/* Copyright (C) 2003 MySQL AB

   This program is free software; you can redistribute it and/or modify
   it under the terms of the GNU General Public License as published by
   the Free Software Foundation; either version 2 of the License, or
   (at your option) any later version.

   This program is distributed in the hope that it will be useful,
   but WITHOUT ANY WARRANTY; without even the implied warranty of
   MERCHANTABILITY or FITNESS FOR A PARTICULAR PURPOSE.  See the
   GNU General Public License for more details.

   You should have received a copy of the GNU General Public License
   along with this program; if not, write to the Free Software
   Foundation, Inc., 59 Temple Place, Suite 330, Boston, MA  02111-1307  USA */

#include <ndb_global.h>
#include <my_sys.h>

#define DBDICT_C
#include "Dbdict.hpp"

#include <ndb_limits.h>
#include <NdbOut.hpp>
#include <Properties.hpp>
#include <Configuration.hpp>
#include <SectionReader.hpp>
#include <SimpleProperties.hpp>
#include <AttributeHeader.hpp>
#include <signaldata/DictSchemaInfo.hpp>
#include <signaldata/DictTabInfo.hpp>
#include <signaldata/DropTabFile.hpp>

#include <signaldata/EventReport.hpp>
#include <signaldata/FsCloseReq.hpp>
#include <signaldata/FsConf.hpp>
#include <signaldata/FsOpenReq.hpp>
#include <signaldata/FsReadWriteReq.hpp>
#include <signaldata/FsRef.hpp>
#include <signaldata/GetTabInfo.hpp>
#include <signaldata/GetTableId.hpp>
#include <signaldata/HotSpareRep.hpp>
#include <signaldata/NFCompleteRep.hpp>
#include <signaldata/NodeFailRep.hpp>
#include <signaldata/ReadNodesConf.hpp>
#include <signaldata/RelTabMem.hpp>
#include <signaldata/WaitGCP.hpp>
#include <signaldata/ListTables.hpp>

#include <signaldata/CreateTrig.hpp>
#include <signaldata/AlterTrig.hpp>
#include <signaldata/DropTrig.hpp>
#include <signaldata/CreateIndx.hpp>
#include <signaldata/DropIndx.hpp>
#include <signaldata/BuildIndx.hpp>

#include <signaldata/CreateEvnt.hpp>
#include <signaldata/UtilPrepare.hpp>
#include <signaldata/UtilExecute.hpp>
#include <signaldata/UtilRelease.hpp>
#include <signaldata/SumaImpl.hpp> 
#include <GrepError.hpp>
//#include <signaldata/DropEvnt.hpp>

#include <signaldata/LqhFrag.hpp>

#include <signaldata/DiAddTab.hpp>
#include <signaldata/DihStartTab.hpp>

#include <signaldata/DropTable.hpp>
#include <signaldata/DropTab.hpp>
#include <signaldata/PrepDropTab.hpp>

#include <signaldata/CreateTable.hpp>
#include <signaldata/AlterTable.hpp>
#include <signaldata/AlterTab.hpp>
#include <signaldata/CreateFragmentation.hpp>
#include <signaldata/CreateTab.hpp>
#include <NdbSleep.h>

#define ZNOT_FOUND 626
#define ZALREADYEXIST 630

//#define EVENT_PH2_DEBUG
//#define EVENT_PH3_DEBUG
//#define EVENT_DEBUG

#define EVENT_TRACE \
//  ndbout_c("Event debug trace: File: %s Line: %u", __FILE__, __LINE__)

#define DIV(x,y) (((x)+(y)-1)/(y))
#include <ndb_version.h>

/* **************************************************************** */
/* ---------------------------------------------------------------- */
/* MODULE:          GENERAL MODULE -------------------------------- */
/* ---------------------------------------------------------------- */
/*                                                                  */
/* This module contains general stuff. Mostly debug signals and     */
/* general signals that go into a specific module after checking a  */
/* state variable. Also general subroutines used by many.           */
/* ---------------------------------------------------------------- */
/* **************************************************************** */

/* ---------------------------------------------------------------- */
// This signal is used to dump states of various variables in the
// block by command.
/* ---------------------------------------------------------------- */
void
Dbdict::execDUMP_STATE_ORD(Signal* signal)
{
  jamEntry();

#ifdef VM_TRACE
  if(signal->theData[0] == 1222){
    const Uint32 tab = signal->theData[1];
    PrepDropTabReq* req = (PrepDropTabReq*)signal->getDataPtr();
    req->senderRef = reference();
    req->senderData = 1222;
    req->tableId = tab;
    sendSignal(DBLQH_REF, GSN_PREP_DROP_TAB_REQ, signal,
	       PrepDropTabReq::SignalLength, JBB);
  }

  if(signal->theData[0] == 1223){
    const Uint32 tab = signal->theData[1];
    PrepDropTabReq* req = (PrepDropTabReq*)signal->getDataPtr();
    req->senderRef = reference();
    req->senderData = 1222;
    req->tableId = tab;
    sendSignal(DBTC_REF, GSN_PREP_DROP_TAB_REQ, signal,
	       PrepDropTabReq::SignalLength, JBB);
  }

  if(signal->theData[0] == 1224){
    const Uint32 tab = signal->theData[1];
    PrepDropTabReq* req = (PrepDropTabReq*)signal->getDataPtr();
    req->senderRef = reference();
    req->senderData = 1222;
    req->tableId = tab;
    sendSignal(DBDIH_REF, GSN_PREP_DROP_TAB_REQ, signal,
	       PrepDropTabReq::SignalLength, JBB);
  }

  if(signal->theData[0] == 1225){
    const Uint32 tab = signal->theData[1];
    const Uint32 ver = signal->theData[2];
    TableRecordPtr tabRecPtr;
    c_tableRecordPool.getPtr(tabRecPtr, tab);
    DropTableReq * req = (DropTableReq*)signal->getDataPtr();
    req->senderData = 1225;
    req->senderRef = numberToRef(1,1);
    req->tableId = tab;
    req->tableVersion = tabRecPtr.p->tableVersion + ver;
    sendSignal(DBDICT_REF, GSN_DROP_TABLE_REQ, signal,
	       DropTableReq::SignalLength, JBB);
  }
#endif  
  
  return;
}//Dbdict::execDUMP_STATE_ORD()

/* ---------------------------------------------------------------- */
/* ---------------------------------------------------------------- */
// CONTINUEB is used when a real-time break is needed for long
// processes.
/* ---------------------------------------------------------------- */
/* ---------------------------------------------------------------- */
void Dbdict::execCONTINUEB(Signal* signal) 
{
  jamEntry();
  switch (signal->theData[0]) {
  case ZPACK_TABLE_INTO_PAGES :
    jam();
    packTableIntoPages(signal, signal->theData[1], signal->theData[2]);
    break;

  case ZSEND_GET_TAB_RESPONSE :
    jam();
    sendGetTabResponse(signal);
    break;

  default :
    ndbrequire(false);
    break;
  }//switch
  return;
}//execCONTINUEB()

/* ---------------------------------------------------------------- */
/* ---------------------------------------------------------------- */
// Routine to handle pack table into pages.
/* ---------------------------------------------------------------- */
/* ---------------------------------------------------------------- */

void Dbdict::packTableIntoPages(Signal* signal, Uint32 tableId, Uint32 pageId)
{

  PageRecordPtr pagePtr;
  TableRecordPtr tablePtr;
  c_pageRecordArray.getPtr(pagePtr, pageId);
  
  memset(&pagePtr.p->word[0], 0, 4 * ZPAGE_HEADER_SIZE);
  c_tableRecordPool.getPtr(tablePtr, tableId);
  LinearWriter w(&pagePtr.p->word[ZPAGE_HEADER_SIZE], 
		 8 * ZSIZE_OF_PAGES_IN_WORDS);

  w.first();
  packTableIntoPagesImpl(w, tablePtr, signal);
    
  Uint32 wordsOfTable = w.getWordsUsed();
  Uint32 pagesUsed = 
    DIV(wordsOfTable + ZPAGE_HEADER_SIZE, ZSIZE_OF_PAGES_IN_WORDS);
  pagePtr.p->word[ZPOS_CHECKSUM] = 
    computeChecksum(&pagePtr.p->word[0], pagesUsed * ZSIZE_OF_PAGES_IN_WORDS);
  
  switch (c_packTable.m_state) {
  case PackTable::PTS_IDLE:
  case PackTable::PTS_ADD_TABLE_MASTER:
  case PackTable::PTS_ADD_TABLE_SLAVE:
  case PackTable::PTS_RESTART:
    ndbrequire(false);
    break;
  case PackTable::PTS_GET_TAB:
    jam();
    c_retrieveRecord.retrievedNoOfPages = pagesUsed;
    c_retrieveRecord.retrievedNoOfWords = wordsOfTable;
    sendGetTabResponse(signal);
    return;
    break;
  }//switch
  ndbrequire(false);
  return;
}//packTableIntoPages()

void
Dbdict::packTableIntoPagesImpl(SimpleProperties::Writer & w,
			       TableRecordPtr tablePtr,
			       Signal* signal){
  
  w.add(DictTabInfo::TableName, tablePtr.p->tableName);
  w.add(DictTabInfo::TableId, tablePtr.i);
#ifdef HAVE_TABLE_REORG
  w.add(DictTabInfo::SecondTableId, tablePtr.p->secondTable);
#else
  w.add(DictTabInfo::SecondTableId, (Uint32)0);
#endif
  w.add(DictTabInfo::TableVersion, tablePtr.p->tableVersion);
  w.add(DictTabInfo::NoOfKeyAttr, tablePtr.p->noOfPrimkey);
  w.add(DictTabInfo::NoOfAttributes, tablePtr.p->noOfAttributes);
  w.add(DictTabInfo::NoOfNullable, tablePtr.p->noOfNullAttr);
  w.add(DictTabInfo::NoOfVariable, (Uint32)0);
  w.add(DictTabInfo::KeyLength, tablePtr.p->tupKeyLength);
  
  w.add(DictTabInfo::TableLoggedFlag, tablePtr.p->storedTable);
  w.add(DictTabInfo::MinLoadFactor, tablePtr.p->minLoadFactor);
  w.add(DictTabInfo::MaxLoadFactor, tablePtr.p->maxLoadFactor);
  w.add(DictTabInfo::TableKValue, tablePtr.p->kValue);
  w.add(DictTabInfo::FragmentTypeVal, tablePtr.p->fragmentType);
  w.add(DictTabInfo::TableTypeVal, tablePtr.p->tableType);
  
  if(!signal)
  {
    w.add(DictTabInfo::FragmentCount, tablePtr.p->fragmentCount);
  }
  else
  {
    Uint32 * theData = signal->getDataPtrSend();
    CreateFragmentationReq * const req = (CreateFragmentationReq*)theData;
    req->senderRef = 0;
    req->senderData = RNIL;
    req->fragmentationType = tablePtr.p->fragmentType;
    req->noOfFragments = 0;
    req->fragmentNode = 0;
    req->primaryTableId = tablePtr.i;
    EXECUTE_DIRECT(DBDIH, GSN_CREATE_FRAGMENTATION_REQ, signal,
		   CreateFragmentationReq::SignalLength);
    if(signal->theData[0] == 0)
    {
      Uint16 *data = (Uint16*)&signal->theData[25];
      Uint32 count = 2 + data[0] * data[1];
      w.add(DictTabInfo::FragmentDataLen, 2*count);
      w.add(DictTabInfo::FragmentData, data, 2*count);
    }
  }
  
  if (tablePtr.p->primaryTableId != RNIL){
    TableRecordPtr primTab;
    c_tableRecordPool.getPtr(primTab, tablePtr.p->primaryTableId);
    w.add(DictTabInfo::PrimaryTable, primTab.p->tableName);
    w.add(DictTabInfo::PrimaryTableId, tablePtr.p->primaryTableId);
    w.add(DictTabInfo::IndexState, tablePtr.p->indexState);
    w.add(DictTabInfo::InsertTriggerId, tablePtr.p->insertTriggerId);
    w.add(DictTabInfo::UpdateTriggerId, tablePtr.p->updateTriggerId);
    w.add(DictTabInfo::DeleteTriggerId, tablePtr.p->deleteTriggerId);
    w.add(DictTabInfo::CustomTriggerId, tablePtr.p->customTriggerId);
  }
  w.add(DictTabInfo::FrmLen, tablePtr.p->frmLen);
  w.add(DictTabInfo::FrmData, tablePtr.p->frmData, tablePtr.p->frmLen);
  
  Uint32 nextAttribute = tablePtr.p->firstAttribute;
  AttributeRecordPtr attrPtr;
  do {
    jam();
    c_attributeRecordPool.getPtr(attrPtr, nextAttribute);
    
    w.add(DictTabInfo::AttributeName, attrPtr.p->attributeName);
    w.add(DictTabInfo::AttributeId, attrPtr.p->attributeId);
    w.add(DictTabInfo::AttributeKeyFlag, attrPtr.p->tupleKey > 0);
    
    const Uint32 desc = attrPtr.p->attributeDescriptor;
    const Uint32 attrType = AttributeDescriptor::getType(desc);
    const Uint32 attrSize = AttributeDescriptor::getSize(desc);
    const Uint32 arraySize = AttributeDescriptor::getArraySize(desc);
    const Uint32 nullable = AttributeDescriptor::getNullable(desc);
    const Uint32 DKey = AttributeDescriptor::getDKey(desc);

    // AttributeType deprecated
    w.add(DictTabInfo::AttributeSize, attrSize);
    w.add(DictTabInfo::AttributeArraySize, arraySize);
    w.add(DictTabInfo::AttributeNullableFlag, nullable);
    w.add(DictTabInfo::AttributeDKey, DKey);
    w.add(DictTabInfo::AttributeExtType, attrType);
    w.add(DictTabInfo::AttributeExtPrecision, attrPtr.p->extPrecision);
    w.add(DictTabInfo::AttributeExtScale, attrPtr.p->extScale);
    w.add(DictTabInfo::AttributeExtLength, attrPtr.p->extLength);
    w.add(DictTabInfo::AttributeAutoIncrement, 
	  (Uint32)attrPtr.p->autoIncrement);
    w.add(DictTabInfo::AttributeDefaultValue, attrPtr.p->defaultValue);
    
    w.add(DictTabInfo::AttributeEnd, 1);
    nextAttribute = attrPtr.p->nextAttrInTable;
  } while (nextAttribute != RNIL);
  
  w.add(DictTabInfo::TableEnd, 1);
}

/* ---------------------------------------------------------------- */
/* ---------------------------------------------------------------- */
// The routines to handle responses from file system.
/* ---------------------------------------------------------------- */
/* ---------------------------------------------------------------- */

/* ---------------------------------------------------------------- */
// A file was successfully closed.
/* ---------------------------------------------------------------- */
void Dbdict::execFSCLOSECONF(Signal* signal) 
{
  FsConnectRecordPtr fsPtr;
  FsConf * const fsConf = (FsConf *)&signal->theData[0];
  jamEntry();
  c_fsConnectRecordPool.getPtr(fsPtr, fsConf->userPointer);
  switch (fsPtr.p->fsState) {
  case FsConnectRecord::CLOSE_WRITE_SCHEMA:
    jam();
    closeWriteSchemaConf(signal, fsPtr);
    break;
  case FsConnectRecord::CLOSE_READ_SCHEMA:
    jam();
    closeReadSchemaConf(signal, fsPtr);
    break;
  case FsConnectRecord::CLOSE_READ_TAB_FILE:
    jam();
    closeReadTableConf(signal, fsPtr);
    break;
  case FsConnectRecord::CLOSE_WRITE_TAB_FILE:
    jam();
    closeWriteTableConf(signal, fsPtr);
    break;
  default:
    jamLine((fsPtr.p->fsState & 0xFFF));
    ndbrequire(false);
    break;
  }//switch
}//execFSCLOSECONF()

/* ---------------------------------------------------------------- */
// A close file was refused.
/* ---------------------------------------------------------------- */
void Dbdict::execFSCLOSEREF(Signal* signal) 
{
  jamEntry();
  progError(0, 0);
}//execFSCLOSEREF()

/* ---------------------------------------------------------------- */
// A file was successfully opened.
/* ---------------------------------------------------------------- */
void Dbdict::execFSOPENCONF(Signal* signal) 
{
  FsConnectRecordPtr fsPtr;
  jamEntry();
  FsConf * const fsConf = (FsConf *)&signal->theData[0];
  c_fsConnectRecordPool.getPtr(fsPtr, fsConf->userPointer);

  Uint32 filePointer = fsConf->filePointer;
  fsPtr.p->filePtr = filePointer;
  switch (fsPtr.p->fsState) {
  case FsConnectRecord::OPEN_WRITE_SCHEMA:
    jam();
    fsPtr.p->fsState = FsConnectRecord::WRITE_SCHEMA;
    writeSchemaFile(signal, filePointer, fsPtr.i);
    break;
  case FsConnectRecord::OPEN_READ_SCHEMA1:
    jam();
    fsPtr.p->fsState = FsConnectRecord::READ_SCHEMA1;
    readSchemaFile(signal, filePointer, fsPtr.i);
    break;
  case FsConnectRecord::OPEN_READ_SCHEMA2:
    jam();
    fsPtr.p->fsState = FsConnectRecord::READ_SCHEMA2;
    readSchemaFile(signal, filePointer, fsPtr.i);
    break;
  case FsConnectRecord::OPEN_READ_TAB_FILE1:
    jam();
    fsPtr.p->fsState = FsConnectRecord::READ_TAB_FILE1;
    readTableFile(signal, filePointer, fsPtr.i);
    break;
  case FsConnectRecord::OPEN_READ_TAB_FILE2:
    jam();
    fsPtr.p->fsState = FsConnectRecord::READ_TAB_FILE2;
    readTableFile(signal, filePointer, fsPtr.i);
    break;
  case FsConnectRecord::OPEN_WRITE_TAB_FILE:
    jam();
    fsPtr.p->fsState = FsConnectRecord::WRITE_TAB_FILE;
    writeTableFile(signal, filePointer, fsPtr.i);
    break;
  default:
    jamLine((fsPtr.p->fsState & 0xFFF));
    ndbrequire(false);
    break;
  }//switch
}//execFSOPENCONF()

/* ---------------------------------------------------------------- */
// An open file was refused.
/* ---------------------------------------------------------------- */
void Dbdict::execFSOPENREF(Signal* signal) 
{
  jamEntry();
  FsRef * const fsRef = (FsRef *)&signal->theData[0];
  FsConnectRecordPtr fsPtr;
  c_fsConnectRecordPool.getPtr(fsPtr, fsRef->userPointer);
  switch (fsPtr.p->fsState) {
  case FsConnectRecord::OPEN_READ_SCHEMA1:
    openReadSchemaRef(signal, fsPtr);
    break;
  case FsConnectRecord::OPEN_READ_TAB_FILE1:
    jam();
    openReadTableRef(signal, fsPtr);
    break;
  default:
    jamLine((fsPtr.p->fsState & 0xFFF));
    ndbrequire(false);
    break;
  }//switch
}//execFSOPENREF()

/* ---------------------------------------------------------------- */
// A file was successfully read.
/* ---------------------------------------------------------------- */
void Dbdict::execFSREADCONF(Signal* signal) 
{
  jamEntry();
  FsConf * const fsConf = (FsConf *)&signal->theData[0];
  FsConnectRecordPtr fsPtr;
  c_fsConnectRecordPool.getPtr(fsPtr, fsConf->userPointer);
  switch (fsPtr.p->fsState) {
  case FsConnectRecord::READ_SCHEMA1:
  case FsConnectRecord::READ_SCHEMA2:
    readSchemaConf(signal ,fsPtr);
    break;
  case FsConnectRecord::READ_TAB_FILE1:
  case FsConnectRecord::READ_TAB_FILE2:
    jam();
    readTableConf(signal ,fsPtr);
    break;
  default:
    jamLine((fsPtr.p->fsState & 0xFFF));
    ndbrequire(false);
    break;
  }//switch
}//execFSREADCONF()

/* ---------------------------------------------------------------- */
// A read file was refused.
/* ---------------------------------------------------------------- */
void Dbdict::execFSREADREF(Signal* signal) 
{
  jamEntry();
  FsRef * const fsRef = (FsRef *)&signal->theData[0];
  FsConnectRecordPtr fsPtr;
  c_fsConnectRecordPool.getPtr(fsPtr, fsRef->userPointer);
  switch (fsPtr.p->fsState) {
  case FsConnectRecord::READ_SCHEMA1:
    readSchemaRef(signal, fsPtr);
    break;
  case FsConnectRecord::READ_TAB_FILE1:
    jam();
    readTableRef(signal, fsPtr);
    break;
  default:
    jamLine((fsPtr.p->fsState & 0xFFF));
    ndbrequire(false);
    break;
  }//switch
}//execFSREADREF()

/* ---------------------------------------------------------------- */
// A file was successfully written.
/* ---------------------------------------------------------------- */
void Dbdict::execFSWRITECONF(Signal* signal) 
{
  FsConf * const fsConf = (FsConf *)&signal->theData[0];
  FsConnectRecordPtr fsPtr;
  jamEntry();
  c_fsConnectRecordPool.getPtr(fsPtr, fsConf->userPointer);
  switch (fsPtr.p->fsState) {
  case FsConnectRecord::WRITE_TAB_FILE:
    writeTableConf(signal, fsPtr);
    break;
  case FsConnectRecord::WRITE_SCHEMA:
    jam();
    writeSchemaConf(signal, fsPtr);
    break;
  default:
    jamLine((fsPtr.p->fsState & 0xFFF));
    ndbrequire(false);
    break;
  }//switch
}//execFSWRITECONF()

/* ---------------------------------------------------------------- */
// A write file was refused.
/* ---------------------------------------------------------------- */
void Dbdict::execFSWRITEREF(Signal* signal) 
{
  jamEntry();
  progError(0, 0);
}//execFSWRITEREF()

/* ---------------------------------------------------------------- */
// Routines to handle Read/Write of Table Files
/* ---------------------------------------------------------------- */
void
Dbdict::writeTableFile(Signal* signal, Uint32 tableId, 
		       SegmentedSectionPtr tabInfoPtr, Callback* callback){
  
  ndbrequire(c_writeTableRecord.tableWriteState == WriteTableRecord::IDLE);
  
  Uint32 sz = tabInfoPtr.sz + ZPAGE_HEADER_SIZE;

  c_writeTableRecord.noOfPages = DIV(sz, ZSIZE_OF_PAGES_IN_WORDS);
  c_writeTableRecord.tableWriteState = WriteTableRecord::TWR_CALLBACK;
  c_writeTableRecord.m_callback = * callback;

  c_writeTableRecord.pageId = 0;
  ndbrequire(c_writeTableRecord.noOfPages < 8);

  PageRecordPtr pageRecPtr;
  c_pageRecordArray.getPtr(pageRecPtr, c_writeTableRecord.pageId);
  copy(&pageRecPtr.p->word[ZPAGE_HEADER_SIZE], tabInfoPtr);
  
  memset(&pageRecPtr.p->word[0], 0, 4 * ZPAGE_HEADER_SIZE);
  pageRecPtr.p->word[ZPOS_CHECKSUM] = 
    computeChecksum(&pageRecPtr.p->word[0], 
		    c_writeTableRecord.noOfPages * ZSIZE_OF_PAGES_IN_WORDS);
  
  startWriteTableFile(signal, tableId);

}

void Dbdict::startWriteTableFile(Signal* signal, Uint32 tableId)
{
  FsConnectRecordPtr fsPtr;
  c_writeTableRecord.tableId = tableId;
  c_fsConnectRecordPool.getPtr(fsPtr, getFsConnRecord());
  fsPtr.p->fsState = FsConnectRecord::OPEN_WRITE_TAB_FILE;
  openTableFile(signal, 0, fsPtr.i, tableId, true);
  c_writeTableRecord.noOfTableFilesHandled = 0;
}//Dbdict::startWriteTableFile()

void Dbdict::openTableFile(Signal* signal,
                           Uint32 fileNo,
                           Uint32 fsConPtr,
                           Uint32 tableId,
                           bool   writeFlag) 
{
  TableRecordPtr tablePtr;
  FsOpenReq * const fsOpenReq = (FsOpenReq *)&signal->theData[0];
  c_tableRecordPool.getPtr(tablePtr, tableId);

  fsOpenReq->userReference = reference();
  fsOpenReq->userPointer = fsConPtr;
  if (writeFlag) {
    jam();
    fsOpenReq->fileFlags = 
      FsOpenReq::OM_WRITEONLY | 
      FsOpenReq::OM_TRUNCATE | 
      FsOpenReq::OM_CREATE | 
      FsOpenReq::OM_SYNC;
  } else {
    jam();
    fsOpenReq->fileFlags = FsOpenReq::OM_READONLY;
  }//if
  ndbrequire(tablePtr.p->tableVersion < ZNIL);
  fsOpenReq->fileNumber[3] = 0; // Initialise before byte changes
  FsOpenReq::setVersion(fsOpenReq->fileNumber, 1);
  FsOpenReq::setSuffix(fsOpenReq->fileNumber, FsOpenReq::S_TABLELIST);
  FsOpenReq::v1_setDisk(fsOpenReq->fileNumber, (fileNo + 1));
  FsOpenReq::v1_setTable(fsOpenReq->fileNumber, tableId);
  FsOpenReq::v1_setFragment(fsOpenReq->fileNumber, (Uint32)-1);
  FsOpenReq::v1_setS(fsOpenReq->fileNumber, tablePtr.p->tableVersion);
  FsOpenReq::v1_setP(fsOpenReq->fileNumber, 255);
/* ---------------------------------------------------------------- */
// File name : D1/DBDICT/T0/S1.TableList
// D1 means Disk 1 (set by fileNo + 1)
// T0 means table id = 0
// S1 means tableVersion 1
// TableList indicates that this is a file for a table description.
/* ---------------------------------------------------------------- */
  sendSignal(NDBFS_REF, GSN_FSOPENREQ, signal, FsOpenReq::SignalLength, JBA);
}//openTableFile()

void Dbdict::writeTableFile(Signal* signal, Uint32 filePtr, Uint32 fsConPtr) 
{
  FsReadWriteReq * const fsRWReq = (FsReadWriteReq *)&signal->theData[0];

  fsRWReq->filePointer = filePtr;
  fsRWReq->userReference = reference();
  fsRWReq->userPointer = fsConPtr;
  fsRWReq->operationFlag = 0; // Initialise before bit changes
  FsReadWriteReq::setSyncFlag(fsRWReq->operationFlag, 1);
  FsReadWriteReq::setFormatFlag(fsRWReq->operationFlag, 
                                FsReadWriteReq::fsFormatArrayOfPages);
  fsRWReq->varIndex = ZALLOCATE;
  fsRWReq->numberOfPages = c_writeTableRecord.noOfPages;
  fsRWReq->data.arrayOfPages.varIndex = c_writeTableRecord.pageId;
  fsRWReq->data.arrayOfPages.fileOffset = 0; // Write to file page 0
  sendSignal(NDBFS_REF, GSN_FSWRITEREQ, signal, 8, JBA);
}//writeTableFile()

void Dbdict::writeTableConf(Signal* signal,
                                FsConnectRecordPtr fsPtr)
{
  fsPtr.p->fsState = FsConnectRecord::CLOSE_WRITE_TAB_FILE;
  closeFile(signal, fsPtr.p->filePtr, fsPtr.i);
  return;
}//Dbdict::writeTableConf()

void Dbdict::closeWriteTableConf(Signal* signal,
                                 FsConnectRecordPtr fsPtr)
{
  c_writeTableRecord.noOfTableFilesHandled++;
  if (c_writeTableRecord.noOfTableFilesHandled < 2) {
    jam();
    fsPtr.p->fsState = FsConnectRecord::OPEN_WRITE_TAB_FILE;
    openTableFile(signal, 1, fsPtr.i, c_writeTableRecord.tableId, true);
    return;
  } 
  ndbrequire(c_writeTableRecord.noOfTableFilesHandled == 2);
  c_fsConnectRecordPool.release(fsPtr);
  WriteTableRecord::TableWriteState state = c_writeTableRecord.tableWriteState;
  c_writeTableRecord.tableWriteState = WriteTableRecord::IDLE;
  switch (state) {
  case WriteTableRecord::IDLE:
  case WriteTableRecord::WRITE_ADD_TABLE_MASTER :
  case WriteTableRecord::WRITE_ADD_TABLE_SLAVE :
  case WriteTableRecord::WRITE_RESTART_FROM_MASTER :
  case WriteTableRecord::WRITE_RESTART_FROM_OWN :
    ndbrequire(false);
    break;
  case WriteTableRecord::TWR_CALLBACK:
    jam();
    execute(signal, c_writeTableRecord.m_callback, 0);
    return;
  }
  ndbrequire(false);
}//Dbdict::closeWriteTableConf()

void Dbdict::startReadTableFile(Signal* signal, Uint32 tableId)
{
  //globalSignalLoggers.log(number(), "startReadTableFile");
  ndbrequire(!c_readTableRecord.inUse);
  
  FsConnectRecordPtr fsPtr;
  c_fsConnectRecordPool.getPtr(fsPtr, getFsConnRecord());
  c_readTableRecord.inUse = true;
  c_readTableRecord.tableId = tableId;
  fsPtr.p->fsState = FsConnectRecord::OPEN_READ_TAB_FILE1;
  openTableFile(signal, 0, fsPtr.i, tableId, false);
}//Dbdict::startReadTableFile()

void Dbdict::openReadTableRef(Signal* signal,
                              FsConnectRecordPtr fsPtr) 
{
  fsPtr.p->fsState = FsConnectRecord::OPEN_READ_TAB_FILE2;
  openTableFile(signal, 1, fsPtr.i, c_readTableRecord.tableId, false);
  return;
}//Dbdict::openReadTableConf()

void Dbdict::readTableFile(Signal* signal, Uint32 filePtr, Uint32 fsConPtr) 
{
  FsReadWriteReq * const fsRWReq = (FsReadWriteReq *)&signal->theData[0];

  fsRWReq->filePointer = filePtr;
  fsRWReq->userReference = reference();
  fsRWReq->userPointer = fsConPtr;
  fsRWReq->operationFlag = 0; // Initialise before bit changes
  FsReadWriteReq::setSyncFlag(fsRWReq->operationFlag, 0);
  FsReadWriteReq::setFormatFlag(fsRWReq->operationFlag, 
                                FsReadWriteReq::fsFormatArrayOfPages);
  fsRWReq->varIndex = ZALLOCATE;
  fsRWReq->numberOfPages = c_readTableRecord.noOfPages;
  fsRWReq->data.arrayOfPages.varIndex = c_readTableRecord.pageId;
  fsRWReq->data.arrayOfPages.fileOffset = 0; // Write to file page 0
  sendSignal(NDBFS_REF, GSN_FSREADREQ, signal, 8, JBA);
}//readTableFile()

void Dbdict::readTableConf(Signal* signal,
			   FsConnectRecordPtr fsPtr)
{
  /* ---------------------------------------------------------------- */
  // Verify the data read from disk
  /* ---------------------------------------------------------------- */
  bool crashInd;
  if (fsPtr.p->fsState == FsConnectRecord::READ_TAB_FILE1) {
    jam();
    crashInd = false;
  } else {
    jam();
    crashInd = true;
  }//if

  PageRecordPtr tmpPagePtr;
  c_pageRecordArray.getPtr(tmpPagePtr, c_readTableRecord.pageId);
  Uint32 sz = c_readTableRecord.noOfPages * ZSIZE_OF_PAGES_IN_WORDS;
  Uint32 chk = computeChecksum((const Uint32*)tmpPagePtr.p, sz);
  
  ndbrequire((chk == 0) || !crashInd);
  if(chk != 0){
    jam();
    ndbrequire(fsPtr.p->fsState == FsConnectRecord::READ_TAB_FILE1);
    readTableRef(signal, fsPtr);
    return;
  }//if
  
  fsPtr.p->fsState = FsConnectRecord::CLOSE_READ_TAB_FILE;
  closeFile(signal, fsPtr.p->filePtr, fsPtr.i);
  return;
}//Dbdict::readTableConf()

void Dbdict::readTableRef(Signal* signal,
                          FsConnectRecordPtr fsPtr)
{
  fsPtr.p->fsState = FsConnectRecord::OPEN_READ_TAB_FILE2;
  openTableFile(signal, 1, fsPtr.i, c_readTableRecord.tableId, false);
  return;
}//Dbdict::readTableRef()

void Dbdict::closeReadTableConf(Signal* signal,
                                FsConnectRecordPtr fsPtr)
{
  c_fsConnectRecordPool.release(fsPtr);
  c_readTableRecord.inUse = false;
  
  execute(signal, c_readTableRecord.m_callback, 0);
  return;
}//Dbdict::closeReadTableConf()

/* ---------------------------------------------------------------- */
// Routines to handle Read/Write of Schema Files
/* ---------------------------------------------------------------- */
void
Dbdict::updateSchemaState(Signal* signal, Uint32 tableId, 
			  SchemaFile::TableEntry* te, Callback* callback){

  jam();
  PageRecordPtr pagePtr;
  c_pageRecordArray.getPtr(pagePtr, c_schemaRecord.schemaPage);

  ndbrequire(tableId < c_tableRecordPool.getSize());
  SchemaFile::TableEntry * tableEntry = getTableEntry(pagePtr.p, tableId);
  
  SchemaFile::TableState newState = 
    (SchemaFile::TableState)te->m_tableState;
  SchemaFile::TableState oldState = 
    (SchemaFile::TableState)tableEntry->m_tableState;
  
  Uint32 newVersion = te->m_tableVersion;
  Uint32 oldVersion = tableEntry->m_tableVersion;
  
  bool ok = false;
  switch(newState){
  case SchemaFile::ADD_STARTED:
    jam();
    ok = true;
    ndbrequire((oldVersion + 1) == newVersion);
    ndbrequire(oldState == SchemaFile::INIT ||
	       oldState == SchemaFile::DROP_TABLE_COMMITTED);
    break;
  case SchemaFile::TABLE_ADD_COMMITTED:
    jam();
    ok = true;
    ndbrequire(newVersion == oldVersion);
    ndbrequire(oldState == SchemaFile::ADD_STARTED);
    break;
  case SchemaFile::ALTER_TABLE_COMMITTED:
    jam();
    ok = true;
    ndbrequire((oldVersion + 1) == newVersion);
    ndbrequire(oldState == SchemaFile::TABLE_ADD_COMMITTED ||
	       oldState == SchemaFile::ALTER_TABLE_COMMITTED);
    break;
  case SchemaFile::DROP_TABLE_STARTED:
    jam();
  case SchemaFile::DROP_TABLE_COMMITTED:
    jam();
    ok = true;
    ndbrequire(false);
    break;
  case SchemaFile::INIT:
    jam();
    ok = true;
    ndbrequire((oldState == SchemaFile::ADD_STARTED));
  }//if
  ndbrequire(ok);
  
  * tableEntry = * te;
  computeChecksum((SchemaFile*)pagePtr.p);

  ndbrequire(c_writeSchemaRecord.inUse == false);
  c_writeSchemaRecord.inUse = true;
  
  c_writeSchemaRecord.pageId = c_schemaRecord.schemaPage;
  c_writeSchemaRecord.m_callback = * callback;

  startWriteSchemaFile(signal);
}

void Dbdict::startWriteSchemaFile(Signal* signal)
{
  FsConnectRecordPtr fsPtr;
  c_fsConnectRecordPool.getPtr(fsPtr, getFsConnRecord());
  fsPtr.p->fsState = FsConnectRecord::OPEN_WRITE_SCHEMA;
  openSchemaFile(signal, 0, fsPtr.i, true);
  c_writeSchemaRecord.noOfSchemaFilesHandled = 0;
}//Dbdict::startWriteSchemaFile()

void Dbdict::openSchemaFile(Signal* signal,
                            Uint32 fileNo,
                            Uint32 fsConPtr,
                            bool writeFlag) 
{
  FsOpenReq * const fsOpenReq = (FsOpenReq *)&signal->theData[0];
  fsOpenReq->userReference = reference();
  fsOpenReq->userPointer = fsConPtr;
  if (writeFlag) {
    jam();
    fsOpenReq->fileFlags = 
      FsOpenReq::OM_WRITEONLY | 
      FsOpenReq::OM_TRUNCATE | 
      FsOpenReq::OM_CREATE | 
      FsOpenReq::OM_SYNC;
  } else {
    jam();
    fsOpenReq->fileFlags = FsOpenReq::OM_READONLY;
  }//if
  fsOpenReq->fileNumber[3] = 0; // Initialise before byte changes
  FsOpenReq::setVersion(fsOpenReq->fileNumber, 1);
  FsOpenReq::setSuffix(fsOpenReq->fileNumber, FsOpenReq::S_SCHEMALOG);
  FsOpenReq::v1_setDisk(fsOpenReq->fileNumber, (fileNo + 1));
  FsOpenReq::v1_setTable(fsOpenReq->fileNumber, (Uint32)-1);
  FsOpenReq::v1_setFragment(fsOpenReq->fileNumber, (Uint32)-1);
  FsOpenReq::v1_setS(fsOpenReq->fileNumber, (Uint32)-1);
  FsOpenReq::v1_setP(fsOpenReq->fileNumber, 0);
/* ---------------------------------------------------------------- */
// File name : D1/DBDICT/P0.SchemaLog
// D1 means Disk 1 (set by fileNo + 1). Writes to both D1 and D2
// SchemaLog indicates that this is a file giving a list of current tables.
/* ---------------------------------------------------------------- */
  sendSignal(NDBFS_REF, GSN_FSOPENREQ, signal, FsOpenReq::SignalLength, JBA);
}//openSchemaFile()

void Dbdict::writeSchemaFile(Signal* signal, Uint32 filePtr, Uint32 fsConPtr) 
{
  FsReadWriteReq * const fsRWReq = (FsReadWriteReq *)&signal->theData[0];

  fsRWReq->filePointer = filePtr;
  fsRWReq->userReference = reference();
  fsRWReq->userPointer = fsConPtr;
  fsRWReq->operationFlag = 0; // Initialise before bit changes
  FsReadWriteReq::setSyncFlag(fsRWReq->operationFlag, 1);
  FsReadWriteReq::setFormatFlag(fsRWReq->operationFlag, 
                                FsReadWriteReq::fsFormatArrayOfPages);
  fsRWReq->varIndex = ZALLOCATE;
  fsRWReq->numberOfPages = 1;
// Write from memory page
  fsRWReq->data.arrayOfPages.varIndex = c_writeSchemaRecord.pageId; 
  fsRWReq->data.arrayOfPages.fileOffset = 0; // Write to file page 0
  sendSignal(NDBFS_REF, GSN_FSWRITEREQ, signal, 8, JBA);
}//writeSchemaFile()

void Dbdict::writeSchemaConf(Signal* signal,
                                FsConnectRecordPtr fsPtr)
{
  fsPtr.p->fsState = FsConnectRecord::CLOSE_WRITE_SCHEMA;
  closeFile(signal, fsPtr.p->filePtr, fsPtr.i);
  return;
}//Dbdict::writeSchemaConf()

void Dbdict::closeFile(Signal* signal, Uint32 filePtr, Uint32 fsConPtr) 
{
  FsCloseReq * const fsCloseReq = (FsCloseReq *)&signal->theData[0];
  fsCloseReq->filePointer = filePtr;
  fsCloseReq->userReference = reference();
  fsCloseReq->userPointer = fsConPtr;
  FsCloseReq::setRemoveFileFlag(fsCloseReq->fileFlag, false);
  sendSignal(NDBFS_REF, GSN_FSCLOSEREQ, signal, FsCloseReq::SignalLength, JBA);
  return;
}//closeFile()

void Dbdict::closeWriteSchemaConf(Signal* signal,
                                     FsConnectRecordPtr fsPtr)
{
  c_writeSchemaRecord.noOfSchemaFilesHandled++;
  if (c_writeSchemaRecord.noOfSchemaFilesHandled < 2) {
    jam();
    fsPtr.p->fsState = FsConnectRecord::OPEN_WRITE_SCHEMA;
    openSchemaFile(signal, 1, fsPtr.i, true);
    return;
  } 
  ndbrequire(c_writeSchemaRecord.noOfSchemaFilesHandled == 2);
  
  c_fsConnectRecordPool.release(fsPtr);

  c_writeSchemaRecord.inUse = false;
  execute(signal, c_writeSchemaRecord.m_callback, 0);
  return;
}//Dbdict::closeWriteSchemaConf()

void Dbdict::startReadSchemaFile(Signal* signal)
{
  //globalSignalLoggers.log(number(), "startReadSchemaFile");
  FsConnectRecordPtr fsPtr;
  c_fsConnectRecordPool.getPtr(fsPtr, getFsConnRecord());
  fsPtr.p->fsState = FsConnectRecord::OPEN_READ_SCHEMA1;
  openSchemaFile(signal, 0, fsPtr.i, false);
}//Dbdict::startReadSchemaFile()

void Dbdict::openReadSchemaRef(Signal* signal,
                               FsConnectRecordPtr fsPtr) 
{
  fsPtr.p->fsState = FsConnectRecord::OPEN_READ_SCHEMA2;
  openSchemaFile(signal, 1, fsPtr.i, false);
}//Dbdict::openReadSchemaRef()

void Dbdict::readSchemaFile(Signal* signal, Uint32 filePtr, Uint32 fsConPtr) 
{
  FsReadWriteReq * const fsRWReq = (FsReadWriteReq *)&signal->theData[0];

  fsRWReq->filePointer = filePtr;
  fsRWReq->userReference = reference();
  fsRWReq->userPointer = fsConPtr;
  fsRWReq->operationFlag = 0; // Initialise before bit changes
  FsReadWriteReq::setSyncFlag(fsRWReq->operationFlag, 0);
  FsReadWriteReq::setFormatFlag(fsRWReq->operationFlag, 
                                FsReadWriteReq::fsFormatArrayOfPages);
  fsRWReq->varIndex = ZALLOCATE;
  fsRWReq->numberOfPages = 1;
  fsRWReq->data.arrayOfPages.varIndex = c_readSchemaRecord.pageId; 
  fsRWReq->data.arrayOfPages.fileOffset = 0; 
  sendSignal(NDBFS_REF, GSN_FSREADREQ, signal, 8, JBA);
}//readSchemaFile()

void Dbdict::readSchemaConf(Signal* signal,
                            FsConnectRecordPtr fsPtr)
{
/* ---------------------------------------------------------------- */
// Verify the data read from disk
/* ---------------------------------------------------------------- */
  bool crashInd;
  if (fsPtr.p->fsState == FsConnectRecord::READ_SCHEMA1) {
    jam();
    crashInd = false;
  } else {
    jam();
    crashInd = true;
  }//if
  PageRecordPtr tmpPagePtr;
  c_pageRecordArray.getPtr(tmpPagePtr, c_readSchemaRecord.pageId);

  Uint32 sz = ZSIZE_OF_PAGES_IN_WORDS;
  Uint32 chk = computeChecksum((const Uint32*)tmpPagePtr.p, sz);

  ndbrequire((chk == 0) || !crashInd);

  if (chk != 0){
    jam();
    ndbrequire(fsPtr.p->fsState == FsConnectRecord::READ_SCHEMA1);
    readSchemaRef(signal, fsPtr);
    return;
  }//if
  fsPtr.p->fsState = FsConnectRecord::CLOSE_READ_SCHEMA;
  closeFile(signal, fsPtr.p->filePtr, fsPtr.i);
  return;
}//Dbdict::readSchemaConf()

void Dbdict::readSchemaRef(Signal* signal,
                           FsConnectRecordPtr fsPtr)
{
  fsPtr.p->fsState = FsConnectRecord::OPEN_READ_SCHEMA2;
  openSchemaFile(signal, 1, fsPtr.i, false);
  return;
}//Dbdict::readSchemaRef()

void Dbdict::closeReadSchemaConf(Signal* signal,
                                 FsConnectRecordPtr fsPtr)
{
  c_fsConnectRecordPool.release(fsPtr);
  ReadSchemaRecord::SchemaReadState state = c_readSchemaRecord.schemaReadState;
  c_readSchemaRecord.schemaReadState = ReadSchemaRecord::IDLE;

  switch(state) {
  case ReadSchemaRecord::INITIAL_READ :
    jam();
    sendNDB_STTORRY(signal);
    break;

  default :
    ndbrequire(false);
    break;

  }//switch
}//Dbdict::closeReadSchemaConf()

/* **************************************************************** */
/* ---------------------------------------------------------------- */
/* MODULE:          INITIALISATION MODULE ------------------------- */
/* ---------------------------------------------------------------- */
/*                                                                  */
/* This module contains initialisation of data at start/restart.    */
/* ---------------------------------------------------------------- */
/* **************************************************************** */

Dbdict::Dbdict(const class Configuration & conf):
  SimulatedBlock(DBDICT, conf),
  c_tableRecordHash(c_tableRecordPool),
  c_attributeRecordHash(c_attributeRecordPool),
  c_triggerRecordHash(c_triggerRecordPool),
  c_opCreateTable(c_opRecordPool),
  c_opDropTable(c_opRecordPool),
  c_opCreateIndex(c_opRecordPool),
  c_opDropIndex(c_opRecordPool),
  c_opAlterIndex(c_opRecordPool),
  c_opBuildIndex(c_opRecordPool),
  c_opCreateEvent(c_opRecordPool),
  c_opSubEvent(c_opRecordPool),
  c_opDropEvent(c_opRecordPool),
  c_opSignalUtil(c_opRecordPool),
  c_opCreateTrigger(c_opRecordPool),
  c_opDropTrigger(c_opRecordPool),
  c_opAlterTrigger(c_opRecordPool),
  c_opRecordSequence(0)
{
  BLOCK_CONSTRUCTOR(Dbdict);
  
  const ndb_mgm_configuration_iterator * p = conf.getOwnConfigIterator();
  ndbrequire(p != 0);

  ndb_mgm_get_int_parameter(p, CFG_DB_NO_TRIGGERS, &c_maxNoOfTriggers);
  // Transit signals
  addRecSignal(GSN_DUMP_STATE_ORD, &Dbdict::execDUMP_STATE_ORD);
  addRecSignal(GSN_GET_TABINFOREQ, &Dbdict::execGET_TABINFOREQ);
  addRecSignal(GSN_GET_TABLEID_REQ, &Dbdict::execGET_TABLEDID_REQ);
  addRecSignal(GSN_GET_TABINFO_CONF, &Dbdict::execGET_TABINFO_CONF);
  addRecSignal(GSN_CONTINUEB, &Dbdict::execCONTINUEB);

  addRecSignal(GSN_CREATE_TABLE_REQ, &Dbdict::execCREATE_TABLE_REQ);
  addRecSignal(GSN_CREATE_TAB_REQ, &Dbdict::execCREATE_TAB_REQ);
  addRecSignal(GSN_CREATE_TAB_REF, &Dbdict::execCREATE_TAB_REF);
  addRecSignal(GSN_CREATE_TAB_CONF, &Dbdict::execCREATE_TAB_CONF);
  addRecSignal(GSN_CREATE_FRAGMENTATION_REF, &Dbdict::execCREATE_FRAGMENTATION_REF);
  addRecSignal(GSN_CREATE_FRAGMENTATION_CONF, &Dbdict::execCREATE_FRAGMENTATION_CONF);
  addRecSignal(GSN_DIADDTABCONF, &Dbdict::execDIADDTABCONF);
  addRecSignal(GSN_DIADDTABREF, &Dbdict::execDIADDTABREF);
  addRecSignal(GSN_ADD_FRAGREQ, &Dbdict::execADD_FRAGREQ);
  addRecSignal(GSN_TAB_COMMITCONF, &Dbdict::execTAB_COMMITCONF);
  addRecSignal(GSN_TAB_COMMITREF, &Dbdict::execTAB_COMMITREF);
  addRecSignal(GSN_ALTER_TABLE_REQ, &Dbdict::execALTER_TABLE_REQ);
  addRecSignal(GSN_ALTER_TAB_REQ, &Dbdict::execALTER_TAB_REQ);
  addRecSignal(GSN_ALTER_TAB_REF, &Dbdict::execALTER_TAB_REF);
  addRecSignal(GSN_ALTER_TAB_CONF, &Dbdict::execALTER_TAB_CONF);

  // Index signals
  addRecSignal(GSN_CREATE_INDX_REQ, &Dbdict::execCREATE_INDX_REQ);
  addRecSignal(GSN_CREATE_INDX_CONF, &Dbdict::execCREATE_INDX_CONF);
  addRecSignal(GSN_CREATE_INDX_REF, &Dbdict::execCREATE_INDX_REF);

  addRecSignal(GSN_ALTER_INDX_REQ, &Dbdict::execALTER_INDX_REQ);
  addRecSignal(GSN_ALTER_INDX_CONF, &Dbdict::execALTER_INDX_CONF);
  addRecSignal(GSN_ALTER_INDX_REF, &Dbdict::execALTER_INDX_REF);

  addRecSignal(GSN_CREATE_TABLE_CONF, &Dbdict::execCREATE_TABLE_CONF);
  addRecSignal(GSN_CREATE_TABLE_REF, &Dbdict::execCREATE_TABLE_REF);

  addRecSignal(GSN_DROP_INDX_REQ, &Dbdict::execDROP_INDX_REQ);
  addRecSignal(GSN_DROP_INDX_CONF, &Dbdict::execDROP_INDX_CONF);
  addRecSignal(GSN_DROP_INDX_REF, &Dbdict::execDROP_INDX_REF);

  addRecSignal(GSN_DROP_TABLE_CONF, &Dbdict::execDROP_TABLE_CONF);
  addRecSignal(GSN_DROP_TABLE_REF, &Dbdict::execDROP_TABLE_REF);

  addRecSignal(GSN_BUILDINDXREQ, &Dbdict::execBUILDINDXREQ);
  addRecSignal(GSN_BUILDINDXCONF, &Dbdict::execBUILDINDXCONF);
  addRecSignal(GSN_BUILDINDXREF, &Dbdict::execBUILDINDXREF);

  // Util signals
  addRecSignal(GSN_UTIL_PREPARE_CONF, &Dbdict::execUTIL_PREPARE_CONF);
  addRecSignal(GSN_UTIL_PREPARE_REF,  &Dbdict::execUTIL_PREPARE_REF);

  addRecSignal(GSN_UTIL_EXECUTE_CONF, &Dbdict::execUTIL_EXECUTE_CONF);
  addRecSignal(GSN_UTIL_EXECUTE_REF,  &Dbdict::execUTIL_EXECUTE_REF);

  addRecSignal(GSN_UTIL_RELEASE_CONF, &Dbdict::execUTIL_RELEASE_CONF);
  addRecSignal(GSN_UTIL_RELEASE_REF,  &Dbdict::execUTIL_RELEASE_REF);

  // Event signals
  addRecSignal(GSN_CREATE_EVNT_REQ,  &Dbdict::execCREATE_EVNT_REQ);
  addRecSignal(GSN_CREATE_EVNT_CONF, &Dbdict::execCREATE_EVNT_CONF);
  addRecSignal(GSN_CREATE_EVNT_REF,  &Dbdict::execCREATE_EVNT_REF);

  addRecSignal(GSN_CREATE_SUBID_CONF, &Dbdict::execCREATE_SUBID_CONF);
  addRecSignal(GSN_CREATE_SUBID_REF,  &Dbdict::execCREATE_SUBID_REF);

  addRecSignal(GSN_SUB_CREATE_CONF, &Dbdict::execSUB_CREATE_CONF);
  addRecSignal(GSN_SUB_CREATE_REF,  &Dbdict::execSUB_CREATE_REF);

  addRecSignal(GSN_SUB_START_REQ,  &Dbdict::execSUB_START_REQ);
  addRecSignal(GSN_SUB_START_CONF,  &Dbdict::execSUB_START_CONF);
  addRecSignal(GSN_SUB_START_REF,  &Dbdict::execSUB_START_REF);

  addRecSignal(GSN_SUB_STOP_REQ,  &Dbdict::execSUB_STOP_REQ);
  addRecSignal(GSN_SUB_STOP_CONF,  &Dbdict::execSUB_STOP_CONF);
  addRecSignal(GSN_SUB_STOP_REF,  &Dbdict::execSUB_STOP_REF);

  addRecSignal(GSN_SUB_SYNC_CONF, &Dbdict::execSUB_SYNC_CONF);
  addRecSignal(GSN_SUB_SYNC_REF,  &Dbdict::execSUB_SYNC_REF);

  addRecSignal(GSN_DROP_EVNT_REQ,  &Dbdict::execDROP_EVNT_REQ);

  addRecSignal(GSN_SUB_REMOVE_REQ, &Dbdict::execSUB_REMOVE_REQ);
  addRecSignal(GSN_SUB_REMOVE_CONF, &Dbdict::execSUB_REMOVE_CONF);
  addRecSignal(GSN_SUB_REMOVE_REF,  &Dbdict::execSUB_REMOVE_REF);

  // Trigger signals
  addRecSignal(GSN_CREATE_TRIG_REQ, &Dbdict::execCREATE_TRIG_REQ);
  addRecSignal(GSN_CREATE_TRIG_CONF, &Dbdict::execCREATE_TRIG_CONF);
  addRecSignal(GSN_CREATE_TRIG_REF, &Dbdict::execCREATE_TRIG_REF);
  addRecSignal(GSN_ALTER_TRIG_REQ, &Dbdict::execALTER_TRIG_REQ);
  addRecSignal(GSN_ALTER_TRIG_CONF, &Dbdict::execALTER_TRIG_CONF);
  addRecSignal(GSN_ALTER_TRIG_REF, &Dbdict::execALTER_TRIG_REF);
  addRecSignal(GSN_DROP_TRIG_REQ, &Dbdict::execDROP_TRIG_REQ);
  addRecSignal(GSN_DROP_TRIG_CONF, &Dbdict::execDROP_TRIG_CONF);
  addRecSignal(GSN_DROP_TRIG_REF, &Dbdict::execDROP_TRIG_REF);

  // Received signals
  addRecSignal(GSN_HOT_SPAREREP, &Dbdict::execHOT_SPAREREP);
  addRecSignal(GSN_GET_SCHEMA_INFOREQ, &Dbdict::execGET_SCHEMA_INFOREQ);
  addRecSignal(GSN_SCHEMA_INFO, &Dbdict::execSCHEMA_INFO);
  addRecSignal(GSN_SCHEMA_INFOCONF, &Dbdict::execSCHEMA_INFOCONF);
  addRecSignal(GSN_DICTSTARTREQ, &Dbdict::execDICTSTARTREQ);
  addRecSignal(GSN_READ_NODESCONF, &Dbdict::execREAD_NODESCONF);
  addRecSignal(GSN_FSOPENCONF, &Dbdict::execFSOPENCONF);
  addRecSignal(GSN_FSOPENREF, &Dbdict::execFSOPENREF);
  addRecSignal(GSN_FSCLOSECONF, &Dbdict::execFSCLOSECONF);
  addRecSignal(GSN_FSCLOSEREF, &Dbdict::execFSCLOSEREF);
  addRecSignal(GSN_FSWRITECONF, &Dbdict::execFSWRITECONF);
  addRecSignal(GSN_FSWRITEREF, &Dbdict::execFSWRITEREF);
  addRecSignal(GSN_FSREADCONF, &Dbdict::execFSREADCONF);
  addRecSignal(GSN_FSREADREF, &Dbdict::execFSREADREF);
  addRecSignal(GSN_LQHFRAGCONF, &Dbdict::execLQHFRAGCONF);
  addRecSignal(GSN_LQHADDATTCONF, &Dbdict::execLQHADDATTCONF);
  addRecSignal(GSN_LQHADDATTREF, &Dbdict::execLQHADDATTREF);
  addRecSignal(GSN_LQHFRAGREF, &Dbdict::execLQHFRAGREF);
  addRecSignal(GSN_NDB_STTOR, &Dbdict::execNDB_STTOR);
  addRecSignal(GSN_READ_CONFIG_REQ, &Dbdict::execREAD_CONFIG_REQ, true);
  addRecSignal(GSN_STTOR, &Dbdict::execSTTOR);
  addRecSignal(GSN_TC_SCHVERCONF, &Dbdict::execTC_SCHVERCONF);
  addRecSignal(GSN_NODE_FAILREP, &Dbdict::execNODE_FAILREP);
  addRecSignal(GSN_INCL_NODEREQ, &Dbdict::execINCL_NODEREQ);
  addRecSignal(GSN_API_FAILREQ, &Dbdict::execAPI_FAILREQ);

  addRecSignal(GSN_WAIT_GCP_REF, &Dbdict::execWAIT_GCP_REF);
  addRecSignal(GSN_WAIT_GCP_CONF, &Dbdict::execWAIT_GCP_CONF);

  addRecSignal(GSN_LIST_TABLES_REQ, &Dbdict::execLIST_TABLES_REQ);

  addRecSignal(GSN_DROP_TABLE_REQ, &Dbdict::execDROP_TABLE_REQ);
  
  addRecSignal(GSN_PREP_DROP_TAB_REQ, &Dbdict::execPREP_DROP_TAB_REQ);
  addRecSignal(GSN_PREP_DROP_TAB_REF, &Dbdict::execPREP_DROP_TAB_REF);
  addRecSignal(GSN_PREP_DROP_TAB_CONF, &Dbdict::execPREP_DROP_TAB_CONF);
  
  addRecSignal(GSN_DROP_TAB_REQ, &Dbdict::execDROP_TAB_REQ);
  addRecSignal(GSN_DROP_TAB_REF, &Dbdict::execDROP_TAB_REF);
  addRecSignal(GSN_DROP_TAB_CONF, &Dbdict::execDROP_TAB_CONF);
}//Dbdict::Dbdict()

Dbdict::~Dbdict() 
{
}//Dbdict::~Dbdict()

BLOCK_FUNCTIONS(Dbdict)

void Dbdict::initCommonData() 
{
/* ---------------------------------------------------------------- */
// Initialise all common variables.
/* ---------------------------------------------------------------- */
  initRetrieveRecord(0, 0, 0);
  initSchemaRecord();
  initRestartRecord();
  initSendSchemaRecord();
  initReadTableRecord();
  initWriteTableRecord();
  initReadSchemaRecord();
  initWriteSchemaRecord();

  c_masterNodeId = ZNIL;
  c_numberNode = 0;
  c_noNodesFailed = 0;
  c_failureNr = 0;
  c_blockState = BS_IDLE;
  c_packTable.m_state = PackTable::PTS_IDLE;
  c_startPhase = 0;
  c_restartType = 255; //Ensure not used restartType
  c_tabinfoReceived = 0;
  c_initialStart = false;
  c_systemRestart = false;
  c_initialNodeRestart = false;
  c_nodeRestart = false;
}//Dbdict::initCommonData()

void Dbdict::initRecords() 
{
  initNodeRecords();
  initPageRecords();
  initTableRecords();
  initTriggerRecords();
}//Dbdict::initRecords()

void Dbdict::initSendSchemaRecord() 
{
  c_sendSchemaRecord.noOfWords = (Uint32)-1;
  c_sendSchemaRecord.pageId = RNIL;
  c_sendSchemaRecord.noOfWordsCurrentlySent = 0;
  c_sendSchemaRecord.noOfSignalsSentSinceDelay = 0;
  c_sendSchemaRecord.inUse = false;
  //c_sendSchemaRecord.sendSchemaState = SendSchemaRecord::IDLE;
}//initSendSchemaRecord()

void Dbdict::initReadTableRecord() 
{
  c_readTableRecord.noOfPages = (Uint32)-1;
  c_readTableRecord.pageId = RNIL;
  c_readTableRecord.tableId = ZNIL;
  c_readTableRecord.inUse = false;
}//initReadTableRecord()

void Dbdict::initWriteTableRecord() 
{
  c_writeTableRecord.noOfPages = (Uint32)-1;
  c_writeTableRecord.pageId = RNIL;
  c_writeTableRecord.noOfTableFilesHandled = 3;
  c_writeTableRecord.tableId = ZNIL;
  c_writeTableRecord.tableWriteState = WriteTableRecord::IDLE;
}//initWriteTableRecord()

void Dbdict::initReadSchemaRecord() 
{
  c_readSchemaRecord.pageId = RNIL;
  c_readSchemaRecord.schemaReadState = ReadSchemaRecord::IDLE;
}//initReadSchemaRecord()

void Dbdict::initWriteSchemaRecord() 
{
  c_writeSchemaRecord.inUse = false;
  c_writeSchemaRecord.pageId = RNIL;
  c_writeSchemaRecord.noOfSchemaFilesHandled = 3;
}//initWriteSchemaRecord()

void Dbdict::initRetrieveRecord(Signal* signal, Uint32 i, Uint32 returnCode) 
{
  c_retrieveRecord.busyState = false;
  c_retrieveRecord.blockRef = 0;
  c_retrieveRecord.m_senderData = RNIL;
  c_retrieveRecord.tableId = RNIL;
  c_retrieveRecord.currentSent = 0;
  c_retrieveRecord.retrievedNoOfPages = 0;
  c_retrieveRecord.retrievedNoOfWords = 0;
  c_retrieveRecord.m_useLongSig = false;
}//initRetrieveRecord()

void Dbdict::initSchemaRecord() 
{
  c_schemaRecord.schemaPage = RNIL;
}//Dbdict::initSchemaRecord()

void Dbdict::initRestartRecord() 
{
  c_restartRecord.gciToRestart = 0;
  c_restartRecord.activeTable = ZNIL;
}//Dbdict::initRestartRecord()

void Dbdict::initNodeRecords() 
{
  jam();
  for (unsigned i = 1; i < MAX_NODES; i++) {
    NodeRecordPtr nodePtr;
    c_nodes.getPtr(nodePtr, i);
    nodePtr.p->hotSpare = false;
    nodePtr.p->nodeState = NodeRecord::API_NODE;
  }//for
}//Dbdict::initNodeRecords()

void Dbdict::initPageRecords() 
{
  c_schemaRecord.schemaPage = ZMAX_PAGES_OF_TABLE_DEFINITION;
  c_schemaRecord.oldSchemaPage = ZMAX_PAGES_OF_TABLE_DEFINITION + 1;
  c_retrieveRecord.retrievePage =  ZMAX_PAGES_OF_TABLE_DEFINITION + 2;
  ndbrequire(ZNUMBER_OF_PAGES >= (2 * ZMAX_PAGES_OF_TABLE_DEFINITION + 2));
}//Dbdict::initPageRecords()

void Dbdict::initTableRecords() 
{
  TableRecordPtr tablePtr;
  while (1) {
    jam();
    refresh_watch_dog();
    c_tableRecordPool.seize(tablePtr);
    if (tablePtr.i == RNIL) {
      jam();
      break;
    }//if
    initialiseTableRecord(tablePtr);
  }//while
}//Dbdict::initTableRecords()

void Dbdict::initialiseTableRecord(TableRecordPtr tablePtr) 
{
  tablePtr.p->activePage = RNIL;
  tablePtr.p->filePtr[0] = RNIL;
  tablePtr.p->filePtr[1] = RNIL;
  tablePtr.p->firstAttribute = RNIL;
  tablePtr.p->firstPage = RNIL;
  tablePtr.p->lastAttribute = RNIL;
  tablePtr.p->tableId = tablePtr.i;
  tablePtr.p->tableVersion = (Uint32)-1;
  tablePtr.p->tabState = TableRecord::NOT_DEFINED;
  tablePtr.p->tabReturnState = TableRecord::TRS_IDLE;
  tablePtr.p->myConnect = RNIL;
  tablePtr.p->fragmentType = DictTabInfo::AllNodesSmallTable;
  memset(tablePtr.p->tableName, 0, sizeof(tablePtr.p->tableName));
  tablePtr.p->gciTableCreated = 0;
  tablePtr.p->noOfAttributes = ZNIL;
  tablePtr.p->noOfNullAttr = 0;
  tablePtr.p->frmLen = 0;
  memset(tablePtr.p->frmData, 0, sizeof(tablePtr.p->frmData));
  /*
    tablePtr.p->lh3PageIndexBits = 0;
    tablePtr.p->lh3DistrBits = 0;
    tablePtr.p->lh3PageBits = 6;
  */
  tablePtr.p->kValue = 6;
  tablePtr.p->localKeyLen = 1;
  tablePtr.p->maxLoadFactor = 80;
  tablePtr.p->minLoadFactor = 70;
  tablePtr.p->noOfPrimkey = 1;
  tablePtr.p->tupKeyLength = 1;
  tablePtr.p->storedTable = true;
  tablePtr.p->tableType = DictTabInfo::UserTable;
  tablePtr.p->primaryTableId = RNIL;
  // volatile elements
  tablePtr.p->indexState = TableRecord::IS_UNDEFINED;
  tablePtr.p->insertTriggerId = RNIL;
  tablePtr.p->updateTriggerId = RNIL;
  tablePtr.p->deleteTriggerId = RNIL;
  tablePtr.p->customTriggerId = RNIL;
  tablePtr.p->buildTriggerId = RNIL;
  tablePtr.p->indexLocal = 0;
}//Dbdict::initialiseTableRecord()

void Dbdict::initTriggerRecords()
{
  TriggerRecordPtr triggerPtr;
  while (1) {
    jam();
    refresh_watch_dog();
    c_triggerRecordPool.seize(triggerPtr);
    if (triggerPtr.i == RNIL) {
      jam();
      break;
    }//if
    initialiseTriggerRecord(triggerPtr);
  }//while
}

void Dbdict::initialiseTriggerRecord(TriggerRecordPtr triggerPtr)
{
  triggerPtr.p->triggerState = TriggerRecord::TS_NOT_DEFINED;
  triggerPtr.p->triggerLocal = 0;
  memset(triggerPtr.p->triggerName, 0, sizeof(triggerPtr.p->triggerName));
  triggerPtr.p->triggerId = RNIL;
  triggerPtr.p->tableId = RNIL;
  triggerPtr.p->triggerType = (TriggerType::Value)~0;
  triggerPtr.p->triggerActionTime = (TriggerActionTime::Value)~0;
  triggerPtr.p->triggerEvent = (TriggerEvent::Value)~0;
  triggerPtr.p->monitorReplicas = false;
  triggerPtr.p->monitorAllAttributes = false;
  triggerPtr.p->attributeMask.clear();
  triggerPtr.p->indexId = RNIL;
}

Uint32 Dbdict::getFsConnRecord() 
{
  FsConnectRecordPtr fsPtr;
  c_fsConnectRecordPool.seize(fsPtr);
  ndbrequire(fsPtr.i != RNIL);
  fsPtr.p->filePtr = (Uint32)-1;
  fsPtr.p->ownerPtr = RNIL;
  fsPtr.p->fsState = FsConnectRecord::IDLE;
  return fsPtr.i;
}//Dbdict::getFsConnRecord()

Uint32 Dbdict::getFreeTableRecord(Uint32 primaryTableId) 
{
  Uint32 minId = (primaryTableId == RNIL ? 0 : primaryTableId + 1);
  TableRecordPtr tablePtr;
  TableRecordPtr firstTablePtr;
  bool firstFound = false;
  Uint32 tabSize = c_tableRecordPool.getSize();
  for (tablePtr.i = minId; tablePtr.i < tabSize ; tablePtr.i++) {
    jam();
    c_tableRecordPool.getPtr(tablePtr);
    if (tablePtr.p->tabState == TableRecord::NOT_DEFINED) {
      jam();
      initialiseTableRecord(tablePtr);
      tablePtr.p->tabState = TableRecord::DEFINING;
      firstFound = true;
      firstTablePtr.i = tablePtr.i;
      firstTablePtr.p = tablePtr.p;
      break;
    }//if
  }//for
  if (!firstFound) {
    jam();
    return RNIL;
  }//if
#ifdef HAVE_TABLE_REORG
  bool secondFound = false;
  for (tablePtr.i = firstTablePtr.i + 1; tablePtr.i < tabSize ; tablePtr.i++) {
    jam();
    c_tableRecordPool.getPtr(tablePtr);
    if (tablePtr.p->tabState == TableRecord::NOT_DEFINED) {
      jam();
      initialiseTableRecord(tablePtr);
      tablePtr.p->tabState = TableRecord::REORG_TABLE_PREPARED;
      tablePtr.p->secondTable = firstTablePtr.i;
      firstTablePtr.p->secondTable = tablePtr.i;
      secondFound = true;
      break;
    }//if
  }//for
  if (!secondFound) {
    jam();
    firstTablePtr.p->tabState = TableRecord::NOT_DEFINED;
    return RNIL;
  }//if
#endif
  return firstTablePtr.i;
}//Dbdict::getFreeTableRecord()

Uint32 Dbdict::getFreeTriggerRecord()
{
  const Uint32 size = c_triggerRecordPool.getSize();
  TriggerRecordPtr triggerPtr;
  for (triggerPtr.i = 0; triggerPtr.i < size; triggerPtr.i++) {
    jam();
    c_triggerRecordPool.getPtr(triggerPtr);
    if (triggerPtr.p->triggerState == TriggerRecord::TS_NOT_DEFINED) {
      jam();
      initialiseTriggerRecord(triggerPtr);
      return triggerPtr.i;
    }
  }
  return RNIL;
}

bool
Dbdict::getNewAttributeRecord(TableRecordPtr tablePtr, 
			      AttributeRecordPtr & attrPtr) 
{
  c_attributeRecordPool.seize(attrPtr);
  if(attrPtr.i == RNIL){
    return false;
  }
  
  memset(attrPtr.p->attributeName, 0, sizeof(attrPtr.p->attributeName));
  attrPtr.p->attributeDescriptor = 0x00012255; //Default value
  attrPtr.p->attributeId = ZNIL;
  attrPtr.p->nextAttrInTable = RNIL;
  attrPtr.p->tupleKey = 0;
  memset(attrPtr.p->defaultValue, 0, sizeof(attrPtr.p->defaultValue));
  
  /* ---------------------------------------------------------------- */
  // A free attribute record has been acquired. We will now link it
  // to the table record.
  /* ---------------------------------------------------------------- */
  if (tablePtr.p->lastAttribute == RNIL) {
    jam();
    tablePtr.p->firstAttribute = attrPtr.i;
  } else {
    jam();
    AttributeRecordPtr lastAttrPtr;
    c_attributeRecordPool.getPtr(lastAttrPtr, tablePtr.p->lastAttribute);
    lastAttrPtr.p->nextAttrInTable = attrPtr.i;
  }//if
  tablePtr.p->lastAttribute = attrPtr.i;
  return true;
}//Dbdict::getNewAttributeRecord()

/* **************************************************************** */
/* ---------------------------------------------------------------- */
/* MODULE:          START/RESTART HANDLING ------------------------ */
/* ---------------------------------------------------------------- */
/*                                                                  */
/* This module contains the code that is common for all             */
/* start/restart types.                                             */
/* ---------------------------------------------------------------- */
/* **************************************************************** */

/* ---------------------------------------------------------------- */
// This is sent as the first signal during start/restart.
/* ---------------------------------------------------------------- */
void Dbdict::execSTTOR(Signal* signal) 
{
  jamEntry();
  c_startPhase = signal->theData[1];
  switch (c_startPhase) {
  case 1:
    break;
  case 3:
    c_restartType = signal->theData[7];         /* valid if 3 */
    ndbrequire(c_restartType == NodeState::ST_INITIAL_START ||
               c_restartType == NodeState::ST_SYSTEM_RESTART ||
               c_restartType == NodeState::ST_INITIAL_NODE_RESTART ||
               c_restartType == NodeState::ST_NODE_RESTART);
    break;
  }
  sendSTTORRY(signal);
}//execSTTOR()

void Dbdict::sendSTTORRY(Signal* signal)
{
  signal->theData[0] = 0;       /* garbage SIGNAL KEY */
  signal->theData[1] = 0;       /* garbage SIGNAL VERSION NUMBER  */
  signal->theData[2] = 0;       /* garbage */
  signal->theData[3] = 1;       /* first wanted start phase */
  signal->theData[4] = 3;       /* get type of start */
  signal->theData[5] = ZNOMOREPHASES;
  sendSignal(NDBCNTR_REF, GSN_STTORRY, signal, 6, JBB);
}

/* ---------------------------------------------------------------- */
// We receive information about sizes of records.
/* ---------------------------------------------------------------- */
void Dbdict::execREAD_CONFIG_REQ(Signal* signal) 
{
  const ReadConfigReq * req = (ReadConfigReq*)signal->getDataPtr();
  Uint32 ref = req->senderRef;
  Uint32 senderData = req->senderData;
  ndbrequire(req->noOfParameters == 0);

  jamEntry();
 
  const ndb_mgm_configuration_iterator * p = 
    theConfiguration.getOwnConfigIterator();
  ndbrequire(p != 0);
  
  Uint32 attributesize, tablerecSize;
  ndbrequire(!ndb_mgm_get_int_parameter(p, CFG_DICT_ATTRIBUTE,&attributesize));
  ndbrequire(!ndb_mgm_get_int_parameter(p, CFG_DICT_TABLE, &tablerecSize));

  c_attributeRecordPool.setSize(attributesize);
  c_attributeRecordHash.setSize(64);
  c_fsConnectRecordPool.setSize(ZFS_CONNECT_SIZE);
  c_nodes.setSize(MAX_NODES);
  c_pageRecordArray.setSize(ZNUMBER_OF_PAGES);
  c_tableRecordPool.setSize(tablerecSize);
  c_tableRecordHash.setSize(tablerecSize);
  c_triggerRecordPool.setSize(c_maxNoOfTriggers);
  c_triggerRecordHash.setSize(c_maxNoOfTriggers);
  c_opRecordPool.setSize(256);   // XXX need config params
  c_opCreateTable.setSize(8);
  c_opDropTable.setSize(8);
  c_opCreateIndex.setSize(8);
  c_opCreateEvent.setSize(8);
  c_opSubEvent.setSize(8);
  c_opDropEvent.setSize(8);
  c_opSignalUtil.setSize(8);
  c_opDropIndex.setSize(8);
  c_opAlterIndex.setSize(8);
  c_opBuildIndex.setSize(8);
  c_opCreateTrigger.setSize(8);
  c_opDropTrigger.setSize(8);
  c_opAlterTrigger.setSize(8);

  // Initialize BAT for interface to file system
  PageRecordPtr pageRecPtr;
  c_pageRecordArray.getPtr(pageRecPtr, 0);
  NewVARIABLE* bat = allocateBat(2);
  bat[1].WA = &pageRecPtr.p->word[0];
  bat[1].nrr = ZNUMBER_OF_PAGES;
  bat[1].ClusterSize = ZSIZE_OF_PAGES_IN_WORDS * 4;
  bat[1].bits.q = ZLOG_SIZE_OF_PAGES_IN_WORDS; // 2**13 = 8192 elements
  bat[1].bits.v = 5;  // 32 bits per element

  initCommonData();
  initRecords();

  ReadConfigConf * conf = (ReadConfigConf*)signal->getDataPtrSend();
  conf->senderRef = reference();
  conf->senderData = senderData;
  sendSignal(ref, GSN_READ_CONFIG_CONF, signal, 
	     ReadConfigConf::SignalLength, JBB);
}//execSIZEALT_REP()

/* ---------------------------------------------------------------- */
// Start phase signals sent by CNTR. We reply with NDB_STTORRY when
// we completed this phase.
/* ---------------------------------------------------------------- */
void Dbdict::execNDB_STTOR(Signal* signal) 
{
  jamEntry();
  c_startPhase = signal->theData[2];
  const Uint32 restartType = signal->theData[3];
  if (restartType == NodeState::ST_INITIAL_START) {
    jam();
    c_initialStart = true;
  } else if (restartType == NodeState::ST_SYSTEM_RESTART) {
    jam();
    c_systemRestart = true;
  } else if (restartType == NodeState::ST_INITIAL_NODE_RESTART) {
    jam();
    c_initialNodeRestart = true;
  } else if (restartType == NodeState::ST_NODE_RESTART) {
    jam();
    c_nodeRestart = true;
  } else {
    ndbrequire(false);
  }//if
  switch (c_startPhase) {
  case 1:
    jam();
    initSchemaFile(signal);
    break;
  case 3:
    jam();
    signal->theData[0] = reference();
    sendSignal(NDBCNTR_REF, GSN_READ_NODESREQ, signal, 1, JBB);
    break;
  case 6:
    jam();
    c_initialStart = false;
    c_systemRestart = false;
    c_initialNodeRestart = false;
    c_nodeRestart = false;
    sendNDB_STTORRY(signal);
    break;
  case 7:
    // uses c_restartType
    if(restartType == NodeState::ST_SYSTEM_RESTART &&
       c_masterNodeId == getOwnNodeId()){
      rebuildIndexes(signal, 0);
      return;
    }
    sendNDB_STTORRY(signal);
    break;
  default:
    jam();
    sendNDB_STTORRY(signal);
    break;
  }//switch
}//execNDB_STTOR()

void Dbdict::sendNDB_STTORRY(Signal* signal) 
{
  signal->theData[0] = reference();
  sendSignal(NDBCNTR_REF, GSN_NDB_STTORRY, signal, 1, JBB);
  return;
}//sendNDB_STTORRY()

/* ---------------------------------------------------------------- */
// We receive the information about which nodes that are up and down.
/* ---------------------------------------------------------------- */
void Dbdict::execREAD_NODESCONF(Signal* signal) 
{
  jamEntry();

  ReadNodesConf * const readNodes = (ReadNodesConf *)&signal->theData[0];
  c_numberNode   = readNodes->noOfNodes;
  c_masterNodeId = readNodes->masterNodeId;

  c_noNodesFailed = 0;
  c_aliveNodes.clear();
  for (unsigned i = 1; i < MAX_NDB_NODES; i++) {
    jam();
    NodeRecordPtr nodePtr;
    c_nodes.getPtr(nodePtr, i);

    if (NodeBitmask::get(readNodes->allNodes, i)) {
      jam();
      nodePtr.p->nodeState = NodeRecord::NDB_NODE_ALIVE;
      if (NodeBitmask::get(readNodes->inactiveNodes, i)) {
	jam();
	/**-------------------------------------------------------------------
	 *
	 * THIS NODE IS DEFINED IN THE CLUSTER BUT IS NOT ALIVE CURRENTLY.
	 * WE ADD THE NODE TO THE SET OF FAILED NODES AND ALSO SET THE
	 * BLOCKSTATE TO BUSY TO AVOID ADDING TABLES WHILE NOT ALL NODES ARE
	 * ALIVE.
	 *------------------------------------------------------------------*/
        nodePtr.p->nodeState = NodeRecord::NDB_NODE_DEAD;
	c_noNodesFailed++;
      } else {
	c_aliveNodes.set(i);
      }
    }//if
  }//for
  sendNDB_STTORRY(signal);
}//execREAD_NODESCONF()

/* ---------------------------------------------------------------- */
// HOT_SPAREREP informs DBDICT about which nodes that have become
// hot spare nodes.
/* ---------------------------------------------------------------- */
void Dbdict::execHOT_SPAREREP(Signal* signal) 
{
  Uint32 hotSpareNodes = 0;
  jamEntry();
  HotSpareRep * const hotSpare = (HotSpareRep*)&signal->theData[0];
  for (unsigned i = 1; i < MAX_NDB_NODES; i++) {
    if (NodeBitmask::get(hotSpare->theHotSpareNodes, i)) {
      NodeRecordPtr nodePtr;
      c_nodes.getPtr(nodePtr, i);
      nodePtr.p->hotSpare = true;
      hotSpareNodes++;
    }//if
  }//for
  ndbrequire(hotSpareNodes == hotSpare->noHotSpareNodes);
  c_noHotSpareNodes = hotSpareNodes;
  return;
}//execHOT_SPAREREP()

void Dbdict::initSchemaFile(Signal* signal) 
{
  PageRecordPtr pagePtr;
  c_pageRecordArray.getPtr(pagePtr, c_schemaRecord.schemaPage);
  SchemaFile * schemaFile = (SchemaFile *)pagePtr.p;
  initSchemaFile(schemaFile, 4 * ZSIZE_OF_PAGES_IN_WORDS);
  
  if (c_initialStart || c_initialNodeRestart) {    
    jam();
    ndbrequire(c_writeSchemaRecord.inUse == false);
    c_writeSchemaRecord.inUse = true;
    c_writeSchemaRecord.pageId = c_schemaRecord.schemaPage;

    c_writeSchemaRecord.m_callback.m_callbackFunction = 
      safe_cast(&Dbdict::initSchemaFile_conf);
    
    startWriteSchemaFile(signal);
  } else if (c_systemRestart || c_nodeRestart) {
    jam();
    ndbrequire(c_readSchemaRecord.schemaReadState == ReadSchemaRecord::IDLE);
    c_readSchemaRecord.pageId = c_schemaRecord.oldSchemaPage;
    c_readSchemaRecord.schemaReadState = ReadSchemaRecord::INITIAL_READ;
    startReadSchemaFile(signal);
  } else {
    ndbrequire(false);
  }//if
}//Dbdict::initSchemaFile()

void
Dbdict::initSchemaFile_conf(Signal* signal, Uint32 callbackData, Uint32 rv){
  jam();
  sendNDB_STTORRY(signal);
}

void
Dbdict::activateIndexes(Signal* signal, Uint32 i)
{
  AlterIndxReq* req = (AlterIndxReq*)signal->getDataPtrSend();
  TableRecordPtr tablePtr;
  for (; i < c_tableRecordPool.getSize(); i++) {
    tablePtr.i = i;
    c_tableRecordPool.getPtr(tablePtr);
    if (tablePtr.p->tabState != TableRecord::DEFINED)
      continue;
    if (! tablePtr.p->isIndex())
      continue;
    jam();
    req->setUserRef(reference());
    req->setConnectionPtr(i);
    req->setTableId(tablePtr.p->primaryTableId);
    req->setIndexId(tablePtr.i);
    req->setIndexVersion(tablePtr.p->tableVersion);
    req->setOnline(true);
    if (c_restartType == NodeState::ST_SYSTEM_RESTART) {
      if (c_masterNodeId != getOwnNodeId())
        continue;
      // from file index state is not defined currently
      req->setRequestType(AlterIndxReq::RT_SYSTEMRESTART);
      req->addRequestFlag((Uint32)RequestFlag::RF_NOBUILD);
    }
    else if (
        c_restartType == NodeState::ST_NODE_RESTART ||
        c_restartType == NodeState::ST_INITIAL_NODE_RESTART) {
      // from master index must be online
      if (tablePtr.p->indexState != TableRecord::IS_ONLINE)
        continue;
      req->setRequestType(AlterIndxReq::RT_NODERESTART);
      // activate locally, rebuild not needed
      req->addRequestFlag((Uint32)RequestFlag::RF_LOCAL);
      req->addRequestFlag((Uint32)RequestFlag::RF_NOBUILD);
    } else {
      ndbrequire(false);
    }
    sendSignal(reference(), GSN_ALTER_INDX_REQ,
      signal, AlterIndxReq::SignalLength, JBB);
    return;
  }
  signal->theData[0] = reference();
  sendSignal(c_restartRecord.returnBlockRef, GSN_DICTSTARTCONF,
	     signal, 1, JBB);
}

void
Dbdict::rebuildIndexes(Signal* signal, Uint32 i){
  BuildIndxReq* const req = (BuildIndxReq*)signal->getDataPtrSend();
  
  TableRecordPtr indexPtr;
  for (; i < c_tableRecordPool.getSize(); i++) {
    indexPtr.i = i;
    c_tableRecordPool.getPtr(indexPtr);
    if (indexPtr.p->tabState != TableRecord::DEFINED)
      continue;
    if (! indexPtr.p->isIndex())
      continue;

    jam();

    req->setUserRef(reference());
    req->setConnectionPtr(i);
    req->setRequestType(BuildIndxReq::RT_SYSTEMRESTART);
    req->setBuildId(0);   // not used
    req->setBuildKey(0);  // not used
    req->setIndexType(indexPtr.p->tableType);
    req->setIndexId(indexPtr.i);
    req->setTableId(indexPtr.p->primaryTableId);
    req->setParallelism(16);

    // from file index state is not defined currently
    if (indexPtr.p->storedTable) {
      // rebuild not needed
      req->addRequestFlag((Uint32)RequestFlag::RF_NOBUILD);
    }
    
    // send
    sendSignal(reference(), GSN_BUILDINDXREQ,
	       signal, BuildIndxReq::SignalLength, JBB);
    return;
  }
  sendNDB_STTORRY(signal);
}


/* **************************************************************** */
/* ---------------------------------------------------------------- */
/* MODULE:          SYSTEM RESTART MODULE ------------------------- */
/* ---------------------------------------------------------------- */
/*                                                                  */
/* This module contains code specific for system restart            */
/* ---------------------------------------------------------------- */
/* **************************************************************** */

/* ---------------------------------------------------------------- */
// DIH asks DICT to read in table data from disk during system
// restart. DIH also asks DICT to send information about which
// tables that should be started as part of this system restart.
// DICT will also activate the tables in TC as part of this process.
/* ---------------------------------------------------------------- */
void Dbdict::execDICTSTARTREQ(Signal* signal) 
{
  jamEntry();
  c_restartRecord.gciToRestart = signal->theData[0];
  c_restartRecord.returnBlockRef = signal->theData[1];
  if (c_nodeRestart || c_initialNodeRestart) {
    jam();   

    CRASH_INSERTION(6000);

    BlockReference dictRef = calcDictBlockRef(c_masterNodeId);
    signal->theData[0] = getOwnNodeId();
    sendSignal(dictRef, GSN_GET_SCHEMA_INFOREQ, signal, 1, JBB);
    return;
  }
  ndbrequire(c_systemRestart);
  ndbrequire(c_masterNodeId == getOwnNodeId());

  c_schemaRecord.m_callback.m_callbackData = 0;
  c_schemaRecord.m_callback.m_callbackFunction = 
    safe_cast(&Dbdict::masterRestart_checkSchemaStatusComplete);

  c_restartRecord.activeTable = 0;
  c_schemaRecord.schemaPage = c_schemaRecord.oldSchemaPage;
  checkSchemaStatus(signal);
}//execDICTSTARTREQ()

void
Dbdict::masterRestart_checkSchemaStatusComplete(Signal* signal,
						Uint32 callbackData,
						Uint32 returnCode){

  c_schemaRecord.schemaPage = ZMAX_PAGES_OF_TABLE_DEFINITION;

  LinearSectionPtr ptr[3];

  PageRecordPtr pagePtr;
  c_pageRecordArray.getPtr(pagePtr, c_schemaRecord.oldSchemaPage);

  ptr[0].p = &pagePtr.p->word[0];
  ptr[0].sz = ZSIZE_OF_PAGES_IN_WORDS;

  c_sendSchemaRecord.m_SCHEMAINFO_Counter = c_aliveNodes;
  NodeReceiverGroup rg(DBDICT, c_aliveNodes);

  rg.m_nodes.clear(getOwnNodeId());
  Callback c = { 0, 0 };
  sendFragmentedSignal(rg,
		       GSN_SCHEMA_INFO,
		       signal, 
		       1, //SchemaInfo::SignalLength,
		       JBB,
		       ptr,
		       1,
		       c);

  PageRecordPtr newPagePtr;
  c_pageRecordArray.getPtr(newPagePtr, c_schemaRecord.schemaPage);
  memcpy(&newPagePtr.p->word[0], &pagePtr.p->word[0], 
	 4 *  ZSIZE_OF_PAGES_IN_WORDS);

  signal->theData[0] = getOwnNodeId();
  sendSignal(reference(), GSN_SCHEMA_INFOCONF, signal, 1, JBB);
}

void 
Dbdict::execGET_SCHEMA_INFOREQ(Signal* signal){

  const Uint32 ref = signal->getSendersBlockRef();
  //const Uint32 senderData = signal->theData[0];
  
  ndbrequire(c_sendSchemaRecord.inUse == false);
  c_sendSchemaRecord.inUse = true;

  LinearSectionPtr ptr[3];
  
  PageRecordPtr pagePtr;
  c_pageRecordArray.getPtr(pagePtr, c_schemaRecord.schemaPage);
  
  ptr[0].p = &pagePtr.p->word[0];
  ptr[0].sz = ZSIZE_OF_PAGES_IN_WORDS;

  Callback c = { safe_cast(&Dbdict::sendSchemaComplete), 0 };
  sendFragmentedSignal(ref,
		       GSN_SCHEMA_INFO,
		       signal, 
		       1, //GetSchemaInfoConf::SignalLength,
		       JBB,
		       ptr,
		       1,
		       c);
}//Dbdict::execGET_SCHEMA_INFOREQ()

void
Dbdict::sendSchemaComplete(Signal * signal, 
			   Uint32 callbackData,
			   Uint32 returnCode){
  ndbrequire(c_sendSchemaRecord.inUse == true);
  c_sendSchemaRecord.inUse = false;

}


/* ---------------------------------------------------------------- */
// We receive the schema info from master as part of all restarts
// except the initial start where no tables exists.
/* ---------------------------------------------------------------- */
void Dbdict::execSCHEMA_INFO(Signal* signal) 
{
  jamEntry();
  if(!assembleFragments(signal)){
    jam();
    return;
  }

  if(getNodeState().getNodeRestartInProgress()){
    CRASH_INSERTION(6001);
  }

  SegmentedSectionPtr schemaDataPtr;
  signal->getSection(schemaDataPtr, 0);

  PageRecordPtr pagePtr;
  c_pageRecordArray.getPtr(pagePtr, c_schemaRecord.schemaPage);
  copy(&pagePtr.p->word[0], schemaDataPtr);
  releaseSections(signal);
    
  validateChecksum((SchemaFile*)pagePtr.p);

  ndbrequire(signal->getSendersBlockRef() != reference());
    
  /* ---------------------------------------------------------------- */
  // Synchronise our view on data with other nodes in the cluster.
  // This is an important part of restart handling where we will handle
  // cases where the table have been added but only partially, where
  // tables have been deleted but not completed the deletion yet and
  // other scenarios needing synchronisation.
  /* ---------------------------------------------------------------- */
  c_schemaRecord.m_callback.m_callbackData = 0;
  c_schemaRecord.m_callback.m_callbackFunction = 
    safe_cast(&Dbdict::restart_checkSchemaStatusComplete);
  c_restartRecord.activeTable = 0;
  checkSchemaStatus(signal);
}//execSCHEMA_INFO()

void
Dbdict::restart_checkSchemaStatusComplete(Signal * signal, 
					  Uint32 callbackData,
					  Uint32 returnCode){

  ndbrequire(c_writeSchemaRecord.inUse == false);
  c_writeSchemaRecord.inUse = true;
  c_writeSchemaRecord.pageId = c_schemaRecord.schemaPage;
  c_writeSchemaRecord.m_callback.m_callbackData = 0;
  c_writeSchemaRecord.m_callback.m_callbackFunction = 
    safe_cast(&Dbdict::restart_writeSchemaConf);
  
  startWriteSchemaFile(signal);
}

void
Dbdict::restart_writeSchemaConf(Signal * signal, 
				Uint32 callbackData,
				Uint32 returnCode){

  if(c_systemRestart){
    jam();
    signal->theData[0] = getOwnNodeId();
    sendSignal(calcDictBlockRef(c_masterNodeId), GSN_SCHEMA_INFOCONF,
	       signal, 1, JBB);
    return;
  }
  
  ndbrequire(c_nodeRestart || c_initialNodeRestart);
  c_blockState = BS_IDLE;
  activateIndexes(signal, 0);
  return;
}

void Dbdict::execSCHEMA_INFOCONF(Signal* signal) 
{
  jamEntry();
  ndbrequire(signal->getNoOfSections() == 0);

/* ---------------------------------------------------------------- */
// This signal is received in the master as part of system restart
// from all nodes (including the master) after they have synchronised
// their data with the master node's schema information.
/* ---------------------------------------------------------------- */
  const Uint32 nodeId = signal->theData[0];
  c_sendSchemaRecord.m_SCHEMAINFO_Counter.clearWaitingFor(nodeId);

  if (!c_sendSchemaRecord.m_SCHEMAINFO_Counter.done()){
    jam();
    return;
  }//if
  activateIndexes(signal, 0);
}//execSCHEMA_INFOCONF()

void Dbdict::checkSchemaStatus(Signal* signal) 
{
  PageRecordPtr pagePtr;
  c_pageRecordArray.getPtr(pagePtr, c_schemaRecord.schemaPage);

  PageRecordPtr oldPagePtr;
  c_pageRecordArray.getPtr(oldPagePtr, c_schemaRecord.oldSchemaPage);

  for (; c_restartRecord.activeTable < MAX_TABLES; 
       c_restartRecord.activeTable++) {
    jam();

    Uint32 tableId = c_restartRecord.activeTable;
    SchemaFile::TableEntry *newEntry = getTableEntry(pagePtr.p, tableId);
    SchemaFile::TableEntry *oldEntry = getTableEntry(oldPagePtr.p, tableId, 
						     true);
    SchemaFile::TableState schemaState = 
      (SchemaFile::TableState)newEntry->m_tableState;
    SchemaFile::TableState oldSchemaState = 
      (SchemaFile::TableState)oldEntry->m_tableState;

    if (c_restartRecord.activeTable >= c_tableRecordPool.getSize()) {
      jam();
      ndbrequire(schemaState == SchemaFile::INIT);
      ndbrequire(oldSchemaState == SchemaFile::INIT);
      continue;
    }//if

    switch(schemaState){
    case SchemaFile::INIT:{
      jam();
      bool ok = false;
      switch(oldSchemaState) {
      case SchemaFile::INIT:
	jam();
      case SchemaFile::DROP_TABLE_COMMITTED:
	jam();
	ok = true;
        jam();
	break;

      case SchemaFile::ADD_STARTED:
	jam();
      case SchemaFile::TABLE_ADD_COMMITTED:
	jam();
      case SchemaFile::DROP_TABLE_STARTED:
	jam();
      case SchemaFile::ALTER_TABLE_COMMITTED:
	jam();
	ok = true;
        jam();
	newEntry->m_tableState = SchemaFile::INIT;
	restartDropTab(signal, tableId);
	return;
      }//switch
      ndbrequire(ok);
      break;
    }
    case SchemaFile::ADD_STARTED:{
      jam();
      bool ok = false;
      switch(oldSchemaState) {
      case SchemaFile::INIT:
	jam();
      case SchemaFile::DROP_TABLE_COMMITTED:
	jam();
	ok = true;
	break;
      case SchemaFile::ADD_STARTED: 
	jam();
      case SchemaFile::DROP_TABLE_STARTED:
	jam();
      case SchemaFile::TABLE_ADD_COMMITTED:
	jam();
      case SchemaFile::ALTER_TABLE_COMMITTED:
	jam();
	ok = true;
	//------------------------------------------------------------------
	// Add Table was started but not completed. Will be dropped in all
	// nodes. Update schema information (restore table version).
	//------------------------------------------------------------------
	newEntry->m_tableState = SchemaFile::INIT;
	restartDropTab(signal, tableId);
	return;
      }
      ndbrequire(ok);
      break;
    }
    case SchemaFile::TABLE_ADD_COMMITTED:{
      jam();
      bool ok = false;
      switch(oldSchemaState) {
      case SchemaFile::INIT:
	jam();
      case SchemaFile::ADD_STARTED:
	jam();
      case SchemaFile::DROP_TABLE_STARTED:
	jam();
      case SchemaFile::DROP_TABLE_COMMITTED:
	jam();
	ok = true;
	//------------------------------------------------------------------
	// Table was added in the master node but not in our node. We can
	// retrieve the table definition from the master.
	//------------------------------------------------------------------
	restartCreateTab(signal, tableId, oldEntry, false);
        return;
        break;
      case SchemaFile::TABLE_ADD_COMMITTED:
	jam();
      case SchemaFile::ALTER_TABLE_COMMITTED:
        jam();
	ok = true;
	//------------------------------------------------------------------
	// Table was added in both our node and the master node. We can
	// retrieve the table definition from our own disk.
	//------------------------------------------------------------------
	if(* newEntry == * oldEntry){
          jam();
	  
          TableRecordPtr tablePtr;
          c_tableRecordPool.getPtr(tablePtr, tableId);
          tablePtr.p->tableVersion = oldEntry->m_tableVersion;
          tablePtr.p->tableType = (DictTabInfo::TableType)oldEntry->m_tableType;
	  
          // On NR get index from master because index state is not on file
          const bool file = c_systemRestart || tablePtr.p->isTable();
          restartCreateTab(signal, tableId, oldEntry, file);

          return;
        } else {
	  //------------------------------------------------------------------
	  // Must be a new version of the table if anything differs. Both table
	  // version and global checkpoint must be different.
	  // This should not happen for the master node. This can happen after
	  // drop table followed by add table or after change table.
	  // Not supported in this version.
	  //------------------------------------------------------------------
          ndbrequire(c_masterNodeId != getOwnNodeId());
	  ndbrequire(newEntry->m_tableVersion != oldEntry->m_tableVersion);
          jam();
	  
	  restartCreateTab(signal, tableId, oldEntry, false);
          return;
        }//if
      }
<<<<<<< HEAD
      ndbrequire(ok);
=======
      ndbrequire(ok); 
>>>>>>> f27a2948
      break;
    }
    case SchemaFile::DROP_TABLE_STARTED:
      jam();
    case SchemaFile::DROP_TABLE_COMMITTED:{
      jam();
      bool ok = false;
      switch(oldSchemaState){
      case SchemaFile::INIT:
	jam();
      case SchemaFile::DROP_TABLE_COMMITTED:
	jam();
	ok = true;
	break;
      case SchemaFile::ADD_STARTED:
	jam();
      case SchemaFile::TABLE_ADD_COMMITTED:
	jam();
      case SchemaFile::DROP_TABLE_STARTED:
	jam();
      case SchemaFile::ALTER_TABLE_COMMITTED:
	jam();
	newEntry->m_tableState = SchemaFile::INIT;
	restartDropTab(signal, tableId);
	return;
      }
      ndbrequire(ok);
      break;
    }
    case SchemaFile::ALTER_TABLE_COMMITTED: {
      jam();
      bool ok = false;
      switch(oldSchemaState) {
      case SchemaFile::INIT:
	jam();
      case SchemaFile::ADD_STARTED:
	jam();
      case SchemaFile::DROP_TABLE_STARTED:
	jam();
      case SchemaFile::DROP_TABLE_COMMITTED:
	jam();
      case SchemaFile::TABLE_ADD_COMMITTED:
        jam();
	ok = true;
	//------------------------------------------------------------------
	// Table was altered in the master node but not in our node. We can
	// retrieve the altered table definition from the master.
	//------------------------------------------------------------------
	restartCreateTab(signal, tableId, oldEntry, false);
        return;
        break;
      case SchemaFile::ALTER_TABLE_COMMITTED:
        jam();
	ok = true;
	
	//------------------------------------------------------------------
	// Table was altered in both our node and the master node. We can
	// retrieve the table definition from our own disk.
	//------------------------------------------------------------------
	TableRecordPtr tablePtr;
	c_tableRecordPool.getPtr(tablePtr, tableId);
	tablePtr.p->tableVersion = oldEntry->m_tableVersion;
	tablePtr.p->tableType = (DictTabInfo::TableType)oldEntry->m_tableType;
	
	// On NR get index from master because index state is not on file
	const bool file = c_systemRestart || tablePtr.p->isTable();
	restartCreateTab(signal, tableId, oldEntry, file);

	return;
      }
      ndbrequire(ok);
      break;
    }
    }
  }
  
  execute(signal, c_schemaRecord.m_callback, 0);
}//checkSchemaStatus()

void
Dbdict::restartCreateTab(Signal* signal, Uint32 tableId, 
		      const SchemaFile::TableEntry * te, bool file){
  jam();
  
  CreateTableRecordPtr createTabPtr;  
  c_opCreateTable.seize(createTabPtr);
  ndbrequire(!createTabPtr.isNull());

  createTabPtr.p->key = ++c_opRecordSequence;
  c_opCreateTable.add(createTabPtr);
  
  createTabPtr.p->m_errorCode = 0;
  createTabPtr.p->m_tablePtrI = tableId;
  createTabPtr.p->m_coordinatorRef = reference();
  createTabPtr.p->m_senderRef = 0;
  createTabPtr.p->m_senderData = RNIL;
  createTabPtr.p->m_tabInfoPtrI = RNIL;
  createTabPtr.p->m_dihAddFragPtr = RNIL;

  if(file && !ERROR_INSERTED(6002)){
    jam();
    
    c_readTableRecord.noOfPages = te->m_noOfPages;
    c_readTableRecord.pageId = 0;
    c_readTableRecord.m_callback.m_callbackData = createTabPtr.p->key;
    c_readTableRecord.m_callback.m_callbackFunction = 
      safe_cast(&Dbdict::restartCreateTab_readTableConf);
    
    startReadTableFile(signal, tableId);
    return;
  } else {
    
    ndbrequire(c_masterNodeId != getOwnNodeId());
    
    /**
     * Get from master
     */
    GetTabInfoReq * const req = (GetTabInfoReq *)&signal->theData[0];
    req->senderRef = reference();
    req->senderData = createTabPtr.p->key;
    req->requestType = GetTabInfoReq::RequestById |
      GetTabInfoReq::LongSignalConf;
    req->tableId = tableId;
    sendSignal(calcDictBlockRef(c_masterNodeId), GSN_GET_TABINFOREQ, signal,
	       GetTabInfoReq::SignalLength, JBB);

    if(ERROR_INSERTED(6002)){
      NdbSleep_MilliSleep(10);
      CRASH_INSERTION(6002);
    }
  }
}

void
Dbdict::restartCreateTab_readTableConf(Signal* signal, 
				       Uint32 callbackData,
				       Uint32 returnCode){
  jam();
  
  PageRecordPtr pageRecPtr;
  c_pageRecordArray.getPtr(pageRecPtr, c_readTableRecord.pageId);

  ParseDictTabInfoRecord parseRecord;
  parseRecord.requestType = DictTabInfo::GetTabInfoConf;
  parseRecord.errorCode = 0;
  
  Uint32 sz = c_readTableRecord.noOfPages * ZSIZE_OF_PAGES_IN_WORDS; 
  SimplePropertiesLinearReader r(&pageRecPtr.p->word[0], sz);
  handleTabInfoInit(r, &parseRecord);
  ndbrequire(parseRecord.errorCode == 0);
  
  /* ---------------------------------------------------------------- */
  // We have read the table description from disk as part of system restart.
  // We will also write it back again to ensure that both copies are ok.
  /* ---------------------------------------------------------------- */
  ndbrequire(c_writeTableRecord.tableWriteState == WriteTableRecord::IDLE);
  c_writeTableRecord.noOfPages = c_readTableRecord.noOfPages;
  c_writeTableRecord.pageId = c_readTableRecord.pageId;
  c_writeTableRecord.tableWriteState = WriteTableRecord::TWR_CALLBACK;
  c_writeTableRecord.m_callback.m_callbackData = callbackData;
  c_writeTableRecord.m_callback.m_callbackFunction = 
    safe_cast(&Dbdict::restartCreateTab_writeTableConf);
  startWriteTableFile(signal, c_readTableRecord.tableId);
}

void
Dbdict::execGET_TABINFO_CONF(Signal* signal){
  jamEntry();

  if(!assembleFragments(signal)){
    jam();
    return;
  }
  
  GetTabInfoConf * const conf = (GetTabInfoConf*)signal->getDataPtr();

  const Uint32 tableId = conf->tableId;
  const Uint32 senderData = conf->senderData;
  
  SegmentedSectionPtr tabInfoPtr;
  signal->getSection(tabInfoPtr, GetTabInfoConf::DICT_TAB_INFO);

  CreateTableRecordPtr createTabPtr;  
  ndbrequire(c_opCreateTable.find(createTabPtr, senderData));
  ndbrequire(!createTabPtr.isNull());
  ndbrequire(createTabPtr.p->m_tablePtrI == tableId);

  /**
   * Put data into table record
   */
  ParseDictTabInfoRecord parseRecord;
  parseRecord.requestType = DictTabInfo::GetTabInfoConf;
  parseRecord.errorCode = 0;
  
  SimplePropertiesSectionReader r(tabInfoPtr, getSectionSegmentPool());
  handleTabInfoInit(r, &parseRecord);
  ndbrequire(parseRecord.errorCode == 0);
  
  Callback callback;
  callback.m_callbackData = createTabPtr.p->key;
  callback.m_callbackFunction = 
    safe_cast(&Dbdict::restartCreateTab_writeTableConf);
  
  signal->header.m_noOfSections = 0;
  writeTableFile(signal, createTabPtr.p->m_tablePtrI, tabInfoPtr, &callback);
  signal->setSection(tabInfoPtr, 0);
  releaseSections(signal);
}

void
Dbdict::restartCreateTab_writeTableConf(Signal* signal, 
					Uint32 callbackData,
					Uint32 returnCode){
  jam();

  CreateTableRecordPtr createTabPtr;  
  ndbrequire(c_opCreateTable.find(createTabPtr, callbackData));

  Callback callback;
  callback.m_callbackData = callbackData;
  callback.m_callbackFunction = 
    safe_cast(&Dbdict::restartCreateTab_dihComplete);
  
  SegmentedSectionPtr fragDataPtr; 
  fragDataPtr.sz = 0;
  fragDataPtr.setNull();
  createTab_dih(signal, createTabPtr, fragDataPtr, &callback);
}

void
Dbdict::restartCreateTab_dihComplete(Signal* signal, 
				     Uint32 callbackData,
				     Uint32 returnCode){
  jam();
  
  CreateTableRecordPtr createTabPtr;  
  ndbrequire(c_opCreateTable.find(createTabPtr, callbackData));
  
  //@todo check error
  ndbrequire(createTabPtr.p->m_errorCode == 0);

  Callback callback;
  callback.m_callbackData = callbackData;
  callback.m_callbackFunction = 
    safe_cast(&Dbdict::restartCreateTab_activateComplete);
  
  alterTab_activate(signal, createTabPtr, &callback);
}

void
Dbdict::restartCreateTab_activateComplete(Signal* signal, 
					  Uint32 callbackData,
					  Uint32 returnCode){
  jam();
  
  CreateTableRecordPtr createTabPtr;  
  ndbrequire(c_opCreateTable.find(createTabPtr, callbackData));

  TableRecordPtr tabPtr;
  c_tableRecordPool.getPtr(tabPtr, createTabPtr.p->m_tablePtrI);
  tabPtr.p->tabState = TableRecord::DEFINED;
  
  c_opCreateTable.release(createTabPtr);

  c_restartRecord.activeTable++;
  checkSchemaStatus(signal);
}

void
Dbdict::restartDropTab(Signal* signal, Uint32 tableId){

  const Uint32 key = ++c_opRecordSequence;

  DropTableRecordPtr dropTabPtr;  
  ndbrequire(c_opDropTable.seize(dropTabPtr));
  
  dropTabPtr.p->key = key;
  c_opDropTable.add(dropTabPtr);
  
  dropTabPtr.p->m_errorCode = 0;
  dropTabPtr.p->m_request.tableId = tableId;
  dropTabPtr.p->m_coordinatorRef = 0;
  dropTabPtr.p->m_requestType = DropTabReq::RestartDropTab;
  dropTabPtr.p->m_participantData.m_gsn = GSN_DROP_TAB_REQ;
  

  dropTabPtr.p->m_participantData.m_block = 0;
  dropTabPtr.p->m_participantData.m_callback.m_callbackData = key;
  dropTabPtr.p->m_participantData.m_callback.m_callbackFunction = 
    safe_cast(&Dbdict::restartDropTab_complete);
  dropTab_nextStep(signal, dropTabPtr);  
}

void
Dbdict::restartDropTab_complete(Signal* signal, 
				Uint32 callbackData,
				Uint32 returnCode){
  jam();

  DropTableRecordPtr dropTabPtr;
  ndbrequire(c_opDropTable.find(dropTabPtr, callbackData));
  
  //@todo check error

  c_opDropTable.release(dropTabPtr);

  c_restartRecord.activeTable++;
  checkSchemaStatus(signal);
}

/* **************************************************************** */
/* ---------------------------------------------------------------- */
/* MODULE:          NODE FAILURE HANDLING ------------------------- */
/* ---------------------------------------------------------------- */
/*                                                                  */
/* This module contains the code that is used when nodes            */
/* (kernel/api) fails.                                              */
/* ---------------------------------------------------------------- */
/* **************************************************************** */

/* ---------------------------------------------------------------- */
// We receive a report of an API that failed.
/* ---------------------------------------------------------------- */
void Dbdict::execAPI_FAILREQ(Signal* signal) 
{
  jamEntry();
  Uint32 failedApiNode = signal->theData[0];
  BlockReference retRef = signal->theData[1];

#if 0
  Uint32 userNode = refToNode(c_connRecord.userBlockRef);
  if (userNode == failedApiNode) {
    jam();
    c_connRecord.userBlockRef = (Uint32)-1;
  }//if
#endif

  signal->theData[0] = failedApiNode;
  signal->theData[1] = reference();
  sendSignal(retRef, GSN_API_FAILCONF, signal, 2, JBB);
}//execAPI_FAILREQ()

/* ---------------------------------------------------------------- */
// We receive a report of one or more node failures of kernel nodes.
/* ---------------------------------------------------------------- */
void Dbdict::execNODE_FAILREP(Signal* signal) 
{
  jamEntry();
  NodeFailRep * const nodeFail = (NodeFailRep *)&signal->theData[0];

  c_failureNr    = nodeFail->failNo;
  const Uint32 numberOfFailedNodes  = nodeFail->noOfNodes;
  const bool masterFailed = (c_masterNodeId != nodeFail->masterNodeId);
  c_masterNodeId = nodeFail->masterNodeId;

  c_noNodesFailed += numberOfFailedNodes;
  Uint32 theFailedNodes[NodeBitmask::Size];
  memcpy(theFailedNodes, nodeFail->theNodes, sizeof(theFailedNodes));

  c_counterMgr.execNODE_FAILREP(signal);
  
  bool ok = false;
  switch(c_blockState){
  case BS_IDLE:
    jam();
    ok = true;
    if(c_opRecordPool.getSize() != c_opRecordPool.getNoOfFree()){
      jam();
      c_blockState = BS_NODE_FAILURE;
    }
    break;
  case BS_CREATE_TAB:
    jam();
    ok = true;
    if(!masterFailed)
      break;
    // fall through
  case BS_BUSY:
  case BS_NODE_FAILURE:
    jam();
    c_blockState = BS_NODE_FAILURE;
    ok = true;
    break;
  }
  ndbrequire(ok);
  
  for(unsigned i = 1; i < MAX_NDB_NODES; i++) {
    jam();
    if(NodeBitmask::get(theFailedNodes, i)) {
      jam();
      NodeRecordPtr nodePtr;
      c_nodes.getPtr(nodePtr, i);

      nodePtr.p->nodeState = NodeRecord::NDB_NODE_DEAD;
      NFCompleteRep * const nfCompRep = (NFCompleteRep *)&signal->theData[0];
      nfCompRep->blockNo      = DBDICT;
      nfCompRep->nodeId       = getOwnNodeId();
      nfCompRep->failedNodeId = nodePtr.i;
      sendSignal(DBDIH_REF, GSN_NF_COMPLETEREP, signal, 
		 NFCompleteRep::SignalLength, JBB);
      
      c_aliveNodes.clear(i);
    }//if
  }//for

}//execNODE_FAILREP()


/* **************************************************************** */
/* ---------------------------------------------------------------- */
/* MODULE:          NODE START HANDLING --------------------------- */
/* ---------------------------------------------------------------- */
/*                                                                  */
/* This module contains the code that is used when kernel nodes     */
/* starts.                                                          */
/* ---------------------------------------------------------------- */
/* **************************************************************** */

/* ---------------------------------------------------------------- */
// Include a starting node in list of nodes to be part of adding
// and dropping tables.
/* ---------------------------------------------------------------- */
void Dbdict::execINCL_NODEREQ(Signal* signal) 
{
  jamEntry();
  NodeRecordPtr nodePtr;
  BlockReference retRef = signal->theData[0];
  nodePtr.i = signal->theData[1];

  ndbrequire(c_noNodesFailed > 0);
  c_noNodesFailed--;

  c_nodes.getPtr(nodePtr);
  ndbrequire(nodePtr.p->nodeState == NodeRecord::NDB_NODE_DEAD);
  nodePtr.p->nodeState = NodeRecord::NDB_NODE_ALIVE;
  signal->theData[0] = reference();
  sendSignal(retRef, GSN_INCL_NODECONF, signal, 1, JBB);

  c_aliveNodes.set(nodePtr.i);
}//execINCL_NODEREQ()

/* **************************************************************** */
/* ---------------------------------------------------------------- */
/* MODULE:          ADD TABLE HANDLING ---------------------------- */
/* ---------------------------------------------------------------- */
/*                                                                  */
/* This module contains the code that is used when adding a table.  */
/* ---------------------------------------------------------------- */
/* **************************************************************** */

/* ---------------------------------------------------------------- */
// This signal receives information about a table from either:
// API, Ndbcntr or from other DICT.
/* ---------------------------------------------------------------- */
void
Dbdict::execCREATE_TABLE_REQ(Signal* signal){
  jamEntry();
  if(!assembleFragments(signal)){
    return;
  }
  
  CreateTableReq* const req = (CreateTableReq*)signal->getDataPtr();
  const Uint32 senderRef = req->senderRef;
  const Uint32 senderData = req->senderData;
  
  ParseDictTabInfoRecord parseRecord;
  do {
    if(getOwnNodeId() != c_masterNodeId){
      jam();
      parseRecord.errorCode = CreateTableRef::NotMaster;
      break;
    }
    
    if (c_blockState != BS_IDLE){
      jam();
      parseRecord.errorCode = CreateTableRef::Busy;
      break;
    }

    CreateTableRecordPtr createTabPtr;
    c_opCreateTable.seize(createTabPtr);
    
    if(createTabPtr.isNull()){
      jam();
      parseRecord.errorCode = CreateTableRef::Busy;
      break;
    }
    
    parseRecord.requestType = DictTabInfo::CreateTableFromAPI;
    parseRecord.errorCode = 0;
    
    SegmentedSectionPtr ptr;
    signal->getSection(ptr, CreateTableReq::DICT_TAB_INFO);
    SimplePropertiesSectionReader r(ptr, getSectionSegmentPool());
    
    handleTabInfoInit(r, &parseRecord);
    releaseSections(signal);
    
    if(parseRecord.errorCode != 0){
      jam();
      c_opCreateTable.release(createTabPtr);
      break;
    }
    
    createTabPtr.p->key = ++c_opRecordSequence;
    c_opCreateTable.add(createTabPtr);
    createTabPtr.p->m_errorCode = 0;
    createTabPtr.p->m_senderRef = senderRef;
    createTabPtr.p->m_senderData = senderData;
    createTabPtr.p->m_tablePtrI = parseRecord.tablePtr.i;
    createTabPtr.p->m_coordinatorRef = reference();
    createTabPtr.p->m_fragmentsPtrI = RNIL;
    createTabPtr.p->m_dihAddFragPtr = RNIL;

    Uint32 * theData = signal->getDataPtrSend();
    CreateFragmentationReq * const req = (CreateFragmentationReq*)theData;
    req->senderRef = reference();
    req->senderData = createTabPtr.p->key;
    req->fragmentationType = parseRecord.tablePtr.p->fragmentType;
    req->noOfFragments = 0;
    req->fragmentNode = 0;
    req->primaryTableId = RNIL;
    if (parseRecord.tablePtr.p->isOrderedIndex()) {
      // ordered index has same fragmentation as the table
      const Uint32 primaryTableId = parseRecord.tablePtr.p->primaryTableId;
      TableRecordPtr primaryTablePtr;
      c_tableRecordPool.getPtr(primaryTablePtr, primaryTableId);
      // fragmentationType must be consistent
      req->fragmentationType = primaryTablePtr.p->fragmentType;
      req->primaryTableId = primaryTableId;
    }
    sendSignal(DBDIH_REF, GSN_CREATE_FRAGMENTATION_REQ, signal,
	       CreateFragmentationReq::SignalLength, JBB);
    
    c_blockState = BS_CREATE_TAB;
    return;
  } while(0);
  
  /**
   * Something went wrong
   */
  releaseSections(signal);

  CreateTableRef * ref = (CreateTableRef*)signal->getDataPtrSend();
  ref->senderData = senderData;
  ref->senderRef = reference();
  ref->masterNodeId = c_masterNodeId;
  ref->errorCode = parseRecord.errorCode;
  ref->errorLine = parseRecord.errorLine;
  ref->errorKey = parseRecord.errorKey;
  ref->status = parseRecord.status;
  sendSignal(senderRef, GSN_CREATE_TABLE_REF, signal, 
	     CreateTableRef::SignalLength, JBB);
}

void
Dbdict::execALTER_TABLE_REQ(Signal* signal)
{
  // Received by master
  jamEntry();
  if(!assembleFragments(signal)){
    return;
  }
  AlterTableReq* const req = (AlterTableReq*)signal->getDataPtr();
  const Uint32 senderRef = req->senderRef;
  const Uint32 senderData = req->senderData;
  const Uint32 changeMask = req->changeMask;
  const Uint32 tableId = req->tableId;
  const Uint32 tableVersion = req->tableVersion;
  ParseDictTabInfoRecord* aParseRecord;
  
  // Get table definition
  TableRecordPtr tablePtr;
  c_tableRecordPool.getPtr(tablePtr, tableId, false);
  if(tablePtr.isNull()){
    jam();
    alterTableRef(signal, req, AlterTableRef::NoSuchTable);
    return;
  }
  
  if(getOwnNodeId() != c_masterNodeId){
    jam();
    alterTableRef(signal, req, AlterTableRef::NotMaster);
    return;
  }
  
  if(c_blockState != BS_IDLE){
    jam();
    alterTableRef(signal, req, AlterTableRef::Busy);
    return;
  }
  
  const TableRecord::TabState tabState = tablePtr.p->tabState;
  bool ok = false;
  switch(tabState){
  case TableRecord::NOT_DEFINED:
  case TableRecord::REORG_TABLE_PREPARED:
  case TableRecord::DEFINING:
  case TableRecord::CHECKED:
    jam();
    alterTableRef(signal, req, AlterTableRef::NoSuchTable);
    return;
  case TableRecord::DEFINED:
    ok = true;
    jam();
    break;
  case TableRecord::PREPARE_DROPPING:
  case TableRecord::DROPPING:
    jam();
    alterTableRef(signal, req, AlterTableRef::DropInProgress);
    return;
  }
  ndbrequire(ok);

  if(tablePtr.p->tableVersion != tableVersion){
    jam();
    alterTableRef(signal, req, AlterTableRef::InvalidTableVersion);
    return;
  }
  // Parse new table defintion
  ParseDictTabInfoRecord parseRecord;
  aParseRecord = &parseRecord;
    
  CreateTableRecordPtr alterTabPtr; // Reuse create table records
  c_opCreateTable.seize(alterTabPtr);
  CreateTableRecord * regAlterTabPtr =  alterTabPtr.p;
  
  if(alterTabPtr.isNull()){
    jam();
    alterTableRef(signal, req, AlterTableRef::Busy);
    return;
  }

  regAlterTabPtr->m_changeMask = changeMask;
  parseRecord.requestType = DictTabInfo::AlterTableFromAPI;
  parseRecord.errorCode = 0;
  
  SegmentedSectionPtr ptr;
  signal->getSection(ptr, AlterTableReq::DICT_TAB_INFO);
  SimplePropertiesSectionReader r(ptr, getSectionSegmentPool());

  handleTabInfoInit(r, &parseRecord, false); // Will not save info
  
  if(parseRecord.errorCode != 0){
    jam();
    c_opCreateTable.release(alterTabPtr);
    alterTableRef(signal, req, 
		  (AlterTableRef::ErrorCode) parseRecord.errorCode, 
		  aParseRecord);
    return;
  }
  
  releaseSections(signal);
  regAlterTabPtr->key = ++c_opRecordSequence;
  c_opCreateTable.add(alterTabPtr);
  ndbrequire(c_opCreateTable.find(alterTabPtr, regAlterTabPtr->key));
  regAlterTabPtr->m_errorCode = 0;
  regAlterTabPtr->m_senderRef = senderRef;
  regAlterTabPtr->m_senderData = senderData;
  regAlterTabPtr->m_tablePtrI = parseRecord.tablePtr.i;
  regAlterTabPtr->m_alterTableFailed = false;
  regAlterTabPtr->m_coordinatorRef = reference();
  regAlterTabPtr->m_fragmentsPtrI = RNIL;
  regAlterTabPtr->m_dihAddFragPtr = RNIL;

  // Alter table on all nodes
  c_blockState = BS_BUSY;

  // Send prepare request to all alive nodes
  SimplePropertiesSectionWriter w(getSectionSegmentPool());
  packTableIntoPagesImpl(w, parseRecord.tablePtr);
  
  SegmentedSectionPtr tabInfoPtr;
  w.getPtr(tabInfoPtr);
  signal->setSection(tabInfoPtr, AlterTabReq::DICT_TAB_INFO);
  
  NodeReceiverGroup rg(DBDICT, c_aliveNodes);
  regAlterTabPtr->m_coordinatorData.m_gsn = GSN_ALTER_TAB_REQ;
  SafeCounter safeCounter(c_counterMgr, regAlterTabPtr->m_coordinatorData.m_counter);
  safeCounter.init<AlterTabRef>(rg, regAlterTabPtr->key);

  AlterTabReq * const lreq = (AlterTabReq*)signal->getDataPtrSend();
  lreq->senderRef = reference();
  lreq->senderData = regAlterTabPtr->key;
  lreq->clientRef = regAlterTabPtr->m_senderRef;
  lreq->clientData = regAlterTabPtr->m_senderData;
  lreq->changeMask = changeMask;
  lreq->tableId = tableId;
  lreq->tableVersion = tableVersion + 1;
  lreq->gci = tablePtr.p->gciTableCreated;
  lreq->requestType = AlterTabReq::AlterTablePrepare;
  
  sendSignal(rg, GSN_ALTER_TAB_REQ, signal, 
	     AlterTabReq::SignalLength, JBB);
  
}

void Dbdict::alterTableRef(Signal * signal, 
			   AlterTableReq * req, 
			   AlterTableRef::ErrorCode errCode,
			   ParseDictTabInfoRecord* parseRecord)
{
  jam();
  releaseSections(signal);
  AlterTableRef * ref = (AlterTableRef*)signal->getDataPtrSend();
  Uint32 senderRef = req->senderRef;
  ref->senderData = req->senderData;
  ref->senderRef = reference();
  ref->masterNodeId = c_masterNodeId;
  if (parseRecord) {
    ref->errorCode = parseRecord->errorCode;
    ref->errorLine = parseRecord->errorLine;
    ref->errorKey = parseRecord->errorKey;
    ref->status = parseRecord->status;
  }
  else {
    ref->errorCode = errCode;
    ref->errorLine = 0;
    ref->errorKey = 0;
    ref->status = 0;
  }
  sendSignal(senderRef, GSN_ALTER_TABLE_REF, signal, 
	     AlterTableRef::SignalLength, JBB);
}

void
Dbdict::execALTER_TAB_REQ(Signal * signal) 
{
  // Received in all nodes to handle change locally
  jamEntry();

  if(!assembleFragments(signal)){
    return;
  }
  AlterTabReq* const req = (AlterTabReq*)signal->getDataPtr();
  const Uint32 senderRef = req->senderRef;
  const Uint32 senderData = req->senderData;
  const Uint32 changeMask = req->changeMask;
  const Uint32 tableId = req->tableId;
  const Uint32 tableVersion = req->tableVersion;
  const Uint32 gci = req->gci;
  AlterTabReq::RequestType requestType = 
    (AlterTabReq::RequestType) req->requestType;

  SegmentedSectionPtr tabInfoPtr;
  signal->getSection(tabInfoPtr, AlterTabReq::DICT_TAB_INFO);

  CreateTableRecordPtr alterTabPtr; // Reuse create table records

  if (senderRef != reference()) {
    jam();
    c_blockState = BS_BUSY;
  }
  if ((requestType == AlterTabReq::AlterTablePrepare)
      && (senderRef != reference())) {
    jam();
    c_opCreateTable.seize(alterTabPtr);
    if(!alterTabPtr.isNull())
      alterTabPtr.p->m_changeMask = changeMask;
  }
  else {
    jam();
    ndbrequire(c_opCreateTable.find(alterTabPtr, senderData));
  }
  if(alterTabPtr.isNull()){
    jam();
    alterTabRef(signal, req, AlterTableRef::Busy);
    return;
  }
  CreateTableRecord * regAlterTabPtr =  alterTabPtr.p;
  regAlterTabPtr->m_alterTableId = tableId;
  regAlterTabPtr->m_coordinatorRef = senderRef;
  
  // Get table definition
  TableRecordPtr tablePtr;
  c_tableRecordPool.getPtr(tablePtr, tableId, false);
  if(tablePtr.isNull()){
    jam();
    alterTabRef(signal, req, AlterTableRef::NoSuchTable);
    return;
  }
    
  switch(requestType) {
  case(AlterTabReq::AlterTablePrepare): {
    ParseDictTabInfoRecord* aParseRecord;
  
    const TableRecord::TabState tabState = tablePtr.p->tabState;
    bool ok = false;
    switch(tabState){
    case TableRecord::NOT_DEFINED:
    case TableRecord::REORG_TABLE_PREPARED:
    case TableRecord::DEFINING:
    case TableRecord::CHECKED:
      jam();
      alterTabRef(signal, req, AlterTableRef::NoSuchTable);
      return;
    case TableRecord::DEFINED:
      ok = true;
      jam();
      break;
    case TableRecord::PREPARE_DROPPING:
    case TableRecord::DROPPING:
      jam();
      alterTabRef(signal, req, AlterTableRef::DropInProgress);
      return;
    }
    ndbrequire(ok);

    if(tablePtr.p->tableVersion + 1 != tableVersion){
      jam();
      alterTabRef(signal, req, AlterTableRef::InvalidTableVersion);
      return;
    }
    TableRecordPtr newTablePtr;
    if (senderRef  != reference()) {
      jam();
      // Parse altered table defintion
      ParseDictTabInfoRecord parseRecord;
      aParseRecord = &parseRecord;
      
      parseRecord.requestType = DictTabInfo::AlterTableFromAPI;
      parseRecord.errorCode = 0;
      
      SimplePropertiesSectionReader r(tabInfoPtr, getSectionSegmentPool());
      
      handleTabInfoInit(r, &parseRecord, false); // Will not save info
      
      if(parseRecord.errorCode != 0){
	jam();
	c_opCreateTable.release(alterTabPtr);
	alterTabRef(signal, req, 
		    (AlterTableRef::ErrorCode) parseRecord.errorCode, 
		    aParseRecord);
	return;
      }
      regAlterTabPtr->key = senderData;
      c_opCreateTable.add(alterTabPtr);
      regAlterTabPtr->m_errorCode = 0;
      regAlterTabPtr->m_senderRef = senderRef;
      regAlterTabPtr->m_senderData = senderData;
      regAlterTabPtr->m_tablePtrI = parseRecord.tablePtr.i;
      regAlterTabPtr->m_fragmentsPtrI = RNIL;
      regAlterTabPtr->m_dihAddFragPtr = RNIL;
      newTablePtr = parseRecord.tablePtr;
      newTablePtr.p->tableVersion = tableVersion;
    }
    else { // (req->senderRef  == reference())
      jam();
      c_tableRecordPool.getPtr(newTablePtr, regAlterTabPtr->m_tablePtrI);
      newTablePtr.p->tableVersion = tableVersion;
    }
    if (handleAlterTab(req, regAlterTabPtr, tablePtr, newTablePtr) == -1) {
      jam();
      c_opCreateTable.release(alterTabPtr);
      alterTabRef(signal, req, AlterTableRef::UnsupportedChange);
      return;
    }
    releaseSections(signal);
    // Propagate alter table to other local blocks
    AlterTabReq * req = (AlterTabReq*)signal->getDataPtrSend();
    req->senderRef = reference();
    req->senderData = senderData;
    req->changeMask = changeMask;
    req->tableId = tableId;
    req->tableVersion = tableVersion;
    req->gci = gci;
    req->requestType = requestType;
    sendSignal(DBLQH_REF, GSN_ALTER_TAB_REQ, signal, 
	       AlterTabReq::SignalLength, JBB);	
    return;
  }
  case(AlterTabReq::AlterTableCommit): {
    jam();
    // Write schema for altered table to disk
    SegmentedSectionPtr tabInfoPtr;
    signal->getSection(tabInfoPtr, AlterTabReq::DICT_TAB_INFO);
    regAlterTabPtr->m_tabInfoPtrI = tabInfoPtr.i;
    
    signal->header.m_noOfSections = 0;

    // Update table record
    tablePtr.p->packedSize = tabInfoPtr.sz;
    tablePtr.p->tableVersion = tableVersion;
    tablePtr.p->gciTableCreated = gci;

    SchemaFile::TableEntry tabEntry;
    tabEntry.m_tableVersion = tableVersion;
    tabEntry.m_tableType    = tablePtr.p->tableType;
    tabEntry.m_tableState   = SchemaFile::ALTER_TABLE_COMMITTED;
    tabEntry.m_gcp          = gci;
    tabEntry.m_noOfPages    = 
      DIV(tabInfoPtr.sz + ZPAGE_HEADER_SIZE, ZSIZE_OF_PAGES_IN_WORDS);
    
    Callback callback;
    callback.m_callbackData = senderData;
    callback.m_callbackFunction = 
      safe_cast(&Dbdict::alterTab_writeSchemaConf);
    
    updateSchemaState(signal, tableId, &tabEntry, &callback);
    break;
  }
  case(AlterTabReq::AlterTableRevert): {
    jam();
    // Revert failed alter table
    revertAlterTable(signal, changeMask, tableId, regAlterTabPtr);
    // Acknowledge the reverted alter table
    AlterTabConf * conf = (AlterTabConf*)signal->getDataPtrSend();
    conf->senderRef = reference();
    conf->senderData = senderData;
    conf->changeMask = changeMask;
    conf->tableId = tableId;
    conf->tableVersion = tableVersion;
    conf->gci = gci;
    conf->requestType = requestType;
    sendSignal(senderRef, GSN_ALTER_TAB_CONF, signal, 
	       AlterTabConf::SignalLength, JBB);
    break;
  }
  default: ndbrequire(false);
  }
}

void Dbdict::alterTabRef(Signal * signal, 
			 AlterTabReq * req, 
			 AlterTableRef::ErrorCode errCode,
			 ParseDictTabInfoRecord* parseRecord)
{
  jam();
  releaseSections(signal);
  AlterTabRef * ref = (AlterTabRef*)signal->getDataPtrSend();
  Uint32 senderRef = req->senderRef;
  ref->senderData = req->senderData;
  ref->senderRef = reference();
  if (parseRecord) {
    jam();
    ref->errorCode = parseRecord->errorCode;
    ref->errorLine = parseRecord->errorLine;
    ref->errorKey = parseRecord->errorKey;
    ref->errorStatus = parseRecord->status;
  }
  else {
    jam();
    ref->errorCode = errCode;
    ref->errorLine = 0;
    ref->errorKey = 0;
    ref->errorStatus = 0;
  }
  sendSignal(senderRef, GSN_ALTER_TAB_REF, signal, 
	     AlterTabRef::SignalLength, JBB);
  
  c_blockState = BS_IDLE;
}

void Dbdict::execALTER_TAB_REF(Signal * signal){
  jamEntry();

  AlterTabRef * ref = (AlterTabRef*)signal->getDataPtr();

  Uint32 senderRef = ref->senderRef;
  Uint32 senderData = ref->senderData;
  Uint32 errorCode = ref->errorCode;
  Uint32 errorLine = ref->errorLine;
  Uint32 errorKey = ref->errorKey;
  Uint32 errorStatus = ref->errorStatus;
  AlterTabReq::RequestType requestType = 
    (AlterTabReq::RequestType) ref->requestType;
  CreateTableRecordPtr alterTabPtr;  
  ndbrequire(c_opCreateTable.find(alterTabPtr, senderData));
  CreateTableRecord * regAlterTabPtr =  alterTabPtr.p;
  Uint32 changeMask = regAlterTabPtr->m_changeMask;
  SafeCounter safeCounter(c_counterMgr, regAlterTabPtr->m_coordinatorData.m_counter);
  safeCounter.clearWaitingFor(refToNode(senderRef));
  switch (requestType) {
  case(AlterTabReq::AlterTablePrepare): {
    if (safeCounter.done()) {
      jam();
      // Send revert request to all alive nodes
      TableRecordPtr tablePtr;
      c_tableRecordPool.getPtr(tablePtr, regAlterTabPtr->m_alterTableId);
      Uint32 tableId = tablePtr.p->tableId;
      Uint32 tableVersion = tablePtr.p->tableVersion;
      Uint32 gci = tablePtr.p->gciTableCreated;
      SimplePropertiesSectionWriter w(getSectionSegmentPool());
      packTableIntoPagesImpl(w, tablePtr);
      SegmentedSectionPtr spDataPtr;
      w.getPtr(spDataPtr);
      signal->setSection(spDataPtr, AlterTabReq::DICT_TAB_INFO);
      
      NodeReceiverGroup rg(DBDICT, c_aliveNodes);
      regAlterTabPtr->m_coordinatorData.m_gsn = GSN_ALTER_TAB_REQ;
      safeCounter.init<AlterTabRef>(rg, regAlterTabPtr->key);
  
      AlterTabReq * const lreq = (AlterTabReq*)signal->getDataPtrSend();
      lreq->senderRef = reference();
      lreq->senderData = regAlterTabPtr->key;
      lreq->clientRef = regAlterTabPtr->m_senderRef;
      lreq->clientData = regAlterTabPtr->m_senderData;
      lreq->changeMask = changeMask;
      lreq->tableId = tableId;
      lreq->tableVersion = tableVersion;
      lreq->gci = gci;
      lreq->requestType = AlterTabReq::AlterTableRevert;
      
      sendSignal(rg, GSN_ALTER_TAB_REQ, signal, 
		 AlterTabReq::SignalLength, JBB);
    }
    else {
      jam();
      regAlterTabPtr->m_alterTableFailed = true;
    }
    break;
  }
  case(AlterTabReq::AlterTableCommit):
    jam();
  case(AlterTabReq::AlterTableRevert): {
    AlterTableRef * apiRef = (AlterTableRef*)signal->getDataPtrSend();
    
    apiRef->senderData = senderData;
    apiRef->senderRef = reference();
    apiRef->masterNodeId = c_masterNodeId;
    apiRef->errorCode = errorCode;
    apiRef->errorLine = errorLine;
    apiRef->errorKey = errorKey;
    apiRef->status = errorStatus;
    if (safeCounter.done()) {
      jam();
      sendSignal(senderRef, GSN_ALTER_TABLE_REF, signal, 
		 AlterTableRef::SignalLength, JBB);
      c_blockState = BS_IDLE;
    }
    else {
      jam();
      regAlterTabPtr->m_alterTableFailed = true;
      regAlterTabPtr->m_alterTableRef = *apiRef;
    }
    break;
  } 
  default: ndbrequire(false);
  }
}

void
Dbdict::execALTER_TAB_CONF(Signal * signal){
  jamEntry();
  AlterTabConf * const conf = (AlterTabConf*)signal->getDataPtr();
  Uint32 senderRef = conf->senderRef;
  Uint32 senderData = conf->senderData;
  Uint32 changeMask = conf->changeMask;
  Uint32 tableId = conf->tableId;
  Uint32 tableVersion = conf->tableVersion;
  Uint32 gci = conf->gci;
  AlterTabReq::RequestType requestType = 
    (AlterTabReq::RequestType) conf->requestType;
  CreateTableRecordPtr alterTabPtr;  
  ndbrequire(c_opCreateTable.find(alterTabPtr, senderData));
  CreateTableRecord * regAlterTabPtr =  alterTabPtr.p;

  switch (requestType) {
  case(AlterTabReq::AlterTablePrepare): {
    switch(refToBlock(signal->getSendersBlockRef())) {
    case DBLQH: {
      jam();
      AlterTabReq * req = (AlterTabReq*)signal->getDataPtrSend();
      req->senderRef = reference();
      req->senderData = senderData;
      req->changeMask = changeMask;
      req->tableId = tableId;
      req->tableVersion = tableVersion;
      req->gci = gci;
      req->requestType = requestType;
      sendSignal(DBDIH_REF, GSN_ALTER_TAB_REQ, signal, 
		 AlterTabReq::SignalLength, JBB);	
      return;
    }
    case DBDIH: {
      jam();
      AlterTabReq * req = (AlterTabReq*)signal->getDataPtrSend();
      req->senderRef = reference();
      req->senderData = senderData;
      req->changeMask = changeMask;
      req->tableId = tableId;
      req->tableVersion = tableVersion;
      req->gci = gci;
      req->requestType = requestType;
      sendSignal(DBTC_REF, GSN_ALTER_TAB_REQ, signal, 
		 AlterTabReq::SignalLength, JBB);	
      return;
    }
    case DBTC: {
      jam();
      // Participant is done with prepare phase, send conf to coordinator
      AlterTabConf * conf = (AlterTabConf*)signal->getDataPtrSend();
      conf->senderRef = reference();
      conf->senderData = senderData;
      conf->changeMask = changeMask;
      conf->tableId = tableId;
      conf->tableVersion = tableVersion;
      conf->gci = gci;
      conf->requestType = requestType;
      sendSignal(regAlterTabPtr->m_coordinatorRef, GSN_ALTER_TAB_CONF, signal, 
		 AlterTabConf::SignalLength, JBB);
      return;
    }
    default :break;
    }
    // Coordinator only
    SafeCounter safeCounter(c_counterMgr, regAlterTabPtr->m_coordinatorData.m_counter);
    safeCounter.clearWaitingFor(refToNode(senderRef));
    if (safeCounter.done()) {
      jam();
      // We have received all local confirmations
      if (regAlterTabPtr->m_alterTableFailed) {
	jam();
	// Send revert request to all alive nodes
	TableRecordPtr tablePtr;
	c_tableRecordPool.getPtr(tablePtr, regAlterTabPtr->m_alterTableId);
	Uint32 tableId = tablePtr.p->tableId;
	Uint32 tableVersion = tablePtr.p->tableVersion;
	Uint32 gci = tablePtr.p->gciTableCreated;
	SimplePropertiesSectionWriter w(getSectionSegmentPool());
	packTableIntoPagesImpl(w, tablePtr);
	SegmentedSectionPtr spDataPtr;
	w.getPtr(spDataPtr);
	signal->setSection(spDataPtr, AlterTabReq::DICT_TAB_INFO);
	
	NodeReceiverGroup rg(DBDICT, c_aliveNodes);
	regAlterTabPtr->m_coordinatorData.m_gsn = GSN_ALTER_TAB_REQ;
	safeCounter.init<AlterTabRef>(rg, regAlterTabPtr->key);
	
	AlterTabReq * const lreq = (AlterTabReq*)signal->getDataPtrSend();
	lreq->senderRef = reference();
	lreq->senderData = regAlterTabPtr->key;
	lreq->clientRef = regAlterTabPtr->m_senderRef;
	lreq->clientData = regAlterTabPtr->m_senderData;
	lreq->changeMask = changeMask;
	lreq->tableId = tableId;
	lreq->tableVersion = tableVersion;
	lreq->gci = gci;
	lreq->requestType = AlterTabReq::AlterTableRevert;
	
	sendSignal(rg, GSN_ALTER_TAB_REQ, signal, 
		   AlterTabReq::SignalLength, JBB);
      }
      else {
	jam();
	// Send commit request to all alive nodes
	TableRecordPtr tablePtr;
	c_tableRecordPool.getPtr(tablePtr, tableId);
	SimplePropertiesSectionWriter w(getSectionSegmentPool());
	packTableIntoPagesImpl(w, tablePtr);
	SegmentedSectionPtr spDataPtr;
	w.getPtr(spDataPtr);
	signal->setSection(spDataPtr, AlterTabReq::DICT_TAB_INFO);
	
	NodeReceiverGroup rg(DBDICT, c_aliveNodes);
	regAlterTabPtr->m_coordinatorData.m_gsn = GSN_ALTER_TAB_REQ;
	safeCounter.init<AlterTabRef>(rg, regAlterTabPtr->key);
  	
	AlterTabReq * const lreq = (AlterTabReq*)signal->getDataPtrSend();
	lreq->senderRef = reference();
	lreq->senderData = regAlterTabPtr->key;
	lreq->clientRef = regAlterTabPtr->m_senderRef;
	lreq->clientData = regAlterTabPtr->m_senderData;
	lreq->changeMask = changeMask;
	lreq->tableId = tableId;
	lreq->tableVersion = tableVersion;
	lreq->gci = gci;
	lreq->requestType = AlterTabReq::AlterTableCommit;
	
	sendSignal(rg, GSN_ALTER_TAB_REQ, signal, 
		   AlterTabReq::SignalLength, JBB);
      }
    }
    else {
      // (!safeCounter.done())
      jam();
    }
    break;
  }
  case(AlterTabReq::AlterTableRevert):
    jam();
  case(AlterTabReq::AlterTableCommit): {
    SafeCounter safeCounter(c_counterMgr, regAlterTabPtr->m_coordinatorData.m_counter);
    safeCounter.clearWaitingFor(refToNode(senderRef));
    if (safeCounter.done()) {
      jam();
      // We have received all local confirmations
      releaseSections(signal);
      if (regAlterTabPtr->m_alterTableFailed) {
	jam();
	AlterTableRef * apiRef = 
	  (AlterTableRef*)signal->getDataPtrSend();
	*apiRef = regAlterTabPtr->m_alterTableRef;
	sendSignal(regAlterTabPtr->m_senderRef, GSN_ALTER_TABLE_REF, signal, 
		   AlterTableRef::SignalLength, JBB);	
      }
      else {
	jam();
	// Alter table completed, inform API
	AlterTableConf * const apiConf = 
	  (AlterTableConf*)signal->getDataPtrSend();
	apiConf->senderRef = reference();
	apiConf->senderData = regAlterTabPtr->m_senderData;
	apiConf->tableId = tableId;
	apiConf->tableVersion = tableVersion;
	
	//@todo check api failed
	sendSignal(regAlterTabPtr->m_senderRef, GSN_ALTER_TABLE_CONF, signal,
		   AlterTableConf::SignalLength, JBB);
      }
      
      // Release resources
      TableRecordPtr tabPtr;
      c_tableRecordPool.getPtr(tabPtr, regAlterTabPtr->m_tablePtrI);  
      releaseTableObject(tabPtr.i, false);
      c_opCreateTable.release(alterTabPtr);
      c_blockState = BS_IDLE;
    }
    else {
      // (!safeCounter.done())
      jam();
    }
    break;
  }
  default: ndbrequire(false);
  }
}

// For debugging
inline
void Dbdict::printTables()
{
  DLHashTable<TableRecord>::Iterator iter;
  bool moreTables = c_tableRecordHash.first(iter);
  printf("TABLES IN DICT:\n");
  while (moreTables) {
    TableRecordPtr tablePtr = iter.curr;
    printf("%s ", tablePtr.p->tableName);
    moreTables = c_tableRecordHash.next(iter);
  }
  printf("\n");
}

int Dbdict::handleAlterTab(AlterTabReq * req,
			   CreateTableRecord * regAlterTabPtr,
			   TableRecordPtr origTablePtr,
			   TableRecordPtr newTablePtr)
{
  Uint32 changeMask = req->changeMask;
  
  if (AlterTableReq::getNameFlag(changeMask)) {
    jam();
    // Table rename
    // Remove from hashtable
#ifdef VM_TRACE
    TableRecordPtr tmp;
    ndbrequire(c_tableRecordHash.find(tmp, *origTablePtr.p));
#endif
    c_tableRecordHash.remove(origTablePtr);
    strcpy(regAlterTabPtr->previousTableName, origTablePtr.p->tableName);
    strcpy(origTablePtr.p->tableName, newTablePtr.p->tableName);
    // Set new schema version
    origTablePtr.p->tableVersion = newTablePtr.p->tableVersion;
    // Put it back
#ifdef VM_TRACE
    ndbrequire(!c_tableRecordHash.find(tmp, *origTablePtr.p));
#endif
    c_tableRecordHash.add(origTablePtr);	 
    
    return 0;
  }
  jam();
  return -1;
}

void Dbdict::revertAlterTable(Signal * signal, 
			      Uint32 changeMask, 
			      Uint32 tableId,
			      CreateTableRecord * regAlterTabPtr)
{
  if (AlterTableReq::getNameFlag(changeMask)) {
    jam();
    // Table rename
    // Restore previous name
    TableRecordPtr tablePtr;
    c_tableRecordPool.getPtr(tablePtr, tableId);
    // Remove from hashtable
#ifdef VM_TRACE
    TableRecordPtr tmp;
    ndbrequire(c_tableRecordHash.find(tmp, * tablePtr.p));
#endif
    c_tableRecordHash.remove(tablePtr);
    // Restore name
    strcpy(tablePtr.p->tableName, regAlterTabPtr->previousTableName);
    // Revert schema version
    tablePtr.p->tableVersion = tablePtr.p->tableVersion - 1;
    // Put it back
#ifdef VM_TRACE
    ndbrequire(!c_tableRecordHash.find(tmp, * tablePtr.p));
#endif
    c_tableRecordHash.add(tablePtr);	 

    return;
  }

  ndbrequire(false);
}

void
Dbdict::alterTab_writeSchemaConf(Signal* signal, 
				 Uint32 callbackData,
				 Uint32 returnCode)
{
  jam();
  Uint32 key = callbackData;
  CreateTableRecordPtr alterTabPtr;  
  ndbrequire(c_opCreateTable.find(alterTabPtr, key));
  CreateTableRecord * regAlterTabPtr =  alterTabPtr.p;
  Uint32 tableId = regAlterTabPtr->m_alterTableId;

  Callback callback;
  callback.m_callbackData = regAlterTabPtr->key;
  callback.m_callbackFunction = 
    safe_cast(&Dbdict::alterTab_writeTableConf);
  
  SegmentedSectionPtr tabInfoPtr;
  getSection(tabInfoPtr, regAlterTabPtr->m_tabInfoPtrI);
  
  writeTableFile(signal, tableId, tabInfoPtr, &callback);

  signal->setSection(tabInfoPtr, 0);
  releaseSections(signal);
}

void
Dbdict::alterTab_writeTableConf(Signal* signal, 
				Uint32 callbackData,
				Uint32 returnCode)
{
  jam();
  CreateTableRecordPtr alterTabPtr;  
  ndbrequire(c_opCreateTable.find(alterTabPtr, callbackData));
  CreateTableRecord * regAlterTabPtr =  alterTabPtr.p;
  Uint32 coordinatorRef = regAlterTabPtr->m_coordinatorRef;
  TableRecordPtr tabPtr;
  c_tableRecordPool.getPtr(tabPtr, regAlterTabPtr->m_alterTableId);

  // Alter table commit request handled successfully 
  AlterTabConf * conf = (AlterTabConf*)signal->getDataPtrSend();
  conf->senderRef = reference();
  conf->senderData = callbackData;
  conf->tableId = tabPtr.p->tableId;
  conf->tableVersion = tabPtr.p->tableVersion;
  conf->gci = tabPtr.p->gciTableCreated;
  conf->requestType = AlterTabReq::AlterTableCommit;
  sendSignal(coordinatorRef, GSN_ALTER_TAB_CONF, signal, 
	       AlterTabConf::SignalLength, JBB);
  if(coordinatorRef != reference()) {
    jam();
    // Release resources
    c_tableRecordPool.getPtr(tabPtr, regAlterTabPtr->m_tablePtrI);  
    releaseTableObject(tabPtr.i, false);
    c_opCreateTable.release(alterTabPtr);
    c_blockState = BS_IDLE;
  }
}

void
Dbdict::execCREATE_FRAGMENTATION_REF(Signal * signal){
  jamEntry();
  const Uint32 * theData = signal->getDataPtr();
  CreateFragmentationRef * const ref = (CreateFragmentationRef*)theData;
  (void)ref;
  ndbrequire(false);
}

void
Dbdict::execCREATE_FRAGMENTATION_CONF(Signal* signal){
  jamEntry();
  const Uint32 * theData = signal->getDataPtr();
  CreateFragmentationConf * const conf = (CreateFragmentationConf*)theData;

  CreateTableRecordPtr createTabPtr;
  ndbrequire(c_opCreateTable.find(createTabPtr, conf->senderData));

  ndbrequire(signal->getNoOfSections() == 1);

  SegmentedSectionPtr fragDataPtr;
  signal->getSection(fragDataPtr, CreateFragmentationConf::FRAGMENTS);
  signal->header.m_noOfSections = 0;

  /**
   * Get table
   */
  TableRecordPtr tabPtr;
  c_tableRecordPool.getPtr(tabPtr, createTabPtr.p->m_tablePtrI);

  /**
   * Save fragment count
   */
  tabPtr.p->fragmentCount = conf->noOfFragments;

  /**
   * Update table version
   */
  PageRecordPtr pagePtr;
  c_pageRecordArray.getPtr(pagePtr, c_schemaRecord.schemaPage);
  SchemaFile::TableEntry * tabEntry = getTableEntry(pagePtr.p, tabPtr.i);

  tabPtr.p->tableVersion = tabEntry->m_tableVersion + 1;

  /**
   * Pack
   */
  SimplePropertiesSectionWriter w(getSectionSegmentPool());
  packTableIntoPagesImpl(w, tabPtr);
  
  SegmentedSectionPtr spDataPtr;
  w.getPtr(spDataPtr);
  
  signal->setSection(spDataPtr, CreateTabReq::DICT_TAB_INFO);
  signal->setSection(fragDataPtr, CreateTabReq::FRAGMENTATION);
  
  NodeReceiverGroup rg(DBDICT, c_aliveNodes);
  SafeCounter tmp(c_counterMgr, createTabPtr.p->m_coordinatorData.m_counter);
  createTabPtr.p->m_coordinatorData.m_gsn = GSN_CREATE_TAB_REQ;
  createTabPtr.p->m_coordinatorData.m_requestType = CreateTabReq::CreateTablePrepare;
  tmp.init<CreateTabRef>(rg, GSN_CREATE_TAB_REF, createTabPtr.p->key);
  
  CreateTabReq * const req = (CreateTabReq*)theData;
  req->senderRef = reference();
  req->senderData = createTabPtr.p->key;
  req->clientRef = createTabPtr.p->m_senderRef;
  req->clientData = createTabPtr.p->m_senderData;
  req->requestType = CreateTabReq::CreateTablePrepare;

  req->gci = 0;
  req->tableId = tabPtr.i;
  req->tableVersion = tabEntry->m_tableVersion + 1;
  
  sendFragmentedSignal(rg, GSN_CREATE_TAB_REQ, signal, 
		       CreateTabReq::SignalLength, JBB);

  return;
}

void
Dbdict::execCREATE_TAB_REF(Signal* signal){
  jamEntry();

  CreateTabRef * const ref = (CreateTabRef*)signal->getDataPtr();
  
  CreateTableRecordPtr createTabPtr;
  ndbrequire(c_opCreateTable.find(createTabPtr, ref->senderData));
  
  ndbrequire(createTabPtr.p->m_coordinatorRef == reference());
  ndbrequire(createTabPtr.p->m_coordinatorData.m_gsn == GSN_CREATE_TAB_REQ);

  if(ref->errorCode != CreateTabRef::NF_FakeErrorREF){
    createTabPtr.p->setErrorCode(ref->errorCode);
  }
  createTab_reply(signal, createTabPtr, refToNode(ref->senderRef));
}

void
Dbdict::execCREATE_TAB_CONF(Signal* signal){
  jamEntry();

  ndbrequire(signal->getNoOfSections() == 0);

  CreateTabConf * const conf = (CreateTabConf*)signal->getDataPtr();
  
  CreateTableRecordPtr createTabPtr;
  ndbrequire(c_opCreateTable.find(createTabPtr, conf->senderData));
  
  ndbrequire(createTabPtr.p->m_coordinatorRef == reference());
  ndbrequire(createTabPtr.p->m_coordinatorData.m_gsn == GSN_CREATE_TAB_REQ);

  createTab_reply(signal, createTabPtr, refToNode(conf->senderRef));
}

void
Dbdict::createTab_reply(Signal* signal, 
			CreateTableRecordPtr createTabPtr, 
			Uint32 nodeId)
{

  SafeCounter tmp(c_counterMgr, createTabPtr.p->m_coordinatorData.m_counter);
  if(!tmp.clearWaitingFor(nodeId)){
    jam();
    return;
  }
  
  switch(createTabPtr.p->m_coordinatorData.m_requestType){
  case CreateTabReq::CreateTablePrepare:{

    if(createTabPtr.p->m_errorCode != 0){
      jam();
      /**
       * Failed to prepare on atleast one node -> abort on all
       */
      NodeReceiverGroup rg(DBDICT, c_aliveNodes);
      createTabPtr.p->m_coordinatorData.m_gsn = GSN_CREATE_TAB_REQ;
      createTabPtr.p->m_coordinatorData.m_requestType = CreateTabReq::CreateTableDrop;
      ndbrequire(tmp.init<CreateTabRef>(rg, createTabPtr.p->key));
      
      CreateTabReq * const req = (CreateTabReq*)signal->getDataPtrSend();
      req->senderRef = reference();
      req->senderData = createTabPtr.p->key;
      req->requestType = CreateTabReq::CreateTableDrop;
      
      sendSignal(rg, GSN_CREATE_TAB_REQ, signal, 
		 CreateTabReq::SignalLength, JBB);
      return;
    }
    
    /**
     * Lock mutex before commiting table
     */
    Mutex mutex(signal, c_mutexMgr, createTabPtr.p->m_startLcpMutex);
    Callback c = { safe_cast(&Dbdict::createTab_startLcpMutex_locked),
		   createTabPtr.p->key};

    ndbrequire(mutex.lock(c));
    return;
  }
  case CreateTabReq::CreateTableCommit:{
    jam();
    ndbrequire(createTabPtr.p->m_errorCode == 0);
    
    /**
     * Unlock mutex before commiting table
     */
    Mutex mutex(signal, c_mutexMgr, createTabPtr.p->m_startLcpMutex);
    Callback c = { safe_cast(&Dbdict::createTab_startLcpMutex_unlocked),
		   createTabPtr.p->key};
    mutex.unlock(c);
    return;
  }
  case CreateTabReq::CreateTableDrop:{
    jam();
    CreateTableRef * const ref = (CreateTableRef*)signal->getDataPtr();
    ref->senderRef = reference();
    ref->senderData = createTabPtr.p->m_senderData;
    ref->errorCode = createTabPtr.p->m_errorCode;
    ref->masterNodeId = c_masterNodeId;
    ref->status = 0;
    ref->errorKey = 0;
    ref->errorLine = 0;
    
    //@todo check api failed
    sendSignal(createTabPtr.p->m_senderRef, GSN_CREATE_TABLE_REF, signal, 
	       CreateTableRef::SignalLength, JBB);
    c_opCreateTable.release(createTabPtr);
    c_blockState = BS_IDLE;
    return;
  }
  }
  ndbrequire(false);
}

void
Dbdict::createTab_startLcpMutex_locked(Signal* signal, 
				       Uint32 callbackData,
				       Uint32 retValue){
  jamEntry();

  ndbrequire(retValue == 0);
  
  CreateTableRecordPtr createTabPtr;  
  ndbrequire(c_opCreateTable.find(createTabPtr, callbackData));
  
  NodeReceiverGroup rg(DBDICT, c_aliveNodes);
  createTabPtr.p->m_coordinatorData.m_gsn = GSN_CREATE_TAB_REQ;
  createTabPtr.p->m_coordinatorData.m_requestType = CreateTabReq::CreateTableCommit;
  SafeCounter tmp(c_counterMgr, createTabPtr.p->m_coordinatorData.m_counter);
  tmp.init<CreateTabRef>(rg, GSN_CREATE_TAB_REF, createTabPtr.p->key);
  
  CreateTabReq * const req = (CreateTabReq*)signal->getDataPtrSend();
  req->senderRef = reference();
  req->senderData = createTabPtr.p->key;
  req->requestType = CreateTabReq::CreateTableCommit;
  
  sendSignal(rg, GSN_CREATE_TAB_REQ, signal, 
	     CreateTabReq::SignalLength, JBB);
}

void
Dbdict::createTab_startLcpMutex_unlocked(Signal* signal, 
					 Uint32 callbackData,
					 Uint32 retValue){
  jamEntry();
  
  ndbrequire(retValue == 0);
  
  CreateTableRecordPtr createTabPtr;  
  ndbrequire(c_opCreateTable.find(createTabPtr, callbackData));

  createTabPtr.p->m_startLcpMutex.release(c_mutexMgr);
  
  TableRecordPtr tabPtr;
  c_tableRecordPool.getPtr(tabPtr, createTabPtr.p->m_tablePtrI);
  
  CreateTableConf * const conf = (CreateTableConf*)signal->getDataPtr();
  conf->senderRef = reference();
  conf->senderData = createTabPtr.p->m_senderData;
  conf->tableId = createTabPtr.p->m_tablePtrI;
  conf->tableVersion = tabPtr.p->tableVersion;
  
  //@todo check api failed
  sendSignal(createTabPtr.p->m_senderRef, GSN_CREATE_TABLE_CONF, signal, 
	     CreateTableConf::SignalLength, JBB);
  c_opCreateTable.release(createTabPtr);
  c_blockState = BS_IDLE;
  return;
}

/***********************************************************
 * CreateTable participant code
 **********************************************************/
void
Dbdict::execCREATE_TAB_REQ(Signal* signal){
  jamEntry();

  if(!assembleFragments(signal)){
    jam();
    return;
  }

  CreateTabReq * const req = (CreateTabReq*)signal->getDataPtr();

  CreateTabReq::RequestType rt = (CreateTabReq::RequestType)req->requestType;
  switch(rt){
  case CreateTabReq::CreateTablePrepare:
    CRASH_INSERTION2(6003, getOwnNodeId() != c_masterNodeId);
    createTab_prepare(signal, req);
    return;
  case CreateTabReq::CreateTableCommit:
    CRASH_INSERTION2(6004, getOwnNodeId() != c_masterNodeId);
    createTab_commit(signal, req);
    return;
  case CreateTabReq::CreateTableDrop:
    CRASH_INSERTION2(6005, getOwnNodeId() != c_masterNodeId);
    createTab_drop(signal, req);
    return;
  }
  ndbrequire(false);
}

void
Dbdict::createTab_prepare(Signal* signal, CreateTabReq * req){

  const Uint32 gci = req->gci;
  const Uint32 tableId = req->tableId;
  const Uint32 tableVersion = req->tableVersion;

  SegmentedSectionPtr tabInfoPtr;
  signal->getSection(tabInfoPtr, CreateTabReq::DICT_TAB_INFO);
  
  CreateTableRecordPtr createTabPtr;  
  if(req->senderRef == reference()){
    jam();
    ndbrequire(c_opCreateTable.find(createTabPtr, req->senderData));
  } else {
    jam();
    c_opCreateTable.seize(createTabPtr);
    
    ndbrequire(!createTabPtr.isNull());
    
    createTabPtr.p->key = req->senderData;
    c_opCreateTable.add(createTabPtr);
    createTabPtr.p->m_errorCode = 0;
    createTabPtr.p->m_tablePtrI = tableId;
    createTabPtr.p->m_coordinatorRef = req->senderRef;
    createTabPtr.p->m_senderRef = req->clientRef;
    createTabPtr.p->m_senderData = req->clientData;
    createTabPtr.p->m_dihAddFragPtr = RNIL;
    
    /**
     * Put data into table record
     */
    ParseDictTabInfoRecord parseRecord;
    parseRecord.requestType = DictTabInfo::AddTableFromDict;
    parseRecord.errorCode = 0;
    
    SimplePropertiesSectionReader r(tabInfoPtr, getSectionSegmentPool());
    
    handleTabInfoInit(r, &parseRecord);

    ndbrequire(parseRecord.errorCode == 0);
  }
  
  ndbrequire(!createTabPtr.isNull());

  SegmentedSectionPtr fragPtr;
  signal->getSection(fragPtr, CreateTabReq::FRAGMENTATION);

  createTabPtr.p->m_tabInfoPtrI = tabInfoPtr.i;
  createTabPtr.p->m_fragmentsPtrI = fragPtr.i;
  
  signal->header.m_noOfSections = 0;
  
  TableRecordPtr tabPtr;
  c_tableRecordPool.getPtr(tabPtr, tableId);
  tabPtr.p->packedSize = tabInfoPtr.sz;
  tabPtr.p->tableVersion = tableVersion;
  tabPtr.p->gciTableCreated = gci;

  SchemaFile::TableEntry tabEntry;
  tabEntry.m_tableVersion = tableVersion;
  tabEntry.m_tableType    = tabPtr.p->tableType;
  tabEntry.m_tableState   = SchemaFile::ADD_STARTED;
  tabEntry.m_gcp          = gci;
  tabEntry.m_noOfPages    = 
    DIV(tabInfoPtr.sz + ZPAGE_HEADER_SIZE, ZSIZE_OF_PAGES_IN_WORDS);
  
  Callback callback;
  callback.m_callbackData = createTabPtr.p->key;
  callback.m_callbackFunction = 
    safe_cast(&Dbdict::createTab_writeSchemaConf1);
  
  updateSchemaState(signal, tableId, &tabEntry, &callback);
}

void getSection(SegmentedSectionPtr & ptr, Uint32 i);

void
Dbdict::createTab_writeSchemaConf1(Signal* signal, 
				   Uint32 callbackData,
				   Uint32 returnCode){
  jam();

  CreateTableRecordPtr createTabPtr;  
  ndbrequire(c_opCreateTable.find(createTabPtr, callbackData));

  Callback callback;
  callback.m_callbackData = createTabPtr.p->key;
  callback.m_callbackFunction = 
    safe_cast(&Dbdict::createTab_writeTableConf);
  
  SegmentedSectionPtr tabInfoPtr;
  getSection(tabInfoPtr, createTabPtr.p->m_tabInfoPtrI);
  writeTableFile(signal, createTabPtr.p->m_tablePtrI, tabInfoPtr, &callback);

  createTabPtr.p->m_tabInfoPtrI = RNIL;
  signal->setSection(tabInfoPtr, 0);
  releaseSections(signal);
}

void
Dbdict::createTab_writeTableConf(Signal* signal, 
				 Uint32 callbackData,
				 Uint32 returnCode){
  jam();

  CreateTableRecordPtr createTabPtr;  
  ndbrequire(c_opCreateTable.find(createTabPtr, callbackData));

  SegmentedSectionPtr fragDataPtr;
  getSection(fragDataPtr, createTabPtr.p->m_fragmentsPtrI);
  
  Callback callback;
  callback.m_callbackData = callbackData;
  callback.m_callbackFunction = 
    safe_cast(&Dbdict::createTab_dihComplete);
  
  createTab_dih(signal, createTabPtr, fragDataPtr, &callback);
}

void
Dbdict::createTab_dih(Signal* signal, 
		      CreateTableRecordPtr createTabPtr, 
		      SegmentedSectionPtr fragDataPtr,
		      Callback * c){
  jam();
  
  createTabPtr.p->m_callback = * c;

  TableRecordPtr tabPtr;
  c_tableRecordPool.getPtr(tabPtr, createTabPtr.p->m_tablePtrI);
  
  DiAddTabReq * req = (DiAddTabReq*)signal->getDataPtrSend();
  req->connectPtr = createTabPtr.p->key;
  req->tableId = tabPtr.i;
  req->fragType = tabPtr.p->fragmentType;
  req->kValue = tabPtr.p->kValue;
  req->noOfReplicas = 0;
  req->storedTable = tabPtr.p->storedTable;
  req->tableType = tabPtr.p->tableType;
  req->schemaVersion = tabPtr.p->tableVersion;
  req->primaryTableId = tabPtr.p->primaryTableId;

  if(!fragDataPtr.isNull()){
    signal->setSection(fragDataPtr, DiAddTabReq::FRAGMENTATION);
  }

  sendSignal(DBDIH_REF, GSN_DIADDTABREQ, signal, 
	     DiAddTabReq::SignalLength, JBB);
}

static
void
calcLHbits(Uint32 * lhPageBits, Uint32 * lhDistrBits, 
	   Uint32 fid, Uint32 totalFragments) 
{
  Uint32 distrBits = 0;
  Uint32 pageBits = 0;
  
  Uint32 tmp = 1;
  while (tmp < totalFragments) {
    jam();
    tmp <<= 1;
    distrBits++;
  }//while
  if (tmp != totalFragments) {
    tmp >>= 1;
    if ((fid >= (totalFragments - tmp)) && (fid < (tmp - 1))) {
      distrBits--;
    }//if
  }//if
  * lhPageBits = pageBits;
  * lhDistrBits = distrBits;

}//calcLHbits()


void 
Dbdict::execADD_FRAGREQ(Signal* signal) {
  jamEntry();

  AddFragReq * const req = (AddFragReq*)signal->getDataPtr();
  
  Uint32 dihPtr = req->dihPtr;
  Uint32 senderData = req->senderData;
  Uint32 tableId = req->tableId;
  Uint32 fragId = req->fragmentId;
  Uint32 node = req->nodeId;
  Uint32 lcpNo = req->nextLCP;
  Uint32 fragCount = req->totalFragments;
  Uint32 requestInfo = req->requestInfo;
  Uint32 startGci = req->startGci;

  ndbrequire(node == getOwnNodeId());

  CreateTableRecordPtr createTabPtr;  
  ndbrequire(c_opCreateTable.find(createTabPtr, senderData));
  
  createTabPtr.p->m_dihAddFragPtr = dihPtr;
  
  TableRecordPtr tabPtr;
  c_tableRecordPool.getPtr(tabPtr, tableId);

#if 0
  tabPtr.p->gciTableCreated = (startGci > tabPtr.p->gciTableCreated ? startGci:
			       startGci > tabPtr.p->gciTableCreated);
#endif
  
  /**
   * Calc lh3PageBits
   */
  Uint32 lhDistrBits = 0;
  Uint32 lhPageBits = 0;
  ::calcLHbits(&lhPageBits, &lhDistrBits, fragId, fragCount);

  {  
    LqhFragReq* req = (LqhFragReq*)signal->getDataPtrSend();
    req->senderData = senderData;
    req->senderRef = reference();
    req->fragmentId = fragId;
    req->requestInfo = requestInfo;
    req->tableId = tableId;
    req->localKeyLength = tabPtr.p->localKeyLen;
    req->maxLoadFactor = tabPtr.p->maxLoadFactor;
    req->minLoadFactor = tabPtr.p->minLoadFactor;
    req->kValue = tabPtr.p->kValue;
    req->lh3DistrBits = 0; //lhDistrBits;
    req->lh3PageBits = 0; //lhPageBits;
    req->noOfAttributes = tabPtr.p->noOfAttributes;
    req->noOfNullAttributes = tabPtr.p->noOfNullBits;
    req->noOfPagesToPreAllocate = 0;
    req->schemaVersion = tabPtr.p->tableVersion;
    Uint32 keyLen = tabPtr.p->tupKeyLength;
    req->keyLength = keyLen; // wl-2066 no more "long keys"
    req->nextLCP = lcpNo;

    req->noOfKeyAttr = tabPtr.p->noOfPrimkey;
    req->noOfNewAttr = 0;
    // noOfCharsets passed to TUP in upper half
    req->noOfNewAttr |= (tabPtr.p->noOfCharsets << 16);
    req->checksumIndicator = 1;
    req->noOfAttributeGroups = 1;
    req->GCPIndicator = 0;
    req->startGci = startGci;
    req->tableType = tabPtr.p->tableType;
    req->primaryTableId = tabPtr.p->primaryTableId;
    sendSignal(DBLQH_REF, GSN_LQHFRAGREQ, signal, 
	       LqhFragReq::SignalLength, JBB);
  }
}

void
Dbdict::execLQHFRAGREF(Signal * signal){
  jamEntry();
  LqhFragRef * const ref = (LqhFragRef*)signal->getDataPtr();
 
  CreateTableRecordPtr createTabPtr;  
  ndbrequire(c_opCreateTable.find(createTabPtr, ref->senderData));
  
  createTabPtr.p->setErrorCode(ref->errorCode);
  
  {
    AddFragRef * const ref = (AddFragRef*)signal->getDataPtr();
    ref->dihPtr = createTabPtr.p->m_dihAddFragPtr;
    sendSignal(DBDIH_REF, GSN_ADD_FRAGREF, signal, 
	       AddFragRef::SignalLength, JBB);
  }
}

void
Dbdict::execLQHFRAGCONF(Signal * signal){
  jamEntry();
  LqhFragConf * const conf = (LqhFragConf*)signal->getDataPtr();

  CreateTableRecordPtr createTabPtr;  
  ndbrequire(c_opCreateTable.find(createTabPtr, conf->senderData));
  
  createTabPtr.p->m_lqhFragPtr = conf->lqhFragPtr;
  
  TableRecordPtr tabPtr;
  c_tableRecordPool.getPtr(tabPtr, createTabPtr.p->m_tablePtrI);
  sendLQHADDATTRREQ(signal, createTabPtr, tabPtr.p->firstAttribute);
}

void
Dbdict::sendLQHADDATTRREQ(Signal* signal,
			  CreateTableRecordPtr createTabPtr,
			  Uint32 attributePtrI){
  jam();
  TableRecordPtr tabPtr;
  c_tableRecordPool.getPtr(tabPtr, createTabPtr.p->m_tablePtrI);
  LqhAddAttrReq * const req = (LqhAddAttrReq*)signal->getDataPtrSend();
  Uint32 i = 0;
  for(i = 0; i<LqhAddAttrReq::MAX_ATTRIBUTES && attributePtrI != RNIL; i++){
    jam();
    AttributeRecordPtr attrPtr;
    c_attributeRecordPool.getPtr(attrPtr, attributePtrI);
    LqhAddAttrReq::Entry& entry = req->attributes[i];
    entry.attrId = attrPtr.p->attributeId;
    entry.attrDescriptor = attrPtr.p->attributeDescriptor;
    entry.extTypeInfo = 0;
    // charset number passed to TUP, TUX in upper half
    entry.extTypeInfo |= (attrPtr.p->extPrecision & ~0xFFFF);
    if (tabPtr.p->isIndex()) {
      Uint32 primaryAttrId;
      if (attrPtr.p->nextAttrInTable != RNIL) {
        getIndexAttr(tabPtr, attributePtrI, &primaryAttrId);
      } else {
        primaryAttrId = ZNIL;
        if (tabPtr.p->isOrderedIndex())
          entry.attrId = 0;     // attribute goes to TUP
      }
      entry.attrId |= (primaryAttrId << 16);
    }
    attributePtrI = attrPtr.p->nextAttrInTable;
  }
  req->lqhFragPtr = createTabPtr.p->m_lqhFragPtr;
  req->senderData = createTabPtr.p->key;
  req->senderAttrPtr = attributePtrI;
  req->noOfAttributes = i;
  
  sendSignal(DBLQH_REF, GSN_LQHADDATTREQ, signal, 
	     LqhAddAttrReq::HeaderLength + LqhAddAttrReq::EntryLength * i, JBB);
}

void
Dbdict::execLQHADDATTREF(Signal * signal){
  jamEntry();
  LqhAddAttrRef * const ref = (LqhAddAttrRef*)signal->getDataPtr();

  CreateTableRecordPtr createTabPtr;  
  ndbrequire(c_opCreateTable.find(createTabPtr, ref->senderData));
  
  createTabPtr.p->setErrorCode(ref->errorCode);
  
  {
    AddFragRef * const ref = (AddFragRef*)signal->getDataPtr();
    ref->dihPtr = createTabPtr.p->m_dihAddFragPtr;
    sendSignal(DBDIH_REF, GSN_ADD_FRAGREF, signal, 
	       AddFragRef::SignalLength, JBB);
  }
  
}

void
Dbdict::execLQHADDATTCONF(Signal * signal){
  jamEntry();
  LqhAddAttrConf * const conf = (LqhAddAttrConf*)signal->getDataPtr();

  CreateTableRecordPtr createTabPtr;
  ndbrequire(c_opCreateTable.find(createTabPtr, conf->senderData));
  
  const Uint32 fragId = conf->fragId;
  const Uint32 nextAttrPtr = conf->senderAttrPtr;
  if(nextAttrPtr != RNIL){
    jam();
    sendLQHADDATTRREQ(signal, createTabPtr, nextAttrPtr);
    return;
  }

  {
    AddFragConf * const conf = (AddFragConf*)signal->getDataPtr();
    conf->dihPtr = createTabPtr.p->m_dihAddFragPtr;
    conf->fragId = fragId;
    sendSignal(DBDIH_REF, GSN_ADD_FRAGCONF, signal, 
	       AddFragConf::SignalLength, JBB);
  }
}

void
Dbdict::execDIADDTABREF(Signal* signal){
  jam();
  
  DiAddTabRef * const ref = (DiAddTabRef*)signal->getDataPtr();
  
  CreateTableRecordPtr createTabPtr;  
  ndbrequire(c_opCreateTable.find(createTabPtr, ref->senderData));
  
  createTabPtr.p->setErrorCode(ref->errorCode);  
  execute(signal, createTabPtr.p->m_callback, 0);
}

void
Dbdict::execDIADDTABCONF(Signal* signal){
  jam();
  
  DiAddTabConf * const conf = (DiAddTabConf*)signal->getDataPtr();
  
  CreateTableRecordPtr createTabPtr;  
  ndbrequire(c_opCreateTable.find(createTabPtr, conf->senderData));

  signal->theData[0] = createTabPtr.p->key;
  signal->theData[1] = reference();
  signal->theData[2] = createTabPtr.p->m_tablePtrI;

  if(createTabPtr.p->m_dihAddFragPtr != RNIL){
    jam();

    /**
     * We did perform at least one LQHFRAGREQ
     */
    sendSignal(DBLQH_REF, GSN_TAB_COMMITREQ, signal, 3, JBB);
    return;
  } else {
    /**
     * No local fragment (i.e. no LQHFRAGREQ)
     */
    execute(signal, createTabPtr.p->m_callback, 0);
    return;
    //sendSignal(DBDIH_REF, GSN_TAB_COMMITREQ, signal, 3, JBB);
  }
}

void 
Dbdict::execTAB_COMMITREF(Signal* signal) {
  jamEntry();
  ndbrequire(false);
}//execTAB_COMMITREF()

void
Dbdict::execTAB_COMMITCONF(Signal* signal){
  jamEntry();

  CreateTableRecordPtr createTabPtr;  
  ndbrequire(c_opCreateTable.find(createTabPtr, signal->theData[0]));
  
  if(refToBlock(signal->getSendersBlockRef()) == DBLQH){

    execute(signal, createTabPtr.p->m_callback, 0);
    return;
  }

  if(refToBlock(signal->getSendersBlockRef()) == DBDIH){
    TableRecordPtr tabPtr;
    c_tableRecordPool.getPtr(tabPtr, createTabPtr.p->m_tablePtrI);
    
    signal->theData[0] = tabPtr.i;
    signal->theData[1] = tabPtr.p->tableVersion;
    signal->theData[2] = (Uint32)tabPtr.p->storedTable;     
    signal->theData[3] = reference();
    signal->theData[4] = (Uint32)tabPtr.p->tableType;
    signal->theData[5] = createTabPtr.p->key;
    signal->theData[6] = (Uint32)tabPtr.p->noOfPrimkey;

    Uint32 buf[2 * MAX_ATTRIBUTES_IN_INDEX];
    Uint32 sz = 0;
    Uint32 tAttr = tabPtr.p->firstAttribute;
    while (tAttr != RNIL) {
      jam();
      AttributeRecord* aRec = c_attributeRecordPool.getPtr(tAttr);
      if (aRec->tupleKey) {
        buf[sz++] = aRec->attributeDescriptor;
        buf[sz++] = (aRec->extPrecision >> 16); // charset number
      }
      tAttr = aRec->nextAttrInTable;
    }
    ndbrequire((int)sz == 2 * tabPtr.p->noOfPrimkey);

    LinearSectionPtr lsPtr[3];
    lsPtr[0].p = buf;
    lsPtr[0].sz = sz;
    // note: ACC does not reply
    if (tabPtr.p->isTable() || tabPtr.p->isHashIndex())
      sendSignal(DBACC_REF, GSN_TC_SCHVERREQ, signal, 7, JBB, lsPtr, 1);
    sendSignal(DBTC_REF, GSN_TC_SCHVERREQ, signal, 7, JBB, lsPtr, 1);
    return;
  }

  ndbrequire(false);
}

void
Dbdict::createTab_dihComplete(Signal* signal, 
			      Uint32 callbackData,
			      Uint32 returnCode){
  jam();

  CreateTableRecordPtr createTabPtr;  
  ndbrequire(c_opCreateTable.find(createTabPtr, callbackData));

  //@todo check for master failed
  
  if(createTabPtr.p->m_errorCode == 0){
    jam();

    CreateTabConf * const conf = (CreateTabConf*)signal->getDataPtr();
    conf->senderRef = reference();
    conf->senderData = createTabPtr.p->key;
    sendSignal(createTabPtr.p->m_coordinatorRef, GSN_CREATE_TAB_CONF,
	       signal, CreateTabConf::SignalLength, JBB);
    return;
  }

  CreateTabRef * const ref = (CreateTabRef*)signal->getDataPtr();
  ref->senderRef = reference();
  ref->senderData = createTabPtr.p->key;
  ref->errorCode = createTabPtr.p->m_errorCode;
  ref->errorLine = 0;
  ref->errorKey = 0;
  ref->errorStatus = 0;

  sendSignal(createTabPtr.p->m_coordinatorRef, GSN_CREATE_TAB_REF,
	     signal, CreateTabRef::SignalLength, JBB);
}

void
Dbdict::createTab_commit(Signal * signal, CreateTabReq * req){
  jam();
  
  CreateTableRecordPtr createTabPtr;  
  ndbrequire(c_opCreateTable.find(createTabPtr, req->senderData));

  TableRecordPtr tabPtr;
  c_tableRecordPool.getPtr(tabPtr, createTabPtr.p->m_tablePtrI);
  
  SchemaFile::TableEntry tabEntry;
  tabEntry.m_tableVersion = tabPtr.p->tableVersion;
  tabEntry.m_tableType    = tabPtr.p->tableType;
  tabEntry.m_tableState   = SchemaFile::TABLE_ADD_COMMITTED;
  tabEntry.m_gcp          = tabPtr.p->gciTableCreated;
  tabEntry.m_noOfPages    = 
    DIV(tabPtr.p->packedSize + ZPAGE_HEADER_SIZE, ZSIZE_OF_PAGES_IN_WORDS);
  
  Callback callback;
  callback.m_callbackData = createTabPtr.p->key;
  callback.m_callbackFunction = 
    safe_cast(&Dbdict::createTab_writeSchemaConf2);
  
  updateSchemaState(signal, tabPtr.i, &tabEntry, &callback);
}

void
Dbdict::createTab_writeSchemaConf2(Signal* signal, 
				   Uint32 callbackData,
				   Uint32 returnCode){
  jam();
  
  CreateTableRecordPtr createTabPtr;  
  ndbrequire(c_opCreateTable.find(createTabPtr, callbackData));
  
  Callback c;
  c.m_callbackData = callbackData;
  c.m_callbackFunction = safe_cast(&Dbdict::createTab_alterComplete);
  alterTab_activate(signal, createTabPtr, &c);
}

void
Dbdict::createTab_alterComplete(Signal* signal, 
				Uint32 callbackData,
				Uint32 returnCode){
  jam();

  CreateTableRecordPtr createTabPtr;  
  ndbrequire(c_opCreateTable.find(createTabPtr, callbackData));
  
  TableRecordPtr tabPtr;
  c_tableRecordPool.getPtr(tabPtr, createTabPtr.p->m_tablePtrI);
  tabPtr.p->tabState = TableRecord::DEFINED;
  
  //@todo check error
  //@todo check master failed
  
  CreateTabConf * const conf = (CreateTabConf*)signal->getDataPtr();
  conf->senderRef = reference();
  conf->senderData = createTabPtr.p->key;
  sendSignal(createTabPtr.p->m_coordinatorRef, GSN_CREATE_TAB_CONF,
	     signal, CreateTabConf::SignalLength, JBB);

  if(createTabPtr.p->m_coordinatorRef != reference()){
    jam();
    c_opCreateTable.release(createTabPtr);
  }
}

void
Dbdict::createTab_drop(Signal* signal, CreateTabReq * req){
  jam();

  const Uint32 key = req->senderData;

  CreateTableRecordPtr createTabPtr;  
  ndbrequire(c_opCreateTable.find(createTabPtr, key));
  
  TableRecordPtr tabPtr;
  c_tableRecordPool.getPtr(tabPtr, createTabPtr.p->m_tablePtrI);
  tabPtr.p->tabState = TableRecord::DROPPING;

  DropTableRecordPtr dropTabPtr;  
  ndbrequire(c_opDropTable.seize(dropTabPtr));
  
  dropTabPtr.p->key = key;
  c_opDropTable.add(dropTabPtr);
  
  dropTabPtr.p->m_errorCode = 0;
  dropTabPtr.p->m_request.tableId = createTabPtr.p->m_tablePtrI;
  dropTabPtr.p->m_requestType = DropTabReq::CreateTabDrop;
  dropTabPtr.p->m_coordinatorRef = createTabPtr.p->m_coordinatorRef;
  dropTabPtr.p->m_participantData.m_gsn = GSN_DROP_TAB_REQ;
  
  dropTabPtr.p->m_participantData.m_block = 0;
  dropTabPtr.p->m_participantData.m_callback.m_callbackData = req->senderData;
  dropTabPtr.p->m_participantData.m_callback.m_callbackFunction = 
    safe_cast(&Dbdict::createTab_dropComplete);
  dropTab_nextStep(signal, dropTabPtr);  
}

void
Dbdict::createTab_dropComplete(Signal* signal, 
			       Uint32 callbackData,
			       Uint32 returnCode){
  jam();

  CreateTableRecordPtr createTabPtr;  
  ndbrequire(c_opCreateTable.find(createTabPtr, callbackData));
  
  DropTableRecordPtr dropTabPtr;
  ndbrequire(c_opDropTable.find(dropTabPtr, callbackData));

  TableRecordPtr tabPtr;
  c_tableRecordPool.getPtr(tabPtr, createTabPtr.p->m_tablePtrI);
  
  releaseTableObject(tabPtr.i);
  PageRecordPtr pagePtr;
  c_pageRecordArray.getPtr(pagePtr, c_schemaRecord.schemaPage);

  SchemaFile::TableEntry * tableEntry = getTableEntry(pagePtr.p, tabPtr.i);
  tableEntry->m_tableState = SchemaFile::DROP_TABLE_COMMITTED;
  
  //@todo check error
  //@todo check master failed
  
  CreateTabConf * const conf = (CreateTabConf*)signal->getDataPtr();
  conf->senderRef = reference();
  conf->senderData = createTabPtr.p->key;
  sendSignal(createTabPtr.p->m_coordinatorRef, GSN_CREATE_TAB_CONF,
	     signal, CreateTabConf::SignalLength, JBB);

  if(createTabPtr.p->m_coordinatorRef != reference()){
    jam();
    c_opCreateTable.release(createTabPtr);
  }

  c_opDropTable.release(dropTabPtr);
}

void
Dbdict::alterTab_activate(Signal* signal, CreateTableRecordPtr createTabPtr,
			  Callback * c){

  createTabPtr.p->m_callback = * c;
  
  signal->theData[0] = createTabPtr.p->key;
  signal->theData[1] = reference();
  signal->theData[2] = createTabPtr.p->m_tablePtrI;
  sendSignal(DBDIH_REF, GSN_TAB_COMMITREQ, signal, 3, JBB);
}

void
Dbdict::execTC_SCHVERCONF(Signal* signal){
  jamEntry();

  CreateTableRecordPtr createTabPtr;  
  ndbrequire(c_opCreateTable.find(createTabPtr, signal->theData[1]));

  execute(signal, createTabPtr.p->m_callback, 0);
}

#define tabRequire(cond, error) \
  if (!(cond)) { \
    jam();    \
    parseP->errorCode = error; parseP->errorLine = __LINE__; \
    parseP->errorKey = it.getKey(); \
    return;   \
  }//if

// handleAddTableFailure(signal, __LINE__, allocatedTable);

void Dbdict::handleTabInfoInit(SimpleProperties::Reader & it,
			       ParseDictTabInfoRecord * parseP,
			       bool checkExist) 
{
/* ---------------------------------------------------------------- */
// We always start by handling table name since this must be the first
// item in the list. Through the table name we can derive if it is a
// correct name, a new name or an already existing table.
/* ---------------------------------------------------------------- */

  it.first();

  SimpleProperties::UnpackStatus status;
  DictTabInfo::Table tableDesc; tableDesc.init();
  status = SimpleProperties::unpack(it, &tableDesc, 
				    DictTabInfo::TableMapping, 
				    DictTabInfo::TableMappingSize, 
				    true, true);
  
  if(status != SimpleProperties::Break){
    parseP->errorCode = CreateTableRef::InvalidFormat;
    parseP->status    = status;
    parseP->errorKey  = it.getKey();
    parseP->errorLine = __LINE__;
    return;
  }

  if(parseP->requestType == DictTabInfo::AlterTableFromAPI)
  {  
    ndbrequire(!checkExist);
  }
  if(!checkExist)
  {
    ndbrequire(parseP->requestType == DictTabInfo::AlterTableFromAPI);
  }
  
  /* ---------------------------------------------------------------- */
  // Verify that table name is an allowed table name.
  // TODO
  /* ---------------------------------------------------------------- */
  const Uint32 tableNameLength = strlen(tableDesc.TableName) + 1;

  TableRecord keyRecord;
  tabRequire(tableNameLength <= sizeof(keyRecord.tableName),
	     CreateTableRef::TableNameTooLong);
  strcpy(keyRecord.tableName, tableDesc.TableName);
  
  TableRecordPtr tablePtr;
  c_tableRecordHash.find(tablePtr, keyRecord);
  
  if (checkExist){
    jam();
    /* ---------------------------------------------------------------- */
    // Check if table already existed.
    /* ---------------------------------------------------------------- */
    tabRequire(tablePtr.i == RNIL, CreateTableRef::TableAlreadyExist);
  }

  switch (parseP->requestType) {
  case DictTabInfo::CreateTableFromAPI: {
    jam();
  }
  case DictTabInfo::AlterTableFromAPI:{
    jam();
    tablePtr.i = getFreeTableRecord(tableDesc.PrimaryTableId);
    /* ---------------------------------------------------------------- */
    // Check if no free tables existed.
    /* ---------------------------------------------------------------- */
    tabRequire(tablePtr.i != RNIL, CreateTableRef::NoMoreTableRecords);
    
    c_tableRecordPool.getPtr(tablePtr);
    break;
  }
  case DictTabInfo::AddTableFromDict:
  case DictTabInfo::ReadTableFromDiskSR:
  case DictTabInfo::GetTabInfoConf:
  {
/* ---------------------------------------------------------------- */
// Get table id and check that table doesn't already exist
/* ---------------------------------------------------------------- */
    tablePtr.i = tableDesc.TableId;
    
    if (parseP->requestType == DictTabInfo::ReadTableFromDiskSR) {
      ndbrequire(tablePtr.i == c_restartRecord.activeTable);
    }//if
    if (parseP->requestType == DictTabInfo::GetTabInfoConf) {
      ndbrequire(tablePtr.i == c_restartRecord.activeTable);
    }//if
    
    c_tableRecordPool.getPtr(tablePtr);
    ndbrequire(tablePtr.p->tabState == TableRecord::NOT_DEFINED);
    
    //Uint32 oldTableVersion = tablePtr.p->tableVersion;
    initialiseTableRecord(tablePtr);
    if (parseP->requestType == DictTabInfo::AddTableFromDict) {
      jam();
      tablePtr.p->tabState = TableRecord::DEFINING;
    }//if
#ifdef HAVE_TABLE_REORG
/* ---------------------------------------------------------------- */
// Get id of second table id and check that table doesn't already exist
// and set up links between first and second table.
/* ---------------------------------------------------------------- */
    TableRecordPtr secondTablePtr;
    secondTablePtr.i = tableDesc.SecondTableId;
    c_tableRecordPool.getPtr(secondTablePtr);
    ndbrequire(secondTablePtr.p->tabState == TableRecord::NOT_DEFINED);
    
    initialiseTableRecord(secondTablePtr);
    secondTablePtr.p->tabState = TableRecord::REORG_TABLE_PREPARED;
    secondTablePtr.p->secondTable = tablePtr.i;
    tablePtr.p->secondTable = secondTablePtr.i;
#endif
/* ---------------------------------------------------------------- */
// Set table version
/* ---------------------------------------------------------------- */
    Uint32 tableVersion = tableDesc.TableVersion;
    tablePtr.p->tableVersion = tableVersion;
    
    break;
  }
  default:
    ndbrequire(false);
    break;
  }//switch
  parseP->tablePtr = tablePtr;
  
  strcpy(tablePtr.p->tableName, keyRecord.tableName);  
  if (parseP->requestType != DictTabInfo::AlterTableFromAPI) {
    jam();
#ifdef VM_TRACE
    ndbout_c("Dbdict: name=%s,id=%u", tablePtr.p->tableName, tablePtr.i);
    TableRecordPtr tmp;
    ndbrequire(!c_tableRecordHash.find(tmp, * tablePtr.p));
#endif
    c_tableRecordHash.add(tablePtr);
  }
  
  //tablePtr.p->noOfPrimkey = tableDesc.NoOfKeyAttr;
  //tablePtr.p->noOfNullAttr = tableDesc.NoOfNullable;
  //tablePtr.p->tupKeyLength = tableDesc.KeyLength;
  tablePtr.p->noOfAttributes = tableDesc.NoOfAttributes;
  tablePtr.p->storedTable = tableDesc.TableLoggedFlag;
  tablePtr.p->minLoadFactor = tableDesc.MinLoadFactor;
  tablePtr.p->maxLoadFactor = tableDesc.MaxLoadFactor;
  tablePtr.p->fragmentType = (DictTabInfo::FragmentType)tableDesc.FragmentType;
  tablePtr.p->tableType = (DictTabInfo::TableType)tableDesc.TableType;
  tablePtr.p->kValue = tableDesc.TableKValue;
  tablePtr.p->fragmentCount = tableDesc.FragmentCount;

  tablePtr.p->frmLen = tableDesc.FrmLen;
  memcpy(tablePtr.p->frmData, tableDesc.FrmData, tableDesc.FrmLen);  

  if(tableDesc.PrimaryTableId != RNIL) {
    
    tablePtr.p->primaryTableId = tableDesc.PrimaryTableId;
    tablePtr.p->indexState = (TableRecord::IndexState)tableDesc.IndexState;
    tablePtr.p->insertTriggerId = tableDesc.InsertTriggerId;
    tablePtr.p->updateTriggerId = tableDesc.UpdateTriggerId;
    tablePtr.p->deleteTriggerId = tableDesc.DeleteTriggerId;
    tablePtr.p->customTriggerId = tableDesc.CustomTriggerId;
  } else {
    tablePtr.p->primaryTableId = RNIL;
    tablePtr.p->indexState = TableRecord::IS_UNDEFINED;
    tablePtr.p->insertTriggerId = RNIL;
    tablePtr.p->updateTriggerId = RNIL;
    tablePtr.p->deleteTriggerId = RNIL;
    tablePtr.p->customTriggerId = RNIL;
  }
  tablePtr.p->buildTriggerId = RNIL;
  tablePtr.p->indexLocal = 0;
  
  handleTabInfo(it, parseP);

  if(parseP->errorCode != 0)
  {
    /**
     * Release table
     */
    releaseTableObject(tablePtr.i, checkExist);
  }
}//handleTabInfoInit()

void Dbdict::handleTabInfo(SimpleProperties::Reader & it,
			   ParseDictTabInfoRecord * parseP)
{
  TableRecordPtr tablePtr = parseP->tablePtr;
  
  SimpleProperties::UnpackStatus status;
  
  Uint32 keyCount = 0;
  Uint32 keyLength = 0;
  Uint32 attrCount = tablePtr.p->noOfAttributes;
  Uint32 nullCount = 0;
  Uint32 nullBits = 0;
  Uint32 noOfCharsets = 0;
  Uint16 charsets[128];
  Uint32 recordLength = 0;
  AttributeRecordPtr attrPtr;
  c_attributeRecordHash.removeAll();
  
  for(Uint32 i = 0; i<attrCount; i++){
    /**
     * Attribute Name
     */
    DictTabInfo::Attribute attrDesc; attrDesc.init();
    status = SimpleProperties::unpack(it, &attrDesc, 
				      DictTabInfo::AttributeMapping, 
				      DictTabInfo::AttributeMappingSize, 
				      true, true);
    if(status != SimpleProperties::Break){
      parseP->errorCode = CreateTableRef::InvalidFormat;
      parseP->status    = status;
      parseP->errorKey  = it.getKey();
      parseP->errorLine = __LINE__;
      return;
    }

    /**
     * Check that attribute is not defined twice
     */
    AttributeRecord tmpAttr;
    {
      strcpy(tmpAttr.attributeName, attrDesc.AttributeName); 
      
      AttributeRecordPtr attrPtr;
      c_attributeRecordHash.find(attrPtr, tmpAttr);
      
      if(attrPtr.i != RNIL){
	parseP->errorCode = CreateTableRef::AttributeNameTwice;
	return;
      }
    }
    
    if(!getNewAttributeRecord(tablePtr, attrPtr)){
      jam();
      parseP->errorCode = CreateTableRef::NoMoreAttributeRecords;
      return;
    }
    
    /**
     * TmpAttrib to Attribute mapping
     */
    strcpy(attrPtr.p->attributeName, attrDesc.AttributeName);
    attrPtr.p->attributeId = attrDesc.AttributeId;
    attrPtr.p->tupleKey = (keyCount + 1) * attrDesc.AttributeKeyFlag;

    attrPtr.p->extPrecision = attrDesc.AttributeExtPrecision;
    attrPtr.p->extScale = attrDesc.AttributeExtScale;
    attrPtr.p->extLength = attrDesc.AttributeExtLength;
    // charset in upper half of precision
    unsigned csNumber = (attrPtr.p->extPrecision >> 16);
    if (csNumber != 0) {
      /*
       * A new charset is first accessed here on this node.
       * TODO use separate thread (e.g. via NDBFS) if need to load from file
       */
      CHARSET_INFO* cs = get_charset(csNumber, MYF(0));
      if (cs == NULL) {
        parseP->errorCode = CreateTableRef::InvalidCharset;
        parseP->errorLine = __LINE__;
        return;
      }
      // XXX should be done somewhere in mysql
      all_charsets[cs->number] = cs;
      unsigned i = 0;
      while (i < noOfCharsets) {
        if (charsets[i] == csNumber)
          break;
        i++;
      }
      if (i == noOfCharsets) {
        noOfCharsets++;
        if (noOfCharsets > sizeof(charsets)/sizeof(charsets[0])) {
          parseP->errorCode = CreateTableRef::InvalidFormat;
          parseP->errorLine = __LINE__;
          return;
        }
        charsets[i] = csNumber;
      }
    }

    // compute attribute size and array size
    bool translateOk = attrDesc.translateExtType();
    tabRequire(translateOk, CreateTableRef::Inconsistency);

    if(attrDesc.AttributeArraySize > 65535){
      parseP->errorCode = CreateTableRef::ArraySizeTooBig;
      parseP->status    = status;
      parseP->errorKey  = it.getKey();
      parseP->errorLine = __LINE__;
      return;
    }
    
    Uint32 desc = 0;
    AttributeDescriptor::setType(desc, attrDesc.AttributeExtType);
    AttributeDescriptor::setSize(desc, attrDesc.AttributeSize);
    AttributeDescriptor::setArray(desc, attrDesc.AttributeArraySize);
    AttributeDescriptor::setNullable(desc, attrDesc.AttributeNullableFlag);
    AttributeDescriptor::setDKey(desc, attrDesc.AttributeDKey);
    AttributeDescriptor::setPrimaryKey(desc, attrDesc.AttributeKeyFlag);
    attrPtr.p->attributeDescriptor = desc;
    attrPtr.p->autoIncrement = attrDesc.AttributeAutoIncrement;
    strcpy(attrPtr.p->defaultValue, attrDesc.AttributeDefaultValue);
    
    tabRequire(attrDesc.AttributeId == i, CreateTableRef::InvalidFormat);
    
    attrCount ++;
    keyCount += attrDesc.AttributeKeyFlag;
    nullCount += attrDesc.AttributeNullableFlag;
    
    const Uint32 aSz = (1 << attrDesc.AttributeSize);
    Uint32 sz;
    if(aSz != 1)
    {
      sz = ((aSz * attrDesc.AttributeArraySize) + 31) >> 5;
    }    
    else
    {
      sz = 0;
      nullBits += attrDesc.AttributeArraySize;      
    }
    
    if(attrDesc.AttributeArraySize == 0)
    {
      parseP->errorCode = CreateTableRef::InvalidArraySize;
      parseP->status    = status;
      parseP->errorKey  = it.getKey();
      parseP->errorLine = __LINE__;
      return;
    }
    
    recordLength += sz;
    if(attrDesc.AttributeKeyFlag){
      keyLength += sz;

      if(attrDesc.AttributeNullableFlag){
	parseP->errorCode = CreateTableRef::NullablePrimaryKey;
	parseP->status    = status;
	parseP->errorKey  = it.getKey();
	parseP->errorLine = __LINE__;
	return;
      }
    }
    
    if (parseP->requestType != DictTabInfo::AlterTableFromAPI)
      c_attributeRecordHash.add(attrPtr);
    
    if(!it.next())
      break;
    
    if(it.getKey() != DictTabInfo::AttributeName)
      break;
  }//while
  
  tablePtr.p->noOfPrimkey = keyCount;
  tablePtr.p->noOfNullAttr = nullCount;
  tablePtr.p->noOfCharsets = noOfCharsets;
  tablePtr.p->tupKeyLength = keyLength;
  tablePtr.p->noOfNullBits = nullCount + nullBits;

  tabRequire(recordLength<= MAX_TUPLE_SIZE_IN_WORDS, 
	     CreateTableRef::RecordTooBig);
  tabRequire(keyLength <= MAX_KEY_SIZE_IN_WORDS, 
	     CreateTableRef::InvalidPrimaryKeySize);
  tabRequire(keyLength > 0, 
	     CreateTableRef::InvalidPrimaryKeySize);
  
}//handleTabInfo()


/* ---------------------------------------------------------------- */
// DICTTABCONF is sent when participants have received all DICTTABINFO
// and successfully handled it.
// Also sent to self (DICT master) when index table creation ready.
/* ---------------------------------------------------------------- */
void Dbdict::execCREATE_TABLE_CONF(Signal* signal) 
{
  jamEntry();
  ndbrequire(signal->getNoOfSections() == 0);

  CreateTableConf * const conf = (CreateTableConf *)signal->getDataPtr();
  // assume part of create index operation
  OpCreateIndexPtr opPtr;
  c_opCreateIndex.find(opPtr, conf->senderData);
  ndbrequire(! opPtr.isNull());
  opPtr.p->m_request.setIndexId(conf->tableId);
  opPtr.p->m_request.setIndexVersion(conf->tableVersion);
  createIndex_fromCreateTable(signal, opPtr);
}//execCREATE_TABLE_CONF()

void Dbdict::execCREATE_TABLE_REF(Signal* signal) 
{
  jamEntry();

  CreateTableRef * const ref = (CreateTableRef *)signal->getDataPtr();
  // assume part of create index operation
  OpCreateIndexPtr opPtr;
  c_opCreateIndex.find(opPtr, ref->senderData);
  ndbrequire(! opPtr.isNull());
  opPtr.p->setError(ref);
  createIndex_fromCreateTable(signal, opPtr);
}//execCREATE_TABLE_REF()

/* ---------------------------------------------------------------- */
// New global checkpoint created.
/* ---------------------------------------------------------------- */
void Dbdict::execWAIT_GCP_CONF(Signal* signal) 
{
#if 0
  TableRecordPtr tablePtr;
  jamEntry();
  WaitGCPConf* const conf = (WaitGCPConf*)&signal->theData[0];
  c_tableRecordPool.getPtr(tablePtr, c_connRecord.connTableId);
  tablePtr.p->gciTableCreated = conf->gcp;
  sendUpdateSchemaState(signal,
                        tablePtr.i,
                        SchemaFile::TABLE_ADD_COMMITTED,
                        c_connRecord.noOfPagesForTable,
                        conf->gcp);
#endif
}//execWAIT_GCP_CONF()

/* ---------------------------------------------------------------- */
// Refused new global checkpoint.
/* ---------------------------------------------------------------- */
void Dbdict::execWAIT_GCP_REF(Signal* signal) 
{
  jamEntry();
  WaitGCPRef* const ref = (WaitGCPRef*)&signal->theData[0];
/* ---------------------------------------------------------------- */
// Error Handling code needed
/* ---------------------------------------------------------------- */
  progError(ref->errorCode, 0);
}//execWAIT_GCP_REF()


/* **************************************************************** */
/* ---------------------------------------------------------------- */
/* MODULE:          DROP TABLE                 -------------------- */
/* ---------------------------------------------------------------- */
/*                                                                  */
/* This module contains the code used to drop a table.              */
/* ---------------------------------------------------------------- */
/* **************************************************************** */
void
Dbdict::execDROP_TABLE_REQ(Signal* signal){
  jamEntry();
  DropTableReq* req = (DropTableReq*)signal->getDataPtr();

  TableRecordPtr tablePtr;
  c_tableRecordPool.getPtr(tablePtr, req->tableId, false);
  if(tablePtr.isNull()){
    jam();
    dropTableRef(signal, req, DropTableRef::NoSuchTable);
    return;
  }

  if(getOwnNodeId() != c_masterNodeId){
    jam();
    dropTableRef(signal, req, DropTableRef::NotMaster);
    return;
  }

  if(c_blockState != BS_IDLE){
    jam();
    dropTableRef(signal, req, DropTableRef::Busy);
    return;
  }
  
  const TableRecord::TabState tabState = tablePtr.p->tabState;
  bool ok = false;
  switch(tabState){
  case TableRecord::NOT_DEFINED:
  case TableRecord::REORG_TABLE_PREPARED:
  case TableRecord::DEFINING:
  case TableRecord::CHECKED:
    jam();
    dropTableRef(signal, req, DropTableRef::NoSuchTable);
    return;
  case TableRecord::DEFINED:
    ok = true;
    jam();
    break;
  case TableRecord::PREPARE_DROPPING:
  case TableRecord::DROPPING:
    jam();
    dropTableRef(signal, req, DropTableRef::DropInProgress);
    return;
  }
  ndbrequire(ok);

  if(tablePtr.p->tableVersion != req->tableVersion){
    jam();
    dropTableRef(signal, req, DropTableRef::InvalidTableVersion);
    return;
  }

  /**
   * Seems ok
   */
  DropTableRecordPtr dropTabPtr;
  c_opDropTable.seize(dropTabPtr);
  
  if(dropTabPtr.isNull()){
    jam();
    dropTableRef(signal, req, DropTableRef::NoDropTableRecordAvailable);
    return;
  }

  c_blockState = BS_BUSY;
  
  dropTabPtr.p->key = ++c_opRecordSequence;
  c_opDropTable.add(dropTabPtr);

  tablePtr.p->tabState = TableRecord::PREPARE_DROPPING;

  dropTabPtr.p->m_request = * req;
  dropTabPtr.p->m_errorCode = 0;
  dropTabPtr.p->m_requestType = DropTabReq::OnlineDropTab;
  dropTabPtr.p->m_coordinatorRef = reference();
  dropTabPtr.p->m_coordinatorData.m_gsn = GSN_PREP_DROP_TAB_REQ;
  dropTabPtr.p->m_coordinatorData.m_block = 0;
  prepDropTab_nextStep(signal, dropTabPtr);
}

void
Dbdict::dropTableRef(Signal * signal, 
		     DropTableReq * req, DropTableRef::ErrorCode errCode){

  Uint32 tableId = req->tableId;
  Uint32 tabVersion = req->tableVersion;
  Uint32 senderData = req->senderData;
  Uint32 senderRef = req->senderRef;
  
  DropTableRef * ref = (DropTableRef*)signal->getDataPtrSend();
  ref->tableId = tableId;
  ref->tableVersion = tabVersion;
  ref->senderData = senderData;
  ref->senderRef = reference();
  ref->errorCode = errCode;
  ref->masterNodeId = c_masterNodeId;
  sendSignal(senderRef, GSN_DROP_TABLE_REF, signal, 
	     DropTableRef::SignalLength, JBB);
}

void
Dbdict::prepDropTab_nextStep(Signal* signal, DropTableRecordPtr dropTabPtr){
  
  /**
   * No errors currently allowed
   */
  ndbrequire(dropTabPtr.p->m_errorCode == 0);

  Uint32 block = 0;
  switch(dropTabPtr.p->m_coordinatorData.m_block){
  case 0:
    jam();
    block = dropTabPtr.p->m_coordinatorData.m_block = DBDICT;
    break;
  case DBDICT:
    jam();
    block = dropTabPtr.p->m_coordinatorData.m_block = DBLQH;
    break;
  case DBLQH:
    jam();
    block = dropTabPtr.p->m_coordinatorData.m_block = DBTC;
    break;
  case DBTC:
    jam();
    block = dropTabPtr.p->m_coordinatorData.m_block = DBDIH;
    break;
  case DBDIH:
    jam();
    prepDropTab_complete(signal, dropTabPtr);
    return;
  default:
    ndbrequire(false);
  }

  PrepDropTabReq * prep = (PrepDropTabReq*)signal->getDataPtrSend();
  prep->senderRef = reference();
  prep->senderData = dropTabPtr.p->key;
  prep->tableId = dropTabPtr.p->m_request.tableId;
  prep->requestType = dropTabPtr.p->m_requestType;
  
  dropTabPtr.p->m_coordinatorData.m_signalCounter = c_aliveNodes;
  NodeReceiverGroup rg(block, c_aliveNodes);
  sendSignal(rg, GSN_PREP_DROP_TAB_REQ, signal, 
	     PrepDropTabReq::SignalLength, JBB);
  
#if 0  
  for (Uint32 i = 1; i < MAX_NDB_NODES; i++){
    if(c_aliveNodes.get(i)){
      jam();
      BlockReference ref = numberToRef(block, i);
      
      dropTabPtr.p->m_coordinatorData.m_signalCounter.setWaitingFor(i);
    }
  }
#endif
}

void
Dbdict::execPREP_DROP_TAB_CONF(Signal * signal){
  jamEntry();

  PrepDropTabConf * prep = (PrepDropTabConf*)signal->getDataPtr();

  DropTableRecordPtr dropTabPtr;  
  ndbrequire(c_opDropTable.find(dropTabPtr, prep->senderData));
  
  ndbrequire(dropTabPtr.p->m_coordinatorRef == reference());
  ndbrequire(dropTabPtr.p->m_request.tableId == prep->tableId);
  ndbrequire(dropTabPtr.p->m_coordinatorData.m_gsn == GSN_PREP_DROP_TAB_REQ);
  
  Uint32 nodeId = refToNode(prep->senderRef);
  dropTabPtr.p->m_coordinatorData.m_signalCounter.clearWaitingFor(nodeId);
  
  if(!dropTabPtr.p->m_coordinatorData.m_signalCounter.done()){
    jam();
    return;
  }
  prepDropTab_nextStep(signal, dropTabPtr);
}

void
Dbdict::execPREP_DROP_TAB_REF(Signal* signal){
  jamEntry();

  PrepDropTabRef * prep = (PrepDropTabRef*)signal->getDataPtr();

  DropTableRecordPtr dropTabPtr;  
  ndbrequire(c_opDropTable.find(dropTabPtr, prep->senderData));
  
  ndbrequire(dropTabPtr.p->m_coordinatorRef == reference());
  ndbrequire(dropTabPtr.p->m_request.tableId == prep->tableId);
  ndbrequire(dropTabPtr.p->m_coordinatorData.m_gsn == GSN_PREP_DROP_TAB_REQ);
  
  Uint32 nodeId = refToNode(prep->senderRef);
  dropTabPtr.p->m_coordinatorData.m_signalCounter.clearWaitingFor(nodeId);
  
  Uint32 block = refToBlock(prep->senderRef);
  if((prep->errorCode == PrepDropTabRef::NoSuchTable && block == DBLQH) ||
     (prep->errorCode == PrepDropTabRef::NF_FakeErrorREF)){
    jam();
    /**
     * Ignore errors:
     * 1) no such table and LQH, it might not exists in different LQH's
     * 2) node failure...
     */
  } else {
    dropTabPtr.p->setErrorCode((Uint32)prep->errorCode);
  }
  
  if(!dropTabPtr.p->m_coordinatorData.m_signalCounter.done()){
    jam();
    return;
  }
  prepDropTab_nextStep(signal, dropTabPtr);
}

void
Dbdict::prepDropTab_complete(Signal* signal, DropTableRecordPtr dropTabPtr){
  jam();

  dropTabPtr.p->m_coordinatorData.m_gsn = GSN_DROP_TAB_REQ;
  dropTabPtr.p->m_coordinatorData.m_block = DBDICT;
  
  DropTabReq * req = (DropTabReq*)signal->getDataPtrSend();
  req->senderRef = reference();
  req->senderData = dropTabPtr.p->key;
  req->tableId = dropTabPtr.p->m_request.tableId;
  req->requestType = dropTabPtr.p->m_requestType;

  dropTabPtr.p->m_coordinatorData.m_signalCounter = c_aliveNodes;
  NodeReceiverGroup rg(DBDICT, c_aliveNodes);
  sendSignal(rg, GSN_DROP_TAB_REQ, signal, 
	     DropTabReq::SignalLength, JBB);
}

void
Dbdict::execDROP_TAB_REF(Signal* signal){
  jamEntry();

  DropTabRef * const req = (DropTabRef*)signal->getDataPtr();

  Uint32 block = refToBlock(req->senderRef);
  ndbrequire(req->errorCode == DropTabRef::NF_FakeErrorREF ||
	     (req->errorCode == DropTabRef::NoSuchTable &&
	      (block == DBTUP || block == DBACC || block == DBLQH)));
  
  if(block != DBDICT){
    jam();
    ndbrequire(refToNode(req->senderRef) == getOwnNodeId());
    dropTab_localDROP_TAB_CONF(signal);
    return;
  }
  ndbrequire(false);
}

void
Dbdict::execDROP_TAB_CONF(Signal* signal){
  jamEntry();

  DropTabConf * const req = (DropTabConf*)signal->getDataPtr();

  if(refToBlock(req->senderRef) != DBDICT){
    jam();
    ndbrequire(refToNode(req->senderRef) == getOwnNodeId());
    dropTab_localDROP_TAB_CONF(signal);
    return;
  }

  DropTableRecordPtr dropTabPtr;  
  ndbrequire(c_opDropTable.find(dropTabPtr, req->senderData));
  
  ndbrequire(dropTabPtr.p->m_coordinatorRef == reference());
  ndbrequire(dropTabPtr.p->m_request.tableId == req->tableId);
  ndbrequire(dropTabPtr.p->m_coordinatorData.m_gsn == GSN_DROP_TAB_REQ);

  Uint32 nodeId = refToNode(req->senderRef);
  dropTabPtr.p->m_coordinatorData.m_signalCounter.clearWaitingFor(nodeId);
  
  if(!dropTabPtr.p->m_coordinatorData.m_signalCounter.done()){
    jam();
    return;
  }
  
  DropTableConf* conf = (DropTableConf*)signal->getDataPtrSend();
  conf->senderRef = reference();
  conf->senderData = dropTabPtr.p->m_request.senderData;
  conf->tableId = dropTabPtr.p->m_request.tableId;
  conf->tableVersion = dropTabPtr.p->m_request.tableVersion;
  
  Uint32 ref = dropTabPtr.p->m_request.senderRef;
  sendSignal(ref, GSN_DROP_TABLE_CONF, signal, 
	     DropTableConf::SignalLength, JBB);

  c_opDropTable.release(dropTabPtr);
  c_blockState = BS_IDLE;
}

/**
 * DROP TABLE PARTICIPANT CODE
 */
void
Dbdict::execPREP_DROP_TAB_REQ(Signal* signal){
  jamEntry();
  PrepDropTabReq * prep = (PrepDropTabReq*)signal->getDataPtrSend();  

  DropTableRecordPtr dropTabPtr;  
  if(prep->senderRef == reference()){
    jam();
    ndbrequire(c_opDropTable.find(dropTabPtr, prep->senderData));
    ndbrequire(dropTabPtr.p->m_requestType == prep->requestType);
  } else {
    jam();
    c_opDropTable.seize(dropTabPtr);
    if(!dropTabPtr.isNull()){
      dropTabPtr.p->key = prep->senderData;
      c_opDropTable.add(dropTabPtr);
    }
  }
  
  ndbrequire(!dropTabPtr.isNull());

  dropTabPtr.p->m_errorCode = 0;
  dropTabPtr.p->m_request.tableId = prep->tableId;
  dropTabPtr.p->m_requestType = prep->requestType;
  dropTabPtr.p->m_coordinatorRef = prep->senderRef;
  dropTabPtr.p->m_participantData.m_gsn = GSN_PREP_DROP_TAB_REQ;

  TableRecordPtr tablePtr;
  c_tableRecordPool.getPtr(tablePtr, prep->tableId);
  tablePtr.p->tabState = TableRecord::PREPARE_DROPPING;
  
  /**
   * Modify schema
   */
  PageRecordPtr pagePtr;
  c_pageRecordArray.getPtr(pagePtr, c_schemaRecord.schemaPage);
  
  SchemaFile::TableEntry * tableEntry = getTableEntry(pagePtr.p, tablePtr.i);
  SchemaFile::TableState tabState = 
    (SchemaFile::TableState)tableEntry->m_tableState;
  ndbrequire(tabState == SchemaFile::TABLE_ADD_COMMITTED ||
	     tabState == SchemaFile::ALTER_TABLE_COMMITTED);
  tableEntry->m_tableState   = SchemaFile::DROP_TABLE_STARTED;
  computeChecksum((SchemaFile*)pagePtr.p);
  
  ndbrequire(c_writeSchemaRecord.inUse == false);
  c_writeSchemaRecord.inUse = true;
  
  c_writeSchemaRecord.pageId = c_schemaRecord.schemaPage;
  c_writeSchemaRecord.m_callback.m_callbackData = dropTabPtr.p->key;
  c_writeSchemaRecord.m_callback.m_callbackFunction = 
    safe_cast(&Dbdict::prepDropTab_writeSchemaConf);
  startWriteSchemaFile(signal);
}

void
Dbdict::prepDropTab_writeSchemaConf(Signal* signal, 
				    Uint32 dropTabPtrI,
				    Uint32 returnCode){
  jam();

  DropTableRecordPtr dropTabPtr;  
  ndbrequire(c_opDropTable.find(dropTabPtr, dropTabPtrI));

  ndbrequire(dropTabPtr.p->m_participantData.m_gsn == GSN_PREP_DROP_TAB_REQ);
  
  /**
   * There probably should be node fail handlign here
   *
   * To check that coordinator hasn't died
   */
  
  PrepDropTabConf * prep = (PrepDropTabConf*)signal->getDataPtr();  
  prep->senderRef = reference();
  prep->senderData = dropTabPtrI;
  prep->tableId = dropTabPtr.p->m_request.tableId;
  
  dropTabPtr.p->m_participantData.m_gsn = GSN_PREP_DROP_TAB_CONF;
  sendSignal(dropTabPtr.p->m_coordinatorRef, GSN_PREP_DROP_TAB_CONF, signal, 
	     PrepDropTabConf::SignalLength, JBB);
}

void
Dbdict::execDROP_TAB_REQ(Signal* signal){
  jamEntry();
  DropTabReq * req = (DropTabReq*)signal->getDataPtrSend();  

  DropTableRecordPtr dropTabPtr;  
  ndbrequire(c_opDropTable.find(dropTabPtr, req->senderData));

  ndbrequire(dropTabPtr.p->m_participantData.m_gsn == GSN_PREP_DROP_TAB_CONF);
  dropTabPtr.p->m_participantData.m_gsn = GSN_DROP_TAB_REQ;

  ndbrequire(dropTabPtr.p->m_requestType == req->requestType);

  TableRecordPtr tablePtr;
  c_tableRecordPool.getPtr(tablePtr, dropTabPtr.p->m_request.tableId);
  tablePtr.p->tabState = TableRecord::DROPPING;

  dropTabPtr.p->m_participantData.m_block = 0;
  dropTabPtr.p->m_participantData.m_callback.m_callbackData = dropTabPtr.p->key;
  dropTabPtr.p->m_participantData.m_callback.m_callbackFunction = 
    safe_cast(&Dbdict::dropTab_complete);
  dropTab_nextStep(signal, dropTabPtr);  
}

#include <DebuggerNames.hpp>

void
Dbdict::dropTab_nextStep(Signal* signal, DropTableRecordPtr dropTabPtr){

  /**
   * No errors currently allowed
   */
  ndbrequire(dropTabPtr.p->m_errorCode == 0);

  TableRecordPtr tablePtr;
  c_tableRecordPool.getPtr(tablePtr, dropTabPtr.p->m_request.tableId);

  Uint32 block = 0;
  switch(dropTabPtr.p->m_participantData.m_block){
  case 0:
    jam();
    block = DBTC;
    break;
  case DBTC:
    jam();
    if (tablePtr.p->isTable() || tablePtr.p->isHashIndex())
      block = DBACC;
    if (tablePtr.p->isOrderedIndex())
      block = DBTUP;
    break;
  case DBACC:
    jam();
    block = DBTUP;
    break;
  case DBTUP:
    jam();
    if (tablePtr.p->isTable() || tablePtr.p->isHashIndex())
      block = DBLQH;
    if (tablePtr.p->isOrderedIndex())
      block = DBTUX;
    break;
  case DBTUX:
    jam();
    block = DBLQH;
    break;
  case DBLQH:
    jam();
    block = DBDIH;
    break;
  case DBDIH:
    jam();
    execute(signal, dropTabPtr.p->m_participantData.m_callback, 0);
    return;
  }
  ndbrequire(block != 0);
  dropTabPtr.p->m_participantData.m_block = block;

  DropTabReq * req = (DropTabReq*)signal->getDataPtrSend();
  req->senderRef = reference();
  req->senderData = dropTabPtr.p->key;
  req->tableId = dropTabPtr.p->m_request.tableId;
  req->requestType = dropTabPtr.p->m_requestType;
  
  const Uint32 nodeId = getOwnNodeId();
  dropTabPtr.p->m_participantData.m_signalCounter.clearWaitingFor();
  dropTabPtr.p->m_participantData.m_signalCounter.setWaitingFor(nodeId);
  BlockReference ref = numberToRef(block, 0);
  sendSignal(ref, GSN_DROP_TAB_REQ, signal, DropTabReq::SignalLength, JBB);
}

void
Dbdict::dropTab_localDROP_TAB_CONF(Signal* signal){
  jamEntry();
  
  DropTabConf * conf = (DropTabConf*)signal->getDataPtr();

  DropTableRecordPtr dropTabPtr;  
  ndbrequire(c_opDropTable.find(dropTabPtr, conf->senderData));
  
  ndbrequire(dropTabPtr.p->m_request.tableId == conf->tableId);
  ndbrequire(dropTabPtr.p->m_participantData.m_gsn == GSN_DROP_TAB_REQ);
  
  Uint32 nodeId = refToNode(conf->senderRef);
  dropTabPtr.p->m_participantData.m_signalCounter.clearWaitingFor(nodeId);
  
  if(!dropTabPtr.p->m_participantData.m_signalCounter.done()){
    jam();
    ndbrequire(false);
    return;
  }
  dropTab_nextStep(signal, dropTabPtr);
}

void
Dbdict::dropTab_complete(Signal* signal, 
			 Uint32 dropTabPtrI,
			 Uint32 returnCode){
  jam();

  DropTableRecordPtr dropTabPtr;  
  ndbrequire(c_opDropTable.find(dropTabPtr, dropTabPtrI));
  
  Uint32 tableId = dropTabPtr.p->m_request.tableId;
  
  /**
   * Write to schema file
   */
  PageRecordPtr pagePtr;
  c_pageRecordArray.getPtr(pagePtr, c_schemaRecord.schemaPage);
  
  SchemaFile::TableEntry * tableEntry = getTableEntry(pagePtr.p, tableId);
  SchemaFile::TableState tabState = 
    (SchemaFile::TableState)tableEntry->m_tableState;
  ndbrequire(tabState == SchemaFile::DROP_TABLE_STARTED);
  tableEntry->m_tableState = SchemaFile::DROP_TABLE_COMMITTED;
  computeChecksum((SchemaFile*)pagePtr.p);
  
  ndbrequire(c_writeSchemaRecord.inUse == false);
  c_writeSchemaRecord.inUse = true;

  c_writeSchemaRecord.pageId = c_schemaRecord.schemaPage;
  c_writeSchemaRecord.m_callback.m_callbackData = dropTabPtr.p->key;
  c_writeSchemaRecord.m_callback.m_callbackFunction = 
    safe_cast(&Dbdict::dropTab_writeSchemaConf);
  startWriteSchemaFile(signal);
}

void
Dbdict::dropTab_writeSchemaConf(Signal* signal, 
				Uint32 dropTabPtrI,
				Uint32 returnCode){
  jam();

  DropTableRecordPtr dropTabPtr;  
  ndbrequire(c_opDropTable.find(dropTabPtr, dropTabPtrI));

  ndbrequire(dropTabPtr.p->m_participantData.m_gsn == GSN_DROP_TAB_REQ);

  dropTabPtr.p->m_participantData.m_gsn = GSN_DROP_TAB_CONF;

  releaseTableObject(dropTabPtr.p->m_request.tableId);

  DropTabConf * conf = (DropTabConf*)signal->getDataPtr();  
  conf->senderRef = reference();
  conf->senderData = dropTabPtrI;
  conf->tableId = dropTabPtr.p->m_request.tableId;
  
  dropTabPtr.p->m_participantData.m_gsn = GSN_DROP_TAB_CONF;
  sendSignal(dropTabPtr.p->m_coordinatorRef, GSN_DROP_TAB_CONF, signal, 
	     DropTabConf::SignalLength, JBB);
  
  if(dropTabPtr.p->m_coordinatorRef != reference()){
    c_opDropTable.release(dropTabPtr);
  }
}

void Dbdict::releaseTableObject(Uint32 tableId, bool removeFromHash) 
{
  TableRecordPtr tablePtr;
  AttributeRecordPtr attrPtr;
  c_tableRecordPool.getPtr(tablePtr, tableId);
  if (removeFromHash)
  {
#ifdef VM_TRACE
    TableRecordPtr tmp;
    ndbrequire(c_tableRecordHash.find(tmp, * tablePtr.p));
#endif
    c_tableRecordHash.remove(tablePtr);
  }
  tablePtr.p->tabState = TableRecord::NOT_DEFINED;

  Uint32 nextAttrRecord = tablePtr.p->firstAttribute;
  while (nextAttrRecord != RNIL) {
    jam();
/* ---------------------------------------------------------------- */
// Release all attribute records
/* ---------------------------------------------------------------- */
    c_attributeRecordPool.getPtr(attrPtr, nextAttrRecord);
    nextAttrRecord = attrPtr.p->nextAttrInTable;
    c_attributeRecordPool.release(attrPtr);
  }//if
#ifdef HAVE_TABLE_REORG
  Uint32 secondTableId = tablePtr.p->secondTable;
  initialiseTableRecord(tablePtr);
  c_tableRecordPool.getPtr(tablePtr, secondTableId);
  initialiseTableRecord(tablePtr);
#endif
  return; 
}//releaseTableObject()

/**
 * DICT receives these on index create and drop.
 */
void Dbdict::execDROP_TABLE_CONF(Signal* signal) 
{
  jamEntry();
  ndbrequire(signal->getNoOfSections() == 0);

  DropTableConf * const conf = (DropTableConf *)signal->getDataPtr();
  // assume part of drop index operation
  OpDropIndexPtr opPtr;
  c_opDropIndex.find(opPtr, conf->senderData);
  ndbrequire(! opPtr.isNull());
  ndbrequire(opPtr.p->m_request.getIndexId() == conf->tableId);
  ndbrequire(opPtr.p->m_request.getIndexVersion() == conf->tableVersion);
  dropIndex_fromDropTable(signal, opPtr);
}

void Dbdict::execDROP_TABLE_REF(Signal* signal) 
{
  jamEntry();

  DropTableRef * const ref = (DropTableRef *)signal->getDataPtr();
  // assume part of drop index operation
  OpDropIndexPtr opPtr;
  c_opDropIndex.find(opPtr, ref->senderData);
  ndbrequire(! opPtr.isNull());
  opPtr.p->setError(ref);
  opPtr.p->m_errorLine = __LINE__;
  dropIndex_fromDropTable(signal, opPtr);
}

/* **************************************************************** */
/* ---------------------------------------------------------------- */
/* MODULE:          EXTERNAL INTERFACE TO DATA -------------------- */
/* ---------------------------------------------------------------- */
/*                                                                  */
/* This module contains the code that is used by other modules to.  */
/* access the data within DBDICT.                                   */
/* ---------------------------------------------------------------- */
/* **************************************************************** */

void Dbdict::execGET_TABLEDID_REQ(Signal * signal) 
{
  jamEntry();
  ndbrequire(signal->getNoOfSections() == 1);  
  GetTableIdReq const * req = (GetTableIdReq *)signal->getDataPtr();
  Uint32 senderData = req->senderData;
  Uint32 senderRef = req->senderRef;
  Uint32 len = req->len;

  if(len>MAX_TAB_NAME_SIZE)
  {
    jam();
    sendGET_TABLEID_REF((Signal*)signal, 
			(GetTableIdReq *)req, 
			GetTableIdRef::TableNameTooLong);
    return;
  }

  char tableName[MAX_TAB_NAME_SIZE];
  TableRecord keyRecord;
  SegmentedSectionPtr ssPtr;
  signal->getSection(ssPtr,GetTableIdReq::TABLE_NAME);
  copy((Uint32*)tableName, ssPtr);
  strcpy(keyRecord.tableName, tableName);
  releaseSections(signal);

  if(len > sizeof(keyRecord.tableName)){
    jam();
    sendGET_TABLEID_REF((Signal*)signal, 
			(GetTableIdReq *)req, 
			GetTableIdRef::TableNameTooLong);
    return;
  }
  
  TableRecordPtr tablePtr;
  if(!c_tableRecordHash.find(tablePtr, keyRecord)) {
    jam();
    sendGET_TABLEID_REF((Signal*)signal, 
			(GetTableIdReq *)req, 
			GetTableIdRef::TableNotDefined);
    return;
  }
  GetTableIdConf * conf = (GetTableIdConf *)req;
  conf->tableId               = tablePtr.p->tableId;
  conf->schemaVersion         = tablePtr.p->tableVersion;
  conf->senderData            = senderData;
  sendSignal(senderRef, GSN_GET_TABLEID_CONF, signal,
	     GetTableIdConf::SignalLength, JBB);  
  
}


void Dbdict::sendGET_TABLEID_REF(Signal* signal, 
				 GetTableIdReq * req,
				 GetTableIdRef::ErrorCode errorCode) 
{
  GetTableIdRef * const ref = (GetTableIdRef *)req;
  /**
   * The format of GetTabInfo Req/Ref is the same
   */
  BlockReference retRef = req->senderRef;
  ref->err  = errorCode;
  sendSignal(retRef, GSN_GET_TABLEID_REF, signal, 
	     GetTableIdRef::SignalLength, JBB);
}//sendGET_TABINFOREF()

/* ---------------------------------------------------------------- */
// Get a full table description.
/* ---------------------------------------------------------------- */
void Dbdict::execGET_TABINFOREQ(Signal* signal) 
{
  jamEntry();
  if(!assembleFragments(signal)) 
  { 
    return;
  }  

  GetTabInfoReq * const req = (GetTabInfoReq *)&signal->theData[0];

  /**
   * If I get a GET_TABINFO_REQ from myself
   * it's is a one from the time queue
   */
  bool fromTimeQueue = (signal->senderBlockRef() == reference());
  
  if (c_retrieveRecord.busyState && fromTimeQueue == true) {
    jam();
    
    sendSignalWithDelay(reference(), GSN_GET_TABINFOREQ, signal, 30, 
			signal->length());
    return;
  }//if

  const Uint32 MAX_WAITERS = 5;
  
  if(c_retrieveRecord.busyState && fromTimeQueue == false){
    jam();
    if(c_retrieveRecord.noOfWaiters < MAX_WAITERS){
      jam();
      c_retrieveRecord.noOfWaiters++;
      
      sendSignalWithDelay(reference(), GSN_GET_TABINFOREQ, signal, 30, 
			  signal->length());
      return;
    }
    
    sendGET_TABINFOREF(signal, req, GetTabInfoRef::Busy);
    return;
  }
  
  if(fromTimeQueue){
    jam();
    c_retrieveRecord.noOfWaiters--;
  } 

  const bool useLongSig = (req->requestType & GetTabInfoReq::LongSignalConf);
  const Uint32 reqType = req->requestType & (~GetTabInfoReq::LongSignalConf);
  
  TableRecordPtr tablePtr;
  if(reqType == GetTabInfoReq::RequestByName){
    jam();
    ndbrequire(signal->getNoOfSections() == 1);  
    const Uint32 len = req->tableNameLen;
    
    TableRecord keyRecord;
    if(len > sizeof(keyRecord.tableName)){
      jam();
      releaseSections(signal);
      sendGET_TABINFOREF(signal, req, GetTabInfoRef::TableNameTooLong);
      return;
    }

    char tableName[MAX_TAB_NAME_SIZE];
    SegmentedSectionPtr ssPtr;
    signal->getSection(ssPtr,GetTabInfoReq::TABLE_NAME);
    SimplePropertiesSectionReader r0(ssPtr, getSectionSegmentPool());
    r0.reset(); // undo implicit first()
    if(r0.getWords((Uint32*)tableName, ((len + 3)/4)))
      memcpy(keyRecord.tableName, tableName, len);
    else {
      jam();
      releaseSections(signal);
      sendGET_TABINFOREF(signal, req, GetTabInfoRef::TableNotDefined);
      return;
    }
    releaseSections(signal);
    //    memcpy(keyRecord.tableName, req->tableName, len);
    //ntohS(&keyRecord.tableName[0], len);
   
    c_tableRecordHash.find(tablePtr, keyRecord);
  } else {
    jam();
    c_tableRecordPool.getPtr(tablePtr, req->tableId, false);
  }
  
  // The table seached for was not found
  if(tablePtr.i == RNIL){
    jam();
    sendGET_TABINFOREF(signal, req, GetTabInfoRef::InvalidTableId);
    return;
  }//if
  
  if (tablePtr.p->tabState != TableRecord::DEFINED) {
    jam();
    sendGET_TABINFOREF(signal, req, GetTabInfoRef::TableNotDefined);
    return;
  }//if
  
  c_retrieveRecord.busyState = true;
  c_retrieveRecord.blockRef = req->senderRef;
  c_retrieveRecord.m_senderData = req->senderData;
  c_retrieveRecord.tableId = tablePtr.i;
  c_retrieveRecord.currentSent = 0;
  c_retrieveRecord.m_useLongSig = useLongSig;
  
  c_packTable.m_state = PackTable::PTS_GET_TAB;
  
  signal->theData[0] = ZPACK_TABLE_INTO_PAGES;
  signal->theData[1] = tablePtr.i;
  signal->theData[2] = c_retrieveRecord.retrievePage;  
  sendSignal(reference(), GSN_CONTINUEB, signal, 3, JBB);
}//execGET_TABINFOREQ()

void Dbdict::sendGetTabResponse(Signal* signal) 
{
  PageRecordPtr pagePtr;
  DictTabInfo * const conf = (DictTabInfo *)&signal->theData[0];
  conf->senderRef   = reference();
  conf->senderData  = c_retrieveRecord.m_senderData;
  conf->requestType = DictTabInfo::GetTabInfoConf;
  conf->totalLen    = c_retrieveRecord.retrievedNoOfWords;

  c_pageRecordArray.getPtr(pagePtr, c_retrieveRecord.retrievePage);
  Uint32* pagePointer = (Uint32*)&pagePtr.p->word[0] + ZPAGE_HEADER_SIZE;
  
  if(c_retrieveRecord.m_useLongSig){
    jam();
    GetTabInfoConf* conf = (GetTabInfoConf*)signal->getDataPtr();
    conf->gci = 0;
    conf->tableId = c_retrieveRecord.tableId;
    conf->senderData = c_retrieveRecord.m_senderData;
    conf->totalLen = c_retrieveRecord.retrievedNoOfWords;
    
    Callback c = { safe_cast(&Dbdict::initRetrieveRecord), 0 };
    LinearSectionPtr ptr[3];
    ptr[0].p = pagePointer;
    ptr[0].sz = c_retrieveRecord.retrievedNoOfWords;
    sendFragmentedSignal(c_retrieveRecord.blockRef,
			 GSN_GET_TABINFO_CONF,
			 signal, 
			 GetTabInfoConf::SignalLength,
			 JBB,
			 ptr,
			 1,
			 c);
    return;
  }

  ndbrequire(false);
}//sendGetTabResponse()

void Dbdict::sendGET_TABINFOREF(Signal* signal, 
				GetTabInfoReq * req,
				GetTabInfoRef::ErrorCode errorCode) 
{
  jamEntry();
  GetTabInfoRef * const ref = (GetTabInfoRef *)&signal->theData[0];
  /**
   * The format of GetTabInfo Req/Ref is the same
   */
  BlockReference retRef = req->senderRef;
  ref->errorCode = errorCode;
  
  sendSignal(retRef, GSN_GET_TABINFOREF, signal, signal->length(), JBB);
}//sendGET_TABINFOREF()

Uint32 convertEndian(Uint32 in) {
#ifdef WORDS_BIGENDIAN
  Uint32 ut = 0;
  ut += ((in >> 24) & 255);
  ut += (((in >> 16) & 255) << 8);
  ut += (((in >> 8) & 255) << 16);
  ut += ((in & 255) << 24);
  return ut;
#else
  return in;
#endif
}
void
Dbdict::execLIST_TABLES_REQ(Signal* signal)
{
  jamEntry();
  Uint32 i;
  ListTablesReq * req = (ListTablesReq*)signal->getDataPtr();
  Uint32 senderRef  = req->senderRef;
  Uint32 senderData = req->senderData;
  // save req flags
  const Uint32 reqTableId = req->getTableId();
  const Uint32 reqTableType = req->getTableType();
  const bool reqListNames = req->getListNames();
  const bool reqListIndexes = req->getListIndexes();
  // init the confs
  ListTablesConf * conf = (ListTablesConf *)signal->getDataPtrSend();
  conf->senderData = senderData;
  conf->counter = 0;
  Uint32 pos = 0;
  for (i = 0; i < c_tableRecordPool.getSize(); i++) {
    TableRecordPtr tablePtr;
    c_tableRecordPool.getPtr(tablePtr, i);
    // filter
    if (tablePtr.p->tabState == TableRecord::NOT_DEFINED ||
        tablePtr.p->tabState == TableRecord::REORG_TABLE_PREPARED)
      continue;


    if ((reqTableType != (Uint32)0) && (reqTableType != (unsigned)tablePtr.p->tableType))
      continue;
    if (reqListIndexes && reqTableId != tablePtr.p->primaryTableId)
      continue;
    conf->tableData[pos] = 0;
    // id
    conf->setTableId(pos, tablePtr.i);
    // type
    conf->setTableType(pos, tablePtr.p->tableType);
    // state
    if (tablePtr.p->isTable()) {
      switch (tablePtr.p->tabState) {
      case TableRecord::DEFINING:
      case TableRecord::CHECKED:
        conf->setTableState(pos, DictTabInfo::StateBuilding);
        break;
      case TableRecord::PREPARE_DROPPING:
      case TableRecord::DROPPING:
        conf->setTableState(pos, DictTabInfo::StateDropping);
        break;
      case TableRecord::DEFINED:
        conf->setTableState(pos, DictTabInfo::StateOnline);
        break;
      default:
        conf->setTableState(pos, DictTabInfo::StateBroken);
        break;
      }
    }
    if (tablePtr.p->isIndex()) {
      switch (tablePtr.p->indexState) {
      case TableRecord::IS_OFFLINE:
        conf->setTableState(pos, DictTabInfo::StateOffline);
        break;
      case TableRecord::IS_BUILDING:
        conf->setTableState(pos, DictTabInfo::StateBuilding);
        break;
      case TableRecord::IS_DROPPING:
        conf->setTableState(pos, DictTabInfo::StateDropping);
        break;
      case TableRecord::IS_ONLINE:
        conf->setTableState(pos, DictTabInfo::StateOnline);
        break;
      default:
        conf->setTableState(pos, DictTabInfo::StateBroken);
        break;
      }
    }
    // store
    if (! tablePtr.p->storedTable) {
      conf->setTableStore(pos, DictTabInfo::StoreTemporary);
    } else {
      conf->setTableStore(pos, DictTabInfo::StorePermanent);
    }
    pos++;
    if (pos >= ListTablesConf::DataLength) {
      sendSignal(senderRef, GSN_LIST_TABLES_CONF, signal,
		 ListTablesConf::SignalLength, JBB);
      conf->counter++;
      pos = 0;
    }
    if (! reqListNames)
      continue;
    const Uint32 size = strlen(tablePtr.p->tableName) + 1;
    conf->tableData[pos] = size;
    pos++;
    if (pos >= ListTablesConf::DataLength) {
      sendSignal(senderRef, GSN_LIST_TABLES_CONF, signal,
		 ListTablesConf::SignalLength, JBB);
      conf->counter++;
      pos = 0;
    }
    Uint32 k = 0;
    while (k < size) {
      char* p = (char*)&conf->tableData[pos];
      for (Uint32 j = 0; j < 4; j++) {
        if (k < size)
          *p++ = tablePtr.p->tableName[k++];
        else
          *p++ = 0;
      }
      pos++;
      if (pos >= ListTablesConf::DataLength) {
        sendSignal(senderRef, GSN_LIST_TABLES_CONF, signal,
                   ListTablesConf::SignalLength, JBB);
        conf->counter++;
        pos = 0;
      }
    }
  }
  // XXX merge with above somehow
  for (i = 0; i < c_triggerRecordPool.getSize(); i++) {
    if (reqListIndexes)
      break;
    TriggerRecordPtr triggerPtr;
    c_triggerRecordPool.getPtr(triggerPtr, i);
    if (triggerPtr.p->triggerState == TriggerRecord::TS_NOT_DEFINED)
      continue;
    // constant 10 hardcoded
    Uint32 type = 10 + triggerPtr.p->triggerType;
    if (reqTableType != 0 && reqTableType != type)
      continue;
    conf->tableData[pos] = 0;
    conf->setTableId(pos, triggerPtr.i);
    conf->setTableType(pos, type);
    switch (triggerPtr.p->triggerState) {
    case TriggerRecord::TS_OFFLINE:
      conf->setTableState(pos, DictTabInfo::StateOffline);
      break;
    case TriggerRecord::TS_ONLINE:
      conf->setTableState(pos, DictTabInfo::StateOnline);
      break;
    default:
      conf->setTableState(pos, DictTabInfo::StateBroken);
      break;
    }
    conf->setTableStore(pos, DictTabInfo::StoreTemporary);
    pos++;
    if (pos >= ListTablesConf::DataLength) {
      sendSignal(senderRef, GSN_LIST_TABLES_CONF, signal,
        ListTablesConf::SignalLength, JBB);
      conf->counter++;
      pos = 0;
    }
    if (! reqListNames)
      continue;
    const Uint32 size = strlen(triggerPtr.p->triggerName) + 1;
    conf->tableData[pos] = size;
    pos++;
    if (pos >= ListTablesConf::DataLength) {
      sendSignal(senderRef, GSN_LIST_TABLES_CONF, signal,
		 ListTablesConf::SignalLength, JBB);
      conf->counter++;
      pos = 0;
    }
    Uint32 k = 0;
    while (k < size) {
      char* p = (char*)&conf->tableData[pos];
      for (Uint32 j = 0; j < 4; j++) {
        if (k < size)
          *p++ = triggerPtr.p->triggerName[k++];
        else
          *p++ = 0;
      }
      pos++;
      if (pos >= ListTablesConf::DataLength) {
        sendSignal(senderRef, GSN_LIST_TABLES_CONF, signal,
                   ListTablesConf::SignalLength, JBB);
        conf->counter++;
        pos = 0;
      }
    }
  }
  // last signal must have less than max length
  sendSignal(senderRef, GSN_LIST_TABLES_CONF, signal,
	     ListTablesConf::HeaderLength + pos, JBB);
}

/**
 * MODULE: Create index
 *
 * Create index in DICT via create table operation.  Then invoke alter
 * index opearation to online the index.
 *
 * Request type in CREATE_INDX signals:
 *
 * RT_USER - from API to DICT master
 * RT_DICT_PREPARE - prepare participants
 * RT_DICT_COMMIT - commit participants
 * RT_TC - create index in TC (part of alter index operation)
 */

void
Dbdict::execCREATE_INDX_REQ(Signal* signal)
{
  jamEntry();
  CreateIndxReq* const req = (CreateIndxReq*)signal->getDataPtrSend();
  OpCreateIndexPtr opPtr;
  const Uint32 senderRef = signal->senderBlockRef();
  const CreateIndxReq::RequestType requestType = req->getRequestType();
  if (requestType == CreateIndxReq::RT_USER) {
    jam();
    if (! assembleFragments(signal)) {
      jam();
      return;
    }
    if (signal->getLength() == CreateIndxReq::SignalLength) {
      jam();
      if (getOwnNodeId() != c_masterNodeId) {
        jam();
	
	releaseSections(signal);
	OpCreateIndex opBusy;
	opPtr.p = &opBusy;
	opPtr.p->save(req);
	opPtr.p->m_isMaster = (senderRef == reference());
	opPtr.p->key = 0;
	opPtr.p->m_requestType = CreateIndxReq::RT_DICT_PREPARE;
	opPtr.p->m_errorCode = CreateIndxRef::NotMaster;
	opPtr.p->m_errorLine = __LINE__;
	opPtr.p->m_errorNode = c_masterNodeId;
	createIndex_sendReply(signal, opPtr, true);
	return;
      }
      
      // forward initial request plus operation key to all
      req->setOpKey(++c_opRecordSequence);
      NodeReceiverGroup rg(DBDICT, c_aliveNodes);
      sendSignal(rg, GSN_CREATE_INDX_REQ,
          signal, CreateIndxReq::SignalLength + 1, JBB);
      return;
    }
    // seize operation record
    ndbrequire(signal->getLength() == CreateIndxReq::SignalLength + 1);
    const Uint32 opKey = req->getOpKey();
    OpCreateIndex opBusy;
    if (! c_opCreateIndex.seize(opPtr))
      opPtr.p = &opBusy;
    opPtr.p->save(req);
    opPtr.p->m_coordinatorRef = senderRef;
    opPtr.p->m_isMaster = (senderRef == reference());
    opPtr.p->key = opKey;
    opPtr.p->m_requestType = CreateIndxReq::RT_DICT_PREPARE;
    if (opPtr.p == &opBusy) {
      jam();
      opPtr.p->m_errorCode = CreateIndxRef::Busy;
      opPtr.p->m_errorLine = __LINE__;
      releaseSections(signal);
      createIndex_sendReply(signal, opPtr, opPtr.p->m_isMaster);
      return;
    }
    c_opCreateIndex.add(opPtr);
    // save attribute list
    SegmentedSectionPtr ssPtr;
    signal->getSection(ssPtr, CreateIndxReq::ATTRIBUTE_LIST_SECTION);
    SimplePropertiesSectionReader r0(ssPtr, getSectionSegmentPool());
    r0.reset(); // undo implicit first()
    if (! r0.getWord(&opPtr.p->m_attrList.sz) ||
        ! r0.getWords(opPtr.p->m_attrList.id, opPtr.p->m_attrList.sz)) {
      jam();
      opPtr.p->m_errorCode = CreateIndxRef::InvalidName;
      opPtr.p->m_errorLine = __LINE__;
      releaseSections(signal);
      createIndex_sendReply(signal, opPtr, opPtr.p->m_isMaster);
      return;
    }
    // save name and index table properties
    signal->getSection(ssPtr, CreateIndxReq::INDEX_NAME_SECTION);
    SimplePropertiesSectionReader r1(ssPtr, getSectionSegmentPool());
    DictTabInfo::Table tableDesc;
    tableDesc.init();
    SimpleProperties::UnpackStatus status = SimpleProperties::unpack(
        r1, &tableDesc,
        DictTabInfo::TableMapping, DictTabInfo::TableMappingSize,
        true, true);
    if (status != SimpleProperties::Eof) {
      opPtr.p->m_errorCode = CreateIndxRef::InvalidName;
      opPtr.p->m_errorLine = __LINE__;
      releaseSections(signal);
      createIndex_sendReply(signal, opPtr, opPtr.p->m_isMaster);
      return;
    }
    memcpy(opPtr.p->m_indexName, tableDesc.TableName, MAX_TAB_NAME_SIZE);
    opPtr.p->m_storedIndex = tableDesc.TableLoggedFlag;
    releaseSections(signal);
    // master expects to hear from all
    if (opPtr.p->m_isMaster)
      opPtr.p->m_signalCounter = c_aliveNodes;
    createIndex_slavePrepare(signal, opPtr);
    createIndex_sendReply(signal, opPtr, false);
    return;
  }
  c_opCreateIndex.find(opPtr, req->getConnectionPtr());
  if (! opPtr.isNull()) {
    opPtr.p->m_requestType = requestType;
    if (requestType == CreateIndxReq::RT_DICT_COMMIT ||
        requestType == CreateIndxReq::RT_DICT_ABORT) {
      jam();
      if (requestType == CreateIndxReq::RT_DICT_COMMIT) {
        opPtr.p->m_request.setIndexId(req->getIndexId());
        opPtr.p->m_request.setIndexVersion(req->getIndexVersion());
        createIndex_slaveCommit(signal, opPtr);
      } else {
        createIndex_slaveAbort(signal, opPtr);
      }
      createIndex_sendReply(signal, opPtr, false);
      // done in slave
      if (! opPtr.p->m_isMaster)
        c_opCreateIndex.release(opPtr);
      return;
    }
  }
  jam();
  // return to sender
  releaseSections(signal);
  OpCreateIndex opBad;
  opPtr.p = &opBad;
  opPtr.p->save(req);
  opPtr.p->m_errorCode = CreateIndxRef::BadRequestType;
  opPtr.p->m_errorLine = __LINE__;
  createIndex_sendReply(signal, opPtr, true);
}

void
Dbdict::execCREATE_INDX_CONF(Signal* signal)
{
  jamEntry();
  ndbrequire(signal->getNoOfSections() == 0);
  CreateIndxConf* conf = (CreateIndxConf*)signal->getDataPtrSend();
  createIndex_recvReply(signal, conf, 0);
}

void
Dbdict::execCREATE_INDX_REF(Signal* signal) 
{
  jamEntry();      
  CreateIndxRef* ref = (CreateIndxRef*)signal->getDataPtrSend();
  createIndex_recvReply(signal, ref->getConf(), ref);
}

void
Dbdict::createIndex_recvReply(Signal* signal, const CreateIndxConf* conf,
    const CreateIndxRef* ref)
{
  jam();
  const Uint32 senderRef = signal->senderBlockRef();
  const CreateIndxReq::RequestType requestType = conf->getRequestType();
  const Uint32 key = conf->getConnectionPtr();
  if (requestType == CreateIndxReq::RT_TC) {
    jam();
    // part of alter index operation
    OpAlterIndexPtr opPtr;
    c_opAlterIndex.find(opPtr, key);
    ndbrequire(! opPtr.isNull());
    opPtr.p->setError(ref);
    alterIndex_fromCreateTc(signal, opPtr);
    return;
  }
  OpCreateIndexPtr opPtr;
  c_opCreateIndex.find(opPtr, key);
  ndbrequire(! opPtr.isNull());
  ndbrequire(opPtr.p->m_isMaster);
  ndbrequire(opPtr.p->m_requestType == requestType);
  opPtr.p->setError(ref);
  opPtr.p->m_signalCounter.clearWaitingFor(refToNode(senderRef));
  if (! opPtr.p->m_signalCounter.done()) {
    jam();
    return;
  }
  if (requestType == CreateIndxReq::RT_DICT_COMMIT ||
      requestType == CreateIndxReq::RT_DICT_ABORT) {
    jam();
    // send reply to user
    createIndex_sendReply(signal, opPtr, true);
    c_opCreateIndex.release(opPtr);
    return;
  }
  if (opPtr.p->hasError()) {
    jam();
    opPtr.p->m_requestType = CreateIndxReq::RT_DICT_ABORT;
    createIndex_sendSlaveReq(signal, opPtr);
    return;
  }
  if (requestType == CreateIndxReq::RT_DICT_PREPARE) {
    jam();
    // start index table create
    createIndex_toCreateTable(signal, opPtr);
    if (opPtr.p->hasError()) {
      jam();
      opPtr.p->m_requestType = CreateIndxReq::RT_DICT_ABORT;
      createIndex_sendSlaveReq(signal, opPtr);
      return;
    }
    return;
  }
  ndbrequire(false);
}

void
Dbdict::createIndex_slavePrepare(Signal* signal, OpCreateIndexPtr opPtr)
{
  jam();
}

void
Dbdict::createIndex_toCreateTable(Signal* signal, OpCreateIndexPtr opPtr)
{
  Uint32 attrid_map[MAX_ATTRIBUTES_IN_INDEX];
  Uint32 k;
  jam();
  const CreateIndxReq* const req = &opPtr.p->m_request;
  // signal data writer
  Uint32* wbuffer = &c_indexPage.word[0];
  LinearWriter w(wbuffer, sizeof(c_indexPage) >> 2);
  w.first();
  // get table being indexed
  if (! (req->getTableId() < c_tableRecordPool.getSize())) {
    jam();
    opPtr.p->m_errorCode = CreateIndxRef::InvalidPrimaryTable;
    opPtr.p->m_errorLine = __LINE__;
    return;
  }
  TableRecordPtr tablePtr;
  c_tableRecordPool.getPtr(tablePtr, req->getTableId());
  if (tablePtr.p->tabState != TableRecord::DEFINED) {
    jam();
    opPtr.p->m_errorCode = CreateIndxRef::InvalidPrimaryTable;
    opPtr.p->m_errorLine = __LINE__;
    return;
  }
  if (! tablePtr.p->isTable()) {
    jam();
    opPtr.p->m_errorCode = CreateIndxRef::InvalidPrimaryTable;
    opPtr.p->m_errorLine = __LINE__;
    return;
  }
  // compute index table record
  TableRecord indexRec;
  TableRecordPtr indexPtr;
  indexPtr.i = RNIL;            // invalid
  indexPtr.p = &indexRec;
  initialiseTableRecord(indexPtr);
  if (req->getIndexType() == DictTabInfo::UniqueHashIndex) {
    indexPtr.p->storedTable = opPtr.p->m_storedIndex;
    indexPtr.p->fragmentType = tablePtr.p->fragmentType;
  } else if (req->getIndexType() == DictTabInfo::OrderedIndex) {
    // first version will not supported logging
    if (opPtr.p->m_storedIndex) {
      jam();
      opPtr.p->m_errorCode = CreateIndxRef::InvalidIndexType;
      opPtr.p->m_errorLine = __LINE__;
      return;
    }
    indexPtr.p->storedTable = false;
    // follows table fragmentation
    indexPtr.p->fragmentType = tablePtr.p->fragmentType;
  } else {
    jam();
    opPtr.p->m_errorCode = CreateIndxRef::InvalidIndexType;
    opPtr.p->m_errorLine = __LINE__;
    return;
  }
  indexPtr.p->tableType = (DictTabInfo::TableType)req->getIndexType();
  indexPtr.p->primaryTableId = req->getTableId();
  indexPtr.p->noOfAttributes = opPtr.p->m_attrList.sz;
  indexPtr.p->tupKeyLength = 0;
  if (indexPtr.p->noOfAttributes == 0) {
    jam();
    opPtr.p->m_errorCode = CreateIndxRef::InvalidIndexType;
    opPtr.p->m_errorLine = __LINE__;
    return;
  }
  if (indexPtr.p->isOrderedIndex()) {
    // tree node size in words (make configurable later)
    indexPtr.p->tupKeyLength = MAX_TTREE_NODE_SIZE;
  }

  AttributeMask mask;
  mask.clear();
  for (k = 0; k < opPtr.p->m_attrList.sz; k++) {
    jam();
    unsigned current_id= opPtr.p->m_attrList.id[k];
    AttributeRecord* aRec= NULL;
    Uint32 tAttr= tablePtr.p->firstAttribute;
    for (; tAttr != RNIL; tAttr= aRec->nextAttrInTable)
    {
      aRec = c_attributeRecordPool.getPtr(tAttr);
      if (aRec->attributeId != current_id)
        continue;
      jam();
      break;
    }
    if (tAttr == RNIL) {
      jam();
      opPtr.p->m_errorCode = CreateIndxRef::BadRequestType;
      opPtr.p->m_errorLine = __LINE__;
      return;
    }
    if (mask.get(current_id))
    {
      jam();
      opPtr.p->m_errorCode = CreateIndxRef::DuplicateAttributes;
      opPtr.p->m_errorLine = __LINE__;
      return;
    }
    mask.set(current_id);

    const Uint32 a = aRec->attributeDescriptor;
    unsigned kk= k;
    if (indexPtr.p->isHashIndex()) {
      const Uint32 s1 = AttributeDescriptor::getSize(a);
      const Uint32 s2 = AttributeDescriptor::getArraySize(a);
      indexPtr.p->tupKeyLength += ((1 << s1) * s2 + 31) >> 5;
      // reorder the attributes according to the tableid order
      // for unque indexes
      for (; kk > 0 && current_id < attrid_map[kk-1]>>16; kk--)
	attrid_map[kk]= attrid_map[kk-1];
    }
    attrid_map[kk]= k | (current_id << 16);
  }
  indexPtr.p->noOfPrimkey = indexPtr.p->noOfAttributes;
  // plus concatenated primary table key attribute
  indexPtr.p->noOfAttributes += 1;
  indexPtr.p->noOfNullAttr = 0;
  // write index table
  w.add(DictTabInfo::TableName, opPtr.p->m_indexName);
  w.add(DictTabInfo::TableLoggedFlag, indexPtr.p->storedTable);
  w.add(DictTabInfo::FragmentTypeVal, indexPtr.p->fragmentType);
  w.add(DictTabInfo::TableTypeVal, indexPtr.p->tableType);
  w.add(DictTabInfo::PrimaryTable, tablePtr.p->tableName);
  w.add(DictTabInfo::PrimaryTableId, tablePtr.i);
  w.add(DictTabInfo::NoOfAttributes, indexPtr.p->noOfAttributes);
  w.add(DictTabInfo::NoOfKeyAttr, indexPtr.p->noOfPrimkey);
  w.add(DictTabInfo::NoOfNullable, indexPtr.p->noOfNullAttr);
  w.add(DictTabInfo::KeyLength, indexPtr.p->tupKeyLength);
  // write index key attributes
  AttributeRecordPtr aRecPtr;
  c_attributeRecordPool.getPtr(aRecPtr, tablePtr.p->firstAttribute);
  for (k = 0; k < opPtr.p->m_attrList.sz; k++) {
    // insert the attributes in the order decided above in attrid_map
    // k is new order, current_id is in previous order
    // ToDo: make sure "current_id" is stored with the table and
    // passed up to NdbDictionary
    unsigned current_id= opPtr.p->m_attrList.id[attrid_map[k] & 0xffff];
    jam();
    for (Uint32 tAttr = tablePtr.p->firstAttribute; tAttr != RNIL; ) {
      AttributeRecord* aRec = c_attributeRecordPool.getPtr(tAttr);
      tAttr = aRec->nextAttrInTable;
      if (aRec->attributeId != current_id)
        continue;
      jam();
      const Uint32 a = aRec->attributeDescriptor;
      bool isNullable = AttributeDescriptor::getNullable(a);
      Uint32 attrType = AttributeDescriptor::getType(a);
      w.add(DictTabInfo::AttributeName, aRec->attributeName);
      w.add(DictTabInfo::AttributeId, k);
      if (indexPtr.p->isHashIndex()) {
        w.add(DictTabInfo::AttributeKeyFlag, (Uint32)true);
        w.add(DictTabInfo::AttributeNullableFlag, (Uint32)false);
      }
      if (indexPtr.p->isOrderedIndex()) {
        w.add(DictTabInfo::AttributeKeyFlag, (Uint32)false);
        w.add(DictTabInfo::AttributeNullableFlag, (Uint32)isNullable);
      }
      w.add(DictTabInfo::AttributeExtType, attrType);
      w.add(DictTabInfo::AttributeExtPrecision, aRec->extPrecision);
      w.add(DictTabInfo::AttributeExtScale, aRec->extScale);
      w.add(DictTabInfo::AttributeExtLength, aRec->extLength);
      w.add(DictTabInfo::AttributeEnd, (Uint32)true);
    }
  }
  if (indexPtr.p->isHashIndex()) {
    jam();
    // write concatenated primary table key attribute
    w.add(DictTabInfo::AttributeName, "NDB$PK");
    w.add(DictTabInfo::AttributeId, opPtr.p->m_attrList.sz);
    w.add(DictTabInfo::AttributeKeyFlag, (Uint32)false);
    w.add(DictTabInfo::AttributeNullableFlag, (Uint32)false);
    w.add(DictTabInfo::AttributeExtType, (Uint32)DictTabInfo::ExtUnsigned);
    w.add(DictTabInfo::AttributeExtLength, tablePtr.p->tupKeyLength);
    w.add(DictTabInfo::AttributeEnd, (Uint32)true);
  }
  if (indexPtr.p->isOrderedIndex()) {
    jam();
    // write index tree node as Uint32 array attribute
    w.add(DictTabInfo::AttributeName, "NDB$TNODE");
    w.add(DictTabInfo::AttributeId, opPtr.p->m_attrList.sz);
    w.add(DictTabInfo::AttributeKeyFlag, (Uint32)true);
    w.add(DictTabInfo::AttributeNullableFlag, (Uint32)false);
    w.add(DictTabInfo::AttributeExtType, (Uint32)DictTabInfo::ExtUnsigned);
    w.add(DictTabInfo::AttributeExtLength, indexPtr.p->tupKeyLength);
    w.add(DictTabInfo::AttributeEnd, (Uint32)true);
  }
  // finish
  w.add(DictTabInfo::TableEnd, (Uint32)true);
  // remember to...
  releaseSections(signal);
  // send create index table request
  CreateTableReq * const cre = (CreateTableReq*)signal->getDataPtrSend();
  cre->senderRef = reference();
  cre->senderData = opPtr.p->key;
  LinearSectionPtr lsPtr[3];
  lsPtr[0].p = wbuffer;
  lsPtr[0].sz = w.getWordsUsed();
  sendSignal(DBDICT_REF, GSN_CREATE_TABLE_REQ,
      signal, CreateTableReq::SignalLength, JBB, lsPtr, 1);
}

void
Dbdict::createIndex_fromCreateTable(Signal* signal, OpCreateIndexPtr opPtr)
{
  jam();
  if (opPtr.p->hasError()) {
    jam();
    opPtr.p->m_requestType = CreateIndxReq::RT_DICT_ABORT;
    createIndex_sendSlaveReq(signal, opPtr);
    return;
  }
  if (! opPtr.p->m_request.getOnline()) {
    jam();
    opPtr.p->m_requestType = CreateIndxReq::RT_DICT_COMMIT;
    createIndex_sendSlaveReq(signal, opPtr);
    return;
  }
  createIndex_toAlterIndex(signal, opPtr);
}

void
Dbdict::createIndex_toAlterIndex(Signal* signal, OpCreateIndexPtr opPtr)
{
  jam();
  AlterIndxReq* const req = (AlterIndxReq*)signal->getDataPtrSend();
  req->setUserRef(reference());
  req->setConnectionPtr(opPtr.p->key);
  req->setRequestType(AlterIndxReq::RT_CREATE_INDEX);
  req->addRequestFlag(opPtr.p->m_requestFlag);
  req->setTableId(opPtr.p->m_request.getTableId());
  req->setIndexId(opPtr.p->m_request.getIndexId());
  req->setIndexVersion(opPtr.p->m_request.getIndexVersion());
  req->setOnline(true);
  sendSignal(reference(), GSN_ALTER_INDX_REQ,
      signal, AlterIndxReq::SignalLength, JBB);
}

void
Dbdict::createIndex_fromAlterIndex(Signal* signal, OpCreateIndexPtr opPtr)
{
  jam();
  if (opPtr.p->hasError()) {
    jam();
    opPtr.p->m_requestType = CreateIndxReq::RT_DICT_ABORT;
    createIndex_sendSlaveReq(signal, opPtr);
    return;
  }
  opPtr.p->m_requestType = CreateIndxReq::RT_DICT_COMMIT;
  createIndex_sendSlaveReq(signal, opPtr);
}

void
Dbdict::createIndex_slaveCommit(Signal* signal, OpCreateIndexPtr opPtr)
{
  jam();
  const Uint32 indexId = opPtr.p->m_request.getIndexId();
  TableRecordPtr indexPtr;
  c_tableRecordPool.getPtr(indexPtr, indexId);
  if (! opPtr.p->m_request.getOnline()) {
    ndbrequire(indexPtr.p->indexState == TableRecord::IS_UNDEFINED);
    indexPtr.p->indexState = TableRecord::IS_OFFLINE;
  } else {
    ndbrequire(indexPtr.p->indexState == TableRecord::IS_ONLINE);
  }
}

void
Dbdict::createIndex_slaveAbort(Signal* signal, OpCreateIndexPtr opPtr)
{
  jam();
  CreateIndxReq* const req = &opPtr.p->m_request;
  const Uint32 indexId = req->getIndexId();
  if (indexId >= c_tableRecordPool.getSize()) {
    jam();
    return;
  }
  TableRecordPtr indexPtr;
  c_tableRecordPool.getPtr(indexPtr, indexId);
  if (! indexPtr.p->isIndex()) {
    jam();
    return;
  }
  indexPtr.p->indexState = TableRecord::IS_BROKEN;
}

void
Dbdict::createIndex_sendSlaveReq(Signal* signal, OpCreateIndexPtr opPtr)
{
  jam();
  CreateIndxReq* const req = (CreateIndxReq*)signal->getDataPtrSend();
  *req = opPtr.p->m_request;
  req->setUserRef(opPtr.p->m_coordinatorRef);
  req->setConnectionPtr(opPtr.p->key);
  req->setRequestType(opPtr.p->m_requestType);
  req->addRequestFlag(opPtr.p->m_requestFlag);
  opPtr.p->m_signalCounter = c_aliveNodes;
  NodeReceiverGroup rg(DBDICT, c_aliveNodes);
  sendSignal(rg, GSN_CREATE_INDX_REQ,
      signal, CreateIndxReq::SignalLength, JBB);
}

void
Dbdict::createIndex_sendReply(Signal* signal, OpCreateIndexPtr opPtr,
    bool toUser)
{
  CreateIndxRef* rep = (CreateIndxRef*)signal->getDataPtrSend();
  Uint32 gsn = GSN_CREATE_INDX_CONF;
  Uint32 length = CreateIndxConf::InternalLength;
  bool sendRef = opPtr.p->hasError();
  if (! toUser) {
    rep->setUserRef(opPtr.p->m_coordinatorRef);
    rep->setConnectionPtr(opPtr.p->key);
    rep->setRequestType(opPtr.p->m_requestType);
    if (opPtr.p->m_requestType == CreateIndxReq::RT_DICT_ABORT)
      sendRef = false;
  } else {
    rep->setUserRef(opPtr.p->m_request.getUserRef());
    rep->setConnectionPtr(opPtr.p->m_request.getConnectionPtr());
    rep->setRequestType(opPtr.p->m_request.getRequestType());
    length = CreateIndxConf::SignalLength;
  }
  rep->setTableId(opPtr.p->m_request.getTableId());
  rep->setIndexId(opPtr.p->m_request.getIndexId());
  rep->setIndexVersion(opPtr.p->m_request.getIndexVersion());
  if (sendRef) {
    if (opPtr.p->m_errorNode == 0)
      opPtr.p->m_errorNode = getOwnNodeId();
    rep->setErrorCode(opPtr.p->m_errorCode);
    rep->setErrorLine(opPtr.p->m_errorLine);
    rep->setErrorNode(opPtr.p->m_errorNode);
    gsn = GSN_CREATE_INDX_REF;
    length = CreateIndxRef::SignalLength;
  }
  sendSignal(rep->getUserRef(), gsn, signal, length, JBB);
}

/**
 * MODULE: Drop index.
 *
 * Drop index.  First alters the index offline (i.e.  drops metadata in
 * other blocks) and then drops the index table.
 */

void
Dbdict::execDROP_INDX_REQ(Signal* signal)
{
  jamEntry();
  DropIndxReq* const req = (DropIndxReq*)signal->getDataPtrSend();
  OpDropIndexPtr opPtr;

  int err = DropIndxRef::BadRequestType;
  const Uint32 senderRef = signal->senderBlockRef();
  const DropIndxReq::RequestType requestType = req->getRequestType();
  if (requestType == DropIndxReq::RT_USER) {
    jam();
    if (signal->getLength() == DropIndxReq::SignalLength) {
      jam();
      if (getOwnNodeId() != c_masterNodeId) {
        jam();

	err = DropIndxRef::NotMaster;
	goto error;
      }
      // forward initial request plus operation key to all
      Uint32 indexId= req->getIndexId();
      Uint32 indexVersion= req->getIndexVersion();
      TableRecordPtr tmp;
      int res = getMetaTablePtr(tmp, indexId,  indexVersion);
      switch(res){
      case MetaData::InvalidArgument:
	err = DropIndxRef::IndexNotFound;
	goto error;
      case MetaData::TableNotFound:
      case MetaData::InvalidTableVersion:
	err = DropIndxRef::InvalidIndexVersion;
	goto error;
      }

      if (! tmp.p->isIndex()) {
	jam();
	err = DropIndxRef::NotAnIndex;
	goto error;
      }

      if (tmp.p->indexState == TableRecord::IS_DROPPING){
	jam();
	err = DropIndxRef::IndexNotFound;
	goto error;
      }

      tmp.p->indexState = TableRecord::IS_DROPPING;

      req->setOpKey(++c_opRecordSequence);
      NodeReceiverGroup rg(DBDICT, c_aliveNodes);
      sendSignal(rg, GSN_DROP_INDX_REQ,
          signal, DropIndxReq::SignalLength + 1, JBB);
      return;
    }
    // seize operation record
    ndbrequire(signal->getLength() == DropIndxReq::SignalLength + 1);
    const Uint32 opKey = req->getOpKey();
    OpDropIndex opBusy;
    if (! c_opDropIndex.seize(opPtr))
      opPtr.p = &opBusy;
    opPtr.p->save(req);
    opPtr.p->m_coordinatorRef = senderRef;
    opPtr.p->m_isMaster = (senderRef == reference());
    opPtr.p->key = opKey;
    opPtr.p->m_requestType = DropIndxReq::RT_DICT_PREPARE;
    if (opPtr.p == &opBusy) {
      jam();
      opPtr.p->m_errorCode = DropIndxRef::Busy;
      opPtr.p->m_errorLine = __LINE__;
      dropIndex_sendReply(signal, opPtr, opPtr.p->m_isMaster);
      return;
    }
    c_opDropIndex.add(opPtr);
    // master expects to hear from all
    if (opPtr.p->m_isMaster)
      opPtr.p->m_signalCounter = c_aliveNodes;
    dropIndex_slavePrepare(signal, opPtr);
    dropIndex_sendReply(signal, opPtr, false);
    return;
  }
  c_opDropIndex.find(opPtr, req->getConnectionPtr());
  if (! opPtr.isNull()) {
    opPtr.p->m_requestType = requestType;
    if (requestType == DropIndxReq::RT_DICT_COMMIT ||
        requestType == DropIndxReq::RT_DICT_ABORT) {
      jam();
      if (requestType == DropIndxReq::RT_DICT_COMMIT)
        dropIndex_slaveCommit(signal, opPtr);
      else
        dropIndex_slaveAbort(signal, opPtr);
      dropIndex_sendReply(signal, opPtr, false);
      // done in slave
      if (! opPtr.p->m_isMaster)
        c_opDropIndex.release(opPtr);
      return;
    }
  }
error:
  jam();
  // return to sender
  OpDropIndex opBad;
  opPtr.p = &opBad;
  opPtr.p->save(req);
  opPtr.p->m_errorCode = (DropIndxRef::ErrorCode)err;
  opPtr.p->m_errorLine = __LINE__;
  opPtr.p->m_errorNode = c_masterNodeId;
  dropIndex_sendReply(signal, opPtr, true);
}

void
Dbdict::execDROP_INDX_CONF(Signal* signal)
{
  jamEntry();
  DropIndxConf* conf = (DropIndxConf*)signal->getDataPtrSend();
  dropIndex_recvReply(signal, conf, 0);
}

void
Dbdict::execDROP_INDX_REF(Signal* signal) 
{
  jamEntry();
  DropIndxRef* ref = (DropIndxRef*)signal->getDataPtrSend();
  dropIndex_recvReply(signal, ref->getConf(), ref);
}

void
Dbdict::dropIndex_recvReply(Signal* signal, const DropIndxConf* conf,
    const DropIndxRef* ref)
{
  jam();
  const Uint32 senderRef = signal->senderBlockRef();
  const DropIndxReq::RequestType requestType = conf->getRequestType();
  const Uint32 key = conf->getConnectionPtr();
  if (requestType == DropIndxReq::RT_TC) {
    jam();
    // part of alter index operation
    OpAlterIndexPtr opPtr;
    c_opAlterIndex.find(opPtr, key);
    ndbrequire(! opPtr.isNull());
    opPtr.p->setError(ref);
    alterIndex_fromDropTc(signal, opPtr);
    return;
  }
  OpDropIndexPtr opPtr;
  c_opDropIndex.find(opPtr, key);
  ndbrequire(! opPtr.isNull());
  ndbrequire(opPtr.p->m_isMaster);
  ndbrequire(opPtr.p->m_requestType == requestType);
  opPtr.p->setError(ref);
  opPtr.p->m_signalCounter.clearWaitingFor(refToNode(senderRef));
  if (! opPtr.p->m_signalCounter.done()) {
    jam();
    return;
  }
  if (requestType == DropIndxReq::RT_DICT_COMMIT ||
      requestType == DropIndxReq::RT_DICT_ABORT) {
    jam();
    // send reply to user
    dropIndex_sendReply(signal, opPtr, true);
    c_opDropIndex.release(opPtr);
    return;
  }
  if (opPtr.p->hasError()) {
    jam();
    opPtr.p->m_requestType = DropIndxReq::RT_DICT_ABORT;
    dropIndex_sendSlaveReq(signal, opPtr);
    return;
  }
  if (requestType == DropIndxReq::RT_DICT_PREPARE) {
    jam();
    // start alter offline
    dropIndex_toAlterIndex(signal, opPtr);
    return;
  }
  ndbrequire(false);
}

void
Dbdict::dropIndex_slavePrepare(Signal* signal, OpDropIndexPtr opPtr)
{
  jam();
  DropIndxReq* const req = &opPtr.p->m_request;
  // check index exists
  TableRecordPtr indexPtr;
  if (! (req->getIndexId() < c_tableRecordPool.getSize())) {
    jam();
    opPtr.p->m_errorCode = DropIndxRef::IndexNotFound;
    opPtr.p->m_errorLine = __LINE__;
    return;
  }
  c_tableRecordPool.getPtr(indexPtr, req->getIndexId());
  if (indexPtr.p->tabState != TableRecord::DEFINED) {
    jam();
    opPtr.p->m_errorCode = DropIndxRef::IndexNotFound;
    opPtr.p->m_errorLine = __LINE__;
    return;
  }
  if (! indexPtr.p->isIndex()) {
    jam();
    opPtr.p->m_errorCode = DropIndxRef::NotAnIndex;
    opPtr.p->m_errorLine = __LINE__;
    return;
  }
  // ignore incoming primary table id
  req->setTableId(indexPtr.p->primaryTableId);
}

void
Dbdict::dropIndex_toAlterIndex(Signal* signal, OpDropIndexPtr opPtr)
{
  jam();
  AlterIndxReq* const req = (AlterIndxReq*)signal->getDataPtrSend();
  req->setUserRef(reference());
  req->setConnectionPtr(opPtr.p->key);
  req->setRequestType(AlterIndxReq::RT_DROP_INDEX);
  req->addRequestFlag(opPtr.p->m_requestFlag);
  req->setTableId(opPtr.p->m_request.getTableId());
  req->setIndexId(opPtr.p->m_request.getIndexId());
  req->setIndexVersion(opPtr.p->m_request.getIndexVersion());
  req->setOnline(false);
  sendSignal(reference(), GSN_ALTER_INDX_REQ,
      signal, AlterIndxReq::SignalLength, JBB);
}

void
Dbdict::dropIndex_fromAlterIndex(Signal* signal, OpDropIndexPtr opPtr)
{
  jam();
  if (opPtr.p->hasError()) {
    jam();
    opPtr.p->m_requestType = DropIndxReq::RT_DICT_ABORT;
    dropIndex_sendSlaveReq(signal, opPtr);
    return;
  }
  dropIndex_toDropTable(signal, opPtr);
}

void
Dbdict::dropIndex_toDropTable(Signal* signal, OpDropIndexPtr opPtr)
{
  jam();
  DropTableReq* const req = (DropTableReq*)signal->getDataPtrSend();
  req->senderRef = reference();
  req->senderData = opPtr.p->key;
  req->tableId = opPtr.p->m_request.getIndexId();
  req->tableVersion = opPtr.p->m_request.getIndexVersion();
  sendSignal(reference(), GSN_DROP_TABLE_REQ,
      signal,DropTableReq::SignalLength, JBB);
}

void
Dbdict::dropIndex_fromDropTable(Signal* signal, OpDropIndexPtr opPtr)
{
  jam();
  if (opPtr.p->hasError()) {
    jam();
    opPtr.p->m_requestType = DropIndxReq::RT_DICT_ABORT;
    dropIndex_sendSlaveReq(signal, opPtr);
    return;
  }
  opPtr.p->m_requestType = DropIndxReq::RT_DICT_COMMIT;
  dropIndex_sendSlaveReq(signal, opPtr);
}

void
Dbdict::dropIndex_slaveCommit(Signal* signal, OpDropIndexPtr opPtr)
{
  jam();
}

void
Dbdict::dropIndex_slaveAbort(Signal* signal, OpDropIndexPtr opPtr)
{
  jam();
  DropIndxReq* const req = &opPtr.p->m_request;
  const Uint32 indexId = req->getIndexId();
  if (indexId >= c_tableRecordPool.getSize()) {
    jam();
    return;
  }
  TableRecordPtr indexPtr;
  c_tableRecordPool.getPtr(indexPtr, indexId);
  indexPtr.p->indexState = TableRecord::IS_BROKEN;
}

void
Dbdict::dropIndex_sendSlaveReq(Signal* signal, OpDropIndexPtr opPtr)
{
  DropIndxReq* const req = (DropIndxReq*)signal->getDataPtrSend();
  *req = opPtr.p->m_request;
  req->setUserRef(opPtr.p->m_coordinatorRef);
  req->setConnectionPtr(opPtr.p->key);
  req->setRequestType(opPtr.p->m_requestType);
  req->addRequestFlag(opPtr.p->m_requestFlag);
  opPtr.p->m_signalCounter = c_aliveNodes;
  NodeReceiverGroup rg(DBDICT, c_aliveNodes);
  sendSignal(rg, GSN_DROP_INDX_REQ,
      signal, DropIndxReq::SignalLength, JBB);
}

void
Dbdict::dropIndex_sendReply(Signal* signal, OpDropIndexPtr opPtr,
    bool toUser)
{
  DropIndxRef* rep = (DropIndxRef*)signal->getDataPtrSend();
  Uint32 gsn = GSN_DROP_INDX_CONF;
  Uint32 length = DropIndxConf::InternalLength;
  bool sendRef = opPtr.p->hasError();
  if (! toUser) {
    rep->setUserRef(opPtr.p->m_coordinatorRef);
    rep->setConnectionPtr(opPtr.p->key);
    rep->setRequestType(opPtr.p->m_requestType);
    if (opPtr.p->m_requestType == DropIndxReq::RT_DICT_ABORT)
      sendRef = false;
  } else {
    rep->setUserRef(opPtr.p->m_request.getUserRef());
    rep->setConnectionPtr(opPtr.p->m_request.getConnectionPtr());
    rep->setRequestType(opPtr.p->m_request.getRequestType());
    length = DropIndxConf::SignalLength;
  }
  rep->setTableId(opPtr.p->m_request.getTableId());
  rep->setIndexId(opPtr.p->m_request.getIndexId());
  rep->setIndexVersion(opPtr.p->m_request.getIndexVersion());
  if (sendRef) {
    if (opPtr.p->m_errorNode == 0)
      opPtr.p->m_errorNode = getOwnNodeId();
    rep->setErrorCode(opPtr.p->m_errorCode);
    rep->setErrorLine(opPtr.p->m_errorLine);
    rep->setErrorNode(opPtr.p->m_errorNode);
    gsn = GSN_DROP_INDX_REF;
    length = DropIndxRef::SignalLength;
  }
  sendSignal(rep->getUserRef(), gsn, signal, length, JBB);
}

/*****************************************************
 *
 * Util signalling
 *
 *****************************************************/

int
Dbdict::sendSignalUtilReq(Callback *pcallback,
			  BlockReference ref, 
			  GlobalSignalNumber gsn, 
			  Signal* signal, 
			  Uint32 length, 
			  JobBufferLevel jbuf,
			  LinearSectionPtr ptr[3],
			  Uint32 noOfSections)
{
  jam();
  EVENT_TRACE;
  OpSignalUtilPtr utilRecPtr;

  // Seize a Util Send record
  if (!c_opSignalUtil.seize(utilRecPtr)) {
    // Failed to allocate util record
    return -1;
  }
  utilRecPtr.p->m_callback = *pcallback;

  // should work for all util signal classes
  UtilPrepareReq *req = (UtilPrepareReq*)signal->getDataPtrSend();
  utilRecPtr.p->m_userData = req->getSenderData();
  req->setSenderData(utilRecPtr.i);

  if (ptr) {
    jam();
    sendSignal(ref, gsn, signal, length, jbuf, ptr, noOfSections);
  } else {
    jam();
    sendSignal(ref, gsn, signal, length, jbuf);
  }

  return 0;
}

int
Dbdict::recvSignalUtilReq(Signal* signal, Uint32 returnCode)
{
  jam();
  EVENT_TRACE;
  UtilPrepareConf * const req = (UtilPrepareConf*)signal->getDataPtr();
  OpSignalUtilPtr utilRecPtr;
  utilRecPtr.i = req->getSenderData();
  if ((utilRecPtr.p = c_opSignalUtil.getPtr(utilRecPtr.i)) == NULL) {
    jam();
    return -1;
  }

  req->setSenderData(utilRecPtr.p->m_userData);
  Callback c = utilRecPtr.p->m_callback;
  c_opSignalUtil.release(utilRecPtr);

  execute(signal, c, returnCode);
  return 0;
}

void Dbdict::execUTIL_PREPARE_CONF(Signal *signal)
{
  jamEntry();
  EVENT_TRACE;
  ndbrequire(recvSignalUtilReq(signal, 0) == 0);
}

void
Dbdict::execUTIL_PREPARE_REF(Signal *signal)
{
  jamEntry();
  EVENT_TRACE;
  ndbrequire(recvSignalUtilReq(signal, 1) == 0);
}

void Dbdict::execUTIL_EXECUTE_CONF(Signal *signal)
{
  jamEntry();
  EVENT_TRACE;
   ndbrequire(recvSignalUtilReq(signal, 0) == 0);
}

void Dbdict::execUTIL_EXECUTE_REF(Signal *signal)
{
  jamEntry();
  EVENT_TRACE;

#ifdef EVENT_DEBUG
  UtilExecuteRef * ref = (UtilExecuteRef *)signal->getDataPtrSend();

  ndbout_c("execUTIL_EXECUTE_REF");
  ndbout_c("senderData %u",ref->getSenderData());
  ndbout_c("errorCode %u",ref->getErrorCode());
  ndbout_c("TCErrorCode %u",ref->getTCErrorCode());
#endif
  
  ndbrequire(recvSignalUtilReq(signal, 1) == 0);
}
void Dbdict::execUTIL_RELEASE_CONF(Signal *signal)
{
  jamEntry();
  EVENT_TRACE;
  ndbrequire(false);
  ndbrequire(recvSignalUtilReq(signal, 0) == 0);
}
void Dbdict::execUTIL_RELEASE_REF(Signal *signal)
{
  jamEntry();
  EVENT_TRACE;
  ndbrequire(false);
  ndbrequire(recvSignalUtilReq(signal, 1) == 0);
}

/**
 * MODULE: Create event
 *
 * Create event in DICT.
 * 
 *
 * Request type in CREATE_EVNT signals:
 *
 * Signalflow see Dbdict.txt
 *
 */

/*****************************************************************
 *
 * Systable stuff
 *
 */

const Uint32 Dbdict::sysTab_NDBEVENTS_0_szs[EVENT_SYSTEM_TABLE_LENGTH] = {
  sizeof(((sysTab_NDBEVENTS_0*)0)->NAME),
  sizeof(((sysTab_NDBEVENTS_0*)0)->EVENT_TYPE),
  sizeof(((sysTab_NDBEVENTS_0*)0)->TABLE_NAME),
  sizeof(((sysTab_NDBEVENTS_0*)0)->ATTRIBUTE_MASK),
  sizeof(((sysTab_NDBEVENTS_0*)0)->SUBID),
  sizeof(((sysTab_NDBEVENTS_0*)0)->SUBKEY)
};

void
Dbdict::prepareTransactionEventSysTable (Callback *pcallback,
					 Signal* signal,
					 Uint32 senderData,
					 UtilPrepareReq::OperationTypeValue prepReq)
{
  // find table id for event system table
  TableRecord keyRecord;
  strcpy(keyRecord.tableName, EVENT_SYSTEM_TABLE_NAME);

  TableRecordPtr tablePtr;
  c_tableRecordHash.find(tablePtr, keyRecord);
  
  ndbrequire(tablePtr.i != RNIL); // system table must exist

  Uint32 tableId = tablePtr.p->tableId; /* System table */
  Uint32 noAttr = tablePtr.p->noOfAttributes;
  ndbrequire(noAttr == EVENT_SYSTEM_TABLE_LENGTH);

  switch (prepReq) {
  case UtilPrepareReq::Update:
  case UtilPrepareReq::Insert:
  case UtilPrepareReq::Write:
  case UtilPrepareReq::Read:
    jam();
    break;
  case UtilPrepareReq::Delete:
    jam();
    noAttr = 1; // only involves Primary key which should be the first
    break;
  }
  prepareUtilTransaction(pcallback, signal, senderData, tableId, NULL,
		      prepReq, noAttr, NULL, NULL);
}

void
Dbdict::prepareUtilTransaction(Callback *pcallback,
			       Signal* signal,
			       Uint32 senderData,
			       Uint32 tableId,
			       const char* tableName,
			       UtilPrepareReq::OperationTypeValue prepReq,
			       Uint32 noAttr,
			       Uint32 attrIds[],
			       const char *attrNames[])
{
  jam();
  EVENT_TRACE;

  UtilPrepareReq * utilPrepareReq = 
    (UtilPrepareReq *)signal->getDataPtrSend();
  
  utilPrepareReq->setSenderRef(reference());
  utilPrepareReq->setSenderData(senderData);

  const Uint32 pageSizeInWords = 128;
  Uint32 propPage[pageSizeInWords];
  LinearWriter w(&propPage[0],128);
  w.first();
  w.add(UtilPrepareReq::NoOfOperations, 1);
  w.add(UtilPrepareReq::OperationType, prepReq);
  if (tableName) {
    jam();
    w.add(UtilPrepareReq::TableName, tableName);
  } else {
    jam();
    w.add(UtilPrepareReq::TableId, tableId);
  }
  for(Uint32 i = 0; i < noAttr; i++)
    if (tableName) {
      jam();
      w.add(UtilPrepareReq::AttributeName, attrNames[i]);
    } else {
      if (attrIds) {
	jam();
	w.add(UtilPrepareReq::AttributeId, attrIds[i]);
      } else {
	jam();
	w.add(UtilPrepareReq::AttributeId, i);
      }
    }
#ifdef EVENT_DEBUG
  // Debugging
  SimplePropertiesLinearReader reader(propPage, w.getWordsUsed());
  printf("Dict::prepareInsertTransactions: Sent SimpleProperties:\n");
  reader.printAll(ndbout);
#endif

  struct LinearSectionPtr sectionsPtr[UtilPrepareReq::NoOfSections];
  sectionsPtr[UtilPrepareReq::PROPERTIES_SECTION].p = propPage;
  sectionsPtr[UtilPrepareReq::PROPERTIES_SECTION].sz = w.getWordsUsed();

  sendSignalUtilReq(pcallback, DBUTIL_REF, GSN_UTIL_PREPARE_REQ, signal,
		    UtilPrepareReq::SignalLength, JBB, 
		    sectionsPtr, UtilPrepareReq::NoOfSections);
}

/*****************************************************************
 *
 * CREATE_EVNT_REQ has three types RT_CREATE, RT_GET (from user)
 * and RT_DICT_AFTER_GET send from master DICT to slaves
 *
 * This function just dscpaches these to
 *
 * createEvent_RT_USER_CREATE
 * createEvent_RT_USER_GET
 * createEvent_RT_DICT_AFTER_GET
 *
 * repectively
 *
 */

void
Dbdict::execCREATE_EVNT_REQ(Signal* signal)
{
  jamEntry();

#if 0
  {
    SafeCounterHandle handle;
    {
      SafeCounter tmp(c_counterMgr, handle);
      tmp.init<CreateEvntRef>(CMVMI, GSN_DUMP_STATE_ORD, /* senderData */ 13);
      tmp.clearWaitingFor();
      tmp.setWaitingFor(3);
      ndbrequire(!tmp.done());
      ndbout_c("Allocted");
    }
    ndbrequire(!handle.done());
    {
      SafeCounter tmp(c_counterMgr, handle);
      tmp.clearWaitingFor(3);
      ndbrequire(tmp.done());
      ndbout_c("Deallocted");
    }
    ndbrequire(handle.done());
  }
  {
    NodeBitmask nodes;
    nodes.clear();

    nodes.set(2);
    nodes.set(3);
    nodes.set(4);
    nodes.set(5);

    {
      Uint32 i = 0;
      while((i = nodes.find(i)) != NodeBitmask::NotFound){
	ndbout_c("1 Node id = %u", i);
	i++;
      }
    }

    NodeReceiverGroup rg(DBDICT, nodes);
    RequestTracker rt2;
    ndbrequire(rt2.done());
    ndbrequire(!rt2.hasRef());
    ndbrequire(!rt2.hasConf());
    rt2.init<CreateEvntRef>(c_counterMgr, rg, GSN_CREATE_EVNT_REF, 13);

    RequestTracker rt3;
    rt3.init<CreateEvntRef>(c_counterMgr, rg, GSN_CREATE_EVNT_REF, 13);

    ndbrequire(!rt2.done());
    ndbrequire(!rt3.done());

    rt2.reportRef(c_counterMgr, 2);
    rt3.reportConf(c_counterMgr, 2);

    ndbrequire(!rt2.done());
    ndbrequire(!rt3.done());

    rt2.reportConf(c_counterMgr, 3);
    rt3.reportConf(c_counterMgr, 3);

    ndbrequire(!rt2.done());
    ndbrequire(!rt3.done());

    rt2.reportConf(c_counterMgr, 4);
    rt3.reportConf(c_counterMgr, 4);

    ndbrequire(!rt2.done());
    ndbrequire(!rt3.done());

    rt2.reportConf(c_counterMgr, 5);
    rt3.reportConf(c_counterMgr, 5);

    ndbrequire(rt2.done());
    ndbrequire(rt3.done());
  }
#endif

  if (! assembleFragments(signal)) {
    jam();
    return;
  }

  CreateEvntReq *req = (CreateEvntReq*)signal->getDataPtr();
  const CreateEvntReq::RequestType requestType = req->getRequestType();
  const Uint32                     requestFlag = req->getRequestFlag();

  OpCreateEventPtr evntRecPtr;
  // Seize a Create Event record
  if (!c_opCreateEvent.seize(evntRecPtr)) {
    // Failed to allocate event record
    jam();
    releaseSections(signal);

    CreateEvntRef * ret = (CreateEvntRef *)signal->getDataPtrSend();
    ret->senderRef = reference();
    ret->setErrorCode(CreateEvntRef::SeizeError);
    ret->setErrorLine(__LINE__);
    ret->setErrorNode(reference());
    sendSignal(signal->senderBlockRef(), GSN_CREATE_EVNT_REF, signal,
	       CreateEvntRef::SignalLength, JBB);
    return;
  }

#ifdef EVENT_DEBUG
  ndbout_c("DBDICT::execCREATE_EVNT_REQ from %u evntRecId = (%d)", refToNode(signal->getSendersBlockRef()), evntRecPtr.i);
#endif
  
  ndbrequire(req->getUserRef() == signal->getSendersBlockRef());

  evntRecPtr.p->init(req,this);

  if (requestFlag & (Uint32)CreateEvntReq::RT_DICT_AFTER_GET) {
    jam();
    EVENT_TRACE;
    createEvent_RT_DICT_AFTER_GET(signal, evntRecPtr);
    return;
  }
  if (requestType == CreateEvntReq::RT_USER_GET) {
    jam();
    EVENT_TRACE;
    createEvent_RT_USER_GET(signal, evntRecPtr);
    return;
  }
  if (requestType == CreateEvntReq::RT_USER_CREATE) {
    jam();
    EVENT_TRACE;
    createEvent_RT_USER_CREATE(signal, evntRecPtr);
    return;
  }

#ifdef EVENT_DEBUG
  ndbout << "Dbdict.cpp: Dbdict::execCREATE_EVNT_REQ other" << endl;
#endif
  jam();
  releaseSections(signal);
    
  evntRecPtr.p->m_errorCode = CreateEvntRef::Undefined;
  evntRecPtr.p->m_errorLine = __LINE__;
  evntRecPtr.p->m_errorNode = reference();
  
  createEvent_sendReply(signal, evntRecPtr);
}

/********************************************************************
 *
 * Event creation
 *
 *****************************************************************/

void
Dbdict::createEvent_RT_USER_CREATE(Signal* signal, OpCreateEventPtr evntRecPtr){
  jam();
  evntRecPtr.p->m_request.setUserRef(signal->senderBlockRef());

#ifdef EVENT_DEBUG
  ndbout << "Dbdict.cpp: Dbdict::execCREATE_EVNT_REQ RT_USER" << endl;
  char buf[128] = {0};
  AttributeMask mask = evntRecPtr.p->m_request.getAttrListBitmask(); 
  mask.getText(buf);
  ndbout_c("mask = %s", buf);
#endif

  // Interpret the long signal

  SegmentedSectionPtr ssPtr;
  // save name and event properties
  signal->getSection(ssPtr, CreateEvntReq::EVENT_NAME_SECTION);

  SimplePropertiesSectionReader r0(ssPtr, getSectionSegmentPool());
#ifdef EVENT_DEBUG
  r0.printAll(ndbout);
#endif
    // event name
  if ((!r0.first()) ||
      (r0.getValueType() != SimpleProperties::StringValue) ||
      (r0.getValueLen() <= 0)) {
    jam();
    releaseSections(signal);

    evntRecPtr.p->m_errorCode = CreateEvntRef::Undefined;
    evntRecPtr.p->m_errorLine = __LINE__;
    evntRecPtr.p->m_errorNode = reference();

    createEvent_sendReply(signal, evntRecPtr);
    return;
  }
  r0.getString(evntRecPtr.p->m_eventRec.NAME);
  {
    int len = strlen(evntRecPtr.p->m_eventRec.NAME);
    memset(evntRecPtr.p->m_eventRec.NAME+len, 0, MAX_TAB_NAME_SIZE-len);
#ifdef EVENT_DEBUG
    printf("CreateEvntReq::RT_USER_CREATE; EventName %s, len %u\n",
	   evntRecPtr.p->m_eventRec.NAME, len);
    for(int i = 0; i < MAX_TAB_NAME_SIZE/4; i++)
      printf("H'%.8x ", ((Uint32*)evntRecPtr.p->m_eventRec.NAME)[i]);
    printf("\n");
#endif
  }
  // table name
  if ((!r0.next()) ||
      (r0.getValueType() != SimpleProperties::StringValue) ||
      (r0.getValueLen() <= 0)) {
    jam();
    releaseSections(signal);
    
    evntRecPtr.p->m_errorCode = CreateEvntRef::Undefined;
    evntRecPtr.p->m_errorLine = __LINE__;
    evntRecPtr.p->m_errorNode = reference();
    
    createEvent_sendReply(signal, evntRecPtr);
    return;
  }
  r0.getString(evntRecPtr.p->m_eventRec.TABLE_NAME);
  {
    int len = strlen(evntRecPtr.p->m_eventRec.TABLE_NAME);
    memset(evntRecPtr.p->m_eventRec.TABLE_NAME+len, 0, MAX_TAB_NAME_SIZE-len);
  }
  
#ifdef EVENT_DEBUG
  ndbout_c("event name: %s",evntRecPtr.p->m_eventRec.NAME);
  ndbout_c("table name: %s",evntRecPtr.p->m_eventRec.TABLE_NAME);
#endif
  
  releaseSections(signal);
  
  // Send request to SUMA

  CreateSubscriptionIdReq * sumaIdReq =
    (CreateSubscriptionIdReq *)signal->getDataPtrSend();
  
  // make sure we save the original sender for later
  sumaIdReq->senderData = evntRecPtr.i;
#ifdef EVENT_DEBUG
  ndbout << "sumaIdReq->senderData = " << sumaIdReq->senderData << endl;
#endif
  sendSignal(SUMA_REF, GSN_CREATE_SUBID_REQ, signal, 
	     CreateSubscriptionIdReq::SignalLength, JBB);
  // we should now return in either execCREATE_SUBID_CONF
  // or execCREATE_SUBID_REF
}

void Dbdict::execCREATE_SUBID_REF(Signal* signal)
{
  jamEntry();      
  EVENT_TRACE;
  CreateSubscriptionIdRef * const ref =
    (CreateSubscriptionIdRef *)signal->getDataPtr();
  OpCreateEventPtr evntRecPtr;

  evntRecPtr.i = ref->senderData;
  ndbrequire((evntRecPtr.p = c_opCreateEvent.getPtr(evntRecPtr.i)) != NULL);

  evntRecPtr.p->m_errorCode = CreateEvntRef::Undefined;
  evntRecPtr.p->m_errorLine = __LINE__;
  evntRecPtr.p->m_errorNode = reference();

  createEvent_sendReply(signal, evntRecPtr);
}

void Dbdict::execCREATE_SUBID_CONF(Signal* signal)
{
  jamEntry();
  EVENT_TRACE;

  CreateSubscriptionIdConf const * sumaIdConf =
    (CreateSubscriptionIdConf *)signal->getDataPtr();

  Uint32 evntRecId = sumaIdConf->senderData;
  OpCreateEvent *evntRec;

  ndbrequire((evntRec = c_opCreateEvent.getPtr(evntRecId)) != NULL);

  evntRec->m_request.setEventId(sumaIdConf->subscriptionId);
  evntRec->m_request.setEventKey(sumaIdConf->subscriptionKey);

  releaseSections(signal);

  Callback c = { safe_cast(&Dbdict::createEventUTIL_PREPARE), 0 };

  prepareTransactionEventSysTable(&c, signal, evntRecId,
				  UtilPrepareReq::Insert);
}

void
Dbdict::createEventComplete_RT_USER_CREATE(Signal* signal,
					   OpCreateEventPtr evntRecPtr){
  jam();
  createEvent_sendReply(signal, evntRecPtr);
}

/*********************************************************************
 *
 * UTIL_PREPARE, UTIL_EXECUTE
 *
 * insert or read systable NDB$EVENTS_0
 */

void interpretUtilPrepareErrorCode(UtilPrepareRef::ErrorCode errorCode,
				   bool& temporary, Uint32& line)
{
  switch (errorCode) {
  case UtilPrepareRef::NO_ERROR:
    jam();
    line = __LINE__;
    EVENT_TRACE;
    break;
  case UtilPrepareRef::PREPARE_SEIZE_ERROR:
    jam();
    temporary = true;
    line = __LINE__;
    EVENT_TRACE;
    break;
  case UtilPrepareRef::PREPARE_PAGES_SEIZE_ERROR:
    jam();
    line = __LINE__;
    EVENT_TRACE;
    break;
  case UtilPrepareRef::PREPARED_OPERATION_SEIZE_ERROR:
    jam();
    line = __LINE__;
    EVENT_TRACE;
    break;
  case UtilPrepareRef::DICT_TAB_INFO_ERROR:
    jam();
    line = __LINE__;
    EVENT_TRACE;
    break;
  case UtilPrepareRef::MISSING_PROPERTIES_SECTION:
    jam();
    line = __LINE__;
    EVENT_TRACE;
    break;
  default:
    jam();
    line = __LINE__;
    EVENT_TRACE;
    break;
  }
}

void 
Dbdict::createEventUTIL_PREPARE(Signal* signal,
				Uint32 callbackData,
				Uint32 returnCode)
{
  jam();
  EVENT_TRACE;
  if (returnCode == 0) {
    UtilPrepareConf* const req = (UtilPrepareConf*)signal->getDataPtr();
    OpCreateEventPtr evntRecPtr;
    jam();
    evntRecPtr.i = req->getSenderData();
    const Uint32 prepareId = req->getPrepareId();
    
    ndbrequire((evntRecPtr.p = c_opCreateEvent.getPtr(evntRecPtr.i)) != NULL);
    
    Callback c = { safe_cast(&Dbdict::createEventUTIL_EXECUTE), 0 };

    switch (evntRecPtr.p->m_requestType) {
    case CreateEvntReq::RT_USER_GET:
#ifdef EVENT_DEBUG
      printf("get type = %d\n", CreateEvntReq::RT_USER_GET);
#endif
      jam();
      executeTransEventSysTable(&c, signal,
				evntRecPtr.i, evntRecPtr.p->m_eventRec,
				prepareId, UtilPrepareReq::Read);
      break;
    case CreateEvntReq::RT_USER_CREATE:
#ifdef EVENT_DEBUG
      printf("create type = %d\n", CreateEvntReq::RT_USER_CREATE);
#endif
      {
	evntRecPtr.p->m_eventRec.EVENT_TYPE = evntRecPtr.p->m_request.getEventType();
	AttributeMask m = evntRecPtr.p->m_request.getAttrListBitmask();
	memcpy(evntRecPtr.p->m_eventRec.ATTRIBUTE_MASK, &m,
	       sizeof(evntRecPtr.p->m_eventRec.ATTRIBUTE_MASK));
	evntRecPtr.p->m_eventRec.SUBID  = evntRecPtr.p->m_request.getEventId();
	evntRecPtr.p->m_eventRec.SUBKEY = evntRecPtr.p->m_request.getEventKey();
      }
      jam();
      executeTransEventSysTable(&c, signal,
				evntRecPtr.i, evntRecPtr.p->m_eventRec,
				prepareId, UtilPrepareReq::Insert);
      break;
    default:
#ifdef EVENT_DEBUG
      printf("type = %d\n", evntRecPtr.p->m_requestType);
      printf("bet type = %d\n", CreateEvntReq::RT_USER_GET);
      printf("create type = %d\n", CreateEvntReq::RT_USER_CREATE);
#endif
      ndbrequire(false);
    }
  } else { // returnCode != 0
    UtilPrepareRef* const ref = (UtilPrepareRef*)signal->getDataPtr();

    const UtilPrepareRef::ErrorCode errorCode =
      (UtilPrepareRef::ErrorCode)ref->getErrorCode();

    OpCreateEventPtr evntRecPtr;
    evntRecPtr.i = ref->getSenderData();
    ndbrequire((evntRecPtr.p = c_opCreateEvent.getPtr(evntRecPtr.i)) != NULL);

    bool temporary = false;
    interpretUtilPrepareErrorCode(errorCode,
				  temporary, evntRecPtr.p->m_errorLine);
    if (temporary) {
      evntRecPtr.p->m_errorCode =
	CreateEvntRef::makeTemporary(CreateEvntRef::Undefined);
    }

    if (evntRecPtr.p->m_errorCode == 0) {
      evntRecPtr.p->m_errorCode = CreateEvntRef::Undefined;
    }
    evntRecPtr.p->m_errorNode = reference();

    createEvent_sendReply(signal, evntRecPtr);
  }
}

void Dbdict::executeTransEventSysTable(Callback *pcallback, Signal *signal,
				       const Uint32 ptrI,
				       sysTab_NDBEVENTS_0& m_eventRec,
				       const Uint32 prepareId,
				       UtilPrepareReq::OperationTypeValue prepReq)
{
  jam();
  const Uint32 noAttr = EVENT_SYSTEM_TABLE_LENGTH;
  Uint32 total_len = 0;

  Uint32* attrHdr = signal->theData + 25;
  Uint32* attrPtr = attrHdr;

  Uint32 id=0;
  // attribute 0 event name: Primary Key
  {
    AttributeHeader::init(attrPtr, id, sysTab_NDBEVENTS_0_szs[id]/4);
    total_len += sysTab_NDBEVENTS_0_szs[id];
    attrPtr++; id++;
  }

  switch (prepReq) {
  case UtilPrepareReq::Read:
    jam();
    EVENT_TRACE;
    // no more
    while ( id < noAttr )
      AttributeHeader::init(attrPtr++, id++, 0);
    ndbrequire(id == (Uint32) noAttr);
    break;
  case UtilPrepareReq::Insert:
    jam();
    EVENT_TRACE;
    while ( id < noAttr ) {
      AttributeHeader::init(attrPtr, id, sysTab_NDBEVENTS_0_szs[id]/4);
      total_len += sysTab_NDBEVENTS_0_szs[id];
      attrPtr++; id++;
    }
    ndbrequire(id == (Uint32) noAttr);
    break;
  case UtilPrepareReq::Delete:
    ndbrequire(id == 1);
    break;
  default:
    ndbrequire(false);
  }
    
  LinearSectionPtr headerPtr;
  LinearSectionPtr dataPtr;
    
  headerPtr.p = attrHdr;
  headerPtr.sz = noAttr;
    
  dataPtr.p = (Uint32*)&m_eventRec;
  dataPtr.sz = total_len/4;

  ndbrequire((total_len == sysTab_NDBEVENTS_0_szs[0]) ||
	     (total_len == sizeof(sysTab_NDBEVENTS_0)));

#if 0
    printf("Header size %u\n", headerPtr.sz);
    for(int i = 0; i < (int)headerPtr.sz; i++)
      printf("H'%.8x ", attrHdr[i]);
    printf("\n");
    
    printf("Data size %u\n", dataPtr.sz);
    for(int i = 0; i < (int)dataPtr.sz; i++)
      printf("H'%.8x ", dataPage[i]);
    printf("\n");
#endif

  executeTransaction(pcallback, signal, 
		     ptrI,
		     prepareId,
		     id,
		     headerPtr,
		     dataPtr);
}

void Dbdict::executeTransaction(Callback *pcallback,
				Signal* signal, 
				Uint32 senderData,
				Uint32 prepareId,
				Uint32 noAttr,
				LinearSectionPtr headerPtr,
				LinearSectionPtr dataPtr)
{
  jam();
  EVENT_TRACE;

  UtilExecuteReq * utilExecuteReq = 
    (UtilExecuteReq *)signal->getDataPtrSend();

  utilExecuteReq->setSenderRef(reference());
  utilExecuteReq->setSenderData(senderData);
  utilExecuteReq->setPrepareId(prepareId);
  utilExecuteReq->setReleaseFlag(); // must be done after setting prepareId

#if 0
  printf("Header size %u\n", headerPtr.sz);
  for(int i = 0; i < (int)headerPtr.sz; i++)
    printf("H'%.8x ", headerBuffer[i]);
  printf("\n");
  
  printf("Data size %u\n", dataPtr.sz);
  for(int i = 0; i < (int)dataPtr.sz; i++)
    printf("H'%.8x ", dataBuffer[i]);
  printf("\n");
#endif

  struct LinearSectionPtr sectionsPtr[UtilExecuteReq::NoOfSections];
  sectionsPtr[UtilExecuteReq::HEADER_SECTION].p = headerPtr.p;
  sectionsPtr[UtilExecuteReq::HEADER_SECTION].sz = noAttr;
  sectionsPtr[UtilExecuteReq::DATA_SECTION].p = dataPtr.p;
  sectionsPtr[UtilExecuteReq::DATA_SECTION].sz = dataPtr.sz;

  sendSignalUtilReq(pcallback, DBUTIL_REF, GSN_UTIL_EXECUTE_REQ, signal,
		    UtilExecuteReq::SignalLength, JBB,
		    sectionsPtr, UtilExecuteReq::NoOfSections);
}

void Dbdict::parseReadEventSys(Signal* signal, sysTab_NDBEVENTS_0& m_eventRec)
{
  SegmentedSectionPtr headerPtr, dataPtr;
  jam();
  signal->getSection(headerPtr, UtilExecuteReq::HEADER_SECTION);
  SectionReader headerReader(headerPtr, getSectionSegmentPool());
      
  signal->getSection(dataPtr, UtilExecuteReq::DATA_SECTION);
  SectionReader dataReader(dataPtr, getSectionSegmentPool());
  
  AttributeHeader header;
  Uint32 *dst = (Uint32*)&m_eventRec;

  for (int i = 0; i < EVENT_SYSTEM_TABLE_LENGTH; i++) {
    headerReader.getWord((Uint32 *)&header);
    int sz = header.getDataSize();
    for (int i=0; i < sz; i++)
      dataReader.getWord(dst++);
  }

  ndbrequire( ((char*)dst-(char*)&m_eventRec) == sizeof(m_eventRec) );

  releaseSections(signal);
}
    
void Dbdict::createEventUTIL_EXECUTE(Signal *signal, 
				     Uint32 callbackData,
				     Uint32 returnCode)
{
  jam();
  EVENT_TRACE;
  if (returnCode == 0) {
    // Entry into system table all set
    UtilExecuteConf* const conf = (UtilExecuteConf*)signal->getDataPtr();
    jam();
    OpCreateEventPtr evntRecPtr;
    evntRecPtr.i = conf->getSenderData();
    
    ndbrequire((evntRecPtr.p = c_opCreateEvent.getPtr(evntRecPtr.i)) != NULL);
    OpCreateEvent *evntRec = evntRecPtr.p;
    
    switch (evntRec->m_requestType) {
    case CreateEvntReq::RT_USER_GET: {
#ifdef EVENT_DEBUG
      printf("get type = %d\n", CreateEvntReq::RT_USER_GET);
#endif
      parseReadEventSys(signal, evntRecPtr.p->m_eventRec);

      evntRec->m_request.setEventType(evntRecPtr.p->m_eventRec.EVENT_TYPE);
      evntRec->m_request.setAttrListBitmask(*(AttributeMask*)evntRecPtr.p->m_eventRec.ATTRIBUTE_MASK);
      evntRec->m_request.setEventId(evntRecPtr.p->m_eventRec.SUBID);
      evntRec->m_request.setEventKey(evntRecPtr.p->m_eventRec.SUBKEY);

#ifdef EVENT_DEBUG
      printf("EventName: %s\n", evntRec->m_eventRec.NAME);
      printf("TableName: %s\n", evntRec->m_eventRec.TABLE_NAME);
#endif
      
      // find table id for event table
      TableRecord keyRecord;
      strcpy(keyRecord.tableName, evntRecPtr.p->m_eventRec.TABLE_NAME);
      
      TableRecordPtr tablePtr;
      c_tableRecordHash.find(tablePtr, keyRecord);
      
      if (tablePtr.i == RNIL) {
	jam();
	evntRecPtr.p->m_errorCode = CreateEvntRef::Undefined;
	evntRecPtr.p->m_errorLine = __LINE__;
	evntRecPtr.p->m_errorNode = reference();
	
	createEvent_sendReply(signal, evntRecPtr);
	return;
      }
      
      evntRec->m_request.setTableId(tablePtr.p->tableId);
      
      createEventComplete_RT_USER_GET(signal, evntRecPtr);
      return;
    }
    case CreateEvntReq::RT_USER_CREATE: {
#ifdef EVENT_DEBUG
      printf("create type = %d\n", CreateEvntReq::RT_USER_CREATE);
#endif
      jam();
      createEventComplete_RT_USER_CREATE(signal, evntRecPtr);
      return;
    }
      break;
    default:
      ndbrequire(false);
    }
  } else { // returnCode != 0
    UtilExecuteRef * const ref = (UtilExecuteRef *)signal->getDataPtr();
    OpCreateEventPtr evntRecPtr;
    evntRecPtr.i = ref->getSenderData();
    ndbrequire((evntRecPtr.p = c_opCreateEvent.getPtr(evntRecPtr.i)) != NULL);
    jam();
    evntRecPtr.p->m_errorNode = reference();
    evntRecPtr.p->m_errorLine = __LINE__;

    switch (ref->getErrorCode()) {
    case UtilExecuteRef::TCError:
      switch (ref->getTCErrorCode()) {
      case ZNOT_FOUND:
	jam();
	evntRecPtr.p->m_errorCode = CreateEvntRef::EventNotFound;
	break;
      case ZALREADYEXIST:
	jam();
	evntRecPtr.p->m_errorCode = CreateEvntRef::EventNameExists;
	break;
      default:
	jam();
	evntRecPtr.p->m_errorCode = CreateEvntRef::UndefinedTCError;
	break;
      }
      break;
    default:
      jam();
      evntRecPtr.p->m_errorCode = CreateEvntRef::Undefined;
      break;
    }
    
    createEvent_sendReply(signal, evntRecPtr);
  }
}

/***********************************************************************
 *
 * NdbEventOperation, reading systable, creating event in suma
 *
 */

void
Dbdict::createEvent_RT_USER_GET(Signal* signal, OpCreateEventPtr evntRecPtr){
  jam();
  EVENT_TRACE;
#ifdef EVENT_PH2_DEBUG
  ndbout_c("DBDICT(Coordinator) got GSN_CREATE_EVNT_REQ::RT_USER_GET evntRecPtr.i = (%d), ref = %u", evntRecPtr.i, evntRecPtr.p->m_request.getUserRef());
#endif

  SegmentedSectionPtr ssPtr;

  signal->getSection(ssPtr, 0);

  SimplePropertiesSectionReader r0(ssPtr, getSectionSegmentPool());
#ifdef EVENT_DEBUG
  r0.printAll(ndbout);
#endif
  if ((!r0.first()) ||
      (r0.getValueType() != SimpleProperties::StringValue) ||
      (r0.getValueLen() <= 0)) {
    jam();
    releaseSections(signal);

    evntRecPtr.p->m_errorCode = CreateEvntRef::Undefined;
    evntRecPtr.p->m_errorLine = __LINE__;
    evntRecPtr.p->m_errorNode = reference();

    createEvent_sendReply(signal, evntRecPtr);
    return;
  }

  r0.getString(evntRecPtr.p->m_eventRec.NAME);
  int len = strlen(evntRecPtr.p->m_eventRec.NAME);
  memset(evntRecPtr.p->m_eventRec.NAME+len, 0, MAX_TAB_NAME_SIZE-len);
  
  releaseSections(signal);
  
  Callback c = { safe_cast(&Dbdict::createEventUTIL_PREPARE), 0 };
  
  prepareTransactionEventSysTable(&c, signal, evntRecPtr.i,
				  UtilPrepareReq::Read);
  /* 
   * Will read systable and fill an OpCreateEventPtr
   * and return below
   */
}

void
Dbdict::createEventComplete_RT_USER_GET(Signal* signal,
					OpCreateEventPtr evntRecPtr){
  jam();

  // Send to oneself and the other DICT's
  CreateEvntReq * req = (CreateEvntReq *)signal->getDataPtrSend();
      
  *req = evntRecPtr.p->m_request;
  req->senderRef = reference();
  req->senderData = evntRecPtr.i;
      
  req->addRequestFlag(CreateEvntReq::RT_DICT_AFTER_GET);
      
#ifdef EVENT_PH2_DEBUG
  ndbout_c("DBDICT(Coordinator) sending GSN_CREATE_EVNT_REQ::RT_DICT_AFTER_GET to DBDICT participants evntRecPtr.i = (%d)", evntRecPtr.i);
#endif

  NodeReceiverGroup rg(DBDICT, c_aliveNodes);
  RequestTracker & p = evntRecPtr.p->m_reqTracker;
  p.init<CreateEvntRef>(c_counterMgr, rg, GSN_CREATE_EVNT_REF, evntRecPtr.i);

  sendSignal(rg, GSN_CREATE_EVNT_REQ, signal, CreateEvntReq::SignalLength, JBB);
}

void
Dbdict::createEvent_nodeFailCallback(Signal* signal, Uint32 eventRecPtrI,
				     Uint32 returnCode){
  OpCreateEventPtr evntRecPtr;
  c_opCreateEvent.getPtr(evntRecPtr, eventRecPtrI);
  createEvent_sendReply(signal, evntRecPtr);
}

void Dbdict::execCREATE_EVNT_REF(Signal* signal) 
{
  jamEntry();      
  EVENT_TRACE;
  CreateEvntRef * const ref = (CreateEvntRef *)signal->getDataPtr();
  OpCreateEventPtr evntRecPtr;

  evntRecPtr.i = ref->getUserData();

  ndbrequire((evntRecPtr.p = c_opCreateEvent.getPtr(evntRecPtr.i)) != NULL);

#ifdef EVENT_PH2_DEBUG
  ndbout_c("DBDICT(Coordinator) got GSN_CREATE_EVNT_REF evntRecPtr.i = (%d)", evntRecPtr.i);
#endif

  if (ref->errorCode == CreateEvntRef::NF_FakeErrorREF){
    jam();
    evntRecPtr.p->m_reqTracker.ignoreRef(c_counterMgr, refToNode(ref->senderRef));
  } else {
    jam();
    evntRecPtr.p->m_reqTracker.reportRef(c_counterMgr, refToNode(ref->senderRef));
  }
  createEvent_sendReply(signal, evntRecPtr);

  return;
}

void Dbdict::execCREATE_EVNT_CONF(Signal* signal)
{
  jamEntry();
  EVENT_TRACE;
  CreateEvntConf * const conf = (CreateEvntConf *)signal->getDataPtr();
  OpCreateEventPtr evntRecPtr;

  evntRecPtr.i = conf->getUserData();

  ndbrequire((evntRecPtr.p = c_opCreateEvent.getPtr(evntRecPtr.i)) != NULL);

#ifdef EVENT_PH2_DEBUG
  ndbout_c("DBDICT(Coordinator) got GSN_CREATE_EVNT_CONF evntRecPtr.i = (%d)", evntRecPtr.i);
#endif

  evntRecPtr.p->m_reqTracker.reportConf(c_counterMgr, refToNode(conf->senderRef));

  // we will only have a valid tablename if it the master DICT sending this
  // but that's ok
  LinearSectionPtr ptr[1];
  ptr[0].p = (Uint32 *)evntRecPtr.p->m_eventRec.TABLE_NAME;
  ptr[0].sz =
    (strlen(evntRecPtr.p->m_eventRec.TABLE_NAME)+4)/4; // to make sure we have a null

  createEvent_sendReply(signal, evntRecPtr, ptr, 1);
    
  return;
}

/************************************************
 *
 * Participant stuff
 *
 */

void
Dbdict::createEvent_RT_DICT_AFTER_GET(Signal* signal, OpCreateEventPtr evntRecPtr){
  jam();
  evntRecPtr.p->m_request.setUserRef(signal->senderBlockRef());
  
#ifdef EVENT_PH2_DEBUG
  ndbout_c("DBDICT(Participant) got CREATE_EVNT_REQ::RT_DICT_AFTER_GET evntRecPtr.i = (%d)", evntRecPtr.i);
#endif

  // the signal comes from the DICT block that got the first user request!
  // This code runs on all DICT nodes, including oneself

  // Seize a Create Event record, the Coordinator will now have two seized
  // but that's ok, it's like a recursion

  SubCreateReq * sumaReq = (SubCreateReq *)signal->getDataPtrSend();
  
  sumaReq->subscriberRef    = reference(); // reference to DICT
  sumaReq->subscriberData   = evntRecPtr.i;
  sumaReq->subscriptionId   = evntRecPtr.p->m_request.getEventId();
  sumaReq->subscriptionKey  = evntRecPtr.p->m_request.getEventKey();
  sumaReq->subscriptionType = SubCreateReq::TableEvent;
  sumaReq->tableId          = evntRecPtr.p->m_request.getTableId();
    
#ifdef EVENT_PH2_DEBUG
  ndbout_c("sending GSN_SUB_CREATE_REQ");
#endif

  sendSignal(SUMA_REF, GSN_SUB_CREATE_REQ, signal,
	     SubCreateReq::SignalLength+1 /*to get table Id*/, JBB);
}

void Dbdict::execSUB_CREATE_REF(Signal* signal)
{
  jamEntry();
  EVENT_TRACE;
  SubCreateRef * const ref = (SubCreateRef *)signal->getDataPtr();
  OpCreateEventPtr evntRecPtr;

  evntRecPtr.i = ref->subscriberData;
  ndbrequire((evntRecPtr.p = c_opCreateEvent.getPtr(evntRecPtr.i)) != NULL);

#ifdef EVENT_PH2_DEBUG
  ndbout_c("DBDICT(Participant) got SUB_CREATE_REF evntRecPtr.i = (%d)", evntRecPtr.i);
#endif

  if (ref->err == GrepError::SUBSCRIPTION_ID_NOT_UNIQUE) {
    jam();
#ifdef EVENT_PH2_DEBUG
    ndbout_c("SUBSCRIPTION_ID_NOT_UNIQUE");
#endif
    createEvent_sendReply(signal, evntRecPtr);
    return;
  }

#ifdef EVENT_PH2_DEBUG
    ndbout_c("Other error");
#endif

  evntRecPtr.p->m_errorCode = CreateEvntRef::Undefined;
  evntRecPtr.p->m_errorLine = __LINE__;
  evntRecPtr.p->m_errorNode = reference();

  createEvent_sendReply(signal, evntRecPtr);
}

void Dbdict::execSUB_CREATE_CONF(Signal* signal)
{
  jamEntry();
  EVENT_TRACE;

  SubCreateConf * const sumaConf = (SubCreateConf *)signal->getDataPtr();

  const Uint32 subscriptionId  = sumaConf->subscriptionId;
  const Uint32 subscriptionKey = sumaConf->subscriptionKey;
  const Uint32 evntRecId       = sumaConf->subscriberData;

  OpCreateEvent *evntRec;
  ndbrequire((evntRec = c_opCreateEvent.getPtr(evntRecId)) != NULL);

#ifdef EVENT_PH2_DEBUG
  ndbout_c("DBDICT(Participant) got SUB_CREATE_CONF evntRecPtr.i = (%d)", evntRecId);
#endif

  SubSyncReq *sumaSync = (SubSyncReq *)signal->getDataPtrSend();

  sumaSync->subscriptionId = subscriptionId;
  sumaSync->subscriptionKey = subscriptionKey;
  sumaSync->part = (Uint32) SubscriptionData::MetaData;
  sumaSync->subscriberData = evntRecId;

  sendSignal(SUMA_REF, GSN_SUB_SYNC_REQ, signal,
	     SubSyncReq::SignalLength, JBB);
}

void Dbdict::execSUB_SYNC_REF(Signal* signal)
{
  jamEntry();
  EVENT_TRACE;
  SubSyncRef * const ref = (SubSyncRef *)signal->getDataPtr();
  OpCreateEventPtr evntRecPtr;

  evntRecPtr.i = ref->subscriberData;
  ndbrequire((evntRecPtr.p = c_opCreateEvent.getPtr(evntRecPtr.i)) != NULL);

  evntRecPtr.p->m_errorCode = CreateEvntRef::Undefined;
  evntRecPtr.p->m_errorLine = __LINE__;
  evntRecPtr.p->m_errorNode = reference();

  createEvent_sendReply(signal, evntRecPtr);
}

void Dbdict::execSUB_SYNC_CONF(Signal* signal) 
{
  jamEntry();
  EVENT_TRACE;

  SubSyncConf * const sumaSyncConf = (SubSyncConf *)signal->getDataPtr();

  //  Uint32 subscriptionId = sumaSyncConf->subscriptionId;
  //  Uint32 subscriptionKey = sumaSyncConf->subscriptionKey;
  OpCreateEventPtr evntRecPtr;

  evntRecPtr.i = sumaSyncConf->subscriberData;
  ndbrequire((evntRecPtr.p = c_opCreateEvent.getPtr(evntRecPtr.i)) != NULL);

  ndbrequire(sumaSyncConf->part == (Uint32)SubscriptionData::MetaData);

  createEvent_sendReply(signal, evntRecPtr);
}

/****************************************************
 *
 * common create reply method
 *
 *******************************************************/

void Dbdict::createEvent_sendReply(Signal* signal,
				   OpCreateEventPtr evntRecPtr,
				   LinearSectionPtr *ptr, int noLSP)
{
  jam();
  EVENT_TRACE;

  // check if we're ready to sent reply
  // if we are the master dict we might be waiting for conf/ref

  if (!evntRecPtr.p->m_reqTracker.done()) {
    jam();
    return; // there's more to come
  }

  if (evntRecPtr.p->m_reqTracker.hasRef()) {
    ptr = NULL; // we don't want to return anything if there's an error
    if (!evntRecPtr.p->hasError()) {
      evntRecPtr.p->m_errorCode = CreateEvntRef::Undefined;
      evntRecPtr.p->m_errorLine = __LINE__;
      evntRecPtr.p->m_errorNode = reference();
      jam();
    } else 
      jam();
  }

  // reference to API if master DICT
  // else reference to master DICT
  Uint32 senderRef = evntRecPtr.p->m_request.getUserRef();
  Uint32 signalLength;
  Uint32 gsn;

  if (evntRecPtr.p->hasError()) {
    jam();
    EVENT_TRACE;
    CreateEvntRef * ret = (CreateEvntRef *)signal->getDataPtrSend();
    
    ret->setEventId(evntRecPtr.p->m_request.getEventId());
    ret->setEventKey(evntRecPtr.p->m_request.getEventKey());
    ret->setUserData(evntRecPtr.p->m_request.getUserData());
    ret->senderRef = reference();
    ret->setTableId(evntRecPtr.p->m_request.getTableId());
    ret->setEventType(evntRecPtr.p->m_request.getEventType());
    ret->setRequestType(evntRecPtr.p->m_request.getRequestType());

    ret->setErrorCode(evntRecPtr.p->m_errorCode);
    ret->setErrorLine(evntRecPtr.p->m_errorLine);
    ret->setErrorNode(evntRecPtr.p->m_errorNode);

    signalLength = CreateEvntRef::SignalLength;
#ifdef EVENT_PH2_DEBUG
    ndbout_c("DBDICT sending GSN_CREATE_EVNT_REF to evntRecPtr.i = (%d) node = %u ref = %u", evntRecPtr.i, refToNode(senderRef), senderRef);
    ndbout_c("errorCode = %u", evntRecPtr.p->m_errorCode);
    ndbout_c("errorLine = %u", evntRecPtr.p->m_errorLine);
#endif
    gsn = GSN_CREATE_EVNT_REF;

  } else {
    jam();
    EVENT_TRACE;
    CreateEvntConf * evntConf = (CreateEvntConf *)signal->getDataPtrSend();
    
    evntConf->setEventId(evntRecPtr.p->m_request.getEventId());
    evntConf->setEventKey(evntRecPtr.p->m_request.getEventKey());
    evntConf->setUserData(evntRecPtr.p->m_request.getUserData());
    evntConf->senderRef = reference();
    evntConf->setTableId(evntRecPtr.p->m_request.getTableId());
    evntConf->setAttrListBitmask(evntRecPtr.p->m_request.getAttrListBitmask());
    evntConf->setEventType(evntRecPtr.p->m_request.getEventType());
    evntConf->setRequestType(evntRecPtr.p->m_request.getRequestType());

    signalLength = CreateEvntConf::SignalLength;
#ifdef EVENT_PH2_DEBUG
    ndbout_c("DBDICT sending GSN_CREATE_EVNT_CONF to evntRecPtr.i = (%d) node = %u ref = %u", evntRecPtr.i, refToNode(senderRef), senderRef);
#endif
    gsn = GSN_CREATE_EVNT_CONF;
  }

  if (ptr) {
    jam();
    sendSignal(senderRef, gsn, signal, signalLength, JBB, ptr, noLSP);
  } else {
    jam();
    sendSignal(senderRef, gsn, signal, signalLength, JBB);
  }

  c_opCreateEvent.release(evntRecPtr);
}

/*************************************************************/

/********************************************************************
 *
 * Start event
 *
 *******************************************************************/

void Dbdict::execSUB_START_REQ(Signal* signal)
{
  jamEntry();

  Uint32 origSenderRef = signal->senderBlockRef();

  OpSubEventPtr subbPtr;
  if (!c_opSubEvent.seize(subbPtr)) {
    SubStartRef * ref = (SubStartRef *)signal->getDataPtrSend();
    { // fix
      Uint32 subcriberRef = ((SubStartReq*)signal->getDataPtr())->subscriberRef;
      ref->subscriberRef = subcriberRef;
    }
    jam();
    //      ret->setErrorCode(SubStartRef::SeizeError);
    //      ret->setErrorLine(__LINE__);
    //      ret->setErrorNode(reference());
    ref->senderRef = reference();
    ref->setTemporary(SubStartRef::Busy);

    sendSignal(origSenderRef, GSN_SUB_START_REF, signal,
	       SubStartRef::SignalLength2, JBB);
    return;
  }

  {
    const SubStartReq* req = (SubStartReq*) signal->getDataPtr();
    subbPtr.p->m_senderRef = req->senderRef;
    subbPtr.p->m_senderData = req->senderData;
    subbPtr.p->m_errorCode = 0;
  }
  
  if (refToBlock(origSenderRef) != DBDICT) {
    /*
     * Coordinator
     */
    jam();
    
    subbPtr.p->m_senderRef = origSenderRef; // not sure if API sets correctly
    NodeReceiverGroup rg(DBDICT, c_aliveNodes);
    RequestTracker & p = subbPtr.p->m_reqTracker;
    p.init<SubStartRef>(c_counterMgr, rg, GSN_SUB_START_REF, subbPtr.i);
    
    SubStartReq* req = (SubStartReq*) signal->getDataPtrSend();
    
    req->senderRef  = reference();
    req->senderData = subbPtr.i;
    
#ifdef EVENT_PH3_DEBUG
    ndbout_c("DBDICT(Coordinator) sending GSN_SUB_START_REQ to DBDICT participants subbPtr.i = (%d)", subbPtr.i);
#endif

    sendSignal(rg, GSN_SUB_START_REQ, signal, SubStartReq::SignalLength2, JBB);
    return;
  }
  /*
   * Participant
   */
  ndbrequire(refToBlock(origSenderRef) == DBDICT);
  
  {
    SubStartReq* req = (SubStartReq*) signal->getDataPtrSend();
    
    req->senderRef = reference();
    req->senderData = subbPtr.i;
    
#ifdef EVENT_PH3_DEBUG
    ndbout_c("DBDICT(Participant) sending GSN_SUB_START_REQ to SUMA subbPtr.i = (%d)", subbPtr.i);
#endif
    sendSignal(SUMA_REF, GSN_SUB_START_REQ, signal, SubStartReq::SignalLength2, JBB);
  }
}

void Dbdict::execSUB_START_REF(Signal* signal)
{
  jamEntry();

  const SubStartRef* ref = (SubStartRef*) signal->getDataPtr();
  Uint32 senderRef  = ref->senderRef;

  OpSubEventPtr subbPtr;
  c_opSubEvent.getPtr(subbPtr, ref->senderData);

  if (refToBlock(senderRef) == SUMA) {
    /*
     * Participant
     */
    jam();

#ifdef EVENT_PH3_DEBUG
    ndbout_c("DBDICT(Participant) got GSN_SUB_START_REF = (%d)", subbPtr.i);
#endif

    if (ref->isTemporary()){
      jam();
      SubStartReq* req = (SubStartReq*)signal->getDataPtrSend();
      { // fix
	Uint32 subscriberRef = ref->subscriberRef;
	req->subscriberRef = subscriberRef;
      }
      req->senderRef  = reference();
      req->senderData = subbPtr.i;
      sendSignal(SUMA_REF, GSN_SUB_START_REQ,
		 signal, SubStartReq::SignalLength2, JBB);
    } else {
      jam();

      SubStartRef* ref = (SubStartRef*) signal->getDataPtrSend();
      ref->senderRef = reference();
      ref->senderData = subbPtr.p->m_senderData;
      sendSignal(subbPtr.p->m_senderRef, GSN_SUB_START_REF,
		 signal, SubStartRef::SignalLength2, JBB);
      c_opSubEvent.release(subbPtr);
    }
    return;
  }
  /*
   * Coordinator
   */
  ndbrequire(refToBlock(senderRef) == DBDICT);
#ifdef EVENT_PH3_DEBUG
  ndbout_c("DBDICT(Coordinator) got GSN_SUB_START_REF = (%d)", subbPtr.i);
#endif
  if (ref->errorCode == SubStartRef::NF_FakeErrorREF){
    jam();
    subbPtr.p->m_reqTracker.ignoreRef(c_counterMgr, refToNode(senderRef));
  } else {
    jam();
    subbPtr.p->m_reqTracker.reportRef(c_counterMgr, refToNode(senderRef));
  }
  completeSubStartReq(signal,subbPtr.i,0);
}

void Dbdict::execSUB_START_CONF(Signal* signal)
{
  jamEntry();

  const SubStartConf* conf = (SubStartConf*) signal->getDataPtr();
  Uint32 senderRef  = conf->senderRef;

  OpSubEventPtr subbPtr;
  c_opSubEvent.getPtr(subbPtr, conf->senderData);

  if (refToBlock(senderRef) == SUMA) {
    /*
     * Participant
     */
    jam();
    SubStartConf* conf = (SubStartConf*) signal->getDataPtrSend();

#ifdef EVENT_PH3_DEBUG
  ndbout_c("DBDICT(Participant) got GSN_SUB_START_CONF = (%d)", subbPtr.i);
#endif

    conf->senderRef = reference();
    conf->senderData = subbPtr.p->m_senderData;

    sendSignal(subbPtr.p->m_senderRef, GSN_SUB_START_CONF,
	       signal, SubStartConf::SignalLength2, JBB);
    c_opSubEvent.release(subbPtr);
    return;
  }
  /*
   * Coordinator
   */
  ndbrequire(refToBlock(senderRef) == DBDICT);
#ifdef EVENT_PH3_DEBUG
  ndbout_c("DBDICT(Coordinator) got GSN_SUB_START_CONF = (%d)", subbPtr.i);
#endif
  subbPtr.p->m_reqTracker.reportConf(c_counterMgr, refToNode(senderRef));
  completeSubStartReq(signal,subbPtr.i,0);
}

/*
 * Coordinator
 */
void Dbdict::completeSubStartReq(Signal* signal,
				 Uint32 ptrI,
				 Uint32 returnCode){
  jam();

  OpSubEventPtr subbPtr;
  c_opSubEvent.getPtr(subbPtr, ptrI);

  if (!subbPtr.p->m_reqTracker.done()){
    jam();
    return;
  }

  if (subbPtr.p->m_reqTracker.hasRef()) {
    jam();
#ifdef EVENT_DEBUG
    ndbout_c("SUB_START_REF");
#endif
    sendSignal(subbPtr.p->m_senderRef, GSN_SUB_START_REF,
	       signal, SubStartRef::SignalLength, JBB);
    if (subbPtr.p->m_reqTracker.hasConf()) {
      //  stopStartedNodes(signal);
    }
    c_opSubEvent.release(subbPtr);
    return;
  }
#ifdef EVENT_DEBUG
  ndbout_c("SUB_START_CONF");
#endif
  sendSignal(subbPtr.p->m_senderRef, GSN_SUB_START_CONF,
	     signal, SubStartConf::SignalLength, JBB);
  c_opSubEvent.release(subbPtr);
}

/********************************************************************
 *
 * Stop event
 *
 *******************************************************************/

void Dbdict::execSUB_STOP_REQ(Signal* signal)
{
  jamEntry();

  Uint32 origSenderRef = signal->senderBlockRef();

  OpSubEventPtr subbPtr;
  if (!c_opSubEvent.seize(subbPtr)) {
    SubStopRef * ref = (SubStopRef *)signal->getDataPtrSend();
    jam();
    //      ret->setErrorCode(SubStartRef::SeizeError);
    //      ret->setErrorLine(__LINE__);
    //      ret->setErrorNode(reference());
    ref->senderRef = reference();
    ref->setTemporary(SubStopRef::Busy);

    sendSignal(origSenderRef, GSN_SUB_STOP_REF, signal,
	       SubStopRef::SignalLength, JBB);
    return;
  }

  {
    const SubStopReq* req = (SubStopReq*) signal->getDataPtr();
    subbPtr.p->m_senderRef = req->senderRef;
    subbPtr.p->m_senderData = req->senderData;
    subbPtr.p->m_errorCode = 0;
  }
  
  if (refToBlock(origSenderRef) != DBDICT) {
    /*
     * Coordinator
     */
    jam();
#ifdef EVENT_DEBUG
    ndbout_c("SUB_STOP_REQ 1");
#endif
    subbPtr.p->m_senderRef = origSenderRef; // not sure if API sets correctly
    NodeReceiverGroup rg(DBDICT, c_aliveNodes);
    RequestTracker & p = subbPtr.p->m_reqTracker;
    p.init<SubStopRef>(c_counterMgr, rg, GSN_SUB_STOP_REF, subbPtr.i);

    SubStopReq* req = (SubStopReq*) signal->getDataPtrSend();

    req->senderRef  = reference();
    req->senderData = subbPtr.i;
    
    sendSignal(rg, GSN_SUB_STOP_REQ, signal, SubStopReq::SignalLength, JBB);
    return;
  }
  /*
   * Participant
   */
#ifdef EVENT_DEBUG
  ndbout_c("SUB_STOP_REQ 2");
#endif
  ndbrequire(refToBlock(origSenderRef) == DBDICT);
  {
    SubStopReq* req = (SubStopReq*) signal->getDataPtrSend();
    
    req->senderRef = reference();
    req->senderData = subbPtr.i;
    
    sendSignal(SUMA_REF, GSN_SUB_STOP_REQ, signal, SubStopReq::SignalLength, JBB);
  }
}

void Dbdict::execSUB_STOP_REF(Signal* signal)
{
  jamEntry();
  const SubStopRef* ref = (SubStopRef*) signal->getDataPtr();
  Uint32 senderRef  = ref->senderRef;

  OpSubEventPtr subbPtr;
  c_opSubEvent.getPtr(subbPtr, ref->senderData);

  if (refToBlock(senderRef) == SUMA) {
    /*
     * Participant
     */
    jam();
    if (ref->isTemporary()){
      jam();
      SubStopReq* req = (SubStopReq*)signal->getDataPtrSend();
      req->senderRef  = reference();
      req->senderData = subbPtr.i;
      sendSignal(SUMA_REF, GSN_SUB_STOP_REQ,
		 signal, SubStopReq::SignalLength, JBB);
    } else {
      jam();
      SubStopRef* ref = (SubStopRef*) signal->getDataPtrSend();
      ref->senderRef = reference();
      ref->senderData = subbPtr.p->m_senderData;
      sendSignal(subbPtr.p->m_senderRef, GSN_SUB_STOP_REF,
		 signal, SubStopRef::SignalLength, JBB);
      c_opSubEvent.release(subbPtr);
    }
    return;
  }
  /*
   * Coordinator
   */
  ndbrequire(refToBlock(senderRef) == DBDICT);
  if (ref->errorCode == SubStopRef::NF_FakeErrorREF){
    jam();
    subbPtr.p->m_reqTracker.ignoreRef(c_counterMgr, refToNode(senderRef));
  } else {
    jam();
    subbPtr.p->m_reqTracker.reportRef(c_counterMgr, refToNode(senderRef));
  }
  completeSubStopReq(signal,subbPtr.i,0);
}

void Dbdict::execSUB_STOP_CONF(Signal* signal)
{
  jamEntry();

  const SubStopConf* conf = (SubStopConf*) signal->getDataPtr();
  Uint32 senderRef  = conf->senderRef;

  OpSubEventPtr subbPtr;
  c_opSubEvent.getPtr(subbPtr, conf->senderData);

  if (refToBlock(senderRef) == SUMA) {
    /*
     * Participant
     */
    jam();
    SubStopConf* conf = (SubStopConf*) signal->getDataPtrSend();

    conf->senderRef = reference();
    conf->senderData = subbPtr.p->m_senderData;

    sendSignal(subbPtr.p->m_senderRef, GSN_SUB_STOP_CONF,
	       signal, SubStopConf::SignalLength, JBB);
    c_opSubEvent.release(subbPtr);
    return;
  }
  /*
   * Coordinator
   */
  ndbrequire(refToBlock(senderRef) == DBDICT);
  subbPtr.p->m_reqTracker.reportConf(c_counterMgr, refToNode(senderRef));
  completeSubStopReq(signal,subbPtr.i,0);
}

/*
 * Coordinator
 */
void Dbdict::completeSubStopReq(Signal* signal,
				Uint32 ptrI,
				Uint32 returnCode){
  OpSubEventPtr subbPtr;
  c_opSubEvent.getPtr(subbPtr, ptrI);

  if (!subbPtr.p->m_reqTracker.done()){
    jam();
    return;
  }

  if (subbPtr.p->m_reqTracker.hasRef()) {
    jam();
#ifdef EVENT_DEBUG
    ndbout_c("SUB_STOP_REF");
#endif
    SubStopRef* ref = (SubStopRef*)signal->getDataPtrSend();

    ref->senderRef      = reference();
    ref->senderData     = subbPtr.p->m_senderData;
    /*
    ref->subscriptionId = subbPtr.p->m_senderData;
    ref->subscriptionKey = subbPtr.p->m_senderData;
    ref->part = subbPtr.p->m_part;  // SubscriptionData::Part
    ref->subscriberData = subbPtr.p->m_subscriberData;
    ref->subscriberRef = subbPtr.p->m_subscriberRef;
    */
    ref->errorCode = subbPtr.p->m_errorCode;


    sendSignal(subbPtr.p->m_senderRef, GSN_SUB_STOP_REF,
	       signal, SubStopRef::SignalLength, JBB);
    if (subbPtr.p->m_reqTracker.hasConf()) {
      //  stopStartedNodes(signal);
    }
    c_opSubEvent.release(subbPtr);
    return;
  }
#ifdef EVENT_DEBUG
  ndbout_c("SUB_STOP_CONF");
#endif
  sendSignal(subbPtr.p->m_senderRef, GSN_SUB_STOP_CONF,
	     signal, SubStopConf::SignalLength, JBB);
  c_opSubEvent.release(subbPtr);
}

/***************************************************************
 * MODULE: Drop event.
 *
 * Drop event.
 * 
 * TODO
 */

void
Dbdict::execDROP_EVNT_REQ(Signal* signal)
{
  jamEntry();
  EVENT_TRACE;

  DropEvntReq *req = (DropEvntReq*)signal->getDataPtr();
  const Uint32 senderRef = signal->senderBlockRef();
  OpDropEventPtr evntRecPtr;

  // Seize a Create Event record
  if (!c_opDropEvent.seize(evntRecPtr)) {
    // Failed to allocate event record
    jam();
    releaseSections(signal);
 
    DropEvntRef * ret = (DropEvntRef *)signal->getDataPtrSend();
    ret->setErrorCode(DropEvntRef::SeizeError);
    ret->setErrorLine(__LINE__);
    ret->setErrorNode(reference());
    sendSignal(senderRef, GSN_DROP_EVNT_REF, signal,
	       DropEvntRef::SignalLength, JBB);
    return;
  }

#ifdef EVENT_DEBUG
  ndbout_c("DBDICT::execDROP_EVNT_REQ evntRecId = (%d)", evntRecPtr.i);
#endif

  OpDropEvent* evntRec = evntRecPtr.p;
  evntRec->init(req);

  SegmentedSectionPtr ssPtr;

  signal->getSection(ssPtr, 0);

  SimplePropertiesSectionReader r0(ssPtr, getSectionSegmentPool());
#ifdef EVENT_DEBUG
  r0.printAll(ndbout);
#endif
  // event name
  if ((!r0.first()) ||
      (r0.getValueType() != SimpleProperties::StringValue) ||
      (r0.getValueLen() <= 0)) {
    jam();
    releaseSections(signal);

    evntRecPtr.p->m_errorCode = DropEvntRef::Undefined;
    evntRecPtr.p->m_errorLine = __LINE__;
    evntRecPtr.p->m_errorNode = reference();

    dropEvent_sendReply(signal, evntRecPtr);
    return;
  }
  r0.getString(evntRecPtr.p->m_eventRec.NAME);
  {
    int len = strlen(evntRecPtr.p->m_eventRec.NAME);
    memset(evntRecPtr.p->m_eventRec.NAME+len, 0, MAX_TAB_NAME_SIZE-len);
#ifdef EVENT_DEBUG
    printf("DropEvntReq; EventName %s, len %u\n",
	   evntRecPtr.p->m_eventRec.NAME, len);
    for(int i = 0; i < MAX_TAB_NAME_SIZE/4; i++)
      printf("H'%.8x ", ((Uint32*)evntRecPtr.p->m_eventRec.NAME)[i]);
    printf("\n");
#endif
  }
  
  releaseSections(signal);

  Callback c = { safe_cast(&Dbdict::dropEventUTIL_PREPARE_READ), 0 };

  prepareTransactionEventSysTable(&c, signal, evntRecPtr.i,
				  UtilPrepareReq::Read);
}

void 
Dbdict::dropEventUTIL_PREPARE_READ(Signal* signal,
				   Uint32 callbackData,
				   Uint32 returnCode)
{
  jam();
  EVENT_TRACE;
  if (returnCode != 0) {
    EVENT_TRACE;
    dropEventUtilPrepareRef(signal, callbackData, returnCode);
    return;
  }

  UtilPrepareConf* const req = (UtilPrepareConf*)signal->getDataPtr();
  OpDropEventPtr evntRecPtr;
  evntRecPtr.i = req->getSenderData();
  const Uint32 prepareId = req->getPrepareId();

  ndbrequire((evntRecPtr.p = c_opDropEvent.getPtr(evntRecPtr.i)) != NULL);

  Callback c = { safe_cast(&Dbdict::dropEventUTIL_EXECUTE_READ), 0 };

  executeTransEventSysTable(&c, signal,
			    evntRecPtr.i, evntRecPtr.p->m_eventRec,
			    prepareId, UtilPrepareReq::Read);
}

void 
Dbdict::dropEventUTIL_EXECUTE_READ(Signal* signal,
				   Uint32 callbackData,
				   Uint32 returnCode)
{
  jam();
  EVENT_TRACE;
  if (returnCode != 0) {
    EVENT_TRACE;
    dropEventUtilExecuteRef(signal, callbackData, returnCode);
    return;
  }

  OpDropEventPtr evntRecPtr;
  UtilExecuteConf * const ref = (UtilExecuteConf *)signal->getDataPtr();
  jam();
  evntRecPtr.i = ref->getSenderData();
  ndbrequire((evntRecPtr.p = c_opDropEvent.getPtr(evntRecPtr.i)) != NULL);

  parseReadEventSys(signal, evntRecPtr.p->m_eventRec);

  NodeReceiverGroup rg(DBDICT, c_aliveNodes);
  RequestTracker & p = evntRecPtr.p->m_reqTracker;
  p.init<SubRemoveRef>(c_counterMgr, rg, GSN_SUB_REMOVE_REF,
						evntRecPtr.i);

  SubRemoveReq* req = (SubRemoveReq*) signal->getDataPtrSend();

  req->senderRef       = reference();
  req->senderData      = evntRecPtr.i;
  req->subscriptionId  = evntRecPtr.p->m_eventRec.SUBID;
  req->subscriptionKey = evntRecPtr.p->m_eventRec.SUBKEY;

  sendSignal(rg, GSN_SUB_REMOVE_REQ, signal, SubRemoveReq::SignalLength, JBB);
}

/*
 * Participant
 */

void
Dbdict::execSUB_REMOVE_REQ(Signal* signal)
{
  jamEntry();

  Uint32 origSenderRef = signal->senderBlockRef();

  OpSubEventPtr subbPtr;
  if (!c_opSubEvent.seize(subbPtr)) {
    SubRemoveRef * ref = (SubRemoveRef *)signal->getDataPtrSend();
    jam();
    ref->senderRef = reference();
    ref->setTemporary(SubRemoveRef::Busy);

    sendSignal(origSenderRef, GSN_SUB_REMOVE_REF, signal,
	       SubRemoveRef::SignalLength, JBB);
    return;
  }

  {
    const SubRemoveReq* req = (SubRemoveReq*) signal->getDataPtr();
    subbPtr.p->m_senderRef = req->senderRef;
    subbPtr.p->m_senderData = req->senderData;
    subbPtr.p->m_errorCode = 0;
  }

  SubRemoveReq* req = (SubRemoveReq*) signal->getDataPtrSend();
  req->senderRef = reference();
  req->senderData = subbPtr.i;

  sendSignal(SUMA_REF, GSN_SUB_REMOVE_REQ, signal, SubRemoveReq::SignalLength, JBB);
}

/*
 * Coordintor/Participant
 */

void
Dbdict::execSUB_REMOVE_REF(Signal* signal)
{
  jamEntry();
  const SubRemoveRef* ref = (SubRemoveRef*) signal->getDataPtr();
  Uint32 senderRef = ref->senderRef;

  if (refToBlock(senderRef) == SUMA) {
    /*
     * Participant
     */
    jam();
    OpSubEventPtr subbPtr;
    c_opSubEvent.getPtr(subbPtr, ref->senderData);
    if (ref->errorCode == (Uint32) GrepError::SUBSCRIPTION_ID_NOT_FOUND) {
      // conf this since this may occur if a nodefailiure has occured
      // earlier so that the systable was not cleared
      SubRemoveConf* conf = (SubRemoveConf*) signal->getDataPtrSend();
      conf->senderRef  = reference();
      conf->senderData = subbPtr.p->m_senderData;
      sendSignal(subbPtr.p->m_senderRef, GSN_SUB_REMOVE_CONF,
		 signal, SubRemoveConf::SignalLength, JBB);
    } else {
      SubRemoveRef* ref = (SubRemoveRef*) signal->getDataPtrSend();
      ref->senderRef = reference();
      ref->senderData = subbPtr.p->m_senderData;
      sendSignal(subbPtr.p->m_senderRef, GSN_SUB_REMOVE_REF,
		 signal, SubRemoveRef::SignalLength, JBB);
    }
    c_opSubEvent.release(subbPtr);
    return;
  }
  /*
   * Coordinator
   */
  ndbrequire(refToBlock(senderRef) == DBDICT);
  OpDropEventPtr eventRecPtr;
  c_opDropEvent.getPtr(eventRecPtr, ref->senderData);
  if (ref->errorCode == SubRemoveRef::NF_FakeErrorREF){
    jam();
    eventRecPtr.p->m_reqTracker.ignoreRef(c_counterMgr, refToNode(senderRef));
  } else {
    jam();
    eventRecPtr.p->m_reqTracker.reportRef(c_counterMgr, refToNode(senderRef));
  }
  completeSubRemoveReq(signal,eventRecPtr.i,0);
}

void
Dbdict::execSUB_REMOVE_CONF(Signal* signal)
{
  jamEntry();
  const SubRemoveConf* conf = (SubRemoveConf*) signal->getDataPtr();
  Uint32 senderRef = conf->senderRef;

  if (refToBlock(senderRef) == SUMA) {
    /*
     * Participant
     */
    jam();
    OpSubEventPtr subbPtr;
    c_opSubEvent.getPtr(subbPtr, conf->senderData);
    SubRemoveConf* conf = (SubRemoveConf*) signal->getDataPtrSend();
    conf->senderRef = reference();
    conf->senderData = subbPtr.p->m_senderData;
    sendSignal(subbPtr.p->m_senderRef, GSN_SUB_REMOVE_CONF,
	       signal, SubRemoveConf::SignalLength, JBB);
    c_opSubEvent.release(subbPtr);
    return;
  }
  /*
   * Coordinator
   */
  ndbrequire(refToBlock(senderRef) == DBDICT);
  OpDropEventPtr eventRecPtr;
  c_opDropEvent.getPtr(eventRecPtr, conf->senderData);
  eventRecPtr.p->m_reqTracker.reportConf(c_counterMgr, refToNode(senderRef));
  completeSubRemoveReq(signal,eventRecPtr.i,0);
}

void
Dbdict::completeSubRemoveReq(Signal* signal, Uint32 ptrI, Uint32 xxx)
{
  OpDropEventPtr evntRecPtr;
  c_opDropEvent.getPtr(evntRecPtr, ptrI);

  if (!evntRecPtr.p->m_reqTracker.done()){
    jam();
    return;
  }

  if (evntRecPtr.p->m_reqTracker.hasRef()) {
    jam();
    evntRecPtr.p->m_errorNode = reference();
    evntRecPtr.p->m_errorLine = __LINE__;
    evntRecPtr.p->m_errorCode = DropEvntRef::Undefined;
    dropEvent_sendReply(signal, evntRecPtr);
    return;
  }

  Callback c = { safe_cast(&Dbdict::dropEventUTIL_PREPARE_DELETE), 0 };

  prepareTransactionEventSysTable(&c, signal, evntRecPtr.i,
				  UtilPrepareReq::Delete);
}

void 
Dbdict::dropEventUTIL_PREPARE_DELETE(Signal* signal,
				     Uint32 callbackData,
				     Uint32 returnCode)
{
  jam();
  EVENT_TRACE;
  if (returnCode != 0) {
    EVENT_TRACE;
    dropEventUtilPrepareRef(signal, callbackData, returnCode);
    return;
  }

  UtilPrepareConf* const req = (UtilPrepareConf*)signal->getDataPtr();
  OpDropEventPtr evntRecPtr;
  jam();
  evntRecPtr.i = req->getSenderData();
  const Uint32 prepareId = req->getPrepareId();
  
  ndbrequire((evntRecPtr.p = c_opDropEvent.getPtr(evntRecPtr.i)) != NULL);
#ifdef EVENT_DEBUG
  printf("DropEvntUTIL_PREPARE; evntRecPtr.i len %u\n",evntRecPtr.i);
#endif    

  Callback c = { safe_cast(&Dbdict::dropEventUTIL_EXECUTE_DELETE), 0 };

  executeTransEventSysTable(&c, signal,
			    evntRecPtr.i, evntRecPtr.p->m_eventRec,
			    prepareId, UtilPrepareReq::Delete);
}

void 
Dbdict::dropEventUTIL_EXECUTE_DELETE(Signal* signal,
				     Uint32 callbackData,
				     Uint32 returnCode)
{
  jam();
  EVENT_TRACE;
  if (returnCode != 0) {
    EVENT_TRACE;
    dropEventUtilExecuteRef(signal, callbackData, returnCode);
    return;
  }

  OpDropEventPtr evntRecPtr;
  UtilExecuteConf * const ref = (UtilExecuteConf *)signal->getDataPtr();
  jam();
  evntRecPtr.i = ref->getSenderData();
  ndbrequire((evntRecPtr.p = c_opDropEvent.getPtr(evntRecPtr.i)) != NULL);

  dropEvent_sendReply(signal, evntRecPtr);
}

void
Dbdict::dropEventUtilPrepareRef(Signal* signal,
				Uint32 callbackData,
				Uint32 returnCode)
{
  jam();
  EVENT_TRACE;
  UtilPrepareRef * const ref = (UtilPrepareRef *)signal->getDataPtr();
  OpDropEventPtr evntRecPtr;
  evntRecPtr.i = ref->getSenderData();
  ndbrequire((evntRecPtr.p = c_opDropEvent.getPtr(evntRecPtr.i)) != NULL);

  bool temporary = false;
  interpretUtilPrepareErrorCode((UtilPrepareRef::ErrorCode)ref->getErrorCode(),
				temporary, evntRecPtr.p->m_errorLine);
  if (temporary) {
    evntRecPtr.p->m_errorCode = (DropEvntRef::ErrorCode)
      ((Uint32) DropEvntRef::Undefined | (Uint32) DropEvntRef::Temporary);
  }

  if (evntRecPtr.p->m_errorCode == 0) {
    evntRecPtr.p->m_errorCode = DropEvntRef::Undefined;
    evntRecPtr.p->m_errorLine = __LINE__;
  }
  evntRecPtr.p->m_errorNode = reference();

  dropEvent_sendReply(signal, evntRecPtr);
}

void
Dbdict::dropEventUtilExecuteRef(Signal* signal,
				Uint32 callbackData,
				Uint32 returnCode)
{
  jam();
  EVENT_TRACE;
  OpDropEventPtr evntRecPtr;
  UtilExecuteRef * const ref = (UtilExecuteRef *)signal->getDataPtr();
  jam();
  evntRecPtr.i = ref->getSenderData();
  ndbrequire((evntRecPtr.p = c_opDropEvent.getPtr(evntRecPtr.i)) != NULL);
    
  evntRecPtr.p->m_errorNode = reference();
  evntRecPtr.p->m_errorLine = __LINE__;

  switch (ref->getErrorCode()) {
  case UtilExecuteRef::TCError:
    switch (ref->getTCErrorCode()) {
    case ZNOT_FOUND:
      jam();
      evntRecPtr.p->m_errorCode = DropEvntRef::EventNotFound;
      break;
    default:
      jam();
      evntRecPtr.p->m_errorCode = DropEvntRef::UndefinedTCError;
      break;
    }
    break;
  default:
    jam();
    evntRecPtr.p->m_errorCode = DropEvntRef::Undefined;
    break;
  }
  dropEvent_sendReply(signal, evntRecPtr);
}

void Dbdict::dropEvent_sendReply(Signal* signal,
				 OpDropEventPtr evntRecPtr)
{
  jam();
  EVENT_TRACE;
  Uint32 senderRef = evntRecPtr.p->m_request.getUserRef();

  if (evntRecPtr.p->hasError()) {
    jam();
    DropEvntRef * ret = (DropEvntRef *)signal->getDataPtrSend();
    
    ret->setUserData(evntRecPtr.p->m_request.getUserData());
    ret->setUserRef(evntRecPtr.p->m_request.getUserRef());

    ret->setErrorCode(evntRecPtr.p->m_errorCode);
    ret->setErrorLine(evntRecPtr.p->m_errorLine);
    ret->setErrorNode(evntRecPtr.p->m_errorNode);

    sendSignal(senderRef, GSN_DROP_EVNT_REF, signal,
	       DropEvntRef::SignalLength, JBB);
  } else {
    jam();
    DropEvntConf * evntConf = (DropEvntConf *)signal->getDataPtrSend();
    
    evntConf->setUserData(evntRecPtr.p->m_request.getUserData());
    evntConf->setUserRef(evntRecPtr.p->m_request.getUserRef());

    sendSignal(senderRef, GSN_DROP_EVNT_CONF, signal,
	       DropEvntConf::SignalLength, JBB);
  }

  c_opDropEvent.release(evntRecPtr);
}

/**
 * MODULE: Alter index
 *
 * Alter index state.  Alter online creates the index in each TC and
 * then invokes create trigger and alter trigger protocols to activate
 * the 3 triggers.  Alter offline does the opposite.
 *
 * Request type received in REQ and returned in CONF/REF:
 *
 * RT_USER - from API to DICT master
 * RT_CREATE_INDEX - part of create index operation
 * RT_DROP_INDEX - part of drop index operation
 * RT_NODERESTART - node restart, activate locally only
 * RT_SYSTEMRESTART - system restart, activate and build if not logged
 * RT_DICT_PREPARE - prepare participants
 * RT_DICT_TC - to local TC via each participant
 * RT_DICT_COMMIT - commit in each participant
 */

void
Dbdict::execALTER_INDX_REQ(Signal* signal)
{
  jamEntry();
  AlterIndxReq* const req = (AlterIndxReq*)signal->getDataPtrSend();
  OpAlterIndexPtr opPtr;
  const Uint32 senderRef = signal->senderBlockRef();
  const AlterIndxReq::RequestType requestType = req->getRequestType();
  if (requestType == AlterIndxReq::RT_USER ||
      requestType == AlterIndxReq::RT_CREATE_INDEX ||
      requestType == AlterIndxReq::RT_DROP_INDEX ||
      requestType == AlterIndxReq::RT_NODERESTART ||
      requestType == AlterIndxReq::RT_SYSTEMRESTART) {
    jam();
    const bool isLocal = req->getRequestFlag() & RequestFlag::RF_LOCAL;
    NdbNodeBitmask receiverNodes = c_aliveNodes;
    if (isLocal) {
      receiverNodes.clear();
      receiverNodes.set(getOwnNodeId());
    }
    if (signal->getLength() == AlterIndxReq::SignalLength) {
      jam();
      if (! isLocal && getOwnNodeId() != c_masterNodeId) {
        jam();

	releaseSections(signal);
	OpAlterIndex opBad;
	opPtr.p = &opBad;
	opPtr.p->save(req);
	opPtr.p->m_errorCode = AlterIndxRef::NotMaster;
	opPtr.p->m_errorLine = __LINE__;
	opPtr.p->m_errorNode = c_masterNodeId;
	alterIndex_sendReply(signal, opPtr, true);
        return;
      }
      // forward initial request plus operation key to all
      req->setOpKey(++c_opRecordSequence);
      NodeReceiverGroup rg(DBDICT, receiverNodes);
      sendSignal(rg, GSN_ALTER_INDX_REQ,
          signal, AlterIndxReq::SignalLength + 1, JBB);
      return;
    }
    // seize operation record
    ndbrequire(signal->getLength() == AlterIndxReq::SignalLength + 1);
    const Uint32 opKey = req->getOpKey();
    OpAlterIndex opBusy;
    if (! c_opAlterIndex.seize(opPtr))
      opPtr.p = &opBusy;
    opPtr.p->save(req);
    opPtr.p->m_coordinatorRef = senderRef;
    opPtr.p->m_isMaster = (senderRef == reference());
    opPtr.p->key = opKey;
    opPtr.p->m_requestType = AlterIndxReq::RT_DICT_PREPARE;
    if (opPtr.p == &opBusy) {
      jam();
      opPtr.p->m_errorCode = AlterIndxRef::Busy;
      opPtr.p->m_errorLine = __LINE__;
      alterIndex_sendReply(signal, opPtr, opPtr.p->m_isMaster);
      return;
    }
    c_opAlterIndex.add(opPtr);
    // master expects to hear from all
    if (opPtr.p->m_isMaster)
      opPtr.p->m_signalCounter = receiverNodes;
    // check request in all participants
    alterIndex_slavePrepare(signal, opPtr);
    alterIndex_sendReply(signal, opPtr, false);
    return;
  }
  c_opAlterIndex.find(opPtr, req->getConnectionPtr());
  if (! opPtr.isNull()) {
    opPtr.p->m_requestType = requestType;
    if (requestType == AlterIndxReq::RT_DICT_TC) {
      jam();
      if (opPtr.p->m_request.getOnline())
        alterIndex_toCreateTc(signal, opPtr);
      else
        alterIndex_toDropTc(signal, opPtr);
      return;
    }
    if (requestType == AlterIndxReq::RT_DICT_COMMIT ||
        requestType == AlterIndxReq::RT_DICT_ABORT) {
      jam();
      if (requestType == AlterIndxReq::RT_DICT_COMMIT)
        alterIndex_slaveCommit(signal, opPtr);
      else
        alterIndex_slaveAbort(signal, opPtr);
      alterIndex_sendReply(signal, opPtr, false);
      // done in slave
      if (! opPtr.p->m_isMaster)
        c_opAlterIndex.release(opPtr);
      return;
    }
  }
  jam();
  // return to sender
  OpAlterIndex opBad;
  opPtr.p = &opBad;
  opPtr.p->save(req);
  opPtr.p->m_errorCode = AlterIndxRef::BadRequestType;
  opPtr.p->m_errorLine = __LINE__;
  alterIndex_sendReply(signal, opPtr, true);
}

void
Dbdict::execALTER_INDX_CONF(Signal* signal)
{
  jamEntry();
  ndbrequire(signal->getNoOfSections() == 0);
  AlterIndxConf* conf = (AlterIndxConf*)signal->getDataPtrSend();
  alterIndex_recvReply(signal, conf, 0);
}

void
Dbdict::execALTER_INDX_REF(Signal* signal)
{
  jamEntry();
  AlterIndxRef* ref = (AlterIndxRef*)signal->getDataPtrSend();
  alterIndex_recvReply(signal, ref->getConf(), ref);
}

void
Dbdict::alterIndex_recvReply(Signal* signal, const AlterIndxConf* conf,
    const AlterIndxRef* ref)
{
  jam();
  const Uint32 senderRef = signal->senderBlockRef();
  const AlterIndxReq::RequestType requestType = conf->getRequestType();
  const Uint32 key = conf->getConnectionPtr();
  if (requestType == AlterIndxReq::RT_CREATE_INDEX) {
    jam();
    // part of create index operation
    OpCreateIndexPtr opPtr;
    c_opCreateIndex.find(opPtr, key);
    ndbrequire(! opPtr.isNull());
    opPtr.p->setError(ref);
    createIndex_fromAlterIndex(signal, opPtr);
    return;
  }
  if (requestType == AlterIndxReq::RT_DROP_INDEX) {
    jam();
    // part of drop index operation
    OpDropIndexPtr opPtr;
    c_opDropIndex.find(opPtr, key);
    ndbrequire(! opPtr.isNull());
    opPtr.p->setError(ref);
    dropIndex_fromAlterIndex(signal, opPtr);
    return;
  }
  if (requestType == AlterIndxReq::RT_TC ||
      requestType == AlterIndxReq::RT_TUX) {
    jam();
    // part of build index operation
    OpBuildIndexPtr opPtr;
    c_opBuildIndex.find(opPtr, key);
    ndbrequire(! opPtr.isNull());
    opPtr.p->setError(ref);
    buildIndex_fromOnline(signal, opPtr);
    return;
  }
  if (requestType == AlterIndxReq::RT_NODERESTART) {
    jam();
    if (ref == 0) {
      infoEvent("DICT: index %u activated", (unsigned)key);
    } else {
      warningEvent("DICT: index %u activation failed: code=%d line=%d",
          (unsigned)key,
          ref->getErrorCode(), ref->getErrorLine());
    }
    activateIndexes(signal, key + 1);
    return;
  }
  if (requestType == AlterIndxReq::RT_SYSTEMRESTART) {
    jam();
    if (ref == 0) {
      infoEvent("DICT: index %u activated done", (unsigned)key);
    } else {
      warningEvent("DICT: index %u activated failed: code=%d line=%d node=%d",
          (unsigned)key,
          ref->getErrorCode(), ref->getErrorLine(), ref->getErrorNode());
    }
    activateIndexes(signal, key + 1);
    return;
  }
  OpAlterIndexPtr opPtr;
  c_opAlterIndex.find(opPtr, key);
  ndbrequire(! opPtr.isNull());
  ndbrequire(opPtr.p->m_isMaster);
  ndbrequire(opPtr.p->m_requestType == requestType);
  opPtr.p->setError(ref);
  opPtr.p->m_signalCounter.clearWaitingFor(refToNode(senderRef));
  if (! opPtr.p->m_signalCounter.done()) {
    jam();
    return;
  }
  if (requestType == AlterIndxReq::RT_DICT_COMMIT ||
      requestType == AlterIndxReq::RT_DICT_ABORT) {
    jam();
    // send reply to user
    alterIndex_sendReply(signal, opPtr, true);
    c_opAlterIndex.release(opPtr);
    return;
  }
  if (opPtr.p->hasError()) {
    jam();
    opPtr.p->m_requestType = AlterIndxReq::RT_DICT_ABORT;
    alterIndex_sendSlaveReq(signal, opPtr);
    return;
  }
  TableRecordPtr indexPtr;
  c_tableRecordPool.getPtr(indexPtr, opPtr.p->m_request.getIndexId());
  if (indexPtr.p->isHashIndex()) {
    if (requestType == AlterIndxReq::RT_DICT_PREPARE) {
      jam();
      if (opPtr.p->m_request.getOnline()) {
        opPtr.p->m_requestType = AlterIndxReq::RT_DICT_TC;
        alterIndex_sendSlaveReq(signal, opPtr);
      } else {
        // start drop triggers
        alterIndex_toDropTrigger(signal, opPtr);
      }
      return;
    }
    if (requestType == AlterIndxReq::RT_DICT_TC) {
      jam();
      if (opPtr.p->m_request.getOnline()) {
        // start create triggers
        alterIndex_toCreateTrigger(signal, opPtr);
      } else {
        opPtr.p->m_requestType = AlterIndxReq::RT_DICT_COMMIT;
        alterIndex_sendSlaveReq(signal, opPtr);
      }
      return;
    }
  }
  if (indexPtr.p->isOrderedIndex()) {
    if (requestType == AlterIndxReq::RT_DICT_PREPARE) {
      jam();
      if (opPtr.p->m_request.getOnline()) {
        // start create triggers
        alterIndex_toCreateTrigger(signal, opPtr);
      } else {
        // start drop triggers
        alterIndex_toDropTrigger(signal, opPtr);
      }
      return;
    }
  }
  ndbrequire(false);
}

void
Dbdict::alterIndex_slavePrepare(Signal* signal, OpAlterIndexPtr opPtr)
{
  jam();
  const AlterIndxReq* const req = &opPtr.p->m_request;
  if (! (req->getIndexId() < c_tableRecordPool.getSize())) {
    jam();
    opPtr.p->m_errorCode = AlterIndxRef::Inconsistency;
    opPtr.p->m_errorLine = __LINE__;
    return;
  }
  TableRecordPtr indexPtr;
  c_tableRecordPool.getPtr(indexPtr, req->getIndexId());
  if (indexPtr.p->tabState != TableRecord::DEFINED) {
    jam();
    opPtr.p->m_errorCode = AlterIndxRef::IndexNotFound;
    opPtr.p->m_errorLine = __LINE__;
    return;
  }
  if (! indexPtr.p->isIndex()) {
    jam();
    opPtr.p->m_errorCode = AlterIndxRef::NotAnIndex;
    opPtr.p->m_errorLine = __LINE__;
    return;
  }
  if (req->getOnline())
    indexPtr.p->indexState = TableRecord::IS_BUILDING;
  else
    indexPtr.p->indexState = TableRecord::IS_DROPPING;
}

void
Dbdict::alterIndex_toCreateTc(Signal* signal, OpAlterIndexPtr opPtr)
{
  jam();
  TableRecordPtr indexPtr;
  c_tableRecordPool.getPtr(indexPtr, opPtr.p->m_request.getIndexId());
  // request to create index in local TC
  CreateIndxReq* const req = (CreateIndxReq*)signal->getDataPtrSend();
  req->setUserRef(reference());
  req->setConnectionPtr(opPtr.p->key);
  req->setRequestType(CreateIndxReq::RT_TC);
  req->setIndexType(indexPtr.p->tableType);
  req->setTableId(indexPtr.p->primaryTableId);
  req->setIndexId(indexPtr.i);
  req->setOnline(true);
  getIndexAttrList(indexPtr, opPtr.p->m_attrList);
  // send
  LinearSectionPtr lsPtr[3];
  lsPtr[0].p = (Uint32*)&opPtr.p->m_attrList;
  lsPtr[0].sz = 1 + opPtr.p->m_attrList.sz;
  sendSignal(calcTcBlockRef(getOwnNodeId()), GSN_CREATE_INDX_REQ,
      signal, CreateIndxReq::SignalLength, JBB, lsPtr, 1);
}

void
Dbdict::alterIndex_fromCreateTc(Signal* signal, OpAlterIndexPtr opPtr)
{
  jam();
  // mark created in local TC
  if (! opPtr.p->hasError()) {
    TableRecordPtr indexPtr;
    c_tableRecordPool.getPtr(indexPtr, opPtr.p->m_request.getIndexId());
    indexPtr.p->indexLocal |= TableRecord::IL_CREATED_TC;
  }
  // forward CONF or REF to master
  ndbrequire(opPtr.p->m_requestType == AlterIndxReq::RT_DICT_TC);
  alterIndex_sendReply(signal, opPtr, false);
}

void
Dbdict::alterIndex_toDropTc(Signal* signal, OpAlterIndexPtr opPtr)
{
  jam();
  TableRecordPtr indexPtr;
  c_tableRecordPool.getPtr(indexPtr, opPtr.p->m_request.getIndexId());
  // broken index
  if (! (indexPtr.p->indexLocal & TableRecord::IL_CREATED_TC)) {
    jam();
    alterIndex_sendReply(signal, opPtr, false);
    return;
  }
  // request to drop in local TC
  DropIndxReq* const req = (DropIndxReq*)signal->getDataPtrSend();
  req->setUserRef(reference());
  req->setConnectionPtr(opPtr.p->key);
  req->setRequestType(DropIndxReq::RT_TC);
  req->setTableId(indexPtr.p->primaryTableId);
  req->setIndexId(indexPtr.i);
  req->setIndexVersion(indexPtr.p->tableVersion);
  // send
  sendSignal(calcTcBlockRef(getOwnNodeId()), GSN_DROP_INDX_REQ,
      signal, DropIndxReq::SignalLength, JBB);
}

void
Dbdict::alterIndex_fromDropTc(Signal* signal, OpAlterIndexPtr opPtr)
{
  jam();
  ndbrequire(opPtr.p->m_requestType == AlterIndxReq::RT_DICT_TC);
  if (! opPtr.p->hasError()) {
    // mark dropped in local TC
    TableRecordPtr indexPtr;
    c_tableRecordPool.getPtr(indexPtr, opPtr.p->m_request.getIndexId());
    indexPtr.p->indexLocal &= ~TableRecord::IL_CREATED_TC;
  }
  // forward CONF or REF to master
  alterIndex_sendReply(signal, opPtr, false);
}

void
Dbdict::alterIndex_toCreateTrigger(Signal* signal, OpAlterIndexPtr opPtr)
{
  jam();
  TableRecordPtr indexPtr;
  c_tableRecordPool.getPtr(indexPtr, opPtr.p->m_request.getIndexId());
  // start creation of index triggers
  CreateTrigReq* const req = (CreateTrigReq*)signal->getDataPtrSend();
  req->setUserRef(reference());
  req->setConnectionPtr(opPtr.p->key);
  req->setRequestType(CreateTrigReq::RT_ALTER_INDEX);
  req->addRequestFlag(opPtr.p->m_requestFlag);
  req->setTableId(opPtr.p->m_request.getTableId());
  req->setIndexId(opPtr.p->m_request.getIndexId());
  req->setTriggerId(RNIL);
  req->setTriggerActionTime(TriggerActionTime::TA_AFTER);
  req->setMonitorAllAttributes(false);
  req->setOnline(true);         // alter online after create
  req->setReceiverRef(0);       // implicit for index triggers
  getIndexAttrMask(indexPtr, req->getAttributeMask());
  // name section
  char triggerName[MAX_TAB_NAME_SIZE];
  Uint32 buffer[2 + ((MAX_TAB_NAME_SIZE + 3) >> 2)];    // SP string
  LinearWriter w(buffer, sizeof(buffer) >> 2);
  LinearSectionPtr lsPtr[3];
  if (indexPtr.p->isHashIndex()) {
    req->setTriggerType(TriggerType::SECONDARY_INDEX);
    req->setMonitorReplicas(false);
    // insert
    if (opPtr.p->m_requestFlag & RequestFlag::RF_LOCAL)
      req->setTriggerId(indexPtr.p->insertTriggerId);
    req->setTriggerEvent(TriggerEvent::TE_INSERT);
    sprintf(triggerName, "NDB$INDEX_%u_INSERT", opPtr.p->m_request.getIndexId());
    w.reset();
    w.add(CreateTrigReq::TriggerNameKey, triggerName);
    lsPtr[0].p = buffer;
    lsPtr[0].sz = w.getWordsUsed();
    sendSignal(reference(), GSN_CREATE_TRIG_REQ, 
        signal, CreateTrigReq::SignalLength, JBB, lsPtr, 1);
    // update
    if (opPtr.p->m_requestFlag & RequestFlag::RF_LOCAL)
      req->setTriggerId(indexPtr.p->updateTriggerId);
    req->setTriggerEvent(TriggerEvent::TE_UPDATE);
    sprintf(triggerName, "NDB$INDEX_%u_UPDATE", opPtr.p->m_request.getIndexId());
    w.reset();
    w.add(CreateTrigReq::TriggerNameKey, triggerName);
    lsPtr[0].p = buffer;
    lsPtr[0].sz = w.getWordsUsed();
    sendSignal(reference(), GSN_CREATE_TRIG_REQ, 
        signal, CreateTrigReq::SignalLength, JBB, lsPtr, 1);
    // delete
    if (opPtr.p->m_requestFlag & RequestFlag::RF_LOCAL)
      req->setTriggerId(indexPtr.p->deleteTriggerId);
    req->setTriggerEvent(TriggerEvent::TE_DELETE);
    sprintf(triggerName, "NDB$INDEX_%u_DELETE", opPtr.p->m_request.getIndexId());
    w.reset();
    w.add(CreateTrigReq::TriggerNameKey, triggerName);
    lsPtr[0].p = buffer;
    lsPtr[0].sz = w.getWordsUsed();
    sendSignal(reference(), GSN_CREATE_TRIG_REQ, 
        signal, CreateTrigReq::SignalLength, JBB, lsPtr, 1);
    // triggers left to create
    opPtr.p->m_triggerCounter = 3;
    return;
  }
  if (indexPtr.p->isOrderedIndex()) {
    req->addRequestFlag(RequestFlag::RF_NOTCTRIGGER);
    req->setTriggerType(TriggerType::ORDERED_INDEX);
    req->setTriggerActionTime(TriggerActionTime::TA_CUSTOM);
    req->setMonitorReplicas(true);
    // one trigger for 5 events (insert, update, delete, commit, abort)
    if (opPtr.p->m_requestFlag & RequestFlag::RF_LOCAL)
      req->setTriggerId(indexPtr.p->customTriggerId);
    req->setTriggerEvent(TriggerEvent::TE_CUSTOM);
    sprintf(triggerName, "NDB$INDEX_%u_CUSTOM", opPtr.p->m_request.getIndexId());
    w.reset();
    w.add(CreateTrigReq::TriggerNameKey, triggerName);
    lsPtr[0].p = buffer;
    lsPtr[0].sz = w.getWordsUsed();
    sendSignal(reference(), GSN_CREATE_TRIG_REQ, 
        signal, CreateTrigReq::SignalLength, JBB, lsPtr, 1);
    // triggers left to create
    opPtr.p->m_triggerCounter = 1;
    return;
  }
  ndbrequire(false);
}

void
Dbdict::alterIndex_fromCreateTrigger(Signal* signal, OpAlterIndexPtr opPtr)
{
  jam();
  ndbrequire(opPtr.p->m_triggerCounter != 0);
  if (--opPtr.p->m_triggerCounter != 0) {
    jam();
    return;
  }
  if (opPtr.p->hasError()) {
    jam();
    opPtr.p->m_requestType = AlterIndxReq::RT_DICT_ABORT;
    alterIndex_sendSlaveReq(signal, opPtr);
    return;
  }
  if(opPtr.p->m_requestType != AlterIndxReq::RT_SYSTEMRESTART){
    // send build request
    alterIndex_toBuildIndex(signal, opPtr);
    return;
  }
  
  /**
   * During system restart, 
   *   leave index in activated but not build state.
   *
   * Build a bit later when REDO has been run
   */
  alterIndex_sendReply(signal, opPtr, true);
}

void
Dbdict::alterIndex_toDropTrigger(Signal* signal, OpAlterIndexPtr opPtr)
{
  jam();
  TableRecordPtr indexPtr;
  c_tableRecordPool.getPtr(indexPtr, opPtr.p->m_request.getIndexId());
  // start drop of index triggers
  DropTrigReq* const req = (DropTrigReq*)signal->getDataPtrSend();
  req->setUserRef(reference());
  req->setConnectionPtr(opPtr.p->key);
  req->setRequestType(DropTrigReq::RT_ALTER_INDEX);
  req->setTableId(opPtr.p->m_request.getTableId());
  req->setIndexId(opPtr.p->m_request.getIndexId());
  req->setTriggerInfo(0);       // not used
  opPtr.p->m_triggerCounter = 0;
  // insert
  if (indexPtr.p->insertTriggerId != RNIL) {
    req->setTriggerId(indexPtr.p->insertTriggerId);
    sendSignal(reference(), GSN_DROP_TRIG_REQ, 
        signal, DropTrigReq::SignalLength, JBB);
    opPtr.p->m_triggerCounter++;
  }
  // update
  if (indexPtr.p->updateTriggerId != RNIL) {
    req->setTriggerId(indexPtr.p->updateTriggerId);
    sendSignal(reference(), GSN_DROP_TRIG_REQ, 
        signal, DropTrigReq::SignalLength, JBB);
    opPtr.p->m_triggerCounter++;
  }
  // delete
  if (indexPtr.p->deleteTriggerId != RNIL) {
    req->setTriggerId(indexPtr.p->deleteTriggerId);
    sendSignal(reference(), GSN_DROP_TRIG_REQ, 
        signal, DropTrigReq::SignalLength, JBB);
    opPtr.p->m_triggerCounter++;
  }
  // custom
  if (indexPtr.p->customTriggerId != RNIL) {
    req->setTriggerId(indexPtr.p->customTriggerId);
    sendSignal(reference(), GSN_DROP_TRIG_REQ, 
        signal, DropTrigReq::SignalLength, JBB);
    opPtr.p->m_triggerCounter++;
  }
  // build
  if (indexPtr.p->buildTriggerId != RNIL) {
    req->setTriggerId(indexPtr.p->buildTriggerId);
    sendSignal(reference(), GSN_DROP_TRIG_REQ, 
        signal, DropTrigReq::SignalLength, JBB);
    opPtr.p->m_triggerCounter++;
  }
  if (opPtr.p->m_triggerCounter == 0) {
    // drop in each TC
    jam();
    opPtr.p->m_requestType = AlterIndxReq::RT_DICT_TC;
    alterIndex_sendSlaveReq(signal, opPtr);
  }
}

void
Dbdict::alterIndex_fromDropTrigger(Signal* signal, OpAlterIndexPtr opPtr)
{
  jam();
  ndbrequire(opPtr.p->m_triggerCounter != 0);
  if (--opPtr.p->m_triggerCounter != 0) {
    jam();
    return;
  }
  // finally drop index in each TC
  TableRecordPtr indexPtr;
  c_tableRecordPool.getPtr(indexPtr, opPtr.p->m_request.getIndexId());
  const bool isHashIndex = indexPtr.p->isHashIndex();
  const bool isOrderedIndex = indexPtr.p->isOrderedIndex();
  ndbrequire(isHashIndex != isOrderedIndex);    // xor
  if (isHashIndex)
    opPtr.p->m_requestType = AlterIndxReq::RT_DICT_TC;
  if (isOrderedIndex)
    opPtr.p->m_requestType = AlterIndxReq::RT_DICT_COMMIT;
  alterIndex_sendSlaveReq(signal, opPtr);
}

void
Dbdict::alterIndex_toBuildIndex(Signal* signal, OpAlterIndexPtr opPtr)
{
  jam();
  // get index and table records
  TableRecordPtr indexPtr;
  c_tableRecordPool.getPtr(indexPtr, opPtr.p->m_request.getIndexId());
  TableRecordPtr tablePtr;
  c_tableRecordPool.getPtr(tablePtr, indexPtr.p->primaryTableId);
  // build request to self (short signal)
  BuildIndxReq* const req = (BuildIndxReq*)signal->getDataPtrSend();
  req->setUserRef(reference());
  req->setConnectionPtr(opPtr.p->key);
  req->setRequestType(BuildIndxReq::RT_ALTER_INDEX);
  req->addRequestFlag(opPtr.p->m_requestFlag);
  req->setBuildId(0);   // not used
  req->setBuildKey(0);  // not used
  req->setIndexType(indexPtr.p->tableType);
  req->setIndexId(indexPtr.i);
  req->setTableId(indexPtr.p->primaryTableId);
  req->setParallelism(16);
  // send
  sendSignal(reference(), GSN_BUILDINDXREQ,
      signal, BuildIndxReq::SignalLength, JBB);
}

void
Dbdict::alterIndex_fromBuildIndex(Signal* signal, OpAlterIndexPtr opPtr)
{
  jam();
  if (opPtr.p->hasError()) {
    jam();
    opPtr.p->m_requestType = AlterIndxReq::RT_DICT_ABORT;
    alterIndex_sendSlaveReq(signal, opPtr);
    return;
  }
  opPtr.p->m_requestType = AlterIndxReq::RT_DICT_COMMIT;
  alterIndex_sendSlaveReq(signal, opPtr);
}

void
Dbdict::alterIndex_slaveCommit(Signal* signal, OpAlterIndexPtr opPtr)
{
  jam();
  // get index record
  TableRecordPtr indexPtr;
  c_tableRecordPool.getPtr(indexPtr, opPtr.p->m_request.getIndexId());
  indexPtr.p->indexState = TableRecord::IS_ONLINE;
}

void
Dbdict::alterIndex_slaveAbort(Signal* signal, OpAlterIndexPtr opPtr)
{
  jam();
  // find index record
  const Uint32 indexId = opPtr.p->m_request.getIndexId();
  if (indexId >= c_tableRecordPool.getSize())
    return;
  TableRecordPtr indexPtr;
  c_tableRecordPool.getPtr(indexPtr, indexId);
  if (! indexPtr.p->isIndex())
    return;
  // mark broken
  indexPtr.p->indexState = TableRecord::IS_BROKEN;
}

void
Dbdict::alterIndex_sendSlaveReq(Signal* signal, OpAlterIndexPtr opPtr)
{
  AlterIndxReq* const req = (AlterIndxReq*)signal->getDataPtrSend();
  *req = opPtr.p->m_request;
  req->setUserRef(opPtr.p->m_coordinatorRef);
  req->setConnectionPtr(opPtr.p->key);
  req->setRequestType(opPtr.p->m_requestType);
  req->addRequestFlag(opPtr.p->m_requestFlag);
  NdbNodeBitmask receiverNodes = c_aliveNodes;
  if (opPtr.p->m_requestFlag & RequestFlag::RF_LOCAL) {
    receiverNodes.clear();
    receiverNodes.set(getOwnNodeId());
  }
  opPtr.p->m_signalCounter = receiverNodes;
  NodeReceiverGroup rg(DBDICT, receiverNodes);
  sendSignal(rg, GSN_ALTER_INDX_REQ,
      signal, AlterIndxReq::SignalLength, JBB);
}

void
Dbdict::alterIndex_sendReply(Signal* signal, OpAlterIndexPtr opPtr,
    bool toUser)
{
  AlterIndxRef* rep = (AlterIndxRef*)signal->getDataPtrSend();
  Uint32 gsn = GSN_ALTER_INDX_CONF;
  Uint32 length = AlterIndxConf::InternalLength;
  bool sendRef = opPtr.p->hasError();
  if (! toUser) {
    rep->setUserRef(opPtr.p->m_coordinatorRef);
    rep->setConnectionPtr(opPtr.p->key);
    rep->setRequestType(opPtr.p->m_requestType);
    if (opPtr.p->m_requestType == AlterIndxReq::RT_DICT_ABORT)
      sendRef = false;
  } else {
    rep->setUserRef(opPtr.p->m_request.getUserRef());
    rep->setConnectionPtr(opPtr.p->m_request.getConnectionPtr());
    rep->setRequestType(opPtr.p->m_request.getRequestType());
    length = AlterIndxConf::SignalLength;
  }
  rep->setTableId(opPtr.p->m_request.getTableId());
  rep->setIndexId(opPtr.p->m_request.getIndexId());
  if (sendRef) {
    if (opPtr.p->m_errorNode == 0)
      opPtr.p->m_errorNode = getOwnNodeId();
    rep->setErrorCode(opPtr.p->m_errorCode);
    rep->setErrorLine(opPtr.p->m_errorLine);
    rep->setErrorNode(opPtr.p->m_errorNode);
    gsn = GSN_ALTER_INDX_REF;
    length = AlterIndxRef::SignalLength;
  }
  sendSignal(rep->getUserRef(), gsn, signal, length, JBB);
}

/**
 * MODULE: Build index
 *
 * Build index or all indexes on a table.  Request type:
 *
 * RT_USER - normal user request, not yet used
 * RT_ALTER_INDEX - from alter index
 * RT_SYSTEM_RESTART - 
 * RT_DICT_PREPARE - prepare participants
 * RT_DICT_TRIX - to participant on way to local TRIX
 * RT_DICT_COMMIT - commit in each participant
 * RT_DICT_ABORT - abort
 * RT_TRIX - to local TRIX
 */

void
Dbdict::execBUILDINDXREQ(Signal* signal)
{
  jamEntry();
  BuildIndxReq* const req = (BuildIndxReq*)signal->getDataPtrSend();
  OpBuildIndexPtr opPtr;
  const Uint32 senderRef = signal->senderBlockRef();
  const BuildIndxReq::RequestType requestType = req->getRequestType();
  if (requestType == BuildIndxReq::RT_USER ||
      requestType == BuildIndxReq::RT_ALTER_INDEX ||
      requestType == BuildIndxReq::RT_SYSTEMRESTART) {
    jam();
    if (signal->getLength() == BuildIndxReq::SignalLength) {
      jam();
      if (getOwnNodeId() != c_masterNodeId) {
        jam();

	releaseSections(signal);
	OpBuildIndex opBad;
	opPtr.p = &opBad;
	opPtr.p->save(req);
	opPtr.p->m_errorCode = BuildIndxRef::NotMaster;
	opPtr.p->m_errorLine = __LINE__;
	opPtr.p->m_errorNode = c_masterNodeId;
	buildIndex_sendReply(signal, opPtr, true);
        return;
      }
      // forward initial request plus operation key to all
      req->setOpKey(++c_opRecordSequence);
      NodeReceiverGroup rg(DBDICT, c_aliveNodes);
      sendSignal(rg, GSN_BUILDINDXREQ,
          signal, BuildIndxReq::SignalLength + 1, JBB);
      return;
    }
    // seize operation record
    ndbrequire(signal->getLength() == BuildIndxReq::SignalLength + 1);
    const Uint32 opKey = req->getOpKey();
    OpBuildIndex opBusy;
    if (! c_opBuildIndex.seize(opPtr))
      opPtr.p = &opBusy;
    opPtr.p->save(req);
    opPtr.p->m_coordinatorRef = senderRef;
    opPtr.p->m_isMaster = (senderRef == reference());
    opPtr.p->key = opKey;
    opPtr.p->m_requestType = BuildIndxReq::RT_DICT_PREPARE;
    if (opPtr.p == &opBusy) {
      jam();
      opPtr.p->m_errorCode = BuildIndxRef::Busy;
      opPtr.p->m_errorLine = __LINE__;
      buildIndex_sendReply(signal, opPtr, opPtr.p->m_isMaster);
      return;
    }
    c_opBuildIndex.add(opPtr);
    // master expects to hear from all
    opPtr.p->m_signalCounter = c_aliveNodes;
    buildIndex_sendReply(signal, opPtr, false);
    return;
  }
  c_opBuildIndex.find(opPtr, req->getConnectionPtr());
  if (! opPtr.isNull()) {
    opPtr.p->m_requestType = requestType;
    if (requestType == BuildIndxReq::RT_DICT_TRIX) {
      jam();
      buildIndex_buildTrix(signal, opPtr);
      return;
    }
    if (requestType == BuildIndxReq::RT_DICT_TC ||
        requestType == BuildIndxReq::RT_DICT_TUX) {
      jam();
      buildIndex_toOnline(signal, opPtr);
      return;
    }
    if (requestType == BuildIndxReq::RT_DICT_COMMIT ||
        requestType == BuildIndxReq::RT_DICT_ABORT) {
      jam();
      buildIndex_sendReply(signal, opPtr, false);
      // done in slave
      if (! opPtr.p->m_isMaster)
        c_opBuildIndex.release(opPtr);
      return;
    }
  }
  jam();
  // return to sender
  OpBuildIndex opBad;
  opPtr.p = &opBad;
  opPtr.p->save(req);
  opPtr.p->m_errorCode = BuildIndxRef::BadRequestType;
  opPtr.p->m_errorLine = __LINE__;
  buildIndex_sendReply(signal, opPtr, true);
}

void
Dbdict::execBUILDINDXCONF(Signal* signal)
{
  jamEntry();
  ndbrequire(signal->getNoOfSections() == 0);
  BuildIndxConf* conf = (BuildIndxConf*)signal->getDataPtrSend();
  buildIndex_recvReply(signal, conf, 0);
}

void
Dbdict::execBUILDINDXREF(Signal* signal)
{
  jamEntry();
  BuildIndxRef* ref = (BuildIndxRef*)signal->getDataPtrSend();
  buildIndex_recvReply(signal, ref->getConf(), ref);
}

void
Dbdict::buildIndex_recvReply(Signal* signal, const BuildIndxConf* conf,
    const BuildIndxRef* ref)
{
  jam();
  const Uint32 senderRef = signal->senderBlockRef();
  const BuildIndxReq::RequestType requestType = conf->getRequestType();
  const Uint32 key = conf->getConnectionPtr();
  if (requestType == BuildIndxReq::RT_ALTER_INDEX) {
    jam();
    // part of alter index operation
    OpAlterIndexPtr opPtr;
    c_opAlterIndex.find(opPtr, key);
    ndbrequire(! opPtr.isNull());
    opPtr.p->setError(ref);
    alterIndex_fromBuildIndex(signal, opPtr);
    return;
  }

  if (requestType == BuildIndxReq::RT_SYSTEMRESTART) {
    jam();
    if (ref == 0) {
      infoEvent("DICT: index %u rebuild done", (unsigned)key);
    } else {
      warningEvent("DICT: index %u rebuild failed: code=%d line=%d node=%d",
		   (unsigned)key, ref->getErrorCode());
    }
    rebuildIndexes(signal, key + 1);
    return;
  }

  OpBuildIndexPtr opPtr;
  c_opBuildIndex.find(opPtr, key);
  ndbrequire(! opPtr.isNull());
  opPtr.p->setError(ref);
  if (requestType == BuildIndxReq::RT_TRIX) {
    jam();
    // forward to master
    opPtr.p->m_requestType = BuildIndxReq::RT_DICT_TRIX;
    buildIndex_sendReply(signal, opPtr, false);
    return;
  }
  ndbrequire(opPtr.p->m_isMaster);
  ndbrequire(opPtr.p->m_requestType == requestType);
  opPtr.p->m_signalCounter.clearWaitingFor(refToNode(senderRef));
  if (! opPtr.p->m_signalCounter.done()) {
    jam();
    return;
  }
  if (requestType == BuildIndxReq::RT_DICT_COMMIT ||
      requestType == BuildIndxReq::RT_DICT_ABORT) {
    jam();
    // send reply to user
    buildIndex_sendReply(signal, opPtr, true);
    c_opBuildIndex.release(opPtr);
    return;
  }
  if (opPtr.p->hasError()) {
    jam();
    opPtr.p->m_requestType = BuildIndxReq::RT_DICT_ABORT;
    buildIndex_sendSlaveReq(signal, opPtr);
    return;
  }
  TableRecordPtr indexPtr;
  c_tableRecordPool.getPtr(indexPtr, opPtr.p->m_request.getIndexId());
  if (indexPtr.p->isHashIndex()) {
    if (requestType == BuildIndxReq::RT_DICT_PREPARE) {
      jam();
      if (! (opPtr.p->m_requestFlag & RequestFlag::RF_NOBUILD)) {
        buildIndex_toCreateConstr(signal, opPtr);
      } else {
        opPtr.p->m_requestType = BuildIndxReq::RT_DICT_TC;
        buildIndex_sendSlaveReq(signal, opPtr);
      }
      return;
    }
    if (requestType == BuildIndxReq::RT_DICT_TRIX) {
      jam();
      ndbrequire(! (opPtr.p->m_requestFlag & RequestFlag::RF_NOBUILD));
      buildIndex_toDropConstr(signal, opPtr);
      return;
    }
    if (requestType == BuildIndxReq::RT_DICT_TC) {
      jam();
      opPtr.p->m_requestType = BuildIndxReq::RT_DICT_COMMIT;
      buildIndex_sendSlaveReq(signal, opPtr);
      return;
    }
  }
  if (indexPtr.p->isOrderedIndex()) {
    if (requestType == BuildIndxReq::RT_DICT_PREPARE) {
      jam();
      if (! (opPtr.p->m_requestFlag & RequestFlag::RF_NOBUILD)) {
        opPtr.p->m_requestType = BuildIndxReq::RT_DICT_TRIX;
        buildIndex_sendSlaveReq(signal, opPtr);
      } else {
        opPtr.p->m_requestType = BuildIndxReq::RT_DICT_TUX;
        buildIndex_sendSlaveReq(signal, opPtr);
      }
      return;
    }
    if (requestType == BuildIndxReq::RT_DICT_TRIX) {
      jam();
      ndbrequire(! (opPtr.p->m_requestFlag & RequestFlag::RF_NOBUILD));
      opPtr.p->m_requestType = BuildIndxReq::RT_DICT_TUX;
      buildIndex_sendSlaveReq(signal, opPtr);
      return;
    }
    if (requestType == BuildIndxReq::RT_DICT_TUX) {
      jam();
      opPtr.p->m_requestType = BuildIndxReq::RT_DICT_COMMIT;
      buildIndex_sendSlaveReq(signal, opPtr);
      return;
    }
  }
  ndbrequire(false);
} 

void
Dbdict::buildIndex_toCreateConstr(Signal* signal, OpBuildIndexPtr opPtr)
{
  jam();
  TableRecordPtr indexPtr;
  c_tableRecordPool.getPtr(indexPtr, opPtr.p->m_request.getIndexId());
  // request to create constraint trigger
  CreateTrigReq* req = (CreateTrigReq*)signal->getDataPtrSend();
  req->setUserRef(reference());
  req->setConnectionPtr(opPtr.p->key);
  req->setRequestType(CreateTrigReq::RT_BUILD_INDEX);
  req->addRequestFlag(0);       // none
  req->setTableId(indexPtr.i);
  req->setIndexId(RNIL);
  req->setTriggerId(RNIL);
  req->setTriggerType(TriggerType::READ_ONLY_CONSTRAINT);
  req->setTriggerActionTime(TriggerActionTime::TA_AFTER);
  req->setTriggerEvent(TriggerEvent::TE_UPDATE);
  req->setMonitorReplicas(false);
  req->setMonitorAllAttributes(false);
  req->setOnline(true);         // alter online after create
  req->setReceiverRef(0);       // no receiver, REF-ed by TUP
  req->getAttributeMask().clear();
  // NDB$PK is last attribute
  req->getAttributeMask().set(indexPtr.p->noOfAttributes - 1);
  // name section
  char triggerName[MAX_TAB_NAME_SIZE];
  Uint32 buffer[2 + ((MAX_TAB_NAME_SIZE + 3) >> 2)];    // SP string
  LinearWriter w(buffer, sizeof(buffer) >> 2);
  LinearSectionPtr lsPtr[3];
  sprintf(triggerName, "NDB$INDEX_%u_BUILD", indexPtr.i);
  w.reset();
  w.add(CreateTrigReq::TriggerNameKey, triggerName);
  lsPtr[0].p = buffer;
  lsPtr[0].sz = w.getWordsUsed();
  sendSignal(reference(), GSN_CREATE_TRIG_REQ,
      signal, CreateTrigReq::SignalLength, JBB, lsPtr, 1);
}

void
Dbdict::buildIndex_fromCreateConstr(Signal* signal, OpBuildIndexPtr opPtr)
{
  jam();
  if (opPtr.p->hasError()) {
    jam();
    opPtr.p->m_requestType = BuildIndxReq::RT_DICT_ABORT;
    buildIndex_sendSlaveReq(signal, opPtr);
    return;
  }
  opPtr.p->m_requestType = BuildIndxReq::RT_DICT_TRIX;
  buildIndex_sendSlaveReq(signal, opPtr);
}

void
Dbdict::buildIndex_buildTrix(Signal* signal, OpBuildIndexPtr opPtr)
{
  jam();
  TableRecordPtr indexPtr;
  c_tableRecordPool.getPtr(indexPtr, opPtr.p->m_request.getIndexId());
  TableRecordPtr tablePtr;
  c_tableRecordPool.getPtr(tablePtr, indexPtr.p->primaryTableId);
  // build request
  BuildIndxReq* const req = (BuildIndxReq*)signal->getDataPtrSend();
  req->setUserRef(reference());
  req->setConnectionPtr(opPtr.p->key);
  req->setRequestType(BuildIndxReq::RT_TRIX);
  req->setBuildId(0);   // not yet..
  req->setBuildKey(0);  // ..in use
  req->setIndexType(indexPtr.p->tableType);
  req->setIndexId(indexPtr.i);
  req->setTableId(indexPtr.p->primaryTableId);
  req->setParallelism(16);
  if (indexPtr.p->isHashIndex()) {
    jam();
    getIndexAttrList(indexPtr, opPtr.p->m_attrList);
    getTableKeyList(tablePtr, opPtr.p->m_tableKeyList);
    // send
    LinearSectionPtr lsPtr[3];
    lsPtr[0].sz = opPtr.p->m_attrList.sz;
    lsPtr[0].p = opPtr.p->m_attrList.id;
    lsPtr[1].sz = opPtr.p->m_tableKeyList.sz;
    lsPtr[1].p = opPtr.p->m_tableKeyList.id;
    sendSignal(calcTrixBlockRef(getOwnNodeId()), GSN_BUILDINDXREQ,
        signal, BuildIndxReq::SignalLength, JBB, lsPtr, 2);
    return;
  }
  if (indexPtr.p->isOrderedIndex()) {
    jam();
    sendSignal(calcTupBlockRef(getOwnNodeId()), GSN_BUILDINDXREQ,
        signal, BuildIndxReq::SignalLength, JBB);
    return;
  }
  ndbrequire(false);
}

void
Dbdict::buildIndex_toDropConstr(Signal* signal, OpBuildIndexPtr opPtr)
{
  jam();
  TableRecordPtr indexPtr;
  c_tableRecordPool.getPtr(indexPtr, opPtr.p->m_request.getIndexId());
  // request to drop constraint trigger
  DropTrigReq* req = (DropTrigReq*)signal->getDataPtrSend();
  req->setUserRef(reference());
  req->setConnectionPtr(opPtr.p->key);
  req->setRequestType(DropTrigReq::RT_BUILD_INDEX);
  req->addRequestFlag(0);       // none
  req->setTableId(indexPtr.i);
  req->setIndexId(RNIL);
  req->setTriggerId(opPtr.p->m_constrTriggerId);
  req->setTriggerInfo(0);       // not used
  sendSignal(reference(), GSN_DROP_TRIG_REQ,
      signal, DropTrigReq::SignalLength, JBB);
}

void
Dbdict::buildIndex_fromDropConstr(Signal* signal, OpBuildIndexPtr opPtr)
{
  jam();
  if (opPtr.p->hasError()) {
    jam();
    opPtr.p->m_requestType = BuildIndxReq::RT_DICT_ABORT;
    buildIndex_sendSlaveReq(signal, opPtr);
    return;
  }
  opPtr.p->m_requestType = BuildIndxReq::RT_DICT_TC;
  buildIndex_sendSlaveReq(signal, opPtr);
}

void
Dbdict::buildIndex_toOnline(Signal* signal, OpBuildIndexPtr opPtr)
{
  jam();
  TableRecordPtr indexPtr;
  c_tableRecordPool.getPtr(indexPtr, opPtr.p->m_request.getIndexId());
  TableRecordPtr tablePtr;
  c_tableRecordPool.getPtr(tablePtr, indexPtr.p->primaryTableId);
  // request to set index online in TC or TUX
  AlterIndxReq* const req = (AlterIndxReq*)signal->getDataPtrSend();
  req->setUserRef(reference());
  req->setConnectionPtr(opPtr.p->key);
  if (opPtr.p->m_requestType == BuildIndxReq::RT_DICT_TC) {
    req->setRequestType(AlterIndxReq::RT_TC);
  } else if (opPtr.p->m_requestType == BuildIndxReq::RT_DICT_TUX) {
    req->setRequestType(AlterIndxReq::RT_TUX);
  } else {
    ndbrequire(false);
  }
  req->setTableId(tablePtr.i);
  req->setIndexId(indexPtr.i);
  req->setIndexVersion(indexPtr.p->tableVersion);
  req->setOnline(true);
  BlockReference blockRef = 0;
  if (opPtr.p->m_requestType == BuildIndxReq::RT_DICT_TC) {
    blockRef = calcTcBlockRef(getOwnNodeId());
  } else if (opPtr.p->m_requestType == BuildIndxReq::RT_DICT_TUX) {
    blockRef = calcTuxBlockRef(getOwnNodeId());
  } else {
    ndbrequire(false);
  }
  // send
  sendSignal(blockRef, GSN_ALTER_INDX_REQ,
      signal, BuildIndxReq::SignalLength, JBB);
}

void
Dbdict::buildIndex_fromOnline(Signal* signal, OpBuildIndexPtr opPtr)
{
  jam();
  // forward to master
  buildIndex_sendReply(signal, opPtr, false);
}

void
Dbdict::buildIndex_sendSlaveReq(Signal* signal, OpBuildIndexPtr opPtr)
{
  BuildIndxReq* const req = (BuildIndxReq*)signal->getDataPtrSend();
  *req = opPtr.p->m_request;
  req->setUserRef(opPtr.p->m_coordinatorRef);
  req->setConnectionPtr(opPtr.p->key);
  req->setRequestType(opPtr.p->m_requestType);
  req->addRequestFlag(opPtr.p->m_requestFlag);
  opPtr.p->m_signalCounter = c_aliveNodes;
  NodeReceiverGroup rg(DBDICT, c_aliveNodes);
  sendSignal(rg, GSN_BUILDINDXREQ,
      signal, BuildIndxReq::SignalLength, JBB);
}

void
Dbdict::buildIndex_sendReply(Signal* signal, OpBuildIndexPtr opPtr,
    bool toUser)
{
  BuildIndxRef* rep = (BuildIndxRef*)signal->getDataPtrSend();
  Uint32 gsn = GSN_BUILDINDXCONF;
  Uint32 length = BuildIndxConf::InternalLength;
  bool sendRef = opPtr.p->hasError();
  if (! toUser) {
    rep->setUserRef(opPtr.p->m_coordinatorRef);
    rep->setConnectionPtr(opPtr.p->key);
    rep->setRequestType(opPtr.p->m_requestType);
    if (opPtr.p->m_requestType == BuildIndxReq::RT_DICT_ABORT)
      sendRef = false;
  } else {
    rep->setUserRef(opPtr.p->m_request.getUserRef());
    rep->setConnectionPtr(opPtr.p->m_request.getConnectionPtr());
    rep->setRequestType(opPtr.p->m_request.getRequestType());
    length = BuildIndxConf::SignalLength;
  }
  rep->setIndexType(opPtr.p->m_request.getIndexType());
  rep->setTableId(opPtr.p->m_request.getTableId());
  rep->setIndexId(opPtr.p->m_request.getIndexId());
  if (sendRef) {
    rep->setErrorCode(opPtr.p->m_errorCode);
    rep->masterNodeId = opPtr.p->m_errorNode;
    gsn = GSN_BUILDINDXREF;
    length = BuildIndxRef::SignalLength;
  }
  sendSignal(rep->getUserRef(), gsn, signal, length, JBB);
}

/**
 * MODULE: Create trigger
 *
 * Create trigger in all DICT blocks.  Optionally start alter trigger
 * operation to set the trigger online.
 *
 * Request type received in REQ and returned in CONF/REF:
 *
 * RT_USER - normal user e.g. BACKUP
 * RT_ALTER_INDEX - from alter index online
 * RT_DICT_PREPARE - seize operation in each DICT
 * RT_DICT_COMMIT - commit create in each DICT
 * RT_TC - sending to TC (operation alter trigger)
 * RT_LQH - sending to LQH (operation alter trigger)
 */

void
Dbdict::execCREATE_TRIG_REQ(Signal* signal) 
{
  jamEntry();
  CreateTrigReq* const req = (CreateTrigReq*)signal->getDataPtrSend();
  OpCreateTriggerPtr opPtr;
  const Uint32 senderRef = signal->senderBlockRef();
  const CreateTrigReq::RequestType requestType = req->getRequestType();
  if (requestType == CreateTrigReq::RT_USER ||
      requestType == CreateTrigReq::RT_ALTER_INDEX ||
      requestType == CreateTrigReq::RT_BUILD_INDEX) {
    jam();
    if (! assembleFragments(signal)) {
      jam();
      return;
    }
    const bool isLocal = req->getRequestFlag() & RequestFlag::RF_LOCAL;
    NdbNodeBitmask receiverNodes = c_aliveNodes;
    if (isLocal) {
      receiverNodes.clear();
      receiverNodes.set(getOwnNodeId());
    }
    if (signal->getLength() == CreateTrigReq::SignalLength) {
      jam();
      if (! isLocal && getOwnNodeId() != c_masterNodeId) {
        jam();

	releaseSections(signal);
	OpCreateTrigger opBad;
	opPtr.p = &opBad;
	opPtr.p->save(req);
	opPtr.p->m_errorCode = CreateTrigRef::NotMaster;
	opPtr.p->m_errorLine = __LINE__;
	opPtr.p->m_errorNode = c_masterNodeId;
	createTrigger_sendReply(signal,  opPtr, true);
        return;
      }
      // forward initial request plus operation key to all
      req->setOpKey(++c_opRecordSequence);
      NodeReceiverGroup rg(DBDICT, receiverNodes);
      sendSignal(rg, GSN_CREATE_TRIG_REQ,
          signal, CreateTrigReq::SignalLength + 1, JBB);
      return;
    }
    // seize operation record
    ndbrequire(signal->getLength() == CreateTrigReq::SignalLength + 1);
    const Uint32 opKey = req->getOpKey();
    OpCreateTrigger opBusy;
    if (! c_opCreateTrigger.seize(opPtr))
      opPtr.p = &opBusy;
    opPtr.p->save(req);
    opPtr.p->m_coordinatorRef = senderRef;
    opPtr.p->m_isMaster = (senderRef == reference());
    opPtr.p->key = opKey;
    opPtr.p->m_requestType = CreateTrigReq::RT_DICT_PREPARE;
    if (opPtr.p == &opBusy) {
      jam();
      opPtr.p->m_errorCode = CreateTrigRef::Busy;
      opPtr.p->m_errorLine = __LINE__;
      releaseSections(signal);
      createTrigger_sendReply(signal, opPtr, opPtr.p->m_isMaster);
      return;
    }
    c_opCreateTrigger.add(opPtr);
    {
      // save name
      SegmentedSectionPtr ssPtr;
      signal->getSection(ssPtr, CreateTrigReq::TRIGGER_NAME_SECTION);
      SimplePropertiesSectionReader ssReader(ssPtr, getSectionSegmentPool());
      if (ssReader.getKey() != CreateTrigReq::TriggerNameKey ||
	  ! ssReader.getString(opPtr.p->m_triggerName)) {
	jam();
	opPtr.p->m_errorCode = CreateTrigRef::InvalidName;
	opPtr.p->m_errorLine = __LINE__;
	releaseSections(signal);
	createTrigger_sendReply(signal, opPtr, opPtr.p->m_isMaster);
	return;
      }
    }
    releaseSections(signal);
    {
      // check that trigger name is unique
      TriggerRecordPtr triggerPtr;
      TriggerRecord keyRecord;
      strcpy(keyRecord.triggerName, opPtr.p->m_triggerName);
      c_triggerRecordHash.find(triggerPtr, keyRecord);
      if (triggerPtr.i != RNIL) {
	jam();
	opPtr.p->m_errorCode = CreateTrigRef::TriggerExists;
	opPtr.p->m_errorLine = __LINE__;
	createTrigger_sendReply(signal, opPtr, opPtr.p->m_isMaster);
	return;
      }
    }

    // master expects to hear from all
    if (opPtr.p->m_isMaster)
      opPtr.p->m_signalCounter = receiverNodes;
    // check request in all participants
    createTrigger_slavePrepare(signal, opPtr);
    createTrigger_sendReply(signal, opPtr, false);
    return;
  }
  c_opCreateTrigger.find(opPtr, req->getConnectionPtr());
  if (! opPtr.isNull()) {
    opPtr.p->m_requestType = requestType;
    if (requestType == CreateTrigReq::RT_DICT_CREATE) {
      jam();
      // master has set trigger id
      opPtr.p->m_request.setTriggerId(req->getTriggerId());
      createTrigger_slaveCreate(signal, opPtr);
      createTrigger_sendReply(signal, opPtr, false);
      return;
    }
    if (requestType == CreateTrigReq::RT_DICT_COMMIT ||
        requestType == CreateTrigReq::RT_DICT_ABORT) {
      jam();
      if (requestType == CreateTrigReq::RT_DICT_COMMIT)
        createTrigger_slaveCommit(signal, opPtr);
      else
        createTrigger_slaveAbort(signal, opPtr);
      createTrigger_sendReply(signal, opPtr, false);
      // done in slave
      if (! opPtr.p->m_isMaster)
        c_opCreateTrigger.release(opPtr);
      return;
    }
  }
  jam();
  // return to sender
  releaseSections(signal);
  OpCreateTrigger opBad;
  opPtr.p = &opBad;
  opPtr.p->save(req);
  opPtr.p->m_errorCode = CreateTrigRef::BadRequestType;
  opPtr.p->m_errorLine = __LINE__;
  createTrigger_sendReply(signal,  opPtr, true);
}

void
Dbdict::execCREATE_TRIG_CONF(Signal* signal) 
{
  jamEntry();
  ndbrequire(signal->getNoOfSections() == 0);
  CreateTrigConf* conf = (CreateTrigConf*)signal->getDataPtrSend();
  createTrigger_recvReply(signal, conf, 0);
}

void
Dbdict::execCREATE_TRIG_REF(Signal* signal) 
{
  jamEntry();
  CreateTrigRef* ref = (CreateTrigRef*)signal->getDataPtrSend();
  createTrigger_recvReply(signal, ref->getConf(), ref);
}

void
Dbdict::createTrigger_recvReply(Signal* signal, const CreateTrigConf* conf,
    const CreateTrigRef* ref)
{
  jam();
  const Uint32 senderRef = signal->senderBlockRef();
  const CreateTrigReq::RequestType requestType = conf->getRequestType();
  const Uint32 key = conf->getConnectionPtr();
  if (requestType == CreateTrigReq::RT_ALTER_INDEX) {
    jam();
    // part of alter index operation
    OpAlterIndexPtr opPtr;
    c_opAlterIndex.find(opPtr, key);
    ndbrequire(! opPtr.isNull());
    opPtr.p->setError(ref);
    alterIndex_fromCreateTrigger(signal, opPtr);
    return;
  }
  if (requestType == CreateTrigReq::RT_BUILD_INDEX) {
    jam();
    // part of build index operation
    OpBuildIndexPtr opPtr;
    c_opBuildIndex.find(opPtr, key);
    ndbrequire(! opPtr.isNull());
    opPtr.p->setError(ref);
    // fill in trigger id
    opPtr.p->m_constrTriggerId = conf->getTriggerId();
    buildIndex_fromCreateConstr(signal, opPtr);
    return;
  }
  if (requestType == CreateTrigReq::RT_TC ||
      requestType == CreateTrigReq::RT_LQH) {
    jam();
    // part of alter trigger operation
    OpAlterTriggerPtr opPtr;
    c_opAlterTrigger.find(opPtr, key);
    ndbrequire(! opPtr.isNull());
    opPtr.p->setError(ref);
    alterTrigger_fromCreateLocal(signal, opPtr);
    return;
  }
  OpCreateTriggerPtr opPtr;
  c_opCreateTrigger.find(opPtr, key);
  ndbrequire(! opPtr.isNull());
  ndbrequire(opPtr.p->m_isMaster);
  ndbrequire(opPtr.p->m_requestType == requestType);
  opPtr.p->setError(ref);
  opPtr.p->m_signalCounter.clearWaitingFor(refToNode(senderRef));
  if (! opPtr.p->m_signalCounter.done()) {
    jam();
    return;
  }
  if (requestType == CreateTrigReq::RT_DICT_COMMIT ||
      requestType == CreateTrigReq::RT_DICT_ABORT) {
    jam();
    // send reply to user
    createTrigger_sendReply(signal, opPtr, true);
    c_opCreateTrigger.release(opPtr);
    return;
  }
  if (opPtr.p->hasError()) {
    jam();
    opPtr.p->m_requestType = CreateTrigReq::RT_DICT_ABORT;
    createTrigger_sendSlaveReq(signal, opPtr);
    return;
  }
  if (requestType == CreateTrigReq::RT_DICT_PREPARE) {
    jam();
    // seize trigger id in master
    createTrigger_masterSeize(signal, opPtr);
    if (opPtr.p->hasError()) {
      jam();
      opPtr.p->m_requestType = CreateTrigReq::RT_DICT_ABORT;
      createTrigger_sendSlaveReq(signal, opPtr);
      return;
    }
    opPtr.p->m_requestType = CreateTrigReq::RT_DICT_CREATE;
    createTrigger_sendSlaveReq(signal, opPtr);
    return;
  }
  if (requestType == CreateTrigReq::RT_DICT_CREATE) {
    jam();
    if (opPtr.p->m_request.getOnline()) {
      jam();
      // start alter online
      createTrigger_toAlterTrigger(signal, opPtr);
      return;
    }
    opPtr.p->m_requestType = CreateTrigReq::RT_DICT_COMMIT;
    createTrigger_sendSlaveReq(signal, opPtr);
    return;
  }
  ndbrequire(false);
}

void
Dbdict::createTrigger_slavePrepare(Signal* signal, OpCreateTriggerPtr opPtr)
{
  jam();
  const CreateTrigReq* const req = &opPtr.p->m_request;
  // check trigger type
  if (req->getRequestType() == CreateTrigReq::RT_USER &&
      req->getTriggerType() == TriggerType::SUBSCRIPTION ||
      req->getRequestType() == CreateTrigReq::RT_ALTER_INDEX &&
      req->getTriggerType() == TriggerType::SECONDARY_INDEX ||
      req->getRequestType() == CreateTrigReq::RT_ALTER_INDEX &&
      req->getTriggerType() == TriggerType::ORDERED_INDEX ||
      req->getRequestType() == CreateTrigReq::RT_BUILD_INDEX &&
      req->getTriggerType() == TriggerType::READ_ONLY_CONSTRAINT) {
    ;
  } else {
    jam();
    opPtr.p->m_errorCode = CreateTrigRef::UnsupportedTriggerType;
    opPtr.p->m_errorLine = __LINE__;
    return;
  }
  // check the table
  const Uint32 tableId = req->getTableId();
  if (! (tableId < c_tableRecordPool.getSize())) {
    jam();
    opPtr.p->m_errorCode = CreateTrigRef::InvalidTable;
    opPtr.p->m_errorLine = __LINE__;
    return;
  }
  TableRecordPtr tablePtr;
  c_tableRecordPool.getPtr(tablePtr, tableId);
  if (tablePtr.p->tabState != TableRecord::DEFINED) {
    jam();
    opPtr.p->m_errorCode = CreateTrigRef::InvalidTable;
    opPtr.p->m_errorLine = __LINE__;
    return;
  }
}

void
Dbdict::createTrigger_masterSeize(Signal* signal, OpCreateTriggerPtr opPtr)
{
  TriggerRecordPtr triggerPtr;
  if (opPtr.p->m_requestFlag & RequestFlag::RF_LOCAL) {
    triggerPtr.i = opPtr.p->m_request.getTriggerId();
  } else {
    triggerPtr.i = getFreeTriggerRecord();
    if (triggerPtr.i == RNIL) {
      jam();
      opPtr.p->m_errorCode = CreateTrigRef::TooManyTriggers;
      opPtr.p->m_errorLine = __LINE__;
      return;
    }
  }
  c_triggerRecordPool.getPtr(triggerPtr);
  initialiseTriggerRecord(triggerPtr);
  triggerPtr.p->triggerState = TriggerRecord::TS_DEFINING;
  opPtr.p->m_request.setTriggerId(triggerPtr.i);
}

void
Dbdict::createTrigger_slaveCreate(Signal* signal, OpCreateTriggerPtr opPtr)
{
  jam();
  const CreateTrigReq* const req = &opPtr.p->m_request;
  // get the trigger record
  const Uint32 triggerId = req->getTriggerId();
  TriggerRecordPtr triggerPtr;
  c_triggerRecordPool.getPtr(triggerPtr, triggerId);
  initialiseTriggerRecord(triggerPtr);
  // fill in trigger data
  strcpy(triggerPtr.p->triggerName, opPtr.p->m_triggerName);
  triggerPtr.p->triggerId = triggerId;
  triggerPtr.p->tableId = req->getTableId();
  triggerPtr.p->indexId = RNIL;
  triggerPtr.p->triggerType = req->getTriggerType();
  triggerPtr.p->triggerActionTime = req->getTriggerActionTime();
  triggerPtr.p->triggerEvent = req->getTriggerEvent();
  triggerPtr.p->monitorReplicas = req->getMonitorReplicas();
  triggerPtr.p->monitorAllAttributes = req->getMonitorAllAttributes();
  triggerPtr.p->attributeMask = req->getAttributeMask();
  triggerPtr.p->triggerState = TriggerRecord::TS_OFFLINE;
  // add to hash table
  //  ndbout_c("++++++++++++ Adding trigger id %u, %s", triggerPtr.p->triggerId, triggerPtr.p->triggerName);
  c_triggerRecordHash.add(triggerPtr);
  if (triggerPtr.p->triggerType == TriggerType::SECONDARY_INDEX ||
      triggerPtr.p->triggerType == TriggerType::ORDERED_INDEX) {
    jam();
    // connect to index record  XXX should be done in caller instead
    triggerPtr.p->indexId = req->getIndexId();
    TableRecordPtr indexPtr;
    c_tableRecordPool.getPtr(indexPtr, triggerPtr.p->indexId);
    switch (triggerPtr.p->triggerEvent) {
    case TriggerEvent::TE_INSERT:
      indexPtr.p->insertTriggerId = triggerPtr.p->triggerId;
      break;
    case TriggerEvent::TE_UPDATE:
      indexPtr.p->updateTriggerId = triggerPtr.p->triggerId;
      break;
    case TriggerEvent::TE_DELETE:
      indexPtr.p->deleteTriggerId = triggerPtr.p->triggerId;
      break;
    case TriggerEvent::TE_CUSTOM:
      indexPtr.p->customTriggerId = triggerPtr.p->triggerId;
      break;
    default:
      ndbrequire(false);
      break;
    }
  }
  if (triggerPtr.p->triggerType == TriggerType::READ_ONLY_CONSTRAINT) {
    jam();
    // connect to index record  XXX should be done in caller instead
    triggerPtr.p->indexId = req->getTableId();
    TableRecordPtr indexPtr;
    c_tableRecordPool.getPtr(indexPtr, triggerPtr.p->indexId);
    indexPtr.p->buildTriggerId = triggerPtr.p->triggerId;
  }
}

void
Dbdict::createTrigger_toAlterTrigger(Signal* signal, OpCreateTriggerPtr opPtr)
{
  jam();
  AlterTrigReq* req = (AlterTrigReq*)signal->getDataPtrSend();
  req->setUserRef(reference());
  req->setConnectionPtr(opPtr.p->key);
  req->setRequestType(AlterTrigReq::RT_CREATE_TRIGGER);
  req->addRequestFlag(opPtr.p->m_requestFlag);
  req->setTableId(opPtr.p->m_request.getTableId());
  req->setTriggerId(opPtr.p->m_request.getTriggerId());
  req->setTriggerInfo(0);       // not used
  req->setOnline(true);
  req->setReceiverRef(opPtr.p->m_request.getReceiverRef());
  sendSignal(reference(), GSN_ALTER_TRIG_REQ,
      signal, AlterTrigReq::SignalLength, JBB);
}

void
Dbdict::createTrigger_fromAlterTrigger(Signal* signal, OpCreateTriggerPtr opPtr)
{
  jam();
  if (opPtr.p->hasError()) {
    jam();
    opPtr.p->m_requestType = CreateTrigReq::RT_DICT_ABORT;
    createTrigger_sendSlaveReq(signal, opPtr);
    return;
  }
  opPtr.p->m_requestType = CreateTrigReq::RT_DICT_COMMIT;
  createTrigger_sendSlaveReq(signal, opPtr);
}

void
Dbdict::createTrigger_slaveCommit(Signal* signal, OpCreateTriggerPtr opPtr)
{
  jam();
  const CreateTrigReq* const req = &opPtr.p->m_request;
  // get the trigger record
  const Uint32 triggerId = req->getTriggerId();
  TriggerRecordPtr triggerPtr;
  c_triggerRecordPool.getPtr(triggerPtr, triggerId);
  if (! req->getOnline()) {
    triggerPtr.p->triggerState = TriggerRecord::TS_OFFLINE;
  } else {
    ndbrequire(triggerPtr.p->triggerState == TriggerRecord::TS_ONLINE);
  }
}

void
Dbdict::createTrigger_slaveAbort(Signal* signal, OpCreateTriggerPtr opPtr)
{
  jam();
}

void
Dbdict::createTrigger_sendSlaveReq(Signal* signal, OpCreateTriggerPtr opPtr)
{
  CreateTrigReq* const req = (CreateTrigReq*)signal->getDataPtrSend();
  *req = opPtr.p->m_request;
  req->setUserRef(opPtr.p->m_coordinatorRef);
  req->setConnectionPtr(opPtr.p->key);
  req->setRequestType(opPtr.p->m_requestType);
  req->addRequestFlag(opPtr.p->m_requestFlag);
  NdbNodeBitmask receiverNodes = c_aliveNodes;
  if (opPtr.p->m_requestFlag & RequestFlag::RF_LOCAL) {
    receiverNodes.clear();
    receiverNodes.set(getOwnNodeId());
  }
  opPtr.p->m_signalCounter = receiverNodes;
  NodeReceiverGroup rg(DBDICT, receiverNodes);
  sendSignal(rg, GSN_CREATE_TRIG_REQ,
      signal, CreateTrigReq::SignalLength, JBB);
}

void
Dbdict::createTrigger_sendReply(Signal* signal, OpCreateTriggerPtr opPtr,
    bool toUser)
{
  CreateTrigRef* rep = (CreateTrigRef*)signal->getDataPtrSend();
  Uint32 gsn = GSN_CREATE_TRIG_CONF;
  Uint32 length = CreateTrigConf::InternalLength;
  bool sendRef = opPtr.p->hasError();
  if (! toUser) {
    rep->setUserRef(opPtr.p->m_coordinatorRef);
    rep->setConnectionPtr(opPtr.p->key);
    rep->setRequestType(opPtr.p->m_requestType);
    if (opPtr.p->m_requestType == CreateTrigReq::RT_DICT_ABORT)
      sendRef = false;
  } else {
    rep->setUserRef(opPtr.p->m_request.getUserRef());
    rep->setConnectionPtr(opPtr.p->m_request.getConnectionPtr());
    rep->setRequestType(opPtr.p->m_request.getRequestType());
    length = CreateTrigConf::SignalLength;
  }
  rep->setTableId(opPtr.p->m_request.getTableId());
  rep->setIndexId(opPtr.p->m_request.getIndexId());
  rep->setTriggerId(opPtr.p->m_request.getTriggerId());
  rep->setTriggerInfo(opPtr.p->m_request.getTriggerInfo());
  if (sendRef) {
    if (opPtr.p->m_errorNode == 0)
      opPtr.p->m_errorNode = getOwnNodeId();
    rep->setErrorCode(opPtr.p->m_errorCode);
    rep->setErrorLine(opPtr.p->m_errorLine);
    rep->setErrorNode(opPtr.p->m_errorNode);
    gsn = GSN_CREATE_TRIG_REF;
    length = CreateTrigRef::SignalLength;
  }
  sendSignal(rep->getUserRef(), gsn, signal, length, JBB);
}

/**
 * MODULE: Drop trigger.
 */

void
Dbdict::execDROP_TRIG_REQ(Signal* signal) 
{
  jamEntry();
  DropTrigReq* const req = (DropTrigReq*)signal->getDataPtrSend();
  OpDropTriggerPtr opPtr;
  const Uint32 senderRef = signal->senderBlockRef();
  const DropTrigReq::RequestType requestType = req->getRequestType();

  if (signal->getNoOfSections() > 0) {
    ndbrequire(signal->getNoOfSections() == 1);
    jam();
    TriggerRecord keyRecord;
    OpDropTrigger opTmp;
    opPtr.p=&opTmp;

    SegmentedSectionPtr ssPtr;
    signal->getSection(ssPtr, DropTrigReq::TRIGGER_NAME_SECTION);
    SimplePropertiesSectionReader ssReader(ssPtr, getSectionSegmentPool());
    if (ssReader.getKey() != DropTrigReq::TriggerNameKey ||
	! ssReader.getString(keyRecord.triggerName)) {
      jam();
      opPtr.p->m_errorCode = DropTrigRef::InvalidName;
      opPtr.p->m_errorLine = __LINE__;
      releaseSections(signal);
      dropTrigger_sendReply(signal, opPtr, opPtr.p->m_isMaster);
      return;
    }
    releaseSections(signal);

    TriggerRecordPtr triggerPtr;

    //    ndbout_c("++++++++++++++ Looking for trigger %s", keyRecord.triggerName);
    c_triggerRecordHash.find(triggerPtr, keyRecord);
    if (triggerPtr.i == RNIL) {
      jam();
      req->setTriggerId(RNIL);
    } else {
      jam();
      //      ndbout_c("++++++++++ Found trigger %s", triggerPtr.p->triggerName);
      req->setTriggerId(triggerPtr.p->triggerId);
      req->setTableId(triggerPtr.p->tableId);
    }
  }
  if (requestType == DropTrigReq::RT_USER ||
      requestType == DropTrigReq::RT_ALTER_INDEX ||
      requestType == DropTrigReq::RT_BUILD_INDEX) {
    jam();
    if (signal->getLength() == DropTrigReq::SignalLength) {
      if (getOwnNodeId() != c_masterNodeId) {
	jam();
	// forward to DICT master
	sendSignal(calcDictBlockRef(c_masterNodeId), GSN_DROP_TRIG_REQ,
		   signal, signal->getLength(), JBB);
	return;
      }
      if (!c_triggerRecordPool.findId(req->getTriggerId())) {
	jam();
	// return to sender
	OpDropTrigger opBad;
	opPtr.p = &opBad;
	opPtr.p->save(req);
	opPtr.p->m_errorCode = DropTrigRef::TriggerNotFound;
	opPtr.p->m_errorLine = __LINE__;
	dropTrigger_sendReply(signal,  opPtr, true);
	return;
      }
      // forward initial request plus operation key to all
      req->setOpKey(++c_opRecordSequence);
      NodeReceiverGroup rg(DBDICT, c_aliveNodes);
      sendSignal(rg, GSN_DROP_TRIG_REQ,
		 signal, DropTrigReq::SignalLength + 1, JBB);
      return;
    }
    // seize operation record
    ndbrequire(signal->getLength() == DropTrigReq::SignalLength + 1);
    const Uint32 opKey = req->getOpKey();
    OpDropTrigger opBusy;
    if (! c_opDropTrigger.seize(opPtr))
      opPtr.p = &opBusy;
    opPtr.p->save(req);
    opPtr.p->m_coordinatorRef = senderRef;
    opPtr.p->m_isMaster = (senderRef == reference());
    opPtr.p->key = opKey;
    opPtr.p->m_requestType = DropTrigReq::RT_DICT_PREPARE;
    if (opPtr.p == &opBusy) {
      jam();
      opPtr.p->m_errorCode = DropTrigRef::Busy;
      opPtr.p->m_errorLine = __LINE__;
      dropTrigger_sendReply(signal, opPtr, opPtr.p->m_isMaster);
      return;
    }
    c_opDropTrigger.add(opPtr);
      // master expects to hear from all
    if (opPtr.p->m_isMaster)
	opPtr.p->m_signalCounter = c_aliveNodes;
    dropTrigger_slavePrepare(signal, opPtr);
    dropTrigger_sendReply(signal, opPtr, false);
    return;
  }
  c_opDropTrigger.find(opPtr, req->getConnectionPtr());
  if (! opPtr.isNull()) {
    opPtr.p->m_requestType = requestType;
    if (requestType == DropTrigReq::RT_DICT_COMMIT ||
	requestType == DropTrigReq::RT_DICT_ABORT) {
      jam();
      if (requestType == DropTrigReq::RT_DICT_COMMIT)
	dropTrigger_slaveCommit(signal, opPtr);
      else
	dropTrigger_slaveAbort(signal, opPtr);
      dropTrigger_sendReply(signal, opPtr, false);
      // done in slave
      if (! opPtr.p->m_isMaster)
	c_opDropTrigger.release(opPtr);
      return;
    }
  }
  jam();
  // return to sender
  OpDropTrigger opBad;
  opPtr.p = &opBad;
  opPtr.p->save(req);
  opPtr.p->m_errorCode = DropTrigRef::BadRequestType;
  opPtr.p->m_errorLine = __LINE__;
  dropTrigger_sendReply(signal,  opPtr, true);
}

void
Dbdict::execDROP_TRIG_CONF(Signal* signal) 
{
  jamEntry();
  DropTrigConf* conf = (DropTrigConf*)signal->getDataPtrSend();
  dropTrigger_recvReply(signal, conf, 0);
}

void
Dbdict::execDROP_TRIG_REF(Signal* signal) 
{
  jamEntry();
  DropTrigRef* ref = (DropTrigRef*)signal->getDataPtrSend();
  dropTrigger_recvReply(signal, ref->getConf(), ref);
}

void
Dbdict::dropTrigger_recvReply(Signal* signal, const DropTrigConf* conf,
    const DropTrigRef* ref)
{
  jam();
  const Uint32 senderRef = signal->senderBlockRef();
  const DropTrigReq::RequestType requestType = conf->getRequestType();
  const Uint32 key = conf->getConnectionPtr();
  if (requestType == DropTrigReq::RT_ALTER_INDEX) {
    jam();
    // part of alter index operation
    OpAlterIndexPtr opPtr;
    c_opAlterIndex.find(opPtr, key);
    ndbrequire(! opPtr.isNull());
    opPtr.p->setError(ref);
    alterIndex_fromDropTrigger(signal, opPtr);
    return;
  }
  if (requestType == DropTrigReq::RT_BUILD_INDEX) {
    jam();
    // part of build index operation
    OpBuildIndexPtr opPtr;
    c_opBuildIndex.find(opPtr, key);
    ndbrequire(! opPtr.isNull());
    opPtr.p->setError(ref);
    buildIndex_fromDropConstr(signal, opPtr);
    return;
  }
  if (requestType == DropTrigReq::RT_TC ||
      requestType == DropTrigReq::RT_LQH) {
    jam();
    // part of alter trigger operation
    OpAlterTriggerPtr opPtr;
    c_opAlterTrigger.find(opPtr, key);
    ndbrequire(! opPtr.isNull());
    opPtr.p->setError(ref);
    alterTrigger_fromDropLocal(signal, opPtr);
    return;
  }
  OpDropTriggerPtr opPtr;
  c_opDropTrigger.find(opPtr, key);
  ndbrequire(! opPtr.isNull());
  ndbrequire(opPtr.p->m_isMaster);
  ndbrequire(opPtr.p->m_requestType == requestType);
  opPtr.p->setError(ref);
  opPtr.p->m_signalCounter.clearWaitingFor(refToNode(senderRef));
  if (! opPtr.p->m_signalCounter.done()) {
    jam();
    return;
  }
  if (requestType == DropTrigReq::RT_DICT_COMMIT ||
      requestType == DropTrigReq::RT_DICT_ABORT) {
    jam();
    // send reply to user
    dropTrigger_sendReply(signal, opPtr, true);
    c_opDropTrigger.release(opPtr);
    return;
  }
  if (opPtr.p->hasError()) {
    jam();
    opPtr.p->m_requestType = DropTrigReq::RT_DICT_ABORT;
    dropTrigger_sendSlaveReq(signal, opPtr);
    return;
  }
  if (requestType == DropTrigReq::RT_DICT_PREPARE) {
    jam();
    // start alter offline
    dropTrigger_toAlterTrigger(signal, opPtr);
    return;
  }
  ndbrequire(false);
}

void
Dbdict::dropTrigger_slavePrepare(Signal* signal, OpDropTriggerPtr opPtr)
{
  jam();
}

void
Dbdict::dropTrigger_toAlterTrigger(Signal* signal, OpDropTriggerPtr opPtr)
{
  jam();
  AlterTrigReq* req = (AlterTrigReq*)signal->getDataPtrSend();
  req->setUserRef(reference());
  req->setConnectionPtr(opPtr.p->key);
  req->setRequestType(AlterTrigReq::RT_DROP_TRIGGER);
  req->setTableId(opPtr.p->m_request.getTableId());
  req->setTriggerId(opPtr.p->m_request.getTriggerId());
  req->setTriggerInfo(0);       // not used
  req->setOnline(false);
  req->setReceiverRef(0);
  sendSignal(reference(), GSN_ALTER_TRIG_REQ,
      signal, AlterTrigReq::SignalLength, JBB);
}

void
Dbdict::dropTrigger_fromAlterTrigger(Signal* signal, OpDropTriggerPtr opPtr)
{
  jam();
  // remove in all
  opPtr.p->m_requestType = DropTrigReq::RT_DICT_COMMIT;
  dropTrigger_sendSlaveReq(signal, opPtr);
}

void
Dbdict::dropTrigger_sendSlaveReq(Signal* signal, OpDropTriggerPtr opPtr)
{
  DropTrigReq* const req = (DropTrigReq*)signal->getDataPtrSend();
  *req = opPtr.p->m_request;
  req->setUserRef(opPtr.p->m_coordinatorRef);
  req->setConnectionPtr(opPtr.p->key);
  req->setRequestType(opPtr.p->m_requestType);
  req->addRequestFlag(opPtr.p->m_requestFlag);
  opPtr.p->m_signalCounter = c_aliveNodes;
  NodeReceiverGroup rg(DBDICT, c_aliveNodes);
  sendSignal(rg, GSN_DROP_TRIG_REQ,
      signal, DropTrigReq::SignalLength, JBB);
}

void
Dbdict::dropTrigger_slaveCommit(Signal* signal, OpDropTriggerPtr opPtr)
{
  jam();
  const DropTrigReq* const req = &opPtr.p->m_request;
  // get trigger record
  const Uint32 triggerId = req->getTriggerId();
  TriggerRecordPtr triggerPtr;
  c_triggerRecordPool.getPtr(triggerPtr, triggerId);
  if (triggerPtr.p->triggerType == TriggerType::SECONDARY_INDEX ||
      triggerPtr.p->triggerType == TriggerType::ORDERED_INDEX) {
    jam();
    // disconnect from index if index trigger  XXX move to drop index
    triggerPtr.p->indexId = req->getIndexId();
    TableRecordPtr indexPtr;
    c_tableRecordPool.getPtr(indexPtr, triggerPtr.p->indexId);
    ndbrequire(! indexPtr.isNull());
    switch (triggerPtr.p->triggerEvent) {
    case TriggerEvent::TE_INSERT:
      indexPtr.p->insertTriggerId = RNIL;
      break;
    case TriggerEvent::TE_UPDATE:
      indexPtr.p->updateTriggerId = RNIL;
      break;
    case TriggerEvent::TE_DELETE:
      indexPtr.p->deleteTriggerId = RNIL;
      break;
    case TriggerEvent::TE_CUSTOM:
      indexPtr.p->customTriggerId = RNIL;
      break;
    default:
      ndbrequire(false);
      break;
    }
  }
  if (triggerPtr.p->triggerType == TriggerType::READ_ONLY_CONSTRAINT) {
    jam();
    // disconnect from index record  XXX should be done in caller instead
    triggerPtr.p->indexId = req->getTableId();
    TableRecordPtr indexPtr;
    c_tableRecordPool.getPtr(indexPtr, triggerPtr.p->indexId);
    indexPtr.p->buildTriggerId = RNIL;
  }
  // remove trigger
  //  ndbout_c("++++++++++++ Removing trigger id %u, %s", triggerPtr.p->triggerId, triggerPtr.p->triggerName);
  c_triggerRecordHash.remove(triggerPtr);
  triggerPtr.p->triggerState = TriggerRecord::TS_NOT_DEFINED;
}

void
Dbdict::dropTrigger_slaveAbort(Signal* signal, OpDropTriggerPtr opPtr)
{
  jam();
}

void
Dbdict::dropTrigger_sendReply(Signal* signal, OpDropTriggerPtr opPtr,
    bool toUser)
{
  DropTrigRef* rep = (DropTrigRef*)signal->getDataPtrSend();
  Uint32 gsn = GSN_DROP_TRIG_CONF;
  Uint32 length = DropTrigConf::InternalLength;
  bool sendRef = opPtr.p->hasError();
  if (! toUser) {
    rep->setUserRef(opPtr.p->m_coordinatorRef);
    rep->setConnectionPtr(opPtr.p->key);
    rep->setRequestType(opPtr.p->m_requestType);
    if (opPtr.p->m_requestType == DropTrigReq::RT_DICT_ABORT)
      sendRef = false;
  } else {
    rep->setUserRef(opPtr.p->m_request.getUserRef());
    rep->setConnectionPtr(opPtr.p->m_request.getConnectionPtr());
    rep->setRequestType(opPtr.p->m_request.getRequestType());
    length = DropTrigConf::SignalLength;
  }
  rep->setTableId(opPtr.p->m_request.getTableId());
  rep->setIndexId(opPtr.p->m_request.getIndexId());
  rep->setTriggerId(opPtr.p->m_request.getTriggerId());
  if (sendRef) {
    if (opPtr.p->m_errorNode == 0)
      opPtr.p->m_errorNode = getOwnNodeId();
    rep->setErrorCode(opPtr.p->m_errorCode);
    rep->setErrorLine(opPtr.p->m_errorLine);
    rep->setErrorNode(opPtr.p->m_errorNode);
    gsn = GSN_DROP_TRIG_REF;
    length = CreateTrigRef::SignalLength;
  }
  sendSignal(rep->getUserRef(), gsn, signal, length, JBB);
}

/**
 * MODULE: Alter trigger.
 *
 * Alter trigger state.  Alter online creates the trigger first in all
 * TC (if index trigger) and then in all LQH-TUP.
 *
 * Request type received in REQ and returned in CONF/REF:
 *
 * RT_USER - normal user e.g. BACKUP
 * RT_CREATE_TRIGGER - from create trigger
 * RT_DROP_TRIGGER - from drop trigger
 * RT_DICT_PREPARE - seize operations and check request
 * RT_DICT_TC - master to each DICT on way to TC
 * RT_DICT_LQH - master to each DICT on way to LQH-TUP
 * RT_DICT_COMMIT - commit state change in each DICT (no reply)
 */

void
Dbdict::execALTER_TRIG_REQ(Signal* signal) 
{
  jamEntry();
  AlterTrigReq* const req = (AlterTrigReq*)signal->getDataPtrSend();
  OpAlterTriggerPtr opPtr;
  const Uint32 senderRef = signal->senderBlockRef();
  const AlterTrigReq::RequestType requestType = req->getRequestType();
  if (requestType == AlterTrigReq::RT_USER ||
      requestType == AlterTrigReq::RT_CREATE_TRIGGER ||
      requestType == AlterTrigReq::RT_DROP_TRIGGER) {
    jam();
    const bool isLocal = req->getRequestFlag() & RequestFlag::RF_LOCAL;
    NdbNodeBitmask receiverNodes = c_aliveNodes;
    if (isLocal) {
      receiverNodes.clear();
      receiverNodes.set(getOwnNodeId());
    }
    if (signal->getLength() == AlterTrigReq::SignalLength) {
      jam();
      if (! isLocal && getOwnNodeId() != c_masterNodeId) {
        jam();
        // forward to DICT master
        sendSignal(calcDictBlockRef(c_masterNodeId), GSN_ALTER_TRIG_REQ,
            signal, AlterTrigReq::SignalLength, JBB);
        return;
      }
      // forward initial request plus operation key to all
      req->setOpKey(++c_opRecordSequence);
      NodeReceiverGroup rg(DBDICT, receiverNodes);
      sendSignal(rg, GSN_ALTER_TRIG_REQ,
          signal, AlterTrigReq::SignalLength + 1, JBB);
      return;
    }
    // seize operation record
    ndbrequire(signal->getLength() == AlterTrigReq::SignalLength + 1);
    const Uint32 opKey = req->getOpKey();
    OpAlterTrigger opBusy;
    if (! c_opAlterTrigger.seize(opPtr))
      opPtr.p = &opBusy;
    opPtr.p->save(req);
    opPtr.p->m_coordinatorRef = senderRef;
    opPtr.p->m_isMaster = (senderRef == reference());
    opPtr.p->key = opKey;
    opPtr.p->m_requestType = AlterTrigReq::RT_DICT_PREPARE;
    if (opPtr.p == &opBusy) {
      jam();
      opPtr.p->m_errorCode = AlterTrigRef::Busy;
      opPtr.p->m_errorLine = __LINE__;
      alterTrigger_sendReply(signal, opPtr, opPtr.p->m_isMaster);
      return;
    }
    c_opAlterTrigger.add(opPtr);
    // master expects to hear from all
    if (opPtr.p->m_isMaster) {
      opPtr.p->m_nodes = receiverNodes;
      opPtr.p->m_signalCounter = receiverNodes;
    }
    alterTrigger_slavePrepare(signal, opPtr);
    alterTrigger_sendReply(signal, opPtr, false);
    return;
  }
  c_opAlterTrigger.find(opPtr, req->getConnectionPtr());
  if (! opPtr.isNull()) {
    opPtr.p->m_requestType = requestType;
    if (requestType == AlterTrigReq::RT_DICT_TC ||
        requestType == AlterTrigReq::RT_DICT_LQH) {
      jam();
      if (req->getOnline())
        alterTrigger_toCreateLocal(signal, opPtr);
      else
        alterTrigger_toDropLocal(signal, opPtr);
      return;
    }
    if (requestType == AlterTrigReq::RT_DICT_COMMIT ||
        requestType == AlterTrigReq::RT_DICT_ABORT) {
      jam();
      if (requestType == AlterTrigReq::RT_DICT_COMMIT)
        alterTrigger_slaveCommit(signal, opPtr);
      else
        alterTrigger_slaveAbort(signal, opPtr);
      alterTrigger_sendReply(signal, opPtr, false);
      // done in slave
      if (! opPtr.p->m_isMaster)
        c_opAlterTrigger.release(opPtr);
      return;
    }
  }
  jam();
  // return to sender
  OpAlterTrigger opBad;
  opPtr.p = &opBad;
  opPtr.p->save(req);
  opPtr.p->m_errorCode = AlterTrigRef::BadRequestType;
  opPtr.p->m_errorLine = __LINE__;
  alterTrigger_sendReply(signal, opPtr, true);
  return;
}

void
Dbdict::execALTER_TRIG_CONF(Signal* signal) 
{
  jamEntry();
  AlterTrigConf* conf = (AlterTrigConf*)signal->getDataPtrSend();
  alterTrigger_recvReply(signal, conf, 0);
}

void
Dbdict::execALTER_TRIG_REF(Signal* signal) 
{
  jamEntry();
  AlterTrigRef* ref = (AlterTrigRef*)signal->getDataPtrSend();
  alterTrigger_recvReply(signal, ref->getConf(), ref);
}

void
Dbdict::alterTrigger_recvReply(Signal* signal, const AlterTrigConf* conf,
    const AlterTrigRef* ref)
{
  jam();
  const Uint32 senderRef = signal->senderBlockRef();
  const AlterTrigReq::RequestType requestType = conf->getRequestType();
  const Uint32 key = conf->getConnectionPtr();
  if (requestType == AlterTrigReq::RT_CREATE_TRIGGER) {
    jam();
    // part of create trigger operation
    OpCreateTriggerPtr opPtr;
    c_opCreateTrigger.find(opPtr, key);
    ndbrequire(! opPtr.isNull());
    opPtr.p->setError(ref);
    createTrigger_fromAlterTrigger(signal, opPtr);
    return;
  }
  if (requestType == AlterTrigReq::RT_DROP_TRIGGER) {
    jam();
    // part of drop trigger operation
    OpDropTriggerPtr opPtr;
    c_opDropTrigger.find(opPtr, key);
    ndbrequire(! opPtr.isNull());
    opPtr.p->setError(ref);
    dropTrigger_fromAlterTrigger(signal, opPtr);
    return;
  }
  OpAlterTriggerPtr opPtr;
  c_opAlterTrigger.find(opPtr, key);
  ndbrequire(! opPtr.isNull());
  ndbrequire(opPtr.p->m_isMaster);
  ndbrequire(opPtr.p->m_requestType == requestType);
  /* 
   * If refuse on drop trig, because of non-existent trigger,
   * comes from anyone but the master node - ignore it and
   * remove the node from forter ALTER_TRIG communication
   * This will happen if a new node has started since the
   * trigger whas created.
   */
  if (ref &&
      refToNode(senderRef) != refToNode(reference()) &&
      opPtr.p->m_request.getRequestType() == AlterTrigReq::RT_DROP_TRIGGER &&
      ref->getErrorCode() == AlterTrigRef::TriggerNotFound) {
    jam();
    ref = 0;                                      // ignore this error
    opPtr.p->m_nodes.clear(refToNode(senderRef)); // remove this from group
  }
  opPtr.p->setError(ref);
  opPtr.p->m_signalCounter.clearWaitingFor(refToNode(senderRef));
  if (! opPtr.p->m_signalCounter.done()) {
    jam();
    return;
  }
  if (requestType == AlterTrigReq::RT_DICT_COMMIT ||
      requestType == AlterTrigReq::RT_DICT_ABORT) {
    jam();
    // send reply to user
    alterTrigger_sendReply(signal, opPtr, true);
    c_opAlterTrigger.release(opPtr);
    return;
  }
  if (opPtr.p->hasError()) {
    jam();
    opPtr.p->m_requestType = AlterTrigReq::RT_DICT_ABORT;
    alterTrigger_sendSlaveReq(signal, opPtr);
    return;
  }
  if (! (opPtr.p->m_request.getRequestFlag() & RequestFlag::RF_NOTCTRIGGER)) {
    if (requestType == AlterTrigReq::RT_DICT_PREPARE) {
      jam();
      if (opPtr.p->m_request.getOnline())
        opPtr.p->m_requestType = AlterTrigReq::RT_DICT_TC;
      else
        opPtr.p->m_requestType = AlterTrigReq::RT_DICT_LQH;
      alterTrigger_sendSlaveReq(signal, opPtr);
      return;
    }
    if (requestType == AlterTrigReq::RT_DICT_TC) {
      jam();
      if (opPtr.p->m_request.getOnline())
        opPtr.p->m_requestType = AlterTrigReq::RT_DICT_LQH;
      else
        opPtr.p->m_requestType = AlterTrigReq::RT_DICT_COMMIT;
      alterTrigger_sendSlaveReq(signal, opPtr);
      return;
    }
    if (requestType == AlterTrigReq::RT_DICT_LQH) {
      jam();
      if (opPtr.p->m_request.getOnline())
        opPtr.p->m_requestType = AlterTrigReq::RT_DICT_COMMIT;
      else
        opPtr.p->m_requestType = AlterTrigReq::RT_DICT_TC;
      alterTrigger_sendSlaveReq(signal, opPtr);
      return;
    }
  } else {
    if (requestType == AlterTrigReq::RT_DICT_PREPARE) {
      jam();
      opPtr.p->m_requestType = AlterTrigReq::RT_DICT_LQH;
      alterTrigger_sendSlaveReq(signal, opPtr);
      return;
    }
    if (requestType == AlterTrigReq::RT_DICT_LQH) {
      jam();
      opPtr.p->m_requestType = AlterTrigReq::RT_DICT_COMMIT;
      alterTrigger_sendSlaveReq(signal, opPtr);
      return;
    }
  }
  ndbrequire(false);
}

void
Dbdict::alterTrigger_slavePrepare(Signal* signal, OpAlterTriggerPtr opPtr)
{
  jam();
  const AlterTrigReq* const req = &opPtr.p->m_request;
  const Uint32 triggerId = req->getTriggerId();
  TriggerRecordPtr triggerPtr;
  if (! (triggerId < c_triggerRecordPool.getSize())) {
    jam();
    opPtr.p->m_errorCode = AlterTrigRef::TriggerNotFound;
    opPtr.p->m_errorLine = __LINE__;
    return;
  }
  c_triggerRecordPool.getPtr(triggerPtr, triggerId);
  if (triggerPtr.p->triggerState == TriggerRecord::TS_NOT_DEFINED) {
    jam();
    opPtr.p->m_errorCode = AlterTrigRef::TriggerNotFound;
    opPtr.p->m_errorLine = __LINE__;
    return;
  }
}

void
Dbdict::alterTrigger_toCreateLocal(Signal* signal, OpAlterTriggerPtr opPtr)
{
  jam();
  // find trigger record
  const Uint32 triggerId = opPtr.p->m_request.getTriggerId();
  TriggerRecordPtr triggerPtr;
  c_triggerRecordPool.getPtr(triggerPtr, triggerId);
  CreateTrigReq* const req = (CreateTrigReq*)signal->getDataPtrSend();
  req->setUserRef(reference());
  req->setConnectionPtr(opPtr.p->key);
  if (opPtr.p->m_requestType == AlterTrigReq::RT_DICT_TC) {
    req->setRequestType(CreateTrigReq::RT_TC);
  } else if (opPtr.p->m_requestType == AlterTrigReq::RT_DICT_LQH) {
    req->setRequestType(CreateTrigReq::RT_LQH);
  } else {
    ndbassert(false);
  }
  req->setTableId(triggerPtr.p->tableId);
  req->setIndexId(triggerPtr.p->indexId);
  req->setTriggerId(triggerPtr.i);
  req->setTriggerType(triggerPtr.p->triggerType);
  req->setTriggerActionTime(triggerPtr.p->triggerActionTime);
  req->setTriggerEvent(triggerPtr.p->triggerEvent);
  req->setMonitorReplicas(triggerPtr.p->monitorReplicas);
  req->setMonitorAllAttributes(triggerPtr.p->monitorAllAttributes);
  req->setOnline(true);
  req->setReceiverRef(opPtr.p->m_request.getReceiverRef());
  BlockReference blockRef = 0;
  if (opPtr.p->m_requestType == AlterTrigReq::RT_DICT_TC) {
    blockRef = calcTcBlockRef(getOwnNodeId());
  } else if (opPtr.p->m_requestType == AlterTrigReq::RT_DICT_LQH) {
    blockRef = calcLqhBlockRef(getOwnNodeId());
  } else {
    ndbassert(false);
  }
  req->setAttributeMask(triggerPtr.p->attributeMask);
  sendSignal(blockRef, GSN_CREATE_TRIG_REQ,
      signal, CreateTrigReq::SignalLength, JBB);
}

void
Dbdict::alterTrigger_fromCreateLocal(Signal* signal, OpAlterTriggerPtr opPtr)
{
  jam();
  if (! opPtr.p->hasError()) {
    // mark created locally
    TriggerRecordPtr triggerPtr;
    c_triggerRecordPool.getPtr(triggerPtr, opPtr.p->m_request.getTriggerId());
    if (opPtr.p->m_requestType == AlterTrigReq::RT_DICT_TC) {
      triggerPtr.p->triggerLocal |= TriggerRecord::TL_CREATED_TC;
    } else if (opPtr.p->m_requestType == AlterTrigReq::RT_DICT_LQH) {
      triggerPtr.p->triggerLocal |= TriggerRecord::TL_CREATED_LQH;
    } else {
      ndbrequire(false);
    }
  }
  // forward CONF or REF to master
  alterTrigger_sendReply(signal, opPtr, false);
}

void
Dbdict::alterTrigger_toDropLocal(Signal* signal, OpAlterTriggerPtr opPtr)
{
  jam();
  TriggerRecordPtr triggerPtr;
  c_triggerRecordPool.getPtr(triggerPtr, opPtr.p->m_request.getTriggerId());
  DropTrigReq* const req = (DropTrigReq*)signal->getDataPtrSend();
  req->setUserRef(reference());
  req->setConnectionPtr(opPtr.p->key);
  if (opPtr.p->m_requestType == AlterTrigReq::RT_DICT_TC) {
    // broken trigger
    if (! (triggerPtr.p->triggerLocal & TriggerRecord::TL_CREATED_TC)) {
      jam();
      alterTrigger_sendReply(signal, opPtr, false);
      return;
    }
    req->setRequestType(DropTrigReq::RT_TC);
  } else if (opPtr.p->m_requestType == AlterTrigReq::RT_DICT_LQH) {
    // broken trigger
    if (! (triggerPtr.p->triggerLocal & TriggerRecord::TL_CREATED_LQH)) {
      jam();
      alterTrigger_sendReply(signal, opPtr, false);
      return;
    }
    req->setRequestType(DropTrigReq::RT_LQH);
  } else {
    ndbassert(false);
  }
  req->setTableId(triggerPtr.p->tableId);
  req->setIndexId(triggerPtr.p->indexId);
  req->setTriggerId(triggerPtr.i);
  req->setTriggerType(triggerPtr.p->triggerType);
  req->setTriggerActionTime(triggerPtr.p->triggerActionTime);
  req->setTriggerEvent(triggerPtr.p->triggerEvent);
  req->setMonitorReplicas(triggerPtr.p->monitorReplicas);
  req->setMonitorAllAttributes(triggerPtr.p->monitorAllAttributes);
  BlockReference blockRef = 0;
  if (opPtr.p->m_requestType == AlterTrigReq::RT_DICT_TC) {
    blockRef = calcTcBlockRef(getOwnNodeId());
  } else if (opPtr.p->m_requestType == AlterTrigReq::RT_DICT_LQH) {
    blockRef = calcLqhBlockRef(getOwnNodeId());
  } else {
    ndbassert(false);
  }
  sendSignal(blockRef, GSN_DROP_TRIG_REQ,
      signal, DropTrigReq::SignalLength, JBB);
}

void
Dbdict::alterTrigger_fromDropLocal(Signal* signal, OpAlterTriggerPtr opPtr)
{
  jam();
  if (! opPtr.p->hasError()) {
    // mark dropped locally
    TriggerRecordPtr triggerPtr;
    c_triggerRecordPool.getPtr(triggerPtr, opPtr.p->m_request.getTriggerId());
    if (opPtr.p->m_requestType == AlterTrigReq::RT_DICT_TC) {
      triggerPtr.p->triggerLocal &= ~TriggerRecord::TL_CREATED_TC;
    } else if (opPtr.p->m_requestType == AlterTrigReq::RT_DICT_LQH) {
      triggerPtr.p->triggerLocal &= ~TriggerRecord::TL_CREATED_LQH;
    } else {
      ndbrequire(false);
    }
  }
  // forward CONF or REF to master
  alterTrigger_sendReply(signal, opPtr, false);
}

void
Dbdict::alterTrigger_slaveCommit(Signal* signal, OpAlterTriggerPtr opPtr)
{
  jam();
  TriggerRecordPtr triggerPtr;
  c_triggerRecordPool.getPtr(triggerPtr, opPtr.p->m_request.getTriggerId());
  // set state
  triggerPtr.p->triggerState = TriggerRecord::TS_ONLINE;
}

void
Dbdict::alterTrigger_slaveAbort(Signal* signal, OpAlterTriggerPtr opPtr)
{
  jam();
}

void
Dbdict::alterTrigger_sendSlaveReq(Signal* signal, OpAlterTriggerPtr opPtr)
{
  AlterTrigReq* const req = (AlterTrigReq*)signal->getDataPtrSend();
  *req = opPtr.p->m_request;
  req->setUserRef(opPtr.p->m_coordinatorRef);
  req->setConnectionPtr(opPtr.p->key);
  req->setRequestType(opPtr.p->m_requestType);
  req->addRequestFlag(opPtr.p->m_requestFlag);
  NdbNodeBitmask receiverNodes = c_aliveNodes;
  if (opPtr.p->m_requestFlag & RequestFlag::RF_LOCAL) {
    receiverNodes.clear();
    receiverNodes.set(getOwnNodeId());
  } else {
    opPtr.p->m_nodes.bitAND(receiverNodes);
    receiverNodes = opPtr.p->m_nodes;
  }
  opPtr.p->m_signalCounter = receiverNodes;
  NodeReceiverGroup rg(DBDICT, receiverNodes);
  sendSignal(rg, GSN_ALTER_TRIG_REQ,
      signal, AlterTrigReq::SignalLength, JBB);
}

void
Dbdict::alterTrigger_sendReply(Signal* signal, OpAlterTriggerPtr opPtr,
    bool toUser)
{
  jam();
  AlterTrigRef* rep = (AlterTrigRef*)signal->getDataPtrSend();
  Uint32 gsn = GSN_ALTER_TRIG_CONF;
  Uint32 length = AlterTrigConf::InternalLength;
  bool sendRef = opPtr.p->hasError();
  if (! toUser) {
    rep->setUserRef(opPtr.p->m_coordinatorRef);
    rep->setConnectionPtr(opPtr.p->key);
    rep->setRequestType(opPtr.p->m_requestType);
    if (opPtr.p->m_requestType == AlterTrigReq::RT_DICT_ABORT) {
      jam();
      sendRef = false;
    } else {
      jam();
    }
  } else {
    jam();
    rep->setUserRef(opPtr.p->m_request.getUserRef());
    rep->setConnectionPtr(opPtr.p->m_request.getConnectionPtr());
    rep->setRequestType(opPtr.p->m_request.getRequestType());
    length = AlterTrigConf::SignalLength;
  }
  rep->setTableId(opPtr.p->m_request.getTableId());
  rep->setTriggerId(opPtr.p->m_request.getTriggerId());
  if (sendRef) {
    if (opPtr.p->m_errorNode == 0) {
      jam();
      opPtr.p->m_errorNode = getOwnNodeId();
    } else {
      jam();
    }
    rep->setErrorCode(opPtr.p->m_errorCode);
    rep->setErrorLine(opPtr.p->m_errorLine);
    rep->setErrorNode(opPtr.p->m_errorNode);
    gsn = GSN_ALTER_TRIG_REF;
    length = AlterTrigRef::SignalLength;
  }
  sendSignal(rep->getUserRef(), gsn, signal, length, JBB);
}

/**
 * MODULE: Support routines for index and trigger.
 */

void
Dbdict::getTableKeyList(TableRecordPtr tablePtr, AttributeList& list)
{
  jam();
  list.sz = 0;
  for (Uint32 tAttr = tablePtr.p->firstAttribute; tAttr != RNIL; ) {
    AttributeRecord* aRec = c_attributeRecordPool.getPtr(tAttr);
    if (aRec->tupleKey)
      list.id[list.sz++] = aRec->attributeId;
    tAttr = aRec->nextAttrInTable;
  }
}

// XXX should store the primary attribute id
void
Dbdict::getIndexAttr(TableRecordPtr indexPtr, Uint32 itAttr, Uint32* id)
{
  jam();
  TableRecordPtr tablePtr;
  c_tableRecordPool.getPtr(tablePtr, indexPtr.p->primaryTableId);
  AttributeRecord* iaRec = c_attributeRecordPool.getPtr(itAttr);
  for (Uint32 tAttr = tablePtr.p->firstAttribute; tAttr != RNIL; ) {
    AttributeRecord* aRec = c_attributeRecordPool.getPtr(tAttr);
    if (iaRec->equal(*aRec)) {
      id[0] = aRec->attributeId;
      return;
    }
    tAttr = aRec->nextAttrInTable;
  }
  ndbrequire(false);
}

void
Dbdict::getIndexAttrList(TableRecordPtr indexPtr, AttributeList& list)
{
  jam();
  TableRecordPtr tablePtr;
  c_tableRecordPool.getPtr(tablePtr, indexPtr.p->primaryTableId);
  list.sz = 0;
  memset(list.id, 0, sizeof(list.id));
  ndbrequire(indexPtr.p->noOfAttributes >= 2);
  Uint32 itAttr = indexPtr.p->firstAttribute;
  for (Uint32 i = 0; i < (Uint32)indexPtr.p->noOfAttributes - 1; i++) {
    getIndexAttr(indexPtr, itAttr, &list.id[list.sz++]);
    AttributeRecord* iaRec = c_attributeRecordPool.getPtr(itAttr);
    itAttr = iaRec->nextAttrInTable;
  }
}

void
Dbdict::getIndexAttrMask(TableRecordPtr indexPtr, AttributeMask& mask)
{
  jam();
  TableRecordPtr tablePtr;
  c_tableRecordPool.getPtr(tablePtr, indexPtr.p->primaryTableId);
  mask.clear();
  ndbrequire(indexPtr.p->noOfAttributes >= 2);
  Uint32 itAttr = indexPtr.p->firstAttribute;
  for (Uint32 i = 0; i < (Uint32)indexPtr.p->noOfAttributes - 1; i++) {
    Uint32 id;
    getIndexAttr(indexPtr, itAttr, &id);
    mask.set(id);
    AttributeRecord* iaRec = c_attributeRecordPool.getPtr(itAttr);
    itAttr = iaRec->nextAttrInTable;
  }
}

/* **************************************************************** */
/* ---------------------------------------------------------------- */
/* MODULE:          STORE/RESTORE SCHEMA FILE---------------------- */
/* ---------------------------------------------------------------- */
/*                                                                  */
/* General module used to store the schema file on disk and         */
/* similar function to restore it from disk.                        */
/* ---------------------------------------------------------------- */
/* **************************************************************** */

void
Dbdict::initSchemaFile(SchemaFile * sf, Uint32 fileSz){
  memcpy(sf->Magic, "NDBSCHMA", sizeof(sf->Magic));
  sf->ByteOrder = 0x12345678;
  sf->NdbVersion =  NDB_VERSION;
  sf->FileSize = fileSz;
  sf->CheckSum = 0;
  
  Uint32 headSz = (sizeof(SchemaFile)-sizeof(SchemaFile::TableEntry));
  Uint32 noEntries = (fileSz - headSz) / sizeof(SchemaFile::TableEntry);
  Uint32 slack = (fileSz - headSz) - noEntries * sizeof(SchemaFile::TableEntry);
  
  ndbrequire(noEntries > MAX_TABLES);

  sf->NoOfTableEntries = noEntries;
  memset(sf->TableEntries, 0, noEntries*sizeof(SchemaFile::TableEntry));
  memset(&(sf->TableEntries[noEntries]), 0, slack);
  computeChecksum(sf);
}

void
Dbdict::computeChecksum(SchemaFile * sf){ 
  sf->CheckSum = 0;
  sf->CheckSum = computeChecksum((const Uint32*)sf, sf->FileSize/4);
}

bool 
Dbdict::validateChecksum(const SchemaFile * sf){
  
  Uint32 c = computeChecksum((const Uint32*)sf, sf->FileSize/4);
  return c == 0;
}

Uint32
Dbdict::computeChecksum(const Uint32 * src, Uint32 len){
  Uint32 ret = 0;
  for(Uint32 i = 0; i<len; i++)
    ret ^= src[i];
  return ret;
}

SchemaFile::TableEntry * 
Dbdict::getTableEntry(void * p, Uint32 tableId, bool allowTooBig){
  SchemaFile * sf = (SchemaFile*)p;
  
  ndbrequire(allowTooBig || tableId < sf->NoOfTableEntries);
  return &sf->TableEntries[tableId];
}

// global metadata support

int
Dbdict::getMetaTablePtr(TableRecordPtr& tablePtr, Uint32 tableId, Uint32 tableVersion)
{
  if (tableId >= c_tableRecordPool.getSize()) {
    return MetaData::InvalidArgument;
  }
  c_tableRecordPool.getPtr(tablePtr, tableId);
  if (tablePtr.p->tabState == TableRecord::NOT_DEFINED) {
    return MetaData::TableNotFound;
  }
  if (tablePtr.p->tableVersion != tableVersion) {
    return MetaData::InvalidTableVersion;
  }
  // online flag is not maintained by DICT
  tablePtr.p->online =
    tablePtr.p->isTable() && tablePtr.p->tabState == TableRecord::DEFINED ||
    tablePtr.p->isIndex() && tablePtr.p->indexState == TableRecord::IS_ONLINE;
  return 0;
}

int
Dbdict::getMetaTable(MetaData::Table& table, Uint32 tableId, Uint32 tableVersion)
{
  int ret;
  TableRecordPtr tablePtr;
  if ((ret = getMetaTablePtr(tablePtr, tableId, tableVersion)) < 0) {
    return ret;
  }
  new (&table) MetaData::Table(*tablePtr.p);
  return 0;
}

int
Dbdict::getMetaTable(MetaData::Table& table, const char* tableName)
{
  int ret;
  TableRecordPtr tablePtr;
  if (strlen(tableName) + 1 > MAX_TAB_NAME_SIZE) {
    return MetaData::InvalidArgument;
  }
  TableRecord keyRecord;
  strcpy(keyRecord.tableName, tableName);
  c_tableRecordHash.find(tablePtr, keyRecord);
  if (tablePtr.i == RNIL) {
    return MetaData::TableNotFound;
  }
  if ((ret = getMetaTablePtr(tablePtr, tablePtr.i, tablePtr.p->tableVersion)) < 0) {
    return ret;
  }
  new (&table) MetaData::Table(*tablePtr.p);
  return 0;
}

int
Dbdict::getMetaAttribute(MetaData::Attribute& attr, const MetaData::Table& table, Uint32 attributeId)
{
  int ret;
  TableRecordPtr tablePtr;
  if ((ret = getMetaTablePtr(tablePtr, table.tableId, table.tableVersion)) < 0) {
    return ret;
  }
  AttributeRecordPtr attrPtr;
  attrPtr.i = tablePtr.p->firstAttribute;
  while (attrPtr.i != RNIL) {
    c_attributeRecordPool.getPtr(attrPtr);
    if (attrPtr.p->attributeId == attributeId)
      break;
    attrPtr.i = attrPtr.p->nextAttrInTable;
  }
  if (attrPtr.i == RNIL) {
    return MetaData::AttributeNotFound;
  }
  new (&attr) MetaData::Attribute(*attrPtr.p);
  return 0;
}

int
Dbdict::getMetaAttribute(MetaData::Attribute& attr, const MetaData::Table& table, const char* attributeName)
{
  int ret;
  TableRecordPtr tablePtr;
  if ((ret = getMetaTablePtr(tablePtr, table.tableId, table.tableVersion)) < 0) {
    return ret;
  }
  AttributeRecordPtr attrPtr;
  attrPtr.i = tablePtr.p->firstAttribute;
  while (attrPtr.i != RNIL) {
    c_attributeRecordPool.getPtr(attrPtr);
    if (strcmp(attrPtr.p->attributeName, attributeName) == 0)
      break;
    attrPtr.i = attrPtr.p->nextAttrInTable;
  }
  if (attrPtr.i == RNIL) {
    return MetaData::AttributeNotFound;
  }
  new (&attr) MetaData::Attribute(*attrPtr.p);
  return 0;
}<|MERGE_RESOLUTION|>--- conflicted
+++ resolved
@@ -2246,11 +2246,7 @@
           return;
         }//if
       }
-<<<<<<< HEAD
       ndbrequire(ok);
-=======
-      ndbrequire(ok); 
->>>>>>> f27a2948
       break;
     }
     case SchemaFile::DROP_TABLE_STARTED:
