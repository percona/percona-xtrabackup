--- conflicted
+++ resolved
@@ -1,10 +1,5 @@
 
-<<<<<<< HEAD
-LDADD += $(top_builddir)/ndb/test/src/libNDBT.a \
-         $(top_builddir)/ndb/src/libndbclient.la
-=======
-LDADD += $(top_srcdir)/ndb/src/libndbclient.la
->>>>>>> 9711b3c3
+LDADD += $(top_builddir)/ndb/src/libndbclient.la
 
 INCLUDES += -I$(srcdir) -I$(top_srcdir)/include \
 	-I$(top_srcdir)/ndb/include \
