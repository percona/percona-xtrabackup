
INCLUDES += \
<<<<<<< HEAD
        -I$(srcdir) -I$(top_srcdir)/include \
	-I$(top_srcdir)/mysys \
=======
        -I$(srcdir) \
	-I$(top_builddir)/include \
	-I$(top_builddir)/ndb/include \
	-I$(top_srcdir)/include \
>>>>>>> 8522f698
	-I$(top_srcdir)/ndb/include \
	-I$(top_srcdir)/ndb/include/kernel \
	-I$(top_srcdir)/ndb/include/transporter \
	-I$(top_srcdir)/ndb/include/debugger \
	-I$(top_srcdir)/ndb/include/mgmapi \
	-I$(top_srcdir)/ndb/include/mgmcommon \
        -I$(top_srcdir)/ndb/include/ndbapi \
        -I$(top_srcdir)/ndb/include/util \
	-I$(top_srcdir)/ndb/include/portlib \
	-I$(top_srcdir)/ndb/include/logger<|MERGE_RESOLUTION|>--- conflicted
+++ resolved
@@ -1,14 +1,10 @@
 
 INCLUDES += \
-<<<<<<< HEAD
-        -I$(srcdir) -I$(top_srcdir)/include \
-	-I$(top_srcdir)/mysys \
-=======
         -I$(srcdir) \
 	-I$(top_builddir)/include \
 	-I$(top_builddir)/ndb/include \
 	-I$(top_srcdir)/include \
->>>>>>> 8522f698
+	-I$(top_srcdir)/mysys \
 	-I$(top_srcdir)/ndb/include \
 	-I$(top_srcdir)/ndb/include/kernel \
 	-I$(top_srcdir)/ndb/include/transporter \
