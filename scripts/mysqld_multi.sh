--- conflicted
+++ resolved
@@ -457,71 +457,9 @@
 {
   my ($raw_gids) = @_;
 
-<<<<<<< HEAD
-  # Read the lines from the config file to variable 'data'
-  if (defined($opt_config_file))
-  {
-    open(MY_CNF, "<$opt_config_file") && (@data=<MY_CNF>) && close(MY_CNF);
-  }
-  else
-  {
-    if (-f "@sysconfdir@/my.cnf" && -r "@sysconfdir@/my.cnf")
-    {
-      open(MY_CNF, "<@sysconfdir@/my.cnf") && (@tmp=<MY_CNF>) && close(MY_CNF);
-    } elsif (-f "/etc/my.cnf" && -r "/etc/my.cnf")
-    {
-      open(MY_CNF, "</etc/my.cnf") && (@tmp=<MY_CNF>) && close(MY_CNF);
-    }
-    for ($i = 0; ($line = shift @tmp); $i++)
-    {
-      $data[$i] = $line;
-    }
-    if (-f "/etc/mysql/my.cnf" && -r "/etc/mysql/my.cnf")
-    {
-      open(MY_CNF, "</etc/mysql/my.cnf") && (@tmp=<MY_CNF>) && close(MY_CNF);
-    }
-    for (; ($line = shift @tmp); $i++)
-    {
-      $data[$i] = $line;
-    }
-    if (defined($ENV{MYSQL_HOME}) && -f "$ENV{MYSQL_HOME}/my.cnf" &&
-	-r "$ENV{MYSQL_HOME}/my.cnf")
-    {
-      open(MY_CNF, "<$ENV{MYSQL_HOME}/my.cnf") && (@tmp=<MY_CNF>) &&
-      close(MY_CNF);
-    }
-    for (; ($line = shift @tmp); $i++)
-    {
-      $data[$i] = $line;
-    }
-    if (-f "/etc/mysql/my.cnf" && -r "/etc/mysql/my.cnf")
-    {
-      open(MY_CNF, "</etc/mysql/my.cnf") && (@tmp=<MY_CNF>) && close(MY_CNF);
-    }
-    for (; ($line = shift @tmp); $i++)
-    {
-      $data[$i] = $line;
-    }
-    if (-f "$homedir/.my.cnf" && -r "$homedir/.my.cnf")
-    {
-      open(MY_CNF, "<$homedir/.my.cnf") && (@tmp=<MY_CNF>) && close(MY_CNF);
-    }
-    for (; ($line = shift @tmp); $i++)
-    {
-      $data[$i] = $line;
-    }
-  }
-  chomp @data;
-  # Make a list of the wanted group ids
-  if (defined($raw_gids))
-  {
-    @pre_gids = split(',', $raw_gids);
-  }
-=======
   my %gids;
   my @groups;
 
->>>>>>> afdf32d3
   if (defined($raw_gids))
   {
     # Make a hash of the wanted group ids
