-- Copyright (c) 2008, 2010, Oracle and/or its affiliates. All rights reserved.
--
-- This program is free software; you can redistribute it and/or modify
-- it under the terms of the GNU General Public License as published by
-- the Free Software Foundation; version 2 of the License.
--
-- This program is distributed in the hope that it will be useful,
-- but WITHOUT ANY WARRANTY; without even the implied warranty of
-- MERCHANTABILITY or FITNESS FOR A PARTICULAR PURPOSE.  See the
-- GNU General Public License for more details.
--
-- You should have received a copy of the GNU General Public License
-- along with this program; if not, write to the Free Software Foundation,
-- 51 Franklin Street, Suite 500, Boston, MA 02110-1335 USA

--
-- The system tables of MySQL Server
--

set sql_mode='';
set storage_engine=myisam;

CREATE TABLE IF NOT EXISTS db (   Host char(60) binary DEFAULT '' NOT NULL, Db char(64) binary DEFAULT '' NOT NULL, User char(16) binary DEFAULT '' NOT NULL, Select_priv enum('N','Y') COLLATE utf8_general_ci DEFAULT 'N' NOT NULL, Insert_priv enum('N','Y') COLLATE utf8_general_ci DEFAULT 'N' NOT NULL, Update_priv enum('N','Y') COLLATE utf8_general_ci DEFAULT 'N' NOT NULL, Delete_priv enum('N','Y') COLLATE utf8_general_ci DEFAULT 'N' NOT NULL, Create_priv enum('N','Y') COLLATE utf8_general_ci DEFAULT 'N' NOT NULL, Drop_priv enum('N','Y') COLLATE utf8_general_ci DEFAULT 'N' NOT NULL, Grant_priv enum('N','Y') COLLATE utf8_general_ci DEFAULT 'N' NOT NULL, References_priv enum('N','Y') COLLATE utf8_general_ci DEFAULT 'N' NOT NULL, Index_priv enum('N','Y') COLLATE utf8_general_ci DEFAULT 'N' NOT NULL, Alter_priv enum('N','Y') COLLATE utf8_general_ci DEFAULT 'N' NOT NULL, Create_tmp_table_priv enum('N','Y') COLLATE utf8_general_ci DEFAULT 'N' NOT NULL, Lock_tables_priv enum('N','Y') COLLATE utf8_general_ci DEFAULT 'N' NOT NULL, Create_view_priv enum('N','Y') COLLATE utf8_general_ci DEFAULT 'N' NOT NULL, Show_view_priv enum('N','Y') COLLATE utf8_general_ci DEFAULT 'N' NOT NULL, Create_routine_priv enum('N','Y') COLLATE utf8_general_ci DEFAULT 'N' NOT NULL, Alter_routine_priv enum('N','Y') COLLATE utf8_general_ci DEFAULT 'N' NOT NULL, Execute_priv enum('N','Y') COLLATE utf8_general_ci DEFAULT 'N' NOT NULL, Event_priv enum('N','Y') COLLATE utf8_general_ci DEFAULT 'N' NOT NULL, Trigger_priv enum('N','Y') COLLATE utf8_general_ci DEFAULT 'N' NOT NULL, PRIMARY KEY Host (Host,Db,User), KEY User (User) ) engine=MyISAM CHARACTER SET utf8 COLLATE utf8_bin comment='Database privileges';

-- Remember for later if db table already existed
set @had_db_table= @@warning_count != 0;

CREATE TABLE IF NOT EXISTS host (  Host char(60) binary DEFAULT '' NOT NULL, Db char(64) binary DEFAULT '' NOT NULL, Select_priv enum('N','Y') COLLATE utf8_general_ci DEFAULT 'N' NOT NULL, Insert_priv enum('N','Y') COLLATE utf8_general_ci DEFAULT 'N' NOT NULL, Update_priv enum('N','Y') COLLATE utf8_general_ci DEFAULT 'N' NOT NULL, Delete_priv enum('N','Y') COLLATE utf8_general_ci DEFAULT 'N' NOT NULL, Create_priv enum('N','Y') COLLATE utf8_general_ci DEFAULT 'N' NOT NULL, Drop_priv enum('N','Y') COLLATE utf8_general_ci DEFAULT 'N' NOT NULL, Grant_priv enum('N','Y') COLLATE utf8_general_ci DEFAULT 'N' NOT NULL, References_priv enum('N','Y') COLLATE utf8_general_ci DEFAULT 'N' NOT NULL, Index_priv enum('N','Y') COLLATE utf8_general_ci DEFAULT 'N' NOT NULL, Alter_priv enum('N','Y') COLLATE utf8_general_ci DEFAULT 'N' NOT NULL, Create_tmp_table_priv enum('N','Y') COLLATE utf8_general_ci DEFAULT 'N' NOT NULL, Lock_tables_priv enum('N','Y') COLLATE utf8_general_ci DEFAULT 'N' NOT NULL, Create_view_priv enum('N','Y') COLLATE utf8_general_ci DEFAULT 'N' NOT NULL, Show_view_priv enum('N','Y') COLLATE utf8_general_ci DEFAULT 'N' NOT NULL, Create_routine_priv enum('N','Y') COLLATE utf8_general_ci DEFAULT 'N' NOT NULL, Alter_routine_priv enum('N','Y') COLLATE utf8_general_ci DEFAULT 'N' NOT NULL, Execute_priv enum('N','Y') COLLATE utf8_general_ci DEFAULT 'N' NOT NULL, Trigger_priv enum('N','Y') COLLATE utf8_general_ci DEFAULT 'N' NOT NULL, PRIMARY KEY Host (Host,Db) ) engine=MyISAM CHARACTER SET utf8 COLLATE utf8_bin comment='Host privileges;  Merged with database privileges';


CREATE TABLE IF NOT EXISTS user (   Host char(60) binary DEFAULT '' NOT NULL, User char(16) binary DEFAULT '' NOT NULL, Password char(41) character set latin1 collate latin1_bin DEFAULT '' NOT NULL, Select_priv enum('N','Y') COLLATE utf8_general_ci DEFAULT 'N' NOT NULL, Insert_priv enum('N','Y') COLLATE utf8_general_ci DEFAULT 'N' NOT NULL, Update_priv enum('N','Y') COLLATE utf8_general_ci DEFAULT 'N' NOT NULL, Delete_priv enum('N','Y') COLLATE utf8_general_ci DEFAULT 'N' NOT NULL, Create_priv enum('N','Y') COLLATE utf8_general_ci DEFAULT 'N' NOT NULL, Drop_priv enum('N','Y') COLLATE utf8_general_ci DEFAULT 'N' NOT NULL, Reload_priv enum('N','Y') COLLATE utf8_general_ci DEFAULT 'N' NOT NULL, Shutdown_priv enum('N','Y') COLLATE utf8_general_ci DEFAULT 'N' NOT NULL, Process_priv enum('N','Y') COLLATE utf8_general_ci DEFAULT 'N' NOT NULL, File_priv enum('N','Y') COLLATE utf8_general_ci DEFAULT 'N' NOT NULL, Grant_priv enum('N','Y') COLLATE utf8_general_ci DEFAULT 'N' NOT NULL, References_priv enum('N','Y') COLLATE utf8_general_ci DEFAULT 'N' NOT NULL, Index_priv enum('N','Y') COLLATE utf8_general_ci DEFAULT 'N' NOT NULL, Alter_priv enum('N','Y') COLLATE utf8_general_ci DEFAULT 'N' NOT NULL, Show_db_priv enum('N','Y') COLLATE utf8_general_ci DEFAULT 'N' NOT NULL, Super_priv enum('N','Y') COLLATE utf8_general_ci DEFAULT 'N' NOT NULL, Create_tmp_table_priv enum('N','Y') COLLATE utf8_general_ci DEFAULT 'N' NOT NULL, Lock_tables_priv enum('N','Y') COLLATE utf8_general_ci DEFAULT 'N' NOT NULL, Execute_priv enum('N','Y') COLLATE utf8_general_ci DEFAULT 'N' NOT NULL, Repl_slave_priv enum('N','Y') COLLATE utf8_general_ci DEFAULT 'N' NOT NULL, Repl_client_priv enum('N','Y') COLLATE utf8_general_ci DEFAULT 'N' NOT NULL, Create_view_priv enum('N','Y') COLLATE utf8_general_ci DEFAULT 'N' NOT NULL, Show_view_priv enum('N','Y') COLLATE utf8_general_ci DEFAULT 'N' NOT NULL, Create_routine_priv enum('N','Y') COLLATE utf8_general_ci DEFAULT 'N' NOT NULL, Alter_routine_priv enum('N','Y') COLLATE utf8_general_ci DEFAULT 'N' NOT NULL, Create_user_priv enum('N','Y') COLLATE utf8_general_ci DEFAULT 'N' NOT NULL, Event_priv enum('N','Y') COLLATE utf8_general_ci DEFAULT 'N' NOT NULL, Trigger_priv enum('N','Y') COLLATE utf8_general_ci DEFAULT 'N' NOT NULL, Create_tablespace_priv enum('N','Y') COLLATE utf8_general_ci DEFAULT 'N' NOT NULL, ssl_type enum('','ANY','X509', 'SPECIFIED') COLLATE utf8_general_ci DEFAULT '' NOT NULL, ssl_cipher BLOB NOT NULL, x509_issuer BLOB NOT NULL, x509_subject BLOB NOT NULL, max_questions int(11) unsigned DEFAULT 0  NOT NULL, max_updates int(11) unsigned DEFAULT 0  NOT NULL, max_connections int(11) unsigned DEFAULT 0  NOT NULL, max_user_connections int(11) unsigned DEFAULT 0  NOT NULL, PRIMARY KEY Host (Host,User) ) engine=MyISAM CHARACTER SET utf8 COLLATE utf8_bin comment='Users and global privileges';

-- Remember for later if user table already existed
set @had_user_table= @@warning_count != 0;


CREATE TABLE IF NOT EXISTS func (  name char(64) binary DEFAULT '' NOT NULL, ret tinyint(1) DEFAULT '0' NOT NULL, dl char(128) DEFAULT '' NOT NULL, type enum ('function','aggregate') COLLATE utf8_general_ci NOT NULL, PRIMARY KEY (name) ) engine=MyISAM CHARACTER SET utf8 COLLATE utf8_bin   comment='User defined functions';


CREATE TABLE IF NOT EXISTS plugin ( name varchar(64) DEFAULT '' NOT NULL, dl varchar(128) DEFAULT '' NOT NULL, PRIMARY KEY (name) ) engine=MyISAM CHARACTER SET utf8 COLLATE utf8_general_ci comment='MySQL plugins';


CREATE TABLE IF NOT EXISTS servers ( Server_name char(64) NOT NULL DEFAULT '', Host char(64) NOT NULL DEFAULT '', Db char(64) NOT NULL DEFAULT '', Username char(64) NOT NULL DEFAULT '', Password char(64) NOT NULL DEFAULT '', Port INT(4) NOT NULL DEFAULT '0', Socket char(64) NOT NULL DEFAULT '', Wrapper char(64) NOT NULL DEFAULT '', Owner char(64) NOT NULL DEFAULT '', PRIMARY KEY (Server_name)) CHARACTER SET utf8 comment='MySQL Foreign Servers table';


CREATE TABLE IF NOT EXISTS tables_priv ( Host char(60) binary DEFAULT '' NOT NULL, Db char(64) binary DEFAULT '' NOT NULL, User char(16) binary DEFAULT '' NOT NULL, Table_name char(64) binary DEFAULT '' NOT NULL, Grantor char(77) DEFAULT '' NOT NULL, Timestamp timestamp, Table_priv set('Select','Insert','Update','Delete','Create','Drop','Grant','References','Index','Alter','Create View','Show view','Trigger') COLLATE utf8_general_ci DEFAULT '' NOT NULL, Column_priv set('Select','Insert','Update','References') COLLATE utf8_general_ci DEFAULT '' NOT NULL, PRIMARY KEY (Host,Db,User,Table_name), KEY Grantor (Grantor) ) engine=MyISAM CHARACTER SET utf8 COLLATE utf8_bin   comment='Table privileges';

CREATE TABLE IF NOT EXISTS columns_priv ( Host char(60) binary DEFAULT '' NOT NULL, Db char(64) binary DEFAULT '' NOT NULL, User char(16) binary DEFAULT '' NOT NULL, Table_name char(64) binary DEFAULT '' NOT NULL, Column_name char(64) binary DEFAULT '' NOT NULL, Timestamp timestamp, Column_priv set('Select','Insert','Update','References') COLLATE utf8_general_ci DEFAULT '' NOT NULL, PRIMARY KEY (Host,Db,User,Table_name,Column_name) ) engine=MyISAM CHARACTER SET utf8 COLLATE utf8_bin   comment='Column privileges';


CREATE TABLE IF NOT EXISTS help_topic ( help_topic_id int unsigned not null, name char(64) not null, help_category_id smallint unsigned not null, description text not null, example  text not null, url char(128) not null, primary key (help_topic_id), unique index (name) ) engine=MyISAM CHARACTER SET utf8   comment='help topics';


CREATE TABLE IF NOT EXISTS help_category ( help_category_id smallint unsigned not null, name  char(64) not null, parent_category_id smallint unsigned null, url char(128) not null, primary key (help_category_id), unique index (name) ) engine=MyISAM CHARACTER SET utf8   comment='help categories';


CREATE TABLE IF NOT EXISTS help_relation ( help_topic_id int unsigned not null references help_topic, help_keyword_id  int unsigned not null references help_keyword, primary key (help_keyword_id, help_topic_id) ) engine=MyISAM CHARACTER SET utf8 comment='keyword-topic relation';


CREATE TABLE IF NOT EXISTS help_keyword (   help_keyword_id  int unsigned not null, name char(64) not null, primary key (help_keyword_id), unique index (name) ) engine=MyISAM CHARACTER SET utf8 comment='help keywords';


CREATE TABLE IF NOT EXISTS time_zone_name (   Name char(64) NOT NULL, Time_zone_id int unsigned NOT NULL, PRIMARY KEY Name (Name) ) engine=MyISAM CHARACTER SET utf8   comment='Time zone names';


CREATE TABLE IF NOT EXISTS time_zone (   Time_zone_id int unsigned NOT NULL auto_increment, Use_leap_seconds enum('Y','N') COLLATE utf8_general_ci DEFAULT 'N' NOT NULL, PRIMARY KEY TzId (Time_zone_id) ) engine=MyISAM CHARACTER SET utf8   comment='Time zones';


CREATE TABLE IF NOT EXISTS time_zone_transition (   Time_zone_id int unsigned NOT NULL, Transition_time bigint signed NOT NULL, Transition_type_id int unsigned NOT NULL, PRIMARY KEY TzIdTranTime (Time_zone_id, Transition_time) ) engine=MyISAM CHARACTER SET utf8   comment='Time zone transitions';


CREATE TABLE IF NOT EXISTS time_zone_transition_type (   Time_zone_id int unsigned NOT NULL, Transition_type_id int unsigned NOT NULL, Offset int signed DEFAULT 0 NOT NULL, Is_DST tinyint unsigned DEFAULT 0 NOT NULL, Abbreviation char(8) DEFAULT '' NOT NULL, PRIMARY KEY TzIdTrTId (Time_zone_id, Transition_type_id) ) engine=MyISAM CHARACTER SET utf8   comment='Time zone transition types';


CREATE TABLE IF NOT EXISTS time_zone_leap_second (   Transition_time bigint signed NOT NULL, Correction int signed NOT NULL, PRIMARY KEY TranTime (Transition_time) ) engine=MyISAM CHARACTER SET utf8   comment='Leap seconds information for time zones';


CREATE TABLE IF NOT EXISTS proc (db char(64) collate utf8_bin DEFAULT '' NOT NULL, name char(64) DEFAULT '' NOT NULL, type enum('FUNCTION','PROCEDURE') NOT NULL, specific_name char(64) DEFAULT '' NOT NULL, language enum('SQL') DEFAULT 'SQL' NOT NULL, sql_data_access enum( 'CONTAINS_SQL', 'NO_SQL', 'READS_SQL_DATA', 'MODIFIES_SQL_DATA') DEFAULT 'CONTAINS_SQL' NOT NULL, is_deterministic enum('YES','NO') DEFAULT 'NO' NOT NULL, security_type enum('INVOKER','DEFINER') DEFAULT 'DEFINER' NOT NULL, param_list blob NOT NULL, returns longblob DEFAULT '' NOT NULL, body longblob NOT NULL, definer char(77) collate utf8_bin DEFAULT '' NOT NULL, created timestamp, modified timestamp, sql_mode set( 'REAL_AS_FLOAT', 'PIPES_AS_CONCAT', 'ANSI_QUOTES', 'IGNORE_SPACE', 'NOT_USED', 'ONLY_FULL_GROUP_BY', 'NO_UNSIGNED_SUBTRACTION', 'NO_DIR_IN_CREATE', 'POSTGRESQL', 'ORACLE', 'MSSQL', 'DB2', 'MAXDB', 'NO_KEY_OPTIONS', 'NO_TABLE_OPTIONS', 'NO_FIELD_OPTIONS', 'MYSQL323', 'MYSQL40', 'ANSI', 'NO_AUTO_VALUE_ON_ZERO', 'NO_BACKSLASH_ESCAPES', 'STRICT_TRANS_TABLES', 'STRICT_ALL_TABLES', 'NO_ZERO_IN_DATE', 'NO_ZERO_DATE', 'INVALID_DATES', 'ERROR_FOR_DIVISION_BY_ZERO', 'TRADITIONAL', 'NO_AUTO_CREATE_USER', 'HIGH_NOT_PRECEDENCE', 'NO_ENGINE_SUBSTITUTION', 'PAD_CHAR_TO_FULL_LENGTH') DEFAULT '' NOT NULL, comment text collate utf8_bin NOT NULL, character_set_client char(32) collate utf8_bin, collation_connection char(32) collate utf8_bin, db_collation char(32) collate utf8_bin, body_utf8 longblob, PRIMARY KEY (db,name,type)) engine=MyISAM character set utf8 comment='Stored Procedures';

CREATE TABLE IF NOT EXISTS procs_priv ( Host char(60) binary DEFAULT '' NOT NULL, Db char(64) binary DEFAULT '' NOT NULL, User char(16) binary DEFAULT '' NOT NULL, Routine_name char(64) COLLATE utf8_general_ci DEFAULT '' NOT NULL, Routine_type enum('FUNCTION','PROCEDURE') NOT NULL, Grantor char(77) DEFAULT '' NOT NULL, Proc_priv set('Execute','Alter Routine','Grant') COLLATE utf8_general_ci DEFAULT '' NOT NULL, Timestamp timestamp, PRIMARY KEY (Host,Db,User,Routine_name,Routine_type), KEY Grantor (Grantor) ) engine=MyISAM CHARACTER SET utf8 COLLATE utf8_bin   comment='Procedure privileges';

-- Create general_log if CSV is enabled.

SET @str = IF (@@have_csv = 'YES', 'CREATE TABLE IF NOT EXISTS general_log (event_time TIMESTAMP NOT NULL, user_host MEDIUMTEXT NOT NULL, thread_id INTEGER NOT NULL, server_id INTEGER UNSIGNED NOT NULL, command_type VARCHAR(64) NOT NULL, argument MEDIUMTEXT NOT NULL) engine=CSV CHARACTER SET utf8 comment="General log"', 'SET @dummy = 0');

PREPARE stmt FROM @str;
EXECUTE stmt;
DROP PREPARE stmt;

-- Create slow_log if CSV is enabled.

SET @str = IF (@@have_csv = 'YES', 'CREATE TABLE IF NOT EXISTS slow_log (start_time TIMESTAMP NOT NULL, user_host MEDIUMTEXT NOT NULL, query_time TIME NOT NULL, lock_time TIME NOT NULL, rows_sent INTEGER NOT NULL, rows_examined INTEGER NOT NULL, db VARCHAR(512) NOT NULL, last_insert_id INTEGER NOT NULL, insert_id INTEGER NOT NULL, server_id INTEGER UNSIGNED NOT NULL, sql_text MEDIUMTEXT NOT NULL) engine=CSV CHARACTER SET utf8 comment="Slow log"', 'SET @dummy = 0');

PREPARE stmt FROM @str;
EXECUTE stmt;
DROP PREPARE stmt;

CREATE TABLE IF NOT EXISTS event ( db char(64) CHARACTER SET utf8 COLLATE utf8_bin NOT NULL default '', name char(64) CHARACTER SET utf8 NOT NULL default '', body longblob NOT NULL, definer char(77) CHARACTER SET utf8 COLLATE utf8_bin NOT NULL default '', execute_at DATETIME default NULL, interval_value int(11) default NULL, interval_field ENUM('YEAR','QUARTER','MONTH','DAY','HOUR','MINUTE','WEEK','SECOND','MICROSECOND','YEAR_MONTH','DAY_HOUR','DAY_MINUTE','DAY_SECOND','HOUR_MINUTE','HOUR_SECOND','MINUTE_SECOND','DAY_MICROSECOND','HOUR_MICROSECOND','MINUTE_MICROSECOND','SECOND_MICROSECOND') default NULL, created TIMESTAMP NOT NULL, modified TIMESTAMP NOT NULL, last_executed DATETIME default NULL, starts DATETIME default NULL, ends DATETIME default NULL, status ENUM('ENABLED','DISABLED','SLAVESIDE_DISABLED') NOT NULL default 'ENABLED', on_completion ENUM('DROP','PRESERVE') NOT NULL default 'DROP', sql_mode  set('REAL_AS_FLOAT','PIPES_AS_CONCAT','ANSI_QUOTES','IGNORE_SPACE','NOT_USED','ONLY_FULL_GROUP_BY','NO_UNSIGNED_SUBTRACTION','NO_DIR_IN_CREATE','POSTGRESQL','ORACLE','MSSQL','DB2','MAXDB','NO_KEY_OPTIONS','NO_TABLE_OPTIONS','NO_FIELD_OPTIONS','MYSQL323','MYSQL40','ANSI','NO_AUTO_VALUE_ON_ZERO','NO_BACKSLASH_ESCAPES','STRICT_TRANS_TABLES','STRICT_ALL_TABLES','NO_ZERO_IN_DATE','NO_ZERO_DATE','INVALID_DATES','ERROR_FOR_DIVISION_BY_ZERO','TRADITIONAL','NO_AUTO_CREATE_USER','HIGH_NOT_PRECEDENCE','NO_ENGINE_SUBSTITUTION','PAD_CHAR_TO_FULL_LENGTH') DEFAULT '' NOT NULL, comment char(64) CHARACTER SET utf8 COLLATE utf8_bin NOT NULL default '', originator INTEGER UNSIGNED NOT NULL, time_zone char(64) CHARACTER SET latin1 NOT NULL DEFAULT 'SYSTEM', character_set_client char(32) collate utf8_bin, collation_connection char(32) collate utf8_bin, db_collation char(32) collate utf8_bin, body_utf8 longblob, PRIMARY KEY (db, name) ) ENGINE=MyISAM DEFAULT CHARSET=utf8 COMMENT 'Events';


CREATE TABLE IF NOT EXISTS ndb_binlog_index (Position BIGINT UNSIGNED NOT NULL, File VARCHAR(255) NOT NULL, epoch BIGINT UNSIGNED NOT NULL, inserts BIGINT UNSIGNED NOT NULL, updates BIGINT UNSIGNED NOT NULL, deletes BIGINT UNSIGNED NOT NULL, schemaops BIGINT UNSIGNED NOT NULL, PRIMARY KEY(epoch)) ENGINE=MYISAM;

--
-- PERFORMANCE SCHEMA INSTALLATION
-- Note that this script is also reused by mysql_upgrade,
-- so we have to be very careful here to not destroy any
-- existing database named 'performance_schema' if it
-- can contain user data.
-- In case of downgrade, it's ok to drop unknown tables
-- from a future version, as long as they belong to the
-- performance schema engine.
--

set @have_old_pfs= (select count(*) from information_schema.schemata where schema_name='performance_schema');

SET @cmd="SET @broken_tables = (select count(*) from information_schema.tables"
  " where engine != \'PERFORMANCE_SCHEMA\' and table_schema=\'performance_schema\')";

-- Work around for bug#49542
SET @str = IF(@have_old_pfs = 1, @cmd, 'SET @broken_tables = 0');
PREPARE stmt FROM @str;
EXECUTE stmt;
DROP PREPARE stmt;

SET @cmd="SET @broken_views = (select count(*) from information_schema.views"
  " where table_schema='performance_schema')";

-- Work around for bug#49542
SET @str = IF(@have_old_pfs = 1, @cmd, 'SET @broken_views = 0');
PREPARE stmt FROM @str;
EXECUTE stmt;
DROP PREPARE stmt;

SET @broken_routines = (select count(*) from mysql.proc where db='performance_schema');

SET @broken_events = (select count(*) from mysql.event where db='performance_schema');

SET @broken_pfs= (select @broken_tables + @broken_views + @broken_routines + @broken_events);

--
-- The performance schema database.
-- Only drop and create the database if this is safe (no broken_pfs).
-- This database is created, even in --without-perfschema builds,
-- so that the database name is always reserved by the MySQL implementation.
--

SET @cmd= "DROP DATABASE IF EXISTS performance_schema";

SET @str = IF(@broken_pfs = 0, @cmd, 'SET @dummy = 0');
PREPARE stmt FROM @str;
EXECUTE stmt;
DROP PREPARE stmt;

SET @cmd= "CREATE DATABASE performance_schema character set utf8";

SET @str = IF(@broken_pfs = 0, @cmd, 'SET @dummy = 0');
PREPARE stmt FROM @str;
EXECUTE stmt;
DROP PREPARE stmt;

--
-- From this point, only create the performance schema tables
-- if the server is build with performance schema
--

set @have_pfs= (select count(engine) from information_schema.engines where engine='PERFORMANCE_SCHEMA' and support != 'NO');

--
-- TABLE COND_INSTANCES
--

SET @cmd="CREATE TABLE performance_schema.COND_INSTANCES("
  "NAME VARCHAR(128) not null,"
  "OBJECT_INSTANCE_BEGIN BIGINT not null"
  ")ENGINE=PERFORMANCE_SCHEMA;";

SET @str = IF(@have_pfs = 1, @cmd, 'SET @dummy = 0');
PREPARE stmt FROM @str;
EXECUTE stmt;
DROP PREPARE stmt;

--
-- TABLE EVENTS_WAITS_CURRENT
--

SET @cmd="CREATE TABLE performance_schema.EVENTS_WAITS_CURRENT("
  "THREAD_ID INTEGER not null,"
  "EVENT_ID BIGINT unsigned not null,"
  "EVENT_NAME VARCHAR(128) not null,"
  "SOURCE VARCHAR(64),"
  "TIMER_START BIGINT unsigned,"
  "TIMER_END BIGINT unsigned,"
  "TIMER_WAIT BIGINT unsigned,"
  "SPINS INTEGER unsigned,"
  "OBJECT_SCHEMA VARCHAR(64),"
  "OBJECT_NAME VARCHAR(512),"
  "OBJECT_TYPE VARCHAR(64),"
  "OBJECT_INSTANCE_BEGIN BIGINT not null,"
  "NESTING_EVENT_ID BIGINT unsigned,"
  "OPERATION VARCHAR(16) not null,"
  "NUMBER_OF_BYTES BIGINT unsigned,"
  "FLAGS INTEGER unsigned"
  ")ENGINE=PERFORMANCE_SCHEMA;";

SET @str = IF(@have_pfs = 1, @cmd, 'SET @dummy = 0');
PREPARE stmt FROM @str;
EXECUTE stmt;
DROP PREPARE stmt;

--
-- TABLE EVENTS_WAITS_HISTORY
--

SET @cmd="CREATE TABLE performance_schema.EVENTS_WAITS_HISTORY("
  "THREAD_ID INTEGER not null,"
  "EVENT_ID BIGINT unsigned not null,"
  "EVENT_NAME VARCHAR(128) not null,"
  "SOURCE VARCHAR(64),"
  "TIMER_START BIGINT unsigned,"
  "TIMER_END BIGINT unsigned,"
  "TIMER_WAIT BIGINT unsigned,"
  "SPINS INTEGER unsigned,"
  "OBJECT_SCHEMA VARCHAR(64),"
  "OBJECT_NAME VARCHAR(512),"
  "OBJECT_TYPE VARCHAR(64),"
  "OBJECT_INSTANCE_BEGIN BIGINT not null,"
  "NESTING_EVENT_ID BIGINT unsigned,"
  "OPERATION VARCHAR(16) not null,"
  "NUMBER_OF_BYTES BIGINT unsigned,"
  "FLAGS INTEGER unsigned"
  ")ENGINE=PERFORMANCE_SCHEMA;";

SET @str = IF(@have_pfs = 1, @cmd, 'SET @dummy = 0');
PREPARE stmt FROM @str;
EXECUTE stmt;
DROP PREPARE stmt;

--
-- TABLE EVENTS_WAITS_HISTORY_LONG
--

SET @cmd="CREATE TABLE performance_schema.EVENTS_WAITS_HISTORY_LONG("
  "THREAD_ID INTEGER not null,"
  "EVENT_ID BIGINT unsigned not null,"
  "EVENT_NAME VARCHAR(128) not null,"
  "SOURCE VARCHAR(64),"
  "TIMER_START BIGINT unsigned,"
  "TIMER_END BIGINT unsigned,"
  "TIMER_WAIT BIGINT unsigned,"
  "SPINS INTEGER unsigned,"
  "OBJECT_SCHEMA VARCHAR(64),"
  "OBJECT_NAME VARCHAR(512),"
  "OBJECT_TYPE VARCHAR(64),"
  "OBJECT_INSTANCE_BEGIN BIGINT not null,"
  "NESTING_EVENT_ID BIGINT unsigned,"
  "OPERATION VARCHAR(16) not null,"
  "NUMBER_OF_BYTES BIGINT unsigned,"
  "FLAGS INTEGER unsigned"
  ")ENGINE=PERFORMANCE_SCHEMA;";

SET @str = IF(@have_pfs = 1, @cmd, 'SET @dummy = 0');
PREPARE stmt FROM @str;
EXECUTE stmt;
DROP PREPARE stmt;

--
<<<<<<< HEAD
-- TABLE EVENTS_WAITS_SUMMARY_BY_EVENT_NAME
--

SET @cmd="CREATE TABLE performance_schema.EVENTS_WAITS_SUMMARY_BY_EVENT_NAME("
  "EVENT_NAME VARCHAR(128) not null,"
  "COUNT_STAR BIGINT unsigned not null,"
  "SUM_TIMER_WAIT BIGINT unsigned not null,"
  "MIN_TIMER_WAIT BIGINT unsigned not null,"
  "AVG_TIMER_WAIT BIGINT unsigned not null,"
  "MAX_TIMER_WAIT BIGINT unsigned not null"
  ")ENGINE=PERFORMANCE_SCHEMA;";

SET @str = IF(@have_pfs = 1, @cmd, 'SET @dummy = 0');
PREPARE stmt FROM @str;
EXECUTE stmt;
DROP PREPARE stmt;

--
=======
>>>>>>> bab81731
-- TABLE EVENTS_WAITS_SUMMARY_BY_INSTANCE
--

SET @cmd="CREATE TABLE performance_schema.EVENTS_WAITS_SUMMARY_BY_INSTANCE("
  "EVENT_NAME VARCHAR(128) not null,"
  "OBJECT_INSTANCE_BEGIN BIGINT not null,"
  "COUNT_STAR BIGINT unsigned not null,"
  "SUM_TIMER_WAIT BIGINT unsigned not null,"
  "MIN_TIMER_WAIT BIGINT unsigned not null,"
  "AVG_TIMER_WAIT BIGINT unsigned not null,"
  "MAX_TIMER_WAIT BIGINT unsigned not null"
  ")ENGINE=PERFORMANCE_SCHEMA;";

SET @str = IF(@have_pfs = 1, @cmd, 'SET @dummy = 0');
PREPARE stmt FROM @str;
EXECUTE stmt;
DROP PREPARE stmt;

--
-- TABLE EVENTS_WAITS_SUMMARY_BY_THREAD_BY_EVENT_NAME
--

SET @cmd="CREATE TABLE performance_schema.EVENTS_WAITS_SUMMARY_BY_THREAD_BY_EVENT_NAME("
  "THREAD_ID INTEGER not null,"
  "EVENT_NAME VARCHAR(128) not null,"
  "COUNT_STAR BIGINT unsigned not null,"
  "SUM_TIMER_WAIT BIGINT unsigned not null,"
  "MIN_TIMER_WAIT BIGINT unsigned not null,"
  "AVG_TIMER_WAIT BIGINT unsigned not null,"
  "MAX_TIMER_WAIT BIGINT unsigned not null"
  ")ENGINE=PERFORMANCE_SCHEMA;";

SET @str = IF(@have_pfs = 1, @cmd, 'SET @dummy = 0');
PREPARE stmt FROM @str;
EXECUTE stmt;
DROP PREPARE stmt;

--
-- TABLE EVENTS_WAITS_SUMMARY_GLOBAL_BY_EVENT_NAME
--

SET @l1="CREATE TABLE performance_schema.EVENTS_WAITS_SUMMARY_GLOBAL_BY_EVENT_NAME(";
SET @l2="EVENT_NAME VARCHAR(128) not null,";
SET @l3="COUNT_STAR BIGINT unsigned not null,";
SET @l4="SUM_TIMER_WAIT BIGINT unsigned not null,";
SET @l5="MIN_TIMER_WAIT BIGINT unsigned not null,";
SET @l6="AVG_TIMER_WAIT BIGINT unsigned not null,";
SET @l7="MAX_TIMER_WAIT BIGINT unsigned not null";
SET @l8=")ENGINE=PERFORMANCE_SCHEMA;";

SET @cmd=concat(@l1,@l2,@l3,@l4,@l5,@l6,@l7,@l8);

SET @str = IF(@have_pfs = 1, @cmd, 'SET @dummy = 0');
PREPARE stmt FROM @str;
EXECUTE stmt;
DROP PREPARE stmt;

--
-- TABLE FILE_INSTANCES
--

SET @cmd="CREATE TABLE performance_schema.FILE_INSTANCES("
  "FILE_NAME VARCHAR(512) not null,"
  "EVENT_NAME VARCHAR(128) not null,"
  "OPEN_COUNT INTEGER unsigned not null"
  ")ENGINE=PERFORMANCE_SCHEMA;";

SET @str = IF(@have_pfs = 1, @cmd, 'SET @dummy = 0');
PREPARE stmt FROM @str;
EXECUTE stmt;
DROP PREPARE stmt;

--
-- TABLE FILE_SUMMARY_BY_EVENT_NAME
--

SET @cmd="CREATE TABLE performance_schema.FILE_SUMMARY_BY_EVENT_NAME("
  "EVENT_NAME VARCHAR(128) not null,"
  "COUNT_READ BIGINT unsigned not null,"
  "COUNT_WRITE BIGINT unsigned not null,"
  "SUM_NUMBER_OF_BYTES_READ BIGINT unsigned not null,"
  "SUM_NUMBER_OF_BYTES_WRITE BIGINT unsigned not null"
  ")ENGINE=PERFORMANCE_SCHEMA;";

SET @str = IF(@have_pfs = 1, @cmd, 'SET @dummy = 0');
PREPARE stmt FROM @str;
EXECUTE stmt;
DROP PREPARE stmt;

--
-- TABLE FILE_SUMMARY_BY_INSTANCE
--

SET @cmd="CREATE TABLE performance_schema.FILE_SUMMARY_BY_INSTANCE("
  "FILE_NAME VARCHAR(512) not null,"
  "EVENT_NAME VARCHAR(128) not null,"
  "COUNT_READ BIGINT unsigned not null,"
  "COUNT_WRITE BIGINT unsigned not null,"
  "SUM_NUMBER_OF_BYTES_READ BIGINT unsigned not null,"
  "SUM_NUMBER_OF_BYTES_WRITE BIGINT unsigned not null"
  ")ENGINE=PERFORMANCE_SCHEMA;";

SET @str = IF(@have_pfs = 1, @cmd, 'SET @dummy = 0');
PREPARE stmt FROM @str;
EXECUTE stmt;
DROP PREPARE stmt;

--
-- TABLE MUTEX_INSTANCES
--

SET @cmd="CREATE TABLE performance_schema.MUTEX_INSTANCES("
  "NAME VARCHAR(128) not null,"
  "OBJECT_INSTANCE_BEGIN BIGINT not null,"
  "LOCKED_BY_THREAD_ID INTEGER"
  ")ENGINE=PERFORMANCE_SCHEMA;";

SET @str = IF(@have_pfs = 1, @cmd, 'SET @dummy = 0');
PREPARE stmt FROM @str;
EXECUTE stmt;
DROP PREPARE stmt;

--
-- TABLE PERFORMANCE_TIMERS
--

SET @cmd="CREATE TABLE performance_schema.PERFORMANCE_TIMERS("
  "TIMER_NAME ENUM ('CYCLE', 'NANOSECOND', 'MICROSECOND', 'MILLISECOND', 'TICK') not null,"
  "TIMER_FREQUENCY BIGINT,"
  "TIMER_RESOLUTION BIGINT,"
  "TIMER_OVERHEAD BIGINT"
  ") ENGINE=PERFORMANCE_SCHEMA;";

SET @str = IF(@have_pfs = 1, @cmd, 'SET @dummy = 0');
PREPARE stmt FROM @str;
EXECUTE stmt;
DROP PREPARE stmt;

--
<<<<<<< HEAD
-- TABLE PROCESSLIST
--

SET @cmd="CREATE TABLE performance_schema.PROCESSLIST("
  "THREAD_ID INTEGER not null,"
  "ID INTEGER not null,"
  "NAME VARCHAR(64) not null"
  ")ENGINE=PERFORMANCE_SCHEMA;";

SET @str = IF(@have_pfs = 1, @cmd, 'SET @dummy = 0');
PREPARE stmt FROM @str;
EXECUTE stmt;
DROP PREPARE stmt;

--
=======
>>>>>>> bab81731
-- TABLE RWLOCK_INSTANCES
--

SET @cmd="CREATE TABLE performance_schema.RWLOCK_INSTANCES("
  "NAME VARCHAR(128) not null,"
  "OBJECT_INSTANCE_BEGIN BIGINT not null,"
  "WRITE_LOCKED_BY_THREAD_ID INTEGER,"
  "READ_LOCKED_BY_COUNT INTEGER unsigned not null"
  ")ENGINE=PERFORMANCE_SCHEMA;";

SET @str = IF(@have_pfs = 1, @cmd, 'SET @dummy = 0');
PREPARE stmt FROM @str;
EXECUTE stmt;
DROP PREPARE stmt;

--
-- TABLE SETUP_CONSUMERS
--

SET @cmd="CREATE TABLE performance_schema.SETUP_CONSUMERS("
  "NAME VARCHAR(64) not null,"
  "ENABLED ENUM ('YES', 'NO') not null"
  ")ENGINE=PERFORMANCE_SCHEMA;";

SET @str = IF(@have_pfs = 1, @cmd, 'SET @dummy = 0');
PREPARE stmt FROM @str;
EXECUTE stmt;
DROP PREPARE stmt;

--
-- TABLE SETUP_OBJECTS
--

SET @cmd="CREATE TABLE performance_schema.SETUP_OBJECTS("
  "OBJECT_TYPE VARCHAR(64),"
  "OBJECT_SCHEMA VARCHAR(64),"
  "OBJECT_NAME VARCHAR(64),"
  "ENABLED ENUM ('YES', 'NO') not null,"
  "TIMED ENUM ('YES', 'NO') not null,"
  "AGGREGATED ENUM ('YES', 'NO') not null"
  ")ENGINE=PERFORMANCE_SCHEMA;";

SET @str = IF(@have_pfs = 1, @cmd, 'SET @dummy = 0');
PREPARE stmt FROM @str;
EXECUTE stmt;
DROP PREPARE stmt;

--
<<<<<<< HEAD
-- TABLE SETUP_INSTRUMENTS
--

SET @cmd="CREATE TABLE performance_schema.SETUP_INSTRUMENTS("
  "NAME VARCHAR(128) not null,"
  "ENABLED ENUM ('YES', 'NO') not null,"
  "TIMED ENUM ('YES', 'NO') not null"
  ")ENGINE=PERFORMANCE_SCHEMA;";
=======
-- TABLE SETUP_TIMERS
--

SET @l1="CREATE TABLE performance_schema.SETUP_TIMERS(";
SET @l2="NAME VARCHAR(64) not null,";
SET @l3="TIMER_NAME ENUM ('CYCLE', 'NANOSECOND', 'MICROSECOND', 'MILLISECOND', 'TICK') not null";
SET @l4=")ENGINE=PERFORMANCE_SCHEMA;";

SET @cmd=concat(@l1,@l2,@l3,@l4);
>>>>>>> bab81731

SET @str = IF(@have_pfs = 1, @cmd, 'SET @dummy = 0');
PREPARE stmt FROM @str;
EXECUTE stmt;
DROP PREPARE stmt;

--
-- TABLE THREADS
--

<<<<<<< HEAD
SET @cmd="CREATE TABLE performance_schema.SETUP_TIMERS("
  "NAME VARCHAR(64) not null,"
  "TIMER_NAME ENUM ('CYCLE', 'NANOSECOND', 'MICROSECOND', 'MILLISECOND', 'TICK') not null"
  ")ENGINE=PERFORMANCE_SCHEMA;";
=======
SET @l1="CREATE TABLE performance_schema.THREADS(";
SET @l2="THREAD_ID INTEGER not null,";
SET @l3="ID INTEGER not null,";
SET @l4="NAME VARCHAR(64) not null";
SET @l5=")ENGINE=PERFORMANCE_SCHEMA;";

SET @cmd=concat(@l1,@l2,@l3,@l4,@l5);
>>>>>>> bab81731

SET @str = IF(@have_pfs = 1, @cmd, 'SET @dummy = 0');
PREPARE stmt FROM @str;
EXECUTE stmt;
DROP PREPARE stmt;
<|MERGE_RESOLUTION|>--- conflicted
+++ resolved
@@ -264,12 +264,12 @@
 DROP PREPARE stmt;
 
 --
-<<<<<<< HEAD
--- TABLE EVENTS_WAITS_SUMMARY_BY_EVENT_NAME
---
-
-SET @cmd="CREATE TABLE performance_schema.EVENTS_WAITS_SUMMARY_BY_EVENT_NAME("
-  "EVENT_NAME VARCHAR(128) not null,"
+-- TABLE EVENTS_WAITS_SUMMARY_BY_INSTANCE
+--
+
+SET @cmd="CREATE TABLE performance_schema.EVENTS_WAITS_SUMMARY_BY_INSTANCE("
+  "EVENT_NAME VARCHAR(128) not null,"
+  "OBJECT_INSTANCE_BEGIN BIGINT not null,"
   "COUNT_STAR BIGINT unsigned not null,"
   "SUM_TIMER_WAIT BIGINT unsigned not null,"
   "MIN_TIMER_WAIT BIGINT unsigned not null,"
@@ -283,14 +283,12 @@
 DROP PREPARE stmt;
 
 --
-=======
->>>>>>> bab81731
--- TABLE EVENTS_WAITS_SUMMARY_BY_INSTANCE
---
-
-SET @cmd="CREATE TABLE performance_schema.EVENTS_WAITS_SUMMARY_BY_INSTANCE("
-  "EVENT_NAME VARCHAR(128) not null,"
-  "OBJECT_INSTANCE_BEGIN BIGINT not null,"
+-- TABLE EVENTS_WAITS_SUMMARY_BY_THREAD_BY_EVENT_NAME
+--
+
+SET @cmd="CREATE TABLE performance_schema.EVENTS_WAITS_SUMMARY_BY_THREAD_BY_EVENT_NAME("
+  "THREAD_ID INTEGER not null,"
+  "EVENT_NAME VARCHAR(128) not null,"
   "COUNT_STAR BIGINT unsigned not null,"
   "SUM_TIMER_WAIT BIGINT unsigned not null,"
   "MIN_TIMER_WAIT BIGINT unsigned not null,"
@@ -304,11 +302,10 @@
 DROP PREPARE stmt;
 
 --
--- TABLE EVENTS_WAITS_SUMMARY_BY_THREAD_BY_EVENT_NAME
---
-
-SET @cmd="CREATE TABLE performance_schema.EVENTS_WAITS_SUMMARY_BY_THREAD_BY_EVENT_NAME("
-  "THREAD_ID INTEGER not null,"
+-- TABLE EVENTS_WAITS_SUMMARY_GLOBAL_BY_EVENT_NAME
+--
+
+SET @cmd="CREATE TABLE performance_schema.EVENTS_WAITS_SUMMARY_GLOBAL_BY_EVENT_NAME("
   "EVENT_NAME VARCHAR(128) not null,"
   "COUNT_STAR BIGINT unsigned not null,"
   "SUM_TIMER_WAIT BIGINT unsigned not null,"
@@ -316,26 +313,6 @@
   "AVG_TIMER_WAIT BIGINT unsigned not null,"
   "MAX_TIMER_WAIT BIGINT unsigned not null"
   ")ENGINE=PERFORMANCE_SCHEMA;";
-
-SET @str = IF(@have_pfs = 1, @cmd, 'SET @dummy = 0');
-PREPARE stmt FROM @str;
-EXECUTE stmt;
-DROP PREPARE stmt;
-
---
--- TABLE EVENTS_WAITS_SUMMARY_GLOBAL_BY_EVENT_NAME
---
-
-SET @l1="CREATE TABLE performance_schema.EVENTS_WAITS_SUMMARY_GLOBAL_BY_EVENT_NAME(";
-SET @l2="EVENT_NAME VARCHAR(128) not null,";
-SET @l3="COUNT_STAR BIGINT unsigned not null,";
-SET @l4="SUM_TIMER_WAIT BIGINT unsigned not null,";
-SET @l5="MIN_TIMER_WAIT BIGINT unsigned not null,";
-SET @l6="AVG_TIMER_WAIT BIGINT unsigned not null,";
-SET @l7="MAX_TIMER_WAIT BIGINT unsigned not null";
-SET @l8=")ENGINE=PERFORMANCE_SCHEMA;";
-
-SET @cmd=concat(@l1,@l2,@l3,@l4,@l5,@l6,@l7,@l8);
 
 SET @str = IF(@have_pfs = 1, @cmd, 'SET @dummy = 0');
 PREPARE stmt FROM @str;
@@ -424,24 +401,6 @@
 DROP PREPARE stmt;
 
 --
-<<<<<<< HEAD
--- TABLE PROCESSLIST
---
-
-SET @cmd="CREATE TABLE performance_schema.PROCESSLIST("
-  "THREAD_ID INTEGER not null,"
-  "ID INTEGER not null,"
-  "NAME VARCHAR(64) not null"
-  ")ENGINE=PERFORMANCE_SCHEMA;";
-
-SET @str = IF(@have_pfs = 1, @cmd, 'SET @dummy = 0');
-PREPARE stmt FROM @str;
-EXECUTE stmt;
-DROP PREPARE stmt;
-
---
-=======
->>>>>>> bab81731
 -- TABLE RWLOCK_INSTANCES
 --
 
@@ -472,25 +431,6 @@
 DROP PREPARE stmt;
 
 --
--- TABLE SETUP_OBJECTS
---
-
-SET @cmd="CREATE TABLE performance_schema.SETUP_OBJECTS("
-  "OBJECT_TYPE VARCHAR(64),"
-  "OBJECT_SCHEMA VARCHAR(64),"
-  "OBJECT_NAME VARCHAR(64),"
-  "ENABLED ENUM ('YES', 'NO') not null,"
-  "TIMED ENUM ('YES', 'NO') not null,"
-  "AGGREGATED ENUM ('YES', 'NO') not null"
-  ")ENGINE=PERFORMANCE_SCHEMA;";
-
-SET @str = IF(@have_pfs = 1, @cmd, 'SET @dummy = 0');
-PREPARE stmt FROM @str;
-EXECUTE stmt;
-DROP PREPARE stmt;
-
---
-<<<<<<< HEAD
 -- TABLE SETUP_INSTRUMENTS
 --
 
@@ -499,43 +439,37 @@
   "ENABLED ENUM ('YES', 'NO') not null,"
   "TIMED ENUM ('YES', 'NO') not null"
   ")ENGINE=PERFORMANCE_SCHEMA;";
-=======
+
+SET @str = IF(@have_pfs = 1, @cmd, 'SET @dummy = 0');
+PREPARE stmt FROM @str;
+EXECUTE stmt;
+DROP PREPARE stmt;
+
+--
 -- TABLE SETUP_TIMERS
 --
 
-SET @l1="CREATE TABLE performance_schema.SETUP_TIMERS(";
-SET @l2="NAME VARCHAR(64) not null,";
-SET @l3="TIMER_NAME ENUM ('CYCLE', 'NANOSECOND', 'MICROSECOND', 'MILLISECOND', 'TICK') not null";
-SET @l4=")ENGINE=PERFORMANCE_SCHEMA;";
-
-SET @cmd=concat(@l1,@l2,@l3,@l4);
->>>>>>> bab81731
-
-SET @str = IF(@have_pfs = 1, @cmd, 'SET @dummy = 0');
-PREPARE stmt FROM @str;
-EXECUTE stmt;
-DROP PREPARE stmt;
-
---
--- TABLE THREADS
---
-
-<<<<<<< HEAD
 SET @cmd="CREATE TABLE performance_schema.SETUP_TIMERS("
   "NAME VARCHAR(64) not null,"
   "TIMER_NAME ENUM ('CYCLE', 'NANOSECOND', 'MICROSECOND', 'MILLISECOND', 'TICK') not null"
   ")ENGINE=PERFORMANCE_SCHEMA;";
-=======
-SET @l1="CREATE TABLE performance_schema.THREADS(";
-SET @l2="THREAD_ID INTEGER not null,";
-SET @l3="ID INTEGER not null,";
-SET @l4="NAME VARCHAR(64) not null";
-SET @l5=")ENGINE=PERFORMANCE_SCHEMA;";
-
-SET @cmd=concat(@l1,@l2,@l3,@l4,@l5);
->>>>>>> bab81731
-
-SET @str = IF(@have_pfs = 1, @cmd, 'SET @dummy = 0');
-PREPARE stmt FROM @str;
-EXECUTE stmt;
-DROP PREPARE stmt;
+
+SET @str = IF(@have_pfs = 1, @cmd, 'SET @dummy = 0');
+PREPARE stmt FROM @str;
+EXECUTE stmt;
+DROP PREPARE stmt;
+
+--
+-- TABLE THREADS
+--
+
+SET @cmd="CREATE TABLE performance_schema.THREADS("
+  "THREAD_ID INTEGER not null,"
+  "ID INTEGER not null,"
+  "NAME VARCHAR(64) not null"
+  ")ENGINE=PERFORMANCE_SCHEMA;";
+
+SET @str = IF(@have_pfs = 1, @cmd, 'SET @dummy = 0');
+PREPARE stmt FROM @str;
+EXECUTE stmt;
+DROP PREPARE stmt;
