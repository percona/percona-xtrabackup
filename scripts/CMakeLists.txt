# Copyright (c) 2006, 2018, Oracle and/or its affiliates. All rights reserved.
#
# This program is free software; you can redistribute it and/or modify
# it under the terms of the GNU General Public License, version 2.0,
# as published by the Free Software Foundation.
#
# This program is also distributed with certain software (including
# but not limited to OpenSSL) that is licensed under separate terms,
# as designated in a particular file or component or in included license
# documentation.  The authors of MySQL hereby grant you an additional
# permission to link the program and your derivative works with the
# separately licensed software that they have included with MySQL.
#
# This program is distributed in the hope that it will be useful,
# but WITHOUT ANY WARRANTY; without even the implied warranty of
# MERCHANTABILITY or FITNESS FOR A PARTICULAR PURPOSE.  See the
# GNU General Public License, version 2.0, for more details.
#
# You should have received a copy of the GNU General Public License
# along with this program; if not, write to the Free Software
# Foundation, Inc., 51 Franklin St, Fifth Floor, Boston, MA 02110-1301  USA

# Build comp_sql - used for embedding SQL in C or C++ programs
IF(NOT CMAKE_CROSSCOMPILING)
 MYSQL_ADD_EXECUTABLE(comp_sql comp_sql.cc SKIP_INSTALL)
 TARGET_LINK_LIBRARIES(comp_sql)
ENDIF()

# Add compiler information, for easier debugging of output from mysql_config.
SET(COMPILER_ID_AND_VERSION
  "${CMAKE_CXX_COMPILER_ID} ${CMAKE_CXX_COMPILER_VERSION}")

IF(NOT WITHOUT_SERVER)
  # Check that mysql_system_tables.sql is up-to-date
  IF(WITH_NDBCLUSTER_STORAGE_ENGINE)
    SET(MYSQL_SYSTEM_TABLES_PATCHES
        ${PROJECT_BINARY_DIR}/storage/ndb/tools/ndbinfo.sql)
    SET(MYSQL_SYSTEM_TABLES_DEPENDS
        ndbinfo_sql)
  ENDIF()
ENDIF()

IF(DEFINED MYSQL_SYSTEM_TABLES_PATCHES)
  MYSQL_ADD_EXECUTABLE(patch_file patch_file.cc SKIP_INSTALL)
  ADD_CUSTOM_TARGET(Check_mysql_system_tables_sql
    ALL
    patch_file ${CMAKE_CURRENT_SOURCE_DIR}/mysql_system_tables.sql
               ${CMAKE_CURRENT_BINARY_DIR}/mysql_system_tables.sql.patched
               ${MYSQL_SYSTEM_TABLES_PATCHES}
    COMMAND ${CMAKE_COMMAND} -E compare_files
        ${CMAKE_CURRENT_SOURCE_DIR}/mysql_system_tables.sql
        ${CMAKE_CURRENT_BINARY_DIR}/mysql_system_tables.sql.patched
    WORKING_DIRECTORY ${CMAKE_CURRENT_BINARY_DIR}
    DEPENDS
        ${CMAKE_CURRENT_SOURCE_DIR}/mysql_system_tables.sql
        ${MYSQL_SYSTEM_TABLES_DEPENDS}
  )
ENDIF()

# Build mysql_fix_privilege_tables.sql (concatenate 2 sql scripts)
IF(NOT WIN32 OR CMAKE_CROSSCOMPILING)
  FIND_PROGRAM(CAT_EXECUTABLE cat DOC "path to the executable")
  MARK_AS_ADVANCED(CAT_EXECUTABLE)
ENDIF()

IF(CAT_EXECUTABLE)
  SET(CAT_COMMAND COMMAND
    ${CMAKE_COMMAND} -E chdir  ${CMAKE_CURRENT_SOURCE_DIR}
    ${CAT_EXECUTABLE} mysql_system_tables.sql mysql_system_tables_fix.sql >
    ${CMAKE_CURRENT_BINARY_DIR}/mysql_fix_privilege_tables.sql
  )
ELSEIF(WIN32)
  FILE(TO_NATIVE_PATH ${CMAKE_CURRENT_BINARY_DIR}/mysql_fix_privilege_tables.sql
   native_outfile )
  SET(CAT_COMMAND
   COMMAND ${CMAKE_COMMAND} -E chdir ${CMAKE_CURRENT_SOURCE_DIR}
   cmd /c copy /b mysql_system_tables.sql + mysql_system_tables_fix.sql
   ${native_outfile} )
ELSE()
  MESSAGE(FATAL_ERROR "Cannot concatenate files")
ENDIF()

# Build mysql_fix_privilege_tables.c
ADD_CUSTOM_COMMAND(
  OUTPUT ${CMAKE_CURRENT_BINARY_DIR}/mysql_fix_privilege_tables_sql.c
  ${CAT_COMMAND}
  COMMAND comp_sql
  mysql_fix_privilege_tables
  mysql_fix_privilege_tables.sql
  mysql_fix_privilege_tables_sql.c
  WORKING_DIRECTORY ${CMAKE_CURRENT_BINARY_DIR}
  DEPENDS comp_sql
  ${CMAKE_CURRENT_SOURCE_DIR}/mysql_system_tables.sql
  ${CMAKE_CURRENT_SOURCE_DIR}/mysql_system_tables_fix.sql
)

# Add target for the above to be built
ADD_CUSTOM_TARGET(GenFixPrivs
  ALL
  DEPENDS ${CMAKE_CURRENT_BINARY_DIR}/mysql_fix_privilege_tables_sql.c
  ${CMAKE_CURRENT_BINARY_DIR}/sql_commands_sys_schema.h
)

# If we do not have performance schema compiled in then sys will not work,
# so only create an empty sys database with an auto-generated file,
# otherwise, load the full schema file normally.
IF(NOT WITH_PERFSCHEMA_STORAGE_ENGINE)
  FILE(WRITE ${CMAKE_CURRENT_BINARY_DIR}/mysql_sys_schema_empty.sql "CREATE DATABASE sys;")

  ADD_CUSTOM_COMMAND(
    OUTPUT ${CMAKE_CURRENT_BINARY_DIR}/sql_commands_sys_schema.h
    COMMAND comp_sql
    mysql_sys_schema
    ${CMAKE_CURRENT_BINARY_DIR}/mysql_sys_schema_empty.sql
    sql_commands_sys_schema.h
    WORKING_DIRECTORY ${CMAKE_CURRENT_BINARY_DIR}
    DEPENDS comp_sql
    ${CMAKE_CURRENT_BINARY_DIR}/mysql_sys_schema_empty.sql
  )
ELSE()
  ADD_CUSTOM_COMMAND(
    OUTPUT ${CMAKE_CURRENT_BINARY_DIR}/sql_commands_sys_schema.h
    COMMAND comp_sql
    mysql_sys_schema
    ${CMAKE_CURRENT_SOURCE_DIR}/mysql_sys_schema.sql
    sql_commands_sys_schema.h
    WORKING_DIRECTORY ${CMAKE_CURRENT_BINARY_DIR}
    DEPENDS comp_sql
    ${CMAKE_CURRENT_SOURCE_DIR}/mysql_sys_schema.sql
  )
ENDIF()

IF(NOT WITHOUT_SERVER)
  ADD_CUSTOM_TARGET(GenSysSchema
    ALL
    DEPENDS ${CMAKE_CURRENT_BINARY_DIR}/sql_commands_sys_schema.h
  )
ENDIF()

ADD_CUSTOM_COMMAND(
  OUTPUT ${CMAKE_CURRENT_BINARY_DIR}/sql_commands_system_data.h
  COMMAND comp_sql
  mysql_system_data
  ${CMAKE_CURRENT_SOURCE_DIR}/mysql_system_tables_data.sql
  sql_commands_system_data.h
  WORKING_DIRECTORY ${CMAKE_CURRENT_BINARY_DIR}
  DEPENDS comp_sql
  ${CMAKE_CURRENT_SOURCE_DIR}/mysql_system_tables_data.sql
)

ADD_CUSTOM_COMMAND(
  OUTPUT ${CMAKE_CURRENT_BINARY_DIR}/sql_commands_system_tables_data_fix.h
  COMMAND comp_sql
  mysql_system_tables_data_fix
  ${CMAKE_CURRENT_SOURCE_DIR}/mysql_system_tables_data_fix.sql
  sql_commands_system_tables_data_fix.h
  WORKING_DIRECTORY ${CMAKE_CURRENT_BINARY_DIR}
  DEPENDS comp_sql
  ${CMAKE_CURRENT_SOURCE_DIR}/mysql_system_tables_data_fix.sql
)

ADD_CUSTOM_COMMAND(
  OUTPUT ${CMAKE_CURRENT_BINARY_DIR}/sql_commands_system_tables.h
  COMMAND comp_sql
  mysql_system_tables
  ${CMAKE_CURRENT_SOURCE_DIR}/mysql_system_tables.sql
  sql_commands_system_tables.h
  WORKING_DIRECTORY ${CMAKE_CURRENT_BINARY_DIR}
  DEPENDS comp_sql
  ${CMAKE_CURRENT_SOURCE_DIR}/mysql_system_tables.sql
)

ADD_CUSTOM_COMMAND(
  OUTPUT ${CMAKE_CURRENT_BINARY_DIR}/sql_commands_system_users.h
  COMMAND comp_sql
  mysql_system_users
  ${CMAKE_CURRENT_SOURCE_DIR}/mysql_system_users.sql
  sql_commands_system_users.h
  WORKING_DIRECTORY ${CMAKE_CURRENT_BINARY_DIR}
  DEPENDS comp_sql
  ${CMAKE_CURRENT_SOURCE_DIR}/mysql_system_users.sql
)

ADD_CUSTOM_COMMAND(
  OUTPUT ${CMAKE_CURRENT_BINARY_DIR}/sql_commands_help_data.h
  COMMAND comp_sql
  fill_help_tables
  ${CMAKE_CURRENT_SOURCE_DIR}/fill_help_tables.sql
  sql_commands_help_data.h
  WORKING_DIRECTORY ${CMAKE_CURRENT_BINARY_DIR}
  DEPENDS comp_sql
  ${CMAKE_CURRENT_SOURCE_DIR}/fill_help_tables.sql
)

# Add target for the above to be built
IF(NOT WITHOUT_SERVER)
  ADD_CUSTOM_TARGET(GenBootstrapPriv
    ALL
    DEPENDS ${CMAKE_CURRENT_BINARY_DIR}/sql_commands_system_data.h
    ${CMAKE_CURRENT_BINARY_DIR}/sql_commands_system_tables.h
    ${CMAKE_CURRENT_BINARY_DIR}/sql_commands_system_users.h
    ${CMAKE_CURRENT_BINARY_DIR}/sql_commands_help_data.h
    ${CMAKE_CURRENT_BINARY_DIR}/sql_commands_system_tables_data_fix.h
  )
ENDIF()

IF(UNIX)
 FILE(WRITE ${CMAKE_CURRENT_BINARY_DIR}/make_binary_distribution
   "cd ${CMAKE_BINARY_DIR} && '${CMAKE_CPACK_COMMAND}' -G TGZ --config CPackConfig.cmake\n" )
 EXECUTE_PROCESS(
  COMMAND chmod +x ${CMAKE_CURRENT_BINARY_DIR}/make_binary_distribution
)
ENDIF()

<<<<<<< HEAD
=======
IF(NOT WITHOUT_SERVER)
  INSTALL(FILES
    ${CMAKE_CURRENT_SOURCE_DIR}/mysql_system_tables.sql
    ${CMAKE_CURRENT_SOURCE_DIR}/mysql_system_users.sql
    ${CMAKE_CURRENT_SOURCE_DIR}/mysql_system_tables_data.sql
    ${CMAKE_CURRENT_SOURCE_DIR}/fill_help_tables.sql
    ${CMAKE_CURRENT_SOURCE_DIR}/mysql_sys_schema.sql
    ${CMAKE_CURRENT_SOURCE_DIR}/mysql_test_data_timezone.sql
    ${FIX_PRIVILEGES_SQL}
    DESTINATION ${INSTALL_MYSQLSHAREDIR} COMPONENT Server
  )
ENDIF()

>>>>>>> b93c1661
# TCMalloc hacks
IF(MALLOC_LIB)
  MESSAGE("Using tcmalloc '${MALLOC_LIB}'")
  INSTALL(FILES ${MALLOC_LIB} DESTINATION ${INSTALL_LIBDIR} OPTIONAL)
ENDIF()

SET(COMPILE_DEFINITIONS_WHITELIST
)

# In practice: only in use on Solaris
SET(CMAKE_C_FLAGS_WHITELIST
  "-m32"
  "-m64"
)

SET(CFLAGS "")
SET(CXXFLAGS "")

GET_PROPERTY(cwd_definitions DIRECTORY PROPERTY COMPILE_DEFINITIONS)
FOREACH(white_flag ${COMPILE_DEFINITIONS_WHITELIST})
  FOREACH(flag ${cwd_definitions})
    IF (${flag} MATCHES ${white_flag})
      SET(CFLAGS "-D${white_flag} ${CFLAGS}")
      SET(CXXFLAGS "-D${white_flag} ${CXXFLAGS}")
    ENDIF()
  ENDFOREACH()
ENDFOREACH()

IF(CMAKE_BUILD_TYPE AND BUILD_IS_SINGLE_CONFIG)
  STRING(TOUPPER "${CMAKE_BUILD_TYPE}" CMAKEBT)
  SET(CMAKEBT_FLAGS "${CMAKE_C_FLAGS_${CMAKEBT}} ${CMAKE_C_FLAGS}")
  SEPARATE_ARGUMENTS(CMAKEBT_FLAGS)
ENDIF()

FOREACH(white_flag ${CMAKE_C_FLAGS_WHITELIST})
  FOREACH(flag ${CMAKEBT_FLAGS})
    IF (${flag} STREQUAL ${white_flag})
      SET(CFLAGS "${white_flag} ${CFLAGS}")
      SET(CXXFLAGS "${white_flag} ${CXXFLAGS}")
    ENDIF()
  ENDFOREACH()
ENDFOREACH()

# Do not remove -std=c++11 for Solaris Studio as it is required to get
# the correct libraries. Only remove for GCC/Clang
IF(CMAKE_COMPILER_IS_GNUCXX OR CMAKE_CXX_COMPILER_ID MATCHES "Clang")
  STRING(REGEX REPLACE "-std=c..[0-9]+" "" CXXFLAGS "${CXXFLAGS}")
ENDIF()

IF(CMAKE_SYSTEM_NAME MATCHES "FreeBSD")
  SET (PERL_PATH "/usr/local/bin/perl")
ELSE()
  SET (PERL_PATH "/usr/bin/perl")
ENDIF()

IF(UNIX)
  # SHELL_PATH, FIND_PROC, CHECK_PID are used by mysqld_safe
IF(CMAKE_SYSTEM_NAME MATCHES "SunOS")
  SET (SHELL_PATH "/bin/bash")
ELSE()
  SET (SHELL_PATH "/bin/sh")
ENDIF()

IF(CMAKE_SYSTEM_NAME MATCHES "Linux")
  SET (FIND_PROC
    "ps wwwp $PID | grep -v mysqld_safe | grep -- $MYSQLD > /dev/null")
ENDIF()
IF(NOT FIND_PROC AND CMAKE_SYSTEM_NAME MATCHES "SunOS")
  SET (FIND_PROC
    "ps -p $PID | grep -v mysqld_safe | grep -- $MYSQLD > /dev/null")
ENDIF()

IF(NOT FIND_PROC)
  # BSD styl
  EXECUTE_PROCESS(COMMAND ps -uaxww OUTPUT_QUIET ERROR_QUIET RESULT_VARIABLE result)
  IF(result MATCHES 0)
     SET( FIND_PROC
       "ps -uaxww | grep -v mysqld_safe | grep -- $MYSQLD | grep $PID > /dev/null")
  ENDIF()
ENDIF()

IF(NOT FIND_PROC)
  # SysV style
  EXECUTE_PROCESS(COMMAND ps -ef OUTPUT_QUIET ERROR_QUIET RESULT_VARIABLE result)
  IF(result MATCHES 0)
    SET( FIND_PROC "ps -ef | grep -v mysqld_safe | grep -- $MYSQLD | grep $PID > /dev/null")
  ENDIF()
ENDIF()

EXECUTE_PROCESS(COMMAND sh -c "kill -0 $$" OUTPUT_QUIET ERROR_QUIET RESULT_VARIABLE result)
IF(result MATCHES 0)
  SET(CHECK_PID "kill -0 $PID > /dev/null 2> /dev/null")
ELSE()
  SET(CHECK_PID "kill -s SIGCONT $PID  > /dev/null 2> /dev/null")
ENDIF()

SET(HOSTNAME "hostname")
SET(MYSQLD_USER "mysql")

ENDIF(UNIX)

SET(bindir ${prefix}/${INSTALL_BINDIR})
SET(sbindir ${prefix}/${INSTALL_SBINDIR})
SET(libexecdir ${prefix}/${INSTALL_SBINDIR})
SET(pkgdatadir ${prefix}/${INSTALL_MYSQLSHAREDIR})
IF(INSTALL_LAYOUT MATCHES "STANDALONE")
  SET(localstatedir ${prefix}/data)
ELSE()
  SET(localstatedir ${MYSQL_DATADIR})
ENDIF()

SET(prefix "${CMAKE_INSTALL_PREFIX}")
SET(sysconfdir ${prefix})
SET(bindir ${prefix}/${INSTALL_BINDIR})
SET(libexecdir ${prefix}/${INSTALL_SBINDIR})
SET(datadir ${prefix}/${INSTALL_MYSQLSHAREDIR})
SET(pkgdatadir ${prefix}/${INSTALL_MYSQLSHAREDIR})
SET(libsubdir  ${INSTALL_LIBDIR})
SET(pkgincludedir ${prefix}/${INSTALL_INCLUDEDIR})
SET(pkglibdir ${prefix}/${INSTALL_LIBDIR})
SET(pkgplugindir ${prefix}/${INSTALL_PLUGINDIR})
SET(localstatedir ${MYSQL_DATADIR})

IF(CMAKE_SYSTEM_NAME STREQUAL "SunOS")
  SET(RPATH_OPTION " -R$pkglibdir")
ENDIF()

IF(LINUX_INSTALL_RPATH_ORIGIN)
  SET(RPATH_OPTION " -Wl,-R,$pkglibdir")    # for mysql_config
  SET(RPATH_OPTION_PC " -Wl,-R,\${libdir}") # for pkg_config
ENDIF()

# some scripts use  @TARGET_LINUX@
IF(CMAKE_SYSTEM_NAME MATCHES "Linux")
  SET(TARGET_LINUX "true")
ELSE()
  SET(TARGET_LINUX "false")
ENDIF()

# Use cmake variables to inspect dependencies for
# mysqlclient library (add -l stuff)
SET(CLIENT_LIBS "")
SET(LIBS "")

# Extract dependencies using CMake's internal ${target}_LIB_DEPENDS variable
# returned string in ${var} is can be passed to linker's command line
MACRO(EXTRACT_LINK_LIBRARIES target var)
  IF(${target}_LIB_DEPENDS)
    LIST(REMOVE_ITEM ${target}_LIB_DEPENDS "")
    LIST(REMOVE_DUPLICATES ${target}_LIB_DEPENDS)
    FOREACH(lib ${${target}_LIB_DEPENDS})
      # Filter out "general", it is not a library, just CMake hint
      IF(NOT lib STREQUAL "general" AND NOT ${var}  MATCHES "-l${lib} ")
        IF (lib MATCHES "^\\-l")
          SET(${var} "${${var}} ${lib} ")
        ELSEIF(lib MATCHES "^/")
          # Full path, convert to just filename, strip "lib" prefix and extension
          GET_FILENAME_COMPONENT(lib "${lib}" NAME_WE)
          STRING(REGEX REPLACE "^lib" "" lib "${lib}")
          SET(${var} "${${var}}-l${lib} " )
        ELSE()
          SET(${var} "${${var}}-l${lib} " )
        ENDIF()
      ENDIF()
    ENDFOREACH()
  ENDIF()
  IF(MSVC)
    STRING(REPLACE "-l" "" ${var} "${${var}}")
  ENDIF()
  STRING(REGEX REPLACE "^[ ]+" "" ${var} "${${var}}")
  STRING(REGEX REPLACE "[ ]+$" "" ${var} "${${var}}")
ENDMACRO()

EXTRACT_LINK_LIBRARIES(mysqlclient CLIENT_LIBS)

IF(MSVC)
  GET_TARGET_PROPERTY(LIBMYSQL_OS_SHLIB_VERSION mysqlclient VERSION)
  GET_TARGET_PROPERTY(LIBMYSQL_OS_OUTPUT_NAME mysqlclient OUTPUT_NAME)
ELSE()
  GET_TARGET_PROPERTY(LIBMYSQL_OS_SHLIB_VERSION libmysql VERSION)
  GET_TARGET_PROPERTY(LIBMYSQL_OS_OUTPUT_NAME libmysql OUTPUT_NAME)
ENDIF()

SET(CONFIG_CLIENT_LIBS "${CLIENT_LIBS}")
SET(CONFIG_LIBS_PRIVATE "${CLIENT_LIBS}")
SET(CONFIG_REQUIRES_PRIVATE "")
# ssl.cmake should have used pkg-config rather than cmake to locate ssl
IF (WITH_SSL STREQUAL "system")
  # We have implemented "system" for other platforms as well, but those
  # are non-native packages.
  IF(LINUX OR SOLARIS OR CMAKE_SYSTEM_NAME MATCHES "FreeBSD")
    SET(CONFIG_REQUIRES_PRIVATE "openssl")
    STRING(REPLACE "-lssl" "" CONFIG_LIBS_PRIVATE "${CONFIG_LIBS_PRIVATE}")
    STRING(REPLACE "-lcrypto" "" CONFIG_LIBS_PRIVATE "${CONFIG_LIBS_PRIVATE}")
    STRING(REGEX REPLACE "[ ]+" " " CONFIG_LIBS_PRIVATE "${CONFIG_LIBS_PRIVATE}")
  ENDIF()
ENDIF()

# libmysqlclient.dylib will depend on @loader_path/libssl.1.0.0.dylib
# However, libmysqlclient.a has no such dependency, so output SSL libs anyways.
IF(FALSE AND APPLE AND HAVE_CRYPTO_DYLIB AND HAVE_OPENSSL_DYLIB)
  STRING(REPLACE "-lssl" "" CONFIG_CLIENT_LIBS "${CONFIG_CLIENT_LIBS}")
  STRING(REPLACE "-lcrypto" "" CONFIG_CLIENT_LIBS "${CONFIG_CLIENT_LIBS}")
  STRING(REGEX REPLACE "[ ]+" " " CONFIG_CLIENT_LIBS "${CONFIG_CLIENT_LIBS}")
ENDIF()

MESSAGE(STATUS "CONFIG_CLIENT_LIBS ${CONFIG_CLIENT_LIBS}")
MESSAGE(STATUS "CONFIG_LIBS_PRIVATE ${CONFIG_LIBS_PRIVATE}")

SET(mysql_config_COMPONENT COMPONENT Development)

IF(WIN32)
  # On Windows, some .sh and some .pl.in files are configured
  # The resulting files will have .pl extension (those are perl scripts)

  # Input files with pl.in extension
  SET(PLIN_FILES mysql_config)
  # Input files with .sh extension

  SET(SH_FILES mysqld_multi mysqldumpslow)

  FOREACH(file ${PLIN_FILES})
    IF(NOT ${file}_COMPONENT)
      SET(${file}_COMPONENT Server_Scripts)
    ENDIF()
    CONFIGURE_FILE(${CMAKE_CURRENT_SOURCE_DIR}/${file}.pl.in
      ${CMAKE_CURRENT_BINARY_DIR}/${file}.pl ESCAPE_QUOTES @ONLY)
    INSTALL_SCRIPT(${CMAKE_CURRENT_BINARY_DIR}/${file}.pl COMPONENT ${${file}_COMPONENT})
  ENDFOREACH()

  FOREACH(file ${SH_FILES})
    CONFIGURE_FILE(${CMAKE_CURRENT_SOURCE_DIR}/${file}.sh
       ${CMAKE_CURRENT_BINARY_DIR}/${file}.pl ESCAPE_QUOTES @ONLY)
    INSTALL_SCRIPT(${CMAKE_CURRENT_BINARY_DIR}/${file}.pl COMPONENT Server_Scripts)
  ENDFOREACH()
ELSE()
  # Configure this one, for testing, but do not install it.
  CONFIGURE_FILE(${CMAKE_CURRENT_SOURCE_DIR}/mysql_config.pl.in
    ${CMAKE_CURRENT_BINARY_DIR}/mysql_config.pl ESCAPE_QUOTES @ONLY)
  # On Unix, most of the files end up in the bin directory
  SET(mysql_config_COMPONENT COMPONENT Development)

  SET(PKGCONFIG_FILE ${LIBMYSQL_OS_OUTPUT_NAME}.pc)
  STRING(REGEX REPLACE "/mysql$" "" PKGCONFIG_DIR "${INSTALL_LIBDIR}")
  SET(PKGCONFIG_DIR "${PKGCONFIG_DIR}/pkgconfig")
  # Update the cache, to make it visible in cmake-gui.
  SET(INSTALL_PKGCONFIGDIR ${INSTALL_PKGCONFIGDIR} CACHE PATH
    "Where to install ${PKGCONFIG_FILE}, defaults to ${PKGCONFIG_DIR}")
  IF(NOT INSTALL_PKGCONFIGDIR)
    SET(INSTALL_PKGCONFIGDIR "${PKGCONFIG_DIR}")
  ENDIF()

  CONFIGURE_FILE(mysqlclient.pc.in
    ${CMAKE_CURRENT_BINARY_DIR}/${PKGCONFIG_FILE}
    ESCAPE_QUOTES @ONLY)

  FOREACH(file ${BIN_SCRIPTS})
    IF(EXISTS ${CMAKE_CURRENT_SOURCE_DIR}/${file}.sh)
      CONFIGURE_FILE(${CMAKE_CURRENT_SOURCE_DIR}/${file}.sh
        ${CMAKE_CURRENT_BINARY_DIR}/${file} ESCAPE_QUOTES @ONLY)
    ELSEIF(EXISTS ${CMAKE_CURRENT_SOURCE_DIR}/${file})
      CONFIGURE_FILE(${CMAKE_CURRENT_SOURCE_DIR}/${file}
         ${CMAKE_CURRENT_BINARY_DIR}/${file} COPYONLY)
    ELSE()
      MESSAGE(FATAL_ERROR "Can not find ${file}.sh or ${file} in "
        "${CMAKE_CURRENT_SOURCE_DIR}" )
    ENDIF()
    EXECUTE_PROCESS(COMMAND chmod +x ${CMAKE_CURRENT_BINARY_DIR}/${file})
    IF(NOT ${file}_COMPONENT)
      SET(${file}_COMPONENT Server)
    ENDIF()
    INSTALL_SCRIPT(
      ${CMAKE_CURRENT_BINARY_DIR}/${file}
      DESTINATION ${INSTALL_BINDIR}
      COMPONENT ${${file}_COMPONENT}
     )
  ENDFOREACH()

  # Systemd files
  IF(WITH_SYSTEMD)
    CONFIGURE_FILE(systemd/mysqld_pre_systemd.in
      ${CMAKE_CURRENT_BINARY_DIR}/mysqld_pre_systemd ESCAPE_QUOTES @ONLY)

    CONFIGURE_FILE(systemd/mysqld.service.in
      ${CMAKE_CURRENT_BINARY_DIR}/${SYSTEMD_SERVICE_NAME}.service ESCAPE_QUOTES @ONLY)

    CONFIGURE_FILE(systemd/mysqld@.service.in
      ${CMAKE_CURRENT_BINARY_DIR}/${SYSTEMD_SERVICE_NAME}@.service ESCAPE_QUOTES @ONLY)

    CONFIGURE_FILE(systemd/mysqld.tmpfiles.d.in
      ${CMAKE_CURRENT_BINARY_DIR}/mysql.conf ESCAPE_QUOTES @ONLY)

    INSTALL_SCRIPT(
      ${CMAKE_CURRENT_BINARY_DIR}/mysqld_pre_systemd
      DESTINATION ${INSTALL_BINDIR}
      COMPONENT Server
    )

    IF(INSTALL_LAYOUT MATCHES "STANDALONE")
      SET(SYSTEMD_INSTALL_PREFIX "${CMAKE_INSTALL_PREFIX}/")
    ELSE()
      SET(SYSTEMD_INSTALL_PREFIX "")
    ENDIF()

    INSTALL(FILES ${CMAKE_CURRENT_BINARY_DIR}/${SYSTEMD_SERVICE_NAME}.service
       DESTINATION ${SYSTEMD_INSTALL_PREFIX}${SYSTEMD_SERVICES_DIR} COMPONENT Server
       PERMISSIONS OWNER_READ OWNER_WRITE GROUP_READ WORLD_READ
    )
    INSTALL(FILES ${CMAKE_CURRENT_BINARY_DIR}/${SYSTEMD_SERVICE_NAME}@.service
       DESTINATION ${SYSTEMD_INSTALL_PREFIX}${SYSTEMD_SERVICES_DIR} COMPONENT Server
       PERMISSIONS OWNER_READ OWNER_WRITE GROUP_READ WORLD_READ
    )
    INSTALL(FILES ${CMAKE_CURRENT_BINARY_DIR}/mysql.conf
       DESTINATION ${SYSTEMD_INSTALL_PREFIX}${SYSTEMD_TMPFILES_DIR} COMPONENT Server
       PERMISSIONS OWNER_READ OWNER_WRITE GROUP_READ WORLD_READ
    )
  ENDIF()
ENDIF()

# Install libgcc as  mylibgcc.a
IF(CMAKE_COMPILER_IS_GNUCXX AND CMAKE_CXX_FLAGS MATCHES "-static")
  EXECUTE_PROCESS (
   COMMAND ${CMAKE_CXX_COMPILER} ${CMAKE_CXX_COMPILER_ARG1}
     ${CMAKE_CXX_FLAGS} --print-libgcc
     OUTPUT_VARIABLE  LIBGCC_LOCATION
     RESULT_VARIABLE RESULT
     OUTPUT_STRIP_TRAILING_WHITESPACE
     ERROR_QUIET
  )
  IF(${RESULT} EQUAL 0 AND EXISTS ${LIBGCC_LOCATION})
    INSTALL(FILES "${LIBGCC_LOCATION}" DESTINATION ${INSTALL_LIBDIR}
    COMPONENT Development)
  ENDIF()
ENDIF()
<|MERGE_RESOLUTION|>--- conflicted
+++ resolved
@@ -212,22 +212,6 @@
 )
 ENDIF()
 
-<<<<<<< HEAD
-=======
-IF(NOT WITHOUT_SERVER)
-  INSTALL(FILES
-    ${CMAKE_CURRENT_SOURCE_DIR}/mysql_system_tables.sql
-    ${CMAKE_CURRENT_SOURCE_DIR}/mysql_system_users.sql
-    ${CMAKE_CURRENT_SOURCE_DIR}/mysql_system_tables_data.sql
-    ${CMAKE_CURRENT_SOURCE_DIR}/fill_help_tables.sql
-    ${CMAKE_CURRENT_SOURCE_DIR}/mysql_sys_schema.sql
-    ${CMAKE_CURRENT_SOURCE_DIR}/mysql_test_data_timezone.sql
-    ${FIX_PRIVILEGES_SQL}
-    DESTINATION ${INSTALL_MYSQLSHAREDIR} COMPONENT Server
-  )
-ENDIF()
-
->>>>>>> b93c1661
 # TCMalloc hacks
 IF(MALLOC_LIB)
   MESSAGE("Using tcmalloc '${MALLOC_LIB}'")
