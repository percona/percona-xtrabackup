dnl -*- ksh -*-
dnl Process this file with autoconf to produce a configure script.

# Minimum Autoconf version required.
AC_PREREQ(2.59)

# Remember to also update version.c in ndb.
# When changing major version number please also check switch statement
# in mysqlbinlog::check_master_version().
dnl Various people throughout the community may parse configure.in to
dnl get the MySQL version from the source branch.  If the formatting
dnl of this line is going to be changed, please announce the change to
dnl internals@lists.mysql.com in advance of pushing the change.
dnl
dnl When changing the major version number please also check the switch
dnl statement in mysqlbinlog::check_master_version().  You may also need
dnl to update version.c in ndb.
<<<<<<< HEAD
AC_INIT([MySQL Server], [5.1.54-ndb-6.3.43], [], [mysql])
=======
AC_INIT([MySQL Server], [5.1.55-ndb-6.3.42], [], [mysql])
>>>>>>> d40b3485

AC_CONFIG_SRCDIR([sql/mysqld.cc])
AC_CANONICAL_SYSTEM
# USTAR format gives us the possibility to store longer path names in
# TAR files, the path name is split into two parts, a 155 chacater
# first part and a 100 character second part.
AM_INIT_AUTOMAKE([1.9 tar-ustar])
AC_PROG_LIBTOOL

AM_CONFIG_HEADER([include/config.h])

# Request support for automake silent-rules if available.
# Default to verbose output. One can use the configure-time
# option --enable-silent-rules or make V=0 to activate
# silent rules.
m4_ifdef([AM_SILENT_RULES], [AM_SILENT_RULES([no])])

NDB_VERSION_MAJOR=6
NDB_VERSION_MINOR=3
NDB_VERSION_BUILD=43
NDB_VERSION_STATUS="-GA"

PROTOCOL_VERSION=10
DOT_FRM_VERSION=6
# See the libtool docs for information on how to do shared lib versions.
SHARED_LIB_MAJOR_VERSION=16
SHARED_LIB_VERSION=$SHARED_LIB_MAJOR_VERSION:0:0
NDB_SHARED_LIB_MAJOR_VERSION=4
NDB_SHARED_LIB_VERSION=$NDB_SHARED_LIB_MAJOR_VERSION:0:0

# Set all version vars based on $VERSION. How do we do this more elegant ?
# Remember that regexps needs to quote [ and ] since this is run through m4
# We take some made up examples
#
#  VERSION                  5.1.40sp1-alpha     5.0.34a  5.5.1-m2
#  MYSQL_U_SCORE_VERSION    5.1.40sp1_alpha     5.0.34a  5.5.1_m2
#  MYSQL_NO_DASH_VERSION    5.1.40sp1           5.0.34a  5.5.1
#  MYSQL_NUMERIC_VERSION    5.1.40              5.0.34   5.5.1
#  MYSQL_BASE_VERSION       5.1                 5.0      5.5
#  MYSQL_VERSION_ID         50140               50034    50501
#
MYSQL_U_SCORE_VERSION=`echo $VERSION | sed -e "s|-|_|"`
MYSQL_NO_DASH_VERSION=`echo $VERSION | sed -e "s|-.*$||"`
MYSQL_NUMERIC_VERSION=`echo $MYSQL_NO_DASH_VERSION | sed -e "s|[[a-z]][[a-z0-9]]*$||"`
MYSQL_BASE_VERSION=`echo $MYSQL_NUMERIC_VERSION | sed -e "s|\.[[^.]]*$||"`
MYSQL_VERSION_ID=`echo $MYSQL_NUMERIC_VERSION | \
    awk -F. '{printf "%d%0.2d%0.2d", $1, $2, $3}'`
MYSQL_COPYRIGHT_YEAR=`date '+%Y'`

# Add previous major version for debian package upgrade path
MYSQL_PREVIOUS_BASE_VERSION=5.0

# The port should be constant for a LONG time
MYSQL_TCP_PORT_DEFAULT=3306
MYSQL_UNIX_ADDR_DEFAULT="/tmp/mysql.sock"

dnl Include m4 
sinclude(config/ac-macros/maintainer.m4)
sinclude(config/ac-macros/alloca.m4)
sinclude(config/ac-macros/check_cpu.m4)
sinclude(config/ac-macros/character_sets.m4)
sinclude(config/ac-macros/compiler_flag.m4)
sinclude(config/ac-macros/plugins.m4)
sinclude(config/ac-macros/ha_ndbcluster.m4)
sinclude(config/ac-macros/large_file.m4)
sinclude(config/ac-macros/misc.m4)
sinclude(config/ac-macros/readline.m4)
sinclude(config/ac-macros/ssl.m4)
sinclude(config/ac-macros/zlib.m4)

# Remember to add a directory sql/share/LANGUAGE
AVAILABLE_LANGUAGES="\
czech danish dutch english estonian french german greek hungarian \
italian japanese korean norwegian norwegian-ny polish portuguese \
romanian russian serbian slovak spanish swedish ukrainian"

#####
#####

AC_SUBST(MYSQL_U_SCORE_VERSION)
AC_SUBST(MYSQL_NO_DASH_VERSION)
AC_SUBST(MYSQL_BASE_VERSION)
AC_SUBST(MYSQL_VERSION_ID)
AC_SUBST(MYSQL_PREVIOUS_BASE_VERSION)
AC_SUBST(MYSQL_COPYRIGHT_YEAR)
AC_SUBST(PROTOCOL_VERSION)
AC_DEFINE_UNQUOTED([PROTOCOL_VERSION], [$PROTOCOL_VERSION],
                   [mysql client protocol version])
AC_SUBST(DOT_FRM_VERSION)
AC_DEFINE_UNQUOTED([DOT_FRM_VERSION], [$DOT_FRM_VERSION],
                   [Version of .frm files])
AC_SUBST(SHARED_LIB_MAJOR_VERSION)
AC_SUBST(SHARED_LIB_VERSION)
AC_SUBST(AVAILABLE_LANGUAGES)

# Check whether a debug mode should be enabled.
AC_ARG_WITH([debug],
    AS_HELP_STRING([--with-debug@<:@=full@:>@],
      [Enable various amounts of debugging support (full adds a slow memory checker).]),
    [with_debug=$withval],
    [with_debug=no])

# Whether the maintainer mode should be enabled.
MY_MAINTAINER_MODE

# Canonicalize the configuration name.

# Check whether --with-system-type or --without-system-type was given.
AC_ARG_WITH(system-type,
    [  --with-system-type      Set the system type, like "sun-solaris10"],
    [SYSTEM_TYPE="$withval"],
    [SYSTEM_TYPE="$host_vendor-$host_os"])
AC_ARG_WITH(machine-type,
    [  --with-machine-type     Set the machine type, like "powerpc"],
    [MACHINE_TYPE="$withval"],
    [MACHINE_TYPE="$host_cpu"])
AC_SUBST(SYSTEM_TYPE)
AC_DEFINE_UNQUOTED([SYSTEM_TYPE], ["$SYSTEM_TYPE"],
                   [Name of system, eg sun-solaris])
AC_SUBST(MACHINE_TYPE)
AC_DEFINE_UNQUOTED([MACHINE_TYPE], ["$MACHINE_TYPE"],
                   [Machine type name, eg sparc])

# Detect intel x86 like processor
BASE_MACHINE_TYPE=$MACHINE_TYPE
case $MACHINE_TYPE in
  i?86) BASE_MACHINE_TYPE=i386 ;;
esac

# Save some variables and the command line options for mysqlbug
SAVE_CC="$CC"
SAVE_CXX="$CXX"
SAVE_ASFLAGS="$ASFLAGS"
SAVE_CFLAGS="$CFLAGS"
SAVE_CXXFLAGS="$CXXFLAGS"
SAVE_LDFLAGS="$LDFLAGS"
SAVE_CXXLDFLAGS="$CXXLDFLAGS"
CONF_COMMAND="$0 $ac_configure_args"
AC_SUBST(CONF_COMMAND)
AC_SUBST(SAVE_CC)
AC_SUBST(SAVE_CXX)
AC_SUBST(SAVE_ASFLAGS)
AC_SUBST(SAVE_CFLAGS)
AC_SUBST(SAVE_CXXFLAGS)
AC_SUBST(SAVE_LDFLAGS)
AC_SUBST(SAVE_CXXLDFLAGS)
AC_SUBST(CXXLDFLAGS)

#AC_ARG_PROGRAM			# Automaticly invoked by AM_INIT_AUTOMAKE

AM_SANITY_CHECK
# This is needed is SUBDIRS is set
AC_PROG_MAKE_SET

##############################################################################
# The below section needs to be done before AC_PROG_CC
##############################################################################

# Hack for OS X/Darwin and Metrowerks CodeWarrior
AC_ARG_WITH(darwin-mwcc,
[  --with-darwin-mwcc      Use Metrowerks CodeWarrior wrappers on OS X/Darwin],[
 if [ "with_darwin_mwcc" = yes ] ; then
  builddir=`pwd`
  ccwrapper="$builddir/support-files/MacOSX/mwcc-wrapper"
  arwrapper="$builddir/support-files/MacOSX/mwar-wrapper"
  CC="$ccwrapper"
  CXX="$ccwrapper"
  LD="$ccwrapper"
  AR="$arwrapper"
  RANLIB=:
  export CC CXX LD AR RANLIB
  AC_SUBST(AR)
  AC_SUBST(RANLIB)
 fi
])

AM_CONDITIONAL(DARWIN_MWCC, test x$with_darwin_mwcc = xyes)

if test "x${CFLAGS-}" = x ; then
  cflags_is_set=no
else
  cflags_is_set=yes
fi

if test "x${CPPFLAGS-}" = x ; then
  cppflags_is_set=no
else
  cppflags_is_set=yes
fi

if test "x${LDFLAGS-}" = x ; then
  ldflags_is_set=no
else
  ldflags_is_set=yes
fi

################ End of section to be done before AC_PROG_CC #################

# The following hack should ensure that configure doesn't add optimizing
# or debugging flags to CFLAGS or CXXFLAGS
# C_EXTRA_FLAGS are flags that are automaticly added to both
# CFLAGS and CXXFLAGS
CFLAGS="$CFLAGS $C_EXTRA_FLAGS "
CXXFLAGS="$CXXFLAGS $C_EXTRA_FLAGS "

dnl Checks for programs.
AC_PROG_AWK
AC_PROG_CC
AC_PROG_CXX
AC_PROG_CPP

# Print version of CC and CXX compiler (if they support --version)
case $SYSTEM_TYPE in
  *netware*)
CC_VERSION=`$CC -version | grep -i version`
    ;;
  *)
CC_VERSION=`$CC --version | sed 1q`
    ;;
esac
if test $? -eq "0"
then
  AC_MSG_CHECKING("C Compiler version")
  AC_MSG_RESULT("$CC $CC_VERSION")
else
CC_VERSION=""
fi
AC_SUBST(CC_VERSION)
MYSQL_CHECK_CXX_VERSION

# Fix for sgi gcc / sgiCC which tries to emulate gcc
if test "$CC" = "sgicc"
then
  ac_cv_prog_gcc="no"
fi
if test "$CXX" = "sgi++"
then
  GXX="no"
fi

if test "$ac_cv_prog_gcc" = "yes"
then
  AS="$CC -c"
  AC_SUBST(AS)
else
  AC_PATH_PROG(AS, as, as)
fi

# Still need ranlib for readline; local static use only so no libtool.
AC_PROG_RANLIB
# We use libtool
#AC_LIBTOOL_WIN32_DLL
AC_PROG_LIBTOOL

# Ensure that we have --preserve-dup-deps defines, otherwise we get link
# problems of 'mysql' with CXX=g++
LIBTOOL="$LIBTOOL --preserve-dup-deps"
AC_SUBST(LIBTOOL)dnl

AC_SUBST(NM)dnl

# NM= "$NM -X64"
#archive_expsym_cmds= `echo "$archive_expsym_cmds" | sed -e '/"$(CC)"//'`
#archive_expsym_cmds= "$CC -q64 $archive_expsym_cmds"
#  CXXFLAGS=`echo "$CXXFLAGS -Werror" | sed -e 's/-fbranch-probabilities//; s/-Wall//; s/-ansi//; s/-pedantic//; s/-Wcheck//'`

#AC_LIBTOOL_DLOPEN AC_LIBTOOL_WIN32_DLL AC_DISABLE_FAST_INSTALL AC_DISABLE_SHARED AC_DISABLE_STATIC

# AC_PROG_INSTALL
AC_PROG_INSTALL
test -z "$INSTALL_SCRIPT" && INSTALL_SCRIPT='${INSTALL_PROGRAM}'

# Not critical since the generated file is distributed
AC_CHECK_PROGS(YACC, ['bison -y -p MYSQL'])
AC_CHECK_PROG(PDFMANUAL, pdftex, manual.pdf)
AC_CHECK_PROG(DVIS,      tex,    manual.dvi)

AC_PATH_PROG(uname_prog, uname, no)

# We should go through this and put all the explictly system dependent
# stuff in one place
AC_MSG_CHECKING(operating system)
AC_CACHE_VAL(mysql_cv_sys_os,
[
if test "$uname_prog" != "no"; then
  mysql_cv_sys_os="`uname`"
else
  mysql_cv_sys_os="Not Solaris"
fi
])
AC_MSG_RESULT($mysql_cv_sys_os)

# This should be rewritten to use $target_os
case "$target_os" in
  sco3.2v5*) 
     CFLAGS="$CFLAGS -DSCO"
     CXXFLAGS="$CXXFLAGS -DSCO"
     LD='$(CC) $(CFLAGS)'
     case "$CFLAGS" in
       *-belf*) 
         AC_SYS_COMPILER_FLAG(-belf,sco_belf_option,CFLAGS,[],[
         case "$LDFLAGS" in
           *-belf*) ;;
           *) AC_MSG_WARN([Adding -belf option to ldflags.])
              LDFLAGS="$LDFLAGS -belf"
           ;;
         esac
         ])
       ;;
       *)
         AC_SYS_COMPILER_FLAG(-belf,sco_belf_option,CFLAGS,[],[
         case "$LDFLAGS" in
           *-belf*) ;;
           *)
	     AC_MSG_WARN([Adding -belf option to ldflags.])
             LDFLAGS="$LDFLAGS -belf"
           ;;
         esac
         ])
       ;;
     esac
  ;;
  sysv5UnixWare* | sysv5OpenUNIX8*) 
    if test "$GCC" != "yes"; then
      # Use the built-in alloca()
      CFLAGS="$CFLAGS -Kalloca"
    fi
    CXXFLAGS="$CXXFLAGS -DNO_CPLUSPLUS_ALLOCA"
  ;;
  sysv5SCO_SV6.0.0*)
    if test "$GCC" != "yes"; then
      # Use the built-in alloca()
      CFLAGS="$CFLAGS -Kalloca"
      CXXFLAGS="$CFLAGS -Kalloca"
      # Use no_implicit for templates
      CXXFLAGS="$CXXFLAGS -Tno_implicit"
      AC_DEFINE([HAVE_EXPLICIT_TEMPLATE_INSTANTIATION],
        [1], [Defined by configure. Use explicit template instantiation.])
    fi
  ;;
esac

AC_SUBST(CC)
AC_SUBST(CFLAGS)
AC_SUBST(CXX)
AC_SUBST(CXXFLAGS)
AC_SUBST(ASFLAGS)
AC_SUBST(LD)
AC_SUBST(INSTALL_SCRIPT)

export CC CXX CFLAGS LD LDFLAGS AR ARFLAGS

if test "$GCC" = "yes"
then
  # mysqld requires -fno-implicit-templates.
  # Disable exceptions as they seams to create problems with gcc and threads.
  # mysqld doesn't use run-time-type-checking, so we disable it.
  # We should use -Wno-invalid-offsetof flag to disable some warnings from gcc
  # regarding offset() usage in C++ which are done in a safe manner in the
  # server
  CXXFLAGS="$CXXFLAGS -fno-implicit-templates -fno-exceptions -fno-rtti"
  AC_DEFINE([HAVE_EXPLICIT_TEMPLATE_INSTANTIATION],
    [1], [Defined by configure. Use explicit template instantiation.])
fi

MYSQL_PROG_AR

# libmysqlclient versioning when linked with GNU ld.
if $LD --version 2>/dev/null| grep GNU >/dev/null 2>&1; then
  LD_VERSION_SCRIPT="-Wl,--version-script=\$(top_builddir)/libmysql/libmysql.ver"
  AC_CONFIG_FILES(libmysql/libmysql.ver)
fi
AC_SUBST(LD_VERSION_SCRIPT)


# Avoid bug in fcntl on some versions of linux
AC_MSG_CHECKING([if we should use 'skip-external-locking' as default for $target_os])
# Any variation of Linux
if expr "$target_os" : "[[Ll]]inux.*" > /dev/null
then
  MYSQLD_DEFAULT_SWITCHES="--skip-external-locking"
  TARGET_LINUX="true"
  AC_MSG_RESULT([yes])
  AC_DEFINE([TARGET_OS_LINUX], [1], [Whether we build for Linux])
else
  MYSQLD_DEFAULT_SWITCHES=""
  TARGET_LINUX="false"
  AC_MSG_RESULT([no])
fi
AC_SUBST(MYSQLD_DEFAULT_SWITCHES)
AC_SUBST(TARGET_LINUX)

dnl Find paths to some shell programs
AC_PATH_PROG(LN, ln, ln)
# This must be able to take a -f flag like normal unix ln.
AC_PATH_PROG(LN_CP_F, ln, ln)
case $SYSTEM_TYPE in
  *netware*) ;;
  *)
    # If ln -f does not exists use -s (AFS systems)
    if test -n "$LN_CP_F"; then
      LN_CP_F="$LN_CP_F -s"
    fi
    ;;
esac

AC_PATH_PROG(MV, mv, mv)
AC_PATH_PROG(RM, rm, rm)
AC_PATH_PROG(CP, cp, cp)
AC_PATH_PROG(SED, sed, sed)
AC_PATH_PROG(CMP, cmp, cmp)
AC_PATH_PROG(CHMOD, chmod, chmod)
AC_PATH_PROG(HOSTNAME, hostname, hostname)
AC_PATH_PROG(DIFF, diff, diff)
# Check for a GNU tar named 'gtar', or 'gnutar' (MacOS X) and
# fall back to 'tar' otherwise and hope that it's a GNU tar as well
AC_CHECK_PROGS(TAR, gnutar gtar tar)

dnl We use a path for perl so the script startup works
dnl We make sure to use perl, not perl5, in hopes that the RPMs will
dnl not depend on the perl5 binary being installed (probably a bug in RPM)
AC_PATH_PROG(PERL, perl, no)
if test "$PERL" != "no" && $PERL -e 'require 5' > /dev/null 2>&1
then
  PERL5=$PERL
else
  AC_PATH_PROG(PERL5, perl5, no)
  if test "$PERL5" != no
  then
    PERL=$PERL5
    ac_cv_path_PERL=$ac_cv_path_PERL5
  fi
fi

AC_SUBST(HOSTNAME)
AC_SUBST(PERL)
AC_SUBST(PERL5)

# Enable the abi_check rule only if gcc is available

if test "$GCC" != "yes" || expr "$CC" : ".*icc.*"
then
  ABI_CHECK=""
else
  ABI_CHECK="abi_check"
fi

AC_SUBST(ABI_CHECK)

# Look for PS usage.  We use double dollar-signs in FIND_PROC because this
# value is written to a makefile, which interprets away one level of
# dollar-signs.  So, interpretation stages are  m4 and then shell in autoconf,
# then Make, then shell.  The autoconf substitution uses single quotes, so 
# no unprotected single quotes should appear in the expression.
AC_PATH_PROG(PS, ps, ps)
AC_MSG_CHECKING("how to check if pid exists")
PS=$ac_cv_path_PS
# Linux style
if $PS wwwp $$ 2> /dev/null | grep -- "$0" > /dev/null
then
  FIND_PROC="$PS wwwp \$\$PID | grep -v \" grep\" | grep -v mysqld_safe | grep -- \"\$\$MYSQLD\" > /dev/null"
# Solaris
elif $PS -fp $$ 2> /dev/null | grep -- $0 > /dev/null
then
  FIND_PROC="$PS -p \$\$PID | grep -v \" grep\" | grep -v mysqld_safe | grep -- \"\$\$MYSQLD\" > /dev/null"
# BSD style
elif $PS -uaxww 2> /dev/null | grep -- $0 > /dev/null
then
  FIND_PROC="$PS -uaxww | grep -v \" grep\" | grep -v mysqld_safe | grep -- \"\$\$MYSQLD\" | grep \" \$\$PID \" > /dev/null"
# SysV style
elif $PS -ef 2> /dev/null | grep -- $0 > /dev/null
then
  FIND_PROC="$PS -ef | grep -v \" grep\" | grep -v mysqld_safe | grep -- \"\$\$MYSQLD\" | grep \" \$\$PID \" > /dev/null"
# Do anybody use this?
elif $PS $$ 2> /dev/null | grep -- $0 > /dev/null
then
  FIND_PROC="$PS \$\$PID | grep -v \" grep\" | grep -v mysqld_safe | grep -- \"\$\$MYSQLD\" > /dev/null"
else
  case $SYSTEM_TYPE in
    *freebsd*|*dragonfly*)
      FIND_PROC="$PS p \$\$PID | grep -v \" grep\" | grep -v mysqld_safe | grep -- \"\$\$MYSQLD\" > /dev/null"
      ;;
    *darwin*)
      FIND_PROC="$PS -uaxww | grep -v \" grep\" | grep -v mysqld_safe | grep -- \"\$\$MYSQLD\" | grep \" \$\$PID \" > /dev/null"
      ;;
    *cygwin*)
      FIND_PROC="$PS -e | grep -v \" grep\" | grep -v mysqld_safe | grep -- \"\$\$MYSQLD\" | grep \" \$\$PID \" > /dev/null"
      ;;
    *netware*)
      FIND_PROC=
      ;;
    *)
      AC_MSG_ERROR([Could not find the right ps and/or grep switches. Which OS is this?  See the Installation chapter in the Reference Manual.])
  esac
fi
AC_SUBST(FIND_PROC)
AC_MSG_RESULT("$FIND_PROC")

# Check if a pid is valid
AC_PATH_PROG(KILL, kill, kill)
AC_MSG_CHECKING("for kill switches")
if $ac_cv_path_KILL -0 $$
then
  CHECK_PID="$ac_cv_path_KILL -0 \$\$PID > /dev/null 2> /dev/null"
elif kill -s 0 $$
then
  CHECK_PID="$ac_cv_path_KILL -s 0 \$\$PID > /dev/null 2> /dev/null"
else
  AC_MSG_WARN([kill -0 to check for pid seems to fail])
    CHECK_PID="$ac_cv_path_KILL -s SIGCONT \$\$PID > /dev/null 2> /dev/null"
fi
AC_SUBST(CHECK_PID)
AC_MSG_RESULT("$CHECK_PID")

# We need an ANSI C compiler
AM_PROG_CC_STDC

# We need an assembler, too
AM_PROG_AS
CCASFLAGS="$CCASFLAGS $ASFLAGS"

# Check if we need noexec stack for assembler
AC_CHECK_NOEXECSTACK

if test "$am_cv_prog_cc_stdc" = "no"
then
  AC_MSG_ERROR([MySQL requires an ANSI C compiler (and a C++ compiler). Try gcc. See the Installation chapter in the Reference Manual.])
fi

NOINST_LDFLAGS="-static"

static_nss=""
STATIC_NSS_FLAGS=""
OTHER_LIBC_LIB=""
AC_ARG_WITH(other-libc,
 [  --with-other-libc=DIR   Link against libc and other standard libraries 
                          installed in the specified non-standard location 
                          overriding default. Originally added to be able to
                          link against glibc 2.2 without making the user 
                          upgrade the standard libc installation.],
 [
   other_libc_include="$withval/include"
   other_libc_lib="$withval/lib"
   with_other_libc="yes"
   enable_shared="no"
   all_is_static="yes"
   CFLAGS="$CFLAGS -I$other_libc_include"
   # There seems to be a feature in gcc that treats system and libc headers
   # silently when they violatate ANSI C++ standard, but it is strict otherwise
   # since gcc cannot now recognize that our headers are libc, we work around
   # by telling it to be permissive. Note that this option only works with
   # new versions of gcc (2.95.x and above)
   CXXFLAGS="$CXXFLAGS -fpermissive -I$other_libc_include"
   if test -f "$other_libc_lib/libnss_files.a"
   then
     # libc has been compiled with --enable-static-nss
     # we need special flags, but we will have to add those later
     STATIC_NSS_FLAGS="-lc -lnss_files -lnss_dns -lresolv"
     STATIC_NSS_FLAGS="$STATIC_NSS_FLAGS $STATIC_NSS_FLAGS"
     OTHER_LIBC_LIB="-static -L$other_libc_lib"
     static_nss=1
   else
     # this is a dirty hack. We if we detect static nss glibc in the special
     # location, we do not re-direct the linker to get libraries from there
     # during check. The reason is that if we did, we would have to find a
     # way to append the special static nss flags to LIBS every time we do
     # any check - this is definitely feasible, but not worthwhile the risk
     # of breaking other things. So for our purposes it would be sufficient
     # to assume that whoever is using static NSS knows what he is doing and
     # has sensible libraries in the regular location
     LDFLAGS="$LDFLAGS -static -L$other_libc_lib "
   fi
   
   # When linking against custom libc installed separately, we want to force
   # all binary builds to be static, including the build done by configure
   # itself to test for system features.
   with_mysqld_ldflags="-all-static"
   with_client_ldflags="-all-static"
   NOINST_LDFLAGS="-all-static"
 ],
 [
  other_libc_include=
  other_libc_lib=
  with_other_libc="no"
 ]
)
AC_SUBST(NOINST_LDFLAGS)

#
# Check if we are using Linux and a glibc compiled with static nss
# (this is true on the MySQL build machines to avoid NSS problems)
#
AC_CHECK_TOOL([NM], [nm]) 

if test "$TARGET_LINUX" = "true" -a "$static_nss" = ""
then
  tmp=`$NM ${other_libc_lib:-/usr/lib*}/libc.a | grep _nss_files_getaliasent_r1`
  if test -n "$tmp"
  then
     STATIC_NSS_FLAGS="-lc -lnss_files -lnss_dns -lresolv"
     STATIC_NSS_FLAGS="$STATIC_NSS_FLAGS $STATIC_NSS_FLAGS"
     static_nss=1
  fi
fi

AC_MSG_CHECKING(whether features provided by the user community should be included.)
AC_ARG_ENABLE(community-features,
    AC_HELP_STRING(
        [--disable-community-features], 
        [Disable additional features provided by the user community.]),
    [ ENABLE_COMMUNITY_FEATURES=$enableval ],
    [ ENABLE_COMMUNITY_FEATURES=yes ]
    )

if test "$ENABLE_COMMUNITY_FEATURES" = "yes"
then
  AC_DEFINE([COMMUNITY_SERVER], [1],
            [Whether features provided by the user community should be included])
  AC_MSG_RESULT([yes])
else
  AC_MSG_RESULT([no])
fi

AC_ARG_WITH(server-suffix,
    [  --with-server-suffix    Append value to the version string.],
    [ MYSQL_SERVER_SUFFIX=`echo "$withval" | sed -e  's/^\(...................................\)..*$/\1/'` ],
    [ MYSQL_SERVER_SUFFIX= ]
    )
AC_SUBST(MYSQL_SERVER_SUFFIX)

# Set flags if we want to force to use pthreads
AC_ARG_WITH(pthread,
    [  --with-pthread          Force use of pthread library.],
    [ with_pthread=$withval ],
    [ with_pthread=no ]
    )

# Force use of thread libs LIBS
AC_ARG_WITH(named-thread-libs,
    [  --with-named-thread-libs=ARG
                          Use specified thread libraries instead of 
                          those automatically found by configure.],
    [ with_named_thread=$withval ],
    [ with_named_thread=no ]
    )

# Force use of a curses libs
AC_ARG_WITH(named-curses-libs,
    [  --with-named-curses-libs=ARG
                          Use specified curses libraries instead of 
                          those automatically found by configure.],
    [ with_named_curses=$withval ],
    [ with_named_curses=no ]
    )

# Make thread safe client
AC_ARG_ENABLE(thread-safe-client,
    [  --disable-thread-safe-client   
                          Compile the client without threads.],
    [ THREAD_SAFE_CLIENT=$enableval ],
    [ THREAD_SAFE_CLIENT=yes ]
    )

# compile with strings functions in assembler
AC_ARG_ENABLE(assembler,
    [  --enable-assembler      Use assembler versions of some string 
                          functions if available.],
    [ ENABLE_ASSEMBLER=$enableval ],
    [ ENABLE_ASSEMBLER=no ]
    )

AC_MSG_CHECKING(if we should use assembler functions)
# For now we only support assembler on i386 and sparc systems
AM_CONDITIONAL(ASSEMBLER_x86, test "$ENABLE_ASSEMBLER" = "yes" -a "$BASE_MACHINE_TYPE" = "i386" && $AS strings/strings-x86.s -o checkassembler >/dev/null 2>&1 && test -f checkassembler && (rm -f checkassembler; exit 0;))
AM_CONDITIONAL(ASSEMBLER_sparc32, test "$ENABLE_ASSEMBLER" = "yes" -a "$BASE_MACHINE_TYPE" = "sparc")
AM_CONDITIONAL(ASSEMBLER_sparc64, test "$ENABLE_ASSEMBLER" = "yes" -a "$BASE_MACHINE_TYPE" = "sparcv9")
AM_CONDITIONAL(ASSEMBLER, test "$ASSEMBLER_x86_TRUE" = "" -o "$ASSEMBLER_sparc32_TRUE" = "")

if test "$ASSEMBLER_TRUE" = ""
then
  AC_MSG_RESULT([yes])
else
  AC_MSG_RESULT([no])
fi

# Add query profiler
AC_MSG_CHECKING(if SHOW PROFILE should be enabled.)
AC_ARG_ENABLE(profiling,
    AS_HELP_STRING([--enable-profiling], [Build a version with query profiling code (req. community-features)]),
    [ ENABLED_PROFILING=$enableval ],
    [ ENABLED_PROFILING=$ENABLE_COMMUNITY_FEATURES ])

if test "$ENABLED_PROFILING" = "yes"
then
  if test "$ENABLE_COMMUNITY_FEATURES" = "yes";
  then
    AC_DEFINE([ENABLED_PROFILING], [1],
              [If SHOW PROFILE should be enabled])
    AC_MSG_RESULT([yes]) 
  else
    ENABLED_PROFILING="no"
    AC_MSG_RESULT([no, overridden by community-features disabled])
  fi
else
  AC_MSG_RESULT([no])
fi

# Use this to set the place used for unix socket used to local communication.
AC_ARG_WITH(unix-socket-path,
    [  --with-unix-socket-path=SOCKET
                          Where to put the unix-domain socket.  SOCKET must be 
                          an absolute file name.],
    [ MYSQL_UNIX_ADDR=$withval ],
    [ MYSQL_UNIX_ADDR=$MYSQL_UNIX_ADDR_DEFAULT ]
    )
AC_SUBST(MYSQL_UNIX_ADDR)

AC_ARG_WITH(tcp-port,
    [  --with-tcp-port=port-number
                          Which port to use for MySQL services (default 3306)],
    [ MYSQL_TCP_PORT=$withval ],
    [ MYSQL_TCP_PORT=$MYSQL_TCP_PORT_DEFAULT
      # if we actually defaulted (as opposed to the pathological case of
      # --with-tcp-port=<MYSQL_TCP_PORT_DEFAULT> which might in theory
      # happen if whole batch of servers was built from a script), set
      # the default to zero to indicate that; we don't lose information
      # that way, because 0 obviously indicates that we can get the
      # default value from MYSQL_TCP_PORT. this seems really evil, but
      # testing for MYSQL_TCP_PORT==MYSQL_TCP_PORT_DEFAULT would make a
      # a port of MYSQL_TCP_PORT_DEFAULT magic even if the builder did not
      # intend it to mean "use the default, in fact, look up a good default
      # from /etc/services if you can", but really, really meant 3306 when
      # they passed in 3306. When they pass in a specific value, let them
      # have it; don't second guess user and think we know better, this will
      # just make people cross.  this makes the the logic work like this
      # (which is complicated enough):
      #
      # - if a port was set during build, use that as a default.
      #
      # - otherwise, try to look up a port in /etc/services; if that fails,
      #   use MYSQL_TCP_PORT_DEFAULT (at the time of this writing 3306)
      #
      # - allow the MYSQL_TCP_PORT environment variable to override that.
      #
      # - allow command-line parameters to override all of the above.
      #
      # the top-most MYSQL_TCP_PORT_DEFAULT is read from win/configure.js,
      # so don't mess with that.
      MYSQL_TCP_PORT_DEFAULT=0 ]
    )
AC_SUBST(MYSQL_TCP_PORT)
# We might want to document the assigned port in the manual.
AC_SUBST(MYSQL_TCP_PORT_DEFAULT)

# Use this to set the place used for unix socket used to local communication.
AC_ARG_WITH(mysqld-user,
    [  --with-mysqld-user=username   
                          What user the mysqld daemon shall be run as.],
    [ MYSQLD_USER=$withval ],
    [ MYSQLD_USER=mysql ]
    )
AC_SUBST(MYSQLD_USER)

# If we should allow LOAD DATA LOCAL
AC_MSG_CHECKING(If we should should enable LOAD DATA LOCAL by default)
AC_ARG_ENABLE(local-infile,
    [  --enable-local-infile   Enable LOAD DATA LOCAL INFILE (default: disabled)],
    [ ENABLED_LOCAL_INFILE=$enableval ],
    [ ENABLED_LOCAL_INFILE=no ]
    )
if test "$ENABLED_LOCAL_INFILE" = "yes"
then
  AC_MSG_RESULT([yes])
  AC_DEFINE([ENABLED_LOCAL_INFILE], [1],
            [If LOAD DATA LOCAL INFILE should be enabled by default])
else
  AC_MSG_RESULT([no])
fi

# If we should allow init-file, skip-grant-table and bootstrap options
AC_MSG_CHECKING(If we should should enable init-file, skip-grant-table options and bootstrap)
AC_ARG_ENABLE(grant-options,
    [  --disable-grant-options Disables the use of --init-file, --skip-grant-tables and --bootstrap options],
    [ mysql_grant_options_enabled=$enableval ],
    [ mysql_grant_options_enabled=yes ]
    )
if test "$mysql_grant_options_enabled" = "yes"
then
  AC_MSG_RESULT([yes])
else
  AC_DEFINE([DISABLE_GRANT_OPTIONS], [1],
            [Disables the use of --init-file, --skip-grant-tables and --bootstrap options])
  AC_MSG_RESULT([no])
fi

MYSQL_SYS_LARGEFILE

# Types that must be checked AFTER large file support is checked
AC_TYPE_SIZE_T

#--------------------------------------------------------------------
# Check for system header files
#--------------------------------------------------------------------

AC_HEADER_DIRENT
AC_HEADER_STDC
AC_HEADER_SYS_WAIT
AC_CHECK_HEADERS(fcntl.h fenv.h float.h floatingpoint.h fpu_control.h \
 ieeefp.h limits.h memory.h pwd.h select.h \
 stdlib.h stddef.h \
 strings.h string.h synch.h sys/mman.h sys/socket.h netinet/in.h arpa/inet.h \
 sys/timeb.h sys/types.h sys/un.h sys/vadvise.h sys/wait.h term.h \
 unistd.h utime.h sys/utime.h termio.h termios.h sched.h crypt.h alloca.h \
 sys/ioctl.h malloc.h sys/malloc.h sys/ipc.h sys/shm.h linux/config.h \
 sys/prctl.h sys/resource.h sys/param.h port.h ieeefp.h \
 execinfo.h)

AC_CHECK_HEADERS([xfs/xfs.h])

#--------------------------------------------------------------------
# Check for system libraries. Adds the library to $LIBS
# and defines HAVE_LIBM etc
#--------------------------------------------------------------------

AC_CHECK_LIB(m, floor, [], AC_CHECK_LIB(m, __infinity))

AC_CHECK_LIB(nsl_r, gethostbyname_r, [],
  AC_CHECK_LIB(nsl, gethostbyname_r))
AC_CHECK_FUNC(gethostbyname_r)

AC_SEARCH_LIBS(setsockopt, socket)
# This may get things to compile even if bind-8 is installed
AC_SEARCH_LIBS(bind, bind)
# Check if crypt() exists in libc or libcrypt, sets LIBS if needed
AC_SEARCH_LIBS(crypt, crypt, AC_DEFINE(HAVE_CRYPT, 1, [crypt]))
# See if we need a library for address lookup.
AC_SEARCH_LIBS(inet_aton, [socket nsl resolv])

# For the sched_yield() function on Solaris
AC_SEARCH_LIBS(sched_yield, posix4, 
  AC_DEFINE(HAVE_SCHED_YIELD, 1, [sched_yield]))

MYSQL_CHECK_ZLIB_WITH_COMPRESS

# For large pages support
if test "$TARGET_LINUX" = "true"
then
  # For SHM_HUGETLB on Linux
  AC_CHECK_DECLS(SHM_HUGETLB, 
      AC_DEFINE([HAVE_LARGE_PAGES], [1], 
                [Define if you have large pages support])
      AC_DEFINE([HUGETLB_USE_PROC_MEMINFO], [1],
                [Define if /proc/meminfo shows the huge page size (Linux only)])
      , ,
      [
#include <sys/shm.h>
      ]
  )
fi

#--------------------------------------------------------------------
# Check for TCP wrapper support
#--------------------------------------------------------------------

AC_ARG_WITH(libwrap,
[  --with-libwrap[=DIR]      Compile in libwrap (tcp_wrappers) support],[
  case "$with_libwrap" in
  no) : ;;
  yes|*)
    _cppflags=${CPPFLAGS}
    _ldflags=${LDFLAGS}

    if test "$with_libwrap" != "yes"; then
      CPPFLAGS="${CPPFLAGS} -I$with_libwrap/include"
      LDFLAGS="${LDFLAGS} -L$with_libwrap/lib"
    fi

    _libs=${LIBS}
    AC_CHECK_HEADER(tcpd.h,
      LIBS="-lwrap $LIBS"
      AC_MSG_CHECKING(for TCP wrappers library -lwrap)
      AC_TRY_LINK([#include <tcpd.h>
int allow_severity = 0;
int deny_severity  = 0;

struct request_info *req;
],[hosts_access (req)],
        AC_MSG_RESULT(yes)
        AC_DEFINE([LIBWRAP], [1], [Define if you have -lwrap])
        AC_DEFINE([HAVE_LIBWRAP], [1], [Define if have -lwrap])
	if test "$with_libwrap" != "yes"; then
	    WRAPLIBS="-L${with_libwrap}/lib"
	fi
	WRAPLIBS="${WRAPLIBS} -lwrap",
        AC_MSG_RESULT(no)
        CPPFLAGS=${_cppflags} LDFLAGS=${_ldflags}),
      CPPFLAGS=${_cppflags} LDFLAGS=${_ldflags})
    LDFLAGS=${_ldflags} LIBS=${_libs}
    ;;
  esac
])
AC_SUBST(WRAPLIBS)

# Check for gtty if termio.h doesn't exists
if test "$ac_cv_header_termio_h" = "no" -a "$ac_cv_header_termios_h" = "no"
then
  AC_SEARCH_LIBS(gtty, compat)
fi

# We make a special variable for non-threaded version of LIBS to avoid
# including thread libs into non-threaded version of MySQL client library.
# Later in this script LIBS will be augmented with a threads library.
NON_THREADED_LIBS="$LIBS"

AC_CHECK_TYPES([int8, uint8, int16, uint16, int32, uint32, int64, uint64,
                uchar, uint, ulong],[],[], [
#include <sys/types.h>
])
AC_CHECK_TYPES([in_addr_t], [], [], [
#include <sys/types.h>
#include <sys/socket.h>
#include <netinet/in.h>
#include <arpa/inet.h>
])
AC_CHECK_TYPES([fp_except], [], [], [
#include <sys/types.h>
#include <ieeefp.h>
])

#
# Some system specific hacks
#

MAX_C_OPTIMIZE="-O3"
MAX_CXX_OPTIMIZE="-O3"

case $SYSTEM_TYPE in
  *solaris2.7*)
    # Solaris 2.7 has a broken /usr/include/widec.h
    # Make a fixed copy in ./include
    AC_MSG_WARN([Fixing broken include files for $SYSTEM_TYPE])
    echo "  - Creating local copy of widec.h"
    if test ! -d include
    then
      mkdir ./include
    fi
    builddir=`pwd`
    sed -e "s|^#if[ 	]*!defined(lint) && !defined(__lint)|#if !defined\(lint\) \&\& !defined\(__lint\) \&\& !defined\(getwc\)|" < /usr/include/widec.h > include/widec.h
    CFLAGS="$CFLAGS -DHAVE_CURSES_H -I$builddir/include -DHAVE_RWLOCK_T"
    CXXFLAGS="$CXXFLAGS -DHAVE_CURSES_H -I$builddir/include -DHAVE_RWLOCK_T"
    ;;
  *solaris2.8*)
    # Solaris 2.8 has a broken /usr/include/widec.h
    # Make a fixed copy in ./include
    AC_MSG_WARN([Fixing broken include files for $SYSTEM_TYPE])
    echo "  - Creating local copy of widec.h"
    if test ! -d include
    then
      mkdir ./include
    fi
    builddir=`pwd`
    sed -e "s|^#if[ 	]*!defined(__lint)|#if !defined\(__lint\) \&\& !defined\(getwc\)|" < /usr/include/widec.h > include/widec.h
    CFLAGS="$CFLAGS -DHAVE_CURSES_H -I$builddir/include -DHAVE_RWLOCK_T"
    CXXFLAGS="$CXXFLAGS -DHAVE_CURSES_H -I$builddir/include -DHAVE_RWLOCK_T"
    ;;
  *solaris2.5.1*)
    AC_MSG_WARN([Enabling getpass() workaround for Solaris 2.5.1])
    CFLAGS="$CFLAGS -DHAVE_BROKEN_GETPASS -DSOLARIS -DHAVE_RWLOCK_T";
    CXXFLAGS="$CXXFLAGS -DHAVE_RWLOCK_T -DSOLARIS"
    ;;
  *solaris*)
    CFLAGS="$CFLAGS -DHAVE_RWLOCK_T"
    CXXFLAGS="$CXXFLAGS -DHAVE_RWLOCK_T"
    ;;
  *SunOS*)
    AC_MSG_WARN([Enabling getpass() workaround for SunOS])
    CFLAGS="$CFLAGS -DHAVE_BROKEN_GETPASS -DSOLARIS";
    ;;
  *hpux10.20*)
    AC_MSG_WARN([Enabling workarounds for hpux 10.20])
    CFLAGS="$CFLAGS -DHAVE_BROKEN_SNPRINTF -DSIGNALS_DONT_BREAK_READ -DDO_NOT_REMOVE_THREAD_WRAPPERS -DHPUX10 -DSIGNAL_WITH_VIO_CLOSE -DHAVE_BROKEN_PTHREAD_COND_TIMEDWAIT -DHAVE_POSIX1003_4a_MUTEX"
    CXXFLAGS="$CXXFLAGS -DHAVE_BROKEN_SNPRINTF -D_INCLUDE_LONGLONG -DSIGNALS_DONT_BREAK_READ -DDO_NOT_REMOVE_THREAD_WRAPPERS -DHPUX10 -DSIGNAL_WITH_VIO_CLOSE -DHAVE_BROKEN_PTHREAD_COND_TIMEDWAIT -DHAVE_POSIX1003_4a_MUTEX"
    if test "$with_named_thread" = "no"
    then 
      AC_MSG_WARN([Using --with-named-thread=-lpthread])
      with_named_thread="-lcma"
    fi
    ;;
  *hpux11.*)
    AC_MSG_WARN([Enabling workarounds for hpux 11])
    CFLAGS="$CFLAGS -DHPUX11  -DSNPRINTF_RETURN_TRUNC -DHAVE_BROKEN_PREAD -DHAVE_BROKEN_GETPASS -DNO_FCNTL_NONBLOCK -DDO_NOT_REMOVE_THREAD_WRAPPERS -DHAVE_BROKEN_PTHREAD_COND_TIMEDWAIT"
    CXXFLAGS="$CXXFLAGS -DHPUX11  -DSNPRINTF_RETURN_TRUNC -DHAVE_BROKEN_PREAD -D_INCLUDE_LONGLONG -DNO_FCNTL_NONBLOCK -DDO_NOT_REMOVE_THREAD_WRAPPERS -DHAVE_BROKEN_PTHREAD_COND_TIMEDWAIT"
    if test "$with_named_thread" = "no"
    then 
      AC_MSG_WARN([Using --with-named-thread=-lpthread])
      with_named_thread="-lpthread"
    fi
    # Fixes for HPUX 11.0 compiler
    if test "$ac_cv_prog_gcc" = "no"
    then
      CFLAGS="$CFLAGS -DHAVE_BROKEN_INLINE"
# set working flags first in line, letting override it (i. e. for debug):
      CXXFLAGS="+O2 $CXXFLAGS"
      MAX_C_OPTIMIZE=""
      MAX_CXX_OPTIMIZE=""
      ndb_cxxflags_fix="$ndb_cxxflags_fix -Aa"
    fi
    ;;
  *rhapsody*)
    if test "$ac_cv_prog_gcc" = "yes"
    then
      CPPFLAGS="$CPPFLAGS -traditional-cpp "
      CFLAGS="-DHAVE_CTHREADS_WRAPPER -DDO_NOT_REMOVE_THREAD_WRAPPERS"
      CXXFLAGS="-DHAVE_CTHREADS_WRAPPER"
      if test $with_named_curses = "no"
      then
	with_named_curses=""
      fi
    fi
    ;;
  *darwin5*)
    if test "$ac_cv_prog_gcc" = "yes"
    then
      FLAGS="-traditional-cpp -DHAVE_DARWIN5_THREADS -D_P1003_1B_VISIBLE -DSIGNAL_WITH_VIO_CLOSE -DSIGNALS_DONT_BREAK_READ -DHAVE_BROKEN_REALPATH"
      CFLAGS="$CFLAGS $FLAGS"
      CXXFLAGS="$CXXFLAGS $FLAGS"
      MAX_C_OPTIMIZE="-O"
      with_named_curses=""
    fi
    ;;
  *darwin6*)
    if test "$ac_cv_prog_gcc" = "yes"
    then
      FLAGS="-D_P1003_1B_VISIBLE -DSIGNAL_WITH_VIO_CLOSE -DSIGNALS_DONT_BREAK_READ -DHAVE_BROKEN_REALPATH -DDONT_DECLARE_CXA_PURE_VIRTUAL "
      CFLAGS="$CFLAGS $FLAGS"
      CXXFLAGS="$CXXFLAGS $FLAGS"
      MAX_C_OPTIMIZE="-O"
    fi
    ;;
  *darwin*)
    if test "$ac_cv_prog_gcc" = "yes"
    then
      FLAGS="-D_P1003_1B_VISIBLE -DSIGNAL_WITH_VIO_CLOSE -DSIGNALS_DONT_BREAK_READ -DIGNORE_SIGHUP_SIGQUIT  -DDONT_DECLARE_CXA_PURE_VIRTUAL"
      CFLAGS="$CFLAGS $FLAGS"
      CXXFLAGS="$CXXFLAGS $FLAGS"
      MAX_C_OPTIMIZE="-O"
    fi
    ;;
  *freebsd*|*dragonfly*)
    AC_MSG_WARN([Adding fix for interrupted reads])
    OSVERSION=`sysctl -a | grep osreldate | awk '{ print $2 }'`
    if test "$OSVERSION" -gt "480100" && \
       test "$OSVERSION" -lt "500000" || \
       test "$OSVERSION" -gt "500109"
    then
       CXXFLAGS="$CXXFLAGS -DMYSQLD_NET_RETRY_COUNT=1000000"
    else
       CFLAGS="$CFLAGS -DHAVE_BROKEN_REALPATH"
       CXXFLAGS="$CXXFLAGS -DMYSQLD_NET_RETRY_COUNT=1000000 -DHAVE_BROKEN_REALPATH"
    fi
    ;;
  *netbsd*)
    AC_MSG_WARN([Adding flag -Dunix])
    CFLAGS="$CFLAGS -Dunix"
    CXXFLAGS="$CXXFLAGS -Dunix"
    OVERRIDE_MT_LD_ADD="\$(top_srcdir)/mit-pthreads/obj/libpthread.a"
    ;;
  *bsdi*)
    AC_MSG_WARN([Adding fix for BSDI])
    CFLAGS="$CFLAGS -D__BSD__ -DHAVE_BROKEN_REALPATH"
    AC_DEFINE_UNQUOTED([SOCKOPT_OPTLEN_TYPE], [size_t],
                       [Last argument to get/setsockopt])
    ;;
   *sgi-irix6*)
    if test "$with_named_thread" = "no"
    then 
      AC_MSG_WARN([Using --with-named-thread=-lpthread])
      with_named_thread="-lpthread"
    fi
    CXXFLAGS="$CXXFLAGS -D_BOOL"
    ;;
    *aix4.3*)
      AC_MSG_WARN([Adding defines for AIX])
      CFLAGS="$CFLAGS -Wa,-many -DUNDEF_HAVE_INITGROUPS -DSIGNALS_DONT_BREAK_READ"
      CXXFLAGS="$CXXFLAGS -Wa,-many -DUNDEF_HAVE_INITGROUPS -DSIGNALS_DONT_BREAK_READ"
    ;;
dnl Is this the right match for DEC OSF on alpha?
    *dec-osf*)
      if test "$ac_cv_prog_gcc" = "yes" && test "$host_cpu" = "alpha"
      then
	  AC_MSG_WARN([Adding defines for DEC OSF on alpha])
	  CFLAGS="$CFLAGS -mieee"
	  CXXFLAGS="$CXXFLAGS -mieee"
      fi
      AC_MSG_WARN([Adding defines for OSF1])
      # gethostbyname_r is deprecated and doesn't work ok on OSF1
      CFLAGS="$CFLAGS -DUNDEF_HAVE_GETHOSTBYNAME_R -DSNPRINTF_RETURN_TRUNC"
      CXXFLAGS="$CXXFLAGS -DUNDEF_HAVE_GETHOSTBYNAME_R -DSNPRINTF_RETURN_TRUNC"
      # fix to handle include of <stdint.h> correctly on OSF1 with cxx compiler
      CXXFLAGS="$CXXFLAGS -I/usr/include/cxx -I/usr/include/cxx_cname -I/usr/include -I/usr/include.dtk"
    ;;
  *netware*)
    # No need for curses library so set it to null
    with_named_curses=""

    # No thread library - in LibC
    with_named_thread=""
    
    #
    # Edit Makefile.in files.
    #
    echo -n "configuring Makefile.in files for NetWare... "
    for file in sql/Makefile.in extra/Makefile.in client/Makefile.in
    do
    # echo "#### $file ####"
      filedir="`dirname $file`"
      filebase="`basename $file`"
      filesed=$filedir/$filebase.sed
      #
      # Backup and always use original file
      #
      if test -f $file.bk
      then
        cp -fp $file.bk $file
      else
        cp -fp $file $file.bk
      fi
      case $file in
        sql/Makefile.in)
          # Use gen_lex_hash.linux instead of gen_lex_hash
          # Add library dependencies to mysqld_DEPENDENCIES
          lib_DEPENDENCIES="\$(openssl_libs) \$(yassl_libs)"
          cat > $filesed << EOF
s,\(\./gen_lex_hash\)\$(EXEEXT),\1.linux,
s%\(mysqld_DEPENDENCIES = \)%\1$lib_DEPENDENCIES %
EOF
          ;;
        extra/Makefile.in)
          cat > $filesed << EOF
s,\(extra/comp_err\)\$(EXEEXT),\1.linux,
EOF
          ;;
        libmysql/Makefile.in)
          cat > $filesed << EOF
s,libyassl.la,.libs/libyassl.a,
s,libtaocrypt.la,.libs/libtaocrypt.a,
EOF
          ;;
        libmysql_r/Makefile.in)
          cat > $filesed << EOF
s,libyassl.la,.libs/libyassl.a,
s,libtaocrypt.la,.libs/libtaocrypt.a,
EOF
          ;;
        client/Makefile.in)
          #
          cat > $filesed << EOF
s,libmysqlclient.la,.libs/libmysqlclient.a,
EOF
          ;;
      esac
      if `sed -f $filesed $file > $file.nw`;\
      then
        mv -f $file.nw $file
        rm -f $filesed
      else
        exit 1
      fi
      # wait for file system changes to complete
      sleep 1
    done
    echo "done"

    #
    # Make sure the following files are writable.
    #
    # When the files are retrieved from some source code control systems they are read-only.
    #
    echo -n "making sure specific build files are writable... "
    for file in \
        Docs/manual.chm \
        Docs/mysql.info \
        Docs/INSTALL-BINARY \
        INSTALL-SOURCE \
        COPYING
    do
      if test -e $file; then
        chmod +w $file
      fi
    done
    echo "done"

    ;;
esac


#---START: Used in for client configure
# Check if we threads are in libc or if we should use
# -lpthread, -lpthreads or mit-pthreads
# We have to check libc last because else it fails on Solaris 2.6

with_posix_threads="no"
# Search thread lib on Linux
if test "$with_named_thread" = "no"
then
    AC_MSG_CHECKING("Linux threads")
    if test "$TARGET_LINUX" = "true"
    then
        AC_MSG_RESULT("starting")
        # use getconf to check glibc contents
        AC_MSG_CHECKING("getconf GNU_LIBPTHREAD_VERSION")
        case `getconf GNU_LIBPTHREAD_VERSION | tr abcdefghijklmnopqrstuvwxyz ABCDEFGHIJKLMNOPQRSTUVWXYZ` in
        NPTL* )
                AC_MSG_RESULT("NPTL")
                AC_DEFINE([HAVE_NPTL], [1], [NPTL threads implementation])
                with_named_thread="-lpthread"
                ;;
        LINUXTHREADS* )
                AC_MSG_RESULT("Linuxthreads")
                AC_DEFINE([HAVE_LINUXTHREADS], [1], 
                      [Whether we are using Xavier Leroy's LinuxThreads])
                with_named_thread="-lpthread"
                ;;
        * )
                AC_MSG_RESULT("unknown")
                ;;
        esac
        if test "$with_named_thread" = "no"
        then
          # old method, check headers
          # Look for LinuxThreads.
          AC_MSG_CHECKING("LinuxThreads in header file comment")
          res=`grep Linuxthreads /usr/include/pthread.h 2>/dev/null | wc -l`
          if test "$res" -gt 0
          then
            AC_MSG_RESULT("Found")
            AC_DEFINE([HAVE_LINUXTHREADS], [1],
                  [Whether we are using Xavier Leroy's LinuxThreads])
            # Linux 2.0 sanity check
            AC_TRY_COMPILE([#include <sched.h>], [int a = sched_get_priority_min(1);], ,
                  AC_MSG_ERROR([Syntax error in sched.h. Change _P to __P in the /usr/include/sched.h file. See the Installation chapter in the Reference Manual]))
            # RedHat 5.0 does not work with dynamic linking of this. -static also
            # gives a speed increase in linux so it does not hurt on other systems.
            with_named_thread="-lpthread"
          else
            AC_MSG_RESULT("Not found")
            # If this is a linux machine we should barf
            AC_MSG_ERROR([This is a Linux system without a working getconf, 
and Linuxthreads was not found. Please install it (or a new glibc) and try again.  
See the Installation chapter in the Reference Manual for more information.])
          fi
        else
            AC_MSG_RESULT("no need to check headers")
        fi
        
        AC_MSG_CHECKING("for pthread_create in -lpthread")
        ac_save_LIBS="$LIBS"
        LIBS="$LIBS -lpthread"
        AC_TRY_LINK( [#include <pthread.h>],
              [ (void) pthread_create((pthread_t*) 0,(pthread_attr_t*) 0, 0, 0); ],
              AC_MSG_RESULT("yes"),
              [ AC_MSG_RESULT("no")
                AC_MSG_ERROR([
This is a Linux system claiming to support threads, either Linuxthreads or NPTL, but linking a test program failed.  
Please install one of these (or a new glibc) and try again.  
See the Installation chapter in the Reference Manual for more information.]) ]
              )
        LIBS="$ac_save_LIBS"
    else
        AC_MSG_RESULT("no")
    fi  # "$TARGET_LINUX" 
fi  # "$with_named_thread" = "no" -a "$with_mit_threads" = "no"


# Hack for DEC-UNIX (OSF1 -> Tru64)
if test "$with_named_thread" = "no" -a "$with_mit_threads" = "no"
then
    AC_MSG_CHECKING("DEC threads post OSF/1 3.2")
    if test -f /usr/shlib/libpthread.so -a -f /usr/lib/libmach.a -a -f /usr/ccs/lib/cmplrs/cc/libexc.a
    then
      with_named_thread="-lpthread -lmach -lexc"
      CFLAGS="$CFLAGS -D_REENTRANT"
      CXXFLAGS="$CXXFLAGS -D_REENTRANT"
      AC_DEFINE(HAVE_DEC_THREADS, [1], [Whether we are using DEC threads])
      AC_MSG_RESULT("yes")
    else
      AC_MSG_RESULT("no")
    fi  # DEC threads
fi  # "$with_named_thread" = "no" -a "$with_mit_threads" = "no"


dnl This is needed because -lsocket has to come after the thread
dnl library on SCO.
AC_DEFUN([MYSQL_REMOVE_SOCKET_FROM_LIBS_HACK], [
  LIBS=`echo " $LIBS " | sed -e 's/ -lsocket / /g'`
])
# Hack for SCO UNIX
if test "$with_named_thread" = "no"
then
  AC_MSG_CHECKING("SCO threads")
  if expr "$SYSTEM_TYPE" : ".*sco.*" > /dev/null
  then
    if test -f /usr/lib/libgthreads.a -o -f /usr/lib/libgthreads.so
    then
      MYSQL_REMOVE_SOCKET_FROM_LIBS_HACK
      with_named_thread="-lgthreads -lsocket -lgthreads"
      # sched.h conflicts with fsu-threads
      touch ./include/sched.h
      touch ./include/semaphore.h

      # We must have gcc
      if expr "$CC" : ".*gcc.*"
      then
	AC_MSG_RESULT("yes")
      else
	AC_MSG_ERROR([On SCO UNIX MySQL must be compiled with gcc. See the Installation chapter in the Reference Manual.])
      fi
      AC_MSG_RESULT("yes")
    elif test -f /usr/local/lib/libpthread.a -o -f /usr/local/lib/libpthread.so
    then
      MYSQL_REMOVE_SOCKET_FROM_LIBS_HACK
      with_named_thread="-lpthread -lsocket"
      # sched.h conflicts with fsu-threads
      # touch ./include/sched.h

      AC_MSG_CHECKING("for gcc")
      # We must have gcc
      if expr "$CC" : ".*gcc.*"
      then
	AC_MSG_RESULT("yes")
      else
	AC_MSG_ERROR([On SCO UNIX MySQL must be compiled with gcc. See the Installation chapter in the Reference Manual.])
      fi
      AC_MSG_RESULT("yes")
    # Hack for SCO UnixWare 7.1.x
    #
    elif test "$with_named_thread" = "no"
    then
      AC_MSG_RESULT("no")
      AC_MSG_CHECKING("SCO UnixWare 7.1.x native threads")
      if expr "$SYSTEM_TYPE" : ".*sco.*" > /dev/null
      then
        if test -f /usr/lib/libthread.so -o -f /usr/lib/libthreadT.so
        then
	  MYSQL_REMOVE_SOCKET_FROM_LIBS_HACK
          if expr "$CC" : ".*gcc.*"
          then
            with_named_thread="-pthread -lsocket -lnsl"
          else
            with_named_thread="-Kthread -lsocket -lnsl"
          fi
          if expr "$SYSTEM_TYPE" : ".*unixware7.0.0" > /dev/null
          then
            AC_DEFINE(HAVE_UNIXWARE7_THREADS, [1])
          fi
          AC_MSG_RESULT("yes")
          # We must have cc
          AC_MSG_CHECKING("for gcc")
          if expr "$CC" : ".*gcc.*"
          then
	    CC="$CC -pthread -DUNIXWARE_7 -DHAVE_BROKEN_RWLOCK"
	    CXX="$CXX -pthread -DUNIXWARE_7 -DHAVE_BROKEN_RWLOCK"
          else
	    CC="$CC -Kthread -DUNIXWARE_7 -DHAVE_BROKEN_RWLOCK"
	    CXX="$CXX -Kthread -DUNIXWARE_7 -DHAVE_BROKEN_RWLOCK"
          fi
        else
          AC_MSG_ERROR([configure: error: Can't find thread libs on SCO UnixWare7. See the Installation chapter in the Reference Manual.]) 
        fi
      else
        AC_MSG_RESULT("no")
      fi
    else
      AC_MSG_ERROR([On SCO UNIX MySQL requires that the FSUThreads package is installed. See the Installation chapter in the Reference Manual.])
    fi
  else
    AC_MSG_RESULT("no")
  fi
fi

#
# Check for SCO threading libraries
#
if test "$with_named_thread" = "no"
then
  AC_MSG_CHECKING([SCO OpenServer 6, UnixWare 7 or OpenUNIX 8 native threads])
  if expr "$SYSTEM_TYPE" : ".*UnixWare.*" > /dev/null || \
     expr "$SYSTEM_TYPE" : ".*SCO_SV6.*" > /dev/null || \
     expr "$SYSTEM_TYPE" : ".*OpenUNIX.*" > /dev/null
  then
    if test -f /usr/lib/libthread.so -o -f /usr/lib/libthreadT.so
    then
      MYSQL_REMOVE_SOCKET_FROM_LIBS_HACK
      if expr "$CC" : ".*gcc.*" > /dev/null
      then
        with_named_thread="-pthread -lsocket -lnsl"
	CC="$CC -pthread -DUNIXWARE_7 -DHAVE_BROKEN_RWLOCK";
	CXX="$CXX -pthread -DUNIXWARE_7 -DHAVE_BROKEN_RWLOCK";
      else
        with_named_thread="-Kthread -lsocket -lnsl"
	CC="$CC -Kthread -DUNIXWARE_7 -DHAVE_BROKEN_RWLOCK";
	CXX="$CXX -Kthread -DUNIXWARE_7 -DHAVE_BROKEN_RWLOCK";
      fi
      if expr "$SYSTEM_TYPE" : ".*unixware7.0.0" > /dev/null
      then
        AC_DEFINE(HAVE_UNIXWARE7_THREADS, [1], [Have UnixWare 7 (or similar) almost-POSIX threading library])
      fi
      AC_MSG_RESULT(yes)
    else
      AC_MSG_ERROR([configure: error: Can't find thread library on SCO/Caldera system. See the Installation chapter in the Reference Manual.]) 
    fi
  else
    AC_MSG_RESULT(no)
  fi
fi

# Hack for Siemens UNIX
if test "$with_named_thread" = "no"
then
  AC_MSG_CHECKING("Siemens threads")
  if test -f /usr/lib/libxnet.so -a "$SYSTEM_TYPE" = "sni-sysv4"
  then
    LIBS="-lxnet $LIBS"
    NON_THREADED_LIBS="-lxnet $NON_THREADED_LIBS"
    with_named_thread="-Kthread $LDFLAGS -lxnet"
    LD_FLAGS=""
    CFLAGS="-Kthread $CFLAGS"
    CXXFLAGS="-Kthread $CXXFLAGS"
    AC_MSG_RESULT("yes")
  else
    AC_MSG_RESULT("no")
  fi
fi

# Use library named -lpthread
if test "$with_named_thread" = "no" -a "$with_pthread" = "yes"
then
    with_named_thread="-lpthread"
fi

#---END:

# Hack for Solaris >= 2.5
# We want both the new and the old interface
 
if test "$with_named_thread" = "no"
then
  AC_MSG_CHECKING("Solaris threads")
  if test -f /usr/lib/libpthread.so -a -f /usr/lib/libthread.so
  then
    with_named_thread="-lpthread -lthread"
    AC_MSG_RESULT("yes")
  else
    AC_MSG_RESULT("no")
  fi
fi

# Should we use named pthread library ?
AC_MSG_CHECKING("named thread libs:")
if test "$with_named_thread" != "no"
then
  LIBS="$with_named_thread $LIBS $with_named_thread"
  CLIENT_THREAD_LIBS="$with_named_thread"
  with_posix_threads="yes"
  AC_MSG_RESULT("$with_named_thread")
else
  AC_MSG_RESULT("no")
  # pthread_create is in standard libraries (As in BSDI 3.0)
  AC_MSG_CHECKING("for pthread_create in -libc");
  AC_TRY_LINK(
  [#include <pthread.h>],
  [ (void) pthread_create((pthread_t*) 0,(pthread_attr_t*) 0, 0, 0); ],
  with_posix_threads=yes, with_posix_threads=no)
  AC_MSG_RESULT("$with_posix_threads")
  if test "$with_posix_threads" = "no"
  then
    AC_MSG_CHECKING("for pthread_create in -lpthread")
    ac_save_LIBS="$LIBS"
    LIBS="$LIBS -lpthread"
    CLIENT_THREAD_LIBS="-lpthread"
    AC_TRY_LINK(
    [#include <pthread.h>],
    [ (void) pthread_create((pthread_t*) 0,(pthread_attr_t*) 0, 0, 0); ],
    with_posix_threads=yes, with_posix_threads=no)
    AC_MSG_RESULT("$with_posix_threads")
    if test "$with_posix_threads" = "no"
    then
      LIBS=" $ac_save_LIBS -lpthreads"
      CLIENT_THREAD_LIBS="-lpthreads"
      AC_MSG_CHECKING("for pthread_create in -lpthreads")
      AC_TRY_LINK(
      [#include <pthread.h>],
      [ pthread_create((pthread_t*) 0,(pthread_attr_t*) 0, 0, 0); ],
      with_posix_threads=yes, with_posix_threads=no)
      AC_MSG_RESULT("$with_posix_threads")
      if test "$with_posix_threads" = "no"
      then
        # This is for FreeBSD
        LIBS="$ac_save_LIBS -pthread"
        CLIENT_THREAD_LIBS="-pthread"
        AC_MSG_CHECKING("for pthread_create in -pthread")
        AC_TRY_LINK(
        [#include <pthread.h>],
        [ pthread_create((pthread_t*) 0,(pthread_attr_t*) 0, 0, 0); ],
        with_posix_threads=yes, with_posix_threads=no)
        AC_MSG_RESULT("$with_posix_threads")
      fi
    fi
  fi
fi

#---START: Used in for client configure
# Must be checked after, because strtok_r may be in -lpthread
# On AIX strtok_r is in libc_r

my_save_LIBS="$LIBS"
AC_CHECK_LIB(pthread,strtok_r)
LIBS="$my_save_LIBS"
if test "$ac_cv_lib_pthread_strtok_r" = "no"
then
  AC_CHECK_LIB(c_r,strtok_r)
  case "$with_osf32_threads---$target_os" in
    # Don't keep -lc_r in LIBS; -pthread handles it magically
    yes---* | *---freebsd* | *---hpux*) LIBS="$my_save_LIBS" ;;

  esac
  AC_CHECK_FUNCS(strtok_r pthread_init)
else
  AC_CHECK_FUNCS(strtok_r)
fi
#---END:

# dlopen, dlerror
case "$with_mysqld_ldflags " in

  *"-all-static "*)
    # No need to check for dlopen when mysqld is linked with
    # -all-static as it won't be able to load any functions.
    # NOTE! It would be better if it was possible to test if dlopen
    # can be used, but a good way to test it couldn't be found

    ;;

  *)
    # Check for dlopen, needed for user definable functions
    # This must be checked after threads on AIX
    # We only need this for mysqld, not for the clients.

    my_save_LIBS="$LIBS"
    LIBS=""
    AC_CHECK_LIB(dl,dlopen)
    LIBDL=$LIBS
    LIBS="$my_save_LIBS"
    AC_SUBST(LIBDL)

    my_save_LIBS="$LIBS"
    LIBS="$LIBS $LIBDL"
    AC_CHECK_FUNCS(dlopen dlerror)
    LIBS="$my_save_LIBS"

    ;;
esac


# System characteristics
case $SYSTEM_TYPE in
  *netware*) ;;
  *)
AC_SYS_RESTARTABLE_SYSCALLS
    ;;
esac

# Build optimized or debug version ?
# First check for gcc and g++
if test "$GCC" = "yes"
then
  DEBUG_CFLAGS="-g"
  DEBUG_OPTIMIZE_CC="-O"
  OPTIMIZE_CFLAGS="$MAX_C_OPTIMIZE"
else
  DEBUG_CFLAGS="-g"
  DEBUG_OPTIMIZE_CC=""
  case $SYSTEM_TYPE in                               
    *solaris*)
      OPTIMIZE_CFLAGS="-O1"
      ;;
    *)
      OPTIMIZE_CFLAGS="-O"
      ;;
  esac
fi
if test "$GXX" = "yes"
then
  DEBUG_CXXFLAGS="-g"
  DEBUG_OPTIMIZE_CXX="-O"
  OPTIMIZE_CXXFLAGS="$MAX_CXX_OPTIMIZE"
else
  DEBUG_OPTIMIZE_CXX=""
  case $SYSTEM_TYPE in
    *solaris*)
      DEBUG_CXXFLAGS="-g0"
      OPTIMIZE_CXXFLAGS="-O1"
      ;;
    *)
      DEBUG_CXXFLAGS="-g"
      OPTIMIZE_CXXFLAGS="-O"
      ;;
  esac
fi

case $SYSTEM_TYPE in
  *netware*)
    DEBUG_CFLAGS="-g -DDEBUG -sym internal,codeview4"
    DEBUG_CXXFLAGS="-g -DDEBUG -sym internal,codeview4"
    DEBUG_OPTIMIZE_CC="-DDEBUG"
    DEBUG_OPTIMIZE_CXX="-DDEBUG"
    OPTIMIZE_CFLAGS="-O3 -DNDEBUG"
    OPTIMIZE_CXXFLAGS="-O3 -DNDEBUG"
    ;;
esac

# If the user specified CFLAGS, we won't add any optimizations
if test -n "$SAVE_CFLAGS"
then
  OPTIMIZE_CFLAGS=""
  DEBUG_OPTIMIZE_CC=""
fi
# Ditto for CXXFLAGS
if test -n "$SAVE_CXXFLAGS"
then
  OPTIMIZE_CXXFLAGS=""
  DEBUG_OPTIMIZE_CXX=""
fi

if test "$with_debug" = "yes"
then
  # Medium debug.
  AC_DEFINE([DBUG_ON], [1], [Use libdbug])
  CFLAGS="$DEBUG_CFLAGS $DEBUG_OPTIMIZE_CC -DSAFE_MUTEX $CFLAGS"
  CXXFLAGS="$DEBUG_CXXFLAGS $DEBUG_OPTIMIZE_CXX -DSAFE_MUTEX $CXXFLAGS"
elif test "$with_debug" = "full"
then
  # Full debug. Very slow in some cases
  AC_DEFINE([DBUG_ON], [1], [Use libdbug])
  CFLAGS="$DEBUG_CFLAGS -DSAFE_MUTEX -DSAFEMALLOC $CFLAGS"
  CXXFLAGS="$DEBUG_CXXFLAGS -DSAFE_MUTEX -DSAFEMALLOC $CXXFLAGS"
else
  # Optimized version. No debug
  AC_DEFINE([DBUG_OFF], [1], [Don't use libdbug])
  CFLAGS="$OPTIMIZE_CFLAGS $CFLAGS"
  CXXFLAGS="$OPTIMIZE_CXXFLAGS $CXXFLAGS"
fi

AC_ARG_WITH([valgrind],
  [AS_HELP_STRING([--with-valgrind],
    [Valgrind instrumentation @<:@default=no@:>@])],
    [], [with_valgrind=no])

if test "$with_valgrind" != "no"
then
  AC_CHECK_HEADERS([valgrind/valgrind.h valgrind/memcheck.h],
    [AC_DEFINE([HAVE_VALGRIND], [1], [Define for Valgrind support])])
fi

# Debug Sync Facility. NOTE: depends on 'with_debug'. Must be behind it.
AC_MSG_CHECKING(if Debug Sync Facility should be enabled.)
AC_ARG_ENABLE(debug_sync,
              AS_HELP_STRING([--enable-debug-sync],
                             [Build a version with Debug Sync Facility]),
              [ enable_debug_sync=$enableval ],
              [ enable_debug_sync=$with_debug ])

if test "$enable_debug_sync" != "no"
then
  AC_DEFINE([ENABLED_DEBUG_SYNC], [1],
            [If Debug Sync Facility should be enabled])
  AC_MSG_RESULT([yes]) 
else
  AC_MSG_RESULT([no])
fi

# If we should allow error injection tests
AC_ARG_WITH(error-inject,
    AC_HELP_STRING([--with-error-inject],[Enable error injection in MySQL Server]),
    [ with_error_inject=$withval ],
    [ with_error_inject=no ])

if test $with_debug != "no"
then
  if test "$with_error_inject" = "yes"
  then
    AC_DEFINE([ERROR_INJECT_SUPPORT], [1],
              [Enable error injection in MySQL Server])
  fi
fi

AC_ARG_WITH([fast-mutexes],
	    AC_HELP_STRING([--with-fast-mutexes], 
	    [Compile with fast mutexes (default is disabled)]),
	    [with_fast_mutexes=$withval], [with_fast_mutexes=no])

if test "$with_fast_mutexes" != "no"
then
  if test "$with_debug" != "no"
  then
    AC_MSG_WARN(['--with-fast-mutexes' ignored when '--with-debug' is given])
  else
    AC_DEFINE([MY_PTHREAD_FASTMUTEX], [1], 
	      [Define to 1 if you want to use fast mutexes])
  fi
fi

AC_ARG_WITH([atomic-ops],
	    AC_HELP_STRING([--with-atomic-ops=rwlocks|smp|up],
	    [Implement atomic operations using pthread rwlocks or atomic CPU
             instructions for multi-processor (default) or uniprocessor
             configuration]), , [with_atomic_ops=smp])
case "$with_atomic_ops" in
  "up") AC_DEFINE([MY_ATOMIC_MODE_DUMMY], [1],
                  [Assume single-CPU mode, no concurrency]) ;;
  "rwlocks") AC_DEFINE([MY_ATOMIC_MODE_RWLOCKS], [1],
                  [Use pthread rwlocks for atomic ops]) ;;
  "smp") ;;
   *) AC_MSG_ERROR(["$with_atomic_ops" is not a valid value for --with-atomic-ops]) ;;
esac

AC_CACHE_CHECK([whether the compiler provides atomic builtins],
               [mysql_cv_gcc_atomic_builtins], [AC_TRY_RUN([
  int main()
  {
    int foo= -10; int bar= 10;
    if (!__sync_fetch_and_add(&foo, bar) || foo)
      return -1;
    bar= __sync_lock_test_and_set(&foo, bar);
    if (bar || foo != 10)
      return -1;
    bar= __sync_val_compare_and_swap(&bar, foo, 15);
    if (bar)
      return -1;
    return 0;
  }
], [mysql_cv_gcc_atomic_builtins=yes],
   [mysql_cv_gcc_atomic_builtins=no],
   [mysql_cv_gcc_atomic_builtins=no])])

if test "x$mysql_cv_gcc_atomic_builtins" = xyes; then
  AC_DEFINE(HAVE_GCC_ATOMIC_BUILTINS, 1,
            [Define to 1 if compiler provides atomic builtins.])
fi

# Force static compilation to avoid linking problems/get more speed
AC_ARG_WITH(mysqld-ldflags,
    [  --with-mysqld-ldflags   Extra linking arguments for mysqld],
    [MYSQLD_EXTRA_LDFLAGS=$withval],
    [MYSQLD_EXTRA_LDFLAGS=])
AC_SUBST(MYSQLD_EXTRA_LDFLAGS)

AC_ARG_WITH(client-ldflags,
    [  --with-client-ldflags   Extra linking arguments for clients],
    [CLIENT_EXTRA_LDFLAGS=$withval],
    [CLIENT_EXTRA_LDFLAGS=])
AC_SUBST(CLIENT_EXTRA_LDFLAGS)

AC_ARG_WITH(mysqld-libs,
    [  --with-mysqld-libs   Extra libraries to link with for mysqld],
    [MYSQLD_EXTRA_LIBS=$withval],
    [MYSQLD_EXTRA_LIBS=])
AC_SUBST(MYSQLD_EXTRA_LIBS)

AC_ARG_WITH(lib-ccflags,
    [  --with-lib-ccflags      Extra CC options for libraries],
    [LIB_EXTRA_CCFLAGS=$withval],
    [LIB_EXTRA_CCFLAGS=])
AC_SUBST(LIB_EXTRA_CCFLAGS)

# Avoid stupid bug on some OS 
AC_ARG_WITH(low-memory,
    [  --with-low-memory       Try to use less memory to compile to avoid 
                          memory limitations.],
    [with_lowmem=$withval],
    [with_lowmem=no])
if test "$with_lowmem" = "yes"
then
  if test "$ac_cv_prog_gcc" = "yes" 
  then 
    LM_CFLAGS="-fno-inline"
  else
    LM_CFLAGS="-O0"
  fi
else
  LM_CFLAGS=""
fi
AC_SUBST(LM_CFLAGS)

AC_ARG_WITH(comment,
    [  --with-comment          Comment about compilation environment.],
    [with_comment=$withval],
    [with_comment=no])
if test "$with_comment" != "no"
then
  COMPILATION_COMMENT=$with_comment
else
  COMPILATION_COMMENT="Source distribution"
fi
AC_SUBST(COMPILATION_COMMENT)

AC_MSG_CHECKING("need of special linking flags")
if test "$TARGET_LINUX" = "true" -a "$ac_cv_prog_gcc" = "yes" -a "$all_is_static" != "yes"
then
  LDFLAGS="$LDFLAGS -rdynamic"
  AC_MSG_RESULT("-rdynamic")
else
  case "$SYSTEM_TYPE$with_mysqld_ldflags " in
  *freebsd*"-all-static "*|*dragonfly*"-all-static "*)
    AC_MSG_RESULT("none")
    ;;
  *freebsd*|*dragonfly*)
    MYSQLD_EXTRA_LDFLAGS="$MYSQLD_EXTRA_LDFLAGS -export-dynamic"
    AC_MSG_RESULT("-export-dynamic")
    ;;
  *)
    AC_MSG_RESULT("none")
    ;;
  esac
fi

dnl Checks for typedefs, structures, and compiler characteristics.
AC_C_CONST
AC_C_INLINE
AC_TYPE_OFF_T
AC_STRUCT_ST_RDEV
AC_HEADER_TIME
AC_STRUCT_TM
MYSQL_NEEDS_MYSYS_NEW
# AC_CHECK_SIZEOF return 0 when it does not find the size of a
# type. We want a error instead.
AC_CHECK_SIZEOF(char, 1)
if test "$ac_cv_sizeof_char" -eq 0
then
  AC_MSG_ERROR([No size for char type.
A likely cause for this could be that there isn't any
static libraries installed. You can verify this by checking if you have libm.a
in /lib, /usr/lib or some other standard place.  If this is the problem,
install the static libraries and try again.  If this isn't the problem,
examine config.log for possible errors.  If you want to report this, use
'scripts/mysqlbug' and include at least the last 20 rows from config.log!])
fi
AC_CHECK_SIZEOF(char*, 4)
AC_CHECK_SIZEOF(short, 2)
AC_CHECK_SIZEOF(int, 4)
if test "$ac_cv_sizeof_int" -eq 0
then
  AC_MSG_ERROR("No size for int type.")
fi
AC_CHECK_SIZEOF(long, 4)
if test "$ac_cv_sizeof_long" -eq 0
then
  AC_MSG_ERROR("No size for long type.")
fi
AC_CHECK_SIZEOF(long long, 8)
if test "$ac_cv_sizeof_long_long" -eq 0
then
  AC_MSG_ERROR("MySQL needs a long long type.")
fi
# off_t is not a builtin type
AC_CHECK_SIZEOF(off_t, 4)
if test "$ac_cv_sizeof_off_t" -eq 0
then
  AC_MSG_ERROR("MySQL needs a off_t type.")
fi

dnl
dnl check if time_t is unsigned
dnl

MYSQL_CHECK_TIME_T


# do we need #pragma interface/#pragma implementation ?
# yes if it's gcc 2.x, and not icc pretending to be gcc, and not cygwin
AC_MSG_CHECKING(the need for @%:@pragma interface/implementation)
# instead of trying to match SYSTEM_TYPE and CC_VERSION (that doesn't
# follow any standard), we'll use well-defined preprocessor macros:
AC_TRY_CPP([
#if !defined(__CYGWIN__) && !defined(__INTEL_COMPILER) && defined(__GNUC__) && (__GNUC__ < 3)
#error USE_PRAGMA_IMPLEMENTATION
#endif
],AC_MSG_RESULT(no) ,AC_MSG_RESULT(yes) ; CXXFLAGS="$CXXFLAGS -DUSE_PRAGMA_IMPLEMENTATION")

# This always gives a warning. Ignore it unless you are cross compiling
AC_C_BIGENDIAN
#---START: Used in for client configure
# Check base type of last arg to accept
MYSQL_TYPE_ACCEPT
#---END:
# Figure out what type of struct rlimit to use with setrlimit
MYSQL_TYPE_STRUCT_RLIMIT
# Find where the stack goes
MYSQL_STACK_DIRECTION
# We want to skip alloca on irix unconditionally. It may work on some version..
MYSQL_FUNC_ALLOCA
# Do struct timespec have members tv_sec or ts_sec
MYSQL_TIMESPEC_TS
# Do we have the tzname variable
MYSQL_TZNAME
# Do the c++ compiler have a bool type
MYSQL_CXX_BOOL
# Check some common bugs with gcc 2.8.# on sparc
case $SYSTEM_TYPE in
  *netware*) ;;
  *)
    MYSQL_CHECK_LONGLONG_TO_FLOAT
    if test "$ac_cv_conv_longlong_to_float" != "yes"
    then
      AC_MSG_ERROR([Your compiler cannot convert a longlong value to a float!
 If you are using gcc 2.8.# you should upgrade to egcs 1.0.3 or newer and try
    again])
    fi
    ;;
esac
AC_CHECK_TYPES([sigset_t, off_t], [], [], [#include <sys/types.h>])
AC_CHECK_TYPES([size_t], [], [], [#include <stdio.h>])
AC_CHECK_TYPES([u_int32_t])

MYSQL_PTHREAD_YIELD

######################################################################
# For readline/libedit (We simply move the mimimum amount of stuff from
# the readline/libedit configure.in here)

dnl Checks for header files.
AC_CHECK_HEADERS(malloc.h sys/cdefs.h)

dnl Checks for library functions.
AC_FUNC_ALLOCA
AC_PROG_GCC_TRADITIONAL
AC_TYPE_SIGNAL
AC_CHECK_FUNCS(re_comp regcomp strdup)

dnl Sun compilers have their own vis.h that is about something
dnl totally different. So, not to change the libedit source, we
dnl do some additional checks before we define HAVE_VIS_H.
AC_CHECK_HEADER(vis.h,
  [AC_CHECK_FUNC(strvis,
    [AC_DEFINE([HAVE_VIS_H], [1],[Found vis.h and the strvis() function])])])

AC_CHECK_FUNCS(strlcat strlcpy)
AC_CHECK_FUNCS(issetugid)
AC_CHECK_FUNCS(fgetln)
AC_CHECK_FUNCS(getline flockfile)

# from old readline settting:

MAKE_SHELL=/bin/sh
AC_SUBST(MAKE_SHELL)

# Already-done: stdlib.h string.h unistd.h termios.h
AC_CHECK_HEADERS(varargs.h stdarg.h dirent.h locale.h ndir.h sys/dir.h \
 sys/file.h sys/ndir.h sys/ptem.h sys/pte.h sys/select.h sys/stream.h \
 sys/mman.h curses.h termcap.h termio.h termbits.h asm/termbits.h grp.h \
paths.h semaphore.h)

# Already-done: strcasecmp
AC_CHECK_FUNCS(lstat putenv select setenv setlocale strcoll tcgetattr)

AC_STAT_MACROS_BROKEN
MYSQL_SIGNAL_CHECK
MYSQL_CHECK_GETPW_FUNCS
MYSQL_HAVE_TIOCGWINSZ
MYSQL_HAVE_FIONREAD
MYSQL_HAVE_TIOCSTAT
MYSQL_STRUCT_DIRENT_D_INO
MYSQL_STRUCT_DIRENT_D_NAMLEN
MYSQL_TYPE_SIGHANDLER
MYSQL_CHECK_MULTIBYTE
if test "$with_named_curses" = "no"
then
  MYSQL_CHECK_LIB_TERMCAP
else
  TERMCAP_LIB="$with_named_curses"
fi
AC_SUBST(TERMCAP_LIB)

# Check if the termcap function 'tgoto' is already declared in
# system header files or if it need to be declared locally
AC_CHECK_DECLS(tgoto,,,[
#ifdef HAVE_CURSES_H
# include <curses.h>
#elif HAVE_NCURSES_H
# include <ncurses.h>
#endif
#ifdef HAVE_TERM_H
# include <term.h>
#endif
])

LIBEDIT_LOBJECTS=""
AC_CHECK_FUNC(strunvis, ,[LIBEDIT_LOBJECTS="$LIBEDIT_LOBJECTS unvis.o"])
AC_CHECK_FUNC(strvis,   ,[LIBEDIT_LOBJECTS="$LIBEDIT_LOBJECTS vis.o"])
AC_CHECK_FUNC(strlcpy,  ,[LIBEDIT_LOBJECTS="$LIBEDIT_LOBJECTS strlcpy.o"])
AC_CHECK_FUNC(strlcat,  ,[LIBEDIT_LOBJECTS="$LIBEDIT_LOBJECTS strlcat.o"])
AC_CHECK_FUNC(fgetln,   ,[LIBEDIT_LOBJECTS="$LIBEDIT_LOBJECTS fgetln.o"])
AC_SUBST(LIBEDIT_LOBJECTS)
enable_readline="yes"

# End of readline/libedit stuff
#########################################################################

dnl Checks for library functions.

#
# The following code disables intrinsic function support while we test for
# library functions.  This is to avoid configure problems with Intel ecc
# compiler

ORG_CFLAGS="$CFLAGS"
if test "$GCC" != "yes"; then
  AC_SYS_COMPILER_FLAG(-nolib_inline,nolib_inline,CFLAGS,[],[])
fi

#AC_FUNC_MMAP
AC_TYPE_SIGNAL
MYSQL_TYPE_QSORT
AC_FUNC_UTIME_NULL
AC_FUNC_VPRINTF

AC_CHECK_DECLS([fdatasync],,,
[
#ifdef HAVE_UNISTD_H
# include <unistd.h>
#endif
])

AC_CHECK_FUNCS(alarm bfill bmove bsearch bzero \
  chsize cuserid fchmod fcntl \
  fconvert fdatasync fesetround finite fpresetsticky fpsetmask fsync ftruncate \
  getcwd gethostbyaddr_r gethostbyname_r getpass getpassphrase getpwnam \
  getpwuid getrlimit getrusage getwd index initgroups isnan \
  localtime_r gethrtime gmtime_r \
  locking longjmp lrand48 madvise mallinfo memcpy memmove \
  mkstemp mlockall perror poll pread pthread_attr_create mmap mmap64 getpagesize \
  pthread_attr_getstacksize pthread_attr_setprio pthread_attr_setschedparam \
  pthread_attr_setstacksize pthread_condattr_create pthread_getsequence_np \
  pthread_key_delete pthread_rwlock_rdlock pthread_setprio \
  pthread_setschedprio \
  pthread_self sched_get_priority_min sched_get_priority_max \
  sched_setaffinity processor_bind sched_setscheduler \
  pthread_setprio_np pthread_setschedparam pthread_sigmask readlink \
  realpath rename rint rwlock_init setupterm \
  shmget shmat shmdt shmctl sigaction sigemptyset sigaddset \
  sighold sigset sigthreadmask port_create sleep \
  snprintf socket stpcpy strcasecmp strerror strsignal strnlen strpbrk strstr \
  strtol strtoll strtoul strtoull tell tempnam thr_setconcurrency vidattr \
  backtrace backtrace_symbols backtrace_symbols_fd \
  posix_fallocate posix_memalign memalign directioi printstack)

#
#
#
AC_CHECK_LIB(rt, clock_gettime)
case "$target" in
 *-*-aix4* | *-*-sco*)
	# (grr) aix 4.3 has a stub for clock_gettime, (returning ENOSYS)
	# and using AC_TRY_RUN is hard when cross-compiling
	# We also disable for SCO for the time being, the headers for the
	# thread library we use conflicts with other headers.
    ;;
 *) AC_CHECK_FUNCS(clock_gettime)
    ;;
esac
AC_CHECK_FUNCS(pthread_condattr_setclock)

#checking for Linux Scheduling and Locking Support
AC_MSG_CHECKING(for Linux scheduling and locking support)
AC_TRY_LINK(
  [#ifndef _GNU_SOURCE
   #define _GNU_SOURCE
   #endif
   #include <sys/types.h>
   #include <unistd.h>
   #include <sched.h>
   #include <sys/syscall.h>],
  [const cpu_set_t *p= (const cpu_set_t*)0;
   struct sched_param loc_sched_param;
   int policy = 0;
   pid_t tid = (unsigned)syscall(SYS_gettid);
   tid = getpid();
   int ret = sched_setaffinity(tid, sizeof(* p), p);
   ret = sched_setscheduler(tid, policy, &loc_sched_param);],
  AC_MSG_RESULT(yes)
  AC_DEFINE(HAVE_LINUX_SCHEDULING, [1], [Linux scheduling/locking function]),
  AC_MSG_RESULT(no))

AC_MSG_CHECKING(for Solaris affinity support)
AC_TRY_LINK(
  [#include <sys/types.h>
   #include <sys/lwp.h>
   #include <sys/processor.h>
   #include <sys/procset.h>],
  [processorid_t cpu_id = (processorid_t)0;
   id_t tid = _lwp_self();
   int ret = processor_bind(P_LWPID, tid, cpu_id, 0);],
  AC_MSG_RESULT(yes)
  AC_DEFINE(HAVE_SOLARIS_AFFINITY, [1], [Solaris affinity function]),
  AC_MSG_RESULT(no))

case "$mysql_cv_sys_os" in
 OS400) # i5/OS (OS/400) emits a SIGILL (Function not implemented) when
        # unsupported priority values are passed to pthread_setschedprio.
        # Since the only supported value is 1, treat it as inexistent.
    ;;
 SunOS) # Bug#42599 error: `pthread_setschedprio' was not declared in this scope
        # In some installations, the pthread.h header used by GCC does not
        # declare the pthread_setscheprio prototype, but the function is
        # implemented. Since the function is used in C++ code, ensure that
        # the function prototype is present.
     AC_MSG_CHECKING([whether pthread_setschedprio is declared])
     AC_LANG_PUSH([C++])
     AC_COMPILE_IFELSE([
       AC_LANG_PROGRAM([#include <pthread.h>],
                      [(void)(pthread_setschedprio);])],
       [ac_cv_func_pthread_setschedprio=yes],
       [ac_cv_func_pthread_setschedprio=no])
     AC_LANG_POP([C++])
     AC_MSG_RESULT([$ac_cv_func_pthread_setschedprio])
     if test "$ac_cv_func_pthread_setschedprio" = yes; then
       AC_DEFINE(HAVE_PTHREAD_SETSCHEDPRIO, 1,
                 [Define to 1 if you have the `pthread_setschedprio' function.])
     fi
    ;;
 *) AC_CHECK_FUNCS(pthread_setschedprio)
    ;;
esac

# Check that isinf() is available in math.h and can be used in both C and C++ 
# code
AC_MSG_CHECKING(for isinf in <math.h>)
AC_TRY_LINK([#include <math.h>], [float f = 0.0; int r = isinf(f); return r],
  AC_MSG_RESULT(yes)
  AC_MSG_CHECKING(whether isinf() is safe to use in C code)
  AC_TRY_RUN([
#include <math.h>
int main()
{
  double a= 10.0;
  double b= 1e308;

  return !isinf(a * b);
}
],
  [AC_MSG_RESULT(yes)],
  [AC_MSG_RESULT(no)
   AC_DEFINE([HAVE_BROKEN_ISINF], [1],
             [Define to 1 if isinf() uses 80-bit register for intermediate values])
  ],
  [
# Let's be optimistic when cross-compiling, since the only compiler known
# to be affected by this isinf() bug is GCC 4.3 on 32-bit x86.
   AC_MSG_RESULT([[cross-compiling, assuming 'yes']])
  ])
  AC_MSG_CHECKING(whether isinf() can be used in C++ code)
  AC_LANG_SAVE
  AC_LANG_CPLUSPLUS
  AC_TRY_LINK([#include <math.h>], [float f = 0.0; int r = isinf(f); return r],
    AC_MSG_RESULT(yes)
    AC_DEFINE(HAVE_ISINF, [1], [isinf() macro or function]),
    AC_MSG_RESULT(no))
  AC_LANG_RESTORE,
  AC_MSG_RESULT(no))
 
CFLAGS="$ORG_CFLAGS"

# Sanity check: We chould not have any fseeko symbol unless
# large_file_support=yes
AC_CHECK_FUNC(fseeko,
[if test "$large_file_support" = no -a "$TARGET_LINUX" = "true";
then
  AC_MSG_ERROR("Found fseeko symbol but large_file_support is not enabled!")
fi]
)

# Check definition of gethostbyaddr_r (glibc2 defines this with 8 arguments)
ac_save_CXXFLAGS="$CXXFLAGS"
AC_CACHE_CHECK([style of gethost* routines], mysql_cv_gethost_style,
AC_LANG_SAVE
AC_LANG_CPLUSPLUS

# Test whether madvise() is declared in C++ code -- it is not on some
# systems, such as Solaris
AC_CHECK_DECLS(madvise, [], [], [#if HAVE_SYS_MMAN_H
#include <sys/types.h>
#include <sys/mman.h>
#endif])

# Do not treat warnings as errors if we are linking against other libc
# this is to work around gcc not being permissive on non-system includes
# with respect to ANSI C++
# We also remove the -fbranch-probabilities option as this will give warnings
# about not profiled code, which confuses configure
# We also must remove -W and -Wcheck which on icc produces warnings that
# we don't want to catch with -Werror

if test "$ac_cv_prog_gxx" = "yes" -a "$with_other_libc" = "no"
then
  CXXFLAGS=`echo "$CXXFLAGS -Werror" | sed -e 's/-fbranch-probabilities//; s/-Wall//; s/-ansi//; s/-pedantic//; s/-Wcheck//'`
fi

AC_TRY_COMPILE(
[#undef inline
#if !defined(SCO) && !defined(__osf__) && !defined(_REENTRANT)
#define _REENTRANT
#endif
#include <pthread.h>
#include <sys/types.h>
#include <sys/socket.h>
#include <netinet/in.h>
#include <arpa/inet.h>
#include <netdb.h>],
[int skr;
 struct hostent *foo = gethostbyaddr_r((const char *) 0,
  0, 0, (struct hostent *) 0, (char *) NULL,  0, &skr); return (foo == 0);],
mysql_cv_gethost_style=solaris, mysql_cv_gethost_style=other))
AC_LANG_RESTORE
CXXFLAGS="$ac_save_CXXFLAGS"
if test "$mysql_cv_gethost_style" = "solaris"
then
  AC_DEFINE([HAVE_SOLARIS_STYLE_GETHOST], [1],
            [Solaris define gethostbyaddr_r with 7 arguments. glibc2 defines this with 8 arguments])
fi

#---START: Used in for client configure

# Check definition of gethostbyname_r (glibc2.0.100 is different from Solaris)
ac_save_CXXFLAGS="$CXXFLAGS"
AC_CACHE_CHECK([style of gethostbyname_r routines], mysql_cv_gethostbyname_style,
AC_LANG_SAVE
AC_LANG_CPLUSPLUS
if test "$ac_cv_prog_gxx" = "yes" -a "$with_other_libc" = "no"
then
  CXXFLAGS=`echo "$CXXFLAGS -Werror" | sed -e 's/-fbranch-probabilities//; s/-Wall//; s/-ansi//; s/-pedantic//; s/-Wcheck//'`
fi
AC_TRY_COMPILE(
[#undef inline
#if !defined(SCO) && !defined(__osf__) && !defined(_REENTRANT)
#define _REENTRANT
#endif
#include <pthread.h>
#include <sys/types.h>
#include <sys/socket.h>
#include <netinet/in.h>
#include <arpa/inet.h>
#include <netdb.h>],
[int skr;

 skr = gethostbyname_r((const char *) 0,
  (struct hostent*) 0, (char*) 0, 0, (struct hostent **) 0, &skr);],
mysql_cv_gethostbyname_style=glibc2, mysql_cv_gethostbyname_style=other))
AC_LANG_RESTORE
CXXFLAGS="$ac_save_CXXFLAGS"
if test "$mysql_cv_gethostbyname_style" = "glibc2"
then
  AC_DEFINE([HAVE_GETHOSTBYNAME_R_GLIBC2_STYLE], [1],
            [Solaris define gethostbyname_r with 5 arguments. glibc2 defines this with 6 arguments])
fi

# Check 3rd argument of getthostbyname_r
ac_save_CXXFLAGS="$CXXFLAGS"
AC_CACHE_CHECK([3 argument to gethostbyname_r routines], mysql_cv_gethostbyname_arg,
AC_LANG_SAVE
AC_LANG_CPLUSPLUS
if test "$ac_cv_prog_gxx" = "yes" -a "$with_other_libc" = "no"
then
  CXXFLAGS=`echo "$CXXFLAGS -Werror" | sed -e 's/-fbranch-probabilities//; s/-Wall//; s/-ansi//; s/-pedantic//; s/-Wcheck//'`
fi
AC_TRY_COMPILE(
[#undef inline
#if !defined(SCO) && !defined(__osf__) && !defined(_REENTRANT)
#define _REENTRANT
#endif
#include <pthread.h>
#include <sys/types.h>
#include <sys/socket.h>
#include <netinet/in.h>
#include <arpa/inet.h>
#include <netdb.h>],
[int skr;

 skr = gethostbyname_r((const char *) 0, (struct hostent*) 0, (struct hostent_data*) 0);],
mysql_cv_gethostbyname_arg=hostent_data, mysql_cv_gethostbyname_arg=char))
AC_LANG_RESTORE
CXXFLAGS="$ac_save_CXXFLAGS"
if test "$mysql_cv_gethostbyname_arg" = "hostent_data"
then
  AC_DEFINE([HAVE_GETHOSTBYNAME_R_RETURN_INT], [1],
            [In OSF 4.0f the 3'd argument to gethostbyname_r is hostent_data *])
fi


# Check definition of pthread_getspecific
AC_CACHE_CHECK("args to pthread_getspecific", mysql_cv_getspecific_args,
AC_TRY_COMPILE(
[#if !defined(SCO) && !defined(__osf__) && !defined(_REENTRANT)
#define _REENTRANT
#endif
#define _POSIX_PTHREAD_SEMANTICS 
#include <pthread.h> ],
[ void *pthread_getspecific(pthread_key_t key);
pthread_getspecific((pthread_key_t) NULL); ],
mysql_cv_getspecific_args=POSIX, mysql_cv_getspecific_args=other))
  if test "$mysql_cv_getspecific_args" = "other"
  then
    AC_DEFINE([HAVE_NONPOSIX_PTHREAD_GETSPECIFIC], [1],
              [For some non posix threads])
  fi

  # Check definition of pthread_mutex_init
  AC_CACHE_CHECK("args to pthread_mutex_init", mysql_cv_mutex_init_args,
  AC_TRY_COMPILE(
[#if !defined(SCO) && !defined(__osf__)
#define _REENTRANT
#endif
#define _POSIX_PTHREAD_SEMANTICS 
#include <pthread.h> ],
[ 
  pthread_mutexattr_t attr;
  pthread_mutex_t mp;
  pthread_mutex_init(&mp,&attr); ],
mysql_cv_mutex_init_args=POSIX, mysql_cv_mutex_init_args=other))
  if test "$mysql_cv_mutex_init_args" = "other"
  then
    AC_DEFINE([HAVE_NONPOSIX_PTHREAD_MUTEX_INIT], [1],
              [For some non posix threads])
  fi
#---END:

#---START: Used in for client configure
# Check definition of readdir_r
AC_CACHE_CHECK("args to readdir_r", mysql_cv_readdir_r,
AC_TRY_LINK(
[#if !defined(SCO) && !defined(__osf__)
#define _REENTRANT
#endif
#define _POSIX_PTHREAD_SEMANTICS 
#include <pthread.h>
#include <dirent.h>],
[ int readdir_r(DIR *dirp, struct dirent *entry, struct dirent **result);
readdir_r((DIR *) NULL, (struct dirent *) NULL, (struct dirent **) NULL); ],
mysql_cv_readdir_r=POSIX, mysql_cv_readdir_r=other))
if test "$mysql_cv_readdir_r" = "POSIX"
then
  AC_DEFINE([HAVE_READDIR_R], [1], [POSIX readdir_r])
fi

# Check definition of posix sigwait()
AC_CACHE_CHECK("style of sigwait", mysql_cv_sigwait,
AC_TRY_LINK(
[#if !defined(SCO) && !defined(__osf__)
#define _REENTRANT
#endif
#define _POSIX_PTHREAD_SEMANTICS 
#include <pthread.h>
#include <signal.h>],
[#ifndef _AIX
sigset_t set;
int sig;
sigwait(&set,&sig);
#endif],
mysql_cv_sigwait=POSIX, mysql_cv_sigwait=other))
if test "$mysql_cv_sigwait" = "POSIX"
then
  AC_DEFINE([HAVE_SIGWAIT], [1], [POSIX sigwait])
fi

if test "$mysql_cv_sigwait" != "POSIX"
then
unset mysql_cv_sigwait
# Check definition of posix sigwait()
AC_CACHE_CHECK("style of sigwait", mysql_cv_sigwait,
AC_TRY_LINK(
[#if !defined(SCO) && !defined(__osf__)
#define _REENTRANT
#endif
#define _POSIX_PTHREAD_SEMANTICS 
#include <pthread.h>
#include <signal.h>],
[sigset_t set;
int sig;
sigwait(&set);],
mysql_cv_sigwait=NONPOSIX, mysql_cv_sigwait=other))
if test "$mysql_cv_sigwait" = "NONPOSIX"
then
  AC_DEFINE([HAVE_NONPOSIX_SIGWAIT], [1], [sigwait with one argument])
fi
fi
#---END:

# Check if pthread_attr_setscope() exists
AC_CACHE_CHECK("for pthread_attr_setscope", mysql_cv_pthread_attr_setscope,
AC_TRY_LINK(
[#if !defined(SCO) && !defined(__osf__)
#define _REENTRANT
#endif
#define _POSIX_PTHREAD_SEMANTICS 
#include <pthread.h>],
[pthread_attr_t thr_attr;
pthread_attr_setscope(&thr_attr,0);],
mysql_cv_pthread_attr_setscope=yes, mysql_cv_pthread_attr_setscope=no))
if test "$mysql_cv_pthread_attr_setscope" = "yes"
then
  AC_DEFINE([HAVE_PTHREAD_ATTR_SETSCOPE], [1], [pthread_attr_setscope])
fi

# Check for bad includes
AC_MSG_CHECKING("can netinet files be included")
AC_TRY_COMPILE(
[#include <sys/types.h>
#include <sys/socket.h>
#include <netinet/in_systm.h>
#include <netinet/in.h>
#include <netinet/ip.h>
#include <netinet/tcp.h>],
[ printf("1\n"); ],
netinet_inc=yes, netinet_inc=no)
if test "$netinet_inc" = "no"
then
  AC_DEFINE([HAVE_BROKEN_NETINET_INCLUDES], [1], [Can netinet be included])
fi
AC_MSG_RESULT("$netinet_inc")

AC_CACHE_CHECK([support for weak symbols], mysql_cv_weak_symbol,
[AC_TRY_LINK([],[
  extern void __attribute__((weak)) foo(void);
], [mysql_cv_weak_symbol=yes], [mysql_cv_weak_symbol=no])])

if test "x$mysql_cv_weak_symbol" = xyes; then
  AC_DEFINE(HAVE_WEAK_SYMBOL, 1,
            [Define to 1 if compiler supports weak symbol attribute.])
fi

AC_CACHE_CHECK([whether __bss_start is defined], mysql_cv_bss_start,
[AC_TRY_LINK([],[
  extern char *__bss_start;
  return __bss_start ? 1 : 0;
], [mysql_cv_bss_start=yes], [mysql_cv_bss_start=no])])

if test "x$mysql_cv_bss_start" = xyes; then
  AC_DEFINE(HAVE_BSS_START, 1,
            [Define to 1 if compiler defines __bss_start.])
fi

AC_LANG_SAVE
AC_LANG_CPLUSPLUS
AC_CHECK_HEADERS(cxxabi.h)
AC_CACHE_CHECK([for abi::__cxa_demangle], mysql_cv_cxa_demangle,
[AC_TRY_LINK([#include <cxxabi.h>], [
  char *foo= 0; int bar= 0;
  foo= abi::__cxa_demangle(foo, foo, 0, &bar);
], [mysql_cv_cxa_demangle=yes], [mysql_cv_cxa_demangle=no])])
AC_LANG_RESTORE

if test "x$mysql_cv_cxa_demangle" = xyes; then
  AC_DEFINE(HAVE_ABI_CXA_DEMANGLE, 1,
            [Define to 1 if you have the `abi::__cxa_demangle' function.])
fi

#--------------------------------------------------------------------
# Check for requested features
#--------------------------------------------------------------------

MYSQL_CHECK_BIG_TABLES
MYSQL_CHECK_MAX_INDEXES
MYSQL_CHECK_VIO
MYSQL_CHECK_SSL

#--------------------------------------------------------------------
# Declare our plugin modules
# Has to be done late, as the plugin may need to check for existence of
# functions tested above
#--------------------------------------------------------------------

MYSQL_STORAGE_ENGINE(partition, partition, [Partition Support],
        [MySQL Partitioning Support], [max,max-no-ndb])

dnl -- ndbcluster requires partition to be enabled

MYSQL_CONFIGURE_PLUGINS([none])

# Only build client code?
AC_ARG_WITH(server,
    [  --without-server        Only build the client.],
    [with_server=$withval],
    [with_server=yes]
)

AC_ARG_WITH(embedded-server,
    [  --with-embedded-server  Build the embedded server (libmysqld).],
    [with_embedded_server=$withval],
    [with_embedded_server=no]
)

AC_ARG_WITH(query_cache,
    [  --without-query-cache   Do not build query cache.],
    [with_query_cache=$withval],
    [with_query_cache=yes]
)

if test "$with_query_cache" = "yes"
then
  AC_DEFINE([HAVE_QUERY_CACHE], [1], [If we want to have query cache])
fi

AC_ARG_WITH(geometry,
    [  --without-geometry      Do not build geometry-related parts.],
    [with_geometry=$withval],
    [with_geometry=yes]
)

if test "$with_geometry" = "yes"
then
  AC_DEFINE([HAVE_SPATIAL], [1], [Spatial extentions])
  AC_DEFINE([HAVE_RTREE_KEYS], [1], [RTree keys])
fi

AC_ARG_WITH(embedded_privilege_control,
    [  --with-embedded-privilege-control
                          Build parts to check user's privileges.
			  Only affects embedded library.],
    [with_embedded_privilege_control=$withval],
    [with_embedded_privilege_control=no]
)

if test "$with_embedded_privilege_control" = "yes"
then
  AC_DEFINE([HAVE_EMBEDDED_PRIVILEGE_CONTROL], [1],
            [Access checks in embedded library])
fi

tools_dirs=""

AC_ARG_WITH([mysqlmanager],
  AC_HELP_STRING([--with-mysqlmanager], [Build the mysqlmanager binary: yes/no (default: build if server is built.)]),,)

if test "$with_mysqlmanager" = "yes" -o \
        '(' "$with_mysqlmanager:$with_server" = ":yes" -a \
            -d "$srcdir/server-tools" ')' ; then
  tools_dirs="server-tools"
fi

AC_SUBST(tools_dirs)

#MYSQL_CHECK_CPU

libmysqld_dirs=
if test "$with_embedded_server" = "yes"
then
  libmysqld_dirs=libmysqld

  # We can't build embedded library without building the server, because
  # we depend on libmysys, libmystrings, libmyisam, etc.
  with_server=yes
fi
# XXX: We need to add @libmysqld_extra_libs@ (or whatever) so that
# mysql_config --libmysqld-libs will print out something like
# -L/path/to/lib/mysql -lmysqld -lmyisam -lmysys -lmystrings -ldbug ...
AC_SUBST([libmysqld_dirs])

# Shall we build the docs?
AC_ARG_WITH(docs,
    [  --without-docs          Skip building of the documentation.],
    [with_docs=$withval],
    [with_docs=yes]
)

if test "$with_docs" = "yes"
then
  docs_dirs="Docs"
  if test -f "$srcdir/Docs/manual.chm" ; then
    extra_docs="manual.chm"
  fi
else
  docs_dirs=""
  extra_docs=""
fi
AC_SUBST(docs_dirs)
AC_SUBST(extra_docs)

# Shall we build the man pages?
AC_ARG_WITH(man,
    [  --without-man          Skip building of the man pages.],
    [with_man=$withval],
    [with_man=yes]
)

# Don't build readline, i have it already
AC_ARG_WITH(readline,
    [  --without-readline      Use system readline instead of bundled copy.],
    [ with_readline=$withval ],
    [ with_readline=undefined ]
    )
    
AC_ARG_WITH(libedit,
    [  --without-libedit       Use system libedit instead of bundled copy.],
    [ with_libedit=$withval ],
    [ with_libedit=undefined ]
    )

if test "$with_readline/$with_libedit" = "undefined/undefined" -a ! -e "$srcdir/cmd-line-utils"
then
  with_readline=no
  with_libedit=no
fi

#
# We support next variants of compilation:
#                              --with-readline
#                |       yes      |  no  |               undefined
# --with-libedit |                |      |
# ---------------+----------------+------+----------------------------------
#       yes      |      ERROR!    |   use libedit from mysql sources
# ---------------+----------------+------+----------------------------------
#       no       | use readline   | use system readline or external libedit
#                | from mysql     | according to results of m4 tests
# ---------------+ sources (if it +      +----------------------------------
#    undefined   | is presented)  |      | use libedit from mysql sources
                   

compile_readline="no"
compile_libedit="no"

if [test "$with_libedit" = "yes"] && [test "$with_readline" = "yes"]
then
    AC_MSG_ERROR([You can not use --with-readline and --with-libedit at the same time, please choose one of it])
fi

readline_topdir=""
readline_basedir=""
readline_dir=""
readline_h_ln_cmd=""
readline_link=""
want_to_use_readline="no"

case $SYSTEM_TYPE in
  *netware*)
    # For NetWare, do not need readline
    echo "Skipping readline"
    ;;
  *)
    if [test "$with_libedit" = "yes"] || [test "$with_libedit" = "undefined"] && [test "$with_readline" = "undefined"]
    then
	readline_topdir="cmd-line-utils"
	readline_basedir="libedit"
	readline_dir="$readline_topdir/$readline_basedir"
	readline_link="\$(top_builddir)/cmd-line-utils/libedit/libedit.a"
	readline_h_ln_cmd="\$(LN) -s \$(top_srcdir)/cmd-line-utils/libedit/readline readline"
	compile_libedit=yes
	AC_DEFINE_UNQUOTED(HAVE_HIST_ENTRY, 1)
	AC_DEFINE_UNQUOTED(USE_LIBEDIT_INTERFACE, 1)
    elif test "$with_readline" = "yes"
    then
	readline_topdir="cmd-line-utils"
	readline_basedir="readline"
	readline_dir="$readline_topdir/$readline_basedir"
	readline_link="\$(top_builddir)/cmd-line-utils/readline/libreadline.a"
	readline_h_ln_cmd="\$(LN) -s \$(top_srcdir)/cmd-line-utils/readline readline"
	compile_readline=yes
	want_to_use_readline="yes"
	AC_DEFINE_UNQUOTED(USE_NEW_READLINE_INTERFACE, 1)
    else
	# Use system readline library
	AC_LANG_SAVE
	AC_LANG_CPLUSPLUS
	MYSQL_CHECK_LIBEDIT_INTERFACE
	MYSQL_CHECK_NEW_RL_INTERFACE
	MYSQL_CHECK_READLINE_DECLARES_HIST_ENTRY
	AC_LANG_RESTORE
	if [test "$mysql_cv_new_rl_interface" = "yes"] && [test -d "$srcdir/cmd-line-utils/readline"]
	then
	    # Use the new readline interface, but only if the package includes a bundled libreadline
	    # this way we avoid linking commercial source with GPL readline
	    readline_link="-lreadline"
	    want_to_use_readline="yes"
	elif [test "$mysql_cv_libedit_interface" = "yes"]
	then
	    # Use libedit
	    readline_link="-ledit"
	else
	   AC_MSG_ERROR([Could not find system readline or libedit libraries
	      Use --with-readline or --with-libedit to use the bundled
	      versions of libedit or readline])
	fi
    fi

    # if there is no readline, but we want to build with readline, we fail
    if [test "$want_to_use_readline" = "yes"] && [test ! -d "$srcdir/cmd-line-utils/readline"]
    then
	AC_MSG_ERROR([This commercially licensed MySQL source package can't
	      be built with libreadline. Please use --with-libedit to use
	      the bundled version of libedit instead.])
    fi
    ;;
esac

AC_SUBST(readline_dir)
AC_SUBST(readline_topdir)
AC_SUBST(readline_basedir)
AC_SUBST(readline_link)
AC_SUBST(readline_h_ln_cmd)



# Include man pages, if desired, adapted to the configured parts.
if test X"$with_man" = Xyes
then
  # First, create the list of all man pages present.
  MANLISTFIL=manlist.$$
  TMPLISTFIL=`echo $MANLISTFIL | sed -e 's/manlist/tmplist/'`
  if test -f $MANLISTFIL -o -f $TMPLISTFIL
  then
    echo "Temp file '$MANLISTFIL' or '$TMPLISTFIL' already exists in '`pwd`' - aborting"
    exit 1
  fi
  touch $MANLISTFIL $TMPLISTFIL

  ls $srcdir/man/*.[[18]] > $MANLISTFIL

  # Then, remove all those pages from the list which are specific to parts
  # (table handlers, features, ...) which are not configured in this run.
  AC_MSG_CHECKING("for man pages to remove")
  MAN_DROP="dropping"
  if test X"$with_plugin_ndbcluster" != Xyes
  then
    MAN_DROP="$MAN_DROP ndbcluster"
    grep -v '/ndb' $MANLISTFIL > $TMPLISTFIL ; mv -f $TMPLISTFIL $MANLISTFIL
  fi
  if test X"$with_embedded_server" != Xyes
  then
    MAN_DROP="$MAN_DROP embedded"
    grep -v 'embedded' $MANLISTFIL > $TMPLISTFIL ; mv -f $TMPLISTFIL $MANLISTFIL
  fi
  if test X"$with_plugin_innobase" != Xyes
  then
    MAN_DROP="$MAN_DROP innodb"
    grep -v 'inno' $MANLISTFIL > $TMPLISTFIL ; mv -f $TMPLISTFIL $MANLISTFIL
  fi
  AC_MSG_RESULT([$MAN_DROP])

  # Finally, split the man pages into sections 1 and 8.
  # Get rid of line breaks.
  man1_files=`sed -n -e '/\.1$/s/^.*man\///p' <$MANLISTFIL`
  man8_files=`sed -n -e '/\.8$/s/^.*man\///p' <$MANLISTFIL`

  man_dirs="man"
  man1_files=`echo $man1_files`
  man8_files=`echo $man8_files`
  rm -f $MANLISTFIL $TMPLISTFIL
else
  man_dirs=""
  man1_files=""
  man8_files=""
fi
AC_SUBST(man_dirs)
AC_SUBST(man1_files)
AC_SUBST(man8_files)

# If we have threads generate some library functions and test programs
sql_server_dirs=
sql_server=
server_scripts=

dnl This probably should be cleaned up more - for now the threaded
dnl client is just using plain-old libs.
sql_client_dirs="strings mysys dbug extra regex libmysql"

AM_CONDITIONAL(THREAD_SAFE_CLIENT, test "$THREAD_SAFE_CLIENT" != "no")

if test "$THREAD_SAFE_CLIENT" != "no"
then
  sql_client_dirs="$sql_client_dirs libmysql_r"
  AC_DEFINE([THREAD_SAFE_CLIENT], [1], [Should the client be thread safe])
fi
sql_client_dirs="$sql_client_dirs client"

CLIENT_LIBS="$NON_THREADED_LIBS $openssl_libs $ZLIB_LIBS $STATIC_NSS_FLAGS"

AC_SUBST(CLIENT_LIBS)
AC_SUBST(CLIENT_THREAD_LIBS)
AC_SUBST(NON_THREADED_LIBS)
AC_SUBST(STATIC_NSS_FLAGS)
AC_SUBST(sql_client_dirs)

# If configuring for NetWare, build the netware directory
netware_dir=
if expr "$SYSTEM_TYPE" : ".*netware.*" > /dev/null
then
  netware_dir="netware"
fi
AC_SUBST(netware_dir)
AM_CONDITIONAL(HAVE_NETWARE, test "$netware_dir" = "netware")

if test "$with_server" != "no" -o "$THREAD_SAFE_CLIENT" != "no"
then
  AC_DEFINE([THREAD], [1],
            [Define if you want to have threaded code. This may be undef on client code])
  # Avoid _PROGRAMS names
  THREAD_LOBJECTS="thr_alarm.o thr_lock.o thr_mutex.o thr_rwlock.o my_pthread.o my_thr_init.o mf_keycache.o"
  AC_SUBST(THREAD_LOBJECTS)
fi
AM_CONDITIONAL(NEED_THREAD, test "$with_server" != "no" -o "$THREAD_SAFE_CLIENT" != "no")

if test "$with_server" != "no"
then
  server_scripts="mysqld_safe mysql_install_db"
  sql_server_dirs="strings mysys dbug extra regex storage plugin"

  sql_server="vio sql"
fi

# "innochecksum" is not in the "innobase/" subdirectory, but should be switched
AM_CONDITIONAL([BUILD_INNODB_TOOLS], [test X"$with_plugin_innobase" = Xyes])

# IMPORTANT - do not modify LIBS past this line - this hack is the only way
# I know to add the static NSS magic if we have static NSS libraries with
# glibc - Sasha

LDFLAGS="$LDFLAGS $OTHER_LIBC_LIB"
LIBS="$LIBS $STATIC_NSS_FLAGS"

AC_SUBST(sql_server_dirs)
AC_SUBST(sql_server)
AC_SUBST(server_scripts)

AC_SUBST(mysql_plugin_dirs)
AC_SUBST(mysql_plugin_libs)
AC_SUBST(mysql_plugin_defs)


# Now that sql_client_dirs and sql_server_dirs are stable, determine the union.
# We support client-only builds by "--without-server", but not vice versa,
# so we start with the client list, then add each server item not yet present.
sql_union_dirs=" $sql_client_dirs "
for DIR in $sql_server_dirs
do
  if echo " $sql_union_dirs " | grep " $DIR " >/dev/null
  then
    :  # already present, skip
  else
    sql_union_dirs="$sql_union_dirs $DIR "
  fi
done
AC_SUBST(sql_union_dirs)

#
# Setup maintainer mode options by the end to not disturb
# system and other checks.
#
MY_MAINTAINER_MODE_SETUP

# Some usefull subst
AC_SUBST(CC)
AC_SUBST(GXX)

# Set configuration options for make_binary_distribution
case $SYSTEM_TYPE in
  *netware*)
    MAKE_BINARY_DISTRIBUTION_OPTIONS="$MAKE_BINARY_DISTRIBUTION_OPTIONS --no-strip"
    ;;
  *)
    : # no change for other platforms yet
    ;;
esac
AC_SUBST(MAKE_BINARY_DISTRIBUTION_OPTIONS)

# Output results
if test -d "$srcdir/cmd-line-utils/readline" ; then
  AC_CONFIG_FILES(cmd-line-utils/readline/Makefile)
fi

AC_CONFIG_FILES(Makefile extra/Makefile mysys/Makefile mysys/tests/Makefile dnl
 unittest/Makefile unittest/mytap/Makefile unittest/mytap/t/Makefile dnl
 unittest/mysys/Makefile unittest/strings/Makefile dnl
 unittest/examples/Makefile dnl
 strings/Makefile regex/Makefile storage/Makefile dnl
 man/Makefile BUILD/Makefile vio/Makefile dnl
 libmysql/Makefile libmysql_r/Makefile client/Makefile dnl
 sql/Makefile sql/share/Makefile dnl
 sql/sql_builtin.cc sql-common/Makefile dnl
 dbug/Makefile scripts/Makefile include/Makefile dnl
 tests/Makefile Docs/Makefile support-files/Makefile dnl
 support-files/MacOSX/Makefile support-files/RHEL4-SElinux/Makefile dnl
 server-tools/Makefile server-tools/instance-manager/Makefile dnl
 cmd-line-utils/Makefile cmd-line-utils/libedit/Makefile dnl
 libmysqld/Makefile libmysqld/examples/Makefile dnl
 mysql-test/Makefile mysql-test/lib/My/SafeProcess/Makefile dnl
 netware/Makefile sql-bench/Makefile dnl
 include/mysql_version.h plugin/Makefile win/Makefile)

AC_CONFIG_COMMANDS([default], , test -z "$CONFIG_HEADERS" || echo timestamp > stamp-h)

# Ensure that table handlers gets all modifications to CFLAGS/CXXFLAGS
AC_CONFIG_COMMANDS_POST(ac_configure_args="$ac_configure_args CFLAGS='$CFLAGS' CXXFLAGS='$CXXFLAGS'")

AC_OUTPUT

# The first line "Thank you ..." is checked in ./Do-compile to verify that configure
# ended sucessfully - don't remove it.
echo
echo "Thank you for choosing MySQL!"
echo
echo "Remember to check the platform specific part of the reference manual"
echo "for hints about installing MySQL on your platform."
echo "Also have a look at the files in the Docs directory."
echo<|MERGE_RESOLUTION|>--- conflicted
+++ resolved
@@ -15,11 +15,7 @@
 dnl When changing the major version number please also check the switch
 dnl statement in mysqlbinlog::check_master_version().  You may also need
 dnl to update version.c in ndb.
-<<<<<<< HEAD
-AC_INIT([MySQL Server], [5.1.54-ndb-6.3.43], [], [mysql])
-=======
-AC_INIT([MySQL Server], [5.1.55-ndb-6.3.42], [], [mysql])
->>>>>>> d40b3485
+AC_INIT([MySQL Server], [5.1.55-ndb-6.3.43], [], [mysql])
 
 AC_CONFIG_SRCDIR([sql/mysqld.cc])
 AC_CANONICAL_SYSTEM
