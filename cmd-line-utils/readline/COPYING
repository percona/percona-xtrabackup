		    GNU GENERAL PUBLIC LICENSE
		       Version 2, June 1991

 Copyright (C) 1989, 1991 Free Software Foundation, Inc.
<<<<<<< HEAD
                          59 Temple Place, Suite 330, Boston, MA 02111 USA
=======
 51 Franklin Street, Fifth Floor, Boston, MA  02110-1301, USA
>>>>>>> 65a7ef00
 Everyone is permitted to copy and distribute verbatim copies
 of this license document, but changing it is not allowed.

			    Preamble

  The licenses for most software are designed to take away your
freedom to share and change it.  By contrast, the GNU General Public
License is intended to guarantee your freedom to share and change free
software--to make sure the software is free for all its users.  This
General Public License applies to most of the Free Software
Foundation's software and to any other program whose authors commit to
using it.  (Some other Free Software Foundation software is covered by
the GNU Library General Public License instead.)  You can apply it to
your programs, too.

  When we speak of free software, we are referring to freedom, not
price.  Our General Public Licenses are designed to make sure that you
have the freedom to distribute copies of free software (and charge for
this service if you wish), that you receive source code or can get it
if you want it, that you can change the software or use pieces of it
in new free programs; and that you know you can do these things.

  To protect your rights, we need to make restrictions that forbid
anyone to deny you these rights or to ask you to surrender the rights.
These restrictions translate to certain responsibilities for you if you
distribute copies of the software, or if you modify it.

  For example, if you distribute copies of such a program, whether
gratis or for a fee, you must give the recipients all the rights that
you have.  You must make sure that they, too, receive or can get the
source code.  And you must show them these terms so they know their
rights.

  We protect your rights with two steps: (1) copyright the software, and
(2) offer you this license which gives you legal permission to copy,
distribute and/or modify the software.

  Also, for each author's protection and ours, we want to make certain
that everyone understands that there is no warranty for this free
software.  If the software is modified by someone else and passed on, we
want its recipients to know that what they have is not the original, so
that any problems introduced by others will not reflect on the original
authors' reputations.

  Finally, any free program is threatened constantly by software
patents.  We wish to avoid the danger that redistributors of a free
program will individually obtain patent licenses, in effect making the
program proprietary.  To prevent this, we have made it clear that any
patent must be licensed for everyone's free use or not licensed at all.

  The precise terms and conditions for copying, distribution and
modification follow.

		    GNU GENERAL PUBLIC LICENSE
   TERMS AND CONDITIONS FOR COPYING, DISTRIBUTION AND MODIFICATION

  0. This License applies to any program or other work which contains
a notice placed by the copyright holder saying it may be distributed
under the terms of this General Public License.  The "Program", below,
refers to any such program or work, and a "work based on the Program"
means either the Program or any derivative work under copyright law:
that is to say, a work containing the Program or a portion of it,
either verbatim or with modifications and/or translated into another
language.  (Hereinafter, translation is included without limitation in
the term "modification".)  Each licensee is addressed as "you".

Activities other than copying, distribution and modification are not
covered by this License; they are outside its scope.  The act of
running the Program is not restricted, and the output from the Program
is covered only if its contents constitute a work based on the
Program (independent of having been made by running the Program).
Whether that is true depends on what the Program does.

  1. You may copy and distribute verbatim copies of the Program's
source code as you receive it, in any medium, provided that you
conspicuously and appropriately publish on each copy an appropriate
copyright notice and disclaimer of warranty; keep intact all the
notices that refer to this License and to the absence of any warranty;
and give any other recipients of the Program a copy of this License
along with the Program.

You may charge a fee for the physical act of transferring a copy, and
you may at your option offer warranty protection in exchange for a fee.

  2. You may modify your copy or copies of the Program or any portion
of it, thus forming a work based on the Program, and copy and
distribute such modifications or work under the terms of Section 1
above, provided that you also meet all of these conditions:

    a) You must cause the modified files to carry prominent notices
    stating that you changed the files and the date of any change.

    b) You must cause any work that you distribute or publish, that in
    whole or in part contains or is derived from the Program or any
    part thereof, to be licensed as a whole at no charge to all third
    parties under the terms of this License.

    c) If the modified program normally reads commands interactively
    when run, you must cause it, when started running for such
    interactive use in the most ordinary way, to print or display an
    announcement including an appropriate copyright notice and a
    notice that there is no warranty (or else, saying that you provide
    a warranty) and that users may redistribute the program under
    these conditions, and telling the user how to view a copy of this
    License.  (Exception: if the Program itself is interactive but
    does not normally print such an announcement, your work based on
    the Program is not required to print an announcement.)

These requirements apply to the modified work as a whole.  If
identifiable sections of that work are not derived from the Program,
and can be reasonably considered independent and separate works in
themselves, then this License, and its terms, do not apply to those
sections when you distribute them as separate works.  But when you
distribute the same sections as part of a whole which is a work based
on the Program, the distribution of the whole must be on the terms of
this License, whose permissions for other licensees extend to the
entire whole, and thus to each and every part regardless of who wrote it.

Thus, it is not the intent of this section to claim rights or contest
your rights to work written entirely by you; rather, the intent is to
exercise the right to control the distribution of derivative or
collective works based on the Program.

In addition, mere aggregation of another work not based on the Program
with the Program (or with a work based on the Program) on a volume of
a storage or distribution medium does not bring the other work under
the scope of this License.

  3. You may copy and distribute the Program (or a work based on it,
under Section 2) in object code or executable form under the terms of
Sections 1 and 2 above provided that you also do one of the following:

    a) Accompany it with the complete corresponding machine-readable
    source code, which must be distributed under the terms of Sections
    1 and 2 above on a medium customarily used for software interchange; or,

    b) Accompany it with a written offer, valid for at least three
    years, to give any third party, for a charge no more than your
    cost of physically performing source distribution, a complete
    machine-readable copy of the corresponding source code, to be
    distributed under the terms of Sections 1 and 2 above on a medium
    customarily used for software interchange; or,

    c) Accompany it with the information you received as to the offer
    to distribute corresponding source code.  (This alternative is
    allowed only for noncommercial distribution and only if you
    received the program in object code or executable form with such
    an offer, in accord with Subsection b above.)

The source code for a work means the preferred form of the work for
making modifications to it.  For an executable work, complete source
code means all the source code for all modules it contains, plus any
associated interface definition files, plus the scripts used to
control compilation and installation of the executable.  However, as a
special exception, the source code distributed need not include
anything that is normally distributed (in either source or binary
form) with the major components (compiler, kernel, and so on) of the
operating system on which the executable runs, unless that component
itself accompanies the executable.

If distribution of executable or object code is made by offering
access to copy from a designated place, then offering equivalent
access to copy the source code from the same place counts as
distribution of the source code, even though third parties are not
compelled to copy the source along with the object code.

  4. You may not copy, modify, sublicense, or distribute the Program
except as expressly provided under this License.  Any attempt
otherwise to copy, modify, sublicense or distribute the Program is
void, and will automatically terminate your rights under this License.
However, parties who have received copies, or rights, from you under
this License will not have their licenses terminated so long as such
parties remain in full compliance.

  5. You are not required to accept this License, since you have not
signed it.  However, nothing else grants you permission to modify or
distribute the Program or its derivative works.  These actions are
prohibited by law if you do not accept this License.  Therefore, by
modifying or distributing the Program (or any work based on the
Program), you indicate your acceptance of this License to do so, and
all its terms and conditions for copying, distributing or modifying
the Program or works based on it.

  6. Each time you redistribute the Program (or any work based on the
Program), the recipient automatically receives a license from the
original licensor to copy, distribute or modify the Program subject to
these terms and conditions.  You may not impose any further
restrictions on the recipients' exercise of the rights granted herein.
You are not responsible for enforcing compliance by third parties to
this License.

  7. If, as a consequence of a court judgment or allegation of patent
infringement or for any other reason (not limited to patent issues),
conditions are imposed on you (whether by court order, agreement or
otherwise) that contradict the conditions of this License, they do not
excuse you from the conditions of this License.  If you cannot
distribute so as to satisfy simultaneously your obligations under this
License and any other pertinent obligations, then as a consequence you
may not distribute the Program at all.  For example, if a patent
license would not permit royalty-free redistribution of the Program by
all those who receive copies directly or indirectly through you, then
the only way you could satisfy both it and this License would be to
refrain entirely from distribution of the Program.

If any portion of this section is held invalid or unenforceable under
any particular circumstance, the balance of the section is intended to
apply and the section as a whole is intended to apply in other
circumstances.

It is not the purpose of this section to induce you to infringe any
patents or other property right claims or to contest validity of any
such claims; this section has the sole purpose of protecting the
integrity of the free software distribution system, which is
implemented by public license practices.  Many people have made
generous contributions to the wide range of software distributed
through that system in reliance on consistent application of that
system; it is up to the author/donor to decide if he or she is willing
to distribute software through any other system and a licensee cannot
impose that choice.

This section is intended to make thoroughly clear what is believed to
be a consequence of the rest of this License.

  8. If the distribution and/or use of the Program is restricted in
certain countries either by patents or by copyrighted interfaces, the
original copyright holder who places the Program under this License
may add an explicit geographical distribution limitation excluding
those countries, so that distribution is permitted only in or among
countries not thus excluded.  In such case, this License incorporates
the limitation as if written in the body of this License.

  9. The Free Software Foundation may publish revised and/or new versions
of the General Public License from time to time.  Such new versions will
be similar in spirit to the present version, but may differ in detail to
address new problems or concerns.

Each version is given a distinguishing version number.  If the Program
specifies a version number of this License which applies to it and "any
later version", you have the option of following the terms and conditions
either of that version or of any later version published by the Free
Software Foundation.  If the Program does not specify a version number of
this License, you may choose any version ever published by the Free Software
Foundation.

  10. If you wish to incorporate parts of the Program into other free
programs whose distribution conditions are different, write to the author
to ask for permission.  For software which is copyrighted by the Free
Software Foundation, write to the Free Software Foundation; we sometimes
make exceptions for this.  Our decision will be guided by the two goals
of preserving the free status of all derivatives of our free software and
of promoting the sharing and reuse of software generally.

			    NO WARRANTY

  11. BECAUSE THE PROGRAM IS LICENSED FREE OF CHARGE, THERE IS NO WARRANTY
FOR THE PROGRAM, TO THE EXTENT PERMITTED BY APPLICABLE LAW.  EXCEPT WHEN
OTHERWISE STATED IN WRITING THE COPYRIGHT HOLDERS AND/OR OTHER PARTIES
PROVIDE THE PROGRAM "AS IS" WITHOUT WARRANTY OF ANY KIND, EITHER EXPRESSED
OR IMPLIED, INCLUDING, BUT NOT LIMITED TO, THE IMPLIED WARRANTIES OF
MERCHANTABILITY AND FITNESS FOR A PARTICULAR PURPOSE.  THE ENTIRE RISK AS
TO THE QUALITY AND PERFORMANCE OF THE PROGRAM IS WITH YOU.  SHOULD THE
PROGRAM PROVE DEFECTIVE, YOU ASSUME THE COST OF ALL NECESSARY SERVICING,
REPAIR OR CORRECTION.

  12. IN NO EVENT UNLESS REQUIRED BY APPLICABLE LAW OR AGREED TO IN WRITING
WILL ANY COPYRIGHT HOLDER, OR ANY OTHER PARTY WHO MAY MODIFY AND/OR
REDISTRIBUTE THE PROGRAM AS PERMITTED ABOVE, BE LIABLE TO YOU FOR DAMAGES,
INCLUDING ANY GENERAL, SPECIAL, INCIDENTAL OR CONSEQUENTIAL DAMAGES ARISING
OUT OF THE USE OR INABILITY TO USE THE PROGRAM (INCLUDING BUT NOT LIMITED
TO LOSS OF DATA OR DATA BEING RENDERED INACCURATE OR LOSSES SUSTAINED BY
YOU OR THIRD PARTIES OR A FAILURE OF THE PROGRAM TO OPERATE WITH ANY OTHER
PROGRAMS), EVEN IF SUCH HOLDER OR OTHER PARTY HAS BEEN ADVISED OF THE
POSSIBILITY OF SUCH DAMAGES.

		     END OF TERMS AND CONDITIONS

	Appendix: How to Apply These Terms to Your New Programs

  If you develop a new program, and you want it to be of the greatest
possible use to the public, the best way to achieve this is to make it
free software which everyone can redistribute and change under these terms.

  To do so, attach the following notices to the program.  It is safest
to attach them to the start of each source file to most effectively
convey the exclusion of warranty; and each file should have at least
the "copyright" line and a pointer to where the full notice is found.

    <one line to give the program's name and a brief idea of what it does.>
    Copyright (C) 19yy  <name of author>

    This program is free software; you can redistribute it and/or modify
    it under the terms of the GNU General Public License as published by
    the Free Software Foundation; either version 2 of the License, or
    (at your option) any later version.

    This program is distributed in the hope that it will be useful,
    but WITHOUT ANY WARRANTY; without even the implied warranty of
    MERCHANTABILITY or FITNESS FOR A PARTICULAR PURPOSE.  See the
    GNU General Public License for more details.

    You should have received a copy of the GNU General Public License
    along with this program; if not, write to the Free Software
    Foundation, Inc., 59 Temple Place - Suite 330, Boston, MA 02111-1307, USA

Also add information on how to contact you by electronic and paper mail.

If the program is interactive, make it output a short notice like this
when it starts in an interactive mode:

    Gnomovision version 69, Copyright (C) 19yy name of author
    Gnomovision comes with ABSOLUTELY NO WARRANTY; for details type `show w'.
    This is free software, and you are welcome to redistribute it
    under certain conditions; type `show c' for details.

The hypothetical commands `show w' and `show c' should show the appropriate
parts of the General Public License.  Of course, the commands you use may
be called something other than `show w' and `show c'; they could even be
mouse-clicks or menu items--whatever suits your program.

You should also get your employer (if you work as a programmer) or your
school, if any, to sign a "copyright disclaimer" for the program, if
necessary.  Here is a sample; alter the names:

  Yoyodyne, Inc., hereby disclaims all copyright interest in the program
  `Gnomovision' (which makes passes at compilers) written by James Hacker.

  <signature of Ty Coon>, 1 April 1989
  Ty Coon, President of Vice

This General Public License does not permit incorporating your program into
proprietary programs.  If your program is a subroutine library, you may
consider it more useful to permit linking proprietary applications with the
library.  If this is what you want to do, use the GNU Library General
Public License instead of this License.<|MERGE_RESOLUTION|>--- conflicted
+++ resolved
@@ -2,11 +2,7 @@
 		       Version 2, June 1991
 
  Copyright (C) 1989, 1991 Free Software Foundation, Inc.
-<<<<<<< HEAD
-                          59 Temple Place, Suite 330, Boston, MA 02111 USA
-=======
  51 Franklin Street, Fifth Floor, Boston, MA  02110-1301, USA
->>>>>>> 65a7ef00
  Everyone is permitted to copy and distribute verbatim copies
  of this license document, but changing it is not allowed.
 
@@ -314,7 +310,7 @@
 
     You should have received a copy of the GNU General Public License
     along with this program; if not, write to the Free Software
-    Foundation, Inc., 59 Temple Place - Suite 330, Boston, MA 02111-1307, USA
+    Foundation, Inc., 51 Franklin Street, Fifth Floor, Boston, MA 02110-1301, USA
 
 Also add information on how to contact you by electronic and paper mail.
 
