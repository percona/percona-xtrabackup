--- conflicted
+++ resolved
@@ -19,11 +19,7 @@
    The GNU General Public License is often shipped with GNU software, and
    is generally kept in a file called COPYING or LICENSE.  If you do not
    have a copy of the license, write to the Free Software Foundation,
-<<<<<<< HEAD
-   59 Temple Place, Suite 330, Boston, MA 02111 USA. */
-=======
    51 Franklin Street, Fifth Floor, Boston, MA  02110-1301, USA. */
->>>>>>> 020dcec4
 
 #if !defined (_TILDE_H_)
 #  define _TILDE_H_
