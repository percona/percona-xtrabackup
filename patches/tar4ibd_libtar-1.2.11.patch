--- conflicted
+++ resolved
@@ -1,3 +1,36 @@
+# (c) 2009 - 2011 Percona Inc.
+#
+# This program is free software; you can redistribute it and/or modify
+# it under the terms of the GNU General Public License as published by
+# the Free Software Foundation; version 2 of the License.
+#
+# This program is distributed in the hope that it will be useful,
+# but WITHOUT ANY WARRANTY; without even the implied warranty of
+# MERCHANTABILITY or FITNESS FOR A PARTICULAR PURPOSE.  See the
+# GNU General Public License for more details.
+#
+# You should have received a copy of the GNU General Public License
+# along with this program; if not, write to the Free Software
+# Foundation, Inc., 59 Temple Place, Suite 330, Boston, MA 02111-1307 USA
+#
+# This patch incorporates code covered by the following copyright and
+# permission notice:
+# 
+# Copyright (c) 1995, 2010, Innobase Oy. All Rights Reserved.
+#
+# This program is free software; you can redistribute it and/or modify it under
+# the terms of the GNU General Public License as published by the Free Software
+# Foundation; version 2 of the License.
+#
+# This program is distributed in the hope that it will be useful, but WITHOUT
+# ANY WARRANTY; without even the implied warranty of MERCHANTABILITY or FITNESS
+# FOR A PARTICULAR PURPOSE. See the GNU General Public License for more details.
+#
+# You should have received a copy of the GNU General Public License along with
+# this program; if not, write to the Free Software Foundation, Inc., 59 Temple
+# Place, Suite 330, Boston, MA 02111-1307 USA
+#
+#
 diff -ruN libtar-1.2.11.orig/lib/Makefile.in libtar-1.2.11/lib/Makefile.in
 --- libtar-1.2.11.orig/lib/Makefile.in	2011-07-14 13:27:10.000000000 +0400
 +++ libtar-1.2.11/lib/Makefile.in	2011-07-14 13:27:37.000000000 +0400
@@ -361,16 +394,11 @@
 -	int i, j;
 -	size_t size;
 +	int j, k, n_retry;
-<<<<<<< HEAD
-+	long long i, size;
-+	int page_size = 4 * 1024; /* check 4K, 8K and 16K */
-=======
 +	long long i, size, offset;
 +	int page_size = 1 * 1024; /* check 1K, 2K, 4K, 8K and 16K */
 +	int page_size_shift = 10;
 +	int zip_size;
 +	int is_sys_space;
->>>>>>> f6989504
  
 +	block = (unsigned char *)(((unsigned long) buf + 16384 - 1) & ~(16384 - 1));
  	filefd = open(realname, O_RDONLY);
