--- conflicted
+++ resolved
@@ -29,8 +29,7 @@
  	if (recv_lsn_checks_on) {
  		ib_uint64_t	current_lsn;
  
-<<<<<<< HEAD
-@@ -2671,7 +2671,9 @@
+@@ -1888,7 +1888,9 @@
  	ut_ad(zip_size == fil_space_get_zip_size(space));
  	ut_ad(ut_is_2pow(zip_size));
  #ifndef UNIV_LOG_DEBUG
@@ -41,10 +40,7 @@
  #endif
  	if (innobase_get_slow_log()) {
  		trx = innobase_get_trx();
-@@ -4030,7 +4032,7 @@
-=======
-@@ -3302,7 +3302,7 @@
->>>>>>> 6e753832
+@@ -3302,7 +3304,7 @@
  			recv_recover_page(TRUE, (buf_block_t*) bpage);
  		}
  
@@ -168,8 +164,7 @@
  		fil_node_complete_io(node, fil_system, OS_FILE_READ);
  	}
  
-<<<<<<< HEAD
-@@ -1929,7 +1948,7 @@
+@@ -1933,7 +1957,7 @@
  	mem_free(path);
  }
  
@@ -178,10 +173,7 @@
  /********************************************************//**
  Writes a log record about an .ibd file create/rename/delete. */
  static
-@@ -2153,7 +2172,7 @@
-=======
 @@ -2157,7 +2181,7 @@
->>>>>>> 6e753832
  			if (fil_create_new_single_table_tablespace(
  				    space_id, name, FALSE, flags,
  				    FIL_IBD_FILE_INITIAL_SIZE) != DB_SUCCESS) {
@@ -482,8 +474,7 @@
  }
  
  /********************************************************************//**
-<<<<<<< HEAD
-@@ -4786,7 +4970,9 @@
+@@ -5125,7 +5314,9 @@
  	ut_ad(recv_no_ibuf_operations || (type == OS_FILE_WRITE)
  	      || !ibuf_bitmap_page(zip_size, block_offset)
  	      || sync || is_log);
@@ -494,10 +485,7 @@
  	      || ibuf_page(space_id, zip_size, block_offset, NULL));
  # endif /* UNIV_LOG_DEBUG */
  	if (sync) {
-@@ -4835,6 +5021,16 @@
-=======
-@@ -5190,6 +5379,16 @@
->>>>>>> 6e753832
+@@ -5190,6 +5381,16 @@
  
  	ut_ad((mode != OS_AIO_IBUF) || (space->purpose == FIL_TABLESPACE));
  
@@ -590,9 +578,10 @@
 -/*================================*/
 -	void*	thd);
 -
-<<<<<<< HEAD
- #endif
-diff -ruN a/storage/innodb_plugin/include/log0recv.h b/storage/innodb_plugin/include/log0recv.h
+-/******************************************************************//**
+ Returns true if innodb_expand_fast_index_creation is enabled for the current
+ session.
+ @return	the value of the server's innodb_expand_fast_index_creation variable */
 --- a/storage/innodb_plugin/include/log0recv.h
 +++ b/storage/innodb_plugin/include/log0recv.h
 @@ -444,7 +444,7 @@
@@ -604,7 +593,6 @@
  	time_t		stats_recv_start_time;
  	ulint		stats_recv_turns;
  
-diff -ruN a/storage/innodb_plugin/include/mem0mem.ic b/storage/innodb_plugin/include/mem0mem.ic
 --- a/storage/innodb_plugin/include/mem0mem.ic
 +++ b/storage/innodb_plugin/include/mem0mem.ic
 @@ -367,7 +367,7 @@
@@ -616,13 +604,6 @@
  #endif
  
  	return(buf);
-diff -ruN a/storage/innodb_plugin/include/srv0srv.h b/storage/innodb_plugin/include/srv0srv.h
-=======
--/******************************************************************//**
- Returns true if innodb_expand_fast_index_creation is enabled for the current
- session.
- @return	the value of the server's innodb_expand_fast_index_creation variable */
->>>>>>> 6e753832
 --- a/storage/innodb_plugin/include/srv0srv.h
 +++ b/storage/innodb_plugin/include/srv0srv.h
 @@ -226,6 +226,10 @@
@@ -715,7 +696,6 @@
  		/* Recovery is running and no operations on the log files are
  		allowed yet (the variable name .._no_ibuf_.. is misleading) */
  
-<<<<<<< HEAD
 @@ -2032,7 +2032,7 @@
  		return(TRUE);
  	}
@@ -725,14 +705,9 @@
  
  	if (log_sys->n_pending_checkpoint_writes > 0) {
  		/* A checkpoint write is running */
-@@ -3126,6 +3126,7 @@
- 	for the 'very fast' shutdown, because the InnoDB layer may have
- 	committed or prepared transactions and we don't want to lose them. */
-=======
 @@ -3127,6 +3127,7 @@
  	shutdown, because the InnoDB layer may have committed or
  	prepared transactions and we don't want to lose them. */
->>>>>>> 6e753832
  
 +	if (!srv_apply_log_only) {
  	if (trx_n_mysql_transactions > 0
@@ -959,11 +934,7 @@
  
  	mem_heap_free(heap);
  }
-<<<<<<< HEAD
-@@ -1464,8 +1466,11 @@
-=======
-@@ -1465,8 +1467,10 @@
->>>>>>> 6e753832
+@@ -1465,8 +1467,11 @@
  		case 0:
  			if (UNIV_UNLIKELY
  			    (dict_index_is_unique(index) && !null_eq)) {
@@ -977,11 +948,7 @@
  				mem_heap_free(heap);
  				return(DB_DUPLICATE_KEY);
  			}
-<<<<<<< HEAD
-@@ -2593,7 +2598,9 @@
-=======
-@@ -2594,7 +2598,9 @@
->>>>>>> 6e753832
+@@ -2594,7 +2599,9 @@
  
  	/* Reset the MySQL row buffer that is used when reporting
  	duplicate keys. */
