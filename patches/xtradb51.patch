--- conflicted
+++ resolved
@@ -908,9 +908,6 @@
  		}
  	}
  
-<<<<<<< HEAD
-@@ -2922,12 +2933,14 @@
-=======
 @@ -2913,7 +2916,7 @@
  		"InnoDB: Reading tablespace information"
  		" from the .ibd files...\n");
@@ -920,8 +917,7 @@
  
  	/* If we are using the doublewrite method, we will
  	check if there are half-written pages in data files,
-@@ -2922,12 +2925,14 @@
->>>>>>> 324a28fd
+@@ -2922,12 +2933,14 @@
  
  	if (srv_force_recovery < SRV_FORCE_NO_LOG_REDO) {
  
