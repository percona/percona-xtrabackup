--- conflicted
+++ resolved
@@ -1425,23 +1425,7 @@
 +	memset(buf, 0xDE, n);
  
  	UNIV_MEM_FREE(buf, n);
-<<<<<<< HEAD
  }
-=======
- }
---- a/configure.cmake
-+++ b/configure.cmake
-@@ -149,7 +149,9 @@
-   SET(CMAKE_REQUIRED_LIBRARIES 
-     ${LIBM} ${LIBNSL} ${LIBBIND} ${LIBCRYPT} ${LIBSOCKET} ${LIBDL} ${CMAKE_THREAD_LIBS_INIT} ${LIBRT})
- 
--  LIST(REMOVE_DUPLICATES CMAKE_REQUIRED_LIBRARIES)
-+  IF(CMAKE_REQUIRED_LIBRARIES)
-+    LIST(REMOVE_DUPLICATES CMAKE_REQUIRED_LIBRARIES)
-+  ENDIF()
-   LINK_LIBRARIES(${CMAKE_THREAD_LIBS_INIT})
-   
-   OPTION(WITH_LIBWRAP "Compile with tcp wrappers support" OFF)
 --- a/sql/log.h
 +++ b/sql/log.h
 @@ -348,8 +348,8 @@
@@ -1507,5 +1491,4 @@
 +  NULL, NULL, 10000L, 0L, ~0UL, 0);
  
  static MYSQL_SYSVAR_STR(data_file_path, innobase_data_file_path,
-   PLUGIN_VAR_RQCMDARG | PLUGIN_VAR_READONLY,
->>>>>>> 5b24f128
+   PLUGIN_VAR_RQCMDARG | PLUGIN_VAR_READONLY,