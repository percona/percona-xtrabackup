--- a/storage/innobase/btr/btr0btr.c
+++ b/storage/innobase/btr/btr0btr.c
@@ -674,7 +674,7 @@
 /**************************************************************//**
 Gets the root node of a tree and x-latches it.
 @return	root page, x-latched */
-static
+//static
 buf_block_t*
 btr_root_block_get(
 /*===============*/
@@ -1123,7 +1123,7 @@
 /************************************************************//**
 Returns the child page of a node pointer and x-latches it.
 @return	child page, x-latched */
-static
+//static
 buf_block_t*
 btr_node_ptr_get_child(
 /*===================*/
--- a/storage/innobase/buf/buf0buf.c
+++ b/storage/innobase/buf/buf0buf.c
@@ -51,6 +51,7 @@
 #include "dict0dict.h"
 #include "log0recv.h"
 #include "page0zip.h"
+#include "xb0xb.h"
 
 /*
 		IMPLEMENTATION OF THE BUFFER POOL
@@ -518,7 +519,7 @@
 		return(TRUE);
 	}
 
-#ifndef UNIV_HOTBACKUP
+#ifdef UNDEFINED
 	if (recv_lsn_checks_on) {
 		ib_uint64_t	current_lsn;
 
@@ -881,6 +882,7 @@
 	block->page.in_flush_list = FALSE;
 	block->page.in_free_list = FALSE;
 	block->page.in_LRU_list = FALSE;
+	block->page.is_compacted = FALSE;
 	block->in_unzip_LRU_list = FALSE;
 #endif /* UNIV_DEBUG */
 #if defined UNIV_AHI_DEBUG || defined UNIV_DEBUG
@@ -2299,7 +2301,8 @@
 	ut_ad(zip_size == fil_space_get_zip_size(space));
 	ut_ad(ut_is_2pow(zip_size));
 #ifndef UNIV_LOG_DEBUG
-	ut_ad(!ibuf_inside(mtr)
+	/* ibuf_page_low() always returns FALSE with srv_fake_write=1 */
+	ut_ad(srv_fake_write || !ibuf_inside(mtr)
 	      || ibuf_page_low(space, zip_size, offset,
 			       FALSE, file, line, NULL));
 #endif
@@ -3567,6 +3570,13 @@
 			frame = ((buf_block_t*) bpage)->frame;
 		}
 
+		/* Do not validate, recover and apply change buffer entries to
+		bogus pages which replace skipped pages in compact backups. */
+		if (srv_compact_backup && buf_page_is_compacted(frame)) {
+
+			bpage->is_compacted = TRUE;
+		}
+
 		/* If this page is not uninitialized and not in the
 		doublewrite buffer, then the page number and space id
 		should be the same as in block. */
@@ -3668,7 +3678,8 @@
 			recv_recover_page(TRUE, (buf_block_t*) bpage);
 		}
 
-		if (uncompressed && !recv_no_ibuf_operations) {
+		if (uncompressed && !recv_no_ibuf_operations &&
+		    !srv_fake_write && !bpage->is_compacted) {
 			ibuf_merge_or_delete_for_page(
 				(buf_block_t*) bpage, bpage->space,
 				bpage->offset, buf_page_get_zip_size(bpage),
--- a/storage/innobase/buf/buf0rea.c
+++ b/storage/innobase/buf/buf0rea.c
@@ -124,6 +124,45 @@
 	bpage = buf_page_init_for_read(err, mode, space, zip_size, unzip,
 				       tablespace_version, offset);
 	if (bpage == NULL) {
+		if (recv_recovery_is_on() && *err == DB_TABLESPACE_DELETED) {
+			/* hashed log recs must be treated here */
+			recv_addr_t*    recv_addr;
+
+			mutex_enter(&(recv_sys->mutex));
+
+			if (recv_sys->apply_log_recs == FALSE) {
+				mutex_exit(&(recv_sys->mutex));
+				goto not_to_recover;
+			}
+
+			/* recv_get_fil_addr_struct() */
+			recv_addr = HASH_GET_FIRST(recv_sys->addr_hash,
+					hash_calc_hash(ut_fold_ulint_pair(space, offset),
+						recv_sys->addr_hash));
+			while (recv_addr) {
+				if ((recv_addr->space == space)
+					&& (recv_addr->page_no == offset)) {
+					break;
+				}
+				recv_addr = HASH_GET_NEXT(addr_hash, recv_addr);
+			}
+
+			if ((recv_addr == NULL)
+			    || (recv_addr->state == RECV_BEING_PROCESSED)
+			    || (recv_addr->state == RECV_PROCESSED)) {
+				mutex_exit(&(recv_sys->mutex));
+				goto not_to_recover;
+			}
+
+			fprintf(stderr, " (cannot find space: %lu)", space);
+			recv_addr->state = RECV_PROCESSED;
+
+			ut_a(recv_sys->n_addrs);
+			recv_sys->n_addrs--;
+
+			mutex_exit(&(recv_sys->mutex));
+		}
+not_to_recover:
 
 		return(0);
 	}
@@ -768,6 +807,50 @@
 		/* It is a single table tablespace and the .ibd file is
 		missing: do nothing */
 
+		/* the log records should be treated here same reason
+		for http://bugs.mysql.com/bug.php?id=43948 */
+
+		if (recv_recovery_is_on()) {
+			recv_addr_t*    recv_addr;
+
+			mutex_enter(&(recv_sys->mutex));
+
+			if (recv_sys->apply_log_recs == FALSE) {
+				mutex_exit(&(recv_sys->mutex));
+				goto not_to_recover;
+			}
+
+			for (i = 0; i < n_stored; i++) {
+				/* recv_get_fil_addr_struct() */
+				recv_addr = HASH_GET_FIRST(recv_sys->addr_hash,
+						hash_calc_hash(ut_fold_ulint_pair(space, page_nos[i]),
+							recv_sys->addr_hash));
+				while (recv_addr) {
+					if ((recv_addr->space == space)
+						&& (recv_addr->page_no == page_nos[i])) {
+						break;
+					}
+					recv_addr = HASH_GET_NEXT(addr_hash, recv_addr);
+				}
+
+				if ((recv_addr == NULL)
+				    || (recv_addr->state == RECV_BEING_PROCESSED)
+				    || (recv_addr->state == RECV_PROCESSED)) {
+					continue;
+				}
+
+				recv_addr->state = RECV_PROCESSED;
+
+				ut_a(recv_sys->n_addrs);
+				recv_sys->n_addrs--;
+			}
+
+			mutex_exit(&(recv_sys->mutex));
+
+			fprintf(stderr, " (cannot find space: %lu)", space);
+		}
+not_to_recover:
+
 		return;
 	}
 
--- a/storage/innobase/fil/fil0fil.c
+++ b/storage/innobase/fil/fil0fil.c
@@ -40,6 +40,8 @@
 #include "dict0dict.h"
 #include "page0page.h"
 #include "page0zip.h"
+#include "pars0pars.h"
+#include "que0que.h"
 #ifndef UNIV_HOTBACKUP
 # include "buf0lru.h"
 # include "ibuf0ibuf.h"
@@ -297,7 +299,7 @@
 
 /** The tablespace memory cache. This variable is NULL before the module is
 initialized. */
-static fil_system_t*	fil_system	= NULL;
+fil_system_t*	fil_system	= NULL;
 
 #ifdef UNIV_DEBUG
 /** Try fil_validate() every this many times */
@@ -336,7 +338,7 @@
 off the LRU list if it is in the LRU list. The caller must hold the fil_sys
 mutex. */
 static
-void
+ulint
 fil_node_prepare_for_io(
 /*====================*/
 	fil_node_t*	node,	/*!< in: file node */
@@ -661,7 +663,7 @@
 Opens a the file of a node of a tablespace. The caller must own the fil_system
 mutex. */
 static
-void
+ulint
 fil_node_open_file(
 /*===============*/
 	fil_node_t*	node,	/*!< in: file node */
@@ -696,7 +698,17 @@
 			OS_FILE_READ_ONLY, &success);
 		if (!success) {
 			/* The following call prints an error message */
-			os_file_get_last_error(TRUE);
+			if (os_file_get_last_error(TRUE) == OS_FILE_NOT_FOUND)
+			{
+				ut_print_timestamp(stderr);
+				fprintf(stderr,
+					" InnoDB: Warning: cannot open %s\n"
+					"InnoDB: this can happen if the table "
+					"was removed or renamed during an \n"
+					"InnoDB: xtrabackup run and is not dangerous.\n",
+					node->name);
+				return(OS_FILE_NOT_FOUND);
+			}
 
 			ut_print_timestamp(stderr);
 
@@ -757,12 +769,15 @@
 
 		if (UNIV_UNLIKELY(space_id != space->id)) {
 			fprintf(stderr,
-				"InnoDB: Error: tablespace id is %lu"
+				"InnoDB: Warning: tablespace id is %lu"
 				" in the data dictionary\n"
-				"InnoDB: but in file %s it is %lu!\n",
+				"InnoDB: but in file %s it is %lu!\n"
+				"InnoDB: this can happen if the table metadata "
+				"was modified during an xtrabackup run\n"
+				"InnoDB: and is not dangerous.\n",
 				space->id, node->name, space_id);
 
-			ut_error;
+			return(OS_FILE_NOT_FOUND);
 		}
 
 		if (UNIV_UNLIKELY(space_id == ULINT_UNDEFINED
@@ -786,8 +801,8 @@
 		}
 
 		if (size_bytes >= 1024 * 1024) {
-			/* Truncate the size to whole megabytes. */
-			size_bytes = ut_2pow_round(size_bytes, 1024 * 1024);
+			/* The size should be exact for after applying .delta */
+			//size_bytes = ut_2pow_round(size_bytes, 1024 * 1024);
 		}
 
 		if (!(flags & DICT_TF_ZSSIZE_MASK)) {
@@ -838,6 +853,8 @@
 		/* Put the node to the LRU list */
 		UT_LIST_ADD_FIRST(LRU, system->LRU, node);
 	}
+
+	return(0);
 }
 
 /**********************************************************************//**
@@ -1464,7 +1481,12 @@
 		the file yet; the following calls will open it and update the
 		size fields */
 
-		fil_node_prepare_for_io(node, fil_system, space);
+		if (fil_node_prepare_for_io(node, fil_system, space))
+		{
+			mutex_exit(&fil_system->mutex);
+
+			return(0);
+		}
 		fil_node_complete_io(node, fil_system, OS_FILE_READ);
 	}
 
@@ -1516,7 +1538,12 @@
 		the file yet; the following calls will open it and update the
 		size fields */
 
-		fil_node_prepare_for_io(node, fil_system, space);
+		if (fil_node_prepare_for_io(node, fil_system, space))
+		{
+			mutex_exit(&fil_system->mutex);
+
+			return(ULINT_UNDEFINED);
+		}
 		fil_node_complete_io(node, fil_system, OS_FILE_READ);
 	}
 
@@ -1957,7 +1984,7 @@
 	mem_free(path);
 }
 
-#ifndef UNIV_HOTBACKUP
+#if 0
 /********************************************************//**
 Writes a log record about an .ibd file create/rename/delete. */
 static
@@ -2181,7 +2208,7 @@
 			if (fil_create_new_single_table_tablespace(
 				    space_id, name, FALSE, flags,
 				    FIL_IBD_FILE_INITIAL_SIZE) != DB_SUCCESS) {
-				ut_error;
+				//ut_error;
 			}
 		}
 
@@ -2344,7 +2371,7 @@
 	}
 
 	if (success) {
-#ifndef UNIV_HOTBACKUP
+#ifdef UNDEFINED
 		/* Write a log record about the deletion of the .ibd
 		file, so that ibbackup can replay it in the
 		--apply-log phase. We use a dummy mtr and the familiar
@@ -2645,7 +2672,7 @@
 
 	mutex_exit(&fil_system->mutex);
 
-#ifndef UNIV_HOTBACKUP
+#ifdef UNDEFINED
 	if (success) {
 		mtr_t		mtr;
 
@@ -2836,7 +2863,7 @@
 
 	fil_node_create(path, size, space_id, FALSE);
 
-#ifndef UNIV_HOTBACKUP
+#ifdef UNDEFINED
 	{
 		mtr_t		mtr;
 
@@ -3091,19 +3118,97 @@
 		      "InnoDB: open the tablespace file ", stderr);
 		ut_print_filename(stderr, filepath);
 		fputs("!\n"
-		      "InnoDB: Have you moved InnoDB .ibd files around"
-		      " without using the\n"
-		      "InnoDB: commands DISCARD TABLESPACE and"
-		      " IMPORT TABLESPACE?\n"
-		      "InnoDB: It is also possible that this is"
-		      " a temporary table #sql...,\n"
-		      "InnoDB: and MySQL removed the .ibd file for this.\n"
-		      "InnoDB: Please refer to\n"
-		      "InnoDB: " REFMAN "innodb-troubleshooting-datadict.html\n"
-		      "InnoDB: for how to resolve the issue.\n", stderr);
+		      "InnoDB: It will be removed from data dictionary.\n"
+		      , stderr);
 
 		mem_free(filepath);
 
+		/* removing from data dictionary */
+		{
+			trx_t*		trx;
+			pars_info_t*	info = NULL;
+
+			trx = trx_allocate_for_mysql();
+
+			trx->op_info = "removing invalid table from data dictionary";
+
+			info = pars_info_create();
+
+			pars_info_add_str_literal(info, "table_name", name);
+
+			que_eval_sql(info,
+			   "PROCEDURE DROP_TABLE_PROC () IS\n"
+			   "sys_foreign_id CHAR;\n"
+			   "table_id CHAR;\n"
+			   "index_id CHAR;\n"
+			   "foreign_id CHAR;\n"
+			   "found INT;\n"
+			   "BEGIN\n"
+			   "SELECT ID INTO table_id\n"
+			   "FROM SYS_TABLES\n"
+			   "WHERE NAME = :table_name\n"
+			   "LOCK IN SHARE MODE;\n"
+			   "IF (SQL % NOTFOUND) THEN\n"
+			   "       RETURN;\n"
+			   "END IF;\n"
+			   "found := 1;\n"
+			   "SELECT ID INTO sys_foreign_id\n"
+			   "FROM SYS_TABLES\n"
+			   "WHERE NAME = 'SYS_FOREIGN'\n"
+			   "LOCK IN SHARE MODE;\n"
+			   "IF (SQL % NOTFOUND) THEN\n"
+			   "       found := 0;\n"
+			   "END IF;\n"
+			   "IF (:table_name = 'SYS_FOREIGN') THEN\n"
+			   "       found := 0;\n"
+			   "END IF;\n"
+			   "IF (:table_name = 'SYS_FOREIGN_COLS') THEN\n"
+			   "       found := 0;\n"
+			   "END IF;\n"
+			   "WHILE found = 1 LOOP\n"
+			   "       SELECT ID INTO foreign_id\n"
+			   "       FROM SYS_FOREIGN\n"
+			   "       WHERE FOR_NAME = :table_name\n"
+			   "               AND TO_BINARY(FOR_NAME)\n"
+			   "                 = TO_BINARY(:table_name)\n"
+			   "               LOCK IN SHARE MODE;\n"
+			   "       IF (SQL % NOTFOUND) THEN\n"
+			   "               found := 0;\n"
+			   "       ELSE\n"
+			   "               DELETE FROM SYS_FOREIGN_COLS\n"
+			   "               WHERE ID = foreign_id;\n"
+			   "               DELETE FROM SYS_FOREIGN\n"
+			   "               WHERE ID = foreign_id;\n"
+			   "       END IF;\n"
+			   "END LOOP;\n"
+			   "found := 1;\n"
+			   "WHILE found = 1 LOOP\n"
+			   "       SELECT ID INTO index_id\n"
+			   "       FROM SYS_INDEXES\n"
+			   "       WHERE TABLE_ID = table_id\n"
+			   "       LOCK IN SHARE MODE;\n"
+			   "       IF (SQL % NOTFOUND) THEN\n"
+			   "               found := 0;\n"
+			   "       ELSE\n"
+			   "               DELETE FROM SYS_FIELDS\n"
+			   "               WHERE INDEX_ID = index_id;\n"
+			   "               DELETE FROM SYS_INDEXES\n"
+			   "               WHERE ID = index_id\n"
+			   "               AND TABLE_ID = table_id;\n"
+			   "       END IF;\n"
+			   "END LOOP;\n"
+			   "DELETE FROM SYS_COLUMNS\n"
+			   "WHERE TABLE_ID = table_id;\n"
+			   "DELETE FROM SYS_TABLES\n"
+			   "WHERE ID = table_id;\n"
+			   "END;\n"
+			   , FALSE, trx);
+
+			trx_commit_for_mysql(trx);
+
+			trx_free_for_mysql(trx);
+		}
+
 		return(FALSE);
 	}
 
@@ -3335,7 +3440,7 @@
 	cannot be ok. */
 
 	size = (((ib_int64_t)size_high) << 32) + (ib_int64_t)size_low;
-#ifndef UNIV_HOTBACKUP
+#ifdef UNDEFINED
 	if (size < FIL_IBD_FILE_INITIAL_SIZE * UNIV_PAGE_SIZE) {
 		fprintf(stderr,
 			"InnoDB: Error: the size of single-table tablespace"
@@ -3476,7 +3581,7 @@
 idea is to read as much good data as we can and jump over bad data.
 @return 0 if ok, -1 if error even after the retries, 1 if at the end
 of the directory */
-static
+//static
 int
 fil_file_readdir_next_file(
 /*=======================*/
@@ -3576,7 +3681,9 @@
 			dbinfo.name);
 		srv_normalize_path_for_win(dbpath);
 
-		dbdir = os_file_opendir(dbpath, FALSE);
+		/* We want wrong directory permissions to be a fatal error for
+		XtraBackup. */
+		dbdir = os_file_opendir(dbpath, TRUE);
 
 		if (dbdir != NULL) {
 			/* printf("Opened dir %s\n", dbinfo.name); */
@@ -3775,15 +3882,97 @@
 				"InnoDB: in InnoDB data dictionary"
 				" has tablespace id %lu,\n"
 				"InnoDB: but tablespace with that id"
-				" or name does not exist. Have\n"
-				"InnoDB: you deleted or moved .ibd files?\n"
-				"InnoDB: This may also be a table created with"
-				" CREATE TEMPORARY TABLE\n"
-				"InnoDB: whose .ibd and .frm files"
-				" MySQL automatically removed, but the\n"
-				"InnoDB: table still exists in the"
-				" InnoDB internal data dictionary.\n",
+				" or name does not exist. It will be removed from data dictionary.\n"
+				,
 				(ulong) id);
+			mem_free(path);
+			mutex_exit(&fil_system->mutex);
+			/* removing from data dictionary */
+			{
+				trx_t*		trx;
+				pars_info_t*	info = NULL;
+
+				trx = trx_allocate_for_mysql();
+
+				trx->op_info = "removing invalid table from data dictionary";
+
+				info = pars_info_create();
+
+				pars_info_add_str_literal(info, "table_name", name);
+
+				que_eval_sql(info,
+				   "PROCEDURE DROP_TABLE_PROC () IS\n"
+				   "sys_foreign_id CHAR;\n"
+				   "table_id CHAR;\n"
+				   "index_id CHAR;\n"
+				   "foreign_id CHAR;\n"
+				   "found INT;\n"
+				   "BEGIN\n"
+				   "SELECT ID INTO table_id\n"
+				   "FROM SYS_TABLES\n"
+				   "WHERE NAME = :table_name\n"
+				   "LOCK IN SHARE MODE;\n"
+				   "IF (SQL % NOTFOUND) THEN\n"
+				   "       RETURN;\n"
+				   "END IF;\n"
+				   "found := 1;\n"
+				   "SELECT ID INTO sys_foreign_id\n"
+				   "FROM SYS_TABLES\n"
+				   "WHERE NAME = 'SYS_FOREIGN'\n"
+				   "LOCK IN SHARE MODE;\n"
+				   "IF (SQL % NOTFOUND) THEN\n"
+				   "       found := 0;\n"
+				   "END IF;\n"
+				   "IF (:table_name = 'SYS_FOREIGN') THEN\n"
+				   "       found := 0;\n"
+				   "END IF;\n"
+				   "IF (:table_name = 'SYS_FOREIGN_COLS') THEN\n"
+				   "       found := 0;\n"
+				   "END IF;\n"
+				   "WHILE found = 1 LOOP\n"
+				   "       SELECT ID INTO foreign_id\n"
+				   "       FROM SYS_FOREIGN\n"
+				   "       WHERE FOR_NAME = :table_name\n"
+				   "               AND TO_BINARY(FOR_NAME)\n"
+				   "                 = TO_BINARY(:table_name)\n"
+				   "               LOCK IN SHARE MODE;\n"
+				   "       IF (SQL % NOTFOUND) THEN\n"
+				   "               found := 0;\n"
+				   "       ELSE\n"
+				   "               DELETE FROM SYS_FOREIGN_COLS\n"
+				   "               WHERE ID = foreign_id;\n"
+				   "               DELETE FROM SYS_FOREIGN\n"
+				   "               WHERE ID = foreign_id;\n"
+				   "       END IF;\n"
+				   "END LOOP;\n"
+				   "found := 1;\n"
+				   "WHILE found = 1 LOOP\n"
+				   "       SELECT ID INTO index_id\n"
+				   "       FROM SYS_INDEXES\n"
+				   "       WHERE TABLE_ID = table_id\n"
+				   "       LOCK IN SHARE MODE;\n"
+				   "       IF (SQL % NOTFOUND) THEN\n"
+				   "               found := 0;\n"
+				   "       ELSE\n"
+				   "               DELETE FROM SYS_FIELDS\n"
+				   "               WHERE INDEX_ID = index_id;\n"
+				   "               DELETE FROM SYS_INDEXES\n"
+				   "               WHERE ID = index_id\n"
+				   "               AND TABLE_ID = table_id;\n"
+				   "       END IF;\n"
+				   "END LOOP;\n"
+				   "DELETE FROM SYS_COLUMNS\n"
+				   "WHERE TABLE_ID = table_id;\n"
+				   "DELETE FROM SYS_TABLES\n"
+				   "WHERE ID = table_id;\n"
+				   "END;\n"
+				   , FALSE, trx);
+
+				trx_commit_for_mysql(trx);
+
+				trx_free_for_mysql(trx);
+			}
+			return(FALSE);
 		} else {
 			ut_print_timestamp(stderr);
 			fputs("  InnoDB: Error: table ", stderr);
@@ -4172,7 +4361,7 @@
 off the LRU list if it is in the LRU list. The caller must hold the fil_sys
 mutex. */
 static
-void
+ulint
 fil_node_prepare_for_io(
 /*====================*/
 	fil_node_t*	node,	/*!< in: file node */
@@ -4192,10 +4381,13 @@
 	}
 
 	if (node->open == FALSE) {
+		ulint	err;
 		/* File is closed: open it */
 		ut_a(node->n_pending == 0);
 
-		fil_node_open_file(node, system, space);
+		err = fil_node_open_file(node, system, space);
+		if (err)
+			return(err);
 	}
 
 	if (node->n_pending == 0 && space->purpose == FIL_TABLESPACE
@@ -4208,6 +4400,8 @@
 	}
 
 	node->n_pending++;
+
+	return(0);
 }
 
 /********************************************************************//**
@@ -4390,6 +4584,16 @@
 
 	ut_ad((mode != OS_AIO_IBUF) || (space->purpose == FIL_TABLESPACE));
 
+	if (space->size > 0 && space->size <= block_offset) {
+		ulint	actual_size;
+
+		mutex_exit(&fil_system->mutex);
+		fil_extend_space_to_desired_size(&actual_size, space->id,
+						 block_offset + 1);
+		mutex_enter(&fil_system->mutex);
+		/* should retry? but it may safe for xtrabackup for now. */
+	}
+
 	node = UT_LIST_GET_FIRST(space->chain);
 
 	for (;;) {
--- a/storage/innobase/ibuf/ibuf0ibuf.c
+++ b/storage/innobase/ibuf/ibuf0ibuf.c
@@ -1148,6 +1148,9 @@
 	ut_ad(!recv_no_ibuf_operations);
 	ut_ad(x_latch || mtr == NULL);
 
+	if (srv_fake_write)
+		return(FALSE);
+
 	if (ibuf_fixed_addr_page(space, zip_size, page_no)) {
 
 		return(TRUE);
@@ -2715,6 +2718,9 @@
 	ulint	n_bytes;
 	ulint	n_pag2;
 
+	if (srv_fake_write)
+		return(0);
+
 	while (sum_pages < n_pages) {
 		n_bytes = ibuf_contract_ext(&n_pag2, sync);
 
--- a/storage/innobase/include/srv0srv.h
+++ b/storage/innobase/include/srv0srv.h
@@ -218,6 +218,10 @@
 extern ulong	srv_max_purge_lag;
 
 extern ulong	srv_replication_delay;
+
+extern ibool	srv_read_only;
+extern ibool	srv_fake_write;
+extern ibool	srv_apply_log_only;
 /*-------------------------------------------*/
 
 extern ulint	srv_n_rows_inserted;
--- a/storage/innobase/include/srv0start.h
+++ b/storage/innobase/include/srv0start.h
@@ -91,6 +91,8 @@
 /** Log sequence number immediately after startup */
 extern	ib_uint64_t	srv_start_lsn;
 
+extern	ib_uint64_t	srv_oldest_lsn;
+
 #ifdef HAVE_DARWIN_THREADS
 /** TRUE if the F_FULLFSYNC option is available */
 extern	ibool	srv_have_fullfsync;
--- a/storage/innobase/log/log0log.c
+++ b/storage/innobase/log/log0log.c
@@ -576,7 +576,9 @@
 
 	offset = (gr_lsn_size_offset + difference) % group_size;
 
+	if (sizeof(ulint) == 4) {
 	ut_a(offset < (((ib_int64_t) 1) << 32)); /* offset must be < 4 GB */
+	}
 
 	/* fprintf(stderr,
 	"Offset is %lu gr_lsn_offset is %lu difference is %lu\n",
@@ -1354,7 +1356,7 @@
 #endif /* UNIV_DEBUG */
 	ulint		unlock;
 
-	if (recv_no_ibuf_operations) {
+	if (recv_no_ibuf_operations || srv_fake_write) {
 		/* Recovery is running and no operations on the log files are
 		allowed yet (the variable name .._no_ibuf_.. is misleading) */
 
@@ -2014,7 +2016,7 @@
 		return(TRUE);
 	}
 
-	ut_ad(log_sys->flushed_to_disk_lsn >= oldest_lsn);
+	ut_ad(srv_fake_write || log_sys->flushed_to_disk_lsn >= oldest_lsn);
 
 	if (log_sys->n_pending_checkpoint_writes > 0) {
 		/* A checkpoint write is running */
@@ -3114,6 +3116,7 @@
 	shutdown, because the InnoDB layer may have committed or
 	prepared transactions and we don't want to lose them. */
 
+	if (!srv_apply_log_only) {
 	server_busy = trx_n_mysql_transactions > 0
 		|| UT_LIST_GET_LEN(trx_sys->trx_list) > trx_n_prepared;
 	mutex_exit(&kernel_mutex);
@@ -3121,6 +3124,10 @@
 	if (server_busy || srv_is_any_background_thread_active()) {
 		goto loop;
 	}
+	}
+	else {
+		mutex_exit(&kernel_mutex);
+	}
 
 	mutex_enter(&log_sys->mutex);
 	server_busy = log_sys->n_pending_checkpoint_writes
--- a/storage/innobase/log/log0recv.c
+++ b/storage/innobase/log/log0recv.c
@@ -42,27 +42,28 @@
 #include "trx0undo.h"
 #include "trx0rec.h"
 #include "fil0fil.h"
-#ifndef UNIV_HOTBACKUP
+//#ifndef UNIV_HOTBACKUP
 # include "buf0rea.h"
 # include "srv0srv.h"
 # include "srv0start.h"
 # include "trx0roll.h"
 # include "row0merge.h"
 # include "sync0sync.h"
-#else /* !UNIV_HOTBACKUP */
+//#else /* !UNIV_HOTBACKUP */
+#include "xb0xb.h"
 
 /** This is set to FALSE if the backup was originally taken with the
 ibbackup --include regexp option: then we do not want to create tables in
 directories which were not included */
 UNIV_INTERN ibool	recv_replay_file_ops	= TRUE;
-#endif /* !UNIV_HOTBACKUP */
+//#endif /* !UNIV_HOTBACKUP */
 
 /** Log records are stored in the hash table in chunks at most of this size;
 this must be less than UNIV_PAGE_SIZE as it is stored in the buffer pool */
 #define RECV_DATA_BLOCK_SIZE	(MEM_MAX_ALLOC_IN_BUF - sizeof(recv_data_t))
 
 /** Read-ahead area in applying log records to file pages */
-#define RECV_READ_AHEAD_AREA	32
+#define RECV_READ_AHEAD_AREA	128
 
 /** The recovery system */
 UNIV_INTERN recv_sys_t*	recv_sys = NULL;
@@ -259,7 +260,7 @@
 {
 	recv_lsn_checks_on = FALSE;
 
-	recv_n_pool_free_frames = 256;
+	recv_n_pool_free_frames = 1024;
 
 	recv_recovery_on = FALSE;
 
@@ -285,7 +286,7 @@
 
 	recv_max_parsed_page_no	= 0;
 
-	recv_n_pool_free_frames	= 256;
+	recv_n_pool_free_frames	= 1024;
 
 	recv_max_page_lsn = 0;
 }
@@ -623,7 +624,7 @@
 /***********************************************************************//**
 Checks the consistency of the checkpoint info
 @return	TRUE if ok */
-static
+//static
 ibool
 recv_check_cp_is_consistent(
 /*========================*/
@@ -653,7 +654,7 @@
 /********************************************************//**
 Looks for the maximum consistent checkpoint from the log groups.
 @return	error code or DB_SUCCESS */
-static
+//static
 ulint
 recv_find_max_checkpoint(
 /*=====================*/
@@ -828,7 +829,7 @@
 InnoDB-3.23.52 where the checksum field contains the log block number.
 @return TRUE if ok, or if the log block may be in the format of InnoDB
 version predating 3.23.52 */
-static
+//static
 ibool
 log_block_checksum_is_ok_or_old_format(
 /*===================================*/
@@ -1496,6 +1497,7 @@
 					     buf_block_get_page_no(block));
 
 	if ((recv_addr == NULL)
+	    || (recv_addr->state == RECV_BEING_READ && !just_read_in)
 	    || (recv_addr->state == RECV_BEING_PROCESSED)
 	    || (recv_addr->state == RECV_PROCESSED)) {
 
@@ -1585,9 +1587,16 @@
 			if (page_zip) {
 				memset(FIL_PAGE_LSN + page_zip->data, 0, 8);
 			}
+
+			if (block->page.is_compacted) {
+
+				ut_ad(srv_compact_backup);
+
+				block->page.is_compacted = FALSE;
+			}
 		}
 
-		if (recv->start_lsn >= page_lsn) {
+		if (!block->page.is_compacted && recv->start_lsn >= page_lsn) {
 
 			ib_uint64_t	end_lsn;
 
@@ -2308,7 +2317,7 @@
 			   || type == MLOG_FILE_RENAME
 			   || type == MLOG_FILE_DELETE) {
 			ut_a(space);
-#ifdef UNIV_HOTBACKUP
+//#ifdef UNIV_HOTBACKUP
 			if (recv_replay_file_ops) {
 
 				/* In ibbackup --apply-log, replay an .ibd file
@@ -2331,7 +2340,7 @@
 					ut_error;
 				}
 			}
-#endif
+//#endif
 			/* In normal mysqld crash recovery we do not try to
 			replay file operations */
 #ifdef UNIV_LOG_LSN_DEBUG
@@ -2748,8 +2757,11 @@
 
 			fprintf(stderr,
 				"InnoDB: Doing recovery: scanned up to"
-				" log sequence number %llu\n",
-				*group_scanned_lsn);
+				" log sequence number %llu (%lu %%)\n",
+				*group_scanned_lsn,
+				(ulong) (*group_scanned_lsn - srv_oldest_lsn)
+				/ (8 * log_group_get_capacity(UT_LIST_GET_FIRST(log_sys->log_groups))/900)
+			);
 		}
 	}
 
@@ -2863,12 +2875,14 @@
 
 	if (srv_force_recovery < SRV_FORCE_NO_LOG_REDO) {
 
+#ifdef UNDEFINED
 		fprintf(stderr,
 			"InnoDB: Restoring possible"
 			" half-written data pages from"
 			" the doublewrite\n"
 			"InnoDB: buffer...\n");
-		trx_sys_doublewrite_init_or_restore_pages(TRUE);
+#endif
+		trx_sys_doublewrite_init_or_restore_pages(FALSE);
 	}
 }
 
@@ -3018,6 +3032,7 @@
 		recv_sys->recovered_lsn = checkpoint_lsn;
 
 		srv_start_lsn = checkpoint_lsn;
+		srv_oldest_lsn = checkpoint_lsn;
 	}
 
 	contiguous_lsn = ut_uint64_align_down(recv_sys->scanned_lsn,
@@ -3299,6 +3314,7 @@
 	that the data dictionary tables will be free of any locks.
 	The data dictionary latch should guarantee that there is at
 	most one data dictionary transaction active at a time. */
+	if (!srv_apply_log_only)
 	trx_rollback_or_clean_recovered(FALSE);
 }
 
--- a/storage/innobase/os/os0file.c
+++ b/storage/innobase/os/os0file.c
@@ -656,7 +656,7 @@
 }
 
 #undef USE_FILE_LOCK
-#define USE_FILE_LOCK
+//#define USE_FILE_LOCK
 #if defined(UNIV_HOTBACKUP) || defined(__WIN__)
 /* InnoDB Hot Backup does not lock the data files.
  * On Windows, mandatory locking is used.
@@ -1456,8 +1456,9 @@
 		attributes = 0;
 		ut_error;
 	}
-
+	share_mode |= FILE_SHARE_WRITE; /* Why? */
 	file = CreateFile((LPCTSTR) name,
+			  (srv_read_only && create_flag == OPEN_EXISTING) ? GENERIC_READ :
 			  GENERIC_READ | GENERIC_WRITE, /* read and write
 							access */
 			  share_mode,	/* File can be read also by other
@@ -1516,7 +1517,11 @@
 	if (create_mode == OS_FILE_OPEN || create_mode == OS_FILE_OPEN_RAW
 	    || create_mode == OS_FILE_OPEN_RETRY) {
 		mode_str = "OPEN";
-		create_flag = O_RDWR;
+		if (srv_read_only) {
+			create_flag = O_RDONLY;
+		} else {
+			create_flag = O_RDWR;
+		}
 	} else if (create_mode == OS_FILE_CREATE) {
 		mode_str = "CREATE";
 		create_flag = O_RDWR | O_CREAT | O_EXCL;
@@ -2694,6 +2699,9 @@
 	ut_a((offset & 0xFFFFFFFFUL) == offset);
 	ut_a((n & 0xFFFFFFFFUL) == n);
 
+	if (srv_fake_write)
+		return(TRUE);
+
 	os_n_file_writes++;
 
 	ut_ad(file);
@@ -2818,6 +2826,9 @@
 #else
 	ssize_t	ret;
 
+	if (srv_fake_write)
+		return(TRUE);
+
 	ret = os_file_pwrite(file, buf, n, offset, offset_high);
 
 	if ((ulint)ret == n) {
--- a/storage/innobase/os/os0thread.c
+++ b/storage/innobase/os/os0thread.c
@@ -251,11 +251,16 @@
 #ifdef __WIN__
 	Sleep((DWORD) tm / 1000);
 #else
+	/* select() simetimes hang up from xtrabackup */
+	/* change to use usleep() for now */
+	usleep(tm);
+/*
 	struct timeval	t;
 
 	t.tv_sec = tm / 1000000;
 	t.tv_usec = tm % 1000000;
 
 	select(0, NULL, NULL, NULL, &t);
+*/
 #endif
 }
--- a/storage/innobase/srv/srv0srv.c
+++ b/storage/innobase/srv/srv0srv.c
@@ -399,6 +399,9 @@
 
 UNIV_INTERN ulong	srv_replication_delay		= 0;
 
+UNIV_INTERN ibool	srv_read_only   = FALSE;
+UNIV_INTERN ibool	srv_fake_write  = FALSE;
+UNIV_INTERN ibool	srv_apply_log_only = FALSE;
 /*-------------------------------------------*/
 UNIV_INTERN ulong	srv_n_spin_wait_rounds	= 30;
 UNIV_INTERN ulong	srv_n_free_tickets_to_enter = 500;
@@ -1078,7 +1081,7 @@
 	}
 
 	/* Initialize some INFORMATION SCHEMA internal structures */
-	trx_i_s_cache_init(trx_i_s_cache);
+	//trx_i_s_cache_init(trx_i_s_cache);
 }
 
 /*********************************************************************//**
@@ -1089,6 +1092,7 @@
 /*==========*/
 {
 	os_fast_mutex_free(&srv_conc_mutex);
+#ifdef UNDEFINED
 	mem_free(srv_conc_slots);
 	srv_conc_slots = NULL;
 
@@ -1102,6 +1106,7 @@
 	srv_mysql_table = NULL;
 
 	trx_i_s_cache_free(trx_i_s_cache);
+#endif
 }
 
 /*********************************************************************//**
@@ -1717,7 +1722,7 @@
 		}
 
 		/* Record the lock wait time for this thread */
-		thd_set_lock_wait_time(trx->mysql_thd, diff_time);
+		//thd_set_lock_wait_time(trx->mysql_thd, diff_time);
 	}
 
 	if (trx->was_chosen_as_deadlock_victim) {
--- a/storage/innobase/srv/srv0start.c
+++ b/storage/innobase/srv/srv0start.c
@@ -62,6 +62,7 @@
 #include "ibuf0ibuf.h"
 #include "srv0start.h"
 #include "srv0srv.h"
+#include "xb0xb.h"
 #ifndef UNIV_HOTBACKUP
 # include "os0proc.h"
 # include "sync0sync.h"
@@ -93,6 +94,8 @@
 /** Log sequence number at shutdown */
 UNIV_INTERN ib_uint64_t	srv_shutdown_lsn;
 
+UNIV_INTERN ib_uint64_t srv_oldest_lsn;
+
 #ifdef HAVE_DARWIN_THREADS
 # include <sys/utsname.h>
 /** TRUE if the F_FULLFSYNC option is available */
@@ -548,7 +551,7 @@
 /*********************************************************************//**
 Creates or opens the log files and closes them.
 @return	DB_SUCCESS or error code */
-static
+//static
 ulint
 open_or_create_log_file(
 /*====================*/
@@ -708,7 +711,7 @@
 /*********************************************************************//**
 Creates or opens database data files and closes them.
 @return	DB_SUCCESS or error code */
-static
+//static
 ulint
 open_or_create_data_files(
 /*======================*/
@@ -1419,7 +1422,7 @@
 	}
 #endif /* UNIV_LOG_ARCHIVE */
 
-	if (srv_n_log_files * srv_log_file_size >= 262144) {
+	if (sizeof(ulint) == 4 && srv_n_log_files * srv_log_file_size >= 262144) {
 		ut_print_timestamp(stderr);
 		fprintf(stderr,
 			" InnoDB: Error: combined size of log files"
@@ -1714,6 +1717,10 @@
 		are initialized in trx_sys_init_at_db_start(). */
 
 		recv_recovery_from_checkpoint_finish();
+
+		if (srv_apply_log_only)
+			goto skip_processes;
+
 		if (srv_force_recovery < SRV_FORCE_NO_IBUF_MERGE) {
 			/* The following call is necessary for the insert
 			buffer to work with multiple tablespaces. We must
@@ -1873,6 +1880,17 @@
 	if (!srv_auto_extend_last_data_file
 	    && sum_of_data_file_sizes != tablespace_size_in_header) {
 
+		/* extend table space size aligning with header */
+		ulint	actual_size;
+		fil_extend_space_to_desired_size(&actual_size, 0, tablespace_size_in_header);
+		if (actual_size < tablespace_size_in_header) {
+			fprintf(stderr,
+"InnoDB: Warning: To extend tablespace size aligning with header seems to be failed.\n"
+"InnoDB: The acutual size %lu must be larger than %lu.\n",
+				(ulong) actual_size,
+				(ulong) tablespace_size_in_header);
+		}
+#ifdef UNDEFINED
 		ut_print_timestamp(stderr);
 		fprintf(stderr,
 			" InnoDB: Error: tablespace size"
@@ -1952,6 +1970,7 @@
 
 			return(DB_ERROR);
 		}
+#endif
 	}
 
 	/* Check that os_fast_mutexes work as expected */
@@ -1976,6 +1995,10 @@
 
 	os_fast_mutex_free(&srv_os_test_mutex);
 
+	if (srv_rebuild_indexes) {
+		xb_compact_rebuild_indexes();
+	}
+
 	if (srv_print_verbose_log) {
 		ut_print_timestamp(stderr);
 		fprintf(stderr,
@@ -2064,6 +2087,7 @@
 		ibuf_update_max_tablespace_id();
 	}
 
+skip_processes:
 	srv_file_per_table = srv_file_per_table_original_value;
 
 	srv_was_started = TRUE;
--- a/storage/innobase/trx/trx0rseg.c
+++ b/storage/innobase/trx/trx0rseg.c
@@ -140,9 +140,11 @@
 
 	mutex_free(&rseg->mutex);
 
+	if (!srv_apply_log_only) {
 	/* There can't be any active transactions. */
 	ut_a(UT_LIST_GET_LEN(rseg->update_undo_list) == 0);
 	ut_a(UT_LIST_GET_LEN(rseg->insert_undo_list) == 0);
+	}
 
 	undo = UT_LIST_GET_FIRST(rseg->update_undo_cached);
 
--- a/storage/innobase/trx/trx0sys.c
+++ b/storage/innobase/trx/trx0sys.c
@@ -1655,12 +1655,14 @@
 	mem_free(trx_doublewrite);
 	trx_doublewrite = NULL;
 
+	if (!srv_apply_log_only) {
 	/* Only prepared transactions may be left in the system. Free them. */
 	ut_a(UT_LIST_GET_LEN(trx_sys->trx_list) == trx_n_prepared);
 
 	while ((trx = UT_LIST_GET_FIRST(trx_sys->trx_list)) != NULL) {
 		trx_free_prepared(trx);
 	}
+	}
 
 	/* There can't be any active transactions. */
 	rseg = UT_LIST_GET_FIRST(trx_sys->rseg_list);
@@ -1686,10 +1688,12 @@
 		UT_LIST_REMOVE(view_list, trx_sys->view_list, prev_view);
 	}
 
+	if (!srv_apply_log_only) {
 	ut_a(UT_LIST_GET_LEN(trx_sys->trx_list) == 0);
 	ut_a(UT_LIST_GET_LEN(trx_sys->rseg_list) == 0);
 	ut_a(UT_LIST_GET_LEN(trx_sys->view_list) == 0);
 	ut_a(UT_LIST_GET_LEN(trx_sys->mysql_trx_list) == 0);
+	}
 
 	mem_free(trx_sys);
 
--- a/storage/innobase/trx/trx0trx.c
+++ b/storage/innobase/trx/trx0trx.c
@@ -522,9 +522,8 @@
 						(ullint) trx->id);
 
 					if (srv_force_recovery == 0) {
-
-						trx->conc_state = TRX_PREPARED;
-						trx_n_prepared++;
+						/* xtrabackup should rollback it */
+						trx->conc_state = TRX_ACTIVE;
 					} else {
 						fprintf(stderr,
 							"InnoDB: Since"
@@ -598,10 +597,9 @@
 							(ullint) trx->id);
 
 						if (srv_force_recovery == 0) {
-
+							/* xtrabackup should rollback it */
 							trx->conc_state
-								= TRX_PREPARED;
-							trx_n_prepared++;
+								= TRX_ACTIVE;
 						} else {
 							fprintf(stderr,
 								"InnoDB: Since"
--- a/storage/innobase/trx/trx0purge.c
+++ b/storage/innobase/trx/trx0purge.c
@@ -1129,6 +1129,9 @@
 	que_thr_t*	thr;
 	ulint		old_pages_handled;
 
+	if (srv_fake_write)
+		return(0);
+
 	ut_a(purge_sys->trx->n_active_thrs == 0);
 
 	rw_lock_x_lock(&purge_sys->latch);
<<<<<<< HEAD
--- a/configure.cmake
+++ b/configure.cmake
@@ -149,7 +149,9 @@
   SET(CMAKE_REQUIRED_LIBRARIES 
     ${LIBM} ${LIBNSL} ${LIBBIND} ${LIBCRYPT} ${LIBSOCKET} ${LIBDL} ${CMAKE_THREAD_LIBS_INIT} ${LIBRT})
 
-  LIST(REMOVE_DUPLICATES CMAKE_REQUIRED_LIBRARIES)
+  IF(CMAKE_REQUIRED_LIBRARIES)
+    LIST(REMOVE_DUPLICATES CMAKE_REQUIRED_LIBRARIES)
+  ENDIF()
   LINK_LIBRARIES(${CMAKE_THREAD_LIBS_INIT})
   
   OPTION(WITH_LIBWRAP "Compile with tcp wrappers support" OFF)
--- a/storage/innobase/sync/sync0arr.c
+++ b/storage/innobase/sync/sync0arr.c
@@ -41,6 +41,7 @@
 #include "os0file.h"
 #include "srv0srv.h"
 #include "ha_prototypes.h"
+#include "xb0xb.h"
 
 /*
 			WAIT ARRAY
@@ -928,6 +929,13 @@
 	ibool		fatal = FALSE;
 	double		longest_diff = 0;
 
+	if (srv_rebuild_indexes) {
+
+		/* Avoid long semaphore warnings when rebuilding indexes */
+
+		return(FALSE);
+	}
+
 #ifdef UNIV_DEBUG_VALGRIND
 	/* Increase the timeouts if running under valgrind because it executes
 	extremely slowly. UNIV_DEBUG_VALGRIND does not necessary mean that
--- a/storage/innobase/include/buf0buf.h
+++ b/storage/innobase/include/buf0buf.h
@@ -1441,6 +1441,8 @@
 					frees a page in buffer pool */
 # endif /* UNIV_DEBUG_FILE_ACCESSES || UNIV_DEBUG */
 #endif /* !UNIV_HOTBACKUP */
+	ibool		is_compacted;	/*!< TRUE if the page was skipped in
+					compact backups */
 };
 
 /** The buffer control block structure */
=======
--- a/storage/innobase/mem/mem0dbg.c
+++ b/storage/innobase/mem/mem0dbg.c
@@ -280,18 +280,10 @@
 	byte*	buf,	/*!< in: pointer to buffer */
 	ulint	 n)	/*!< in: length of buffer */
 {
-	byte*	ptr;
-
 	UNIV_MEM_ASSERT_W(buf, n);
 
-	for (ptr = buf; ptr < buf + n; ptr++) {
-
-		if (ut_rnd_gen_ibool()) {
-			*ptr = 0xBA;
-		} else {
-			*ptr = 0xBE;
-		}
-	}
+	/* Fix https://bugs.launchpad.net/percona-xtrabackup/+bug/1158154 */
+	memset(buf, 0xBA, n);
 
 	UNIV_MEM_INVALID(buf, n);
 }
@@ -306,17 +298,10 @@
 	byte*	buf,	/*!< in: pointer to buffer */
 	ulint	n)	/*!< in: length of buffer */
 {
-	byte*	ptr;
-
 	UNIV_MEM_ASSERT_W(buf, n);
 
-	for (ptr = buf; ptr < buf + n; ptr++) {
-		if (ut_rnd_gen_ibool()) {
-			*ptr = 0xDE;
-		} else {
-			*ptr = 0xAD;
-		}
-	}
+	/* Fix https://bugs.launchpad.net/percona-xtrabackup/+bug/1158154 */
+	memset(buf, 0xDE, n);
 
 	UNIV_MEM_FREE(buf, n);
 }
>>>>>>> f4c9343f
<|MERGE_RESOLUTION|>--- conflicted
+++ resolved
@@ -1210,7 +1210,6 @@
  	ut_a(purge_sys->trx->n_active_thrs == 0);
  
  	rw_lock_x_lock(&purge_sys->latch);
-<<<<<<< HEAD
 --- a/configure.cmake
 +++ b/configure.cmake
 @@ -149,7 +149,9 @@
@@ -1259,7 +1258,6 @@
  };
  
  /** The buffer control block structure */
-=======
 --- a/storage/innobase/mem/mem0dbg.c
 +++ b/storage/innobase/mem/mem0dbg.c
 @@ -280,18 +280,10 @@
@@ -1302,5 +1300,4 @@
 +	memset(buf, 0xDE, n);
  
  	UNIV_MEM_FREE(buf, n);
- }
->>>>>>> f4c9343f
+ }