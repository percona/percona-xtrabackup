--- conflicted
+++ resolved
@@ -692,9 +692,6 @@
  		}
  	}
  
-<<<<<<< HEAD
-@@ -3456,7 +3473,8 @@
-=======
 @@ -2964,7 +2972,7 @@
  	ib_logf(IB_LOG_LEVEL_INFO,
  		"Reading tablespace information from the .ibd files...");
@@ -704,8 +701,7 @@
  
  	/* If we are using the doublewrite method, we will
  	check if there are half-written pages in data files,
-@@ -3456,7 +3464,8 @@
->>>>>>> 324a28fd
+@@ -3456,7 +3473,8 @@
  	that the data dictionary tables will be free of any locks.
  	The data dictionary latch should guarantee that there is at
  	most one data dictionary transaction active at a time. */
