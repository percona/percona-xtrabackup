--- conflicted
+++ resolved
@@ -1492,10 +1492,9 @@
  			DBUG_INJECT_CRASH("ib_commit_inplace_crash",
  					  crash_inject_count++);
  		}
-<<<<<<< HEAD
 --- a/storage/innobase/page/page0cur.cc
 +++ b/storage/innobase/page/page0cur.cc
-@@ -1207,7 +1207,9 @@
+@@ -1207,6 +1207,8 @@
  	      == index->id || mtr->inside_ibuf || recv_recovery_is_on());
  
  	ut_ad(!page_cur_is_after_last(cursor));
@@ -1505,7 +1504,7 @@
 +	builds, see LP bug #1213036. */
  	ut_a(page_zip_validate(page_zip, page, index));
  #endif /* UNIV_ZIP_DEBUG */
-=======
+
 --- a/storage/innobase/include/log0log.h
 +++ b/storage/innobase/include/log0log.h
 @@ -681,6 +681,9 @@
@@ -1564,5 +1563,4 @@
 +	ut_ad(LOG_CHECKPOINT_SIZE <= OS_FILE_LOG_BLOCK_SIZE);
  
  	buf = group->checkpoint_buf;
->>>>>>> 0b2f2588
  