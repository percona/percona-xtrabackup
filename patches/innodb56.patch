--- conflicted
+++ resolved
@@ -1028,9 +1028,6 @@
  		if (srv_force_recovery < SRV_FORCE_NO_IBUF_MERGE) {
  			/* The following call is necessary for the insert
  			buffer to work with multiple tablespaces. We must
-<<<<<<< HEAD
-@@ -2647,6 +2661,7 @@
-=======
 @@ -2439,7 +2452,9 @@
  		value.  Important to note that we can do it ONLY after
  		we have finished the recovery process so that the
@@ -1043,7 +1040,6 @@
  
  	if (!create_new_db && sum_of_new_sizes > 0) {
 @@ -2647,6 +2662,7 @@
->>>>>>> 76fc7375
  	    && srv_auto_extend_last_data_file
  	    && sum_of_data_file_sizes < tablespace_size_in_header) {
  
@@ -1051,11 +1047,7 @@
  		ut_print_timestamp(stderr);
  		fprintf(stderr,
  			" InnoDB: Error: tablespace size stored in header"
-<<<<<<< HEAD
 @@ -2683,6 +2698,7 @@
-=======
-@@ -2683,6 +2699,7 @@
->>>>>>> 76fc7375
  
  			return(DB_ERROR);
  		}
@@ -1063,7 +1055,6 @@
  	}
  
  	/* Check that os_fast_mutexes work as expected */
-<<<<<<< HEAD
 @@ -2707,6 +2723,10 @@
  
  	os_fast_mutex_free(&srv_os_test_mutex);
@@ -1076,9 +1067,6 @@
  		ib_logf(IB_LOG_LEVEL_INFO,
  			"%s started; log sequence number " LSN_PF "",
 @@ -2739,6 +2759,7 @@
-=======
-@@ -2739,6 +2756,7 @@
->>>>>>> 76fc7375
  		fts_optimize_init();
  	}
  
@@ -1086,11 +1074,7 @@
  	srv_was_started = TRUE;
  
  	return(DB_SUCCESS);
-<<<<<<< HEAD
 @@ -2794,7 +2815,7 @@
-=======
-@@ -2794,7 +2812,7 @@
->>>>>>> 76fc7375
  		return(DB_SUCCESS);
  	}
  
