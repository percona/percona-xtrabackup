--- conflicted
+++ resolved
@@ -872,9 +872,6 @@
  		}
  	}
  
-<<<<<<< HEAD
-@@ -2935,12 +2946,14 @@
-=======
 @@ -2926,7 +2929,7 @@
  		"InnoDB: Reading tablespace information"
  		" from the .ibd files...\n");
@@ -884,8 +881,7 @@
  
  	/* If we are using the doublewrite method, we will
  	check if there are half-written pages in data files,
-@@ -2935,12 +2938,14 @@
->>>>>>> 324a28fd
+@@ -2935,12 +2946,14 @@
  
  	if (srv_force_recovery < SRV_FORCE_NO_LOG_REDO) {
  
