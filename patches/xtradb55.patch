--- conflicted
+++ resolved
@@ -29,50 +29,17 @@
  	if (recv_lsn_checks_on) {
  		ib_uint64_t	current_lsn;
  
-<<<<<<< HEAD
-@@ -3439,7 +3439,9 @@
+@@ -2542,7 +2542,8 @@
  	ut_ad(zip_size == fil_space_get_zip_size(space));
  	ut_ad(ut_is_2pow(zip_size));
  #ifndef UNIV_LOG_DEBUG
--	ut_ad(!ibuf_inside() || ibuf_page_low(space, zip_size, offset,
+-	ut_ad(!ibuf_inside(mtr)
 +	/* ibuf_page_low() always returns FALSE with srv_fake_write=1 */
-+	ut_ad(srv_fake_write ||
-+	      !ibuf_inside() || ibuf_page_low(space, zip_size, offset,
- 					      FALSE, file, line, NULL));
++	ut_ad(srv_fake_write || !ibuf_inside(mtr)
+ 	      || ibuf_page_low(space, zip_size, offset,
+ 			       FALSE, file, line, NULL));
  #endif
- 	if (innobase_get_slow_log()) {
-@@ -3767,7 +3769,7 @@
- 
- 		if (buf_LRU_free_block(&block->page, TRUE, NULL, FALSE)
- 		    == BUF_LRU_FREED) {
--			mutex_exit(&block->mutex);
-+			mutex_exit(block_mutex);
- 			if (mode == BUF_GET_IF_IN_POOL_OR_WATCH) {
- 				/* Set the watch, as it would have
- 				been set if the page were not in the
-@@ -3776,14 +3778,16 @@
- 					space, offset, fold);
- 
- 				if (UNIV_LIKELY_NULL(block)) {
--
-+					block_mutex = buf_page_get_mutex((buf_page_t*)block);
-+					ut_a(block_mutex);
-+					ut_ad(mutex_own(block_mutex));
- 					/* The page entered the buffer
- 					pool for some reason. Try to
- 					evict it again. */
- 					goto got_block;
- 				}
- 			}
--			buf_pool_mutex_exit(buf_pool);
-+			//buf_pool_mutex_exit(buf_pool);
- 			fprintf(stderr,
- 				"innodb_change_buffering_debug evict %u %u\n",
- 				(unsigned) space, (unsigned) offset);
-@@ -4901,7 +4905,7 @@
-=======
-@@ -4064,7 +4064,7 @@
->>>>>>> 6e753832
+@@ -4064,7 +4065,7 @@
  			recv_recover_page(TRUE, (buf_block_t*) bpage);
  		}
  
@@ -196,8 +163,7 @@
  		fil_node_complete_io(node, fil_system, OS_FILE_READ);
  	}
  
-<<<<<<< HEAD
-@@ -1978,7 +1997,7 @@
+@@ -1981,7 +2006,7 @@
  	mem_free(path);
  }
  
@@ -206,10 +172,7 @@
  /********************************************************//**
  Writes a log record about an .ibd file create/rename/delete. */
  static
-@@ -2202,7 +2221,7 @@
-=======
 @@ -2205,7 +2230,7 @@
->>>>>>> 6e753832
  			if (fil_create_new_single_table_tablespace(
  				    space_id, name, FALSE, flags,
  				    FIL_IBD_FILE_INITIAL_SIZE) != DB_SUCCESS) {
@@ -510,22 +473,7 @@
  }
  
  /********************************************************************//**
-<<<<<<< HEAD
-@@ -4855,7 +5039,9 @@
- 	ut_ad(recv_no_ibuf_operations || (type == OS_FILE_WRITE)
- 	      || !ibuf_bitmap_page(zip_size, block_offset)
- 	      || sync || is_log);
--	ut_ad(!ibuf_inside() || is_log || (type == OS_FILE_WRITE)
-+	/* ibuf_page_low() always returns FALSE with srv_fake_write=1 */
-+	ut_ad(srv_fake_write ||
-+	      !ibuf_inside() || is_log || (type == OS_FILE_WRITE)
- 	      || ibuf_page(space_id, zip_size, block_offset, NULL));
- # endif /* UNIV_LOG_DEBUG */
- 	if (sync) {
-@@ -4920,6 +5106,16 @@
-=======
 @@ -5240,6 +5430,16 @@
->>>>>>> 6e753832
  
  	ut_ad((mode != OS_AIO_IBUF) || (space->purpose == FIL_TABLESPACE));
  
@@ -571,37 +519,11 @@
 -	return(THDVAR((THD*) thd, flush_log_at_trx_commit));
 -}
 -
-<<<<<<< HEAD
- /********************************************************************//**
- Obtain the InnoDB transaction of a MySQL thread.
- @return	reference to transaction pointer */
-@@ -6179,7 +6161,7 @@
- 		table->status = 0;
- #ifdef EXTENDED_FOR_USERSTAT
- 		rows_read++;
--		if (active_index >= 0 && active_index < MAX_KEY)
-+		if (active_index < MAX_KEY)
- 			index_rows_read[active_index]++;
- #endif
- 		break;
-@@ -6405,7 +6387,7 @@
- 		table->status = 0;
- #ifdef EXTENDED_FOR_USERSTAT
- 		rows_read++;
--		if (active_index >= 0 && active_index < MAX_KEY)
-+		if (active_index < MAX_KEY)
- 			index_rows_read[active_index]++;
- #endif
- 		break;
-@@ -11595,18 +11577,12 @@
-   innodb_file_format_max_validate,
-=======
 -/******************************************************************//**
  Returns true if expand_fast_index_creation is enabled for the current
  session.
  @return	the value of the server's expand_fast_index_creation variable */
 @@ -11806,17 +11789,12 @@
->>>>>>> 6e753832
    innodb_file_format_max_update, "Antelope");
  
  /* Changed to the THDVAR */
@@ -645,26 +567,7 @@
  	if (ibuf_fixed_addr_page(space, zip_size, page_no)) {
  
  		return(TRUE);
-<<<<<<< HEAD
-@@ -1238,12 +1241,14 @@
- 		be removed once it has been established that our assumptions
- 		about this condition are correct. The bug was only a one-time
- 		occurrence, unable to repeat since then. */
-+		{
- 		void* latch = sync_thread_levels_contains(SYNC_IBUF_BITMAP);
- 		if (latch) {
- 			fprintf(stderr, "Bug#58212 UNIV_SYNC_DEBUG"
- 				" levels %p (%u,%u)\n",
- 				latch, (unsigned) space, (unsigned) page_no);
- 		}
-+		}
- # endif /* UNIV_SYNC_DEBUG */
- 		ret = ibuf_bitmap_page_get_bits_low(
- 			bitmap_page, page_no, zip_size,
-@@ -2733,6 +2738,9 @@
-=======
 @@ -2757,6 +2760,9 @@
->>>>>>> 6e753832
  	ulint	n_bytes;
  	ulint	n_pag2;
  
@@ -688,8 +591,8 @@
 -/*================================*/
 -	void*	thd);
  
-<<<<<<< HEAD
- #endif
+ /**********************************************************************//**
+ Get the current setting of the lower_case_table_names global parameter from
 --- a/storage/innobase/include/log0recv.h
 +++ b/storage/innobase/include/log0recv.h
 @@ -444,7 +444,7 @@
@@ -701,10 +604,6 @@
  	time_t		stats_recv_start_time;
  	ulint		stats_recv_turns;
  
-=======
- /**********************************************************************//**
- Get the current setting of the lower_case_table_names global parameter from
->>>>>>> 6e753832
 --- a/storage/innobase/include/srv0srv.h
 +++ b/storage/innobase/include/srv0srv.h
 @@ -145,8 +145,7 @@
@@ -1014,11 +913,7 @@
  
  	mem_heap_free(heap);
  }
-<<<<<<< HEAD
-@@ -1485,8 +1487,11 @@
-=======
-@@ -1486,8 +1488,10 @@
->>>>>>> 6e753832
+@@ -1486,8 +1488,11 @@
  		case 0:
  			if (UNIV_UNLIKELY
  			    (dict_index_is_unique(index) && !null_eq)) {
@@ -1032,11 +927,7 @@
  				mem_heap_free(heap);
  				return(DB_DUPLICATE_KEY);
  			}
-<<<<<<< HEAD
-@@ -2613,7 +2618,9 @@
-=======
-@@ -2636,7 +2640,9 @@
->>>>>>> 6e753832
+@@ -2636,7 +2641,9 @@
  
  	/* Reset the MySQL row buffer that is used when reporting
  	duplicate keys. */
@@ -1357,54 +1248,4 @@
 +		} else if (srv_flush_log_at_trx_commit == 2) {
  
  			/* Write the log but do not flush it to disk */
- 
-diff -ruN a/storage/innobase/buf/buf0lru.c b/storage/innobase/buf/buf0lru.c
---- a/storage/innobase/buf/buf0lru.c
-+++ b/storage/innobase/buf/buf0lru.c
-@@ -598,7 +598,7 @@
- 
- 	//ut_ad(buf_pool_mutex_own(buf_pool));
- 	ut_ad(mutex_own(&buf_pool->LRU_list_mutex));
--	ut_ad(mutex_own(&buf_pool->flush_list_mutex));
-+	ut_ad(mutex_own(&buf_pool->zip_mutex));
- 	ut_ad(buf_page_get_state(bpage) == BUF_BLOCK_ZIP_PAGE);
- 
- 	/* Find the first successor of bpage in the LRU list
-diff -ruN a/storage/innobase/buf/buf0flu.c b/storage/innobase/buf/buf0flu.c
---- a/storage/innobase/buf/buf0flu.c
-+++ b/storage/innobase/buf/buf0flu.c
-@@ -1189,7 +1189,7 @@
- 	buf_pool_t*	buf_pool,	/*!< in/out: buffer pool instance */
- 	buf_block_t*	block)		/*!< in/out: buffer control block */
- {
--	ut_ad(buf_pool_mutex_own(buf_pool));
-+	//ut_ad(buf_pool_mutex_own(buf_pool));
- 	ut_ad(buf_block_get_state(block) == BUF_BLOCK_FILE_PAGE);
- 	ut_ad(mutex_own(&block->mutex));
- 
-@@ -1197,8 +1197,11 @@
- 		return(FALSE);
- 	}
- 
-+	buf_pool_mutex_enter(buf_pool);
-+
- 	if (buf_pool->n_flush[BUF_FLUSH_LRU] > 0
- 	    || buf_pool->init_flush[BUF_FLUSH_LRU]) {
-+		buf_pool_mutex_exit(buf_pool);
- 		/* There is already a flush batch of the same type running */
- 		return(FALSE);
- 	}
-diff -ruN a/storage/innobase/include/buf0buf.h b/storage/innobase/include/buf0buf.h
---- a/storage/innobase/include/buf0buf.h
-+++ b/storage/innobase/include/buf0buf.h
-@@ -1816,8 +1816,8 @@
- /** Test if a buffer pool mutex is owned. */
- #define buf_pool_mutex_own(b) mutex_own(&b->mutex)
- /** Acquire a buffer pool mutex. */
--#define buf_pool_mutex_enter(b) do {		\
--	ut_ad(!mutex_own(&b->zip_mutex));	\
-+/* the buf_pool_mutex is changed the latch order */
-+#define buf_pool_mutex_enter(b) do {	\
- 	mutex_enter(&b->mutex);		\
- } while (0)
  