--- conflicted
+++ resolved
@@ -876,7 +876,6 @@
  ibool
  log_block_checksum_is_ok_or_old_format(
  /*===================================*/
-<<<<<<< HEAD
 @@ -1639,9 +1640,16 @@
  			if (page_zip) {
  				memset(FIL_PAGE_LSN + page_zip->data, 0, 8);
@@ -895,9 +894,7 @@
  
  			ib_uint64_t	end_lsn;
  
-@@ -2380,7 +2388,7 @@
-=======
-@@ -1842,6 +1842,18 @@
+@@ -1842,6 +1850,18 @@
  			ulint	zip_size = fil_space_get_zip_size(space);
  			ulint	page_no = recv_addr->page_no;
  
@@ -916,7 +913,7 @@
  			if (recv_addr->state == RECV_NOT_PROCESSED) {
  				if (!has_printed) {
  					ut_print_timestamp(stderr);
-@@ -1875,7 +1887,7 @@
+@@ -1875,7 +1895,7 @@
  
  				mutex_enter(&(recv_sys->mutex));
  			}
@@ -925,8 +922,7 @@
  			recv_addr = HASH_GET_NEXT(addr_hash, recv_addr);
  		}
  
-@@ -2380,7 +2392,7 @@
->>>>>>> c1f01b52
+@@ -2380,7 +2400,7 @@
  			   || type == MLOG_FILE_RENAME
  			   || type == MLOG_FILE_DELETE) {
  			ut_a(space);
@@ -935,11 +931,7 @@
  			if (recv_replay_file_ops) {
  
  				/* In ibbackup --apply-log, replay an .ibd file
-<<<<<<< HEAD
-@@ -2403,7 +2411,7 @@
-=======
-@@ -2403,7 +2415,7 @@
->>>>>>> c1f01b52
+@@ -2403,7 +2423,7 @@
  					ut_error;
  				}
  			}
@@ -948,11 +940,7 @@
  			/* In normal mysqld crash recovery we do not try to
  			replay file operations */
  #ifdef UNIV_LOG_LSN_DEBUG
-<<<<<<< HEAD
-@@ -2820,8 +2828,11 @@
-=======
-@@ -2820,8 +2832,11 @@
->>>>>>> c1f01b52
+@@ -2820,8 +2840,11 @@
  
  			fprintf(stderr,
  				"InnoDB: Doing recovery: scanned up to"
@@ -966,7 +954,7 @@
  		}
  	}
  
-@@ -2926,7 +2941,7 @@
+@@ -2926,7 +2949,7 @@
  		"InnoDB: Reading tablespace information"
  		" from the .ibd files...\n");
  
@@ -975,11 +963,7 @@
  
  	/* If we are using the doublewrite method, we will
  	check if there are half-written pages in data files,
-<<<<<<< HEAD
-@@ -2935,12 +2946,14 @@
-=======
-@@ -2935,12 +2950,14 @@
->>>>>>> c1f01b52
+@@ -2935,12 +2958,14 @@
  
  	if (srv_force_recovery < SRV_FORCE_NO_LOG_REDO) {
  
@@ -995,11 +979,7 @@
  	}
  }
  
-<<<<<<< HEAD
-@@ -3109,6 +3122,7 @@
-=======
-@@ -3109,6 +3126,7 @@
->>>>>>> c1f01b52
+@@ -3109,6 +3134,7 @@
  		recv_sys->recovered_lsn = checkpoint_lsn;
  
  		srv_start_lsn = checkpoint_lsn;
@@ -1007,11 +987,7 @@
  	}
  
  	contiguous_lsn = ut_uint64_align_down(recv_sys->scanned_lsn,
-<<<<<<< HEAD
-@@ -3474,6 +3488,7 @@
-=======
-@@ -3474,6 +3492,7 @@
->>>>>>> c1f01b52
+@@ -3474,6 +3500,7 @@
  	that the data dictionary tables will be free of any locks.
  	The data dictionary latch should guarantee that there is at
  	most one data dictionary transaction active at a time. */
