<<<<<<< HEAD
diff -ruN a/storage/innobase/btr/btr0btr.c b/storage/innobase/btr/btr0btr.c
=======
>>>>>>> 272341d9
--- a/storage/innobase/btr/btr0btr.c
+++ b/storage/innobase/btr/btr0btr.c
@@ -120,7 +120,7 @@
 /**************************************************************//**
 Gets the root node of a tree and x-latches it.
 @return	root page, x-latched */
-static
+//static
 buf_block_t*
 btr_root_block_get(
 /*===============*/
@@ -578,7 +578,7 @@
 /************************************************************//**
 Returns the child page of a node pointer and x-latches it.
 @return	child page, x-latched */
-static
+//static
 buf_block_t*
 btr_node_ptr_get_child(
 /*===================*/
<<<<<<< HEAD
diff -ruN a/storage/innobase/buf/buf0buf.c b/storage/innobase/buf/buf0buf.c
=======
>>>>>>> 272341d9
--- a/storage/innobase/buf/buf0buf.c
+++ b/storage/innobase/buf/buf0buf.c
@@ -609,7 +609,7 @@
 		return(TRUE);
 	}
 
-#ifndef UNIV_HOTBACKUP
+#ifdef UNDEFINED
 	if (recv_lsn_checks_on) {
 		ib_uint64_t	current_lsn;
 
@@ -3439,7 +3439,9 @@
 	ut_ad(zip_size == fil_space_get_zip_size(space));
 	ut_ad(ut_is_2pow(zip_size));
 #ifndef UNIV_LOG_DEBUG
-	ut_ad(!ibuf_inside() || ibuf_page_low(space, zip_size, offset,
+	/* ibuf_page_low() always returns FALSE with srv_fake_write=1 */
+	ut_ad(srv_fake_write ||
+	      !ibuf_inside() || ibuf_page_low(space, zip_size, offset,
 					      FALSE, file, line, NULL));
 #endif
 	if (innobase_get_slow_log()) {
@@ -3767,7 +3769,7 @@
 
 		if (buf_LRU_free_block(&block->page, TRUE, NULL, FALSE)
 		    == BUF_LRU_FREED) {
-			mutex_exit(&block->mutex);
+			mutex_exit(block_mutex);
 			if (mode == BUF_GET_IF_IN_POOL_OR_WATCH) {
 				/* Set the watch, as it would have
 				been set if the page were not in the
@@ -3776,14 +3778,16 @@
 					space, offset, fold);
 
 				if (UNIV_LIKELY_NULL(block)) {
-
+					block_mutex = buf_page_get_mutex((buf_page_t*)block);
+					ut_a(block_mutex);
+					ut_ad(mutex_own(block_mutex));
 					/* The page entered the buffer
 					pool for some reason. Try to
 					evict it again. */
 					goto got_block;
 				}
 			}
-			buf_pool_mutex_exit(buf_pool);
+			//buf_pool_mutex_exit(buf_pool);
 			fprintf(stderr,
 				"innodb_change_buffering_debug evict %u %u\n",
 				(unsigned) space, (unsigned) offset);
@@ -4901,7 +4905,7 @@
 			recv_recover_page(TRUE, (buf_block_t*) bpage);
 		}
 
-		if (uncompressed && !recv_no_ibuf_operations) {
+		if (uncompressed && !recv_no_ibuf_operations && !srv_fake_write) {
 			ibuf_merge_or_delete_for_page(
 				/* Delete possible entries, if bpage is_corrupt */
 				(srv_pass_corrupt_table && bpage->is_corrupt) ? NULL :
<<<<<<< HEAD
diff -ruN a/storage/innobase/fil/fil0fil.c b/storage/innobase/fil/fil0fil.c
=======
>>>>>>> 272341d9
--- a/storage/innobase/fil/fil0fil.c
+++ b/storage/innobase/fil/fil0fil.c
@@ -305,7 +305,7 @@
 
 /** The tablespace memory cache. This variable is NULL before the module is
 initialized. */
-static fil_system_t*	fil_system	= NULL;
+fil_system_t*	fil_system	= NULL;
 
 #ifdef UNIV_DEBUG
 /** Try fil_validate() every this many times */
@@ -344,7 +344,7 @@
 off the LRU list if it is in the LRU list. The caller must hold the fil_sys
 mutex. */
 static
-void
+ulint
 fil_node_prepare_for_io(
 /*====================*/
 	fil_node_t*	node,	/*!< in: file node */
@@ -669,7 +669,7 @@
 Opens a the file of a node of a tablespace. The caller must own the fil_system
 mutex. */
 static
-void
+ulint
 fil_node_open_file(
 /*===============*/
 	fil_node_t*	node,	/*!< in: file node */
@@ -704,7 +704,17 @@
 			OS_FILE_READ_ONLY, &success);
 		if (!success) {
 			/* The following call prints an error message */
-			os_file_get_last_error(TRUE);
+			if (os_file_get_last_error(TRUE) == OS_FILE_NOT_FOUND)
+			{
+				ut_print_timestamp(stderr);
+				fprintf(stderr,
+					" InnoDB: Warning: cannot open %s\n"
+					"InnoDB: this can happen if the table "
+					"was removed or renamed during an \n"
+					"InnoDB: xtrabackup run and is not dangerous.\n",
+					node->name);
+				return(OS_FILE_NOT_FOUND);
+			}
 
 			ut_print_timestamp(stderr);
 
@@ -765,12 +775,15 @@
 
 		if (UNIV_UNLIKELY(space_id != space->id)) {
 			fprintf(stderr,
-				"InnoDB: Error: tablespace id is %lu"
+				"InnoDB: Warning: tablespace id is %lu"
 				" in the data dictionary\n"
-				"InnoDB: but in file %s it is %lu!\n",
+				"InnoDB: but in file %s it is %lu!\n"
+				"InnoDB: this can happen if the table metadata "
+				"was modified during an xtrabackup run\n"
+				"InnoDB: and is not dangerous.\n",
 				space->id, node->name, space_id);
 
-			ut_error;
+			return(OS_FILE_NOT_FOUND);
 		}
 
 		if (UNIV_UNLIKELY(space_id == ULINT_UNDEFINED
@@ -794,8 +807,8 @@
 		}
 
 		if (size_bytes >= 1024 * 1024) {
-			/* Truncate the size to whole megabytes. */
-			size_bytes = ut_2pow_round(size_bytes, 1024 * 1024);
+			/* The size should be exact for after applying .delta */
+			//size_bytes = ut_2pow_round(size_bytes, 1024 * 1024);
 		}
 
 		if (!(flags & DICT_TF_ZSSIZE_MASK)) {
@@ -846,6 +859,8 @@
 		/* Put the node to the LRU list */
 		UT_LIST_ADD_FIRST(LRU, system->LRU, node);
 	}
+
+	return(0);
 }
 
 /**********************************************************************//**
@@ -1474,7 +1489,12 @@
 		the file yet; the following calls will open it and update the
 		size fields */
 
-		fil_node_prepare_for_io(node, fil_system, space);
+		if (fil_node_prepare_for_io(node, fil_system, space))
+		{
+			mutex_exit(&fil_system->mutex);
+
+			return(0);
+		}
 		fil_node_complete_io(node, fil_system, OS_FILE_READ);
 	}
 
@@ -1526,7 +1546,12 @@
 		the file yet; the following calls will open it and update the
 		size fields */
 
-		fil_node_prepare_for_io(node, fil_system, space);
+		if (fil_node_prepare_for_io(node, fil_system, space))
+		{
+			mutex_exit(&fil_system->mutex);
+
+			return(ULINT_UNDEFINED);
+		}
 		fil_node_complete_io(node, fil_system, OS_FILE_READ);
 	}
 
<<<<<<< HEAD
@@ -1978,7 +1997,7 @@
 	mem_free(path);
 }
 
-#ifndef UNIV_HOTBACKUP
+#if 0
 /********************************************************//**
 Writes a log record about an .ibd file create/rename/delete. */
 static
@@ -2202,7 +2221,7 @@
=======
@@ -2202,7 +2227,7 @@
>>>>>>> 272341d9
 			if (fil_create_new_single_table_tablespace(
 				    space_id, name, FALSE, flags,
 				    FIL_IBD_FILE_INITIAL_SIZE) != DB_SUCCESS) {
-				ut_error;
+				//ut_error;
 			}
 		}
 
@@ -2369,7 +2394,7 @@
 	}
 
 	if (success) {
-#ifndef UNIV_HOTBACKUP
+#ifdef UNDEFINED
 		/* Write a log record about the deletion of the .ibd
 		file, so that ibbackup can replay it in the
 		--apply-log phase. We use a dummy mtr and the familiar
@@ -2670,7 +2695,7 @@
 
 	mutex_exit(&fil_system->mutex);
 
-#ifndef UNIV_HOTBACKUP
+#ifdef UNDEFINED
 	if (success) {
 		mtr_t		mtr;
 
@@ -2861,7 +2886,7 @@
 
 	fil_node_create(path, size, space_id, FALSE);
 
-#ifndef UNIV_HOTBACKUP
+#ifdef UNDEFINED
 	{
 		mtr_t		mtr;
 
@@ -3116,19 +3141,97 @@
 		      "InnoDB: open the tablespace file ", stderr);
 		ut_print_filename(stderr, filepath);
 		fputs("!\n"
-		      "InnoDB: Have you moved InnoDB .ibd files around"
-		      " without using the\n"
-		      "InnoDB: commands DISCARD TABLESPACE and"
-		      " IMPORT TABLESPACE?\n"
-		      "InnoDB: It is also possible that this is"
-		      " a temporary table #sql...,\n"
-		      "InnoDB: and MySQL removed the .ibd file for this.\n"
-		      "InnoDB: Please refer to\n"
-		      "InnoDB: " REFMAN "innodb-troubleshooting-datadict.html\n"
-		      "InnoDB: for how to resolve the issue.\n", stderr);
+		      "InnoDB: It will be removed from data dictionary.\n"
+		      , stderr);
 
 		mem_free(filepath);
 
+		/* removing from data dictionary */
+		{
+			trx_t*		trx;
+			pars_info_t*	info = NULL;
+
+			trx = trx_allocate_for_mysql();
+
+			trx->op_info = "removing invalid table from data dictionary";
+
+			info = pars_info_create();
+
+			pars_info_add_str_literal(info, "table_name", name);
+
+			que_eval_sql(info,
+			   "PROCEDURE DROP_TABLE_PROC () IS\n"
+			   "sys_foreign_id CHAR;\n"
+			   "table_id CHAR;\n"
+			   "index_id CHAR;\n"
+			   "foreign_id CHAR;\n"
+			   "found INT;\n"
+			   "BEGIN\n"
+			   "SELECT ID INTO table_id\n"
+			   "FROM SYS_TABLES\n"
+			   "WHERE NAME = :table_name\n"
+			   "LOCK IN SHARE MODE;\n"
+			   "IF (SQL % NOTFOUND) THEN\n"
+			   "       RETURN;\n"
+			   "END IF;\n"
+			   "found := 1;\n"
+			   "SELECT ID INTO sys_foreign_id\n"
+			   "FROM SYS_TABLES\n"
+			   "WHERE NAME = 'SYS_FOREIGN'\n"
+			   "LOCK IN SHARE MODE;\n"
+			   "IF (SQL % NOTFOUND) THEN\n"
+			   "       found := 0;\n"
+			   "END IF;\n"
+			   "IF (:table_name = 'SYS_FOREIGN') THEN\n"
+			   "       found := 0;\n"
+			   "END IF;\n"
+			   "IF (:table_name = 'SYS_FOREIGN_COLS') THEN\n"
+			   "       found := 0;\n"
+			   "END IF;\n"
+			   "WHILE found = 1 LOOP\n"
+			   "       SELECT ID INTO foreign_id\n"
+			   "       FROM SYS_FOREIGN\n"
+			   "       WHERE FOR_NAME = :table_name\n"
+			   "               AND TO_BINARY(FOR_NAME)\n"
+			   "                 = TO_BINARY(:table_name)\n"
+			   "               LOCK IN SHARE MODE;\n"
+			   "       IF (SQL % NOTFOUND) THEN\n"
+			   "               found := 0;\n"
+			   "       ELSE\n"
+			   "               DELETE FROM SYS_FOREIGN_COLS\n"
+			   "               WHERE ID = foreign_id;\n"
+			   "               DELETE FROM SYS_FOREIGN\n"
+			   "               WHERE ID = foreign_id;\n"
+			   "       END IF;\n"
+			   "END LOOP;\n"
+			   "found := 1;\n"
+			   "WHILE found = 1 LOOP\n"
+			   "       SELECT ID INTO index_id\n"
+			   "       FROM SYS_INDEXES\n"
+			   "       WHERE TABLE_ID = table_id\n"
+			   "       LOCK IN SHARE MODE;\n"
+			   "       IF (SQL % NOTFOUND) THEN\n"
+			   "               found := 0;\n"
+			   "       ELSE\n"
+			   "               DELETE FROM SYS_FIELDS\n"
+			   "               WHERE INDEX_ID = index_id;\n"
+			   "               DELETE FROM SYS_INDEXES\n"
+			   "               WHERE ID = index_id\n"
+			   "               AND TABLE_ID = table_id;\n"
+			   "       END IF;\n"
+			   "END LOOP;\n"
+			   "DELETE FROM SYS_COLUMNS\n"
+			   "WHERE TABLE_ID = table_id;\n"
+			   "DELETE FROM SYS_TABLES\n"
+			   "WHERE ID = table_id;\n"
+			   "END;\n"
+			   , FALSE, trx);
+
+			trx_commit_for_mysql(trx);
+
+			trx_free_for_mysql(trx);
+		}
+
 		return(FALSE);
 	}
 
@@ -3836,7 +3939,7 @@
 	cannot be ok. */
 
 	size = (((ib_int64_t)size_high) << 32) + (ib_int64_t)size_low;
-#ifndef UNIV_HOTBACKUP
+#ifdef UNDEFINED
 	if (size < FIL_IBD_FILE_INITIAL_SIZE * (lint)UNIV_PAGE_SIZE) {
 		fprintf(stderr,
 			"InnoDB: Error: the size of single-table tablespace"
@@ -3977,7 +4080,7 @@
 idea is to read as much good data as we can and jump over bad data.
 @return 0 if ok, -1 if error even after the retries, 1 if at the end
 of the directory */
-static
+//static
 int
 fil_file_readdir_next_file(
 /*=======================*/
@@ -4276,15 +4379,97 @@
 				"InnoDB: in InnoDB data dictionary"
 				" has tablespace id %lu,\n"
 				"InnoDB: but tablespace with that id"
-				" or name does not exist. Have\n"
-				"InnoDB: you deleted or moved .ibd files?\n"
-				"InnoDB: This may also be a table created with"
-				" CREATE TEMPORARY TABLE\n"
-				"InnoDB: whose .ibd and .frm files"
-				" MySQL automatically removed, but the\n"
-				"InnoDB: table still exists in the"
-				" InnoDB internal data dictionary.\n",
+				" or name does not exist. It will be removed from data dictionary.\n"
+				,
 				(ulong) id);
+			mem_free(path);
+			mutex_exit(&fil_system->mutex);
+			/* removing from data dictionary */
+			{
+				trx_t*		trx;
+				pars_info_t*	info = NULL;
+
+				trx = trx_allocate_for_mysql();
+
+				trx->op_info = "removing invalid table from data dictionary";
+
+				info = pars_info_create();
+
+				pars_info_add_str_literal(info, "table_name", name);
+
+				que_eval_sql(info,
+				   "PROCEDURE DROP_TABLE_PROC () IS\n"
+				   "sys_foreign_id CHAR;\n"
+				   "table_id CHAR;\n"
+				   "index_id CHAR;\n"
+				   "foreign_id CHAR;\n"
+				   "found INT;\n"
+				   "BEGIN\n"
+				   "SELECT ID INTO table_id\n"
+				   "FROM SYS_TABLES\n"
+				   "WHERE NAME = :table_name\n"
+				   "LOCK IN SHARE MODE;\n"
+				   "IF (SQL % NOTFOUND) THEN\n"
+				   "       RETURN;\n"
+				   "END IF;\n"
+				   "found := 1;\n"
+				   "SELECT ID INTO sys_foreign_id\n"
+				   "FROM SYS_TABLES\n"
+				   "WHERE NAME = 'SYS_FOREIGN'\n"
+				   "LOCK IN SHARE MODE;\n"
+				   "IF (SQL % NOTFOUND) THEN\n"
+				   "       found := 0;\n"
+				   "END IF;\n"
+				   "IF (:table_name = 'SYS_FOREIGN') THEN\n"
+				   "       found := 0;\n"
+				   "END IF;\n"
+				   "IF (:table_name = 'SYS_FOREIGN_COLS') THEN\n"
+				   "       found := 0;\n"
+				   "END IF;\n"
+				   "WHILE found = 1 LOOP\n"
+				   "       SELECT ID INTO foreign_id\n"
+				   "       FROM SYS_FOREIGN\n"
+				   "       WHERE FOR_NAME = :table_name\n"
+				   "               AND TO_BINARY(FOR_NAME)\n"
+				   "                 = TO_BINARY(:table_name)\n"
+				   "               LOCK IN SHARE MODE;\n"
+				   "       IF (SQL % NOTFOUND) THEN\n"
+				   "               found := 0;\n"
+				   "       ELSE\n"
+				   "               DELETE FROM SYS_FOREIGN_COLS\n"
+				   "               WHERE ID = foreign_id;\n"
+				   "               DELETE FROM SYS_FOREIGN\n"
+				   "               WHERE ID = foreign_id;\n"
+				   "       END IF;\n"
+				   "END LOOP;\n"
+				   "found := 1;\n"
+				   "WHILE found = 1 LOOP\n"
+				   "       SELECT ID INTO index_id\n"
+				   "       FROM SYS_INDEXES\n"
+				   "       WHERE TABLE_ID = table_id\n"
+				   "       LOCK IN SHARE MODE;\n"
+				   "       IF (SQL % NOTFOUND) THEN\n"
+				   "               found := 0;\n"
+				   "       ELSE\n"
+				   "               DELETE FROM SYS_FIELDS\n"
+				   "               WHERE INDEX_ID = index_id;\n"
+				   "               DELETE FROM SYS_INDEXES\n"
+				   "               WHERE ID = index_id\n"
+				   "               AND TABLE_ID = table_id;\n"
+				   "       END IF;\n"
+				   "END LOOP;\n"
+				   "DELETE FROM SYS_COLUMNS\n"
+				   "WHERE TABLE_ID = table_id;\n"
+				   "DELETE FROM SYS_TABLES\n"
+				   "WHERE ID = table_id;\n"
+				   "END;\n"
+				   , FALSE, trx);
+
+				trx_commit_for_mysql(trx);
+
+				trx_free_for_mysql(trx);
+			}
+			return(FALSE);
 		} else {
 			ut_print_timestamp(stderr);
 			fputs("  InnoDB: Error: table ", stderr);
@@ -4683,7 +4868,7 @@
 off the LRU list if it is in the LRU list. The caller must hold the fil_sys
 mutex. */
 static
-void
+ulint
 fil_node_prepare_for_io(
 /*====================*/
 	fil_node_t*	node,	/*!< in: file node */
@@ -4703,10 +4888,13 @@
 	}
 
 	if (node->open == FALSE) {
+		ulint	err;
 		/* File is closed: open it */
 		ut_a(node->n_pending == 0);
 
-		fil_node_open_file(node, system, space);
+		err = fil_node_open_file(node, system, space);
+		if (err)
+			return(err);
 	}
 
 	if (node->n_pending == 0 && space->purpose == FIL_TABLESPACE
@@ -4719,6 +4907,8 @@
 	}
 
 	node->n_pending++;
+
+	return(0);
 }
 
 /********************************************************************//**
<<<<<<< HEAD
@@ -4855,7 +5039,9 @@
 	ut_ad(recv_no_ibuf_operations || (type == OS_FILE_WRITE)
 	      || !ibuf_bitmap_page(zip_size, block_offset)
 	      || sync || is_log);
-	ut_ad(!ibuf_inside() || is_log || (type == OS_FILE_WRITE)
+	/* ibuf_page_low() always returns FALSE with srv_fake_write=1 */
+	ut_ad(srv_fake_write ||
+	      !ibuf_inside() || is_log || (type == OS_FILE_WRITE)
 	      || ibuf_page(space_id, zip_size, block_offset, NULL));
 # endif /* UNIV_LOG_DEBUG */
 	if (sync) {
@@ -4920,6 +5106,16 @@
=======
@@ -4920,6 +5110,16 @@
>>>>>>> 272341d9
 
 	ut_ad((mode != OS_AIO_IBUF) || (space->purpose == FIL_TABLESPACE));
 
+	if (space->size <= block_offset) {
+		ulint	actual_size;
+
+		mutex_exit(&fil_system->mutex);
+		fil_extend_space_to_desired_size(&actual_size, space->id,
+						 ((block_offset + 1) / 64 + 1) * 64);
+		mutex_enter(&fil_system->mutex);
+		/* should retry? but it may safe for xtrabackup for now. */
+	}
+
 	node = UT_LIST_GET_FIRST(space->chain);
 
 	for (;;) {
<<<<<<< HEAD
diff -ruN a/storage/innobase/handler/ha_innodb.cc b/storage/innobase/handler/ha_innodb.cc
=======
>>>>>>> 272341d9
--- a/storage/innobase/handler/ha_innodb.cc
+++ b/storage/innobase/handler/ha_innodb.cc
@@ -460,13 +460,6 @@
   "Timeout in seconds an InnoDB transaction may wait for a lock before being rolled back. Values above 100000000 disable the timeout.",
   NULL, NULL, 50, 1, 1024 * 1024 * 1024, 0);
 
-static MYSQL_THDVAR_ULONG(flush_log_at_trx_commit, PLUGIN_VAR_OPCMDARG,
-  "Set to 0 (write and flush once per second),"
-  " 1 (write and flush at each commit)"
-  " or 2 (write at commit, flush once per second).",
-  NULL, NULL, 1, 0, 2, 0);
-
-
 static handler *innobase_create_handler(handlerton *hton,
                                         TABLE_SHARE *table,
                                         MEM_ROOT *mem_root)
@@ -958,17 +951,6 @@
 	}
 }
 
-/******************************************************************//**
-*/
-extern "C" UNIV_INTERN
-ulong
-thd_flush_log_at_trx_commit(
-/*================================*/
-	void*	thd)
-{
-	return(THDVAR((THD*) thd, flush_log_at_trx_commit));
-}
-
 /********************************************************************//**
 Obtain the InnoDB transaction of a MySQL thread.
 @return	reference to transaction pointer */
@@ -6179,7 +6161,7 @@
 		table->status = 0;
 #ifdef EXTENDED_FOR_USERSTAT
 		rows_read++;
-		if (active_index >= 0 && active_index < MAX_KEY)
+		if (active_index < MAX_KEY)
 			index_rows_read[active_index]++;
 #endif
 		break;
@@ -6405,7 +6387,7 @@
 		table->status = 0;
 #ifdef EXTENDED_FOR_USERSTAT
 		rows_read++;
-		if (active_index >= 0 && active_index < MAX_KEY)
+		if (active_index < MAX_KEY)
 			index_rows_read[active_index]++;
 #endif
 		break;
@@ -11595,18 +11577,12 @@
   innodb_file_format_max_validate,
   innodb_file_format_max_update, "Antelope");
 
-/* Changed to the THDVAR */
-//static MYSQL_SYSVAR_ULONG(flush_log_at_trx_commit, srv_flush_log_at_trx_commit,
-//  PLUGIN_VAR_OPCMDARG,
-//  "Set to 0 (write and flush once per second),"
-//  " 1 (write and flush at each commit)"
-//  " or 2 (write at commit, flush once per second).",
-//  NULL, NULL, 1, 0, 2, 0);
-
-static MYSQL_SYSVAR_BOOL(use_global_flush_log_at_trx_commit, srv_use_global_flush_log_at_trx_commit,
-  PLUGIN_VAR_NOCMDARG,
-  "Use global innodb_flush_log_at_trx_commit value. (default: ON).",
-  NULL, NULL, TRUE);
+static MYSQL_SYSVAR_ULONG(flush_log_at_trx_commit, srv_flush_log_at_trx_commit,
+  PLUGIN_VAR_OPCMDARG,
+  "Set to 0 (write and flush once per second),"
+  " 1 (write and flush at each commit)"
+  " or 2 (write at commit, flush once per second).",
+  NULL, NULL, 1, 0, 2, 0);
 
 static MYSQL_SYSVAR_STR(flush_method, innobase_file_flush_method,
   PLUGIN_VAR_RQCMDARG | PLUGIN_VAR_READONLY,
@@ -12073,7 +12049,6 @@
   MYSQL_SYSVAR(file_format_check),
   MYSQL_SYSVAR(file_format_max),
   MYSQL_SYSVAR(flush_log_at_trx_commit),
-  MYSQL_SYSVAR(use_global_flush_log_at_trx_commit),
   MYSQL_SYSVAR(flush_method),
   MYSQL_SYSVAR(force_recovery),
   MYSQL_SYSVAR(locks_unsafe_for_binlog),
<<<<<<< HEAD
diff -ruN a/storage/innobase/ibuf/ibuf0ibuf.c b/storage/innobase/ibuf/ibuf0ibuf.c
=======
>>>>>>> 272341d9
--- a/storage/innobase/ibuf/ibuf0ibuf.c
+++ b/storage/innobase/ibuf/ibuf0ibuf.c
@@ -1202,6 +1202,9 @@
 	ut_ad(!recv_no_ibuf_operations);
 	ut_ad(x_latch || mtr == NULL);
 
+	if (srv_fake_write)
+		return(FALSE);
+
 	if (ibuf_fixed_addr_page(space, zip_size, page_no)) {
 
 		return(TRUE);
@@ -1238,12 +1241,14 @@
 		be removed once it has been established that our assumptions
 		about this condition are correct. The bug was only a one-time
 		occurrence, unable to repeat since then. */
+		{
 		void* latch = sync_thread_levels_contains(SYNC_IBUF_BITMAP);
 		if (latch) {
 			fprintf(stderr, "Bug#58212 UNIV_SYNC_DEBUG"
 				" levels %p (%u,%u)\n",
 				latch, (unsigned) space, (unsigned) page_no);
 		}
+		}
 # endif /* UNIV_SYNC_DEBUG */
 		ret = ibuf_bitmap_page_get_bits_low(
 			bitmap_page, page_no, zip_size,
@@ -2733,6 +2738,9 @@
 	ulint	n_bytes;
 	ulint	n_pag2;
 
+	if (srv_fake_write)
+		return(0);
+
 	while (sum_pages < n_pages) {
 		n_bytes = ibuf_contract_ext(&n_pag2, sync);
 
<<<<<<< HEAD
diff -ruN a/storage/innobase/include/ha_prototypes.h b/storage/innobase/include/ha_prototypes.h
=======
>>>>>>> 272341d9
--- a/storage/innobase/include/ha_prototypes.h
+++ b/storage/innobase/include/ha_prototypes.h
@@ -275,12 +275,5 @@
 /*===================*/
         void*   thd,	/*!< in: thread handle (THD*) */
         ulint   value);	/*!< in: time waited for the lock */
-/******************************************************************//**
-*/
-
-ulong
-thd_flush_log_at_trx_commit(
-/*================================*/
-	void*	thd);
 
 #endif
<<<<<<< HEAD
diff -ruN a/storage/innobase/include/log0recv.h b/storage/innobase/include/log0recv.h
--- a/storage/innobase/include/log0recv.h
+++ b/storage/innobase/include/log0recv.h
@@ -444,7 +444,7 @@
 /* defined in os0file.c */
 #define OS_AIO_MERGE_N_CONSECUTIVE	64
 /* defined in log0recv.c */
-#define RECV_READ_AHEAD_AREA	32
+#define RECV_READ_AHEAD_AREA	128
 	time_t		stats_recv_start_time;
 	ulint		stats_recv_turns;
 
diff -ruN a/storage/innobase/include/srv0srv.h b/storage/innobase/include/srv0srv.h
=======
>>>>>>> 272341d9
--- a/storage/innobase/include/srv0srv.h
+++ b/storage/innobase/include/srv0srv.h
@@ -148,8 +148,7 @@
 extern ulint	srv_n_log_files;
 extern ulint	srv_log_file_size;
 extern ulint	srv_log_buffer_size;
-//extern ulong	srv_flush_log_at_trx_commit;
-extern char	srv_use_global_flush_log_at_trx_commit;
+extern ulong	srv_flush_log_at_trx_commit;
 extern char	srv_adaptive_flushing;
 
 
@@ -253,6 +252,10 @@
 extern ulint	srv_dict_size_limit;
 
 extern ulint	srv_lazy_drop_table;
+
+extern ibool	srv_read_only;
+extern ibool	srv_fake_write;
+extern ibool	srv_apply_log_only;
 /*-------------------------------------------*/
 
 extern ulint	srv_n_rows_inserted;
<<<<<<< HEAD
diff -ruN a/storage/innobase/include/srv0start.h b/storage/innobase/include/srv0start.h
=======
>>>>>>> 272341d9
--- a/storage/innobase/include/srv0start.h
+++ b/storage/innobase/include/srv0start.h
@@ -91,6 +91,8 @@
 /** Log sequence number immediately after startup */
 extern	ib_uint64_t	srv_start_lsn;
 
+extern	ib_uint64_t	srv_oldest_lsn;
+
 #ifdef HAVE_DARWIN_THREADS
 /** TRUE if the F_FULLFSYNC option is available */
 extern	ibool	srv_have_fullfsync;
<<<<<<< HEAD
diff -ruN a/storage/innobase/log/log0log.c b/storage/innobase/log/log0log.c
=======
>>>>>>> 272341d9
--- a/storage/innobase/log/log0log.c
+++ b/storage/innobase/log/log0log.c
@@ -1154,7 +1154,7 @@
 	if (srv_unix_file_flush_method != SRV_UNIX_O_DSYNC
 	    && srv_unix_file_flush_method != SRV_UNIX_ALL_O_DIRECT
 	    && srv_unix_file_flush_method != SRV_UNIX_NOSYNC
-	    && thd_flush_log_at_trx_commit(NULL) != 2) {
+	    && srv_flush_log_at_trx_commit != 2) {
 
 		fil_flush(group->space_id);
 	}
@@ -1389,7 +1389,7 @@
 #endif /* UNIV_DEBUG */
 	ulint		unlock;
 
-	if (recv_no_ibuf_operations) {
+	if (recv_no_ibuf_operations || srv_fake_write) {
 		/* Recovery is running and no operations on the log files are
 		allowed yet (the variable name .._no_ibuf_.. is misleading) */
 
@@ -2051,7 +2051,7 @@
 		return(TRUE);
 	}
 
-	ut_ad(log_sys->flushed_to_disk_lsn >= oldest_lsn);
+	ut_ad(srv_fake_write || log_sys->flushed_to_disk_lsn >= oldest_lsn);
 
 	if (log_sys->n_pending_checkpoint_writes > 0) {
 		/* A checkpoint write is running */
@@ -3151,6 +3151,7 @@
 	for the 'very fast' shutdown, because the InnoDB layer may have
 	committed or prepared transactions and we don't want to lose them. */
 
+	if (!srv_apply_log_only) {
 	if (trx_n_mysql_transactions > 0
 	    || UT_LIST_GET_LEN(trx_sys->trx_list) > 0) {
 
@@ -3158,6 +3159,7 @@
 
 		goto loop;
 	}
+	}
 
 	if (srv_fast_shutdown == 2) {
 		/* In this fastest shutdown we do not flush the buffer pool:
<<<<<<< HEAD
diff -ruN a/storage/innobase/log/log0recv.c b/storage/innobase/log/log0recv.c
=======
>>>>>>> 272341d9
--- a/storage/innobase/log/log0recv.c
+++ b/storage/innobase/log/log0recv.c
@@ -42,27 +42,27 @@
 #include "trx0undo.h"
 #include "trx0rec.h"
 #include "fil0fil.h"
-#ifndef UNIV_HOTBACKUP
+//#ifndef UNIV_HOTBACKUP
 # include "buf0rea.h"
 # include "srv0srv.h"
 # include "srv0start.h"
 # include "trx0roll.h"
 # include "row0merge.h"
 # include "sync0sync.h"
-#else /* !UNIV_HOTBACKUP */
+//#else /* !UNIV_HOTBACKUP */
 
 /** This is set to FALSE if the backup was originally taken with the
 ibbackup --include regexp option: then we do not want to create tables in
 directories which were not included */
 UNIV_INTERN ibool	recv_replay_file_ops	= TRUE;
-#endif /* !UNIV_HOTBACKUP */
+//#endif /* !UNIV_HOTBACKUP */
 
 /** Log records are stored in the hash table in chunks at most of this size;
 this must be less than UNIV_PAGE_SIZE as it is stored in the buffer pool */
 #define RECV_DATA_BLOCK_SIZE	(MEM_MAX_ALLOC_IN_BUF - sizeof(recv_data_t))
 
 /** Read-ahead area in applying log records to file pages */
-#define RECV_READ_AHEAD_AREA	32
+#define RECV_READ_AHEAD_AREA	128
 
 /** The recovery system */
 UNIV_INTERN recv_sys_t*	recv_sys = NULL;
@@ -631,7 +631,7 @@
 /***********************************************************************//**
 Checks the consistency of the checkpoint info
 @return	TRUE if ok */
-static
+//static
 ibool
 recv_check_cp_is_consistent(
 /*========================*/
@@ -661,7 +661,7 @@
 /********************************************************//**
 Looks for the maximum consistent checkpoint from the log groups.
 @return	error code or DB_SUCCESS */
-static
+//static
 ulint
 recv_find_max_checkpoint(
 /*=====================*/
@@ -850,7 +850,7 @@
 InnoDB-3.23.52 where the checksum field contains the log block number.
 @return TRUE if ok, or if the log block may be in the format of InnoDB
 version predating 3.23.52 */
-static
+//static
 ibool
 log_block_checksum_is_ok_or_old_format(
 /*===================================*/
@@ -2380,7 +2380,7 @@
 			   || type == MLOG_FILE_RENAME
 			   || type == MLOG_FILE_DELETE) {
 			ut_a(space);
-#ifdef UNIV_HOTBACKUP
+//#ifdef UNIV_HOTBACKUP
 			if (recv_replay_file_ops) {
 
 				/* In ibbackup --apply-log, replay an .ibd file
@@ -2403,7 +2403,7 @@
 					ut_error;
 				}
 			}
-#endif
+//#endif
 			/* In normal mysqld crash recovery we do not try to
 			replay file operations */
 #ifdef UNIV_LOG_LSN_DEBUG
@@ -2820,8 +2820,11 @@
 
 			fprintf(stderr,
 				"InnoDB: Doing recovery: scanned up to"
-				" log sequence number %llu\n",
-				*group_scanned_lsn);
+				" log sequence number %llu (%lu %%)\n",
+				*group_scanned_lsn,
+				(ulong) (*group_scanned_lsn - srv_oldest_lsn)
+				/ (8 * log_group_get_capacity(UT_LIST_GET_FIRST(log_sys->log_groups))/900)
+			);
 		}
 	}
 
@@ -2936,12 +2939,14 @@
 
 	if (srv_force_recovery < SRV_FORCE_NO_LOG_REDO) {
 
+#ifdef UNDEFINED
 		fprintf(stderr,
 			"InnoDB: Restoring possible"
 			" half-written data pages from"
 			" the doublewrite\n"
 			"InnoDB: buffer...\n");
-		trx_sys_doublewrite_init_or_restore_pages(TRUE);
+#endif
+		trx_sys_doublewrite_init_or_restore_pages(FALSE);
 	}
 }
 
@@ -3110,6 +3115,7 @@
 		recv_sys->recovered_lsn = checkpoint_lsn;
 
 		srv_start_lsn = checkpoint_lsn;
+		srv_oldest_lsn = checkpoint_lsn;
 	}
 
 	contiguous_lsn = ut_uint64_align_down(recv_sys->scanned_lsn,
@@ -3475,6 +3481,7 @@
 	that the data dictionary tables will be free of any locks.
 	The data dictionary latch should guarantee that there is at
 	most one data dictionary transaction active at a time. */
+	if (!srv_apply_log_only)
 	trx_rollback_or_clean_recovered(FALSE);
 }
 
<<<<<<< HEAD
diff -ruN a/storage/innobase/os/os0file.c b/storage/innobase/os/os0file.c
=======
>>>>>>> 272341d9
--- a/storage/innobase/os/os0file.c
+++ b/storage/innobase/os/os0file.c
@@ -660,7 +660,7 @@
 }
 
 #undef USE_FILE_LOCK
-#define USE_FILE_LOCK
+//#define USE_FILE_LOCK
 #if defined(UNIV_HOTBACKUP) || defined(__WIN__)
 /* InnoDB Hot Backup does not lock the data files.
  * On Windows, mandatory locking is used.
@@ -1428,7 +1428,7 @@
 #endif
 #ifdef UNIV_NON_BUFFERED_IO
 # ifndef UNIV_HOTBACKUP
-		if (type == OS_LOG_FILE && thd_flush_log_at_trx_commit(NULL) == 2) {
+		if (type == OS_LOG_FILE && srv_flush_log_at_trx_commit == 2) {
 			/* Do not use unbuffered i/o to log files because
 			value 2 denotes that we do not flush the log at every
 			commit, but only once per second */
@@ -1444,7 +1444,7 @@
 		attributes = 0;
 #ifdef UNIV_NON_BUFFERED_IO
 # ifndef UNIV_HOTBACKUP
-		if (type == OS_LOG_FILE && thd_flush_log_at_trx_commit(NULL) == 2) {
+		if (type == OS_LOG_FILE && srv_flush_log_at_trx_commit == 2) {
 			/* Do not use unbuffered i/o to log files because
 			value 2 denotes that we do not flush the log at every
 			commit, but only once per second */
@@ -1460,8 +1460,9 @@
 		attributes = 0;
 		ut_error;
 	}
-
+	share_mode |= FILE_SHARE_WRITE; /* Why? */
 	file = CreateFile((LPCTSTR) name,
+			  (srv_read_only && create_flag == OPEN_EXISTING) ? GENERIC_READ :
 			  GENERIC_READ | GENERIC_WRITE, /* read and write
 							access */
 			  share_mode,	/* File can be read also by other
@@ -1520,7 +1521,11 @@
 	if (create_mode == OS_FILE_OPEN || create_mode == OS_FILE_OPEN_RAW
 	    || create_mode == OS_FILE_OPEN_RETRY) {
 		mode_str = "OPEN";
-		create_flag = O_RDWR;
+		if (srv_read_only) {
+			create_flag = O_RDONLY;
+		} else {
+			create_flag = O_RDWR;
+		}
 	} else if (create_mode == OS_FILE_CREATE) {
 		mode_str = "CREATE";
 		create_flag = O_RDWR | O_CREAT | O_EXCL;
@@ -2732,6 +2737,9 @@
 	ut_a((offset & 0xFFFFFFFFUL) == offset);
 	ut_a((n & 0xFFFFFFFFUL) == n);
 
+	if (srv_fake_write)
+		return(TRUE);
+
 	os_n_file_writes++;
 
 	ut_ad(file);
@@ -2856,6 +2864,9 @@
 #else
 	ssize_t	ret;
 
+	if (srv_fake_write)
+		return(TRUE);
+
 	ret = os_file_pwrite(file, buf, n, offset, offset_high);
 
 	if ((ulint)ret == n) {
<<<<<<< HEAD
diff -ruN a/storage/innobase/os/os0thread.c b/storage/innobase/os/os0thread.c
=======
>>>>>>> 272341d9
--- a/storage/innobase/os/os0thread.c
+++ b/storage/innobase/os/os0thread.c
@@ -266,12 +266,17 @@
 #ifdef __WIN__
 	Sleep((DWORD) tm / 1000);
 #else
+	/* select() simetimes hang up from xtrabackup */
+	/* change to use usleep() for now */
+	usleep(tm);
+/*
 	struct timeval	t;
 
 	t.tv_sec = tm / 1000000;
 	t.tv_usec = tm % 1000000;
 
 	select(0, NULL, NULL, NULL, &t);
+*/
 #endif
 }
 
<<<<<<< HEAD
diff -ruN a/storage/innobase/row/row0merge.c b/storage/innobase/row/row0merge.c
=======
>>>>>>> 272341d9
--- a/storage/innobase/row/row0merge.c
+++ b/storage/innobase/row/row0merge.c
@@ -459,7 +459,9 @@
 	rec = rec_convert_dtuple_to_rec(*buf, index, tuple, n_ext);
 	offsets = rec_get_offsets(rec, index, NULL, ULINT_UNDEFINED, &heap);
 
-	innobase_rec_to_mysql(dup->table, rec, index, offsets);
+	//innobase_rec_to_mysql(dup->table, rec, index, offsets);
+	fprintf(stderr, "InnoDB: Error: row_merge_dup_report() is called.\n");
+	ut_error;
 
 	mem_heap_free(heap);
 }
@@ -1485,8 +1487,11 @@
 		case 0:
 			if (UNIV_UNLIKELY
 			    (dict_index_is_unique(index) && !null_eq)) {
-				innobase_rec_to_mysql(table, mrec0,
-						      index, offsets0);
+				//innobase_rec_to_mysql(table, mrec0,
+				//		      index, offsets0);
+				(void) table;
+				fprintf(stderr, "InnoDB: Error: row_merge_blocks() is called.\n");
+				ut_error;
 				mem_heap_free(heap);
 				return(DB_DUPLICATE_KEY);
 			}
@@ -2613,7 +2618,9 @@
 
 	/* Reset the MySQL row buffer that is used when reporting
 	duplicate keys. */
-	innobase_rec_reset(table);
+	//innobase_rec_reset(table);
+	fprintf(stderr, "InnoDB: Error: row_merge_build_indexes() is called.\n");
+	ut_error;
 
 	/* Read clustered index of the table and create files for
 	secondary index entries for merge sort */
<<<<<<< HEAD
diff -ruN a/storage/innobase/srv/srv0srv.c b/storage/innobase/srv/srv0srv.c
=======
>>>>>>> 272341d9
--- a/storage/innobase/srv/srv0srv.c
+++ b/storage/innobase/srv/srv0srv.c
@@ -197,8 +197,7 @@
 UNIV_INTERN ulint	srv_log_file_size	= ULINT_MAX;
 /* size in database pages */
 UNIV_INTERN ulint	srv_log_buffer_size	= ULINT_MAX;
-//UNIV_INTERN ulong	srv_flush_log_at_trx_commit = 1;
-UNIV_INTERN char	srv_use_global_flush_log_at_trx_commit	= TRUE;
+UNIV_INTERN ulong	srv_flush_log_at_trx_commit = 1;
 
 /* Try to flush dirty pages so as to avoid IO bursts at
 the checkpoints. */
@@ -449,6 +448,10 @@
 UNIV_INTERN ulint	srv_dict_size_limit = 0;
 
 UNIV_INTERN ulint	srv_lazy_drop_table = 0;
+
+UNIV_INTERN ibool	srv_read_only   = FALSE;
+UNIV_INTERN ibool	srv_fake_write  = FALSE;
+UNIV_INTERN ibool	srv_apply_log_only = FALSE;
 /*-------------------------------------------*/
 UNIV_INTERN ulong	srv_n_spin_wait_rounds	= 30;
 UNIV_INTERN ulong	srv_n_free_tickets_to_enter = 500;
@@ -1148,7 +1151,7 @@
 	}
 
 	/* Initialize some INFORMATION SCHEMA internal structures */
-	trx_i_s_cache_init(trx_i_s_cache);
+	//trx_i_s_cache_init(trx_i_s_cache);
 }
 
 /*********************************************************************//**
@@ -1159,6 +1162,7 @@
 /*==========*/
 {
 	os_fast_mutex_free(&srv_conc_mutex);
+#ifdef UNDEFINED
 	mem_free(srv_conc_slots);
 	srv_conc_slots = NULL;
 
@@ -1172,6 +1176,7 @@
 	srv_mysql_table = NULL;
 
 	trx_i_s_cache_free(trx_i_s_cache);
+#endif
 }
 
 /*********************************************************************//**
@@ -1876,7 +1881,7 @@
 		}
 
 		/* Record the lock wait time for this thread */
-		thd_set_lock_wait_time(trx->mysql_thd, diff_time);
+		//thd_set_lock_wait_time(trx->mysql_thd, diff_time);
 	}
 
 	if (trx->was_chosen_as_deadlock_victim) {
<<<<<<< HEAD
diff -ruN a/storage/innobase/srv/srv0start.c b/storage/innobase/srv/srv0start.c
=======
>>>>>>> 272341d9
--- a/storage/innobase/srv/srv0start.c
+++ b/storage/innobase/srv/srv0start.c
@@ -94,6 +94,8 @@
 /** Log sequence number at shutdown */
 UNIV_INTERN ib_uint64_t	srv_shutdown_lsn;
 
+UNIV_INTERN ib_uint64_t srv_oldest_lsn;
+
 #ifdef HAVE_DARWIN_THREADS
 # include <sys/utsname.h>
 /** TRUE if the F_FULLFSYNC option is available */
@@ -549,7 +551,7 @@
 /*********************************************************************//**
 Creates or opens the log files and closes them.
 @return	DB_SUCCESS or error code */
-static
+//static
 ulint
 open_or_create_log_file(
 /*====================*/
@@ -709,7 +711,7 @@
 /*********************************************************************//**
 Creates or opens database data files and closes them.
 @return	DB_SUCCESS or error code */
-static
+//static
 ulint
 open_or_create_data_files(
 /*======================*/
@@ -1868,6 +1870,10 @@
 		are initialized in trx_sys_init_at_db_start(). */
 
 		recv_recovery_from_checkpoint_finish();
+
+		if (srv_apply_log_only)
+			goto skip_processes;
+
 		if (srv_force_recovery < SRV_FORCE_NO_IBUF_MERGE) {
 			/* The following call is necessary for the insert
 			buffer to work with multiple tablespaces. We must
@@ -2042,6 +2048,17 @@
 	if (!srv_auto_extend_last_data_file
 	    && sum_of_data_file_sizes != tablespace_size_in_header) {
 
+		/* extend table space size aligning with header */
+		ulint	actual_size;
+		fil_extend_space_to_desired_size(&actual_size, 0, tablespace_size_in_header);
+		if (actual_size < tablespace_size_in_header) {
+			fprintf(stderr,
+"InnoDB: Warning: To extend tablespace size aligning with header seems to be failed.\n"
+"InnoDB: The acutual size %lu must be larger than %lu.\n",
+				(ulong) actual_size,
+				(ulong) tablespace_size_in_header);
+		}
+#ifdef UNDEFINED
 		ut_print_timestamp(stderr);
 		fprintf(stderr,
 			" InnoDB: Error: tablespace size"
@@ -2121,6 +2138,7 @@
 
 			return(DB_ERROR);
 		}
+#endif
 	}
 
 	/* Check that os_fast_mutexes work as expected */
@@ -2240,6 +2258,7 @@
 		ibuf_update_max_tablespace_id();
 	}
 
+skip_processes:
 	srv_file_per_table = srv_file_per_table_original_value;
 
 	srv_was_started = TRUE;
<<<<<<< HEAD
diff -ruN a/storage/innobase/trx/trx0purge.c b/storage/innobase/trx/trx0purge.c
=======
>>>>>>> 272341d9
--- a/storage/innobase/trx/trx0purge.c
+++ b/storage/innobase/trx/trx0purge.c
@@ -1100,6 +1100,9 @@
 	/*	que_thr_t*	thr2; */
 	ulint		old_pages_handled;
 
+	if (srv_fake_write)
+		return(0);
+
 	mutex_enter(&(purge_sys->mutex));
 
 	if (purge_sys->trx->n_active_thrs > 0) {
<<<<<<< HEAD
diff -ruN a/storage/innobase/trx/trx0rseg.c b/storage/innobase/trx/trx0rseg.c
=======
>>>>>>> 272341d9
--- a/storage/innobase/trx/trx0rseg.c
+++ b/storage/innobase/trx/trx0rseg.c
@@ -140,9 +140,11 @@
 
 	mutex_free(&rseg->mutex);
 
+	if (!srv_apply_log_only) {
 	/* There can't be any active transactions. */
 	ut_a(UT_LIST_GET_LEN(rseg->update_undo_list) == 0);
 	ut_a(UT_LIST_GET_LEN(rseg->insert_undo_list) == 0);
+	}
 
 	undo = UT_LIST_GET_FIRST(rseg->update_undo_cached);
 
<<<<<<< HEAD
diff -ruN a/storage/innobase/trx/trx0sys.c b/storage/innobase/trx/trx0sys.c
=======
>>>>>>> 272341d9
--- a/storage/innobase/trx/trx0sys.c
+++ b/storage/innobase/trx/trx0sys.c
@@ -1938,10 +1938,12 @@
 		UT_LIST_REMOVE(view_list, trx_sys->view_list, prev_view);
 	}
 
+	if (!srv_apply_log_only) {
 	ut_a(UT_LIST_GET_LEN(trx_sys->trx_list) == 0);
 	ut_a(UT_LIST_GET_LEN(trx_sys->rseg_list) == 0);
 	ut_a(UT_LIST_GET_LEN(trx_sys->view_list) == 0);
 	ut_a(UT_LIST_GET_LEN(trx_sys->mysql_trx_list) == 0);
+	}
 
 	mem_free(trx_sys);
 
<<<<<<< HEAD
diff -ruN a/storage/innobase/trx/trx0trx.c b/storage/innobase/trx/trx0trx.c
=======
>>>>>>> 272341d9
--- a/storage/innobase/trx/trx0trx.c
+++ b/storage/innobase/trx/trx0trx.c
@@ -505,8 +505,8 @@
 						(ullint) trx->id);
 
 					if (srv_force_recovery == 0) {
-
-						trx->conc_state = TRX_PREPARED;
+						/* xtrabackup should rollback it */
+						trx->conc_state = TRX_ACTIVE;
 					} else {
 						fprintf(stderr,
 							"InnoDB: Since"
@@ -580,9 +580,9 @@
 							(ullint) trx->id);
 
 						if (srv_force_recovery == 0) {
-
+							/* xtrabackup should rollback it */
 							trx->conc_state
-								= TRX_PREPARED;
+								= TRX_ACTIVE;
 						} else {
 							fprintf(stderr,
 								"InnoDB: Since"
@@ -925,7 +925,6 @@
 	trx->read_view = NULL;
 
 	if (lsn) {
-		ulint	flush_log_at_trx_commit;
 
 		mutex_exit(&kernel_mutex);
 
@@ -934,12 +933,6 @@
 			trx_undo_insert_cleanup(trx);
 		}
 
-		if (srv_use_global_flush_log_at_trx_commit) {
-			flush_log_at_trx_commit = thd_flush_log_at_trx_commit(NULL);
-		} else {
-			flush_log_at_trx_commit = thd_flush_log_at_trx_commit(trx->mysql_thd);
-		}
-
 		/* NOTE that we could possibly make a group commit more
 		efficient here: call os_thread_yield here to allow also other
 		trxs to come to commit! */
@@ -971,9 +964,9 @@
 		if (trx->flush_log_later) {
 			/* Do nothing yet */
 			trx->must_flush_log_later = TRUE;
-		} else if (flush_log_at_trx_commit == 0) {
+		} else if (srv_flush_log_at_trx_commit == 0) {
 			/* Do nothing */
-		} else if (flush_log_at_trx_commit == 1) {
+		} else if (srv_flush_log_at_trx_commit == 1) {
 			if (srv_unix_file_flush_method == SRV_UNIX_NOSYNC) {
 				/* Write the log but do not flush it to disk */
 
@@ -985,7 +978,7 @@
 
 				log_write_up_to(lsn, LOG_WAIT_ONE_GROUP, TRUE);
 			}
-		} else if (flush_log_at_trx_commit == 2) {
+		} else if (srv_flush_log_at_trx_commit == 2) {
 
 			/* Write the log but do not flush it to disk */
 
@@ -1665,23 +1658,16 @@
 	trx_t*	trx)	/*!< in: trx handle */
 {
 	ib_uint64_t	lsn	= trx->commit_lsn;
-	ulint		flush_log_at_trx_commit;
 
 	ut_a(trx);
 
 	trx->op_info = "flushing log";
 
-	if (srv_use_global_flush_log_at_trx_commit) {
-		flush_log_at_trx_commit = thd_flush_log_at_trx_commit(NULL);
-	} else {
-		flush_log_at_trx_commit = thd_flush_log_at_trx_commit(trx->mysql_thd);
-	}
-
 	if (!trx->must_flush_log_later) {
 		/* Do nothing */
-	} else if (flush_log_at_trx_commit == 0) {
+	} else if (srv_flush_log_at_trx_commit == 0) {
 		/* Do nothing */
-	} else if (flush_log_at_trx_commit == 1) {
+	} else if (srv_flush_log_at_trx_commit == 1) {
 		if (srv_unix_file_flush_method == SRV_UNIX_NOSYNC) {
 			/* Write the log but do not flush it to disk */
 
@@ -1692,7 +1678,7 @@
 
 			log_write_up_to(lsn, LOG_WAIT_ONE_GROUP, TRUE);
 		}
-	} else if (flush_log_at_trx_commit == 2) {
+	} else if (srv_flush_log_at_trx_commit == 2) {
 
 		/* Write the log but do not flush it to disk */
 
@@ -1945,7 +1931,6 @@
 	/*--------------------------------------*/
 
 	if (lsn) {
-		ulint	flush_log_at_trx_commit;
 
 		/* Depending on the my.cnf options, we may now write the log
 		buffer to the log files, making the prepared state of the
@@ -1966,15 +1951,9 @@
 
 		mutex_exit(&kernel_mutex);
 
-		if (srv_use_global_flush_log_at_trx_commit) {
-			flush_log_at_trx_commit = thd_flush_log_at_trx_commit(NULL);
-		} else {
-			flush_log_at_trx_commit = thd_flush_log_at_trx_commit(trx->mysql_thd);
-		}
-
-		if (flush_log_at_trx_commit == 0) {
+		if (srv_flush_log_at_trx_commit == 0) {
 			/* Do nothing */
-		} else if (flush_log_at_trx_commit == 1) {
+		} else if (srv_flush_log_at_trx_commit == 1) {
 			if (srv_unix_file_flush_method == SRV_UNIX_NOSYNC) {
 				/* Write the log but do not flush it to disk */
 
@@ -1986,7 +1965,7 @@
 
 				log_write_up_to(lsn, LOG_WAIT_ONE_GROUP, TRUE);
 			}
-		} else if (flush_log_at_trx_commit == 2) {
+		} else if (srv_flush_log_at_trx_commit == 2) {
 
 			/* Write the log but do not flush it to disk */
 
diff -ruN a/storage/innobase/buf/buf0lru.c b/storage/innobase/buf/buf0lru.c
--- a/storage/innobase/buf/buf0lru.c
+++ b/storage/innobase/buf/buf0lru.c
@@ -598,7 +598,7 @@
 
 	//ut_ad(buf_pool_mutex_own(buf_pool));
 	ut_ad(mutex_own(&buf_pool->LRU_list_mutex));
-	ut_ad(mutex_own(&buf_pool->flush_list_mutex));
+	ut_ad(mutex_own(&buf_pool->zip_mutex));
 	ut_ad(buf_page_get_state(bpage) == BUF_BLOCK_ZIP_PAGE);
 
 	/* Find the first successor of bpage in the LRU list
diff -ruN a/storage/innobase/buf/buf0flu.c b/storage/innobase/buf/buf0flu.c
--- a/storage/innobase/buf/buf0flu.c
+++ b/storage/innobase/buf/buf0flu.c
@@ -1189,7 +1189,7 @@
 	buf_pool_t*	buf_pool,	/*!< in/out: buffer pool instance */
 	buf_block_t*	block)		/*!< in/out: buffer control block */
 {
-	ut_ad(buf_pool_mutex_own(buf_pool));
+	//ut_ad(buf_pool_mutex_own(buf_pool));
 	ut_ad(buf_block_get_state(block) == BUF_BLOCK_FILE_PAGE);
 	ut_ad(mutex_own(&block->mutex));
 
@@ -1197,8 +1197,11 @@
 		return(FALSE);
 	}
 
+	buf_pool_mutex_enter(buf_pool);
+
 	if (buf_pool->n_flush[BUF_FLUSH_LRU] > 0
 	    || buf_pool->init_flush[BUF_FLUSH_LRU]) {
+		buf_pool_mutex_exit(buf_pool);
 		/* There is already a flush batch of the same type running */
 		return(FALSE);
 	}
diff -ruN a/storage/innobase/include/buf0buf.h b/storage/innobase/include/buf0buf.h
--- a/storage/innobase/include/buf0buf.h
+++ b/storage/innobase/include/buf0buf.h
@@ -1816,8 +1816,8 @@
 /** Test if a buffer pool mutex is owned. */
 #define buf_pool_mutex_own(b) mutex_own(&b->mutex)
 /** Acquire a buffer pool mutex. */
-#define buf_pool_mutex_enter(b) do {		\
-	ut_ad(!mutex_own(&b->zip_mutex));	\
+/* the buf_pool_mutex is changed the latch order */
+#define buf_pool_mutex_enter(b) do {	\
 	mutex_enter(&b->mutex);		\
 } while (0)
 <|MERGE_RESOLUTION|>--- conflicted
+++ resolved
@@ -1,7 +1,3 @@
-<<<<<<< HEAD
-diff -ruN a/storage/innobase/btr/btr0btr.c b/storage/innobase/btr/btr0btr.c
-=======
->>>>>>> 272341d9
 --- a/storage/innobase/btr/btr0btr.c
 +++ b/storage/innobase/btr/btr0btr.c
 @@ -120,7 +120,7 @@
@@ -22,10 +18,6 @@
  buf_block_t*
  btr_node_ptr_get_child(
  /*===================*/
-<<<<<<< HEAD
-diff -ruN a/storage/innobase/buf/buf0buf.c b/storage/innobase/buf/buf0buf.c
-=======
->>>>>>> 272341d9
 --- a/storage/innobase/buf/buf0buf.c
 +++ b/storage/innobase/buf/buf0buf.c
 @@ -609,7 +609,7 @@
@@ -85,10 +77,6 @@
  			ibuf_merge_or_delete_for_page(
  				/* Delete possible entries, if bpage is_corrupt */
  				(srv_pass_corrupt_table && bpage->is_corrupt) ? NULL :
-<<<<<<< HEAD
-diff -ruN a/storage/innobase/fil/fil0fil.c b/storage/innobase/fil/fil0fil.c
-=======
->>>>>>> 272341d9
 --- a/storage/innobase/fil/fil0fil.c
 +++ b/storage/innobase/fil/fil0fil.c
 @@ -305,7 +305,7 @@
@@ -204,7 +192,6 @@
  		fil_node_complete_io(node, fil_system, OS_FILE_READ);
  	}
  
-<<<<<<< HEAD
 @@ -1978,7 +1997,7 @@
  	mem_free(path);
  }
@@ -215,9 +202,6 @@
  Writes a log record about an .ibd file create/rename/delete. */
  static
 @@ -2202,7 +2221,7 @@
-=======
-@@ -2202,7 +2227,7 @@
->>>>>>> 272341d9
  			if (fil_create_new_single_table_tablespace(
  				    space_id, name, FALSE, flags,
  				    FIL_IBD_FILE_INITIAL_SIZE) != DB_SUCCESS) {
@@ -518,7 +502,6 @@
  }
  
  /********************************************************************//**
-<<<<<<< HEAD
 @@ -4855,7 +5039,9 @@
  	ut_ad(recv_no_ibuf_operations || (type == OS_FILE_WRITE)
  	      || !ibuf_bitmap_page(zip_size, block_offset)
@@ -531,9 +514,6 @@
  # endif /* UNIV_LOG_DEBUG */
  	if (sync) {
 @@ -4920,6 +5106,16 @@
-=======
-@@ -4920,6 +5110,16 @@
->>>>>>> 272341d9
  
  	ut_ad((mode != OS_AIO_IBUF) || (space->purpose == FIL_TABLESPACE));
  
@@ -550,10 +530,6 @@
  	node = UT_LIST_GET_FIRST(space->chain);
  
  	for (;;) {
-<<<<<<< HEAD
-diff -ruN a/storage/innobase/handler/ha_innodb.cc b/storage/innobase/handler/ha_innodb.cc
-=======
->>>>>>> 272341d9
 --- a/storage/innobase/handler/ha_innodb.cc
 +++ b/storage/innobase/handler/ha_innodb.cc
 @@ -460,13 +460,6 @@
@@ -639,10 +615,6 @@
    MYSQL_SYSVAR(flush_method),
    MYSQL_SYSVAR(force_recovery),
    MYSQL_SYSVAR(locks_unsafe_for_binlog),
-<<<<<<< HEAD
-diff -ruN a/storage/innobase/ibuf/ibuf0ibuf.c b/storage/innobase/ibuf/ibuf0ibuf.c
-=======
->>>>>>> 272341d9
 --- a/storage/innobase/ibuf/ibuf0ibuf.c
 +++ b/storage/innobase/ibuf/ibuf0ibuf.c
 @@ -1202,6 +1202,9 @@
@@ -680,10 +652,6 @@
  	while (sum_pages < n_pages) {
  		n_bytes = ibuf_contract_ext(&n_pag2, sync);
  
-<<<<<<< HEAD
-diff -ruN a/storage/innobase/include/ha_prototypes.h b/storage/innobase/include/ha_prototypes.h
-=======
->>>>>>> 272341d9
 --- a/storage/innobase/include/ha_prototypes.h
 +++ b/storage/innobase/include/ha_prototypes.h
 @@ -275,12 +275,5 @@
@@ -699,8 +667,6 @@
 -	void*	thd);
  
  #endif
-<<<<<<< HEAD
-diff -ruN a/storage/innobase/include/log0recv.h b/storage/innobase/include/log0recv.h
 --- a/storage/innobase/include/log0recv.h
 +++ b/storage/innobase/include/log0recv.h
 @@ -444,7 +444,7 @@
@@ -712,9 +678,6 @@
  	time_t		stats_recv_start_time;
  	ulint		stats_recv_turns;
  
-diff -ruN a/storage/innobase/include/srv0srv.h b/storage/innobase/include/srv0srv.h
-=======
->>>>>>> 272341d9
 --- a/storage/innobase/include/srv0srv.h
 +++ b/storage/innobase/include/srv0srv.h
 @@ -148,8 +148,7 @@
@@ -738,10 +701,6 @@
  /*-------------------------------------------*/
  
  extern ulint	srv_n_rows_inserted;
-<<<<<<< HEAD
-diff -ruN a/storage/innobase/include/srv0start.h b/storage/innobase/include/srv0start.h
-=======
->>>>>>> 272341d9
 --- a/storage/innobase/include/srv0start.h
 +++ b/storage/innobase/include/srv0start.h
 @@ -91,6 +91,8 @@
@@ -753,10 +712,6 @@
  #ifdef HAVE_DARWIN_THREADS
  /** TRUE if the F_FULLFSYNC option is available */
  extern	ibool	srv_have_fullfsync;
-<<<<<<< HEAD
-diff -ruN a/storage/innobase/log/log0log.c b/storage/innobase/log/log0log.c
-=======
->>>>>>> 272341d9
 --- a/storage/innobase/log/log0log.c
 +++ b/storage/innobase/log/log0log.c
 @@ -1154,7 +1154,7 @@
@@ -802,10 +757,6 @@
  
  	if (srv_fast_shutdown == 2) {
  		/* In this fastest shutdown we do not flush the buffer pool:
-<<<<<<< HEAD
-diff -ruN a/storage/innobase/log/log0recv.c b/storage/innobase/log/log0recv.c
-=======
->>>>>>> 272341d9
 --- a/storage/innobase/log/log0recv.c
 +++ b/storage/innobase/log/log0recv.c
 @@ -42,27 +42,27 @@
@@ -931,10 +882,6 @@
  	trx_rollback_or_clean_recovered(FALSE);
  }
  
-<<<<<<< HEAD
-diff -ruN a/storage/innobase/os/os0file.c b/storage/innobase/os/os0file.c
-=======
->>>>>>> 272341d9
 --- a/storage/innobase/os/os0file.c
 +++ b/storage/innobase/os/os0file.c
 @@ -660,7 +660,7 @@
@@ -1008,10 +955,6 @@
  	ret = os_file_pwrite(file, buf, n, offset, offset_high);
  
  	if ((ulint)ret == n) {
-<<<<<<< HEAD
-diff -ruN a/storage/innobase/os/os0thread.c b/storage/innobase/os/os0thread.c
-=======
->>>>>>> 272341d9
 --- a/storage/innobase/os/os0thread.c
 +++ b/storage/innobase/os/os0thread.c
 @@ -266,12 +266,17 @@
@@ -1032,10 +975,6 @@
  #endif
  }
  
-<<<<<<< HEAD
-diff -ruN a/storage/innobase/row/row0merge.c b/storage/innobase/row/row0merge.c
-=======
->>>>>>> 272341d9
 --- a/storage/innobase/row/row0merge.c
 +++ b/storage/innobase/row/row0merge.c
 @@ -459,7 +459,9 @@
@@ -1074,10 +1013,6 @@
  
  	/* Read clustered index of the table and create files for
  	secondary index entries for merge sort */
-<<<<<<< HEAD
-diff -ruN a/storage/innobase/srv/srv0srv.c b/storage/innobase/srv/srv0srv.c
-=======
->>>>>>> 272341d9
 --- a/storage/innobase/srv/srv0srv.c
 +++ b/storage/innobase/srv/srv0srv.c
 @@ -197,8 +197,7 @@
@@ -1135,10 +1070,6 @@
  	}
  
  	if (trx->was_chosen_as_deadlock_victim) {
-<<<<<<< HEAD
-diff -ruN a/storage/innobase/srv/srv0start.c b/storage/innobase/srv/srv0start.c
-=======
->>>>>>> 272341d9
 --- a/storage/innobase/srv/srv0start.c
 +++ b/storage/innobase/srv/srv0start.c
 @@ -94,6 +94,8 @@
@@ -1213,10 +1144,6 @@
  	srv_file_per_table = srv_file_per_table_original_value;
  
  	srv_was_started = TRUE;
-<<<<<<< HEAD
-diff -ruN a/storage/innobase/trx/trx0purge.c b/storage/innobase/trx/trx0purge.c
-=======
->>>>>>> 272341d9
 --- a/storage/innobase/trx/trx0purge.c
 +++ b/storage/innobase/trx/trx0purge.c
 @@ -1100,6 +1100,9 @@
@@ -1229,10 +1156,6 @@
  	mutex_enter(&(purge_sys->mutex));
  
  	if (purge_sys->trx->n_active_thrs > 0) {
-<<<<<<< HEAD
-diff -ruN a/storage/innobase/trx/trx0rseg.c b/storage/innobase/trx/trx0rseg.c
-=======
->>>>>>> 272341d9
 --- a/storage/innobase/trx/trx0rseg.c
 +++ b/storage/innobase/trx/trx0rseg.c
 @@ -140,9 +140,11 @@
@@ -1247,10 +1170,6 @@
  
  	undo = UT_LIST_GET_FIRST(rseg->update_undo_cached);
  
-<<<<<<< HEAD
-diff -ruN a/storage/innobase/trx/trx0sys.c b/storage/innobase/trx/trx0sys.c
-=======
->>>>>>> 272341d9
 --- a/storage/innobase/trx/trx0sys.c
 +++ b/storage/innobase/trx/trx0sys.c
 @@ -1938,10 +1938,12 @@
@@ -1266,10 +1185,6 @@
  
  	mem_free(trx_sys);
  
-<<<<<<< HEAD
-diff -ruN a/storage/innobase/trx/trx0trx.c b/storage/innobase/trx/trx0trx.c
-=======
->>>>>>> 272341d9
 --- a/storage/innobase/trx/trx0trx.c
 +++ b/storage/innobase/trx/trx0trx.c
 @@ -505,8 +505,8 @@
