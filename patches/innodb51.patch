--- a/storage/innodb_plugin/btr/btr0btr.c
+++ b/storage/innodb_plugin/btr/btr0btr.c
@@ -674,7 +674,7 @@
 /**************************************************************//**
 Gets the root node of a tree and x-latches it.
 @return	root page, x-latched */
-static
+//static
 buf_block_t*
 btr_root_block_get(
 /*===============*/
@@ -1122,7 +1122,7 @@
 /************************************************************//**
 Returns the child page of a node pointer and x-latches it.
 @return	child page, x-latched */
-static
+//static
 buf_block_t*
 btr_node_ptr_get_child(
 /*===================*/
--- a/storage/innodb_plugin/btr/btr0cur.c
+++ b/storage/innodb_plugin/btr/btr0cur.c
@@ -3308,6 +3308,7 @@
 		byte*	field;
 
 		field = rec_get_nth_field(rec, offsets, i, &rec_len);
+		(void)field;
 
 		if (rec_len != UNIV_SQL_NULL) {
 			n_not_null[i]++;
--- a/storage/innodb_plugin/buf/buf0buf.c
+++ b/storage/innodb_plugin/buf/buf0buf.c
@@ -51,6 +51,7 @@
 #include "dict0dict.h"
 #include "log0recv.h"
 #include "page0zip.h"
+#include "xb0xb.h"
 
 /*
 		IMPLEMENTATION OF THE BUFFER POOL
@@ -358,7 +359,7 @@
 		return(TRUE);
 	}
 
-#ifndef UNIV_HOTBACKUP
+#ifdef UNDEFINED
 	if (recv_lsn_checks_on) {
 		ib_uint64_t	current_lsn;
 
@@ -670,6 +671,7 @@
 	block->page.in_flush_list = FALSE;
 	block->page.in_free_list = FALSE;
 	block->page.in_LRU_list = FALSE;
+	block->page.is_compacted = FALSE;
 	block->in_unzip_LRU_list = FALSE;
 #endif /* UNIV_DEBUG */
 #if defined UNIV_AHI_DEBUG || defined UNIV_DEBUG
@@ -1690,7 +1692,9 @@
 	ut_ad(zip_size == fil_space_get_zip_size(space));
 	ut_ad(ut_is_2pow(zip_size));
 #ifndef UNIV_LOG_DEBUG
-	ut_ad(!ibuf_inside() || ibuf_page(space, zip_size, offset, NULL));
+	/* ibuf_page() always returns FALSE with srv_fake_write=1 */
+	ut_ad(srv_fake_write ||
+	      !ibuf_inside() || ibuf_page(space, zip_size, offset, NULL));
 #endif
 	buf_pool->stat.n_page_gets++;
 loop:
@@ -2802,6 +2806,12 @@
 			frame = ((buf_block_t*) bpage)->frame;
 		}
 
+		/* Do not validate, recover and apply change buffer entries to
+		bogus pages which replace skipped pages in compact backups. */
+		if (srv_compact_backup && buf_page_is_compacted(frame)) {
+			bpage->is_compacted = TRUE;
+		}
+
 		/* If this page is not uninitialized and not in the
 		doublewrite buffer, then the page number and space id
 		should be the same as in block. */
@@ -2894,7 +2904,8 @@
 			recv_recover_page(TRUE, (buf_block_t*) bpage);
 		}
 
-		if (uncompressed && !recv_no_ibuf_operations) {
+		if (uncompressed && !recv_no_ibuf_operations &&
+		    !srv_fake_write && !bpage->is_compacted) {
 			ibuf_merge_or_delete_for_page(
 				(buf_block_t*) bpage, bpage->space,
 				bpage->offset, buf_page_get_zip_size(bpage),
--- a/storage/innodb_plugin/buf/buf0rea.c
+++ b/storage/innodb_plugin/buf/buf0rea.c
@@ -128,6 +128,45 @@
 	bpage = buf_page_init_for_read(err, mode, space, zip_size, unzip,
 				       tablespace_version, offset);
 	if (bpage == NULL) {
+		if (recv_recovery_is_on() && *err == DB_TABLESPACE_DELETED) {
+			/* hashed log recs must be treated here */
+			recv_addr_t*    recv_addr;
+
+			mutex_enter(&(recv_sys->mutex));
+
+			if (recv_sys->apply_log_recs == FALSE) {
+				mutex_exit(&(recv_sys->mutex));
+				goto not_to_recover;
+			}
+
+			/* recv_get_fil_addr_struct() */
+			recv_addr = HASH_GET_FIRST(recv_sys->addr_hash,
+					hash_calc_hash(ut_fold_ulint_pair(space, offset),
+						recv_sys->addr_hash));
+			while (recv_addr) {
+				if ((recv_addr->space == space)
+					&& (recv_addr->page_no == offset)) {
+					break;
+				}
+				recv_addr = HASH_GET_NEXT(addr_hash, recv_addr);
+			}
+
+			if ((recv_addr == NULL)
+			    || (recv_addr->state == RECV_BEING_PROCESSED)
+			    || (recv_addr->state == RECV_PROCESSED)) {
+				mutex_exit(&(recv_sys->mutex));
+				goto not_to_recover;
+			}
+
+			fprintf(stderr, " (cannot find space: %lu)", space);
+			recv_addr->state = RECV_PROCESSED;
+
+			ut_a(recv_sys->n_addrs);
+			recv_sys->n_addrs--;
+
+			mutex_exit(&(recv_sys->mutex));
+		}
+not_to_recover:
 
 		return(0);
 	}
@@ -764,6 +803,50 @@
 		/* It is a single table tablespace and the .ibd file is
 		missing: do nothing */
 
+		/* the log records should be treated here same reason
+		for http://bugs.mysql.com/bug.php?id=43948 */
+
+		if (recv_recovery_is_on()) {
+			recv_addr_t*    recv_addr;
+
+			mutex_enter(&(recv_sys->mutex));
+
+			if (recv_sys->apply_log_recs == FALSE) {
+				mutex_exit(&(recv_sys->mutex));
+				goto not_to_recover;
+			}
+
+			for (i = 0; i < n_stored; i++) {
+				/* recv_get_fil_addr_struct() */
+				recv_addr = HASH_GET_FIRST(recv_sys->addr_hash,
+						hash_calc_hash(ut_fold_ulint_pair(space, page_nos[i]),
+							recv_sys->addr_hash));
+				while (recv_addr) {
+					if ((recv_addr->space == space)
+						&& (recv_addr->page_no == page_nos[i])) {
+						break;
+					}
+					recv_addr = HASH_GET_NEXT(addr_hash, recv_addr);
+				}
+
+				if ((recv_addr == NULL)
+				    || (recv_addr->state == RECV_BEING_PROCESSED)
+				    || (recv_addr->state == RECV_PROCESSED)) {
+					continue;
+				}
+
+				recv_addr->state = RECV_PROCESSED;
+
+				ut_a(recv_sys->n_addrs);
+				recv_sys->n_addrs--;
+			}
+
+			mutex_exit(&(recv_sys->mutex));
+
+			fprintf(stderr, " (cannot find space: %lu)", space);
+		}
+not_to_recover:
+
 		return;
 	}
 
--- a/storage/innodb_plugin/fil/fil0fil.c
+++ b/storage/innodb_plugin/fil/fil0fil.c
@@ -48,6 +48,8 @@
 #else /* !UNIV_HOTBACKUP */
 static ulint srv_data_read, srv_data_written;
 #endif /* !UNIV_HOTBACKUP */
+#include "pars0pars.h"
+#include "que0que.h"
 
 /*
 		IMPLEMENTATION OF THE TABLESPACE MEMORY CACHE
@@ -287,7 +289,7 @@
 
 /** The tablespace memory cache. This variable is NULL before the module is
 initialized. */
-static fil_system_t*	fil_system	= NULL;
+fil_system_t*	fil_system	= NULL;
 
 
 /********************************************************************//**
@@ -298,7 +300,7 @@
 off the LRU list if it is in the LRU list. The caller must hold the fil_sys
 mutex. */
 static
-void
+ulint
 fil_node_prepare_for_io(
 /*====================*/
 	fil_node_t*	node,	/*!< in: file node */
@@ -623,7 +625,7 @@
 Opens a the file of a node of a tablespace. The caller must own the fil_system
 mutex. */
 static
-void
+ulint
 fil_node_open_file(
 /*===============*/
 	fil_node_t*	node,	/*!< in: file node */
@@ -657,7 +659,17 @@
 			node->name, OS_FILE_OPEN, OS_FILE_READ_ONLY, &success);
 		if (!success) {
 			/* The following call prints an error message */
-			os_file_get_last_error(TRUE);
+			if (os_file_get_last_error(TRUE) == OS_FILE_NOT_FOUND)
+			{
+				ut_print_timestamp(stderr);
+				fprintf(stderr,
+					" InnoDB: Warning: cannot open %s\n"
+					"InnoDB: this can happen if the table "
+					"was removed or renamed during an \n"
+					"InnoDB: xtrabackup run and is not dangerous.\n",
+					node->name);
+				return(OS_FILE_NOT_FOUND);
+			}
 
 			ut_print_timestamp(stderr);
 
@@ -718,12 +730,15 @@
 
 		if (UNIV_UNLIKELY(space_id != space->id)) {
 			fprintf(stderr,
-				"InnoDB: Error: tablespace id is %lu"
+				"InnoDB: Warning: tablespace id is %lu"
 				" in the data dictionary\n"
-				"InnoDB: but in file %s it is %lu!\n",
+				"InnoDB: but in file %s it is %lu!\n"
+				"InnoDB: this can happen if the table metadata "
+				"was modified during an xtrabackup run\n"
+				"InnoDB: and is not dangerous.\n",
 				space->id, node->name, space_id);
 
-			ut_error;
+			return(OS_FILE_NOT_FOUND);
 		}
 
 		if (UNIV_UNLIKELY(space_id == ULINT_UNDEFINED
@@ -747,8 +762,8 @@
 		}
 
 		if (size_bytes >= 1024 * 1024) {
-			/* Truncate the size to whole megabytes. */
-			size_bytes = ut_2pow_round(size_bytes, 1024 * 1024);
+			/* The size should be exact for after applying .delta */
+			//size_bytes = ut_2pow_round(size_bytes, 1024 * 1024);
 		}
 
 		if (!(flags & DICT_TF_ZSSIZE_MASK)) {
@@ -793,6 +808,8 @@
 		/* Put the node to the LRU list */
 		UT_LIST_ADD_FIRST(LRU, system->LRU, node);
 	}
+
+	return(0);
 }
 
 /**********************************************************************//**
@@ -1418,7 +1435,12 @@
 		the file yet; the following calls will open it and update the
 		size fields */
 
-		fil_node_prepare_for_io(node, fil_system, space);
+		if (fil_node_prepare_for_io(node, fil_system, space))
+		{
+			mutex_exit(&fil_system->mutex);
+
+			return(0);
+		}
 		fil_node_complete_io(node, fil_system, OS_FILE_READ);
 	}
 
@@ -1470,7 +1492,12 @@
 		the file yet; the following calls will open it and update the
 		size fields */
 
-		fil_node_prepare_for_io(node, fil_system, space);
+		if (fil_node_prepare_for_io(node, fil_system, space))
+		{
+			mutex_exit(&fil_system->mutex);
+
+			return(ULINT_UNDEFINED);
+		}
 		fil_node_complete_io(node, fil_system, OS_FILE_READ);
 	}
 
@@ -1910,7 +1937,7 @@
 	mem_free(path);
 }
 
-#ifndef UNIV_HOTBACKUP
+#if 0
 /********************************************************//**
 Writes a log record about an .ibd file create/rename/delete. */
 static
@@ -2134,7 +2161,7 @@
 			if (fil_create_new_single_table_tablespace(
 				    space_id, name, FALSE, flags,
 				    FIL_IBD_FILE_INITIAL_SIZE) != DB_SUCCESS) {
-				ut_error;
+				//ut_error;
 			}
 		}
 
@@ -2297,7 +2324,7 @@
 	}
 
 	if (success) {
-#ifndef UNIV_HOTBACKUP
+#ifdef UNDEFINED
 		/* Write a log record about the deletion of the .ibd
 		file, so that ibbackup can replay it in the
 		--apply-log phase. We use a dummy mtr and the familiar
@@ -2598,7 +2625,7 @@
 
 	mutex_exit(&fil_system->mutex);
 
-#ifndef UNIV_HOTBACKUP
+#ifdef UNDEFINED
 	if (success) {
 		mtr_t		mtr;
 
@@ -2788,7 +2815,7 @@
 
 	fil_node_create(path, size, space_id, FALSE);
 
-#ifndef UNIV_HOTBACKUP
+#ifdef UNDEFINED
 	{
 		mtr_t		mtr;
 
@@ -3041,19 +3068,97 @@
 		      "InnoDB: open the tablespace file ", stderr);
 		ut_print_filename(stderr, filepath);
 		fputs("!\n"
-		      "InnoDB: Have you moved InnoDB .ibd files around"
-		      " without using the\n"
-		      "InnoDB: commands DISCARD TABLESPACE and"
-		      " IMPORT TABLESPACE?\n"
-		      "InnoDB: It is also possible that this is"
-		      " a temporary table #sql...,\n"
-		      "InnoDB: and MySQL removed the .ibd file for this.\n"
-		      "InnoDB: Please refer to\n"
-		      "InnoDB: " REFMAN "innodb-troubleshooting-datadict.html\n"
-		      "InnoDB: for how to resolve the issue.\n", stderr);
+		      "InnoDB: It will be removed from data dictionary.\n"
+		      , stderr);
 
 		mem_free(filepath);
 
+		/* removing from data dictionary */
+		{
+			trx_t*		trx;
+			pars_info_t*	info = NULL;
+
+			trx = trx_allocate_for_mysql();
+
+			trx->op_info = "removing invalid table from data dictionary";
+
+			info = pars_info_create();
+
+			pars_info_add_str_literal(info, "table_name", name);
+
+			que_eval_sql(info,
+			   "PROCEDURE DROP_TABLE_PROC () IS\n"
+			   "sys_foreign_id CHAR;\n"
+			   "table_id CHAR;\n"
+			   "index_id CHAR;\n"
+			   "foreign_id CHAR;\n"
+			   "found INT;\n"
+			   "BEGIN\n"
+			   "SELECT ID INTO table_id\n"
+			   "FROM SYS_TABLES\n"
+			   "WHERE NAME = :table_name\n"
+			   "LOCK IN SHARE MODE;\n"
+			   "IF (SQL % NOTFOUND) THEN\n"
+			   "       RETURN;\n"
+			   "END IF;\n"
+			   "found := 1;\n"
+			   "SELECT ID INTO sys_foreign_id\n"
+			   "FROM SYS_TABLES\n"
+			   "WHERE NAME = 'SYS_FOREIGN'\n"
+			   "LOCK IN SHARE MODE;\n"
+			   "IF (SQL % NOTFOUND) THEN\n"
+			   "       found := 0;\n"
+			   "END IF;\n"
+			   "IF (:table_name = 'SYS_FOREIGN') THEN\n"
+			   "       found := 0;\n"
+			   "END IF;\n"
+			   "IF (:table_name = 'SYS_FOREIGN_COLS') THEN\n"
+			   "       found := 0;\n"
+			   "END IF;\n"
+			   "WHILE found = 1 LOOP\n"
+			   "       SELECT ID INTO foreign_id\n"
+			   "       FROM SYS_FOREIGN\n"
+			   "       WHERE FOR_NAME = :table_name\n"
+			   "               AND TO_BINARY(FOR_NAME)\n"
+			   "                 = TO_BINARY(:table_name)\n"
+			   "               LOCK IN SHARE MODE;\n"
+			   "       IF (SQL % NOTFOUND) THEN\n"
+			   "               found := 0;\n"
+			   "       ELSE\n"
+			   "               DELETE FROM SYS_FOREIGN_COLS\n"
+			   "               WHERE ID = foreign_id;\n"
+			   "               DELETE FROM SYS_FOREIGN\n"
+			   "               WHERE ID = foreign_id;\n"
+			   "       END IF;\n"
+			   "END LOOP;\n"
+			   "found := 1;\n"
+			   "WHILE found = 1 LOOP\n"
+			   "       SELECT ID INTO index_id\n"
+			   "       FROM SYS_INDEXES\n"
+			   "       WHERE TABLE_ID = table_id\n"
+			   "       LOCK IN SHARE MODE;\n"
+			   "       IF (SQL % NOTFOUND) THEN\n"
+			   "               found := 0;\n"
+			   "       ELSE\n"
+			   "               DELETE FROM SYS_FIELDS\n"
+			   "               WHERE INDEX_ID = index_id;\n"
+			   "               DELETE FROM SYS_INDEXES\n"
+			   "               WHERE ID = index_id\n"
+			   "               AND TABLE_ID = table_id;\n"
+			   "       END IF;\n"
+			   "END LOOP;\n"
+			   "DELETE FROM SYS_COLUMNS\n"
+			   "WHERE TABLE_ID = table_id;\n"
+			   "DELETE FROM SYS_TABLES\n"
+			   "WHERE ID = table_id;\n"
+			   "END;\n"
+			   , FALSE, trx);
+
+			trx_commit_for_mysql(trx);
+
+			trx_free_for_mysql(trx);
+		}
+
 		return(FALSE);
 	}
 
@@ -3284,7 +3389,7 @@
 	cannot be ok. */
 
 	size = (((ib_int64_t)size_high) << 32) + (ib_int64_t)size_low;
-#ifndef UNIV_HOTBACKUP
+#ifdef UNDEFINED
 	if (size < FIL_IBD_FILE_INITIAL_SIZE * UNIV_PAGE_SIZE) {
 		fprintf(stderr,
 			"InnoDB: Error: the size of single-table tablespace"
@@ -3425,7 +3530,7 @@
 idea is to read as much good data as we can and jump over bad data.
 @return 0 if ok, -1 if error even after the retries, 1 if at the end
 of the directory */
-static
+//static
 int
 fil_file_readdir_next_file(
 /*=======================*/
@@ -3469,7 +3574,7 @@
 @return	DB_SUCCESS or error number */
 UNIV_INTERN
 ulint
-fil_load_single_table_tablespaces(void)
+fil_load_single_table_tablespaces(ibool (*pred)(const char*, const char*))
 /*===================================*/
 {
 	int		ret;
@@ -3525,7 +3630,9 @@
 			dbinfo.name);
 		srv_normalize_path_for_win(dbpath);
 
-		dbdir = os_file_opendir(dbpath, FALSE);
+		/* We want wrong directory permissions to be a fatal error for
+		XtraBackup. */
+		dbdir = os_file_opendir(dbpath, TRUE);
 
 		if (dbdir != NULL) {
 			/* printf("Opened dir %s\n", dbinfo.name); */
@@ -3551,8 +3658,11 @@
 						   ".ibd")) {
 					/* The name ends in .ibd; try opening
 					the file */
-					fil_load_single_table_tablespace(
+					if (!pred ||
+					    pred(dbinfo.name, fileinfo.name)) {
+						fil_load_single_table_tablespace(
 						dbinfo.name, fileinfo.name);
+					}
 				}
 next_file_item:
 				ret = fil_file_readdir_next_file(&err,
@@ -3724,15 +3834,97 @@
 				"InnoDB: in InnoDB data dictionary"
 				" has tablespace id %lu,\n"
 				"InnoDB: but tablespace with that id"
-				" or name does not exist. Have\n"
-				"InnoDB: you deleted or moved .ibd files?\n"
-				"InnoDB: This may also be a table created with"
-				" CREATE TEMPORARY TABLE\n"
-				"InnoDB: whose .ibd and .frm files"
-				" MySQL automatically removed, but the\n"
-				"InnoDB: table still exists in the"
-				" InnoDB internal data dictionary.\n",
+				" or name does not exist. It will be removed from data dictionary.\n"
+				,
 				(ulong) id);
+			mem_free(path);
+			mutex_exit(&fil_system->mutex);
+			/* removing from data dictionary */
+			{
+				trx_t*		trx;
+				pars_info_t*	info = NULL;
+
+				trx = trx_allocate_for_mysql();
+
+				trx->op_info = "removing invalid table from data dictionary";
+
+				info = pars_info_create();
+
+				pars_info_add_str_literal(info, "table_name", name);
+
+				que_eval_sql(info,
+				   "PROCEDURE DROP_TABLE_PROC () IS\n"
+				   "sys_foreign_id CHAR;\n"
+				   "table_id CHAR;\n"
+				   "index_id CHAR;\n"
+				   "foreign_id CHAR;\n"
+				   "found INT;\n"
+				   "BEGIN\n"
+				   "SELECT ID INTO table_id\n"
+				   "FROM SYS_TABLES\n"
+				   "WHERE NAME = :table_name\n"
+				   "LOCK IN SHARE MODE;\n"
+				   "IF (SQL % NOTFOUND) THEN\n"
+				   "       RETURN;\n"
+				   "END IF;\n"
+				   "found := 1;\n"
+				   "SELECT ID INTO sys_foreign_id\n"
+				   "FROM SYS_TABLES\n"
+				   "WHERE NAME = 'SYS_FOREIGN'\n"
+				   "LOCK IN SHARE MODE;\n"
+				   "IF (SQL % NOTFOUND) THEN\n"
+				   "       found := 0;\n"
+				   "END IF;\n"
+				   "IF (:table_name = 'SYS_FOREIGN') THEN\n"
+				   "       found := 0;\n"
+				   "END IF;\n"
+				   "IF (:table_name = 'SYS_FOREIGN_COLS') THEN\n"
+				   "       found := 0;\n"
+				   "END IF;\n"
+				   "WHILE found = 1 LOOP\n"
+				   "       SELECT ID INTO foreign_id\n"
+				   "       FROM SYS_FOREIGN\n"
+				   "       WHERE FOR_NAME = :table_name\n"
+				   "               AND TO_BINARY(FOR_NAME)\n"
+				   "                 = TO_BINARY(:table_name)\n"
+				   "               LOCK IN SHARE MODE;\n"
+				   "       IF (SQL % NOTFOUND) THEN\n"
+				   "               found := 0;\n"
+				   "       ELSE\n"
+				   "               DELETE FROM SYS_FOREIGN_COLS\n"
+				   "               WHERE ID = foreign_id;\n"
+				   "               DELETE FROM SYS_FOREIGN\n"
+				   "               WHERE ID = foreign_id;\n"
+				   "       END IF;\n"
+				   "END LOOP;\n"
+				   "found := 1;\n"
+				   "WHILE found = 1 LOOP\n"
+				   "       SELECT ID INTO index_id\n"
+				   "       FROM SYS_INDEXES\n"
+				   "       WHERE TABLE_ID = table_id\n"
+				   "       LOCK IN SHARE MODE;\n"
+				   "       IF (SQL % NOTFOUND) THEN\n"
+				   "               found := 0;\n"
+				   "       ELSE\n"
+				   "               DELETE FROM SYS_FIELDS\n"
+				   "               WHERE INDEX_ID = index_id;\n"
+				   "               DELETE FROM SYS_INDEXES\n"
+				   "               WHERE ID = index_id\n"
+				   "               AND TABLE_ID = table_id;\n"
+				   "       END IF;\n"
+				   "END LOOP;\n"
+				   "DELETE FROM SYS_COLUMNS\n"
+				   "WHERE TABLE_ID = table_id;\n"
+				   "DELETE FROM SYS_TABLES\n"
+				   "WHERE ID = table_id;\n"
+				   "END;\n"
+				   , FALSE, trx);
+
+				trx_commit_for_mysql(trx);
+
+				trx_free_for_mysql(trx);
+			}
+			return(FALSE);
 		} else {
 			ut_print_timestamp(stderr);
 			fputs("  InnoDB: Error: table ", stderr);
@@ -4121,7 +4313,7 @@
 off the LRU list if it is in the LRU list. The caller must hold the fil_sys
 mutex. */
 static
-void
+ulint
 fil_node_prepare_for_io(
 /*====================*/
 	fil_node_t*	node,	/*!< in: file node */
@@ -4141,10 +4333,13 @@
 	}
 
 	if (node->open == FALSE) {
+		ulint	err;
 		/* File is closed: open it */
 		ut_a(node->n_pending == 0);
 
-		fil_node_open_file(node, system, space);
+		err = fil_node_open_file(node, system, space);
+		if (err)
+			return(err);
 	}
 
 	if (node->n_pending == 0 && space->purpose == FIL_TABLESPACE
@@ -4157,6 +4352,8 @@
 	}
 
 	node->n_pending++;
+
+	return(0);
 }
 
 /********************************************************************//**
@@ -4292,7 +4489,9 @@
 	ut_ad(recv_no_ibuf_operations || (type == OS_FILE_WRITE)
 	      || !ibuf_bitmap_page(zip_size, block_offset)
 	      || sync || is_log);
-	ut_ad(!ibuf_inside() || is_log || (type == OS_FILE_WRITE)
+	/* ibuf_page() always returns FALSE with srv_fake_write=1 */
+	ut_ad(srv_fake_write ||
+	      !ibuf_inside() || is_log || (type == OS_FILE_WRITE)
 	      || ibuf_page(space_id, zip_size, block_offset, NULL));
 # endif /* UNIV_LOG_DEBUG */
 	if (sync) {
@@ -4341,6 +4540,16 @@
 
 	ut_ad((mode != OS_AIO_IBUF) || (space->purpose == FIL_TABLESPACE));
 
+	if (space->size > 0 && space->size <= block_offset) {
+		ulint	actual_size;
+
+		mutex_exit(&fil_system->mutex);
+		fil_extend_space_to_desired_size(&actual_size, space->id,
+						 block_offset + 1);
+		mutex_enter(&fil_system->mutex);
+		/* should retry? but it may safe for xtrabackup for now. */
+	}
+
 	node = UT_LIST_GET_FIRST(space->chain);
 
 	for (;;) {
--- a/storage/innodb_plugin/ibuf/ibuf0ibuf.c
+++ b/storage/innodb_plugin/ibuf/ibuf0ibuf.c
@@ -1061,6 +1061,9 @@
 
 	ut_ad(!recv_no_ibuf_operations);
 
+	if (srv_fake_write)
+		return(FALSE);
+
 	if (ibuf_fixed_addr_page(space, zip_size, page_no)) {
 
 		return(TRUE);
@@ -2277,6 +2280,9 @@
 	ulint	n_bytes;
 	ulint	n_pag2;
 
+	if (srv_fake_write)
+		return(0);
+
 	while (sum_pages < n_pages) {
 		n_bytes = ibuf_contract_ext(&n_pag2, sync);
 
--- a/storage/innodb_plugin/include/fil0fil.h
+++ b/storage/innodb_plugin/include/fil0fil.h
@@ -504,7 +504,7 @@
 @return	DB_SUCCESS or error number */
 UNIV_INTERN
 ulint
-fil_load_single_table_tablespaces(void);
+fil_load_single_table_tablespaces(ibool (*pred)(const char*, const char*));
 /*===================================*/
 /*******************************************************************//**
 Returns TRUE if a single-table tablespace does not exist in the memory cache,
--- a/storage/innodb_plugin/include/mem0mem.ic
+++ b/storage/innodb_plugin/include/mem0mem.ic
@@ -367,7 +367,7 @@
 	buf = (byte*)buf + MEM_FIELD_HEADER_SIZE;
 
 	/* Check that the field lengths agree */
-	ut_ad(n == (ulint)mem_field_header_get_len(buf));
+	ut_ad(n == (ulint)mem_field_header_get_len((byte*)buf));
 #endif
 
 	return(buf);
--- a/storage/innodb_plugin/include/mtr0mtr.ic
+++ b/storage/innodb_plugin/include/mtr0mtr.ic
@@ -160,7 +160,7 @@
 	while (offset > 0) {
 		offset -= sizeof(mtr_memo_slot_t);
 
-		slot = dyn_array_get_element(memo, offset);
+		slot = (mtr_memo_slot_t *)dyn_array_get_element(memo, offset);
 
 		if ((object == slot->object) && (type == slot->type)) {
 
--- a/storage/innodb_plugin/include/srv0srv.h
+++ b/storage/innodb_plugin/include/srv0srv.h
@@ -202,6 +202,10 @@
 extern ulong	srv_max_purge_lag;
 
 extern ulong	srv_replication_delay;
+
+extern ibool	srv_read_only;
+extern ibool	srv_fake_write;
+extern ibool	srv_apply_log_only;
 /*-------------------------------------------*/
 
 extern ulint	srv_n_rows_inserted;
--- a/storage/innodb_plugin/include/srv0start.h
+++ b/storage/innodb_plugin/include/srv0start.h
@@ -91,6 +91,8 @@
 /** Log sequence number immediately after startup */
 extern	ib_uint64_t	srv_start_lsn;
 
+extern	ib_uint64_t	srv_oldest_lsn;
+
 #ifdef __NETWARE__
 void set_panic_flag_for_netware(void);
 #endif
--- a/storage/innodb_plugin/include/ut0byte.ic
+++ b/storage/innodb_plugin/include/ut0byte.ic
@@ -168,6 +168,16 @@
 	dulint	a,	/*!< in: dulint */
 	ulint	b)	/*!< in: ulint */
 {
+#if SIZEOF_LONG != 4
+	{
+		ulint	b_h;
+
+		b_h = b >> 32;
+		b &= 0xFFFFFFFFUL;
+		a.high += b_h;
+	}
+#endif
+
 	if (0xFFFFFFFFUL - b >= a.low) {
 		a.low += b;
 
@@ -191,6 +201,16 @@
 	dulint	a,	/*!< in: dulint */
 	ulint	b)	/*!< in: ulint, b <= a */
 {
+#if SIZEOF_LONG != 4
+	{
+		ulint	b_h;
+
+		b_h = b >> 32;
+		b &= 0xFFFFFFFFUL;
+		a.high -= b_h;
+	}
+#endif
+
 	if (a.low >= b) {
 		a.low -= b;
 
@@ -235,6 +255,10 @@
 
 	ut_ad(diff > a.low);
 
+#if SIZEOF_LONG != 4
+		diff += (a.high - b.high - 1) << 32;
+#endif
+
 	return(diff);
 }
 
--- a/storage/innodb_plugin/log/log0log.c
+++ b/storage/innodb_plugin/log/log0log.c
@@ -564,7 +564,9 @@
 
 	offset = (gr_lsn_size_offset + difference) % group_size;
 
+	if (sizeof(ulint) == 4) {
 	ut_a(offset < (((ib_int64_t) 1) << 32)); /* offset must be < 4 GB */
+	}
 
 	/* fprintf(stderr,
 	"Offset is %lu gr_lsn_offset is %lu difference is %lu\n",
@@ -1336,7 +1338,7 @@
 #endif /* UNIV_DEBUG */
 	ulint		unlock;
 
-	if (recv_no_ibuf_operations) {
+	if (recv_no_ibuf_operations || srv_fake_write) {
 		/* Recovery is running and no operations on the log files are
 		allowed yet (the variable name .._no_ibuf_.. is misleading) */
 
@@ -1996,7 +1998,7 @@
 		return(TRUE);
 	}
 
-	ut_ad(log_sys->flushed_to_disk_lsn >= oldest_lsn);
+	ut_ad(srv_fake_write || log_sys->flushed_to_disk_lsn >= oldest_lsn);
 
 	if (log_sys->n_pending_checkpoint_writes > 0) {
 		/* A checkpoint write is running */
@@ -3090,6 +3092,7 @@
 	shutdown, because the InnoDB layer may have committed or
 	prepared transactions and we don't want to lose them. */
 
+	if (!srv_apply_log_only) {
 	if (trx_n_mysql_transactions > 0
 	    || UT_LIST_GET_LEN(trx_sys->trx_list) > trx_n_prepared) {
 
@@ -3097,6 +3100,7 @@
 
 		goto loop;
 	}
+	}
 
 	if (srv_fast_shutdown == 2) {
 		/* In this fastest shutdown we do not flush the buffer pool:
--- a/storage/innodb_plugin/log/log0recv.c
+++ b/storage/innodb_plugin/log/log0recv.c
@@ -42,27 +42,28 @@
 #include "trx0undo.h"
 #include "trx0rec.h"
 #include "fil0fil.h"
-#ifndef UNIV_HOTBACKUP
+//#ifndef UNIV_HOTBACKUP
 # include "buf0rea.h"
 # include "srv0srv.h"
 # include "srv0start.h"
 # include "trx0roll.h"
 # include "row0merge.h"
 # include "sync0sync.h"
-#else /* !UNIV_HOTBACKUP */
+//#else /* !UNIV_HOTBACKUP */
+#include "xb0xb.h"
 
 /** This is set to FALSE if the backup was originally taken with the
 ibbackup --include regexp option: then we do not want to create tables in
 directories which were not included */
 UNIV_INTERN ibool	recv_replay_file_ops	= TRUE;
-#endif /* !UNIV_HOTBACKUP */
+//#endif /* !UNIV_HOTBACKUP */
 
 /** Log records are stored in the hash table in chunks at most of this size;
 this must be less than UNIV_PAGE_SIZE as it is stored in the buffer pool */
 #define RECV_DATA_BLOCK_SIZE	(MEM_MAX_ALLOC_IN_BUF - sizeof(recv_data_t))
 
 /** Read-ahead area in applying log records to file pages */
-#define RECV_READ_AHEAD_AREA	32
+#define RECV_READ_AHEAD_AREA	128
 
 /** The recovery system */
 UNIV_INTERN recv_sys_t*	recv_sys = NULL;
@@ -251,7 +252,7 @@
 {
 	recv_lsn_checks_on = FALSE;
 
-	recv_n_pool_free_frames = 256;
+	recv_n_pool_free_frames = 1024;
 
 	recv_recovery_on = FALSE;
 
@@ -277,7 +278,7 @@
 
 	recv_max_parsed_page_no	= 0;
 
-	recv_n_pool_free_frames	= 256;
+	recv_n_pool_free_frames	= 1024;
 
 	recv_max_page_lsn = 0;
 }
@@ -613,7 +614,7 @@
 /***********************************************************************//**
 Checks the consistency of the checkpoint info
 @return	TRUE if ok */
-static
+//static
 ibool
 recv_check_cp_is_consistent(
 /*========================*/
@@ -643,7 +644,7 @@
 /********************************************************//**
 Looks for the maximum consistent checkpoint from the log groups.
 @return	error code or DB_SUCCESS */
-static
+//static
 ulint
 recv_find_max_checkpoint(
 /*=====================*/
@@ -818,7 +819,7 @@
 InnoDB-3.23.52 where the checksum field contains the log block number.
 @return TRUE if ok, or if the log block may be in the format of InnoDB
 version predating 3.23.52 */
-static
+//static
 ibool
 log_block_checksum_is_ok_or_old_format(
 /*===================================*/
@@ -1486,6 +1487,7 @@
 					     buf_block_get_page_no(block));
 
 	if ((recv_addr == NULL)
+	    || (recv_addr->state == RECV_BEING_READ && !just_read_in)
 	    || (recv_addr->state == RECV_BEING_PROCESSED)
 	    || (recv_addr->state == RECV_PROCESSED)) {
 
@@ -1575,9 +1577,16 @@
 			if (page_zip) {
 				memset(FIL_PAGE_LSN + page_zip->data, 0, 8);
 			}
+
+			if (block->page.is_compacted) {
+
+				ut_ad(srv_compact_backup);
+
+				block->page.is_compacted = FALSE;
+			}
 		}
 
-		if (recv->start_lsn >= page_lsn) {
+		if (!block->page.is_compacted && recv->start_lsn >= page_lsn) {
 
 			ib_uint64_t	end_lsn;
 
@@ -2297,7 +2306,7 @@
 			   || type == MLOG_FILE_RENAME
 			   || type == MLOG_FILE_DELETE) {
 			ut_a(space);
-#ifdef UNIV_HOTBACKUP
+//#ifdef UNIV_HOTBACKUP
 			if (recv_replay_file_ops) {
 
 				/* In ibbackup --apply-log, replay an .ibd file
@@ -2320,7 +2329,7 @@
 					ut_error;
 				}
 			}
-#endif
+//#endif
 			/* In normal mysqld crash recovery we do not try to
 			replay file operations */
 #ifdef UNIV_LOG_LSN_DEBUG
@@ -2737,8 +2746,11 @@
 
 			fprintf(stderr,
 				"InnoDB: Doing recovery: scanned up to"
-				" log sequence number %llu\n",
-				*group_scanned_lsn);
+				" log sequence number %llu (%lu %%)\n",
+				*group_scanned_lsn,
+				(ulong) (*group_scanned_lsn - srv_oldest_lsn)
+				/ (8 * log_group_get_capacity(UT_LIST_GET_FIRST(log_sys->log_groups))/900)
+			);
 		}
 	}
 
<<<<<<< HEAD
@@ -2850,12 +2862,14 @@
=======
@@ -2841,7 +2845,7 @@
 		"InnoDB: Reading tablespace information"
 		" from the .ibd files...\n");
 
-	fil_load_single_table_tablespaces();
+	fil_load_single_table_tablespaces(NULL);
 
 	/* If we are using the doublewrite method, we will
 	check if there are half-written pages in data files,
@@ -2850,12 +2854,14 @@
>>>>>>> 324a28fd
 
 	if (srv_force_recovery < SRV_FORCE_NO_LOG_REDO) {
 
+#ifdef UNDEFINED
 		fprintf(stderr,
 			"InnoDB: Restoring possible"
 			" half-written data pages from"
 			" the doublewrite\n"
 			"InnoDB: buffer...\n");
-		trx_sys_doublewrite_init_or_restore_pages(TRUE);
+#endif
+		trx_sys_doublewrite_init_or_restore_pages(FALSE);
 	}
 }
 
@@ -3005,6 +3019,7 @@
 		recv_sys->recovered_lsn = checkpoint_lsn;
 
 		srv_start_lsn = checkpoint_lsn;
+		srv_oldest_lsn = checkpoint_lsn;
 	}
 
 	contiguous_lsn = ut_uint64_align_down(recv_sys->scanned_lsn,
@@ -3286,6 +3301,7 @@
 	that the data dictionary tables will be free of any locks.
 	The data dictionary latch should guarantee that there is at
 	most one data dictionary transaction active at a time. */
+	if (!srv_apply_log_only)
 	trx_rollback_or_clean_recovered(FALSE);
 }
 
--- a/storage/innodb_plugin/os/os0file.c
+++ b/storage/innodb_plugin/os/os0file.c
@@ -514,7 +514,7 @@
 }
 
 #undef USE_FILE_LOCK
-#define USE_FILE_LOCK
+//#define USE_FILE_LOCK
 #if defined(UNIV_HOTBACKUP) || defined(__WIN__) || defined(__NETWARE__)
 /* InnoDB Hot Backup does not lock the data files.
  * On Windows, mandatory locking is used.
@@ -1316,8 +1316,9 @@
 		attributes = 0;
 		ut_error;
 	}
-
+	share_mode |= FILE_SHARE_WRITE; /* Why? */
 	file = CreateFile((LPCTSTR) name,
+			  (srv_read_only && create_flag == OPEN_EXISTING) ? GENERIC_READ :
 			  GENERIC_READ | GENERIC_WRITE, /* read and write
 							access */
 			  share_mode,	/* File can be read also by other
@@ -1376,7 +1377,11 @@
 	if (create_mode == OS_FILE_OPEN || create_mode == OS_FILE_OPEN_RAW
 	    || create_mode == OS_FILE_OPEN_RETRY) {
 		mode_str = "OPEN";
-		create_flag = O_RDWR;
+		if (srv_read_only) {
+			create_flag = O_RDONLY;
+		} else {
+			create_flag = O_RDWR;
+		}
 	} else if (create_mode == OS_FILE_CREATE) {
 		mode_str = "CREATE";
 		create_flag = O_RDWR | O_CREAT | O_EXCL;
@@ -2545,6 +2550,9 @@
 	ut_a((offset & 0xFFFFFFFFUL) == offset);
 	ut_a((n & 0xFFFFFFFFUL) == n);
 
+	if (srv_fake_write)
+		return(TRUE);
+
 	os_n_file_writes++;
 
 	ut_ad(file);
@@ -2669,6 +2677,9 @@
 #else
 	ssize_t	ret;
 
+	if (srv_fake_write)
+		return(TRUE);
+
 	ret = os_file_pwrite(file, buf, n, offset, offset_high);
 
 	if ((ulint)ret == n) {
--- a/storage/innodb_plugin/os/os0thread.c
+++ b/storage/innodb_plugin/os/os0thread.c
@@ -287,12 +287,17 @@
 #elif defined(__NETWARE__)
 	delay(tm / 1000);
 #else
+	/* select() simetimes hang up from xtrabackup */
+	/* change to use usleep() for now */
+	usleep(tm);
+/*
 	struct timeval	t;
 
 	t.tv_sec = tm / 1000000;
 	t.tv_usec = tm % 1000000;
 
 	select(0, NULL, NULL, NULL, &t);
+*/
 #endif
 }
 
--- a/storage/innodb_plugin/srv/srv0srv.c
+++ b/storage/innodb_plugin/srv/srv0srv.c
@@ -374,6 +374,9 @@
 
 UNIV_INTERN ulong	srv_replication_delay		= 0;
 
+UNIV_INTERN ibool	srv_read_only   = FALSE;
+UNIV_INTERN ibool	srv_fake_write  = FALSE;
+UNIV_INTERN ibool	srv_apply_log_only = FALSE;
 /*-------------------------------------------*/
 UNIV_INTERN ulong	srv_n_spin_wait_rounds	= 30;
 UNIV_INTERN ulong	srv_n_free_tickets_to_enter = 500;
@@ -1002,7 +1005,7 @@
 	}
 
 	/* Initialize some INFORMATION SCHEMA internal structures */
-	trx_i_s_cache_init(trx_i_s_cache);
+	//trx_i_s_cache_init(trx_i_s_cache);
 }
 
 /*********************************************************************//**
@@ -1013,6 +1016,7 @@
 /*==========*/
 {
 	os_fast_mutex_free(&srv_conc_mutex);
+#ifdef UNDEFINED
 	mem_free(srv_conc_slots);
 	srv_conc_slots = NULL;
 
@@ -1026,6 +1030,7 @@
 	srv_mysql_table = NULL;
 
 	trx_i_s_cache_free(trx_i_s_cache);
+#endif
 }
 
 /*********************************************************************//**
--- a/storage/innodb_plugin/srv/srv0start.c
+++ b/storage/innodb_plugin/srv/srv0start.c
@@ -62,6 +62,7 @@
 #include "ibuf0ibuf.h"
 #include "srv0start.h"
 #include "srv0srv.h"
+#include "xb0xb.h"
 #ifndef UNIV_HOTBACKUP
 # include "os0proc.h"
 # include "sync0sync.h"
@@ -94,6 +95,8 @@
 /** Log sequence number at shutdown */
 UNIV_INTERN ib_uint64_t	srv_shutdown_lsn;
 
+UNIV_INTERN ib_uint64_t srv_oldest_lsn;
+
 #ifdef HAVE_DARWIN_THREADS
 # include <sys/utsname.h>
 /** TRUE if the F_FULLFSYNC option is available */
@@ -544,7 +547,7 @@
 /*********************************************************************//**
 Creates or opens the log files and closes them.
 @return	DB_SUCCESS or error code */
-static
+//static
 ulint
 open_or_create_log_file(
 /*====================*/
@@ -702,7 +705,7 @@
 /*********************************************************************//**
 Creates or opens database data files and closes them.
 @return	DB_SUCCESS or error code */
-static
+//static
 ulint
 open_or_create_data_files(
 /*======================*/
@@ -1359,7 +1362,7 @@
 	}
 #endif /* UNIV_LOG_ARCHIVE */
 
-	if (srv_n_log_files * srv_log_file_size >= 262144) {
+	if (sizeof(ulint) == 4 && srv_n_log_files * srv_log_file_size >= 262144) {
 		fprintf(stderr,
 			"InnoDB: Error: combined size of log files"
 			" must be < 4 GB\n");
@@ -1601,6 +1604,10 @@
 		are initialized in trx_sys_init_at_db_start(). */
 
 		recv_recovery_from_checkpoint_finish();
+
+		if (srv_apply_log_only)
+			goto skip_processes;
+
 		if (srv_force_recovery < SRV_FORCE_NO_IBUF_MERGE) {
 			/* The following call is necessary for the insert
 			buffer to work with multiple tablespaces. We must
@@ -1747,7 +1754,18 @@
 
 	if (srv_auto_extend_last_data_file
 	    && sum_of_data_file_sizes < tablespace_size_in_header) {
+		/* extend table space size aligning with header */
+		ulint	actual_size;
+		fil_extend_space_to_desired_size(&actual_size, 0, tablespace_size_in_header);
+		if (actual_size < tablespace_size_in_header) {
+			fprintf(stderr,
+"InnoDB: Warning: To extend tablespace size aligning with header seems to be failed.\n"
+"InnoDB: The acutual size %lu must be larger than %lu.\n",
+				(ulong) actual_size,
+				(ulong) tablespace_size_in_header);
+		}
 
+#ifdef UNDEFINED
 		fprintf(stderr,
 			"InnoDB: Error: tablespace size stored in header"
 			" is %lu pages, but\n"
@@ -1772,6 +1790,7 @@
 
 			return(DB_ERROR);
 		}
+#endif
 	}
 
 	/* Check that os_fast_mutexes work as expected */
@@ -1793,6 +1812,10 @@
 
 	os_fast_mutex_free(&srv_os_test_mutex);
 
+	if (srv_rebuild_indexes) {
+		xb_compact_rebuild_indexes();
+	}
+
 	if (srv_print_verbose_log) {
 		ut_print_timestamp(stderr);
 		fprintf(stderr,
@@ -1867,6 +1890,7 @@
 		ibuf_update_max_tablespace_id();
 	}
 
+skip_processes:
 	srv_file_per_table = srv_file_per_table_original_value;
 
 	srv_was_started = TRUE;
--- a/storage/innodb_plugin/trx/trx0purge.c
+++ b/storage/innodb_plugin/trx/trx0purge.c
@@ -1087,6 +1087,9 @@
 	/*	que_thr_t*	thr2; */
 	ulint		old_pages_handled;
 
+	if (srv_fake_write)
+		return(0);
+
 	mutex_enter(&(purge_sys->mutex));
 
 	if (purge_sys->trx->n_active_thrs > 0) {
--- a/storage/innodb_plugin/trx/trx0rseg.c
+++ b/storage/innodb_plugin/trx/trx0rseg.c
@@ -143,9 +143,11 @@
 
 	mutex_free(&rseg->mutex);
 
+	if (!srv_apply_log_only) {
 	/* There can't be any active transactions. */
 	ut_a(UT_LIST_GET_LEN(rseg->update_undo_list) == 0);
 	ut_a(UT_LIST_GET_LEN(rseg->insert_undo_list) == 0);
+	}
 
 	undo = UT_LIST_GET_FIRST(rseg->update_undo_cached);
 
--- a/storage/innodb_plugin/trx/trx0sys.c
+++ b/storage/innodb_plugin/trx/trx0sys.c
@@ -1586,12 +1586,14 @@
 	mem_free(trx_doublewrite);
 	trx_doublewrite = NULL;
 
+	if (!srv_apply_log_only) {
 	/* Only prepared transactions may be left in the system. Free them. */
 	ut_a(UT_LIST_GET_LEN(trx_sys->trx_list) == trx_n_prepared);
 
 	while ((trx = UT_LIST_GET_FIRST(trx_sys->trx_list)) != NULL) {
 		trx_free_prepared(trx);
 	}
+	}
 
 	/* There can't be any active transactions. */
 	rseg = UT_LIST_GET_FIRST(trx_sys->rseg_list);
@@ -1617,10 +1619,12 @@
 		UT_LIST_REMOVE(view_list, trx_sys->view_list, prev_view);
 	}
 
+	if (!srv_apply_log_only) {
 	ut_a(UT_LIST_GET_LEN(trx_sys->trx_list) == 0);
 	ut_a(UT_LIST_GET_LEN(trx_sys->rseg_list) == 0);
 	ut_a(UT_LIST_GET_LEN(trx_sys->view_list) == 0);
 	ut_a(UT_LIST_GET_LEN(trx_sys->mysql_trx_list) == 0);
+	}
 
 	mem_free(trx_sys);
 
--- a/storage/innodb_plugin/trx/trx0trx.c
+++ b/storage/innodb_plugin/trx/trx0trx.c
@@ -518,9 +518,8 @@
 						TRX_ID_PREP_PRINTF(trx->id));
 
 					if (srv_force_recovery == 0) {
-
-						trx->conc_state = TRX_PREPARED;
-						trx_n_prepared++;
+						/* xtrabackup should rollback it */
+						trx->conc_state = TRX_ACTIVE;
 					} else {
 						fprintf(stderr,
 							"InnoDB: Since"
@@ -596,10 +595,9 @@
 								trx->id));
 
 						if (srv_force_recovery == 0) {
-
+							/* xtrabackup should rollback it */
 							trx->conc_state
-								= TRX_PREPARED;
-							trx_n_prepared++;
+								= TRX_ACTIVE;
 						} else {
 							fprintf(stderr,
 								"InnoDB: Since"
--- a/storage/innodb_plugin/sync/sync0arr.c
+++ b/storage/innodb_plugin/sync/sync0arr.c
@@ -40,6 +40,7 @@
 #include "os0sync.h"
 #include "os0file.h"
 #include "srv0srv.h"
+#include "xb0xb.h"
 
 /*
 			WAIT ARRAY
@@ -927,6 +928,13 @@
 	ibool		fatal = FALSE;
 	double		longest_diff = 0;
 
+	if (srv_rebuild_indexes) {
+
+		/* Avoid long semaphore warnings when rebuilding indexes */
+
+		return(FALSE);
+	}
+
 	for (i = 0; i < sync_primary_wait_array->n_cells; i++) {
 
 		double	diff;
--- a/storage/innodb_plugin/include/buf0buf.h
+++ b/storage/innodb_plugin/include/buf0buf.h
@@ -1191,6 +1191,8 @@
 					frees a page in buffer pool */
 # endif /* UNIV_DEBUG_FILE_ACCESSES || UNIV_DEBUG */
 #endif /* !UNIV_HOTBACKUP */
+	ibool		is_compacted;	/*!< TRUE if the page was skipped in
+					compact backups */
 };
 
 /** The buffer control block structure */
--- a/storage/innodb_plugin/mem/mem0dbg.c
+++ b/storage/innodb_plugin/mem/mem0dbg.c
@@ -272,18 +272,10 @@
 	byte*	buf,	/*!< in: pointer to buffer */
 	ulint	 n)	/*!< in: length of buffer */
 {
-	byte*	ptr;
-
 	UNIV_MEM_ASSERT_W(buf, n);
 
-	for (ptr = buf; ptr < buf + n; ptr++) {
-
-		if (ut_rnd_gen_ibool()) {
-			*ptr = 0xBA;
-		} else {
-			*ptr = 0xBE;
-		}
-	}
+	/* Fix https://bugs.launchpad.net/percona-xtrabackup/+bug/1158154 */
+	memset(buf, 0xBA, n);
 
 	UNIV_MEM_INVALID(buf, n);
 }
@@ -298,17 +290,10 @@
 	byte*	buf,	/*!< in: pointer to buffer */
 	ulint	n)	/*!< in: length of buffer */
 {
-	byte*	ptr;
-
 	UNIV_MEM_ASSERT_W(buf, n);
 
-	for (ptr = buf; ptr < buf + n; ptr++) {
-		if (ut_rnd_gen_ibool()) {
-			*ptr = 0xDE;
-		} else {
-			*ptr = 0xAD;
-		}
-	}
+	/* Fix https://bugs.launchpad.net/percona-xtrabackup/+bug/1158154 */
+	memset(buf, 0xDE, n);
 
 	UNIV_MEM_FREE(buf, n);
 }<|MERGE_RESOLUTION|>--- conflicted
+++ resolved
@@ -993,9 +993,6 @@
  		}
  	}
  
-<<<<<<< HEAD
-@@ -2850,12 +2862,14 @@
-=======
 @@ -2841,7 +2845,7 @@
  		"InnoDB: Reading tablespace information"
  		" from the .ibd files...\n");
@@ -1005,8 +1002,7 @@
  
  	/* If we are using the doublewrite method, we will
  	check if there are half-written pages in data files,
-@@ -2850,12 +2854,14 @@
->>>>>>> 324a28fd
+@@ -2850,12 +2862,14 @@
  
  	if (srv_force_recovery < SRV_FORCE_NO_LOG_REDO) {
  
