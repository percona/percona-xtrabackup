--- conflicted
+++ resolved
@@ -230,7 +230,6 @@
   }
 }
 
-<<<<<<< HEAD
 static void check_local_node_set(site_def *site, int *notify) {
   u_int i;
   u_int nodes = get_maxnodes(site);
@@ -243,21 +242,6 @@
     }
     DBGOHK(FN; NDBG(i, u); NDBG(*notify, d));
   }
-=======
-static void	check_local_node_set(site_def *site, int *notify)
-{
-	u_int i;
-	u_int nodes = get_maxnodes(site);
-
-	for (i = 0; i < nodes && i < site->global_node_set.node_set_len; i++) {
-		int	detect = DETECT(site);
-		if (site->local_node_set.node_set_val[i] !=  detect) {
-			site->local_node_set.node_set_val[i] =  detect;
-			*notify = 1;
-		}
-		DBGOHK(FN; NDBG(i,u); NDBG(*notify, d));
-	}
->>>>>>> b4abab5e
 }
 
 #if 0
@@ -306,7 +290,6 @@
 }
 
 /* Notify others about our current view */
-<<<<<<< HEAD
 int detector_task(task_arg arg MY_ATTRIBUTE((unused))) {
   DECL_ENV
   int notify;
@@ -348,8 +331,10 @@
              NDBG(enough_live_nodes(x_site), d););
       /* Send xcom message if node has changed state */
       DBGOHK(FN; NDBG(ep->notify, d));
-      if (ep->notify && iamtheleader(x_site) && enough_live_nodes(x_site)) {
+      if ((xcom_id_changed() || ep->notify) &&
+        enough_live_nodes(x_site) && iamtheleader(x_site)) {
         ep->notify = 0;
+        reset_id_changed();
         send_my_view(x_site);
       }
     }
@@ -371,77 +356,6 @@
 
   FINALLY
   TASK_END;
-=======
-int	detector_task(task_arg arg MY_ATTRIBUTE((unused)))
-{
-	DECL_ENV
-		int notify;
-		int local_notify;
-	END_ENV;
-
-	TASK_BEGIN
-	last_p_site = 0;
-	last_x_site = 0;
-	ep->notify = 1;
-	ep->local_notify = 1;
-	DBGOHK(FN; );
-	while (!xcom_shutdown) {
-		site_def * p_site = (site_def * )get_proposer_site();
-		site_def * x_site = (site_def * )get_executor_site();
-
-		if (!p_site)
-			p_site = (site_def * )get_site_def();
-		DBGOHK(FN; SYCEXP(executed_msg); SYCEXP(max_synode));
-		DBGOHK(FN; PTREXP(p_site); NDBG(get_nodeno(p_site), u));
-		DBGOHK(FN; PTREXP(x_site); NDBG(get_nodeno(x_site), u));
-
-		if (x_site && get_nodeno(x_site) != VOID_NODE_NO) {
-
-			if (x_site != last_x_site) {
-				reset_disjunct_servers(last_x_site, x_site);
-			}
-			update_detected(x_site);
-			if (x_site != last_x_site) {
-				last_x_site = x_site;
-				ep->notify = 1;
-				ep->local_notify = 1;
-			}
-
-
-			DBGOHK(FN; PTREXP(x_site); NDBG(get_nodeno(x_site), u));
-			DBGOHK(FN; COPY_AND_FREE_GOUT(dbg_node_set(x_site->global_node_set)));
-			DBGOHK(FN; COPY_AND_FREE_GOUT(dbg_node_set(x_site->local_node_set)));
-			check_global_node_set(x_site, &ep->notify);
-			update_global_count(x_site);
-			DBGOHK(FN; NDBG(iamtheleader(x_site), d); NDBG(enough_live_nodes(x_site), d); );
-			/* Send xcom message if node has changed state */
-			DBGOHK(FN; NDBG(ep->notify,d));
-			if ((xcom_id_changed() || ep->notify) &&
-				enough_live_nodes(x_site) && iamtheleader(x_site)) {
-				ep->notify = 0;
-                reset_id_changed();
-				send_my_view(x_site);
-			}
-		}
-
-		if (x_site && get_nodeno(x_site) != VOID_NODE_NO) {
-			DBGOHK(FN; PTREXP(x_site); NDBG(get_nodeno(x_site), u));
-			DBGOHK(FN; COPY_AND_FREE_GOUT(dbg_node_set(x_site->global_node_set)));
-			DBGOHK(FN; COPY_AND_FREE_GOUT(dbg_node_set(x_site->local_node_set)));
-			update_global_count(x_site);
-			check_local_node_set(x_site, &ep->local_notify);
-			DBGOHK(FN; NDBG(ep->local_notify,d));
-			if (ep->local_notify) {
-				ep->local_notify = 0;
-				deliver_view_msg(x_site); /* To application */
-			}
-		}
-		TASK_DELAY(1.0);
-	}
-
-	FINALLY
-	TASK_END;
->>>>>>> b4abab5e
 }
 
 node_set detector_node_set(site_def const *site) {
