--- conflicted
+++ resolved
@@ -266,6 +266,22 @@
   INCLUDE(${CMAKE_SOURCE_DIR}/cmake/build_configurations/feature_set.cmake)
 ENDIF()
 
+OPTION(WITH_XTRABACKUP "Build XtraBackup" ON)
+# Disallow WITH_XTRABACKUP=OFF builds
+IF(NOT WITH_XTRABACKUP)
+  MESSAGE(FATAL_ERROR "This branch does not support -DWITH_XTRABACKUP=OFF configuration.")
+ELSE()
+  ADD_DEFINITIONS(-DXTRABACKUP)
+ENDIF()
+# Disallow WITHOUT_SERVER=ON builds
+IF(WITHOUT_SERVER)
+  MESSAGE(FATAL_ERROR "This branch does not support -DWITHOUT_SERVER=ON configuration.")
+ENDIF()
+# Disallow WITH_EMBEDDED_SERVER=OFF builds
+IF(NOT WITH_EMBEDDED_SERVER)
+  MESSAGE(FATAL_ERROR "This branch does not support -DWITH_EMBEDDED_SERVER=OFF configuration.")
+ENDIF()
+
 # Add macros
 INCLUDE(character_sets)
 INCLUDE(cpu_info)
@@ -312,29 +328,8 @@
 IF(NOT WITHOUT_SERVER)
   OPTION (WITH_UNIT_TESTS "Compile MySQL with unit tests" OFF)
 ENDIF()
-<<<<<<< HEAD
 OPTION(WITH_AUTHENTICATION_LDAP
        "Report error if the LDAP authentication plugin cannot be built." OFF)
-=======
-OPTION(FORCE_UNSUPPORTED_COMPILER "Disable compiler version checks" OFF)
-MARK_AS_ADVANCED(WITHOUT_SERVER DISABLE_SHARED FORCE_UNSUPPORTED_COMPILER)
-
-OPTION(WITH_XTRABACKUP "Build XtraBackup" ON)
-# Disallow WITH_XTRABACKUP=OFF builds
-IF(NOT WITH_XTRABACKUP)
-  MESSAGE(FATAL_ERROR "This branch does not support -DWITH_XTRABACKUP=OFF configuration.")
-ELSE()
-  ADD_DEFINITIONS(-DXTRABACKUP)
-ENDIF()
-# Disallow WITHOUT_SERVER=ON builds
-IF(WITHOUT_SERVER)
-  MESSAGE(FATAL_ERROR "This branch does not support -DWITHOUT_SERVER=ON configuration.")
-ENDIF()
-# Disallow WITH_EMBEDDED_SERVER=OFF builds
-IF(NOT WITH_EMBEDDED_SERVER)
-  MESSAGE(FATAL_ERROR "This branch does not support -DWITH_EMBEDDED_SERVER=OFF configuration.")
-ENDIF()
->>>>>>> 170eb8c5
 
 include(CheckCSourceCompiles)
 include(CheckCXXSourceCompiles)
@@ -802,6 +797,7 @@
   MYSQL_CHECK_PROTOBUF()
 ENDIF()
 # Try and set CURL_LIBRARY
+SET(WITH_CURL "system" CACHE STRING "Using system curl by default")
 MYSQL_CHECK_CURL()
 # Add RapidJSON library.
 # TODO: Support -DWITH_RAPIDJSON=system.
@@ -843,6 +839,8 @@
 INCLUDE(maintainer)
 
 IF(WITH_UNIT_TESTS)
+ MESSAGE(STATUS "With unit tests")
+ ERROR()
  ENABLE_TESTING()
 ENDIF()
 
@@ -857,7 +855,6 @@
 ADD_SUBDIRECTORY(libbinlogevents)
 ADD_SUBDIRECTORY(libbinlogstandalone)
 
-<<<<<<< HEAD
 IF(NOT WITHOUT_SERVER)
   SET (MYSQLD_STATIC_PLUGIN_LIBS "" CACHE INTERNAL "")
   # Add storage engines and plugins.
@@ -866,19 +863,6 @@
   # We may still want Cluster client libraries, use -DWITH_NDBCLUSTER=1
   ADD_SUBDIRECTORY(storage/ndb)
 ENDIF()
-=======
-IF(WITH_UNIT_TESTS)
-  MESSAGE(STATUS "With unit tests")
-  ERROR()
-  # Visual Studio 11 needs this extra flag in order to compile gmock.
-  IF(WIN32)
-    ADD_DEFINITIONS( /D _VARIADIC_MAX=10 )
-  ENDIF()
-  # libc++ doesn't have tuple in tr1
-  IF(HAVE_LLVM_LIBCPP)
-    ADD_DEFINITIONS(-DGTEST_USE_OWN_TR1_TUPLE=1)
-  ENDIF()
->>>>>>> 170eb8c5
 
 IF(NOT WITHOUT_SERVER)
   SET (MYSQLD_STATIC_COMPONENT_LIBS "" CACHE INTERNAL "")
@@ -895,24 +879,12 @@
   ENDIF()
 ENDIF()
 
-<<<<<<< HEAD
-ADD_SUBDIRECTORY(client)
 ADD_SUBDIRECTORY(utilities)
 ADD_SUBDIRECTORY(share)
-=======
-ADD_SUBDIRECTORY(sql/share)
->>>>>>> 170eb8c5
 ADD_SUBDIRECTORY(libservices)
-ADD_SUBDIRECTORY(extra)
+
 IF(NOT WITHOUT_SERVER)
   ADD_SUBDIRECTORY(sql)
-<<<<<<< HEAD
-=======
-  OPTION (WITH_EMBEDDED_SERVER "Compile MySQL with embedded server" OFF)
-  IF(WITH_EMBEDDED_SERVER) 
-   ADD_SUBDIRECTORY(libmysqld)
-  ENDIF(WITH_EMBEDDED_SERVER)
->>>>>>> 170eb8c5
 ENDIF()
 
 # scripts/mysql_config depends on client and server targets loaded above.
@@ -1007,25 +979,6 @@
 # RPM installs documentation directly from the source tree
 #
 IF(NOT INSTALL_LAYOUT MATCHES "RPM")
-<<<<<<< HEAD
-  INSTALL(FILES README LICENSE DESTINATION ${INSTALL_DOCREADMEDIR} COMPONENT Readme)
-  INSTALL(FILES ${CMAKE_BINARY_DIR}/Docs/INFO_SRC ${CMAKE_BINARY_DIR}/Docs/INFO_BIN DESTINATION ${INSTALL_DOCDIR})
-
-  # MYSQL_DOCS_LOCATON is used in "make dist", points to the documentation directory
-  SET(MYSQL_DOCS_LOCATION "" CACHE PATH "Location from where documentation is copied")
-  MARK_AS_ADVANCED(MYSQL_DOCS_LOCATION)
-  INSTALL(DIRECTORY Docs/ DESTINATION ${INSTALL_DOCDIR}
-    COMPONENT Documentation
-    PATTERN "Makefile.*" EXCLUDE
-    PATTERN "glibc*" EXCLUDE
-    PATTERN "linuxthreads.txt" EXCLUDE
-    PATTERN "myisam.txt" EXCLUDE
-    PATTERN "mysql.info" EXCLUDE
-    PATTERN "sp-imp-spec.txt" EXCLUDE
-    PATTERN "README.build" EXCLUDE
-  )
-=======
->>>>>>> 170eb8c5
 ENDIF()
 
 IF(UNIX)
