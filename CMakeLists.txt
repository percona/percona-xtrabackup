# Copyright (c) 2006, 2019, Oracle and/or its affiliates. All rights reserved.
# 
# This program is free software; you can redistribute it and/or modify
# it under the terms of the GNU General Public License, version 2.0,
# as published by the Free Software Foundation.
#
# This program is also distributed with certain software (including
# but not limited to OpenSSL) that is licensed under separate terms,
# as designated in a particular file or component or in included license
# documentation.  The authors of MySQL hereby grant you an additional
# permission to link the program and your derivative works with the
# separately licensed software that they have included with MySQL.
#
# This program is distributed in the hope that it will be useful,
# but WITHOUT ANY WARRANTY; without even the implied warranty of
# MERCHANTABILITY or FITNESS FOR A PARTICULAR PURPOSE.  See the
# GNU General Public License, version 2.0, for more details.
#
# You should have received a copy of the GNU General Public License
# along with this program; if not, write to the Free Software
# Foundation, Inc., 51 Franklin St, Fifth Floor, Boston, MA 02110-1301  USA

MESSAGE(STATUS "Running cmake version ${CMAKE_VERSION}")

IF(WIN32)
  # CMake 3.8.0 is needed for Visual Studio 2017 and x64 toolset.
  CMAKE_MINIMUM_REQUIRED(VERSION 3.8.0)
ELSEIF(APPLE)
  # Version 3.12.4 is needed because the new build system of Xcode is not
  # supported by cmake. 3.12.4 will force using the legacy build system.
  # Version 3.9.2 is needed because INCLUDE_DIRECTORIES(SYSTEM ...) wasn't
  # handled properly by the cmake Xcode generator.
  IF(CMAKE_GENERATOR STREQUAL "Xcode")
    CMAKE_MINIMUM_REQUIRED(VERSION 3.12.4)
  ELSE()
    CMAKE_MINIMUM_REQUIRED(VERSION 3.9.2)
  ENDIF()
ELSEIF(UNIX)
  # This is currently minimum version on all supported platforms.
  IF(CMAKE_VERSION VERSION_LESS 3.4.3)
    # Default cmake is 2.8.12.2 on RedHat
    IF(EXISTS "/etc/redhat-release")
      MESSAGE(WARNING "Please use cmake3 rather than cmake on this platform")
      FIND_PROGRAM(MY_CMAKE3 cmake3 /bin /usr/bin /usr/local/bin)
      IF(MY_CMAKE3)
        MESSAGE(STATUS "Found ${MY_CMAKE3}")
      ELSE()
        MESSAGE(STATUS "Please install cmake3 (yum install cmake3)")
      ENDIF()
    ENDIF()
  ENDIF()
ENDIF()
# CMake 3.4.3 is needed for Solaris due to CMake bug 15673.
# 3.4.3 as minimum unless higher is checked above.
CMAKE_MINIMUM_REQUIRED(VERSION 3.4.3)

# Explicitly set CMP0018 and CMP0022 = NEW since newer versions of
# CMake has OLD as default even if OLD is deprecated.
# See cmake --help-policy CMP0018 / CMP0022
CMAKE_POLICY(SET CMP0018 NEW)
CMAKE_POLICY(SET CMP0022 NEW)

# Disallow use of the LOCATION property for build targets.
IF(POLICY CMP0026)
  CMAKE_POLICY(SET CMP0026 NEW)
ENDIF()

# In CMake 3.12 and above, the
#
# * ``check_include_file`` macro in the ``CheckIncludeFile`` module, the
# * ``check_include_file_cxx`` macro in the
#   ``CheckIncludeFileCXX`` module, and the
# * ``check_include_files`` macro in the ``CheckIncludeFiles`` module
#
# now prefer to link the check executable to the libraries listed in the
# ``CMAKE_REQUIRED_LIBRARIES`` variable.
IF(POLICY CMP0075)
  CMAKE_POLICY(SET CMP0075 OLD)
ENDIF()

# Will set GIT_EXECUTABLE and GIT_FOUND
FIND_PACKAGE(Git)

SET(CMAKE_MODULE_PATH ${CMAKE_MODULE_PATH} ${CMAKE_SOURCE_DIR}/cmake)

# First, decide about build type (debug or release)
# If cmake is invoked with -DCMAKE_BUILD_TYPE, 
# respect user wishes and do not (re)define CMAKE_BUILD_TYPE. If WITH_DEBUG
# is given, set CMAKE_BUILD_TYPE = Debug. Otherwise, use Relwithdebinfo.

IF(DEFINED CMAKE_BUILD_TYPE)
  SET(HAVE_CMAKE_BUILD_TYPE TRUE)
ENDIF()

OPTION(WITH_DEBUG "Use dbug/safemutex" OFF)

# Use a default manufacturer if no manufacturer was identified.
SET(MANUFACTURER_DOCSTRING
  "Set the entity that appears as the manufacturer of packages that support a manufacturer field.")
IF(NOT DEFINED MANUFACTURER) 
  SET(MANUFACTURER "Built from Source" CACHE  STRING ${MANUFACTURER_DOCSTRING})
  MARK_AS_ADVANCED(MANUFACTURER)
ENDIF()


# MAX_INDEXES - Set the maximum number of indexes per table, default 64U
IF (NOT MAX_INDEXES)
  SET(MAX_INDEXES 64U)
ELSEIF(MAX_INDEXES MATCHES "^[0-9]+[Uu]?$")
  # MAX_INDEXES should be unsigned, so add the U suffix if it's missing.
  STRING(REGEX REPLACE "^([0-9]+).*$" "\\1U" MAX_INDEXES "${MAX_INDEXES}")
  MESSAGE(STATUS "Configuring with MAX_INDEXES = ${MAX_INDEXES}")
ELSE()
  MESSAGE(FATAL_ERROR "MAX_INDEXES should be an unsigned integer.")
ENDIF(NOT MAX_INDEXES)

IF(MAX_INDEXES GREATER 255)
  MESSAGE(FATAL_ERROR "MAX_INDEXES values greater than 255 is not supported!")
ELSEIF(MAX_INDEXES LESS 64)
  # Per documentation, ignore values less than 64 and use the default instead.
  MESSAGE(WARNING "MAX_INDEXES option ignored because it is less than 64.")
  SET(MAX_INDEXES 64U)
ENDIF()

# We choose to provide WITH_DEBUG as alias to standard CMAKE_BUILD_TYPE=Debug
# which turns out to be not trivial, as this involves synchronization 
# between CMAKE_BUILD_TYPE and WITH_DEBUG. Besides, we have to deal with cases
# where WITH_DEBUG is  reset from ON to OFF  and here we need to reset 
# CMAKE_BUILD_TYPE to either none or default RelWithDebInfo

SET(BUILDTYPE_DOCSTRING
 "Choose the type of build, options are: None(CMAKE_CXX_FLAGS or
 CMAKE_C_FLAGS used) Debug Release RelWithDebInfo MinSizeRel")

IF(WITH_DEBUG)
  SET(CMAKE_BUILD_TYPE "Debug" CACHE STRING ${BUILDTYPE_DOCSTRING} FORCE)
  SET(OLD_WITH_DEBUG 1 CACHE INTERNAL "" FORCE)
ELSEIF(NOT HAVE_CMAKE_BUILD_TYPE OR OLD_WITH_DEBUG)
  IF(CMAKE_BUILD_TYPE MATCHES "Debug" OR NOT HAVE_CMAKE_BUILD_TYPE)
    SET(CMAKE_BUILD_TYPE "RelWithDebInfo" CACHE STRING 
       ${BUILDTYPE_DOCSTRING} FORCE)
  ENDIF()
  SET(OLD_WITH_DEBUG 0 CACHE INTERNAL "" FORCE)
ENDIF()

IF(CMAKE_GENERATOR MATCHES "Visual Studio [1-9][0-9].*" AND
   CMAKE_GENERATOR_TOOLSET STREQUAL "")
  # Switch to 64 bit toolset on Windows (32 bit is default).
  # This is recommended as the 32 bit linker will run into address space issues
  # and not exit for long time.
  SET(CMAKE_GENERATOR_TOOLSET "host=x64")
ENDIF()

# On Linux el6/el7 the default gcc is too old, see if devtoolset is installed.
# Same with SLES 12, look for gcc 7 there.
# We need to look for gcc before calling PROJECT below.
OPTION(FORCE_UNSUPPORTED_COMPILER "Disable compiler version checks" OFF)
MARK_AS_ADVANCED(WITHOUT_SERVER DISABLE_SHARED FORCE_UNSUPPORTED_COMPILER)

IF(UNIX)
  FIND_PROGRAM(MY_UNAME uname /bin /usr/bin /usr/local/bin /sbin)
  IF(MY_UNAME)
    EXEC_PROGRAM(uname ARGS -s OUTPUT_VARIABLE MY_HOST_SYSTEM_NAME)
  ENDIF()
ENDIF()

IF(CMAKE_HOST_UNIX AND NOT FORCE_UNSUPPORTED_COMPILER
    AND NOT CMAKE_C_COMPILER AND NOT CMAKE_CXX_COMPILER)
  # Cannot INCLUDE(CMakeDetermineSystem) prior to PROJECT initialization below.
  SET (ENV_CC "$ENV{CC}")
  SET (ENV_CXX "$ENV{CXX}")
  IF (ENV_CC STREQUAL "" AND ENV_CXX STREQUAL "")
    IF(MY_UNAME)
      EXEC_PROGRAM(uname ARGS -r OUTPUT_VARIABLE MY_HOST_SYSTEM_VERSION)
      IF(MY_HOST_SYSTEM_NAME MATCHES "Linux" AND
          MY_HOST_SYSTEM_VERSION MATCHES "\\.el[67](uek)?\\.")
        MESSAGE(STATUS
          "This is ${MY_HOST_SYSTEM_NAME} version ${MY_HOST_SYSTEM_VERSION}")
        MESSAGE(STATUS "We probably need some devtoolset compiler")

        FIND_PROGRAM(ALTERNATIVE_GCC gcc
          NO_DEFAULT_PATH
          PATHS "/opt/rh/devtoolset-8/root/usr/bin")
        FIND_PROGRAM(ALTERNATIVE_GPP g++
          NO_DEFAULT_PATH
          PATHS "/opt/rh/devtoolset-8/root/usr/bin")
        FIND_PROGRAM(ALTERNATIVE_ENABLE enable
          NO_DEFAULT_PATH
          PATHS "/opt/rh/devtoolset-8/")
        IF(ALTERNATIVE_GCC AND ALTERNATIVE_GPP)
          SET(CMAKE_C_COMPILER ${ALTERNATIVE_GCC})
          SET(CMAKE_CXX_COMPILER ${ALTERNATIVE_GPP})
          MESSAGE(STATUS "Using ${ALTERNATIVE_GCC}")
          MESSAGE(STATUS "Using ${ALTERNATIVE_GPP}")
        ELSE()
          MESSAGE(WARNING "Could not find devtoolset gcc")
        ENDIF()
      ELSEIF(MY_HOST_SYSTEM_NAME MATCHES "Linux" AND
          EXISTS "/etc/os-release")
        FILE(READ "/etc/os-release" MY_OS_RELEASE)
        IF (MY_OS_RELEASE MATCHES "SUSE Linux Enterprise Server 12")
          MESSAGE(STATUS "We need to look for a newer GCC on SLES 12")

          FIND_PROGRAM(ALTERNATIVE_GCC gcc-7
            NO_DEFAULT_PATH
            PATHS "/usr/bin")
          FIND_PROGRAM(ALTERNATIVE_GPP g++-7
            NO_DEFAULT_PATH
            PATHS "/usr/bin")
          IF (ALTERNATIVE_GCC AND ALTERNATIVE_GPP)
            SET(CMAKE_C_COMPILER ${ALTERNATIVE_GCC})
            SET(CMAKE_CXX_COMPILER ${ALTERNATIVE_GPP})
            MESSAGE(STATUS "Using ${ALTERNATIVE_GCC}")
            MESSAGE(STATUS "Using ${ALTERNATIVE_GPP}")
            # Use the new ABI so that std::string can be used with allocators
            # that are not default-constructible (e.g. Memroot_allocator)
            ADD_DEFINITIONS(-D_GLIBCXX_USE_CXX11_ABI=1)
          ELSE()
            MESSAGE(WARNING "Could not find newer gcc")
	  ENDIF()
	ENDIF()
      ENDIF()
    ENDIF()
  ENDIF()
ENDIF()

# Optionally set project name, e.g.
# foo.xcodeproj (mac) or foo.sln (windows)
SET(MYSQL_PROJECT_NAME_DOCSTRING "MySQL project name")
IF(DEFINED MYSQL_PROJECT_NAME)
  SET(MYSQL_PROJECT_NAME ${MYSQL_PROJECT_NAME} CACHE STRING
      ${MYSQL_PROJECT_NAME_DOCSTRING} FORCE)
ELSE()
  SET(MYSQL_PROJECT_NAME "MySQL" CACHE STRING
      ${MYSQL_PROJECT_NAME_DOCSTRING} FORCE)
  MARK_AS_ADVANCED(MYSQL_PROJECT_NAME)
ENDIF()

# Remember if WITH_NDBCLUSTER was specified by user
IF(DEFINED WITH_NDBCLUSTER)
  SET(HAVE_WITH_NDBCLUSTER 1)
ENDIF()
OPTION(WITH_NDBCLUSTER "Build MySQL Cluster" OFF)
OPTION(WITH_NDBCLUSTER_STORAGE_ENGINE
  "Legacy and deprecated alias for WITH_NDBCLUSTER" OFF)
OPTION(WITH_PLUGIN_NDBCLUSTER
  "Legacy and deprecated alias for WITH_NDBCLUSTER" OFF)
MARK_AS_ADVANCED(WITH_NDBCLUSTER_STORAGE_ENGINE WITH_PLUGIN_NDBCLUSTER)
IF(NOT HAVE_WITH_NDBCLUSTER)
  # Unless user has used WITH_NDBCLUSTER also look at
  # some of the legacy variables
  IF(WITH_PLUGIN_NDBCLUSTER)
    MESSAGE(WARNING "WITH_PLUGIN_NDBCLUSTER is deprecated and will be "
      "removed in a future release. Please use WITH_NDBCLUSTER instead.")
    SET(WITH_NDBCLUSTER ON)
  ENDIF()
  IF(WITH_NDBCLUSTER_STORAGE_ENGINE)
    MESSAGE(WARNING "WITH_NDBCLUSTER_STORAGE_ENGINE is deprecated and "
      "will be removed in a future release. Please use WITH_NDBCLUSTER "
      "instead.")
    SET(WITH_NDBCLUSTER ON)
  ENDIF()
ENDIF()
IF(WITH_NDBCLUSTER)
  MESSAGE(STATUS "Building MySQL Cluster")
ENDIF()

INCLUDE(mysql_version)
IF(POLICY CMP0048)
  CMAKE_POLICY(SET CMP0048 NEW)
  PROJECT(${MYSQL_PROJECT_NAME}
    VERSION ${MAJOR_VERSION}.${MINOR_VERSION}.${PATCH_VERSION})
ELSE()
  PROJECT(${MYSQL_PROJECT_NAME})
ENDIF()

GET_FILENAME_COMPONENT(REALPATH_CMAKE_SOURCE_DIR ${CMAKE_SOURCE_DIR} REALPATH)
GET_FILENAME_COMPONENT(REALPATH_CMAKE_BINARY_DIR ${CMAKE_BINARY_DIR} REALPATH)

MESSAGE(STATUS "Source directory ${REALPATH_CMAKE_SOURCE_DIR}")
MESSAGE(STATUS "Binary directory ${REALPATH_CMAKE_BINARY_DIR}")

# IN PB2 we have a few configurations which are built in-source (e.g. doxygen).
IF(DEFINED ENV{PB2WORKDIR})
  OPTION(FORCE_INSOURCE_BUILD "Allow in-source build" ON)
ELSE()
  OPTION(FORCE_INSOURCE_BUILD "Allow in-source build" OFF)
ENDIF()

# https://gitlab.kitware.com/cmake/community/wikis/FAQ
# cmake-does-not-generate-a-make-distclean-target-why
# Why disallow in-source build?
# Basically because 'make clean' or 'make distclean' do not work.
# So if you do a 'git pull' you may end up with a developer sandbox
# that no longer works as expected (CMakeCache.txt and other
# generated/configured files may contain data which is no longer valid)
IF(${REALPATH_CMAKE_SOURCE_DIR} STREQUAL ${REALPATH_CMAKE_BINARY_DIR})
  IF(FORCE_INSOURCE_BUILD)
    MESSAGE(WARNING "This is an in-source build")
  ELSE()
    MESSAGE(FATAL_ERROR
      "Please do not build in-source. "
      "Out-of source builds are highly recommended: "
      "you can have multiple builds for the same source, "
      "and there is an easy way to do cleanup, "
      "simply remove the build directory "
      "(note that 'make clean' or 'make distclean' does *not* work) "
      "\nYou *can* force in-source build by invoking cmake with -DFORCE_INSOURCE_BUILD=1")
  ENDIF()
ENDIF()

MACRO(REPORT_CXX_FLAGS)
  MESSAGE(STATUS "CMAKE_C_FLAGS: ${CMAKE_C_FLAGS}")
  FOREACH(BUILD_TYPE "" _DEBUG _RELWITHDEBINFO _RELEASE _MINSIZEREL)
    SET(flag "CMAKE_CXX_FLAGS${BUILD_TYPE}")
    MESSAGE(STATUS "${flag}: ${${flag}}")
  ENDFOREACH()
ENDMACRO()

# STRING(APPEND ...) from cmake VERSION 3.4
MACRO(STRING_APPEND STRING_VAR INPUT)
  SET(${STRING_VAR} "${${STRING_VAR}}${INPUT}")
ENDMACRO()

MACRO(STRING_PREPEND STRING_VAR INPUT)
  SET(${STRING_VAR} "${INPUT}${${STRING_VAR}}")
ENDMACRO()

# Write content to file, using CONFIGURE_FILE
# The advantage compared to FILE(WRITE) is that timestamp
# does not change if file already has the same content
SET(MYSQL_CMAKE_SCRIPT_DIR "${CMAKE_SOURCE_DIR}/cmake")
MACRO(CONFIGURE_FILE_CONTENT content file)
  SET(CMAKE_CONFIGURABLE_FILE_CONTENT
    "${content}\n")
  CONFIGURE_FILE(
    ${MYSQL_CMAKE_SCRIPT_DIR}/configurable_file_content.in
    ${file}
    @ONLY)
ENDMACRO()

SET(BUILD_IS_SINGLE_CONFIG TRUE)
MESSAGE(STATUS "CMAKE_GENERATOR: ${CMAKE_GENERATOR}")
IF(CMAKE_GENERATOR MATCHES "Visual Studio" OR CMAKE_GENERATOR STREQUAL "Xcode")
  SET(BUILD_IS_SINGLE_CONFIG FALSE)
ENDIF()

# Maintainer mode is default on only for debug builds using GCC/G++
IF(CMAKE_BUILD_TYPE MATCHES "Debug" OR WITH_DEBUG)
  IF(CMAKE_COMPILER_IS_GNUCC AND CMAKE_COMPILER_IS_GNUCXX)
    SET(MYSQL_MAINTAINER_MODE ON CACHE BOOL
        "MySQL maintainer-specific development environment")
  ENDIF()
ENDIF()

OPTION(WITH_DEFAULT_COMPILER_OPTIONS
  "Use flags from cmake/build_configurations/compiler_options.cmake"
  ON)
OPTION(WITH_DEFAULT_FEATURE_SET
  "Use feature set in cmake/build_configurations/feature_set.cmake"
  ON)
IF(BUILD_CONFIG)
  INCLUDE(
  ${CMAKE_SOURCE_DIR}/cmake/build_configurations/${BUILD_CONFIG}.cmake)
ENDIF()

OPTION(INSTALL_STATIC_LIBRARIES "Install static libraries" ON)

#cmake on 64bit windows/mac/solaris doesn't set CMAKE_SYSTEM_PROCESSOR correctly
SET(MYSQL_MACHINE_TYPE ${CMAKE_SYSTEM_PROCESSOR})


# Include the platform-specific file. To allow exceptions, this code
# looks for files in order of how specific they are. If there is, for
# example, a generic Linux.cmake and a version-specific
# Linux-2.6.28-11-generic, it will pick Linux-2.6.28-11-generic and
# include it. It is then up to the file writer to include the generic
# version if necessary.
FOREACH(_base
    ${CMAKE_SYSTEM_NAME}-${CMAKE_SYSTEM_VERSION}-${CMAKE_SYSTEM_PROCESSOR}
    ${CMAKE_SYSTEM_NAME}-${CMAKE_SYSTEM_VERSION}
    ${CMAKE_SYSTEM_NAME})
  SET(_file ${CMAKE_SOURCE_DIR}/cmake/os/${_base}.cmake)
  IF(EXISTS ${_file})
    INCLUDE(${_file})
    BREAK()
  ENDIF()
ENDFOREACH()


IF(UNIX)
  OPTION(WITH_INNODB_MEMCACHED "" OFF)
  OPTION(ENABLE_MEMCACHED_SASL "Enable SASL on InnoDB Memcached" OFF)
  OPTION(ENABLE_MEMCACHED_SASL_PWDB "Enable SASL on InnoDB Memcached" OFF)
ELSE()
  OPTION(WITH_INNODB_MEMCACHED "" OFF)
ENDIF()
 
# Following autotools tradition, add preprocessor definitions
# specified in environment variable CPPFLAGS
IF(DEFINED ENV{CPPFLAGS})
  ADD_DEFINITIONS($ENV{CPPFLAGS})
ENDIF()

INCLUDE(CheckTypeSize)
CHECK_TYPE_SIZE("void *" SIZEOF_VOIDP)
MESSAGE(STATUS "SIZEOF_VOIDP ${SIZEOF_VOIDP}")
# On some platforms, cmake may think that CMAKE_SIZEOF_VOID_P == 4
# even if we have configured for 64bit build....
SET(CMAKE_SIZEOF_VOID_P ${SIZEOF_VOIDP})

IF(WITH_DEFAULT_COMPILER_OPTIONS)
  INCLUDE(${CMAKE_SOURCE_DIR}/cmake/build_configurations/compiler_options.cmake)
ENDIF()
IF(WITH_DEFAULT_FEATURE_SET)
  INCLUDE(${CMAKE_SOURCE_DIR}/cmake/build_configurations/feature_set.cmake)
ENDIF()

INCLUDE(CMakePushCheckState)

OPTION(WITH_XTRABACKUP "Build XtraBackup" ON)
# Disallow WITH_XTRABACKUP=OFF builds
IF(NOT WITH_XTRABACKUP)
  MESSAGE(FATAL_ERROR "This branch does not support -DWITH_XTRABACKUP=OFF configuration.")
ELSE()
  ADD_DEFINITIONS(-DXTRABACKUP)
ENDIF()
# Disallow WITHOUT_SERVER=ON builds
IF(WITHOUT_SERVER)
  MESSAGE(FATAL_ERROR "This branch does not support -DWITHOUT_SERVER=ON configuration.")
ENDIF()
# Disallow WITH_EMBEDDED_SERVER=OFF builds
IF(NOT WITH_EMBEDDED_SERVER)
  MESSAGE(FATAL_ERROR "This branch does not support -DWITH_EMBEDDED_SERVER=OFF configuration.")
ENDIF()

# Add macros
INCLUDE(pkg-config)
INCLUDE(character_sets)
INCLUDE(compile_flags)
INCLUDE(cpu_info)
INCLUDE(zlib)
INCLUDE(lz4)
INCLUDE(re2)
INCLUDE(icu)
INCLUDE(libevent)
INCLUDE(ssl)
INCLUDE(sasl)
INCLUDE(rpc)
INCLUDE(readline)
INCLUDE(protobuf)
INCLUDE(package_name)
INCLUDE(libutils)
INCLUDE(plugin)
INCLUDE(component)
INCLUDE(install_macros)
INCLUDE(install_layout)
INCLUDE(mysql_add_executable)
INCLUDE(mysqlgcs)
INCLUDE(curl)
INCLUDE(rapidjson)

OPTION(WITH_JEMALLOC "Use jemalloc rather than builtin malloc/free etc." OFF)
IF(WITH_JEMALLOC)
  FIND_LIBRARY(JEMALLOC_LIBRARY NAMES jemalloc)
  IF(NOT JEMALLOC_LIBRARY)
    MESSAGE(FATAL_ERROR "Could not find jemalloc library")
  ENDIF()
  STRING_APPEND(CMAKE_EXE_LINKER_FLAGS " -ljemalloc")
  STRING_APPEND(CMAKE_MODULE_LINKER_FLAGS " -ljemalloc")
  STRING_APPEND(CMAKE_SHARED_LINKER_FLAGS " -ljemalloc")
  STRING_APPEND(CMAKE_C_FLAGS " -fno-builtin-malloc -fno-builtin-calloc")
  STRING_APPEND(CMAKE_C_FLAGS " -fno-builtin-realloc -fno-builtin-free")
  STRING_APPEND(CMAKE_CXX_FLAGS " -fno-builtin-malloc -fno-builtin-calloc")
  STRING_APPEND(CMAKE_CXX_FLAGS " -fno-builtin-realloc -fno-builtin-free")
ENDIF()

OPTION(DISABLE_SHARED 
 "Don't build shared libraries, compile code as position-dependent" OFF)
IF(DISABLE_SHARED)
  MESSAGE("Dynamic plugins are disabled.")
ENDIF()
OPTION(ENABLED_PROFILING "Enable profiling" OFF)
OPTION(WITHOUT_SERVER OFF)
IF(UNIX)
  OPTION(WITH_VALGRIND "Valgrind instrumentation" OFF)
ENDIF()
IF(WIN32)
  OPTION(WITH_MSCRT_DEBUG "MS Visual Studio Debug CRT instrumentation" OFF)
ENDIF()
IF(NOT WITHOUT_SERVER)
  OPTION (WITH_UNIT_TESTS "Compile MySQL with unit tests" OFF)
ENDIF()
OPTION(WITH_AUTHENTICATION_LDAP
       "Report error if the LDAP authentication plugin cannot be built." OFF)

include(CheckCSourceCompiles)
include(CheckCXXSourceCompiles)
# We need some extra FAIL_REGEX patterns
# Note that CHECK_C_SOURCE_COMPILES is a misnomer, it will also link.
MACRO (MY_CHECK_C_COMPILER_FLAG FLAG RESULT)
  SET(SAVE_CMAKE_REQUIRED_FLAGS "${CMAKE_REQUIRED_FLAGS}")
  SET(CMAKE_REQUIRED_FLAGS "${CMAKE_REQUIRED_FLAGS} ${FLAG}")
  CHECK_C_SOURCE_COMPILES("int main(void) { return 0; }" ${RESULT}
    FAIL_REGEX "unknown argument ignored"
    FAIL_REGEX "argument unused during compilation"
    FAIL_REGEX "unsupported .*option"
    FAIL_REGEX "unknown .*option"
    FAIL_REGEX "unrecognized .*option"
    FAIL_REGEX "ignoring unknown option"
    FAIL_REGEX "[Ww]arning: [Oo]ption"
    FAIL_REGEX "error: visibility"
    FAIL_REGEX "warning: visibility"
    )
  SET(CMAKE_REQUIRED_FLAGS "${SAVE_CMAKE_REQUIRED_FLAGS}")
ENDMACRO()

MACRO (MY_CHECK_CXX_COMPILER_FLAG FLAG RESULT)
  SET(SAVE_CMAKE_REQUIRED_FLAGS "${CMAKE_REQUIRED_FLAGS}")
  SET(CMAKE_REQUIRED_FLAGS "${CMAKE_REQUIRED_FLAGS} ${FLAG}")
  CHECK_CXX_SOURCE_COMPILES("int main(void) { return 0; }" ${RESULT}
    FAIL_REGEX "unknown argument ignored"
    FAIL_REGEX "argument unused during compilation"
    FAIL_REGEX "unsupported .*option"
    FAIL_REGEX "unknown .*option"
    FAIL_REGEX "unrecognized .*option"
    FAIL_REGEX "ignoring unknown option"
    FAIL_REGEX "[Ww]arning: [Oo]ption"
    FAIL_REGEX "error: visibility"
    FAIL_REGEX "warning: visibility"
    )
  SET(CMAKE_REQUIRED_FLAGS "${SAVE_CMAKE_REQUIRED_FLAGS}")
ENDMACRO()

MACRO(MY_SANITIZER_CHECK SAN_OPT ADD_OPTIMIZATION RESULT)
  MY_CHECK_C_COMPILER_FLAG("${SAN_OPT}" C_RESULT)
  MY_CHECK_CXX_COMPILER_FLAG("${SAN_OPT}" CXX_RESULT)
  IF(C_RESULT AND CXX_RESULT)
    STRING_APPEND(CMAKE_C_FLAGS   " ${SAN_OPT}")
    STRING_APPEND(CMAKE_CXX_FLAGS " ${SAN_OPT}")
    # We switch on basic optimization also for debug builds.
    # We disable inlining for stack trace readability.
    # With optimization we may get some warnings, so we switch off -Werror
    IF(${ADD_OPTIMIZATION})
      STRING_APPEND(CMAKE_C_FLAGS   " -O1 -fno-inline")
      STRING_APPEND(CMAKE_CXX_FLAGS " -O1 -fno-inline")
      IF(NOT SANITIZE_MAINTAINER_MODE)
        SET(MYSQL_MAINTAINER_MODE OFF CACHE BOOL
          "MySQL maintainer-specific development environment" FORCE)
      ENDIF()
    ENDIF()
    SET(${RESULT} 1)
  ELSE()
    SET(${RESULT} 0)
  ENDIF()
ENDMACRO()

OPTION(WITH_ASAN "Enable address sanitizer" OFF)
IF(WITH_ASAN)
  IF(WIN32_CLANG)
    # NOTE: We do _not_ modify CMAKE_C_FLAGS / CMAKE_CXX_FLAGS to add
    # -fsanitize=address here yet; Clang (at least of 5.0.0) requires /MT,
    # but CMake adds /MDd to all feature checks almost no matter what we do.
    # For the same reason, we have to enable it unconditionalyl without
    # doing a feature test; we know it's working. Modifying the flags happens
    # below, near the end.
    SET(HAVE_ASAN 1)

    # Get the path to the ASAN support libraries.
    GET_FILENAME_COMPONENT(ASAN_LIB_DIR ${CMAKE_CXX_COMPILER} DIRECTORY)
    SET(ASAN_LIB_DIR "${ASAN_LIB_DIR}/../lib/clang/${CMAKE_CXX_COMPILER_VERSION}/lib/windows")
    GET_FILENAME_COMPONENT(ASAN_LIB_DIR ${ASAN_LIB_DIR} REALPATH)
  ELSE()
    MY_SANITIZER_CHECK("-fsanitize=address" TRUE WITH_ASAN_OK)
    IF(WITH_ASAN_OK)
      OPTION(WITH_ASAN_SCOPE "Enable -fsanitize-address-use-after-scope" ON)
      SET(HAVE_ASAN 1)
      # This works with clang, but not gcc it seems.
      MY_CHECK_CXX_COMPILER_FLAG(
        "-fsanitize=address -fsanitize-address-use-after-scope"
        HAVE_SANITIZE_SCOPE)
      IF(WITH_ASAN_SCOPE AND HAVE_SANITIZE_SCOPE)
        STRING_APPEND(CMAKE_C_FLAGS   " -fsanitize-address-use-after-scope")
        STRING_APPEND(CMAKE_CXX_FLAGS " -fsanitize-address-use-after-scope")
      ENDIF()
    ELSE()
      MESSAGE(FATAL_ERROR "Do not know how to enable address sanitizer")
    ENDIF()
  ENDIF()
ENDIF()

OPTION(WITH_LSAN "Enable leak sanitizer" OFF)
IF(WITH_LSAN)
  MY_SANITIZER_CHECK("-fsanitize=leak"
    TRUE WITH_LSAN_OK)
  IF(NOT WITH_LSAN_OK)
    MESSAGE(FATAL_ERROR "Do not know how to enable leak sanitizer")
  ELSE()
    SET(HAVE_LSAN 1)
  ENDIF()
ENDIF()

OPTION(WITH_MSAN "Enable memory sanitizer" OFF)
IF(WITH_MSAN)
  MY_SANITIZER_CHECK("-fsanitize=memory -fsanitize-memory-track-origins"
    TRUE WITH_MSAN_OK)
  IF(NOT WITH_MSAN_OK)
    MESSAGE(FATAL_ERROR "Do not know how to enable memory sanitizer")
  ELSE()
    MESSAGE(WARNING "Memory sanitizer support is currently experimental.")
  ENDIF()
ENDIF()

OPTION(WITH_UBSAN "Enable undefined behavior sanitizer" OFF)
IF(WITH_UBSAN)
  MY_SANITIZER_CHECK("-fsanitize=undefined" TRUE WITH_UBSAN_OK)
  IF(NOT WITH_UBSAN_OK)
    MESSAGE(FATAL_ERROR
            "Do not know how to enable undefined behavior sanitizer")
  ELSE()
    SET(HAVE_UBSAN 1)
  ENDIF()
ENDIF()

OPTION(WITH_TSAN "Enable thread sanitizer" OFF)
IF(WITH_TSAN)
  MY_SANITIZER_CHECK("-fsanitize=thread" TRUE WITH_TSAN_OK)
  IF(NOT WITH_TSAN_OK)
    MESSAGE(FATAL_ERROR "Do not know how to enable thread sanitizer")
  ELSE()
    MESSAGE(WARNING "Thread sanitizer support is currently experimental.")
    SET(HAVE_TSAN 1)
  ENDIF()
ENDIF()

IF(WITH_ASAN AND WITH_MSAN)
  MESSAGE(FATAL_ERROR
          "Cannot use AddressSanitizer and MemorySanitizer together")
ENDIF()


# Older versions of ccache must be disabled: export CCACHE_DISABLE=1
# See http://www.cmake.org/Wiki/CTest/Coverage
OPTION(ENABLE_GCOV "Enable gcov (debug, Linux builds only)" OFF)
IF (ENABLE_GCOV AND NOT WIN32 AND NOT APPLE)
  STRING_APPEND(CMAKE_C_FLAGS   " -fprofile-arcs -ftest-coverage -DHAVE_GCOV")
  STRING_APPEND(CMAKE_CXX_FLAGS " -fprofile-arcs -ftest-coverage -DHAVE_GCOV")
  STRING_APPEND(CMAKE_EXE_LINKER_FLAGS " -fprofile-arcs -ftest-coverage -lgcov")
ENDIF()

OPTION(ENABLE_GPROF "Enable gprof (optimized, Linux builds only)" OFF)
IF (ENABLE_GPROF AND NOT WIN32 AND NOT APPLE)
  STRING_APPEND(CMAKE_C_FLAGS " -pg")
  STRING_APPEND(CMAKE_CXX_FLAGS " -pg")
  STRING_APPEND(CMAKE_EXE_LINKER_FLAGS " -pg")
ENDIF()

# Use lld for Clang if available and not explicitly disabled.
# Also works for gcc on Debian/Ubuntu. Do 'apt install lld'.
IF(LINUX)
  OPTION(USE_LD_LLD "Use llvm lld linker" ON)
ELSE()
  OPTION(USE_LD_LLD "Use llvm lld linker" OFF)
ENDIF()

IF(USE_LD_LLD)
  CMAKE_PUSH_CHECK_STATE(RESET)
  SET(CMAKE_REQUIRED_LIBRARIES "-fuse-ld=lld")
  CHECK_C_SOURCE_COMPILES("int main() {}" C_LD_LLD_RESULT)
  CHECK_CXX_SOURCE_COMPILES("int main() {}" CXX_LD_LLD_RESULT)
  IF(C_LD_LLD_RESULT AND CXX_LD_LLD_RESULT)
    STRING_APPEND(CMAKE_C_LINK_FLAGS " -fuse-ld=lld")
    STRING_APPEND(CMAKE_CXX_LINK_FLAGS " -fuse-ld=lld")
  ENDIF()
  CMAKE_POP_CHECK_STATE()
ENDIF()

# Use gold if available and not explicitly disabled.
IF(WIN32)
  # Feature tests are expensive on Windows, and we only support MSVC,
  # which does not use gold. Thus, default to off to save the test.
  OPTION(USE_LD_GOLD "Use GNU gold linker" OFF)
ELSE()
  OPTION(USE_LD_GOLD "Use GNU gold linker" ON)
ENDIF()

IF(CMAKE_SYSTEM_NAME MATCHES "Linux")
  OPTION(LINK_RANDOMIZE "Randomize the order of all symbols in the binary" OFF)
  SET(LINK_RANDOMIZE_SEED "mysql"
    CACHE STRING "Seed to use for link randomization")
ELSE()
  SET(LINK_RANDOMIZE OFF)
ENDIF()

IF (USE_LD_GOLD AND NOT (C_LD_LLD_RESULT AND CXX_LD_LLD_RESULT))
  CMAKE_PUSH_CHECK_STATE(RESET)
  SET(CMAKE_REQUIRED_LIBRARIES "-fuse-ld=gold")
  CHECK_C_SOURCE_COMPILES("int main() {}" C_LD_GOLD_RESULT)
  CHECK_CXX_SOURCE_COMPILES("int main() {}" CXX_LD_GOLD_RESULT)
  IF (C_LD_GOLD_RESULT AND CXX_LD_GOLD_RESULT AND NOT SOLARIS)
    STRING_APPEND(CMAKE_C_LINK_FLAGS " -fuse-ld=gold")
    STRING_APPEND(CMAKE_CXX_LINK_FLAGS " -fuse-ld=gold")

    # Seemingly --gc-sections causes problems with randomization, so only
    # turn it on if we are not making a randomized build.
    IF (NOT LINK_RANDOMIZE)
      STRING_APPEND(CMAKE_C_LINK_FLAGS " -Wl,--gc-sections")
      STRING_APPEND(CMAKE_CXX_LINK_FLAGS " -Wl,--gc-sections")
    ENDIF()
  ENDIF()
  CMAKE_POP_CHECK_STATE()
ENDIF()

IF(LINK_RANDOMIZE)
  STRING_APPEND(CMAKE_C_FLAGS   " -ffunction-sections -fdata-sections")
  STRING_APPEND(CMAKE_CXX_FLAGS " -ffunction-sections -fdata-sections")

  SET(CMAKE_C_LINK_FLAGS "${CMAKE_C_LINK_FLAGS} -Wl,--sort-section=name")
  SET(CMAKE_CXX_LINK_FLAGS "${CMAKE_CXX_LINK_FLAGS} -Wl,--sort-section=name")

  SET(CMAKE_CXX_ARCHIVE_CREATE "sh -c '${CMAKE_SOURCE_DIR}/scripts/randomize-order.pl ${LINK_RANDOMIZE_SEED} <OBJECTS> && <CMAKE_AR> qc <TARGET> <LINK_FLAGS> <OBJECTS>'")
  SET(CMAKE_CXX_ARCHIVE_CREATE_APPEND "sh -c '${CMAKE_SOURCE_DIR}/scripts/randomize-order.pl ${LINK_RANDOMIZE_SEED} <OBJECTS> && <CMAKE_AR> q <TARGET> <LINK_FLAGS> <OBJECTS>'")
  SET(CMAKE_C_ARCHIVE_CREATE ${CMAKE_CXX_ARCHIVE_CREATE})
  SET(CMAKE_C_ARCHIVE_CREATE_APPEND ${CMAKE_CXX_ARCHIVE_CREATE_APPEND})
ENDIF()

IF(LINUX)
  # May be set to ON in cmake/build_configurations/mysql_release.cmake
  IF(DEFINED REPRODUCIBLE_BUILD)
    SET(REPRODUCIBLE_BUILD_DEFAULT ${REPRODUCIBLE_BUILD})
  ELSE()
    SET(REPRODUCIBLE_BUILD_DEFAULT OFF)
  ENDIF()
  OPTION(REPRODUCIBLE_BUILD "Take extra pains to make build result independent of build location and time" ${REPRODUCIBLE_BUILD_DEFAULT})
ENDIF()
IF(REPRODUCIBLE_BUILD)
  SET(DEBUG_PREFIX_FLAGS
    "-fdebug-prefix-map=${CMAKE_SOURCE_DIR}/=./ -fdebug-prefix-map=${CMAKE_CURRENT_BINARY_DIR}=./obj")

  # See if -fdebug-prefix= commands are included in the debug output,
  # making the build unreproducible with switches recorded.
  # See https://gcc.gnu.org/bugzilla/show_bug.cgi?id=69821.
  EXECUTE_PROCESS(COMMAND ${CMAKE_C_COMPILER} -g3 -x c -S -fdebug-prefix-map=foo=bar -o - -
    INPUT_FILE /dev/null OUTPUT_VARIABLE DEBUG_PREFIX_MAP_RESULT)
  IF(DEBUG_PREFIX_MAP_RESULT MATCHES "foo=bar")
    SET(DEBUG_PREFIX_FLAGS "${DEBUG_PREFIX_FLAGS} -gno-record-gcc-switches")
  ENDIF()

  STRING_APPEND(CMAKE_C_FLAGS   " ${DEBUG_PREFIX_FLAGS}")
  STRING_APPEND(CMAKE_CXX_FLAGS " ${DEBUG_PREFIX_FLAGS}")

  SET(CMAKE_C_LINK_FLAGS "${CMAKE_C_LINK_FLAGS} -Wl,--build-id=none")
  SET(CMAKE_CXX_LINK_FLAGS "${CMAKE_C_LINK_FLAGS} -Wl,--build-id=none")

  set_property(GLOBAL PROPERTY RULE_LAUNCH_COMPILE
    "${CMAKE_SOURCE_DIR}/scripts/invoke-with-relative-paths.pl")
ENDIF()

OPTION(ENABLED_LOCAL_INFILE
 "If we should enable LOAD DATA LOCAL by default" OFF)
MARK_AS_ADVANCED(ENABLED_LOCAL_INFILE)

#
# Options related to client-side protocol tracing
#

OPTION(WITH_CLIENT_PROTOCOL_TRACING
  "Support for client-side protocol tracing plugins" ON)
OPTION(WITH_TEST_TRACE_PLUGIN
  "Have a built-in test protocol trace plugin in libmysql (requires WITH_CLIENT_PROTOCOL_TRACING option)" OFF)

# Sanity checks for protocol tracing options

IF(WITH_TEST_TRACE_PLUGIN AND NOT WITH_CLIENT_PROTOCOL_TRACING)
MESSAGE("WARNING: Test trace plugin was selected but client protocol tracing infrastructure is not enabled - ignoring")
SET(WITH_TEST_TRACE_PLUGIN 0)
ENDIF()

IF(WITH_TEST_TRACE_PLUGIN AND NOT CMAKE_BUILD_TYPE MATCHES "Debug")
  MESSAGE(SEND_ERROR 
          "Test trace plugin was selected but it can be included only in debug binaries.
          Set WITH_TEST_TRACE_PLUGIN to OFF or WITH_DEBUG to ON.")
ENDIF()

# Set DBUG_OFF for non-debug project types.
FOREACH(BUILD_TYPE RELEASE RELWITHDEBINFO MINSIZEREL)
  FOREACH(LANG C CXX)
    STRING_PREPEND(CMAKE_${LANG}_FLAGS_${BUILD_TYPE} "-DDBUG_OFF ")
  ENDFOREACH()
ENDFOREACH()

IF(NOT CMAKE_BUILD_TYPE
    AND NOT CMAKE_GENERATOR MATCHES "Visual Studio" 
    AND NOT CMAKE_GENERATOR MATCHES "Xcode") 
    # This is the case of no CMAKE_BUILD_TYPE choosen, typical for VS and Xcode
    # or if custom C flags are set. In VS and Xcode for non-Debug configurations 
    # DBUG_OFF is already correctly set.
    ADD_DEFINITIONS(-DDBUG_OFF)
ENDIF()

# Add safemutex for debug configurations
# Enable debug sync for debug builds.
FOREACH(LANG C CXX)
  STRING_PREPEND(CMAKE_${LANG}_FLAGS_DEBUG "-DENABLED_DEBUG_SYNC ")
  STRING_PREPEND(CMAKE_${LANG}_FLAGS_DEBUG "-DSAFE_MUTEX ")
ENDFOREACH()


# Set commonly used variables
IF(WIN32)
  SET(DEFAULT_MYSQL_HOME "C:/Program Files/MySQL/MySQL Server ${MYSQL_BASE_VERSION}" )
  SET(SHAREDIR share)
ELSE()
  SET(DEFAULT_MYSQL_HOME ${CMAKE_INSTALL_PREFIX})
  SET(SHAREDIR ${DEFAULT_MYSQL_HOME}/${INSTALL_MYSQLSHAREDIR})
ENDIF()

SET(DEFAULT_BASEDIR "${DEFAULT_MYSQL_HOME}")
IF(INSTALL_MYSQLDATADIR MATCHES "^/.*")
  SET(MYSQL_DATADIR ${INSTALL_MYSQLDATADIR} CACHE PATH "default MySQL data directory")
ELSE()
  SET(MYSQL_DATADIR "${DEFAULT_MYSQL_HOME}/${INSTALL_MYSQLDATADIR}" CACHE PATH "default MySQL data directory")
ENDIF()
IF(INSTALL_MYSQLKEYRINGDIR MATCHES "^/.*")
  SET(MYSQL_KEYRINGDIR ${INSTALL_MYSQLKEYRINGDIR} CACHE PATH "default MySQL keyring directory")
ELSE()
  SET(MYSQL_KEYRINGDIR "${DEFAULT_MYSQL_HOME}/${INSTALL_MYSQLKEYRINGDIR}" CACHE PATH "default MySQL keyring directory")
ENDIF()
SET(DEFAULT_CHARSET_HOME "${DEFAULT_MYSQL_HOME}")
SET(PLUGINDIR "${DEFAULT_MYSQL_HOME}/${INSTALL_PLUGINDIR}")
IF(SYSCONFDIR)
  SET(DEFAULT_SYSCONFDIR "${SYSCONFDIR}")
ENDIF()

IF(WIN32) # P_tmpdir is not defined on Windows as of VS2015.
  SET(TMPDIR "" # So we use empty path as default. In practice TMP/TEMP is used
    CACHE PATH
    "PATH to MySQL TMP dir")
ELSE()
  SET(TMPDIR "P_tmpdir"
    CACHE PATH
    "PATH to MySQL TMP dir. Defaults to the P_tmpdir macro in <stdio.h>")
ENDIF()
IF(TMPDIR STREQUAL "P_tmpdir")
  # Do not quote it, to refer to the P_tmpdir macro.
  SET(DEFAULT_TMPDIR "P_tmpdir")
ELSE()
  # Quote it, to make it a const char string.
  SET(DEFAULT_TMPDIR "\"${TMPDIR}\"")
ENDIF()

INCLUDE(cmake/boost.cmake)

IF (CMAKE_SYSTEM_NAME MATCHES "Linux")
  OPTION(WITH_SYSTEMD "Enable installation of systemd support files" OFF)
  IF (WITH_SYSTEMD)
    INCLUDE(cmake/systemd.cmake)
  ENDIF()
ELSE()
  IF (WITH_SYSTEMD)
    MESSAGE(FATAL_ERROR "Installation of systemd support files not supported")
  ENDIF()
ENDIF()

# Run platform tests
INCLUDE(configure.cmake)

# Common defines and includes
ADD_DEFINITIONS(-DHAVE_CONFIG_H)
ADD_DEFINITIONS(-DHAVE_OPENSSL)            # TODO: remove #ifdef from C++ code
ADD_DEFINITIONS(-D__STDC_LIMIT_MACROS)     # Enable C99 limit macros
ADD_DEFINITIONS(-D__STDC_FORMAT_MACROS)    # Enable C99 printf format macros
ADD_DEFINITIONS(-D_USE_MATH_DEFINES)       # Get access to M_PI, M_E, etc. in math.h
<<<<<<< HEAD
IF(APPLE)
  ADD_DEFINITIONS(-D__STDC_WANT_LIB_EXT1__=1) # Get access to memset_s
ENDIF()
=======
ADD_DEFINITIONS(-DLZ4_DISABLE_DEPRECATE_WARNINGS) # C++14 deprecation warnings in LZ4.
>>>>>>> 124c7ab1

OPTION(ENABLE_EXPERIMENT_SYSVARS "Expose ussually hidden system variables to allow experiments" OFF)
IF(ENABLE_EXPERIMENT_SYSVARS)
  ADD_DEFINITIONS(-DENABLE_EXPERIMENT_SYSVARS)
ENDIF()


INCLUDE_DIRECTORIES(
  ${CMAKE_CURRENT_BINARY_DIR}
  ${CMAKE_CURRENT_BINARY_DIR}/include
  ${CMAKE_SOURCE_DIR}
  ${CMAKE_SOURCE_DIR}/include
  ${CMAKE_CURRENT_BINARY_DIR}/libbinlogevents/include
  ${CMAKE_SOURCE_DIR}/libbinlogevents/export)


SET(WITH_SYSTEM_LIBS_DEFAULT OFF)

OPTION(WITH_LTO
  "Enable the link-time optimizer. Currently works for gcc7/gcc8 only." OFF)
IF(WITH_LTO)
  MY_CHECK_CXX_COMPILER_FLAG("-flto" CXX_LTO_RESULT)
  IF(NOT CXX_LTO_RESULT)
    MESSAGE(FATAL_ERROR "Compiler does not support -flto")
  ENDIF()
  SET(CMAKE_C_FLAGS "${CMAKE_C_FLAGS} -flto")
  SET(CMAKE_CXX_FLAGS "${CMAKE_CXX_FLAGS} -flto")

  # Test for parallel linking.
  SET(NUM_PROCESSING_UNITS 4)
  MY_CHECK_CXX_COMPILER_FLAG(
    "-flto=${NUM_PROCESSING_UNITS}" CXX_LTO_PARALLEL_RESULT)
  IF(CXX_LTO_PARALLEL_RESULT)
    FIND_PROGRAM(NPROC_EXECUTABLE nproc)
    IF(NPROC_EXECUTABLE)
      EXECUTE_PROCESS(COMMAND ${NPROC_EXECUTABLE}
        OUTPUT_VARIABLE NPROC_NUM
        RESULT_VARIABLE NPROC_RESULT
        OUTPUT_STRIP_TRAILING_WHITESPACE)
      IF(NOT NPROC_RESULT)
        SET(NUM_PROCESSING_UNITS ${NPROC_NUM})
      ENDIF()
    ENDIF()
    SET(CMAKE_CXX_LINK_FLAGS
      "${CMAKE_CXX_LINK_FLAGS} -flto=${NUM_PROCESSING_UNITS}")
    SET(CMAKE_SHARED_LINKER_FLAGS
      "${CMAKE_SHARED_LINKER_FLAGS} -flto=${NUM_PROCESSING_UNITS}")
  ELSE()
    SET(CMAKE_CXX_LINK_FLAGS "${CMAKE_CXX_LINK_FLAGS} -flto")
    SET(CMAKE_SHARED_LINKER_FLAGS
      "${CMAKE_SHARED_LINKER_FLAGS} -flto")
  ENDIF()

  # On some platforms (Fedora) we *must* use gcc-ar / gcc-ranlib
  # to get the right plugins for supporting -flto output from gcc.
  IF(CMAKE_COMPILER_IS_GNUCC AND CMAKE_COMPILER_IS_GNUCXX)
    IF(ALTERNATIVE_ENABLE)
      GET_FILENAME_COMPONENT(ALTERNATIVE_ENABLE_DIR ${ALTERNATIVE_ENABLE} PATH)
      SET(DEVTOOLSET_ROOT "${ALTERNATIVE_ENABLE_DIR}/root")
      FIND_PROGRAM(GCC_AR_EXECUTABLE gcc-ar
        NO_DEFAULT_PATH
        PATHS "${DEVTOOLSET_ROOT}/usr/bin")
      FIND_PROGRAM(GCC_RANLIB_EXECUTABLE gcc-ranlib
        NO_DEFAULT_PATH
        PATHS "${DEVTOOLSET_ROOT}/usr/bin")
    ELSEIF(ALTERNATIVE_GCC)
      STRING(REGEX MATCH  "^([0-9])" ALTERNATIVE_GCC_MAJ_VER ${CMAKE_C_COMPILER_VERSION})
      GET_FILENAME_COMPONENT(ALTERNATIVE_GCC_DIR ${ALTERNATIVE_GCC} PATH)
      FIND_PROGRAM(GCC_AR_EXECUTABLE gcc-ar-${ALTERNATIVE_GCC_MAJ_VER}
        NO_DEFAULT_PATH
        PATHS "${ALTERNATIVE_GCC_DIR}")
      FIND_PROGRAM(GCC_RANLIB_EXECUTABLE gcc-ranlib-${ALTERNATIVE_GCC_MAJ_VER}
        NO_DEFAULT_PATH
        PATHS "${ALTERNATIVE_GCC_DIR}")
    ELSE()
      FIND_PROGRAM(GCC_AR_EXECUTABLE gcc-ar)
      FIND_PROGRAM(GCC_RANLIB_EXECUTABLE gcc-ranlib)
    ENDIF()
    IF(GCC_AR_EXECUTABLE AND GCC_RANLIB_EXECUTABLE)
      SET(CMAKE_AR ${GCC_AR_EXECUTABLE})
      SET(CMAKE_RANLIB ${GCC_RANLIB_EXECUTABLE})
    ENDIF()
  ENDIF()

  # We must use -DWITH_PROTOBUF=system.
  # There are also bugs exposed by LTO in the bundled ICU and editline sources.
  SET(WITH_SYSTEM_LIBS_DEFAULT ON)
ENDIF()

# Explicit list of all -DWITH_XXX=system possibilities
# *except* boost, which requires one specific version to be downloaded
SET(SYSTEM_LIBRARIES
  CURL
  EDITLINE
  ICU
  LIBEVENT
  LZ4
  PROTOBUF
  RAPIDJSON
  RE2
  SSL
  ZLIB
  )

OPTION(WITH_SYSTEM_LIBS
  "Use -DWITH_XXX=system for ${SYSTEM_LIBRARIES}" ${WITH_SYSTEM_LIBS_DEFAULT})

GET_CMAKE_PROPERTY(CACHE_VARS CACHE_VARIABLES)
UNSET(COMMAND_LINE_VARS)
FOREACH(CACHE_VAR ${CACHE_VARS})
  GET_PROPERTY(CACHE_VAR_HELPSTRING CACHE ${CACHE_VAR} PROPERTY HELPSTRING)
  IF(CACHE_VAR_HELPSTRING STREQUAL
      "No help, variable specified on the command line."
      )
    LIST(APPEND COMMAND_LINE_VARS ${CACHE_VAR})
  ENDIF()
ENDFOREACH()

# Default to "system" for all SYSTEM_LIBRARIES
IF(WITH_SYSTEM_LIBS)
  FOREACH(SYSTEM_LIB ${SYSTEM_LIBRARIES})
    LIST(FIND COMMAND_LINE_VARS WITH_${SYSTEM_LIB} FOUNDIT)
    IF(FOUNDIT LESS 0)
      SET(WITH_${SYSTEM_LIB} "system")
      SET(WITH_${SYSTEM_LIB} "system" CACHE STRING
        "Use system rather than bundled" FORCE)
      MESSAGE(STATUS "Adding -DWITH_${SYSTEM_LIB}=${WITH_${SYSTEM_LIB}}")
    ELSE()
      MESSAGE(STATUS
        "Found WITH_${SYSTEM_LIB}=${WITH_${SYSTEM_LIB}} on command line")
    ENDIF()
  ENDFOREACH()
  # Don't redo the system analysis on subsequent runs of cmake
  UNSET(WITH_SYSTEM_LIBS)
  UNSET(WITH_SYSTEM_LIBS CACHE)
ENDIF()

# Add bundled or system zlib.
MYSQL_CHECK_ZLIB_WITH_COMPRESS()
IF(BUILD_BUNDLED_ZLIB)
  INCLUDE_DIRECTORIES(SYSTEM ${CMAKE_CURRENT_SOURCE_DIR}/extra/zlib ${CMAKE_CURRENT_BINARY_DIR}/extra/zlib)
ENDIF()
# Add bundled wolfssl/wolfcrypt or system openssl.
MYSQL_CHECK_SSL()
MYSQL_CHECK_SSL_DLLS()

# Add system/bundled editline.
MYSQL_CHECK_EDITLINE()
# Add libevent
MYSQL_CHECK_LIBEVENT()
# Add lz4 library
MYSQL_CHECK_LZ4()
# Add re2 library
MYSQL_CHECK_RE2()
# Add icu library
MYSQL_CHECK_ICU()
# Add SASL library
MYSQL_CHECK_SASL()
# Add protoc and libprotobuf
IF(NOT WITHOUT_SERVER)
  MYSQL_CHECK_PROTOBUF()
ENDIF()
# Try and set CURL_LIBRARY
SET(WITH_CURL "system" CACHE STRING "Using system curl by default")
MYSQL_CHECK_CURL()
# Add RapidJSON library.
MYSQL_CHECK_RAPIDJSON()

MACRO(MY_INCLUDE_SYSTEM_DIRECTORIES LIBRARY)
  IF(${WITH_${LIBRARY}} STREQUAL "bundled")
    SET(BEFORE_OR_AFTER "BEFORE")
  ELSE()
    SET(BEFORE_OR_AFTER "AFTER")
  ENDIF()

  IF(DEFINED ${LIBRARY}_INCLUDE_DIRS)
    INCLUDE_DIRECTORIES(${BEFORE_OR_AFTER} SYSTEM ${${LIBRARY}_INCLUDE_DIRS})
  ELSEIF(DEFINED ${LIBRARY}_INCLUDE_DIR)
    INCLUDE_DIRECTORIES(${BEFORE_OR_AFTER} SYSTEM ${${LIBRARY}_INCLUDE_DIR})
  ENDIF()
  IF("${${LIBRARY}_INCLUDE_DIR}" STREQUAL "")
    IF("${${LIBRARY}_INCLUDE_DIRS}" STREQUAL "")
      MESSAGE(WARNING "${LIBRARY} is unknown")
    ENDIF()
  ENDIF()
  IF(DEFINED ${LIBRARY}_INCLUDE_DIRS AND DEFINED ${LIBRARY}_INCLUDE_DIR)
    IF(NOT "${${LIBRARY}_INCLUDE_DIR}" STREQUAL "${${LIBRARY}_INCLUDE_DIRS}")
      MESSAGE(WARNING
        "NOT ${${LIBRARY}_INCLUDE_DIR} STREQUAL ${${LIBRARY}_INCLUDE_DIRS}")
    ENDIF()
  ENDIF()
ENDMACRO()

MACRO(MY_TARGET_INCLUDE_SYSTEM_DIRECTORIES TARGET LIBRARY)
  IF(${WITH_${LIBRARY}} STREQUAL "bundled")
    TARGET_INCLUDE_DIRECTORIES(${TARGET} SYSTEM BEFORE PRIVATE
      ${${LIBRARY}_INCLUDE_DIR})
  ELSE()
    TARGET_INCLUDE_DIRECTORIES(${TARGET} SYSTEM PRIVATE
      ${${LIBRARY}_INCLUDE_DIR})
  ENDIF()
ENDMACRO()

IF(CMAKE_SYSTEM_NAME MATCHES "Linux")
  # Check for pthread_setname_np
  CHECK_C_SOURCE_COMPILES("
  #include <pthread.h>

  int main(int ac, char **av)
  {
    const char *thread_name= 0;
    int ret = pthread_setname_np(pthread_self(), thread_name);
    return ret;
  }"
  HAVE_PTHREAD_SETNAME_NP)
ENDIF()

IF (BUILD_BUNDLED_RE2)
  ADD_SUBDIRECTORY(extra/re2)
ENDIF()

#
# Setup maintainer mode options by the end. Platform checks are
# not run with the warning options as to not perturb fragile checks
# (i.e. do not make warnings into errors).
#
# Why don't these flags affect the entire build?
# Because things may already have been included with ADD_SUBDIRECTORY
#
OPTION(MYSQL_MAINTAINER_MODE
       "MySQL maintainer-specific development environment" OFF)

INCLUDE(maintainer)

IF(WITH_UNIT_TESTS)
 MESSAGE(STATUS "With unit tests")
 ERROR()
 ENABLE_TESTING()
ENDIF()

ADD_SUBDIRECTORY(include)
ADD_SUBDIRECTORY(dbug)
ADD_SUBDIRECTORY(strings)
ADD_SUBDIRECTORY(vio)
ADD_SUBDIRECTORY(mysys)
ADD_SUBDIRECTORY(mysys_ssl)
ADD_SUBDIRECTORY(libmysql)
ADD_SUBDIRECTORY(libbinlogevents)
ADD_SUBDIRECTORY(libbinlogstandalone)

IF(NOT WITHOUT_SERVER)
  SET (MYSQLD_STATIC_PLUGIN_LIBS "" CACHE INTERNAL "")
  # Add storage engines and plugins.
  CONFIGURE_PLUGINS()
ELSE()
  IF(EXISTS "${CMAKE_SOURCE_DIR}/storage/ndb")
    # We may still want Cluster client libraries, use -DWITH_NDBCLUSTER=1
    ADD_SUBDIRECTORY(storage/ndb)
  ENDIF()
ENDIF()

IF(NOT WITHOUT_SERVER)
  SET (MYSQLD_STATIC_COMPONENT_LIBS "" CACHE INTERNAL "")
  CONFIGURE_COMPONENTS()
ENDIF()

IF(WITH_UNIT_TESTS)
  ADD_SUBDIRECTORY(unittest)
  ADD_SUBDIRECTORY(unittest/examples)
  ADD_SUBDIRECTORY(unittest/mytap)
  ADD_SUBDIRECTORY(unittest/mytap/t)
ENDIF()

ADD_SUBDIRECTORY(utilities)
ADD_SUBDIRECTORY(libservices)

IF(NOT WITHOUT_SERVER)
  ADD_SUBDIRECTORY(sql)
ENDIF()

# scripts/mysql_config depends on client and server targets loaded above.
# It is referenced by some of the directories below, so we insert it here.
ADD_SUBDIRECTORY(scripts)

IF(NOT WITHOUT_SERVER)
  ADD_SUBDIRECTORY(mysql-test)
  ADD_SUBDIRECTORY(mysql-test/lib/My/SafeProcess)
  IF(EXISTS ${CMAKE_SOURCE_DIR}/internal/CMakeLists.txt)
    ADD_SUBDIRECTORY(internal)
  ENDIF()
  ADD_SUBDIRECTORY(packaging/rpm-common)
  ADD_SUBDIRECTORY(packaging/rpm-oel)
  ADD_SUBDIRECTORY(packaging/rpm-fedora)
  ADD_SUBDIRECTORY(packaging/rpm-sles)
  ADD_SUBDIRECTORY(packaging/rpm-docker)
ENDIF()

INCLUDE(cmake/abi_check.cmake)
INCLUDE(cmake/tags.cmake)

CONFIGURE_FILE(config.h.cmake   ${CMAKE_BINARY_DIR}/include/my_config.h)
CONFIGURE_FILE(config.h.cmake   ${CMAKE_BINARY_DIR}/include/config.h)
CONFIGURE_FILE(${CMAKE_SOURCE_DIR}/include/mysql_version.h.in
               ${CMAKE_BINARY_DIR}/include/mysql_version.h )
CONFIGURE_FILE(${CMAKE_SOURCE_DIR}/sql/sql_builtin.cc.in
    ${CMAKE_BINARY_DIR}/sql/sql_builtin.cc)

<<<<<<< HEAD
=======
# depends on mysql_version.h to exist
IF(NOT WITHOUT_SERVER)
  OPTION(WITH_ROUTER "Build MySQL Router" ON)
  IF(WITH_ROUTER)
    ADD_SUBDIRECTORY(router)
  ENDIF()
ENDIF()

>>>>>>> 124c7ab1
GET_PROPERTY(CWD_DEFINITIONS DIRECTORY PROPERTY COMPILE_DEFINITIONS)
CONFIGURE_FILE(
    ${CMAKE_SOURCE_DIR}/cmake/info_macros.cmake.in
    ${CMAKE_BINARY_DIR}/info_macros.cmake @ONLY)

SET(KNOWN_CONVENIENCE_LIBRARIES "" CACHE INTERNAL "")
# Add to the 'make clean' target.
# With this you need to do 'cmake .' before doing 'make' again.
SET_PROPERTY(DIRECTORY APPEND PROPERTY ADDITIONAL_MAKE_CLEAN_FILES
  "${CMAKE_BINARY_DIR}/archive_output_directory"
  "${CMAKE_BINARY_DIR}/library_output_directory"
  )

# Handle the "INFO_*" files.
INCLUDE(${CMAKE_BINARY_DIR}/info_macros.cmake)
# Source: This can be done during the cmake phase, all information is
# available, but should be repeated on each "make" just in case someone
# does "cmake ; make ; git pull ; make".
CREATE_INFO_SRC(${CMAKE_BINARY_DIR}/Docs)
ADD_CUSTOM_TARGET(INFO_SRC ALL
  COMMAND ${CMAKE_COMMAND} -P ${CMAKE_SOURCE_DIR}/cmake/info_src.cmake
  WORKING_DIRECTORY ${CMAKE_BINARY_DIR}
)
# Build flags: This must be postponed to the make phase.
ADD_CUSTOM_TARGET(INFO_BIN ALL
  COMMAND ${CMAKE_COMMAND} -P ${CMAKE_SOURCE_DIR}/cmake/info_bin.cmake
  WORKING_DIRECTORY ${CMAKE_BINARY_DIR}
)

# Packaging
IF(WIN32)
  OPTION(BUNDLE_RUNTIME_LIBRARIES "INSTALL runtime libraries" OFF)
  IF(BUNDLE_RUNTIME_LIBRARIES)
    SET(RUNTIME_LIBRARIES
      msvcp140
      ucrtbase
      vcruntime140
      )
    FOREACH(LIB ${RUNTIME_LIBRARIES})
      SET(LIB_PATH "C:/Windows/System32/${LIB}.dll")
      SET(LIB_D_PATH "C:/Windows/System32/${LIB}d.dll")
      FOREACH(LIBRARY_PATH ${LIB_PATH} ${LIB_D_PATH})
        IF(EXISTS "${LIBRARY_PATH}")
          MESSAGE(STATUS "INSTALL ${LIBRARY_PATH} to ${INSTALL_BINDIR}")
          INSTALL(FILES
            "${LIBRARY_PATH}" DESTINATION "${INSTALL_BINDIR}"
            COMPONENT SharedLibraries)
        ELSE()
          MESSAGE(STATUS "Could not find ${LIBRARY_PATH}")
        ENDIF()
      ENDFOREACH()
    ENDFOREACH()
  ENDIF()
ENDIF()

IF(WIN32)
  SET(CPACK_GENERATOR "ZIP")
ELSE()
  SET(CPACK_GENERATOR "TGZ")
ENDIF() 

#
# RPM installs documentation directly from the source tree
#
IF(NOT INSTALL_LAYOUT MATCHES "RPM")
ENDIF()

# Now that we're done with all ADD_SUBDIRECTORY and thus all feature tests,
# we can safely enable ASan on Clang/Win32 if needed.
IF(HAVE_ASAN AND WIN32_CLANG)
  STRING_APPEND(CMAKE_C_FLAGS
    " -fsanitize=address -fsanitize-address-use-after-scope")
  STRING_APPEND(CMAKE_CXX_FLAGS
    " -fsanitize=address -fsanitize-address-use-after-scope")
ENDIF()

IF(UNIX)
  EXECUTE_PROCESS(
    COMMAND ${CMAKE_COMMAND} -E make_directory library_output_directory
    COMMAND ${CMAKE_COMMAND} -E make_directory plugin_output_directory
    COMMAND ${CMAKE_COMMAND} -E make_directory runtime_output_directory
    WORKING_DIRECTORY ${CMAKE_BINARY_DIR}
  )
ENDIF()

# Pre-create directories for library_output_directory and
# plugin_output_directory, so create_symlink does not fail in ssl.cmake
# Do not pre-create runtime_output_directory/Debug or
# runtime_output_directory/RelWithDebInfo, mtr gets confused, and must be
# run with --vs-config=Debug or --vs-config=RelWithDebInfo in order to work.
IF(APPLE AND NOT BUILD_IS_SINGLE_CONFIG)
  FOREACH(dir
      library_output_directory
      plugin_output_directory
      )
    EXECUTE_PROCESS(
      COMMAND ${CMAKE_COMMAND} -E make_directory ${dir}/Debug
      COMMAND ${CMAKE_COMMAND} -E make_directory ${dir}/RelWithDebInfo
      WORKING_DIRECTORY ${CMAKE_BINARY_DIR}
      )
  ENDFOREACH()
ENDIF()

IF(UNIX)
  EXECUTE_PROCESS(
    COMMAND ${CMAKE_COMMAND} -E create_symlink
     ./runtime_output_directory bin
    COMMAND ${CMAKE_COMMAND} -E create_symlink
     ./library_output_directory lib
    WORKING_DIRECTORY ${CMAKE_BINARY_DIR}
  )
ENDIF()

SET(DOXYGEN_OUTPUT_DIR "${CMAKE_CURRENT_BINARY_DIR}/doxygen")
FIND_PACKAGE(Doxygen)
IF(DOXYGEN_FOUND)
  CONFIGURE_FILE(Doxyfile.in Doxyfile @ONLY)
  ADD_CUSTOM_TARGET(
    doxygen
    COMMAND ${CMAKE_COMMAND}
    -DDOXYGEN_EXECUTABLE=${DOXYGEN_EXECUTABLE}
    -DDOXYFILE=${CMAKE_BINARY_DIR}/Doxyfile
    -DERROR_FILE=${CMAKE_BINARY_DIR}/doxyerror.log
    -DOUTPUT_FILE=${CMAKE_BINARY_DIR}/doxyoutput.log
    -DSOURCE_DIR=${CMAKE_SOURCE_DIR}
    -DTOFIX_FILE=${CMAKE_BINARY_DIR}/tofix-all.log
    -DREGRESSION_FILE=${CMAKE_BINARY_DIR}/tofix-regressions.log
    -DIGNORE_FILE=${CMAKE_SOURCE_DIR}/Doxyfile-ignored
    -P ${CMAKE_SOURCE_DIR}/run_doxygen.cmake
    WORKING_DIRECTORY ${CMAKE_SOURCE_DIR}
    COMMENT "Generating Doxygen documentation" VERBATIM
    )
  SET_PROPERTY(TARGET doxygen PROPERTY EXCLUDE_FROM_ALL TRUE)
  IF(WIN32)
    SET_PROPERTY(TARGET doxygen PROPERTY EXCLUDE_FROM_DEFAULT_BUILD TRUE)
  ENDIF()
ENDIF(DOXYGEN_FOUND)

INCLUDE(CPack)

# C/CXX compiler flags consist of:
# CPPFLAGS        Taken from environment, see above.
# ADD_DEFINITIONS In each individual CMakeLists.txt
# CMAKE_CXX_FLAGS From command line.
#                 We extend these in maintainer.cmake
#                 We extend these in compiler_options.cmake
# ENV{CXXFLAGS}   From environment, but environment is ignored if
#                 CMAKE_CXX_FLAGS is also given on command line
# CMAKE_CXX_FLAGS_${CMAKE_BUILD_TYPE}, typical initial cmake values:
#      DEBUG          -g
#      RELWITHDEBINFO -O2 -g -DNDEBUG
#      RELEASE        -O3 -DNDEBUG
#      MINSIZEREL     -Os -DNDEBUG
#
# The compiler command line is
# g++ DEFINITIONS CMAKE_CXX_FLAGS CMAKE_CXX_FLAGS_<configuration>
#
# So, if you want to use '-O3' for a RELWITHDEBINFO build, you should do:
# cmake -DCMAKE_CXX_FLAGS_RELWITHDEBINFO="-O3 -g -DNDEBUG"
#
# Note that CMakeCache.txt contains cmake builtins for these variables,
# *not* the values that will actually be used, which we report here:

IF(BUILD_IS_SINGLE_CONFIG)
  MESSAGE(STATUS "CMAKE_BUILD_TYPE: ${CMAKE_BUILD_TYPE}")
ENDIF()
GET_PROPERTY(cwd_definitions DIRECTORY PROPERTY COMPILE_DEFINITIONS)
MESSAGE(STATUS "COMPILE_DEFINITIONS: ${cwd_definitions}")
REPORT_CXX_FLAGS()
MESSAGE(STATUS "CMAKE_C_LINK_FLAGS: ${CMAKE_C_LINK_FLAGS}")
MESSAGE(STATUS "CMAKE_CXX_LINK_FLAGS: ${CMAKE_CXX_LINK_FLAGS}")
MESSAGE(STATUS "CMAKE_EXE_LINKER_FLAGS ${CMAKE_EXE_LINKER_FLAGS}")
MESSAGE(STATUS "CMAKE_MODULE_LINKER_FLAGS ${CMAKE_MODULE_LINKER_FLAGS}")
MESSAGE(STATUS "CMAKE_SHARED_LINKER_FLAGS ${CMAKE_SHARED_LINKER_FLAGS}")<|MERGE_RESOLUTION|>--- conflicted
+++ resolved
@@ -871,13 +871,10 @@
 ADD_DEFINITIONS(-D__STDC_LIMIT_MACROS)     # Enable C99 limit macros
 ADD_DEFINITIONS(-D__STDC_FORMAT_MACROS)    # Enable C99 printf format macros
 ADD_DEFINITIONS(-D_USE_MATH_DEFINES)       # Get access to M_PI, M_E, etc. in math.h
-<<<<<<< HEAD
+ADD_DEFINITIONS(-DLZ4_DISABLE_DEPRECATE_WARNINGS) # C++14 deprecation warnings in LZ4.
 IF(APPLE)
   ADD_DEFINITIONS(-D__STDC_WANT_LIB_EXT1__=1) # Get access to memset_s
 ENDIF()
-=======
-ADD_DEFINITIONS(-DLZ4_DISABLE_DEPRECATE_WARNINGS) # C++14 deprecation warnings in LZ4.
->>>>>>> 124c7ab1
 
 OPTION(ENABLE_EXPERIMENT_SYSVARS "Expose ussually hidden system variables to allow experiments" OFF)
 IF(ENABLE_EXPERIMENT_SYSVARS)
@@ -1185,17 +1182,6 @@
 CONFIGURE_FILE(${CMAKE_SOURCE_DIR}/sql/sql_builtin.cc.in
     ${CMAKE_BINARY_DIR}/sql/sql_builtin.cc)
 
-<<<<<<< HEAD
-=======
-# depends on mysql_version.h to exist
-IF(NOT WITHOUT_SERVER)
-  OPTION(WITH_ROUTER "Build MySQL Router" ON)
-  IF(WITH_ROUTER)
-    ADD_SUBDIRECTORY(router)
-  ENDIF()
-ENDIF()
-
->>>>>>> 124c7ab1
 GET_PROPERTY(CWD_DEFINITIONS DIRECTORY PROPERTY COMPILE_DEFINITIONS)
 CONFIGURE_FILE(
     ${CMAKE_SOURCE_DIR}/cmake/info_macros.cmake.in
