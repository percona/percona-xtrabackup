--- conflicted
+++ resolved
@@ -1988,8 +1988,7 @@
 
 INCLUDE(maintainer)
 
-<<<<<<< HEAD
-IF(WITH_UNIT_TESTS)
+IF(WITH_UNIT_TESTS AND NOT WITH_XTRABACKUP)
   ENABLE_TESTING()
   INCLUDE(googletest)
 ELSE()
@@ -1999,10 +1998,6 @@
     FILE(GLOB_RECURSE CTEST_TESTFILES "${CMAKE_BINARY_DIR}/CTestTestfile.cmake")
     FILE(REMOVE ${CTEST_TESTFILES})
   ENDIF()
-=======
-IF(WITH_UNIT_TESTS AND NOT WITH_XTRABACKUP)
- ENABLE_TESTING()
->>>>>>> b63fc6e3
 ENDIF()
 
 IF(WITH_ICU STREQUAL "bundled")
@@ -2069,7 +2064,7 @@
 ADD_SUBDIRECTORY(libchangestreams)
 
 IF(NOT WITHOUT_SERVER)
-  IF(WITH_UNIT_TESTS)
+  IF(WITH_UNIT_TESTS AND NOT WITH_XTRABACKUP)
     IF(WIN32)
       SET(WITH_SHARED_UNITTEST_LIBRARY_DEFAULT OFF)
     ELSE()
@@ -2091,25 +2086,11 @@
   ENDIF()
 ENDIF()
 
-<<<<<<< HEAD
 IF(NOT WITHOUT_SERVER)
   CONFIGURE_COMPONENTS()
 ENDIF()
-=======
+
 IF(WITH_UNIT_TESTS AND NOT WITH_XTRABACKUP)
-  MESSAGE(STATUS "With unit tests")
-  ERROR()
-  # Visual Studio 11 needs this extra flag in order to compile gmock.
-  IF(WIN32)
-    ADD_DEFINITIONS( /D _VARIADIC_MAX=10 )
-  ENDIF()
-  # libc++ doesn't have tuple in tr1
-  IF(HAVE_LLVM_LIBCPP)
-    ADD_DEFINITIONS(-DGTEST_USE_OWN_TR1_TUPLE=1)
-  ENDIF()
->>>>>>> b63fc6e3
-
-IF(WITH_UNIT_TESTS)
   ADD_SUBDIRECTORY(unittest)
   ADD_SUBDIRECTORY(unittest/examples)
   ADD_SUBDIRECTORY(unittest/mytap)
@@ -2124,7 +2105,7 @@
 ENDIF()
 
 # Some unit tests need to link with the entire server, use this library:
-IF(NOT WITHOUT_SERVER AND WITH_UNIT_TESTS)
+IF(NOT WITHOUT_SERVER AND WITH_UNIT_TESTS AND NOT WITH_XTRABACKUP)
 
   IF(WITH_SHARED_UNITTEST_LIBRARY)
     MERGE_LIBRARIES_SHARED(server_unittest_library SKIP_INSTALL LINK_PUBLIC
