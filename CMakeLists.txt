--- conflicted
+++ resolved
@@ -533,16 +533,12 @@
   STRING_APPEND(CMAKE_CXX_FLAGS " -fno-builtin-realloc -fno-builtin-free")
 ENDIF()
 
-<<<<<<< HEAD
 OPTION(DISABLE_SHARED 
  "Don't build shared libraries, compile code as position-dependent" OFF)
 IF(DISABLE_SHARED)
   MESSAGE("Dynamic plugins are disabled.")
 ENDIF()
 OPTION(ENABLED_PROFILING "Enable profiling" OFF)
-=======
-OPTION(ENABLED_PROFILING "Enable profiling" ON)
->>>>>>> 91a17ced
 OPTION(WITHOUT_SERVER OFF)
 IF(UNIX)
   OPTION(WITH_VALGRIND "Valgrind instrumentation" OFF)
@@ -551,12 +547,8 @@
   OPTION(WITH_MSCRT_DEBUG "MS Visual Studio Debug CRT instrumentation" OFF)
 ENDIF()
 IF(NOT WITHOUT_SERVER)
-<<<<<<< HEAD
-  OPTION (WITH_UNIT_TESTS "Compile MySQL with unit tests" OFF)
-=======
-  OPTION(WITH_UNIT_TESTS "Compile MySQL with unit tests" ON)
-  OPTION(WITH_ROUTER "Build MySQL Router" ON)
->>>>>>> 91a17ced
+  OPTION(WITH_UNIT_TESTS "Compile MySQL with unit tests" OFF)
+  OPTION(WITH_ROUTER "Build MySQL Router" OFF)
 ENDIF()
 OPTION(WITH_AUTHENTICATION_LDAP
   "Report error if the LDAP authentication plugin cannot be built." OFF)
@@ -1302,14 +1294,8 @@
 INCLUDE(maintainer)
 
 IF(WITH_UNIT_TESTS)
-<<<<<<< HEAD
- MESSAGE(STATUS "With unit tests")
- ERROR()
- ENABLE_TESTING()
-=======
   ENABLE_TESTING()
   INCLUDE(googletest)
->>>>>>> 91a17ced
 ENDIF()
 
 ADD_SUBDIRECTORY(include)
@@ -1382,8 +1368,6 @@
 CONFIGURE_FILE(${CMAKE_SOURCE_DIR}/sql/sql_builtin.cc.in
     ${CMAKE_BINARY_DIR}/sql/sql_builtin.cc)
 
-<<<<<<< HEAD
-=======
 # depends on mysql_version.h to exist
 IF(NOT WITHOUT_SERVER)
   IF(WITH_ROUTER)
@@ -1395,7 +1379,6 @@
   INCLUDE(fastcov)
 ENDIF()
 
->>>>>>> 91a17ced
 IF(UNIX)
   ADD_SUBDIRECTORY(man)
 ENDIF()
@@ -1469,8 +1452,6 @@
   SET(CPACK_GENERATOR "TGZ")
 ENDIF() 
 
-<<<<<<< HEAD
-=======
 # Produce separate tarballs for each INSTALL COMPONENT
 IF(PACK_SEPARATE_COMPONENTS)
   SET(CPACK_ARCHIVE_COMPONENT_INSTALL ON)
@@ -1482,13 +1463,10 @@
     Docs/mysql.info
     DESTINATION ${INSTALL_INFODIR} OPTIONAL COMPONENT Info)
 ENDIF()
->>>>>>> 91a17ced
 #
 # RPM installs documentation directly from the source tree
 #
 IF(NOT INSTALL_LAYOUT MATCHES "RPM")
-<<<<<<< HEAD
-=======
   INSTALL(FILES
     README
     LICENSE
@@ -1514,7 +1492,6 @@
     PATTERN "sp-imp-spec.txt" EXCLUDE
     PATTERN "README.build" EXCLUDE
   )
->>>>>>> 91a17ced
 ENDIF()
 
 # Now that we're done with all ADD_SUBDIRECTORY and thus all feature tests,
