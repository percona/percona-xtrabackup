--- conflicted
+++ resolved
@@ -16,26 +16,12 @@
 
 /* TODO: check for overun of memory for names. */
 
-<<<<<<< HEAD
 #include "mysys_priv.h"
 #include "my_sys.h"
 #include "m_string.h"
 #include "my_dir.h"	/* Structs used by my_dir,includes sys/types */
 #include "mysys_err.h"
 #include "my_thread_local.h"
-#if defined(HAVE_DIRENT_H)
-# include <dirent.h>
-# define NAMLEN(dirent) strlen((dirent)->d_name)
-#else
-# define dirent direct
-# define NAMLEN(dirent) (dirent)->d_namlen
-#endif
-=======
-#include	"mysys_priv.h"
-#include	<m_string.h>
-#include	<my_dir.h>	/* Structs used by my_dir,includes sys/types */
-#include	"mysys_err.h"
->>>>>>> df6174b2
 
 #if !defined(_WIN32)
 # include <dirent.h>
@@ -97,18 +83,9 @@
   DBUG_PRINT("my",("path: '%s' MyFlags: %d",path,MyFlags));
 
   dirp = opendir(directory_file_name(tmp_path,(char *) path));
-<<<<<<< HEAD
   if (dirp == NULL || 
       ! (buffer= my_malloc(key_memory_MY_DIR,
                            ALIGN_SIZE(sizeof(MY_DIR)) + 
-=======
-#if defined(__amiga__)
-  if ((dirp->dd_fd) < 0)			/* Directory doesn't exists */
-    goto error;
-#endif
-  if (dirp == NULL ||
-      ! (buffer= my_malloc(ALIGN_SIZE(sizeof(MY_DIR)) + 
->>>>>>> df6174b2
                            ALIGN_SIZE(sizeof(DYNAMIC_ARRAY)) +
                            sizeof(MEM_ROOT), MyFlags)))
     goto error;
@@ -116,28 +93,18 @@
   dir_entries_storage= (DYNAMIC_ARRAY*)(buffer + ALIGN_SIZE(sizeof(MY_DIR)));
   names_storage= (MEM_ROOT*)(buffer + ALIGN_SIZE(sizeof(MY_DIR)) +
                              ALIGN_SIZE(sizeof(DYNAMIC_ARRAY)));
-<<<<<<< HEAD
   
   if (my_init_dynamic_array(dir_entries_storage,
                             key_memory_MY_DIR,
                             sizeof(FILEINFO),
                             NULL,               /* init_buffer */
-=======
-
-  if (my_init_dynamic_array(dir_entries_storage, sizeof(FILEINFO),
->>>>>>> df6174b2
                             ENTRIES_START_SIZE, ENTRIES_INCREMENT))
   {
     my_free(buffer);
     goto error;
   }
-<<<<<<< HEAD
   init_alloc_root(key_memory_MY_DIR, names_storage, NAMES_START_SIZE, NAMES_START_SIZE);
-  
-=======
-  init_alloc_root(names_storage, NAMES_START_SIZE, NAMES_START_SIZE);
-
->>>>>>> df6174b2
+
   /* MY_DIR structure is allocated and completly initialized at this point */
   result= (MY_DIR*)buffer;
 
@@ -178,14 +145,7 @@
   DBUG_RETURN(result);
 
  error:
-<<<<<<< HEAD
-#if !defined(HAVE_READDIR_R)
-  mysql_mutex_unlock(&THR_LOCK_open);
-#endif
   set_my_errno(errno);
-=======
-  my_errno=errno;
->>>>>>> df6174b2
   if (dirp)
     (void) closedir(dirp);
   my_dirend(result);
