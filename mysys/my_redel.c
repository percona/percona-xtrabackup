/* Copyright (C) 2000 MySQL AB

   This program is free software; you can redistribute it and/or modify
   it under the terms of the GNU General Public License as published by
   the Free Software Foundation; either version 2 of the License, or
   (at your option) any later version.

   This program is distributed in the hope that it will be useful,
   but WITHOUT ANY WARRANTY; without even the implied warranty of
   MERCHANTABILITY or FITNESS FOR A PARTICULAR PURPOSE.  See the
   GNU General Public License for more details.

   You should have received a copy of the GNU General Public License
   along with this program; if not, write to the Free Software
   Foundation, Inc., 59 Temple Place, Suite 330, Boston, MA  02111-1307  USA */

#include "mysys_priv.h"
#include <my_dir.h>
#include <m_string.h>
#include "mysys_err.h"
#if defined(HAVE_UTIME_H)
#include <utime.h>
#elif defined(HAVE_SYS_UTIME_H)
#include <sys/utime.h>
#elif !defined(HPUX10)
struct utimbuf {
  time_t actime;
  time_t modtime;
};
#endif

	/*
	  Rename with copy stat form old file
	  Copy stats from old file to new file, deletes orginal and
	  changes new file name to old file name

	  if MY_REDEL_MAKE_COPY is given, then the orginal file
	  is renamed to org_name-'current_time'.BAK
	*/

#define REDEL_EXT ".BAK"

int my_redel(const char *org_name, const char *tmp_name, myf MyFlags)
{
  int error=1;
  DBUG_ENTER("my_redel");
  DBUG_PRINT("my",("org_name: '%s' tmp_name: '%s'  MyFlags: %d",
		   org_name,tmp_name,MyFlags));

  if (my_copystat(org_name,tmp_name,MyFlags) < 0)
    goto end;
  if (MyFlags & MY_REDEL_MAKE_BACKUP)
  {
    char name_buff[FN_REFLEN+20];    
    char ext[20];
    ext[0]='-';
    get_date(ext+1,2+4,(time_t) 0);
    strmov(strend(ext),REDEL_EXT);
    if (my_rename(org_name, fn_format(name_buff, org_name, "", ext, 2),
		  MyFlags))
      goto end;
  }
  else if (my_delete(org_name,MyFlags))
      goto end;
  if (my_rename(tmp_name,org_name,MyFlags))
    goto end;

  error=0;
end:
  DBUG_RETURN(error);
} /* my_redel */


	/* Copy stat from one file to another */
	/* Return -1 if can't get stat, 1 if wrong type of file */

int my_copystat(const char *from, const char *to, int MyFlags)
{
  struct stat statbuf;

  if (stat((char*) from, &statbuf))
  {
    my_errno=errno;
    if (MyFlags & (MY_FAE+MY_WME))
      my_error(EE_STAT, MYF(ME_BELL+ME_WAITTANG),from,errno);
    return -1;				/* Can't get stat on input file */
  }
  if ((statbuf.st_mode & S_IFMT) != S_IFREG)
    return 1;
  VOID(chmod(to, statbuf.st_mode & 07777));		/* Copy modes */

<<<<<<< HEAD
#if !defined(__WIN__) && !defined(__NETWARE__)
=======
#if !defined(MSDOS) && !defined(__WIN__) && !defined(__NETWARE__)
>>>>>>> 69d00d66
  if (statbuf.st_nlink > 1 && MyFlags & MY_LINK_WARNING)
  {
    if (MyFlags & MY_LINK_WARNING)
      my_error(EE_LINK_WARNING,MYF(ME_BELL+ME_WAITTANG),from,statbuf.st_nlink);
  }
  VOID(chown(to, statbuf.st_uid, statbuf.st_gid));	/* Copy ownership */
#endif /* !__WIN__ && !__NETWARE__ */

#ifndef VMS
#ifndef __ZTC__
  if (MyFlags & MY_COPYTIME)
  {
    struct utimbuf timep;
    timep.actime  = statbuf.st_atime;
    timep.modtime = statbuf.st_mtime;
    VOID(utime((char*) to, &timep));/* Update last accessed and modified times */
  }
#else
  if (MyFlags & MY_COPYTIME)
  {
    time_t time[2];
    time[0]= statbuf.st_atime;
    time[1]= statbuf.st_mtime;
    VOID(utime((char*) to, time));/* Update last accessed and modified times */
  }
#endif
#endif
  return 0;
} /* my_copystat */<|MERGE_RESOLUTION|>--- conflicted
+++ resolved
@@ -89,11 +89,7 @@
     return 1;
   VOID(chmod(to, statbuf.st_mode & 07777));		/* Copy modes */
 
-<<<<<<< HEAD
 #if !defined(__WIN__) && !defined(__NETWARE__)
-=======
-#if !defined(MSDOS) && !defined(__WIN__) && !defined(__NETWARE__)
->>>>>>> 69d00d66
   if (statbuf.st_nlink > 1 && MyFlags & MY_LINK_WARNING)
   {
     if (MyFlags & MY_LINK_WARNING)
