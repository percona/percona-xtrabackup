--- conflicted
+++ resolved
@@ -3751,10 +3751,7 @@
       mtr_add_arg($args, "%s--ndb-connectstring=%s", $prefix,
 		  $cluster->{'connect_string'});
       mtr_add_arg($args, "%s--ndb-wait-connected=20", $prefix);
-<<<<<<< HEAD
-=======
       mtr_add_arg($args, "%s--ndb-cluster-connection-pool=3", $prefix);
->>>>>>> f2414a6b
       if ( $mysql_version_id >= 50100 )
       {
 	mtr_add_arg($args, "%s--ndb-extra-logging", $prefix);
@@ -3829,13 +3826,8 @@
       mtr_add_arg($args, "%s--ndbcluster", $prefix);
       mtr_add_arg($args, "%s--ndb-connectstring=%s", $prefix,
 		  $clusters->[$mysqld->{'cluster'}]->{'connect_string'});
-<<<<<<< HEAD
-      mtr_add_arg($args, "%s--ndb-wait-connected=20", $prefix);
-=======
-
       mtr_add_arg($args, "%s--ndb-wait-connected=20", $prefix);
       mtr_add_arg($args, "%s--ndb-cluster-connection-pool=3", $prefix);
->>>>>>> f2414a6b
       if ( $mysql_version_id >= 50100 )
       {
 	mtr_add_arg($args, "%s--ndb-extra-logging", $prefix);
