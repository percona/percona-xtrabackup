drop table if exists t1, t2;
#
# Bug#13694811: THE OPTIMIZER WRONGLY USES THE FIRST
#               INNODB PARTITION STATISTICS
#
CREATE TABLE t1
(a INT,
b varchar(64),
PRIMARY KEY (a),
KEY (b))
ENGINE = InnoDB
PARTITION BY RANGE (a)
SUBPARTITION BY HASH (a) SUBPARTITIONS 10
(PARTITION pNeg VALUES LESS THAN (0),
PARTITION p0 VALUES LESS THAN (1000),
PARTITION pMAX VALUES LESS THAN MAXVALUE);
# Only one row in the first 10 subpartitions
INSERT INTO t1 VALUES (-1, 'Only negative pk value');
INSERT INTO t1 VALUES (0, 'Mod Zero'), (1, 'One'), (2, 'Two'), (3, 'Three'),
(10, 'Zero'), (11, 'Mod One'), (12, 'Mod Two'), (13, 'Mod Three'),
(20, '0'), (21, '1'), (22, '2'), (23, '3'),
(4, '4'), (5, '5'), (6, '6'), (7, '7'), (8, '8'), (9, '9');
INSERT INTO t1 SELECT a + 30, b FROM t1 WHERE a >= 0;
ANALYZE TABLE t1;
Table	Op	Msg_type	Msg_text
test.t1	analyze	status	OK
EXPLAIN SELECT b FROM t1 WHERE b between 'L' and 'N' AND a > -100;
id	select_type	table	partitions	type	possible_keys	key	key_len	ref	rows	filtered	Extra
1	SIMPLE	t1	pNeg_pNegsp0,pNeg_pNegsp1,pNeg_pNegsp2,pNeg_pNegsp3,pNeg_pNegsp4,pNeg_pNegsp5,pNeg_pNegsp6,pNeg_pNegsp7,pNeg_pNegsp8,pNeg_pNegsp9,p0_p0sp0,p0_p0sp1,p0_p0sp2,p0_p0sp3,p0_p0sp4,p0_p0sp5,p0_p0sp6,p0_p0sp7,p0_p0sp8,p0_p0sp9,pMAX_pMAXsp0,pMAX_pMAXsp1,pMAX_pMAXsp2,pMAX_pMAXsp3,pMAX_pMAXsp4,pMAX_pMAXsp5,pMAX_pMAXsp6,pMAX_pMAXsp7,pMAX_pMAXsp8,pMAX_pMAXsp9	range	PRIMARY,b	b	71	NULL	8	100.00	Using where; Using index
Warnings:
Note	1003	/* select#1 */ select `test`.`t1`.`b` AS `b` from `test`.`t1` where ((`test`.`t1`.`b` between 'L' and 'N') and (`test`.`t1`.`a` > <cache>(-(100))))
DROP TABLE t1;
#
# Bug#13007154: Crash in keys_to_use_for_scanning with ORDER BY
#               and PARTITIONING
#
CREATE TABLE t1 (a INT, KEY(a))
ENGINE = InnoDB
PARTITION BY KEY (a) PARTITIONS 1;
SELECT 1 FROM t1 WHERE a > (SELECT LAST_INSERT_ID() FROM t1 LIMIT 0)
ORDER BY a;
1
DROP TABLE t1;
#
# Bug#56287: crash when using Partition datetime in sub in query
#
CREATE TABLE t1
(c1 bigint(20) unsigned NOT NULL AUTO_INCREMENT,
c2 varchar(40) not null default '',
c3 datetime not  NULL,
PRIMARY KEY (c1,c3),
KEY partidx(c3))
ENGINE=InnoDB
PARTITION BY RANGE (TO_DAYS(c3))
(PARTITION p200912 VALUES LESS THAN (to_days('2010-01-01')),
PARTITION p201103 VALUES LESS THAN (to_days('2011-04-01')),
PARTITION p201912 VALUES LESS THAN MAXVALUE);
insert into t1(c2,c3) values ("Test row",'2010-01-01 00:00:00');
SELECT PARTITION_NAME, TABLE_ROWS FROM INFORMATION_SCHEMA.PARTITIONS WHERE TABLE_NAME = 't1' AND TABLE_SCHEMA = 'test';
PARTITION_NAME	TABLE_ROWS
p200912	0
p201103	1
p201912	0
SELECT count(*) FROM t1 p where c3 in
(SELECT c3 FROM t1 t WHERE t.c3 < TIMESTAMP'2011-04-26 19:19:44'
 AND t.c3 > TIMESTAMP'2011-04-26 19:18:44') ;
count(*)
0
DROP TABLE t1;
#
# Bug#54747: Deadlock between REORGANIZE PARTITION and
#            SELECT is not detected
#
SET @old_innodb_thread_concurrency := @@innodb_thread_concurrency;
SET @old_innodb_thread_sleep_delay := @@innodb_thread_sleep_delay;
SET GLOBAL innodb_thread_concurrency = 2;
CREATE TABLE t1
(user_num BIGINT,
hours SMALLINT,
KEY user_num (user_num))
ENGINE = InnoDB   
PARTITION BY RANGE COLUMNS (hours)
(PARTITION hour_003 VALUES LESS THAN (3),
PARTITION hour_004 VALUES LESS THAN (4),
PARTITION hour_005 VALUES LESS THAN (5),
PARTITION hour_last VALUES LESS THAN (MAXVALUE));
INSERT INTO t1 VALUES (1, 1), (2, 2), (3, 3), (4, 4), (5, 5);
BEGIN;
SELECT COUNT(*) FROM t1;
COUNT(*)
5
# con1
# SEND a ALTER PARTITION which waits on the ongoing transaction.
ALTER TABLE t1
REORGANIZE PARTITION hour_003, hour_004 INTO
(PARTITION oldest VALUES LESS THAN (4));
# Connection default wait until the ALTER is in 'waiting for table...'
# state and then continue the transaction by trying a SELECT
SELECT COUNT(*) FROM t1;
COUNT(*)
5
COMMIT;
# con1, reaping ALTER.
# Disconnecting con1 and switching to default. Cleaning up.
SET GLOBAL innodb_thread_concurrency = @old_innodb_thread_concurrency;
SET GLOBAL innodb_thread_sleep_delay = @old_innodb_thread_sleep_delay;
DROP TABLE t1;
#
# Bug#50418: DROP PARTITION does not interact with transactions
#
CREATE TABLE t1 (
id INT AUTO_INCREMENT NOT NULL,
name CHAR(50) NOT NULL,
myDate DATE NOT NULL,
PRIMARY KEY (id, myDate),
INDEX idx_date (myDate)
) ENGINE=InnoDB
PARTITION BY RANGE ( TO_DAYS(myDate) ) (
PARTITION p0 VALUES LESS THAN (734028),
PARTITION p1 VALUES LESS THAN (734029),
PARTITION p2 VALUES LESS THAN (734030),
PARTITION p3 VALUES LESS THAN MAXVALUE
) ;
INSERT INTO t1 VALUES 
(NULL, 'Lachlan', '2009-09-13'),
(NULL, 'Clint', '2009-09-13'),
(NULL, 'John', '2009-09-14'),
(NULL, 'Dave', '2009-09-14'),
(NULL, 'Jeremy', '2009-09-15'),
(NULL, 'Scott', '2009-09-15'),
(NULL, 'Jeff', '2009-09-16'),
(NULL, 'Joe', '2009-09-16');
SET AUTOCOMMIT=0;
SELECT * FROM t1 FOR UPDATE;
id	name	myDate
1	Lachlan	2009-09-13
2	Clint	2009-09-13
3	John	2009-09-14
4	Dave	2009-09-14
5	Jeremy	2009-09-15
6	Scott	2009-09-15
7	Jeff	2009-09-16
8	Joe	2009-09-16
UPDATE t1 SET name = 'Mattias' WHERE id = 7;
SELECT * FROM t1 WHERE id = 7;
id	name	myDate
7	Mattias	2009-09-16
# Connection con1
SET lock_wait_timeout = 1;
# After the patch it will wait and fail on timeout.
ALTER TABLE t1 DROP PARTITION p3;
ERROR HY000: Lock wait timeout exceeded; try restarting transaction
SHOW WARNINGS;
Level	Code	Message
Error	1205	Lock wait timeout exceeded; try restarting transaction
# Connection default
SELECT * FROM t1;
id	name	myDate
1	Lachlan	2009-09-13
2	Clint	2009-09-13
3	John	2009-09-14
4	Dave	2009-09-14
5	Jeremy	2009-09-15
6	Scott	2009-09-15
7	Mattias	2009-09-16
8	Joe	2009-09-16
# No changes.
COMMIT;
DROP TABLE t1;
#
# Bug#51830: Incorrect partition pruning on range partition (regression)
#
CREATE TABLE t1 (a INT NOT NULL)
ENGINE = InnoDB
PARTITION BY RANGE(a)
(PARTITION p10 VALUES LESS THAN (10),
PARTITION p30 VALUES LESS THAN (30),
PARTITION p50 VALUES LESS THAN (50),
PARTITION p70 VALUES LESS THAN (70),
PARTITION p90 VALUES LESS THAN (90));
INSERT INTO t1 VALUES (10),(30),(50);
INSERT INTO t1 VALUES (70);
INSERT INTO t1 VALUES (80);
INSERT INTO t1 VALUES (89);
INSERT INTO t1 VALUES (90);
ERROR HY000: Table has no partition for value 90
INSERT INTO t1 VALUES (100);
ERROR HY000: Table has no partition for value 100
insert INTO t1 VALUES (110);
ERROR HY000: Table has no partition for value 110
ANALYZE TABLE t1;
Table	Op	Msg_type	Msg_text
test.t1	analyze	status	OK
EXPLAIN PARTITIONS SELECT * FROM t1 WHERE a > 90;
id	select_type	table	partitions	type	possible_keys	key	key_len	ref	rows	filtered	Extra
1	SIMPLE	t1	NULL	ALL	NULL	NULL	NULL	NULL	1	100.00	Using where
Warnings:
Warning	1681	'PARTITIONS' is deprecated and will be removed in a future release.
Note	1003	/* select#1 */ select `test`.`t1`.`a` AS `a` from `test`.`t1` where (`test`.`t1`.`a` > 90)
EXPLAIN PARTITIONS SELECT * FROM t1 WHERE a >= 90;
id	select_type	table	partitions	type	possible_keys	key	key_len	ref	rows	filtered	Extra
1	SIMPLE	t1	NULL	ALL	NULL	NULL	NULL	NULL	1	100.00	Using where
Warnings:
Warning	1681	'PARTITIONS' is deprecated and will be removed in a future release.
Note	1003	/* select#1 */ select `test`.`t1`.`a` AS `a` from `test`.`t1` where (`test`.`t1`.`a` >= 90)
EXPLAIN PARTITIONS SELECT * FROM t1 WHERE a = 90;
id	select_type	table	partitions	type	possible_keys	key	key_len	ref	rows	filtered	Extra
1	SIMPLE	t1	NULL	ALL	NULL	NULL	NULL	NULL	1	100.00	Using where
Warnings:
Warning	1681	'PARTITIONS' is deprecated and will be removed in a future release.
Note	1003	/* select#1 */ select `test`.`t1`.`a` AS `a` from `test`.`t1` where (`test`.`t1`.`a` = 90)
EXPLAIN PARTITIONS SELECT * FROM t1 WHERE a = 89;
id	select_type	table	partitions	type	possible_keys	key	key_len	ref	rows	filtered	Extra
1	SIMPLE	t1	p90	ALL	NULL	NULL	NULL	NULL	3	33.33	Using where
Warnings:
Warning	1681	'PARTITIONS' is deprecated and will be removed in a future release.
Note	1003	/* select#1 */ select `test`.`t1`.`a` AS `a` from `test`.`t1` where (`test`.`t1`.`a` = 89)
EXPLAIN PARTITIONS SELECT * FROM t1 WHERE a >= 89;
id	select_type	table	partitions	type	possible_keys	key	key_len	ref	rows	filtered	Extra
1	SIMPLE	t1	p90	ALL	NULL	NULL	NULL	NULL	3	33.33	Using where
Warnings:
Warning	1681	'PARTITIONS' is deprecated and will be removed in a future release.
Note	1003	/* select#1 */ select `test`.`t1`.`a` AS `a` from `test`.`t1` where (`test`.`t1`.`a` >= 89)
EXPLAIN PARTITIONS SELECT * FROM t1 WHERE a > 89;
id	select_type	table	partitions	type	possible_keys	key	key_len	ref	rows	filtered	Extra
1	SIMPLE	t1	NULL	ALL	NULL	NULL	NULL	NULL	1	100.00	Using where
Warnings:
Warning	1681	'PARTITIONS' is deprecated and will be removed in a future release.
Note	1003	/* select#1 */ select `test`.`t1`.`a` AS `a` from `test`.`t1` where (`test`.`t1`.`a` > 89)
EXPLAIN PARTITIONS SELECT * FROM t1 WHERE a = 100;
id	select_type	table	partitions	type	possible_keys	key	key_len	ref	rows	filtered	Extra
1	SIMPLE	t1	NULL	ALL	NULL	NULL	NULL	NULL	1	100.00	Using where
Warnings:
Warning	1681	'PARTITIONS' is deprecated and will be removed in a future release.
Note	1003	/* select#1 */ select `test`.`t1`.`a` AS `a` from `test`.`t1` where (`test`.`t1`.`a` = 100)
EXPLAIN PARTITIONS SELECT * FROM t1 WHERE a >= 100;
id	select_type	table	partitions	type	possible_keys	key	key_len	ref	rows	filtered	Extra
1	SIMPLE	t1	NULL	ALL	NULL	NULL	NULL	NULL	1	100.00	Using where
Warnings:
Warning	1681	'PARTITIONS' is deprecated and will be removed in a future release.
Note	1003	/* select#1 */ select `test`.`t1`.`a` AS `a` from `test`.`t1` where (`test`.`t1`.`a` >= 100)
EXPLAIN PARTITIONS SELECT * FROM t1 WHERE a > 100;
id	select_type	table	partitions	type	possible_keys	key	key_len	ref	rows	filtered	Extra
1	SIMPLE	t1	NULL	ALL	NULL	NULL	NULL	NULL	1	100.00	Using where
Warnings:
Warning	1681	'PARTITIONS' is deprecated and will be removed in a future release.
Note	1003	/* select#1 */ select `test`.`t1`.`a` AS `a` from `test`.`t1` where (`test`.`t1`.`a` > 100)
DROP TABLE t1;
#
# Bug#50104: Partitioned table with just 1 partion works with fk
#
CREATE TABLE t2 (
id INT,
PRIMARY KEY (id)
) ENGINE=InnoDB ;
CREATE TABLE t1 (
id INT NOT NULL AUTO_INCREMENT,
parent_id INT DEFAULT NULL,
PRIMARY KEY (id),
KEY parent_id (parent_id)
) ENGINE=InnoDB;
ALTER TABLE t1 PARTITION BY HASH (id) PARTITIONS 1;
ALTER TABLE t1 ADD CONSTRAINT test_ibfk_1 FOREIGN KEY (parent_id) REFERENCES t2 (id);
ERROR HY000: Foreign keys are not yet supported in conjunction with partitioning
ALTER TABLE t1 PARTITION BY HASH (id) PARTITIONS 2;
ALTER TABLE t1 ADD CONSTRAINT test_ibfk_1 FOREIGN KEY (parent_id) REFERENCES t2 (id);
ERROR HY000: Foreign keys are not yet supported in conjunction with partitioning
DROP TABLE t1, t2;
create table t1 (a varchar(5), b int signed, c varchar(10), d datetime)
partition by range columns(b,c)
subpartition by hash(to_seconds(d))
( partition p0 values less than (2, 'b'),
partition p1 values less than (4, 'd'),
partition p2 values less than (10, 'za'));
insert into t1 values ('a', 3, 'w', '2001-10-27 04:34:00');
insert into t1 values ('r', 7, 'w', '2001-10-27 05:34:00');
insert into t1 values ('g', 10, 'w', '2001-10-27 06:34:00');
update t1 set a = 'c' where a > 'f';
drop table t1;
create table t1 (a varchar(5))
engine=memory
partition by range columns(a)
( partition p0 values less than ('m'),
partition p1 values less than ('za'));
insert into t1 values  ('j');
update t1 set a = 'z' where (a >= 'j');
drop table t1;
create table t1 (a varchar(5))
engine=myisam
partition by range columns(a)
( partition p0 values less than ('m'),
partition p1 values less than ('za'));
insert into t1 values  ('j');
update t1 set a = 'z' where (a >= 'j');
drop table t1;
create table t1 (a varchar(5))
engine=innodb
partition by range columns(a)
( partition p0 values less than ('m'),
partition p1 values less than ('za'));
insert into t1 values  ('j');
update t1 set a = 'z' where (a >= 'j');
drop table t1;
create table t1 (a int not null,
b datetime not null,
primary key (a,b))
engine=innodb
partition by range (to_days(b))
subpartition by hash (a)
subpartitions 2
( partition p0 values less than (to_days('2009-01-01')),
partition p1 values less than (to_days('2009-02-01')),
partition p2 values less than (to_days('2009-03-01')),
partition p3 values less than maxvalue);
alter table t1 reorganize partition p1,p2 into
( partition p2 values less than (to_days('2009-03-01')));
drop table t1;
CREATE TABLE t1 (id INT PRIMARY KEY, data INT) ENGINE = InnoDB 
PARTITION BY RANGE(id) ( 
PARTITION p0 VALUES LESS THAN (5), 
PARTITION p1 VALUES LESS THAN (10), 
PARTITION p2 VALUES LESS THAN MAXVALUE 
);
INSERT INTO t1 VALUES (1,1), (2,2), (3,3), (4,4), (5,5), (6,6), (7,7), (8,8),
(9,9), (10,10), (11,11);
SET @old_tx_isolation := @@session.tx_isolation;
SET SESSION TRANSACTION ISOLATION LEVEL READ COMMITTED;
SET autocommit = 0;
UPDATE t1 SET DATA = data*2 WHERE id = 3;
UPDATE t1 SET data = data*2 WHERE data = 2;
SET @@session.tx_isolation = @old_tx_isolation;
DROP TABLE t1;
# Bug#37721, test of ORDER BY on PK and WHERE on INDEX
CREATE TABLE t1 (
a INT,
b INT,
PRIMARY KEY (a),
INDEX (b))
ENGINE InnoDB
PARTITION BY HASH(a)
PARTITIONS 3;
INSERT INTO t1 VALUES (0,0),(4,0),(2,0);
SELECT a FROM t1 WHERE b = 0 ORDER BY a ASC;
a
0
2
4
SELECT a FROM t1 WHERE b = 0 ORDER BY a DESC;
a
4
2
0
ALTER TABLE t1 DROP INDEX b;
SELECT a FROM t1 WHERE b = 0 ORDER BY a ASC;
a
0
2
4
SELECT a FROM t1 WHERE b = 0 ORDER BY a DESC;
a
4
2
0
DROP TABLE t1;
CREATE TABLE t1 (
a VARCHAR(600),
b VARCHAR(600),
PRIMARY KEY (a),
INDEX (b))
ENGINE InnoDB
PARTITION BY KEY(a)
PARTITIONS 3;
INSERT INTO t1 VALUES (concat(repeat('MySQL',100),'1'),repeat('0',257));
INSERT INTO t1 VALUES (concat(repeat('MySQL',100),'3'),repeat('0',257));
INSERT INTO t1 VALUES (concat(repeat('MySQL',100),'2'),repeat('0',257));
SELECT right(a,1) FROM t1 WHERE b = repeat('0',257) ORDER BY a ASC;
right(a,1)
1
2
3
SELECT right(a,1) FROM t1 WHERE b = repeat('0',257) ORDER BY a DESC;
right(a,1)
3
2
1
ALTER TABLE t1 DROP INDEX b;
SELECT right(a,1) FROM t1 WHERE b = repeat('0',257) ORDER BY a ASC;
right(a,1)
1
2
3
SELECT right(a,1) FROM t1 WHERE b = repeat('0',257) ORDER BY a DESC;
right(a,1)
3
2
1
DROP TABLE t1;
# Bug#32948
CREATE TABLE t1 (c1 INT, PRIMARY KEY (c1)) ENGINE=INNODB;
CREATE TABLE t2 (c1 INT, PRIMARY KEY (c1),
FOREIGN KEY (c1) REFERENCES t1 (c1)
ON DELETE CASCADE)
ENGINE=INNODB;
ALTER TABLE t1 PARTITION BY HASH(c1) PARTITIONS 5;
ERROR HY000: Foreign keys are not yet supported in conjunction with partitioning
ALTER TABLE t2 PARTITION BY HASH(c1) PARTITIONS 5;
ERROR HY000: Foreign keys are not yet supported in conjunction with partitioning
ALTER TABLE t1 ENGINE=MyISAM;
ERROR 23000: Cannot delete or update a parent row: a foreign key constraint fails
DROP TABLE t2;
DROP TABLE t1;
create table t1 (a int) engine=innodb partition by hash(a) ;
show table status like 't1';
Name	Engine	Version	Row_format	Rows	Avg_row_length	Data_length	Max_data_length	Index_length	Data_free	Auto_increment	Create_time	Update_time	Check_time	Collation	Checksum	Create_options	Comment
<<<<<<< HEAD
t1	InnoDB	10	Compact	0	#	#	0	0	#	NULL	NULL	NULL	NULL	latin1_swedish_ci	NULL	partitioned	
=======
t1	InnoDB	10	Compact	2	#	#	0	0	#	NULL	#	NULL	NULL	latin1_swedish_ci	NULL	partitioned	
>>>>>>> 32a2fabe
drop table t1;
create table t1 (a int)
engine = innodb
partition by key (a);
show table status;
Name	Engine	Version	Row_format	Rows	Avg_row_length	Data_length	Max_data_length	Index_length	Data_free	Auto_increment	Create_time	Update_time	Check_time	Collation	Checksum	Create_options	Comment
<<<<<<< HEAD
t1	InnoDB	10	Compact	0	#	#	0	0	#	NULL	NULL	NULL	NULL	latin1_swedish_ci	NULL	partitioned	
=======
t1	InnoDB	10	Compact	2	#	#	0	0	#	NULL	#	NULL	NULL	latin1_swedish_ci	NULL	partitioned	
>>>>>>> 32a2fabe
insert into t1 values (0), (1), (2), (3);
analyze table t1;
Table	Op	Msg_type	Msg_text
test.t1	analyze	status	OK
show table status;
Name	Engine	Version	Row_format	Rows	Avg_row_length	Data_length	Max_data_length	Index_length	Data_free	Auto_increment	Create_time	Update_time	Check_time	Collation	Checksum	Create_options	Comment
<<<<<<< HEAD
t1	InnoDB	10	Compact	4	#	#	0	0	#	NULL	NULL	#	NULL	latin1_swedish_ci	NULL	partitioned	
=======
t1	InnoDB	10	Compact	4	#	#	0	0	#	NULL	#	NULL	NULL	latin1_swedish_ci	NULL	partitioned	
>>>>>>> 32a2fabe
drop table t1;
create table t1 (a int auto_increment primary key)
engine = innodb
partition by key (a);
show table status;
Name	Engine	Version	Row_format	Rows	Avg_row_length	Data_length	Max_data_length	Index_length	Data_free	Auto_increment	Create_time	Update_time	Check_time	Collation	Checksum	Create_options	Comment
<<<<<<< HEAD
t1	InnoDB	10	Compact	0	#	#	0	0	#	1	NULL	NULL	NULL	latin1_swedish_ci	NULL	partitioned	
=======
t1	InnoDB	10	Compact	2	#	#	0	0	#	1	#	NULL	NULL	latin1_swedish_ci	NULL	partitioned	
>>>>>>> 32a2fabe
insert into t1 values (NULL), (NULL), (NULL), (NULL);
analyze table t1;
Table	Op	Msg_type	Msg_text
test.t1	analyze	status	OK
show table status;
Name	Engine	Version	Row_format	Rows	Avg_row_length	Data_length	Max_data_length	Index_length	Data_free	Auto_increment	Create_time	Update_time	Check_time	Collation	Checksum	Create_options	Comment
<<<<<<< HEAD
t1	InnoDB	10	Compact	4	#	#	0	0	#	5	NULL	#	NULL	latin1_swedish_ci	NULL	partitioned	
=======
t1	InnoDB	10	Compact	4	#	#	0	0	#	5	#	NULL	NULL	latin1_swedish_ci	NULL	partitioned	
>>>>>>> 32a2fabe
insert into t1 values (NULL), (NULL), (NULL), (NULL);
analyze table t1;
Table	Op	Msg_type	Msg_text
test.t1	analyze	status	OK
show table status;
Name	Engine	Version	Row_format	Rows	Avg_row_length	Data_length	Max_data_length	Index_length	Data_free	Auto_increment	Create_time	Update_time	Check_time	Collation	Checksum	Create_options	Comment
<<<<<<< HEAD
t1	InnoDB	10	Compact	8	#	#	0	0	#	9	NULL	#	NULL	latin1_swedish_ci	NULL	partitioned	
=======
t1	InnoDB	10	Compact	8	#	#	0	0	#	9	#	NULL	NULL	latin1_swedish_ci	NULL	partitioned	
>>>>>>> 32a2fabe
drop table t1;
create table t1 (a int)
partition by key (a)
(partition p1 engine = innodb);
alter table t1 rebuild partition p1;
alter table t1 rebuild partition p1;
alter table t1 rebuild partition p1;
alter table t1 rebuild partition p1;
alter table t1 rebuild partition p1;
alter table t1 rebuild partition p1;
alter table t1 rebuild partition p1;
drop table t1;
create table t1 (a date)
engine = innodb
partition by range (year(a))
(partition p0 values less than (2006),
partition p1 values less than (2007));
explain partitions select * from t1
where a between '2006-01-01' and '2007-06-01';
id	select_type	table	partitions	type	possible_keys	key	key_len	ref	rows	filtered	Extra
1	SIMPLE	t1	p1	ALL	NULL	NULL	NULL	NULL	1	100.00	Using where
Warnings:
Warning	1681	'PARTITIONS' is deprecated and will be removed in a future release.
Note	1003	/* select#1 */ select `test`.`t1`.`a` AS `a` from `test`.`t1` where (`test`.`t1`.`a` between '2006-01-01' and '2007-06-01')
drop table t1;
create table t1 (a int)
engine = x
partition by key (a);
ERROR 42000: Unknown storage engine 'x'
create table t1 (a int)
engine = innodb
partition by list (a)
(partition p0 values in (0));
alter table t1 engine = x;
ERROR 42000: Unknown storage engine 'x'
show create table t1;
Table	Create Table
t1	CREATE TABLE `t1` (
  `a` int(11) DEFAULT NULL
) ENGINE=InnoDB DEFAULT CHARSET=latin1
/*!50100 PARTITION BY LIST (a)
(PARTITION p0 VALUES IN (0) ENGINE = InnoDB) */
drop table t1;
create table t1
(
id int unsigned auto_increment,
time datetime not null,
first_name varchar(40),
last_name varchar(50),
primary key (id, time),
index first_index (first_name),
index last_index (last_name)	
) engine=Innodb partition by range (to_days(time)) (
partition p1 values less than (to_days('2007-02-07')),
partition p2 values less than (to_days('2007-02-08')),
partition p3 values less than MAXVALUE
);
insert into t1 (time, first_name, last_name) values ('2007-02-07', 'Q', 'Robert'),
('2007-02-07', 'Mark', 'Nate'), ('2007-02-07', 'Nate', 'Oscar'),
('2007-02-07', 'Zack', 'Alice'), ('2007-02-07', 'Jack', 'Kathy'),
('2007-02-06', 'Alice', 'Alice'), ('2007-02-06', 'Brian', 'Charles'),
('2007-02-06', 'Charles', 'David'), ('2007-02-06', 'David', 'Eric'),
('2007-02-07', 'Hector', 'Isaac'), ('2007-02-07', 'Oscar', 'Patricia'),
('2007-02-07', 'Patricia', 'Q'), ('2007-02-07', 'X', 'Yuri'),
('2007-02-07', 'Robert', 'Shawn'), ('2007-02-07', 'Kathy', 'Lois'),
('2007-02-07', 'Eric', 'Francis'), ('2007-02-06', 'Shawn', 'Theron'),
('2007-02-06', 'U', 'Vincent'), ('2007-02-06', 'Francis', 'George'),
('2007-02-06', 'George', 'Hector'), ('2007-02-06', 'Vincent', 'Walter'),
('2007-02-06', 'Walter', 'X'), ('2007-02-07', 'Lois', 'Mark'),
('2007-02-07', 'Yuri', 'Zack'), ('2007-02-07', 'Isaac', 'Jack'),
('2007-02-07', 'Sharon', 'Mark'), ('2007-02-07', 'Michael', 'Michelle'),
('2007-02-07', 'Derick', 'Nathan'), ('2007-02-07', 'Peter', 'Xavier'),
('2007-02-07', 'Fred', 'Harold'), ('2007-02-07', 'Katherine', 'Lisa'),
('2007-02-07', 'Tom', 'Rina'), ('2007-02-07', 'Jerry', 'Victor'),
('2007-02-07', 'Alexander', 'Terry'), ('2007-02-07', 'Justin', 'John'),
('2007-02-07', 'Greg', 'Ernest'), ('2007-02-07', 'Robert', 'Q'),
('2007-02-07', 'Nate', 'Mark'), ('2007-02-07', 'Oscar', 'Nate'),
('2007-02-07', 'Alice', 'Zack'), ('2007-02-07', 'Kathy', 'Jack'),
('2007-02-06', 'Alice', 'Alice'), ('2007-02-06', 'Charles', 'Brian'),
('2007-02-06', 'David', 'Charles'), ('2007-02-06', 'Eric', 'David'),
('2007-02-07', 'Isaac', 'Hector'), ('2007-02-07', 'Patricia', 'Oscar'),
('2007-02-07', 'Q', 'Patricia'), ('2007-02-07', 'Yuri', 'X'),
('2007-02-07', 'Shawn', 'Robert'), ('2007-02-07', 'Lois', 'Kathy'),
('2007-02-07', 'Francis', 'Eric'), ('2007-02-06', 'Theron', 'Shawn'),
('2007-02-06', 'Vincent', 'U'), ('2007-02-06', 'George', 'Francis'),
('2007-02-06', 'Hector', 'George'), ('2007-02-06', 'Walter', 'Vincent'),
('2007-02-06', 'X', 'Walter'), ('2007-02-07', 'Mark', 'Lois'),
('2007-02-07', 'Zack', 'Yuri'), ('2007-02-07', 'Jack', 'Isaac'),
('2007-02-07', 'Mark', 'Sharon'), ('2007-02-07', 'Michelle', 'Michael'),
('2007-02-07', 'Nathan', 'Derick'), ('2007-02-07', 'Xavier', 'Peter'),
('2007-02-07', 'Harold', 'Fred'), ('2007-02-07', 'Lisa', 'Katherine'),
('2007-02-07', 'Rina', 'Tom'), ('2007-02-07', 'Victor', 'Jerry'),
('2007-02-07', 'Terry', 'Alexander'), ('2007-02-07', 'John', 'Justin'),
('2007-02-07', 'Ernest', 'Greg');
SELECT * FROM t1 WHERE first_name='Andy' OR last_name='Jake';
id	time	first_name	last_name
drop table t1;
CREATE TABLE t1 (a DOUBLE NOT NULL, KEY(a)) ENGINE=InnoDB
PARTITION BY KEY(a) PARTITIONS 10;
INSERT INTO t1 VALUES(1),(2);
SELECT COUNT(*) FROM t1;
COUNT(*)
2
DROP TABLE t1;
create table t1 (int_column int, char_column char(5))
PARTITION BY RANGE (int_column) subpartition by key (char_column) subpartitions 2
(PARTITION p1 VALUES LESS THAN (5) ENGINE = InnoDB);
alter table t1
ENGINE = MyISAM
PARTITION BY RANGE (int_column)
subpartition by key (char_column) subpartitions 2
(PARTITION p1 VALUES LESS THAN (5));
show create table t1;
Table	Create Table
t1	CREATE TABLE `t1` (
  `int_column` int(11) DEFAULT NULL,
  `char_column` char(5) DEFAULT NULL
) ENGINE=MyISAM DEFAULT CHARSET=latin1
/*!50100 PARTITION BY RANGE (int_column)
SUBPARTITION BY KEY (char_column)
SUBPARTITIONS 2
(PARTITION p1 VALUES LESS THAN (5) ENGINE = MyISAM) */
drop table t1;
CREATE TABLE t1 (a INT) ENGINE=InnoDB
PARTITION BY list(a) (PARTITION p1 VALUES IN (1));
CREATE INDEX i1 ON t1 (a);
DROP TABLE t1;
#
# Bug#54783: optimize table crashes with invalid timestamp default value and NO_ZERO_DATE
#
DROP TABLE IF EXISTS t1;
SET sql_mode = 'NO_ENGINE_SUBSTITUTION';
Warnings:
Warning	3090	Changing sql mode 'NO_AUTO_CREATE_USER' is deprecated. It will be removed in a future release.
CREATE TABLE t1 (a INT, b TIMESTAMP DEFAULT '0000-00-00 00:00:00')
ENGINE=INNODB PARTITION BY LINEAR HASH (a) PARTITIONS 1;
SET @old_mode = @@sql_mode;
SET SESSION sql_mode = '';
OPTIMIZE TABLE t1;
Table	Op	Msg_type	Msg_text
test.t1	optimize	note	Table does not support optimize, doing recreate + analyze instead
test.t1	optimize	status	OK
SET SESSION sql_mode = @old_mode;
DROP TABLE t1;
SET sql_mode = default;
#
# Bug#57985 "ONLINE/FAST ALTER PARTITION can fail and leave the
#            table unusable".
#
DROP TABLE IF EXISTS t1;
CREATE TABLE t1 (a bigint not null, b int not null, PRIMARY KEY (a))
ENGINE = InnoDB PARTITION BY KEY(a) PARTITIONS 2;
INSERT INTO t1 values (0,1), (1,2);
# The below ALTER should fail. It should leave the
# table in its original, non-corrupted, usable state.
ALTER TABLE t1 ADD UNIQUE KEY (b);
ERROR HY000: A UNIQUE INDEX must include all columns in the table's partitioning function
# The below statements should succeed, as ALTER should
# have left table intact.
SHOW CREATE TABLE t1;
Table	Create Table
t1	CREATE TABLE `t1` (
  `a` bigint(20) NOT NULL,
  `b` int(11) NOT NULL,
  PRIMARY KEY (`a`)
) ENGINE=InnoDB DEFAULT CHARSET=latin1
/*!50100 PARTITION BY KEY (a)
PARTITIONS 2 */
SELECT * FROM t1;
a	b
1	2
0	1
DROP TABLE t1;
#
# Bug#16943907: FLUSH TABLES FOR EXPORT: ASSERTION IN HA_PARTITION::EXTRA
#
CREATE TABLE t1 (a int, PRIMARY KEY (a)) ENGINE=InnoDB
PARTITION BY HASH (a) PARTITIONS 2;
FLUSH TABLES t1 FOR EXPORT;
# List of files after EXPORT (should include a .cfg file for each part).
t1#P#p0.cfg
t1#P#p0.ibd
t1#P#p1.cfg
t1#P#p1.ibd
t1.frm
# Copying the .cfg and .ibd files as backup
UNLOCK TABLES;
# List of files after UNLOCK (no .cfg files).
t1#P#p0.ibd
t1#P#p1.ibd
t1.frm
ALTER TABLE t1 DISCARD TABLESPACE;
# List of files after DISCARD (no .cfg/.ibd files).
t1.frm
# Moving the .cfg and .ibd files back from backup
ALTER TABLE t1 IMPORT TABLESPACE;
# List of files after IMPORT (.cfg files still there).
t1#P#p0.cfg
t1#P#p0.ibd
t1#P#p1.cfg
t1#P#p1.ibd
t1.frm
DROP TABLE t1;
# List of files after DROP (.cfg files should also be removed).
#
# Bug#13737949: CRASH IN HA_PARTITION::INDEX_INIT
# Bug#18694052: SERVER CRASH IN HA_PARTITION::INIT_RECORD_PRIORITY_QUEUE
#
CREATE TABLE t1
(a INT,
b INT,
PRIMARY KEY (a))
ENGINE = InnoDB
PARTITION BY HASH (a) PARTITIONS 3;
START TRANSACTION WITH CONSISTENT SNAPSHOT;
# con1
ALTER TABLE t1 ADD INDEX idx1 (b);
# con default
SELECT b FROM t1 WHERE b = 0;
ERROR HY000: Table definition has changed, please retry transaction
SELECT b FROM t1 WHERE b = 0;
ERROR HY000: Table definition has changed, please retry transaction
SELECT * FROM t1;
ERROR HY000: Table definition has changed, please retry transaction
DROP TABLE t1;
# Same test without partitioning
CREATE TABLE t1
(a INT,
b INT,
PRIMARY KEY (a))
ENGINE = InnoDB;
START TRANSACTION WITH CONSISTENT SNAPSHOT;
# con1
ALTER TABLE t1 ADD INDEX idx1 (b);
# con default
SELECT b FROM t1 WHERE b = 0;
ERROR HY000: Table definition has changed, please retry transaction
SELECT b FROM t1 WHERE b = 0;
ERROR HY000: Table definition has changed, please retry transaction
SELECT * FROM t1;
ERROR HY000: Table definition has changed, please retry transaction
DROP TABLE t1;
Bug 17896265	 PARTITIONED TABLE HAS MISPLACED ROWS, AFTER INPLACE ALTER
CREATE TABLE t1 (
f1 INT(11) NOT NULL,
f2 INT(11) NOT NULL
)
ENGINE=InnoDB
PARTITION BY KEY (f1,f2) PARTITIONS 2;
INSERT INTO t1 VALUES (9585,5);
ALTER TABLE t1 CHANGE f1 f1 INT AFTER f2, ALGORITHM=INPLACE;
ERROR 0A000: ALGORITHM=INPLACE is not supported for this operation. Try ALGORITHM=COPY.
CREATE TABLE t2 (
f1 INT(11) NOT NULL,
f2 INT(11) NOT NULL,
f3 INT(11) NOT NULL,
f4 INT(11) NOT NULL
)
ENGINE=InnoDB
PARTITION BY KEY (f2,f3) PARTITIONS 2;
INSERT INTO t2 VALUES (10,9585,5,20);
ALTER TABLE t2 CHANGE f3 f3 INT AFTER f4, ALGORITHM=INPLACE;
CHECK TABLE t2;
Table	Op	Msg_type	Msg_text
test.t2	check	status	OK
ALTER TABLE t2 CHANGE f3 f3 INT AFTER f1, ALGORITHM=INPLACE;
ERROR 0A000: ALGORITHM=INPLACE is not supported for this operation. Try ALGORITHM=COPY.
ALTER TABLE t2 CHANGE f4 f4 INT AFTER f3, ALGORITHM=INPLACE;
CHECK TABLE t2;
Table	Op	Msg_type	Msg_text
test.t2	check	status	OK
ALTER TABLE t2 CHANGE f1 f1 INT AFTER f4, ALGORITHM=INPLACE;
CHECK TABLE t2;
Table	Op	Msg_type	Msg_text
test.t2	check	status	OK
ALTER TABLE t2 CHANGE f1 f1 INT AFTER f2, ALGORITHM=INPLACE;
CHECK TABLE t2;
Table	Op	Msg_type	Msg_text
test.t2	check	status	OK
ALTER TABLE t2 CHANGE f2 f2 INT AFTER f4, ALGORITHM=INPLACE;
ERROR 0A000: ALGORITHM=INPLACE is not supported for this operation. Try ALGORITHM=COPY.
CREATE TABLE t3 (f1 INT,f2 INT) ENGINE=INNODB
PARTITION BY RANGE(f1) (
PARTITION p0 VALUES LESS THAN (100),
PARTITION p1 VALUES LESS THAN (200),
PARTITION p2 VALUES LESS THAN (600),
PARTITION p3 VALUES LESS THAN MAXVALUE
);
insert into t3 values (90,120);
insert into t3 values (120,300);
ALTER TABLE t3 CHANGE f1 f1 int AFTER f2, ALGORITHM=INPLACE;
CHECK TABLE t3;
Table	Op	Msg_type	Msg_text
test.t3	check	status	OK
CREATE TABLE t4 (
f1 INT(11) NOT NULL,
f2 INT(11) NOT NULL
)
ENGINE=InnoDB
PARTITION BY HASH (MOD(f1,f2)) PARTITIONS 2;
INSERT INTO t4 VALUES (9585,5);
ALTER TABLE t4 CHANGE f1 f1 INT AFTER f2, ALGORITHM=INPLACE;
CHECK TABLE t4;
Table	Op	Msg_type	Msg_text
test.t4	check	status	OK
CREATE TABLE t5 (
f1 INT,
f2 INT
)
ENGINE=InnoDB
PARTITION BY RANGE COLUMNS(f1,f2) (
PARTITION p0 VALUES LESS THAN (10000,12),
PARTITION p1 VALUES LESS THAN (MAXVALUE, MAXVALUE)
);
INSERT INTO t5 VALUES (1,20000);
ALTER TABLE t5 CHANGE f1 f1 INT AFTER f2, ALGORITHM=INPLACE;
CHECK TABLE t5;
Table	Op	Msg_type	Msg_text
test.t5	check	status	OK
CREATE TABLE t6 (
a INT,
b INT
)
ENGINE=InnoDB
PARTITION BY RANGE COLUMNS(a,b)
SUBPARTITION BY KEY(a,b)
SUBPARTITIONS 2 (
PARTITION p0 VALUES LESS THAN (10000,12),
PARTITION p1 VALUES LESS THAN (MAXVALUE, MAXVALUE)
);
INSERT INTO t6 VALUES (9585,5);
ALTER TABLE t6 CHANGE a a INT AFTER b, ALGORITHM=INPLACE;
ERROR 0A000: ALGORITHM=INPLACE is not supported for this operation. Try ALGORITHM=COPY.
CREATE TABLE t7 (
f1 INT(11) NOT NULL,
f2 INT(11) NOT NULL,
f3 INT(11) NOT NULL,
f4 INT(11) NOT NULL,
f5 INT(11) NOT NULL
)
ENGINE=InnoDB
PARTITION BY KEY (f1,f5) PARTITIONS 2;
INSERT INTO t7 VALUES (9585,10,20,10,5);
ALTER TABLE t7 CHANGE f5 f5 INT AFTER f3, ALGORITHM=INPLACE;
CHECK TABLE t7;
Table	Op	Msg_type	Msg_text
test.t7	check	status	OK
ALTER TABLE t7 CHANGE f5 f5 INT AFTER f2, ALGORITHM=INPLACE;
CHECK TABLE t7;
Table	Op	Msg_type	Msg_text
test.t7	check	status	OK
ALTER TABLE t7 CHANGE f1 f1 INT AFTER f4, ALGORITHM=INPLACE;
ERROR 0A000: ALGORITHM=INPLACE is not supported for this operation. Try ALGORITHM=COPY.
DROP TABLE t1,t2,t3,t4,t5,t6,t7;
<<<<<<< HEAD
# Coverage tests for Native InnoDB Partitioning
#
# Test enable/disable keys.
#
CREATE TABLE t1 (a int, b int, primary key (a), key (b))
ENGINE = InnoDB
PARTITION BY HASH (a) PARTITIONS 3;
INSERT INTO t1 VALUES (1,1),(2,1),(3,3),(4,1),(5,3),(6,1),(7,1),(8,1),(9,4),
(10,1),(11,3),(12,1),(13,3),(14,1),(15,1),(16,3),(17,1),(18,1),(19,1),(20,3);
EXPLAIN SELECT * FROM t1 WHERE b = 4;
id	select_type	table	partitions	type	possible_keys	key	key_len	ref	rows	filtered	Extra
1	SIMPLE	t1	p0,p1,p2	ref	b	b	5	const	1	100.00	Using index
Warnings:
Note	1003	/* select#1 */ select `test`.`t1`.`a` AS `a`,`test`.`t1`.`b` AS `b` from `test`.`t1` where (`test`.`t1`.`b` = 4)
ALTER TABLE t1 DISABLE KEYS;
Warnings:
Note	1031	Table storage engine for 't1' doesn't have this option
INSERT INTO t1 VALUES (21,1),(22,1),(23,3),(24,1);
EXPLAIN SELECT * FROM t1 WHERE b = 4;
id	select_type	table	partitions	type	possible_keys	key	key_len	ref	rows	filtered	Extra
1	SIMPLE	t1	p0,p1,p2	ref	b	b	5	const	1	100.00	Using index
Warnings:
Note	1003	/* select#1 */ select `test`.`t1`.`a` AS `a`,`test`.`t1`.`b` AS `b` from `test`.`t1` where (`test`.`t1`.`b` = 4)
ALTER TABLE t1 ENABLE KEYS;
Warnings:
Note	1031	Table storage engine for 't1' doesn't have this option
EXPLAIN SELECT * FROM t1 WHERE b = 4;
id	select_type	table	partitions	type	possible_keys	key	key_len	ref	rows	filtered	Extra
1	SIMPLE	t1	p0,p1,p2	ref	b	b	5	const	1	100.00	Using index
Warnings:
Note	1003	/* select#1 */ select `test`.`t1`.`a` AS `a`,`test`.`t1`.`b` AS `b` from `test`.`t1` where (`test`.`t1`.`b` = 4)
DROP TABLE t1;
#
# Test with different key sizes
#
CREATE TABLE t1
(a int NOT NULL,
b int NOT NULL,
c varchar(10) NOT NULL,
INDEX(a),
UNIQUE KEY  (c(5), a, b)
)
ENGINE=InnoDB
PARTITION BY HASH (b) PARTITIONS 2;
SELECT * FROM t1 WHERE a = '92' AND c = '0.73';
a	b	c
SELECT * FROM t1 WHERE a = '1224';
a	b	c
DROP TABLE t1;
#
# Test with index_merge using PK
#
CREATE TABLE t1
(
a int NOT NULL,
b int NOT NULL DEFAULT 2,
c int NOT NULL DEFAULT 3,
PRIMARY KEY (a),
INDEX i2(b),
INDEX i3(c)
)
ENGINE = InnoDB
PARTITION BY HASH (a) PARTITIONS 3;
INSERT INTO t1 (a) VALUES (1),(2),(3),(4),(5),(6),(7),(8);
INSERT INTO t1 (a) SELECT a+8 FROM t1;
UPDATE t1 SET b=a,c=a;
ANALYZE TABLE t1;
Table	Op	Msg_type	Msg_text
test.t1	analyze	status	OK
EXPLAIN SELECT * FROM t1 WHERE a=3 OR b=4;
id	select_type	table	partitions	type	possible_keys	key	key_len	ref	rows	filtered	Extra
1	SIMPLE	t1	p0,p1,p2	index_merge	PRIMARY,i2	PRIMARY,i2	4,4	NULL	#	100.00	Using union(PRIMARY,i2); Using where
Warnings:
Note	1003	/* select#1 */ select `test`.`t1`.`a` AS `a`,`test`.`t1`.`b` AS `b`,`test`.`t1`.`c` AS `c` from `test`.`t1` where ((`test`.`t1`.`a` = 3) or (`test`.`t1`.`b` = 4))
SELECT * FROM t1 WHERE a=3 OR b=4;
a	b	c
3	3	3
4	4	4
DROP TABLE t1;
#
# Test error handling in mysql_admin
#
CREATE TABLE t1 (a int)
PARTITION BY LINEAR HASH (a) PARTITIONS 8;
LOAD INDEX INTO CACHE t1 PARTITION (ALL);
Table	Op	Msg_type	Msg_text
test.t1	preload_keys	note	The storage engine for the table doesn't support preload_keys
ALTER TABLE t1 COALESCE PARTITION 2;
=======
#
# Bug #17299181  CREATE_TIME AND UPDATE_TIME ARE
#                WRONG FOR PARTITIONED TABLES
#
CREATE TABLE t1 (a int, PRIMARY KEY (a)) ENGINE=InnoDB
PARTITION BY HASH (a) PARTITIONS 2;
SELECT COUNT(*) FROM INFORMATION_SCHEMA.TABLES WHERE
CREATE_TIME IS NOT NULL AND TABLE_NAME='t1';
COUNT(*)
1
>>>>>>> 32a2fabe
DROP TABLE t1;<|MERGE_RESOLUTION|>--- conflicted
+++ resolved
@@ -412,66 +412,42 @@
 create table t1 (a int) engine=innodb partition by hash(a) ;
 show table status like 't1';
 Name	Engine	Version	Row_format	Rows	Avg_row_length	Data_length	Max_data_length	Index_length	Data_free	Auto_increment	Create_time	Update_time	Check_time	Collation	Checksum	Create_options	Comment
-<<<<<<< HEAD
-t1	InnoDB	10	Compact	0	#	#	0	0	#	NULL	NULL	NULL	NULL	latin1_swedish_ci	NULL	partitioned	
-=======
-t1	InnoDB	10	Compact	2	#	#	0	0	#	NULL	#	NULL	NULL	latin1_swedish_ci	NULL	partitioned	
->>>>>>> 32a2fabe
+t1	InnoDB	10	Compact	0	#	#	0	0	#	NULL	#	NULL	NULL	latin1_swedish_ci	NULL	partitioned	
 drop table t1;
 create table t1 (a int)
 engine = innodb
 partition by key (a);
 show table status;
 Name	Engine	Version	Row_format	Rows	Avg_row_length	Data_length	Max_data_length	Index_length	Data_free	Auto_increment	Create_time	Update_time	Check_time	Collation	Checksum	Create_options	Comment
-<<<<<<< HEAD
-t1	InnoDB	10	Compact	0	#	#	0	0	#	NULL	NULL	NULL	NULL	latin1_swedish_ci	NULL	partitioned	
-=======
-t1	InnoDB	10	Compact	2	#	#	0	0	#	NULL	#	NULL	NULL	latin1_swedish_ci	NULL	partitioned	
->>>>>>> 32a2fabe
+t1	InnoDB	10	Compact	0	#	#	0	0	#	NULL	#	NULL	NULL	latin1_swedish_ci	NULL	partitioned	
 insert into t1 values (0), (1), (2), (3);
 analyze table t1;
 Table	Op	Msg_type	Msg_text
 test.t1	analyze	status	OK
 show table status;
 Name	Engine	Version	Row_format	Rows	Avg_row_length	Data_length	Max_data_length	Index_length	Data_free	Auto_increment	Create_time	Update_time	Check_time	Collation	Checksum	Create_options	Comment
-<<<<<<< HEAD
-t1	InnoDB	10	Compact	4	#	#	0	0	#	NULL	NULL	#	NULL	latin1_swedish_ci	NULL	partitioned	
-=======
-t1	InnoDB	10	Compact	4	#	#	0	0	#	NULL	#	NULL	NULL	latin1_swedish_ci	NULL	partitioned	
->>>>>>> 32a2fabe
+t1	InnoDB	10	Compact	4	#	#	0	0	#	NULL	#	#	NULL	latin1_swedish_ci	NULL	partitioned	
 drop table t1;
 create table t1 (a int auto_increment primary key)
 engine = innodb
 partition by key (a);
 show table status;
 Name	Engine	Version	Row_format	Rows	Avg_row_length	Data_length	Max_data_length	Index_length	Data_free	Auto_increment	Create_time	Update_time	Check_time	Collation	Checksum	Create_options	Comment
-<<<<<<< HEAD
-t1	InnoDB	10	Compact	0	#	#	0	0	#	1	NULL	NULL	NULL	latin1_swedish_ci	NULL	partitioned	
-=======
-t1	InnoDB	10	Compact	2	#	#	0	0	#	1	#	NULL	NULL	latin1_swedish_ci	NULL	partitioned	
->>>>>>> 32a2fabe
+t1	InnoDB	10	Compact	0	#	#	0	0	#	1	#	NULL	NULL	latin1_swedish_ci	NULL	partitioned	
 insert into t1 values (NULL), (NULL), (NULL), (NULL);
 analyze table t1;
 Table	Op	Msg_type	Msg_text
 test.t1	analyze	status	OK
 show table status;
 Name	Engine	Version	Row_format	Rows	Avg_row_length	Data_length	Max_data_length	Index_length	Data_free	Auto_increment	Create_time	Update_time	Check_time	Collation	Checksum	Create_options	Comment
-<<<<<<< HEAD
-t1	InnoDB	10	Compact	4	#	#	0	0	#	5	NULL	#	NULL	latin1_swedish_ci	NULL	partitioned	
-=======
-t1	InnoDB	10	Compact	4	#	#	0	0	#	5	#	NULL	NULL	latin1_swedish_ci	NULL	partitioned	
->>>>>>> 32a2fabe
+t1	InnoDB	10	Compact	4	#	#	0	0	#	5	#	#	NULL	latin1_swedish_ci	NULL	partitioned	
 insert into t1 values (NULL), (NULL), (NULL), (NULL);
 analyze table t1;
 Table	Op	Msg_type	Msg_text
 test.t1	analyze	status	OK
 show table status;
 Name	Engine	Version	Row_format	Rows	Avg_row_length	Data_length	Max_data_length	Index_length	Data_free	Auto_increment	Create_time	Update_time	Check_time	Collation	Checksum	Create_options	Comment
-<<<<<<< HEAD
-t1	InnoDB	10	Compact	8	#	#	0	0	#	9	NULL	#	NULL	latin1_swedish_ci	NULL	partitioned	
-=======
-t1	InnoDB	10	Compact	8	#	#	0	0	#	9	#	NULL	NULL	latin1_swedish_ci	NULL	partitioned	
->>>>>>> 32a2fabe
+t1	InnoDB	10	Compact	8	#	#	0	0	#	9	#	#	NULL	latin1_swedish_ci	NULL	partitioned	
 drop table t1;
 create table t1 (a int)
 partition by key (a)
@@ -826,7 +802,6 @@
 ALTER TABLE t7 CHANGE f1 f1 INT AFTER f4, ALGORITHM=INPLACE;
 ERROR 0A000: ALGORITHM=INPLACE is not supported for this operation. Try ALGORITHM=COPY.
 DROP TABLE t1,t2,t3,t4,t5,t6,t7;
-<<<<<<< HEAD
 # Coverage tests for Native InnoDB Partitioning
 #
 # Test enable/disable keys.
@@ -915,7 +890,7 @@
 Table	Op	Msg_type	Msg_text
 test.t1	preload_keys	note	The storage engine for the table doesn't support preload_keys
 ALTER TABLE t1 COALESCE PARTITION 2;
-=======
+DROP TABLE t1;
 #
 # Bug #17299181  CREATE_TIME AND UPDATE_TIME ARE
 #                WRONG FOR PARTITIONED TABLES
@@ -926,5 +901,13 @@
 CREATE_TIME IS NOT NULL AND TABLE_NAME='t1';
 COUNT(*)
 1
->>>>>>> 32a2fabe
+INSERT INTO t1 VALUES (1),(2),(3),(4),(5),(6),(7),(8);
+ANALYZE TABLE t1;
+Table	Op	Msg_type	Msg_text
+test.t1	analyze	status	OK
+SELECT COUNT(*) FROM INFORMATION_SCHEMA.TABLES WHERE
+CREATE_TIME IS NOT NULL AND UPDATE_TIME IS NOT NULL
+AND TABLE_NAME='t1';
+COUNT(*)
+1
 DROP TABLE t1;