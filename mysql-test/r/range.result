drop table if exists t1, t2, t3;
CREATE TABLE t1 (
event_date date DEFAULT '0000-00-00' NOT NULL,
type int(11) DEFAULT '0' NOT NULL,
event_id int(11) DEFAULT '0' NOT NULL,
PRIMARY KEY (event_date,type,event_id)
);
INSERT INTO t1 VALUES ('1999-07-10',100100,24), ('1999-07-11',100100,25),
('1999-07-13',100600,0), ('1999-07-13',100600,4), ('1999-07-13',100600,26),
('1999-07-14',100600,10), ('1999-07-15',100600,16), ('1999-07-15',100800,45),
('1999-07-15',101000,47), ('1999-07-16',100800,46), ('1999-07-20',100600,5),
('1999-07-20',100600,27), ('1999-07-21',100600,11), ('1999-07-22',100600,17),
('1999-07-23',100100,39), ('1999-07-24',100100,39), ('1999-07-24',100500,40),
('1999-07-25',100100,39), ('1999-07-27',100600,1), ('1999-07-27',100600,6),
('1999-07-27',100600,28), ('1999-07-28',100600,12), ('1999-07-29',100500,41),
('1999-07-29',100600,18), ('1999-07-30',100500,41), ('1999-07-31',100500,41),
('1999-08-01',100700,34), ('1999-08-03',100600,7), ('1999-08-03',100600,29),
('1999-08-04',100600,13), ('1999-08-05',100500,42), ('1999-08-05',100600,19),
('1999-08-06',100500,42), ('1999-08-07',100500,42), ('1999-08-08',100500,42),
('1999-08-10',100600,2), ('1999-08-10',100600,9), ('1999-08-10',100600,30),
('1999-08-11',100600,14), ('1999-08-12',100600,20), ('1999-08-17',100500,8),
('1999-08-17',100600,31), ('1999-08-18',100600,15), ('1999-08-19',100600,22),
('1999-08-24',100600,3), ('1999-08-24',100600,32), ('1999-08-27',100500,43),
('1999-08-31',100600,33), ('1999-09-17',100100,37), ('1999-09-18',100100,37),
('1999-09-19',100100,37), ('2000-12-18',100700,38);
select event_date,type,event_id from t1 WHERE event_date >= "1999-07-01" AND event_date < "1999-07-15" AND (type=100600 OR type=100100) ORDER BY event_date;
event_date	type	event_id
1999-07-10	100100	24
1999-07-11	100100	25
1999-07-13	100600	0
1999-07-13	100600	4
1999-07-13	100600	26
1999-07-14	100600	10
explain select event_date,type,event_id from t1 WHERE type = 100601 and event_date >= "1999-07-01" AND event_date < "1999-07-15" AND (type=100600 OR type=100100) ORDER BY event_date;
id	select_type	table	type	possible_keys	key	key_len	ref	rows	Extra
1	SIMPLE	NULL	NULL	NULL	NULL	NULL	NULL	NULL	Impossible WHERE
select event_date,type,event_id from t1 WHERE event_date >= "1999-07-01" AND event_date <= "1999-07-15" AND (type=100600 OR type=100100) or event_date >= "1999-07-01" AND event_date <= "1999-07-15" AND type=100099;
event_date	type	event_id
1999-07-10	100100	24
1999-07-11	100100	25
1999-07-13	100600	0
1999-07-13	100600	4
1999-07-13	100600	26
1999-07-14	100600	10
1999-07-15	100600	16
drop table t1;
CREATE TABLE t1 (
PAPER_ID smallint(6) DEFAULT '0' NOT NULL,
YEAR smallint(6) DEFAULT '0' NOT NULL,
ISSUE smallint(6) DEFAULT '0' NOT NULL,
CLOSED tinyint(4) DEFAULT '0' NOT NULL,
ISS_DATE date DEFAULT '0000-00-00' NOT NULL,
PRIMARY KEY (PAPER_ID,YEAR,ISSUE)
);
INSERT INTO t1 VALUES (3,1999,34,0,'1999-07-12'), (1,1999,111,0,'1999-03-23'),
(1,1999,222,0,'1999-03-23'), (3,1999,33,0,'1999-07-12'),
(3,1999,32,0,'1999-07-12'), (3,1999,31,0,'1999-07-12'),
(3,1999,30,0,'1999-07-12'), (3,1999,29,0,'1999-07-12'),
(3,1999,28,0,'1999-07-12'), (1,1999,40,1,'1999-05-01'),
(1,1999,41,1,'1999-05-01'), (1,1999,42,1,'1999-05-01'),
(1,1999,46,1,'1999-05-01'), (1,1999,47,1,'1999-05-01'),
(1,1999,48,1,'1999-05-01'), (1,1999,49,1,'1999-05-01'),
(1,1999,50,0,'1999-05-01'), (1,1999,51,0,'1999-05-01'),
(1,1999,200,0,'1999-06-28'), (1,1999,52,0,'1999-06-28'),
(1,1999,53,0,'1999-06-28'), (1,1999,54,0,'1999-06-28'),
(1,1999,55,0,'1999-06-28'), (1,1999,56,0,'1999-07-01'),
(1,1999,57,0,'1999-07-01'), (1,1999,58,0,'1999-07-01'),
(1,1999,59,0,'1999-07-01'), (1,1999,60,0,'1999-07-01'),
(3,1999,35,0,'1999-07-12');
select YEAR,ISSUE from t1 where PAPER_ID=3 and (YEAR>1999 or (YEAR=1999 and ISSUE>28))  order by YEAR,ISSUE;
YEAR	ISSUE
1999	29
1999	30
1999	31
1999	32
1999	33
1999	34
1999	35
check table t1;
Table	Op	Msg_type	Msg_text
test.t1	check	status	OK
repair table t1;
Table	Op	Msg_type	Msg_text
test.t1	repair	status	OK
drop table t1;
CREATE TABLE t1 (
id int(11) NOT NULL auto_increment,
parent_id int(11) DEFAULT '0' NOT NULL,
level tinyint(4) DEFAULT '0' NOT NULL,
PRIMARY KEY (id),
KEY parent_id (parent_id),
KEY level (level)
);
INSERT INTO t1 VALUES (1,0,0), (3,1,1), (4,1,1), (8,2,2), (9,2,2), (17,3,2),
(22,4,2), (24,4,2), (28,5,2), (29,5,2), (30,5,2), (31,6,2), (32,6,2), (33,6,2),
(203,7,2), (202,7,2), (20,3,2), (157,0,0), (193,5,2), (40,7,2), (2,1,1),
(15,2,2), (6,1,1), (34,6,2), (35,6,2), (16,3,2), (7,1,1), (36,7,2), (18,3,2),
(26,5,2), (27,5,2), (183,4,2), (38,7,2), (25,5,2), (37,7,2), (21,4,2),
(19,3,2), (5,1,1), (179,5,2);
SELECT * FROM t1 WHERE level = 1 AND parent_id = 1;
id	parent_id	level
3	1	1
4	1	1
2	1	1
6	1	1
7	1	1
5	1	1
SELECT * FROM t1 WHERE level = 1 AND parent_id = 1 order by id;
id	parent_id	level
2	1	1
3	1	1
4	1	1
5	1	1
6	1	1
7	1	1
drop table t1;
create table t1(
Satellite		varchar(25)	not null,
SensorMode		varchar(25)	not null,
FullImageCornersUpperLeftLongitude	double	not null,
FullImageCornersUpperRightLongitude	double	not null,
FullImageCornersUpperRightLatitude	double	not null,
FullImageCornersLowerRightLatitude	double	not null,
index two (Satellite, SensorMode, FullImageCornersUpperLeftLongitude, FullImageCornersUpperRightLongitude, FullImageCornersUpperRightLatitude, FullImageCornersLowerRightLatitude));
insert into t1 values("OV-3","PAN1",91,-92,40,50);
insert into t1 values("OV-4","PAN1",91,-92,40,50);
select * from t1 where t1.Satellite = "OV-3" and t1.SensorMode = "PAN1" and t1.FullImageCornersUpperLeftLongitude > -90.000000 and t1.FullImageCornersUpperRightLongitude < -82.000000;
Satellite	SensorMode	FullImageCornersUpperLeftLongitude	FullImageCornersUpperRightLongitude	FullImageCornersUpperRightLatitude	FullImageCornersLowerRightLatitude
OV-3	PAN1	91	-92	40	50
drop table t1;
create table t1 ( aString char(100) not null default "", key aString (aString(10)) );
insert t1 (aString) values ( "believe in myself" ), ( "believe" ), ("baaa" ), ( "believe in love");
select * from t1 where aString < "believe in myself" order by aString;
aString
baaa
believe
believe in love
select * from t1 where aString > "believe in love" order by aString;
aString
believe in myself
alter table t1 drop key aString;
select * from t1 where aString < "believe in myself" order by aString;
aString
baaa
believe
believe in love
select * from t1 where aString > "believe in love" order by aString;
aString
believe in myself
drop table t1;
CREATE TABLE t1 (
t1ID int(10) unsigned NOT NULL auto_increment,
art binary(1) NOT NULL default '',
KNR char(5) NOT NULL default '',
RECHNR char(6) NOT NULL default '',
POSNR char(2) NOT NULL default '',
ARTNR char(10) NOT NULL default '',
TEX char(70) NOT NULL default '',
PRIMARY KEY  (t1ID),
KEY IdxArt (art),
KEY IdxKnr (KNR),
KEY IdxArtnr (ARTNR)
) ENGINE=MyISAM;
INSERT INTO t1 (art) VALUES ('j'),('J'),('j'),('J'),('j'),('J'),('j'),('J'),('j'),('J'),
('j'),('J'),('j'),('J'),('j'),('J'),('j'),('J'),('j'),('J'),('j'),('J'),('j'),('J'),('j'),('J'),
('j'),('J'),('j'),('J'),('j'),('J'),('j'),('J'),('j'),('J'),('j'),('J'),('j'),('J'),('j'),('J'),
('j'),('J'),('j'),('J'),('j'),('J'),('j'),('J'),('j'),('J'),('j'),('J'),('j'),('J'),('j'),('J'),
('j'),('J'),('j'),('J'),('j'),('J'),('j'),('J'),('j'),('J'),('j'),('J'),('j'),('J'),('j'),('J'),
('j'),('J'),('j'),('J'),('j'),('J'),('j'),('J'),('j'),('J'),('j'),('J'),('j'),('J'),('j'),('J'),
('j'),('J'),('j'),('J'),('j'),('J'),('j'),('J'),('j'),('J'),('j'),('J'),('j'),('J'),('j'),('J'),
('j'),('J'),('j'),('J'),('j'),('J'),('j'),('J'),('j'),('J'),('j'),('J'),('j'),('J'),('j'),('J'),
('j'),('J'),('j'),('J'),('j'),('J'),('j'),('J'),('j'),('J'),('j'),('J'),('j'),('J'),('j'),('J'),
('j'),('J'),('j'),('J'),('j'),('J'),('j'),('J'),('j'),('J'),('j'),('J'),('j'),('J'),('j'),('J'),
('j'),('J'),('j'),('J'),('j'),('J'),('j'),('J'),('j'),('J'),('j'),('J'),('j'),('J'),('j'),('J'),
('j'),('J'),('j'),('J'),('j'),('J'),('j'),('J'),('j'),('J'),('j'),('J'),('j'),('J'),('j'),('J'),
('j'),('J'),('j'),('J'),('j'),('J'),('j'),('J'),('j'),('J'),('j'),('J'),('j'),('J'),('j'),('J'),
('j'),('J'),('j'),('J'),('j'),('J'),('j'),('J'),('j'),('J'),('j'),('J'),('j'),('J'),('j'),('J'),
('j'),('J'),('j'),('J'),('j'),('J'),('j'),('J'),('j'),('J'),('j'),('J'),('j'),('J'),('j'),('J'),
('j'),('J'),('j'),('J'),('j'),('J'),('j'),('J'),('j'),('J'),('j'),('J'),('j'),('J'),('j'),('J'),
('j'),('J'),('j'),('J'),('j'),('J'),('j'),('J'),('j'),('J'),('j'),('J'),('j'),('J'),('j'),('J'),
('j'),('J'),('j'),('J'),('j'),('J'),('j'),('J'),('j'),('J'),('j'),('J'),('j'),('J'),('j'),('J'),
('j'),('J'),('j'),('J'),('j'),('J'),('j'),('J'),('j'),('J'),('j'),('J'),('j'),('J'),('j'),('J'),
('j'),('J'),('j'),('J'),('j'),('J'),('j'),('J'),('j'),('J'),('j'),('J'),('j'),('J'),('j'),('J'),
('j'),('J'),('j'),('J'),('j'),('J'),('j'),('J'),('j'),('J'),('j'),('J'),('j'),('J'),('j'),('J'),
('j'),('J'),('j'),('J'),('j'),('J'),('j'),('J'),('j'),('J'),('j'),('J'),('j'),('J'),('j'),('J'),
('j'),('J'),('j'),('J'),('j'),('J'),('j'),('J'),('j'),('J'),('j'),('J'),('j'),('J'),('j'),('J'),
('j'),('J'),('j'),('J'),('j'),('J'),('j'),('J'),('j'),('J'),('j'),('J'),('j'),('J'),('j'),('J'),
('j'),('J'),('j'),('J'),('j'),('J'),('j'),('J'),('j'),('J'),('j'),('J'),('j'),('J'),('j'),('J'),
('j'),('J'),('j'),('J'),('j'),('J'),('j'),('J'),('j'),('J'),('j'),('J'),('j'),('J'),('j'),('J'),
('j'),('J'),('j'),('J'),('j'),('J'),('j'),('J'),('j'),('J'),('j'),('J'),('j'),('J'),('j'),('J'),
('j'),('j'),('j'),('j'),('j'),('j'),('j'),('j'),('j'),('j'),('j'),('j'),('j'),('j'),('j'),('j'),
('j'),('j'),('j'),('j'),('j'),('j'),('j'),('j'),('j'),('j'),('j'),('j'),('j'),('j'),('j'),('j'),
('j'),('j'),('j'),('j'),('j'),('j'),('j'),('j'),('j'),('j'),('j'),('j'),('j'),('j'),('j'),('j'),
('j'),('j'),('j'),('j'),('j'),('j'),('j'),('j'),('j'),('j'),('j'),('j'),('j'),('j'),('j'),('j'),
('j'),('j'),('j'),('j'),('j'),('j'),('j'),('j'),('j'),('j'),('j'),('j'),('j'),('j'),('j'),('j'),
('j'),('j'),('j'),('j'),('j'),('j'),('j'),('j'),('j'),('j'),('j'),('j'),('j'),('j'),('j'),('j'),
('j'),('j'),('j'),('j'),('j'),('j'),('j'),('j'),('j'),('j'),('j'),('j'),('j'),('j'),('j'),('j'),
('j'),('j'),('j'),('j'),('j'),('j'),('j'),('j'),('j'),('j'),('j'),('j'),('j'),('j'),('j'),('j'),
('j'),('j'),('j'),('j'),('j'),('j'),('j'),('j'),('j'),('j'),('j'),('j'),('j'),('j'),('j'),('j'),
('j'),('j'),('j'),('j'),('j'),('j'),('j'),('j'),('j'),('j'),('j'),('j'),('j'),('j'),('j'),('j'),
('j'),('j'),('j'),('j'),('j'),('j'),('j'),('j'),('j'),('j'),('j'),('j'),('j'),('j'),('j'),('j');
select count(*) from t1 where upper(art) = 'J';
count(*)
213
select count(*) from t1 where art = 'J' or art = 'j';
count(*)
602
select count(*) from t1 where art = 'j' or art = 'J';
count(*)
602
select count(*) from t1 where art = 'j';
count(*)
389
select count(*) from t1 where art = 'J';
count(*)
213
drop table t1;
create table t1 (x int, y int, index(x), index(y));
insert into t1 (x) values (1),(2),(3),(4),(5),(6),(7),(8),(9);
update t1 set y=x;
explain select * from t1, t1 t2 where t1.y = 8 and t2.x between 7 and t1.y+0;
id	select_type	table	type	possible_keys	key	key_len	ref	rows	Extra
1	SIMPLE	t1	ref	y	y	5	const	1	Using where
1	SIMPLE	t2	range	x	x	5	NULL	2	Using where; Using join buffer
explain select * from t1, t1 t2 where t1.y = 8 and t2.x >= 7 and t2.x <= t1.y+0;
id	select_type	table	type	possible_keys	key	key_len	ref	rows	Extra
1	SIMPLE	t1	ref	y	y	5	const	1	Using where
1	SIMPLE	t2	range	x	x	5	NULL	2	Using where; Using join buffer
explain select * from t1, t1 t2 where t1.y = 2 and t2.x between t1.y-1 and t1.y+1;
id	select_type	table	type	possible_keys	key	key_len	ref	rows	Extra
1	SIMPLE	t1	ref	y	y	5	const	1	Using where
1	SIMPLE	t2	range	x	x	5	NULL	3	Using where; Using join buffer
explain select * from t1, t1 t2 where t1.y = 2 and t2.x >= t1.y-1 and t2.x <= t1.y+1;
id	select_type	table	type	possible_keys	key	key_len	ref	rows	Extra
1	SIMPLE	t1	ref	y	y	5	const	1	Using where
1	SIMPLE	t2	range	x	x	5	NULL	3	Using where; Using join buffer
explain select * from t1, t1 t2 where t1.y = 2 and t2.x between 0 and t1.y;
id	select_type	table	type	possible_keys	key	key_len	ref	rows	Extra
1	SIMPLE	t1	ref	y	y	5	const	1	Using where
1	SIMPLE	t2	range	x	x	5	NULL	2	Using where; Using join buffer
explain select * from t1, t1 t2 where t1.y = 2 and t2.x >= 0 and t2.x <= t1.y;
id	select_type	table	type	possible_keys	key	key_len	ref	rows	Extra
1	SIMPLE	t1	ref	y	y	5	const	1	Using where
1	SIMPLE	t2	range	x	x	5	NULL	2	Using where; Using join buffer
explain select count(*) from t1 where x in (1);
id	select_type	table	type	possible_keys	key	key_len	ref	rows	Extra
1	SIMPLE	t1	ref	x	x	5	const	1	Using where; Using index
explain select count(*) from t1 where x in (1,2);
id	select_type	table	type	possible_keys	key	key_len	ref	rows	Extra
1	SIMPLE	t1	index	x	x	5	NULL	9	Using where; Using index
drop table t1;
CREATE TABLE t1 (key1 int(11) NOT NULL default '0', KEY i1 (key1));
INSERT INTO t1 VALUES (0),(0),(0),(0),(0),(1),(1);
CREATE TABLE t2 (keya int(11) NOT NULL default '0', KEY j1 (keya));
INSERT INTO t2 VALUES (0),(0),(1),(1),(2),(2);
explain select * from t1, t2 where (t1.key1 <t2.keya + 1) and t2.keya=3;
id	select_type	table	type	possible_keys	key	key_len	ref	rows	Extra
1	SIMPLE	t2	ref	j1	j1	4	const	1	Using index
1	SIMPLE	t1	index	i1	i1	4	NULL	7	Using where; Using index; Using join buffer
explain select * from t1 force index(i1), t2 force index(j1) where 
(t1.key1 <t2.keya + 1) and t2.keya=3;
id	select_type	table	type	possible_keys	key	key_len	ref	rows	Extra
1	SIMPLE	t2	ref	j1	j1	4	const	1	Using index
1	SIMPLE	t1	index	i1	i1	4	NULL	7	Using where; Using index; Using join buffer
DROP TABLE t1,t2;
CREATE TABLE t1 (
a int(11) default NULL,
b int(11) default NULL,
KEY a (a),
KEY b (b)
) ENGINE=MyISAM;
INSERT INTO t1 VALUES
(1,1),(2,1),(3,1),(4,1),(5,1),(6,1),(7,1),(8,1),(9,1),(10,2),(10,2),
(13,2),(14,2),(15,2),(16,2),(17,3),(17,3),(16,3),(17,3),(19,3),(20,3),
(21,4),(22,5),(23,5),(24,5),(25,5),(26,5),(30,5),(31,5),(32,5),(33,5),
(33,5),(33,5),(33,5),(33,5),(34,5),(35,5);
EXPLAIN SELECT * FROM t1 WHERE a IN(1,2) AND b=5;
id	select_type	table	type	possible_keys	key	key_len	ref	rows	Extra
1	SIMPLE	t1	range	a,b	a	5	NULL	2	Using where
SELECT * FROM t1 WHERE a IN(1,2) AND b=5;
a	b
DROP TABLE t1;
CREATE TABLE t1 (a int, b int, c int, INDEX (c,a,b));
INSERT INTO t1 VALUES (1,0,0),(1,0,0),(1,0,0);
INSERT INTO t1 VALUES (0,1,0),(0,1,0),(0,1,0);
SELECT COUNT(*) FROM t1 WHERE (c=0 and a=1) or (c=0 and b=1);
COUNT(*)
6
SELECT COUNT(*) FROM t1 WHERE (c=0 and b=1) or (c=0 and a=1);
COUNT(*)
6
DROP TABLE t1;
CREATE TABLE t1 ( a int not null, b int not null, INDEX ab(a,b) );
INSERT INTO t1 VALUES (47,1), (70,1), (15,1), (15, 4);
SELECT * FROM t1
WHERE
(
( b =1 AND a BETWEEN 14 AND 21 ) OR
( b =2 AND a BETWEEN 16 AND 18 ) OR
( b =3 AND a BETWEEN 15 AND 19 ) OR
(a BETWEEN 19 AND 47)
);
a	b
15	1
47	1
DROP TABLE t1;
CREATE TABLE t1 (
id int( 11 ) unsigned NOT NULL AUTO_INCREMENT ,
line int( 5 ) unsigned NOT NULL default '0',
columnid int( 3 ) unsigned NOT NULL default '0',
owner int( 3 ) unsigned NOT NULL default '0',
ordinal int( 3 ) unsigned NOT NULL default '0',
showid smallint( 6 ) unsigned NOT NULL default '1',
tableid int( 1 ) unsigned NOT NULL default '1',
content int( 5 ) unsigned NOT NULL default '188',
PRIMARY KEY ( owner, id ) ,
KEY menu( owner, showid, columnid ) ,
KEY `COLUMN` ( owner, columnid, line ) ,
KEY `LINES` ( owner, tableid, content, id ) ,
KEY recount( owner, line ) 
) ENGINE = MYISAM;
INSERT into t1 (owner,id,columnid,line) values (11,15,15,1),(11,13,13,5);
SELECT id, columnid, tableid, content, showid, line, ordinal FROM t1 WHERE owner=11 AND ((columnid IN ( 15, 13, 14 ) AND line IN ( 1, 2, 5, 6, 7, 8, 9, 10, 11, 12, 13, 14, 15, 16, 17, 18, 31 )) OR (columnid IN ( 13, 14 ) AND line IN ( 15 ))) LIMIT 0 , 30;
id	columnid	tableid	content	showid	line	ordinal
13	13	1	188	1	5	0
15	15	1	188	1	1	0
drop table t1;
create  table t1 (id int(10) primary key);
insert into t1 values (1),(2),(3),(4),(5),(6),(7),(8),(9);
select id from t1 where id in (2,5,9) ;
id
2
5
9
select id from t1 where id=2 or id=5 or id=9 ;
id
2
5
9
drop table t1;
create table t1 ( id1 int not null, id2 int not null, idnull int null, c char(20), primary key (id1,id2));
insert into t1 values (0,1,NULL,"aaa"), (1,1,NULL,"aaa"), (2,1,NULL,"aaa"),
(3,1,NULL,"aaa"), (4,1,NULL,"aaa"), (5,1,NULL,"aaa"),
(6,1,NULL,"aaa"), (7,1,NULL,"aaa"), (8,1,NULL,"aaa"),
(9,1,NULL,"aaa"), (10,1,NULL,"aaa"), (11,1,NULL,"aaa"),
(12,1,NULL,"aaa"), (13,1,NULL,"aaa"), (14,1,NULL,"aaa"),
(15,1,NULL,"aaa"), (16,1,NULL,"aaa"), (17,1,NULL,"aaa"),
(18,1,NULL,"aaa"), (19,1,NULL,"aaa"), (20,1,NULL,"aaa");
select a.id1, b.idnull from t1 as a, t1 as b where a.id2=1 and a.id1=1 and b.id1=a.idnull order by b.id2 desc limit 1;
id1	idnull
drop table t1;
create table t1 (
id int not null auto_increment,
name char(1) not null,
uid int not null,
primary key (id),
index uid_index (uid));
create table t2 (
id int not null auto_increment,
name char(1) not null,
uid int not null,
primary key (id),
index uid_index (uid));
insert into t1(id, uid, name) values(1, 0, ' ');
insert into t1(uid, name) values(0, ' ');
insert into t2(uid, name) select uid, name from t1;
insert into t1(uid, name) select uid, name from t2;
insert into t2(uid, name) select uid, name from t1;
insert into t1(uid, name) select uid, name from t2;
insert into t2(uid, name) select uid, name from t1;
insert into t1(uid, name) select uid, name from t2;
insert into t2(uid, name) select uid, name from t1;
insert into t1(uid, name) select uid, name from t2;
insert into t2(uid, name) select uid, name from t1;
insert into t1(uid, name) select uid, name from t2;
insert into t2(uid, name) select uid, name from t1;
insert into t2(uid, name) select uid, name from t1;
insert into t2(uid, name) select uid, name from t1;
insert into t2(uid, name) select uid, name from t1;
insert into t1(uid, name) select uid, name from t2;
delete from t2;
insert into t2(uid, name) values 
(1, CHAR(64+1)),
(2, CHAR(64+2)),
(3, CHAR(64+3)),
(4, CHAR(64+4)),
(5, CHAR(64+5)),
(6, CHAR(64+6)),
(7, CHAR(64+7)),
(8, CHAR(64+8)),
(9, CHAR(64+9)),
(10, CHAR(64+10)),
(11, CHAR(64+11)),
(12, CHAR(64+12)),
(13, CHAR(64+13)),
(14, CHAR(64+14)),
(15, CHAR(64+15)),
(16, CHAR(64+16)),
(17, CHAR(64+17)),
(18, CHAR(64+18)),
(19, CHAR(64+19)),
(20, CHAR(64+20)),
(21, CHAR(64+21)),
(22, CHAR(64+22)),
(23, CHAR(64+23)),
(24, CHAR(64+24)),
(25, CHAR(64+25)),
(26, CHAR(64+26));
insert into t1(uid, name) select uid, name from t2 order by uid;
delete from t2;
insert into t2(id, uid, name) select id, uid, name from t1;
select count(*) from t1;
count(*)
1026
select count(*) from t2;
count(*)
1026
analyze table t1,t2;
Table	Op	Msg_type	Msg_text
test.t1	analyze	status	OK
test.t2	analyze	status	Table is already up to date
explain select * from t1, t2  where t1.uid=t2.uid AND t1.uid > 0;
id	select_type	table	type	possible_keys	key	key_len	ref	rows	Extra
1	SIMPLE	t1	range	uid_index	uid_index	4	NULL	112	Using where
1	SIMPLE	t2	ref	uid_index	uid_index	4	test.t1.uid	38	
explain select * from t1, t2  where t1.uid=t2.uid AND t2.uid > 0;
id	select_type	table	type	possible_keys	key	key_len	ref	rows	Extra
1	SIMPLE	t1	range	uid_index	uid_index	4	NULL	112	Using where
1	SIMPLE	t2	ref	uid_index	uid_index	4	test.t1.uid	38	
explain select * from t1, t2  where t1.uid=t2.uid AND t1.uid != 0;
id	select_type	table	type	possible_keys	key	key_len	ref	rows	Extra
1	SIMPLE	t1	range	uid_index	uid_index	4	NULL	113	Using where
1	SIMPLE	t2	ref	uid_index	uid_index	4	test.t1.uid	38	
explain select * from t1, t2  where t1.uid=t2.uid AND t2.uid != 0;
id	select_type	table	type	possible_keys	key	key_len	ref	rows	Extra
1	SIMPLE	t1	range	uid_index	uid_index	4	NULL	113	Using where
1	SIMPLE	t2	ref	uid_index	uid_index	4	test.t1.uid	38	
select * from t1, t2  where t1.uid=t2.uid AND t1.uid > 0;
id	name	uid	id	name	uid
1001	A	1	1001	A	1
1002	B	2	1002	B	2
1003	C	3	1003	C	3
1004	D	4	1004	D	4
1005	E	5	1005	E	5
1006	F	6	1006	F	6
1007	G	7	1007	G	7
1008	H	8	1008	H	8
1009	I	9	1009	I	9
1010	J	10	1010	J	10
1011	K	11	1011	K	11
1012	L	12	1012	L	12
1013	M	13	1013	M	13
1014	N	14	1014	N	14
1015	O	15	1015	O	15
1016	P	16	1016	P	16
1017	Q	17	1017	Q	17
1018	R	18	1018	R	18
1019	S	19	1019	S	19
1020	T	20	1020	T	20
1021	U	21	1021	U	21
1022	V	22	1022	V	22
1023	W	23	1023	W	23
1024	X	24	1024	X	24
1025	Y	25	1025	Y	25
1026	Z	26	1026	Z	26
select * from t1, t2  where t1.uid=t2.uid AND t1.uid != 0;
id	name	uid	id	name	uid
1001	A	1	1001	A	1
1002	B	2	1002	B	2
1003	C	3	1003	C	3
1004	D	4	1004	D	4
1005	E	5	1005	E	5
1006	F	6	1006	F	6
1007	G	7	1007	G	7
1008	H	8	1008	H	8
1009	I	9	1009	I	9
1010	J	10	1010	J	10
1011	K	11	1011	K	11
1012	L	12	1012	L	12
1013	M	13	1013	M	13
1014	N	14	1014	N	14
1015	O	15	1015	O	15
1016	P	16	1016	P	16
1017	Q	17	1017	Q	17
1018	R	18	1018	R	18
1019	S	19	1019	S	19
1020	T	20	1020	T	20
1021	U	21	1021	U	21
1022	V	22	1022	V	22
1023	W	23	1023	W	23
1024	X	24	1024	X	24
1025	Y	25	1025	Y	25
1026	Z	26	1026	Z	26
drop table t1,t2;
create table t1 (x bigint unsigned not null);
insert into t1(x) values (0xfffffffffffffff0);
insert into t1(x) values (0xfffffffffffffff1);
select * from t1;
x
18446744073709551600
18446744073709551601
select count(*) from t1 where x>0;
count(*)
2
select count(*) from t1 where x=0;
count(*)
0
select count(*) from t1 where x<0;
count(*)
0
select count(*) from t1 where x < -16;
count(*)
0
select count(*) from t1 where x = -16;
count(*)
0
select count(*) from t1 where x > -16;
count(*)
2
select count(*) from t1 where x = 18446744073709551601;
count(*)
1
create table t2 (x bigint not null);
insert into t2(x) values (-16);
insert into t2(x) values (-15);
select * from t2;
x
-16
-15
select count(*) from t2 where x>0;
count(*)
0
select count(*) from t2 where x=0;
count(*)
0
select count(*) from t2 where x<0;
count(*)
2
select count(*) from t2 where x < -16;
count(*)
0
select count(*) from t2 where x = -16;
count(*)
1
select count(*) from t2 where x > -16;
count(*)
1
select count(*) from t2 where x = 18446744073709551601;
count(*)
0
drop table t1,t2;
create table t1 (x bigint unsigned not null primary key) engine=innodb;
insert into t1(x) values (0xfffffffffffffff0);
insert into t1(x) values (0xfffffffffffffff1);
select * from t1;
x
18446744073709551600
18446744073709551601
select count(*) from t1 where x>0;
count(*)
2
select count(*) from t1 where x=0;
count(*)
0
select count(*) from t1 where x<0;
count(*)
0
select count(*) from t1 where x < -16;
count(*)
0
select count(*) from t1 where x = -16;
count(*)
0
select count(*) from t1 where x > -16;
count(*)
2
select count(*) from t1 where x = 18446744073709551601;
count(*)
1
drop table t1;
create table t1 (a bigint unsigned);
create index t1i on t1(a);
insert into t1 select 18446744073709551615;
insert into t1 select 18446744073709551614;
explain select * from t1 where a <> -1;
id	select_type	table	type	possible_keys	key	key_len	ref	rows	Extra
1	SIMPLE	t1	index	t1i	t1i	9	NULL	2	Using where; Using index
select * from t1 where a <> -1;
a
18446744073709551614
18446744073709551615
explain select * from t1 where a > -1 or a < -1;
id	select_type	table	type	possible_keys	key	key_len	ref	rows	Extra
1	SIMPLE	t1	index	t1i	t1i	9	NULL	2	Using where; Using index
select * from t1 where a > -1 or a < -1;
a
18446744073709551614
18446744073709551615
explain select * from t1 where a > -1;
id	select_type	table	type	possible_keys	key	key_len	ref	rows	Extra
1	SIMPLE	t1	index	t1i	t1i	9	NULL	2	Using where; Using index
select * from t1 where a > -1;
a
18446744073709551614
18446744073709551615
explain select * from t1 where a < -1;
id	select_type	table	type	possible_keys	key	key_len	ref	rows	Extra
1	SIMPLE	NULL	NULL	NULL	NULL	NULL	NULL	NULL	Impossible WHERE noticed after reading const tables
select * from t1 where a < -1;
a
drop table t1;
set names latin1;
create table t1 (a char(10), b text, key (a)) character set latin1;
INSERT INTO t1 (a) VALUES
('111'),('222'),('222'),('222'),('222'),('444'),('aaa'),('AAA'),('bbb');
explain select * from t1 where a='aaa';
id	select_type	table	type	possible_keys	key	key_len	ref	rows	Extra
1	SIMPLE	t1	ref	a	a	11	const	2	Using where
explain select * from t1 where a=binary 'aaa';
id	select_type	table	type	possible_keys	key	key_len	ref	rows	Extra
1	SIMPLE	t1	range	a	a	11	NULL	2	Using where
explain select * from t1 where a='aaa' collate latin1_bin;
id	select_type	table	type	possible_keys	key	key_len	ref	rows	Extra
1	SIMPLE	t1	range	a	a	11	NULL	2	Using where
explain select * from t1 where a='aaa' collate latin1_german1_ci;
id	select_type	table	type	possible_keys	key	key_len	ref	rows	Extra
1	SIMPLE	t1	ALL	a	NULL	NULL	NULL	9	Using where
drop table t1;
CREATE TABLE t1 (
`CLIENT` char(3) character set latin1 collate latin1_bin NOT NULL default '000',
`ARG1` char(3) character set latin1 collate latin1_bin NOT NULL default '',
`ARG2` char(3) character set latin1 collate latin1_bin NOT NULL default '',
`FUNCTION` varchar(10) character set latin1 collate latin1_bin NOT NULL default '',
`FUNCTINT` int(11) NOT NULL default '0',
KEY `VERI_CLNT~2` (`ARG1`)
) ENGINE=InnoDB DEFAULT CHARSET=latin1;
INSERT INTO t1 VALUES ('000',' 0',' 0','Text 001',0), ('000',' 0',' 1','Text 002',0),
('000',' 1',' 2','Text 003',0), ('000',' 2',' 3','Text 004',0),
('001',' 3',' 0','Text 017',0);
SELECT count(*) FROM t1 WHERE CLIENT='000' AND (ARG1 != ' 1' OR ARG1 != ' 2');
count(*)
4
SELECT count(*) FROM t1 WHERE CLIENT='000' AND (ARG1 != ' 2' OR ARG1 != ' 1');
count(*)
4
drop table t1;
create table t1 (a int);
insert into t1 values (0),(1),(2),(3),(4),(5),(6),(7),(8),(9);
CREATE TABLE t2 (
pk1 int(11) NOT NULL,
pk2 int(11) NOT NULL,
pk3 int(11) NOT NULL,
pk4 int(11) NOT NULL,
filler char(82),
PRIMARY KEY (pk1,pk2,pk3,pk4)
) DEFAULT CHARSET=latin1;
insert into t2 select 1, A.a+10*B.a, 432, 44, 'fillerZ' from t1 A, t1 B;
INSERT INTO t2 VALUES (2621, 2635, 0, 0,'filler'), (2621, 2635, 1, 0,'filler'),
(2621, 2635, 10, 0,'filler'), (2621, 2635, 11, 0,'filler'),
(2621, 2635, 14, 0,'filler'), (2621, 2635, 1000015, 0,'filler');
SELECT * FROM t2
WHERE ((((pk4 =0) AND (pk1 =2621) AND (pk2 =2635)))
OR ((pk4 =1) AND (((pk1 IN ( 7, 2, 1 ))) OR (pk1 =522)) AND ((pk2 IN ( 0, 2635))))
) AND (pk3 >=1000000);
pk1	pk2	pk3	pk4	filler
2621	2635	1000015	0	filler
drop table t1, t2;
create table t1(a char(2), key(a(1)));
insert into t1 values ('x'), ('xx');
explain select a from t1 where a > 'x';
id	select_type	table	type	possible_keys	key	key_len	ref	rows	Extra
1	SIMPLE	t1	range	a	a	2	NULL	2	Using where
select a from t1 where a > 'x';
a
xx
drop table t1;
CREATE TABLE t1 (
OXID varchar(32) COLLATE latin1_german2_ci NOT NULL DEFAULT '',
OXPARENTID varchar(32) COLLATE latin1_german2_ci NOT NULL DEFAULT 'oxrootid',
OXLEFT int NOT NULL DEFAULT '0',
OXRIGHT int NOT NULL DEFAULT '0',
OXROOTID varchar(32) COLLATE latin1_german2_ci NOT NULL DEFAULT '',
PRIMARY KEY  (OXID),
KEY OXNID (OXID),
KEY OXLEFT (OXLEFT),
KEY OXRIGHT (OXRIGHT),
KEY OXROOTID (OXROOTID)
) ENGINE=MyISAM DEFAULT CHARSET=latin1 COLLATE=latin1_german2_ci;
INSERT INTO t1 VALUES
('d8c4177d09f8b11f5.52725521','oxrootid',1,40,'d8c4177d09f8b11f5.52725521'),
('d8c4177d151affab2.81582770','d8c4177d09f8b11f5.52725521',2,3,
'd8c4177d09f8b11f5.52725521'),
('d8c4177d206a333d2.74422679','d8c4177d09f8b11f5.52725521',4,5,
'd8c4177d09f8b11f5.52725521'),
('d8c4177d225791924.30714720','d8c4177d09f8b11f5.52725521',6,7,
'd8c4177d09f8b11f5.52725521'),
('d8c4177d2380fc201.39666693','d8c4177d09f8b11f5.52725521',8,9,
'd8c4177d09f8b11f5.52725521'),
('d8c4177d24ccef970.14957924','d8c4177d09f8b11f5.52725521',10,11,
'd8c4177d09f8b11f5.52725521');
EXPLAIN
SELECT s.oxid FROM t1 v, t1 s 
WHERE s.oxrootid = 'd8c4177d09f8b11f5.52725521' AND
v.oxrootid ='d8c4177d09f8b11f5.52725521' AND
s.oxleft > v.oxleft AND s.oxleft < v.oxright;
id	select_type	table	type	possible_keys	key	key_len	ref	rows	Extra
1	SIMPLE	v	ref	OXLEFT,OXRIGHT,OXROOTID	OXROOTID	34	const	5	Using where
1	SIMPLE	s	ALL	OXLEFT	NULL	NULL	NULL	6	Range checked for each record (index map: 0x4)
SELECT s.oxid FROM t1 v, t1 s 
WHERE s.oxrootid = 'd8c4177d09f8b11f5.52725521' AND
v.oxrootid ='d8c4177d09f8b11f5.52725521' AND
s.oxleft > v.oxleft AND s.oxleft < v.oxright;
oxid
d8c4177d151affab2.81582770
d8c4177d206a333d2.74422679
d8c4177d225791924.30714720
d8c4177d2380fc201.39666693
d8c4177d24ccef970.14957924
DROP TABLE t1;
create table t1 (
c1  char(10), c2  char(10), c3  char(10), c4  char(10),
c5  char(10), c6  char(10), c7  char(10), c8  char(10),
c9  char(10), c10 char(10), c11 char(10), c12 char(10),
c13 char(10), c14 char(10), c15 char(10), c16 char(10),
index(c1, c2, c3, c4, c5, c6, c7, c8, c9, c10, c11, c12,c13,c14,c15,c16)
);
insert into t1 (c1) values ('1'),('1'),('1'),('1');
select * from t1 where
c1 in ("abcdefgh", "123456789", "qwertyuio", "asddfgh", 
"abcdefg1", "123456781", "qwertyui1", "asddfg1", 
"abcdefg2", "123456782", "qwertyui2", "asddfg2", 
"abcdefg3", "123456783", "qwertyui3", "asddfg3", 
"abcdefg4", "123456784", "qwertyui4", "asddfg4",
"abcdefg5", "123456785", "qwertyui5", "asddfg5",
"abcdefg6", "123456786", "qwertyui6", "asddfg6",
"abcdefg7", "123456787", "qwertyui7", "asddfg7",
"abcdefg8", "123456788", "qwertyui8", "asddfg8",
"abcdefg9", "123456789", "qwertyui9", "asddfg9",
"abcdefgA", "12345678A", "qwertyuiA", "asddfgA",
"abcdefgB", "12345678B", "qwertyuiB", "asddfgB",
"abcdefgC", "12345678C", "qwertyuiC", "asddfgC")
and c2 in ("abcdefgh", "123456789", "qwertyuio", "asddfgh", 
"abcdefg1", "123456781", "qwertyui1", "asddfg1", 
"abcdefg2", "123456782", "qwertyui2", "asddfg2", 
"abcdefg3", "123456783", "qwertyui3", "asddfg3", 
"abcdefg4", "123456784", "qwertyui4", "asddfg4", 
"abcdefg5", "123456785", "qwertyui5", "asddfg5",
"abcdefg6", "123456786", "qwertyui6", "asddfg6",
"abcdefg7", "123456787", "qwertyui7", "asddfg7",
"abcdefg8", "123456788", "qwertyui8", "asddfg8",
"abcdefg9", "123456789", "qwertyui9", "asddfg9",
"abcdefgA", "12345678A", "qwertyuiA", "asddfgA",
"abcdefgB", "12345678B", "qwertyuiB", "asddfgB",
"abcdefgC", "12345678C", "qwertyuiC", "asddfgC")
and c3 in ("abcdefgh", "123456789", "qwertyuio", "asddfgh", 
"abcdefg1", "123456781", "qwertyui1", "asddfg1", 
"abcdefg2", "123456782", "qwertyui2", "asddfg2", 
"abcdefg3", "123456783", "qwertyui3", "asddfg3", 
"abcdefg4", "123456784", "qwertyui4", "asddfg4", 
"abcdefg5", "123456785", "qwertyui5", "asddfg5",
"abcdefg6", "123456786", "qwertyui6", "asddfg6",
"abcdefg7", "123456787", "qwertyui7", "asddfg7",
"abcdefg8", "123456788", "qwertyui8", "asddfg8",
"abcdefg9", "123456789", "qwertyui9", "asddfg9",
"abcdefgA", "12345678A", "qwertyuiA", "asddfgA",
"abcdefgB", "12345678B", "qwertyuiB", "asddfgB",
"abcdefgC", "12345678C", "qwertyuiC", "asddfgC")
and c4 in ("abcdefgh", "123456789", "qwertyuio", "asddfgh", 
"abcdefg1", "123456781", "qwertyui1", "asddfg1", 
"abcdefg2", "123456782", "qwertyui2", "asddfg2", 
"abcdefg3", "123456783", "qwertyui3", "asddfg3", 
"abcdefg4", "123456784", "qwertyui4", "asddfg4", 
"abcdefg5", "123456785", "qwertyui5", "asddfg5", 
"abcdefg6", "123456786", "qwertyui6", "asddfg6",
"abcdefg7", "123456787", "qwertyui7", "asddfg7",
"abcdefg8", "123456788", "qwertyui8", "asddfg8",
"abcdefg9", "123456789", "qwertyui9", "asddfg9",
"abcdefgA", "12345678A", "qwertyuiA", "asddfgA",
"abcdefgB", "12345678B", "qwertyuiB", "asddfgB",
"abcdefgC", "12345678C", "qwertyuiC", "asddfgC")
and c5 in ("abcdefgh", "123456789", "qwertyuio", "asddfgh", 
"abcdefg1", "123456781", "qwertyui1", "asddfg1", 
"abcdefg2", "123456782", "qwertyui2", "asddfg2", 
"abcdefg3", "123456783", "qwertyui3", "asddfg3", 
"abcdefg4", "123456784", "qwertyui4", "asddfg4",
"abcdefg5", "123456785", "qwertyui5", "asddfg5",
"abcdefg6", "123456786", "qwertyui6", "asddfg6",
"abcdefg7", "123456787", "qwertyui7", "asddfg7",
"abcdefg8", "123456788", "qwertyui8", "asddfg8",
"abcdefg9", "123456789", "qwertyui9", "asddfg9",
"abcdefgA", "12345678A", "qwertyuiA", "asddfgA",
"abcdefgB", "12345678B", "qwertyuiB", "asddfgB",
"abcdefgC", "12345678C", "qwertyuiC", "asddfgC")
and c6 in ("abcdefgh", "123456789", "qwertyuio", "asddfgh", 
"abcdefg1", "123456781", "qwertyui1", "asddfg1", 
"abcdefg2", "123456782", "qwertyui2", "asddfg2", 
"abcdefg3", "123456783", "qwertyui3", "asddfg3", 
"abcdefg4", "123456784", "qwertyui4", "asddfg4",
"abcdefg5", "123456785", "qwertyui5", "asddfg5",
"abcdefg6", "123456786", "qwertyui6", "asddfg6",
"abcdefg7", "123456787", "qwertyui7", "asddfg7",
"abcdefg8", "123456788", "qwertyui8", "asddfg8",
"abcdefg9", "123456789", "qwertyui9", "asddfg9",
"abcdefgA", "12345678A", "qwertyuiA", "asddfgA",
"abcdefgB", "12345678B", "qwertyuiB", "asddfgB",
"abcdefgC", "12345678C", "qwertyuiC", "asddfgC")
and c7 in ("abcdefgh", "123456789", "qwertyuio", "asddfgh", 
"abcdefg1", "123456781", "qwertyui1", "asddfg1", 
"abcdefg2", "123456782", "qwertyui2", "asddfg2", 
"abcdefg3", "123456783", "qwertyui3", "asddfg3", 
"abcdefg4", "123456784", "qwertyui4", "asddfg4", 
"abcdefg5", "123456785", "qwertyui5", "asddfg5",
"abcdefg6", "123456786", "qwertyui6", "asddfg6",
"abcdefg7", "123456787", "qwertyui7", "asddfg7",
"abcdefg8", "123456788", "qwertyui8", "asddfg8",
"abcdefg9", "123456789", "qwertyui9", "asddfg9",
"abcdefgA", "12345678A", "qwertyuiA", "asddfgA",
"abcdefgB", "12345678B", "qwertyuiB", "asddfgB",
"abcdefgC", "12345678C", "qwertyuiC", "asddfgC")
and c8 in ("abcdefgh", "123456789", "qwertyuio", "asddfgh", 
"abcdefg1", "123456781", "qwertyui1", "asddfg1", 
"abcdefg2", "123456782", "qwertyui2", "asddfg2", 
"abcdefg3", "123456783", "qwertyui3", "asddfg3", 
"abcdefg4", "123456784", "qwertyui4", "asddfg4", 
"abcdefg5", "123456785", "qwertyui5", "asddfg5",
"abcdefg6", "123456786", "qwertyui6", "asddfg6",
"abcdefg7", "123456787", "qwertyui7", "asddfg7",
"abcdefg8", "123456788", "qwertyui8", "asddfg8",
"abcdefg9", "123456789", "qwertyui9", "asddfg9",
"abcdefgA", "12345678A", "qwertyuiA", "asddfgA",
"abcdefgB", "12345678B", "qwertyuiB", "asddfgB",
"abcdefgC", "12345678C", "qwertyuiC", "asddfgC")
and c9 in ("abcdefgh", "123456789", "qwertyuio", "asddfgh", 
"abcdefg1", "123456781", "qwertyui1", "asddfg1", 
"abcdefg2", "123456782", "qwertyui2", "asddfg2", 
"abcdefg3", "123456783", "qwertyui3", "asddfg3", 
"abcdefg4", "123456784", "qwertyui4", "asddfg4", 
"abcdefg5", "123456785", "qwertyui5", "asddfg5",
"abcdefg6", "123456786", "qwertyui6", "asddfg6",
"abcdefg7", "123456787", "qwertyui7", "asddfg7",
"abcdefg8", "123456788", "qwertyui8", "asddfg8",
"abcdefg9", "123456789", "qwertyui9", "asddfg9",
"abcdefgA", "12345678A", "qwertyuiA", "asddfgA",
"abcdefgB", "12345678B", "qwertyuiB", "asddfgB",
"abcdefgC", "12345678C", "qwertyuiC", "asddfgC")
and c10 in ("abcdefgh", "123456789", "qwertyuio", "asddfgh", 
"abcdefg1", "123456781", "qwertyui1", "asddfg1", 
"abcdefg2", "123456782", "qwertyui2", "asddfg2", 
"abcdefg3", "123456783", "qwertyui3", "asddfg3", 
"abcdefg4", "123456784", "qwertyui4", "asddfg4", 
"abcdefg5", "123456785", "qwertyui5", "asddfg5",
"abcdefg6", "123456786", "qwertyui6", "asddfg6",
"abcdefg7", "123456787", "qwertyui7", "asddfg7",
"abcdefg8", "123456788", "qwertyui8", "asddfg8",
"abcdefg9", "123456789", "qwertyui9", "asddfg9",
"abcdefgA", "12345678A", "qwertyuiA", "asddfgA",
"abcdefgB", "12345678B", "qwertyuiB", "asddfgB",
"abcdefgC", "12345678C", "qwertyuiC", "asddfgC");
c1	c2	c3	c4	c5	c6	c7	c8	c9	c10	c11	c12	c13	c14	c15	c16
drop table t1;
End of 4.1 tests
CREATE TABLE t1 (
id int(11) NOT NULL auto_increment,
status varchar(20),
PRIMARY KEY  (id),
KEY (status)
);
INSERT INTO t1 VALUES
(1,'B'), (2,'B'), (3,'B'), (4,'B'), (5,'B'), (6,'B'),
(7,'B'), (8,'B'), (9,'B'), (10,'B'), (11,'B'), (12,'B'),
(13,'B'), (14,'B'), (15,'B'), (16,'B'), (17,'B'), (18,'B'),
(19,'B'), (20,'B'), (21,'B'), (22,'B'), (23,'B'), (24,'B'), 
(25,'A'), (26,'A'), (27,'A'), (28,'A'), (29,'A'), (30,'A'),
(31,'A'), (32,'A'), (33,'A'), (34,'A'), (35,'A'), (36,'A'),
(37,'A'), (38,'A'), (39,'A'), (40,'A'), (41,'A'), (42,'A'),
(43,'A'), (44,'A'), (45,'A'), (46,'A'), (47,'A'), (48,'A'),
(49,'A'), (50,'A'), (51,'A'), (52,'A'), (53,'C'), (54,'C'),
(55,'C'), (56,'C'), (57,'C'), (58,'C'), (59,'C'), (60,'C');
EXPLAIN SELECT * FROM t1 WHERE status <> 'A' AND status <> 'B';
id	select_type	table	type	possible_keys	key	key_len	ref	rows	Extra
1	SIMPLE	t1	range	status	status	23	NULL	11	Using where
EXPLAIN SELECT * FROM t1 WHERE status NOT IN ('A','B');
id	select_type	table	type	possible_keys	key	key_len	ref	rows	Extra
1	SIMPLE	t1	range	status	status	23	NULL	11	Using where
SELECT * FROM t1 WHERE status <> 'A' AND status <> 'B';
id	status
53	C
54	C
55	C
56	C
57	C
58	C
59	C
60	C
SELECT * FROM t1 WHERE status NOT IN ('A','B');
id	status
53	C
54	C
55	C
56	C
57	C
58	C
59	C
60	C
EXPLAIN SELECT status FROM t1 WHERE status <> 'A' AND status <> 'B';
id	select_type	table	type	possible_keys	key	key_len	ref	rows	Extra
1	SIMPLE	t1	range	status	status	23	NULL	11	Using where; Using index
EXPLAIN SELECT status FROM t1 WHERE status NOT IN ('A','B');
id	select_type	table	type	possible_keys	key	key_len	ref	rows	Extra
1	SIMPLE	t1	range	status	status	23	NULL	11	Using where; Using index
EXPLAIN SELECT * FROM t1 WHERE status NOT BETWEEN 'A' AND 'B';
id	select_type	table	type	possible_keys	key	key_len	ref	rows	Extra
1	SIMPLE	t1	range	status	status	23	NULL	10	Using where
EXPLAIN SELECT * FROM t1 WHERE status < 'A' OR status > 'B';
id	select_type	table	type	possible_keys	key	key_len	ref	rows	Extra
1	SIMPLE	t1	range	status	status	23	NULL	10	Using where
SELECT * FROM t1 WHERE status NOT BETWEEN 'A' AND 'B';
id	status
53	C
54	C
55	C
56	C
57	C
58	C
59	C
60	C
SELECT * FROM t1 WHERE status < 'A' OR status > 'B';
id	status
53	C
54	C
55	C
56	C
57	C
58	C
59	C
60	C
DROP TABLE t1;
CREATE TABLE  t1 (a int, b int, primary key(a,b));
INSERT INTO  t1 VALUES
(1,1),(1,2),(1,3),(2,1),(2,2),(2,3),(3,1),(3,2),(3,3),(4,1),(4,2),(4,3);
CREATE VIEW v1 as SELECT a,b FROM t1 WHERE b=3;
EXPLAIN SELECT a,b FROM t1 WHERE a < 2 and b=3;
id	select_type	table	type	possible_keys	key	key_len	ref	rows	Extra
1	SIMPLE	t1	range	PRIMARY	PRIMARY	4	NULL	4	Using where; Using index
EXPLAIN SELECT a,b FROM v1 WHERE a < 2 and b=3;
id	select_type	table	type	possible_keys	key	key_len	ref	rows	Extra
1	SIMPLE	t1	range	PRIMARY	PRIMARY	4	NULL	4	Using where; Using index
EXPLAIN SELECT a,b FROM t1 WHERE a < 2;
id	select_type	table	type	possible_keys	key	key_len	ref	rows	Extra
1	SIMPLE	t1	range	PRIMARY	PRIMARY	4	NULL	4	Using where; Using index
EXPLAIN SELECT a,b FROM v1 WHERE a < 2;
id	select_type	table	type	possible_keys	key	key_len	ref	rows	Extra
1	SIMPLE	t1	range	PRIMARY	PRIMARY	4	NULL	4	Using where; Using index
SELECT a,b FROM t1 WHERE a < 2 and b=3;
a	b
1	3
SELECT a,b FROM v1 WHERE a < 2 and b=3;
a	b
1	3
DROP VIEW v1;
DROP TABLE t1;
CREATE TABLE t1 (name varchar(15) NOT NULL, KEY idx(name));
INSERT INTO t1 VALUES ('Betty'), ('Anna');
SELECT * FROM t1;
name
Anna
Betty
DELETE FROM t1 WHERE name NOT LIKE 'A%a';
SELECT * FROM t1;
name
Anna
DROP TABLE t1;
CREATE TABLE t1 (a int, KEY idx(a));
INSERT INTO t1 VALUES (NULL), (1), (2), (3);
SELECT * FROM t1;
a
NULL
1
2
3
DELETE FROM t1 WHERE NOT(a <=> 2);
SELECT * FROM t1;
a
2
DROP TABLE t1;
create table t1 (a int, b int, primary key(a,b));
create view v1 as select a, b from t1;
INSERT INTO `t1` VALUES
(0,0),(1,0),(2,0),(3,0),(4,0),(5,1),(6,1),(7,1),(8,1),(9,1),(10,2),(11,2),(12,2)
,(13,2),(14,2),(15,3),(16,3),(17,3),(18,3),(19,3);
explain select * from t1 where a in (3,4)  and b in (1,2,3);
id	select_type	table	type	possible_keys	key	key_len	ref	rows	Extra
1	SIMPLE	t1	range	PRIMARY	PRIMARY	8	NULL	#	Using where; Using index
explain select * from v1 where a in (3,4)  and b in (1,2,3);
id	select_type	table	type	possible_keys	key	key_len	ref	rows	Extra
1	SIMPLE	t1	range	PRIMARY	PRIMARY	8	NULL	#	Using where; Using index
explain select * from t1 where a between 3 and 4 and b between 1 and 2;
id	select_type	table	type	possible_keys	key	key_len	ref	rows	Extra
1	SIMPLE	t1	range	PRIMARY	PRIMARY	8	NULL	#	Using where; Using index
explain select * from v1 where a between 3 and 4 and b between 1 and 2;
id	select_type	table	type	possible_keys	key	key_len	ref	rows	Extra
1	SIMPLE	t1	range	PRIMARY	PRIMARY	8	NULL	#	Using where; Using index
drop view v1;
drop table t1;
create table t3 (a int);
insert into t3 values (0),(1),(2),(3),(4),(5),(6),(7),(8),(9);
create table t1 (a varchar(10), filler char(200), key(a)) charset=binary;
insert into t1 values ('a','');
insert into t1 values ('a ','');
insert into t1 values ('a  ', '');
insert into t1 select concat('a', 1000 + A.a + 10 * (B.a + 10 * C.a)), ''
  from t3 A, t3 B, t3 C;
create table t2 (a varchar(10), filler char(200), key(a));
insert into t2 select * from t1;
explain select * from t1 where a between 'a' and 'a ';
id	select_type	table	type	possible_keys	key	key_len	ref	rows	Extra
1	SIMPLE	t1	range	a	a	13	NULL	#	Using where
explain select * from t1 where a = 'a' or a='a ';
id	select_type	table	type	possible_keys	key	key_len	ref	rows	Extra
1	SIMPLE	t1	range	a	a	13	NULL	#	Using where
explain select * from t2 where a between 'a' and 'a ';
id	select_type	table	type	possible_keys	key	key_len	ref	rows	Extra
1	SIMPLE	t2	ref	a	a	13	const	#	Using where
explain select * from t2 where a = 'a' or a='a ';
id	select_type	table	type	possible_keys	key	key_len	ref	rows	Extra
1	SIMPLE	t2	ref	a	a	13	const	#	Using where
update t1 set a='b' where a<>'a';
explain select * from t1 where a not between 'b' and 'b';
id	select_type	table	type	possible_keys	key	key_len	ref	rows	Extra
1	SIMPLE	t1	range	a	a	13	NULL	#	Using where
select a, hex(filler) from t1 where a not between 'b' and 'b';
a	hex(filler)
a	0000000000000000000000000000000000000000000000000000000000000000000000000000000000000000000000000000000000000000000000000000000000000000000000000000000000000000000000000000000000000000000000000000000000000000000000000000000000000000000000000000000000000000000000000000000000000000000000000000000000000000000000000000000000000000000000000000000000000000000000000000000000000000000000000000000000000000
drop table t1,t2,t3;
create table t1 (a int);
insert into t1 values (0),(1),(2),(3),(4),(5),(6),(7),(8),(9);
create table t2 (a int, key(a));
insert into t2 select 2*(A.a + 10*(B.a + 10*C.a)) from t1 A, t1 B, t1 C;
set @a="select * from t2 force index (a) where a NOT IN(0";
select count(*) from (select @a:=concat(@a, ',', a) from t2 ) Z;
count(*)
1000
set @a=concat(@a, ')');
insert into t2 values (11),(13),(15);
set @b= concat("explain ", @a);
prepare stmt1 from @b;
execute stmt1;
id	select_type	table	type	possible_keys	key	key_len	ref	rows	Extra
1	SIMPLE	t2	index	a	a	5	NULL	1003	Using where; Using index
prepare stmt1 from @a;
execute stmt1;
a
11
13
15
drop table t1, t2;
CREATE TABLE t1 (
id int NOT NULL DEFAULT '0',
b int NOT NULL DEFAULT '0',
c int NOT NULL DEFAULT '0', 
INDEX idx1(b,c), INDEX idx2(c));
INSERT INTO t1(id) VALUES (1), (2), (3), (4), (5), (6), (7), (8);
INSERT INTO t1(b,c) VALUES (3,4), (3,4);
SELECT * FROM t1 WHERE b<=3 AND 3<=c;
id	b	c
0	3	4
0	3	4
SELECT * FROM t1 WHERE 3 BETWEEN b AND c;
id	b	c
0	3	4
0	3	4
EXPLAIN  SELECT * FROM t1 WHERE b<=3 AND 3<=c;
id	select_type	table	type	possible_keys	key	key_len	ref	rows	Extra
1	SIMPLE	t1	range	idx1,idx2	idx2	4	NULL	3	Using where
EXPLAIN  SELECT * FROM t1 WHERE 3 BETWEEN b AND c;
id	select_type	table	type	possible_keys	key	key_len	ref	rows	Extra
1	SIMPLE	t1	range	idx1,idx2	idx2	4	NULL	3	Using where
SELECT * FROM t1 WHERE 0 < b OR 0 > c;
id	b	c
0	3	4
0	3	4
SELECT * FROM t1 WHERE 0 NOT BETWEEN b AND c;
id	b	c
0	3	4
0	3	4
EXPLAIN SELECT * FROM t1 WHERE 0 < b OR 0 > c;
id	select_type	table	type	possible_keys	key	key_len	ref	rows	Extra
1	SIMPLE	t1	index_merge	idx1,idx2	idx1,idx2	4,4	NULL	4	Using sort_union(idx1,idx2); Using where
EXPLAIN SELECT * FROM t1 WHERE 0 NOT BETWEEN b AND c;
id	select_type	table	type	possible_keys	key	key_len	ref	rows	Extra
1	SIMPLE	t1	index_merge	idx1,idx2	idx1,idx2	4,4	NULL	4	Using sort_union(idx1,idx2); Using where
DROP TABLE t1;
CREATE TABLE t1 (                                      
item char(20) NOT NULL default '',                          
started datetime NOT NULL default '0000-00-00 00:00:00', 
price decimal(16,3) NOT NULL default '0.000',                 
PRIMARY KEY (item,started)                     
) ENGINE=MyISAM;
INSERT INTO t1 VALUES
('A1','2005-11-01 08:00:00',1000),
('A1','2005-11-15 00:00:00',2000),
('A1','2005-12-12 08:00:00',3000),
('A2','2005-12-01 08:00:00',1000);
EXPLAIN SELECT * FROM t1 WHERE item='A1' AND started<='2005-12-01 24:00:00';
id	select_type	table	type	possible_keys	key	key_len	ref	rows	Extra
1	SIMPLE	t1	ref	PRIMARY	PRIMARY	20	const	2	Using where
Warnings:
Warning	1292	Incorrect datetime value: '2005-12-01 24:00:00' for column 'started' at row 1
Warning	1292	Incorrect datetime value: '2005-12-01 24:00:00' for column 'started' at row 1
SELECT * FROM t1 WHERE item='A1' AND started<='2005-12-01 24:00:00';
item	started	price
A1	2005-11-01 08:00:00	1000.000
A1	2005-11-15 00:00:00	2000.000
Warnings:
Warning	1292	Incorrect datetime value: '2005-12-01 24:00:00' for column 'started' at row 1
Warning	1292	Incorrect datetime value: '2005-12-01 24:00:00' for column 'started' at row 1
SELECT * FROM t1 WHERE item='A1' AND started<='2005-12-02 00:00:00';
item	started	price
A1	2005-11-01 08:00:00	1000.000
A1	2005-11-15 00:00:00	2000.000
DROP INDEX `PRIMARY` ON t1;
EXPLAIN SELECT * FROM t1 WHERE item='A1' AND started<='2005-12-01 24:00:00';
id	select_type	table	type	possible_keys	key	key_len	ref	rows	Extra
1	SIMPLE	t1	ALL	NULL	NULL	NULL	NULL	4	Using where
Warnings:
Warning	1292	Incorrect datetime value: '2005-12-01 24:00:00' for column 'started' at row 1
SELECT * FROM t1 WHERE item='A1' AND started<='2005-12-01 24:00:00';
item	started	price
A1	2005-11-01 08:00:00	1000.000
A1	2005-11-15 00:00:00	2000.000
Warnings:
Warning	1292	Incorrect datetime value: '2005-12-01 24:00:00' for column 'started' at row 1
SELECT * FROM t1 WHERE item='A1' AND started<='2005-12-02 00:00:00';
item	started	price
A1	2005-11-01 08:00:00	1000.000
A1	2005-11-15 00:00:00	2000.000
DROP TABLE t1;
<<<<<<< HEAD
create table t1 (a int);
insert into t1 values (0),(1),(2),(3),(4),(5),(6),(7),(8),(9);
create table t2 (a int, b int, filler char(100));
insert into t2 select A.a + 10 * (B.a + 10 * C.a), 10, 'filler' from t1 A,
t1 B, t1 C where A.a < 5;
insert into t2 select 1000, b, 'filler' from t2;
alter table t2 add index (a,b);
select 'In following EXPLAIN the access method should be ref, #rows~=500 (and not 2)' Z;
Z
In following EXPLAIN the access method should be ref, #rows~=500 (and not 2)
explain select * from t2 where a=1000 and b<11;
id	select_type	table	type	possible_keys	key	key_len	ref	rows	Extra
1	SIMPLE	t2	ref	a	a	5	const	502	Using where
drop table t1, t2;
=======

BUG#32198 "Comparison of DATE with DATETIME still not using indexes correctly"

CREATE TABLE t1 (
id int(11) NOT NULL auto_increment,
dateval date default NULL,
PRIMARY KEY  (id),
KEY dateval (dateval)
) AUTO_INCREMENT=173;
INSERT INTO t1 VALUES
(1,'2007-01-01'),(2,'2007-01-02'),(3,'2007-01-03'),(4,'2007-01-04'),
(5,'2007-01-05'),(6,'2007-01-06'),(7,'2007-01-07'),(8,'2007-01-08'),
(9,'2007-01-09'),(10,'2007-01-10'),(11,'2007-01-11');
This must use range access:
explain select * from t1 where dateval >= '2007-01-01 00:00:00' and dateval <= '2007-01-02 23:59:59';
id	select_type	table	type	possible_keys	key	key_len	ref	rows	Extra
1	SIMPLE	t1	range	dateval	dateval	4	NULL	2	Using where
drop table t1;
>>>>>>> 9df070ed
<|MERGE_RESOLUTION|>--- conflicted
+++ resolved
@@ -1135,7 +1135,6 @@
 A1	2005-11-01 08:00:00	1000.000
 A1	2005-11-15 00:00:00	2000.000
 DROP TABLE t1;
-<<<<<<< HEAD
 create table t1 (a int);
 insert into t1 values (0),(1),(2),(3),(4),(5),(6),(7),(8),(9);
 create table t2 (a int, b int, filler char(100));
@@ -1150,7 +1149,6 @@
 id	select_type	table	type	possible_keys	key	key_len	ref	rows	Extra
 1	SIMPLE	t2	ref	a	a	5	const	502	Using where
 drop table t1, t2;
-=======
 
 BUG#32198 "Comparison of DATE with DATETIME still not using indexes correctly"
 
@@ -1168,5 +1166,4 @@
 explain select * from t1 where dateval >= '2007-01-01 00:00:00' and dateval <= '2007-01-02 23:59:59';
 id	select_type	table	type	possible_keys	key	key_len	ref	rows	Extra
 1	SIMPLE	t1	range	dateval	dateval	4	NULL	2	Using where
-drop table t1;
->>>>>>> 9df070ed
+drop table t1;