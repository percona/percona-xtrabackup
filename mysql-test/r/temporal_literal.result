--- conflicted
+++ resolved
@@ -359,9 +359,7 @@
 DATE'2001-01-01'
 2001-01-01
 DROP TABLE t1;
-<<<<<<< HEAD
 SET sql_mode = default;
-=======
 #
 # BUG #16812821: INCONSISTANT RESULTS WHEN ODBC DATE FORMAT IS USED
 #
@@ -401,5 +399,4 @@
 c1	c2	c3	c4	c11	C12
 1	2014-01-02	01:01:01	2014-01-02 01:01:01	NULL	NULL
 2	2014-01-04	01:01:01	2014-01-02 01:01:01	NULL	NULL
-DROP TABLE t1, t2;
->>>>>>> 5fbdaf72
+DROP TABLE t1, t2;