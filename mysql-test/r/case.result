drop table if exists t1;
select CASE "b" when "a" then 1 when "b" then 2 END;
CASE "b" when "a" then 1 when "b" then 2 END
2
select CASE "c" when "a" then 1 when "b" then 2 END;
CASE "c" when "a" then 1 when "b" then 2 END
NULL
select CASE "c" when "a" then 1 when "b" then 2 ELSE 3 END;
CASE "c" when "a" then 1 when "b" then 2 ELSE 3 END
3
select CASE BINARY "b" when "a" then 1 when "B" then 2 WHEN "b" then "ok" END;
CASE BINARY "b" when "a" then 1 when "B" then 2 WHEN "b" then "ok" END
ok
select CASE "b" when "a" then 1 when binary "B" then 2 WHEN "b" then "ok" END;
CASE "b" when "a" then 1 when binary "B" then 2 WHEN "b" then "ok" END
ok
select CASE concat("a","b") when concat("ab","") then "a" when "b" then "b" end;
CASE concat("a","b") when concat("ab","") then "a" when "b" then "b" end
a
select CASE when 1=0 then "true" else "false" END;
CASE when 1=0 then "true" else "false" END
false
select CASE 1 when 1 then "one" WHEN 2 then "two" ELSE "more" END;
CASE 1 when 1 then "one" WHEN 2 then "two" ELSE "more" END
one
explain extended select CASE 1 when 1 then "one" WHEN 2 then "two" ELSE "more" END;
id	select_type	table	type	possible_keys	key	key_len	ref	rows	Extra
1	SIMPLE	NULL	NULL	NULL	NULL	NULL	NULL	NULL	No tables used
Warnings:
Note	1003	select (case 1 when 1 then _latin1'one' when 2 then _latin1'two' else _latin1'more' end) AS `CASE 1 when 1 then "one" WHEN 2 then "two" ELSE "more" END`
select CASE 2.0 when 1 then "one" WHEN 2.0 then "two" ELSE "more" END;
CASE 2.0 when 1 then "one" WHEN 2.0 then "two" ELSE "more" END
two
select (CASE "two" when "one" then "1" WHEN "two" then "2" END) | 0;
(CASE "two" when "one" then "1" WHEN "two" then "2" END) | 0
2
select (CASE "two" when "one" then 1.00 WHEN "two" then 2.00 END) +0.0;
(CASE "two" when "one" then 1.00 WHEN "two" then 2.00 END) +0.0
2.00
select case 1/0 when "a" then "true" else "false" END;
case 1/0 when "a" then "true" else "false" END
false
select case 1/0 when "a" then "true" END;
case 1/0 when "a" then "true" END
NULL
select (case 1/0 when "a" then "true" END) | 0;
(case 1/0 when "a" then "true" END) | 0
NULL
select (case 1/0 when "a" then "true" END) + 0.0;
(case 1/0 when "a" then "true" END) + 0.0
NULL
select case when 1>0 then "TRUE" else "FALSE" END;
case when 1>0 then "TRUE" else "FALSE" END
TRUE
select case when 1<0 then "TRUE" else "FALSE" END;
case when 1<0 then "TRUE" else "FALSE" END
FALSE
create table t1 (a int);
insert into t1 values(1),(2),(3),(4);
select case a when 1 then 2 when 2 then 3 else 0 end as fcase, count(*) from t1 group by fcase;
fcase	count(*)
0	2
2	1
3	1
explain extended select case a when 1 then 2 when 2 then 3 else 0 end as fcase, count(*) from t1 group by fcase;
id	select_type	table	type	possible_keys	key	key_len	ref	rows	Extra
1	SIMPLE	t1	ALL	NULL	NULL	NULL	NULL	4	Using temporary; Using filesort
Warnings:
Note	1003	select (case `test`.`t1`.`a` when 1 then 2 when 2 then 3 else 0 end) AS `fcase`,count(0) AS `count(*)` from `test`.`t1` group by (case `test`.`t1`.`a` when 1 then 2 when 2 then 3 else 0 end)
select case a when 1 then "one" when 2 then "two" else "nothing" end as fcase, count(*) from t1 group by fcase;
fcase	count(*)
nothing	2
one	1
two	1
drop table t1;
create table t1 (row int not null, col int not null, val varchar(255) not null);
insert into t1 values (1,1,'orange'),(1,2,'large'),(2,1,'yellow'),(2,2,'medium'),(3,1,'green'),(3,2,'small');
select max(case col when 1 then val else null end) as color from t1 group by row;
color
orange
yellow
green
drop table t1;
SET NAMES latin1;
CREATE TABLE t1 SELECT 
CASE WHEN 1 THEN _latin1'a' COLLATE latin1_danish_ci ELSE _latin1'a' END AS c1,
CASE WHEN 1 THEN _latin1'a' ELSE _latin1'a' COLLATE latin1_danish_ci END AS c2,
CASE WHEN 1 THEN 'a' ELSE  1  END AS c3,
CASE WHEN 1 THEN  1  ELSE 'a' END AS c4,
CASE WHEN 1 THEN 'a' ELSE 1.0 END AS c5,
CASE WHEN 1 THEN 1.0 ELSE 'a' END AS c6,
CASE WHEN 1 THEN  1  ELSE 1.0 END AS c7,
CASE WHEN 1 THEN 1.0 ELSE  1  END AS c8,
CASE WHEN 1 THEN 1.0 END AS c9,
CASE WHEN 1 THEN 0.1e1 else 0.1 END AS c10,
CASE WHEN 1 THEN 0.1e1 else 1 END AS c11,
CASE WHEN 1 THEN 0.1e1 else '1' END AS c12
;
SHOW CREATE TABLE t1;
Table	Create Table
t1	CREATE TABLE `t1` (
  `c1` varchar(1) character set latin1 collate latin1_danish_ci NOT NULL default '',
  `c2` varchar(1) character set latin1 collate latin1_danish_ci NOT NULL default '',
  `c3` varbinary(1) NOT NULL default '',
  `c4` varbinary(1) NOT NULL default '',
  `c5` varbinary(4) NOT NULL default '',
  `c6` varbinary(4) NOT NULL default '',
  `c7` decimal(2,1) NOT NULL default '0.0',
  `c8` decimal(2,1) NOT NULL default '0.0',
  `c9` decimal(2,1) default NULL,
  `c10` double NOT NULL default '0',
  `c11` double NOT NULL default '0',
  `c12` varbinary(5) NOT NULL default ''
) ENGINE=MyISAM DEFAULT CHARSET=latin1
DROP TABLE t1;
SELECT CASE 
WHEN 1 
THEN _latin1'a' COLLATE latin1_danish_ci 
ELSE _latin1'a' COLLATE latin1_swedish_ci
END;
ERROR HY000: Illegal mix of collations (latin1_danish_ci,EXPLICIT) and (latin1_swedish_ci,EXPLICIT) for operation 'case'
SELECT CASE _latin1'a' COLLATE latin1_general_ci
WHEN _latin1'a' COLLATE latin1_danish_ci  THEN 1
WHEN _latin1'a' COLLATE latin1_swedish_ci THEN 2
END;
ERROR HY000: Illegal mix of collations (latin1_general_ci,EXPLICIT), (latin1_danish_ci,EXPLICIT), (latin1_swedish_ci,EXPLICIT) for operation 'case'
SELECT 
CASE _latin1'a' COLLATE latin1_general_ci  WHEN _latin1'A' THEN '1' ELSE 2 END,
CASE _latin1'a' COLLATE latin1_bin         WHEN _latin1'A' THEN '1' ELSE 2 END,
CASE _latin1'a' WHEN _latin1'A' COLLATE latin1_swedish_ci THEN '1' ELSE 2 END,
CASE _latin1'a' WHEN _latin1'A' COLLATE latin1_bin        THEN '1' ELSE 2 END
;
CASE _latin1'a' COLLATE latin1_general_ci  WHEN _latin1'A' THEN '1' ELSE 2 END	CASE _latin1'a' COLLATE latin1_bin         WHEN _latin1'A' THEN '1' ELSE 2 END	CASE _latin1'a' WHEN _latin1'A' COLLATE latin1_swedish_ci THEN '1' ELSE 2 END	CASE _latin1'a' WHEN _latin1'A' COLLATE latin1_bin        THEN '1' ELSE 2 END
1	2	1	2
CREATE TABLE t1 SELECT COALESCE(_latin1'a',_latin2'a');
ERROR HY000: Illegal mix of collations (latin1_swedish_ci,COERCIBLE) and (latin2_general_ci,COERCIBLE) for operation 'coalesce'
CREATE TABLE t1 SELECT COALESCE('a' COLLATE latin1_swedish_ci,'b' COLLATE latin1_bin);
ERROR HY000: Illegal mix of collations (latin1_swedish_ci,EXPLICIT) and (latin1_bin,EXPLICIT) for operation 'coalesce'
CREATE TABLE t1 SELECT 
COALESCE(1), COALESCE(1.0),COALESCE('a'),
COALESCE(1,1.0), COALESCE(1,'1'),COALESCE(1.1,'1'),
COALESCE('a' COLLATE latin1_bin,'b');
explain extended SELECT 
COALESCE(1), COALESCE(1.0),COALESCE('a'),
COALESCE(1,1.0), COALESCE(1,'1'),COALESCE(1.1,'1'),
COALESCE('a' COLLATE latin1_bin,'b');
id	select_type	table	type	possible_keys	key	key_len	ref	rows	Extra
1	SIMPLE	NULL	NULL	NULL	NULL	NULL	NULL	NULL	No tables used
Warnings:
Note	1003	select coalesce(1) AS `COALESCE(1)`,coalesce(1.0) AS `COALESCE(1.0)`,coalesce(_latin1'a') AS `COALESCE('a')`,coalesce(1,1.0) AS `COALESCE(1,1.0)`,coalesce(1,_latin1'1') AS `COALESCE(1,'1')`,coalesce(1.1,_latin1'1') AS `COALESCE(1.1,'1')`,coalesce((_latin1'a' collate latin1_bin),_latin1'b') AS `COALESCE('a' COLLATE latin1_bin,'b')`
SHOW CREATE TABLE t1;
Table	Create Table
t1	CREATE TABLE `t1` (
  `COALESCE(1)` int(1) NOT NULL default '0',
  `COALESCE(1.0)` decimal(2,1) NOT NULL default '0.0',
  `COALESCE('a')` varchar(1) NOT NULL default '',
  `COALESCE(1,1.0)` decimal(2,1) NOT NULL default '0.0',
  `COALESCE(1,'1')` varbinary(1) NOT NULL default '',
  `COALESCE(1.1,'1')` varbinary(4) NOT NULL default '',
  `COALESCE('a' COLLATE latin1_bin,'b')` varchar(1) character set latin1 collate latin1_bin NOT NULL default ''
) ENGINE=MyISAM DEFAULT CHARSET=latin1
DROP TABLE t1;
<<<<<<< HEAD
CREATE TABLE t1 (EMPNUM INT);
INSERT INTO t1 VALUES (0), (2);
CREATE TABLE t2 (EMPNUM DECIMAL (4, 2));
INSERT INTO t2 VALUES (0.0), (9.0);
SELECT COALESCE(t2.EMPNUM,t1.EMPNUM) AS CEMPNUM,
t1.EMPNUM AS EMPMUM1, t2.EMPNUM AS EMPNUM2
FROM t1 LEFT JOIN t2 ON t1.EMPNUM=t2.EMPNUM;
CEMPNUM	EMPMUM1	EMPNUM2
0.00	0	0.00
2.00	2	NULL
SELECT IFNULL(t2.EMPNUM,t1.EMPNUM) AS CEMPNUM,
t1.EMPNUM AS EMPMUM1, t2.EMPNUM AS EMPNUM2
FROM t1 LEFT JOIN t2 ON t1.EMPNUM=t2.EMPNUM;
CEMPNUM	EMPMUM1	EMPNUM2
0.00	0	0.00
2.00	2	NULL
DROP TABLE t1,t2;
=======
SELECT 'case+union+test'
UNION 
SELECT CASE LOWER('1') WHEN LOWER('2') THEN 'BUG' ELSE 'nobug' END;
case+union+test
case+union+test
nobug
SELECT CASE LOWER('1') WHEN LOWER('2') THEN 'BUG' ELSE 'nobug' END;
CASE LOWER('1') WHEN LOWER('2') THEN 'BUG' ELSE 'nobug' END
nobug
SELECT 'case+union+test'
UNION 
SELECT CASE '1' WHEN '2' THEN 'BUG' ELSE 'nobug' END;
case+union+test
case+union+test
nobug
>>>>>>> 89855863
<|MERGE_RESOLUTION|>--- conflicted
+++ resolved
@@ -160,7 +160,21 @@
   `COALESCE('a' COLLATE latin1_bin,'b')` varchar(1) character set latin1 collate latin1_bin NOT NULL default ''
 ) ENGINE=MyISAM DEFAULT CHARSET=latin1
 DROP TABLE t1;
-<<<<<<< HEAD
+SELECT 'case+union+test'
+UNION 
+SELECT CASE LOWER('1') WHEN LOWER('2') THEN 'BUG' ELSE 'nobug' END;
+case+union+test
+case+union+test
+nobug
+SELECT CASE LOWER('1') WHEN LOWER('2') THEN 'BUG' ELSE 'nobug' END;
+CASE LOWER('1') WHEN LOWER('2') THEN 'BUG' ELSE 'nobug' END
+nobug
+SELECT 'case+union+test'
+UNION 
+SELECT CASE '1' WHEN '2' THEN 'BUG' ELSE 'nobug' END;
+case+union+test
+case+union+test
+nobug
 CREATE TABLE t1 (EMPNUM INT);
 INSERT INTO t1 VALUES (0), (2);
 CREATE TABLE t2 (EMPNUM DECIMAL (4, 2));
@@ -177,21 +191,4 @@
 CEMPNUM	EMPMUM1	EMPNUM2
 0.00	0	0.00
 2.00	2	NULL
-DROP TABLE t1,t2;
-=======
-SELECT 'case+union+test'
-UNION 
-SELECT CASE LOWER('1') WHEN LOWER('2') THEN 'BUG' ELSE 'nobug' END;
-case+union+test
-case+union+test
-nobug
-SELECT CASE LOWER('1') WHEN LOWER('2') THEN 'BUG' ELSE 'nobug' END;
-CASE LOWER('1') WHEN LOWER('2') THEN 'BUG' ELSE 'nobug' END
-nobug
-SELECT 'case+union+test'
-UNION 
-SELECT CASE '1' WHEN '2' THEN 'BUG' ELSE 'nobug' END;
-case+union+test
-case+union+test
-nobug
->>>>>>> 89855863
+DROP TABLE t1,t2;