DROP TABLE IF EXISTS t1;
Warnings:
Note	1051	Unknown table 'test.t1'
CREATE TABLE t1 (
a varchar(32) character set utf8 collate utf8_bin NOT NULL,
b varchar(32) character set utf8 collate utf8_bin NOT NULL )
ENGINE=MyISAM DEFAULT CHARSET=utf8;
INSERT INTO t1 VALUES
('AAAAAAAAAA','AAAAAAAAAA'), ('AAAAAAAAAB','AAAAAAAAAB '),
('AAAAAAAAAB','AAAAAAAAAB'), ('AAAAAAAAAC','AAAAAAAAAC'),
('AAAAAAAAAD','AAAAAAAAAD'), ('AAAAAAAAAE','AAAAAAAAAE'),
('AAAAAAAAAF','AAAAAAAAAF'), ('AAAAAAAAAG','AAAAAAAAAG'),
('AAAAAAAAAH','AAAAAAAAAH'), ('AAAAAAAAAI','AAAAAAAAAI'),
('AAAAAAAAAJ','AAAAAAAAAJ'), ('AAAAAAAAAK','AAAAAAAAAK');
set tmp_table_size=1024;
set session debug="d,raise_error";
SELECT MAX(a) FROM t1 GROUP BY a,b;
ERROR 23000: Can't write; duplicate key in table 'tmp_table'
set tmp_table_size=default;
DROP TABLE t1;
#
# Bug #50946: fast index creation still seems to copy the table
#
CREATE TABLE t1 (a INT(100) NOT NULL);
INSERT INTO t1 VALUES (1), (0), (2);
SET SESSION debug='+d,alter_table_only_index_change';
ALTER TABLE t1 ADD INDEX a(a);
SET SESSION debug=DEFAULT;
SHOW CREATE TABLE t1;
Table	Create Table
t1	CREATE TABLE `t1` (
  `a` int(100) NOT NULL,
  KEY `a` (`a`)
) ENGINE=MyISAM DEFAULT CHARSET=latin1
SELECT * FROM t1;
a
0
1
2
DROP TABLE t1;
#
# Bug#42064: low memory crash when importing hex strings, in Item_hex_string::Item_hex_string
#
CREATE TABLE t1(a BLOB);
SET SESSION debug="+d,bug42064_simulate_oom";
INSERT INTO t1 VALUES("");
Got one of the listed errors
SET SESSION debug=DEFAULT;
DROP TABLE t1;
#
# Bug#41660: Sort-index_merge for non-first join table may require 
# O(#scans) memory
#
CREATE TABLE t1 (a INT);
INSERT INTO t1 VALUES (0), (1), (2), (3), (4), (5), (6), (7), (8), (9);
CREATE TABLE t2 (a INT, b INT, filler CHAR(100), KEY(a), KEY(b));
INSERT INTO t2 SELECT 1000, 1000, 'filler' FROM t1 A, t1 B, t1 C;
INSERT INTO t2 VALUES (1, 1, 'data');
# the example query uses LEFT JOIN only for the sake of being able to
# demonstrate the issue with a very small dataset. (left outer join 
# disables the use of join buffering, so we get the second table 
# re-scanned for every record in the outer table. if we used inner join,
# we would need to have thousands of records and/or more columns in both
# tables so that the join buffer is filled and re-scans are triggered).
SET SESSION debug = '+d,only_one_Unique_may_be_created';
EXPLAIN
SELECT * FROM t1 LEFT JOIN t2 ON ( t2.a < 10 OR t2.b < 10 );
id	select_type	table	partitions	type	possible_keys	key	key_len	ref	rows	filtered	Extra
x	x	x	NULL	x	x	x	x	x	x	100.00	NULL
x	x	x	NULL	x	x	x	x	x	x	100.00	Using sort_union(a,b); Using where; Using join buffer (Block Nested Loop)
Warnings:
x	x	x
SELECT * FROM t1 LEFT JOIN t2 ON ( t2.a < 10 OR t2.b < 10 );
a	a	b	filler
0	1	1	data
1	1	1	data
2	1	1	data
3	1	1	data
4	1	1	data
5	1	1	data
6	1	1	data
7	1	1	data
8	1	1	data
9	1	1	data
SET SESSION debug = DEFAULT;
DROP TABLE t1, t2;
#
# End of 5.1 tests
#
#
<<<<<<< HEAD
# Bug#19656296 FIND_ALL_KEYS SPAMS SERVER ERROR LOG WITH 
# DEADLOCK/LOCK WAIT ERRORS
#
create table t1(a int) ;
insert into t1 values(1),(2),(3);
set debug='d,bug19656296';
select * from t1 order by a;
ERROR 40001: Deadlock found when trying to get lock; try restarting transaction
drop table t1;
=======
# End of 5.1 tests
#
#
# BUG#11747548:DETECT ORPHAN TEMP-POOL FILES, AND HANDLE GRACEFULLY.
#
#Set up.
CREATE TABLE pid_table(pid_no INT);
CREATE TABLE t1 (a BLOB);
INSERT INTO t1 VALUES (1), (2);
#Create MYD and MYI files for intrinsic temp table.
LOAD DATA LOCAL INFILE 'pid_file' INTO TABLE pid_table;
#Reports an error since the temp file already exists.
SELECT a FROM t1 ORDER BY rand(1);
ERROR HY000: Can't create or write to file
#With patch, the query executes successfully.
SELECT a FROM t1 ORDER BY rand(1);
a
1
2
#cleanup
DROP TABLE t1, pid_table;
>>>>>>> d898e0f7
<|MERGE_RESOLUTION|>--- conflicted
+++ resolved
@@ -88,7 +88,6 @@
 # End of 5.1 tests
 #
 #
-<<<<<<< HEAD
 # Bug#19656296 FIND_ALL_KEYS SPAMS SERVER ERROR LOG WITH 
 # DEADLOCK/LOCK WAIT ERRORS
 #
@@ -98,9 +97,7 @@
 select * from t1 order by a;
 ERROR 40001: Deadlock found when trying to get lock; try restarting transaction
 drop table t1;
-=======
-# End of 5.1 tests
-#
+SET debug= OFF;
 #
 # BUG#11747548:DETECT ORPHAN TEMP-POOL FILES, AND HANDLE GRACEFULLY.
 #
@@ -119,5 +116,4 @@
 1
 2
 #cleanup
-DROP TABLE t1, pid_table;
->>>>>>> d898e0f7
+DROP TABLE t1, pid_table;