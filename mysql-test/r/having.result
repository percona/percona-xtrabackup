--- conflicted
+++ resolved
@@ -141,7 +141,40 @@
 6
 4
 DROP TABLE t1;
-<<<<<<< HEAD
+
+
+
+
+
+
+
+
+
+
+
+
+
+
+
+
+
+CREATE TABLE t1 (a int);
+INSERT INTO t1 VALUES (1), (2), (1), (3), (2), (1);
+SELECT a FROM t1 GROUP BY a HAVING a > 1;
+a
+2
+3
+SELECT a FROM t1 GROUP BY a HAVING 1 != 1 AND a > 1;
+a
+SELECT 0 AS x, a FROM t1 GROUP BY x,a HAVING x=1 AND a > 1;
+x	a
+EXPLAIN SELECT a FROM t1 GROUP BY a HAVING 1 != 1 AND a > 1;
+id	select_type	table	type	possible_keys	key	key_len	ref	rows	Extra
+1	SIMPLE	NULL	NULL	NULL	NULL	NULL	NULL	NULL	Impossible HAVING
+EXPLAIN SELECT 0 AS x, a FROM t1 GROUP BY x,a HAVING x=1 AND a > 1;
+id	select_type	table	type	possible_keys	key	key_len	ref	rows	Extra
+1	SIMPLE	NULL	NULL	NULL	NULL	NULL	NULL	NULL	Impossible HAVING
+DROP table t1;
 create table t1 (col1 int, col2 varchar(5), col_t1 int);
 create table t2 (col1 int, col2 varchar(5), col_t2 int);
 create table t3 (col1 int, col2 varchar(5), col_t3 int);
@@ -342,23 +375,4 @@
 group by s1 collate latin1_swedish_ci having s1 = 'y';
 s1	count(s1)
 y	1
-drop table t1;
-=======
-CREATE TABLE t1 (a int);
-INSERT INTO t1 VALUES (1), (2), (1), (3), (2), (1);
-SELECT a FROM t1 GROUP BY a HAVING a > 1;
-a
-2
-3
-SELECT a FROM t1 GROUP BY a HAVING 1 != 1 AND a > 1;
-a
-SELECT 0 AS x, a FROM t1 GROUP BY x,a HAVING x=1 AND a > 1;
-x	a
-EXPLAIN SELECT a FROM t1 GROUP BY a HAVING 1 != 1 AND a > 1;
-id	select_type	table	type	possible_keys	key	key_len	ref	rows	Extra
-1	SIMPLE	NULL	NULL	NULL	NULL	NULL	NULL	NULL	Impossible HAVING
-EXPLAIN SELECT 0 AS x, a FROM t1 GROUP BY x,a HAVING x=1 AND a > 1;
-id	select_type	table	type	possible_keys	key	key_len	ref	rows	Extra
-1	SIMPLE	NULL	NULL	NULL	NULL	NULL	NULL	NULL	Impossible HAVING
-DROP table t1;
->>>>>>> 4abab51c
+drop table t1;