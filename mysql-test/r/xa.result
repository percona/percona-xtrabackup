--- conflicted
+++ resolved
@@ -74,7 +74,23 @@
 xa rollback 'a','c';
 xa start 'a','c';
 drop table t1;
-<<<<<<< HEAD
+#
+# BUG#51342 - more xid crashing
+#
+CREATE TABLE t1(a INT) ENGINE=InnoDB;
+XA START 'x';
+SET SESSION autocommit=0;
+INSERT INTO t1 VALUES(1);
+SET SESSION autocommit=1;
+ERROR XAE07: XAER_RMFAIL: The command cannot be executed when global transaction is in the  ACTIVE state
+SELECT @@autocommit;
+@@autocommit
+0
+INSERT INTO t1 VALUES(1);
+XA END 'x';
+XA COMMIT 'x' ONE PHASE;
+DROP TABLE t1;
+SET SESSION autocommit=DEFAULT;
 End of 5.0 tests
 xa start 'a';
 xa end 'a';
@@ -114,24 +130,4 @@
 XA START 'xid1';
 XA END 'xid1';
 XA ROLLBACK 'xid1';
-DROP TABLE t1;
-=======
-#
-# BUG#51342 - more xid crashing
-#
-CREATE TABLE t1(a INT) ENGINE=InnoDB;
-XA START 'x';
-SET SESSION autocommit=0;
-INSERT INTO t1 VALUES(1);
-SET SESSION autocommit=1;
-ERROR XAE07: XAER_RMFAIL: The command cannot be executed when global transaction is in the  ACTIVE state
-SELECT @@autocommit;
-@@autocommit
-0
-INSERT INTO t1 VALUES(1);
-XA END 'x';
-XA COMMIT 'x' ONE PHASE;
-DROP TABLE t1;
-SET SESSION autocommit=DEFAULT;
-End of 5.0 tests
->>>>>>> f4fe07f2
+DROP TABLE t1;