DROP TABLE IF EXISTS t1,t2,test1,test2;
CREATE TABLE t1 (a int);
INSERT INTO t1 VALUES (1),(2),(3);
CREATE TABLE t2 (a int, b int);
show tables;
Tables_in_test
t1
t2
select "--------------------" as "";

--------------------
Database: test
+--------+
| Tables |
+--------+
| t1     |
| t2     |
+--------+
select "---- -v ------------" as "";

---- -v ------------
Database: test
+--------+----------+
| Tables | Columns  |
+--------+----------+
| t1     |        1 |
| t2     |        2 |
+--------+----------+
2 rows in set.

select "---- -v -v ---------" as "";

---- -v -v ---------
Database: test
+--------+----------+------------+
| Tables | Columns  | Total Rows |
+--------+----------+------------+
| t1     |        1 |          3 |
| t2     |        2 |          0 |
+--------+----------+------------+
2 rows in set.

select "----- -t -----------" as "";

----- -t -----------
Database: test
+--------+------------+
| Tables | table_type |
+--------+------------+
| t1     | BASE TABLE |
| t2     | BASE TABLE |
+--------+------------+
select "---- -v -t ---------" as "";

---- -v -t ---------
Database: test
+--------+------------+----------+
| Tables | table_type | Columns  |
+--------+------------+----------+
| t1     | BASE TABLE |        1 |
| t2     | BASE TABLE |        2 |
+--------+------------+----------+
2 rows in set.

select "---- -v -v -t ------" as "";

---- -v -v -t ------
Database: test
+--------+------------+----------+------------+
| Tables | table_type | Columns  | Total Rows |
+--------+------------+----------+------------+
| t1     | BASE TABLE |        1 |          3 |
| t2     | BASE TABLE |        2 |          0 |
+--------+------------+----------+------------+
2 rows in set.

DROP TABLE t1, t2;
Database: information_schema
+---------------------------------------+
|                Tables                 |
+---------------------------------------+
| CHARACTER_SETS                        |
| COLLATIONS                            |
| COLLATION_CHARACTER_SET_APPLICABILITY |
| COLUMNS                               |
| COLUMN_PRIVILEGES                     |
| ENGINES                               |
| EVENTS                                |
| FILES                                 |
| GLOBAL_STATUS                         |
| GLOBAL_VARIABLES                      |
| KEY_COLUMN_USAGE                      |
| OPTIMIZER_TRACE                       |
| PARAMETERS                            |
| PARTITIONS                            |
| PLUGINS                               |
| PROCESSLIST                           |
| PROFILING                             |
| REFERENTIAL_CONSTRAINTS               |
| ROUTINES                              |
| SCHEMATA                              |
| SCHEMA_PRIVILEGES                     |
| SESSION_STATUS                        |
| SESSION_VARIABLES                     |
| STATISTICS                            |
| TABLES                                |
| TABLESPACES                           |
| TABLE_CONSTRAINTS                     |
| TABLE_PRIVILEGES                      |
| TRIGGERS                              |
| USER_PRIVILEGES                       |
| VIEWS                                 |
| INNODB_LOCKS                          |
| INNODB_TRX                            |
| INNODB_SYS_DATAFILES                  |
| INNODB_LOCK_WAITS                     |
| INNODB_SYS_TABLESTATS                 |
| INNODB_CMP                            |
<<<<<<< HEAD
| INNODB_FT_INDEX_CACHE                 |
=======
| INNODB_METRICS                        |
>>>>>>> 170de416
| INNODB_CMP_RESET                      |
| INNODB_CMP_PER_INDEX                  |
| INNODB_CMPMEM_RESET                   |
| INNODB_FT_DELETED                     |
| INNODB_BUFFER_PAGE_LRU                |
<<<<<<< HEAD
| INNODB_FT_INSERTED                    |
| INNODB_TEMP_TABLE_INFO                |
| INNODB_SYS_INDEXES                    |
| INNODB_CMPMEM                         |
| INNODB_SYS_FIELDS                     |
| INNODB_FT_DEFAULT_STOPWORD            |
| INNODB_BUFFER_PAGE                    |
| INNODB_CMP_PER_INDEX_RESET            |
| INNODB_FT_INDEX_TABLE                 |
| INNODB_METRICS                        |
| INNODB_SYS_TABLESPACES                |
| INNODB_FT_BEING_DELETED               |
| INNODB_SYS_FOREIGN_COLS               |
| INNODB_SYS_COLUMNS                    |
| INNODB_BUFFER_POOL_STATS              |
| INNODB_SYS_TABLES                     |
| INNODB_SYS_FOREIGN                    |
=======
| INNODB_SYS_FOREIGN                    |
| INNODB_SYS_COLUMNS                    |
| INNODB_SYS_INDEXES                    |
| INNODB_FT_DEFAULT_STOPWORD            |
| INNODB_SYS_FIELDS                     |
| INNODB_CMP_PER_INDEX_RESET            |
| INNODB_BUFFER_PAGE                    |
| INNODB_CMPMEM                         |
| INNODB_FT_INDEX_TABLE                 |
| INNODB_FT_BEING_DELETED               |
| INNODB_SYS_TABLESPACES                |
| INNODB_FT_INDEX_CACHE                 |
| INNODB_SYS_FOREIGN_COLS               |
| INNODB_SYS_TABLES                     |
| INNODB_BUFFER_POOL_STATS              |
>>>>>>> 170de416
| INNODB_FT_CONFIG                      |
+---------------------------------------+
Database: INFORMATION_SCHEMA
+---------------------------------------+
|                Tables                 |
+---------------------------------------+
| CHARACTER_SETS                        |
| COLLATIONS                            |
| COLLATION_CHARACTER_SET_APPLICABILITY |
| COLUMNS                               |
| COLUMN_PRIVILEGES                     |
| ENGINES                               |
| EVENTS                                |
| FILES                                 |
| GLOBAL_STATUS                         |
| GLOBAL_VARIABLES                      |
| KEY_COLUMN_USAGE                      |
| OPTIMIZER_TRACE                       |
| PARAMETERS                            |
| PARTITIONS                            |
| PLUGINS                               |
| PROCESSLIST                           |
| PROFILING                             |
| REFERENTIAL_CONSTRAINTS               |
| ROUTINES                              |
| SCHEMATA                              |
| SCHEMA_PRIVILEGES                     |
| SESSION_STATUS                        |
| SESSION_VARIABLES                     |
| STATISTICS                            |
| TABLES                                |
| TABLESPACES                           |
| TABLE_CONSTRAINTS                     |
| TABLE_PRIVILEGES                      |
| TRIGGERS                              |
| USER_PRIVILEGES                       |
| VIEWS                                 |
| INNODB_LOCKS                          |
| INNODB_TRX                            |
| INNODB_SYS_DATAFILES                  |
| INNODB_LOCK_WAITS                     |
| INNODB_SYS_TABLESTATS                 |
| INNODB_CMP                            |
<<<<<<< HEAD
| INNODB_FT_INDEX_CACHE                 |
=======
| INNODB_METRICS                        |
>>>>>>> 170de416
| INNODB_CMP_RESET                      |
| INNODB_CMP_PER_INDEX                  |
| INNODB_CMPMEM_RESET                   |
| INNODB_FT_DELETED                     |
| INNODB_BUFFER_PAGE_LRU                |
<<<<<<< HEAD
| INNODB_FT_INSERTED                    |
| INNODB_TEMP_TABLE_INFO                |
| INNODB_SYS_INDEXES                    |
| INNODB_CMPMEM                         |
| INNODB_SYS_FIELDS                     |
| INNODB_FT_DEFAULT_STOPWORD            |
| INNODB_BUFFER_PAGE                    |
| INNODB_CMP_PER_INDEX_RESET            |
| INNODB_FT_INDEX_TABLE                 |
| INNODB_METRICS                        |
| INNODB_SYS_TABLESPACES                |
| INNODB_FT_BEING_DELETED               |
| INNODB_SYS_FOREIGN_COLS               |
| INNODB_SYS_COLUMNS                    |
| INNODB_BUFFER_POOL_STATS              |
| INNODB_SYS_TABLES                     |
| INNODB_SYS_FOREIGN                    |
=======
| INNODB_SYS_FOREIGN                    |
| INNODB_SYS_COLUMNS                    |
| INNODB_SYS_INDEXES                    |
| INNODB_FT_DEFAULT_STOPWORD            |
| INNODB_SYS_FIELDS                     |
| INNODB_CMP_PER_INDEX_RESET            |
| INNODB_BUFFER_PAGE                    |
| INNODB_CMPMEM                         |
| INNODB_FT_INDEX_TABLE                 |
| INNODB_FT_BEING_DELETED               |
| INNODB_SYS_TABLESPACES                |
| INNODB_FT_INDEX_CACHE                 |
| INNODB_SYS_FOREIGN_COLS               |
| INNODB_SYS_TABLES                     |
| INNODB_BUFFER_POOL_STATS              |
>>>>>>> 170de416
| INNODB_FT_CONFIG                      |
+---------------------------------------+
Wildcard: inf_rmation_schema
+--------------------+
|     Databases      |
+--------------------+
| information_schema |
+--------------------+
Database: test
+--------+
| Tables |
+--------+
+--------+
#
# Bug#12688860 : SECURITY RECOMMENDATION: PASSWORDS ON CLI
#
DROP DATABASE IF EXISTS b12688860_db;
CREATE DATABASE b12688860_db;
CREATE TABLE b12688860_db.b12688860_tab (c1 INT);
Warning: Using a password on the command line interface can be insecure.
Database: b12688860_db
+---------------+
|    Tables     |
+---------------+
| b12688860_tab |
+---------------+
DROP TABLE b12688860_db.b12688860_tab;
DROP DATABASE b12688860_db;

End of tests<|MERGE_RESOLUTION|>--- conflicted
+++ resolved
@@ -113,55 +113,32 @@
 | INNODB_LOCKS                          |
 | INNODB_TRX                            |
 | INNODB_SYS_DATAFILES                  |
-| INNODB_LOCK_WAITS                     |
+| INNODB_FT_CONFIG                      |
 | INNODB_SYS_TABLESTATS                 |
 | INNODB_CMP                            |
-<<<<<<< HEAD
-| INNODB_FT_INDEX_CACHE                 |
-=======
-| INNODB_METRICS                        |
->>>>>>> 170de416
+| INNODB_FT_BEING_DELETED               |
 | INNODB_CMP_RESET                      |
 | INNODB_CMP_PER_INDEX                  |
 | INNODB_CMPMEM_RESET                   |
 | INNODB_FT_DELETED                     |
 | INNODB_BUFFER_PAGE_LRU                |
-<<<<<<< HEAD
-| INNODB_FT_INSERTED                    |
+| INNODB_LOCK_WAITS                     |
 | INNODB_TEMP_TABLE_INFO                |
 | INNODB_SYS_INDEXES                    |
-| INNODB_CMPMEM                         |
-| INNODB_SYS_FIELDS                     |
-| INNODB_FT_DEFAULT_STOPWORD            |
-| INNODB_BUFFER_PAGE                    |
-| INNODB_CMP_PER_INDEX_RESET            |
-| INNODB_FT_INDEX_TABLE                 |
-| INNODB_METRICS                        |
-| INNODB_SYS_TABLESPACES                |
-| INNODB_FT_BEING_DELETED               |
-| INNODB_SYS_FOREIGN_COLS               |
-| INNODB_SYS_COLUMNS                    |
-| INNODB_BUFFER_POOL_STATS              |
 | INNODB_SYS_TABLES                     |
-| INNODB_SYS_FOREIGN                    |
-=======
-| INNODB_SYS_FOREIGN                    |
-| INNODB_SYS_COLUMNS                    |
-| INNODB_SYS_INDEXES                    |
-| INNODB_FT_DEFAULT_STOPWORD            |
 | INNODB_SYS_FIELDS                     |
 | INNODB_CMP_PER_INDEX_RESET            |
 | INNODB_BUFFER_PAGE                    |
+| INNODB_FT_DEFAULT_STOPWORD            |
+| INNODB_FT_INDEX_TABLE                 |
+| INNODB_FT_INDEX_CACHE                 |
+| INNODB_SYS_TABLESPACES                |
+| INNODB_METRICS                        |
+| INNODB_SYS_FOREIGN_COLS               |
 | INNODB_CMPMEM                         |
-| INNODB_FT_INDEX_TABLE                 |
-| INNODB_FT_BEING_DELETED               |
-| INNODB_SYS_TABLESPACES                |
-| INNODB_FT_INDEX_CACHE                 |
-| INNODB_SYS_FOREIGN_COLS               |
-| INNODB_SYS_TABLES                     |
 | INNODB_BUFFER_POOL_STATS              |
->>>>>>> 170de416
-| INNODB_FT_CONFIG                      |
+| INNODB_SYS_COLUMNS                    |
+| INNODB_SYS_FOREIGN                    |
 +---------------------------------------+
 Database: INFORMATION_SCHEMA
 +---------------------------------------+
@@ -201,55 +178,32 @@
 | INNODB_LOCKS                          |
 | INNODB_TRX                            |
 | INNODB_SYS_DATAFILES                  |
-| INNODB_LOCK_WAITS                     |
+| INNODB_FT_CONFIG                      |
 | INNODB_SYS_TABLESTATS                 |
 | INNODB_CMP                            |
-<<<<<<< HEAD
-| INNODB_FT_INDEX_CACHE                 |
-=======
-| INNODB_METRICS                        |
->>>>>>> 170de416
+| INNODB_FT_BEING_DELETED               |
 | INNODB_CMP_RESET                      |
 | INNODB_CMP_PER_INDEX                  |
 | INNODB_CMPMEM_RESET                   |
 | INNODB_FT_DELETED                     |
 | INNODB_BUFFER_PAGE_LRU                |
-<<<<<<< HEAD
-| INNODB_FT_INSERTED                    |
+| INNODB_LOCK_WAITS                     |
 | INNODB_TEMP_TABLE_INFO                |
 | INNODB_SYS_INDEXES                    |
-| INNODB_CMPMEM                         |
-| INNODB_SYS_FIELDS                     |
-| INNODB_FT_DEFAULT_STOPWORD            |
-| INNODB_BUFFER_PAGE                    |
-| INNODB_CMP_PER_INDEX_RESET            |
-| INNODB_FT_INDEX_TABLE                 |
-| INNODB_METRICS                        |
-| INNODB_SYS_TABLESPACES                |
-| INNODB_FT_BEING_DELETED               |
-| INNODB_SYS_FOREIGN_COLS               |
-| INNODB_SYS_COLUMNS                    |
-| INNODB_BUFFER_POOL_STATS              |
 | INNODB_SYS_TABLES                     |
-| INNODB_SYS_FOREIGN                    |
-=======
-| INNODB_SYS_FOREIGN                    |
-| INNODB_SYS_COLUMNS                    |
-| INNODB_SYS_INDEXES                    |
-| INNODB_FT_DEFAULT_STOPWORD            |
 | INNODB_SYS_FIELDS                     |
 | INNODB_CMP_PER_INDEX_RESET            |
 | INNODB_BUFFER_PAGE                    |
+| INNODB_FT_DEFAULT_STOPWORD            |
+| INNODB_FT_INDEX_TABLE                 |
+| INNODB_FT_INDEX_CACHE                 |
+| INNODB_SYS_TABLESPACES                |
+| INNODB_METRICS                        |
+| INNODB_SYS_FOREIGN_COLS               |
 | INNODB_CMPMEM                         |
-| INNODB_FT_INDEX_TABLE                 |
-| INNODB_FT_BEING_DELETED               |
-| INNODB_SYS_TABLESPACES                |
-| INNODB_FT_INDEX_CACHE                 |
-| INNODB_SYS_FOREIGN_COLS               |
-| INNODB_SYS_TABLES                     |
 | INNODB_BUFFER_POOL_STATS              |
->>>>>>> 170de416
-| INNODB_FT_CONFIG                      |
+| INNODB_SYS_COLUMNS                    |
+| INNODB_SYS_FOREIGN                    |
 +---------------------------------------+
 Wildcard: inf_rmation_schema
 +--------------------+
