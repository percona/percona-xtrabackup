drop table if exists t1,t2,t3;
SELECT 1 FROM (SELECT 1) as a  GROUP BY SUM(1);
ERROR HY000: Invalid use of group function
CREATE TABLE t1 (
spID int(10) unsigned,
userID int(10) unsigned,
score smallint(5) unsigned,
lsg char(40),
date date
);
INSERT INTO t1 VALUES (1,1,1,'','0000-00-00');
INSERT INTO t1 VALUES (2,2,2,'','0000-00-00');
INSERT INTO t1 VALUES (2,1,1,'','0000-00-00');
INSERT INTO t1 VALUES (3,3,3,'','0000-00-00');
CREATE TABLE t2 (
userID int(10) unsigned NOT NULL auto_increment,
niName char(15),
passwd char(8),
mail char(50),
isAukt enum('N','Y') DEFAULT 'N',
vName char(30),
nName char(40),
adr char(60),
plz char(5),
ort char(35),
land char(20),
PRIMARY KEY (userID)
);
INSERT INTO t2 VALUES (1,'name','pass','mail','Y','v','n','adr','1','1','1');
INSERT INTO t2 VALUES (2,'name','pass','mail','Y','v','n','adr','1','1','1');
INSERT INTO t2 VALUES (3,'name','pass','mail','Y','v','n','adr','1','1','1');
INSERT INTO t2 VALUES (4,'name','pass','mail','Y','v','n','adr','1','1','1');
INSERT INTO t2 VALUES (5,'name','pass','mail','Y','v','n','adr','1','1','1');
SELECT t2.userid, MIN(t1.score) FROM t1, t2 WHERE t1.userID=t2.userID GROUP BY t2.userid;
userid	MIN(t1.score)
1	1
2	2
3	3
SELECT t2.userid, MIN(t1.score) FROM t1, t2 WHERE t1.userID=t2.userID GROUP BY t2.userid ORDER BY NULL;
userid	MIN(t1.score)
1	1
2	2
3	3
SELECT t2.userid, MIN(t1.score) FROM t1, t2 WHERE t1.userID=t2.userID AND t1.spID=2  GROUP BY t2.userid;
userid	MIN(t1.score)
1	1
2	2
SELECT t2.userid, MIN(t1.score+0.0) FROM t1, t2 WHERE t1.userID=t2.userID AND t1.spID=2  GROUP BY t2.userid;
userid	MIN(t1.score+0.0)
1	1.0
2	2.0
SELECT t2.userid, MIN(t1.score+0.0) FROM t1, t2 WHERE t1.userID=t2.userID AND t1.spID=2  GROUP BY t2.userid ORDER BY NULL;
userid	MIN(t1.score+0.0)
2	2.0
1	1.0
EXPLAIN SELECT t2.userid, MIN(t1.score+0.0) FROM t1, t2 WHERE t1.userID=t2.userID AND t1.spID=2  GROUP BY t2.userid ORDER BY NULL;
id	select_type	table	type	possible_keys	key	key_len	ref	rows	Extra
1	SIMPLE	t1	ALL	NULL	NULL	NULL	NULL	4	Using where; Using temporary
1	SIMPLE	t2	eq_ref	PRIMARY	PRIMARY	4	test.t1.userID	1	Using index
drop table t1,t2;
CREATE TABLE t1 (
PID int(10) unsigned NOT NULL auto_increment,
payDate date DEFAULT '0000-00-00' NOT NULL,
recDate datetime DEFAULT '0000-00-00 00:00:00' NOT NULL,
URID int(10) unsigned DEFAULT '0' NOT NULL,
CRID int(10) unsigned DEFAULT '0' NOT NULL,
amount int(10) unsigned DEFAULT '0' NOT NULL,
operator int(10) unsigned,
method enum('unknown','cash','dealer','check','card','lazy','delayed','test') DEFAULT 'unknown' NOT NULL,
DIID int(10) unsigned,
reason char(1) binary DEFAULT '' NOT NULL,
code_id int(10) unsigned,
qty mediumint(8) unsigned DEFAULT '0' NOT NULL,
PRIMARY KEY (PID),
KEY URID (URID),
KEY reason (reason),
KEY method (method),
KEY payDate (payDate)
);
INSERT INTO t1 VALUES (1,'1970-01-01','1997-10-17 00:00:00',2529,1,21000,11886,'check',0,'F',16200,6);
SELECT COUNT(P.URID),SUM(P.amount),P.method, MIN(PP.recdate+0) > 19980501000000   AS IsNew FROM t1 AS P JOIN t1 as PP WHERE P.URID = PP.URID GROUP BY method,IsNew;
ERROR 42000: Can't group on 'IsNew'
drop table t1;
CREATE TABLE t1 (
cid mediumint(9) NOT NULL auto_increment,
firstname varchar(32) DEFAULT '' NOT NULL,
surname varchar(32) DEFAULT '' NOT NULL,
PRIMARY KEY (cid)
);
INSERT INTO t1 VALUES (1,'That','Guy');
INSERT INTO t1 VALUES (2,'Another','Gent');
CREATE TABLE t2 (
call_id mediumint(8) NOT NULL auto_increment,
contact_id mediumint(8) DEFAULT '0' NOT NULL,
PRIMARY KEY (call_id),
KEY contact_id (contact_id)
);
lock tables t1 read,t2 write;
INSERT INTO t2 VALUES (10,2);
INSERT INTO t2 VALUES (18,2);
INSERT INTO t2 VALUES (62,2);
INSERT INTO t2 VALUES (91,2);
INSERT INTO t2 VALUES (92,2);
SELECT cid, CONCAT(firstname, ' ', surname), COUNT(call_id) FROM t1 LEFT JOIN t2 ON cid=contact_id WHERE firstname like '%foo%' GROUP BY cid;
cid	CONCAT(firstname, ' ', surname)	COUNT(call_id)
SELECT cid, CONCAT(firstname, ' ', surname), COUNT(call_id) FROM t1 LEFT JOIN t2 ON cid=contact_id WHERE firstname like '%foo%' GROUP BY cid ORDER BY NULL;
cid	CONCAT(firstname, ' ', surname)	COUNT(call_id)
SELECT HIGH_PRIORITY cid, CONCAT(firstname, ' ', surname), COUNT(call_id) FROM t1 LEFT JOIN t2 ON cid=contact_id WHERE firstname like '%foo%' GROUP BY cid ORDER BY surname, firstname;
cid	CONCAT(firstname, ' ', surname)	COUNT(call_id)
drop table t2;
unlock tables;
drop table t1;
CREATE TABLE t1 (
bug_id mediumint(9) NOT NULL auto_increment,
groupset bigint(20) DEFAULT '0' NOT NULL,
assigned_to mediumint(9) DEFAULT '0' NOT NULL,
bug_file_loc text,
bug_severity enum('blocker','critical','major','normal','minor','trivial','enhancement') DEFAULT 'blocker' NOT NULL,
bug_status enum('','NEW','ASSIGNED','REOPENED','RESOLVED','VERIFIED','CLOSED') DEFAULT 'NEW' NOT NULL,
creation_ts datetime DEFAULT '0000-00-00 00:00:00' NOT NULL,
delta_ts timestamp,
short_desc mediumtext,
long_desc mediumtext,
op_sys enum('All','Windows 3.1','Windows 95','Windows 98','Windows NT','Windows 2000','Linux','other') DEFAULT 'All' NOT NULL,
priority enum('P1','P2','P3','P4','P5') DEFAULT 'P1' NOT NULL,
product varchar(64) DEFAULT '' NOT NULL,
rep_platform enum('All','PC','VTD-8','Other'),
reporter mediumint(9) DEFAULT '0' NOT NULL,
version varchar(16) DEFAULT '' NOT NULL,
component varchar(50) DEFAULT '' NOT NULL,
resolution enum('','FIXED','INVALID','WONTFIX','LATER','REMIND','DUPLICATE','WORKSFORME') DEFAULT '' NOT NULL,
target_milestone varchar(20) DEFAULT '' NOT NULL,
qa_contact mediumint(9) DEFAULT '0' NOT NULL,
status_whiteboard mediumtext NOT NULL,
votes mediumint(9) DEFAULT '0' NOT NULL,
PRIMARY KEY (bug_id),
KEY assigned_to (assigned_to),
KEY creation_ts (creation_ts),
KEY delta_ts (delta_ts),
KEY bug_severity (bug_severity),
KEY bug_status (bug_status),
KEY op_sys (op_sys),
KEY priority (priority),
KEY product (product),
KEY reporter (reporter),
KEY version (version),
KEY component (component),
KEY resolution (resolution),
KEY target_milestone (target_milestone),
KEY qa_contact (qa_contact),
KEY votes (votes)
);
INSERT INTO t1 VALUES (1,0,0,'','normal','','2000-02-10 09:25:12',20000321114747,'','','Linux','P1','TestProduct','PC',3,'other','TestComponent','','M1',0,'',0);
INSERT INTO t1 VALUES (9,0,0,'','enhancement','','2000-03-10 11:49:36',20000321114747,'','','All','P5','AAAAA','PC',3,'2.00 CD - Pre','BBBBBBBBBBBBB - conversion','','',0,'',0);
INSERT INTO t1 VALUES (10,0,0,'','enhancement','','2000-03-10 18:10:16',20000321114747,'','','All','P4','AAAAA','PC',3,'2.00 CD - Pre','BBBBBBBBBBBBB - conversion','','',0,'',0);
INSERT INTO t1 VALUES (7,0,0,'','critical','','2000-03-09 10:50:21',20000321114747,'','','All','P1','AAAAA','PC',3,'2.00 CD - Pre','BBBBBBBBBBBBB - generic','','',0,'',0);
INSERT INTO t1 VALUES (6,0,0,'','normal','','2000-03-09 10:42:44',20000321114747,'','','All','P2','AAAAA','PC',3,'2.00 CD - Pre','kkkkkkkkkkk lllllllllll','','',0,'',0);
INSERT INTO t1 VALUES (8,0,0,'','major','','2000-03-09 11:32:14',20000321114747,'','','All','P3','AAAAA','PC',3,'2.00 CD - Pre','kkkkkkkkkkk lllllllllll','','',0,'',0);
INSERT INTO t1 VALUES (5,0,0,'','enhancement','','2000-03-09 10:38:59',20000321114747,'','','All','P5','CCC/CCCCCC','PC',5,'7.00','Administration','','',0,'',0);
INSERT INTO t1 VALUES (4,0,0,'','normal','','2000-03-08 18:32:14',20000321114747,'','','other','P2','TestProduct','Other',3,'other','TestComponent2','','',0,'',0);
INSERT INTO t1 VALUES (3,0,0,'','normal','','2000-03-08 18:30:52',20000321114747,'','','other','P2','TestProduct','Other',3,'other','TestComponent','','',0,'',0);
INSERT INTO t1 VALUES (2,0,0,'','enhancement','','2000-03-08 18:24:51',20000321114747,'','','All','P2','TestProduct','Other',4,'other','TestComponent2','','',0,'',0);
INSERT INTO t1 VALUES (11,0,0,'','blocker','','2000-03-13 09:43:41',20000321114747,'','','All','P2','CCC/CCCCCC','PC',5,'7.00','DDDDDDDDD','','',0,'',0);
INSERT INTO t1 VALUES (12,0,0,'','normal','','2000-03-13 16:14:31',20000321114747,'','','All','P2','AAAAA','PC',3,'2.00 CD - Pre','kkkkkkkkkkk lllllllllll','','',0,'',0);
INSERT INTO t1 VALUES (13,0,0,'','normal','','2000-03-15 16:20:44',20000321114747,'','','other','P2','TestProduct','Other',3,'other','TestComponent','','',0,'',0);
INSERT INTO t1 VALUES (14,0,0,'','blocker','','2000-03-15 18:13:47',20000321114747,'','','All','P1','AAAAA','PC',3,'2.00 CD - Pre','BBBBBBBBBBBBB - generic','','',0,'',0);
INSERT INTO t1 VALUES (15,0,0,'','minor','','2000-03-16 18:03:28',20000321114747,'','','All','P2','CCC/CCCCCC','Other',5,'7.00','DDDDDDDDD','','',0,'',0);
INSERT INTO t1 VALUES (16,0,0,'','normal','','2000-03-16 18:33:41',20000321114747,'','','All','P2','CCC/CCCCCC','Other',5,'7.00','Administration','','',0,'',0);
INSERT INTO t1 VALUES (17,0,0,'','normal','','2000-03-16 18:34:18',20000321114747,'','','All','P2','CCC/CCCCCC','Other',5,'7.00','Administration','','',0,'',0);
INSERT INTO t1 VALUES (18,0,0,'','normal','','2000-03-16 18:34:56',20000321114747,'','','All','P2','CCC/CCCCCC','Other',5,'7.00','Administration','','',0,'',0);
INSERT INTO t1 VALUES (19,0,0,'','enhancement','','2000-03-16 18:35:34',20000321114747,'','','All','P2','CCC/CCCCCC','Other',5,'7.00','Administration','','',0,'',0);
INSERT INTO t1 VALUES (20,0,0,'','enhancement','','2000-03-16 18:36:23',20000321114747,'','','All','P2','CCC/CCCCCC','Other',5,'7.00','Administration','','',0,'',0);
INSERT INTO t1 VALUES (21,0,0,'','enhancement','','2000-03-16 18:37:23',20000321114747,'','','All','P2','CCC/CCCCCC','Other',5,'7.00','Administration','','',0,'',0);
INSERT INTO t1 VALUES (22,0,0,'','enhancement','','2000-03-16 18:38:16',20000321114747,'','','All','P2','CCC/CCCCCC','Other',5,'7.00','Administration','','',0,'',0);
INSERT INTO t1 VALUES (23,0,0,'','normal','','2000-03-16 18:58:12',20000321114747,'','','All','P2','CCC/CCCCCC','Other',5,'7.00','DDDDDDDDD','','',0,'',0);
INSERT INTO t1 VALUES (24,0,0,'','normal','','2000-03-17 11:08:10',20000321114747,'','','All','P2','AAAAAAAA-AAA','PC',3,'2.8','Web Interface','','',0,'',0);
INSERT INTO t1 VALUES (25,0,0,'','normal','','2000-03-17 11:10:45',20000321114747,'','','All','P2','AAAAAAAA-AAA','PC',3,'2.8','Web Interface','','',0,'',0);
INSERT INTO t1 VALUES (26,0,0,'','normal','','2000-03-17 11:15:47',20000321114747,'','','All','P2','AAAAAAAA-AAA','PC',3,'2.8','Web Interface','','',0,'',0);
INSERT INTO t1 VALUES (27,0,0,'','normal','','2000-03-17 17:45:41',20000321114747,'','','All','P2','CCC/CCCCCC','PC',5,'7.00','DDDDDDDDD','','',0,'',0);
INSERT INTO t1 VALUES (28,0,0,'','normal','','2000-03-20 09:51:45',20000321114747,'','','Windows NT','P2','TestProduct','PC',8,'other','TestComponent','','',0,'',0);
INSERT INTO t1 VALUES (29,0,0,'','normal','','2000-03-20 11:15:09',20000321114747,'','','All','P5','AAAAAAAA-AAA','PC',3,'2.8','Web Interface','','',0,'',0);
CREATE TABLE t2 (
value tinytext,
program varchar(64),
initialowner tinytext NOT NULL,
initialqacontact tinytext NOT NULL,
description mediumtext NOT NULL
);
INSERT INTO t2 VALUES ('TestComponent','TestProduct','id0001','','');
INSERT INTO t2 VALUES ('BBBBBBBBBBBBB - conversion','AAAAA','id0001','','');
INSERT INTO t2 VALUES ('BBBBBBBBBBBBB - generic','AAAAA','id0001','','');
INSERT INTO t2 VALUES ('TestComponent2','TestProduct','id0001','','');
INSERT INTO t2 VALUES ('BBBBBBBBBBBBB - eeeeeeeee','AAAAA','id0001','','');
INSERT INTO t2 VALUES ('kkkkkkkkkkk lllllllllll','AAAAA','id0001','','');
INSERT INTO t2 VALUES ('Test Procedures','AAAAA','id0001','','');
INSERT INTO t2 VALUES ('Documentation','AAAAA','id0003','','');
INSERT INTO t2 VALUES ('DDDDDDDDD','CCC/CCCCCC','id0002','','');
INSERT INTO t2 VALUES ('Eeeeeeee Lite','CCC/CCCCCC','id0002','','');
INSERT INTO t2 VALUES ('Eeeeeeee Full','CCC/CCCCCC','id0002','','');
INSERT INTO t2 VALUES ('Administration','CCC/CCCCCC','id0002','','');
INSERT INTO t2 VALUES ('Distribution','CCC/CCCCCC','id0002','','');
INSERT INTO t2 VALUES ('Setup','CCC/CCCCCC','id0002','','');
INSERT INTO t2 VALUES ('Unspecified','CCC/CCCCCC','id0002','','');
INSERT INTO t2 VALUES ('Web Interface','AAAAAAAA-AAA','id0001','','');
INSERT INTO t2 VALUES ('Host communication','AAAAA','id0001','','');
select value,description,bug_id from t2 left join t1 on t2.program=t1.product and t2.value=t1.component where program="AAAAA";
value	description	bug_id
BBBBBBBBBBBBB - conversion		9
BBBBBBBBBBBBB - conversion		10
BBBBBBBBBBBBB - generic		7
BBBBBBBBBBBBB - generic		14
BBBBBBBBBBBBB - eeeeeeeee		NULL
kkkkkkkkkkk lllllllllll		6
kkkkkkkkkkk lllllllllll		8
kkkkkkkkkkk lllllllllll		12
Test Procedures		NULL
Documentation		NULL
Host communication		NULL
select value,description,COUNT(bug_id) from t2 left join t1 on t2.program=t1.product and t2.value=t1.component where program="AAAAA" group by value;
value	description	COUNT(bug_id)
BBBBBBBBBBBBB - conversion		2
BBBBBBBBBBBBB - eeeeeeeee		0
BBBBBBBBBBBBB - generic		2
Documentation		0
Host communication		0
kkkkkkkkkkk lllllllllll		3
Test Procedures		0
select value,description,COUNT(bug_id) from t2 left join t1 on t2.program=t1.product and t2.value=t1.component where program="AAAAA" group by value having COUNT(bug_id) IN (0,2);
value	description	COUNT(bug_id)
BBBBBBBBBBBBB - conversion		2
BBBBBBBBBBBBB - eeeeeeeee		0
BBBBBBBBBBBBB - generic		2
Documentation		0
Host communication		0
Test Procedures		0
drop table t1,t2;
create table t1 (foo int);
insert into t1 values (1);
select 1+1, "a",count(*) from t1 where foo in (2);
1+1	a	count(*)
2	a	0
insert into t1 values (1);
select 1+1,"a",count(*) from t1 where foo in (2);
1+1	a	count(*)
2	a	0
drop table t1;
CREATE TABLE t1 (
spID int(10) unsigned,
userID int(10) unsigned,
score smallint(5) unsigned,
key (spid),
key (score)
);
INSERT INTO t1 VALUES (1,1,1),(2,2,2),(2,1,1),(3,3,3),(4,3,3),(5,3,3),(6,3,3),(7,3,3);
explain select userid,count(*) from t1 group by userid desc;
id	select_type	table	type	possible_keys	key	key_len	ref	rows	Extra
1	SIMPLE	t1	ALL	NULL	NULL	NULL	NULL	8	Using temporary; Using filesort
explain select userid,count(*) from t1 group by userid desc order by null;
id	select_type	table	type	possible_keys	key	key_len	ref	rows	Extra
1	SIMPLE	t1	ALL	NULL	NULL	NULL	NULL	8	Using temporary
select userid,count(*) from t1 group by userid desc;
userid	count(*)
3	5
2	1
1	2
select userid,count(*) from t1 group by userid desc having (count(*)+1) IN (4,3);
userid	count(*)
1	2
select userid,count(*) from t1 group by userid desc having 3  IN (1,COUNT(*));
userid	count(*)
explain select spid,count(*) from t1 where spid between 1 and 2 group by spid desc;
id	select_type	table	type	possible_keys	key	key_len	ref	rows	Extra
1	SIMPLE	t1	range	spID	spID	5	NULL	3	Using where; Using index
explain select spid,count(*) from t1 where spid between 1 and 2 group by spid;
id	select_type	table	type	possible_keys	key	key_len	ref	rows	Extra
1	SIMPLE	t1	range	spID	spID	5	NULL	3	Using where; Using index
explain select spid,count(*) from t1 where spid between 1 and 2 group by spid order by null;
id	select_type	table	type	possible_keys	key	key_len	ref	rows	Extra
1	SIMPLE	t1	range	spID	spID	5	NULL	3	Using where; Using index
select spid,count(*) from t1 where spid between 1 and 2 group by spid;
spid	count(*)
1	1
2	2
select spid,count(*) from t1 where spid between 1 and 2 group by spid desc;
spid	count(*)
2	2
1	1
explain extended select sql_big_result spid,sum(userid) from t1 group by spid desc;
id	select_type	table	type	possible_keys	key	key_len	ref	rows	filtered	Extra
1	SIMPLE	t1	ALL	NULL	NULL	NULL	NULL	8	100.00	Using filesort
Warnings:
Note	1003	/* select#1 */ select sql_big_result `test`.`t1`.`spID` AS `spid`,sum(`test`.`t1`.`userID`) AS `sum(userid)` from `test`.`t1` group by `test`.`t1`.`spID` desc
explain select sql_big_result spid,sum(userid) from t1 group by spid desc order by null;
id	select_type	table	type	possible_keys	key	key_len	ref	rows	Extra
1	SIMPLE	t1	ALL	NULL	NULL	NULL	NULL	8	Using filesort
select sql_big_result spid,sum(userid) from t1 group by spid desc;
spid	sum(userid)
7	3
6	3
5	3
4	3
3	3
2	3
1	1
explain select sql_big_result score,count(*) from t1 group by score desc;
id	select_type	table	type	possible_keys	key	key_len	ref	rows	Extra
1	SIMPLE	t1	index	NULL	score	3	NULL	8	Using index; Using filesort
explain select sql_big_result score,count(*) from t1 group by score desc order by null;
id	select_type	table	type	possible_keys	key	key_len	ref	rows	Extra
1	SIMPLE	t1	index	NULL	score	3	NULL	8	Using index; Using filesort
select sql_big_result score,count(*) from t1 group by score desc;
score	count(*)
3	5
2	1
1	2
drop table t1;
create table t1 (a date default null, b date default null);
insert t1 values ('1999-10-01','2000-01-10'), ('1997-01-01','1998-10-01');
select a,min(b) c,count(distinct rand()) from t1 group by a having c<a + interval 1 day;
a	c	count(distinct rand())
drop table t1;
CREATE TABLE t1 (a char(1));
INSERT INTO t1 VALUES ('A'),('B'),('A'),('B'),('A'),('B'),(NULL),('a'),('b'),(NULL),('A'),('B'),(NULL);
SELECT a FROM t1 GROUP BY a;
a
NULL
A
B
SELECT a,count(*) FROM t1 GROUP BY a;
a	count(*)
NULL	3
A	5
B	5
SELECT a FROM t1 GROUP BY binary a;
a
NULL
A
B
a
b
SELECT a,count(*) FROM t1 GROUP BY binary a;
a	count(*)
NULL	3
A	4
B	4
a	1
b	1
SELECT binary a FROM t1 GROUP BY 1;
binary a
NULL
A
B
a
b
SELECT binary a,count(*) FROM t1 GROUP BY 1;
binary a	count(*)
NULL	3
A	4
B	4
a	1
b	1
SET BIG_TABLES=1;
SELECT a FROM t1 GROUP BY a;
a
NULL
A
B
SELECT a,count(*) FROM t1 GROUP BY a;
a	count(*)
NULL	3
A	5
B	5
SELECT a FROM t1 GROUP BY binary a;
a
NULL
A
B
a
b
SELECT a,count(*) FROM t1 GROUP BY binary a;
a	count(*)
NULL	3
A	4
B	4
a	1
b	1
SELECT binary a FROM t1 GROUP BY 1;
binary a
NULL
A
B
a
b
SELECT binary a,count(*) FROM t1 GROUP BY 1;
binary a	count(*)
NULL	3
A	4
B	4
a	1
b	1
SET BIG_TABLES=0;
drop table t1;
CREATE TABLE t1 (
`a` char(193) default NULL,
`b` char(63) default NULL
);
INSERT INTO t1 VALUES ('abc','def'),('hij','klm');
SELECT CONCAT(a, b) FROM t1 GROUP BY 1;
CONCAT(a, b)
abcdef
hijklm
SELECT CONCAT(a, b),count(*) FROM t1 GROUP BY 1;
CONCAT(a, b)	count(*)
abcdef	1
hijklm	1
SELECT CONCAT(a, b),count(distinct a) FROM t1 GROUP BY 1;
CONCAT(a, b)	count(distinct a)
abcdef	1
hijklm	1
SELECT 1 FROM t1 GROUP BY CONCAT(a, b);
1
1
1
INSERT INTO t1 values ('hij','klm');
SELECT CONCAT(a, b),count(*) FROM t1 GROUP BY 1;
CONCAT(a, b)	count(*)
abcdef	1
hijklm	2
DROP TABLE t1;
create table t1 (One int unsigned, Two int unsigned, Three int unsigned, Four int unsigned);
insert into t1 values (1,2,1,4),(1,2,2,4),(1,2,3,4),(1,2,4,4),(1,1,1,4),(1,1,2,4),(1,1,3,4),(1,1,4,4),(1,3,1,4),(1,3,2,4),(1,3,3,4),(1,3,4,4);
select One, Two, sum(Four) from t1 group by One,Two;
One	Two	sum(Four)
1	1	16
1	2	16
1	3	16
drop table t1;
create table t1 (id integer primary key not null auto_increment, gender char(1));
insert into t1 values (NULL, 'M'), (NULL, 'F'),(NULL, 'F'),(NULL, 'F'),(NULL, 'M');
create table t2 (user_id integer not null, date date);
insert into t2 values (1, '2002-06-09'),(2, '2002-06-09'),(1, '2002-06-09'),(3, '2002-06-09'),(4, '2002-06-09'),(4, '2002-06-09');
select u.gender as gender, count(distinct  u.id) as dist_count, (count(distinct u.id)/5*100) as percentage from t1 u, t2 l where l.user_id = u.id group by u.gender;
gender	dist_count	percentage
F	3	60.0000
M	1	20.0000
select u.gender as  gender, count(distinct  u.id) as dist_count, (count(distinct u.id)/5*100) as percentage from t1 u, t2 l where l.user_id = u.id group by u.gender  order by percentage;
gender	dist_count	percentage
M	1	20.0000
F	3	60.0000
drop table t1,t2;
CREATE TABLE t1 (ID1 int, ID2 int, ID int NOT NULL AUTO_INCREMENT,PRIMARY KEY(ID
));
insert into t1 values (1,244,NULL),(2,243,NULL),(134,223,NULL),(185,186,NULL);
select S.ID as xID, S.ID1 as xID1 from t1 as S left join t1 as yS  on S.ID1 between yS.ID1 and yS.ID2;
xID	xID1
1	1
2	2
2	2
3	134
3	134
3	134
4	185
4	185
4	185
4	185
select S.ID as xID, S.ID1 as xID1, repeat('*',count(distinct yS.ID)) as Level from t1 as S left join t1 as yS  on S.ID1 between yS.ID1 and yS.ID2 group by xID order by xID1;
xID	xID1	Level
1	1	*
2	2	**
3	134	***
4	185	****
drop table t1;
CREATE TABLE t1 (
pid int(11) unsigned NOT NULL default '0',
c1id int(11) unsigned default NULL,
c2id int(11) unsigned default NULL,
value int(11) unsigned NOT NULL default '0',
UNIQUE KEY pid2 (pid,c1id,c2id),
UNIQUE KEY pid (pid,value)
) ENGINE=MyISAM;
INSERT INTO t1 VALUES (1, 1, NULL, 1),(1, 2, NULL, 2),(1, NULL, 3, 3),(1, 4, NULL, 4),(1, 5, NULL, 5);
CREATE TABLE t2 (
id int(11) unsigned NOT NULL default '0',
active enum('Yes','No') NOT NULL default 'Yes',
PRIMARY KEY  (id)
) ENGINE=MyISAM;
INSERT INTO t2 VALUES (1, 'Yes'),(2, 'No'),(4, 'Yes'),(5, 'No');
CREATE TABLE t3 (
id int(11) unsigned NOT NULL default '0',
active enum('Yes','No') NOT NULL default 'Yes',
PRIMARY KEY  (id)
);
INSERT INTO t3 VALUES (3, 'Yes');
select * from t1 AS m LEFT JOIN t2 AS c1 ON m.c1id = 
c1.id AND c1.active = 'Yes' LEFT JOIN t3 AS c2 ON m.c2id = c2.id AND 
c2.active = 'Yes' WHERE m.pid=1  AND (c1.id IS NOT NULL OR c2.id IS NOT NULL);
pid	c1id	c2id	value	id	active	id	active
1	1	NULL	1	1	Yes	NULL	NULL
1	4	NULL	4	4	Yes	NULL	NULL
1	NULL	3	3	NULL	NULL	3	Yes
select max(value) from t1 AS m LEFT JOIN t2 AS c1 ON 
m.c1id = c1.id AND c1.active = 'Yes' LEFT JOIN t3 AS c2 ON m.c2id = 
c2.id AND c2.active = 'Yes' WHERE m.pid=1  AND (c1.id IS NOT NULL OR c2.id IS 
NOT NULL);
max(value)
4
drop table t1,t2,t3;
create table t1 (a blob null);
insert into t1 values (NULL),(NULL),(NULL),(NULL),(NULL),(NULL),(NULL),(NULL),(NULL),(""),(""),(""),("b");
select a,count(*) from t1 group by a;
a	count(*)
NULL	9
	3
b	1
set option big_tables=1;
select a,count(*) from t1 group by a;
a	count(*)
NULL	9
	3
b	1
drop table t1;
create table t1 (a int not null, b int not null);
insert into t1 values (1,1),(1,2),(3,1),(3,2),(2,2),(2,1);
create table t2 (a int not null, b int not null, key(a));
insert into t2 values (1,3),(3,1),(2,2),(1,1);
select t1.a,t2.b from t1,t2 where t1.a=t2.a group by t1.a,t2.b;
a	b
1	1
1	3
2	2
3	1
select t1.a,t2.b from t1,t2 where t1.a=t2.a group by t1.a,t2.b ORDER BY NULL;
a	b
1	3
3	1
2	2
1	1
explain select t1.a,t2.b from t1,t2 where t1.a=t2.a group by t1.a,t2.b;
id	select_type	table	type	possible_keys	key	key_len	ref	rows	Extra
1	SIMPLE	t1	ALL	NULL	NULL	NULL	NULL	6	Using temporary; Using filesort
1	SIMPLE	t2	ALL	a	NULL	NULL	NULL	4	Using where; Using join buffer (BNL, incremental buffers)
explain select t1.a,t2.b from t1,t2 where t1.a=t2.a group by t1.a,t2.b ORDER BY NULL;
id	select_type	table	type	possible_keys	key	key_len	ref	rows	Extra
1	SIMPLE	t1	ALL	NULL	NULL	NULL	NULL	6	Using temporary
1	SIMPLE	t2	ALL	a	NULL	NULL	NULL	4	Using where; Using join buffer (BNL, incremental buffers)
drop table t1,t2;
create table t1 (a int, b int);
insert into t1 values (1, 4),(10, 40),(1, 4),(10, 43),(1, 4),(10, 41),(1, 4),(10, 43),(1, 4);
select a, MAX(b), INTERVAL (MAX(b), 1,3,10,30,39,40,50,60,100,1000) from t1 group by a;
a	MAX(b)	INTERVAL (MAX(b), 1,3,10,30,39,40,50,60,100,1000)
1	4	2
10	43	6
select a, MAX(b), CASE MAX(b) when 4 then 4 when 43 then 43 else 0 end from t1 group by a;
a	MAX(b)	CASE MAX(b) when 4 then 4 when 43 then 43 else 0 end
1	4	4
10	43	43
select a, MAX(b), FIELD(MAX(b), '43', '4', '5') from t1 group by a;
a	MAX(b)	FIELD(MAX(b), '43', '4', '5')
1	4	2
10	43	1
select a, MAX(b), CONCAT_WS(MAX(b), '43', '4', '5') from t1 group by a;
a	MAX(b)	CONCAT_WS(MAX(b), '43', '4', '5')
1	4	434445
10	43	43434435
select a, MAX(b), ELT(MAX(b), 'a', 'b', 'c', 'd', 'e', 'f') from t1 group by a;
a	MAX(b)	ELT(MAX(b), 'a', 'b', 'c', 'd', 'e', 'f')
1	4	d
10	43	NULL
select a, MAX(b), MAKE_SET(MAX(b), 'a', 'b', 'c', 'd', 'e', 'f', 'g', 'h') from t1 group by a;
a	MAX(b)	MAKE_SET(MAX(b), 'a', 'b', 'c', 'd', 'e', 'f', 'g', 'h')
1	4	c
10	43	a,b,d,f
drop table t1;
create table t1 (id int not null, qty int not null);
insert into t1 values (1,2),(1,3),(2,4),(2,5);
select id, sum(qty) as sqty, count(qty) as cqty from t1 group by id having sum(qty)>2 and cqty>1;
id	sqty	cqty
1	5	2
2	9	2
select id, sum(qty) as sqty from t1 group by id having sqty>2 and count(qty)>1;
id	sqty
1	5
2	9
select id, sum(qty) as sqty, count(qty) as cqty from t1 group by id having sqty>2 and cqty>1;
id	sqty	cqty
1	5	2
2	9	2
select id, sum(qty) as sqty, count(qty) as cqty from t1 group by id having sum(qty)>2 and count(qty)>1;
id	sqty	cqty
1	5	2
2	9	2
select count(*), case interval(qty,2,3,4,5,6,7,8) when -1 then NULL when 0 then "zero" when 1 then "one" when 2 then "two" end as category from t1 group by category;
count(*)	category
2	NULL
1	one
1	two
select count(*), interval(qty,2,3,4,5,6,7,8) as category from t1 group by category;
count(*)	category
1	1
1	2
1	3
1	4
drop table t1;
CREATE TABLE t1 (
userid int(10) unsigned,
score smallint(5) unsigned,
key (score)
);
INSERT INTO t1 VALUES (1,1),(2,2),(1,1),(3,3),(3,3),(3,3),(3,3),(3,3);
SELECT userid,count(*) FROM t1 GROUP BY userid DESC;
userid	count(*)
3	5
2	1
1	2
EXPLAIN SELECT userid,count(*) FROM t1 GROUP BY userid DESC;
id	select_type	table	type	possible_keys	key	key_len	ref	rows	Extra
1	SIMPLE	t1	ALL	NULL	NULL	NULL	NULL	8	Using temporary; Using filesort
DROP TABLE t1;
CREATE TABLE t1 (
i int(11) default NULL,
j int(11) default NULL
);
INSERT INTO t1 VALUES (1,2),(2,3),(4,5),(3,5),(1,5),(23,5);
SELECT i, COUNT(DISTINCT(i)) FROM t1 GROUP BY j ORDER BY NULL;
i	COUNT(DISTINCT(i))
1	1
2	1
4	4
explain SELECT i, COUNT(DISTINCT(i)) FROM t1 GROUP BY j ORDER BY NULL;
id	select_type	table	type	possible_keys	key	key_len	ref	rows	Extra
1	SIMPLE	t1	ALL	NULL	NULL	NULL	NULL	6	Using filesort
DROP TABLE t1;
create table t1 (a int);
insert into t1 values(null);
select min(a) is null from t1;
min(a) is null
1
select min(a) is null or null from t1;
min(a) is null or null
1
select 1 and min(a) is null from t1;
1 and min(a) is null
1
drop table t1;
create table t1 ( col1 int, col2 int );
insert into t1 values (1,1),(1,2),(1,3),(2,1),(2,2);
select group_concat( distinct col1 ) as alias from t1
group by col2 having alias like '%';
alias
1,2
1,2
1
drop table t1;
create table t1 (a integer, b integer, c integer);
insert into t1 (a,b) values (1,2),(1,3),(2,5);
select a, 0.1*0+1 r2, sum(1) r1 from t1 where a = 1 group  by a having r1>1 and r2=1;
a	r2	r1
1	1.0	2
select a, round(rand(100)*10) r2, sum(1) r1 from t1 where a = 1 group  by a having r1>1 and r2<=2;
a	r2	r1
1	2	2
select a,sum(b) from t1 where a=1 group by c;
a	sum(b)
1	5
select a*sum(b) from t1 where a=1 group by c;
a*sum(b)
5
select sum(a)*sum(b) from t1 where a=1 group by c;
sum(a)*sum(b)
10
select a,sum(b) from t1 where a=1 group by c having a=1;
a	sum(b)
1	5
select a as d,sum(b) from t1 where a=1 group by c having d=1;
d	sum(b)
1	5
select sum(a)*sum(b) as d from t1 where a=1 group by c having d > 0;
d
10
drop table t1;
create table t1(a int);
insert into t1 values (0),(1),(2),(3),(4),(5),(6),(8),(9);
create table t2 (
a int,
b varchar(200) NOT NULL,
c varchar(50) NOT NULL,
d varchar(100) NOT NULL,
primary key (a,b(132),c,d),
key a (a,b)
) charset=utf8;
insert into t2 select 
x3.a,  -- 3
concat('val-', x3.a + 3*x4.a), -- 12
concat('val-', @a:=x3.a + 3*x4.a + 12*C.a), -- 120
concat('val-', @a + 120*D.a)
from t1 x3, t1 x4, t1 C, t1 D where x3.a < 3 and x4.a < 4 and D.a < 4;
delete from t2  where a = 2 and b = 'val-2' order by a,b,c,d limit 30;
explain select c from t2 where a = 2 and b = 'val-2' group by c;
id	select_type	table	type	possible_keys	key	key_len	ref	rows	Extra
1	SIMPLE	t2	ref	PRIMARY,a	PRIMARY	402	const,const	6	Using where
select c from t2 where a = 2 and b = 'val-2' group by c;
c
val-74
val-98
drop table t1,t2;
create table t1 (b int4 unsigned not null);
insert into t1 values(3000000000);
select * from t1;
b
3000000000
select min(b) from t1;
min(b)
3000000000
drop table t1;
CREATE TABLE t1 (id int PRIMARY KEY, user_id int, hostname longtext);
INSERT INTO t1 VALUES
(1, 7, 'cache-dtc-af05.proxy.aol.com'),
(2, 3, 'what.ever.com'),
(3, 7, 'cache-dtc-af05.proxy.aol.com'),
(4, 7, 'cache-dtc-af05.proxy.aol.com');
SELECT hostname, COUNT(DISTINCT user_id) as no FROM t1
WHERE hostname LIKE '%aol%'
    GROUP BY hostname;
hostname	no
cache-dtc-af05.proxy.aol.com	1
DROP TABLE t1;
CREATE TABLE t1 (a  int, b int);
INSERT INTO t1 VALUES (1,2), (1,3);
SELECT a, b FROM t1 GROUP BY 'const';
a	b
1	2
SELECT DISTINCT a, b FROM t1 GROUP BY 'const';
a	b
1	2
DROP TABLE t1;
CREATE TABLE t1 (id INT, dt DATETIME);
INSERT INTO t1 VALUES ( 1, '2005-05-01 12:30:00' );
INSERT INTO t1 VALUES ( 1, '2005-05-01 12:30:00' );
INSERT INTO t1 VALUES ( 1, '2005-05-01 12:30:00' );
INSERT INTO t1 VALUES ( 1, '2005-05-01 12:30:00' );
SELECT dt DIV 1 AS f, id FROM t1 GROUP BY f;
f	id
20050501123000	1
DROP TABLE t1;
CREATE TABLE t1 (id varchar(20) NOT NULL);
INSERT INTO t1 VALUES ('trans1'), ('trans2');
CREATE TABLE t2 (id varchar(20) NOT NULL, err_comment blob NOT NULL);
INSERT INTO t2 VALUES ('trans1', 'a problem');
SELECT COUNT(DISTINCT(t1.id)), LEFT(err_comment, 256) AS comment
FROM t1 LEFT JOIN t2 ON t1.id=t2.id GROUP BY comment;
COUNT(DISTINCT(t1.id))	comment
1	NULL
1	a problem
DROP TABLE t1, t2;
create table t1 (f1 date);
insert into t1 values('2005-06-06');
insert into t1 values('2005-06-06');
select date(left(f1+0,8)) from t1 group by 1;
date(left(f1+0,8))
2005-06-06
drop table t1;
CREATE TABLE t1 (n int);
INSERT INTO t1 VALUES (1);
SELECT n+1 AS n FROM t1 GROUP BY n;
n
2
Warnings:
Warning	1052	Column 'n' in group statement is ambiguous
DROP TABLE t1;
create table t1(f1 varchar(5) key);
insert into t1 values (1),(2);
select sql_buffer_result max(f1) is null from t1;
max(f1) is null
0
select sql_buffer_result max(f1)+1 from t1;
max(f1)+1
3
drop table t1;
CREATE TABLE t1(a INT);
INSERT INTO t1 VALUES (1),(2);
SELECT a FROM t1 GROUP BY 'a';
a
1
SELECT a FROM t1 GROUP BY "a";
a
1
SELECT a FROM t1 GROUP BY `a`;
a
1
2
set sql_mode=ANSI_QUOTES;
SELECT a FROM t1 GROUP BY "a";
a
1
2
SELECT a FROM t1 GROUP BY 'a';
a
1
SELECT a FROM t1 GROUP BY `a`;
a
1
2
set sql_mode='';
SELECT a FROM t1 HAVING 'a' > 1;
a
Warnings:
Warning	1292	Truncated incorrect DOUBLE value: 'a'
SELECT a FROM t1 HAVING "a" > 1;
a
Warnings:
Warning	1292	Truncated incorrect DOUBLE value: 'a'
SELECT a FROM t1 HAVING `a` > 1;
a
2
SELECT a FROM t1 ORDER BY 'a' DESC;
a
1
2
SELECT a FROM t1 ORDER BY "a" DESC;
a
1
2
SELECT a FROM t1 ORDER BY `a` DESC;
a
2
1
DROP TABLE t1;
CREATE TABLE t1 (
f1 int(10) unsigned NOT NULL auto_increment primary key,
f2 varchar(100) NOT NULL default ''
);
CREATE TABLE t2 (
f1 varchar(10) NOT NULL default '',
f2 char(3) NOT NULL default '',
PRIMARY KEY  (`f1`),
KEY `k1` (`f2`,`f1`)
);
INSERT INTO t1 values(NULL, '');
INSERT INTO `t2` VALUES ('486878','WDT'),('486910','WDT');
SELECT SQL_BUFFER_RESULT avg(t2.f1) FROM t1, t2 where t2.f2 = 'SIR' GROUP BY t1.f1;
avg(t2.f1)
SELECT avg(t2.f1) FROM t1, t2 where t2.f2 = 'SIR' GROUP BY t1.f1;
avg(t2.f1)
DROP TABLE t1, t2;
create table t1 (c1 char(3), c2 char(3));
create table t2 (c3 char(3), c4 char(3));
insert into t1 values ('aaa', 'bb1'), ('aaa', 'bb2');
insert into t2 values ('aaa', 'bb1'), ('aaa', 'bb2');
select t1.c1 as c2 from t1, t2 where t1.c2 = t2.c4
group by c2;
c2
aaa
aaa
Warnings:
Warning	1052	Column 'c2' in group statement is ambiguous
show warnings;
Level	Code	Message
Warning	1052	Column 'c2' in group statement is ambiguous
select t1.c1 as c2 from t1, t2 where t1.c2 = t2.c4
group by t1.c1;
c2
aaa
show warnings;
Level	Code	Message
drop table t1, t2;
CREATE TABLE t1 (a tinyint(3), b varchar(255), PRIMARY KEY  (a));
INSERT INTO t1 VALUES (1,'-----'), (6,'Allemagne'), (17,'Autriche'), 
(25,'Belgique'), (54,'Danemark'), (62,'Espagne'), (68,'France');
CREATE TABLE t2 (a tinyint(3), b tinyint(3), PRIMARY KEY  (a), KEY b (b));
INSERT INTO t2 VALUES (1,1), (2,1), (6,6), (18,17), (15,25), (16,25),
(17,25), (10,54), (5,62),(3,68);
CREATE VIEW v1 AS select t1.a, concat(t1.b,'') AS b, t1.b as real_b from t1;
explain 
SELECT straight_join sql_no_cache v1.a, v1.b, v1.real_b from t2, v1
where t2.b=v1.a GROUP BY t2.b;
id	select_type	table	type	possible_keys	key	key_len	ref	rows	Extra
1	SIMPLE	t2	index	b	b	2	NULL	10	Using where; Using index
1	SIMPLE	t1	eq_ref	PRIMARY	PRIMARY	1	test.t2.b	1	
SELECT straight_join sql_no_cache v1.a, v1.b, v1.real_b from t2, v1
where t2.b=v1.a GROUP BY t2.b;
a	b	real_b
1	-----	-----
6	Allemagne	Allemagne
17	Autriche	Autriche
25	Belgique	Belgique
54	Danemark	Danemark
62	Espagne	Espagne
68	France	France
DROP VIEW v1;
DROP TABLE t1,t2;
CREATE TABLE t1 (a INT PRIMARY KEY, b INT, key (b));
INSERT INTO t1 VALUES (1,      1);
INSERT INTO t1 SELECT  a + 1 , MOD(a + 1 , 20) FROM t1;
INSERT INTO t1 SELECT  a + 2 , MOD(a + 2 , 20) FROM t1;
INSERT INTO t1 SELECT  a + 4 , MOD(a + 4 , 20) FROM t1;
INSERT INTO t1 SELECT  a + 8 , MOD(a + 8 , 20) FROM t1;
INSERT INTO t1 SELECT  a + 16, MOD(a + 16, 20) FROM t1;
INSERT INTO t1 SELECT  a + 32, MOD(a + 32, 20) FROM t1;
INSERT INTO t1 SELECT  a + 64, MOD(a + 64, 20) FROM t1;
SELECT MIN(b), MAX(b) from t1;
MIN(b)	MAX(b)
0	19
EXPLAIN SELECT b, sum(1) FROM t1 GROUP BY b;
id	select_type	table	type	possible_keys	key	key_len	ref	rows	Extra
1	SIMPLE	t1	index	NULL	b	5	NULL	128	Using index
EXPLAIN SELECT SQL_BIG_RESULT b, sum(1) FROM t1 GROUP BY b;
id	select_type	table	type	possible_keys	key	key_len	ref	rows	Extra
1	SIMPLE	t1	index	NULL	b	5	NULL	128	Using index; Using filesort
SELECT b, sum(1) FROM t1 GROUP BY b;
b	sum(1)
0	6
1	7
2	7
3	7
4	7
5	7
6	7
7	7
8	7
9	6
10	6
11	6
12	6
13	6
14	6
15	6
16	6
17	6
18	6
19	6
SELECT SQL_BIG_RESULT b, sum(1) FROM t1 GROUP BY b;
b	sum(1)
0	6
1	7
2	7
3	7
4	7
5	7
6	7
7	7
8	7
9	6
10	6
11	6
12	6
13	6
14	6
15	6
16	6
17	6
18	6
19	6
DROP TABLE t1;
CREATE TABLE t1 (a INT PRIMARY KEY, b INT);
INSERT INTO t1 VALUES (1,1),(2,1),(3,2),(4,2),(5,3),(6,3);
SET SQL_MODE = 'ONLY_FULL_GROUP_BY';
SELECT MAX(a)-MIN(a) FROM t1 GROUP BY b;
MAX(a)-MIN(a)
1
1
1
SELECT CEILING(MIN(a)) FROM t1 GROUP BY b;
CEILING(MIN(a))
1
3
5
SELECT CASE WHEN AVG(a)>=0 THEN 'Positive' ELSE 'Negative' END FROM t1 
GROUP BY b;
CASE WHEN AVG(a)>=0 THEN 'Positive' ELSE 'Negative' END
Positive
Positive
Positive
SELECT a + 1 FROM t1 GROUP BY a;
a + 1
2
3
4
5
6
7
SELECT a + b FROM t1 GROUP BY b;
ERROR 42000: 'test.t1.a' isn't in GROUP BY
SELECT (SELECT t1_outer.a FROM t1 AS t1_inner GROUP BY b LIMIT 1) 
FROM t1 AS t1_outer;
(SELECT t1_outer.a FROM t1 AS t1_inner GROUP BY b LIMIT 1)
1
2
3
4
5
6
SELECT 1 FROM t1 as t1_outer GROUP BY a 
HAVING (SELECT t1_outer.a FROM t1 AS t1_inner GROUP BY b LIMIT 1);
1
1
1
1
1
1
1
SELECT (SELECT t1_outer.a FROM t1 AS t1_inner LIMIT 1) 
FROM t1 AS t1_outer GROUP BY t1_outer.b;
ERROR 42000: 'test.t1_outer.a' isn't in GROUP BY
SELECT 1 FROM t1 as t1_outer GROUP BY a 
HAVING (SELECT t1_outer.b FROM t1 AS t1_inner LIMIT 1);
ERROR 42S22: Unknown column 'test.t1_outer.b' in 'field list'
SELECT (SELECT SUM(t1_inner.a) FROM t1 AS t1_inner LIMIT 1) 
FROM t1 AS t1_outer GROUP BY t1_outer.b;
(SELECT SUM(t1_inner.a) FROM t1 AS t1_inner LIMIT 1)
21
21
21
SELECT (SELECT SUM(t1_inner.a) FROM t1 AS t1_inner GROUP BY t1_inner.b LIMIT 1)
FROM t1 AS t1_outer;
(SELECT SUM(t1_inner.a) FROM t1 AS t1_inner GROUP BY t1_inner.b LIMIT 1)
3
3
3
3
3
3
SELECT (SELECT SUM(t1_outer.a) FROM t1 AS t1_inner LIMIT 1) 
FROM t1 AS t1_outer GROUP BY t1_outer.b;
ERROR 42000: 'test.t1_outer.a' isn't in GROUP BY
SELECT 1 FROM t1 as t1_outer 
WHERE (SELECT t1_outer.b FROM t1 AS t1_inner GROUP BY t1_inner.b LIMIT 1);
1
1
1
1
1
1
1
SELECT b FROM t1 GROUP BY b HAVING CEILING(b) > 0;
b
1
2
3
SELECT 1 FROM t1 GROUP BY b HAVING b = 2 OR b = 3 OR SUM(a) > 12;
1
1
1
SELECT 1 FROM t1 GROUP BY b HAVING ROW (b,b) = ROW (1,1);
1
1
SELECT 1 FROM t1 GROUP BY b HAVING a = 2;
ERROR 42S22: Unknown column 'a' in 'having clause'
SELECT 1 FROM t1 GROUP BY SUM(b);
ERROR HY000: Invalid use of group function
SELECT b FROM t1 AS t1_outer GROUP BY a HAVING t1_outer.a IN 
(SELECT SUM(t1_inner.b)+t1_outer.b FROM t1 AS t1_inner GROUP BY t1_inner.a
HAVING SUM(t1_inner.b)+t1_outer.b > 5);
ERROR 42000: 'test.t1_outer.b' isn't in GROUP BY
DROP TABLE t1;
SET SQL_MODE = '';
SET SQL_MODE = 'ONLY_FULL_GROUP_BY';
create table t1(f1 int, f2 int);
select * from t1 group by f1;
ERROR 42000: 'test.t1.f2' isn't in GROUP BY
select * from t1 group by f2;
ERROR 42000: 'test.t1.f1' isn't in GROUP BY
select * from t1 group by f1, f2;
f1	f2
select t1.f1,t.* from t1, t1 t group by 1;
ERROR 42000: 'test.t.f1' isn't in GROUP BY
drop table t1;
SET SQL_MODE = '';
CREATE TABLE t1(
id INT AUTO_INCREMENT PRIMARY KEY, 
c1 INT NOT NULL, 
c2 INT NOT NULL,
UNIQUE KEY (c2,c1));
INSERT INTO t1(c1,c2) VALUES (5,1), (4,1), (3,5), (2,3), (1,3);
SELECT * FROM t1 ORDER BY c1;
id	c1	c2
5	1	3
4	2	3
3	3	5
2	4	1
1	5	1
SELECT * FROM t1 GROUP BY id ORDER BY c1;
id	c1	c2
5	1	3
4	2	3
3	3	5
2	4	1
1	5	1
SELECT * FROM t1 GROUP BY id ORDER BY id DESC;
id	c1	c2
5	1	3
4	2	3
3	3	5
2	4	1
1	5	1
SELECT * FROM t1 GROUP BY c2 ,c1, id ORDER BY c2, c1;
id	c1	c2
2	4	1
1	5	1
5	1	3
4	2	3
3	3	5
SELECT * FROM t1 GROUP BY c2, c1, id ORDER BY c2 DESC, c1;
id	c1	c2
3	3	5
5	1	3
4	2	3
2	4	1
1	5	1
SELECT * FROM t1 GROUP BY c2, c1, id ORDER BY c2 DESC, c1 DESC;
id	c1	c2
3	3	5
4	2	3
5	1	3
1	5	1
2	4	1
SELECT * FROM t1 GROUP BY c2  ORDER BY c2, c1;
id	c1	c2
1	5	1
4	2	3
3	3	5
SELECT * FROM t1 GROUP BY c2  ORDER BY c2 DESC, c1;
id	c1	c2
3	3	5
4	2	3
1	5	1
SELECT * FROM t1 GROUP BY c2  ORDER BY c2 DESC, c1 DESC;
id	c1	c2
3	3	5
4	2	3
1	5	1
DROP TABLE t1;
#
# Bug#27219: Aggregate functions in ORDER BY.  
#
SET @save_sql_mode=@@sql_mode;
SET @@sql_mode='ONLY_FULL_GROUP_BY';
CREATE TABLE t1 (a INT, b INT, c INT DEFAULT 0);
INSERT INTO t1 (a, b) VALUES (3,3), (2,2), (3,3), (2,2), (3,3), (4,4);
CREATE TABLE t2 SELECT * FROM t1;
SELECT 1 FROM t1 ORDER BY COUNT(*);
1
1
SELECT 1 FROM t1 ORDER BY COUNT(*) + 1;
1
1
SELECT 1 FROM t1 ORDER BY COUNT(*) + a;
ERROR 42000: Mixing of GROUP columns (MIN(),MAX(),COUNT(),...) with no GROUP columns is illegal if there is no GROUP BY clause
SELECT 1 FROM t1 ORDER BY COUNT(*), 1;
1
1
SELECT 1 FROM t1 ORDER BY COUNT(*), a;
ERROR 42000: Mixing of GROUP columns (MIN(),MAX(),COUNT(),...) with no GROUP columns is illegal if there is no GROUP BY clause
SELECT 1 FROM t1 ORDER BY SUM(a);
1
1
SELECT 1 FROM t1 ORDER BY SUM(a + 1);
1
1
SELECT 1 FROM t1 ORDER BY SUM(a) + 1;
1
1
SELECT 1 FROM t1 ORDER BY SUM(a), b;
ERROR 42000: Mixing of GROUP columns (MIN(),MAX(),COUNT(),...) with no GROUP columns is illegal if there is no GROUP BY clause
SELECT a FROM t1 ORDER BY COUNT(b);
ERROR 42000: Mixing of GROUP columns (MIN(),MAX(),COUNT(),...) with no GROUP columns is illegal if there is no GROUP BY clause
SELECT t1.a FROM t1 ORDER BY (SELECT SUM(t2.a) FROM t2);
a
3
2
3
2
3
4
SELECT t1.a FROM t1 ORDER BY (SELECT SUM(t2.a), t2.a FROM t2);
ERROR 42000: Mixing of GROUP columns (MIN(),MAX(),COUNT(),...) with no GROUP columns is illegal if there is no GROUP BY clause
SELECT t1.a FROM t1 ORDER BY (SELECT SUM(t2.a) FROM t2 ORDER BY t2.a);
ERROR 42000: Mixing of GROUP columns (MIN(),MAX(),COUNT(),...) with no GROUP columns is illegal if there is no GROUP BY clause
SELECT t1.a FROM t1 ORDER BY (SELECT t2.a FROM t2 ORDER BY SUM(t2.b) LIMIT 1);
ERROR 42000: Mixing of GROUP columns (MIN(),MAX(),COUNT(),...) with no GROUP columns is illegal if there is no GROUP BY clause
SELECT t1.a FROM t1
WHERE t1.a = (SELECT t2.a FROM t2 ORDER BY SUM(t2.b) LIMIT 1);
ERROR 42000: Mixing of GROUP columns (MIN(),MAX(),COUNT(),...) with no GROUP columns is illegal if there is no GROUP BY clause
SELECT t1.a FROM t1 GROUP BY t1.a
HAVING t1.a = (SELECT t2.a FROM t2 ORDER BY SUM(t2.a) LIMIT 1);
ERROR 42000: Mixing of GROUP columns (MIN(),MAX(),COUNT(),...) with no GROUP columns is illegal if there is no GROUP BY clause
SELECT t1.a FROM t1 GROUP BY t1.a
HAVING t1.a IN (SELECT t2.a FROM t2 ORDER BY SUM(t1.b));
a
2
3
4
SELECT t1.a FROM t1 GROUP BY t1.a
HAVING t1.a IN (SELECT t2.a FROM t2 ORDER BY t2.a, SUM(t2.b));
ERROR 42000: Mixing of GROUP columns (MIN(),MAX(),COUNT(),...) with no GROUP columns is illegal if there is no GROUP BY clause
SELECT t1.a FROM t1 GROUP BY t1.a
HAVING t1.a > ANY (SELECT t2.a FROM t2 ORDER BY t2.a, SUM(t2.b));
ERROR 42000: Mixing of GROUP columns (MIN(),MAX(),COUNT(),...) with no GROUP columns is illegal if there is no GROUP BY clause
SELECT t1.a FROM t1
WHERE t1.a = (SELECT t2.a FROM t2 ORDER BY SUM(t1.b));
ERROR 42000: Mixing of GROUP columns (MIN(),MAX(),COUNT(),...) with no GROUP columns is illegal if there is no GROUP BY clause
SELECT 1 FROM t1 GROUP BY t1.a
HAVING (SELECT AVG(SUM(t1.b) + 1) FROM t2 ORDER BY SUM(t2.a) LIMIT 1);
1
1
1
1
SELECT 1 FROM t1 GROUP BY t1.a
HAVING (SELECT AVG(SUM(t1.b) + t2.b) FROM t2 ORDER BY SUM(t2.a) LIMIT 1);
1
1
1
1
SELECT 1 FROM t1 GROUP BY t1.a
HAVING (SELECT AVG(t1.b + t2.b) FROM t2 ORDER BY SUM(t2.a) LIMIT 1);
1
1
1
1
SELECT 1 FROM t1 GROUP BY t1.a
HAVING (SELECT AVG(SUM(t1.b) + 1) FROM t2 ORDER BY t2.a LIMIT 1);
ERROR 42000: Mixing of GROUP columns (MIN(),MAX(),COUNT(),...) with no GROUP columns is illegal if there is no GROUP BY clause
SELECT 1 FROM t1 GROUP BY t1.a
HAVING (SELECT AVG(SUM(t1.b) + t2.b) FROM t2 ORDER BY t2.a LIMIT 1);
ERROR 42000: Mixing of GROUP columns (MIN(),MAX(),COUNT(),...) with no GROUP columns is illegal if there is no GROUP BY clause
SELECT 1 FROM t1 GROUP BY t1.a
HAVING (SELECT AVG(t1.b + t2.b) FROM t2 ORDER BY t2.a LIMIT 1);
ERROR 42000: Mixing of GROUP columns (MIN(),MAX(),COUNT(),...) with no GROUP columns is illegal if there is no GROUP BY clause
SELECT t1.a FROM t1 
WHERE t1.a = (SELECT t2.a FROM t2 GROUP BY t2.a
ORDER BY SUM(t2.b), SUM(t1.b) LIMIT 1);
a
4
SELECT t1.a, SUM(t1.b) FROM t1 
WHERE t1.a = (SELECT SUM(t2.b) FROM t2 GROUP BY t2.a
ORDER BY SUM(t2.b), SUM(t1.b) LIMIT 1)
GROUP BY t1.a;
a	SUM(t1.b)
4	4
SELECT t1.a, SUM(t1.b) FROM t1 
WHERE t1.a = (SELECT SUM(t2.b) FROM t2
ORDER BY SUM(t2.b) + SUM(t1.b) LIMIT 1)
GROUP BY t1.a;
a	SUM(t1.b)
SELECT t1.a, SUM(t1.b) FROM t1 
WHERE t1.a = (SELECT SUM(t2.b) FROM t2
ORDER BY SUM(t2.b + t1.a) LIMIT 1)
GROUP BY t1.a;
a	SUM(t1.b)
SELECT t1.a FROM t1 GROUP BY t1.a
HAVING (1, 1) = (SELECT SUM(t1.a), t1.a FROM t2 LIMIT 1);
a
select avg (
(select
(select sum(outr.a + innr.a) from t1 as innr limit 1) as tt
from t1 as outr order by outr.a limit 1))
from t1 as most_outer;
avg (
(select
(select sum(outr.a + innr.a) from t1 as innr limit 1) as tt
from t1 as outr order by outr.a limit 1))
29.0000
select avg (
(select (
(select sum(outr.a + innr.a) from t1 as innr limit 1)) as tt
from t1 as outr order by count(outr.a) limit 1)) as tt
from t1 as most_outer;
ERROR 42000: Mixing of GROUP columns (MIN(),MAX(),COUNT(),...) with no GROUP columns is illegal if there is no GROUP BY clause
select (select sum(outr.a + t1.a) from t1 limit 1) as tt from t1 as outr order by outr.a;
tt
29
29
35
35
35
41
SET sql_mode=@save_sql_mode;
DROP TABLE t1, t2;
# 
# BUG#38072: Wrong result: HAVING not observed in a query with aggregate
# 
CREATE TABLE t1 (
pk int(11) NOT NULL AUTO_INCREMENT,
int_nokey int(11) NOT NULL,
int_key int(11) NOT NULL,
varchar_key varchar(1) NOT NULL,
varchar_nokey varchar(1) NOT NULL,
PRIMARY KEY (pk),
KEY int_key (int_key),
KEY varchar_key (varchar_key)
);
INSERT INTO t1 VALUES 
(1,5,5, 'h','h'),
(2,1,1, '{','{'),
(3,1,1, 'z','z'),
(4,8,8, 'x','x'),
(5,7,7, 'o','o'),
(6,3,3, 'p','p'),
(7,9,9, 'c','c'),
(8,0,0, 'k','k'),
(9,6,6, 't','t'),
(10,0,0,'c','c');
explain SELECT COUNT(varchar_key) AS X FROM t1 WHERE pk = 8 having 'foo'='bar';
id	select_type	table	type	possible_keys	key	key_len	ref	rows	Extra
1	SIMPLE	NULL	NULL	NULL	NULL	NULL	NULL	NULL	Impossible HAVING
SELECT COUNT(varchar_key) AS X FROM t1 WHERE pk = 8 having 'foo'='bar';
X
drop table t1;
End of 5.0 tests
CREATE TABLE t1 (a INT, b INT,
PRIMARY KEY (a),
KEY i2(a,b));
INSERT INTO t1 VALUES (1,1),(2,2),(3,3),(4,4),(5,5),(6,6),(7,7),(8,8);
INSERT INTO t1 SELECT a + 8,b FROM t1;
INSERT INTO t1 SELECT a + 16,b FROM t1;
INSERT INTO t1 SELECT a + 32,b FROM t1;
INSERT INTO t1 SELECT a + 64,b FROM t1;
INSERT INTO t1 SELECT a + 128,b FROM t1 limit 16;
ANALYZE TABLE t1;
Table	Op	Msg_type	Msg_text
test.t1	analyze	status	OK
EXPLAIN SELECT a FROM t1 WHERE a < 2;
id	select_type	table	type	possible_keys	key	key_len	ref	rows	Extra
1	SIMPLE	t1	range	PRIMARY,i2	PRIMARY	4	NULL	1	Using where; Using index
EXPLAIN SELECT a FROM t1 WHERE a < 2 ORDER BY a;
id	select_type	table	type	possible_keys	key	key_len	ref	rows	Extra
1	SIMPLE	t1	range	PRIMARY,i2	PRIMARY	4	NULL	1	Using where; Using index
EXPLAIN SELECT a FROM t1 WHERE a < 2 GROUP BY a;
id	select_type	table	type	possible_keys	key	key_len	ref	rows	Extra
1	SIMPLE	t1	range	PRIMARY,i2	PRIMARY	4	NULL	1	Using where; Using index
EXPLAIN SELECT a FROM t1 IGNORE INDEX (PRIMARY,i2);
id	select_type	table	type	possible_keys	key	key_len	ref	rows	Extra
1	SIMPLE	t1	ALL	NULL	NULL	NULL	NULL	144	
EXPLAIN SELECT a FROM t1 IGNORE INDEX FOR JOIN (PRIMARY,i2);
id	select_type	table	type	possible_keys	key	key_len	ref	rows	Extra
1	SIMPLE	t1	ALL	NULL	NULL	NULL	NULL	144	
EXPLAIN SELECT a FROM t1 IGNORE INDEX FOR GROUP BY (PRIMARY,i2) GROUP BY a;
id	select_type	table	type	possible_keys	key	key_len	ref	rows	Extra
1	SIMPLE	t1	index	NULL	PRIMARY	4	NULL	144	Using index
EXPLAIN SELECT a FROM t1 IGNORE INDEX FOR ORDER BY (PRIMARY,i2) ORDER BY a;
id	select_type	table	type	possible_keys	key	key_len	ref	rows	Extra
1	SIMPLE	t1	index	NULL	PRIMARY	4	NULL	144	Using index
SELECT a FROM t1 IGNORE INDEX FOR ORDER BY (PRIMARY,i2) ORDER BY a;
a
1
2
3
4
5
6
7
8
9
10
11
12
13
14
15
16
17
18
19
20
21
22
23
24
25
26
27
28
29
30
31
32
33
34
35
36
37
38
39
40
41
42
43
44
45
46
47
48
49
50
51
52
53
54
55
56
57
58
59
60
61
62
63
64
65
66
67
68
69
70
71
72
73
74
75
76
77
78
79
80
81
82
83
84
85
86
87
88
89
90
91
92
93
94
95
96
97
98
99
100
101
102
103
104
105
106
107
108
109
110
111
112
113
114
115
116
117
118
119
120
121
122
123
124
125
126
127
128
129
130
131
132
133
134
135
136
137
138
139
140
141
142
143
144
EXPLAIN SELECT a FROM t1 IGNORE INDEX FOR ORDER BY (PRIMARY)
IGNORE INDEX FOR GROUP BY (i2) GROUP BY a;
id	select_type	table	type	possible_keys	key	key_len	ref	rows	Extra
1	SIMPLE	t1	index	NULL	PRIMARY	4	NULL	144	Using index
EXPLAIN SELECT a FROM t1 IGNORE INDEX (PRIMARY) IGNORE INDEX FOR ORDER BY (i2);
id	select_type	table	type	possible_keys	key	key_len	ref	rows	Extra
1	SIMPLE	t1	index	NULL	i2	9	NULL	144	Using index
EXPLAIN SELECT a FROM t1 FORCE INDEX (i2);
id	select_type	table	type	possible_keys	key	key_len	ref	rows	Extra
1	SIMPLE	t1	index	NULL	i2	9	NULL	144	Using index
EXPLAIN SELECT a FROM t1 USE INDEX ();
id	select_type	table	type	possible_keys	key	key_len	ref	rows	Extra
1	SIMPLE	t1	ALL	NULL	NULL	NULL	NULL	144	
EXPLAIN SELECT a FROM t1 USE INDEX () USE INDEX (i2);
id	select_type	table	type	possible_keys	key	key_len	ref	rows	Extra
1	SIMPLE	t1	ALL	NULL	NULL	NULL	NULL	144	
EXPLAIN SELECT a FROM t1 
FORCE INDEX (PRIMARY) 
IGNORE INDEX FOR GROUP BY (i2)
IGNORE INDEX FOR ORDER BY (i2)
USE INDEX (i2);
ERROR HY000: Incorrect usage of USE INDEX and FORCE INDEX
EXPLAIN SELECT a FROM t1 USE INDEX (i2) USE INDEX ();
id	select_type	table	type	possible_keys	key	key_len	ref	rows	Extra
1	SIMPLE	t1	index	NULL	i2	9	NULL	144	Using index
EXPLAIN SELECT a FROM t1 FORCE INDEX ();
ERROR 42000: You have an error in your SQL syntax; check the manual that corresponds to your MySQL server version for the right syntax to use near ')' at line 1
EXPLAIN SELECT a FROM t1 IGNORE INDEX ();
ERROR 42000: You have an error in your SQL syntax; check the manual that corresponds to your MySQL server version for the right syntax to use near ')' at line 1
EXPLAIN SELECT a FROM t1 USE INDEX FOR JOIN (i2) 
USE INDEX FOR GROUP BY (i2) GROUP BY a;
id	select_type	table	type	possible_keys	key	key_len	ref	rows	Extra
1	SIMPLE	t1	#	NULL	i2	#	NULL	#	#
EXPLAIN SELECT a FROM t1 FORCE INDEX FOR JOIN (i2) 
FORCE INDEX FOR GROUP BY (i2) GROUP BY a;
id	select_type	table	type	possible_keys	key	key_len	ref	rows	Extra
1	SIMPLE	t1	range	NULL	i2	4	NULL	145	Using index for group-by
EXPLAIN SELECT a FROM t1 USE INDEX () IGNORE INDEX (i2);
id	select_type	table	type	possible_keys	key	key_len	ref	rows	Extra
1	SIMPLE	t1	ALL	NULL	NULL	NULL	NULL	144	
EXPLAIN SELECT a FROM t1 IGNORE INDEX (i2) USE INDEX ();
id	select_type	table	type	possible_keys	key	key_len	ref	rows	Extra
1	SIMPLE	t1	ALL	NULL	NULL	NULL	NULL	144	
EXPLAIN SELECT a FROM t1 
USE INDEX FOR GROUP BY (i2) 
USE INDEX FOR ORDER BY (i2)
USE INDEX FOR JOIN (i2);
id	select_type	table	type	possible_keys	key	key_len	ref	rows	Extra
1	SIMPLE	t1	index	NULL	i2	9	NULL	144	Using index
EXPLAIN SELECT a FROM t1 
USE INDEX FOR JOIN (i2) 
USE INDEX FOR JOIN (i2) 
USE INDEX FOR JOIN (i2,i2);
id	select_type	table	type	possible_keys	key	key_len	ref	rows	Extra
1	SIMPLE	t1	index	NULL	i2	9	NULL	144	Using index
EXPLAIN SELECT 1 FROM t1 WHERE a IN
(SELECT a FROM t1 USE INDEX (i2) IGNORE INDEX (i2));
id	select_type	table	type	possible_keys	key	key_len	ref	rows	Extra
1	PRIMARY	t1	index	PRIMARY,i2	PRIMARY	4	NULL	144	Using index
1	PRIMARY	t1	ALL	NULL	NULL	NULL	NULL	144	Using where; FirstMatch(t1); Using join buffer (BNL, incremental buffers)
CREATE TABLE t2 (a INT, b INT, KEY(a));
INSERT INTO t2 VALUES (1, 1), (2, 2), (3,3), (4,4);
EXPLAIN SELECT a, SUM(b) FROM t2 GROUP BY a LIMIT 2;
id	select_type	table	type	possible_keys	key	key_len	ref	rows	Extra
1	SIMPLE	t2	index	NULL	a	5	NULL	2	
EXPLAIN SELECT a, SUM(b) FROM t2 IGNORE INDEX (a) GROUP BY a LIMIT 2;
id	select_type	table	type	possible_keys	key	key_len	ref	rows	Extra
1	SIMPLE	t2	ALL	NULL	NULL	NULL	NULL	4	Using temporary; Using filesort
EXPLAIN SELECT 1 FROM t2 WHERE a IN
(SELECT a FROM t1 USE INDEX (i2) IGNORE INDEX (i2));
id	select_type	table	type	possible_keys	key	key_len	ref	rows	Extra
1	PRIMARY	t2	index	a	a	5	NULL	4	Using index
1	PRIMARY	t1	ALL	NULL	NULL	NULL	NULL	144	Using where; FirstMatch(t2); Using join buffer (BNL, incremental buffers)
SHOW VARIABLES LIKE 'old';
Variable_name	Value
old	OFF
SET @@old = off;
ERROR HY000: Variable 'old' is a read only variable
DROP TABLE t1, t2;
CREATE TABLE t1(
a INT, 
b INT NOT NULL, 
c INT NOT NULL, 
d INT, 
UNIQUE KEY (c,b)
);
INSERT INTO t1 VALUES (1,1,1,50), (1,2,3,40), (2,1,3,4);
CREATE TABLE t2(
a INT,
b INT,
UNIQUE KEY(a,b)
);
INSERT INTO t2 VALUES (NULL, NULL), (NULL, NULL), (NULL, 1), (1, NULL), (1, 1), (1,2);
EXPLAIN SELECT c,b,d FROM t1 GROUP BY c,b,d;
id	select_type	table	type	possible_keys	key	key_len	ref	rows	Extra
1	SIMPLE	t1	ALL	NULL	NULL	NULL	NULL	3	Using filesort
SELECT c,b,d FROM t1 GROUP BY c,b,d;
c	b	d
1	1	50
3	1	4
3	2	40
EXPLAIN SELECT c,b,d FROM t1 GROUP BY c,b,d ORDER BY NULL;
id	select_type	table	type	possible_keys	key	key_len	ref	rows	Extra
1	SIMPLE	t1	ALL	NULL	NULL	NULL	NULL	3	
SELECT c,b,d FROM t1 GROUP BY c,b,d ORDER BY NULL;
c	b	d
1	1	50
3	2	40
3	1	4
EXPLAIN SELECT c,b,d FROM t1 ORDER BY c,b,d;
id	select_type	table	type	possible_keys	key	key_len	ref	rows	Extra
1	SIMPLE	t1	ALL	NULL	NULL	NULL	NULL	3	Using filesort
SELECT c,b,d FROM t1 ORDER BY c,b,d;
c	b	d
1	1	50
3	1	4
3	2	40
EXPLAIN SELECT c,b,d FROM t1 GROUP BY c,b;
id	select_type	table	type	possible_keys	key	key_len	ref	rows	Extra
1	SIMPLE	t1	ALL	NULL	NULL	NULL	NULL	3	Using filesort
SELECT c,b,d FROM t1 GROUP BY c,b;
c	b	d
1	1	50
3	1	4
3	2	40
EXPLAIN SELECT c,b   FROM t1 GROUP BY c,b;
id	select_type	table	type	possible_keys	key	key_len	ref	rows	Extra
1	SIMPLE	t1	index	NULL	c	8	NULL	3	Using index
SELECT c,b   FROM t1 GROUP BY c,b;
c	b
1	1
3	1
3	2
EXPLAIN SELECT a,b from t2 ORDER BY a,b;
id	select_type	table	type	possible_keys	key	key_len	ref	rows	Extra
1	SIMPLE	t2	index	NULL	a	10	NULL	6	Using index
SELECT a,b from t2 ORDER BY a,b;
a	b
NULL	NULL
NULL	NULL
NULL	1
1	NULL
1	1
1	2
EXPLAIN SELECT a,b from t2 GROUP BY a,b;
id	select_type	table	type	possible_keys	key	key_len	ref	rows	Extra
1	SIMPLE	t2	index	NULL	a	10	NULL	6	Using index
SELECT a,b from t2 GROUP BY a,b;
a	b
NULL	NULL
NULL	1
1	NULL
1	1
1	2
EXPLAIN SELECT a from t2 GROUP BY a;
id	select_type	table	type	possible_keys	key	key_len	ref	rows	Extra
1	SIMPLE	t2	index	NULL	a	10	NULL	6	Using index
SELECT a from t2 GROUP BY a;
a
NULL
1
EXPLAIN SELECT b from t2 GROUP BY b;
id	select_type	table	type	possible_keys	key	key_len	ref	rows	Extra
1	SIMPLE	t2	index	NULL	a	10	NULL	6	Using index; Using temporary; Using filesort
SELECT b from t2 GROUP BY b;
b
NULL
1
2
DROP TABLE t1;
DROP TABLE t2;
CREATE TABLE t1 ( a INT, b INT );
SELECT b c, (SELECT a FROM t1 WHERE b = c)
FROM t1;
c	(SELECT a FROM t1 WHERE b = c)
SELECT b c, (SELECT a FROM t1 WHERE b = c)
FROM t1 
HAVING b = 10;
c	(SELECT a FROM t1 WHERE b = c)
SELECT MAX(b) c, (SELECT a FROM t1 WHERE b = c)
FROM t1 
HAVING b = 10;
ERROR 42S22: Reference 'c' not supported (reference to group function)
SET @old_sql_mode = @@sql_mode;
SET @@sql_mode='ONLY_FULL_GROUP_BY';
SELECT b c, (SELECT a FROM t1 WHERE b = c)
FROM t1;
c	(SELECT a FROM t1 WHERE b = c)
SELECT b c, (SELECT a FROM t1 WHERE b = c)
FROM t1 
HAVING b = 10;
ERROR 42000: non-grouping field 'b' is used in HAVING clause
SELECT MAX(b) c, (SELECT a FROM t1 WHERE b = c)
FROM t1 
HAVING b = 10;
ERROR 42S22: Reference 'c' not supported (reference to group function)
INSERT INTO t1 VALUES (1, 1);
SELECT b c, (SELECT a FROM t1 WHERE b = c)
FROM t1;
c	(SELECT a FROM t1 WHERE b = c)
1	1
INSERT INTO t1 VALUES (2, 1);
SELECT b c, (SELECT a FROM t1 WHERE b = c)
FROM t1;
ERROR 21000: Subquery returns more than 1 row
DROP TABLE t1;
SET @@sql_mode = @old_sql_mode;
SET @old_sql_mode = @@sql_mode;
SET @@sql_mode='ONLY_FULL_GROUP_BY';
CREATE TABLE t1(i INT);
INSERT INTO t1 VALUES (1), (10);
SELECT COUNT(i) FROM t1;
COUNT(i)
2
SELECT COUNT(i) FROM t1 WHERE i > 1;
COUNT(i)
1
DROP TABLE t1;
SET @@sql_mode = @old_sql_mode;
#
# Bug #45640: optimizer bug produces wrong results
#
CREATE TABLE t1 (a INT, b INT);
INSERT INTO t1 VALUES (4, 40), (1, 10), (2, 20), (2, 20), (3, 30);
# should return 4 ordered records:
SELECT (SELECT t1.a) aa, COUNT(DISTINCT b) FROM t1 GROUP BY aa;
aa	COUNT(DISTINCT b)
1	1
2	1
3	1
4	1
SELECT (SELECT (SELECT t1.a)) aa, COUNT(DISTINCT b) FROM t1 GROUP BY aa;
aa	COUNT(DISTINCT b)
1	1
2	1
3	1
4	1
SELECT (SELECT t1.a) aa, COUNT(DISTINCT b) FROM t1 GROUP BY aa+0;
aa	COUNT(DISTINCT b)
1	1
2	1
3	1
4	1
# should return the same result in a reverse order:
SELECT (SELECT t1.a) aa, COUNT(DISTINCT b) FROM t1 GROUP BY -aa;
aa	COUNT(DISTINCT b)
4	1
3	1
2	1
1	1
# execution plan should not use temporary table:
EXPLAIN EXTENDED
SELECT (SELECT t1.a) aa, COUNT(DISTINCT b) FROM t1 GROUP BY aa+0;
id	select_type	table	type	possible_keys	key	key_len	ref	rows	filtered	Extra
1	PRIMARY	t1	ALL	NULL	NULL	NULL	NULL	5	100.00	Using filesort
2	DEPENDENT SUBQUERY	NULL	NULL	NULL	NULL	NULL	NULL	NULL	NULL	No tables used
Warnings:
Note	1276	Field or reference 'test.t1.a' of SELECT #2 was resolved in SELECT #1
Note	1003	/* select#1 */ select (/* select#2 */ select `test`.`t1`.`a`) AS `aa`,count(distinct `test`.`t1`.`b`) AS `COUNT(DISTINCT b)` from `test`.`t1` group by ((/* select#2 */ select `test`.`t1`.`a`) + 0)
EXPLAIN EXTENDED
SELECT (SELECT t1.a) aa, COUNT(DISTINCT b) FROM t1 GROUP BY -aa;
id	select_type	table	type	possible_keys	key	key_len	ref	rows	filtered	Extra
1	PRIMARY	t1	ALL	NULL	NULL	NULL	NULL	5	100.00	Using filesort
2	DEPENDENT SUBQUERY	NULL	NULL	NULL	NULL	NULL	NULL	NULL	NULL	No tables used
Warnings:
Note	1276	Field or reference 'test.t1.a' of SELECT #2 was resolved in SELECT #1
Note	1003	/* select#1 */ select (/* select#2 */ select `test`.`t1`.`a`) AS `aa`,count(distinct `test`.`t1`.`b`) AS `COUNT(DISTINCT b)` from `test`.`t1` group by -((/* select#2 */ select `test`.`t1`.`a`))
# should return only one record
SELECT (SELECT tt.a FROM t1 tt LIMIT 1) aa, COUNT(DISTINCT b) FROM t1
GROUP BY aa;
aa	COUNT(DISTINCT b)
4	4
CREATE TABLE t2 SELECT DISTINCT a FROM t1;
# originally reported queries (1st two columns of next two query
# results should be same):
SELECT (SELECT t2.a FROM t2 WHERE t2.a = t1.a) aa, b, COUNT(DISTINCT b)
FROM t1 GROUP BY aa, b;
aa	b	COUNT(DISTINCT b)
1	10	1
2	20	1
3	30	1
4	40	1
SELECT (SELECT t2.a FROM t2 WHERE t2.a = t1.a) aa, b, COUNT(         b)
FROM t1 GROUP BY aa, b;
aa	b	COUNT(         b)
1	10	1
2	20	2
3	30	1
4	40	1
# ORDER BY for sure:
SELECT (SELECT t2.a FROM t2 WHERE t2.a = t1.a) aa, b, COUNT(DISTINCT b)
FROM t1 GROUP BY aa, b ORDER BY -aa, -b;
aa	b	COUNT(DISTINCT b)
4	40	1
3	30	1
2	20	1
1	10	1
SELECT (SELECT t2.a FROM t2 WHERE t2.a = t1.a) aa, b, COUNT(         b)
FROM t1 GROUP BY aa, b ORDER BY -aa, -b;
aa	b	COUNT(         b)
4	40	1
3	30	1
2	20	2
1	10	1
DROP TABLE t1, t2;
#
# Bug#52051: Aggregate functions incorrectly returns NULL from outer
# join query
#
CREATE TABLE t1 (a INT PRIMARY KEY);
CREATE TABLE t2 (a INT PRIMARY KEY);
INSERT INTO t2 VALUES (1), (2);
EXPLAIN SELECT MIN(t2.a) FROM t2 LEFT JOIN t1 ON t2.a = t1.a;
id	select_type	table	type	possible_keys	key	key_len	ref	rows	Extra
1	SIMPLE	NULL	NULL	NULL	NULL	NULL	NULL	NULL	Select tables optimized away
SELECT MIN(t2.a) FROM t2 LEFT JOIN t1 ON t2.a = t1.a;
MIN(t2.a)
1
EXPLAIN SELECT MAX(t2.a) FROM t2 LEFT JOIN t1 ON t2.a = t1.a;
id	select_type	table	type	possible_keys	key	key_len	ref	rows	Extra
1	SIMPLE	NULL	NULL	NULL	NULL	NULL	NULL	NULL	Select tables optimized away
SELECT MAX(t2.a) FROM t2 LEFT JOIN t1 ON t2.a = t1.a;
MAX(t2.a)
2
DROP TABLE t1, t2;
#
# Bug#55188: GROUP BY, GROUP_CONCAT and TEXT - inconsistent results
#
CREATE TABLE t1 (a text, b varchar(10));
INSERT INTO t1 VALUES (repeat('1', 1300),'one'), (repeat('1', 1300),'two');
EXPLAIN 
SELECT SUBSTRING(a,1,10), LENGTH(a), GROUP_CONCAT(b) FROM t1 GROUP BY a;
id	1
select_type	SIMPLE
table	t1
type	ALL
possible_keys	NULL
key	NULL
key_len	NULL
ref	NULL
rows	2
Extra	Using filesort
SELECT SUBSTRING(a,1,10), LENGTH(a), GROUP_CONCAT(b) FROM t1 GROUP BY a;
SUBSTRING(a,1,10)	LENGTH(a)	GROUP_CONCAT(b)
1111111111	1300	one,two
EXPLAIN 
SELECT SUBSTRING(a,1,10), LENGTH(a) FROM t1 GROUP BY a;
id	1
select_type	SIMPLE
table	t1
type	ALL
possible_keys	NULL
key	NULL
key_len	NULL
ref	NULL
rows	2
Extra	Using temporary; Using filesort
SELECT SUBSTRING(a,1,10), LENGTH(a) FROM t1 GROUP BY a;
SUBSTRING(a,1,10)	LENGTH(a)
1111111111	1300
DROP TABLE t1;
#
# Bug#57688 Assertion `!table || (!table->write_set || bitmap_is_set(table->write_set, field
#
CREATE TABLE t1(f1 INT NOT NULL);
INSERT INTO t1 VALUES (16777214),(0);
SELECT COUNT(*) FROM t1 LEFT JOIN t1 t2
ON 1 WHERE t2.f1 > 1 GROUP BY t2.f1;
COUNT(*)
2
DROP TABLE t1;
#
# Bug#59839: Aggregation followed by subquery yields wrong result
#
CREATE TABLE t1 (
a INT,
b INT,
c INT,
KEY (a, b)
);
INSERT INTO t1 VALUES
( 1, 1,  1 ),
( 1, 2,  2 ),
( 1, 3,  3 ),
( 1, 4,  6 ),
( 1, 5,  5 ),
( 1, 9, 13 ),
( 2, 1,  6 ),
( 2, 2,  7 ),
( 2, 3,  8 );
EXPLAIN
SELECT a, AVG(t1.b),
(SELECT t11.c FROM t1 t11 WHERE t11.a = t1.a AND t11.b = AVG(t1.b)) AS t11c,
(SELECT t12.c FROM t1 t12 WHERE t12.a = t1.a AND t12.b = AVG(t1.b)) AS t12c
FROM t1 GROUP BY a;
id	select_type	table	type	possible_keys	key	key_len	ref	rows	Extra
1	PRIMARY	t1	index	NULL	a	10	NULL	9	Using index
3	DEPENDENT SUBQUERY	t12	ref	a	a	10	func,func	2	Using where
2	DEPENDENT SUBQUERY	t11	ref	a	a	10	func,func	2	Using where
SELECT a, AVG(t1.b),
(SELECT t11.c FROM t1 t11 WHERE t11.a = t1.a AND t11.b = AVG(t1.b)) AS t11c,
(SELECT t12.c FROM t1 t12 WHERE t12.a = t1.a AND t12.b = AVG(t1.b)) AS t12c
FROM t1 GROUP BY a;
a	AVG(t1.b)	t11c	t12c
1	4.0000	6	6
2	2.0000	7	7
DROP TABLE t1;
# End of 5.1 tests
#
# Bug#49771: Incorrect MIN (date) when minimum value is 0000-00-00
#
CREATE TABLE t1 (f1 int, f2 DATE);
INSERT INTO t1 VALUES (1,'2004-04-19'), (1,'0000-00-00'), (1,'2004-04-18'),
(2,'2004-05-19'), (2,'0001-01-01'), (3,'2004-04-10');
SELECT MIN(f2),MAX(f2) FROM t1;
MIN(f2)	MAX(f2)
0000-00-00	2004-05-19
SELECT f1,MIN(f2),MAX(f2) FROM t1 GROUP BY 1;
f1	MIN(f2)	MAX(f2)
1	0000-00-00	2004-04-19
2	0001-01-01	2004-05-19
3	2004-04-10	2004-04-10
DROP TABLE t1;
CREATE TABLE t1 ( f1 int, f2 time);
INSERT INTO t1 VALUES (1,'01:27:35'), (1,'06:11:01'), (2,'19:53:05'),
(2,'21:44:25'), (3,'10:55:12'), (3,'05:45:11'), (4,'00:25:00');
SELECT MIN(f2),MAX(f2) FROM t1;
MIN(f2)	MAX(f2)
00:25:00	21:44:25
SELECT f1,MIN(f2),MAX(f2) FROM t1 GROUP BY 1;
f1	MIN(f2)	MAX(f2)
1	01:27:35	06:11:01
2	19:53:05	21:44:25
3	05:45:11	10:55:12
4	00:25:00	00:25:00
DROP TABLE t1;
#End of test#49771
#
# Bug #58782
# Missing rows with SELECT .. WHERE .. IN subquery 
# with full GROUP BY and no aggr
#
CREATE TABLE t1 (
pk INT NOT NULL,
col_int_nokey INT,
PRIMARY KEY (pk)
);
INSERT INTO t1 VALUES (10,7);
INSERT INTO t1 VALUES (11,1);
INSERT INTO t1 VALUES (12,5);
INSERT INTO t1 VALUES (13,3);
SELECT pk AS field1, col_int_nokey AS field2 
FROM t1 
WHERE col_int_nokey > 0
GROUP BY field1, field2;
field1	field2
10	7
11	1
12	5
13	3
CREATE TABLE where_subselect
SELECT pk AS field1, col_int_nokey AS field2
FROM t1
WHERE col_int_nokey > 0
GROUP BY field1, field2
;
SELECT * 
FROM where_subselect
WHERE (field1, field2) IN (
SELECT pk AS field1, col_int_nokey AS field2
FROM t1
WHERE col_int_nokey > 0
GROUP BY field1, field2
);
field1	field2
10	7
11	1
12	5
13	3
DROP TABLE t1;
DROP TABLE where_subselect;
# End of Bug #58782
#
# Bug #11766429 
# RE-EXECUTE OF PREPARED STATEMENT CRASHES IN ITEM_REF::FIX_FIELDS WITH
#
CREATE TABLE t1(a INT, KEY(a));
INSERT INTO t1 VALUES (0);
CREATE TABLE t2(b INT, KEY(b));
INSERT INTO t2 VALUES (0),(0);
PREPARE stmt FROM '
SELECT 1 FROM t2
LEFT JOIN t1 ON NULL
GROUP BY t2.b, t1.a
HAVING a <> 2';
EXECUTE stmt;
1
EXECUTE stmt;
1
DEALLOCATE PREPARE stmt;
DROP TABLE t1, t2;
# End of Bug #11766429
#
<<<<<<< HEAD
# Bug#12699645 SELECT SUM() + STRAIGHT_JOIN QUERY MISSES ROWS
#
CREATE TABLE t1 (
pk INT, col_int_key INT,
col_varchar_key VARCHAR(1), col_varchar_nokey VARCHAR(1)
);
INSERT INTO t1 VALUES
(10,7,'v','v'),(11,0,'s','s'),(12,9,'l','l'),(13,3,'y','y'),(14,4,'c','c'),
(15,2,'i','i'),(16,5,'h','h'),(17,3,'q','q'),(18,1,'a','a'),(19,3,'v','v'),
(20,6,'u','u'),(21,7,'s','s'),(22,5,'y','y'),(23,1,'z','z'),(24,204,'h','h'),
(25,224,'p','p'),(26,9,'e','e'),(27,5,'i','i'),(28,0,'y','y'),(29,3,'w','w');
CREATE TABLE t2 (
pk INT, col_int_key INT,
col_varchar_key VARCHAR(1), col_varchar_nokey VARCHAR(1),
PRIMARY KEY (pk)
);
INSERT INTO t2 VALUES
(1,4,'b','b'),(2,8,'y','y'),(3,0,'p','p'),(4,0,'f','f'),(5,0,'p','p'),
(6,7,'d','d'),(7,7,'f','f'),(8,5,'j','j'),(9,3,'e','e'),(10,188,'u','u'),
(11,4,'v','v'),(12,9,'u','u'),(13,6,'i','i'),(14,1,'x','x'),(15,5,'l','l'),
(16,6,'q','q'),(17,2,'n','n'),(18,4,'r','r'),(19,231,'c','c'),(20,4,'h','h'),
(21,3,'k','k'),(22,3,'t','t'),(23,7,'t','t'),(24,6,'k','k'),(25,7,'g','g'),
(26,9,'z','z'),(27,4,'n','n'),(28,4,'j','j'),(29,2,'l','l'),(30,1,'d','d'),
(31,2,'t','t'),(32,194,'y','y'),(33,2,'i','i'),(34,3,'j','j'),(35,8,'r','r'),
(36,4,'b','b'),(37,9,'o','o'),(38,4,'k','k'),(39,5,'a','a'),(40,5,'f','f'),
(41,9,'t','t'),(42,3,'c','c'),(43,8,'c','c'),(44,0,'r','r'),(45,98,'k','k'),
(46,3,'l','l'),(47,1,'o','o'),(48,0,'t','t'),(49,189,'v','v'),(50,8,'x','x'),
(51,3,'j','j'),(52,3,'x','x'),(53,9,'k','k'),(54,6,'o','o'),(55,8,'z','z'),
(56,3,'n','n'),(57,9,'c','c'),(58,5,'d','d'),(59,9,'s','s'),(60,2,'j','j'),
(61,2,'w','w'),(62,5,'f','f'),(63,8,'p','p'),(64,6,'o','o'),(65,9,'f','f'),
(66,0,'x','x'),(67,3,'q','q'),(68,6,'g','g'),(69,5,'x','x'),(70,8,'p','p'),
(71,2,'q','q'),(72,120,'q','q'),(73,25,'v','v'),(74,1,'g','g'),(75,3,'l','l'),
(76,1,'w','w'),(77,3,'h','h'),(78,153,'c','c'),(79,5,'o','o'),(80,9,'o','o'),
(81,1,'v','v'),(82,8,'y','y'),(83,7,'d','d'),(84,6,'p','p'),(85,2,'z','z'),
(86,4,'t','t'),(87,7,'b','b'),(88,3,'y','y'),(89,8,'k','k'),(90,4,'c','c'),
(91,6,'z','z'),(92,1,'t','t'),(93,7,'o','o'),(94,1,'u','u'),(95,0,'t','t'),
(96,2,'k','k'),(97,7,'u','u'),(98,2,'b','b'),(99,1,'m','m'),(100,5,'o','o');
EXPLAIN SELECT SUM(alias2.col_varchar_nokey) , alias2.pk AS field2 FROM t1 AS alias1
STRAIGHT_JOIN t2 AS alias2 ON alias2.pk = alias1.col_int_key WHERE alias1.pk
GROUP BY field2 ORDER BY alias1.col_int_key,alias2.pk ;
id	select_type	table	type	possible_keys	key	key_len	ref	rows	Extra
1	SIMPLE	alias1	ALL	NULL	NULL	NULL	NULL	20	Using where; Using temporary; Using filesort
1	SIMPLE	alias2	eq_ref	PRIMARY	PRIMARY	4	test.alias1.col_int_key	1	
SELECT SUM(alias2.col_varchar_nokey) , alias2.pk AS field2 FROM t1 AS alias1
STRAIGHT_JOIN t2 AS alias2 ON alias2.pk = alias1.col_int_key WHERE alias1.pk
GROUP BY field2 ORDER BY alias1.col_int_key,alias2.pk ;
SUM(alias2.col_varchar_nokey)	field2
0	1
0	2
0	3
0	4
0	5
0	6
0	7
0	9
Warnings:
Warning	1292	Truncated incorrect DOUBLE value: 'f'
Warning	1292	Truncated incorrect DOUBLE value: 'e'
Warning	1292	Truncated incorrect DOUBLE value: 'p'
Warning	1292	Truncated incorrect DOUBLE value: 'f'
Warning	1292	Truncated incorrect DOUBLE value: 'y'
Warning	1292	Truncated incorrect DOUBLE value: 'p'
Warning	1292	Truncated incorrect DOUBLE value: 'p'
Warning	1292	Truncated incorrect DOUBLE value: 'b'
Warning	1292	Truncated incorrect DOUBLE value: 'p'
Warning	1292	Truncated incorrect DOUBLE value: 'd'
Warning	1292	Truncated incorrect DOUBLE value: 'f'
Warning	1292	Truncated incorrect DOUBLE value: 'p'
Warning	1292	Truncated incorrect DOUBLE value: 'b'
Warning	1292	Truncated incorrect DOUBLE value: 'e'
Warning	1292	Truncated incorrect DOUBLE value: 'p'
Warning	1292	Truncated incorrect DOUBLE value: 'p'
DROP TABLE t1,t2;
=======
# Bug#12798270: ASSERTION `!TAB->SORTED' FAILED IN JOIN_READ_KEY2
#
CREATE TABLE t1 (i int);
INSERT INTO t1 VALUES (1);
CREATE TABLE t2 (pk int PRIMARY KEY);
INSERT INTO t2 VALUES (10);
CREATE VIEW v1 AS SELECT t2.pk FROM t2;
SELECT v1.pk
FROM t1 LEFT JOIN v1 ON t1.i = v1.pk 
GROUP BY v1.pk;
pk
DROP VIEW v1;
DROP TABLE t1,t2;
# End of Bug#12798270
>>>>>>> 0f480354
<|MERGE_RESOLUTION|>--- conflicted
+++ resolved
@@ -1988,7 +1988,6 @@
 DROP TABLE t1, t2;
 # End of Bug #11766429
 #
-<<<<<<< HEAD
 # Bug#12699645 SELECT SUM() + STRAIGHT_JOIN QUERY MISSES ROWS
 #
 CREATE TABLE t1 (
@@ -2062,7 +2061,7 @@
 Warning	1292	Truncated incorrect DOUBLE value: 'p'
 Warning	1292	Truncated incorrect DOUBLE value: 'p'
 DROP TABLE t1,t2;
-=======
+#
 # Bug#12798270: ASSERTION `!TAB->SORTED' FAILED IN JOIN_READ_KEY2
 #
 CREATE TABLE t1 (i int);
@@ -2076,5 +2075,4 @@
 pk
 DROP VIEW v1;
 DROP TABLE t1,t2;
-# End of Bug#12798270
->>>>>>> 0f480354
+# End of Bug#12798270