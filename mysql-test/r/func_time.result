--- conflicted
+++ resolved
@@ -480,7 +480,9 @@
 select from_unixtime(2145916800);
 from_unixtime(2145916800)
 NULL
-<<<<<<< HEAD
+select from_unixtime(0);
+from_unixtime(0)
+1970-01-01 03:00:00
 CREATE TABLE t1 (datetime datetime, timestamp timestamp, date date, time time);
 INSERT INTO t1 values ("2001-01-02 03:04:05", "2002-01-02 03:04:05", "2003-01-02", "06:07:08");
 SELECT * from t1;
@@ -608,9 +610,4 @@
 SELECT count(*) FROM t1 WHERE d>FROM_DAYS(TO_DAYS(@TMP)) AND d<=FROM_DAYS(TO_DAYS(@TMP)+1);
 count(*)
 3
-DROP TABLE t1;
-=======
-select from_unixtime(0);
-from_unixtime(0)
-1970-01-01 03:00:00
->>>>>>> 2600fb3b
+DROP TABLE t1;