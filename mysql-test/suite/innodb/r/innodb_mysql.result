--- conflicted
+++ resolved
@@ -1771,8 +1771,6 @@
 DROP TABLE t1;
 End of 5.1 tests
 #
-<<<<<<< HEAD
-=======
 # Bug#43600: Incorrect type conversion caused wrong result.
 #
 CREATE TABLE t1 (
@@ -1800,7 +1798,6 @@
 drop table t1,t2;
 # End of test case for the bug#43600
 #
->>>>>>> 20ca15d4
 # Bug#42643: InnoDB does not support replication of TRUNCATE TABLE
 #
 # Check that a TRUNCATE TABLE statement, needing an exclusive meta
@@ -2674,8 +2671,6 @@
 ) ENGINE=InnoDB DEFAULT CHARSET=latin1
 drop table t2, t1;
 #
-<<<<<<< HEAD
-=======
 # Bug#49604 "6.0 processing compound WHERE clause incorrectly 
 #            with Innodb - extra rows"
 #
@@ -2708,7 +2703,6 @@
 9	2	2
 DROP TABLE t1, t2;
 #
->>>>>>> 20ca15d4
 # Bug#44613 SELECT statement inside FUNCTION takes a shared lock
 #
 DROP TABLE IF EXISTS t1;
@@ -2734,11 +2728,6 @@
 DROP TABLE t1;
 DROP FUNCTION f1;
 #
-<<<<<<< HEAD
-# Bug#54606 innodb fast alter table + pack_keys=0 
-#           prevents adding new indexes
-#
-=======
 # BUG#42744: Crash when using a join buffer to join a table with a blob
 # column and an additional column used for duplicate elimination.
 #
@@ -2794,15 +2783,10 @@
 #           prevents adding new indexes
 #
 DROP TABLE IF EXISTS t1;
->>>>>>> 20ca15d4
 CREATE TABLE t1 (a INT, b CHAR(9), c INT, key(b)) 
 ENGINE=InnoDB 
 PACK_KEYS=0;
 CREATE INDEX a ON t1 (a);
 CREATE INDEX c on t1 (c);
-<<<<<<< HEAD
-DROP TABLE t1;
-=======
-DROP TABLE t1;
-End of 6.0 tests
->>>>>>> 20ca15d4
+DROP TABLE t1;
+End of 6.0 tests