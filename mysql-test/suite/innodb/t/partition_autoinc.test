--source include/have_innodb_max_16k.inc

CALL mtr.add_suppression('Unsafe statement written to the binary log using statement format since BINLOG_FORMAT = STATEMENT.');

let $file_name_checking = SELECT LOWER(path) FROM information_schema.innodb_tablespaces AS `t`, information_schema.innodb_datafiles AS `df`
WHERE t.space = df.space
AND t.space_type = 'Single'
<<<<<<< HEAD
AND df.path NOT LIKE './mysql/%'
AND df.path NOT LIKE '%undo%'
=======
AND df.path NOT LIKE '._mysql_%'
>>>>>>> 392a243b
ORDER BY t.space;

CREATE TABLE tr (
id INT NOT NULL AUTO_INCREMENT,
name VARCHAR(50),
purchased DATE,
KEY(id));

INSERT INTO tr VALUES
(1, 'desk organiser', '2003-10-15'),
(2, 'CD player', '1993-11-05'),
(3, 'TV set', '1996-03-10'),
(4, 'bookcase', '1982-01-10'),
(5, 'exercise bike', '2004-05-09'),
(6, 'sofa', '1987-06-05');

###############################
--echo # Test for ADD PARTITION
###############################

CREATE TABLE t1 (
id INT NOT NULL AUTO_INCREMENT,
name VARCHAR(50),
purchased DATE,
KEY(id))
PARTITION BY RANGE( YEAR(purchased) ) (
PARTITION p0 VALUES LESS THAN (1990),
PARTITION p1 VALUES LESS THAN (1995),
PARTITION p2 VALUES LESS THAN (2000),
PARTITION p3 VALUES LESS THAN (2005)
);

--disable_warnings
INSERT INTO t1 SELECT * FROM tr;
--enable_warnings

SHOW CREATE TABLE t1;

DELETE FROM t1 WHERE id = 6;

SELECT MAX(id) AS `Expect 5` FROM t1;

ALTER TABLE t1 ALGORITHM = INPLACE, ADD PARTITION (PARTITION p4 VALUES LESS THAN (2010), PARTITION p5 VALUES LESS THAN (2015));

--eval $file_name_checking

SHOW CREATE TABLE t1;

INSERT INTO t1 VALUES (0, 'popcorn maker', '2010-11-22');

SELECT MAX(id) AS `Expect 7` FROM t1;

ALTER TABLE t1 ALGORITHM = INPLACE, ADD PARTITION (PARTITION p6 VALUES LESS THAN (2018), PARTITION p7 VALUES LESS THAN (2020));

--eval $file_name_checking

SHOW CREATE TABLE t1;

--source include/restart_mysqld.inc

SHOW CREATE TABLE t1;

INSERT INTO t1 VALUES
(0, 'aquarium', '2019-08-04'),
(0, 'study desk', '2016-06-18');

SELECT MAX(id) AS `Expect 9` FROM t1;

DROP TABLE t1;

###############################################################
--echo # Test for DROP PARTITION, along with some ADD PARTITION
###############################################################

CREATE TABLE t1 (
id INT NOT NULL AUTO_INCREMENT,
name VARCHAR(50),
purchased DATE,
KEY(id))
PARTITION BY RANGE( YEAR(purchased) ) (
PARTITION p0 VALUES LESS THAN (1990),
PARTITION p1 VALUES LESS THAN (1995),
PARTITION p2 VALUES LESS THAN (2000),
PARTITION p3 VALUES LESS THAN (2005)
);

--disable_warnings
INSERT INTO t1 SELECT * FROM tr;
--enable_warnings

SHOW CREATE TABLE t1;

SELECT id FROM t1 PARTITION(p0);
SELECT id FROM t1 PARTITION(p1);
SELECT id FROM t1 PARTITION(p2);
SELECT id FROM t1 PARTITION(p3);

--echo # This doesn't delete the row containing max(id) in the table
ALTER TABLE t1 ALGORITHM = INPLACE, DROP PARTITION p2;

--eval $file_name_checking

SHOW CREATE TABLE t1;

INSERT INTO t1 VALUES (0, 'aquarium', '2001-07-02');

SELECT MAX(id) AS `Expect 7` FROM t1;

--echo # This will delete the row containing max(id) in the table
ALTER TABLE t1 ALGORITHM = INPLACE, DROP PARTITION p3;

--eval $file_name_checking

SELECT MAX(id) AS `Expect 6` FROM t1;

SHOW CREATE TABLE t1;

INSERT INTO t1 VALUES(0, 'study desk', '1988-09-16');

SELECT MAX(id) AS `Expect 8` FROM t1;

ALTER TABLE t1 ALGORITHM = INPLACE, ADD PARTITION (PARTITION p3 VALUES LESS THAN (2008));

--eval $file_name_checking

ALTER TABLE t1 ALGORITHM = INPLACE, DROP PARTITION p0;

--eval $file_name_checking

SHOW CREATE TABLE t1;

--source include/restart_mysqld.inc

SHOW CREATE TABLE t1;

INSERT INTO t1 VALUES(0, 'lava lamp', '2006-01-02');

SELECT MAX(id) AS `Expect 9` FROM t1;

DELETE FROM t1 WHERE id >= 0;

ALTER TABLE t1 ALGORITHM = INPLACE, DROP PARTITION p3;

--eval $file_name_checking

SHOW CREATE TABLE t1;

INSERT INTO t1 VALUES(0, 'lava lamp', '1992-01-15');

SELECT MAX(id) AS `Expect 10` FROM t1;

DROP TABLE t1;

#####################################################
--echo # Test for ADD PARTITION for HASH PARTITIONING
#####################################################

CREATE TABLE t1 (
id INT NOT NULL AUTO_INCREMENT,
name VARCHAR(50),
purchased DATE,
KEY(id))
PARTITION BY HASH( YEAR(purchased) ) PARTITIONS 4;

--disable_warnings
INSERT INTO t1 SELECT * FROM tr;
--enable_warnings

SHOW CREATE TABLE t1;

DELETE FROM t1 WHERE id = 6;

SELECT MAX(id) AS `Expect 5` FROM t1;

ALTER TABLE t1 ALGORITHM = INPLACE, ADD PARTITION PARTITIONS 2;

--eval $file_name_checking

SHOW CREATE TABLE t1;

INSERT INTO t1 VALUES (0, 'popcorn maker', '2010-11-22');

SELECT MAX(id) AS `Expect 7` FROM t1;

ALTER TABLE t1 ALGORITHM = INPLACE, ADD PARTITION PARTITIONS 2;

--eval $file_name_checking

SHOW CREATE TABLE t1;

--source include/restart_mysqld.inc

SHOW CREATE TABLE t1;

INSERT INTO t1 VALUES
(0, 'aquarium', '2019-08-04'),
(0, 'study desk', '2016-06-18');

SELECT MAX(id) AS `Expect 9` FROM t1;

DROP TABLE t1;

#######################################################
--echo # Test for ADD PARTITION for HASH PARTITIONINNG,
--echo # along with COALESCE PARTITION
#######################################################

CREATE TABLE t1 (
id INT NOT NULL AUTO_INCREMENT,
name VARCHAR(50),
purchased DATE,
KEY(id))
PARTITION BY HASH( YEAR(purchased) ) PARTITIONS 8;

--disable_warnings
INSERT INTO t1 SELECT * FROM tr;
--enable_warnings

SHOW CREATE TABLE t1;

DELETE FROM t1 WHERE id = 6;

SELECT MAX(id) AS `Expect 5` FROM t1;

ALTER TABLE t1 ALGORITHM = INPLACE, COALESCE PARTITION 2;

--eval $file_name_checking

SHOW CREATE TABLE t1;

INSERT INTO t1 VALUES (0, 'popcorn maker', '2010-11-22');

SELECT MAX(id) AS `Expect 7` FROM t1;

SHOW CREATE TABLE t1;

ALTER TABLE t1 ALGORITHM = INPLACE, COALESCE PARTITION 4;

--eval $file_name_checking

--source include/restart_mysqld.inc

SHOW CREATE TABLE t1;

INSERT INTO t1 VALUES
(0, 'aquarium', '2019-08-04'),
(0, 'study desk', '2016-06-18');

SELECT MAX(id) AS `Expect 9` FROM t1;

SHOW CREATE TABLE t1;

DROP TABLE t1;

######################################
--echo # Test for REORGANIZE PARTITION
######################################

CREATE TABLE t1 (
id INT NOT NULL AUTO_INCREMENT,
name VARCHAR(50),
purchased DATE,
KEY(id))
PARTITION BY RANGE( YEAR(purchased) ) (
PARTITION p0 VALUES LESS THAN (1990),
PARTITION p1 VALUES LESS THAN (1995),
PARTITION p2 VALUES LESS THAN (2000),
PARTITION p3 VALUES LESS THAN (2005)
);

--disable_warnings
INSERT INTO t1 SELECT * FROM tr;
--enable_warnings

SHOW CREATE TABLE t1;

DELETE FROM t1 WHERE id = 6;

SELECT MAX(id) AS `Expect 5` FROM t1;

ALTER TABLE t1 ALGORITHM = INPLACE, REORGANIZE PARTITION p0, p1 INTO
(PARTITION p01 VALUES LESS THAN(1985), PARTITION p02 VALUES LESS THAN(1990),
PARTITION p11 VALUES LESS THAN(1993), PARTITION p12 VALUES LESS THAN(1995));

--eval $file_name_checking

SHOW CREATE TABLE t1;

INSERT INTO t1 VALUES (0, 'popcorn maker', '2001-11-22');

SELECT MAX(id) AS `Expect 7` FROM t1;

SHOW CREATE TABLE t1;

ALTER TABLE t1 ALGORITHM = INPLACE, REORGANIZE PARTITION p2, p3 INTO
(PARTITION p21 VALUES LESS THAN(1997), PARTITION p22 VALUES LESS THAN(2000),
PARTITION p31 VALUES LESS THAN(2002), PARTITION p32 VALUES LESS THAN(2005));

--eval $file_name_checking

SHOW CREATE TABLE t1;

INSERT INTO t1 VALUES
(0, 'aquarium', '2002-08-04'),
(0, 'study desk', '2004-06-18');

SELECT MAX(id) AS `Expect 9` FROM t1;

SHOW CREATE TABLE t1;

###################################
--echo # Test for REBUILD PARTITION
###################################

ALTER TABLE t1 ALGORITHM = INPLACE, REBUILD PARTITION p01, p02, p31, p32;

--eval $file_name_checking

SHOW CREATE TABLE t1;

INSERT INTO t1 VALUES (0, 'lava lamp', '2000-12-10');

SHOW CREATE TABLE t1;

SELECT MAX(id) AS `Expect 10` FROM t1;

DROP TABLE t1;

####################################
--echo # Test for EXCHANGE PARTITION
####################################

CREATE TABLE t1 (
id INT NOT NULL AUTO_INCREMENT,
name VARCHAR(50),
purchased DATE,
KEY(id))
PARTITION BY RANGE( YEAR(purchased) ) (
PARTITION p0 VALUES LESS THAN (1990),
PARTITION p1 VALUES LESS THAN (1995),
PARTITION p2 VALUES LESS THAN (2000),
PARTITION p3 VALUES LESS THAN (2005)
);

--disable_warnings
INSERT INTO t1 SELECT * FROM tr;
--enable_warnings

SHOW CREATE TABLE t1;

DELETE FROM t1 WHERE id = 6;

SELECT MAX(id) AS `Expect 5` FROM t1;

CREATE TABLE tp (
id INT NOT NULL AUTO_INCREMENT,
name VARCHAR(50),
purchased DATE,
KEY(id)) ENGINE = InnoDB;

INSERT INTO tp VALUES (100, 'DVD player', '2002-03-21');

ALTER TABLE t1 EXCHANGE PARTITION p3 WITH TABLE tp;

--eval $file_name_checking

SHOW CREATE TABLE tp;
SHOW CREATE TABLE t1;

INSERT INTO tp VALUES(0, 'DVD player', '2002-03-22');
INSERT INTO t1 VALUES(0, 'DVD player', '2002-03-23');

SELECT MAX(id) AS `Expect 101` FROM t1;
SELECT MAX(id) AS `Expect 101` FROM tp;

ALTER TABLE t1 EXCHANGE PARTITION p3 WITH TABLE tp;

--eval $file_name_checking

SHOW CREATE TABLE tp;
SHOW CREATE TABLE t1;

INSERT INTO tp VALUES(0, 'DVD player', '2002-03-24');
INSERT INTO t1 VALUES(0, 'DVD player', '2002-03-25');

SELECT MAX(id) AS `Expect 102` FROM t1;
SELECT MAX(id) AS `Expect 102` FROM tp;

DROP TABLE tp, t1;

#################################
--echo # Test for subpartitioning
#################################

CREATE TABLE t1 (
id INT NOT NULL AUTO_INCREMENT,
name VARCHAR(50),
purchased DATE,
KEY(id))
PARTITION BY RANGE( YEAR(purchased) )
SUBPARTITION BY HASH ( YEAR(purchased) )
(PARTITION p0 VALUES LESS THAN (1990)
 (SUBPARTITION sp00, SUBPARTITION sp01),
 PARTITION p1 VALUES LESS THAN (2000)
 (SUBPARTITION sp10, SUBPARTITION sp11),
 PARTITION p2 VALUES LESS THAN (2010)
 (SUBPARTITION sp20, SUBPARTITION sp21));

--disable_warnings
INSERT INTO t1 SELECT * FROM tr;
--enable_warnings

SHOW CREATE TABLE t1;

DELETE FROM t1 WHERE id = 6;

SELECT MAX(id) AS `Expect 5` FROM t1;

INSERT INTO t1 VALUES
(0, 'popcorn maker', '2008-07-05'),
(0, 'lava lamp', '2009-01-23');

SELECT MAX(id) AS `Expect 8` FROM t1;

SHOW CREATE TABLE t1;

ALTER TABLE t1 ADD PARTITION (PARTITION p3 VALUES LESS THAN(2015) (SUBPARTITION sp30, SUBPARTITION sp31));

--eval $file_name_checking

SHOW CREATE TABLE t1;

INSERT INTO t1 VALUES
(0, 'study desk', '2012-02-20');

SELECT MAX(id) AS `Expect 9` FROM t1;

DELETE FROM t1 WHERE id = 9;

SHOW CREATE TABLE t1;

ALTER TABLE t1 DROP PARTITION p3;

--eval $file_name_checking

SHOW CREATE TABLE t1;

INSERT INTO t1 VALUES
(0, 'study desk', '2009-05-06');

SELECT MAX(id) AS `Expect 10` FROM t1;

INSERT INTO t1 VALUES
(0, 'lava lamp', '2007-12-25'),
(0, 'lava lamp', '2007-12-26'),
(0, 'lava lamp', '2003-12-27');

SHOW CREATE TABLE t1;

ALTER TABLE t1 REORGANIZE PARTITION p2 INTO
(PARTITION p21 VALUES LESS THAN (2005)
 (SUBPARTITION sp210, SUBPARTITION sp211),
 PARTITION p22 VALUES LESS THAN (2010)
 (SUBPARTITION sp220, SUBPARTITION sp221));

--eval $file_name_checking

SHOW CREATE TABLE t1;

INSERT INTO t1 VALUES(0, 'lava lamp', '2002-12-28');

SELECT MAX(id) AS `Expect 14` FROM t1;

ALTER TABLE t1 DROP PARTITION p21, p0;

--eval $file_name_checking

SHOW CREATE TABLE t1;

INSERT INTO t1 VALUES
(0, 'lava lamp', '2005-12-30'),
(0, 'lava lamp', '2005-12-31');

SELECT MAX(id) AS `Expect 16` FROM t1;

SHOW CREATE TABLE t1;

DROP TABLE t1;

DROP TABLE tr;<|MERGE_RESOLUTION|>--- conflicted
+++ resolved
@@ -5,12 +5,9 @@
 let $file_name_checking = SELECT LOWER(path) FROM information_schema.innodb_tablespaces AS `t`, information_schema.innodb_datafiles AS `df`
 WHERE t.space = df.space
 AND t.space_type = 'Single'
-<<<<<<< HEAD
 AND df.path NOT LIKE './mysql/%'
 AND df.path NOT LIKE '%undo%'
-=======
 AND df.path NOT LIKE '._mysql_%'
->>>>>>> 392a243b
 ORDER BY t.space;
 
 CREATE TABLE tr (
