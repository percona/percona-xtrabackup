-- source include/have_innodb.inc

let $MYSQLD_DATADIR= `select @@datadir`;

let $per_table=`select @@innodb_file_per_table`;
let $format=`select @@innodb_file_format`;
set global innodb_file_per_table=on;
set global innodb_file_format='Barracuda';

SET @OLD_FOREIGN_KEY_CHECKS=@@FOREIGN_KEY_CHECKS;

# Bug#13654923 BOGUS DEBUG ASSERTION IN INDEX CREATION FOR ZERO-LENGTH RECORD
create table t1(a varchar(2) primary key) engine=innodb;
insert into t1 values('');
--enable_info
create index t1a1 on t1(a(1));
--disable_info
drop table t1;

create table t1(a int not null, b int, c char(10) not null, d varchar(20)) engine = innodb;
insert into t1 values (5,5,'oo','oo'),(4,4,'tr','tr'),(3,4,'ad','ad'),(2,3,'ak','ak');
commit;
--error ER_DUP_KEYNAME
alter table t1 add index b (b), add index b (b);
--error ER_DUP_FIELDNAME
alter table t1 add index (b,b);
--enable_info
alter table t1 add index d2 (d);
--disable_info
show create table t1;
-- disable_result_log
analyze table t1;
-- enable_result_log
explain select * from t1 force index(d2) order by d;
select * from t1 force index (d2) order by d;
--error ER_DUP_ENTRY
alter table t1 add unique index (b);
show create table t1;
--enable_info
alter table t1 add index (b);
--disable_info
show create table t1;

--enable_info
alter table t1 add unique index (c), add index (d);
--disable_info
show create table t1;
analyze table t1;
explain select * from t1 force index(c) order by c;
--enable_info
alter table t1 add primary key (a), drop index c;
show create table t1;
--error ER_MULTIPLE_PRI_KEY
alter table t1 add primary key (c);
--error ER_DUP_ENTRY
alter table t1 drop primary key, add primary key (b);
create unique index c on t1 (c);
--disable_info
show create table t1;
analyze table t1;
explain select * from t1 force index(c) order by c;
select * from t1 force index(c) order by c;
--enable_info
alter table t1 drop index b, add index (b);
--disable_info
show create table t1;
insert into t1 values(6,1,'ggg','ggg');
select * from t1;
select * from t1 force index(b) order by b;
select * from t1 force index(c) order by c;
select * from t1 force index(d) order by d;
-- disable_result_log
analyze table t1;
-- enable_result_log
explain select * from t1 force index(b) order by b;
explain select * from t1 force index(c) order by c;
explain select * from t1 force index(d) order by d;
show create table t1;
drop table t1;

create table t1(a int not null, b int, c char(10), d varchar(20), primary key (a)) engine = innodb;
insert into t1 values (1,1,'ab','ab'),(2,2,'ac','ac'),(3,3,'ad','ad'),(4,4,'afe','afe');
commit;
--enable_info
alter table t1 add index (c(2));
show create table t1;
alter table t1 add unique index (d(10));
show create table t1;
--disable_info
insert into t1 values(5,1,'ggg','ggg');
-- disable_result_log
analyze table t1;
-- enable_result_log
select * from t1;
select * from t1 force index(c) order by c;
select * from t1 force index(d) order by d;
explain select * from t1 order by b;
explain select * from t1 force index(c) order by c;
explain select * from t1 force index(d) order by d;
show create table t1;
--enable_info
alter table t1 drop index d;
--disable_info
insert into t1 values(8,9,'fff','fff');
select * from t1;
select * from t1 force index(c) order by c;
-- disable_result_log
analyze table t1;
-- enable_result_log
explain select * from t1 order by b;
explain select * from t1 force index(c) order by c;
explain select * from t1 order by d;
show create table t1;
drop table t1;

create table t1(a int not null, b int, c char(10), d varchar(20), primary key (a)) engine = innodb;
insert into t1 values (1,1,'ab','ab'),(2,2,'ac','ac'),(3,2,'ad','ad'),(4,4,'afe','afe');
commit;
--enable_info
alter table t1 add unique index (b,c);
--disable_info
insert into t1 values(8,9,'fff','fff');
select * from t1;
select * from t1 force index(b) order by b;
-- disable_result_log
analyze table t1;
-- enable_result_log
explain select * from t1 force index(b) order by b;
show create table t1;
--enable_info
alter table t1 add index (b,c);
--disable_info
insert into t1 values(11,11,'kkk','kkk');
select * from t1;
select * from t1 force index(b) order by b;
-- disable_result_log
analyze table t1;
-- enable_result_log
explain select * from t1 force index(b) order by b;
show create table t1;
--enable_info
alter table t1 add unique index (c,d);
--disable_info
insert into t1 values(13,13,'yyy','aaa');
select * from t1;
select * from t1 force index(b) order by b;
select * from t1 force index(c) order by c;
-- disable_result_log
analyze table t1;
-- enable_result_log
explain select * from t1 force index(b) order by b;
explain select * from t1 force index(c) order by c;
show create table t1;
drop table t1;

create table t1(a int not null, b int not null, c int, primary key (a), key (b)) engine = innodb;
create table t3(a int not null, c int not null, d int, primary key (a), key (c)) engine = innodb;
create table t4(a int not null, d int not null, e int, primary key (a), key (d)) engine = innodb;
create table t2(a int not null, b int, c int, d int, e int,
foreign key (b) references t1(b) on delete set null,
foreign key (c) references t3(c), foreign key (d) references t4(d) on update set null)
engine = innodb;
--error ER_DROP_INDEX_FK
alter table t1 drop index b;
--error ER_DROP_INDEX_FK
alter table t3 drop index c;
--error ER_DROP_INDEX_FK
alter table t4 drop index d;
--error ER_DROP_INDEX_FK
alter table t2 drop index b;
--error ER_DROP_INDEX_FK
alter table t2 drop index b, drop index c, drop index d;
<<<<<<< HEAD
# mysqltest first does replace_regex, then replace_result
--replace_regex /'[^']*test\/#sql-[0-9a-f_]*'/'#sql-temporary'/
# Embedded server doesn't chdir to data directory
--replace_result $MYSQLD_DATADIR ./ master-data/ ''
--error ER_ERROR_ON_RENAME
=======
--error ER_FK_COLUMN_CANNOT_CHANGE
>>>>>>> 069ed1a4
alter table t2 MODIFY b INT NOT NULL, ALGORITHM=COPY;
--error ER_FK_COLUMN_NOT_NULL
alter table t2 MODIFY b INT NOT NULL;

SET FOREIGN_KEY_CHECKS=0;
<<<<<<< HEAD
# mysqltest first does replace_regex, then replace_result
--replace_regex /'[^']*test\/#sql-[0-9a-f_]*'/'#sql-temporary'/
# Embedded server doesn't chdir to data directory
--replace_result $MYSQLD_DATADIR ./ master-data/ ''
--error ER_ERROR_ON_RENAME
alter table t2 DROP COLUMN b, ALGORITHM=COPY;
--error ER_FK_COLUMN_CANNOT_DROP
alter table t2 DROP COLUMN b;
# mysqltest first does replace_regex, then replace_result
--replace_regex /'[^']*test\/#sql-[0-9a-f_]*'/'#sql-temporary'/
# Embedded server doesn't chdir to data directory
--replace_result $MYSQLD_DATADIR ./ master-data/ ''
--error ER_ERROR_ON_RENAME
=======
--error ER_FK_COLUMN_CANNOT_DROP
alter table t2 DROP COLUMN b, ALGORITHM=COPY;
--error ER_FK_COLUMN_CANNOT_DROP
alter table t2 DROP COLUMN b;
--error ER_FK_COLUMN_CANNOT_DROP_CHILD
>>>>>>> 069ed1a4
alter table t1 DROP COLUMN b, ALGORITHM=COPY;
--error ER_FK_COLUMN_CANNOT_DROP_CHILD
alter table t1 DROP COLUMN b;
SET FOREIGN_KEY_CHECKS=@OLD_FOREIGN_KEY_CHECKS;

--enable_info
# Apparently, the following makes mysql_alter_table() drop index d.
create unique index dc on t2 (d,c);
create index dc on t1 (b,c);
# This should preserve the foreign key constraints.
--error ER_FK_COLUMN_NOT_NULL
alter table t2 add primary key (alpha), change a alpha int,
change b beta int not null, change c charlie int not null;
--error ER_FK_COLUMN_NOT_NULL
alter table t2 add primary key (alpha), change a alpha int,
change c charlie int not null, change d delta int not null;
alter table t2 add primary key (alpha), change a alpha int,
change b beta int, modify c int not null;
--disable_info
insert into t1 values (1,1,1);
insert into t3 values (1,1,1);
insert into t4 values (1,1,1);
insert into t2 values (1,1,1,1,1);
commit;
--enable_info
alter table t4 add constraint dc foreign key (a) references t1(a);
--disable_info
show create table t4;
# mysqltest first does replace_regex, then replace_result
--replace_regex /#sql-[0-9a-f_]*'/#sql-temporary'/
# Embedded server doesn't chdir to data directory
--replace_result $MYSQLD_DATADIR ./ master-data/ ''
# a foreign key 'test/dc' already exists
--error ER_DUP_KEY
<<<<<<< HEAD
alter table t3 add constraint dc foreign key (a) references t1(a);
SET FOREIGN_KEY_CHECKS=0;
--error ER_FK_FAIL_ADD_SYSTEM
alter table t3 add constraint dc foreign key (a) references t1(a);
=======
alter table t3 add constraint dc foreign key (a) references t1(a);
SET FOREIGN_KEY_CHECKS=0;
--error ER_FK_FAIL_ADD_SYSTEM
alter table t3 add constraint dc foreign key (a) references t1(a);
>>>>>>> 069ed1a4
SET FOREIGN_KEY_CHECKS=@OLD_FOREIGN_KEY_CHECKS;
show create table t3;
--enable_info
alter table t2 drop index b, add index (beta);
--disable_info
show create table t2;
--error ER_ROW_IS_REFERENCED_2
delete from t1;
--error ER_CANT_DROP_FIELD_OR_KEY
drop index dc on t4;
<<<<<<< HEAD
--error ER_CANT_DROP_FIELD_OR_KEY
--enable_info
=======
--enable_info
--error ER_CANT_DROP_FIELD_OR_KEY
>>>>>>> 069ed1a4
alter table t3 drop foreign key dc;
alter table t4 drop foreign key dc;
--disable_info
select * from t2;
delete from t1;
select * from t2;

drop table t2,t4,t3,t1;

-- let charset = utf8
-- source include/innodb-index.inc

create table t1(a int not null, b int) engine = innodb;
insert into t1 values (1,1),(1,1),(1,1),(1,1);
--error ER_DUP_ENTRY
alter table t1 add unique index (a);
--error ER_DUP_ENTRY
alter table t1 add unique index (b);
--error ER_DUP_ENTRY
alter table t1 add unique index (a), add unique index(b);
show create table t1;
drop table t1;

create table t1(a int not null, c int not null,b int, primary key(a), unique key(c), key(b)) engine = innodb;
alter table t1 drop index c, drop index b;
show create table t1;
drop table t1;

create table t1(a int not null, b int, primary key(a)) engine = innodb;
alter table t1 add index (b);
show create table t1;
drop table t1;

create table t1(a int not null, b int, c char(10), d varchar(20), primary key (a)) engine = innodb;
insert into t1 values (1,1,'ab','ab'),(2,2,'ac','ac'),(3,3,'ac','ac'),(4,4,'afe','afe'),(5,4,'affe','affe');
--error ER_DUP_ENTRY
alter table t1 add unique index (b), add unique index (c), add unique index (d);
--error ER_DUP_ENTRY
alter table t1 add unique index (c), add unique index (b), add index (d);
show create table t1;
drop table t1;

create table t1(a int not null, b int not null, c int, primary key (a), key(c)) engine=innodb;
insert into t1 values (5,1,5),(4,2,4),(3,3,3),(2,4,2),(1,5,1);
--enable_info
alter table t1 add unique index (b);
--disable_info
insert into t1 values (10,20,20),(11,19,19),(12,18,18),(13,17,17);
show create table t1;
check table t1;
-- disable_result_log
analyze table t1;
-- enable_result_log
explain select * from t1 force index(c) order by c;
explain select * from t1 order by a;
explain select * from t1 force index(b) order by b;
select * from t1 order by a;
select * from t1 force index(b) order by b;
select * from t1 force index(c) order by c;
drop table t1;

create table t1(a int not null, b int not null) engine=innodb;
insert into t1 values (1,1);
--enable_info
alter table t1 add primary key(b);
--disable_info
insert into t1 values (2,2);
show create table t1;
check table t1;
select * from t1;
analyze table t1;
explain select * from t1;
explain select * from t1 order by a;
explain select * from t1 order by b;
checksum table t1;
drop table t1;

create table t1(a int not null) engine=innodb;
insert into t1 values (1);
--enable_info
alter table t1 add primary key(a);
--disable_info
insert into t1 values (2);
show create table t1;
check table t1;
commit;
select * from t1;
analyze table t1;
explain select * from t1;
explain select * from t1 order by a;
drop table t1;

eval set global innodb_file_per_table=$per_table;
eval set global innodb_file_format=$format;
eval set global innodb_file_format_max=$format;

#
# Test to check whether CREATE INDEX handles implicit foreign key
# constraint modifications (Issue #70, Bug #38786)
#
SET @OLD_UNIQUE_CHECKS=@@UNIQUE_CHECKS, UNIQUE_CHECKS=0;
SET FOREIGN_KEY_CHECKS=0;

CREATE TABLE t1(
  c1	BIGINT(12) NOT NULL,
  PRIMARY KEY (c1)
) ENGINE=InnoDB DEFAULT CHARSET=latin1;

CREATE TABLE t2(
  c1	BIGINT(16) NOT NULL,
  c2	BIGINT(12) NOT NULL,
  c3	BIGINT(12) NOT NULL,
  PRIMARY KEY (c1)
) ENGINE=InnoDB DEFAULT CHARSET=latin1;

ALTER TABLE t2 ADD CONSTRAINT fk_t2_ca
 FOREIGN KEY (c3) REFERENCES t1(c1);

SET FOREIGN_KEY_CHECKS=@OLD_FOREIGN_KEY_CHECKS;
SET UNIQUE_CHECKS=@OLD_UNIQUE_CHECKS;

SHOW CREATE TABLE t2;

CREATE INDEX i_t2_c3_c2 ON t2(c3, c2);

SHOW CREATE TABLE t2;

SET FOREIGN_KEY_CHECKS=@OLD_FOREIGN_KEY_CHECKS;
SET UNIQUE_CHECKS=@OLD_UNIQUE_CHECKS;

--error ER_NO_REFERENCED_ROW_2
INSERT INTO t2 VALUES(0,0,0);
INSERT INTO t1 VALUES(0);
INSERT INTO t2 VALUES(0,0,0);

DROP TABLE t2;

CREATE TABLE t2(
  c1	BIGINT(16) NOT NULL,
  c2	BIGINT(12) NOT NULL,
  c3	BIGINT(12) NOT NULL,
  PRIMARY KEY (c1,c2,c3)
) ENGINE=InnoDB DEFAULT CHARSET=latin1;

SET FOREIGN_KEY_CHECKS=0;
ALTER TABLE t2 ADD CONSTRAINT fk_t2_ca
 FOREIGN KEY (c3) REFERENCES t1(c1);
SET FOREIGN_KEY_CHECKS=@OLD_FOREIGN_KEY_CHECKS;

SHOW CREATE TABLE t2;

CREATE INDEX i_t2_c3_c2 ON t2(c3, c2);

SHOW CREATE TABLE t2;
--error ER_NO_REFERENCED_ROW_2
INSERT INTO t2 VALUES(0,0,1);
INSERT INTO t2 VALUES(0,0,0);
--error ER_ROW_IS_REFERENCED_2
DELETE FROM t1;
DELETE FROM t2;

DROP TABLE t2;
DROP TABLE t1;

CREATE TABLE t1(
  c1	BIGINT(12) NOT NULL,
  c2	INT(4) NOT NULL,
  PRIMARY KEY (c2,c1)
) ENGINE=InnoDB DEFAULT CHARSET=latin1;

CREATE TABLE t2(
  c1	BIGINT(16) NOT NULL,
  c2	BIGINT(12) NOT NULL,
  c3	BIGINT(12) NOT NULL,
  PRIMARY KEY (c1)
) ENGINE=InnoDB DEFAULT CHARSET=latin1;

SET FOREIGN_KEY_CHECKS=0;
--enable_info

# mysqltest first does replace_regex, then replace_result
--replace_regex /#sql-[0-9a-f_]*'/#sql-temporary'/
# Embedded server doesn't chdir to data directory
--replace_result $MYSQLD_DATADIR ./ master-data/ ''
--error ER_CANNOT_ADD_FOREIGN
ALTER TABLE t2 ADD CONSTRAINT fk_t2_ca
 FOREIGN KEY (c3,c2) REFERENCES t1(c1,c1), ALGORITHM=COPY;
--error ER_FK_NO_INDEX_PARENT
ALTER TABLE t2 ADD CONSTRAINT fk_t2_ca
 FOREIGN KEY (c3,c2) REFERENCES t1(c1,c1);
# mysqltest first does replace_regex, then replace_result
--replace_regex /#sql-[0-9a-f_]*'/#sql-temporary'/
# Embedded server doesn't chdir to data directory
--replace_result $MYSQLD_DATADIR ./ master-data/ ''
--error ER_CANNOT_ADD_FOREIGN
ALTER TABLE t2 ADD CONSTRAINT fk_t2_ca
 FOREIGN KEY (c3,c2) REFERENCES t1(c1,c2), ALGORITHM=COPY;
--error ER_FK_NO_INDEX_PARENT
ALTER TABLE t2 ADD CONSTRAINT fk_t2_ca
 FOREIGN KEY (c3,c2) REFERENCES t1(c1,c2);

# FIXME (WL#6251 problem): this should fail, like the ALGORITHM=COPY below
ALTER TABLE t2 ADD CONSTRAINT fk_t2_ca
 FOREIGN KEY (c3,c2) REFERENCES t1(c2,c1);
ALTER TABLE t2 DROP FOREIGN KEY fk_t2_ca;

# mysqltest first does replace_regex, then replace_result
--replace_regex /#sql-[0-9a-f_]*'/#sql-temporary'/
# Embedded server doesn't chdir to data directory
--replace_result $MYSQLD_DATADIR ./ master-data/ ''
--error ER_CANNOT_ADD_FOREIGN
ALTER TABLE t2 ADD CONSTRAINT fk_t2_ca
 FOREIGN KEY (c3,c2) REFERENCES t1(c2,c1), ALGORITHM=COPY;

ALTER TABLE t1 MODIFY COLUMN c2 BIGINT(12) NOT NULL;
# mysqltest first does replace_regex, then replace_result
--replace_regex /#sql-[0-9a-f_]*'/#sql-temporary'/
# Embedded server doesn't chdir to data directory
--replace_result $MYSQLD_DATADIR ./ master-data/ ''
--error ER_CANNOT_ADD_FOREIGN
ALTER TABLE t2 ADD CONSTRAINT fk_t2_ca
 FOREIGN KEY (c3,c2) REFERENCES t1(c1,c2), ALGORITHM=COPY;
--error ER_FK_NO_INDEX_PARENT
ALTER TABLE t2 ADD CONSTRAINT fk_t2_ca
 FOREIGN KEY (c3,c2) REFERENCES t1(c1,c2);

ALTER TABLE t2 ADD CONSTRAINT fk_t2_ca
 FOREIGN KEY (c3,c2) REFERENCES t1(c2,c1);

SET FOREIGN_KEY_CHECKS=@OLD_FOREIGN_KEY_CHECKS;

SHOW CREATE TABLE t1;
SHOW CREATE TABLE t2;
CREATE INDEX i_t2_c2_c1 ON t2(c2, c1);
SHOW CREATE TABLE t2;
CREATE INDEX i_t2_c3_c1_c2 ON t2(c3, c1, c2);
SHOW CREATE TABLE t2;
CREATE INDEX i_t2_c3_c2 ON t2(c3, c2);
SHOW CREATE TABLE t2;
--disable_info

DROP TABLE t2;
DROP TABLE t1;

connect (a,localhost,root,,);
connect (b,localhost,root,,);
connection a;
CREATE TABLE t1 (a INT, b CHAR(1)) ENGINE=InnoDB;
INSERT INTO t1 VALUES (3,'a'),(3,'b'),(1,'c'),(0,'d'),(1,'e');
CREATE TABLE t2 (a INT, b CHAR(1)) ENGINE=InnoDB;
CREATE TABLE t2i (a INT, b CHAR(1) NOT NULL) ENGINE=InnoDB;
CREATE TABLE t2c (a INT, b CHAR(1) NOT NULL) ENGINE=InnoDB;
INSERT INTO t2 SELECT * FROM t1;
INSERT INTO t2i SELECT * FROM t1;
INSERT INTO t2c SELECT * FROM t1;
connection b;
BEGIN;
# This acquires a MDL lock on t1 until commit.
SELECT * FROM t1;
connection a;
# This times out before of the MDL lock held by connection b.
SET lock_wait_timeout=1;
--error ER_LOCK_WAIT_TIMEOUT
CREATE INDEX t1a ON t1(a);
--enable_info
CREATE INDEX t2a ON t2(a);
ALTER TABLE t2i ADD PRIMARY KEY(a,b), ADD INDEX t2a(a), ALGORITHM=INPLACE;
ALTER TABLE t2c ADD PRIMARY KEY(a,b), ADD INDEX t2a(a), ALGORITHM=COPY;
--disable_info
connection b;
# t2i and t2c are too new for this transaction, because they were rebuilt
--error ER_TABLE_DEF_CHANGED
SELECT * FROM t2i;
--error ER_TABLE_DEF_CHANGED
SELECT * FROM t2i FORCE INDEX(t2a) ORDER BY a;
--error ER_TABLE_DEF_CHANGED
SELECT * FROM t2c;
--error ER_TABLE_DEF_CHANGED
SELECT * FROM t2c FORCE INDEX(t2a) ORDER BY a;
# In t2, only the new index t2a is too new for this transaction.
SELECT * FROM t2;
--error ER_TABLE_DEF_CHANGED
SELECT * FROM t2 FORCE INDEX(t2a) ORDER BY a;
SELECT * FROM t2;
COMMIT;
# For a new transaction, all of t2, t2i, t2c are accessible.
SELECT * FROM t2;
SELECT * FROM t2 FORCE INDEX(t2a) ORDER BY a;
SELECT * FROM t2i;
SELECT * FROM t2i FORCE INDEX(t2a) ORDER BY a;
SELECT * FROM t2c;
SELECT * FROM t2c FORCE INDEX(t2a) ORDER BY a;
connection default;
disconnect a;
disconnect b;

--error ER_DUP_KEYNAME
alter table t2 add index t2a(b);
alter table t2 drop index t2a, add index t2a(b);
show create table t2;
show create table t2i;
show create table t2c;

--disable_info

DROP TABLE t1,t2,t2c,t2i;<|MERGE_RESOLUTION|>--- conflicted
+++ resolved
@@ -170,41 +170,17 @@
 alter table t2 drop index b;
 --error ER_DROP_INDEX_FK
 alter table t2 drop index b, drop index c, drop index d;
-<<<<<<< HEAD
-# mysqltest first does replace_regex, then replace_result
---replace_regex /'[^']*test\/#sql-[0-9a-f_]*'/'#sql-temporary'/
-# Embedded server doesn't chdir to data directory
---replace_result $MYSQLD_DATADIR ./ master-data/ ''
---error ER_ERROR_ON_RENAME
-=======
 --error ER_FK_COLUMN_CANNOT_CHANGE
->>>>>>> 069ed1a4
 alter table t2 MODIFY b INT NOT NULL, ALGORITHM=COPY;
 --error ER_FK_COLUMN_NOT_NULL
 alter table t2 MODIFY b INT NOT NULL;
 
 SET FOREIGN_KEY_CHECKS=0;
-<<<<<<< HEAD
-# mysqltest first does replace_regex, then replace_result
---replace_regex /'[^']*test\/#sql-[0-9a-f_]*'/'#sql-temporary'/
-# Embedded server doesn't chdir to data directory
---replace_result $MYSQLD_DATADIR ./ master-data/ ''
---error ER_ERROR_ON_RENAME
-alter table t2 DROP COLUMN b, ALGORITHM=COPY;
---error ER_FK_COLUMN_CANNOT_DROP
-alter table t2 DROP COLUMN b;
-# mysqltest first does replace_regex, then replace_result
---replace_regex /'[^']*test\/#sql-[0-9a-f_]*'/'#sql-temporary'/
-# Embedded server doesn't chdir to data directory
---replace_result $MYSQLD_DATADIR ./ master-data/ ''
---error ER_ERROR_ON_RENAME
-=======
 --error ER_FK_COLUMN_CANNOT_DROP
 alter table t2 DROP COLUMN b, ALGORITHM=COPY;
 --error ER_FK_COLUMN_CANNOT_DROP
 alter table t2 DROP COLUMN b;
 --error ER_FK_COLUMN_CANNOT_DROP_CHILD
->>>>>>> 069ed1a4
 alter table t1 DROP COLUMN b, ALGORITHM=COPY;
 --error ER_FK_COLUMN_CANNOT_DROP_CHILD
 alter table t1 DROP COLUMN b;
@@ -239,17 +215,10 @@
 --replace_result $MYSQLD_DATADIR ./ master-data/ ''
 # a foreign key 'test/dc' already exists
 --error ER_DUP_KEY
-<<<<<<< HEAD
 alter table t3 add constraint dc foreign key (a) references t1(a);
 SET FOREIGN_KEY_CHECKS=0;
 --error ER_FK_FAIL_ADD_SYSTEM
 alter table t3 add constraint dc foreign key (a) references t1(a);
-=======
-alter table t3 add constraint dc foreign key (a) references t1(a);
-SET FOREIGN_KEY_CHECKS=0;
---error ER_FK_FAIL_ADD_SYSTEM
-alter table t3 add constraint dc foreign key (a) references t1(a);
->>>>>>> 069ed1a4
 SET FOREIGN_KEY_CHECKS=@OLD_FOREIGN_KEY_CHECKS;
 show create table t3;
 --enable_info
@@ -260,13 +229,8 @@
 delete from t1;
 --error ER_CANT_DROP_FIELD_OR_KEY
 drop index dc on t4;
-<<<<<<< HEAD
+--enable_info
 --error ER_CANT_DROP_FIELD_OR_KEY
---enable_info
-=======
---enable_info
---error ER_CANT_DROP_FIELD_OR_KEY
->>>>>>> 069ed1a4
 alter table t3 drop foreign key dc;
 alter table t4 drop foreign key dc;
 --disable_info
