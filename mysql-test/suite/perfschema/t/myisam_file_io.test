# Copyright (c) 2009, 2010, Oracle and/or its affiliates. All rights reserved.
#
# This program is free software; you can redistribute it and/or modify
# it under the terms of the GNU General Public License as published by
# the Free Software Foundation; version 2 of the License.
#
# This program is distributed in the hope that it will be useful,
# but WITHOUT ANY WARRANTY; without even the implied warranty of
# MERCHANTABILITY or FITNESS FOR A PARTICULAR PURPOSE.  See the
# GNU General Public License for more details.
#
# You should have received a copy of the GNU General Public License
# along with this program; if not, write to the Free Software Foundation,
# 51 Franklin Street, Suite 500, Boston, MA 02110-1335 USA

# Tests for PERFORMANCE_SCHEMA

--source include/not_embedded.inc
--source include/have_perfschema.inc

# Setup

update performance_schema.setup_instruments set enabled='NO';
update performance_schema.setup_instruments set enabled='YES'
  where name like "wait/io/file/myisam/%";

update performance_schema.setup_consumers
  set enabled='YES';

truncate table performance_schema.events_waits_history_long;

# Reset lost counters to a known state
flush status;

# Code to test

--disable_warnings
drop table if exists test.no_index_tab;
--enable_warnings

create table test.no_index_tab ( a varchar(255), b int ) engine=myisam;
insert into no_index_tab set a = 'foo', b = 1;
insert into no_index_tab set a = 'foo', b = 1;
insert into no_index_tab set a = 'foo', b = 1;

# Verification
# Note that mi_create.c contains mysql_file_tell() calls in debug only,
# so the result are filtered to remove 'tell'.
# Note that even after setting other instruments to enabled='NO'
# and truncating the events_waits_history_long table,
# some events -- that were already started but not completed --
# for other instruments could still be added in the history.
# To protect against that, an extra where clause
# "and event_name like "wait/io/file/myisam/%"
# is added to the select to filter out the result.

select event_name,
  left(source, locate(":", source)) as short_source,
  operation, number_of_bytes,
  substring(object_name, locate("no_index_tab", object_name)) as short_name
  from performance_schema.events_waits_history_long
<<<<<<< HEAD
  where event_name like 'wait/io/file/%'
  and operation not like "tell"
=======
  where operation not like "tell"
  and event_name like "wait/io/file/myisam/%"
>>>>>>> 5dd0cf1c
  order by thread_id, event_id;

# In case of failures, this will tell if file io are lost.
show status like 'performance_schema_%';

# Cleanup

update performance_schema.setup_instruments set enabled='YES';

drop table test.no_index_tab;
<|MERGE_RESOLUTION|>--- conflicted
+++ resolved
@@ -59,13 +59,8 @@
   operation, number_of_bytes,
   substring(object_name, locate("no_index_tab", object_name)) as short_name
   from performance_schema.events_waits_history_long
-<<<<<<< HEAD
-  where event_name like 'wait/io/file/%'
-  and operation not like "tell"
-=======
   where operation not like "tell"
   and event_name like "wait/io/file/myisam/%"
->>>>>>> 5dd0cf1c
   order by thread_id, event_id;
 
 # In case of failures, this will tell if file io are lost.
