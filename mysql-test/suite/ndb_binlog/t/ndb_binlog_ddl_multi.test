# The include statement below is a temp one for tests that are yet to
#be ported to run with InnoDB,
#but needs to be kept for tests that would need MyISAM in future.
--source include/force_myisam_default.inc

-- source include/have_multi_ndb.inc
-- source include/have_binlog_format_mixed_or_row.inc

--disable_warnings
connection server2;
drop database if exists mysqltest;
drop table if exists t1,t2,t3;
connection server1;
drop database if exists mysqltest;
drop table if exists t1,t2,t3;
--connection server1
reset master;
--connection server2
reset master;
--enable_warnings

#
# basic test to see if ddl distribution works across
# multiple binlogs
#

# create database
--connection server1
create database mysqltest;

# create table
--connection server1
use mysqltest;
create table t1 (a int primary key) engine=ndb;

--connection server2
create table t2 (a int primary key) engine=ndb;
--source include/show_binlog_events.inc

--connection server1
--source include/show_binlog_events.inc

# alter table
--connection server1
reset master;
--connection server2
reset master;

--connection server2
alter table t2 add column (b int);

--connection server1
--source include/show_binlog_events.inc

# alter database
--connection server1
reset master;
--connection server2
reset master;

--connection server2
ALTER DATABASE mysqltest CHARACTER SET latin1;


# having drop here instead of below sometimes triggers bug#18976
## drop table and drop should come after data events
--connection server2
drop table mysqltest.t1;

--connection server1
--source include/show_binlog_events.inc
# to track down bug#18976
--real_sleep 10
--source include/show_binlog_events.inc

#--connection server2
#drop table mysqltest.t1;

# drop database and drop should come after data events
--connection server1
reset master;
--connection server2
reset master;

--connection server1
use test;
insert into t2 values (1,2);
drop database mysqltest;
create table t1 (a int primary key) engine=ndb;

--connection server2
--source include/show_binlog_events.inc

--connection server2
drop table t2;

# logfile groups and table spaces
--connection server1
reset master;
--connection server2
reset master;

--connection server1
CREATE LOGFILE GROUP lg1
ADD UNDOFILE 'undofile.dat'
INITIAL_SIZE 16M
UNDO_BUFFER_SIZE = 1M
ENGINE=NDB;

ALTER LOGFILE GROUP lg1
ADD UNDOFILE 'undofile02.dat'
INITIAL_SIZE = 4M 
ENGINE=NDB;

CREATE TABLESPACE ts1
ADD DATAFILE 'datafile.dat'
USE LOGFILE GROUP lg1
INITIAL_SIZE 12M
ENGINE NDB;

ALTER TABLESPACE ts1
ADD DATAFILE 'datafile02.dat'
INITIAL_SIZE = 4M 
ENGINE=NDB;

ALTER TABLESPACE ts1 
DROP DATAFILE 'datafile.dat' 
ENGINE = NDB;

ALTER TABLESPACE ts1 
DROP DATAFILE 'datafile02.dat' 
ENGINE = NDB;

DROP TABLESPACE ts1 
ENGINE = NDB;

DROP LOGFILE GROUP lg1 
ENGINE =NDB;

# having drop here instead of below sometimes triggers bug#18976
#drop table t1;

--connection server2
--source include/show_binlog_events.inc
# to track down bug#18976
--real_sleep 10
--source include/show_binlog_events.inc

drop table t1;

#
# Bug #17827 cluster: rename of several tables in one statement,
# gets multiply logged
#
--connection server1
reset master;
show tables;
--connection server2
reset master;
show tables;

--connection server1
create table t1 (a int key) engine=ndb;
create table t2 (a int key) engine=ndb;
create table t3 (a int key) engine=ndb;
rename table t3 to t4, t2 to t3, t1 to t2, t4 to t1;
--connection server2
--source include/show_binlog_events.inc

drop table t1;
drop table t2;
drop table t3;

#
# Bug #17838 binlog not setup on seconday master after rename
#
#
--connection server1
reset master;
show tables;
--connection server2
reset master;
show tables;

--connection server1
create table t1 (a int key) engine=ndb;
insert into t1 values(1);
rename table t1 to t2;
insert into t2 values(2);

# now we should see data in table t1 _and_ t2
# prior to bug fix, data was missing for t2
--connection server2
drop table t2;
<<<<<<< HEAD
--source include/show_binlog_events.inc
=======
--source include/show_binlog_events2.inc

##########################
# Bug#22135584: BINLOG CONTAINS SCHEMA EVENTS IN INCORRECT ORDER
#
# DDL operations are sometimes inserted in the incorrect relative order
# vs. the DML operations.
##########################
--connection server1
reset master;
--connection server2
reset master;

##################################################
# Check whether we have a debug compiled binary:
# @@global.debug can't be referred without this.
# However, instead of skipping entire test without debug,
# we run it without setting the specific debug flags.
###################################################
--connection server2
--let $have_debug= `select (version() like '%debug%')`

disable_query_log;
if ($have_debug)
{
  # Force server2 to yield the CPU inbetween polling the event buffer
  set @save_debug= @@global.debug;
  set global debug='+d,ndb_binlog_injector_yield_before_schema_pollEvent';
}
enable_query_log;

--connection server1
use test;

--echo The relative order between DML and DDL statements below are
--echo expected to follow the same order in binlog as shown below.
let $i=5;
while ($i)
{
  create database mysqltest;
  create table t1 (a int primary key) engine=ndb;
  insert into t1 values (1);
  drop database mysqltest;
  drop table t1;
  dec $i;
}
# Dummy synchronization to flush prior events to binlog
create table dummy (dummyk int primary key) engine = ndb;

--connection server2
disable_query_log;
if ($have_debug)
{
  set global debug= @save_debug;
}
enable_query_log;

--connection server2

# Ensure that synchronization dummy reached log
drop table dummy;
--source include/show_binlog_events2.inc
>>>>>>> f51900db
<|MERGE_RESOLUTION|>--- conflicted
+++ resolved
@@ -192,10 +192,7 @@
 # prior to bug fix, data was missing for t2
 --connection server2
 drop table t2;
-<<<<<<< HEAD
---source include/show_binlog_events.inc
-=======
---source include/show_binlog_events2.inc
+--source include/show_binlog_events.inc
 
 ##########################
 # Bug#22135584: BINLOG CONTAINS SCHEMA EVENTS IN INCORRECT ORDER
@@ -256,5 +253,4 @@
 
 # Ensure that synchronization dummy reached log
 drop table dummy;
---source include/show_binlog_events2.inc
->>>>>>> f51900db
+--source include/show_binlog_events.inc