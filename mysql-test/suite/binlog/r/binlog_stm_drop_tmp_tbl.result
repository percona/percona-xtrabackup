DROP DATABASE IF EXISTS `drop-temp+table-test`;
RESET MASTER;
CREATE DATABASE `drop-temp+table-test`;
USE `drop-temp+table-test`;
CREATE TEMPORARY TABLE shortn1 (a INT);
CREATE TEMPORARY TABLE `table:name` (a INT);
CREATE TEMPORARY TABLE shortn2 (a INT);
CREATE TEMPORARY TABLE tmp(c1 int);
CREATE TEMPORARY TABLE tmp1(c1 int);
CREATE TEMPORARY TABLE tmp2(c1 int);
CREATE TEMPORARY TABLE tmp3(c1 int);
CREATE TABLE t(c1 int);
DROP TEMPORARY TABLE IF EXISTS tmp;
DROP TEMPORARY TABLE IF EXISTS tmp;
DROP TEMPORARY TABLE IF EXISTS tmp, tmp1;
DROP TEMPORARY TABLE tmp3;
DROP TABLE IF EXISTS tmp2, t;
DROP TABLE IF EXISTS tmp2, t;
SELECT GET_LOCK("a",10);
GET_LOCK("a",10)
1
USE test;
SELECT GET_LOCK("a",10);
GET_LOCK("a",10)
1
include/show_binlog_events.inc
Log_name	Pos	Event_type	Server_id	End_log_pos	Info
master-bin.000001	#	Query	#	#	CREATE DATABASE `drop-temp+table-test`
master-bin.000001	#	Query	#	#	use `drop-temp+table-test`; CREATE TEMPORARY TABLE shortn1 (a INT)
master-bin.000001	#	Query	#	#	use `drop-temp+table-test`; CREATE TEMPORARY TABLE `table:name` (a INT)
master-bin.000001	#	Query	#	#	use `drop-temp+table-test`; CREATE TEMPORARY TABLE shortn2 (a INT)
master-bin.000001	#	Query	#	#	use `drop-temp+table-test`; CREATE TEMPORARY TABLE tmp(c1 int)
master-bin.000001	#	Query	#	#	use `drop-temp+table-test`; CREATE TEMPORARY TABLE tmp1(c1 int)
master-bin.000001	#	Query	#	#	use `drop-temp+table-test`; CREATE TEMPORARY TABLE tmp2(c1 int)
master-bin.000001	#	Query	#	#	use `drop-temp+table-test`; CREATE TEMPORARY TABLE tmp3(c1 int)
master-bin.000001	#	Query	#	#	use `drop-temp+table-test`; CREATE TABLE t(c1 int)
master-bin.000001	#	Query	#	#	use `drop-temp+table-test`; DROP TEMPORARY TABLE IF EXISTS `tmp` /* generated by server */
master-bin.000001	#	Query	#	#	use `drop-temp+table-test`; DROP TEMPORARY TABLE IF EXISTS `tmp` /* generated by server */
master-bin.000001	#	Query	#	#	use `drop-temp+table-test`; DROP TEMPORARY TABLE IF EXISTS `tmp1`,`tmp` /* generated by server */
master-bin.000001	#	Query	#	#	use `drop-temp+table-test`; DROP TEMPORARY TABLE `tmp3` /* generated by server */
master-bin.000001	#	Query	#	#	use `drop-temp+table-test`; DROP TEMPORARY TABLE IF EXISTS `tmp2` /* generated by server */
master-bin.000001	#	Query	#	#	use `drop-temp+table-test`; DROP TABLE IF EXISTS `t` /* generated by server */
master-bin.000001	#	Query	#	#	use `drop-temp+table-test`; DROP TABLE IF EXISTS `tmp2`,`t` /* generated by server */
master-bin.000001	#	Query	#	#	use `drop-temp+table-test`; DROP /*!40005 TEMPORARY */ TABLE IF EXISTS `shortn2`,`table:name`,`shortn1`
DROP DATABASE `drop-temp+table-test`;
RESET MASTER;
CREATE TABLE t1 ( i text );
CREATE TEMPORARY TABLE ttmp1 ( i text );
SET @@session.binlog_format=ROW;
INSERT INTO t1 VALUES ('1');
SELECT @@session.binlog_format;
@@session.binlog_format
ROW
include/show_binlog_events.inc
Log_name	Pos	Event_type	Server_id	End_log_pos	Info
master-bin.000001	#	Query	#	#	use `test`; CREATE TABLE t1 ( i text )
master-bin.000001	#	Query	#	#	use `test`; CREATE TEMPORARY TABLE ttmp1 ( i text )
master-bin.000001	#	Query	#	#	BEGIN
master-bin.000001	#	Table_map	#	#	table_id: # (test.t1)
master-bin.000001	#	Write_rows	#	#	table_id: # flags: STMT_END_F
master-bin.000001	#	Query	#	#	COMMIT
master-bin.000001	#	Query	#	#	use `test`; DROP /*!40005 TEMPORARY */ TABLE IF EXISTS `ttmp1`
DROP TABLE t1;
RESET MASTER;
<<<<<<< HEAD
#
# Bug 83003: Using temporary tables on slaves increases GTID sequence number
#
SET @saved_binlog_format= @@SESSION.binlog_format;
SET SESSION binlog_format= STATEMENT;
CREATE TEMPORARY TABLE temp_needs_logging(a INT) ENGINE=InnoDB;
SET SESSION binlog_format= @saved_binlog_format;
CREATE TEMPORARY TABLE temp_trx(a INT) ENGINE=InnoDB;
CREATE TEMPORARY TABLE temp_non_trx(a INT) ENGINE=MyISAM;
CREATE TEMPORARY TABLE temp_needs_logging_in_stmt(a INT) ENGINE=InnoDB;
SET SESSION sql_log_bin= 0;
CREATE TEMPORARY TABLE temp_binlog_disabled(a INT) ENGINE=InnoDB;
SET SESSION sql_log_bin= 1;
include/show_binlog_events.inc
Log_name	Pos	Event_type	Server_id	End_log_pos	Info
master-bin.000001	#	Query	#	#	use `test`; CREATE TEMPORARY TABLE temp_needs_logging(a INT) ENGINE=InnoDB
master-bin.000001	#	Query	#	#	use `test`; CREATE TEMPORARY TABLE temp_trx(a INT) ENGINE=InnoDB
master-bin.000001	#	Query	#	#	use `test`; CREATE TEMPORARY TABLE temp_non_trx(a INT) ENGINE=MyISAM
master-bin.000001	#	Query	#	#	use `test`; CREATE TEMPORARY TABLE temp_needs_logging_in_stmt(a INT) ENGINE=InnoDB
master-bin.000001	#	Query	#	#	use `test`; DROP /*!40005 TEMPORARY */ TABLE IF EXISTS `temp_needs_logging_in_stmt`,`temp_trx`,`temp_needs_logging`
master-bin.000001	#	Query	#	#	use `test`; DROP /*!40005 TEMPORARY */ TABLE IF EXISTS `temp_non_trx`
#
# BUG#21638823: ASSERTION FAILED:
# THD->GET_TRANSACTION()->IS_EMPTY(TRANSACTION_CTX::STMT) || THD
#
# Test case first checks that it is possible to terminate a connection
# with a temporary table (which will implicitly remove the temporary
# table) while in XA_idle. Then checks that an explicit DROP TEMPORARY
# TABLE is rejected with ER_XAER_RMFAIL as required by the XA spec.
#
# Reset master to avoid clutter when dumping binlog
RESET MASTER;
# Create separate connection
# Create temporary table
CREATE TEMPORARY TABLE temp(i int);
INSERT INTO temp VALUES (0), (1), (2), (3);
# Start XA txn and leave it in XA_idle
XA START 'idle_at_disconnect';
XA END 'idle_at_disconnect';
# Terminate connection to verify that the temporary table can be
# removed at disconnect even in XA_idle, and that this does not
# cause problems for replication
# Dump binlog to show that, either the generated DROP comes after tx
# commit (stmt or mixed), or there is no trace of the XA txn and
# the temp table (row)
include/show_binlog_events.inc
Log_name	Pos	Event_type	Server_id	End_log_pos	Info
master-bin.000001	#	Query	#	#	use `test`; CREATE TEMPORARY TABLE temp(i int)
master-bin.000001	#	Query	#	#	BEGIN
master-bin.000001	#	Query	#	#	use `test`; INSERT INTO temp VALUES (0), (1), (2), (3)
master-bin.000001	#	Query	#	#	COMMIT
master-bin.000001	#	Query	#	#	use `test`; DROP /*!40005 TEMPORARY */ TABLE IF EXISTS `temp`
#
# Start XA txn and leave in XA_idle
XA START 'idle_when_drop_temp';
XA END 'idle_when_drop_temp';
# Verify that explicit DROP TEMPORARY TABLE is rejected in XA_idle
DROP TEMPORARY TABLE IF EXISTS t;
Got one of the listed errors
XA ROLLBACK 'idle_when_drop_temp';
=======
DROP TABLE t1;
#
# BUG#28642318: POINT IN TIME RECOVERY USING MYSQLBINLOG BROKEN
#               WITH TEMPORARY TABLE -> ERRORS
# Test case for DELETE query.
RESET MASTER;
# Set up.
SET @save_binlog_format= @@session.binlog_format;
SET @@session.binlog_format=STATEMENT;
CREATE TABLE t1 (a INT) ENGINE=INNODB;
SET @@session.binlog_format=STATEMENT;
CREATE TEMPORARY TABLE t1 (b BLOB) ENGINE=INNODB;
DELETE d1, d2 FROM t1 AS d1, t1 AS d2 WHERE d1.a<>d2.a;
DROP TABLE t1;
# DELETE query fails with table re-open error without patch.
# Clean up.
DROP TABLE IF EXISTS t1;
DROP TABLE IF EXISTS t1;
RESET MASTER;
# Test case for DROP query.
CREATE TABLE t1 (a INT) ENGINE=INNODB;
CREATE TEMPORARY TABLE t1 (b BLOB) ENGINE=INNODB;
DROP TABLE t1;
DROP TABLE t1;
# DROP table query fails with unknown table error without patch.
# Clean up
SET @@session.binlog_format= @save_binlog_format;
>>>>>>> 94499c2d
RESET MASTER;<|MERGE_RESOLUTION|>--- conflicted
+++ resolved
@@ -62,7 +62,6 @@
 master-bin.000001	#	Query	#	#	use `test`; DROP /*!40005 TEMPORARY */ TABLE IF EXISTS `ttmp1`
 DROP TABLE t1;
 RESET MASTER;
-<<<<<<< HEAD
 #
 # Bug 83003: Using temporary tables on slaves increases GTID sequence number
 #
@@ -123,8 +122,7 @@
 DROP TEMPORARY TABLE IF EXISTS t;
 Got one of the listed errors
 XA ROLLBACK 'idle_when_drop_temp';
-=======
-DROP TABLE t1;
+RESET MASTER;
 #
 # BUG#28642318: POINT IN TIME RECOVERY USING MYSQLBINLOG BROKEN
 #               WITH TEMPORARY TABLE -> ERRORS
@@ -151,5 +149,4 @@
 # DROP table query fails with unknown table error without patch.
 # Clean up
 SET @@session.binlog_format= @save_binlog_format;
->>>>>>> 94499c2d
 RESET MASTER;