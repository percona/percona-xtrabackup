--- conflicted
+++ resolved
@@ -34,12 +34,8 @@
 SET binlog_format = STATEMENT;
 let $off_set = 6;
 let $rpl_format = 'SBR';
-<<<<<<< HEAD
 disable_query_log;
 call mtr.add_suppression("Unsafe statement written to the binary log using statement format since BINLOG_FORMAT = STATEMENT");
 enable_query_log;
 --source extra/rpl_tests/rpl_ndb_apply_status.test
-=======
---source extra/rpl_tests/rpl_ndb_apply_status.test
---source include/rpl_end.inc
->>>>>>> 09c80e12
+--source include/rpl_end.inc