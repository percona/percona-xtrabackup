--source include/have_ndb.inc
#error message differs slightly with statement based replication
--source include/have_binlog_format_mixed_or_row.inc
--source include/ndb_master-slave.inc



#
# Bug #11087
#
# connect to the master and create tabe t1 in gotoslave database
--connection master
CREATE TABLE `t1` ( `nid` int(11) NOT NULL default '0',
 	            `nom` char(4) default NULL,
  		    `prenom` char(4) default NULL,
		    PRIMARY KEY  (`nid`)) 
    ENGINE=ndbcluster DEFAULT CHARSET=latin1;

INSERT INTO t1 VALUES(1,"XYZ1","ABC1");
select * from t1 order by nid;

--sync_slave_with_master
# connect to slave and ensure data it there.
--connection slave
select * from t1 order by nid;

--connection master
delete from t1;
INSERT INTO t1 VALUES(1,"XYZ2","ABC2");
# Make sure all rows are on the master
select * from t1 order by nid;

# make sure all rows are on the slave.
--sync_slave_with_master
--connection slave
# Bug #11087 would have row with nid 2 missing
select * from t1 order by nid;

--connection master
delete from t1;
insert into t1 values(1,"AA", "AA");
insert into t1 values(2,"BB", "BB");
insert into t1 values(3,"CC", "CC");
insert into t1 values(4,"DD", "DD");

begin;
# delete+insert = update
delete from t1 where nid = 1;
insert into t1 values (1,"A2", "A2");

# update+delete = delete
update t1 set nom="B2" where nid = 2;
delete from t1 where nid = 2;

# multi-update
update t1 set nom = "D2" where nid = 4;
delete from t1 where nid = 4;
insert into t1 values (4, "D3", "D3");
update t1 set nom = "D4" where nid = 4;

# insert+delete = nothing
insert into t1 values (5, "EE", "EE");
delete from t1 where nid = 5;

commit;
select * from t1 order by 1;
--sync_slave_with_master
--connection slave
select * from t1 order by 1;
--connection master
DROP table t1;

#
# Test replication of table with no primary key 
#
--connection master
CREATE TABLE `t1` ( `nid` int(11) NOT NULL default '0',
 	            `nom` char(4) default NULL,
  		    `prenom` char(4) default NULL)
    ENGINE=ndbcluster DEFAULT CHARSET=latin1;

INSERT INTO t1 VALUES(1,"XYZ1","ABC1"),(2,"AAA","BBB"),(3,"CCC","DDD");
select * from t1 order by nid;

--sync_slave_with_master
# connect to slave and ensure data it there.
--connection slave
select * from t1 order by nid;

--connection master
delete from t1 where nid = 2;
INSERT INTO t1 VALUES(4,"EEE","FFF");
# Make sure all rows are on the master
select * from t1 order by nid;

# make sure all rows are on the slave.
--sync_slave_with_master
--connection slave
select * from t1 order by nid;

--connection master
UPDATE t1 set nid=nid+1;
UPDATE t1 set nom="CCP" where nid = 4;
select * from t1 order by nid;

# make sure all rows are on the slave.
--sync_slave_with_master
--connection slave
select * from t1 order by nid;

--connection master
DROP table t1;

#
# Bug #27378 update becomes delete on slave
#

--connection master
CREATE TABLE `t1` (
  `prid` int(10) unsigned NOT NULL,
  `id_type` enum('IMSI','SIP') NOT NULL,
  `fkimssub` varchar(50) NOT NULL,
  `user_id` varchar(20) DEFAULT NULL,
  `password` varchar(20) DEFAULT NULL,
  `ptg_nbr` varchar(20) DEFAULT NULL,
  `old_tmsi` int(10) unsigned DEFAULT NULL,
  `new_tmsi` int(10) unsigned DEFAULT NULL,
  `dev_capability` int(10) unsigned DEFAULT NULL,
  `dev_oid` bigint(20) unsigned DEFAULT NULL,
  `lac_cell_id` bigint(20) unsigned DEFAULT NULL,
  `ms_classmark1` int(10) unsigned DEFAULT NULL,
  `cipher_key` int(10) unsigned DEFAULT NULL,
  `priid_master` int(10) unsigned DEFAULT NULL,
  PRIMARY KEY (`prid`),
  UNIQUE KEY `fkimssub` (`fkimssub`,`ptg_nbr`) USING HASH
) ENGINE=ndbcluster DEFAULT CHARSET=latin1;

INSERT INTO `t1` VALUES (183342,'IMSI','config3_sub_2Privates_3Publics_imssub_36668','user_id_73336','user_id_73336','73336',NULL,NULL,NULL,123456789,NULL,NULL,NULL,NULL),(47617,'IMSI','config3_sub_2Privates_3Publics_imssub_9523','user_id_19046','user_id_19046','19046',NULL,NULL,NULL,123456789,NULL,NULL,NULL,NULL),(200332,'IMSI','config3_sub_2Privates_3Publics_imssub_40066','user_id_80132','user_id_80132','80132',NULL,NULL,NULL,123456789,NULL,NULL,NULL,NULL),(478882,'IMSI','config3_sub_2Privates_3Publics_imssub_95776','user_id_191552','user_id_191552','191552',NULL,NULL,NULL,123456789,NULL,NULL,NULL,NULL),(490146,'IMSI','config3_sub_2Privates_3Publics_imssub_98029','user_id_196057','user_id_196057','196057',NULL,NULL,NULL,1010,NULL,NULL,NULL,NULL),(499301,'IMSI','config3_sub_2Privates_3Publics_imssub_99860','user_id_199719','user_id_199719','199719',NULL,NULL,NULL,123456789,NULL,NULL,NULL,NULL),(506101,'IMSI','config3_sub_2Privates_3Publics_imssub_101220','user_id_202439','user_id_202439','202439',NULL,NULL,NULL,1010,NULL,NULL,NULL,NULL),(510142,'IMSI','config3_sub_2Privates_3Publics_imssub_102028','user_id_204056','user_id_204056','204056',NULL,NULL,NULL,1010,NULL,NULL,NULL,NULL),(515871,'IMSI','config3_sub_2Privates_3Publics_imssub_103174','user_id_206347','user_id_206347','206347',NULL,NULL,NULL,1010,NULL,NULL,NULL,NULL),(209842,'IMSI','config3_sub_2Privates_3Publics_imssub_41968','user_id_83936','user_id_83936','83936',NULL,NULL,NULL,123456789,NULL,NULL,NULL,NULL),(365902,'IMSI','config3_sub_2Privates_3Publics_imssub_73180','user_id_146360','user_id_146360','146360',NULL,NULL,NULL,1010,NULL,NULL,NULL,NULL),(11892,'IMSI','config3_sub_2Privates_3Publics_imssub_2378','user_id_4756','user_id_4756','4756',NULL,NULL,NULL,123456789,NULL,NULL,NULL,NULL);

select count(*) from t1;

--sync_slave_with_master
--connection slave
select count(*) from t1;

--connection master
update t1 set dev_oid=dev_oid+1;
select count(*) from t1;

--sync_slave_with_master
--connection slave
select count(*) from t1;

--connection master
DROP table t1;

##################################################################
#
# Check that retries are made on the slave on some temporary errors
#

#
# 1. Deadlock
#
--connection master
CREATE TABLE `t1` ( `nid` int(11) NOT NULL default '0',
 	            `nom` char(4) default NULL,
  		    `prenom` char(4) default NULL,
		    PRIMARY KEY USING HASH (`nid`)) 
    ENGINE=ndbcluster DEFAULT CHARSET=latin1;
INSERT INTO t1 VALUES(1,"XYZ1","ABC1");

# cause a lock on that row on the slave
--sync_slave_with_master
--connection slave
--echo **** On Slave ****
BEGIN;
UPDATE t1 SET `nom`="LOCK" WHERE `nid`=1;

# set number of retries low so we fail the retries
set GLOBAL slave_transaction_retries=1;

# now do a change to this row on the master
# will deadlock on the slave because of lock above
--connection master
--echo **** On Master ****
UPDATE t1 SET `nom`="DEAD" WHERE `nid`=1;

# wait for deadlock to be detected
# sleep longer than dead lock detection timeout in config
# we do this 2 times, once with few retries to verify that we 
# get a failure with the set sleep, and once with the _same_
# sleep, but with more retries to get it to succeed
--sleep 5

# replication should have stopped, since max retries where not enough
# verify with show slave status
--connection slave
--echo **** On Slave ****
--replace_result $MASTER_MYPORT MASTER_PORT
--replace_column 1 <Slave_IO_State> 7 <Read_Master_Log_Pos> 8 <Relay_Log_File> 9 <Relay_Log_Pos> 16 <Replicate_Ignore_Table> 22 <Exec_Master_Log_Pos> 23 <Relay_Log_Space> 33 <Seconds_Behind_Master> 35 <Last_IO_Errno> 36 <Last_IO_Error> 37 <Last_SQL_Errno> 38 <Last_SQL_Error>
--query_vertical SHOW SLAVE STATUS;

# now set max retries high enough to succeed, and start slave again
set GLOBAL slave_transaction_retries=10;
START SLAVE;
# wait for deadlock to be detected and retried
# should be the same sleep as above for test to be valid
--sleep 5

# commit transaction to release lock on row and let replication succeed
select * from t1 order by nid;
COMMIT;

# verify that the row succeded to be applied on the slave
--connection master
--sync_slave_with_master
--connection slave
select * from t1 order by nid;

# cleanup
--connection master
DROP TABLE t1;


#
# BUG#18094
# Slave caches invalid table definition after atlters causes select failure
#
--connection master
CREATE TABLE t1 (c1 INT KEY) ENGINE=NDB;

INSERT INTO t1 VALUES (1),(2),(3),(4),(5),(6),(7),(8),(9),(10);

ALTER TABLE t1 ADD c2 INT;

--sync_slave_with_master
connection slave;
SELECT * FROM t1 ORDER BY c1;

connection master;

INSERT INTO t1 VALUES (11,11),(12,12),(13,13),(14,14);

--sync_slave_with_master
connection slave;
SELECT * FROM t1 ORDER BY c1;

connection master;
ALTER TABLE t1 CHANGE c2 c2 TEXT CHARACTER SET utf8;
ALTER TABLE t1 CHANGE c2 c2 BLOB;

--sync_slave_with_master
connection slave;
# here we would get error 1412 prior to bug
SELECT * FROM t1 ORDER BY c1 LIMIT 5;

--connection master
TRUNCATE t1;
SELECT count(*) FROM t1;
INSERT INTO t1 VALUES (101,NULL),(102,NULL),(103,NULL),(104,NULL),(105,NULL),(106,NULL),(107,NULL),(108,NULL),(109,NULL),(1010,NULL);
--sync_slave_with_master
connection slave;
SELECT count(*) FROM t1;
SELECT c1 FROM t1 ORDER BY c1 LIMIT 5;

# cleanup
--connection master
DROP TABLE t1;

<<<<<<< HEAD
# bug#35208
# NOTE: should use ndb_log_updated_only
create table t1 (a int primary key,
b00 int,b01 int,b02 int,b03 int,b04 int,b05 int,b06 int,b07 int,
b08 int,b09 int,b10 int,b11 int,b12 int,b13 int,b14 int,b15 int,
b16 int,b17 int,b18 int,b19 int,b20 int,b21 int,b22 int,b23 int,
b24 int,b25 int,b26 int,b27 int,b28 int,b29 int,b30 int,b31 int,
b32 int,b33 int,b34 int,b35 int,b36 int,b37 int,b38 int,b39 int,
b40 int,b41 int,b42 int,b43 int,b44 int,b45 int,b46 int,b47 int,
b48 int,b49 int,b50 int,b51 int,b52 int,b53 int,b54 int,b55 int,
b56 int,b57 int,b58 int,b59 int,b60 int,b61 int,b62 int,b63 int,
b64 int,b65 int,b66 int,b67 int,b68 int,b69 int,b70 int) engine=ndb;

insert into t1 (a,b00) values (1,1);
--sync_slave_with_master
--connection slave
update t1 set b00 = 2 where a = 1;
--connection master
update t1 set b66 = 1 where a = 1;
--sync_slave_with_master
# after bug fix result *should* be different on master/slave
--connection master
select b00 from t1;
--connection slave
select b00 from t1;

connection master;
DROP TABLE t1;

# BUG#22045: Got error 839 'Illegal null attribute' from NDBCLUSTER when 'Replace Into'.
# Check that REPLACE INTO replicates correctly with partial value list and no blobs.
connection master;
create table t1 (a int primary key,
                 b varchar(100) default 'b',
                 c varchar(100)) engine=ndbcluster;
insert into t1 values (1, 'b1', 'c1');
insert into t1 (a) values (2);
insert into t1 (a, b) values (3, 'b3');
replace into t1 values (5, 'b5', 'c5');
replace into t1 (a) values (6);
replace into t1 (a, c) values (7, 'c7');
select * from t1 order by a;

--sync_slave_with_master
select * from t1 order by a;

connection master;
replace into t1 (a) values (1);
replace into t1 (a, b) values (2, 'b2x');
replace into t1 (a, c) values (3, 'c3x');
replace into t1 (a, b, c) values (5, 'b5x', 'c5x');
replace into t1 (a) values (6);
replace into t1 (a) values (7);
select * from t1 order by a;

--sync_slave_with_master
select * from t1 order by a;

--connection master
drop table t1;

=======
>>>>>>> daa38f52
-- source include/master-slave-end.inc<|MERGE_RESOLUTION|>--- conflicted
+++ resolved
@@ -268,7 +268,6 @@
 --connection master
 DROP TABLE t1;
 
-<<<<<<< HEAD
 # bug#35208
 # NOTE: should use ndb_log_updated_only
 create table t1 (a int primary key,
@@ -298,38 +297,4 @@
 connection master;
 DROP TABLE t1;
 
-# BUG#22045: Got error 839 'Illegal null attribute' from NDBCLUSTER when 'Replace Into'.
-# Check that REPLACE INTO replicates correctly with partial value list and no blobs.
-connection master;
-create table t1 (a int primary key,
-                 b varchar(100) default 'b',
-                 c varchar(100)) engine=ndbcluster;
-insert into t1 values (1, 'b1', 'c1');
-insert into t1 (a) values (2);
-insert into t1 (a, b) values (3, 'b3');
-replace into t1 values (5, 'b5', 'c5');
-replace into t1 (a) values (6);
-replace into t1 (a, c) values (7, 'c7');
-select * from t1 order by a;
-
---sync_slave_with_master
-select * from t1 order by a;
-
-connection master;
-replace into t1 (a) values (1);
-replace into t1 (a, b) values (2, 'b2x');
-replace into t1 (a, c) values (3, 'c3x');
-replace into t1 (a, b, c) values (5, 'b5x', 'c5x');
-replace into t1 (a) values (6);
-replace into t1 (a) values (7);
-select * from t1 order by a;
-
---sync_slave_with_master
-select * from t1 order by a;
-
---connection master
-drop table t1;
-
-=======
->>>>>>> daa38f52
 -- source include/master-slave-end.inc