--- conflicted
+++ resolved
@@ -1,7 +1,3 @@
-<<<<<<< HEAD
-innodb_fts.mecab_sjis : 2017-04-13 Allen Failing sporadically on PB2
-=======
 innodb_fts.mecab_sjis : 2017-04-13 Allen Failing sporadically on PB2
 innodb_fts.mecab_ujis @windows : Bug#25633175  2017-06-09 Erlend
-innodb_fts.mecab_utf8 @windows : Bug#25633175  2017-06-09 Erlend
->>>>>>> 24331329
+innodb_fts.mecab_utf8 @windows : Bug#25633175  2017-06-09 Erlend