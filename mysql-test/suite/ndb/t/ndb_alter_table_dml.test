<<<<<<< HEAD
#
# Testing' alter table partition by key' with concurrent dml.
# 

=======
>>>>>>> 0023a8d9
--source include/not_embedded.inc
--source include/have_multi_ndb.inc

connect (j1,localhost,root,,test);
connect (j2,localhost,root,,test);
connect (j3,localhost,root,,test);
connect (j4,localhost,root,,test);

connect (ddl,localhost,root,,test);

connection ddl;
call mtr.add_suppression(".*NDB_SHARE.*Moving away for safety, but possible memleak");

use test;

create table parent(a int primary key, b int, key(b)) engine=ndb;
create table child(a int primary key, b int) engine=ndb;

insert into parent values (1,1), (2,2), (3,3), (4,4);
insert into parent select a+4, b+4 from parent;
insert into parent select a+8, b+8 from parent;
insert into parent select a+16, b+16 from parent;
insert into parent select a+32, b+32 from parent;
insert into parent select a+64, b+64 from parent;
insert into parent select a+128, b+128 from parent;
insert into parent select a+256, b+256 from parent;
insert into parent select a+512, b+512 from parent;
insert into parent select a+1024, b+1024 from parent;
insert into parent select a+2048, b+2048 from parent;
insert into parent select a+4096, b+4096 from parent;

insert into child select * from parent;

connection j1;
set ndb_join_pushdown = false;

explain
  select count(*)
  from parent join child
  on (parent.b = child.a)
  where parent.b > 5;

--disable_query_log
delimiter %;
create procedure queryload (seconds int)
begin
  set @x=time_to_sec(current_time()) + seconds;
  set ndb_join_pushdown = false;
  repeat
    select count(*)
    from parent join child
    on (parent.b = child.a)
    where parent.b > 5;
  until @x <= time_to_sec(current_time())
  end repeat;
end%

delimiter ;%
--enable_query_log

--echo Starting engines...

connection j1;
send call queryload(10);

connection j2;
send call queryload(10);

connection j3;
send call queryload(10);

connection j4;
send call queryload(10);

sleep 3;

connection server2;

--echo Beginning alter table child  partition by key(a) partitions 4;

alter table child  partition by key(a) partitions 4;

--echo  Completed.

connection j1;
--disable_result_log
--error 0,ER_NO_SUCH_TABLE,ER_TABLE_DEF_CHANGED
reap;
--enable_result_log

connection j2;
--disable_result_log
--error 0,ER_NO_SUCH_TABLE,ER_TABLE_DEF_CHANGED
reap;
--enable_result_log

connection j3;
--disable_result_log
--error 0,ER_NO_SUCH_TABLE,ER_TABLE_DEF_CHANGED
reap;
--enable_result_log

connection j4;
--disable_result_log
--error 0,ER_NO_SUCH_TABLE,ER_TABLE_DEF_CHANGED
reap;
--enable_result_log

connection ddl;
--echo Ending test. Droping table parent
drop table parent;
drop table child;
drop procedure queryload;<|MERGE_RESOLUTION|>--- conflicted
+++ resolved
@@ -1,10 +1,7 @@
-<<<<<<< HEAD
 #
 # Testing' alter table partition by key' with concurrent dml.
 # 
 
-=======
->>>>>>> 0023a8d9
 --source include/not_embedded.inc
 --source include/have_multi_ndb.inc
 
