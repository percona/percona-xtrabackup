# Want to start a backup, but not wait for
# it to finish
# We use NdbInfo to tell when it has started...
--disable_query_log
--source include/ndb_backup_id.inc
--enable_query_log
let $_pre_backup_id = $the_backup_id;
let $start_backup_records_in_use = `SELECT SUM(used) from ndbinfo.ndb\\\$pools where block_number=244 and pool_name = "Backup Record"`;

--echo Starting backup
<<<<<<< HEAD
--exec $NDB_MGM --no-defaults --verbose=0 -e "start backup $start_backup_extra nowait"
=======
# Use WAIT STARTED rather than NOWAIT
# NOWAIT does not wait for a BACKUP_CONF in MGMD, and so does not handle e.g.
# the case where MGMD sends the BACKUP_REQ to the wrong Master.
# This can result in no backup being started, silently, resulting in test case
# failures
#
--let $START_BACKUP_OUTFILE=$MYSQLTEST_VARDIR/tmp/start_backup_outfile.txt
--exec $NDB_MGM --no-defaults --verbose=0 -e "start backup $start_backup_extra wait started" >> $START_BACKUP_OUTFILE
>>>>>>> 7fe26331

let $_done = 0;
let $_start_timeout = 60;
while(!$_done)
{
  let $_backup_records_in_use = `SELECT SUM(used) from ndbinfo.ndb\\\$pools where block_number=244 and pool_name = "Backup Record"`;
  --disable_query_log
  --source include/ndb_backup_id.inc
  --enable_query_log
  
  if ($the_backup_id > $_pre_backup_id)
  {
    # Backup started, maybe even completed
    let $_done = 1;
  }

  if ($_backup_records_in_use > $start_backup_records_in_use)
  {
    let $_done = 1;
  }

  if (!$_done)
  {
    dec $_start_timeout;
    #--echo Waiting for backup to start
    sleep 1;
    if (!$_start_timeout)
    {
      let $_done = 1;
    }
  }
}

if (!$_start_timeout)
{
  --echo Timed out waiting for backup to start
  --echo Pre backup id $_pre_backup_id
  --echo The backup id $the_backup_id
  --echo Start backup records in use $start_backup_records_in_use
  --echo Backup records in use $_backup_records_in_use
  --echo Start Backup Extra $start_backup_extra.
  --cat_file $START_BACKUP_OUTFILE
  die "Timed out waiting for backup to start.";
}

--remove_file $START_BACKUP_OUTFILE
--echo Backup started<|MERGE_RESOLUTION|>--- conflicted
+++ resolved
@@ -8,9 +8,6 @@
 let $start_backup_records_in_use = `SELECT SUM(used) from ndbinfo.ndb\\\$pools where block_number=244 and pool_name = "Backup Record"`;
 
 --echo Starting backup
-<<<<<<< HEAD
---exec $NDB_MGM --no-defaults --verbose=0 -e "start backup $start_backup_extra nowait"
-=======
 # Use WAIT STARTED rather than NOWAIT
 # NOWAIT does not wait for a BACKUP_CONF in MGMD, and so does not handle e.g.
 # the case where MGMD sends the BACKUP_REQ to the wrong Master.
@@ -19,7 +16,6 @@
 #
 --let $START_BACKUP_OUTFILE=$MYSQLTEST_VARDIR/tmp/start_backup_outfile.txt
 --exec $NDB_MGM --no-defaults --verbose=0 -e "start backup $start_backup_extra wait started" >> $START_BACKUP_OUTFILE
->>>>>>> 7fe26331
 
 let $_done = 0;
 let $_start_timeout = 60;
