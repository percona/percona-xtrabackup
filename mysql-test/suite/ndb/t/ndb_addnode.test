<<<<<<< HEAD
=======
# The include statement below is a temp one for tests that are yet to
#be ported to run with InnoDB,
#but needs to be kept for tests that would need MyISAM in future.
--source include/force_myisam_default.inc

--source include/ndb_have_online_alter.inc
>>>>>>> a8592dc4
-- source include/have_ndb.inc
-- source include/not_embedded.inc
--result_format 2

--exec $NDB_MGM -e show

CREATE LOGFILE GROUP lg_1
    ADD UNDOFILE 'undo_1.dat'
    INITIAL_SIZE 4M
    UNDO_BUFFER_SIZE 2M
    ENGINE NDB;

CREATE TABLESPACE ts_1
    ADD DATAFILE 'data_1.dat'
    USE LOGFILE GROUP lg_1
    INITIAL_SIZE 4M
    ENGINE NDB;

create table t1(id int NOT NULL PRIMARY KEY, data char(8)) engine=ndb;
create table t2(id int NOT NULL PRIMARY KEY, data char(8))
TABLESPACE ts_1 STORAGE DISK engine=ndb;
# BUG#13714648
create table t5(id int NOT NULL PRIMARY KEY, data char(8)) max_rows=50000000 engine=ndb;

load data local infile 'suite/ndb/data/table_data10000.dat' into table t1 fields terminated by ' ' lines terminated by '\n';
load data local infile 'suite/ndb/data/table_data10000.dat' into table t2 fields terminated by ' ' lines terminated by '\n';
load data local infile 'suite/ndb/data/table_data10000.dat' into table t5 fields terminated by ' ' lines terminated by '\n';

select count(1) as t1_part_count from information_schema.partitions where table_schema='test' and table_name='t1';
select count(1) as t2_part_count from information_schema.partitions where table_schema='test' and table_name='t2';
select @init_t5_part_count:= count(1) as t5_part_count from information_schema.partitions where table_schema='test' and table_name='t5';

## Check details of t5 partitioning
--exec $NDB_DESC -dtest -p -n t5

## Create nodegroup for "new" nodes
--exec $NDB_MGM -e "create nodegroup 3,4"

# Cluster running after adding two ndbd nodes
--exec $NDB_MGM -e show

## Drop
--exec $NDB_MGM -e "drop nodegroup 1"
## and create
--exec $NDB_MGM -e "create nodegroup 3,4"

create table t3(id int NOT NULL PRIMARY KEY, data char(8)) engine=ndb;
create table t4(id int NOT NULL PRIMARY KEY, data char(8))
TABLESPACE ts_1 STORAGE DISK engine=ndb;

insert into t3(id, data) VALUES 
(1,'new'), (2,'new'),(3,'new'),(4,'new'),(5,'new'),
(6,'new'),(7,'new'),(8,'new'),(9,'new'),(10,'new');
insert into t4(id, data) VALUES
(1,'new'), (2,'new'),(3,'new'),(4,'new'),(5,'new'),
(6,'new'),(7,'new'),(8,'new'),(9,'new'),(10,'new');

alter online table t1 reorganize partition;
alter online table t2 reorganize partition;
alter online table t5 max_rows=100000000;

select count(1) as t1_part_count from information_schema.partitions where table_schema='test' and table_name='t1';
select count(1) as t2_part_count from information_schema.partitions where table_schema='test' and table_name='t2';
select count(1) as t3_part_count from information_schema.partitions where table_schema='test' and table_name='t3';
select count(1) as t4_part_count from information_schema.partitions where table_schema='test' and table_name='t4';
select @reorg_t5_part_count:= count(1) as t5_part_count from information_schema.partitions where table_schema='test' and table_name='t5';

## Check details of t5 partitioning
--exec $NDB_DESC -dtest -p -n t5

--let $t5_part_diff=query_get_value('select @reorg_t5_part_count-@init_t5_part_count as Value',Value,1)

if (!$t5_part_diff)
{
  --die Table t5 was not reorganised
}

## Drop nodegroup with "new" nodes is not allowed with data one those nodes
# NOTE: --error=0 is due to return codes doesnt work on windoze
--error 0,255
--exec $NDB_MGM -e "drop nodegroup 1"

## Nodegroup with "new" nodes still exist after dropping it as shown:
--exec $NDB_MGM -e show

drop table t1,t2,t3,t4,t5;

## Drop nodegroup with "new" nodes
--exec $NDB_MGM -e "drop nodegroup 1"

## Nodegroup with "new" nodes still exists after dropping it as shown:
--exec $NDB_MGM -e show

# Cleanup
ALTER TABLESPACE ts_1 DROP DATAFILE 'data_1.dat' ENGINE NDB;
DROP TABLESPACE ts_1 ENGINE NDB;
DROP LOGFILE GROUP lg_1 ENGINE NDB;

exit;<|MERGE_RESOLUTION|>--- conflicted
+++ resolved
@@ -1,12 +1,8 @@
-<<<<<<< HEAD
-=======
 # The include statement below is a temp one for tests that are yet to
 #be ported to run with InnoDB,
 #but needs to be kept for tests that would need MyISAM in future.
 --source include/force_myisam_default.inc
 
---source include/ndb_have_online_alter.inc
->>>>>>> a8592dc4
 -- source include/have_ndb.inc
 -- source include/not_embedded.inc
 --result_format 2
