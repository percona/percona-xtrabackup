include/master-slave.inc
Warnings:
Note	####	Sending passwords in plain text without SSL/TLS is extremely insecure.
Note	####	Storing MySQL user name or password information in the master.info repository is not secure and is therefore not recommended. Please see the MySQL Manual for more about this issue and possible alternatives.
[connection master]
create table t1 (a int, unique(a)) engine=myisam;
set sql_log_bin=0;
insert into t1 values(2);
set sql_log_bin=1;
insert into t1 values(1),(2);
ERROR 23000: Duplicate entry '2' for key 'a'
drop table t1;
<<<<<<< HEAD
call mtr.add_suppression("Slave SQL.*Query caused different errors on master and slave.*Error on master:.* error code=1062.*Error on slave:.* Error_code: 1838");
call mtr.add_suppression("The slave coordinator and worker threads are stopped, possibly leaving data in inconsistent state");
(expect different error codes on master and slave)
include/wait_for_slave_sql_error.inc [errno=1838,1756]
=======
call mtr.add_suppression("Slave SQL.*Query caused different errors on master and slave.*Error on master:.* error code=1062.*Error on slave:.* Error_code: 1862");
call mtr.add_suppression("The slave coordinator and worker threads are stopped, possibly leaving data in inconsistent state");
(expect different error codes on master and slave)
include/wait_for_slave_sql_error.inc [errno=1862,1756]
>>>>>>> aedf9f80
drop table t1;
include/stop_slave.inc
RESET SLAVE;
include/rpl_end.inc<|MERGE_RESOLUTION|>--- conflicted
+++ resolved
@@ -10,17 +10,10 @@
 insert into t1 values(1),(2);
 ERROR 23000: Duplicate entry '2' for key 'a'
 drop table t1;
-<<<<<<< HEAD
-call mtr.add_suppression("Slave SQL.*Query caused different errors on master and slave.*Error on master:.* error code=1062.*Error on slave:.* Error_code: 1838");
-call mtr.add_suppression("The slave coordinator and worker threads are stopped, possibly leaving data in inconsistent state");
-(expect different error codes on master and slave)
-include/wait_for_slave_sql_error.inc [errno=1838,1756]
-=======
 call mtr.add_suppression("Slave SQL.*Query caused different errors on master and slave.*Error on master:.* error code=1062.*Error on slave:.* Error_code: 1862");
 call mtr.add_suppression("The slave coordinator and worker threads are stopped, possibly leaving data in inconsistent state");
 (expect different error codes on master and slave)
 include/wait_for_slave_sql_error.inc [errno=1862,1756]
->>>>>>> aedf9f80
 drop table t1;
 include/stop_slave.inc
 RESET SLAVE;
