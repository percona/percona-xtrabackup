#############################################################################
# Original Author: JBM                                                      #
# Original Date: Aug/18/2005                                                #
#############################################################################
# TEST: To test the LOAD_FILE() in rbr                                      #
#############################################################################
# Change Author: JBM
# Change Date: 2006-01-16
# Change: Added Order by for NDB
##########

# Includes
-- source include/master-slave.inc
-- source include/have_binlog_format_mixed_or_row.inc

-- source extra/rpl_tests/rpl_loadfile.test

#  BUG#39701: Mixed binlog format does not switch to row mode on LOAD_FILE
#
#  DESCRIPTION
#
#    Problem: when using load_file string function and mixed binlogging format
#             there was no switch to row based binlogging format. This leads
#             to scenarios on which the slave replicates the statement and it
#             will try to load the file from local file system, which in most
#             likely it will not exist.
#
#    Solution:
#             Marking this function as unsafe for statement format, makes the
#             statement using it to be logged in row based format. As such, data 
#             replicated from the master, becomes the content of the loaded file.
#             Consequently, the slave receives the necessary data to complete
#             the load_file instruction correctly.
#
#  IMPLEMENTATION
#
#    The test is implemented as follows:
#
#      On Master,
#       i) write to file the desired content.
#      ii) create table and stored procedure with load_file
#     iii) stop slave
#     iii) execute load_file 
#      iv) remove file
#
#      On Slave,
#       v) start slave
#      vi) sync it with master so that it gets the updates from binlog (which 
#          should have bin logged in row format). 
#
#          If the the binlog format does not change to row, then the assertion
#          done in the following step fails. This happens because tables differ 
#          since the file does not exist anymore, meaning that when slave 
#          attempts to execute LOAD_FILE statement it inserts NULL on table 
#          instead of the same contents that the master loaded when it executed 
#          the procedure (which was executed when file existed).
#
#     vii) assert that the contents of master and slave 
#          table are the same

--source include/rpl_reset.inc

connection master;
let $file= $MYSQLTEST_VARDIR/tmp/bug_39701.data;

--replace_result $MYSQLTEST_VARDIR MYSQLTEST_VARDIR
--eval SELECT repeat('x',20) INTO OUTFILE '$file'

disable_warnings;
DROP TABLE IF EXISTS t1;
enable_warnings;

CREATE TABLE t1 (t text);
DELIMITER |;
CREATE PROCEDURE p(file varchar(4096)) 
  BEGIN
    INSERT INTO t1 VALUES (LOAD_FILE(file));
  END|
DELIMITER ;|

# stop slave before issuing the load_file on master
connection slave;
source include/stop_slave.inc;

connection master;

# test: check that logging falls back to rbr.
--replace_result $MYSQLTEST_VARDIR MYSQLTEST_VARDIR
--eval CALL p('$file')

# test: remove the file from the filesystem and assert that slave still 
#       gets the loaded file
remove_file $file;

# now that the file is removed it is safe (regarding what we want to test) 
# to start slave
connection slave;
source include/start_slave.inc;

connection master;
sync_slave_with_master;

# assertion: assert that the slave got the updates even
#            if the file was removed before the slave started,
#            meaning that contents were indeed transfered
#            through binlog (in row format)
let $diff_tables= master:t1, slave:t1;
source include/diff_tables.inc;

# CLEAN UP
<<<<<<< HEAD
connection master;
=======
--connection master
>>>>>>> bdba6183
DROP TABLE t1;
DROP PROCEDURE p;

--source include/rpl_end.inc<|MERGE_RESOLUTION|>--- conflicted
+++ resolved
@@ -108,11 +108,7 @@
 source include/diff_tables.inc;
 
 # CLEAN UP
-<<<<<<< HEAD
-connection master;
-=======
 --connection master
->>>>>>> bdba6183
 DROP TABLE t1;
 DROP PROCEDURE p;
 
