source include/have_ssl_communication.inc;
source include/master-slave.inc;

# create a user for replication that requires ssl encryption
connection master;
grant replication slave on *.* to replssl@localhost require ssl;
create table t1 (t int auto_increment, KEY(t));

sync_slave_with_master;

# Set slave to use SSL for connection to master
stop slave;
--replace_result $MYSQL_TEST_DIR MYSQL_TEST_DIR
eval change master to
  master_user='replssl',
  master_password='',
  master_ssl=1,
  master_ssl_ca ='$MYSQL_TEST_DIR/std_data/cacert.pem',
  master_ssl_cert='$MYSQL_TEST_DIR/std_data/client-cert.pem',
  master_ssl_key='$MYSQL_TEST_DIR/std_data/client-key.pem';
start slave;

# Switch to master and insert one record, then sync it to slave
connection master;
insert into t1 values(1);
sync_slave_with_master;

# The record should now be on slave
select * from t1;

# The slave is synced and waiting/reading from master
# SHOW SLAVE STATUS will show "Waiting for master to send event"
<<<<<<< HEAD
--replace_result $MYSQL_TEST_DIR MYSQL_TEST_DIR $MASTER_MYPORT MASTER_MYPORT
--replace_column 1 # 7 # 8 # 9 # 22 # 23 # 33 # 35 # 36 # 41 #
query_vertical show slave status;
=======
let $status_items= Master_SSL_Allowed, Master_SSL_CA_Path, Master_SSL_CA_File, Master_SSL_Cert, Master_SSL_Key;
source include/show_slave_status.inc;
source include/check_slave_is_running.inc;
>>>>>>> 8e706139

# Stop the slave, as reported in bug#21871 it would hang
STOP SLAVE;

select * from t1;

# Do the same thing a number of times
disable_query_log;
disable_result_log;
# 2007-11-27 mats Bug #32756  	Starting and stopping the slave in a loop can lose rows
# After discussions with Engineering, I'm disabling this part of the test to avoid it causing
# red trees.
disable_parsing;
let $i= 100;
while ($i)
{
  start slave;
  connection master;
  insert into t1 values (NULL);
  select * from t1; # Some variance
  connection slave;
  select * from t1; # Some variance
  stop slave;
  dec $i;
}
enable_parsing;
START SLAVE;
enable_query_log;
enable_result_log;
connection master;
# INSERT one more record to make sure
# the sync has something to do
insert into t1 values (NULL);
let $master_count= `select count(*) from t1`;

sync_slave_with_master;
--source include/wait_for_slave_to_start.inc
<<<<<<< HEAD
--replace_result $MYSQL_TEST_DIR MYSQL_TEST_DIR $MASTER_MYPORT MASTER_MYPORT
--replace_column 1 # 7 # 8 # 9 # 22 # 23 # 33 # 35 # 36 # 41 #
query_vertical show slave status;
=======
source include/show_slave_status.inc;
source include/check_slave_is_running.inc;
>>>>>>> 8e706139

let $slave_count= `select count(*) from t1`;

if (`select $slave_count != $master_count`)
{
  echo master and slave differed in number of rows;
  echo master: $master_count;
  echo slave: $slave_count;

  connection master;
  echo === master ===;
  select count(*) t1;
  select * from t1;
  connection slave;
  echo === slave ===;
  select count(*) t1;
  select * from t1;
  query_vertical show slave status;
}

connection master;
drop user replssl@localhost;
drop table t1;
sync_slave_with_master;

--echo End of 5.0 tests<|MERGE_RESOLUTION|>--- conflicted
+++ resolved
@@ -30,15 +30,9 @@
 
 # The slave is synced and waiting/reading from master
 # SHOW SLAVE STATUS will show "Waiting for master to send event"
-<<<<<<< HEAD
---replace_result $MYSQL_TEST_DIR MYSQL_TEST_DIR $MASTER_MYPORT MASTER_MYPORT
---replace_column 1 # 7 # 8 # 9 # 22 # 23 # 33 # 35 # 36 # 41 #
-query_vertical show slave status;
-=======
 let $status_items= Master_SSL_Allowed, Master_SSL_CA_Path, Master_SSL_CA_File, Master_SSL_Cert, Master_SSL_Key;
 source include/show_slave_status.inc;
 source include/check_slave_is_running.inc;
->>>>>>> 8e706139
 
 # Stop the slave, as reported in bug#21871 it would hang
 STOP SLAVE;
@@ -76,14 +70,8 @@
 
 sync_slave_with_master;
 --source include/wait_for_slave_to_start.inc
-<<<<<<< HEAD
---replace_result $MYSQL_TEST_DIR MYSQL_TEST_DIR $MASTER_MYPORT MASTER_MYPORT
---replace_column 1 # 7 # 8 # 9 # 22 # 23 # 33 # 35 # 36 # 41 #
-query_vertical show slave status;
-=======
 source include/show_slave_status.inc;
 source include/check_slave_is_running.inc;
->>>>>>> 8e706139
 
 let $slave_count= `select count(*) from t1`;
 
