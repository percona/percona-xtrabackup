--- conflicted
+++ resolved
@@ -118,18 +118,11 @@
 def	mysql	procs_priv	mysql	PRIMARY
 def	mysql	procs_priv	mysql	PRIMARY
 def	mysql	procs_priv	mysql	Grantor
-<<<<<<< HEAD
-def	mysql	proxy_priv	mysql	PRIMARY
-def	mysql	proxy_priv	mysql	PRIMARY
-def	mysql	proxy_priv	mysql	PRIMARY
-def	mysql	proxy_priv	mysql	PRIMARY
-=======
 def	mysql	proxies_priv	mysql	PRIMARY
 def	mysql	proxies_priv	mysql	PRIMARY
 def	mysql	proxies_priv	mysql	PRIMARY
 def	mysql	proxies_priv	mysql	PRIMARY
 def	mysql	proxies_priv	mysql	Grantor
->>>>>>> 20ca15d4
 def	mysql	servers	mysql	PRIMARY
 def	mysql	tables_priv	mysql	PRIMARY
 def	mysql	tables_priv	mysql	PRIMARY
