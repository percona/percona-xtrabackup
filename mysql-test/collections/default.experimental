# For easier human reading (MTR doesn't care), please keep entries
# in alphabetical order. This also helps with merge conflict resolution.

binlog.binlog_multi_engine               # joro : NDB tests marked as experimental as agreed with bochklin

funcs_1.charset_collation_1              # depends on compile-time decisions
<<<<<<< HEAD
=======
funcs_1.is_cml_ndb                       # joro : NDB tests marked as experimental as agreed with bochklin
funcs_1.is_columns_ndb                   # joro : NDB tests marked as experimental as agreed with bochklin
funcs_1.is_engines_ndb                   # joro : NDB tests marked as experimental as agreed with bochklin
funcs_1.is_tables_ndb                    # joro : NDB tests marked as experimental as agreed with bochklin
funcs_1.ndb*                             # joro : NDB tests marked as experimental as agreed with bochklin

funcs_2.ndb_charset                      # joro : NDB tests marked as experimental as agreed with bochklin

innodb_plugin.*  @solaris                # Bug#11763366 InnoDB Plugin mysql-tests fail on Solaris

main.ctype_gbk_binlog  @solaris          # Bug#11754407: main.ctype_gbk_binlog fails sporadically : Table 't2' already exists
main.func_str  @solaris                  # joro: Bug#11750406
main.sp @solaris                         # joro : Bug#11761625
main.query_cache_28249                   # Bug#12584161 2009-03-25 main.query_cache_28249 fails sporadically


ndb.*                                    # joro : NDB tests marked as experimental as agreed with bochklin

rpl.rpl_innodb_bug28430                  # Bug#11754425
rpl.rpl_insert                           # Sven: BUG#12764817
rpl.rpl_row_corruption                   # Sven: BUG#12764969
rpl.rpl_row_sp011         @solaris       # Joro : Bug #11753919
rpl.rpl_stop_slave                       # Sven : BUG#12345981

rpl_ndb.*                                # joro : NDB tests marked as experimental as agreed with bochklin
rpl_ndb.rpl_ndb_log                      # Bug#11749433

stress.ddl_ndb                           # joro : NDB tests marked as experimental as agreed with bochklin
>>>>>>> 21f379d8

main.func_math @freebsd                  # Bug#11751977 2010-05-04 alik main.func_math fails on FreeBSD in PB2
main.lock_multi_bug38499                 # Bug#11755645 2009-09-19 alik main.lock_multi_bug38499 times out sporadically
main.outfile_loaddata @solaris           # Bug#11755168 2010-01-20 alik Test "outfile_loaddata" fails (reproducible)
main.signal_demo3 @solaris               # Bug#11755949 2010-01-20 alik Several test cases fail on Solaris with error Thread stack overrun
main.sp @solaris                         # Bug#11755949 2010-01-20 alik Several test cases fail on Solaris with error Thread stack overrun
main.wait_timeout @solaris               # Bug#11758972 2010-04-26 alik wait_timeout fails on OpenSolaris

rpl.rpl_innodb_bug28430                  # Bug#11754425
rpl.rpl_bug37426                         # WL#5867: skozlov: test case moved from unused bugs suite
rpl.rpl_heartbeat_basic                  # BUG#12403008 2011-04-27 sven fails sporadically
rpl.rpl_show_slave_hosts                 # BUG#12416700 2011-05-02 sven fails sporadically

sys_vars.max_sp_recursion_depth_func @solaris # Bug#11755949 2010-01-20 alik Several test cases fail on Solaris with error Thread stack overrun
sys_vars.wait_timeout_func                    # Bug#11750645 2010-04-26 alik wait_timeout_func fails

# BUG #59055 : All ndb tests should be removed from the repository
# Leaving the sys_vars tests for now. sys_vars.all_vars.test fails on removing ndb tests
sys_vars.ndb_log_update_as_write_basic
sys_vars.have_ndbcluster_basic
sys_vars.ndb_log_updated_only_basic
sys_vars.rpl_init_slave_func		 # Bug#12535301 2011-05-09 andrei sys_vars.rpl_init_slave_func mismatches in daily-5.5<|MERGE_RESOLUTION|>--- conflicted
+++ resolved
@@ -4,37 +4,6 @@
 binlog.binlog_multi_engine               # joro : NDB tests marked as experimental as agreed with bochklin
 
 funcs_1.charset_collation_1              # depends on compile-time decisions
-<<<<<<< HEAD
-=======
-funcs_1.is_cml_ndb                       # joro : NDB tests marked as experimental as agreed with bochklin
-funcs_1.is_columns_ndb                   # joro : NDB tests marked as experimental as agreed with bochklin
-funcs_1.is_engines_ndb                   # joro : NDB tests marked as experimental as agreed with bochklin
-funcs_1.is_tables_ndb                    # joro : NDB tests marked as experimental as agreed with bochklin
-funcs_1.ndb*                             # joro : NDB tests marked as experimental as agreed with bochklin
-
-funcs_2.ndb_charset                      # joro : NDB tests marked as experimental as agreed with bochklin
-
-innodb_plugin.*  @solaris                # Bug#11763366 InnoDB Plugin mysql-tests fail on Solaris
-
-main.ctype_gbk_binlog  @solaris          # Bug#11754407: main.ctype_gbk_binlog fails sporadically : Table 't2' already exists
-main.func_str  @solaris                  # joro: Bug#11750406
-main.sp @solaris                         # joro : Bug#11761625
-main.query_cache_28249                   # Bug#12584161 2009-03-25 main.query_cache_28249 fails sporadically
-
-
-ndb.*                                    # joro : NDB tests marked as experimental as agreed with bochklin
-
-rpl.rpl_innodb_bug28430                  # Bug#11754425
-rpl.rpl_insert                           # Sven: BUG#12764817
-rpl.rpl_row_corruption                   # Sven: BUG#12764969
-rpl.rpl_row_sp011         @solaris       # Joro : Bug #11753919
-rpl.rpl_stop_slave                       # Sven : BUG#12345981
-
-rpl_ndb.*                                # joro : NDB tests marked as experimental as agreed with bochklin
-rpl_ndb.rpl_ndb_log                      # Bug#11749433
-
-stress.ddl_ndb                           # joro : NDB tests marked as experimental as agreed with bochklin
->>>>>>> 21f379d8
 
 main.func_math @freebsd                  # Bug#11751977 2010-05-04 alik main.func_math fails on FreeBSD in PB2
 main.lock_multi_bug38499                 # Bug#11755645 2009-09-19 alik main.lock_multi_bug38499 times out sporadically
@@ -46,7 +15,6 @@
 rpl.rpl_innodb_bug28430                  # Bug#11754425
 rpl.rpl_bug37426                         # WL#5867: skozlov: test case moved from unused bugs suite
 rpl.rpl_heartbeat_basic                  # BUG#12403008 2011-04-27 sven fails sporadically
-rpl.rpl_show_slave_hosts                 # BUG#12416700 2011-05-02 sven fails sporadically
 
 sys_vars.max_sp_recursion_depth_func @solaris # Bug#11755949 2010-01-20 alik Several test cases fail on Solaris with error Thread stack overrun
 sys_vars.wait_timeout_func                    # Bug#11750645 2010-04-26 alik wait_timeout_func fails
