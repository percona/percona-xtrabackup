# For easier human reading (MTR doesn't care), please keep entries
# in alphabetical order. This also helps with merge conflict resolution.



main.func_math @freebsd                  # Bug#11751977 2010-05-04 alik main.func_math fails on FreeBSD in PB2
main.mysqlslap @windows                  # Bug#11761520 2010-08-10 alik mysqlslap fails sporadically starting from Dahlia

main.index_merge_innodb                  # BUG#11754168 2012-05-08 jorgen Doing an attempt at reenabling tests disabled by bug. EXPLAIN's row estimates varies for innodb so marked experimental for a while

innodb.innodb_monitor                    # Bug#12320827 2011-08-04 Occasional failure in PB2

parts.partition_debug_innodb             # Bug#14150368 2013-03-07 anitha Failing very frequently on PB2

rpl.rpl_delayed_slave                    # BUG#11764654 rpl_delayed_slave fails sporadically in pb
rpl.rpl_innodb_bug28430                  # Bug#11754425
rpl.rpl_show_slave_running               # BUG#12346048 2011-04-11 sven fails sporadically on pb2
rpl.rpl_gtid_logs_without_rotate_or_stop_event @windows    # Bug#16207800 2013-02-09 anitha Fails very frequently on windows

<<<<<<< HEAD
sys_vars.rpl_init_slave_func		    # Bug#12535301 2011-05-09 andrei sys_vars.rpl_init_slave_func mismatches in daily-5.5

innodb.innodb_bug13867871                   # bug#14529475
perfschema.socket_summary_by_instance_func  # bug#16274580
innodb.innodb_bug14676111                   # bug #16371942 innodb.innodb_bug14676111 is failing on pb2 due to timeout 
=======
sys_vars.rpl_init_slave_func		 # Bug#12535301 2011-05-09 andrei sys_vars.rpl_init_slave_func mismatches in daily-5.5
>>>>>>> 72742691
<|MERGE_RESOLUTION|>--- conflicted
+++ resolved
@@ -17,12 +17,8 @@
 rpl.rpl_show_slave_running               # BUG#12346048 2011-04-11 sven fails sporadically on pb2
 rpl.rpl_gtid_logs_without_rotate_or_stop_event @windows    # Bug#16207800 2013-02-09 anitha Fails very frequently on windows
 
-<<<<<<< HEAD
 sys_vars.rpl_init_slave_func		    # Bug#12535301 2011-05-09 andrei sys_vars.rpl_init_slave_func mismatches in daily-5.5
 
 innodb.innodb_bug13867871                   # bug#14529475
 perfschema.socket_summary_by_instance_func  # bug#16274580
-innodb.innodb_bug14676111                   # bug #16371942 innodb.innodb_bug14676111 is failing on pb2 due to timeout 
-=======
-sys_vars.rpl_init_slave_func		 # Bug#12535301 2011-05-09 andrei sys_vars.rpl_init_slave_func mismatches in daily-5.5
->>>>>>> 72742691
+innodb.innodb_bug14676111                   # bug #16371942 innodb.innodb_bug14676111 is failing on pb2 due to timeout 