# ==== Purpose ====
#
# Check if all tables in the given list are equal. The tables may have
# different names, exist in different connections, and/or reside in
# different databases.
#
#
# ==== Usage ====
#
# --let $diff_tables= [con1:][db1.]t1, [con2:][db2.]t2, ... , [conN:][dbN.]tN
# [--let $rpl_debug= 1]
# --source include/diff_tables.inc
#
# Parameters:
#   $diff_tables
#     Comma-separated list of tables to compare. Each table has the form
#
#       [CONNECTION:][DATABASE.]table
#
#     If CONNECTION is given, then that connection is used. If
#     CONNECTION is not given, then the connection of the previous
#     table is used (or the current connection, if this is the first
#     table).  If DATABASE is given, the table is read in that
#     database. If DATABASE is not given, the table is read in the
#     connection's current database.
#
#   $rpl_debug
#     See include/rpl_init.inc
#
#
# ==== Side effects ====
#
# - Prints "include/diff_tables.inc [$diff_tables]".
#
# - If the tables are different, prints the difference in a
#   system-specific format (unified diff if supported) and generates
#   an error.
#
#
# ==== Bugs ====
#
# - It is currently not possible to use this for tables that are
#   supposed to be different, because if the files are different:
#    - 'diff' produces system-dependent output,
#    - the output includes the absolute path of the compared files,
#    - the output includes a timestamp.
#   To fix that, we'd probably have to use SQL to compute the
#   symmetric difference between the tables.  I'm not sure how to do
#   that efficiently.  If we implement this, it would be nice to
#   compare the table definitions too.
#
# - It actually compares the result of "SELECT * FROM table ORDER BY
#   col1, col2, ..., colN INTO OUTFILE 'file'".  Hence, it is assumed
#   that the comparison orders for both tables are equal and that two
#   rows that are equal in the comparison order cannot differ, e.g.,
#   by character case.


--let $include_filename= diff_tables.inc [$diff_tables]
--source include/begin_include_file.inc


if (!$rpl_debug)
{
  --disable_query_log
}


# Check sanity
if (`SELECT LOCATE(',', '$diff_tables') = 0`)
{
  --die ERROR IN TEST: $diff_tables must contain at least two tables (separated by comma)
}


# ==== Save both tables to file ====

# Trim off whitespace
--let $_dt_tables= `SELECT REPLACE('$diff_tables', ' ', '')`

# Iterate over all tables
--let $_dt_outfile=
--let $_dt_prev_outfile=
<<<<<<< HEAD
while (`SELECT '$_dt_tables' != ''`)
=======
while ($_dt_tables)
>>>>>>> 9d665248
{
  --let $_dt_table= `SELECT SUBSTRING_INDEX('$_dt_tables', ',', 1)`
  --let $_dt_tables= `SELECT SUBSTRING('$_dt_tables', LENGTH('$_dt_table') + 2)`

  # Parse connection, if any
  --let $_dt_colon_index= `SELECT LOCATE(':', '$_dt_table')`
  if ($_dt_colon_index)
  {
    --let $_dt_connection= `SELECT SUBSTRING('$_dt_table', 1, $_dt_colon_index - 1)`
    --let $_dt_table= `SELECT SUBSTRING('$_dt_table', $_dt_colon_index + 1)`
    --let $rpl_connection_name= $_dt_connection
    --source include/rpl_connection.inc
  }

  # Parse database name, if any
  --let $_dt_database_index= `SELECT LOCATE('.', '$_dt_table')`
  if ($_dt_database_index)
  {
    --let $_dt_database= `SELECT SUBSTRING('$_dt_table', 1, $_dt_database_index - 1)`
    --let $_dt_table= `SELECT SUBSTRING('$_dt_table', $_dt_database_index + 1)`
  }
  if (!$_dt_database_index)
  {
    --let $_dt_database= `SELECT DATABASE()`
  }

  if ($rpl_debug)
  {
    --echo con='$_dt_connection' db='$_dt_database' table='$_dt_table'
    --echo rest of tables='$_dt_tables'
  }

  # We need to sort the output files so that diff_files does not think
  # the tables are different just because the rows are differently
  # ordered.  To this end, we first generate a string containing a
  # comma-separated list of all column names. This is used in the
  # ORDER BY clause of the following SELECT statement. We get the
  # column names from INFORMATION_SCHEMA.COLUMNS, and we concatenate
  # them with GROUP_CONCAT. Since GROUP_CONCAT is limited by the
  # @@SESSION.group_concat_max_len, which is only 1024 by default, we
  # first compute the total size of all columns and then increase this
  # limit if needed. We restore the limit afterwards so as not to
  # interfere with the test case.

  # Compute length of ORDER BY clause.
  let $_dt_order_by_length=
    `SELECT SUM(LENGTH(column_name) + 3) FROM information_schema.columns
            WHERE table_schema = '$_dt_database' AND table_name = '$_dt_table'`;
  if (!$_dt_order_by_length)
  {
    --echo ERROR IN TEST: table $_dt_database.$_dt_table not found in INFORMATION_SCHEMA.COLUMNS. Did you misspell it?
    --die ERROR IN TEST: table not found in INFORMATION_SCHEMA. Did you misspell it?
  }
  --let $_dt_old_group_concat_max_len=
  # Increase group_concat_max_len if needed.
  if (`SELECT $_dt_order_by_length > @@SESSION.group_concat_max_len`)
  {
    --let $_dt_old_group_concat_max_len= `SELECT @@SESSION.group_concat_max_len`
    --eval SET SESSION group_concat_max_len = $_dt_order_by_length;
    if ($rpl_debug)
    {
      --echo # increasing group_concat_max_len from $_dt_old_group_concat_max_len to $_dt_order_by_length
    }
  }
  # Generate ORDER BY clause.
  # It would be better to do GROUP_CONCAT(CONCAT('`', column_name, '`')) but
  # BUG#58087 prevents us from returning strings that begin with backticks.
  let $_dt_column_list=
    `SELECT GROUP_CONCAT(column_name ORDER BY ORDINAL_POSITION SEPARATOR '`,`')
            FROM information_schema.columns
            WHERE table_schema = '$_dt_database' AND table_name = '$_dt_table'`;
  # Restore group_concat_max_len.
  if ($_dt_old_group_concat_max_len)
  {
    --let $_dt_dummy= `SET SESSION group_concat_max_len = $_dt_old_group_concat_max_len
  }
  if ($rpl_debug)
  {
    --echo using ORDER BY clause '`$_dt_column_list`'
  }

  # Now that we have the comma-separated list of columns, we can write
  # the table to a file.
  --let $_dt_outfile= `SELECT @@datadir`
  --let $_dt_outfile= $_dt_outfile/diff_table-$_dt_connection-$_dt_database-$_dt_table
  eval SELECT * FROM $_dt_database.$_dt_table ORDER BY `$_dt_column_list` INTO OUTFILE '$_dt_outfile';

  # Compare files.
  if ($_dt_prev_outfile)
  {
    if ($rpl_debug)
    {
      --echo # diffing $_dt_prev_outfile vs $_dt_outfile
    }
    --diff_files $_dt_prev_outfile $_dt_outfile
    # Remove previous outfile. Keep current file for comparison with next table.
    --remove_file $_dt_prev_outfile
  }
  --let $_dt_prev_outfile= $_dt_outfile
}

--remove_file $_dt_prev_outfile


--let $include_filename= diff_tables.inc [$diff_tables]
--source include/end_include_file.inc<|MERGE_RESOLUTION|>--- conflicted
+++ resolved
@@ -81,11 +81,7 @@
 # Iterate over all tables
 --let $_dt_outfile=
 --let $_dt_prev_outfile=
-<<<<<<< HEAD
-while (`SELECT '$_dt_tables' != ''`)
-=======
 while ($_dt_tables)
->>>>>>> 9d665248
 {
   --let $_dt_table= `SELECT SUBSTRING_INDEX('$_dt_tables', ',', 1)`
   --let $_dt_tables= `SELECT SUBSTRING('$_dt_tables', LENGTH('$_dt_table') + 2)`
