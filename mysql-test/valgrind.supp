--- conflicted
+++ resolved
@@ -871,7 +871,6 @@
 }
 
 {
-<<<<<<< HEAD
    In page0zip.c we have already checked that the memory is initialized before calling deflate()
    Memcheck:Cond
    obj:*/libz.so*
@@ -950,7 +949,9 @@
    fun:row_ins
    fun:row_ins_step
    fun:row_insert_for_mysql
-=======
+}
+
+{
    Bug 59875 Valgrind warning in buf0buddy.c
    Memcheck:Addr1
    fun:mach_read_from_4
@@ -962,5 +963,4 @@
    fun:buf_LRU_invalidate_tablespace
    fun:fil_delete_tablespace
    fun:row_drop_table_for_mysql
->>>>>>> 9bc782a3
 }