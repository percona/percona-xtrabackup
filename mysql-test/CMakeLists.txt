# Copyright (c) 2009, 2019, Oracle and/or its affiliates. All rights reserved.
# 
# This program is free software; you can redistribute it and/or modify
# it under the terms of the GNU General Public License, version 2.0,
# as published by the Free Software Foundation.
#
# This program is also distributed with certain software (including
# but not limited to OpenSSL) that is licensed under separate terms,
# as designated in a particular file or component or in included license
# documentation.  The authors of MySQL hereby grant you an additional
# permission to link the program and your derivative works with the
# separately licensed software that they have included with MySQL.
#
# This program is distributed in the hope that it will be useful,
# but WITHOUT ANY WARRANTY; without even the implied warranty of
# MERCHANTABILITY or FITNESS FOR A PARTICULAR PURPOSE.  See the
# GNU General Public License, version 2.0, for more details.
#
# You should have received a copy of the GNU General Public License
# along with this program; if not, write to the Free Software
# Foundation, Inc., 51 Franklin St, Fifth Floor, Boston, MA 02110-1301  USA

# Skip -- Up-to-date messages in case of multiple 'make install'.
# This works for CMAKE 3.1.3 and up
SET(CMAKE_INSTALL_MESSAGE LAZY)

IF(INSTALL_MYSQLTESTDIR)
<<<<<<< HEAD
INSTALL(
  DIRECTORY .
  DESTINATION ${INSTALL_MYSQLTESTDIR}
  USE_SOURCE_PERMISSIONS
  COMPONENT Test
  PATTERN "var" EXCLUDE
  PATTERN "var/" EXCLUDE
  PATTERN "lib/My/SafeProcess" EXCLUDE
  PATTERN "lib/t*" EXCLUDE
  PATTERN "CPack" EXCLUDE
  PATTERN "CMake*" EXCLUDE
  PATTERN "Makefile" EXCLUDE
  PATTERN "mtr.out*" EXCLUDE
  PATTERN "*.cmake" EXCLUDE
  PATTERN "*.in" EXCLUDE
)
=======
  INSTALL(
    DIRECTORY .
    DESTINATION ${INSTALL_MYSQLTESTDIR}
    USE_SOURCE_PERMISSIONS
    COMPONENT Test
    PATTERN "var" EXCLUDE
    PATTERN "var/" EXCLUDE
    PATTERN "lib/My/SafeProcess" EXCLUDE
    PATTERN "lib/t*" EXCLUDE
    PATTERN "CPack" EXCLUDE
    PATTERN "CMake*" EXCLUDE
    PATTERN "Makefile" EXCLUDE
    PATTERN "mtr.out*" EXCLUDE
    PATTERN "*.cmake" EXCLUDE
    PATTERN "*.in" EXCLUDE
    )
  IF(NOT INSTALL_LAYOUT MATCHES "RPM" AND
      NOT INSTALL_LAYOUT MATCHES "DEB")
    INSTALL(FILES ${CMAKE_SOURCE_DIR}/LICENSE
      DESTINATION ${INSTALL_DOCREADMEDIR}
      COMPONENT TestReadme
      RENAME LICENSE-test
      )
    INSTALL(FILES ${CMAKE_SOURCE_DIR}/README
      DESTINATION ${INSTALL_DOCREADMEDIR}
      COMPONENT TestReadme
      RENAME README-test
      )
  ENDIF()
>>>>>>> 91a17ced
ENDIF()


IF(NOT ${CMAKE_SOURCE_DIR} STREQUAL ${CMAKE_BINARY_DIR})
  # Enable running mtr from build directory
  FIND_PROGRAM(PERL_EXECUTABLE perl
    /usr/bin /usr/local/bin
    NO_CMAKE_ENVIRONMENT_PATH
    NO_SYSTEM_ENVIRONMENT_PATH)
  # If not found in hard-coded list above, look in PATH as well.
  FIND_PROGRAM(PERL_EXECUTABLE perl)

  CONFIGURE_FILE(
    ${CMAKE_CURRENT_SOURCE_DIR}/mtr.out-of-source 
    ${CMAKE_CURRENT_BINARY_DIR}/mysql-test-run.pl
    @ONLY
  )
ENDIF()
IF(UNIX)
  EXECUTE_PROCESS(
    COMMAND chmod +x  mysql-test-run.pl
    COMMAND ${CMAKE_COMMAND} -E create_symlink 
     ./mysql-test-run.pl mtr
    COMMAND ${CMAKE_COMMAND} -E create_symlink 
     ./mysql-test-run.pl mysql-test-run
    WORKING_DIRECTORY ${CMAKE_CURRENT_BINARY_DIR}
  ) 
  IF(INSTALL_MYSQLTESTDIR)
    INSTALL(FILES ${CMAKE_CURRENT_BINARY_DIR}/mtr 
      ${CMAKE_CURRENT_BINARY_DIR}/mysql-test-run 
      DESTINATION ${INSTALL_MYSQLTESTDIR}
      COMPONENT Test)
  ENDIF()
ENDIF()


SET(EXP --experimental=collections/default.experimental)

SET(DEBUG_SERVER "")
SET(VS_CONFIG "")

IF(DEBUG_EXTNAME)
  SET(DEBUG_SERVER "--debug-server")
ENDIF()

IF(CMAKE_BUILD_TYPE)
  IF(CMAKE_BUILD_TYPE_UPPER STREQUAL "DEBUG")
    SET(DEBUG_SERVER "--debug-server")
  ELSE()
    SET(DEBUG_SERVER "")
    IF(NOT BUILD_IS_SINGLE_CONFIG)
      SET(VS_CONFIG "--vs-config=${CMAKE_CFG_INTDIR}")
    ENDIF()
  ENDIF()
ENDIF()

# On windows do: 'cmake --build . --config debug --target test-mtr'
# On unix do: 'make test-mtr'
ADD_CUSTOM_TARGET(test-mtr
  COMMAND perl ./mysql-test-run.pl --force --parallel=4 --suite=main
          ${VS_CONFIG} ${DEBUG_SERVER} ${EXP}
)

## We could do something like this, but the 'test' target generated
## by cmake is really for unit testing: all output is muted by default,
## even in case of test failure.
## ADD_EXECUTABLE(perl IMPORTED)
## ADD_TEST(xxx perl ./mysql-test-run.pl --force
##          ${VS_CONFIG} ${DEBUG_SERVER} ${EXP})


# Process .in files with includes in collections/

MACRO(PROCESS_COLLECTION_INCLUDE collin collection)
  FILE(STRINGS ${collin} inlines)
  FOREACH(line ${inlines})
    IF(${line} MATCHES "#include .*")
      STRING(REPLACE "#include " "collections/" incfile ${line})
      FILE(READ ${incfile} contents)
      FILE(APPEND ${collection} "${contents}")
    ELSE()
      FILE(APPEND ${collection} "${line}\n")
    ENDIF()
  ENDFOREACH()
ENDMACRO()

# For internal testing in PB2, append collections files
IF(DEFINED ENV{PB2WORKDIR})
  FILE(GLOB infiles "collections/*.in")
  FOREACH(collin ${infiles})
    STRING(REPLACE ".in" "" collection ${collin})
    STRING(REPLACE ".in" ".done" colldone ${collin})
    # Only generate file once
    IF(NOT EXISTS ${colldone})
      PROCESS_COLLECTION_INCLUDE(${collin} ${collection})
      FILE(APPEND ${colldone} "${collin}\n")
    ENDIF()
  ENDFOREACH()
ENDIF()

# With different MAX_INDEXES values, server might behave differently in
# certain cases. 'max_indexes.inc' file should be updated accordingly to
# reflect the current MAX_INDEXES value. This file helps MTR to decide on
# which tests should be skipped.
# NOTE: While committing a patch please make sure that the file is unmodified
# and should show the default MAX_INDEXES (i.e. 64U).
IF (MAX_INDEXES)
  IF(NOT (${MAX_INDEXES} EQUAL 64U))
    FILE(WRITE include/max_indexes.inc
         "# Warning: This is an auto-generated file. Please do not modify it.
--let $max_indexes = ${MAX_INDEXES}\n")
    MESSAGE(STATUS "mysql-test/include/max_indexes.inc adjusted")
  ENDIF()
ENDIF()<|MERGE_RESOLUTION|>--- conflicted
+++ resolved
@@ -25,24 +25,6 @@
 SET(CMAKE_INSTALL_MESSAGE LAZY)
 
 IF(INSTALL_MYSQLTESTDIR)
-<<<<<<< HEAD
-INSTALL(
-  DIRECTORY .
-  DESTINATION ${INSTALL_MYSQLTESTDIR}
-  USE_SOURCE_PERMISSIONS
-  COMPONENT Test
-  PATTERN "var" EXCLUDE
-  PATTERN "var/" EXCLUDE
-  PATTERN "lib/My/SafeProcess" EXCLUDE
-  PATTERN "lib/t*" EXCLUDE
-  PATTERN "CPack" EXCLUDE
-  PATTERN "CMake*" EXCLUDE
-  PATTERN "Makefile" EXCLUDE
-  PATTERN "mtr.out*" EXCLUDE
-  PATTERN "*.cmake" EXCLUDE
-  PATTERN "*.in" EXCLUDE
-)
-=======
   INSTALL(
     DIRECTORY .
     DESTINATION ${INSTALL_MYSQLTESTDIR}
@@ -72,7 +54,6 @@
       RENAME README-test
       )
   ENDIF()
->>>>>>> 91a17ced
 ENDIF()
 
 
