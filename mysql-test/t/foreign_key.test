#
# Test syntax of foreign keys
#

# Use MyISAM for this table since we are only interested in checking syntax.
--error ER_WRONG_FK_DEF
create table t1 (
	a int not null references t2,
	b int not null references t2 (c),
	primary key (a,b),
	foreign key (a) references t3 match full,
	foreign key (a) references t3 match partial,
	foreign key (a,b) references t3 (c,d) on delete no action
	  on update no action,
	foreign key (a,b) references t3 (c,d) on update cascade,
	foreign key (a,b) references t3 (c,d) on delete set default,
	foreign key (a,b) references t3 (c,d) on update set null) engine=myisam;

# Remove the problematic FKs and try again.
create table t1 (
        a int not null,
	b int not null references t2 (c),
	primary key (a,b),
	foreign key (a,b) references t3 (c,d) on delete no action
	  on update no action,
	foreign key (a,b) references t3 (c,d) on update cascade,
	foreign key (a,b) references t3 (c,d) on delete set default,
	foreign key (a,b) references t3 (c,d) on update set null) engine=myisam;

create index a on t1 (a);
create unique index b on t1 (a,b);
drop table t1;

# End of 4.1 tests

#
# Bug#34455 (Ambiguous foreign keys syntax is accepted)
#

--disable_warnings
drop table if exists t_34455;
--enable_warnings

# 2 match clauses, illegal
--error ER_PARSE_ERROR
create table t_34455 (
  a int not null,
  foreign key (a) references t3 (a) match full match partial);

# match after on delete, illegal
--error ER_PARSE_ERROR
create table t_34455 (
  a int not null,
  foreign key (a) references t3 (a) on delete set default match full);

# match after on update, illegal
--error ER_PARSE_ERROR
create table t_34455 (
  a int not null,
  foreign key (a) references t3 (a) on update set default match full);

# 2 on delete clauses, illegal
--error ER_PARSE_ERROR
create table t_34455 (
  a int not null,
  foreign key (a) references t3 (a)
  on delete set default on delete set default);

# 2 on update clauses, illegal
--error ER_PARSE_ERROR
create table t_34455 (
  a int not null,
  foreign key (a) references t3 (a)
  on update set default on update set default);

create table t_34455 (a int not null);

# 2 match clauses, illegal
--error ER_PARSE_ERROR
alter table t_34455
  add foreign key (a) references t3 (a) match full match partial);

# match after on delete, illegal
--error ER_PARSE_ERROR
alter table t_34455
  add foreign key (a) references t3 (a) on delete set default match full);

# match after on update, illegal
--error ER_PARSE_ERROR
alter table t_34455
  add foreign key (a) references t3 (a) on update set default match full);

# 2 on delete clauses, illegal
--error ER_PARSE_ERROR
alter table t_34455
  add foreign key (a) references t3 (a)
  on delete set default on delete set default);

# 2 on update clauses, illegal
--error ER_PARSE_ERROR
alter table t_34455
  add foreign key (a) references t3 (a)
  on update set default on update set default);

drop table t_34455;

--echo #
--echo # WL#6929: Move FOREIGN KEY constraints to the global data dictionary
--echo #

--echo # Extra coverage of @@foreign_key_checks
--echo #

SET @@foreign_key_checks= 0;
CREATE TABLE t1(a INT PRIMARY KEY, b INT, FOREIGN KEY (b) REFERENCES non(a));
ALTER TABLE t1 ADD FOREIGN KEY (b) REFERENCES non(a);
DROP TABLE t1;

CREATE TABLE t1(a INT PRIMARY KEY);
CREATE TABLE t2(a INT PRIMARY KEY, b INT, FOREIGN KEY (b) REFERENCES t1(a));
DROP TABLE t1;
DROP TABLE t2;

SET @@foreign_key_checks= 1;
--error ER_FK_CANNOT_OPEN_PARENT
CREATE TABLE t1(a INT PRIMARY KEY, b INT, FOREIGN KEY (b) REFERENCES non(a));
# Works, but no FK created
CREATE TABLE t1(a INT PRIMARY KEY, b INT REFERENCES non(a));
SHOW CREATE TABLE t1;
--error ER_FK_CANNOT_OPEN_PARENT
ALTER TABLE t1 ADD FOREIGN KEY (b) REFERENCES non(a);
DROP TABLE t1;

CREATE TABLE t1(a INT PRIMARY KEY);
CREATE TABLE t2(a INT PRIMARY KEY, b INT, FOREIGN KEY (b) REFERENCES t1(a));
--error ER_FK_CANNOT_DROP_PARENT
DROP TABLE t1;
DROP TABLE t2, t1;

SET @@foreign_key_checks= DEFAULT;

--echo # Test coverage of identifier length related to foreign keys.
--echo #

CREATE TABLE t1(a INT PRIMARY KEY);

# Exactly 64 chars
CREATE TABLE t2(a INT PRIMARY KEY, b INT);
ALTER TABLE t2 ADD CONSTRAINT
name567890123456789012345678901234567890123456789012345678901234
FOREIGN KEY
name567890123456789012345678901234567890123456789012345678901234
(b) REFERENCES t1(a);
SHOW CREATE TABLE t2;
SELECT CONSTRAINT_NAME FROM INFORMATION_SCHEMA.KEY_COLUMN_USAGE WHERE REFERENCED_TABLE_NAME = 't1';
DROP TABLE t2;

# 65 chars - too long
CREATE TABLE t2(a INT PRIMARY KEY, b INT);
--error ER_TOO_LONG_IDENT
ALTER TABLE t2 ADD FOREIGN KEY
name5678901234567890123456789012345678901234567890123456789012345
(b) REFERENCES t1(a);
--error ER_TOO_LONG_IDENT
ALTER TABLE t2 ADD CONSTRAINT
name5678901234567890123456789012345678901234567890123456789012345
FOREIGN KEY (b) REFERENCES t1(a);
DROP TABLE t2;

# 65 chars - too long, now with pre-existing index on b
CREATE TABLE t2(a INT PRIMARY KEY, b INT UNIQUE);
--error ER_TOO_LONG_IDENT
ALTER TABLE t2 ADD FOREIGN KEY
name5678901234567890123456789012345678901234567890123456789012345
(b) REFERENCES t1(a);
--error ER_TOO_LONG_IDENT
ALTER TABLE t2 ADD CONSTRAINT
name5678901234567890123456789012345678901234567890123456789012345
FOREIGN KEY (b) REFERENCES t1(a);
DROP TABLE t2;

DROP TABLE t1;

--error ER_TOO_LONG_IDENT
CREATE TABLE t1(a INT PRIMARY KEY, b INT,
FOREIGN KEY(b) REFERENCES name5678901234567890123456789012345678901234567890123456789012345.t2(a));
--error ER_WRONG_TABLE_NAME
CREATE TABLE t1(a INT PRIMARY KEY, b INT,
FOREIGN KEY(b) REFERENCES name5678901234567890123456789012345678901234567890123456789012345(a));
--error ER_WRONG_COLUMN_NAME
CREATE TABLE t1(a INT PRIMARY KEY, b INT,
FOREIGN KEY(b) REFERENCES t2(name5678901234567890123456789012345678901234567890123456789012345));

SET @@foreign_key_checks= 0;

--error ER_TOO_LONG_IDENT
CREATE TABLE t1(a INT PRIMARY KEY, b INT,
FOREIGN KEY(b) REFERENCES name5678901234567890123456789012345678901234567890123456789012345.t2(a));
--error ER_WRONG_TABLE_NAME
CREATE TABLE t1(a INT PRIMARY KEY, b INT,
FOREIGN KEY(b) REFERENCES name5678901234567890123456789012345678901234567890123456789012345(a));
--error ER_WRONG_COLUMN_NAME
CREATE TABLE t1(a INT PRIMARY KEY, b INT,
FOREIGN KEY(b) REFERENCES t2(name5678901234567890123456789012345678901234567890123456789012345));

SET @@foreign_key_checks= DEFAULT;

--echo #
--echo # Bug#24666169: I_S.TABLE_CONSTRAINTS.CONSTRAINT_NAME IS NOT UPDATED
--echo #               AFTER RENAME TABLE
--echo #

SET @@foreign_key_checks= 1;

--echo #
--echo # Tests for FK name behavior.

CREATE TABLE t1(c1 INT PRIMARY KEY);
CREATE TABLE t2(c1 INT, FOREIGN KEY (c1) REFERENCES t1(c1));

ALTER TABLE t2 RENAME TO t3;
SHOW CREATE TABLE t3;
--error ER_NO_REFERENCED_ROW_2
INSERT INTO t3 VALUES(1);

ALTER TABLE t3 RENAME TO t4, ALGORITHM= INPLACE;
SHOW CREATE TABLE t4;
--error ER_NO_REFERENCED_ROW_2
INSERT INTO t4 VALUES(1);

# TODO: COPY does not work properly, see Bug#25467454
ALTER TABLE t4 RENAME TO t5; #, ALGORITHM= COPY;
SHOW CREATE TABLE t5;
--error ER_NO_REFERENCED_ROW_2
INSERT INTO t5 VALUES(1);

RENAME TABLE t5 to t6;
SHOW CREATE TABLE t6;
--error ER_NO_REFERENCED_ROW_2
INSERT INTO t6 VALUES(1);

DROP TABLE t6, t1;

--echo #
--echo # Tests of FK name generation

CREATE TABLE t1(a INT PRIMARY KEY);
CREATE TABLE t2(a INT, b INT, FOREIGN KEY(a) REFERENCES t1(a));
SELECT constraint_name FROM information_schema.referential_constraints
  WHERE table_name = 't2' ORDER BY constraint_name;
SELECT constraint_name FROM information_schema.table_constraints
  WHERE table_name = 't2' ORDER BY constraint_name;

--echo # Add FK
ALTER TABLE t2 ADD FOREIGN KEY(b) REFERENCES t1(a);
SELECT constraint_name FROM information_schema.referential_constraints
  WHERE table_name = 't2' ORDER BY constraint_name;
SELECT constraint_name FROM information_schema.table_constraints
  WHERE table_name = 't2' ORDER BY constraint_name;

--echo # Remove first FK and add a new FK.
ALTER TABLE t2 DROP FOREIGN KEY t2_ibfk_1;
ALTER TABLE t2 ADD FOREIGN KEY(a) REFERENCES t1(a);
SELECT constraint_name FROM information_schema.referential_constraints
  WHERE table_name = 't2' ORDER BY constraint_name;
SELECT constraint_name FROM information_schema.table_constraints
  WHERE table_name = 't2' ORDER BY constraint_name;

--echo # Rename table in different ways.
ALTER TABLE t2 RENAME TO t3;
SELECT constraint_name FROM information_schema.referential_constraints
  WHERE table_name = 't3' ORDER BY constraint_name;
SELECT constraint_name FROM information_schema.table_constraints
  WHERE table_name = 't3' ORDER BY constraint_name;
ALTER TABLE t3 RENAME TO t4, ALGORITHM= INPLACE;
SELECT constraint_name FROM information_schema.referential_constraints
  WHERE table_name = 't4' ORDER BY constraint_name;
SELECT constraint_name FROM information_schema.table_constraints
  WHERE table_name = 't4' ORDER BY constraint_name;
# COPY does not work properly, see Bug#25467454
ALTER TABLE t4 RENAME TO t5; #, ALGORITHM= COPY;
SELECT constraint_name FROM information_schema.referential_constraints
  WHERE table_name = 't5' ORDER BY constraint_name;
SELECT constraint_name FROM information_schema.table_constraints
  WHERE table_name = 't5' ORDER BY constraint_name;
RENAME TABLE t5 TO t6;
SELECT constraint_name FROM information_schema.referential_constraints
  WHERE table_name = 't6' ORDER BY constraint_name;
SELECT constraint_name FROM information_schema.table_constraints
  WHERE table_name = 't6' ORDER BY constraint_name;

--echo # Simulate dump+restore and test rename
DROP TABLE t6;
CREATE TABLE `t6` (
  `a` int(11) DEFAULT NULL,
  `b` int(11) DEFAULT NULL,
  KEY `b` (`b`),
  KEY `a` (`a`),
  CONSTRAINT `t6_ibfk_2` FOREIGN KEY (`b`) REFERENCES `t1` (`a`),
  CONSTRAINT `t6_ibfk_3` FOREIGN KEY (`a`) REFERENCES `t1` (`a`)
) ENGINE=InnoDB DEFAULT CHARSET=latin1;
SELECT constraint_name FROM information_schema.referential_constraints
  WHERE table_name = 't6' ORDER BY constraint_name;
SELECT constraint_name FROM information_schema.table_constraints
  WHERE table_name = 't6' ORDER BY constraint_name;
RENAME TABLE t6 TO t2;
SELECT constraint_name FROM information_schema.referential_constraints
  WHERE table_name = 't2' ORDER BY constraint_name;
SELECT constraint_name FROM information_schema.table_constraints
  WHERE table_name = 't2' ORDER BY constraint_name;

--echo # Remove all FKs and add one back
ALTER TABLE t2 DROP FOREIGN KEY t2_ibfk_2, DROP FOREIGN KEY t2_ibfk_3;
ALTER TABLE t2 ADD FOREIGN KEY(a) REFERENCES t1(a);
SELECT constraint_name FROM information_schema.referential_constraints
  WHERE table_name = 't2' ORDER BY constraint_name;
SELECT constraint_name FROM information_schema.table_constraints
  WHERE table_name = 't2' ORDER BY constraint_name;

--echo # Add a foreign key with close to generated name
ALTER TABLE t2 ADD CONSTRAINT t3_ibfk_2 FOREIGN KEY(b) REFERENCES t1(a);
SELECT constraint_name FROM information_schema.referential_constraints
  WHERE table_name = 't2' ORDER BY constraint_name;
SELECT constraint_name FROM information_schema.table_constraints
  WHERE table_name = 't2' ORDER BY constraint_name;

--echo # Then rename so that the given name now matches a generated name
RENAME TABLE t2 TO t3;
SELECT constraint_name FROM information_schema.referential_constraints
  WHERE table_name = 't3' ORDER BY constraint_name;
SELECT constraint_name FROM information_schema.table_constraints
  WHERE table_name = 't3' ORDER BY constraint_name;

--echo # Finally rename it again. The given name is now seen as generated and renamed.
RENAME TABLE t3 TO t4;
SELECT constraint_name FROM information_schema.referential_constraints
  WHERE table_name = 't4' ORDER BY constraint_name;
SELECT constraint_name FROM information_schema.table_constraints
  WHERE table_name = 't4' ORDER BY constraint_name;
DROP TABLE t4;

--echo # Make a foreign key with given name matching a generated name
CREATE TABLE t2(a INT, b INT);
ALTER TABLE t2 ADD CONSTRAINT t2_ibfk_1 FOREIGN KEY(a) REFERENCES t1(a);
# Then add a new FK with generated name
ALTER TABLE t2 ADD FOREIGN KEY(b) REFERENCES t1(a);
SELECT constraint_name FROM information_schema.referential_constraints
  WHERE table_name = 't2' ORDER BY constraint_name;
SELECT constraint_name FROM information_schema.table_constraints
  WHERE table_name = 't2' ORDER BY constraint_name;
DROP TABLE t2;

--echo # Test FK name case sensitivity
CREATE TABLE t2(a INT, b INT);
ALTER TABLE t2 ADD CONSTRAINT FK FOREIGN KEY(a) REFERENCES t1(a);
SELECT constraint_name FROM information_schema.referential_constraints
  WHERE table_name = 't2' ORDER BY constraint_name;
SELECT constraint_name FROM information_schema.table_constraints
  WHERE table_name = 't2' ORDER BY constraint_name;

--error ER_DUP_KEYNAME
ALTER TABLE t2 ADD CONSTRAINT fk FOREIGN KEY(b) REFERENCES t1(a);
ALTER TABLE t2 DROP FOREIGN KEY FK;

--echo # Name matching generated name, but different case.
ALTER TABLE t2 ADD CONSTRAINT T2_IBFK_1 FOREIGN KEY(a) REFERENCES t1(a);
--error ER_FK_DUP_NAME
ALTER TABLE t2 ADD FOREIGN KEY(b) REFERENCES t1(a);
ALTER TABLE t2 DROP FOREIGN KEY T2_IBFK_1;
DROP TABLE t2;

--echo # Check long FK generated names due to long table names.
CREATE TABLE t2 (a INT, FOREIGN KEY (a) REFERENCES t1(a));
--error ER_TOO_LONG_IDENT
RENAME TABLE t2 TO t123456789012345678901234567890123456789012345678901234567;
RENAME TABLE t2 TO t12345678901234567890123456789012345678901234567890123456;
SELECT constraint_name FROM information_schema.referential_constraints
  WHERE table_name = 't12345678901234567890123456789012345678901234567890123456'
  ORDER BY constraint_name;
SELECT constraint_name FROM information_schema.table_constraints
  WHERE table_name = 't12345678901234567890123456789012345678901234567890123456'
  ORDER BY constraint_name;
DROP TABLE t12345678901234567890123456789012345678901234567890123456;
--error ER_TOO_LONG_IDENT
CREATE TABLE t123456789012345678901234567890123456789012345678901234567(
  a INT, FOREIGN KEY (a) REFERENCES t1(a));
CREATE TABLE t123456789012345678901234567890123456789012345678901234567890123(
  a INT, CONSTRAINT fk FOREIGN KEY (a) REFERENCES t1(a));
DROP TABLE t123456789012345678901234567890123456789012345678901234567890123;

DROP TABLE t1;

--echo # FK Referencing virtual column
CREATE TABLE t1(a INT PRIMARY KEY,
                b INT GENERATED ALWAYS AS (a+1) VIRTUAL UNIQUE);
--error ER_FK_CANNOT_USE_VIRTUAL_COLUMN
CREATE TABLE t2(a INT, FOREIGN KEY (a) REFERENCES t1(b));
CREATE TABLE t2(a INT);
--error ER_FK_CANNOT_USE_VIRTUAL_COLUMN
ALTER TABLE t2 ADD FOREIGN KEY(a) REFERENCES t1(b);
DROP TABLE t1, t2;

--echo # FK on generated stored column
CREATE TABLE t1(a INT PRIMARY KEY);
CREATE TABLE t2(a INT, b INT GENERATED ALWAYS AS (a+1) STORED UNIQUE);

CREATE TABLE t3(a INT, b INT GENERATED ALWAYS AS (a+1) STORED UNIQUE,
                FOREIGN KEY (b) REFERENCES t1(a));
ALTER TABLE t2 ADD FOREIGN KEY(b) REFERENCES t1(a);
ALTER TABLE t2 DROP FOREIGN KEY t2_ibfk_1;
DROP TABLE t3;

--error ER_WRONG_FK_OPTION_FOR_GENERATED_COLUMN
CREATE TABLE t3(a INT, b INT GENERATED ALWAYS AS (a+1) STORED UNIQUE,
                FOREIGN KEY (b) REFERENCES t1(a) ON UPDATE CASCADE);
--error ER_WRONG_FK_OPTION_FOR_GENERATED_COLUMN
ALTER TABLE t2 ADD FOREIGN KEY(b) REFERENCES t1(a) ON UPDATE CASCADE;

--error ER_WRONG_FK_OPTION_FOR_GENERATED_COLUMN
CREATE TABLE t3(a INT, b INT GENERATED ALWAYS AS (a+1) STORED UNIQUE,
                FOREIGN KEY (b) REFERENCES t1(a) ON DELETE SET NULL);
--error ER_WRONG_FK_OPTION_FOR_GENERATED_COLUMN
ALTER TABLE t2 ADD FOREIGN KEY(b) REFERENCES t1(a) ON DELETE SET NULL;

--error ER_WRONG_FK_OPTION_FOR_GENERATED_COLUMN
CREATE TABLE t3(a INT, b INT GENERATED ALWAYS AS (a+1) STORED UNIQUE,
                FOREIGN KEY (b) REFERENCES t1(a) ON UPDATE SET NULL);
--error ER_WRONG_FK_OPTION_FOR_GENERATED_COLUMN
ALTER TABLE t2 ADD FOREIGN KEY(b) REFERENCES t1(a) ON UPDATE SET NULL;

--echo # FK on Base column of generated stored column.
CREATE TABLE t3(a INT, b INT GENERATED ALWAYS AS (a+1) STORED UNIQUE,
                FOREIGN KEY (a) REFERENCES t1(a));
ALTER TABLE t2 ADD FOREIGN KEY(a) REFERENCES t1(a);
ALTER TABLE t2 DROP FOREIGN KEY t2_ibfk_1;
DROP TABLE t3;

--error ER_CANNOT_ADD_FOREIGN
CREATE TABLE t3(a INT, b INT GENERATED ALWAYS AS (a+1) STORED UNIQUE,
                FOREIGN KEY (a) REFERENCES t1(a) ON UPDATE CASCADE);
--error ER_CANNOT_ADD_FOREIGN
ALTER TABLE t2 ADD FOREIGN KEY(a) REFERENCES t1(a) ON UPDATE CASCADE;

--error ER_CANNOT_ADD_FOREIGN
CREATE TABLE t3(a INT, b INT GENERATED ALWAYS AS (a+1) STORED UNIQUE,
                FOREIGN KEY (a) REFERENCES t1(a) ON DELETE SET NULL);
--error ER_CANNOT_ADD_FOREIGN
ALTER TABLE t2 ADD FOREIGN KEY(a) REFERENCES t1(a) ON DELETE SET NULL;

--error ER_CANNOT_ADD_FOREIGN
CREATE TABLE t3(a INT, b INT GENERATED ALWAYS AS (a+1) STORED UNIQUE,
                FOREIGN KEY (a) REFERENCES t1(a) ON UPDATE SET NULL);
--error ER_CANNOT_ADD_FOREIGN
ALTER TABLE t2 ADD FOREIGN KEY(a) REFERENCES t1(a) ON UPDATE SET NULL;

DROP TABLE t2, t1;

--echo # FK on virtual column not supported.
CREATE TABLE t1(a INT PRIMARY KEY);

--error ER_FK_CANNOT_USE_VIRTUAL_COLUMN
CREATE TABLE t2(a INT, b INT GENERATED ALWAYS AS (a+1) VIRTUAL UNIQUE,
                FOREIGN KEY(b) REFERENCES t1(a));

CREATE TABLE t2(a INT, b INT GENERATED ALWAYS AS (a+1) VIRTUAL UNIQUE);
--error ER_FK_CANNOT_USE_VIRTUAL_COLUMN
ALTER TABLE t2 ADD FOREIGN KEY (b) REFERENCES t1(a);
DROP TABLE t2;

CREATE TABLE t2(a INT, b INT, FOREIGN KEY(b) REFERENCES t1(a));
--error ER_UNSUPPORTED_ACTION_ON_GENERATED_COLUMN
ALTER TABLE t2 MODIFY COLUMN b INT GENERATED ALWAYS AS (a+1) VIRTUAL;

DROP TABLE t2, t1;

--echo # Trying to drop columns used in multi-column FKs.
CREATE TABLE t1(a INT PRIMARY KEY, b INT, INDEX(a, b));

CREATE TABLE t2(a INT, b INT, FOREIGN KEY(a, b) REFERENCES t1(a, b));
--error ER_FK_COLUMN_CANNOT_DROP
ALTER TABLE t2 DROP COLUMN a;
--error ER_FK_COLUMN_CANNOT_DROP
ALTER TABLE t2 DROP COLUMN b;
DROP TABLE t2;

--echo # Use explicitly named index to check where index name is != column name.
CREATE TABLE t2(a INT, b INT, INDEX idx(a, b),
                FOREIGN KEY(a, b) REFERENCES t1(a, b));
--error ER_FK_COLUMN_CANNOT_DROP
ALTER TABLE t2 DROP COLUMN a;
--error ER_FK_COLUMN_CANNOT_DROP
ALTER TABLE t2 DROP COLUMN b;
DROP TABLE t2, t1;

--echo # Index with prefix cannot be used for supporting FK.
CREATE TABLE t1 (PK VARCHAR(100) PRIMARY KEY);
CREATE TABLE t2 (FK VARCHAR(100), FOREIGN KEY(FK) REFERENCES t1 (PK), KEY(FK));
--error ER_DROP_INDEX_FK
ALTER TABLE t2 DROP INDEX FK, ADD INDEX FK2(FK(10));
DROP TABLE t2, t1;


--echo # Bug#25817660: Combination of virtual index, foreign key and trigger
--echo #               result in assert failure

CREATE TABLE t1(fld1 INT NOT NULL PRIMARY KEY);
CREATE TRIGGER t1_bi BEFORE INSERT ON t1 FOR EACH ROW SET @a:=0;
CREATE TABLE t2(fld1 INT NOT NULL, fld2 INT AS (fld1) VIRTUAL, KEY(fld2),
		FOREIGN KEY(fld1) REFERENCES t1(fld1) ON UPDATE CASCADE);

INSERT INTO t1 VALUES(1);
INSERT INTO t2 VALUES(1, DEFAULT);

UPDATE t1 SET fld1= 2;

SELECT * FROM t1;
SELECT * FROM t2;

--echo # The same test but with server restart before UPDATE.
--echo # Triggers different code path in InnoDB which was not
--echo # covered by original fix for the bug.

--source include/restart_mysqld.inc
UPDATE t1 SET fld1= 3;

SELECT * FROM t1;
SELECT * FROM t2;

DROP TABLE t2;
DROP TABLE t1;


--echo #
--echo # Bug#20021917: WORK AROUND FOR CHARSET CONVERSION WITH FKS CAN
--echo # RESULT IN WRONG DATA
--echo #

CREATE TABLE t1 (id INT AUTO_INCREMENT PRIMARY KEY, name VARCHAR(100) UNIQUE);

CREATE TABLE t2 (id INT AUTO_INCREMENT PRIMARY KEY, name VARCHAR(100), fname VARCHAR(100), FOREIGN KEY (fname) REFERENCES t1 (name) ON UPDATE CASCADE ON DELETE CASCADE);

SHOW CREATE TABLE t1;
SHOW CREATE TABLE t2;

--error ER_FK_COLUMN_CANNOT_CHANGE
ALTER TABLE t2 CONVERT TO CHARACTER SET latin1;

SET foreign_key_checks= OFF;

ALTER TABLE t2 CONVERT TO CHARACTER SET latin1;

SET foreign_key_checks= ON;
SHOW CREATE TABLE t1;
SHOW CREATE TABLE t2;

INSERT INTO t1(name) VALUES ('test1');
INSERT INTO t2(name, fname) VALUES ('test1', 'test1');
UPDATE t1 SET name=CONCAT('St', UNHEX('C3A5') ,'le') WHERE name = 'test1';

--echo # Should not get any rows here
SELECT t1.name, t2.fname FROM t1, t2 WHERE t1.name <> t2.fname;

DROP TABLE t2;
DROP TABLE t1;


--echo #
--echo # WL#6049: Meta-data locking for FOREIGN KEY tables
--echo #
--echo # Test case to check MDL on tables related by FK constraints.
--echo #

--enable_connect_log
CREATE TABLE grandparent (gpf1 INT PRIMARY KEY, gpf2 INT);

INSERT INTO grandparent VALUES (1,10), (2,20);
 
CREATE TABLE parent (
  pf1 INT PRIMARY KEY, pf2 INT, sleep_dummy INT,
  CONSTRAINT pc1 FOREIGN KEY (pf2) REFERENCES grandparent (gpf1)
  ON DELETE NO ACTION ON UPDATE NO ACTION);

INSERT INTO parent VALUES (1,1,0), (2,2,0);

CREATE TABLE child (
  cf1 INT PRIMARY KEY, cf2 INT,
  CONSTRAINT cc1 FOREIGN KEY (cf2) REFERENCES parent (pf1)
  ON DELETE NO ACTION ON UPDATE NO ACTION);

INSERT INTO child VALUES (1,1), (2,2);

--connect (con_A,localhost,root,,test)
--let $conA=`SELECT CONNECTION_ID()`
SET @@session.lock_wait_timeout= 1;
--send UPDATE parent SET pf2= 2, sleep_dummy= SLEEP(2)

--connection default
--replace_result $conA <conA>
--eval set @conA_id = $conA
let $wait_condition=
  SELECT COUNT(*) = 1
    FROM information_schema.processlist
    WHERE id = @conA_id AND state LIKE 'user sleep';
--echo # Waiting for connection A to start udpate
--source include/wait_condition.inc

SET @@session.lock_wait_timeout= 1;

--echo # Updates not invoving the FK related column should succeed
UPDATE grandparent SET gpf2= 4;
UPDATE grandparent SET gpf2= 100 * gpf1;

--echo # DDL on child will have conflicting locks.
--error ER_LOCK_WAIT_TIMEOUT
ALTER TABLE child ADD COLUMN (i INT);
SET @@session.lock_wait_timeout= DEFAULT;

--connection con_A
--reap
--disconnect con_A
--source include/wait_until_disconnected.inc

--connection default
--disable_connect_log

DROP TABLE child;
DROP TABLE parent;
DROP TABLE grandparent;


--echo #
--echo # Systemic test coverage for metadata locks related to foreign
--echo # keys acquired by various DDL statements.
--echo #
--echo # Also provides coverage for data-dictionary cache invalidation
--echo # and cases when we fail to acquire necessary locks.

--enable_connect_log
SET @old_lock_wait_timeout= @@lock_wait_timeout;
connect (con1, localhost, root,,);
connect (con2, localhost, root,,);
SET @old_lock_wait_timeout= @@lock_wait_timeout;
connection default;

--echo #
--echo # 1) CREATE TABLE
--echo #

--echo # 1.1) CREATE TABLE must acquire X lock on parent table
--echo #      (if table doesn't exist).
CREATE TABLE parent (pk INT PRIMARY KEY);

connection con1;
BEGIN;
SELECT * FROM parent;

connection default;
--send CREATE TABLE child (fk INT, FOREIGN KEY (fk) REFERENCES parent(pk));

connection con1;
--echo # Wait until CREATE TABLE is blocked by con1 and then resume it.
let $wait_condition=
  SELECT COUNT(*) = 1 FROM information_schema.processlist
  WHERE state = "Waiting for table metadata lock" AND
        info LIKE "CREATE TABLE child%";
--source include/wait_condition.inc
COMMIT;

connection default;
--echo # Reap CREATE TABLE
--reap

--echo # 1.2) CREATE TABLE for existing table should not acquire X lock
--echo #      parent table
connection con1;
BEGIN;
SELECT * FROM parent;

connection default;
CREATE TABLE IF NOT EXISTS child (fk INT, FOREIGN KEY (fk) REFERENCES parent(pk));

connection con1;
COMMIT;

connection default;
DROP TABLE child;

--echo # 1.3) CREATE TABLE which acquires lock on parent table and fails
--echo #      due to lock timeout.
connection con1;
BEGIN;
SELECT * FROM parent;

connection default;
SET @@lock_wait_timeout= 1;
--error ER_LOCK_WAIT_TIMEOUT
CREATE TABLE child (fk INT, FOREIGN KEY (fk) REFERENCES parent(pk));
SET @@lock_wait_timeout= @old_lock_wait_timeout;

connection con1;
COMMIT;

connection default;
DROP TABLE parent;

--echo # 1.4) CREATE TABLE which adds parent to orphan child must acquire X
--echo #      on child table.

SET FOREIGN_KEY_CHECKS=0;
CREATE TABLE child (fk INT, FOREIGN KEY (fk) REFERENCES parent(pk));
SET FOREIGN_KEY_CHECKS=1;

connection con1;
BEGIN;
SELECT * FROM child;

connection default;
--send CREATE TABLE parent (pk INT PRIMARY KEY);

connection con1;
--echo # Wait until CREATE TABLE is blocked by con1 and then resume it.
let $wait_condition=
  SELECT COUNT(*) = 1 FROM information_schema.processlist
  WHERE state = "Waiting for table metadata lock" AND
        info LIKE "CREATE TABLE parent%";
--source include/wait_condition.inc
COMMIT;

connection default;
--echo # Reap CREATE TABLE
--reap

--echo # 1.5) CREATE TABLE for existing table must not acquire X lock
--echo #      on child table
connection con1;
BEGIN;
SELECT * FROM child;

connection default;
CREATE TABLE IF NOT EXISTS parent (pk INT PRIMARY KEY);

connection con1;
COMMIT;

connection default;
SET FOREIGN_KEY_CHECKS=0;
DROP TABLE parent;
SET FOREIGN_KEY_CHECKS=1;

--echo # 1.6) CREATE TABLE which acquires lock on child table and fails
--echo #      due to lock timeout.
connection con1;
BEGIN;
SELECT * FROM child;

connection default;
SET @@lock_wait_timeout= 1;
--error ER_LOCK_WAIT_TIMEOUT
CREATE TABLE parent (pk INT PRIMARY KEY);
SET @@lock_wait_timeout= @old_lock_wait_timeout;

connection con1;
COMMIT;

connection default;
DROP TABLE child;

--echo # 1.7) CREATE TABLE which adds FK should invalidate entries
--echo #      in TC/TDC and DD caches for the parent table.
CREATE TABLE parent (pk INT PRIMARY KEY);
SELECT * FROM parent;

connection con1;
CREATE TABLE child (fk INT, FOREIGN KEY (fk) REFERENCES parent(pk) ON DELETE CASCADE);

connection default;
LOCK TABLE parent WRITE;

connection con1;
--echo # The above LOCK TABLE should have noticed new table definition
--echo # and acquired SNRW lock on child table.
--send SELECT * FROM child;

connection default;
--echo # Wait until SELECT is blocked by default connection and then resume it.
let $wait_condition=
  SELECT COUNT(*) = 1 FROM information_schema.processlist
  WHERE state = "Waiting for table metadata lock" AND
        info LIKE "SELECT * FROM child";
--source include/wait_condition.inc
UNLOCK TABLES;

connection con1;
--echo # Reap SELECT
--reap

connection default;
DROP TABLES child, parent;


--echo #
--echo # 2) CREATE TABLE ... LIKE
--echo #

--echo # 2.1) CREATE TABLE ... LIKE doesn't copy foreign keys
--echo #      so it should not any locks on FK parent tables.
CREATE TABLE parent (pk INT PRIMARY KEY);
CREATE TABLE child (fk INT, FOREIGN KEY (fk) REFERENCES parent(pk));

connection con1;
LOCK TABLES parent WRITE;

connection default;
CREATE TABLE child2 LIKE child;

connection con1;
UNLOCK TABLES;

connection default;

--echo # 2.2) CREATE TABLE LIKE which adds parent to orphan child must
--echo #      acquire X on child table.
SET FOREIGN_KEY_CHECKS=0;
DROP TABLES child2, parent;
SET FOREIGN_KEY_CHECKS=1;
CREATE TABLE parent_source (pk INT PRIMARY KEY);

connection con1;
BEGIN;
SELECT * FROM child;

connection default;
--send CREATE TABLE parent LIKE parent_source;

connection con1;
--echo # Wait until CREATE TABLE is blocked by con1 and then resume it.
let $wait_condition=
  SELECT COUNT(*) = 1 FROM information_schema.processlist
  WHERE state = "Waiting for table metadata lock" AND
        info LIKE "CREATE TABLE parent%";
--source include/wait_condition.inc
COMMIT;

connection default;
--echo # Reap CREATE TABLE
--reap

--echo # 2.3) CREATE TABLE LIKE for existing table must not acquire X lock
--echo #      on child table
connection con1;
BEGIN;
SELECT * FROM child;

connection default;
CREATE TABLE IF NOT EXISTS parent LIKE parent_source;

connection con1;
COMMIT;

connection default;
SET FOREIGN_KEY_CHECKS=0;
DROP TABLE parent;
SET FOREIGN_KEY_CHECKS=1;

--echo # 2.4) CREATE TABLE LIKE which acquires lock on child table and fails
--echo #      due to lock timeout.
connection con1;
BEGIN;
SELECT * FROM child;

connection default;
SET @@lock_wait_timeout= 1;
--error ER_LOCK_WAIT_TIMEOUT
CREATE TABLE IF NOT EXISTS parent LIKE parent_source;
SET @@lock_wait_timeout= @old_lock_wait_timeout;

connection con1;
COMMIT;

connection default;
DROP TABLE child, parent_source;


--echo #
--echo # 3) CREATE TABLE ... SELECT
--echo #

--echo # 3.1) CREATE TABLE ... SELECT must start by acquiring SU lock on parent
--echo #      table (if table doesn't exist).
CREATE TABLE parent (pk INT PRIMARY KEY);
CREATE TABLE source (fk INT);
INSERT INTO source VALUES (NULL);

connection con1;
BEGIN;
SELECT * FROM source FOR UPDATE;

connection default;
--send CREATE TABLE child (fk INT, FOREIGN KEY (fk) REFERENCES parent(pk)) SELECT fk FROM source;

connection con1;
--echo # Wait until CREATE TABLE is blocked by con1 because of row locks.
let $wait_condition=
  SELECT COUNT(*) = 1 FROM information_schema.processlist
  WHERE state = "Sending data" AND
        info LIKE "CREATE TABLE child%";
--source include/wait_condition.inc

--echo # Demonstrate that CREATE TABLE holds SU lock on parent
--echo # which allows DML but not DDL.
INSERT INTO parent VALUES (1);

connection con2;
SET @@lock_wait_timeout= 1;
--error ER_LOCK_WAIT_TIMEOUT
ALTER TABLE parent ADD COLUMN a INT;
SET @@lock_wait_timeout= @old_lock_wait_timeout;

connection con1;
--echo # Resume CREATE TABLE.
COMMIT;

connection default;
--echo # Reap CREATE TABLE
--reap

DROP TABLES child, source;

--echo # 3.2) CREATE TABLE ... SELECT should upgrade SU lock on parent to X
--echo #      before commit (i.e eventually X lock should be acquired).
connection con1;
BEGIN;
SELECT * FROM parent;

connection default;
--send CREATE TABLE child (fk INT, FOREIGN KEY (fk) REFERENCES parent(pk)) SELECT NULL AS fk;

connection con1;
--echo # Wait until CREATE TABLE is blocked by con1 and then resume it.
let $wait_condition=
  SELECT COUNT(*) = 1 FROM information_schema.processlist
  WHERE state = "Waiting for table metadata lock" AND
        info LIKE "CREATE TABLE child%";
--source include/wait_condition.inc
COMMIT;

connection default;
--echo # Reap CREATE TABLE
--reap

--echo # 3.3) CREATE TABLE ... SELECT for existing table should not acquire
--echo #      any locks on parent table.
connection con1;
CREATE TABLE parent2 (pk INT PRIMARY KEY);
LOCK TABLE parent2 WRITE;

connection default;
CREATE TABLE IF NOT EXISTS child (fk INT, FOREIGN KEY (fk) REFERENCES parent2(pk)) SELECT NULL AS fk;

connection con1;
UNLOCK TABLES;

connection default;
DROP TABLE child;
DROP TABLE parent2;

--echo # 3.4) CREATE TABLE ... SELECT which tries to acquire SU lock on parent
--echo #      table and fails due to lock timeout.
connection con1;
LOCK TABLE parent WRITE;

connection default;
SET @@lock_wait_timeout= 1;
--error ER_LOCK_WAIT_TIMEOUT
CREATE TABLE child (fk INT, FOREIGN KEY (fk) REFERENCES parent(pk)) SELECT NULL AS fk;
SET @@lock_wait_timeout= @old_lock_wait_timeout;

connection con1;
UNLOCK TABLES;

--echo # 3.5) CREATE TABLE ... SELECT which tries to upgrade to X lock on
--echo #      parent table and fails due to lock timeout.
BEGIN;
SELECT * FROM parent;

connection default;
SET @@lock_wait_timeout= 1;
--error ER_LOCK_WAIT_TIMEOUT
CREATE TABLE child (fk INT, FOREIGN KEY (fk) REFERENCES parent(pk)) SELECT NULL AS fk;
SET @@lock_wait_timeout= @old_lock_wait_timeout;

connection con1;
COMMIT;

connection default;
DROP TABLE parent;

--echo # 3.6) CREATE TABLE ... SELECT which adds parent to orphan child must
--echo #      acquire X on child table.

SET FOREIGN_KEY_CHECKS=0;
CREATE TABLE child (fk INT, FOREIGN KEY (fk) REFERENCES parent(pk));
SET FOREIGN_KEY_CHECKS=1;

connection con1;
BEGIN;
SELECT * FROM child;

connection default;
--send CREATE TABLE parent (pk INT PRIMARY KEY) SELECT 1 AS pk;

connection con1;
--echo # Wait until CREATE TABLE is blocked by con1 and then resume it.
let $wait_condition=
  SELECT COUNT(*) = 1 FROM information_schema.processlist
  WHERE state = "Waiting for table metadata lock" AND
        info LIKE "CREATE TABLE parent%";
--source include/wait_condition.inc
COMMIT;

connection default;
--echo # Reap CREATE TABLE
--reap

--echo # 3.7) CREATE TABLE ... SELECT for existing table must not
--echo #      acquire X lock on child table
connection con1;
BEGIN;
SELECT * FROM child;

connection default;
CREATE TABLE IF NOT EXISTS parent (pk INT PRIMARY KEY) SELECT 1 AS pk;

connection con1;
COMMIT;

connection default;
SET FOREIGN_KEY_CHECKS=0;
DROP TABLE parent;
SET FOREIGN_KEY_CHECKS=1;

--echo # 3.8) CREATE TABLE ... SELECT which acquires lock on child table
--echo #      and fails due to lock timeout.
connection con1;
BEGIN;
SELECT * FROM child;

connection default;
SET @@lock_wait_timeout= 1;
--error ER_LOCK_WAIT_TIMEOUT
CREATE TABLE parent (pk INT PRIMARY KEY) SELECT 1 AS pk;
SET @@lock_wait_timeout= @old_lock_wait_timeout;

connection con1;
COMMIT;

connection default;
DROP TABLE child;

--echo # 3.9) CREATE TABLE ... SELECT which adds FK should invalidate entries
--echo #      in TC/TDC and DD caches for the parent table.
CREATE TABLE parent (pk INT PRIMARY KEY);
SELECT * FROM parent;

connection con1;
CREATE TABLE child (fk INT, FOREIGN KEY (fk) REFERENCES parent(pk) ON DELETE CASCADE) SELECT NULL AS fk;

connection default;
LOCK TABLE parent WRITE;

connection con1;
--echo # The above LOCK TABLE should have noticed new table definition
--echo # and acquired SNRW lock on child table.
--send SELECT * FROM child;

connection default;
--echo # Wait until SELECT is blocked by default connection and then resume it.
let $wait_condition=
  SELECT COUNT(*) = 1 FROM information_schema.processlist
  WHERE state = "Waiting for table metadata lock" AND
        info LIKE "SELECT * FROM child";
--source include/wait_condition.inc
UNLOCK TABLES;

connection con1;
--echo # Reap SELECT
--reap

connection default;
DROP TABLES child, parent;


--echo #
--echo # 4) DROP TABLES
--echo #

--echo # 4.1) DROP TABLES must acquire X lock on parent table for FKs
--echo #      when child is dropped.
CREATE TABLE parent (pk INT PRIMARY KEY);
CREATE TABLE child (fk INT, FOREIGN KEY (fk) REFERENCES parent(pk));

connection con1;
BEGIN;
SELECT * FROM parent;

connection default;
--send DROP TABLES child;

connection con1;
--echo # Wait until DROP TABLES is blocked by con1 and then resume it.
let $wait_condition=
  SELECT COUNT(*) = 1 FROM information_schema.processlist
  WHERE state = "Waiting for table metadata lock" AND
        info LIKE "DROP TABLES child";
--source include/wait_condition.inc
COMMIT;

connection default;
--echo # Reap DROP TABLES
--reap

CREATE TABLE child (fk INT, FOREIGN KEY (fk) REFERENCES parent(pk));

--echo # 4.2) DROP TABLES which acquires lock on parent table and fails
--echo #      due to lock timeout.
connection con1;
BEGIN;
SELECT * FROM parent;

connection default;
SET @@lock_wait_timeout= 1;
--error ER_LOCK_WAIT_TIMEOUT
DROP TABLES child;
SET @@lock_wait_timeout= @old_lock_wait_timeout;

connection con1;
COMMIT;

--echo # 4.3) DROP TABLES which tries to remove parent table must acquire X
--echo #      lock on child table.

connection con1;
BEGIN;
SELECT * FROM child;

connection default;
--send DROP TABLES parent;

connection con1;
--echo # Wait until DROP TABLES is blocked by con1 and then resume it.
let $wait_condition=
  SELECT COUNT(*) = 1 FROM information_schema.processlist
  WHERE state = "Waiting for table metadata lock" AND
        info LIKE "DROP TABLES parent";
--source include/wait_condition.inc
COMMIT;

connection default;
--echo # Reap DROP TABLES
--error ER_FK_CANNOT_DROP_PARENT
--reap

--echo # 4.4) DROP TABLES which acquires lock on child table and fails
--echo #      due to lock timeout.
connection con1;
BEGIN;
SELECT * FROM child;

connection default;
SET @@lock_wait_timeout= 1;
--error ER_LOCK_WAIT_TIMEOUT
DROP TABLES parent;
SET @@lock_wait_timeout= @old_lock_wait_timeout;

connection con1;
COMMIT;

--echo # 4.5) DROP TABLES which deletes child should invalidate entries
--echo #      in TC/TDC and DD caches for the parent table.
DROP TABLES child;
CREATE TABLE child (fk INT, FOREIGN KEY (fk) REFERENCES parent(pk) ON DELETE CASCADE);
SELECT * FROM parent;

connection con1;
DROP TABLES child;

connection default;
LOCK TABLE parent WRITE;

connection con1;
--echo # The above LOCK TABLE should have noticed new table definition
--echo # and avoid acquiring SNRW lock on child table.
--error ER_NO_SUCH_TABLE
SELECT * FROM child;

connection default;
UNLOCK TABLES;

DROP TABLES parent;


--echo #
--echo # 5) RENAME TABLES
--echo #

--echo # 5.1) RENAME TABLES must acquire X lock on parent table for FKs
--echo #      when child is renamed.
CREATE TABLE parent (pk INT PRIMARY KEY);
CREATE TABLE child (fk INT, FOREIGN KEY (fk) REFERENCES parent(pk));

connection con1;
BEGIN;
SELECT * FROM parent;

connection default;
--send RENAME TABLES child TO child1;

connection con1;
--echo # Wait until RENAME TABLES is blocked by con1 and then resume it.
let $wait_condition=
  SELECT COUNT(*) = 1 FROM information_schema.processlist
  WHERE state = "Waiting for table metadata lock" AND
        info LIKE "RENAME TABLES child%";
--source include/wait_condition.inc
COMMIT;

connection default;
--echo # Reap RENAME TABLES
--reap

RENAME TABLES child1 TO child;

--echo # 5.2) RENAME TABLES which acquires lock on parent table and fails
--echo #      due to lock timeout.
connection con1;
BEGIN;
SELECT * FROM parent;

connection default;
SET @@lock_wait_timeout= 1;
--error ER_LOCK_WAIT_TIMEOUT
RENAME TABLES child TO child1;
SET @@lock_wait_timeout= @old_lock_wait_timeout;

connection con1;
COMMIT;

--echo # 5.3) RENAME TABLES which tries to rename parent table must acquire X
--echo #      lock on child table.

connection con1;
BEGIN;
SELECT * FROM child;

connection default;
--send RENAME TABLES parent TO parent1;

connection con1;
--echo # Wait until RENAME TABLES is blocked by con1 and then resume it.
let $wait_condition=
  SELECT COUNT(*) = 1 FROM information_schema.processlist
  WHERE state = "Waiting for table metadata lock" AND
        info LIKE "RENAME TABLES parent%";
--source include/wait_condition.inc
COMMIT;

connection default;
--echo # Reap RENAME TABLES
--reap

RENAME TABLES parent1 TO parent;

--echo # 5.4) RENAME TABLES which acquires lock on child table and fails
--echo #      due to lock timeout.
connection con1;
BEGIN;
SELECT * FROM child;

connection default;
SET @@lock_wait_timeout= 1;
--error ER_LOCK_WAIT_TIMEOUT
RENAME TABLES parent TO parent1;
SET @@lock_wait_timeout= @old_lock_wait_timeout;

connection con1;
COMMIT;

--echo # 5.5) RENAME TABLES which adds parent table for orphan child
--echo #      must acquire X lock on this child table.
connection default;
DROP TABLE child;
SET FOREIGN_KEY_CHECKS=0;
CREATE TABLE child (fk INT, FOREIGN KEY (fk) REFERENCES parent1(pk));
SET FOREIGN_KEY_CHECKS=1;

connection con1;
BEGIN;
SELECT * FROM child;

connection default;
--send RENAME TABLES parent TO parent1;

connection con1;
--echo # Wait until RENAME TABLES is blocked by con1 and then resume it.
let $wait_condition=
  SELECT COUNT(*) = 1 FROM information_schema.processlist
  WHERE state = "Waiting for table metadata lock" AND
        info LIKE "RENAME TABLES parent%";
--source include/wait_condition.inc
COMMIT;

connection default;
--echo # Reap RENAME TABLES
--reap

RENAME TABLES parent1 TO parent;

--echo # 5.6) RENAME TABLES which acquires lock on orphan child table
--echo #      and fails due to timeout.
DROP TABLE child;
SET FOREIGN_KEY_CHECKS=0;
CREATE TABLE child (fk INT, FOREIGN KEY (fk) REFERENCES parent1(pk));
SET FOREIGN_KEY_CHECKS=1;

connection con1;
BEGIN;
SELECT * FROM child;

connection default;
SET @@lock_wait_timeout= 1;
--error ER_LOCK_WAIT_TIMEOUT
RENAME TABLES parent TO parent1;
SET @@lock_wait_timeout= @old_lock_wait_timeout;

connection con1;
COMMIT;

connection default;
DROP TABLE child;
CREATE TABLE child (fk INT, FOREIGN KEY (fk) REFERENCES parent(pk) ON DELETE CASCADE);

--echo # 5.7) RENAME TABLES on the child table should invalidate entries
--echo #      in TC/TDC and DD caches for the parent table.
SELECT * FROM parent;

connection con1;
RENAME TABLES child TO child1;

connection default;
LOCK TABLE parent WRITE;

connection con1;
--echo # The above LOCK TABLE should have noticed new table definition
--echo # and acquire SNRW lock on new child table name.
--send SELECT * FROM child1;

connection default;
--echo # Wait until SELECT is blocked by default connection and then resume it.
let $wait_condition=
  SELECT COUNT(*) = 1 FROM information_schema.processlist
  WHERE state = "Waiting for table metadata lock" AND
        info LIKE "SELECT * FROM child1";
--source include/wait_condition.inc
UNLOCK TABLES;

connection con1;
--echo # Reap SELECT
--reap

connection default;
DROP TABLES child1, parent;


--echo #
--echo # 6) Simple ALTER TABLE ... RENAME
--echo #

--echo # 6.1) ALTER TABLE ... RENAME must acquire X lock on parent table
--echo #      for FKs when child is renamed.
CREATE TABLE parent (pk INT PRIMARY KEY);
CREATE TABLE child (fk INT, FOREIGN KEY (fk) REFERENCES parent(pk));

connection con1;
BEGIN;
SELECT * FROM parent;

connection default;
--send ALTER TABLE child RENAME TO child1;

connection con1;
--echo # Wait until ALTER TABLE is blocked by con1 and then resume it.
let $wait_condition=
  SELECT COUNT(*) = 1 FROM information_schema.processlist
  WHERE state = "Waiting for table metadata lock" AND
        info LIKE "ALTER TABLE child%";
--source include/wait_condition.inc
COMMIT;

connection default;
--echo # Reap ALTER TABLE
--reap

RENAME TABLES child1 TO child;

--echo # 6.2) ALTER TABLE ... RENAME which acquires lock on parent table and
--echo #      fails due to lock timeout.
connection con1;
BEGIN;
SELECT * FROM parent;

connection default;
SET @@lock_wait_timeout= 1;
--error ER_LOCK_WAIT_TIMEOUT
ALTER TABLE child RENAME TO child1;
SET @@lock_wait_timeout= @old_lock_wait_timeout;

connection con1;
COMMIT;

--echo # 6.3) ALTER TABLE ... RENAME which tries to rename parent table must
--echo #      acquire X lock on child table.

connection con1;
BEGIN;
SELECT * FROM child;

connection default;
--send ALTER TABLE parent RENAME TO parent1;

connection con1;
--echo # Wait until ALTER TABLE is blocked by con1 and then resume it.
let $wait_condition=
  SELECT COUNT(*) = 1 FROM information_schema.processlist
  WHERE state = "Waiting for table metadata lock" AND
        info LIKE "ALTER TABLE parent%";
--source include/wait_condition.inc
COMMIT;

connection default;
--echo # Reap ALTER TABLE
--reap

RENAME TABLES parent1 TO parent;

--echo # 6.4) ALTER TABLE ... RENAME which acquires lock on child table and
--echo #      fails due to lock timeout.
connection con1;
BEGIN;
SELECT * FROM child;

connection default;
SET @@lock_wait_timeout= 1;
--error ER_LOCK_WAIT_TIMEOUT
ALTER TABLE parent RENAME TO parent1;
SET @@lock_wait_timeout= @old_lock_wait_timeout;

connection con1;
COMMIT;

--echo # 6.5) ALTER TABLE ... RENAME which adds parent table for orphan child
--echo #      must acquire X lock on this child table.
connection default;
DROP TABLE child;
SET FOREIGN_KEY_CHECKS=0;
CREATE TABLE child (fk INT, FOREIGN KEY (fk) REFERENCES parent1(pk));
SET FOREIGN_KEY_CHECKS=1;

connection con1;
BEGIN;
SELECT * FROM child;

connection default;
--send ALTER TABLE parent RENAME TO parent1;

connection con1;
--echo # Wait until ALTER TABLE is blocked by con1 and then resume it.
let $wait_condition=
  SELECT COUNT(*) = 1 FROM information_schema.processlist
  WHERE state = "Waiting for table metadata lock" AND
        info LIKE "ALTER TABLE parent%";
--source include/wait_condition.inc
COMMIT;

connection default;
--echo # Reap ALTER TABLE
--reap

RENAME TABLES parent1 TO parent;

--echo # 6.6) ALTER TABLE ... RENAME which acquires lock on orphan child table
--echo #      and fails due to timeout.
DROP TABLE child;
SET FOREIGN_KEY_CHECKS=0;
CREATE TABLE child (fk INT, FOREIGN KEY (fk) REFERENCES parent1(pk));
SET FOREIGN_KEY_CHECKS=1;

connection con1;
BEGIN;
SELECT * FROM child;

connection default;
SET @@lock_wait_timeout= 1;
--error ER_LOCK_WAIT_TIMEOUT
ALTER TABLE parent RENAME TO parent1;
SET @@lock_wait_timeout= @old_lock_wait_timeout;

connection con1;
COMMIT;

connection default;
DROP TABLE child;
CREATE TABLE child (fk INT, FOREIGN KEY (fk) REFERENCES parent(pk) ON DELETE CASCADE);

--echo # 6.7) ALTER TABLE ... RENAME on the child table should invalidate
--echo #      entries in TC/TDC and DD caches for the parent table.
SELECT * FROM parent;

connection con1;
ALTER TABLE child RENAME TO child1;

connection default;
LOCK TABLE parent WRITE;

connection con1;
--echo # The above LOCK TABLE should have noticed new table definition
--echo # and acquire SNRW lock on new child table name.
--send SELECT * FROM child1;

connection default;
--echo # Wait until SELECT is blocked by default connection and then resume it.
let $wait_condition=
  SELECT COUNT(*) = 1 FROM information_schema.processlist
  WHERE state = "Waiting for table metadata lock" AND
        info LIKE "SELECT * FROM child1";
--source include/wait_condition.inc
UNLOCK TABLES;

connection con1;
--echo # Reap SELECT
--reap

connection default;
DROP TABLES child1, parent;


--echo #
--echo # 7) ALTER TABLE ... INPLACE
--echo #

--echo # 7.1) ALTER TABLE ... ADD FOREIGN KEY ... INPLACE must start by
--echo #      acquiring SU lock on parent table.

--echo #
--echo # This test uses debug_sync feature so resides in foreign_key_debug.test
--echo #

--echo # 7.2) ALTER TABLE ... ADD FOREIGN KEY ... INPLACE should upgrade SU
--echo #      lock on parent to X before commit (i.e eventually X lock should
--echo #      be acquired).
CREATE TABLE parent (pk INT PRIMARY KEY);
CREATE TABLE child (fk INT);

connection con1;
BEGIN;
SELECT * FROM parent;

connection default;
SET FOREIGN_KEY_CHECKS=0;
--send ALTER TABLE child ADD CONSTRAINT fk FOREIGN KEY (fk) REFERENCES parent(pk), ALGORITHM=INPLACE;

connection con1;
--echo # Wait until ALTER TABLE is blocked by con1 and then resume it.
let $wait_condition=
  SELECT COUNT(*) = 1 FROM information_schema.processlist
  WHERE state = "Waiting for table metadata lock" AND
        info LIKE "ALTER TABLE child%";
--source include/wait_condition.inc
COMMIT;

connection default;
--echo # Reap ALTER TABLE
--reap
SET FOREIGN_KEY_CHECKS=1;

ALTER TABLE child DROP FOREIGN KEY fk;

--echo # 7.3) ALTER TABLE ... ADD FOREIGN KEY ... INPLACE which tries to
--echo #      acquire SU lock on parent table and fails due to lock timeout.
connection con1;
LOCK TABLE parent WRITE;

connection default;
SET @@lock_wait_timeout= 1;
--error ER_LOCK_WAIT_TIMEOUT
ALTER TABLE child ADD CONSTRAINT fk FOREIGN KEY (fk) REFERENCES parent(pk), ALGORITHM=INPLACE;
SET @@lock_wait_timeout= @old_lock_wait_timeout;

connection con1;
UNLOCK TABLES;

--echo # 7.4) ALTER TABLE ... ADD FOREIGN KEY ... INPLACE which tries to
--echo #      upgrade to X lock on parent table and fails due to lock timeout.
BEGIN;
SELECT * FROM parent;

connection default;
SET @@lock_wait_timeout= 1;
SET FOREIGN_KEY_CHECKS=0;
--error ER_LOCK_WAIT_TIMEOUT
ALTER TABLE child ADD CONSTRAINT fk FOREIGN KEY (fk) REFERENCES parent(pk), ALGORITHM=INPLACE;
SET FOREIGN_KEY_CHECKS=1;
SET @@lock_wait_timeout= @old_lock_wait_timeout;

connection con1;
COMMIT;

--echo # 7.5) ALTER TABLE ... ADD FOREIGN KEY ... INPLACE should invalidate
--echo #      entries in TC/TDC and DD caches for the parent table.
SELECT * FROM parent;

connection con1;
SET FOREIGN_KEY_CHECKS=0;
ALTER TABLE child ADD CONSTRAINT fk FOREIGN KEY (fk) REFERENCES parent(pk) ON DELETE CASCADE, ALGORITHM=INPLACE;
SET FOREIGN_KEY_CHECKS=1;

connection default;
LOCK TABLE parent WRITE;

connection con1;
--echo # The above LOCK TABLE should have noticed new table definition
--echo # and acquired SNRW lock on child table.
--send SELECT * FROM child;

connection default;
--echo # Wait until SELECT is blocked by default connection and then resume it.
let $wait_condition=
  SELECT COUNT(*) = 1 FROM information_schema.processlist
  WHERE state = "Waiting for table metadata lock" AND
        info LIKE "SELECT * FROM child";
--source include/wait_condition.inc
UNLOCK TABLES;

connection con1;
--echo # Reap SELECT
--reap

--echo # 7.6) ALTER TABLE ... DROP FOREIGN KEY ... INPLACE should acquire
--echo #      lock on parent to X before commit.

connection con1;
BEGIN;
SELECT * FROM parent;

connection default;
--send ALTER TABLE child DROP FOREIGN KEY fk, ALGORITHM=INPLACE;

connection con1;
--echo # Wait until ALTER TABLE is blocked by con1 and then resume it.
let $wait_condition=
  SELECT COUNT(*) = 1 FROM information_schema.processlist
  WHERE state = "Waiting for table metadata lock" AND
        info LIKE "ALTER TABLE child%";
--source include/wait_condition.inc
COMMIT;

connection default;
--echo # Reap ALTER TABLE
--reap

ALTER TABLE child ADD CONSTRAINT fk FOREIGN KEY (fk) REFERENCES parent(pk) ON DELETE CASCADE;

--echo # 7.7) ALTER TABLE ... DROP FOREIGN KEY ... INPLACE which tries to
--echo #      upgrade to X lock on parent table and fails due to lock timeout.
connection con1;
BEGIN;
SELECT * FROM parent;

connection default;
SET @@lock_wait_timeout= 1;
--error ER_LOCK_WAIT_TIMEOUT
ALTER TABLE child DROP FOREIGN KEY fk, ALGORITHM=INPLACE;
SET @@lock_wait_timeout= @old_lock_wait_timeout;

connection con1;
COMMIT;

--echo # 7.8) ALTER TABLE ... DROP FOREIGN KEY ... INPLACE should invalidate entries
--echo #      in TC/TDC and DD caches for the parent table.
SELECT * FROM parent;

connection con1;
ALTER TABLE child DROP FOREIGN KEY fk, ALGORITHM=INPLACE;

connection default;
LOCK TABLE parent WRITE;

connection con1;
--echo # The above LOCK TABLE should have noticed new table definition
--echo # and avoid acquiring SNRW lock on child table.
SELECT * FROM child;

connection default;
UNLOCK TABLES;


--echo # 7.9) ALTER TABLE ... INPLACE which changes parent key must acquire X
--echo #      lock on child table.
DROP TABLES child, parent;
CREATE TABLE parent (pk INT NOT NULL, UNIQUE u(pk));
CREATE TABLE child (fk INT, FOREIGN KEY (fk) REFERENCES parent(pk));

connection con1;
BEGIN;
SELECT * FROM child;

connection default;
--send ALTER TABLE parent RENAME KEY u TO u1, ALGORITHM=INPLACE;

connection con1;
--echo # Wait until ALTER TABLE is blocked by con1 and then resume it.
let $wait_condition=
  SELECT COUNT(*) = 1 FROM information_schema.processlist
  WHERE state = "Waiting for table metadata lock" AND
        info LIKE "ALTER TABLE parent%";
--source include/wait_condition.inc
COMMIT;

connection default;
--echo # Reap ALTER TABLE
--reap

--echo # 7.10) ALTER TABLE ... INPLACE which changes parent key, so tries to
--echo #       acquire X lock on child table, but fails due to timeout.
connection con1;
BEGIN;
SELECT * FROM child;

connection default;
SET @@lock_wait_timeout= 1;
--error ER_LOCK_WAIT_TIMEOUT
ALTER TABLE parent RENAME KEY u1 TO u, ALGORITHM=INPLACE;
SET @@lock_wait_timeout= @old_lock_wait_timeout;

connection con1;
COMMIT;

--echo # 7.11) ALTER TABLE ... RENAME ... INPLACE must acquire X lock on
--echo #       parent table for FKs when child is renamed.

connection con1;
BEGIN;
SELECT * FROM parent;

connection default;
--send ALTER TABLE child RENAME TO child1, ADD COLUMN a INT, ALGORITHM=INPLACE;

connection con1;
--echo # Wait until ALTER TABLE is blocked by con1 and then resume it.
let $wait_condition=
  SELECT COUNT(*) = 1 FROM information_schema.processlist
  WHERE state = "Waiting for table metadata lock" AND
        info LIKE "ALTER TABLE child%";
--source include/wait_condition.inc
COMMIT;

connection default;
--echo # Reap ALTER TABLE
--reap

RENAME TABLES child1 TO child;

--echo # 7.12) ALTER TABLE ... RENAME ... INPLACE which acquires lock on
--echo #       parent table and fails due to lock timeout.
connection con1;
BEGIN;
SELECT * FROM parent;

connection default;
SET @@lock_wait_timeout= 1;
--error ER_LOCK_WAIT_TIMEOUT
ALTER TABLE child RENAME TO child1, ADD COLUMN b INT, ALGORITHM=INPLACE;
SET @@lock_wait_timeout= @old_lock_wait_timeout;

connection con1;
COMMIT;

--echo # 7.13) ALTER TABLE ... RENAME ... INPLACE which tries to rename parent
--echo #       table must acquire X lock on child table.

connection con1;
BEGIN;
SELECT * FROM child;

connection default;
--send ALTER TABLE parent RENAME TO parent1, ADD COLUMN a INT, ALGORITHM=INPLACE;

connection con1;
--echo # Wait until ALTER TABLE is blocked by con1 and then resume it.
let $wait_condition=
  SELECT COUNT(*) = 1 FROM information_schema.processlist
  WHERE state = "Waiting for table metadata lock" AND
        info LIKE "ALTER TABLE parent%";
--source include/wait_condition.inc
COMMIT;

connection default;
--echo # Reap ALTER TABLE
--reap

RENAME TABLES parent1 TO parent;

--echo # 7.14) ALTER TABLE ... RENAME ... INPLACE which acquires lock on child
--echo #       table and fails due to lock timeout.
connection con1;
BEGIN;
SELECT * FROM child;

connection default;
SET @@lock_wait_timeout= 1;
--error ER_LOCK_WAIT_TIMEOUT
ALTER TABLE parent RENAME TO parent1, ADD COLUMN b INT, ALGORITHM=INPLACE;
SET @@lock_wait_timeout= @old_lock_wait_timeout;

connection con1;
COMMIT;

--echo # 7.15) ALTER TABLE ... RENAME ... INPLACE which adds parent table for
--echo #       orphan child must acquire X lock on this child table.
connection default;
DROP TABLE child;
SET FOREIGN_KEY_CHECKS=0;
CREATE TABLE child (fk INT, FOREIGN KEY (fk) REFERENCES parent1(pk));
SET FOREIGN_KEY_CHECKS=1;

connection con1;
BEGIN;
SELECT * FROM child;

connection default;
--send ALTER TABLE parent RENAME TO parent1, ADD COLUMN c INT, ALGORITHM=INPLACE;

connection con1;
--echo # Wait until ALTER TABLE is blocked by con1 and then resume it.
let $wait_condition=
  SELECT COUNT(*) = 1 FROM information_schema.processlist
  WHERE state = "Waiting for table metadata lock" AND
        info LIKE "ALTER TABLE parent%";
--source include/wait_condition.inc
COMMIT;

connection default;
--echo # Reap ALTER TABLE
--reap

RENAME TABLES parent1 TO parent;

--echo # 7.16) ALTER TABLE ... RENAME ... INPLACE which acquires lock on
--echo #       orphan child table and fails due to timeout.
DROP TABLE child;
SET FOREIGN_KEY_CHECKS=0;
CREATE TABLE child (fk INT, FOREIGN KEY (fk) REFERENCES parent1(pk));
SET FOREIGN_KEY_CHECKS=1;

connection con1;
BEGIN;
SELECT * FROM child;

connection default;
SET @@lock_wait_timeout= 1;
--error ER_LOCK_WAIT_TIMEOUT
ALTER TABLE parent RENAME TO parent1, ADD COLUMN d INT, ALGORITHM=INPLACE;
SET @@lock_wait_timeout= @old_lock_wait_timeout;

connection con1;
COMMIT;

connection default;
DROP TABLE child;
CREATE TABLE child (fk INT, FOREIGN KEY (fk) REFERENCES parent(pk) ON DELETE CASCADE);

--echo # 7.17) ALTER TABLE ... RENAME ... INPLACE on the child table should
--echo #       invalidate entries in TC/TDC and DD caches for the parent table.
SELECT * FROM parent;

connection con1;
ALTER TABLE child RENAME TO child1, ADD COLUMN a INT, ALGORITHM=INPLACE;

connection default;
LOCK TABLE parent WRITE;

connection con1;
--echo # The above LOCK TABLE should have noticed new table definition
--echo # and acquire SNRW lock on new child table name.
--send SELECT * FROM child1;

connection default;
--echo # Wait until SELECT is blocked by default connection and then resume it.
let $wait_condition=
  SELECT COUNT(*) = 1 FROM information_schema.processlist
  WHERE state = "Waiting for table metadata lock" AND
        info LIKE "SELECT * FROM child1";
--source include/wait_condition.inc
UNLOCK TABLES;

connection con1;
--echo # Reap SELECT
--reap

connection default;
DROP TABLES child1, parent;


--echo #
--echo # 8) ALTER TABLE ... COPY
--echo #

--echo # 8.1) ALTER TABLE ... ADD FOREIGN KEY ... COPY must start by
--echo #      acquiring SU lock on parent table.

--echo # 8.1') ALTER TABLE ... ADD FOREIGN KEY ... COPY due to workaround
--echo #       must upgrade SU lock on parent table SRO lock.

--echo #
--echo # These tests use debug_sync feature so reside in foreign_key_debug.test
--echo #

--echo # 8.2) ALTER TABLE ... ADD FOREIGN KEY ... COPY should upgrade SU (SRO)
--echo #      lock on parent to X before commit (i.e eventually X lock should
--echo #      be acquired).
CREATE TABLE parent (pk INT PRIMARY KEY);
CREATE TABLE child (fk INT);

connection con1;
BEGIN;
SELECT * FROM parent;

connection default;
--send ALTER TABLE child ADD CONSTRAINT fk FOREIGN KEY (fk) REFERENCES parent(pk), ALGORITHM=COPY;

connection con1;
--echo # Wait until ALTER TABLE is blocked by con1 and then resume it.
let $wait_condition=
  SELECT COUNT(*) = 1 FROM information_schema.processlist
  WHERE state = "Waiting for table metadata lock" AND
        info LIKE "ALTER TABLE child%";
--source include/wait_condition.inc
COMMIT;

connection default;
--echo # Reap ALTER TABLE
--reap

ALTER TABLE child DROP FOREIGN KEY fk;

--echo # 8.3) ALTER TABLE ... ADD FOREIGN KEY ... COPY which tries to
--echo #      acquire SU lock on parent table and fails due to lock timeout.
connection con1;
LOCK TABLE parent WRITE;

connection default;
SET @@lock_wait_timeout= 1;
--error ER_LOCK_WAIT_TIMEOUT
ALTER TABLE child ADD CONSTRAINT fk FOREIGN KEY (fk) REFERENCES parent(pk), ALGORITHM=COPY;
SET @@lock_wait_timeout= @old_lock_wait_timeout;

connection con1;
UNLOCK TABLES;

--echo # 8.3') ALTER TABLE ... ADD FOREIGN KEY ... COPY which due to workaround
--echo #       tries to upgrade SU lock on parent table to SRO and fails due to
--echo #       lock timeout.
connection con1;
BEGIN;
DELETE FROM parent;

connection default;
SET @@lock_wait_timeout= 1;
--error ER_LOCK_WAIT_TIMEOUT
ALTER TABLE child ADD CONSTRAINT fk FOREIGN KEY (fk) REFERENCES parent(pk), ALGORITHM=COPY;
SET @@lock_wait_timeout= @old_lock_wait_timeout;

connection con1;
COMMIT;

--echo # 8.4) ALTER TABLE ... ADD FOREIGN KEY ... COPY which tries to
--echo #      upgrade to X lock on parent table and fails due to lock timeout.
BEGIN;
SELECT * FROM parent;

connection default;
SET @@lock_wait_timeout= 1;
--error ER_LOCK_WAIT_TIMEOUT
ALTER TABLE child ADD CONSTRAINT fk FOREIGN KEY (fk) REFERENCES parent(pk), ALGORITHM=COPY;
SET @@lock_wait_timeout= @old_lock_wait_timeout;

connection con1;
COMMIT;

--echo # 8.5) ALTER TABLE ... ADD FOREIGN KEY ... COPY should invalidate
--echo #      entries in TC/TDC and DD caches for the parent table.
SELECT * FROM parent;

connection con1;
ALTER TABLE child ADD CONSTRAINT fk FOREIGN KEY (fk) REFERENCES parent(pk) ON DELETE CASCADE, ALGORITHM=COPY;

connection default;
LOCK TABLE parent WRITE;

connection con1;
--echo # The above LOCK TABLE should have noticed new table definition
--echo # and acquired SNRW lock on child table.
--send SELECT * FROM child;

connection default;
--echo # Wait until SELECT is blocked by default connection and then resume it.
let $wait_condition=
  SELECT COUNT(*) = 1 FROM information_schema.processlist
  WHERE state = "Waiting for table metadata lock" AND
        info LIKE "SELECT * FROM child";
--source include/wait_condition.inc
UNLOCK TABLES;

connection con1;
--echo # Reap SELECT
--reap

--echo # 8.6) ALTER TABLE ... DROP FOREIGN KEY ... COPY should acquire
--echo #      lock on parent to X before commit.

connection con1;
BEGIN;
SELECT * FROM parent;

connection default;
--send ALTER TABLE child DROP FOREIGN KEY fk, ALGORITHM=COPY;

connection con1;
--echo # Wait until ALTER TABLE is blocked by con1 and then resume it.
let $wait_condition=
  SELECT COUNT(*) = 1 FROM information_schema.processlist
  WHERE state = "Waiting for table metadata lock" AND
        info LIKE "ALTER TABLE child%";
--source include/wait_condition.inc
COMMIT;

connection default;
--echo # Reap ALTER TABLE
--reap

ALTER TABLE child ADD CONSTRAINT fk FOREIGN KEY (fk) REFERENCES parent(pk) ON DELETE CASCADE;

--echo # 8.7) ALTER TABLE ... DROP FOREIGN KEY ... COPY which tries to
--echo #      upgrade to X lock on parent table and fails due to lock timeout.
connection con1;
BEGIN;
SELECT * FROM parent;

connection default;
SET @@lock_wait_timeout= 1;
--error ER_LOCK_WAIT_TIMEOUT
ALTER TABLE child DROP FOREIGN KEY fk, ALGORITHM=COPY;
SET @@lock_wait_timeout= @old_lock_wait_timeout;

connection con1;
COMMIT;

--echo # 8.8) ALTER TABLE ... DROP FOREIGN KEY ... COPY should invalidate entries
--echo #      in TC/TDC and DD caches for the parent table.
SELECT * FROM parent;

connection con1;
ALTER TABLE child DROP FOREIGN KEY fk, ALGORITHM=COPY;

connection default;
LOCK TABLE parent WRITE;

connection con1;
--echo # The above LOCK TABLE should have noticed new table definition
--echo # and avoid acquiring SNRW lock on child table.
SELECT * FROM child;

connection default;
UNLOCK TABLES;


--echo # 8.9) ALTER TABLE ... COPY which changes parent key must acquire X
--echo #      lock on child table.
DROP TABLES child, parent;
CREATE TABLE parent (pk INT NOT NULL, UNIQUE u(pk));
CREATE TABLE child (fk INT, FOREIGN KEY (fk) REFERENCES parent(pk));

connection con1;
BEGIN;
SELECT * FROM child;

connection default;
--send ALTER TABLE parent RENAME KEY u TO u1, ALGORITHM=COPY;

connection con1;
--echo # Wait until ALTER TABLE is blocked by con1 and then resume it.
let $wait_condition=
  SELECT COUNT(*) = 1 FROM information_schema.processlist
  WHERE state = "Waiting for table metadata lock" AND
        info LIKE "ALTER TABLE parent%";
--source include/wait_condition.inc
COMMIT;

connection default;
--echo # Reap ALTER TABLE
--reap

--echo # 8.10) ALTER TABLE ... COPY which changes parent key, so tries to
--echo #       acquire X lock on child table, but fails due to timeout.
connection con1;
BEGIN;
SELECT * FROM child;

connection default;
SET @@lock_wait_timeout= 1;
--error ER_LOCK_WAIT_TIMEOUT
ALTER TABLE parent RENAME KEY u1 TO u, ALGORITHM=COPY;
SET @@lock_wait_timeout= @old_lock_wait_timeout;

connection con1;
COMMIT;

--echo # 8.11) ALTER TABLE ... RENAME ... COPY must acquire X lock on
--echo #       parent table for FKs when child is renamed.

connection con1;
BEGIN;
SELECT * FROM parent;

connection default;
--send ALTER TABLE child RENAME TO child1, ADD COLUMN a INT, ALGORITHM=COPY;

connection con1;
--echo # Wait until ALTER TABLE is blocked by con1 and then resume it.
let $wait_condition=
  SELECT COUNT(*) = 1 FROM information_schema.processlist
  WHERE state = "Waiting for table metadata lock" AND
        info LIKE "ALTER TABLE child%";
--source include/wait_condition.inc
COMMIT;

connection default;
--echo # Reap ALTER TABLE
--reap

RENAME TABLES child1 TO child;

--echo # 8.12) ALTER TABLE ... RENAME ... COPY which acquires lock on
--echo #       parent table and fails due to lock timeout.
connection con1;
BEGIN;
SELECT * FROM parent;

connection default;
SET @@lock_wait_timeout= 1;
--error ER_LOCK_WAIT_TIMEOUT
ALTER TABLE child RENAME TO child1, ADD COLUMN b INT, ALGORITHM=COPY;
SET @@lock_wait_timeout= @old_lock_wait_timeout;

connection con1;
COMMIT;

--echo # 8.13) ALTER TABLE ... RENAME ... COPY which tries to rename parent
--echo #       table must acquire X lock on child table.

connection con1;
BEGIN;
SELECT * FROM child;

connection default;
--send ALTER TABLE parent RENAME TO parent1, ADD COLUMN a INT, ALGORITHM=COPY;

connection con1;
--echo # Wait until ALTER TABLE is blocked by con1 and then resume it.
let $wait_condition=
  SELECT COUNT(*) = 1 FROM information_schema.processlist
  WHERE state = "Waiting for table metadata lock" AND
        info LIKE "ALTER TABLE parent%";
--source include/wait_condition.inc
COMMIT;

connection default;
--echo # Reap ALTER TABLE
--reap

RENAME TABLES parent1 TO parent;

--echo # 8.14) ALTER TABLE ... RENAME ... COPY which acquires lock on child
--echo #       table and fails due to lock timeout.
connection con1;
BEGIN;
SELECT * FROM child;

connection default;
SET @@lock_wait_timeout= 1;
--error ER_LOCK_WAIT_TIMEOUT
ALTER TABLE parent RENAME TO parent1, ADD COLUMN b INT, ALGORITHM=COPY;
SET @@lock_wait_timeout= @old_lock_wait_timeout;

connection con1;
COMMIT;

--echo # 8.15) ALTER TABLE ... RENAME ... COPY which adds parent table for
--echo #       orphan child must acquire X lock on this child table.
connection default;
DROP TABLE child;
SET FOREIGN_KEY_CHECKS=0;
CREATE TABLE child (fk INT, FOREIGN KEY (fk) REFERENCES parent1(pk));
SET FOREIGN_KEY_CHECKS=1;

connection con1;
BEGIN;
SELECT * FROM child;

connection default;
--send ALTER TABLE parent RENAME TO parent1, ADD COLUMN c INT, ALGORITHM=COPY;

connection con1;
--echo # Wait until ALTER TABLE is blocked by con1 and then resume it.
let $wait_condition=
  SELECT COUNT(*) = 1 FROM information_schema.processlist
  WHERE state = "Waiting for table metadata lock" AND
        info LIKE "ALTER TABLE parent%";
--source include/wait_condition.inc
COMMIT;

connection default;
--echo # Reap ALTER TABLE
--reap

RENAME TABLES parent1 TO parent;

--echo # 8.16) ALTER TABLE ... RENAME ... COPY which acquires lock on
--echo #       orphan child table and fails due to timeout.
DROP TABLE child;
SET FOREIGN_KEY_CHECKS=0;
CREATE TABLE child (fk INT, FOREIGN KEY (fk) REFERENCES parent1(pk));
SET FOREIGN_KEY_CHECKS=1;

connection con1;
BEGIN;
SELECT * FROM child;

connection default;
SET @@lock_wait_timeout= 1;
--error ER_LOCK_WAIT_TIMEOUT
ALTER TABLE parent RENAME TO parent1, ADD COLUMN d INT, ALGORITHM=COPY;
SET @@lock_wait_timeout= @old_lock_wait_timeout;

connection con1;
COMMIT;

connection default;
DROP TABLE child;
CREATE TABLE child (fk INT, FOREIGN KEY (fk) REFERENCES parent(pk) ON DELETE CASCADE);

--echo # 8.17) ALTER TABLE ... RENAME ... COPY on the child table should
--echo #       invalidate entries in TC/TDC and DD caches for the parent table.
SELECT * FROM parent;

connection con1;
ALTER TABLE child RENAME TO child1, ADD COLUMN a INT, ALGORITHM=COPY;

connection default;
LOCK TABLE parent WRITE;

connection con1;
--echo # The above LOCK TABLE should have noticed new table definition
--echo # and acquire SNRW lock on new child table name.
--send SELECT * FROM child1;

connection default;
--echo # Wait until SELECT is blocked by default connection and then resume it.
let $wait_condition=
  SELECT COUNT(*) = 1 FROM information_schema.processlist
  WHERE state = "Waiting for table metadata lock" AND
        info LIKE "SELECT * FROM child1";
--source include/wait_condition.inc
UNLOCK TABLES;

connection con1;
--echo # Reap SELECT
--reap

connection default;
DROP TABLES child1, parent;

connection con1;
disconnect con1;
--source include/wait_until_disconnected.inc
connection con2;
disconnect con2;
--source include/wait_until_disconnected.inc
connection default;
--disable_connect_log


--echo #
--echo # Validation of FK and referred column names.
--echo #

--echo # Too long constraint name.
--error ER_TOO_LONG_IDENT
CREATE TABLE t (pk INTEGER PRIMARY KEY, fk_i INTEGER,
  CONSTRAINT xxxxxxxxx1xxxxxxxxx2xxxxxxxxx3xxxxxxxxx4xxxxxxxxx5xxxxxxxxx6xxxxx
  FOREIGN KEY (fk_i) REFERENCES x(x));

--echo # Too long column name.
--error ER_WRONG_COLUMN_NAME
CREATE TABLE t (pk INTEGER PRIMARY KEY, fk_i INTEGER,
  FOREIGN KEY (fk_i) REFERENCES x(xxxxxxxxx1xxxxxxxxx2xxxxxxxxx3xxxxxxxxx4xxxxxxxxx5xxxxxxxxx6xxxxx));

--echo # Column name having trailing space.
--error ER_WRONG_COLUMN_NAME
CREATE TABLE t (pk INTEGER PRIMARY KEY, fk_i INTEGER,
  FOREIGN KEY (fk_i) REFERENCES x(`x `));

--echo #
--echo # Test DROP of table with FKs under LOCK TABLES.
--echo #

CREATE TABLE parent(pk INTEGER PRIMARY KEY, i INTEGER, fk_i INTEGER,
  UNIQUE KEY parent_i_key(i),
  FOREIGN KEY (fk_i) REFERENCES parent(i));

CREATE TABLE child(pk INTEGER PRIMARY KEY, fk_i INTEGER,
  FOREIGN KEY (fk_i) REFERENCES parent(i));

SET @@session.foreign_key_checks= 1;
--echo # Drop only parent with FKC == 0.
LOCK TABLE parent WRITE;
--error ER_FK_CANNOT_DROP_PARENT
DROP TABLES parent;
UNLOCK TABLE;

SET @@session.foreign_key_checks= 0;
--echo # Drop only parent.
LOCK TABLE parent WRITE;
DROP TABLES parent;
UNLOCK TABLE;
SET @@session.foreign_key_checks= 1;

CREATE TABLE parent(pk INTEGER PRIMARY KEY, i INTEGER,
  UNIQUE KEY parent_i_key(i));

--echo # Drop both child and parent.
LOCK TABLES child WRITE, parent WRITE;
DROP TABLES child, parent;
UNLOCK TABLES;

SET @@session.foreign_key_checks= DEFAULT;

--echo #
--echo # Test ALTER TABLE ... ADD FOREIGN KEY under LOCK TABLES.
--echo #
CREATE TABLE parent (pk INT PRIMARY KEY);
CREATE TABLE child (fk INT);
LOCK TABLES child WRITE;
--error ER_TABLE_NOT_LOCKED
ALTER TABLE child ADD CONSTRAINT fk FOREIGN KEY (fk) REFERENCES parent(pk);
UNLOCK TABLES;
--echo # With parent table locked for read it should be possible to add FK.
LOCK TABLES child WRITE, parent READ;
ALTER TABLE child ADD CONSTRAINT fk FOREIGN KEY (fk) REFERENCES parent(pk);
UNLOCK TABLES;

--echo #
--echo # Test ALTER TABLE ... RENAME with FKs under LOCK TABLES.
--echo #
--echo # Bug 26647340 "LIFT LIMITATION ON ALTER TABLE RENAME + TABLES WITH
--echo #               FOREIGN KEYS + LOCK TABLES".
--echo #

--echo # Renaming of tables participating in FKs is allowed.
LOCK TABLES child WRITE;
ALTER TABLE child RENAME TO child1;
UNLOCK TABLES;
LOCK TABLES parent WRITE;
ALTER TABLE parent RENAME TO parent1;
UNLOCK TABLES;

--echo # Check that it doesn't break FK invariants for LOCK TABLES.
LOCK TABLES child1 WRITE, parent1 WRITE;
ALTER TABLE child1 RENAME TO child;
INSERT INTO child VALUES (NULL);
DELETE FROM parent1;
UNLOCK TABLES;
LOCK TABLES child WRITE, parent1 WRITE;
ALTER TABLE parent1 RENAME TO parent;
INSERT INTO child VALUES (NULL);
UNLOCK TABLES;

--echo # It is also allowed to add foreign key along with rename.
ALTER TABLE child DROP FOREIGN KEY fk;
LOCK TABLES child WRITE, parent WRITE;
ALTER TABLE child RENAME TO child1, ADD CONSTRAINT fk FOREIGN KEY (fk) REFERENCES parent(pk);
--echo # And FK invariants for LOCK TABLES are preserved too.
INSERT INTO child1 VALUES (NULL);
DELETE FROM parent;
UNLOCK TABLES;
DROP TABLE child1;

--echo # We also allow renames which add parent for previously orphan FKs.
--echo # Provided that we have write lock on these children.
SET FOREIGN_KEY_CHECKS=0;
CREATE TABLE child (fk INT, FOREIGN KEY(fk) REFERENCES parent1(pk) ON DELETE CASCADE);
SET FOREIGN_KEY_CHECKS=1;
LOCK TABLE parent WRITE;
--error ER_TABLE_NOT_LOCKED_FOR_WRITE
ALTER TABLE parent RENAME TO parent1;
UNLOCK TABLES;
LOCK TABLE parent WRITE, child READ;
--error ER_TABLE_NOT_LOCKED_FOR_WRITE
ALTER TABLE parent RENAME TO parent1;
UNLOCK TABLES;
LOCK TABLE parent WRITE, child WRITE;
ALTER TABLE parent RENAME TO parent1;
--echo # Invariants should be fine
INSERT INTO child VALUES (NULL);
DELETE FROM parent1;
UNLOCK TABLES;
DROP TABLES child, parent1;


--echo #
--echo # Bug #25722221 "RENAME COLUMN DID NOT UPDATE FOREIGN_KEY_COLUMN_USAGE
--echo #                FOR FK CONSTRAINT".
--echo # Bug #26659110 "LIFT LIMITATION ON RENAMING PARENT COLUMNS WHICH ARE
--echo #                REFERENCED BY FOREIGN KEYS".
--echo #

CREATE TABLE t1 (pk INT PRIMARY KEY, fk INT,
                 FOREIGN KEY (fk) REFERENCES t1 (pk));
SELECT constraint_name, table_name, column_name, referenced_column_name
  FROM information_schema.key_column_usage
  WHERE table_schema='test' AND table_name='t1';
ALTER TABLE t1 CHANGE pk id INT;
SELECT constraint_name, table_name, column_name, referenced_column_name
  FROM information_schema.key_column_usage
  WHERE table_schema='test' AND table_name='t1';
--echo # Renaming of parent columns using COPY algorithm is not supported.
--error ER_ALTER_OPERATION_NOT_SUPPORTED_REASON
ALTER TABLE t1 CHANGE id pk INT, ALGORITHM=COPY;
SELECT constraint_name, table_name, column_name, referenced_column_name
  FROM information_schema.key_column_usage
  WHERE table_schema='test' AND table_name='t1';
ALTER TABLE t1 CHANGE id pk INT, ALGORITHM=INPLACE;
SELECT constraint_name, table_name, column_name, referenced_column_name
  FROM information_schema.key_column_usage
  WHERE table_schema='test' AND table_name='t1';
ALTER TABLE t1 RENAME COLUMN pk TO id;
SELECT constraint_name, table_name, column_name, referenced_column_name
  FROM information_schema.key_column_usage
  WHERE table_schema='test' AND table_name='t1';
--echo # Renaming of parent columns using COPY algorithm is not supported.
--error ER_ALTER_OPERATION_NOT_SUPPORTED_REASON
ALTER TABLE t1 RENAME COLUMN id TO pk, ALGORITHM=COPY;
SELECT constraint_name, table_name, column_name, referenced_column_name
  FROM information_schema.key_column_usage
  WHERE table_schema='test' AND table_name='t1';
ALTER TABLE t1 RENAME COLUMN id TO pk, ALGORITHM=INPLACE;
SELECT constraint_name, table_name, column_name, referenced_column_name
  FROM information_schema.key_column_usage
  WHERE table_schema='test' AND table_name='t1';
DROP TABLE t1;

CREATE TABLE t1 (pk INT PRIMARY KEY);
CREATE TABLE t2 (fk INT, FOREIGN KEY (fk) REFERENCES t1 (pk));
SELECT constraint_name, table_name, column_name, referenced_column_name
  FROM information_schema.key_column_usage
  WHERE table_schema='test' AND table_name='t2';
ALTER TABLE t1 CHANGE pk id INT;
SELECT constraint_name, table_name, column_name, referenced_column_name
  FROM information_schema.key_column_usage
  WHERE table_schema='test' AND table_name='t2';
--echo # Renaming of parent columns using COPY algorithm is not supported.
--error ER_ALTER_OPERATION_NOT_SUPPORTED_REASON
ALTER TABLE t1 CHANGE id pk INT, ALGORITHM=COPY;
SELECT constraint_name, table_name, column_name, referenced_column_name
  FROM information_schema.key_column_usage
  WHERE table_schema='test' AND table_name='t2';
ALTER TABLE t1 CHANGE id pk INT, ALGORITHM=INPLACE;
SELECT constraint_name, table_name, column_name, referenced_column_name
  FROM information_schema.key_column_usage
  WHERE table_schema='test' AND table_name='t2';
ALTER TABLE t1 RENAME COLUMN pk TO id;
SELECT constraint_name, table_name, column_name, referenced_column_name
  FROM information_schema.key_column_usage
  WHERE table_schema='test' AND table_name='t2';
--echo # Renaming of parent columns using COPY algorithm is not supported.
--error ER_ALTER_OPERATION_NOT_SUPPORTED_REASON
ALTER TABLE t1 RENAME COLUMN id TO pk, ALGORITHM=COPY;
SELECT constraint_name, table_name, column_name, referenced_column_name
  FROM information_schema.key_column_usage
  WHERE table_schema='test' AND table_name='t2';
ALTER TABLE t1 RENAME COLUMN id TO pk, ALGORITHM=INPLACE;
SELECT constraint_name, table_name, column_name, referenced_column_name
  FROM information_schema.key_column_usage
  WHERE table_schema='test' AND table_name='t2';
DROP TABLES t2, t1;

--echo # Coverage for cases with multiple foreign keys.
CREATE TABLE t1 (pk INT PRIMARY KEY, u1 INT, u2 INT, fk1 INT, fk2 INT,
                 UNIQUE (u1), UNIQUE (u2),
                 FOREIGN KEY (fk1) REFERENCES t1 (u1),
                 FOREIGN KEY (fk2) REFERENCES t1 (u2));
SELECT constraint_name, table_name, column_name, referenced_column_name
  FROM information_schema.key_column_usage
  WHERE table_schema='test' AND table_name='t1';
ALTER TABLE t1 RENAME COLUMN u1 TO u3;
SELECT constraint_name, table_name, column_name, referenced_column_name
  FROM information_schema.key_column_usage
  WHERE table_schema='test' AND table_name='t1';
ALTER TABLE t1 RENAME COLUMN u3 TO u4, RENAME COLUMN u2 TO u5;
SELECT constraint_name, table_name, column_name, referenced_column_name
  FROM information_schema.key_column_usage
  WHERE table_schema='test' AND table_name='t1';
DROP TABLE t1;
CREATE TABLE t1 (pk INT PRIMARY KEY, u1 INT, u2 INT, UNIQUE (u1), UNIQUE (u2));
CREATE TABLE t2 (fk1 INT, fk2 INT,
                FOREIGN KEY (fk1) REFERENCES t1 (u1),
                FOREIGN KEY (fk2) REFERENCES t1 (u2));
SELECT constraint_name, table_name, column_name, referenced_column_name
  FROM information_schema.key_column_usage
  WHERE table_schema='test' AND table_name='t2';
ALTER TABLE t1 RENAME COLUMN u1 TO u3;
SELECT constraint_name, table_name, column_name, referenced_column_name
  FROM information_schema.key_column_usage
  WHERE table_schema='test' AND table_name='t2';
ALTER TABLE t1 RENAME COLUMN u3 TO u4, RENAME COLUMN u2 TO u5;
SELECT constraint_name, table_name, column_name, referenced_column_name
  FROM information_schema.key_column_usage
  WHERE table_schema='test' AND table_name='t2';
DROP TABLES t2, t1;


--echo #
--echo # WL#6049, bug#26654674 "TABLE_CACHE_MANAGER::FREE_TABLE(THD*,
--echo #                        ENUM_TDC_REMOVE_TABLE_TYPE, TABLE_SHARE*)".
--echo #
CREATE TABLE t1 (u INT NOT NULL, UNIQUE u(u));
--echo # First, check that we correctly handle open HANDLERs during
--echo # parent invalidation.
HANDLER t1 OPEN;
CREATE TABLE t2 (fk INT, FOREIGN KEY (fk) REFERENCES t1 (u));
HANDLER t1 CLOSE;
HANDLER t1 OPEN AS a;
HANDLER t1 OPEN AS b;
CREATE TABLE t3 (fk INT, FOREIGN KEY (fk) REFERENCES t1 (u));
HANDLER a CLOSE;
HANDLER b CLOSE;
--echo # Then, check that we correctly handle HANDLERs on child table
--echo # during parent definiton change.
HANDLER t2 OPEN;
HANDLER t3 OPEN AS a;
HANDLER t3 OPEN AS b;
ALTER TABLE t1 RENAME KEY u TO u1;
HANDLER t2 CLOSE;
HANDLER a CLOSE;
HANDLER b CLOSE;
--echo # Now, let us check what happens when parent is renamed.
HANDLER t2 OPEN;
HANDLER t3 OPEN AS a;
HANDLER t3 OPEN AS b;
ALTER TABLE t1 RENAME TO t4;
HANDLER t2 CLOSE;
HANDLER a CLOSE;
HANDLER b CLOSE;
--echo # Finally, check what happens when parent table is deleted.
--echo # Do clean-up as side-effect.
HANDLER t2 OPEN;
HANDLER t3 OPEN AS a;
HANDLER t3 OPEN AS b;
SET FOREIGN_KEY_CHECKS=0;
DROP TABLE t4;
DROP TABLES t2, t3;
SET FOREIGN_KEY_CHECKS=1;


--echo #
--echo # Additional test coverage for foreign keys and prepared statement
--echo # validation.
--echo #
CREATE TABLE t1 (i INT PRIMARY KEY);
CREATE TABLE t2 (j INT, FOREIGN KEY (j) REFERENCES t1 (i) ON DELETE CASCADE);
CREATE TABLE t3 (k INT);
DELIMITER |;
CREATE TRIGGER bi_t3 BEFORE INSERT ON t3 FOR EACH ROW
BEGIN
IF @a = 1234567890 THEN
  DELETE FROM t1;
END IF;
END|
DELIMITER ;|
PREPARE stmt FROM 'INSERT INTO t3 VALUES (1)';
EXECUTE stmt;
DROP TABLES t2, t1;
--echo # Statement should succeed even though we won't be able check
--echo # prelocked set element for child table.
EXECUTE stmt;
CREATE TABLE t1 (i INT PRIMARY KEY);
CREATE TABLE t2 (j INT, FOREIGN KEY (j) REFERENCES t1 (i) ON DELETE CASCADE);
EXECUTE stmt;
DROP TABLES t2, t1;
CREATE VIEW t2 AS SELECT 1 AS j;
--echo # Again statement should succeed, even though we have view instead
--echo # of child table.
EXECUTE stmt;
DEALLOCATE PREPARE stmt;
DROP TABLE t3;
DROP VIEW t2;


--echo #
--echo # Test for bug #27041477 "ASSERTION `HAS_PRELOCKING_LIST ||
--echo #                         THD->MDL_CONTEXT.OWNS_EQUAL_OR_STRONGER_LOCK".
--echo #
CREATE TABLE t0 (i INT);
CREATE TRIGGER t0_bi BEFORE INSERT ON t0 FOR EACH ROW DELETE FROM t1;
CREATE TABLE t1 (pk INT PRIMARY KEY);
CREATE TABLE t2 (fk INT, FOREIGN KEY (fk) REFERENCES t1 (pk) ON UPDATE SET NULL);
LOCK TABLE t1 READ;
--error ER_TABLE_NOT_LOCKED
DELETE FROM t1;
UNLOCK TABLES;
LOCK TABLES t0 WRITE;
--error ER_TABLE_NOT_LOCKED_FOR_WRITE
UPDATE t1 SET pk = 10;
UNLOCK TABLES;
DROP TABLES t2, t1, t0;


--echo #
--echo # Additional coverage for bug #25915132 "INPLACE ALTER TABLE WITH
--echo # FOREIGN KEYS CAUSES TABLE DEFINITION MISMATCH".
--echo #

--echo #
--echo # Handling of foreign key names during various RENAME variants.
--echo # We check that table definition is updated correctly and that
--echo # asserts about MDL on foreign key names do not fail.
--echo #
CREATE TABLE t1 (pk INT PRIMARY KEY);
CREATE TABLE t2 (fk1 INT, fk2 INT, fk3 INT,
                 CONSTRAINT a FOREIGN KEY (fk1) REFERENCES t1 (pk),
                 CONSTRAINT t2_ibfk_1 FOREIGN KEY (fk2) REFERENCES t1 (pk));
ALTER TABLE t2 ADD FOREIGN KEY (fk3) REFERENCES t1 (pk);
CREATE SCHEMA mysqltest;
SHOW CREATE TABLE t2;
SELECT * FROM information_schema.referential_constraints WHERE constraint_schema='test';

--echo # Simple RENAME TABLE
RENAME TABLE t2 TO t3;
SHOW CREATE TABLE t3;
SELECT * FROM information_schema.referential_constraints WHERE constraint_schema='test';

--echo # Two cross database RENAME TABLE variants
RENAME TABLE t3 TO mysqltest.t3;
SHOW CREATE TABLE mysqltest.t3;
SELECT * FROM information_schema.referential_constraints WHERE constraint_schema='mysqltest';

RENAME TABLE mysqltest.t3 TO t4;
SHOW CREATE TABLE t4;
SELECT * FROM information_schema.referential_constraints WHERE constraint_schema='test';

--echo # Simple ALTER TABLE RENAME variants.
ALTER TABLE t4 RENAME TO t5;
SHOW CREATE TABLE t5;
SELECT * FROM information_schema.referential_constraints WHERE constraint_schema='test';

ALTER TABLE t5 RENAME TO mysqltest.t5;
SHOW CREATE TABLE mysqltest.t5;
SELECT * FROM information_schema.referential_constraints WHERE constraint_schema='mysqltest';

ALTER TABLE mysqltest.t5 RENAME TO t6;
SHOW CREATE TABLE t6;
SELECT * FROM information_schema.referential_constraints WHERE constraint_schema='test';

--echo # ALTER TABLE INPLACE with RENAME clause.
ALTER TABLE t6 ADD COLUMN i INT, RENAME TO t7, ALGORITHM=INPLACE;
SHOW CREATE TABLE t7;
SELECT * FROM information_schema.referential_constraints WHERE constraint_schema='test';

ALTER TABLE t7 ADD COLUMN j INT, RENAME TO mysqltest.t7, ALGORITHM=INPLACE;
SHOW CREATE TABLE mysqltest.t7;
SELECT * FROM information_schema.referential_constraints WHERE constraint_schema='mysqltest';

ALTER TABLE mysqltest.t7 ADD COLUMN k INT, RENAME TO t8, ALGORITHM=INPLACE;
SHOW CREATE TABLE t8;
SELECT * FROM information_schema.referential_constraints WHERE constraint_schema='test';

--echo # ALTER TABLE COPY with RENAME clause.
ALTER TABLE t8 ADD COLUMN l INT, RENAME TO t9, ALGORITHM=COPY;
SHOW CREATE TABLE t9;
SELECT * FROM information_schema.referential_constraints WHERE constraint_schema='test';

ALTER TABLE t9 ADD COLUMN m INT, RENAME TO mysqltest.t9, ALGORITHM=COPY;
SHOW CREATE TABLE mysqltest.t9;
SELECT * FROM information_schema.referential_constraints WHERE constraint_schema='mysqltest';

ALTER TABLE mysqltest.t9 ADD COLUMN n INT, RENAME TO t10, ALGORITHM=COPY;
SHOW CREATE TABLE t10;
SELECT * FROM information_schema.referential_constraints WHERE constraint_schema='test';

--echo # ALTER TABLE INPLACE + ADD FOREIGN KEY with RENAME clause.
SET FOREIGN_KEY_CHECKS=0;
ALTER TABLE t10 ADD FOREIGN KEY (i) REFERENCES t1 (pk),
                ADD CONSTRAINT t10_ibfk_4 FOREIGN KEY (j) REFERENCES t1 (pk),
                RENAME TO t11, ALGORITHM=INPLACE;
SHOW CREATE TABLE t11;
SELECT * FROM information_schema.referential_constraints WHERE constraint_schema='test';

ALTER TABLE t11 ADD FOREIGN KEY (k) REFERENCES test.t1 (pk),
                ADD CONSTRAINT t11_ibfk_6 FOREIGN KEY (l) REFERENCES test.t1 (pk),
                RENAME TO mysqltest.t11, ALGORITHM=INPLACE;
SHOW CREATE TABLE mysqltest.t11;
SELECT * FROM information_schema.referential_constraints WHERE constraint_schema='mysqltest';

ALTER TABLE mysqltest.t11 ADD FOREIGN KEY (m) REFERENCES test.t1 (pk),
                ADD CONSTRAINT t12_ibfk_8 FOREIGN KEY (n) REFERENCES test.t1 (pk),
                RENAME TO t12, ALGORITHM=INPLACE;
SHOW CREATE TABLE t12;
SELECT * FROM information_schema.referential_constraints WHERE constraint_schema='test';
SET FOREIGN_KEY_CHECKS=1;

--echo # ALTER TABLE COPY + ADD FOREIGN KEY with RENAME clause.
ALTER TABLE t12 ADD COLUMN o INT, ADD COLUMN p INT,
                ADD FOREIGN KEY (o) REFERENCES t1 (pk),
                ADD CONSTRAINT t12_ibfk_10 FOREIGN KEY (p) REFERENCES t1 (pk),
                RENAME TO t13, ALGORITHM=COPY;
SHOW CREATE TABLE t13;
SELECT * FROM information_schema.referential_constraints WHERE constraint_schema='test';

ALTER TABLE t13 ADD COLUMN q INT, ADD COLUMN r INT,
                ADD FOREIGN KEY (q) REFERENCES test.t1 (pk),
                ADD CONSTRAINT t13_ibfk_12 FOREIGN KEY (r) REFERENCES test.t1 (pk),
                RENAME TO mysqltest.t13, ALGORITHM=COPY;
SHOW CREATE TABLE mysqltest.t13;
SELECT * FROM information_schema.referential_constraints WHERE constraint_schema='mysqltest';


ALTER TABLE mysqltest.t13 ADD COLUMN s INT, ADD COLUMN t INT,
                ADD FOREIGN KEY (s) REFERENCES test.t1 (pk),
                ADD CONSTRAINT t13_ibfk_14 FOREIGN KEY (t) REFERENCES test.t1 (pk),
                RENAME TO t14, ALGORITHM=COPY;
SHOW CREATE TABLE t14;
SELECT * FROM information_schema.referential_constraints WHERE constraint_schema='test';

DROP TABLE t14;

--echo #
--echo # Detection of duplicate foreign key names by various forms of ALTER
--echo # TABLE.
--echo #
CREATE TABLE t2 (fk INT, CONSTRAINT c FOREIGN KEY (fk) REFERENCES t1 (pk));
CREATE TABLE t3 (pk INT PRIMARY KEY, fk INT, u INT);
INSERT INTO t3 VALUES (1, 1, 1), (2, 1, 1);

--echo #
--echo # ALTER TABLE INPLACE
--echo #
SET FOREIGN_KEY_CHECKS=0;
--echo # Duplicate FK name should be detected before we start addition
--echo # of unique key and report its violation.
--error ER_FK_DUP_NAME
ALTER TABLE t3 ADD CONSTRAINT c FOREIGN KEY (fk) REFERENCES t1 (pk),
               ADD UNIQUE KEY (u), ALGORITHM=INPLACE;
--echo # Even for generated names.
CREATE TABLE t4 (fk INT, CONSTRAINT t3_ibfk_1 FOREIGN KEY (fk) REFERENCES t1 (pk));
--error ER_FK_DUP_NAME
ALTER TABLE t3 ADD FOREIGN KEY (fk) REFERENCES t1 (pk),
               ADD UNIQUE KEY (u), ALGORITHM=INPLACE;

--echo # There should not be conflicting foreign keys before main phase
--echo # of ALTER INPLACE even if at the end RENAME clause will remove
--echo # conflict.
--error ER_FK_DUP_NAME
ALTER TABLE t3 ADD CONSTRAINT c FOREIGN KEY (fk) REFERENCES t1 (pk),
               ADD UNIQUE KEY (u), RENAME TO mysqltest.t3,
               ALGORITHM=INPLACE;
--error ER_FK_DUP_NAME
ALTER TABLE t3 ADD FOREIGN KEY (fk) REFERENCES t1 (pk),
               ADD UNIQUE KEY (u), RENAME TO t5,
               ALGORITHM=INPLACE;

--echo # Now let us check that we detect potential conflicts resulting
--echo # from application of RENAME clause, before ALTER INPLACE main
--echo # phase as well.
CREATE TABLE mysqltest.t5 (fk INT,
                           CONSTRAINT d FOREIGN KEY (fk) REFERENCES test.t1 (pk));
CREATE TABLE t6 (fk INT, CONSTRAINT t8_ibfk_1 FOREIGN KEY (fk) REFERENCES test.t1 (pk));
CREATE TABLE mysqltest.t6 (fk INT,
                           CONSTRAINT t8_ibfk_1 FOREIGN KEY (fk) REFERENCES test.t1 (pk));
DROP TABLE t4;
--error ER_FK_DUP_NAME
ALTER TABLE t3 ADD CONSTRAINT d FOREIGN KEY (fk) REFERENCES t1 (pk),
               ADD UNIQUE KEY (u), RENAME TO mysqltest.t3,
               ALGORITHM=INPLACE;
--error ER_FK_DUP_NAME
ALTER TABLE t3 ADD FOREIGN KEY (fk) REFERENCES t1 (pk),
               ADD UNIQUE KEY (u), RENAME TO t8,
               ALGORITHM=INPLACE;
--error ER_FK_DUP_NAME
ALTER TABLE t3 ADD FOREIGN KEY (fk) REFERENCES t1 (pk),
               ADD UNIQUE KEY (u), RENAME TO mysqltest.t8,
               ALGORITHM=INPLACE;
SET FOREIGN_KEY_CHECKS=1;

--echo #
--echo # ALTER TABLE COPY
--echo #
--echo # Duplicate FK name should be detected before we start copying
--echo # of rows and report unique/FK constraint violation.
--error ER_FK_DUP_NAME
ALTER TABLE t3 ADD CONSTRAINT c FOREIGN KEY (fk) REFERENCES t1 (pk),
               ADD UNIQUE KEY (u), ALGORITHM=COPY;
--echo # Even for generated names.
CREATE TABLE t4 (fk INT, CONSTRAINT t3_ibfk_1 FOREIGN KEY (fk) REFERENCES t1 (pk));
--error ER_FK_DUP_NAME
ALTER TABLE t3 ADD FOREIGN KEY (fk) REFERENCES t1 (pk),
               ADD UNIQUE KEY (u), ALGORITHM=COPY;

--echo # Unlike in INPLACE case, COPY algorithm creates FKs right
--echo # away in schema targeted by RENAME clause. So it doesn't
--echo # matter if constraint with the same name exists in the
--echo # table's original schema.
SET FOREIGN_KEY_CHECKS=0;
--error ER_DUP_ENTRY
ALTER TABLE t3 ADD CONSTRAINT c FOREIGN KEY (fk) REFERENCES t1 (pk),
               ADD UNIQUE KEY (u), RENAME TO mysqltest.t3,
               ALGORITHM=COPY;
SET FOREIGN_KEY_CHECKS=1;

--echo # Updating of generated names still happens at the end of ALTER,
--echo # so there should not be conflicting foreign keys for generated
--echo # names for both old and new table name.
--error ER_FK_DUP_NAME
ALTER TABLE t3 ADD FOREIGN KEY (fk) REFERENCES t1 (pk),
               ADD UNIQUE KEY (u), RENAME TO t5,
               ALGORITHM=COPY;

--echo # Check that we detect potential conflicts resulting from
--echo # application of RENAME clause early.
DROP TABLE t4;
--error ER_FK_DUP_NAME
ALTER TABLE t3 ADD CONSTRAINT d FOREIGN KEY (fk) REFERENCES test.t1 (pk),
               ADD UNIQUE KEY (u), RENAME TO mysqltest.t3,
               ALGORITHM=COPY;
--error ER_FK_DUP_NAME
ALTER TABLE t3 ADD FOREIGN KEY (fk) REFERENCES test.t1 (pk),
               ADD UNIQUE KEY (u), RENAME TO t8,
               ALGORITHM=COPY;
--error ER_FK_DUP_NAME
ALTER TABLE t3 ADD FOREIGN KEY (fk) REFERENCES test.t1 (pk),
               ADD UNIQUE KEY (u), RENAME TO mysqltest.t8,
               ALGORITHM=COPY;

DROP SCHEMA mysqltest;
DROP TABLES t6, t3, t2, t1;

--echo #
--echo # Initial version of the fix triggered asserts in the below statements.
--echo #
CREATE TABLE t1 (pk INT PRIMARY KEY);
CREATE TABLE T2 (fk INT);
ALTER TABLE T2 ADD FOREIGN KEY (fk) REFERENCES t1 (pk);
RENAME TABLE T2 TO T3;
DROP TABLES T3, t1;


--echo #
--echo # Bug #27821060 "NEWDD FK: DROP TABLES/DATABASE SHOULD CHECK FOR FKS".
--echo #

--echo #
--echo # 1) Attempt to DROP TABLE which serves as parent in FK without dropping
--echo #    child should fail with nice error message.
CREATE TABLE t1 (pk INT PRIMARY KEY);
CREATE TABLE t2 (fk INT, FOREIGN KEY (fk) REFERENCES t1 (pk));
--error ER_FK_CANNOT_DROP_PARENT
DROP TABLE t1;

--echo #
--echo # 2) However, same should be allowed in FOREIGN_KEY_CHECKS=0 mode.
SET FOREIGN_KEY_CHECKS=0;
DROP TABLE t1;
SET FOREIGN_KEY_CHECKS=1;

--echo #
--echo # 3) Dropping of parent table along with child table should be allowed.
--echo #    Even if parent precedes child in table list.
CREATE TABLE t1 (pk INT PRIMARY KEY);
DROP TABLES t1, t2;

--echo #
--echo # 4) Even if FKs form circular dependencies.
CREATE TABLE t1 (pk INT PRIMARY KEY, fk INT);
CREATE TABLE t2 (pk INT PRIMARY KEY, fk INT,
                 FOREIGN KEY(fk) REFERENCES t1 (pk));
ALTER TABLE t1 ADD FOREIGN KEY (fk) REFERENCES t2 (pk);
DROP TABLES t1, t2;

--echo #
--echo # 5) Attempt to DROP SCHEMA which will remove parent without
--echo #    removing child should fail with nice error message.
CREATE SCHEMA mysqltest;
CREATE TABLE mysqltest.t1 (pk INT PRIMARY KEY);
CREATE TABLE t2 (fk INT, FOREIGN KEY(fk) REFERENCES mysqltest.t1 (pk));
--error ER_FK_CANNOT_DROP_PARENT
DROP SCHEMA mysqltest;

--echo #
--echo # 6) But the same should be allowed in FOREIGN_KEY_CHECKS=0 mode.
SET FOREIGN_KEY_CHECKS=0;
DROP SCHEMA mysqltest;
SET FOREIGN_KEY_CHECKS=1;
DROP TABLE t2;

--echo #
--echo # 7) Also dropping schema which drops both parent and child
--echo #    should be OK.
CREATE SCHEMA mysqltest;
USE mysqltest;
CREATE TABLE t1 (pk INT PRIMARY KEY, fk INT);
CREATE TABLE t2 (pk INT PRIMARY KEY, fk INT,
                 FOREIGN KEY(fk) REFERENCES t1 (pk));
ALTER TABLE t1 ADD FOREIGN KEY (fk) REFERENCES t2 (pk);
USE test;
DROP SCHEMA mysqltest;


--echo #
--echo # Bug#27506922 "DROPPING OF PARENT KEY FOR FOREIGN KEY IS ALLOWED".
--echo #

--echo #
--echo # 1) CREATE TABLE with FK and no parent key.
--echo #
CREATE TABLE parent(pk INT PRIMARY KEY, a INT);
--error ER_FK_NO_INDEX_PARENT
CREATE TABLE child (fk INT, FOREIGN KEY (fk) REFERENCES parent(a));
SET FOREIGN_KEY_CHECKS = 0;
--error ER_FK_NO_INDEX_PARENT
CREATE TABLE child (fk INT, FOREIGN KEY (fk) REFERENCES parent(a));
SET FOREIGN_KEY_CHECKS = 1;
--error ER_FK_NO_INDEX_PARENT
CREATE TABLE self (pk INT PRIMARY KEY, a INT, fk INT,
                   FOREIGN KEY (fk) REFERENCES self(a));
SET FOREIGN_KEY_CHECKS = 0;
--error ER_FK_NO_INDEX_PARENT
CREATE TABLE self (pk INT PRIMARY KEY, a INT, fk INT,
                   FOREIGN KEY (fk) REFERENCES self(a));
--echo # Missing parent table case.
SET FOREIGN_KEY_CHECKS = 1;
--error ER_FK_CANNOT_OPEN_PARENT,
CREATE TABLE child (fk INT, FOREIGN KEY (fk) REFERENCES no_such_parent(pk));
--echo # We allow creation of orphan FKs in FOREIGN_KEY_CHECKS = 0 mode.
SET FOREIGN_KEY_CHECKS = 0;
CREATE TABLE child (fk INT, FOREIGN KEY (fk) REFERENCES no_such_parent(pk));
SET FOREIGN_KEY_CHECKS = 1;
DROP TABLE child;

--echo #
--echo # 2) ALTER TABLE which adds FK without parent key.
--echo #
CREATE TABLE child (fk INT, fk2 INT);
--error ER_FK_NO_INDEX_PARENT
ALTER TABLE child ADD FOREIGN KEY (fk) REFERENCES parent(a), ALGORITHM=COPY;
--error ER_FK_NO_INDEX_PARENT
ALTER TABLE child ADD FOREIGN KEY (fk) REFERENCES parent(a), ALGORITHM=INPLACE;
SET FOREIGN_KEY_CHECKS = 0;
--error ER_FK_NO_INDEX_PARENT
ALTER TABLE child ADD FOREIGN KEY (fk) REFERENCES parent(a), ALGORITHM=COPY;
--error ER_FK_NO_INDEX_PARENT
ALTER TABLE child ADD FOREIGN KEY (fk) REFERENCES parent(a), ALGORITHM=INPLACE;
SET FOREIGN_KEY_CHECKS = 1;
CREATE TABLE self (pk INT PRIMARY KEY, a INT, fk INT);
--error ER_FK_NO_INDEX_PARENT
ALTER TABLE self ADD FOREIGN KEY (fk) REFERENCES self(a), ALGORITHM=COPY;
--error ER_FK_NO_INDEX_PARENT
ALTER TABLE self ADD FOREIGN KEY (fk) REFERENCES self(a), ALGORITHM=INPLACE;
SET FOREIGN_KEY_CHECKS = 0;
--error ER_FK_NO_INDEX_PARENT
ALTER TABLE self ADD FOREIGN KEY (fk) REFERENCES self(a), ALGORITHM=COPY;
--error ER_FK_NO_INDEX_PARENT
ALTER TABLE self ADD FOREIGN KEY (fk) REFERENCES self(a), ALGORITHM=INPLACE;
--echo # Missing parent table case.
SET FOREIGN_KEY_CHECKS = 1;
--error ER_FK_CANNOT_OPEN_PARENT,
ALTER TABLE child ADD FOREIGN KEY (fk) REFERENCES no_such_parent(pk), ALGORITHM=COPY;
--error ER_FK_CANNOT_OPEN_PARENT,
ALTER TABLE child ADD FOREIGN KEY (fk) REFERENCES no_such_parent(pk), ALGORITHM=INPLACE;
--echo # We allow creation of orphan FKs in FOREIGN_KEY_CHECKS = 0 mode.
SET FOREIGN_KEY_CHECKS = 0;
ALTER TABLE child ADD FOREIGN KEY (fk) REFERENCES no_such_parent(pk), ALGORITHM=COPY;
ALTER TABLE child ADD FOREIGN KEY (fk2) REFERENCES no_such_parent(pk), ALGORITHM=INPLACE;
SET FOREIGN_KEY_CHECKS = 1;
DROP TABLE child, self, parent;

--echo #
--echo # 3) ALTER TABLE which drops parent key.
--echo #
CREATE TABLE parent (pk INT PRIMARY KEY, u INT NOT NULL, UNIQUE(u));
CREATE TABLE child (fk INT, FOREIGN KEY (fk) REFERENCES parent(u));
--error ER_DROP_INDEX_FK
ALTER TABLE parent DROP KEY u, ALGORITHM=COPY;
--error ER_DROP_INDEX_FK
ALTER TABLE parent DROP KEY u, ALGORITHM=INPLACE;
SET FOREIGN_KEY_CHECKS = 0;
--error ER_DROP_INDEX_FK
ALTER TABLE parent DROP KEY u, ALGORITHM=COPY;
--error ER_DROP_INDEX_FK
ALTER TABLE parent DROP KEY u, ALGORITHM=INPLACE;
SET FOREIGN_KEY_CHECKS = 1;
CREATE TABLE self (pk INT PRIMARY KEY, u INT NOT NULL, fk INT, UNIQUE(u),
                   FOREIGN KEY (fk) REFERENCES self(u));
--error ER_DROP_INDEX_FK
ALTER TABLE self DROP KEY u, ALGORITHM=COPY;
--error ER_DROP_INDEX_FK
ALTER TABLE self DROP KEY u, ALGORITHM=INPLACE;
SET FOREIGN_KEY_CHECKS = 0;
--error ER_DROP_INDEX_FK
ALTER TABLE self DROP KEY u, ALGORITHM=COPY;
--error ER_DROP_INDEX_FK
ALTER TABLE self DROP KEY u, ALGORITHM=INPLACE;
SET FOREIGN_KEY_CHECKS = 1;
--echo # Check case which requires additional handling during error-reporting.
--echo # Attempt to drop non-unique parent key.
ALTER TABLE parent DROP KEY u, ADD KEY nu(u);
--error ER_DROP_INDEX_FK
ALTER TABLE parent DROP KEY nu, ALGORITHM=COPY;
--error ER_DROP_INDEX_FK
ALTER TABLE parent DROP KEY nu, ALGORITHM=INPLACE;
SET FOREIGN_KEY_CHECKS = 0;
--error ER_DROP_INDEX_FK
ALTER TABLE parent DROP KEY nu, ALGORITHM=COPY;
--error ER_DROP_INDEX_FK
ALTER TABLE parent DROP KEY nu, ALGORITHM=INPLACE;
SET FOREIGN_KEY_CHECKS = 1;
ALTER TABLE self DROP KEY u, ADD KEY nu(u);
--error ER_DROP_INDEX_FK
ALTER TABLE self DROP KEY nu, ALGORITHM=COPY;
--error ER_DROP_INDEX_FK
ALTER TABLE self DROP KEY nu, ALGORITHM=INPLACE;
SET FOREIGN_KEY_CHECKS = 0;
--error ER_DROP_INDEX_FK
ALTER TABLE self DROP KEY nu, ALGORITHM=COPY;
--error ER_DROP_INDEX_FK
ALTER TABLE self DROP KEY nu, ALGORITHM=INPLACE;
SET FOREIGN_KEY_CHECKS = 1;
DROP TABLES self, child, parent;

--echo #
--echo # 4) CREATE, RENAME and ALTER TABLE RENAME which create new
--echo #    parent for previously orphan child table.
--echo #
SET FOREIGN_KEY_CHECKS = 0;
CREATE TABLE child (fk INT, FOREIGN KEY (fk) REFERENCES parent(a));
SET FOREIGN_KEY_CHECKS = 1;
# We get more generic error message here because SE check kicks in
# before SQL-layer check.
--error ER_CANNOT_ADD_FOREIGN
CREATE TABLE parent (pk INT PRIMARY KEY, a INT);
SET FOREIGN_KEY_CHECKS = 0;
--error ER_FK_NO_INDEX_PARENT
CREATE TABLE parent (pk INT PRIMARY KEY, a INT);
SET FOREIGN_KEY_CHECKS = 1;
CREATE TABLE parent1 (pk INT PRIMARY KEY, a INT);
--error ER_FK_NO_INDEX_PARENT
RENAME TABLE parent1 TO parent;
SET FOREIGN_KEY_CHECKS = 0;
--error ER_FK_NO_INDEX_PARENT
RENAME TABLE parent1 TO parent;
SET FOREIGN_KEY_CHECKS = 1;
--error ER_FK_NO_INDEX_PARENT
ALTER TABLE parent1 RENAME TO parent;
SET FOREIGN_KEY_CHECKS = 0;
--error ER_FK_NO_INDEX_PARENT
ALTER TABLE parent1 RENAME TO parent;
SET FOREIGN_KEY_CHECKS = 1;
--error ER_FK_NO_INDEX_PARENT
ALTER TABLE parent1 ADD COLUMN b INT, RENAME TO parent, ALGORITHM=INPLACE;
SET FOREIGN_KEY_CHECKS = 0;
--error ER_FK_NO_INDEX_PARENT
ALTER TABLE parent1 RENAME TO parent;
SET FOREIGN_KEY_CHECKS = 1;
--error ER_FK_NO_INDEX_PARENT
ALTER TABLE parent1 ADD COLUMN b INT, RENAME TO parent, ALGORITHM=COPY;
SET FOREIGN_KEY_CHECKS = 0;
--error ER_FK_NO_INDEX_PARENT
ALTER TABLE parent1 RENAME TO parent;
SET FOREIGN_KEY_CHECKS = 1;
DROP TABLE parent1, child;

--echo #
--echo # 5) Special case. ALTER TABLE which replaces parent key with another
--echo #    one due to new key creation. Old key is generated so it is
--echo #    automagically replaced with a new explicit key or more universal
--echo #    generated key.
--echo #
CREATE TABLE grandparent (pk INT PRIMARY KEY);
CREATE TABLE parent (pkfk INT, FOREIGN KEY (pkfk) REFERENCES grandparent(pk));
SHOW CREATE TABLE parent;
CREATE TABLE child (fk INT, FOREIGN KEY (fk) REFERENCES parent(pkfk));
SELECT referenced_table_name, unique_constraint_name FROM
  information_schema.referential_constraints WHERE table_name = 'child';
ALTER TABLE parent ADD UNIQUE KEY u (pkfk);
SHOW CREATE TABLE parent;
SELECT referenced_table_name, unique_constraint_name FROM
  information_schema.referential_constraints WHERE table_name = 'child';
DROP TABLE child, parent;

CREATE TABLE self (fk INT, pkfk INT,
                   FOREIGN KEY (fk) REFERENCES self (pkfk),
                   FOREIGN KEY (pkfk) REFERENCES grandparent(pk));
SHOW CREATE TABLE self;
SELECT referenced_table_name, unique_constraint_name FROM
  information_schema.referential_constraints WHERE table_name = 'self'
  ORDER BY referenced_table_name;
ALTER TABLE self ADD UNIQUE KEY u (pkfk);
SHOW CREATE TABLE self;
SELECT referenced_table_name, unique_constraint_name FROM
  information_schema.referential_constraints WHERE table_name = 'self'
  ORDER BY referenced_table_name;
DROP TABLE self, grandparent;

CREATE TABLE grandparent1 (pk INT PRIMARY KEY);
CREATE TABLE grandparent2 (pk1 INT , pk2 INT, PRIMARY KEY(pk1, pk2));
CREATE TABLE parent (pkfk1 INT, pkfk2 INT, FOREIGN KEY (pkfk1) REFERENCES grandparent1(pk));
SHOW CREATE TABLE parent;
CREATE TABLE child (fk INT, FOREIGN KEY (fk) REFERENCES parent(pkfk1));
SELECT referenced_table_name, unique_constraint_name FROM
  information_schema.referential_constraints WHERE table_name = 'child';
ALTER TABLE parent ADD FOREIGN KEY (pkfk1, pkfk2) REFERENCES grandparent2(pk1, pk2);
SHOW CREATE TABLE parent;
SELECT referenced_table_name, unique_constraint_name FROM
  information_schema.referential_constraints WHERE table_name = 'child';
DROP TABLE child, parent;

CREATE TABLE self (fk INT, pkfk1 INT, pkfk2 INT,
                   FOREIGN KEY (fk) REFERENCES self (pkfk1),
                   FOREIGN KEY (pkfk1) REFERENCES grandparent1(pk));
SHOW CREATE TABLE self;
SELECT referenced_table_name, unique_constraint_name FROM
  information_schema.referential_constraints WHERE table_name = 'self'
  ORDER BY referenced_table_name;
ALTER TABLE self ADD FOREIGN KEY (pkfk1, pkfk2) REFERENCES grandparent2(pk1, pk2);
SHOW CREATE TABLE self;
SELECT referenced_table_name, unique_constraint_name FROM
  information_schema.referential_constraints WHERE table_name = 'self'
  ORDER BY referenced_table_name;
DROP TABLE self, grandparent1, grandparent2;


--echo #
--echo # Bug#25722927 "NEWDD FK: ALTER TABLE CHANGE COLUMN TYPE SHOULD CHECK FK CONSTRAINT"
--echo #

--echo #
--echo # 1) Check how missing/dropped referencing and referenced columns
--echo #    are handled.
--echo #

--echo #
--echo # 1.a) Missing referencing column. This problem is detected
--echo #      during generated supported index processing.
CREATE TABLE parent (pk INT PRIMARY KEY, j INT);
--error ER_KEY_COLUMN_DOES_NOT_EXITS
CREATE TABLE child (fk INT, FOREIGN KEY (nocol) REFERENCES parent(pk));
--error ER_KEY_COLUMN_DOES_NOT_EXITS
CREATE TABLE self (pk INT PRIMARY KEY, FOREIGN KEY (nocol) REFERENCES self(pk));
CREATE TABLE child (fk INT, j INT);
CREATE TABLE self (pk INT PRIMARY KEY, fk INT);
--error ER_KEY_COLUMN_DOES_NOT_EXITS
ALTER TABLE child ADD FOREIGN KEY (nocol) REFERENCES parent(pk);
--error ER_KEY_COLUMN_DOES_NOT_EXITS
ALTER TABLE self ADD FOREIGN KEY (nocol) REFERENCES self(pk);

--echo #
--echo # 1.b) Dropped referencing column.
ALTER TABLE child ADD FOREIGN KEY (fk) REFERENCES parent(pk);
--error ER_FK_COLUMN_CANNOT_DROP
ALTER TABLE child DROP COLUMN fk;
--echo # Adding column with the same name at the same time should not help.
--error ER_FK_COLUMN_CANNOT_DROP
ALTER TABLE child DROP COLUMN fk, ADD COLUMN fk INT;
ALTER TABLE self ADD FOREIGN KEY (fk) REFERENCES self(pk);
--error ER_FK_COLUMN_CANNOT_DROP
ALTER TABLE self DROP COLUMN fk;
--error ER_FK_COLUMN_CANNOT_DROP
ALTER TABLE self DROP COLUMN fk, ADD COLUMN fk INT;

--echo #
--echo # 1.c) Missing referenced column.
DROP TABLE child;
--error ER_FK_NO_COLUMN_PARENT
CREATE TABLE child (fk INT, FOREIGN KEY (fk) REFERENCES parent(nocol));
DROP TABLE self;
--error ER_FK_NO_COLUMN_PARENT
CREATE TABLE self (pk INT PRIMARY KEY, fk INT, FOREIGN KEY (fk) REFERENCES self(nocol));
CREATE TABLE child (fk INT);
--error ER_FK_NO_COLUMN_PARENT
ALTER TABLE child ADD FOREIGN KEY (fk) REFERENCES parent(nocol);
CREATE TABLE self (pk INT PRIMARY KEY, fk INT);
--error ER_FK_NO_COLUMN_PARENT
ALTER TABLE self ADD FOREIGN KEY (fk) REFERENCES self(nocol);

--echo #
--echo # 1.d) Dropped referenced column.
ALTER TABLE child ADD FOREIGN KEY (fk) REFERENCES parent(pk);
--error ER_FK_COLUMN_CANNOT_DROP_CHILD
ALTER TABLE parent DROP COLUMN pk;
--echo # Adding column with the same name at the same time should not help.
--error ER_FK_COLUMN_CANNOT_DROP_CHILD
ALTER TABLE parent DROP COLUMN pk, ADD COLUMN pk INT;
ALTER TABLE self ADD FOREIGN KEY (fk) REFERENCES self(pk);
--error ER_FK_COLUMN_CANNOT_DROP_CHILD
ALTER TABLE self DROP COLUMN pk;
--error ER_FK_COLUMN_CANNOT_DROP_CHILD
ALTER TABLE self DROP COLUMN pk, ADD COLUMN pk INT;

--echo #
--echo # 1.e) Special case. Attempt to create parent for orphan
--echo #      foreign key which doesn't have matching column.
DROP TABLES child, parent;
SET FOREIGN_KEY_CHECKS=0;
CREATE TABLE child (fk INT, FOREIGN KEY (fk) REFERENCES parent(nocol));
--error ER_FK_NO_COLUMN_PARENT
CREATE TABLE parent (pk INT PRIMARY KEY);
CREATE TABLE parent0 (pk INT PRIMARY KEY);
--error ER_FK_NO_COLUMN_PARENT
RENAME TABLE parent0 TO parent;
--error ER_FK_NO_COLUMN_PARENT
ALTER TABLE parent0 RENAME TO parent;
SET FOREIGN_KEY_CHECKS=1;
DROP TABLES child, parent0, self;

--echo #
--echo # 2) Handling of virtual columns in referencing and referenced
--echo #    columns lists.
--echo #

--echo #
--echo # 2.a) Virtual columns in referencing columns list are not
--echo #      supported.
CREATE TABLE parent (pk INT PRIMARY KEY);
--error ER_FK_CANNOT_USE_VIRTUAL_COLUMN
CREATE TABLE child (base INT, fk INT GENERATED ALWAYS AS (base+1) VIRTUAL,
                    FOREIGN KEY (fk) REFERENCES parent(pk));
--error ER_FK_CANNOT_USE_VIRTUAL_COLUMN
CREATE TABLE self (pk INT PRIMARY KEY, base INT,
                   fk INT GENERATED ALWAYS AS (base+1) VIRTUAL,
                   FOREIGN KEY (fk) REFERENCES self(pk));
CREATE TABLE child (base INT, fk INT GENERATED ALWAYS AS (base+1) VIRTUAL);
--error ER_FK_CANNOT_USE_VIRTUAL_COLUMN
ALTER TABLE child ADD FOREIGN KEY (fk) REFERENCES parent(pk);
CREATE TABLE self (pk INT PRIMARY KEY, base INT,
                   fk INT GENERATED ALWAYS AS (base+1) VIRTUAL);
--error ER_FK_CANNOT_USE_VIRTUAL_COLUMN
ALTER TABLE self ADD FOREIGN KEY (fk) REFERENCES self(pk);

--echo #
--echo # 2.b) One should not be able to get virtual column in referencing
--echo #      columns list by ALTERing column.
DROP TABLE child, self;
CREATE TABLE child (base INT, fk INT GENERATED ALWAYS AS (base+1) STORED,
                    FOREIGN KEY (fk) REFERENCES parent(pk));
--error ER_UNSUPPORTED_ACTION_ON_GENERATED_COLUMN
ALTER TABLE child MODIFY fk INT GENERATED ALWAYS AS (base+1) VIRTUAL;
CREATE TABLE self (pk INT PRIMARY KEY, base INT,
                   fk INT GENERATED ALWAYS AS (base+1) STORED,
                   FOREIGN KEY (fk) REFERENCES self(pk));
--error ER_UNSUPPORTED_ACTION_ON_GENERATED_COLUMN
ALTER TABLE self MODIFY fk INT GENERATED ALWAYS AS (base+1) VIRTUAL;

--echo #
--echo # 2.c) Virtual columns in referenced columns list are not
--echo #      supported.
DROP TABLE child, parent, self;
CREATE TABLE parent (base INT, pk INT GENERATED ALWAYS AS (base+1) VIRTUAL, UNIQUE KEY(pk));
--error ER_FK_CANNOT_USE_VIRTUAL_COLUMN
CREATE TABLE child (fk INT, FOREIGN KEY (fk) REFERENCES parent(pk));
CREATE TABLE child (fk INT);
--error ER_FK_CANNOT_USE_VIRTUAL_COLUMN
ALTER TABLE child ADD FOREIGN KEY (fk) REFERENCES parent(pk);
--error ER_FK_CANNOT_USE_VIRTUAL_COLUMN
CREATE TABLE self (base INT, pk INT GENERATED ALWAYS AS (base+1) VIRTUAL, fk INT,
                   UNIQUE KEY(pk), FOREIGN KEY (fk) REFERENCES self(pk));
CREATE TABLE self (base INT, pk INT GENERATED ALWAYS AS (base+1) VIRTUAL, fk INT,
                   UNIQUE KEY(pk));
--error ER_FK_CANNOT_USE_VIRTUAL_COLUMN
ALTER TABLE self ADD FOREIGN KEY (fk) REFERENCES self(pk);

--echo #
--echo # 2.d) Again, one should not be able to get referenced virtual
--echo #      column by ALTERing it.
DROP TABLE child, parent, self;
CREATE TABLE parent (base INT, pk INT GENERATED ALWAYS AS (base+1) STORED, UNIQUE KEY(pk));
CREATE TABLE child (fk INT, FOREIGN KEY (fk) REFERENCES parent(pk));
--error ER_UNSUPPORTED_ACTION_ON_GENERATED_COLUMN
ALTER TABLE parent MODIFY pk INT GENERATED ALWAYS AS (base+1) VIRTUAL;
CREATE TABLE self (base INT, pk INT GENERATED ALWAYS AS (base+1) STORED, fk INT,
                   UNIQUE KEY(pk), FOREIGN KEY (fk) REFERENCES self(pk));
--error ER_UNSUPPORTED_ACTION_ON_GENERATED_COLUMN
ALTER TABLE self MODIFY pk INT GENERATED ALWAYS AS (base+1) VIRTUAL;

--echo #
--echo # 2.e) Special case. Attempt to create parent for orphan
--echo #      foreign key which has virtual column.
DROP TABLES child, parent, self;
SET FOREIGN_KEY_CHECKS=0;
CREATE TABLE child (fk INT, FOREIGN KEY (fk) REFERENCES parent(pk));
--error ER_FK_CANNOT_USE_VIRTUAL_COLUMN
CREATE TABLE parent (base INT, pk INT GENERATED ALWAYS AS (base+1) VIRTUAL, UNIQUE KEY(pk));
CREATE TABLE parent0 (base INT, pk INT GENERATED ALWAYS AS (base+1) VIRTUAL, UNIQUE KEY(pk));
--error ER_FK_CANNOT_USE_VIRTUAL_COLUMN
RENAME TABLE parent0 TO parent;
--error ER_FK_CANNOT_USE_VIRTUAL_COLUMN
ALTER TABLE parent0 RENAME TO parent;
SET FOREIGN_KEY_CHECKS=1;
DROP TABLES child, parent0;

--echo #
--echo # 3) Check how missing/dropped supporting index on referencing table
--echo #    is handled.
--echo #

--echo #
--echo # 3.a) Normally, generated supporting index is automatically added
--echo #      along with foreign key, so it can be missing only in some rare
--echo #      corner case, for example, when generated index is automatically
--echo #      converted to spatial index.
CREATE TABLE parent (pk POINT SRID 0 NOT NULL, KEY(pk));
--error ER_FK_NO_INDEX_CHILD
CREATE TABLE child (fk POINT SRID 0 NOT NULL, FOREIGN KEY(fk) REFERENCES parent(pk));
CREATE TABLE child (fk POINT SRID 0 NOT NULL);
--error ER_FK_NO_INDEX_CHILD
ALTER TABLE child ADD FOREIGN KEY(fk) REFERENCES parent(pk);
--error ER_FK_NO_INDEX_CHILD
CREATE TABLE self (pk POINT SRID 0 NOT NULL, fk POINT SRID 0 NOT NULL,
                   KEY(pk), FOREIGN KEY(fk) REFERENCES self(pk));
CREATE TABLE self (pk POINT SRID 0 NOT NULL, fk POINT SRID 0 NOT NULL, KEY(pk));
--error ER_FK_NO_INDEX_CHILD
ALTER TABLE self ADD FOREIGN KEY(fk) REFERENCES self(pk);

--echo #
--echo # 3.b) Attempt to drop supporting index should be prohibited.
DROP TABLES self, child, parent;
CREATE TABLE parent (pk INT PRIMARY KEY);
CREATE TABLE child (fk INT, FOREIGN KEY(fk) REFERENCES parent(pk));
--error ER_DROP_INDEX_FK
ALTER TABLE child DROP KEY fk;
CREATE TABLE self (pk INT PRIMARY KEY, fk INT, FOREIGN KEY(fk) REFERENCES self(pk));
--error ER_DROP_INDEX_FK
ALTER TABLE self DROP KEY fk;
--echo # However, we allow automatic dropping of generated index when new
--echo # explicit supporting index is added.
ALTER TABLE child ADD KEY fk_s(fk);
SHOW CREATE TABLE child;
ALTER TABLE self ADD KEY fk_s(fk);
SHOW CREATE TABLE self;
--echo # Also dropping supporting index and providing replacement is fine.
ALTER TABLE child DROP KEY fk_s, ADD COLUMN j INT, ADD KEY (fk, j);
ALTER TABLE self DROP KEY fk_s, ADD COLUMN j INT, ADD KEY(fk, j);
DROP TABLES self, child, parent;

<<<<<<< HEAD

--echo #
--echo # WL#8910: Ensure foreign key error does not reveal information about
--echo #          parent table for which user has no access privileges.
--echo #

--echo #Set up tables.
CREATE TABLE t1(fld1 INT PRIMARY KEY, fld2 INT) ENGINE=INNODB;
CREATE TABLE t2(fld1 INT PRIMARY KEY, fld2 INT, CONSTRAINT fk2
FOREIGN KEY (fld1) REFERENCES t1 (fld1)) ENGINE=InnoDB;
CREATE TABLE t3(fld1 INT PRIMARY KEY, fld2 INT) ENGINE=InnoDB;

--echo # Set up stored routines
CREATE PROCEDURE p1() SQL SECURITY INVOKER INSERT INTO t2 (fld1, fld2) VALUES (1, 2);
CREATE PROCEDURE p2() SQL SECURITY DEFINER INSERT INTO t2 (fld1, fld2) VALUES (1, 2);
DELIMITER |;
CREATE FUNCTION f1() RETURNS INT SQL SECURITY INVOKER
BEGIN
  INSERT INTO t2 (fld1, fld2) VALUES (1, 2);
  RETURN 0;
END|

CREATE FUNCTION f2() RETURNS INT SQL SECURITY DEFINER
BEGIN
  INSERT INTO t2 (fld1, fld2) VALUES (1, 2);
  RETURN 0;
END|

DELIMITER ;|

--echo # Set up views.
CREATE SQL SECURITY INVOKER VIEW v1 AS SELECT * FROM t2;
CREATE SQL SECURITY DEFINER VIEW v2 AS SELECT * FROM t2;

--echo # Set up users and permissions.
CREATE USER user1@localhost;
CREATE USER user2@localhost;
CREATE USER user3@localhost;
GRANT INSERT (fld1, fld2) ON t2 TO user1@localhost;
GRANT INSERT ON v1 TO user2@localhost;
GRANT INSERT ON v2 TO user2@localhost;
GRANT SET_USER_ID ON *.* TO user2@localhost;
GRANT EXECUTE ON PROCEDURE p1 TO user2@localhost;
GRANT EXECUTE ON PROCEDURE p2 TO user2@localhost;
GRANT EXECUTE ON FUNCTION f1 TO user2@localhost;
GRANT EXECUTE ON FUNCTION f2 TO user2@localhost;

--enable_connect_log

connect (con1, localhost, user1,,test);
--echo # Without patch, reveals parent table's information.
--error ER_NO_REFERENCED_ROW
INSERT INTO t2 (fld1, fld2) VALUES (1, 2);

--echo # Warning displayed does not reveal parent table information.
INSERT IGNORE INTO t2 (fld1, fld2) VALUES (1, 2);
SHOW WARNINGS;

connection default;
GRANT SELECT ON t1 TO user1@localhost;

connection con1;
--error ER_NO_REFERENCED_ROW_2
INSERT INTO t2 (fld1, fld2) VALUES (1, 2);

connection default;
ALTER TABLE t2 ADD CONSTRAINT fk3 FOREIGN KEY (fld2) REFERENCES t3(fld1);

connection con1;
--echo # Without patch, reveals parent table's information.
--error ER_NO_REFERENCED_ROW
INSERT INTO t2 (fld1, fld2) VALUES (1, 2);

--echo # Warning displayed does not reveal parent table information.
INSERT IGNORE INTO t2 (fld1, fld2) VALUES (1, 2);
SHOW WARNINGS;

connection default;
GRANT SELECT ON t3 TO user1@localhost;

connection con1;
--error ER_NO_REFERENCED_ROW_2
INSERT INTO t2 (fld1, fld2) VALUES (1, 2);

connection default;
GRANT INSERT (fld1, fld2) ON t2 TO user2@localhost;
GRANT CREATE ROUTINE ON test.* TO user2@localhost;
GRANT CREATE VIEW ON test.* TO user2@localhost;

--echo # Tests where DML reports FK constraint failure within Stored Routines.
connect (con2, localhost, user2,,test);

--echo # The SQL security for p1 is invoker where invoker lacks permission
--echo # to parent table, hence parent table information is not displayed.
--error ER_NO_REFERENCED_ROW
CALL p1();

--echo # The SQL security p2 is definer, where the definer has access privilege
--echo # to the parent table, hence parent table information is displayed.
--error ER_NO_REFERENCED_ROW_2
CALL p2();

--echo # The SQL security for f1 is invoker where invoker lacks permission
--echo # to parent table, hence parent table information is not displayed.
--error ER_NO_REFERENCED_ROW
SELECT f1();

--echo # The SQL security f2 is definer, where the definer has access privilege
--echo # to the parent table, hence parent table information is displayed.
--error ER_NO_REFERENCED_ROW_2
SELECT f2();

--echo # Test for DMLs on VIEWS.

--echo # The invoker does not have access to the parent table, hence the parent
--echo # table information is not displayed.
--error ER_NO_REFERENCED_ROW
INSERT INTO v1 VALUES (1, 2);

--echo # DML on view executed within the definer context where the invoker does
--echo # not have access to the parent table, hence the parent table information
--echo # is not displayed.
--error ER_NO_REFERENCED_ROW
INSERT INTO v2 VALUES (1, 2);

connection default;
GRANT SELECT ON t1 TO user2@localhost;
GRANT SELECT ON t3 TO user2@localhost;

connection con2;
--echo # DML on view executed within the definer context where the invoker
--echo # has access to the parent table, hence the parent table information
--echo # is displayed.
--error ER_NO_REFERENCED_ROW_2
INSERT INTO v2 VALUES (1, 2);

--echo # Tests with SET_USER_ID

--echo # Set up stored routines and views by user with SET_USER_ID
--echo # privilege.

CREATE DEFINER=root@localhost PROCEDURE p3() SQL SECURITY DEFINER
INSERT INTO t2 (fld1, fld2) VALUES (1, 2);

DELIMITER |;
CREATE DEFINER=root@localhost FUNCTION f3() RETURNS
INT SQL SECURITY DEFINER
BEGIN
  INSERT INTO t2 (fld1, fld2) VALUES (1, 2);
  RETURN 0;
END|

DELIMITER ;|

CREATE DEFINER=root@localhost SQL SECURITY DEFINER VIEW v3 AS
SELECT * FROM t2;

--echo # Grant privileges for user3.
connection default;
GRANT EXECUTE ON PROCEDURE p3 TO user3@localhost;
GRANT EXECUTE ON FUNCTION f3 TO user3@localhost;
GRANT INSERT ON v3 TO user3@localhost;
GRANT SELECT ON t1 TO user3@localhost;
GRANT SELECT ON t3 TO user3@localhost;

connect (con3, localhost, user3,,test);

--echo # Since the execution happens in the definer 'root' user
--echo # context, the parent table informaton is exposed.
--error ER_NO_REFERENCED_ROW_2
CALL p3();

--error ER_NO_REFERENCED_ROW_2
SELECT f3();

--error ER_NO_REFERENCED_ROW_2
INSERT INTO v3 VALUES(4, 5);

--echo # Cleanup
connection default;
disconnect con1;
disconnect con2;
disconnect con3;
DROP VIEW v1, v2, v3;
DROP TABLE t2, t3, t1;
DROP USER user1@localhost;
DROP USER user2@localhost;
DROP USER user3@localhost;
DROP PROCEDURE p1;
DROP PROCEDURE p2;
DROP PROCEDURE p3;
DROP FUNCTION f1;
DROP FUNCTION f2;
DROP FUNCTION f3;

--disable_connect_log
=======
--echo #
--echo # Bug #28122781  FOREIGN KEY REFERENCE OPTION RESTRICT IGNORED AFTER MYSQLDUMP AND RELOAD.
--echo #

CREATE TABLE t1 (
  id INT NOT NULL AUTO_INCREMENT PRIMARY KEY
);

CREATE TABLE t2 (
  t1_id INT NOT NULL,
  FOREIGN KEY t2_fk(t1_id)
  REFERENCES t1(id) ON UPDATE RESTRICT
);

CREATE TABLE t3 (
  t1_id INT NOT NULL,
  FOREIGN KEY t3_fk(t1_id)
  REFERENCES t1(id) ON DELETE RESTRICT
);

CREATE TABLE t4 (
  t1_id INT NOT NULL,
  FOREIGN KEY t4_fk(t1_id)
  REFERENCES t1(id) ON DELETE RESTRICT ON UPDATE RESTRICT
);

SHOW CREATE TABLE t1;
SHOW CREATE TABLE t2;
SHOW CREATE TABLE t3;
SHOW CREATE TABLE t4;

SELECT *  FROM INFORMATION_SCHEMA.REFERENTIAL_CONSTRAINTS WHERE
TABLE_NAME IN ('t1', 't2', 't3', 't4');

--echo # dump tables t1, t2, t3, t3
--exec $MYSQL_DUMP test t1 t2 t3 t4 > $MYSQLTEST_VARDIR/tmp/testing.sql

DROP TABLE t1, t2, t3, t4;

--echo # reload dump
--exec $MYSQL test < $MYSQLTEST_VARDIR/tmp/testing.sql

SHOW CREATE TABLE t1;
SHOW CREATE TABLE t2;
SHOW CREATE TABLE t3;
SHOW CREATE TABLE t4;

SELECT *  FROM INFORMATION_SCHEMA.REFERENTIAL_CONSTRAINTS WHERE
TABLE_NAME IN ('t1', 't2', 't3', 't4');

DROP TABLE t1, t2, t3, t4;
--remove_file $MYSQLTEST_VARDIR/tmp/testing.sql
>>>>>>> caf5377f
<|MERGE_RESOLUTION|>--- conflicted
+++ resolved
@@ -3368,7 +3368,6 @@
 ALTER TABLE self DROP KEY fk_s, ADD COLUMN j INT, ADD KEY(fk, j);
 DROP TABLES self, child, parent;
 
-<<<<<<< HEAD
 
 --echo #
 --echo # WL#8910: Ensure foreign key error does not reveal information about
@@ -3565,7 +3564,6 @@
 DROP FUNCTION f3;
 
 --disable_connect_log
-=======
 --echo #
 --echo # Bug #28122781  FOREIGN KEY REFERENCE OPTION RESTRICT IGNORED AFTER MYSQLDUMP AND RELOAD.
 --echo #
@@ -3617,5 +3615,4 @@
 TABLE_NAME IN ('t1', 't2', 't3', 't4');
 
 DROP TABLE t1, t2, t3, t4;
---remove_file $MYSQLTEST_VARDIR/tmp/testing.sql
->>>>>>> caf5377f
+--remove_file $MYSQLTEST_VARDIR/tmp/testing.sql