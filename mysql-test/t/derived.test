# Initialize
--disable_warnings
drop table if exists t1,t2,t3;
--enable_warnings

select * from (select 2 from DUAL) b;
-- error 1054
SELECT 1 as a FROM (SELECT 1 UNION SELECT a) b;
-- error 1054
SELECT 1 as a FROM (SELECT a UNION SELECT 1) b;
CREATE TABLE t1 (a int not null, b char (10) not null);
insert into t1 values(1,'a'),(2,'b'),(3,'c'),(3,'c');
CREATE TABLE t2 (a int not null, b char (10) not null);
insert into t2 values (3,'c'),(4,'d'),(5,'f'),(6,'e');
select t1.a,t3.y from t1,(select a as y from t2  where b='c') as t3  where t1.a = t3.y;
select t1.a,t3.a from t1,(select * from t2  where b='c') as t3  where t1.a = t3.a;
CREATE TABLE t3 (a int not null, b char (10) not null);
insert into t3 values (3,'f'),(4,'y'),(5,'z'),(6,'c');
select t1.a,t4.y from t1,(select t2.a as y from t2,(select t3.b from t3 where t3.a>3) as t5  where t2.b=t5.b) as t4  where t1.a = t4.y;
--error 1054
SELECT a FROM (SELECT 1 FROM (SELECT 1) a HAVING a=1) b;
--error 1052
SELECT a,b as a FROM (SELECT '1' as a,'2' as b) b  HAVING a=1;
SELECT a,2 as a FROM (SELECT '1' as a) b HAVING a=2;
SELECT a,2 as a FROM (SELECT '1' as a) b HAVING a=1;
--error 1054
SELECT 1 FROM (SELECT 1) a WHERE a=2;
--error 1054
SELECT (SELECT 1) as a FROM (SELECT 1 FROM t1  HAVING a=1) as a;
select * from t1 as x1, (select * from t1) as x2;
explain select * from t1 as x1, (select * from t1) as x2;
drop table if exists  t2,t3;
select * from (select 1) as a;
select a from (select 1 as a) as b;
select 1 from (select 1) as a;
select * from (select * from t1 union select * from t1) a;
select * from (select * from t1 union all select * from t1) a;
select * from (select * from t1 union all select * from t1 limit 2) a;
explain select * from (select * from t1 union select * from t1) a;
explain select * from (select * from t1 union all select * from t1) a;
CREATE TABLE t2 (a int not null);
insert into t2 values(1);
select * from (select * from t1 where t1.a=(select a from t2 where t2.a=t1.a)) a;
select * from (select * from t1 where t1.a=(select t2.a from t2 where t2.a=t1.a) union select t1.a, t1.b from t1) a;
explain select * from (select t1.*, t2.a as t2a from t1,t2 where t1.a=t2.a) t1;
drop table t1, t2;
create table t1(a int not null, t char(8), index(a));
disable_query_log;
let $1 = 10000;
while ($1)
 {
  eval insert into t1 values ($1,'$1'); 
  dec $1;
 }
enable_query_log;
SELECT * FROM (SELECT * FROM t1) as b ORDER BY a  ASC LIMIT 0,20;
explain select count(*) from t1 as tt1, (select * from t1) as tt2;
drop table t1;
SELECT * FROM (SELECT (SELECT * FROM (SELECT 1 as a) as a )) as b;
select * from (select 1 as a) b  left join (select 2 as a) c using(a);
--error 1054
SELECT * FROM (SELECT 1 UNION SELECT a) b;
--error 1054
SELECT 1 as a FROM (SELECT a UNION SELECT 1) b;
--error 1054
SELECT 1 as a FROM (SELECT 1 UNION SELECT a) b;
--error 1054
select 1 from  (select 2) a order by 0;

#
# Test of explain (bug #251)
#

create table t1 (id int);
insert into t1 values (1),(2),(3);
describe select * from (select * from t1 group by id) bar;
drop table t1;

#
# test->used_keys test for derived tables
#
create table t1 (mat_id MEDIUMINT UNSIGNED NOT NULL AUTO_INCREMENT PRIMARY KEY, matintnum CHAR(6) NOT NULL, test MEDIUMINT UNSIGNED NULL);
create table t2 (mat_id MEDIUMINT UNSIGNED NOT NULL, pla_id MEDIUMINT UNSIGNED NOT NULL);
insert into t1 values (NULL, 'a', 1), (NULL, 'b', 2), (NULL, 'c', 3), (NULL, 'd', 4), (NULL, 'e', 5), (NULL, 'f', 6), (NULL, 'g', 7), (NULL, 'h', 8), (NULL, 'i', 9);
insert into t2 values (1, 100), (1, 101), (1, 102), (2, 100), (2, 103), (2, 104), (3, 101), (3, 102), (3, 105);

SELECT STRAIGHT_JOIN d.pla_id, m2.mat_id FROM t1 m2 INNER JOIN (SELECT mp.pla_id, MIN(m1.matintnum) AS matintnum FROM t2 mp INNER JOIN t1 m1 ON mp.mat_id=m1.mat_id GROUP BY mp.pla_id) d ON d.matintnum=m2.matintnum;
SELECT STRAIGHT_JOIN d.pla_id, m2.test FROM t1 m2  INNER JOIN (SELECT mp.pla_id, MIN(m1.matintnum) AS matintnum FROM t2 mp INNER JOIN t1 m1 ON mp.mat_id=m1.mat_id GROUP BY mp.pla_id) d ON d.matintnum=m2.matintnum;

explain SELECT STRAIGHT_JOIN d.pla_id, m2.mat_id FROM t1 m2 INNER JOIN (SELECT mp.pla_id, MIN(m1.matintnum) AS matintnum FROM t2 mp INNER JOIN t1 m1 ON mp.mat_id=m1.mat_id GROUP BY mp.pla_id) d ON d.matintnum=m2.matintnum;
explain SELECT STRAIGHT_JOIN d.pla_id, m2.test FROM t1 m2  INNER JOIN (SELECT mp.pla_id, MIN(m1.matintnum) AS matintnum FROM t2 mp INNER JOIN t1 m1 ON mp.mat_id=m1.mat_id GROUP BY mp.pla_id) d ON d.matintnum=m2.matintnum;
drop table t1,t2;

#
# derived table reference
#
SELECT a.x FROM (SELECT 1 AS x) AS a HAVING a.x = 1;

#
# Test for select if database is not selected.
#
# Connect without a database as user mysqltest_1
create user mysqltest_1;
create table t1 select 1 as a;
connect (con1,localhost,mysqltest_1,,*NO-ONE*,$MASTER_MYPORT,$MASTER_MYSOCK);
connection con1;
--error 1046
select 2 as a from (select * from t1) b;
use test;
select 2 as a from (select * from t1) b;
drop table t1;
--error 1064
select mail_id,  if(folder.f_description!='', folder.f_description, folder.f_name) as folder_name,  date, address_id, phrase, address,  subject from folder, (select  mail.mail_id as mail_id,  date_format(mail.h_date, '%b %e, %Y %h:%i') as date,  mail.folder_id,  sender.address_id as address_id,  sender.phrase as phrase, sender.address as address,    mail.h_subject as subject from    mail left join mxa as mxa_sender on mail.mail_id=mxa_sender.mail_id and mxa_sender.type='from' left join address as sender on mxa_sender.address_id=sender.address_id  mxa as mxa_recipient,   address as recipient, where 1     and mail.mail_id=mxa_recipient.mail_id   and mxa_recipient.address_id=recipient.address_id   and mxa_recipient.type='to'  and  match(sender.phrase, sender.address, sender.comment) against ('jeremy' in boolean mode)   and  match(recipient.phrase, recipient.address, recipient.comment) against ('monty' in boolean mode) order by mail.h_date desc limit 0, 25 ) as query where query.folder_id=folder.folder_id;

#
# UPDATE/DELETE/INSERT of derived tables
#
create table t1 (a int);
insert into t1 values (1),(2),(3);
-- error 1288
update (select * from t1) as t1 set a = 5;
-- error 1064
delete from (select * from t1);
-- error 1064
insert into  (select * from t1) values (5);
drop table t1;

#
# deived tables with subquery inside all by one table
#
create table t1 (E1 INTEGER UNSIGNED NOT NULL, E2 INTEGER UNSIGNED NOT NULL, E3 INTEGER UNSIGNED NOT NULL, PRIMARY KEY(E1)
);
insert into t1 VALUES(1,1,1), (2,2,1);
select count(*) from t1 INNER JOIN (SELECT A.E1, A.E2, A.E3 FROM t1 AS A WHERE A.E3 = (SELECT MAX(B.E3) FROM t1 AS B WHERE A.E2 = B.E2)) AS THEMAX ON t1.E1 = THEMAX.E2 AND t1.E1 = t1.E2;
explain select count(*) from t1 INNER JOIN (SELECT A.E1, A.E2, A.E3 FROM t1 AS A WHERE A.E3 = (SELECT MAX(B.E3) FROM t1 AS B WHERE A.E2 = B.E2)) AS THEMAX ON t1.E1 = THEMAX.E2 AND t1.E1 = t1.E2;
drop table t1;

create table t1 (a int);
insert into t1 values (1),(2);
select * from ( select * from t1 union select * from t1) a,(select * from t1 union select * from t1) b;
explain select * from ( select * from t1 union select * from t1) a,(select * from t1 union select * from t1) b;
drop table t1;

#
# multi-update & multi-delete with derived tables
#
CREATE TABLE `t1` (
  `N` int(11) unsigned NOT NULL default '0',
  `M` tinyint(1) default '0'
) ENGINE=MyISAM DEFAULT CHARSET=latin1;
INSERT INTO `t1` (N, M) VALUES (1, 0),(1, 0),(1, 0),(2, 0),(2, 0),(3, 0);
UPDATE `t1` AS P1 INNER JOIN (SELECT N FROM `t1` GROUP BY N HAVING Count(M) > 1) AS P2 ON P1.N = P2.N SET P1.M = 2;
select * from t1;
-- error 1288
UPDATE `t1` AS P1 INNER JOIN (SELECT N FROM `t1` GROUP BY N HAVING Count(M) > 1) AS P2 ON P1.N = P2.N SET P1.M = 2, P2.N = 2;
-- error 1054
UPDATE `t1` AS P1 INNER JOIN (SELECT aaaa FROM `t1` GROUP BY N HAVING Count(M) > 1) AS P2 ON P1.N = P2.N SET P1.M = 2;
delete P1.* from `t1` AS P1 INNER JOIN (SELECT N FROM `t1` GROUP BY N HAVING Count(M) > 1) AS P2 ON P1.N = P2.N;
select * from t1;
--replace_result P2 p2
--error ER_NON_UPDATABLE_TABLE
delete P1.*,P2.* from `t1` AS P1 INNER JOIN (SELECT N FROM `t1` GROUP BY N HAVING Count(M) > 1) AS P2 ON P1.N = P2.N;
-- error 1054
delete P1.* from `t1` AS P1 INNER JOIN (SELECT aaa FROM `t1` GROUP BY N HAVING Count(M) > 1) AS P2 ON P1.N = P2.N;
drop table t1;

#
# correct lex->current_select
#
CREATE TABLE t1 (
  OBJECTID int(11) NOT NULL default '0',
  SORTORDER int(11) NOT NULL auto_increment,
  KEY t1_SortIndex (SORTORDER),
  KEY t1_IdIndex (OBJECTID)
) ENGINE=MyISAM DEFAULT CHARSET=latin1;
CREATE TABLE t2 (
  ID int(11) default NULL,
  PARID int(11) default NULL,
  UNIQUE KEY t2_ID_IDX (ID),
  KEY t2_PARID_IDX (PARID)
) engine=MyISAM DEFAULT CHARSET=latin1;
INSERT INTO t2 VALUES (1000,0),(1001,0),(1002,0),(1003,0),(1008,1),(1009,1),(1010,1),(1011,1),(1016,2);
CREATE TABLE t3 (
  ID int(11) default NULL,
  DATA decimal(10,2) default NULL,
  UNIQUE KEY t3_ID_IDX (ID)
) engine=MyISAM DEFAULT CHARSET=latin1;
INSERT INTO t3 VALUES (1000,0.00),(1001,0.25),(1002,0.50),(1003,0.75),(1008,1.00),(1009,1.25),(1010,1.50),(1011,1.75);
select 497, TMP.ID, NULL from (select 497 as ID, MAX(t3.DATA) as DATA      from t1 join t2 on (t1.ObjectID = t2.ID) join t3 on (t1.ObjectID = t3.ID) group by t2.ParID order by DATA DESC) as TMP;
drop table t1, t2, t3;

#
# explain derived
#
CREATE TABLE t1 (name char(1) default NULL, val int(5) default NULL);
INSERT INTO t1 VALUES ('a',1),  ('a',2),  ('a',2),  ('a',2),  ('a',3),  ('a',6), ('a',7), ('a',11), ('a',11), ('a',12), ('a',13), ('a',13), ('a',20), ('b',2), ('b',3), ('b',4), ('b',5);
SELECT s.name, AVG(s.val) AS median FROM (SELECT x.name, x.val FROM t1 x, t1 y WHERE x.name=y.name GROUP BY x.name, x.val HAVING SUM(y.val <= x.val) >= COUNT(*)/2 AND SUM(y.val >= x.val) >= COUNT(*)/2) AS s GROUP BY s.name;
explain SELECT s.name, AVG(s.val) AS median FROM (SELECT x.name, x.val FROM t1 x, t1 y WHERE x.name=y.name GROUP BY x.name, x.val HAVING SUM(y.val <= x.val) >= COUNT(*)/2 AND SUM(y.val >= x.val) >= COUNT(*)/2) AS s GROUP BY s.name;
drop table t1;

#
# "Using index" in explain
#
create table t2 (a int, b int, primary key (a));
insert into t2 values (1,7),(2,7);
explain select a from t2 where a>1;
explain select a from (select a from t2 where a>1) tt;
drop table t2;

#
# select list counter
#
CREATE TABLE `t1` ( `itemid` int(11) NOT NULL default '0', `grpid` varchar(15) NOT NULL default '', `vendor` int(11) NOT NULL default '0', `date_` date NOT NULL default '0000-00-00', `price` decimal(12,2) NOT NULL default '0.00', PRIMARY KEY  (`itemid`,`grpid`,`vendor`,`date_`), KEY `itemid` (`itemid`,`vendor`), KEY `itemid_2` (`itemid`,`date_`));
insert into t1 values (128, 'rozn', 2, curdate(), 10),
  (128, 'rozn', 1, curdate(), 10);
SELECT MIN(price) min, MAX(price) max, AVG(price) avg FROM (SELECT SUBSTRING( MAX(concat(date_,";",price)), 12) price FROM t1 WHERE itemid=128 AND  grpid='rozn' GROUP BY itemid, grpid, vendor) lastprices;
DROP TABLE t1;

#
# DISTINCT over grouped select on subquery in the FROM clause
#
create table t1 (a integer, b integer);
insert into t1 values (1,4), (2,2),(2,2), (4,1),(4,1),(4,1),(4,1);
select distinct sum(b) from t1 group by a;
select distinct sum(b) from (select a,b from t1) y group by a;
drop table t1;


#
# Test for bug #7413 "Subquery with non-scalar results participating in
# select list of derived table crashes server" aka "VIEW with sub query can
# cause the MySQL server to crash". If we have encountered problem during
# filling of derived table we should report error and perform cleanup
# properly.
#
CREATE TABLE t1 (a char(10), b char(10));
INSERT INTO t1 VALUES ('root','localhost'), ('root','%');
--error 1242
SELECT * FROM (SELECT (SELECT a.a FROM t1 AS a WHERE a.a = b.a) FROM t1 AS b) AS c;
DROP TABLE t1;
#
# test of union subquery in the FROM clause with complex distinct/all (BUG#6565)
#
create table t1(a int);
create table t2(a int);
create table t3(a int);
insert into t1 values(1),(1);
insert into t2 values(2),(2);
insert into t3 values(3),(3);
select * from t1 union distinct select * from t2 union all select * from t3;
select * from (select * from t1 union distinct select * from t2 union all select * from t3) X;
drop table t1, t2, t3;

#
# Bug #11864 non unique names are allowed in subquery
#
create table t1 (a int);
create table t2 (a int);
--error 1060
select * from (select * from t1,t2) foo;
drop table t1,t2;

#
# Bug#10586 - query works with 4.1.8, but not with 4.1.11
#
create table t1 (ID int unsigned not null auto_increment,
                 DATA varchar(5) not null, primary key (ID));
create table t2 (ID int unsigned not null auto_increment,
                 DATA varchar(5) not null, FID int unsigned not null,
                 primary key (ID));
select A.* from (t1 inner join (select * from t2) as A on t1.ID = A.FID);
select t2.* from ((select * from t1) as A inner join t2 on A.ID = t2.FID);
select t2.* from (select * from t1) as A inner join t2 on A.ID = t2.FID;
drop table t1, t2;

connection con1;
disconnect con1;
--source include/wait_until_disconnected.inc
connection default;
drop user mysqltest_1;

--echo # End of 4.1 tests

#
# Bug #41156: List of derived tables acts like a chain of
#             mutually-nested subqueries
#

SELECT 0 FROM
(SELECT 0) t01, (SELECT 0) t02, (SELECT 0) t03, (SELECT 0) t04, (SELECT 0) t05,
(SELECT 0) t06, (SELECT 0) t07, (SELECT 0) t08, (SELECT 0) t09, (SELECT 0) t10,
(SELECT 0) t11, (SELECT 0) t12, (SELECT 0) t13, (SELECT 0) t14, (SELECT 0) t15,
(SELECT 0) t16, (SELECT 0) t17, (SELECT 0) t18, (SELECT 0) t19, (SELECT 0) t20,
(SELECT 0) t21, (SELECT 0) t22, (SELECT 0) t23, (SELECT 0) t24, (SELECT 0) t25,
(SELECT 0) t26, (SELECT 0) t27, (SELECT 0) t28, (SELECT 0) t29, (SELECT 0) t30,
(SELECT 0) t31, (SELECT 0) t32, (SELECT 0) t33, (SELECT 0) t34, (SELECT 0) t35,
(SELECT 0) t36, (SELECT 0) t37, (SELECT 0) t38, (SELECT 0) t39, (SELECT 0) t40,
(SELECT 0) t41, (SELECT 0) t42, (SELECT 0) t43, (SELECT 0) t44, (SELECT 0) t45,
(SELECT 0) t46, (SELECT 0) t47, (SELECT 0) t48, (SELECT 0) t49, (SELECT 0) t50,
(SELECT 0) t51, (SELECT 0) t52, (SELECT 0) t53, (SELECT 0) t54, (SELECT 0) t55,
(SELECT 0) t56, (SELECT 0) t57, (SELECT 0) t58, (SELECT 0) t59, (SELECT 0) t60,
(SELECT 0) t61; # 61 == MAX_TABLES

--echo #
--echo #  A nested materialized derived table is used before being populated.
--echo #  (addon for bug#19077)
--echo #

CREATE TABLE t1 (i INT, j BIGINT);
INSERT INTO t1 VALUES (1, 2), (2, 2), (3, 2);
SELECT * FROM (SELECT MIN(i) FROM t1
WHERE j = SUBSTRING('12', (SELECT * FROM (SELECT MIN(j) FROM t1) t2))) t3;
DROP TABLE t1;

--echo # End of 5.0 tests

--echo #
--echo # Bug#55586: Crash JOIN of two subqueries in FROM + ORDER BY and GROUP BY
--echo #
CREATE TABLE C (
  `col_int_key` int(11) DEFAULT NULL,
  `col_varchar_key` varchar(1) DEFAULT NULL,
  `col_varchar_nokey` varchar(1) DEFAULT NULL,
  KEY `col_varchar_key` (`col_varchar_key`,`col_int_key`)
);

INSERT INTO C VALUES (2,'w','w');
INSERT INTO C VALUES (2,'d','d');

SELECT SUM(DISTINCT table2.col_int_key) field1, 
       table1.col_varchar_key field2 
FROM 
  (SELECT * FROM C  ) table1
  JOIN (SELECT * FROM C  ) table2
  ON table2 .`col_varchar_key` = table1 .`col_varchar_nokey` 
GROUP  BY field2
ORDER  BY field1;

DROP TABLE C;
--echo # End of test for bug#55586

--echo #
--echo # Bug#55561: Crash on JOIN with 2 FROM subqueries
--echo #
CREATE TABLE C (
  col_int int DEFAULT NULL,
  col_varchar varchar(1) DEFAULT NULL
);

INSERT INTO `C` VALUES (0,NULL);
INSERT INTO `C` VALUES (5,'y');
 
SELECT table1.col_varchar
FROM 
 ( SELECT * FROM C  ) table1  
 JOIN ( SELECT * FROM C  ) table2  ON table2.col_varchar = table1.col_varchar
WHERE 
  table2.col_varchar < table2.col_varchar
  AND table1.col_varchar != 'k' 
LIMIT  1;
DROP TABLE C;
--echo # End on bug#55561

--echo #
--echo # Bug#56233: Hang during key generation for derived tables
--echo #
CREATE TABLE C (
  col_varchar_10_key varchar(10) DEFAULT NULL,
  col_int_key int DEFAULT NULL,
  pk int NOT NULL AUTO_INCREMENT,
  col_date_key date DEFAULT NULL,
  PRIMARY KEY (`pk`),
  KEY `col_varchar_10_key` (`col_varchar_10_key`),
  KEY `col_int_key` (`col_int_key`),
  KEY `col_date_key` (`col_date_key`)
);

INSERT INTO C VALUES ('ok',3,1,'2003-04-02');

CREATE ALGORITHM=TEMPTABLE VIEW viewC AS SELECT * FROM C;

SELECT  table1.col_date_key AS field1 
FROM
  C AS table1
WHERE 
  (table1.col_int_key <=ANY 
    ( SELECT SUBQUERY1_t1.col_int_key 
      FROM viewC AS SUBQUERY1_t1 
      WHERE SUBQUERY1_t1.col_varchar_10_key <= table1.col_varchar_10_key 
    ) 
  )
;
DROP TABLE C;
DROP VIEW viewC;
--echo #

--echo #
--echo # Bug#55950: FROM Subquery joined by 2 varchar fields returns empty
--echo #            set
--echo #
CREATE TABLE `CC` (
  `i1` varchar(1) DEFAULT NULL,
  `i2` varchar(1) DEFAULT NULL
);

INSERT INTO `CC` VALUES ('m','m');
INSERT INTO `CC` VALUES ('c','c');

CREATE TABLE `C` (
  `o1` varchar(1) DEFAULT NULL
);

INSERT INTO `C` VALUES ('m');
 
SELECT table1 . o1 
FROM C table1  
  JOIN ( C table2  
    JOIN ( SELECT * FROM CC ) table3  
    ON table3 .`i1`  = table2 .o1  
  ) ON table3 .`i2`  = table2 .o1   
;

--echo # Ref access to the derived table should be used.
EXPLAIN SELECT table1 . o1 
FROM C table1  
  JOIN ( C table2  
    JOIN ( SELECT * FROM CC ) table3  
    ON table3 .`i1`  = table2 .o1  
  ) ON table3 .`i2`  = table2 .o1   
;

DROP TABLE CC;
DROP TABLE C;
--echo # End of test for bug#55950

--echo #
--echo # Bug#56592: Subquery with DISTINCT in FROM clause returns only partial
--echo # result
--echo #
CREATE TABLE `t1` (
  `pk` int(11) NOT NULL,
  `col_int_key` int(11) DEFAULT NULL,
  `col_datetime_key` datetime DEFAULT NULL
) ENGINE=MyISAM;
INSERT INTO t1 VALUES (2, 9, NULL), (3, 3, '1900-01-01 00:00:00'),
(8, 8, '1900-01-01 00:00:00'), (15, 0, '2007-12-15 12:39:34');

SELECT * FROM ( 
  SELECT DISTINCT tableB.col_datetime_key 
  FROM t1 tableA LEFT JOIN t1 tableB ON tableA.pk < tableB.col_int_key
) AS FROM_SUBQUERY;

EXPLAIN SELECT * FROM ( 
  SELECT DISTINCT tableB.col_datetime_key 
  FROM t1 tableA LEFT JOIN t1 tableB ON tableA.pk < tableB.col_int_key
) AS FROM_SUBQUERY;

EXPLAIN SELECT * FROM ( 
  SELECT DISTINCT tableA.col_datetime_key 
  FROM t1 tableA LEFT JOIN t1 tableB ON tableA.pk < tableB.col_int_key
) AS FROM_SUBQUERY;

DROP TABLE t1;

--echo #
--echo # Bug#58730 Assertion failed: table->key_read == 0 in close_thread_table,
--echo #           temptable views
--echo #

CREATE TABLE t1 (a INT);
CREATE TABLE t2 (b INT, KEY (b));
INSERT INTO t1 VALUES (1),(1);
INSERT INTO t2 VALUES (1),(1);

CREATE algorithm=temptable VIEW v1 AS
  SELECT 1 FROM t1 LEFT JOIN t1 t3 ON 1 > (SELECT 1 FROM t1);
CREATE algorithm=temptable VIEW v2 AS SELECT 1 FROM t2;

# This caused the assert to be triggered.
--error ER_SUBQUERY_NO_1_ROW
EXPLAIN SELECT 1 FROM t1 JOIN v1 ON 1 > (SELECT 1 FROM v2);

DROP TABLE t1, t2;
DROP VIEW v1, v2;

--echo #
--echo # WL#5274: Postpone materialization of views/subqueries in FROM clause.
--echo #          Additional tests.
--echo #
# TODO: update test result after WL#5275 is pushed
CREATE TABLE t1(f1 int, f11 int);
CREATE TABLE t2(f2 int, f22 int);
INSERT INTO t1 VALUES(1,1),(2,2),(3,3),(5,5),(9,9),(7,7);
INSERT INTO t2 VALUES(1,1),(3,3),(2,2),(4,4),(8,8),(6,6);

--echo for merged derived tables
--echo  explain for simple derived
EXPLAIN SELECT * FROM (SELECT * FROM t1) tt;
SELECT * FROM (SELECT * FROM t1) tt;
--echo  explain for multitable derived
EXPLAIN EXTENDED SELECT * FROM (SELECT * FROM t1 JOIN t2 ON f1=f2) tt;
SELECT * FROM (SELECT * FROM t1 JOIN t2 ON f1=f2) tt;
--echo  explain for derived with where
FLUSH STATUS;
EXPLAIN EXTENDED 
  SELECT * FROM (SELECT * FROM t1 WHERE f1 IN (2,3)) tt WHERE f11=2;
SHOW STATUS LIKE 'Handler_read%';
FLUSH STATUS;
SELECT * FROM (SELECT * FROM t1 WHERE f1 IN (2,3)) tt WHERE f11=2;
SHOW STATUS LIKE 'Handler_read%';

--echo join of derived
EXPLAIN EXTENDED 
  SELECT * FROM (SELECT * FROM t1 WHERE f1 IN (2,3)) tt JOIN
  (SELECT * FROM t1 WHERE f1 IN (1,2)) aa ON tt.f1=aa.f1;
SELECT * FROM (SELECT * FROM t1 WHERE f1 IN (2,3)) tt JOIN
  (SELECT * FROM t1 WHERE f1 IN (1,2)) aa ON tt.f1=aa.f1;

--echo for merged views
CREATE VIEW v1 AS SELECT * FROM t1;
CREATE VIEW v2 AS SELECT * FROM t1 JOIN t2 ON f1=f2;
CREATE VIEW v3 AS SELECT * FROM t1 WHERE f1 IN (2,3);
CREATE VIEW v4 AS SELECT * FROM t2 WHERE f2 IN (2,3);
--echo  explain for simple views
EXPLAIN EXTENDED SELECT * FROM v1;
SELECT * FROM v1;
--echo  explain for multitable views
EXPLAIN EXTENDED SELECT * FROM v2;
SELECT * FROM v2;
--echo  explain for views with where
EXPLAIN EXTENDED SELECT * FROM v3 WHERE f11 IN (1,3);
SELECT * FROM v3 WHERE f11 IN (1,3);
--echo explain for joined views
EXPLAIN EXTENDED
  SELECT * FROM v3 JOIN v4 ON f1=f2;
SELECT * FROM v3 JOIN v4 ON f1=f2;

FLUSH STATUS;
EXPLAIN EXTENDED SELECT * FROM v4 WHERE f2 IN (1,3);
SHOW STATUS LIKE 'Handler_read%';
FLUSH STATUS;
SELECT * FROM v4 WHERE f2 IN (1,3);
SHOW STATUS LIKE 'Handler_read%';

--echo for materialized derived tables
--echo  explain for simple derived
EXPLAIN EXTENDED SELECT * FROM (SELECT * FROM t1 GROUP BY f1) tt;
SELECT * FROM (SELECT * FROM t1 HAVING f1=f1) tt;
--echo  explain showing created indexes and late materialization
FLUSH STATUS;
EXPLAIN EXTENDED
  SELECT * FROM t1 JOIN (SELECT * FROM t2 GROUP BY f2) tt ON f1=f2;
SHOW STATUS LIKE 'Handler_read%';
FLUSH STATUS;
SELECT * FROM t1 JOIN (SELECT * FROM t2 GROUP BY f2) tt ON f1=f2;
SHOW STATUS LIKE 'Handler_read%';

--echo for materialized views
DROP VIEW v1,v2,v3;
CREATE VIEW v1 AS SELECT * FROM t1 GROUP BY f1;
CREATE VIEW v2 AS SELECT * FROM t2 GROUP BY f2;
CREATE VIEW v3 AS SELECT t1.f1,t1.f11 FROM t1 JOIN t1 AS t11 HAVING t1.f1<100;
--echo  explain for simple derived
EXPLAIN EXTENDED SELECT * FROM v1;
SELECT * FROM v1;
--echo  explain showing created indexes and late materialization for views
FLUSH STATUS;
EXPLAIN EXTENDED SELECT * FROM t1 JOIN v2 ON f1=f2;
SHOW STATUS LIKE 'Handler_read%';
FLUSH STATUS;
SELECT * FROM t1 JOIN v2 ON f1=f2;
SHOW STATUS LIKE 'Handler_read%';

EXPLAIN EXTENDED
  SELECT * FROM t1,v3 AS v31,v3 WHERE t1.f1=v31.f1 and t1.f1=v3.f1;
FLUSH STATUS;
SELECT * FROM t1,v3 AS v31,v3 WHERE t1.f1=v31.f1 and t1.f1=v3.f1;
SHOW STATUS LIKE 'Handler_read%';
--echo  explain showing late materialization for views
EXPLAIN EXTENDED SELECT * FROM v1 JOIN v4 ON f1=f2;
SELECT * FROM v1 JOIN v4 ON f1=f2;

--echo merged derived in merged derived
EXPLAIN EXTENDED SELECT * FROM (SELECT * FROM 
  (SELECT * FROM t1 WHERE f1 < 7) tt WHERE f1 > 2) zz;
SELECT * FROM (SELECT * FROM 
  (SELECT * FROM t1 WHERE f1 < 7) tt WHERE f1 > 2) zz;

--echo materialized derived in merged derived
EXPLAIN EXTENDED  SELECT * FROM (SELECT * FROM 
  (SELECT * FROM t1 WHERE f1 < 7 GROUP BY f1) tt WHERE f1 > 2) zz;
SELECT * FROM (SELECT * FROM 
  (SELECT * FROM t1 WHERE f1 < 7 GROUP BY f1) tt WHERE f1 > 2) zz;

--echo merged derived in materialized derived
EXPLAIN  extended SELECT * FROM (SELECT * FROM 
  (SELECT * FROM t1 WHERE f1 < 7) tt WHERE f1 > 2 GROUP BY f1) zz;
SELECT * FROM (SELECT * FROM 
  (SELECT * FROM t1 WHERE f1 < 7) tt WHERE f1 > 2 GROUP BY f1) zz;

--echo materialized derived in materialized derived
EXPLAIN EXTENDED  SELECT * FROM (SELECT * FROM 
  (SELECT * FROM t1 WHERE f1 < 7 GROUP BY f1) tt WHERE f1 > 2 GROUP BY f1) zz;
SELECT * FROM (SELECT * FROM 
  (SELECT * FROM t1 WHERE f1 < 7 GROUP BY f1) tt WHERE f1 > 2 GROUP BY f1) zz;

--echo mat in merged derived join mat in merged derived
EXPLAIN EXTENDED  SELECT * FROM 
 (SELECT * FROM (SELECT * FROM t1 WHERE f1 < 7 GROUP BY f1) tt WHERE f1 > 2) x
JOIN 
 (SELECT * FROM (SELECT * FROM t1 WHERE f1 < 7 GROUP BY f1) tt WHERE f1 > 2) z
 ON x.f1 = z.f1;

FLUSH STATUS;
SELECT * FROM 
 (SELECT * FROM (SELECT * FROM t1 WHERE f1 < 7 GROUP BY f1) tt WHERE f1 > 2) x
JOIN 
 (SELECT * FROM (SELECT * FROM t1 WHERE f1 < 7 GROUP BY f1) tt WHERE f1 > 2) z
 ON x.f1 = z.f1;
SHOW STATUS LIKE 'Handler_read%';
FLUSH STATUS;

--echo merged in merged derived join merged in merged derived
EXPLAIN EXTENDED  SELECT * FROM 
 (SELECT * FROM 
  (SELECT * FROM t1 WHERE f1 < 7 ) tt WHERE f1 > 2 ) x
JOIN 
 (SELECT * FROM 
  (SELECT * FROM t1 WHERE f1 < 7 ) tt WHERE f1 > 2 ) z
 ON x.f1 = z.f1;

SELECT * FROM 
 (SELECT * FROM 
  (SELECT * FROM t1 WHERE f1 < 7 ) tt WHERE f1 > 2 ) x
JOIN 
 (SELECT * FROM 
  (SELECT * FROM t1 WHERE f1 < 7 ) tt WHERE f1 > 2 ) z
 ON x.f1 = z.f1;

--echo materialized in materialized derived join 
--echo   materialized in materialized derived
EXPLAIN EXTENDED  SELECT * FROM 
 (SELECT * FROM 
  (SELECT * FROM t1 WHERE f1 < 7 GROUP BY f1) tt WHERE f1 > 2 GROUP BY f1) x
JOIN 
 (SELECT * FROM 
  (SELECT * FROM t1 WHERE f1 < 7 GROUP BY f1) tt WHERE f1 > 2 GROUP BY f1) z
 ON x.f1 = z.f1;

SELECT * FROM 
 (SELECT * FROM 
  (SELECT * FROM t1 WHERE f1 < 7 GROUP BY f1) tt WHERE f1 > 2 GROUP BY f1) x
JOIN 
 (SELECT * FROM 
  (SELECT * FROM t1 WHERE f1 < 7 GROUP BY f1) tt WHERE f1 > 2 GROUP BY f1) z
 ON x.f1 = z.f1;

--echo merged view in materialized derived
EXPLAIN EXTENDED
SELECT * FROM (SELECT * FROM v4 GROUP BY 1) tt;
SELECT * FROM (SELECT * FROM v4 GROUP BY 1) tt;

--echo materialized view in merged derived
EXPLAIN EXTENDED 
SELECT * FROM ( SELECT * FROM v1 WHERE f1 < 7) tt;
SELECT * FROM ( SELECT * FROM v1 WHERE f1 < 7) tt;

--echo merged view in a merged view in a merged derived
CREATE VIEW v6 AS SELECT * FROM v4 WHERE f2 < 7;
EXPLAIN EXTENDED SELECT * FROM (SELECT * FROM v6) tt;
SELECT * FROM (SELECT * FROM v6) tt;

--echo materialized view in a merged view in a materialized derived
CREATE VIEW v7 AS SELECT * FROM v1;
EXPLAIN EXTENDED SELECT * FROM (SELECT * FROM v7 GROUP BY 1) tt;
SELECT * FROM (SELECT * FROM v7 GROUP BY 1) tt;

--echo JOIN of above two
EXPLAIN EXTENDED SELECT * FROM v6 JOIN v7 ON f2=f1;
SELECT * FROM v6 JOIN v7 ON f2=f1;

--echo test two keys
CREATE TABLE t3(f3 INT, f33 INT);
INSERT INTO t1 VALUES(6,6),(8,8);
INSERT INTO t3 VALUES(1,1),(2,2),(3,3),(5,5);
let $query= SELECT * FROM t1 JOIN (SELECT * FROM t2) tt ON t1.f1=tt.f2
  JOIN t3 ON tt.f22=t3.f3;
eval EXPLAIN EXTENDED $query;
eval $query;

DROP TABLE t1,t2,t3; 
DROP VIEW v1,v2,v3,v4,v6,v7;

--echo #

--echo #
<<<<<<< HEAD
--echo # Bug#11791677 - ASSERTION FAILED IN JOIN_MATERIALIZE_TABLE IN
--echo #                SQL_SELECT.CC ON NESTED SUBQUERY 
--echo #
CREATE TABLE t1 (
  pk int(11) NOT NULL AUTO_INCREMENT,
  col_int_key int(11) DEFAULT NULL,
  col_varchar_key varchar(1) DEFAULT NULL,
  PRIMARY KEY (pk),
  KEY col_varchar_key (col_varchar_key,col_int_key)
);

INSERT INTO t1 VALUES (10,8,'v'), (29,4,'c');
  
CREATE TABLE t2 (  
  pk int(11) NOT NULL AUTO_INCREMENT,
  col_int_nokey int(11) DEFAULT NULL,
  col_varchar_key varchar(1) DEFAULT NULL,
  PRIMARY KEY (pk)
);

INSERT INTO t2 VALUES (16,1,'c'), (20,4,'d');

CREATE TABLE t3 (
  `field1` varchar(1) DEFAULT NULL,
  `field2` int(11) DEFAULT NULL
);

INSERT INTO t3 VALUES ('m',6),('c',4);

SELECT *
FROM t3
WHERE (field1, field2) IN (
  SELECT t1.col_varchar_key AS field1,
         t1.col_int_key AS field2
  FROM ( t1 INNER JOIN (
      SELECT t2.*
      FROM t2
      WHERE t2.col_int_nokey < t2.pk ) AS alias2
    ON (alias2.col_varchar_key = t1.col_varchar_key ) )
  GROUP BY field1, field2
  ORDER BY t1.col_int_key, t1 .pk DESC )
;

DROP TABLE t1,t2,t3;
--echo #

--echo #
--echo # Bug#11791705 - CRASH IN JOIN_MATERIALIZE_TABLE OR ASSERTION FAIL:
--echo #                !TAB->SAVE_READ_FIRST_RECORD
--echo #
CREATE TABLE t1 (a INTEGER);
INSERT INTO t1 VALUES (NULL),(NULL);

SELECT * FROM t1
WHERE (a, a) NOT IN
  (SELECT * FROM (SELECT 8, 4 UNION SELECT 2, 3) tt) ;

DROP TABLE t1; 
=======
--echo # BUG#11783262: CRASH IN ITEM_FIELD::ITEM_FIELD IN ITEM.CC ON SUBQUERY
--echo #               IN FROM WITH WL5274 
--echo #

CREATE TABLE t1 (
  col_int_key INT,
  col_time_key time,
  col_varchar_key VARCHAR(1),
  KEY col_int_key (col_int_key),
  KEY col_varchar_key (col_varchar_key,col_int_key)
) ENGINE=INNODB;
SELECT alias1.col_time_key AS field1
FROM ( ( SELECT SQ1_alias1.* FROM t1 AS SQ1_alias1 ) AS alias1
  INNER JOIN t1 AS alias2
  ON (alias2.col_int_key = alias1.col_int_key)
  )
WHERE alias1.col_int_key = 207
ORDER BY alias1.col_varchar_key, field1;

DROP TABLE t1; 
--echo #
--echo # Bug#11807437: VALGRIND WARNING IN MYSQL_DERIVED_OPTIMIZE() LINE 293
--echo #
CREATE TABLE t1 (
  f1 int(11) DEFAULT NULL
);

SELECT 1
FROM (
  SELECT 1, 2 FROM DUAL
  WHERE EXISTS  (
    SELECT f1
    FROM  t1
    )) AS tt
;

DROP TABLE t1;
--echo #

--echo #
--echo # Bug#11808582: VALGRIND ON WL#5274: INVALID WRITE IN MC_REPLACE_STRMEM.C:493) 
--echo #
CREATE TABLE t1 (
  pk INT NOT NULL AUTO_INCREMENT,
  col_int_key INT,
  col_time_key time,
  col_varchar_key VARCHAR(1),
  PRIMARY KEY (pk),
  KEY col_int_key (col_int_key),
  KEY col_varchar_key (col_varchar_key,col_int_key)
) ENGINE=InnoDB;
SELECT tt.col_time_key
FROM ( ( SELECT * FROM t1 ) AS tt
  INNER JOIN t1
  ON (t1.col_int_key = tt.col_int_key)
  )
WHERE tt.col_int_key = 207
ORDER BY tt.col_varchar_key, tt.pk ASC, 1;

DROP TABLE t1;
>>>>>>> 1acf2006
--echo #
<|MERGE_RESOLUTION|>--- conflicted
+++ resolved
@@ -694,66 +694,6 @@
 --echo #
 
 --echo #
-<<<<<<< HEAD
---echo # Bug#11791677 - ASSERTION FAILED IN JOIN_MATERIALIZE_TABLE IN
---echo #                SQL_SELECT.CC ON NESTED SUBQUERY 
---echo #
-CREATE TABLE t1 (
-  pk int(11) NOT NULL AUTO_INCREMENT,
-  col_int_key int(11) DEFAULT NULL,
-  col_varchar_key varchar(1) DEFAULT NULL,
-  PRIMARY KEY (pk),
-  KEY col_varchar_key (col_varchar_key,col_int_key)
-);
-
-INSERT INTO t1 VALUES (10,8,'v'), (29,4,'c');
-  
-CREATE TABLE t2 (  
-  pk int(11) NOT NULL AUTO_INCREMENT,
-  col_int_nokey int(11) DEFAULT NULL,
-  col_varchar_key varchar(1) DEFAULT NULL,
-  PRIMARY KEY (pk)
-);
-
-INSERT INTO t2 VALUES (16,1,'c'), (20,4,'d');
-
-CREATE TABLE t3 (
-  `field1` varchar(1) DEFAULT NULL,
-  `field2` int(11) DEFAULT NULL
-);
-
-INSERT INTO t3 VALUES ('m',6),('c',4);
-
-SELECT *
-FROM t3
-WHERE (field1, field2) IN (
-  SELECT t1.col_varchar_key AS field1,
-         t1.col_int_key AS field2
-  FROM ( t1 INNER JOIN (
-      SELECT t2.*
-      FROM t2
-      WHERE t2.col_int_nokey < t2.pk ) AS alias2
-    ON (alias2.col_varchar_key = t1.col_varchar_key ) )
-  GROUP BY field1, field2
-  ORDER BY t1.col_int_key, t1 .pk DESC )
-;
-
-DROP TABLE t1,t2,t3;
---echo #
-
---echo #
---echo # Bug#11791705 - CRASH IN JOIN_MATERIALIZE_TABLE OR ASSERTION FAIL:
---echo #                !TAB->SAVE_READ_FIRST_RECORD
---echo #
-CREATE TABLE t1 (a INTEGER);
-INSERT INTO t1 VALUES (NULL),(NULL);
-
-SELECT * FROM t1
-WHERE (a, a) NOT IN
-  (SELECT * FROM (SELECT 8, 4 UNION SELECT 2, 3) tt) ;
-
-DROP TABLE t1; 
-=======
 --echo # BUG#11783262: CRASH IN ITEM_FIELD::ITEM_FIELD IN ITEM.CC ON SUBQUERY
 --echo #               IN FROM WITH WL5274 
 --echo #
@@ -814,5 +754,63 @@
 ORDER BY tt.col_varchar_key, tt.pk ASC, 1;
 
 DROP TABLE t1;
->>>>>>> 1acf2006
---echo #
+--echo #
+--echo # Bug#11791677 - ASSERTION FAILED IN JOIN_MATERIALIZE_TABLE IN
+--echo #                SQL_SELECT.CC ON NESTED SUBQUERY 
+--echo #
+CREATE TABLE t1 (
+  pk int(11) NOT NULL AUTO_INCREMENT,
+  col_int_key int(11) DEFAULT NULL,
+  col_varchar_key varchar(1) DEFAULT NULL,
+  PRIMARY KEY (pk),
+  KEY col_varchar_key (col_varchar_key,col_int_key)
+);
+
+INSERT INTO t1 VALUES (10,8,'v'), (29,4,'c');
+  
+CREATE TABLE t2 (  
+  pk int(11) NOT NULL AUTO_INCREMENT,
+  col_int_nokey int(11) DEFAULT NULL,
+  col_varchar_key varchar(1) DEFAULT NULL,
+  PRIMARY KEY (pk)
+);
+
+INSERT INTO t2 VALUES (16,1,'c'), (20,4,'d');
+
+CREATE TABLE t3 (
+  `field1` varchar(1) DEFAULT NULL,
+  `field2` int(11) DEFAULT NULL
+);
+
+INSERT INTO t3 VALUES ('m',6),('c',4);
+
+SELECT *
+FROM t3
+WHERE (field1, field2) IN (
+  SELECT t1.col_varchar_key AS field1,
+         t1.col_int_key AS field2
+  FROM ( t1 INNER JOIN (
+      SELECT t2.*
+      FROM t2
+      WHERE t2.col_int_nokey < t2.pk ) AS alias2
+    ON (alias2.col_varchar_key = t1.col_varchar_key ) )
+  GROUP BY field1, field2
+  ORDER BY t1.col_int_key, t1 .pk DESC )
+;
+
+DROP TABLE t1,t2,t3;
+--echo #
+
+--echo #
+--echo # Bug#11791705 - CRASH IN JOIN_MATERIALIZE_TABLE OR ASSERTION FAIL:
+--echo #                !TAB->SAVE_READ_FIRST_RECORD
+--echo #
+CREATE TABLE t1 (a INTEGER);
+INSERT INTO t1 VALUES (NULL),(NULL);
+
+SELECT * FROM t1
+WHERE (a, a) NOT IN
+  (SELECT * FROM (SELECT 8, 4 UNION SELECT 2, 3) tt) ;
+
+DROP TABLE t1; 
+--echo #
