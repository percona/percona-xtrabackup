--- conflicted
+++ resolved
@@ -1969,9 +1969,6 @@
 SELECT K2C4, K4N4, F2I4 FROM t1
   WHERE  K2C4 = 'WART' AND (K2C4 = 'WART' OR K4N4 = '0200');
 
-<<<<<<< HEAD
-DROP TABLE t1;
-=======
 DROP TABLE t1;
 
 #
@@ -1987,5 +1984,4 @@
 EXPLAIN SELECT * FROM t1 LEFT JOIN t2 USE INDEX (a) ON t1.a=t2.a;
 EXPLAIN SELECT * FROM t1 LEFT JOIN t2 FORCE INDEX (a) ON t1.a=t2.a;
 
-DROP TABLE t1, t2;
->>>>>>> 6b35e99a
+DROP TABLE t1, t2;