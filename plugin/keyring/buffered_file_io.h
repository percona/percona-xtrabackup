/* Copyright (c) 2016, 2017, Oracle and/or its affiliates. All rights reserved.

   This program is free software; you can redistribute it and/or modify
   it under the terms of the GNU General Public License as published by
   the Free Software Foundation; version 2 of the License.

   This program is distributed in the hope that it will be useful,
   but WITHOUT ANY WARRANTY; without even the implied warranty of
   MERCHANTABILITY or FITNESS FOR A PARTICULAR PURPOSE.  See the
   GNU General Public License for more details.

   You should have received a copy of the GNU General Public License
   along with this program; if not, write to the Free Software
   Foundation, Inc., 51 Franklin St, Fifth Floor, Boston, MA 02110-1301  USA */

#ifndef BUFFEREDFILEIO_INCLUDED
#define BUFFEREDFILEIO_INCLUDED

#include <my_global.h>
#include <mysql/plugin.h>
#include "i_keyring_io.h"
#include "logger.h"
#include "keyring_memory.h"
#include "buffer.h"
#include "hash_to_buffer_serializer.h"
#include "keyring_stat.h"
#include "file_io.h"

namespace keyring {

class Buffered_file_io : public IKeyring_io
{
public:
  Buffered_file_io(ILogger *logger)
    : eofTAG("EOF")
    , file_version("Keyring file version:1.0")
    , logger(logger)
    , backup_exists(FALSE)
    , memory_needed_for_buffer(0)
    , file_io(logger)
    , keyring_file(-1)
  {
    memset(&saved_keyring_stat, 0, sizeof(MY_STAT));
  }

  my_bool init(std::string *keyring_filename);

  my_bool flush_to_backup(ISerialized_object *serialized_object);
  my_bool flush_to_storage(ISerialized_object *serialized_object);

  ISerializer* get_serializer();
  my_bool get_serialized_object(ISerialized_object **serialized_object);
  my_bool has_next_serialized_object();
protected:
  virtual my_bool remove_backup(myf myFlags);
  virtual my_bool read_keyring_stat(File file);
  virtual my_bool check_keyring_file_stat(File file);
private:
  my_bool recreate_keyring_from_backup_if_backup_exists();

  std::string* get_backup_filename();
  my_bool open_backup_file(File *backup_file);
<<<<<<< HEAD
  my_bool load_keyring_into_input_buffer(File file);
  my_bool flush_to_file(
#ifdef HAVE_PSI_INTERFACE
    PSI_file_key *file_key,
#endif
    const std::string* filename);
=======
  my_bool load_file_into_buffer(File file, Buffer *buffer);
  my_bool flush_buffer_to_storage(Buffer *buffer, File file);
  my_bool flush_buffer_to_file(Buffer *buffer, File file);
>>>>>>> a533e2c7
  inline my_bool check_file_structure(File file, size_t file_size);
  my_bool check_if_keyring_file_can_be_opened_or_created();
  my_bool is_file_tag_correct(File file);
  my_bool is_file_version_correct(File file);

  Keyring_stat saved_keyring_stat;
  std::string keyring_filename;
  std::string backup_filename;
  const std::string eofTAG;
  const std::string file_version;
  ILogger *logger;
  my_bool backup_exists;
  Hash_to_buffer_serializer hash_to_buffer_serializer;
  size_t memory_needed_for_buffer;
  File_io file_io;
  File keyring_file;
};

}//namespace keyring

#endif //BUFFEREDFILEIO_INCLUDED<|MERGE_RESOLUTION|>--- conflicted
+++ resolved
@@ -18,9 +18,9 @@
 
 #include <my_global.h>
 #include <mysql/plugin.h>
-#include "i_keyring_io.h"
-#include "logger.h"
-#include "keyring_memory.h"
+#include "common/i_keyring_io.h"
+#include "common/logger.h"
+#include "common/keyring_memory.h"
 #include "buffer.h"
 #include "hash_to_buffer_serializer.h"
 #include "keyring_stat.h"
@@ -60,18 +60,9 @@
 
   std::string* get_backup_filename();
   my_bool open_backup_file(File *backup_file);
-<<<<<<< HEAD
-  my_bool load_keyring_into_input_buffer(File file);
-  my_bool flush_to_file(
-#ifdef HAVE_PSI_INTERFACE
-    PSI_file_key *file_key,
-#endif
-    const std::string* filename);
-=======
   my_bool load_file_into_buffer(File file, Buffer *buffer);
   my_bool flush_buffer_to_storage(Buffer *buffer, File file);
   my_bool flush_buffer_to_file(Buffer *buffer, File file);
->>>>>>> a533e2c7
   inline my_bool check_file_structure(File file, size_t file_size);
   my_bool check_if_keyring_file_can_be_opened_or_created();
   my_bool is_file_tag_correct(File file);
