/* Copyright (c) 2016, 2019, Oracle and/or its affiliates. All rights reserved.

   This program is free software; you can redistribute it and/or modify
   it under the terms of the GNU General Public License, version 2.0,
   as published by the Free Software Foundation.

   This program is also distributed with certain software (including
   but not limited to OpenSSL) that is licensed under separate terms,
   as designated in a particular file or component or in included license
   documentation.  The authors of MySQL hereby grant you an additional
   permission to link the program and your derivative works with the
   separately licensed software that they have included with MySQL.

   This program is distributed in the hope that it will be useful,
   but WITHOUT ANY WARRANTY; without even the implied warranty of
   MERCHANTABILITY or FITNESS FOR A PARTICULAR PURPOSE.  See the
   GNU General Public License, version 2.0, for more details.

   You should have received a copy of the GNU General Public License
   along with this program; if not, write to the Free Software
   Foundation, Inc., 51 Franklin St, Fifth Floor, Boston, MA 02110-1301  USA */

#include "plugin/keyring/common/keys_container.h"

#include <stddef.h>
#include <algorithm>

#include <mysqld_error.h>
#include "my_dbug.h"
#include "plugin/keyring/common/system_keys_container.h"

using std::string;
using std::unique_ptr;

namespace keyring {

extern PSI_memory_key key_memory_KEYRING;

Keys_container::Keys_container(ILogger *logger)
    : keys_hash(new Keys_container::Key_hash(system_charset_info,
                                             key_memory_KEYRING)),
      logger(logger),
      keyring_io(nullptr) {}

Keys_container::~Keys_container() {
  if (keyring_io != nullptr) delete keyring_io;
}

bool Keys_container::init(IKeyring_io *keyring_io,
                          std::string keyring_storage_url) {
  this->keyring_io = keyring_io;
  this->keyring_storage_url = keyring_storage_url;
  keys_hash->clear();
  system_keys_container.reset(new System_keys_container(logger));
  if (keyring_io->init(&this->keyring_storage_url) ||
      load_keys_from_keyring_storage()) {
    keys_hash->clear();
    return true;
  }
  return false;
}

// Keyring_io passed to this function should be already initialized
void Keys_container::set_keyring_io(IKeyring_io *keyring_io) {
  this->keyring_io = keyring_io;
}

std::string Keys_container::get_keyring_storage_url() {
  return keyring_storage_url;
}

void Keys_container::store_keys_metadata(IKey *key) {
  /* if key metadata not present store it */
  Key_metadata km(key->get_key_id(), key->get_user_id());
  keys_metadata.push_back(km);
}

bool Keys_container::store_key_in_hash(IKey *key) {
  // TODO: This can be written more succinctly with C++17's try_emplace.
  string signature = *key->get_key_signature();
  if (keys_hash->count(signature) != 0)
    return true;
  else {
    keys_hash->emplace(signature, unique_ptr<IKey>(key));
    store_keys_metadata(key);
    return false;
  }
}

bool Keys_container::store_key(IKey *key) {
  if (system_keys_container->rotate_key_id_if_system_key_without_version(key) ||
      flush_to_backup() || store_key_in_hash(key))
    return true;
  if (flush_to_storage(key, STORE_KEY)) {
    remove_key_from_hash(key);
    return true;
  }
  system_keys_container->store_or_update_if_system_key_with_version(key);
  return false;
}

IKey *Keys_container::get_key_from_hash(IKey *key) {
  IKey *system_key =
      system_keys_container->get_latest_key_if_system_key_without_version(key);
  return system_key ? system_key
                    : find_or_nullptr(*keys_hash, *key->get_key_signature());
}

void Keys_container::allocate_and_set_data_for_key(
    IKey *key, std::string *source_key_type, uchar *source_key_data,
    size_t source_key_data_size) {
  key->set_key_type(source_key_type);
  uchar *key_data = keyring_malloc<uchar *>(source_key_data_size);
  memcpy(key_data, source_key_data, source_key_data_size);
  key->set_key_data(key_data, source_key_data_size);
}

IKey *Keys_container::fetch_key(IKey *key) {
  DBUG_ASSERT(key->get_key_data() == nullptr);
  DBUG_ASSERT(key->get_key_type_as_string()->empty());

  IKey *fetched_key = get_key_from_hash(key);

  if (fetched_key == nullptr) return nullptr;

  if (fetched_key->get_key_type_as_string()->empty()) return nullptr;

  allocate_and_set_data_for_key(key, fetched_key->get_key_type_as_string(),
                                fetched_key->get_key_data(),
                                fetched_key->get_key_data_size());
  return key;
}

bool Keys_container::remove_keys_metadata(IKey *key) {
  Key_metadata src(key->get_key_id(), key->get_user_id());
  auto it =
      std::find_if(keys_metadata.begin(), keys_metadata.end(),
                   [src](Key_metadata const &dest) {
                     return (*src.id == *dest.id && *src.user == *dest.user);
                   });
  if (it != keys_metadata.end()) {
    keys_metadata.erase(it);
    return false;
  }
  return true;
}

bool Keys_container::remove_key_from_hash(IKey *key) {
  auto it = keys_hash->find(*key->get_key_signature());
  if (it == keys_hash->end()) return true;
  it->second.release();  // Prevent erase from removing key from memory
  keys_hash->erase(it);
  remove_keys_metadata(key);
  return false;
}

bool Keys_container::remove_key(IKey *key) {
  IKey *fetched_key_to_delete = get_key_from_hash(key);
<<<<<<< HEAD
  // removing system keys is forbidden
  if (fetched_key_to_delete == NULL ||
      system_keys_container->is_system_key(fetched_key_to_delete) ||
      flush_to_backup() || remove_key_from_hash(fetched_key_to_delete))
=======
  if (fetched_key_to_delete == nullptr || flush_to_backup() ||
      remove_key_from_hash(fetched_key_to_delete))
>>>>>>> 7d10c821
    return true;
  if (flush_to_storage(fetched_key_to_delete, REMOVE_KEY)) {
    // reinsert the key
    store_key_in_hash(fetched_key_to_delete);
    return true;
  }
  // successfully removed the key from hash and flushed to disk, safely remove
  // the key
  delete fetched_key_to_delete;

  return false;
}

bool Keys_container::load_keys_from_keyring_storage() {
  bool was_error = false;
  ISerialized_object *serialized_keys = nullptr;
  was_error = keyring_io->get_serialized_object(&serialized_keys);
  while (was_error == false && serialized_keys != nullptr) {
    IKey *key_loaded = nullptr;
    while (serialized_keys->has_next_key()) {
      if (serialized_keys->get_next_key(&key_loaded) || key_loaded == nullptr ||
          key_loaded->is_key_valid() == false ||
          store_key_in_hash(key_loaded)) {
        was_error = true;
        delete key_loaded;
        break;
      }
<<<<<<< HEAD
      system_keys_container->store_or_update_if_system_key_with_version(
          key_loaded);
      key_loaded = NULL;
=======
      key_loaded = nullptr;
>>>>>>> 7d10c821
    }
    delete serialized_keys;
    serialized_keys = nullptr;
    if (was_error == false && keyring_io->has_next_serialized_object())
      was_error = keyring_io->get_serialized_object(&serialized_keys);
  }
  if (was_error)
    logger->log(ERROR_LEVEL, ER_KEYRING_FAILED_TO_LOAD_KEYRING_CONTENT);
  return was_error;
}

bool Keys_container::flush_to_storage(IKey *key, Key_operation operation) {
  ISerialized_object *serialized_object =
      keyring_io->get_serializer()->serialize(*keys_hash, key, operation);

  if (serialized_object == nullptr ||
      keyring_io->flush_to_storage(serialized_object)) {
    logger->log(ERROR_LEVEL, ER_KEYRING_FAILED_TO_FLUSH_KEYS_TO_KEYRING);
    delete serialized_object;
    return true;
  }
  delete serialized_object;
  return false;
}

bool Keys_container::flush_to_backup() {
  ISerialized_object *serialized_object =
      keyring_io->get_serializer()->serialize(*keys_hash, nullptr, NONE);

  if (serialized_object == nullptr ||
      keyring_io->flush_to_backup(serialized_object)) {
    logger->log(ERROR_LEVEL, ER_KEYRING_FAILED_TO_FLUSH_KEYS_TO_KEYRING_BACKUP);
    delete serialized_object;
    return true;
  }
  delete serialized_object;
  return false;
}

}  // namespace keyring<|MERGE_RESOLUTION|>--- conflicted
+++ resolved
@@ -156,15 +156,10 @@
 
 bool Keys_container::remove_key(IKey *key) {
   IKey *fetched_key_to_delete = get_key_from_hash(key);
-<<<<<<< HEAD
   // removing system keys is forbidden
-  if (fetched_key_to_delete == NULL ||
+  if (fetched_key_to_delete == nullptr ||
       system_keys_container->is_system_key(fetched_key_to_delete) ||
       flush_to_backup() || remove_key_from_hash(fetched_key_to_delete))
-=======
-  if (fetched_key_to_delete == nullptr || flush_to_backup() ||
-      remove_key_from_hash(fetched_key_to_delete))
->>>>>>> 7d10c821
     return true;
   if (flush_to_storage(fetched_key_to_delete, REMOVE_KEY)) {
     // reinsert the key
@@ -192,13 +187,9 @@
         delete key_loaded;
         break;
       }
-<<<<<<< HEAD
       system_keys_container->store_or_update_if_system_key_with_version(
           key_loaded);
-      key_loaded = NULL;
-=======
       key_loaded = nullptr;
->>>>>>> 7d10c821
     }
     delete serialized_keys;
     serialized_keys = nullptr;
