# Copyright (c) 2016, 2019, Oracle and/or its affiliates. All rights reserved.
#
# This program is free software; you can redistribute it and/or modify
# it under the terms of the GNU General Public License, version 2.0,
# as published by the Free Software Foundation.
#
# This program is also distributed with certain software (including
# but not limited to OpenSSL) that is licensed under separate terms,
# as designated in a particular file or component or in included license
# documentation.  The authors of MySQL hereby grant you an additional
# permission to link the program and your derivative works with the
# separately licensed software that they have included with MySQL.
#
# This program is distributed in the hope that it will be useful,
# but WITHOUT ANY WARRANTY; without even the implied warranty of
# MERCHANTABILITY or FITNESS FOR A PARTICULAR PURPOSE.  See the
# GNU General Public License, version 2.0, for more details.
#
# You should have received a copy of the GNU General Public License
# along with this program; if not, write to the Free Software
# Foundation, Inc., 51 Franklin St, Fifth Floor, Boston, MA 02110-1301  USA

ADD_DEFINITIONS(-DLOG_COMPONENT_TAG="keyring_file")

<<<<<<< HEAD
SET (KEYRING_FILE_SOURCES
     common/keyring_key.cc
     common/keys_container.cc
     common/keys_iterator.cc
     common/system_keys_container.cc
     common/system_key_adapter.cc
     common/keyring_impl.cc
     checker/checker.cc
     checker/checker_factory.cc
     keyring.cc
     hash_to_buffer_serializer.cc
     buffered_file_io.cc
     converter.cc
     buffer.cc
     digest.cc
     checker/checker_ver_1_0.cc
     checker/checker_ver_2_0.cc
     file_io.cc)

# On Windows we always link the ssl library into each plugin
# because the MySQL server binary's symbols on windows are hidden
# so we need a separate copy of the SSL library in each plugin on that OS
#
# On unix by default all mysqld symbols
# (including the SSL library symbols of the library copy linked to it)
# are visible.
# So technicaly all plugins can use the mysqld's ssl library symbols on that OS.
# But since the plugins are already initializing the SSL library
# because of windows we still are linking a copy of the SSL library
# relying on the fact that the dynamic linker will prefer the symbols
# in the shared library to the ones exported by the hosting executable (mysqld).
# This causes problems with yaSSL, as it, unlike openssl,
# does not hide all of its global variables.
# So we get address sanitizer errors because of the global variable symbols
# duplicated when we statically link a copy of yassl into the plugins.
#
# So for yaSSL we are using the mysqld copy and rely on the fact
# that the initialization/deinitialization of the library is reentrant
# and can be done by both the server and the plugin.
IF (WIN32 OR (
       OPENSSL_INCLUDE_DIR   AND
       OPENSSL_LIBRARY       AND
       CRYPTO_LIBRARY        AND
       OPENSSL_MAJOR_VERSION STREQUAL "1"
             )
   )
    MYSQL_ADD_PLUGIN(keyring_file
                     ${KEYRING_FILE_SOURCES}
                     LINK_LIBRARIES ${SSL_LIBRARIES}
                     MODULE_ONLY
                     MODULE_OUTPUT_NAME "keyring_file")
ELSE()
    MYSQL_ADD_PLUGIN(keyring_file
                     ${KEYRING_FILE_SOURCES}
                     MODULE_ONLY
                     MODULE_OUTPUT_NAME "keyring_file")
ENDIF()

IF(HAVE_DLOPEN)
    SET(DYNLIB_EXTENSION "so")
ENDIF()
=======
MYSQL_ADD_PLUGIN(keyring_file
  buffer.cc
  buffered_file_io.cc
  checker/checker.cc
  checker/checker_factory.cc
  checker/checker_ver_1_0.cc
  checker/checker_ver_2_0.cc
  common/keyring_impl.cc
  common/keyring_key.cc
  common/keys_container.cc
  common/keys_iterator.cc
  converter.cc
  digest.cc
  file_io.cc
  hash_to_buffer_serializer.cc
  keyring.cc
  LINK_LIBRARIES ${SSL_LIBRARIES}
  MODULE_ONLY
  MODULE_OUTPUT_NAME "keyring_file"
  )
>>>>>>> 91a17ced
<|MERGE_RESOLUTION|>--- conflicted
+++ resolved
@@ -22,69 +22,6 @@
 
 ADD_DEFINITIONS(-DLOG_COMPONENT_TAG="keyring_file")
 
-<<<<<<< HEAD
-SET (KEYRING_FILE_SOURCES
-     common/keyring_key.cc
-     common/keys_container.cc
-     common/keys_iterator.cc
-     common/system_keys_container.cc
-     common/system_key_adapter.cc
-     common/keyring_impl.cc
-     checker/checker.cc
-     checker/checker_factory.cc
-     keyring.cc
-     hash_to_buffer_serializer.cc
-     buffered_file_io.cc
-     converter.cc
-     buffer.cc
-     digest.cc
-     checker/checker_ver_1_0.cc
-     checker/checker_ver_2_0.cc
-     file_io.cc)
-
-# On Windows we always link the ssl library into each plugin
-# because the MySQL server binary's symbols on windows are hidden
-# so we need a separate copy of the SSL library in each plugin on that OS
-#
-# On unix by default all mysqld symbols
-# (including the SSL library symbols of the library copy linked to it)
-# are visible.
-# So technicaly all plugins can use the mysqld's ssl library symbols on that OS.
-# But since the plugins are already initializing the SSL library
-# because of windows we still are linking a copy of the SSL library
-# relying on the fact that the dynamic linker will prefer the symbols
-# in the shared library to the ones exported by the hosting executable (mysqld).
-# This causes problems with yaSSL, as it, unlike openssl,
-# does not hide all of its global variables.
-# So we get address sanitizer errors because of the global variable symbols
-# duplicated when we statically link a copy of yassl into the plugins.
-#
-# So for yaSSL we are using the mysqld copy and rely on the fact
-# that the initialization/deinitialization of the library is reentrant
-# and can be done by both the server and the plugin.
-IF (WIN32 OR (
-       OPENSSL_INCLUDE_DIR   AND
-       OPENSSL_LIBRARY       AND
-       CRYPTO_LIBRARY        AND
-       OPENSSL_MAJOR_VERSION STREQUAL "1"
-             )
-   )
-    MYSQL_ADD_PLUGIN(keyring_file
-                     ${KEYRING_FILE_SOURCES}
-                     LINK_LIBRARIES ${SSL_LIBRARIES}
-                     MODULE_ONLY
-                     MODULE_OUTPUT_NAME "keyring_file")
-ELSE()
-    MYSQL_ADD_PLUGIN(keyring_file
-                     ${KEYRING_FILE_SOURCES}
-                     MODULE_ONLY
-                     MODULE_OUTPUT_NAME "keyring_file")
-ENDIF()
-
-IF(HAVE_DLOPEN)
-    SET(DYNLIB_EXTENSION "so")
-ENDIF()
-=======
 MYSQL_ADD_PLUGIN(keyring_file
   buffer.cc
   buffered_file_io.cc
@@ -96,6 +33,9 @@
   common/keyring_key.cc
   common/keys_container.cc
   common/keys_iterator.cc
+  common/system_keys_container.cc
+  common/system_key_adapter.cc
+  common/keyring_impl.cc
   converter.cc
   digest.cc
   file_io.cc
@@ -104,5 +44,4 @@
   LINK_LIBRARIES ${SSL_LIBRARIES}
   MODULE_ONLY
   MODULE_OUTPUT_NAME "keyring_file"
-  )
->>>>>>> 91a17ced
+  )