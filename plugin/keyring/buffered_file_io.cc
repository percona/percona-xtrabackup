--- conflicted
+++ resolved
@@ -22,10 +22,11 @@
 
 extern PSI_memory_key key_memory_KEYRING;
 const my_off_t EOF_TAG_SIZE= 3;
+#ifdef PSI_FILE_KEY_DEFINED
+PSI_file_key keyring_file_data_key = 0;
+PSI_file_key keyring_backup_file_data_key = 0;
+
 #ifdef HAVE_PSI_INTERFACE
-PSI_file_key keyring_file_data_key;
-PSI_file_key keyring_backup_file_data_key;
-
 static PSI_file_info all_keyring_files[]=
 {
   { &keyring_file_data_key, "keyring_file_data", 0},
@@ -40,7 +41,8 @@
   count= array_elements(all_keyring_files);
   mysql_file_register(category, all_keyring_files, count);
 }
-#endif
+#endif /* HAVE_PSI_INTERFACE */
+#endif /* PSI_FILE_KEY_DEFINED */
 
 std::string*Buffered_file_io::get_backup_filename()
 {
@@ -216,16 +218,9 @@
           file_io.close(keyring_file, MYF(MY_WME)) < 0));
 }
 
-<<<<<<< HEAD
-my_bool Buffered_file_io::flush_to_file(
-#ifdef HAVE_PSI_INTERFACE
-                                      PSI_file_key *file_key,
-#endif
-                                      const std::string* filename)
-=======
 my_bool Buffered_file_io::flush_buffer_to_file(Buffer *buffer,
                                                File file)
->>>>>>> a533e2c7
+
 {
   if (file_io.write(file, reinterpret_cast<const uchar*>(file_version.c_str()),
                     file_version.length(), MYF(MY_WME)) == file_version.length() &&
@@ -241,13 +236,6 @@
 
 my_bool Buffered_file_io::flush_to_backup(ISerialized_object *serialized_object)
 {
-<<<<<<< HEAD
-  if (flush_to_file(
-#ifdef HAVE_PSI_INTERFACE
-    &keyring_backup_file_data_key,
-#endif
-    get_backup_filename()) == FALSE)
-=======
   //First open backup file then check keyring file. This way we make sure that
   //media, where keyring file is written, is not replaced with some other media
   //before backup file is written. In case media was changed backup file handler
@@ -260,7 +248,6 @@
                                   this->keyring_filename.c_str(), O_RDONLY,
                                   MYF(0));
   if (backup_file < 0)
->>>>>>> a533e2c7
   {
     if (keyring_file >= 0)
       file_io.close(keyring_file, MYF(MY_WME));
@@ -297,19 +284,11 @@
 
 my_bool Buffered_file_io::read_keyring_stat(File file)
 {
-<<<<<<< HEAD
-  return flush_to_file(
-#ifdef HAVE_PSI_INTERFACE
-    &keyring_file_data_key,
-#endif
-    &keyring_filename);
-=======
   file_io.sync(file, MYF(0));
   if (file_io.fstat(file, &saved_keyring_stat, MYF(MY_WME)) < 0)
     return TRUE;
   saved_keyring_stat.is_initialized= TRUE;
   return FALSE;
->>>>>>> a533e2c7
 }
 
 my_bool Buffered_file_io::flush_to_storage(ISerialized_object *serialized_object)
