--- conflicted
+++ resolved
@@ -222,13 +222,8 @@
 # Grouping the document tree into LaTeX files. List of tuples
 # (source start file, target name, title, author, documentclass [howto/manual]).
 latex_documents = [
-<<<<<<< HEAD
   ('index', 'PerconaXtraBackup-2.1.tex', u'Percona XtraBackup Documentation',
-   u'Percona Inc', 'manual'),
-=======
-  ('index', 'PerconaXtraBackup.tex', u'Percona XtraBackup Documentation',
    u'Percona Ireland Ltd', 'manual'),
->>>>>>> eff7ca19
 ]
 
 # The name of an image file (relative to this directory) to place at the top of
