# Copyright (c) 2006, 2018, Oracle and/or its affiliates. All rights reserved.
# 
# This program is free software; you can redistribute it and/or modify
# it under the terms of the GNU General Public License, version 2.0,
# as published by the Free Software Foundation.
#
# This program is also distributed with certain software (including
# but not limited to OpenSSL) that is licensed under separate terms,
# as designated in a particular file or component or in included license
# documentation.  The authors of MySQL hereby grant you an additional
# permission to link the program and your derivative works with the
# separately licensed software that they have included with MySQL.
#
# This program is distributed in the hope that it will be useful,
# but WITHOUT ANY WARRANTY; without even the implied warranty of
# MERCHANTABILITY or FITNESS FOR A PARTICULAR PURPOSE.  See the
# GNU General Public License, version 2.0, for more details.
#
# You should have received a copy of the GNU General Public License
# along with this program; if not, write to the Free Software
# Foundation, Inc., 51 Franklin St, Fifth Floor, Boston, MA 02110-1301  USA

INCLUDE_DIRECTORIES(
  ${CMAKE_SOURCE_DIR}/libbinlogevents/include)

SET(CLIENT_API_FUNCTIONS
mysql_thread_end
mysql_thread_init
mysql_affected_rows
mysql_autocommit
mysql_stmt_bind_param
mysql_stmt_bind_result
mysql_change_user
mysql_character_set_name
mysql_close
mysql_commit
mysql_data_seek
mysql_debug
mysql_dump_debug_info
mysql_eof
mysql_errno
mysql_error
mysql_escape_string
mysql_hex_string
mysql_stmt_execute
mysql_stmt_fetch
mysql_stmt_fetch_column
mysql_fetch_field
mysql_fetch_field_direct
mysql_fetch_fields
mysql_fetch_lengths
mysql_fetch_row
mysql_field_count
mysql_field_seek
mysql_field_tell
mysql_free_result
mysql_get_client_info
mysql_get_host_info
mysql_get_proto_info
mysql_get_server_info
mysql_get_client_version
mysql_get_ssl_cipher
mysql_info
mysql_init
mysql_insert_id
mysql_kill
mysql_set_server_option
mysql_list_dbs
mysql_list_fields
mysql_list_processes
mysql_list_tables
mysql_more_results
mysql_next_result
mysql_num_fields
mysql_num_rows
mysql_options
mysql_stmt_param_count
mysql_stmt_param_metadata
mysql_ping
mysql_stmt_result_metadata
mysql_query
# We need to have document for this api
mysql_read_query_result
mysql_real_connect
mysql_real_escape_string
mysql_real_escape_string_quote
mysql_real_query
mysql_refresh
mysql_rollback
mysql_row_seek
mysql_row_tell
mysql_select_db
mysql_stmt_send_long_data
# We need to have document for this api
mysql_send_query
mysql_shutdown
mysql_ssl_set
mysql_stat
mysql_stmt_affected_rows
mysql_stmt_close
mysql_stmt_reset
mysql_stmt_data_seek
mysql_stmt_errno
mysql_stmt_error
mysql_stmt_free_result
mysql_stmt_num_rows
mysql_stmt_row_seek
mysql_stmt_row_tell
mysql_stmt_store_result
mysql_store_result
mysql_thread_id
mysql_thread_safe
mysql_use_result
mysql_warning_count
mysql_stmt_sqlstate
mysql_sqlstate
mysql_get_server_version
mysql_stmt_prepare
mysql_stmt_init
mysql_stmt_insert_id
mysql_stmt_attr_get
mysql_stmt_attr_set
mysql_stmt_field_count
mysql_set_local_infile_default
mysql_set_local_infile_handler
mysql_server_init
mysql_server_end
mysql_set_character_set
mysql_get_character_set_info
mysql_stmt_next_result
mysql_client_find_plugin
mysql_client_register_plugin
mysql_load_plugin
mysql_load_plugin_v
mysql_options4
mysql_plugin_options
mysql_reset_connection
mysql_get_option
mysql_session_track_get_first
mysql_session_track_get_next
mysql_reset_server_public_key
mysql_result_metadata

CACHE INTERNAL "Functions exported by client API"

)

# Below list will have all the undocumented C API symbols but still exported.
# Once the decision is taken to have documentation we need to move them to
# CLIENT_API_FUNCTIONS list.
SET(CLIENT_API_FUNCTIONS_UNDOCUMENTED
get_tty_password
# my_load_defaults is a wrapper for load_defaults and it is not documented. We
# will have a FR to replace this for decent name/functionality and document it.
my_load_defaults
handle_options
# pure-ftpd 1.0.42 needs either my_make_scrambled_password (preferred)
# or make_scrambled_password.
my_make_scrambled_password

CACHE INTERNAL "Undocumented functions exported by client API"

)

SET(CLIENT_SOURCES
  libmysql.cc
  errmsg.cc
  ../sql-common/client.cc
  ../sql-common/client_plugin.cc
  ../sql-common/client_authentication.cc
  ../sql-common/get_password.cc
  ../sql-common/net_serv.cc
  ../sql/auth/password.cc
  ../sql/auth/sha2_password_common.cc
)

INCLUDE(${MYSQL_CMAKE_SCRIPT_DIR}/compile_flags.cmake)
IF (WIN32 AND OPENSSL_APPLINK_C)
  ADD_COMPILE_FLAGS(
    ../sql-common/client_authentication.cc
    COMPILE_FLAGS -DHAVE_OPENSSL_APPLINK_C
  )
ENDIF()

#
# Include protocol tracing infrastructure and the test
# trace plugin if enabled by build options.
#
IF (WITH_CLIENT_PROTOCOL_TRACING)

  LIST(APPEND CLIENT_SOURCES mysql_trace.cc)
  ADD_DEFINITIONS(-D CLIENT_PROTOCOL_TRACING)

  IF (WITH_TEST_TRACE_PLUGIN)
    MESSAGE(STATUS "Client library contains the test trace plugin")
    LIST(APPEND CLIENT_SOURCES test_trace_plugin.cc)
    ADD_DEFINITIONS(-D TEST_TRACE_PLUGIN)
  ENDIF (WITH_TEST_TRACE_PLUGIN)

ENDIF (WITH_CLIENT_PROTOCOL_TRACING)

ADD_CONVENIENCE_LIBRARY(clientlib ${CLIENT_SOURCES})
ADD_DEPENDENCIES(clientlib GenError)

SET(LIBS_TO_MERGE
  clientlib dbug strings vio mysys mysys_ssl
  )
SET(LIBS_TO_LINK ${LIBDL})

IF(WITH_ZLIB STREQUAL "bundled")
  LIST(APPEND LIBS_TO_MERGE ${ZLIB_LIBRARY})
ELSE()
  LIST(APPEND LIBS_TO_LINK ${ZLIB_LIBRARY})
ENDIF()

IF(WITH_SSL STREQUAL "wolfssl")
  LIST(APPEND LIBS_TO_MERGE wolfssl wolfcrypt)
ELSE()
  IF(WIN32)
    # SSL_LIBRARIES are IMPORTED, and must be merged.
    LIST(APPEND LIBS_TO_MERGE ${SSL_LIBRARIES})
  ELSE()
    LIST(APPEND LIBS_TO_LINK ${SSL_LIBRARIES})
  ENDIF()
ENDIF()

#
# On Windows platform client library includes the client-side 
# Windows Native Authentication plugin.
#
IF(WIN32)
  ADD_DEFINITIONS(-DAUTHENTICATION_WIN)
  ADD_SUBDIRECTORY(authentication_win)
  LIST(APPEND LIBS_TO_MERGE auth_win_client)
ENDIF()

# Merge several convenience libraries into one big mysqlclient
<<<<<<< HEAD
MERGE_CONVENIENCE_LIBRARIES(mysqlclient ${LIBS_TO_MERGE} COMPONENT Development SKIP_INSTALL)
TARGET_LINK_LIBRARIES(mysqlclient ${LIBS_TO_LINK})
=======
MERGE_CONVENIENCE_LIBRARIES(mysqlclient ${LIBS_TO_MERGE} COMPONENT Development)
TARGET_LINK_LIBRARIES(mysqlclient PRIVATE ${LIBS_TO_LINK})
>>>>>>> 8e797a5d

# Visual Studio users need debug  static library for debug projects
IF(MSVC)
  INSTALL_DEBUG_TARGET(mysqlclient DESTINATION ${INSTALL_LIBDIR}/debug)

  INSTALL_DEBUG_TARGET(auth_win_client DESTINATION ${INSTALL_LIBDIR}/debug)
  INSTALL_DEBUG_TARGET(clientlib DESTINATION ${INSTALL_LIBDIR}/debug)
  INSTALL_DEBUG_TARGET(mysys DESTINATION ${INSTALL_LIBDIR}/debug)
  INSTALL_DEBUG_TARGET(mysys_ssl DESTINATION ${INSTALL_LIBDIR}/debug)
  INSTALL_DEBUG_TARGET(strings DESTINATION ${INSTALL_LIBDIR}/debug)
  INSTALL_DEBUG_TARGET(vio DESTINATION ${INSTALL_LIBDIR}/debug)
  IF(WITH_SSL STREQUAL "wolfssl")
    INSTALL_DEBUG_TARGET(wolfcrypt DESTINATION ${INSTALL_LIBDIR}/debug)
    INSTALL_DEBUG_TARGET(wolfssl DESTINATION ${INSTALL_LIBDIR}/debug)
  ENDIF()
  IF(WITH_ZLIB STREQUAL "bundled")
    INSTALL_DEBUG_TARGET(zlib DESTINATION ${INSTALL_LIBDIR}/debug)
  ENDIF()
ENDIF()

IF(UNIX)
  MACRO(GET_VERSIONED_LIBNAME LIBNAME EXTENSION VERSION OUTNAME)
    SET(DOT_VERSION ".${VERSION}")
    IF(DOT_VERSION STREQUAL ".") 
      SET(DOT_VERSION "")
    ENDIF()
    IF(APPLE)
      SET(${OUTNAME} ${LIBNAME}${DOT_VERSION}${EXTENSION})
    ELSE()
      SET(${OUTNAME} ${LIBNAME}${EXTENSION}${DOT_VERSION})
    ENDIF() 
  ENDMACRO()
ENDIF()

IF(NOT DISABLE_SHARED)
  # Merge several convenience libraries into one big mysqlclient
  # and link them together into shared library.
  MERGE_LIBRARIES_SHARED(libmysql ${LIBS_TO_MERGE}
    EXPORTS ${CLIENT_API_FUNCTIONS} ${CLIENT_API_FUNCTIONS_UNDOCUMENTED}
<<<<<<< HEAD
    COMPONENT SharedLibraries SKIP_INSTALL)
  TARGET_LINK_LIBRARIES(libmysql ${LIBS_TO_LINK})
=======
    COMPONENT SharedLibraries)
  TARGET_LINK_LIBRARIES(libmysql PRIVATE ${LIBS_TO_LINK})
>>>>>>> 8e797a5d

  IF(WIN32)
    # So that libmysql_api_test below can find the .dll
    ADD_CUSTOM_COMMAND(TARGET libmysql POST_BUILD
      COMMAND ${CMAKE_COMMAND} -E copy_if_different
      "${CMAKE_BINARY_DIR}/library_output_directory/${CMAKE_CFG_INTDIR}/libmysql.dll"
      "${CMAKE_BINARY_DIR}/runtime_output_directory/${CMAKE_CFG_INTDIR}/libmysql.dll"
      )
  ENDIF()
  IF(UNIX)
    # libtool compatability
    IF(CMAKE_SYSTEM_NAME MATCHES "FreeBSD" OR APPLE)
      SET(OS_SHARED_LIB_VERSION "${SHARED_LIB_MAJOR_VERSION}")
    ELSE()
      SET(OS_SHARED_LIB_VERSION
        "${SHARED_LIB_MAJOR_VERSION}.${SHARED_LIB_MINOR_VERSION}.${SHARED_LIB_PATCH_VERSION}")
    ENDIF()
    # Name of shared library is mysqlclient on Unix
    SET_TARGET_PROPERTIES(libmysql PROPERTIES 
      OUTPUT_NAME mysqlclient 
      VERSION "${OS_SHARED_LIB_VERSION}" 
      SOVERSION "${SHARED_LIB_MAJOR_VERSION}")
    CONFIGURE_FILE(libmysql.ver.in ${CMAKE_CURRENT_BINARY_DIR}/libmysql.ver)

    IF(APPLE)
      SET_TARGET_PROPERTIES(libmysql PROPERTIES
        MACOSX_RPATH ON 
      )
    ENDIF()

    GET_TARGET_PROPERTY(libmysql_link_flags libmysql LINK_FLAGS)
    IF(LINK_FLAG_NO_UNDEFINED)
      SET(libmysql_link_flags
        "${libmysql_link_flags} ${LINK_FLAG_NO_UNDEFINED}")
      SET(libmysql_link_flags
        "${libmysql_link_flags} -Wl,--version-script=${CMAKE_CURRENT_BINARY_DIR}/libmysql.ver")
      SET_TARGET_PROPERTIES(libmysql
        PROPERTIES LINK_FLAGS "${libmysql_link_flags}")
    ENDIF() 
    # clean direct output needs to be set several targets have the same name
    #(mysqlclient in this case)
    SET_TARGET_PROPERTIES(mysqlclient PROPERTIES CLEAN_DIRECT_OUTPUT 1)
    SET_TARGET_PROPERTIES(libmysql PROPERTIES CLEAN_DIRECT_OUTPUT 1)

  ENDIF()
ENDIF()

#
#  Basic application for testing linking against dynamic client library.
#

#
# Generate a comma separated list of C API functions which is used
# to initialize api_calls[] array in api_test.c
#
SET(CLIENT_API_FUNCTION_LIST "")
FOREACH(api ${CLIENT_API_FUNCTIONS})
  SET(CLIENT_API_FUNCTION_LIST "${CLIENT_API_FUNCTION_LIST} ${api},")
ENDFOREACH()

#
# Generate api_test.c source, substituting @CLIENT_API_FUNCTION_LIST@
# with the list of API functions.
#
CONFIGURE_FILE(api_test.c.in ${CMAKE_CURRENT_BINARY_DIR}/api_test.c)

#
# Note: Compiling this test application will fail if not all symbols
# from @CLIENT_API_FUNCTIONS@ are declared by <mysql.h>. It will fail
# to run if not all of these symbols are exported by the library.
#
MYSQL_ADD_EXECUTABLE(libmysql_api_test
  ${CMAKE_CURRENT_BINARY_DIR}/api_test.c SKIP_INSTALL)
SET_TARGET_PROPERTIES(libmysql_api_test PROPERTIES LINKER_LANGUAGE CXX)
IF(LIBRT)
  TARGET_LINK_LIBRARIES(libmysql_api_test ${LIBRT})
ENDIF()

IF(CMAKE_COMPILER_IS_GNUCXX)
  ADD_COMPILE_FLAGS(
    ${CMAKE_CURRENT_BINARY_DIR}/api_test.c
    COMPILE_FLAGS -Wstrict-prototypes
    )
ENDIF()

IF(DISABLE_SHARED)
  TARGET_LINK_LIBRARIES(libmysql_api_test ${LIBS_TO_MERGE})
ELSE()
  TARGET_LINK_LIBRARIES(libmysql_api_test libmysql)
ENDIF()

# Verify that libmysql_api_test runs OK
ADD_CUSTOM_COMMAND(TARGET libmysql_api_test POST_BUILD
  COMMAND $<TARGET_FILE:libmysql_api_test>
  > ${CMAKE_CURRENT_BINARY_DIR}/libmysql_api_test.out
  )<|MERGE_RESOLUTION|>--- conflicted
+++ resolved
@@ -235,13 +235,8 @@
 ENDIF()
 
 # Merge several convenience libraries into one big mysqlclient
-<<<<<<< HEAD
 MERGE_CONVENIENCE_LIBRARIES(mysqlclient ${LIBS_TO_MERGE} COMPONENT Development SKIP_INSTALL)
-TARGET_LINK_LIBRARIES(mysqlclient ${LIBS_TO_LINK})
-=======
-MERGE_CONVENIENCE_LIBRARIES(mysqlclient ${LIBS_TO_MERGE} COMPONENT Development)
 TARGET_LINK_LIBRARIES(mysqlclient PRIVATE ${LIBS_TO_LINK})
->>>>>>> 8e797a5d
 
 # Visual Studio users need debug  static library for debug projects
 IF(MSVC)
@@ -281,13 +276,8 @@
   # and link them together into shared library.
   MERGE_LIBRARIES_SHARED(libmysql ${LIBS_TO_MERGE}
     EXPORTS ${CLIENT_API_FUNCTIONS} ${CLIENT_API_FUNCTIONS_UNDOCUMENTED}
-<<<<<<< HEAD
     COMPONENT SharedLibraries SKIP_INSTALL)
-  TARGET_LINK_LIBRARIES(libmysql ${LIBS_TO_LINK})
-=======
-    COMPONENT SharedLibraries)
   TARGET_LINK_LIBRARIES(libmysql PRIVATE ${LIBS_TO_LINK})
->>>>>>> 8e797a5d
 
   IF(WIN32)
     # So that libmysql_api_test below can find the .dll
