# Copyright (c) 2006, 2019, Oracle and/or its affiliates. All rights reserved.
# 
# This program is free software; you can redistribute it and/or modify
# it under the terms of the GNU General Public License, version 2.0,
# as published by the Free Software Foundation.
#
# This program is also distributed with certain software (including
# but not limited to OpenSSL) that is licensed under separate terms,
# as designated in a particular file or component or in included license
# documentation.  The authors of MySQL hereby grant you an additional
# permission to link the program and your derivative works with the
# separately licensed software that they have included with MySQL.
#
# This program is distributed in the hope that it will be useful,
# but WITHOUT ANY WARRANTY; without even the implied warranty of
# MERCHANTABILITY or FITNESS FOR A PARTICULAR PURPOSE.  See the
# GNU General Public License, version 2.0, for more details.
#
# You should have received a copy of the GNU General Public License
# along with this program; if not, write to the Free Software
# Foundation, Inc., 51 Franklin St, Fifth Floor, Boston, MA 02110-1301  USA

SET(CLIENT_API_FUNCTIONS
  mysql_affected_rows
  mysql_autocommit
  mysql_change_user
  mysql_character_set_name
  mysql_close
  mysql_commit
  mysql_data_seek
  mysql_debug
  mysql_dump_debug_info
  mysql_eof
  mysql_errno
  mysql_error
  mysql_escape_string
  mysql_fetch_field
  mysql_fetch_field_direct
  mysql_fetch_fields
  mysql_fetch_lengths
  mysql_fetch_row
  mysql_field_count
  mysql_field_seek
  mysql_field_tell
  mysql_free_result
  mysql_get_client_info
  mysql_get_client_version
  mysql_get_host_info
  mysql_get_proto_info
  mysql_get_server_info
  mysql_get_ssl_cipher
  mysql_hex_string
  mysql_info
  mysql_init
  mysql_insert_id
  mysql_kill
  mysql_list_dbs
  mysql_list_fields
  mysql_list_processes
  mysql_list_tables
  mysql_more_results
  mysql_next_result
  mysql_num_fields
  mysql_num_rows
  mysql_options
  mysql_ping
  mysql_query
  mysql_set_server_option
  mysql_stmt_bind_param
  mysql_stmt_bind_result
  mysql_stmt_execute
  mysql_stmt_fetch
  mysql_stmt_fetch_column
  mysql_stmt_param_count
  mysql_stmt_param_metadata
  mysql_stmt_result_metadata
  mysql_thread_end
  mysql_thread_init
  # We need to have document for this api
  mysql_read_query_result
  mysql_real_connect
  mysql_real_escape_string
  mysql_real_escape_string_quote
  mysql_real_query
  mysql_refresh
  mysql_rollback
  mysql_row_seek
  mysql_row_tell
  mysql_select_db
  mysql_stmt_send_long_data
  # We need to have document for this api
  mysql_client_find_plugin
  mysql_client_register_plugin
  mysql_get_character_set_info
  mysql_get_option
  mysql_get_server_version
  mysql_load_plugin
  mysql_load_plugin_v
  mysql_options4
  mysql_plugin_options
  mysql_reset_connection
  mysql_reset_server_public_key
  mysql_result_metadata
  mysql_send_query
  mysql_server_end
  mysql_server_init
  mysql_session_track_get_first
  mysql_session_track_get_next
  mysql_set_character_set
  mysql_set_local_infile_default
  mysql_set_local_infile_handler
  mysql_shutdown
  mysql_sqlstate
  mysql_ssl_set
  mysql_stat
  mysql_stmt_affected_rows
  mysql_stmt_attr_get
  mysql_stmt_attr_set
  mysql_stmt_close
  mysql_stmt_data_seek
  mysql_stmt_errno
  mysql_stmt_error
  mysql_stmt_field_count
  mysql_stmt_free_result
  mysql_stmt_init
  mysql_stmt_insert_id
  mysql_stmt_next_result
  mysql_stmt_num_rows
  mysql_stmt_prepare
  mysql_stmt_reset
  mysql_stmt_row_seek
  mysql_stmt_row_tell
  mysql_stmt_sqlstate
  mysql_stmt_store_result
  mysql_store_result
  mysql_thread_id
  mysql_thread_safe
  mysql_use_result
  mysql_warning_count

  CACHE INTERNAL "Functions exported by client API"
)

# Below list will have all the undocumented C API symbols but still exported.
# Once the decision is taken to have documentation we need to move them to
# CLIENT_API_FUNCTIONS list.
SET(CLIENT_API_FUNCTIONS_UNDOCUMENTED
  get_tty_password
  # my_load_defaults is a wrapper for load_defaults and it is not documented.
  # We will have a FR to replace this for decent name/functionality and
  # document it.
  my_load_defaults
  handle_options
  # pure-ftpd 1.0.42 needs either my_make_scrambled_password (preferred)
  # or make_scrambled_password.
  my_make_scrambled_password

  CACHE INTERNAL "Undocumented functions exported by client API"

)

# Below list will have all nonblocking C APIs
SET(CLIENT_API_NONBLOCKING_FUNCTIONS
  mysql_fetch_row_nonblocking
  mysql_free_result_nonblocking
  mysql_next_result_nonblocking
  mysql_real_connect_nonblocking
  mysql_real_query_nonblocking
  mysql_send_query_nonblocking
  mysql_store_result_nonblocking

  CACHE INTERNAL "Nonblocking functions exported by client API"
)

SET(CLIENT_SOURCES
  libmysql.cc
  errmsg.cc
  ../sql-common/client.cc
  ../sql-common/client_plugin.cc
  ../sql-common/client_authentication.cc
  ../sql-common/compression.cc
  ../sql-common/get_password.cc
  ../sql-common/net_serv.cc
  ../sql/auth/password.cc
  ../sql/auth/sha2_password_common.cc
)

IF (WIN32 AND OPENSSL_APPLINK_C)
  ADD_COMPILE_DEFINITIONS(
    ../sql-common/client_authentication.cc
    COMPILE_DEFINITIONS HAVE_OPENSSL_APPLINK_C
  )
ENDIF()

#
# Include protocol tracing infrastructure and the test
# trace plugin if enabled by build options.
#
IF (WITH_CLIENT_PROTOCOL_TRACING)

  LIST(APPEND CLIENT_SOURCES mysql_trace.cc)
  ADD_DEFINITIONS(-D CLIENT_PROTOCOL_TRACING)

  IF (WITH_TEST_TRACE_PLUGIN)
    MESSAGE(STATUS "Client library contains the test trace plugin")
    LIST(APPEND CLIENT_SOURCES test_trace_plugin.cc)
    ADD_DEFINITIONS(-D TEST_TRACE_PLUGIN)
  ENDIF (WITH_TEST_TRACE_PLUGIN)

ENDIF (WITH_CLIENT_PROTOCOL_TRACING)

ADD_CONVENIENCE_LIBRARY(clientlib ${CLIENT_SOURCES} DEPENDENCIES GenError)

SET(LIBS_TO_MERGE
  clientlib mytime strings vio mysys
  )
SET(LIBS_TO_LINK ${LIBDL})

IF(WITH_ZLIB STREQUAL "bundled")
  LIST(APPEND LIBS_TO_MERGE ${ZLIB_LIBRARY})
ELSE()
  LIST(APPEND LIBS_TO_LINK ${ZLIB_LIBRARY})
ENDIF()

IF(WITH_ZSTD STREQUAL "bundled")
  LIST(APPEND LIBS_TO_MERGE ${ZSTD_LIBRARY})
ELSE()
  LIST(APPEND LIBS_TO_LINK ${ZSTD_LIBRARY})
ENDIF()

LIST(APPEND LIBS_TO_LINK ${SSL_LIBRARIES})

#
# On Windows platform client library includes the client-side 
# Windows Native Authentication plugin.
#
IF(WIN32)
  ADD_DEFINITIONS(-DAUTHENTICATION_WIN)
  ADD_SUBDIRECTORY(authentication_win)
  LIST(APPEND LIBS_TO_MERGE auth_win_client)
ENDIF()

# Merge several convenience libraries into one big mysqlclient
MERGE_CONVENIENCE_LIBRARIES(mysqlclient ${LIBS_TO_MERGE} COMPONENT Development SKIP_INSTALL)
TARGET_LINK_LIBRARIES(mysqlclient PRIVATE ${LIBS_TO_LINK})

# Visual Studio users need debug  static library for debug projects
IF(MSVC)
  INSTALL_DEBUG_TARGET(mysqlclient DESTINATION ${INSTALL_LIBDIR}/debug)

  INSTALL_DEBUG_TARGET(auth_win_client DESTINATION ${INSTALL_LIBDIR}/debug)
  INSTALL_DEBUG_TARGET(clientlib DESTINATION ${INSTALL_LIBDIR}/debug)
  INSTALL_DEBUG_TARGET(mysys DESTINATION ${INSTALL_LIBDIR}/debug)
  INSTALL_DEBUG_TARGET(strings DESTINATION ${INSTALL_LIBDIR}/debug)
  INSTALL_DEBUG_TARGET(vio DESTINATION ${INSTALL_LIBDIR}/debug)
  IF(WITH_ZLIB STREQUAL "bundled")
    INSTALL_DEBUG_TARGET(zlib DESTINATION ${INSTALL_LIBDIR}/debug)
  ENDIF()
  IF(WITH_ZSTD STREQUAL "bundled")
    INSTALL_DEBUG_TARGET(zstd DESTINATION ${INSTALL_LIBDIR}/debug)
  ENDIF()
ENDIF()

IF(UNIX)
  MACRO(GET_VERSIONED_LIBNAME LIBNAME EXTENSION VERSION OUTNAME)
    SET(DOT_VERSION ".${VERSION}")
    IF(DOT_VERSION STREQUAL ".") 
      SET(DOT_VERSION "")
    ENDIF()
    IF(APPLE)
      SET(${OUTNAME} ${LIBNAME}${DOT_VERSION}${EXTENSION})
    ELSE()
      SET(${OUTNAME} ${LIBNAME}${EXTENSION}${DOT_VERSION})
    ENDIF() 
  ENDMACRO()
ENDIF()

<<<<<<< HEAD
IF(NOT DISABLE_SHARED)
  # Merge several convenience libraries into one big mysqlclient
  # and link them together into shared library.
  MERGE_LIBRARIES_SHARED(libmysql ${LIBS_TO_MERGE}
    EXPORTS ${CLIENT_API_FUNCTIONS} ${CLIENT_API_FUNCTIONS_UNDOCUMENTED} ${CLIENT_API_NONBLOCKING_FUNCTIONS}
    COMPONENT SharedLibraries SKIP_INSTALL)
  TARGET_LINK_LIBRARIES(libmysql PRIVATE ${LIBS_TO_LINK})

  IF(WIN32)
    # So that libmysql_api_test below can find the .dll
    ADD_CUSTOM_COMMAND(TARGET libmysql POST_BUILD
      COMMAND ${CMAKE_COMMAND} -E copy_if_different
      "${CMAKE_BINARY_DIR}/library_output_directory/${CMAKE_CFG_INTDIR}/libmysql.dll"
      "${CMAKE_BINARY_DIR}/runtime_output_directory/${CMAKE_CFG_INTDIR}/libmysql.dll"
      )
  ENDIF()
  IF(UNIX)
    # libtool compatability
    IF(FREEBSD OR APPLE)
      SET(OS_SHARED_LIB_VERSION "${SHARED_LIB_MAJOR_VERSION}")
    ELSE()
      SET(OS_SHARED_LIB_VERSION
        "${SHARED_LIB_MAJOR_VERSION}.${SHARED_LIB_MINOR_VERSION}.${SHARED_LIB_PATCH_VERSION}")
    ENDIF()
    # Name of shared library is mysqlclient on Unix
    SET_TARGET_PROPERTIES(libmysql PROPERTIES 
      OUTPUT_NAME mysqlclient 
      VERSION "${OS_SHARED_LIB_VERSION}" 
      SOVERSION "${SHARED_LIB_MAJOR_VERSION}")
    CONFIGURE_FILE(libmysql.ver.in ${CMAKE_CURRENT_BINARY_DIR}/libmysql.ver)
=======
# Merge several convenience libraries into one big mysqlclient
# and link them together into shared library.
MERGE_LIBRARIES_SHARED(libmysql ${LIBS_TO_MERGE}
  EXPORTS
  ${CLIENT_API_FUNCTIONS}
  ${CLIENT_API_FUNCTIONS_UNDOCUMENTED}
  ${CLIENT_API_NONBLOCKING_FUNCTIONS}
  COMPONENT SharedLibraries)
TARGET_LINK_LIBRARIES(libmysql PRIVATE ${LIBS_TO_LINK})
>>>>>>> 91a17ced

IF(WIN32)
  # So that libmysql_api_test below can find the .dll
  ADD_CUSTOM_COMMAND(TARGET libmysql POST_BUILD
    COMMAND ${CMAKE_COMMAND} -E copy_if_different
    "${CMAKE_BINARY_DIR}/library_output_directory/${CMAKE_CFG_INTDIR}/libmysql.dll"
    "${CMAKE_BINARY_DIR}/runtime_output_directory/${CMAKE_CFG_INTDIR}/libmysql.dll"
    )
ENDIF()

IF(UNIX)
  # libtool compatability
  IF(FREEBSD OR APPLE)
    SET(OS_SHARED_LIB_VERSION "${SHARED_LIB_MAJOR_VERSION}")
  ELSE()
    SET(OS_SHARED_LIB_VERSION
      "${SHARED_LIB_MAJOR_VERSION}.${SHARED_LIB_MINOR_VERSION}.${SHARED_LIB_PATCH_VERSION}")
  ENDIF()
  # Name of shared library is mysqlclient on Unix
  SET_TARGET_PROPERTIES(libmysql PROPERTIES 
    OUTPUT_NAME mysqlclient 
    VERSION "${OS_SHARED_LIB_VERSION}" 
    SOVERSION "${SHARED_LIB_MAJOR_VERSION}")
  CONFIGURE_FILE(libmysql.ver.in ${CMAKE_CURRENT_BINARY_DIR}/libmysql.ver)

  IF(APPLE)
    SET_TARGET_PROPERTIES(libmysql PROPERTIES
      MACOSX_RPATH ON 
      )
  ENDIF()

  GET_TARGET_PROPERTY(libmysql_link_flags libmysql LINK_FLAGS)
  IF(LINK_FLAG_NO_UNDEFINED)
    STRING_APPEND(libmysql_link_flags
      " ${LINK_FLAG_NO_UNDEFINED}")
    STRING_APPEND(libmysql_link_flags
      " -Wl,--version-script=${CMAKE_CURRENT_BINARY_DIR}/libmysql.ver")
    SET_TARGET_PROPERTIES(libmysql
      PROPERTIES LINK_FLAGS "${libmysql_link_flags}")
  ENDIF() 
  # clean direct output needs to be set several targets have the same name
  #(mysqlclient in this case)
  SET_TARGET_PROPERTIES(mysqlclient PROPERTIES CLEAN_DIRECT_OUTPUT 1)
  SET_TARGET_PROPERTIES(libmysql PROPERTIES CLEAN_DIRECT_OUTPUT 1)

ENDIF()

#
#  Basic application for testing linking against dynamic client library.
#

#
# Generate a comma separated list of C API functions which is used
# to initialize api_calls[] array in api_test.c
#
SET(CLIENT_API_FUNCTION_LIST "")
FOREACH(api ${CLIENT_API_FUNCTIONS})
  SET(CLIENT_API_FUNCTION_LIST "${CLIENT_API_FUNCTION_LIST} ${api},")
ENDFOREACH()
FOREACH(api ${CLIENT_API_NONBLOCKING_FUNCTIONS})
  SET(CLIENT_API_FUNCTION_LIST "${CLIENT_API_FUNCTION_LIST} ${api},")
ENDFOREACH()

#
# Generate api_test.c source, substituting @CLIENT_API_FUNCTION_LIST@
# with the list of API functions.
#
CONFIGURE_FILE(api_test.c.in ${CMAKE_CURRENT_BINARY_DIR}/api_test.c)

#
# Note: Compiling this test application will fail if not all symbols
# from @CLIENT_API_FUNCTIONS@ are declared by <mysql.h>. It will fail
# to run if not all of these symbols are exported by the library.
#
MYSQL_ADD_EXECUTABLE(libmysql_api_test
  ${CMAKE_CURRENT_BINARY_DIR}/api_test.c
  LINK_LIBRARIES libmysql ${LIBRT}
  SKIP_INSTALL
  )
# Clang/UBSAN needs this on some platforms.
SET_TARGET_PROPERTIES(libmysql_api_test PROPERTIES LINKER_LANGUAGE CXX)

IF(MY_COMPILER_IS_GNU)
  ADD_COMPILE_FLAGS(
    ${CMAKE_CURRENT_BINARY_DIR}/api_test.c
    COMPILE_FLAGS -Wstrict-prototypes
    )
ENDIF()

# Verify that libmysql_api_test runs OK
ADD_CUSTOM_COMMAND(TARGET libmysql_api_test POST_BUILD
  COMMAND libmysql_api_test
  > ${CMAKE_CURRENT_BINARY_DIR}/libmysql_api_test.out
  )<|MERGE_RESOLUTION|>--- conflicted
+++ resolved
@@ -275,38 +275,6 @@
   ENDMACRO()
 ENDIF()
 
-<<<<<<< HEAD
-IF(NOT DISABLE_SHARED)
-  # Merge several convenience libraries into one big mysqlclient
-  # and link them together into shared library.
-  MERGE_LIBRARIES_SHARED(libmysql ${LIBS_TO_MERGE}
-    EXPORTS ${CLIENT_API_FUNCTIONS} ${CLIENT_API_FUNCTIONS_UNDOCUMENTED} ${CLIENT_API_NONBLOCKING_FUNCTIONS}
-    COMPONENT SharedLibraries SKIP_INSTALL)
-  TARGET_LINK_LIBRARIES(libmysql PRIVATE ${LIBS_TO_LINK})
-
-  IF(WIN32)
-    # So that libmysql_api_test below can find the .dll
-    ADD_CUSTOM_COMMAND(TARGET libmysql POST_BUILD
-      COMMAND ${CMAKE_COMMAND} -E copy_if_different
-      "${CMAKE_BINARY_DIR}/library_output_directory/${CMAKE_CFG_INTDIR}/libmysql.dll"
-      "${CMAKE_BINARY_DIR}/runtime_output_directory/${CMAKE_CFG_INTDIR}/libmysql.dll"
-      )
-  ENDIF()
-  IF(UNIX)
-    # libtool compatability
-    IF(FREEBSD OR APPLE)
-      SET(OS_SHARED_LIB_VERSION "${SHARED_LIB_MAJOR_VERSION}")
-    ELSE()
-      SET(OS_SHARED_LIB_VERSION
-        "${SHARED_LIB_MAJOR_VERSION}.${SHARED_LIB_MINOR_VERSION}.${SHARED_LIB_PATCH_VERSION}")
-    ENDIF()
-    # Name of shared library is mysqlclient on Unix
-    SET_TARGET_PROPERTIES(libmysql PROPERTIES 
-      OUTPUT_NAME mysqlclient 
-      VERSION "${OS_SHARED_LIB_VERSION}" 
-      SOVERSION "${SHARED_LIB_MAJOR_VERSION}")
-    CONFIGURE_FILE(libmysql.ver.in ${CMAKE_CURRENT_BINARY_DIR}/libmysql.ver)
-=======
 # Merge several convenience libraries into one big mysqlclient
 # and link them together into shared library.
 MERGE_LIBRARIES_SHARED(libmysql ${LIBS_TO_MERGE}
@@ -314,9 +282,8 @@
   ${CLIENT_API_FUNCTIONS}
   ${CLIENT_API_FUNCTIONS_UNDOCUMENTED}
   ${CLIENT_API_NONBLOCKING_FUNCTIONS}
-  COMPONENT SharedLibraries)
+  COMPONENT SharedLibraries SKIP_INSTALL)
 TARGET_LINK_LIBRARIES(libmysql PRIVATE ${LIBS_TO_LINK})
->>>>>>> 91a17ced
 
 IF(WIN32)
   # So that libmysql_api_test below can find the .dll
