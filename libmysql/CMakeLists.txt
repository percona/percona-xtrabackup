# Copyright (c) 2006, 2018, Oracle and/or its affiliates. All rights reserved.
# 
# This program is free software; you can redistribute it and/or modify
# it under the terms of the GNU General Public License, version 2.0,
# as published by the Free Software Foundation.
#
# This program is also distributed with certain software (including
# but not limited to OpenSSL) that is licensed under separate terms,
# as designated in a particular file or component or in included license
# documentation.  The authors of MySQL hereby grant you an additional
# permission to link the program and your derivative works with the
# separately licensed software that they have included with MySQL.
#
# This program is distributed in the hope that it will be useful,
# but WITHOUT ANY WARRANTY; without even the implied warranty of
# MERCHANTABILITY or FITNESS FOR A PARTICULAR PURPOSE.  See the
# GNU General Public License, version 2.0, for more details.
#
# You should have received a copy of the GNU General Public License
# along with this program; if not, write to the Free Software
# Foundation, Inc., 51 Franklin St, Fifth Floor, Boston, MA 02110-1301  USA

INCLUDE_DIRECTORIES(
  ${CMAKE_SOURCE_DIR}/libbinlogevents/include)

SET(CLIENT_API_FUNCTIONS
mysql_thread_end
mysql_thread_init
mysql_affected_rows
mysql_autocommit
mysql_stmt_bind_param
mysql_stmt_bind_result
mysql_change_user
mysql_character_set_name
mysql_close
mysql_commit
mysql_data_seek
mysql_debug
mysql_dump_debug_info
mysql_eof
mysql_errno
mysql_error
mysql_escape_string
mysql_hex_string
mysql_stmt_execute
mysql_stmt_fetch
mysql_stmt_fetch_column
mysql_fetch_field
mysql_fetch_field_direct
mysql_fetch_fields
mysql_fetch_lengths
mysql_fetch_row
mysql_field_count
mysql_field_seek
mysql_field_tell
mysql_free_result
mysql_get_client_info
mysql_get_host_info
mysql_get_proto_info
mysql_get_server_info
mysql_get_client_version
mysql_get_ssl_cipher
mysql_info
mysql_init
mysql_insert_id
mysql_kill
mysql_set_server_option
mysql_list_dbs
mysql_list_fields
mysql_list_processes
mysql_list_tables
mysql_more_results
mysql_next_result
mysql_num_fields
mysql_num_rows
mysql_options
mysql_stmt_param_count
mysql_stmt_param_metadata
mysql_ping
mysql_stmt_result_metadata
mysql_query
# We need to have document for this api
mysql_read_query_result
mysql_real_connect
mysql_real_escape_string
mysql_real_escape_string_quote
mysql_real_query
mysql_refresh
mysql_rollback
mysql_row_seek
mysql_row_tell
mysql_select_db
mysql_stmt_send_long_data
# We need to have document for this api
mysql_send_query
mysql_shutdown
mysql_ssl_set
mysql_stat
mysql_stmt_affected_rows
mysql_stmt_close
mysql_stmt_reset
mysql_stmt_data_seek
mysql_stmt_errno
mysql_stmt_error
mysql_stmt_free_result
mysql_stmt_num_rows
mysql_stmt_row_seek
mysql_stmt_row_tell
mysql_stmt_store_result
mysql_store_result
mysql_thread_id
mysql_thread_safe
mysql_use_result
mysql_warning_count
mysql_stmt_sqlstate
mysql_sqlstate
mysql_get_server_version
mysql_stmt_prepare
mysql_stmt_init
mysql_stmt_insert_id
mysql_stmt_attr_get
mysql_stmt_attr_set
mysql_stmt_field_count
mysql_set_local_infile_default
mysql_set_local_infile_handler
mysql_server_init
mysql_server_end
mysql_set_character_set
mysql_get_character_set_info
mysql_stmt_next_result
mysql_client_find_plugin
mysql_client_register_plugin
mysql_load_plugin
mysql_load_plugin_v
mysql_options4
mysql_plugin_options
mysql_reset_connection
mysql_get_option
mysql_session_track_get_first
mysql_session_track_get_next
mysql_reset_server_public_key
mysql_result_metadata

CACHE INTERNAL "Functions exported by client API"

)

# Below list will have all the undocumented C API symbols but still exported.
# Once the decision is taken to have documentation we need to move them to
# CLIENT_API_FUNCTIONS list.
SET(CLIENT_API_FUNCTIONS_UNDOCUMENTED
get_tty_password
# my_load_defaults is a wrapper for load_defaults and it is not documented. We
# will have a FR to replace this for decent name/functionality and document it.
my_load_defaults
handle_options
# pure-ftpd 1.0.42 needs either my_make_scrambled_password (preferred)
# or make_scrambled_password.
my_make_scrambled_password

CACHE INTERNAL "Undocumented functions exported by client API"

)

SET(CLIENT_SOURCES
  libmysql.cc
  errmsg.cc
  ../sql-common/client.cc
  ../sql-common/client_plugin.cc
  ../sql-common/client_authentication.cc
  ../sql-common/get_password.cc
  ../sql-common/net_serv.cc
  ../sql/auth/password.cc
  ../sql/auth/sha2_password_common.cc
)

INCLUDE(${MYSQL_CMAKE_SCRIPT_DIR}/compile_flags.cmake)
IF (WIN32 AND OPENSSL_APPLINK_C)
  ADD_COMPILE_FLAGS(
    ../sql-common/client_authentication.cc
    COMPILE_FLAGS -DHAVE_OPENSSL_APPLINK_C
  )
ENDIF()

#
# Include protocol tracing infrastructure and the test
# trace plugin if enabled by build options.
#
IF (WITH_CLIENT_PROTOCOL_TRACING)

  LIST(APPEND CLIENT_SOURCES mysql_trace.cc)
  ADD_DEFINITIONS(-D CLIENT_PROTOCOL_TRACING)

  IF (WITH_TEST_TRACE_PLUGIN)
    MESSAGE(STATUS "Client library contains the test trace plugin")
    LIST(APPEND CLIENT_SOURCES test_trace_plugin.cc)
    ADD_DEFINITIONS(-D TEST_TRACE_PLUGIN)
  ENDIF (WITH_TEST_TRACE_PLUGIN)

ENDIF (WITH_CLIENT_PROTOCOL_TRACING)

ADD_CONVENIENCE_LIBRARY(clientlib ${CLIENT_SOURCES})
ADD_DEPENDENCIES(clientlib GenError)

SET(LIBS_TO_MERGE
  clientlib dbug strings vio mysys mysys_ssl
  )
SET(LIBS_TO_LINK ${LIBDL})

IF(WITH_ZLIB STREQUAL "bundled")
  LIST(APPEND LIBS_TO_MERGE ${ZLIB_LIBRARY})
ELSE()
  LIST(APPEND LIBS_TO_LINK ${ZLIB_LIBRARY})
ENDIF()

IF(WITH_SSL STREQUAL "wolfssl")
  LIST(APPEND LIBS_TO_MERGE wolfssl wolfcrypt)
ELSE()
  IF(WIN32)
    # SSL_LIBRARIES are IMPORTED, and must be merged.
    LIST(APPEND LIBS_TO_MERGE ${SSL_LIBRARIES})
  ELSE()
    LIST(APPEND LIBS_TO_LINK ${SSL_LIBRARIES})
  ENDIF()
ENDIF()

#
# On Windows platform client library includes the client-side 
# Windows Native Authentication plugin.
#
IF(WIN32)
  ADD_DEFINITIONS(-DAUTHENTICATION_WIN)
  ADD_SUBDIRECTORY(authentication_win)
  LIST(APPEND LIBS_TO_MERGE auth_win_client)
ENDIF()

# Merge several convenience libraries into one big mysqlclient
<<<<<<< HEAD
MERGE_CONVENIENCE_LIBRARIES(mysqlclient ${LIBS} COMPONENT Development SKIP_INSTALL)
=======
MERGE_CONVENIENCE_LIBRARIES(mysqlclient ${LIBS_TO_MERGE} COMPONENT Development)
TARGET_LINK_LIBRARIES(mysqlclient ${LIBS_TO_LINK})
>>>>>>> e4924f36

# Visual Studio users need debug  static library for debug projects
IF(MSVC)
  INSTALL_DEBUG_TARGET(mysqlclient DESTINATION ${INSTALL_LIBDIR}/debug)

  INSTALL_DEBUG_TARGET(auth_win_client DESTINATION ${INSTALL_LIBDIR}/debug)
  INSTALL_DEBUG_TARGET(clientlib DESTINATION ${INSTALL_LIBDIR}/debug)
  INSTALL_DEBUG_TARGET(mysys DESTINATION ${INSTALL_LIBDIR}/debug)
  INSTALL_DEBUG_TARGET(mysys_ssl DESTINATION ${INSTALL_LIBDIR}/debug)
  INSTALL_DEBUG_TARGET(strings DESTINATION ${INSTALL_LIBDIR}/debug)
  INSTALL_DEBUG_TARGET(vio DESTINATION ${INSTALL_LIBDIR}/debug)
  IF(WITH_SSL STREQUAL "wolfssl")
    INSTALL_DEBUG_TARGET(wolfcrypt DESTINATION ${INSTALL_LIBDIR}/debug)
    INSTALL_DEBUG_TARGET(wolfssl DESTINATION ${INSTALL_LIBDIR}/debug)
  ENDIF()
  IF(WITH_ZLIB STREQUAL "bundled")
    INSTALL_DEBUG_TARGET(zlib DESTINATION ${INSTALL_LIBDIR}/debug)
  ENDIF()
ENDIF()

IF(UNIX)
  MACRO(GET_VERSIONED_LIBNAME LIBNAME EXTENSION VERSION OUTNAME)
    SET(DOT_VERSION ".${VERSION}")
    IF(DOT_VERSION STREQUAL ".") 
      SET(DOT_VERSION "")
    ENDIF()
    IF(APPLE)
      SET(${OUTNAME} ${LIBNAME}${DOT_VERSION}${EXTENSION})
    ELSE()
      SET(${OUTNAME} ${LIBNAME}${EXTENSION}${DOT_VERSION})
    ENDIF() 
  ENDMACRO()
ENDIF()

IF(NOT DISABLE_SHARED)
  # Merge several convenience libraries into one big mysqlclient
  # and link them together into shared library.
  MERGE_LIBRARIES_SHARED(libmysql ${LIBS_TO_MERGE}
    EXPORTS ${CLIENT_API_FUNCTIONS} ${CLIENT_API_FUNCTIONS_UNDOCUMENTED}
<<<<<<< HEAD
    COMPONENT SharedLibraries SKIP_INSTALL)
=======
    COMPONENT SharedLibraries)
  TARGET_LINK_LIBRARIES(libmysql ${LIBS_TO_LINK})

  IF(WIN32)
    # So that libmysql_api_test below can find the .dll
    ADD_CUSTOM_COMMAND(TARGET libmysql POST_BUILD
      COMMAND ${CMAKE_COMMAND} -E copy_if_different
      "${CMAKE_BINARY_DIR}/library_output_directory/${CMAKE_CFG_INTDIR}/libmysql.dll"
      "${CMAKE_BINARY_DIR}/runtime_output_directory/${CMAKE_CFG_INTDIR}/libmysql.dll"
      )
  ENDIF()
>>>>>>> e4924f36
  IF(UNIX)
    # libtool compatability
    IF(CMAKE_SYSTEM_NAME MATCHES "FreeBSD" OR APPLE)
      SET(OS_SHARED_LIB_VERSION "${SHARED_LIB_MAJOR_VERSION}")
    ELSE()
      SET(OS_SHARED_LIB_VERSION
        "${SHARED_LIB_MAJOR_VERSION}.${SHARED_LIB_MINOR_VERSION}.${SHARED_LIB_PATCH_VERSION}")
    ENDIF()
    # Name of shared library is mysqlclient on Unix
    SET_TARGET_PROPERTIES(libmysql PROPERTIES 
      OUTPUT_NAME mysqlclient 
      VERSION "${OS_SHARED_LIB_VERSION}" 
      SOVERSION "${SHARED_LIB_MAJOR_VERSION}")
    CONFIGURE_FILE(libmysql.ver.in ${CMAKE_CURRENT_BINARY_DIR}/libmysql.ver)

    IF(APPLE)
      SET_TARGET_PROPERTIES(libmysql PROPERTIES
        MACOSX_RPATH ON 
      )
    ENDIF()

    GET_TARGET_PROPERTY(libmysql_link_flags libmysql LINK_FLAGS)
    IF(LINK_FLAG_NO_UNDEFINED)
      SET(libmysql_link_flags
        "${libmysql_link_flags} ${LINK_FLAG_NO_UNDEFINED}")
      SET(libmysql_link_flags
        "${libmysql_link_flags} -Wl,--version-script=${CMAKE_CURRENT_BINARY_DIR}/libmysql.ver")
      SET_TARGET_PROPERTIES(libmysql
        PROPERTIES LINK_FLAGS "${libmysql_link_flags}")
    ENDIF() 
    # clean direct output needs to be set several targets have the same name
    #(mysqlclient in this case)
    SET_TARGET_PROPERTIES(mysqlclient PROPERTIES CLEAN_DIRECT_OUTPUT 1)
    SET_TARGET_PROPERTIES(libmysql PROPERTIES CLEAN_DIRECT_OUTPUT 1)

  ENDIF()
ENDIF()

#
#  Basic application for testing linking against dynamic client library.
#

#
# Generate a comma separated list of C API functions which is used
# to initialize api_calls[] array in api_test.c
#
SET(CLIENT_API_FUNCTION_LIST "")
FOREACH(api ${CLIENT_API_FUNCTIONS})
  SET(CLIENT_API_FUNCTION_LIST "${CLIENT_API_FUNCTION_LIST} ${api},")
ENDFOREACH()

#
# Generate api_test.c source, substituting @CLIENT_API_FUNCTION_LIST@
# with the list of API functions.
#
CONFIGURE_FILE(api_test.c.in ${CMAKE_CURRENT_BINARY_DIR}/api_test.c)

#
# Note: Compiling this test application will fail if not all symbols
# from @CLIENT_API_FUNCTIONS@ are declared by <mysql.h>. It will fail
# to run if not all of these symbols are exported by the library.
#
MYSQL_ADD_EXECUTABLE(libmysql_api_test
  ${CMAKE_CURRENT_BINARY_DIR}/api_test.c SKIP_INSTALL)
SET_TARGET_PROPERTIES(libmysql_api_test PROPERTIES LINKER_LANGUAGE CXX)
IF(LIBRT)
  TARGET_LINK_LIBRARIES(libmysql_api_test ${LIBRT})
ENDIF()

IF(CMAKE_COMPILER_IS_GNUCXX)
  ADD_COMPILE_FLAGS(
    ${CMAKE_CURRENT_BINARY_DIR}/api_test.c
    COMPILE_FLAGS -Wstrict-prototypes
    )
ENDIF()

IF(DISABLE_SHARED)
  TARGET_LINK_LIBRARIES(libmysql_api_test ${LIBS_TO_MERGE})
ELSE()
  TARGET_LINK_LIBRARIES(libmysql_api_test libmysql)
ENDIF()

# Verify that libmysql_api_test runs OK
ADD_CUSTOM_COMMAND(TARGET libmysql_api_test POST_BUILD
  COMMAND $<TARGET_FILE:libmysql_api_test>
  > ${CMAKE_CURRENT_BINARY_DIR}/libmysql_api_test.out
  )<|MERGE_RESOLUTION|>--- conflicted
+++ resolved
@@ -235,12 +235,8 @@
 ENDIF()
 
 # Merge several convenience libraries into one big mysqlclient
-<<<<<<< HEAD
-MERGE_CONVENIENCE_LIBRARIES(mysqlclient ${LIBS} COMPONENT Development SKIP_INSTALL)
-=======
-MERGE_CONVENIENCE_LIBRARIES(mysqlclient ${LIBS_TO_MERGE} COMPONENT Development)
+MERGE_CONVENIENCE_LIBRARIES(mysqlclient ${LIBS_TO_MERGE} COMPONENT Development SKIP_INSTALL)
 TARGET_LINK_LIBRARIES(mysqlclient ${LIBS_TO_LINK})
->>>>>>> e4924f36
 
 # Visual Studio users need debug  static library for debug projects
 IF(MSVC)
@@ -280,10 +276,7 @@
   # and link them together into shared library.
   MERGE_LIBRARIES_SHARED(libmysql ${LIBS_TO_MERGE}
     EXPORTS ${CLIENT_API_FUNCTIONS} ${CLIENT_API_FUNCTIONS_UNDOCUMENTED}
-<<<<<<< HEAD
     COMPONENT SharedLibraries SKIP_INSTALL)
-=======
-    COMPONENT SharedLibraries)
   TARGET_LINK_LIBRARIES(libmysql ${LIBS_TO_LINK})
 
   IF(WIN32)
@@ -294,7 +287,6 @@
       "${CMAKE_BINARY_DIR}/runtime_output_directory/${CMAKE_CFG_INTDIR}/libmysql.dll"
       )
   ENDIF()
->>>>>>> e4924f36
   IF(UNIX)
     # libtool compatability
     IF(CMAKE_SYSTEM_NAME MATCHES "FreeBSD" OR APPLE)
