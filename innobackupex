--- conflicted
+++ resolved
@@ -2421,7 +2421,6 @@
         $option_compress = 0;
     }
 
-<<<<<<< HEAD
     # validate lock-wait-query-type and kill-long-query-type values
     if (!(grep {$_ eq $option_lock_wait_query_type} qw/all update/)) {
         Die "Wrong value of lock-wait-query-type. ".
@@ -2432,12 +2431,11 @@
         Die "Wrong value of kill-long-query-type. ".
             "Possible values are all|select, but $option_kill_long_query_type ".
             "is specified.";
-=======
+    }
+
     if ($option_parallel && $option_parallel < 1) {
-        print STDERR "$prefix --parallel must be a positive numerical value" .
+        Die "$prefix --parallel must be a positive numerical value" .
             "greater than 0";
-        exit(1);
->>>>>>> 15b06f96
     }
 
     if ($option_stream eq 'tar') {
