#!/usr/bin/perl -w
#
# A script for making backups of InnoDB and MyISAM tables, indexes and .frm
# files.
#
# Copyright 2003, 2009 Innobase Oy and Percona Inc 2009-2011. All Rights Reserved.
#

use strict;
use Getopt::Long;
use File::Spec;
use Pod::Usage qw(pod2usage);
use POSIX "strftime";
use POSIX ":sys_wait_h";
use POSIX "tmpnam";
use FileHandle;
use File::Basename;
use English qw(-no_match_vars);

# version of this script
my $innobackup_version = '1.5.1-xtrabackup';
my $innobackup_script = basename($0);

# copyright notice
my $copyright_notice = 
"InnoDB Backup Utility v${innobackup_version}; Copyright 2003, 2009 Innobase Oy
and Percona Inc 2009-2011.  All Rights Reserved.

This software is published under
the GNU GENERAL PUBLIC LICENSE Version 2, June 1991.

";

# required Perl version (5.005)
my @required_perl_version = (5, 0, 5);
my $required_perl_version_old_style = 5.005;

# force flush after every write and print
$| = 1;

######################################################################
# modifiable parameters
######################################################################

# maximum number of files in a database directory which are
# separately printed when a backup is made
my $backup_file_print_limit = 9;

# timeout in seconds for a reply from mysql
my $mysql_response_timeout = 900;

# default compression level (this is an argument to ibbackup)
my $default_compression_level = 1;

# time in seconds after which a dummy query is sent to mysql server
# in order to keep the database connection alive
my $mysql_keep_alive_timeout = 1800;

######################################################################
# end of modifiable parameters
######################################################################


# command line options
my $option_help = '';
my $option_version = '';
my $option_apply_log = '';
my $option_redo_only = '';
my $option_copy_back = '';
my $option_include = '';
my $option_databases = '';
my $option_tables_file = '';
my $option_throttle = '';
my $option_sleep = '';
my $option_compress = 999;
my $option_uncompress = '';
my $option_export = '';
my $option_use_memory = '';
my $option_mysql_password = '';
my $option_mysql_user = '';
my $option_mysql_port = '';
my $option_mysql_socket = '';
my $option_mysql_host = '';
my $option_no_timestamp = '';
my $option_slave_info = '';
my $option_no_lock = '';
my $option_ibbackup_binary = 'autodetect';

my $option_defaults_file = '';
my $option_incremental = '';
my $option_incremental_basedir = '';
my $option_incremental_dir = '';
my $option_incremental_lsn = '';
my $option_extra_lsndir = '';
my $option_remote_host = '';
my $option_stream = '';
my $option_tmpdir = '';

my $option_tar4ibd = '';
my $option_force_tar = '';
my $option_scp_opt = '-Cp -c arcfour';

my $option_parallel = '';

my $option_safe_slave_backup = '';
my $option_safe_slave_backup_timeout = 300;

# name of the my.cnf configuration file
#my $config_file = '';

# root of the backup directory
my $backup_root = '';

# backup directory pathname
my $backup_dir = '';

# name of the ibbackup suspend-at-end file
my $suspend_file = '';

# name of the temporary transaction log file during the backup
my $tmp_logfile = '';

# home directory of innoDB log files
my $innodb_log_group_home_dir = '';

# backup my.cnf file
my $backup_config_file = '';

# options from the options file
my %config;

# options from the backup options file
#my %backup_config;

# list of databases to be included in a backup
my %databases_list;

# list of tables to be included in a backup
my %table_list;

# prefix for output lines
my $prefix = "$innobackup_script:";

# process id of mysql client program (runs as a child process of this script)
my $mysql_pid = '';

# mysql server version string
my $mysql_server_version = '';

# name of the file where stderr of mysql process is directed
my $mysql_stderr = 'stderr';

# name of the file where stdout of mysql process is directed
my $mysql_stdout = 'stdout';

# name of the file where binlog position info is written
my $binlog_info;

# name of the file where slave info is written
my $slave_info;

# mysql binlog position as given by "SHOW MASTER STATUS" command
my $mysql_binlog_position = '';

# mysql master's binlog position as given by "SHOW SLAVE STATUS" command
# run on a slave server
my $mysql_slave_position = '';

# time of the most recent mysql_check call. (value returned by time() function)
my $mysql_last_access_time = 0;

# process id of ibbackup program (runs as a child process of this script)
my $ibbackup_pid = '';

# a counter for numbering mysql connection checks
my $hello_id = 0;

# the request which has been sent to mysqld, but to which
# mysqld has not yet replied. Empty string denotes that no
# request has been sent to mysqld or that mysqld has replied
# to all requests.
my $current_mysql_request = '';

# escape sequences for options files
my %option_value_escapes = ('b' => "\b",
                            't' => "\t",
                            'n' => "\n",
                            'r' => "\r",
                            "\\" => "\\",
                            's' => ' ');

# signal that is sent to child processes when they are killed
my $kill_signal = 15;

# current local time
my $now;

# incremental backup base directory
my $incremental_basedir = '';

my $src_name;
my $dst_name;
my $win = ($^O eq 'MSWin32' ? 1 : 0);
my $CP_CMD = ($win eq 1 ? "copy /Y" : "cp -p");
my $xtrabackup_binary_file = 'xtrabackup_binary';
######################################################################
# program execution begins here
######################################################################

# check command-line args
check_args();

# print program version and copyright
print_version();

# initialize global variables and perform some checks
if ($option_copy_back) {
<<<<<<< HEAD
	if ( $option_ibbackup_binary eq 'autodetect' ) {
		$option_ibbackup_binary = 'xtrabackup';
        }
    $option_ibbackup_binary = 'xtrabackup_51' if (! $option_ibbackup_binary);
=======
    $option_ibbackup_binary = 'xtrabackup' if ($option_ibbackup_binary eq 'autodetect');
>>>>>>> 821a727f
} elsif ($option_apply_log) {
	# Read XtraBackup version from backup dir
	if (-e "$backup_dir/$xtrabackup_binary_file") {
		# Read XtraBackup version from file
		open XTRABACKUP_BINARY, "$backup_dir/$xtrabackup_binary_file"
			or die "Cannot open file $backup_dir/$xtrabackup_binary_file: $!\n";
		$option_ibbackup_binary = <XTRABACKUP_BINARY>;
		close XTRABACKUP_BINARY;
		}

	else {
		if( $option_ibbackup_binary eq "autodetect" ){
			# Try to connect MySQL and get the version
			print "option_ibbackup_binary is autodetect, trying to connect to MySQL\n";
			my $options = get_mysql_options();
			$mysql_pid = open(*MYSQL_WRITER, "| mysql $options >$mysql_stdout 2>$mysql_stderr ");
			print "Connected to MySQL with pid $mysql_pid\n";
			sleep 1;
			if ($mysql_pid && $mysql_pid == waitpid($mysql_pid, &WNOHANG)) {
				my $reason = `cat $mysql_stderr`;
				$mysql_pid = '';
				# Failed to connect to MySQL
				die "Failed to connect to MySQL server to detect version.\nYou must set xtrabackup version to use with --ibbackup option.\nPossible values are xtrabackup_51 (for MySQL 5.0 and 5.1) or xtrabackup (for MySQL 5.1 with InnoDB plugin or Percona Server)\n";
				}
			else{
				mysql_close();
				print "Connected successfully\n";
				$option_ibbackup_binary = set_xtrabackup_version();
				}
			}
		}
} elsif ($option_ibbackup_binary eq 'autodetect') {
    $option_ibbackup_binary = set_xtrabackup_version();
}
init();

my $ibbackup_exit_code = 0;

if ($option_copy_back) {
    # copy files from backup directory back to their original locations
    copy_back();
} elsif ($option_apply_log) {
    # expand data files in backup directory by applying log files to them
    apply_log();
} else {
    # make a backup of InnoDB and MyISAM tables, indexes and .frm files.
    $ibbackup_exit_code = backup();
    if ($option_remote_host) {
      open(XTRABACKUP_BINARY,
	   "| ssh $option_remote_host 'cat > $backup_dir/$xtrabackup_binary_file'")
	|| die "Failed to open file '$option_remote_host:$backup_dir/$xtrabackup_binary_file': $!";
    } elsif ($option_stream) {
      open XTRABACKUP_BINARY, "> $option_tmpdir/$xtrabackup_binary_file"
    	|| die "Cannot open file $option_tmpdir/$xtrabackup_binary_file: $!\n";
    } else {
      open XTRABACKUP_BINARY, "> $backup_dir/$xtrabackup_binary_file"
    	|| die "Cannot open file $backup_dir/$xtrabackup_binary_file: $!\n";
    }
    print XTRABACKUP_BINARY $option_ibbackup_binary;
    close XTRABACKUP_BINARY;

    if ($option_stream) {
      system("cd $option_tmpdir; tar chf - $xtrabackup_binary_file")
	&& die "Failed to stream $xtrabackup_binary_file: $!";
      unlink "$option_tmpdir/$xtrabackup_binary_file";
    }
}

$now = current_time();

if ($option_stream eq 'tar') {
   print STDERR "$prefix You must use -i (--ignore-zeros) option for extraction of the tar stream.\n";
}

if ( $ibbackup_exit_code == 0 ) {
   # program has completed successfully
   print STDERR "$now  $prefix completed OK!\n";
}
else {
   print STDERR "$now  $prefix $option_ibbackup_binary failed! (exit code $ibbackup_exit_code)  The backup may not be complete.\n";
}

exit $ibbackup_exit_code;

######################################################################
# end of program execution
######################################################################


#
# print_version subroutine prints program version and copyright.
#
sub print_version {
    printf(STDERR $copyright_notice);
}


#
# usage subroutine prints instructions of how to use this program to stdout.
#
sub usage {
   my $msg = shift || '';
   pod2usage({ -msg => $msg, -verbose => 1});
   return 0;
}


#
# return current local time as string in form "070816 12:23:15"
#
sub current_time {
    return strftime("%y%m%d %H:%M:%S", localtime());
}


#
# Die subroutine kills all child processes and exits this process.
# This subroutine takes the same argument as the built-in die function.
#    Parameters:
#       message   string which is printed to stdout
#
sub Die {
    my $message = shift;
    my $extra_info = '';

    # kill all child processes of this process
    kill_child_processes();

    if ($current_mysql_request) {
        $extra_info = " while waiting for reply to MySQL request:" .
            " '$current_mysql_request'";
    }
    die "$prefix Error: $message$extra_info";
}
    

#
# backup subroutine makes a backup of InnoDB and MyISAM tables, indexes and 
# .frm files. It connects to the database server and runs ibbackup as a child
# process.
#
sub backup {
    my $orig_datadir = get_option(\%config, 'mysqld', 'datadir');

    # check that we can connect to the database. This done by
    # connecting, issuing a query, and closing the connection.
    mysql_open();
    mysql_check();
    mysql_close();

    # start ibbackup as a child process
    start_ibbackup();

    # wait for ibbackup to suspend itself
    if (!$option_remote_host && !$option_stream) {
        wait_for_ibbackup_suspend();
    }

    # connect to database
    mysql_open();

    if ( $option_safe_slave_backup ) {
        wait_for_safe_slave();
    }

    # flush tables with read lock
    mysql_check();
    mysql_lockall() if !$option_no_lock;


    # backup .frm, .MRG, .MYD, .MYI, .TRG, .TRN, .ARM, .ARZ, .CSM, .CSV and .opt files
    backup_files();

    # resume ibbackup and wait till it has finished
    my $ibbackup_exit_code = resume_ibbackup();

    # release read locks on all tables
    mysql_unlockall() if !$option_no_lock;

    if ( $option_safe_slave_backup ) {
       print STDERR "$prefix: Starting slave SQL thread\n";
       mysql_send('START SLAVE SQL_THREAD;');
    }

    # disconnect from database
    mysql_close();

    if ($option_remote_host) {
        system("scp $option_scp_opt '$tmp_logfile' '$option_remote_host:$backup_dir/xtrabackup_logfile'")
            and Die "Failed to scp file '$option_remote_host:$backup_dir/xtrabackup_logfile': $!";
        unlink $tmp_logfile || Die "Failed to delete '$tmp_logfile': $!";

        system("scp $option_scp_opt '$orig_datadir/xtrabackup_checkpoints' '$option_remote_host:$backup_dir/xtrabackup_checkpoints'")
            and Die "Failed to scp file '$option_remote_host:$backup_dir/xtrabackup_checkpoints': $!";
        unlink "$orig_datadir/xtrabackup_checkpoints" || Die "Failed to delete '$orig_datadir/xtrabackup_checkpoints': $!";
    } elsif ($option_stream eq 'tar') {
        system("cd $option_tmpdir; tar chf - xtrabackup_logfile")
            and Die "Failed to stream 'xtrabackup_logfile': $!";
        unlink $tmp_logfile || Die "Failed to delete '$tmp_logfile': $!";

        system("cd $orig_datadir; tar chf - xtrabackup_checkpoints")
            and Die "Failed to stream 'xtrabackup_checkpoints': $!";
        unlink "$orig_datadir/xtrabackup_checkpoints" || Die "Failed to delete '$orig_datadir/xtrabackup_checkpoints': $!";
    }

    print STDERR "\n$prefix Backup created in directory '$backup_dir'\n";
    if ($mysql_binlog_position) {
        print STDERR "$prefix MySQL binlog position: $mysql_binlog_position\n";
    }
    if ($mysql_slave_position && $option_slave_info) {
        print STDERR "$prefix MySQL slave binlog position: $mysql_slave_position\n";
    }

    return $ibbackup_exit_code;
}


#
# are_equal_innodb_data_file_paths subroutine checks if the given
# InnoDB data file option values are equal.
#   Parameters:
#     str1    InnoDB data file path option value
#     str2    InnoDB data file path option value
#   Return value:
#     1  if values are equal
#     0  otherwise
#
sub are_equal_innodb_data_file_paths {
    my $str1 = shift;
    my $str2 = shift;
    my @array1 = split(/;/, $str1);
    my @array2 = split(/;/, $str2);
    
    if ($#array1 != $#array2) { return 0; }

    for (my $i = 0; $i <= $#array1; $i++) {
        my @def1 = split(/:/, $array1[$i]);
        my @def2 = split(/:/, $array2[$i]);
        
        if ($#def1 != $#def2) { return 0; }

        for (my $j = 0; $j <= $#def1; $j++) {
            if ($def1[$j] ne $def2[$j]) { return 0; }
        }
    }
    return 1;
}        


#
# is_in_array subroutine checks if the given string is in the array.
#   Parameters:
#     str       a string
#     array_ref a reference to an array of strings
#   Return value:
#     1  if string is in the array
#     0  otherwise
# 
sub is_in_array {
    my $str = shift;
    my $array_ref = shift;

    if (grep { $str eq $_ } @{$array_ref}) {
        return 1;
    }
    return 0;
}


#
# copy_back subroutine copies data and index files from backup directory 
# back to their original locations.
#
sub copy_back {
    my $orig_datadir = get_option(\%config, 'mysqld', 'datadir');
    my $orig_ibdata_dir = 
        get_option(\%config, 'mysqld', 'innodb_data_home_dir');
    my $orig_innodb_data_file_path = 
        get_option(\%config, 'mysqld', 'innodb_data_file_path');
    my $orig_iblog_dir =
        get_option(\%config, 'mysqld', 'innodb_log_group_home_dir');
    my $excluded_files = 
        '^(\.\.?|backup-my\.cnf|xtrabackup_logfile|mysql-std(err|out)|.*\.ibz)$';
    my @ibdata_files;
    my $iblog_files = '^ib_logfile.*$';
    my $compressed_data_file = '.*\.ibz$';
    my $file;
    my $backup_innodb_data_file_path;
    # check that original data directory exists
    if (! -d $orig_datadir) {
        Die "Original data directory '$orig_datadir' does not exist!";
    }
    # check that original InnoDB data directory exists
    if (! -d $orig_ibdata_dir) {
        Die "Original InnoDB data directory '$orig_ibdata_dir' does not exist!";
    }
    # check that original InnoDB log directory exists
    if (! -d $orig_iblog_dir) {
        Die "Original InnoDB log directory '$orig_iblog_dir' does not exist!";
    }

    # check that the original options file and the backup options file have
    # the same value for "innodb_data_file_path" option
    #$backup_innodb_data_file_path = 
    #    get_option(\%backup_config, 'mysqld', 'innodb_data_file_path');
    #if (!are_equal_innodb_data_file_paths($orig_innodb_data_file_path, 
    #                                      $backup_innodb_data_file_path)
    #) {
    #    Die "The value of 'innodb_data_file_path' option in the original "
    #      . "my.cnf file '$config_file' is different from the value "
    #      . "in the backup my.cnf file '$backup_config_file'.\n(original: "
    #      . "'$orig_innodb_data_file_path')\n"
    #      . "(backup:   '$backup_innodb_data_file_path')";
    #}

    # make a list of all ibdata files in the backup directory and all
    # directories in the backup directory under which there are ibdata files
    foreach my $a (split(/;/, $orig_innodb_data_file_path)) {
        my $path = (split(/:/,$a))[0];
        my $filename = (split(/\/+/, $path))[-1];

        # check that the backup data file exists
        if (! -e "$backup_dir/$filename") {
            if (-e "$backup_dir/${filename}.ibz") {
                Die "Backup data file '$backup_dir/$filename' does not exist, but "
                  . "its compressed copy '${path}.ibz' exists. Check "
                  . "that you have run '$innobackup_script --apply-log --uncompress "
                  . "...' before attempting '$innobackup_script --copy-back ...' !";
            } else {
                Die "Backup data file '$backup_dir/$filename' does not exist.";
            }
        }

        if (!is_in_array($filename, \@ibdata_files)) {
            push(@ibdata_files, $filename);
        }
    }

    # copy files from backup dir to their original locations

    # copy files to original data directory
    opendir(DIR, $backup_dir) 
        || Die "Can't open directory '$backup_dir': $!\n";
    print STDERR "$prefix Starting to copy MyISAM tables, indexes,\n"; 
    print STDERR "$prefix .MRG, .TRG, .TRN, .ARM, .ARZ, .CSM, .CSV, .opt, and .frm files\n";
    print STDERR "$prefix in '$backup_dir'\n";
    print STDERR "$prefix back to original data directory '$orig_datadir'\n";
    while (defined($file = readdir(DIR))) {
        if ($file =~ /$excluded_files/) { next; }
        if (is_in_array($file, \@ibdata_files)) { next; }
        if ($file =~ /$iblog_files/) { next; }
        if (-d "$backup_dir/$file") {
            my $subdir = "$backup_dir/$file";
            my $file2;

            print STDERR "$prefix Copying directory '$subdir'\n";
            if (! -x "\"".escape_path("$orig_datadir/$file")."\"") {
                system("mkdir \"".escape_path("$orig_datadir/$file")."\"") 
                    and Die "Failed to create directory "
                            . "'$orig_datadir/$file' : $!";
            }
            opendir(SUBDIR, "$subdir") 
                || Die "Can't open directory '$subdir': $!\n";
            while (defined($file2 = readdir(SUBDIR))) {
                if (-d "$subdir/$file2") { next; }
                if ($file2 =~ /$compressed_data_file/) { next; }
                $src_name = escape_path("$subdir/$file2");
                $dst_name = escape_path("$orig_datadir/$file");
                system("$CP_CMD \"$src_name\" \"$dst_name\"")
                    and Die "Failed to copy file '$file': $!";
            }
            closedir(SUBDIR);
        } else { 
            print STDERR "$prefix Copying file " . 
                "'$backup_dir/$file'\n";
            $src_name = escape_path("$backup_dir/$file");
            $dst_name = escape_path("$orig_datadir");
            system("$CP_CMD \"$src_name\" \"$dst_name\"")
                and Die "Failed to copy file '$file': $!";
        }
    }
    closedir(DIR);

    # copy InnoDB data files to original InnoDB data directory
    print STDERR "\n$prefix Starting to copy InnoDB tables and indexes\n";
    print STDERR "$prefix in '$backup_dir'\n";
    print STDERR "$prefix back to original InnoDB data directory '$orig_ibdata_dir'\n";
    foreach my $a (split(/;/, $orig_innodb_data_file_path)) {
        # get the relative pathname of a data file
        my $path = (split(/:/,$a))[0];
        my $filename = (split(/\/+/, $path))[-1];
        print STDERR "$prefix Copying file '$backup_dir/$filename'\n";
        $src_name = escape_path("$backup_dir/$filename");
        $dst_name = escape_path("$orig_ibdata_dir/$path");
        system("$CP_CMD \"$src_name\" \"$dst_name\"")
            and Die "Failed to copy file '$filename': $!";
    }

    # copy InnoDB log files to original InnoDB log directory
    opendir(DIR, $backup_dir) 
        || Die "Can't open directory '$backup_dir': $!\n";
    print STDERR "\n$prefix Starting to copy InnoDB log files\n";
    print STDERR "$prefix in '$backup_dir'\n";
    print STDERR "$prefix back to original InnoDB log directory '$orig_iblog_dir'\n";
    while (defined($file = readdir(DIR))) {
        if ($file =~ /$iblog_files/ && -f "$backup_dir/$file") {
            print STDERR "$prefix Copying file '$backup_dir/$file'\n";
            $src_name = escape_path("$backup_dir/$file");
            $dst_name = escape_path("$orig_iblog_dir");
            system("$CP_CMD \"$src_name\" \"$dst_name\"")
                and Die "Failed to copy file '$file': $!";
        }
    }
    closedir(DIR);

    print STDERR "$prefix Finished copying back files.\n\n";
}


#
# apply_log subroutine prepares a backup for starting database server
# on the backup. It applies InnoDB log files to the InnoDB data files.
#
sub apply_log {
    my $rcode;
    my $cmdline = '';
    my $options = '';

    if ($option_defaults_file) {
        $options = $options . " --defaults-file=\"$option_defaults_file\" ";
    }

    $options = $options . "--prepare --target-dir=$backup_dir";

    if ($option_uncompress) {
        $options = $options . ' --uncompress';
    }
    if ($option_export) {
        $options = $options . ' --export';
    }
    if ($option_redo_only) {
        $options = $options . ' --apply-log-only';
    }
    if ($option_use_memory) {
        $options = $options . " --use-memory=$option_use_memory";
    }

    if ($option_incremental_dir) {
        $options = $options . " --incremental-dir=$option_incremental_dir";
    }

    # run ibbackup as a child process
    $cmdline = "$option_ibbackup_binary $options";
    $now = current_time();
    print STDERR "\n$now  $prefix Starting ibbackup with command: $cmdline\n\n";
    $rcode = system("$cmdline");
    if ($rcode) {
        # failure
        Die "\n$prefix ibbackup failed";
    }

    # We should not create ib_logfile files if we prepare for following incremental applies
    # Also we do not prepare ib_logfile if we applied incremental changes
    if (!( ($option_redo_only) or ($option_incremental_dir))) { 
    $now = current_time();
    print STDERR "\n$now  $prefix Restarting xtrabackup with command: $cmdline\nfor creating ib_logfile*\n\n";
    $rcode = system("$cmdline");
    if ($rcode) {
        # failure
        Die "\n$prefix xtrabackup (2nd execution) failed";
    }
    }
}


#
# wait_for_ibbackup_suspend subroutine waits until ibbackup has suspended 
# itself.
#
sub wait_for_ibbackup_suspend {
    print STDERR "$prefix Waiting for ibbackup (pid=$ibbackup_pid) to suspend\n";
    print STDERR "$prefix Suspend file '$suspend_file'\n\n";
    for (;;) {
        sleep 2;
        last if -e $suspend_file;

        # check that ibbackup child process is still alive
        if ($ibbackup_pid == waitpid($ibbackup_pid, &WNOHANG)) {
            $ibbackup_pid = '';
            Die "ibbackup child process has died";
        }
    }
    $now = current_time();
    print STDERR "\n$now  $prefix Continuing after ibbackup has suspended\n";
}


#
# resume_ibbackup subroutine signals ibbackup to complete its execution
# by deleting the 'ibbackup_suspended' file.
#
sub resume_ibbackup {
    print STDERR "$prefix Resuming ibbackup\n\n";
    unlink $suspend_file || Die "Failed to delete '$suspend_file': $!";

    # wait for ibbackup to finish
    waitpid($ibbackup_pid, 0);
    $ibbackup_pid = '';
    return $CHILD_ERROR >> 8;
}
    

#
# start_ibbackup subroutine spawns a child process running ibbackup
# program for backing up InnoDB tables and indexes.
#
sub start_ibbackup {
    my $options = '';
    my $cmdline = '';
    my $pid = undef;

    if ($option_defaults_file) {
        $options = $options . " --defaults-file=\"$option_defaults_file\" ";
    }

    $options = $options . "--backup --suspend-at-end";

    if (!$option_remote_host && !$option_stream) {
        $options = $options . " --target-dir=$backup_dir";
    } else {
        #(datadir) for 'xtrabackup_suspended' and 'xtrabackup_checkpoints'
        $options = $options . " --log-stream --target-dir=./";
    }

    # prepare command line for running ibbackup
    if ($option_throttle) {
        $options = $options . " --throttle=$option_throttle";
    }
    if ($option_sleep) {
        $options = $options . " --sleep=$option_sleep";
    }
    if ($option_compress) {
        $options = $options . " --compress=$option_compress";
    }
    if ($option_use_memory) {
        $options = $options . " --use-memory=$option_use_memory";
    }
    if ($option_include) {
        $options = $options . " --tables='$option_include'";
    }
    if ($option_extra_lsndir) {
        $options = $options . " --extra-lsndir='$option_extra_lsndir'";
    }

    if ($option_incremental) {
        if($option_incremental_lsn) {
          $options = $options . " --incremental-lsn='$option_incremental_lsn'";
	} else {
          $options = $options . " --incremental-basedir='$incremental_basedir'";
	}
    }

    if ($option_tables_file) {
        $options = $options . " --tables_file='$option_tables_file'";
    }
    if ($option_parallel) {
        $options = $options. " --parallel=$option_parallel";
    }
    $cmdline = "$option_ibbackup_binary $options";

    # run ibbackup as a child process
    $now = current_time();
    print STDERR "\n$now  $prefix Starting ibbackup with command: $cmdline\n";
    if (defined($pid = fork)) {
        if ($pid) {
            # parent process
            $ibbackup_pid = $pid;

            if($option_remote_host || $option_stream) {
                #direct copy to remote
                my $orig_datadir = get_option(\%config, 'mysqld', 'datadir');
                my $orig_ibdata_dir =
                    get_option(\%config, 'mysqld', 'innodb_data_home_dir');
                my $orig_innodb_data_file_path =
                    get_option(\%config, 'mysqld', 'innodb_data_file_path');
                my $innodb_flush_method = 
                    get_option(\%config, 'mysqld', 'innodb_flush_method');
                my $innodb_use_odirect;
                $innodb_use_odirect = 1 if $innodb_flush_method =~ m/O_DIRECT/i;

                my $subdir;
                my @list;

                if($option_remote_host) {
                    if (system("ssh $option_remote_host test -e $backup_dir/ib_logfile0")
                            == 0) {
                        print STDERR "$prefix Remove $option_remote_host:$backup_dir/ib_logfile*\n";
                        system("ssh $option_remote_host rm $backup_dir/ib_logfile\*")
                            and Die "Failed to rm file '$backup_dir/ib_logfile*': $!";
                    }
                }

                wait_for_ibbackup_suspend();

                #InnoDB data files from original InnoDB data directory
                print STDERR "\n$prefix Starting to backup InnoDB tables and indexes\n";
                if($option_remote_host) {
                    print STDERR "$prefix to '$backup_dir'\n";
                }
                print STDERR "$prefix from original InnoDB data directory '$orig_ibdata_dir'\n";
                foreach my $a (split(/;/, $orig_innodb_data_file_path)) {
                    my $path = (split(/:/,$a))[0];
                    $path=~s/([\$\\\" ])/\\$1/g;
                    if($option_remote_host) {
                        print STDERR "$prefix Backing up file '$orig_ibdata_dir/$path'\n";
                        system("scp $option_scp_opt '$orig_ibdata_dir/$path' '$option_remote_host:$backup_dir/$path'")
                            and Die "Failed to scp file '$path': $!";
                    } elsif($option_stream eq 'tar') {
                        my $ret = 0;
                        my $tarcmd;
                        print STDERR "$prefix Backing up as tar stream '$path'\n";
                        if (!$option_tar4ibd) {
                            $tarcmd = "tar chf - -b 32";
                        } else {
                            $tarcmd = "tar4ibd";
                            if ($innodb_use_odirect) {
                                $tarcmd = "$tarcmd -d";
                            }
                            $tarcmd = "$tarcmd -c";
                        }
                        $ret = system("cd $orig_ibdata_dir; $tarcmd $path") >> 8;
                        if ($ret == 1) {
                            print STDERR "$prefix If you use GNU tar, this warning can be ignored.\n";
                        } elsif ($ret != 0) {
                            print STDERR "$prefix tar returned with exit code $ret.\n";
                            if ( -e "$orig_ibdata_dir/$path" ) {
                                Die "Failed to stream '$orig_ibdata_dir/$path': $!";
                            }
                            else {
                                print STDERR "$prefix Ignoring nonexistent file '$orig_ibdata_dir/$path'.\n";
                            }
                        }
                    }
                }

                #copy *.ibd files
                opendir(DIR, $orig_datadir)
                    || Die "Can't open directory '$orig_datadir': $!\n";
                while (defined($subdir = readdir(DIR))) {
                    my $print_each_file = 0;
                    my $file_c;
                    my $file;
                    if ($subdir eq '.' || $subdir eq '..') { next; }
                    next unless -d "$orig_datadir/$subdir";
                    next unless check_if_required($subdir);

                    @list = glob("$orig_datadir/$subdir/" . '*.ibd');

                    $file_c = @list;
                    if ($file_c <= $backup_file_print_limit) {
                        $print_each_file = 1;
                    } else {
                        print STDERR "$prefix Backing up files " .
                            "'$orig_datadir/$subdir/*.ibd' ($file_c files)\n";
                    }
                    foreach $file (@list) {
			next unless check_if_required($subdir, $file);
                        if($option_include) {
                            my $table_name;

                            $table_name = substr($file, rindex($file, '/'));
                            $table_name = substr($table_name, 1, rindex($table_name, '.') - 1);
                            $table_name = $subdir . "." . $table_name;

                            if (!($table_name =~ /$option_include/)) {
                                print STDERR "'$file' is skipped.\n";
                                next;
                            }
                        }

                        if ($print_each_file) {
                            print STDERR "$prefix Backing up file '$file'\n";
                        }
                        if($option_remote_host) {
                            if (system("ssh $option_remote_host test -e $backup_dir/$subdir")
                                    != 0) {
                                system("ssh $option_remote_host mkdir $backup_dir/$subdir");
                            }
                            system("scp $option_scp_opt '$file' '$option_remote_host:$backup_dir/$subdir/'")
                                and Die "Failed to scp file '$file': $!";
                        } elsif($option_stream eq 'tar') {
                            my $ret = 0;
                            my $file_name = substr($file, rindex($file, '/') + 1);
                            $file_name=~s/([\$\\\" ])/\\$1/g;
                            if (!$option_tar4ibd) {
                                $ret = system("cd $orig_datadir; tar chf - -b 32 $subdir/$file_name") >> 8;
                            } else {
                                $ret = system("cd $orig_datadir; tar4ibd -c $subdir/$file_name") >> 8;
                            }
                            if ($ret == 1) {
                                print STDERR "$prefix If you use GNU tar, this warning can be ignored.\n";
                            } elsif ($ret != 0) {
                                print STDERR "$prefix tar returned with exit code $ret.\n";
                                if ( -e "$orig_datadir/$subdir/$file_name" ) {
                                    Die "Failed to stream '$orig_datadir/$subdir/$file_name': $!";
                                }
                                else {
                                    print STDERR "$prefix Ignoring nonexistent file '$orig_datadir/$subdir/$file_name'.\n";
                                }
                            }
                        }
                    }
                }
                closedir(DIR);
            }
        } else {
            if($option_remote_host || $option_stream) {
                open(STDOUT, "> $tmp_logfile")
                || Die "Failed to open file '$tmp_logfile': $!"
            }

            # child process
            exec($cmdline) || Die "Failed to exec ibbackup: $!";
        }
    } else {
        Die "failed to fork ibbackup child process: $!";
    }
}
                  

#
# get_mysql_options subroutine returns the options to mysql client program
# as a string. The options are determined from the options given by the
# user to innobackup.
#
sub get_mysql_options {
    my $options = '';

    # this option has to be first
    if ($option_defaults_file) {
        $options = "$options --defaults-file='$option_defaults_file'";
    }

    if ($option_mysql_password) {
        $options = "$options --password='$option_mysql_password'";
    }
    if ($option_mysql_user) {
        $options = "$options --user='$option_mysql_user'";
    }
    if ($option_mysql_host) {
        $options = "$options --host='$option_mysql_host'";
    }
    if ($option_mysql_port) {
        $options = "$options --port='$option_mysql_port'";
    }
    if ($option_mysql_socket) {
        $options = "$options --socket='$option_mysql_socket'";
    }
    $options = "$options --unbuffered --";
    return $options;
}


#
# mysql_open subroutine starts mysql as a child process with
# a pipe connection.
#
sub mysql_open {
    my $options = get_mysql_options();
    # run mysql as a child process with a pipe connection
    $now = current_time();
    (my $prt_options = $options) =~ s/--password=[^ ]+ /--password=xxxxxxxx /g;
    print STDERR "$now  $prefix Starting mysql with options: $prt_options\n";
    $mysql_pid = open(*MYSQL_WRITER, "| mysql $options >$mysql_stdout 2>$mysql_stderr ") or Die "Failed to spawn mysql child process: $!";
    MYSQL_WRITER->autoflush(1);
    $now = current_time();
    print STDERR "$now  $prefix Connected to database with mysql child process (pid=$mysql_pid)\n";
    print MYSQL_WRITER "SET SESSION wait_timeout = 2147000;\n" or die "Connection to mysql child process failed: $!";

    mysql_check();
}


#
# mysql_check subroutine checks that the connection to mysql child process 
# is ok.
#
sub mysql_check {
    my $mysql_pid_copy = $mysql_pid;

    # send a dummy query to mysql child process
    $hello_id++;
    my $hello_message = "innobackup hello $hello_id";
    print MYSQL_WRITER "select '$hello_message';\n" 
        or Die "Connection to mysql child process failed: $!";

    # wait for reply
    eval {
        local $SIG{ALRM} = sub { die "alarm clock restart" };
        my $stdout = '';
        my $stderr = '';
        alarm $mysql_response_timeout;
        while (index($stdout, $hello_message) < 0) {
            sleep 2;
            if ($mysql_pid && $mysql_pid == waitpid($mysql_pid, &WNOHANG)) {
                my $reason = `cat $mysql_stderr`;
                $mysql_pid = '';
                die "mysql child process has died: $reason";
            }
            $stdout = `cat $mysql_stdout`;
            $stderr = `cat $mysql_stderr | grep -v ^Warning`;
            if ($stderr) {
                # mysql has reported an error, do exit
                die "mysql error: $stderr";
            }
        }
        alarm 0;
    };
    if ($@ =~ /alarm clock restart/) {
        Die "Connection to mysql child process (pid=$mysql_pid_copy) timedout."
            . " (Time limit of $mysql_response_timeout seconds exceeded."
            . " You may adjust time limit by editing the value of parameter"
            . " \"\$mysql_response_timeout\" in this script.)";
    } elsif ($@) { Die $@; }
    
    $mysql_last_access_time = time();
}


#
# mysql_keep_alive subroutine tries to keep connection to the mysqld database
# server alive by sending a dummy query when the connection has been idle
# for the specified time.
#
sub mysql_keep_alive {
    if ((time() - $mysql_last_access_time) > $mysql_keep_alive_timeout) {
        # too long idle, send a dummy query
        mysql_check();
    }
}


#
# mysql_send subroutine send a request string to mysql child process.
# This subroutine appends a newline character to the request and checks 
# that mysqld receives the query.
# Parameters:
#    request  request string
#
sub mysql_send {
    my $request = shift;

    $current_mysql_request = $request;
    print MYSQL_WRITER "$request\n";
    mysql_check();
    $current_mysql_request = '';
}
    

#
# mysql_close subroutine terminates mysql child process gracefully.
# 
sub mysql_close {
    print MYSQL_WRITER "quit\n";
    $now = current_time();
    print STDERR "$now  $prefix Connection to database server closed\n";
    $mysql_pid = '';
}


#
# write_binlog_info subroutine retrieves MySQL binlog position and
# saves it in a file. It also prints it to stdout.
#
sub write_binlog_info {
    my @lines;
    my @info_lines = ();
    my $position = '';
    my $filename = '';

    # get binlog position
    mysql_send "SHOW MASTER STATUS;";

    # get "show master status" output lines (2) from mysql output
    file_to_array($mysql_stdout, \@lines);
    foreach my $line (@lines) {
        if ($line =~ m/innobackup hello/) {
            # this is a hello message, ignore it
        } else {
            # this is output line from "show master status"
            push(@info_lines, $line);
        }
    }

    # write binlog info file
    if (!defined $info_lines[1]) {
        $info_lines[1] = "";
    }
    if (!$option_remote_host) {
        open(FILE, ">$binlog_info") || 
            Die "Failed to open file '$binlog_info': $!";
    } else {
        open(FILE, "| ssh $option_remote_host 'cat > $binlog_info'") ||
            Die "Failed to open file '$option_remote_host:$binlog_info': $!";
    }
    print FILE  "$info_lines[1]\n";
    close(FILE);

    if ($option_stream eq 'tar') {
        system("cd $option_tmpdir; tar chf - xtrabackup_binlog_info")
            and Die "Failed to stream 'xtrabackup_binlog_info': $!";
        unlink $binlog_info || Die "Failed to delete '$binlog_info': $!";
    }

    # get the name of the last binlog file and position in it
    ($filename, $position) = $info_lines[1] =~ /^\s*([^\s]+)\s+(.*)$/;

    if (defined $filename && defined $position) {
        $mysql_binlog_position = "filename '$filename', position $position";
    } else {
        $mysql_binlog_position = "filename '', position ";
    }        
}


# 
# write_slave_info subroutine retrieves MySQL binlog position of the
# master server in a replication setup and saves it in a file. It
# also saves it in $msql_slave_position variable.
#
sub write_slave_info {
    my @lines;
    my @info_lines;
    my $position = '';
    my $filename = '';
    my $master= '';
	
    # get slave status. Use single quotes here, otherwise
    # \G is evaluated as a control character.
    mysql_send 'SHOW SLAVE STATUS\G;';

    # get output of the "show slave status" command from mysql output
    # and extract binlog position of the master server
    file_to_array($mysql_stdout, \@lines);
    for (@lines) {
        $master = $1 if /Master_Host:\s*(\S*)\s*$/;
        $filename = $1 if /Master_Log_File:\s*(\S*)\s*$/;
        $position = $1 if /Master_Log_Pos:\s*(\S*)\s*$/;
    }

    # print slave status to a file
    if (!$option_remote_host) {
        open(FILE, ">$slave_info") || 
            Die "Failed to open file '$slave_info': $!";
    } else {
        open(FILE, "| ssh $option_remote_host 'cat > $slave_info'") ||
            Die "Failed to open file '$option_remote_host:$slave_info': $!";
    }
    print FILE  "CHANGE MASTER TO MASTER_LOG_FILE='$filename', MASTER_LOG_POS=$position\n";
    close(FILE);

    if ($option_stream eq 'tar') {
        system("cd $option_tmpdir; tar chf - xtrabackup_slave_info")
            and Die "Failed to stream 'xtrabackup_slave_info': $!";
        unlink $slave_info || Die "Failed to delete '$slave_info': $!";
    }

    $mysql_slave_position = "master host '$master', filename '$filename', position $position";
}


#
# mysql_lockall subroutine puts a read lock on all tables in all databases.
# 
sub mysql_lockall {
    $now = current_time();
    print STDERR "$now  $prefix Starting to lock all tables...\n";

    mysql_send "USE mysql;";
#    mysql_send "DROP TABLE IF EXISTS ibbackup_binlog_marker;";
#    if (compare_versions($mysql_server_version, '4.1.0') == -1) {
#        # MySQL server version is 4.0 or older, ENGINE keyword not supported
#        mysql_send "CREATE TABLE ibbackup_binlog_marker(a INT) TYPE=INNODB;";
#    } else {
#        # MySQL server version is 4.1 or newer, use ENGINE keyword
#        mysql_send "CREATE TABLE ibbackup_binlog_marker(a INT) ENGINE=INNODB;";
#    }
    mysql_send "SET AUTOCOMMIT=0;";
#    mysql_send "INSERT INTO ibbackup_binlog_marker VALUES (1);";
    if (compare_versions($mysql_server_version, '4.0.22') == 0
        || compare_versions($mysql_server_version, '4.1.7') == 0) {
        # MySQL server version is 4.0.22 or 4.1.7
        mysql_send "COMMIT;";
        mysql_send "FLUSH TABLES WITH READ LOCK;";
    } else {
        # MySQL server version is other than 4.0.22 or 4.1.7
        mysql_send "FLUSH TABLES WITH READ LOCK;";
        mysql_send "COMMIT;";
    }
    write_binlog_info;
    write_slave_info if $option_slave_info;
	
    $now = current_time();
    print STDERR "$now  $prefix All tables locked and flushed to disk\n";
}


#
# mysql_unlockall subroutine releases read locks on all tables in all 
# databases.
# 
sub mysql_unlockall {
    mysql_send "UNLOCK TABLES;";
#    mysql_send "DROP TABLE IF EXISTS ibbackup_binlog_marker;";

    $now = current_time();
    print STDERR "$now  $prefix All tables unlocked\n";
}


#
# catch_sigpipe subroutine is a signal handler for SIGPIPE.
#
sub catch_sigpipe {
    my $rcode;

    if ($mysql_pid && (-1 == ($rcode = waitpid($mysql_pid, &WNOHANG))
                       || $rcode == $mysql_pid)) {
        my $reason = `cat $mysql_stderr`;
        print STDERR "Pipe to mysql child process broken: $reason at";
        system("date +'%H:%M:%S'");
        exit(1);
    } else {
        Die "Broken pipe";
    }
}


#
# kill_child_processes subroutine kills all child processes of this process.
#
sub kill_child_processes {
    if ($ibbackup_pid) {
        kill($kill_signal, $ibbackup_pid);
        $ibbackup_pid = '';
    }
    
    if ($mysql_pid) {
        kill($kill_signal, $mysql_pid);
        $mysql_pid = '';
    }
}


#
# require_external subroutine checks that an external program is runnable
# via the shell. This is tested by calling the program with the
# given arguments. It is checked that the program returns 0 and does 
# not print anything to stderr. If this check fails, this subroutine exits.
#    Parameters:
#       program      pathname of the program file
#       args         arguments to the program
#       pattern      a string containing a regular expression for finding 
#                    the program version.
#                    this pattern should contain a subpattern enclosed
#                    in parentheses which is matched with the version.
#       version_ref  a reference to a variable where the program version
#                    string is returned. Example "2.0-beta2".
#
sub require_external {
    my $program = shift;
    my $args = shift;
    my $pattern = shift;
    my $version_ref = shift;
    my @lines;
    my $tmp_stdout = tmpnam();
    my $tmp_stderr = tmpnam();
    my $rcode;
    my $error;

    $rcode = system("$program $args >$tmp_stdout 2>$tmp_stderr");
    if ($rcode) {
        $error = $!;
    }
    my $stderr = `cat $tmp_stderr | grep -v ^Warning`;
    unlink $tmp_stderr;
    if ($stderr ne '') {
        # failure
        unlink $tmp_stdout;
        Die "Couldn't run $program: $stderr";
    } elsif ($rcode) {
        # failure
        unlink $tmp_stdout;
        Die "Couldn't run $program: $error";
    }

    # success
    my $stdout = `cat $tmp_stdout`;
    unlink $tmp_stdout;
    @lines = split(/\n|;/,$stdout);
    print STDERR "$prefix Using $lines[0]\n";

    # get version string from the first output line of the program
    ${$version_ref} = '';
    if ($lines[0] =~ /$pattern/) {
        ${$version_ref} = $1;
    }
}


# compare_versions subroutine compares two GNU-style version strings.
# A GNU-style version string consists of three decimal numbers delimitted 
# by dots, and optionally followed by extra attributes.
# Examples: "4.0.1", "4.1.1-alpha-debug". 
#    Parameters:
#       str1   a GNU-style version string
#       str2   a GNU-style version string
#    Return value:
#       -1   if str1 < str2
#        0   if str1 == str2
#        1   is str1 > str2
sub compare_versions {
    my $str1 = shift;
    my $str2 = shift;
    my $extra1 = '';
    my $extra2 = '';
    my @array1 = ();
    my @array2 = ();
    my $i;

    # remove possible extra attributes
    ($str1, $extra1) = $str1 =~ /^([0-9.]*)(.*)/;
    ($str2, $extra2) = $str2 =~ /^([0-9.]*)(.*)/;

    # split "dotted" decimal number string into an array
    @array1 = split('\.', $str1);
    @array2 = split('\.', $str2);

    # compare in lexicographic order
    for ($i = 0; $i <= $#array1 && $i <= $#array2; $i++) {
        if ($array1[$i] < $array2[$i]) {
            return -1;
        } elsif ($array1[$i] > $array2[$i]) {
            return 1;
        }
    }
    if ($#array1 < $#array2) {
        return -1;
    } elsif ($#array1 > $#array2) {
        return 1;
    } else {
        return 0;
    }
}


#
# init subroutine initializes global variables and performs some checks on the
# system we are running on.
#
sub init {
    my $mysql_version = '';
    my $ibbackup_version = '';
    my $run = '';

    # print some instructions to the user
    if (!$option_apply_log && !$option_copy_back) {
        $run = 'backup';
    } elsif ($option_copy_back) {
        $run = 'copy-back';
    } else {
        $run = 'apply-log';
    }
    print STDERR "IMPORTANT: Please check that the $run run completes successfully.\n";
    print STDERR "           At the end of a successful $run run $innobackup_script\n";
    print STDERR "           prints \"completed OK!\".\n\n";

    # check that MySQL client program and InnoDB Hot Backup program
    # are runnable via shell
    if (!$option_copy_back) {
        # we are making a backup or applying log to backup
        if (!$option_apply_log) {
            # we are making a backup, we need mysql server
            my $output = '';
            my @lines = ();

            # check that we have mysql client program
            require_external('mysql', '--version', 'Ver ([^,]+)', 
                             \$mysql_version);
            
            # get mysql server version
            my $options = get_mysql_options();
            @lines = split('\n', 
                           `mysql $options -e "select \@\@version"`);
            $mysql_server_version = $lines[1];
            print STDERR "$prefix Using mysql server version $mysql_server_version\n";
        }
        #require_external($option_ibbackup_binary, '--license', 
        #                 'version (\S+)', \$ibbackup_version);
        print STDERR "\n";
        
        if ($option_include 
            && $ibbackup_version 
            && $ibbackup_version le "2.0") {
            # --include option was given, but ibbackup is too
            # old to support it
            Die "--include option was given, but ibbackup is too old"
                . " to support it. You must upgrade to InnoDB Hot Backup"
                . " v2.0 in order to use --include option.\n";
        }
    }
    
    # set signal handlers
    $SIG{PIPE} = \&catch_sigpipe;

    # read MySQL options file
    #read_config_file($config_file, \%config);
    read_config_file(\%config);

    if(!$option_tmpdir) {
        $option_tmpdir = get_option(\%config, 'mysqld', 'tmpdir');
    }

    # get innodb log home directory from options file
    #$innodb_log_group_home_dir = 
    #    get_option(\%config, 'mysqld', 'innodb_log_group_home_dir');

    if (!$option_apply_log && !$option_copy_back) {
        # we are making a backup, create a new backup directory
        if (!$option_remote_host) {
            $backup_dir = File::Spec->rel2abs(make_backup_dir());
        } else {
            $backup_dir = make_backup_dir();
        }
        print STDERR "$prefix Created backup directory $backup_dir\n";
        if (!$option_remote_host && !$option_stream) {
        $backup_config_file = $backup_dir . '/backup-my.cnf';
        $suspend_file = $backup_dir . '/xtrabackup_suspended';
        $mysql_stdout = $backup_dir . '/mysql-stdout';
        $mysql_stderr = $backup_dir . '/mysql-stderr';
        $binlog_info = $backup_dir . '/xtrabackup_binlog_info';
        $slave_info = $backup_dir . '/xtrabackup_slave_info';
        } else {
        $suspend_file = get_option(\%config, 'mysqld', 'datadir') . '/xtrabackup_suspended';
        $tmp_logfile = $option_tmpdir . '/xtrabackup_logfile';
        $mysql_stdout = $option_tmpdir . '/mysql-stdout';
        $mysql_stderr = $option_tmpdir . '/mysql-stderr';
        if ($option_stream) {
            $backup_config_file = $option_tmpdir . '/backup-my.cnf';
            $binlog_info = $option_tmpdir . '/xtrabackup_binlog_info';
            $slave_info = $option_tmpdir . '/xtrabackup_slave_info';
        } else {
            $backup_config_file = $backup_dir . '/backup-my.cnf';
            $binlog_info = $backup_dir . '/xtrabackup_binlog_info';
            $slave_info = $backup_dir . '/xtrabackup_slave_info';
        }
        }
        write_backup_config_file($backup_config_file);
    } elsif ($option_copy_back) {
        #$backup_config_file = $backup_dir . '/backup-my.cnf';
        #read_config_file($backup_config_file, \%backup_config);
    }         
}


#
# write_backup_config_file subroutine creates a backup options file for
# ibbackup program. It writes to the file only those options that
# are required by ibbackup.
#    Parameters:
#       filename  name for the created options file
#
sub write_backup_config_file {
    my $filename = shift;
    my $innodb_data_file_path = 
        get_option(\%config, 'mysqld', 'innodb_data_file_path');
    my $innodb_log_files_in_group =
        get_option(\%config, 'mysqld', 'innodb_log_files_in_group');
    my $innodb_log_file_size =
        get_option(\%config, 'mysqld', 'innodb_log_file_size');
    my $root;

    my @array = split(/;/, $innodb_data_file_path);
    for (my $i = 0; $i <= $#array; $i++) {
        my @tmp = split(/\/+/, $array[$i]);
        $array[$i] = $tmp[-1];
    }
    $innodb_data_file_path = join(";", @array);

    if (!$option_remote_host) {
        $root = $backup_dir;
        open(FILE, "> $filename") || Die "Failed to open file '$filename': $!";
    } else {
        $root = `ssh $option_remote_host 'cd $backup_dir; pwd'`;
        open(FILE, "| ssh $option_remote_host 'cat > $filename'")
            || Die "Failed to open file '$option_remote_host:$filename': $!";
    }

    print FILE "# This MySQL options file was generated by $innobackup_script.\n\n" .
          "# The MySQL server\n" .
          "[mysqld]\n" .
          "datadir=$root\n" .
          "innodb_data_home_dir=$root\n" .
          "innodb_data_file_path=$innodb_data_file_path\n" .
          "innodb_log_group_home_dir=$root\n" .
          "innodb_log_files_in_group=$innodb_log_files_in_group\n" .
          "innodb_log_file_size=$innodb_log_file_size\n";
    close(FILE);

    if ($option_stream) {
        my $filename_dir = dirname($filename);
        my $filename_name = basename($filename);
        if ($option_stream eq 'tar') {
            system("cd $filename_dir; tar chf - $filename_name")
                and Die "Failed to stream '$filename_name': $!";
        }
        unlink $filename || Die "Failed to delete '$filename': $!";
    }
}


#
# check_args subroutine checks command line arguments. If there is a problem,
# this subroutine prints error message and exits.
#
sub check_args {
    my $i;
    my $rcode;
    my $buf;
    my $perl_version;

    # check the version of the perl we are running
    if (!defined $^V) {
        # this perl is prior to 5.6.0 and uses old style version string
        my $required_version = $required_perl_version_old_style;
        if ($] lt $required_version) {
            print STDERR "$prefix Warning: " . 
                "Your perl is too old! Innobackup requires\n";
            print STDERR "$prefix Warning: perl $required_version or newer!\n";
        }
    }

    if (@ARGV == 0) {
        # no command line arguments
        print STDERR "$prefix You must specify the backup directory.\n";
        exit(1);
    }

    # read command line options
    $rcode = GetOptions('compress:i' => \$option_compress,
                        'help' => \$option_help,
                        'version' => \$option_version,
                        'throttle=i' => \$option_throttle,
                        'sleep=i' => \$option_sleep,
                        'apply-log' => \$option_apply_log,
                        'redo-only' => \$option_redo_only,
                        'copy-back' => \$option_copy_back,
                        'include=s' => \$option_include,
                        'databases=s' => \$option_databases,
                        'tables-file=s', => \$option_tables_file,
                        'use-memory=s' => \$option_use_memory,
                        'uncompress' => \$option_uncompress,
                        'export' => \$option_export,
                        'password=s' => \$option_mysql_password,
                        'user=s' => \$option_mysql_user,
                        'host=s' => \$option_mysql_host,
                        'port=s' => \$option_mysql_port,
                        'slave-info' => \$option_slave_info,
                        'socket=s' => \$option_mysql_socket,
                        'no-timestamp' => \$option_no_timestamp,
                        'defaults-file=s' => \$option_defaults_file,
                        'incremental' => \$option_incremental,
                        'incremental-basedir=s' => \$option_incremental_basedir,
                        'incremental-lsn=s' => \$option_incremental_lsn,
                        'incremental-dir=s' => \$option_incremental_dir,
                        'extra-lsndir=s' => \$option_extra_lsndir,
                        'remote-host=s' => \$option_remote_host,
                        'stream=s' => \$option_stream,
                        'tmpdir=s' => \$option_tmpdir,
                        'no-lock' => \$option_no_lock,
                        'ibbackup=s' => \$option_ibbackup_binary,
                        'scpopt=s' => \$option_scp_opt,
                        'force-tar', => \$option_force_tar,
                        'parallel=i' => \$option_parallel,
                        'safe-slave-backup' => \$option_safe_slave_backup,
                        'safe-slave-backup-timeout' => $option_safe_slave_backup_timeout,
    );
                        
    if (!$rcode) {
        # failed to read options
        print STDERR "$prefix Bad command line arguments\n";
        exit(1);
    }
    if ($option_help) {
        # print help text and exit
        usage();
        exit(0);
    }
    if ($option_version) {
        # print program version and copyright
        print_version();
        exit(0);
    }

    if ($option_compress == 0) {
        # compression level no specified, use default level
        $option_compress = $default_compression_level;
    } 

    if ($option_compress == 999) {
        # compress option not given in the command line
	$option_compress = 0;
    }

    if (@ARGV < 1) {
        print STDERR "$prefix Missing command line argument\n";
        exit(1);
    } elsif (@ARGV > 1) {
        print STDERR "$prefix Too many command line arguments\n";
        exit(1);
    }

    if ($option_stream) {
        if ($option_stream eq 'tar') {
           if ( !$option_force_tar ) {
              $option_tar4ibd = 'tar4ibd';
            }
            else {
               print STDERR "Forcing tar instead of tar4ibd\n";
            }
        } elsif ($option_stream eq 'tar4ibd') {
            $option_stream = 'tar';
            $option_tar4ibd = 'tar4ibd';
        } elsif ($option_stream eq 'cpio') {
            print STDERR "$prefix --stream=cpio is not supported yet\n";
            exit(1);
        } else {
            print STDERR "$prefix Unknown option --stream=$option_stream\n";
            exit(1);
        }
    }

    # get options file name
    #$config_file = $ARGV[0];

    if (!$option_apply_log && !$option_copy_back) {
        # we are making a backup, get backup root directory
        $backup_root = $ARGV[0];
        if ($option_incremental) {
            my @dirs = `ls -1 -t $backup_root`;
            my $inc_dir = $dirs[0];
            chomp($inc_dir);
            if ($option_incremental_basedir) {
                $incremental_basedir = $option_incremental_basedir;
            } else {
                $incremental_basedir = File::Spec->catfile($backup_root, $inc_dir);
            }

            #print STDERR "--incremental_basedir=$incremental_basedir\n";
            #print STDERR "incremental backup is not supported for now.\n";
            #exit(1);
        }
    } else {
        # get backup directory
        $backup_dir = File::Spec->rel2abs($ARGV[0]);
    }        

    print STDERR "\n";

    parse_databases_option_value();
    parse_tables_file_option_value($option_tables_file);
}


#
# make_backup_dir subroutine creates a new backup directory and returns
# its name.
#
sub make_backup_dir {
    my $dir;
    my $innodb_data_file_path = 
        get_option(\%config, 'mysqld', 'innodb_data_file_path');

    # create backup directory
    $dir = $backup_root;
    if ($option_stream) {
        return $dir;
    }

    $dir .= '/' . strftime("%Y-%m-%d_%H-%M-%S", localtime())
       unless $option_no_timestamp;
    if (!$option_remote_host) {
        mkdir($dir, 0777) || Die "Failed to create backup directory $dir: $!";
    } else {
        system("ssh $option_remote_host mkdir $dir");
    }

    # create subdirectories for ibdata files if needed
#    foreach my $a (split(/;/, $innodb_data_file_path)) {
#        my $path = (split(/:/,$a))[0];
#        my @relative_path = split(/\/+/, $path);
#        pop @relative_path;
#        if (@relative_path) {
#            # there is a non-trivial path from the backup directory
#            # to the directory of this backup ibdata file, check
#            # that all the directories in the path exist.
#            create_path_if_needed($dir, \@relative_path);
#        }
#    }

    return $dir;
}


#
# create_path_if_needed subroutine checks that all components
# in the given relative path are directories. If the
# directories do not exist, they are created.
#    Parameters:
#       root           a path to the root directory of the relative pathname
#       relative_path  a relative pathname (a reference to an array of 
#                      pathname components) 
#
sub create_path_if_needed {
    my $root = shift;
    my $relative_path = shift;
    my $path;

    $path = $root;
    foreach $a (@{$relative_path}) {
        $path = $path . "/" . $a;
        if (!$option_remote_host) {
            if (! -d $path) {
                # this directory does not exist, create it !
                mkdir($path, 0777) || Die "Failed to create backup directory: $!";
            }
        } else {
            if (system("ssh $option_remote_host test -d $path") != 0) {
                system("ssh $option_remote_host mkdir $path");
            }
        }
    }
}


#
# remove_from_array subroutine removes excluded element from the array.
#    Parameters:
#       array_ref   a reference to an array of strings
#       excluded   a string to be excluded from the copy
#  
sub remove_from_array {
    my $array_ref = shift;
    my $excluded = shift;
    my @copy = ();
    my $size = 0;

    foreach my $str (@{$array_ref}) {
        if ($str ne $excluded) {
            $copy[$size] = $str;
            $size = $size + 1;
        }
    }
    @{$array_ref} = @copy;
}


#
# backup_files subroutine copies .frm, .MRG, .MYD and .MYI files to 
# backup directory.
#
sub backup_files {
    my $source_dir = get_option(\%config, 'mysqld', 'datadir');
    my @list;
    my $file;
    my $database;
    my $wildcard = '*.{frm,MYD,MYI,MRG,TRG,TRN,ARM,ARZ,CSM,CSV,opt,par}';

    opendir(DIR, $source_dir) 
        || Die "Can't open directory '$source_dir': $!\n";
    $now = current_time();
    print STDERR "\n$now  $prefix Starting to backup .frm, .MRG, .MYD, .MYI,\n";
    print STDERR "$prefix .TRG, .TRN, .ARM, .ARZ, .CSM, .CSV and .opt files in\n";
    print STDERR "$prefix subdirectories of '$source_dir'\n";
    # loop through all database directories
    while (defined($database = readdir(DIR))) {
        my $print_each_file = 0;
        my $file_c;
        my @scp_files;
        # skip files that are not database directories
        if ($database eq '.' || $database eq '..') { next; }
        next unless -d "$source_dir/$database";
	     next unless check_if_required($database);
        
        if (!$option_remote_host && !$option_stream) {
            if (! -e "$backup_dir/$database") {
                # create database directory for the backup
                mkdir("$backup_dir/$database", 0777)
                    || Die "Couldn't create directory '$backup_dir/$database': $!";
            }
        } elsif ($option_remote_host) {
            if (system("ssh $option_remote_host test -e $backup_dir/$database")
                    != 0) {
                system("ssh $option_remote_host mkdir $backup_dir/$database");
            }
        }

        # copy files of this database
	opendir(DBDIR, "$source_dir/$database");
	@list = grep(/\.(frm)|(MYD)|(MYI)|(MRG)|(TRG)|(TRN)|(ARM)|(ARZ)|(CSM)|(CSV)|(opt)|(par)$/, readdir(DBDIR)); 
	closedir DBDIR;
        $file_c = @list;
        if ($file_c <= $backup_file_print_limit) {
            $print_each_file = 1;
        } else {
            print STDERR "$prefix Backing up files " . 
                "'$source_dir/$database/$wildcard' ($file_c files)\n";
        }
        foreach $file (@list) {
            # copying may take a long time, so we have to prevent
            # mysql connection from timing out
            mysql_keep_alive();
            next unless check_if_required($database, $file);

	    if($option_include) {
	      if (!("$database.$file" =~ /$option_include/)) {
	        print STDERR "$database.$file is skipped because it does not match $option_include.\n";
	        next;
	      }
	    }

               
            if ($print_each_file) {
                print STDERR "$prefix Backing up file '$source_dir/$database/$file'\n";
            }
            if (!$option_remote_host && !$option_stream) {
                $src_name = escape_path("$source_dir/$database/$file");
                $dst_name = escape_path("$backup_dir/$database");
                system("$CP_CMD \"$src_name\" \"$dst_name\"")
                    and Die "Failed to copy file '$file': $!";
            } elsif ($option_remote_host) {
                # Queue up files for one single scp per database.
                push(@scp_files, "'$file'");
            } elsif($option_stream eq 'tar') {
                my $ret = 0;
                my $file_name = substr($file, rindex($file, '/') + 1);
                $file_name=~s/([\$\\\" ])/\\$1/g;
                $ret = system("cd $source_dir; tar cf - $database/$file_name") >> 8;
                if ($ret == 1) {
                    print STDERR "$prefix If you use GNU tar, this warning can be ignored.\n";
                } elsif ($ret != 0) {
                    print STDERR "$prefix tar returned with exit code $ret.\n";
                    Die "Failed to stream '$database/$file_name': $!";
                }
            }
        }
        if ($option_remote_host and @scp_files) {
          my $scp_file_list = join(" ", map { "$source_dir/$database/$_" } @scp_files);
          system("scp $option_scp_opt $scp_file_list '$option_remote_host:$backup_dir/$database/'")
              and Die "Failed to execute \"scp $option_scp_opt $scp_file_list '$option_remote_host:$backup_dir/$database/'\": $!";
        }
    }
    closedir(DIR);

    $now = current_time();
    print STDERR "$now  $prefix Finished backing up .frm, .MRG, .MYD, .MYI, .TRG, .TRN, .ARM, .ARZ, .CSV, .CSM and .opt files\n\n";
}


#
# file_to_array subroutine reads the given text file into an array and
# stores each line as an element of the array. The end-of-line
# character(s) are removed from the lines stored in the array.
#    Parameters:
#       filename   name of a text file
#       lines_ref  a reference to an array
#
sub file_to_array {
    my $filename = shift;
    my $lines_ref = shift;
    
    open(FILE, $filename) || Die "can't open file '$filename': $!";
    @{$lines_ref} = <FILE>;
    close(FILE) || Die "can't close file '$filename': $!";

    foreach my $a (@{$lines_ref}) {
        chomp($a);
    }
}


#
# unescape_string subroutine expands escape sequences found in the string and
# returns the expanded string. It also removes possible single or double quotes
# around the value.
#    Parameters:
#       value   a string
#    Return value:
#       a string with expanded escape sequences
# 
sub unescape_string {
    my $value = shift;
    my $result = '';
    my $offset = 0;

    # remove quotes around the value if they exist
    if (length($value) >= 2) {
        if ((substr($value, 0, 1) eq "'" && substr($value, -1, 1) eq "'")
            || (substr($value, 0, 1) eq '"' && substr($value, -1, 1) eq '"')) {
            $value = substr($value, 1, -1);
        }
    }
    
    # expand escape sequences
    while ($offset < length($value)) {
        my $pos = index($value, "\\", $offset);
        if ($pos < 0) {
            $pos = length($value);
            $result = $result . substr($value, $offset, $pos - $offset);
            $offset = $pos;
        } else {
            my $replacement = substr($value, $pos, 2);
            my $escape_code = substr($value, $pos + 1, 1);
            if (exists $option_value_escapes{$escape_code}) {
                $replacement = $option_value_escapes{$escape_code};
            }
            $result = $result 
                . substr($value, $offset, $pos - $offset)
                . $replacement;
            $offset = $pos + 2;
        }
    }

    return $result;
}


#
# read_config_file subroutine reads MySQL options file and
# returns the options in a hash containing one hash per group.
#    Parameters:
#       filename    name of a MySQL options file
#       groups_ref  a reference to hash variable where the read
#                   options are returned
#
sub read_config_file {
    #my $filename = shift;
    my $groups_ref = shift;
    my @lines ;
    my $i;
    my $group;
    my $group_hash_ref;

    my $cmdline = '';
    my $options = '';

    if ($option_defaults_file) {
        $options = $options . " --defaults-file=\"$option_defaults_file\" ";
    }

    $options = $options . "--print-param";


    # read file to an array, one line per element
    #file_to_array($filename, \@lines);
    $cmdline = "$option_ibbackup_binary $options";
    @lines = `$cmdline`;

    # classify lines and save option values
    $group = 'default';
    $group_hash_ref = {}; 
    ${$groups_ref}{$group} = $group_hash_ref;
    # this pattern described an option value which may be
    # quoted with single or double quotes. This pattern
    # does not work by its own. It assumes that the first
    # opening parenthesis in this string is the second opening
    # parenthesis in the full pattern. 
    my $value_pattern = q/((["'])([^\\\4]|(\\[^\4]))*\4)|([^\s]+)/;
    for ($i = 0; $i < @lines; $i++) {
      SWITCH: for ($lines[$i]) {
          # comment
          /^\s*(#|;)/
             && do { last; };

          # group      
          /^\s*\[(.*)\]/ 
                && do { 
                    $group = $1; 
                    if (!exists ${$groups_ref}{$group}) {
                        $group_hash_ref = {}; 
                        ${$groups_ref}{$group} = $group_hash_ref;
                    } else {
                        $group_hash_ref = ${$groups_ref}{$group};
                    }
                    last; 
                };

          # option
          /^\s*([^\s=]+)\s*(#.*)?$/
              && do { 
                  ${$group_hash_ref}{$1} = '';
                  last; 
              };

          # set-variable = option = value
          /^\s*set-variable\s*=\s*([^\s=]+)\s*=\s*($value_pattern)\s*(#.*)?$/
              && do { ${$group_hash_ref}{$1} = unescape_string($2); last; };

          # option = value
          /^\s*([^\s=]+)\s*=\s*($value_pattern)\s*(#.*)?$/
              && do { ${$group_hash_ref}{$1} = unescape_string($2); last; };

          # empty line
          /^\s*$/
              && do { last; };

          # unknown
          print("$prefix: Warning: Ignored unrecognized line ",
                $i + 1,
                " in options : '${lines[$i]}'\n"
                );
      }
   }
}
    

#
# get_option subroutine returns the value of given option in the config
# structure. If option is missing, this subroutine calls exit.
#    Parameters:
#       config_ref   a reference to a config data
#       group        option group name
#       option_name  name of the option
#    Return value:
#       option value as a string
#
sub get_option {
    my $config_ref = shift;
    my $group = shift;
    my $option_name = shift;
    my $group_hash_ref;

    if (!exists $config{$group}) {
        # no group
        print STDERR "$prefix fatal error: no '$group' group in MySQL options\n";
        print STDERR "$prefix fatal error: OR no 'datadir' option in group '$group' in MySQL options\n";
        exit(1);
    }
    
    $group_hash_ref = ${$config_ref}{$group};
    if (!exists ${$group_hash_ref}{$option_name}) {
        # no option
        print STDERR "$prefix fatal error: no '$option_name' option in group '$group' in MySQL options\n";
        exit(1);
    }

    return ${$group_hash_ref}{$option_name};
}

# check_if_required subroutine returns 1 if the specified database and
# table needs to be backed up.
#    Parameters:
#       $_[0]        name of database to be checked 
#       $_[1]        full path of table file (This argument is optional)
#    Return value:
#       1 if backup should be done and 0 if not
#
sub check_if_required {
   my ( $db, $table_path ) = @_;
   my $db_count  = scalar keys %databases_list;
   my $tbl_count = scalar keys %table_list;
   my $filename;
   my $table;

   if ( $db_count == 0 && $tbl_count == 0 ) {
      # No databases defined with --databases option, include all databases,
      # and no tables defined with --tables-file option, include all tables.
      return 1;
   }
   else {
      if ( $table_path ) {
         # get the last component in the table pathname 
         $filename = (reverse(split(/\//, $table_path)))[0];
         # get name of the table by removing file suffix
         $table = (split(/\./, $filename))[0];
      }
   }

   # Filter for --databases.
   if ( $db_count ) {
      if (defined $databases_list{$db}) {
         if (defined $table_path) {
            my $db_hash = $databases_list{$db};
            $db_count = keys %$db_hash;
            if ($db_count > 0 && ! defined $databases_list{$db}->{$table}) {
               # --databases option specified, but table is not included
               return 0;
            }
         }
         # include this database and table
         return 1;
      }
      else {
         # --databases option given, but database is not included
         return 0;
      }
   }

   # Filter for --tables-file.
   if ( $tbl_count ) {
      return 0 unless exists $table_list{$db};
      return 0 if $table && !$table_list{$db}->{$table};
   }

   return 1;  # backup the table
}


# parse_databases_option_value subroutine parses the value of 
# --databases option. If the option value begins with a slash
# it is considered a pathname and the option value is read
# from the file.
# 
# This subroutine sets the global "databases_list" variable.
#
sub parse_databases_option_value {
    my $item;

    if ($option_databases =~ /^\//) {
        # the value of the --databases option begins with a slash,
        # the option value is pathname of the file containing
        # list of databases
        if (! -f $option_databases) {
            Die "can't find file '$option_databases'";
        }

        # read from file the value of --databases option
        my @lines;
    	file_to_array($option_databases, \@lines);
	$option_databases = join(" ", @lines);
    }

    # mark each database or database.table definition in the
    # global databases_list.
    foreach $item (split(/\s/, $option_databases)) {
        my $db = "";
        my $table = "";
        my %hash;

        if ($item eq "") {
            # ignore empty strings
            next;
        }

        # get database and table names
        if ($item =~ /(\S*)\.(\S*)/) {
            # item is of the form DATABASE.TABLE
            $db = $1;
            $table = $2;
        } else {
            # item is database name, table is undefined
            $db = $item;
        }

        if (! defined $databases_list{$db}) {
            # create empty hash for the database
            $databases_list{$db} = \%hash;
        }
        if ($table ne "") {
            # add mapping table --> 1 to the database hash
            my $h = $databases_list{$db};
            $h->{$table} = 1;
        }
    }
}

# Parse the --tables-file file to determine which InnoDB tables
# are backedup up.  Only backedup tables have their .frm, etc.
# files copied.
sub parse_tables_file_option_value {
   my ( $filename ) = @_;

   return unless $filename;

   open my $fh, '<', $filename;
   if ( $fh ) {
      while ( my $line = <$fh> ) {
         chomp $line;
         my ( $db, $tbl ) = $line =~ m/\s*([^\.]+)\.([^\.]+)\s*/;
         if ( $db && $tbl ) {
            $table_list{$db}->{$tbl} = 1;
            print STDERR "$prefix $db.$tbl will be registerd to the list\n";
         }
         else {
            warn "$prefix Invalid line in $filename: $line";
         }
      }
   }
   else {
      warn "$prefix Cannot read --tables-file $filename: $OS_ERROR";
   }

   return;
}

sub escape_path {
  my $str = shift;
  if ($win eq 1) {
    $str =~ s/\//\\/g;
    $str =~ s/\\\\/\\/g;
    }
  else{
    $str =~ s/\/\//\//g;
    }
  return $str;

}

sub set_xtrabackup_version {
# Based on MySQL version choose correct binary
#  MySQL 5.0.* - xtrabackup_51
#  MySQL 5.1.* - xtrabackup_51
#  MySQL 5.1.* with InnoDB plugin - xtrabackup
#  Percona Server >= 11.0 - xtrabackup
#  MySQL 5.5.* - xtrabackup_55 

my @lines;
my $var_version = '';
my $var_innodb_version = '';
my $ibbackup_binary;
mysql_open();
mysql_send "SHOW VARIABLES LIKE 'version'\\G";
file_to_array($mysql_stdout, \@lines);
for (@lines) {
	$var_version = $1 if /Value:\s+(\S+)/;
	}
mysql_send "SHOW VARIABLES LIKE 'innodb_version'\\G";
file_to_array($mysql_stdout, \@lines);
for (@lines) {
	$var_innodb_version = $1 if /Value:\s+(\S+)/;
	}
if($var_version =~ m/5\.0\.\d/){
	$ibbackup_binary = ($win eq 1 ? 'xtrabackup.exe' : 'xtrabackup_51');
}
if($var_version =~ m/5\.1\.\d/ and $var_innodb_version =~ m//){
	$ibbackup_binary = ($win eq 1 ? 'xtrabackup.exe' : 'xtrabackup_51');
}
if($var_version =~ m/5\.1\.\d/ and $var_innodb_version =~ m/1\.0\.\d+$/){
	$ibbackup_binary = ($win eq 1 ? 'xtrabackup.exe' : 'xtrabackup');
}
if($var_version =~ m/5\.1\.\d/ and $var_innodb_version =~ m/1\.0\.\d+-\d/){
	$ibbackup_binary = ($win eq 1 ? 'xtrabackup.exe' : 'xtrabackup');
}
if($var_version =~ m/5\.5\.\d/){
	$ibbackup_binary = ($win eq 1 ? 'xtrabackup.exe' : 'xtrabackup_55');
}
mysql_close();
return $ibbackup_binary;
}

# Wait until it's safe to backup a slave.  Returns immediately if
# the host isn't a slave.  Currently there's only one check:
# Slave_open_temp_tables has to be zero.  Dies on timeout.
sub wait_for_safe_slave {
   my @lines;

   my $host_is_slave = 0;
   mysql_send 'SHOW SLAVE STATUS\G;';
   file_to_array($mysql_stdout, \@lines);
   foreach my $line ( @lines ) {
      if ( $line =~ m/Read_Master_Log_Pos/ ) {
         $host_is_slave = 1;
         last;
      }
   }
   if ( !$host_is_slave ) {
      print STDERR "$prefix: Not checking slave open temp tables for --safe-slave-backup because host is not a slave\n";
      return;
   }

   mysql_send 'STOP SLAVE SQL_THREAD;';

   my $open_temp_tables = get_slave_open_temp_tables();
   print STDERR "$prefix: Slave open temp tables: $open_temp_tables\n";

   return if $open_temp_tables == 0;

   my $sleep_time = 3;
   my $n_attempts = int($option_safe_slave_backup_timeout / $sleep_time) || 1;
   while ( $n_attempts-- ) {
      print STDERR "$prefix: Starting slave SQL thread, waiting $sleep_time seconds, then checking Slave_open_temp_tables again ($n_attempts attempts remaining)...\n";
      
      mysql_send 'START SLAVE SQL_THREAD;';
      sleep $sleep_time;
      mysql_send 'STOP SLAVE SQL_THREAD;';

      $open_temp_tables = get_slave_open_temp_tables();
      print STDERR "$prefix: Slave open temp tables: $open_temp_tables\n";
      if ( !$open_temp_tables ) {
         print STDERR "$prefix: Slave is safe to backup\n";
         return;
      }
   } 

   Die "Slave_open_temp_tables did not become zero after waiting $option_safe_slave_backup_timeout seconds";
}

sub get_slave_open_temp_tables {
   my @lines;
   mysql_send 'SHOW STATUS LIKE "slave_open_temp_tables"\G;';
   file_to_array($mysql_stdout, \@lines);
   my $last_value;
   for my $i ( 0..$#lines ) {
      $last_value = $i + 1
         if $lines[$i] =~ m/Variable_name: Slave_open_temp_tables/i;
   }
   Die "SHOW STATUS LIKE 'slave_open_temp_tables' did not return anything"
      unless $last_value;

   Die "Failed to get Slave_open_temp_tables from SHOW STATUS"
      unless defined $lines[$last_value];

   my ($n) = $lines[$last_value] =~ m/(\d+)/;
   return $n;
}

=pod

=head1 NAME

innobackupex - Non-blocking backup tool for InnoDB, XtraDB and HailDB databases

=head1 SYNOPOSIS

innobackupex [--compress[=LEVEL]] [--include=REGEXP] [--user=NAME] 
             [--password=WORD] [--port=PORT] [--socket=SOCKET]
             [--no-timestamp] [--ibbackup-binary=IBBACKUP-BINARY]
             [--slave-info] [--stream=tar] [--force-tar]
             [--scpopt=OPTIONS-FOR-SCP] [--defaults-file=MY.CNF]
             [--databases=LIST] [--remote-host=HOSTNAME] [--no-lock] 
             [--tmpdir=DIRECTORY] [--tables-file=FILE]
             [--incremental] [--incremental-basedir]
             [--incremental-dir] [--incremental-lsn]
             BACKUP-ROOT-DIR

innobackupex --apply-log [--use-memory=B] [--uncompress]
             [--defaults-file=MY.CNF]
             [--export] [--redo-only] [--ibbackup=IBBACKUP-BINARY]
             BACKUP-DIR

innobackupex --copy-back [--defaults-file=MY.CNF] BACKUP-DIR

=head1 DESCRIPTION

The first command line above makes a hot backup of a MySQL database.
By default it creates a backup directory (named by the current date
and time) in the given backup root directory.  With the --no-timestamp
option it does not create a time-stamped backup directory, but it puts
the backup in the given directory (which must not exist).  This
command makes a complete backup of all MyISAM and InnoDB tables and
indexes in all databases or in all of the databases specified with the
--databases option.  The created backup contains .frm, .MRG, .MYD,
.MYI, .TRG, .TRN, .ARM, .ARZ, .CSM, CSV, .opt, .par, and InnoDB data and log files.
The MY.CNF options file defines the location of the database.  This command
connects to the MySQL server using the mysql client program, and runs
xtrabackup as a child process.

The --apply-log command prepares a backup for starting a MySQL
server on the backup. This command recovers InnoDB data files as specified
in BACKUP-DIR/backup-my.cnf using BACKUP-DIR/xtrabackup_logfile,
and creates new InnoDB log files as specified in BACKUP-DIR/backup-my.cnf.
The BACKUP-DIR should be the path to a backup directory created by
xtrabackup. This command runs xtrabackup as a child process, but it does not 
connect to the database server.

The --copy-back command copies data, index, and log files
from the backup directory back to their original locations.
The MY.CNF options file defines the original location of the database.
The BACKUP-DIR is the path to a backup directory created by xtrabackup.

On success the exit code innobackupex is 0. A non-zero exit code 
indicates an error.


=head1 OPTIONS

=over

=item --apply-log

Prepare a backup in BACKUP-DIR by applying the transaction log file named "xtrabackup_logfile" located in the same directory. Also, create new transaction logs. The InnoDB configuration is read from the file "backup-my.cnf".

=item --copy-back

Copy all the files in a previously made backup from the backup directory to their original locations.

=item --databases=LIST

This option specifies the list of databases that innobackupex should back up.  The option accepts a string argument. The list is of the form "databasename1[.table_name1] databasename2[.table_name2] . . .". If this option is not specified, all databases containing MyISAM and InnoDB tables will be backed up. Please make sure that --databases contains all of the InnoDB databases and tables, so that all of the innodb.frm files are also backed up. In case the list is very long, this can be specified in a file, and the full path of the file can be specified instead of the list. (See option --tables-file.)

=item --defaults-file=[MY.CNF]

This option specifies what file to read the default MySQL options from.  The option accepts a string argument. It is also passed directly to xtrabackup's --defaults-file option. See the xtrabackup documentation for details.

=item --export

This option is passed directly to xtrabackup's --export option. It enables exporting individual tables for import into another server. See the xtrabackup documentation for details.

=item --extra-lsndir=DIRECTORY

This option specifies the directory in which to save an extra copy of the "xtrabackup_checkpoints" file.  The option accepts a string argument. It is passed directly to xtrabackup's --extra-lsndir option. See the xtrabackup documentation for details.

=item --force-tar

This option forces the use of tar when creating a streamed backup, rather than tar4ibd, which is the default.

=item --help

This option displays a help screen and exits.

=item --host=HOST

This option specifies the host to use when connecting to the database server with TCP/IP.  The option accepts a string argument. It is passed to the mysql child process without alteration. See mysql --help for details.

=item --ibbackup-binary=IBBACKUP-BINARY

This option specifies which xtrabackup binary should be used.  The option accepts a string argument. IBBACKUP-BINARY should be the command used to run XtraBackup. The option can be useful if the xtrabackup binary is not in your search path or working directory. If this option is not specified, innobackupex attempts to determine the binary to use automatically. By default, "xtrabackup" is the command used. However, when option --copy-back is specified, "xtrabackup_51" is the command used. And when option --apply-log is specified, the binary is used whose name is in the file "xtrabackup_binary" in the backup directory, if that file exists.

=item --include=REGEXP

This option is a regular expression to be matched against table names in databasename.tablename format. It is passed directly to xtrabackup's --tables option. See the xtrabackup documentation for details.

=item --incremental

This option tells xtrabackup to create an incremental backup, rather than a full one. It is passed to the xtrabackup child process. When this option is specified, either --incremental-lsn or --incremental-basedir can also be given. If neither option is given, option --incremental-basedir is passed to xtrabackup by default, set to the first timestamped backup directory in the backup base directory.

=item --incremental-basedir=DIRECTORY

This option specifies the directory containing the full backup that is the base dataset for the incremental backup.  The option accepts a string argument. It is used with the --incremental option.

=item --incremental-dir=DIRECTORY

This option specifies the directory where the incremental backup will be combined with the full backup to make a new full backup.  The option accepts a string argument. It is used with the --incremental option.

=item --incremental-lsn

This option specifies the log sequence number (LSN) to use for the incremental backup.  The option accepts a string argument. It is used with the --incremental option. It is used instead of specifying --incremental-basedir. For databases created by MySQL and Percona Server 5.0-series versions, specify the LSN as two 32-bit integers in high:low format. For databases created in 5.1 and later, specify the LSN as a single 64-bit integer.

=item --no-lock

Use this option to disable table lock with "FLUSH TABLES WITH READ LOCK". Use it only if ALL your tables are InnoDB and you DO NOT CARE about the binary log position of the backup.

=item --no-timestamp

This option prevents creation of a time-stamped subdirectory of the BACKUP-ROOT-DIR given on the command line. When it is specified, the backup is done in BACKUP-ROOT-DIR instead.

=item --parallel=NUMBER-OF-THREADS

This option specifies the number of threads the xtrabackup child process should use to back up files concurrently.  The option accepts an integer argument. It is passed directly to xtrabackup's --parallel option. See the xtrabackup documentation for details.


=item --password=WORD

This option specifies the password to use when connecting to the database. It accepts a string argument.  It is passed to the mysql child process without alteration. See mysql --help for details.

=item --port=PORT

This option specifies the port to use when connecting to the database server with TCP/IP.  The option accepts a string argument. It is passed to the mysql child process. It is passed to the mysql child process without alteration. See mysql --help for details.

=item --redo-only

This option is passed directly to xtrabackup's --apply-log-only option. This forces xtrabackup to skip the "rollback" phase and do a "redo" only. This is necessary if the backup will have incremental changes applied to it later. See the xtrabackup documentation for details. 

=item --remote-host=HOSTNAME 

This option specifies the remote host on which the backup files will be created, by using an ssh connection.  The option accepts a string argument.

=item --safe-slave-backup

Stop slave SQL thread and wait to start backup until Slave_open_temp_tables in "SHOW STATUS" is zero. If there are no open temporary tables, the backup will take place, otherwise the SQL thread will be started and stopped until there are no open temporary tables. The backup will fail if Slave_open_temp_tables does not become zero after --safe-slave-backup-timeout seconds. The slave SQL thread will be restarted when the backup finishes.

=item --safe-slave-backup-timeout

How many seconds --safe-slave-backup should wait for Slave_open_temp_tables to become zero. (default 300)

=item --scpopt=SCP-OPTIONS

This option specifies the command line options to pass to scp when the option --remost-host is specified.  The option accepts a string argument. If the option is not specified, the default options are "-Cp -c arcfour".

=item --slave-info

This option is useful when backing up a replication slave server. It prints the binary log position and name of the master server. It also writes this information to the "xtrabackup_slave_info" file as a "CHANGE MASTER" command. A new slave for this master can be set up by starting a slave server on this backup and issuing a "CHANGE MASTER" command with the binary log position saved in the "xtrabackup_slave_info" file.

=item --socket=SOCKET

This option specifies the socket to use when connecting to the local database server with a UNIX domain socket.  The option accepts a string argument. It is passed to the mysql child process without alteration. See mysql --help for details.

=item --stream=[tar|. . .]

This option specifies the format in which to do the streamed backup.  The option accepts a string argument. The backup will be done to STDOUT in the specified format. Currently, the only supported format is tar. Uses tar4ibd, which is available in XtraBackup distributions.

=item --tables-file=FILE

This option specifies the file in which there are a list of names of the form database.  The option accepts a string argument.table, one per line. The option is passed directly to xtrabackup's --tables-file option.

=item --throttle=IOS

This option specifies a number of I/O operations (pairs of read+write) per second.  It accepts an integer argument.  It is passed directly to xtrabackup's --throttle option.

=item --tmpdir=DIRECTORY

This option specifies the location where a temporary file will be stored.  The option accepts a string argument. It should be used when --remote-host or --stream is specified. For these options, the transaction log will first be stored to a temporary file, before streaming or copying to a remote host. This option specifies the location where that temporary file will be stored. If the option is not specifed, the default is to use the value of tmpdir read from the server configuration.

=item --use-memory=B

This option accepts a string argument that specifies the amount of memory in bytes for xtrabackup to use for crash recovery while preparing a backup. Multiples are supported providing the unit (e.g. 1MB, 1GB). It is used only with the option --apply-log. It is passed directly to xtrabackup's --use-memory option. See the xtrabackup documentation for details.

=item --user=NAME

This option specifies the MySQL username used when connecting to the server, if that's not the current user. The option accepts a string argument.  It is passed to the mysql child process without alteration. See mysql --help for details.

=item --version

This option displays the xtrabackup version and copyright notice and then exits.

=back

=head1 BUGS

Bugs can be reported on Launchpad: https://bugs.launchpad.net/percona-xtrabackup/+filebug

=head1 COPYRIGHT

InnoDB Backup Utility Copyright 2003, 2009 Innobase Oy and Percona, Inc 2009-2011. All Rights Reserved.

This software is published under the GNU GENERAL PUBLIC LICENSE Version 2, June 1991.

=cut<|MERGE_RESOLUTION|>--- conflicted
+++ resolved
@@ -215,14 +215,7 @@
 
 # initialize global variables and perform some checks
 if ($option_copy_back) {
-<<<<<<< HEAD
-	if ( $option_ibbackup_binary eq 'autodetect' ) {
-		$option_ibbackup_binary = 'xtrabackup';
-        }
-    $option_ibbackup_binary = 'xtrabackup_51' if (! $option_ibbackup_binary);
-=======
     $option_ibbackup_binary = 'xtrabackup' if ($option_ibbackup_binary eq 'autodetect');
->>>>>>> 821a727f
 } elsif ($option_apply_log) {
 	# Read XtraBackup version from backup dir
 	if (-e "$backup_dir/$xtrabackup_binary_file") {
