--- conflicted
+++ resolved
@@ -2454,12 +2454,7 @@
              [--include=REGEXP] [--user=NAME]
              [--password=WORD] [--port=PORT] [--socket=SOCKET]
              [--no-timestamp] [--ibbackup=IBBACKUP-BINARY]
-<<<<<<< HEAD
-             [--slave-info] [--stream=tar|xbstream]
-=======
              [--slave-info] [--galera-info] [--stream=tar|xbstream]
-             [--scpopt=OPTIONS-FOR-SCP]  [--sshopt=OPTIONS-FOR-SSH]
->>>>>>> c29f8381
              [--defaults-file=MY.CNF] [--defaults-group=GROUP-NAME]
              [--databases=LIST] [--no-lock] 
              [--tmpdir=DIRECTORY] [--tables-file=FILE]
