#!/usr/bin/perl -w
#
# A script for making backups of InnoDB and MyISAM tables, indexes and .frm
# files.
#
# Copyright 2003, 2009 Innobase Oy and Percona Inc 2009-2011. All Rights Reserved.
#

use strict;
use Getopt::Long;
use File::Spec;
use Pod::Usage qw(pod2usage);
use POSIX "strftime";
use POSIX ":sys_wait_h";
use POSIX "tmpnam";
use FileHandle;
use File::Basename;
use English qw(-no_match_vars);

# version of this script
my $innobackup_version = '1.5.1-xtrabackup';
my $innobackup_script = basename($0);

# copyright notice
my $copyright_notice = 
"InnoDB Backup Utility v${innobackup_version}; Copyright 2003, 2009 Innobase Oy
and Percona Inc 2009-2011.  All Rights Reserved.

This software is published under
the GNU GENERAL PUBLIC LICENSE Version 2, June 1991.

";

# required Perl version (5.005)
my @required_perl_version = (5, 0, 5);
my $required_perl_version_old_style = 5.005;

# force flush after every write and print
$| = 1;

######################################################################
# modifiable parameters
######################################################################

# maximum number of files in a database directory which are
# separately printed when a backup is made
my $backup_file_print_limit = 9;

# timeout in seconds for a reply from mysql
my $mysql_response_timeout = 900;

# default compression level (this is an argument to ibbackup)
my $default_compression_level = 1;

# time in seconds after which a dummy query is sent to mysql server
# in order to keep the database connection alive
my $mysql_keep_alive = 5;

######################################################################
# end of modifiable parameters
######################################################################


# command line options
my $option_help = '';
my $option_version = '';
my $option_apply_log = '';
my $option_redo_only = '';
my $option_copy_back = '';
my $option_include = '';
my $option_databases = '';
my $option_tables_file = '';
my $option_throttle = '';
my $option_sleep = '';
my $option_compress = 999;
my $option_uncompress = '';
my $option_export = '';
my $option_use_memory = '';
my $option_mysql_password = '';
my $option_mysql_user = '';
my $option_mysql_port = '';
my $option_mysql_socket = '';
my $option_mysql_host = '';
my $option_no_timestamp = '';
my $option_slave_info = '';
my $option_no_lock = '';
my $option_ibbackup_binary = 'autodetect';

my $option_defaults_file = '';
my $option_incremental = '';
my $option_incremental_basedir = '';
my $option_incremental_dir = '';
my $option_incremental_lsn = '';
my $option_extra_lsndir = '';
my $option_remote_host = '';
my $option_rsync = '';
my $option_stream = '';
my $option_tmpdir = '';

my $option_tar4ibd = '';
my $option_force_tar = '';
my $option_scp_opt = '-Cp -c arcfour';

my $option_parallel = '';

my $option_safe_slave_backup = '';
my $option_safe_slave_backup_timeout = 300;

# name of the my.cnf configuration file
#my $config_file = '';

# root of the backup directory
my $backup_root = '';

# backup directory pathname
my $backup_dir = '';

# name of the ibbackup suspend-at-end file
my $suspend_file = '';

# name of the temporary transaction log file during the backup
my $tmp_logfile = '';

# home directory of innoDB log files
my $innodb_log_group_home_dir = '';

# backup my.cnf file
my $backup_config_file = '';

# whether host is detected as slave in safe slave backup mode
my $host_is_slave = 0;

# options from the options file
my %config;

# options from the backup options file
#my %backup_config;

# list of databases to be included in a backup
my %databases_list;

# list of tables to be included in a backup
my %table_list;

# prefix for output lines
my $prefix = "$innobackup_script:";

# process id of mysql client program (runs as a child process of this script)
my $mysql_pid = '';

# mysql server version string
my $mysql_server_version = '';

# name of the file where stderr of mysql process is directed
my $mysql_stderr = 'stderr';

# name of the file where stdout of mysql process is directed
my $mysql_stdout = 'stdout';

# name of the file where binlog position info is written
my $binlog_info;

# name of the file where slave info is written
my $slave_info;

# mysql binlog position as given by "SHOW MASTER STATUS" command
my $mysql_binlog_position = '';

# mysql master's binlog position as given by "SHOW SLAVE STATUS" command
# run on a slave server
my $mysql_slave_position = '';

# process id of ibbackup program (runs as a child process of this script)
my $ibbackup_pid = '';

# a counter for numbering mysql connection checks
my $hello_id = 0;

# the request which has been sent to mysqld, but to which
# mysqld has not yet replied. Empty string denotes that no
# request has been sent to mysqld or that mysqld has replied
# to all requests.
my $current_mysql_request = '';

# escape sequences for options files
my %option_value_escapes = ('b' => "\b",
                            't' => "\t",
                            'n' => "\n",
                            'r' => "\r",
                            "\\" => "\\",
                            's' => ' ');

# signal that is sent to child processes when they are killed
my $kill_signal = 15;

# current local time
my $now;

# incremental backup base directory
my $incremental_basedir = '';

my $src_name;
my $dst_name;
my $win = ($^O eq 'MSWin32' ? 1 : 0);
my $CP_CMD = ($win eq 1 ? "copy /Y" : "cp -p");
my $xtrabackup_binary_file = 'xtrabackup_binary';
my %rsync_files_hash;

######################################################################
# program execution begins here
######################################################################

# check command-line args
check_args();

# print program version and copyright
print_version();

# initialize global variables and perform some checks
if ($option_copy_back) {
    $option_ibbackup_binary = 'xtrabackup' if ($option_ibbackup_binary eq 'autodetect');
} elsif ($option_apply_log) {
	# Read XtraBackup version from backup dir
	if (-e "$backup_dir/$xtrabackup_binary_file") {
		# Read XtraBackup version from file
		open XTRABACKUP_BINARY, "$backup_dir/$xtrabackup_binary_file"
			or die "Cannot open file $backup_dir/$xtrabackup_binary_file: $!\n";
		$option_ibbackup_binary = <XTRABACKUP_BINARY>;
		close XTRABACKUP_BINARY;
		}

	else {
		if( $option_ibbackup_binary eq "autodetect" ){
			# Try to connect MySQL and get the version
			print "option_ibbackup_binary is autodetect, trying to connect to MySQL\n";
			my $options = get_mysql_options();
			$mysql_pid = open(*MYSQL_WRITER, "| mysql $options >$mysql_stdout 2>$mysql_stderr ");
			print "Connected to MySQL with pid $mysql_pid\n";
			sleep 1;
			if ($mysql_pid && $mysql_pid == waitpid($mysql_pid, &WNOHANG)) {
				my $reason = `cat $mysql_stderr`;
				$mysql_pid = '';
				# Failed to connect to MySQL
				die "Failed to connect to MySQL server to detect version.\nYou must set xtrabackup version to use with --ibbackup option.\nPossible values are xtrabackup_51 (for MySQL 5.0 and 5.1) or xtrabackup (for MySQL 5.1 with InnoDB plugin or Percona Server)\n";
				}
			else{
				mysql_close();
				print "Connected successfully\n";
				$option_ibbackup_binary = set_xtrabackup_version();
				}
			}
		}
} elsif ($option_ibbackup_binary eq 'autodetect') {
    $option_ibbackup_binary = set_xtrabackup_version();
}
init();

my $ibbackup_exit_code = 0;

if ($option_copy_back) {
    # copy files from backup directory back to their original locations
    copy_back();
} elsif ($option_apply_log) {
    # expand data files in backup directory by applying log files to them
    apply_log();
} else {
    # make a backup of InnoDB and MyISAM tables, indexes and .frm files.
    $ibbackup_exit_code = backup();
    open XTRABACKUP_BINARY, "> $backup_dir/$xtrabackup_binary_file"
    	or die "Cannot open file $backup_dir/$xtrabackup_binary_file: $!\n";
    print XTRABACKUP_BINARY $option_ibbackup_binary;
    close XTRABACKUP_BINARY;
}

$now = current_time();

if ($option_stream eq 'tar') {
   print STDERR "$prefix You must use -i (--ignore-zeros) option for extraction of the tar stream.\n";
}

if ( $ibbackup_exit_code == 0 ) {
   # program has completed successfully
   print STDERR "$now  $prefix completed OK!\n";
}
else {
   print STDERR "$now  $prefix $option_ibbackup_binary failed! (exit code $ibbackup_exit_code)  The backup may not be complete.\n";
}

exit $ibbackup_exit_code;

######################################################################
# end of program execution
######################################################################


#
# print_version subroutine prints program version and copyright.
#
sub print_version {
    printf(STDERR $copyright_notice);
}


#
# usage subroutine prints instructions of how to use this program to stdout.
#
sub usage {
   my $msg = shift || '';
   pod2usage({ -msg => $msg, -verbose => 1});
   return 0;
}


#
# return current local time as string in form "070816 12:23:15"
#
sub current_time {
    return strftime("%y%m%d %H:%M:%S", localtime());
}


#
# Die subroutine kills all child processes and exits this process.
# This subroutine takes the same argument as the built-in die function.
#    Parameters:
#       message   string which is printed to stdout
#
sub Die {
    my $message = shift;
    my $extra_info = '';

    # kill all child processes of this process
    kill_child_processes();

    if ($current_mysql_request) {
        $extra_info = " while waiting for reply to MySQL request:" .
            " '$current_mysql_request'";
    }
    die "$prefix Error: $message$extra_info";
}
    

#
# backup subroutine makes a backup of InnoDB and MyISAM tables, indexes and 
# .frm files. It connects to the database server and runs ibbackup as a child
# process.
#
sub backup {
    my $orig_datadir = get_option(\%config, 'mysqld', 'datadir');

    # check that we can connect to the database. This done by
    # connecting, issuing a query, and closing the connection.
    mysql_open();
    mysql_close();

    # start ibbackup as a child process
    start_ibbackup();

    # wait for ibbackup to suspend itself
    if (!$option_remote_host && !$option_stream) {
        wait_for_ibbackup_suspend();
    }

    # connect to database
    mysql_open();

    if ($option_safe_slave_backup) {
      wait_for_safe_slave();
    }

    if (!$option_incremental && !$option_no_lock) {
        # make a prep copy before locking tables, if using rsync
        backup_files(1);

        # flush tables with read lock
        mysql_lockall();
    }

    if ($option_slave_info) {
        write_slave_info();
    }


    # backup .frm, .MRG, .MYD, .MYI, .TRG, .TRN, .ARM, .ARZ, .CSM, .CSV and .opt files
    # (or finalize the backup by syncing changes if using rsync)
    backup_files(0);

    # resume ibbackup and wait till it has finished
    my $ibbackup_exit_code = resume_ibbackup();

    if (!$option_incremental) {
        # release read locks on all tables
        mysql_unlockall() if !$option_no_lock;

    }

    if ( $option_safe_slave_backup && $host_is_slave ) {
      print STDERR "$prefix: Starting slave SQL thread\n";
      mysql_send('START SLAVE SQL_THREAD;');
    }

    # Close the DB connection
    mysql_close();

    if ($option_remote_host) {
        system("scp $option_scp_opt '$tmp_logfile' '$option_remote_host:$backup_dir/xtrabackup_logfile'")
            and Die "Failed to scp file '$option_remote_host:$backup_dir/xtrabackup_logfile': $!";
        unlink $tmp_logfile || Die "Failed to delete '$tmp_logfile': $!";

        system("scp $option_scp_opt '$orig_datadir/xtrabackup_checkpoints' '$option_remote_host:$backup_dir/xtrabackup_checkpoints'")
            and Die "Failed to scp file '$option_remote_host:$backup_dir/xtrabackup_checkpoints': $!";
        unlink "$orig_datadir/xtrabackup_checkpoints" || Die "Failed to delete '$orig_datadir/xtrabackup_checkpoints': $!";
    } elsif ($option_stream eq 'tar') {
        system("cd $option_tmpdir; tar chf - xtrabackup_logfile")
            and Die "Failed to stream 'xtrabackup_logfile': $!";
        unlink $tmp_logfile || Die "Failed to delete '$tmp_logfile': $!";

        system("cd $orig_datadir; tar chf - xtrabackup_checkpoints")
            and Die "Failed to stream 'xtrabackup_checkpoints': $!";
        unlink "$orig_datadir/xtrabackup_checkpoints" || Die "Failed to delete '$orig_datadir/xtrabackup_checkpoints': $!";
    }

    print STDERR "\n$prefix Backup created in directory '$backup_dir'\n";
    if ($mysql_binlog_position) {
        print STDERR "$prefix MySQL binlog position: $mysql_binlog_position\n";
    }
    if ($mysql_slave_position && $option_slave_info) {
        print STDERR "$prefix MySQL slave binlog position: $mysql_slave_position\n";
    }

    return $ibbackup_exit_code;
}


#
# are_equal_innodb_data_file_paths subroutine checks if the given
# InnoDB data file option values are equal.
#   Parameters:
#     str1    InnoDB data file path option value
#     str2    InnoDB data file path option value
#   Return value:
#     1  if values are equal
#     0  otherwise
#
sub are_equal_innodb_data_file_paths {
    my $str1 = shift;
    my $str2 = shift;
    my @array1 = split(/;/, $str1);
    my @array2 = split(/;/, $str2);
    
    if ($#array1 != $#array2) { return 0; }

    for (my $i = 0; $i <= $#array1; $i++) {
        my @def1 = split(/:/, $array1[$i]);
        my @def2 = split(/:/, $array2[$i]);
        
        if ($#def1 != $#def2) { return 0; }

        for (my $j = 0; $j <= $#def1; $j++) {
            if ($def1[$j] ne $def2[$j]) { return 0; }
        }
    }
    return 1;
}        


#
# is_in_array subroutine checks if the given string is in the array.
#   Parameters:
#     str       a string
#     array_ref a reference to an array of strings
#   Return value:
#     1  if string is in the array
#     0  otherwise
# 
sub is_in_array {
    my $str = shift;
    my $array_ref = shift;

    if (grep { $str eq $_ } @{$array_ref}) {
        return 1;
    }
    return 0;
}


#
# copy_back subroutine copies data and index files from backup directory 
# back to their original locations.
#
sub copy_back {
    my $orig_datadir = get_option(\%config, 'mysqld', 'datadir');
    my $orig_ibdata_dir = 
        get_option(\%config, 'mysqld', 'innodb_data_home_dir');
    my $orig_innodb_data_file_path = 
        get_option(\%config, 'mysqld', 'innodb_data_file_path');
    my $orig_iblog_dir =
        get_option(\%config, 'mysqld', 'innodb_log_group_home_dir');
    my $excluded_files = 
        '^(\.\.?|backup-my\.cnf|xtrabackup_logfile|mysql-std(err|out)|.*\.ibz)$';
    my @ibdata_files;
    my $iblog_files = '^ib_logfile.*$';
    my $compressed_data_file = '.*\.ibz$';
    my $file;
    my $backup_innodb_data_file_path;
    # check that original data directory exists
    if (! -d $orig_datadir) {
        Die "Original data directory '$orig_datadir' does not exist!";
    }
    # check that original InnoDB data directory exists
    if (! -d $orig_ibdata_dir) {
        Die "Original InnoDB data directory '$orig_ibdata_dir' does not exist!";
    }
    # check that original InnoDB log directory exists
    if (! -d $orig_iblog_dir) {
        Die "Original InnoDB log directory '$orig_iblog_dir' does not exist!";
    }

    # check that the original options file and the backup options file have
    # the same value for "innodb_data_file_path" option
    #$backup_innodb_data_file_path = 
    #    get_option(\%backup_config, 'mysqld', 'innodb_data_file_path');
    #if (!are_equal_innodb_data_file_paths($orig_innodb_data_file_path, 
    #                                      $backup_innodb_data_file_path)
    #) {
    #    Die "The value of 'innodb_data_file_path' option in the original "
    #      . "my.cnf file '$config_file' is different from the value "
    #      . "in the backup my.cnf file '$backup_config_file'.\n(original: "
    #      . "'$orig_innodb_data_file_path')\n"
    #      . "(backup:   '$backup_innodb_data_file_path')";
    #}

    # make a list of all ibdata files in the backup directory and all
    # directories in the backup directory under which there are ibdata files
    foreach my $a (split(/;/, $orig_innodb_data_file_path)) {
        my $path = (split(/:/,$a))[0];
        my $filename = (split(/\/+/, $path))[-1];

        # check that the backup data file exists
        if (! -e "$backup_dir/$filename") {
            if (-e "$backup_dir/${filename}.ibz") {
                Die "Backup data file '$backup_dir/$filename' does not exist, but "
                  . "its compressed copy '${path}.ibz' exists. Check "
                  . "that you have run '$innobackup_script --apply-log --uncompress "
                  . "...' before attempting '$innobackup_script --copy-back ...' !";
            } else {
                Die "Backup data file '$backup_dir/$filename' does not exist.";
            }
        }

        if (!is_in_array($filename, \@ibdata_files)) {
            push(@ibdata_files, $filename);
        }
    }

    # copy files from backup dir to their original locations

    # copy files to original data directory
    opendir(DIR, $backup_dir) 
        || Die "Can't open directory '$backup_dir': $!\n";
    print STDERR "$prefix Starting to copy MyISAM tables, indexes,\n"; 
    print STDERR "$prefix .MRG, .TRG, .TRN, .ARM, .ARZ, .CSM, .CSV, .opt, and .frm files\n";
    print STDERR "$prefix in '$backup_dir'\n";
    print STDERR "$prefix back to original data directory '$orig_datadir'\n";
    while (defined($file = readdir(DIR))) {
        if ($file =~ /$excluded_files/) { next; }
        if (is_in_array($file, \@ibdata_files)) { next; }
        if ($file =~ /$iblog_files/) { next; }
        if (-d "$backup_dir/$file") {
            my $subdir = "$backup_dir/$file";
            my $file2;

            print STDERR "$prefix Copying directory '$subdir'\n";
            if (! -x "\"".escape_path("$orig_datadir/$file")."\"") {
                system("mkdir \"".escape_path("$orig_datadir/$file")."\"") 
                    and Die "Failed to create directory "
                            . "'$orig_datadir/$file' : $!";
            }
            opendir(SUBDIR, "$subdir") 
                || Die "Can't open directory '$subdir': $!\n";
            while (defined($file2 = readdir(SUBDIR))) {
                if (-d "$subdir/$file2") { next; }
                if ($file2 =~ /$compressed_data_file/) { next; }
                $src_name = escape_path("$subdir/$file2");
                $dst_name = escape_path("$orig_datadir/$file");
                system("$CP_CMD \"$src_name\" \"$dst_name\"")
                    and Die "Failed to copy file '$file': $!";
            }
            closedir(SUBDIR);
        } else { 
            print STDERR "$prefix Copying file " . 
                "'$backup_dir/$file'\n";
            $src_name = escape_path("$backup_dir/$file");
            $dst_name = escape_path("$orig_datadir");
            system("$CP_CMD \"$src_name\" \"$dst_name\"")
                and Die "Failed to copy file '$file': $!";
        }
    }
    closedir(DIR);

    # copy InnoDB data files to original InnoDB data directory
    print STDERR "\n$prefix Starting to copy InnoDB tables and indexes\n";
    print STDERR "$prefix in '$backup_dir'\n";
    print STDERR "$prefix back to original InnoDB data directory '$orig_ibdata_dir'\n";
    foreach my $a (split(/;/, $orig_innodb_data_file_path)) {
        # get the relative pathname of a data file
        my $path = (split(/:/,$a))[0];
        my $filename = (split(/\/+/, $path))[-1];
        print STDERR "$prefix Copying file '$backup_dir/$filename'\n";
        $src_name = escape_path("$backup_dir/$filename");
        $dst_name = escape_path("$orig_ibdata_dir/$path");
        system("$CP_CMD \"$src_name\" \"$dst_name\"")
            and Die "Failed to copy file '$filename': $!";
    }

    # copy InnoDB log files to original InnoDB log directory
    opendir(DIR, $backup_dir) 
        || Die "Can't open directory '$backup_dir': $!\n";
    print STDERR "\n$prefix Starting to copy InnoDB log files\n";
    print STDERR "$prefix in '$backup_dir'\n";
    print STDERR "$prefix back to original InnoDB log directory '$orig_iblog_dir'\n";
    while (defined($file = readdir(DIR))) {
        if ($file =~ /$iblog_files/ && -f "$backup_dir/$file") {
            print STDERR "$prefix Copying file '$backup_dir/$file'\n";
            $src_name = escape_path("$backup_dir/$file");
            $dst_name = escape_path("$orig_iblog_dir");
            system("$CP_CMD \"$src_name\" \"$dst_name\"")
                and Die "Failed to copy file '$file': $!";
        }
    }
    closedir(DIR);

    print STDERR "$prefix Finished copying back files.\n\n";
}


#
# apply_log subroutine prepares a backup for starting database server
# on the backup. It applies InnoDB log files to the InnoDB data files.
#
sub apply_log {
    my $rcode;
    my $cmdline = '';
    my $options = '';

    if ($option_defaults_file) {
        $options = $options . " --defaults-file=\"$option_defaults_file\" ";
    }

    $options = $options . "--prepare --target-dir=$backup_dir";

    if ($option_uncompress) {
        $options = $options . ' --uncompress';
    }
    if ($option_export) {
        $options = $options . ' --export';
    }
    if ($option_redo_only) {
        $options = $options . ' --apply-log-only';
    }
    if ($option_use_memory) {
        $options = $options . " --use-memory=$option_use_memory";
    }

    if ($option_incremental_dir) {
        $options = $options . " --incremental-dir=$option_incremental_dir";
    }

    # run ibbackup as a child process
    $cmdline = "$option_ibbackup_binary $options";
    $now = current_time();
    print STDERR "\n$now  $prefix Starting ibbackup with command: $cmdline\n\n";
    $rcode = system("$cmdline");
    if ($rcode) {
        # failure
        Die "\n$prefix ibbackup failed";
    }

    # We should not create ib_logfile files if we prepare for following incremental applies
    # Also we do not prepare ib_logfile if we applied incremental changes
    if (!( ($option_redo_only) or ($option_incremental_dir))) { 
    $now = current_time();
    print STDERR "\n$now  $prefix Restarting xtrabackup with command: $cmdline\nfor creating ib_logfile*\n\n";
    $rcode = system("$cmdline");
    if ($rcode) {
        # failure
        Die "\n$prefix xtrabackup (2nd execution) failed";
    }
    }
}


#
# wait_for_ibbackup_suspend subroutine waits until ibbackup has suspended 
# itself.
#
sub wait_for_ibbackup_suspend {
    print STDERR "$prefix Waiting for ibbackup (pid=$ibbackup_pid) to suspend\n";
    print STDERR "$prefix Suspend file '$suspend_file'\n\n";
    for (;;) {
        sleep 2;
        last if -e $suspend_file;

        # check that ibbackup child process is still alive
        if ($ibbackup_pid == waitpid($ibbackup_pid, &WNOHANG)) {
            $ibbackup_pid = '';
            Die "ibbackup child process has died";
        }
    }
    $now = current_time();
    print STDERR "\n$now  $prefix Continuing after ibbackup has suspended\n";
}


#
# resume_ibbackup subroutine signals ibbackup to complete its execution
# by deleting the 'ibbackup_suspended' file.
#
sub resume_ibbackup {
    print STDERR "$prefix Resuming ibbackup\n\n";
    unlink $suspend_file || Die "Failed to delete '$suspend_file': $!";

    # wait for ibbackup to finish
    waitpid($ibbackup_pid, 0);
    $ibbackup_pid = '';
    return $CHILD_ERROR >> 8;
}
    

#
# start_ibbackup subroutine spawns a child process running ibbackup
# program for backing up InnoDB tables and indexes.
#
sub start_ibbackup {
    my $options = '';
    my $cmdline = '';
    my $pid = undef;

    if ($option_defaults_file) {
        $options = $options . " --defaults-file=\"$option_defaults_file\" ";
    }

    $options = $options . "--backup --suspend-at-end";

    if (!$option_remote_host && !$option_stream) {
        $options = $options . " --target-dir=$backup_dir";
    } else {
        #(datadir) for 'xtrabackup_suspended' and 'xtrabackup_checkpoints'
        $options = $options . " --log-stream --target-dir=./";
    }

    # prepare command line for running ibbackup
    if ($option_throttle) {
        $options = $options . " --throttle=$option_throttle";
    }
    if ($option_sleep) {
        $options = $options . " --sleep=$option_sleep";
    }
    if ($option_compress) {
        $options = $options . " --compress=$option_compress";
    }
    if ($option_use_memory) {
        $options = $options . " --use-memory=$option_use_memory";
    }
    if ($option_include) {
        $options = $options . " --tables='$option_include'";
    }
    if ($option_extra_lsndir) {
        $options = $options . " --extra-lsndir='$option_extra_lsndir'";
    }

    if ($option_incremental) {
        if($option_incremental_lsn) {
          $options = $options . " --incremental-lsn='$option_incremental_lsn'";
	    } else {
          $options = $options . " --incremental-basedir='$incremental_basedir'";
	    }
    }

    if ($option_tables_file) {
        $options = $options . " --tables_file='$option_tables_file'";
    }
    if ($option_parallel) {
        $options = $options. " --parallel=$option_parallel";
    }
    $cmdline = "$option_ibbackup_binary $options";

    # run ibbackup as a child process
    $now = current_time();
    print STDERR "\n$now  $prefix Starting ibbackup with command: $cmdline\n";
    if (defined($pid = fork)) {
        if ($pid) {
            # parent process
            $ibbackup_pid = $pid;

            if($option_remote_host || $option_stream) {
                #direct copy to remote
                my $orig_datadir = get_option(\%config, 'mysqld', 'datadir');
                my $orig_ibdata_dir =
                    get_option(\%config, 'mysqld', 'innodb_data_home_dir');
                my $orig_innodb_data_file_path =
                    get_option(\%config, 'mysqld', 'innodb_data_file_path');
                my $innodb_flush_method = 
                    get_option(\%config, 'mysqld', 'innodb_flush_method');
                my $innodb_use_odirect;
                $innodb_use_odirect = 1 if $innodb_flush_method =~ m/^(ALL_)?O_DIRECT$/i;

                my $subdir;
                my @list;

                if($option_remote_host) {
                    if (system("ssh $option_remote_host test -e $backup_dir/ib_logfile0")
                            == 0) {
                        print STDERR "$prefix Remove $option_remote_host:$backup_dir/ib_logfile*\n";
                        system("ssh $option_remote_host rm $backup_dir/ib_logfile\*")
                            and Die "Failed to rm file '$backup_dir/ib_logfile*': $!";
                    }
                }

                wait_for_ibbackup_suspend();

                #InnoDB data files from original InnoDB data directory
                print STDERR "\n$prefix Starting to backup InnoDB tables and indexes\n";
                if($option_remote_host) {
                    print STDERR "$prefix to '$backup_dir'\n";
                }
                print STDERR "$prefix from original InnoDB data directory '$orig_ibdata_dir'\n";
                foreach my $a (split(/;/, $orig_innodb_data_file_path)) {
                    my $path = (split(/:/,$a))[0];
                    $path=~s/([\$\\\" ])/\\$1/g;
                    if($option_remote_host) {
                        print STDERR "$prefix Backing up file '$orig_ibdata_dir/$path'\n";
                        system("scp $option_scp_opt '$orig_ibdata_dir/$path' '$option_remote_host:$backup_dir/$path'")
                            and Die "Failed to scp file '$path': $!";
                    } elsif($option_stream eq 'tar') {
                        my $ret = 0;
                        my $tarcmd;
                        print STDERR "$prefix Backing up as tar stream '$path'\n";
                        if (!$option_tar4ibd) {
                            $tarcmd = "tar chf - -b 32";
                        } else {
                            $tarcmd = "tar4ibd";
                            if ($innodb_use_odirect) {
                                $tarcmd = "$tarcmd -d";
                            }
                            $tarcmd = "$tarcmd -c";
                        }
                        $ret = system("cd $orig_ibdata_dir; $tarcmd $path") >> 8;
                        if ($ret == 1) {
                            print STDERR "$prefix If you use GNU tar, this warning can be ignored.\n";
                        } elsif ($ret != 0) {
                            print STDERR "$prefix tar returned with exit code $ret.\n";
                            if ( -e "$orig_ibdata_dir/$path" ) {
                                Die "Failed to stream '$orig_ibdata_dir/$path': $!";
                            }
                            else {
                                print STDERR "$prefix Ignoring nonexistent file '$orig_ibdata_dir/$path'.\n";
                            }
                        }
                    }
                }

                #copy *.ibd files
                opendir(DIR, $orig_datadir)
                    || Die "Can't open directory '$orig_datadir': $!\n";
                while (defined($subdir = readdir(DIR))) {
                    my $print_each_file = 0;
                    my $file_c;
                    my $file;
                    if ($subdir eq '.' || $subdir eq '..') { next; }
                    next unless -d "$orig_datadir/$subdir";
                    next unless check_if_required($subdir);

                    @list = glob("$orig_datadir/$subdir/" . '*.ibd');

                    $file_c = @list;
                    if ($file_c <= $backup_file_print_limit) {
                        $print_each_file = 1;
                    } else {
                        print STDERR "$prefix Backing up files " .
                            "'$orig_datadir/$subdir/*.ibd' ($file_c files)\n";
                    }
                    foreach $file (@list) {
			next unless check_if_required($subdir, $file);
                        if($option_include) {
                            my $table_name;

                            $table_name = substr($file, rindex($file, '/'));
                            $table_name = substr($table_name, 1, rindex($table_name, '.') - 1);
                            $table_name = $subdir . "." . $table_name;

                            if (!($table_name =~ /$option_include/)) {
                                print STDERR "'$file' is skipped.\n";
                                next;
                            }
                        }

                        if ($print_each_file) {
                            print STDERR "$prefix Backing up file '$file'\n";
                        }
                        if($option_remote_host) {
                            if (system("ssh $option_remote_host test -e $backup_dir/$subdir")
                                    != 0) {
                                system("ssh $option_remote_host mkdir $backup_dir/$subdir");
                            }
                            system("scp $option_scp_opt '$file' '$option_remote_host:$backup_dir/$subdir/'")
                                and Die "Failed to scp file '$file': $!";
                        } elsif($option_stream eq 'tar') {
                            my $ret = 0;
                            my $file_name = substr($file, rindex($file, '/') + 1);
                            $file_name=~s/([\$\\\" ])/\\$1/g;
                            if (!$option_tar4ibd) {
                                $ret = system("cd $orig_datadir; tar chf - -b 32 $subdir/$file_name") >> 8;
                            } else {
                                $ret = system("cd $orig_datadir; tar4ibd -c $subdir/$file_name") >> 8;
                            }
                            if ($ret == 1) {
                                print STDERR "$prefix If you use GNU tar, this warning can be ignored.\n";
                            } elsif ($ret != 0) {
                                print STDERR "$prefix tar returned with exit code $ret.\n";
                                if ( -e "$orig_datadir/$subdir/$file_name" ) {
                                    Die "Failed to stream '$orig_datadir/$subdir/$file_name': $!";
                                }
                                else {
                                    print STDERR "$prefix Ignoring nonexistent file '$orig_datadir/$subdir/$file_name'.\n";
                                }
                            }
                        }
                    }
                }
                closedir(DIR);
            }
        } else {
            if($option_remote_host || $option_stream) {
                open(STDOUT, "> $tmp_logfile")
                || Die "Failed to open file '$tmp_logfile': $!"
            }

            # child process
            exec($cmdline) || Die "Failed to exec ibbackup: $!";
        }
    } else {
        Die "failed to fork ibbackup child process: $!";
    }
}
                  

#
# get_mysql_options subroutine returns the options to mysql client program
# as a string. The options are determined from the options given by the
# user to innobackup.
#
sub get_mysql_options {
    my $options = '';

    # this option has to be first
    if ($option_defaults_file) {
        $options = "$options --defaults-file='$option_defaults_file'";
    }

    if ($option_mysql_password) {
        $options = "$options --password='$option_mysql_password'";
    }
    if ($option_mysql_user) {
        $options = "$options --user='$option_mysql_user'";
    }
    if ($option_mysql_host) {
        $options = "$options --host='$option_mysql_host'";
    }
    if ($option_mysql_port) {
        $options = "$options --port='$option_mysql_port'";
    }
    if ($option_mysql_socket) {
        $options = "$options --socket='$option_mysql_socket'";
    }
    $options = "$options --unbuffered --";
    return $options;
}


#
<<<<<<< HEAD
# Check that the server is responding to queries
=======
# mysql_open subroutine starts mysql as a child process with
# a pipe connection.
#
sub mysql_open {
    my $options = get_mysql_options();
    # run mysql as a child process with a pipe connection
    $now = current_time();
    (my $prt_options = $options) =~ s/--password=[^ ]+ /--password=xxxxxxxx /g;
    print STDERR "$now  $prefix Starting mysql with options: $prt_options\n";
    $mysql_pid = open(*MYSQL_WRITER, "| mysql $options >$mysql_stdout 2>$mysql_stderr ") or Die "Failed to spawn mysql child process: $!";
    MYSQL_WRITER->autoflush(1);
    $now = current_time();
    print STDERR "$now  $prefix Connected to database with mysql child process (pid=$mysql_pid)\n";

    mysql_check();
}


#
# mysql_check subroutine checks that the connection to mysql child process 
# is ok.
>>>>>>> b327605a
#
sub mysql_ping {
    my $mysql_pid_copy = $mysql_pid;

    # send a dummy query to mysql child process
    $hello_id++;

    my $hello_message = "xtrabackup ping $hello_id";
    print MYSQL_WRITER "select '$hello_message';\n" 
        or Die "Connection to mysql child process failed: $!";

    # wait for reply
    eval {
        local $SIG{ALRM} = sub { die "alarm clock restart" };
        my $stdout = '';
        my $stderr = '';
        alarm $mysql_response_timeout;
        while (index($stdout, $hello_message) < 0) {
            sleep 2;
            if ($mysql_pid && $mysql_pid == waitpid($mysql_pid, &WNOHANG)) {
                my $reason = `cat $mysql_stderr`;
                $mysql_pid = '';
                die "mysql child process has died: $reason";
            }
            $stdout = `cat $mysql_stdout`;
            $stderr = `cat $mysql_stderr | grep -v ^Warning`;
            if ($stderr) {
                # mysql has reported an error, do exit
                die "mysql error: $stderr";
            }
        }
        alarm 0;
    };
    if ($@ =~ /alarm clock restart/) {
        Die "Connection to mysql child process (pid=$mysql_pid_copy) timedout."
            . " (Time limit of $mysql_response_timeout seconds exceeded."
            . " You may adjust time limit by editing the value of parameter"
            . " \"\$mysql_response_timeout\" in this script.)";
    } elsif ($@) { Die $@; }
}


#
# SIGALRM handler which sends a keepalive query to the server
#
sub catch_sigalrm {
  mysql_ping();
  # Reschedule SIGALRM
  alarm $mysql_keep_alive;
}


#
# Schedule periodic server pings
#
sub start_keepalives {
  $SIG{ALRM} = \&catch_sigalrm;
  alarm $mysql_keep_alive;
}

#
# Cancel periodic server pings
#
sub stop_keepalives {
  alarm 0;
  $SIG{ALRM} = "DEFAULT";
}

#
# mysql_open subroutine starts mysql as a child process with
# a pipe connection.
#
sub mysql_open {
    my $options = get_mysql_options();
    # run mysql as a child process with a pipe connection
    $now = current_time();
    print STDERR "$now  $prefix Starting mysql with options: $options\n";
    $mysql_pid = open(*MYSQL_WRITER, "| mysql $options >$mysql_stdout 2>$mysql_stderr ") or Die "Failed to spawn mysql child process: $!";
    MYSQL_WRITER->autoflush(1);
    $now = current_time();
    print STDERR "$now  $prefix Connected to database with mysql child process (pid=$mysql_pid)\n";

    mysql_ping();

    start_keepalives();
}


#
# mysql_send subroutine send a request string to mysql child process.
# This subroutine appends a newline character to the request and checks 
# that mysqld receives the query.
# Parameters:
#    request  request string
#
sub mysql_send {
    my $request = shift;

    stop_keepalives();

    $current_mysql_request = $request;
    print MYSQL_WRITER "$request\n";
    mysql_ping();
    $current_mysql_request = '';

    start_keepalives();
}
    

#
# mysql_close subroutine terminates mysql child process gracefully.
# 
sub mysql_close {
    stop_keepalives();

    print MYSQL_WRITER "quit\n";
    $now = current_time();
    print STDERR "$now  $prefix Connection to database server closed\n";
    $mysql_pid = '';
}


#
# write_binlog_info subroutine retrieves MySQL binlog position and
# saves it in a file. It also prints it to stdout.
#
sub write_binlog_info {
    my @lines;
    my @info_lines = ();
    my $position = '';
    my $filename = '';

    # get binlog position
    mysql_send "SHOW MASTER STATUS;";

    # get "show master status" output lines (2) from mysql output
    file_to_array($mysql_stdout, \@lines);
    foreach my $line (@lines) {
        if ($line =~ m/innobackup hello/) {
            # this is a hello message, ignore it
        } else {
            # this is output line from "show master status"
            push(@info_lines, $line);
        }
    }

    # write binlog info file
    if (!defined $info_lines[1]) {
        $info_lines[1] = "";
    }
    if (!$option_remote_host) {
        open(FILE, ">$binlog_info") || 
            Die "Failed to open file '$binlog_info': $!";
    } else {
        open(FILE, "| ssh $option_remote_host 'cat > $binlog_info'") ||
            Die "Failed to open file '$option_remote_host:$binlog_info': $!";
    }
    print FILE  "$info_lines[1]\n";
    close(FILE);

    if ($option_stream eq 'tar') {
        system("cd $option_tmpdir; tar chf - xtrabackup_binlog_info")
            and Die "Failed to stream 'xtrabackup_binlog_info': $!";
        unlink $binlog_info || Die "Failed to delete '$binlog_info': $!";
    }

    # get the name of the last binlog file and position in it
    ($filename, $position) = $info_lines[1] =~ /^\s*([^\s]+)\s+(.*)$/;

    if (defined $filename && defined $position) {
        $mysql_binlog_position = "filename '$filename', position $position";
    } else {
        $mysql_binlog_position = "filename '', position ";
    }        
}


# 
# write_slave_info subroutine retrieves MySQL binlog position of the
# master server in a replication setup and saves it in a file. It
# also saves it in $msql_slave_position variable.
#
sub write_slave_info {
    my @lines;
    my @info_lines;
    my $position = '';
    my $filename = '';
    my $master= '';
	
    # get slave status. Use single quotes here, otherwise
    # \G is evaluated as a control character.
    mysql_send 'SHOW SLAVE STATUS\G;';

    # get output of the "show slave status" command from mysql output
    # and extract binlog position of the master server
    file_to_array($mysql_stdout, \@lines);
    for (@lines) {
        $master = $1 if /Master_Host:\s*(\S*)\s*$/;
        $filename = $1 if /Master_Log_File:\s*(\S*)\s*$/;
        $position = $1 if /Master_Log_Pos:\s*(\S*)\s*$/;
    }

    # print slave status to a file
    if (!$option_remote_host) {
        open(FILE, ">$slave_info") || 
            Die "Failed to open file '$slave_info': $!";
    } else {
        open(FILE, "| ssh $option_remote_host 'cat > $slave_info'") ||
            Die "Failed to open file '$option_remote_host:$slave_info': $!";
    }
    print FILE  "CHANGE MASTER TO MASTER_LOG_FILE='$filename', MASTER_LOG_POS=$position\n";
    close(FILE);

    if ($option_stream eq 'tar') {
        system("cd $option_tmpdir; tar chf - xtrabackup_slave_info")
            and Die "Failed to stream 'xtrabackup_slave_info': $!";
        unlink $slave_info || Die "Failed to delete '$slave_info': $!";
    }

    $mysql_slave_position = "master host '$master', filename '$filename', position $position";
}


#
# mysql_lockall subroutine puts a read lock on all tables in all databases.
# 
sub mysql_lockall {
    $now = current_time();
    print STDERR "$now  $prefix Starting to lock all tables...\n";

    mysql_send "USE mysql;";
#    mysql_send "DROP TABLE IF EXISTS ibbackup_binlog_marker;";
#    if (compare_versions($mysql_server_version, '4.1.0') == -1) {
#        # MySQL server version is 4.0 or older, ENGINE keyword not supported
#        mysql_send "CREATE TABLE ibbackup_binlog_marker(a INT) TYPE=INNODB;";
#    } else {
#        # MySQL server version is 4.1 or newer, use ENGINE keyword
#        mysql_send "CREATE TABLE ibbackup_binlog_marker(a INT) ENGINE=INNODB;";
#    }
    mysql_send "SET AUTOCOMMIT=0;";
#    mysql_send "INSERT INTO ibbackup_binlog_marker VALUES (1);";
    if (compare_versions($mysql_server_version, '4.0.22') == 0
        || compare_versions($mysql_server_version, '4.1.7') == 0) {
        # MySQL server version is 4.0.22 or 4.1.7
        mysql_send "COMMIT;";
        mysql_send "FLUSH TABLES WITH READ LOCK;";
    } else {
        # MySQL server version is other than 4.0.22 or 4.1.7
        mysql_send "FLUSH TABLES WITH READ LOCK;";
        mysql_send "COMMIT;";
    }
    write_binlog_info;
	
    $now = current_time();
    print STDERR "$now  $prefix All tables locked and flushed to disk\n";
}


#
# mysql_unlockall subroutine releases read locks on all tables in all 
# databases.
# 
sub mysql_unlockall {
    mysql_send "UNLOCK TABLES;";
#    mysql_send "DROP TABLE IF EXISTS ibbackup_binlog_marker;";

    $now = current_time();
    print STDERR "$now  $prefix All tables unlocked\n";
}


#
# catch_sigpipe subroutine is a signal handler for SIGPIPE.
#
sub catch_sigpipe {
    my $rcode;

    if ($mysql_pid && (-1 == ($rcode = waitpid($mysql_pid, &WNOHANG))
                       || $rcode == $mysql_pid)) {
        my $reason = `cat $mysql_stderr`;
        print STDERR "Pipe to mysql child process broken: $reason at";
        system("date +'%H:%M:%S'");
        exit(1);
    } else {
        Die "Broken pipe";
    }
}


#
# kill_child_processes subroutine kills all child processes of this process.
#
sub kill_child_processes {
    if ($ibbackup_pid) {
        kill($kill_signal, $ibbackup_pid);
        $ibbackup_pid = '';
    }
    
    if ($mysql_pid) {
        kill($kill_signal, $mysql_pid);
        $mysql_pid = '';
    }
}


#
# require_external subroutine checks that an external program is runnable
# via the shell. This is tested by calling the program with the
# given arguments. It is checked that the program returns 0 and does 
# not print anything to stderr. If this check fails, this subroutine exits.
#    Parameters:
#       program      pathname of the program file
#       args         arguments to the program
#       pattern      a string containing a regular expression for finding 
#                    the program version.
#                    this pattern should contain a subpattern enclosed
#                    in parentheses which is matched with the version.
#       version_ref  a reference to a variable where the program version
#                    string is returned. Example "2.0-beta2".
#
sub require_external {
    my $program = shift;
    my $args = shift;
    my $pattern = shift;
    my $version_ref = shift;
    my @lines;
    my $tmp_stdout = tmpnam();
    my $tmp_stderr = tmpnam();
    my $rcode;
    my $error;

    $rcode = system("$program $args >$tmp_stdout 2>$tmp_stderr");
    if ($rcode) {
        $error = $!;
    }
    my $stderr = `cat $tmp_stderr | grep -v ^Warning`;
    unlink $tmp_stderr;
    if ($stderr ne '') {
        # failure
        unlink $tmp_stdout;
        Die "Couldn't run $program: $stderr";
    } elsif ($rcode) {
        # failure
        unlink $tmp_stdout;
        Die "Couldn't run $program: $error";
    }

    # success
    my $stdout = `cat $tmp_stdout`;
    unlink $tmp_stdout;
    @lines = split(/\n|;/,$stdout);
    print STDERR "$prefix Using $lines[0]\n";

    # get version string from the first output line of the program
    ${$version_ref} = '';
    if ($lines[0] =~ /$pattern/) {
        ${$version_ref} = $1;
    }
}


# compare_versions subroutine compares two GNU-style version strings.
# A GNU-style version string consists of three decimal numbers delimitted 
# by dots, and optionally followed by extra attributes.
# Examples: "4.0.1", "4.1.1-alpha-debug". 
#    Parameters:
#       str1   a GNU-style version string
#       str2   a GNU-style version string
#    Return value:
#       -1   if str1 < str2
#        0   if str1 == str2
#        1   is str1 > str2
sub compare_versions {
    my $str1 = shift;
    my $str2 = shift;
    my $extra1 = '';
    my $extra2 = '';
    my @array1 = ();
    my @array2 = ();
    my $i;

    # remove possible extra attributes
    ($str1, $extra1) = $str1 =~ /^([0-9.]*)(.*)/;
    ($str2, $extra2) = $str2 =~ /^([0-9.]*)(.*)/;

    # split "dotted" decimal number string into an array
    @array1 = split('\.', $str1);
    @array2 = split('\.', $str2);

    # compare in lexicographic order
    for ($i = 0; $i <= $#array1 && $i <= $#array2; $i++) {
        if ($array1[$i] < $array2[$i]) {
            return -1;
        } elsif ($array1[$i] > $array2[$i]) {
            return 1;
        }
    }
    if ($#array1 < $#array2) {
        return -1;
    } elsif ($#array1 > $#array2) {
        return 1;
    } else {
        return 0;
    }
}


#
# init subroutine initializes global variables and performs some checks on the
# system we are running on.
#
sub init {
    my $mysql_version = '';
    my $ibbackup_version = '';
    my $run = '';

    # print some instructions to the user
    if (!$option_apply_log && !$option_copy_back) {
        $run = 'backup';
    } elsif ($option_copy_back) {
        $run = 'copy-back';
    } else {
        $run = 'apply-log';
    }
    print STDERR "IMPORTANT: Please check that the $run run completes successfully.\n";
    print STDERR "           At the end of a successful $run run $innobackup_script\n";
    print STDERR "           prints \"completed OK!\".\n\n";

    # check that MySQL client program and InnoDB Hot Backup program
    # are runnable via shell
    if (!$option_copy_back) {
        # we are making a backup or applying log to backup
        if (!$option_apply_log) {
            # we are making a backup, we need mysql server
            my $output = '';
            my @lines = ();

            # check that we have mysql client program
            require_external('mysql', '--version', 'Ver ([^,]+)', 
                             \$mysql_version);
            
            # get mysql server version
            my $options = get_mysql_options();
            @lines = split('\n', 
                           `mysql $options -e "select \@\@version"`);
            $mysql_server_version = $lines[1];
            print STDERR "$prefix Using mysql server version $mysql_server_version\n";
        }
        #require_external($option_ibbackup_binary, '--license', 
        #                 'version (\S+)', \$ibbackup_version);
        print STDERR "\n";
        
        if ($option_include 
            && $ibbackup_version 
            && $ibbackup_version le "2.0") {
            # --include option was given, but ibbackup is too
            # old to support it
            Die "--include option was given, but ibbackup is too old"
                . " to support it. You must upgrade to InnoDB Hot Backup"
                . " v2.0 in order to use --include option.\n";
        }
    }
    
    # set signal handlers
    $SIG{PIPE} = \&catch_sigpipe;

    # read MySQL options file
    #read_config_file($config_file, \%config);
    read_config_file(\%config);

    if(!$option_tmpdir) {
        $option_tmpdir = get_option(\%config, 'mysqld', 'tmpdir');
    }

    # get innodb log home directory from options file
    #$innodb_log_group_home_dir = 
    #    get_option(\%config, 'mysqld', 'innodb_log_group_home_dir');

    if (!$option_apply_log && !$option_copy_back) {
        # we are making a backup, create a new backup directory
        if (!$option_remote_host) {
            $backup_dir = File::Spec->rel2abs(make_backup_dir());
        } else {
            $backup_dir = make_backup_dir();
        }
        print STDERR "$prefix Created backup directory $backup_dir\n";
        if (!$option_remote_host && !$option_stream) {
        $backup_config_file = $backup_dir . '/backup-my.cnf';
        $suspend_file = $backup_dir . '/xtrabackup_suspended';
        $mysql_stdout = $backup_dir . '/mysql-stdout';
        $mysql_stderr = $backup_dir . '/mysql-stderr';
        $binlog_info = $backup_dir . '/xtrabackup_binlog_info';
        $slave_info = $backup_dir . '/xtrabackup_slave_info';
        } else {
        $suspend_file = get_option(\%config, 'mysqld', 'datadir') . '/xtrabackup_suspended';
        $tmp_logfile = $option_tmpdir . '/xtrabackup_logfile';
        $mysql_stdout = $option_tmpdir . '/mysql-stdout';
        $mysql_stderr = $option_tmpdir . '/mysql-stderr';
        if ($option_stream) {
            $backup_config_file = $option_tmpdir . '/backup-my.cnf';
            $binlog_info = $option_tmpdir . '/xtrabackup_binlog_info';
            $slave_info = $option_tmpdir . '/xtrabackup_slave_info';
        } else {
            $backup_config_file = $backup_dir . '/backup-my.cnf';
            $binlog_info = $backup_dir . '/xtrabackup_binlog_info';
            $slave_info = $backup_dir . '/xtrabackup_slave_info';
        }
        }
        write_backup_config_file($backup_config_file);
    } elsif ($option_copy_back) {
        #$backup_config_file = $backup_dir . '/backup-my.cnf';
        #read_config_file($backup_config_file, \%backup_config);
    }         
}


#
# write_backup_config_file subroutine creates a backup options file for
# ibbackup program. It writes to the file only those options that
# are required by ibbackup.
#    Parameters:
#       filename  name for the created options file
#
sub write_backup_config_file {
    my $filename = shift;
    my $innodb_data_file_path = 
        get_option(\%config, 'mysqld', 'innodb_data_file_path');
    my $innodb_log_files_in_group =
        get_option(\%config, 'mysqld', 'innodb_log_files_in_group');
    my $innodb_log_file_size =
        get_option(\%config, 'mysqld', 'innodb_log_file_size');
    my $root;

    my @array = split(/;/, $innodb_data_file_path);
    for (my $i = 0; $i <= $#array; $i++) {
        my @tmp = split(/\/+/, $array[$i]);
        $array[$i] = $tmp[-1];
    }
    $innodb_data_file_path = join(";", @array);

    if (!$option_remote_host) {
        $root = $backup_dir;
        open(FILE, "> $filename") || Die "Failed to open file '$filename': $!";
    } else {
        $root = `ssh $option_remote_host 'cd $backup_dir; pwd'`;
        open(FILE, "| ssh $option_remote_host 'cat > $filename'")
            || Die "Failed to open file '$option_remote_host:$filename': $!";
    }

    print FILE "# This MySQL options file was generated by $innobackup_script.\n\n" .
          "# The MySQL server\n" .
          "[mysqld]\n" .
          "datadir=$root\n" .
          "innodb_data_home_dir=$root\n" .
          "innodb_data_file_path=$innodb_data_file_path\n" .
          "innodb_log_group_home_dir=$root\n" .
          "innodb_log_files_in_group=$innodb_log_files_in_group\n" .
          "innodb_log_file_size=$innodb_log_file_size\n";
    close(FILE);

    if ($option_stream) {
        my $filename_dir = dirname($filename);
        my $filename_name = basename($filename);
        if ($option_stream eq 'tar') {
            system("cd $filename_dir; tar chf - $filename_name")
                and Die "Failed to stream '$filename_name': $!";
        }
        unlink $filename || Die "Failed to delete '$filename': $!";
    }
}


#
# check_args subroutine checks command line arguments. If there is a problem,
# this subroutine prints error message and exits.
#
sub check_args {
    my $i;
    my $rcode;
    my $buf;
    my $perl_version;

    # check the version of the perl we are running
    if (!defined $^V) {
        # this perl is prior to 5.6.0 and uses old style version string
        my $required_version = $required_perl_version_old_style;
        if ($] lt $required_version) {
            print STDERR "$prefix Warning: " . 
                "Your perl is too old! Innobackup requires\n";
            print STDERR "$prefix Warning: perl $required_version or newer!\n";
        }
    }

    if (@ARGV == 0) {
        # no command line arguments
        print STDERR "$prefix You must specify the backup directory.\n";
        exit(1);
    }

    # read command line options
    $rcode = GetOptions('compress:i' => \$option_compress,
                        'help' => \$option_help,
                        'version' => \$option_version,
                        'throttle=i' => \$option_throttle,
                        'sleep=i' => \$option_sleep,
                        'apply-log' => \$option_apply_log,
                        'redo-only' => \$option_redo_only,
                        'copy-back' => \$option_copy_back,
                        'include=s' => \$option_include,
                        'databases=s' => \$option_databases,
                        'tables-file=s', => \$option_tables_file,
                        'use-memory=s' => \$option_use_memory,
                        'uncompress' => \$option_uncompress,
                        'export' => \$option_export,
                        'password=s' => \$option_mysql_password,
                        'user=s' => \$option_mysql_user,
                        'host=s' => \$option_mysql_host,
                        'port=s' => \$option_mysql_port,
                        'slave-info' => \$option_slave_info,
                        'socket=s' => \$option_mysql_socket,
                        'no-timestamp' => \$option_no_timestamp,
                        'defaults-file=s' => \$option_defaults_file,
                        'incremental' => \$option_incremental,
                        'incremental-basedir=s' => \$option_incremental_basedir,
                        'incremental-lsn=s' => \$option_incremental_lsn,
                        'incremental-dir=s' => \$option_incremental_dir,
                        'extra-lsndir=s' => \$option_extra_lsndir,
                        'remote-host=s' => \$option_remote_host,
                        'stream=s' => \$option_stream,
			'rsync' => \$option_rsync,
                        'tmpdir=s' => \$option_tmpdir,
                        'no-lock' => \$option_no_lock,
                        'ibbackup=s' => \$option_ibbackup_binary,
                        'scpopt=s' => \$option_scp_opt,
                        'force-tar', => \$option_force_tar,
                        'parallel=i' => \$option_parallel,
                        'safe-slave-backup' => \$option_safe_slave_backup,
                        'safe-slave-backup-timeout' => $option_safe_slave_backup_timeout,
    );
                        
    if (!$rcode) {
        # failed to read options
        print STDERR "$prefix Bad command line arguments\n";
        exit(1);
    }
    if ($option_help) {
        # print help text and exit
        usage();
        exit(0);
    }
    if ($option_version) {
        # print program version and copyright
        print_version();
        exit(0);
    }

    if ($option_compress == 0) {
        # compression level no specified, use default level
        $option_compress = $default_compression_level;
    } 

    if ($option_compress == 999) {
        # compress option not given in the command line
	$option_compress = 0;
    }

    if (@ARGV < 1) {
        print STDERR "$prefix Missing command line argument\n";
        exit(1);
    } elsif (@ARGV > 1) {
        print STDERR "$prefix Too many command line arguments\n";
        exit(1);
    }

    if ($option_stream) {
        if ($option_stream eq 'tar') {
           if ( !$option_force_tar ) {
              $option_tar4ibd = 'tar4ibd';
            }
            else {
               print STDERR "Forcing tar instead of tar4ibd\n";
            }
        } elsif ($option_stream eq 'tar4ibd') {
            $option_stream = 'tar';
            $option_tar4ibd = 'tar4ibd';
        } elsif ($option_stream eq 'cpio') {
            print STDERR "$prefix --stream=cpio is not supported yet\n";
            exit(1);
        } else {
            print STDERR "$prefix Unknown option --stream=$option_stream\n";
            exit(1);
        }
    }

    # get options file name
    #$config_file = $ARGV[0];

    if (!$option_apply_log && !$option_copy_back) {
        # we are making a backup, get backup root directory
        $backup_root = $ARGV[0];
        if ($option_incremental && !$option_incremental_lsn) {
            my @dirs = `ls -1 -t $backup_root`;
            my $inc_dir = $dirs[0];
            chomp($inc_dir);
            if ($option_incremental_basedir) {
                $incremental_basedir = $option_incremental_basedir;
            } else {
                $incremental_basedir = File::Spec->catfile($backup_root, $inc_dir);
            }

            #print STDERR "--incremental_basedir=$incremental_basedir\n";
            #print STDERR "incremental backup is not supported for now.\n";
            #exit(1);
        }
    } else {
        # get backup directory
        $backup_dir = File::Spec->rel2abs($ARGV[0]);
    }        

    if ($option_slave_info) {
        if (($option_no_lock or $option_incremental) and
	    !$option_safe_slave_backup) {
	  print STDERR "--slave-info is used with either --no-lock or --incremental but without --safe-slave-backup. The binlog position cannot be consistent with the backup data.\n";
	    exit(1);
	}
    }

    if ($option_rsync && ($option_remote_host || $option_stream)) {
        print STDERR "--rsync doesn't work with --remote-host or --stream\n";
	exit(1);
    }

    print STDERR "\n";

    parse_databases_option_value();
    parse_tables_file_option_value($option_tables_file);
}


#
# make_backup_dir subroutine creates a new backup directory and returns
# its name.
#
sub make_backup_dir {
    my $dir;
    my $innodb_data_file_path = 
        get_option(\%config, 'mysqld', 'innodb_data_file_path');

    # create backup directory
    $dir = $backup_root;
    if ($option_stream) {
        return $dir;
    }

    $dir .= '/' . strftime("%Y-%m-%d_%H-%M-%S", localtime())
       unless $option_no_timestamp;
    if (!$option_remote_host) {
        mkdir($dir, 0777) || Die "Failed to create backup directory $dir: $!";
    } else {
        system("ssh $option_remote_host mkdir $dir");
    }

    # create subdirectories for ibdata files if needed
#    foreach my $a (split(/;/, $innodb_data_file_path)) {
#        my $path = (split(/:/,$a))[0];
#        my @relative_path = split(/\/+/, $path);
#        pop @relative_path;
#        if (@relative_path) {
#            # there is a non-trivial path from the backup directory
#            # to the directory of this backup ibdata file, check
#            # that all the directories in the path exist.
#            create_path_if_needed($dir, \@relative_path);
#        }
#    }

    return $dir;
}


#
# create_path_if_needed subroutine checks that all components
# in the given relative path are directories. If the
# directories do not exist, they are created.
#    Parameters:
#       root           a path to the root directory of the relative pathname
#       relative_path  a relative pathname (a reference to an array of 
#                      pathname components) 
#
sub create_path_if_needed {
    my $root = shift;
    my $relative_path = shift;
    my $path;

    $path = $root;
    foreach $a (@{$relative_path}) {
        $path = $path . "/" . $a;
        if (!$option_remote_host) {
            if (! -d $path) {
                # this directory does not exist, create it !
                mkdir($path, 0777) || Die "Failed to create backup directory: $!";
            }
        } else {
            if (system("ssh $option_remote_host test -d $path") != 0) {
                system("ssh $option_remote_host mkdir $path");
            }
        }
    }
}


#
# remove_from_array subroutine removes excluded element from the array.
#    Parameters:
#       array_ref   a reference to an array of strings
#       excluded   a string to be excluded from the copy
#  
sub remove_from_array {
    my $array_ref = shift;
    my $excluded = shift;
    my @copy = ();
    my $size = 0;

    foreach my $str (@{$array_ref}) {
        if ($str ne $excluded) {
            $copy[$size] = $str;
            $size = $size + 1;
        }
    }
    @{$array_ref} = @copy;
}


#
# backup_files subroutine copies .frm, .MRG, .MYD and .MYI files to 
# backup directory.
#
sub backup_files {
    my $prep_mode = shift;
    my $source_dir = get_option(\%config, 'mysqld', 'datadir');
    my @list;
    my $file;
    my $database;
    my $wildcard = '*.{frm,MYD,MYI,MRG,TRG,TRN,ARM,ARZ,CSM,CSV,opt,par}';
    my $rsync_file_list;
    my $operation;
    my $rsync_tmpfile_pass1 = "$option_tmpdir/xtrabackup_rsyncfiles_pass1";
    my $rsync_tmpfile_pass2 = "$option_tmpdir/xtrabackup_rsyncfiles_pass2";

    # prep_mode will pre-copy the data, so that rsync is faster the 2nd time
    # saving time while all tables are locked.
    # currently only rsync mode is supported for prep.
    if ($prep_mode and !$option_rsync) {
        return;
    }

    if ($option_rsync) {
	if ($prep_mode) {
	    $rsync_file_list = $rsync_tmpfile_pass1;
	} else {
	    $rsync_file_list = $rsync_tmpfile_pass2;
	}
	open(RSYNC, ">$rsync_file_list")
	    || Die "Can't open $rsync_file_list for writing: $!\n";
    }

    opendir(DIR, $source_dir) 
        || Die "Can't open directory '$source_dir': $!\n";
    $now = current_time();
    if ($prep_mode) {
	$operation = "a prep copy of";
    } else {
	$operation = "to backup";
    }
    print STDERR "\n$now  $prefix Starting $operation .frm, .MRG, .MYD, .MYI,\n";
    print STDERR "$prefix .TRG, .TRN, .ARM, .ARZ, .CSM, .CSV and .opt files in\n";
    print STDERR "$prefix subdirectories of '$source_dir'\n";
    # loop through all database directories
    while (defined($database = readdir(DIR))) {
        my $print_each_file = 0;
        my $file_c;
        my @scp_files;
        # skip files that are not database directories
        if ($database eq '.' || $database eq '..') { next; }
        next unless -d "$source_dir/$database";
	     next unless check_if_required($database);
        
        if (!$option_remote_host && !$option_stream) {
            if (! -e "$backup_dir/$database") {
                # create database directory for the backup
                mkdir("$backup_dir/$database", 0777)
                    || Die "Couldn't create directory '$backup_dir/$database': $!";
            }
        } elsif ($option_remote_host) {
            if (system("ssh $option_remote_host test -e $backup_dir/$database")
                    != 0) {
                system("ssh $option_remote_host mkdir $backup_dir/$database");
            }
        }

        # copy files of this database
	opendir(DBDIR, "$source_dir/$database");
	@list = grep(/\.(frm)|(MYD)|(MYI)|(MRG)|(TRG)|(TRN)|(ARM)|(ARZ)|(CSM)|(CSV)|(opt)|(par)$/, readdir(DBDIR)); 
	closedir DBDIR;
        $file_c = @list;
        if ($file_c <= $backup_file_print_limit) {
            $print_each_file = 1;
        } else {
            print STDERR "$prefix Backing up files " . 
                "'$source_dir/$database/$wildcard' ($file_c files)\n";
        }
        foreach $file (@list) {
            next unless check_if_required($database, $file);

	    if($option_include) {
	      if (!("$database.$file" =~ /$option_include/)) {
	        print STDERR "$database.$file is skipped because it does not match $option_include.\n";
	        next;
	      }
	    }

               
            if ($print_each_file) {
                print STDERR "$prefix Backing up file '$source_dir/$database/$file'\n";
            }

	    if ($option_rsync) {
		print RSYNC "$database/$file\n";
		if (!$prep_mode) {
		    $rsync_files_hash{"$database/$file"} = 1;
		}
            } elsif (!$option_remote_host && !$option_stream) {
                $src_name = escape_path("$source_dir/$database/$file");
                $dst_name = escape_path("$backup_dir/$database");
                system("$CP_CMD \"$src_name\" \"$dst_name\"")
                    and Die "Failed to copy file '$file': $!";
            } elsif ($option_remote_host) {
                # Queue up files for one single scp per database.
                push(@scp_files, "'$file'");
            } elsif($option_stream eq 'tar') {
                my $ret = 0;
                my $file_name = substr($file, rindex($file, '/') + 1);
                $file_name=~s/([\$\\\" ])/\\$1/g;
                $ret = system("cd $source_dir; tar cf - $database/$file_name") >> 8;
                if ($ret == 1) {
                    print STDERR "$prefix If you use GNU tar, this warning can be ignored.\n";
                # Check for non-zero exit code
                } elsif ($ret != 0) {
                    print STDERR "$prefix tar returned with exit code $ret.\n";
                    # Only treat as fatal cases where the file exists
                    if ( -e "$database/$file_name" ) {
                        Die "Failed to stream '$database/$file_name': $!";
                    } else {
                        print STDERR "$prefix Ignoring nonexistent file '$database/$file_name'.\n";
                    }

                }
            }
        }
        if ($option_remote_host and @scp_files) {
          my $scp_file_list = join(" ", map { "$source_dir/$database/$_" } @scp_files);
          system("scp $option_scp_opt $scp_file_list '$option_remote_host:$backup_dir/$database/'")
              and Die "Failed to execute \"scp $option_scp_opt $scp_file_list '$option_remote_host:$backup_dir/$database/'\": $!";
        }
    }
    closedir(DIR);

    if ($option_rsync) {
	close(RSYNC);

	# do the actual rsync now
	$now = current_time();
	my $rsync_cmd = "rsync -t \"$source_dir\" --files-from=\"$rsync_file_list\" \"$backup_dir\"";
	print STDERR "$now Starting rsync as: $rsync_cmd\n";

	# ignore errors in the prep mode, since we are running without lock,
	# so some files may have disappeared.
	if (system("$rsync_cmd") && !$prep_mode) {
	    Die "rsync failed: $!\n";
	}

	$now = current_time();
	print STDERR "$now rsync finished successfully.\n";

	# Remove from $backup_dir files that have been removed between first and
	# second passes. Cannot use "rsync --delete" because it does not work
	# with --files-from.
	if (!$prep_mode) {
	    open(RSYNC, "<$rsync_tmpfile_pass1")
		|| Die "Can't open $rsync_tmpfile_pass1 for reading: $!\n";

	    while (<RSYNC>) {
		chomp;
		if (!exists $rsync_files_hash{$_}) {
		    print STDERR "Removing '$backup_dir/$_'\n";
		    unlink "$backup_dir/$_";
		}
	    }

	    close(RSYNC);
	    unlink "$rsync_tmpfile_pass1" || \
		Die "Failed to delete $rsync_tmpfile_pass1: $!";
	    unlink "$rsync_tmpfile_pass2" || \
		Die "Failed to delete $rsync_tmpfile_pass2: $!";
	}
    }

    if ($prep_mode) {
	$operation = "a prep copy of";
    } else {
	$operation = "backing up";
    }
    $now = current_time();
    print STDERR "$now  $prefix Finished $operation .frm, .MRG, .MYD, .MYI, .TRG, .TRN, .ARM, .ARZ, .CSV, .CSM and .opt files\n\n";
 }


#
# file_to_array subroutine reads the given text file into an array and
# stores each line as an element of the array. The end-of-line
# character(s) are removed from the lines stored in the array.
#    Parameters:
#       filename   name of a text file
#       lines_ref  a reference to an array
#
sub file_to_array {
    my $filename = shift;
    my $lines_ref = shift;
    
    open(FILE, $filename) || Die "can't open file '$filename': $!";
    @{$lines_ref} = <FILE>;
    close(FILE) || Die "can't close file '$filename': $!";

    foreach my $a (@{$lines_ref}) {
        chomp($a);
    }
}


#
# unescape_string subroutine expands escape sequences found in the string and
# returns the expanded string. It also removes possible single or double quotes
# around the value.
#    Parameters:
#       value   a string
#    Return value:
#       a string with expanded escape sequences
# 
sub unescape_string {
    my $value = shift;
    my $result = '';
    my $offset = 0;

    # remove quotes around the value if they exist
    if (length($value) >= 2) {
        if ((substr($value, 0, 1) eq "'" && substr($value, -1, 1) eq "'")
            || (substr($value, 0, 1) eq '"' && substr($value, -1, 1) eq '"')) {
            $value = substr($value, 1, -1);
        }
    }
    
    # expand escape sequences
    while ($offset < length($value)) {
        my $pos = index($value, "\\", $offset);
        if ($pos < 0) {
            $pos = length($value);
            $result = $result . substr($value, $offset, $pos - $offset);
            $offset = $pos;
        } else {
            my $replacement = substr($value, $pos, 2);
            my $escape_code = substr($value, $pos + 1, 1);
            if (exists $option_value_escapes{$escape_code}) {
                $replacement = $option_value_escapes{$escape_code};
            }
            $result = $result 
                . substr($value, $offset, $pos - $offset)
                . $replacement;
            $offset = $pos + 2;
        }
    }

    return $result;
}


#
# read_config_file subroutine reads MySQL options file and
# returns the options in a hash containing one hash per group.
#    Parameters:
#       filename    name of a MySQL options file
#       groups_ref  a reference to hash variable where the read
#                   options are returned
#
sub read_config_file {
    #my $filename = shift;
    my $groups_ref = shift;
    my @lines ;
    my $i;
    my $group;
    my $group_hash_ref;

    my $cmdline = '';
    my $options = '';

    if ($option_defaults_file) {
        $options = $options . " --defaults-file=\"$option_defaults_file\" ";
    }

    $options = $options . "--print-param";


    # read file to an array, one line per element
    #file_to_array($filename, \@lines);
    $cmdline = "$option_ibbackup_binary $options";
    @lines = `$cmdline`;

    # classify lines and save option values
    $group = 'default';
    $group_hash_ref = {}; 
    ${$groups_ref}{$group} = $group_hash_ref;
    # this pattern described an option value which may be
    # quoted with single or double quotes. This pattern
    # does not work by its own. It assumes that the first
    # opening parenthesis in this string is the second opening
    # parenthesis in the full pattern. 
    my $value_pattern = q/((["'])([^\\\4]|(\\[^\4]))*\4)|([^\s]+)/;
    for ($i = 0; $i < @lines; $i++) {
      SWITCH: for ($lines[$i]) {
          # comment
          /^\s*(#|;)/
             && do { last; };

          # group      
          /^\s*\[(.*)\]/ 
                && do { 
                    $group = $1; 
                    if (!exists ${$groups_ref}{$group}) {
                        $group_hash_ref = {}; 
                        ${$groups_ref}{$group} = $group_hash_ref;
                    } else {
                        $group_hash_ref = ${$groups_ref}{$group};
                    }
                    last; 
                };

          # option
          /^\s*([^\s=]+)\s*(#.*)?$/
              && do { 
                  ${$group_hash_ref}{$1} = '';
                  last; 
              };

          # set-variable = option = value
          /^\s*set-variable\s*=\s*([^\s=]+)\s*=\s*($value_pattern)\s*(#.*)?$/
              && do { ${$group_hash_ref}{$1} = unescape_string($2); last; };

          # option = value
          /^\s*([^\s=]+)\s*=\s*($value_pattern)\s*(#.*)?$/
              && do { ${$group_hash_ref}{$1} = unescape_string($2); last; };

          # empty line
          /^\s*$/
              && do { last; };

          # unknown
          print("$prefix: Warning: Ignored unrecognized line ",
                $i + 1,
                " in options : '${lines[$i]}'\n"
                );
      }
   }
}
    

#
# get_option subroutine returns the value of given option in the config
# structure. If option is missing, this subroutine calls exit.
#    Parameters:
#       config_ref   a reference to a config data
#       group        option group name
#       option_name  name of the option
#    Return value:
#       option value as a string
#
sub get_option {
    my $config_ref = shift;
    my $group = shift;
    my $option_name = shift;
    my $group_hash_ref;

    if (!exists $config{$group}) {
        # no group
        print STDERR "$prefix fatal error: no '$group' group in MySQL options\n";
        print STDERR "$prefix fatal error: OR no 'datadir' option in group '$group' in MySQL options\n";
        exit(1);
    }
    
    $group_hash_ref = ${$config_ref}{$group};
    if (!exists ${$group_hash_ref}{$option_name}) {
        # no option
        print STDERR "$prefix fatal error: no '$option_name' option in group '$group' in MySQL options\n";
        exit(1);
    }

    return ${$group_hash_ref}{$option_name};
}

# check_if_required subroutine returns 1 if the specified database and
# table needs to be backed up.
#    Parameters:
#       $_[0]        name of database to be checked 
#       $_[1]        full path of table file (This argument is optional)
#    Return value:
#       1 if backup should be done and 0 if not
#
sub check_if_required {
   my ( $db, $table_path ) = @_;
   my $db_count  = scalar keys %databases_list;
   my $tbl_count = scalar keys %table_list;
   my $filename;
   my $table;

   if ( $db_count == 0 && $tbl_count == 0 ) {
      # No databases defined with --databases option, include all databases,
      # and no tables defined with --tables-file option, include all tables.
      return 1;
   }
   else {
      if ( $table_path ) {
         # get the last component in the table pathname 
         $filename = (reverse(split(/\//, $table_path)))[0];
         # get name of the table by removing file suffix
         $table = (split(/\./, $filename))[0];
      }
   }

   # Filter for --databases.
   if ( $db_count ) {
      if (defined $databases_list{$db}) {
         if (defined $table_path) {
            my $db_hash = $databases_list{$db};
            $db_count = keys %$db_hash;
            if ($db_count > 0 && ! defined $databases_list{$db}->{$table}) {
               # --databases option specified, but table is not included
               return 0;
            }
         }
         # include this database and table
         return 1;
      }
      else {
         # --databases option given, but database is not included
         return 0;
      }
   }

   # Filter for --tables-file.
   if ( $tbl_count ) {
      return 0 unless exists $table_list{$db};
      return 0 if $table && !$table_list{$db}->{$table};
   }

   return 1;  # backup the table
}


# parse_databases_option_value subroutine parses the value of 
# --databases option. If the option value begins with a slash
# it is considered a pathname and the option value is read
# from the file.
# 
# This subroutine sets the global "databases_list" variable.
#
sub parse_databases_option_value {
    my $item;

    if ($option_databases =~ /^\//) {
        # the value of the --databases option begins with a slash,
        # the option value is pathname of the file containing
        # list of databases
        if (! -f $option_databases) {
            Die "can't find file '$option_databases'";
        }

        # read from file the value of --databases option
        my @lines;
    	file_to_array($option_databases, \@lines);
	$option_databases = join(" ", @lines);
    }

    # mark each database or database.table definition in the
    # global databases_list.
    foreach $item (split(/\s/, $option_databases)) {
        my $db = "";
        my $table = "";
        my %hash;

        if ($item eq "") {
            # ignore empty strings
            next;
        }

        # get database and table names
        if ($item =~ /(\S*)\.(\S*)/) {
            # item is of the form DATABASE.TABLE
            $db = $1;
            $table = $2;
        } else {
            # item is database name, table is undefined
            $db = $item;
        }

        if (! defined $databases_list{$db}) {
            # create empty hash for the database
            $databases_list{$db} = \%hash;
        }
        if ($table ne "") {
            # add mapping table --> 1 to the database hash
            my $h = $databases_list{$db};
            $h->{$table} = 1;
        }
    }
}

# Parse the --tables-file file to determine which InnoDB tables
# are backedup up.  Only backedup tables have their .frm, etc.
# files copied.
sub parse_tables_file_option_value {
   my ( $filename ) = @_;

   return unless $filename;

   open my $fh, '<', $filename;
   if ( $fh ) {
      while ( my $line = <$fh> ) {
         chomp $line;
         my ( $db, $tbl ) = $line =~ m/\s*([^\.]+)\.([^\.]+)\s*/;
         if ( $db && $tbl ) {
            $table_list{$db}->{$tbl} = 1;
            print STDERR "$prefix $db.$tbl will be registerd to the list\n";
         }
         else {
            warn "$prefix Invalid line in $filename: $line";
         }
      }
   }
   else {
      warn "$prefix Cannot read --tables-file $filename: $OS_ERROR";
   }

   return;
}

sub escape_path {
  my $str = shift;
  if ($win eq 1) {
    $str =~ s/\//\\/g;
    $str =~ s/\\\\/\\/g;
    }
  else{
    $str =~ s/\/\//\//g;
    }
  return $str;

}

sub set_xtrabackup_version {
# Based on MySQL version choose correct binary
#  MySQL 5.0.* - xtrabackup_51
#  MySQL 5.1.* - xtrabackup_51
#  MySQL 5.1.* with InnoDB plugin - xtrabackup
#  Percona Server >= 11.0 - xtrabackup
#  MySQL 5.5.* - xtrabackup_55 

my @lines;
my $var_version = '';
my $var_innodb_version = '';
my $ibbackup_binary;
mysql_open();
mysql_send "SHOW VARIABLES LIKE 'version'\\G";
file_to_array($mysql_stdout, \@lines);
for (@lines) {
	$var_version = $1 if /Value:\s+(\S+)/;
	}
mysql_send "SHOW VARIABLES LIKE 'innodb_version'\\G";
file_to_array($mysql_stdout, \@lines);
for (@lines) {
	$var_innodb_version = $1 if /Value:\s+(\S+)/;
	}
if($var_version =~ m/5\.0\.\d/){
	$ibbackup_binary = ($win eq 1 ? 'xtrabackup.exe' : 'xtrabackup_51');
}
if($var_version =~ m/5\.1\.\d/ and $var_innodb_version =~ m//){
	$ibbackup_binary = ($win eq 1 ? 'xtrabackup.exe' : 'xtrabackup_51');
}
if($var_version =~ m/5\.1\.\d/ and $var_innodb_version =~ m/1\.0\.\d+$/){
	$ibbackup_binary = ($win eq 1 ? 'xtrabackup.exe' : 'xtrabackup');
}
if($var_version =~ m/5\.1\.\d/ and $var_innodb_version =~ m/1\.0\.\d+-\d/){
	$ibbackup_binary = ($win eq 1 ? 'xtrabackup.exe' : 'xtrabackup');
}
if($var_version =~ m/5\.5\.\d/){
	$ibbackup_binary = ($win eq 1 ? 'xtrabackup.exe' : 'xtrabackup_55');
}
mysql_close();
return $ibbackup_binary;
}

# Wait until it's safe to backup a slave.  Returns immediately if
# the host isn't a slave.  Currently there's only one check:
# Slave_open_temp_tables has to be zero.  Dies on timeout.
sub wait_for_safe_slave {
   my @lines;

   $host_is_slave = 0;
   mysql_send 'SHOW SLAVE STATUS\G;';
   file_to_array($mysql_stdout, \@lines);
   foreach my $line ( @lines ) {
      if ( $line =~ m/Read_Master_Log_Pos/ ) {
         $host_is_slave = 1;
         last;
      }
   }
   if ( !$host_is_slave ) {
      print STDERR "$prefix: Not checking slave open temp tables for --safe-slave-backup because host is not a slave\n";
      return;
   }

   mysql_send 'STOP SLAVE SQL_THREAD;';

   my $open_temp_tables = get_slave_open_temp_tables();
   print STDERR "$prefix: Slave open temp tables: $open_temp_tables\n";

   return if $open_temp_tables == 0;

   my $sleep_time = 3;
   my $n_attempts = int($option_safe_slave_backup_timeout / $sleep_time) || 1;
   while ( $n_attempts-- ) {
      print STDERR "$prefix: Starting slave SQL thread, waiting $sleep_time seconds, then checking Slave_open_temp_tables again ($n_attempts attempts remaining)...\n";
      
      mysql_send 'START SLAVE SQL_THREAD;';
      sleep $sleep_time;
      mysql_send 'STOP SLAVE SQL_THREAD;';

      $open_temp_tables = get_slave_open_temp_tables();
      print STDERR "$prefix: Slave open temp tables: $open_temp_tables\n";
      if ( !$open_temp_tables ) {
         print STDERR "$prefix: Slave is safe to backup\n";
         return;
      }
   } 

   Die "Slave_open_temp_tables did not become zero after waiting $option_safe_slave_backup_timeout seconds";
}

sub get_slave_open_temp_tables {
   my @lines;
   mysql_send 'SHOW STATUS LIKE "slave_open_temp_tables"\G;';
   file_to_array($mysql_stdout, \@lines);
   my $last_value;
   for my $i ( 0..$#lines ) {
      $last_value = $i + 1
         if $lines[$i] =~ m/Variable_name: Slave_open_temp_tables/i;
   }
   Die "SHOW STATUS LIKE 'slave_open_temp_tables' did not return anything"
      unless $last_value;

   Die "Failed to get Slave_open_temp_tables from SHOW STATUS"
      unless defined $lines[$last_value];

   my ($n) = $lines[$last_value] =~ m/(\d+)/;
   return $n;
}

=pod

=head1 NAME

innobackupex - Non-blocking backup tool for InnoDB, XtraDB and HailDB databases

=head1 SYNOPOSIS

innobackupex [--compress[=LEVEL]] [--include=REGEXP] [--user=NAME] 
             [--password=WORD] [--port=PORT] [--socket=SOCKET]
             [--no-timestamp] [--ibbackup=IBBACKUP-BINARY]
             [--slave-info] [--stream=tar] [--force-tar]
             [--scpopt=OPTIONS-FOR-SCP] [--defaults-file=MY.CNF]
             [--databases=LIST] [--remote-host=HOSTNAME] [--no-lock] 
             [--tmpdir=DIRECTORY] [--tables-file=FILE]
             [--incremental] [--incremental-basedir]
             [--incremental-dir] [--incremental-lsn]
             BACKUP-ROOT-DIR

innobackupex --apply-log [--use-memory=MB] [--uncompress]
             [--defaults-file=MY.CNF]
             [--export] [--redo-only] [--ibbackup=IBBACKUP-BINARY]
             BACKUP-DIR

innobackupex --copy-back [--defaults-file=MY.CNF] BACKUP-DIR

=head1 DESCRIPTION

The first command line above makes a hot backup of a MySQL database.
By default it creates a backup directory (named by the current date
and time) in the given backup root directory.  With the --no-timestamp
option it does not create a time-stamped backup directory, but it puts
the backup in the given directory (which must not exist).  This
command makes a complete backup of all MyISAM and InnoDB tables and
indexes in all databases or in all of the databases specified with the
--databases option.  The created backup contains .frm, .MRG, .MYD,
.MYI, .TRG, .TRN, .ARM, .ARZ, .CSM, CSV, .opt, .par, and InnoDB data and log files.
The MY.CNF options file defines the location of the database.  This command
connects to the MySQL server using the mysql client program, and runs
xtrabackup as a child process.

The --apply-log command prepares a backup for starting a MySQL
server on the backup. This command recovers InnoDB data files as specified
in BACKUP-DIR/backup-my.cnf using BACKUP-DIR/xtrabackup_logfile,
and creates new InnoDB log files as specified in BACKUP-DIR/backup-my.cnf.
The BACKUP-DIR should be the path to a backup directory created by
xtrabackup. This command runs xtrabackup as a child process, but it does not 
connect to the database server.

The --copy-back command copies data, index, and log files
from the backup directory back to their original locations.
The MY.CNF options file defines the original location of the database.
The BACKUP-DIR is the path to a backup directory created by xtrabackup.

On success the exit code innobackupex is 0. A non-zero exit code 
indicates an error.


=head1 OPTIONS

=over

=item --apply-log

Prepare a backup in BACKUP-DIR by applying the transaction log file named "xtrabackup_logfile" located in the same directory. Also, create new transaction logs. The InnoDB configuration is read from the file "backup-my.cnf".

=item --copy-back

Copy all the files in a previously made backup from the backup directory to their original locations.

=item --databases=LIST

This option specifies the list of databases that innobackupex should back up.  The option accepts a string argument. The list is of the form "databasename1[.table_name1] databasename2[.table_name2] . . .". If this option is not specified, all databases containing MyISAM and InnoDB tables will be backed up. Please make sure that --databases contains all of the InnoDB databases and tables, so that all of the innodb.frm files are also backed up. In case the list is very long, this can be specified in a file, and the full path of the file can be specified instead of the list. (See option --tables-file.)

=item --defaults-file=[MY.CNF]

This option specifies what file to read the default MySQL options from.  The option accepts a string argument. It is also passed directly to xtrabackup's --defaults-file option. See the xtrabackup documentation for details.

=item --export

This option is passed directly to xtrabackup's --export option. It enables exporting individual tables for import into another server. See the xtrabackup documentation for details.

=item --extra-lsndir=DIRECTORY

This option specifies the directory in which to save an extra copy of the "xtrabackup_checkpoints" file.  The option accepts a string argument. It is passed directly to xtrabackup's --extra-lsndir option. See the xtrabackup documentation for details.

=item --force-tar

This option forces the use of tar when creating a streamed backup, rather than tar4ibd, which is the default.

=item --help

This option displays a help screen and exits.

=item --host=HOST

This option specifies the host to use when connecting to the database server with TCP/IP.  The option accepts a string argument. It is passed to the mysql child process without alteration. See mysql --help for details.

=item --ibbackup=IBBACKUP-BINARY

This option specifies which xtrabackup binary should be used.  The option accepts a string argument. IBBACKUP-BINARY should be the command used to run XtraBackup. The option can be useful if the xtrabackup binary is not in your search path or working directory. If this option is not specified, innobackupex attempts to determine the binary to use automatically. By default, "xtrabackup" is the command used. However, when option --copy-back is specified, "xtrabackup_51" is the command used. And when option --apply-log is specified, the binary is used whose name is in the file "xtrabackup_binary" in the backup directory, if that file exists.

=item --include=REGEXP

This option is a regular expression to be matched against table names in databasename.tablename format. It is passed directly to xtrabackup's --tables option. See the xtrabackup documentation for details.

=item --incremental

This option tells xtrabackup to create an incremental backup, rather than a full one. It is passed to the xtrabackup child process. When this option is specified, either --incremental-lsn or --incremental-basedir can also be given. If neither option is given, option --incremental-basedir is passed to xtrabackup by default, set to the first timestamped backup directory in the backup base directory.

=item --incremental-basedir=DIRECTORY

This option specifies the directory containing the full backup that is the base dataset for the incremental backup.  The option accepts a string argument. It is used with the --incremental option.

=item --incremental-dir=DIRECTORY

This option specifies the directory where the incremental backup will be combined with the full backup to make a new full backup.  The option accepts a string argument. It is used with the --incremental option.

=item --incremental-lsn

This option specifies the log sequence number (LSN) to use for the incremental backup.  The option accepts a string argument. It is used with the --incremental option. It is used instead of specifying --incremental-basedir. For databases created by MySQL and Percona Server 5.0-series versions, specify the LSN as two 32-bit integers in high:low format. For databases created in 5.1 and later, specify the LSN as a single 64-bit integer.

=item --no-lock

Use this option to disable table lock with "FLUSH TABLES WITH READ LOCK". Use it only if ALL your tables are InnoDB and you DO NOT CARE about the binary log position of the backup.

=item --no-timestamp

This option prevents creation of a time-stamped subdirectory of the BACKUP-ROOT-DIR given on the command line. When it is specified, the backup is done in BACKUP-ROOT-DIR instead.

=item --parallel=NUMBER-OF-THREADS

This option specifies the number of threads the xtrabackup child process should use to back up files concurrently.  The option accepts an integer argument. It is passed directly to xtrabackup's --parallel option. See the xtrabackup documentation for details.


=item --password=WORD

This option specifies the password to use when connecting to the database. It accepts a string argument.  It is passed to the mysql child process without alteration. See mysql --help for details.

=item --port=PORT

This option specifies the port to use when connecting to the database server with TCP/IP.  The option accepts a string argument. It is passed to the mysql child process. It is passed to the mysql child process without alteration. See mysql --help for details.

=item --redo-only

This option is passed directly to xtrabackup's --apply-log-only option. This forces xtrabackup to skip the "rollback" phase and do a "redo" only. This is necessary if the backup will have incremental changes applied to it later. See the xtrabackup documentation for details. 

=item --remote-host=HOSTNAME 

This option specifies the remote host on which the backup files will be created, by using an ssh connection.  The option accepts a string argument.

=item --safe-slave-backup

Stop slave SQL thread and wait to start backup until Slave_open_temp_tables in "SHOW STATUS" is zero. If there are no open temporary tables, the backup will take place, otherwise the SQL thread will be started and stopped until there are no open temporary tables. The backup will fail if Slave_open_temp_tables does not become zero after --safe-slave-backup-timeout seconds. The slave SQL thread will be restarted when the backup finishes.

=item --safe-slave-backup-timeout

How many seconds --safe-slave-backup should wait for Slave_open_temp_tables to become zero. (default 300)

=item --scpopt=SCP-OPTIONS

This option specifies the command line options to pass to scp when the option --remost-host is specified.  The option accepts a string argument. If the option is not specified, the default options are "-Cp -c arcfour".

=item --slave-info

This option is useful when backing up a replication slave server. It prints the binary log position and name of the master server. It also writes this information to the "xtrabackup_slave_info" file as a "CHANGE MASTER" command. A new slave for this master can be set up by starting a slave server on this backup and issuing a "CHANGE MASTER" command with the binary log position saved in the "xtrabackup_slave_info" file.

=item --socket=SOCKET

This option specifies the socket to use when connecting to the local database server with a UNIX domain socket.  The option accepts a string argument. It is passed to the mysql child process without alteration. See mysql --help for details.

=item --stream=[tar|. . .]

This option specifies the format in which to do the streamed backup.  The option accepts a string argument. The backup will be done to STDOUT in the specified format. Currently, the only supported format is tar. Uses tar4ibd, which is available in XtraBackup distributions.

=item --tables-file=FILE

This option specifies the file in which there are a list of names of the form database.  The option accepts a string argument.table, one per line. The option is passed directly to xtrabackup's --tables-file option.

=item --throttle=IOS

This option specifies a number of I/O operations (pairs of read+write) per second.  It accepts an integer argument.  It is passed directly to xtrabackup's --throttle option.

=item --tmpdir=DIRECTORY

This option specifies the location where a temporary file will be stored.  The option accepts a string argument. It should be used when --remote-host or --stream is specified. For these options, the transaction log will first be stored to a temporary file, before streaming or copying to a remote host. This option specifies the location where that temporary file will be stored. If the option is not specifed, the default is to use the value of tmpdir read from the server configuration.

=item --use-memory=MB

This option specifies the amount of memory in megabytes for xtrabackup to use for crash recovery while preparing a backup.  The option accepts a string argument. It is used only with the option --apply-log. It is passed directly to xtrabackup's --use-memory option. See the xtrabackup documentation for details.

=item --user=NAME

This option specifies the MySQL username used when connecting to the server, if that's not the current user. The option accepts a string argument.  It is passed to the mysql child process without alteration. See mysql --help for details.

=item --version

This option displays the xtrabackup version and copyright notice and then exits.

=back

=head1 BUGS

Bugs can be reported on Launchpad: https://bugs.launchpad.net/percona-xtrabackup/+filebug

=head1 COPYRIGHT

InnoDB Backup Utility Copyright 2003, 2009 Innobase Oy and Percona, Inc 2009-2011. All Rights Reserved.

This software is published under the GNU GENERAL PUBLIC LICENSE Version 2, June 1991.

=cut<|MERGE_RESOLUTION|>--- conflicted
+++ resolved
@@ -979,31 +979,7 @@
 
 
 #
-<<<<<<< HEAD
 # Check that the server is responding to queries
-=======
-# mysql_open subroutine starts mysql as a child process with
-# a pipe connection.
-#
-sub mysql_open {
-    my $options = get_mysql_options();
-    # run mysql as a child process with a pipe connection
-    $now = current_time();
-    (my $prt_options = $options) =~ s/--password=[^ ]+ /--password=xxxxxxxx /g;
-    print STDERR "$now  $prefix Starting mysql with options: $prt_options\n";
-    $mysql_pid = open(*MYSQL_WRITER, "| mysql $options >$mysql_stdout 2>$mysql_stderr ") or Die "Failed to spawn mysql child process: $!";
-    MYSQL_WRITER->autoflush(1);
-    $now = current_time();
-    print STDERR "$now  $prefix Connected to database with mysql child process (pid=$mysql_pid)\n";
-
-    mysql_check();
-}
-
-
-#
-# mysql_check subroutine checks that the connection to mysql child process 
-# is ok.
->>>>>>> b327605a
 #
 sub mysql_ping {
     my $mysql_pid_copy = $mysql_pid;
@@ -1080,7 +1056,8 @@
     my $options = get_mysql_options();
     # run mysql as a child process with a pipe connection
     $now = current_time();
-    print STDERR "$now  $prefix Starting mysql with options: $options\n";
+    (my $prt_options = $options) =~ s/--password=[^ ]+ /--password=xxxxxxxx /g;
+    print STDERR "$now  $prefix Starting mysql with options: $prt_options\n";
     $mysql_pid = open(*MYSQL_WRITER, "| mysql $options >$mysql_stdout 2>$mysql_stderr ") or Die "Failed to spawn mysql child process: $!";
     MYSQL_WRITER->autoflush(1);
     $now = current_time();
