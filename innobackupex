--- conflicted
+++ resolved
@@ -1698,11 +1698,6 @@
 	exit(1);
     }
 
-    if ($option_remote_host) {
-	print STDERR "\nWARNING: --remote-host is DEPRECATED and will be ",
-	"removed in Percona XtraBackup 2.1 in favor of streaming backups.\n";
-    }
-
     print STDERR "\n";
 
     parse_databases_option_value();
@@ -2620,13 +2615,6 @@
 
 This option is passed directly to xtrabackup's --apply-log-only option. This forces xtrabackup to skip the "rollback" phase and do a "redo" only. This is necessary if the backup will have incremental changes applied to it later. See the xtrabackup documentation for details. 
 
-<<<<<<< HEAD
-=======
-=item --remote-host=HOSTNAME 
-
-This option is DEPRECATED and will be removed in Percona XtraBackup 2.1. In Percona XtraBackup 2.0 and later, you should use streaming backups instead. This option specifies the remote host on which the backup files will be created, by using an ssh connection.  The option accepts a string argument.
-
->>>>>>> e8b3c090
 =item --safe-slave-backup
 
 Stop slave SQL thread and wait to start backup until Slave_open_temp_tables in "SHOW STATUS" is zero. If there are no open temporary tables, the backup will take place, otherwise the SQL thread will be started and stopped until there are no open temporary tables. The backup will fail if Slave_open_temp_tables does not become zero after --safe-slave-backup-timeout seconds. The slave SQL thread will be restarted when the backup finishes.
