--- conflicted
+++ resolved
@@ -711,13 +711,9 @@
         '\.\.?|backup-my\.cnf|xtrabackup_logfile|' .
         'xtrabackup_binary|xtrabackup_binlog_info|xtrabackup_checkpoints|' .
         '.*\.qp|' .
-<<<<<<< HEAD
         '.*\.pmap|.*\.tmp|' .
-	$iblog_files;
-=======
         $iblog_files . '|'.
         $ibundo_files;
->>>>>>> c778293a
     my $compressed_data_file = '.*\.ibz$';
     my $file;
     my $backup_innodb_data_file_path;
