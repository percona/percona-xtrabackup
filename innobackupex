#!/usr/bin/env perl
#
# A script for making backups of InnoDB and MyISAM tables, indexes and .frm
# files.
#
# Copyright 2003, 2009 Innobase Oy and Percona Ireland Ltd 2009-2012.
# All Rights Reserved.
#

use warnings FATAL => 'all';
use strict;
use Getopt::Long;
use File::Spec;
use Pod::Usage qw(pod2usage);
use POSIX "strftime";
use POSIX ":sys_wait_h";
use FileHandle;
use File::Basename;
use File::Temp;
use File::Find;
use File::Copy;
use English qw(-no_match_vars);
use Time::HiRes qw(usleep);

# version of this script
my $innobackup_version = '1.5.1-xtrabackup';
my $innobackup_script = basename($0);

# copyright notice
my $copyright_notice =
"InnoDB Backup Utility v${innobackup_version}; Copyright 2003, 2009 Innobase Oy
and Percona Ireland Ltd 2009-2012.  All Rights Reserved.

This software is published under
the GNU GENERAL PUBLIC LICENSE Version 2, June 1991.

";

# required Perl version (5.005)
my @required_perl_version = (5, 0, 5);
my $required_perl_version_old_style = 5.005;

# check existence of DBD::mysql module
eval {
    require DBD::mysql;
};
my $dbd_mysql_installed = $EVAL_ERROR ? 0 : 1;

# force flush after every write and print
$| = 1;

# disable nlink count optimization, see File::Find documentation for details
$File::Find::dont_use_nlink=1;

######################################################################
# modifiable parameters
######################################################################

# maximum number of files in a database directory which are
# separately printed when a backup is made
my $backup_file_print_limit = 9;

# default compression level (this is an argument to ibbackup)
my $default_compression_level = 1;

# time in seconds after which a dummy query is sent to mysql server
# in order to keep the database connection alive
my $mysql_keep_alive = 5;

######################################################################
# end of modifiable parameters
######################################################################

#######################
# Server capabilities #
#######################
my $have_changed_page_bitmaps = 0;

# command line options
my $option_help = '';
my $option_version = '';
my $option_apply_log = '';
my $option_redo_only = '';
my $option_copy_back = '';
my $option_move_back = '';
my $option_include = '';
my $option_databases = '';
my $option_tables_file = '';
my $option_throttle = '';
my $option_sleep = '';
my $option_compress = 999;
my $option_compress_threads = 1;
my $option_compress_chunk_size = '';
my $option_encrypt = '';
my $option_encrypt_key = '';
my $option_encrypt_key_file = '';
my $encrypt_cmd = '';
my $option_encrypt_threads = 1;
my $option_encrypt_chunk_size = '';
my $option_uncompress = '';
my $option_export = '';
my $option_use_memory = '';
my $option_mysql_password = '';
my $option_mysql_user = '';
my $option_mysql_port = '';
my $option_mysql_socket = '';
my $option_mysql_host = '';
my $option_defaults_group = 'mysqld';
my $option_no_timestamp = '';
my $option_slave_info = '';
my $option_galera_info = '';
my $option_no_lock = '';
my $option_ibbackup_binary = 'autodetect';
my $option_log_copy_interval = 0;

my $option_defaults_file = '';
my $option_defaults_extra_file = '';
my $option_incremental = '';
my $option_incremental_basedir = '';
my $option_incremental_dir = '';
my $option_incremental_force_scan = 0;
my $option_incremental_lsn = '';
my $option_extra_lsndir = '';
my $option_rsync = '';
my $option_stream = '';
my $stream_cmd = '';
my $option_tmpdir = '';

my $option_tar4ibd = '';
my $option_scp_opt = '-Cp -c arcfour';
my $option_ssh_opt = '';

my $option_parallel = '';

my $option_safe_slave_backup = '';
my $option_safe_slave_backup_timeout = 300;

my $option_compact = '';
my $option_rebuild_indexes = '';
my $option_rebuild_threads = 0;

my %mysql;
my $option_backup = '';

# name of the my.cnf configuration file
#my $config_file = '';

# root of the backup directory
my $backup_root = '';

# backup directory pathname
my $backup_dir = '';

# directory where innobackupex aux files are cretead
my $work_dir;

# home directory of innoDB log files
my $innodb_log_group_home_dir = '';

# backup my.cnf file
my $backup_config_file = '';

# whether slave SQL thread is running when wait_for_safe_slave() is called
my $sql_thread_started = 0;

# options from the options file
my %config;

# options from the backup options file
#my %backup_config;

# list of databases to be included in a backup
my %databases_list;

# list of tables to be included in a backup
my %table_list;

# prefix for output lines
my $prefix = "$innobackup_script:";

# mysql server version string
my $mysql_server_version = '';

# name of the file where binlog position info is written
my $binlog_info;

# name of the file where galera position info is written
my $galera_info;

# name of the file where slave info is written
my $slave_info;

# mysql binlog position as given by "SHOW MASTER STATUS" command
my $mysql_binlog_position = '';

# mysql master's binlog position as given by "SHOW SLAVE STATUS" command
# run on a slave server
my $mysql_slave_position = '';

# process id of ibbackup program (runs as a child process of this script)
my $ibbackup_pid = '';

# a counter for numbering mysql connection checks
my $hello_id = 0;

# escape sequences for options files
my %option_value_escapes = ('b' => "\b",
                            't' => "\t",
                            'n' => "\n",
                            'r' => "\r",
                            "\\" => "\\",
                            's' => ' ');

# signal that is sent to child processes when they are killed
my $kill_signal = 15;

# current local time
my $now;

# incremental backup base directory
my $incremental_basedir = '';

my $src_name;
my $dst_name;
my $win = ($^O eq 'MSWin32' ? 1 : 0);
my $CP_CMD = ($win eq 1 ? "copy /Y" : "cp -p");
my $xtrabackup_binary_file = 'xtrabackup_binary';
my $xtrabackup_pid_file = 'xtrabackup_pid';
my %rsync_files_hash;
my %processed_files;

my $xb_fn_suspended_at_start = "/xtrabackup_suspended_1";
my $xb_fn_suspended_at_end = "/xtrabackup_suspended_2";
my $xb_fn_log_copied = "/xtrabackup_log_copied";
my @xb_suspend_files = ($xb_fn_suspended_at_start, $xb_fn_suspended_at_end,
                        $xb_fn_log_copied);

my $copy_dir_src;
my $copy_dir_dst;
my $cleanup_dir_dst;
my $process_dir_exclude_regexp;
my $copy_dir_overwrite;
my $copy_dir_resolve_isl;

######################################################################
# program execution begins here
######################################################################

# check command-line args
check_args();

# print program version and copyright
print_version();

# initialize global variables and perform some checks
if ($option_copy_back || $option_move_back) {
    $option_ibbackup_binary = 'xtrabackup' if ($option_ibbackup_binary eq 'autodetect');
} elsif ($option_apply_log) {
	# Read XtraBackup version from backup dir
	if (-e "$backup_dir/$xtrabackup_binary_file") {
		# Read XtraBackup version from file
		open XTRABACKUP_BINARY, "$backup_dir/$xtrabackup_binary_file"
			or die "Cannot open file $backup_dir/$xtrabackup_binary_file: $!\n";
		$option_ibbackup_binary = <XTRABACKUP_BINARY>;
		close XTRABACKUP_BINARY;
		}

        else {
		if( $option_ibbackup_binary eq "autodetect" ){
			# Try to connect MySQL and get the version
                        %mysql = mysql_connect(
                                               abort_on_error => 0,
                                               keepalives => 0
                                              );
                        if ($mysql{dbh}) {
                            print STDERR "Connected successfully\n";
                            $option_ibbackup_binary = set_xtrabackup_version();
                            mysql_close();
                        } else {
     		            die "Failed to connect to MySQL server to detect version.\nYou must set xtrabackup version to use with --ibbackup option.\nPossible values are xtrabackup_55 (for MySQL 5.5), xtrabackup_56 (for MySQL or Percona Server 5.6, or xtrabackup (for MySQL 5.1 with InnoDB plugin or Percona Server)\n";
                        }
		}
        }
} elsif ($option_backup) {
    # backup
    %mysql = mysql_connect(abort_on_error => 1, keepalives => 1);

    if ($option_ibbackup_binary eq 'autodetect') {
        $option_ibbackup_binary = set_xtrabackup_version();
    }
}
init();

my $ibbackup_exit_code = 0;

if ($option_copy_back) {
    # copy files from backup directory back to their original locations
    copy_back(0);
} elsif ($option_move_back) {
    # move files from backup directory back to their original locations
    copy_back(1);
} elsif ($option_apply_log) {
    # expand data files in backup directory by applying log files to them
    apply_log();
} else {
    # make a backup of InnoDB and MyISAM tables, indexes and .frm files.
    $ibbackup_exit_code = backup();

    mysql_close(\%mysql);

    if ($option_stream) {
      open XTRABACKUP_BINARY, "> $option_tmpdir/$xtrabackup_binary_file"
    	|| die "Cannot open file $option_tmpdir/$xtrabackup_binary_file: $!\n";
    } else {
      open XTRABACKUP_BINARY, "> $backup_dir/$xtrabackup_binary_file"
    	|| die "Cannot open file $backup_dir/$xtrabackup_binary_file: $!\n";
    }
    print XTRABACKUP_BINARY $option_ibbackup_binary;
    close XTRABACKUP_BINARY;

    if ($option_stream) {
      stream_encrypt_file($option_tmpdir, $xtrabackup_binary_file)
                          && die "Failed to stream $xtrabackup_binary_file: $!";
      unlink "$option_tmpdir/$xtrabackup_binary_file";
    }
}

$now = current_time();

if ($option_stream eq 'tar') {
   print STDERR "$prefix You must use -i (--ignore-zeros) option for extraction of the tar stream.\n";
}

if ( $ibbackup_exit_code == 0 ) {
   # program has completed successfully
   print STDERR "$now  $prefix completed OK!\n";
}
else {
   print STDERR "$now  $prefix $option_ibbackup_binary failed! (exit code $ibbackup_exit_code)  The backup may not be complete.\n";
}

exit $ibbackup_exit_code;

######################################################################
# end of program execution
######################################################################


#
# print_version subroutine prints program version and copyright.
#
sub print_version {
    printf(STDERR $copyright_notice);
}


#
# usage subroutine prints instructions of how to use this program to stdout.
#
sub usage {
   my $msg = shift || '';
   pod2usage({ -msg => $msg, -verbose => 1});
   return 0;
}


#
# return current local time as string in form "070816 12:23:15"
#
sub current_time {
    return strftime("%y%m%d %H:%M:%S", localtime());
}


#
# Die subroutine kills all child processes and exits this process.
# This subroutine takes the same argument as the built-in die function.
#    Parameters:
#       message   string which is printed to stdout
#
sub Die {
    my $message = shift;

    # kill all child processes of this process
    kill_child_processes();

    die "$prefix Error: $message";
}
    

#
# backup subroutine makes a backup of InnoDB and MyISAM tables, indexes and 
# .frm files. It connects to the database server and runs ibbackup as a child
# process.
#
sub backup {
    my $orig_datadir = get_option(\%config, $option_defaults_group, 'datadir');
    my $suspend_file;
    my $buffer_pool_filename = get_option(\%config, $option_defaults_group,
                                          'innodb_buffer_pool_filename');

    if ($option_incremental) {
        detect_mysql_capabilities_for_backup(\%mysql);
    }

    # start ibbackup as a child process
    start_ibbackup();

    if ($option_incremental && $have_changed_page_bitmaps
        && !$option_incremental_force_scan) {
        $suspend_file = $work_dir . $xb_fn_suspended_at_start;
        wait_for_ibbackup_suspend($suspend_file);
        mysql_query(\%mysql, 'FLUSH NO_WRITE_TO_BINLOG CHANGED_PAGE_BITMAPS');
        resume_ibbackup($suspend_file);
    }

    # wait for ibbackup to suspend itself
    $suspend_file = $work_dir . $xb_fn_suspended_at_end;
    wait_for_ibbackup_suspend($suspend_file);

    if ($option_safe_slave_backup) {
        wait_for_safe_slave(\%mysql);
    }

    # flush tables with read lock
    if (!$option_no_lock) {
        # make a prep copy before locking tables, if using rsync
        backup_files(1);

        # flush tables with read lock
        mysql_lockall(\%mysql);
    }

    if ($option_slave_info) {
        write_slave_info(\%mysql);
    }


    # backup non-InnoDB files and tables
    # (or finalize the backup by syncing changes if using rsync)
    backup_files(0);

    # resume XtraBackup and wait till it has finished
    resume_ibbackup($suspend_file);
    $suspend_file = $work_dir . $xb_fn_log_copied;
    wait_for_ibbackup_log_copy_finish($suspend_file);

    # release read locks on all tables
    mysql_unlockall(\%mysql) if !$option_no_lock;

    my $ibbackup_exit_code = wait_for_ibbackup_finish();

    if ( $option_safe_slave_backup && $sql_thread_started) {
      print STDERR "$prefix: Starting slave SQL thread\n";
      mysql_query(\%mysql, 'START SLAVE SQL_THREAD;');
    }

    # copy ib_lru_dump
    # Copy buffer poll dump and/or LRU dump
    foreach my $dump_name ($buffer_pool_filename, 'ib_lru_dump') {
        if (-e "$orig_datadir/$dump_name") {
            if ($option_stream) {
                print STDERR "$prefix Backing up as tar stream '$dump_name'\n";
                stream_encrypt_file($orig_datadir, "$dump_name")
                                    and Die "Failed to stream '$dump_name': $!";
            } elsif (!$option_rsync) {
                my $src_name = escape_path("$orig_datadir/$dump_name");
                my $dst_name = escape_path("$backup_dir/$dump_name");
                system("$CP_CMD \"$src_name\" \"$dst_name\"")
                    and Die "Failed to copy file '$dump_name': $!";
            }
        }
    }

    print STDERR "\n$prefix Backup created in directory '$backup_dir'\n";
    if ($mysql_binlog_position) {
        print STDERR "$prefix MySQL binlog position: $mysql_binlog_position\n";
    }
    if ($mysql_slave_position && $option_slave_info) {
        print STDERR "$prefix MySQL slave binlog position: $mysql_slave_position\n";
    }

    return $ibbackup_exit_code;
}


#
# are_equal_innodb_data_file_paths subroutine checks if the given
# InnoDB data file option values are equal.
#   Parameters:
#     str1    InnoDB data file path option value
#     str2    InnoDB data file path option value
#   Return value:
#     1  if values are equal
#     0  otherwise
#
sub are_equal_innodb_data_file_paths {
    my $str1 = shift;
    my $str2 = shift;
    my @array1 = split(/;/, $str1);
    my @array2 = split(/;/, $str2);
    
    if ($#array1 != $#array2) { return 0; }

    for (my $i = 0; $i <= $#array1; $i++) {
        my @def1 = split(/:/, $array1[$i]);
        my @def2 = split(/:/, $array2[$i]);
        
        if ($#def1 != $#def2) { return 0; }

        for (my $j = 0; $j <= $#def1; $j++) {
            if ($def1[$j] ne $def2[$j]) { return 0; }
        }
    }
    return 1;
}        


#
# copy_if_exists subroutin attempt to copy a file from $src to $dst
# If the copy fails due to the file not existing, the error is ignored
#  Parameters:
#    $src    The source file to copy
#    $dst    The destination to copy to
#  Return value:
#    1  if copy was successful, or unsuccessful but the source file didn't exist
#    0  otherwise
#
sub copy_if_exists {
    my $src = shift;
    my $dst = shift;

    # Copy the file
    if( system("$CP_CMD \"$src\" \"$dst\"") != 0 ) {
        # if the copy failed, check if the file exists
        if( -e "$src" ) {
            # if the file exists, we had a real error
            return 0;
        }
    }
    # Success otherwise
    return 1;
}


#
# is_in_array subroutine checks if the given string is in the array.
#   Parameters:
#     str       a string
#     array_ref a reference to an array of strings
#   Return value:
#     1  if string is in the array
#     0  otherwise
# 
sub is_in_array {
    my $str = shift;
    my $array_ref = shift;

    if (grep { $str eq $_ } @{$array_ref}) {
        return 1;
    }
    return 0;
}

#
# if_directory_exists_and_empty accepts two arguments:
# variable with directory name and comment.
# Sub checks that directory exists and is empty
# usage: is_directory_exists_and_empty($directory,"Comment");
#

sub if_directory_exists_and_empty {
    my $empty_dir = shift;
    my $is_directory_empty_comment = shift;
    if (! -d $empty_dir) {
        die "$is_directory_empty_comment directory '$empty_dir' does not exist!";
    }
    opendir (my $dh, $empty_dir) or die "$is_directory_empty_comment directory '$empty_dir': Not a directory";
    if ( ! scalar( grep { $_ ne "." && $_ ne ".." && $_ ne "my.cnf" && $_ ne "master.info"} readdir($dh)) == 0) {
        die "$is_directory_empty_comment directory '$empty_dir' is not empty!";
    }
    closedir($dh);
}

#
# copy() wrapper with error handling
#
sub copy_file {
    my $src_path = shift;
    my $dst_path = shift;

    print STDERR "$prefix Copying '$src_path' to '$dst_path'\n";
    copy($src_path, $dst_path) or Die "copy failed: $!";
}

#
# move() wrapper with error handling
#
sub move_file {
    my $src_path = shift;
    my $dst_path = shift;

    print STDERR "$prefix Moving '$src_path' to '$dst_path'\n";
    move($src_path, $dst_path) or Die "move failed: $!";
}


#
# Auxiliary function called from find() callbacks to copy or move files and create directories
# when necessary.
#
# SYNOPSIS
#
#     process_file(\&process_func);
#
#       &process_func is a code reference that does the actual file operation
#
sub process_file {
    my $process_func = shift;
    my $dst_path;

    if (/$process_dir_exclude_regexp/) {
	return;
    }

    # If requested, check if there is a "link" in the .isl file for an InnoDB
    # tablespace and use it as a destination path.
    if ($copy_dir_resolve_isl && $File::Find::name =~ m/\.ibd$/) {
        my $isl_path;

        ($isl_path = $File::Find::name) =~ s/\.ibd$/.isl/;
        if (-e "$isl_path") {
            my @lines;
            print STDERR "Found an .isl file for $File::Find::name\n";
            file_to_array($isl_path, \@lines);
            $dst_path = $lines[0];
            print STDERR "Using $dst_path as the destination path\n";
        }
    }

    if (! defined $dst_path) {
        ($dst_path = $File::Find::name) =~ s/^$copy_dir_src/$copy_dir_dst/;
    }

    if (-d "$File::Find::name") {
	# Create the directory in the destination if necessary
	if (! -e "$dst_path") {
	    print STDERR "$prefix Creating directory '$dst_path'\n";
	    mkdir "$dst_path" or Die "mkdir failed: $!";
	} elsif (! -d "$dst_path") {
	    Die "$dst_path exists, but is not a directory";
	}
    } else {
	# Don't overwrite files unless $copy_dir_overwrite is 1
	if (!$copy_dir_overwrite && -e "$copy_dir_dst/$_") {
	    Die "Failed to process file $File::Find::name: " .
		"not overwriting file $copy_dir_dst/$_";
	}

	&$process_func($File::Find::name, $dst_path);
        (my $rel_path = $File::Find::name) =~ s/^$copy_dir_src//;
        $processed_files{$rel_path} = 1;
    }
}

#
# find() callback to copy files
#
sub copy_file_callback {
    process_file(\&copy_file);
}

#
# find() callback to move files
#
sub move_file_callback {
    process_file(\&move_file);
}

#
# find() callback to remove files
#
sub remove_file_callback {
    if (/$process_dir_exclude_regexp/) {
        return;
    }
    if (-d "$File::Find::name") {
        return;
    }
    (my $rel_path = $File::Find::name) =~ s/^$cleanup_dir_dst//;
    if (!($rel_path =~ m/\//)) {
        return;
    }
    if (! exists $processed_files{$rel_path}) {
        unlink($File::Find::name) or
            Die("Cannot remove file $File::Find::name");
    }
}

# copy_dir_recursively subroutine does a recursive copy of a specified directory
# excluding files matching a specifies regexp. If $overwrite is 1, it overwrites
# the existing files. If $resolve_isl is 1, it also resolves InnoDB .isl files,
# i.e. copies to the absolute path specified in the corresponding .isl file
# rather than the default location
#
# SYNOPSIS 
#
#     copy_dir_recursively($src_dir, $dst_dir, $exclude_regexp,
#                          $overwrite, $resolve_isl);
#
# TODO
#
#     use rsync when --rsync is specified
#
sub copy_dir_recursively {
    # Clean paths and remove trailing slashes if any
    $copy_dir_src = File::Spec->canonpath(shift);
    $copy_dir_dst = File::Spec->canonpath(shift);
    $process_dir_exclude_regexp = shift;
    $copy_dir_overwrite = shift;
    $copy_dir_resolve_isl = shift;

    undef %processed_files;
    find(\&copy_file_callback, $copy_dir_src);
}

#
# Similar to copy_dir_recursively, but moves files instead.
#
# SYNOPSIS
#
#     move_dir_recursively($src_dir, $dst_dir, $exclude_regexp,
#                          $overwrite, $resolve_isl);
#
# TODO
#
#     use rsync when --rsync is specified
#
sub move_dir_recursively {
    # Clean paths and remove trailing slashes if any
    $copy_dir_src = File::Spec->canonpath(shift);
    $copy_dir_dst = File::Spec->canonpath(shift);
    $process_dir_exclude_regexp = shift;
    $copy_dir_overwrite = shift;
    $copy_dir_resolve_isl = shift;

    undef %processed_files;
    find(\&move_file_callback, $copy_dir_src);
}

#
# cleanup_dir_recursively subroutine removes files from directory
# excluding files matching a specifies regexp and files listed in
# processed_files.
#
# SYNOPSIS 
#
#     cleanup_dir_recursively($dir, $exclude_regexp);
#
sub cleanup_dir_recursively {
    # Clean paths and remove trailing slashes if any
    $cleanup_dir_dst = File::Spec->canonpath(shift);
    $process_dir_exclude_regexp = shift;
    find(\&remove_file_callback, $cleanup_dir_dst);
}

#
# parse_innodb_data_file_path parse innodb_data_file_path and returns
# it components as array of hash refs. Each hash ref has two components
# the one named 'path' is the data file path as specified in the
# innodb-data-file-path, second one named 'filename' is the data file name
#
sub parse_innodb_data_file_path {
    my $innodb_data_file_path = shift;
    my @data_file_paths = ();

    foreach my $data_file (split(/;/, $innodb_data_file_path)) {
        my $data_file_path = (split(/:/,$data_file))[0];
        my $data_file_name = (split(/\/+/, $data_file_path))[-1];
        push(@data_file_paths, {path => $data_file_path,
                                filename => $data_file_name});
    }

    return @data_file_paths;
}

#
# copy_back subroutine copies data and index files from backup directory 
# back to their original locations.
#
sub copy_back {
    my $move_flag = shift;
    my $orig_datadir = get_option(\%config, $option_defaults_group, 'datadir');
    my $orig_ibdata_dir = 
        get_option(\%config, $option_defaults_group, 'innodb_data_home_dir');
    my $orig_innodb_data_file_path = 
        get_option(\%config, $option_defaults_group, 'innodb_data_file_path');
    my $orig_iblog_dir =
        get_option(\%config, $option_defaults_group, 'innodb_log_group_home_dir');
    my $orig_undo_dir = $orig_ibdata_dir;
    my $iblog_files = 'ib_logfile.*';
    my $ibundo_files = 'undo[0-9]{3}';
    my $excluded_files = 
        '\.\.?|backup-my\.cnf|xtrabackup_logfile|' .
        'xtrabackup_binary|xtrabackup_binlog_info|xtrabackup_checkpoints|' .
        '.*\.qp|' .
        '.*\.pmap|.*\.tmp|' .
        $iblog_files . '|'.
        $ibundo_files;
    my $compressed_data_file = '.*\.ibz$';
    my $file;
    my $backup_innodb_data_file_path;

    if (has_option(\%config, $option_defaults_group, 'innodb_doublewrite_file')) {
        my $doublewrite_file =
                get_option(\%config, $option_defaults_group,
                            'innodb_doublewrite_file');
        $excluded_files = $excluded_files . '|' . $doublewrite_file;
    }

    if (has_option(\%config, $option_defaults_group, 'innodb_undo_directory')) {
        $orig_undo_dir = get_option(\%config, $option_defaults_group,
                                    'innodb_undo_directory');
    }
    # check whether files should be copied or moved to dest directory
    my $move_or_copy_file = $move_flag ? \&move_file : \&copy_file;
    my $move_or_copy_dir = $move_flag ?
        \&move_dir_recursively : \&copy_dir_recursively;
    my $operation = $move_flag ? "move" : "copy";


    # check that original data directories exist and they are empty
    if_directory_exists_and_empty($orig_datadir, "Original data");
    if_directory_exists_and_empty($orig_ibdata_dir, "Original InnoDB data");
    if_directory_exists_and_empty($orig_iblog_dir, "Original InnoDB log");
    if ($orig_undo_dir) {
        if_directory_exists_and_empty($orig_undo_dir,
                                      "Original undo directory");
    }

    # check that the original options file and the backup options file have
    # the same value for "innodb_data_file_path" option
    #$backup_innodb_data_file_path = 
    #    get_option(\%backup_config, 'mysqld', 'innodb_data_file_path');
    #if (!are_equal_innodb_data_file_paths($orig_innodb_data_file_path, 
    #                                      $backup_innodb_data_file_path)
    #) {
    #    Die "The value of 'innodb_data_file_path' option in the original "
    #      . "my.cnf file '$config_file' is different from the value "
    #      . "in the backup my.cnf file '$backup_config_file'.\n(original: "
    #      . "'$orig_innodb_data_file_path')\n"
    #      . "(backup:   '$backup_innodb_data_file_path')";
    #}

    # make a list of all ibdata files in the backup directory and all
    # directories in the backup directory under which there are ibdata files
    foreach my $c (parse_innodb_data_file_path($orig_innodb_data_file_path)) {

        # check that the backup data file exists
        if (! -e "$backup_dir/$c->{filename}") {
            if (-e "$backup_dir/$c->{filename}.ibz") {
                Die "Backup data file '$backup_dir/$c->{filename}' "
                  . "does not exist, but "
                  . "its compressed copy '$c->{path}.ibz' exists. Check "
                  . "that you have run "
                  . "'$innobackup_script --apply-log --uncompress "
                  . "...' before attempting "
                  . "'$innobackup_script --copy-back ...'  "
                  . "or '$innobackup_script --move-back ...' !";
            } else {
                Die "Backup data file '$backup_dir/$c->{filename}' "
                    . "does not exist.";
            }
        }
	
        $excluded_files .= "|\Q$c->{filename}\E";
    }

    # copy files from backup dir to their original locations

    # copy files to original data directory
    my $excluded_regexp = '^(' . $excluded_files . ')$';
    print STDERR "$prefix Starting to $operation files in '$backup_dir'\n"; 
    print STDERR "$prefix back to original data directory '$orig_datadir'\n";
    &$move_or_copy_dir($backup_dir, $orig_datadir, $excluded_regexp, 0, 1);

    # copy InnoDB data files to original InnoDB data directory
    print STDERR "\n$prefix Starting to $operation InnoDB system tablespace\n";
    print STDERR "$prefix in '$backup_dir'\n";
    print STDERR "$prefix back to original InnoDB data directory '$orig_ibdata_dir'\n";
    foreach my $c (parse_innodb_data_file_path($orig_innodb_data_file_path)) {
        # get the relative pathname of a data file
        $src_name = escape_path("$backup_dir/$c->{filename}");
        $dst_name = escape_path("$orig_ibdata_dir/$c->{path}");
        &$move_or_copy_file($src_name, $dst_name);
    }

    # copy InnoDB undo tablespaces to innodb_undo_directory (if specified), or
    # to the InnoDB data directory
    print STDERR "\n$prefix Starting to $operation InnoDB undo tablespaces\n";
    print STDERR "$prefix in '$backup_dir'\n";
    print STDERR "$prefix back to '$orig_undo_dir'\n";
    opendir(DIR, $backup_dir)
        || Die "Can't open directory '$backup_dir': $!\n";
    while (defined($file = readdir(DIR))) {
        if ($file =~ /^$ibundo_files$/ && -f "$backup_dir/$file") {
            $src_name = escape_path("$backup_dir/$file");
            $dst_name = escape_path("$orig_undo_dir");
            &$move_or_copy_file($src_name, $dst_name);
        }
    }
    closedir(DIR);

    # copy InnoDB log files to original InnoDB log directory
    opendir(DIR, $backup_dir) 
        || Die "Can't open directory '$backup_dir': $!\n";
    print STDERR "\n$prefix Starting to $operation InnoDB log files\n";
    print STDERR "$prefix in '$backup_dir'\n";
    print STDERR "$prefix back to original InnoDB log directory '$orig_iblog_dir'\n";
    while (defined($file = readdir(DIR))) {
        if ($file =~ /^$iblog_files$/ && -f "$backup_dir/$file") {
            $src_name = escape_path("$backup_dir/$file");
            $dst_name = escape_path("$orig_iblog_dir");
            &$move_or_copy_file($src_name, $dst_name);
        }
    }
    closedir(DIR);

    print STDERR "$prefix Finished copying back files.\n\n";
}


#
# apply_log subroutine prepares a backup for starting database server
# on the backup. It applies InnoDB log files to the InnoDB data files.
#
sub apply_log {
    my $rcode;
    my $cmdline = '';
    my $cmdline_copy = '';
    my $options = '';

    if ($option_defaults_file) {
        $options = $options . " --defaults-file=\"$option_defaults_file\" ";
    } else {
        $options = $options . " --defaults-file=\"${backup_dir}/backup-my.cnf\" ";
    }

    if ($option_defaults_extra_file) {
        $options = $options . " --defaults-extra-file=\"$option_defaults_extra_file\" ";
    }

    if ($option_defaults_group) {
        $options = $options . " --defaults-group=\"$option_defaults_group\" ";
    }

    $options = $options . "--prepare --target-dir=$backup_dir";

    if ($option_uncompress) {
        $options = $options . ' --uncompress';
    }
    if ($option_export) {
        $options = $options . ' --export';
    }
    if ($option_redo_only) {
        $options = $options . ' --apply-log-only';
    }
    if ($option_use_memory) {
        $options = $options . " --use-memory=$option_use_memory";
    }

    if ($option_incremental_dir) {
        $options = $options . " --incremental-dir=$option_incremental_dir";
    }

    if ($option_tmpdir) {
        $options .= " --tmpdir=$option_tmpdir";
    }

    my $innodb_data_file_path = 
        get_option(\%config, $option_defaults_group, 'innodb_data_file_path');

    # run ibbackup as a child process
    $cmdline = "$option_ibbackup_binary $options";

    # Only use --rebuild-indexes in the first xtrabackup call
    $cmdline_copy = $cmdline;
    if ($option_rebuild_indexes) {
        $cmdline = $cmdline . " --rebuild-indexes"
    }
    if ($option_rebuild_threads) {
        $cmdline = $cmdline . " --rebuild-threads=$option_rebuild_threads"
    }

    $now = current_time();
    print STDERR "\n$now  $prefix Starting ibbackup with command: $cmdline\n\n";
    $rcode = system("$cmdline");
    if ($rcode) {
        # failure
        Die "\n$prefix ibbackup failed";
    }

    # We should not create ib_logfile files if we prepare for following incremental applies
    # Also we do not prepare ib_logfile if we applied incremental changes
    if (!( ($option_redo_only) or ($option_incremental_dir))) { 
        $cmdline = $cmdline_copy;
        $now = current_time();
        print STDERR "\n$now  $prefix Restarting xtrabackup with command: $cmdline\nfor creating ib_logfile*\n\n";
        $rcode = system("$cmdline");
        if ($rcode) {
            # failure
            Die "\n$prefix xtrabackup (2nd execution) failed";
        }
    }

    # If we were applying an incremental change set, we need to make
    # sure non-InnoDB files and xtrabackup_* metainfo files are copied
    # to the full backup directory.
    if ( $option_incremental_dir ) {
	print STDERR "$prefix Starting to copy non-InnoDB files in '$option_incremental_dir'\n"; 
	print STDERR "$prefix to the full backup directory '$backup_dir'\n";
        my @skip_list = ('\.\.?','backup-my\.cnf','xtrabackup_logfile',
                        'xtrabackup_binary','xtrabackup_checkpoints',
                        '.*\.delta','.*\.meta','ib_logfile.*');
        copy_dir_recursively($option_incremental_dir, $backup_dir,
                             '^(' . join('|', @skip_list) . ')$', 1, 0);
    foreach my $c (parse_innodb_data_file_path($innodb_data_file_path)) {
            push(@skip_list, "\Q$c->{filename}\E");
        }
        cleanup_dir_recursively($backup_dir,
                             '^(' . join('|', @skip_list, '.*\.ibd') . ')$');
    }

}

#
# Loops until the specified file is created or the ibbackup process dies.
#
#
# If this function detects that the xtrabackup process has terminated, it also
# sets ibbackup_exit_code and resets ibbackup_pid to avoid trying to reap a
# non-existing process later
#
sub wait_for_ibbackup_file_create {

    my $suspend_file = shift;
    my $pid = -1;

    for (;;) {
        # check if the xtrabackup process is still alive _before_ checking if
        # the file exists to avoid a race condition when the file is created
        # and the process terminates right after we do the file check
        $pid = waitpid($ibbackup_pid, &WNOHANG);

        last if -e $suspend_file;

        if ($ibbackup_pid == $pid) {
            # The file doesn't exist, but the process has terminated
            Die "ibbackup child process has died";
        }

        sleep 1;
    }

    if ($pid == $ibbackup_pid) {
        $ibbackup_exit_code = $CHILD_ERROR >> 8;
        $ibbackup_pid = '';
    }
}

#
# wait_for_ibbackup_suspend subroutine waits until ibbackup has suspended
# itself.
#
sub wait_for_ibbackup_suspend {
    my $suspend_file = shift;
    print STDERR "$prefix Waiting for ibbackup (pid=$ibbackup_pid) to suspend\n";
    print STDERR "$prefix Suspend file '$suspend_file'\n\n";
    wait_for_ibbackup_file_create($suspend_file);
    $now = current_time();
    open XTRABACKUP_PID, "> $option_tmpdir/$xtrabackup_pid_file";
    print XTRABACKUP_PID $ibbackup_pid;
    close XTRABACKUP_PID;
    print STDERR "\n$now  $prefix Continuing after ibbackup has suspended\n";
}

#
# resume_ibbackup subroutine signals ibbackup to finish log copying by deleting
# $suspend_file.
#
sub resume_ibbackup {
    my $suspend_file = shift;
    unlink $suspend_file || Die "Failed to delete '$suspend_file': $!";
}

#
# Wait until xtrabackup finishes copying log or dies.  The log copying is
# signaled by a sync file creation.  If this function detects that the
# xtrabackup process has terminated, it also sets ibbackup_exit_code and resets
# ibbackup_pid to avoid trying to reap a non-existing process later.
#
sub wait_for_ibbackup_log_copy_finish {
    my $suspend_file = shift;
    my $now = current_time();
    print STDERR "$now  $prefix Waiting for log copying to finish\n\n";

    wait_for_ibbackup_file_create($suspend_file);

    unlink $suspend_file || Die "Failed to delete '$suspend_file': $!";
}

#
# wait for ibbackup to finish and return its exit code
#
sub wait_for_ibbackup_finish {
    if (!$ibbackup_pid) {
        # The process has already been reaped.
        unlink "$option_tmpdir/$xtrabackup_pid_file";
        return $ibbackup_exit_code;
    }

    $now = current_time();
    print STDERR "$now  $prefix Waiting for ibbackup (pid=$ibbackup_pid) to finish\n";

    # wait for ibbackup to finish
    waitpid($ibbackup_pid, 0);
    unlink "$option_tmpdir/$xtrabackup_pid_file";
    $ibbackup_pid = '';
    return $CHILD_ERROR >> 8;
}

#
# start_ibbackup subroutine spawns a child process running ibbackup
# program for backing up InnoDB tables and indexes.
#
sub start_ibbackup {
    my $options = '';
    my $cmdline = '';
    my $pid = undef;

    if ($option_defaults_file) {
        $options = $options . " --defaults-file=\"$option_defaults_file\" ";
    }

    if ($option_defaults_extra_file) {
        $options = $options . " --defaults-extra-file=\"$option_defaults_extra_file\" ";
    }

    if ($option_defaults_group) {
        $options = $options . " --defaults-group=\"$option_defaults_group\" ";
    }

    $options = $options . "--backup --suspend-at-end";

    if ($option_stream) {
        #(datadir) for 'xtrabackup_suspended' and 'xtrabackup_checkpoints'
        $options = $options . " --target-dir=" . $option_tmpdir;
    } else {
        $options = $options . " --target-dir=$backup_dir";
    }

    if ($option_tmpdir) {
        $options .= " --tmpdir=$option_tmpdir";
    }

    # prepare command line for running ibbackup
    if ($option_throttle) {
        $options = $options . " --throttle=$option_throttle";
    }
    if ($option_log_copy_interval) {
        $options = $options . " --log-copy-interval=$option_log_copy_interval";
    }
    if ($option_sleep) {
        $options = $options . " --sleep=$option_sleep";
    }
    if ($option_compress) {
        $options = $options . " --compress";
        $options = $options . " --compress-threads=$option_compress_threads";
	if ($option_compress_chunk_size) {
	        $options = $options . " --compress-chunk-size=$option_compress_chunk_size";
	}
    }
    if ($option_encrypt) {
        $options = $options . " --encrypt=$option_encrypt";
        if ($option_encrypt_key) {
            $options = $options . " --encrypt-key=$option_encrypt_key";
        }
        if ($option_encrypt_key_file) {
            $options = $options . " --encrypt-key-file=$option_encrypt_key_file";
        }
        $options = $options . " --encrypt-threads=$option_encrypt_threads";
	if ($option_encrypt_chunk_size) {
	        $options = $options . " --encrypt-chunk-size=$option_encrypt_chunk_size";
	}
    }
    if ($option_use_memory) {
        $options = $options . " --use-memory=$option_use_memory";
    }
    if ($option_include) {
        $options = $options . " --tables='$option_include'";
    }
    if ($option_extra_lsndir) {
        $options = $options . " --extra-lsndir='$option_extra_lsndir'";
    }

    if ($option_incremental) {
        if($option_incremental_lsn) {
          $options = $options . " --incremental-lsn='$option_incremental_lsn'";
        } else {
          $options = $options . " --incremental-basedir='$incremental_basedir'";
        }
        if ($option_incremental_force_scan) {
          $options = $options . " --incremental-force-scan";
        } elsif ($have_changed_page_bitmaps) {
          $options = $options . " --suspend-at-start";
        }
    }

    if ($option_tables_file) {
        $options = $options . " --tables_file='$option_tables_file'";
    }
    if ($option_parallel) {
        $options = $options . " --parallel=$option_parallel";
    }
    if ($option_stream) {
        $options = $options . " --stream=$option_stream";
    }

    if ($option_compact) {
	$options = $options . " --compact";
    }

    $cmdline = "$option_ibbackup_binary $options";

    # run ibbackup as a child process
    $now = current_time();
    print STDERR "\n$now  $prefix Starting ibbackup with command: $cmdline\n";
    if (defined($pid = fork)) {
        if ($pid) {
            # parent process
            $ibbackup_pid = $pid;
        } else {
            # child process
            exec($cmdline) || Die "Failed to exec ibbackup: $!";
        }
    } else {
        Die "failed to fork ibbackup child process: $!";
    }
}
                  

#
# parse_connection_options() subroutine parses connection-related command line
# options
#
sub parse_connection_options {
    my $con = shift;

    $con->{dsn} = 'dbi:mysql:';

    # this option has to be first
    if ($option_defaults_file) {
        $con->{dsn} .= ";mysql_read_default_file=$option_defaults_file";
    }

    if ($option_defaults_extra_file) {
        $con->{dsn} .= ";mysql_read_default_file=$option_defaults_extra_file";
    }

    $con->{dsn} .= ";mysql_read_default_group=xtrabackup";

    if ($option_mysql_password) {
        $con->{dsn_password} = "$option_mysql_password";
    }
    if ($option_mysql_user) {
        $con->{dsn_user} = "$option_mysql_user";
    }
    if ($option_mysql_host) {
        $con->{dsn} .= ";host=$option_mysql_host";
    }
    if ($option_mysql_port) {
        $con->{dsn} .= ";port=$option_mysql_port";
    }
    if ($option_mysql_socket) {
        $con->{dsn} .= ";mysql_socket=$option_mysql_socket";
    }
}

#
# Start a background process that will send keep-alive queries periodically
# using the connection passed as a 'mysql' hash reference
#
sub start_keepalives {
    my $con = shift;

    if (defined($con->{keep_alive_pid})) {
        Die "Keep-alive process has already been started for this connection."
    }

    my $keep_alive_pid = fork();

    if ($keep_alive_pid) {
        # parent process
        $con->{keep_alive_pid} = $keep_alive_pid;

        return;
    }

    # child process
    $con->{dbh}->{InactiveDestroy} = 1;

    my $rc = 0;
    my $hello_id = 0;

    # send dummy queries to connection until interrupted with SIGINT or a
    # connection error
    while (!$rc) {
        sleep $mysql_keep_alive;

        my $hello_message = "xtrabackup ping " . $hello_id++;

        eval {
            $con->{dbh}->selectrow_array("select '$hello_message'");
        };

        if ($EVAL_ERROR) {
            $rc = 255;
        }
    }

    exit $rc;
}

#
# Stop the background keep-alive process
#
sub stop_keepalives {
    my $con = shift;

    if (!defined($con->{keep_alive_pid})) {
        Die "Keep-alive process has never been started for this connection."
    }

    kill 'INT', $con->{keep_alive_pid};
    waitpid($con->{keep_alive_pid}, 0);
    my $rc = $? >> 8;

    if ($rc != 0) {
        Die "Keep-alive process died with exit code " . $rc;
    }
    undef $con->{keep_alive_pid};
}

#
# mysql_connect subroutine connects to MySQL server
#
sub mysql_connect {
    my %con;
    my %args = (
                  # Defaults
                  abort_on_error => 1,
                  keepalives => 0,
                  @_
               );

    $con{abort_on_error} = $args{abort_on_error};
    $con{keepalives} = $args{keepalives};

    parse_connection_options(\%con);

    $now = current_time();
    print STDERR "$now  $prefix Connecting to MySQL server with DSN '$con{dsn}'" .
        (defined($con{dsn_user}) ? " as '$con{dsn_user}' " : "") .
        " (using password: ";
    if (defined($con{dsn_password})) {
        print STDERR "YES).\n";
    } else {
        print STDERR "NO).\n";
    }

    eval {
        $con{dbh}=DBI->connect($con{dsn}, $con{dsn_user},
                                 $con{dsn_password}, { RaiseError => 1 });
    };

    if ($EVAL_ERROR) {
        $con{connect_error}=$EVAL_ERROR;
    } else {
        $now = current_time();
        print STDERR "$now  $prefix Connected to MySQL server\n";
    }

    if ($args{abort_on_error}) {
        if (!$dbd_mysql_installed) {
            die "ERROR: Failed to connect to MySQL server as " .
                "DBD::mysql module is not installed";
        } else {
            if (!$con{dbh}) {
                die "ERROR: Failed to connect to MySQL server: " .
                    $con{connect_error};
            }
        }
    }

    if ($con{dbh} && $con{keepalives}) {
        start_keepalives(\%con);
    }

    return %con;
}

#
# mysql_query subroutine send a query to MySQL server child process.
# Parameters:
#    query     query to execute
#
sub mysql_query {
  my ($con, $query) = @_;

  eval {
      if ($con->{keepalives}) {
          stop_keepalives($con);
      }

      if ($query eq 'SHOW VARIABLES') {
          $con->{vars} = $con->{dbh}->selectall_hashref('SHOW VARIABLES',
                                                        'Variable_name');
      } elsif ($query eq 'SHOW STATUS') {
          $con->{status} = $con->{dbh}->selectall_hashref('SHOW STATUS',
                                                        'Variable_name');
      } elsif ($query eq 'SHOW MASTER STATUS') {
          $con->{master_status} =
              $con->{dbh}->selectrow_hashref("SHOW MASTER STATUS");
      } elsif ($query eq 'SHOW SLAVE STATUS') {
          $con->{slave_status} =
              $con->{dbh}->selectrow_hashref("SHOW SLAVE STATUS");
      } else {
          $con->{dbh}->do($query);
      }

      if ($con->{keepalives}) {
          start_keepalives($con);
      }
  };
  if ($EVAL_ERROR) {
      Die "\nError executing '$query': $EVAL_ERROR\n";
  }
}


sub get_mysql_vars {
  mysql_query($_[0], 'SHOW VARIABLES')
}

sub get_mysql_status {
  mysql_query($_[0], 'SHOW STATUS');
}

sub get_mysql_master_status {
  mysql_query($_[0], "SHOW MASTER STATUS");
}

sub get_mysql_slave_status {
  mysql_query($_[0], "SHOW SLAVE STATUS");
}

#
# mysql_close subroutine closes connection to MySQL server gracefully.
# 
sub mysql_close {
    my $con = shift;

    if ($con->{keepalives}) {
        stop_keepalives($con);
    };

    $con->{dbh}->disconnect();

    $now = current_time();
    print STDERR "$now  $prefix Connection to database server closed\n";
}

#
# write_binlog_info subroutine retrieves MySQL binlog position and
# saves it in a file. It also prints it to stdout.
#
sub write_binlog_info {
    my $con = shift;

    # get binlog position
    get_mysql_master_status($con);

    # get the name of the last binlog file and position in it
    # from the SHOW MASTER STATUS output
    my $filename = $con->{master_status}->{File};
    my $position = $con->{master_status}->{Position};
    my $gtid = $con->{master_status}->{Executed_Gtid_Set} || '';

    # Do not create xtrabackup_binlog_info if binary log is disabled
    if (!defined($filename) or !defined($position)) {
        return;
    }

    # write binlog info file
    open(FILE, ">$binlog_info") || Die "Failed to open file '$binlog_info': $!";
    print FILE  "$filename\t$position\t\t$gtid\n";
    close(FILE);

    if ($option_stream) {
        stream_encrypt_file($option_tmpdir, "xtrabackup_binlog_info")
                            and Die "Failed to stream 'xtrabackup_binlog_info': $!";
        unlink $binlog_info || Die "Failed to delete '$binlog_info': $!";
    }

    $mysql_binlog_position = "filename '$filename', position $position";
    if ($gtid) {
        $mysql_binlog_position .= ", gtid_executed $gtid";
    }
}

#
# write_galera_info subroutine retrieves MySQL Galera and
# saves it in a file. It also prints it to stdout.
#
sub write_galera_info {
    my $con = shift;
    my @lines;
    my @info_lines = ();
    my $position = '';
    my $filename = '';

    # get binlog position
    get_mysql_status($con);

    open(FILE, ">$galera_info") || 
         Die "Failed to open file '$galera_info': $!";

    print FILE $con->{status}->{wsrep_local_state_uuid}->{Value};
    print FILE $con->{status}->{wsrep_last_committed}->{Value};

    close(FILE);

    if ($option_stream) {
        stream_encrypt_file($option_tmpdir, "xtrabackup_galera_info")
                            and Die "Failed to stream 'xtrabackup_galera_info': $!";
        unlink $galera_info || Die "Failed to delete '$galera_info': $!";
    }

}


# 
# write_slave_info subroutine retrieves MySQL binlog position of the
# master server in a replication setup and saves it in a file. It
# also saves it in $msql_slave_position variable.
#
sub write_slave_info {
    my $con = shift;

    my @lines;
    my @info_lines;
    my $position = '';
    my $filename = '';
    my $master= '';

    # get slave status
    get_mysql_slave_status($con);

    # get output of the "show slave status" command from mysql output
    # and extract binlog position of the master server
    $master = $con->{slave_status}->{Master_Host};
    $filename = $con->{slave_status}->{Relay_Master_Log_File};
    $position = $con->{slave_status}->{Exec_Master_Log_Pos};

    if (!defined($master) || !defined($filename) || !defined($position)) {
        Die "Failed to get master binlog coordinates from SHOW SLAVE STATUS";
    }

    # print slave status to a file
    open(FILE, ">$slave_info") || Die "Failed to open file '$slave_info': $!";
    print FILE  "CHANGE MASTER TO MASTER_LOG_FILE='$filename', MASTER_LOG_POS=$position\n";
    close(FILE);

    if ($option_stream) {
        stream_encrypt_file($option_tmpdir, "xtrabackup_slave_info")
                            and Die "Failed to stream 'xtrabackup_slave_info': $!";
        unlink $slave_info || Die "Failed to delete '$slave_info': $!";
    }

    $mysql_slave_position = "master host '$master', filename '$filename', position $position";
}


#
# mysql_lockall subroutine puts a read lock on all tables in all databases.
# 
sub mysql_lockall {
    my $con = shift;

    $now = current_time();
    print STDERR "$now  $prefix Starting to lock all tables...\n";

    if (compare_versions($mysql_server_version, '4.0.22') == 0
        || compare_versions($mysql_server_version, '4.1.7') == 0) {
        # MySQL server version is 4.0.22 or 4.1.7
        mysql_query($con, "COMMIT");
        mysql_query($con, "FLUSH TABLES WITH READ LOCK");
    } else {
        # MySQL server version is other than 4.0.22 or 4.1.7
        mysql_query($con, "FLUSH TABLES WITH READ LOCK");
        mysql_query($con, "COMMIT");
    }
    write_binlog_info($con);
    write_galera_info if $option_galera_info;
	
    $now = current_time();
    print STDERR "$now  $prefix All tables locked and flushed to disk\n";
}


#
# mysql_unlockall subroutine releases read locks on all tables in all 
# databases.
# 
sub mysql_unlockall {
    my $con = shift;

    mysql_query ($con, "UNLOCK TABLES");

    $now = current_time();
    print STDERR "$now  $prefix All tables unlocked\n";
}

#
# kill_child_processes subroutine kills all child processes of this process.
#
sub kill_child_processes {
    if ($ibbackup_pid) {
        kill($kill_signal, $ibbackup_pid);
        $ibbackup_pid = '';
    }
}


#
# require_external subroutine checks that an external program is runnable
# via the shell. This is tested by calling the program with the
# given arguments. It is checked that the program returns 0 and does 
# not print anything to stderr. If this check fails, this subroutine exits.
#    Parameters:
#       program      pathname of the program file
#       args         arguments to the program
#       pattern      a string containing a regular expression for finding 
#                    the program version.
#                    this pattern should contain a subpattern enclosed
#                    in parentheses which is matched with the version.
#       version_ref  a reference to a variable where the program version
#                    string is returned. Example "2.0-beta2".
#
sub require_external {
    my $program = shift;
    my $args = shift;
    my $pattern = shift;
    my $version_ref = shift;
    my @lines;
    my $tmp_stdout = tmpnam();
    my $tmp_stderr = tmpnam();
    my $rcode;
    my $error;

    $rcode = system("$program $args >$tmp_stdout 2>$tmp_stderr");
    if ($rcode) {
        $error = $!;
    }
    my $stderr = `cat $tmp_stderr | grep -v ^Warning`;
    unlink $tmp_stderr;
    if ($stderr ne '') {
        # failure
        unlink $tmp_stdout;
        Die "Couldn't run $program: $stderr";
    } elsif ($rcode) {
        # failure
        unlink $tmp_stdout;
        Die "Couldn't run $program: $error";
    }

    # success
    my $stdout = `cat $tmp_stdout`;
    unlink $tmp_stdout;
    @lines = split(/\n|;/,$stdout);
    print STDERR "$prefix Using $lines[0]\n";

    # get version string from the first output line of the program
    ${$version_ref} = '';
    if ($lines[0] =~ /$pattern/) {
        ${$version_ref} = $1;
    }
}


# compare_versions subroutine compares two GNU-style version strings.
# A GNU-style version string consists of three decimal numbers delimitted 
# by dots, and optionally followed by extra attributes.
# Examples: "4.0.1", "4.1.1-alpha-debug". 
#    Parameters:
#       str1   a GNU-style version string
#       str2   a GNU-style version string
#    Return value:
#       -1   if str1 < str2
#        0   if str1 == str2
#        1   is str1 > str2
sub compare_versions {
    my $str1 = shift;
    my $str2 = shift;
    my $extra1 = '';
    my $extra2 = '';
    my @array1 = ();
    my @array2 = ();
    my $i;

    # remove possible extra attributes
    ($str1, $extra1) = $str1 =~ /^([0-9.]*)(.*)/;
    ($str2, $extra2) = $str2 =~ /^([0-9.]*)(.*)/;

    # split "dotted" decimal number string into an array
    @array1 = split('\.', $str1);
    @array2 = split('\.', $str2);

    # compare in lexicographic order
    for ($i = 0; $i <= $#array1 && $i <= $#array2; $i++) {
        if ($array1[$i] < $array2[$i]) {
            return -1;
        } elsif ($array1[$i] > $array2[$i]) {
            return 1;
        }
    }
    if ($#array1 < $#array2) {
        return -1;
    } elsif ($#array1 > $#array2) {
        return 1;
    } else {
        return 0;
    }
}


#
# init subroutine initializes global variables and performs some checks on the
# system we are running on.
#
sub init {
    my $mysql_version = '';
    my $ibbackup_version = '';
    my $run = '';

    # print some instructions to the user
    if (!$option_apply_log && !$option_copy_back && !$option_move_back) {
        $run = 'backup';
    } elsif ($option_copy_back) {
        $run = 'copy-back';
    } elsif ($option_move_back) {
        $run = 'move-back';
    } else {
        $run = 'apply-log';
    }
    print STDERR "IMPORTANT: Please check that the $run run completes successfully.\n";
    print STDERR "           At the end of a successful $run run $innobackup_script\n";
    print STDERR "           prints \"completed OK!\".\n\n";

    if (!$option_copy_back && !$option_move_back) {
        # we are making a backup or applying log to backup
        if (!$option_apply_log) {
            # we are making a backup, we need mysql server
            get_mysql_vars(\%mysql);
            $mysql_server_version = $mysql{vars}->{version}->{Value};
            print STDERR "$prefix Using mysql server version $mysql_server_version\n";
        }
        #require_external($option_ibbackup_binary, '--license', 
        #                 'version (\S+)', \$ibbackup_version);
        print STDERR "\n";
        
        if ($option_include 
            && $ibbackup_version 
            && $ibbackup_version le "2.0") {
            # --include option was given, but ibbackup is too
            # old to support it
            Die "--include option was given, but ibbackup is too old"
                . " to support it. You must upgrade to InnoDB Hot Backup"
                . " v2.0 in order to use --include option.\n";
        }
    }

    # read MySQL options file
    #read_config_file($config_file, \%config);
    read_config_file(\%config);

    if(!$option_tmpdir) {
        $option_tmpdir = get_option(\%config, $option_defaults_group, 'tmpdir');
    }

    # get innodb log home directory from options file
    #$innodb_log_group_home_dir = 
    #    get_option(\%config, 'mysqld', 'innodb_log_group_home_dir');

    if (!$option_apply_log && !$option_copy_back && !$option_move_back) {
        # we are making a backup, create a new backup directory
        $backup_dir = File::Spec->rel2abs(make_backup_dir());
        print STDERR "$prefix Created backup directory $backup_dir\n";
        if (!$option_stream) {
            $work_dir = $backup_dir;
        } else {
            $work_dir = $option_tmpdir;
        }
        $backup_config_file = $work_dir . '/backup-my.cnf';
        $binlog_info = $work_dir . '/xtrabackup_binlog_info';
        $galera_info = $work_dir . '/xtrabackup_galera_info';
        $slave_info = $work_dir . '/xtrabackup_slave_info';
        write_backup_config_file($backup_config_file);

        foreach (@xb_suspend_files) {
            my $suspend_file = $work_dir . "$_";
            if ( -e "$suspend_file" ) {
                print STDERR
                    "WARNING : A left over instance of " .
                    "suspend file '$suspend_file' was found.\n";
                unlink "$suspend_file"
                    || Die "Failed to delete '$suspend_file': $!";
            }
        }

        if ( -e "$option_tmpdir/$xtrabackup_pid_file" ) {
            print STDERR "WARNING : A left over instance of xtrabackup pid " .
                         "file '$option_tmpdir/$xtrabackup_pid_file' " .
                         "was found.\n";
            unlink $option_tmpdir . "/" . $xtrabackup_pid_file || 
                Die "Failed to delete " .
                    "'$option_tmpdir/$xtrabackup_pid_file': $!";
        }

    } elsif ($option_copy_back || $option_move_back) {
        #$backup_config_file = $backup_dir . '/backup-my.cnf';
        #read_config_file($backup_config_file, \%backup_config);
    }
}


#
# write_backup_config_file subroutine creates a backup options file for
# ibbackup program. It writes to the file only those options that
# are required by ibbackup.
#    Parameters:
#       filename  name for the created options file
#
sub write_backup_config_file {
    my $filename = shift;

    open(FILE, "> $filename") || Die "Failed to open file '$filename': $!";

    my @option_names = (
        "innodb_data_file_path",
        "innodb_log_files_in_group",
        "innodb_log_file_size",
        "innodb_fast_checksum",
        "innodb_page_size",
        "innodb_log_block_size",
        "innodb_undo_directory",
        "innodb_undo_tablespaces"
        );

    my $options_dump = "# This MySQL options file was generated by $innobackup_script.\n\n" .
          "# The MySQL server\n" .
          "[mysqld]\n";

    my $option_name;
    foreach $option_name (@option_names) {
        if (has_option(\%config, $option_defaults_group, $option_name)) {
            my $option_value = get_option(\%config, $option_defaults_group, $option_name);
            $options_dump .= "$option_name=$option_value\n";
        }
    }
    if (has_option(\%config,
        $option_defaults_group, "innodb_doublewrite_file")) {
        $options_dump .= "innodb_doublewrite_file=" . (split(/\/+/,
                get_option(\%config, $option_defaults_group,
                            'innodb_doublewrite_file')))[-1] . "\n";
    }

    print FILE $options_dump;
    close(FILE);

    if ($option_stream) {
        my $filename_dir = dirname($filename);
        my $filename_name = basename($filename);
        stream_encrypt_file($filename_dir, $filename_name)
                            and Die "Failed to stream '$filename_name': $!";
        unlink $filename || Die "Failed to delete '$filename': $!";
    }
}


#
# check_args subroutine checks command line arguments. If there is a problem,
# this subroutine prints error message and exits.
#
sub check_args {
    my $i;
    my $rcode;
    my $buf;
    my $perl_version;

    # check the version of the perl we are running
    if (!defined $^V) {
        # this perl is prior to 5.6.0 and uses old style version string
        my $required_version = $required_perl_version_old_style;
        if ($] lt $required_version) {
            print STDERR "$prefix Warning: " . 
                "Your perl is too old! Innobackup requires\n";
            print STDERR "$prefix Warning: perl $required_version or newer!\n";
        }
    }

    if (@ARGV == 0) {
        # no command line arguments
        print STDERR "$prefix You must specify the backup directory.\n";
        exit(1);
    }

    # read command line options
    $rcode = GetOptions('compress' => \$option_compress,
                        'compress-threads=i' => \$option_compress_threads,
                        'compress-chunk-size=s' => \$option_compress_chunk_size,
                        'encrypt=s' => \$option_encrypt,
                        'encrypt-key=s' => \$option_encrypt_key,
                        'encrypt-key-file=s' => \$option_encrypt_key_file,
                        'encrypt-threads=i' => \$option_encrypt_threads,
                        'encrypt-chunk-size=s' => \$option_encrypt_chunk_size,
                        'help' => \$option_help,
                        'version' => \$option_version,
                        'throttle=i' => \$option_throttle,
                        'log-copy-interval=i', \$option_log_copy_interval,
                        'sleep=i' => \$option_sleep,
                        'apply-log' => \$option_apply_log,
                        'redo-only' => \$option_redo_only,
                        'copy-back' => \$option_copy_back,
                        'move-back' => \$option_move_back,
                        'include=s' => \$option_include,
                        'databases=s' => \$option_databases,
                        'tables-file=s', => \$option_tables_file,
                        'use-memory=s' => \$option_use_memory,
                        'uncompress' => \$option_uncompress,
                        'export' => \$option_export,
                        'password:s' => \$option_mysql_password,
                        'user=s' => \$option_mysql_user,
                        'host=s' => \$option_mysql_host,
                        'port=s' => \$option_mysql_port,
                        'defaults-group=s' => \$option_defaults_group,
                        'slave-info' => \$option_slave_info,
                        'galera-info' => \$option_galera_info,
                        'socket=s' => \$option_mysql_socket,
                        'no-timestamp' => \$option_no_timestamp,
                        'defaults-file=s' => \$option_defaults_file,
                        'defaults-extra-file=s' => \$option_defaults_extra_file,
                        'incremental' => \$option_incremental,
                        'incremental-basedir=s' => \$option_incremental_basedir,
                        'incremental-force-scan' => \$option_incremental_force_scan,
                        'incremental-lsn=s' => \$option_incremental_lsn,
                        'incremental-dir=s' => \$option_incremental_dir,
                        'extra-lsndir=s' => \$option_extra_lsndir,
                        'stream=s' => \$option_stream,
                        'rsync' => \$option_rsync,
                        'tmpdir=s' => \$option_tmpdir,
                        'no-lock' => \$option_no_lock,
                        'ibbackup=s' => \$option_ibbackup_binary,
                        'parallel=i' => \$option_parallel,
                        'safe-slave-backup' => \$option_safe_slave_backup,
                        'safe-slave-backup-timeout=i' => \$option_safe_slave_backup_timeout,
                        'compact' => \$option_compact,
                        'rebuild-indexes' => \$option_rebuild_indexes,
                        'rebuild-threads=i' => \$option_rebuild_threads
    );
                        
    if (!$rcode) {
        # failed to read options
        print STDERR "$prefix Bad command line arguments\n";
        exit(1);
    }
    if ($option_help) {
        # print help text and exit
        usage();
        exit(0);
    }
    if ($option_version) {
        # print program version and copyright
        print_version();
        exit(0);
    }

    if ($option_defaults_file && $option_defaults_extra_file) {
        print STDERR "$prefix --defaults-file and --defaults-extra-file " .
            "options are mutually exclusive";
        exit(1);
    }

    if ($option_copy_back && $option_move_back) {
        print STDERR "$prefix --copy-back and --move-back options are " .
            "mutually exclusive";
    }

    if ($option_compress == 0) {
        # compression level no specified, use default level
        $option_compress = $default_compression_level;
    } 

    if ($option_compress == 999) {
        # compress option not given in the command line
        $option_compress = 0;
    }

    if ($option_stream eq 'tar') {
      $stream_cmd = 'tar chf -';
    } elsif ($option_stream eq 'xbstream') {
      $stream_cmd = 'xbstream -c';
      if ($option_encrypt) {
        $encrypt_cmd = "xbcrypt --encrypt-algo=$option_encrypt";
        if ($option_encrypt_key) {
          $encrypt_cmd = $encrypt_cmd . " --encrypt-key=$option_encrypt_key";
        }
        if ($option_encrypt_key_file) {
          $encrypt_cmd = $encrypt_cmd . " --encrypt-key-file=$option_encrypt_key_file";
        }
        if ($option_encrypt_chunk_size) {
          $encrypt_cmd = $encrypt_cmd . " --encrypt-chunk-size=$option_encrypt_chunk_size";
        }
      }
    }

    if (@ARGV < 1) {
        print STDERR "$prefix Missing command line argument\n";
        exit(1);
    } elsif (@ARGV > 1) {
        print STDERR "$prefix Too many command line arguments\n";
        exit(1);
    }

    if (!$option_apply_log && !$option_copy_back && !$option_move_back) {
        # we are making a backup, get backup root directory
        $option_backup = "1";
        $backup_root = $ARGV[0];
        if ($option_incremental && !$option_incremental_lsn) {
            if ($option_incremental_basedir) {
                $incremental_basedir = $option_incremental_basedir;
            } else {
                my @dirs = `ls -t $backup_root`;
                my $inc_dir = $dirs[0];
                chomp($inc_dir);
                $incremental_basedir = File::Spec->catfile($backup_root, $inc_dir);
            }
        }
    } else {
        # get backup directory
        $backup_dir = File::Spec->rel2abs($ARGV[0]);
    }        

    if ($option_slave_info) {
        if ($option_no_lock and !$option_safe_slave_backup) {
	  print STDERR "--slave-info is used with --no-lock but without --safe-slave-backup. The binlog position cannot be consistent with the backup data.\n";
	    exit(1);
	}
    }

    if ($option_rsync && $option_stream) {
        print STDERR "--rsync doesn't work with --stream\n";
	exit(1);
    }

    print STDERR "\n";

    parse_databases_option_value();
    parse_tables_file_option_value($option_tables_file);
}


#
# make_backup_dir subroutine creates a new backup directory and returns
# its name.
#
sub make_backup_dir {
    my $dir;
    my $innodb_data_file_path = 
        get_option(\%config, $option_defaults_group, 'innodb_data_file_path');

    # create backup directory
    $dir = $backup_root;
    if ($option_stream) {
        return $dir;
    }

    $dir .= '/' . strftime("%Y-%m-%d_%H-%M-%S", localtime())
       unless $option_no_timestamp;
    mkdir($dir, 0777) || Die "Failed to create backup directory $dir: $!";

    # create subdirectories for ibdata files if needed
#    foreach my $a (split(/;/, $innodb_data_file_path)) {
#        my $path = (split(/:/,$a))[0];
#        my @relative_path = split(/\/+/, $path);
#        pop @relative_path;
#        if (@relative_path) {
#            # there is a non-trivial path from the backup directory
#            # to the directory of this backup ibdata file, check
#            # that all the directories in the path exist.
#            create_path_if_needed($dir, \@relative_path);
#        }
#    }

    return $dir;
}


#
# create_path_if_needed subroutine checks that all components
# in the given relative path are directories. If the
# directories do not exist, they are created.
#    Parameters:
#       root           a path to the root directory of the relative pathname
#       relative_path  a relative pathname (a reference to an array of 
#                      pathname components) 
#
sub create_path_if_needed {
    my $root = shift;
    my $relative_path = shift;
    my $path;

    $path = $root;
    foreach $a (@{$relative_path}) {
        $path = $path . "/" . $a;
        if (! -d $path) {
            # this directory does not exist, create it !
            mkdir($path, 0777) || Die "Failed to create backup directory: $!";
        }
    }
}


#
# remove_from_array subroutine removes excluded element from the array.
#    Parameters:
#       array_ref   a reference to an array of strings
#       excluded   a string to be excluded from the copy
#  
sub remove_from_array {
    my $array_ref = shift;
    my $excluded = shift;
    my @copy = ();
    my $size = 0;

    foreach my $str (@{$array_ref}) {
        if ($str ne $excluded) {
            $copy[$size] = $str;
            $size = $size + 1;
        }
    }
    @{$array_ref} = @copy;
}


#
# backup_files subroutine copies .frm, .isl, .MRG, .MYD and .MYI files to 
# backup directory.
#
sub backup_files {
    my $prep_mode = shift;
    my $source_dir = get_option(\%config, $option_defaults_group, 'datadir');
    my $buffer_pool_filename = get_option(\%config, $option_defaults_group,
                                          'innodb_buffer_pool_filename');
    my @list;
    my $file;
    my $database;
    my $wildcard = '*.{frm,isl,MYD,MYI,MAD,MAI,MRG,TRG,TRN,ARM,ARZ,CSM,CSV,opt,par}';
    my $rsync_file_list;
    my $operation;
    my $rsync_tmpfile_pass1 = "$option_tmpdir/xtrabackup_rsyncfiles_pass1";
    my $rsync_tmpfile_pass2 = "$option_tmpdir/xtrabackup_rsyncfiles_pass2";

    # prep_mode will pre-copy the data, so that rsync is faster the 2nd time
    # saving time while all tables are locked.
    # currently only rsync mode is supported for prep.
    if ($prep_mode and !$option_rsync) {
        return;
    }

    if ($option_rsync) {
	if ($prep_mode) {
	    $rsync_file_list = $rsync_tmpfile_pass1;
	} else {
	    $rsync_file_list = $rsync_tmpfile_pass2;
	}
	open(RSYNC, ">$rsync_file_list")
	    || Die "Can't open $rsync_file_list for writing: $!\n";
    }

    opendir(DIR, $source_dir) 
        || Die "Can't open directory '$source_dir': $!\n";
    $now = current_time();
    if ($prep_mode) {
	$operation = "a prep copy of";
    } else {
	$operation = "to backup";
    }
    print STDERR "\n$now  $prefix Starting $operation non-InnoDB tables and files\n";
    print STDERR "$prefix in subdirectories of '$source_dir'\n";
    # loop through all database directories
    while (defined($database = readdir(DIR))) {
        my $print_each_file = 0;
        my $file_c;
        my @scp_files;
        # skip files that are not database directories
        if ($database eq '.' || $database eq '..') { next; }
        next unless -d "$source_dir/$database";
	     next unless check_if_required($database);
        
        if (!$option_stream) {
            if (! -e "$backup_dir/$database") {
                # create database directory for the backup
                mkdir("$backup_dir/$database", 0777)
                    || Die "Couldn't create directory '$backup_dir/$database': $!";
            }
        }

        # copy files of this database
	opendir(DBDIR, "$source_dir/$database");
	@list = grep(/\.(frm|isl|MYD|MYI|MAD|MAI|MRG|TRG|TRN|ARM|ARZ|CSM|CSV|opt|par)$/, readdir(DBDIR));
	closedir DBDIR;
        $file_c = @list;
        if ($file_c <= $backup_file_print_limit) {
            $print_each_file = 1;
        } else {
            print STDERR "$prefix Backing up files " . 
                "'$source_dir/$database/$wildcard' ($file_c files)\n";
        }
        foreach $file (@list) {
            next unless check_if_required($database, $file);

	    if($option_include) {
                my $table = get_table_name($file);
                my $table_part = get_table_name_with_part_suffix($file);

                if (!("$database.$table_part" =~ /$option_include/ ||
                      "$database.$table" =~ /$option_include/)) {

                    if ($print_each_file) {
                        print STDERR "$database.$file is skipped because it does not match '$option_include'.\n";
                    }
                    next;
                }
	    }
               
            if ($print_each_file) {
                print STDERR "$prefix Backing up file '$source_dir/$database/$file'\n";
            }

	    if ($option_rsync) {
		print RSYNC "$database/$file\n";
		if (!$prep_mode) {
		    $rsync_files_hash{"$database/$file"} = 1;
		}
            } elsif (!$option_stream) {
                $src_name = escape_path("$source_dir/$database/$file");
                $dst_name = escape_path("$backup_dir/$database");
                # Copy the file - If we get an error and the file actually exists, die with error msg
                copy_if_exists("$src_name", "$dst_name")
                  or Die "Failed to copy file '$file': $!";
            } else {
                my $ret = 0;
                my $file_name = substr($file, rindex($file, '/') + 1);
                $file_name=~s/([\$\\\" ])/\\$1/g;
                $ret = stream_encrypt_file($source_dir, "$database/$file_name") >> 8;
                if ($ret == 1 && $option_stream eq 'tar') {
                    print STDERR "$prefix If you use GNU tar, this warning can be ignored.\n";
                # Check for non-zero exit code
                } elsif ($ret != 0) {
                    print STDERR "$prefix $stream_cmd returned with exit code $ret.\n";
                    # Only treat as fatal cases where the file exists
                    if ( -e "$database/$file_name" ) {
                        Die "Failed to stream '$database/$file_name': $!";
                    } else {
                        print STDERR "$prefix Ignoring nonexistent file '$database/$file_name'.\n";
                    }

                }
            }
        }
    }
    closedir(DIR);

    if ($option_rsync) {
        foreach my $dump_name ($buffer_pool_filename, 'ib_lru_dump') {
            if (-e "$source_dir/$dump_name") {
                print RSYNC "$dump_name\n";
                if (!$prep_mode) {
                    $rsync_files_hash{"$dump_name"} = 1;
                }
            }
        }
	close(RSYNC);

	# do the actual rsync now
	$now = current_time();
	my $rsync_cmd = "rsync -t \"$source_dir\" --files-from=\"$rsync_file_list\" \"$backup_dir\"";
	print STDERR "$now Starting rsync as: $rsync_cmd\n";

	# ignore errors in the prep mode, since we are running without lock,
	# so some files may have disappeared.
	if (system("$rsync_cmd") && !$prep_mode) {
	    Die "rsync failed: $!\n";
	}

	$now = current_time();
	print STDERR "$now rsync finished successfully.\n";

	# Remove from $backup_dir files that have been removed between first and
	# second passes. Cannot use "rsync --delete" because it does not work
	# with --files-from.
	if (!$prep_mode && !$option_no_lock) {
	    open(RSYNC, "<$rsync_tmpfile_pass1")
		|| Die "Can't open $rsync_tmpfile_pass1 for reading: $!\n";

	    while (<RSYNC>) {
		chomp;
		if (!exists $rsync_files_hash{$_}) {
		    print STDERR "Removing '$backup_dir/$_'\n";
		    unlink "$backup_dir/$_";
		}
	    }

	    close(RSYNC);
	    unlink "$rsync_tmpfile_pass1" || \
		Die "Failed to delete $rsync_tmpfile_pass1: $!";
	    unlink "$rsync_tmpfile_pass2" || \
		Die "Failed to delete $rsync_tmpfile_pass2: $!";
	}
    }

    if ($prep_mode) {
	$operation = "a prep copy of";
    } else {
	$operation = "backing up";
    }
    $now = current_time();
    print STDERR "$now  $prefix Finished $operation non-InnoDB tables and files\n\n";
 }


#
# file_to_array subroutine reads the given text file into an array and
# stores each line as an element of the array. The end-of-line
# character(s) are removed from the lines stored in the array.
#    Parameters:
#       filename   name of a text file
#       lines_ref  a reference to an array
#
sub file_to_array {
    my $filename = shift;
    my $lines_ref = shift;
    
    open(FILE, $filename) || Die "can't open file '$filename': $!";
    @{$lines_ref} = <FILE>;
    close(FILE) || Die "can't close file '$filename': $!";

    foreach my $a (@{$lines_ref}) {
        chomp($a);
    }
}


#
# unescape_string subroutine expands escape sequences found in the string and
# returns the expanded string. It also removes possible single or double quotes
# around the value.
#    Parameters:
#       value   a string
#    Return value:
#       a string with expanded escape sequences
# 
sub unescape_string {
    my $value = shift;
    my $result = '';
    my $offset = 0;

    # remove quotes around the value if they exist
    if (length($value) >= 2) {
        if ((substr($value, 0, 1) eq "'" && substr($value, -1, 1) eq "'")
            || (substr($value, 0, 1) eq '"' && substr($value, -1, 1) eq '"')) {
            $value = substr($value, 1, -1);
        }
    }
    
    # expand escape sequences
    while ($offset < length($value)) {
        my $pos = index($value, "\\", $offset);
        if ($pos < 0) {
            $pos = length($value);
            $result = $result . substr($value, $offset, $pos - $offset);
            $offset = $pos;
        } else {
            my $replacement = substr($value, $pos, 2);
            my $escape_code = substr($value, $pos + 1, 1);
            if (exists $option_value_escapes{$escape_code}) {
                $replacement = $option_value_escapes{$escape_code};
            }
            $result = $result 
                . substr($value, $offset, $pos - $offset)
                . $replacement;
            $offset = $pos + 2;
        }
    }

    return $result;
}


#
# read_config_file subroutine reads MySQL options file and
# returns the options in a hash containing one hash per group.
#    Parameters:
#       filename    name of a MySQL options file
#       groups_ref  a reference to hash variable where the read
#                   options are returned
#
sub read_config_file {
    #my $filename = shift;
    my $groups_ref = shift;
    my @lines ;
    my $i;
    my $group;
    my $group_hash_ref;

    my $cmdline = '';
    my $options = '';


    if ($option_defaults_file) {
        $options = $options . " --defaults-file=\"$option_defaults_file\" ";
    } elsif ($option_apply_log) {
        $options = $options . " --defaults-file=\"${backup_dir}/backup-my.cnf\" ";
    }

    if ($option_defaults_extra_file) {
        $options = $options . " --defaults-extra-file=\"$option_defaults_extra_file\" ";
    }

    if ($option_defaults_group) {
        $options = $options . " --defaults-group=\"$option_defaults_group\" ";
    }

    $options = $options . "--print-param";


    # read file to an array, one line per element
    #file_to_array($filename, \@lines);
    $cmdline = "$option_ibbackup_binary $options";
    @lines = `$cmdline`;

    # classify lines and save option values
    $group = 'default';
    $group_hash_ref = {}; 
    ${$groups_ref}{$group} = $group_hash_ref;
    # this pattern described an option value which may be
    # quoted with single or double quotes. This pattern
    # does not work by its own. It assumes that the first
    # opening parenthesis in this string is the second opening
    # parenthesis in the full pattern. 
    my $value_pattern = q/((["'])([^\\\4]|(\\[^\4]))*\4)|([^\s]+)/;
    for ($i = 0; $i < @lines; $i++) {
      SWITCH: for ($lines[$i]) {
          # comment
          /^\s*(#|;)/
             && do { last; };

          # group      
          /^\s*\[(.*)\]/ 
                && do { 
                    $group = $1; 
                    if (!exists ${$groups_ref}{$group}) {
                        $group_hash_ref = {}; 
                        ${$groups_ref}{$group} = $group_hash_ref;
                    } else {
                        $group_hash_ref = ${$groups_ref}{$group};
                    }
                    last; 
                };

          # option
          /^\s*([^\s=]+)\s*(#.*)?$/
              && do { 
                  ${$group_hash_ref}{$1} = '';
                  last; 
              };

          # set-variable = option = value
          /^\s*set-variable\s*=\s*([^\s=]+)\s*=\s*($value_pattern)\s*(#.*)?$/
              && do { ${$group_hash_ref}{$1} = unescape_string($2); last; };

          # option = value
          /^\s*([^\s=]+)\s*=\s*($value_pattern)\s*(#.*)?$/
              && do { ${$group_hash_ref}{$1} = unescape_string($2); last; };

          # empty line
          /^\s*$/
              && do { last; };

          # unknown
          print("$prefix: Warning: Ignored unrecognized line ",
                $i + 1,
                " in options : '${lines[$i]}'\n"
                );
      }
   }
}
    

# has_option return whether the config has an option with the given name
#    Parameters:
#       config_ref   a reference to a config data
#       group        option group name
#       option_name  name of the option
#    Return value:
#       true if option exists, otherwise false
#
sub has_option {
    my $config_ref = shift;
    my $group = shift;
    my $option_name = shift;
    my $group_hash_ref;

    if (!exists ${$config_ref}{$group}) {
        # no group
        print STDERR "$prefix fatal error: no '$group' group in MySQL options\n";
        exit(1);
    }

    $group_hash_ref = ${$config_ref}{$group};
    
    return exists ${$group_hash_ref}{$option_name};
}
    

# get_option subroutine returns the value of given option in the config
# structure. If option is missing, this subroutine calls exit.
#    Parameters:
#       config_ref   a reference to a config data
#       group        option group name
#       option_name  name of the option
#    Return value:
#       option value as a string
#
sub get_option {
    my $config_ref = shift;
    my $group = shift;
    my $option_name = shift;
    my $group_hash_ref;

    if (!exists $config{$group}) {
        # no group
        print STDERR "$prefix fatal error: no '$group' group in MySQL options\n";
        exit(1);
    }
    
    $group_hash_ref = ${$config_ref}{$group};
    if (!exists ${$group_hash_ref}{$option_name}) {
        # no option
        print STDERR "$prefix fatal error: no '$option_name' option in group '$group' in MySQL options\n";
        exit(1);
    }

    return ${$group_hash_ref}{$option_name};
}

# get_table_name subroutine returns table name of specified file.
#    Parameters:
#       $_[0]        table path
#    Return value:
#       1 table name
#
sub get_table_name {
   my $table;

   $table = get_table_name_with_part_suffix($_[0]);
   # trim partition suffix
   $table = (split('#P#', $table))[0];

   return $table;
}

# Like get_table_name(), but keeps the partition suffix if present
sub get_table_name_with_part_suffix {
   my $table_path = shift;
   my $filename;
   my $table;

   # get the last component in the table pathname 
   $filename = (reverse(split(/\//, $table_path)))[0];
   # get name of the table by removing file suffix
   $table = (split(/\./, $filename))[0];

   return $table;
}

# check_if_required subroutine returns 1 if the specified database and
# table needs to be backed up.
#    Parameters:
#       $_[0]        name of database to be checked 
#       $_[1]        full path of table file (This argument is optional)
#    Return value:
#       1 if backup should be done and 0 if not
#
sub check_if_required {
   my ( $db, $table_path ) = @_;
   my $db_count  = scalar keys %databases_list;
   my $tbl_count = scalar keys %table_list;
   my $table;
   my $table_part;

   if ( $db_count == 0 && $tbl_count == 0 ) {
      # No databases defined with --databases option, include all databases,
      # and no tables defined with --tables-file option, include all tables.
       return 1;
   }
   else {
      if ( $table_path ) {
         $table_part = get_table_name_with_part_suffix($table_path);
         $table = get_table_name($table_path);
      }
   }

   # Filter for --databases.
   if ( $db_count ) {
      if (defined $databases_list{$db}) {
         if (defined $table_path) {
            my $db_hash = $databases_list{$db};
            $db_count = keys %$db_hash;
            if ($db_count > 0 &&
                !defined $databases_list{$db}->{$table_part} &&
                !defined $databases_list{$db}->{$table}) {
               # --databases option specified, but table is not included
               return 0;
            }
         }
         # include this database and table
         return 1;
      }
      else {
         # --databases option given, but database is not included
         return 0;
      }
   }

   # Filter for --tables-file.
   if ( $tbl_count ) {
      return 0 unless exists $table_list{$db};
      return 0 if $table && !$table_list{$db}->{$table_part} &&
          !$table_list{$db}->{$table};
   }

   return 1;  # backup the table
}


# parse_databases_option_value subroutine parses the value of 
# --databases option. If the option value begins with a slash
# it is considered a pathname and the option value is read
# from the file.
# 
# This subroutine sets the global "databases_list" variable.
#
sub parse_databases_option_value {
    my $item;

    if ($option_databases =~ /^\//) {
        # the value of the --databases option begins with a slash,
        # the option value is pathname of the file containing
        # list of databases
        if (! -f $option_databases) {
            Die "can't find file '$option_databases'";
        }

        # read from file the value of --databases option
        my @lines;
    	file_to_array($option_databases, \@lines);
	$option_databases = join(" ", @lines);
    }

    # mark each database or database.table definition in the
    # global databases_list.
    foreach $item (split(/\s/, $option_databases)) {
        my $db = "";
        my $table = "";
        my %hash;

        if ($item eq "") {
            # ignore empty strings
            next;
        }

        # get database and table names
        if ($item =~ /(\S*)\.(\S*)/) {
            # item is of the form DATABASE.TABLE
            $db = $1;
            $table = $2;
        } else {
            # item is database name, table is undefined
            $db = $item;
        }

        if (! defined $databases_list{$db}) {
            # create empty hash for the database
            $databases_list{$db} = \%hash;
        }
        if ($table ne "") {
            # add mapping table --> 1 to the database hash
            my $h = $databases_list{$db};
            $h->{$table} = 1;
        }
    }
}

# Parse the --tables-file file to determine which InnoDB tables
# are backedup up.  Only backedup tables have their .frm, etc.
# files copied.
sub parse_tables_file_option_value {
   my ( $filename ) = @_;

   return unless $filename;

   open my $fh, '<', $filename;
   if ( $fh ) {
      while ( my $line = <$fh> ) {
         chomp $line;
         my ( $db, $tbl ) = $line =~ m/\s*([^\.]+)\.([^\.]+)\s*/;
         if ( $db && $tbl ) {
            $table_list{$db}->{$tbl} = 1;
         }
         else {
            warn "$prefix Invalid line in $filename: $line";
         }
      }
   }
   else {
      warn "$prefix Cannot read --tables-file $filename: $OS_ERROR";
   }

   return;
}

sub escape_path {
  my $str = shift;
  if ($win eq 1) {
    $str =~ s/\//\\/g;
    $str =~ s/\\\\/\\/g;
    }
  else{
    $str =~ s/\/\//\//g;
    }
  return $str;

}

sub set_xtrabackup_version {
<<<<<<< HEAD
    # Based on MySQL version choose correct binary
    #  MySQL 5.1.* with InnoDB plugin - xtrabackup
    #  MariaDB 5.1.* - xtrabackup
    #  MariaDB 5.2.* - xtrabackup
    #  MariaDB 5.3.* - xtrabackup
    #  Percona Server 5.0 - xtrabackup_51
    #  Percona Server 5.1 - xtrabackup
    #  Percona Server 5.5 - xtrabackup_55
    #  Percona Server 5.6 - xtrabackup_56
    #  MySQL 5.5.* - xtrabackup_55
    #  MySQL 5.6.* - xtrabackup_56
    #  MariaDB 5.5.* - xtrabackup_55
    #  MariaDB 10.0.* - xtrabackup_56

    my $var_version = '';
    my $var_innodb_version = '';
    my $ibbackup_binary;

    get_mysql_vars(\%mysql);

    $var_version = $mysql{vars}->{version}->{Value};
    $var_innodb_version = $mysql{vars}->{innodb_version}->{Value};


    if($var_version =~ m/5\.0\.\d/) {
	Die "MySQL 5.0 support was removed in Percona XtraBackup 2.1. The last version to support MySQL 5.0 was Percona XtraBackup 2.0.";
    }

    if($var_version =~ m/5\.1\.\d/ && $var_innodb_version =~ m/.*/) {
	Die "Support for MySQL 5.1 with builtin InnoDB (not the plugin) was removed in Percona XtraBackup 2.1. The last version to support MySQL 5.1 with builtin InnoDB was Percona XtraBackup 2.0.";
    }

    if($var_version =~ m/5\.1\.\d/ && $var_innodb_version =~ m/1\.0\.\d+$/) {
	$ibbackup_binary = ($win eq 1 ? 'xtrabackup.exe' : 'xtrabackup');
    }

    if($var_version =~ m/5\.1\.\d/ and $var_innodb_version =~ m/1\.0\.\d+-(rel)?\d/){
=======
# Based on MySQL version choose correct binary
#  MySQL 5.0.* - xtrabackup_51
#  MySQL 5.1.* - xtrabackup_51
#  MySQL 5.1.* with InnoDB plugin - xtrabackup
#  MariaDB 5.1.* - xtrabackup
#  MariaDB 5.2.* - xtrabackup
#  MariaDB 5.3.* - xtrabackup
#  Percona Server 5.0 - xtrabackup_51
#  Percona Server 5.1 - xtrabackup
#  Percona Server 5.5 - xtrabackup_55
#  Percona Server 5.6 - xtrabackup_56
#  MySQL 5.5.* - xtrabackup_55
#  MySQL 5.6.* - xtrabackup_56
#  MariaDB 5.5.* - xtrabackup_55
#  MariaDB 10.0.* - xtrabackup_56

my @lines;
my $var_version = '';
my $var_innodb_version = '';
my $ibbackup_binary;
mysql_open();
mysql_send "SHOW VARIABLES LIKE 'version'\\G";
file_to_array($mysql_stdout, \@lines);
for (@lines) {
	$var_version = $1 if /Value:\s+(\S+)/;
	}
mysql_send "SHOW VARIABLES LIKE 'innodb_version'\\G";
file_to_array($mysql_stdout, \@lines);
for (@lines) {
	$var_innodb_version = $1 if /Value:\s+(\S+)/;
	}
if($var_version =~ m/5\.0\.\d/){
	$ibbackup_binary = ($win eq 1 ? 'xtrabackup.exe' : 'xtrabackup_51');
}
if($var_version =~ m/5\.1\.\d/ and !$var_innodb_version){
	$ibbackup_binary = ($win eq 1 ? 'xtrabackup.exe' : 'xtrabackup_51');
}
if($var_version =~ m/5\.1\.\d/ and $var_innodb_version){
>>>>>>> 0d60696d
	$ibbackup_binary = ($win eq 1 ? 'xtrabackup.exe' : 'xtrabackup');
    }

    if($var_version =~ m/5\.2\.\d/){
        $ibbackup_binary = ($win eq 1 ? 'xtrabackup.exe' : 'xtrabackup');
    }

    if($var_version =~ m/5\.3\.\d/){
        $ibbackup_binary = ($win eq 1 ? 'xtrabackup.exe' : 'xtrabackup');
    }

    if($var_version =~ m/5\.5\.\d/){
	$ibbackup_binary = ($win eq 1 ? 'xtrabackup.exe' : 'xtrabackup_55');
    }

    if($var_version =~ m/5\.6\.\d/ or $var_version =~ m/10\.0\.\d/){
        $ibbackup_binary = ($win eq 1 ? 'xtrabackup.exe' : 'xtrabackup_56');
    }

    if (!$ibbackup_binary) {
        Die "Unsupported server version: '$var_version' " .
            "(InnoDB version: '$var_innodb_version'). " .
            "Please report a bug at ".
            "https://bugs.launchpad.net/percona-xtrabackup\n";
    }

    return $ibbackup_binary;
}

# Wait until it's safe to backup a slave.  Returns immediately if
# the host isn't a slave.  Currently there's only one check:
# Slave_open_temp_tables has to be zero.  Dies on timeout.
sub wait_for_safe_slave {
   my $con = shift;

   my @lines;
   # whether host is detected as slave in safe slave backup mode
   my $host_is_slave = 0;

   $sql_thread_started = 0;
   get_mysql_slave_status($con);

   if (defined($con->{slave_status}->{Read_Master_Log_Pos})) {
         $host_is_slave = 1;
   }

   if ($con->{slave_status}->{Slave_SQL_Running} =~ m/Yes/ ) {
         $sql_thread_started = 1;
   }

   if ( !$host_is_slave ) {
      print STDERR "$prefix: Not checking slave open temp tables for --safe-slave-backup because host is not a slave\n";
      return;
   }

   if ($sql_thread_started) {
       mysql_query($con, 'STOP SLAVE SQL_THREAD');
   }

   my $open_temp_tables = get_slave_open_temp_tables($con);
   print STDERR "$prefix: Slave open temp tables: $open_temp_tables\n";

   return if $open_temp_tables == 0;

   my $sleep_time = 3;
   my $n_attempts = int($option_safe_slave_backup_timeout / $sleep_time) || 1;
   while ( $n_attempts-- ) {
      print STDERR "$prefix: Starting slave SQL thread, waiting $sleep_time seconds, then checking Slave_open_temp_tables again ($n_attempts attempts remaining)...\n";
      
      mysql_query($con, 'START SLAVE SQL_THREAD');
      sleep $sleep_time;
      mysql_query($con, 'STOP SLAVE SQL_THREAD');

      $open_temp_tables = get_slave_open_temp_tables($con);
      print STDERR "$prefix: Slave open temp tables: $open_temp_tables\n";
      if ( !$open_temp_tables ) {
         print STDERR "$prefix: Slave is safe to backup\n";
         return;
      }
   } 

   # Restart the slave if it was running at start
   if ($sql_thread_started) {
       print STDERR "Restarting slave SQL thread.\n";
       mysql_query($con, 'START SLAVE SQL_THREAD');
   }

   Die "Slave_open_temp_tables did not become zero after waiting $option_safe_slave_backup_timeout seconds";
}

sub get_slave_open_temp_tables {
    my $con = shift;

    get_mysql_status($con);

    if (!defined($con->{status}->{Slave_open_temp_tables})) {
        Die "Failed to get Slave_open_temp_tables from SHOW STATUS"
    }
    if (!defined($con->{status}->{Slave_open_temp_tables}->{Value})) {
        Die "SHOW STATUS LIKE 'slave_open_temp_tables' did not return anything"
    }

   return $con->{status}->{Slave_open_temp_tables}->{Value};
}

sub stream_encrypt_file {
  my $basedir = shift;
  my $relpath = shift;
  my $rcode;

  if ($encrypt_cmd) {
    $rcode = system("cd $basedir; $stream_cmd $relpath | $encrypt_cmd");
  } else {
    $rcode = system("cd $basedir; $stream_cmd $relpath");
  }
  return $rcode;
}

#
# Query the server to find out what backup capabilities it supports.
#
sub detect_mysql_capabilities_for_backup {
    $have_changed_page_bitmaps =
        mysql_query($_[0], 'SELECT COUNT(*) FROM INFORMATION_SCHEMA.PLUGINS '.
                    'WHERE PLUGIN_NAME LIKE "INNODB_CHANGED_PAGES"')
}

=pod

=head1 NAME

innobackupex - Non-blocking backup tool for InnoDB, XtraDB and HailDB databases

=head1 SYNOPOSIS

innobackupex [--compress] [--compress-threads=NUMBER-OF-THREADS] [--compress-chunk-size=CHUNK-SIZE]
             [--encrypt=encryption_algorithm] [--encrypt-threads=NUMBER-OF-THREADS] [--encrypt-chunk-size=CHUNK-SIZE]
             [--encrypt-key=literal_encryption_key] | [--encryption-key-file=MY.KEY]
             [--include=REGEXP] [--user=NAME]
             [--password=WORD] [--port=PORT] [--socket=SOCKET]
             [--no-timestamp] [--ibbackup=IBBACKUP-BINARY]
             [--slave-info] [--galera-info] [--stream=tar|xbstream]
             [--defaults-file=MY.CNF] [--defaults-group=GROUP-NAME]
             [--databases=LIST] [--no-lock] 
             [--tmpdir=DIRECTORY] [--tables-file=FILE]
             [--incremental] [--incremental-basedir]
             [--incremental-dir] [--incremental-force-scan] [--incremental-lsn]
             [--compact]     
             BACKUP-ROOT-DIR

innobackupex --apply-log [--use-memory=B] [--uncompress]
             [--defaults-file=MY.CNF]
             [--export] [--redo-only] [--ibbackup=IBBACKUP-BINARY]
             BACKUP-DIR

innobackupex --copy-back [--defaults-file=MY.CNF] [--defaults-group=GROUP-NAME] BACKUP-DIR

innobackupex --move-back [--defaults-file=MY.CNF] [--defaults-group=GROUP-NAME] BACKUP-DIR

=head1 DESCRIPTION

The first command line above makes a hot backup of a MySQL database.
By default it creates a backup directory (named by the current date
and time) in the given backup root directory.  With the --no-timestamp
option it does not create a time-stamped backup directory, but it puts
the backup in the given directory (which must not exist).  This
command makes a complete backup of all MyISAM and InnoDB tables and
indexes in all databases or in all of the databases specified with the
--databases option.  The created backup contains .frm, .MRG, .MYD,
.MYI, .MAD, .MAI, .TRG, .TRN, .ARM, .ARZ, .CSM, CSV, .opt, .par, and
InnoDB data and log files.  The MY.CNF options file defines the
location of the database.  This command connects to the MySQL server
using the mysql client program, and runs xtrabackup as a child
process.

The --apply-log command prepares a backup for starting a MySQL
server on the backup. This command recovers InnoDB data files as specified
in BACKUP-DIR/backup-my.cnf using BACKUP-DIR/xtrabackup_logfile,
and creates new InnoDB log files as specified in BACKUP-DIR/backup-my.cnf.
The BACKUP-DIR should be the path to a backup directory created by
xtrabackup. This command runs xtrabackup as a child process, but it does not 
connect to the database server.

The --copy-back command copies data, index, and log files
from the backup directory back to their original locations.
The MY.CNF options file defines the original location of the database.
The BACKUP-DIR is the path to a backup directory created by xtrabackup.

The --move-back command is similar to --copy-back with the only difference that
it moves files to their original locations rather than copies them. As this
option removes backup files, it must be used with caution. It may be useful in
cases when there is not enough free disk space to copy files.

On success the exit code innobackupex is 0. A non-zero exit code 
indicates an error.


=head1 OPTIONS

=over

=item --apply-log

Prepare a backup in BACKUP-DIR by applying the transaction log file named "xtrabackup_logfile" located in the same directory. Also, create new transaction logs. The InnoDB configuration is read from the file "backup-my.cnf".

=item --compact

Create a compact backup with all secondary index pages omitted. This option is passed directly to xtrabackup. See xtrabackup documentation for details.

=item --compress

This option instructs xtrabackup to compress backup copies of InnoDB
data files. It is passed directly to the xtrabackup child process. Try
'xtrabackup --help' for more details.

=item --compress-threads

This option specifies the number of worker threads that will be used
for parallel compression. It is passed directly to the xtrabackup
child process. Try 'xtrabackup --help' for more details.

=item --compress-chunk-size

This option specifies the size of the internal working buffer for each
compression thread, measured in bytes. It is passed directly to the
xtrabackup child process. Try 'xtrabackup --help' for more details.

=item --copy-back

Copy all the files in a previously made backup from the backup directory to their original locations.

=item --databases=LIST

This option specifies the list of databases that innobackupex should back up. The option accepts a string argument or path to file that contains the list of databases to back up. The list is of the form "databasename1[.table_name1] databasename2[.table_name2] . . .". If this option is not specified, all databases containing MyISAM and InnoDB tables will be backed up.  Please make sure that --databases contains all of the InnoDB databases and tables, so that all of the innodb.frm files are also backed up. In case the list is very long, this can be specified in a file, and the full path of the file can be specified instead of the list. (See option --tables-file.)

=item --defaults-file=[MY.CNF]

This option specifies what file to read the default MySQL options from.  The option accepts a string argument. It is also passed directly to xtrabackup's --defaults-file option. See the xtrabackup documentation for details.

=item --defaults-extra-file=[MY.CNF]

This option specifies what extra file to read the default MySQL options from before the standard defaults-file.  The option accepts a string argument. It is also passed directly to xtrabackup's --defaults-extra-file option. See the xtrabackup documentation for details.

=item --encrypt=ENCRYPTION_ALGORITHM

This option instructs xtrabackup to encrypt backup copies of InnoDB data
files using the algorithm specified in the ENCRYPTION_ALGORITHM.
It is passed directly to the xtrabackup child process.
Try 'xtrabackup --help' for more details.

=item --encrypt-key=ENCRYPTION_KEY

This option instructs xtrabackup to use the given ENCRYPTION_KEY when using the --encrypt option.
It is passed directly to the xtrabackup child process.
Try 'xtrabackup --help' for more details.

=item --encrypt-key-file=ENCRYPTION_KEY_FILE

This option instructs xtrabackup to use the encryption key stored in the given ENCRYPTION_KEY_FILE when using the --encrypt option.
It is passed directly to the xtrabackup child process.
Try 'xtrabackup --help' for more details.

=item --encrypt-threads

This option specifies the number of worker threads that will be used
for parallel encryption. It is passed directly to the xtrabackup
child process. Try 'xtrabackup --help' for more details.

=item --encrypt-chunk-size

This option specifies the size of the internal working buffer for each
encryption thread, measured in bytes. It is passed directly to the
xtrabackup child process. Try 'xtrabackup --help' for more details.

=item --export

This option is passed directly to xtrabackup's --export option. It enables exporting individual tables for import into another server. See the xtrabackup documentation for details.

=item --extra-lsndir=DIRECTORY

This option specifies the directory in which to save an extra copy of the "xtrabackup_checkpoints" file.  The option accepts a string argument. It is passed directly to xtrabackup's --extra-lsndir option. See the xtrabackup documentation for details.

=item --galera-info

This options creates the xtrabackup_galera_info file which contians the local node state at the time of the backup. Option should be used when performing the backup of Percona-XtraDB-Cluster.

=item --help

This option displays a help screen and exits.

=item --host=HOST

This option specifies the host to use when connecting to the database server with TCP/IP.  The option accepts a string argument. It is passed to the mysql child process without alteration. See mysql --help for details.

=item --ibbackup=IBBACKUP-BINARY

This option specifies which xtrabackup binary should be used.  The option accepts a string argument. IBBACKUP-BINARY should be the command used to run XtraBackup. The option can be useful if the xtrabackup binary is not in your search path or working directory. If this option is not specified, innobackupex attempts to determine the binary to use automatically. By default, "xtrabackup" is the command used. However, when option --copy-back is specified, "xtrabackup_51" is the command used. And when option --apply-log is specified, the binary is used whose name is in the file "xtrabackup_binary" in the backup directory, if that file exists.

=item --include=REGEXP

This option is a regular expression to be matched against table names in databasename.tablename format. It is passed directly to xtrabackup's --tables option. See the xtrabackup documentation for details.

=item --incremental

This option tells xtrabackup to create an incremental backup, rather than a full one. It is passed to the xtrabackup child process. When this option is specified, either --incremental-lsn or --incremental-basedir can also be given. If neither option is given, option --incremental-basedir is passed to xtrabackup by default, set to the first timestamped backup directory in the backup base directory.

=item --incremental-basedir=DIRECTORY

This option specifies the directory containing the full backup that is the base dataset for the incremental backup.  The option accepts a string argument. It is used with the --incremental option.

=item --incremental-dir=DIRECTORY

This option specifies the directory where the incremental backup will be combined with the full backup to make a new full backup.  The option accepts a string argument. It is used with the --incremental option.

=item --incremental-force-scan

This options tells xtrabackup to perform full scan of data files for taking an incremental backup even if full changed page bitmap data is available to enable the backup without the full scan.

=item --log-copy-interval

This option specifies time interval between checks done by log copying thread in milliseconds.

=item --incremental-lsn

This option specifies the log sequence number (LSN) to use for the incremental backup.  The option accepts a string argument. It is used with the --incremental option. It is used instead of specifying --incremental-basedir. For databases created by MySQL and Percona Server 5.0-series versions, specify the LSN as two 32-bit integers in high:low format. For databases created in 5.1 and later, specify the LSN as a single 64-bit integer.

=item --move-back

Move all the files in a previously made backup from the backup directory to the actual datadir location. Use with caution, as it removes backup files.

=item --no-lock

Use this option to disable table lock with "FLUSH TABLES WITH READ LOCK". Use it only if ALL your tables are InnoDB and you DO NOT CARE about the binary log position of the backup. This option shouldn't be used if there are any DDL statements being executed or if any updates are happening on non-InnoDB tables (this includes the system MyISAM tables in the mysql database), otherwise it could lead to an inconsistent backup. If you are considering to use --no-lock because your backups are failing to acquire the lock, this could be because of incoming replication events preventing the lock from succeeding. Please try using --safe-slave-backup to momentarily stop the replication slave thread, this may help the backup to succeed and you then don't need to resort to using this option.

=item --no-timestamp

This option prevents creation of a time-stamped subdirectory of the BACKUP-ROOT-DIR given on the command line. When it is specified, the backup is done in BACKUP-ROOT-DIR instead.

=item --parallel=NUMBER-OF-THREADS

This option specifies the number of threads the xtrabackup child process should use to back up files concurrently.  The option accepts an integer argument. It is passed directly to xtrabackup's --parallel option. See the xtrabackup documentation for details.


=item --password=WORD

This option specifies the password to use when connecting to the database. It accepts a string argument.  It is passed to the mysql child process without alteration. See mysql --help for details.

=item --port=PORT

This option specifies the port to use when connecting to the database server with TCP/IP.  The option accepts a string argument. It is passed to the mysql child process. It is passed to the mysql child process without alteration. See mysql --help for details.

=item --rebuild-indexes

This option only has effect when used together with the --apply-log option and is passed directly to xtrabackup. When used, makes xtrabackup rebuild all secondary indexes after applying the log. This option is normally used to prepare compact backups. See the XtraBackup manual for more information.

=item --rebuild-threads

This option only has effect when used together with the --apply-log and --rebuild-indexes option and is passed directly to xtrabackup. When used, xtrabackup processes tablespaces in parallel with the specified number of threads when rebuilding indexes. See the XtraBackup manual for more information.

=item --redo-only

This option should be used when preparing the base full backup and when merging all incrementals except the last one. This option is passed directly to xtrabackup's --apply-log-only option. This forces xtrabackup to skip the "rollback" phase and do a "redo" only. This is necessary if the backup will have incremental changes applied to it later. See the xtrabackup documentation for details. 

=item --rsync

Uses the rsync utility to optimize local file transfers. When this option is specified, innobackupex uses rsync to copy all non-InnoDB files instead of spawning a separate cp for each file, which can be much faster for servers with a large number of databases or tables.  This option cannot be used together with --stream.

=item --safe-slave-backup

Stop slave SQL thread and wait to start backup until Slave_open_temp_tables in "SHOW STATUS" is zero. If there are no open temporary tables, the backup will take place, otherwise the SQL thread will be started and stopped until there are no open temporary tables. The backup will fail if Slave_open_temp_tables does not become zero after --safe-slave-backup-timeout seconds. The slave SQL thread will be restarted when the backup finishes.

=item --safe-slave-backup-timeout

How many seconds --safe-slave-backup should wait for Slave_open_temp_tables to become zero. (default 300)

=item --slave-info

This option is useful when backing up a replication slave server. It prints the binary log position and name of the master server. It also writes this information to the "xtrabackup_slave_info" file as a "CHANGE MASTER" command. A new slave for this master can be set up by starting a slave server on this backup and issuing a "CHANGE MASTER" command with the binary log position saved in the "xtrabackup_slave_info" file.

=item --socket=SOCKET

This option specifies the socket to use when connecting to the local database server with a UNIX domain socket.  The option accepts a string argument. It is passed to the mysql child process without alteration. See mysql --help for details.

=item --stream=STREAMNAME

This option specifies the format in which to do the streamed backup.  The option accepts a string argument. The backup will be done to STDOUT in the specified format. Currently, the only supported formats are tar and xbstream. This option is passed directly to xtrabackup's --stream option.

=item --tables-file=FILE

This option specifies the file in which there are a list of names of the form database.  The option accepts a string argument.table, one per line. The option is passed directly to xtrabackup's --tables-file option.

=item --throttle=IOS

This option specifies a number of I/O operations (pairs of read+write) per second.  It accepts an integer argument.  It is passed directly to xtrabackup's --throttle option.

=item --tmpdir=DIRECTORY

This option specifies the location where a temporary file will be stored.  The option accepts a string argument. It should be used when --stream is specified. For these options, the transaction log will first be stored to a temporary file, before streaming. This option specifies the location where that temporary file will be stored. If the option is not specified, the default is to use the value of tmpdir read from the server configuration.

=item --use-memory=B

This option accepts a string argument that specifies the amount of memory in bytes for xtrabackup to use for crash recovery while preparing a backup. Multiples are supported providing the unit (e.g. 1MB, 1GB). It is used only with the option --apply-log. It is passed directly to xtrabackup's --use-memory option. See the xtrabackup documentation for details.

=item --user=NAME

This option specifies the MySQL username used when connecting to the server, if that's not the current user. The option accepts a string argument.  It is passed to the mysql child process without alteration. See mysql --help for details.

=item --defaults-group=GROUP-NAME

This option specifies the group name in my.cnf which should be used. This is needed for mysqld_multi deployments.

=item --version

This option displays the xtrabackup version and copyright notice and then exits.

=back

=head1 BUGS

Bugs can be reported on Launchpad: https://bugs.launchpad.net/percona-xtrabackup/+filebug

=head1 COPYRIGHT

InnoDB Backup Utility Copyright 2003, 2009 Innobase Oy and Percona, Inc 2009-2012. All Rights Reserved.

This software is published under the GNU GENERAL PUBLIC LICENSE Version 2, June 1991.

=cut<|MERGE_RESOLUTION|>--- conflicted
+++ resolved
@@ -2765,7 +2765,6 @@
 }
 
 sub set_xtrabackup_version {
-<<<<<<< HEAD
     # Based on MySQL version choose correct binary
     #  MySQL 5.1.* with InnoDB plugin - xtrabackup
     #  MariaDB 5.1.* - xtrabackup
@@ -2794,55 +2793,11 @@
 	Die "MySQL 5.0 support was removed in Percona XtraBackup 2.1. The last version to support MySQL 5.0 was Percona XtraBackup 2.0.";
     }
 
-    if($var_version =~ m/5\.1\.\d/ && $var_innodb_version =~ m/.*/) {
+    if($var_version =~ m/5\.1\.\d/ && !defined($var_innodb_version)) {
 	Die "Support for MySQL 5.1 with builtin InnoDB (not the plugin) was removed in Percona XtraBackup 2.1. The last version to support MySQL 5.1 with builtin InnoDB was Percona XtraBackup 2.0.";
     }
 
-    if($var_version =~ m/5\.1\.\d/ && $var_innodb_version =~ m/1\.0\.\d+$/) {
-	$ibbackup_binary = ($win eq 1 ? 'xtrabackup.exe' : 'xtrabackup');
-    }
-
-    if($var_version =~ m/5\.1\.\d/ and $var_innodb_version =~ m/1\.0\.\d+-(rel)?\d/){
-=======
-# Based on MySQL version choose correct binary
-#  MySQL 5.0.* - xtrabackup_51
-#  MySQL 5.1.* - xtrabackup_51
-#  MySQL 5.1.* with InnoDB plugin - xtrabackup
-#  MariaDB 5.1.* - xtrabackup
-#  MariaDB 5.2.* - xtrabackup
-#  MariaDB 5.3.* - xtrabackup
-#  Percona Server 5.0 - xtrabackup_51
-#  Percona Server 5.1 - xtrabackup
-#  Percona Server 5.5 - xtrabackup_55
-#  Percona Server 5.6 - xtrabackup_56
-#  MySQL 5.5.* - xtrabackup_55
-#  MySQL 5.6.* - xtrabackup_56
-#  MariaDB 5.5.* - xtrabackup_55
-#  MariaDB 10.0.* - xtrabackup_56
-
-my @lines;
-my $var_version = '';
-my $var_innodb_version = '';
-my $ibbackup_binary;
-mysql_open();
-mysql_send "SHOW VARIABLES LIKE 'version'\\G";
-file_to_array($mysql_stdout, \@lines);
-for (@lines) {
-	$var_version = $1 if /Value:\s+(\S+)/;
-	}
-mysql_send "SHOW VARIABLES LIKE 'innodb_version'\\G";
-file_to_array($mysql_stdout, \@lines);
-for (@lines) {
-	$var_innodb_version = $1 if /Value:\s+(\S+)/;
-	}
-if($var_version =~ m/5\.0\.\d/){
-	$ibbackup_binary = ($win eq 1 ? 'xtrabackup.exe' : 'xtrabackup_51');
-}
-if($var_version =~ m/5\.1\.\d/ and !$var_innodb_version){
-	$ibbackup_binary = ($win eq 1 ? 'xtrabackup.exe' : 'xtrabackup_51');
-}
-if($var_version =~ m/5\.1\.\d/ and $var_innodb_version){
->>>>>>> 0d60696d
+    if($var_version =~ m/5\.1\.\d/) {
 	$ibbackup_binary = ($win eq 1 ? 'xtrabackup.exe' : 'xtrabackup');
     }
 
