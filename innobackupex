#!/usr/bin/env perl
#
# A script for making backups of InnoDB and MyISAM tables, indexes and .frm
# files.
#
# Copyright 2003, 2009 Innobase Oy and Percona Ireland Ltd 2009-2012.
# All Rights Reserved.
#

use warnings FATAL => 'all';
use strict;
use Getopt::Long;
use File::Spec;
use Pod::Usage qw(pod2usage);
use POSIX "strftime";
use POSIX ":sys_wait_h";
use FileHandle;
use File::Basename;
use File::Temp;
use File::Find;
use File::Copy;
use English qw(-no_match_vars);
use Time::HiRes qw(usleep);

# version of this script
my $innobackup_version = '1.5.1-xtrabackup';
my $innobackup_script = basename($0);

# copyright notice
my $copyright_notice =
"InnoDB Backup Utility v${innobackup_version}; Copyright 2003, 2009 Innobase Oy
and Percona Ireland Ltd 2009-2012.  All Rights Reserved.

This software is published under
the GNU GENERAL PUBLIC LICENSE Version 2, June 1991.

";

# required Perl version (5.005)
my @required_perl_version = (5, 0, 5);
my $required_perl_version_old_style = 5.005;

# check existence of DBD::mysql module
eval {
    require DBD::mysql;
};
my $dbd_mysql_installed = $EVAL_ERROR ? 0 : 1;

# force flush after every write and print
$| = 1;

# disable nlink count optimization, see File::Find documentation for details
$File::Find::dont_use_nlink=1;

######################################################################
# modifiable parameters
######################################################################

# maximum number of files in a database directory which are
# separately printed when a backup is made
my $backup_file_print_limit = 9;

# default compression level (this is an argument to ibbackup)
my $default_compression_level = 1;

# time in seconds after which a dummy query is sent to mysql server
# in order to keep the database connection alive
my $mysql_keep_alive = 5;

######################################################################
# end of modifiable parameters
######################################################################

#######################
# Server capabilities #
#######################
my $have_changed_page_bitmaps = 0;

# command line options
my $option_help = '';
my $option_version = '';
my $option_apply_log = '';
my $option_redo_only = '';
my $option_copy_back = '';
my $option_move_back = '';
my $option_include = '';
my $option_databases = '';
my $option_tables_file = '';
my $option_throttle = '';
my $option_sleep = '';
my $option_compress = 999;
my $option_compress_threads = 1;
my $option_compress_chunk_size = '';
my $option_encrypt = '';
my $option_encrypt_key = '';
my $option_encrypt_key_file = '';
my $encrypt_cmd = '';
my $option_encrypt_threads = 1;
my $option_encrypt_chunk_size = '';
my $option_uncompress = '';
my $option_export = '';
my $option_use_memory = '';
my $option_mysql_password = '';
my $option_mysql_user = '';
my $option_mysql_port = '';
my $option_mysql_socket = '';
my $option_mysql_host = '';
my $option_defaults_group = 'mysqld';
my $option_no_timestamp = '';
my $option_slave_info = '';
my $option_galera_info = '';
my $option_no_lock = '';
my $option_ibbackup_binary = 'autodetect';
my $option_log_copy_interval = 0;

my $option_defaults_file = '';
my $option_defaults_extra_file = '';
my $option_incremental = '';
my $option_incremental_basedir = '';
my $option_incremental_dir = '';
my $option_incremental_force_scan = 0;
my $option_incremental_lsn = '';
my $option_extra_lsndir = '';
my $option_rsync = '';
my $option_stream = '';
my $stream_cmd = '';
my $option_tmpdir = '';

my $option_tar4ibd = '';
my $option_scp_opt = '-Cp -c arcfour';
my $option_ssh_opt = '';

my $option_parallel = '';

my $option_safe_slave_backup = '';
my $option_safe_slave_backup_timeout = 300;

my $option_compact = '';
my $option_rebuild_indexes = '';

my %mysql;
my $option_backup = '';

# name of the my.cnf configuration file
#my $config_file = '';

# root of the backup directory
my $backup_root = '';

# backup directory pathname
my $backup_dir = '';

# directory where innobackupex aux files are cretead
my $work_dir;

# home directory of innoDB log files
my $innodb_log_group_home_dir = '';

# backup my.cnf file
my $backup_config_file = '';

# whether slave SQL thread is running when wait_for_safe_slave() is called
my $sql_thread_started = 0;

# options from the options file
my %config;

# options from the backup options file
#my %backup_config;

# list of databases to be included in a backup
my %databases_list;

# list of tables to be included in a backup
my %table_list;

# prefix for output lines
my $prefix = "$innobackup_script:";

# mysql server version string
my $mysql_server_version = '';

# name of the file where binlog position info is written
my $binlog_info;

# name of the file where galera position info is written
my $galera_info;

# name of the file where slave info is written
my $slave_info;

# mysql binlog position as given by "SHOW MASTER STATUS" command
my $mysql_binlog_position = '';

# mysql master's binlog position as given by "SHOW SLAVE STATUS" command
# run on a slave server
my $mysql_slave_position = '';

# process id of ibbackup program (runs as a child process of this script)
my $ibbackup_pid = '';

# a counter for numbering mysql connection checks
my $hello_id = 0;

# escape sequences for options files
my %option_value_escapes = ('b' => "\b",
                            't' => "\t",
                            'n' => "\n",
                            'r' => "\r",
                            "\\" => "\\",
                            's' => ' ');

# signal that is sent to child processes when they are killed
my $kill_signal = 15;

# current local time
my $now;

# incremental backup base directory
my $incremental_basedir = '';

my $src_name;
my $dst_name;
my $win = ($^O eq 'MSWin32' ? 1 : 0);
my $CP_CMD = ($win eq 1 ? "copy /Y" : "cp -p");
my $xtrabackup_binary_file = 'xtrabackup_binary';
my $xtrabackup_pid_file = 'xtrabackup_pid';
my %rsync_files_hash;
my %processed_files;

my $xb_fn_suspended_at_start = "/xtrabackup_suspended_1";
my $xb_fn_suspended_at_end = "/xtrabackup_suspended_2";
my $xb_fn_log_copied = "/xtrabackup_log_copied";
my @xb_suspend_files = ($xb_fn_suspended_at_start, $xb_fn_suspended_at_end,
                        $xb_fn_log_copied);

my $copy_dir_src;
my $copy_dir_dst;
my $cleanup_dir_dst;
my $process_dir_exclude_regexp;
my $copy_dir_overwrite;
my $copy_dir_resolve_isl;

######################################################################
# program execution begins here
######################################################################

# check command-line args
check_args();

# print program version and copyright
print_version();

# initialize global variables and perform some checks
if ($option_copy_back || $option_move_back) {
    $option_ibbackup_binary = 'xtrabackup' if ($option_ibbackup_binary eq 'autodetect');
} elsif ($option_apply_log) {
	# Read XtraBackup version from backup dir
	if (-e "$backup_dir/$xtrabackup_binary_file") {
		# Read XtraBackup version from file
		open XTRABACKUP_BINARY, "$backup_dir/$xtrabackup_binary_file"
			or die "Cannot open file $backup_dir/$xtrabackup_binary_file: $!\n";
		$option_ibbackup_binary = <XTRABACKUP_BINARY>;
		close XTRABACKUP_BINARY;
		}

        else {
		if( $option_ibbackup_binary eq "autodetect" ){
			# Try to connect MySQL and get the version
                        %mysql = mysql_connect(
                                               abort_on_error => 0,
                                               keepalives => 0
                                              );
                        if ($mysql{dbh}) {
                            print STDERR "Connected successfully\n";
                            $option_ibbackup_binary = set_xtrabackup_version();
                            mysql_close();
                        } else {
     		            die "Failed to connect to MySQL server to detect version.\nYou must set xtrabackup version to use with --ibbackup option.\nPossible values are xtrabackup_55 (for MySQL 5.5), xtrabackup_56 (for MySQL or Percona Server 5.6, or xtrabackup (for MySQL 5.1 with InnoDB plugin or Percona Server)\n";
                        }
		}
        }
} elsif ($option_backup) {
    # backup
    %mysql = mysql_connect(abort_on_error => 1, keepalives => 1);

    if ($option_ibbackup_binary eq 'autodetect') {
        $option_ibbackup_binary = set_xtrabackup_version();
    }
}
init();

my $ibbackup_exit_code = 0;

if ($option_copy_back) {
    # copy files from backup directory back to their original locations
    copy_back(0);
} elsif ($option_move_back) {
    # move files from backup directory back to their original locations
    copy_back(1);
} elsif ($option_apply_log) {
    # expand data files in backup directory by applying log files to them
    apply_log();
} else {
    # make a backup of InnoDB and MyISAM tables, indexes and .frm files.
    $ibbackup_exit_code = backup();

    mysql_close(\%mysql);

    if ($option_stream) {
      open XTRABACKUP_BINARY, "> $option_tmpdir/$xtrabackup_binary_file"
    	|| die "Cannot open file $option_tmpdir/$xtrabackup_binary_file: $!\n";
    } else {
      open XTRABACKUP_BINARY, "> $backup_dir/$xtrabackup_binary_file"
    	|| die "Cannot open file $backup_dir/$xtrabackup_binary_file: $!\n";
    }
    print XTRABACKUP_BINARY $option_ibbackup_binary;
    close XTRABACKUP_BINARY;

    if ($option_stream) {
      stream_encrypt_file($option_tmpdir, $xtrabackup_binary_file)
                          && die "Failed to stream $xtrabackup_binary_file: $!";
      unlink "$option_tmpdir/$xtrabackup_binary_file";
    }
}

$now = current_time();

if ($option_stream eq 'tar') {
   print STDERR "$prefix You must use -i (--ignore-zeros) option for extraction of the tar stream.\n";
}

if ( $ibbackup_exit_code == 0 ) {
   # program has completed successfully
   print STDERR "$now  $prefix completed OK!\n";
}
else {
   print STDERR "$now  $prefix $option_ibbackup_binary failed! (exit code $ibbackup_exit_code)  The backup may not be complete.\n";
}

exit $ibbackup_exit_code;

######################################################################
# end of program execution
######################################################################


#
# print_version subroutine prints program version and copyright.
#
sub print_version {
    printf(STDERR $copyright_notice);
}


#
# usage subroutine prints instructions of how to use this program to stdout.
#
sub usage {
   my $msg = shift || '';
   pod2usage({ -msg => $msg, -verbose => 1});
   return 0;
}


#
# return current local time as string in form "070816 12:23:15"
#
sub current_time {
    return strftime("%y%m%d %H:%M:%S", localtime());
}


#
# Die subroutine kills all child processes and exits this process.
# This subroutine takes the same argument as the built-in die function.
#    Parameters:
#       message   string which is printed to stdout
#
sub Die {
    my $message = shift;

    # kill all child processes of this process
    kill_child_processes();

    die "$prefix Error: $message";
}
    

#
# backup subroutine makes a backup of InnoDB and MyISAM tables, indexes and 
# .frm files. It connects to the database server and runs ibbackup as a child
# process.
#
sub backup {
    my $orig_datadir = get_option(\%config, $option_defaults_group, 'datadir');
    my $suspend_file;
    my $buffer_pool_filename = get_option(\%config, $option_defaults_group,
                                          'innodb_buffer_pool_filename');

    if ($option_incremental) {
        detect_mysql_capabilities_for_backup(\%mysql);
    }

    # start ibbackup as a child process
    start_ibbackup();

    if ($option_incremental && $have_changed_page_bitmaps
        && !$option_incremental_force_scan) {
        $suspend_file = $work_dir . $xb_fn_suspended_at_start;
        wait_for_ibbackup_suspend($suspend_file);
        mysql_query(\%mysql, 'FLUSH NO_WRITE_TO_BINLOG CHANGED_PAGE_BITMAPS');
        resume_ibbackup($suspend_file);
    }

    # wait for ibbackup to suspend itself
    $suspend_file = $work_dir . $xb_fn_suspended_at_end;
    wait_for_ibbackup_suspend($suspend_file);

    if ($option_safe_slave_backup) {
        wait_for_safe_slave(\%mysql);
    }

    # flush tables with read lock
    if (!$option_no_lock) {
        # make a prep copy before locking tables, if using rsync
        backup_files(1);

        # flush tables with read lock
        mysql_lockall(\%mysql);
    }

    if ($option_slave_info) {
        write_slave_info(\%mysql);
    }


    # backup non-InnoDB files and tables
    # (or finalize the backup by syncing changes if using rsync)
    backup_files(0);

    # resume XtraBackup and wait till it has finished
    resume_ibbackup($suspend_file);
    $suspend_file = $work_dir . $xb_fn_log_copied;
    wait_for_ibbackup_log_copy_finish($suspend_file);

    # release read locks on all tables
    mysql_unlockall(\%mysql) if !$option_no_lock;

    my $ibbackup_exit_code = wait_for_ibbackup_finish();

    if ( $option_safe_slave_backup && $sql_thread_started) {
      print STDERR "$prefix: Starting slave SQL thread\n";
      mysql_query(\%mysql, 'START SLAVE SQL_THREAD;');
    }

    # copy ib_lru_dump
    # Copy buffer poll dump and/or LRU dump
    foreach my $dump_name ($buffer_pool_filename, 'ib_lru_dump') {
        if (-e "$orig_datadir/$dump_name") {
            if ($option_stream) {
                print STDERR "$prefix Backing up as tar stream '$dump_name'\n";
                stream_encrypt_file($orig_datadir, "$dump_name")
                                    and Die "Failed to stream '$dump_name': $!";
            } elsif (!$option_rsync) {
                my $src_name = escape_path("$orig_datadir/$dump_name");
                my $dst_name = escape_path("$backup_dir/$dump_name");
                system("$CP_CMD \"$src_name\" \"$dst_name\"")
                    and Die "Failed to copy file '$dump_name': $!";
            }
        }
    }

    print STDERR "\n$prefix Backup created in directory '$backup_dir'\n";
    if ($mysql_binlog_position) {
        print STDERR "$prefix MySQL binlog position: $mysql_binlog_position\n";
    }
    if ($mysql_slave_position && $option_slave_info) {
        print STDERR "$prefix MySQL slave binlog position: $mysql_slave_position\n";
    }

    return $ibbackup_exit_code;
}


#
# are_equal_innodb_data_file_paths subroutine checks if the given
# InnoDB data file option values are equal.
#   Parameters:
#     str1    InnoDB data file path option value
#     str2    InnoDB data file path option value
#   Return value:
#     1  if values are equal
#     0  otherwise
#
sub are_equal_innodb_data_file_paths {
    my $str1 = shift;
    my $str2 = shift;
    my @array1 = split(/;/, $str1);
    my @array2 = split(/;/, $str2);
    
    if ($#array1 != $#array2) { return 0; }

    for (my $i = 0; $i <= $#array1; $i++) {
        my @def1 = split(/:/, $array1[$i]);
        my @def2 = split(/:/, $array2[$i]);
        
        if ($#def1 != $#def2) { return 0; }

        for (my $j = 0; $j <= $#def1; $j++) {
            if ($def1[$j] ne $def2[$j]) { return 0; }
        }
    }
    return 1;
}        


#
# copy_if_exists subroutin attempt to copy a file from $src to $dst
# If the copy fails due to the file not existing, the error is ignored
#  Parameters:
#    $src    The source file to copy
#    $dst    The destination to copy to
#  Return value:
#    1  if copy was successful, or unsuccessful but the source file didn't exist
#    0  otherwise
#
sub copy_if_exists {
    my $src = shift;
    my $dst = shift;

    # Copy the file
    if( system("$CP_CMD \"$src\" \"$dst\"") != 0 ) {
        # if the copy failed, check if the file exists
        if( -e "$src" ) {
            # if the file exists, we had a real error
            return 0;
        }
    }
    # Success otherwise
    return 1;
}


#
# is_in_array subroutine checks if the given string is in the array.
#   Parameters:
#     str       a string
#     array_ref a reference to an array of strings
#   Return value:
#     1  if string is in the array
#     0  otherwise
# 
sub is_in_array {
    my $str = shift;
    my $array_ref = shift;

    if (grep { $str eq $_ } @{$array_ref}) {
        return 1;
    }
    return 0;
}

#
# if_directory_exists_and_empty accepts two arguments:
# variable with directory name and comment.
# Sub checks that directory exists and is empty
# usage: is_directory_exists_and_empty($directory,"Comment");
#

sub if_directory_exists_and_empty {
    my $empty_dir = shift;
    my $is_directory_empty_comment = shift;
    if (! -d $empty_dir) {
        die "$is_directory_empty_comment directory '$empty_dir' does not exist!";
    }
    opendir (my $dh, $empty_dir) or die "$is_directory_empty_comment directory '$empty_dir': Not a directory";
    if ( ! scalar( grep { $_ ne "." && $_ ne ".." && $_ ne "my.cnf" && $_ ne "master.info"} readdir($dh)) == 0) {
        die "$is_directory_empty_comment directory '$empty_dir' is not empty!";
    }
    closedir($dh);
}

#
# copy() wrapper with error handling
#
sub copy_file {
    my $src_path = shift;
    my $dst_path = shift;

    print STDERR "$prefix Copying '$src_path' to '$dst_path'\n";
    copy($src_path, $dst_path) or Die "copy failed: $!";
}

#
# move() wrapper with error handling
#
sub move_file {
    my $src_path = shift;
    my $dst_path = shift;

    print STDERR "$prefix Moving '$src_path' to '$dst_path'\n";
    move($src_path, $dst_path) or Die "move failed: $!";
}


#
# Auxiliary function called from find() callbacks to copy or move files and create directories
# when necessary.
#
# SYNOPSIS
#
#     process_file(\&process_func);
#
#       &process_func is a code reference that does the actual file operation
#
sub process_file {
    my $process_func = shift;
    my $dst_path;

    if (/$process_dir_exclude_regexp/) {
	return;
    }

    # If requested, check if there is a "link" in the .isl file for an InnoDB
    # tablespace and use it as a destination path.
    if ($copy_dir_resolve_isl && $File::Find::name =~ m/\.ibd$/) {
        my $isl_path;

        ($isl_path = $File::Find::name) =~ s/\.ibd$/.isl/;
        if (-e "$isl_path") {
            my @lines;
            print STDERR "Found an .isl file for $File::Find::name\n";
            file_to_array($isl_path, \@lines);
            $dst_path = $lines[0];
            print STDERR "Using $dst_path as the destination path\n";
        }
    }

    if (! defined $dst_path) {
        ($dst_path = $File::Find::name) =~ s/^$copy_dir_src/$copy_dir_dst/;
    }

    if (-d "$File::Find::name") {
	# Create the directory in the destination if necessary
	if (! -e "$dst_path") {
	    print STDERR "$prefix Creating directory '$dst_path'\n";
	    mkdir "$dst_path" or Die "mkdir failed: $!";
	} elsif (! -d "$dst_path") {
	    Die "$dst_path exists, but is not a directory";
	}
    } else {
	# Don't overwrite files unless $copy_dir_overwrite is 1
	if (!$copy_dir_overwrite && -e "$copy_dir_dst/$_") {
	    Die "Failed to process file $File::Find::name: " .
		"not overwriting file $copy_dir_dst/$_";
	}

	&$process_func($File::Find::name, $dst_path);
        (my $rel_path = $File::Find::name) =~ s/^$copy_dir_src//;
        $processed_files{$rel_path} = 1;
    }
}

#
# find() callback to copy files
#
sub copy_file_callback {
    process_file(\&copy_file);
}

#
# find() callback to move files
#
sub move_file_callback {
    process_file(\&move_file);
}

#
# find() callback to remove files
#
sub remove_file_callback {
    if (/$process_dir_exclude_regexp/) {
        return;
    }
    if (-d "$File::Find::name") {
        return;
    }
    (my $rel_path = $File::Find::name) =~ s/^$cleanup_dir_dst//;
    if (!($rel_path =~ m/\//)) {
        return;
    }
    if (! exists $processed_files{$rel_path}) {
        unlink($File::Find::name) or
            Die("Cannot remove file $File::Find::name");
    }
}

# copy_dir_recursively subroutine does a recursive copy of a specified directory
# excluding files matching a specifies regexp. If $overwrite is 1, it overwrites
# the existing files. If $resolve_isl is 1, it also resolves InnoDB .isl files,
# i.e. copies to the absolute path specified in the corresponding .isl file
# rather than the default location
#
# SYNOPSIS 
#
#     copy_dir_recursively($src_dir, $dst_dir, $exclude_regexp,
#                          $overwrite, $resolve_isl);
#
# TODO
#
#     use rsync when --rsync is specified
#
sub copy_dir_recursively {
    # Clean paths and remove trailing slashes if any
    $copy_dir_src = File::Spec->canonpath(shift);
    $copy_dir_dst = File::Spec->canonpath(shift);
    $process_dir_exclude_regexp = shift;
    $copy_dir_overwrite = shift;
    $copy_dir_resolve_isl = shift;

    undef %processed_files;
    find(\&copy_file_callback, $copy_dir_src);
}

#
# Similar to copy_dir_recursively, but moves files instead.
#
# SYNOPSIS
#
#     move_dir_recursively($src_dir, $dst_dir, $exclude_regexp,
#                          $overwrite, $resolve_isl);
#
# TODO
#
#     use rsync when --rsync is specified
#
sub move_dir_recursively {
    # Clean paths and remove trailing slashes if any
    $copy_dir_src = File::Spec->canonpath(shift);
    $copy_dir_dst = File::Spec->canonpath(shift);
    $process_dir_exclude_regexp = shift;
    $copy_dir_overwrite = shift;
    $copy_dir_resolve_isl = shift;

    undef %processed_files;
    find(\&move_file_callback, $copy_dir_src);
}

#
# cleanup_dir_recursively subroutine removes files from directory
# excluding files matching a specifies regexp and files listed in
# processed_files.
#
# SYNOPSIS 
#
#     cleanup_dir_recursively($dir, $exclude_regexp);
#
sub cleanup_dir_recursively {
    # Clean paths and remove trailing slashes if any
    $cleanup_dir_dst = File::Spec->canonpath(shift);
    $process_dir_exclude_regexp = shift;
    find(\&remove_file_callback, $cleanup_dir_dst);
}

#
# parse_innodb_data_file_path parse innodb_data_file_path and returns
# it components as array of hash refs. Each hash ref has two components
# the one named 'path' is the data file path as specified in the
# innodb-data-file-path, second one named 'filename' is the data file name
#
sub parse_innodb_data_file_path {
    my $innodb_data_file_path = shift;
    my @data_file_paths = ();

    foreach my $data_file (split(/;/, $innodb_data_file_path)) {
        my $data_file_path = (split(/:/,$data_file))[0];
        my $data_file_name = (split(/\/+/, $data_file_path))[-1];
        push(@data_file_paths, {path => $data_file_path,
                                filename => $data_file_name});
    }

    return @data_file_paths;
}

#
# copy_back subroutine copies data and index files from backup directory 
# back to their original locations.
#
sub copy_back {
    my $move_flag = shift;
    my $orig_datadir = get_option(\%config, $option_defaults_group, 'datadir');
    my $orig_ibdata_dir = 
        get_option(\%config, $option_defaults_group, 'innodb_data_home_dir');
    my $orig_innodb_data_file_path = 
        get_option(\%config, $option_defaults_group, 'innodb_data_file_path');
    my $orig_iblog_dir =
        get_option(\%config, $option_defaults_group, 'innodb_log_group_home_dir');
    my $orig_undo_dir = $orig_ibdata_dir;
    my $iblog_files = 'ib_logfile.*';
    my $ibundo_files = 'undo[0-9]{3}';
    my $excluded_files = 
        '\.\.?|backup-my\.cnf|xtrabackup_logfile|' .
        'xtrabackup_binary|xtrabackup_binlog_info|xtrabackup_checkpoints|' .
        '.*\.qp|' .
        '.*\.pmap|.*\.tmp|' .
        $iblog_files . '|'.
        $ibundo_files;
    my $compressed_data_file = '.*\.ibz$';
    my $file;
    my $backup_innodb_data_file_path;

    if (has_option(\%config, $option_defaults_group, 'innodb_doublewrite_file')) {
        my $doublewrite_file =
                get_option(\%config, $option_defaults_group,
                            'innodb_doublewrite_file');
        $excluded_files = $excluded_files . '|' . $doublewrite_file;
    }

    if (has_option(\%config, $option_defaults_group, 'innodb_undo_directory')) {
        $orig_undo_dir = get_option(\%config, $option_defaults_group,
                                    'innodb_undo_directory');
    }
    # check whether files should be copied or moved to dest directory
    my $move_or_copy_file = $move_flag ? \&move_file : \&copy_file;
    my $move_or_copy_dir = $move_flag ?
        \&move_dir_recursively : \&copy_dir_recursively;
    my $operation = $move_flag ? "move" : "copy";


    # check that original data directories exist and they are empty
    if_directory_exists_and_empty($orig_datadir, "Original data");
    if_directory_exists_and_empty($orig_ibdata_dir, "Original InnoDB data");
    if_directory_exists_and_empty($orig_iblog_dir, "Original InnoDB log");
    if ($orig_undo_dir) {
        if_directory_exists_and_empty($orig_undo_dir,
                                      "Original undo directory");
    }

    # check that the original options file and the backup options file have
    # the same value for "innodb_data_file_path" option
    #$backup_innodb_data_file_path = 
    #    get_option(\%backup_config, 'mysqld', 'innodb_data_file_path');
    #if (!are_equal_innodb_data_file_paths($orig_innodb_data_file_path, 
    #                                      $backup_innodb_data_file_path)
    #) {
    #    Die "The value of 'innodb_data_file_path' option in the original "
    #      . "my.cnf file '$config_file' is different from the value "
    #      . "in the backup my.cnf file '$backup_config_file'.\n(original: "
    #      . "'$orig_innodb_data_file_path')\n"
    #      . "(backup:   '$backup_innodb_data_file_path')";
    #}

    # make a list of all ibdata files in the backup directory and all
    # directories in the backup directory under which there are ibdata files
    foreach my $c (parse_innodb_data_file_path($orig_innodb_data_file_path)) {

        # check that the backup data file exists
        if (! -e "$backup_dir/$c->{filename}") {
            if (-e "$backup_dir/$c->{filename}.ibz") {
                Die "Backup data file '$backup_dir/$c->{filename}' "
                  . "does not exist, but "
                  . "its compressed copy '$c->{path}.ibz' exists. Check "
                  . "that you have run "
                  . "'$innobackup_script --apply-log --uncompress "
                  . "...' before attempting "
                  . "'$innobackup_script --copy-back ...'  "
                  . "or '$innobackup_script --move-back ...' !";
            } else {
                Die "Backup data file '$backup_dir/$c->{filename}' "
                    . "does not exist.";
            }
        }
	
        $excluded_files .= "|\Q$c->{filename}\E";
    }

    # copy files from backup dir to their original locations

    # copy files to original data directory
    my $excluded_regexp = '^(' . $excluded_files . ')$';
    print STDERR "$prefix Starting to $operation files in '$backup_dir'\n"; 
    print STDERR "$prefix back to original data directory '$orig_datadir'\n";
    &$move_or_copy_dir($backup_dir, $orig_datadir, $excluded_regexp, 0, 1);

    # copy InnoDB data files to original InnoDB data directory
    print STDERR "\n$prefix Starting to $operation InnoDB system tablespace\n";
    print STDERR "$prefix in '$backup_dir'\n";
    print STDERR "$prefix back to original InnoDB data directory '$orig_ibdata_dir'\n";
    foreach my $c (parse_innodb_data_file_path($orig_innodb_data_file_path)) {
        # get the relative pathname of a data file
        $src_name = escape_path("$backup_dir/$c->{filename}");
        $dst_name = escape_path("$orig_ibdata_dir/$c->{path}");
        &$move_or_copy_file($src_name, $dst_name);
    }

    # copy InnoDB undo tablespaces to innodb_undo_directory (if specified), or
    # to the InnoDB data directory
    print STDERR "\n$prefix Starting to $operation InnoDB undo tablespaces\n";
    print STDERR "$prefix in '$backup_dir'\n";
    print STDERR "$prefix back to '$orig_undo_dir'\n";
    opendir(DIR, $backup_dir)
        || Die "Can't open directory '$backup_dir': $!\n";
    while (defined($file = readdir(DIR))) {
        if ($file =~ /^$ibundo_files$/ && -f "$backup_dir/$file") {
            $src_name = escape_path("$backup_dir/$file");
            $dst_name = escape_path("$orig_undo_dir");
            &$move_or_copy_file($src_name, $dst_name);
        }
    }
    closedir(DIR);

    # copy InnoDB log files to original InnoDB log directory
    opendir(DIR, $backup_dir) 
        || Die "Can't open directory '$backup_dir': $!\n";
    print STDERR "\n$prefix Starting to $operation InnoDB log files\n";
    print STDERR "$prefix in '$backup_dir'\n";
    print STDERR "$prefix back to original InnoDB log directory '$orig_iblog_dir'\n";
    while (defined($file = readdir(DIR))) {
        if ($file =~ /^$iblog_files$/ && -f "$backup_dir/$file") {
            $src_name = escape_path("$backup_dir/$file");
            $dst_name = escape_path("$orig_iblog_dir");
            &$move_or_copy_file($src_name, $dst_name);
        }
    }
    closedir(DIR);

    print STDERR "$prefix Finished copying back files.\n\n";
}


#
# apply_log subroutine prepares a backup for starting database server
# on the backup. It applies InnoDB log files to the InnoDB data files.
#
sub apply_log {
    my $rcode;
    my $cmdline = '';
    my $cmdline_copy = '';
    my $options = '';

    if ($option_defaults_file) {
        $options = $options . " --defaults-file=\"$option_defaults_file\" ";
    } else {
        $options = $options . " --defaults-file=\"${backup_dir}/backup-my.cnf\" ";
    }

    if ($option_defaults_extra_file) {
        $options = $options . " --defaults-extra-file=\"$option_defaults_extra_file\" ";
    }

    if ($option_defaults_group) {
        $options = $options . " --defaults-group=\"$option_defaults_group\" ";
    }

    $options = $options . "--prepare --target-dir=$backup_dir";

    if ($option_uncompress) {
        $options = $options . ' --uncompress';
    }
    if ($option_export) {
        $options = $options . ' --export';
    }
    if ($option_redo_only) {
        $options = $options . ' --apply-log-only';
    }
    if ($option_use_memory) {
        $options = $options . " --use-memory=$option_use_memory";
    }

    if ($option_incremental_dir) {
        $options = $options . " --incremental-dir=$option_incremental_dir";
    }

    if ($option_tmpdir) {
        $options .= " --tmpdir=$option_tmpdir";
    }

    my $innodb_data_file_path = 
        get_option(\%config, $option_defaults_group, 'innodb_data_file_path');

    # run ibbackup as a child process
    $cmdline = "$option_ibbackup_binary $options";

    # Only use --rebuild-indexes in the first xtrabackup call
    $cmdline_copy = $cmdline;
    if ($option_rebuild_indexes) {
        $cmdline = $cmdline . " --rebuild-indexes"
    }

    $now = current_time();
    print STDERR "\n$now  $prefix Starting ibbackup with command: $cmdline\n\n";
    $rcode = system("$cmdline");
    if ($rcode) {
        # failure
        Die "\n$prefix ibbackup failed";
    }

    # We should not create ib_logfile files if we prepare for following incremental applies
    # Also we do not prepare ib_logfile if we applied incremental changes
    if (!( ($option_redo_only) or ($option_incremental_dir))) { 
        $cmdline = $cmdline_copy;
        $now = current_time();
        print STDERR "\n$now  $prefix Restarting xtrabackup with command: $cmdline\nfor creating ib_logfile*\n\n";
        $rcode = system("$cmdline");
        if ($rcode) {
            # failure
            Die "\n$prefix xtrabackup (2nd execution) failed";
        }
    }

    # If we were applying an incremental change set, we need to make
    # sure non-InnoDB files and xtrabackup_* metainfo files are copied
    # to the full backup directory.
    if ( $option_incremental_dir ) {
	print STDERR "$prefix Starting to copy non-InnoDB files in '$option_incremental_dir'\n"; 
	print STDERR "$prefix to the full backup directory '$backup_dir'\n";
        my @skip_list = ('\.\.?','backup-my\.cnf','xtrabackup_logfile',
                        'xtrabackup_binary','xtrabackup_checkpoints',
                        '.*\.delta','.*\.meta','ib_logfile.*');
        copy_dir_recursively($option_incremental_dir, $backup_dir,
                             '^(' . join('|', @skip_list) . ')$', 1, 0);
    foreach my $c (parse_innodb_data_file_path($innodb_data_file_path)) {
            push(@skip_list, "\Q$c->{filename}\E");
        }
        cleanup_dir_recursively($backup_dir,
                             '^(' . join('|', @skip_list, '.*\.ibd') . ')$');
    }

}

#
# Loops until the specified file is created or the ibbackup process dies.
#
#
# If this function detects that the xtrabackup process has terminated, it also
# sets ibbackup_exit_code and resets ibbackup_pid to avoid trying to reap a
# non-existing process later
#
sub wait_for_ibbackup_file_create {

    my $suspend_file = shift;
    my $pid = -1;

    for (;;) {
        # check if the xtrabackup process is still alive _before_ checking if
        # the file exists to avoid a race condition when the file is created
        # and the process terminates right after we do the file check
        $pid = waitpid($ibbackup_pid, &WNOHANG);

        last if -e $suspend_file;

        if ($ibbackup_pid == $pid) {
            # The file doesn't exist, but the process has terminated
            Die "ibbackup child process has died";
        }

        sleep 1;
    }

    if ($pid == $ibbackup_pid) {
        $ibbackup_exit_code = $CHILD_ERROR >> 8;
        $ibbackup_pid = '';
    }
}

#
# wait_for_ibbackup_suspend subroutine waits until ibbackup has suspended
# itself.
#
sub wait_for_ibbackup_suspend {
    my $suspend_file = shift;
    print STDERR "$prefix Waiting for ibbackup (pid=$ibbackup_pid) to suspend\n";
    print STDERR "$prefix Suspend file '$suspend_file'\n\n";
    wait_for_ibbackup_file_create($suspend_file);
    $now = current_time();
    open XTRABACKUP_PID, "> $option_tmpdir/$xtrabackup_pid_file";
    print XTRABACKUP_PID $ibbackup_pid;
    close XTRABACKUP_PID;
    print STDERR "\n$now  $prefix Continuing after ibbackup has suspended\n";
}

#
# resume_ibbackup subroutine signals ibbackup to finish log copying by deleting
# $suspend_file.
#
sub resume_ibbackup {
    my $suspend_file = shift;
    unlink $suspend_file || Die "Failed to delete '$suspend_file': $!";
}

#
# Wait until xtrabackup finishes copying log or dies.  The log copying is
# signaled by a sync file creation.  If this function detects that the
# xtrabackup process has terminated, it also sets ibbackup_exit_code and resets
# ibbackup_pid to avoid trying to reap a non-existing process later.
#
sub wait_for_ibbackup_log_copy_finish {
    my $suspend_file = shift;
    my $now = current_time();
    print STDERR "$now  $prefix Waiting for log copying to finish\n\n";

    wait_for_ibbackup_file_create($suspend_file);

    unlink $suspend_file || Die "Failed to delete '$suspend_file': $!";
}

#
# wait for ibbackup to finish and return its exit code
#
sub wait_for_ibbackup_finish {
    if (!$ibbackup_pid) {
        # The process has already been reaped.
        unlink "$option_tmpdir/$xtrabackup_pid_file";
        return $ibbackup_exit_code;
    }

    $now = current_time();
    print STDERR "$now  $prefix Waiting for ibbackup (pid=$ibbackup_pid) to finish\n";

    # wait for ibbackup to finish
    waitpid($ibbackup_pid, 0);
    unlink "$option_tmpdir/$xtrabackup_pid_file";
    $ibbackup_pid = '';
    return $CHILD_ERROR >> 8;
}

#
# start_ibbackup subroutine spawns a child process running ibbackup
# program for backing up InnoDB tables and indexes.
#
sub start_ibbackup {
    my $options = '';
    my $cmdline = '';
    my $pid = undef;

    if ($option_defaults_file) {
        $options = $options . " --defaults-file=\"$option_defaults_file\" ";
    }

    if ($option_defaults_extra_file) {
        $options = $options . " --defaults-extra-file=\"$option_defaults_extra_file\" ";
    }

    if ($option_defaults_group) {
        $options = $options . " --defaults-group=\"$option_defaults_group\" ";
    }

    $options = $options . "--backup --suspend-at-end";

    if ($option_stream) {
        #(datadir) for 'xtrabackup_suspended' and 'xtrabackup_checkpoints'
        $options = $options . " --target-dir=" . $option_tmpdir;
    } else {
        $options = $options . " --target-dir=$backup_dir";
    }

    if ($option_tmpdir) {
        $options .= " --tmpdir=$option_tmpdir";
    }

    # prepare command line for running ibbackup
    if ($option_throttle) {
        $options = $options . " --throttle=$option_throttle";
    }
    if ($option_log_copy_interval) {
        $options = $options . " --log-copy-interval=$option_log_copy_interval";
    }
    if ($option_sleep) {
        $options = $options . " --sleep=$option_sleep";
    }
    if ($option_compress) {
        $options = $options . " --compress";
        $options = $options . " --compress-threads=$option_compress_threads";
	if ($option_compress_chunk_size) {
	        $options = $options . " --compress-chunk-size=$option_compress_chunk_size";
	}
    }
    if ($option_encrypt) {
        $options = $options . " --encrypt=$option_encrypt";
        if ($option_encrypt_key) {
            $options = $options . " --encrypt-key=$option_encrypt_key";
        }
        if ($option_encrypt_key_file) {
            $options = $options . " --encrypt-key-file=$option_encrypt_key_file";
        }
        $options = $options . " --encrypt-threads=$option_encrypt_threads";
	if ($option_encrypt_chunk_size) {
	        $options = $options . " --encrypt-chunk-size=$option_encrypt_chunk_size";
	}
    }
    if ($option_use_memory) {
        $options = $options . " --use-memory=$option_use_memory";
    }
    if ($option_include) {
        $options = $options . " --tables='$option_include'";
    }
    if ($option_extra_lsndir) {
        $options = $options . " --extra-lsndir='$option_extra_lsndir'";
    }

    if ($option_incremental) {
        if($option_incremental_lsn) {
          $options = $options . " --incremental-lsn='$option_incremental_lsn'";
        } else {
          $options = $options . " --incremental-basedir='$incremental_basedir'";
        }
        if ($option_incremental_force_scan) {
          $options = $options . " --incremental-force-scan";
        } elsif ($have_changed_page_bitmaps) {
          $options = $options . " --suspend-at-start";
        }
    }

    if ($option_tables_file) {
        $options = $options . " --tables_file='$option_tables_file'";
    }
    if ($option_parallel) {
        $options = $options . " --parallel=$option_parallel";
    }
    if ($option_stream) {
        $options = $options . " --stream=$option_stream";
    }

    if ($option_compact) {
	$options = $options . " --compact";
    }
    if ($option_rebuild_indexes) {
        $options = $options . " --rebuild-indexes";
    }

    $cmdline = "$option_ibbackup_binary $options";

    # run ibbackup as a child process
    $now = current_time();
    print STDERR "\n$now  $prefix Starting ibbackup with command: $cmdline\n";
    if (defined($pid = fork)) {
        if ($pid) {
            # parent process
            $ibbackup_pid = $pid;
        } else {
            # child process
            exec($cmdline) || Die "Failed to exec ibbackup: $!";
        }
    } else {
        Die "failed to fork ibbackup child process: $!";
    }
}
                  

#
# parse_connection_options() subroutine parses connection-related command line
# options
#
sub parse_connection_options {
    my $con = shift;

    $con->{dsn} = 'dbi:mysql:';

    # this option has to be first
    if ($option_defaults_file) {
        $con->{dsn} .= ";mysql_read_default_file=$option_defaults_file";
    }

    if ($option_defaults_extra_file) {
        $con->{dsn} .= ";mysql_read_default_file=$option_defaults_extra_file";
    }

    $con->{dsn} .= ";mysql_read_default_group=xtrabackup";

    if ($option_mysql_password) {
        $con->{dsn_password} = "$option_mysql_password";
    }
    if ($option_mysql_user) {
        $con->{dsn_user} = "$option_mysql_user";
    }
    if ($option_mysql_host) {
        $con->{dsn} .= ";host=$option_mysql_host";
    }
    if ($option_mysql_port) {
        $con->{dsn} .= ";port=$option_mysql_port";
    }
    if ($option_mysql_socket) {
        $con->{dsn} .= ";mysql_socket=$option_mysql_socket";
    }
}

#
# Start a background process that will send keep-alive queries periodically
# using the connection passed as a 'mysql' hash reference
#
sub start_keepalives {
    my $con = shift;

    if (defined($con->{keep_alive_pid})) {
        Die "Keep-alive process has already been started for this connection."
    }

    my $keep_alive_pid = fork();

    if ($keep_alive_pid) {
        # parent process
        $con->{keep_alive_pid} = $keep_alive_pid;

        return;
    }

    # child process
    $con->{dbh}->{InactiveDestroy} = 1;

    my $rc = 0;
    my $hello_id = 0;

    # send dummy queries to connection until interrupted with SIGINT or a
    # connection error
    while (!$rc) {
        sleep $mysql_keep_alive;

        my $hello_message = "xtrabackup ping " . $hello_id++;

        eval {
            $con->{dbh}->selectrow_array("select '$hello_message'");
        };

        if ($EVAL_ERROR) {
            $rc = 255;
        }
    }

    exit $rc;
}

#
# Stop the background keep-alive process
#
sub stop_keepalives {
    my $con = shift;

    if (!defined($con->{keep_alive_pid})) {
        Die "Keep-alive process has never been started for this connection."
    }

    kill 'INT', $con->{keep_alive_pid};
    waitpid($con->{keep_alive_pid}, 0);
    my $rc = $? >> 8;

    if ($rc != 0) {
        Die "Keep-alive process died with exit code " . $rc;
    }
    undef $con->{keep_alive_pid};
}

#
# mysql_connect subroutine connects to MySQL server
#
sub mysql_connect {
    my %con;
    my %args = (
                  # Defaults
                  abort_on_error => 1,
                  keepalives => 0,
                  @_
               );

    $con{abort_on_error} = $args{abort_on_error};
    $con{keepalives} = $args{keepalives};

    parse_connection_options(\%con);

    $now = current_time();
    print STDERR "$now  $prefix Connecting to MySQL server with DSN '$con{dsn}'" .
        (defined($con{dsn_user}) ? " as '$con{dsn_user}' " : "") .
        " (using password: ";
    if (defined($con{dsn_password})) {
        print STDERR "YES).\n";
    } else {
        print STDERR "NO).\n";
    }

    eval {
        $con{dbh}=DBI->connect($con{dsn}, $con{dsn_user},
                                 $con{dsn_password}, { RaiseError => 1 });
    };

    if ($EVAL_ERROR) {
        $con{connect_error}=$EVAL_ERROR;
    } else {
        $now = current_time();
        print STDERR "$now  $prefix Connected to MySQL server\n";
    }

    if ($args{abort_on_error}) {
        if (!$dbd_mysql_installed) {
            die "ERROR: Failed to connect to MySQL server as " .
                "DBD::mysql module is not installed";
        } else {
            if (!$con{dbh}) {
                die "ERROR: Failed to connect to MySQL server: " .
                    $con{connect_error};
            }
        }
    }

    if ($con{dbh} && $con{keepalives}) {
        start_keepalives(\%con);
    }

    return %con;
}

#
# mysql_query subroutine send a query to MySQL server child process.
# Parameters:
#    query     query to execute
#
sub mysql_query {
  my ($con, $query) = @_;

  eval {
      if ($con->{keepalives}) {
          stop_keepalives($con);
      }

      if ($query eq 'SHOW VARIABLES') {
          $con->{vars} = $con->{dbh}->selectall_hashref('SHOW VARIABLES',
                                                        'Variable_name');
      } elsif ($query eq 'SHOW STATUS') {
          $con->{status} = $con->{dbh}->selectall_hashref('SHOW STATUS',
                                                        'Variable_name');
      } elsif ($query eq 'SHOW MASTER STATUS') {
          $con->{master_status} =
              $con->{dbh}->selectrow_hashref("SHOW MASTER STATUS");
      } elsif ($query eq 'SHOW SLAVE STATUS') {
          $con->{slave_status} =
              $con->{dbh}->selectrow_hashref("SHOW SLAVE STATUS");
      } else {
          $con->{dbh}->do($query);
      }

      if ($con->{keepalives}) {
          start_keepalives($con);
      }
  };
  if ($EVAL_ERROR) {
      Die "\nError executing '$query': $EVAL_ERROR\n";
  }
}


sub get_mysql_vars {
  mysql_query($_[0], 'SHOW VARIABLES')
}

sub get_mysql_status {
  mysql_query($_[0], 'SHOW STATUS');
}

sub get_mysql_master_status {
  mysql_query($_[0], "SHOW MASTER STATUS");
}

sub get_mysql_slave_status {
  mysql_query($_[0], "SHOW SLAVE STATUS");
}

#
# mysql_close subroutine closes connection to MySQL server gracefully.
# 
sub mysql_close {
    my $con = shift;

    if ($con->{keepalives}) {
        stop_keepalives($con);
    };

    $con->{dbh}->disconnect();

    $now = current_time();
    print STDERR "$now  $prefix Connection to database server closed\n";
}

#
# write_binlog_info subroutine retrieves MySQL binlog position and
# saves it in a file. It also prints it to stdout.
#
sub write_binlog_info {
    my $con = shift;

    # get binlog position
    get_mysql_master_status($con);

    # get the name of the last binlog file and position in it
    # from the SHOW MASTER STATUS output
    my $filename = $con->{master_status}->{File};
    my $position = $con->{master_status}->{Position};
    my $gtid = $con->{master_status}->{Executed_Gtid_Set} || '';

    # Do not create xtrabackup_binlog_info if binary log is disabled
    if (!defined($filename) or !defined($position)) {
        return;
    }

    # write binlog info file
    open(FILE, ">$binlog_info") || Die "Failed to open file '$binlog_info': $!";
    print FILE  "$filename\t$position\t\t$gtid\n";
    close(FILE);

    if ($option_stream) {
        stream_encrypt_file($option_tmpdir, "xtrabackup_binlog_info")
                            and Die "Failed to stream 'xtrabackup_binlog_info': $!";
        unlink $binlog_info || Die "Failed to delete '$binlog_info': $!";
    }

    $mysql_binlog_position = "filename '$filename', position $position";
    if ($gtid) {
        $mysql_binlog_position .= ", gtid_executed $gtid";
    }
}

#
# write_galera_info subroutine retrieves MySQL Galera and
# saves it in a file. It also prints it to stdout.
#
sub write_galera_info {
    my $con = shift;
    my @lines;
    my @info_lines = ();
    my $position = '';
    my $filename = '';

    # get binlog position
    get_mysql_status($con);

    open(FILE, ">$galera_info") || 
         Die "Failed to open file '$galera_info': $!";

    print FILE $con->{status}->{wsrep_local_state_uuid}->{Value};
    print FILE $con->{status}->{wsrep_last_committed}->{Value};

    close(FILE);

    if ($option_stream) {
        stream_encrypt_file($option_tmpdir, "xtrabackup_galera_info")
                            and Die "Failed to stream 'xtrabackup_galera_info': $!";
        unlink $galera_info || Die "Failed to delete '$galera_info': $!";
    }

}


# 
# write_slave_info subroutine retrieves MySQL binlog position of the
# master server in a replication setup and saves it in a file. It
# also saves it in $msql_slave_position variable.
#
sub write_slave_info {
    my $con = shift;

    my @lines;
    my @info_lines;
    my $position = '';
    my $filename = '';
    my $master= '';

    # get slave status
    get_mysql_slave_status($con);

    # get output of the "show slave status" command from mysql output
    # and extract binlog position of the master server
    $master = $con->{slave_status}->{Master_Host};
    $filename = $con->{slave_status}->{Relay_Master_Log_File};
    $position = $con->{slave_status}->{Exec_Master_Log_Pos};

    if (!defined($master) || !defined($filename) || !defined($position)) {
        Die "Failed to get master binlog coordinates from SHOW SLAVE STATUS";
    }

    # print slave status to a file
    open(FILE, ">$slave_info") || Die "Failed to open file '$slave_info': $!";
    print FILE  "CHANGE MASTER TO MASTER_LOG_FILE='$filename', MASTER_LOG_POS=$position\n";
    close(FILE);

    if ($option_stream) {
        stream_encrypt_file($option_tmpdir, "xtrabackup_slave_info")
                            and Die "Failed to stream 'xtrabackup_slave_info': $!";
        unlink $slave_info || Die "Failed to delete '$slave_info': $!";
    }

    $mysql_slave_position = "master host '$master', filename '$filename', position $position";
}


#
# mysql_lockall subroutine puts a read lock on all tables in all databases.
# 
sub mysql_lockall {
    my $con = shift;

    $now = current_time();
    print STDERR "$now  $prefix Starting to lock all tables...\n";

    if (compare_versions($mysql_server_version, '4.0.22') == 0
        || compare_versions($mysql_server_version, '4.1.7') == 0) {
        # MySQL server version is 4.0.22 or 4.1.7
        mysql_query($con, "COMMIT");
        mysql_query($con, "FLUSH TABLES WITH READ LOCK");
    } else {
        # MySQL server version is other than 4.0.22 or 4.1.7
        mysql_query($con, "FLUSH TABLES WITH READ LOCK");
        mysql_query($con, "COMMIT");
    }
    write_binlog_info($con);
    write_galera_info if $option_galera_info;
	
    $now = current_time();
    print STDERR "$now  $prefix All tables locked and flushed to disk\n";
}


#
# mysql_unlockall subroutine releases read locks on all tables in all 
# databases.
# 
sub mysql_unlockall {
    my $con = shift;

    mysql_query ($con, "UNLOCK TABLES");

    $now = current_time();
    print STDERR "$now  $prefix All tables unlocked\n";
}

#
# kill_child_processes subroutine kills all child processes of this process.
#
sub kill_child_processes {
    if ($ibbackup_pid) {
        kill($kill_signal, $ibbackup_pid);
        $ibbackup_pid = '';
    }
}


#
# require_external subroutine checks that an external program is runnable
# via the shell. This is tested by calling the program with the
# given arguments. It is checked that the program returns 0 and does 
# not print anything to stderr. If this check fails, this subroutine exits.
#    Parameters:
#       program      pathname of the program file
#       args         arguments to the program
#       pattern      a string containing a regular expression for finding 
#                    the program version.
#                    this pattern should contain a subpattern enclosed
#                    in parentheses which is matched with the version.
#       version_ref  a reference to a variable where the program version
#                    string is returned. Example "2.0-beta2".
#
sub require_external {
    my $program = shift;
    my $args = shift;
    my $pattern = shift;
    my $version_ref = shift;
    my @lines;
    my $tmp_stdout = tmpnam();
    my $tmp_stderr = tmpnam();
    my $rcode;
    my $error;

    $rcode = system("$program $args >$tmp_stdout 2>$tmp_stderr");
    if ($rcode) {
        $error = $!;
    }
    my $stderr = `cat $tmp_stderr | grep -v ^Warning`;
    unlink $tmp_stderr;
    if ($stderr ne '') {
        # failure
        unlink $tmp_stdout;
        Die "Couldn't run $program: $stderr";
    } elsif ($rcode) {
        # failure
        unlink $tmp_stdout;
        Die "Couldn't run $program: $error";
    }

    # success
    my $stdout = `cat $tmp_stdout`;
    unlink $tmp_stdout;
    @lines = split(/\n|;/,$stdout);
    print STDERR "$prefix Using $lines[0]\n";

    # get version string from the first output line of the program
    ${$version_ref} = '';
    if ($lines[0] =~ /$pattern/) {
        ${$version_ref} = $1;
    }
}


# compare_versions subroutine compares two GNU-style version strings.
# A GNU-style version string consists of three decimal numbers delimitted 
# by dots, and optionally followed by extra attributes.
# Examples: "4.0.1", "4.1.1-alpha-debug". 
#    Parameters:
#       str1   a GNU-style version string
#       str2   a GNU-style version string
#    Return value:
#       -1   if str1 < str2
#        0   if str1 == str2
#        1   is str1 > str2
sub compare_versions {
    my $str1 = shift;
    my $str2 = shift;
    my $extra1 = '';
    my $extra2 = '';
    my @array1 = ();
    my @array2 = ();
    my $i;

    # remove possible extra attributes
    ($str1, $extra1) = $str1 =~ /^([0-9.]*)(.*)/;
    ($str2, $extra2) = $str2 =~ /^([0-9.]*)(.*)/;

    # split "dotted" decimal number string into an array
    @array1 = split('\.', $str1);
    @array2 = split('\.', $str2);

    # compare in lexicographic order
    for ($i = 0; $i <= $#array1 && $i <= $#array2; $i++) {
        if ($array1[$i] < $array2[$i]) {
            return -1;
        } elsif ($array1[$i] > $array2[$i]) {
            return 1;
        }
    }
    if ($#array1 < $#array2) {
        return -1;
    } elsif ($#array1 > $#array2) {
        return 1;
    } else {
        return 0;
    }
}


#
# init subroutine initializes global variables and performs some checks on the
# system we are running on.
#
sub init {
    my $mysql_version = '';
    my $ibbackup_version = '';
    my $run = '';

    # print some instructions to the user
    if (!$option_apply_log && !$option_copy_back && !$option_move_back) {
        $run = 'backup';
    } elsif ($option_copy_back) {
        $run = 'copy-back';
    } elsif ($option_move_back) {
        $run = 'move-back';
    } else {
        $run = 'apply-log';
    }
    print STDERR "IMPORTANT: Please check that the $run run completes successfully.\n";
    print STDERR "           At the end of a successful $run run $innobackup_script\n";
    print STDERR "           prints \"completed OK!\".\n\n";

    if (!$option_copy_back && !$option_move_back) {
        # we are making a backup or applying log to backup
        if (!$option_apply_log) {
            # we are making a backup, we need mysql server
            get_mysql_vars(\%mysql);
            $mysql_server_version = $mysql{vars}->{version}->{Value};
            print STDERR "$prefix Using mysql server version $mysql_server_version\n";
        }
        #require_external($option_ibbackup_binary, '--license', 
        #                 'version (\S+)', \$ibbackup_version);
        print STDERR "\n";
        
        if ($option_include 
            && $ibbackup_version 
            && $ibbackup_version le "2.0") {
            # --include option was given, but ibbackup is too
            # old to support it
            Die "--include option was given, but ibbackup is too old"
                . " to support it. You must upgrade to InnoDB Hot Backup"
                . " v2.0 in order to use --include option.\n";
        }
    }

    # read MySQL options file
    #read_config_file($config_file, \%config);
    read_config_file(\%config);

    if(!$option_tmpdir) {
        $option_tmpdir = get_option(\%config, $option_defaults_group, 'tmpdir');
    }

    # get innodb log home directory from options file
    #$innodb_log_group_home_dir = 
    #    get_option(\%config, 'mysqld', 'innodb_log_group_home_dir');

    if (!$option_apply_log && !$option_copy_back && !$option_move_back) {
        # we are making a backup, create a new backup directory
        $backup_dir = File::Spec->rel2abs(make_backup_dir());
        print STDERR "$prefix Created backup directory $backup_dir\n";
        if (!$option_stream) {
            $work_dir = $backup_dir;
        } else {
            $work_dir = $option_tmpdir;
        }
        $backup_config_file = $work_dir . '/backup-my.cnf';
        $binlog_info = $work_dir . '/xtrabackup_binlog_info';
        $galera_info = $work_dir . '/xtrabackup_galera_info';
        $slave_info = $work_dir . '/xtrabackup_slave_info';
        write_backup_config_file($backup_config_file);

        foreach (@xb_suspend_files) {
            my $suspend_file = $work_dir . "$_";
            if ( -e "$suspend_file" ) {
                print STDERR
                    "WARNING : A left over instance of " .
                    "suspend file '$suspend_file' was found.\n";
                unlink "$suspend_file"
                    || Die "Failed to delete '$suspend_file': $!";
            }
        }

    } elsif ($option_copy_back || $option_move_back) {
        #$backup_config_file = $backup_dir . '/backup-my.cnf';
        #read_config_file($backup_config_file, \%backup_config);
    }
<<<<<<< HEAD
=======

    if ( -e "$suspend_file" ) {
        print STDERR "WARNING : A left over instance of suspend file '$suspend_file' was found.\n";
        unlink $suspend_file || Die "Failed to delete '$suspend_file': $!";
    }

    if ( -e "$option_tmpdir/$xtrabackup_pid_file" ) {
        print STDERR "WARNING : A left over instance of xtrabackup pid file ".
                     "'$option_tmpdir/$xtrabackup_pid_file' was found.\n";
        unlink $option_tmpdir . "/" . $xtrabackup_pid_file || 
            Die "Failed to delete '$option_tmpdir/$xtrabackup_pid_file': $!";
    }
>>>>>>> a63667b0
}


#
# write_backup_config_file subroutine creates a backup options file for
# ibbackup program. It writes to the file only those options that
# are required by ibbackup.
#    Parameters:
#       filename  name for the created options file
#
sub write_backup_config_file {
    my $filename = shift;

    open(FILE, "> $filename") || Die "Failed to open file '$filename': $!";

    my @option_names = (
        "innodb_data_file_path",
        "innodb_log_files_in_group",
        "innodb_log_file_size",
        "innodb_fast_checksum",
        "innodb_page_size",
        "innodb_log_block_size",
        "innodb_undo_directory",
        "innodb_undo_tablespaces"
        );

    my $options_dump = "# This MySQL options file was generated by $innobackup_script.\n\n" .
          "# The MySQL server\n" .
          "[mysqld]\n";

    my $option_name;
    foreach $option_name (@option_names) {
        if (has_option(\%config, $option_defaults_group, $option_name)) {
            my $option_value = get_option(\%config, $option_defaults_group, $option_name);
            $options_dump .= "$option_name=$option_value\n";
        }
    }
    if (has_option(\%config,
        $option_defaults_group, "innodb_doublewrite_file")) {
        $options_dump .= "innodb_doublewrite_file=" . (split(/\/+/,
                get_option(\%config, $option_defaults_group,
                            'innodb_doublewrite_file')))[-1] . "\n";
    }

    print FILE $options_dump;
    close(FILE);

    if ($option_stream) {
        my $filename_dir = dirname($filename);
        my $filename_name = basename($filename);
        stream_encrypt_file($filename_dir, $filename_name)
                            and Die "Failed to stream '$filename_name': $!";
        unlink $filename || Die "Failed to delete '$filename': $!";
    }
}


#
# check_args subroutine checks command line arguments. If there is a problem,
# this subroutine prints error message and exits.
#
sub check_args {
    my $i;
    my $rcode;
    my $buf;
    my $perl_version;

    # check the version of the perl we are running
    if (!defined $^V) {
        # this perl is prior to 5.6.0 and uses old style version string
        my $required_version = $required_perl_version_old_style;
        if ($] lt $required_version) {
            print STDERR "$prefix Warning: " . 
                "Your perl is too old! Innobackup requires\n";
            print STDERR "$prefix Warning: perl $required_version or newer!\n";
        }
    }

    if (@ARGV == 0) {
        # no command line arguments
        print STDERR "$prefix You must specify the backup directory.\n";
        exit(1);
    }

    # read command line options
    $rcode = GetOptions('compress' => \$option_compress,
                        'compress-threads=i' => \$option_compress_threads,
                        'compress-chunk-size=s' => \$option_compress_chunk_size,
                        'encrypt=s' => \$option_encrypt,
                        'encrypt-key=s' => \$option_encrypt_key,
                        'encrypt-key-file=s' => \$option_encrypt_key_file,
                        'encrypt-threads=i' => \$option_encrypt_threads,
                        'encrypt-chunk-size=s' => \$option_encrypt_chunk_size,
                        'help' => \$option_help,
                        'version' => \$option_version,
                        'throttle=i' => \$option_throttle,
                        'log-copy-interval=i', \$option_log_copy_interval,
                        'sleep=i' => \$option_sleep,
                        'apply-log' => \$option_apply_log,
                        'redo-only' => \$option_redo_only,
                        'copy-back' => \$option_copy_back,
                        'move-back' => \$option_move_back,
                        'include=s' => \$option_include,
                        'databases=s' => \$option_databases,
                        'tables-file=s', => \$option_tables_file,
                        'use-memory=s' => \$option_use_memory,
                        'uncompress' => \$option_uncompress,
                        'export' => \$option_export,
                        'password:s' => \$option_mysql_password,
                        'user=s' => \$option_mysql_user,
                        'host=s' => \$option_mysql_host,
                        'port=s' => \$option_mysql_port,
                        'defaults-group=s' => \$option_defaults_group,
                        'slave-info' => \$option_slave_info,
                        'galera-info' => \$option_galera_info,
                        'socket=s' => \$option_mysql_socket,
                        'no-timestamp' => \$option_no_timestamp,
                        'defaults-file=s' => \$option_defaults_file,
                        'defaults-extra-file=s' => \$option_defaults_extra_file,
                        'incremental' => \$option_incremental,
                        'incremental-basedir=s' => \$option_incremental_basedir,
                        'incremental-force-scan' => \$option_incremental_force_scan,
                        'incremental-lsn=s' => \$option_incremental_lsn,
                        'incremental-dir=s' => \$option_incremental_dir,
                        'extra-lsndir=s' => \$option_extra_lsndir,
                        'stream=s' => \$option_stream,
                        'rsync' => \$option_rsync,
                        'tmpdir=s' => \$option_tmpdir,
                        'no-lock' => \$option_no_lock,
                        'ibbackup=s' => \$option_ibbackup_binary,
                        'parallel=i' => \$option_parallel,
                        'safe-slave-backup' => \$option_safe_slave_backup,
                        'safe-slave-backup-timeout=i' => \$option_safe_slave_backup_timeout,
                        'compact' => \$option_compact,
                        'rebuild-indexes' => \$option_rebuild_indexes
    );
                        
    if (!$rcode) {
        # failed to read options
        print STDERR "$prefix Bad command line arguments\n";
        exit(1);
    }
    if ($option_help) {
        # print help text and exit
        usage();
        exit(0);
    }
    if ($option_version) {
        # print program version and copyright
        print_version();
        exit(0);
    }

    if ($option_defaults_file && $option_defaults_extra_file) {
        print STDERR "$prefix --defaults-file and --defaults-extra-file " .
            "options are mutually exclusive";
        exit(1);
    }

    if ($option_copy_back && $option_move_back) {
        print STDERR "$prefix --copy-back and --move-back options are " .
            "mutually exclusive";
    }

    if ($option_compress == 0) {
        # compression level no specified, use default level
        $option_compress = $default_compression_level;
    } 

    if ($option_compress == 999) {
        # compress option not given in the command line
        $option_compress = 0;
    }

    if ($option_stream eq 'tar') {
      $stream_cmd = 'tar chf -';
    } elsif ($option_stream eq 'xbstream') {
      $stream_cmd = 'xbstream -c';
      if ($option_encrypt) {
        $encrypt_cmd = "xbcrypt --encrypt-algo=$option_encrypt";
        if ($option_encrypt_key) {
          $encrypt_cmd = $encrypt_cmd . " --encrypt-key=$option_encrypt_key";
        }
        if ($option_encrypt_key_file) {
          $encrypt_cmd = $encrypt_cmd . " --encrypt-key-file=$option_encrypt_key_file";
        }
        if ($option_encrypt_chunk_size) {
          $encrypt_cmd = $encrypt_cmd . " --encrypt-chunk-size=$option_encrypt_chunk_size";
        }
      }
    }

    if (@ARGV < 1) {
        print STDERR "$prefix Missing command line argument\n";
        exit(1);
    } elsif (@ARGV > 1) {
        print STDERR "$prefix Too many command line arguments\n";
        exit(1);
    }

    if (!$option_apply_log && !$option_copy_back && !$option_move_back) {
        # we are making a backup, get backup root directory
        $option_backup = "1";
        $backup_root = $ARGV[0];
        if ($option_incremental && !$option_incremental_lsn) {
            if ($option_incremental_basedir) {
                $incremental_basedir = $option_incremental_basedir;
            } else {
                my @dirs = `ls -t $backup_root`;
                my $inc_dir = $dirs[0];
                chomp($inc_dir);
                $incremental_basedir = File::Spec->catfile($backup_root, $inc_dir);
            }
        }
    } else {
        # get backup directory
        $backup_dir = File::Spec->rel2abs($ARGV[0]);
    }        

    if ($option_slave_info) {
        if ($option_no_lock and !$option_safe_slave_backup) {
	  print STDERR "--slave-info is used with --no-lock but without --safe-slave-backup. The binlog position cannot be consistent with the backup data.\n";
	    exit(1);
	}
    }

    if ($option_rsync && $option_stream) {
        print STDERR "--rsync doesn't work with --stream\n";
	exit(1);
    }

    print STDERR "\n";

    parse_databases_option_value();
    parse_tables_file_option_value($option_tables_file);
}


#
# make_backup_dir subroutine creates a new backup directory and returns
# its name.
#
sub make_backup_dir {
    my $dir;
    my $innodb_data_file_path = 
        get_option(\%config, $option_defaults_group, 'innodb_data_file_path');

    # create backup directory
    $dir = $backup_root;
    if ($option_stream) {
        return $dir;
    }

    $dir .= '/' . strftime("%Y-%m-%d_%H-%M-%S", localtime())
       unless $option_no_timestamp;
    mkdir($dir, 0777) || Die "Failed to create backup directory $dir: $!";

    # create subdirectories for ibdata files if needed
#    foreach my $a (split(/;/, $innodb_data_file_path)) {
#        my $path = (split(/:/,$a))[0];
#        my @relative_path = split(/\/+/, $path);
#        pop @relative_path;
#        if (@relative_path) {
#            # there is a non-trivial path from the backup directory
#            # to the directory of this backup ibdata file, check
#            # that all the directories in the path exist.
#            create_path_if_needed($dir, \@relative_path);
#        }
#    }

    return $dir;
}


#
# create_path_if_needed subroutine checks that all components
# in the given relative path are directories. If the
# directories do not exist, they are created.
#    Parameters:
#       root           a path to the root directory of the relative pathname
#       relative_path  a relative pathname (a reference to an array of 
#                      pathname components) 
#
sub create_path_if_needed {
    my $root = shift;
    my $relative_path = shift;
    my $path;

    $path = $root;
    foreach $a (@{$relative_path}) {
        $path = $path . "/" . $a;
        if (! -d $path) {
            # this directory does not exist, create it !
            mkdir($path, 0777) || Die "Failed to create backup directory: $!";
        }
    }
}


#
# remove_from_array subroutine removes excluded element from the array.
#    Parameters:
#       array_ref   a reference to an array of strings
#       excluded   a string to be excluded from the copy
#  
sub remove_from_array {
    my $array_ref = shift;
    my $excluded = shift;
    my @copy = ();
    my $size = 0;

    foreach my $str (@{$array_ref}) {
        if ($str ne $excluded) {
            $copy[$size] = $str;
            $size = $size + 1;
        }
    }
    @{$array_ref} = @copy;
}


#
# backup_files subroutine copies .frm, .isl, .MRG, .MYD and .MYI files to 
# backup directory.
#
sub backup_files {
    my $prep_mode = shift;
    my $source_dir = get_option(\%config, $option_defaults_group, 'datadir');
    my $buffer_pool_filename = get_option(\%config, $option_defaults_group,
                                          'innodb_buffer_pool_filename');
    my @list;
    my $file;
    my $database;
    my $wildcard = '*.{frm,isl,MYD,MYI,MAD,MAI,MRG,TRG,TRN,ARM,ARZ,CSM,CSV,opt,par}';
    my $rsync_file_list;
    my $operation;
    my $rsync_tmpfile_pass1 = "$option_tmpdir/xtrabackup_rsyncfiles_pass1";
    my $rsync_tmpfile_pass2 = "$option_tmpdir/xtrabackup_rsyncfiles_pass2";

    # prep_mode will pre-copy the data, so that rsync is faster the 2nd time
    # saving time while all tables are locked.
    # currently only rsync mode is supported for prep.
    if ($prep_mode and !$option_rsync) {
        return;
    }

    if ($option_rsync) {
	if ($prep_mode) {
	    $rsync_file_list = $rsync_tmpfile_pass1;
	} else {
	    $rsync_file_list = $rsync_tmpfile_pass2;
	}
	open(RSYNC, ">$rsync_file_list")
	    || Die "Can't open $rsync_file_list for writing: $!\n";
    }

    opendir(DIR, $source_dir) 
        || Die "Can't open directory '$source_dir': $!\n";
    $now = current_time();
    if ($prep_mode) {
	$operation = "a prep copy of";
    } else {
	$operation = "to backup";
    }
    print STDERR "\n$now  $prefix Starting $operation non-InnoDB tables and files\n";
    print STDERR "$prefix in subdirectories of '$source_dir'\n";
    # loop through all database directories
    while (defined($database = readdir(DIR))) {
        my $print_each_file = 0;
        my $file_c;
        my @scp_files;
        # skip files that are not database directories
        if ($database eq '.' || $database eq '..') { next; }
        next unless -d "$source_dir/$database";
	     next unless check_if_required($database);
        
        if (!$option_stream) {
            if (! -e "$backup_dir/$database") {
                # create database directory for the backup
                mkdir("$backup_dir/$database", 0777)
                    || Die "Couldn't create directory '$backup_dir/$database': $!";
            }
        }

        # copy files of this database
	opendir(DBDIR, "$source_dir/$database");
	@list = grep(/\.(frm|isl|MYD|MYI|MAD|MAI|MRG|TRG|TRN|ARM|ARZ|CSM|CSV|opt|par)$/, readdir(DBDIR));
	closedir DBDIR;
        $file_c = @list;
        if ($file_c <= $backup_file_print_limit) {
            $print_each_file = 1;
        } else {
            print STDERR "$prefix Backing up files " . 
                "'$source_dir/$database/$wildcard' ($file_c files)\n";
        }
        foreach $file (@list) {
            next unless check_if_required($database, $file);

	    if($option_include) {
                my $table = get_table_name($file);
                my $table_part = get_table_name_with_part_suffix($file);

                if (!("$database.$table_part" =~ /$option_include/ ||
                      "$database.$table" =~ /$option_include/)) {

                    if ($print_each_file) {
                        print STDERR "$database.$file is skipped because it does not match '$option_include'.\n";
                    }
                    next;
                }
	    }
               
            if ($print_each_file) {
                print STDERR "$prefix Backing up file '$source_dir/$database/$file'\n";
            }

	    if ($option_rsync) {
		print RSYNC "$database/$file\n";
		if (!$prep_mode) {
		    $rsync_files_hash{"$database/$file"} = 1;
		}
            } elsif (!$option_stream) {
                $src_name = escape_path("$source_dir/$database/$file");
                $dst_name = escape_path("$backup_dir/$database");
                # Copy the file - If we get an error and the file actually exists, die with error msg
                copy_if_exists("$src_name", "$dst_name")
                  or Die "Failed to copy file '$file': $!";
            } else {
                my $ret = 0;
                my $file_name = substr($file, rindex($file, '/') + 1);
                $file_name=~s/([\$\\\" ])/\\$1/g;
                $ret = stream_encrypt_file($source_dir, "$database/$file_name") >> 8;
                if ($ret == 1 && $option_stream eq 'tar') {
                    print STDERR "$prefix If you use GNU tar, this warning can be ignored.\n";
                # Check for non-zero exit code
                } elsif ($ret != 0) {
                    print STDERR "$prefix $stream_cmd returned with exit code $ret.\n";
                    # Only treat as fatal cases where the file exists
                    if ( -e "$database/$file_name" ) {
                        Die "Failed to stream '$database/$file_name': $!";
                    } else {
                        print STDERR "$prefix Ignoring nonexistent file '$database/$file_name'.\n";
                    }

                }
            }
        }
    }
    closedir(DIR);

    if ($option_rsync) {
        foreach my $dump_name ($buffer_pool_filename, 'ib_lru_dump') {
            if (-e "$source_dir/$dump_name") {
                print RSYNC "$dump_name\n";
                if (!$prep_mode) {
                    $rsync_files_hash{"$dump_name"} = 1;
                }
            }
        }
	close(RSYNC);

	# do the actual rsync now
	$now = current_time();
	my $rsync_cmd = "rsync -t \"$source_dir\" --files-from=\"$rsync_file_list\" \"$backup_dir\"";
	print STDERR "$now Starting rsync as: $rsync_cmd\n";

	# ignore errors in the prep mode, since we are running without lock,
	# so some files may have disappeared.
	if (system("$rsync_cmd") && !$prep_mode) {
	    Die "rsync failed: $!\n";
	}

	$now = current_time();
	print STDERR "$now rsync finished successfully.\n";

	# Remove from $backup_dir files that have been removed between first and
	# second passes. Cannot use "rsync --delete" because it does not work
	# with --files-from.
	if (!$prep_mode && !$option_no_lock) {
	    open(RSYNC, "<$rsync_tmpfile_pass1")
		|| Die "Can't open $rsync_tmpfile_pass1 for reading: $!\n";

	    while (<RSYNC>) {
		chomp;
		if (!exists $rsync_files_hash{$_}) {
		    print STDERR "Removing '$backup_dir/$_'\n";
		    unlink "$backup_dir/$_";
		}
	    }

	    close(RSYNC);
	    unlink "$rsync_tmpfile_pass1" || \
		Die "Failed to delete $rsync_tmpfile_pass1: $!";
	    unlink "$rsync_tmpfile_pass2" || \
		Die "Failed to delete $rsync_tmpfile_pass2: $!";
	}
    }

    if ($prep_mode) {
	$operation = "a prep copy of";
    } else {
	$operation = "backing up";
    }
    $now = current_time();
    print STDERR "$now  $prefix Finished $operation non-InnoDB tables and files\n\n";
 }


#
# file_to_array subroutine reads the given text file into an array and
# stores each line as an element of the array. The end-of-line
# character(s) are removed from the lines stored in the array.
#    Parameters:
#       filename   name of a text file
#       lines_ref  a reference to an array
#
sub file_to_array {
    my $filename = shift;
    my $lines_ref = shift;
    
    open(FILE, $filename) || Die "can't open file '$filename': $!";
    @{$lines_ref} = <FILE>;
    close(FILE) || Die "can't close file '$filename': $!";

    foreach my $a (@{$lines_ref}) {
        chomp($a);
    }
}


#
# unescape_string subroutine expands escape sequences found in the string and
# returns the expanded string. It also removes possible single or double quotes
# around the value.
#    Parameters:
#       value   a string
#    Return value:
#       a string with expanded escape sequences
# 
sub unescape_string {
    my $value = shift;
    my $result = '';
    my $offset = 0;

    # remove quotes around the value if they exist
    if (length($value) >= 2) {
        if ((substr($value, 0, 1) eq "'" && substr($value, -1, 1) eq "'")
            || (substr($value, 0, 1) eq '"' && substr($value, -1, 1) eq '"')) {
            $value = substr($value, 1, -1);
        }
    }
    
    # expand escape sequences
    while ($offset < length($value)) {
        my $pos = index($value, "\\", $offset);
        if ($pos < 0) {
            $pos = length($value);
            $result = $result . substr($value, $offset, $pos - $offset);
            $offset = $pos;
        } else {
            my $replacement = substr($value, $pos, 2);
            my $escape_code = substr($value, $pos + 1, 1);
            if (exists $option_value_escapes{$escape_code}) {
                $replacement = $option_value_escapes{$escape_code};
            }
            $result = $result 
                . substr($value, $offset, $pos - $offset)
                . $replacement;
            $offset = $pos + 2;
        }
    }

    return $result;
}


#
# read_config_file subroutine reads MySQL options file and
# returns the options in a hash containing one hash per group.
#    Parameters:
#       filename    name of a MySQL options file
#       groups_ref  a reference to hash variable where the read
#                   options are returned
#
sub read_config_file {
    #my $filename = shift;
    my $groups_ref = shift;
    my @lines ;
    my $i;
    my $group;
    my $group_hash_ref;

    my $cmdline = '';
    my $options = '';


    if ($option_defaults_file) {
        $options = $options . " --defaults-file=\"$option_defaults_file\" ";
    } elsif ($option_apply_log) {
        $options = $options . " --defaults-file=\"${backup_dir}/backup-my.cnf\" ";
    }

    if ($option_defaults_extra_file) {
        $options = $options . " --defaults-extra-file=\"$option_defaults_extra_file\" ";
    }

    if ($option_defaults_group) {
        $options = $options . " --defaults-group=\"$option_defaults_group\" ";
    }

    $options = $options . "--print-param";


    # read file to an array, one line per element
    #file_to_array($filename, \@lines);
    $cmdline = "$option_ibbackup_binary $options";
    @lines = `$cmdline`;

    # classify lines and save option values
    $group = 'default';
    $group_hash_ref = {}; 
    ${$groups_ref}{$group} = $group_hash_ref;
    # this pattern described an option value which may be
    # quoted with single or double quotes. This pattern
    # does not work by its own. It assumes that the first
    # opening parenthesis in this string is the second opening
    # parenthesis in the full pattern. 
    my $value_pattern = q/((["'])([^\\\4]|(\\[^\4]))*\4)|([^\s]+)/;
    for ($i = 0; $i < @lines; $i++) {
      SWITCH: for ($lines[$i]) {
          # comment
          /^\s*(#|;)/
             && do { last; };

          # group      
          /^\s*\[(.*)\]/ 
                && do { 
                    $group = $1; 
                    if (!exists ${$groups_ref}{$group}) {
                        $group_hash_ref = {}; 
                        ${$groups_ref}{$group} = $group_hash_ref;
                    } else {
                        $group_hash_ref = ${$groups_ref}{$group};
                    }
                    last; 
                };

          # option
          /^\s*([^\s=]+)\s*(#.*)?$/
              && do { 
                  ${$group_hash_ref}{$1} = '';
                  last; 
              };

          # set-variable = option = value
          /^\s*set-variable\s*=\s*([^\s=]+)\s*=\s*($value_pattern)\s*(#.*)?$/
              && do { ${$group_hash_ref}{$1} = unescape_string($2); last; };

          # option = value
          /^\s*([^\s=]+)\s*=\s*($value_pattern)\s*(#.*)?$/
              && do { ${$group_hash_ref}{$1} = unescape_string($2); last; };

          # empty line
          /^\s*$/
              && do { last; };

          # unknown
          print("$prefix: Warning: Ignored unrecognized line ",
                $i + 1,
                " in options : '${lines[$i]}'\n"
                );
      }
   }
}
    

# has_option return whether the config has an option with the given name
#    Parameters:
#       config_ref   a reference to a config data
#       group        option group name
#       option_name  name of the option
#    Return value:
#       true if option exists, otherwise false
#
sub has_option {
    my $config_ref = shift;
    my $group = shift;
    my $option_name = shift;
    my $group_hash_ref;

    if (!exists ${$config_ref}{$group}) {
        # no group
        print STDERR "$prefix fatal error: no '$group' group in MySQL options\n";
        exit(1);
    }

    $group_hash_ref = ${$config_ref}{$group};
    
    return exists ${$group_hash_ref}{$option_name};
}
    

# get_option subroutine returns the value of given option in the config
# structure. If option is missing, this subroutine calls exit.
#    Parameters:
#       config_ref   a reference to a config data
#       group        option group name
#       option_name  name of the option
#    Return value:
#       option value as a string
#
sub get_option {
    my $config_ref = shift;
    my $group = shift;
    my $option_name = shift;
    my $group_hash_ref;

    if (!exists $config{$group}) {
        # no group
        print STDERR "$prefix fatal error: no '$group' group in MySQL options\n";
        exit(1);
    }
    
    $group_hash_ref = ${$config_ref}{$group};
    if (!exists ${$group_hash_ref}{$option_name}) {
        # no option
        print STDERR "$prefix fatal error: no '$option_name' option in group '$group' in MySQL options\n";
        exit(1);
    }

    return ${$group_hash_ref}{$option_name};
}

# get_table_name subroutine returns table name of specified file.
#    Parameters:
#       $_[0]        table path
#    Return value:
#       1 table name
#
sub get_table_name {
   my $table;

   $table = get_table_name_with_part_suffix($_[0]);
   # trim partition suffix
   $table = (split('#P#', $table))[0];

   return $table;
}

# Like get_table_name(), but keeps the partition suffix if present
sub get_table_name_with_part_suffix {
   my $table_path = shift;
   my $filename;
   my $table;

   # get the last component in the table pathname 
   $filename = (reverse(split(/\//, $table_path)))[0];
   # get name of the table by removing file suffix
   $table = (split(/\./, $filename))[0];

   return $table;
}

# check_if_required subroutine returns 1 if the specified database and
# table needs to be backed up.
#    Parameters:
#       $_[0]        name of database to be checked 
#       $_[1]        full path of table file (This argument is optional)
#    Return value:
#       1 if backup should be done and 0 if not
#
sub check_if_required {
   my ( $db, $table_path ) = @_;
   my $db_count  = scalar keys %databases_list;
   my $tbl_count = scalar keys %table_list;
   my $table;
   my $table_part;

   if ( $db_count == 0 && $tbl_count == 0 ) {
      # No databases defined with --databases option, include all databases,
      # and no tables defined with --tables-file option, include all tables.
       return 1;
   }
   else {
      if ( $table_path ) {
         $table_part = get_table_name_with_part_suffix($table_path);
         $table = get_table_name($table_path);
      }
   }

   # Filter for --databases.
   if ( $db_count ) {
      if (defined $databases_list{$db}) {
         if (defined $table_path) {
            my $db_hash = $databases_list{$db};
            $db_count = keys %$db_hash;
            if ($db_count > 0 &&
                !defined $databases_list{$db}->{$table_part} &&
                !defined $databases_list{$db}->{$table}) {
               # --databases option specified, but table is not included
               return 0;
            }
         }
         # include this database and table
         return 1;
      }
      else {
         # --databases option given, but database is not included
         return 0;
      }
   }

   # Filter for --tables-file.
   if ( $tbl_count ) {
      return 0 unless exists $table_list{$db};
      return 0 if $table && !$table_list{$db}->{$table_part} &&
          !$table_list{$db}->{$table};
   }

   return 1;  # backup the table
}


# parse_databases_option_value subroutine parses the value of 
# --databases option. If the option value begins with a slash
# it is considered a pathname and the option value is read
# from the file.
# 
# This subroutine sets the global "databases_list" variable.
#
sub parse_databases_option_value {
    my $item;

    if ($option_databases =~ /^\//) {
        # the value of the --databases option begins with a slash,
        # the option value is pathname of the file containing
        # list of databases
        if (! -f $option_databases) {
            Die "can't find file '$option_databases'";
        }

        # read from file the value of --databases option
        my @lines;
    	file_to_array($option_databases, \@lines);
	$option_databases = join(" ", @lines);
    }

    # mark each database or database.table definition in the
    # global databases_list.
    foreach $item (split(/\s/, $option_databases)) {
        my $db = "";
        my $table = "";
        my %hash;

        if ($item eq "") {
            # ignore empty strings
            next;
        }

        # get database and table names
        if ($item =~ /(\S*)\.(\S*)/) {
            # item is of the form DATABASE.TABLE
            $db = $1;
            $table = $2;
        } else {
            # item is database name, table is undefined
            $db = $item;
        }

        if (! defined $databases_list{$db}) {
            # create empty hash for the database
            $databases_list{$db} = \%hash;
        }
        if ($table ne "") {
            # add mapping table --> 1 to the database hash
            my $h = $databases_list{$db};
            $h->{$table} = 1;
        }
    }
}

# Parse the --tables-file file to determine which InnoDB tables
# are backedup up.  Only backedup tables have their .frm, etc.
# files copied.
sub parse_tables_file_option_value {
   my ( $filename ) = @_;

   return unless $filename;

   open my $fh, '<', $filename;
   if ( $fh ) {
      while ( my $line = <$fh> ) {
         chomp $line;
         my ( $db, $tbl ) = $line =~ m/\s*([^\.]+)\.([^\.]+)\s*/;
         if ( $db && $tbl ) {
            $table_list{$db}->{$tbl} = 1;
         }
         else {
            warn "$prefix Invalid line in $filename: $line";
         }
      }
   }
   else {
      warn "$prefix Cannot read --tables-file $filename: $OS_ERROR";
   }

   return;
}

sub escape_path {
  my $str = shift;
  if ($win eq 1) {
    $str =~ s/\//\\/g;
    $str =~ s/\\\\/\\/g;
    }
  else{
    $str =~ s/\/\//\//g;
    }
  return $str;

}

sub set_xtrabackup_version {
    # Based on MySQL version choose correct binary
    #  MySQL 5.1.* with InnoDB plugin - xtrabackup
    #  MariaDB 5.1.* - xtrabackup
    #  MariaDB 5.2.* - xtrabackup
    #  MariaDB 5.3.* - xtrabackup
    #  Percona Server 5.0 - xtrabackup_51
    #  Percona Server 5.1 - xtrabackup
    #  Percona Server 5.5 - xtrabackup_55
    #  Percona Server 5.6 - xtrabackup_56
    #  MySQL 5.5.* - xtrabackup_55
    #  MySQL 5.6.* - xtrabackup_56
    #  MariaDB 5.5.* - xtrabackup_55
    #  MariaDB 10.0.* - xtrabackup_56

    my $var_version = '';
    my $var_innodb_version = '';
    my $ibbackup_binary;

    get_mysql_vars(\%mysql);

    $var_version = $mysql{vars}->{version}->{Value};
    $var_innodb_version = $mysql{vars}->{innodb_version}->{Value};


    if($var_version =~ m/5\.0\.\d/) {
	Die "MySQL 5.0 support was removed in Percona XtraBackup 2.1. The last version to support MySQL 5.0 was Percona XtraBackup 2.0.";
    }

    if($var_version =~ m/5\.1\.\d/ && $var_innodb_version =~ m/.*/) {
	Die "Support for MySQL 5.1 with builtin InnoDB (not the plugin) was removed in Percona XtraBackup 2.1. The last version to support MySQL 5.1 with builtin InnoDB was Percona XtraBackup 2.0.";
    }

    if($var_version =~ m/5\.1\.\d/ && $var_innodb_version =~ m/1\.0\.\d+$/) {
	$ibbackup_binary = ($win eq 1 ? 'xtrabackup.exe' : 'xtrabackup');
    }

    if($var_version =~ m/5\.1\.\d/ and $var_innodb_version =~ m/1\.0\.\d+-(rel)?\d/){
	$ibbackup_binary = ($win eq 1 ? 'xtrabackup.exe' : 'xtrabackup');
    }

    if($var_version =~ m/5\.2\.\d/){
        $ibbackup_binary = ($win eq 1 ? 'xtrabackup.exe' : 'xtrabackup');
    }

    if($var_version =~ m/5\.3\.\d/){
        $ibbackup_binary = ($win eq 1 ? 'xtrabackup.exe' : 'xtrabackup');
    }

    if($var_version =~ m/5\.5\.\d/){
	$ibbackup_binary = ($win eq 1 ? 'xtrabackup.exe' : 'xtrabackup_55');
    }

    if($var_version =~ m/5\.6\.\d/ or $var_version =~ m/10\.0\.\d/){
        $ibbackup_binary = ($win eq 1 ? 'xtrabackup.exe' : 'xtrabackup_56');
    }

    if (!$ibbackup_binary) {
        Die "Unsupported server version: '$var_version' " .
            "(InnoDB version: '$var_innodb_version'). " .
            "Please report a bug at ".
            "https://bugs.launchpad.net/percona-xtrabackup\n";
    }

    return $ibbackup_binary;
}

# Wait until it's safe to backup a slave.  Returns immediately if
# the host isn't a slave.  Currently there's only one check:
# Slave_open_temp_tables has to be zero.  Dies on timeout.
sub wait_for_safe_slave {
   my $con = shift;

   my @lines;
   # whether host is detected as slave in safe slave backup mode
   my $host_is_slave = 0;

   $sql_thread_started = 0;
   get_mysql_slave_status($con);

   if (defined($con->{slave_status}->{Read_Master_Log_Pos})) {
         $host_is_slave = 1;
   }

   if ($con->{slave_status}->{Slave_SQL_Running} =~ m/Yes/ ) {
         $sql_thread_started = 1;
   }

   if ( !$host_is_slave ) {
      print STDERR "$prefix: Not checking slave open temp tables for --safe-slave-backup because host is not a slave\n";
      return;
   }

   if ($sql_thread_started) {
       mysql_query($con, 'STOP SLAVE SQL_THREAD');
   }

   my $open_temp_tables = get_slave_open_temp_tables($con);
   print STDERR "$prefix: Slave open temp tables: $open_temp_tables\n";

   return if $open_temp_tables == 0;

   my $sleep_time = 3;
   my $n_attempts = int($option_safe_slave_backup_timeout / $sleep_time) || 1;
   while ( $n_attempts-- ) {
      print STDERR "$prefix: Starting slave SQL thread, waiting $sleep_time seconds, then checking Slave_open_temp_tables again ($n_attempts attempts remaining)...\n";
      
      mysql_query($con, 'START SLAVE SQL_THREAD');
      sleep $sleep_time;
      mysql_query($con, 'STOP SLAVE SQL_THREAD');

      $open_temp_tables = get_slave_open_temp_tables($con);
      print STDERR "$prefix: Slave open temp tables: $open_temp_tables\n";
      if ( !$open_temp_tables ) {
         print STDERR "$prefix: Slave is safe to backup\n";
         return;
      }
   } 

   # Restart the slave if it was running at start
   if ($sql_thread_started) {
       print STDERR "Restarting slave SQL thread.\n";
       mysql_query($con, 'START SLAVE SQL_THREAD');
   }

   Die "Slave_open_temp_tables did not become zero after waiting $option_safe_slave_backup_timeout seconds";
}

sub get_slave_open_temp_tables {
    my $con = shift;

    get_mysql_status($con);

    if (!defined($con->{status}->{Slave_open_temp_tables})) {
        Die "Failed to get Slave_open_temp_tables from SHOW STATUS"
    }
    if (!defined($con->{status}->{Slave_open_temp_tables}->{Value})) {
        Die "SHOW STATUS LIKE 'slave_open_temp_tables' did not return anything"
    }

   return $con->{status}->{Slave_open_temp_tables}->{Value};
}

sub stream_encrypt_file {
  my $basedir = shift;
  my $relpath = shift;
  my $rcode;

  if ($encrypt_cmd) {
    $rcode = system("cd $basedir; $stream_cmd $relpath | $encrypt_cmd");
  } else {
    $rcode = system("cd $basedir; $stream_cmd $relpath");
  }
  return $rcode;
}

#
# Query the server to find out what backup capabilities it supports.
#
sub detect_mysql_capabilities_for_backup {
    $have_changed_page_bitmaps =
        mysql_query($_[0], 'SELECT COUNT(*) FROM INFORMATION_SCHEMA.PLUGINS '.
                    'WHERE PLUGIN_NAME LIKE "INNODB_CHANGED_PAGES"')
}

=pod

=head1 NAME

innobackupex - Non-blocking backup tool for InnoDB, XtraDB and HailDB databases

=head1 SYNOPOSIS

innobackupex [--compress] [--compress-threads=NUMBER-OF-THREADS] [--compress-chunk-size=CHUNK-SIZE]
             [--encrypt=encryption_algorithm] [--encrypt-threads=NUMBER-OF-THREADS] [--encrypt-chunk-size=CHUNK-SIZE]
             [--encrypt-key=literal_encryption_key] | [--encryption-key-file=MY.KEY]
             [--include=REGEXP] [--user=NAME]
             [--password=WORD] [--port=PORT] [--socket=SOCKET]
             [--no-timestamp] [--ibbackup=IBBACKUP-BINARY]
             [--slave-info] [--galera-info] [--stream=tar|xbstream]
             [--defaults-file=MY.CNF] [--defaults-group=GROUP-NAME]
             [--databases=LIST] [--no-lock] 
             [--tmpdir=DIRECTORY] [--tables-file=FILE]
             [--incremental] [--incremental-basedir]
             [--incremental-dir] [--incremental-force-scan] [--incremental-lsn]
             [--compact]     
             BACKUP-ROOT-DIR

innobackupex --apply-log [--use-memory=B] [--uncompress]
             [--defaults-file=MY.CNF]
             [--export] [--redo-only] [--ibbackup=IBBACKUP-BINARY]
             BACKUP-DIR

innobackupex --copy-back [--defaults-file=MY.CNF] [--defaults-group=GROUP-NAME] BACKUP-DIR

innobackupex --move-back [--defaults-file=MY.CNF] [--defaults-group=GROUP-NAME] BACKUP-DIR

=head1 DESCRIPTION

The first command line above makes a hot backup of a MySQL database.
By default it creates a backup directory (named by the current date
and time) in the given backup root directory.  With the --no-timestamp
option it does not create a time-stamped backup directory, but it puts
the backup in the given directory (which must not exist).  This
command makes a complete backup of all MyISAM and InnoDB tables and
indexes in all databases or in all of the databases specified with the
--databases option.  The created backup contains .frm, .MRG, .MYD,
.MYI, .MAD, .MAI, .TRG, .TRN, .ARM, .ARZ, .CSM, CSV, .opt, .par, and
InnoDB data and log files.  The MY.CNF options file defines the
location of the database.  This command connects to the MySQL server
using the mysql client program, and runs xtrabackup as a child
process.

The --apply-log command prepares a backup for starting a MySQL
server on the backup. This command recovers InnoDB data files as specified
in BACKUP-DIR/backup-my.cnf using BACKUP-DIR/xtrabackup_logfile,
and creates new InnoDB log files as specified in BACKUP-DIR/backup-my.cnf.
The BACKUP-DIR should be the path to a backup directory created by
xtrabackup. This command runs xtrabackup as a child process, but it does not 
connect to the database server.

The --copy-back command copies data, index, and log files
from the backup directory back to their original locations.
The MY.CNF options file defines the original location of the database.
The BACKUP-DIR is the path to a backup directory created by xtrabackup.

The --move-back command is similar to --copy-back with the only difference that
it moves files to their original locations rather than copies them. As this
option removes backup files, it must be used with caution. It may be useful in
cases when there is not enough free disk space to copy files.

On success the exit code innobackupex is 0. A non-zero exit code 
indicates an error.


=head1 OPTIONS

=over

=item --apply-log

Prepare a backup in BACKUP-DIR by applying the transaction log file named "xtrabackup_logfile" located in the same directory. Also, create new transaction logs. The InnoDB configuration is read from the file "backup-my.cnf".

=item --compact

Create a compact backup with all secondary index pages omitted. This option is passed directly to xtrabackup. See xtrabackup documentation for details.

=item --compress

This option instructs xtrabackup to compress backup copies of InnoDB
data files. It is passed directly to the xtrabackup child process. Try
'xtrabackup --help' for more details.

=item --compress-threads

This option specifies the number of worker threads that will be used
for parallel compression. It is passed directly to the xtrabackup
child process. Try 'xtrabackup --help' for more details.

=item --compress-chunk-size

This option specifies the size of the internal working buffer for each
compression thread, measured in bytes. It is passed directly to the
xtrabackup child process. Try 'xtrabackup --help' for more details.

=item --copy-back

Copy all the files in a previously made backup from the backup directory to their original locations.

=item --databases=LIST

This option specifies the list of databases that innobackupex should back up. The option accepts a string argument or path to file that contains the list of databases to back up. The list is of the form "databasename1[.table_name1] databasename2[.table_name2] . . .". If this option is not specified, all databases containing MyISAM and InnoDB tables will be backed up.  Please make sure that --databases contains all of the InnoDB databases and tables, so that all of the innodb.frm files are also backed up. In case the list is very long, this can be specified in a file, and the full path of the file can be specified instead of the list. (See option --tables-file.)

=item --defaults-file=[MY.CNF]

This option specifies what file to read the default MySQL options from.  The option accepts a string argument. It is also passed directly to xtrabackup's --defaults-file option. See the xtrabackup documentation for details.

=item --defaults-extra-file=[MY.CNF]

This option specifies what extra file to read the default MySQL options from before the standard defaults-file.  The option accepts a string argument. It is also passed directly to xtrabackup's --defaults-extra-file option. See the xtrabackup documentation for details.

=item --encrypt=ENCRYPTION_ALGORITHM

This option instructs xtrabackup to encrypt backup copies of InnoDB data
files using the algorithm specified in the ENCRYPTION_ALGORITHM.
It is passed directly to the xtrabackup child process.
Try 'xtrabackup --help' for more details.

=item --encrypt-key=ENCRYPTION_KEY

This option instructs xtrabackup to use the given ENCRYPTION_KEY when using the --encrypt option.
It is passed directly to the xtrabackup child process.
Try 'xtrabackup --help' for more details.

=item --encrypt-key-file=ENCRYPTION_KEY_FILE

This option instructs xtrabackup to use the encryption key stored in the given ENCRYPTION_KEY_FILE when using the --encrypt option.
It is passed directly to the xtrabackup child process.
Try 'xtrabackup --help' for more details.

=item --encrypt-threads

This option specifies the number of worker threads that will be used
for parallel encryption. It is passed directly to the xtrabackup
child process. Try 'xtrabackup --help' for more details.

=item --encrypt-chunk-size

This option specifies the size of the internal working buffer for each
encryption thread, measured in bytes. It is passed directly to the
xtrabackup child process. Try 'xtrabackup --help' for more details.

=item --export

This option is passed directly to xtrabackup's --export option. It enables exporting individual tables for import into another server. See the xtrabackup documentation for details.

=item --extra-lsndir=DIRECTORY

This option specifies the directory in which to save an extra copy of the "xtrabackup_checkpoints" file.  The option accepts a string argument. It is passed directly to xtrabackup's --extra-lsndir option. See the xtrabackup documentation for details.

=item --galera-info

This options creates the xtrabackup_galera_info file which contians the local node state at the time of the backup. Option should be used when performing the backup of Percona-XtraDB-Cluster.

=item --help

This option displays a help screen and exits.

=item --host=HOST

This option specifies the host to use when connecting to the database server with TCP/IP.  The option accepts a string argument. It is passed to the mysql child process without alteration. See mysql --help for details.

=item --ibbackup=IBBACKUP-BINARY

This option specifies which xtrabackup binary should be used.  The option accepts a string argument. IBBACKUP-BINARY should be the command used to run XtraBackup. The option can be useful if the xtrabackup binary is not in your search path or working directory. If this option is not specified, innobackupex attempts to determine the binary to use automatically. By default, "xtrabackup" is the command used. However, when option --copy-back is specified, "xtrabackup_51" is the command used. And when option --apply-log is specified, the binary is used whose name is in the file "xtrabackup_binary" in the backup directory, if that file exists.

=item --include=REGEXP

This option is a regular expression to be matched against table names in databasename.tablename format. It is passed directly to xtrabackup's --tables option. See the xtrabackup documentation for details.

=item --incremental

This option tells xtrabackup to create an incremental backup, rather than a full one. It is passed to the xtrabackup child process. When this option is specified, either --incremental-lsn or --incremental-basedir can also be given. If neither option is given, option --incremental-basedir is passed to xtrabackup by default, set to the first timestamped backup directory in the backup base directory.

=item --incremental-basedir=DIRECTORY

This option specifies the directory containing the full backup that is the base dataset for the incremental backup.  The option accepts a string argument. It is used with the --incremental option.

=item --incremental-dir=DIRECTORY

This option specifies the directory where the incremental backup will be combined with the full backup to make a new full backup.  The option accepts a string argument. It is used with the --incremental option.

=item --incremental-force-scan

This options tells xtrabackup to perform full scan of data files for taking an incremental backup even if full changed page bitmap data is available to enable the backup without the full scan.

=item --log-copy-interval

This option specifies time interval between checks done by log copying thread in milliseconds.

=item --incremental-lsn

This option specifies the log sequence number (LSN) to use for the incremental backup.  The option accepts a string argument. It is used with the --incremental option. It is used instead of specifying --incremental-basedir. For databases created by MySQL and Percona Server 5.0-series versions, specify the LSN as two 32-bit integers in high:low format. For databases created in 5.1 and later, specify the LSN as a single 64-bit integer.

=item --move-back

Move all the files in a previously made backup from the backup directory to the actual datadir location. Use with caution, as it removes backup files.

=item --no-lock

Use this option to disable table lock with "FLUSH TABLES WITH READ LOCK". Use it only if ALL your tables are InnoDB and you DO NOT CARE about the binary log position of the backup. This option shouldn't be used if there are any DDL statements being executed or if any updates are happening on non-InnoDB tables (this includes the system MyISAM tables in the mysql database), otherwise it could lead to an inconsistent backup. If you are considering to use --no-lock because your backups are failing to acquire the lock, this could be because of incoming replication events preventing the lock from succeeding. Please try using --safe-slave-backup to momentarily stop the replication slave thread, this may help the backup to succeed and you then don't need to resort to using this option.

=item --no-timestamp

This option prevents creation of a time-stamped subdirectory of the BACKUP-ROOT-DIR given on the command line. When it is specified, the backup is done in BACKUP-ROOT-DIR instead.

=item --parallel=NUMBER-OF-THREADS

This option specifies the number of threads the xtrabackup child process should use to back up files concurrently.  The option accepts an integer argument. It is passed directly to xtrabackup's --parallel option. See the xtrabackup documentation for details.


=item --password=WORD

This option specifies the password to use when connecting to the database. It accepts a string argument.  It is passed to the mysql child process without alteration. See mysql --help for details.

=item --port=PORT

This option specifies the port to use when connecting to the database server with TCP/IP.  The option accepts a string argument. It is passed to the mysql child process. It is passed to the mysql child process without alteration. See mysql --help for details.

=item --rebuild-indexes

This option only has effect when used together with the --apply-log option and is passed directly to xtrabackup. When used, makes xtrabackup rebuild all secondary indexes after applying the log. This option is normally used to prepare compact backups. See the XtraBackup manual for more information.

=item --redo-only

This option should be used when preparing the base full backup and when merging all incrementals except the last one. This option is passed directly to xtrabackup's --apply-log-only option. This forces xtrabackup to skip the "rollback" phase and do a "redo" only. This is necessary if the backup will have incremental changes applied to it later. See the xtrabackup documentation for details. 

=item --rsync

Uses the rsync utility to optimize local file transfers. When this option is specified, innobackupex uses rsync to copy all non-InnoDB files instead of spawning a separate cp for each file, which can be much faster for servers with a large number of databases or tables.  This option cannot be used together with --stream.

=item --safe-slave-backup

Stop slave SQL thread and wait to start backup until Slave_open_temp_tables in "SHOW STATUS" is zero. If there are no open temporary tables, the backup will take place, otherwise the SQL thread will be started and stopped until there are no open temporary tables. The backup will fail if Slave_open_temp_tables does not become zero after --safe-slave-backup-timeout seconds. The slave SQL thread will be restarted when the backup finishes.

=item --safe-slave-backup-timeout

How many seconds --safe-slave-backup should wait for Slave_open_temp_tables to become zero. (default 300)

=item --slave-info

This option is useful when backing up a replication slave server. It prints the binary log position and name of the master server. It also writes this information to the "xtrabackup_slave_info" file as a "CHANGE MASTER" command. A new slave for this master can be set up by starting a slave server on this backup and issuing a "CHANGE MASTER" command with the binary log position saved in the "xtrabackup_slave_info" file.

=item --socket=SOCKET

This option specifies the socket to use when connecting to the local database server with a UNIX domain socket.  The option accepts a string argument. It is passed to the mysql child process without alteration. See mysql --help for details.

=item --stream=STREAMNAME

This option specifies the format in which to do the streamed backup.  The option accepts a string argument. The backup will be done to STDOUT in the specified format. Currently, the only supported formats are tar and xbstream. This option is passed directly to xtrabackup's --stream option.

=item --tables-file=FILE

This option specifies the file in which there are a list of names of the form database.  The option accepts a string argument.table, one per line. The option is passed directly to xtrabackup's --tables-file option.

=item --throttle=IOS

This option specifies a number of I/O operations (pairs of read+write) per second.  It accepts an integer argument.  It is passed directly to xtrabackup's --throttle option.

=item --tmpdir=DIRECTORY

This option specifies the location where a temporary file will be stored.  The option accepts a string argument. It should be used when --stream is specified. For these options, the transaction log will first be stored to a temporary file, before streaming. This option specifies the location where that temporary file will be stored. If the option is not specified, the default is to use the value of tmpdir read from the server configuration.

=item --use-memory=B

This option accepts a string argument that specifies the amount of memory in bytes for xtrabackup to use for crash recovery while preparing a backup. Multiples are supported providing the unit (e.g. 1MB, 1GB). It is used only with the option --apply-log. It is passed directly to xtrabackup's --use-memory option. See the xtrabackup documentation for details.

=item --user=NAME

This option specifies the MySQL username used when connecting to the server, if that's not the current user. The option accepts a string argument.  It is passed to the mysql child process without alteration. See mysql --help for details.

=item --defaults-group=GROUP-NAME

This option specifies the group name in my.cnf which should be used. This is needed for mysqld_multi deployments.

=item --version

This option displays the xtrabackup version and copyright notice and then exits.

=back

=head1 BUGS

Bugs can be reported on Launchpad: https://bugs.launchpad.net/percona-xtrabackup/+filebug

=head1 COPYRIGHT

InnoDB Backup Utility Copyright 2003, 2009 Innobase Oy and Percona, Inc 2009-2012. All Rights Reserved.

This software is published under the GNU GENERAL PUBLIC LICENSE Version 2, June 1991.

=cut<|MERGE_RESOLUTION|>--- conflicted
+++ resolved
@@ -1827,25 +1827,19 @@
             }
         }
 
+        if ( -e "$option_tmpdir/$xtrabackup_pid_file" ) {
+            print STDERR "WARNING : A left over instance of xtrabackup pid " .
+                         "file '$option_tmpdir/$xtrabackup_pid_file' " .
+                         "was found.\n";
+            unlink $option_tmpdir . "/" . $xtrabackup_pid_file || 
+                Die "Failed to delete " .
+                    "'$option_tmpdir/$xtrabackup_pid_file': $!";
+        }
+
     } elsif ($option_copy_back || $option_move_back) {
         #$backup_config_file = $backup_dir . '/backup-my.cnf';
         #read_config_file($backup_config_file, \%backup_config);
     }
-<<<<<<< HEAD
-=======
-
-    if ( -e "$suspend_file" ) {
-        print STDERR "WARNING : A left over instance of suspend file '$suspend_file' was found.\n";
-        unlink $suspend_file || Die "Failed to delete '$suspend_file': $!";
-    }
-
-    if ( -e "$option_tmpdir/$xtrabackup_pid_file" ) {
-        print STDERR "WARNING : A left over instance of xtrabackup pid file ".
-                     "'$option_tmpdir/$xtrabackup_pid_file' was found.\n";
-        unlink $option_tmpdir . "/" . $xtrabackup_pid_file || 
-            Die "Failed to delete '$option_tmpdir/$xtrabackup_pid_file': $!";
-    }
->>>>>>> a63667b0
 }
 
 
