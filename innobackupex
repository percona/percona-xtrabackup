--- conflicted
+++ resolved
@@ -215,13 +215,10 @@
 
 # initialize global variables and perform some checks
 if ($option_copy_back) {
-<<<<<<< HEAD
 	if ( $option_ibbackup_binary eq 'autodetect' ) {
 		$option_ibbackup_binary = 'xtrabackup';
         }
-=======
     $option_ibbackup_binary = 'xtrabackup_51' if (! $option_ibbackup_binary);
->>>>>>> 7265cd81
 } elsif ($option_apply_log) {
 	# Read XtraBackup version from backup dir
 	if (-e "$backup_dir/$xtrabackup_binary_file") {
