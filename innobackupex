--- conflicted
+++ resolved
@@ -3073,15 +3073,13 @@
 
 This option specifies the directory where the incremental backup will be combined with the full backup to make a new full backup.  The option accepts a string argument. It is used with the --incremental option.
 
-<<<<<<< HEAD
 =item --incremental-force-scan
 
 This options tells xtrabackup to perform full scan of data files for taking an incremental backup even if full changed page bitmap data is available to enable the backup without the full scan.
-=======
+
 =item --log-copy-interval
 
 This option specifies time interval between checks done by log copying thread in milliseconds.
->>>>>>> 21d932e0
 
 =item --incremental-lsn
 
