#!/usr/bin/env perl
#
# A script for making backups of InnoDB and MyISAM tables, indexes and .frm
# files.
#
# Copyright 2003, 2009 Innobase Oy and Percona Ireland Ltd 2009-2012.
# All Rights Reserved.
#

use warnings FATAL => 'all';
use strict;
use Getopt::Long;
use File::Spec;
use Pod::Usage qw(pod2usage);
use POSIX "strftime";
use POSIX ":sys_wait_h";
use FileHandle;
use File::Basename;
use File::Temp;
use File::Find;
use File::Copy;
use English qw(-no_match_vars);
use Time::HiRes qw(usleep);

# version of this script
my $innobackup_version = '1.5.1-xtrabackup';
my $innobackup_script = basename($0);

# copyright notice
my $copyright_notice =
"InnoDB Backup Utility v${innobackup_version}; Copyright 2003, 2009 Innobase Oy
and Percona Ireland Ltd 2009-2012.  All Rights Reserved.

This software is published under
the GNU GENERAL PUBLIC LICENSE Version 2, June 1991.

";

# required Perl version (5.005)
my @required_perl_version = (5, 0, 5);
my $required_perl_version_old_style = 5.005;

# check existence of DBD::mysql module
eval {
    require DBD::mysql;
};
my $dbd_mysql_installed = $EVAL_ERROR ? 0 : 1;

# force flush after every write and print
$| = 1;

# disable nlink count optimization, see File::Find documentation for details
$File::Find::dont_use_nlink=1;

######################################################################
# modifiable parameters
######################################################################

# maximum number of files in a database directory which are
# separately printed when a backup is made
my $backup_file_print_limit = 9;

# default compression level (this is an argument to ibbackup)
my $default_compression_level = 1;

# time in seconds after which a dummy query is sent to mysql server
# in order to keep the database connection alive
my $mysql_keep_alive = 5;

######################################################################
# end of modifiable parameters
######################################################################

#######################
# Server capabilities #
#######################
my $have_changed_page_bitmaps = 0;

# command line options
my $option_help = '';
my $option_version = '';
my $option_apply_log = '';
my $option_redo_only = '';
my $option_copy_back = '';
my $option_move_back = '';
my $option_include = '';
my $option_databases = '';
my $option_tables_file = '';
my $option_throttle = '';
my $option_sleep = '';
my $option_compress = 999;
my $option_compress_threads = 1;
my $option_compress_chunk_size = '';
my $option_encrypt = '';
my $option_encrypt_key = '';
my $option_encrypt_key_file = '';
my $encrypt_cmd = '';
my $option_encrypt_threads = 1;
my $option_encrypt_chunk_size = '';
my $option_uncompress = '';
my $option_export = '';
my $option_use_memory = '';
my $option_mysql_password = '';
my $option_mysql_user = '';
my $option_mysql_port = '';
my $option_mysql_socket = '';
my $option_mysql_host = '';
my $option_defaults_group = 'mysqld';
my $option_no_timestamp = '';
my $option_slave_info = '';
my $option_galera_info = '';
my $option_no_lock = '';
my $option_ibbackup_binary = 'autodetect';

my $option_defaults_file = '';
my $option_defaults_extra_file = '';
my $option_incremental = '';
my $option_incremental_basedir = '';
my $option_incremental_dir = '';
my $option_incremental_force_scan = 0;
my $option_incremental_lsn = '';
my $option_extra_lsndir = '';
my $option_rsync = '';
my $option_stream = '';
my $stream_cmd = '';
my $option_tmpdir = '';

my $option_tar4ibd = '';
my $option_scp_opt = '-Cp -c arcfour';
my $option_ssh_opt = '';

my $option_parallel = '';

my $option_safe_slave_backup = '';
my $option_safe_slave_backup_timeout = 300;

my $option_compact = '';
my $option_rebuild_indexes = '';

my %mysql;
my $option_backup = '';

# name of the my.cnf configuration file
#my $config_file = '';

# root of the backup directory
my $backup_root = '';

# backup directory pathname
my $backup_dir = '';

# directory where innobackupex aux files are cretead
my $work_dir;

# home directory of innoDB log files
my $innodb_log_group_home_dir = '';

# backup my.cnf file
my $backup_config_file = '';

# whether slave SQL thread is running when wait_for_safe_slave() is called
my $sql_thread_started = 0;

# options from the options file
my %config;

# options from the backup options file
#my %backup_config;

# list of databases to be included in a backup
my %databases_list;

# list of tables to be included in a backup
my %table_list;

# prefix for output lines
my $prefix = "$innobackup_script:";

# mysql server version string
my $mysql_server_version = '';

# name of the file where binlog position info is written
my $binlog_info;

# name of the file where galera position info is written
my $galera_info;

# name of the file where slave info is written
my $slave_info;

# mysql binlog position as given by "SHOW MASTER STATUS" command
my $mysql_binlog_position = '';

# mysql master's binlog position as given by "SHOW SLAVE STATUS" command
# run on a slave server
my $mysql_slave_position = '';

# process id of ibbackup program (runs as a child process of this script)
my $ibbackup_pid = '';

# a counter for numbering mysql connection checks
my $hello_id = 0;

# escape sequences for options files
my %option_value_escapes = ('b' => "\b",
                            't' => "\t",
                            'n' => "\n",
                            'r' => "\r",
                            "\\" => "\\",
                            's' => ' ');

# signal that is sent to child processes when they are killed
my $kill_signal = 15;

# current local time
my $now;

# incremental backup base directory
my $incremental_basedir = '';

my $src_name;
my $dst_name;
my $win = ($^O eq 'MSWin32' ? 1 : 0);
my $CP_CMD = ($win eq 1 ? "copy /Y" : "cp -p");
my $xtrabackup_binary_file = 'xtrabackup_binary';
my $xtrabackup_pid_file = 'xtrabackup_pid';
my %rsync_files_hash;

my $xb_fn_suspended_at_start = "/xtrabackup_suspended_1";
my $xb_fn_suspended_at_end = "/xtrabackup_suspended_2";
my $xb_fn_log_copied = "/xtrabackup_log_copied";
my @xb_suspend_files = ($xb_fn_suspended_at_start, $xb_fn_suspended_at_end,
                        $xb_fn_log_copied);

my $copy_dir_src;
my $copy_dir_dst;
my $copy_dir_exclude_regexp;
my $copy_dir_overwrite;

######################################################################
# program execution begins here
######################################################################

# check command-line args
check_args();

# print program version and copyright
print_version();

# initialize global variables and perform some checks
if ($option_copy_back || $option_move_back) {
    $option_ibbackup_binary = 'xtrabackup' if ($option_ibbackup_binary eq 'autodetect');
} elsif ($option_apply_log) {
	# Read XtraBackup version from backup dir
	if (-e "$backup_dir/$xtrabackup_binary_file") {
		# Read XtraBackup version from file
		open XTRABACKUP_BINARY, "$backup_dir/$xtrabackup_binary_file"
			or die "Cannot open file $backup_dir/$xtrabackup_binary_file: $!\n";
		$option_ibbackup_binary = <XTRABACKUP_BINARY>;
		close XTRABACKUP_BINARY;
		}

        else {
		if( $option_ibbackup_binary eq "autodetect" ){
			# Try to connect MySQL and get the version
                        %mysql = mysql_connect(
                                               abort_on_error => 0,
                                               keepalives => 0
                                              );
                        if ($mysql{dbh}) {
                            print STDERR "Connected successfully\n";
                            $option_ibbackup_binary = set_xtrabackup_version();
                            mysql_close();
                        } else {
     		            die "Failed to connect to MySQL server to detect version.\nYou must set xtrabackup version to use with --ibbackup option.\nPossible values are xtrabackup_55 (for MySQL 5.5), xtrabackup_56 (for MySQL or Percona Server 5.6, or xtrabackup (for MySQL 5.1 with InnoDB plugin or Percona Server)\n";
                        }
		}
        }
} elsif ($option_backup) {
    # backup
    %mysql = mysql_connect(abort_on_error => 1, keepalives => 1);

    if ($option_ibbackup_binary eq 'autodetect') {
        $option_ibbackup_binary = set_xtrabackup_version();
    }
}
init();

my $ibbackup_exit_code = 0;

if ($option_copy_back) {
    # copy files from backup directory back to their original locations
    copy_back(0);
} elsif ($option_move_back) {
    # move files from backup directory back to their original locations
    copy_back(1);
} elsif ($option_apply_log) {
    # expand data files in backup directory by applying log files to them
    apply_log();
} else {
    # make a backup of InnoDB and MyISAM tables, indexes and .frm files.
    $ibbackup_exit_code = backup();

    mysql_close(\%mysql);

    if ($option_stream) {
      open XTRABACKUP_BINARY, "> $option_tmpdir/$xtrabackup_binary_file"
    	|| die "Cannot open file $option_tmpdir/$xtrabackup_binary_file: $!\n";
    } else {
      open XTRABACKUP_BINARY, "> $backup_dir/$xtrabackup_binary_file"
    	|| die "Cannot open file $backup_dir/$xtrabackup_binary_file: $!\n";
    }
    print XTRABACKUP_BINARY $option_ibbackup_binary;
    close XTRABACKUP_BINARY;

    if ($option_stream) {
      stream_encrypt_file($option_tmpdir, $xtrabackup_binary_file)
                          && die "Failed to stream $xtrabackup_binary_file: $!";
      unlink "$option_tmpdir/$xtrabackup_binary_file";
    }
}

$now = current_time();

if ($option_stream eq 'tar') {
   print STDERR "$prefix You must use -i (--ignore-zeros) option for extraction of the tar stream.\n";
}

if ( $ibbackup_exit_code == 0 ) {
   # program has completed successfully
   print STDERR "$now  $prefix completed OK!\n";
}
else {
   print STDERR "$now  $prefix $option_ibbackup_binary failed! (exit code $ibbackup_exit_code)  The backup may not be complete.\n";
}

exit $ibbackup_exit_code;

######################################################################
# end of program execution
######################################################################


#
# print_version subroutine prints program version and copyright.
#
sub print_version {
    printf(STDERR $copyright_notice);
}


#
# usage subroutine prints instructions of how to use this program to stdout.
#
sub usage {
   my $msg = shift || '';
   pod2usage({ -msg => $msg, -verbose => 1});
   return 0;
}


#
# return current local time as string in form "070816 12:23:15"
#
sub current_time {
    return strftime("%y%m%d %H:%M:%S", localtime());
}


#
# Die subroutine kills all child processes and exits this process.
# This subroutine takes the same argument as the built-in die function.
#    Parameters:
#       message   string which is printed to stdout
#
sub Die {
    my $message = shift;

    # kill all child processes of this process
    kill_child_processes();

    die "$prefix Error: $message";
}
    

#
# backup subroutine makes a backup of InnoDB and MyISAM tables, indexes and 
# .frm files. It connects to the database server and runs ibbackup as a child
# process.
#
sub backup {
    my $orig_datadir = get_option(\%config, $option_defaults_group, 'datadir');
    my $suspend_file;

    if ($option_incremental) {
        detect_mysql_capabilities_for_backup(\%mysql);
    }

    # start ibbackup as a child process
    start_ibbackup();

    if ($option_incremental && $have_changed_page_bitmaps
        && !$option_incremental_force_scan) {
        $suspend_file = $work_dir . $xb_fn_suspended_at_start;
        wait_for_ibbackup_suspend($suspend_file);
        mysql_query(\%mysql, 'FLUSH NO_WRITE_TO_BINLOG CHANGED_PAGE_BITMAPS');
        resume_ibbackup($suspend_file);
    }

    # wait for ibbackup to suspend itself
    $suspend_file = $work_dir . $xb_fn_suspended_at_end;
    wait_for_ibbackup_suspend($suspend_file);

    if ($option_safe_slave_backup) {
        wait_for_safe_slave(\%mysql);
    }

    # flush tables with read lock
    if (!$option_no_lock) {
        # make a prep copy before locking tables, if using rsync
        backup_files(1);

        # flush tables with read lock
        mysql_lockall(\%mysql);
    }

    if ($option_slave_info) {
        write_slave_info(\%mysql);
    }


    # backup non-InnoDB files and tables
    # (or finalize the backup by syncing changes if using rsync)
    backup_files(0);

    # resume XtraBackup and wait till it has finished
    resume_ibbackup($suspend_file);
    $suspend_file = $work_dir . $xb_fn_log_copied;
    wait_for_ibbackup_log_copy_finish($suspend_file);

    # release read locks on all tables
    mysql_unlockall(\%mysql) if !$option_no_lock;

    my $ibbackup_exit_code = wait_for_ibbackup_finish();

    if ( $option_safe_slave_backup && $sql_thread_started) {
      print STDERR "$prefix: Starting slave SQL thread\n";
      mysql_query(\%mysql, 'START SLAVE SQL_THREAD;');
    }

    # copy ib_lru_dump
    if (-e "$orig_datadir/ib_lru_dump") {
        if ($option_stream) {
            print STDERR "$prefix Backing up as tar stream 'ib_lru_dump'\n";
            stream_encrypt_file($orig_datadir, "ib_lru_dump")
                                and Die "Failed to stream 'ib_lru_dump': $!";
        } elsif (!$option_rsync) {
            my $src_name = escape_path("$orig_datadir/ib_lru_dump");
            my $dst_name = escape_path("$backup_dir/ib_lru_dump");
            system("$CP_CMD \"$src_name\" \"$dst_name\"")
                and Die "Failed to copy file 'ib_lru_dump': $!";
        }
    }

    print STDERR "\n$prefix Backup created in directory '$backup_dir'\n";
    if ($mysql_binlog_position) {
        print STDERR "$prefix MySQL binlog position: $mysql_binlog_position\n";
    }
    if ($mysql_slave_position && $option_slave_info) {
        print STDERR "$prefix MySQL slave binlog position: $mysql_slave_position\n";
    }

    return $ibbackup_exit_code;
}


#
# are_equal_innodb_data_file_paths subroutine checks if the given
# InnoDB data file option values are equal.
#   Parameters:
#     str1    InnoDB data file path option value
#     str2    InnoDB data file path option value
#   Return value:
#     1  if values are equal
#     0  otherwise
#
sub are_equal_innodb_data_file_paths {
    my $str1 = shift;
    my $str2 = shift;
    my @array1 = split(/;/, $str1);
    my @array2 = split(/;/, $str2);
    
    if ($#array1 != $#array2) { return 0; }

    for (my $i = 0; $i <= $#array1; $i++) {
        my @def1 = split(/:/, $array1[$i]);
        my @def2 = split(/:/, $array2[$i]);
        
        if ($#def1 != $#def2) { return 0; }

        for (my $j = 0; $j <= $#def1; $j++) {
            if ($def1[$j] ne $def2[$j]) { return 0; }
        }
    }
    return 1;
}        


#
# copy_if_exists subroutin attempt to copy a file from $src to $dst
# If the copy fails due to the file not existing, the error is ignored
#  Parameters:
#    $src    The source file to copy
#    $dst    The destination to copy to
#  Return value:
#    1  if copy was successful, or unsuccessful but the source file didn't exist
#    0  otherwise
#
sub copy_if_exists {
    my $src = shift;
    my $dst = shift;

    # Copy the file
    if( system("$CP_CMD \"$src\" \"$dst\"") != 0 ) {
        # if the copy failed, check if the file exists
        if( -e "$src" ) {
            # if the file exists, we had a real error
            return 0;
        }
    }
    # Success otherwise
    return 1;
}


#
# is_in_array subroutine checks if the given string is in the array.
#   Parameters:
#     str       a string
#     array_ref a reference to an array of strings
#   Return value:
#     1  if string is in the array
#     0  otherwise
# 
sub is_in_array {
    my $str = shift;
    my $array_ref = shift;

    if (grep { $str eq $_ } @{$array_ref}) {
        return 1;
    }
    return 0;
}

#
# if_directory_exists_and_empty accepts two arguments:
# variable with directory name and comment.
# Sub checks that directory exists and is empty
# usage: is_directory_exists_and_empty($directory,"Comment");
#

sub if_directory_exists_and_empty {
    my $empty_dir = shift;
    my $is_directory_empty_comment = shift;
    if (! -d $empty_dir) {
        die "$is_directory_empty_comment directory '$empty_dir' does not exist!";
    }
    opendir (my $dh, $empty_dir) or die "$is_directory_empty_comment directory '$empty_dir': Not a directory";
    if ( ! scalar( grep { $_ ne "." && $_ ne ".." && $_ ne "my.cnf" && $_ ne "master.info"} readdir($dh)) == 0) {
        die "$is_directory_empty_comment directory '$empty_dir' is not empty!";
    }
    closedir($dh);
}

#
# copy() wrapper with error handling
#
sub copy_file {
    my $src_path = shift;
    my $dst_path = shift;

    print STDERR "$prefix Copying '$src_path' to '$dst_path'\n";
    copy($src_path, $dst_path) or Die "copy failed: $!";
}

#
# move() wrapper with error handling
#
sub move_file {
    my $src_path = shift;
    my $dst_path = shift;

    print STDERR "$prefix Moving '$src_path' to '$dst_path'\n";
    move($src_path, $dst_path) or Die "move failed: $!";
}


#
# Auxiliary function called from find() callbacks to copy or move files and create directories
# when necessary.
#
# SYNOPSIS
#
#     process_file(\&process_func);
#
#       &process_func is a code reference that does the actual file operation
#
sub process_file {
    my $process_func = shift;

    if (/$copy_dir_exclude_regexp/) {
	return;
    }
    (my $dst_path = $File::Find::name) =~ s/^$copy_dir_src/$copy_dir_dst/;
    if (-d "$File::Find::name") {
	# Create the directory in the destination if necessary
	if (! -e "$dst_path") {
	    print STDERR "$prefix Creating directory '$dst_path'\n";
	    mkdir "$dst_path" or Die "mkdir failed: $!";
	} elsif (! -d "$dst_path") {
	    Die "$dst_path exists, but is not a directory";
	}
    } else {
	# Don't overwrite files unless $copy_dir_overwrite is 1
	if (!$copy_dir_overwrite && -e "$copy_dir_dst/$_") {
	    Die "Failed to process file $File::Find::name: " .
		"not overwriting file $copy_dir_dst/$_";
	}

	&$process_func($File::Find::name, $dst_path);
    }
}

#
# find() callback to copy files
#
sub copy_file_callback {
    process_file(\&copy_file);
}

#
# find() callback to move files
#
sub move_file_callback {
    process_file(\&move_file);
}

#
# copy_dir_recursively subroutine does a recursive copy of a specified
# directory excluding files matching a specifies regexp. If $overwrite
# is 1, it overwrites the existing files.
#
# SYNOPSIS 
#
#     copy_dir_recursively($src_dir, $dst_dir, $exclude_regexp,
#                          $overwrite);
#
# TODO
#
#     use rsync when --rsync is specified
#
sub copy_dir_recursively {
    # Clean paths and remove trailing slashes if any
    $copy_dir_src = File::Spec->canonpath(shift);
    $copy_dir_dst = File::Spec->canonpath(shift);
    $copy_dir_exclude_regexp = shift;
    $copy_dir_overwrite = shift;

    find(\&copy_file_callback, $copy_dir_src);
}

#
# Similar to copy_dir_recursively, but moves files instead.
#
# SYNOPSIS
#
#     move_dir_recursively($src_dir, $dst_dir, $exclude_regexp,
#                          $overwrite);
#
# TODO
#
#     use rsync when --rsync is specified
#
sub move_dir_recursively {
    # Clean paths and remove trailing slashes if any
    $copy_dir_src = File::Spec->canonpath(shift);
    $copy_dir_dst = File::Spec->canonpath(shift);
    $copy_dir_exclude_regexp = shift;
    $copy_dir_overwrite = shift;

    find(\&move_file_callback, $copy_dir_src);
}

#
# copy_back subroutine copies data and index files from backup directory 
# back to their original locations.
#
sub copy_back {
    my $move_flag = shift;
    my $orig_datadir = get_option(\%config, $option_defaults_group, 'datadir');
    my $orig_ibdata_dir = 
        get_option(\%config, $option_defaults_group, 'innodb_data_home_dir');
    my $orig_innodb_data_file_path = 
        get_option(\%config, $option_defaults_group, 'innodb_data_file_path');
    my $orig_iblog_dir =
        get_option(\%config, $option_defaults_group, 'innodb_log_group_home_dir');
    my $orig_undo_dir = $orig_ibdata_dir;
    my $iblog_files = 'ib_logfile.*';
    my $ibundo_files = 'undo[0-9]{3}';
    my $excluded_files = 
        '\.\.?|backup-my\.cnf|xtrabackup_logfile|' .
        'xtrabackup_binary|xtrabackup_binlog_info|xtrabackup_checkpoints|' .
        '.*\.qp|' .
        '.*\.pmap|.*\.tmp|' .
        $iblog_files . '|'.
        $ibundo_files;
    my $compressed_data_file = '.*\.ibz$';
    my $file;
    my $backup_innodb_data_file_path;

    if (has_option(\%config, $option_defaults_group, 'innodb_doublewrite_file')) {
        my $doublewrite_file =
                get_option(\%config, $option_defaults_group,
                            'innodb_doublewrite_file');
        $excluded_files = $excluded_files . '|' . $doublewrite_file;
    }

    if (has_option(\%config, $option_defaults_group, 'innodb_undo_directory')) {
        $orig_undo_dir = get_option(\%config, $option_defaults_group,
                                    'innodb_undo_directory');
    }
    # check whether files should be copied or moved to dest directory
    my $move_or_copy_file = $move_flag ? \&move_file : \&copy_file;
    my $move_or_copy_dir = $move_flag ?
        \&move_dir_recursively : \&copy_dir_recursively;
    my $operation = $move_flag ? "move" : "copy";


    # check that original data directories exist and they are empty
    if_directory_exists_and_empty($orig_datadir, "Original data");
    if_directory_exists_and_empty($orig_ibdata_dir, "Original InnoDB data");
    if_directory_exists_and_empty($orig_iblog_dir, "Original InnoDB log");
    if ($orig_undo_dir) {
        if_directory_exists_and_empty($orig_undo_dir,
                                      "Original undo directory");
    }

    # check that the original options file and the backup options file have
    # the same value for "innodb_data_file_path" option
    #$backup_innodb_data_file_path = 
    #    get_option(\%backup_config, 'mysqld', 'innodb_data_file_path');
    #if (!are_equal_innodb_data_file_paths($orig_innodb_data_file_path, 
    #                                      $backup_innodb_data_file_path)
    #) {
    #    Die "The value of 'innodb_data_file_path' option in the original "
    #      . "my.cnf file '$config_file' is different from the value "
    #      . "in the backup my.cnf file '$backup_config_file'.\n(original: "
    #      . "'$orig_innodb_data_file_path')\n"
    #      . "(backup:   '$backup_innodb_data_file_path')";
    #}

    # make a list of all ibdata files in the backup directory and all
    # directories in the backup directory under which there are ibdata files
    foreach my $a (split(/;/, $orig_innodb_data_file_path)) {
        my $path = (split(/:/,$a))[0];
        my $filename = (split(/\/+/, $path))[-1];

        # check that the backup data file exists
        if (! -e "$backup_dir/$filename") {
            if (-e "$backup_dir/${filename}.ibz") {
                Die "Backup data file '$backup_dir/$filename' does not exist, but "
                  . "its compressed copy '${path}.ibz' exists. Check "
                  . "that you have run '$innobackup_script --apply-log --uncompress "
                  . "...' before attempting '$innobackup_script --copy-back ...'  "
                  . "or '$innobackup_script --move-back ...' !";
            } else {
                Die "Backup data file '$backup_dir/$filename' does not exist.";
            }
        }
	
        $excluded_files .= "|\Q$filename\E";
    }

    # copy files from backup dir to their original locations

    # copy files to original data directory
    my $excluded_regexp = '^(' . $excluded_files . ')$';
    print STDERR "$prefix Starting to $operation files in '$backup_dir'\n"; 
    print STDERR "$prefix back to original data directory '$orig_datadir'\n";
    &$move_or_copy_dir($backup_dir, $orig_datadir, $excluded_regexp, 0);

    # copy InnoDB data files to original InnoDB data directory
    print STDERR "\n$prefix Starting to $operation InnoDB system tablespace\n";
    print STDERR "$prefix in '$backup_dir'\n";
    print STDERR "$prefix back to original InnoDB data directory '$orig_ibdata_dir'\n";
    foreach my $a (split(/;/, $orig_innodb_data_file_path)) {
        # get the relative pathname of a data file
        my $path = (split(/:/,$a))[0];
        my $filename = (split(/\/+/, $path))[-1];
        $src_name = escape_path("$backup_dir/$filename");
        $dst_name = escape_path("$orig_ibdata_dir/$path");
        &$move_or_copy_file($src_name, $dst_name);
    }

    # copy InnoDB undo tablespaces to innodb_undo_directory (if specified), or
    # to the InnoDB data directory
    print STDERR "\n$prefix Starting to $operation InnoDB undo tablespaces\n";
    print STDERR "$prefix in '$backup_dir'\n";
    print STDERR "$prefix back to '$orig_undo_dir'\n";
    opendir(DIR, $backup_dir)
        || Die "Can't open directory '$backup_dir': $!\n";
    while (defined($file = readdir(DIR))) {
        if ($file =~ /^$ibundo_files$/ && -f "$backup_dir/$file") {
            $src_name = escape_path("$backup_dir/$file");
            $dst_name = escape_path("$orig_undo_dir");
            &$move_or_copy_file($src_name, $dst_name);
        }
    }
    closedir(DIR);

    # copy InnoDB log files to original InnoDB log directory
    opendir(DIR, $backup_dir) 
        || Die "Can't open directory '$backup_dir': $!\n";
    print STDERR "\n$prefix Starting to $operation InnoDB log files\n";
    print STDERR "$prefix in '$backup_dir'\n";
    print STDERR "$prefix back to original InnoDB log directory '$orig_iblog_dir'\n";
    while (defined($file = readdir(DIR))) {
        if ($file =~ /^$iblog_files$/ && -f "$backup_dir/$file") {
            $src_name = escape_path("$backup_dir/$file");
            $dst_name = escape_path("$orig_iblog_dir");
            &$move_or_copy_file($src_name, $dst_name);
        }
    }
    closedir(DIR);

    print STDERR "$prefix Finished copying back files.\n\n";
}


#
# apply_log subroutine prepares a backup for starting database server
# on the backup. It applies InnoDB log files to the InnoDB data files.
#
sub apply_log {
    my $rcode;
    my $cmdline = '';
    my $cmdline_copy = '';
    my $options = '';

    if ($option_defaults_file) {
        $options = $options . " --defaults-file=\"$option_defaults_file\" ";
    } else {
        $options = $options . " --defaults-file=\"${backup_dir}/backup-my.cnf\" ";
    }

    if ($option_defaults_extra_file) {
        $options = $options . " --defaults-extra-file=\"$option_defaults_extra_file\" ";
    }

    if ($option_defaults_group) {
        $options = $options . " --defaults-group=\"$option_defaults_group\" ";
    }

    $options = $options . "--prepare --target-dir=$backup_dir";

    if ($option_uncompress) {
        $options = $options . ' --uncompress';
    }
    if ($option_export) {
        $options = $options . ' --export';
    }
    if ($option_redo_only) {
        $options = $options . ' --apply-log-only';
    }
    if ($option_use_memory) {
        $options = $options . " --use-memory=$option_use_memory";
    }

    if ($option_incremental_dir) {
        $options = $options . " --incremental-dir=$option_incremental_dir";
    }

    if ($option_tmpdir) {
        $options .= " --tmpdir=$option_tmpdir";
    }

    # run ibbackup as a child process
    $cmdline = "$option_ibbackup_binary $options";

    # Only use --rebuild-indexes in the first xtrabackup call
    $cmdline_copy = $cmdline;
    if ($option_rebuild_indexes) {
        $cmdline = $cmdline . " --rebuild-indexes"
    }

    $now = current_time();
    print STDERR "\n$now  $prefix Starting ibbackup with command: $cmdline\n\n";
    $rcode = system("$cmdline");
    if ($rcode) {
        # failure
        Die "\n$prefix ibbackup failed";
    }

    # We should not create ib_logfile files if we prepare for following incremental applies
    # Also we do not prepare ib_logfile if we applied incremental changes
    if (!( ($option_redo_only) or ($option_incremental_dir))) { 
        $cmdline = $cmdline_copy;
        $now = current_time();
        print STDERR "\n$now  $prefix Restarting xtrabackup with command: $cmdline\nfor creating ib_logfile*\n\n";
        $rcode = system("$cmdline");
        if ($rcode) {
            # failure
            Die "\n$prefix xtrabackup (2nd execution) failed";
        }
    }

    # If we were applying an incremental change set, we need to make
    # sure non-InnoDB files and xtrabackup_* metainfo files are copied
    # to the full backup directory.
    if ( $option_incremental_dir ) {
	print STDERR "$prefix Starting to copy non-InnoDB files in '$option_incremental_dir'\n"; 
	print STDERR "$prefix to the full backup directory '$backup_dir'\n";
	copy_dir_recursively($option_incremental_dir, $backup_dir,
			     '^(\.\.?|backup-my\.cnf|xtrabackup_logfile|' .
			     'xtrabackup_binary|xtrabackup_checkpoints|' .
			     '.*\.delta|.*\.meta|ib_logfile.*)$', 1);
        # If the latest backup has no file, we need to remove the old
        # xtrabackup_slave_info file, because it is out of date
        # TODO: this will not be needed when bug #856400 is fixed.
        if ( -e "$backup_dir/xtrabackup_slave_info" ) {
            print STDERR "\n$now  $prefix No updated xtrabackup_slave_info found in incremental dir, removing stale xtrabackup_slave_info file from target dir.";
            $cmdline = "rm $backup_dir/xtrabackup_slave_info";
            $rcode = system("$cmdline");
            if ($rcode) {
                # failure
                Die "\n$prefix Failed to remove stale xtrabackup_slave_info in $backup_dir";
            }

        }
    }

}

#
# Loops until the specified file is created or the ibbackup process dies.
#
#
# If this function detects that the xtrabackup process has terminated, it also
# sets ibbackup_exit_code and resets ibbackup_pid to avoid trying to reap a
# non-existing process later
#
sub wait_for_ibbackup_file_create {

    my $suspend_file = shift;
    my $pid = -1;

    for (;;) {
        # check if the xtrabackup process is still alive _before_ checking if
        # the file exists to avoid a race condition when the file is created
        # and the process terminates right after we do the file check
        $pid = waitpid($ibbackup_pid, &WNOHANG);

        last if -e $suspend_file;

        if ($ibbackup_pid == $pid) {
            # The file doesn't exist, but the process has terminated
            Die "ibbackup child process has died";
        }

        sleep 1;
    }

    if ($pid == $ibbackup_pid) {
        $ibbackup_exit_code = $CHILD_ERROR >> 8;
        $ibbackup_pid = '';
    }
}

#
# wait_for_ibbackup_suspend subroutine waits until ibbackup has suspended
# itself.
#
sub wait_for_ibbackup_suspend {
    my $suspend_file = shift;
    print STDERR "$prefix Waiting for ibbackup (pid=$ibbackup_pid) to suspend\n";
    print STDERR "$prefix Suspend file '$suspend_file'\n\n";
    wait_for_ibbackup_file_create($suspend_file);
    $now = current_time();
    open XTRABACKUP_PID, "> $option_tmpdir/$xtrabackup_pid_file";
    print XTRABACKUP_PID $ibbackup_pid;
    close XTRABACKUP_PID;
    print STDERR "\n$now  $prefix Continuing after ibbackup has suspended\n";
}

#
# resume_ibbackup subroutine signals ibbackup to finish log copying by deleting
# $suspend_file.
#
sub resume_ibbackup {
    my $suspend_file = shift;
    unlink $suspend_file || Die "Failed to delete '$suspend_file': $!";
}

#
# Wait until xtrabackup finishes copying log or dies.  The log copying is
# signaled by a sync file creation.  If this function detects that the
# xtrabackup process has terminated, it also sets ibbackup_exit_code and resets
# ibbackup_pid to avoid trying to reap a non-existing process later.
#
sub wait_for_ibbackup_log_copy_finish {
    my $suspend_file = shift;
    my $now = current_time();
    print STDERR "$now  $prefix Waiting for log copying to finish\n\n";

    wait_for_ibbackup_file_create($suspend_file);

    unlink $suspend_file || Die "Failed to delete '$suspend_file': $!";
}

#
# wait for ibbackup to finish and return its exit code
#
sub wait_for_ibbackup_finish {
    if (!$ibbackup_pid) {
        # The process has already been reaped.
        unlink "$option_tmpdir/$xtrabackup_pid_file";
        return $ibbackup_exit_code;
    }

    $now = current_time();
    print STDERR "$now  $prefix Waiting for ibbackup (pid=$ibbackup_pid) to finish\n";

    # wait for ibbackup to finish
    waitpid($ibbackup_pid, 0);
    unlink "$option_tmpdir/$xtrabackup_pid_file";
    $ibbackup_pid = '';
    return $CHILD_ERROR >> 8;
}

#
# start_ibbackup subroutine spawns a child process running ibbackup
# program for backing up InnoDB tables and indexes.
#
sub start_ibbackup {
    my $options = '';
    my $cmdline = '';
    my $pid = undef;

    if ($option_defaults_file) {
        $options = $options . " --defaults-file=\"$option_defaults_file\" ";
    }

    if ($option_defaults_extra_file) {
        $options = $options . " --defaults-extra-file=\"$option_defaults_extra_file\" ";
    }

    if ($option_defaults_group) {
        $options = $options . " --defaults-group=\"$option_defaults_group\" ";
    }

    $options = $options . "--backup --suspend-at-end";

    if ($option_stream) {
        #(datadir) for 'xtrabackup_suspended' and 'xtrabackup_checkpoints'
        $options = $options . " --target-dir=" . $option_tmpdir;
    } else {
        $options = $options . " --target-dir=$backup_dir";
    }

    if ($option_tmpdir) {
        $options .= " --tmpdir=$option_tmpdir";
    }

    # prepare command line for running ibbackup
    if ($option_throttle) {
        $options = $options . " --throttle=$option_throttle";
    }
    if ($option_sleep) {
        $options = $options . " --sleep=$option_sleep";
    }
    if ($option_compress) {
        $options = $options . " --compress";
        $options = $options . " --compress-threads=$option_compress_threads";
	if ($option_compress_chunk_size) {
	        $options = $options . " --compress-chunk-size=$option_compress_chunk_size";
	}
    }
    if ($option_encrypt) {
        $options = $options . " --encrypt=$option_encrypt";
        if ($option_encrypt_key) {
            $options = $options . " --encrypt-key=$option_encrypt_key";
        }
        if ($option_encrypt_key_file) {
            $options = $options . " --encrypt-key-file=$option_encrypt_key_file";
        }
        $options = $options . " --encrypt-threads=$option_encrypt_threads";
	if ($option_encrypt_chunk_size) {
	        $options = $options . " --encrypt-chunk-size=$option_encrypt_chunk_size";
	}
    }
    if ($option_use_memory) {
        $options = $options . " --use-memory=$option_use_memory";
    }
    if ($option_include) {
        $options = $options . " --tables='$option_include'";
    }
    if ($option_extra_lsndir) {
        $options = $options . " --extra-lsndir='$option_extra_lsndir'";
    }

    if ($option_incremental) {
        if($option_incremental_lsn) {
          $options = $options . " --incremental-lsn='$option_incremental_lsn'";
        } else {
          $options = $options . " --incremental-basedir='$incremental_basedir'";
        }
        if ($option_incremental_force_scan) {
          $options = $options . " --incremental-force-scan";
        } elsif ($have_changed_page_bitmaps) {
          $options = $options . " --suspend-at-start";
        }
    }

    if ($option_tables_file) {
        $options = $options . " --tables_file='$option_tables_file'";
    }
    if ($option_parallel) {
        $options = $options . " --parallel=$option_parallel";
    }
    if ($option_stream) {
        $options = $options . " --stream=$option_stream";
    }

    if ($option_compact) {
	$options = $options . " --compact";
    }
    if ($option_rebuild_indexes) {
        $options = $options . " --rebuild-indexes";
    }

    $cmdline = "$option_ibbackup_binary $options";

    # run ibbackup as a child process
    $now = current_time();
    print STDERR "\n$now  $prefix Starting ibbackup with command: $cmdline\n";
    if (defined($pid = fork)) {
        if ($pid) {
            # parent process
            $ibbackup_pid = $pid;
        } else {
            # child process
            exec($cmdline) || Die "Failed to exec ibbackup: $!";
        }
    } else {
        Die "failed to fork ibbackup child process: $!";
    }
}
                  

#
# parse_connection_options() subroutine parses connection-related command line
# options
#
sub parse_connection_options {
    my $con = shift;

    $con->{dsn} = 'dbi:mysql:';

    # this option has to be first
    if ($option_defaults_file) {
        $con->{dsn} .= ";mysql_read_default_file=$option_defaults_file";
    }

    if ($option_defaults_extra_file) {
        $con->{dsn} .= ";mysql_read_default_file=$option_defaults_extra_file";
    }

    $con->{dsn} .= ";mysql_read_default_group=xtrabackup";

    if ($option_mysql_password) {
        $con->{dsn_password} = "$option_mysql_password";
    }
    if ($option_mysql_user) {
        $con->{dsn_user} = "$option_mysql_user";
    }
    if ($option_mysql_host) {
        $con->{dsn} .= ";host=$option_mysql_host";
    }
    if ($option_mysql_port) {
        $con->{dsn} .= ";port=$option_mysql_port";
    }
    if ($option_mysql_socket) {
        $con->{dsn} .= ";mysql_socket=$option_mysql_socket";
    }
}

#
# Start a background process that will send keep-alive queries periodically
# using the connection passed as a 'mysql' hash reference
#
sub start_keepalives {
    my $con = shift;

    if (defined($con->{keep_alive_pid})) {
        Die "Keep-alive process has already been started for this connection."
    }

    my $keep_alive_pid = fork();

    if ($keep_alive_pid) {
        # parent process
        $con->{keep_alive_pid} = $keep_alive_pid;

        return;
    }

    # child process
    $con->{dbh}->{InactiveDestroy} = 1;

    my $rc = 0;
    my $hello_id = 0;

    # send dummy queries to connection until interrupted with SIGINT or a
    # connection error
    while (!$rc) {
        sleep $mysql_keep_alive;

        my $hello_message = "xtrabackup ping " . $hello_id++;

        eval {
            $con->{dbh}->selectrow_array("select '$hello_message'");
        };

        if ($EVAL_ERROR) {
            $rc = 255;
        }
    }

    exit $rc;
}

#
# Stop the background keep-alive process
#
sub stop_keepalives {
    my $con = shift;

    if (!defined($con->{keep_alive_pid})) {
        Die "Keep-alive process has never been started for this connection."
    }

    kill 'INT', $con->{keep_alive_pid};
    waitpid($con->{keep_alive_pid}, 0);
    my $rc = $? >> 8;

    if ($rc != 0) {
        Die "Keep-alive process died with exit code " . $rc;
    }
    undef $con->{keep_alive_pid};
}

#
# mysql_connect subroutine connects to MySQL server
#
sub mysql_connect {
    my %con;
    my %args = (
                  # Defaults
                  abort_on_error => 1,
                  keepalives => 0,
                  @_
               );

    $con{abort_on_error} = $args{abort_on_error};
    $con{keepalives} = $args{keepalives};

    parse_connection_options(\%con);

    $now = current_time();
    print STDERR "$now  $prefix Connecting to MySQL server with DSN '$con{dsn}'" .
        (defined($con{dsn_user}) ? " as '$con{dsn_user}' " : "") .
        " (using password: ";
    if (defined($con{dsn_password})) {
        print STDERR "YES).\n";
    } else {
        print STDERR "NO).\n";
    }

    eval {
        $con{dbh}=DBI->connect($con{dsn}, $con{dsn_user},
                                 $con{dsn_password}, { RaiseError => 1 });
    };

    if ($EVAL_ERROR) {
        $con{connect_error}=$EVAL_ERROR;
    } else {
        $now = current_time();
        print STDERR "$now  $prefix Connected to MySQL server\n";
    }

    if ($args{abort_on_error}) {
        if (!$dbd_mysql_installed) {
            die "ERROR: Failed to connect to MySQL server as " .
                "DBD::mysql module is not installed";
        } else {
            if (!$con{dbh}) {
                die "ERROR: Failed to connect to MySQL server: " .
                    $con{connect_error};
            }
        }
    }

    if ($con{dbh} && $con{keepalives}) {
        start_keepalives(\%con);
    }

    return %con;
}

#
# mysql_query subroutine send a query to MySQL server child process.
# Parameters:
#    query     query to execute
#
sub mysql_query {
  my ($con, $query) = @_;

  eval {
      if ($con->{keepalives}) {
          stop_keepalives($con);
      }

      if ($query eq 'SHOW VARIABLES') {
          $con->{vars} = $con->{dbh}->selectall_hashref('SHOW VARIABLES',
                                                        'Variable_name');
      } elsif ($query eq 'SHOW STATUS') {
          $con->{status} = $con->{dbh}->selectall_hashref('SHOW STATUS',
                                                        'Variable_name');
      } elsif ($query eq 'SHOW MASTER STATUS') {
          $con->{master_status} =
              $con->{dbh}->selectrow_hashref("SHOW MASTER STATUS");
      } elsif ($query eq 'SHOW SLAVE STATUS') {
          $con->{slave_status} =
              $con->{dbh}->selectrow_hashref("SHOW SLAVE STATUS");
      } else {
          $con->{dbh}->do($query);
      }

      if ($con->{keepalives}) {
          start_keepalives($con);
      }
  };
  if ($EVAL_ERROR) {
      Die "\nError executing '$query': $EVAL_ERROR\n";
  }
}


sub get_mysql_vars {
  mysql_query($_[0], 'SHOW VARIABLES')
}

sub get_mysql_status {
  mysql_query($_[0], 'SHOW STATUS');
}

sub get_mysql_master_status {
  mysql_query($_[0], "SHOW MASTER STATUS");
}

sub get_mysql_slave_status {
  mysql_query($_[0], "SHOW SLAVE STATUS");
}

#
# mysql_close subroutine closes connection to MySQL server gracefully.
# 
sub mysql_close {
    my $con = shift;

    if ($con->{keepalives}) {
        stop_keepalives($con);
    };

    $con->{dbh}->disconnect();

    $now = current_time();
    print STDERR "$now  $prefix Connection to database server closed\n";
}

#
# write_binlog_info subroutine retrieves MySQL binlog position and
# saves it in a file. It also prints it to stdout.
#
sub write_binlog_info {
<<<<<<< HEAD
    my $con = shift;
=======
    my @lines;
    my $position = '';
    my $filename = '';
    my $gtid = '';
>>>>>>> eab0054d

    # get binlog position
    get_mysql_master_status($con);

    # get the name of the last binlog file and position in it
    # from the SHOW MASTER STATUS output
<<<<<<< HEAD
    my $filename = $con->{master_status}->{File};
    my $position = $con->{master_status}->{Position};

    # Do not create xtrabackup_binlog_info if binary log is disabled
    if (!defined($filename) or !defined($position)) {
        return;
    }

    # write binlog info file
    open(FILE, ">$binlog_info") || Die "Failed to open file '$binlog_info': $!";
    print FILE  "$filename\t$position\t\t\n";
=======
    file_to_array($mysql_stdout, \@lines);
    foreach (@lines) {
        $filename = $1 if /^\s*File:\s(\S+)\s*$/;
        $position = $1 if /^\s*Position:\s(\d+)\s*$/;
        $gtid  =    $1 if /^\s*Executed_Gtid_Set:\s(.*)\s*$/;
    }

    # write binlog info file
    if (!$option_remote_host) {
        open(FILE, ">$binlog_info") || 
            Die "Failed to open file '$binlog_info': $!";
    } else {
        open(FILE, "| ssh $option_ssh_opt $option_remote_host 'cat > $binlog_info'") ||
            Die "Failed to open file '$option_remote_host:$binlog_info': $!";
    }
    print FILE  "$filename\t$position\t\t$gtid\n";
>>>>>>> eab0054d
    close(FILE);

    if ($option_stream) {
        stream_encrypt_file($option_tmpdir, "xtrabackup_binlog_info")
                            and Die "Failed to stream 'xtrabackup_binlog_info': $!";
        unlink $binlog_info || Die "Failed to delete '$binlog_info': $!";
    }

    $mysql_binlog_position = "filename '$filename', position $position";
    if ($gtid) {
        $mysql_binlog_position .= ", gtid_executed $gtid";
    }
}

#
# write_galera_info subroutine retrieves MySQL Galera and
# saves it in a file. It also prints it to stdout.
#
sub write_galera_info {
    my $con = shift;
    my @lines;
    my @info_lines = ();
    my $position = '';
    my $filename = '';

    # get binlog position
    get_mysql_status($con);

    open(FILE, ">$galera_info") || 
         Die "Failed to open file '$galera_info': $!";

    print FILE $con->{status}->{wsrep_local_state_uuid}->{Value};
    print FILE $con->{status}->{wsrep_last_committed}->{Value};

    close(FILE);

    if ($option_stream) {
        stream_encrypt_file($option_tmpdir, "xtrabackup_galera_info")
                            and Die "Failed to stream 'xtrabackup_galera_info': $!";
        unlink $galera_info || Die "Failed to delete '$galera_info': $!";
    }

}


# 
# write_slave_info subroutine retrieves MySQL binlog position of the
# master server in a replication setup and saves it in a file. It
# also saves it in $msql_slave_position variable.
#
sub write_slave_info {
    my $con = shift;

    my @lines;
    my @info_lines;
    my $position = '';
    my $filename = '';
    my $master= '';

    # get slave status
    get_mysql_slave_status($con);

    # get output of the "show slave status" command from mysql output
    # and extract binlog position of the master server
    $master = $con->{slave_status}->{Master_Host};
    $filename = $con->{slave_status}->{Relay_Master_Log_File};
    $position = $con->{slave_status}->{Exec_Master_Log_Pos};

    if (!defined($master) || !defined($filename) || !defined($position)) {
        Die "Failed to get master binlog coordinates from SHOW SLAVE STATUS";
    }

    # print slave status to a file
    open(FILE, ">$slave_info") || Die "Failed to open file '$slave_info': $!";
    print FILE  "CHANGE MASTER TO MASTER_LOG_FILE='$filename', MASTER_LOG_POS=$position\n";
    close(FILE);

    if ($option_stream) {
        stream_encrypt_file($option_tmpdir, "xtrabackup_slave_info")
                            and Die "Failed to stream 'xtrabackup_slave_info': $!";
        unlink $slave_info || Die "Failed to delete '$slave_info': $!";
    }

    $mysql_slave_position = "master host '$master', filename '$filename', position $position";
}


#
# mysql_lockall subroutine puts a read lock on all tables in all databases.
# 
sub mysql_lockall {
    my $con = shift;

    $now = current_time();
    print STDERR "$now  $prefix Starting to lock all tables...\n";

    if (compare_versions($mysql_server_version, '4.0.22') == 0
        || compare_versions($mysql_server_version, '4.1.7') == 0) {
        # MySQL server version is 4.0.22 or 4.1.7
        mysql_query($con, "COMMIT");
        mysql_query($con, "FLUSH TABLES WITH READ LOCK");
    } else {
        # MySQL server version is other than 4.0.22 or 4.1.7
        mysql_query($con, "FLUSH TABLES WITH READ LOCK");
        mysql_query($con, "COMMIT");
    }
    write_binlog_info($con);
    write_galera_info if $option_galera_info;
	
    $now = current_time();
    print STDERR "$now  $prefix All tables locked and flushed to disk\n";
}


#
# mysql_unlockall subroutine releases read locks on all tables in all 
# databases.
# 
sub mysql_unlockall {
    my $con = shift;

    mysql_query ($con, "UNLOCK TABLES");

    $now = current_time();
    print STDERR "$now  $prefix All tables unlocked\n";
}

#
# kill_child_processes subroutine kills all child processes of this process.
#
sub kill_child_processes {
    if ($ibbackup_pid) {
        kill($kill_signal, $ibbackup_pid);
        $ibbackup_pid = '';
    }
}


#
# require_external subroutine checks that an external program is runnable
# via the shell. This is tested by calling the program with the
# given arguments. It is checked that the program returns 0 and does 
# not print anything to stderr. If this check fails, this subroutine exits.
#    Parameters:
#       program      pathname of the program file
#       args         arguments to the program
#       pattern      a string containing a regular expression for finding 
#                    the program version.
#                    this pattern should contain a subpattern enclosed
#                    in parentheses which is matched with the version.
#       version_ref  a reference to a variable where the program version
#                    string is returned. Example "2.0-beta2".
#
sub require_external {
    my $program = shift;
    my $args = shift;
    my $pattern = shift;
    my $version_ref = shift;
    my @lines;
    my $tmp_stdout = tmpnam();
    my $tmp_stderr = tmpnam();
    my $rcode;
    my $error;

    $rcode = system("$program $args >$tmp_stdout 2>$tmp_stderr");
    if ($rcode) {
        $error = $!;
    }
    my $stderr = `cat $tmp_stderr | grep -v ^Warning`;
    unlink $tmp_stderr;
    if ($stderr ne '') {
        # failure
        unlink $tmp_stdout;
        Die "Couldn't run $program: $stderr";
    } elsif ($rcode) {
        # failure
        unlink $tmp_stdout;
        Die "Couldn't run $program: $error";
    }

    # success
    my $stdout = `cat $tmp_stdout`;
    unlink $tmp_stdout;
    @lines = split(/\n|;/,$stdout);
    print STDERR "$prefix Using $lines[0]\n";

    # get version string from the first output line of the program
    ${$version_ref} = '';
    if ($lines[0] =~ /$pattern/) {
        ${$version_ref} = $1;
    }
}


# compare_versions subroutine compares two GNU-style version strings.
# A GNU-style version string consists of three decimal numbers delimitted 
# by dots, and optionally followed by extra attributes.
# Examples: "4.0.1", "4.1.1-alpha-debug". 
#    Parameters:
#       str1   a GNU-style version string
#       str2   a GNU-style version string
#    Return value:
#       -1   if str1 < str2
#        0   if str1 == str2
#        1   is str1 > str2
sub compare_versions {
    my $str1 = shift;
    my $str2 = shift;
    my $extra1 = '';
    my $extra2 = '';
    my @array1 = ();
    my @array2 = ();
    my $i;

    # remove possible extra attributes
    ($str1, $extra1) = $str1 =~ /^([0-9.]*)(.*)/;
    ($str2, $extra2) = $str2 =~ /^([0-9.]*)(.*)/;

    # split "dotted" decimal number string into an array
    @array1 = split('\.', $str1);
    @array2 = split('\.', $str2);

    # compare in lexicographic order
    for ($i = 0; $i <= $#array1 && $i <= $#array2; $i++) {
        if ($array1[$i] < $array2[$i]) {
            return -1;
        } elsif ($array1[$i] > $array2[$i]) {
            return 1;
        }
    }
    if ($#array1 < $#array2) {
        return -1;
    } elsif ($#array1 > $#array2) {
        return 1;
    } else {
        return 0;
    }
}


#
# init subroutine initializes global variables and performs some checks on the
# system we are running on.
#
sub init {
    my $mysql_version = '';
    my $ibbackup_version = '';
    my $run = '';

    # print some instructions to the user
    if (!$option_apply_log && !$option_copy_back && !$option_move_back) {
        $run = 'backup';
    } elsif ($option_copy_back) {
        $run = 'copy-back';
    } elsif ($option_move_back) {
        $run = 'move-back';
    } else {
        $run = 'apply-log';
    }
    print STDERR "IMPORTANT: Please check that the $run run completes successfully.\n";
    print STDERR "           At the end of a successful $run run $innobackup_script\n";
    print STDERR "           prints \"completed OK!\".\n\n";

    if (!$option_copy_back && !$option_move_back) {
        # we are making a backup or applying log to backup
        if (!$option_apply_log) {
            # we are making a backup, we need mysql server
            get_mysql_vars(\%mysql);
            $mysql_server_version = $mysql{vars}->{version}->{Value};
            print STDERR "$prefix Using mysql server version $mysql_server_version\n";
        }
        #require_external($option_ibbackup_binary, '--license', 
        #                 'version (\S+)', \$ibbackup_version);
        print STDERR "\n";
        
        if ($option_include 
            && $ibbackup_version 
            && $ibbackup_version le "2.0") {
            # --include option was given, but ibbackup is too
            # old to support it
            Die "--include option was given, but ibbackup is too old"
                . " to support it. You must upgrade to InnoDB Hot Backup"
                . " v2.0 in order to use --include option.\n";
        }
    }

    # read MySQL options file
    #read_config_file($config_file, \%config);
    read_config_file(\%config);

    if(!$option_tmpdir) {
        $option_tmpdir = get_option(\%config, $option_defaults_group, 'tmpdir');
    }

    # get innodb log home directory from options file
    #$innodb_log_group_home_dir = 
    #    get_option(\%config, 'mysqld', 'innodb_log_group_home_dir');

    if (!$option_apply_log && !$option_copy_back && !$option_move_back) {
        # we are making a backup, create a new backup directory
        $backup_dir = File::Spec->rel2abs(make_backup_dir());
        print STDERR "$prefix Created backup directory $backup_dir\n";
        if (!$option_stream) {
            $work_dir = $backup_dir;
        } else {
            $work_dir = $option_tmpdir;
        }
        $backup_config_file = $work_dir . '/backup-my.cnf';
        $binlog_info = $work_dir . '/xtrabackup_binlog_info';
        $galera_info = $work_dir . '/xtrabackup_galera_info';
        $slave_info = $work_dir . '/xtrabackup_slave_info';
        write_backup_config_file($backup_config_file);

        foreach (@xb_suspend_files) {
            my $suspend_file = $work_dir . "$_";
            if ( -e "$suspend_file" ) {
                print STDERR
                    "WARNING : A left over instance of " .
                    "suspend file '$suspend_file' was found.\n";
                unlink "$suspend_file"
                    || Die "Failed to delete '$suspend_file': $!";
            }
        }

    } elsif ($option_copy_back || $option_move_back) {
        #$backup_config_file = $backup_dir . '/backup-my.cnf';
        #read_config_file($backup_config_file, \%backup_config);
    }
}


#
# write_backup_config_file subroutine creates a backup options file for
# ibbackup program. It writes to the file only those options that
# are required by ibbackup.
#    Parameters:
#       filename  name for the created options file
#
sub write_backup_config_file {
    my $filename = shift;

    open(FILE, "> $filename") || Die "Failed to open file '$filename': $!";

    my @option_names = (
        "innodb_data_file_path",
        "innodb_log_files_in_group",
        "innodb_log_file_size",
        "innodb_fast_checksum",
        "innodb_page_size",
        "innodb_log_block_size",
        "innodb_undo_directory",
        "innodb_undo_tablespaces"
        );

    my $options_dump = "# This MySQL options file was generated by $innobackup_script.\n\n" .
          "# The MySQL server\n" .
          "[mysqld]\n";

    my $option_name;
    foreach $option_name (@option_names) {
        if (has_option(\%config, $option_defaults_group, $option_name)) {
            my $option_value = get_option(\%config, $option_defaults_group, $option_name);
            $options_dump .= "$option_name=$option_value\n";
        }
    }
    if (has_option(\%config,
        $option_defaults_group, "innodb_doublewrite_file")) {
        $options_dump .= "innodb_doublewrite_file=" . (split(/\/+/,
                get_option(\%config, $option_defaults_group,
                            'innodb_doublewrite_file')))[-1] . "\n";
    }

    print FILE $options_dump;
    close(FILE);

    if ($option_stream) {
        my $filename_dir = dirname($filename);
        my $filename_name = basename($filename);
        stream_encrypt_file($filename_dir, $filename_name)
                            and Die "Failed to stream '$filename_name': $!";
        unlink $filename || Die "Failed to delete '$filename': $!";
    }
}


#
# check_args subroutine checks command line arguments. If there is a problem,
# this subroutine prints error message and exits.
#
sub check_args {
    my $i;
    my $rcode;
    my $buf;
    my $perl_version;

    # check the version of the perl we are running
    if (!defined $^V) {
        # this perl is prior to 5.6.0 and uses old style version string
        my $required_version = $required_perl_version_old_style;
        if ($] lt $required_version) {
            print STDERR "$prefix Warning: " . 
                "Your perl is too old! Innobackup requires\n";
            print STDERR "$prefix Warning: perl $required_version or newer!\n";
        }
    }

    if (@ARGV == 0) {
        # no command line arguments
        print STDERR "$prefix You must specify the backup directory.\n";
        exit(1);
    }

    # read command line options
    $rcode = GetOptions('compress' => \$option_compress,
                        'compress-threads=i' => \$option_compress_threads,
                        'compress-chunk-size=s' => \$option_compress_chunk_size,
                        'encrypt=s' => \$option_encrypt,
                        'encrypt-key=s' => \$option_encrypt_key,
                        'encrypt-key-file=s' => \$option_encrypt_key_file,
                        'encrypt-threads=i' => \$option_encrypt_threads,
                        'encrypt-chunk-size=s' => \$option_encrypt_chunk_size,
                        'help' => \$option_help,
                        'version' => \$option_version,
                        'throttle=i' => \$option_throttle,
                        'sleep=i' => \$option_sleep,
                        'apply-log' => \$option_apply_log,
                        'redo-only' => \$option_redo_only,
                        'copy-back' => \$option_copy_back,
                        'move-back' => \$option_move_back,
                        'include=s' => \$option_include,
                        'databases=s' => \$option_databases,
                        'tables-file=s', => \$option_tables_file,
                        'use-memory=s' => \$option_use_memory,
                        'uncompress' => \$option_uncompress,
                        'export' => \$option_export,
                        'password:s' => \$option_mysql_password,
                        'user=s' => \$option_mysql_user,
                        'host=s' => \$option_mysql_host,
                        'port=s' => \$option_mysql_port,
                        'defaults-group=s' => \$option_defaults_group,
                        'slave-info' => \$option_slave_info,
                        'galera-info' => \$option_galera_info,
                        'socket=s' => \$option_mysql_socket,
                        'no-timestamp' => \$option_no_timestamp,
                        'defaults-file=s' => \$option_defaults_file,
                        'defaults-extra-file=s' => \$option_defaults_extra_file,
                        'incremental' => \$option_incremental,
                        'incremental-basedir=s' => \$option_incremental_basedir,
                        'incremental-force-scan' => \$option_incremental_force_scan,
                        'incremental-lsn=s' => \$option_incremental_lsn,
                        'incremental-dir=s' => \$option_incremental_dir,
                        'extra-lsndir=s' => \$option_extra_lsndir,
                        'stream=s' => \$option_stream,
                        'rsync' => \$option_rsync,
                        'tmpdir=s' => \$option_tmpdir,
                        'no-lock' => \$option_no_lock,
                        'ibbackup=s' => \$option_ibbackup_binary,
                        'parallel=i' => \$option_parallel,
                        'safe-slave-backup' => \$option_safe_slave_backup,
                        'safe-slave-backup-timeout=i' => \$option_safe_slave_backup_timeout,
                        'compact' => \$option_compact,
                        'rebuild-indexes' => \$option_rebuild_indexes
    );
                        
    if (!$rcode) {
        # failed to read options
        print STDERR "$prefix Bad command line arguments\n";
        exit(1);
    }
    if ($option_help) {
        # print help text and exit
        usage();
        exit(0);
    }
    if ($option_version) {
        # print program version and copyright
        print_version();
        exit(0);
    }

    if ($option_defaults_file && $option_defaults_extra_file) {
        print STDERR "$prefix --defaults-file and --defaults-extra-file " .
            "options are mutually exclusive";
        exit(1);
    }

    if ($option_copy_back && $option_move_back) {
        print STDERR "$prefix --copy-back and --move-back options are " .
            "mutually exclusive";
    }

    if ($option_compress == 0) {
        # compression level no specified, use default level
        $option_compress = $default_compression_level;
    } 

    if ($option_compress == 999) {
        # compress option not given in the command line
        $option_compress = 0;
    }

    if ($option_stream eq 'tar') {
      $stream_cmd = 'tar chf -';
    } elsif ($option_stream eq 'xbstream') {
      $stream_cmd = 'xbstream -c';
      if ($option_encrypt) {
        $encrypt_cmd = "xbcrypt --encrypt-algo=$option_encrypt";
        if ($option_encrypt_key) {
          $encrypt_cmd = $encrypt_cmd . " --encrypt-key=$option_encrypt_key";
        }
        if ($option_encrypt_key_file) {
          $encrypt_cmd = $encrypt_cmd . " --encrypt-key-file=$option_encrypt_key_file";
        }
        if ($option_encrypt_chunk_size) {
          $encrypt_cmd = $encrypt_cmd . " --encrypt-chunk-size=$option_encrypt_chunk_size";
        }
      }
    }

    if (@ARGV < 1) {
        print STDERR "$prefix Missing command line argument\n";
        exit(1);
    } elsif (@ARGV > 1) {
        print STDERR "$prefix Too many command line arguments\n";
        exit(1);
    }

    if (!$option_apply_log && !$option_copy_back && !$option_move_back) {
        # we are making a backup, get backup root directory
        $option_backup = "1";
        $backup_root = $ARGV[0];
        if ($option_incremental && !$option_incremental_lsn) {
            if ($option_incremental_basedir) {
                $incremental_basedir = $option_incremental_basedir;
            } else {
                my @dirs = `ls -t $backup_root`;
                my $inc_dir = $dirs[0];
                chomp($inc_dir);
                $incremental_basedir = File::Spec->catfile($backup_root, $inc_dir);
            }
        }
    } else {
        # get backup directory
        $backup_dir = File::Spec->rel2abs($ARGV[0]);
    }        

    if ($option_slave_info) {
        if ($option_no_lock and !$option_safe_slave_backup) {
	  print STDERR "--slave-info is used with --no-lock but without --safe-slave-backup. The binlog position cannot be consistent with the backup data.\n";
	    exit(1);
	}
    }

    if ($option_rsync && $option_stream) {
        print STDERR "--rsync doesn't work with --stream\n";
	exit(1);
    }

    print STDERR "\n";

    parse_databases_option_value();
    parse_tables_file_option_value($option_tables_file);
}


#
# make_backup_dir subroutine creates a new backup directory and returns
# its name.
#
sub make_backup_dir {
    my $dir;
    my $innodb_data_file_path = 
        get_option(\%config, $option_defaults_group, 'innodb_data_file_path');

    # create backup directory
    $dir = $backup_root;
    if ($option_stream) {
        return $dir;
    }

    $dir .= '/' . strftime("%Y-%m-%d_%H-%M-%S", localtime())
       unless $option_no_timestamp;
    mkdir($dir, 0777) || Die "Failed to create backup directory $dir: $!";

    # create subdirectories for ibdata files if needed
#    foreach my $a (split(/;/, $innodb_data_file_path)) {
#        my $path = (split(/:/,$a))[0];
#        my @relative_path = split(/\/+/, $path);
#        pop @relative_path;
#        if (@relative_path) {
#            # there is a non-trivial path from the backup directory
#            # to the directory of this backup ibdata file, check
#            # that all the directories in the path exist.
#            create_path_if_needed($dir, \@relative_path);
#        }
#    }

    return $dir;
}


#
# create_path_if_needed subroutine checks that all components
# in the given relative path are directories. If the
# directories do not exist, they are created.
#    Parameters:
#       root           a path to the root directory of the relative pathname
#       relative_path  a relative pathname (a reference to an array of 
#                      pathname components) 
#
sub create_path_if_needed {
    my $root = shift;
    my $relative_path = shift;
    my $path;

    $path = $root;
    foreach $a (@{$relative_path}) {
        $path = $path . "/" . $a;
        if (! -d $path) {
            # this directory does not exist, create it !
            mkdir($path, 0777) || Die "Failed to create backup directory: $!";
        }
    }
}


#
# remove_from_array subroutine removes excluded element from the array.
#    Parameters:
#       array_ref   a reference to an array of strings
#       excluded   a string to be excluded from the copy
#  
sub remove_from_array {
    my $array_ref = shift;
    my $excluded = shift;
    my @copy = ();
    my $size = 0;

    foreach my $str (@{$array_ref}) {
        if ($str ne $excluded) {
            $copy[$size] = $str;
            $size = $size + 1;
        }
    }
    @{$array_ref} = @copy;
}


#
# backup_files subroutine copies .frm, .MRG, .MYD and .MYI files to 
# backup directory.
#
sub backup_files {
    my $prep_mode = shift;
    my $source_dir = get_option(\%config, $option_defaults_group, 'datadir');
    my @list;
    my $file;
    my $database;
    my $wildcard = '*.{frm,MYD,MYI,MAD,MAI,MRG,TRG,TRN,ARM,ARZ,CSM,CSV,opt,par}';
    my $rsync_file_list;
    my $operation;
    my $rsync_tmpfile_pass1 = "$option_tmpdir/xtrabackup_rsyncfiles_pass1";
    my $rsync_tmpfile_pass2 = "$option_tmpdir/xtrabackup_rsyncfiles_pass2";

    # prep_mode will pre-copy the data, so that rsync is faster the 2nd time
    # saving time while all tables are locked.
    # currently only rsync mode is supported for prep.
    if ($prep_mode and !$option_rsync) {
        return;
    }

    if ($option_rsync) {
	if ($prep_mode) {
	    $rsync_file_list = $rsync_tmpfile_pass1;
	} else {
	    $rsync_file_list = $rsync_tmpfile_pass2;
	}
	open(RSYNC, ">$rsync_file_list")
	    || Die "Can't open $rsync_file_list for writing: $!\n";
    }

    opendir(DIR, $source_dir) 
        || Die "Can't open directory '$source_dir': $!\n";
    $now = current_time();
    if ($prep_mode) {
	$operation = "a prep copy of";
    } else {
	$operation = "to backup";
    }
    print STDERR "\n$now  $prefix Starting $operation non-InnoDB tables and files\n";
    print STDERR "$prefix in subdirectories of '$source_dir'\n";
    # loop through all database directories
    while (defined($database = readdir(DIR))) {
        my $print_each_file = 0;
        my $file_c;
        my @scp_files;
        # skip files that are not database directories
        if ($database eq '.' || $database eq '..') { next; }
        next unless -d "$source_dir/$database";
	     next unless check_if_required($database);
        
        if (!$option_stream) {
            if (! -e "$backup_dir/$database") {
                # create database directory for the backup
                mkdir("$backup_dir/$database", 0777)
                    || Die "Couldn't create directory '$backup_dir/$database': $!";
            }
        }

        # copy files of this database
	opendir(DBDIR, "$source_dir/$database");
	@list = grep(/\.(frm|MYD|MYI|MAD|MAI|MRG|TRG|TRN|ARM|ARZ|CSM|CSV|opt|par)$/, readdir(DBDIR));
	closedir DBDIR;
        $file_c = @list;
        if ($file_c <= $backup_file_print_limit) {
            $print_each_file = 1;
        } else {
            print STDERR "$prefix Backing up files " . 
                "'$source_dir/$database/$wildcard' ($file_c files)\n";
        }
        foreach $file (@list) {
            next unless check_if_required($database, $file);

	    if($option_include) {
                my $table = get_table_name($file);
                my $table_part = get_table_name_with_part_suffix($file);

                if (!("$database.$table_part" =~ /$option_include/ ||
                      "$database.$table" =~ /$option_include/)) {

                    if ($print_each_file) {
                        print STDERR "$database.$file is skipped because it does not match '$option_include'.\n";
                    }
                    next;
                }
	    }
               
            if ($print_each_file) {
                print STDERR "$prefix Backing up file '$source_dir/$database/$file'\n";
            }

	    if ($option_rsync) {
		print RSYNC "$database/$file\n";
		if (!$prep_mode) {
		    $rsync_files_hash{"$database/$file"} = 1;
		}
            } elsif (!$option_stream) {
                $src_name = escape_path("$source_dir/$database/$file");
                $dst_name = escape_path("$backup_dir/$database");
                # Copy the file - If we get an error and the file actually exists, die with error msg
                copy_if_exists("$src_name", "$dst_name")
                  or Die "Failed to copy file '$file': $!";
            } else {
                my $ret = 0;
                my $file_name = substr($file, rindex($file, '/') + 1);
                $file_name=~s/([\$\\\" ])/\\$1/g;
                $ret = stream_encrypt_file($source_dir, "$database/$file_name") >> 8;
                if ($ret == 1 && $option_stream eq 'tar') {
                    print STDERR "$prefix If you use GNU tar, this warning can be ignored.\n";
                # Check for non-zero exit code
                } elsif ($ret != 0) {
                    print STDERR "$prefix $stream_cmd returned with exit code $ret.\n";
                    # Only treat as fatal cases where the file exists
                    if ( -e "$database/$file_name" ) {
                        Die "Failed to stream '$database/$file_name': $!";
                    } else {
                        print STDERR "$prefix Ignoring nonexistent file '$database/$file_name'.\n";
                    }

                }
            }
        }
    }
    closedir(DIR);

    if ($option_rsync) {
        if (-e "$source_dir/ib_lru_dump") {
            print RSYNC "ib_lru_dump\n";
            if (!$prep_mode) {
                $rsync_files_hash{"ib_lru_dump"} = 1;
            }
        }
	close(RSYNC);

	# do the actual rsync now
	$now = current_time();
	my $rsync_cmd = "rsync -t \"$source_dir\" --files-from=\"$rsync_file_list\" \"$backup_dir\"";
	print STDERR "$now Starting rsync as: $rsync_cmd\n";

	# ignore errors in the prep mode, since we are running without lock,
	# so some files may have disappeared.
	if (system("$rsync_cmd") && !$prep_mode) {
	    Die "rsync failed: $!\n";
	}

	$now = current_time();
	print STDERR "$now rsync finished successfully.\n";

	# Remove from $backup_dir files that have been removed between first and
	# second passes. Cannot use "rsync --delete" because it does not work
	# with --files-from.
	if (!$prep_mode && !$option_no_lock) {
	    open(RSYNC, "<$rsync_tmpfile_pass1")
		|| Die "Can't open $rsync_tmpfile_pass1 for reading: $!\n";

	    while (<RSYNC>) {
		chomp;
		if (!exists $rsync_files_hash{$_}) {
		    print STDERR "Removing '$backup_dir/$_'\n";
		    unlink "$backup_dir/$_";
		}
	    }

	    close(RSYNC);
	    unlink "$rsync_tmpfile_pass1" || \
		Die "Failed to delete $rsync_tmpfile_pass1: $!";
	    unlink "$rsync_tmpfile_pass2" || \
		Die "Failed to delete $rsync_tmpfile_pass2: $!";
	}
    }

    if ($prep_mode) {
	$operation = "a prep copy of";
    } else {
	$operation = "backing up";
    }
    $now = current_time();
    print STDERR "$now  $prefix Finished $operation non-InnoDB tables and files\n\n";
 }


#
# file_to_array subroutine reads the given text file into an array and
# stores each line as an element of the array. The end-of-line
# character(s) are removed from the lines stored in the array.
#    Parameters:
#       filename   name of a text file
#       lines_ref  a reference to an array
#
sub file_to_array {
    my $filename = shift;
    my $lines_ref = shift;
    
    open(FILE, $filename) || Die "can't open file '$filename': $!";
    @{$lines_ref} = <FILE>;
    close(FILE) || Die "can't close file '$filename': $!";

    foreach my $a (@{$lines_ref}) {
        chomp($a);
    }
}


#
# unescape_string subroutine expands escape sequences found in the string and
# returns the expanded string. It also removes possible single or double quotes
# around the value.
#    Parameters:
#       value   a string
#    Return value:
#       a string with expanded escape sequences
# 
sub unescape_string {
    my $value = shift;
    my $result = '';
    my $offset = 0;

    # remove quotes around the value if they exist
    if (length($value) >= 2) {
        if ((substr($value, 0, 1) eq "'" && substr($value, -1, 1) eq "'")
            || (substr($value, 0, 1) eq '"' && substr($value, -1, 1) eq '"')) {
            $value = substr($value, 1, -1);
        }
    }
    
    # expand escape sequences
    while ($offset < length($value)) {
        my $pos = index($value, "\\", $offset);
        if ($pos < 0) {
            $pos = length($value);
            $result = $result . substr($value, $offset, $pos - $offset);
            $offset = $pos;
        } else {
            my $replacement = substr($value, $pos, 2);
            my $escape_code = substr($value, $pos + 1, 1);
            if (exists $option_value_escapes{$escape_code}) {
                $replacement = $option_value_escapes{$escape_code};
            }
            $result = $result 
                . substr($value, $offset, $pos - $offset)
                . $replacement;
            $offset = $pos + 2;
        }
    }

    return $result;
}


#
# read_config_file subroutine reads MySQL options file and
# returns the options in a hash containing one hash per group.
#    Parameters:
#       filename    name of a MySQL options file
#       groups_ref  a reference to hash variable where the read
#                   options are returned
#
sub read_config_file {
    #my $filename = shift;
    my $groups_ref = shift;
    my @lines ;
    my $i;
    my $group;
    my $group_hash_ref;

    my $cmdline = '';
    my $options = '';


    if ($option_defaults_file) {
        $options = $options . " --defaults-file=\"$option_defaults_file\" ";
    } elsif ($option_apply_log) {
        $options = $options . " --defaults-file=\"${backup_dir}/backup-my.cnf\" ";
    }

    if ($option_defaults_extra_file) {
        $options = $options . " --defaults-extra-file=\"$option_defaults_extra_file\" ";
    }

    if ($option_defaults_group) {
        $options = $options . " --defaults-group=\"$option_defaults_group\" ";
    }

    $options = $options . "--print-param";


    # read file to an array, one line per element
    #file_to_array($filename, \@lines);
    $cmdline = "$option_ibbackup_binary $options";
    @lines = `$cmdline`;

    # classify lines and save option values
    $group = 'default';
    $group_hash_ref = {}; 
    ${$groups_ref}{$group} = $group_hash_ref;
    # this pattern described an option value which may be
    # quoted with single or double quotes. This pattern
    # does not work by its own. It assumes that the first
    # opening parenthesis in this string is the second opening
    # parenthesis in the full pattern. 
    my $value_pattern = q/((["'])([^\\\4]|(\\[^\4]))*\4)|([^\s]+)/;
    for ($i = 0; $i < @lines; $i++) {
      SWITCH: for ($lines[$i]) {
          # comment
          /^\s*(#|;)/
             && do { last; };

          # group      
          /^\s*\[(.*)\]/ 
                && do { 
                    $group = $1; 
                    if (!exists ${$groups_ref}{$group}) {
                        $group_hash_ref = {}; 
                        ${$groups_ref}{$group} = $group_hash_ref;
                    } else {
                        $group_hash_ref = ${$groups_ref}{$group};
                    }
                    last; 
                };

          # option
          /^\s*([^\s=]+)\s*(#.*)?$/
              && do { 
                  ${$group_hash_ref}{$1} = '';
                  last; 
              };

          # set-variable = option = value
          /^\s*set-variable\s*=\s*([^\s=]+)\s*=\s*($value_pattern)\s*(#.*)?$/
              && do { ${$group_hash_ref}{$1} = unescape_string($2); last; };

          # option = value
          /^\s*([^\s=]+)\s*=\s*($value_pattern)\s*(#.*)?$/
              && do { ${$group_hash_ref}{$1} = unescape_string($2); last; };

          # empty line
          /^\s*$/
              && do { last; };

          # unknown
          print("$prefix: Warning: Ignored unrecognized line ",
                $i + 1,
                " in options : '${lines[$i]}'\n"
                );
      }
   }
}
    

# has_option return whether the config has an option with the given name
#    Parameters:
#       config_ref   a reference to a config data
#       group        option group name
#       option_name  name of the option
#    Return value:
#       true if option exists, otherwise false
#
sub has_option {
    my $config_ref = shift;
    my $group = shift;
    my $option_name = shift;
    my $group_hash_ref;

    if (!exists ${$config_ref}{$group}) {
        # no group
        print STDERR "$prefix fatal error: no '$group' group in MySQL options\n";
        exit(1);
    }

    $group_hash_ref = ${$config_ref}{$group};
    
    return exists ${$group_hash_ref}{$option_name};
}
    

# get_option subroutine returns the value of given option in the config
# structure. If option is missing, this subroutine calls exit.
#    Parameters:
#       config_ref   a reference to a config data
#       group        option group name
#       option_name  name of the option
#    Return value:
#       option value as a string
#
sub get_option {
    my $config_ref = shift;
    my $group = shift;
    my $option_name = shift;
    my $group_hash_ref;

    if (!exists $config{$group}) {
        # no group
        print STDERR "$prefix fatal error: no '$group' group in MySQL options\n";
        exit(1);
    }
    
    $group_hash_ref = ${$config_ref}{$group};
    if (!exists ${$group_hash_ref}{$option_name}) {
        # no option
        print STDERR "$prefix fatal error: no '$option_name' option in group '$group' in MySQL options\n";
        exit(1);
    }

    return ${$group_hash_ref}{$option_name};
}

# get_table_name subroutine returns table name of specified file.
#    Parameters:
#       $_[0]        table path
#    Return value:
#       1 table name
#
sub get_table_name {
   my $table;

   $table = get_table_name_with_part_suffix($_[0]);
   # trim partition suffix
   $table = (split('#P#', $table))[0];

   return $table;
}

# Like get_table_name(), but keeps the partition suffix if present
sub get_table_name_with_part_suffix {
   my $table_path = shift;
   my $filename;
   my $table;

   # get the last component in the table pathname 
   $filename = (reverse(split(/\//, $table_path)))[0];
   # get name of the table by removing file suffix
   $table = (split(/\./, $filename))[0];

   return $table;
}

# check_if_required subroutine returns 1 if the specified database and
# table needs to be backed up.
#    Parameters:
#       $_[0]        name of database to be checked 
#       $_[1]        full path of table file (This argument is optional)
#    Return value:
#       1 if backup should be done and 0 if not
#
sub check_if_required {
   my ( $db, $table_path ) = @_;
   my $db_count  = scalar keys %databases_list;
   my $tbl_count = scalar keys %table_list;
   my $table;
   my $table_part;

   if ( $db_count == 0 && $tbl_count == 0 ) {
      # No databases defined with --databases option, include all databases,
      # and no tables defined with --tables-file option, include all tables.
       return 1;
   }
   else {
      if ( $table_path ) {
         $table_part = get_table_name_with_part_suffix($table_path);
         $table = get_table_name($table_path);
      }
   }

   # Filter for --databases.
   if ( $db_count ) {
      if (defined $databases_list{$db}) {
         if (defined $table_path) {
            my $db_hash = $databases_list{$db};
            $db_count = keys %$db_hash;
            if ($db_count > 0 &&
                !defined $databases_list{$db}->{$table_part} &&
                !defined $databases_list{$db}->{$table}) {
               # --databases option specified, but table is not included
               return 0;
            }
         }
         # include this database and table
         return 1;
      }
      else {
         # --databases option given, but database is not included
         return 0;
      }
   }

   # Filter for --tables-file.
   if ( $tbl_count ) {
      return 0 unless exists $table_list{$db};
      return 0 if $table && !$table_list{$db}->{$table_part} &&
          !$table_list{$db}->{$table};
   }

   return 1;  # backup the table
}


# parse_databases_option_value subroutine parses the value of 
# --databases option. If the option value begins with a slash
# it is considered a pathname and the option value is read
# from the file.
# 
# This subroutine sets the global "databases_list" variable.
#
sub parse_databases_option_value {
    my $item;

    if ($option_databases =~ /^\//) {
        # the value of the --databases option begins with a slash,
        # the option value is pathname of the file containing
        # list of databases
        if (! -f $option_databases) {
            Die "can't find file '$option_databases'";
        }

        # read from file the value of --databases option
        my @lines;
    	file_to_array($option_databases, \@lines);
	$option_databases = join(" ", @lines);
    }

    # mark each database or database.table definition in the
    # global databases_list.
    foreach $item (split(/\s/, $option_databases)) {
        my $db = "";
        my $table = "";
        my %hash;

        if ($item eq "") {
            # ignore empty strings
            next;
        }

        # get database and table names
        if ($item =~ /(\S*)\.(\S*)/) {
            # item is of the form DATABASE.TABLE
            $db = $1;
            $table = $2;
        } else {
            # item is database name, table is undefined
            $db = $item;
        }

        if (! defined $databases_list{$db}) {
            # create empty hash for the database
            $databases_list{$db} = \%hash;
        }
        if ($table ne "") {
            # add mapping table --> 1 to the database hash
            my $h = $databases_list{$db};
            $h->{$table} = 1;
        }
    }
}

# Parse the --tables-file file to determine which InnoDB tables
# are backedup up.  Only backedup tables have their .frm, etc.
# files copied.
sub parse_tables_file_option_value {
   my ( $filename ) = @_;

   return unless $filename;

   open my $fh, '<', $filename;
   if ( $fh ) {
      while ( my $line = <$fh> ) {
         chomp $line;
         my ( $db, $tbl ) = $line =~ m/\s*([^\.]+)\.([^\.]+)\s*/;
         if ( $db && $tbl ) {
            $table_list{$db}->{$tbl} = 1;
         }
         else {
            warn "$prefix Invalid line in $filename: $line";
         }
      }
   }
   else {
      warn "$prefix Cannot read --tables-file $filename: $OS_ERROR";
   }

   return;
}

sub escape_path {
  my $str = shift;
  if ($win eq 1) {
    $str =~ s/\//\\/g;
    $str =~ s/\\\\/\\/g;
    }
  else{
    $str =~ s/\/\//\//g;
    }
  return $str;

}

sub set_xtrabackup_version {
    # Based on MySQL version choose correct binary
    #  MySQL 5.1.* with InnoDB plugin - xtrabackup
    #  MariaDB 5.1.* - xtrabackup
    #  MariaDB 5.2.* - xtrabackup
    #  MariaDB 5.3.* - xtrabackup
    #  Percona Server 5.0 - xtrabackup_51
    #  Percona Server 5.1 - xtrabackup
    #  Percona Server 5.5 - xtrabackup_55
    #  Percona Server 5.6 - xtrabackup_56
    #  MySQL 5.5.* - xtrabackup_55
    #  MySQL 5.6.* - xtrabackup_56
    #  MariaDB 5.5.* - xtrabackup_55
    #  MariaDB 10.0.* - xtrabackup_56

    my $var_version = '';
    my $var_innodb_version = '';
    my $ibbackup_binary;

    get_mysql_vars(\%mysql);

    $var_version = $mysql{vars}->{version}->{Value};
    $var_innodb_version = $mysql{vars}->{innodb_version}->{Value};


    if($var_version =~ m/5\.0\.\d/) {
	Die "MySQL 5.0 support was removed in Percona XtraBackup 2.1. The last version to support MySQL 5.0 was Percona XtraBackup 2.0.";
    }

    if($var_version =~ m/5\.1\.\d/ && $var_innodb_version =~ m/.*/) {
	Die "Support for MySQL 5.1 with builtin InnoDB (not the plugin) was removed in Percona XtraBackup 2.1. The last version to support MySQL 5.1 with builtin InnoDB was Percona XtraBackup 2.0.";
    }

    if($var_version =~ m/5\.1\.\d/ && $var_innodb_version =~ m/1\.0\.\d+$/) {
	$ibbackup_binary = ($win eq 1 ? 'xtrabackup.exe' : 'xtrabackup');
    }

    if($var_version =~ m/5\.1\.\d/ and $var_innodb_version =~ m/1\.0\.\d+-(rel)?\d/){
	$ibbackup_binary = ($win eq 1 ? 'xtrabackup.exe' : 'xtrabackup');
    }

    if($var_version =~ m/5\.2\.\d/){
        $ibbackup_binary = ($win eq 1 ? 'xtrabackup.exe' : 'xtrabackup');
    }

    if($var_version =~ m/5\.3\.\d/){
        $ibbackup_binary = ($win eq 1 ? 'xtrabackup.exe' : 'xtrabackup');
    }

    if($var_version =~ m/5\.5\.\d/){
	$ibbackup_binary = ($win eq 1 ? 'xtrabackup.exe' : 'xtrabackup_55');
    }

    if($var_version =~ m/5\.6\.\d/ or $var_version =~ m/10\.0\.\d/){
        $ibbackup_binary = ($win eq 1 ? 'xtrabackup.exe' : 'xtrabackup_56');
    }

    if (!$ibbackup_binary) {
        Die "Unsupported server version: '$var_version' " .
            "(InnoDB version: '$var_innodb_version'). " .
            "Please report a bug at ".
            "https://bugs.launchpad.net/percona-xtrabackup\n";
    }

    return $ibbackup_binary;
}

# Wait until it's safe to backup a slave.  Returns immediately if
# the host isn't a slave.  Currently there's only one check:
# Slave_open_temp_tables has to be zero.  Dies on timeout.
sub wait_for_safe_slave {
   my $con = shift;

   my @lines;
   # whether host is detected as slave in safe slave backup mode
   my $host_is_slave = 0;

   $sql_thread_started = 0;
   get_mysql_slave_status($con);

   if (defined($con->{slave_status}->{Read_Master_Log_Pos})) {
         $host_is_slave = 1;
   }

   if ($con->{slave_status}->{Slave_SQL_Running} =~ m/Yes/ ) {
         $sql_thread_started = 1;
   }

   if ( !$host_is_slave ) {
      print STDERR "$prefix: Not checking slave open temp tables for --safe-slave-backup because host is not a slave\n";
      return;
   }

   if ($sql_thread_started) {
       mysql_query($con, 'STOP SLAVE SQL_THREAD');
   }

   my $open_temp_tables = get_slave_open_temp_tables($con);
   print STDERR "$prefix: Slave open temp tables: $open_temp_tables\n";

   return if $open_temp_tables == 0;

   my $sleep_time = 3;
   my $n_attempts = int($option_safe_slave_backup_timeout / $sleep_time) || 1;
   while ( $n_attempts-- ) {
      print STDERR "$prefix: Starting slave SQL thread, waiting $sleep_time seconds, then checking Slave_open_temp_tables again ($n_attempts attempts remaining)...\n";
      
      mysql_query($con, 'START SLAVE SQL_THREAD');
      sleep $sleep_time;
      mysql_query($con, 'STOP SLAVE SQL_THREAD');

      $open_temp_tables = get_slave_open_temp_tables($con);
      print STDERR "$prefix: Slave open temp tables: $open_temp_tables\n";
      if ( !$open_temp_tables ) {
         print STDERR "$prefix: Slave is safe to backup\n";
         return;
      }
   } 

   # Restart the slave if it was running at start
   if ($sql_thread_started) {
       print STDERR "Restarting slave SQL thread.\n";
       mysql_query($con, 'START SLAVE SQL_THREAD');
   }

   Die "Slave_open_temp_tables did not become zero after waiting $option_safe_slave_backup_timeout seconds";
}

sub get_slave_open_temp_tables {
    my $con = shift;

    get_mysql_status($con);

    if (!defined($con->{status}->{Slave_open_temp_tables})) {
        Die "Failed to get Slave_open_temp_tables from SHOW STATUS"
    }
    if (!defined($con->{status}->{Slave_open_temp_tables}->{Value})) {
        Die "SHOW STATUS LIKE 'slave_open_temp_tables' did not return anything"
    }

   return $con->{status}->{Slave_open_temp_tables}->{Value};
}

sub stream_encrypt_file {
  my $basedir = shift;
  my $relpath = shift;
  my $rcode;

  if ($encrypt_cmd) {
    $rcode = system("cd $basedir; $stream_cmd $relpath | $encrypt_cmd");
  } else {
    $rcode = system("cd $basedir; $stream_cmd $relpath");
  }
  return $rcode;
}

#
# Query the server to find out what backup capabilities it supports.
#
sub detect_mysql_capabilities_for_backup {
    $have_changed_page_bitmaps =
        mysql_query($_[0], 'SELECT COUNT(*) FROM INFORMATION_SCHEMA.PLUGINS '.
                    'WHERE PLUGIN_NAME LIKE "INNODB_CHANGED_PAGES"')
}

=pod

=head1 NAME

innobackupex - Non-blocking backup tool for InnoDB, XtraDB and HailDB databases

=head1 SYNOPOSIS

innobackupex [--compress] [--compress-threads=NUMBER-OF-THREADS] [--compress-chunk-size=CHUNK-SIZE]
             [--encrypt=encryption_algorithm] [--encrypt-threads=NUMBER-OF-THREADS] [--encrypt-chunk-size=CHUNK-SIZE]
             [--encrypt-key=literal_encryption_key] | [--encryption-key-file=MY.KEY]
             [--include=REGEXP] [--user=NAME]
             [--password=WORD] [--port=PORT] [--socket=SOCKET]
             [--no-timestamp] [--ibbackup=IBBACKUP-BINARY]
             [--slave-info] [--galera-info] [--stream=tar|xbstream]
             [--defaults-file=MY.CNF] [--defaults-group=GROUP-NAME]
             [--databases=LIST] [--no-lock] 
             [--tmpdir=DIRECTORY] [--tables-file=FILE]
             [--incremental] [--incremental-basedir]
             [--incremental-dir] [--incremental-force-scan] [--incremental-lsn]
             [--compact]     
             BACKUP-ROOT-DIR

innobackupex --apply-log [--use-memory=B] [--uncompress]
             [--defaults-file=MY.CNF]
             [--export] [--redo-only] [--ibbackup=IBBACKUP-BINARY]
             BACKUP-DIR

innobackupex --copy-back [--defaults-file=MY.CNF] [--defaults-group=GROUP-NAME] BACKUP-DIR

innobackupex --move-back [--defaults-file=MY.CNF] [--defaults-group=GROUP-NAME] BACKUP-DIR

=head1 DESCRIPTION

The first command line above makes a hot backup of a MySQL database.
By default it creates a backup directory (named by the current date
and time) in the given backup root directory.  With the --no-timestamp
option it does not create a time-stamped backup directory, but it puts
the backup in the given directory (which must not exist).  This
command makes a complete backup of all MyISAM and InnoDB tables and
indexes in all databases or in all of the databases specified with the
--databases option.  The created backup contains .frm, .MRG, .MYD,
.MYI, .MAD, .MAI, .TRG, .TRN, .ARM, .ARZ, .CSM, CSV, .opt, .par, and
InnoDB data and log files.  The MY.CNF options file defines the
location of the database.  This command connects to the MySQL server
using the mysql client program, and runs xtrabackup as a child
process.

The --apply-log command prepares a backup for starting a MySQL
server on the backup. This command recovers InnoDB data files as specified
in BACKUP-DIR/backup-my.cnf using BACKUP-DIR/xtrabackup_logfile,
and creates new InnoDB log files as specified in BACKUP-DIR/backup-my.cnf.
The BACKUP-DIR should be the path to a backup directory created by
xtrabackup. This command runs xtrabackup as a child process, but it does not 
connect to the database server.

The --copy-back command copies data, index, and log files
from the backup directory back to their original locations.
The MY.CNF options file defines the original location of the database.
The BACKUP-DIR is the path to a backup directory created by xtrabackup.

The --move-back command is similar to --copy-back with the only difference that
it moves files to their original locations rather than copies them. As this
option removes backup files, it must be used with caution. It may be useful in
cases when there is not enough free disk space to copy files.

On success the exit code innobackupex is 0. A non-zero exit code 
indicates an error.


=head1 OPTIONS

=over

=item --apply-log

Prepare a backup in BACKUP-DIR by applying the transaction log file named "xtrabackup_logfile" located in the same directory. Also, create new transaction logs. The InnoDB configuration is read from the file "backup-my.cnf".

=item --compact

Create a compact backup with all secondary index pages omitted. This option is passed directly to xtrabackup. See xtrabackup documentation for details.

=item --compress

This option instructs xtrabackup to compress backup copies of InnoDB
data files. It is passed directly to the xtrabackup child process. Try
'xtrabackup --help' for more details.

=item --compress-threads

This option specifies the number of worker threads that will be used
for parallel compression. It is passed directly to the xtrabackup
child process. Try 'xtrabackup --help' for more details.

=item --compress-chunk-size

This option specifies the size of the internal working buffer for each
compression thread, measured in bytes. It is passed directly to the
xtrabackup child process. Try 'xtrabackup --help' for more details.

=item --copy-back

Copy all the files in a previously made backup from the backup directory to their original locations.

=item --databases=LIST

This option specifies the list of databases that innobackupex should back up. The option accepts a string argument or path to file that contains the list of databases to back up. The list is of the form "databasename1[.table_name1] databasename2[.table_name2] . . .". If this option is not specified, all databases containing MyISAM and InnoDB tables will be backed up.  Please make sure that --databases contains all of the InnoDB databases and tables, so that all of the innodb.frm files are also backed up. In case the list is very long, this can be specified in a file, and the full path of the file can be specified instead of the list. (See option --tables-file.)

=item --defaults-file=[MY.CNF]

This option specifies what file to read the default MySQL options from.  The option accepts a string argument. It is also passed directly to xtrabackup's --defaults-file option. See the xtrabackup documentation for details.

=item --defaults-extra-file=[MY.CNF]

This option specifies what extra file to read the default MySQL options from before the standard defaults-file.  The option accepts a string argument. It is also passed directly to xtrabackup's --defaults-extra-file option. See the xtrabackup documentation for details.

=item --encrypt=ENCRYPTION_ALGORITHM

This option instructs xtrabackup to encrypt backup copies of InnoDB data
files using the algorithm specified in the ENCRYPTION_ALGORITHM.
It is passed directly to the xtrabackup child process.
Try 'xtrabackup --help' for more details.

=item --encrypt-key=ENCRYPTION_KEY

This option instructs xtrabackup to use the given ENCRYPTION_KEY when using the --encrypt option.
It is passed directly to the xtrabackup child process.
Try 'xtrabackup --help' for more details.

=item --encrypt-key-file=ENCRYPTION_KEY_FILE

This option instructs xtrabackup to use the encryption key stored in the given ENCRYPTION_KEY_FILE when using the --encrypt option.
It is passed directly to the xtrabackup child process.
Try 'xtrabackup --help' for more details.

=item --encrypt-threads

This option specifies the number of worker threads that will be used
for parallel encryption. It is passed directly to the xtrabackup
child process. Try 'xtrabackup --help' for more details.

=item --encrypt-chunk-size

This option specifies the size of the internal working buffer for each
encryption thread, measured in bytes. It is passed directly to the
xtrabackup child process. Try 'xtrabackup --help' for more details.

=item --export

This option is passed directly to xtrabackup's --export option. It enables exporting individual tables for import into another server. See the xtrabackup documentation for details.

=item --extra-lsndir=DIRECTORY

This option specifies the directory in which to save an extra copy of the "xtrabackup_checkpoints" file.  The option accepts a string argument. It is passed directly to xtrabackup's --extra-lsndir option. See the xtrabackup documentation for details.

=item --galera-info

This options creates the xtrabackup_galera_info file which contians the local node state at the time of the backup. Option should be used when performing the backup of Percona-XtraDB-Cluster.

=item --help

This option displays a help screen and exits.

=item --host=HOST

This option specifies the host to use when connecting to the database server with TCP/IP.  The option accepts a string argument. It is passed to the mysql child process without alteration. See mysql --help for details.

=item --ibbackup=IBBACKUP-BINARY

This option specifies which xtrabackup binary should be used.  The option accepts a string argument. IBBACKUP-BINARY should be the command used to run XtraBackup. The option can be useful if the xtrabackup binary is not in your search path or working directory. If this option is not specified, innobackupex attempts to determine the binary to use automatically. By default, "xtrabackup" is the command used. However, when option --copy-back is specified, "xtrabackup_51" is the command used. And when option --apply-log is specified, the binary is used whose name is in the file "xtrabackup_binary" in the backup directory, if that file exists.

=item --include=REGEXP

This option is a regular expression to be matched against table names in databasename.tablename format. It is passed directly to xtrabackup's --tables option. See the xtrabackup documentation for details.

=item --incremental

This option tells xtrabackup to create an incremental backup, rather than a full one. It is passed to the xtrabackup child process. When this option is specified, either --incremental-lsn or --incremental-basedir can also be given. If neither option is given, option --incremental-basedir is passed to xtrabackup by default, set to the first timestamped backup directory in the backup base directory.

=item --incremental-basedir=DIRECTORY

This option specifies the directory containing the full backup that is the base dataset for the incremental backup.  The option accepts a string argument. It is used with the --incremental option.

=item --incremental-dir=DIRECTORY

This option specifies the directory where the incremental backup will be combined with the full backup to make a new full backup.  The option accepts a string argument. It is used with the --incremental option.

=item --incremental-force-scan

This options tells xtrabackup to perform full scan of data files for taking an incremental backup even if full changed page bitmap data is available to enable the backup without the full scan.

=item --incremental-lsn

This option specifies the log sequence number (LSN) to use for the incremental backup.  The option accepts a string argument. It is used with the --incremental option. It is used instead of specifying --incremental-basedir. For databases created by MySQL and Percona Server 5.0-series versions, specify the LSN as two 32-bit integers in high:low format. For databases created in 5.1 and later, specify the LSN as a single 64-bit integer.

=item --move-back

Move all the files in a previously made backup from the backup directory to the actual datadir location. Use with caution, as it removes backup files.

=item --no-lock

Use this option to disable table lock with "FLUSH TABLES WITH READ LOCK". Use it only if ALL your tables are InnoDB and you DO NOT CARE about the binary log position of the backup. This option shouldn't be used if there are any DDL statements being executed or if any updates are happening on non-InnoDB tables (this includes the system MyISAM tables in the mysql database), otherwise it could lead to an inconsistent backup. If you are considering to use --no-lock because your backups are failing to acquire the lock, this could be because of incoming replication events preventing the lock from succeeding. Please try using --safe-slave-backup to momentarily stop the replication slave thread, this may help the backup to succeed and you then don't need to resort to using this option.

=item --no-timestamp

This option prevents creation of a time-stamped subdirectory of the BACKUP-ROOT-DIR given on the command line. When it is specified, the backup is done in BACKUP-ROOT-DIR instead.

=item --parallel=NUMBER-OF-THREADS

This option specifies the number of threads the xtrabackup child process should use to back up files concurrently.  The option accepts an integer argument. It is passed directly to xtrabackup's --parallel option. See the xtrabackup documentation for details.


=item --password=WORD

This option specifies the password to use when connecting to the database. It accepts a string argument.  It is passed to the mysql child process without alteration. See mysql --help for details.

=item --port=PORT

This option specifies the port to use when connecting to the database server with TCP/IP.  The option accepts a string argument. It is passed to the mysql child process. It is passed to the mysql child process without alteration. See mysql --help for details.

=item --rebuild-indexes

This option only has effect when used together with the --apply-log option and is passed directly to xtrabackup. When used, makes xtrabackup rebuild all secondary indexes after applying the log. This option is normally used to prepare compact backups. See the XtraBackup manual for more information.

=item --redo-only

This option should be used when preparing the base full backup and when merging all incrementals except the last one. This option is passed directly to xtrabackup's --apply-log-only option. This forces xtrabackup to skip the "rollback" phase and do a "redo" only. This is necessary if the backup will have incremental changes applied to it later. See the xtrabackup documentation for details. 

=item --rsync

Uses the rsync utility to optimize local file transfers. When this option is specified, innobackupex uses rsync to copy all non-InnoDB files instead of spawning a separate cp for each file, which can be much faster for servers with a large number of databases or tables.  This option cannot be used together with --stream.

=item --safe-slave-backup

Stop slave SQL thread and wait to start backup until Slave_open_temp_tables in "SHOW STATUS" is zero. If there are no open temporary tables, the backup will take place, otherwise the SQL thread will be started and stopped until there are no open temporary tables. The backup will fail if Slave_open_temp_tables does not become zero after --safe-slave-backup-timeout seconds. The slave SQL thread will be restarted when the backup finishes.

=item --safe-slave-backup-timeout

How many seconds --safe-slave-backup should wait for Slave_open_temp_tables to become zero. (default 300)

=item --slave-info

This option is useful when backing up a replication slave server. It prints the binary log position and name of the master server. It also writes this information to the "xtrabackup_slave_info" file as a "CHANGE MASTER" command. A new slave for this master can be set up by starting a slave server on this backup and issuing a "CHANGE MASTER" command with the binary log position saved in the "xtrabackup_slave_info" file.

=item --socket=SOCKET

This option specifies the socket to use when connecting to the local database server with a UNIX domain socket.  The option accepts a string argument. It is passed to the mysql child process without alteration. See mysql --help for details.

=item --stream=STREAMNAME

This option specifies the format in which to do the streamed backup.  The option accepts a string argument. The backup will be done to STDOUT in the specified format. Currently, the only supported formats are tar and xbstream. This option is passed directly to xtrabackup's --stream option.

=item --tables-file=FILE

This option specifies the file in which there are a list of names of the form database.  The option accepts a string argument.table, one per line. The option is passed directly to xtrabackup's --tables-file option.

=item --throttle=IOS

This option specifies a number of I/O operations (pairs of read+write) per second.  It accepts an integer argument.  It is passed directly to xtrabackup's --throttle option.

=item --tmpdir=DIRECTORY

This option specifies the location where a temporary file will be stored.  The option accepts a string argument. It should be used when --stream is specified. For these options, the transaction log will first be stored to a temporary file, before streaming. This option specifies the location where that temporary file will be stored. If the option is not specified, the default is to use the value of tmpdir read from the server configuration.

=item --use-memory=B

This option accepts a string argument that specifies the amount of memory in bytes for xtrabackup to use for crash recovery while preparing a backup. Multiples are supported providing the unit (e.g. 1MB, 1GB). It is used only with the option --apply-log. It is passed directly to xtrabackup's --use-memory option. See the xtrabackup documentation for details.

=item --user=NAME

This option specifies the MySQL username used when connecting to the server, if that's not the current user. The option accepts a string argument.  It is passed to the mysql child process without alteration. See mysql --help for details.

=item --defaults-group=GROUP-NAME

This option specifies the group name in my.cnf which should be used. This is needed for mysqld_multi deployments.

=item --version

This option displays the xtrabackup version and copyright notice and then exits.

=back

=head1 BUGS

Bugs can be reported on Launchpad: https://bugs.launchpad.net/percona-xtrabackup/+filebug

=head1 COPYRIGHT

InnoDB Backup Utility Copyright 2003, 2009 Innobase Oy and Percona, Inc 2009-2012. All Rights Reserved.

This software is published under the GNU GENERAL PUBLIC LICENSE Version 2, June 1991.

=cut<|MERGE_RESOLUTION|>--- conflicted
+++ resolved
@@ -1393,23 +1393,16 @@
 # saves it in a file. It also prints it to stdout.
 #
 sub write_binlog_info {
-<<<<<<< HEAD
     my $con = shift;
-=======
-    my @lines;
-    my $position = '';
-    my $filename = '';
-    my $gtid = '';
->>>>>>> eab0054d
 
     # get binlog position
     get_mysql_master_status($con);
 
     # get the name of the last binlog file and position in it
     # from the SHOW MASTER STATUS output
-<<<<<<< HEAD
     my $filename = $con->{master_status}->{File};
     my $position = $con->{master_status}->{Position};
+    my $gtid = $con->{master_status}->{Executed_Gtid_Set} || '';
 
     # Do not create xtrabackup_binlog_info if binary log is disabled
     if (!defined($filename) or !defined($position)) {
@@ -1418,25 +1411,7 @@
 
     # write binlog info file
     open(FILE, ">$binlog_info") || Die "Failed to open file '$binlog_info': $!";
-    print FILE  "$filename\t$position\t\t\n";
-=======
-    file_to_array($mysql_stdout, \@lines);
-    foreach (@lines) {
-        $filename = $1 if /^\s*File:\s(\S+)\s*$/;
-        $position = $1 if /^\s*Position:\s(\d+)\s*$/;
-        $gtid  =    $1 if /^\s*Executed_Gtid_Set:\s(.*)\s*$/;
-    }
-
-    # write binlog info file
-    if (!$option_remote_host) {
-        open(FILE, ">$binlog_info") || 
-            Die "Failed to open file '$binlog_info': $!";
-    } else {
-        open(FILE, "| ssh $option_ssh_opt $option_remote_host 'cat > $binlog_info'") ||
-            Die "Failed to open file '$option_remote_host:$binlog_info': $!";
-    }
     print FILE  "$filename\t$position\t\t$gtid\n";
->>>>>>> eab0054d
     close(FILE);
 
     if ($option_stream) {
