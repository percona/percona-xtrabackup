--- conflicted
+++ resolved
@@ -1,5 +1,4 @@
-<<<<<<< HEAD
-// Copyright (c) 2019, 2023, Oracle and/or its affiliates.
+// Copyright (c) 2019, 2024, Oracle and/or its affiliates.
 //
 // This program is free software; you can redistribute it and/or modify
 // it under the terms of the GNU General Public License, version 2.0,
@@ -29,157 +28,4 @@
 
 DEPRECATE_HEADER(libbinlogevents_include_compression_zstd_comp)
 
-#endif  // LIBBINLOGEVENTS_INCLUDE_COMPRESSION_ZSTD_COMP_H
-=======
-/* Copyright (c) 2019, 2024, Oracle and/or its affiliates.
-
-   This program is free software; you can redistribute it and/or modify
-   it under the terms of the GNU General Public License, version 2.0,
-   as published by the Free Software Foundation.
-
-   This program is also distributed with certain software (including
-   but not limited to OpenSSL) that is licensed under separate terms,
-   as designated in a particular file or component or in included license
-   documentation.  The authors of MySQL hereby grant you an additional
-   permission to link the program and your derivative works with the
-   separately licensed software that they have included with MySQL.
-
-   This program is distributed in the hope that it will be useful,
-   but WITHOUT ANY WARRANTY; without even the implied warranty of
-   MERCHANTABILITY or FITNESS FOR A PARTICULAR PURPOSE.  See the
-   GNU General Public License, version 2.0, for more details.
-
-   You should have received a copy of the GNU General Public License
-   along with this program; if not, write to the Free Software
-   Foundation, Inc., 51 Franklin St, Fifth Floor, Boston, MA 02110-1301  USA */
-
-#ifndef LIBBINLOGEVENTS_COMPRESSION_ZSTD_COMP_H_
-#define LIBBINLOGEVENTS_COMPRESSION_ZSTD_COMP_H_
-
-#include <zstd.h>
-
-#include "compressor.h"
-#include "libbinlogevents/include/buffer/buffer_sequence_view.h"
-#include "libbinlogevents/include/nodiscard.h"
-
-struct ZSTD_outBuffer_s;
-
-namespace binary_log::transaction::compression {
-
-/// Compressor class that uses the ZSTD library.
-class Zstd_comp : public Compressor {
- public:
-  using typename Compressor::Char_t;
-  using typename Compressor::Managed_buffer_sequence_t;
-  using typename Compressor::Size_t;
-  using Compression_level_t = int;
-  static constexpr type type_code = ZSTD;
-
-  /// The default compression level for this compressor.
-  static constexpr Compression_level_t default_compression_level = 3;
-
-  Zstd_comp() = default;
-
-  ~Zstd_comp() override;
-
-  Zstd_comp(const Zstd_comp &) = delete;
-  Zstd_comp(const Zstd_comp &&) = delete;
-  Zstd_comp &operator=(const Zstd_comp &rhs) = delete;
-  Zstd_comp &operator=(const Zstd_comp &&rhs) = delete;
-
-  /// Set the compression level for this compressor.
-  ///
-  /// This function may be invoked at any time, but will only take
-  /// effect the next time a new frame starts, i.e., at the first call
-  /// to @c feed after the frame has been reset.
-  ///
-  /// @param compression_level the new compression level.
-  void set_compression_level(Compression_level_t compression_level);
-
- private:
-  /// @return ZSTD
-  type do_get_type_code() const override;
-
-  /// @copydoc Compressor::do_reset
-  void do_reset() override;
-
-  /// @copydoc Compressor::do_feed
-  void do_feed(const Char_t *input_data, Size_t input_size) override;
-
-  /// @copydoc Compressor::do_compress
-  [[NODISCARD]] Compress_status do_compress(
-      Managed_buffer_sequence_t &out) override;
-
-  /// @copydoc Compressor::do_finish
-  [[NODISCARD]] Compress_status do_finish(
-      Managed_buffer_sequence_t &out) override;
-
-  /// @copydoc Compressor::do_get_grow_constraint_hint
-  [[NODISCARD]] Grow_constraint_t do_get_grow_constraint_hint() const override;
-
-  /// Deallocate the ZSTD compression context.
-  void destroy();
-
-  /// Reset just the ZSTD compressor state, not other state.
-  void reset_compressor();
-
-  /// Make the ZSTD buffer point to the next available buffer;
-  /// allocate one if necessary.
-  ///
-  /// @param[in,out] managed_buffer_sequence owns the data and
-  /// manages the growth.
-  ///
-  /// @param[out] obuf ZSTD buffer that will be altered to point to
-  /// the next available byte in buffer_sequence.
-  ///
-  /// @retval success managed_buffer_sequence was not full, or its
-  /// capacity has been incremented successfully.  obuf has been set
-  /// to point to next available byte.
-  ///
-  /// @retval out_of_memory buffer_sequence was full and an out of
-  /// memory error occurred.  buffer_sequence has not been modified.
-  ///
-  /// @retval exceeds_max_size buffer_sequence was full and at its max
-  /// capacity.  buffer_sequence has not been modified.
-  [[NODISCARD]] Compress_status get_obuf(
-      Managed_buffer_sequence_t &managed_buffer_sequence,
-      ZSTD_outBuffer_s &obuf);
-
-  /// Account for having written to the output buffer.
-  ///
-  /// This moves the read/write boundary in the
-  /// Managed_buffer_sequence, and also increments
-  /// m_total_output_size.
-  ///
-  /// @param managed_buffer_sequence The buffer sequence that has
-  /// been written to.
-  ///
-  /// @param delta The number of bytes that have been written.
-  void move_position(Managed_buffer_sequence_t &managed_buffer_sequence,
-                     Size_t delta);
-
-  /// The ZSTD compression context.
-  ZSTD_CStream *m_ctx{nullptr};
-
-  /// The input buffer.
-  ZSTD_inBuffer m_ibuf{nullptr, 0, 0};
-
-  /// Value used to indicate that no compression level has been specified.
-  static constexpr Compression_level_t uninitialized_compression_level{0};
-
-  /// True when @c compress has been called and neither @c finish nor
-  /// @c reset has yet been called.
-  bool m_started{false};
-
-  /// Compression level that was set in the @c m_ctx object.
-  Compression_level_t m_current_compression_level{
-      uninitialized_compression_level};
-
-  /// Compression level that was given in @c set_compression_level
-  Compression_level_t m_next_compression_level{default_compression_level};
-};
-
-}  // namespace binary_log::transaction::compression
-
-#endif  // ifndef LIBBINLOGEVENTS_COMPRESSION_ZSTD_COMP_H_
->>>>>>> 537dd524
+#endif  // LIBBINLOGEVENTS_INCLUDE_COMPRESSION_ZSTD_COMP_H