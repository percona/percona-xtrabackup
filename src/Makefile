--- conflicted
+++ resolved
@@ -137,7 +137,7 @@
 
 5.6: MYSQLOBJS = $(MYSQL_ROOT_DIR)/libmysqld/libmysqld.a
 ifeq ($(shell uname -s),Linux)
-5.6: LIBS += -laio -ldl -lcrypt
+5.6: LIBS += -laio -ldl -lcrypt -lssl
 endif
 5.6: TARGET := xtrabackup_56
 # In CMake server builds it is important to build with exactly the same preprocessor flags
@@ -146,29 +146,6 @@
 	$(MYSQL_ROOT_DIR)/storage/innobase/CMakeFiles/innobase.dir/flags.make | \
 	sed -e 's/CXX_DEFINES = //')
 5.6: $(TARGET) xbstream xbcrypt
-
-# XtraBackup for MySQL 5.6
-5.6: INC = $(COMMON_INC) $(addprefix -isystem$(MYSQL_ROOT_DIR)/, \
-	include sql storage/innobase/include sql)
-5.6: INNODBOBJS =
-
-ifeq "$(wildcard $(MYSQL_ROOT_DIR)/zlib/.libs/libzlt.a)" ""
-5.6: LIBZ= -lz
-else
-5.6: LIBZ= $(MYSQL_ROOT_DIR)/zlib/.libs/libzlt.a
-endif
-
-5.6: MYSQLOBJS = $(MYSQL_ROOT_DIR)/libmysqld/libmysqld.a
-ifeq ($(shell uname -s),Linux)
-5.6: LIBS += -laio -ldl -lcrypt -lssl
-endif
-5.6: TARGET := xtrabackup_56
-# In CMake server builds it is important to build with exactly the same preprocessor flags
-# as were used to build InnoDB
-5.6: DEFS = $(shell grep CXX_DEFINES \
-	$(MYSQL_ROOT_DIR)/storage/innobase/CMakeFiles/innobase.dir/flags.make | \
-	sed -e 's/CXX_DEFINES = //')
-5.6: $(TARGET) xbstream
 
 # XtraBackup for XtraDB 
 xtradb: INC = $(COMMON_INC) $(addprefix -isystem$(MYSQL_ROOT_DIR)/, \
@@ -245,7 +222,6 @@
 xbstream.o xbstream_read.o: %.o: %.c
 	$(CC) $(CFLAGS) $(INC) $(DEFS) -c $< -o $@
 
-<<<<<<< HEAD
 xbstream: $(XBSTREAMOBJS) $(MYSQLOBJS) ds_local.o ds_buffer.o ds_stdout.o datasink.o
 	$(CXX) $(CXXFLAGS) $^ $(INC) $(MYSQLOBJS) $(LIBS) -o $@
 
@@ -253,9 +229,6 @@
 	$(CC) $(CFLAGS) $(INC) $(DEFS) -c $< -o $@
 
 xbcrypt: $(XBCRYPTOBJS) $(MYSQLOBJS)
-=======
-xbstream: $(XBSTREAMOBJS) $(MYSQLOBJS) local.o
->>>>>>> 1d57c7a3
 	$(CXX) $(CXXFLAGS) $^ $(INC) $(MYSQLOBJS) $(LIBS) -o $@
 
 xtrabackup.o: xtrabackup.cc xb_regex.h write_filt.h fil_cur.h xtrabackup.h compact.h
