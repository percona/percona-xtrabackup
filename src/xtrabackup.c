/******************************************************
XtraBackup: hot backup tool for InnoDB
(c) 2009-2012 Percona Inc.
Originally Created 3/3/2009 Yasufumi Kinoshita
Written by Alexey Kopytov, Aleksandr Kuzminsky, Stewart Smith, Vadim Tkachenko,
Yasufumi Kinoshita, Ignacio Nin and Baron Schwartz.

This program is free software; you can redistribute it and/or modify
it under the terms of the GNU General Public License as published by
the Free Software Foundation; version 2 of the License.

This program is distributed in the hope that it will be useful,
but WITHOUT ANY WARRANTY; without even the implied warranty of
MERCHANTABILITY or FITNESS FOR A PARTICULAR PURPOSE.  See the
GNU General Public License for more details.

You should have received a copy of the GNU General Public License
along with this program; if not, write to the Free Software
Foundation, Inc., 59 Temple Place, Suite 330, Boston, MA 02111-1307 USA

*******************************************************

This file incorporates work covered by the following copyright and
permission notice:

Copyright (c) 2000, 2011, MySQL AB & Innobase Oy. All Rights Reserved.

This program is free software; you can redistribute it and/or modify it under
the terms of the GNU General Public License as published by the Free Software
Foundation; version 2 of the License.

This program is distributed in the hope that it will be useful, but WITHOUT
ANY WARRANTY; without even the implied warranty of MERCHANTABILITY or FITNESS
FOR A PARTICULAR PURPOSE. See the GNU General Public License for more details.

You should have received a copy of the GNU General Public License along with
this program; if not, write to the Free Software Foundation, Inc., 59 Temple
Place, Suite 330, Boston, MA 02111-1307 USA

*******************************************************/

#ifndef XTRABACKUP_VERSION
#define XTRABACKUP_VERSION "undefined"
#endif
#ifndef XTRABACKUP_REVISION
#define XTRABACKUP_REVISION "undefined"
#endif

//#define XTRABACKUP_TARGET_IS_PLUGIN

#include <my_base.h>
#include <my_getopt.h>
#include <mysql_version.h>
#include <mysql_com.h>

#if (MYSQL_VERSION_ID < 50100)
#define G_PTR gptr
#else /* MYSQL_VERSION_ID < 51000 */
#define G_PTR uchar*
#endif

#include <univ.i>
#include <os0file.h>
#include <os0thread.h>
#include <srv0start.h>
#include <srv0srv.h>
#include <trx0roll.h>
#include <trx0trx.h>
#include <trx0sys.h>
#include <mtr0mtr.h>
#include <row0ins.h>
#include <row0mysql.h>
#include <row0sel.h>
#include <row0upd.h>
#include <log0log.h>
#include <log0recv.h>
#include <lock0lock.h>
#include <dict0crea.h>
#include <btr0cur.h>
#include <btr0btr.h>
#include <btr0sea.h>
#include <fsp0fsp.h>
#include <sync0sync.h>
#include <fil0fil.h>
#include <trx0xa.h>
#include <btr0sea.h>
#include <log0recv.h>
#include <fcntl.h>

#ifdef INNODB_VERSION_SHORT
#include <ibuf0ibuf.h>
#endif

#include "common.h"
#include "datasink.h"
#include "local.h"
#include "stream.h"
#include "compress.h"

#include "xb_regex.h"

#ifndef INNODB_VERSION_SHORT
#define IB_INT64 ib_longlong
#define LSN64 dulint
#define MACH_READ_64 mach_read_from_8
#define MACH_WRITE_64 mach_write_to_8
#define OS_MUTEX_CREATE() os_mutex_create(NULL)
#else
#define IB_INT64 ib_int64_t
#define LSN64 ib_uint64_t
#if (MYSQL_VERSION_ID < 50500)
#define MACH_READ_64 mach_read_ull
#define MACH_WRITE_64 mach_write_ull
#define OS_MUTEX_CREATE() os_mutex_create(NULL)
#else
#define MACH_READ_64 mach_read_from_8
#define MACH_WRITE_64 mach_write_to_8
#define OS_MUTEX_CREATE() os_mutex_create()
#endif
#define ut_dulint_zero 0
#define ut_dulint_cmp(A, B) (A > B ? 1 : (A == B ? 0 : -1))
#define ut_dulint_add(A, B) (A + B)
#define ut_dulint_minus(A, B) (A - B)
#define ut_dulint_align_down(A, B) (A & ~((ib_int64_t)B - 1))
#define ut_dulint_align_up(A, B) ((A + B - 1) & ~((ib_int64_t)B - 1))
#endif

#ifdef __WIN__
#define SRV_PATH_SEPARATOR	'\\'
#define SRV_PATH_SEPARATOR_STR	"\\"	
#else
#define SRV_PATH_SEPARATOR	'/'
#define SRV_PATH_SEPARATOR_STR	"/"
#endif

#ifndef UNIV_PAGE_SIZE_MAX
#define UNIV_PAGE_SIZE_MAX UNIV_PAGE_SIZE
#endif
#ifndef UNIV_PAGE_SIZE_SHIFT_MAX
#define UNIV_PAGE_SIZE_SHIFT_MAX UNIV_PAGE_SIZE_SHIFT
#endif

#if MYSQL_VERSION_ID >= 50507
/*
   As of MySQL 5.5.7, InnoDB uses thd_wait plugin service.
   We have to provide mock functions to avoid linker errors.
*/
#include <mysql/plugin.h>
#include <mysql/service_thd_wait.h>

void thd_wait_begin(MYSQL_THD thd, int wait_type)
{
	(void)thd;
	(void)wait_type;
	return;
}

void thd_wait_end(MYSQL_THD thd)
{
	(void)thd;
	return;
}

#endif /* MYSQL_VERSION_ID >= 50507 */

/* prototypes for static functions in original */
#ifndef INNODB_VERSION_SHORT
page_t*
btr_node_ptr_get_child(
/*===================*/
				/* out: child page, x-latched */
	rec_t*		node_ptr,/* in: node pointer */
	const ulint*	offsets,/* in: array returned by rec_get_offsets() */
	mtr_t*		mtr);	/* in: mtr */
#else
buf_block_t*
btr_node_ptr_get_child(
/*===================*/
	const rec_t*	node_ptr,/*!< in: node pointer */
	dict_index_t*	index,	/*!< in: index */
	const ulint*	offsets,/*!< in: array returned by rec_get_offsets() */
	mtr_t*		mtr);	/*!< in: mtr */

buf_block_t*
btr_root_block_get(
/*===============*/
	dict_index_t*	index,	/*!< in: index tree */
	mtr_t*		mtr);	/*!< in: mtr */
#endif

int
fil_file_readdir_next_file(
/*=======================*/
				/* out: 0 if ok, -1 if error even after the
				retries, 1 if at the end of the directory */
	ulint*		err,	/* out: this is set to DB_ERROR if an error
				was encountered, otherwise not changed */
	const char*	dirname,/* in: directory name or path */
	os_file_dir_t	dir,	/* in: directory stream */
	os_file_stat_t*	info);	/* in/out: buffer where the info is returned */

ibool
recv_check_cp_is_consistent(
/*========================*/
			/* out: TRUE if ok */
	byte*	buf);	/* in: buffer containing checkpoint info */

ulint
recv_find_max_checkpoint(
/*=====================*/
					/* out: error code or DB_SUCCESS */
	log_group_t**	max_group,	/* out: max group */
	ulint*		max_field);	/* out: LOG_CHECKPOINT_1 or
					LOG_CHECKPOINT_2 */

ibool
log_block_checksum_is_ok_or_old_format(
/*===================================*/
			/* out: TRUE if ok, or if the log block may be in the
			format of InnoDB version < 3.23.52 */
	byte*	block);	/* in: pointer to a log block */

ulint
open_or_create_log_file(
/*====================*/
					/* out: DB_SUCCESS or error code */
        ibool   create_new_db,          /* in: TRUE if we should create a
                                        new database */
	ibool*	log_file_created,	/* out: TRUE if new log file
					created */
	ibool	log_file_has_been_opened,/* in: TRUE if a log file has been
					opened before: then it is an error
					to try to create another log file */
	ulint	k,			/* in: log group number */
	ulint	i);			/* in: log file number in group */

ulint
open_or_create_data_files(
/*======================*/
				/* out: DB_SUCCESS or error code */
	ibool*	create_new_db,	/* out: TRUE if new database should be
								created */
#ifdef XTRADB_BASED
	ibool*	create_new_doublewrite_file,
#endif 
#ifdef UNIV_LOG_ARCHIVE
	ulint*	min_arch_log_no,/* out: min of archived log numbers in data
				files */
	ulint*	max_arch_log_no,/* out: */
#endif /* UNIV_LOG_ARCHIVE */
	LSN64*	min_flushed_lsn,/* out: min of flushed lsn values in data
				files */
	LSN64*	max_flushed_lsn,/* out: */
	ulint*	sum_of_new_sizes);/* out: sum of sizes of the new files added */

void
os_file_set_nocache(
/*================*/
	int		fd,		/* in: file descriptor to alter */
	const char*	file_name,	/* in: used in the diagnostic message */
	const char*	operation_name);	/* in: used in the diagnostic message,
					we call os_file_set_nocache()
					immediately after opening or creating
					a file, so this is either "open" or
					"create" */

/****************************************************************//**
A simple function to open or create a file.
@return own: handle to the file, not defined if error, error number
can be retrieved with os_file_get_last_error */
UNIV_INLINE
os_file_t
xb_file_create_no_error_handling(
/*=============================*/
	const char*	name,	/*!< in: name of the file or path as a
				null-terminated string */
	ulint		create_mode,/*!< in: OS_FILE_OPEN if an existing file
				is opened (if does not exist, error), or
				OS_FILE_CREATE if a new file is created
				(if exists, error) */
	ulint		access_type,/*!< in: OS_FILE_READ_ONLY,
				OS_FILE_READ_WRITE, or
				OS_FILE_READ_ALLOW_DELETE; the last option is
				used by a backup program reading the file */
	ibool*		success);/*!< out: TRUE if succeed, FALSE if error */

/****************************************************************//**
Opens an existing file or creates a new.
@return own: handle to the file, not defined if error, error number
can be retrieved with os_file_get_last_error */
UNIV_INLINE
os_file_t
xb_file_create(
/*===========*/
	const char*	name,	/*!< in: name of the file or path as a
				null-terminated string */
	ulint		create_mode,/*!< in: OS_FILE_OPEN if an existing file
				is opened (if does not exist, error), or
				OS_FILE_CREATE if a new file is created
				(if exists, error),
				OS_FILE_OVERWRITE if a new file is created
				or an old overwritten;
				OS_FILE_OPEN_RAW, if a raw device or disk
				partition should be opened */
	ulint		purpose,/*!< in: OS_FILE_AIO, if asynchronous,
				non-buffered i/o is desired,
				OS_FILE_NORMAL, if any normal file;
				NOTE that it also depends on type, os_aio_..
				and srv_.. variables whether we really use
				async i/o or unbuffered i/o: look in the
				function source code for the exact rules */
	ulint		type,	/*!< in: OS_DATA_FILE or OS_LOG_FILE */
	ibool*		success);/*!< out: TRUE if succeed, FALSE if error */


/***********************************************************************//**
Renames a file (can also move it to another directory). It is safest that the
file is closed before calling this function.
@return	TRUE if success */
UNIV_INLINE
ibool
xb_file_rename(
/*===========*/
	const char*	oldpath,/*!< in: old file path as a null-terminated
				string */
	const char*	newpath);/*!< in: new file path */

UNIV_INLINE
void
xb_file_set_nocache(
/*================*/
	os_file_t	fd,		/* in: file descriptor to alter */
	const char*	file_name,	/* in: used in the diagnostic message */
	const char*	operation_name);/* in: used in the diagnostic message,
					we call os_file_set_nocache()
					immediately after opening or creating
					a file, so this is either "open" or
					"create" */

/***********************************************************************//**
Compatibility wrapper around os_file_flush().
@return	TRUE if success */
static
ibool
xb_file_flush(
/*==========*/
	os_file_t	file);	/*!< in, own: handle to a file */

/* ==start === definition at fil0fil.c === */
// ##################################################################
// NOTE: We should check the following definitions fit to the source.
// ##################################################################

#ifndef INNODB_VERSION_SHORT
//5.0 5.1
/* File node of a tablespace or the log data space */
struct fil_node_struct {
        fil_space_t*    space;  /* backpointer to the space where this node
                                belongs */
        char*           name;   /* path to the file */
        ibool           open;   /* TRUE if file open */
        os_file_t       handle; /* OS handle to the file, if file open */
        ibool           is_raw_disk;/* TRUE if the 'file' is actually a raw
                                device or a raw disk partition */
        ulint           size;   /* size of the file in database pages, 0 if
                                not known yet; the possible last incomplete
                                megabyte may be ignored if space == 0 */
        ulint           n_pending;
                                /* count of pending i/o's on this file;
                                closing of the file is not allowed if
                                this is > 0 */
        ulint           n_pending_flushes;
                                /* count of pending flushes on this file;
                                closing of the file is not allowed if
                                this is > 0 */
        ib_longlong     modification_counter;/* when we write to the file we
                                increment this by one */
        ib_longlong     flush_counter;/* up to what modification_counter value
                                we have flushed the modifications to disk */
        UT_LIST_NODE_T(fil_node_t) chain;
                                /* link field for the file chain */
        UT_LIST_NODE_T(fil_node_t) LRU;
                                /* link field for the LRU list */
        ulint           magic_n;
};

struct fil_space_struct {
        char*           name;   /* space name = the path to the first file in
                                it */
        ulint           id;     /* space id */
        ib_longlong     tablespace_version;
                                /* in DISCARD/IMPORT this timestamp is used to
                                check if we should ignore an insert buffer
                                merge request for a page because it actually
                                was for the previous incarnation of the
                                space */
        ibool           mark;   /* this is set to TRUE at database startup if
                                the space corresponds to a table in the InnoDB
                                data dictionary; so we can print a warning of
                                orphaned tablespaces */
        ibool           stop_ios;/* TRUE if we want to rename the .ibd file of
                                tablespace and want to stop temporarily
                                posting of new i/o requests on the file */
        ibool           stop_ibuf_merges;
                                /* we set this TRUE when we start deleting a
                                single-table tablespace */
        ibool           is_being_deleted;
                                /* this is set to TRUE when we start
                                deleting a single-table tablespace and its
                                file; when this flag is set no further i/o
                                or flush requests can be placed on this space,
                                though there may be such requests still being
                                processed on this space */
        ulint           purpose;/* FIL_TABLESPACE, FIL_LOG, or FIL_ARCH_LOG */
        UT_LIST_BASE_NODE_T(fil_node_t) chain;
                                /* base node for the file chain */
        ulint           size;   /* space size in pages; 0 if a single-table
                                tablespace whose size we do not know yet;
                                last incomplete megabytes in data files may be
                                ignored if space == 0 */
        ulint           n_reserved_extents;
                                /* number of reserved free extents for
                                ongoing operations like B-tree page split */
        ulint           n_pending_flushes; /* this is > 0 when flushing
                                the tablespace to disk; dropping of the
                                tablespace is forbidden if this is > 0 */
        ulint           n_pending_ibuf_merges;/* this is > 0 when merging
                                insert buffer entries to a page so that we
                                may need to access the ibuf bitmap page in the
                                tablespade: dropping of the tablespace is
                                forbidden if this is > 0 */
        hash_node_t     hash;   /* hash chain node */
        hash_node_t     name_hash;/* hash chain the name_hash table */
        rw_lock_t       latch;  /* latch protecting the file space storage
                                allocation */
        UT_LIST_NODE_T(fil_space_t) unflushed_spaces;
                                /* list of spaces with at least one unflushed
                                file we have written to */
        ibool           is_in_unflushed_spaces; /* TRUE if this space is
                                currently in the list above */
        UT_LIST_NODE_T(fil_space_t) space_list;
                                /* list of all spaces */
        ibuf_data_t*    ibuf_data;
                                /* insert buffer data */
        ulint           magic_n;
};
typedef struct fil_system_struct        fil_system_t;
struct fil_system_struct {
        mutex_t         mutex;          /* The mutex protecting the cache */
        hash_table_t*   spaces;         /* The hash table of spaces in the
                                        system; they are hashed on the space
                                        id */
        hash_table_t*   name_hash;      /* hash table based on the space
                                        name */
        UT_LIST_BASE_NODE_T(fil_node_t) LRU;
                                        /* base node for the LRU list of the
                                        most recently used open files with no
                                        pending i/o's; if we start an i/o on
                                        the file, we first remove it from this
                                        list, and return it to the start of
                                        the list when the i/o ends;
                                        log files and the system tablespace are
                                        not put to this list: they are opened
                                        after the startup, and kept open until
                                        shutdown */
        UT_LIST_BASE_NODE_T(fil_space_t) unflushed_spaces;
                                        /* base node for the list of those
                                        tablespaces whose files contain
                                        unflushed writes; those spaces have
                                        at least one file node where
                                        modification_counter > flush_counter */
        ulint           n_open;         /* number of files currently open */
        ulint           max_n_open;     /* n_open is not allowed to exceed
                                        this */
        ib_longlong     modification_counter;/* when we write to a file we
                                        increment this by one */
        ulint           max_assigned_id;/* maximum space id in the existing
                                        tables, or assigned during the time
                                        mysqld has been up; at an InnoDB
                                        startup we scan the data dictionary
                                        and set here the maximum of the
                                        space id's of the tables there */
        ib_longlong     tablespace_version;
                                        /* a counter which is incremented for
                                        every space object memory creation;
                                        every space mem object gets a
                                        'timestamp' from this; in DISCARD/
                                        IMPORT this is used to check if we
                                        should ignore an insert buffer merge
                                        request */
        UT_LIST_BASE_NODE_T(fil_space_t) space_list;
                                        /* list of all file spaces */
};
#else
//Plugin ?
/** File node of a tablespace or the log data space */
struct fil_node_struct {
	fil_space_t*	space;	/*!< backpointer to the space where this node
				belongs */
	char*		name;	/*!< path to the file */
	ibool		open;	/*!< TRUE if file open */
	os_file_t	handle;	/*!< OS handle to the file, if file open */
	ibool		is_raw_disk;/*!< TRUE if the 'file' is actually a raw
				device or a raw disk partition */
	ulint		size;	/*!< size of the file in database pages, 0 if
				not known yet; the possible last incomplete
				megabyte may be ignored if space == 0 */
	ulint		n_pending;
				/*!< count of pending i/o's on this file;
				closing of the file is not allowed if
				this is > 0 */
	ulint		n_pending_flushes;
				/*!< count of pending flushes on this file;
				closing of the file is not allowed if
				this is > 0 */
	ib_int64_t	modification_counter;/*!< when we write to the file we
				increment this by one */
	ib_int64_t	flush_counter;/*!< up to what
				modification_counter value we have
				flushed the modifications to disk */
	UT_LIST_NODE_T(fil_node_t) chain;
				/*!< link field for the file chain */
	UT_LIST_NODE_T(fil_node_t) LRU;
				/*!< link field for the LRU list */
	ulint		magic_n;/*!< FIL_NODE_MAGIC_N */
};

struct fil_space_struct {
	char*		name;	/*!< space name = the path to the first file in
				it */
	ulint		id;	/*!< space id */
	ib_int64_t	tablespace_version;
				/*!< in DISCARD/IMPORT this timestamp
				is used to check if we should ignore
				an insert buffer merge request for a
				page because it actually was for the
				previous incarnation of the space */
	ibool		mark;	/*!< this is set to TRUE at database startup if
				the space corresponds to a table in the InnoDB
				data dictionary; so we can print a warning of
				orphaned tablespaces */
	ibool		stop_ios;/*!< TRUE if we want to rename the
				.ibd file of tablespace and want to
				stop temporarily posting of new i/o
				requests on the file */
	ibool		stop_ibuf_merges;
				/*!< we set this TRUE when we start
				deleting a single-table tablespace */
	ibool		is_being_deleted;
				/*!< this is set to TRUE when we start
				deleting a single-table tablespace and its
				file; when this flag is set no further i/o
				or flush requests can be placed on this space,
				though there may be such requests still being
				processed on this space */
	ulint		purpose;/*!< FIL_TABLESPACE, FIL_LOG, or
				FIL_ARCH_LOG */
	UT_LIST_BASE_NODE_T(fil_node_t) chain;
				/*!< base node for the file chain */
	ulint		size;	/*!< space size in pages; 0 if a single-table
				tablespace whose size we do not know yet;
				last incomplete megabytes in data files may be
				ignored if space == 0 */
	ulint		flags;	/*!< compressed page size and file format, or 0 */
	ulint		n_reserved_extents;
				/*!< number of reserved free extents for
				ongoing operations like B-tree page split */
	ulint		n_pending_flushes; /*!< this is positive when flushing
				the tablespace to disk; dropping of the
				tablespace is forbidden if this is positive */
	ulint		n_pending_ibuf_merges;/*!< this is positive
				when merging insert buffer entries to
				a page so that we may need to access
				the ibuf bitmap page in the
				tablespade: dropping of the tablespace
				is forbidden if this is positive */
	hash_node_t	hash;	/*!< hash chain node */
	hash_node_t	name_hash;/*!< hash chain the name_hash table */
#ifndef UNIV_HOTBACKUP
	rw_lock_t	latch;	/*!< latch protecting the file space storage
				allocation */
#endif /* !UNIV_HOTBACKUP */
	UT_LIST_NODE_T(fil_space_t) unflushed_spaces;
				/*!< list of spaces with at least one unflushed
				file we have written to */
	ibool		is_in_unflushed_spaces; /*!< TRUE if this space is
				currently in unflushed_spaces */
#ifdef XTRADB_BASED
	ibool		is_corrupt;
#endif
	UT_LIST_NODE_T(fil_space_t) space_list;
				/*!< list of all spaces */
	ulint		magic_n;/*!< FIL_SPACE_MAGIC_N */
};

typedef	struct fil_system_struct	fil_system_t;

struct fil_system_struct {
#ifndef UNIV_HOTBACKUP
	mutex_t		mutex;		/*!< The mutex protecting the cache */
#ifdef XTRADB_BASED
	mutex_t		file_extend_mutex;
#endif
#endif /* !UNIV_HOTBACKUP */
	hash_table_t*	spaces;		/*!< The hash table of spaces in the
					system; they are hashed on the space
					id */
	hash_table_t*	name_hash;	/*!< hash table based on the space
					name */
	UT_LIST_BASE_NODE_T(fil_node_t) LRU;
					/*!< base node for the LRU list of the
					most recently used open files with no
					pending i/o's; if we start an i/o on
					the file, we first remove it from this
					list, and return it to the start of
					the list when the i/o ends;
					log files and the system tablespace are
					not put to this list: they are opened
					after the startup, and kept open until
					shutdown */
	UT_LIST_BASE_NODE_T(fil_space_t) unflushed_spaces;
					/*!< base node for the list of those
					tablespaces whose files contain
					unflushed writes; those spaces have
					at least one file node where
					modification_counter > flush_counter */
	ulint		n_open;		/*!< number of files currently open */
	ulint		max_n_open;	/*!< n_open is not allowed to exceed
					this */
	ib_int64_t	modification_counter;/*!< when we write to a file we
					increment this by one */
	ulint		max_assigned_id;/*!< maximum space id in the existing
					tables, or assigned during the time
					mysqld has been up; at an InnoDB
					startup we scan the data dictionary
					and set here the maximum of the
					space id's of the tables there */
	ib_int64_t	tablespace_version;
					/*!< a counter which is incremented for
					every space object memory creation;
					every space mem object gets a
					'timestamp' from this; in DISCARD/
					IMPORT this is used to check if we
					should ignore an insert buffer merge
					request */
	UT_LIST_BASE_NODE_T(fil_space_t) space_list;
					/*!< list of all file spaces */
	ibool		space_id_reuse_warned;
					/* !< TRUE if fil_space_create()
					has issued a warning about
					potential space_id reuse */
};

#endif /* INNODB_VERSION_SHORT */

typedef struct {
	ulint	page_size;
	ulint	space_id;
} xb_delta_info_t;

extern fil_system_t*   fil_system;

/** Value of fil_space_struct::magic_n */
#define	FIL_SPACE_MAGIC_N	89472

/*******************************************************************//**
Returns the table space by a given id, NULL if not found. */
fil_space_t*
xb_space_get_by_id(
/*================*/
	ulint	id);	/*!< in: space id */

/*******************************************************************//**
Returns the table space by a given name, NULL if not found. */
fil_space_t*
xb_space_get_by_name(
/*==================*/
	const char*	name);	/*!< in: space name */

/*******************************************************************//**
Returns the table space by a given id, NULL if not found. */
fil_space_t*
xb_space_get_by_id(
/*================*/
	ulint	id)	/*!< in: space id */
{
	fil_space_t*	space;

	ut_ad(mutex_own(&fil_system->mutex));

#ifdef INNODB_VERSION_SHORT
	HASH_SEARCH(hash, fil_system->spaces, id,
		    fil_space_t*, space,
		    ut_ad(space->magic_n == FIL_SPACE_MAGIC_N),
		    space->id == id);
#else
	HASH_SEARCH(hash, fil_system->spaces, id, space, space->id == id);
#endif

	return(space);
}

/*******************************************************************//**
Returns the table space by a given name, NULL if not found. */
fil_space_t*
xb_space_get_by_name(
/*==================*/
	const char*	name)	/*!< in: space name */
{
	fil_space_t*	space;
	ulint		fold;

	ut_ad(mutex_own(&fil_system->mutex));

#ifdef INNODB_VERSION_SHORT
	fold = ut_fold_string(name);
	HASH_SEARCH(name_hash, fil_system->name_hash, fold,
		    fil_space_t*, space,
		    ut_ad(space->magic_n == FIL_SPACE_MAGIC_N),
		    !strcmp(name, space->name));
#else
	HASH_SEARCH(name_hash, fil_system->name_hash, ut_fold_string(name),
		    space, 0 == strcmp(name, space->name));
#endif

	return(space);
}

#ifndef INNODB_VERSION_SHORT

/*******************************************************************//**
Free all spaces in space_list. */
void
fil_free_all_spaces(void)
/*=====================*/
{
	fil_space_t*	space;

	mutex_enter(&fil_system->mutex);

	space = UT_LIST_GET_FIRST(fil_system->space_list);

	while (space != NULL) {
		fil_node_t*	node;
		fil_space_t*	prev_space = space;

		space = UT_LIST_GET_NEXT(space_list, space);

		fil_space_free(prev_space->id, FALSE);
	}

	mutex_exit(&fil_system->mutex);
}

#define SRV_SHUTDOWN_NONE 0

#endif

/* ==end=== definition  at fil0fil.c === */


my_bool innodb_inited= 0;

/* === xtrabackup specific options === */
char xtrabackup_real_target_dir[FN_REFLEN] = "./xtrabackup_backupfiles/";
char *xtrabackup_target_dir= xtrabackup_real_target_dir;
my_bool xtrabackup_version = FALSE;
my_bool xtrabackup_backup = FALSE;
my_bool xtrabackup_stats = FALSE;
my_bool xtrabackup_prepare = FALSE;
my_bool xtrabackup_print_param = FALSE;

my_bool xtrabackup_export = FALSE;
my_bool xtrabackup_apply_log_only = FALSE;

my_bool xtrabackup_suspend_at_end = FALSE;
longlong xtrabackup_use_memory = 100*1024*1024L;
my_bool xtrabackup_create_ib_logfile = FALSE;

long xtrabackup_throttle = 0; /* 0:unlimited */
lint io_ticket;
os_event_t wait_throttle = NULL;

my_bool xtrabackup_log_only = FALSE;
char *xtrabackup_incremental = NULL;
LSN64 incremental_lsn;
LSN64 incremental_to_lsn;
LSN64 incremental_last_lsn;

char *xtrabackup_incremental_basedir = NULL; /* for --backup */
char *xtrabackup_extra_lsndir = NULL; /* for --backup with --extra-lsndir */
char *xtrabackup_incremental_dir = NULL; /* for --prepare */

char *xtrabackup_tables = NULL;
int tables_regex_num;
xb_regex_t *tables_regex;
xb_regmatch_t tables_regmatch[1];

char *xtrabackup_tables_file = NULL;
hash_table_t* tables_hash;

struct xtrabackup_tables_struct{
	char*		name;
	hash_node_t	name_hash;
};
typedef struct xtrabackup_tables_struct	xtrabackup_tables_t;

#ifdef XTRADB_BASED
static ulint		thread_nr[SRV_MAX_N_IO_THREADS + 6 + 64];
static os_thread_id_t	thread_ids[SRV_MAX_N_IO_THREADS + 6 + 64];
#else
static ulint		thread_nr[SRV_MAX_N_IO_THREADS + 6];
static os_thread_id_t	thread_ids[SRV_MAX_N_IO_THREADS + 6];
#endif

LSN64 checkpoint_lsn_start;
LSN64 checkpoint_no_start;
LSN64 log_copy_scanned_lsn;
ibool log_copying = TRUE;
ibool log_copying_running = FALSE;
ibool log_copying_succeed = FALSE;

ibool xtrabackup_logfile_is_renamed = FALSE;

int xtrabackup_parallel;

char *xtrabackup_stream_str = NULL;
xb_stream_fmt_t xtrabackup_stream_fmt;
ibool xtrabackup_stream = FALSE;

char *xtrabackup_compress_alg = NULL;
ibool xtrabackup_compress = FALSE;
uint xtrabackup_compress_threads;

/* === metadata of backup === */
#define XTRABACKUP_METADATA_FILENAME "xtrabackup_checkpoints"
char metadata_type[30] = ""; /*[full-backuped|full-prepared|incremental]*/
#ifndef INNODB_VERSION_SHORT
dulint metadata_from_lsn = {0, 0};
dulint metadata_to_lsn = {0, 0};
dulint metadata_last_lsn = {0, 0};
#else
ib_uint64_t metadata_from_lsn = 0;
ib_uint64_t metadata_to_lsn = 0;
ib_uint64_t metadata_last_lsn = 0;
#endif

#define XB_DELTA_INFO_SUFFIX ".meta"

#define XB_LOG_FILENAME "xtrabackup_logfile"

#ifdef __WIN__
#define XB_FILE_UNDEFINED NULL
#else
#define XB_FILE_UNDEFINED (-1)
#endif

int	dst_log_fd = XB_FILE_UNDEFINED;
char	dst_log_path[FN_REFLEN];

/* === some variables from mysqld === */
char mysql_real_data_home[FN_REFLEN] = "./";
char *mysql_data_home= mysql_real_data_home;
static char mysql_data_home_buff[2];

char *opt_mysql_tmpdir = NULL;
MY_TMPDIR mysql_tmpdir_list;

const char *defaults_group = "mysqld";

/* === static parameters in ha_innodb.cc */

#define HA_INNOBASE_ROWS_IN_TABLE 10000 /* to get optimization right */
#define HA_INNOBASE_RANGE_COUNT	  100

ulong 	innobase_large_page_size = 0;

/* The default values for the following, type long or longlong, start-up
parameters are declared in mysqld.cc: */

long innobase_additional_mem_pool_size = 1*1024*1024L;
long innobase_buffer_pool_awe_mem_mb = 0;
long innobase_file_io_threads = 4;
long innobase_read_io_threads = 4;
long innobase_write_io_threads = 4;
long innobase_force_recovery = 0;
long innobase_lock_wait_timeout = 50;
long innobase_log_buffer_size = 1024*1024L;
long innobase_log_files_in_group = 2;
long innobase_log_files_in_group_backup;
long innobase_mirrored_log_groups = 1;
long innobase_open_files = 300L;

long innobase_page_size = (1 << 14); /* 16KB */
static ulong innobase_log_block_size = 512;
my_bool innobase_fast_checksum = FALSE;
my_bool	innobase_extra_undoslots = FALSE;
char*	innobase_doublewrite_file = NULL;

longlong innobase_buffer_pool_size = 8*1024*1024L;
longlong innobase_log_file_size = 5*1024*1024L;
longlong innobase_log_file_size_backup;

/* The default values for the following char* start-up parameters
are determined in innobase_init below: */

char*	innobase_data_home_dir			= NULL;
char*	innobase_data_file_path 		= NULL;
char*	innobase_log_group_home_dir		= NULL;
char*	innobase_log_group_home_dir_backup	= NULL;
char*	innobase_log_arch_dir			= NULL;/* unused */
/* The following has a misleading name: starting from 4.0.5, this also
affects Windows: */
char*	innobase_unix_file_flush_method		= NULL;

/* Below we have boolean-valued start-up parameters, and their default
values */

ulong	innobase_fast_shutdown			= 1;
my_bool innobase_log_archive			= FALSE;/* unused */
my_bool innobase_use_doublewrite    = TRUE;
my_bool innobase_use_checksums      = TRUE;
my_bool innobase_use_large_pages    = FALSE;
my_bool	innobase_file_per_table			= FALSE;
my_bool innobase_locks_unsafe_for_binlog        = FALSE;
my_bool innobase_rollback_on_timeout		= FALSE;
my_bool innobase_create_status_file		= FALSE;
my_bool innobase_adaptive_hash_index		= TRUE;

static char *internal_innobase_data_file_path	= NULL;

/* The following counter is used to convey information to InnoDB
about server activity: in selects it is not sensible to call
srv_active_wake_master_thread after each fetch or search, we only do
it every INNOBASE_WAKE_INTERVAL'th step. */

#define INNOBASE_WAKE_INTERVAL	32
ulong	innobase_active_counter	= 0;

static char *xtrabackup_debug_sync = NULL;

/* ======== Datafiles iterator ======== */
typedef struct {
	fil_system_t *system;
	fil_space_t  *space;
	fil_node_t   *node;
	ibool        started;
	os_mutex_t   mutex;
} datafiles_iter_t;

static
datafiles_iter_t *
datafiles_iter_new(fil_system_t *f_system)
{
	datafiles_iter_t *it;

	it = ut_malloc(sizeof(datafiles_iter_t));
	it->mutex = OS_MUTEX_CREATE();

	it->system = f_system;
	it->space = NULL;
	it->node = NULL;
	it->started = FALSE;

	return it;
}

static
fil_node_t *
datafiles_iter_next(datafiles_iter_t *it)
{
	fil_node_t *new_node;

	os_mutex_enter(it->mutex);

	if (it->node == NULL) {
		if (it->started)
			goto end;
		it->started = TRUE;
	} else {
		it->node = UT_LIST_GET_NEXT(chain, it->node);
		if (it->node != NULL)
			goto end;
	}

	it->space = (it->space == NULL) ?
		UT_LIST_GET_FIRST(it->system->space_list) :
		UT_LIST_GET_NEXT(space_list, it->space);

	while (it->space != NULL &&
	       (it->space->purpose != FIL_TABLESPACE ||
		UT_LIST_GET_LEN(it->space->chain) == 0))
		it->space = UT_LIST_GET_NEXT(space_list, it->space);
	if (it->space == NULL)
		goto end;

	it->node = UT_LIST_GET_FIRST(it->space->chain);

end:
	new_node = it->node;
	os_mutex_exit(it->mutex);

	return new_node;
}

static
void
datafiles_iter_free(datafiles_iter_t *it)
{
	os_mutex_free(it->mutex);
	ut_free(it);
}

/* ======== Date copying thread context ======== */

typedef struct {
	datafiles_iter_t 	*it;
	uint			num;
	uint			*count;
	os_mutex_t		count_mutex;
	os_thread_id_t		id;
	ds_ctxt_t		*ds_ctxt;
} data_thread_ctxt_t;

/* ======== for option and variables ======== */

enum options_xtrabackup
{
  OPT_XTRA_TARGET_DIR=256,
  OPT_XTRA_BACKUP,
  OPT_XTRA_STATS,
  OPT_XTRA_PREPARE,
  OPT_XTRA_EXPORT,
  OPT_XTRA_APPLY_LOG_ONLY,
  OPT_XTRA_PRINT_PARAM,
  OPT_XTRA_SUSPEND_AT_END,
  OPT_XTRA_USE_MEMORY,
  OPT_XTRA_THROTTLE,
  OPT_XTRA_LOG_ONLY,
  OPT_XTRA_INCREMENTAL,
  OPT_XTRA_INCREMENTAL_BASEDIR,
  OPT_XTRA_EXTRA_LSNDIR,
  OPT_XTRA_INCREMENTAL_DIR,
  OPT_XTRA_TABLES,
  OPT_XTRA_TABLES_FILE,
  OPT_XTRA_CREATE_IB_LOGFILE,
  OPT_XTRA_PARALLEL,
  OPT_XTRA_STREAM,
  OPT_XTRA_COMPRESS,
  OPT_XTRA_COMPRESS_THREADS,
  OPT_INNODB_CHECKSUMS,
  OPT_INNODB_DATA_FILE_PATH,
  OPT_INNODB_DATA_HOME_DIR,
  OPT_INNODB_ADAPTIVE_HASH_INDEX,
  OPT_INNODB_DOUBLEWRITE,
  OPT_INNODB_FAST_SHUTDOWN,
  OPT_INNODB_FILE_PER_TABLE,
  OPT_INNODB_FLUSH_LOG_AT_TRX_COMMIT,
  OPT_INNODB_FLUSH_METHOD,
  OPT_INNODB_LOCKS_UNSAFE_FOR_BINLOG,
  OPT_INNODB_LOG_ARCH_DIR,
  OPT_INNODB_LOG_ARCHIVE,
  OPT_INNODB_LOG_GROUP_HOME_DIR,
  OPT_INNODB_MAX_DIRTY_PAGES_PCT,
  OPT_INNODB_MAX_PURGE_LAG,
  OPT_INNODB_ROLLBACK_ON_TIMEOUT,
  OPT_INNODB_STATUS_FILE,
  OPT_INNODB_ADDITIONAL_MEM_POOL_SIZE,
  OPT_INNODB_AUTOEXTEND_INCREMENT,
  OPT_INNODB_BUFFER_POOL_SIZE,
  OPT_INNODB_COMMIT_CONCURRENCY,
  OPT_INNODB_CONCURRENCY_TICKETS,
  OPT_INNODB_FILE_IO_THREADS,
#ifdef INNODB_VERSION_SHORT
  OPT_INNODB_IO_CAPACITY,
  OPT_INNODB_READ_IO_THREADS,
  OPT_INNODB_WRITE_IO_THREADS,
#endif
#ifdef XTRADB_BASED
  OPT_INNODB_PAGE_SIZE,
  OPT_INNODB_LOG_BLOCK_SIZE,
  OPT_INNODB_FAST_CHECKSUM,
  OPT_INNODB_EXTRA_UNDOSLOTS,
  OPT_INNODB_DOUBLEWRITE_FILE,
#endif
  OPT_INNODB_FORCE_RECOVERY,
  OPT_INNODB_LOCK_WAIT_TIMEOUT,
  OPT_INNODB_LOG_BUFFER_SIZE,
  OPT_INNODB_LOG_FILE_SIZE,
  OPT_INNODB_LOG_FILES_IN_GROUP,
  OPT_INNODB_MIRRORED_LOG_GROUPS,
  OPT_INNODB_OPEN_FILES,
  OPT_INNODB_SYNC_SPIN_LOOPS,
  OPT_INNODB_THREAD_CONCURRENCY,
  OPT_INNODB_THREAD_SLEEP_DELAY,
  OPT_XTRA_DEBUG_SYNC,
  OPT_DEFAULTS_GROUP
};

static struct my_option my_long_options[] =
{
  {"version", 'v', "print xtrabackup version information",
   (G_PTR *) &xtrabackup_version, (G_PTR *) &xtrabackup_version, 0, GET_BOOL,
   NO_ARG, 0, 0, 0, 0, 0, 0},
  {"target-dir", OPT_XTRA_TARGET_DIR, "destination directory", (G_PTR*) &xtrabackup_target_dir,
   (G_PTR*) &xtrabackup_target_dir, 0, GET_STR, REQUIRED_ARG, 0, 0, 0, 0, 0, 0},
  {"backup", OPT_XTRA_BACKUP, "take backup to target-dir",
   (G_PTR*) &xtrabackup_backup, (G_PTR*) &xtrabackup_backup,
   0, GET_BOOL, NO_ARG, 0, 0, 0, 0, 0, 0},
  {"stats", OPT_XTRA_STATS, "calc statistic of datadir (offline mysqld is recommended)",
   (G_PTR*) &xtrabackup_stats, (G_PTR*) &xtrabackup_stats,
   0, GET_BOOL, NO_ARG, 0, 0, 0, 0, 0, 0},
  {"prepare", OPT_XTRA_PREPARE, "prepare a backup for starting mysql server on the backup.",
   (G_PTR*) &xtrabackup_prepare, (G_PTR*) &xtrabackup_prepare,
   0, GET_BOOL, NO_ARG, 0, 0, 0, 0, 0, 0},
  {"export", OPT_XTRA_EXPORT, "create files to import to another database when prepare.",
   (G_PTR*) &xtrabackup_export, (G_PTR*) &xtrabackup_export,
   0, GET_BOOL, NO_ARG, 0, 0, 0, 0, 0, 0},
  {"apply-log-only", OPT_XTRA_APPLY_LOG_ONLY,
   "stop recovery process not to progress LSN after applying log when prepare.",
   (G_PTR*) &xtrabackup_apply_log_only, (G_PTR*) &xtrabackup_apply_log_only,
   0, GET_BOOL, NO_ARG, 0, 0, 0, 0, 0, 0},
  {"print-param", OPT_XTRA_PRINT_PARAM, "print parameter of mysqld needed for copyback.",
   (G_PTR*) &xtrabackup_print_param, (G_PTR*) &xtrabackup_print_param,
   0, GET_BOOL, NO_ARG, 0, 0, 0, 0, 0, 0},
  {"use-memory", OPT_XTRA_USE_MEMORY, "The value is used instead of buffer_pool_size",
   (G_PTR*) &xtrabackup_use_memory, (G_PTR*) &xtrabackup_use_memory,
   0, GET_LL, REQUIRED_ARG, 100*1024*1024L, 1024*1024L, LONGLONG_MAX, 0,
   1024*1024L, 0},
  {"suspend-at-end", OPT_XTRA_SUSPEND_AT_END, "creates a file 'xtrabackup_suspended' and waits until the user deletes that file at the end of '--backup'",
   (G_PTR*) &xtrabackup_suspend_at_end, (G_PTR*) &xtrabackup_suspend_at_end,
   0, GET_BOOL, NO_ARG, 0, 0, 0, 0, 0, 0},
  {"throttle", OPT_XTRA_THROTTLE, "limit count of IO operations (pairs of read&write) per second to IOS values (for '--backup')",
   (G_PTR*) &xtrabackup_throttle, (G_PTR*) &xtrabackup_throttle,
   0, GET_LONG, REQUIRED_ARG, 0, 0, LONG_MAX, 0, 1, 0},
  {"log-stream", OPT_XTRA_LOG_ONLY, "outputs the contents of 'xtrabackup_logfile' to stdout only until the file 'xtrabackup_suspended' deleted (for '--backup').",
   (G_PTR*) &xtrabackup_log_only, (G_PTR*) &xtrabackup_log_only,
   0, GET_BOOL, NO_ARG, 0, 0, 0, 0, 0, 0},
  {"extra-lsndir", OPT_XTRA_EXTRA_LSNDIR, "(for --backup): save an extra copy of the xtrabackup_checkpoints file in this directory.",
   (G_PTR*) &xtrabackup_extra_lsndir, (G_PTR*) &xtrabackup_extra_lsndir,
   0, GET_STR, REQUIRED_ARG, 0, 0, 0, 0, 0, 0},
  {"incremental-lsn", OPT_XTRA_INCREMENTAL, "(for --backup): copy only .ibd pages newer than specified LSN 'high:low'. ##ATTENTION##: If a wrong LSN value is specified, it is impossible to diagnose this, causing the backup to be unusable. Be careful!",
   (G_PTR*) &xtrabackup_incremental, (G_PTR*) &xtrabackup_incremental,
   0, GET_STR, REQUIRED_ARG, 0, 0, 0, 0, 0, 0},
  {"incremental-basedir", OPT_XTRA_INCREMENTAL_BASEDIR, "(for --backup): copy only .ibd pages newer than backup at specified directory.",
   (G_PTR*) &xtrabackup_incremental_basedir, (G_PTR*) &xtrabackup_incremental_basedir,
   0, GET_STR, REQUIRED_ARG, 0, 0, 0, 0, 0, 0},
  {"incremental-dir", OPT_XTRA_INCREMENTAL_DIR, "(for --prepare): apply .delta files and logfile in the specified directory.",
   (G_PTR*) &xtrabackup_incremental_dir, (G_PTR*) &xtrabackup_incremental_dir,
   0, GET_STR, REQUIRED_ARG, 0, 0, 0, 0, 0, 0},
  {"tables", OPT_XTRA_TABLES, "filtering by regexp for table names.",
   (G_PTR*) &xtrabackup_tables, (G_PTR*) &xtrabackup_tables,
   0, GET_STR, REQUIRED_ARG, 0, 0, 0, 0, 0, 0},
  {"tables_file", OPT_XTRA_TABLES_FILE, "filtering by list of the exact database.table name in the file.",
   (G_PTR*) &xtrabackup_tables_file, (G_PTR*) &xtrabackup_tables_file,
   0, GET_STR, REQUIRED_ARG, 0, 0, 0, 0, 0, 0},
  {"create-ib-logfile", OPT_XTRA_CREATE_IB_LOGFILE, "** not work for now** creates ib_logfile* also after '--prepare'. ### If you want create ib_logfile*, only re-execute this command in same options. ###",
   (G_PTR*) &xtrabackup_create_ib_logfile, (G_PTR*) &xtrabackup_create_ib_logfile,
   0, GET_BOOL, NO_ARG, 0, 0, 0, 0, 0, 0},

  {"datadir", 'h', "Path to the database root.", (G_PTR*) &mysql_data_home,
   (G_PTR*) &mysql_data_home, 0, GET_STR, REQUIRED_ARG, 0, 0, 0, 0, 0, 0},
  {"tmpdir", 't',
   "Path for temporary files. Several paths may be specified, separated by a "
#if defined(__WIN__) || defined(OS2) || defined(__NETWARE__)
   "semicolon (;)"
#else
   "colon (:)"
#endif
   ", in this case they are used in a round-robin fashion.",
   (G_PTR*) &opt_mysql_tmpdir,
   (G_PTR*) &opt_mysql_tmpdir, 0, GET_STR, REQUIRED_ARG, 0, 0, 0, 0, 0, 0},
  {"parallel", OPT_XTRA_PARALLEL,
   "Number of threads to use for parallel datafiles transfer. Does not have "
   "any effect in the stream mode. The default value is 1.",
   (G_PTR*) &xtrabackup_parallel, (G_PTR*) &xtrabackup_parallel, 0, GET_INT,
   REQUIRED_ARG, 1, 1, INT_MAX, 0, 0, 0},

  {"stream", OPT_XTRA_STREAM, "Stream all backup files to the standard output "
   "in the specified format. Currently the only supported format is 'tar'.",
   (G_PTR*) &xtrabackup_stream_str, (G_PTR*) &xtrabackup_stream_str, 0, GET_STR,
   REQUIRED_ARG, 0, 0, 0, 0, 0, 0},

  {"compress", OPT_XTRA_COMPRESS, "Compress individual backup files using the "
   "specified compression algorithm. Currently the only supported algorithm "
   "is 'quicklz'. It is also the default algorithm, i.e. the one used when "
   "--compress is used without an argument.",
   (G_PTR*) &xtrabackup_compress_alg, (G_PTR*) &xtrabackup_compress_alg, 0,
   GET_STR, OPT_ARG, 0, 0, 0, 0, 0, 0},

  {"compress-threads", OPT_XTRA_COMPRESS_THREADS,
   "Number of threads for parallel data compression. The default value is 1.",
   (G_PTR*) &xtrabackup_compress_threads, (G_PTR*) &xtrabackup_compress_threads,
   0, GET_UINT, REQUIRED_ARG, 1, 1, UINT_MAX, 0, 0, 0},

  {"innodb_adaptive_hash_index", OPT_INNODB_ADAPTIVE_HASH_INDEX,
   "Enable InnoDB adaptive hash index (enabled by default).  "
   "Disable with --skip-innodb-adaptive-hash-index.",
   (G_PTR*) &innobase_adaptive_hash_index,
   (G_PTR*) &innobase_adaptive_hash_index,
   0, GET_BOOL, NO_ARG, 1, 0, 0, 0, 0, 0},
  {"innodb_additional_mem_pool_size", OPT_INNODB_ADDITIONAL_MEM_POOL_SIZE,
   "Size of a memory pool InnoDB uses to store data dictionary information and other internal data structures.",
   (G_PTR*) &innobase_additional_mem_pool_size,
   (G_PTR*) &innobase_additional_mem_pool_size, 0, GET_LONG, REQUIRED_ARG,
   1*1024*1024L, 512*1024L, LONG_MAX, 0, 1024, 0},
  {"innodb_autoextend_increment", OPT_INNODB_AUTOEXTEND_INCREMENT,
   "Data file autoextend increment in megabytes",
   (G_PTR*) &srv_auto_extend_increment,
   (G_PTR*) &srv_auto_extend_increment,
   0, GET_ULONG, REQUIRED_ARG, 8L, 1L, 1000L, 0, 1L, 0},
  {"innodb_buffer_pool_size", OPT_INNODB_BUFFER_POOL_SIZE,
   "The size of the memory buffer InnoDB uses to cache data and indexes of its tables.",
   (G_PTR*) &innobase_buffer_pool_size, (G_PTR*) &innobase_buffer_pool_size, 0,
   GET_LL, REQUIRED_ARG, 8*1024*1024L, 1024*1024L, LONGLONG_MAX, 0,
   1024*1024L, 0},
  {"innodb_checksums", OPT_INNODB_CHECKSUMS, "Enable InnoDB checksums validation (enabled by default). \
Disable with --skip-innodb-checksums.", (G_PTR*) &innobase_use_checksums,
   (G_PTR*) &innobase_use_checksums, 0, GET_BOOL, NO_ARG, 1, 0, 0, 0, 0, 0},
/*
  {"innodb_commit_concurrency", OPT_INNODB_COMMIT_CONCURRENCY,
   "Helps in performance tuning in heavily concurrent environments.",
   (G_PTR*) &srv_commit_concurrency, (G_PTR*) &srv_commit_concurrency,
   0, GET_ULONG, REQUIRED_ARG, 0, 0, 1000, 0, 1, 0},
*/
/*
  {"innodb_concurrency_tickets", OPT_INNODB_CONCURRENCY_TICKETS,
   "Number of times a thread is allowed to enter InnoDB within the same \
    SQL query after it has once got the ticket",
   (G_PTR*) &srv_n_free_tickets_to_enter,
   (G_PTR*) &srv_n_free_tickets_to_enter,
   0, GET_ULONG, REQUIRED_ARG, 500L, 1L, ULONG_MAX, 0, 1L, 0},
*/
  {"innodb_data_file_path", OPT_INNODB_DATA_FILE_PATH,
   "Path to individual files and their sizes.", (G_PTR*) &innobase_data_file_path,
   (G_PTR*) &innobase_data_file_path, 0, GET_STR, REQUIRED_ARG, 0, 0, 0, 0, 0, 0},
  {"innodb_data_home_dir", OPT_INNODB_DATA_HOME_DIR,
   "The common part for InnoDB table spaces.", (G_PTR*) &innobase_data_home_dir,
   (G_PTR*) &innobase_data_home_dir, 0, GET_STR, REQUIRED_ARG, 0, 0, 0, 0, 0,
   0},
  {"innodb_doublewrite", OPT_INNODB_DOUBLEWRITE, "Enable InnoDB doublewrite buffer (enabled by default). \
Disable with --skip-innodb-doublewrite.", (G_PTR*) &innobase_use_doublewrite,
   (G_PTR*) &innobase_use_doublewrite, 0, GET_BOOL, NO_ARG, 1, 0, 0, 0, 0, 0},
#ifdef INNODB_VERSION_SHORT
  {"innodb_io_capacity", OPT_INNODB_IO_CAPACITY,
   "Number of IOPs the server can do. Tunes the background IO rate",
   (G_PTR*) &srv_io_capacity, (G_PTR*) &srv_io_capacity,
   0, GET_ULONG, OPT_ARG, 200, 100, ~0L, 0, 0, 0},
#endif
/*
  {"innodb_fast_shutdown", OPT_INNODB_FAST_SHUTDOWN,
   "Speeds up the shutdown process of the InnoDB storage engine. Possible "
   "values are 0, 1 (faster)"
   " or 2 (fastest - crash-like)"
   ".",
   (G_PTR*) &innobase_fast_shutdown,
   (G_PTR*) &innobase_fast_shutdown, 0, GET_ULONG, OPT_ARG, 1, 0,
   2, 0, 0, 0},
*/
  {"innodb_file_io_threads", OPT_INNODB_FILE_IO_THREADS,
   "Number of file I/O threads in InnoDB.", (G_PTR*) &innobase_file_io_threads,
   (G_PTR*) &innobase_file_io_threads, 0, GET_LONG, REQUIRED_ARG, 4, 4, 64, 0,
   1, 0},
#ifdef INNODB_VERSION_SHORT
  {"innodb_read_io_threads", OPT_INNODB_READ_IO_THREADS,
   "Number of background read I/O threads in InnoDB.", (G_PTR*) &innobase_read_io_threads,
   (G_PTR*) &innobase_read_io_threads, 0, GET_LONG, REQUIRED_ARG, 4, 1, 64, 0,
   1, 0},
  {"innodb_write_io_threads", OPT_INNODB_WRITE_IO_THREADS,
   "Number of background write I/O threads in InnoDB.", (G_PTR*) &innobase_write_io_threads,
   (G_PTR*) &innobase_write_io_threads, 0, GET_LONG, REQUIRED_ARG, 4, 1, 64, 0,
   1, 0},
#endif
  {"innodb_file_per_table", OPT_INNODB_FILE_PER_TABLE,
   "Stores each InnoDB table to an .ibd file in the database dir.",
   (G_PTR*) &innobase_file_per_table,
   (G_PTR*) &innobase_file_per_table, 0, GET_BOOL, NO_ARG,
   FALSE, 0, 0, 0, 0, 0},
  {"innodb_flush_log_at_trx_commit", OPT_INNODB_FLUSH_LOG_AT_TRX_COMMIT,
   "Set to 0 (write and flush once per second), 1 (write and flush at each commit) or 2 (write at commit, flush once per second).",
   (G_PTR*) &srv_flush_log_at_trx_commit,
   (G_PTR*) &srv_flush_log_at_trx_commit,
   0, GET_ULONG, OPT_ARG,  1, 0, 2, 0, 0, 0},
  {"innodb_flush_method", OPT_INNODB_FLUSH_METHOD,
   "With which method to flush data.", (G_PTR*) &innobase_unix_file_flush_method,
   (G_PTR*) &innobase_unix_file_flush_method, 0, GET_STR, REQUIRED_ARG, 0, 0, 0,
   0, 0, 0},

/* ####### Should we use this option? ####### */
  {"innodb_force_recovery", OPT_INNODB_FORCE_RECOVERY,
   "Helps to save your data in case the disk image of the database becomes corrupt.",
   (G_PTR*) &innobase_force_recovery, (G_PTR*) &innobase_force_recovery, 0,
   GET_LONG, REQUIRED_ARG, 0, 0, 6, 0, 1, 0},

  {"innodb_lock_wait_timeout", OPT_INNODB_LOCK_WAIT_TIMEOUT,
   "Timeout in seconds an InnoDB transaction may wait for a lock before being rolled back.",
   (G_PTR*) &innobase_lock_wait_timeout, (G_PTR*) &innobase_lock_wait_timeout,
   0, GET_LONG, REQUIRED_ARG, 50, 1, 1024 * 1024 * 1024, 0, 1, 0},
/*
  {"innodb_locks_unsafe_for_binlog", OPT_INNODB_LOCKS_UNSAFE_FOR_BINLOG,
   "Force InnoDB not to use next-key locking. Instead use only row-level locking",
   (G_PTR*) &innobase_locks_unsafe_for_binlog,
   (G_PTR*) &innobase_locks_unsafe_for_binlog, 0, GET_BOOL, NO_ARG, 0, 0, 0, 0, 0, 0},
*/
/*
  {"innodb_log_arch_dir", OPT_INNODB_LOG_ARCH_DIR,
   "Where full logs should be archived.", (G_PTR*) &innobase_log_arch_dir,
   (G_PTR*) &innobase_log_arch_dir, 0, GET_STR, REQUIRED_ARG, 0, 0, 0, 0, 0, 0},
*/
  {"innodb_log_buffer_size", OPT_INNODB_LOG_BUFFER_SIZE,
   "The size of the buffer which InnoDB uses to write log to the log files on disk.",
   (G_PTR*) &innobase_log_buffer_size, (G_PTR*) &innobase_log_buffer_size, 0,
   GET_LONG, REQUIRED_ARG, 1024*1024L, 256*1024L, LONG_MAX, 0, 1024, 0},
  {"innodb_log_file_size", OPT_INNODB_LOG_FILE_SIZE,
   "Size of each log file in a log group.",
   (G_PTR*) &innobase_log_file_size, (G_PTR*) &innobase_log_file_size, 0,
   GET_LL, REQUIRED_ARG, 5*1024*1024L, 1*1024*1024L, LONGLONG_MAX, 0,
   1024*1024L, 0},
  {"innodb_log_files_in_group", OPT_INNODB_LOG_FILES_IN_GROUP,
   "Number of log files in the log group. InnoDB writes to the files in a circular fashion. Value 3 is recommended here.",
   (G_PTR*) &innobase_log_files_in_group, (G_PTR*) &innobase_log_files_in_group,
   0, GET_LONG, REQUIRED_ARG, 2, 2, 100, 0, 1, 0},
  {"innodb_log_group_home_dir", OPT_INNODB_LOG_GROUP_HOME_DIR,
   "Path to InnoDB log files.", (G_PTR*) &innobase_log_group_home_dir,
   (G_PTR*) &innobase_log_group_home_dir, 0, GET_STR, REQUIRED_ARG, 0, 0, 0, 0,
   0, 0},
  {"innodb_max_dirty_pages_pct", OPT_INNODB_MAX_DIRTY_PAGES_PCT,
   "Percentage of dirty pages allowed in bufferpool.", (G_PTR*) &srv_max_buf_pool_modified_pct,
   (G_PTR*) &srv_max_buf_pool_modified_pct, 0, GET_ULONG, REQUIRED_ARG, 90, 0, 100, 0, 0, 0},
/*
  {"innodb_max_purge_lag", OPT_INNODB_MAX_PURGE_LAG,
   "Desired maximum length of the purge queue (0 = no limit)",
   (G_PTR*) &srv_max_purge_lag,
   (G_PTR*) &srv_max_purge_lag, 0, GET_ULONG, REQUIRED_ARG, 0, 0, ULONG_MAX,
   0, 1L, 0},
*/
/*
  {"innodb_mirrored_log_groups", OPT_INNODB_MIRRORED_LOG_GROUPS,
   "Number of identical copies of log groups we keep for the database. Currently this should be set to 1.",
   (G_PTR*) &innobase_mirrored_log_groups,
   (G_PTR*) &innobase_mirrored_log_groups, 0, GET_LONG, REQUIRED_ARG, 1, 1, 10,
   0, 1, 0},
*/
  {"innodb_open_files", OPT_INNODB_OPEN_FILES,
   "How many files at the maximum InnoDB keeps open at the same time.",
   (G_PTR*) &innobase_open_files, (G_PTR*) &innobase_open_files, 0,
   GET_LONG, REQUIRED_ARG, 300L, 10L, LONG_MAX, 0, 1L, 0},
#ifdef XTRADB_BASED
  {"innodb_page_size", OPT_INNODB_PAGE_SIZE,
   "The universal page size of the database.",
   (G_PTR*) &innobase_page_size, (G_PTR*) &innobase_page_size, 0,
   GET_LONG, REQUIRED_ARG, (1 << 14), (1 << 12), (1 << UNIV_PAGE_SIZE_SHIFT_MAX), 0, 1L, 0},
  {"innodb_log_block_size", OPT_INNODB_LOG_BLOCK_SIZE,
  "The log block size of the transaction log file. "
   "Changing for created log file is not supported. Use on your own risk!",
   (G_PTR*) &innobase_log_block_size, (G_PTR*) &innobase_log_block_size, 0,
   GET_ULONG, REQUIRED_ARG, 512, 512, 1 << UNIV_PAGE_SIZE_SHIFT_MAX, 0, 1L, 0},
  {"innodb_fast_checksum", OPT_INNODB_FAST_CHECKSUM,
   "Change the algorithm of checksum for the whole of datapage to 4-bytes word based.",
   (G_PTR*) &innobase_fast_checksum,
   (G_PTR*) &innobase_fast_checksum, 0, GET_BOOL, NO_ARG, 0, 0, 0, 0, 0, 0},
  {"innodb_extra_undoslots", OPT_INNODB_EXTRA_UNDOSLOTS,
   "Enable to use about 4000 undo slots instead of default 1024. Not recommended to use, "
   "Because it is not change back to disable, once it is used.",
   (G_PTR*) &innobase_extra_undoslots, (G_PTR*) &innobase_extra_undoslots,
   0, GET_BOOL, NO_ARG, 0, 0, 0, 0, 0, 0},
  {"innodb_doublewrite_file", OPT_INNODB_DOUBLEWRITE_FILE,
   "Path to special datafile for doublewrite buffer. (default is "": not used)",
   (G_PTR*) &innobase_doublewrite_file, (G_PTR*) &innobase_doublewrite_file,
   0, GET_STR, REQUIRED_ARG, 0, 0, 0, 0, 0, 0},
#endif

#ifndef __WIN__
  {"debug-sync", OPT_XTRA_DEBUG_SYNC,
   "Debug sync point. This is only used by the xtrabackup test suite",
   (G_PTR*) &xtrabackup_debug_sync,
   (G_PTR*) &xtrabackup_debug_sync,
   0, GET_STR, REQUIRED_ARG, 0, 0, 0, 0, 0, 0},
#endif

  {"defaults_group", OPT_DEFAULTS_GROUP, "defaults group in config file (default \"mysqld\").",
   (G_PTR*) &defaults_group, (G_PTR*) &defaults_group,
   0, GET_STR, REQUIRED_ARG, 0, 0, 0, 0, 0, 0},
  { 0, 0, 0, 0, 0, 0, GET_NO_ARG, NO_ARG, 0, 0, 0, 0, 0, 0}
};

#ifndef __WIN__
static int debug_sync_resumed;

static void sigcont_handler(int sig);

static void sigcont_handler(int sig __attribute__((unused)))
{
	debug_sync_resumed= 1;
}
#endif

UNIV_INLINE
void
debug_sync_point(const char *name)
{
#ifndef __WIN__
	FILE	*fp;
	pid_t	pid;
	char	pid_path[FN_REFLEN];
	int	stat_loc;

	if (xtrabackup_debug_sync == NULL) {
		return;
	}

	if (strcmp(xtrabackup_debug_sync, name)) {
		return;
	}

	pid = getpid();

	snprintf(pid_path, sizeof(pid_path), "%s/xtrabackup_debug_sync",
		 xtrabackup_target_dir);
	fp = fopen(pid_path, "w");
	if (fp == NULL) {
		msg("xtrabackup: Error: cannot open %s\n", pid_path);
		exit(EXIT_FAILURE);
	}
	fprintf(fp, "%u\n", (uint) pid);
	fclose(fp);

	msg("xtrabackup: DEBUG: Suspending at debug sync point '%s'. "
	    "Resume with 'kill -SIGCONT %u'.\n", name, (uint) pid);

	debug_sync_resumed= 0;
	kill(pid, SIGSTOP);
	while (!debug_sync_resumed) {
		sleep(1);
	}

	/* On resume */
	msg("xtrabackup: DEBUG: removing the pid file.\n");
	my_delete(pid_path, MYF(MY_WME));
#endif
}

static const char *load_default_groups[]= { "mysqld","xtrabackup",0,0 };

static void print_version(void)
{
#ifdef XTRADB_BASED
  msg("%s version %s for Percona Server %s %s (%s) (revision id: %s)\n",
      my_progname, XTRABACKUP_VERSION, MYSQL_SERVER_VERSION, SYSTEM_TYPE,
      MACHINE_TYPE, XTRABACKUP_REVISION);
#else
  msg("%s version %s for MySQL server %s %s (%s) (revision id: %s)\n",
      my_progname, XTRABACKUP_VERSION, MYSQL_SERVER_VERSION, SYSTEM_TYPE,
      MACHINE_TYPE, XTRABACKUP_REVISION);
#endif
}

static void usage(void)
{
  puts("Open source backup tool for InnoDB and XtraDB\n\
\n\
Copyright (C) 2009-2012 Percona Inc.\n\
Portions Copyright (C) 2000, 2011, MySQL AB & Innobase Oy. All Rights Reserved.\n\
\n\
This program is free software; you can redistribute it and/or\n\
modify it under the terms of the GNU General Public License\n\
as published by the Free Software Foundation version 2\n\
of the License.\n\
\n\
This program is distributed in the hope that it will be useful,\n\
but WITHOUT ANY WARRANTY; without even the implied warranty of\n\
MERCHANTABILITY or FITNESS FOR A PARTICULAR PURPOSE.  See the\n\
GNU General Public License for more details.\n\
\n\
You can download full text of the license on http://www.gnu.org/licenses/gpl-2.0.txt\n");

  printf("Usage: [%s [--defaults-file=#] --backup | %s [--defaults-file=#] --prepare] [OPTIONS]\n",my_progname,my_progname);
  print_defaults("my",load_default_groups);
  my_print_help(my_long_options);
  my_print_variables(my_long_options);
}

static my_bool
get_one_option(int optid, const struct my_option *opt __attribute__((unused)),
	       char *argument)
{
  switch(optid) {
  case 'h':
    strmake(mysql_real_data_home,argument, sizeof(mysql_real_data_home)-1);
    mysql_data_home= mysql_real_data_home;
    break;
  case OPT_XTRA_TARGET_DIR:
    strmake(xtrabackup_real_target_dir,argument, sizeof(xtrabackup_real_target_dir)-1);
    xtrabackup_target_dir= xtrabackup_real_target_dir;
    break;
  case OPT_XTRA_STREAM:
    if (!strcasecmp(argument, "tar"))
      xtrabackup_stream_fmt = XB_STREAM_FMT_TAR;
    else if (!strcasecmp(argument, "xbstream"))
      xtrabackup_stream_fmt = XB_STREAM_FMT_XBSTREAM;
    else
    {
      msg("Invalid --stream argument: %s\n", argument);
      return 1;
    }
    xtrabackup_stream = TRUE;
    break;
  case OPT_XTRA_COMPRESS:
    if (argument == NULL)
      xtrabackup_compress_alg = "quicklz";
    else if (strcasecmp(argument, "quicklz"))
    {
      msg("Invalid --compress argument: %s\n", argument);
      return 1;
    }
    xtrabackup_compress = TRUE;
    break;
  case '?':
    usage();
    exit(EXIT_SUCCESS);
    break;
  case 'v':
    print_version();
    exit(EXIT_SUCCESS);
    break;
  default:
    break;
  }
  return 0;
}

/* ================ Dummys =================== */

ibool
thd_is_replication_slave_thread(
	void*	thd)
{
	(void)thd;
	msg("xtrabackup: thd_is_replication_slave_thread() is called\n");
	return(FALSE);
}

ibool
thd_has_edited_nontrans_tables(
	void*	thd)
{
	(void)thd;
	msg("xtrabackup: thd_has_edited_nontrans_tables() is called\n");
	return(FALSE);
}

ibool
thd_is_select(
	const void*	thd)
{
	(void)thd;
	msg("xtrabackup: thd_is_select() is called\n");
	return(FALSE);
}

void
innobase_mysql_prepare_print_arbitrary_thd(void)
{
	/* do nothing */
}

void
innobase_mysql_end_print_arbitrary_thd(void)
{
	/* do nothing */
}

void
innobase_mysql_print_thd(
	FILE*   f,
	void*   input_thd,
	uint	max_query_len)
{
	(void)f;
	(void)input_thd;
	(void)max_query_len;
	msg("xtrabackup: innobase_mysql_print_thd() is called\n");
}

void
innobase_get_cset_width(
	ulint	cset,
	ulint*	mbminlen,
	ulint*	mbmaxlen)
{
	CHARSET_INFO*	cs;
	ut_ad(cset < 256);
	ut_ad(mbminlen);
	ut_ad(mbmaxlen);

	cs = all_charsets[cset];
	if (cs) {
		*mbminlen = cs->mbminlen;
		*mbmaxlen = cs->mbmaxlen;
	} else {
		ut_a(cset == 0);
		*mbminlen = *mbmaxlen = 0;
	}
}

void
innobase_convert_from_table_id(
#ifdef INNODB_VERSION_SHORT
	struct charset_info_st*	cs,
#endif
	char*	to,
	const char*	from,
	ulint	len)
{
#ifdef INNODB_VERSION_SHORT
	(void)cs;
#endif
	(void)to;
	(void)from;
	(void)len;

	msg("xtrabackup: innobase_convert_from_table_id() is called\n");
}

void
innobase_convert_from_id(
#ifdef INNODB_VERSION_SHORT
	struct charset_info_st*	cs,
#endif
	char*	to,
	const char*	from,
	ulint	len)
{
#ifdef INNODB_VERSION_SHORT
	(void)cs;
#endif
	(void)to;
	(void)from;
	(void)len;
	msg("xtrabackup: innobase_convert_from_id() is called\n");
}

int
innobase_strcasecmp(
	const char*	a,
	const char*	b)
{
	return(my_strcasecmp(&my_charset_utf8_general_ci, a, b));
}

void
innobase_casedn_str(
	char*	a)
{
	my_casedn_str(&my_charset_utf8_general_ci, a);
}

struct charset_info_st*
innobase_get_charset(
	void*   mysql_thd)
{
	(void)mysql_thd;
	msg("xtrabackup: innobase_get_charset() is called\n");
	return(NULL);
}

const char*
innobase_get_stmt(
	void*	mysql_thd,
	size_t*	length)
{
	(void)mysql_thd;
	(void)length;
	msg("xtrabackup: innobase_get_stmt() is called\n");
	return("nothing");
}

int
innobase_mysql_tmpfile(void)
{
	char	filename[FN_REFLEN];
	int	fd2 = -1;
	File	fd = create_temp_file(filename, my_tmpdir(&mysql_tmpdir_list), "ib",
#ifdef __WIN__
				O_BINARY | O_TRUNC | O_SEQUENTIAL |
				O_TEMPORARY | O_SHORT_LIVED |
#endif /* __WIN__ */
				O_CREAT | O_EXCL | O_RDWR,
				MYF(MY_WME));
	if (fd >= 0) {
#ifndef __WIN__
		/* On Windows, open files cannot be removed, but files can be
		created with the O_TEMPORARY flag to the same effect
		("delete on close"). */
		unlink(filename);
#endif /* !__WIN__ */
		/* Copy the file descriptor, so that the additional resources
		allocated by create_temp_file() can be freed by invoking
		my_close().

		Because the file descriptor returned by this function
		will be passed to fdopen(), it will be closed by invoking
		fclose(), which in turn will invoke close() instead of
		my_close(). */
#ifdef _WIN32
		/* Note that on Windows, the integer returned by mysql_tmpfile
		has no relation to C runtime file descriptor. Here, we need
		to call my_get_osfhandle to get the HANDLE and then convert it
		to C runtime filedescriptor. */
		{
			HANDLE hFile = my_get_osfhandle(fd);
			HANDLE hDup;
			BOOL bOK =
				DuplicateHandle(GetCurrentProcess(), hFile,
						GetCurrentProcess(), &hDup, 0,
						FALSE, DUPLICATE_SAME_ACCESS);
			if(bOK) {
				fd2 = _open_osfhandle((intptr_t)hDup,0);
			}
			else {
				my_osmaperr(GetLastError());
				fd2 = -1;
			}
		}
#else
		fd2 = dup(fd);
#endif
		if (fd2 < 0) {
			msg("xtrabackup: Got error %d on dup\n",fd2);
                }
		my_close(fd, MYF(MY_WME));
	}
	return(fd2);
}

/***********************************************************************
Creates a temporary file in tmpdir with a specified prefix in the file
name. The file will be automatically removed on close.
Unlike innobase_mysql_tmpfile(), dup() is not used, so the returned
file must be closed with my_close().
@return file descriptor or a negative number in case of error.*/
File
xtrabackup_create_tmpfile(char *path, const char *prefix)
{
	File	fd = create_temp_file(path, my_tmpdir(&mysql_tmpdir_list),
				      prefix,
#ifdef __WIN__
				O_BINARY | O_TRUNC | O_SEQUENTIAL |
				O_TEMPORARY | O_SHORT_LIVED |
#endif /* __WIN__ */
				O_CREAT | O_EXCL | O_RDWR,
				MYF(MY_WME));
#ifndef __WIN__
	if (fd >= 0) {
		/* On Windows, open files cannot be removed, but files can be
		created with the O_TEMPORARY flag to the same effect
		("delete on close"). */
		unlink(path);
	}
#endif /* !__WIN__ */

	return(fd);
}

void
innobase_invalidate_query_cache(
	trx_t*	trx,
#ifndef INNODB_VERSION_SHORT
	char*	full_name,
#else
	const char*	full_name,
#endif
	ulint	full_name_len)
{
	(void)trx;
	(void)full_name;
	(void)full_name_len;
	/* do nothing */
}

int
mysql_get_identifier_quote_char(
	trx_t*		trx,
	const char*	name,
	ulint		namelen)
{
	(void)trx;
	(void)name;
	(void)namelen;
	return '"';
}

void
innobase_print_identifier(
	FILE*	f,
	trx_t*	trx __attribute__((unused)),
	ibool	table_id __attribute__((unused)),
	const char*	name,
	ulint	namelen)
{
        const char*     s       = name;
        const char*     e = s + namelen;
        int             q;

	q = '"';

        putc(q, f);
        while (s < e) {
                int     c = *s++;
                if (c == q) {
                        putc(c, f);
                }
                putc(c, f);
        }
        putc(q, f);
}

/**********************************************************************//**
It should be safe to use lower_case_table_names=0 for xtrabackup. If it causes
any problems, we can add the lower_case_table_names option to xtrabackup
later.
@return	0 */
ulint
innobase_get_lower_case_table_names(void)
/*=====================================*/
{
	return(0);
}

/******************************************************************//**
Strip dir name from a full path name and return only the file name
@return file name or "null" if no file name */
const char*
innobase_basename(
/*==============*/
	const char*	path_name)	/*!< in: full path name */
{
	const char*	name = base_name(path_name);

	return((name) ? name : "null");
}

/*****************************************************************//**
Convert an SQL identifier to the MySQL system_charset_info (UTF-8)
and quote it if needed.
@return	pointer to the end of buf */
static
char*
innobase_convert_identifier(
/*========================*/
	char*		buf,	/*!< out: buffer for converted identifier */
	ulint		buflen,	/*!< in: length of buf, in bytes */
	const char*	id,	/*!< in: identifier to convert */
	ulint		idlen,	/*!< in: length of id, in bytes */
	void*		thd __attribute__((unused)), 
						/*!< in: MySQL connection thread, or NULL */
	ibool		file_id __attribute__((unused)))
						/*!< in: TRUE=id is a table or database name;
						FALSE=id is an UTF-8 string */
{
	const char*	s	= id;
	int		q;

	/* See if the identifier needs to be quoted. */
	q = '"';

	if (q == EOF) {
		if (UNIV_UNLIKELY(idlen > buflen)) {
			idlen = buflen;
		}
		memcpy(buf, s, idlen);
		return(buf + idlen);
	}

	/* Quote the identifier. */
	if (buflen < 2) {
		return(buf);
	}

	*buf++ = q;
	buflen--;

	for (; idlen; idlen--) {
		int	c = *s++;
		if (UNIV_UNLIKELY(c == q)) {
			if (UNIV_UNLIKELY(buflen < 3)) {
				break;
			}

			*buf++ = c;
			*buf++ = c;
			buflen -= 2;
		} else {
			if (UNIV_UNLIKELY(buflen < 2)) {
				break;
			}

			*buf++ = c;
			buflen--;
		}
	}

	*buf++ = q;
	return(buf);
}

/*****************************************************************//**
Convert a table or index name to the MySQL system_charset_info (UTF-8)
and quote it if needed.
@return	pointer to the end of buf */
char*
innobase_convert_name(
/*==================*/
	char*		buf,	/*!< out: buffer for converted identifier */
	ulint		buflen,	/*!< in: length of buf, in bytes */
	const char*	id,	/*!< in: identifier to convert */
	ulint		idlen,	/*!< in: length of id, in bytes */
	void*		thd,	/*!< in: MySQL connection thread, or NULL */
	ibool		table_id)/*!< in: TRUE=id is a table or database name;
				FALSE=id is an index name */
{
	char*		s	= buf;
	const char*	bufend	= buf + buflen;

	if (table_id) {
		const char*	slash = (const char*) memchr(id, '/', idlen);
		if (!slash) {

			goto no_db_name;
		}

		/* Print the database name and table name separately. */
		s = innobase_convert_identifier(s, bufend - s, id, slash - id,
						thd, TRUE);
		if (UNIV_LIKELY(s < bufend)) {
			*s++ = '.';
			s = innobase_convert_identifier(s, bufend - s,
							slash + 1, idlen
							- (slash - id) - 1,
							thd, TRUE);
		}
#ifdef INNODB_VERSION_SHORT
	} else if (UNIV_UNLIKELY(*id == TEMP_INDEX_PREFIX)) {
		/* Temporary index name (smart ALTER TABLE) */
		const char temp_index_suffix[]= "--temporary--";

		s = innobase_convert_identifier(buf, buflen, id + 1, idlen - 1,
						thd, FALSE);
		if (s - buf + (sizeof temp_index_suffix - 1) < buflen) {
			memcpy(s, temp_index_suffix,
			       sizeof temp_index_suffix - 1);
			s += sizeof temp_index_suffix - 1;
		}
#endif
	} else {
no_db_name:
		s = innobase_convert_identifier(buf, buflen, id, idlen,
						thd, table_id);
	}

	return(s);

}

ibool
trx_is_interrupted(
	trx_t*	trx)
{
	(void)trx;
	/* There are no mysql_thd */
	return(FALSE);
}

int
innobase_mysql_cmp(
	int		mysql_type,
	uint		charset_number,
	unsigned char*	a,
	unsigned int	a_length,
	unsigned char*	b,
	unsigned int	b_length)
{
	CHARSET_INFO*		charset;
	enum enum_field_types	mysql_tp;
	int                     ret;

	DBUG_ASSERT(a_length != UNIV_SQL_NULL);
	DBUG_ASSERT(b_length != UNIV_SQL_NULL);

	mysql_tp = (enum enum_field_types) mysql_type;

	switch (mysql_tp) {

        case MYSQL_TYPE_BIT:
	case MYSQL_TYPE_STRING:
	case MYSQL_TYPE_VAR_STRING:
	case FIELD_TYPE_TINY_BLOB:
	case FIELD_TYPE_MEDIUM_BLOB:
	case FIELD_TYPE_BLOB:
	case FIELD_TYPE_LONG_BLOB:
        case MYSQL_TYPE_VARCHAR:
		/* Use the charset number to pick the right charset struct for
		the comparison. Since the MySQL function get_charset may be
		slow before Bar removes the mutex operation there, we first
		look at 2 common charsets directly. */

		if (charset_number == default_charset_info->number) {
			charset = default_charset_info;
		} else if (charset_number == my_charset_latin1.number) {
			charset = &my_charset_latin1;
		} else {
			charset = get_charset(charset_number, MYF(MY_WME));

			if (charset == NULL) {
				msg("xtrabackup: InnoDB needs charset %lu for "
				    "doing a comparison, but MySQL cannot "
				    "find that charset.\n",
				    (ulong) charset_number);
				ut_a(0);
			}
		}

                /* Starting from 4.1.3, we use strnncollsp() in comparisons of
                non-latin1_swedish_ci strings. NOTE that the collation order
                changes then: 'b\0\0...' is ordered BEFORE 'b  ...'. Users
                having indexes on such data need to rebuild their tables! */

                ret = charset->coll->strnncollsp(charset,
                                  a, a_length,
                                                 b, b_length, 0);
		if (ret < 0) {
		        return(-1);
		} else if (ret > 0) {
		        return(1);
		} else {
		        return(0);
	        }
	default:
		assert(0);
	}

	return(0);
}

ulint
innobase_get_at_most_n_mbchars(
	ulint charset_id,
	ulint prefix_len,
	ulint data_len,
	const char* str)
{
	ulint char_length;	/* character length in bytes */
	ulint n_chars;		/* number of characters in prefix */
	CHARSET_INFO* charset;	/* charset used in the field */

	charset = get_charset((uint) charset_id, MYF(MY_WME));

	ut_ad(charset);
	ut_ad(charset->mbmaxlen);

	/* Calculate how many characters at most the prefix index contains */

	n_chars = prefix_len / charset->mbmaxlen;

	/* If the charset is multi-byte, then we must find the length of the
	first at most n chars in the string. If the string contains less
	characters than n, then we return the length to the end of the last
	character. */

	if (charset->mbmaxlen > 1) {
		/* my_charpos() returns the byte length of the first n_chars
		characters, or a value bigger than the length of str, if
		there were not enough full characters in str.

		Why does the code below work:
		Suppose that we are looking for n UTF-8 characters.

		1) If the string is long enough, then the prefix contains at
		least n complete UTF-8 characters + maybe some extra
		characters + an incomplete UTF-8 character. No problem in
		this case. The function returns the pointer to the
		end of the nth character.

		2) If the string is not long enough, then the string contains
		the complete value of a column, that is, only complete UTF-8
		characters, and we can store in the column prefix index the
		whole string. */

		char_length = my_charpos(charset, str,
						str + data_len, (int) n_chars);
		if (char_length > data_len) {
			char_length = data_len;
		}
	} else {
		if (data_len < prefix_len) {
			char_length = data_len;
		} else {
			char_length = prefix_len;
		}
	}

	return(char_length);
}

ibool
innobase_query_is_update(void)
{
	msg("xtrabackup: innobase_query_is_update() is called\n");
	return(0);
}

#ifdef INNODB_VERSION_SHORT
ulint
innobase_raw_format(
/*================*/
	const char*	data,		/*!< in: raw data */
	ulint		data_len,	/*!< in: raw data length
					in bytes */
	ulint		charset_coll,	/*!< in: charset collation */
	char*		buf,		/*!< out: output buffer */
	ulint		buf_size)	/*!< in: output buffer size
					in bytes */
{
	(void)data;
	(void)data_len;
	(void)charset_coll;
	(void)buf;
	(void)buf_size;

	msg("xtrabackup: innobase_raw_format() is called\n");
	return(0);
}

ulong
thd_lock_wait_timeout(
/*==================*/
	void*	thd)	/*!< in: thread handle (THD*), or NULL to query
			the global innodb_lock_wait_timeout */
{
	(void)thd;
	return(innobase_lock_wait_timeout);
}

ibool
thd_supports_xa(
/*============*/
	void*	thd)	/*!< in: thread handle (THD*), or NULL to query
			the global innodb_supports_xa */
{
	(void)thd;
	return(FALSE);
}

ibool
trx_is_strict(
/*==========*/
	trx_t*	trx)	/*!< in: transaction */
{
	(void)trx;
	return(FALSE);
}

#ifdef XTRADB_BASED
trx_t*
innobase_get_trx()
{
	return(NULL);
}

ibool
innobase_get_slow_log()
{
	return(FALSE);
}
#endif
#endif

/***********************************************************************//**
Compatibility wrapper around os_file_flush().
@return	TRUE if success */
static
ibool
xb_file_flush(
/*==========*/
	os_file_t	file)	/*!< in, own: handle to a file */
{
#ifdef XTRADB_BASED
	return os_file_flush(file, TRUE);
#else
	return os_file_flush(file);
#endif
}

/***********************************************************************
Computes bit shift for a given value. If the argument is not a power
of 2, returns 0.*/
UNIV_INLINE
ulint
get_bit_shift(ulint value)
{
	ulint shift;

	if (value == 0)
		return 0;

	for (shift = 0; !(value & 1UL); shift++) {
		value >>= 1;
	}
	return (value >> 1) ? 0 : shift;
}

/***********************************************************************
Initializes log_block_size*/
static
ibool
xb_init_log_block_size(void)
{
#ifdef XTRADB_BASED
	srv_log_block_size = 0;
	if (innobase_log_block_size != 512) {
		uint	n_shift = get_bit_shift(innobase_log_block_size);;

		if (n_shift > 0) {
			srv_log_block_size = (1 << n_shift);
			msg("InnoDB: The log block size is set to %lu.\n",
			    srv_log_block_size);
		}
	} else {
		srv_log_block_size = 512;
	}
	if (!srv_log_block_size) {
		msg("InnoDB: Error: %lu is not valid value for "
		    "innodb_log_block_size.\n", innobase_log_block_size);
		return FALSE;
	}
#endif
	return TRUE;
}

static my_bool
innodb_init_param(void)
{
	/* innobase_init */
	static char	current_dir[3];		/* Set if using current lib */
	my_bool		ret;
	char		*default_path;

	/* === some variables from mysqld === */
	bzero((G_PTR) &mysql_tmpdir_list, sizeof(mysql_tmpdir_list));

	if (init_tmpdir(&mysql_tmpdir_list, opt_mysql_tmpdir))
		exit(EXIT_FAILURE);

	/* dummy for initialize all_charsets[] */
	get_charset_name(0);

#ifdef XTRADB_BASED
	srv_page_size = 0;
	srv_page_size_shift = 0;

	if (innobase_page_size != (1 << 14)) {
		int n_shift = get_bit_shift(innobase_page_size);

		if (n_shift >= 12 && n_shift <= UNIV_PAGE_SIZE_SHIFT_MAX) {
			msg("InnoDB: Warning: innodb_page_size has been "
			    "changed from default value 16384.\n");
			srv_page_size_shift = n_shift;
			srv_page_size = 1 << n_shift;
			msg("InnoDB: The universal page size of the "
			    "database is set to %lu.\n", srv_page_size);
		} else {
			msg("InnoDB: Error: invalid value of "
			    "innobase_page_size: %lu", innobase_page_size);
			exit(EXIT_FAILURE);
		}
	} else {
		srv_page_size_shift = 14;
		srv_page_size = (1 << srv_page_size_shift);
	}

	if (!xb_init_log_block_size()) {
		goto error;
	}

	srv_fast_checksum = (ibool) innobase_fast_checksum;
#endif

	/* Check that values don't overflow on 32-bit systems. */
	if (sizeof(ulint) == 4) {
		if (xtrabackup_use_memory > UINT_MAX32) {
			msg("xtrabackup: use-memory can't be over 4GB"
			    " on 32-bit systems\n");
		}

		if (innobase_buffer_pool_size > UINT_MAX32) {
			msg("xtrabackup: innobase_buffer_pool_size can't be "
			    "over 4GB on 32-bit systems\n");

			goto error;
		}

		if (innobase_log_file_size > UINT_MAX32) {
			msg("xtrabackup: innobase_log_file_size can't be "
			    "over 4GB on 32-bit systemsi\n");

			goto error;
		}
	}

  	os_innodb_umask = (ulint)0664;

	/* First calculate the default path for innodb_data_home_dir etc.,
	in case the user has not given any value.

	Note that when using the embedded server, the datadirectory is not
	necessarily the current directory of this program. */

	  	/* It's better to use current lib, to keep paths short */
	  	current_dir[0] = FN_CURLIB;
	  	current_dir[1] = FN_LIBCHAR;
	  	current_dir[2] = 0;
	  	default_path = current_dir;

	ut_a(default_path);

#if (MYSQL_VERSION_ID < 50500)
//	if (specialflag & SPECIAL_NO_PRIOR) {
	        srv_set_thread_priorities = FALSE;
//	} else {
//	        srv_set_thread_priorities = TRUE;
//	        srv_query_thread_priority = QUERY_PRIOR;
//	}
#endif

	/* Set InnoDB initialization parameters according to the values
	read from MySQL .cnf file */

	if (xtrabackup_backup || xtrabackup_stats) {
		msg("xtrabackup: Target instance is assumed as followings.\n");
	} else {
		msg("xtrabackup: Temporary instance for recovery is set as "
		    "followings.\n");
	}

	/*--------------- Data files -------------------------*/

	/* The default dir for data files is the datadir of MySQL */

	srv_data_home = ((xtrabackup_backup || xtrabackup_stats) && innobase_data_home_dir
			 ? innobase_data_home_dir : default_path);
	msg("xtrabackup:   innodb_data_home_dir = %s\n", srv_data_home);

	/* Set default InnoDB data file size to 10 MB and let it be
  	auto-extending. Thus users can use InnoDB in >= 4.0 without having
	to specify any startup options. */

	if (!innobase_data_file_path) {
  		innobase_data_file_path = (char*) "ibdata1:10M:autoextend";
	}
	msg("xtrabackup:   innodb_data_file_path = %s\n",
	    innobase_data_file_path);

	/* Since InnoDB edits the argument in the next call, we make another
	copy of it: */

	internal_innobase_data_file_path = strdup(innobase_data_file_path);

	ret = (my_bool) srv_parse_data_file_paths_and_sizes(
#ifndef INNODB_VERSION_SHORT
				internal_innobase_data_file_path,
				&srv_data_file_names,
				&srv_data_file_sizes,
				&srv_data_file_is_raw_partition,
				&srv_n_data_files,
				&srv_auto_extend_last_data_file,
				&srv_last_file_size_max);
#else
			internal_innobase_data_file_path);
#endif
	if (ret == FALSE) {
	  	msg("xtrabackup: syntax error in innodb_data_file_path\n");
mem_free_and_error:
	  	free(internal_innobase_data_file_path);
                goto error;
	}

	if (xtrabackup_prepare) {
		/* "--prepare" needs filenames only */
		ulint i;

		for (i=0; i < srv_n_data_files; i++) {
			char *p;

			p = srv_data_file_names[i];
			while ((p = strstr(p, SRV_PATH_SEPARATOR_STR)) != NULL)
			{
				p++;
				srv_data_file_names[i] = p;
			}
		}
	}

#ifdef XTRADB_BASED
	srv_doublewrite_file = innobase_doublewrite_file;
#ifndef XTRADB55
	srv_extra_undoslots = (ibool) innobase_extra_undoslots;
#endif
#endif

	/* -------------- Log files ---------------------------*/

	/* The default dir for log files is the datadir of MySQL */

	if (!((xtrabackup_backup || xtrabackup_stats) && innobase_log_group_home_dir)) {
	  	innobase_log_group_home_dir = default_path;
	}
	if (xtrabackup_prepare && xtrabackup_incremental_dir) {
		innobase_log_group_home_dir = xtrabackup_incremental_dir;
	}
	msg("xtrabackup:   innodb_log_group_home_dir = %s\n",
	    innobase_log_group_home_dir);

#ifdef UNIV_LOG_ARCHIVE
	/* Since innodb_log_arch_dir has no relevance under MySQL,
	starting from 4.0.6 we always set it the same as
	innodb_log_group_home_dir: */

	innobase_log_arch_dir = innobase_log_group_home_dir;

	srv_arch_dir = innobase_log_arch_dir;
#endif /* UNIG_LOG_ARCHIVE */

	ret = (my_bool)
#ifndef INNODB_VERSION_SHORT
		srv_parse_log_group_home_dirs(innobase_log_group_home_dir,
						&srv_log_group_home_dirs);
#else
		srv_parse_log_group_home_dirs(innobase_log_group_home_dir);
#endif

	if (ret == FALSE || innobase_mirrored_log_groups != 1) {
		msg("xtrabackup: syntax error in innodb_log_group_home_dir, "
		    "or a wrong number of mirrored log groups\n");

                goto mem_free_and_error;
	}

#ifdef INNODB_VERSION_SHORT
	srv_adaptive_flushing = FALSE;
	srv_use_sys_malloc = TRUE;
	srv_file_format = 1; /* Barracuda */
#if (MYSQL_VERSION_ID < 50500)
	srv_check_file_format_at_startup = DICT_TF_FORMAT_51; /* on */
#else
	srv_max_file_format_at_startup = DICT_TF_FORMAT_51; /* on */
#endif
#endif
	/* --------------------------------------------------*/

	srv_file_flush_method_str = innobase_unix_file_flush_method;

	srv_n_log_groups = (ulint) innobase_mirrored_log_groups;
	srv_n_log_files = (ulint) innobase_log_files_in_group;
	srv_log_file_size = (ulint) innobase_log_file_size;
	msg("xtrabackup:   innodb_log_files_in_group = %ld\n",
	    srv_n_log_files);
	msg("xtrabackup:   innodb_log_file_size = %ld\n",
	    srv_log_file_size);

#ifdef UNIV_LOG_ARCHIVE
	srv_log_archive_on = (ulint) innobase_log_archive;
#endif /* UNIV_LOG_ARCHIVE */
	srv_log_buffer_size = (ulint) innobase_log_buffer_size;

        /* We set srv_pool_size here in units of 1 kB. InnoDB internally
        changes the value so that it becomes the number of database pages. */

#ifndef INNODB_VERSION_SHORT
        if (innobase_buffer_pool_awe_mem_mb == 0) {
                /* Careful here: we first convert the signed long int to ulint
                and only after that divide */

                //srv_pool_size = ((ulint) innobase_buffer_pool_size) / 1024;
		srv_pool_size = ((ulint) xtrabackup_use_memory) / 1024;
        } else {
                srv_use_awe = TRUE;
                srv_pool_size = (ulint)
                                (1024 * innobase_buffer_pool_awe_mem_mb);
                //srv_awe_window_size = (ulint) innobase_buffer_pool_size;
		srv_awe_window_size = (ulint) xtrabackup_use_memory;

                /* Note that what the user specified as
                innodb_buffer_pool_size is actually the AWE memory window
                size in this case, and the real buffer pool size is
                determined by .._awe_mem_mb. */
        }
#else
	//srv_buf_pool_size = (ulint) innobase_buffer_pool_size;
	srv_buf_pool_size = (ulint) xtrabackup_use_memory;
#endif

	srv_mem_pool_size = (ulint) innobase_additional_mem_pool_size;

	srv_n_file_io_threads = (ulint) innobase_file_io_threads;
#ifdef INNODB_VERSION_SHORT
	srv_n_read_io_threads = (ulint) innobase_read_io_threads;
	srv_n_write_io_threads = (ulint) innobase_write_io_threads;
#endif

#ifndef INNODB_VERSION_SHORT
	srv_lock_wait_timeout = (ulint) innobase_lock_wait_timeout;
#endif
	srv_force_recovery = (ulint) innobase_force_recovery;

	srv_use_doublewrite_buf = (ibool) innobase_use_doublewrite;
	srv_use_checksums = (ibool) innobase_use_checksums;

#ifndef INNODB_VERSION_SHORT
	srv_use_adaptive_hash_indexes = (ibool) innobase_adaptive_hash_index;
#else
	btr_search_enabled = (char) innobase_adaptive_hash_index;
#endif

	os_use_large_pages = (ibool) innobase_use_large_pages;
	os_large_page_size = (ulint) innobase_large_page_size;

	row_rollback_on_timeout = (ibool) innobase_rollback_on_timeout;

	srv_file_per_table = (my_bool) innobase_file_per_table;

        srv_locks_unsafe_for_binlog = (ibool) innobase_locks_unsafe_for_binlog;

	srv_max_n_open_files = (ulint) innobase_open_files;
	srv_innodb_status = (ibool) innobase_create_status_file;

	srv_print_verbose_log = 1;

	/* Store the default charset-collation number of this MySQL
	installation */

	/* We cannot treat characterset here for now!! */
	data_mysql_default_charset_coll = (ulint)default_charset_info->number;

	ut_a(DATA_MYSQL_LATIN1_SWEDISH_CHARSET_COLL ==
					my_charset_latin1.number);
	ut_a(DATA_MYSQL_BINARY_CHARSET_COLL == my_charset_bin.number);

	/* Store the latin1_swedish_ci character ordering table to InnoDB. For
	non-latin1_swedish_ci charsets we use the MySQL comparison functions,
	and consequently we do not need to know the ordering internally in
	InnoDB. */

#ifndef INNODB_VERSION_SHORT
	ut_a(0 == strcmp((char*)my_charset_latin1.name,
						(char*)"latin1_swedish_ci"));
	memcpy(srv_latin1_ordering, my_charset_latin1.sort_order, 256);
#else
	ut_a(0 == strcmp(my_charset_latin1.name, "latin1_swedish_ci"));
	srv_latin1_ordering = my_charset_latin1.sort_order;

	//innobase_commit_concurrency_init_default();
#endif

	/* Since we in this module access directly the fields of a trx
        struct, and due to different headers and flags it might happen that
	mutex_t has a different size in this module and in InnoDB
	modules, we check at run time that the size is the same in
	these compilation modules. */

#ifndef INNODB_VERSION_SHORT
	srv_sizeof_trx_t_in_ha_innodb_cc = sizeof(trx_t);
#endif

#if MYSQL_VERSION_ID >= 50500
	/* On 5.5 srv_use_native_aio is TRUE by default. It is later reset
	if it is not supported by the platform in
	innobase_start_or_create_for_mysql(). As we don't call it in xtrabackup,
	we have to duplicate checks from that function here. */

#ifdef __WIN__
	switch (os_get_os_version()) {
	case OS_WIN95:
	case OS_WIN31:
	case OS_WINNT:
		/* On Win 95, 98, ME, Win32 subsystem for Windows 3.1,
		and NT use simulated aio. In NT Windows provides async i/o,
		but when run in conjunction with InnoDB Hot Backup, it seemed
		to corrupt the data files. */

		srv_use_native_aio = FALSE;
		break;

	case OS_WIN2000:
	case OS_WINXP:
		/* On 2000 and XP, async IO is available. */
		srv_use_native_aio = TRUE;
		break;

	default:
		/* Vista and later have both async IO and condition variables */
		srv_use_native_aio = TRUE;
		srv_use_native_conditions = TRUE;
		break;
	}

#elif defined(LINUX_NATIVE_AIO)

	if (srv_use_native_aio) {
		ut_print_timestamp(stderr);
		msg(" InnoDB: Using Linux native AIO\n");
	}
#else
	/* Currently native AIO is supported only on windows and linux
	and that also when the support is compiled in. In all other
	cases, we ignore the setting of innodb_use_native_aio. */
	srv_use_native_aio = FALSE;

#endif
#endif /* MYSQL_VERSION_ID */

	return(FALSE);

error:
	msg("xtrabackup: innodb_init_param(): Error occured.\n");
	return(TRUE);
}

static my_bool
innodb_init(void)
{
	int	err;

	err = innobase_start_or_create_for_mysql();

	if (err != DB_SUCCESS) {
	  	free(internal_innobase_data_file_path);
                goto error;
	}

	/* They may not be needed for now */
//	(void) hash_init(&innobase_open_tables,system_charset_info, 32, 0, 0,
//			 		(hash_get_key) innobase_get_key, 0, 0);
//        pthread_mutex_init(&innobase_share_mutex, MY_MUTEX_INIT_FAST);
//        pthread_mutex_init(&prepare_commit_mutex, MY_MUTEX_INIT_FAST);
//        pthread_mutex_init(&commit_threads_m, MY_MUTEX_INIT_FAST);
//        pthread_mutex_init(&commit_cond_m, MY_MUTEX_INIT_FAST);
//        pthread_cond_init(&commit_cond, NULL);

	innodb_inited= 1;

	return(FALSE);

error:
	msg("xtrabackup: innodb_init(): Error occured.\n");
	return(TRUE);
}

static my_bool
innodb_end(void)
{
	srv_fast_shutdown = (ulint) innobase_fast_shutdown;
	innodb_inited = 0;

	msg("xtrabackup: starting shutdown with innodb_fast_shutdown = %lu\n",
	    srv_fast_shutdown);

	if (innobase_shutdown_for_mysql() != DB_SUCCESS) {
		goto error;
	}
	free(internal_innobase_data_file_path);

	/* They may not be needed for now */
//	hash_free(&innobase_open_tables);
//	pthread_mutex_destroy(&innobase_share_mutex);
//	pthread_mutex_destroy(&prepare_commit_mutex);
//	pthread_mutex_destroy(&commit_threads_m);
//	pthread_mutex_destroy(&commit_cond_m);
//	pthread_cond_destroy(&commit_cond);

	return(FALSE);

error:
	msg("xtrabackup: innodb_end(): Error occured.\n");
	return(TRUE);
}

/* ================= common ================= */

/***********************************************************************
Read backup meta info.
@return TRUE on success, FALSE on failure. */
static
my_bool
xtrabackup_read_metadata(char *filename)
{
	FILE *fp;
	my_bool r = TRUE;

	fp = fopen(filename,"r");
	if(!fp) {
		msg("xtrabackup: Error: cannot open %s\n", filename);
		return(FALSE);
	}

	if (fscanf(fp, "backup_type = %29s\n", metadata_type)
	    != 1) {
		r = FALSE;
		goto end;
	}
#ifndef INNODB_VERSION_SHORT
	if (fscanf(fp, "from_lsn = %lu:%lu\n", &metadata_from_lsn.high, &metadata_from_lsn.low)
	    != 2) {
		r = FALSE;
		goto end;
	}
	if (fscanf(fp, "to_lsn = %lu:%lu\n", &metadata_to_lsn.high, &metadata_to_lsn.low)
			!= 2) {
		r = FALSE;
		goto end;
	}
	if (fscanf(fp, "last_lsn = %lu:%lu\n", &metadata_last_lsn.high, &metadata_last_lsn.low)
			!= 2) {
		metadata_last_lsn.high = metadata_last_lsn.low = 0;
	}
#else
	if (fscanf(fp, "from_lsn = %llu\n", &metadata_from_lsn)
			!= 1) {
		r = FALSE;
		goto end;
	}
	if (fscanf(fp, "to_lsn = %llu\n", &metadata_to_lsn)
			!= 1) {
		r = FALSE;
		goto end;
	}
	if (fscanf(fp, "last_lsn = %llu\n", &metadata_last_lsn)
			!= 1) {
		metadata_last_lsn = 0;
	}
#endif

end:
	fclose(fp);

	return(r);
}

/***********************************************************************
Print backup meta info to a specified buffer. */
static
void
xtrabackup_print_metadata(char *buf, size_t buf_len)
{
#ifndef INNODB_VERSION_SHORT
	snprintf(buf, buf_len,
		 "backup_type = %s\n"
		 "from_lsn = %lu:%lu\n"
		 "to_lsn = %lu:%lu\n"
		 "last_lsn = %lu:%lu\n",
		 metadata_type,
		 metadata_from_lsn.high, metadata_from_lsn.low,
		 metadata_to_lsn.high, metadata_to_lsn.low,
		 metadata_last_lsn.high, metadata_last_lsn.low);
#else
	snprintf(buf, buf_len,
		 "backup_type = %s\n"
		 "from_lsn = %llu\n"
		 "to_lsn = %llu\n"
		 "last_lsn = %llu\n",
		 metadata_type,
		 metadata_from_lsn,
		 metadata_to_lsn,
		 metadata_last_lsn);
#endif
}

/***********************************************************************
Stream backup meta info to a specified datasink.
@return TRUE on success, FALSE on failure. */
static
my_bool
xtrabackup_stream_metadata(ds_ctxt_t *ds_ctxt)
{
	char		buf[1024];
	size_t		len;
	datasink_t	*ds = ds_ctxt->datasink;
	ds_file_t	*stream;
	MY_STAT		mystat;

	xtrabackup_print_metadata(buf, sizeof(buf));

	len = strlen(buf);

	mystat.st_size = len;
	mystat.st_mtime = my_time(0);

	stream = ds->open(ds_ctxt, XTRABACKUP_METADATA_FILENAME,
			  &mystat);
	if (stream == NULL) {
		msg("xtrabackup: Error: cannot open output stream "
		    "for %s\n", XTRABACKUP_METADATA_FILENAME);
		return(FALSE);
	}

	if (ds->write(stream, buf, len)) {
		ds->close(stream);
		return(FALSE);
	}

	ds->close(stream);

	return(TRUE);
}

/***********************************************************************
Write backup meta info to a specified file.
@return TRUE on success, FALSE on failure. */
static
my_bool
xtrabackup_write_metadata(const char *filepath)
{
	char		buf[1024];
	size_t		len;
	FILE		*fp;

	xtrabackup_print_metadata(buf, sizeof(buf));

	len = strlen(buf);

	fp = fopen(filepath, "w");
	if(!fp) {
		msg("xtrabackup: Error: cannot open %s\n", filepath);
		return(FALSE);
	}
	if (fwrite(buf, len, 1, fp) < 1) {
		fclose(fp);
		return(FALSE);
	}

	fclose(fp);

	return(TRUE);
}

/***********************************************************************
Read meta info for an incremental delta.
@return TRUE on success, FALSE on failure. */
static my_bool
xb_read_delta_metadata(const char *filepath, xb_delta_info_t *info)
{
	FILE *fp;
	my_bool r= TRUE;

	memset(info, 0, sizeof(xb_delta_info_t));

	fp = fopen(filepath, "r");
	if (!fp) {
		/* Meta files for incremental deltas are optional */
		return(TRUE);
	}

	if (fscanf(fp, "page_size = %lu\nspace_id = %lu\n",
		&info->page_size, &info->space_id) != 2)
		r= FALSE;

	fclose(fp);

	return(r);
}

/***********************************************************************
Write meta info for an incremental delta.
@return TRUE on success, FALSE on failure. */
static
my_bool
xb_write_delta_metadata(ds_ctxt_t *ds_ctxt, const char *filename,
			const xb_delta_info_t *info)
{
	datasink_t	*ds = ds_ctxt->datasink;
	ds_file_t	*f;
	char		buf[64];
	my_bool		ret;
	size_t		len;
	MY_STAT		mystat;

	snprintf(buf, sizeof(buf),
		 "page_size = %lu\nspace_id = %lu\n",
		 info->page_size, info->space_id);
	len = strlen(buf);

	mystat.st_size = len;
	mystat.st_mtime = my_time(0);

	f = ds->open(ds_ctxt, filename, &mystat);
	if (f == NULL) {
		msg("xtrabackup: Error: cannot open output stream for %s\n",
		    filename);
		return(FALSE);
	}

	ret = ds->write(f, buf, len) == 0;

	ds->close(f);

	return(ret);
}

/* ================= backup ================= */
static void
xtrabackup_io_throttling(void)
{
	if (xtrabackup_throttle && (io_ticket--) < 0) {
		os_event_reset(wait_throttle);
		os_event_wait(wait_throttle);
	}
}

#ifdef INNODB_VERSION_SHORT
#define XB_HASH_SEARCH(NAME, TABLE, FOLD, DATA, ASSERTION, TEST) \
	HASH_SEARCH(NAME, TABLE, FOLD, xtrabackup_tables_t*, DATA, ASSERTION, \
		    TEST)
#else
#define XB_HASH_SEARCH(NAME, TABLE, FOLD, DATA, ASSERTION, TEST) \
	HASH_SEARCH(NAME, TABLE, FOLD, DATA, TEST)
#endif

/****************************************************************//**
A simple function to open or create a file.
@return own: handle to the file, not defined if error, error number
can be retrieved with os_file_get_last_error */
UNIV_INLINE
os_file_t
xb_file_create_no_error_handling(
/*=============================*/
	const char*	name,	/*!< in: name of the file or path as a
				null-terminated string */
	ulint		create_mode,/*!< in: OS_FILE_OPEN if an existing file
				is opened (if does not exist, error), or
				OS_FILE_CREATE if a new file is created
				(if exists, error) */
	ulint		access_type,/*!< in: OS_FILE_READ_ONLY,
				OS_FILE_READ_WRITE, or
				OS_FILE_READ_ALLOW_DELETE; the last option is
				used by a backup program reading the file */
	ibool*		success)/*!< out: TRUE if succeed, FALSE if error */
{
#if MYSQL_VERSION_ID > 50500
	return os_file_create_simple_no_error_handling(
		0, /* innodb_file_data_key */
		name, create_mode, access_type, success);
#else
	return os_file_create_simple_no_error_handling(
		name, create_mode, access_type, success);
#endif
}

/****************************************************************//**
Opens an existing file or creates a new.
@return own: handle to the file, not defined if error, error number
can be retrieved with os_file_get_last_error */
UNIV_INLINE
os_file_t
xb_file_create(
/*===========*/
	const char*	name,	/*!< in: name of the file or path as a
				null-terminated string */
	ulint		create_mode,/*!< in: OS_FILE_OPEN if an existing file
				is opened (if does not exist, error), or
				OS_FILE_CREATE if a new file is created
				(if exists, error),
				OS_FILE_OVERWRITE if a new file is created
				or an old overwritten;
				OS_FILE_OPEN_RAW, if a raw device or disk
				partition should be opened */
	ulint		purpose,/*!< in: OS_FILE_AIO, if asynchronous,
				non-buffered i/o is desired,
				OS_FILE_NORMAL, if any normal file;
				NOTE that it also depends on type, os_aio_..
				and srv_.. variables whether we really use
				async i/o or unbuffered i/o: look in the
				function source code for the exact rules */
	ulint		type,	/*!< in: OS_DATA_FILE or OS_LOG_FILE */
	ibool*		success)/*!< out: TRUE if succeed, FALSE if error */
{
#if MYSQL_VERSION_ID > 50500
	return os_file_create(0 /* innodb_file_data_key */,
			      name, create_mode, purpose, type, success);
#else
	return os_file_create(name, create_mode, purpose, type, success);
#endif
}

/***********************************************************************//**
Renames a file (can also move it to another directory). It is safest that the
file is closed before calling this function.
@return	TRUE if success */
UNIV_INLINE
ibool
xb_file_rename(
/*===========*/
	const char*	oldpath,/*!< in: old file path as a null-terminated
				string */
	const char*	newpath)/*!< in: new file path */
{
#if MYSQL_VERSION_ID > 50500
	return os_file_rename(
		0 /* innodb_file_data_key */, oldpath, newpath);
#else
	return os_file_rename(oldpath, newpath);
#endif
}

UNIV_INLINE
void
xb_file_set_nocache(
/*================*/
	os_file_t	fd,		/* in: file descriptor to alter */
	const char*	file_name,	/* in: used in the diagnostic message */
	const char*	operation_name) /* in: used in the diagnostic message,
					we call os_file_set_nocache()
					immediately after opening or creating
					a file, so this is either "open" or
					"create" */
{
#ifndef __WIN__
	if (srv_unix_file_flush_method == SRV_UNIX_O_DIRECT) {
		os_file_set_nocache(fd, file_name, operation_name);
	}
#endif
}

#ifdef INNODB_VERSION_SHORT
/***********************************************************************
Reads the space flags from a given data file and returns the compressed
page size, or 0 if the space is not compressed. */
static
ulint
xb_get_zip_size(os_file_t file)
{
	byte	*buf;
	byte	*page;
	ulint	 zip_size = ULINT_UNDEFINED;
	ibool	 success;
	ulint	 space;

	buf = ut_malloc(2 * UNIV_PAGE_SIZE_MAX);
	page = ut_align(buf, UNIV_PAGE_SIZE_MAX);

	success = os_file_read(file, page, 0, 0, UNIV_PAGE_SIZE_MAX);
	if (!success) {
		goto end;
	}

	space = mach_read_from_4(page + FIL_PAGE_ARCH_LOG_NO_OR_SPACE_ID);
	zip_size = (space == 0 ) ? 0 :
		dict_table_flags_to_zip_size(fsp_header_get_flags(page));
end:
	ut_free(buf);

	return(zip_size);
}
#endif

/* TODO: We may tune the behavior (e.g. by fil_aio)*/
#define COPY_CHUNK 64

static
my_bool
xtrabackup_copy_datafile(fil_node_t* node, uint thread_n, ds_ctxt_t *ds_ctxt)
{
	os_file_t	src_file = XB_FILE_UNDEFINED;
	MY_STAT		src_stat;
	char		dst_name[FN_REFLEN];
	char		meta_name[FN_REFLEN];
	ibool		success;
	byte*		page;
	byte*		buf2 = NULL;
	IB_INT64	file_size;
	IB_INT64	offset;
	ulint		page_in_buffer;
	ulint		incremental_buffers = 0;
	byte*		incremental_buffer;
	byte*		incremental_buffer_base = NULL;
	ulint		page_size;
	ulint		page_size_shift;
#ifdef INNODB_VERSION_SHORT
	ulint		zip_size;
#endif
	xb_delta_info_t info;
	datasink_t	*ds = ds_ctxt->datasink;
	ds_file_t	*dstfile = NULL;

	info.page_size = 0;
	info.space_id = 0;

#ifdef XTRADB_BASED
	if (xtrabackup_tables && (!trx_sys_sys_space(node->space->id)))
#else
	if (xtrabackup_tables && (node->space->id != 0))
#endif
	{ /* must backup id==0 */
		char *p;
		int p_len, regres = REG_NOMATCH;
		char *next, *prev;
		char tmp;
		int i;

		p = node->name;
		prev = NULL;
		while ((next = strstr(p, SRV_PATH_SEPARATOR_STR)) != NULL)
		{
			prev = p;
			p = next + 1;
		}
		p_len = strlen(p) - strlen(".ibd");

		if (p_len < 1) {
			/* unknown situation: skip filtering */
			goto skip_filter;
		}

		/* TODO: Fix this lazy implementation... */
		tmp = p[p_len];
		p[p_len] = 0;
		*(p - 1) = '.';

		for (i = 0; i < tables_regex_num; i++) {
			regres = xb_regexec(&tables_regex[i], prev, 1,
					    tables_regmatch, 0);
			if (regres != REG_NOMATCH)
				break;
		}

		p[p_len] = tmp;
		*(p - 1) = SRV_PATH_SEPARATOR;

		if ( regres == REG_NOMATCH ) {
			msg("[%02u] Skipping %s\n",
			    thread_n, node->name);
			return(FALSE);
		}
	}

#ifdef XTRADB_BASED
	if (xtrabackup_tables_file && (!trx_sys_sys_space(node->space->id)))
#else
	if (xtrabackup_tables_file && (node->space->id != 0))
#endif
	{ /* must backup id==0 */
		xtrabackup_tables_t* table;
		char *p;
		int p_len;
		char *next, *prev;
		char tmp;

		p = node->name;
		prev = NULL;
		while ((next = strstr(p, SRV_PATH_SEPARATOR_STR)) != NULL)
		{
			prev = p;
			p = next + 1;
		}
		p_len = strlen(p) - strlen(".ibd");

		if (p_len < 1) {
			/* unknown situation: skip filtering */
			goto skip_filter;
		}

		/* TODO: Fix this lazy implementation... */
		tmp = p[p_len];
		p[p_len] = 0;

		XB_HASH_SEARCH(name_hash, tables_hash, ut_fold_string(prev),
			       table,
			       ut_ad(table->name),
			       !strcmp(table->name, prev));

		p[p_len] = tmp;

		if (!table) {
			msg("[%02u] Skipping %s\n",
			     thread_n, node->name);
			return(FALSE);
		}
	}

skip_filter:

#ifdef XTRADB_BASED
	if (trx_sys_sys_space(node->space->id))
#else
	if (node->space->id == 0)
#endif
	{
		char *next, *p;
		/* system datafile "/fullpath/datafilename.ibd" or "./datafilename.ibd" */
		p = node->name;
		while ((next = strstr(p, SRV_PATH_SEPARATOR_STR)) != NULL)
		{
			p = next + 1;
		}
		strncpy(dst_name, p, sizeof(dst_name));
	} else {
		/* file per table style "./database/table.ibd" */
		strncpy(dst_name, node->name, sizeof(dst_name));
	}

	/* open src_file*/
	if (!node->open) {
		src_file = xb_file_create_no_error_handling(node->name,
							    OS_FILE_OPEN,
							    OS_FILE_READ_ONLY,
							    &success);
		if (!success) {
			/* The following call prints an error message */
			os_file_get_last_error(TRUE);

			msg("[%02u] xtrabackup: Warning: cannot open %s\n"
			    "[%02u] xtrabackup: Warning: We assume the "
			    "table was dropped or renamed during "
			    "xtrabackup execution and ignore the file.\n",
			    thread_n, node->name, thread_n);
			goto skip;
		}

		xb_file_set_nocache(src_file, node->name, "OPEN");
	} else {
		src_file = node->handle;
	}

#ifdef USE_POSIX_FADVISE
	posix_fadvise(src_file, 0, 0, POSIX_FADV_SEQUENTIAL);
#endif

#ifndef INNODB_VERSION_SHORT
	page_size = UNIV_PAGE_SIZE;
	page_size_shift = UNIV_PAGE_SIZE_SHIFT;
#else
	zip_size = xb_get_zip_size(src_file);
	if (zip_size == ULINT_UNDEFINED) {
		goto skip;
	} else if (zip_size) {
		page_size = zip_size;
		page_size_shift = get_bit_shift(page_size);
		msg("[%02u] %s is compressed with page size = "
		    "%lu bytes\n", thread_n, node->name, page_size);
		if (page_size_shift < 10 || page_size_shift > 14) {
			msg("[%02u] xtrabackup: Error: Invalid "
			    "page size: %lu.\n", thread_n, page_size);
			ut_error;
		}
	} else {
		page_size = UNIV_PAGE_SIZE;
		page_size_shift = UNIV_PAGE_SIZE_SHIFT;
	}
#endif

	if (xtrabackup_incremental) {
		/* allocate buffer for incremental backup (4096 pages) */
		incremental_buffer_base = ut_malloc((UNIV_PAGE_SIZE_MAX / 4 + 1)
						    * UNIV_PAGE_SIZE_MAX);
		incremental_buffer = ut_align(incremental_buffer_base,
				      UNIV_PAGE_SIZE_MAX);

		snprintf(meta_name, sizeof(meta_name),
			 "%s%s", dst_name, XB_DELTA_INFO_SUFFIX);
		strcat(dst_name, ".delta");

		/* clear buffer */
		bzero(incremental_buffer, (page_size/4) * page_size);
		page_in_buffer = 0;
		mach_write_to_4(incremental_buffer, 0x78747261UL);/*"xtra"*/
		page_in_buffer++;

		info.page_size = page_size;
		info.space_id = node->space->id;
	} else
		info.page_size = 0;

	if (my_stat(node->name, &src_stat, MYF(MY_WME)) == NULL) {
		msg("[%02u] xtrabackup: Warning: cannot stat %s\n",
		    thread_n, node->name);
		goto skip;
	}
	dstfile = ds->open(ds_ctxt, dst_name, &src_stat);
	if (dstfile == NULL) {
		msg("[%02u] xtrabackup: error: "
		    "cannot open the destination stream for %s\n",
		    thread_n, dst_name);
		goto error;
	}

	if (xtrabackup_stream) {
		const char *action = xtrabackup_compress ?
			"Compressing and streaming" : "Streaming";
		msg("[%02u] %s %s\n", thread_n, action, node->name);
	} else {
		const char *action;

		if (xtrabackup_compress) {
			action = "Compressing";
		} else {
			action = "Copying";
		}
		msg("[%02u] %s %s to %s\n", thread_n, action,
		    node->name, dstfile->path);
	}

	buf2 = ut_malloc(COPY_CHUNK * page_size + UNIV_PAGE_SIZE);
	page = ut_align(buf2, UNIV_PAGE_SIZE);

	success = os_file_read(src_file, page, 0, 0, UNIV_PAGE_SIZE);
	if (!success) {
		goto error;
	}

	file_size = src_stat.st_size;;

	for (offset = 0; offset < file_size; offset += COPY_CHUNK * page_size) {
		ulint chunk;
		ulint chunk_offset;
		ulint retry_count = 10;

		if (file_size - offset > COPY_CHUNK * page_size) {
			chunk = COPY_CHUNK * page_size;
		} else {
			chunk = (ulint)(file_size - offset);
		}

read_retry:
		xtrabackup_io_throttling();

		success = os_file_read(src_file, page,
				(ulint)(offset & 0xFFFFFFFFUL),
				(ulint)(offset >> 32), chunk);
		if (!success) {
			goto error;
		}

#ifdef USE_POSIX_FADVISE
		posix_fadvise(src_file, 0, 0, POSIX_FADV_DONTNEED);
#endif

		/* check corruption and retry */
		for (chunk_offset = 0; chunk_offset < chunk; chunk_offset += page_size) {
#ifndef INNODB_VERSION_SHORT
			if (buf_page_is_corrupted(page + chunk_offset))
#else
			if (buf_page_is_corrupted(page + chunk_offset, zip_size))
#endif
			{
				if (
#ifdef XTRADB_BASED
				    trx_sys_sys_space(node->space->id)
#else
				    node->space->id == 0
#endif
				    && ((offset + (IB_INT64)chunk_offset) >> page_size_shift)
				       >= FSP_EXTENT_SIZE
				    && ((offset + (IB_INT64)chunk_offset) >> page_size_shift)
				       < FSP_EXTENT_SIZE * 3) {
					/* double write buffer may have old data in the end
					   or it may contain the other format page like COMPRESSED.
 					   So, we can pass the check of double write buffer.*/
					ut_a(page_size == UNIV_PAGE_SIZE);
					msg("[%02u] xtrabackup: "
					    "Page %lu seems double write "
					    "buffer. passing the check.\n",
					    thread_n,
					    (ulint)((offset +
						     (IB_INT64)chunk_offset) >>
						    page_size_shift));
				} else {
					retry_count--;
					if (retry_count == 0) {
						msg("[%02u] xtrabackup: "
						    "Error: 10 retries "
						    "resulted in fail. File "
						    "%s seems to be "
						    "corrupted.\n",
						    thread_n, node->name);
						goto error;
					}
					msg("[%02u] xtrabackup: "
					    "Database page corruption "
					    "detected at page %lu. "
					    "retrying...\n",
					    thread_n,
					    (ulint)((offset +
						     (IB_INT64)chunk_offset)
						    >> page_size_shift));
					goto read_retry;
				}
			}
		}

		if (xtrabackup_incremental) {
			for (chunk_offset = 0; chunk_offset < chunk; chunk_offset += page_size) {
				/* newer page */
				/* This condition may be OK for header, ibuf and fsp
				We always copy the 1st
				FIL_IBD_FILE_INITIAL_SIZE * UNIV_PAGE_SIZE
				bytes of any tablespace, regardless of the LSNs
				of the pages there.  These pages are guaranteed
				to be flushed upon tablespace create and they
				are required for InnoDB to recognize the
				tablespace. */
				if (ut_dulint_cmp(incremental_lsn,
					MACH_READ_64(page + chunk_offset + FIL_PAGE_LSN)) < 0
				    || (offset + chunk_offset
					< FIL_IBD_FILE_INITIAL_SIZE * UNIV_PAGE_SIZE)) {
	/* ========================================= */
	IB_INT64 offset_on_page;

	if (page_in_buffer == page_size/4) {
		/* flush buffer */
		if (ds->write(dstfile, incremental_buffer,
			      page_in_buffer * page_size)) {
			goto error;
		}

		incremental_buffers++;

		/* clear buffer */
		bzero(incremental_buffer, (page_size/4) * page_size);
		page_in_buffer = 0;
		mach_write_to_4(incremental_buffer, 0x78747261UL);/*"xtra"*/
		page_in_buffer++;
	}

	offset_on_page = ((offset + (IB_INT64)chunk_offset) >> page_size_shift);
	ut_a(offset_on_page >> 32 == 0);

	mach_write_to_4(incremental_buffer + page_in_buffer * 4, (ulint)offset_on_page);
	memcpy(incremental_buffer + page_in_buffer * page_size,
	       page + chunk_offset, page_size);

	page_in_buffer++;
	/* ========================================= */
				}
			}
		} else {
			if (ds->write(dstfile, page, chunk)) {
				goto error;
			}
		}

	}

	if (xtrabackup_incremental) {
		/* termination */
		if (page_in_buffer != page_size/4) {
			mach_write_to_4(incremental_buffer + page_in_buffer * 4, 0xFFFFFFFFUL);
		}

		mach_write_to_4(incremental_buffer, 0x58545241UL);/*"XTRA"*/

		/* flush buffer */
		if (ds->write(dstfile, incremental_buffer,
			      page_in_buffer * page_size)) {
			goto error;
		}
		if (!xb_write_delta_metadata(ds_ctxt, meta_name, &info)) {
			msg("[%02u] xtrabackup: Error: "
			    "failed to write meta info for %s\n",
			    thread_n, dst_name);
			goto error;
		}
	}

	/* TODO: How should we treat double_write_buffer here? */
	/* (currently, don't care about. Because,
	    the blocks is newer than the last checkpoint anyway.) */

	/* close */
	msg("[%02u]        ...done\n", thread_n);
	if (!node->open) {
		os_file_close(src_file);
	}
	ds->close(dstfile);
	if (incremental_buffer_base)
		ut_free(incremental_buffer_base);
	ut_free(buf2);
	return(FALSE);
error:
	if (src_file != XB_FILE_UNDEFINED && !node->open)
		os_file_close(src_file);
	if (dstfile != NULL)
		ds->close(dstfile);
	if (incremental_buffer_base)
		ut_free(incremental_buffer_base);
	if (buf2)
		ut_free(buf2);
	msg("[%02u] xtrabackup: Error: "
	    "xtrabackup_copy_datafile() failed.\n", thread_n);
	return(TRUE); /*ERROR*/

skip:
	if (src_file != XB_FILE_UNDEFINED && !node->open)
		os_file_close(src_file);
	if (dstfile != NULL)
		ds->close(dstfile);
	if (incremental_buffer_base)
		ut_free(incremental_buffer_base);
	if (buf2)
		ut_free(buf2);
	msg("[%02u] xtrabackup: Warning: We assume the "
	    "table was dropped during xtrabackup execution "
	    "and ignore the file.\n", thread_n);
	msg("[%02u] xtrabackup: Warning: skipping file %s.\n",
	    thread_n, node->name);
	return(FALSE);
}

static my_bool
xtrabackup_copy_logfile(LSN64 from_lsn, my_bool is_last)
{
	/* definition from recv_recovery_from_checkpoint_start() */
	log_group_t*	group;
	LSN64		group_scanned_lsn;
	LSN64		contiguous_lsn;

	ut_a(dst_log_fd != XB_FILE_UNDEFINED);

	/* read from checkpoint_lsn_start to current */
	contiguous_lsn = ut_dulint_align_down(from_lsn,
						OS_FILE_LOG_BLOCK_SIZE);

	/* TODO: We must check the contiguous_lsn still exists in log file.. */

	group = UT_LIST_GET_FIRST(log_sys->log_groups);

	while (group) {
		ibool	finished;
		LSN64	start_lsn;
		LSN64	end_lsn;

		/* reference recv_group_scan_log_recs() */
	finished = FALSE;

	start_lsn = contiguous_lsn;
		
	while (!finished) {			
		end_lsn = ut_dulint_add(start_lsn, RECV_SCAN_SIZE);

		xtrabackup_io_throttling();

		mutex_enter(&log_sys->mutex);

		log_group_read_log_seg(LOG_RECOVER, log_sys->buf,
						group, start_lsn, end_lsn);


		/* reference recv_scan_log_recs() */
		{
	byte*	log_block;
	LSN64	scanned_lsn;
	ulint	data_len;

	ulint	scanned_checkpoint_no = 0;

	finished = FALSE;
	
	log_block = log_sys->buf;
	scanned_lsn = start_lsn;

	while (log_block < log_sys->buf + RECV_SCAN_SIZE && !finished) {
		ulint	no = log_block_get_hdr_no(log_block);
		ulint	scanned_no = log_block_convert_lsn_to_no(scanned_lsn);
		ibool	checksum_is_ok =
			log_block_checksum_is_ok_or_old_format(log_block);

		if (no != scanned_no && checksum_is_ok) {
			ulint blocks_in_group;

			if (no < scanned_no) {
				/* incompletely written log block, do nothing */
				finished = TRUE;
				break;
			}

			blocks_in_group = log_block_convert_lsn_to_no(
#ifndef INNODB_VERSION_SHORT
				ut_dulint_create(0,
						 log_group_get_capacity(group))
#else
				log_group_get_capacity(group)
#endif
							    ) - 1;

			msg("xtrabackup: error:"
			    " log block numbers mismatch:\n"
			    "xtrabackup: error: expected log block no. %lu,"
			    " but got no. %lu from the log file.\n",
			    (ulong) scanned_no, (ulong) no);

			if ((no - scanned_no) % blocks_in_group == 0) {
				msg("xtrabackup: error:"
				    " it looks like InnoDB log has wrapped"
				    " around before xtrabackup could"
				    " process all records due to either"
				    " log copying being too slow, or "
				    " log files being too small.\n");
			}

			goto error;
		} else if (!checksum_is_ok) {
			/* Garbage or an incompletely written log block */

			msg("xtrabackup: warning: Log block checksum mismatch"
#ifndef INNODB_VERSION_SHORT
			    " (block no %lu at lsn %lu %lu): \n"
#else
			    " (block no %lu at lsn %llu): \n"
#endif
			    "expected %lu, calculated checksum %lu\n",
				(ulong) no,
#ifndef INNODB_VERSION_SHORT
				(ulong) ut_dulint_get_high(scanned_lsn),
				(ulong) ut_dulint_get_low(scanned_lsn),
#else
				scanned_lsn,
#endif
				(ulong) log_block_get_checksum(log_block),
				(ulong) log_block_calc_checksum(log_block));
			msg("xtrabackup: warning: this is possible when the "
			    "log block has not been fully written by the "
			    "server, will retry later.\n");
			finished = TRUE;
			break;
		}

		if (log_block_get_flush_bit(log_block)) {
			/* This block was a start of a log flush operation:
			we know that the previous flush operation must have
			been completed for all log groups before this block
			can have been flushed to any of the groups. Therefore,
			we know that log data is contiguous up to scanned_lsn
			in all non-corrupt log groups. */

			if (ut_dulint_cmp(scanned_lsn, contiguous_lsn) > 0) {
				contiguous_lsn = scanned_lsn;
			}
		}

		data_len = log_block_get_data_len(log_block);

		if (
		    (scanned_checkpoint_no > 0)
		    && (log_block_get_checkpoint_no(log_block)
		       < scanned_checkpoint_no)
		    && (scanned_checkpoint_no
			- log_block_get_checkpoint_no(log_block)
			> 0x80000000UL)) {

			/* Garbage from a log buffer flush which was made
			before the most recent database recovery */

			finished = TRUE;
			break;
		}		    

		scanned_lsn = ut_dulint_add(scanned_lsn, data_len);
		scanned_checkpoint_no = log_block_get_checkpoint_no(log_block);

		if (data_len < OS_FILE_LOG_BLOCK_SIZE) {
			/* Log data for this group ends here */

			finished = TRUE;
		} else {
			log_block += OS_FILE_LOG_BLOCK_SIZE;
		}
	} /* while (log_block < log_sys->buf + RECV_SCAN_SIZE && !finished) */

	group_scanned_lsn = scanned_lsn;



		}

		/* ===== write log to 'xtrabackup_logfile' ====== */
		{
		ulint 	write_size;
		size_t  rc = 0;

		if (!finished) {
			write_size = RECV_SCAN_SIZE;
		} else {
			write_size = (ulint) ut_dulint_minus(
					ut_dulint_align_up(group_scanned_lsn, OS_FILE_LOG_BLOCK_SIZE),
					start_lsn);
			if (!is_last &&
#ifndef INNODB_VERSION_SHORT
			    group_scanned_lsn.low % OS_FILE_LOG_BLOCK_SIZE
#else
			    group_scanned_lsn % OS_FILE_LOG_BLOCK_SIZE
#endif
			    )
				write_size -= OS_FILE_LOG_BLOCK_SIZE;
		}


		rc = my_write(dst_log_fd, log_sys->buf, write_size,
			      MYF(MY_WME | MY_NABP));

#ifdef USE_POSIX_FADVISE
		if (!xtrabackup_log_only) {
			posix_fadvise(dst_log_fd, 0, 0, POSIX_FADV_DONTNEED);
		}
#endif

		if(rc) {
			msg("xtrabackup: Error: write to logfile failed\n");
			goto error;
		}


		}

		mutex_exit(&log_sys->mutex);

		start_lsn = end_lsn;
	}



		group->scanned_lsn = group_scanned_lsn;

#ifndef INNODB_VERSION_SHORT
		msg(">> log scanned up to (%lu %lu)\n",
		    group->scanned_lsn.high, group->scanned_lsn.low);
#else
		msg(">> log scanned up to (%llu)\n", group->scanned_lsn);
#endif

		group = UT_LIST_GET_NEXT(log_groups, group);

		/* update global variable*/
		log_copy_scanned_lsn = group_scanned_lsn;

		/* innodb_mirrored_log_groups must be 1, no other groups */
		ut_a(group == NULL);
	}


	return(FALSE);

error:
	mutex_exit(&log_sys->mutex);
	my_close(dst_log_fd, MYF(MY_WME));
	msg("xtrabackup: Error: xtrabackup_copy_logfile() failed.\n");
	return(TRUE);
}

/* copying logfile in background */
#define SLEEPING_PERIOD 5

static
#ifndef __WIN__
void*
#else
ulint
#endif
log_copying_thread(
	void*	arg __attribute__((unused)))
{
	ulint	counter = 0;

	ut_a(dst_log_fd != XB_FILE_UNDEFINED);

	log_copying_running = TRUE;

	while(log_copying) {
		os_thread_sleep(200000); /*0.2 sec*/

		counter++;
		if(counter >= SLEEPING_PERIOD * 5) {
			if(xtrabackup_copy_logfile(log_copy_scanned_lsn, FALSE))
				goto end;
			counter = 0;
		}
	}

	/* last copying */
	if(xtrabackup_copy_logfile(log_copy_scanned_lsn, TRUE))
		goto end;

	log_copying_succeed = TRUE;
end:
	log_copying_running = FALSE;
	os_thread_exit(NULL);

	return(0);
}

/* io throttle watching (rough) */
static
#ifndef __WIN__
void*
#else
ulint
#endif
io_watching_thread(
	void*	arg)
{
	(void)arg;
	/* currently, for --backup only */
	ut_a(xtrabackup_backup);

	while (log_copying) {
		os_thread_sleep(1000000); /*1 sec*/

		//for DEBUG
		//if (io_ticket == xtrabackup_throttle) {
		//	msg("There seem to be no IO...?\n");
		//}

		io_ticket = xtrabackup_throttle;
		os_event_set(wait_throttle);
	}

	/* stop io throttle */
	xtrabackup_throttle = 0;
	os_event_set(wait_throttle);

	os_thread_exit(NULL);

	return(0);
}

/************************************************************************
I/o-handler thread function. */
static

#ifndef __WIN__
void*
#else
ulint
#endif
io_handler_thread(
/*==============*/
	void*	arg)
{
	ulint	segment;
	
	segment = *((ulint*)arg);

	while (srv_shutdown_state != SRV_SHUTDOWN_EXIT_THREADS) {
		fil_aio_wait(segment);
	}

	/* We count the number of threads in os_thread_exit(). A created
	thread should always use that to exit and not use return() to exit.
	The thread actually never comes here because it is exited in an
	os_event_wait(). */

	os_thread_exit(NULL);

#ifndef __WIN__
	return(NULL);				/* Not reached */
#else
	return(0);
#endif
}

#define SRV_N_PENDING_IOS_PER_THREAD 	OS_AIO_N_PENDING_IOS_PER_THREAD
#define SRV_MAX_N_PENDING_SYNC_IOS	100

/************************************************************************
Initialize the tablespace memory cache and populate it by scanning for and
opening data files.
@returns DB_SUCCESS or error code.*/
ulint
xb_data_files_init(void)
/*====================*/
{
	ulint	i;
	ibool	create_new_db;
#ifdef XTRADB_BASED
	ibool	create_new_doublewrite_file;
#endif
	ulint	err;
	LSN64	min_flushed_lsn;
	LSN64	max_flushed_lsn;
	ulint   sum_of_new_sizes;

#ifndef INNODB_VERSION_SHORT
	os_aio_init(8 * SRV_N_PENDING_IOS_PER_THREAD
		    * srv_n_file_io_threads,
		    srv_n_file_io_threads,
		    SRV_MAX_N_PENDING_SYNC_IOS);

	fil_init(srv_max_n_open_files);
#else
	srv_n_file_io_threads = 2 + srv_n_read_io_threads +
		srv_n_write_io_threads;

	os_aio_init(8 * SRV_N_PENDING_IOS_PER_THREAD,
		    srv_n_read_io_threads,
		    srv_n_write_io_threads,
		    SRV_MAX_N_PENDING_SYNC_IOS);

	fil_init(srv_file_per_table ? 50000 : 5000,
		 srv_max_n_open_files);
#endif

	fsp_init();

	for (i = 0; i < srv_n_file_io_threads; i++) {
		thread_nr[i] = i;

		os_thread_create(io_handler_thread, thread_nr + i,
				 thread_ids + i);
    	}

	os_thread_sleep(200000); /*0.2 sec*/

	err = open_or_create_data_files(&create_new_db,
#ifdef XTRADB_BASED
					&create_new_doublewrite_file,
#endif
					&min_flushed_lsn, &max_flushed_lsn,
					&sum_of_new_sizes);
	if (err != DB_SUCCESS) {
		msg("xtrabackup: Could not open or create data files.\n"
		    "xtrabackup: If you tried to add new data files, and it "
		    "failed here,\n"
		    "xtrabackup: you should now edit innodb_data_file_path in "
		    "my.cnf back\n"
		    "xtrabackup: to what it was, and remove the new ibdata "
		    "files InnoDB created\n"
		    "xtrabackup: in this failed attempt. InnoDB only wrote "
		    "those files full of\n"
		    "xtrabackup: zeros, but did not yet use them in any way. "
		    "But be careful: do not\n"
		    "xtrabackup: remove old data files which contain your "
		    "precious data!\n");
		return(err);
	}

	/* create_new_db must not be TRUE.. */
	if (create_new_db) {
		msg("xtrabackup: could not find data files at the "
		    "specified datadir\n");
		return(DB_ERROR);
	}

	return(fil_load_single_table_tablespaces());
}

/************************************************************************
Destroy the tablespace memory cache. */
void
xb_data_files_close(void)
/*====================*/
{
	ulint	i;

	/* Shutdown the aio threads. This has been copied from
	innobase_shutdown_for_mysql(). */

	srv_shutdown_state = SRV_SHUTDOWN_EXIT_THREADS;

	for (i = 0; i < 1000; i++) {
		os_aio_wake_all_threads_at_shutdown();

		os_mutex_enter(os_sync_mutex);

		if (os_thread_count == 0) {

			os_mutex_exit(os_sync_mutex);

			os_thread_sleep(10000);

			break;
		}

		os_mutex_exit(os_sync_mutex);

		os_thread_sleep(10000);
	}

	if (i == 1000) {
		msg("xtrabackup: Warning: %lu threads created by InnoDB"
		    " had not exited at shutdown!\n",
		    (ulong) os_thread_count);
	}

#ifdef INNODB_VERSION_SHORT
	os_aio_free();
#endif
	fil_close_all_files();
#ifndef INNODB_VERSION_SHORT
	fil_free_all_spaces();
#endif
	fil_system = NULL;

	srv_shutdown_state = SRV_SHUTDOWN_NONE;
}

/***************************************************************************
Creates an output directory for a given tablespace, if it does not exist */
static
int
xtrabackup_create_output_dir(
/*==========================*/
				/* out: 0 if succes, -1 if failure */
	fil_space_t *space)	/* in: tablespace */
{
	char	path[FN_REFLEN];
	char	*ptr1, *ptr2;

	/* mkdir if not exist */
	ptr1 = strstr(space->name, SRV_PATH_SEPARATOR_STR);
	if (ptr1) {
		ptr2 = strstr(ptr1 + 1, SRV_PATH_SEPARATOR_STR);
	} else {
		ptr2 = NULL;
	}
#ifdef XTRADB_BASED
	if(!trx_sys_sys_space(space->id) && ptr2)
#else
	if(space->id && ptr2)
#endif
	{
		/* single table space */
		*ptr2 = 0; /* temporary (it's my lazy..)*/
		snprintf(path, sizeof(path), "%s%s", xtrabackup_target_dir,
			 ptr1);
		*ptr2 = SRV_PATH_SEPARATOR;

		if (my_mkdir(path, 0777, MYF(0)) < 0 && my_errno != EEXIST) {
			msg("xtrabackup: Error: cannot mkdir %d: %s\n",
			    my_errno, path);
			return -1;
		}
	}
	return 0;
}

/**************************************************************************
Datafiles copying thread.*/
static
os_thread_ret_t
data_copy_thread_func(
/*==================*/
	void *arg) /* thread context */
{
	data_thread_ctxt_t	*ctxt = (data_thread_ctxt_t *) arg;
	uint			num = ctxt->num;
	fil_space_t*		space;
	fil_node_t*     	node;

	/*
	  Initialize mysys thread-specific memory so we can
	  use mysys functions in this thread.
	*/
	my_thread_init();

	debug_sync_point("data_copy_thread_func");

	while ((node = datafiles_iter_next(ctxt->it)) != NULL) {
		space = node->space;

		/* copy the datafile */
		if(xtrabackup_copy_datafile(node, num, ctxt->ds_ctxt)) {
			msg("[%02u] xtrabackup: Error: "
			    "failed to copy datafile.\n", num);
			exit(EXIT_FAILURE);
		}
	}

	os_mutex_enter(ctxt->count_mutex);
	(*ctxt->count)--;
	os_mutex_exit(ctxt->count_mutex);

	my_thread_end();
	os_thread_exit(NULL);
	OS_THREAD_DUMMY_RETURN;
}

/***********************************************************************
Stream the transaction log from a temporary file a specified datasink.
@return FALSE on succees, TRUE on error. */
static
ibool
xtrabackup_stream_temp_logfile(File src_file, ds_ctxt_t *ds_ctxt)
{
	datasink_t	*ds = ds_ctxt->datasink;
	uchar		*buf = NULL;
	const size_t	buf_size = 1024 * 1024;
	size_t		bytes;
	ds_file_t	*dst_file = NULL;
	MY_STAT		mystat;

	msg("xtrabackup: Streaming transaction log from a temporary file...\n");

#ifdef USE_POSIX_FADVISE
	posix_fadvise(src_file, 0, 0, POSIX_FADV_SEQUENTIAL);
#endif

	if (my_seek(src_file, 0, SEEK_SET, MYF(0)) == MY_FILEPOS_ERROR) {
		msg("xtrabackup: error: my_seek() failed, errno = %d.\n",
		    my_errno);
		    goto err;
	}

	if (my_fstat(src_file, &mystat, MYF(0))) {
		msg("xtrabackup: error: my_fstat() failed.\n");
		goto err;
	}

	dst_file = ds->open(ds_ctxt, XB_LOG_FILENAME, &mystat);
	if (dst_file == NULL) {
		msg("xtrabackup: error: cannot open the destination stream "
		    "for %s.\n", XB_LOG_FILENAME);
		goto err;
	}

	buf = (uchar *) ut_malloc(buf_size);

	while ((bytes = my_read(src_file, buf, buf_size, MYF(MY_WME))) > 0) {
#ifdef USE_POSIX_FADVISE
		posix_fadvise(src_file, 0, 0, POSIX_FADV_DONTNEED);
#endif
		if (ds->write(dst_file, buf, bytes)) {
			msg("xtrabackup: error: cannot write to stream "
			    "for %s.\n", XB_LOG_FILENAME);
			goto err;
		}
	}
	if (bytes == (size_t) -1) {
		goto err;
	}

	ut_free(buf);
	ds->close(dst_file);
	my_close(src_file, MYF(MY_WME));

	msg("xtrabackup: Done.\n");

	return(FALSE);

err:
	if (buf)
		ut_free(buf);
	if (dst_file)
		ds->close(dst_file);;
	if (src_file >= 0)
		my_close(src_file, MYF(MY_WME));
	msg("xtrabackup: Failed.\n");
	return(TRUE);
}

static void
xtrabackup_backup_func(void)
{
	MY_STAT stat_info;
	LSN64 latest_cp;
	char logfile_temp_path[FN_REFLEN];
	datasink_t		*ds;
	ds_ctxt_t		*ds_ctxt = NULL;
	ds_ctxt_t		*meta_ds_ctxt;

#ifdef USE_POSIX_FADVISE
	msg("xtrabackup: uses posix_fadvise().\n");
#endif

	/* cd to datadir */

	if (my_setwd(mysql_real_data_home,MYF(MY_WME)))
	{
		msg("xtrabackup: cannot my_setwd %s\n", mysql_real_data_home);
		exit(EXIT_FAILURE);
	}
	msg("xtrabackup: cd to %s\n", mysql_real_data_home);

	mysql_data_home= mysql_data_home_buff;
	mysql_data_home[0]=FN_CURLIB;		// all paths are relative from here
	mysql_data_home[1]=0;

	/* set read only */
	srv_read_only = TRUE;

	/* initialize components */
        if(innodb_init_param())
                exit(EXIT_FAILURE);

#ifndef __WIN__        
        if (srv_file_flush_method_str == NULL) {
        	/* These are the default options */
#if (MYSQL_VERSION_ID < 50100)
		srv_unix_file_flush_method = SRV_UNIX_FDATASYNC;
#else /* MYSQL_VERSION_ID < 51000 */
		srv_unix_file_flush_method = SRV_UNIX_FSYNC;
#endif
#if (MYSQL_VERSION_ID < 50100)
	} else if (0 == ut_strcmp(srv_file_flush_method_str, "fdatasync")) {
	  	srv_unix_file_flush_method = SRV_UNIX_FDATASYNC;
#else /* MYSQL_VERSION_ID < 51000 */
	} else if (0 == ut_strcmp(srv_file_flush_method_str, "fsync")) {
		srv_unix_file_flush_method = SRV_UNIX_FSYNC;
#endif

	} else if (0 == ut_strcmp(srv_file_flush_method_str, "O_DSYNC")) {
	  	srv_unix_file_flush_method = SRV_UNIX_O_DSYNC;

	} else if (0 == ut_strcmp(srv_file_flush_method_str, "O_DIRECT")) {
	  	srv_unix_file_flush_method = SRV_UNIX_O_DIRECT;
		msg("xtrabackup: using O_DIRECT\n");
	} else if (0 == ut_strcmp(srv_file_flush_method_str, "littlesync")) {
	  	srv_unix_file_flush_method = SRV_UNIX_LITTLESYNC;

	} else if (0 == ut_strcmp(srv_file_flush_method_str, "nosync")) {
	  	srv_unix_file_flush_method = SRV_UNIX_NOSYNC;
#ifdef XTRADB_BASED
	} else if (0 == ut_strcmp(srv_file_flush_method_str, "ALL_O_DIRECT")) {
		srv_unix_file_flush_method = SRV_UNIX_ALL_O_DIRECT;
		msg("xtrabackup: using ALL_O_DIRECT\n");
#endif
#ifdef XTRADB_BASED
	} else if (0 == ut_strcmp(srv_file_flush_method_str, "ALL_O_DIRECT")) {
		srv_unix_file_flush_method = SRV_UNIX_ALL_O_DIRECT;
#endif
	} else {
	  	msg("xtrabackup: Unrecognized value %s for "
		    "innodb_flush_method\n", srv_file_flush_method_str);
	  	exit(EXIT_FAILURE);
	}
#else /* __WIN__ */
	/* We can only use synchronous unbuffered IO on Windows for now */
	if (srv_file_flush_method_str != NULL) {
		msg("xtrabackupp: Warning: "
		    "ignoring innodb_flush_method = %s on Windows.\n");
	}

	srv_win_file_flush_method = SRV_WIN_IO_UNBUFFERED;
	srv_use_native_aio = FALSE;
#endif

#ifndef INNODB_VERSION_SHORT
        if (srv_pool_size >= 1000 * 1024) {
#else
	if (srv_buf_pool_size >= 1000 * 1024 * 1024) {
#endif
                                  /* Here we still have srv_pool_size counted
                                  in kilobytes (in 4.0 this was in bytes)
				  srv_boot() converts the value to
                                  pages; if buffer pool is less than 1000 MB,
                                  assume fewer threads. */
                srv_max_n_threads = 50000;

#ifndef INNODB_VERSION_SHORT
        } else if (srv_pool_size >= 8 * 1024) {
#else
	} else if (srv_buf_pool_size >= 8 * 1024 * 1024) {
#endif

                srv_max_n_threads = 10000;
        } else {
		srv_max_n_threads = 1000;       /* saves several MB of memory,
                                                especially in 64-bit
                                                computers */
        }

	{
	ulint	nr;
	ulint	i;

	nr = srv_n_data_files;
	
	for (i = 0; i < nr; i++) {
		srv_data_file_sizes[i] = srv_data_file_sizes[i]
					* ((1024 * 1024) / UNIV_PAGE_SIZE);
	}		

	srv_last_file_size_max = srv_last_file_size_max
					* ((1024 * 1024) / UNIV_PAGE_SIZE);
		
	srv_log_file_size = srv_log_file_size / UNIV_PAGE_SIZE;

	srv_log_buffer_size = srv_log_buffer_size / UNIV_PAGE_SIZE;

#ifndef INNODB_VERSION_SHORT
	srv_pool_size = srv_pool_size / (UNIV_PAGE_SIZE / 1024);

	srv_awe_window_size = srv_awe_window_size / UNIV_PAGE_SIZE;
	
	if (srv_use_awe) {
	        /* If we are using AWE we must save memory in the 32-bit
		address space of the process, and cannot bind the lock
		table size to the real buffer pool size. */

	        srv_lock_table_size = 20 * srv_awe_window_size;
	} else {
	        srv_lock_table_size = 5 * srv_pool_size;
	}
#else
	srv_lock_table_size = 5 * (srv_buf_pool_size / UNIV_PAGE_SIZE);
#endif
	}

	os_sync_mutex = NULL;
	srv_general_init();

	{
	ibool	log_file_created;
	ibool	log_created	= FALSE;
	ibool	log_opened	= FALSE;
	ulint	err;
	ulint	i;

	err = xb_data_files_init();
	if (err != DB_SUCCESS) {
		msg("xtrabackup: error: xb_data_files_init() failed with"
		    "error code %lu\n", err);
		exit(EXIT_FAILURE);
	}

	log_init();

	lock_sys_create(srv_lock_table_size);

	for (i = 0; i < srv_n_log_files; i++) {
		err = open_or_create_log_file(FALSE, &log_file_created,
							     log_opened, 0, i);
		if (err != DB_SUCCESS) {

			//return((int) err);
			exit(EXIT_FAILURE);
		}

		if (log_file_created) {
			log_created = TRUE;
		} else {
			log_opened = TRUE;
		}
		if ((log_opened && log_created)) {
			msg(
	"xtrabackup: Error: all log files must be created at the same time.\n"
	"xtrabackup: All log files must be created also in database creation.\n"
	"xtrabackup: If you want bigger or smaller log files, shut down the\n"
	"xtrabackup: database and make sure there were no errors in shutdown.\n"
	"xtrabackup: Then delete the existing log files. Edit the .cnf file\n"
	"xtrabackup: and start the database again.\n");

			//return(DB_ERROR);
			exit(EXIT_FAILURE);
		}
	}

	/* log_file_created must not be TRUE, if online */
	if (log_file_created) {
		msg("xtrabackup: Something wrong with source files...\n");
		exit(EXIT_FAILURE);
	}

	}

	/* create extra LSN dir if it does not exist. */
	if (xtrabackup_extra_lsndir
		&&!my_stat(xtrabackup_extra_lsndir,&stat_info,MYF(0))
		&& (my_mkdir(xtrabackup_extra_lsndir,0777,MYF(0)) < 0)){
		msg("xtrabackup: Error: cannot mkdir %d: %s\n",
		    my_errno, xtrabackup_extra_lsndir);
		exit(EXIT_FAILURE);
	}


	if (!xtrabackup_log_only) {

	/* create target dir if not exist */
	if (!my_stat(xtrabackup_target_dir,&stat_info,MYF(0))
		&& (my_mkdir(xtrabackup_target_dir,0777,MYF(0)) < 0)){
		msg("xtrabackup: Error: cannot mkdir %d: %s\n",
		    my_errno, xtrabackup_target_dir);
		exit(EXIT_FAILURE);
	}

	} else {
		msg("xtrabackup: Log only mode.\n");
	}

        {
        fil_system_t*   f_system = fil_system;

	/* definition from recv_recovery_from_checkpoint_start() */
	log_group_t*	max_cp_group;
	ulint		max_cp_field;
	byte*		buf;
	byte		log_hdr_buf_[LOG_FILE_HDR_SIZE + OS_FILE_LOG_BLOCK_SIZE];
	byte*		log_hdr_buf;
	ulint		err;

	/* start back ground thread to copy newer log */
	os_thread_id_t log_copying_thread_id;
	datafiles_iter_t *it;

	log_hdr_buf = ut_align(log_hdr_buf_, OS_FILE_LOG_BLOCK_SIZE);

	/* get current checkpoint_lsn */
	/* Look for the latest checkpoint from any of the log groups */

	mutex_enter(&log_sys->mutex);

	err = recv_find_max_checkpoint(&max_cp_group, &max_cp_field);

	if (err != DB_SUCCESS) {

		exit(EXIT_FAILURE);
	}
		
	log_group_read_checkpoint_info(max_cp_group, max_cp_field);
	buf = log_sys->checkpoint_buf;

	checkpoint_lsn_start = MACH_READ_64(buf + LOG_CHECKPOINT_LSN);
	checkpoint_no_start = MACH_READ_64(buf + LOG_CHECKPOINT_NO);

	mutex_exit(&log_sys->mutex);

reread_log_header:
	fil_io(OS_FILE_READ | OS_FILE_LOG, TRUE, max_cp_group->space_id,
#ifdef INNODB_VERSION_SHORT
				0,
#endif
				0, 0, LOG_FILE_HDR_SIZE,
				log_hdr_buf, max_cp_group);

	/* check consistency of log file header to copy */
	mutex_enter(&log_sys->mutex);

	err = recv_find_max_checkpoint(&max_cp_group, &max_cp_field);

        if (err != DB_SUCCESS) {

                exit(EXIT_FAILURE);
        }

        log_group_read_checkpoint_info(max_cp_group, max_cp_field);
        buf = log_sys->checkpoint_buf;

	if(ut_dulint_cmp(checkpoint_no_start,
			MACH_READ_64(buf + LOG_CHECKPOINT_NO)) != 0) {
		checkpoint_lsn_start = MACH_READ_64(buf + LOG_CHECKPOINT_LSN);
		checkpoint_no_start = MACH_READ_64(buf + LOG_CHECKPOINT_NO);
		mutex_exit(&log_sys->mutex);
		goto reread_log_header;
	}

	mutex_exit(&log_sys->mutex);

	/* open the log file */
	if (!xtrabackup_log_only) {
		/* The xbstream format allows concurrent files streaming */
		if (xtrabackup_stream) {
			dst_log_fd = xtrabackup_create_tmpfile(
				logfile_temp_path, XB_LOG_FILENAME);
			if (dst_log_fd < 0) {
				msg("xtrabackup: error: "
				    "xtrabackup_create_tmpfile() failed. "
				    "(errno: %d)\n", my_errno);
				exit(EXIT_FAILURE);
			}
		} else {
			fn_format(dst_log_path, XB_LOG_FILENAME,
				  xtrabackup_target_dir, "", MYF(0));
			dst_log_fd = my_create(dst_log_path, 0,
					       O_RDWR | O_BINARY | O_EXCL |
					       O_NOFOLLOW, MYF(MY_WME));
			if (dst_log_fd < 0) {
				msg("xtrabackup: error: cannot open %s "
				    "(errno: %d)\n", dst_log_path, my_errno);
				exit(EXIT_FAILURE);
			}
		}
	} else {
		dst_log_fd = dup(fileno(stdout));
		if (dst_log_fd < 0) {
			msg("xtrabackup: error: dup() failed (errno: %d)",
			    errno);
			exit(EXIT_FAILURE);
		}
	}

	/* label it */
	strcpy((char*) log_hdr_buf + LOG_FILE_WAS_CREATED_BY_HOT_BACKUP,
		"xtrabkup ");
	ut_sprintf_timestamp(
		(char*) log_hdr_buf + (LOG_FILE_WAS_CREATED_BY_HOT_BACKUP
				+ (sizeof "xtrabkup ") - 1));

	if (my_write(dst_log_fd, log_hdr_buf, LOG_FILE_HDR_SIZE,
		     MYF(MY_WME | MY_NABP))) {
		exit(EXIT_FAILURE);
	}

	/* start flag */
	log_copying = TRUE;

	/* start io throttle */
	if(xtrabackup_throttle) {
		os_thread_id_t io_watching_thread_id;

		io_ticket = xtrabackup_throttle;
		wait_throttle = os_event_create(NULL);

		os_thread_create(io_watching_thread, NULL, &io_watching_thread_id);
	}


	/* copy log file by current position */
	if(xtrabackup_copy_logfile(checkpoint_lsn_start, FALSE))
		exit(EXIT_FAILURE);


	os_thread_create(log_copying_thread, NULL, &log_copying_thread_id);

	if (xtrabackup_parallel > 1 && xtrabackup_stream &&
	    xtrabackup_stream_fmt == XB_STREAM_FMT_TAR) {
		msg("xtrabackup: warning: the --parallel option does not have "
		    "any effect when streaming in the 'tar' format. "
		    "You can use the 'xbstream' format instead.\n");
		xtrabackup_parallel = 1;
	}

	/* Initialize the appropriate datasink */
	if (xtrabackup_log_only) {
		ds = &datasink_local;
	} else if (xtrabackup_compress) {
		ds = &datasink_compress;
	} else if (xtrabackup_stream) {
		ds = &datasink_stream;
	} else {
		ds = &datasink_local;
	}

	ds_ctxt = ds->init(xtrabackup_target_dir);
	if (ds_ctxt == NULL) {
		msg("xtrabackup: Error: failed to initialize the "
		    "datasink.\n");
		exit(EXIT_FAILURE);
	}

	if (!xtrabackup_log_only) {
		uint			i;
		uint			count;
		os_mutex_t		count_mutex;
		data_thread_ctxt_t 	*data_threads;

		ut_a(xtrabackup_parallel > 0);

		if (xtrabackup_parallel > 1) {
			msg("xtrabackup: Starting %u threads for parallel data "
			    "files transfer\n", xtrabackup_parallel);
		}

		it = datafiles_iter_new(f_system);
		if (it == NULL) {
			msg("xtrabackup: Error: "
			    "datafiles_iter_new() failed.\n");
			exit(EXIT_FAILURE);
		}

		/* Create data copying threads */
		data_threads = (data_thread_ctxt_t *)
			ut_malloc(sizeof(data_thread_ctxt_t) *
				  xtrabackup_parallel);
		count = xtrabackup_parallel;
		count_mutex = OS_MUTEX_CREATE();

		for (i = 0; i < (uint) xtrabackup_parallel; i++) {
			data_threads[i].it = it;
			data_threads[i].num = i+1;
			data_threads[i].count = &count;
			data_threads[i].count_mutex = count_mutex;
			data_threads[i].ds_ctxt = ds_ctxt;
			os_thread_create(data_copy_thread_func,
					 data_threads + i,
					 &data_threads[i].id);
		}

		/* Wait for threads to exit */
		while (1) {
			os_thread_sleep(1000000);
			os_mutex_enter(count_mutex);
			if (count == 0) {
				os_mutex_exit(count_mutex);
				break;
			}
			os_mutex_exit(count_mutex);
		}

		os_mutex_free(count_mutex);
		ut_free(data_threads);
		datafiles_iter_free(it);

	}

        }

	/* Close the datasync to flush any buffered data it might have,
	so we don't end up with buffered data being written after the stream
	produced by innobackupex. */
	ds->deinit(ds_ctxt);

	/* suspend-at-end */
	if (xtrabackup_suspend_at_end) {
		os_file_t	suspend_file = XB_FILE_UNDEFINED;
		char	suspend_path[FN_REFLEN];
		ibool	success, exists;
		os_file_type_t	type;

		sprintf(suspend_path, "%s%s", xtrabackup_target_dir,
			"/xtrabackup_suspended");

		srv_normalize_path_for_win(suspend_path);
		/* xb_file_create reads srv_unix_file_flush_method */
		suspend_file = xb_file_create(suspend_path, OS_FILE_OVERWRITE,
					      OS_FILE_NORMAL, OS_DATA_FILE,
					      &success);

		if (!success) {
			msg("xtrabackup: Error: failed to create file "
			    "'xtrabackup_suspended'\n");
		}

		if (suspend_file != XB_FILE_UNDEFINED)
			os_file_close(suspend_file);

		exists = TRUE;
		while (exists) {
			os_thread_sleep(200000); /*0.2 sec*/
			success = os_file_status(suspend_path, &exists, &type);
			if (!success)
				break;
		}
		xtrabackup_suspend_at_end = FALSE; /* suspend is 1 time */
	}

	/* Reinit the datasink */
	ds_ctxt = ds->init(xtrabackup_target_dir);

	/* read the latest checkpoint lsn */
	latest_cp = ut_dulint_zero;
	{
		log_group_t*	max_cp_group;
		ulint	max_cp_field;
		ulint	err;

		mutex_enter(&log_sys->mutex);

		err = recv_find_max_checkpoint(&max_cp_group, &max_cp_field);

		if (err != DB_SUCCESS) {
			msg("xtrabackup: Error: recv_find_max_checkpoint() failed.\n");
			mutex_exit(&log_sys->mutex);
			goto skip_last_cp;
		}

		log_group_read_checkpoint_info(max_cp_group, max_cp_field);

		latest_cp = MACH_READ_64(log_sys->checkpoint_buf + LOG_CHECKPOINT_LSN);

		mutex_exit(&log_sys->mutex);

#ifndef INNODB_VERSION_SHORT
		msg("xtrabackup: The latest check point (for incremental): "
		    "'%lu:%lu'\n", latest_cp.high, latest_cp.low);
#else
		msg("xtrabackup: The latest check point (for incremental): "
		    "'%llu'\n", latest_cp);
#endif
	}
skip_last_cp:
	/* stop log_copying_thread */
	log_copying = FALSE;
	msg("xtrabackup: Stopping log copying thread.\n");
	while (log_copying_running) {
		msg(".");
		os_thread_sleep(200000); /*0.2 sec*/
	}
	msg("\n");

	if(!xtrabackup_incremental) {
		strcpy(metadata_type, "full-backuped");
		metadata_from_lsn = ut_dulint_zero;
	} else {
		strcpy(metadata_type, "incremental");
		metadata_from_lsn = incremental_lsn;
	}
	metadata_to_lsn = latest_cp;
	metadata_last_lsn = log_copy_scanned_lsn;

	/* Write xtrabackup_checkpoint without compression, if it was used for
	backup. */
	meta_ds_ctxt = xtrabackup_compress ?
		compress_get_dest_ctxt(ds_ctxt) : ds_ctxt;
	if (!xtrabackup_stream_metadata(meta_ds_ctxt))
		msg("xtrabackup: error:"
		    "xtrabackup_stream_metadata() failed.\n");

	if (xtrabackup_extra_lsndir) {
		char	filename[FN_REFLEN];

		sprintf(filename, "%s/%s", xtrabackup_extra_lsndir,
			XTRABACKUP_METADATA_FILENAME);
		if (!xtrabackup_write_metadata(filename))
			msg("xtrabackup: error: "
			    "xtrabackup_write_metadata() failed.\n");

	}

	if (!log_copying_succeed) {
		msg("xtrabackup: Error: log_copying_thread failed.\n");
		exit(EXIT_FAILURE);
	}

	/* Stream the transaction log from the temporary file */
	if (!xtrabackup_log_only && xtrabackup_stream &&
	    xtrabackup_stream_temp_logfile(dst_log_fd, ds_ctxt)) {
		msg("xtrabackup: Error: failed to stream the log "
		    "from the temporary file %s", logfile_temp_path);
		exit(EXIT_FAILURE);
	}

	ds->deinit(ds_ctxt);

	if (wait_throttle)
		os_event_free(wait_throttle);

#ifndef INNODB_VERSION_SHORT
	msg("xtrabackup: Transaction log of lsn (%lu %lu) to (%lu %lu) was "
	    "copied.\n", checkpoint_lsn_start.high, checkpoint_lsn_start.low,
	    log_copy_scanned_lsn.high, log_copy_scanned_lsn.low);
#else
	msg("xtrabackup: Transaction log of lsn (%llu) to (%llu) was copied.\n",
	    checkpoint_lsn_start, log_copy_scanned_lsn);
#endif

	xb_data_files_close();
}

/* ================= stats ================= */
static my_bool
xtrabackup_stats_level(
	dict_index_t*	index,
	ulint		level)
{
	ulint	space;
	page_t*	page;

	rec_t*	node_ptr;

	ulint	right_page_no;

	page_cur_t	cursor;

	mtr_t	mtr;
	mem_heap_t*	heap	= mem_heap_create(256);

	ulint*	offsets = NULL;

	ulonglong n_pages, n_pages_extern;
	ulonglong sum_data, sum_data_extern;
	ulonglong n_recs;
	ulint	page_size;
	buf_block_t*	block;
	ulint	zip_size;

	n_pages = sum_data = n_recs = 0;
	n_pages_extern = sum_data_extern = 0;


	if (level == 0)
		fprintf(stdout, "        leaf pages: ");
	else
		fprintf(stdout, "     level %lu pages: ", level);

	mtr_start(&mtr);

#ifndef INNODB_VERSION_SHORT
#if (MYSQL_VERSION_ID < 50100)
	mtr_x_lock(&(index->tree->lock), &mtr);
	page = btr_root_get(index->tree, &mtr);
#else /* MYSQL_VERSION_ID < 51000 */
	mtr_x_lock(&(index->lock), &mtr);
	page = btr_root_get(index, &mtr);
#endif
#else
	mtr_x_lock(&(index->lock), &mtr);
	block = btr_root_block_get(index, &mtr);
	page = buf_block_get_frame(block);
#endif

#ifndef INNODB_VERSION_SHORT
	space = buf_frame_get_space_id(page);
#else
	space = page_get_space_id(page);
	zip_size = fil_space_get_zip_size(space);
#endif

	while (level != btr_page_get_level(page, &mtr)) {

#ifndef INNODB_VERSION_SHORT
		ut_a(btr_page_get_level(page, &mtr) > 0);
#else
		ut_a(space == buf_block_get_space(block));
		ut_a(space == page_get_space_id(page));
		ut_a(!page_is_leaf(page));
#endif

#ifndef INNODB_VERSION_SHORT
		page_cur_set_before_first(page, &cursor);
#else
		page_cur_set_before_first(block, &cursor);
#endif
		page_cur_move_to_next(&cursor);

		node_ptr = page_cur_get_rec(&cursor);
		offsets = rec_get_offsets(node_ptr, index, offsets,
					ULINT_UNDEFINED, &heap);
#ifndef INNODB_VERSION_SHORT
		page = btr_node_ptr_get_child(node_ptr, offsets, &mtr);
#else
		block = btr_node_ptr_get_child(node_ptr, index, offsets, &mtr);
		page = buf_block_get_frame(block);
#endif
	}

loop:
	mem_heap_empty(heap);
	offsets = NULL;
#if (MYSQL_VERSION_ID < 50100)
	mtr_x_lock(&(index->tree->lock), &mtr);
#else /* MYSQL_VERSION_ID < 51000 */
	mtr_x_lock(&(index->lock), &mtr);
#endif

	right_page_no = btr_page_get_next(page, &mtr);


	/*=================================*/
	//fprintf(stdout, "%lu ", (ulint) buf_frame_get_page_no(page));

	n_pages++;
	sum_data += page_get_data_size(page);
	n_recs += page_get_n_recs(page);


	if (level == 0) {
		page_cur_t	cur;
		ulint	n_fields;
		ulint	i;
		mem_heap_t*	local_heap	= NULL;
		ulint	offsets_[REC_OFFS_NORMAL_SIZE];
		ulint*	local_offsets	= offsets_;

		*offsets_ = (sizeof offsets_) / sizeof *offsets_;

#ifndef INNODB_VERSION_SHORT
		page_cur_set_before_first(page, &cur);
#else
		page_cur_set_before_first(block, &cur);
#endif
		page_cur_move_to_next(&cur);

		for (;;) {
			if (page_cur_is_after_last(&cur)) {
				break;
			}

			local_offsets = rec_get_offsets(cur.rec, index, local_offsets,
						ULINT_UNDEFINED, &local_heap);
			n_fields = rec_offs_n_fields(local_offsets);

			for (i = 0; i < n_fields; i++) {
				if (rec_offs_nth_extern(local_offsets, i)) {
					page_t*	local_page;
					ulint	space_id;
					ulint	page_no;
					ulint	offset;
					byte*	blob_header;
					ulint	part_len;
					mtr_t	local_mtr;
					ulint	local_len;
					byte*	data;
#ifdef INNODB_VERSION_SHORT
					buf_block_t*	local_block;
#endif

					data = rec_get_nth_field(cur.rec, local_offsets, i, &local_len);

					ut_a(local_len >= BTR_EXTERN_FIELD_REF_SIZE);
					local_len -= BTR_EXTERN_FIELD_REF_SIZE;

					space_id = mach_read_from_4(data + local_len + BTR_EXTERN_SPACE_ID);
					page_no = mach_read_from_4(data + local_len + BTR_EXTERN_PAGE_NO);
					offset = mach_read_from_4(data + local_len + BTR_EXTERN_OFFSET);

					if (offset != FIL_PAGE_DATA)
						msg("\nWarning: several record may share same external page.\n");

					for (;;) {
						mtr_start(&local_mtr);

#ifndef INNODB_VERSION_SHORT
						local_page = buf_page_get(space_id, page_no, RW_S_LATCH, &local_mtr);
#ifdef UNIV_SYNC_DEBUG
						buf_page_dbg_add_level(local_page, SYNC_NO_ORDER_CHECK);
#endif
#else
#if (MYSQL_VERSION_ID < 50517)
						local_block = btr_block_get(space_id, zip_size, page_no, RW_S_LATCH, &local_mtr);
#else
						local_block = btr_block_get(space_id, zip_size, page_no, RW_S_LATCH, index, &local_mtr);
#endif
						local_page = buf_block_get_frame(local_block);
#endif
						blob_header = local_page + offset;
#define BTR_BLOB_HDR_PART_LEN		0
#define BTR_BLOB_HDR_NEXT_PAGE_NO	4
						//part_len = btr_blob_get_part_len(blob_header);
						part_len = mach_read_from_4(blob_header + BTR_BLOB_HDR_PART_LEN);

						//page_no = btr_blob_get_next_page_no(blob_header);
						page_no = mach_read_from_4(blob_header + BTR_BLOB_HDR_NEXT_PAGE_NO);

						offset = FIL_PAGE_DATA;




						/*=================================*/
						//fprintf(stdout, "[%lu] ", (ulint) buf_frame_get_page_no(page));

						n_pages_extern++;
						sum_data_extern += part_len;


						mtr_commit(&local_mtr);

						if (page_no == FIL_NULL)
							break;
					}
				}
			}

			page_cur_move_to_next(&cur);
		}
	}




	mtr_commit(&mtr);
	if (right_page_no != FIL_NULL) {
		mtr_start(&mtr);
#ifndef INNODB_VERSION_SHORT
		page = btr_page_get(space, right_page_no, RW_X_LATCH, &mtr);
#else
#if (MYSQL_VERSION_ID < 50517)
		block = btr_block_get(space, zip_size, right_page_no,
				      RW_X_LATCH, &mtr);
#else
		block = btr_block_get(space, zip_size, right_page_no,
				      RW_X_LATCH, index, &mtr);
#endif
		page = buf_block_get_frame(block);
#endif
		goto loop;
	}
	mem_heap_free(heap);

#ifndef INNODB_VERSION_SHORT
	page_size = UNIV_PAGE_SIZE;
#else
	if (zip_size) {
		page_size = zip_size;
	} else {
		page_size = UNIV_PAGE_SIZE;
	}
#endif

	if (level == 0)
		fprintf(stdout, "recs=%lld, ", n_recs);

	fprintf(stdout, "pages=%lld, data=%lld bytes, data/pages=%lld%%",
		n_pages, sum_data,
		((sum_data * 100)/ page_size)/n_pages);


	if (level == 0 && n_pages_extern) {
		putc('\n', stdout);
		/* also scan blob pages*/
		fprintf(stdout, "    external pages: ");

		fprintf(stdout, "pages=%lld, data=%lld bytes, data/pages=%lld%%",
			n_pages_extern, sum_data_extern,
			((sum_data_extern * 100)/ page_size)/n_pages_extern);
	}

	putc('\n', stdout);

	if (level > 0) {
		xtrabackup_stats_level(index, level - 1);
	}

	return(TRUE);
}

static void
xtrabackup_stats_func(void)
{
	ulint n;

	/* cd to datadir */

	if (my_setwd(mysql_real_data_home,MYF(MY_WME)))
	{
		msg("xtrabackup: cannot my_setwd %s\n", mysql_real_data_home);
		exit(EXIT_FAILURE);
	}
	msg("xtrabackup: cd to %s\n", mysql_real_data_home);

	mysql_data_home= mysql_data_home_buff;
	mysql_data_home[0]=FN_CURLIB;		// all paths are relative from here
	mysql_data_home[1]=0;

	/* set read only */
	srv_read_only = TRUE;
	srv_fake_write = TRUE;
#if MYSQL_VERSION_ID >= 50500
	/* AIO is incompatible with srv_read_only/srv_fake_write */
	srv_use_native_aio = FALSE;
#endif

	/* initialize components */
	if(innodb_init_param())
		exit(EXIT_FAILURE);

	/* Check if the log files have been created, otherwise innodb_init()
	will crash when called with srv_read_only == TRUE */
	for (n = 0; n < srv_n_log_files; n++) {
		char		logname[FN_REFLEN];
		ibool		exists;
		os_file_type_t	type;

		sprintf(logname, "ib_logfile%lu", (ulong) n);
		if (!os_file_status(logname, &exists, &type) || !exists ||
		    type != OS_FILE_TYPE_FILE) {
			msg("xtrabackup: Error: "
			    "Cannot find log file %s.\n", logname);
			msg("xtrabackup: Error: "
			    "to use the statistics feature, you need a "
			    "clean copy of the database including "
			    "correctly sized log files, so you need to "
			    "execute with --prepare twice to use this "
			    "functionality on a backup.\n");
			exit(EXIT_FAILURE);
		}
	}

	msg("xtrabackup: Starting 'read-only' InnoDB instance to gather "
	    "index statistics.\n"
	    "xtrabackup: Using %lld bytes for buffer pool (set by "
	    "--use-memory parameter)\n", xtrabackup_use_memory);

	if(innodb_init())
		exit(EXIT_FAILURE);

	fprintf(stdout, "\n\n<INDEX STATISTICS>\n");

	/* gather stats */

	{
	dict_table_t*	sys_tables;
	dict_index_t*	sys_index;
	dict_table_t*	table;
	btr_pcur_t	pcur;
	rec_t*		rec;
	byte*		field;
	ulint		len;
	mtr_t		mtr;
	
	/* Enlarge the fatal semaphore wait timeout during the InnoDB table
	monitor printout */

	mutex_enter(&kernel_mutex);
	srv_fatal_semaphore_wait_threshold += 72000; /* 20 hours */
	mutex_exit(&kernel_mutex);

	mutex_enter(&(dict_sys->mutex));

	mtr_start(&mtr);

	sys_tables = dict_table_get_low("SYS_TABLES");
	sys_index = UT_LIST_GET_FIRST(sys_tables->indexes);

	btr_pcur_open_at_index_side(TRUE, sys_index, BTR_SEARCH_LEAF, &pcur,
								TRUE, &mtr);
loop:
	btr_pcur_move_to_next_user_rec(&pcur, &mtr);

	rec = btr_pcur_get_rec(&pcur);

#ifndef INNODB_VERSION_SHORT
	if (!btr_pcur_is_on_user_rec(&pcur, &mtr))
#else
	if (!btr_pcur_is_on_user_rec(&pcur))
#endif
	{
		/* end of index */

		btr_pcur_close(&pcur);
		mtr_commit(&mtr);
		
		mutex_exit(&(dict_sys->mutex));

		/* Restore the fatal semaphore wait timeout */

		mutex_enter(&kernel_mutex);
		srv_fatal_semaphore_wait_threshold -= 72000; /* 20 hours */
		mutex_exit(&kernel_mutex);

		goto end;
	}	

	field = rec_get_nth_field_old(rec, 0, &len);

#if (MYSQL_VERSION_ID < 50100)
	if (!rec_get_deleted_flag(rec, sys_tables->comp))
#else /* MYSQL_VERSION_ID < 51000 */
	if (!rec_get_deleted_flag(rec, 0))
#endif
	{

		/* We found one */

                char*	table_name = mem_strdupl((char*) field, len);

		btr_pcur_store_position(&pcur, &mtr);

		mtr_commit(&mtr);

		table = dict_table_get_low(table_name);
		mem_free(table_name);


		if (xtrabackup_tables) {
			char *p;
			int regres = REG_NOMATCH;
			int i;

			p = strstr(table->name, SRV_PATH_SEPARATOR_STR);

			if (p)
				*p = '.';

			for (i = 0; i < tables_regex_num; i++) {
				regres = xb_regexec(&tables_regex[i],
						    table->name, 1,
						    tables_regmatch, 0);
				if (regres != REG_NOMATCH)
					break;
			}

			if (p)
				*p = SRV_PATH_SEPARATOR;

			if ( regres == REG_NOMATCH )
				goto skip;
		}

		if (xtrabackup_tables_file) {
			xtrabackup_tables_t*	xtable;

			XB_HASH_SEARCH(name_hash, tables_hash,
				       ut_fold_string(table->name),
				       xtable,
				       ut_ad(xtable->name),
				       !strcmp(xtable->name, table->name));

			if (!xtable)
				goto skip;
		}


		if (table == NULL) {
			fputs("InnoDB: Failed to load table ", stderr);
#if (MYSQL_VERSION_ID < 50100)
			ut_print_namel(stderr, NULL, (char*) field, len);
#else /* MYSQL_VERSION_ID < 51000 */
			ut_print_namel(stderr, NULL, TRUE, (char*) field, len);
#endif
			putc('\n', stderr);
		} else {
			dict_index_t*	index;

			/* The table definition was corrupt if there
			is no index */

			if (dict_table_get_first_index(table)) {
#ifdef XTRADB_BASED
				dict_update_statistics(table, TRUE, FALSE);
#elif defined(INNODB_VERSION_SHORT)
				dict_update_statistics(table, TRUE);
#else
				dict_update_statistics_low(table, TRUE);
#endif
			}

			//dict_table_print_low(table);

			index = UT_LIST_GET_FIRST(table->indexes);
			while (index != NULL) {
{
	IB_INT64	n_vals;

	if (index->n_user_defined_cols > 0) {
		n_vals = index->stat_n_diff_key_vals[
					index->n_user_defined_cols];
	} else {
		n_vals = index->stat_n_diff_key_vals[1];
	}

	fprintf(stdout,
		"  table: %s, index: %s, space id: %lu, root page: %lu"
#ifdef INNODB_VERSION_SHORT
		", zip size: %lu"
#endif
		"\n  estimated statistics in dictionary:\n"
		"    key vals: %lu, leaf pages: %lu, size pages: %lu\n"
		"  real statistics:\n",
		table->name, index->name,
		(ulong) index->space,
#if (MYSQL_VERSION_ID < 50100)
		(ulong) index->tree->page,
#else /* MYSQL_VERSION_ID < 51000 */
		(ulong) index->page,
#endif
#ifdef INNODB_VERSION_SHORT
		(ulong) fil_space_get_zip_size(index->space),
#endif
		(ulong) n_vals,
		(ulong) index->stat_n_leaf_pages,
		(ulong) index->stat_index_size);

	{
		mtr_t	local_mtr;
		page_t*	root;
		ulint	page_level;

		mtr_start(&local_mtr);

#if (MYSQL_VERSION_ID < 50100)
		mtr_x_lock(&(index->tree->lock), &local_mtr);
		root = btr_root_get(index->tree, &local_mtr);
#else /* MYSQL_VERSION_ID < 51000 */
		mtr_x_lock(&(index->lock), &local_mtr);
		root = btr_root_get(index, &local_mtr);
#endif
		page_level = btr_page_get_level(root, &local_mtr);

		xtrabackup_stats_level(index, page_level);

		mtr_commit(&local_mtr);
	}

	putc('\n', stdout);
}
				index = UT_LIST_GET_NEXT(indexes, index);
			}
		}

skip:
		mtr_start(&mtr);

		btr_pcur_restore_position(BTR_SEARCH_LEAF, &pcur, &mtr);
	}

	goto loop;
	}

end:
	putc('\n', stdout);

	/* shutdown InnoDB */
	if(innodb_end())
		exit(EXIT_FAILURE);
}

/* ================= prepare ================= */

static my_bool
xtrabackup_init_temp_log(void)
{
	os_file_t	src_file = XB_FILE_UNDEFINED;
	char	src_path[FN_REFLEN];
	char	dst_path[FN_REFLEN];
	ibool	success;

	ulint	field;
	byte*	log_buf;
	byte*	log_buf_ = NULL;

	IB_INT64	file_size;

	LSN64	max_no;
	LSN64	max_lsn;
	LSN64	checkpoint_no;

	ulint	fold;

	max_no = ut_dulint_zero;

	if (!xb_init_log_block_size()) {
		goto error;
	}

	if(!xtrabackup_incremental_dir) {
		sprintf(dst_path, "%s/ib_logfile0", xtrabackup_target_dir);
		sprintf(src_path, "%s/%s", xtrabackup_target_dir,
			XB_LOG_FILENAME);
	} else {
		sprintf(dst_path, "%s/ib_logfile0", xtrabackup_incremental_dir);
		sprintf(src_path, "%s/%s", xtrabackup_incremental_dir,
			XB_LOG_FILENAME);
	}

	srv_normalize_path_for_win(dst_path);
	srv_normalize_path_for_win(src_path);
retry:
	src_file = xb_file_create_no_error_handling(src_path, OS_FILE_OPEN,
						    OS_FILE_READ_WRITE,
						    &success);
	if (!success) {
		/* The following call prints an error message */
		os_file_get_last_error(TRUE);

		msg("xtrabackup: Warning: cannot open %s. will try to find.\n",
		    src_path);

		/* check if ib_logfile0 may be xtrabackup_logfile */
		src_file = xb_file_create_no_error_handling(dst_path,
							    OS_FILE_OPEN,
							    OS_FILE_READ_WRITE,
							    &success);
		if (!success) {
			os_file_get_last_error(TRUE);
			msg("  xtrabackup: Fatal error: cannot find %s.\n",
			    src_path);

			goto error;
		}

		log_buf_ = ut_malloc(LOG_FILE_HDR_SIZE * 2);
		log_buf = ut_align(log_buf_, LOG_FILE_HDR_SIZE);

		success = os_file_read(src_file, log_buf, 0, 0, LOG_FILE_HDR_SIZE);
		if (!success) {
			goto error;
		}

		if ( ut_memcmp(log_buf + LOG_FILE_WAS_CREATED_BY_HOT_BACKUP,
				(byte*)"xtrabkup", (sizeof "xtrabkup") - 1) == 0) {
			msg("  xtrabackup: 'ib_logfile0' seems to be "
			    "'xtrabackup_logfile'. will retry.\n");

			ut_free(log_buf_);
			log_buf_ = NULL;

			os_file_close(src_file);
			src_file = XB_FILE_UNDEFINED;

			/* rename and try again */
			success = xb_file_rename(dst_path, src_path);
			if (!success) {
				goto error;
			}

			goto retry;
		}

		msg("  xtrabackup: Fatal error: cannot find %s.\n",
		src_path);

		ut_free(log_buf_);
		log_buf_ = NULL;

		os_file_close(src_file);
		src_file = XB_FILE_UNDEFINED;

		goto error;
	}

#ifdef USE_POSIX_FADVISE
	posix_fadvise(src_file, 0, 0, POSIX_FADV_SEQUENTIAL);
	posix_fadvise(src_file, 0, 0, POSIX_FADV_DONTNEED);
#endif

	xb_file_set_nocache(src_file, src_path, "OPEN");

	file_size = os_file_get_size_as_iblonglong(src_file);


	/* TODO: We should skip the following modifies, if it is not the first time. */
	log_buf_ = ut_malloc(UNIV_PAGE_SIZE * 129);
	log_buf = ut_align(log_buf_, UNIV_PAGE_SIZE);

	/* read log file header */
	success = os_file_read(src_file, log_buf, 0, 0, LOG_FILE_HDR_SIZE);
	if (!success) {
		goto error;
	}

	if ( ut_memcmp(log_buf + LOG_FILE_WAS_CREATED_BY_HOT_BACKUP,
			(byte*)"xtrabkup", (sizeof "xtrabkup") - 1) != 0 ) {
		msg("xtrabackup: notice: xtrabackup_logfile was already used "
		    "to '--prepare'.\n");
		goto skip_modify;
	} else {
		/* clear it later */
		//memset(log_buf + LOG_FILE_WAS_CREATED_BY_HOT_BACKUP,
		//		' ', 4);
	}

	/* read last checkpoint lsn */
	for (field = LOG_CHECKPOINT_1; field <= LOG_CHECKPOINT_2;
			field += LOG_CHECKPOINT_2 - LOG_CHECKPOINT_1) {
		if (!recv_check_cp_is_consistent(log_buf + field))
			goto not_consistent;

		checkpoint_no = MACH_READ_64(log_buf + field + LOG_CHECKPOINT_NO);

		if (ut_dulint_cmp(checkpoint_no, max_no) >= 0) {
			max_no = checkpoint_no;
			max_lsn = MACH_READ_64(log_buf + field + LOG_CHECKPOINT_LSN);
/*
			mach_write_to_4(log_buf + field + LOG_CHECKPOINT_OFFSET,
					LOG_FILE_HDR_SIZE + ut_dulint_minus(max_lsn,
					ut_dulint_align_down(max_lsn,OS_FILE_LOG_BLOCK_SIZE)));

			ulint	fold;
			fold = ut_fold_binary(log_buf + field, LOG_CHECKPOINT_CHECKSUM_1);
			mach_write_to_4(log_buf + field + LOG_CHECKPOINT_CHECKSUM_1, fold);

			fold = ut_fold_binary(log_buf + field + LOG_CHECKPOINT_LSN,
				LOG_CHECKPOINT_CHECKSUM_2 - LOG_CHECKPOINT_LSN);
			mach_write_to_4(log_buf + field + LOG_CHECKPOINT_CHECKSUM_2, fold);
*/
		}
not_consistent:
		;
	}

	if (ut_dulint_cmp(max_no, ut_dulint_zero) == 0) {
		msg("xtrabackup: No valid checkpoint found.\n");
		goto error;
	}


	/* It seems to be needed to overwrite the both checkpoint area. */
	MACH_WRITE_64(log_buf + LOG_CHECKPOINT_1 + LOG_CHECKPOINT_LSN, max_lsn);
	mach_write_to_4(log_buf + LOG_CHECKPOINT_1 + LOG_CHECKPOINT_OFFSET,
			LOG_FILE_HDR_SIZE + (ulint) ut_dulint_minus(max_lsn,
			ut_dulint_align_down(max_lsn,OS_FILE_LOG_BLOCK_SIZE)));
#ifdef XTRADB_BASED
	MACH_WRITE_64(log_buf + LOG_CHECKPOINT_1 + LOG_CHECKPOINT_ARCHIVED_LSN,
			(ib_uint64_t)(LOG_FILE_HDR_SIZE + ut_dulint_minus(max_lsn,
					ut_dulint_align_down(max_lsn,OS_FILE_LOG_BLOCK_SIZE))));
#endif
	fold = ut_fold_binary(log_buf + LOG_CHECKPOINT_1, LOG_CHECKPOINT_CHECKSUM_1);
	mach_write_to_4(log_buf + LOG_CHECKPOINT_1 + LOG_CHECKPOINT_CHECKSUM_1, fold);

	fold = ut_fold_binary(log_buf + LOG_CHECKPOINT_1 + LOG_CHECKPOINT_LSN,
		LOG_CHECKPOINT_CHECKSUM_2 - LOG_CHECKPOINT_LSN);
	mach_write_to_4(log_buf + LOG_CHECKPOINT_1 + LOG_CHECKPOINT_CHECKSUM_2, fold);

	MACH_WRITE_64(log_buf + LOG_CHECKPOINT_2 + LOG_CHECKPOINT_LSN, max_lsn);
        mach_write_to_4(log_buf + LOG_CHECKPOINT_2 + LOG_CHECKPOINT_OFFSET,
                        LOG_FILE_HDR_SIZE + (ulint) ut_dulint_minus(max_lsn,
                        ut_dulint_align_down(max_lsn,OS_FILE_LOG_BLOCK_SIZE)));
#ifdef XTRADB_BASED
	MACH_WRITE_64(log_buf + LOG_CHECKPOINT_2 + LOG_CHECKPOINT_ARCHIVED_LSN,
			(ib_uint64_t)(LOG_FILE_HDR_SIZE + ut_dulint_minus(max_lsn,
					ut_dulint_align_down(max_lsn,OS_FILE_LOG_BLOCK_SIZE))));
#endif
        fold = ut_fold_binary(log_buf + LOG_CHECKPOINT_2, LOG_CHECKPOINT_CHECKSUM_1);
        mach_write_to_4(log_buf + LOG_CHECKPOINT_2 + LOG_CHECKPOINT_CHECKSUM_1, fold);

        fold = ut_fold_binary(log_buf + LOG_CHECKPOINT_2 + LOG_CHECKPOINT_LSN,
                LOG_CHECKPOINT_CHECKSUM_2 - LOG_CHECKPOINT_LSN);
        mach_write_to_4(log_buf + LOG_CHECKPOINT_2 + LOG_CHECKPOINT_CHECKSUM_2, fold);


	success = os_file_write(src_path, src_file, log_buf, 0, 0, LOG_FILE_HDR_SIZE);
	if (!success) {
		goto error;
	}

	/* expand file size (9/8) and align to UNIV_PAGE_SIZE */

	if (file_size % UNIV_PAGE_SIZE) {
		memset(log_buf, 0, UNIV_PAGE_SIZE);
		success = os_file_write(src_path, src_file, log_buf,
				(ulint)(file_size & 0xFFFFFFFFUL),
				(ulint)(file_size >> 32),
				UNIV_PAGE_SIZE - (ulint) (file_size % UNIV_PAGE_SIZE));
		if (!success) {
			goto error;
		}

		file_size = os_file_get_size_as_iblonglong(src_file);
	}

	/* TODO: We should judge whether the file is already expanded or not... */
	{
		ulint	expand;

		memset(log_buf, 0, UNIV_PAGE_SIZE * 128);
		expand = (ulint) (file_size / UNIV_PAGE_SIZE / 8);

		for (; expand > 128; expand -= 128) {
			success = os_file_write(src_path, src_file, log_buf,
					(ulint)(file_size & 0xFFFFFFFFUL),
					(ulint)(file_size >> 32),
					UNIV_PAGE_SIZE * 128);
			if (!success) {
				goto error;
			}
			file_size += UNIV_PAGE_SIZE * 128;
		}

		if (expand) {
			success = os_file_write(src_path, src_file, log_buf,
					(ulint)(file_size & 0xFFFFFFFFUL),
					(ulint)(file_size >> 32),
					expand * UNIV_PAGE_SIZE);
			if (!success) {
				goto error;
			}
			file_size += UNIV_PAGE_SIZE * expand;
		}
	}

	/* make larger than 2MB */
	if (file_size < 2*1024*1024L) {
		memset(log_buf, 0, UNIV_PAGE_SIZE);
		while (file_size < 2*1024*1024L) {
			success = os_file_write(src_path, src_file, log_buf,
				(ulint)(file_size & 0xFFFFFFFFUL),
				(ulint)(file_size >> 32),
				UNIV_PAGE_SIZE);
			if (!success) {
				goto error;
			}
			file_size += UNIV_PAGE_SIZE;
		}
		file_size = os_file_get_size_as_iblonglong(src_file);
	}

#ifndef INNODB_VERSION_SHORT
	msg("xtrabackup: xtrabackup_logfile detected: size=%lld, "
	    "start_lsn=(%lu %lu)\n", file_size, max_lsn.high, max_lsn.low);
#else
	msg("xtrabackup: xtrabackup_logfile detected: size=%lld, "
	    "start_lsn=(%llu)\n", file_size, max_lsn);
#endif

	os_file_close(src_file);
	src_file = XB_FILE_UNDEFINED;

	/* Backup log parameters */
	innobase_log_group_home_dir_backup = innobase_log_group_home_dir;
	innobase_log_file_size_backup      = innobase_log_file_size;
	innobase_log_files_in_group_backup = innobase_log_files_in_group;

	/* fake InnoDB */
	innobase_log_group_home_dir = NULL;
	innobase_log_file_size      = file_size;
	innobase_log_files_in_group = 1;

	srv_thread_concurrency = 0;

	/* rename 'xtrabackup_logfile' to 'ib_logfile0' */
	success = xb_file_rename(src_path, dst_path);
	if (!success) {
		goto error;
	}
	xtrabackup_logfile_is_renamed = TRUE;

	ut_free(log_buf_);

	return(FALSE);

skip_modify:
	os_file_close(src_file);
	src_file = XB_FILE_UNDEFINED;
	ut_free(log_buf_);
	return(FALSE);

error:
	if (src_file != XB_FILE_UNDEFINED)
		os_file_close(src_file);
	if (log_buf_)
		ut_free(log_buf_);
	msg("xtrabackup: Error: xtrabackup_init_temp_log() failed.\n");
	return(TRUE); /*ERROR*/
}

/***********************************************************************
Generates path to the meta file path from a given path to an incremental .delta
by replacing trailing ".delta" with ".meta", or returns error if 'delta_path'
does not end with the ".delta" character sequence.
@return TRUE on success, FALSE on error. */
static
ibool
get_meta_path(
	const char	*delta_path,	/* in: path to a .delta file */
	char 		*meta_path)	/* out: path to the corresponding .meta
					file */
{
	size_t		len = strlen(delta_path);

	if (len <= 6 || strcmp(delta_path + len - 6, ".delta")) {
		return FALSE;
	}
	memcpy(meta_path, delta_path, len - 6);
	strcpy(meta_path + len - 6, XB_DELTA_INFO_SUFFIX);

	return TRUE;
}

/***********************************************************************
Searches for matching tablespace file for given .delta file and space_id
in given directory. When matching tablespace found, renames it to match the
name of .delta file. If there was a tablespace with matching name and
mismatching ID, renames it to xtrabackup_tmp_#ID.ibd. If there was no
matching file, creates a placeholder for the new tablespace.
@return file handle of matched or created file */
static
os_file_t
xb_delta_open_matching_space(
	const char*	dbname,		/* in: path to destination database dir */
	const char*	name,		/* in: name of delta file (without .delta) */
	ulint		space_id,	/* in: space id of delta file */
	ulint		zip_size,	/* in: zip_size of tablespace */
	char*		real_name,	/* out: full path of destination file */
	size_t		real_name_len,	/* out: buffer size for real_name */
	ibool* 		success)	/* out: indicates error. TRUE = success */
{
	char		dest_dir[FN_REFLEN];
	char		dest_space_name[FN_REFLEN];
	ibool		ok;
	fil_space_t*	fil_space;
	os_file_t	file	= 0;
<<<<<<< HEAD
=======
	ulint		tablespace_flags;
>>>>>>> 99bd630a

	ut_a(dbname || space_id == 0);

	*success = FALSE;

	if (dbname) {
		snprintf(dest_dir, FN_REFLEN, "%s/%s",
			xtrabackup_target_dir, dbname);
		srv_normalize_path_for_win(dest_dir);

		snprintf(dest_space_name, FN_REFLEN, "./%s/%s",
			dbname, name);
	} else {
		snprintf(dest_dir, FN_REFLEN, "%s", xtrabackup_target_dir);
		srv_normalize_path_for_win(dest_dir);

		snprintf(dest_space_name, FN_REFLEN, "./%s", name);
	}

	snprintf(real_name, real_name_len,
		 "%s/%s",
		 xtrabackup_target_dir, dest_space_name);
	srv_normalize_path_for_win(real_name);

	/* Create the database directory if it doesn't exist yet */
	if (!os_file_create_directory(dest_dir, FALSE)) {
		msg("xtrabackup: error: cannot create dir %s\n", dest_dir);
		return file;
	}

	mutex_enter(&fil_system->mutex);
	fil_space = xb_space_get_by_name(dest_space_name);
	mutex_exit(&fil_system->mutex);

	if (fil_space != NULL) {
		if (fil_space->id == space_id) {
			/* we found matching space */
			goto found;
		} else {

			char	tmpname[FN_REFLEN];

			snprintf(tmpname, FN_REFLEN, "./%s/xtrabackup_tmp_#%lu",
				dbname, fil_space->id);

			msg("xtrabackup: Renaming %s to %s.ibd\n",
				fil_space->name, tmpname);

			if (!fil_rename_tablespace(NULL,
					fil_space->id, tmpname))
			{
				msg("xtrabackup: Cannot rename %s to %s\n",
					fil_space->name, tmpname);
				goto exit;
			}
		}
	}

	mutex_enter(&fil_system->mutex);
	fil_space = xb_space_get_by_id(space_id);
	mutex_exit(&fil_system->mutex);
	if (fil_space != NULL) {
		char	tmpname[FN_REFLEN];

		strncpy(tmpname, dest_space_name, FN_REFLEN);
		tmpname[strlen(tmpname) - 4] = 0;

		msg("xtrabackup: Renaming %s to %s\n",
		    fil_space->name, dest_space_name);

		if (!fil_rename_tablespace(NULL,
				      fil_space->id, tmpname))
		{
			msg("xtrabackup: Cannot rename %s to %s\n",
				fil_space->name, dest_space_name);
			goto exit;
		}

		goto found;
	}

	/* No matching space found. create the new one.  Note that this is not
	a full-fledged tablespace create, as done by
	fil_create_new_single_table_tablespace(): the minumum tablespace size
	is not ensured and the 1st page fields are not set.  We rely on backup
	delta to contain the 1st FIL_IBD_FILE_INITIAL_SIZE * UNIV_PAGE_SIZE
	to ensure the correct tablespace image.  */

#ifdef INNODB_VERSION_SHORT
<<<<<<< HEAD
	if (!fil_space_create(dest_space_name, space_id,
		zip_size, FIL_TABLESPACE)) {
=======
	/* Calculate correct tablespace flags for compressed tablespaces.  Do
	not bother to set all flags correctly, just enough for
	fil_space_create() to work.  The full flags will be restored from the
	delta later.  */
	if (!zip_size) {
		tablespace_flags = 0;
	}
	else {
		tablespace_flags
			= (get_bit_shift(zip_size >> PAGE_ZIP_MIN_SIZE_SHIFT
					 << 1)
			   << DICT_TF_ZSSIZE_SHIFT)
			| DICT_TF_COMPACT
			| (DICT_TF_FORMAT_ZIP << DICT_TF_FORMAT_SHIFT);
	}
	ut_a(dict_table_flags_to_zip_size(tablespace_flags) == zip_size);
	if (!fil_space_create(dest_space_name, space_id, tablespace_flags,
			      FIL_TABLESPACE)) {
>>>>>>> 99bd630a
#else
	if (!fil_space_create(dest_space_name, space_id,
		FIL_TABLESPACE)) {
#endif
		msg("xtrabackup: Cannot create tablespace %s\n",
			dest_space_name);
		goto exit;
	}

	file = xb_file_create_no_error_handling(real_name, OS_FILE_CREATE,
					    OS_FILE_READ_WRITE,
					    &ok);

	if (ok) {
		*success = TRUE;
	} else {
		msg("xtrabackup: Cannot open file %s\n", real_name);
	}

	goto exit;

found:
	/* open the file and return it's handle */

	file = xb_file_create_no_error_handling(real_name, OS_FILE_OPEN,
					    OS_FILE_READ_WRITE,
					    &ok);

	if (ok) {
		*success = TRUE;
	} else {
		msg("xtrabackup: Cannot open file %s\n", real_name);
	}

exit:

	return file;
}

/************************************************************************
Applies a given .delta file to the corresponding data file.
@return TRUE on success */
static
ibool
xtrabackup_apply_delta(
	const char*	dirname,	/* in: dir name of incremental */
	const char*	dbname,		/* in: database name (ibdata: NULL) */
	const char*	filename,	/* in: file name (not a path),
					including the .delta extension */
	my_bool check_newer __attribute__((unused)))
{
	os_file_t	src_file = XB_FILE_UNDEFINED;
	os_file_t	dst_file = XB_FILE_UNDEFINED;
	char	src_path[FN_REFLEN];
	char	dst_path[FN_REFLEN];
	char	meta_path[FN_REFLEN];
	char	space_name[FN_REFLEN];
	ibool	success;

	ibool	last_buffer = FALSE;
	ulint	page_in_buffer;
	ulint	incremental_buffers = 0;

	xb_delta_info_t info;
	ulint		page_size;
	ulint		page_size_shift;
	byte*		incremental_buffer_base = NULL;
	byte*		incremental_buffer;

	ut_a(xtrabackup_incremental);

	if (dbname) {
		snprintf(src_path, sizeof(src_path), "%s/%s/%s",
			 dirname, dbname, filename);
		snprintf(dst_path, sizeof(dst_path), "%s/%s/%s",
			 xtrabackup_real_target_dir, dbname, filename);
	} else {
		snprintf(src_path, sizeof(src_path), "%s/%s",
			 dirname, filename);
		snprintf(dst_path, sizeof(dst_path), "%s/%s",
			 xtrabackup_real_target_dir, filename);
	}
	dst_path[strlen(dst_path) - 6] = '\0';

	strncpy(space_name, filename, FN_REFLEN);
	space_name[strlen(space_name) -  6] = 0;

	if (!get_meta_path(src_path, meta_path)) {
		goto error;
	}

	srv_normalize_path_for_win(dst_path);
	srv_normalize_path_for_win(src_path);
	srv_normalize_path_for_win(meta_path);

	if (!xb_read_delta_metadata(meta_path, &info)) {
		goto error;
	}

	page_size = info.page_size;
	page_size_shift = get_bit_shift(page_size);
	msg("xtrabackup: page size for %s is %lu bytes\n",
	    src_path, page_size);
	if (page_size_shift < 10 ||
	    page_size_shift > UNIV_PAGE_SIZE_SHIFT_MAX) {
		msg("xtrabackup: error: invalid value of page_size "
		    "(%lu bytes) read from %s\n", page_size, meta_path);
		goto error;
	}
	
	src_file = xb_file_create_no_error_handling(src_path, OS_FILE_OPEN,
						    OS_FILE_READ_WRITE,
						    &success);
	if (!success) {
		os_file_get_last_error(TRUE);
		msg("xtrabackup: error: cannot open %s\n", src_path);
		goto error;
	}

#ifdef USE_POSIX_FADVISE
	posix_fadvise(src_file, 0, 0, POSIX_FADV_SEQUENTIAL);
	posix_fadvise(src_file, 0, 0, POSIX_FADV_DONTNEED);
#endif

	xb_file_set_nocache(src_file, src_path, "OPEN");

	dst_file = xb_delta_open_matching_space(
			dbname, space_name, info.space_id,
			info.page_size == UNIV_PAGE_SIZE ? 0 : info.page_size,
			dst_path, sizeof(dst_path), &success);
	if (!success) {
		msg("xtrabackup: error: cannot open %s\n", dst_path);
		goto error;
	}

#ifdef USE_POSIX_FADVISE
	posix_fadvise(dst_file, 0, 0, POSIX_FADV_DONTNEED);
#endif

	xb_file_set_nocache(dst_file, dst_path, "OPEN");

	/* allocate buffer for incremental backup (4096 pages) */
	incremental_buffer_base = ut_malloc((UNIV_PAGE_SIZE_MAX / 4 + 1) *
					 UNIV_PAGE_SIZE_MAX);
	incremental_buffer = ut_align(incremental_buffer_base,
				      UNIV_PAGE_SIZE_MAX);

	msg("Applying %s to %s...\n", src_path, dst_path);

	while (!last_buffer) {
		ulint cluster_header;

		/* read to buffer */
		/* first block of block cluster */
		success = os_file_read(src_file, incremental_buffer,
				       ((incremental_buffers * (page_size / 4))
					<< page_size_shift) & 0xFFFFFFFFUL,
				       (incremental_buffers * (page_size / 4))
				       >> (32 - page_size_shift),
				       page_size);
		if (!success) {
			goto error;
		}

		cluster_header = mach_read_from_4(incremental_buffer);
		switch(cluster_header) {
			case 0x78747261UL: /*"xtra"*/
				break;
			case 0x58545241UL: /*"XTRA"*/
				last_buffer = TRUE;
				break;
			default:
				msg("xtrabackup: error: %s seems not "
				    ".delta file.\n", src_path);
				goto error;
		}

		for (page_in_buffer = 1; page_in_buffer < page_size / 4;
		     page_in_buffer++) {
			if (mach_read_from_4(incremental_buffer + page_in_buffer * 4)
			    == 0xFFFFFFFFUL)
				break;
		}

		ut_a(last_buffer || page_in_buffer == page_size / 4);

		/* read whole of the cluster */
		success = os_file_read(src_file, incremental_buffer,
				       ((incremental_buffers * (page_size / 4))
					<< page_size_shift) & 0xFFFFFFFFUL,
				       (incremental_buffers * (page_size / 4))
				       >> (32 - page_size_shift),
				       page_in_buffer * page_size);
		if (!success) {
			goto error;
		}

		for (page_in_buffer = 1; page_in_buffer < page_size / 4;
		     page_in_buffer++) {
			ulint offset_on_page;

			offset_on_page = mach_read_from_4(incremental_buffer + page_in_buffer * 4);

			if (offset_on_page == 0xFFFFFFFFUL)
				break;

			/* apply blocks in the cluster */
//			if (ut_dulint_cmp(incremental_lsn,
//				MACH_READ_64(incremental_buffer
//						 + page_in_buffer * page_size
//						 + FIL_PAGE_LSN)) >= 0)
//				continue;

			success = os_file_write(dst_path, dst_file,
					incremental_buffer +
						page_in_buffer * page_size,
					(offset_on_page << page_size_shift) &
						0xFFFFFFFFUL,
					offset_on_page >> (32 - page_size_shift),
					page_size);
			if (!success) {
				goto error;
			}
		}

		incremental_buffers++;
	}

	if (incremental_buffer_base)
		ut_free(incremental_buffer_base);
	if (src_file != XB_FILE_UNDEFINED)
		os_file_close(src_file);
	if (dst_file != XB_FILE_UNDEFINED)
		os_file_close(dst_file);
	return TRUE;

error:
	if (incremental_buffer_base)
		ut_free(incremental_buffer_base);
	if (src_file != XB_FILE_UNDEFINED)
		os_file_close(src_file);
	if (dst_file != XB_FILE_UNDEFINED)
		os_file_close(dst_file);
	msg("xtrabackup: Error: xtrabackup_apply_delta(): "
	    "failed to apply %s to %s.\n", src_path, dst_path);
	return FALSE;
}

/************************************************************************
Applies all .delta files from incremental_dir to the full backup.
@return TRUE on success. */
static
ibool
xtrabackup_apply_deltas(my_bool check_newer)
{
	int		ret;
	char		dbpath[FN_REFLEN];
	os_file_dir_t	dir;
	os_file_dir_t	dbdir;
	os_file_stat_t	dbinfo;
	os_file_stat_t	fileinfo;
	ulint		err 		= DB_SUCCESS;
	static char	current_dir[2];

	current_dir[0] = FN_CURLIB;
	current_dir[1] = 0;
	srv_data_home = current_dir;

	/* datafile */
	dbdir = os_file_opendir(xtrabackup_incremental_dir, FALSE);

	if (dbdir != NULL) {
		ret = fil_file_readdir_next_file(&err, xtrabackup_incremental_dir, dbdir,
							&fileinfo);
		while (ret == 0) {
			if (fileinfo.type == OS_FILE_TYPE_DIR) {
				goto next_file_item_1;
			}

			if (strlen(fileinfo.name) > 6
			    && 0 == strcmp(fileinfo.name + 
					strlen(fileinfo.name) - 6,
					".delta")) {
				if (!xtrabackup_apply_delta(
					    xtrabackup_incremental_dir, NULL,
					    fileinfo.name, check_newer))
				{
					return FALSE;
				}
			}
next_file_item_1:
			ret = fil_file_readdir_next_file(&err,
							xtrabackup_incremental_dir, dbdir,
							&fileinfo);
		}

		os_file_closedir(dbdir);
	} else {
		msg("xtrabackup: Cannot open dir %s\n",
		    xtrabackup_incremental_dir);
	}

	/* single table tablespaces */
	dir = os_file_opendir(xtrabackup_incremental_dir, FALSE);

	if (dir == NULL) {
		msg("xtrabackup: Cannot open dir %s\n",
		    xtrabackup_incremental_dir);
	}

		ret = fil_file_readdir_next_file(&err, xtrabackup_incremental_dir, dir,
								&dbinfo);
	while (ret == 0) {
		if (dbinfo.type == OS_FILE_TYPE_FILE
		    || dbinfo.type == OS_FILE_TYPE_UNKNOWN) {

		        goto next_datadir_item;
		}

		sprintf(dbpath, "%s/%s", xtrabackup_incremental_dir,
								dbinfo.name);
		srv_normalize_path_for_win(dbpath);

		dbdir = os_file_opendir(dbpath, FALSE);

		if (dbdir != NULL) {

			ret = fil_file_readdir_next_file(&err, dbpath, dbdir,
								&fileinfo);
			while (ret == 0) {

			        if (fileinfo.type == OS_FILE_TYPE_DIR) {

				        goto next_file_item_2;
				}

				if (strlen(fileinfo.name) > 6
				    && 0 == strcmp(fileinfo.name + 
						strlen(fileinfo.name) - 6,
						".delta")) {
					/* The name ends in .delta; try opening
					the file */
					if (!xtrabackup_apply_delta(
						    xtrabackup_incremental_dir,
						    dbinfo.name,
						    fileinfo.name, check_newer))
					{
						return FALSE;
					}
				}
next_file_item_2:
				ret = fil_file_readdir_next_file(&err,
								dbpath, dbdir,
								&fileinfo);
			}

			os_file_closedir(dbdir);
		}
next_datadir_item:
		ret = fil_file_readdir_next_file(&err,
						xtrabackup_incremental_dir,
								dir, &dbinfo);
	}

	os_file_closedir(dir);

	return TRUE;
}

static my_bool
xtrabackup_close_temp_log(my_bool clear_flag)
{
	os_file_t	src_file = XB_FILE_UNDEFINED;
	char	src_path[FN_REFLEN];
	char	dst_path[FN_REFLEN];
	ibool	success;

	byte*	log_buf;
	byte*	log_buf_ = NULL;


	if (!xtrabackup_logfile_is_renamed)
		return(FALSE);

	/* Restore log parameters */
	innobase_log_group_home_dir = innobase_log_group_home_dir_backup;
	innobase_log_file_size      = innobase_log_file_size_backup;
	innobase_log_files_in_group = innobase_log_files_in_group_backup;

	/* rename 'ib_logfile0' to 'xtrabackup_logfile' */
	if(!xtrabackup_incremental_dir) {
		sprintf(dst_path, "%s/ib_logfile0", xtrabackup_target_dir);
		sprintf(src_path, "%s/%s", xtrabackup_target_dir,
			XB_LOG_FILENAME);
	} else {
		sprintf(dst_path, "%s/ib_logfile0", xtrabackup_incremental_dir);
		sprintf(src_path, "%s/%s", xtrabackup_incremental_dir,
			XB_LOG_FILENAME);
	}

	srv_normalize_path_for_win(dst_path);
	srv_normalize_path_for_win(src_path);

	success = xb_file_rename(dst_path, src_path);
	if (!success) {
		goto error;
	}
	xtrabackup_logfile_is_renamed = FALSE;

	if (!clear_flag)
		return(FALSE);

	/* clear LOG_FILE_WAS_CREATED_BY_HOT_BACKUP field */
	src_file = xb_file_create_no_error_handling(src_path, OS_FILE_OPEN,
						    OS_FILE_READ_WRITE,
						    &success);
	if (!success) {
		goto error;
	}

#ifdef USE_POSIX_FADVISE
	posix_fadvise(src_file, 0, 0, POSIX_FADV_DONTNEED);
#endif

	xb_file_set_nocache(src_file, src_path, "OPEN");

	log_buf_ = ut_malloc(LOG_FILE_HDR_SIZE * 2);
	log_buf = ut_align(log_buf_, LOG_FILE_HDR_SIZE);

	success = os_file_read(src_file, log_buf, 0, 0, LOG_FILE_HDR_SIZE);
	if (!success) {
		goto error;
	}

	memset(log_buf + LOG_FILE_WAS_CREATED_BY_HOT_BACKUP, ' ', 4);

	success = os_file_write(src_path, src_file, log_buf, 0, 0, LOG_FILE_HDR_SIZE);
	if (!success) {
		goto error;
	}

	os_file_close(src_file);
	src_file = XB_FILE_UNDEFINED;

	return(FALSE);
error:
	if (src_file != XB_FILE_UNDEFINED)
		os_file_close(src_file);
	if (log_buf_)
		ut_free(log_buf_);
	msg("xtrabackup: Error: xtrabackup_close_temp_log() failed.\n");
	return(TRUE); /*ERROR*/
}

static void
xtrabackup_prepare_func(void)
{
	ulint	err;

	/* cd to target-dir */

	if (my_setwd(xtrabackup_real_target_dir,MYF(MY_WME)))
	{
		msg("xtrabackup: cannot my_setwd %s\n",
		    xtrabackup_real_target_dir);
		exit(EXIT_FAILURE);
	}
	msg("xtrabackup: cd to %s\n", xtrabackup_real_target_dir);

	xtrabackup_target_dir= mysql_data_home_buff;
	xtrabackup_target_dir[0]=FN_CURLIB;		// all paths are relative from here
	xtrabackup_target_dir[1]=0;

	/* read metadata of target */
	{
		char	filename[FN_REFLEN];

		sprintf(filename, "%s/%s", xtrabackup_target_dir, XTRABACKUP_METADATA_FILENAME);

		if (!xtrabackup_read_metadata(filename))
			msg("xtrabackup: error: xtrabackup_read_metadata()\n");

		if (!strcmp(metadata_type, "full-backuped")) {
			msg("xtrabackup: This target seems to be not prepared "
			    "yet.\n");
		} else if (!strcmp(metadata_type, "full-prepared")) {
			msg("xtrabackup: This target seems to be already "
			    "prepared.\n");
			goto skip_check;
		} else {
			msg("xtrabackup: This target seems not to have correct "
			    "metadata...\n");
		}

		if (xtrabackup_incremental) {
			msg("xtrabackup: error: applying incremental backup "
			    "needs target prepared.\n");
			exit(EXIT_FAILURE);
		}
skip_check:
		if (xtrabackup_incremental
		    && ut_dulint_cmp(metadata_to_lsn, incremental_lsn) != 0) {
			msg("xtrabackup: error: This incremental backup seems "
			    "not to be proper for the target.\n"
			    "xtrabackup:  Check 'to_lsn' of the target and "
			    "'from_lsn' of the incremental.\n");
			exit(EXIT_FAILURE);
		}
	}

	/* Create logfiles for recovery from 'xtrabackup_logfile', before start InnoDB */
	srv_max_n_threads = 1000;
	os_sync_mutex = NULL;
#ifdef INNODB_VERSION_SHORT
	ut_mem_init();
#ifdef XTRADB_BASED
	/* temporally dummy value to avoid crash */
	srv_page_size_shift = 14;
	srv_page_size = (1 << srv_page_size_shift);
#endif
#else /* INNODB_VERSION_SHORT */
	ut_mem_block_list_init();
#endif
	os_sync_init();
	sync_init();
	os_io_init_simple();
	if(xtrabackup_init_temp_log())
		goto error;

	if(innodb_init_param())
		goto error;

	mem_init(srv_mem_pool_size);
	if (xtrabackup_incremental) {
		err = xb_data_files_init();
		if (err != DB_SUCCESS) {
			msg("xtrabackup: error: xb_data_files_init() failed with"
			    "error code %lu\n", err);
			goto error;
		}

		if(!xtrabackup_apply_deltas(TRUE)) {
			xb_data_files_close();
			goto error;
		}

		xb_data_files_close();
	}
	sync_close();
	sync_initialized = FALSE;
	os_sync_free();
	mem_close();
	os_sync_mutex = NULL;
	ut_free_all_mem();

	/* check the accessibility of target-dir */
	/* ############# TODO ##################### */

	if(innodb_init_param())
		goto error;

	srv_apply_log_only = (ibool) xtrabackup_apply_log_only;

	/* increase IO threads */
	if(srv_n_file_io_threads < 10) {
		srv_n_file_io_threads = 10;
	}

	msg("xtrabackup: Starting InnoDB instance for recovery.\n"
	    "xtrabackup: Using %lld bytes for buffer pool "
	    "(set by --use-memory parameter)\n", xtrabackup_use_memory);

	if(innodb_init())
		goto error;

	/* align space sizes along with fsp header */
	{
	fil_system_t*	f_system = fil_system;
	fil_space_t*	space;

	mutex_enter(&(f_system->mutex));
	space = UT_LIST_GET_FIRST(f_system->space_list);

	while (space != NULL) {
		byte*	header;
		ulint	size;
		ulint	actual_size;
		mtr_t	mtr;
#ifdef INNODB_VERSION_SHORT
		buf_block_t*	block;
		ulint	flags;
#endif

		if (space->purpose == FIL_TABLESPACE) {
			mutex_exit(&(f_system->mutex));

			mtr_start(&mtr);

#ifndef INNODB_VERSION_SHORT
			mtr_s_lock(fil_space_get_latch(space->id), &mtr);

			header = buf_page_get(space->id, 0, RW_S_LATCH, &mtr);
#ifdef UNIV_SYNC_DEBUG
			buf_page_dbg_add_level(header,
					       SYNC_NO_ORDER_CHECK);
#endif
			header += FIL_PAGE_DATA;
#else
			mtr_s_lock(fil_space_get_latch(space->id, &flags), &mtr);

			block = buf_page_get(space->id,
					     dict_table_flags_to_zip_size(flags),
					     0, RW_S_LATCH, &mtr);
			header = FIL_PAGE_DATA /*FSP_HEADER_OFFSET*/
				+ buf_block_get_frame(block);
#endif

			size = mtr_read_ulint(header + 8 /* FSP_SIZE */, MLOG_4BYTES, &mtr);

			mtr_commit(&mtr);

			fil_extend_space_to_desired_size(&actual_size, space->id, size);

			mutex_enter(&(f_system->mutex));
		}

		space = UT_LIST_GET_NEXT(space_list, space);
	}

	mutex_exit(&(f_system->mutex));
	}



	if (xtrabackup_export) {
		msg("xtrabackup: export option is specified.\n");
		if (innobase_file_per_table) {
			fil_system_t*	f_system = fil_system;
			fil_space_t*	space;
			fil_node_t*	node;
			os_file_t	info_file = XB_FILE_UNDEFINED;
			char		info_file_path[FN_REFLEN];
			ibool		success;
			char		table_name[FN_REFLEN];

			byte*		page;
			byte*		buf = NULL;

			buf = ut_malloc(UNIV_PAGE_SIZE * 2);
			page = ut_align(buf, UNIV_PAGE_SIZE);

			/* flush insert buffer at shutdwon */
			innobase_fast_shutdown = 0;

			mutex_enter(&(f_system->mutex));

			space = UT_LIST_GET_FIRST(f_system->space_list);
			while (space != NULL) {
				/* treat file_per_table only */
				if (space->purpose != FIL_TABLESPACE
#ifdef XTRADB_BASED
				    || trx_sys_sys_space(space->id)
#else
				    || space->id == 0
#endif
				   )
				{
					space = UT_LIST_GET_NEXT(space_list, space);
					continue;
				}

				node = UT_LIST_GET_FIRST(space->chain);
				while (node != NULL) {
					int len;
					char *next, *prev, *p;
					dict_table_t*	table;
					dict_index_t*	index;
					ulint		n_index;

					/* node exist == file exist, here */
					strncpy(info_file_path, node->name, FN_REFLEN);
					len = strlen(info_file_path);
					info_file_path[len - 3] = 'e';
					info_file_path[len - 2] = 'x';
					info_file_path[len - 1] = 'p';

					p = info_file_path;
					prev = NULL;
					while ((next = strstr(p, SRV_PATH_SEPARATOR_STR)) != NULL)
					{
						prev = p;
						p = next + 1;
					}
					info_file_path[len - 4] = 0;
					strncpy(table_name, prev, FN_REFLEN);

					info_file_path[len - 4] = '.';

					mutex_exit(&(f_system->mutex));
					mutex_enter(&(dict_sys->mutex));

					table = dict_table_get_low(table_name);
					if (!table) {
						msg("xtrabackup: error: "
						    "cannot find dictionary "
						    "record of table %s\n",
						    table_name);
						goto next_node;
					}
					index = dict_table_get_first_index(table);
					n_index = UT_LIST_GET_LEN(table->indexes);
					if (n_index > 31) {
						msg("xtrabackup: error: "
						    "sorry, cannot export over "
						    "31 indexes for now.\n");
						goto next_node;
					}

					/* init exp file */
					bzero(page, UNIV_PAGE_SIZE);
					mach_write_to_4(page    , 0x78706f72UL);
					mach_write_to_4(page + 4, 0x74696e66UL);/*"xportinf"*/
					mach_write_to_4(page + 8, n_index);
					strncpy((char *) page + 12,
						table_name, 500);

					msg("xtrabackup: export metadata of "
					    "table '%s' to file `%s` "
					    "(%lu indexes)\n",
					    table_name, info_file_path,
					    n_index);

					n_index = 1;
					while (index) {
						mach_write_to_8(page + n_index * 512, index->id);
						mach_write_to_4(page + n_index * 512 + 8,
#if (MYSQL_VERSION_ID < 50100)
								index->tree->page);
#else /* MYSQL_VERSION_ID < 51000 */
								index->page);
#endif
					strncpy((char *) page + n_index * 512 +
						12, index->name, 500);

						msg("xtrabackup:     name=%s, "
						    "id.low=%lu, page=%lu\n",
						    index->name,
#if (MYSQL_VERSION_ID < 50500)
						    index->id.low,
#else
						    (ulint)(index->id &
							    0xFFFFFFFFUL),
#endif
#if (MYSQL_VERSION_ID < 50100)
						    index->tree->page
#else /* MYSQL_VERSION_ID < 51000 */
						(ulint) index->page
#endif
						);
						index = dict_table_get_next_index(index);
						n_index++;
					}

					srv_normalize_path_for_win(info_file_path);
					info_file = xb_file_create(
						info_file_path,
						OS_FILE_OVERWRITE,
						OS_FILE_NORMAL, OS_DATA_FILE,
						&success);
					if (!success) {
						os_file_get_last_error(TRUE);
						goto next_node;
					}
					success = os_file_write(info_file_path, info_file, page,
								0, 0, UNIV_PAGE_SIZE);
					if (!success) {
						os_file_get_last_error(TRUE);
						goto next_node;
					}
					success = xb_file_flush(info_file);
					if (!success) {
						os_file_get_last_error(TRUE);
						goto next_node;
					}
next_node:
					if (info_file != XB_FILE_UNDEFINED) {
						os_file_close(info_file);
						info_file = XB_FILE_UNDEFINED;
					}
					mutex_exit(&(dict_sys->mutex));
					mutex_enter(&(f_system->mutex));

					node = UT_LIST_GET_NEXT(chain, node);
				}

				space = UT_LIST_GET_NEXT(space_list, space);
			}
			mutex_exit(&(f_system->mutex));

			ut_free(buf);
		}
	}

	/* print binlog position (again?) */
	msg("\n[notice (again)]\n"
	    "  If you use binary log and don't use any hack of group commit,\n"
	    "  the binary log position seems to be:\n");
	trx_sys_print_mysql_binlog_offset();
	msg("\n");

	/* output to xtrabackup_binlog_pos_innodb */
	if (*trx_sys_mysql_bin_log_name != '\0') {
		FILE *fp;

		fp = fopen("xtrabackup_binlog_pos_innodb", "w");
		if (fp) {
			fprintf(fp, "%s\t%llu\n",
				trx_sys_mysql_bin_log_name,
				trx_sys_mysql_bin_log_pos);
			fclose(fp);
		} else {
			msg("xtrabackup: failed to open "
			    "'xtrabackup_binlog_pos_innodb'\n");
		}
	}

	/* Check whether the log is applied enough or not. */
	if ((xtrabackup_incremental
	     && ut_dulint_cmp(srv_start_lsn, incremental_last_lsn) < 0)
	    ||(!xtrabackup_incremental
	       && ut_dulint_cmp(srv_start_lsn, metadata_last_lsn) < 0)) {
		msg(
"xtrabackup: ########################################################\n"
"xtrabackup: # !!WARNING!!                                          #\n"
"xtrabackup: # The transaction log file is corrupted.               #\n"
"xtrabackup: # The log was not applied to the intended LSN!         #\n"
"xtrabackup: ########################################################\n"
		    );
		if (xtrabackup_incremental) {
#ifndef INNODB_VERSION_SHORT
			msg("xtrabackup: The intended lsn is %lu:%lu\n",
			    incremental_last_lsn.high,
			    incremental_last_lsn.low);
#else
			msg("xtrabackup: The intended lsn is %llu\n",
			    incremental_last_lsn);
#endif
		} else {
#ifndef INNODB_VERSION_SHORT
			msg("xtrabackup: The intended lsn is %lu:%lu\n",
			    metadata_last_lsn.high, metadata_last_lsn.low);
#else
			msg("xtrabackup: The intended lsn is %llu\n",
			    metadata_last_lsn);
#endif
		}
	}

	if(innodb_end())
		goto error;

	sync_initialized = FALSE;
	os_sync_mutex = NULL;

	/* re-init necessary components */
#ifdef INNODB_VERSION_SHORT
	ut_mem_init();
#else
	ut_mem_block_list_init();
#endif
	os_sync_init();
	sync_init();
	os_io_init_simple();

	if(xtrabackup_close_temp_log(TRUE))
		exit(EXIT_FAILURE);

	/* output to metadata file */
	{
		char	filename[FN_REFLEN];

		strcpy(metadata_type, "full-prepared");

		if(xtrabackup_incremental
		   && ut_dulint_cmp(metadata_to_lsn, incremental_to_lsn) < 0)
		{
			metadata_to_lsn = incremental_to_lsn;
			metadata_last_lsn = incremental_last_lsn;
		}

		sprintf(filename, "%s/%s", xtrabackup_target_dir, XTRABACKUP_METADATA_FILENAME);
		if (!xtrabackup_write_metadata(filename))
			msg("xtrabackup: error: xtrabackup_write_metadata"
			    "(xtrabackup_target_dir)\n");

		if(xtrabackup_extra_lsndir) {
			sprintf(filename, "%s/%s", xtrabackup_extra_lsndir, XTRABACKUP_METADATA_FILENAME);
			if (!xtrabackup_write_metadata(filename))
				msg("xtrabackup: error: "
				    "xtrabackup_write_metadata"
				    "(xtrabackup_extra_lsndir)\n");
		}
	}

	if(!xtrabackup_create_ib_logfile)
		return;

	/* TODO: make more smart */

	msg("\n[notice]\n"
	    "We cannot call InnoDB second time during the process lifetime.\n");
	msg("Please re-execte to create ib_logfile*. Sorry.\n");

	return;

error:
	xtrabackup_close_temp_log(FALSE);

	exit(EXIT_FAILURE);
}

/* ================= main =================== */

int main(int argc, char **argv)
{
	int ho_error;

	MY_INIT(argv[0]);
	xb_regex_init();

	/* scan options for group to load defaults from */
	{
		int	i;
		char*	optend;
		for (i=1; i < argc; i++) {
			optend = strcend(argv[i], '=');
			if (strncmp(argv[i], "--defaults-group", optend - argv[i]) == 0) {
				load_default_groups[2] = defaults_group = optend + 1;
			}
		}
	}
	load_defaults("my",load_default_groups,&argc,&argv);

	/* ignore unsupported options */
	{
	int i,j,argc_new,find;
	char *optend, *prev_found = NULL;
	argc_new = argc;

	j=1;
	for (i=1 ; i < argc ; i++) {
		uint count;
		struct my_option *opt= (struct my_option *) my_long_options;
		optend= strcend((argv)[i], '=');
		if (!strncmp(argv[i], "--defaults-file", optend - argv[i]))
		{
			msg("xtrabackup: Error: --defaults-file "
			    "must be specified first on the command "
			    "line\n");
			exit(EXIT_FAILURE);
		}
		for (count= 0; opt->name; opt++) {
			if (!getopt_compare_strings(opt->name, (argv)[i] + 2,
				(uint)(optend - (argv)[i] - 2))) /* match found */
			{
				if (!opt->name[(uint)(optend - (argv)[i] - 2)]) {
					find = 1;
					goto next_opt;
				}
				if (!count) {
					count= 1;
					prev_found= (char *) opt->name;
				}
				else if (strcmp(prev_found, opt->name)) {
					count++;
				}
			}
		}
		find = count;
next_opt:
		if(!find){
			argc_new--;
		} else {
			(argv)[j]=(argv)[i];
			j++;
		}
	}
	argc = argc_new;
	argv[argc] = NULL;
	}

	if ((ho_error=handle_options(&argc, &argv, my_long_options, get_one_option)))
		exit(ho_error);

	if ((!xtrabackup_print_param) && (!xtrabackup_prepare) && (strcmp(mysql_data_home, "./") == 0)) {
		if (!xtrabackup_print_param)
			usage();
		msg("\nxtrabackup: Error: Please set parameter 'datadir'\n");
		exit(EXIT_FAILURE);
	}

	/* Ensure target dir is not relative to datadir */
	my_load_path(xtrabackup_real_target_dir, xtrabackup_target_dir, NULL);
	xtrabackup_target_dir= xtrabackup_real_target_dir;

	if (xtrabackup_tables) {
		/* init regexp */
		char *p, *next;
		int i;
		char errbuf[100];

		tables_regex_num = 1;

		p = xtrabackup_tables;
		while ((p = strchr(p, ',')) != NULL) {
			p++;
			tables_regex_num++;
		}

		tables_regex = ut_malloc(sizeof(xb_regex_t) * tables_regex_num);

		p = xtrabackup_tables;
		for (i=0; i < tables_regex_num; i++) {
			next = strchr(p, ',');
			ut_a(next || i == tables_regex_num - 1);

			next++;
			if (i != tables_regex_num - 1)
				*(next - 1) = '\0';

			xb_regerror(xb_regcomp(&tables_regex[i], p,
					       REG_EXTENDED),
				    &tables_regex[i], errbuf, sizeof(errbuf));
			msg("xtrabackup: tables regcomp(%s): %s\n", p, errbuf);

			if (i != tables_regex_num - 1)
				*(next - 1) = ',';
			p = next;
		}
	}

	if (xtrabackup_tables_file) {
		char name_buf[NAME_LEN*2+2];
		FILE *fp;

		name_buf[NAME_LEN*2+1] = '\0';

		/* init tables_hash */
		tables_hash = hash_create(1000);

		/* read and store the filenames */
		fp = fopen(xtrabackup_tables_file,"r");
		if (!fp) {
			msg("xtrabackup: cannot open %s\n",
			    xtrabackup_tables_file);
			exit(EXIT_FAILURE);
		}
		for (;;) {
			xtrabackup_tables_t*	table;
			char*	p = name_buf;

			if ( fgets(name_buf, NAME_LEN*2+1, fp) == 0 ) {
				break;
			}

			while (*p != '\0') {
				if (*p == '.') {
					*p = '/';
				}
				p++;
			}
			p = strchr(name_buf, '\n');
			if (p)
			{
				*p = '\0';
			}

			table = malloc(sizeof(xtrabackup_tables_t) + strlen(name_buf) + 1);
			memset(table, '\0', sizeof(xtrabackup_tables_t) + strlen(name_buf) + 1);
			table->name = ((char*)table) + sizeof(xtrabackup_tables_t);
			strcpy(table->name, name_buf);

			HASH_INSERT(xtrabackup_tables_t, name_hash, tables_hash,
					ut_fold_string(table->name), table);

			msg("xtrabackup: table '%s' is registered to the "
			    "list.\n", table->name);
		}
	}

#ifdef XTRADB_BASED
	/* temporary setting of enough size */
	srv_page_size_shift = UNIV_PAGE_SIZE_SHIFT_MAX;
	srv_page_size = UNIV_PAGE_SIZE_MAX;
	srv_log_block_size = 512;
#endif
	if (xtrabackup_backup && xtrabackup_incremental) {
		/* direct specification is only for --backup */
		/* and the lsn is prior to the other option */

		char* endchar;
		int error = 0;
#ifndef INNODB_VERSION_SHORT
		char* incremental_low;
		long long lsn_high, lsn_low;

		incremental_low = strstr(xtrabackup_incremental, ":");
		if (incremental_low) {
			*incremental_low = '\0';

			lsn_high = strtoll(xtrabackup_incremental, &endchar, 10);
			if (*endchar != '\0' || (lsn_high >> 32))
				error = 1;

			*incremental_low = ':';
			incremental_low++;

			lsn_low = strtoll(incremental_low, &endchar, 10);

			if (*endchar != '\0' || (lsn_low >> 32))
				error = 1;

			incremental_lsn = ut_dulint_create((ulint)lsn_high, (ulint)lsn_low);
		} else {
			error = 1;
		}
#else
		incremental_lsn = strtoll(xtrabackup_incremental, &endchar, 10);
		if (*endchar != '\0')
			error = 1;
#endif

		if (error) {
			msg("xtrabackup: value '%s' may be wrong format for "
			    "incremental option.\n", xtrabackup_incremental);
			exit(EXIT_FAILURE);
		}
	} else if (xtrabackup_backup && xtrabackup_incremental_basedir) {
		char	filename[FN_REFLEN];

		sprintf(filename, "%s/%s", xtrabackup_incremental_basedir, XTRABACKUP_METADATA_FILENAME);

		if (!xtrabackup_read_metadata(filename)) {
			msg("xtrabackup: error: failed to read metadata from "
			    "%s\n", filename);
			exit(EXIT_FAILURE);
		}

		incremental_lsn = metadata_to_lsn;
		xtrabackup_incremental = xtrabackup_incremental_basedir; //dummy
	} else if (xtrabackup_prepare && xtrabackup_incremental_dir) {
		char	filename[FN_REFLEN];

		sprintf(filename, "%s/%s", xtrabackup_incremental_dir, XTRABACKUP_METADATA_FILENAME);

		if (!xtrabackup_read_metadata(filename)) {
			msg("xtrabackup: error: failed to read metadata from "
			    "%s\n", filename);
			exit(EXIT_FAILURE);
		}

		incremental_lsn = metadata_from_lsn;
		incremental_to_lsn = metadata_to_lsn;
		incremental_last_lsn = metadata_last_lsn;
		xtrabackup_incremental = xtrabackup_incremental_dir; //dummy

	} else {
		xtrabackup_incremental = NULL;
	}

	/* --print-param */
	if (xtrabackup_print_param) {
		/* === some variables from mysqld === */
		bzero((G_PTR) &mysql_tmpdir_list, sizeof(mysql_tmpdir_list));

		if (init_tmpdir(&mysql_tmpdir_list, opt_mysql_tmpdir))
			exit(EXIT_FAILURE);

		printf("# This MySQL options file was generated by XtraBackup.\n");
		printf("[%s]\n", defaults_group);
		printf("datadir = \"%s\"\n", mysql_data_home);
		printf("tmpdir = \"%s\"\n", mysql_tmpdir_list.list[0]);
		printf("innodb_data_home_dir = \"%s\"\n",
			innobase_data_home_dir ? innobase_data_home_dir : mysql_data_home);
		printf("innodb_data_file_path = \"%s\"\n",
			innobase_data_file_path ? innobase_data_file_path : "ibdata1:10M:autoextend");
		printf("innodb_log_group_home_dir = \"%s\"\n",
			innobase_log_group_home_dir ? innobase_log_group_home_dir : mysql_data_home);
		printf("innodb_log_files_in_group = %ld\n", innobase_log_files_in_group);
		printf("innodb_log_file_size = %lld\n", innobase_log_file_size);
		printf("innodb_flush_method = \"%s\"\n",
		       (innobase_unix_file_flush_method != NULL) ?
		       innobase_unix_file_flush_method : "");
#ifdef XTRADB_BASED
		printf("innodb_fast_checksum = %d\n", innobase_fast_checksum);
		printf("innodb_page_size = %ld\n", innobase_page_size);
		printf("innodb_log_block_size = %lu\n", innobase_log_block_size);
#endif
		exit(EXIT_SUCCESS);
	}

	print_version();
	if (!xtrabackup_log_only) {
		if (xtrabackup_incremental) {
#ifndef INNODB_VERSION_SHORT
			msg("incremental backup from %lu:%lu is enabled.\n",
			    incremental_lsn.high, incremental_lsn.low);
#else
			msg("incremental backup from %llu is enabled.\n",
			    incremental_lsn);
#endif
		}
	} else {
		if (xtrabackup_backup) {
			xtrabackup_suspend_at_end = TRUE;
			msg("xtrabackup: suspend-at-end is enabled.\n");
		}
	}

	if (xtrabackup_export && innobase_file_per_table == FALSE) {
		msg("xtrabackup: error: --export option can only "
		    "be used with --innodb-file-per-table=ON.\n");
		exit(EXIT_FAILURE);
	}

	if (xtrabackup_incremental && xtrabackup_stream &&
	    xtrabackup_stream_fmt == XB_STREAM_FMT_TAR) {
		msg("xtrabackup: error: "
		    "streaming incremental backups are incompatible with the \n"
		    "'tar' streaming format. Use --stream=xbstream instead.\n");
		exit(EXIT_FAILURE);
	}

	if (xtrabackup_compress && xtrabackup_stream &&
	    xtrabackup_stream_fmt == XB_STREAM_FMT_TAR) {
		msg("xtrabackup: error: "
		    "compressed backups are incompatible with the \n"
		    "'tar' streaming format. Use --stream=xbstream instead.\n");
		exit(EXIT_FAILURE);
	}

	/* cannot execute both for now */
	{
		int num = 0;

		if (xtrabackup_backup) num++;
		if (xtrabackup_stats) num++;
		if (xtrabackup_prepare) num++;
		if (num != 1) { /* !XOR (for now) */
			usage();
			exit(EXIT_FAILURE);
		}
	}

#ifndef __WIN__
	if (xtrabackup_debug_sync) {
		signal(SIGCONT, sigcont_handler);
	}
#endif

	/* --backup */
	if (xtrabackup_backup)
		xtrabackup_backup_func();

	/* --stats */
	if (xtrabackup_stats)
		xtrabackup_stats_func();

	/* --prepare */
	if (xtrabackup_prepare)
		xtrabackup_prepare_func();

	if (xtrabackup_tables) {
		/* free regexp */
		int i;

		for (i = 0; i < tables_regex_num; i++) {
			xb_regfree(&tables_regex[i]);
		}
		ut_free(tables_regex);
	}

	if (xtrabackup_tables_file) {
		ulint	i;

		/* free the hash elements */
		for (i = 0; i < hash_get_n_cells(tables_hash); i++) {
			xtrabackup_tables_t*	table;

			table = HASH_GET_FIRST(tables_hash, i);

			while (table) {
				xtrabackup_tables_t*	prev_table = table;

				table = HASH_GET_NEXT(name_hash, prev_table);

				HASH_DELETE(xtrabackup_tables_t, name_hash, tables_hash,
						ut_fold_string(prev_table->name), prev_table);
				free(prev_table);
			}
		}

		/* free tables_hash */
		hash_table_free(tables_hash);
	}

	xb_regex_end();

	exit(EXIT_SUCCESS);
}<|MERGE_RESOLUTION|>--- conflicted
+++ resolved
@@ -5655,10 +5655,7 @@
 	ibool		ok;
 	fil_space_t*	fil_space;
 	os_file_t	file	= 0;
-<<<<<<< HEAD
-=======
 	ulint		tablespace_flags;
->>>>>>> 99bd630a
 
 	ut_a(dbname || space_id == 0);
 
@@ -5748,10 +5745,6 @@
 	to ensure the correct tablespace image.  */
 
 #ifdef INNODB_VERSION_SHORT
-<<<<<<< HEAD
-	if (!fil_space_create(dest_space_name, space_id,
-		zip_size, FIL_TABLESPACE)) {
-=======
 	/* Calculate correct tablespace flags for compressed tablespaces.  Do
 	not bother to set all flags correctly, just enough for
 	fil_space_create() to work.  The full flags will be restored from the
@@ -5770,7 +5763,6 @@
 	ut_a(dict_table_flags_to_zip_size(tablespace_flags) == zip_size);
 	if (!fil_space_create(dest_space_name, space_id, tablespace_flags,
 			      FIL_TABLESPACE)) {
->>>>>>> 99bd630a
 #else
 	if (!fil_space_create(dest_space_name, space_id,
 		FIL_TABLESPACE)) {
