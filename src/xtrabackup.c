/******************************************************
XtraBackup: hot backup tool for InnoDB
(c) 2009-2012 Percona Inc.
Originally Created 3/3/2009 Yasufumi Kinoshita
Written by Alexey Kopytov, Aleksandr Kuzminsky, Stewart Smith, Vadim Tkachenko,
Yasufumi Kinoshita, Ignacio Nin and Baron Schwartz.

This program is free software; you can redistribute it and/or modify
it under the terms of the GNU General Public License as published by
the Free Software Foundation; version 2 of the License.

This program is distributed in the hope that it will be useful,
but WITHOUT ANY WARRANTY; without even the implied warranty of
MERCHANTABILITY or FITNESS FOR A PARTICULAR PURPOSE.  See the
GNU General Public License for more details.

You should have received a copy of the GNU General Public License
along with this program; if not, write to the Free Software
Foundation, Inc., 59 Temple Place, Suite 330, Boston, MA 02111-1307 USA

*******************************************************

This file incorporates work covered by the following copyright and
permission notice:

Copyright (c) 2000, 2011, MySQL AB & Innobase Oy. All Rights Reserved.

This program is free software; you can redistribute it and/or modify it under
the terms of the GNU General Public License as published by the Free Software
Foundation; version 2 of the License.

This program is distributed in the hope that it will be useful, but WITHOUT
ANY WARRANTY; without even the implied warranty of MERCHANTABILITY or FITNESS
FOR A PARTICULAR PURPOSE. See the GNU General Public License for more details.

You should have received a copy of the GNU General Public License along with
this program; if not, write to the Free Software Foundation, Inc., 59 Temple
Place, Suite 330, Boston, MA 02111-1307 USA

*******************************************************/

#ifndef XTRABACKUP_VERSION
#define XTRABACKUP_VERSION "undefined"
#endif
#ifndef XTRABACKUP_REVISION
#define XTRABACKUP_REVISION "undefined"
#endif

//#define XTRABACKUP_TARGET_IS_PLUGIN

#include <mysql_version.h>
#include <my_base.h>
#include <my_getopt.h>
#include <mysql_com.h>

#if (MYSQL_VERSION_ID < 50100)
#define G_PTR gptr
#else /* MYSQL_VERSION_ID < 51000 */
#define G_PTR uchar*
#endif

#include <os0thread.h>
#include <srv0start.h>
#include <srv0srv.h>
#include <trx0roll.h>
#include <trx0trx.h>
#include <trx0sys.h>
#include <mtr0mtr.h>
#include <row0ins.h>
#include <row0mysql.h>
#include <row0sel.h>
#include <row0upd.h>
#include <lock0lock.h>
#include <dict0crea.h>
#include <btr0cur.h>
#include <btr0btr.h>
#include <btr0sea.h>
#include <fsp0fsp.h>
#include <sync0sync.h>
#include <trx0xa.h>
#include <log0recv.h>
#include <fcntl.h>

#ifdef INNODB_VERSION_SHORT
#include <ibuf0ibuf.h>
#endif

#include "common.h"
#include "datasink.h"

#include "xb_regex.h"
#include "innodb_int.h"
#include "fil_cur.h"
#include "page_filt.h"

my_bool innodb_inited= 0;

/* === xtrabackup specific options === */
char xtrabackup_real_target_dir[FN_REFLEN] = "./xtrabackup_backupfiles/";
char *xtrabackup_target_dir= xtrabackup_real_target_dir;
my_bool xtrabackup_version = FALSE;
my_bool xtrabackup_backup = FALSE;
my_bool xtrabackup_stats = FALSE;
my_bool xtrabackup_prepare = FALSE;
my_bool xtrabackup_print_param = FALSE;

my_bool xtrabackup_export = FALSE;
my_bool xtrabackup_apply_log_only = FALSE;

my_bool xtrabackup_suspend_at_end = FALSE;
longlong xtrabackup_use_memory = 100*1024*1024L;
my_bool xtrabackup_create_ib_logfile = FALSE;

long xtrabackup_throttle = 0; /* 0:unlimited */
lint io_ticket;
os_event_t wait_throttle = NULL;

char *xtrabackup_incremental = NULL;
LSN64 incremental_lsn;
LSN64 incremental_to_lsn;
LSN64 incremental_last_lsn;

char *xtrabackup_incremental_basedir = NULL; /* for --backup */
char *xtrabackup_extra_lsndir = NULL; /* for --backup with --extra-lsndir */
char *xtrabackup_incremental_dir = NULL; /* for --prepare */

char *xtrabackup_tables = NULL;
int tables_regex_num;
xb_regex_t *tables_regex;
xb_regmatch_t tables_regmatch[1];

char *xtrabackup_tables_file = NULL;
hash_table_t* tables_hash;

struct xtrabackup_tables_struct{
	char*		name;
	hash_node_t	name_hash;
};
typedef struct xtrabackup_tables_struct	xtrabackup_tables_t;

#ifdef XTRADB_BASED
static ulint		thread_nr[SRV_MAX_N_IO_THREADS + 6 + 64];
static os_thread_id_t	thread_ids[SRV_MAX_N_IO_THREADS + 6 + 64];
#else
static ulint		thread_nr[SRV_MAX_N_IO_THREADS + 6];
static os_thread_id_t	thread_ids[SRV_MAX_N_IO_THREADS + 6];
#endif

LSN64 checkpoint_lsn_start;
LSN64 checkpoint_no_start;
LSN64 log_copy_scanned_lsn;
ibool log_copying = TRUE;
ibool log_copying_running = FALSE;
ibool log_copying_succeed = FALSE;

ibool xtrabackup_logfile_is_renamed = FALSE;

int xtrabackup_parallel;

char *xtrabackup_stream_str = NULL;
xb_stream_fmt_t xtrabackup_stream_fmt;
ibool xtrabackup_stream = FALSE;

char *xtrabackup_compress_alg = NULL;
ibool xtrabackup_compress = FALSE;
uint xtrabackup_compress_threads;

/* === metadata of backup === */
#define XTRABACKUP_METADATA_FILENAME "xtrabackup_checkpoints"
char metadata_type[30] = ""; /*[full-backuped|full-prepared|incremental]*/
#ifndef INNODB_VERSION_SHORT
dulint metadata_from_lsn = {0, 0};
dulint metadata_to_lsn = {0, 0};
dulint metadata_last_lsn = {0, 0};
#else
ib_uint64_t metadata_from_lsn = 0;
ib_uint64_t metadata_to_lsn = 0;
ib_uint64_t metadata_last_lsn = 0;
#endif

#define XB_LOG_FILENAME "xtrabackup_logfile"

ds_file_t	*dst_log_file = NULL;

/* === some variables from mysqld === */
char mysql_real_data_home[FN_REFLEN] = "./";
char *mysql_data_home= mysql_real_data_home;
static char mysql_data_home_buff[2];

<<<<<<< HEAD
=======
char *opt_mysql_tmpdir = NULL;
MY_TMPDIR mysql_tmpdir_list;

const char *defaults_group = "mysqld";

>>>>>>> 92c4bfe4
/* === static parameters in ha_innodb.cc */

#define HA_INNOBASE_ROWS_IN_TABLE 10000 /* to get optimization right */
#define HA_INNOBASE_RANGE_COUNT	  100

ulong 	innobase_large_page_size = 0;

/* The default values for the following, type long or longlong, start-up
parameters are declared in mysqld.cc: */

long innobase_additional_mem_pool_size = 1*1024*1024L;
long innobase_buffer_pool_awe_mem_mb = 0;
long innobase_file_io_threads = 4;
long innobase_read_io_threads = 4;
long innobase_write_io_threads = 4;
long innobase_force_recovery = 0;
long innobase_lock_wait_timeout = 50;
long innobase_log_buffer_size = 1024*1024L;
long innobase_log_files_in_group = 2;
long innobase_log_files_in_group_backup;
long innobase_mirrored_log_groups = 1;
long innobase_open_files = 300L;

long innobase_page_size = (1 << 14); /* 16KB */
#ifdef XTRADB_BASED
static ulong innobase_log_block_size = 512;
#endif
my_bool innobase_fast_checksum = FALSE;
my_bool	innobase_extra_undoslots = FALSE;
char*	innobase_doublewrite_file = NULL;

longlong innobase_buffer_pool_size = 8*1024*1024L;
longlong innobase_log_file_size = 5*1024*1024L;
longlong innobase_log_file_size_backup;

/* The default values for the following char* start-up parameters
are determined in innobase_init below: */

char*	innobase_data_home_dir			= NULL;
char*	innobase_data_file_path 		= NULL;
char*	innobase_log_group_home_dir		= NULL;
char*	innobase_log_group_home_dir_backup	= NULL;
char*	innobase_log_arch_dir			= NULL;/* unused */
/* The following has a misleading name: starting from 4.0.5, this also
affects Windows: */
char*	innobase_unix_file_flush_method		= NULL;

/* Below we have boolean-valued start-up parameters, and their default
values */

ulong	innobase_fast_shutdown			= 1;
my_bool innobase_log_archive			= FALSE;/* unused */
my_bool innobase_use_doublewrite    = TRUE;
my_bool innobase_use_checksums      = TRUE;
my_bool innobase_use_large_pages    = FALSE;
my_bool	innobase_file_per_table			= FALSE;
my_bool innobase_locks_unsafe_for_binlog        = FALSE;
my_bool innobase_rollback_on_timeout		= FALSE;
my_bool innobase_create_status_file		= FALSE;
my_bool innobase_adaptive_hash_index		= TRUE;

static char *internal_innobase_data_file_path	= NULL;

/* The following counter is used to convey information to InnoDB
about server activity: in selects it is not sensible to call
srv_active_wake_master_thread after each fetch or search, we only do
it every INNOBASE_WAKE_INTERVAL'th step. */

#define INNOBASE_WAKE_INTERVAL	32
ulong	innobase_active_counter	= 0;

static char *xtrabackup_debug_sync = NULL;

static my_bool xtrabackup_compact = FALSE;

/* Datasinks */
static  ds_ctxt_t       *ds_data     = NULL;
static  ds_ctxt_t       *ds_meta     = NULL;
static  ds_ctxt_t       *ds_local    = NULL;
static  ds_ctxt_t       *ds_compress = NULL;
static  ds_ctxt_t       *ds_tmpfile  = NULL;
static  ds_ctxt_t       *ds_stream   = NULL;

/* ======== Datafiles iterator ======== */
typedef struct {
	fil_system_t *system;
	fil_space_t  *space;
	fil_node_t   *node;
	ibool        started;
	os_mutex_t   mutex;
} datafiles_iter_t;

static
datafiles_iter_t *
datafiles_iter_new(fil_system_t *f_system)
{
	datafiles_iter_t *it;

	it = ut_malloc(sizeof(datafiles_iter_t));
	it->mutex = OS_MUTEX_CREATE();

	it->system = f_system;
	it->space = NULL;
	it->node = NULL;
	it->started = FALSE;

	return it;
}

static
fil_node_t *
datafiles_iter_next(datafiles_iter_t *it)
{
	fil_node_t *new_node;

	os_mutex_enter(it->mutex);

	if (it->node == NULL) {
		if (it->started)
			goto end;
		it->started = TRUE;
	} else {
		it->node = UT_LIST_GET_NEXT(chain, it->node);
		if (it->node != NULL)
			goto end;
	}

	it->space = (it->space == NULL) ?
		UT_LIST_GET_FIRST(it->system->space_list) :
		UT_LIST_GET_NEXT(space_list, it->space);

	while (it->space != NULL &&
	       (it->space->purpose != FIL_TABLESPACE ||
		UT_LIST_GET_LEN(it->space->chain) == 0))
		it->space = UT_LIST_GET_NEXT(space_list, it->space);
	if (it->space == NULL)
		goto end;

	it->node = UT_LIST_GET_FIRST(it->space->chain);

end:
	new_node = it->node;
	os_mutex_exit(it->mutex);

	return new_node;
}

static
void
datafiles_iter_free(datafiles_iter_t *it)
{
	os_mutex_free(it->mutex);
	ut_free(it);
}

/* ======== Date copying thread context ======== */

typedef struct {
	datafiles_iter_t 	*it;
	uint			num;
	uint			*count;
	os_mutex_t		count_mutex;
	os_thread_id_t		id;
} data_thread_ctxt_t;

/* ======== for option and variables ======== */

enum options_xtrabackup
{
  OPT_XTRA_TARGET_DIR=256,
  OPT_XTRA_BACKUP,
  OPT_XTRA_STATS,
  OPT_XTRA_PREPARE,
  OPT_XTRA_EXPORT,
  OPT_XTRA_APPLY_LOG_ONLY,
  OPT_XTRA_PRINT_PARAM,
  OPT_XTRA_SUSPEND_AT_END,
  OPT_XTRA_USE_MEMORY,
  OPT_XTRA_THROTTLE,
  OPT_XTRA_INCREMENTAL,
  OPT_XTRA_INCREMENTAL_BASEDIR,
  OPT_XTRA_EXTRA_LSNDIR,
  OPT_XTRA_INCREMENTAL_DIR,
  OPT_XTRA_TABLES,
  OPT_XTRA_TABLES_FILE,
  OPT_XTRA_CREATE_IB_LOGFILE,
  OPT_XTRA_PARALLEL,
  OPT_XTRA_STREAM,
  OPT_XTRA_COMPRESS,
  OPT_XTRA_COMPRESS_THREADS,
  OPT_INNODB_CHECKSUMS,
  OPT_INNODB_DATA_FILE_PATH,
  OPT_INNODB_DATA_HOME_DIR,
  OPT_INNODB_ADAPTIVE_HASH_INDEX,
  OPT_INNODB_DOUBLEWRITE,
  OPT_INNODB_FAST_SHUTDOWN,
  OPT_INNODB_FILE_PER_TABLE,
  OPT_INNODB_FLUSH_LOG_AT_TRX_COMMIT,
  OPT_INNODB_FLUSH_METHOD,
  OPT_INNODB_LOCKS_UNSAFE_FOR_BINLOG,
  OPT_INNODB_LOG_ARCH_DIR,
  OPT_INNODB_LOG_ARCHIVE,
  OPT_INNODB_LOG_GROUP_HOME_DIR,
  OPT_INNODB_MAX_DIRTY_PAGES_PCT,
  OPT_INNODB_MAX_PURGE_LAG,
  OPT_INNODB_ROLLBACK_ON_TIMEOUT,
  OPT_INNODB_STATUS_FILE,
  OPT_INNODB_ADDITIONAL_MEM_POOL_SIZE,
  OPT_INNODB_AUTOEXTEND_INCREMENT,
  OPT_INNODB_BUFFER_POOL_SIZE,
  OPT_INNODB_COMMIT_CONCURRENCY,
  OPT_INNODB_CONCURRENCY_TICKETS,
  OPT_INNODB_FILE_IO_THREADS,
#ifdef INNODB_VERSION_SHORT
  OPT_INNODB_IO_CAPACITY,
  OPT_INNODB_READ_IO_THREADS,
  OPT_INNODB_WRITE_IO_THREADS,
#endif
#ifdef XTRADB_BASED
  OPT_INNODB_PAGE_SIZE,
  OPT_INNODB_LOG_BLOCK_SIZE,
  OPT_INNODB_FAST_CHECKSUM,
  OPT_INNODB_EXTRA_UNDOSLOTS,
  OPT_INNODB_DOUBLEWRITE_FILE,
#endif
  OPT_INNODB_FORCE_RECOVERY,
  OPT_INNODB_LOCK_WAIT_TIMEOUT,
  OPT_INNODB_LOG_BUFFER_SIZE,
  OPT_INNODB_LOG_FILE_SIZE,
  OPT_INNODB_LOG_FILES_IN_GROUP,
  OPT_INNODB_MIRRORED_LOG_GROUPS,
  OPT_INNODB_OPEN_FILES,
  OPT_INNODB_SYNC_SPIN_LOOPS,
  OPT_INNODB_THREAD_CONCURRENCY,
  OPT_INNODB_THREAD_SLEEP_DELAY,
  OPT_XTRA_DEBUG_SYNC,
<<<<<<< HEAD
  OPT_XTRA_COMPACT
=======
  OPT_DEFAULTS_GROUP
>>>>>>> 92c4bfe4
};

static struct my_option my_long_options[] =
{
  {"version", 'v', "print xtrabackup version information",
   (G_PTR *) &xtrabackup_version, (G_PTR *) &xtrabackup_version, 0, GET_BOOL,
   NO_ARG, 0, 0, 0, 0, 0, 0},
  {"target-dir", OPT_XTRA_TARGET_DIR, "destination directory", (G_PTR*) &xtrabackup_target_dir,
   (G_PTR*) &xtrabackup_target_dir, 0, GET_STR, REQUIRED_ARG, 0, 0, 0, 0, 0, 0},
  {"backup", OPT_XTRA_BACKUP, "take backup to target-dir",
   (G_PTR*) &xtrabackup_backup, (G_PTR*) &xtrabackup_backup,
   0, GET_BOOL, NO_ARG, 0, 0, 0, 0, 0, 0},
  {"stats", OPT_XTRA_STATS, "calc statistic of datadir (offline mysqld is recommended)",
   (G_PTR*) &xtrabackup_stats, (G_PTR*) &xtrabackup_stats,
   0, GET_BOOL, NO_ARG, 0, 0, 0, 0, 0, 0},
  {"prepare", OPT_XTRA_PREPARE, "prepare a backup for starting mysql server on the backup.",
   (G_PTR*) &xtrabackup_prepare, (G_PTR*) &xtrabackup_prepare,
   0, GET_BOOL, NO_ARG, 0, 0, 0, 0, 0, 0},
  {"export", OPT_XTRA_EXPORT, "create files to import to another database when prepare.",
   (G_PTR*) &xtrabackup_export, (G_PTR*) &xtrabackup_export,
   0, GET_BOOL, NO_ARG, 0, 0, 0, 0, 0, 0},
  {"apply-log-only", OPT_XTRA_APPLY_LOG_ONLY,
   "stop recovery process not to progress LSN after applying log when prepare.",
   (G_PTR*) &xtrabackup_apply_log_only, (G_PTR*) &xtrabackup_apply_log_only,
   0, GET_BOOL, NO_ARG, 0, 0, 0, 0, 0, 0},
  {"print-param", OPT_XTRA_PRINT_PARAM, "print parameter of mysqld needed for copyback.",
   (G_PTR*) &xtrabackup_print_param, (G_PTR*) &xtrabackup_print_param,
   0, GET_BOOL, NO_ARG, 0, 0, 0, 0, 0, 0},
  {"use-memory", OPT_XTRA_USE_MEMORY, "The value is used instead of buffer_pool_size",
   (G_PTR*) &xtrabackup_use_memory, (G_PTR*) &xtrabackup_use_memory,
   0, GET_LL, REQUIRED_ARG, 100*1024*1024L, 1024*1024L, LONGLONG_MAX, 0,
   1024*1024L, 0},
  {"suspend-at-end", OPT_XTRA_SUSPEND_AT_END, "creates a file 'xtrabackup_suspended' and waits until the user deletes that file at the end of '--backup'",
   (G_PTR*) &xtrabackup_suspend_at_end, (G_PTR*) &xtrabackup_suspend_at_end,
   0, GET_BOOL, NO_ARG, 0, 0, 0, 0, 0, 0},
  {"throttle", OPT_XTRA_THROTTLE, "limit count of IO operations (pairs of read&write) per second to IOS values (for '--backup')",
   (G_PTR*) &xtrabackup_throttle, (G_PTR*) &xtrabackup_throttle,
   0, GET_LONG, REQUIRED_ARG, 0, 0, LONG_MAX, 0, 1, 0},
  {"extra-lsndir", OPT_XTRA_EXTRA_LSNDIR, "(for --backup): save an extra copy of the xtrabackup_checkpoints file in this directory.",
   (G_PTR*) &xtrabackup_extra_lsndir, (G_PTR*) &xtrabackup_extra_lsndir,
   0, GET_STR, REQUIRED_ARG, 0, 0, 0, 0, 0, 0},
  {"incremental-lsn", OPT_XTRA_INCREMENTAL, "(for --backup): copy only .ibd pages newer than specified LSN 'high:low'. ##ATTENTION##: If a wrong LSN value is specified, it is impossible to diagnose this, causing the backup to be unusable. Be careful!",
   (G_PTR*) &xtrabackup_incremental, (G_PTR*) &xtrabackup_incremental,
   0, GET_STR, REQUIRED_ARG, 0, 0, 0, 0, 0, 0},
  {"incremental-basedir", OPT_XTRA_INCREMENTAL_BASEDIR, "(for --backup): copy only .ibd pages newer than backup at specified directory.",
   (G_PTR*) &xtrabackup_incremental_basedir, (G_PTR*) &xtrabackup_incremental_basedir,
   0, GET_STR, REQUIRED_ARG, 0, 0, 0, 0, 0, 0},
  {"incremental-dir", OPT_XTRA_INCREMENTAL_DIR, "(for --prepare): apply .delta files and logfile in the specified directory.",
   (G_PTR*) &xtrabackup_incremental_dir, (G_PTR*) &xtrabackup_incremental_dir,
   0, GET_STR, REQUIRED_ARG, 0, 0, 0, 0, 0, 0},
  {"tables", OPT_XTRA_TABLES, "filtering by regexp for table names.",
   (G_PTR*) &xtrabackup_tables, (G_PTR*) &xtrabackup_tables,
   0, GET_STR, REQUIRED_ARG, 0, 0, 0, 0, 0, 0},
  {"tables_file", OPT_XTRA_TABLES_FILE, "filtering by list of the exact database.table name in the file.",
   (G_PTR*) &xtrabackup_tables_file, (G_PTR*) &xtrabackup_tables_file,
   0, GET_STR, REQUIRED_ARG, 0, 0, 0, 0, 0, 0},
  {"create-ib-logfile", OPT_XTRA_CREATE_IB_LOGFILE, "** not work for now** creates ib_logfile* also after '--prepare'. ### If you want create ib_logfile*, only re-execute this command in same options. ###",
   (G_PTR*) &xtrabackup_create_ib_logfile, (G_PTR*) &xtrabackup_create_ib_logfile,
   0, GET_BOOL, NO_ARG, 0, 0, 0, 0, 0, 0},

  {"datadir", 'h', "Path to the database root.", (G_PTR*) &mysql_data_home,
   (G_PTR*) &mysql_data_home, 0, GET_STR, REQUIRED_ARG, 0, 0, 0, 0, 0, 0},
  {"tmpdir", 't',
   "Path for temporary files. Several paths may be specified, separated by a "
#if defined(__WIN__) || defined(OS2) || defined(__NETWARE__)
   "semicolon (;)"
#else
   "colon (:)"
#endif
   ", in this case they are used in a round-robin fashion.",
   (G_PTR*) &opt_mysql_tmpdir,
   (G_PTR*) &opt_mysql_tmpdir, 0, GET_STR, REQUIRED_ARG, 0, 0, 0, 0, 0, 0},
  {"parallel", OPT_XTRA_PARALLEL,
   "Number of threads to use for parallel datafiles transfer. Does not have "
   "any effect in the stream mode. The default value is 1.",
   (G_PTR*) &xtrabackup_parallel, (G_PTR*) &xtrabackup_parallel, 0, GET_INT,
   REQUIRED_ARG, 1, 1, INT_MAX, 0, 0, 0},

  {"stream", OPT_XTRA_STREAM, "Stream all backup files to the standard output "
   "in the specified format. Currently the only supported format is 'tar'.",
   (G_PTR*) &xtrabackup_stream_str, (G_PTR*) &xtrabackup_stream_str, 0, GET_STR,
   REQUIRED_ARG, 0, 0, 0, 0, 0, 0},

  {"compress", OPT_XTRA_COMPRESS, "Compress individual backup files using the "
   "specified compression algorithm. Currently the only supported algorithm "
   "is 'quicklz'. It is also the default algorithm, i.e. the one used when "
   "--compress is used without an argument.",
   (G_PTR*) &xtrabackup_compress_alg, (G_PTR*) &xtrabackup_compress_alg, 0,
   GET_STR, OPT_ARG, 0, 0, 0, 0, 0, 0},

  {"compress-threads", OPT_XTRA_COMPRESS_THREADS,
   "Number of threads for parallel data compression. The default value is 1.",
   (G_PTR*) &xtrabackup_compress_threads, (G_PTR*) &xtrabackup_compress_threads,
   0, GET_UINT, REQUIRED_ARG, 1, 1, UINT_MAX, 0, 0, 0},

  {"innodb_adaptive_hash_index", OPT_INNODB_ADAPTIVE_HASH_INDEX,
   "Enable InnoDB adaptive hash index (enabled by default).  "
   "Disable with --skip-innodb-adaptive-hash-index.",
   (G_PTR*) &innobase_adaptive_hash_index,
   (G_PTR*) &innobase_adaptive_hash_index,
   0, GET_BOOL, NO_ARG, 1, 0, 0, 0, 0, 0},
  {"innodb_additional_mem_pool_size", OPT_INNODB_ADDITIONAL_MEM_POOL_SIZE,
   "Size of a memory pool InnoDB uses to store data dictionary information and other internal data structures.",
   (G_PTR*) &innobase_additional_mem_pool_size,
   (G_PTR*) &innobase_additional_mem_pool_size, 0, GET_LONG, REQUIRED_ARG,
   1*1024*1024L, 512*1024L, LONG_MAX, 0, 1024, 0},
  {"innodb_autoextend_increment", OPT_INNODB_AUTOEXTEND_INCREMENT,
   "Data file autoextend increment in megabytes",
   (G_PTR*) &srv_auto_extend_increment,
   (G_PTR*) &srv_auto_extend_increment,
   0, GET_ULONG, REQUIRED_ARG, 8L, 1L, 1000L, 0, 1L, 0},
  {"innodb_buffer_pool_size", OPT_INNODB_BUFFER_POOL_SIZE,
   "The size of the memory buffer InnoDB uses to cache data and indexes of its tables.",
   (G_PTR*) &innobase_buffer_pool_size, (G_PTR*) &innobase_buffer_pool_size, 0,
   GET_LL, REQUIRED_ARG, 8*1024*1024L, 1024*1024L, LONGLONG_MAX, 0,
   1024*1024L, 0},
  {"innodb_checksums", OPT_INNODB_CHECKSUMS, "Enable InnoDB checksums validation (enabled by default). \
Disable with --skip-innodb-checksums.", (G_PTR*) &innobase_use_checksums,
   (G_PTR*) &innobase_use_checksums, 0, GET_BOOL, NO_ARG, 1, 0, 0, 0, 0, 0},
/*
  {"innodb_commit_concurrency", OPT_INNODB_COMMIT_CONCURRENCY,
   "Helps in performance tuning in heavily concurrent environments.",
   (G_PTR*) &srv_commit_concurrency, (G_PTR*) &srv_commit_concurrency,
   0, GET_ULONG, REQUIRED_ARG, 0, 0, 1000, 0, 1, 0},
*/
/*
  {"innodb_concurrency_tickets", OPT_INNODB_CONCURRENCY_TICKETS,
   "Number of times a thread is allowed to enter InnoDB within the same \
    SQL query after it has once got the ticket",
   (G_PTR*) &srv_n_free_tickets_to_enter,
   (G_PTR*) &srv_n_free_tickets_to_enter,
   0, GET_ULONG, REQUIRED_ARG, 500L, 1L, ULONG_MAX, 0, 1L, 0},
*/
  {"innodb_data_file_path", OPT_INNODB_DATA_FILE_PATH,
   "Path to individual files and their sizes.", (G_PTR*) &innobase_data_file_path,
   (G_PTR*) &innobase_data_file_path, 0, GET_STR, REQUIRED_ARG, 0, 0, 0, 0, 0, 0},
  {"innodb_data_home_dir", OPT_INNODB_DATA_HOME_DIR,
   "The common part for InnoDB table spaces.", (G_PTR*) &innobase_data_home_dir,
   (G_PTR*) &innobase_data_home_dir, 0, GET_STR, REQUIRED_ARG, 0, 0, 0, 0, 0,
   0},
  {"innodb_doublewrite", OPT_INNODB_DOUBLEWRITE, "Enable InnoDB doublewrite buffer (enabled by default). \
Disable with --skip-innodb-doublewrite.", (G_PTR*) &innobase_use_doublewrite,
   (G_PTR*) &innobase_use_doublewrite, 0, GET_BOOL, NO_ARG, 1, 0, 0, 0, 0, 0},
#ifdef INNODB_VERSION_SHORT
  {"innodb_io_capacity", OPT_INNODB_IO_CAPACITY,
   "Number of IOPs the server can do. Tunes the background IO rate",
   (G_PTR*) &srv_io_capacity, (G_PTR*) &srv_io_capacity,
   0, GET_ULONG, OPT_ARG, 200, 100, ~0L, 0, 0, 0},
#endif
/*
  {"innodb_fast_shutdown", OPT_INNODB_FAST_SHUTDOWN,
   "Speeds up the shutdown process of the InnoDB storage engine. Possible "
   "values are 0, 1 (faster)"
   " or 2 (fastest - crash-like)"
   ".",
   (G_PTR*) &innobase_fast_shutdown,
   (G_PTR*) &innobase_fast_shutdown, 0, GET_ULONG, OPT_ARG, 1, 0,
   2, 0, 0, 0},
*/
  {"innodb_file_io_threads", OPT_INNODB_FILE_IO_THREADS,
   "Number of file I/O threads in InnoDB.", (G_PTR*) &innobase_file_io_threads,
   (G_PTR*) &innobase_file_io_threads, 0, GET_LONG, REQUIRED_ARG, 4, 4, 64, 0,
   1, 0},
#ifdef INNODB_VERSION_SHORT
  {"innodb_read_io_threads", OPT_INNODB_READ_IO_THREADS,
   "Number of background read I/O threads in InnoDB.", (G_PTR*) &innobase_read_io_threads,
   (G_PTR*) &innobase_read_io_threads, 0, GET_LONG, REQUIRED_ARG, 4, 1, 64, 0,
   1, 0},
  {"innodb_write_io_threads", OPT_INNODB_WRITE_IO_THREADS,
   "Number of background write I/O threads in InnoDB.", (G_PTR*) &innobase_write_io_threads,
   (G_PTR*) &innobase_write_io_threads, 0, GET_LONG, REQUIRED_ARG, 4, 1, 64, 0,
   1, 0},
#endif
  {"innodb_file_per_table", OPT_INNODB_FILE_PER_TABLE,
   "Stores each InnoDB table to an .ibd file in the database dir.",
   (G_PTR*) &innobase_file_per_table,
   (G_PTR*) &innobase_file_per_table, 0, GET_BOOL, NO_ARG,
   FALSE, 0, 0, 0, 0, 0},
  {"innodb_flush_log_at_trx_commit", OPT_INNODB_FLUSH_LOG_AT_TRX_COMMIT,
   "Set to 0 (write and flush once per second), 1 (write and flush at each commit) or 2 (write at commit, flush once per second).",
   (G_PTR*) &srv_flush_log_at_trx_commit,
   (G_PTR*) &srv_flush_log_at_trx_commit,
   0, GET_ULONG, OPT_ARG,  1, 0, 2, 0, 0, 0},
  {"innodb_flush_method", OPT_INNODB_FLUSH_METHOD,
   "With which method to flush data.", (G_PTR*) &innobase_unix_file_flush_method,
   (G_PTR*) &innobase_unix_file_flush_method, 0, GET_STR, REQUIRED_ARG, 0, 0, 0,
   0, 0, 0},

/* ####### Should we use this option? ####### */
  {"innodb_force_recovery", OPT_INNODB_FORCE_RECOVERY,
   "Helps to save your data in case the disk image of the database becomes corrupt.",
   (G_PTR*) &innobase_force_recovery, (G_PTR*) &innobase_force_recovery, 0,
   GET_LONG, REQUIRED_ARG, 0, 0, 6, 0, 1, 0},

  {"innodb_lock_wait_timeout", OPT_INNODB_LOCK_WAIT_TIMEOUT,
   "Timeout in seconds an InnoDB transaction may wait for a lock before being rolled back.",
   (G_PTR*) &innobase_lock_wait_timeout, (G_PTR*) &innobase_lock_wait_timeout,
   0, GET_LONG, REQUIRED_ARG, 50, 1, 1024 * 1024 * 1024, 0, 1, 0},
/*
  {"innodb_locks_unsafe_for_binlog", OPT_INNODB_LOCKS_UNSAFE_FOR_BINLOG,
   "Force InnoDB not to use next-key locking. Instead use only row-level locking",
   (G_PTR*) &innobase_locks_unsafe_for_binlog,
   (G_PTR*) &innobase_locks_unsafe_for_binlog, 0, GET_BOOL, NO_ARG, 0, 0, 0, 0, 0, 0},
*/
/*
  {"innodb_log_arch_dir", OPT_INNODB_LOG_ARCH_DIR,
   "Where full logs should be archived.", (G_PTR*) &innobase_log_arch_dir,
   (G_PTR*) &innobase_log_arch_dir, 0, GET_STR, REQUIRED_ARG, 0, 0, 0, 0, 0, 0},
*/
  {"innodb_log_buffer_size", OPT_INNODB_LOG_BUFFER_SIZE,
   "The size of the buffer which InnoDB uses to write log to the log files on disk.",
   (G_PTR*) &innobase_log_buffer_size, (G_PTR*) &innobase_log_buffer_size, 0,
   GET_LONG, REQUIRED_ARG, 1024*1024L, 256*1024L, LONG_MAX, 0, 1024, 0},
  {"innodb_log_file_size", OPT_INNODB_LOG_FILE_SIZE,
   "Size of each log file in a log group.",
   (G_PTR*) &innobase_log_file_size, (G_PTR*) &innobase_log_file_size, 0,
   GET_LL, REQUIRED_ARG, 5*1024*1024L, 1*1024*1024L, LONGLONG_MAX, 0,
   1024*1024L, 0},
  {"innodb_log_files_in_group", OPT_INNODB_LOG_FILES_IN_GROUP,
   "Number of log files in the log group. InnoDB writes to the files in a circular fashion. Value 3 is recommended here.",
   (G_PTR*) &innobase_log_files_in_group, (G_PTR*) &innobase_log_files_in_group,
   0, GET_LONG, REQUIRED_ARG, 2, 2, 100, 0, 1, 0},
  {"innodb_log_group_home_dir", OPT_INNODB_LOG_GROUP_HOME_DIR,
   "Path to InnoDB log files.", (G_PTR*) &innobase_log_group_home_dir,
   (G_PTR*) &innobase_log_group_home_dir, 0, GET_STR, REQUIRED_ARG, 0, 0, 0, 0,
   0, 0},
  {"innodb_max_dirty_pages_pct", OPT_INNODB_MAX_DIRTY_PAGES_PCT,
   "Percentage of dirty pages allowed in bufferpool.", (G_PTR*) &srv_max_buf_pool_modified_pct,
   (G_PTR*) &srv_max_buf_pool_modified_pct, 0, GET_ULONG, REQUIRED_ARG, 90, 0, 100, 0, 0, 0},
/*
  {"innodb_max_purge_lag", OPT_INNODB_MAX_PURGE_LAG,
   "Desired maximum length of the purge queue (0 = no limit)",
   (G_PTR*) &srv_max_purge_lag,
   (G_PTR*) &srv_max_purge_lag, 0, GET_ULONG, REQUIRED_ARG, 0, 0, ULONG_MAX,
   0, 1L, 0},
*/
/*
  {"innodb_mirrored_log_groups", OPT_INNODB_MIRRORED_LOG_GROUPS,
   "Number of identical copies of log groups we keep for the database. Currently this should be set to 1.",
   (G_PTR*) &innobase_mirrored_log_groups,
   (G_PTR*) &innobase_mirrored_log_groups, 0, GET_LONG, REQUIRED_ARG, 1, 1, 10,
   0, 1, 0},
*/
  {"innodb_open_files", OPT_INNODB_OPEN_FILES,
   "How many files at the maximum InnoDB keeps open at the same time.",
   (G_PTR*) &innobase_open_files, (G_PTR*) &innobase_open_files, 0,
   GET_LONG, REQUIRED_ARG, 300L, 10L, LONG_MAX, 0, 1L, 0},
#ifdef XTRADB_BASED
  {"innodb_page_size", OPT_INNODB_PAGE_SIZE,
   "The universal page size of the database.",
   (G_PTR*) &innobase_page_size, (G_PTR*) &innobase_page_size, 0,
   GET_LONG, REQUIRED_ARG, (1 << 14), (1 << 12), (1 << UNIV_PAGE_SIZE_SHIFT_MAX), 0, 1L, 0},
  {"innodb_log_block_size", OPT_INNODB_LOG_BLOCK_SIZE,
  "###EXPERIMENTAL###: The log block size of the transaction log file. "
   "Changing for created log file is not supported. Use on your own risk!",
   (G_PTR*) &innobase_log_block_size, (G_PTR*) &innobase_log_block_size, 0,
   GET_ULONG, REQUIRED_ARG, 512, 512, 1 << UNIV_PAGE_SIZE_SHIFT_MAX, 0, 1L, 0},
  {"innodb_fast_checksum", OPT_INNODB_FAST_CHECKSUM,
   "Change the algorithm of checksum for the whole of datapage to 4-bytes word based.",
   (G_PTR*) &innobase_fast_checksum,
   (G_PTR*) &innobase_fast_checksum, 0, GET_BOOL, NO_ARG, 0, 0, 0, 0, 0, 0},
  {"innodb_extra_undoslots", OPT_INNODB_EXTRA_UNDOSLOTS,
   "Enable to use about 4000 undo slots instead of default 1024. Not recommended to use, "
   "Because it is not change back to disable, once it is used.",
   (G_PTR*) &innobase_extra_undoslots, (G_PTR*) &innobase_extra_undoslots,
   0, GET_BOOL, NO_ARG, 0, 0, 0, 0, 0, 0},
  {"innodb_doublewrite_file", OPT_INNODB_DOUBLEWRITE_FILE,
   "Path to special datafile for doublewrite buffer. (default is "": not used)",
   (G_PTR*) &innobase_doublewrite_file, (G_PTR*) &innobase_doublewrite_file,
   0, GET_STR, REQUIRED_ARG, 0, 0, 0, 0, 0, 0},
#endif

#ifndef __WIN__
  {"debug-sync", OPT_XTRA_DEBUG_SYNC,
   "Debug sync point. This is only used by the xtrabackup test suite",
   (G_PTR*) &xtrabackup_debug_sync,
   (G_PTR*) &xtrabackup_debug_sync,
   0, GET_STR, REQUIRED_ARG, 0, 0, 0, 0, 0, 0},
#endif

<<<<<<< HEAD
  {"compact", OPT_XTRA_COMPACT,
   "Create a compact backup by skipping secondary index pages.",
   (G_PTR*) &xtrabackup_compact, (G_PTR*) &xtrabackup_compact,
   0, GET_BOOL, NO_ARG, 0, 0, 0, 0, 0, 0},

=======
  {"defaults_group", OPT_DEFAULTS_GROUP, "defaults group in config file (default \"mysqld\").",
   (G_PTR*) &defaults_group, (G_PTR*) &defaults_group,
   0, GET_STR, REQUIRED_ARG, 0, 0, 0, 0, 0, 0},
>>>>>>> 92c4bfe4
  { 0, 0, 0, 0, 0, 0, GET_NO_ARG, NO_ARG, 0, 0, 0, 0, 0, 0}
};

#ifndef __WIN__
static int debug_sync_resumed;

static void sigcont_handler(int sig);

static void sigcont_handler(int sig __attribute__((unused)))
{
	debug_sync_resumed= 1;
}
#endif

static void
debug_sync_point(const char *name)
{
#ifndef __WIN__
	FILE	*fp;
	pid_t	pid;
	char	pid_path[FN_REFLEN];

	if (xtrabackup_debug_sync == NULL) {
		return;
	}

	if (strcmp(xtrabackup_debug_sync, name)) {
		return;
	}

	pid = getpid();

	snprintf(pid_path, sizeof(pid_path), "%s/xtrabackup_debug_sync",
		 xtrabackup_target_dir);
	fp = fopen(pid_path, "w");
	if (fp == NULL) {
		msg("xtrabackup: Error: cannot open %s\n", pid_path);
		exit(EXIT_FAILURE);
	}
	fprintf(fp, "%u\n", (uint) pid);
	fclose(fp);

	msg("xtrabackup: DEBUG: Suspending at debug sync point '%s'. "
	    "Resume with 'kill -SIGCONT %u'.\n", name, (uint) pid);

	debug_sync_resumed= 0;
	kill(pid, SIGSTOP);
	while (!debug_sync_resumed) {
		sleep(1);
	}

	/* On resume */
	msg("xtrabackup: DEBUG: removing the pid file.\n");
	my_delete(pid_path, MYF(MY_WME));
#endif
}

static const char *load_default_groups[]= { "mysqld","xtrabackup",0,0 };

static void print_version(void)
{
#ifdef XTRADB_BASED
  msg("%s version %s for Percona Server %s %s (%s) (revision id: %s)\n",
      my_progname, XTRABACKUP_VERSION, MYSQL_SERVER_VERSION, SYSTEM_TYPE,
      MACHINE_TYPE, XTRABACKUP_REVISION);
#else
  msg("%s version %s for MySQL server %s %s (%s) (revision id: %s)\n",
      my_progname, XTRABACKUP_VERSION, MYSQL_SERVER_VERSION, SYSTEM_TYPE,
      MACHINE_TYPE, XTRABACKUP_REVISION);
#endif
}

static void usage(void)
{
  puts("Open source backup tool for InnoDB and XtraDB\n\
\n\
Copyright (C) 2009-2012 Percona Inc.\n\
Portions Copyright (C) 2000, 2011, MySQL AB & Innobase Oy. All Rights Reserved.\n\
\n\
This program is free software; you can redistribute it and/or\n\
modify it under the terms of the GNU General Public License\n\
as published by the Free Software Foundation version 2\n\
of the License.\n\
\n\
This program is distributed in the hope that it will be useful,\n\
but WITHOUT ANY WARRANTY; without even the implied warranty of\n\
MERCHANTABILITY or FITNESS FOR A PARTICULAR PURPOSE.  See the\n\
GNU General Public License for more details.\n\
\n\
You can download full text of the license on http://www.gnu.org/licenses/gpl-2.0.txt\n");

  printf("Usage: [%s [--defaults-file=#] --backup | %s [--defaults-file=#] --prepare] [OPTIONS]\n",my_progname,my_progname);
  print_defaults("my",load_default_groups);
  my_print_help(my_long_options);
  my_print_variables(my_long_options);
}

static my_bool
get_one_option(int optid, const struct my_option *opt __attribute__((unused)),
	       char *argument)
{
  switch(optid) {
  case 'h':
    strmake(mysql_real_data_home,argument, sizeof(mysql_real_data_home)-1);
    mysql_data_home= mysql_real_data_home;
    break;
  case OPT_XTRA_TARGET_DIR:
    strmake(xtrabackup_real_target_dir,argument, sizeof(xtrabackup_real_target_dir)-1);
    xtrabackup_target_dir= xtrabackup_real_target_dir;
    break;
  case OPT_XTRA_STREAM:
    if (!strcasecmp(argument, "tar"))
      xtrabackup_stream_fmt = XB_STREAM_FMT_TAR;
    else if (!strcasecmp(argument, "xbstream"))
      xtrabackup_stream_fmt = XB_STREAM_FMT_XBSTREAM;
    else
    {
      msg("Invalid --stream argument: %s\n", argument);
      return 1;
    }
    xtrabackup_stream = TRUE;
    break;
  case OPT_XTRA_COMPRESS:
    if (argument == NULL)
      xtrabackup_compress_alg = "quicklz";
    else if (strcasecmp(argument, "quicklz"))
    {
      msg("Invalid --compress argument: %s\n", argument);
      return 1;
    }
    xtrabackup_compress = TRUE;
    break;
  case '?':
    usage();
    exit(EXIT_SUCCESS);
    break;
  case 'v':
    print_version();
    exit(EXIT_SUCCESS);
    break;
  default:
    break;
  }
  return 0;
}

static my_bool
innodb_init_param(void)
{
	/* innobase_init */
	static char	current_dir[3];		/* Set if using current lib */
	my_bool		ret;
	char		*default_path;

	/* === some variables from mysqld === */
	bzero((G_PTR) &mysql_tmpdir_list, sizeof(mysql_tmpdir_list));

	if (init_tmpdir(&mysql_tmpdir_list, opt_mysql_tmpdir))
		exit(EXIT_FAILURE);

	/* dummy for initialize all_charsets[] */
	get_charset_name(0);

#ifdef XTRADB_BASED
	srv_page_size = 0;
	srv_page_size_shift = 0;

	if (innobase_page_size != (1 << 14)) {
		int n_shift = get_bit_shift(innobase_page_size);

		if (n_shift >= 12 && n_shift <= UNIV_PAGE_SIZE_SHIFT_MAX) {
			msg("InnoDB: Warning: innodb_page_size has been "
			    "changed from default value 16384.\n");
			srv_page_size_shift = n_shift;
			srv_page_size = 1 << n_shift;
			msg("InnoDB: The universal page size of the "
			    "database is set to %lu.\n", srv_page_size);
		} else {
			msg("InnoDB: Error: invalid value of "
			    "innobase_page_size: %lu", innobase_page_size);
			exit(EXIT_FAILURE);
		}
	} else {
		srv_page_size_shift = 14;
		srv_page_size = (1 << srv_page_size_shift);
	}

	srv_log_block_size = 0;
	if (innobase_log_block_size != 512) {
		uint	n_shift = get_bit_shift(innobase_log_block_size);;

		msg("InnoDB: Warning: innodb_log_block_size has "
		    "been changed from its default value. "
		    "(###EXPERIMENTAL### operation)\n");
		if (n_shift > 0) {
			srv_log_block_size = (1 << n_shift);
			msg("InnoDB: The log block size is set to %lu.\n",
			    srv_log_block_size);
		}
	} else {
		srv_log_block_size = 512;
	}

	if (!srv_log_block_size) {
		msg("InnoDB: Error: %lu is not valid value for "
		    "innodb_log_block_size.\n", innobase_log_block_size);
		goto error;
	}

	srv_fast_checksum = (ibool) innobase_fast_checksum;
#endif

	/* Check that values don't overflow on 32-bit systems. */
	if (sizeof(ulint) == 4) {
		if (xtrabackup_use_memory > UINT_MAX32) {
			msg("xtrabackup: use-memory can't be over 4GB"
			    " on 32-bit systems\n");
		}

		if (innobase_buffer_pool_size > UINT_MAX32) {
			msg("xtrabackup: innobase_buffer_pool_size can't be "
			    "over 4GB on 32-bit systems\n");

			goto error;
		}

		if (innobase_log_file_size > UINT_MAX32) {
			msg("xtrabackup: innobase_log_file_size can't be "
			    "over 4GB on 32-bit systemsi\n");

			goto error;
		}
	}

  	os_innodb_umask = (ulint)0664;

	/* First calculate the default path for innodb_data_home_dir etc.,
	in case the user has not given any value.

	Note that when using the embedded server, the datadirectory is not
	necessarily the current directory of this program. */

	  	/* It's better to use current lib, to keep paths short */
	  	current_dir[0] = FN_CURLIB;
	  	current_dir[1] = FN_LIBCHAR;
	  	current_dir[2] = 0;
	  	default_path = current_dir;

	ut_a(default_path);

#if (MYSQL_VERSION_ID < 50500)
//	if (specialflag & SPECIAL_NO_PRIOR) {
	        srv_set_thread_priorities = FALSE;
//	} else {
//	        srv_set_thread_priorities = TRUE;
//	        srv_query_thread_priority = QUERY_PRIOR;
//	}
#endif

	/* Set InnoDB initialization parameters according to the values
	read from MySQL .cnf file */

	if (xtrabackup_backup || xtrabackup_stats) {
		msg("xtrabackup: Target instance is assumed as followings.\n");
	} else {
		msg("xtrabackup: Temporary instance for recovery is set as "
		    "followings.\n");
	}

	/*--------------- Data files -------------------------*/

	/* The default dir for data files is the datadir of MySQL */

	srv_data_home = ((xtrabackup_backup || xtrabackup_stats) && innobase_data_home_dir
			 ? innobase_data_home_dir : default_path);
	msg("xtrabackup:   innodb_data_home_dir = %s\n", srv_data_home);

	/* Set default InnoDB data file size to 10 MB and let it be
  	auto-extending. Thus users can use InnoDB in >= 4.0 without having
	to specify any startup options. */

	if (!innobase_data_file_path) {
  		innobase_data_file_path = (char*) "ibdata1:10M:autoextend";
	}
	msg("xtrabackup:   innodb_data_file_path = %s\n",
	    innobase_data_file_path);

	/* Since InnoDB edits the argument in the next call, we make another
	copy of it: */

	internal_innobase_data_file_path = strdup(innobase_data_file_path);

	ret = (my_bool) srv_parse_data_file_paths_and_sizes(
#ifndef INNODB_VERSION_SHORT
				internal_innobase_data_file_path,
				&srv_data_file_names,
				&srv_data_file_sizes,
				&srv_data_file_is_raw_partition,
				&srv_n_data_files,
				&srv_auto_extend_last_data_file,
				&srv_last_file_size_max);
#else
			internal_innobase_data_file_path);
#endif
	if (ret == FALSE) {
	  	msg("xtrabackup: syntax error in innodb_data_file_path\n");
mem_free_and_error:
	  	free(internal_innobase_data_file_path);
                goto error;
	}

	if (xtrabackup_prepare) {
		/* "--prepare" needs filenames only */
		ulint i;

		for (i=0; i < srv_n_data_files; i++) {
			char *p;

			p = srv_data_file_names[i];
			while ((p = strstr(p, SRV_PATH_SEPARATOR_STR)) != NULL)
			{
				p++;
				srv_data_file_names[i] = p;
			}
		}
	}

#ifdef XTRADB_BASED
	srv_doublewrite_file = innobase_doublewrite_file;
#ifndef XTRADB55
	srv_extra_undoslots = (ibool) innobase_extra_undoslots;
#endif
#endif

	/* -------------- Log files ---------------------------*/

	/* The default dir for log files is the datadir of MySQL */

	if (!((xtrabackup_backup || xtrabackup_stats) && innobase_log_group_home_dir)) {
	  	innobase_log_group_home_dir = default_path;
	}
	if (xtrabackup_prepare && xtrabackup_incremental_dir) {
		innobase_log_group_home_dir = xtrabackup_incremental_dir;
	}
	msg("xtrabackup:   innodb_log_group_home_dir = %s\n",
	    innobase_log_group_home_dir);

#ifdef UNIV_LOG_ARCHIVE
	/* Since innodb_log_arch_dir has no relevance under MySQL,
	starting from 4.0.6 we always set it the same as
	innodb_log_group_home_dir: */

	innobase_log_arch_dir = innobase_log_group_home_dir;

	srv_arch_dir = innobase_log_arch_dir;
#endif /* UNIG_LOG_ARCHIVE */

	ret = (my_bool)
#ifndef INNODB_VERSION_SHORT
		srv_parse_log_group_home_dirs(innobase_log_group_home_dir,
						&srv_log_group_home_dirs);
#else
		srv_parse_log_group_home_dirs(innobase_log_group_home_dir);
#endif

	if (ret == FALSE || innobase_mirrored_log_groups != 1) {
		msg("xtrabackup: syntax error in innodb_log_group_home_dir, "
		    "or a wrong number of mirrored log groups\n");

                goto mem_free_and_error;
	}

#ifdef INNODB_VERSION_SHORT
	srv_adaptive_flushing = FALSE;
	srv_use_sys_malloc = TRUE;
	srv_file_format = 1; /* Barracuda */
#if (MYSQL_VERSION_ID < 50500)
	srv_check_file_format_at_startup = DICT_TF_FORMAT_51; /* on */
#else
	srv_max_file_format_at_startup = DICT_TF_FORMAT_51; /* on */
#endif
#endif
	/* --------------------------------------------------*/

	srv_file_flush_method_str = innobase_unix_file_flush_method;

	srv_n_log_groups = (ulint) innobase_mirrored_log_groups;
	srv_n_log_files = (ulint) innobase_log_files_in_group;
	srv_log_file_size = (ulint) innobase_log_file_size;
	msg("xtrabackup:   innodb_log_files_in_group = %ld\n",
	    srv_n_log_files);
	msg("xtrabackup:   innodb_log_file_size = %ld\n",
	    srv_log_file_size);

#ifdef UNIV_LOG_ARCHIVE
	srv_log_archive_on = (ulint) innobase_log_archive;
#endif /* UNIV_LOG_ARCHIVE */
	srv_log_buffer_size = (ulint) innobase_log_buffer_size;

        /* We set srv_pool_size here in units of 1 kB. InnoDB internally
        changes the value so that it becomes the number of database pages. */

#ifndef INNODB_VERSION_SHORT
        if (innobase_buffer_pool_awe_mem_mb == 0) {
                /* Careful here: we first convert the signed long int to ulint
                and only after that divide */

                //srv_pool_size = ((ulint) innobase_buffer_pool_size) / 1024;
		srv_pool_size = ((ulint) xtrabackup_use_memory) / 1024;
        } else {
                srv_use_awe = TRUE;
                srv_pool_size = (ulint)
                                (1024 * innobase_buffer_pool_awe_mem_mb);
                //srv_awe_window_size = (ulint) innobase_buffer_pool_size;
		srv_awe_window_size = (ulint) xtrabackup_use_memory;

                /* Note that what the user specified as
                innodb_buffer_pool_size is actually the AWE memory window
                size in this case, and the real buffer pool size is
                determined by .._awe_mem_mb. */
        }
#else
	//srv_buf_pool_size = (ulint) innobase_buffer_pool_size;
	srv_buf_pool_size = (ulint) xtrabackup_use_memory;
#endif

	srv_mem_pool_size = (ulint) innobase_additional_mem_pool_size;

	srv_n_file_io_threads = (ulint) innobase_file_io_threads;
#ifdef INNODB_VERSION_SHORT
	srv_n_read_io_threads = (ulint) innobase_read_io_threads;
	srv_n_write_io_threads = (ulint) innobase_write_io_threads;
#endif

#ifndef INNODB_VERSION_SHORT
	srv_lock_wait_timeout = (ulint) innobase_lock_wait_timeout;
#endif
	srv_force_recovery = (ulint) innobase_force_recovery;

	srv_use_doublewrite_buf = (ibool) innobase_use_doublewrite;
	srv_use_checksums = (ibool) innobase_use_checksums;

#ifndef INNODB_VERSION_SHORT
	srv_use_adaptive_hash_indexes = (ibool) innobase_adaptive_hash_index;
#else
	btr_search_enabled = (char) innobase_adaptive_hash_index;
#endif

	os_use_large_pages = (ibool) innobase_use_large_pages;
	os_large_page_size = (ulint) innobase_large_page_size;

	row_rollback_on_timeout = (ibool) innobase_rollback_on_timeout;

	srv_file_per_table = (my_bool) innobase_file_per_table;

        srv_locks_unsafe_for_binlog = (ibool) innobase_locks_unsafe_for_binlog;

	srv_max_n_open_files = (ulint) innobase_open_files;
	srv_innodb_status = (ibool) innobase_create_status_file;

	srv_print_verbose_log = 1;

	/* Store the default charset-collation number of this MySQL
	installation */

	/* We cannot treat characterset here for now!! */
	data_mysql_default_charset_coll = (ulint)default_charset_info->number;

	ut_a(DATA_MYSQL_LATIN1_SWEDISH_CHARSET_COLL ==
					my_charset_latin1.number);
	ut_a(DATA_MYSQL_BINARY_CHARSET_COLL == my_charset_bin.number);

	/* Store the latin1_swedish_ci character ordering table to InnoDB. For
	non-latin1_swedish_ci charsets we use the MySQL comparison functions,
	and consequently we do not need to know the ordering internally in
	InnoDB. */

#ifndef INNODB_VERSION_SHORT
	ut_a(0 == strcmp((char*)my_charset_latin1.name,
						(char*)"latin1_swedish_ci"));
	memcpy(srv_latin1_ordering, my_charset_latin1.sort_order, 256);
#else
	ut_a(0 == strcmp(my_charset_latin1.name, "latin1_swedish_ci"));
	srv_latin1_ordering = my_charset_latin1.sort_order;

	//innobase_commit_concurrency_init_default();
#endif

	/* Since we in this module access directly the fields of a trx
        struct, and due to different headers and flags it might happen that
	mutex_t has a different size in this module and in InnoDB
	modules, we check at run time that the size is the same in
	these compilation modules. */

#ifndef INNODB_VERSION_SHORT
	srv_sizeof_trx_t_in_ha_innodb_cc = sizeof(trx_t);
#endif

#if MYSQL_VERSION_ID >= 50500
	/* On 5.5 srv_use_native_aio is TRUE by default. It is later reset
	if it is not supported by the platform in
	innobase_start_or_create_for_mysql(). As we don't call it in xtrabackup,
	we have to duplicate checks from that function here. */

#ifdef __WIN__
	switch (os_get_os_version()) {
	case OS_WIN95:
	case OS_WIN31:
	case OS_WINNT:
		/* On Win 95, 98, ME, Win32 subsystem for Windows 3.1,
		and NT use simulated aio. In NT Windows provides async i/o,
		but when run in conjunction with InnoDB Hot Backup, it seemed
		to corrupt the data files. */

		srv_use_native_aio = FALSE;
		break;

	case OS_WIN2000:
	case OS_WINXP:
		/* On 2000 and XP, async IO is available. */
		srv_use_native_aio = TRUE;
		break;

	default:
		/* Vista and later have both async IO and condition variables */
		srv_use_native_aio = TRUE;
		srv_use_native_conditions = TRUE;
		break;
	}

#elif defined(LINUX_NATIVE_AIO)

	if (srv_use_native_aio) {
		ut_print_timestamp(stderr);
		msg(" InnoDB: Using Linux native AIO\n");
	}
#else
	/* Currently native AIO is supported only on windows and linux
	and that also when the support is compiled in. In all other
	cases, we ignore the setting of innodb_use_native_aio. */
	srv_use_native_aio = FALSE;

#endif
#endif /* MYSQL_VERSION_ID */

	return(FALSE);

error:
	msg("xtrabackup: innodb_init_param(): Error occured.\n");
	return(TRUE);
}

static my_bool
innodb_init(void)
{
	int	err;

	err = innobase_start_or_create_for_mysql();

	if (err != DB_SUCCESS) {
	  	free(internal_innobase_data_file_path);
                goto error;
	}

	/* They may not be needed for now */
//	(void) hash_init(&innobase_open_tables,system_charset_info, 32, 0, 0,
//			 		(hash_get_key) innobase_get_key, 0, 0);
//        pthread_mutex_init(&innobase_share_mutex, MY_MUTEX_INIT_FAST);
//        pthread_mutex_init(&prepare_commit_mutex, MY_MUTEX_INIT_FAST);
//        pthread_mutex_init(&commit_threads_m, MY_MUTEX_INIT_FAST);
//        pthread_mutex_init(&commit_cond_m, MY_MUTEX_INIT_FAST);
//        pthread_cond_init(&commit_cond, NULL);

	innodb_inited= 1;

	return(FALSE);

error:
	msg("xtrabackup: innodb_init(): Error occured.\n");
	return(TRUE);
}

static my_bool
innodb_end(void)
{
	srv_fast_shutdown = (ulint) innobase_fast_shutdown;
	innodb_inited = 0;

	msg("xtrabackup: starting shutdown with innodb_fast_shutdown = %lu\n",
	    srv_fast_shutdown);

	if (innobase_shutdown_for_mysql() != DB_SUCCESS) {
		goto error;
	}
	free(internal_innobase_data_file_path);

	/* They may not be needed for now */
//	hash_free(&innobase_open_tables);
//	pthread_mutex_destroy(&innobase_share_mutex);
//	pthread_mutex_destroy(&prepare_commit_mutex);
//	pthread_mutex_destroy(&commit_threads_m);
//	pthread_mutex_destroy(&commit_cond_m);
//	pthread_cond_destroy(&commit_cond);

	return(FALSE);

error:
	msg("xtrabackup: innodb_end(): Error occured.\n");
	return(TRUE);
}

/* ================= common ================= */

/***********************************************************************
Read backup meta info.
@return TRUE on success, FALSE on failure. */
static
my_bool
xtrabackup_read_metadata(char *filename)
{
	FILE *fp;
	my_bool r = TRUE;

	fp = fopen(filename,"r");
	if(!fp) {
		msg("xtrabackup: Error: cannot open %s\n", filename);
		return(FALSE);
	}

	if (fscanf(fp, "backup_type = %29s\n", metadata_type)
	    != 1) {
		r = FALSE;
		goto end;
	}
#ifndef INNODB_VERSION_SHORT
	if (fscanf(fp, "from_lsn = %lu:%lu\n", &metadata_from_lsn.high, &metadata_from_lsn.low)
	    != 2) {
		r = FALSE;
		goto end;
	}
	if (fscanf(fp, "to_lsn = %lu:%lu\n", &metadata_to_lsn.high, &metadata_to_lsn.low)
			!= 2) {
		r = FALSE;
		goto end;
	}
	if (fscanf(fp, "last_lsn = %lu:%lu\n", &metadata_last_lsn.high, &metadata_last_lsn.low)
			!= 2) {
		metadata_last_lsn.high = metadata_last_lsn.low = 0;
	}
#else
	if (fscanf(fp, "from_lsn = %llu\n", &metadata_from_lsn)
			!= 1) {
		r = FALSE;
		goto end;
	}
	if (fscanf(fp, "to_lsn = %llu\n", &metadata_to_lsn)
			!= 1) {
		r = FALSE;
		goto end;
	}
	if (fscanf(fp, "last_lsn = %llu\n", &metadata_last_lsn)
			!= 1) {
		metadata_last_lsn = 0;
	}
#endif

end:
	fclose(fp);

	return(r);
}

/***********************************************************************
Print backup meta info to a specified buffer. */
static
void
xtrabackup_print_metadata(char *buf, size_t buf_len)
{
#ifndef INNODB_VERSION_SHORT
	snprintf(buf, buf_len,
		 "backup_type = %s\n"
		 "from_lsn = %lu:%lu\n"
		 "to_lsn = %lu:%lu\n"
		 "last_lsn = %lu:%lu\n",
		 metadata_type,
		 metadata_from_lsn.high, metadata_from_lsn.low,
		 metadata_to_lsn.high, metadata_to_lsn.low,
		 metadata_last_lsn.high, metadata_last_lsn.low);
#else
	snprintf(buf, buf_len,
		 "backup_type = %s\n"
		 "from_lsn = %llu\n"
		 "to_lsn = %llu\n"
		 "last_lsn = %llu\n",
		 metadata_type,
		 metadata_from_lsn,
		 metadata_to_lsn,
		 metadata_last_lsn);
#endif
}

/***********************************************************************
Stream backup meta info to a specified datasink.
@return TRUE on success, FALSE on failure. */
static
my_bool
xtrabackup_stream_metadata(ds_ctxt_t *ds_ctxt)
{
	char		buf[1024];
	size_t		len;
	ds_file_t	*stream;
	MY_STAT		mystat;

	xtrabackup_print_metadata(buf, sizeof(buf));

	len = strlen(buf);

	mystat.st_size = len;
	mystat.st_mtime = my_time(0);

	stream = ds_open(ds_ctxt, XTRABACKUP_METADATA_FILENAME, &mystat);
	if (stream == NULL) {
		msg("xtrabackup: Error: cannot open output stream "
		    "for %s\n", XTRABACKUP_METADATA_FILENAME);
		return(FALSE);
	}

	if (ds_write(stream, buf, len)) {
		ds_close(stream);
		return(FALSE);
	}

	ds_close(stream);

	return(TRUE);
}

/***********************************************************************
Write backup meta info to a specified file.
@return TRUE on success, FALSE on failure. */
static
my_bool
xtrabackup_write_metadata(const char *filepath)
{
	char		buf[1024];
	size_t		len;
	FILE		*fp;

	xtrabackup_print_metadata(buf, sizeof(buf));

	len = strlen(buf);

	fp = fopen(filepath, "w");
	if(!fp) {
		msg("xtrabackup: Error: cannot open %s\n", filepath);
		return(FALSE);
	}
	if (fwrite(buf, len, 1, fp) < 1) {
		fclose(fp);
		return(FALSE);
	}

	fclose(fp);

	return(TRUE);
}

/***********************************************************************
Read meta info for an incremental delta.
@return TRUE on success, FALSE on failure. */
static my_bool
xb_read_delta_metadata(const char *filepath, xb_delta_info_t *info)
{
	FILE *fp;
	my_bool r= TRUE;

	memset(info, 0, sizeof(xb_delta_info_t));

	fp = fopen(filepath, "r");
	if (!fp) {
		/* Meta files for incremental deltas are optional */
		return(TRUE);
	}

	if (fscanf(fp, "page_size = %lu\n", &info->page_size) != 1)
		r= FALSE;

	fclose(fp);

	return(r);
}

/***********************************************************************
Write meta info for an incremental delta.
@return TRUE on success, FALSE on failure. */
my_bool
xb_write_delta_metadata(const char *filename, const xb_delta_info_t *info)
{
	ds_file_t	*f;
	char		buf[32];
	my_bool		ret;
	size_t		len;
	MY_STAT		mystat;

	snprintf(buf, sizeof(buf), "page_size = %lu\n", info->page_size);

	len = strlen(buf);
	mystat.st_size = len;
	mystat.st_mtime = my_time(0);

	f = ds_open(ds_meta, filename, &mystat);
	if (f == NULL) {
		msg("xtrabackup: Error: cannot open output stream for %s\n",
		    filename);
		return(FALSE);
	}

	ret = (ds_write(f, buf, len) == 0);

	ds_close(f);

	return(ret);
}

/* ================= backup ================= */
void
xtrabackup_io_throttling(void)
{
	if (xtrabackup_throttle && (io_ticket--) < 0) {
		os_event_reset(wait_throttle);
		os_event_wait(wait_throttle);
	}
}

/************************************************************************
Checks if a table specified as a path should be skipped from backup
based on the --tables or --tables-file options.

@return TRUE if the table should be skipped. */
static
my_bool
check_if_skip_table(
/******************/
	char*	path)	/*!< in: path to the table */
{
	char*	p      = path;
	char*	next;
	char*	prev   = NULL;
	int	p_len;
	int	regres = REG_NOMATCH;
	char	tmp;
	int	i;

	if (xtrabackup_tables == NULL && xtrabackup_tables_file == NULL) {
		return(FALSE);
	}

	while ((next = strstr(p, SRV_PATH_SEPARATOR_STR)) != NULL)
	{
		prev = p;
		p = next + 1;
	}
	p_len = strlen(p) - sizeof(".ibd") + 1;

	if (p_len < 1) {
		/* shouldn't happen with a valid path, assume the
		table should not be filtered */
		return(FALSE);
	}

	/* Make "database.table" string */
	tmp = p[p_len];
	p[p_len] = 0;
	*(p - 1) = '.';

	if (xtrabackup_tables) {
		for (i = 0; i < tables_regex_num; i++) {
			regres = xb_regexec(&tables_regex[i], prev, 1,
					    tables_regmatch, 0);
			if (regres != REG_NOMATCH) {
				break;
			}
		}
		if (regres == REG_NOMATCH) {
			goto skip;
		}
	}

	if (xtrabackup_tables_file) {
		xtrabackup_tables_t*	table;

		*(p - 1) = SRV_PATH_SEPARATOR;
		XB_HASH_SEARCH(name_hash, tables_hash, ut_fold_string(prev),
			       table, ut_ad(table->name),
			       !strcmp(table->name, prev));
		if (!table) {
			goto skip;
		}
	}

	p[p_len] = tmp;
	*(p - 1) = SRV_PATH_SEPARATOR;
	return(FALSE);

skip:
	p[p_len] = tmp;
	*(p - 1) = SRV_PATH_SEPARATOR;
	return(TRUE);
}

/* TODO: We may tune the behavior (e.g. by fil_aio)*/

static
my_bool
xtrabackup_copy_datafile(fil_node_t* node, uint thread_n)
{
	char			 dst_name[FN_REFLEN];
	ds_file_t		*dstfile = NULL;
	xb_fil_cur_t		 cursor;
	xb_fil_cur_result_t	 res;
	xb_page_filt_t		*filter = NULL;
	xb_page_filt_ctxt_t	filt_ctxt;

	if (!trx_sys_sys_space(node->space->id) && /* don't skip system space */
	    check_if_skip_table(node->name)) {
		msg("[%02u] Skipping %s\n", thread_n, node->name);
		return(FALSE);
	}

	res = xb_fil_cur_open(&cursor, node, thread_n);
	if (res == XB_FIL_CUR_SKIP) {
		goto skip;
	} else if (res == XB_FIL_CUR_ERROR) {
		goto error;
	}

	strncpy(dst_name, cursor.path, sizeof(dst_name));

	/* Setup the page filter */
	if (xtrabackup_incremental) {
		filter = &pf_incremental;
	} else if (xtrabackup_compact) {
		filter = &pf_compact;
	} else {
		filter = &pf_write_through;
	}

	memset(&filt_ctxt, 0, sizeof(xb_page_filt_ctxt_t));
	ut_a(filter->process != NULL);

	if (filter->init != NULL &&
	    !filter->init(&filt_ctxt, dst_name, &cursor)) {
		msg("[%02u] xtrabackup: error: "
		    "failed to initialize page filter.\n", thread_n);
		goto error;
	}

	dstfile = ds_open(ds_data, dst_name, &cursor.statinfo);
	if (dstfile == NULL) {
		msg("[%02u] xtrabackup: error: "
		    "cannot open the destination stream for %s\n",
		    thread_n, dst_name);
		goto error;
	}

	if (xtrabackup_stream) {
		const char *action = xtrabackup_compress ?
			"Compressing and streaming" : "Streaming";
		msg("[%02u] %s %s\n", thread_n, action, node->name);
	} else {
		const char *action;

		if (xtrabackup_compress) {
			action = "Compressing";
		} else {
			action = "Copying";
		}
		msg("[%02u] %s %s to %s\n", thread_n, action,
		    node->name, dstfile->path);
	}

	/* The main copy loop */
	while ((res = xb_fil_cur_read(&cursor)) == XB_FIL_CUR_SUCCESS) {
		if (!filter->process(&filt_ctxt, dstfile)) {
			goto error;
		}
	}

	if (res == XB_FIL_CUR_ERROR) {
		goto error;
	}

	if (filter->finalize && !filter->finalize(&filt_ctxt, dstfile)) {
		goto error;
	}

	/* close */
	msg("[%02u]        ...done\n", thread_n);
	xb_fil_cur_close(&cursor);
	ds_close(dstfile);
	if (filter && filter->deinit) {
		filter->deinit(&filt_ctxt);
	}
	return(FALSE);

error:
	xb_fil_cur_close(&cursor);
	if (dstfile != NULL) {
		ds_close(dstfile);
	}
	if (filter && filter->deinit) {
		filter->deinit(&filt_ctxt);;
	}
	msg("[%02u] xtrabackup: Error: "
	    "xtrabackup_copy_datafile() failed.\n", thread_n);
	return(TRUE); /*ERROR*/

skip:

	if (dstfile != NULL) {
		ds_close(dstfile);
	}
	if (filter && filter->deinit) {
		filter->deinit(&filt_ctxt);
	}
	msg("[%02u] xtrabackup: Warning: We assume the "
	    "table was dropped during xtrabackup execution "
	    "and ignore the file.\n", thread_n);
	msg("[%02u] xtrabackup: Warning: skipping file %s.\n",
	    thread_n, node->name);
	return(FALSE);
}

static my_bool
xtrabackup_copy_logfile(LSN64 from_lsn, my_bool is_last)
{
	/* definition from recv_recovery_from_checkpoint_start() */
	log_group_t*	group;
	LSN64		group_scanned_lsn;
	LSN64		contiguous_lsn;

	ut_a(dst_log_file != NULL);

	/* read from checkpoint_lsn_start to current */
	contiguous_lsn = ut_dulint_align_down(from_lsn,
						OS_FILE_LOG_BLOCK_SIZE);

	/* TODO: We must check the contiguous_lsn still exists in log file.. */

	group = UT_LIST_GET_FIRST(log_sys->log_groups);

	while (group) {
		ibool	finished;
		LSN64	start_lsn;
		LSN64	end_lsn;

		/* reference recv_group_scan_log_recs() */
	finished = FALSE;

	start_lsn = contiguous_lsn;

	while (!finished) {
		end_lsn = ut_dulint_add(start_lsn, RECV_SCAN_SIZE);

		xtrabackup_io_throttling();

		mutex_enter(&log_sys->mutex);

		log_group_read_log_seg(LOG_RECOVER, log_sys->buf,
						group, start_lsn, end_lsn);


		/* reference recv_scan_log_recs() */
		{
	byte*	log_block;
	LSN64	scanned_lsn;
	ulint	data_len;

	ulint	scanned_checkpoint_no = 0;

	finished = FALSE;

	log_block = log_sys->buf;
	scanned_lsn = start_lsn;

	while (log_block < log_sys->buf + RECV_SCAN_SIZE && !finished) {
		ulint	no = log_block_get_hdr_no(log_block);
		ulint	scanned_no = log_block_convert_lsn_to_no(scanned_lsn);
		ibool	checksum_is_ok =
			log_block_checksum_is_ok_or_old_format(log_block);

		if (no != scanned_no && checksum_is_ok) {
			ulint blocks_in_group;

			if (no < scanned_no) {
				/* incompletely written log block, do nothing */
				finished = TRUE;
				break;
			}

			blocks_in_group = log_block_convert_lsn_to_no(
#ifndef INNODB_VERSION_SHORT
				ut_dulint_create(0,
						 log_group_get_capacity(group))
#else
				log_group_get_capacity(group)
#endif
							    ) - 1;

			msg("xtrabackup: error:"
			    " log block numbers mismatch:\n"
			    "xtrabackup: error: expected log block no. %lu,"
			    " but got no. %lu from the log file.\n",
			    (ulong) scanned_no, (ulong) no);

			if ((no - scanned_no) % blocks_in_group == 0) {
				msg("xtrabackup: error:"
				    " it looks like InnoDB log has wrapped"
				    " around before xtrabackup could"
				    " process all records due to either"
				    " log copying being too slow, or "
				    " log files being too small.\n");
			}

			goto error;
		} else if (!checksum_is_ok) {
			/* Garbage or an incompletely written log block */

			msg("xtrabackup: error: Log block checksum mismatch"
#ifndef INNODB_VERSION_SHORT
			    " (block no %lu at lsn %lu %lu): \n"
#else
			    " (block no %lu at lsn %llu): \n"
#endif
			    "expected %lu, calculated checksum %lu\n",
				(ulong) no,
#ifndef INNODB_VERSION_SHORT
				(ulong) ut_dulint_get_high(scanned_lsn),
				(ulong) ut_dulint_get_low(scanned_lsn),
#else
				scanned_lsn,
#endif
				(ulong) log_block_get_checksum(log_block),
				(ulong) log_block_calc_checksum(log_block));

			goto error;
		}

		if (log_block_get_flush_bit(log_block)) {
			/* This block was a start of a log flush operation:
			we know that the previous flush operation must have
			been completed for all log groups before this block
			can have been flushed to any of the groups. Therefore,
			we know that log data is contiguous up to scanned_lsn
			in all non-corrupt log groups. */

			if (ut_dulint_cmp(scanned_lsn, contiguous_lsn) > 0) {
				contiguous_lsn = scanned_lsn;
			}
		}

		data_len = log_block_get_data_len(log_block);

		if (
		    (scanned_checkpoint_no > 0)
		    && (log_block_get_checkpoint_no(log_block)
		       < scanned_checkpoint_no)
		    && (scanned_checkpoint_no
			- log_block_get_checkpoint_no(log_block)
			> 0x80000000UL)) {

			/* Garbage from a log buffer flush which was made
			before the most recent database recovery */

			finished = TRUE;
			break;
		}

		scanned_lsn = ut_dulint_add(scanned_lsn, data_len);
		scanned_checkpoint_no = log_block_get_checkpoint_no(log_block);

		if (data_len < OS_FILE_LOG_BLOCK_SIZE) {
			/* Log data for this group ends here */

			finished = TRUE;
		} else {
			log_block += OS_FILE_LOG_BLOCK_SIZE;
		}
	} /* while (log_block < log_sys->buf + RECV_SCAN_SIZE && !finished) */

	group_scanned_lsn = scanned_lsn;



		}

		/* ===== write log to 'xtrabackup_logfile' ====== */
		{
		ulint 	write_size;

		if (!finished) {
			write_size = RECV_SCAN_SIZE;
		} else {
			write_size = (ulint) ut_dulint_minus(
					ut_dulint_align_up(group_scanned_lsn, OS_FILE_LOG_BLOCK_SIZE),
					start_lsn);
			if (!is_last &&
#ifndef INNODB_VERSION_SHORT
			    group_scanned_lsn.low % OS_FILE_LOG_BLOCK_SIZE
#else
			    group_scanned_lsn % OS_FILE_LOG_BLOCK_SIZE
#endif
			    )
				write_size -= OS_FILE_LOG_BLOCK_SIZE;
		}


		if (ds_write(dst_log_file, log_sys->buf, write_size)) {
			msg("xtrabackup: Error: write to logfile failed\n");
			goto error;
		}


		}

		mutex_exit(&log_sys->mutex);

		start_lsn = end_lsn;
	}



		group->scanned_lsn = group_scanned_lsn;

#ifndef INNODB_VERSION_SHORT
		msg(">> log scanned up to (%lu %lu)\n",
		    group->scanned_lsn.high, group->scanned_lsn.low);
#else
		msg(">> log scanned up to (%llu)\n", group->scanned_lsn);
#endif

		group = UT_LIST_GET_NEXT(log_groups, group);

		/* update global variable*/
		log_copy_scanned_lsn = group_scanned_lsn;

		/* innodb_mirrored_log_groups must be 1, no other groups */
		ut_a(group == NULL);
	}


	return(FALSE);

error:
	mutex_exit(&log_sys->mutex);
	ds_close(dst_log_file);
	msg("xtrabackup: Error: xtrabackup_copy_logfile() failed.\n");
	return(TRUE);
}

/* copying logfile in background */
#define SLEEPING_PERIOD 5

static
#ifndef __WIN__
void*
#else
ulint
#endif
log_copying_thread(
	void*	arg __attribute__((unused)))
{
	ulint	counter = 0;

	/*
	  Initialize mysys thread-specific memory so we can
	  use mysys functions in this thread.
	*/
	my_thread_init();

	ut_a(dst_log_file != NULL);

	log_copying_running = TRUE;

	while(log_copying) {
		os_thread_sleep(200000); /*0.2 sec*/

		counter++;
		if(counter >= SLEEPING_PERIOD * 5) {
			if(xtrabackup_copy_logfile(log_copy_scanned_lsn, FALSE))
				goto end;
			counter = 0;
		}
	}

	/* last copying */
	if(xtrabackup_copy_logfile(log_copy_scanned_lsn, TRUE))
		goto end;

	log_copying_succeed = TRUE;
end:
	log_copying_running = FALSE;
	my_thread_end();
	os_thread_exit(NULL);

	return(0);
}

/* io throttle watching (rough) */
static
#ifndef __WIN__
void*
#else
ulint
#endif
io_watching_thread(
	void*	arg)
{
	(void)arg;
	/* currently, for --backup only */
	ut_a(xtrabackup_backup);

	while (log_copying) {
		os_thread_sleep(1000000); /*1 sec*/

		//for DEBUG
		//if (io_ticket == xtrabackup_throttle) {
		//	msg("There seem to be no IO...?\n");
		//}

		io_ticket = xtrabackup_throttle;
		os_event_set(wait_throttle);
	}

	/* stop io throttle */
	xtrabackup_throttle = 0;
	os_event_set(wait_throttle);

	os_thread_exit(NULL);

	return(0);
}

/************************************************************************
I/o-handler thread function. */
static

#ifndef __WIN__
void*
#else
ulint
#endif
io_handler_thread(
/*==============*/
	void*	arg)
{
	ulint	segment;
	ulint	i;

	segment = *((ulint*)arg);

	for (i = 0;; i++) {
		fil_aio_wait(segment);
	}

	/* We count the number of threads in os_thread_exit(). A created
	thread should always use that to exit and not use return() to exit.
	The thread actually never comes here because it is exited in an
	os_event_wait(). */

	os_thread_exit(NULL);

#ifndef __WIN__
	return(NULL);				/* Not reached */
#else
	return(0);
#endif
}

/**************************************************************************
Datafiles copying thread.*/
static
os_thread_ret_t
data_copy_thread_func(
/*==================*/
	void *arg) /* thread context */
{
	data_thread_ctxt_t	*ctxt = (data_thread_ctxt_t *) arg;
	uint			num = ctxt->num;
	fil_space_t*		space;
	fil_node_t*     	node;

	/*
	  Initialize mysys thread-specific memory so we can
	  use mysys functions in this thread.
	*/
	my_thread_init();

	debug_sync_point("data_copy_thread_func");

	while ((node = datafiles_iter_next(ctxt->it)) != NULL) {
		space = node->space;

		/* copy the datafile */
		if(xtrabackup_copy_datafile(node, num)) {
			msg("[%02u] xtrabackup: Error: "
			    "failed to copy datafile.\n", num);
			exit(EXIT_FAILURE);
		}
	}

	os_mutex_enter(ctxt->count_mutex);
	(*ctxt->count)--;
	os_mutex_exit(ctxt->count_mutex);

	my_thread_end();
	os_thread_exit(NULL);
	OS_THREAD_DUMMY_RETURN;
}

/************************************************************************
Initialize the appropriate datasink(s). Both local backups and streaming in the
'xbstream' format allow parallel writes so we can write directly.

Otherwise (i.e. when streaming in the 'tar' format) we need 2 separate datasinks
for the data stream (and don't allow parallel data copying) and for metainfo
files (including xtrabackup_logfile). The second datasink writes to temporary
files first, and then streams them in a serialized way when closed. */
static void
xtrabackup_init_datasinks(void)
{
	if (xtrabackup_parallel > 1 && xtrabackup_stream &&
	    xtrabackup_stream_fmt == XB_STREAM_FMT_TAR) {
		msg("xtrabackup: warning: the --parallel option does not have "
		    "any effect when streaming in the 'tar' format. "
		    "You can use the 'xbstream' format instead.\n");
		xtrabackup_parallel = 1;
	}
	/* Now setup ds_data and ds_meta appropriately */
	if (!xtrabackup_compress && !xtrabackup_stream) {
		/* Local uncompressed backup */
		ds_data = ds_create(xtrabackup_target_dir, DS_TYPE_LOCAL);
		ds_meta = ds_data;
	} else {
		if (xtrabackup_stream) {
			ds_stream = ds_create(xtrabackup_target_dir,
					      DS_TYPE_STREAM);
		}
		if (xtrabackup_compress) {
			ds_compress = ds_create(xtrabackup_target_dir,
						DS_TYPE_COMPRESS);
			ds_data = ds_compress;

			if (xtrabackup_stream) {
				/* Streaming compressed backup */
				ds_set_pipe(ds_compress, ds_stream);
			} else {
				/* Local compressed backup */
				ds_local = ds_create(xtrabackup_target_dir,
						     DS_TYPE_LOCAL);
				ds_set_pipe(ds_compress, ds_local);
			}
		} else {
			/* Streaming uncompressed backup */
			ds_data = ds_stream;
		}

		if (xtrabackup_stream) {
			if (xtrabackup_stream_fmt == XB_STREAM_FMT_XBSTREAM &&
			    !xtrabackup_suspend_at_end) {
				/* 'xbstream' allow parallel streams, but we
				still can't stream directly to stdout when
				xtrabackup is invoked from innobackupex
				(i.e. with --suspend_at_and), because
				innobackupex and xtrabackup streams would
				interfere.*/
				ds_meta = ds_data;
			} else {
				/* for other formats, use temporary files */
				ds_tmpfile = ds_create(xtrabackup_target_dir,
						       DS_TYPE_TMPFILE);
				ds_set_pipe(ds_tmpfile, ds_data);
				ds_meta = ds_tmpfile;
			}
		} else {
			ds_meta = ds_data;
		}
	}
}

/************************************************************************
Destroy datasinks.

Destruction is done in the specific order to not violate their order in the
pipeline so that each datasink is able to flush data down the pipeline. */
static void xtrabackup_destroy_datasinks(void)
{
	if (ds_tmpfile != NULL) {
		ds_destroy(ds_tmpfile);
		ds_tmpfile = NULL;
	}
	if (ds_compress != NULL) {
		ds_destroy(ds_compress);
		ds_compress = NULL;
	}
	if (ds_stream != NULL) {
		ds_destroy(ds_stream);
		ds_stream = NULL;
	}
	if (ds_local != NULL) {
		ds_destroy(ds_local);
		ds_local = NULL;
	}
	ds_data = NULL;
	ds_meta = NULL;
}

static void
xtrabackup_backup_func(void)
{
	MY_STAT			 stat_info;
	LSN64			 latest_cp;
	uint			 i;
	uint			 count;
	os_mutex_t		 count_mutex;
	data_thread_ctxt_t 	*data_threads;


#ifdef USE_POSIX_FADVISE
	msg("xtrabackup: uses posix_fadvise().\n");
#endif

	/* cd to datadir */

	if (my_setwd(mysql_real_data_home,MYF(MY_WME)))
	{
		msg("xtrabackup: cannot my_setwd %s\n", mysql_real_data_home);
		exit(EXIT_FAILURE);
	}
	msg("xtrabackup: cd to %s\n", mysql_real_data_home);

	mysql_data_home= mysql_data_home_buff;
	mysql_data_home[0]=FN_CURLIB;		// all paths are relative from here
	mysql_data_home[1]=0;

	/* set read only */
	srv_read_only = TRUE;

	/* initialize components */
        if(innodb_init_param())
                exit(EXIT_FAILURE);

#ifndef __WIN__
        if (srv_file_flush_method_str == NULL) {
        	/* These are the default options */
#if (MYSQL_VERSION_ID < 50100)
		srv_unix_file_flush_method = SRV_UNIX_FDATASYNC;
#else /* MYSQL_VERSION_ID < 51000 */
		srv_unix_file_flush_method = SRV_UNIX_FSYNC;
#endif
#if (MYSQL_VERSION_ID < 50100)
	} else if (0 == ut_strcmp(srv_file_flush_method_str, "fdatasync")) {
	  	srv_unix_file_flush_method = SRV_UNIX_FDATASYNC;
#else /* MYSQL_VERSION_ID < 51000 */
	} else if (0 == ut_strcmp(srv_file_flush_method_str, "fsync")) {
		srv_unix_file_flush_method = SRV_UNIX_FSYNC;
#endif

	} else if (0 == ut_strcmp(srv_file_flush_method_str, "O_DSYNC")) {
	  	srv_unix_file_flush_method = SRV_UNIX_O_DSYNC;

	} else if (0 == ut_strcmp(srv_file_flush_method_str, "O_DIRECT")) {
	  	srv_unix_file_flush_method = SRV_UNIX_O_DIRECT;
		msg("xtrabackup: using O_DIRECT\n");
	} else if (0 == ut_strcmp(srv_file_flush_method_str, "littlesync")) {
	  	srv_unix_file_flush_method = SRV_UNIX_LITTLESYNC;

	} else if (0 == ut_strcmp(srv_file_flush_method_str, "nosync")) {
	  	srv_unix_file_flush_method = SRV_UNIX_NOSYNC;
#ifdef XTRADB_BASED
	} else if (0 == ut_strcmp(srv_file_flush_method_str, "ALL_O_DIRECT")) {
		srv_unix_file_flush_method = SRV_UNIX_ALL_O_DIRECT;
		msg("xtrabackup: using ALL_O_DIRECT\n");
#endif
#ifdef XTRADB_BASED
	} else if (0 == ut_strcmp(srv_file_flush_method_str, "ALL_O_DIRECT")) {
		srv_unix_file_flush_method = SRV_UNIX_ALL_O_DIRECT;
#endif
	} else {
	  	msg("xtrabackup: Unrecognized value %s for "
		    "innodb_flush_method\n", srv_file_flush_method_str);
	  	exit(EXIT_FAILURE);
	}
#else /* __WIN__ */
	/* We can only use synchronous unbuffered IO on Windows for now */
	if (srv_file_flush_method_str != NULL) {
		msg("xtrabackupp: Warning: "
		    "ignoring innodb_flush_method = %s on Windows.\n");
	}

	srv_win_file_flush_method = SRV_WIN_IO_UNBUFFERED;
	srv_use_native_aio = FALSE;
#endif

#ifndef INNODB_VERSION_SHORT
        if (srv_pool_size >= 1000 * 1024) {
#else
	if (srv_buf_pool_size >= 1000 * 1024 * 1024) {
#endif
                                  /* Here we still have srv_pool_size counted
                                  in kilobytes (in 4.0 this was in bytes)
				  srv_boot() converts the value to
                                  pages; if buffer pool is less than 1000 MB,
                                  assume fewer threads. */
                srv_max_n_threads = 50000;

#ifndef INNODB_VERSION_SHORT
        } else if (srv_pool_size >= 8 * 1024) {
#else
	} else if (srv_buf_pool_size >= 8 * 1024 * 1024) {
#endif

                srv_max_n_threads = 10000;
        } else {
		srv_max_n_threads = 1000;       /* saves several MB of memory,
                                                especially in 64-bit
                                                computers */
        }

	{
	ulint	nr;
	ulint	i;

	nr = srv_n_data_files;

	for (i = 0; i < nr; i++) {
		srv_data_file_sizes[i] = srv_data_file_sizes[i]
					* ((1024 * 1024) / UNIV_PAGE_SIZE);
	}

	srv_last_file_size_max = srv_last_file_size_max
					* ((1024 * 1024) / UNIV_PAGE_SIZE);

	srv_log_file_size = srv_log_file_size / UNIV_PAGE_SIZE;

	srv_log_buffer_size = srv_log_buffer_size / UNIV_PAGE_SIZE;

#ifndef INNODB_VERSION_SHORT
	srv_pool_size = srv_pool_size / (UNIV_PAGE_SIZE / 1024);

	srv_awe_window_size = srv_awe_window_size / UNIV_PAGE_SIZE;

	if (srv_use_awe) {
	        /* If we are using AWE we must save memory in the 32-bit
		address space of the process, and cannot bind the lock
		table size to the real buffer pool size. */

	        srv_lock_table_size = 20 * srv_awe_window_size;
	} else {
	        srv_lock_table_size = 5 * srv_pool_size;
	}
#else
	srv_lock_table_size = 5 * (srv_buf_pool_size / UNIV_PAGE_SIZE);
#endif
	}

	os_sync_mutex = NULL;
	srv_general_init();

	{
	ibool	create_new_db;
#ifdef XTRADB_BASED
	ibool	create_new_doublewrite_file;
#endif
	ibool	log_file_created;
	ibool	log_created	= FALSE;
	ibool	log_opened	= FALSE;
	LSN64	min_flushed_lsn;
	LSN64	max_flushed_lsn;
	ulint   sum_of_new_sizes;
	ulint	err;
	ulint	i;




#define SRV_N_PENDING_IOS_PER_THREAD 	OS_AIO_N_PENDING_IOS_PER_THREAD
#define SRV_MAX_N_PENDING_SYNC_IOS	100

#ifndef INNODB_VERSION_SHORT
                os_aio_init(8 * SRV_N_PENDING_IOS_PER_THREAD
                            * srv_n_file_io_threads,
                            srv_n_file_io_threads,
                            SRV_MAX_N_PENDING_SYNC_IOS);

	fil_init(srv_max_n_open_files);
#else
	srv_n_file_io_threads = 2 + srv_n_read_io_threads + srv_n_write_io_threads;

	os_aio_init(8 * SRV_N_PENDING_IOS_PER_THREAD,
		    srv_n_read_io_threads,
		    srv_n_write_io_threads,
		    SRV_MAX_N_PENDING_SYNC_IOS);

	fil_init(srv_file_per_table ? 50000 : 5000,
		 srv_max_n_open_files);
#endif

	fsp_init();
	log_init();

	lock_sys_create(srv_lock_table_size);

	for (i = 0; i < srv_n_file_io_threads; i++) {
		thread_nr[i] = i;

		os_thread_create(io_handler_thread, thread_nr + i, thread_ids + i);
    	}

	os_thread_sleep(200000); /*0.2 sec*/

	err = open_or_create_data_files(&create_new_db,
#ifdef XTRADB_BASED
					&create_new_doublewrite_file,
#endif
					&min_flushed_lsn, &max_flushed_lsn,
					&sum_of_new_sizes);
	if (err != DB_SUCCESS) {
	        msg(
"xtrabackup: Could not open or create data files.\n"
"xtrabackup: If you tried to add new data files, and it failed here,\n"
"xtrabackup: you should now edit innodb_data_file_path in my.cnf back\n"
"xtrabackup: to what it was, and remove the new ibdata files InnoDB created\n"
"xtrabackup: in this failed attempt. InnoDB only wrote those files full of\n"
"xtrabackup: zeros, but did not yet use them in any way. But be careful: do not\n"
"xtrabackup: remove old data files which contain your precious data!\n");

		//return((int) err);
		exit(EXIT_FAILURE);
	}

	/* create_new_db must not be TRUE.. */
	if (create_new_db) {
		msg("xtrabackup: Something wrong with source files...\n");
		exit(EXIT_FAILURE);
	}

	for (i = 0; i < srv_n_log_files; i++) {
		err = open_or_create_log_file(create_new_db, &log_file_created,
							     log_opened, 0, i);
		if (err != DB_SUCCESS) {

			//return((int) err);
			exit(EXIT_FAILURE);
		}

		if (log_file_created) {
			log_created = TRUE;
		} else {
			log_opened = TRUE;
		}
		if ((log_opened && create_new_db)
			    		|| (log_opened && log_created)) {
			msg(
	"xtrabackup: Error: all log files must be created at the same time.\n"
	"xtrabackup: All log files must be created also in database creation.\n"
	"xtrabackup: If you want bigger or smaller log files, shut down the\n"
	"xtrabackup: database and make sure there were no errors in shutdown.\n"
	"xtrabackup: Then delete the existing log files. Edit the .cnf file\n"
	"xtrabackup: and start the database again.\n");

			//return(DB_ERROR);
			exit(EXIT_FAILURE);
		}
	}

	/* log_file_created must not be TRUE, if online */
	if (log_file_created) {
		msg("xtrabackup: Something wrong with source files...\n");
		exit(EXIT_FAILURE);
	}

	fil_load_single_table_tablespaces();

	}

	/* create extra LSN dir if it does not exist. */
	if (xtrabackup_extra_lsndir
		&&!my_stat(xtrabackup_extra_lsndir,&stat_info,MYF(0))
		&& (my_mkdir(xtrabackup_extra_lsndir,0777,MYF(0)) < 0)){
		msg("xtrabackup: Error: cannot mkdir %d: %s\n",
		    my_errno, xtrabackup_extra_lsndir);
		exit(EXIT_FAILURE);
	}

	/* create target dir if not exist */
	if (!my_stat(xtrabackup_target_dir,&stat_info,MYF(0))
		&& (my_mkdir(xtrabackup_target_dir,0777,MYF(0)) < 0)){
		msg("xtrabackup: Error: cannot mkdir %d: %s\n",
		    my_errno, xtrabackup_target_dir);
		exit(EXIT_FAILURE);
	}

        {
        fil_system_t*   f_system = fil_system;

	/* definition from recv_recovery_from_checkpoint_start() */
	log_group_t*	max_cp_group;
	ulint		max_cp_field;
	byte*		buf;
	byte		log_hdr_buf_[LOG_FILE_HDR_SIZE + OS_FILE_LOG_BLOCK_SIZE];
	byte*		log_hdr_buf;
	ulint		err;

	/* start back ground thread to copy newer log */
	os_thread_id_t log_copying_thread_id;
	datafiles_iter_t *it;

	log_hdr_buf = ut_align(log_hdr_buf_, OS_FILE_LOG_BLOCK_SIZE);

	/* get current checkpoint_lsn */
	/* Look for the latest checkpoint from any of the log groups */

	mutex_enter(&log_sys->mutex);

	err = recv_find_max_checkpoint(&max_cp_group, &max_cp_field);

	if (err != DB_SUCCESS) {

		exit(EXIT_FAILURE);
	}

	log_group_read_checkpoint_info(max_cp_group, max_cp_field);
	buf = log_sys->checkpoint_buf;

	checkpoint_lsn_start = MACH_READ_64(buf + LOG_CHECKPOINT_LSN);
	checkpoint_no_start = MACH_READ_64(buf + LOG_CHECKPOINT_NO);

	mutex_exit(&log_sys->mutex);

reread_log_header:
#ifdef INNODB_VERSION_SHORT
	fil_io(OS_FILE_READ | OS_FILE_LOG, TRUE, max_cp_group->space_id,
				0,
				0, 0, LOG_FILE_HDR_SIZE,
				log_hdr_buf, max_cp_group);
#else
	fil_io(OS_FILE_READ | OS_FILE_LOG, TRUE, max_cp_group->space_id,
				0, 0, LOG_FILE_HDR_SIZE,
				log_hdr_buf, max_cp_group);
#endif

	/* check consistency of log file header to copy */
	mutex_enter(&log_sys->mutex);

	err = recv_find_max_checkpoint(&max_cp_group, &max_cp_field);

        if (err != DB_SUCCESS) {

                exit(EXIT_FAILURE);
        }

        log_group_read_checkpoint_info(max_cp_group, max_cp_field);
        buf = log_sys->checkpoint_buf;

	if(ut_dulint_cmp(checkpoint_no_start,
			MACH_READ_64(buf + LOG_CHECKPOINT_NO)) != 0) {
		checkpoint_lsn_start = MACH_READ_64(buf + LOG_CHECKPOINT_LSN);
		checkpoint_no_start = MACH_READ_64(buf + LOG_CHECKPOINT_NO);
		mutex_exit(&log_sys->mutex);
		goto reread_log_header;
	}

	mutex_exit(&log_sys->mutex);

	xtrabackup_init_datasinks();

	/* open the log file */
	memset(&stat_info, 0, sizeof(MY_STAT));
	dst_log_file = ds_open(ds_meta, XB_LOG_FILENAME, &stat_info);
	if (dst_log_file == NULL) {
		msg("xtrabackup: error: failed to open the target stream for "
		    "'%s'.\n", XB_LOG_FILENAME);
		exit(EXIT_FAILURE);
	}

	/* label it */
	strcpy((char*) log_hdr_buf + LOG_FILE_WAS_CREATED_BY_HOT_BACKUP,
		"xtrabkup ");
	ut_sprintf_timestamp(
		(char*) log_hdr_buf + (LOG_FILE_WAS_CREATED_BY_HOT_BACKUP
				+ (sizeof "xtrabkup ") - 1));

	if (ds_write(dst_log_file, log_hdr_buf, LOG_FILE_HDR_SIZE)) {
		msg("xtrabackup: error: write to logfile failed\n");
		exit(EXIT_FAILURE);
	}

	/* start flag */
	log_copying = TRUE;

	/* start io throttle */
	if(xtrabackup_throttle) {
		os_thread_id_t io_watching_thread_id;

		io_ticket = xtrabackup_throttle;
		wait_throttle = os_event_create(NULL);

		os_thread_create(io_watching_thread, NULL, &io_watching_thread_id);
	}


	/* copy log file by current position */
	if(xtrabackup_copy_logfile(checkpoint_lsn_start, FALSE))
		exit(EXIT_FAILURE);


	os_thread_create(log_copying_thread, NULL, &log_copying_thread_id);

	ut_a(xtrabackup_parallel > 0);

	if (xtrabackup_parallel > 1) {
		msg("xtrabackup: Starting %u threads for parallel data "
		    "files transfer\n", xtrabackup_parallel);
	}

	it = datafiles_iter_new(f_system);
	if (it == NULL) {
		msg("xtrabackup: Error: datafiles_iter_new() failed.\n");
		exit(EXIT_FAILURE);
	}

	/* Create data copying threads */
	data_threads = (data_thread_ctxt_t *)
		ut_malloc(sizeof(data_thread_ctxt_t) * xtrabackup_parallel);
	count = xtrabackup_parallel;
	count_mutex = OS_MUTEX_CREATE();

	for (i = 0; i < (uint) xtrabackup_parallel; i++) {
		data_threads[i].it = it;
		data_threads[i].num = i+1;
		data_threads[i].count = &count;
		data_threads[i].count_mutex = count_mutex;
		os_thread_create(data_copy_thread_func, data_threads + i,
				 &data_threads[i].id);
	}

	/* Wait for threads to exit */
	while (1) {
		os_thread_sleep(1000000);
		os_mutex_enter(count_mutex);
		if (count == 0) {
			os_mutex_exit(count_mutex);
			break;
		}
		os_mutex_exit(count_mutex);
	}

	os_mutex_free(count_mutex);
	ut_free(data_threads);
	datafiles_iter_free(it);

	}

	/* suspend-at-end */
	if (xtrabackup_suspend_at_end) {
		os_file_t	suspend_file = XB_FILE_UNDEFINED;
		char	suspend_path[FN_REFLEN];
		ibool	success, exists;
		os_file_type_t	type;

		sprintf(suspend_path, "%s%s", xtrabackup_target_dir,
			"/xtrabackup_suspended");

		srv_normalize_path_for_win(suspend_path);
		/* xb_file_create reads srv_unix_file_flush_method */
		suspend_file = xb_file_create(suspend_path, OS_FILE_OVERWRITE,
					      OS_FILE_NORMAL, OS_DATA_FILE,
					      &success);

		if (!success) {
			msg("xtrabackup: Error: failed to create file "
			    "'xtrabackup_suspended'\n");
		}

		if (suspend_file != XB_FILE_UNDEFINED)
			os_file_close(suspend_file);

		exists = TRUE;
		while (exists) {
			os_thread_sleep(200000); /*0.2 sec*/
			success = os_file_status(suspend_path, &exists, &type);
			if (!success)
				break;
		}
		xtrabackup_suspend_at_end = FALSE; /* suspend is 1 time */
	}

	/* read the latest checkpoint lsn */
	latest_cp = ut_dulint_zero;
	{
		log_group_t*	max_cp_group;
		ulint	max_cp_field;
		ulint	err;

		mutex_enter(&log_sys->mutex);

		err = recv_find_max_checkpoint(&max_cp_group, &max_cp_field);

		if (err != DB_SUCCESS) {
			msg("xtrabackup: Error: recv_find_max_checkpoint() failed.\n");
			mutex_exit(&log_sys->mutex);
			goto skip_last_cp;
		}

		log_group_read_checkpoint_info(max_cp_group, max_cp_field);

		latest_cp = MACH_READ_64(log_sys->checkpoint_buf + LOG_CHECKPOINT_LSN);

		mutex_exit(&log_sys->mutex);

#ifndef INNODB_VERSION_SHORT
		msg("xtrabackup: The latest check point (for incremental): "
		    "'%lu:%lu'\n", latest_cp.high, latest_cp.low);
#else
		msg("xtrabackup: The latest check point (for incremental): "
		    "'%llu'\n", latest_cp);
#endif
	}
skip_last_cp:
	/* stop log_copying_thread */
	log_copying = FALSE;
	msg("xtrabackup: Stopping log copying thread.\n");
	while (log_copying_running) {
		msg(".");
		os_thread_sleep(200000); /*0.2 sec*/
	}
	msg("\n");

	if(!xtrabackup_incremental) {
		strcpy(metadata_type, "full-backuped");
		metadata_from_lsn = ut_dulint_zero;
	} else {
		strcpy(metadata_type, "incremental");
		metadata_from_lsn = incremental_lsn;
	}
	metadata_to_lsn = latest_cp;
	metadata_last_lsn = log_copy_scanned_lsn;

	if (!xtrabackup_stream_metadata(ds_meta)) {
		msg("xtrabackup: error: "
		    "xtrabackup_stream_metadata() failed.\n");
	}
	if (xtrabackup_extra_lsndir) {
		char	filename[FN_REFLEN];

		sprintf(filename, "%s/%s", xtrabackup_extra_lsndir,
			XTRABACKUP_METADATA_FILENAME);
		if (!xtrabackup_write_metadata(filename))
			msg("xtrabackup: error: "
			    "xtrabackup_write_metadata() failed.\n");

	}

	if (!log_copying_succeed) {
		msg("xtrabackup: Error: log_copying_thread failed.\n");
		exit(EXIT_FAILURE);
	}

	xtrabackup_destroy_datasinks();

	if (wait_throttle)
		os_event_free(wait_throttle);

#ifndef INNODB_VERSION_SHORT
	msg("xtrabackup: Transaction log of lsn (%lu %lu) to (%lu %lu) was "
	    "copied.\n", checkpoint_lsn_start.high, checkpoint_lsn_start.low,
	    log_copy_scanned_lsn.high, log_copy_scanned_lsn.low);
#else
	msg("xtrabackup: Transaction log of lsn (%llu) to (%llu) was copied.\n",
	    checkpoint_lsn_start, log_copy_scanned_lsn);
#endif
}

/* ================= stats ================= */
static my_bool
xtrabackup_stats_level(
	dict_index_t*	index,
	ulint		level)
{
	ulint	space;
	page_t*	page;

	rec_t*	node_ptr;

	ulint	right_page_no;

	page_cur_t	cursor;

	mtr_t	mtr;
	mem_heap_t*	heap	= mem_heap_create(256);

	ulint*	offsets = NULL;

	ulonglong n_pages, n_pages_extern;
	ulonglong sum_data, sum_data_extern;
	ulonglong n_recs;
	ulint	page_size;
	buf_block_t*	block;
	ulint	zip_size;

	n_pages = sum_data = n_recs = 0;
	n_pages_extern = sum_data_extern = 0;


	if (level == 0)
		fprintf(stdout, "        leaf pages: ");
	else
		fprintf(stdout, "     level %lu pages: ", level);

	mtr_start(&mtr);

#ifndef INNODB_VERSION_SHORT
#if (MYSQL_VERSION_ID < 50100)
	mtr_x_lock(&(index->tree->lock), &mtr);
	page = btr_root_get(index->tree, &mtr);
#else /* MYSQL_VERSION_ID < 51000 */
	mtr_x_lock(&(index->lock), &mtr);
	page = btr_root_get(index, &mtr);
#endif
#else
	mtr_x_lock(&(index->lock), &mtr);
	block = btr_root_block_get(index, &mtr);
	page = buf_block_get_frame(block);
#endif

#ifndef INNODB_VERSION_SHORT
	space = buf_frame_get_space_id(page);
#else
	space = page_get_space_id(page);
	zip_size = fil_space_get_zip_size(space);
#endif

	while (level != btr_page_get_level(page, &mtr)) {

#ifndef INNODB_VERSION_SHORT
		ut_a(btr_page_get_level(page, &mtr) > 0);
#else
		ut_a(space == buf_block_get_space(block));
		ut_a(space == page_get_space_id(page));
		ut_a(!page_is_leaf(page));
#endif

#ifndef INNODB_VERSION_SHORT
		page_cur_set_before_first(page, &cursor);
#else
		page_cur_set_before_first(block, &cursor);
#endif
		page_cur_move_to_next(&cursor);

		node_ptr = page_cur_get_rec(&cursor);
		offsets = rec_get_offsets(node_ptr, index, offsets,
					ULINT_UNDEFINED, &heap);
#ifndef INNODB_VERSION_SHORT
		page = btr_node_ptr_get_child(node_ptr, offsets, &mtr);
#else
		block = btr_node_ptr_get_child(node_ptr, index, offsets, &mtr);
		page = buf_block_get_frame(block);
#endif
	}

loop:
	mem_heap_empty(heap);
	offsets = NULL;
#if (MYSQL_VERSION_ID < 50100)
	mtr_x_lock(&(index->tree->lock), &mtr);
#else /* MYSQL_VERSION_ID < 51000 */
	mtr_x_lock(&(index->lock), &mtr);
#endif

	right_page_no = btr_page_get_next(page, &mtr);


	/*=================================*/
	//fprintf(stdout, "%lu ", (ulint) buf_frame_get_page_no(page));

	n_pages++;
	sum_data += page_get_data_size(page);
	n_recs += page_get_n_recs(page);


	if (level == 0) {
		page_cur_t	cur;
		ulint	n_fields;
		ulint	i;
		mem_heap_t*	local_heap	= NULL;
		ulint	offsets_[REC_OFFS_NORMAL_SIZE];
		ulint*	local_offsets	= offsets_;

		*offsets_ = (sizeof offsets_) / sizeof *offsets_;

#ifndef INNODB_VERSION_SHORT
		page_cur_set_before_first(page, &cur);
#else
		page_cur_set_before_first(block, &cur);
#endif
		page_cur_move_to_next(&cur);

		for (;;) {
			if (page_cur_is_after_last(&cur)) {
				break;
			}

			local_offsets = rec_get_offsets(cur.rec, index, local_offsets,
						ULINT_UNDEFINED, &local_heap);
			n_fields = rec_offs_n_fields(local_offsets);

			for (i = 0; i < n_fields; i++) {
				if (rec_offs_nth_extern(local_offsets, i)) {
					page_t*	local_page;
					ulint	space_id;
					ulint	page_no;
					ulint	offset;
					byte*	blob_header;
					ulint	part_len;
					mtr_t	local_mtr;
					ulint	local_len;
					byte*	data;
#ifdef INNODB_VERSION_SHORT
					buf_block_t*	local_block;
#endif

					data = rec_get_nth_field(cur.rec, local_offsets, i, &local_len);

					ut_a(local_len >= BTR_EXTERN_FIELD_REF_SIZE);
					local_len -= BTR_EXTERN_FIELD_REF_SIZE;

					space_id = mach_read_from_4(data + local_len + BTR_EXTERN_SPACE_ID);
					page_no = mach_read_from_4(data + local_len + BTR_EXTERN_PAGE_NO);
					offset = mach_read_from_4(data + local_len + BTR_EXTERN_OFFSET);

					if (offset != FIL_PAGE_DATA)
						msg("\nWarning: several record may share same external page.\n");

					for (;;) {
						mtr_start(&local_mtr);

#ifndef INNODB_VERSION_SHORT
						local_page = buf_page_get(space_id, page_no, RW_S_LATCH, &local_mtr);
#ifdef UNIV_SYNC_DEBUG
						buf_page_dbg_add_level(local_page, SYNC_NO_ORDER_CHECK);
#endif
#else
#if (MYSQL_VERSION_ID < 50517)
						local_block = btr_block_get(space_id, zip_size, page_no, RW_S_LATCH, &local_mtr);
#else
						local_block = btr_block_get(space_id, zip_size, page_no, RW_S_LATCH, index, &local_mtr);
#endif
						local_page = buf_block_get_frame(local_block);
#endif
						blob_header = local_page + offset;
#define BTR_BLOB_HDR_PART_LEN		0
#define BTR_BLOB_HDR_NEXT_PAGE_NO	4
						//part_len = btr_blob_get_part_len(blob_header);
						part_len = mach_read_from_4(blob_header + BTR_BLOB_HDR_PART_LEN);

						//page_no = btr_blob_get_next_page_no(blob_header);
						page_no = mach_read_from_4(blob_header + BTR_BLOB_HDR_NEXT_PAGE_NO);

						offset = FIL_PAGE_DATA;




						/*=================================*/
						//fprintf(stdout, "[%lu] ", (ulint) buf_frame_get_page_no(page));

						n_pages_extern++;
						sum_data_extern += part_len;


						mtr_commit(&local_mtr);

						if (page_no == FIL_NULL)
							break;
					}
				}
			}

			page_cur_move_to_next(&cur);
		}
	}




	mtr_commit(&mtr);
	if (right_page_no != FIL_NULL) {
		mtr_start(&mtr);
#ifndef INNODB_VERSION_SHORT
		page = btr_page_get(space, right_page_no, RW_X_LATCH, &mtr);
#else
#if (MYSQL_VERSION_ID < 50517)
		block = btr_block_get(space, zip_size, right_page_no,
				      RW_X_LATCH, &mtr);
#else
		block = btr_block_get(space, zip_size, right_page_no,
				      RW_X_LATCH, index, &mtr);
#endif
		page = buf_block_get_frame(block);
#endif
		goto loop;
	}
	mem_heap_free(heap);

#ifndef INNODB_VERSION_SHORT
	page_size = UNIV_PAGE_SIZE;
#else
	if (zip_size) {
		page_size = zip_size;
	} else {
		page_size = UNIV_PAGE_SIZE;
	}
#endif

	if (level == 0)
		fprintf(stdout, "recs=%lld, ", n_recs);

	fprintf(stdout, "pages=%lld, data=%lld bytes, data/pages=%lld%%",
		n_pages, sum_data,
		((sum_data * 100)/ page_size)/n_pages);


	if (level == 0 && n_pages_extern) {
		putc('\n', stdout);
		/* also scan blob pages*/
		fprintf(stdout, "    external pages: ");

		fprintf(stdout, "pages=%lld, data=%lld bytes, data/pages=%lld%%",
			n_pages_extern, sum_data_extern,
			((sum_data_extern * 100)/ page_size)/n_pages_extern);
	}

	putc('\n', stdout);

	if (level > 0) {
		xtrabackup_stats_level(index, level - 1);
	}

	return(TRUE);
}

static void
xtrabackup_stats_func(void)
{
	ulint n;

	/* cd to datadir */

	if (my_setwd(mysql_real_data_home,MYF(MY_WME)))
	{
		msg("xtrabackup: cannot my_setwd %s\n", mysql_real_data_home);
		exit(EXIT_FAILURE);
	}
	msg("xtrabackup: cd to %s\n", mysql_real_data_home);

	mysql_data_home= mysql_data_home_buff;
	mysql_data_home[0]=FN_CURLIB;		// all paths are relative from here
	mysql_data_home[1]=0;

	/* set read only */
	srv_read_only = TRUE;
	srv_fake_write = TRUE;
#if MYSQL_VERSION_ID >= 50500
	/* AIO is incompatible with srv_read_only/srv_fake_write */
	srv_use_native_aio = FALSE;
#endif

	/* initialize components */
	if(innodb_init_param())
		exit(EXIT_FAILURE);

	/* Check if the log files have been created, otherwise innodb_init()
	will crash when called with srv_read_only == TRUE */
	for (n = 0; n < srv_n_log_files; n++) {
		char		logname[FN_REFLEN];
		ibool		exists;
		os_file_type_t	type;

		sprintf(logname, "ib_logfile%lu", (ulong) n);
		if (!os_file_status(logname, &exists, &type) || !exists ||
		    type != OS_FILE_TYPE_FILE) {
			msg("xtrabackup: Error: "
			    "Cannot find log file %s.\n", logname);
			msg("xtrabackup: Error: "
			    "to use the statistics feature, you need a "
			    "clean copy of the database including "
			    "correctly sized log files, so you need to "
			    "execute with --prepare twice to use this "
			    "functionality on a backup.\n");
			exit(EXIT_FAILURE);
		}
	}

	msg("xtrabackup: Starting 'read-only' InnoDB instance to gather "
	    "index statistics.\n"
	    "xtrabackup: Using %lld bytes for buffer pool (set by "
	    "--use-memory parameter)\n", xtrabackup_use_memory);

	if(innodb_init())
		exit(EXIT_FAILURE);

	fprintf(stdout, "\n\n<INDEX STATISTICS>\n");

	/* gather stats */

	{
	dict_table_t*	sys_tables;
	dict_index_t*	sys_index;
	dict_table_t*	table;
	btr_pcur_t	pcur;
	rec_t*		rec;
	byte*		field;
	ulint		len;
	mtr_t		mtr;

	/* Enlarge the fatal semaphore wait timeout during the InnoDB table
	monitor printout */

	mutex_enter(&kernel_mutex);
	srv_fatal_semaphore_wait_threshold += 72000; /* 20 hours */
	mutex_exit(&kernel_mutex);

	mutex_enter(&(dict_sys->mutex));

	mtr_start(&mtr);

	sys_tables = dict_table_get_low("SYS_TABLES");
	sys_index = UT_LIST_GET_FIRST(sys_tables->indexes);

	btr_pcur_open_at_index_side(TRUE, sys_index, BTR_SEARCH_LEAF, &pcur,
								TRUE, &mtr);
loop:
	btr_pcur_move_to_next_user_rec(&pcur, &mtr);

	rec = btr_pcur_get_rec(&pcur);

#ifndef INNODB_VERSION_SHORT
	if (!btr_pcur_is_on_user_rec(&pcur, &mtr))
#else
	if (!btr_pcur_is_on_user_rec(&pcur))
#endif
	{
		/* end of index */

		btr_pcur_close(&pcur);
		mtr_commit(&mtr);

		mutex_exit(&(dict_sys->mutex));

		/* Restore the fatal semaphore wait timeout */

		mutex_enter(&kernel_mutex);
		srv_fatal_semaphore_wait_threshold -= 72000; /* 20 hours */
		mutex_exit(&kernel_mutex);

		goto end;
	}

	field = rec_get_nth_field_old(rec, 0, &len);

#if (MYSQL_VERSION_ID < 50100)
	if (!rec_get_deleted_flag(rec, sys_tables->comp))
#else /* MYSQL_VERSION_ID < 51000 */
	if (!rec_get_deleted_flag(rec, 0))
#endif
	{

		/* We found one */

                char*	table_name = mem_strdupl((char*) field, len);

		btr_pcur_store_position(&pcur, &mtr);

		mtr_commit(&mtr);

		table = dict_table_get_low(table_name);
		mem_free(table_name);


		if (xtrabackup_tables) {
			char *p;
			int regres = REG_NOMATCH;
			int i;

			p = strstr(table->name, SRV_PATH_SEPARATOR_STR);

			if (p)
				*p = '.';

			for (i = 0; i < tables_regex_num; i++) {
				regres = xb_regexec(&tables_regex[i],
						    table->name, 1,
						    tables_regmatch, 0);
				if (regres != REG_NOMATCH)
					break;
			}

			if (p)
				*p = SRV_PATH_SEPARATOR;

			if ( regres == REG_NOMATCH )
				goto skip;
		}

		if (xtrabackup_tables_file) {
			xtrabackup_tables_t*	xtable;

			XB_HASH_SEARCH(name_hash, tables_hash,
				       ut_fold_string(table->name),
				       xtable,
				       ut_ad(xtable->name),
				       !strcmp(xtable->name, table->name));

			if (!xtable)
				goto skip;
		}


		if (table == NULL) {
			fputs("InnoDB: Failed to load table ", stderr);
#if (MYSQL_VERSION_ID < 50100)
			ut_print_namel(stderr, NULL, (char*) field, len);
#else /* MYSQL_VERSION_ID < 51000 */
			ut_print_namel(stderr, NULL, TRUE, (char*) field, len);
#endif
			putc('\n', stderr);
		} else {
			dict_index_t*	index;

			/* The table definition was corrupt if there
			is no index */

			if (dict_table_get_first_index(table)) {
#ifdef XTRADB_BASED
				dict_update_statistics(table, TRUE, FALSE);
#elif defined(INNODB_VERSION_SHORT)
				dict_update_statistics(table, TRUE);
#else
				dict_update_statistics_low(table, TRUE);
#endif
			}

			//dict_table_print_low(table);

			index = UT_LIST_GET_FIRST(table->indexes);
			while (index != NULL) {
{
	IB_INT64	n_vals;

	if (index->n_user_defined_cols > 0) {
		n_vals = index->stat_n_diff_key_vals[
					index->n_user_defined_cols];
	} else {
		n_vals = index->stat_n_diff_key_vals[1];
	}

	fprintf(stdout,
		"  table: %s, index: %s, space id: %lu, root page: %lu"
#ifdef INNODB_VERSION_SHORT
		", zip size: %lu"
#endif
		"\n  estimated statistics in dictionary:\n"
		"    key vals: %lu, leaf pages: %lu, size pages: %lu\n"
		"  real statistics:\n",
		table->name, index->name,
		(ulong) index->space,
#if (MYSQL_VERSION_ID < 50100)
		(ulong) index->tree->page,
#else /* MYSQL_VERSION_ID < 51000 */
		(ulong) index->page,
#endif
#ifdef INNODB_VERSION_SHORT
		(ulong) fil_space_get_zip_size(index->space),
#endif
		(ulong) n_vals,
		(ulong) index->stat_n_leaf_pages,
		(ulong) index->stat_index_size);

	{
		mtr_t	local_mtr;
		page_t*	root;
		ulint	page_level;

		mtr_start(&local_mtr);

#if (MYSQL_VERSION_ID < 50100)
		mtr_x_lock(&(index->tree->lock), &local_mtr);
		root = btr_root_get(index->tree, &local_mtr);
#else /* MYSQL_VERSION_ID < 51000 */
		mtr_x_lock(&(index->lock), &local_mtr);
		root = btr_root_get(index, &local_mtr);
#endif
		page_level = btr_page_get_level(root, &local_mtr);

		xtrabackup_stats_level(index, page_level);

		mtr_commit(&local_mtr);
	}

	putc('\n', stdout);
}
				index = UT_LIST_GET_NEXT(indexes, index);
			}
		}

skip:
		mtr_start(&mtr);

		btr_pcur_restore_position(BTR_SEARCH_LEAF, &pcur, &mtr);
	}

	goto loop;
	}

end:
	putc('\n', stdout);

	/* shutdown InnoDB */
	if(innodb_end())
		exit(EXIT_FAILURE);
}

/* ================= prepare ================= */

static my_bool
xtrabackup_init_temp_log(void)
{
	os_file_t	src_file = XB_FILE_UNDEFINED;
	char	src_path[FN_REFLEN];
	char	dst_path[FN_REFLEN];
	ibool	success;

	ulint	field;
	byte*	log_buf;
	byte*	log_buf_ = NULL;

	IB_INT64	file_size;

	LSN64	max_no;
	LSN64	max_lsn;
	LSN64	checkpoint_no;

	ulint	fold;

	max_no = ut_dulint_zero;

	if(!xtrabackup_incremental_dir) {
		sprintf(dst_path, "%s/ib_logfile0", xtrabackup_target_dir);
		sprintf(src_path, "%s/%s", xtrabackup_target_dir,
			XB_LOG_FILENAME);
	} else {
		sprintf(dst_path, "%s/ib_logfile0", xtrabackup_incremental_dir);
		sprintf(src_path, "%s/%s", xtrabackup_incremental_dir,
			XB_LOG_FILENAME);
	}

	srv_normalize_path_for_win(dst_path);
	srv_normalize_path_for_win(src_path);
retry:
	src_file = xb_file_create_no_error_handling(src_path, OS_FILE_OPEN,
						    OS_FILE_READ_WRITE,
						    &success);
	if (!success) {
		/* The following call prints an error message */
		os_file_get_last_error(TRUE);

		msg("xtrabackup: Warning: cannot open %s. will try to find.\n",
		    src_path);

		/* check if ib_logfile0 may be xtrabackup_logfile */
		src_file = xb_file_create_no_error_handling(dst_path,
							    OS_FILE_OPEN,
							    OS_FILE_READ_WRITE,
							    &success);
		if (!success) {
			os_file_get_last_error(TRUE);
			msg("  xtrabackup: Fatal error: cannot find %s.\n",
			    src_path);

			goto error;
		}

		log_buf_ = ut_malloc(LOG_FILE_HDR_SIZE * 2);
		log_buf = ut_align(log_buf_, LOG_FILE_HDR_SIZE);

		success = os_file_read(src_file, log_buf, 0, 0, LOG_FILE_HDR_SIZE);
		if (!success) {
			goto error;
		}

		if ( ut_memcmp(log_buf + LOG_FILE_WAS_CREATED_BY_HOT_BACKUP,
				(byte*)"xtrabkup", (sizeof "xtrabkup") - 1) == 0) {
			msg("  xtrabackup: 'ib_logfile0' seems to be "
			    "'xtrabackup_logfile'. will retry.\n");

			ut_free(log_buf_);
			log_buf_ = NULL;

			os_file_close(src_file);
			src_file = XB_FILE_UNDEFINED;

			/* rename and try again */
			success = xb_file_rename(dst_path, src_path);
			if (!success) {
				goto error;
			}

			goto retry;
		}

		msg("  xtrabackup: Fatal error: cannot find %s.\n",
		src_path);

		ut_free(log_buf_);
		log_buf_ = NULL;

		os_file_close(src_file);
		src_file = XB_FILE_UNDEFINED;

		goto error;
	}

#ifdef USE_POSIX_FADVISE
	posix_fadvise(src_file, 0, 0, POSIX_FADV_SEQUENTIAL);
	posix_fadvise(src_file, 0, 0, POSIX_FADV_DONTNEED);
#endif

	xb_file_set_nocache(src_file, src_path, "OPEN");

	file_size = os_file_get_size_as_iblonglong(src_file);


	/* TODO: We should skip the following modifies, if it is not the first time. */
	log_buf_ = ut_malloc(UNIV_PAGE_SIZE * 129);
	log_buf = ut_align(log_buf_, UNIV_PAGE_SIZE);

	/* read log file header */
	success = os_file_read(src_file, log_buf, 0, 0, LOG_FILE_HDR_SIZE);
	if (!success) {
		goto error;
	}

	if ( ut_memcmp(log_buf + LOG_FILE_WAS_CREATED_BY_HOT_BACKUP,
			(byte*)"xtrabkup", (sizeof "xtrabkup") - 1) != 0 ) {
		msg("xtrabackup: notice: xtrabackup_logfile was already used "
		    "to '--prepare'.\n");
		goto skip_modify;
	} else {
		/* clear it later */
		//memset(log_buf + LOG_FILE_WAS_CREATED_BY_HOT_BACKUP,
		//		' ', 4);
	}

	/* read last checkpoint lsn */
	for (field = LOG_CHECKPOINT_1; field <= LOG_CHECKPOINT_2;
			field += LOG_CHECKPOINT_2 - LOG_CHECKPOINT_1) {
		if (!recv_check_cp_is_consistent(log_buf + field))
			goto not_consistent;

		checkpoint_no = MACH_READ_64(log_buf + field + LOG_CHECKPOINT_NO);

		if (ut_dulint_cmp(checkpoint_no, max_no) >= 0) {
			max_no = checkpoint_no;
			max_lsn = MACH_READ_64(log_buf + field + LOG_CHECKPOINT_LSN);
/*
			mach_write_to_4(log_buf + field + LOG_CHECKPOINT_OFFSET,
					LOG_FILE_HDR_SIZE + ut_dulint_minus(max_lsn,
					ut_dulint_align_down(max_lsn,OS_FILE_LOG_BLOCK_SIZE)));

			ulint	fold;
			fold = ut_fold_binary(log_buf + field, LOG_CHECKPOINT_CHECKSUM_1);
			mach_write_to_4(log_buf + field + LOG_CHECKPOINT_CHECKSUM_1, fold);

			fold = ut_fold_binary(log_buf + field + LOG_CHECKPOINT_LSN,
				LOG_CHECKPOINT_CHECKSUM_2 - LOG_CHECKPOINT_LSN);
			mach_write_to_4(log_buf + field + LOG_CHECKPOINT_CHECKSUM_2, fold);
*/
		}
not_consistent:
		;
	}

	if (ut_dulint_cmp(max_no, ut_dulint_zero) == 0) {
		msg("xtrabackup: No valid checkpoint found.\n");
		goto error;
	}


	/* It seems to be needed to overwrite the both checkpoint area. */
	MACH_WRITE_64(log_buf + LOG_CHECKPOINT_1 + LOG_CHECKPOINT_LSN, max_lsn);
	mach_write_to_4(log_buf + LOG_CHECKPOINT_1 + LOG_CHECKPOINT_OFFSET,
			LOG_FILE_HDR_SIZE + (ulint) ut_dulint_minus(max_lsn,
			ut_dulint_align_down(max_lsn,OS_FILE_LOG_BLOCK_SIZE)));
#ifdef XTRADB_BASED
	MACH_WRITE_64(log_buf + LOG_CHECKPOINT_1 + LOG_CHECKPOINT_ARCHIVED_LSN,
			(ib_uint64_t)(LOG_FILE_HDR_SIZE + ut_dulint_minus(max_lsn,
					ut_dulint_align_down(max_lsn,OS_FILE_LOG_BLOCK_SIZE))));
#endif
	fold = ut_fold_binary(log_buf + LOG_CHECKPOINT_1, LOG_CHECKPOINT_CHECKSUM_1);
	mach_write_to_4(log_buf + LOG_CHECKPOINT_1 + LOG_CHECKPOINT_CHECKSUM_1, fold);

	fold = ut_fold_binary(log_buf + LOG_CHECKPOINT_1 + LOG_CHECKPOINT_LSN,
		LOG_CHECKPOINT_CHECKSUM_2 - LOG_CHECKPOINT_LSN);
	mach_write_to_4(log_buf + LOG_CHECKPOINT_1 + LOG_CHECKPOINT_CHECKSUM_2, fold);

	MACH_WRITE_64(log_buf + LOG_CHECKPOINT_2 + LOG_CHECKPOINT_LSN, max_lsn);
        mach_write_to_4(log_buf + LOG_CHECKPOINT_2 + LOG_CHECKPOINT_OFFSET,
                        LOG_FILE_HDR_SIZE + (ulint) ut_dulint_minus(max_lsn,
                        ut_dulint_align_down(max_lsn,OS_FILE_LOG_BLOCK_SIZE)));
#ifdef XTRADB_BASED
	MACH_WRITE_64(log_buf + LOG_CHECKPOINT_2 + LOG_CHECKPOINT_ARCHIVED_LSN,
			(ib_uint64_t)(LOG_FILE_HDR_SIZE + ut_dulint_minus(max_lsn,
					ut_dulint_align_down(max_lsn,OS_FILE_LOG_BLOCK_SIZE))));
#endif
        fold = ut_fold_binary(log_buf + LOG_CHECKPOINT_2, LOG_CHECKPOINT_CHECKSUM_1);
        mach_write_to_4(log_buf + LOG_CHECKPOINT_2 + LOG_CHECKPOINT_CHECKSUM_1, fold);

        fold = ut_fold_binary(log_buf + LOG_CHECKPOINT_2 + LOG_CHECKPOINT_LSN,
                LOG_CHECKPOINT_CHECKSUM_2 - LOG_CHECKPOINT_LSN);
        mach_write_to_4(log_buf + LOG_CHECKPOINT_2 + LOG_CHECKPOINT_CHECKSUM_2, fold);


	success = os_file_write(src_path, src_file, log_buf, 0, 0, LOG_FILE_HDR_SIZE);
	if (!success) {
		goto error;
	}

	/* expand file size (9/8) and align to UNIV_PAGE_SIZE */

	if (file_size % UNIV_PAGE_SIZE) {
		memset(log_buf, 0, UNIV_PAGE_SIZE);
		success = os_file_write(src_path, src_file, log_buf,
				(ulint)(file_size & 0xFFFFFFFFUL),
				(ulint)(file_size >> 32),
				UNIV_PAGE_SIZE - (ulint) (file_size % UNIV_PAGE_SIZE));
		if (!success) {
			goto error;
		}

		file_size = os_file_get_size_as_iblonglong(src_file);
	}

	/* TODO: We should judge whether the file is already expanded or not... */
	{
		ulint	expand;

		memset(log_buf, 0, UNIV_PAGE_SIZE * 128);
		expand = (ulint) (file_size / UNIV_PAGE_SIZE / 8);

		for (; expand > 128; expand -= 128) {
			success = os_file_write(src_path, src_file, log_buf,
					(ulint)(file_size & 0xFFFFFFFFUL),
					(ulint)(file_size >> 32),
					UNIV_PAGE_SIZE * 128);
			if (!success) {
				goto error;
			}
			file_size += UNIV_PAGE_SIZE * 128;
		}

		if (expand) {
			success = os_file_write(src_path, src_file, log_buf,
					(ulint)(file_size & 0xFFFFFFFFUL),
					(ulint)(file_size >> 32),
					expand * UNIV_PAGE_SIZE);
			if (!success) {
				goto error;
			}
			file_size += UNIV_PAGE_SIZE * expand;
		}
	}

	/* make larger than 2MB */
	if (file_size < 2*1024*1024L) {
		memset(log_buf, 0, UNIV_PAGE_SIZE);
		while (file_size < 2*1024*1024L) {
			success = os_file_write(src_path, src_file, log_buf,
				(ulint)(file_size & 0xFFFFFFFFUL),
				(ulint)(file_size >> 32),
				UNIV_PAGE_SIZE);
			if (!success) {
				goto error;
			}
			file_size += UNIV_PAGE_SIZE;
		}
		file_size = os_file_get_size_as_iblonglong(src_file);
	}

#ifndef INNODB_VERSION_SHORT
	msg("xtrabackup: xtrabackup_logfile detected: size=%lld, "
	    "start_lsn=(%lu %lu)\n", file_size, max_lsn.high, max_lsn.low);
#else
	msg("xtrabackup: xtrabackup_logfile detected: size=%lld, "
	    "start_lsn=(%llu)\n", file_size, max_lsn);
#endif

	os_file_close(src_file);
	src_file = XB_FILE_UNDEFINED;

	/* Backup log parameters */
	innobase_log_group_home_dir_backup = innobase_log_group_home_dir;
	innobase_log_file_size_backup      = innobase_log_file_size;
	innobase_log_files_in_group_backup = innobase_log_files_in_group;

	/* fake InnoDB */
	innobase_log_group_home_dir = NULL;
	innobase_log_file_size      = file_size;
	innobase_log_files_in_group = 1;

	srv_thread_concurrency = 0;

	/* rename 'xtrabackup_logfile' to 'ib_logfile0' */
	success = xb_file_rename(src_path, dst_path);
	if (!success) {
		goto error;
	}
	xtrabackup_logfile_is_renamed = TRUE;

	ut_free(log_buf_);

	return(FALSE);

skip_modify:
	os_file_close(src_file);
	src_file = XB_FILE_UNDEFINED;
	ut_free(log_buf_);
	return(FALSE);

error:
	if (src_file != XB_FILE_UNDEFINED)
		os_file_close(src_file);
	if (log_buf_)
		ut_free(log_buf_);
	msg("xtrabackup: Error: xtrabackup_init_temp_log() failed.\n");
	return(TRUE); /*ERROR*/
}

/***********************************************************************
Generates path to the meta file path from a given path to an incremental .delta
by replacing trailing ".delta" with ".meta", or returns error if 'delta_path'
does not end with the ".delta" character sequence.
@return TRUE on success, FALSE on error. */
static
ibool
get_meta_path(
	const char	*delta_path,	/* in: path to a .delta file */
	char 		*meta_path)	/* out: path to the corresponding .meta
					file */
{
	size_t		len = strlen(delta_path);

	if (len <= 6 || strcmp(delta_path + len - 6, ".delta")) {
		return FALSE;
	}
	memcpy(meta_path, delta_path, len - 6);
	strcpy(meta_path + len - 6, XB_DELTA_INFO_SUFFIX);

	return TRUE;
}

/************************************************************************
Applies a given .delta file to the corresponding data file.
@return TRUE on success */
static
ibool
xtrabackup_apply_delta(
	const char*	dirname,	/* in: dir name of incremental */
	const char*	dbname,		/* in: database name (ibdata: NULL) */
	const char*	filename,	/* in: file name (not a path),
					including the .delta extension */
	my_bool check_newer __attribute__((unused)))
{
	os_file_t	src_file = XB_FILE_UNDEFINED;
	os_file_t	dst_file = XB_FILE_UNDEFINED;
	char	src_path[FN_REFLEN];
	char	dst_path[FN_REFLEN];
	char	meta_path[FN_REFLEN];
	ibool	success;

	ibool	last_buffer = FALSE;
	ulint	page_in_buffer;
	ulint	incremental_buffers = 0;

	xb_delta_info_t info;
	ulint		page_size;
	ulint		page_size_shift;
	byte*		incremental_buffer_base = NULL;
	byte*		incremental_buffer;

	ut_a(xtrabackup_incremental);

	if (dbname) {
		snprintf(src_path, sizeof(src_path), "%s/%s/%s",
			 dirname, dbname, filename);
		snprintf(dst_path, sizeof(dst_path), "%s/%s/%s",
			 xtrabackup_real_target_dir, dbname, filename);
	} else {
		snprintf(src_path, sizeof(src_path), "%s/%s",
			 dirname, filename);
		snprintf(dst_path, sizeof(dst_path), "%s/%s",
			 xtrabackup_real_target_dir, filename);
	}
	dst_path[strlen(dst_path) - 6] = '\0';

	if (!get_meta_path(src_path, meta_path)) {
		goto error;
	}

	srv_normalize_path_for_win(dst_path);
	srv_normalize_path_for_win(src_path);
	srv_normalize_path_for_win(meta_path);

	if (!xb_read_delta_metadata(meta_path, &info)) {
		goto error;
	}

	page_size = info.page_size;
	page_size_shift = get_bit_shift(page_size);
	msg("xtrabackup: page size for %s is %lu bytes\n",
	    src_path, page_size);
	if (page_size_shift < 10 ||
	    page_size_shift > UNIV_PAGE_SIZE_SHIFT_MAX) {
		msg("xtrabackup: error: invalid value of page_size "
		    "(%lu bytes) read from %s\n", page_size, meta_path);
		goto error;
	}

	src_file = xb_file_create_no_error_handling(src_path, OS_FILE_OPEN,
						    OS_FILE_READ_WRITE,
						    &success);
	if (!success) {
		os_file_get_last_error(TRUE);
		msg("xtrabackup: error: cannot open %s\n", src_path);
		goto error;
	}

#ifdef USE_POSIX_FADVISE
	posix_fadvise(src_file, 0, 0, POSIX_FADV_SEQUENTIAL);
	posix_fadvise(src_file, 0, 0, POSIX_FADV_DONTNEED);
#endif

	xb_file_set_nocache(src_file, src_path, "OPEN");

	dst_file = xb_file_create_no_error_handling(dst_path, OS_FILE_OPEN,
						    OS_FILE_READ_WRITE,
						    &success);
again:
	if (!success) {
		ulint errcode = os_file_get_last_error(TRUE);

		if (errcode == OS_FILE_NOT_FOUND) {
			msg("xtrabackup: target data file %s "
			    "is not found, creating a new one\n", dst_path);
			/* Create the database directory if it doesn't exist yet
			*/
			if (dbname) {
				char	dst_dir[FN_REFLEN];

				snprintf(dst_dir, sizeof(dst_dir), "%s/%s",
					 xtrabackup_real_target_dir, dbname);
				srv_normalize_path_for_win(dst_dir);

				if (!os_file_create_directory(dst_dir, FALSE))
					goto error;
			}
			dst_file =
				xb_file_create_no_error_handling(dst_path,
								 OS_FILE_CREATE,
								 OS_FILE_READ_WRITE,
								 &success);
			goto again;
		}

		msg("xtrabackup: error: cannot open %s\n", dst_path);
		goto error;
	}

#ifdef USE_POSIX_FADVISE
	posix_fadvise(dst_file, 0, 0, POSIX_FADV_DONTNEED);
#endif

	xb_file_set_nocache(dst_file, dst_path, "OPEN");

	/* allocate buffer for incremental backup (4096 pages) */
	incremental_buffer_base = ut_malloc((UNIV_PAGE_SIZE_MAX / 4 + 1) *
					 UNIV_PAGE_SIZE_MAX);
	incremental_buffer = ut_align(incremental_buffer_base,
				      UNIV_PAGE_SIZE_MAX);

	msg("Applying %s ...\n", src_path);

	while (!last_buffer) {
		ulint cluster_header;

		/* read to buffer */
		/* first block of block cluster */
		success = os_file_read(src_file, incremental_buffer,
				       ((incremental_buffers * (page_size / 4))
					<< page_size_shift) & 0xFFFFFFFFUL,
				       (incremental_buffers * (page_size / 4))
				       >> (32 - page_size_shift),
				       page_size);
		if (!success) {
			goto error;
		}

		cluster_header = mach_read_from_4(incremental_buffer);
		switch(cluster_header) {
			case 0x78747261UL: /*"xtra"*/
				break;
			case 0x58545241UL: /*"XTRA"*/
				last_buffer = TRUE;
				break;
			default:
				msg("xtrabackup: error: %s seems not "
				    ".delta file.\n", src_path);
				goto error;
		}

		for (page_in_buffer = 1; page_in_buffer < page_size / 4;
		     page_in_buffer++) {
			if (mach_read_from_4(incremental_buffer + page_in_buffer * 4)
			    == 0xFFFFFFFFUL)
				break;
		}

		ut_a(last_buffer || page_in_buffer == page_size / 4);

		/* read whole of the cluster */
		success = os_file_read(src_file, incremental_buffer,
				       ((incremental_buffers * (page_size / 4))
					<< page_size_shift) & 0xFFFFFFFFUL,
				       (incremental_buffers * (page_size / 4))
				       >> (32 - page_size_shift),
				       page_in_buffer * page_size);
		if (!success) {
			goto error;
		}

		for (page_in_buffer = 1; page_in_buffer < page_size / 4;
		     page_in_buffer++) {
			ulint offset_on_page;

			offset_on_page = mach_read_from_4(incremental_buffer + page_in_buffer * 4);

			if (offset_on_page == 0xFFFFFFFFUL)
				break;

			/* apply blocks in the cluster */
//			if (ut_dulint_cmp(incremental_lsn,
//				MACH_READ_64(incremental_buffer
//						 + page_in_buffer * page_size
//						 + FIL_PAGE_LSN)) >= 0)
//				continue;

			success = os_file_write(dst_path, dst_file,
					incremental_buffer +
						page_in_buffer * page_size,
					(offset_on_page << page_size_shift) &
						0xFFFFFFFFUL,
					offset_on_page >> (32 - page_size_shift),
					page_size);
			if (!success) {
				goto error;
			}
		}

		incremental_buffers++;
	}

	if (incremental_buffer_base)
		ut_free(incremental_buffer_base);
	if (src_file != XB_FILE_UNDEFINED)
		os_file_close(src_file);
	if (dst_file != XB_FILE_UNDEFINED)
		os_file_close(dst_file);
	return TRUE;

error:
	if (incremental_buffer_base)
		ut_free(incremental_buffer_base);
	if (src_file != XB_FILE_UNDEFINED)
		os_file_close(src_file);
	if (dst_file != XB_FILE_UNDEFINED)
		os_file_close(dst_file);
	msg("xtrabackup: Error: xtrabackup_apply_delta(): "
	    "failed to apply %s to %s.\n", src_path, dst_path);
	return FALSE;
}

/************************************************************************
Applies all .delta files from incremental_dir to the full backup.
@return TRUE on success. */
static
ibool
xtrabackup_apply_deltas(my_bool check_newer)
{
	int		ret;
	char		dbpath[FN_REFLEN];
	os_file_dir_t	dir;
	os_file_dir_t	dbdir;
	os_file_stat_t	dbinfo;
	os_file_stat_t	fileinfo;
	ulint		err 		= DB_SUCCESS;
	static char	current_dir[2];

	current_dir[0] = FN_CURLIB;
	current_dir[1] = 0;
	srv_data_home = current_dir;

	/* datafile */
	dbdir = os_file_opendir(xtrabackup_incremental_dir, FALSE);

	if (dbdir != NULL) {
		ret = fil_file_readdir_next_file(&err, xtrabackup_incremental_dir, dbdir,
							&fileinfo);
		while (ret == 0) {
			if (fileinfo.type == OS_FILE_TYPE_DIR) {
				goto next_file_item_1;
			}

			if (strlen(fileinfo.name) > 6
			    && 0 == strcmp(fileinfo.name +
					strlen(fileinfo.name) - 6,
					".delta")) {
				if (!xtrabackup_apply_delta(
					    xtrabackup_incremental_dir, NULL,
					    fileinfo.name, check_newer))
				{
					return FALSE;
				}
			}
next_file_item_1:
			ret = fil_file_readdir_next_file(&err,
							xtrabackup_incremental_dir, dbdir,
							&fileinfo);
		}

		os_file_closedir(dbdir);
	} else {
		msg("xtrabackup: Cannot open dir %s\n",
		    xtrabackup_incremental_dir);
	}

	/* single table tablespaces */
	dir = os_file_opendir(xtrabackup_incremental_dir, FALSE);

	if (dir == NULL) {
		msg("xtrabackup: Cannot open dir %s\n",
		    xtrabackup_incremental_dir);
	}

		ret = fil_file_readdir_next_file(&err, xtrabackup_incremental_dir, dir,
								&dbinfo);
	while (ret == 0) {
		if (dbinfo.type == OS_FILE_TYPE_FILE
		    || dbinfo.type == OS_FILE_TYPE_UNKNOWN) {

		        goto next_datadir_item;
		}

		sprintf(dbpath, "%s/%s", xtrabackup_incremental_dir,
								dbinfo.name);
		srv_normalize_path_for_win(dbpath);

		dbdir = os_file_opendir(dbpath, FALSE);

		if (dbdir != NULL) {

			ret = fil_file_readdir_next_file(&err, dbpath, dbdir,
								&fileinfo);
			while (ret == 0) {

			        if (fileinfo.type == OS_FILE_TYPE_DIR) {

				        goto next_file_item_2;
				}

				if (strlen(fileinfo.name) > 6
				    && 0 == strcmp(fileinfo.name +
						strlen(fileinfo.name) - 6,
						".delta")) {
					/* The name ends in .delta; try opening
					the file */
					if (!xtrabackup_apply_delta(
						    xtrabackup_incremental_dir,
						    dbinfo.name,
						    fileinfo.name, check_newer))
					{
						return FALSE;
					}
				}
next_file_item_2:
				ret = fil_file_readdir_next_file(&err,
								dbpath, dbdir,
								&fileinfo);
			}

			os_file_closedir(dbdir);
		}
next_datadir_item:
		ret = fil_file_readdir_next_file(&err,
						xtrabackup_incremental_dir,
								dir, &dbinfo);
	}

	os_file_closedir(dir);

	return TRUE;
}

static my_bool
xtrabackup_close_temp_log(my_bool clear_flag)
{
	os_file_t	src_file = XB_FILE_UNDEFINED;
	char	src_path[FN_REFLEN];
	char	dst_path[FN_REFLEN];
	ibool	success;

	byte*	log_buf;
	byte*	log_buf_ = NULL;


	if (!xtrabackup_logfile_is_renamed)
		return(FALSE);

	/* Restore log parameters */
	innobase_log_group_home_dir = innobase_log_group_home_dir_backup;
	innobase_log_file_size      = innobase_log_file_size_backup;
	innobase_log_files_in_group = innobase_log_files_in_group_backup;

	/* rename 'ib_logfile0' to 'xtrabackup_logfile' */
	if(!xtrabackup_incremental_dir) {
		sprintf(dst_path, "%s/ib_logfile0", xtrabackup_target_dir);
		sprintf(src_path, "%s/%s", xtrabackup_target_dir,
			XB_LOG_FILENAME);
	} else {
		sprintf(dst_path, "%s/ib_logfile0", xtrabackup_incremental_dir);
		sprintf(src_path, "%s/%s", xtrabackup_incremental_dir,
			XB_LOG_FILENAME);
	}

	srv_normalize_path_for_win(dst_path);
	srv_normalize_path_for_win(src_path);

	success = xb_file_rename(dst_path, src_path);
	if (!success) {
		goto error;
	}
	xtrabackup_logfile_is_renamed = FALSE;

	if (!clear_flag)
		return(FALSE);

	/* clear LOG_FILE_WAS_CREATED_BY_HOT_BACKUP field */
	src_file = xb_file_create_no_error_handling(src_path, OS_FILE_OPEN,
						    OS_FILE_READ_WRITE,
						    &success);
	if (!success) {
		goto error;
	}

#ifdef USE_POSIX_FADVISE
	posix_fadvise(src_file, 0, 0, POSIX_FADV_DONTNEED);
#endif

	xb_file_set_nocache(src_file, src_path, "OPEN");

	log_buf_ = ut_malloc(LOG_FILE_HDR_SIZE * 2);
	log_buf = ut_align(log_buf_, LOG_FILE_HDR_SIZE);

	success = os_file_read(src_file, log_buf, 0, 0, LOG_FILE_HDR_SIZE);
	if (!success) {
		goto error;
	}

	memset(log_buf + LOG_FILE_WAS_CREATED_BY_HOT_BACKUP, ' ', 4);

	success = os_file_write(src_path, src_file, log_buf, 0, 0, LOG_FILE_HDR_SIZE);
	if (!success) {
		goto error;
	}

	os_file_close(src_file);
	src_file = XB_FILE_UNDEFINED;

	return(FALSE);
error:
	if (src_file != XB_FILE_UNDEFINED)
		os_file_close(src_file);
	if (log_buf_)
		ut_free(log_buf_);
	msg("xtrabackup: Error: xtrabackup_close_temp_log() failed.\n");
	return(TRUE); /*ERROR*/
}

static void
xtrabackup_prepare_func(void)
{
	/* cd to target-dir */

	if (my_setwd(xtrabackup_real_target_dir,MYF(MY_WME)))
	{
		msg("xtrabackup: cannot my_setwd %s\n",
		    xtrabackup_real_target_dir);
		exit(EXIT_FAILURE);
	}
	msg("xtrabackup: cd to %s\n", xtrabackup_real_target_dir);

	xtrabackup_target_dir= mysql_data_home_buff;
	xtrabackup_target_dir[0]=FN_CURLIB;		// all paths are relative from here
	xtrabackup_target_dir[1]=0;

	/* read metadata of target */
	{
		char	filename[FN_REFLEN];

		sprintf(filename, "%s/%s", xtrabackup_target_dir, XTRABACKUP_METADATA_FILENAME);

		if (!xtrabackup_read_metadata(filename))
			msg("xtrabackup: error: xtrabackup_read_metadata()\n");

		if (!strcmp(metadata_type, "full-backuped")) {
			msg("xtrabackup: This target seems to be not prepared "
			    "yet.\n");
		} else if (!strcmp(metadata_type, "full-prepared")) {
			msg("xtrabackup: This target seems to be already "
			    "prepared.\n");
			goto skip_check;
		} else {
			msg("xtrabackup: This target seems not to have correct "
			    "metadata...\n");
		}

		if (xtrabackup_incremental) {
			msg("xtrabackup: error: applying incremental backup "
			    "needs target prepared.\n");
			exit(EXIT_FAILURE);
		}
skip_check:
		if (xtrabackup_incremental
		    && ut_dulint_cmp(metadata_to_lsn, incremental_lsn) != 0) {
			msg("xtrabackup: error: This incremental backup seems "
			    "not to be proper for the target.\n"
			    "xtrabackup:  Check 'to_lsn' of the target and "
			    "'from_lsn' of the incremental.\n");
			exit(EXIT_FAILURE);
		}
	}

	/* Create logfiles for recovery from 'xtrabackup_logfile', before start InnoDB */
	srv_max_n_threads = 1000;
	os_sync_mutex = NULL;
#ifdef INNODB_VERSION_SHORT
	ut_mem_init();
#ifdef XTRADB_BASED
	/* temporally dummy value to avoid crash */
	srv_page_size_shift = 14;
	srv_page_size = (1 << srv_page_size_shift);
#endif
#else /* INNODB_VERSION_SHORT */
	ut_mem_block_list_init();
#endif
	os_sync_init();
	sync_init();
	os_io_init_simple();
	if(xtrabackup_init_temp_log())
		goto error;

	if(xtrabackup_incremental && !xtrabackup_apply_deltas(TRUE))
		goto error;

	sync_close();
	sync_initialized = FALSE;
	os_sync_free();
	os_sync_mutex = NULL;
	ut_free_all_mem();

	/* check the accessibility of target-dir */
	/* ############# TODO ##################### */

	if(innodb_init_param())
		goto error;

	srv_apply_log_only = (ibool) xtrabackup_apply_log_only;

	/* increase IO threads */
	if(srv_n_file_io_threads < 10) {
		srv_n_file_io_threads = 10;
	}

	msg("xtrabackup: Starting InnoDB instance for recovery.\n"
	    "xtrabackup: Using %lld bytes for buffer pool "
	    "(set by --use-memory parameter)\n", xtrabackup_use_memory);

	if(innodb_init())
		goto error;

	/* align space sizes along with fsp header */
	{
	fil_system_t*	f_system = fil_system;
	fil_space_t*	space;

	mutex_enter(&(f_system->mutex));
	space = UT_LIST_GET_FIRST(f_system->space_list);

	while (space != NULL) {
		byte*	header;
		ulint	size;
		ulint	actual_size;
		mtr_t	mtr;
#ifdef INNODB_VERSION_SHORT
		buf_block_t*	block;
		ulint	flags;
#endif

		if (space->purpose == FIL_TABLESPACE) {
			mutex_exit(&(f_system->mutex));

			mtr_start(&mtr);

#ifndef INNODB_VERSION_SHORT
			mtr_s_lock(fil_space_get_latch(space->id), &mtr);

			header = buf_page_get(space->id, 0, RW_S_LATCH, &mtr);
#ifdef UNIV_SYNC_DEBUG
			buf_page_dbg_add_level(header,
					       SYNC_NO_ORDER_CHECK);
#endif
			header += FIL_PAGE_DATA;
#else
			mtr_s_lock(fil_space_get_latch(space->id, &flags), &mtr);

			block = buf_page_get(space->id,
					     dict_table_flags_to_zip_size(flags),
					     0, RW_S_LATCH, &mtr);
			header = FIL_PAGE_DATA /*FSP_HEADER_OFFSET*/
				+ buf_block_get_frame(block);
#endif

			size = mtr_read_ulint(header + 8 /* FSP_SIZE */, MLOG_4BYTES, &mtr);

			mtr_commit(&mtr);

			fil_extend_space_to_desired_size(&actual_size, space->id, size);

			mutex_enter(&(f_system->mutex));
		}

		space = UT_LIST_GET_NEXT(space_list, space);
	}

	mutex_exit(&(f_system->mutex));
	}



	if (xtrabackup_export) {
		msg("xtrabackup: export option is specified.\n");
		if (innobase_file_per_table) {
			fil_system_t*	f_system = fil_system;
			fil_space_t*	space;
			fil_node_t*	node;
			os_file_t	info_file = XB_FILE_UNDEFINED;
			char		info_file_path[FN_REFLEN];
			ibool		success;
			char		table_name[FN_REFLEN];

			byte*		page;
			byte*		buf = NULL;

			buf = ut_malloc(UNIV_PAGE_SIZE * 2);
			page = ut_align(buf, UNIV_PAGE_SIZE);

			/* flush insert buffer at shutdwon */
			innobase_fast_shutdown = 0;

			mutex_enter(&(f_system->mutex));

			space = UT_LIST_GET_FIRST(f_system->space_list);
			while (space != NULL) {
				/* treat file_per_table only */
				if (space->purpose != FIL_TABLESPACE
				    || trx_sys_sys_space(space->id))
				{
					space = UT_LIST_GET_NEXT(space_list, space);
					continue;
				}

				node = UT_LIST_GET_FIRST(space->chain);
				while (node != NULL) {
					int len;
					char *next, *prev, *p;
					dict_table_t*	table;
					dict_index_t*	index;
					ulint		n_index;

					/* node exist == file exist, here */
					strncpy(info_file_path, node->name, FN_REFLEN);
					len = strlen(info_file_path);
					info_file_path[len - 3] = 'e';
					info_file_path[len - 2] = 'x';
					info_file_path[len - 1] = 'p';

					p = info_file_path;
					prev = NULL;
					while ((next = strstr(p, SRV_PATH_SEPARATOR_STR)) != NULL)
					{
						prev = p;
						p = next + 1;
					}
					info_file_path[len - 4] = 0;
					strncpy(table_name, prev, FN_REFLEN);

					info_file_path[len - 4] = '.';

					mutex_exit(&(f_system->mutex));
					mutex_enter(&(dict_sys->mutex));

					table = dict_table_get_low(table_name);
					if (!table) {
						msg("xtrabackup: error: "
						    "cannot find dictionary "
						    "record of table %s\n",
						    table_name);
						goto next_node;
					}
					index = dict_table_get_first_index(table);
					n_index = UT_LIST_GET_LEN(table->indexes);
					if (n_index > 31) {
						msg("xtrabackup: error: "
						    "sorry, cannot export over "
						    "31 indexes for now.\n");
						goto next_node;
					}

					/* init exp file */
					bzero(page, UNIV_PAGE_SIZE);
					mach_write_to_4(page    , 0x78706f72UL);
					mach_write_to_4(page + 4, 0x74696e66UL);/*"xportinf"*/
					mach_write_to_4(page + 8, n_index);
					strncpy((char *) page + 12,
						table_name, 500);

					msg("xtrabackup: export metadata of "
					    "table '%s' to file `%s` "
					    "(%lu indexes)\n",
					    table_name, info_file_path,
					    n_index);

					n_index = 1;
					while (index) {
						mach_write_to_8(page + n_index * 512, index->id);
						mach_write_to_4(page + n_index * 512 + 8,
#if (MYSQL_VERSION_ID < 50100)
								index->tree->page);
#else /* MYSQL_VERSION_ID < 51000 */
								index->page);
#endif
					strncpy((char *) page + n_index * 512 +
						12, index->name, 500);

						msg("xtrabackup:     name=%s, "
						    "id.low=%lu, page=%lu\n",
						    index->name,
#if (MYSQL_VERSION_ID < 50500)
						    index->id.low,
#else
						    (ulint)(index->id &
							    0xFFFFFFFFUL),
#endif
#if (MYSQL_VERSION_ID < 50100)
						    index->tree->page
#else /* MYSQL_VERSION_ID < 51000 */
						(ulint) index->page
#endif
						);
						index = dict_table_get_next_index(index);
						n_index++;
					}

					srv_normalize_path_for_win(info_file_path);
					info_file = xb_file_create(
						info_file_path,
						OS_FILE_OVERWRITE,
						OS_FILE_NORMAL, OS_DATA_FILE,
						&success);
					if (!success) {
						os_file_get_last_error(TRUE);
						goto next_node;
					}
					success = os_file_write(info_file_path, info_file, page,
								0, 0, UNIV_PAGE_SIZE);
					if (!success) {
						os_file_get_last_error(TRUE);
						goto next_node;
					}
					success = xb_file_flush(info_file);
					if (!success) {
						os_file_get_last_error(TRUE);
						goto next_node;
					}
next_node:
					if (info_file != XB_FILE_UNDEFINED) {
						os_file_close(info_file);
						info_file = XB_FILE_UNDEFINED;
					}
					mutex_exit(&(dict_sys->mutex));
					mutex_enter(&(f_system->mutex));

					node = UT_LIST_GET_NEXT(chain, node);
				}

				space = UT_LIST_GET_NEXT(space_list, space);
			}
			mutex_exit(&(f_system->mutex));

			ut_free(buf);
		}
	}

	/* print binlog position (again?) */
	msg("\n[notice (again)]\n"
	    "  If you use binary log and don't use any hack of group commit,\n"
	    "  the binary log position seems to be:\n");
	trx_sys_print_mysql_binlog_offset();
	msg("\n");

	/* output to xtrabackup_binlog_pos_innodb */
	if (*trx_sys_mysql_bin_log_name != '\0') {
		FILE *fp;

		fp = fopen("xtrabackup_binlog_pos_innodb", "w");
		if (fp) {
			fprintf(fp, "%s\t%llu\n",
				trx_sys_mysql_bin_log_name,
				trx_sys_mysql_bin_log_pos);
			fclose(fp);
		} else {
			msg("xtrabackup: failed to open "
			    "'xtrabackup_binlog_pos_innodb'\n");
		}
	}

	/* Check whether the log is applied enough or not. */
	if ((xtrabackup_incremental
	     && ut_dulint_cmp(srv_start_lsn, incremental_last_lsn) < 0)
	    ||(!xtrabackup_incremental
	       && ut_dulint_cmp(srv_start_lsn, metadata_last_lsn) < 0)) {
		msg(
"xtrabackup: ########################################################\n"
"xtrabackup: # !!WARNING!!                                          #\n"
"xtrabackup: # The transaction log file is corrupted.               #\n"
"xtrabackup: # The log was not applied to the intended LSN!         #\n"
"xtrabackup: ########################################################\n"
		    );
		if (xtrabackup_incremental) {
#ifndef INNODB_VERSION_SHORT
			msg("xtrabackup: The intended lsn is %lu:%lu\n",
			    incremental_last_lsn.high,
			    incremental_last_lsn.low);
#else
			msg("xtrabackup: The intended lsn is %llu\n",
			    incremental_last_lsn);
#endif
		} else {
#ifndef INNODB_VERSION_SHORT
			msg("xtrabackup: The intended lsn is %lu:%lu\n",
			    metadata_last_lsn.high, metadata_last_lsn.low);
#else
			msg("xtrabackup: The intended lsn is %llu\n",
			    metadata_last_lsn);
#endif
		}
	}

	if(innodb_end())
		goto error;

	sync_initialized = FALSE;
	os_sync_mutex = NULL;

	/* re-init necessary components */
#ifdef INNODB_VERSION_SHORT
	ut_mem_init();
#else
	ut_mem_block_list_init();
#endif
	os_sync_init();
	sync_init();
	os_io_init_simple();

	if(xtrabackup_close_temp_log(TRUE))
		exit(EXIT_FAILURE);

	/* output to metadata file */
	{
		char	filename[FN_REFLEN];

		strcpy(metadata_type, "full-prepared");

		if(xtrabackup_incremental
		   && ut_dulint_cmp(metadata_to_lsn, incremental_to_lsn) < 0)
		{
			metadata_to_lsn = incremental_to_lsn;
			metadata_last_lsn = incremental_last_lsn;
		}

		sprintf(filename, "%s/%s", xtrabackup_target_dir, XTRABACKUP_METADATA_FILENAME);
		if (!xtrabackup_write_metadata(filename))
			msg("xtrabackup: error: xtrabackup_write_metadata"
			    "(xtrabackup_target_dir)\n");

		if(xtrabackup_extra_lsndir) {
			sprintf(filename, "%s/%s", xtrabackup_extra_lsndir, XTRABACKUP_METADATA_FILENAME);
			if (!xtrabackup_write_metadata(filename))
				msg("xtrabackup: error: "
				    "xtrabackup_write_metadata"
				    "(xtrabackup_extra_lsndir)\n");
		}
	}

	if(!xtrabackup_create_ib_logfile)
		return;

	/* TODO: make more smart */

	msg("\n[notice]\n"
	    "We cannot call InnoDB second time during the process lifetime.\n");
	msg("Please re-execte to create ib_logfile*. Sorry.\n");

	return;

error:
	xtrabackup_close_temp_log(FALSE);

	exit(EXIT_FAILURE);
}

/* ================= main =================== */

int main(int argc, char **argv)
{
	int ho_error;

	MY_INIT(argv[0]);
	xb_regex_init();

	/* scan options for group to load defaults from */
	{
		int	i;
		char*	optend;
		for (i=1; i < argc; i++) {
			optend = strcend(argv[i], '=');
			if (strncmp(argv[i], "--defaults-group", optend - argv[i]) == 0) {
				load_default_groups[2] = defaults_group = optend + 1;
			}
		}
	}
	load_defaults("my",load_default_groups,&argc,&argv);

	/* ignore unsupported options */
	{
	int i,j,argc_new,find;
	char *optend, *prev_found = NULL;
	argc_new = argc;

	j=1;
	for (i=1 ; i < argc ; i++) {
		uint count;
		struct my_option *opt= (struct my_option *) my_long_options;
		optend= strcend((argv)[i], '=');
		if (!strncmp(argv[i], "--defaults-file", optend - argv[i]))
		{
			msg("xtrabackup: Error: --defaults-file "
			    "must be specified first on the command "
			    "line\n");
			exit(EXIT_FAILURE);
		}
		for (count= 0; opt->name; opt++) {
			if (!getopt_compare_strings(opt->name, (argv)[i] + 2,
				(uint)(optend - (argv)[i] - 2))) /* match found */
			{
				if (!opt->name[(uint)(optend - (argv)[i] - 2)]) {
					find = 1;
					goto next_opt;
				}
				if (!count) {
					count= 1;
					prev_found= (char *) opt->name;
				}
				else if (strcmp(prev_found, opt->name)) {
					count++;
				}
			}
		}
		find = count;
next_opt:
		if(!find){
			argc_new--;
		} else {
			(argv)[j]=(argv)[i];
			j++;
		}
	}
	argc = argc_new;
	argv[argc] = NULL;
	}

	if ((ho_error=handle_options(&argc, &argv, my_long_options, get_one_option)))
		exit(ho_error);

	if ((!xtrabackup_print_param) && (!xtrabackup_prepare) && (strcmp(mysql_data_home, "./") == 0)) {
		if (!xtrabackup_print_param)
			usage();
		msg("\nxtrabackup: Error: Please set parameter 'datadir'\n");
		exit(EXIT_FAILURE);
	}

	/* Ensure target dir is not relative to datadir */
	my_load_path(xtrabackup_real_target_dir, xtrabackup_target_dir, NULL);
	xtrabackup_target_dir= xtrabackup_real_target_dir;

	if (xtrabackup_tables) {
		/* init regexp */
		char *p, *next;
		int i;
		char errbuf[100];

		tables_regex_num = 1;

		p = xtrabackup_tables;
		while ((p = strchr(p, ',')) != NULL) {
			p++;
			tables_regex_num++;
		}

		tables_regex = ut_malloc(sizeof(xb_regex_t) * tables_regex_num);

		p = xtrabackup_tables;
		for (i=0; i < tables_regex_num; i++) {
			next = strchr(p, ',');
			ut_a(next || i == tables_regex_num - 1);

			next++;
			if (i != tables_regex_num - 1)
				*(next - 1) = '\0';

			xb_regerror(xb_regcomp(&tables_regex[i], p,
					       REG_EXTENDED),
				    &tables_regex[i], errbuf, sizeof(errbuf));
			msg("xtrabackup: tables regcomp(%s): %s\n", p, errbuf);

			if (i != tables_regex_num - 1)
				*(next - 1) = ',';
			p = next;
		}
	}

	if (xtrabackup_tables_file) {
		char name_buf[NAME_LEN*2+2];
		FILE *fp;

		name_buf[NAME_LEN*2+1] = '\0';

		/* init tables_hash */
		tables_hash = hash_create(1000);

		/* read and store the filenames */
		fp = fopen(xtrabackup_tables_file,"r");
		if (!fp) {
			msg("xtrabackup: cannot open %s\n",
			    xtrabackup_tables_file);
			exit(EXIT_FAILURE);
		}
		for (;;) {
			xtrabackup_tables_t*	table;
			char*	p = name_buf;

			if ( fgets(name_buf, NAME_LEN*2+1, fp) == 0 ) {
				break;
			}

			while (*p != '\0') {
				if (*p == '.') {
					*p = '/';
				}
				p++;
			}
			p = strchr(name_buf, '\n');
			if (p)
			{
				*p = '\0';
			}

			table = malloc(sizeof(xtrabackup_tables_t) + strlen(name_buf) + 1);
			memset(table, '\0', sizeof(xtrabackup_tables_t) + strlen(name_buf) + 1);
			table->name = ((char*)table) + sizeof(xtrabackup_tables_t);
			strcpy(table->name, name_buf);

			HASH_INSERT(xtrabackup_tables_t, name_hash, tables_hash,
					ut_fold_string(table->name), table);

			msg("xtrabackup: table '%s' is registered to the "
			    "list.\n", table->name);
		}
	}

#ifdef XTRADB_BASED
	/* temporary setting of enough size */
	srv_page_size_shift = UNIV_PAGE_SIZE_SHIFT_MAX;
	srv_page_size = UNIV_PAGE_SIZE_MAX;
	srv_log_block_size = 512;
#endif
	if (xtrabackup_backup && xtrabackup_incremental) {
		/* direct specification is only for --backup */
		/* and the lsn is prior to the other option */

		char* endchar;
		int error = 0;
#ifndef INNODB_VERSION_SHORT
		char* incremental_low;
		long long lsn_high, lsn_low;

		incremental_low = strstr(xtrabackup_incremental, ":");
		if (incremental_low) {
			*incremental_low = '\0';

			lsn_high = strtoll(xtrabackup_incremental, &endchar, 10);
			if (*endchar != '\0' || (lsn_high >> 32))
				error = 1;

			*incremental_low = ':';
			incremental_low++;

			lsn_low = strtoll(incremental_low, &endchar, 10);

			if (*endchar != '\0' || (lsn_low >> 32))
				error = 1;

			incremental_lsn = ut_dulint_create((ulint)lsn_high, (ulint)lsn_low);
		} else {
			error = 1;
		}
#else
		incremental_lsn = strtoll(xtrabackup_incremental, &endchar, 10);
		if (*endchar != '\0')
			error = 1;
#endif

		if (error) {
			msg("xtrabackup: value '%s' may be wrong format for "
			    "incremental option.\n", xtrabackup_incremental);
			exit(EXIT_FAILURE);
		}
	} else if (xtrabackup_backup && xtrabackup_incremental_basedir) {
		char	filename[FN_REFLEN];

		sprintf(filename, "%s/%s", xtrabackup_incremental_basedir, XTRABACKUP_METADATA_FILENAME);

		if (!xtrabackup_read_metadata(filename)) {
			msg("xtrabackup: error: failed to read metadata from "
			    "%s\n", filename);
			exit(EXIT_FAILURE);
		}

		incremental_lsn = metadata_to_lsn;
		xtrabackup_incremental = xtrabackup_incremental_basedir; //dummy
	} else if (xtrabackup_prepare && xtrabackup_incremental_dir) {
		char	filename[FN_REFLEN];

		sprintf(filename, "%s/%s", xtrabackup_incremental_dir, XTRABACKUP_METADATA_FILENAME);

		if (!xtrabackup_read_metadata(filename)) {
			msg("xtrabackup: error: failed to read metadata from "
			    "%s\n", filename);
			exit(EXIT_FAILURE);
		}

		incremental_lsn = metadata_from_lsn;
		incremental_to_lsn = metadata_to_lsn;
		incremental_last_lsn = metadata_last_lsn;
		xtrabackup_incremental = xtrabackup_incremental_dir; //dummy

	} else {
		xtrabackup_incremental = NULL;
	}

	/* --print-param */
	if (xtrabackup_print_param) {
		/* === some variables from mysqld === */
		bzero((G_PTR) &mysql_tmpdir_list, sizeof(mysql_tmpdir_list));

		if (init_tmpdir(&mysql_tmpdir_list, opt_mysql_tmpdir))
			exit(EXIT_FAILURE);

		printf("# This MySQL options file was generated by XtraBackup.\n");
		printf("[%s]\n", defaults_group);
		printf("datadir = \"%s\"\n", mysql_data_home);
		printf("tmpdir = \"%s\"\n", mysql_tmpdir_list.list[0]);
		printf("innodb_data_home_dir = \"%s\"\n",
			innobase_data_home_dir ? innobase_data_home_dir : mysql_data_home);
		printf("innodb_data_file_path = \"%s\"\n",
			innobase_data_file_path ? innobase_data_file_path : "ibdata1:10M:autoextend");
		printf("innodb_log_group_home_dir = \"%s\"\n",
			innobase_log_group_home_dir ? innobase_log_group_home_dir : mysql_data_home);
		printf("innodb_log_files_in_group = %ld\n", innobase_log_files_in_group);
		printf("innodb_log_file_size = %lld\n", innobase_log_file_size);
		printf("innodb_flush_method = \"%s\"\n",
		       (innobase_unix_file_flush_method != NULL) ?
		       innobase_unix_file_flush_method : "");
#ifdef XTRADB_BASED
		printf("innodb_fast_checksum = %d\n", innobase_fast_checksum);
		printf("innodb_page_size = %ld\n", innobase_page_size);
		printf("innodb_log_block_size = %lu\n", innobase_log_block_size);
#endif
		exit(EXIT_SUCCESS);
	}

	print_version();
	if (xtrabackup_incremental) {
#ifndef INNODB_VERSION_SHORT
		msg("incremental backup from %lu:%lu is enabled.\n",
		    incremental_lsn.high, incremental_lsn.low);
#else
		msg("incremental backup from %llu is enabled.\n",
		    incremental_lsn);
#endif
	}

	if (xtrabackup_export && innobase_file_per_table == FALSE) {
		msg("xtrabackup: error: --export option can only "
		    "be used with --innodb-file-per-table=ON.\n");
		exit(EXIT_FAILURE);
	}

	if (xtrabackup_incremental && xtrabackup_compact) {
		msg("xtrabackup: error: --compact cannot be used with "
		    "incremental backups.\n");
		exit(EXIT_FAILURE);
	}

	if (xtrabackup_incremental && xtrabackup_stream &&
	    xtrabackup_stream_fmt == XB_STREAM_FMT_TAR) {
		msg("xtrabackup: error: "
		    "streaming incremental backups are incompatible with the \n"
		    "'tar' streaming format. Use --stream=xbstream instead.\n");
		exit(EXIT_FAILURE);
	}

	if (xtrabackup_compress && xtrabackup_stream &&
	    xtrabackup_stream_fmt == XB_STREAM_FMT_TAR) {
		msg("xtrabackup: error: "
		    "compressed backups are incompatible with the \n"
		    "'tar' streaming format. Use --stream=xbstream instead.\n");
		exit(EXIT_FAILURE);
	}

	/* cannot execute both for now */
	{
		int num = 0;

		if (xtrabackup_backup) num++;
		if (xtrabackup_stats) num++;
		if (xtrabackup_prepare) num++;
		if (num != 1) { /* !XOR (for now) */
			usage();
			exit(EXIT_FAILURE);
		}
	}

#ifndef __WIN__
	if (xtrabackup_debug_sync) {
		signal(SIGCONT, sigcont_handler);
	}
#endif

	/* --backup */
	if (xtrabackup_backup)
		xtrabackup_backup_func();

	/* --stats */
	if (xtrabackup_stats)
		xtrabackup_stats_func();

	/* --prepare */
	if (xtrabackup_prepare)
		xtrabackup_prepare_func();

	if (xtrabackup_tables) {
		/* free regexp */
		int i;

		for (i = 0; i < tables_regex_num; i++) {
			xb_regfree(&tables_regex[i]);
		}
		ut_free(tables_regex);
	}

	if (xtrabackup_tables_file) {
		ulint	i;

		/* free the hash elements */
		for (i = 0; i < hash_get_n_cells(tables_hash); i++) {
			xtrabackup_tables_t*	table;

			table = HASH_GET_FIRST(tables_hash, i);

			while (table) {
				xtrabackup_tables_t*	prev_table = table;

				table = HASH_GET_NEXT(name_hash, prev_table);

				HASH_DELETE(xtrabackup_tables_t, name_hash, tables_hash,
						ut_fold_string(prev_table->name), prev_table);
				free(prev_table);
			}
		}

		/* free tables_hash */
		hash_table_free(tables_hash);
	}

	xb_regex_end();

	exit(EXIT_SUCCESS);
}<|MERGE_RESOLUTION|>--- conflicted
+++ resolved
@@ -187,14 +187,11 @@
 char *mysql_data_home= mysql_real_data_home;
 static char mysql_data_home_buff[2];
 
-<<<<<<< HEAD
-=======
 char *opt_mysql_tmpdir = NULL;
 MY_TMPDIR mysql_tmpdir_list;
 
 const char *defaults_group = "mysqld";
 
->>>>>>> 92c4bfe4
 /* === static parameters in ha_innodb.cc */
 
 #define HA_INNOBASE_ROWS_IN_TABLE 10000 /* to get optimization right */
@@ -431,11 +428,8 @@
   OPT_INNODB_THREAD_CONCURRENCY,
   OPT_INNODB_THREAD_SLEEP_DELAY,
   OPT_XTRA_DEBUG_SYNC,
-<<<<<<< HEAD
-  OPT_XTRA_COMPACT
-=======
+  OPT_XTRA_COMPACT,
   OPT_DEFAULTS_GROUP
->>>>>>> 92c4bfe4
 };
 
 static struct my_option my_long_options[] =
@@ -716,17 +710,14 @@
    0, GET_STR, REQUIRED_ARG, 0, 0, 0, 0, 0, 0},
 #endif
 
-<<<<<<< HEAD
   {"compact", OPT_XTRA_COMPACT,
    "Create a compact backup by skipping secondary index pages.",
    (G_PTR*) &xtrabackup_compact, (G_PTR*) &xtrabackup_compact,
    0, GET_BOOL, NO_ARG, 0, 0, 0, 0, 0, 0},
 
-=======
   {"defaults_group", OPT_DEFAULTS_GROUP, "defaults group in config file (default \"mysqld\").",
    (G_PTR*) &defaults_group, (G_PTR*) &defaults_group,
    0, GET_STR, REQUIRED_ARG, 0, 0, 0, 0, 0, 0},
->>>>>>> 92c4bfe4
   { 0, 0, 0, 0, 0, 0, GET_NO_ARG, NO_ARG, 0, 0, 0, 0, 0, 0}
 };
 
