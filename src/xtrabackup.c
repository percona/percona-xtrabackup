--- conflicted
+++ resolved
@@ -1656,14 +1656,8 @@
 		filter = &pf_write_through;
 	}
 
-<<<<<<< HEAD
 	memset(&filt_ctxt, 0, sizeof(xb_page_filt_ctxt_t));
 	ut_a(filter->process != NULL);
-=======
-#ifdef USE_POSIX_FADVISE
-	posix_fadvise(src_file, 0, 0, POSIX_FADV_SEQUENTIAL);
-#endif
->>>>>>> e8b3c090
 
 	if (filter->init != NULL &&
 	    !filter->init(&filt_ctxt, dst_name, &cursor)) {
@@ -1696,113 +1690,9 @@
 		    node->name, dstfile->path);
 	}
 
-<<<<<<< HEAD
 	/* The main copy loop */
 	while ((res = xb_fil_cur_read(&cursor)) == XB_FIL_CUR_SUCCESS) {
 		if (!filter->process(&filt_ctxt, dstfile)) {
-=======
-	buf2 = ut_malloc(COPY_CHUNK * page_size + UNIV_PAGE_SIZE);
-	page = ut_align(buf2, UNIV_PAGE_SIZE);
-
-	success = os_file_read(src_file, page, 0, 0, UNIV_PAGE_SIZE);
-	if (!success) {
-		goto error;
-	}
-
-	file_size = src_stat.st_size;;
-
-	for (offset = 0; offset < file_size; offset += COPY_CHUNK * page_size) {
-		ulint chunk;
-		ulint chunk_offset;
-		ulint retry_count = 10;
-
-		if (file_size - offset > COPY_CHUNK * page_size) {
-			chunk = COPY_CHUNK * page_size;
-		} else {
-			chunk = (ulint)(file_size - offset);
-		}
-
-read_retry:
-		xtrabackup_io_throttling();
-
-		success = os_file_read(src_file, page,
-				(ulint)(offset & 0xFFFFFFFFUL),
-				(ulint)(offset >> 32), chunk);
-		if (!success) {
-			goto error;
-		}
-
-#ifdef USE_POSIX_FADVISE
-		posix_fadvise(src_file, 0, 0, POSIX_FADV_DONTNEED);
-#endif
-
-		/* check corruption and retry */
-		for (chunk_offset = 0; chunk_offset < chunk; chunk_offset += page_size) {
-#ifndef INNODB_VERSION_SHORT
-			if (buf_page_is_corrupted(page + chunk_offset))
-#else
-			if (buf_page_is_corrupted(page + chunk_offset, zip_size))
-#endif
-			{
-				if (
-#ifdef XTRADB_BASED
-				    trx_sys_sys_space(node->space->id)
-#else
-				    node->space->id == 0
-#endif
-				    && ((offset + (IB_INT64)chunk_offset) >> page_size_shift)
-				       >= FSP_EXTENT_SIZE
-				    && ((offset + (IB_INT64)chunk_offset) >> page_size_shift)
-				       < FSP_EXTENT_SIZE * 3) {
-					/* double write buffer may have old data in the end
-					   or it may contain the other format page like COMPRESSED.
- 					   So, we can pass the check of double write buffer.*/
-					ut_a(page_size == UNIV_PAGE_SIZE);
-					msg("[%02u] xtrabackup: "
-					    "Page %lu seems double write "
-					    "buffer. passing the check.\n",
-					    thread_n,
-					    (ulint)((offset +
-						     (IB_INT64)chunk_offset) >>
-						    page_size_shift));
-				} else {
-					retry_count--;
-					if (retry_count == 0) {
-						msg("[%02u] xtrabackup: "
-						    "Error: 10 retries "
-						    "resulted in fail. File "
-						    "%s seems to be "
-						    "corrupted.\n",
-						    thread_n, node->name);
-						goto error;
-					}
-					msg("[%02u] xtrabackup: "
-					    "Database page corruption "
-					    "detected at page %lu. "
-					    "retrying...\n",
-					    thread_n,
-					    (ulint)((offset +
-						     (IB_INT64)chunk_offset)
-						    >> page_size_shift));
-					goto read_retry;
-				}
-			}
-		}
-
-		if (xtrabackup_incremental) {
-			for (chunk_offset = 0; chunk_offset < chunk; chunk_offset += page_size) {
-				/* newer page */
-				/* This condition may be OK for header, ibuf and fsp */
-				if (ut_dulint_cmp(incremental_lsn,
-					MACH_READ_64(page + chunk_offset + FIL_PAGE_LSN)) < 0) {
-	/* ========================================= */
-	IB_INT64 offset_on_page;
-
-	if (page_in_buffer == page_size/4) {
-		/* flush buffer */
-		if (ds->write(dstfile, incremental_buffer,
-			      page_in_buffer * page_size)) {
->>>>>>> e8b3c090
 			goto error;
 		}
 	}
@@ -2036,20 +1926,7 @@
 		}
 
 
-<<<<<<< HEAD
 		if (ds_write(dst_log_file, log_sys->buf, write_size)) {
-=======
-		rc = my_write(dst_log_fd, log_sys->buf, write_size,
-			      MYF(MY_WME | MY_NABP));
-
-#ifdef USE_POSIX_FADVISE
-		if (!xtrabackup_log_only) {
-			posix_fadvise(dst_log_fd, 0, 0, POSIX_FADV_DONTNEED);
-		}
-#endif
-
-		if(rc) {
->>>>>>> e8b3c090
 			msg("xtrabackup: Error: write to logfile failed\n");
 			goto error;
 		}
@@ -2252,37 +2129,9 @@
 	OS_THREAD_DUMMY_RETURN;
 }
 
-<<<<<<< HEAD
 /************************************************************************
 Initialize the appropriate datasink(s). Both local backups and streaming in the
 'xbstream' format allow parallel writes so we can write directly.
-=======
-/***********************************************************************
-Stream the transaction log from a temporary file a specified datasink.
-@return FALSE on succees, TRUE on error. */
-static
-ibool
-xtrabackup_stream_temp_logfile(File src_file, ds_ctxt_t *ds_ctxt)
-{
-	datasink_t	*ds = ds_ctxt->datasink;
-	uchar		*buf = NULL;
-	const size_t	buf_size = 1024 * 1024;
-	size_t		bytes;
-	ds_file_t	*dst_file = NULL;
-	MY_STAT		mystat;
-
-	msg("xtrabackup: Streaming transaction log from a temporary file...\n");
-
-#ifdef USE_POSIX_FADVISE
-	posix_fadvise(src_file, 0, 0, POSIX_FADV_SEQUENTIAL);
-#endif
-
-	if (my_seek(src_file, 0, SEEK_SET, MYF(0)) == MY_FILEPOS_ERROR) {
-		msg("xtrabackup: error: my_seek() failed, errno = %d.\n",
-		    my_errno);
-		    goto err;
-	}
->>>>>>> e8b3c090
 
 Otherwise (i.e. when streaming in the 'tar' format) we need 2 separate datasinks
 for the data stream (and don't allow parallel data copying) and for metainfo
@@ -2353,7 +2202,6 @@
 /************************************************************************
 Destroy datasinks.
 
-<<<<<<< HEAD
 Destruction is done in the specific order to not violate their order in the
 pipeline so that each datasink is able to flush data down the pipeline. */
 static void xtrabackup_destroy_datasinks(void)
@@ -2361,17 +2209,6 @@
 	if (ds_tmpfile != NULL) {
 		ds_destroy(ds_tmpfile);
 		ds_tmpfile = NULL;
-=======
-	while ((bytes = my_read(src_file, buf, buf_size, MYF(MY_WME))) > 0) {
-#ifdef USE_POSIX_FADVISE
-		posix_fadvise(src_file, 0, 0, POSIX_FADV_DONTNEED);
-#endif
-		if (ds->write(dst_file, buf, bytes)) {
-			msg("xtrabackup: error: cannot write to stream "
-			    "for %s.\n", XB_LOG_FILENAME);
-			goto err;
-		}
->>>>>>> e8b3c090
 	}
 	if (ds_compress != NULL) {
 		ds_destroy(ds_compress);
@@ -2713,12 +2550,16 @@
 	mutex_exit(&log_sys->mutex);
 
 reread_log_header:
+#ifdef INNODB_VERSION_SHORT
 	fil_io(OS_FILE_READ | OS_FILE_LOG, TRUE, max_cp_group->space_id,
-#ifdef INNODB_VERSION_SHORT
 				0,
-#endif
 				0, 0, LOG_FILE_HDR_SIZE,
 				log_hdr_buf, max_cp_group);
+#else
+	fil_io(OS_FILE_READ | OS_FILE_LOG, TRUE, max_cp_group->space_id,
+				0, 0, LOG_FILE_HDR_SIZE,
+				log_hdr_buf, max_cp_group);
+#endif
 
 	/* check consistency of log file header to copy */
 	mutex_enter(&log_sys->mutex);
@@ -2746,45 +2587,12 @@
 	xtrabackup_init_datasinks();
 
 	/* open the log file */
-<<<<<<< HEAD
 	memset(&stat_info, 0, sizeof(MY_STAT));
 	dst_log_file = ds_open(ds_meta, XB_LOG_FILENAME, &stat_info);
 	if (dst_log_file == NULL) {
 		msg("xtrabackup: error: failed to open the target stream for "
 		    "'%s'.\n", XB_LOG_FILENAME);
 		exit(EXIT_FAILURE);
-=======
-	if (!xtrabackup_log_only) {
-		/* The xbstream format allows concurrent files streaming */
-		if (xtrabackup_stream) {
-			dst_log_fd = xtrabackup_create_tmpfile(
-				logfile_temp_path, XB_LOG_FILENAME);
-			if (dst_log_fd < 0) {
-				msg("xtrabackup: error: "
-				    "xtrabackup_create_tmpfile() failed. "
-				    "(errno: %d)\n", my_errno);
-				exit(EXIT_FAILURE);
-			}
-		} else {
-			fn_format(dst_log_path, XB_LOG_FILENAME,
-				  xtrabackup_target_dir, "", MYF(0));
-			dst_log_fd = my_create(dst_log_path, 0,
-					       O_RDWR | O_BINARY | O_EXCL |
-					       O_NOFOLLOW, MYF(MY_WME));
-			if (dst_log_fd < 0) {
-				msg("xtrabackup: error: cannot open %s "
-				    "(errno: %d)\n", dst_log_path, my_errno);
-				exit(EXIT_FAILURE);
-			}
-		}
-	} else {
-		dst_log_fd = dup(fileno(stdout));
-		if (dst_log_fd < 0) {
-			msg("xtrabackup: error: dup() failed (errno: %d)",
-			    errno);
-			exit(EXIT_FAILURE);
-		}
->>>>>>> e8b3c090
 	}
 
 	/* label it */
