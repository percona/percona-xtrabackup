/******************************************************
XtraBackup: hot backup tool for InnoDB
(c) 2009-2012 Percona Inc.
Originally Created 3/3/2009 Yasufumi Kinoshita
Written by Alexey Kopytov, Aleksandr Kuzminsky, Stewart Smith, Vadim Tkachenko,
Yasufumi Kinoshita, Ignacio Nin and Baron Schwartz.

This program is free software; you can redistribute it and/or modify
it under the terms of the GNU General Public License as published by
the Free Software Foundation; version 2 of the License.

This program is distributed in the hope that it will be useful,
but WITHOUT ANY WARRANTY; without even the implied warranty of
MERCHANTABILITY or FITNESS FOR A PARTICULAR PURPOSE.  See the
GNU General Public License for more details.

You should have received a copy of the GNU General Public License
along with this program; if not, write to the Free Software
Foundation, Inc., 59 Temple Place, Suite 330, Boston, MA 02111-1307 USA

*******************************************************

This file incorporates work covered by the following copyright and
permission notice:

Copyright (c) 2000, 2011, MySQL AB & Innobase Oy. All Rights Reserved.

This program is free software; you can redistribute it and/or modify it under
the terms of the GNU General Public License as published by the Free Software
Foundation; version 2 of the License.

This program is distributed in the hope that it will be useful, but WITHOUT
ANY WARRANTY; without even the implied warranty of MERCHANTABILITY or FITNESS
FOR A PARTICULAR PURPOSE. See the GNU General Public License for more details.

You should have received a copy of the GNU General Public License along with
this program; if not, write to the Free Software Foundation, Inc., 59 Temple
Place, Suite 330, Boston, MA 02111-1307 USA

*******************************************************/

#ifndef XTRABACKUP_VERSION
#define XTRABACKUP_VERSION "undefined"
#endif
#ifndef XTRABACKUP_REVISION
#define XTRABACKUP_REVISION "undefined"
#endif

//#define XTRABACKUP_TARGET_IS_PLUGIN

#include <mysql_version.h>
#include <my_base.h>
#include <my_getopt.h>
#include <mysql_com.h>

#if (MYSQL_VERSION_ID < 50100)
#define G_PTR gptr
#else /* MYSQL_VERSION_ID < 51000 */
#define G_PTR uchar*
#endif

#include <os0thread.h>
#include <srv0start.h>
#include <srv0srv.h>
#include <trx0roll.h>
#include <trx0trx.h>
#include <trx0sys.h>
#include <mtr0mtr.h>
#include <row0ins.h>
#include <row0mysql.h>
#include <row0sel.h>
#include <row0upd.h>
#include <lock0lock.h>
#include <dict0crea.h>
#include <btr0cur.h>
#include <btr0btr.h>
#include <btr0sea.h>
#include <fsp0fsp.h>
#include <sync0sync.h>
#include <trx0xa.h>
#include <log0recv.h>
#include <fcntl.h>

#ifdef INNODB_VERSION_SHORT
#include <ibuf0ibuf.h>
#endif

#include "common.h"
#include "datasink.h"

#include "xb_regex.h"
#include "innodb_int.h"
#include "fil_cur.h"
#include "page_filt.h"

my_bool innodb_inited= 0;

/* === xtrabackup specific options === */
char xtrabackup_real_target_dir[FN_REFLEN] = "./xtrabackup_backupfiles/";
char *xtrabackup_target_dir= xtrabackup_real_target_dir;
my_bool xtrabackup_version = FALSE;
my_bool xtrabackup_backup = FALSE;
my_bool xtrabackup_stats = FALSE;
my_bool xtrabackup_prepare = FALSE;
my_bool xtrabackup_print_param = FALSE;

my_bool xtrabackup_export = FALSE;
my_bool xtrabackup_apply_log_only = FALSE;

my_bool xtrabackup_suspend_at_end = FALSE;
longlong xtrabackup_use_memory = 100*1024*1024L;
my_bool xtrabackup_create_ib_logfile = FALSE;

long xtrabackup_throttle = 0; /* 0:unlimited */
lint io_ticket;
os_event_t wait_throttle = NULL;

char *xtrabackup_incremental = NULL;
LSN64 incremental_lsn;
LSN64 incremental_to_lsn;
LSN64 incremental_last_lsn;

char *xtrabackup_incremental_basedir = NULL; /* for --backup */
char *xtrabackup_extra_lsndir = NULL; /* for --backup with --extra-lsndir */
char *xtrabackup_incremental_dir = NULL; /* for --prepare */

char *xtrabackup_tables = NULL;
int tables_regex_num;
xb_regex_t *tables_regex;
xb_regmatch_t tables_regmatch[1];

char *xtrabackup_tables_file = NULL;
hash_table_t* tables_hash;

struct xtrabackup_tables_struct{
	char*		name;
	hash_node_t	name_hash;
};
typedef struct xtrabackup_tables_struct	xtrabackup_tables_t;

#ifdef XTRADB_BASED
static ulint		thread_nr[SRV_MAX_N_IO_THREADS + 6 + 64];
static os_thread_id_t	thread_ids[SRV_MAX_N_IO_THREADS + 6 + 64];
#else
static ulint		thread_nr[SRV_MAX_N_IO_THREADS + 6];
static os_thread_id_t	thread_ids[SRV_MAX_N_IO_THREADS + 6];
#endif

LSN64 checkpoint_lsn_start;
LSN64 checkpoint_no_start;
LSN64 log_copy_scanned_lsn;
ibool log_copying = TRUE;
ibool log_copying_running = FALSE;
ibool log_copying_succeed = FALSE;

ibool xtrabackup_logfile_is_renamed = FALSE;

int xtrabackup_parallel;

char *xtrabackup_stream_str = NULL;
xb_stream_fmt_t xtrabackup_stream_fmt;
ibool xtrabackup_stream = FALSE;

char *xtrabackup_compress_alg = NULL;
ibool xtrabackup_compress = FALSE;
uint xtrabackup_compress_threads;

/* === metadata of backup === */
#define XTRABACKUP_METADATA_FILENAME "xtrabackup_checkpoints"
char metadata_type[30] = ""; /*[full-backuped|full-prepared|incremental]*/
#ifndef INNODB_VERSION_SHORT
dulint metadata_from_lsn = {0, 0};
dulint metadata_to_lsn = {0, 0};
dulint metadata_last_lsn = {0, 0};
#else
ib_uint64_t metadata_from_lsn = 0;
ib_uint64_t metadata_to_lsn = 0;
ib_uint64_t metadata_last_lsn = 0;
#endif

#define XB_LOG_FILENAME "xtrabackup_logfile"

ds_file_t	*dst_log_file = NULL;

/* === some variables from mysqld === */
char mysql_real_data_home[FN_REFLEN] = "./";
char *mysql_data_home= mysql_real_data_home;
static char mysql_data_home_buff[2];

/* === static parameters in ha_innodb.cc */

#define HA_INNOBASE_ROWS_IN_TABLE 10000 /* to get optimization right */
#define HA_INNOBASE_RANGE_COUNT	  100

ulong 	innobase_large_page_size = 0;

/* The default values for the following, type long or longlong, start-up
parameters are declared in mysqld.cc: */

long innobase_additional_mem_pool_size = 1*1024*1024L;
long innobase_buffer_pool_awe_mem_mb = 0;
long innobase_file_io_threads = 4;
long innobase_read_io_threads = 4;
long innobase_write_io_threads = 4;
long innobase_force_recovery = 0;
long innobase_lock_wait_timeout = 50;
long innobase_log_buffer_size = 1024*1024L;
long innobase_log_files_in_group = 2;
long innobase_log_files_in_group_backup;
long innobase_mirrored_log_groups = 1;
long innobase_open_files = 300L;

long innobase_page_size = (1 << 14); /* 16KB */
#ifdef XTRADB_BASED
static ulong innobase_log_block_size = 512;
#endif
my_bool innobase_fast_checksum = FALSE;
my_bool	innobase_extra_undoslots = FALSE;
char*	innobase_doublewrite_file = NULL;

longlong innobase_buffer_pool_size = 8*1024*1024L;
longlong innobase_log_file_size = 5*1024*1024L;
longlong innobase_log_file_size_backup;

/* The default values for the following char* start-up parameters
are determined in innobase_init below: */

char*	innobase_data_home_dir			= NULL;
char*	innobase_data_file_path 		= NULL;
char*	innobase_log_group_home_dir		= NULL;
char*	innobase_log_group_home_dir_backup	= NULL;
char*	innobase_log_arch_dir			= NULL;/* unused */
/* The following has a misleading name: starting from 4.0.5, this also
affects Windows: */
char*	innobase_unix_file_flush_method		= NULL;

/* Below we have boolean-valued start-up parameters, and their default
values */

ulong	innobase_fast_shutdown			= 1;
my_bool innobase_log_archive			= FALSE;/* unused */
my_bool innobase_use_doublewrite    = TRUE;
my_bool innobase_use_checksums      = TRUE;
my_bool innobase_use_large_pages    = FALSE;
my_bool	innobase_file_per_table			= FALSE;
my_bool innobase_locks_unsafe_for_binlog        = FALSE;
my_bool innobase_rollback_on_timeout		= FALSE;
my_bool innobase_create_status_file		= FALSE;
my_bool innobase_adaptive_hash_index		= TRUE;

static char *internal_innobase_data_file_path	= NULL;

/* The following counter is used to convey information to InnoDB
about server activity: in selects it is not sensible to call
srv_active_wake_master_thread after each fetch or search, we only do
it every INNOBASE_WAKE_INTERVAL'th step. */

#define INNOBASE_WAKE_INTERVAL	32
ulong	innobase_active_counter	= 0;

static char *xtrabackup_debug_sync = NULL;

static my_bool xtrabackup_compact = FALSE;

/* Datasinks */
static  ds_ctxt_t       *ds_data     = NULL;
static  ds_ctxt_t       *ds_meta     = NULL;
static  ds_ctxt_t       *ds_local    = NULL;
static  ds_ctxt_t       *ds_compress = NULL;
static  ds_ctxt_t       *ds_tmpfile  = NULL;
static  ds_ctxt_t       *ds_stream   = NULL;

/* ======== Datafiles iterator ======== */
typedef struct {
	fil_system_t *system;
	fil_space_t  *space;
	fil_node_t   *node;
	ibool        started;
	os_mutex_t   mutex;
} datafiles_iter_t;

static
datafiles_iter_t *
datafiles_iter_new(fil_system_t *f_system)
{
	datafiles_iter_t *it;

	it = ut_malloc(sizeof(datafiles_iter_t));
	it->mutex = OS_MUTEX_CREATE();

	it->system = f_system;
	it->space = NULL;
	it->node = NULL;
	it->started = FALSE;

	return it;
}

static
fil_node_t *
datafiles_iter_next(datafiles_iter_t *it)
{
	fil_node_t *new_node;

	os_mutex_enter(it->mutex);

	if (it->node == NULL) {
		if (it->started)
			goto end;
		it->started = TRUE;
	} else {
		it->node = UT_LIST_GET_NEXT(chain, it->node);
		if (it->node != NULL)
			goto end;
	}

	it->space = (it->space == NULL) ?
		UT_LIST_GET_FIRST(it->system->space_list) :
		UT_LIST_GET_NEXT(space_list, it->space);

	while (it->space != NULL &&
	       (it->space->purpose != FIL_TABLESPACE ||
		UT_LIST_GET_LEN(it->space->chain) == 0))
		it->space = UT_LIST_GET_NEXT(space_list, it->space);
	if (it->space == NULL)
		goto end;

	it->node = UT_LIST_GET_FIRST(it->space->chain);

end:
	new_node = it->node;
	os_mutex_exit(it->mutex);

	return new_node;
}

static
void
datafiles_iter_free(datafiles_iter_t *it)
{
	os_mutex_free(it->mutex);
	ut_free(it);
}

/* ======== Date copying thread context ======== */

typedef struct {
	datafiles_iter_t 	*it;
	uint			num;
	uint			*count;
	os_mutex_t		count_mutex;
	os_thread_id_t		id;
} data_thread_ctxt_t;

/* ======== for option and variables ======== */

enum options_xtrabackup
{
  OPT_XTRA_TARGET_DIR=256,
  OPT_XTRA_BACKUP,
  OPT_XTRA_STATS,
  OPT_XTRA_PREPARE,
  OPT_XTRA_EXPORT,
  OPT_XTRA_APPLY_LOG_ONLY,
  OPT_XTRA_PRINT_PARAM,
  OPT_XTRA_SUSPEND_AT_END,
  OPT_XTRA_USE_MEMORY,
  OPT_XTRA_THROTTLE,
  OPT_XTRA_INCREMENTAL,
  OPT_XTRA_INCREMENTAL_BASEDIR,
  OPT_XTRA_EXTRA_LSNDIR,
  OPT_XTRA_INCREMENTAL_DIR,
  OPT_XTRA_TABLES,
  OPT_XTRA_TABLES_FILE,
  OPT_XTRA_CREATE_IB_LOGFILE,
  OPT_XTRA_PARALLEL,
  OPT_XTRA_STREAM,
  OPT_XTRA_COMPRESS,
  OPT_XTRA_COMPRESS_THREADS,
  OPT_INNODB_CHECKSUMS,
  OPT_INNODB_DATA_FILE_PATH,
  OPT_INNODB_DATA_HOME_DIR,
  OPT_INNODB_ADAPTIVE_HASH_INDEX,
  OPT_INNODB_DOUBLEWRITE,
  OPT_INNODB_FAST_SHUTDOWN,
  OPT_INNODB_FILE_PER_TABLE,
  OPT_INNODB_FLUSH_LOG_AT_TRX_COMMIT,
  OPT_INNODB_FLUSH_METHOD,
  OPT_INNODB_LOCKS_UNSAFE_FOR_BINLOG,
  OPT_INNODB_LOG_ARCH_DIR,
  OPT_INNODB_LOG_ARCHIVE,
  OPT_INNODB_LOG_GROUP_HOME_DIR,
  OPT_INNODB_MAX_DIRTY_PAGES_PCT,
  OPT_INNODB_MAX_PURGE_LAG,
  OPT_INNODB_ROLLBACK_ON_TIMEOUT,
  OPT_INNODB_STATUS_FILE,
  OPT_INNODB_ADDITIONAL_MEM_POOL_SIZE,
  OPT_INNODB_AUTOEXTEND_INCREMENT,
  OPT_INNODB_BUFFER_POOL_SIZE,
  OPT_INNODB_COMMIT_CONCURRENCY,
  OPT_INNODB_CONCURRENCY_TICKETS,
  OPT_INNODB_FILE_IO_THREADS,
#ifdef INNODB_VERSION_SHORT
  OPT_INNODB_IO_CAPACITY,
  OPT_INNODB_READ_IO_THREADS,
  OPT_INNODB_WRITE_IO_THREADS,
#endif
#ifdef XTRADB_BASED
  OPT_INNODB_PAGE_SIZE,
  OPT_INNODB_LOG_BLOCK_SIZE,
  OPT_INNODB_FAST_CHECKSUM,
  OPT_INNODB_EXTRA_UNDOSLOTS,
  OPT_INNODB_DOUBLEWRITE_FILE,
#endif
  OPT_INNODB_FORCE_RECOVERY,
  OPT_INNODB_LOCK_WAIT_TIMEOUT,
  OPT_INNODB_LOG_BUFFER_SIZE,
  OPT_INNODB_LOG_FILE_SIZE,
  OPT_INNODB_LOG_FILES_IN_GROUP,
  OPT_INNODB_MIRRORED_LOG_GROUPS,
  OPT_INNODB_OPEN_FILES,
  OPT_INNODB_SYNC_SPIN_LOOPS,
  OPT_INNODB_THREAD_CONCURRENCY,
  OPT_INNODB_THREAD_SLEEP_DELAY,
  OPT_XTRA_DEBUG_SYNC,
  OPT_XTRA_COMPACT
};

static struct my_option my_long_options[] =
{
  {"version", 'v', "print xtrabackup version information",
   (G_PTR *) &xtrabackup_version, (G_PTR *) &xtrabackup_version, 0, GET_BOOL,
   NO_ARG, 0, 0, 0, 0, 0, 0},
  {"target-dir", OPT_XTRA_TARGET_DIR, "destination directory", (G_PTR*) &xtrabackup_target_dir,
   (G_PTR*) &xtrabackup_target_dir, 0, GET_STR, REQUIRED_ARG, 0, 0, 0, 0, 0, 0},
  {"backup", OPT_XTRA_BACKUP, "take backup to target-dir",
   (G_PTR*) &xtrabackup_backup, (G_PTR*) &xtrabackup_backup,
   0, GET_BOOL, NO_ARG, 0, 0, 0, 0, 0, 0},
  {"stats", OPT_XTRA_STATS, "calc statistic of datadir (offline mysqld is recommended)",
   (G_PTR*) &xtrabackup_stats, (G_PTR*) &xtrabackup_stats,
   0, GET_BOOL, NO_ARG, 0, 0, 0, 0, 0, 0},
  {"prepare", OPT_XTRA_PREPARE, "prepare a backup for starting mysql server on the backup.",
   (G_PTR*) &xtrabackup_prepare, (G_PTR*) &xtrabackup_prepare,
   0, GET_BOOL, NO_ARG, 0, 0, 0, 0, 0, 0},
  {"export", OPT_XTRA_EXPORT, "create files to import to another database when prepare.",
   (G_PTR*) &xtrabackup_export, (G_PTR*) &xtrabackup_export,
   0, GET_BOOL, NO_ARG, 0, 0, 0, 0, 0, 0},
  {"apply-log-only", OPT_XTRA_APPLY_LOG_ONLY,
   "stop recovery process not to progress LSN after applying log when prepare.",
   (G_PTR*) &xtrabackup_apply_log_only, (G_PTR*) &xtrabackup_apply_log_only,
   0, GET_BOOL, NO_ARG, 0, 0, 0, 0, 0, 0},
  {"print-param", OPT_XTRA_PRINT_PARAM, "print parameter of mysqld needed for copyback.",
   (G_PTR*) &xtrabackup_print_param, (G_PTR*) &xtrabackup_print_param,
   0, GET_BOOL, NO_ARG, 0, 0, 0, 0, 0, 0},
  {"use-memory", OPT_XTRA_USE_MEMORY, "The value is used instead of buffer_pool_size",
   (G_PTR*) &xtrabackup_use_memory, (G_PTR*) &xtrabackup_use_memory,
   0, GET_LL, REQUIRED_ARG, 100*1024*1024L, 1024*1024L, LONGLONG_MAX, 0,
   1024*1024L, 0},
  {"suspend-at-end", OPT_XTRA_SUSPEND_AT_END, "creates a file 'xtrabackup_suspended' and waits until the user deletes that file at the end of '--backup'",
   (G_PTR*) &xtrabackup_suspend_at_end, (G_PTR*) &xtrabackup_suspend_at_end,
   0, GET_BOOL, NO_ARG, 0, 0, 0, 0, 0, 0},
  {"throttle", OPT_XTRA_THROTTLE, "limit count of IO operations (pairs of read&write) per second to IOS values (for '--backup')",
   (G_PTR*) &xtrabackup_throttle, (G_PTR*) &xtrabackup_throttle,
   0, GET_LONG, REQUIRED_ARG, 0, 0, LONG_MAX, 0, 1, 0},
  {"extra-lsndir", OPT_XTRA_EXTRA_LSNDIR, "(for --backup): save an extra copy of the xtrabackup_checkpoints file in this directory.",
   (G_PTR*) &xtrabackup_extra_lsndir, (G_PTR*) &xtrabackup_extra_lsndir,
   0, GET_STR, REQUIRED_ARG, 0, 0, 0, 0, 0, 0},
  {"incremental-lsn", OPT_XTRA_INCREMENTAL, "(for --backup): copy only .ibd pages newer than specified LSN 'high:low'. ##ATTENTION##: If a wrong LSN value is specified, it is impossible to diagnose this, causing the backup to be unusable. Be careful!",
   (G_PTR*) &xtrabackup_incremental, (G_PTR*) &xtrabackup_incremental,
   0, GET_STR, REQUIRED_ARG, 0, 0, 0, 0, 0, 0},
  {"incremental-basedir", OPT_XTRA_INCREMENTAL_BASEDIR, "(for --backup): copy only .ibd pages newer than backup at specified directory.",
   (G_PTR*) &xtrabackup_incremental_basedir, (G_PTR*) &xtrabackup_incremental_basedir,
   0, GET_STR, REQUIRED_ARG, 0, 0, 0, 0, 0, 0},
  {"incremental-dir", OPT_XTRA_INCREMENTAL_DIR, "(for --prepare): apply .delta files and logfile in the specified directory.",
   (G_PTR*) &xtrabackup_incremental_dir, (G_PTR*) &xtrabackup_incremental_dir,
   0, GET_STR, REQUIRED_ARG, 0, 0, 0, 0, 0, 0},
  {"tables", OPT_XTRA_TABLES, "filtering by regexp for table names.",
   (G_PTR*) &xtrabackup_tables, (G_PTR*) &xtrabackup_tables,
   0, GET_STR, REQUIRED_ARG, 0, 0, 0, 0, 0, 0},
  {"tables_file", OPT_XTRA_TABLES_FILE, "filtering by list of the exact database.table name in the file.",
   (G_PTR*) &xtrabackup_tables_file, (G_PTR*) &xtrabackup_tables_file,
   0, GET_STR, REQUIRED_ARG, 0, 0, 0, 0, 0, 0},
  {"create-ib-logfile", OPT_XTRA_CREATE_IB_LOGFILE, "** not work for now** creates ib_logfile* also after '--prepare'. ### If you want create ib_logfile*, only re-execute this command in same options. ###",
   (G_PTR*) &xtrabackup_create_ib_logfile, (G_PTR*) &xtrabackup_create_ib_logfile,
   0, GET_BOOL, NO_ARG, 0, 0, 0, 0, 0, 0},

  {"datadir", 'h', "Path to the database root.", (G_PTR*) &mysql_data_home,
   (G_PTR*) &mysql_data_home, 0, GET_STR, REQUIRED_ARG, 0, 0, 0, 0, 0, 0},
  {"tmpdir", 't',
   "Path for temporary files. Several paths may be specified, separated by a "
#if defined(__WIN__) || defined(OS2) || defined(__NETWARE__)
   "semicolon (;)"
#else
   "colon (:)"
#endif
   ", in this case they are used in a round-robin fashion.",
   (G_PTR*) &opt_mysql_tmpdir,
   (G_PTR*) &opt_mysql_tmpdir, 0, GET_STR, REQUIRED_ARG, 0, 0, 0, 0, 0, 0},
  {"parallel", OPT_XTRA_PARALLEL,
   "Number of threads to use for parallel datafiles transfer. Does not have "
   "any effect in the stream mode. The default value is 1.",
   (G_PTR*) &xtrabackup_parallel, (G_PTR*) &xtrabackup_parallel, 0, GET_INT,
   REQUIRED_ARG, 1, 1, INT_MAX, 0, 0, 0},

  {"stream", OPT_XTRA_STREAM, "Stream all backup files to the standard output "
   "in the specified format. Currently the only supported format is 'tar'.",
   (G_PTR*) &xtrabackup_stream_str, (G_PTR*) &xtrabackup_stream_str, 0, GET_STR,
   REQUIRED_ARG, 0, 0, 0, 0, 0, 0},

  {"compress", OPT_XTRA_COMPRESS, "Compress individual backup files using the "
   "specified compression algorithm. Currently the only supported algorithm "
   "is 'quicklz'. It is also the default algorithm, i.e. the one used when "
   "--compress is used without an argument.",
   (G_PTR*) &xtrabackup_compress_alg, (G_PTR*) &xtrabackup_compress_alg, 0,
   GET_STR, OPT_ARG, 0, 0, 0, 0, 0, 0},

  {"compress-threads", OPT_XTRA_COMPRESS_THREADS,
   "Number of threads for parallel data compression. The default value is 1.",
   (G_PTR*) &xtrabackup_compress_threads, (G_PTR*) &xtrabackup_compress_threads,
   0, GET_UINT, REQUIRED_ARG, 1, 1, UINT_MAX, 0, 0, 0},

  {"innodb_adaptive_hash_index", OPT_INNODB_ADAPTIVE_HASH_INDEX,
   "Enable InnoDB adaptive hash index (enabled by default).  "
   "Disable with --skip-innodb-adaptive-hash-index.",
   (G_PTR*) &innobase_adaptive_hash_index,
   (G_PTR*) &innobase_adaptive_hash_index,
   0, GET_BOOL, NO_ARG, 1, 0, 0, 0, 0, 0},
  {"innodb_additional_mem_pool_size", OPT_INNODB_ADDITIONAL_MEM_POOL_SIZE,
   "Size of a memory pool InnoDB uses to store data dictionary information and other internal data structures.",
   (G_PTR*) &innobase_additional_mem_pool_size,
   (G_PTR*) &innobase_additional_mem_pool_size, 0, GET_LONG, REQUIRED_ARG,
   1*1024*1024L, 512*1024L, LONG_MAX, 0, 1024, 0},
  {"innodb_autoextend_increment", OPT_INNODB_AUTOEXTEND_INCREMENT,
   "Data file autoextend increment in megabytes",
   (G_PTR*) &srv_auto_extend_increment,
   (G_PTR*) &srv_auto_extend_increment,
   0, GET_ULONG, REQUIRED_ARG, 8L, 1L, 1000L, 0, 1L, 0},
  {"innodb_buffer_pool_size", OPT_INNODB_BUFFER_POOL_SIZE,
   "The size of the memory buffer InnoDB uses to cache data and indexes of its tables.",
   (G_PTR*) &innobase_buffer_pool_size, (G_PTR*) &innobase_buffer_pool_size, 0,
   GET_LL, REQUIRED_ARG, 8*1024*1024L, 1024*1024L, LONGLONG_MAX, 0,
   1024*1024L, 0},
  {"innodb_checksums", OPT_INNODB_CHECKSUMS, "Enable InnoDB checksums validation (enabled by default). \
Disable with --skip-innodb-checksums.", (G_PTR*) &innobase_use_checksums,
   (G_PTR*) &innobase_use_checksums, 0, GET_BOOL, NO_ARG, 1, 0, 0, 0, 0, 0},
/*
  {"innodb_commit_concurrency", OPT_INNODB_COMMIT_CONCURRENCY,
   "Helps in performance tuning in heavily concurrent environments.",
   (G_PTR*) &srv_commit_concurrency, (G_PTR*) &srv_commit_concurrency,
   0, GET_ULONG, REQUIRED_ARG, 0, 0, 1000, 0, 1, 0},
*/
/*
  {"innodb_concurrency_tickets", OPT_INNODB_CONCURRENCY_TICKETS,
   "Number of times a thread is allowed to enter InnoDB within the same \
    SQL query after it has once got the ticket",
   (G_PTR*) &srv_n_free_tickets_to_enter,
   (G_PTR*) &srv_n_free_tickets_to_enter,
   0, GET_ULONG, REQUIRED_ARG, 500L, 1L, ULONG_MAX, 0, 1L, 0},
*/
  {"innodb_data_file_path", OPT_INNODB_DATA_FILE_PATH,
   "Path to individual files and their sizes.", (G_PTR*) &innobase_data_file_path,
   (G_PTR*) &innobase_data_file_path, 0, GET_STR, REQUIRED_ARG, 0, 0, 0, 0, 0, 0},
  {"innodb_data_home_dir", OPT_INNODB_DATA_HOME_DIR,
   "The common part for InnoDB table spaces.", (G_PTR*) &innobase_data_home_dir,
   (G_PTR*) &innobase_data_home_dir, 0, GET_STR, REQUIRED_ARG, 0, 0, 0, 0, 0,
   0},
  {"innodb_doublewrite", OPT_INNODB_DOUBLEWRITE, "Enable InnoDB doublewrite buffer (enabled by default). \
Disable with --skip-innodb-doublewrite.", (G_PTR*) &innobase_use_doublewrite,
   (G_PTR*) &innobase_use_doublewrite, 0, GET_BOOL, NO_ARG, 1, 0, 0, 0, 0, 0},
#ifdef INNODB_VERSION_SHORT
  {"innodb_io_capacity", OPT_INNODB_IO_CAPACITY,
   "Number of IOPs the server can do. Tunes the background IO rate",
   (G_PTR*) &srv_io_capacity, (G_PTR*) &srv_io_capacity,
   0, GET_ULONG, OPT_ARG, 200, 100, ~0L, 0, 0, 0},
#endif
/*
  {"innodb_fast_shutdown", OPT_INNODB_FAST_SHUTDOWN,
   "Speeds up the shutdown process of the InnoDB storage engine. Possible "
   "values are 0, 1 (faster)"
   " or 2 (fastest - crash-like)"
   ".",
   (G_PTR*) &innobase_fast_shutdown,
   (G_PTR*) &innobase_fast_shutdown, 0, GET_ULONG, OPT_ARG, 1, 0,
   2, 0, 0, 0},
*/
  {"innodb_file_io_threads", OPT_INNODB_FILE_IO_THREADS,
   "Number of file I/O threads in InnoDB.", (G_PTR*) &innobase_file_io_threads,
   (G_PTR*) &innobase_file_io_threads, 0, GET_LONG, REQUIRED_ARG, 4, 4, 64, 0,
   1, 0},
#ifdef INNODB_VERSION_SHORT
  {"innodb_read_io_threads", OPT_INNODB_READ_IO_THREADS,
   "Number of background read I/O threads in InnoDB.", (G_PTR*) &innobase_read_io_threads,
   (G_PTR*) &innobase_read_io_threads, 0, GET_LONG, REQUIRED_ARG, 4, 1, 64, 0,
   1, 0},
  {"innodb_write_io_threads", OPT_INNODB_WRITE_IO_THREADS,
   "Number of background write I/O threads in InnoDB.", (G_PTR*) &innobase_write_io_threads,
   (G_PTR*) &innobase_write_io_threads, 0, GET_LONG, REQUIRED_ARG, 4, 1, 64, 0,
   1, 0},
#endif
  {"innodb_file_per_table", OPT_INNODB_FILE_PER_TABLE,
   "Stores each InnoDB table to an .ibd file in the database dir.",
   (G_PTR*) &innobase_file_per_table,
   (G_PTR*) &innobase_file_per_table, 0, GET_BOOL, NO_ARG,
   FALSE, 0, 0, 0, 0, 0},
  {"innodb_flush_log_at_trx_commit", OPT_INNODB_FLUSH_LOG_AT_TRX_COMMIT,
   "Set to 0 (write and flush once per second), 1 (write and flush at each commit) or 2 (write at commit, flush once per second).",
   (G_PTR*) &srv_flush_log_at_trx_commit,
   (G_PTR*) &srv_flush_log_at_trx_commit,
   0, GET_ULONG, OPT_ARG,  1, 0, 2, 0, 0, 0},
  {"innodb_flush_method", OPT_INNODB_FLUSH_METHOD,
   "With which method to flush data.", (G_PTR*) &innobase_unix_file_flush_method,
   (G_PTR*) &innobase_unix_file_flush_method, 0, GET_STR, REQUIRED_ARG, 0, 0, 0,
   0, 0, 0},

/* ####### Should we use this option? ####### */
  {"innodb_force_recovery", OPT_INNODB_FORCE_RECOVERY,
   "Helps to save your data in case the disk image of the database becomes corrupt.",
   (G_PTR*) &innobase_force_recovery, (G_PTR*) &innobase_force_recovery, 0,
   GET_LONG, REQUIRED_ARG, 0, 0, 6, 0, 1, 0},

  {"innodb_lock_wait_timeout", OPT_INNODB_LOCK_WAIT_TIMEOUT,
   "Timeout in seconds an InnoDB transaction may wait for a lock before being rolled back.",
   (G_PTR*) &innobase_lock_wait_timeout, (G_PTR*) &innobase_lock_wait_timeout,
   0, GET_LONG, REQUIRED_ARG, 50, 1, 1024 * 1024 * 1024, 0, 1, 0},
/*
  {"innodb_locks_unsafe_for_binlog", OPT_INNODB_LOCKS_UNSAFE_FOR_BINLOG,
   "Force InnoDB not to use next-key locking. Instead use only row-level locking",
   (G_PTR*) &innobase_locks_unsafe_for_binlog,
   (G_PTR*) &innobase_locks_unsafe_for_binlog, 0, GET_BOOL, NO_ARG, 0, 0, 0, 0, 0, 0},
*/
/*
  {"innodb_log_arch_dir", OPT_INNODB_LOG_ARCH_DIR,
   "Where full logs should be archived.", (G_PTR*) &innobase_log_arch_dir,
   (G_PTR*) &innobase_log_arch_dir, 0, GET_STR, REQUIRED_ARG, 0, 0, 0, 0, 0, 0},
*/
  {"innodb_log_buffer_size", OPT_INNODB_LOG_BUFFER_SIZE,
   "The size of the buffer which InnoDB uses to write log to the log files on disk.",
   (G_PTR*) &innobase_log_buffer_size, (G_PTR*) &innobase_log_buffer_size, 0,
   GET_LONG, REQUIRED_ARG, 1024*1024L, 256*1024L, LONG_MAX, 0, 1024, 0},
  {"innodb_log_file_size", OPT_INNODB_LOG_FILE_SIZE,
   "Size of each log file in a log group.",
   (G_PTR*) &innobase_log_file_size, (G_PTR*) &innobase_log_file_size, 0,
   GET_LL, REQUIRED_ARG, 5*1024*1024L, 1*1024*1024L, LONGLONG_MAX, 0,
   1024*1024L, 0},
  {"innodb_log_files_in_group", OPT_INNODB_LOG_FILES_IN_GROUP,
   "Number of log files in the log group. InnoDB writes to the files in a circular fashion. Value 3 is recommended here.",
   (G_PTR*) &innobase_log_files_in_group, (G_PTR*) &innobase_log_files_in_group,
   0, GET_LONG, REQUIRED_ARG, 2, 2, 100, 0, 1, 0},
  {"innodb_log_group_home_dir", OPT_INNODB_LOG_GROUP_HOME_DIR,
   "Path to InnoDB log files.", (G_PTR*) &innobase_log_group_home_dir,
   (G_PTR*) &innobase_log_group_home_dir, 0, GET_STR, REQUIRED_ARG, 0, 0, 0, 0,
   0, 0},
  {"innodb_max_dirty_pages_pct", OPT_INNODB_MAX_DIRTY_PAGES_PCT,
   "Percentage of dirty pages allowed in bufferpool.", (G_PTR*) &srv_max_buf_pool_modified_pct,
   (G_PTR*) &srv_max_buf_pool_modified_pct, 0, GET_ULONG, REQUIRED_ARG, 90, 0, 100, 0, 0, 0},
/*
  {"innodb_max_purge_lag", OPT_INNODB_MAX_PURGE_LAG,
   "Desired maximum length of the purge queue (0 = no limit)",
   (G_PTR*) &srv_max_purge_lag,
   (G_PTR*) &srv_max_purge_lag, 0, GET_ULONG, REQUIRED_ARG, 0, 0, ULONG_MAX,
   0, 1L, 0},
*/
/*
  {"innodb_mirrored_log_groups", OPT_INNODB_MIRRORED_LOG_GROUPS,
   "Number of identical copies of log groups we keep for the database. Currently this should be set to 1.",
   (G_PTR*) &innobase_mirrored_log_groups,
   (G_PTR*) &innobase_mirrored_log_groups, 0, GET_LONG, REQUIRED_ARG, 1, 1, 10,
   0, 1, 0},
*/
  {"innodb_open_files", OPT_INNODB_OPEN_FILES,
   "How many files at the maximum InnoDB keeps open at the same time.",
   (G_PTR*) &innobase_open_files, (G_PTR*) &innobase_open_files, 0,
   GET_LONG, REQUIRED_ARG, 300L, 10L, LONG_MAX, 0, 1L, 0},
#ifdef XTRADB_BASED
  {"innodb_page_size", OPT_INNODB_PAGE_SIZE,
   "The universal page size of the database.",
   (G_PTR*) &innobase_page_size, (G_PTR*) &innobase_page_size, 0,
   GET_LONG, REQUIRED_ARG, (1 << 14), (1 << 12), (1 << UNIV_PAGE_SIZE_SHIFT_MAX), 0, 1L, 0},
  {"innodb_log_block_size", OPT_INNODB_LOG_BLOCK_SIZE,
  "###EXPERIMENTAL###: The log block size of the transaction log file. "
   "Changing for created log file is not supported. Use on your own risk!",
   (G_PTR*) &innobase_log_block_size, (G_PTR*) &innobase_log_block_size, 0,
   GET_ULONG, REQUIRED_ARG, 512, 512, 1 << UNIV_PAGE_SIZE_SHIFT_MAX, 0, 1L, 0},
  {"innodb_fast_checksum", OPT_INNODB_FAST_CHECKSUM,
   "Change the algorithm of checksum for the whole of datapage to 4-bytes word based.",
   (G_PTR*) &innobase_fast_checksum,
   (G_PTR*) &innobase_fast_checksum, 0, GET_BOOL, NO_ARG, 0, 0, 0, 0, 0, 0},
  {"innodb_extra_undoslots", OPT_INNODB_EXTRA_UNDOSLOTS,
   "Enable to use about 4000 undo slots instead of default 1024. Not recommended to use, "
   "Because it is not change back to disable, once it is used.",
   (G_PTR*) &innobase_extra_undoslots, (G_PTR*) &innobase_extra_undoslots,
   0, GET_BOOL, NO_ARG, 0, 0, 0, 0, 0, 0},
  {"innodb_doublewrite_file", OPT_INNODB_DOUBLEWRITE_FILE,
   "Path to special datafile for doublewrite buffer. (default is "": not used)",
   (G_PTR*) &innobase_doublewrite_file, (G_PTR*) &innobase_doublewrite_file,
   0, GET_STR, REQUIRED_ARG, 0, 0, 0, 0, 0, 0},
#endif

#ifndef __WIN__
  {"debug-sync", OPT_XTRA_DEBUG_SYNC,
   "Debug sync point. This is only used by the xtrabackup test suite",
   (G_PTR*) &xtrabackup_debug_sync,
   (G_PTR*) &xtrabackup_debug_sync,
   0, GET_STR, REQUIRED_ARG, 0, 0, 0, 0, 0, 0},
#endif

  {"compact", OPT_XTRA_COMPACT,
   "Create a compact backup by skipping secondary index pages.",
   (G_PTR*) &xtrabackup_compact, (G_PTR*) &xtrabackup_compact,
   0, GET_BOOL, NO_ARG, 0, 0, 0, 0, 0, 0},

  { 0, 0, 0, 0, 0, 0, GET_NO_ARG, NO_ARG, 0, 0, 0, 0, 0, 0}
};

#ifndef __WIN__
static int debug_sync_resumed;

static void sigcont_handler(int sig);

static void sigcont_handler(int sig __attribute__((unused)))
{
	debug_sync_resumed= 1;
}
#endif

static void
debug_sync_point(const char *name)
{
#ifndef __WIN__
	FILE	*fp;
	pid_t	pid;
	char	pid_path[FN_REFLEN];

	if (xtrabackup_debug_sync == NULL) {
		return;
	}

	if (strcmp(xtrabackup_debug_sync, name)) {
		return;
	}

	pid = getpid();

	snprintf(pid_path, sizeof(pid_path), "%s/xtrabackup_debug_sync",
		 xtrabackup_target_dir);
	fp = fopen(pid_path, "w");
	if (fp == NULL) {
		msg("xtrabackup: Error: cannot open %s\n", pid_path);
		exit(EXIT_FAILURE);
	}
	fprintf(fp, "%u\n", (uint) pid);
	fclose(fp);

	msg("xtrabackup: DEBUG: Suspending at debug sync point '%s'. "
	    "Resume with 'kill -SIGCONT %u'.\n", name, (uint) pid);

	debug_sync_resumed= 0;
	kill(pid, SIGSTOP);
	while (!debug_sync_resumed) {
		sleep(1);
	}

	/* On resume */
	msg("xtrabackup: DEBUG: removing the pid file.\n");
	my_delete(pid_path, MYF(MY_WME));
#endif
}

static const char *load_default_groups[]= { "mysqld","xtrabackup",0 };

static void print_version(void)
{
#ifdef XTRADB_BASED
  msg("%s version %s for Percona Server %s %s (%s) (revision id: %s)\n",
      my_progname, XTRABACKUP_VERSION, MYSQL_SERVER_VERSION, SYSTEM_TYPE,
      MACHINE_TYPE, XTRABACKUP_REVISION);
#else
  msg("%s version %s for MySQL server %s %s (%s) (revision id: %s)\n",
      my_progname, XTRABACKUP_VERSION, MYSQL_SERVER_VERSION, SYSTEM_TYPE,
      MACHINE_TYPE, XTRABACKUP_REVISION);
#endif
}

static void usage(void)
{
  puts("Open source backup tool for InnoDB and XtraDB\n\
\n\
Copyright (C) 2009-2012 Percona Inc.\n\
Portions Copyright (C) 2000, 2011, MySQL AB & Innobase Oy. All Rights Reserved.\n\
\n\
This program is free software; you can redistribute it and/or\n\
modify it under the terms of the GNU General Public License\n\
as published by the Free Software Foundation version 2\n\
of the License.\n\
\n\
This program is distributed in the hope that it will be useful,\n\
but WITHOUT ANY WARRANTY; without even the implied warranty of\n\
MERCHANTABILITY or FITNESS FOR A PARTICULAR PURPOSE.  See the\n\
GNU General Public License for more details.\n\
\n\
You can download full text of the license on http://www.gnu.org/licenses/gpl-2.0.txt\n");

  printf("Usage: [%s [--defaults-file=#] --backup | %s [--defaults-file=#] --prepare] [OPTIONS]\n",my_progname,my_progname);
  print_defaults("my",load_default_groups);
  my_print_help(my_long_options);
  my_print_variables(my_long_options);
}

static my_bool
get_one_option(int optid, const struct my_option *opt __attribute__((unused)),
	       char *argument)
{
  switch(optid) {
  case 'h':
    strmake(mysql_real_data_home,argument, sizeof(mysql_real_data_home)-1);
    mysql_data_home= mysql_real_data_home;
    break;
  case OPT_XTRA_TARGET_DIR:
    strmake(xtrabackup_real_target_dir,argument, sizeof(xtrabackup_real_target_dir)-1);
    xtrabackup_target_dir= xtrabackup_real_target_dir;
    break;
  case OPT_XTRA_STREAM:
    if (!strcasecmp(argument, "tar"))
      xtrabackup_stream_fmt = XB_STREAM_FMT_TAR;
    else if (!strcasecmp(argument, "xbstream"))
      xtrabackup_stream_fmt = XB_STREAM_FMT_XBSTREAM;
    else
    {
      msg("Invalid --stream argument: %s\n", argument);
      return 1;
    }
    xtrabackup_stream = TRUE;
    break;
  case OPT_XTRA_COMPRESS:
    if (argument == NULL)
      xtrabackup_compress_alg = "quicklz";
    else if (strcasecmp(argument, "quicklz"))
    {
      msg("Invalid --compress argument: %s\n", argument);
      return 1;
    }
    xtrabackup_compress = TRUE;
    break;
  case '?':
    usage();
    exit(EXIT_SUCCESS);
    break;
  case 'v':
    print_version();
    exit(EXIT_SUCCESS);
    break;
  default:
    break;
  }
  return 0;
}

static my_bool
innodb_init_param(void)
{
	/* innobase_init */
	static char	current_dir[3];		/* Set if using current lib */
	my_bool		ret;
	char		*default_path;

	/* === some variables from mysqld === */
	bzero((G_PTR) &mysql_tmpdir_list, sizeof(mysql_tmpdir_list));

	if (init_tmpdir(&mysql_tmpdir_list, opt_mysql_tmpdir))
		exit(EXIT_FAILURE);

	/* dummy for initialize all_charsets[] */
	get_charset_name(0);

#ifdef XTRADB_BASED
	srv_page_size = 0;
	srv_page_size_shift = 0;

	if (innobase_page_size != (1 << 14)) {
		int n_shift = get_bit_shift(innobase_page_size);

		if (n_shift >= 12 && n_shift <= UNIV_PAGE_SIZE_SHIFT_MAX) {
			msg("InnoDB: Warning: innodb_page_size has been "
			    "changed from default value 16384.\n");
			srv_page_size_shift = n_shift;
			srv_page_size = 1 << n_shift;
			msg("InnoDB: The universal page size of the "
			    "database is set to %lu.\n", srv_page_size);
		} else {
			msg("InnoDB: Error: invalid value of "
			    "innobase_page_size: %lu", innobase_page_size);
			exit(EXIT_FAILURE);
		}
	} else {
		srv_page_size_shift = 14;
		srv_page_size = (1 << srv_page_size_shift);
	}

	srv_log_block_size = 0;
	if (innobase_log_block_size != 512) {
		uint	n_shift = get_bit_shift(innobase_log_block_size);;

		msg("InnoDB: Warning: innodb_log_block_size has "
		    "been changed from its default value. "
		    "(###EXPERIMENTAL### operation)\n");
		if (n_shift > 0) {
			srv_log_block_size = (1 << n_shift);
			msg("InnoDB: The log block size is set to %lu.\n",
			    srv_log_block_size);
		}
	} else {
		srv_log_block_size = 512;
	}

	if (!srv_log_block_size) {
		msg("InnoDB: Error: %lu is not valid value for "
		    "innodb_log_block_size.\n", innobase_log_block_size);
		goto error;
	}

	srv_fast_checksum = (ibool) innobase_fast_checksum;
#endif

	/* Check that values don't overflow on 32-bit systems. */
	if (sizeof(ulint) == 4) {
		if (xtrabackup_use_memory > UINT_MAX32) {
			msg("xtrabackup: use-memory can't be over 4GB"
			    " on 32-bit systems\n");
		}

		if (innobase_buffer_pool_size > UINT_MAX32) {
			msg("xtrabackup: innobase_buffer_pool_size can't be "
			    "over 4GB on 32-bit systems\n");

			goto error;
		}

		if (innobase_log_file_size > UINT_MAX32) {
			msg("xtrabackup: innobase_log_file_size can't be "
			    "over 4GB on 32-bit systemsi\n");

			goto error;
		}
	}

  	os_innodb_umask = (ulint)0664;

	/* First calculate the default path for innodb_data_home_dir etc.,
	in case the user has not given any value.

	Note that when using the embedded server, the datadirectory is not
	necessarily the current directory of this program. */

	  	/* It's better to use current lib, to keep paths short */
	  	current_dir[0] = FN_CURLIB;
	  	current_dir[1] = FN_LIBCHAR;
	  	current_dir[2] = 0;
	  	default_path = current_dir;

	ut_a(default_path);

#if (MYSQL_VERSION_ID < 50500)
//	if (specialflag & SPECIAL_NO_PRIOR) {
	        srv_set_thread_priorities = FALSE;
//	} else {
//	        srv_set_thread_priorities = TRUE;
//	        srv_query_thread_priority = QUERY_PRIOR;
//	}
#endif

	/* Set InnoDB initialization parameters according to the values
	read from MySQL .cnf file */

	if (xtrabackup_backup || xtrabackup_stats) {
		msg("xtrabackup: Target instance is assumed as followings.\n");
	} else {
		msg("xtrabackup: Temporary instance for recovery is set as "
		    "followings.\n");
	}

	/*--------------- Data files -------------------------*/

	/* The default dir for data files is the datadir of MySQL */

	srv_data_home = ((xtrabackup_backup || xtrabackup_stats) && innobase_data_home_dir
			 ? innobase_data_home_dir : default_path);
	msg("xtrabackup:   innodb_data_home_dir = %s\n", srv_data_home);

	/* Set default InnoDB data file size to 10 MB and let it be
  	auto-extending. Thus users can use InnoDB in >= 4.0 without having
	to specify any startup options. */

	if (!innobase_data_file_path) {
  		innobase_data_file_path = (char*) "ibdata1:10M:autoextend";
	}
	msg("xtrabackup:   innodb_data_file_path = %s\n",
	    innobase_data_file_path);

	/* Since InnoDB edits the argument in the next call, we make another
	copy of it: */

	internal_innobase_data_file_path = strdup(innobase_data_file_path);

	ret = (my_bool) srv_parse_data_file_paths_and_sizes(
#ifndef INNODB_VERSION_SHORT
				internal_innobase_data_file_path,
				&srv_data_file_names,
				&srv_data_file_sizes,
				&srv_data_file_is_raw_partition,
				&srv_n_data_files,
				&srv_auto_extend_last_data_file,
				&srv_last_file_size_max);
#else
			internal_innobase_data_file_path);
#endif
	if (ret == FALSE) {
	  	msg("xtrabackup: syntax error in innodb_data_file_path\n");
mem_free_and_error:
	  	free(internal_innobase_data_file_path);
                goto error;
	}

	if (xtrabackup_prepare) {
		/* "--prepare" needs filenames only */
		ulint i;

		for (i=0; i < srv_n_data_files; i++) {
			char *p;

			p = srv_data_file_names[i];
			while ((p = strstr(p, SRV_PATH_SEPARATOR_STR)) != NULL)
			{
				p++;
				srv_data_file_names[i] = p;
			}
		}
	}

#ifdef XTRADB_BASED
	srv_doublewrite_file = innobase_doublewrite_file;
#ifndef XTRADB55
	srv_extra_undoslots = (ibool) innobase_extra_undoslots;
#endif
#endif

	/* -------------- Log files ---------------------------*/

	/* The default dir for log files is the datadir of MySQL */

	if (!((xtrabackup_backup || xtrabackup_stats) && innobase_log_group_home_dir)) {
	  	innobase_log_group_home_dir = default_path;
	}
	if (xtrabackup_prepare && xtrabackup_incremental_dir) {
		innobase_log_group_home_dir = xtrabackup_incremental_dir;
	}
	msg("xtrabackup:   innodb_log_group_home_dir = %s\n",
	    innobase_log_group_home_dir);

#ifdef UNIV_LOG_ARCHIVE
	/* Since innodb_log_arch_dir has no relevance under MySQL,
	starting from 4.0.6 we always set it the same as
	innodb_log_group_home_dir: */

	innobase_log_arch_dir = innobase_log_group_home_dir;

	srv_arch_dir = innobase_log_arch_dir;
#endif /* UNIG_LOG_ARCHIVE */

	ret = (my_bool)
#ifndef INNODB_VERSION_SHORT
		srv_parse_log_group_home_dirs(innobase_log_group_home_dir,
						&srv_log_group_home_dirs);
#else
		srv_parse_log_group_home_dirs(innobase_log_group_home_dir);
#endif

	if (ret == FALSE || innobase_mirrored_log_groups != 1) {
		msg("xtrabackup: syntax error in innodb_log_group_home_dir, "
		    "or a wrong number of mirrored log groups\n");

                goto mem_free_and_error;
	}

#ifdef INNODB_VERSION_SHORT
	srv_adaptive_flushing = FALSE;
	srv_use_sys_malloc = TRUE;
	srv_file_format = 1; /* Barracuda */
#if (MYSQL_VERSION_ID < 50500)
	srv_check_file_format_at_startup = DICT_TF_FORMAT_51; /* on */
#else
	srv_max_file_format_at_startup = DICT_TF_FORMAT_51; /* on */
#endif
#endif
	/* --------------------------------------------------*/

	srv_file_flush_method_str = innobase_unix_file_flush_method;

	srv_n_log_groups = (ulint) innobase_mirrored_log_groups;
	srv_n_log_files = (ulint) innobase_log_files_in_group;
	srv_log_file_size = (ulint) innobase_log_file_size;
	msg("xtrabackup:   innodb_log_files_in_group = %ld\n",
	    srv_n_log_files);
	msg("xtrabackup:   innodb_log_file_size = %ld\n",
	    srv_log_file_size);

#ifdef UNIV_LOG_ARCHIVE
	srv_log_archive_on = (ulint) innobase_log_archive;
#endif /* UNIV_LOG_ARCHIVE */
	srv_log_buffer_size = (ulint) innobase_log_buffer_size;

        /* We set srv_pool_size here in units of 1 kB. InnoDB internally
        changes the value so that it becomes the number of database pages. */

#ifndef INNODB_VERSION_SHORT
        if (innobase_buffer_pool_awe_mem_mb == 0) {
                /* Careful here: we first convert the signed long int to ulint
                and only after that divide */

                //srv_pool_size = ((ulint) innobase_buffer_pool_size) / 1024;
		srv_pool_size = ((ulint) xtrabackup_use_memory) / 1024;
        } else {
                srv_use_awe = TRUE;
                srv_pool_size = (ulint)
                                (1024 * innobase_buffer_pool_awe_mem_mb);
                //srv_awe_window_size = (ulint) innobase_buffer_pool_size;
		srv_awe_window_size = (ulint) xtrabackup_use_memory;

                /* Note that what the user specified as
                innodb_buffer_pool_size is actually the AWE memory window
                size in this case, and the real buffer pool size is
                determined by .._awe_mem_mb. */
        }
#else
	//srv_buf_pool_size = (ulint) innobase_buffer_pool_size;
	srv_buf_pool_size = (ulint) xtrabackup_use_memory;
#endif

	srv_mem_pool_size = (ulint) innobase_additional_mem_pool_size;

	srv_n_file_io_threads = (ulint) innobase_file_io_threads;
#ifdef INNODB_VERSION_SHORT
	srv_n_read_io_threads = (ulint) innobase_read_io_threads;
	srv_n_write_io_threads = (ulint) innobase_write_io_threads;
#endif

#ifndef INNODB_VERSION_SHORT
	srv_lock_wait_timeout = (ulint) innobase_lock_wait_timeout;
#endif
	srv_force_recovery = (ulint) innobase_force_recovery;

	srv_use_doublewrite_buf = (ibool) innobase_use_doublewrite;
	srv_use_checksums = (ibool) innobase_use_checksums;

#ifndef INNODB_VERSION_SHORT
	srv_use_adaptive_hash_indexes = (ibool) innobase_adaptive_hash_index;
#else
	btr_search_enabled = (char) innobase_adaptive_hash_index;
#endif

	os_use_large_pages = (ibool) innobase_use_large_pages;
	os_large_page_size = (ulint) innobase_large_page_size;

	row_rollback_on_timeout = (ibool) innobase_rollback_on_timeout;

	srv_file_per_table = (my_bool) innobase_file_per_table;

        srv_locks_unsafe_for_binlog = (ibool) innobase_locks_unsafe_for_binlog;

	srv_max_n_open_files = (ulint) innobase_open_files;
	srv_innodb_status = (ibool) innobase_create_status_file;

	srv_print_verbose_log = 1;

	/* Store the default charset-collation number of this MySQL
	installation */

	/* We cannot treat characterset here for now!! */
	data_mysql_default_charset_coll = (ulint)default_charset_info->number;

	ut_a(DATA_MYSQL_LATIN1_SWEDISH_CHARSET_COLL ==
					my_charset_latin1.number);
	ut_a(DATA_MYSQL_BINARY_CHARSET_COLL == my_charset_bin.number);

	/* Store the latin1_swedish_ci character ordering table to InnoDB. For
	non-latin1_swedish_ci charsets we use the MySQL comparison functions,
	and consequently we do not need to know the ordering internally in
	InnoDB. */

#ifndef INNODB_VERSION_SHORT
	ut_a(0 == strcmp((char*)my_charset_latin1.name,
						(char*)"latin1_swedish_ci"));
	memcpy(srv_latin1_ordering, my_charset_latin1.sort_order, 256);
#else
	ut_a(0 == strcmp(my_charset_latin1.name, "latin1_swedish_ci"));
	srv_latin1_ordering = my_charset_latin1.sort_order;

	//innobase_commit_concurrency_init_default();
#endif

	/* Since we in this module access directly the fields of a trx
        struct, and due to different headers and flags it might happen that
	mutex_t has a different size in this module and in InnoDB
	modules, we check at run time that the size is the same in
	these compilation modules. */

#ifndef INNODB_VERSION_SHORT
	srv_sizeof_trx_t_in_ha_innodb_cc = sizeof(trx_t);
#endif

#if MYSQL_VERSION_ID >= 50500
	/* On 5.5 srv_use_native_aio is TRUE by default. It is later reset
	if it is not supported by the platform in
	innobase_start_or_create_for_mysql(). As we don't call it in xtrabackup,
	we have to duplicate checks from that function here. */

#ifdef __WIN__
	switch (os_get_os_version()) {
	case OS_WIN95:
	case OS_WIN31:
	case OS_WINNT:
		/* On Win 95, 98, ME, Win32 subsystem for Windows 3.1,
		and NT use simulated aio. In NT Windows provides async i/o,
		but when run in conjunction with InnoDB Hot Backup, it seemed
		to corrupt the data files. */

		srv_use_native_aio = FALSE;
		break;

	case OS_WIN2000:
	case OS_WINXP:
		/* On 2000 and XP, async IO is available. */
		srv_use_native_aio = TRUE;
		break;

	default:
		/* Vista and later have both async IO and condition variables */
		srv_use_native_aio = TRUE;
		srv_use_native_conditions = TRUE;
		break;
	}

#elif defined(LINUX_NATIVE_AIO)

	if (srv_use_native_aio) {
		ut_print_timestamp(stderr);
		msg(" InnoDB: Using Linux native AIO\n");
	}
#else
	/* Currently native AIO is supported only on windows and linux
	and that also when the support is compiled in. In all other
	cases, we ignore the setting of innodb_use_native_aio. */
	srv_use_native_aio = FALSE;

#endif
#endif /* MYSQL_VERSION_ID */

	return(FALSE);

error:
	msg("xtrabackup: innodb_init_param(): Error occured.\n");
	return(TRUE);
}

static my_bool
innodb_init(void)
{
	int	err;

	err = innobase_start_or_create_for_mysql();

	if (err != DB_SUCCESS) {
	  	free(internal_innobase_data_file_path);
                goto error;
	}

	/* They may not be needed for now */
//	(void) hash_init(&innobase_open_tables,system_charset_info, 32, 0, 0,
//			 		(hash_get_key) innobase_get_key, 0, 0);
//        pthread_mutex_init(&innobase_share_mutex, MY_MUTEX_INIT_FAST);
//        pthread_mutex_init(&prepare_commit_mutex, MY_MUTEX_INIT_FAST);
//        pthread_mutex_init(&commit_threads_m, MY_MUTEX_INIT_FAST);
//        pthread_mutex_init(&commit_cond_m, MY_MUTEX_INIT_FAST);
//        pthread_cond_init(&commit_cond, NULL);

	innodb_inited= 1;

	return(FALSE);

error:
	msg("xtrabackup: innodb_init(): Error occured.\n");
	return(TRUE);
}

static my_bool
innodb_end(void)
{
	srv_fast_shutdown = (ulint) innobase_fast_shutdown;
	innodb_inited = 0;

	msg("xtrabackup: starting shutdown with innodb_fast_shutdown = %lu\n",
	    srv_fast_shutdown);

	if (innobase_shutdown_for_mysql() != DB_SUCCESS) {
		goto error;
	}
	free(internal_innobase_data_file_path);

	/* They may not be needed for now */
//	hash_free(&innobase_open_tables);
//	pthread_mutex_destroy(&innobase_share_mutex);
//	pthread_mutex_destroy(&prepare_commit_mutex);
//	pthread_mutex_destroy(&commit_threads_m);
//	pthread_mutex_destroy(&commit_cond_m);
//	pthread_cond_destroy(&commit_cond);

	return(FALSE);

error:
	msg("xtrabackup: innodb_end(): Error occured.\n");
	return(TRUE);
}

/* ================= common ================= */

/***********************************************************************
Read backup meta info.
@return TRUE on success, FALSE on failure. */
static
my_bool
xtrabackup_read_metadata(char *filename)
{
	FILE *fp;
	my_bool r = TRUE;

	fp = fopen(filename,"r");
	if(!fp) {
		msg("xtrabackup: Error: cannot open %s\n", filename);
		return(FALSE);
	}

	if (fscanf(fp, "backup_type = %29s\n", metadata_type)
	    != 1) {
		r = FALSE;
		goto end;
	}
#ifndef INNODB_VERSION_SHORT
	if (fscanf(fp, "from_lsn = %lu:%lu\n", &metadata_from_lsn.high, &metadata_from_lsn.low)
	    != 2) {
		r = FALSE;
		goto end;
	}
	if (fscanf(fp, "to_lsn = %lu:%lu\n", &metadata_to_lsn.high, &metadata_to_lsn.low)
			!= 2) {
		r = FALSE;
		goto end;
	}
	if (fscanf(fp, "last_lsn = %lu:%lu\n", &metadata_last_lsn.high, &metadata_last_lsn.low)
			!= 2) {
		metadata_last_lsn.high = metadata_last_lsn.low = 0;
	}
#else
	if (fscanf(fp, "from_lsn = %llu\n", &metadata_from_lsn)
			!= 1) {
		r = FALSE;
		goto end;
	}
	if (fscanf(fp, "to_lsn = %llu\n", &metadata_to_lsn)
			!= 1) {
		r = FALSE;
		goto end;
	}
	if (fscanf(fp, "last_lsn = %llu\n", &metadata_last_lsn)
			!= 1) {
		metadata_last_lsn = 0;
	}
#endif

end:
	fclose(fp);

	return(r);
}

/***********************************************************************
Print backup meta info to a specified buffer. */
static
void
xtrabackup_print_metadata(char *buf, size_t buf_len)
{
#ifndef INNODB_VERSION_SHORT
	snprintf(buf, buf_len,
		 "backup_type = %s\n"
		 "from_lsn = %lu:%lu\n"
		 "to_lsn = %lu:%lu\n"
		 "last_lsn = %lu:%lu\n",
		 metadata_type,
		 metadata_from_lsn.high, metadata_from_lsn.low,
		 metadata_to_lsn.high, metadata_to_lsn.low,
		 metadata_last_lsn.high, metadata_last_lsn.low);
#else
	snprintf(buf, buf_len,
		 "backup_type = %s\n"
		 "from_lsn = %llu\n"
		 "to_lsn = %llu\n"
		 "last_lsn = %llu\n",
		 metadata_type,
		 metadata_from_lsn,
		 metadata_to_lsn,
		 metadata_last_lsn);
#endif
}

/***********************************************************************
Stream backup meta info to a specified datasink.
@return TRUE on success, FALSE on failure. */
static
my_bool
xtrabackup_stream_metadata(ds_ctxt_t *ds_ctxt)
{
	char		buf[1024];
	size_t		len;
	ds_file_t	*stream;
	MY_STAT		mystat;

	xtrabackup_print_metadata(buf, sizeof(buf));

	len = strlen(buf);

	mystat.st_size = len;
	mystat.st_mtime = my_time(0);

	stream = ds_open(ds_ctxt, XTRABACKUP_METADATA_FILENAME, &mystat);
	if (stream == NULL) {
		msg("xtrabackup: Error: cannot open output stream "
		    "for %s\n", XTRABACKUP_METADATA_FILENAME);
		return(FALSE);
	}

	if (ds_write(stream, buf, len)) {
		ds_close(stream);
		return(FALSE);
	}

	ds_close(stream);

	return(TRUE);
}

/***********************************************************************
Write backup meta info to a specified file.
@return TRUE on success, FALSE on failure. */
static
my_bool
xtrabackup_write_metadata(const char *filepath)
{
	char		buf[1024];
	size_t		len;
	FILE		*fp;

	xtrabackup_print_metadata(buf, sizeof(buf));

	len = strlen(buf);

	fp = fopen(filepath, "w");
	if(!fp) {
		msg("xtrabackup: Error: cannot open %s\n", filepath);
		return(FALSE);
	}
	if (fwrite(buf, len, 1, fp) < 1) {
		fclose(fp);
		return(FALSE);
	}

	fclose(fp);

	return(TRUE);
}

/***********************************************************************
Read meta info for an incremental delta.
@return TRUE on success, FALSE on failure. */
static my_bool
xb_read_delta_metadata(const char *filepath, xb_delta_info_t *info)
{
	FILE *fp;
	my_bool r= TRUE;

	memset(info, 0, sizeof(xb_delta_info_t));

	fp = fopen(filepath, "r");
	if (!fp) {
		/* Meta files for incremental deltas are optional */
		return(TRUE);
	}

	if (fscanf(fp, "page_size = %lu\n", &info->page_size) != 1)
		r= FALSE;

	fclose(fp);

	return(r);
}

/***********************************************************************
Write meta info for an incremental delta.
@return TRUE on success, FALSE on failure. */
my_bool
xb_write_delta_metadata(const char *filename, const xb_delta_info_t *info)
{
	ds_file_t	*f;
	char		buf[32];
	my_bool		ret;
	size_t		len;
	MY_STAT		mystat;

	snprintf(buf, sizeof(buf), "page_size = %lu\n", info->page_size);

	len = strlen(buf);
	mystat.st_size = len;
	mystat.st_mtime = my_time(0);

	f = ds_open(ds_meta, filename, &mystat);
	if (f == NULL) {
		msg("xtrabackup: Error: cannot open output stream for %s\n",
		    filename);
		return(FALSE);
	}

	ret = (ds_write(f, buf, len) == 0);

	ds_close(f);

	return(ret);
}

/* ================= backup ================= */
void
xtrabackup_io_throttling(void)
{
	if (xtrabackup_throttle && (io_ticket--) < 0) {
		os_event_reset(wait_throttle);
		os_event_wait(wait_throttle);
	}
}

/************************************************************************
Checks if a table specified as a path should be skipped from backup
based on the --tables or --tables-file options.

@return TRUE if the table should be skipped. */
static
my_bool
check_if_skip_table(
/******************/
	char*	path)	/*!< in: path to the table */
{
	char*	p      = path;
	char*	next;
	char*	prev   = NULL;
	int	p_len;
	int	regres = REG_NOMATCH;
	char	tmp;
	int	i;

	if (xtrabackup_tables == NULL && xtrabackup_tables_file == NULL) {
		return(FALSE);
	}

	while ((next = strstr(p, SRV_PATH_SEPARATOR_STR)) != NULL)
	{
		prev = p;
		p = next + 1;
	}
	p_len = strlen(p) - sizeof(".ibd") + 1;

	if (p_len < 1) {
		/* shouldn't happen with a valid path, assume the
		table should not be filtered */
		return(FALSE);
	}

	/* Make "database.table" string */
	tmp = p[p_len];
	p[p_len] = 0;
	*(p - 1) = '.';

	if (xtrabackup_tables) {
		for (i = 0; i < tables_regex_num; i++) {
			regres = xb_regexec(&tables_regex[i], prev, 1,
					    tables_regmatch, 0);
			if (regres != REG_NOMATCH) {
				break;
			}
		}
		if (regres == REG_NOMATCH) {
			goto skip;
		}
	}

	if (xtrabackup_tables_file) {
		xtrabackup_tables_t*	table;

		*(p - 1) = SRV_PATH_SEPARATOR;
		XB_HASH_SEARCH(name_hash, tables_hash, ut_fold_string(prev),
			       table, ut_ad(table->name),
			       !strcmp(table->name, prev));
		if (!table) {
			goto skip;
		}
	}

	p[p_len] = tmp;
	*(p - 1) = SRV_PATH_SEPARATOR;
	return(FALSE);

skip:
	p[p_len] = tmp;
	*(p - 1) = SRV_PATH_SEPARATOR;
	return(TRUE);
}

/* TODO: We may tune the behavior (e.g. by fil_aio)*/

static
my_bool
xtrabackup_copy_datafile(fil_node_t* node, uint thread_n)
{
	char			 dst_name[FN_REFLEN];
	ds_file_t		*dstfile = NULL;
	xb_fil_cur_t		 cursor;
	xb_fil_cur_result_t	 res;
	xb_page_filt_t		*filter = NULL;
	xb_page_filt_ctxt_t	filt_ctxt;

	if (!trx_sys_sys_space(node->space->id) && /* don't skip system space */
	    check_if_skip_table(node->name)) {
		msg("[%02u] Skipping %s\n", thread_n, node->name);
		return(FALSE);
	}

	res = xb_fil_cur_open(&cursor, node, thread_n);
	if (res == XB_FIL_CUR_SKIP) {
		goto skip;
	} else if (res == XB_FIL_CUR_ERROR) {
		goto error;
	}

	strncpy(dst_name, cursor.path, sizeof(dst_name));

	/* Setup the page filter */
	if (xtrabackup_incremental) {
		filter = &pf_incremental;
	} else if (xtrabackup_compact) {
		filter = &pf_compact;
	} else {
		filter = &pf_write_through;
	}

	memset(&filt_ctxt, 0, sizeof(xb_page_filt_ctxt_t));
	ut_a(filter->process != NULL);

	if (filter->init != NULL &&
	    !filter->init(&filt_ctxt, dst_name, &cursor)) {
		msg("[%02u] xtrabackup: error: "
		    "failed to initialize page filter.\n", thread_n);
		goto error;
	}

	dstfile = ds_open(ds_data, dst_name, &cursor.statinfo);
	if (dstfile == NULL) {
		msg("[%02u] xtrabackup: error: "
		    "cannot open the destination stream for %s\n",
		    thread_n, dst_name);
		goto error;
	}

	if (xtrabackup_stream) {
		const char *action = xtrabackup_compress ?
			"Compressing and streaming" : "Streaming";
		msg("[%02u] %s %s\n", thread_n, action, node->name);
	} else {
		const char *action;

		if (xtrabackup_compress) {
			action = "Compressing";
		} else {
			action = "Copying";
		}
		msg("[%02u] %s %s to %s\n", thread_n, action,
		    node->name, dstfile->path);
	}

	/* The main copy loop */
	while ((res = xb_fil_cur_read(&cursor)) == XB_FIL_CUR_SUCCESS) {
		if (!filter->process(&filt_ctxt, dstfile)) {
			goto error;
		}
	}

	if (res == XB_FIL_CUR_ERROR) {
		goto error;
	}

	if (filter->finalize && !filter->finalize(&filt_ctxt, dstfile)) {
		goto error;
	}

	/* close */
	msg("[%02u]        ...done\n", thread_n);
	xb_fil_cur_close(&cursor);
	ds_close(dstfile);
	if (filter && filter->deinit) {
		filter->deinit(&filt_ctxt);
	}
	return(FALSE);

error:
	xb_fil_cur_close(&cursor);
	if (dstfile != NULL) {
		ds_close(dstfile);
	}
	if (filter && filter->deinit) {
		filter->deinit(&filt_ctxt);;
	}
	msg("[%02u] xtrabackup: Error: "
	    "xtrabackup_copy_datafile() failed.\n", thread_n);
	return(TRUE); /*ERROR*/

skip:

	if (dstfile != NULL) {
		ds_close(dstfile);
	}
	if (filter && filter->deinit) {
		filter->deinit(&filt_ctxt);
	}
	msg("[%02u] xtrabackup: Warning: We assume the "
	    "table was dropped during xtrabackup execution "
	    "and ignore the file.\n", thread_n);
	msg("[%02u] xtrabackup: Warning: skipping file %s.\n",
	    thread_n, node->name);
	return(FALSE);
}

static my_bool
xtrabackup_copy_logfile(LSN64 from_lsn, my_bool is_last)
{
	/* definition from recv_recovery_from_checkpoint_start() */
	log_group_t*	group;
	LSN64		group_scanned_lsn;
	LSN64		contiguous_lsn;

	ut_a(dst_log_file != NULL);

	/* read from checkpoint_lsn_start to current */
	contiguous_lsn = ut_dulint_align_down(from_lsn,
						OS_FILE_LOG_BLOCK_SIZE);

	/* TODO: We must check the contiguous_lsn still exists in log file.. */

	group = UT_LIST_GET_FIRST(log_sys->log_groups);

	while (group) {
		ibool	finished;
		LSN64	start_lsn;
		LSN64	end_lsn;

		/* reference recv_group_scan_log_recs() */
	finished = FALSE;

	start_lsn = contiguous_lsn;

	while (!finished) {
		end_lsn = ut_dulint_add(start_lsn, RECV_SCAN_SIZE);

		xtrabackup_io_throttling();

		mutex_enter(&log_sys->mutex);

		log_group_read_log_seg(LOG_RECOVER, log_sys->buf,
						group, start_lsn, end_lsn);


		/* reference recv_scan_log_recs() */
		{
	byte*	log_block;
	LSN64	scanned_lsn;
	ulint	data_len;

	ulint	scanned_checkpoint_no = 0;

	finished = FALSE;

	log_block = log_sys->buf;
	scanned_lsn = start_lsn;

	while (log_block < log_sys->buf + RECV_SCAN_SIZE && !finished) {
		ulint	no = log_block_get_hdr_no(log_block);
		ulint	scanned_no = log_block_convert_lsn_to_no(scanned_lsn);
		ibool	checksum_is_ok =
			log_block_checksum_is_ok_or_old_format(log_block);

		if (no != scanned_no && checksum_is_ok) {
			ulint blocks_in_group;

			if (no < scanned_no) {
				/* incompletely written log block, do nothing */
				finished = TRUE;
				break;
			}

			blocks_in_group = log_block_convert_lsn_to_no(
#ifndef INNODB_VERSION_SHORT
				ut_dulint_create(0,
						 log_group_get_capacity(group))
#else
				log_group_get_capacity(group)
#endif
							    ) - 1;

			msg("xtrabackup: error:"
			    " log block numbers mismatch:\n"
			    "xtrabackup: error: expected log block no. %lu,"
			    " but got no. %lu from the log file.\n",
			    (ulong) scanned_no, (ulong) no);

			if ((no - scanned_no) % blocks_in_group == 0) {
				msg("xtrabackup: error:"
				    " it looks like InnoDB log has wrapped"
				    " around before xtrabackup could"
				    " process all records due to either"
				    " log copying being too slow, or "
				    " log files being too small.\n");
			}

			goto error;
		} else if (!checksum_is_ok) {
			/* Garbage or an incompletely written log block */

			msg("xtrabackup: error: Log block checksum mismatch"
#ifndef INNODB_VERSION_SHORT
			    " (block no %lu at lsn %lu %lu): \n"
#else
			    " (block no %lu at lsn %llu): \n"
#endif
			    "expected %lu, calculated checksum %lu\n",
				(ulong) no,
#ifndef INNODB_VERSION_SHORT
				(ulong) ut_dulint_get_high(scanned_lsn),
				(ulong) ut_dulint_get_low(scanned_lsn),
#else
				scanned_lsn,
#endif
				(ulong) log_block_get_checksum(log_block),
				(ulong) log_block_calc_checksum(log_block));

			goto error;
		}

		if (log_block_get_flush_bit(log_block)) {
			/* This block was a start of a log flush operation:
			we know that the previous flush operation must have
			been completed for all log groups before this block
			can have been flushed to any of the groups. Therefore,
			we know that log data is contiguous up to scanned_lsn
			in all non-corrupt log groups. */

			if (ut_dulint_cmp(scanned_lsn, contiguous_lsn) > 0) {
				contiguous_lsn = scanned_lsn;
			}
		}

		data_len = log_block_get_data_len(log_block);

		if (
		    (scanned_checkpoint_no > 0)
		    && (log_block_get_checkpoint_no(log_block)
		       < scanned_checkpoint_no)
		    && (scanned_checkpoint_no
			- log_block_get_checkpoint_no(log_block)
			> 0x80000000UL)) {

			/* Garbage from a log buffer flush which was made
			before the most recent database recovery */

			finished = TRUE;
			break;
		}

		scanned_lsn = ut_dulint_add(scanned_lsn, data_len);
		scanned_checkpoint_no = log_block_get_checkpoint_no(log_block);

		if (data_len < OS_FILE_LOG_BLOCK_SIZE) {
			/* Log data for this group ends here */

			finished = TRUE;
		} else {
			log_block += OS_FILE_LOG_BLOCK_SIZE;
		}
	} /* while (log_block < log_sys->buf + RECV_SCAN_SIZE && !finished) */

	group_scanned_lsn = scanned_lsn;



		}

		/* ===== write log to 'xtrabackup_logfile' ====== */
		{
		ulint 	write_size;

		if (!finished) {
			write_size = RECV_SCAN_SIZE;
		} else {
			write_size = (ulint) ut_dulint_minus(
					ut_dulint_align_up(group_scanned_lsn, OS_FILE_LOG_BLOCK_SIZE),
					start_lsn);
			if (!is_last &&
#ifndef INNODB_VERSION_SHORT
			    group_scanned_lsn.low % OS_FILE_LOG_BLOCK_SIZE
#else
			    group_scanned_lsn % OS_FILE_LOG_BLOCK_SIZE
#endif
			    )
				write_size -= OS_FILE_LOG_BLOCK_SIZE;
		}


		if (ds_write(dst_log_file, log_sys->buf, write_size)) {
			msg("xtrabackup: Error: write to logfile failed\n");
			goto error;
		}


		}

		mutex_exit(&log_sys->mutex);

		start_lsn = end_lsn;
	}



		group->scanned_lsn = group_scanned_lsn;

#ifndef INNODB_VERSION_SHORT
		msg(">> log scanned up to (%lu %lu)\n",
		    group->scanned_lsn.high, group->scanned_lsn.low);
#else
		msg(">> log scanned up to (%llu)\n", group->scanned_lsn);
#endif

		group = UT_LIST_GET_NEXT(log_groups, group);

		/* update global variable*/
		log_copy_scanned_lsn = group_scanned_lsn;

		/* innodb_mirrored_log_groups must be 1, no other groups */
		ut_a(group == NULL);
	}


	return(FALSE);

error:
	mutex_exit(&log_sys->mutex);
	ds_close(dst_log_file);
	msg("xtrabackup: Error: xtrabackup_copy_logfile() failed.\n");
	return(TRUE);
}

/* copying logfile in background */
#define SLEEPING_PERIOD 5

static
#ifndef __WIN__
void*
#else
ulint
#endif
log_copying_thread(
	void*	arg __attribute__((unused)))
{
	ulint	counter = 0;

	/*
	  Initialize mysys thread-specific memory so we can
	  use mysys functions in this thread.
	*/
	my_thread_init();

	ut_a(dst_log_file != NULL);

	log_copying_running = TRUE;

	while(log_copying) {
		os_thread_sleep(200000); /*0.2 sec*/

		counter++;
		if(counter >= SLEEPING_PERIOD * 5) {
			if(xtrabackup_copy_logfile(log_copy_scanned_lsn, FALSE))
				goto end;
			counter = 0;
		}
	}

	/* last copying */
	if(xtrabackup_copy_logfile(log_copy_scanned_lsn, TRUE))
		goto end;

	log_copying_succeed = TRUE;
end:
	log_copying_running = FALSE;
	my_thread_end();
	os_thread_exit(NULL);

	return(0);
}

/* io throttle watching (rough) */
static
#ifndef __WIN__
void*
#else
ulint
#endif
io_watching_thread(
	void*	arg)
{
	(void)arg;
	/* currently, for --backup only */
	ut_a(xtrabackup_backup);

	while (log_copying) {
		os_thread_sleep(1000000); /*1 sec*/

		//for DEBUG
		//if (io_ticket == xtrabackup_throttle) {
		//	msg("There seem to be no IO...?\n");
		//}

		io_ticket = xtrabackup_throttle;
		os_event_set(wait_throttle);
	}

	/* stop io throttle */
	xtrabackup_throttle = 0;
	os_event_set(wait_throttle);

	os_thread_exit(NULL);

	return(0);
}

/************************************************************************
I/o-handler thread function. */
static

#ifndef __WIN__
void*
#else
ulint
#endif
io_handler_thread(
/*==============*/
	void*	arg)
{
	ulint	segment;
	ulint	i;

	segment = *((ulint*)arg);

	for (i = 0;; i++) {
		fil_aio_wait(segment);
	}

	/* We count the number of threads in os_thread_exit(). A created
	thread should always use that to exit and not use return() to exit.
	The thread actually never comes here because it is exited in an
	os_event_wait(). */

	os_thread_exit(NULL);

#ifndef __WIN__
	return(NULL);				/* Not reached */
#else
	return(0);
#endif
}

/**************************************************************************
Datafiles copying thread.*/
static
os_thread_ret_t
data_copy_thread_func(
/*==================*/
	void *arg) /* thread context */
{
	data_thread_ctxt_t	*ctxt = (data_thread_ctxt_t *) arg;
	uint			num = ctxt->num;
	fil_space_t*		space;
	fil_node_t*     	node;

	/*
	  Initialize mysys thread-specific memory so we can
	  use mysys functions in this thread.
	*/
	my_thread_init();

	debug_sync_point("data_copy_thread_func");

	while ((node = datafiles_iter_next(ctxt->it)) != NULL) {
		space = node->space;

		/* copy the datafile */
		if(xtrabackup_copy_datafile(node, num)) {
			msg("[%02u] xtrabackup: Error: "
			    "failed to copy datafile.\n", num);
			exit(EXIT_FAILURE);
		}
	}

	os_mutex_enter(ctxt->count_mutex);
	(*ctxt->count)--;
	os_mutex_exit(ctxt->count_mutex);

	my_thread_end();
	os_thread_exit(NULL);
	OS_THREAD_DUMMY_RETURN;
}

/************************************************************************
Initialize the appropriate datasink(s). Both local backups and streaming in the
'xbstream' format allow parallel writes so we can write directly.

Otherwise (i.e. when streaming in the 'tar' format) we need 2 separate datasinks
for the data stream (and don't allow parallel data copying) and for metainfo
files (including xtrabackup_logfile). The second datasink writes to temporary
files first, and then streams them in a serialized way when closed. */
static void
xtrabackup_init_datasinks(void)
{
	if (xtrabackup_parallel > 1 && xtrabackup_stream &&
	    xtrabackup_stream_fmt == XB_STREAM_FMT_TAR) {
		msg("xtrabackup: warning: the --parallel option does not have "
		    "any effect when streaming in the 'tar' format. "
		    "You can use the 'xbstream' format instead.\n");
		xtrabackup_parallel = 1;
	}
	/* Now setup ds_data and ds_meta appropriately */
	if (!xtrabackup_compress && !xtrabackup_stream) {
		/* Local uncompressed backup */
		ds_data = ds_create(xtrabackup_target_dir, DS_TYPE_LOCAL);
		ds_meta = ds_data;
	} else {
		if (xtrabackup_stream) {
			ds_stream = ds_create(xtrabackup_target_dir,
					      DS_TYPE_STREAM);
		}
		if (xtrabackup_compress) {
			ds_compress = ds_create(xtrabackup_target_dir,
						DS_TYPE_COMPRESS);
			ds_data = ds_compress;

			if (xtrabackup_stream) {
				/* Streaming compressed backup */
				ds_set_pipe(ds_compress, ds_stream);
			} else {
				/* Local compressed backup */
				ds_local = ds_create(xtrabackup_target_dir,
						     DS_TYPE_LOCAL);
				ds_set_pipe(ds_compress, ds_local);
			}
		} else {
			/* Streaming uncompressed backup */
			ds_data = ds_stream;
		}

		if (xtrabackup_stream) {
			if (xtrabackup_stream_fmt == XB_STREAM_FMT_XBSTREAM &&
			    !xtrabackup_suspend_at_end) {
				/* 'xbstream' allow parallel streams, but we
				still can't stream directly to stdout when
				xtrabackup is invoked from innobackupex
				(i.e. with --suspend_at_and), because
				innobackupex and xtrabackup streams would
				interfere.*/
				ds_meta = ds_data;
			} else {
				/* for other formats, use temporary files */
				ds_tmpfile = ds_create(xtrabackup_target_dir,
						       DS_TYPE_TMPFILE);
				ds_set_pipe(ds_tmpfile, ds_data);
				ds_meta = ds_tmpfile;
			}
		} else {
			ds_meta = ds_data;
		}
	}
}

/************************************************************************
Destroy datasinks.

Destruction is done in the specific order to not violate their order in the
pipeline so that each datasink is able to flush data down the pipeline. */
static void xtrabackup_destroy_datasinks(void)
{
	if (ds_tmpfile != NULL) {
		ds_destroy(ds_tmpfile);
		ds_tmpfile = NULL;
	}
	if (ds_compress != NULL) {
		ds_destroy(ds_compress);
		ds_compress = NULL;
	}
	if (ds_stream != NULL) {
		ds_destroy(ds_stream);
		ds_stream = NULL;
	}
	if (ds_local != NULL) {
		ds_destroy(ds_local);
		ds_local = NULL;
	}
	ds_data = NULL;
	ds_meta = NULL;
}

static void
xtrabackup_backup_func(void)
{
	MY_STAT			 stat_info;
	LSN64			 latest_cp;
	uint			 i;
	uint			 count;
	os_mutex_t		 count_mutex;
	data_thread_ctxt_t 	*data_threads;


#ifdef USE_POSIX_FADVISE
	msg("xtrabackup: uses posix_fadvise().\n");
#endif

	/* cd to datadir */

	if (my_setwd(mysql_real_data_home,MYF(MY_WME)))
	{
		msg("xtrabackup: cannot my_setwd %s\n", mysql_real_data_home);
		exit(EXIT_FAILURE);
	}
	msg("xtrabackup: cd to %s\n", mysql_real_data_home);

	mysql_data_home= mysql_data_home_buff;
	mysql_data_home[0]=FN_CURLIB;		// all paths are relative from here
	mysql_data_home[1]=0;

	/* set read only */
	srv_read_only = TRUE;

	/* initialize components */
        if(innodb_init_param())
                exit(EXIT_FAILURE);

#ifndef __WIN__
        if (srv_file_flush_method_str == NULL) {
        	/* These are the default options */
#if (MYSQL_VERSION_ID < 50100)
		srv_unix_file_flush_method = SRV_UNIX_FDATASYNC;
#else /* MYSQL_VERSION_ID < 51000 */
		srv_unix_file_flush_method = SRV_UNIX_FSYNC;
#endif
#if (MYSQL_VERSION_ID < 50100)
	} else if (0 == ut_strcmp(srv_file_flush_method_str, "fdatasync")) {
	  	srv_unix_file_flush_method = SRV_UNIX_FDATASYNC;
#else /* MYSQL_VERSION_ID < 51000 */
	} else if (0 == ut_strcmp(srv_file_flush_method_str, "fsync")) {
		srv_unix_file_flush_method = SRV_UNIX_FSYNC;
#endif

	} else if (0 == ut_strcmp(srv_file_flush_method_str, "O_DSYNC")) {
	  	srv_unix_file_flush_method = SRV_UNIX_O_DSYNC;

	} else if (0 == ut_strcmp(srv_file_flush_method_str, "O_DIRECT")) {
	  	srv_unix_file_flush_method = SRV_UNIX_O_DIRECT;
		msg("xtrabackup: using O_DIRECT\n");
	} else if (0 == ut_strcmp(srv_file_flush_method_str, "littlesync")) {
	  	srv_unix_file_flush_method = SRV_UNIX_LITTLESYNC;

	} else if (0 == ut_strcmp(srv_file_flush_method_str, "nosync")) {
	  	srv_unix_file_flush_method = SRV_UNIX_NOSYNC;
#ifdef XTRADB_BASED
	} else if (0 == ut_strcmp(srv_file_flush_method_str, "ALL_O_DIRECT")) {
		srv_unix_file_flush_method = SRV_UNIX_ALL_O_DIRECT;
		msg("xtrabackup: using ALL_O_DIRECT\n");
#endif
#ifdef XTRADB_BASED
	} else if (0 == ut_strcmp(srv_file_flush_method_str, "ALL_O_DIRECT")) {
		srv_unix_file_flush_method = SRV_UNIX_ALL_O_DIRECT;
#endif
	} else {
	  	msg("xtrabackup: Unrecognized value %s for "
		    "innodb_flush_method\n", srv_file_flush_method_str);
	  	exit(EXIT_FAILURE);
	}
#else /* __WIN__ */
	/* We can only use synchronous unbuffered IO on Windows for now */
	if (srv_file_flush_method_str != NULL) {
		msg("xtrabackupp: Warning: "
		    "ignoring innodb_flush_method = %s on Windows.\n");
	}

	srv_win_file_flush_method = SRV_WIN_IO_UNBUFFERED;
	srv_use_native_aio = FALSE;
#endif

#ifndef INNODB_VERSION_SHORT
        if (srv_pool_size >= 1000 * 1024) {
#else
	if (srv_buf_pool_size >= 1000 * 1024 * 1024) {
#endif
                                  /* Here we still have srv_pool_size counted
                                  in kilobytes (in 4.0 this was in bytes)
				  srv_boot() converts the value to
                                  pages; if buffer pool is less than 1000 MB,
                                  assume fewer threads. */
                srv_max_n_threads = 50000;

#ifndef INNODB_VERSION_SHORT
        } else if (srv_pool_size >= 8 * 1024) {
#else
	} else if (srv_buf_pool_size >= 8 * 1024 * 1024) {
#endif

                srv_max_n_threads = 10000;
        } else {
		srv_max_n_threads = 1000;       /* saves several MB of memory,
                                                especially in 64-bit
                                                computers */
        }

	{
	ulint	nr;
	ulint	i;

	nr = srv_n_data_files;

	for (i = 0; i < nr; i++) {
		srv_data_file_sizes[i] = srv_data_file_sizes[i]
					* ((1024 * 1024) / UNIV_PAGE_SIZE);
	}

	srv_last_file_size_max = srv_last_file_size_max
					* ((1024 * 1024) / UNIV_PAGE_SIZE);

	srv_log_file_size = srv_log_file_size / UNIV_PAGE_SIZE;

	srv_log_buffer_size = srv_log_buffer_size / UNIV_PAGE_SIZE;

#ifndef INNODB_VERSION_SHORT
	srv_pool_size = srv_pool_size / (UNIV_PAGE_SIZE / 1024);

	srv_awe_window_size = srv_awe_window_size / UNIV_PAGE_SIZE;

	if (srv_use_awe) {
	        /* If we are using AWE we must save memory in the 32-bit
		address space of the process, and cannot bind the lock
		table size to the real buffer pool size. */

	        srv_lock_table_size = 20 * srv_awe_window_size;
	} else {
	        srv_lock_table_size = 5 * srv_pool_size;
	}
#else
	srv_lock_table_size = 5 * (srv_buf_pool_size / UNIV_PAGE_SIZE);
#endif
	}

	os_sync_mutex = NULL;
	srv_general_init();

	{
	ibool	create_new_db;
#ifdef XTRADB_BASED
	ibool	create_new_doublewrite_file;
#endif
	ibool	log_file_created;
	ibool	log_created	= FALSE;
	ibool	log_opened	= FALSE;
	LSN64	min_flushed_lsn;
	LSN64	max_flushed_lsn;
	ulint   sum_of_new_sizes;
	ulint	err;
	ulint	i;




#define SRV_N_PENDING_IOS_PER_THREAD 	OS_AIO_N_PENDING_IOS_PER_THREAD
#define SRV_MAX_N_PENDING_SYNC_IOS	100

#ifndef INNODB_VERSION_SHORT
                os_aio_init(8 * SRV_N_PENDING_IOS_PER_THREAD
                            * srv_n_file_io_threads,
                            srv_n_file_io_threads,
                            SRV_MAX_N_PENDING_SYNC_IOS);

	fil_init(srv_max_n_open_files);
#else
	srv_n_file_io_threads = 2 + srv_n_read_io_threads + srv_n_write_io_threads;

	os_aio_init(8 * SRV_N_PENDING_IOS_PER_THREAD,
		    srv_n_read_io_threads,
		    srv_n_write_io_threads,
		    SRV_MAX_N_PENDING_SYNC_IOS);

	fil_init(srv_file_per_table ? 50000 : 5000,
		 srv_max_n_open_files);
#endif

	fsp_init();
	log_init();

	lock_sys_create(srv_lock_table_size);

	for (i = 0; i < srv_n_file_io_threads; i++) {
		thread_nr[i] = i;

		os_thread_create(io_handler_thread, thread_nr + i, thread_ids + i);
    	}

	os_thread_sleep(200000); /*0.2 sec*/

	err = open_or_create_data_files(&create_new_db,
#ifdef XTRADB_BASED
					&create_new_doublewrite_file,
#endif
					&min_flushed_lsn, &max_flushed_lsn,
					&sum_of_new_sizes);
	if (err != DB_SUCCESS) {
	        msg(
"xtrabackup: Could not open or create data files.\n"
"xtrabackup: If you tried to add new data files, and it failed here,\n"
"xtrabackup: you should now edit innodb_data_file_path in my.cnf back\n"
"xtrabackup: to what it was, and remove the new ibdata files InnoDB created\n"
"xtrabackup: in this failed attempt. InnoDB only wrote those files full of\n"
"xtrabackup: zeros, but did not yet use them in any way. But be careful: do not\n"
"xtrabackup: remove old data files which contain your precious data!\n");

		//return((int) err);
		exit(EXIT_FAILURE);
	}

	/* create_new_db must not be TRUE.. */
	if (create_new_db) {
		msg("xtrabackup: Something wrong with source files...\n");
		exit(EXIT_FAILURE);
	}

	for (i = 0; i < srv_n_log_files; i++) {
		err = open_or_create_log_file(create_new_db, &log_file_created,
							     log_opened, 0, i);
		if (err != DB_SUCCESS) {

			//return((int) err);
			exit(EXIT_FAILURE);
		}

		if (log_file_created) {
			log_created = TRUE;
		} else {
			log_opened = TRUE;
		}
		if ((log_opened && create_new_db)
			    		|| (log_opened && log_created)) {
			msg(
	"xtrabackup: Error: all log files must be created at the same time.\n"
	"xtrabackup: All log files must be created also in database creation.\n"
	"xtrabackup: If you want bigger or smaller log files, shut down the\n"
	"xtrabackup: database and make sure there were no errors in shutdown.\n"
	"xtrabackup: Then delete the existing log files. Edit the .cnf file\n"
	"xtrabackup: and start the database again.\n");

			//return(DB_ERROR);
			exit(EXIT_FAILURE);
		}
	}

	/* log_file_created must not be TRUE, if online */
	if (log_file_created) {
		msg("xtrabackup: Something wrong with source files...\n");
		exit(EXIT_FAILURE);
	}

	fil_load_single_table_tablespaces();

	}

	/* create extra LSN dir if it does not exist. */
	if (xtrabackup_extra_lsndir
		&&!my_stat(xtrabackup_extra_lsndir,&stat_info,MYF(0))
		&& (my_mkdir(xtrabackup_extra_lsndir,0777,MYF(0)) < 0)){
		msg("xtrabackup: Error: cannot mkdir %d: %s\n",
		    my_errno, xtrabackup_extra_lsndir);
		exit(EXIT_FAILURE);
	}

	/* create target dir if not exist */
	if (!my_stat(xtrabackup_target_dir,&stat_info,MYF(0))
		&& (my_mkdir(xtrabackup_target_dir,0777,MYF(0)) < 0)){
		msg("xtrabackup: Error: cannot mkdir %d: %s\n",
		    my_errno, xtrabackup_target_dir);
		exit(EXIT_FAILURE);
	}

        {
        fil_system_t*   f_system = fil_system;

	/* definition from recv_recovery_from_checkpoint_start() */
	log_group_t*	max_cp_group;
	ulint		max_cp_field;
	byte*		buf;
	byte		log_hdr_buf_[LOG_FILE_HDR_SIZE + OS_FILE_LOG_BLOCK_SIZE];
	byte*		log_hdr_buf;
	ulint		err;

	/* start back ground thread to copy newer log */
	os_thread_id_t log_copying_thread_id;
	datafiles_iter_t *it;

	log_hdr_buf = ut_align(log_hdr_buf_, OS_FILE_LOG_BLOCK_SIZE);

	/* get current checkpoint_lsn */
	/* Look for the latest checkpoint from any of the log groups */

	mutex_enter(&log_sys->mutex);

	err = recv_find_max_checkpoint(&max_cp_group, &max_cp_field);

	if (err != DB_SUCCESS) {

		exit(EXIT_FAILURE);
	}

	log_group_read_checkpoint_info(max_cp_group, max_cp_field);
	buf = log_sys->checkpoint_buf;

	checkpoint_lsn_start = MACH_READ_64(buf + LOG_CHECKPOINT_LSN);
	checkpoint_no_start = MACH_READ_64(buf + LOG_CHECKPOINT_NO);

	mutex_exit(&log_sys->mutex);

reread_log_header:
#ifdef INNODB_VERSION_SHORT
	fil_io(OS_FILE_READ | OS_FILE_LOG, TRUE, max_cp_group->space_id,
				0,
				0, 0, LOG_FILE_HDR_SIZE,
				log_hdr_buf, max_cp_group);
#else
	fil_io(OS_FILE_READ | OS_FILE_LOG, TRUE, max_cp_group->space_id,
				0, 0, LOG_FILE_HDR_SIZE,
				log_hdr_buf, max_cp_group);
#endif

	/* check consistency of log file header to copy */
	mutex_enter(&log_sys->mutex);

	err = recv_find_max_checkpoint(&max_cp_group, &max_cp_field);

        if (err != DB_SUCCESS) {

                exit(EXIT_FAILURE);
        }

        log_group_read_checkpoint_info(max_cp_group, max_cp_field);
        buf = log_sys->checkpoint_buf;

	if(ut_dulint_cmp(checkpoint_no_start,
			MACH_READ_64(buf + LOG_CHECKPOINT_NO)) != 0) {
		checkpoint_lsn_start = MACH_READ_64(buf + LOG_CHECKPOINT_LSN);
		checkpoint_no_start = MACH_READ_64(buf + LOG_CHECKPOINT_NO);
		mutex_exit(&log_sys->mutex);
		goto reread_log_header;
	}

	mutex_exit(&log_sys->mutex);

	xtrabackup_init_datasinks();

	/* open the log file */
	memset(&stat_info, 0, sizeof(MY_STAT));
	dst_log_file = ds_open(ds_meta, XB_LOG_FILENAME, &stat_info);
	if (dst_log_file == NULL) {
		msg("xtrabackup: error: failed to open the target stream for "
		    "'%s'.\n", XB_LOG_FILENAME);
		exit(EXIT_FAILURE);
	}

	/* label it */
	strcpy((char*) log_hdr_buf + LOG_FILE_WAS_CREATED_BY_HOT_BACKUP,
		"xtrabkup ");
	ut_sprintf_timestamp(
		(char*) log_hdr_buf + (LOG_FILE_WAS_CREATED_BY_HOT_BACKUP
				+ (sizeof "xtrabkup ") - 1));

	if (ds_write(dst_log_file, log_hdr_buf, LOG_FILE_HDR_SIZE)) {
		msg("xtrabackup: error: write to logfile failed\n");
		exit(EXIT_FAILURE);
	}

	/* start flag */
	log_copying = TRUE;

	/* start io throttle */
	if(xtrabackup_throttle) {
		os_thread_id_t io_watching_thread_id;

		io_ticket = xtrabackup_throttle;
		wait_throttle = os_event_create(NULL);

		os_thread_create(io_watching_thread, NULL, &io_watching_thread_id);
	}


	/* copy log file by current position */
	if(xtrabackup_copy_logfile(checkpoint_lsn_start, FALSE))
		exit(EXIT_FAILURE);


	os_thread_create(log_copying_thread, NULL, &log_copying_thread_id);

	ut_a(xtrabackup_parallel > 0);

	if (xtrabackup_parallel > 1) {
		msg("xtrabackup: Starting %u threads for parallel data "
		    "files transfer\n", xtrabackup_parallel);
	}

	it = datafiles_iter_new(f_system);
	if (it == NULL) {
		msg("xtrabackup: Error: datafiles_iter_new() failed.\n");
		exit(EXIT_FAILURE);
	}

	/* Create data copying threads */
	data_threads = (data_thread_ctxt_t *)
		ut_malloc(sizeof(data_thread_ctxt_t) * xtrabackup_parallel);
	count = xtrabackup_parallel;
	count_mutex = OS_MUTEX_CREATE();

	for (i = 0; i < (uint) xtrabackup_parallel; i++) {
		data_threads[i].it = it;
		data_threads[i].num = i+1;
		data_threads[i].count = &count;
		data_threads[i].count_mutex = count_mutex;
		os_thread_create(data_copy_thread_func, data_threads + i,
				 &data_threads[i].id);
	}

	/* Wait for threads to exit */
	while (1) {
		os_thread_sleep(1000000);
		os_mutex_enter(count_mutex);
		if (count == 0) {
			os_mutex_exit(count_mutex);
			break;
		}
		os_mutex_exit(count_mutex);
	}

	os_mutex_free(count_mutex);
	ut_free(data_threads);
	datafiles_iter_free(it);

	}

	/* suspend-at-end */
	if (xtrabackup_suspend_at_end) {
		os_file_t	suspend_file = XB_FILE_UNDEFINED;
		char	suspend_path[FN_REFLEN];
		ibool	success, exists;
		os_file_type_t	type;

		sprintf(suspend_path, "%s%s", xtrabackup_target_dir,
			"/xtrabackup_suspended");

		srv_normalize_path_for_win(suspend_path);
		/* xb_file_create reads srv_unix_file_flush_method */
		suspend_file = xb_file_create(suspend_path, OS_FILE_OVERWRITE,
					      OS_FILE_NORMAL, OS_DATA_FILE,
					      &success);

		if (!success) {
			msg("xtrabackup: Error: failed to create file "
			    "'xtrabackup_suspended'\n");
		}

		if (suspend_file != XB_FILE_UNDEFINED)
			os_file_close(suspend_file);

		exists = TRUE;
		while (exists) {
			os_thread_sleep(200000); /*0.2 sec*/
			success = os_file_status(suspend_path, &exists, &type);
			if (!success)
				break;
		}
		xtrabackup_suspend_at_end = FALSE; /* suspend is 1 time */
	}

	/* read the latest checkpoint lsn */
	latest_cp = ut_dulint_zero;
	{
		log_group_t*	max_cp_group;
		ulint	max_cp_field;
		ulint	err;

		mutex_enter(&log_sys->mutex);

		err = recv_find_max_checkpoint(&max_cp_group, &max_cp_field);

		if (err != DB_SUCCESS) {
			msg("xtrabackup: Error: recv_find_max_checkpoint() failed.\n");
			mutex_exit(&log_sys->mutex);
			goto skip_last_cp;
		}

		log_group_read_checkpoint_info(max_cp_group, max_cp_field);

		latest_cp = MACH_READ_64(log_sys->checkpoint_buf + LOG_CHECKPOINT_LSN);

		mutex_exit(&log_sys->mutex);

#ifndef INNODB_VERSION_SHORT
		msg("xtrabackup: The latest check point (for incremental): "
		    "'%lu:%lu'\n", latest_cp.high, latest_cp.low);
#else
		msg("xtrabackup: The latest check point (for incremental): "
		    "'%llu'\n", latest_cp);
#endif
	}
skip_last_cp:
	/* stop log_copying_thread */
	log_copying = FALSE;
	msg("xtrabackup: Stopping log copying thread.\n");
	while (log_copying_running) {
		msg(".");
		os_thread_sleep(200000); /*0.2 sec*/
	}
	msg("\n");

	if(!xtrabackup_incremental) {
		strcpy(metadata_type, "full-backuped");
		metadata_from_lsn = ut_dulint_zero;
	} else {
		strcpy(metadata_type, "incremental");
		metadata_from_lsn = incremental_lsn;
	}
	metadata_to_lsn = latest_cp;
	metadata_last_lsn = log_copy_scanned_lsn;

	if (!xtrabackup_stream_metadata(ds_meta)) {
		msg("xtrabackup: error: "
		    "xtrabackup_stream_metadata() failed.\n");
	}
	if (xtrabackup_extra_lsndir) {
		char	filename[FN_REFLEN];

		sprintf(filename, "%s/%s", xtrabackup_extra_lsndir,
			XTRABACKUP_METADATA_FILENAME);
		if (!xtrabackup_write_metadata(filename))
			msg("xtrabackup: error: "
			    "xtrabackup_write_metadata() failed.\n");

	}

	if (!log_copying_succeed) {
		msg("xtrabackup: Error: log_copying_thread failed.\n");
		exit(EXIT_FAILURE);
	}

	xtrabackup_destroy_datasinks();

	if (wait_throttle)
		os_event_free(wait_throttle);

#ifndef INNODB_VERSION_SHORT
	msg("xtrabackup: Transaction log of lsn (%lu %lu) to (%lu %lu) was "
	    "copied.\n", checkpoint_lsn_start.high, checkpoint_lsn_start.low,
	    log_copy_scanned_lsn.high, log_copy_scanned_lsn.low);
#else
	msg("xtrabackup: Transaction log of lsn (%llu) to (%llu) was copied.\n",
	    checkpoint_lsn_start, log_copy_scanned_lsn);
#endif
}

/* ================= stats ================= */
static my_bool
xtrabackup_stats_level(
	dict_index_t*	index,
	ulint		level)
{
	ulint	space;
	page_t*	page;

	rec_t*	node_ptr;

	ulint	right_page_no;

	page_cur_t	cursor;

	mtr_t	mtr;
	mem_heap_t*	heap	= mem_heap_create(256);

	ulint*	offsets = NULL;

	ulonglong n_pages, n_pages_extern;
	ulonglong sum_data, sum_data_extern;
	ulonglong n_recs;
	ulint	page_size;
	buf_block_t*	block;
	ulint	zip_size;

	n_pages = sum_data = n_recs = 0;
	n_pages_extern = sum_data_extern = 0;


	if (level == 0)
		fprintf(stdout, "        leaf pages: ");
	else
		fprintf(stdout, "     level %lu pages: ", level);

	mtr_start(&mtr);

#ifndef INNODB_VERSION_SHORT
#if (MYSQL_VERSION_ID < 50100)
	mtr_x_lock(&(index->tree->lock), &mtr);
	page = btr_root_get(index->tree, &mtr);
#else /* MYSQL_VERSION_ID < 51000 */
	mtr_x_lock(&(index->lock), &mtr);
	page = btr_root_get(index, &mtr);
#endif
#else
	mtr_x_lock(&(index->lock), &mtr);
	block = btr_root_block_get(index, &mtr);
	page = buf_block_get_frame(block);
#endif

#ifndef INNODB_VERSION_SHORT
	space = buf_frame_get_space_id(page);
#else
	space = page_get_space_id(page);
	zip_size = fil_space_get_zip_size(space);
#endif

	while (level != btr_page_get_level(page, &mtr)) {

#ifndef INNODB_VERSION_SHORT
		ut_a(btr_page_get_level(page, &mtr) > 0);
#else
		ut_a(space == buf_block_get_space(block));
		ut_a(space == page_get_space_id(page));
		ut_a(!page_is_leaf(page));
#endif

#ifndef INNODB_VERSION_SHORT
		page_cur_set_before_first(page, &cursor);
#else
		page_cur_set_before_first(block, &cursor);
#endif
		page_cur_move_to_next(&cursor);

		node_ptr = page_cur_get_rec(&cursor);
		offsets = rec_get_offsets(node_ptr, index, offsets,
					ULINT_UNDEFINED, &heap);
#ifndef INNODB_VERSION_SHORT
		page = btr_node_ptr_get_child(node_ptr, offsets, &mtr);
#else
		block = btr_node_ptr_get_child(node_ptr, index, offsets, &mtr);
		page = buf_block_get_frame(block);
#endif
	}

loop:
	mem_heap_empty(heap);
	offsets = NULL;
#if (MYSQL_VERSION_ID < 50100)
	mtr_x_lock(&(index->tree->lock), &mtr);
#else /* MYSQL_VERSION_ID < 51000 */
	mtr_x_lock(&(index->lock), &mtr);
#endif

	right_page_no = btr_page_get_next(page, &mtr);


	/*=================================*/
	//fprintf(stdout, "%lu ", (ulint) buf_frame_get_page_no(page));

	n_pages++;
	sum_data += page_get_data_size(page);
	n_recs += page_get_n_recs(page);


	if (level == 0) {
		page_cur_t	cur;
		ulint	n_fields;
		ulint	i;
		mem_heap_t*	local_heap	= NULL;
		ulint	offsets_[REC_OFFS_NORMAL_SIZE];
		ulint*	local_offsets	= offsets_;

		*offsets_ = (sizeof offsets_) / sizeof *offsets_;

#ifndef INNODB_VERSION_SHORT
		page_cur_set_before_first(page, &cur);
#else
		page_cur_set_before_first(block, &cur);
#endif
		page_cur_move_to_next(&cur);

		for (;;) {
			if (page_cur_is_after_last(&cur)) {
				break;
			}

			local_offsets = rec_get_offsets(cur.rec, index, local_offsets,
						ULINT_UNDEFINED, &local_heap);
			n_fields = rec_offs_n_fields(local_offsets);

			for (i = 0; i < n_fields; i++) {
				if (rec_offs_nth_extern(local_offsets, i)) {
					page_t*	local_page;
					ulint	space_id;
					ulint	page_no;
					ulint	offset;
					byte*	blob_header;
					ulint	part_len;
					mtr_t	local_mtr;
					ulint	local_len;
					byte*	data;
#ifdef INNODB_VERSION_SHORT
					buf_block_t*	local_block;
#endif

					data = rec_get_nth_field(cur.rec, local_offsets, i, &local_len);

					ut_a(local_len >= BTR_EXTERN_FIELD_REF_SIZE);
					local_len -= BTR_EXTERN_FIELD_REF_SIZE;

					space_id = mach_read_from_4(data + local_len + BTR_EXTERN_SPACE_ID);
					page_no = mach_read_from_4(data + local_len + BTR_EXTERN_PAGE_NO);
					offset = mach_read_from_4(data + local_len + BTR_EXTERN_OFFSET);

					if (offset != FIL_PAGE_DATA)
						msg("\nWarning: several record may share same external page.\n");

					for (;;) {
						mtr_start(&local_mtr);

#ifndef INNODB_VERSION_SHORT
						local_page = buf_page_get(space_id, page_no, RW_S_LATCH, &local_mtr);
#ifdef UNIV_SYNC_DEBUG
						buf_page_dbg_add_level(local_page, SYNC_NO_ORDER_CHECK);
#endif
#else
#if (MYSQL_VERSION_ID < 50517)
						local_block = btr_block_get(space_id, zip_size, page_no, RW_S_LATCH, &local_mtr);
#else
						local_block = btr_block_get(space_id, zip_size, page_no, RW_S_LATCH, index, &local_mtr);
#endif
						local_page = buf_block_get_frame(local_block);
#endif
						blob_header = local_page + offset;
#define BTR_BLOB_HDR_PART_LEN		0
#define BTR_BLOB_HDR_NEXT_PAGE_NO	4
						//part_len = btr_blob_get_part_len(blob_header);
						part_len = mach_read_from_4(blob_header + BTR_BLOB_HDR_PART_LEN);

						//page_no = btr_blob_get_next_page_no(blob_header);
						page_no = mach_read_from_4(blob_header + BTR_BLOB_HDR_NEXT_PAGE_NO);

						offset = FIL_PAGE_DATA;




						/*=================================*/
						//fprintf(stdout, "[%lu] ", (ulint) buf_frame_get_page_no(page));

						n_pages_extern++;
						sum_data_extern += part_len;


						mtr_commit(&local_mtr);

						if (page_no == FIL_NULL)
							break;
					}
				}
			}

			page_cur_move_to_next(&cur);
		}
	}




	mtr_commit(&mtr);
	if (right_page_no != FIL_NULL) {
		mtr_start(&mtr);
#ifndef INNODB_VERSION_SHORT
		page = btr_page_get(space, right_page_no, RW_X_LATCH, &mtr);
#else
#if (MYSQL_VERSION_ID < 50517)
		block = btr_block_get(space, zip_size, right_page_no,
				      RW_X_LATCH, &mtr);
#else
		block = btr_block_get(space, zip_size, right_page_no,
				      RW_X_LATCH, index, &mtr);
#endif
		page = buf_block_get_frame(block);
#endif
		goto loop;
	}
	mem_heap_free(heap);

#ifndef INNODB_VERSION_SHORT
	page_size = UNIV_PAGE_SIZE;
#else
	if (zip_size) {
		page_size = zip_size;
	} else {
		page_size = UNIV_PAGE_SIZE;
	}
#endif

	if (level == 0)
		fprintf(stdout, "recs=%lld, ", n_recs);

	fprintf(stdout, "pages=%lld, data=%lld bytes, data/pages=%lld%%",
		n_pages, sum_data,
		((sum_data * 100)/ page_size)/n_pages);


	if (level == 0 && n_pages_extern) {
		putc('\n', stdout);
		/* also scan blob pages*/
		fprintf(stdout, "    external pages: ");

		fprintf(stdout, "pages=%lld, data=%lld bytes, data/pages=%lld%%",
			n_pages_extern, sum_data_extern,
			((sum_data_extern * 100)/ page_size)/n_pages_extern);
	}

	putc('\n', stdout);

	if (level > 0) {
		xtrabackup_stats_level(index, level - 1);
	}

	return(TRUE);
}

static void
xtrabackup_stats_func(void)
{
	ulint n;

	/* cd to datadir */

	if (my_setwd(mysql_real_data_home,MYF(MY_WME)))
	{
		msg("xtrabackup: cannot my_setwd %s\n", mysql_real_data_home);
		exit(EXIT_FAILURE);
	}
	msg("xtrabackup: cd to %s\n", mysql_real_data_home);

	mysql_data_home= mysql_data_home_buff;
	mysql_data_home[0]=FN_CURLIB;		// all paths are relative from here
	mysql_data_home[1]=0;

	/* set read only */
	srv_read_only = TRUE;
	srv_fake_write = TRUE;
#if MYSQL_VERSION_ID >= 50500
	/* AIO is incompatible with srv_read_only/srv_fake_write */
	srv_use_native_aio = FALSE;
#endif

	/* initialize components */
	if(innodb_init_param())
		exit(EXIT_FAILURE);

	/* Check if the log files have been created, otherwise innodb_init()
	will crash when called with srv_read_only == TRUE */
	for (n = 0; n < srv_n_log_files; n++) {
		char		logname[FN_REFLEN];
		ibool		exists;
		os_file_type_t	type;

		sprintf(logname, "ib_logfile%lu", (ulong) n);
		if (!os_file_status(logname, &exists, &type) || !exists ||
		    type != OS_FILE_TYPE_FILE) {
			msg("xtrabackup: Error: "
			    "Cannot find log file %s.\n", logname);
			msg("xtrabackup: Error: "
			    "to use the statistics feature, you need a "
			    "clean copy of the database including "
			    "correctly sized log files, so you need to "
			    "execute with --prepare twice to use this "
			    "functionality on a backup.\n");
			exit(EXIT_FAILURE);
		}
	}

	msg("xtrabackup: Starting 'read-only' InnoDB instance to gather "
	    "index statistics.\n"
	    "xtrabackup: Using %lld bytes for buffer pool (set by "
	    "--use-memory parameter)\n", xtrabackup_use_memory);

	if(innodb_init())
		exit(EXIT_FAILURE);

	fprintf(stdout, "\n\n<INDEX STATISTICS>\n");

	/* gather stats */

	{
	dict_table_t*	sys_tables;
	dict_index_t*	sys_index;
	dict_table_t*	table;
	btr_pcur_t	pcur;
	rec_t*		rec;
	byte*		field;
	ulint		len;
	mtr_t		mtr;

	/* Enlarge the fatal semaphore wait timeout during the InnoDB table
	monitor printout */

	mutex_enter(&kernel_mutex);
	srv_fatal_semaphore_wait_threshold += 72000; /* 20 hours */
	mutex_exit(&kernel_mutex);

	mutex_enter(&(dict_sys->mutex));

	mtr_start(&mtr);

	sys_tables = dict_table_get_low("SYS_TABLES");
	sys_index = UT_LIST_GET_FIRST(sys_tables->indexes);

	btr_pcur_open_at_index_side(TRUE, sys_index, BTR_SEARCH_LEAF, &pcur,
								TRUE, &mtr);
loop:
	btr_pcur_move_to_next_user_rec(&pcur, &mtr);

	rec = btr_pcur_get_rec(&pcur);

#ifndef INNODB_VERSION_SHORT
	if (!btr_pcur_is_on_user_rec(&pcur, &mtr))
#else
	if (!btr_pcur_is_on_user_rec(&pcur))
#endif
	{
		/* end of index */

		btr_pcur_close(&pcur);
		mtr_commit(&mtr);

		mutex_exit(&(dict_sys->mutex));

		/* Restore the fatal semaphore wait timeout */

		mutex_enter(&kernel_mutex);
		srv_fatal_semaphore_wait_threshold -= 72000; /* 20 hours */
		mutex_exit(&kernel_mutex);

		goto end;
	}

	field = rec_get_nth_field_old(rec, 0, &len);

#if (MYSQL_VERSION_ID < 50100)
	if (!rec_get_deleted_flag(rec, sys_tables->comp))
#else /* MYSQL_VERSION_ID < 51000 */
	if (!rec_get_deleted_flag(rec, 0))
#endif
	{

		/* We found one */

                char*	table_name = mem_strdupl((char*) field, len);

		btr_pcur_store_position(&pcur, &mtr);

		mtr_commit(&mtr);

		table = dict_table_get_low(table_name);
		mem_free(table_name);


		if (xtrabackup_tables) {
			char *p;
			int regres = REG_NOMATCH;
			int i;

			p = strstr(table->name, SRV_PATH_SEPARATOR_STR);

			if (p)
				*p = '.';

			for (i = 0; i < tables_regex_num; i++) {
				regres = xb_regexec(&tables_regex[i],
						    table->name, 1,
						    tables_regmatch, 0);
				if (regres != REG_NOMATCH)
					break;
			}

			if (p)
				*p = SRV_PATH_SEPARATOR;

			if ( regres == REG_NOMATCH )
				goto skip;
		}

		if (xtrabackup_tables_file) {
			xtrabackup_tables_t*	xtable;

			XB_HASH_SEARCH(name_hash, tables_hash,
				       ut_fold_string(table->name),
				       xtable,
				       ut_ad(xtable->name),
				       !strcmp(xtable->name, table->name));

			if (!xtable)
				goto skip;
		}


		if (table == NULL) {
			fputs("InnoDB: Failed to load table ", stderr);
#if (MYSQL_VERSION_ID < 50100)
			ut_print_namel(stderr, NULL, (char*) field, len);
#else /* MYSQL_VERSION_ID < 51000 */
			ut_print_namel(stderr, NULL, TRUE, (char*) field, len);
#endif
			putc('\n', stderr);
		} else {
			dict_index_t*	index;

			/* The table definition was corrupt if there
			is no index */

			if (dict_table_get_first_index(table)) {
#ifdef XTRADB_BASED
				dict_update_statistics(table, TRUE, FALSE);
#elif defined(INNODB_VERSION_SHORT)
				dict_update_statistics(table, TRUE);
#else
				dict_update_statistics_low(table, TRUE);
#endif
			}

			//dict_table_print_low(table);

			index = UT_LIST_GET_FIRST(table->indexes);
			while (index != NULL) {
{
	IB_INT64	n_vals;

	if (index->n_user_defined_cols > 0) {
		n_vals = index->stat_n_diff_key_vals[
					index->n_user_defined_cols];
	} else {
		n_vals = index->stat_n_diff_key_vals[1];
	}

	fprintf(stdout,
		"  table: %s, index: %s, space id: %lu, root page: %lu"
#ifdef INNODB_VERSION_SHORT
		", zip size: %lu"
#endif
		"\n  estimated statistics in dictionary:\n"
		"    key vals: %lu, leaf pages: %lu, size pages: %lu\n"
		"  real statistics:\n",
		table->name, index->name,
		(ulong) index->space,
#if (MYSQL_VERSION_ID < 50100)
		(ulong) index->tree->page,
#else /* MYSQL_VERSION_ID < 51000 */
		(ulong) index->page,
#endif
#ifdef INNODB_VERSION_SHORT
		(ulong) fil_space_get_zip_size(index->space),
#endif
		(ulong) n_vals,
		(ulong) index->stat_n_leaf_pages,
		(ulong) index->stat_index_size);

	{
		mtr_t	local_mtr;
		page_t*	root;
		ulint	page_level;

		mtr_start(&local_mtr);

#if (MYSQL_VERSION_ID < 50100)
		mtr_x_lock(&(index->tree->lock), &local_mtr);
		root = btr_root_get(index->tree, &local_mtr);
#else /* MYSQL_VERSION_ID < 51000 */
		mtr_x_lock(&(index->lock), &local_mtr);
		root = btr_root_get(index, &local_mtr);
#endif
		page_level = btr_page_get_level(root, &local_mtr);

		xtrabackup_stats_level(index, page_level);

		mtr_commit(&local_mtr);
	}

	putc('\n', stdout);
}
				index = UT_LIST_GET_NEXT(indexes, index);
			}
		}

skip:
		mtr_start(&mtr);

		btr_pcur_restore_position(BTR_SEARCH_LEAF, &pcur, &mtr);
	}

	goto loop;
	}

end:
	putc('\n', stdout);

	/* shutdown InnoDB */
	if(innodb_end())
		exit(EXIT_FAILURE);
}

/* ================= prepare ================= */

static my_bool
xtrabackup_init_temp_log(void)
{
	os_file_t	src_file = XB_FILE_UNDEFINED;
	char	src_path[FN_REFLEN];
	char	dst_path[FN_REFLEN];
	ibool	success;

	ulint	field;
	byte*	log_buf;
	byte*	log_buf_ = NULL;

	IB_INT64	file_size;

	LSN64	max_no;
	LSN64	max_lsn;
	LSN64	checkpoint_no;

	ulint	fold;

	max_no = ut_dulint_zero;

	if(!xtrabackup_incremental_dir) {
		sprintf(dst_path, "%s/ib_logfile0", xtrabackup_target_dir);
		sprintf(src_path, "%s/%s", xtrabackup_target_dir,
			XB_LOG_FILENAME);
	} else {
		sprintf(dst_path, "%s/ib_logfile0", xtrabackup_incremental_dir);
		sprintf(src_path, "%s/%s", xtrabackup_incremental_dir,
			XB_LOG_FILENAME);
	}

	srv_normalize_path_for_win(dst_path);
	srv_normalize_path_for_win(src_path);
retry:
	src_file = xb_file_create_no_error_handling(src_path, OS_FILE_OPEN,
						    OS_FILE_READ_WRITE,
						    &success);
	if (!success) {
		/* The following call prints an error message */
		os_file_get_last_error(TRUE);

		msg("xtrabackup: Warning: cannot open %s. will try to find.\n",
		    src_path);

		/* check if ib_logfile0 may be xtrabackup_logfile */
		src_file = xb_file_create_no_error_handling(dst_path,
							    OS_FILE_OPEN,
							    OS_FILE_READ_WRITE,
							    &success);
		if (!success) {
			os_file_get_last_error(TRUE);
			msg("  xtrabackup: Fatal error: cannot find %s.\n",
			    src_path);

			goto error;
		}

		log_buf_ = ut_malloc(LOG_FILE_HDR_SIZE * 2);
		log_buf = ut_align(log_buf_, LOG_FILE_HDR_SIZE);

		success = os_file_read(src_file, log_buf, 0, 0, LOG_FILE_HDR_SIZE);
		if (!success) {
			goto error;
		}

		if ( ut_memcmp(log_buf + LOG_FILE_WAS_CREATED_BY_HOT_BACKUP,
				(byte*)"xtrabkup", (sizeof "xtrabkup") - 1) == 0) {
			msg("  xtrabackup: 'ib_logfile0' seems to be "
			    "'xtrabackup_logfile'. will retry.\n");

			ut_free(log_buf_);
			log_buf_ = NULL;

			os_file_close(src_file);
			src_file = XB_FILE_UNDEFINED;

			/* rename and try again */
			success = xb_file_rename(dst_path, src_path);
			if (!success) {
				goto error;
			}

			goto retry;
		}

		msg("  xtrabackup: Fatal error: cannot find %s.\n",
		src_path);

		ut_free(log_buf_);
		log_buf_ = NULL;

		os_file_close(src_file);
		src_file = XB_FILE_UNDEFINED;

		goto error;
	}

#ifdef USE_POSIX_FADVISE
	posix_fadvise(src_file, 0, 0, POSIX_FADV_SEQUENTIAL);
	posix_fadvise(src_file, 0, 0, POSIX_FADV_DONTNEED);
#endif

	xb_file_set_nocache(src_file, src_path, "OPEN");

	file_size = os_file_get_size_as_iblonglong(src_file);


	/* TODO: We should skip the following modifies, if it is not the first time. */
	log_buf_ = ut_malloc(UNIV_PAGE_SIZE * 129);
	log_buf = ut_align(log_buf_, UNIV_PAGE_SIZE);

	/* read log file header */
	success = os_file_read(src_file, log_buf, 0, 0, LOG_FILE_HDR_SIZE);
	if (!success) {
		goto error;
	}

	if ( ut_memcmp(log_buf + LOG_FILE_WAS_CREATED_BY_HOT_BACKUP,
			(byte*)"xtrabkup", (sizeof "xtrabkup") - 1) != 0 ) {
		msg("xtrabackup: notice: xtrabackup_logfile was already used "
		    "to '--prepare'.\n");
		goto skip_modify;
	} else {
		/* clear it later */
		//memset(log_buf + LOG_FILE_WAS_CREATED_BY_HOT_BACKUP,
		//		' ', 4);
	}

	/* read last checkpoint lsn */
	for (field = LOG_CHECKPOINT_1; field <= LOG_CHECKPOINT_2;
			field += LOG_CHECKPOINT_2 - LOG_CHECKPOINT_1) {
		if (!recv_check_cp_is_consistent(log_buf + field))
			goto not_consistent;

		checkpoint_no = MACH_READ_64(log_buf + field + LOG_CHECKPOINT_NO);

		if (ut_dulint_cmp(checkpoint_no, max_no) >= 0) {
			max_no = checkpoint_no;
			max_lsn = MACH_READ_64(log_buf + field + LOG_CHECKPOINT_LSN);
/*
			mach_write_to_4(log_buf + field + LOG_CHECKPOINT_OFFSET,
					LOG_FILE_HDR_SIZE + ut_dulint_minus(max_lsn,
					ut_dulint_align_down(max_lsn,OS_FILE_LOG_BLOCK_SIZE)));

			ulint	fold;
			fold = ut_fold_binary(log_buf + field, LOG_CHECKPOINT_CHECKSUM_1);
			mach_write_to_4(log_buf + field + LOG_CHECKPOINT_CHECKSUM_1, fold);

			fold = ut_fold_binary(log_buf + field + LOG_CHECKPOINT_LSN,
				LOG_CHECKPOINT_CHECKSUM_2 - LOG_CHECKPOINT_LSN);
			mach_write_to_4(log_buf + field + LOG_CHECKPOINT_CHECKSUM_2, fold);
*/
		}
not_consistent:
		;
	}

	if (ut_dulint_cmp(max_no, ut_dulint_zero) == 0) {
		msg("xtrabackup: No valid checkpoint found.\n");
		goto error;
	}


	/* It seems to be needed to overwrite the both checkpoint area. */
	MACH_WRITE_64(log_buf + LOG_CHECKPOINT_1 + LOG_CHECKPOINT_LSN, max_lsn);
	mach_write_to_4(log_buf + LOG_CHECKPOINT_1 + LOG_CHECKPOINT_OFFSET,
			LOG_FILE_HDR_SIZE + (ulint) ut_dulint_minus(max_lsn,
			ut_dulint_align_down(max_lsn,OS_FILE_LOG_BLOCK_SIZE)));
#ifdef XTRADB_BASED
	MACH_WRITE_64(log_buf + LOG_CHECKPOINT_1 + LOG_CHECKPOINT_ARCHIVED_LSN,
			(ib_uint64_t)(LOG_FILE_HDR_SIZE + ut_dulint_minus(max_lsn,
					ut_dulint_align_down(max_lsn,OS_FILE_LOG_BLOCK_SIZE))));
#endif
	fold = ut_fold_binary(log_buf + LOG_CHECKPOINT_1, LOG_CHECKPOINT_CHECKSUM_1);
	mach_write_to_4(log_buf + LOG_CHECKPOINT_1 + LOG_CHECKPOINT_CHECKSUM_1, fold);

	fold = ut_fold_binary(log_buf + LOG_CHECKPOINT_1 + LOG_CHECKPOINT_LSN,
		LOG_CHECKPOINT_CHECKSUM_2 - LOG_CHECKPOINT_LSN);
	mach_write_to_4(log_buf + LOG_CHECKPOINT_1 + LOG_CHECKPOINT_CHECKSUM_2, fold);

	MACH_WRITE_64(log_buf + LOG_CHECKPOINT_2 + LOG_CHECKPOINT_LSN, max_lsn);
        mach_write_to_4(log_buf + LOG_CHECKPOINT_2 + LOG_CHECKPOINT_OFFSET,
                        LOG_FILE_HDR_SIZE + (ulint) ut_dulint_minus(max_lsn,
                        ut_dulint_align_down(max_lsn,OS_FILE_LOG_BLOCK_SIZE)));
#ifdef XTRADB_BASED
	MACH_WRITE_64(log_buf + LOG_CHECKPOINT_2 + LOG_CHECKPOINT_ARCHIVED_LSN,
			(ib_uint64_t)(LOG_FILE_HDR_SIZE + ut_dulint_minus(max_lsn,
					ut_dulint_align_down(max_lsn,OS_FILE_LOG_BLOCK_SIZE))));
#endif
        fold = ut_fold_binary(log_buf + LOG_CHECKPOINT_2, LOG_CHECKPOINT_CHECKSUM_1);
        mach_write_to_4(log_buf + LOG_CHECKPOINT_2 + LOG_CHECKPOINT_CHECKSUM_1, fold);

        fold = ut_fold_binary(log_buf + LOG_CHECKPOINT_2 + LOG_CHECKPOINT_LSN,
                LOG_CHECKPOINT_CHECKSUM_2 - LOG_CHECKPOINT_LSN);
        mach_write_to_4(log_buf + LOG_CHECKPOINT_2 + LOG_CHECKPOINT_CHECKSUM_2, fold);


	success = os_file_write(src_path, src_file, log_buf, 0, 0, LOG_FILE_HDR_SIZE);
	if (!success) {
		goto error;
	}

	/* expand file size (9/8) and align to UNIV_PAGE_SIZE */

	if (file_size % UNIV_PAGE_SIZE) {
		memset(log_buf, 0, UNIV_PAGE_SIZE);
		success = os_file_write(src_path, src_file, log_buf,
				(ulint)(file_size & 0xFFFFFFFFUL),
				(ulint)(file_size >> 32),
				UNIV_PAGE_SIZE - (ulint) (file_size % UNIV_PAGE_SIZE));
		if (!success) {
			goto error;
		}

		file_size = os_file_get_size_as_iblonglong(src_file);
	}

	/* TODO: We should judge whether the file is already expanded or not... */
	{
		ulint	expand;

		memset(log_buf, 0, UNIV_PAGE_SIZE * 128);
		expand = (ulint) (file_size / UNIV_PAGE_SIZE / 8);

		for (; expand > 128; expand -= 128) {
			success = os_file_write(src_path, src_file, log_buf,
					(ulint)(file_size & 0xFFFFFFFFUL),
					(ulint)(file_size >> 32),
					UNIV_PAGE_SIZE * 128);
			if (!success) {
				goto error;
			}
			file_size += UNIV_PAGE_SIZE * 128;
		}

		if (expand) {
			success = os_file_write(src_path, src_file, log_buf,
					(ulint)(file_size & 0xFFFFFFFFUL),
					(ulint)(file_size >> 32),
					expand * UNIV_PAGE_SIZE);
			if (!success) {
				goto error;
			}
			file_size += UNIV_PAGE_SIZE * expand;
		}
	}

	/* make larger than 2MB */
	if (file_size < 2*1024*1024L) {
		memset(log_buf, 0, UNIV_PAGE_SIZE);
		while (file_size < 2*1024*1024L) {
			success = os_file_write(src_path, src_file, log_buf,
				(ulint)(file_size & 0xFFFFFFFFUL),
				(ulint)(file_size >> 32),
				UNIV_PAGE_SIZE);
			if (!success) {
				goto error;
			}
			file_size += UNIV_PAGE_SIZE;
		}
		file_size = os_file_get_size_as_iblonglong(src_file);
	}

#ifndef INNODB_VERSION_SHORT
	msg("xtrabackup: xtrabackup_logfile detected: size=%lld, "
	    "start_lsn=(%lu %lu)\n", file_size, max_lsn.high, max_lsn.low);
#else
	msg("xtrabackup: xtrabackup_logfile detected: size=%lld, "
	    "start_lsn=(%llu)\n", file_size, max_lsn);
#endif

	os_file_close(src_file);
	src_file = XB_FILE_UNDEFINED;

	/* Backup log parameters */
	innobase_log_group_home_dir_backup = innobase_log_group_home_dir;
	innobase_log_file_size_backup      = innobase_log_file_size;
	innobase_log_files_in_group_backup = innobase_log_files_in_group;

	/* fake InnoDB */
	innobase_log_group_home_dir = NULL;
	innobase_log_file_size      = file_size;
	innobase_log_files_in_group = 1;

	srv_thread_concurrency = 0;

	/* rename 'xtrabackup_logfile' to 'ib_logfile0' */
	success = xb_file_rename(src_path, dst_path);
	if (!success) {
		goto error;
	}
	xtrabackup_logfile_is_renamed = TRUE;

	ut_free(log_buf_);

	return(FALSE);

skip_modify:
	os_file_close(src_file);
	src_file = XB_FILE_UNDEFINED;
	ut_free(log_buf_);
	return(FALSE);

error:
	if (src_file != XB_FILE_UNDEFINED)
		os_file_close(src_file);
	if (log_buf_)
		ut_free(log_buf_);
	msg("xtrabackup: Error: xtrabackup_init_temp_log() failed.\n");
	return(TRUE); /*ERROR*/
}

/***********************************************************************
Generates path to the meta file path from a given path to an incremental .delta
by replacing trailing ".delta" with ".meta", or returns error if 'delta_path'
does not end with the ".delta" character sequence.
@return TRUE on success, FALSE on error. */
static
ibool
get_meta_path(
	const char	*delta_path,	/* in: path to a .delta file */
	char 		*meta_path)	/* out: path to the corresponding .meta
					file */
{
	size_t		len = strlen(delta_path);

	if (len <= 6 || strcmp(delta_path + len - 6, ".delta")) {
		return FALSE;
	}
	memcpy(meta_path, delta_path, len - 6);
	strcpy(meta_path + len - 6, XB_DELTA_INFO_SUFFIX);

	return TRUE;
}

/************************************************************************
Applies a given .delta file to the corresponding data file.
@return TRUE on success */
static
ibool
xtrabackup_apply_delta(
	const char*	dirname,	/* in: dir name of incremental */
	const char*	dbname,		/* in: database name (ibdata: NULL) */
	const char*	filename,	/* in: file name (not a path),
					including the .delta extension */
	my_bool check_newer __attribute__((unused)))
{
	os_file_t	src_file = XB_FILE_UNDEFINED;
	os_file_t	dst_file = XB_FILE_UNDEFINED;
	char	src_path[FN_REFLEN];
	char	dst_path[FN_REFLEN];
	char	meta_path[FN_REFLEN];
	ibool	success;

	ibool	last_buffer = FALSE;
	ulint	page_in_buffer;
	ulint	incremental_buffers = 0;

	xb_delta_info_t info;
	ulint		page_size;
	ulint		page_size_shift;
	byte*		incremental_buffer_base = NULL;
	byte*		incremental_buffer;

	ut_a(xtrabackup_incremental);

	if (dbname) {
		snprintf(src_path, sizeof(src_path), "%s/%s/%s",
			 dirname, dbname, filename);
		snprintf(dst_path, sizeof(dst_path), "%s/%s/%s",
			 xtrabackup_real_target_dir, dbname, filename);
	} else {
		snprintf(src_path, sizeof(src_path), "%s/%s",
			 dirname, filename);
		snprintf(dst_path, sizeof(dst_path), "%s/%s",
			 xtrabackup_real_target_dir, filename);
	}
	dst_path[strlen(dst_path) - 6] = '\0';

	if (!get_meta_path(src_path, meta_path)) {
		goto error;
	}

	srv_normalize_path_for_win(dst_path);
	srv_normalize_path_for_win(src_path);
	srv_normalize_path_for_win(meta_path);

	if (!xb_read_delta_metadata(meta_path, &info)) {
		goto error;
	}

	page_size = info.page_size;
	page_size_shift = get_bit_shift(page_size);
	msg("xtrabackup: page size for %s is %lu bytes\n",
	    src_path, page_size);
	if (page_size_shift < 10 ||
	    page_size_shift > UNIV_PAGE_SIZE_SHIFT_MAX) {
		msg("xtrabackup: error: invalid value of page_size "
		    "(%lu bytes) read from %s\n", page_size, meta_path);
		goto error;
	}

	src_file = xb_file_create_no_error_handling(src_path, OS_FILE_OPEN,
						    OS_FILE_READ_WRITE,
						    &success);
	if (!success) {
		os_file_get_last_error(TRUE);
		msg("xtrabackup: error: cannot open %s\n", src_path);
		goto error;
	}

#ifdef USE_POSIX_FADVISE
	posix_fadvise(src_file, 0, 0, POSIX_FADV_SEQUENTIAL);
	posix_fadvise(src_file, 0, 0, POSIX_FADV_DONTNEED);
#endif

	xb_file_set_nocache(src_file, src_path, "OPEN");

	dst_file = xb_file_create_no_error_handling(dst_path, OS_FILE_OPEN,
						    OS_FILE_READ_WRITE,
						    &success);
again:
	if (!success) {
		ulint errcode = os_file_get_last_error(TRUE);

		if (errcode == OS_FILE_NOT_FOUND) {
			msg("xtrabackup: target data file %s "
			    "is not found, creating a new one\n", dst_path);
			/* Create the database directory if it doesn't exist yet
			*/
			if (dbname) {
				char	dst_dir[FN_REFLEN];

				snprintf(dst_dir, sizeof(dst_dir), "%s/%s",
					 xtrabackup_real_target_dir, dbname);
				srv_normalize_path_for_win(dst_dir);

				if (!os_file_create_directory(dst_dir, FALSE))
					goto error;
			}
			dst_file =
				xb_file_create_no_error_handling(dst_path,
								 OS_FILE_CREATE,
								 OS_FILE_READ_WRITE,
								 &success);
			goto again;
		}

		msg("xtrabackup: error: cannot open %s\n", dst_path);
		goto error;
	}

#ifdef USE_POSIX_FADVISE
	posix_fadvise(dst_file, 0, 0, POSIX_FADV_DONTNEED);
#endif

	xb_file_set_nocache(dst_file, dst_path, "OPEN");

	/* allocate buffer for incremental backup (4096 pages) */
	incremental_buffer_base = ut_malloc((UNIV_PAGE_SIZE_MAX / 4 + 1) *
					 UNIV_PAGE_SIZE_MAX);
	incremental_buffer = ut_align(incremental_buffer_base,
				      UNIV_PAGE_SIZE_MAX);

	msg("Applying %s ...\n", src_path);

	while (!last_buffer) {
		ulint cluster_header;

		/* read to buffer */
		/* first block of block cluster */
		success = os_file_read(src_file, incremental_buffer,
				       ((incremental_buffers * (page_size / 4))
					<< page_size_shift) & 0xFFFFFFFFUL,
				       (incremental_buffers * (page_size / 4))
				       >> (32 - page_size_shift),
				       page_size);
		if (!success) {
			goto error;
		}

		cluster_header = mach_read_from_4(incremental_buffer);
		switch(cluster_header) {
			case 0x78747261UL: /*"xtra"*/
				break;
			case 0x58545241UL: /*"XTRA"*/
				last_buffer = TRUE;
				break;
			default:
				msg("xtrabackup: error: %s seems not "
				    ".delta file.\n", src_path);
				goto error;
		}

		for (page_in_buffer = 1; page_in_buffer < page_size / 4;
		     page_in_buffer++) {
			if (mach_read_from_4(incremental_buffer + page_in_buffer * 4)
			    == 0xFFFFFFFFUL)
				break;
		}

		ut_a(last_buffer || page_in_buffer == page_size / 4);

		/* read whole of the cluster */
		success = os_file_read(src_file, incremental_buffer,
				       ((incremental_buffers * (page_size / 4))
					<< page_size_shift) & 0xFFFFFFFFUL,
				       (incremental_buffers * (page_size / 4))
				       >> (32 - page_size_shift),
				       page_in_buffer * page_size);
		if (!success) {
			goto error;
		}

		for (page_in_buffer = 1; page_in_buffer < page_size / 4;
		     page_in_buffer++) {
			ulint offset_on_page;

			offset_on_page = mach_read_from_4(incremental_buffer + page_in_buffer * 4);

			if (offset_on_page == 0xFFFFFFFFUL)
				break;

			/* apply blocks in the cluster */
//			if (ut_dulint_cmp(incremental_lsn,
//				MACH_READ_64(incremental_buffer
//						 + page_in_buffer * page_size
//						 + FIL_PAGE_LSN)) >= 0)
//				continue;

			success = os_file_write(dst_path, dst_file,
					incremental_buffer +
						page_in_buffer * page_size,
					(offset_on_page << page_size_shift) &
						0xFFFFFFFFUL,
					offset_on_page >> (32 - page_size_shift),
					page_size);
			if (!success) {
				goto error;
			}
		}

		incremental_buffers++;
	}

	if (incremental_buffer_base)
		ut_free(incremental_buffer_base);
	if (src_file != XB_FILE_UNDEFINED)
		os_file_close(src_file);
	if (dst_file != XB_FILE_UNDEFINED)
		os_file_close(dst_file);
	return TRUE;

error:
	if (incremental_buffer_base)
		ut_free(incremental_buffer_base);
	if (src_file != XB_FILE_UNDEFINED)
		os_file_close(src_file);
	if (dst_file != XB_FILE_UNDEFINED)
		os_file_close(dst_file);
	msg("xtrabackup: Error: xtrabackup_apply_delta(): "
	    "failed to apply %s to %s.\n", src_path, dst_path);
	return FALSE;
}

/************************************************************************
Applies all .delta files from incremental_dir to the full backup.
@return TRUE on success. */
static
ibool
xtrabackup_apply_deltas(my_bool check_newer)
{
	int		ret;
	char		dbpath[FN_REFLEN];
	os_file_dir_t	dir;
	os_file_dir_t	dbdir;
	os_file_stat_t	dbinfo;
	os_file_stat_t	fileinfo;
	ulint		err 		= DB_SUCCESS;
	static char	current_dir[2];

	current_dir[0] = FN_CURLIB;
	current_dir[1] = 0;
	srv_data_home = current_dir;

	/* datafile */
	dbdir = os_file_opendir(xtrabackup_incremental_dir, FALSE);

	if (dbdir != NULL) {
		ret = fil_file_readdir_next_file(&err, xtrabackup_incremental_dir, dbdir,
							&fileinfo);
		while (ret == 0) {
			if (fileinfo.type == OS_FILE_TYPE_DIR) {
				goto next_file_item_1;
			}

			if (strlen(fileinfo.name) > 6
			    && 0 == strcmp(fileinfo.name +
					strlen(fileinfo.name) - 6,
					".delta")) {
				if (!xtrabackup_apply_delta(
					    xtrabackup_incremental_dir, NULL,
					    fileinfo.name, check_newer))
				{
					return FALSE;
				}
			}
next_file_item_1:
			ret = fil_file_readdir_next_file(&err,
							xtrabackup_incremental_dir, dbdir,
							&fileinfo);
		}

		os_file_closedir(dbdir);
	} else {
		msg("xtrabackup: Cannot open dir %s\n",
		    xtrabackup_incremental_dir);
	}

	/* single table tablespaces */
	dir = os_file_opendir(xtrabackup_incremental_dir, FALSE);

	if (dir == NULL) {
		msg("xtrabackup: Cannot open dir %s\n",
		    xtrabackup_incremental_dir);
	}

		ret = fil_file_readdir_next_file(&err, xtrabackup_incremental_dir, dir,
								&dbinfo);
	while (ret == 0) {
		if (dbinfo.type == OS_FILE_TYPE_FILE
		    || dbinfo.type == OS_FILE_TYPE_UNKNOWN) {

		        goto next_datadir_item;
		}

		sprintf(dbpath, "%s/%s", xtrabackup_incremental_dir,
								dbinfo.name);
		srv_normalize_path_for_win(dbpath);

		dbdir = os_file_opendir(dbpath, FALSE);

		if (dbdir != NULL) {

			ret = fil_file_readdir_next_file(&err, dbpath, dbdir,
								&fileinfo);
			while (ret == 0) {

			        if (fileinfo.type == OS_FILE_TYPE_DIR) {

				        goto next_file_item_2;
				}

				if (strlen(fileinfo.name) > 6
				    && 0 == strcmp(fileinfo.name +
						strlen(fileinfo.name) - 6,
						".delta")) {
					/* The name ends in .delta; try opening
					the file */
					if (!xtrabackup_apply_delta(
						    xtrabackup_incremental_dir,
						    dbinfo.name,
						    fileinfo.name, check_newer))
					{
						return FALSE;
					}
				}
next_file_item_2:
				ret = fil_file_readdir_next_file(&err,
								dbpath, dbdir,
								&fileinfo);
			}

			os_file_closedir(dbdir);
		}
next_datadir_item:
		ret = fil_file_readdir_next_file(&err,
						xtrabackup_incremental_dir,
								dir, &dbinfo);
	}

	os_file_closedir(dir);

	return TRUE;
}

static my_bool
xtrabackup_close_temp_log(my_bool clear_flag)
{
	os_file_t	src_file = XB_FILE_UNDEFINED;
	char	src_path[FN_REFLEN];
	char	dst_path[FN_REFLEN];
	ibool	success;

	byte*	log_buf;
	byte*	log_buf_ = NULL;


	if (!xtrabackup_logfile_is_renamed)
		return(FALSE);

	/* Restore log parameters */
	innobase_log_group_home_dir = innobase_log_group_home_dir_backup;
	innobase_log_file_size      = innobase_log_file_size_backup;
	innobase_log_files_in_group = innobase_log_files_in_group_backup;

	/* rename 'ib_logfile0' to 'xtrabackup_logfile' */
	if(!xtrabackup_incremental_dir) {
		sprintf(dst_path, "%s/ib_logfile0", xtrabackup_target_dir);
		sprintf(src_path, "%s/%s", xtrabackup_target_dir,
			XB_LOG_FILENAME);
	} else {
		sprintf(dst_path, "%s/ib_logfile0", xtrabackup_incremental_dir);
		sprintf(src_path, "%s/%s", xtrabackup_incremental_dir,
			XB_LOG_FILENAME);
	}

	srv_normalize_path_for_win(dst_path);
	srv_normalize_path_for_win(src_path);

	success = xb_file_rename(dst_path, src_path);
	if (!success) {
		goto error;
	}
	xtrabackup_logfile_is_renamed = FALSE;

	if (!clear_flag)
		return(FALSE);

	/* clear LOG_FILE_WAS_CREATED_BY_HOT_BACKUP field */
	src_file = xb_file_create_no_error_handling(src_path, OS_FILE_OPEN,
						    OS_FILE_READ_WRITE,
						    &success);
	if (!success) {
		goto error;
	}

#ifdef USE_POSIX_FADVISE
	posix_fadvise(src_file, 0, 0, POSIX_FADV_DONTNEED);
#endif

	xb_file_set_nocache(src_file, src_path, "OPEN");

	log_buf_ = ut_malloc(LOG_FILE_HDR_SIZE * 2);
	log_buf = ut_align(log_buf_, LOG_FILE_HDR_SIZE);

	success = os_file_read(src_file, log_buf, 0, 0, LOG_FILE_HDR_SIZE);
	if (!success) {
		goto error;
	}

	memset(log_buf + LOG_FILE_WAS_CREATED_BY_HOT_BACKUP, ' ', 4);

	success = os_file_write(src_path, src_file, log_buf, 0, 0, LOG_FILE_HDR_SIZE);
	if (!success) {
		goto error;
	}

	os_file_close(src_file);
	src_file = XB_FILE_UNDEFINED;

	return(FALSE);
error:
	if (src_file != XB_FILE_UNDEFINED)
		os_file_close(src_file);
	if (log_buf_)
		ut_free(log_buf_);
	msg("xtrabackup: Error: xtrabackup_close_temp_log() failed.\n");
	return(TRUE); /*ERROR*/
}

static void
xtrabackup_prepare_func(void)
{
	/* cd to target-dir */

	if (my_setwd(xtrabackup_real_target_dir,MYF(MY_WME)))
	{
		msg("xtrabackup: cannot my_setwd %s\n",
		    xtrabackup_real_target_dir);
		exit(EXIT_FAILURE);
	}
	msg("xtrabackup: cd to %s\n", xtrabackup_real_target_dir);

	xtrabackup_target_dir= mysql_data_home_buff;
	xtrabackup_target_dir[0]=FN_CURLIB;		// all paths are relative from here
	xtrabackup_target_dir[1]=0;

	/* read metadata of target */
	{
		char	filename[FN_REFLEN];

		sprintf(filename, "%s/%s", xtrabackup_target_dir, XTRABACKUP_METADATA_FILENAME);

		if (!xtrabackup_read_metadata(filename))
			msg("xtrabackup: error: xtrabackup_read_metadata()\n");

		if (!strcmp(metadata_type, "full-backuped")) {
			msg("xtrabackup: This target seems to be not prepared "
			    "yet.\n");
		} else if (!strcmp(metadata_type, "full-prepared")) {
			msg("xtrabackup: This target seems to be already "
			    "prepared.\n");
			goto skip_check;
		} else {
			msg("xtrabackup: This target seems not to have correct "
			    "metadata...\n");
		}

		if (xtrabackup_incremental) {
			msg("xtrabackup: error: applying incremental backup "
			    "needs target prepared.\n");
			exit(EXIT_FAILURE);
		}
skip_check:
		if (xtrabackup_incremental
		    && ut_dulint_cmp(metadata_to_lsn, incremental_lsn) != 0) {
			msg("xtrabackup: error: This incremental backup seems "
			    "not to be proper for the target.\n"
			    "xtrabackup:  Check 'to_lsn' of the target and "
			    "'from_lsn' of the incremental.\n");
			exit(EXIT_FAILURE);
		}
	}

	/* Create logfiles for recovery from 'xtrabackup_logfile', before start InnoDB */
	srv_max_n_threads = 1000;
	os_sync_mutex = NULL;
#ifdef INNODB_VERSION_SHORT
	ut_mem_init();
#ifdef XTRADB_BASED
	/* temporally dummy value to avoid crash */
	srv_page_size_shift = 14;
	srv_page_size = (1 << srv_page_size_shift);
#endif
#else /* INNODB_VERSION_SHORT */
	ut_mem_block_list_init();
#endif
	os_sync_init();
	sync_init();
	os_io_init_simple();
	if(xtrabackup_init_temp_log())
		goto error;

	if(xtrabackup_incremental && !xtrabackup_apply_deltas(TRUE))
		goto error;

	sync_close();
	sync_initialized = FALSE;
	os_sync_free();
	os_sync_mutex = NULL;
	ut_free_all_mem();

	/* check the accessibility of target-dir */
	/* ############# TODO ##################### */

	if(innodb_init_param())
		goto error;

	srv_apply_log_only = (ibool) xtrabackup_apply_log_only;

	/* increase IO threads */
	if(srv_n_file_io_threads < 10) {
		srv_n_file_io_threads = 10;
	}

	msg("xtrabackup: Starting InnoDB instance for recovery.\n"
	    "xtrabackup: Using %lld bytes for buffer pool "
	    "(set by --use-memory parameter)\n", xtrabackup_use_memory);

	if(innodb_init())
		goto error;

	/* align space sizes along with fsp header */
	{
	fil_system_t*	f_system = fil_system;
	fil_space_t*	space;

	mutex_enter(&(f_system->mutex));
	space = UT_LIST_GET_FIRST(f_system->space_list);

	while (space != NULL) {
		byte*	header;
		ulint	size;
		ulint	actual_size;
		mtr_t	mtr;
#ifdef INNODB_VERSION_SHORT
		buf_block_t*	block;
		ulint	flags;
#endif

		if (space->purpose == FIL_TABLESPACE) {
			mutex_exit(&(f_system->mutex));

			mtr_start(&mtr);

#ifndef INNODB_VERSION_SHORT
			mtr_s_lock(fil_space_get_latch(space->id), &mtr);

			header = buf_page_get(space->id, 0, RW_S_LATCH, &mtr);
#ifdef UNIV_SYNC_DEBUG
			buf_page_dbg_add_level(header,
					       SYNC_NO_ORDER_CHECK);
#endif
			header += FIL_PAGE_DATA;
#else
			mtr_s_lock(fil_space_get_latch(space->id, &flags), &mtr);

			block = buf_page_get(space->id,
					     dict_table_flags_to_zip_size(flags),
					     0, RW_S_LATCH, &mtr);
			header = FIL_PAGE_DATA /*FSP_HEADER_OFFSET*/
				+ buf_block_get_frame(block);
#endif

			size = mtr_read_ulint(header + 8 /* FSP_SIZE */, MLOG_4BYTES, &mtr);

			mtr_commit(&mtr);

			fil_extend_space_to_desired_size(&actual_size, space->id, size);

			mutex_enter(&(f_system->mutex));
		}

		space = UT_LIST_GET_NEXT(space_list, space);
	}

	mutex_exit(&(f_system->mutex));
	}



	if (xtrabackup_export) {
		msg("xtrabackup: export option is specified.\n");
		if (innobase_file_per_table) {
			fil_system_t*	f_system = fil_system;
			fil_space_t*	space;
			fil_node_t*	node;
			os_file_t	info_file = XB_FILE_UNDEFINED;
			char		info_file_path[FN_REFLEN];
			ibool		success;
			char		table_name[FN_REFLEN];

			byte*		page;
			byte*		buf = NULL;

			buf = ut_malloc(UNIV_PAGE_SIZE * 2);
			page = ut_align(buf, UNIV_PAGE_SIZE);

			/* flush insert buffer at shutdwon */
			innobase_fast_shutdown = 0;

			mutex_enter(&(f_system->mutex));

			space = UT_LIST_GET_FIRST(f_system->space_list);
			while (space != NULL) {
				/* treat file_per_table only */
				if (space->purpose != FIL_TABLESPACE
				    || trx_sys_sys_space(space->id))
				{
					space = UT_LIST_GET_NEXT(space_list, space);
					continue;
				}

				node = UT_LIST_GET_FIRST(space->chain);
				while (node != NULL) {
					int len;
					char *next, *prev, *p;
					dict_table_t*	table;
					dict_index_t*	index;
					ulint		n_index;

					/* node exist == file exist, here */
					strncpy(info_file_path, node->name, FN_REFLEN);
					len = strlen(info_file_path);
					info_file_path[len - 3] = 'e';
					info_file_path[len - 2] = 'x';
					info_file_path[len - 1] = 'p';

					p = info_file_path;
					prev = NULL;
					while ((next = strstr(p, SRV_PATH_SEPARATOR_STR)) != NULL)
					{
						prev = p;
						p = next + 1;
					}
					info_file_path[len - 4] = 0;
					strncpy(table_name, prev, FN_REFLEN);

					info_file_path[len - 4] = '.';

					mutex_exit(&(f_system->mutex));
					mutex_enter(&(dict_sys->mutex));

					table = dict_table_get_low(table_name);
					if (!table) {
						msg("xtrabackup: error: "
						    "cannot find dictionary "
						    "record of table %s\n",
						    table_name);
						goto next_node;
					}
					index = dict_table_get_first_index(table);
					n_index = UT_LIST_GET_LEN(table->indexes);
					if (n_index > 31) {
						msg("xtrabackup: error: "
						    "sorry, cannot export over "
						    "31 indexes for now.\n");
						goto next_node;
					}

					/* init exp file */
					bzero(page, UNIV_PAGE_SIZE);
					mach_write_to_4(page    , 0x78706f72UL);
					mach_write_to_4(page + 4, 0x74696e66UL);/*"xportinf"*/
					mach_write_to_4(page + 8, n_index);
					strncpy((char *) page + 12,
						table_name, 500);

					msg("xtrabackup: export metadata of "
					    "table '%s' to file `%s` "
					    "(%lu indexes)\n",
					    table_name, info_file_path,
					    n_index);

					n_index = 1;
					while (index) {
						mach_write_to_8(page + n_index * 512, index->id);
						mach_write_to_4(page + n_index * 512 + 8,
#if (MYSQL_VERSION_ID < 50100)
								index->tree->page);
#else /* MYSQL_VERSION_ID < 51000 */
								index->page);
#endif
					strncpy((char *) page + n_index * 512 +
						12, index->name, 500);

						msg("xtrabackup:     name=%s, "
						    "id.low=%lu, page=%lu\n",
						    index->name,
#if (MYSQL_VERSION_ID < 50500)
						    index->id.low,
#else
						    (ulint)(index->id &
							    0xFFFFFFFFUL),
#endif
#if (MYSQL_VERSION_ID < 50100)
						    index->tree->page
#else /* MYSQL_VERSION_ID < 51000 */
						(ulint) index->page
#endif
						);
						index = dict_table_get_next_index(index);
						n_index++;
					}

					srv_normalize_path_for_win(info_file_path);
					info_file = xb_file_create(
						info_file_path,
						OS_FILE_OVERWRITE,
						OS_FILE_NORMAL, OS_DATA_FILE,
						&success);
					if (!success) {
						os_file_get_last_error(TRUE);
						goto next_node;
					}
					success = os_file_write(info_file_path, info_file, page,
								0, 0, UNIV_PAGE_SIZE);
					if (!success) {
						os_file_get_last_error(TRUE);
						goto next_node;
					}
					success = xb_file_flush(info_file);
					if (!success) {
						os_file_get_last_error(TRUE);
						goto next_node;
					}
next_node:
					if (info_file != XB_FILE_UNDEFINED) {
						os_file_close(info_file);
						info_file = XB_FILE_UNDEFINED;
					}
					mutex_exit(&(dict_sys->mutex));
					mutex_enter(&(f_system->mutex));

					node = UT_LIST_GET_NEXT(chain, node);
				}

				space = UT_LIST_GET_NEXT(space_list, space);
			}
			mutex_exit(&(f_system->mutex));

			ut_free(buf);
		}
	}

	/* print binlog position (again?) */
	msg("\n[notice (again)]\n"
	    "  If you use binary log and don't use any hack of group commit,\n"
	    "  the binary log position seems to be:\n");
	trx_sys_print_mysql_binlog_offset();
	msg("\n");

	/* output to xtrabackup_binlog_pos_innodb */
	if (*trx_sys_mysql_bin_log_name != '\0') {
		FILE *fp;

		fp = fopen("xtrabackup_binlog_pos_innodb", "w");
		if (fp) {
			fprintf(fp, "%s\t%llu\n",
				trx_sys_mysql_bin_log_name,
				trx_sys_mysql_bin_log_pos);
			fclose(fp);
		} else {
			msg("xtrabackup: failed to open "
			    "'xtrabackup_binlog_pos_innodb'\n");
		}
	}

	/* Check whether the log is applied enough or not. */
	if ((xtrabackup_incremental
	     && ut_dulint_cmp(srv_start_lsn, incremental_last_lsn) < 0)
	    ||(!xtrabackup_incremental
	       && ut_dulint_cmp(srv_start_lsn, metadata_last_lsn) < 0)) {
		msg(
"xtrabackup: ########################################################\n"
"xtrabackup: # !!WARNING!!                                          #\n"
"xtrabackup: # The transaction log file is corrupted.               #\n"
"xtrabackup: # The log was not applied to the intended LSN!         #\n"
"xtrabackup: ########################################################\n"
		    );
		if (xtrabackup_incremental) {
#ifndef INNODB_VERSION_SHORT
			msg("xtrabackup: The intended lsn is %lu:%lu\n",
			    incremental_last_lsn.high,
			    incremental_last_lsn.low);
#else
			msg("xtrabackup: The intended lsn is %llu\n",
			    incremental_last_lsn);
#endif
		} else {
#ifndef INNODB_VERSION_SHORT
			msg("xtrabackup: The intended lsn is %lu:%lu\n",
			    metadata_last_lsn.high, metadata_last_lsn.low);
#else
			msg("xtrabackup: The intended lsn is %llu\n",
			    metadata_last_lsn);
#endif
		}
	}

	if(innodb_end())
		goto error;

	sync_initialized = FALSE;
	os_sync_mutex = NULL;

	/* re-init necessary components */
#ifdef INNODB_VERSION_SHORT
	ut_mem_init();
#else
	ut_mem_block_list_init();
#endif
	os_sync_init();
	sync_init();
	os_io_init_simple();

	if(xtrabackup_close_temp_log(TRUE))
		exit(EXIT_FAILURE);

	/* output to metadata file */
	{
		char	filename[FN_REFLEN];

		strcpy(metadata_type, "full-prepared");

		if(xtrabackup_incremental
		   && ut_dulint_cmp(metadata_to_lsn, incremental_to_lsn) < 0)
		{
			metadata_to_lsn = incremental_to_lsn;
			metadata_last_lsn = incremental_last_lsn;
		}

		sprintf(filename, "%s/%s", xtrabackup_target_dir, XTRABACKUP_METADATA_FILENAME);
		if (!xtrabackup_write_metadata(filename))
			msg("xtrabackup: error: xtrabackup_write_metadata"
			    "(xtrabackup_target_dir)\n");

		if(xtrabackup_extra_lsndir) {
			sprintf(filename, "%s/%s", xtrabackup_extra_lsndir, XTRABACKUP_METADATA_FILENAME);
			if (!xtrabackup_write_metadata(filename))
				msg("xtrabackup: error: "
				    "xtrabackup_write_metadata"
				    "(xtrabackup_extra_lsndir)\n");
		}
	}

	if(!xtrabackup_create_ib_logfile)
		return;

	/* TODO: make more smart */

	msg("\n[notice]\n"
	    "We cannot call InnoDB second time during the process lifetime.\n");
	msg("Please re-execte to create ib_logfile*. Sorry.\n");

	return;

error:
	xtrabackup_close_temp_log(FALSE);

	exit(EXIT_FAILURE);
}

/* ================= main =================== */

int main(int argc, char **argv)
{
	int ho_error;

	MY_INIT(argv[0]);
	xb_regex_init();

	load_defaults("my",load_default_groups,&argc,&argv);

	/* ignore unsupported options */
	{
	int i,j,argc_new,find;
	char *optend, *prev_found = NULL;
	argc_new = argc;

	j=1;
	for (i=1 ; i < argc ; i++) {
		uint count;
		struct my_option *opt= (struct my_option *) my_long_options;
		optend= strcend((argv)[i], '=');
		if (!strncmp(argv[i], "--defaults-file", optend - argv[i]))
		{
			msg("xtrabackup: Error: --defaults-file "
			    "must be specified first on the command "
			    "line\n");
			exit(EXIT_FAILURE);
		}
		for (count= 0; opt->name; opt++) {
			if (!getopt_compare_strings(opt->name, (argv)[i] + 2,
				(uint)(optend - (argv)[i] - 2))) /* match found */
			{
				if (!opt->name[(uint)(optend - (argv)[i] - 2)]) {
					find = 1;
					goto next_opt;
				}
				if (!count) {
					count= 1;
					prev_found= (char *) opt->name;
				}
				else if (strcmp(prev_found, opt->name)) {
					count++;
				}
			}
		}
		find = count;
next_opt:
		if(!find){
			argc_new--;
		} else {
			(argv)[j]=(argv)[i];
			j++;
		}
	}
	argc = argc_new;
	argv[argc] = NULL;
	}

	if ((ho_error=handle_options(&argc, &argv, my_long_options, get_one_option)))
		exit(ho_error);

	if ((!xtrabackup_prepare) && (strcmp(mysql_data_home, "./") == 0)) {
		if (!xtrabackup_print_param)
			usage();
		msg("\nxtrabackup: Error: Please set parameter 'datadir'\n");
		exit(EXIT_FAILURE);
	}

	/* Ensure target dir is not relative to datadir */
	my_load_path(xtrabackup_real_target_dir, xtrabackup_target_dir, NULL);
	xtrabackup_target_dir= xtrabackup_real_target_dir;

	if (xtrabackup_tables) {
		/* init regexp */
		char *p, *next;
		int i;
		char errbuf[100];

		tables_regex_num = 1;

		p = xtrabackup_tables;
		while ((p = strchr(p, ',')) != NULL) {
			p++;
			tables_regex_num++;
		}

		tables_regex = ut_malloc(sizeof(xb_regex_t) * tables_regex_num);

		p = xtrabackup_tables;
		for (i=0; i < tables_regex_num; i++) {
			next = strchr(p, ',');
			ut_a(next || i == tables_regex_num - 1);

			next++;
			if (i != tables_regex_num - 1)
				*(next - 1) = '\0';

			xb_regerror(xb_regcomp(&tables_regex[i], p,
					       REG_EXTENDED),
				    &tables_regex[i], errbuf, sizeof(errbuf));
			msg("xtrabackup: tables regcomp(%s): %s\n", p, errbuf);

			if (i != tables_regex_num - 1)
				*(next - 1) = ',';
			p = next;
		}
	}

	if (xtrabackup_tables_file) {
		char name_buf[NAME_LEN*2+2];
		FILE *fp;

		name_buf[NAME_LEN*2+1] = '\0';

		/* init tables_hash */
		tables_hash = hash_create(1000);

		/* read and store the filenames */
		fp = fopen(xtrabackup_tables_file,"r");
		if (!fp) {
			msg("xtrabackup: cannot open %s\n",
			    xtrabackup_tables_file);
			exit(EXIT_FAILURE);
		}
		for (;;) {
			xtrabackup_tables_t*	table;
			char*	p = name_buf;

			if ( fgets(name_buf, NAME_LEN*2+1, fp) == 0 ) {
				break;
			}

			while (*p != '\0') {
				if (*p == '.') {
					*p = '/';
				}
				p++;
			}
			p = strchr(name_buf, '\n');
			if (p)
			{
				*p = '\0';
			}

			table = malloc(sizeof(xtrabackup_tables_t) + strlen(name_buf) + 1);
			memset(table, '\0', sizeof(xtrabackup_tables_t) + strlen(name_buf) + 1);
			table->name = ((char*)table) + sizeof(xtrabackup_tables_t);
			strcpy(table->name, name_buf);

			HASH_INSERT(xtrabackup_tables_t, name_hash, tables_hash,
					ut_fold_string(table->name), table);

			msg("xtrabackup: table '%s' is registered to the "
			    "list.\n", table->name);
		}
	}

#ifdef XTRADB_BASED
	/* temporary setting of enough size */
	srv_page_size_shift = UNIV_PAGE_SIZE_SHIFT_MAX;
	srv_page_size = UNIV_PAGE_SIZE_MAX;
	srv_log_block_size = 512;
#endif
	if (xtrabackup_backup && xtrabackup_incremental) {
		/* direct specification is only for --backup */
		/* and the lsn is prior to the other option */

		char* endchar;
		int error = 0;
#ifndef INNODB_VERSION_SHORT
		char* incremental_low;
		long long lsn_high, lsn_low;

		incremental_low = strstr(xtrabackup_incremental, ":");
		if (incremental_low) {
			*incremental_low = '\0';

			lsn_high = strtoll(xtrabackup_incremental, &endchar, 10);
			if (*endchar != '\0' || (lsn_high >> 32))
				error = 1;

			*incremental_low = ':';
			incremental_low++;

			lsn_low = strtoll(incremental_low, &endchar, 10);

			if (*endchar != '\0' || (lsn_low >> 32))
				error = 1;

			incremental_lsn = ut_dulint_create((ulint)lsn_high, (ulint)lsn_low);
		} else {
			error = 1;
		}
#else
		incremental_lsn = strtoll(xtrabackup_incremental, &endchar, 10);
		if (*endchar != '\0')
			error = 1;
#endif

		if (error) {
			msg("xtrabackup: value '%s' may be wrong format for "
			    "incremental option.\n", xtrabackup_incremental);
			exit(EXIT_FAILURE);
		}
	} else if (xtrabackup_backup && xtrabackup_incremental_basedir) {
		char	filename[FN_REFLEN];

		sprintf(filename, "%s/%s", xtrabackup_incremental_basedir, XTRABACKUP_METADATA_FILENAME);

		if (!xtrabackup_read_metadata(filename)) {
			msg("xtrabackup: error: failed to read metadata from "
			    "%s\n", filename);
			exit(EXIT_FAILURE);
		}

		incremental_lsn = metadata_to_lsn;
		xtrabackup_incremental = xtrabackup_incremental_basedir; //dummy
	} else if (xtrabackup_prepare && xtrabackup_incremental_dir) {
		char	filename[FN_REFLEN];

		sprintf(filename, "%s/%s", xtrabackup_incremental_dir, XTRABACKUP_METADATA_FILENAME);

		if (!xtrabackup_read_metadata(filename)) {
			msg("xtrabackup: error: failed to read metadata from "
			    "%s\n", filename);
			exit(EXIT_FAILURE);
		}

		incremental_lsn = metadata_from_lsn;
		incremental_to_lsn = metadata_to_lsn;
		incremental_last_lsn = metadata_last_lsn;
		xtrabackup_incremental = xtrabackup_incremental_dir; //dummy

	} else {
		xtrabackup_incremental = NULL;
	}

	/* --print-param */
	if (xtrabackup_print_param) {
		/* === some variables from mysqld === */
		bzero((G_PTR) &mysql_tmpdir_list, sizeof(mysql_tmpdir_list));

		if (init_tmpdir(&mysql_tmpdir_list, opt_mysql_tmpdir))
			exit(EXIT_FAILURE);

		printf("# This MySQL options file was generated by XtraBackup.\n");
		printf("[mysqld]\n");
		printf("datadir = \"%s\"\n", mysql_data_home);
		printf("tmpdir = \"%s\"\n", mysql_tmpdir_list.list[0]);
		printf("innodb_data_home_dir = \"%s\"\n",
			innobase_data_home_dir ? innobase_data_home_dir : mysql_data_home);
		printf("innodb_data_file_path = \"%s\"\n",
			innobase_data_file_path ? innobase_data_file_path : "ibdata1:10M:autoextend");
		printf("innodb_log_group_home_dir = \"%s\"\n",
			innobase_log_group_home_dir ? innobase_log_group_home_dir : mysql_data_home);
		printf("innodb_log_files_in_group = %ld\n", innobase_log_files_in_group);
		printf("innodb_log_file_size = %lld\n", innobase_log_file_size);
		printf("innodb_flush_method = \"%s\"\n",
		       (innobase_unix_file_flush_method != NULL) ?
		       innobase_unix_file_flush_method : "");
#ifdef XTRADB_BASED
		printf("innodb_fast_checksum = %d\n", innobase_fast_checksum);
		printf("innodb_page_size = %ld\n", innobase_page_size);
		printf("innodb_log_block_size = %lu\n", innobase_log_block_size);
#endif
		exit(EXIT_SUCCESS);
	}

	print_version();
	if (xtrabackup_incremental) {
#ifndef INNODB_VERSION_SHORT
		msg("incremental backup from %lu:%lu is enabled.\n",
		    incremental_lsn.high, incremental_lsn.low);
#else
		msg("incremental backup from %llu is enabled.\n",
		    incremental_lsn);
#endif
	}

	if (xtrabackup_export && innobase_file_per_table == FALSE) {
		msg("xtrabackup: error: --export option can only "
		    "be used with --innodb-file-per-table=ON.\n");
		exit(EXIT_FAILURE);
	}

<<<<<<< HEAD
	if (xtrabackup_incremental && xtrabackup_compact) {
		msg("xtrabackup: error: --compact cannot be used with "
		    "incremental backups.\n");
=======
	if (xtrabackup_incremental && xtrabackup_stream &&
	    xtrabackup_stream_fmt == XB_STREAM_FMT_TAR) {
		msg("xtrabackup: error: "
		    "streaming incremental backups are incompatible with the \n"
		    "'tar' streaming format. Use --stream=xbstream instead.\n");
		exit(EXIT_FAILURE);
	}

	if (xtrabackup_compress && xtrabackup_stream &&
	    xtrabackup_stream_fmt == XB_STREAM_FMT_TAR) {
		msg("xtrabackup: error: "
		    "compressed backups are incompatible with the \n"
		    "'tar' streaming format. Use --stream=xbstream instead.\n");
>>>>>>> 064dc835
		exit(EXIT_FAILURE);
	}

	/* cannot execute both for now */
	{
		int num = 0;

		if (xtrabackup_backup) num++;
		if (xtrabackup_stats) num++;
		if (xtrabackup_prepare) num++;
		if (num != 1) { /* !XOR (for now) */
			usage();
			exit(EXIT_FAILURE);
		}
	}

#ifndef __WIN__
	if (xtrabackup_debug_sync) {
		signal(SIGCONT, sigcont_handler);
	}
#endif

	/* --backup */
	if (xtrabackup_backup)
		xtrabackup_backup_func();

	/* --stats */
	if (xtrabackup_stats)
		xtrabackup_stats_func();

	/* --prepare */
	if (xtrabackup_prepare)
		xtrabackup_prepare_func();

	if (xtrabackup_tables) {
		/* free regexp */
		int i;

		for (i = 0; i < tables_regex_num; i++) {
			xb_regfree(&tables_regex[i]);
		}
		ut_free(tables_regex);
	}

	if (xtrabackup_tables_file) {
		ulint	i;

		/* free the hash elements */
		for (i = 0; i < hash_get_n_cells(tables_hash); i++) {
			xtrabackup_tables_t*	table;

			table = HASH_GET_FIRST(tables_hash, i);

			while (table) {
				xtrabackup_tables_t*	prev_table = table;

				table = HASH_GET_NEXT(name_hash, prev_table);

				HASH_DELETE(xtrabackup_tables_t, name_hash, tables_hash,
						ut_fold_string(prev_table->name), prev_table);
				free(prev_table);
			}
		}

		/* free tables_hash */
		hash_table_free(tables_hash);
	}

	xb_regex_end();

	exit(EXIT_SUCCESS);
}<|MERGE_RESOLUTION|>--- conflicted
+++ resolved
@@ -4845,11 +4845,12 @@
 		exit(EXIT_FAILURE);
 	}
 
-<<<<<<< HEAD
 	if (xtrabackup_incremental && xtrabackup_compact) {
 		msg("xtrabackup: error: --compact cannot be used with "
 		    "incremental backups.\n");
-=======
+		exit(EXIT_FAILURE);
+	}
+
 	if (xtrabackup_incremental && xtrabackup_stream &&
 	    xtrabackup_stream_fmt == XB_STREAM_FMT_TAR) {
 		msg("xtrabackup: error: "
@@ -4863,7 +4864,6 @@
 		msg("xtrabackup: error: "
 		    "compressed backups are incompatible with the \n"
 		    "'tar' streaming format. Use --stream=xbstream instead.\n");
->>>>>>> 064dc835
 		exit(EXIT_FAILURE);
 	}
 
