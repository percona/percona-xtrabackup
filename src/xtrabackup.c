/******************************************************
XtraBackup: hot backup tool for InnoDB
(c) 2009-2012 Percona Inc.
Originally Created 3/3/2009 Yasufumi Kinoshita
Written by Alexey Kopytov, Aleksandr Kuzminsky, Stewart Smith, Vadim Tkachenko,
Yasufumi Kinoshita, Ignacio Nin and Baron Schwartz.

This program is free software; you can redistribute it and/or modify
it under the terms of the GNU General Public License as published by
the Free Software Foundation; version 2 of the License.

This program is distributed in the hope that it will be useful,
but WITHOUT ANY WARRANTY; without even the implied warranty of
MERCHANTABILITY or FITNESS FOR A PARTICULAR PURPOSE.  See the
GNU General Public License for more details.

You should have received a copy of the GNU General Public License
along with this program; if not, write to the Free Software
Foundation, Inc., 59 Temple Place, Suite 330, Boston, MA 02111-1307 USA

*******************************************************

This file incorporates work covered by the following copyright and
permission notice:

Copyright (c) 2000, 2011, MySQL AB & Innobase Oy. All Rights Reserved.

This program is free software; you can redistribute it and/or modify it under
the terms of the GNU General Public License as published by the Free Software
Foundation; version 2 of the License.

This program is distributed in the hope that it will be useful, but WITHOUT
ANY WARRANTY; without even the implied warranty of MERCHANTABILITY or FITNESS
FOR A PARTICULAR PURPOSE. See the GNU General Public License for more details.

You should have received a copy of the GNU General Public License along with
this program; if not, write to the Free Software Foundation, Inc., 59 Temple
Place, Suite 330, Boston, MA 02111-1307 USA

*******************************************************/

#ifndef XTRABACKUP_VERSION
#define XTRABACKUP_VERSION "undefined"
#endif
#ifndef XTRABACKUP_REVISION
#define XTRABACKUP_REVISION "undefined"
#endif

//#define XTRABACKUP_TARGET_IS_PLUGIN

#include <mysql_version.h>
#include <my_base.h>
#include <my_getopt.h>
#include <mysql_com.h>

#if (MYSQL_VERSION_ID < 50100)
#define G_PTR gptr
#else /* MYSQL_VERSION_ID < 51000 */
#define G_PTR uchar*
#endif

#include <os0thread.h>
#include <srv0start.h>
#include <srv0srv.h>
#include <trx0roll.h>
#include <trx0trx.h>
#include <trx0sys.h>
#include <mtr0mtr.h>
#include <row0ins.h>
#include <row0mysql.h>
#include <row0sel.h>
#include <row0upd.h>
#include <lock0lock.h>
#include <dict0crea.h>
#include <btr0cur.h>
#include <btr0btr.h>
#include <btr0sea.h>
#include <fsp0fsp.h>
#include <sync0sync.h>
#include <trx0xa.h>
#include <log0recv.h>
#include <fcntl.h>

#ifdef INNODB_VERSION_SHORT
#include <ibuf0ibuf.h>
#endif

#include "common.h"
#include "datasink.h"

#include "xb_regex.h"
#include "innodb_int.h"
#include "fil_cur.h"
#include "write_filt.h"
#include "xtrabackup.h"

my_bool innodb_inited= 0;

/* === xtrabackup specific options === */
char xtrabackup_real_target_dir[FN_REFLEN] = "./xtrabackup_backupfiles/";
char *xtrabackup_target_dir= xtrabackup_real_target_dir;
my_bool xtrabackup_version = FALSE;
my_bool xtrabackup_backup = FALSE;
my_bool xtrabackup_stats = FALSE;
my_bool xtrabackup_prepare = FALSE;
my_bool xtrabackup_print_param = FALSE;

my_bool xtrabackup_export = FALSE;
my_bool xtrabackup_apply_log_only = FALSE;

my_bool xtrabackup_suspend_at_end = FALSE;
longlong xtrabackup_use_memory = 100*1024*1024L;
my_bool xtrabackup_create_ib_logfile = FALSE;

long xtrabackup_throttle = 0; /* 0:unlimited */
lint io_ticket;
os_event_t wait_throttle = NULL;

char *xtrabackup_incremental = NULL;
LSN64 incremental_lsn;
LSN64 incremental_to_lsn;
LSN64 incremental_last_lsn;

char *xtrabackup_incremental_basedir = NULL; /* for --backup */
char *xtrabackup_extra_lsndir = NULL; /* for --backup with --extra-lsndir */
char *xtrabackup_incremental_dir = NULL; /* for --prepare */

char *xtrabackup_tables = NULL;
int tables_regex_num;
xb_regex_t *tables_regex;
xb_regmatch_t tables_regmatch[1];

char *xtrabackup_tables_file = NULL;
hash_table_t* tables_hash;

struct xtrabackup_tables_struct{
	char*		name;
	hash_node_t	name_hash;
};
typedef struct xtrabackup_tables_struct	xtrabackup_tables_t;

#ifdef XTRADB_BASED
static ulint		thread_nr[SRV_MAX_N_IO_THREADS + 6 + 64];
static os_thread_id_t	thread_ids[SRV_MAX_N_IO_THREADS + 6 + 64];
#else
static ulint		thread_nr[SRV_MAX_N_IO_THREADS + 6];
static os_thread_id_t	thread_ids[SRV_MAX_N_IO_THREADS + 6];
#endif

LSN64 checkpoint_lsn_start;
LSN64 checkpoint_no_start;
LSN64 log_copy_scanned_lsn;
ibool log_copying = TRUE;
ibool log_copying_running = FALSE;
ibool log_copying_succeed = FALSE;

ibool xtrabackup_logfile_is_renamed = FALSE;

int xtrabackup_parallel;

char *xtrabackup_stream_str = NULL;
xb_stream_fmt_t xtrabackup_stream_fmt;
ibool xtrabackup_stream = FALSE;

char *xtrabackup_compress_alg = NULL;
ibool xtrabackup_compress = FALSE;
uint xtrabackup_compress_threads;

/* === metadata of backup === */
#define XTRABACKUP_METADATA_FILENAME "xtrabackup_checkpoints"
char metadata_type[30] = ""; /*[full-backuped|full-prepared|incremental]*/
#ifndef INNODB_VERSION_SHORT
dulint metadata_from_lsn = {0, 0};
dulint metadata_to_lsn = {0, 0};
dulint metadata_last_lsn = {0, 0};
#else
ib_uint64_t metadata_from_lsn = 0;
ib_uint64_t metadata_to_lsn = 0;
ib_uint64_t metadata_last_lsn = 0;
#endif

#define XB_LOG_FILENAME "xtrabackup_logfile"

ds_file_t	*dst_log_file = NULL;

/* === some variables from mysqld === */
char mysql_real_data_home[FN_REFLEN] = "./";
char *mysql_data_home= mysql_real_data_home;
static char mysql_data_home_buff[2];

const char *defaults_group = "mysqld";

/* === static parameters in ha_innodb.cc */

#define HA_INNOBASE_ROWS_IN_TABLE 10000 /* to get optimization right */
#define HA_INNOBASE_RANGE_COUNT	  100

ulong 	innobase_large_page_size = 0;

/* The default values for the following, type long or longlong, start-up
parameters are declared in mysqld.cc: */

long innobase_additional_mem_pool_size = 1*1024*1024L;
long innobase_buffer_pool_awe_mem_mb = 0;
long innobase_file_io_threads = 4;
long innobase_read_io_threads = 4;
long innobase_write_io_threads = 4;
long innobase_force_recovery = 0;
long innobase_lock_wait_timeout = 50;
long innobase_log_buffer_size = 1024*1024L;
long innobase_log_files_in_group = 2;
long innobase_log_files_in_group_backup;
long innobase_mirrored_log_groups = 1;
long innobase_open_files = 300L;

long innobase_page_size = (1 << 14); /* 16KB */
#ifdef XTRADB_BASED
static ulong innobase_log_block_size = 512;
#endif
my_bool innobase_fast_checksum = FALSE;
my_bool	innobase_extra_undoslots = FALSE;
char*	innobase_doublewrite_file = NULL;

longlong innobase_buffer_pool_size = 8*1024*1024L;
longlong innobase_log_file_size = 5*1024*1024L;
longlong innobase_log_file_size_backup;

/* The default values for the following char* start-up parameters
are determined in innobase_init below: */

char*	innobase_data_home_dir			= NULL;
char*	innobase_data_file_path 		= NULL;
char*	innobase_log_group_home_dir		= NULL;
char*	innobase_log_group_home_dir_backup	= NULL;
char*	innobase_log_arch_dir			= NULL;/* unused */
/* The following has a misleading name: starting from 4.0.5, this also
affects Windows: */
char*	innobase_unix_file_flush_method		= NULL;

/* Below we have boolean-valued start-up parameters, and their default
values */

ulong	innobase_fast_shutdown			= 1;
my_bool innobase_log_archive			= FALSE;/* unused */
my_bool innobase_use_doublewrite    = TRUE;
my_bool innobase_use_checksums      = TRUE;
my_bool innobase_use_large_pages    = FALSE;
my_bool	innobase_file_per_table			= FALSE;
my_bool innobase_locks_unsafe_for_binlog        = FALSE;
my_bool innobase_rollback_on_timeout		= FALSE;
my_bool innobase_create_status_file		= FALSE;
my_bool innobase_adaptive_hash_index		= TRUE;

static char *internal_innobase_data_file_path	= NULL;

/* The following counter is used to convey information to InnoDB
about server activity: in selects it is not sensible to call
srv_active_wake_master_thread after each fetch or search, we only do
it every INNOBASE_WAKE_INTERVAL'th step. */

#define INNOBASE_WAKE_INTERVAL	32
ulong	innobase_active_counter	= 0;

static char *xtrabackup_debug_sync = NULL;

static my_bool xtrabackup_compact = FALSE;

/* Datasinks */
static  ds_ctxt_t       *ds_data     = NULL;
static  ds_ctxt_t       *ds_meta     = NULL;
static  ds_ctxt_t       *ds_local    = NULL;
static  ds_ctxt_t       *ds_compress = NULL;
static  ds_ctxt_t       *ds_tmpfile  = NULL;
static  ds_ctxt_t       *ds_stream   = NULL;

/* ======== Datafiles iterator ======== */
typedef struct {
	fil_system_t *system;
	fil_space_t  *space;
	fil_node_t   *node;
	ibool        started;
	os_mutex_t   mutex;
} datafiles_iter_t;

static
datafiles_iter_t *
datafiles_iter_new(fil_system_t *f_system)
{
	datafiles_iter_t *it;

	it = ut_malloc(sizeof(datafiles_iter_t));
	it->mutex = OS_MUTEX_CREATE();

	it->system = f_system;
	it->space = NULL;
	it->node = NULL;
	it->started = FALSE;

	return it;
}

static
fil_node_t *
datafiles_iter_next(datafiles_iter_t *it)
{
	fil_node_t *new_node;

	os_mutex_enter(it->mutex);

	if (it->node == NULL) {
		if (it->started)
			goto end;
		it->started = TRUE;
	} else {
		it->node = UT_LIST_GET_NEXT(chain, it->node);
		if (it->node != NULL)
			goto end;
	}

	it->space = (it->space == NULL) ?
		UT_LIST_GET_FIRST(it->system->space_list) :
		UT_LIST_GET_NEXT(space_list, it->space);

	while (it->space != NULL &&
	       (it->space->purpose != FIL_TABLESPACE ||
		UT_LIST_GET_LEN(it->space->chain) == 0))
		it->space = UT_LIST_GET_NEXT(space_list, it->space);
	if (it->space == NULL)
		goto end;

	it->node = UT_LIST_GET_FIRST(it->space->chain);

end:
	new_node = it->node;
	os_mutex_exit(it->mutex);

	return new_node;
}

static
void
datafiles_iter_free(datafiles_iter_t *it)
{
	os_mutex_free(it->mutex);
	ut_free(it);
}

/* ======== Date copying thread context ======== */

typedef struct {
	datafiles_iter_t 	*it;
	uint			num;
	uint			*count;
	os_mutex_t		count_mutex;
	os_thread_id_t		id;
} data_thread_ctxt_t;

/* ======== for option and variables ======== */

enum options_xtrabackup
{
  OPT_XTRA_TARGET_DIR=256,
  OPT_XTRA_BACKUP,
  OPT_XTRA_STATS,
  OPT_XTRA_PREPARE,
  OPT_XTRA_EXPORT,
  OPT_XTRA_APPLY_LOG_ONLY,
  OPT_XTRA_PRINT_PARAM,
  OPT_XTRA_SUSPEND_AT_END,
  OPT_XTRA_USE_MEMORY,
  OPT_XTRA_THROTTLE,
  OPT_XTRA_INCREMENTAL,
  OPT_XTRA_INCREMENTAL_BASEDIR,
  OPT_XTRA_EXTRA_LSNDIR,
  OPT_XTRA_INCREMENTAL_DIR,
  OPT_XTRA_TABLES,
  OPT_XTRA_TABLES_FILE,
  OPT_XTRA_CREATE_IB_LOGFILE,
  OPT_XTRA_PARALLEL,
  OPT_XTRA_STREAM,
  OPT_XTRA_COMPRESS,
  OPT_XTRA_COMPRESS_THREADS,
  OPT_INNODB_CHECKSUMS,
  OPT_INNODB_DATA_FILE_PATH,
  OPT_INNODB_DATA_HOME_DIR,
  OPT_INNODB_ADAPTIVE_HASH_INDEX,
  OPT_INNODB_DOUBLEWRITE,
  OPT_INNODB_FAST_SHUTDOWN,
  OPT_INNODB_FILE_PER_TABLE,
  OPT_INNODB_FLUSH_LOG_AT_TRX_COMMIT,
  OPT_INNODB_FLUSH_METHOD,
  OPT_INNODB_LOCKS_UNSAFE_FOR_BINLOG,
  OPT_INNODB_LOG_ARCH_DIR,
  OPT_INNODB_LOG_ARCHIVE,
  OPT_INNODB_LOG_GROUP_HOME_DIR,
  OPT_INNODB_MAX_DIRTY_PAGES_PCT,
  OPT_INNODB_MAX_PURGE_LAG,
  OPT_INNODB_ROLLBACK_ON_TIMEOUT,
  OPT_INNODB_STATUS_FILE,
  OPT_INNODB_ADDITIONAL_MEM_POOL_SIZE,
  OPT_INNODB_AUTOEXTEND_INCREMENT,
  OPT_INNODB_BUFFER_POOL_SIZE,
  OPT_INNODB_COMMIT_CONCURRENCY,
  OPT_INNODB_CONCURRENCY_TICKETS,
  OPT_INNODB_FILE_IO_THREADS,
#ifdef INNODB_VERSION_SHORT
  OPT_INNODB_IO_CAPACITY,
  OPT_INNODB_READ_IO_THREADS,
  OPT_INNODB_WRITE_IO_THREADS,
#endif
#ifdef XTRADB_BASED
  OPT_INNODB_PAGE_SIZE,
  OPT_INNODB_LOG_BLOCK_SIZE,
  OPT_INNODB_FAST_CHECKSUM,
  OPT_INNODB_EXTRA_UNDOSLOTS,
  OPT_INNODB_DOUBLEWRITE_FILE,
#endif
  OPT_INNODB_FORCE_RECOVERY,
  OPT_INNODB_LOCK_WAIT_TIMEOUT,
  OPT_INNODB_LOG_BUFFER_SIZE,
  OPT_INNODB_LOG_FILE_SIZE,
  OPT_INNODB_LOG_FILES_IN_GROUP,
  OPT_INNODB_MIRRORED_LOG_GROUPS,
  OPT_INNODB_OPEN_FILES,
  OPT_INNODB_SYNC_SPIN_LOOPS,
  OPT_INNODB_THREAD_CONCURRENCY,
  OPT_INNODB_THREAD_SLEEP_DELAY,
  OPT_XTRA_DEBUG_SYNC,
  OPT_XTRA_COMPACT,
  OPT_DEFAULTS_GROUP
};

static struct my_option my_long_options[] =
{
  {"version", 'v', "print xtrabackup version information",
   (G_PTR *) &xtrabackup_version, (G_PTR *) &xtrabackup_version, 0, GET_BOOL,
   NO_ARG, 0, 0, 0, 0, 0, 0},
  {"target-dir", OPT_XTRA_TARGET_DIR, "destination directory", (G_PTR*) &xtrabackup_target_dir,
   (G_PTR*) &xtrabackup_target_dir, 0, GET_STR, REQUIRED_ARG, 0, 0, 0, 0, 0, 0},
  {"backup", OPT_XTRA_BACKUP, "take backup to target-dir",
   (G_PTR*) &xtrabackup_backup, (G_PTR*) &xtrabackup_backup,
   0, GET_BOOL, NO_ARG, 0, 0, 0, 0, 0, 0},
  {"stats", OPT_XTRA_STATS, "calc statistic of datadir (offline mysqld is recommended)",
   (G_PTR*) &xtrabackup_stats, (G_PTR*) &xtrabackup_stats,
   0, GET_BOOL, NO_ARG, 0, 0, 0, 0, 0, 0},
  {"prepare", OPT_XTRA_PREPARE, "prepare a backup for starting mysql server on the backup.",
   (G_PTR*) &xtrabackup_prepare, (G_PTR*) &xtrabackup_prepare,
   0, GET_BOOL, NO_ARG, 0, 0, 0, 0, 0, 0},
  {"export", OPT_XTRA_EXPORT, "create files to import to another database when prepare.",
   (G_PTR*) &xtrabackup_export, (G_PTR*) &xtrabackup_export,
   0, GET_BOOL, NO_ARG, 0, 0, 0, 0, 0, 0},
  {"apply-log-only", OPT_XTRA_APPLY_LOG_ONLY,
   "stop recovery process not to progress LSN after applying log when prepare.",
   (G_PTR*) &xtrabackup_apply_log_only, (G_PTR*) &xtrabackup_apply_log_only,
   0, GET_BOOL, NO_ARG, 0, 0, 0, 0, 0, 0},
  {"print-param", OPT_XTRA_PRINT_PARAM, "print parameter of mysqld needed for copyback.",
   (G_PTR*) &xtrabackup_print_param, (G_PTR*) &xtrabackup_print_param,
   0, GET_BOOL, NO_ARG, 0, 0, 0, 0, 0, 0},
  {"use-memory", OPT_XTRA_USE_MEMORY, "The value is used instead of buffer_pool_size",
   (G_PTR*) &xtrabackup_use_memory, (G_PTR*) &xtrabackup_use_memory,
   0, GET_LL, REQUIRED_ARG, 100*1024*1024L, 1024*1024L, LONGLONG_MAX, 0,
   1024*1024L, 0},
  {"suspend-at-end", OPT_XTRA_SUSPEND_AT_END, "creates a file 'xtrabackup_suspended' and waits until the user deletes that file at the end of '--backup'",
   (G_PTR*) &xtrabackup_suspend_at_end, (G_PTR*) &xtrabackup_suspend_at_end,
   0, GET_BOOL, NO_ARG, 0, 0, 0, 0, 0, 0},
  {"throttle", OPT_XTRA_THROTTLE, "limit count of IO operations (pairs of read&write) per second to IOS values (for '--backup')",
   (G_PTR*) &xtrabackup_throttle, (G_PTR*) &xtrabackup_throttle,
   0, GET_LONG, REQUIRED_ARG, 0, 0, LONG_MAX, 0, 1, 0},
  {"extra-lsndir", OPT_XTRA_EXTRA_LSNDIR, "(for --backup): save an extra copy of the xtrabackup_checkpoints file in this directory.",
   (G_PTR*) &xtrabackup_extra_lsndir, (G_PTR*) &xtrabackup_extra_lsndir,
   0, GET_STR, REQUIRED_ARG, 0, 0, 0, 0, 0, 0},
  {"incremental-lsn", OPT_XTRA_INCREMENTAL, "(for --backup): copy only .ibd pages newer than specified LSN 'high:low'. ##ATTENTION##: If a wrong LSN value is specified, it is impossible to diagnose this, causing the backup to be unusable. Be careful!",
   (G_PTR*) &xtrabackup_incremental, (G_PTR*) &xtrabackup_incremental,
   0, GET_STR, REQUIRED_ARG, 0, 0, 0, 0, 0, 0},
  {"incremental-basedir", OPT_XTRA_INCREMENTAL_BASEDIR, "(for --backup): copy only .ibd pages newer than backup at specified directory.",
   (G_PTR*) &xtrabackup_incremental_basedir, (G_PTR*) &xtrabackup_incremental_basedir,
   0, GET_STR, REQUIRED_ARG, 0, 0, 0, 0, 0, 0},
  {"incremental-dir", OPT_XTRA_INCREMENTAL_DIR, "(for --prepare): apply .delta files and logfile in the specified directory.",
   (G_PTR*) &xtrabackup_incremental_dir, (G_PTR*) &xtrabackup_incremental_dir,
   0, GET_STR, REQUIRED_ARG, 0, 0, 0, 0, 0, 0},
  {"tables", OPT_XTRA_TABLES, "filtering by regexp for table names.",
   (G_PTR*) &xtrabackup_tables, (G_PTR*) &xtrabackup_tables,
   0, GET_STR, REQUIRED_ARG, 0, 0, 0, 0, 0, 0},
  {"tables_file", OPT_XTRA_TABLES_FILE, "filtering by list of the exact database.table name in the file.",
   (G_PTR*) &xtrabackup_tables_file, (G_PTR*) &xtrabackup_tables_file,
   0, GET_STR, REQUIRED_ARG, 0, 0, 0, 0, 0, 0},
  {"create-ib-logfile", OPT_XTRA_CREATE_IB_LOGFILE, "** not work for now** creates ib_logfile* also after '--prepare'. ### If you want create ib_logfile*, only re-execute this command in same options. ###",
   (G_PTR*) &xtrabackup_create_ib_logfile, (G_PTR*) &xtrabackup_create_ib_logfile,
   0, GET_BOOL, NO_ARG, 0, 0, 0, 0, 0, 0},

  {"datadir", 'h', "Path to the database root.", (G_PTR*) &mysql_data_home,
   (G_PTR*) &mysql_data_home, 0, GET_STR, REQUIRED_ARG, 0, 0, 0, 0, 0, 0},
  {"tmpdir", 't',
   "Path for temporary files. Several paths may be specified, separated by a "
#if defined(__WIN__) || defined(OS2) || defined(__NETWARE__)
   "semicolon (;)"
#else
   "colon (:)"
#endif
   ", in this case they are used in a round-robin fashion.",
   (G_PTR*) &opt_mysql_tmpdir,
   (G_PTR*) &opt_mysql_tmpdir, 0, GET_STR, REQUIRED_ARG, 0, 0, 0, 0, 0, 0},
  {"parallel", OPT_XTRA_PARALLEL,
   "Number of threads to use for parallel datafiles transfer. Does not have "
   "any effect in the stream mode. The default value is 1.",
   (G_PTR*) &xtrabackup_parallel, (G_PTR*) &xtrabackup_parallel, 0, GET_INT,
   REQUIRED_ARG, 1, 1, INT_MAX, 0, 0, 0},

  {"stream", OPT_XTRA_STREAM, "Stream all backup files to the standard output "
   "in the specified format. Currently the only supported format is 'tar'.",
   (G_PTR*) &xtrabackup_stream_str, (G_PTR*) &xtrabackup_stream_str, 0, GET_STR,
   REQUIRED_ARG, 0, 0, 0, 0, 0, 0},

  {"compress", OPT_XTRA_COMPRESS, "Compress individual backup files using the "
   "specified compression algorithm. Currently the only supported algorithm "
   "is 'quicklz'. It is also the default algorithm, i.e. the one used when "
   "--compress is used without an argument.",
   (G_PTR*) &xtrabackup_compress_alg, (G_PTR*) &xtrabackup_compress_alg, 0,
   GET_STR, OPT_ARG, 0, 0, 0, 0, 0, 0},

  {"compress-threads", OPT_XTRA_COMPRESS_THREADS,
   "Number of threads for parallel data compression. The default value is 1.",
   (G_PTR*) &xtrabackup_compress_threads, (G_PTR*) &xtrabackup_compress_threads,
   0, GET_UINT, REQUIRED_ARG, 1, 1, UINT_MAX, 0, 0, 0},

  {"innodb_adaptive_hash_index", OPT_INNODB_ADAPTIVE_HASH_INDEX,
   "Enable InnoDB adaptive hash index (enabled by default).  "
   "Disable with --skip-innodb-adaptive-hash-index.",
   (G_PTR*) &innobase_adaptive_hash_index,
   (G_PTR*) &innobase_adaptive_hash_index,
   0, GET_BOOL, NO_ARG, 1, 0, 0, 0, 0, 0},
  {"innodb_additional_mem_pool_size", OPT_INNODB_ADDITIONAL_MEM_POOL_SIZE,
   "Size of a memory pool InnoDB uses to store data dictionary information and other internal data structures.",
   (G_PTR*) &innobase_additional_mem_pool_size,
   (G_PTR*) &innobase_additional_mem_pool_size, 0, GET_LONG, REQUIRED_ARG,
   1*1024*1024L, 512*1024L, LONG_MAX, 0, 1024, 0},
  {"innodb_autoextend_increment", OPT_INNODB_AUTOEXTEND_INCREMENT,
   "Data file autoextend increment in megabytes",
   (G_PTR*) &srv_auto_extend_increment,
   (G_PTR*) &srv_auto_extend_increment,
   0, GET_ULONG, REQUIRED_ARG, 8L, 1L, 1000L, 0, 1L, 0},
  {"innodb_buffer_pool_size", OPT_INNODB_BUFFER_POOL_SIZE,
   "The size of the memory buffer InnoDB uses to cache data and indexes of its tables.",
   (G_PTR*) &innobase_buffer_pool_size, (G_PTR*) &innobase_buffer_pool_size, 0,
   GET_LL, REQUIRED_ARG, 8*1024*1024L, 1024*1024L, LONGLONG_MAX, 0,
   1024*1024L, 0},
  {"innodb_checksums", OPT_INNODB_CHECKSUMS, "Enable InnoDB checksums validation (enabled by default). \
Disable with --skip-innodb-checksums.", (G_PTR*) &innobase_use_checksums,
   (G_PTR*) &innobase_use_checksums, 0, GET_BOOL, NO_ARG, 1, 0, 0, 0, 0, 0},
/*
  {"innodb_commit_concurrency", OPT_INNODB_COMMIT_CONCURRENCY,
   "Helps in performance tuning in heavily concurrent environments.",
   (G_PTR*) &srv_commit_concurrency, (G_PTR*) &srv_commit_concurrency,
   0, GET_ULONG, REQUIRED_ARG, 0, 0, 1000, 0, 1, 0},
*/
/*
  {"innodb_concurrency_tickets", OPT_INNODB_CONCURRENCY_TICKETS,
   "Number of times a thread is allowed to enter InnoDB within the same \
    SQL query after it has once got the ticket",
   (G_PTR*) &srv_n_free_tickets_to_enter,
   (G_PTR*) &srv_n_free_tickets_to_enter,
   0, GET_ULONG, REQUIRED_ARG, 500L, 1L, ULONG_MAX, 0, 1L, 0},
*/
  {"innodb_data_file_path", OPT_INNODB_DATA_FILE_PATH,
   "Path to individual files and their sizes.", (G_PTR*) &innobase_data_file_path,
   (G_PTR*) &innobase_data_file_path, 0, GET_STR, REQUIRED_ARG, 0, 0, 0, 0, 0, 0},
  {"innodb_data_home_dir", OPT_INNODB_DATA_HOME_DIR,
   "The common part for InnoDB table spaces.", (G_PTR*) &innobase_data_home_dir,
   (G_PTR*) &innobase_data_home_dir, 0, GET_STR, REQUIRED_ARG, 0, 0, 0, 0, 0,
   0},
  {"innodb_doublewrite", OPT_INNODB_DOUBLEWRITE, "Enable InnoDB doublewrite buffer (enabled by default). \
Disable with --skip-innodb-doublewrite.", (G_PTR*) &innobase_use_doublewrite,
   (G_PTR*) &innobase_use_doublewrite, 0, GET_BOOL, NO_ARG, 1, 0, 0, 0, 0, 0},
#ifdef INNODB_VERSION_SHORT
  {"innodb_io_capacity", OPT_INNODB_IO_CAPACITY,
   "Number of IOPs the server can do. Tunes the background IO rate",
   (G_PTR*) &srv_io_capacity, (G_PTR*) &srv_io_capacity,
   0, GET_ULONG, OPT_ARG, 200, 100, ~0L, 0, 0, 0},
#endif
/*
  {"innodb_fast_shutdown", OPT_INNODB_FAST_SHUTDOWN,
   "Speeds up the shutdown process of the InnoDB storage engine. Possible "
   "values are 0, 1 (faster)"
   " or 2 (fastest - crash-like)"
   ".",
   (G_PTR*) &innobase_fast_shutdown,
   (G_PTR*) &innobase_fast_shutdown, 0, GET_ULONG, OPT_ARG, 1, 0,
   2, 0, 0, 0},
*/
  {"innodb_file_io_threads", OPT_INNODB_FILE_IO_THREADS,
   "Number of file I/O threads in InnoDB.", (G_PTR*) &innobase_file_io_threads,
   (G_PTR*) &innobase_file_io_threads, 0, GET_LONG, REQUIRED_ARG, 4, 4, 64, 0,
   1, 0},
#ifdef INNODB_VERSION_SHORT
  {"innodb_read_io_threads", OPT_INNODB_READ_IO_THREADS,
   "Number of background read I/O threads in InnoDB.", (G_PTR*) &innobase_read_io_threads,
   (G_PTR*) &innobase_read_io_threads, 0, GET_LONG, REQUIRED_ARG, 4, 1, 64, 0,
   1, 0},
  {"innodb_write_io_threads", OPT_INNODB_WRITE_IO_THREADS,
   "Number of background write I/O threads in InnoDB.", (G_PTR*) &innobase_write_io_threads,
   (G_PTR*) &innobase_write_io_threads, 0, GET_LONG, REQUIRED_ARG, 4, 1, 64, 0,
   1, 0},
#endif
  {"innodb_file_per_table", OPT_INNODB_FILE_PER_TABLE,
   "Stores each InnoDB table to an .ibd file in the database dir.",
   (G_PTR*) &innobase_file_per_table,
   (G_PTR*) &innobase_file_per_table, 0, GET_BOOL, NO_ARG,
   FALSE, 0, 0, 0, 0, 0},
  {"innodb_flush_log_at_trx_commit", OPT_INNODB_FLUSH_LOG_AT_TRX_COMMIT,
   "Set to 0 (write and flush once per second), 1 (write and flush at each commit) or 2 (write at commit, flush once per second).",
   (G_PTR*) &srv_flush_log_at_trx_commit,
   (G_PTR*) &srv_flush_log_at_trx_commit,
   0, GET_ULONG, OPT_ARG,  1, 0, 2, 0, 0, 0},
  {"innodb_flush_method", OPT_INNODB_FLUSH_METHOD,
   "With which method to flush data.", (G_PTR*) &innobase_unix_file_flush_method,
   (G_PTR*) &innobase_unix_file_flush_method, 0, GET_STR, REQUIRED_ARG, 0, 0, 0,
   0, 0, 0},

/* ####### Should we use this option? ####### */
  {"innodb_force_recovery", OPT_INNODB_FORCE_RECOVERY,
   "Helps to save your data in case the disk image of the database becomes corrupt.",
   (G_PTR*) &innobase_force_recovery, (G_PTR*) &innobase_force_recovery, 0,
   GET_LONG, REQUIRED_ARG, 0, 0, 6, 0, 1, 0},

  {"innodb_lock_wait_timeout", OPT_INNODB_LOCK_WAIT_TIMEOUT,
   "Timeout in seconds an InnoDB transaction may wait for a lock before being rolled back.",
   (G_PTR*) &innobase_lock_wait_timeout, (G_PTR*) &innobase_lock_wait_timeout,
   0, GET_LONG, REQUIRED_ARG, 50, 1, 1024 * 1024 * 1024, 0, 1, 0},
/*
  {"innodb_locks_unsafe_for_binlog", OPT_INNODB_LOCKS_UNSAFE_FOR_BINLOG,
   "Force InnoDB not to use next-key locking. Instead use only row-level locking",
   (G_PTR*) &innobase_locks_unsafe_for_binlog,
   (G_PTR*) &innobase_locks_unsafe_for_binlog, 0, GET_BOOL, NO_ARG, 0, 0, 0, 0, 0, 0},
*/
/*
  {"innodb_log_arch_dir", OPT_INNODB_LOG_ARCH_DIR,
   "Where full logs should be archived.", (G_PTR*) &innobase_log_arch_dir,
   (G_PTR*) &innobase_log_arch_dir, 0, GET_STR, REQUIRED_ARG, 0, 0, 0, 0, 0, 0},
*/
  {"innodb_log_buffer_size", OPT_INNODB_LOG_BUFFER_SIZE,
   "The size of the buffer which InnoDB uses to write log to the log files on disk.",
   (G_PTR*) &innobase_log_buffer_size, (G_PTR*) &innobase_log_buffer_size, 0,
   GET_LONG, REQUIRED_ARG, 1024*1024L, 256*1024L, LONG_MAX, 0, 1024, 0},
  {"innodb_log_file_size", OPT_INNODB_LOG_FILE_SIZE,
   "Size of each log file in a log group.",
   (G_PTR*) &innobase_log_file_size, (G_PTR*) &innobase_log_file_size, 0,
   GET_LL, REQUIRED_ARG, 5*1024*1024L, 1*1024*1024L, LONGLONG_MAX, 0,
   1024*1024L, 0},
  {"innodb_log_files_in_group", OPT_INNODB_LOG_FILES_IN_GROUP,
   "Number of log files in the log group. InnoDB writes to the files in a circular fashion. Value 3 is recommended here.",
   (G_PTR*) &innobase_log_files_in_group, (G_PTR*) &innobase_log_files_in_group,
   0, GET_LONG, REQUIRED_ARG, 2, 2, 100, 0, 1, 0},
  {"innodb_log_group_home_dir", OPT_INNODB_LOG_GROUP_HOME_DIR,
   "Path to InnoDB log files.", (G_PTR*) &innobase_log_group_home_dir,
   (G_PTR*) &innobase_log_group_home_dir, 0, GET_STR, REQUIRED_ARG, 0, 0, 0, 0,
   0, 0},
  {"innodb_max_dirty_pages_pct", OPT_INNODB_MAX_DIRTY_PAGES_PCT,
   "Percentage of dirty pages allowed in bufferpool.", (G_PTR*) &srv_max_buf_pool_modified_pct,
   (G_PTR*) &srv_max_buf_pool_modified_pct, 0, GET_ULONG, REQUIRED_ARG, 90, 0, 100, 0, 0, 0},
/*
  {"innodb_max_purge_lag", OPT_INNODB_MAX_PURGE_LAG,
   "Desired maximum length of the purge queue (0 = no limit)",
   (G_PTR*) &srv_max_purge_lag,
   (G_PTR*) &srv_max_purge_lag, 0, GET_ULONG, REQUIRED_ARG, 0, 0, ULONG_MAX,
   0, 1L, 0},
*/
/*
  {"innodb_mirrored_log_groups", OPT_INNODB_MIRRORED_LOG_GROUPS,
   "Number of identical copies of log groups we keep for the database. Currently this should be set to 1.",
   (G_PTR*) &innobase_mirrored_log_groups,
   (G_PTR*) &innobase_mirrored_log_groups, 0, GET_LONG, REQUIRED_ARG, 1, 1, 10,
   0, 1, 0},
*/
  {"innodb_open_files", OPT_INNODB_OPEN_FILES,
   "How many files at the maximum InnoDB keeps open at the same time.",
   (G_PTR*) &innobase_open_files, (G_PTR*) &innobase_open_files, 0,
   GET_LONG, REQUIRED_ARG, 300L, 10L, LONG_MAX, 0, 1L, 0},
#ifdef XTRADB_BASED
  {"innodb_page_size", OPT_INNODB_PAGE_SIZE,
   "The universal page size of the database.",
   (G_PTR*) &innobase_page_size, (G_PTR*) &innobase_page_size, 0,
   GET_LONG, REQUIRED_ARG, (1 << 14), (1 << 12), (1 << UNIV_PAGE_SIZE_SHIFT_MAX), 0, 1L, 0},
  {"innodb_log_block_size", OPT_INNODB_LOG_BLOCK_SIZE,
  "###EXPERIMENTAL###: The log block size of the transaction log file. "
   "Changing for created log file is not supported. Use on your own risk!",
   (G_PTR*) &innobase_log_block_size, (G_PTR*) &innobase_log_block_size, 0,
   GET_ULONG, REQUIRED_ARG, 512, 512, 1 << UNIV_PAGE_SIZE_SHIFT_MAX, 0, 1L, 0},
  {"innodb_fast_checksum", OPT_INNODB_FAST_CHECKSUM,
   "Change the algorithm of checksum for the whole of datapage to 4-bytes word based.",
   (G_PTR*) &innobase_fast_checksum,
   (G_PTR*) &innobase_fast_checksum, 0, GET_BOOL, NO_ARG, 0, 0, 0, 0, 0, 0},
  {"innodb_extra_undoslots", OPT_INNODB_EXTRA_UNDOSLOTS,
   "Enable to use about 4000 undo slots instead of default 1024. Not recommended to use, "
   "Because it is not change back to disable, once it is used.",
   (G_PTR*) &innobase_extra_undoslots, (G_PTR*) &innobase_extra_undoslots,
   0, GET_BOOL, NO_ARG, 0, 0, 0, 0, 0, 0},
  {"innodb_doublewrite_file", OPT_INNODB_DOUBLEWRITE_FILE,
   "Path to special datafile for doublewrite buffer. (default is "": not used)",
   (G_PTR*) &innobase_doublewrite_file, (G_PTR*) &innobase_doublewrite_file,
   0, GET_STR, REQUIRED_ARG, 0, 0, 0, 0, 0, 0},
#endif

#ifndef __WIN__
  {"debug-sync", OPT_XTRA_DEBUG_SYNC,
   "Debug sync point. This is only used by the xtrabackup test suite",
   (G_PTR*) &xtrabackup_debug_sync,
   (G_PTR*) &xtrabackup_debug_sync,
   0, GET_STR, REQUIRED_ARG, 0, 0, 0, 0, 0, 0},
#endif

  {"compact", OPT_XTRA_COMPACT,
   "Create a compact backup by skipping secondary index pages.",
   (G_PTR*) &xtrabackup_compact, (G_PTR*) &xtrabackup_compact,
   0, GET_BOOL, NO_ARG, 0, 0, 0, 0, 0, 0},

  {"defaults_group", OPT_DEFAULTS_GROUP, "defaults group in config file (default \"mysqld\").",
   (G_PTR*) &defaults_group, (G_PTR*) &defaults_group,
   0, GET_STR, REQUIRED_ARG, 0, 0, 0, 0, 0, 0},
  { 0, 0, 0, 0, 0, 0, GET_NO_ARG, NO_ARG, 0, 0, 0, 0, 0, 0}
};

#ifndef __WIN__
static int debug_sync_resumed;

static void sigcont_handler(int sig);

static void sigcont_handler(int sig __attribute__((unused)))
{
	debug_sync_resumed= 1;
}
#endif

static void
debug_sync_point(const char *name)
{
#ifndef __WIN__
	FILE	*fp;
	pid_t	pid;
	char	pid_path[FN_REFLEN];

	if (xtrabackup_debug_sync == NULL) {
		return;
	}

	if (strcmp(xtrabackup_debug_sync, name)) {
		return;
	}

	pid = getpid();

	snprintf(pid_path, sizeof(pid_path), "%s/xtrabackup_debug_sync",
		 xtrabackup_target_dir);
	fp = fopen(pid_path, "w");
	if (fp == NULL) {
		msg("xtrabackup: Error: cannot open %s\n", pid_path);
		exit(EXIT_FAILURE);
	}
	fprintf(fp, "%u\n", (uint) pid);
	fclose(fp);

	msg("xtrabackup: DEBUG: Suspending at debug sync point '%s'. "
	    "Resume with 'kill -SIGCONT %u'.\n", name, (uint) pid);

	debug_sync_resumed= 0;
	kill(pid, SIGSTOP);
	while (!debug_sync_resumed) {
		sleep(1);
	}

	/* On resume */
	msg("xtrabackup: DEBUG: removing the pid file.\n");
	my_delete(pid_path, MYF(MY_WME));
#endif
}

static const char *load_default_groups[]= { "mysqld","xtrabackup",0,0 };

static void print_version(void)
{
#ifdef XTRADB_BASED
  msg("%s version %s for Percona Server %s %s (%s) (revision id: %s)\n",
      my_progname, XTRABACKUP_VERSION, MYSQL_SERVER_VERSION, SYSTEM_TYPE,
      MACHINE_TYPE, XTRABACKUP_REVISION);
#else
  msg("%s version %s for MySQL server %s %s (%s) (revision id: %s)\n",
      my_progname, XTRABACKUP_VERSION, MYSQL_SERVER_VERSION, SYSTEM_TYPE,
      MACHINE_TYPE, XTRABACKUP_REVISION);
#endif
}

static void usage(void)
{
  puts("Open source backup tool for InnoDB and XtraDB\n\
\n\
Copyright (C) 2009-2012 Percona Inc.\n\
Portions Copyright (C) 2000, 2011, MySQL AB & Innobase Oy. All Rights Reserved.\n\
\n\
This program is free software; you can redistribute it and/or\n\
modify it under the terms of the GNU General Public License\n\
as published by the Free Software Foundation version 2\n\
of the License.\n\
\n\
This program is distributed in the hope that it will be useful,\n\
but WITHOUT ANY WARRANTY; without even the implied warranty of\n\
MERCHANTABILITY or FITNESS FOR A PARTICULAR PURPOSE.  See the\n\
GNU General Public License for more details.\n\
\n\
You can download full text of the license on http://www.gnu.org/licenses/gpl-2.0.txt\n");

  printf("Usage: [%s [--defaults-file=#] --backup | %s [--defaults-file=#] --prepare] [OPTIONS]\n",my_progname,my_progname);
  print_defaults("my",load_default_groups);
  my_print_help(my_long_options);
  my_print_variables(my_long_options);
}

static my_bool
get_one_option(int optid, const struct my_option *opt __attribute__((unused)),
	       char *argument)
{
  switch(optid) {
  case 'h':
    strmake(mysql_real_data_home,argument, sizeof(mysql_real_data_home)-1);
    mysql_data_home= mysql_real_data_home;
    break;
  case OPT_XTRA_TARGET_DIR:
    strmake(xtrabackup_real_target_dir,argument, sizeof(xtrabackup_real_target_dir)-1);
    xtrabackup_target_dir= xtrabackup_real_target_dir;
    break;
  case OPT_XTRA_STREAM:
    if (!strcasecmp(argument, "tar"))
      xtrabackup_stream_fmt = XB_STREAM_FMT_TAR;
    else if (!strcasecmp(argument, "xbstream"))
      xtrabackup_stream_fmt = XB_STREAM_FMT_XBSTREAM;
    else
    {
      msg("Invalid --stream argument: %s\n", argument);
      return 1;
    }
    xtrabackup_stream = TRUE;
    break;
  case OPT_XTRA_COMPRESS:
    if (argument == NULL)
      xtrabackup_compress_alg = "quicklz";
    else if (strcasecmp(argument, "quicklz"))
    {
      msg("Invalid --compress argument: %s\n", argument);
      return 1;
    }
    xtrabackup_compress = TRUE;
    break;
  case '?':
    usage();
    exit(EXIT_SUCCESS);
    break;
  case 'v':
    print_version();
    exit(EXIT_SUCCESS);
    break;
  default:
    break;
  }
  return 0;
}

static my_bool
innodb_init_param(void)
{
	/* innobase_init */
	static char	current_dir[3];		/* Set if using current lib */
	my_bool		ret;
	char		*default_path;

	/* === some variables from mysqld === */
	bzero((G_PTR) &mysql_tmpdir_list, sizeof(mysql_tmpdir_list));

	if (init_tmpdir(&mysql_tmpdir_list, opt_mysql_tmpdir))
		exit(EXIT_FAILURE);

	/* dummy for initialize all_charsets[] */
	get_charset_name(0);

#ifdef XTRADB_BASED
	srv_page_size = 0;
	srv_page_size_shift = 0;

	if (innobase_page_size != (1 << 14)) {
		int n_shift = get_bit_shift(innobase_page_size);

		if (n_shift >= 12 && n_shift <= UNIV_PAGE_SIZE_SHIFT_MAX) {
			msg("InnoDB: Warning: innodb_page_size has been "
			    "changed from default value 16384.\n");
			srv_page_size_shift = n_shift;
			srv_page_size = 1 << n_shift;
			msg("InnoDB: The universal page size of the "
			    "database is set to %lu.\n", srv_page_size);
		} else {
			msg("InnoDB: Error: invalid value of "
			    "innobase_page_size: %lu", innobase_page_size);
			exit(EXIT_FAILURE);
		}
	} else {
		srv_page_size_shift = 14;
		srv_page_size = (1 << srv_page_size_shift);
	}

	srv_log_block_size = 0;
	if (innobase_log_block_size != 512) {
		uint	n_shift = get_bit_shift(innobase_log_block_size);;

		msg("InnoDB: Warning: innodb_log_block_size has "
		    "been changed from its default value. "
		    "(###EXPERIMENTAL### operation)\n");
		if (n_shift > 0) {
			srv_log_block_size = (1 << n_shift);
			msg("InnoDB: The log block size is set to %lu.\n",
			    srv_log_block_size);
		}
	} else {
		srv_log_block_size = 512;
	}

	if (!srv_log_block_size) {
		msg("InnoDB: Error: %lu is not valid value for "
		    "innodb_log_block_size.\n", innobase_log_block_size);
		goto error;
	}

	srv_fast_checksum = (ibool) innobase_fast_checksum;
#endif

	/* Check that values don't overflow on 32-bit systems. */
	if (sizeof(ulint) == 4) {
		if (xtrabackup_use_memory > UINT_MAX32) {
			msg("xtrabackup: use-memory can't be over 4GB"
			    " on 32-bit systems\n");
		}

		if (innobase_buffer_pool_size > UINT_MAX32) {
			msg("xtrabackup: innobase_buffer_pool_size can't be "
			    "over 4GB on 32-bit systems\n");

			goto error;
		}

		if (innobase_log_file_size > UINT_MAX32) {
			msg("xtrabackup: innobase_log_file_size can't be "
			    "over 4GB on 32-bit systemsi\n");

			goto error;
		}
	}

  	os_innodb_umask = (ulint)0664;

	/* First calculate the default path for innodb_data_home_dir etc.,
	in case the user has not given any value.

	Note that when using the embedded server, the datadirectory is not
	necessarily the current directory of this program. */

	  	/* It's better to use current lib, to keep paths short */
	  	current_dir[0] = FN_CURLIB;
	  	current_dir[1] = FN_LIBCHAR;
	  	current_dir[2] = 0;
	  	default_path = current_dir;

	ut_a(default_path);

#if (MYSQL_VERSION_ID < 50500)
//	if (specialflag & SPECIAL_NO_PRIOR) {
	        srv_set_thread_priorities = FALSE;
//	} else {
//	        srv_set_thread_priorities = TRUE;
//	        srv_query_thread_priority = QUERY_PRIOR;
//	}
#endif

	/* Set InnoDB initialization parameters according to the values
	read from MySQL .cnf file */

	if (xtrabackup_backup || xtrabackup_stats) {
		msg("xtrabackup: Target instance is assumed as followings.\n");
	} else {
		msg("xtrabackup: Temporary instance for recovery is set as "
		    "followings.\n");
	}

	/*--------------- Data files -------------------------*/

	/* The default dir for data files is the datadir of MySQL */

	srv_data_home = ((xtrabackup_backup || xtrabackup_stats) && innobase_data_home_dir
			 ? innobase_data_home_dir : default_path);
	msg("xtrabackup:   innodb_data_home_dir = %s\n", srv_data_home);

	/* Set default InnoDB data file size to 10 MB and let it be
  	auto-extending. Thus users can use InnoDB in >= 4.0 without having
	to specify any startup options. */

	if (!innobase_data_file_path) {
  		innobase_data_file_path = (char*) "ibdata1:10M:autoextend";
	}
	msg("xtrabackup:   innodb_data_file_path = %s\n",
	    innobase_data_file_path);

	/* Since InnoDB edits the argument in the next call, we make another
	copy of it: */

	internal_innobase_data_file_path = strdup(innobase_data_file_path);

	ret = (my_bool) srv_parse_data_file_paths_and_sizes(
#ifndef INNODB_VERSION_SHORT
				internal_innobase_data_file_path,
				&srv_data_file_names,
				&srv_data_file_sizes,
				&srv_data_file_is_raw_partition,
				&srv_n_data_files,
				&srv_auto_extend_last_data_file,
				&srv_last_file_size_max);
#else
			internal_innobase_data_file_path);
#endif
	if (ret == FALSE) {
	  	msg("xtrabackup: syntax error in innodb_data_file_path\n");
mem_free_and_error:
	  	free(internal_innobase_data_file_path);
                goto error;
	}

	if (xtrabackup_prepare) {
		/* "--prepare" needs filenames only */
		ulint i;

		for (i=0; i < srv_n_data_files; i++) {
			char *p;

			p = srv_data_file_names[i];
			while ((p = strstr(p, SRV_PATH_SEPARATOR_STR)) != NULL)
			{
				p++;
				srv_data_file_names[i] = p;
			}
		}
	}

#ifdef XTRADB_BASED
	srv_doublewrite_file = innobase_doublewrite_file;
#ifndef XTRADB55
	srv_extra_undoslots = (ibool) innobase_extra_undoslots;
#endif
#endif

	/* -------------- Log files ---------------------------*/

	/* The default dir for log files is the datadir of MySQL */

	if (!((xtrabackup_backup || xtrabackup_stats) && innobase_log_group_home_dir)) {
	  	innobase_log_group_home_dir = default_path;
	}
	if (xtrabackup_prepare && xtrabackup_incremental_dir) {
		innobase_log_group_home_dir = xtrabackup_incremental_dir;
	}
	msg("xtrabackup:   innodb_log_group_home_dir = %s\n",
	    innobase_log_group_home_dir);

#ifdef UNIV_LOG_ARCHIVE
	/* Since innodb_log_arch_dir has no relevance under MySQL,
	starting from 4.0.6 we always set it the same as
	innodb_log_group_home_dir: */

	innobase_log_arch_dir = innobase_log_group_home_dir;

	srv_arch_dir = innobase_log_arch_dir;
#endif /* UNIG_LOG_ARCHIVE */

	ret = (my_bool)
#ifndef INNODB_VERSION_SHORT
		srv_parse_log_group_home_dirs(innobase_log_group_home_dir,
						&srv_log_group_home_dirs);
#else
		srv_parse_log_group_home_dirs(innobase_log_group_home_dir);
#endif

	if (ret == FALSE || innobase_mirrored_log_groups != 1) {
		msg("xtrabackup: syntax error in innodb_log_group_home_dir, "
		    "or a wrong number of mirrored log groups\n");

                goto mem_free_and_error;
	}

#ifdef INNODB_VERSION_SHORT
	srv_adaptive_flushing = FALSE;
	srv_use_sys_malloc = TRUE;
	srv_file_format = 1; /* Barracuda */
#if (MYSQL_VERSION_ID < 50500)
	srv_check_file_format_at_startup = DICT_TF_FORMAT_51; /* on */
#else
	srv_max_file_format_at_startup = DICT_TF_FORMAT_51; /* on */
#endif
#endif
	/* --------------------------------------------------*/

	srv_file_flush_method_str = innobase_unix_file_flush_method;

	srv_n_log_groups = (ulint) innobase_mirrored_log_groups;
	srv_n_log_files = (ulint) innobase_log_files_in_group;
	srv_log_file_size = (ulint) innobase_log_file_size;
	msg("xtrabackup:   innodb_log_files_in_group = %ld\n",
	    srv_n_log_files);
	msg("xtrabackup:   innodb_log_file_size = %ld\n",
	    srv_log_file_size);

#ifdef UNIV_LOG_ARCHIVE
	srv_log_archive_on = (ulint) innobase_log_archive;
#endif /* UNIV_LOG_ARCHIVE */
	srv_log_buffer_size = (ulint) innobase_log_buffer_size;

        /* We set srv_pool_size here in units of 1 kB. InnoDB internally
        changes the value so that it becomes the number of database pages. */

#ifndef INNODB_VERSION_SHORT
        if (innobase_buffer_pool_awe_mem_mb == 0) {
                /* Careful here: we first convert the signed long int to ulint
                and only after that divide */

                //srv_pool_size = ((ulint) innobase_buffer_pool_size) / 1024;
		srv_pool_size = ((ulint) xtrabackup_use_memory) / 1024;
        } else {
                srv_use_awe = TRUE;
                srv_pool_size = (ulint)
                                (1024 * innobase_buffer_pool_awe_mem_mb);
                //srv_awe_window_size = (ulint) innobase_buffer_pool_size;
		srv_awe_window_size = (ulint) xtrabackup_use_memory;

                /* Note that what the user specified as
                innodb_buffer_pool_size is actually the AWE memory window
                size in this case, and the real buffer pool size is
                determined by .._awe_mem_mb. */
        }
#else
	//srv_buf_pool_size = (ulint) innobase_buffer_pool_size;
	srv_buf_pool_size = (ulint) xtrabackup_use_memory;
#endif

	srv_mem_pool_size = (ulint) innobase_additional_mem_pool_size;

	srv_n_file_io_threads = (ulint) innobase_file_io_threads;
#ifdef INNODB_VERSION_SHORT
	srv_n_read_io_threads = (ulint) innobase_read_io_threads;
	srv_n_write_io_threads = (ulint) innobase_write_io_threads;
#endif

#ifndef INNODB_VERSION_SHORT
	srv_lock_wait_timeout = (ulint) innobase_lock_wait_timeout;
#endif
	srv_force_recovery = (ulint) innobase_force_recovery;

	srv_use_doublewrite_buf = (ibool) innobase_use_doublewrite;
	srv_use_checksums = (ibool) innobase_use_checksums;

#ifndef INNODB_VERSION_SHORT
	srv_use_adaptive_hash_indexes = (ibool) innobase_adaptive_hash_index;
#else
	btr_search_enabled = (char) innobase_adaptive_hash_index;
#endif

	os_use_large_pages = (ibool) innobase_use_large_pages;
	os_large_page_size = (ulint) innobase_large_page_size;

	row_rollback_on_timeout = (ibool) innobase_rollback_on_timeout;

	srv_file_per_table = (my_bool) innobase_file_per_table;

        srv_locks_unsafe_for_binlog = (ibool) innobase_locks_unsafe_for_binlog;

	srv_max_n_open_files = (ulint) innobase_open_files;
	srv_innodb_status = (ibool) innobase_create_status_file;

	srv_print_verbose_log = 1;

	/* Store the default charset-collation number of this MySQL
	installation */

	/* We cannot treat characterset here for now!! */
	data_mysql_default_charset_coll = (ulint)default_charset_info->number;

	ut_a(DATA_MYSQL_LATIN1_SWEDISH_CHARSET_COLL ==
					my_charset_latin1.number);
	ut_a(DATA_MYSQL_BINARY_CHARSET_COLL == my_charset_bin.number);

	/* Store the latin1_swedish_ci character ordering table to InnoDB. For
	non-latin1_swedish_ci charsets we use the MySQL comparison functions,
	and consequently we do not need to know the ordering internally in
	InnoDB. */

#ifndef INNODB_VERSION_SHORT
	ut_a(0 == strcmp((char*)my_charset_latin1.name,
						(char*)"latin1_swedish_ci"));
	memcpy(srv_latin1_ordering, my_charset_latin1.sort_order, 256);
#else
	ut_a(0 == strcmp(my_charset_latin1.name, "latin1_swedish_ci"));
	srv_latin1_ordering = my_charset_latin1.sort_order;

	//innobase_commit_concurrency_init_default();
#endif

	/* Since we in this module access directly the fields of a trx
        struct, and due to different headers and flags it might happen that
	mutex_t has a different size in this module and in InnoDB
	modules, we check at run time that the size is the same in
	these compilation modules. */

#ifndef INNODB_VERSION_SHORT
	srv_sizeof_trx_t_in_ha_innodb_cc = sizeof(trx_t);
#endif

#if MYSQL_VERSION_ID >= 50500
	/* On 5.5 srv_use_native_aio is TRUE by default. It is later reset
	if it is not supported by the platform in
	innobase_start_or_create_for_mysql(). As we don't call it in xtrabackup,
	we have to duplicate checks from that function here. */

#ifdef __WIN__
	switch (os_get_os_version()) {
	case OS_WIN95:
	case OS_WIN31:
	case OS_WINNT:
		/* On Win 95, 98, ME, Win32 subsystem for Windows 3.1,
		and NT use simulated aio. In NT Windows provides async i/o,
		but when run in conjunction with InnoDB Hot Backup, it seemed
		to corrupt the data files. */

		srv_use_native_aio = FALSE;
		break;

	case OS_WIN2000:
	case OS_WINXP:
		/* On 2000 and XP, async IO is available. */
		srv_use_native_aio = TRUE;
		break;

	default:
		/* Vista and later have both async IO and condition variables */
		srv_use_native_aio = TRUE;
		srv_use_native_conditions = TRUE;
		break;
	}

#elif defined(LINUX_NATIVE_AIO)

	if (srv_use_native_aio) {
		ut_print_timestamp(stderr);
		msg(" InnoDB: Using Linux native AIO\n");
	}
#else
	/* Currently native AIO is supported only on windows and linux
	and that also when the support is compiled in. In all other
	cases, we ignore the setting of innodb_use_native_aio. */
	srv_use_native_aio = FALSE;

#endif
#endif /* MYSQL_VERSION_ID */

	return(FALSE);

error:
	msg("xtrabackup: innodb_init_param(): Error occured.\n");
	return(TRUE);
}

static my_bool
innodb_init(void)
{
	int	err;

	err = innobase_start_or_create_for_mysql();

	if (err != DB_SUCCESS) {
	  	free(internal_innobase_data_file_path);
                goto error;
	}

	/* They may not be needed for now */
//	(void) hash_init(&innobase_open_tables,system_charset_info, 32, 0, 0,
//			 		(hash_get_key) innobase_get_key, 0, 0);
//        pthread_mutex_init(&innobase_share_mutex, MY_MUTEX_INIT_FAST);
//        pthread_mutex_init(&prepare_commit_mutex, MY_MUTEX_INIT_FAST);
//        pthread_mutex_init(&commit_threads_m, MY_MUTEX_INIT_FAST);
//        pthread_mutex_init(&commit_cond_m, MY_MUTEX_INIT_FAST);
//        pthread_cond_init(&commit_cond, NULL);

	innodb_inited= 1;

	return(FALSE);

error:
	msg("xtrabackup: innodb_init(): Error occured.\n");
	return(TRUE);
}

static my_bool
innodb_end(void)
{
	srv_fast_shutdown = (ulint) innobase_fast_shutdown;
	innodb_inited = 0;

	msg("xtrabackup: starting shutdown with innodb_fast_shutdown = %lu\n",
	    srv_fast_shutdown);

	if (innobase_shutdown_for_mysql() != DB_SUCCESS) {
		goto error;
	}
	free(internal_innobase_data_file_path);

	/* They may not be needed for now */
//	hash_free(&innobase_open_tables);
//	pthread_mutex_destroy(&innobase_share_mutex);
//	pthread_mutex_destroy(&prepare_commit_mutex);
//	pthread_mutex_destroy(&commit_threads_m);
//	pthread_mutex_destroy(&commit_cond_m);
//	pthread_cond_destroy(&commit_cond);

	return(FALSE);

error:
	msg("xtrabackup: innodb_end(): Error occured.\n");
	return(TRUE);
}

/* ================= common ================= */

/***********************************************************************
Read backup meta info.
@return TRUE on success, FALSE on failure. */
static
my_bool
xtrabackup_read_metadata(char *filename)
{
	FILE *fp;
	my_bool r = TRUE;

	fp = fopen(filename,"r");
	if(!fp) {
		msg("xtrabackup: Error: cannot open %s\n", filename);
		return(FALSE);
	}

	if (fscanf(fp, "backup_type = %29s\n", metadata_type)
	    != 1) {
		r = FALSE;
		goto end;
	}
#ifndef INNODB_VERSION_SHORT
	if (fscanf(fp, "from_lsn = %lu:%lu\n", &metadata_from_lsn.high, &metadata_from_lsn.low)
	    != 2) {
		r = FALSE;
		goto end;
	}
	if (fscanf(fp, "to_lsn = %lu:%lu\n", &metadata_to_lsn.high, &metadata_to_lsn.low)
			!= 2) {
		r = FALSE;
		goto end;
	}
	if (fscanf(fp, "last_lsn = %lu:%lu\n", &metadata_last_lsn.high, &metadata_last_lsn.low)
			!= 2) {
		metadata_last_lsn.high = metadata_last_lsn.low = 0;
	}
#else
	if (fscanf(fp, "from_lsn = %llu\n", &metadata_from_lsn)
			!= 1) {
		r = FALSE;
		goto end;
	}
	if (fscanf(fp, "to_lsn = %llu\n", &metadata_to_lsn)
			!= 1) {
		r = FALSE;
		goto end;
	}
	if (fscanf(fp, "last_lsn = %llu\n", &metadata_last_lsn)
			!= 1) {
		metadata_last_lsn = 0;
	}
#endif

end:
	fclose(fp);

	return(r);
}

/***********************************************************************
Print backup meta info to a specified buffer. */
static
void
xtrabackup_print_metadata(char *buf, size_t buf_len)
{
#ifndef INNODB_VERSION_SHORT
	snprintf(buf, buf_len,
		 "backup_type = %s\n"
		 "from_lsn = %lu:%lu\n"
		 "to_lsn = %lu:%lu\n"
		 "last_lsn = %lu:%lu\n",
		 metadata_type,
		 metadata_from_lsn.high, metadata_from_lsn.low,
		 metadata_to_lsn.high, metadata_to_lsn.low,
		 metadata_last_lsn.high, metadata_last_lsn.low);
#else
	snprintf(buf, buf_len,
		 "backup_type = %s\n"
		 "from_lsn = %llu\n"
		 "to_lsn = %llu\n"
		 "last_lsn = %llu\n",
		 metadata_type,
		 metadata_from_lsn,
		 metadata_to_lsn,
		 metadata_last_lsn);
#endif
}

/***********************************************************************
Stream backup meta info to a specified datasink.
@return TRUE on success, FALSE on failure. */
static
my_bool
xtrabackup_stream_metadata(ds_ctxt_t *ds_ctxt)
{
	char		buf[1024];
	size_t		len;
	ds_file_t	*stream;
	MY_STAT		mystat;

	xtrabackup_print_metadata(buf, sizeof(buf));

	len = strlen(buf);

	mystat.st_size = len;
	mystat.st_mtime = my_time(0);

	stream = ds_open(ds_ctxt, XTRABACKUP_METADATA_FILENAME, &mystat);
	if (stream == NULL) {
		msg("xtrabackup: Error: cannot open output stream "
		    "for %s\n", XTRABACKUP_METADATA_FILENAME);
		return(FALSE);
	}

	if (ds_write(stream, buf, len)) {
		ds_close(stream);
		return(FALSE);
	}

	ds_close(stream);

	return(TRUE);
}

/***********************************************************************
Write backup meta info to a specified file.
@return TRUE on success, FALSE on failure. */
static
my_bool
xtrabackup_write_metadata(const char *filepath)
{
	char		buf[1024];
	size_t		len;
	FILE		*fp;

	xtrabackup_print_metadata(buf, sizeof(buf));

	len = strlen(buf);

	fp = fopen(filepath, "w");
	if(!fp) {
		msg("xtrabackup: Error: cannot open %s\n", filepath);
		return(FALSE);
	}
	if (fwrite(buf, len, 1, fp) < 1) {
		fclose(fp);
		return(FALSE);
	}

	fclose(fp);

	return(TRUE);
}

/***********************************************************************
Read meta info for an incremental delta.
@return TRUE on success, FALSE on failure. */
static my_bool
xb_read_delta_metadata(const char *filepath, xb_delta_info_t *info)
{
	FILE *fp;
	my_bool r= TRUE;

	memset(info, 0, sizeof(xb_delta_info_t));

	fp = fopen(filepath, "r");
	if (!fp) {
		/* Meta files for incremental deltas are optional */
		return(TRUE);
	}

	if (fscanf(fp, "page_size = %lu\n", &info->page_size) != 1)
		r= FALSE;

	fclose(fp);

	return(r);
}

/***********************************************************************
Write meta info for an incremental delta.
@return TRUE on success, FALSE on failure. */
my_bool
xb_write_delta_metadata(const char *filename, const xb_delta_info_t *info)
{
	ds_file_t	*f;
	char		buf[32];
	my_bool		ret;
	size_t		len;
	MY_STAT		mystat;

	snprintf(buf, sizeof(buf), "page_size = %lu\n", info->page_size);

	len = strlen(buf);
	mystat.st_size = len;
	mystat.st_mtime = my_time(0);

	f = ds_open(ds_meta, filename, &mystat);
	if (f == NULL) {
		msg("xtrabackup: Error: cannot open output stream for %s\n",
		    filename);
		return(FALSE);
	}

	ret = (ds_write(f, buf, len) == 0);

	ds_close(f);

	return(ret);
}

/* ================= backup ================= */
void
xtrabackup_io_throttling(void)
{
	if (xtrabackup_throttle && (io_ticket--) < 0) {
		os_event_reset(wait_throttle);
		os_event_wait(wait_throttle);
	}
}

<<<<<<< HEAD
/************************************************************************
Checks if a table specified as a path should be skipped from backup
based on the --tables or --tables-file options.
=======
#ifdef INNODB_VERSION_SHORT
#define XB_HASH_SEARCH(NAME, TABLE, FOLD, DATA, ASSERTION, TEST) \
	HASH_SEARCH(NAME, TABLE, FOLD, xtrabackup_tables_t*, DATA, ASSERTION, \
		    TEST)
#else
#define XB_HASH_SEARCH(NAME, TABLE, FOLD, DATA, ASSERTION, TEST) \
	HASH_SEARCH(NAME, TABLE, FOLD, DATA, TEST)
#endif

/****************************************************************//**
A simple function to open or create a file.
@return own: handle to the file, not defined if error, error number
can be retrieved with os_file_get_last_error */
UNIV_INLINE
os_file_t
xb_file_create_no_error_handling(
/*=============================*/
	const char*	name,	/*!< in: name of the file or path as a
				null-terminated string */
	ulint		create_mode,/*!< in: OS_FILE_OPEN if an existing file
				is opened (if does not exist, error), or
				OS_FILE_CREATE if a new file is created
				(if exists, error) */
	ulint		access_type,/*!< in: OS_FILE_READ_ONLY,
				OS_FILE_READ_WRITE, or
				OS_FILE_READ_ALLOW_DELETE; the last option is
				used by a backup program reading the file */
	ibool*		success)/*!< out: TRUE if succeed, FALSE if error */
{
#if MYSQL_VERSION_ID > 50500
	return os_file_create_simple_no_error_handling(
		0, /* innodb_file_data_key */
		name, create_mode, access_type, success);
#else
	return os_file_create_simple_no_error_handling(
		name, create_mode, access_type, success);
#endif
}

/****************************************************************//**
Opens an existing file or creates a new.
@return own: handle to the file, not defined if error, error number
can be retrieved with os_file_get_last_error */
UNIV_INLINE
os_file_t
xb_file_create(
/*===========*/
	const char*	name,	/*!< in: name of the file or path as a
				null-terminated string */
	ulint		create_mode,/*!< in: OS_FILE_OPEN if an existing file
				is opened (if does not exist, error), or
				OS_FILE_CREATE if a new file is created
				(if exists, error),
				OS_FILE_OVERWRITE if a new file is created
				or an old overwritten;
				OS_FILE_OPEN_RAW, if a raw device or disk
				partition should be opened */
	ulint		purpose,/*!< in: OS_FILE_AIO, if asynchronous,
				non-buffered i/o is desired,
				OS_FILE_NORMAL, if any normal file;
				NOTE that it also depends on type, os_aio_..
				and srv_.. variables whether we really use
				async i/o or unbuffered i/o: look in the
				function source code for the exact rules */
	ulint		type,	/*!< in: OS_DATA_FILE or OS_LOG_FILE */
	ibool*		success)/*!< out: TRUE if succeed, FALSE if error */
{
#if MYSQL_VERSION_ID > 50500
	return os_file_create(0 /* innodb_file_data_key */,
			      name, create_mode, purpose, type, success);
#else
	return os_file_create(name, create_mode, purpose, type, success);
#endif
}

/***********************************************************************//**
Renames a file (can also move it to another directory). It is safest that the
file is closed before calling this function.
@return	TRUE if success */
UNIV_INLINE
ibool
xb_file_rename(
/*===========*/
	const char*	oldpath,/*!< in: old file path as a null-terminated
				string */
	const char*	newpath)/*!< in: new file path */
{
#if MYSQL_VERSION_ID > 50500
	return os_file_rename(
		0 /* innodb_file_data_key */, oldpath, newpath);
#else
	return os_file_rename(oldpath, newpath);
#endif
}

UNIV_INLINE
void
xb_file_set_nocache(
/*================*/
	os_file_t	fd,		/* in: file descriptor to alter */
	const char*	file_name,	/* in: used in the diagnostic message */
	const char*	operation_name) /* in: used in the diagnostic message,
					we call os_file_set_nocache()
					immediately after opening or creating
					a file, so this is either "open" or
					"create" */
{
#ifndef __WIN__
	if (srv_unix_file_flush_method == SRV_UNIX_O_DIRECT) {
		os_file_set_nocache(fd, file_name, operation_name);
	}
#endif
}

#ifdef INNODB_VERSION_SHORT
/***********************************************************************
Reads the space flags from a given data file and returns the compressed
page size, or 0 if the space is not compressed. */
static
ulint
xb_get_zip_size(os_file_t file)
{
	byte	*buf;
	byte	*page;
	ulint	 zip_size = ULINT_UNDEFINED;
	ibool	 success;
	ulint	 space;

	buf = ut_malloc(2 * UNIV_PAGE_SIZE_MAX);
	page = ut_align(buf, UNIV_PAGE_SIZE_MAX);

	success = os_file_read(file, page, 0, 0, UNIV_PAGE_SIZE_MAX);
	if (!success) {
		goto end;
	}

	space = mach_read_from_4(page + FIL_PAGE_ARCH_LOG_NO_OR_SPACE_ID);
	zip_size = (space == 0 ) ? 0 :
		dict_table_flags_to_zip_size(fsp_header_get_flags(page));
end:
	ut_free(buf);

	return(zip_size);
}
#endif

/* TODO: We may tune the behavior (e.g. by fil_aio)*/
#define COPY_CHUNK 64
>>>>>>> 3c7711d9

@return TRUE if the table should be skipped. */
static
my_bool
check_if_skip_table(
/******************/
	char*	path)	/*!< in: path to the table */
{
	char*	p      = path;
	char*	next;
	char*	prev   = NULL;
	int	p_len;
	int	regres = REG_NOMATCH;
	char	tmp;
	int	i;

	if (xtrabackup_tables == NULL && xtrabackup_tables_file == NULL) {
		return(FALSE);
	}

	while ((next = strstr(p, SRV_PATH_SEPARATOR_STR)) != NULL)
	{
		prev = p;
		p = next + 1;
	}
	p_len = strlen(p) - sizeof(".ibd") + 1;

	if (p_len < 1) {
		/* shouldn't happen with a valid path, assume the
		table should not be filtered */
		return(FALSE);
	}

	/* Make "database.table" string */
	tmp = p[p_len];
	p[p_len] = 0;
	*(p - 1) = '.';

	if (xtrabackup_tables) {
		for (i = 0; i < tables_regex_num; i++) {
			regres = xb_regexec(&tables_regex[i], prev, 1,
					    tables_regmatch, 0);
			if (regres != REG_NOMATCH) {
				break;
			}
		}
		if (regres == REG_NOMATCH) {
			goto skip;
		}
	}

	if (xtrabackup_tables_file) {
		xtrabackup_tables_t*	table;

		*(p - 1) = SRV_PATH_SEPARATOR;
		XB_HASH_SEARCH(name_hash, tables_hash, ut_fold_string(prev),
			       table, ut_ad(table->name),
			       !strcmp(table->name, prev));
		if (!table) {
<<<<<<< HEAD
			goto skip;
=======
			msg("[%02u] Skipping %s\n",
			     thread_n, node->name);
			return(FALSE);
		}
	}

skip_filter:

#ifdef XTRADB_BASED
	if (trx_sys_sys_space(node->space->id))
#else
	if (node->space->id == 0)
#endif
	{
		char *next, *p;
		/* system datafile "/fullpath/datafilename.ibd" or "./datafilename.ibd" */
		p = node->name;
		while ((next = strstr(p, SRV_PATH_SEPARATOR_STR)) != NULL)
		{
			p = next + 1;
>>>>>>> 3c7711d9
		}
	}

<<<<<<< HEAD
	p[p_len] = tmp;
	*(p - 1) = SRV_PATH_SEPARATOR;
	return(FALSE);

skip:
	p[p_len] = tmp;
	*(p - 1) = SRV_PATH_SEPARATOR;
	return(TRUE);
}

/* TODO: We may tune the behavior (e.g. by fil_aio)*/

static
my_bool
xtrabackup_copy_datafile(fil_node_t* node, uint thread_n)
{
	char			 dst_name[FN_REFLEN];
	ds_file_t		*dstfile = NULL;
	xb_fil_cur_t		 cursor;
	xb_fil_cur_result_t	 res;
	xb_write_filt_t		*write_filter = NULL;
	xb_write_filt_ctxt_t	 write_filt_ctxt;

	if (!trx_sys_sys_space(node->space->id) && /* don't skip system space */
	    check_if_skip_table(node->name)) {
		msg("[%02u] Skipping %s\n", thread_n, node->name);
		return(FALSE);
	}

	res = xb_fil_cur_open(&cursor, node, thread_n);
	if (res == XB_FIL_CUR_SKIP) {
		goto skip;
	} else if (res == XB_FIL_CUR_ERROR) {
		goto error;
	}
=======
	/* open src_file*/
	if (!node->open) {
		src_file = xb_file_create_no_error_handling(node->name,
							    OS_FILE_OPEN,
							    OS_FILE_READ_ONLY,
							    &success);
		if (!success) {
			/* The following call prints an error message */
			os_file_get_last_error(TRUE);
>>>>>>> 3c7711d9

	strncpy(dst_name, cursor.path, sizeof(dst_name));

	/* Setup the page write filter */
	if (xtrabackup_incremental) {
		write_filter = &wf_incremental;
	} else if (xtrabackup_compact) {
		write_filter = &wf_compact;
	} else {
		write_filter = &wf_write_through;
	}

	memset(&write_filt_ctxt, 0, sizeof(xb_write_filt_ctxt_t));
	ut_a(write_filter->process != NULL);

<<<<<<< HEAD
	if (write_filter->init != NULL &&
	    !write_filter->init(&write_filt_ctxt, dst_name, &cursor)) {
		msg("[%02u] xtrabackup: error: "
		    "failed to initialize page write filter.\n", thread_n);
		goto error;
=======
#ifndef INNODB_VERSION_SHORT
	page_size = UNIV_PAGE_SIZE;
	page_size_shift = UNIV_PAGE_SIZE_SHIFT;
#else
	zip_size = xb_get_zip_size(src_file);
	if (zip_size == ULINT_UNDEFINED) {
		goto skip;
	} else if (zip_size) {
		page_size = zip_size;
		page_size_shift = get_bit_shift(page_size);
		msg("[%02u] %s is compressed with page size = "
		    "%lu bytes\n", thread_n, node->name, page_size);
		if (page_size_shift < 10 || page_size_shift > 14) {
			msg("[%02u] xtrabackup: Error: Invalid "
			    "page size: %lu.\n", thread_n, page_size);
			ut_error;
		}
	} else {
		page_size = UNIV_PAGE_SIZE;
		page_size_shift = UNIV_PAGE_SIZE_SHIFT;
	}
#endif

	if (xtrabackup_incremental) {
		/* allocate buffer for incremental backup (4096 pages) */
		incremental_buffer_base = ut_malloc((UNIV_PAGE_SIZE_MAX / 4 + 1)
						    * UNIV_PAGE_SIZE_MAX);
		incremental_buffer = ut_align(incremental_buffer_base,
				      UNIV_PAGE_SIZE_MAX);

		snprintf(meta_name, sizeof(meta_name),
			 "%s%s", dst_name, XB_DELTA_INFO_SUFFIX);
		strcat(dst_name, ".delta");

		/* clear buffer */
		bzero(incremental_buffer, (page_size/4) * page_size);
		page_in_buffer = 0;
		mach_write_to_4(incremental_buffer, 0x78747261UL);/*"xtra"*/
		page_in_buffer++;

		info.page_size = page_size;
	} else
		info.page_size = 0;

	if (my_stat(node->name, &src_stat, MYF(MY_WME)) == NULL) {
		msg("[%02u] xtrabackup: Warning: cannot stat %s\n",
		    thread_n, node->name);
		goto skip;
>>>>>>> 3c7711d9
	}

	dstfile = ds_open(ds_data, dst_name, &cursor.statinfo);
	if (dstfile == NULL) {
		msg("[%02u] xtrabackup: error: "
		    "cannot open the destination stream for %s\n",
		    thread_n, dst_name);
		goto error;
	}

	if (xtrabackup_stream) {
		const char *action = xtrabackup_compress ?
			"Compressing and streaming" : "Streaming";
		msg("[%02u] %s %s\n", thread_n, action, node->name);
	} else {
		const char *action;

		if (xtrabackup_compress) {
			action = "Compressing";
		} else {
			action = "Copying";
		}
		msg("[%02u] %s %s to %s\n", thread_n, action,
		    node->name, dstfile->path);
	}

	/* The main copy loop */
	while ((res = xb_fil_cur_read(&cursor)) == XB_FIL_CUR_SUCCESS) {
		if (!write_filter->process(&write_filt_ctxt, dstfile)) {
			goto error;
		}
	}

	if (res == XB_FIL_CUR_ERROR) {
		goto error;
	}

	if (write_filter->finalize
	    && !write_filter->finalize(&write_filt_ctxt, dstfile)) {
		goto error;
	}

	/* close */
	msg("[%02u]        ...done\n", thread_n);
	xb_fil_cur_close(&cursor);
	ds_close(dstfile);
	if (write_filter && write_filter->deinit) {
		write_filter->deinit(&write_filt_ctxt);
	}
	return(FALSE);

error:
	xb_fil_cur_close(&cursor);
	if (dstfile != NULL) {
		ds_close(dstfile);
	}
	if (write_filter && write_filter->deinit) {
		write_filter->deinit(&write_filt_ctxt);;
	}
	msg("[%02u] xtrabackup: Error: "
	    "xtrabackup_copy_datafile() failed.\n", thread_n);
	return(TRUE); /*ERROR*/

skip:

	if (dstfile != NULL) {
		ds_close(dstfile);
	}
	if (write_filter && write_filter->deinit) {
		write_filter->deinit(&write_filt_ctxt);
	}
	msg("[%02u] xtrabackup: Warning: We assume the "
	    "table was dropped during xtrabackup execution "
	    "and ignore the file.\n", thread_n);
	msg("[%02u] xtrabackup: Warning: skipping file %s.\n",
	    thread_n, node->name);
	return(FALSE);
}

static my_bool
xtrabackup_copy_logfile(LSN64 from_lsn, my_bool is_last)
{
	/* definition from recv_recovery_from_checkpoint_start() */
	log_group_t*	group;
	LSN64		group_scanned_lsn;
	LSN64		contiguous_lsn;

	ut_a(dst_log_file != NULL);

	/* read from checkpoint_lsn_start to current */
	contiguous_lsn = ut_dulint_align_down(from_lsn,
						OS_FILE_LOG_BLOCK_SIZE);

	/* TODO: We must check the contiguous_lsn still exists in log file.. */

	group = UT_LIST_GET_FIRST(log_sys->log_groups);

	while (group) {
		ibool	finished;
		LSN64	start_lsn;
		LSN64	end_lsn;

		/* reference recv_group_scan_log_recs() */
	finished = FALSE;

	start_lsn = contiguous_lsn;

	while (!finished) {
		end_lsn = ut_dulint_add(start_lsn, RECV_SCAN_SIZE);

		xtrabackup_io_throttling();

		mutex_enter(&log_sys->mutex);

		log_group_read_log_seg(LOG_RECOVER, log_sys->buf,
						group, start_lsn, end_lsn);


		/* reference recv_scan_log_recs() */
		{
	byte*	log_block;
	LSN64	scanned_lsn;
	ulint	data_len;

	ulint	scanned_checkpoint_no = 0;

	finished = FALSE;

	log_block = log_sys->buf;
	scanned_lsn = start_lsn;

	while (log_block < log_sys->buf + RECV_SCAN_SIZE && !finished) {
		ulint	no = log_block_get_hdr_no(log_block);
		ulint	scanned_no = log_block_convert_lsn_to_no(scanned_lsn);
		ibool	checksum_is_ok =
			log_block_checksum_is_ok_or_old_format(log_block);

		if (no != scanned_no && checksum_is_ok) {
			ulint blocks_in_group;

			if (no < scanned_no) {
				/* incompletely written log block, do nothing */
				finished = TRUE;
				break;
			}

			blocks_in_group = log_block_convert_lsn_to_no(
#ifndef INNODB_VERSION_SHORT
				ut_dulint_create(0,
						 log_group_get_capacity(group))
#else
				log_group_get_capacity(group)
#endif
							    ) - 1;

			msg("xtrabackup: error:"
			    " log block numbers mismatch:\n"
			    "xtrabackup: error: expected log block no. %lu,"
			    " but got no. %lu from the log file.\n",
			    (ulong) scanned_no, (ulong) no);

			if ((no - scanned_no) % blocks_in_group == 0) {
				msg("xtrabackup: error:"
				    " it looks like InnoDB log has wrapped"
				    " around before xtrabackup could"
				    " process all records due to either"
				    " log copying being too slow, or "
				    " log files being too small.\n");
			}

			goto error;
		} else if (!checksum_is_ok) {
			/* Garbage or an incompletely written log block */

			msg("xtrabackup: error: Log block checksum mismatch"
#ifndef INNODB_VERSION_SHORT
			    " (block no %lu at lsn %lu %lu): \n"
#else
			    " (block no %lu at lsn %llu): \n"
#endif
			    "expected %lu, calculated checksum %lu\n",
				(ulong) no,
#ifndef INNODB_VERSION_SHORT
				(ulong) ut_dulint_get_high(scanned_lsn),
				(ulong) ut_dulint_get_low(scanned_lsn),
#else
				scanned_lsn,
#endif
				(ulong) log_block_get_checksum(log_block),
				(ulong) log_block_calc_checksum(log_block));

			goto error;
		}

		if (log_block_get_flush_bit(log_block)) {
			/* This block was a start of a log flush operation:
			we know that the previous flush operation must have
			been completed for all log groups before this block
			can have been flushed to any of the groups. Therefore,
			we know that log data is contiguous up to scanned_lsn
			in all non-corrupt log groups. */

			if (ut_dulint_cmp(scanned_lsn, contiguous_lsn) > 0) {
				contiguous_lsn = scanned_lsn;
			}
		}

		data_len = log_block_get_data_len(log_block);

		if (
		    (scanned_checkpoint_no > 0)
		    && (log_block_get_checkpoint_no(log_block)
		       < scanned_checkpoint_no)
		    && (scanned_checkpoint_no
			- log_block_get_checkpoint_no(log_block)
			> 0x80000000UL)) {

			/* Garbage from a log buffer flush which was made
			before the most recent database recovery */

			finished = TRUE;
			break;
		}

		scanned_lsn = ut_dulint_add(scanned_lsn, data_len);
		scanned_checkpoint_no = log_block_get_checkpoint_no(log_block);

		if (data_len < OS_FILE_LOG_BLOCK_SIZE) {
			/* Log data for this group ends here */

			finished = TRUE;
		} else {
			log_block += OS_FILE_LOG_BLOCK_SIZE;
		}
	} /* while (log_block < log_sys->buf + RECV_SCAN_SIZE && !finished) */

	group_scanned_lsn = scanned_lsn;



		}

		/* ===== write log to 'xtrabackup_logfile' ====== */
		{
		ulint 	write_size;

		if (!finished) {
			write_size = RECV_SCAN_SIZE;
		} else {
			write_size = (ulint) ut_dulint_minus(
					ut_dulint_align_up(group_scanned_lsn, OS_FILE_LOG_BLOCK_SIZE),
					start_lsn);
			if (!is_last &&
#ifndef INNODB_VERSION_SHORT
			    group_scanned_lsn.low % OS_FILE_LOG_BLOCK_SIZE
#else
			    group_scanned_lsn % OS_FILE_LOG_BLOCK_SIZE
#endif
			    )
				write_size -= OS_FILE_LOG_BLOCK_SIZE;
		}


		if (ds_write(dst_log_file, log_sys->buf, write_size)) {
			msg("xtrabackup: Error: write to logfile failed\n");
			goto error;
		}


		}

		mutex_exit(&log_sys->mutex);

		start_lsn = end_lsn;
	}



		group->scanned_lsn = group_scanned_lsn;

#ifndef INNODB_VERSION_SHORT
		msg(">> log scanned up to (%lu %lu)\n",
		    group->scanned_lsn.high, group->scanned_lsn.low);
#else
		msg(">> log scanned up to (%llu)\n", group->scanned_lsn);
#endif

		group = UT_LIST_GET_NEXT(log_groups, group);

		/* update global variable*/
		log_copy_scanned_lsn = group_scanned_lsn;

		/* innodb_mirrored_log_groups must be 1, no other groups */
		ut_a(group == NULL);
	}


	return(FALSE);

error:
	mutex_exit(&log_sys->mutex);
	ds_close(dst_log_file);
	msg("xtrabackup: Error: xtrabackup_copy_logfile() failed.\n");
	return(TRUE);
}

/* copying logfile in background */
#define SLEEPING_PERIOD 5

static
#ifndef __WIN__
void*
#else
ulint
#endif
log_copying_thread(
	void*	arg __attribute__((unused)))
{
	ulint	counter = 0;

	/*
	  Initialize mysys thread-specific memory so we can
	  use mysys functions in this thread.
	*/
	my_thread_init();

	ut_a(dst_log_file != NULL);

	log_copying_running = TRUE;

	while(log_copying) {
		os_thread_sleep(200000); /*0.2 sec*/

		counter++;
		if(counter >= SLEEPING_PERIOD * 5) {
			if(xtrabackup_copy_logfile(log_copy_scanned_lsn, FALSE))
				goto end;
			counter = 0;
		}
	}

	/* last copying */
	if(xtrabackup_copy_logfile(log_copy_scanned_lsn, TRUE))
		goto end;

	log_copying_succeed = TRUE;
end:
	log_copying_running = FALSE;
	my_thread_end();
	os_thread_exit(NULL);

	return(0);
}

/* io throttle watching (rough) */
static
#ifndef __WIN__
void*
#else
ulint
#endif
io_watching_thread(
	void*	arg)
{
	(void)arg;
	/* currently, for --backup only */
	ut_a(xtrabackup_backup);

	while (log_copying) {
		os_thread_sleep(1000000); /*1 sec*/

		//for DEBUG
		//if (io_ticket == xtrabackup_throttle) {
		//	msg("There seem to be no IO...?\n");
		//}

		io_ticket = xtrabackup_throttle;
		os_event_set(wait_throttle);
	}

	/* stop io throttle */
	xtrabackup_throttle = 0;
	os_event_set(wait_throttle);

	os_thread_exit(NULL);

	return(0);
}

/************************************************************************
I/o-handler thread function. */
static

#ifndef __WIN__
void*
#else
ulint
#endif
io_handler_thread(
/*==============*/
	void*	arg)
{
	ulint	segment;
	ulint	i;

	segment = *((ulint*)arg);

	for (i = 0;; i++) {
		fil_aio_wait(segment);
	}

	/* We count the number of threads in os_thread_exit(). A created
	thread should always use that to exit and not use return() to exit.
	The thread actually never comes here because it is exited in an
	os_event_wait(). */

	os_thread_exit(NULL);

#ifndef __WIN__
	return(NULL);				/* Not reached */
#else
	return(0);
#endif
}

/**************************************************************************
Datafiles copying thread.*/
static
os_thread_ret_t
data_copy_thread_func(
/*==================*/
	void *arg) /* thread context */
{
	data_thread_ctxt_t	*ctxt = (data_thread_ctxt_t *) arg;
	uint			num = ctxt->num;
	fil_node_t*		node;

	/*
	  Initialize mysys thread-specific memory so we can
	  use mysys functions in this thread.
	*/
	my_thread_init();

	debug_sync_point("data_copy_thread_func");

	while ((node = datafiles_iter_next(ctxt->it)) != NULL) {

		/* copy the datafile */
		if(xtrabackup_copy_datafile(node, num)) {
			msg("[%02u] xtrabackup: Error: "
			    "failed to copy datafile.\n", num);
			exit(EXIT_FAILURE);
		}
	}

	os_mutex_enter(ctxt->count_mutex);
	(*ctxt->count)--;
	os_mutex_exit(ctxt->count_mutex);

	my_thread_end();
	os_thread_exit(NULL);
	OS_THREAD_DUMMY_RETURN;
}

/************************************************************************
Initialize the appropriate datasink(s). Both local backups and streaming in the
'xbstream' format allow parallel writes so we can write directly.

Otherwise (i.e. when streaming in the 'tar' format) we need 2 separate datasinks
for the data stream (and don't allow parallel data copying) and for metainfo
files (including xtrabackup_logfile). The second datasink writes to temporary
files first, and then streams them in a serialized way when closed. */
static void
xtrabackup_init_datasinks(void)
{
	if (xtrabackup_parallel > 1 && xtrabackup_stream &&
	    xtrabackup_stream_fmt == XB_STREAM_FMT_TAR) {
		msg("xtrabackup: warning: the --parallel option does not have "
		    "any effect when streaming in the 'tar' format. "
		    "You can use the 'xbstream' format instead.\n");
		xtrabackup_parallel = 1;
	}
	/* Now setup ds_data and ds_meta appropriately */
	if (!xtrabackup_compress && !xtrabackup_stream) {
		/* Local uncompressed backup */
		ds_data = ds_create(xtrabackup_target_dir, DS_TYPE_LOCAL);
		ds_meta = ds_data;
	} else {
		if (xtrabackup_stream) {
			ds_stream = ds_create(xtrabackup_target_dir,
					      DS_TYPE_STREAM);
		}
		if (xtrabackup_compress) {
			ds_compress = ds_create(xtrabackup_target_dir,
						DS_TYPE_COMPRESS);
			ds_data = ds_compress;

			if (xtrabackup_stream) {
				/* Streaming compressed backup */
				ds_set_pipe(ds_compress, ds_stream);
			} else {
				/* Local compressed backup */
				ds_local = ds_create(xtrabackup_target_dir,
						     DS_TYPE_LOCAL);
				ds_set_pipe(ds_compress, ds_local);
			}
		} else {
			/* Streaming uncompressed backup */
			ds_data = ds_stream;
		}

		if (xtrabackup_stream) {
			if (xtrabackup_stream_fmt == XB_STREAM_FMT_XBSTREAM &&
			    !xtrabackup_suspend_at_end) {
				/* 'xbstream' allow parallel streams, but we
				still can't stream directly to stdout when
				xtrabackup is invoked from innobackupex
				(i.e. with --suspend_at_and), because
				innobackupex and xtrabackup streams would
				interfere.*/
				ds_meta = ds_data;
			} else {
				/* for other formats, use temporary files */
				ds_tmpfile = ds_create(xtrabackup_target_dir,
						       DS_TYPE_TMPFILE);
				ds_set_pipe(ds_tmpfile, ds_data);
				ds_meta = ds_tmpfile;
			}
		} else {
			ds_meta = ds_data;
		}
	}
}

/************************************************************************
Destroy datasinks.

Destruction is done in the specific order to not violate their order in the
pipeline so that each datasink is able to flush data down the pipeline. */
static void xtrabackup_destroy_datasinks(void)
{
	if (ds_tmpfile != NULL) {
		ds_destroy(ds_tmpfile);
		ds_tmpfile = NULL;
	}
	if (ds_compress != NULL) {
		ds_destroy(ds_compress);
		ds_compress = NULL;
	}
	if (ds_stream != NULL) {
		ds_destroy(ds_stream);
		ds_stream = NULL;
	}
	if (ds_local != NULL) {
		ds_destroy(ds_local);
		ds_local = NULL;
	}
	ds_data = NULL;
	ds_meta = NULL;
}

static void
xtrabackup_backup_func(void)
{
	MY_STAT			 stat_info;
	LSN64			 latest_cp;
	uint			 i;
	uint			 count;
	os_mutex_t		 count_mutex;
	data_thread_ctxt_t 	*data_threads;


#ifdef USE_POSIX_FADVISE
	msg("xtrabackup: uses posix_fadvise().\n");
#endif

	/* cd to datadir */

	if (my_setwd(mysql_real_data_home,MYF(MY_WME)))
	{
		msg("xtrabackup: cannot my_setwd %s\n", mysql_real_data_home);
		exit(EXIT_FAILURE);
	}
	msg("xtrabackup: cd to %s\n", mysql_real_data_home);

	mysql_data_home= mysql_data_home_buff;
	mysql_data_home[0]=FN_CURLIB;		// all paths are relative from here
	mysql_data_home[1]=0;

	/* set read only */
	srv_read_only = TRUE;

	/* initialize components */
        if(innodb_init_param())
                exit(EXIT_FAILURE);

#ifndef __WIN__
        if (srv_file_flush_method_str == NULL) {
        	/* These are the default options */
#if (MYSQL_VERSION_ID < 50100)
		srv_unix_file_flush_method = SRV_UNIX_FDATASYNC;
#else /* MYSQL_VERSION_ID < 51000 */
		srv_unix_file_flush_method = SRV_UNIX_FSYNC;
#endif
#if (MYSQL_VERSION_ID < 50100)
	} else if (0 == ut_strcmp(srv_file_flush_method_str, "fdatasync")) {
	  	srv_unix_file_flush_method = SRV_UNIX_FDATASYNC;
#else /* MYSQL_VERSION_ID < 51000 */
	} else if (0 == ut_strcmp(srv_file_flush_method_str, "fsync")) {
		srv_unix_file_flush_method = SRV_UNIX_FSYNC;
#endif

	} else if (0 == ut_strcmp(srv_file_flush_method_str, "O_DSYNC")) {
	  	srv_unix_file_flush_method = SRV_UNIX_O_DSYNC;

	} else if (0 == ut_strcmp(srv_file_flush_method_str, "O_DIRECT")) {
	  	srv_unix_file_flush_method = SRV_UNIX_O_DIRECT;
		msg("xtrabackup: using O_DIRECT\n");
	} else if (0 == ut_strcmp(srv_file_flush_method_str, "littlesync")) {
	  	srv_unix_file_flush_method = SRV_UNIX_LITTLESYNC;

	} else if (0 == ut_strcmp(srv_file_flush_method_str, "nosync")) {
	  	srv_unix_file_flush_method = SRV_UNIX_NOSYNC;
#ifdef XTRADB_BASED
	} else if (0 == ut_strcmp(srv_file_flush_method_str, "ALL_O_DIRECT")) {
		srv_unix_file_flush_method = SRV_UNIX_ALL_O_DIRECT;
		msg("xtrabackup: using ALL_O_DIRECT\n");
#endif
#ifdef XTRADB_BASED
	} else if (0 == ut_strcmp(srv_file_flush_method_str, "ALL_O_DIRECT")) {
		srv_unix_file_flush_method = SRV_UNIX_ALL_O_DIRECT;
#endif
	} else {
	  	msg("xtrabackup: Unrecognized value %s for "
		    "innodb_flush_method\n", srv_file_flush_method_str);
	  	exit(EXIT_FAILURE);
	}
#else /* __WIN__ */
	/* We can only use synchronous unbuffered IO on Windows for now */
	if (srv_file_flush_method_str != NULL) {
		msg("xtrabackupp: Warning: "
		    "ignoring innodb_flush_method = %s on Windows.\n");
	}

	srv_win_file_flush_method = SRV_WIN_IO_UNBUFFERED;
	srv_use_native_aio = FALSE;
#endif

#ifndef INNODB_VERSION_SHORT
        if (srv_pool_size >= 1000 * 1024) {
#else
	if (srv_buf_pool_size >= 1000 * 1024 * 1024) {
#endif
                                  /* Here we still have srv_pool_size counted
                                  in kilobytes (in 4.0 this was in bytes)
				  srv_boot() converts the value to
                                  pages; if buffer pool is less than 1000 MB,
                                  assume fewer threads. */
                srv_max_n_threads = 50000;

#ifndef INNODB_VERSION_SHORT
        } else if (srv_pool_size >= 8 * 1024) {
#else
	} else if (srv_buf_pool_size >= 8 * 1024 * 1024) {
#endif

                srv_max_n_threads = 10000;
        } else {
		srv_max_n_threads = 1000;       /* saves several MB of memory,
                                                especially in 64-bit
                                                computers */
        }

	{
	ulint	nr;
	ulint	i;

	nr = srv_n_data_files;

	for (i = 0; i < nr; i++) {
		srv_data_file_sizes[i] = srv_data_file_sizes[i]
					* ((1024 * 1024) / UNIV_PAGE_SIZE);
	}

	srv_last_file_size_max = srv_last_file_size_max
					* ((1024 * 1024) / UNIV_PAGE_SIZE);

	srv_log_file_size = srv_log_file_size / UNIV_PAGE_SIZE;

	srv_log_buffer_size = srv_log_buffer_size / UNIV_PAGE_SIZE;

#ifndef INNODB_VERSION_SHORT
	srv_pool_size = srv_pool_size / (UNIV_PAGE_SIZE / 1024);

	srv_awe_window_size = srv_awe_window_size / UNIV_PAGE_SIZE;

	if (srv_use_awe) {
	        /* If we are using AWE we must save memory in the 32-bit
		address space of the process, and cannot bind the lock
		table size to the real buffer pool size. */

	        srv_lock_table_size = 20 * srv_awe_window_size;
	} else {
	        srv_lock_table_size = 5 * srv_pool_size;
	}
#else
	srv_lock_table_size = 5 * (srv_buf_pool_size / UNIV_PAGE_SIZE);
#endif
	}

	os_sync_mutex = NULL;
	srv_general_init();

	{
	ibool	create_new_db;
#ifdef XTRADB_BASED
	ibool	create_new_doublewrite_file;
#endif
	ibool	log_file_created;
	ibool	log_created	= FALSE;
	ibool	log_opened	= FALSE;
	LSN64	min_flushed_lsn;
	LSN64	max_flushed_lsn;
	ulint   sum_of_new_sizes;
	ulint	err;
	ulint	i;




#define SRV_N_PENDING_IOS_PER_THREAD 	OS_AIO_N_PENDING_IOS_PER_THREAD
#define SRV_MAX_N_PENDING_SYNC_IOS	100

#ifndef INNODB_VERSION_SHORT
                os_aio_init(8 * SRV_N_PENDING_IOS_PER_THREAD
                            * srv_n_file_io_threads,
                            srv_n_file_io_threads,
                            SRV_MAX_N_PENDING_SYNC_IOS);

	fil_init(srv_max_n_open_files);
#else
	srv_n_file_io_threads = 2 + srv_n_read_io_threads + srv_n_write_io_threads;

	os_aio_init(8 * SRV_N_PENDING_IOS_PER_THREAD,
		    srv_n_read_io_threads,
		    srv_n_write_io_threads,
		    SRV_MAX_N_PENDING_SYNC_IOS);

	fil_init(srv_file_per_table ? 50000 : 5000,
		 srv_max_n_open_files);
#endif

	fsp_init();
	log_init();

	lock_sys_create(srv_lock_table_size);

	for (i = 0; i < srv_n_file_io_threads; i++) {
		thread_nr[i] = i;

		os_thread_create(io_handler_thread, thread_nr + i, thread_ids + i);
    	}

	os_thread_sleep(200000); /*0.2 sec*/

	err = open_or_create_data_files(&create_new_db,
#ifdef XTRADB_BASED
					&create_new_doublewrite_file,
#endif
					&min_flushed_lsn, &max_flushed_lsn,
					&sum_of_new_sizes);
	if (err != DB_SUCCESS) {
	        msg(
"xtrabackup: Could not open or create data files.\n"
"xtrabackup: If you tried to add new data files, and it failed here,\n"
"xtrabackup: you should now edit innodb_data_file_path in my.cnf back\n"
"xtrabackup: to what it was, and remove the new ibdata files InnoDB created\n"
"xtrabackup: in this failed attempt. InnoDB only wrote those files full of\n"
"xtrabackup: zeros, but did not yet use them in any way. But be careful: do not\n"
"xtrabackup: remove old data files which contain your precious data!\n");

		//return((int) err);
		exit(EXIT_FAILURE);
	}

	/* create_new_db must not be TRUE.. */
	if (create_new_db) {
		msg("xtrabackup: Something wrong with source files...\n");
		exit(EXIT_FAILURE);
	}

	for (i = 0; i < srv_n_log_files; i++) {
		err = open_or_create_log_file(create_new_db, &log_file_created,
							     log_opened, 0, i);
		if (err != DB_SUCCESS) {

			//return((int) err);
			exit(EXIT_FAILURE);
		}

		if (log_file_created) {
			log_created = TRUE;
		} else {
			log_opened = TRUE;
		}
		if ((log_opened && create_new_db)
			    		|| (log_opened && log_created)) {
			msg(
	"xtrabackup: Error: all log files must be created at the same time.\n"
	"xtrabackup: All log files must be created also in database creation.\n"
	"xtrabackup: If you want bigger or smaller log files, shut down the\n"
	"xtrabackup: database and make sure there were no errors in shutdown.\n"
	"xtrabackup: Then delete the existing log files. Edit the .cnf file\n"
	"xtrabackup: and start the database again.\n");

			//return(DB_ERROR);
			exit(EXIT_FAILURE);
		}
	}

	/* log_file_created must not be TRUE, if online */
	if (log_file_created) {
		msg("xtrabackup: Something wrong with source files...\n");
		exit(EXIT_FAILURE);
	}

	fil_load_single_table_tablespaces();

	}

	/* create extra LSN dir if it does not exist. */
	if (xtrabackup_extra_lsndir
		&&!my_stat(xtrabackup_extra_lsndir,&stat_info,MYF(0))
		&& (my_mkdir(xtrabackup_extra_lsndir,0777,MYF(0)) < 0)){
		msg("xtrabackup: Error: cannot mkdir %d: %s\n",
		    my_errno, xtrabackup_extra_lsndir);
		exit(EXIT_FAILURE);
	}

	/* create target dir if not exist */
	if (!my_stat(xtrabackup_target_dir,&stat_info,MYF(0))
		&& (my_mkdir(xtrabackup_target_dir,0777,MYF(0)) < 0)){
		msg("xtrabackup: Error: cannot mkdir %d: %s\n",
		    my_errno, xtrabackup_target_dir);
		exit(EXIT_FAILURE);
	}

        {
        fil_system_t*   f_system = fil_system;

	/* definition from recv_recovery_from_checkpoint_start() */
	log_group_t*	max_cp_group;
	ulint		max_cp_field;
	byte*		buf;
	byte		log_hdr_buf_[LOG_FILE_HDR_SIZE + OS_FILE_LOG_BLOCK_SIZE];
	byte*		log_hdr_buf;
	ulint		err;

	/* start back ground thread to copy newer log */
	os_thread_id_t log_copying_thread_id;
	datafiles_iter_t *it;

	log_hdr_buf = ut_align(log_hdr_buf_, OS_FILE_LOG_BLOCK_SIZE);

	/* get current checkpoint_lsn */
	/* Look for the latest checkpoint from any of the log groups */

	mutex_enter(&log_sys->mutex);

	err = recv_find_max_checkpoint(&max_cp_group, &max_cp_field);

	if (err != DB_SUCCESS) {

		exit(EXIT_FAILURE);
	}

	log_group_read_checkpoint_info(max_cp_group, max_cp_field);
	buf = log_sys->checkpoint_buf;

	checkpoint_lsn_start = MACH_READ_64(buf + LOG_CHECKPOINT_LSN);
	checkpoint_no_start = MACH_READ_64(buf + LOG_CHECKPOINT_NO);

	mutex_exit(&log_sys->mutex);

reread_log_header:
#ifdef INNODB_VERSION_SHORT
	fil_io(OS_FILE_READ | OS_FILE_LOG, TRUE, max_cp_group->space_id,
				0,
				0, 0, LOG_FILE_HDR_SIZE,
				log_hdr_buf, max_cp_group);
#else
	fil_io(OS_FILE_READ | OS_FILE_LOG, TRUE, max_cp_group->space_id,
				0, 0, LOG_FILE_HDR_SIZE,
				log_hdr_buf, max_cp_group);
#endif

	/* check consistency of log file header to copy */
	mutex_enter(&log_sys->mutex);

	err = recv_find_max_checkpoint(&max_cp_group, &max_cp_field);

        if (err != DB_SUCCESS) {

                exit(EXIT_FAILURE);
        }

        log_group_read_checkpoint_info(max_cp_group, max_cp_field);
        buf = log_sys->checkpoint_buf;

	if(ut_dulint_cmp(checkpoint_no_start,
			MACH_READ_64(buf + LOG_CHECKPOINT_NO)) != 0) {
		checkpoint_lsn_start = MACH_READ_64(buf + LOG_CHECKPOINT_LSN);
		checkpoint_no_start = MACH_READ_64(buf + LOG_CHECKPOINT_NO);
		mutex_exit(&log_sys->mutex);
		goto reread_log_header;
	}

	mutex_exit(&log_sys->mutex);

	xtrabackup_init_datasinks();

	/* open the log file */
	memset(&stat_info, 0, sizeof(MY_STAT));
	dst_log_file = ds_open(ds_meta, XB_LOG_FILENAME, &stat_info);
	if (dst_log_file == NULL) {
		msg("xtrabackup: error: failed to open the target stream for "
		    "'%s'.\n", XB_LOG_FILENAME);
		exit(EXIT_FAILURE);
	}

	/* label it */
	strcpy((char*) log_hdr_buf + LOG_FILE_WAS_CREATED_BY_HOT_BACKUP,
		"xtrabkup ");
	ut_sprintf_timestamp(
		(char*) log_hdr_buf + (LOG_FILE_WAS_CREATED_BY_HOT_BACKUP
				+ (sizeof "xtrabkup ") - 1));

	if (ds_write(dst_log_file, log_hdr_buf, LOG_FILE_HDR_SIZE)) {
		msg("xtrabackup: error: write to logfile failed\n");
		exit(EXIT_FAILURE);
	}

	/* start flag */
	log_copying = TRUE;

	/* start io throttle */
	if(xtrabackup_throttle) {
		os_thread_id_t io_watching_thread_id;

		io_ticket = xtrabackup_throttle;
		wait_throttle = os_event_create(NULL);

		os_thread_create(io_watching_thread, NULL, &io_watching_thread_id);
	}


	/* copy log file by current position */
	if(xtrabackup_copy_logfile(checkpoint_lsn_start, FALSE))
		exit(EXIT_FAILURE);


	os_thread_create(log_copying_thread, NULL, &log_copying_thread_id);

	ut_a(xtrabackup_parallel > 0);

	if (xtrabackup_parallel > 1) {
		msg("xtrabackup: Starting %u threads for parallel data "
		    "files transfer\n", xtrabackup_parallel);
	}

	it = datafiles_iter_new(f_system);
	if (it == NULL) {
		msg("xtrabackup: Error: datafiles_iter_new() failed.\n");
		exit(EXIT_FAILURE);
	}

	/* Create data copying threads */
	data_threads = (data_thread_ctxt_t *)
		ut_malloc(sizeof(data_thread_ctxt_t) * xtrabackup_parallel);
	count = xtrabackup_parallel;
	count_mutex = OS_MUTEX_CREATE();

	for (i = 0; i < (uint) xtrabackup_parallel; i++) {
		data_threads[i].it = it;
		data_threads[i].num = i+1;
		data_threads[i].count = &count;
		data_threads[i].count_mutex = count_mutex;
		os_thread_create(data_copy_thread_func, data_threads + i,
				 &data_threads[i].id);
	}

	/* Wait for threads to exit */
	while (1) {
		os_thread_sleep(1000000);
		os_mutex_enter(count_mutex);
		if (count == 0) {
			os_mutex_exit(count_mutex);
			break;
		}
		os_mutex_exit(count_mutex);
	}

	os_mutex_free(count_mutex);
	ut_free(data_threads);
	datafiles_iter_free(it);

	}

	/* suspend-at-end */
	if (xtrabackup_suspend_at_end) {
		os_file_t	suspend_file = XB_FILE_UNDEFINED;
		char	suspend_path[FN_REFLEN];
		ibool	success, exists;
		os_file_type_t	type;

		sprintf(suspend_path, "%s%s", xtrabackup_target_dir,
			"/xtrabackup_suspended");

		srv_normalize_path_for_win(suspend_path);
		/* xb_file_create reads srv_unix_file_flush_method */
		suspend_file = xb_file_create(suspend_path, OS_FILE_OVERWRITE,
					      OS_FILE_NORMAL, OS_DATA_FILE,
					      &success);

		if (!success) {
			msg("xtrabackup: Error: failed to create file "
			    "'xtrabackup_suspended'\n");
		}

		if (suspend_file != XB_FILE_UNDEFINED)
			os_file_close(suspend_file);

		exists = TRUE;
		while (exists) {
			os_thread_sleep(200000); /*0.2 sec*/
			success = os_file_status(suspend_path, &exists, &type);
			if (!success)
				break;
		}
		xtrabackup_suspend_at_end = FALSE; /* suspend is 1 time */
	}

	/* read the latest checkpoint lsn */
	latest_cp = ut_dulint_zero;
	{
		log_group_t*	max_cp_group;
		ulint	max_cp_field;
		ulint	err;

		mutex_enter(&log_sys->mutex);

		err = recv_find_max_checkpoint(&max_cp_group, &max_cp_field);

		if (err != DB_SUCCESS) {
			msg("xtrabackup: Error: recv_find_max_checkpoint() failed.\n");
			mutex_exit(&log_sys->mutex);
			goto skip_last_cp;
		}

		log_group_read_checkpoint_info(max_cp_group, max_cp_field);

		latest_cp = MACH_READ_64(log_sys->checkpoint_buf + LOG_CHECKPOINT_LSN);

		mutex_exit(&log_sys->mutex);

#ifndef INNODB_VERSION_SHORT
		msg("xtrabackup: The latest check point (for incremental): "
		    "'%lu:%lu'\n", latest_cp.high, latest_cp.low);
#else
		msg("xtrabackup: The latest check point (for incremental): "
		    "'%llu'\n", latest_cp);
#endif
	}
skip_last_cp:
	/* stop log_copying_thread */
	log_copying = FALSE;
	msg("xtrabackup: Stopping log copying thread.\n");
	while (log_copying_running) {
		msg(".");
		os_thread_sleep(200000); /*0.2 sec*/
	}
	msg("\n");

	if(!xtrabackup_incremental) {
		strcpy(metadata_type, "full-backuped");
		metadata_from_lsn = ut_dulint_zero;
	} else {
		strcpy(metadata_type, "incremental");
		metadata_from_lsn = incremental_lsn;
	}
	metadata_to_lsn = latest_cp;
	metadata_last_lsn = log_copy_scanned_lsn;

	if (!xtrabackup_stream_metadata(ds_meta)) {
		msg("xtrabackup: error: "
		    "xtrabackup_stream_metadata() failed.\n");
	}
	if (xtrabackup_extra_lsndir) {
		char	filename[FN_REFLEN];

		sprintf(filename, "%s/%s", xtrabackup_extra_lsndir,
			XTRABACKUP_METADATA_FILENAME);
		if (!xtrabackup_write_metadata(filename))
			msg("xtrabackup: error: "
			    "xtrabackup_write_metadata() failed.\n");

	}

	if (!log_copying_succeed) {
		msg("xtrabackup: Error: log_copying_thread failed.\n");
		exit(EXIT_FAILURE);
	}

	xtrabackup_destroy_datasinks();

	if (wait_throttle)
		os_event_free(wait_throttle);

#ifndef INNODB_VERSION_SHORT
	msg("xtrabackup: Transaction log of lsn (%lu %lu) to (%lu %lu) was "
	    "copied.\n", checkpoint_lsn_start.high, checkpoint_lsn_start.low,
	    log_copy_scanned_lsn.high, log_copy_scanned_lsn.low);
#else
	msg("xtrabackup: Transaction log of lsn (%llu) to (%llu) was copied.\n",
	    checkpoint_lsn_start, log_copy_scanned_lsn);
#endif
}

/* ================= stats ================= */
static my_bool
xtrabackup_stats_level(
	dict_index_t*	index,
	ulint		level)
{
	ulint	space;
	page_t*	page;

	rec_t*	node_ptr;

	ulint	right_page_no;

	page_cur_t	cursor;

	mtr_t	mtr;
	mem_heap_t*	heap	= mem_heap_create(256);

	ulint*	offsets = NULL;

	ulonglong n_pages, n_pages_extern;
	ulonglong sum_data, sum_data_extern;
	ulonglong n_recs;
	ulint	page_size;
	buf_block_t*	block;
	ulint	zip_size;

	n_pages = sum_data = n_recs = 0;
	n_pages_extern = sum_data_extern = 0;


	if (level == 0)
		fprintf(stdout, "        leaf pages: ");
	else
		fprintf(stdout, "     level %lu pages: ", level);

	mtr_start(&mtr);

#ifndef INNODB_VERSION_SHORT
#if (MYSQL_VERSION_ID < 50100)
	mtr_x_lock(&(index->tree->lock), &mtr);
	page = btr_root_get(index->tree, &mtr);
#else /* MYSQL_VERSION_ID < 51000 */
	mtr_x_lock(&(index->lock), &mtr);
	page = btr_root_get(index, &mtr);
#endif
#else
	mtr_x_lock(&(index->lock), &mtr);
	block = btr_root_block_get(index, &mtr);
	page = buf_block_get_frame(block);
#endif

#ifndef INNODB_VERSION_SHORT
	space = buf_frame_get_space_id(page);
#else
	space = page_get_space_id(page);
	zip_size = fil_space_get_zip_size(space);
#endif

	while (level != btr_page_get_level(page, &mtr)) {

#ifndef INNODB_VERSION_SHORT
		ut_a(btr_page_get_level(page, &mtr) > 0);
#else
		ut_a(space == buf_block_get_space(block));
		ut_a(space == page_get_space_id(page));
		ut_a(!page_is_leaf(page));
#endif

#ifndef INNODB_VERSION_SHORT
		page_cur_set_before_first(page, &cursor);
#else
		page_cur_set_before_first(block, &cursor);
#endif
		page_cur_move_to_next(&cursor);

		node_ptr = page_cur_get_rec(&cursor);
		offsets = rec_get_offsets(node_ptr, index, offsets,
					ULINT_UNDEFINED, &heap);
#ifndef INNODB_VERSION_SHORT
		page = btr_node_ptr_get_child(node_ptr, offsets, &mtr);
#else
		block = btr_node_ptr_get_child(node_ptr, index, offsets, &mtr);
		page = buf_block_get_frame(block);
#endif
	}

loop:
	mem_heap_empty(heap);
	offsets = NULL;
#if (MYSQL_VERSION_ID < 50100)
	mtr_x_lock(&(index->tree->lock), &mtr);
#else /* MYSQL_VERSION_ID < 51000 */
	mtr_x_lock(&(index->lock), &mtr);
#endif

	right_page_no = btr_page_get_next(page, &mtr);


	/*=================================*/
	//fprintf(stdout, "%lu ", (ulint) buf_frame_get_page_no(page));

	n_pages++;
	sum_data += page_get_data_size(page);
	n_recs += page_get_n_recs(page);


	if (level == 0) {
		page_cur_t	cur;
		ulint	n_fields;
		ulint	i;
		mem_heap_t*	local_heap	= NULL;
		ulint	offsets_[REC_OFFS_NORMAL_SIZE];
		ulint*	local_offsets	= offsets_;

		*offsets_ = (sizeof offsets_) / sizeof *offsets_;

#ifndef INNODB_VERSION_SHORT
		page_cur_set_before_first(page, &cur);
#else
		page_cur_set_before_first(block, &cur);
#endif
		page_cur_move_to_next(&cur);

		for (;;) {
			if (page_cur_is_after_last(&cur)) {
				break;
			}

			local_offsets = rec_get_offsets(cur.rec, index, local_offsets,
						ULINT_UNDEFINED, &local_heap);
			n_fields = rec_offs_n_fields(local_offsets);

			for (i = 0; i < n_fields; i++) {
				if (rec_offs_nth_extern(local_offsets, i)) {
					page_t*	local_page;
					ulint	space_id;
					ulint	page_no;
					ulint	offset;
					byte*	blob_header;
					ulint	part_len;
					mtr_t	local_mtr;
					ulint	local_len;
					byte*	data;
#ifdef INNODB_VERSION_SHORT
					buf_block_t*	local_block;
#endif

					data = rec_get_nth_field(cur.rec, local_offsets, i, &local_len);

					ut_a(local_len >= BTR_EXTERN_FIELD_REF_SIZE);
					local_len -= BTR_EXTERN_FIELD_REF_SIZE;

					space_id = mach_read_from_4(data + local_len + BTR_EXTERN_SPACE_ID);
					page_no = mach_read_from_4(data + local_len + BTR_EXTERN_PAGE_NO);
					offset = mach_read_from_4(data + local_len + BTR_EXTERN_OFFSET);

					if (offset != FIL_PAGE_DATA)
						msg("\nWarning: several record may share same external page.\n");

					for (;;) {
						mtr_start(&local_mtr);

#ifndef INNODB_VERSION_SHORT
						local_page = buf_page_get(space_id, page_no, RW_S_LATCH, &local_mtr);
#ifdef UNIV_SYNC_DEBUG
						buf_page_dbg_add_level(local_page, SYNC_NO_ORDER_CHECK);
#endif
#else
#if (MYSQL_VERSION_ID < 50517)
						local_block = btr_block_get(space_id, zip_size, page_no, RW_S_LATCH, &local_mtr);
#else
						local_block = btr_block_get(space_id, zip_size, page_no, RW_S_LATCH, index, &local_mtr);
#endif
						local_page = buf_block_get_frame(local_block);
#endif
						blob_header = local_page + offset;
#define BTR_BLOB_HDR_PART_LEN		0
#define BTR_BLOB_HDR_NEXT_PAGE_NO	4
						//part_len = btr_blob_get_part_len(blob_header);
						part_len = mach_read_from_4(blob_header + BTR_BLOB_HDR_PART_LEN);

						//page_no = btr_blob_get_next_page_no(blob_header);
						page_no = mach_read_from_4(blob_header + BTR_BLOB_HDR_NEXT_PAGE_NO);

						offset = FIL_PAGE_DATA;




						/*=================================*/
						//fprintf(stdout, "[%lu] ", (ulint) buf_frame_get_page_no(page));

						n_pages_extern++;
						sum_data_extern += part_len;


						mtr_commit(&local_mtr);

						if (page_no == FIL_NULL)
							break;
					}
				}
			}

			page_cur_move_to_next(&cur);
		}
	}




	mtr_commit(&mtr);
	if (right_page_no != FIL_NULL) {
		mtr_start(&mtr);
#ifndef INNODB_VERSION_SHORT
		page = btr_page_get(space, right_page_no, RW_X_LATCH, &mtr);
#else
#if (MYSQL_VERSION_ID < 50517)
		block = btr_block_get(space, zip_size, right_page_no,
				      RW_X_LATCH, &mtr);
#else
		block = btr_block_get(space, zip_size, right_page_no,
				      RW_X_LATCH, index, &mtr);
#endif
		page = buf_block_get_frame(block);
#endif
		goto loop;
	}
	mem_heap_free(heap);

#ifndef INNODB_VERSION_SHORT
	page_size = UNIV_PAGE_SIZE;
#else
	if (zip_size) {
		page_size = zip_size;
	} else {
		page_size = UNIV_PAGE_SIZE;
	}
#endif

	if (level == 0)
		fprintf(stdout, "recs=%lld, ", n_recs);

	fprintf(stdout, "pages=%lld, data=%lld bytes, data/pages=%lld%%",
		n_pages, sum_data,
		((sum_data * 100)/ page_size)/n_pages);


	if (level == 0 && n_pages_extern) {
		putc('\n', stdout);
		/* also scan blob pages*/
		fprintf(stdout, "    external pages: ");

		fprintf(stdout, "pages=%lld, data=%lld bytes, data/pages=%lld%%",
			n_pages_extern, sum_data_extern,
			((sum_data_extern * 100)/ page_size)/n_pages_extern);
	}

	putc('\n', stdout);

	if (level > 0) {
		xtrabackup_stats_level(index, level - 1);
	}

	return(TRUE);
}

static void
xtrabackup_stats_func(void)
{
	ulint n;

	/* cd to datadir */

	if (my_setwd(mysql_real_data_home,MYF(MY_WME)))
	{
		msg("xtrabackup: cannot my_setwd %s\n", mysql_real_data_home);
		exit(EXIT_FAILURE);
	}
	msg("xtrabackup: cd to %s\n", mysql_real_data_home);

	mysql_data_home= mysql_data_home_buff;
	mysql_data_home[0]=FN_CURLIB;		// all paths are relative from here
	mysql_data_home[1]=0;

	/* set read only */
	srv_read_only = TRUE;
	srv_fake_write = TRUE;
#if MYSQL_VERSION_ID >= 50500
	/* AIO is incompatible with srv_read_only/srv_fake_write */
	srv_use_native_aio = FALSE;
#endif

	/* initialize components */
	if(innodb_init_param())
		exit(EXIT_FAILURE);

	/* Check if the log files have been created, otherwise innodb_init()
	will crash when called with srv_read_only == TRUE */
	for (n = 0; n < srv_n_log_files; n++) {
		char		logname[FN_REFLEN];
		ibool		exists;
		os_file_type_t	type;

		sprintf(logname, "ib_logfile%lu", (ulong) n);
		if (!os_file_status(logname, &exists, &type) || !exists ||
		    type != OS_FILE_TYPE_FILE) {
			msg("xtrabackup: Error: "
			    "Cannot find log file %s.\n", logname);
			msg("xtrabackup: Error: "
			    "to use the statistics feature, you need a "
			    "clean copy of the database including "
			    "correctly sized log files, so you need to "
			    "execute with --prepare twice to use this "
			    "functionality on a backup.\n");
			exit(EXIT_FAILURE);
		}
	}

	msg("xtrabackup: Starting 'read-only' InnoDB instance to gather "
	    "index statistics.\n"
	    "xtrabackup: Using %lld bytes for buffer pool (set by "
	    "--use-memory parameter)\n", xtrabackup_use_memory);

	if(innodb_init())
		exit(EXIT_FAILURE);

	fprintf(stdout, "\n\n<INDEX STATISTICS>\n");

	/* gather stats */

	{
	dict_table_t*	sys_tables;
	dict_index_t*	sys_index;
	dict_table_t*	table;
	btr_pcur_t	pcur;
	rec_t*		rec;
	byte*		field;
	ulint		len;
	mtr_t		mtr;

	/* Enlarge the fatal semaphore wait timeout during the InnoDB table
	monitor printout */

	mutex_enter(&kernel_mutex);
	srv_fatal_semaphore_wait_threshold += 72000; /* 20 hours */
	mutex_exit(&kernel_mutex);

	mutex_enter(&(dict_sys->mutex));

	mtr_start(&mtr);

	sys_tables = dict_table_get_low("SYS_TABLES");
	sys_index = UT_LIST_GET_FIRST(sys_tables->indexes);

	btr_pcur_open_at_index_side(TRUE, sys_index, BTR_SEARCH_LEAF, &pcur,
								TRUE, &mtr);
loop:
	btr_pcur_move_to_next_user_rec(&pcur, &mtr);

	rec = btr_pcur_get_rec(&pcur);

#ifndef INNODB_VERSION_SHORT
	if (!btr_pcur_is_on_user_rec(&pcur, &mtr))
#else
	if (!btr_pcur_is_on_user_rec(&pcur))
#endif
	{
		/* end of index */

		btr_pcur_close(&pcur);
		mtr_commit(&mtr);

		mutex_exit(&(dict_sys->mutex));

		/* Restore the fatal semaphore wait timeout */

		mutex_enter(&kernel_mutex);
		srv_fatal_semaphore_wait_threshold -= 72000; /* 20 hours */
		mutex_exit(&kernel_mutex);

		goto end;
	}

	field = rec_get_nth_field_old(rec, 0, &len);

#if (MYSQL_VERSION_ID < 50100)
	if (!rec_get_deleted_flag(rec, sys_tables->comp))
#else /* MYSQL_VERSION_ID < 51000 */
	if (!rec_get_deleted_flag(rec, 0))
#endif
	{

		/* We found one */

                char*	table_name = mem_strdupl((char*) field, len);

		btr_pcur_store_position(&pcur, &mtr);

		mtr_commit(&mtr);

		table = dict_table_get_low(table_name);
		mem_free(table_name);


		if (xtrabackup_tables) {
			char *p;
			int regres = REG_NOMATCH;
			int i;

			p = strstr(table->name, SRV_PATH_SEPARATOR_STR);

			if (p)
				*p = '.';

			for (i = 0; i < tables_regex_num; i++) {
				regres = xb_regexec(&tables_regex[i],
						    table->name, 1,
						    tables_regmatch, 0);
				if (regres != REG_NOMATCH)
					break;
			}

			if (p)
				*p = SRV_PATH_SEPARATOR;

			if ( regres == REG_NOMATCH )
				goto skip;
		}

		if (xtrabackup_tables_file) {
			xtrabackup_tables_t*	xtable;

			XB_HASH_SEARCH(name_hash, tables_hash,
				       ut_fold_string(table->name),
				       xtable,
				       ut_ad(xtable->name),
				       !strcmp(xtable->name, table->name));

			if (!xtable)
				goto skip;
		}


		if (table == NULL) {
			fputs("InnoDB: Failed to load table ", stderr);
#if (MYSQL_VERSION_ID < 50100)
			ut_print_namel(stderr, NULL, (char*) field, len);
#else /* MYSQL_VERSION_ID < 51000 */
			ut_print_namel(stderr, NULL, TRUE, (char*) field, len);
#endif
			putc('\n', stderr);
		} else {
			dict_index_t*	index;

			/* The table definition was corrupt if there
			is no index */

			if (dict_table_get_first_index(table)) {
#ifdef XTRADB_BASED
				dict_update_statistics(table, TRUE, FALSE);
#elif defined(INNODB_VERSION_SHORT)
				dict_update_statistics(table, TRUE);
#else
				dict_update_statistics_low(table, TRUE);
#endif
			}

			//dict_table_print_low(table);

			index = UT_LIST_GET_FIRST(table->indexes);
			while (index != NULL) {
{
	IB_INT64	n_vals;

	if (index->n_user_defined_cols > 0) {
		n_vals = index->stat_n_diff_key_vals[
					index->n_user_defined_cols];
	} else {
		n_vals = index->stat_n_diff_key_vals[1];
	}

	fprintf(stdout,
		"  table: %s, index: %s, space id: %lu, root page: %lu"
#ifdef INNODB_VERSION_SHORT
		", zip size: %lu"
#endif
		"\n  estimated statistics in dictionary:\n"
		"    key vals: %lu, leaf pages: %lu, size pages: %lu\n"
		"  real statistics:\n",
		table->name, index->name,
		(ulong) index->space,
#if (MYSQL_VERSION_ID < 50100)
		(ulong) index->tree->page,
#else /* MYSQL_VERSION_ID < 51000 */
		(ulong) index->page,
#endif
#ifdef INNODB_VERSION_SHORT
		(ulong) fil_space_get_zip_size(index->space),
#endif
		(ulong) n_vals,
		(ulong) index->stat_n_leaf_pages,
		(ulong) index->stat_index_size);

	{
		mtr_t	local_mtr;
		page_t*	root;
		ulint	page_level;

		mtr_start(&local_mtr);

#if (MYSQL_VERSION_ID < 50100)
		mtr_x_lock(&(index->tree->lock), &local_mtr);
		root = btr_root_get(index->tree, &local_mtr);
#else /* MYSQL_VERSION_ID < 51000 */
		mtr_x_lock(&(index->lock), &local_mtr);
		root = btr_root_get(index, &local_mtr);
#endif
		page_level = btr_page_get_level(root, &local_mtr);

		xtrabackup_stats_level(index, page_level);

		mtr_commit(&local_mtr);
	}

	putc('\n', stdout);
}
				index = UT_LIST_GET_NEXT(indexes, index);
			}
		}

skip:
		mtr_start(&mtr);

		btr_pcur_restore_position(BTR_SEARCH_LEAF, &pcur, &mtr);
	}

	goto loop;
	}

end:
	putc('\n', stdout);

	/* shutdown InnoDB */
	if(innodb_end())
		exit(EXIT_FAILURE);
}

/* ================= prepare ================= */

static my_bool
xtrabackup_init_temp_log(void)
{
	os_file_t	src_file = XB_FILE_UNDEFINED;
	char	src_path[FN_REFLEN];
	char	dst_path[FN_REFLEN];
	ibool	success;

	ulint	field;
	byte*	log_buf;
	byte*	log_buf_ = NULL;

	IB_INT64	file_size;

	LSN64	max_no;
	LSN64	max_lsn;
	LSN64	checkpoint_no;

	ulint	fold;

	max_no = ut_dulint_zero;

	if(!xtrabackup_incremental_dir) {
		sprintf(dst_path, "%s/ib_logfile0", xtrabackup_target_dir);
		sprintf(src_path, "%s/%s", xtrabackup_target_dir,
			XB_LOG_FILENAME);
	} else {
		sprintf(dst_path, "%s/ib_logfile0", xtrabackup_incremental_dir);
		sprintf(src_path, "%s/%s", xtrabackup_incremental_dir,
			XB_LOG_FILENAME);
	}

	srv_normalize_path_for_win(dst_path);
	srv_normalize_path_for_win(src_path);
retry:
	src_file = xb_file_create_no_error_handling(src_path, OS_FILE_OPEN,
						    OS_FILE_READ_WRITE,
						    &success);
	if (!success) {
		/* The following call prints an error message */
		os_file_get_last_error(TRUE);

		msg("xtrabackup: Warning: cannot open %s. will try to find.\n",
		    src_path);

		/* check if ib_logfile0 may be xtrabackup_logfile */
		src_file = xb_file_create_no_error_handling(dst_path,
							    OS_FILE_OPEN,
							    OS_FILE_READ_WRITE,
							    &success);
		if (!success) {
			os_file_get_last_error(TRUE);
			msg("  xtrabackup: Fatal error: cannot find %s.\n",
			    src_path);

			goto error;
		}

		log_buf_ = ut_malloc(LOG_FILE_HDR_SIZE * 2);
		log_buf = ut_align(log_buf_, LOG_FILE_HDR_SIZE);

		success = os_file_read(src_file, log_buf, 0, 0, LOG_FILE_HDR_SIZE);
		if (!success) {
			goto error;
		}

		if ( ut_memcmp(log_buf + LOG_FILE_WAS_CREATED_BY_HOT_BACKUP,
				(byte*)"xtrabkup", (sizeof "xtrabkup") - 1) == 0) {
			msg("  xtrabackup: 'ib_logfile0' seems to be "
			    "'xtrabackup_logfile'. will retry.\n");

			ut_free(log_buf_);
			log_buf_ = NULL;

			os_file_close(src_file);
			src_file = XB_FILE_UNDEFINED;

			/* rename and try again */
			success = xb_file_rename(dst_path, src_path);
			if (!success) {
				goto error;
			}

			goto retry;
		}

		msg("  xtrabackup: Fatal error: cannot find %s.\n",
		src_path);

		ut_free(log_buf_);
		log_buf_ = NULL;

		os_file_close(src_file);
		src_file = XB_FILE_UNDEFINED;

		goto error;
	}

	posix_fadvise(src_file, 0, 0, POSIX_FADV_SEQUENTIAL);
	posix_fadvise(src_file, 0, 0, POSIX_FADV_DONTNEED);

	xb_file_set_nocache(src_file, src_path, "OPEN");

	file_size = os_file_get_size_as_iblonglong(src_file);


	/* TODO: We should skip the following modifies, if it is not the first time. */
	log_buf_ = ut_malloc(UNIV_PAGE_SIZE * 129);
	log_buf = ut_align(log_buf_, UNIV_PAGE_SIZE);

	/* read log file header */
	success = os_file_read(src_file, log_buf, 0, 0, LOG_FILE_HDR_SIZE);
	if (!success) {
		goto error;
	}

	if ( ut_memcmp(log_buf + LOG_FILE_WAS_CREATED_BY_HOT_BACKUP,
			(byte*)"xtrabkup", (sizeof "xtrabkup") - 1) != 0 ) {
		msg("xtrabackup: notice: xtrabackup_logfile was already used "
		    "to '--prepare'.\n");
		goto skip_modify;
	} else {
		/* clear it later */
		//memset(log_buf + LOG_FILE_WAS_CREATED_BY_HOT_BACKUP,
		//		' ', 4);
	}

	/* read last checkpoint lsn */
	for (field = LOG_CHECKPOINT_1; field <= LOG_CHECKPOINT_2;
			field += LOG_CHECKPOINT_2 - LOG_CHECKPOINT_1) {
		if (!recv_check_cp_is_consistent(log_buf + field))
			goto not_consistent;

		checkpoint_no = MACH_READ_64(log_buf + field + LOG_CHECKPOINT_NO);

		if (ut_dulint_cmp(checkpoint_no, max_no) >= 0) {
			max_no = checkpoint_no;
			max_lsn = MACH_READ_64(log_buf + field + LOG_CHECKPOINT_LSN);
/*
			mach_write_to_4(log_buf + field + LOG_CHECKPOINT_OFFSET,
					LOG_FILE_HDR_SIZE + ut_dulint_minus(max_lsn,
					ut_dulint_align_down(max_lsn,OS_FILE_LOG_BLOCK_SIZE)));

			ulint	fold;
			fold = ut_fold_binary(log_buf + field, LOG_CHECKPOINT_CHECKSUM_1);
			mach_write_to_4(log_buf + field + LOG_CHECKPOINT_CHECKSUM_1, fold);

			fold = ut_fold_binary(log_buf + field + LOG_CHECKPOINT_LSN,
				LOG_CHECKPOINT_CHECKSUM_2 - LOG_CHECKPOINT_LSN);
			mach_write_to_4(log_buf + field + LOG_CHECKPOINT_CHECKSUM_2, fold);
*/
		}
not_consistent:
		;
	}

	if (ut_dulint_cmp(max_no, ut_dulint_zero) == 0) {
		msg("xtrabackup: No valid checkpoint found.\n");
		goto error;
	}


	/* It seems to be needed to overwrite the both checkpoint area. */
	MACH_WRITE_64(log_buf + LOG_CHECKPOINT_1 + LOG_CHECKPOINT_LSN, max_lsn);
	mach_write_to_4(log_buf + LOG_CHECKPOINT_1 + LOG_CHECKPOINT_OFFSET,
			LOG_FILE_HDR_SIZE + (ulint) ut_dulint_minus(max_lsn,
			ut_dulint_align_down(max_lsn,OS_FILE_LOG_BLOCK_SIZE)));
#ifdef XTRADB_BASED
	MACH_WRITE_64(log_buf + LOG_CHECKPOINT_1 + LOG_CHECKPOINT_ARCHIVED_LSN,
			(ib_uint64_t)(LOG_FILE_HDR_SIZE + ut_dulint_minus(max_lsn,
					ut_dulint_align_down(max_lsn,OS_FILE_LOG_BLOCK_SIZE))));
#endif
	fold = ut_fold_binary(log_buf + LOG_CHECKPOINT_1, LOG_CHECKPOINT_CHECKSUM_1);
	mach_write_to_4(log_buf + LOG_CHECKPOINT_1 + LOG_CHECKPOINT_CHECKSUM_1, fold);

	fold = ut_fold_binary(log_buf + LOG_CHECKPOINT_1 + LOG_CHECKPOINT_LSN,
		LOG_CHECKPOINT_CHECKSUM_2 - LOG_CHECKPOINT_LSN);
	mach_write_to_4(log_buf + LOG_CHECKPOINT_1 + LOG_CHECKPOINT_CHECKSUM_2, fold);

	MACH_WRITE_64(log_buf + LOG_CHECKPOINT_2 + LOG_CHECKPOINT_LSN, max_lsn);
        mach_write_to_4(log_buf + LOG_CHECKPOINT_2 + LOG_CHECKPOINT_OFFSET,
                        LOG_FILE_HDR_SIZE + (ulint) ut_dulint_minus(max_lsn,
                        ut_dulint_align_down(max_lsn,OS_FILE_LOG_BLOCK_SIZE)));
#ifdef XTRADB_BASED
	MACH_WRITE_64(log_buf + LOG_CHECKPOINT_2 + LOG_CHECKPOINT_ARCHIVED_LSN,
			(ib_uint64_t)(LOG_FILE_HDR_SIZE + ut_dulint_minus(max_lsn,
					ut_dulint_align_down(max_lsn,OS_FILE_LOG_BLOCK_SIZE))));
#endif
        fold = ut_fold_binary(log_buf + LOG_CHECKPOINT_2, LOG_CHECKPOINT_CHECKSUM_1);
        mach_write_to_4(log_buf + LOG_CHECKPOINT_2 + LOG_CHECKPOINT_CHECKSUM_1, fold);

        fold = ut_fold_binary(log_buf + LOG_CHECKPOINT_2 + LOG_CHECKPOINT_LSN,
                LOG_CHECKPOINT_CHECKSUM_2 - LOG_CHECKPOINT_LSN);
        mach_write_to_4(log_buf + LOG_CHECKPOINT_2 + LOG_CHECKPOINT_CHECKSUM_2, fold);


	success = os_file_write(src_path, src_file, log_buf, 0, 0, LOG_FILE_HDR_SIZE);
	if (!success) {
		goto error;
	}

	/* expand file size (9/8) and align to UNIV_PAGE_SIZE */

	if (file_size % UNIV_PAGE_SIZE) {
		memset(log_buf, 0, UNIV_PAGE_SIZE);
		success = os_file_write(src_path, src_file, log_buf,
				(ulint)(file_size & 0xFFFFFFFFUL),
				(ulint)(file_size >> 32),
				UNIV_PAGE_SIZE - (ulint) (file_size % UNIV_PAGE_SIZE));
		if (!success) {
			goto error;
		}

		file_size = os_file_get_size_as_iblonglong(src_file);
	}

	/* TODO: We should judge whether the file is already expanded or not... */
	{
		ulint	expand;

		memset(log_buf, 0, UNIV_PAGE_SIZE * 128);
		expand = (ulint) (file_size / UNIV_PAGE_SIZE / 8);

		for (; expand > 128; expand -= 128) {
			success = os_file_write(src_path, src_file, log_buf,
					(ulint)(file_size & 0xFFFFFFFFUL),
					(ulint)(file_size >> 32),
					UNIV_PAGE_SIZE * 128);
			if (!success) {
				goto error;
			}
			file_size += UNIV_PAGE_SIZE * 128;
		}

		if (expand) {
			success = os_file_write(src_path, src_file, log_buf,
					(ulint)(file_size & 0xFFFFFFFFUL),
					(ulint)(file_size >> 32),
					expand * UNIV_PAGE_SIZE);
			if (!success) {
				goto error;
			}
			file_size += UNIV_PAGE_SIZE * expand;
		}
	}

	/* make larger than 2MB */
	if (file_size < 2*1024*1024L) {
		memset(log_buf, 0, UNIV_PAGE_SIZE);
		while (file_size < 2*1024*1024L) {
			success = os_file_write(src_path, src_file, log_buf,
				(ulint)(file_size & 0xFFFFFFFFUL),
				(ulint)(file_size >> 32),
				UNIV_PAGE_SIZE);
			if (!success) {
				goto error;
			}
			file_size += UNIV_PAGE_SIZE;
		}
		file_size = os_file_get_size_as_iblonglong(src_file);
	}

#ifndef INNODB_VERSION_SHORT
	msg("xtrabackup: xtrabackup_logfile detected: size=%lld, "
	    "start_lsn=(%lu %lu)\n", file_size, max_lsn.high, max_lsn.low);
#else
	msg("xtrabackup: xtrabackup_logfile detected: size=%lld, "
	    "start_lsn=(%llu)\n", file_size, max_lsn);
#endif

	os_file_close(src_file);
	src_file = XB_FILE_UNDEFINED;

	/* Backup log parameters */
	innobase_log_group_home_dir_backup = innobase_log_group_home_dir;
	innobase_log_file_size_backup      = innobase_log_file_size;
	innobase_log_files_in_group_backup = innobase_log_files_in_group;

	/* fake InnoDB */
	innobase_log_group_home_dir = NULL;
	innobase_log_file_size      = file_size;
	innobase_log_files_in_group = 1;

	srv_thread_concurrency = 0;

	/* rename 'xtrabackup_logfile' to 'ib_logfile0' */
	success = xb_file_rename(src_path, dst_path);
	if (!success) {
		goto error;
	}
	xtrabackup_logfile_is_renamed = TRUE;

	ut_free(log_buf_);

	return(FALSE);

skip_modify:
	os_file_close(src_file);
	src_file = XB_FILE_UNDEFINED;
	ut_free(log_buf_);
	return(FALSE);

error:
	if (src_file != XB_FILE_UNDEFINED)
		os_file_close(src_file);
	if (log_buf_)
		ut_free(log_buf_);
	msg("xtrabackup: Error: xtrabackup_init_temp_log() failed.\n");
	return(TRUE); /*ERROR*/
}

/***********************************************************************
Generates path to the meta file path from a given path to an incremental .delta
by replacing trailing ".delta" with ".meta", or returns error if 'delta_path'
does not end with the ".delta" character sequence.
@return TRUE on success, FALSE on error. */
static
ibool
get_meta_path(
	const char	*delta_path,	/* in: path to a .delta file */
	char 		*meta_path)	/* out: path to the corresponding .meta
					file */
{
	size_t		len = strlen(delta_path);

	if (len <= 6 || strcmp(delta_path + len - 6, ".delta")) {
		return FALSE;
	}
	memcpy(meta_path, delta_path, len - 6);
	strcpy(meta_path + len - 6, XB_DELTA_INFO_SUFFIX);

	return TRUE;
}

/************************************************************************
Applies a given .delta file to the corresponding data file.
@return TRUE on success */
static
ibool
xtrabackup_apply_delta(
	const char*	dirname,	/* in: dir name of incremental */
	const char*	dbname,		/* in: database name (ibdata: NULL) */
	const char*	filename,	/* in: file name (not a path),
					including the .delta extension */
	my_bool check_newer __attribute__((unused)))
{
	os_file_t	src_file = XB_FILE_UNDEFINED;
	os_file_t	dst_file = XB_FILE_UNDEFINED;
	char	src_path[FN_REFLEN];
	char	dst_path[FN_REFLEN];
	char	meta_path[FN_REFLEN];
	ibool	success;

	ibool	last_buffer = FALSE;
	ulint	page_in_buffer;
	ulint	incremental_buffers = 0;

	xb_delta_info_t info;
	ulint		page_size;
	ulint		page_size_shift;
	byte*		incremental_buffer_base = NULL;
	byte*		incremental_buffer;

	ut_a(xtrabackup_incremental);

	if (dbname) {
		snprintf(src_path, sizeof(src_path), "%s/%s/%s",
			 dirname, dbname, filename);
		snprintf(dst_path, sizeof(dst_path), "%s/%s/%s",
			 xtrabackup_real_target_dir, dbname, filename);
	} else {
		snprintf(src_path, sizeof(src_path), "%s/%s",
			 dirname, filename);
		snprintf(dst_path, sizeof(dst_path), "%s/%s",
			 xtrabackup_real_target_dir, filename);
	}
	dst_path[strlen(dst_path) - 6] = '\0';

	if (!get_meta_path(src_path, meta_path)) {
		goto error;
	}

	srv_normalize_path_for_win(dst_path);
	srv_normalize_path_for_win(src_path);
	srv_normalize_path_for_win(meta_path);

	if (!xb_read_delta_metadata(meta_path, &info)) {
		goto error;
	}

	page_size = info.page_size;
	page_size_shift = get_bit_shift(page_size);
	msg("xtrabackup: page size for %s is %lu bytes\n",
	    src_path, page_size);
	if (page_size_shift < 10 ||
	    page_size_shift > UNIV_PAGE_SIZE_SHIFT_MAX) {
		msg("xtrabackup: error: invalid value of page_size "
		    "(%lu bytes) read from %s\n", page_size, meta_path);
		goto error;
	}

	src_file = xb_file_create_no_error_handling(src_path, OS_FILE_OPEN,
						    OS_FILE_READ_WRITE,
						    &success);
	if (!success) {
		os_file_get_last_error(TRUE);
		msg("xtrabackup: error: cannot open %s\n", src_path);
		goto error;
	}

	posix_fadvise(src_file, 0, 0, POSIX_FADV_SEQUENTIAL);
	posix_fadvise(src_file, 0, 0, POSIX_FADV_DONTNEED);

	xb_file_set_nocache(src_file, src_path, "OPEN");

	dst_file = xb_file_create_no_error_handling(dst_path, OS_FILE_OPEN,
						    OS_FILE_READ_WRITE,
						    &success);
again:
	if (!success) {
		ulint errcode = os_file_get_last_error(TRUE);

		if (errcode == OS_FILE_NOT_FOUND) {
			msg("xtrabackup: target data file %s "
			    "is not found, creating a new one\n", dst_path);
			/* Create the database directory if it doesn't exist yet
			*/
			if (dbname) {
				char	dst_dir[FN_REFLEN];

				snprintf(dst_dir, sizeof(dst_dir), "%s/%s",
					 xtrabackup_real_target_dir, dbname);
				srv_normalize_path_for_win(dst_dir);

				if (!os_file_create_directory(dst_dir, FALSE))
					goto error;
			}
			dst_file =
				xb_file_create_no_error_handling(dst_path,
								 OS_FILE_CREATE,
								 OS_FILE_READ_WRITE,
								 &success);
			goto again;
		}

		msg("xtrabackup: error: cannot open %s\n", dst_path);
		goto error;
	}

	posix_fadvise(dst_file, 0, 0, POSIX_FADV_DONTNEED);

	xb_file_set_nocache(dst_file, dst_path, "OPEN");

	/* allocate buffer for incremental backup (4096 pages) */
	incremental_buffer_base = ut_malloc((UNIV_PAGE_SIZE_MAX / 4 + 1) *
					 UNIV_PAGE_SIZE_MAX);
	incremental_buffer = ut_align(incremental_buffer_base,
				      UNIV_PAGE_SIZE_MAX);

	msg("Applying %s ...\n", src_path);

	while (!last_buffer) {
		ulint cluster_header;

		/* read to buffer */
		/* first block of block cluster */
		success = os_file_read(src_file, incremental_buffer,
				       ((incremental_buffers * (page_size / 4))
					<< page_size_shift) & 0xFFFFFFFFUL,
				       (incremental_buffers * (page_size / 4))
				       >> (32 - page_size_shift),
				       page_size);
		if (!success) {
			goto error;
		}

		cluster_header = mach_read_from_4(incremental_buffer);
		switch(cluster_header) {
			case 0x78747261UL: /*"xtra"*/
				break;
			case 0x58545241UL: /*"XTRA"*/
				last_buffer = TRUE;
				break;
			default:
				msg("xtrabackup: error: %s seems not "
				    ".delta file.\n", src_path);
				goto error;
		}

		for (page_in_buffer = 1; page_in_buffer < page_size / 4;
		     page_in_buffer++) {
			if (mach_read_from_4(incremental_buffer + page_in_buffer * 4)
			    == 0xFFFFFFFFUL)
				break;
		}

		ut_a(last_buffer || page_in_buffer == page_size / 4);

		/* read whole of the cluster */
		success = os_file_read(src_file, incremental_buffer,
				       ((incremental_buffers * (page_size / 4))
					<< page_size_shift) & 0xFFFFFFFFUL,
				       (incremental_buffers * (page_size / 4))
				       >> (32 - page_size_shift),
				       page_in_buffer * page_size);
		if (!success) {
			goto error;
		}

		for (page_in_buffer = 1; page_in_buffer < page_size / 4;
		     page_in_buffer++) {
			ulint offset_on_page;

			offset_on_page = mach_read_from_4(incremental_buffer + page_in_buffer * 4);

			if (offset_on_page == 0xFFFFFFFFUL)
				break;

			/* apply blocks in the cluster */
//			if (ut_dulint_cmp(incremental_lsn,
//				MACH_READ_64(incremental_buffer
//						 + page_in_buffer * page_size
//						 + FIL_PAGE_LSN)) >= 0)
//				continue;

			success = os_file_write(dst_path, dst_file,
					incremental_buffer +
						page_in_buffer * page_size,
					(offset_on_page << page_size_shift) &
						0xFFFFFFFFUL,
					offset_on_page >> (32 - page_size_shift),
					page_size);
			if (!success) {
				goto error;
			}
		}

		incremental_buffers++;
	}

	if (incremental_buffer_base)
		ut_free(incremental_buffer_base);
	if (src_file != XB_FILE_UNDEFINED)
		os_file_close(src_file);
	if (dst_file != XB_FILE_UNDEFINED)
		os_file_close(dst_file);
	return TRUE;

error:
	if (incremental_buffer_base)
		ut_free(incremental_buffer_base);
	if (src_file != XB_FILE_UNDEFINED)
		os_file_close(src_file);
	if (dst_file != XB_FILE_UNDEFINED)
		os_file_close(dst_file);
	msg("xtrabackup: Error: xtrabackup_apply_delta(): "
	    "failed to apply %s to %s.\n", src_path, dst_path);
	return FALSE;
}

/************************************************************************
Applies all .delta files from incremental_dir to the full backup.
@return TRUE on success. */
static
ibool
xtrabackup_apply_deltas(my_bool check_newer)
{
	int		ret;
	char		dbpath[FN_REFLEN];
	os_file_dir_t	dir;
	os_file_dir_t	dbdir;
	os_file_stat_t	dbinfo;
	os_file_stat_t	fileinfo;
	ulint		err 		= DB_SUCCESS;
	static char	current_dir[2];

	current_dir[0] = FN_CURLIB;
	current_dir[1] = 0;
	srv_data_home = current_dir;

	/* datafile */
	dbdir = os_file_opendir(xtrabackup_incremental_dir, FALSE);

	if (dbdir != NULL) {
		ret = fil_file_readdir_next_file(&err, xtrabackup_incremental_dir, dbdir,
							&fileinfo);
		while (ret == 0) {
			if (fileinfo.type == OS_FILE_TYPE_DIR) {
				goto next_file_item_1;
			}

			if (strlen(fileinfo.name) > 6
			    && 0 == strcmp(fileinfo.name +
					strlen(fileinfo.name) - 6,
					".delta")) {
				if (!xtrabackup_apply_delta(
					    xtrabackup_incremental_dir, NULL,
					    fileinfo.name, check_newer))
				{
					return FALSE;
				}
			}
next_file_item_1:
			ret = fil_file_readdir_next_file(&err,
							xtrabackup_incremental_dir, dbdir,
							&fileinfo);
		}

		os_file_closedir(dbdir);
	} else {
		msg("xtrabackup: Cannot open dir %s\n",
		    xtrabackup_incremental_dir);
	}

	/* single table tablespaces */
	dir = os_file_opendir(xtrabackup_incremental_dir, FALSE);

	if (dir == NULL) {
		msg("xtrabackup: Cannot open dir %s\n",
		    xtrabackup_incremental_dir);
	}

		ret = fil_file_readdir_next_file(&err, xtrabackup_incremental_dir, dir,
								&dbinfo);
	while (ret == 0) {
		if (dbinfo.type == OS_FILE_TYPE_FILE
		    || dbinfo.type == OS_FILE_TYPE_UNKNOWN) {

		        goto next_datadir_item;
		}

		sprintf(dbpath, "%s/%s", xtrabackup_incremental_dir,
								dbinfo.name);
		srv_normalize_path_for_win(dbpath);

		dbdir = os_file_opendir(dbpath, FALSE);

		if (dbdir != NULL) {

			ret = fil_file_readdir_next_file(&err, dbpath, dbdir,
								&fileinfo);
			while (ret == 0) {

			        if (fileinfo.type == OS_FILE_TYPE_DIR) {

				        goto next_file_item_2;
				}

				if (strlen(fileinfo.name) > 6
				    && 0 == strcmp(fileinfo.name +
						strlen(fileinfo.name) - 6,
						".delta")) {
					/* The name ends in .delta; try opening
					the file */
					if (!xtrabackup_apply_delta(
						    xtrabackup_incremental_dir,
						    dbinfo.name,
						    fileinfo.name, check_newer))
					{
						return FALSE;
					}
				}
next_file_item_2:
				ret = fil_file_readdir_next_file(&err,
								dbpath, dbdir,
								&fileinfo);
			}

			os_file_closedir(dbdir);
		}
next_datadir_item:
		ret = fil_file_readdir_next_file(&err,
						xtrabackup_incremental_dir,
								dir, &dbinfo);
	}

	os_file_closedir(dir);

	return TRUE;
}

static my_bool
xtrabackup_close_temp_log(my_bool clear_flag)
{
	os_file_t	src_file = XB_FILE_UNDEFINED;
	char	src_path[FN_REFLEN];
	char	dst_path[FN_REFLEN];
	ibool	success;

	byte*	log_buf;
	byte*	log_buf_ = NULL;


	if (!xtrabackup_logfile_is_renamed)
		return(FALSE);

	/* Restore log parameters */
	innobase_log_group_home_dir = innobase_log_group_home_dir_backup;
	innobase_log_file_size      = innobase_log_file_size_backup;
	innobase_log_files_in_group = innobase_log_files_in_group_backup;

	/* rename 'ib_logfile0' to 'xtrabackup_logfile' */
	if(!xtrabackup_incremental_dir) {
		sprintf(dst_path, "%s/ib_logfile0", xtrabackup_target_dir);
		sprintf(src_path, "%s/%s", xtrabackup_target_dir,
			XB_LOG_FILENAME);
	} else {
		sprintf(dst_path, "%s/ib_logfile0", xtrabackup_incremental_dir);
		sprintf(src_path, "%s/%s", xtrabackup_incremental_dir,
			XB_LOG_FILENAME);
	}

	srv_normalize_path_for_win(dst_path);
	srv_normalize_path_for_win(src_path);

	success = xb_file_rename(dst_path, src_path);
	if (!success) {
		goto error;
	}
	xtrabackup_logfile_is_renamed = FALSE;

	if (!clear_flag)
		return(FALSE);

	/* clear LOG_FILE_WAS_CREATED_BY_HOT_BACKUP field */
	src_file = xb_file_create_no_error_handling(src_path, OS_FILE_OPEN,
						    OS_FILE_READ_WRITE,
						    &success);
	if (!success) {
		goto error;
	}

	posix_fadvise(src_file, 0, 0, POSIX_FADV_DONTNEED);

	xb_file_set_nocache(src_file, src_path, "OPEN");

	log_buf_ = ut_malloc(LOG_FILE_HDR_SIZE * 2);
	log_buf = ut_align(log_buf_, LOG_FILE_HDR_SIZE);

	success = os_file_read(src_file, log_buf, 0, 0, LOG_FILE_HDR_SIZE);
	if (!success) {
		goto error;
	}

	memset(log_buf + LOG_FILE_WAS_CREATED_BY_HOT_BACKUP, ' ', 4);

	success = os_file_write(src_path, src_file, log_buf, 0, 0, LOG_FILE_HDR_SIZE);
	if (!success) {
		goto error;
	}

	os_file_close(src_file);
	src_file = XB_FILE_UNDEFINED;

	return(FALSE);
error:
	if (src_file != XB_FILE_UNDEFINED)
		os_file_close(src_file);
	if (log_buf_)
		ut_free(log_buf_);
	msg("xtrabackup: Error: xtrabackup_close_temp_log() failed.\n");
	return(TRUE); /*ERROR*/
}

static void
xtrabackup_prepare_func(void)
{
	/* cd to target-dir */

	if (my_setwd(xtrabackup_real_target_dir,MYF(MY_WME)))
	{
		msg("xtrabackup: cannot my_setwd %s\n",
		    xtrabackup_real_target_dir);
		exit(EXIT_FAILURE);
	}
	msg("xtrabackup: cd to %s\n", xtrabackup_real_target_dir);

	xtrabackup_target_dir= mysql_data_home_buff;
	xtrabackup_target_dir[0]=FN_CURLIB;		// all paths are relative from here
	xtrabackup_target_dir[1]=0;

	/* read metadata of target */
	{
		char	filename[FN_REFLEN];

		sprintf(filename, "%s/%s", xtrabackup_target_dir, XTRABACKUP_METADATA_FILENAME);

		if (!xtrabackup_read_metadata(filename))
			msg("xtrabackup: error: xtrabackup_read_metadata()\n");

		if (!strcmp(metadata_type, "full-backuped")) {
			msg("xtrabackup: This target seems to be not prepared "
			    "yet.\n");
		} else if (!strcmp(metadata_type, "full-prepared")) {
			msg("xtrabackup: This target seems to be already "
			    "prepared.\n");
			goto skip_check;
		} else {
			msg("xtrabackup: This target seems not to have correct "
			    "metadata...\n");
		}

		if (xtrabackup_incremental) {
			msg("xtrabackup: error: applying incremental backup "
			    "needs target prepared.\n");
			exit(EXIT_FAILURE);
		}
skip_check:
		if (xtrabackup_incremental
		    && ut_dulint_cmp(metadata_to_lsn, incremental_lsn) != 0) {
			msg("xtrabackup: error: This incremental backup seems "
			    "not to be proper for the target.\n"
			    "xtrabackup:  Check 'to_lsn' of the target and "
			    "'from_lsn' of the incremental.\n");
			exit(EXIT_FAILURE);
		}
	}

	/* Create logfiles for recovery from 'xtrabackup_logfile', before start InnoDB */
	srv_max_n_threads = 1000;
	os_sync_mutex = NULL;
#ifdef INNODB_VERSION_SHORT
	ut_mem_init();
#ifdef XTRADB_BASED
	/* temporally dummy value to avoid crash */
	srv_page_size_shift = 14;
	srv_page_size = (1 << srv_page_size_shift);
#endif
#else /* INNODB_VERSION_SHORT */
	ut_mem_block_list_init();
#endif
	os_sync_init();
	sync_init();
	os_io_init_simple();
	if(xtrabackup_init_temp_log())
		goto error;

	if(xtrabackup_incremental && !xtrabackup_apply_deltas(TRUE))
		goto error;

	sync_close();
	sync_initialized = FALSE;
	os_sync_free();
	os_sync_mutex = NULL;
	ut_free_all_mem();

	/* check the accessibility of target-dir */
	/* ############# TODO ##################### */

	if(innodb_init_param())
		goto error;

	srv_apply_log_only = (ibool) xtrabackup_apply_log_only;

	/* increase IO threads */
	if(srv_n_file_io_threads < 10) {
		srv_n_file_io_threads = 10;
	}

	msg("xtrabackup: Starting InnoDB instance for recovery.\n"
	    "xtrabackup: Using %lld bytes for buffer pool "
	    "(set by --use-memory parameter)\n", xtrabackup_use_memory);

	if(innodb_init())
		goto error;

	/* align space sizes along with fsp header */
	{
	fil_system_t*	f_system = fil_system;
	fil_space_t*	space;

	mutex_enter(&(f_system->mutex));
	space = UT_LIST_GET_FIRST(f_system->space_list);

	while (space != NULL) {
		byte*	header;
		ulint	size;
		ulint	actual_size;
		mtr_t	mtr;
#ifdef INNODB_VERSION_SHORT
		buf_block_t*	block;
		ulint	flags;
#endif

		if (space->purpose == FIL_TABLESPACE) {
			mutex_exit(&(f_system->mutex));

			mtr_start(&mtr);

#ifndef INNODB_VERSION_SHORT
			mtr_s_lock(fil_space_get_latch(space->id), &mtr);

			header = buf_page_get(space->id, 0, RW_S_LATCH, &mtr);
#ifdef UNIV_SYNC_DEBUG
			buf_page_dbg_add_level(header,
					       SYNC_NO_ORDER_CHECK);
#endif
			header += FIL_PAGE_DATA;
#else
			mtr_s_lock(fil_space_get_latch(space->id, &flags), &mtr);

			block = buf_page_get(space->id,
					     dict_table_flags_to_zip_size(flags),
					     0, RW_S_LATCH, &mtr);
			header = FIL_PAGE_DATA /*FSP_HEADER_OFFSET*/
				+ buf_block_get_frame(block);
#endif

			size = mtr_read_ulint(header + 8 /* FSP_SIZE */, MLOG_4BYTES, &mtr);

			mtr_commit(&mtr);

			fil_extend_space_to_desired_size(&actual_size, space->id, size);

			mutex_enter(&(f_system->mutex));
		}

		space = UT_LIST_GET_NEXT(space_list, space);
	}

	mutex_exit(&(f_system->mutex));
	}



	if (xtrabackup_export) {
		msg("xtrabackup: export option is specified.\n");
		if (innobase_file_per_table) {
			fil_system_t*	f_system = fil_system;
			fil_space_t*	space;
			fil_node_t*	node;
			os_file_t	info_file = XB_FILE_UNDEFINED;
			char		info_file_path[FN_REFLEN];
			ibool		success;
			char		table_name[FN_REFLEN];

			byte*		page;
			byte*		buf = NULL;

			buf = ut_malloc(UNIV_PAGE_SIZE * 2);
			page = ut_align(buf, UNIV_PAGE_SIZE);

			/* flush insert buffer at shutdwon */
			innobase_fast_shutdown = 0;

			mutex_enter(&(f_system->mutex));

			space = UT_LIST_GET_FIRST(f_system->space_list);
			while (space != NULL) {
				/* treat file_per_table only */
				if (space->purpose != FIL_TABLESPACE
				    || trx_sys_sys_space(space->id))
				{
					space = UT_LIST_GET_NEXT(space_list, space);
					continue;
				}

				node = UT_LIST_GET_FIRST(space->chain);
				while (node != NULL) {
					int len;
					char *next, *prev, *p;
					dict_table_t*	table;
					dict_index_t*	index;
					ulint		n_index;

					/* node exist == file exist, here */
					strncpy(info_file_path, node->name, FN_REFLEN);
					len = strlen(info_file_path);
					info_file_path[len - 3] = 'e';
					info_file_path[len - 2] = 'x';
					info_file_path[len - 1] = 'p';

					p = info_file_path;
					prev = NULL;
					while ((next = strstr(p, SRV_PATH_SEPARATOR_STR)) != NULL)
					{
						prev = p;
						p = next + 1;
					}
					info_file_path[len - 4] = 0;
					strncpy(table_name, prev, FN_REFLEN);

					info_file_path[len - 4] = '.';

					mutex_exit(&(f_system->mutex));
					mutex_enter(&(dict_sys->mutex));

					table = dict_table_get_low(table_name);
					if (!table) {
						msg("xtrabackup: error: "
						    "cannot find dictionary "
						    "record of table %s\n",
						    table_name);
						goto next_node;
					}
					index = dict_table_get_first_index(table);
					n_index = UT_LIST_GET_LEN(table->indexes);
					if (n_index > 31) {
						msg("xtrabackup: error: "
						    "sorry, cannot export over "
						    "31 indexes for now.\n");
						goto next_node;
					}

					/* init exp file */
					bzero(page, UNIV_PAGE_SIZE);
					mach_write_to_4(page    , 0x78706f72UL);
					mach_write_to_4(page + 4, 0x74696e66UL);/*"xportinf"*/
					mach_write_to_4(page + 8, n_index);
					strncpy((char *) page + 12,
						table_name, 500);

					msg("xtrabackup: export metadata of "
					    "table '%s' to file `%s` "
					    "(%lu indexes)\n",
					    table_name, info_file_path,
					    n_index);

					n_index = 1;
					while (index) {
						mach_write_to_8(page + n_index * 512, index->id);
						mach_write_to_4(page + n_index * 512 + 8,
#if (MYSQL_VERSION_ID < 50100)
								index->tree->page);
#else /* MYSQL_VERSION_ID < 51000 */
								index->page);
#endif
					strncpy((char *) page + n_index * 512 +
						12, index->name, 500);

						msg("xtrabackup:     name=%s, "
						    "id.low=%lu, page=%lu\n",
						    index->name,
#if (MYSQL_VERSION_ID < 50500)
						    index->id.low,
#else
						    (ulint)(index->id &
							    0xFFFFFFFFUL),
#endif
#if (MYSQL_VERSION_ID < 50100)
						    index->tree->page
#else /* MYSQL_VERSION_ID < 51000 */
						(ulint) index->page
#endif
						);
						index = dict_table_get_next_index(index);
						n_index++;
					}

					srv_normalize_path_for_win(info_file_path);
					info_file = xb_file_create(
						info_file_path,
						OS_FILE_OVERWRITE,
						OS_FILE_NORMAL, OS_DATA_FILE,
						&success);
					if (!success) {
						os_file_get_last_error(TRUE);
						goto next_node;
					}
					success = os_file_write(info_file_path, info_file, page,
								0, 0, UNIV_PAGE_SIZE);
					if (!success) {
						os_file_get_last_error(TRUE);
						goto next_node;
					}
					success = xb_file_flush(info_file);
					if (!success) {
						os_file_get_last_error(TRUE);
						goto next_node;
					}
next_node:
					if (info_file != XB_FILE_UNDEFINED) {
						os_file_close(info_file);
						info_file = XB_FILE_UNDEFINED;
					}
					mutex_exit(&(dict_sys->mutex));
					mutex_enter(&(f_system->mutex));

					node = UT_LIST_GET_NEXT(chain, node);
				}

				space = UT_LIST_GET_NEXT(space_list, space);
			}
			mutex_exit(&(f_system->mutex));

			ut_free(buf);
		}
	}

	/* print binlog position (again?) */
	msg("\n[notice (again)]\n"
	    "  If you use binary log and don't use any hack of group commit,\n"
	    "  the binary log position seems to be:\n");
	trx_sys_print_mysql_binlog_offset();
	msg("\n");

	/* output to xtrabackup_binlog_pos_innodb */
	if (*trx_sys_mysql_bin_log_name != '\0') {
		FILE *fp;

		fp = fopen("xtrabackup_binlog_pos_innodb", "w");
		if (fp) {
			fprintf(fp, "%s\t%llu\n",
				trx_sys_mysql_bin_log_name,
				trx_sys_mysql_bin_log_pos);
			fclose(fp);
		} else {
			msg("xtrabackup: failed to open "
			    "'xtrabackup_binlog_pos_innodb'\n");
		}
	}

	/* Check whether the log is applied enough or not. */
	if ((xtrabackup_incremental
	     && ut_dulint_cmp(srv_start_lsn, incremental_last_lsn) < 0)
	    ||(!xtrabackup_incremental
	       && ut_dulint_cmp(srv_start_lsn, metadata_last_lsn) < 0)) {
		msg(
"xtrabackup: ########################################################\n"
"xtrabackup: # !!WARNING!!                                          #\n"
"xtrabackup: # The transaction log file is corrupted.               #\n"
"xtrabackup: # The log was not applied to the intended LSN!         #\n"
"xtrabackup: ########################################################\n"
		    );
		if (xtrabackup_incremental) {
#ifndef INNODB_VERSION_SHORT
			msg("xtrabackup: The intended lsn is %lu:%lu\n",
			    incremental_last_lsn.high,
			    incremental_last_lsn.low);
#else
			msg("xtrabackup: The intended lsn is %llu\n",
			    incremental_last_lsn);
#endif
		} else {
#ifndef INNODB_VERSION_SHORT
			msg("xtrabackup: The intended lsn is %lu:%lu\n",
			    metadata_last_lsn.high, metadata_last_lsn.low);
#else
			msg("xtrabackup: The intended lsn is %llu\n",
			    metadata_last_lsn);
#endif
		}
	}

	if(innodb_end())
		goto error;

	sync_initialized = FALSE;
	os_sync_mutex = NULL;

	/* re-init necessary components */
#ifdef INNODB_VERSION_SHORT
	ut_mem_init();
#else
	ut_mem_block_list_init();
#endif
	os_sync_init();
	sync_init();
	os_io_init_simple();

	if(xtrabackup_close_temp_log(TRUE))
		exit(EXIT_FAILURE);

	/* output to metadata file */
	{
		char	filename[FN_REFLEN];

		strcpy(metadata_type, "full-prepared");

		if(xtrabackup_incremental
		   && ut_dulint_cmp(metadata_to_lsn, incremental_to_lsn) < 0)
		{
			metadata_to_lsn = incremental_to_lsn;
			metadata_last_lsn = incremental_last_lsn;
		}

		sprintf(filename, "%s/%s", xtrabackup_target_dir, XTRABACKUP_METADATA_FILENAME);
		if (!xtrabackup_write_metadata(filename))
			msg("xtrabackup: error: xtrabackup_write_metadata"
			    "(xtrabackup_target_dir)\n");

		if(xtrabackup_extra_lsndir) {
			sprintf(filename, "%s/%s", xtrabackup_extra_lsndir, XTRABACKUP_METADATA_FILENAME);
			if (!xtrabackup_write_metadata(filename))
				msg("xtrabackup: error: "
				    "xtrabackup_write_metadata"
				    "(xtrabackup_extra_lsndir)\n");
		}
	}

	if(!xtrabackup_create_ib_logfile)
		return;

	/* TODO: make more smart */

	msg("\n[notice]\n"
	    "We cannot call InnoDB second time during the process lifetime.\n");
	msg("Please re-execte to create ib_logfile*. Sorry.\n");

	return;

error:
	xtrabackup_close_temp_log(FALSE);

	exit(EXIT_FAILURE);
}

/* ================= main =================== */

int main(int argc, char **argv)
{
	int ho_error;

	MY_INIT(argv[0]);
	xb_regex_init();

	/* scan options for group to load defaults from */
	{
		int	i;
		char*	optend;
		for (i=1; i < argc; i++) {
			optend = strcend(argv[i], '=');
			if (strncmp(argv[i], "--defaults-group", optend - argv[i]) == 0) {
				load_default_groups[2] = defaults_group = optend + 1;
			}
		}
	}
	load_defaults("my",load_default_groups,&argc,&argv);

	/* ignore unsupported options */
	{
	int i,j,argc_new,find;
	char *optend, *prev_found = NULL;
	argc_new = argc;

	j=1;
	for (i=1 ; i < argc ; i++) {
		uint count;
		struct my_option *opt= (struct my_option *) my_long_options;
		optend= strcend((argv)[i], '=');
		if (!strncmp(argv[i], "--defaults-file", optend - argv[i]))
		{
			msg("xtrabackup: Error: --defaults-file "
			    "must be specified first on the command "
			    "line\n");
			exit(EXIT_FAILURE);
		}
		for (count= 0; opt->name; opt++) {
			if (!getopt_compare_strings(opt->name, (argv)[i] + 2,
				(uint)(optend - (argv)[i] - 2))) /* match found */
			{
				if (!opt->name[(uint)(optend - (argv)[i] - 2)]) {
					find = 1;
					goto next_opt;
				}
				if (!count) {
					count= 1;
					prev_found= (char *) opt->name;
				}
				else if (strcmp(prev_found, opt->name)) {
					count++;
				}
			}
		}
		find = count;
next_opt:
		if(!find){
			argc_new--;
		} else {
			(argv)[j]=(argv)[i];
			j++;
		}
	}
	argc = argc_new;
	argv[argc] = NULL;
	}

	if ((ho_error=handle_options(&argc, &argv, my_long_options, get_one_option)))
		exit(ho_error);

	if ((!xtrabackup_print_param) && (!xtrabackup_prepare) && (strcmp(mysql_data_home, "./") == 0)) {
		if (!xtrabackup_print_param)
			usage();
		msg("\nxtrabackup: Error: Please set parameter 'datadir'\n");
		exit(EXIT_FAILURE);
	}

	/* Ensure target dir is not relative to datadir */
	my_load_path(xtrabackup_real_target_dir, xtrabackup_target_dir, NULL);
	xtrabackup_target_dir= xtrabackup_real_target_dir;

	if (xtrabackup_tables) {
		/* init regexp */
		char *p, *next;
		int i;
		char errbuf[100];

		tables_regex_num = 1;

		p = xtrabackup_tables;
		while ((p = strchr(p, ',')) != NULL) {
			p++;
			tables_regex_num++;
		}

		tables_regex = ut_malloc(sizeof(xb_regex_t) * tables_regex_num);

		p = xtrabackup_tables;
		for (i=0; i < tables_regex_num; i++) {
			next = strchr(p, ',');
			ut_a(next || i == tables_regex_num - 1);

			next++;
			if (i != tables_regex_num - 1)
				*(next - 1) = '\0';

			xb_regerror(xb_regcomp(&tables_regex[i], p,
					       REG_EXTENDED),
				    &tables_regex[i], errbuf, sizeof(errbuf));
			msg("xtrabackup: tables regcomp(%s): %s\n", p, errbuf);

			if (i != tables_regex_num - 1)
				*(next - 1) = ',';
			p = next;
		}
	}

	if (xtrabackup_tables_file) {
		char name_buf[NAME_LEN*2+2];
		FILE *fp;

		name_buf[NAME_LEN*2+1] = '\0';

		/* init tables_hash */
		tables_hash = hash_create(1000);

		/* read and store the filenames */
		fp = fopen(xtrabackup_tables_file,"r");
		if (!fp) {
			msg("xtrabackup: cannot open %s\n",
			    xtrabackup_tables_file);
			exit(EXIT_FAILURE);
		}
		for (;;) {
			xtrabackup_tables_t*	table;
			char*	p = name_buf;

			if ( fgets(name_buf, NAME_LEN*2+1, fp) == 0 ) {
				break;
			}

			while (*p != '\0') {
				if (*p == '.') {
					*p = '/';
				}
				p++;
			}
			p = strchr(name_buf, '\n');
			if (p)
			{
				*p = '\0';
			}

			table = malloc(sizeof(xtrabackup_tables_t) + strlen(name_buf) + 1);
			memset(table, '\0', sizeof(xtrabackup_tables_t) + strlen(name_buf) + 1);
			table->name = ((char*)table) + sizeof(xtrabackup_tables_t);
			strcpy(table->name, name_buf);

			HASH_INSERT(xtrabackup_tables_t, name_hash, tables_hash,
					ut_fold_string(table->name), table);

			msg("xtrabackup: table '%s' is registered to the "
			    "list.\n", table->name);
		}
	}

#ifdef XTRADB_BASED
	/* temporary setting of enough size */
	srv_page_size_shift = UNIV_PAGE_SIZE_SHIFT_MAX;
	srv_page_size = UNIV_PAGE_SIZE_MAX;
	srv_log_block_size = 512;
#endif
	if (xtrabackup_backup && xtrabackup_incremental) {
		/* direct specification is only for --backup */
		/* and the lsn is prior to the other option */

		char* endchar;
		int error = 0;
#ifndef INNODB_VERSION_SHORT
		char* incremental_low;
		long long lsn_high, lsn_low;

		incremental_low = strstr(xtrabackup_incremental, ":");
		if (incremental_low) {
			*incremental_low = '\0';

			lsn_high = strtoll(xtrabackup_incremental, &endchar, 10);
			if (*endchar != '\0' || (lsn_high >> 32))
				error = 1;

			*incremental_low = ':';
			incremental_low++;

			lsn_low = strtoll(incremental_low, &endchar, 10);

			if (*endchar != '\0' || (lsn_low >> 32))
				error = 1;

			incremental_lsn = ut_dulint_create((ulint)lsn_high, (ulint)lsn_low);
		} else {
			error = 1;
		}
#else
		incremental_lsn = strtoll(xtrabackup_incremental, &endchar, 10);
		if (*endchar != '\0')
			error = 1;
#endif

		if (error) {
			msg("xtrabackup: value '%s' may be wrong format for "
			    "incremental option.\n", xtrabackup_incremental);
			exit(EXIT_FAILURE);
		}
	} else if (xtrabackup_backup && xtrabackup_incremental_basedir) {
		char	filename[FN_REFLEN];

		sprintf(filename, "%s/%s", xtrabackup_incremental_basedir, XTRABACKUP_METADATA_FILENAME);

		if (!xtrabackup_read_metadata(filename)) {
			msg("xtrabackup: error: failed to read metadata from "
			    "%s\n", filename);
			exit(EXIT_FAILURE);
		}

		incremental_lsn = metadata_to_lsn;
		xtrabackup_incremental = xtrabackup_incremental_basedir; //dummy
	} else if (xtrabackup_prepare && xtrabackup_incremental_dir) {
		char	filename[FN_REFLEN];

		sprintf(filename, "%s/%s", xtrabackup_incremental_dir, XTRABACKUP_METADATA_FILENAME);

		if (!xtrabackup_read_metadata(filename)) {
			msg("xtrabackup: error: failed to read metadata from "
			    "%s\n", filename);
			exit(EXIT_FAILURE);
		}

		incremental_lsn = metadata_from_lsn;
		incremental_to_lsn = metadata_to_lsn;
		incremental_last_lsn = metadata_last_lsn;
		xtrabackup_incremental = xtrabackup_incremental_dir; //dummy

	} else {
		xtrabackup_incremental = NULL;
	}

	/* --print-param */
	if (xtrabackup_print_param) {
		/* === some variables from mysqld === */
		bzero((G_PTR) &mysql_tmpdir_list, sizeof(mysql_tmpdir_list));

		if (init_tmpdir(&mysql_tmpdir_list, opt_mysql_tmpdir))
			exit(EXIT_FAILURE);

		printf("# This MySQL options file was generated by XtraBackup.\n");
		printf("[%s]\n", defaults_group);
		printf("datadir = \"%s\"\n", mysql_data_home);
		printf("tmpdir = \"%s\"\n", mysql_tmpdir_list.list[0]);
		printf("innodb_data_home_dir = \"%s\"\n",
			innobase_data_home_dir ? innobase_data_home_dir : mysql_data_home);
		printf("innodb_data_file_path = \"%s\"\n",
			innobase_data_file_path ? innobase_data_file_path : "ibdata1:10M:autoextend");
		printf("innodb_log_group_home_dir = \"%s\"\n",
			innobase_log_group_home_dir ? innobase_log_group_home_dir : mysql_data_home);
		printf("innodb_log_files_in_group = %ld\n", innobase_log_files_in_group);
		printf("innodb_log_file_size = %lld\n", innobase_log_file_size);
		printf("innodb_flush_method = \"%s\"\n",
		       (innobase_unix_file_flush_method != NULL) ?
		       innobase_unix_file_flush_method : "");
#ifdef XTRADB_BASED
		printf("innodb_fast_checksum = %d\n", innobase_fast_checksum);
		printf("innodb_page_size = %ld\n", innobase_page_size);
		printf("innodb_log_block_size = %lu\n", innobase_log_block_size);
#endif
		exit(EXIT_SUCCESS);
	}

	print_version();
	if (xtrabackup_incremental) {
#ifndef INNODB_VERSION_SHORT
		msg("incremental backup from %lu:%lu is enabled.\n",
		    incremental_lsn.high, incremental_lsn.low);
#else
		msg("incremental backup from %llu is enabled.\n",
		    incremental_lsn);
#endif
	}

	if (xtrabackup_export && innobase_file_per_table == FALSE) {
		msg("xtrabackup: error: --export option can only "
		    "be used with --innodb-file-per-table=ON.\n");
		exit(EXIT_FAILURE);
	}

	if (xtrabackup_incremental && xtrabackup_compact) {
		msg("xtrabackup: error: --compact cannot be used with "
		    "incremental backups.\n");
		exit(EXIT_FAILURE);
	}

	if (xtrabackup_incremental && xtrabackup_stream &&
	    xtrabackup_stream_fmt == XB_STREAM_FMT_TAR) {
		msg("xtrabackup: error: "
		    "streaming incremental backups are incompatible with the \n"
		    "'tar' streaming format. Use --stream=xbstream instead.\n");
		exit(EXIT_FAILURE);
	}

	if (xtrabackup_compress && xtrabackup_stream &&
	    xtrabackup_stream_fmt == XB_STREAM_FMT_TAR) {
		msg("xtrabackup: error: "
		    "compressed backups are incompatible with the \n"
		    "'tar' streaming format. Use --stream=xbstream instead.\n");
		exit(EXIT_FAILURE);
	}

	/* cannot execute both for now */
	{
		int num = 0;

		if (xtrabackup_backup) num++;
		if (xtrabackup_stats) num++;
		if (xtrabackup_prepare) num++;
		if (num != 1) { /* !XOR (for now) */
			usage();
			exit(EXIT_FAILURE);
		}
	}

#ifndef __WIN__
	if (xtrabackup_debug_sync) {
		signal(SIGCONT, sigcont_handler);
	}
#endif

	/* --backup */
	if (xtrabackup_backup)
		xtrabackup_backup_func();

	/* --stats */
	if (xtrabackup_stats)
		xtrabackup_stats_func();

	/* --prepare */
	if (xtrabackup_prepare)
		xtrabackup_prepare_func();

	if (xtrabackup_tables) {
		/* free regexp */
		int i;

		for (i = 0; i < tables_regex_num; i++) {
			xb_regfree(&tables_regex[i]);
		}
		ut_free(tables_regex);
	}

	if (xtrabackup_tables_file) {
		ulint	i;

		/* free the hash elements */
		for (i = 0; i < hash_get_n_cells(tables_hash); i++) {
			xtrabackup_tables_t*	table;

			table = HASH_GET_FIRST(tables_hash, i);

			while (table) {
				xtrabackup_tables_t*	prev_table = table;

				table = HASH_GET_NEXT(name_hash, prev_table);

				HASH_DELETE(xtrabackup_tables_t, name_hash, tables_hash,
						ut_fold_string(prev_table->name), prev_table);
				free(prev_table);
			}
		}

		/* free tables_hash */
		hash_table_free(tables_hash);
	}

	xb_regex_end();

	exit(EXIT_SUCCESS);
}<|MERGE_RESOLUTION|>--- conflicted
+++ resolved
@@ -1550,160 +1550,9 @@
 	}
 }
 
-<<<<<<< HEAD
 /************************************************************************
 Checks if a table specified as a path should be skipped from backup
 based on the --tables or --tables-file options.
-=======
-#ifdef INNODB_VERSION_SHORT
-#define XB_HASH_SEARCH(NAME, TABLE, FOLD, DATA, ASSERTION, TEST) \
-	HASH_SEARCH(NAME, TABLE, FOLD, xtrabackup_tables_t*, DATA, ASSERTION, \
-		    TEST)
-#else
-#define XB_HASH_SEARCH(NAME, TABLE, FOLD, DATA, ASSERTION, TEST) \
-	HASH_SEARCH(NAME, TABLE, FOLD, DATA, TEST)
-#endif
-
-/****************************************************************//**
-A simple function to open or create a file.
-@return own: handle to the file, not defined if error, error number
-can be retrieved with os_file_get_last_error */
-UNIV_INLINE
-os_file_t
-xb_file_create_no_error_handling(
-/*=============================*/
-	const char*	name,	/*!< in: name of the file or path as a
-				null-terminated string */
-	ulint		create_mode,/*!< in: OS_FILE_OPEN if an existing file
-				is opened (if does not exist, error), or
-				OS_FILE_CREATE if a new file is created
-				(if exists, error) */
-	ulint		access_type,/*!< in: OS_FILE_READ_ONLY,
-				OS_FILE_READ_WRITE, or
-				OS_FILE_READ_ALLOW_DELETE; the last option is
-				used by a backup program reading the file */
-	ibool*		success)/*!< out: TRUE if succeed, FALSE if error */
-{
-#if MYSQL_VERSION_ID > 50500
-	return os_file_create_simple_no_error_handling(
-		0, /* innodb_file_data_key */
-		name, create_mode, access_type, success);
-#else
-	return os_file_create_simple_no_error_handling(
-		name, create_mode, access_type, success);
-#endif
-}
-
-/****************************************************************//**
-Opens an existing file or creates a new.
-@return own: handle to the file, not defined if error, error number
-can be retrieved with os_file_get_last_error */
-UNIV_INLINE
-os_file_t
-xb_file_create(
-/*===========*/
-	const char*	name,	/*!< in: name of the file or path as a
-				null-terminated string */
-	ulint		create_mode,/*!< in: OS_FILE_OPEN if an existing file
-				is opened (if does not exist, error), or
-				OS_FILE_CREATE if a new file is created
-				(if exists, error),
-				OS_FILE_OVERWRITE if a new file is created
-				or an old overwritten;
-				OS_FILE_OPEN_RAW, if a raw device or disk
-				partition should be opened */
-	ulint		purpose,/*!< in: OS_FILE_AIO, if asynchronous,
-				non-buffered i/o is desired,
-				OS_FILE_NORMAL, if any normal file;
-				NOTE that it also depends on type, os_aio_..
-				and srv_.. variables whether we really use
-				async i/o or unbuffered i/o: look in the
-				function source code for the exact rules */
-	ulint		type,	/*!< in: OS_DATA_FILE or OS_LOG_FILE */
-	ibool*		success)/*!< out: TRUE if succeed, FALSE if error */
-{
-#if MYSQL_VERSION_ID > 50500
-	return os_file_create(0 /* innodb_file_data_key */,
-			      name, create_mode, purpose, type, success);
-#else
-	return os_file_create(name, create_mode, purpose, type, success);
-#endif
-}
-
-/***********************************************************************//**
-Renames a file (can also move it to another directory). It is safest that the
-file is closed before calling this function.
-@return	TRUE if success */
-UNIV_INLINE
-ibool
-xb_file_rename(
-/*===========*/
-	const char*	oldpath,/*!< in: old file path as a null-terminated
-				string */
-	const char*	newpath)/*!< in: new file path */
-{
-#if MYSQL_VERSION_ID > 50500
-	return os_file_rename(
-		0 /* innodb_file_data_key */, oldpath, newpath);
-#else
-	return os_file_rename(oldpath, newpath);
-#endif
-}
-
-UNIV_INLINE
-void
-xb_file_set_nocache(
-/*================*/
-	os_file_t	fd,		/* in: file descriptor to alter */
-	const char*	file_name,	/* in: used in the diagnostic message */
-	const char*	operation_name) /* in: used in the diagnostic message,
-					we call os_file_set_nocache()
-					immediately after opening or creating
-					a file, so this is either "open" or
-					"create" */
-{
-#ifndef __WIN__
-	if (srv_unix_file_flush_method == SRV_UNIX_O_DIRECT) {
-		os_file_set_nocache(fd, file_name, operation_name);
-	}
-#endif
-}
-
-#ifdef INNODB_VERSION_SHORT
-/***********************************************************************
-Reads the space flags from a given data file and returns the compressed
-page size, or 0 if the space is not compressed. */
-static
-ulint
-xb_get_zip_size(os_file_t file)
-{
-	byte	*buf;
-	byte	*page;
-	ulint	 zip_size = ULINT_UNDEFINED;
-	ibool	 success;
-	ulint	 space;
-
-	buf = ut_malloc(2 * UNIV_PAGE_SIZE_MAX);
-	page = ut_align(buf, UNIV_PAGE_SIZE_MAX);
-
-	success = os_file_read(file, page, 0, 0, UNIV_PAGE_SIZE_MAX);
-	if (!success) {
-		goto end;
-	}
-
-	space = mach_read_from_4(page + FIL_PAGE_ARCH_LOG_NO_OR_SPACE_ID);
-	zip_size = (space == 0 ) ? 0 :
-		dict_table_flags_to_zip_size(fsp_header_get_flags(page));
-end:
-	ut_free(buf);
-
-	return(zip_size);
-}
-#endif
-
-/* TODO: We may tune the behavior (e.g. by fil_aio)*/
-#define COPY_CHUNK 64
->>>>>>> 3c7711d9
 
 @return TRUE if the table should be skipped. */
 static
@@ -1763,34 +1612,10 @@
 			       table, ut_ad(table->name),
 			       !strcmp(table->name, prev));
 		if (!table) {
-<<<<<<< HEAD
 			goto skip;
-=======
-			msg("[%02u] Skipping %s\n",
-			     thread_n, node->name);
-			return(FALSE);
-		}
-	}
-
-skip_filter:
-
-#ifdef XTRADB_BASED
-	if (trx_sys_sys_space(node->space->id))
-#else
-	if (node->space->id == 0)
-#endif
-	{
-		char *next, *p;
-		/* system datafile "/fullpath/datafilename.ibd" or "./datafilename.ibd" */
-		p = node->name;
-		while ((next = strstr(p, SRV_PATH_SEPARATOR_STR)) != NULL)
-		{
-			p = next + 1;
->>>>>>> 3c7711d9
-		}
-	}
-
-<<<<<<< HEAD
+		}
+	}
+
 	p[p_len] = tmp;
 	*(p - 1) = SRV_PATH_SEPARATOR;
 	return(FALSE);
@@ -1800,6 +1625,37 @@
 	*(p - 1) = SRV_PATH_SEPARATOR;
 	return(TRUE);
 }
+
+#ifdef INNODB_VERSION_SHORT
+/***********************************************************************
+Reads the space flags from a given data file and returns the compressed
+page size, or 0 if the space is not compressed. */
+ulint
+xb_get_zip_size(os_file_t file)
+{
+	byte	*buf;
+	byte	*page;
+	ulint	 zip_size = ULINT_UNDEFINED;
+	ibool	 success;
+	ulint	 space;
+
+	buf = ut_malloc(2 * UNIV_PAGE_SIZE_MAX);
+	page = ut_align(buf, UNIV_PAGE_SIZE_MAX);
+
+	success = os_file_read(file, page, 0, 0, UNIV_PAGE_SIZE_MAX);
+	if (!success) {
+		goto end;
+	}
+
+	space = mach_read_from_4(page + FIL_PAGE_ARCH_LOG_NO_OR_SPACE_ID);
+	zip_size = (space == 0 ) ? 0 :
+		dict_table_flags_to_zip_size(fsp_header_get_flags(page));
+end:
+	ut_free(buf);
+
+	return(zip_size);
+}
+#endif
 
 /* TODO: We may tune the behavior (e.g. by fil_aio)*/
 
@@ -1826,17 +1682,6 @@
 	} else if (res == XB_FIL_CUR_ERROR) {
 		goto error;
 	}
-=======
-	/* open src_file*/
-	if (!node->open) {
-		src_file = xb_file_create_no_error_handling(node->name,
-							    OS_FILE_OPEN,
-							    OS_FILE_READ_ONLY,
-							    &success);
-		if (!success) {
-			/* The following call prints an error message */
-			os_file_get_last_error(TRUE);
->>>>>>> 3c7711d9
 
 	strncpy(dst_name, cursor.path, sizeof(dst_name));
 
@@ -1852,62 +1697,11 @@
 	memset(&write_filt_ctxt, 0, sizeof(xb_write_filt_ctxt_t));
 	ut_a(write_filter->process != NULL);
 
-<<<<<<< HEAD
 	if (write_filter->init != NULL &&
 	    !write_filter->init(&write_filt_ctxt, dst_name, &cursor)) {
 		msg("[%02u] xtrabackup: error: "
 		    "failed to initialize page write filter.\n", thread_n);
 		goto error;
-=======
-#ifndef INNODB_VERSION_SHORT
-	page_size = UNIV_PAGE_SIZE;
-	page_size_shift = UNIV_PAGE_SIZE_SHIFT;
-#else
-	zip_size = xb_get_zip_size(src_file);
-	if (zip_size == ULINT_UNDEFINED) {
-		goto skip;
-	} else if (zip_size) {
-		page_size = zip_size;
-		page_size_shift = get_bit_shift(page_size);
-		msg("[%02u] %s is compressed with page size = "
-		    "%lu bytes\n", thread_n, node->name, page_size);
-		if (page_size_shift < 10 || page_size_shift > 14) {
-			msg("[%02u] xtrabackup: Error: Invalid "
-			    "page size: %lu.\n", thread_n, page_size);
-			ut_error;
-		}
-	} else {
-		page_size = UNIV_PAGE_SIZE;
-		page_size_shift = UNIV_PAGE_SIZE_SHIFT;
-	}
-#endif
-
-	if (xtrabackup_incremental) {
-		/* allocate buffer for incremental backup (4096 pages) */
-		incremental_buffer_base = ut_malloc((UNIV_PAGE_SIZE_MAX / 4 + 1)
-						    * UNIV_PAGE_SIZE_MAX);
-		incremental_buffer = ut_align(incremental_buffer_base,
-				      UNIV_PAGE_SIZE_MAX);
-
-		snprintf(meta_name, sizeof(meta_name),
-			 "%s%s", dst_name, XB_DELTA_INFO_SUFFIX);
-		strcat(dst_name, ".delta");
-
-		/* clear buffer */
-		bzero(incremental_buffer, (page_size/4) * page_size);
-		page_in_buffer = 0;
-		mach_write_to_4(incremental_buffer, 0x78747261UL);/*"xtra"*/
-		page_in_buffer++;
-
-		info.page_size = page_size;
-	} else
-		info.page_size = 0;
-
-	if (my_stat(node->name, &src_stat, MYF(MY_WME)) == NULL) {
-		msg("[%02u] xtrabackup: Warning: cannot stat %s\n",
-		    thread_n, node->name);
-		goto skip;
->>>>>>> 3c7711d9
 	}
 
 	dstfile = ds_open(ds_data, dst_name, &cursor.statinfo);
