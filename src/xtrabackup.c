--- conflicted
+++ resolved
@@ -2388,46 +2388,6 @@
 	return(fil_load_single_table_tablespaces());
 }
 
-/*********************************************************************//**
-Normalizes init parameter values to use units we use inside InnoDB.
-@return	DB_SUCCESS or error code */
-void
-xb_normalize_init_values(void)
-/*==========================*/
-{
-	ulint	i;
-
-	for (i = 0; i < srv_n_data_files; i++) {
-		srv_data_file_sizes[i] = srv_data_file_sizes[i]
-					* ((1024 * 1024) / UNIV_PAGE_SIZE);
-	}
-
-	srv_last_file_size_max = srv_last_file_size_max
-					* ((1024 * 1024) / UNIV_PAGE_SIZE);
-
-	srv_log_file_size = srv_log_file_size / UNIV_PAGE_SIZE;
-
-	srv_log_buffer_size = srv_log_buffer_size / UNIV_PAGE_SIZE;
-
-#ifndef INNODB_VERSION_SHORT
-	srv_pool_size = srv_pool_size / (UNIV_PAGE_SIZE / 1024);
-
-	srv_awe_window_size = srv_awe_window_size / UNIV_PAGE_SIZE;
-
-	if (srv_use_awe) {
-	        /* If we are using AWE we must save memory in the 32-bit
-		address space of the process, and cannot bind the lock
-		table size to the real buffer pool size. */
-
-	        srv_lock_table_size = 20 * srv_awe_window_size;
-	} else {
-	        srv_lock_table_size = 5 * srv_pool_size;
-	}
-#else
-	srv_lock_table_size = 5 * (srv_buf_pool_size / UNIV_PAGE_SIZE);
-#endif
-}
-
 /************************************************************************
 Destroy the tablespace memory cache. */
 void
@@ -2513,13 +2473,9 @@
         if(innodb_init_param())
                 exit(EXIT_FAILURE);
 
-<<<<<<< HEAD
+	xb_normalize_init_values();
+
 #ifndef __WIN__
-=======
-	xb_normalize_init_values();
-
-#ifndef __WIN__        
->>>>>>> 803e858a
         if (srv_file_flush_method_str == NULL) {
         	/* These are the default options */
 #if (MYSQL_VERSION_ID < 50100)
@@ -2596,46 +2552,6 @@
                                                 computers */
         }
 
-<<<<<<< HEAD
-	{
-	ulint	nr;
-	ulint	i;
-
-	nr = srv_n_data_files;
-
-	for (i = 0; i < nr; i++) {
-		srv_data_file_sizes[i] = srv_data_file_sizes[i]
-					* ((1024 * 1024) / UNIV_PAGE_SIZE);
-	}
-
-	srv_last_file_size_max = srv_last_file_size_max
-					* ((1024 * 1024) / UNIV_PAGE_SIZE);
-
-	srv_log_file_size = srv_log_file_size / UNIV_PAGE_SIZE;
-
-	srv_log_buffer_size = srv_log_buffer_size / UNIV_PAGE_SIZE;
-
-#ifndef INNODB_VERSION_SHORT
-	srv_pool_size = srv_pool_size / (UNIV_PAGE_SIZE / 1024);
-
-	srv_awe_window_size = srv_awe_window_size / UNIV_PAGE_SIZE;
-
-	if (srv_use_awe) {
-	        /* If we are using AWE we must save memory in the 32-bit
-		address space of the process, and cannot bind the lock
-		table size to the real buffer pool size. */
-
-	        srv_lock_table_size = 20 * srv_awe_window_size;
-	} else {
-	        srv_lock_table_size = 5 * srv_pool_size;
-	}
-#else
-	srv_lock_table_size = 5 * (srv_buf_pool_size / UNIV_PAGE_SIZE);
-#endif
-	}
-
-=======
->>>>>>> 803e858a
 	os_sync_mutex = NULL;
 	srv_general_init();
 
