--- conflicted
+++ resolved
@@ -2421,30 +2421,6 @@
                                                 computers */
         }
 
-<<<<<<< HEAD
-=======
-	{
-	ulint	nr;
-	ulint	i;
-
-	nr = srv_n_data_files;
-
-	for (i = 0; i < nr; i++) {
-		srv_data_file_sizes[i] = srv_data_file_sizes[i]
-					* ((1024 * 1024) / UNIV_PAGE_SIZE);
-	}
-
-	srv_last_file_size_max = srv_last_file_size_max
-					* ((1024 * 1024) / UNIV_PAGE_SIZE);
-
-	srv_log_file_size = srv_log_file_size / UNIV_PAGE_SIZE;
-
-	srv_log_buffer_size = srv_log_buffer_size / UNIV_PAGE_SIZE;
-
-	srv_lock_table_size = 5 * (srv_buf_pool_size / UNIV_PAGE_SIZE);
-	}
-
->>>>>>> 92f4fafe
 	os_sync_mutex = NULL;
 	srv_general_init();
 
