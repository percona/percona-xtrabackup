--- conflicted
+++ resolved
@@ -2202,36 +2202,35 @@
 			if (xtrabackup_stream) {
 				/* Streaming compressed backup */
 				ds_set_pipe(ds_compress, ds_stream);
+				/* Bypass compression for meta files */
+				ds_meta = ds_stream;
 			} else {
 				/* Local compressed backup */
 				ds_local = ds_create(xtrabackup_target_dir,
 						     DS_TYPE_LOCAL);
 				ds_set_pipe(ds_compress, ds_local);
+				/* Bypass compression for meta files */
+				ds_meta = ds_local;
 			}
 		} else {
 			/* Streaming uncompressed backup */
 			ds_data = ds_stream;
-		}
-
-		if (xtrabackup_stream) {
-			if (xtrabackup_stream_fmt == XB_STREAM_FMT_XBSTREAM &&
-			    !xtrabackup_suspend_at_end) {
-				/* 'xbstream' allow parallel streams, but we
-				still can't stream directly to stdout when
-				xtrabackup is invoked from innobackupex
-				(i.e. with --suspend_at_and), because
-				innobackupex and xtrabackup streams would
-				interfere.*/
-				ds_meta = ds_data;
-			} else {
-				/* for other formats, use temporary files */
-				ds_tmpfile = ds_create(xtrabackup_target_dir,
-						       DS_TYPE_TMPFILE);
-				ds_set_pipe(ds_tmpfile, ds_data);
-				ds_meta = ds_tmpfile;
-			}
-		} else {
-			ds_meta = ds_data;
+			ds_meta = ds_stream;
+		}
+
+		if (xtrabackup_stream &&
+		    (xtrabackup_stream_fmt != XB_STREAM_FMT_XBSTREAM ||
+		     xtrabackup_suspend_at_end)) {
+			/* 'xbstream' allow parallel streams, but we
+			still can't stream directly to stdout when
+			xtrabackup is invoked from innobackupex
+			(i.e. with --suspend_at_and), because
+			innobackupex and xtrabackup streams would
+			interfere. Use temporary files instead. */
+			ds_tmpfile = ds_create(xtrabackup_target_dir,
+					       DS_TYPE_TMPFILE);
+			ds_set_pipe(ds_tmpfile, ds_stream);
+			ds_meta = ds_tmpfile;
 		}
 	}
 }
@@ -2266,7 +2265,6 @@
 static void
 xtrabackup_backup_func(void)
 {
-<<<<<<< HEAD
 	MY_STAT			 stat_info;
 	LSN64			 latest_cp;
 	uint			 i;
@@ -2274,14 +2272,6 @@
 	os_mutex_t		 count_mutex;
 	data_thread_ctxt_t 	*data_threads;
 
-=======
-	MY_STAT stat_info;
-	LSN64 latest_cp;
-	char logfile_temp_path[FN_REFLEN];
-	datasink_t		*ds;
-	ds_ctxt_t		*ds_ctxt = NULL;
-	ds_ctxt_t		*meta_ds_ctxt;
->>>>>>> 120594e0
 
 #ifdef USE_POSIX_FADVISE
 	msg("xtrabackup: uses posix_fadvise().\n");
@@ -2804,21 +2794,10 @@
 	metadata_to_lsn = latest_cp;
 	metadata_last_lsn = log_copy_scanned_lsn;
 
-<<<<<<< HEAD
 	if (!xtrabackup_stream_metadata(ds_meta)) {
 		msg("xtrabackup: error: "
 		    "xtrabackup_stream_metadata() failed.\n");
 	}
-=======
-	/* Write xtrabackup_checkpoint without compression, if it was used for
-	backup. */
-	meta_ds_ctxt = xtrabackup_compress ?
-		compress_get_dest_ctxt(ds_ctxt) : ds_ctxt;
-	if (!xtrabackup_stream_metadata(meta_ds_ctxt))
-		msg("xtrabackup: error:"
-		    "xtrabackup_stream_metadata() failed.\n");
-
->>>>>>> 120594e0
 	if (xtrabackup_extra_lsndir) {
 		char	filename[FN_REFLEN];
 
