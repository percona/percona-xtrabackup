--- conflicted
+++ resolved
@@ -89,678 +89,10 @@
 #include "datasink.h"
 
 #include "xb_regex.h"
-<<<<<<< HEAD
 #include "innodb_int.h"
 #include "fil_cur.h"
 #include "write_filt.h"
 #include "xtrabackup.h"
-=======
-
-#ifndef INNODB_VERSION_SHORT
-#define IB_INT64 ib_longlong
-#define LSN64 dulint
-#define MACH_READ_64 mach_read_from_8
-#define MACH_WRITE_64 mach_write_to_8
-#define OS_MUTEX_CREATE() os_mutex_create(NULL)
-#define PAGE_ZIP_MIN_SIZE_SHIFT	10
-#define DICT_TF_ZSSIZE_SHIFT	1
-#define DICT_TF_FORMAT_ZIP	1
-#define DICT_TF_FORMAT_SHIFT		5
-#else
-#define IB_INT64 ib_int64_t
-#define LSN64 ib_uint64_t
-#if (MYSQL_VERSION_ID < 50500)
-#define MACH_READ_64 mach_read_ull
-#define MACH_WRITE_64 mach_write_ull
-#define OS_MUTEX_CREATE() os_mutex_create(NULL)
-#else
-#define MACH_READ_64 mach_read_from_8
-#define MACH_WRITE_64 mach_write_to_8
-#define OS_MUTEX_CREATE() os_mutex_create()
-#endif
-#define ut_dulint_zero 0
-#define ut_dulint_cmp(A, B) (A > B ? 1 : (A == B ? 0 : -1))
-#define ut_dulint_add(A, B) (A + B)
-#define ut_dulint_minus(A, B) (A - B)
-#define ut_dulint_align_down(A, B) (A & ~((ib_int64_t)B - 1))
-#define ut_dulint_align_up(A, B) ((A + B - 1) & ~((ib_int64_t)B - 1))
-#endif
-
-#ifdef __WIN__
-#define SRV_PATH_SEPARATOR	'\\'
-#define SRV_PATH_SEPARATOR_STR	"\\"	
-#else
-#define SRV_PATH_SEPARATOR	'/'
-#define SRV_PATH_SEPARATOR_STR	"/"
-#endif
-
-#ifndef UNIV_PAGE_SIZE_MAX
-#define UNIV_PAGE_SIZE_MAX UNIV_PAGE_SIZE
-#endif
-#ifndef UNIV_PAGE_SIZE_SHIFT_MAX
-#define UNIV_PAGE_SIZE_SHIFT_MAX UNIV_PAGE_SIZE_SHIFT
-#endif
-
-#if MYSQL_VERSION_ID >= 50507
-/*
-   As of MySQL 5.5.7, InnoDB uses thd_wait plugin service.
-   We have to provide mock functions to avoid linker errors.
-*/
-#include <mysql/plugin.h>
-#include <mysql/service_thd_wait.h>
-
-void thd_wait_begin(MYSQL_THD thd, int wait_type)
-{
-	(void)thd;
-	(void)wait_type;
-	return;
-}
-
-void thd_wait_end(MYSQL_THD thd)
-{
-	(void)thd;
-	return;
-}
-
-#endif /* MYSQL_VERSION_ID >= 50507 */
-
-/* prototypes for static functions in original */
-#ifndef INNODB_VERSION_SHORT
-page_t*
-btr_node_ptr_get_child(
-/*===================*/
-				/* out: child page, x-latched */
-	rec_t*		node_ptr,/* in: node pointer */
-	const ulint*	offsets,/* in: array returned by rec_get_offsets() */
-	mtr_t*		mtr);	/* in: mtr */
-#else
-buf_block_t*
-btr_node_ptr_get_child(
-/*===================*/
-	const rec_t*	node_ptr,/*!< in: node pointer */
-	dict_index_t*	index,	/*!< in: index */
-	const ulint*	offsets,/*!< in: array returned by rec_get_offsets() */
-	mtr_t*		mtr);	/*!< in: mtr */
-
-buf_block_t*
-btr_root_block_get(
-/*===============*/
-	dict_index_t*	index,	/*!< in: index tree */
-	mtr_t*		mtr);	/*!< in: mtr */
-#endif
-
-int
-fil_file_readdir_next_file(
-/*=======================*/
-				/* out: 0 if ok, -1 if error even after the
-				retries, 1 if at the end of the directory */
-	ulint*		err,	/* out: this is set to DB_ERROR if an error
-				was encountered, otherwise not changed */
-	const char*	dirname,/* in: directory name or path */
-	os_file_dir_t	dir,	/* in: directory stream */
-	os_file_stat_t*	info);	/* in/out: buffer where the info is returned */
-
-ibool
-recv_check_cp_is_consistent(
-/*========================*/
-			/* out: TRUE if ok */
-	byte*	buf);	/* in: buffer containing checkpoint info */
-
-ulint
-recv_find_max_checkpoint(
-/*=====================*/
-					/* out: error code or DB_SUCCESS */
-	log_group_t**	max_group,	/* out: max group */
-	ulint*		max_field);	/* out: LOG_CHECKPOINT_1 or
-					LOG_CHECKPOINT_2 */
-
-ibool
-log_block_checksum_is_ok_or_old_format(
-/*===================================*/
-			/* out: TRUE if ok, or if the log block may be in the
-			format of InnoDB version < 3.23.52 */
-	byte*	block);	/* in: pointer to a log block */
-
-ulint
-open_or_create_log_file(
-/*====================*/
-					/* out: DB_SUCCESS or error code */
-        ibool   create_new_db,          /* in: TRUE if we should create a
-                                        new database */
-	ibool*	log_file_created,	/* out: TRUE if new log file
-					created */
-	ibool	log_file_has_been_opened,/* in: TRUE if a log file has been
-					opened before: then it is an error
-					to try to create another log file */
-	ulint	k,			/* in: log group number */
-	ulint	i);			/* in: log file number in group */
-
-ulint
-open_or_create_data_files(
-/*======================*/
-				/* out: DB_SUCCESS or error code */
-	ibool*	create_new_db,	/* out: TRUE if new database should be
-								created */
-#ifdef XTRADB_BASED
-	ibool*	create_new_doublewrite_file,
-#endif 
-#ifdef UNIV_LOG_ARCHIVE
-	ulint*	min_arch_log_no,/* out: min of archived log numbers in data
-				files */
-	ulint*	max_arch_log_no,/* out: */
-#endif /* UNIV_LOG_ARCHIVE */
-	LSN64*	min_flushed_lsn,/* out: min of flushed lsn values in data
-				files */
-	LSN64*	max_flushed_lsn,/* out: */
-	ulint*	sum_of_new_sizes);/* out: sum of sizes of the new files added */
-
-void
-os_file_set_nocache(
-/*================*/
-	int		fd,		/* in: file descriptor to alter */
-	const char*	file_name,	/* in: used in the diagnostic message */
-	const char*	operation_name);	/* in: used in the diagnostic message,
-					we call os_file_set_nocache()
-					immediately after opening or creating
-					a file, so this is either "open" or
-					"create" */
-
-/****************************************************************//**
-A simple function to open or create a file.
-@return own: handle to the file, not defined if error, error number
-can be retrieved with os_file_get_last_error */
-UNIV_INLINE
-os_file_t
-xb_file_create_no_error_handling(
-/*=============================*/
-	const char*	name,	/*!< in: name of the file or path as a
-				null-terminated string */
-	ulint		create_mode,/*!< in: OS_FILE_OPEN if an existing file
-				is opened (if does not exist, error), or
-				OS_FILE_CREATE if a new file is created
-				(if exists, error) */
-	ulint		access_type,/*!< in: OS_FILE_READ_ONLY,
-				OS_FILE_READ_WRITE, or
-				OS_FILE_READ_ALLOW_DELETE; the last option is
-				used by a backup program reading the file */
-	ibool*		success);/*!< out: TRUE if succeed, FALSE if error */
-
-/****************************************************************//**
-Opens an existing file or creates a new.
-@return own: handle to the file, not defined if error, error number
-can be retrieved with os_file_get_last_error */
-UNIV_INLINE
-os_file_t
-xb_file_create(
-/*===========*/
-	const char*	name,	/*!< in: name of the file or path as a
-				null-terminated string */
-	ulint		create_mode,/*!< in: OS_FILE_OPEN if an existing file
-				is opened (if does not exist, error), or
-				OS_FILE_CREATE if a new file is created
-				(if exists, error),
-				OS_FILE_OVERWRITE if a new file is created
-				or an old overwritten;
-				OS_FILE_OPEN_RAW, if a raw device or disk
-				partition should be opened */
-	ulint		purpose,/*!< in: OS_FILE_AIO, if asynchronous,
-				non-buffered i/o is desired,
-				OS_FILE_NORMAL, if any normal file;
-				NOTE that it also depends on type, os_aio_..
-				and srv_.. variables whether we really use
-				async i/o or unbuffered i/o: look in the
-				function source code for the exact rules */
-	ulint		type,	/*!< in: OS_DATA_FILE or OS_LOG_FILE */
-	ibool*		success);/*!< out: TRUE if succeed, FALSE if error */
-
-
-/***********************************************************************//**
-Renames a file (can also move it to another directory). It is safest that the
-file is closed before calling this function.
-@return	TRUE if success */
-UNIV_INLINE
-ibool
-xb_file_rename(
-/*===========*/
-	const char*	oldpath,/*!< in: old file path as a null-terminated
-				string */
-	const char*	newpath);/*!< in: new file path */
-
-UNIV_INLINE
-void
-xb_file_set_nocache(
-/*================*/
-	os_file_t	fd,		/* in: file descriptor to alter */
-	const char*	file_name,	/* in: used in the diagnostic message */
-	const char*	operation_name);/* in: used in the diagnostic message,
-					we call os_file_set_nocache()
-					immediately after opening or creating
-					a file, so this is either "open" or
-					"create" */
-
-/***********************************************************************//**
-Compatibility wrapper around os_file_flush().
-@return	TRUE if success */
-static
-ibool
-xb_file_flush(
-/*==========*/
-	os_file_t	file);	/*!< in, own: handle to a file */
-
-/* ==start === definition at fil0fil.c === */
-// ##################################################################
-// NOTE: We should check the following definitions fit to the source.
-// ##################################################################
-
-#ifndef INNODB_VERSION_SHORT
-//5.0 5.1
-/* File node of a tablespace or the log data space */
-struct fil_node_struct {
-        fil_space_t*    space;  /* backpointer to the space where this node
-                                belongs */
-        char*           name;   /* path to the file */
-        ibool           open;   /* TRUE if file open */
-        os_file_t       handle; /* OS handle to the file, if file open */
-        ibool           is_raw_disk;/* TRUE if the 'file' is actually a raw
-                                device or a raw disk partition */
-        ulint           size;   /* size of the file in database pages, 0 if
-                                not known yet; the possible last incomplete
-                                megabyte may be ignored if space == 0 */
-        ulint           n_pending;
-                                /* count of pending i/o's on this file;
-                                closing of the file is not allowed if
-                                this is > 0 */
-        ulint           n_pending_flushes;
-                                /* count of pending flushes on this file;
-                                closing of the file is not allowed if
-                                this is > 0 */
-        ib_longlong     modification_counter;/* when we write to the file we
-                                increment this by one */
-        ib_longlong     flush_counter;/* up to what modification_counter value
-                                we have flushed the modifications to disk */
-        UT_LIST_NODE_T(fil_node_t) chain;
-                                /* link field for the file chain */
-        UT_LIST_NODE_T(fil_node_t) LRU;
-                                /* link field for the LRU list */
-        ulint           magic_n;
-};
-
-struct fil_space_struct {
-        char*           name;   /* space name = the path to the first file in
-                                it */
-        ulint           id;     /* space id */
-        ib_longlong     tablespace_version;
-                                /* in DISCARD/IMPORT this timestamp is used to
-                                check if we should ignore an insert buffer
-                                merge request for a page because it actually
-                                was for the previous incarnation of the
-                                space */
-        ibool           mark;   /* this is set to TRUE at database startup if
-                                the space corresponds to a table in the InnoDB
-                                data dictionary; so we can print a warning of
-                                orphaned tablespaces */
-        ibool           stop_ios;/* TRUE if we want to rename the .ibd file of
-                                tablespace and want to stop temporarily
-                                posting of new i/o requests on the file */
-        ibool           stop_ibuf_merges;
-                                /* we set this TRUE when we start deleting a
-                                single-table tablespace */
-        ibool           is_being_deleted;
-                                /* this is set to TRUE when we start
-                                deleting a single-table tablespace and its
-                                file; when this flag is set no further i/o
-                                or flush requests can be placed on this space,
-                                though there may be such requests still being
-                                processed on this space */
-        ulint           purpose;/* FIL_TABLESPACE, FIL_LOG, or FIL_ARCH_LOG */
-        UT_LIST_BASE_NODE_T(fil_node_t) chain;
-                                /* base node for the file chain */
-        ulint           size;   /* space size in pages; 0 if a single-table
-                                tablespace whose size we do not know yet;
-                                last incomplete megabytes in data files may be
-                                ignored if space == 0 */
-        ulint           n_reserved_extents;
-                                /* number of reserved free extents for
-                                ongoing operations like B-tree page split */
-        ulint           n_pending_flushes; /* this is > 0 when flushing
-                                the tablespace to disk; dropping of the
-                                tablespace is forbidden if this is > 0 */
-        ulint           n_pending_ibuf_merges;/* this is > 0 when merging
-                                insert buffer entries to a page so that we
-                                may need to access the ibuf bitmap page in the
-                                tablespade: dropping of the tablespace is
-                                forbidden if this is > 0 */
-        hash_node_t     hash;   /* hash chain node */
-        hash_node_t     name_hash;/* hash chain the name_hash table */
-        rw_lock_t       latch;  /* latch protecting the file space storage
-                                allocation */
-        UT_LIST_NODE_T(fil_space_t) unflushed_spaces;
-                                /* list of spaces with at least one unflushed
-                                file we have written to */
-        ibool           is_in_unflushed_spaces; /* TRUE if this space is
-                                currently in the list above */
-        UT_LIST_NODE_T(fil_space_t) space_list;
-                                /* list of all spaces */
-        ibuf_data_t*    ibuf_data;
-                                /* insert buffer data */
-        ulint           magic_n;
-};
-typedef struct fil_system_struct        fil_system_t;
-struct fil_system_struct {
-        mutex_t         mutex;          /* The mutex protecting the cache */
-        hash_table_t*   spaces;         /* The hash table of spaces in the
-                                        system; they are hashed on the space
-                                        id */
-        hash_table_t*   name_hash;      /* hash table based on the space
-                                        name */
-        UT_LIST_BASE_NODE_T(fil_node_t) LRU;
-                                        /* base node for the LRU list of the
-                                        most recently used open files with no
-                                        pending i/o's; if we start an i/o on
-                                        the file, we first remove it from this
-                                        list, and return it to the start of
-                                        the list when the i/o ends;
-                                        log files and the system tablespace are
-                                        not put to this list: they are opened
-                                        after the startup, and kept open until
-                                        shutdown */
-        UT_LIST_BASE_NODE_T(fil_space_t) unflushed_spaces;
-                                        /* base node for the list of those
-                                        tablespaces whose files contain
-                                        unflushed writes; those spaces have
-                                        at least one file node where
-                                        modification_counter > flush_counter */
-        ulint           n_open;         /* number of files currently open */
-        ulint           max_n_open;     /* n_open is not allowed to exceed
-                                        this */
-        ib_longlong     modification_counter;/* when we write to a file we
-                                        increment this by one */
-        ulint           max_assigned_id;/* maximum space id in the existing
-                                        tables, or assigned during the time
-                                        mysqld has been up; at an InnoDB
-                                        startup we scan the data dictionary
-                                        and set here the maximum of the
-                                        space id's of the tables there */
-        ib_longlong     tablespace_version;
-                                        /* a counter which is incremented for
-                                        every space object memory creation;
-                                        every space mem object gets a
-                                        'timestamp' from this; in DISCARD/
-                                        IMPORT this is used to check if we
-                                        should ignore an insert buffer merge
-                                        request */
-        UT_LIST_BASE_NODE_T(fil_space_t) space_list;
-                                        /* list of all file spaces */
-};
-#else
-//Plugin ?
-/** File node of a tablespace or the log data space */
-struct fil_node_struct {
-	fil_space_t*	space;	/*!< backpointer to the space where this node
-				belongs */
-	char*		name;	/*!< path to the file */
-	ibool		open;	/*!< TRUE if file open */
-	os_file_t	handle;	/*!< OS handle to the file, if file open */
-	ibool		is_raw_disk;/*!< TRUE if the 'file' is actually a raw
-				device or a raw disk partition */
-	ulint		size;	/*!< size of the file in database pages, 0 if
-				not known yet; the possible last incomplete
-				megabyte may be ignored if space == 0 */
-	ulint		n_pending;
-				/*!< count of pending i/o's on this file;
-				closing of the file is not allowed if
-				this is > 0 */
-	ulint		n_pending_flushes;
-				/*!< count of pending flushes on this file;
-				closing of the file is not allowed if
-				this is > 0 */
-	ib_int64_t	modification_counter;/*!< when we write to the file we
-				increment this by one */
-	ib_int64_t	flush_counter;/*!< up to what
-				modification_counter value we have
-				flushed the modifications to disk */
-	UT_LIST_NODE_T(fil_node_t) chain;
-				/*!< link field for the file chain */
-	UT_LIST_NODE_T(fil_node_t) LRU;
-				/*!< link field for the LRU list */
-	ulint		magic_n;/*!< FIL_NODE_MAGIC_N */
-};
-
-struct fil_space_struct {
-	char*		name;	/*!< space name = the path to the first file in
-				it */
-	ulint		id;	/*!< space id */
-	ib_int64_t	tablespace_version;
-				/*!< in DISCARD/IMPORT this timestamp
-				is used to check if we should ignore
-				an insert buffer merge request for a
-				page because it actually was for the
-				previous incarnation of the space */
-	ibool		mark;	/*!< this is set to TRUE at database startup if
-				the space corresponds to a table in the InnoDB
-				data dictionary; so we can print a warning of
-				orphaned tablespaces */
-	ibool		stop_ios;/*!< TRUE if we want to rename the
-				.ibd file of tablespace and want to
-				stop temporarily posting of new i/o
-				requests on the file */
-	ibool		stop_ibuf_merges;
-				/*!< we set this TRUE when we start
-				deleting a single-table tablespace */
-	ibool		is_being_deleted;
-				/*!< this is set to TRUE when we start
-				deleting a single-table tablespace and its
-				file; when this flag is set no further i/o
-				or flush requests can be placed on this space,
-				though there may be such requests still being
-				processed on this space */
-	ulint		purpose;/*!< FIL_TABLESPACE, FIL_LOG, or
-				FIL_ARCH_LOG */
-	UT_LIST_BASE_NODE_T(fil_node_t) chain;
-				/*!< base node for the file chain */
-	ulint		size;	/*!< space size in pages; 0 if a single-table
-				tablespace whose size we do not know yet;
-				last incomplete megabytes in data files may be
-				ignored if space == 0 */
-	ulint		flags;	/*!< compressed page size and file format, or 0 */
-	ulint		n_reserved_extents;
-				/*!< number of reserved free extents for
-				ongoing operations like B-tree page split */
-	ulint		n_pending_flushes; /*!< this is positive when flushing
-				the tablespace to disk; dropping of the
-				tablespace is forbidden if this is positive */
-	ulint		n_pending_ibuf_merges;/*!< this is positive
-				when merging insert buffer entries to
-				a page so that we may need to access
-				the ibuf bitmap page in the
-				tablespade: dropping of the tablespace
-				is forbidden if this is positive */
-	hash_node_t	hash;	/*!< hash chain node */
-	hash_node_t	name_hash;/*!< hash chain the name_hash table */
-#ifndef UNIV_HOTBACKUP
-	rw_lock_t	latch;	/*!< latch protecting the file space storage
-				allocation */
-#endif /* !UNIV_HOTBACKUP */
-	UT_LIST_NODE_T(fil_space_t) unflushed_spaces;
-				/*!< list of spaces with at least one unflushed
-				file we have written to */
-	ibool		is_in_unflushed_spaces; /*!< TRUE if this space is
-				currently in unflushed_spaces */
-#ifdef XTRADB_BASED
-	ibool		is_corrupt;
-#endif
-	UT_LIST_NODE_T(fil_space_t) space_list;
-				/*!< list of all spaces */
-	ulint		magic_n;/*!< FIL_SPACE_MAGIC_N */
-};
-
-typedef	struct fil_system_struct	fil_system_t;
-
-struct fil_system_struct {
-#ifndef UNIV_HOTBACKUP
-	mutex_t		mutex;		/*!< The mutex protecting the cache */
-#ifdef XTRADB_BASED
-	mutex_t		file_extend_mutex;
-#endif
-#endif /* !UNIV_HOTBACKUP */
-	hash_table_t*	spaces;		/*!< The hash table of spaces in the
-					system; they are hashed on the space
-					id */
-	hash_table_t*	name_hash;	/*!< hash table based on the space
-					name */
-	UT_LIST_BASE_NODE_T(fil_node_t) LRU;
-					/*!< base node for the LRU list of the
-					most recently used open files with no
-					pending i/o's; if we start an i/o on
-					the file, we first remove it from this
-					list, and return it to the start of
-					the list when the i/o ends;
-					log files and the system tablespace are
-					not put to this list: they are opened
-					after the startup, and kept open until
-					shutdown */
-	UT_LIST_BASE_NODE_T(fil_space_t) unflushed_spaces;
-					/*!< base node for the list of those
-					tablespaces whose files contain
-					unflushed writes; those spaces have
-					at least one file node where
-					modification_counter > flush_counter */
-	ulint		n_open;		/*!< number of files currently open */
-	ulint		max_n_open;	/*!< n_open is not allowed to exceed
-					this */
-	ib_int64_t	modification_counter;/*!< when we write to a file we
-					increment this by one */
-	ulint		max_assigned_id;/*!< maximum space id in the existing
-					tables, or assigned during the time
-					mysqld has been up; at an InnoDB
-					startup we scan the data dictionary
-					and set here the maximum of the
-					space id's of the tables there */
-	ib_int64_t	tablespace_version;
-					/*!< a counter which is incremented for
-					every space object memory creation;
-					every space mem object gets a
-					'timestamp' from this; in DISCARD/
-					IMPORT this is used to check if we
-					should ignore an insert buffer merge
-					request */
-	UT_LIST_BASE_NODE_T(fil_space_t) space_list;
-					/*!< list of all file spaces */
-	ibool		space_id_reuse_warned;
-					/* !< TRUE if fil_space_create()
-					has issued a warning about
-					potential space_id reuse */
-};
-
-#endif /* INNODB_VERSION_SHORT */
-
-typedef struct {
-	ulint	page_size;
-	ulint	zip_size;
-	ulint	space_id;
-} xb_delta_info_t;
-
-extern fil_system_t*   fil_system;
-
-/** Value of fil_space_struct::magic_n */
-#define	FIL_SPACE_MAGIC_N	89472
-
-/*******************************************************************//**
-Returns the table space by a given id, NULL if not found. */
-fil_space_t*
-xb_space_get_by_id(
-/*================*/
-	ulint	id);	/*!< in: space id */
-
-/*******************************************************************//**
-Returns the table space by a given name, NULL if not found. */
-fil_space_t*
-xb_space_get_by_name(
-/*==================*/
-	const char*	name);	/*!< in: space name */
-
-/*******************************************************************//**
-Returns the table space by a given id, NULL if not found. */
-fil_space_t*
-xb_space_get_by_id(
-/*================*/
-	ulint	id)	/*!< in: space id */
-{
-	fil_space_t*	space;
-
-	ut_ad(mutex_own(&fil_system->mutex));
-
-#ifdef INNODB_VERSION_SHORT
-	HASH_SEARCH(hash, fil_system->spaces, id,
-		    fil_space_t*, space,
-		    ut_ad(space->magic_n == FIL_SPACE_MAGIC_N),
-		    space->id == id);
-#else
-	HASH_SEARCH(hash, fil_system->spaces, id, space, space->id == id);
-#endif
-
-	return(space);
-}
-
-/*******************************************************************//**
-Returns the table space by a given name, NULL if not found. */
-fil_space_t*
-xb_space_get_by_name(
-/*==================*/
-	const char*	name)	/*!< in: space name */
-{
-	fil_space_t*	space;
-	ulint		fold;
-
-	ut_ad(mutex_own(&fil_system->mutex));
-
-#ifdef INNODB_VERSION_SHORT
-	fold = ut_fold_string(name);
-	HASH_SEARCH(name_hash, fil_system->name_hash, fold,
-		    fil_space_t*, space,
-		    ut_ad(space->magic_n == FIL_SPACE_MAGIC_N),
-		    !strcmp(name, space->name));
-#else
-	HASH_SEARCH(name_hash, fil_system->name_hash, ut_fold_string(name),
-		    space, 0 == strcmp(name, space->name));
-#endif
-
-	return(space);
-}
-
-#ifndef INNODB_VERSION_SHORT
-
-/*******************************************************************//**
-Free all spaces in space_list. */
-void
-fil_free_all_spaces(void)
-/*=====================*/
-{
-	fil_space_t*	space;
-
-	mutex_enter(&fil_system->mutex);
-
-	space = UT_LIST_GET_FIRST(fil_system->space_list);
-
-	while (space != NULL) {
-		fil_node_t*	node;
-		fil_space_t*	prev_space = space;
-
-		space = UT_LIST_GET_NEXT(space_list, space);
-
-		fil_space_free(prev_space->id, FALSE);
-	}
-
-	mutex_exit(&fil_system->mutex);
-}
-
-#define SRV_SHUTDOWN_NONE 0
-
-#endif
-
-/* ==end=== definition  at fil0fil.c === */
-
->>>>>>> cc68d7b2
 
 my_bool innodb_inited= 0;
 
@@ -2369,7 +1701,6 @@
 my_bool
 xtrabackup_copy_datafile(fil_node_t* node, uint thread_n)
 {
-<<<<<<< HEAD
 	char			 dst_name[FN_REFLEN];
 	ds_file_t		*dstfile = NULL;
 	xb_fil_cur_t		 cursor;
@@ -2381,121 +1712,6 @@
 	    check_if_skip_table(node->name)) {
 		msg("[%02u] Skipping %s\n", thread_n, node->name);
 		return(FALSE);
-=======
-	os_file_t	src_file = XB_FILE_UNDEFINED;
-	MY_STAT		src_stat;
-	char		dst_name[FN_REFLEN];
-	char		meta_name[FN_REFLEN];
-	ibool		success;
-	byte*		page;
-	byte*		buf2 = NULL;
-	IB_INT64	file_size;
-	IB_INT64	offset;
-	ulint		page_in_buffer;
-	ulint		incremental_buffers = 0;
-	byte*		incremental_buffer;
-	byte*		incremental_buffer_base = NULL;
-	ulint		page_size;
-	ulint		page_size_shift;
-	xb_delta_info_t info;
-	datasink_t	*ds = ds_ctxt->datasink;
-	ds_file_t	*dstfile = NULL;
-
-	info.page_size = 0;
-	info.zip_size = 0;
-	info.space_id = 0;
-
-#ifdef XTRADB_BASED
-	if (xtrabackup_tables && (!trx_sys_sys_space(node->space->id)))
-#else
-	if (xtrabackup_tables && (node->space->id != 0))
-#endif
-	{ /* must backup id==0 */
-		char *p;
-		int p_len, regres = REG_NOMATCH;
-		char *next, *prev;
-		char tmp;
-		int i;
-
-		p = node->name;
-		prev = NULL;
-		while ((next = strstr(p, SRV_PATH_SEPARATOR_STR)) != NULL)
-		{
-			prev = p;
-			p = next + 1;
-		}
-		p_len = strlen(p) - strlen(".ibd");
-
-		if (p_len < 1) {
-			/* unknown situation: skip filtering */
-			goto skip_filter;
-		}
-
-		/* TODO: Fix this lazy implementation... */
-		tmp = p[p_len];
-		p[p_len] = 0;
-		*(p - 1) = '.';
-
-		for (i = 0; i < tables_regex_num; i++) {
-			regres = xb_regexec(&tables_regex[i], prev, 1,
-					    tables_regmatch, 0);
-			if (regres != REG_NOMATCH)
-				break;
-		}
-
-		p[p_len] = tmp;
-		*(p - 1) = SRV_PATH_SEPARATOR;
-
-		if ( regres == REG_NOMATCH ) {
-			msg("[%02u] Skipping %s\n",
-			    thread_n, node->name);
-			return(FALSE);
-		}
-	}
-
-#ifdef XTRADB_BASED
-	if (xtrabackup_tables_file && (!trx_sys_sys_space(node->space->id)))
-#else
-	if (xtrabackup_tables_file && (node->space->id != 0))
-#endif
-	{ /* must backup id==0 */
-		xtrabackup_tables_t* table;
-		char *p;
-		int p_len;
-		char *next, *prev;
-		char tmp;
-
-		p = node->name;
-		prev = NULL;
-		while ((next = strstr(p, SRV_PATH_SEPARATOR_STR)) != NULL)
-		{
-			prev = p;
-			p = next + 1;
-		}
-		p_len = strlen(p) - strlen(".ibd");
-
-		if (p_len < 1) {
-			/* unknown situation: skip filtering */
-			goto skip_filter;
-		}
-
-		/* TODO: Fix this lazy implementation... */
-		tmp = p[p_len];
-		p[p_len] = 0;
-
-		XB_HASH_SEARCH(name_hash, tables_hash, ut_fold_string(prev),
-			       table,
-			       ut_ad(table->name),
-			       !strcmp(table->name, prev));
-
-		p[p_len] = tmp;
-
-		if (!table) {
-			msg("[%02u] Skipping %s\n",
-			     thread_n, node->name);
-			return(FALSE);
-		}
->>>>>>> cc68d7b2
 	}
 
 	res = xb_fil_cur_open(&cursor, node, thread_n);
@@ -2519,34 +1735,11 @@
 	memset(&write_filt_ctxt, 0, sizeof(xb_write_filt_ctxt_t));
 	ut_a(write_filter->process != NULL);
 
-<<<<<<< HEAD
 	if (write_filter->init != NULL &&
 	    !write_filter->init(&write_filt_ctxt, dst_name, &cursor)) {
 		msg("[%02u] xtrabackup: error: "
 		    "failed to initialize page write filter.\n", thread_n);
 		goto error;
-=======
-#ifndef INNODB_VERSION_SHORT
-	page_size = UNIV_PAGE_SIZE;
-	page_size_shift = UNIV_PAGE_SIZE_SHIFT;
-#else
-	info.zip_size = xb_get_zip_size(src_file);
-	if (info.zip_size == ULINT_UNDEFINED) {
-		goto skip;
-	} else if (info.zip_size) {
-		page_size = info.zip_size;
-		page_size_shift = get_bit_shift(page_size);
-		msg("[%02u] %s is compressed with page size = "
-		    "%lu bytes\n", thread_n, node->name, page_size);
-		if (page_size_shift < 10 || page_size_shift > 14) {
-			msg("[%02u] xtrabackup: Error: Invalid "
-			    "page size: %lu.\n", thread_n, page_size);
-			ut_error;
-		}
-	} else {
-		page_size = UNIV_PAGE_SIZE;
-		page_size_shift = UNIV_PAGE_SIZE_SHIFT;
->>>>>>> cc68d7b2
 	}
 
 	dstfile = ds_open(ds_data, dst_name, &cursor.statinfo);
@@ -2573,116 +1766,9 @@
 		    node->name, dstfile->path);
 	}
 
-<<<<<<< HEAD
 	/* The main copy loop */
 	while ((res = xb_fil_cur_read(&cursor)) == XB_FIL_CUR_SUCCESS) {
 		if (!write_filter->process(&write_filt_ctxt, dstfile)) {
-=======
-	buf2 = ut_malloc(COPY_CHUNK * page_size + UNIV_PAGE_SIZE);
-	page = ut_align(buf2, UNIV_PAGE_SIZE);
-
-	success = os_file_read(src_file, page, 0, 0, UNIV_PAGE_SIZE);
-	if (!success) {
-		goto error;
-	}
-
-	file_size = src_stat.st_size;;
-
-	for (offset = 0; offset < file_size; offset += COPY_CHUNK * page_size) {
-		ulint chunk;
-		ulint chunk_offset;
-		ulint retry_count = 10;
-
-		if (file_size - offset > COPY_CHUNK * page_size) {
-			chunk = COPY_CHUNK * page_size;
-		} else {
-			chunk = (ulint)(file_size - offset);
-		}
-
-read_retry:
-		xtrabackup_io_throttling();
-
-		success = os_file_read(src_file, page,
-				(ulint)(offset & 0xFFFFFFFFUL),
-				(ulint)(offset >> 32), chunk);
-		if (!success) {
-			goto error;
-		}
-
-#ifdef USE_POSIX_FADVISE
-		posix_fadvise(src_file, 0, 0, POSIX_FADV_DONTNEED);
-#endif
-
-		/* check corruption and retry */
-		for (chunk_offset = 0; chunk_offset < chunk; chunk_offset += page_size) {
-#ifndef INNODB_VERSION_SHORT
-			if (buf_page_is_corrupted(page + chunk_offset))
-#else
-			if (buf_page_is_corrupted(page + chunk_offset,
-						  info.zip_size))
-#endif
-			{
-				if (
-#ifdef XTRADB_BASED
-				    trx_sys_sys_space(node->space->id)
-#else
-				    node->space->id == 0
-#endif
-				    && ((offset + (IB_INT64)chunk_offset) >> page_size_shift)
-				       >= FSP_EXTENT_SIZE
-				    && ((offset + (IB_INT64)chunk_offset) >> page_size_shift)
-				       < FSP_EXTENT_SIZE * 3) {
-					/* double write buffer may have old data in the end
-					   or it may contain the other format page like COMPRESSED.
- 					   So, we can pass the check of double write buffer.*/
-					ut_a(page_size == UNIV_PAGE_SIZE);
-					msg("[%02u] xtrabackup: "
-					    "Page %lu seems double write "
-					    "buffer. passing the check.\n",
-					    thread_n,
-					    (ulint)((offset +
-						     (IB_INT64)chunk_offset) >>
-						    page_size_shift));
-				} else {
-					retry_count--;
-					if (retry_count == 0) {
-						msg("[%02u] xtrabackup: "
-						    "Error: 10 retries "
-						    "resulted in fail. File "
-						    "%s seems to be "
-						    "corrupted.\n",
-						    thread_n, node->name);
-						goto error;
-					}
-					msg("[%02u] xtrabackup: "
-					    "Database page corruption "
-					    "detected at page %lu. "
-					    "retrying...\n",
-					    thread_n,
-					    (ulint)((offset +
-						     (IB_INT64)chunk_offset)
-						    >> page_size_shift));
-					goto read_retry;
-				}
-			}
-		}
-
-		if (xtrabackup_incremental) {
-			for (chunk_offset = 0; chunk_offset < chunk; chunk_offset += page_size) {
-				/* newer page */
-				/* This condition may be OK for header, ibuf
-				and fsp. */
-				if (ut_dulint_cmp(incremental_lsn,
-					MACH_READ_64(page + chunk_offset
-						     + FIL_PAGE_LSN)) < 0) {
-	/* ========================================= */
-	IB_INT64 offset_on_page;
-
-	if (page_in_buffer == page_size/4) {
-		/* flush buffer */
-		if (ds->write(dstfile, incremental_buffer,
-			      page_in_buffer * page_size)) {
->>>>>>> cc68d7b2
 			goto error;
 		}
 	}
@@ -4749,103 +3835,6 @@
 	return TRUE;
 }
 
-<<<<<<< HEAD
-=======
-/****************************************************************//**
-Create a new tablespace on disk and return the handle to its opened
-file. Code adopted from fil_create_new_single_table_tablespace with
-the main difference that only disk file is created without updating
-the InnoDB in-memory dictionary data structures.
-
-@return TRUE on success, FALSE on error.  */
-static
-ibool
-xb_delta_create_space_file(
-/*=======================*/
-	const char*	path,		/*!<in: path to tablespace */
-	ulint		space_id,	/*!<in: space id */
-	ulint		flags __attribute__((unused)),/*!<in: tablespace
-					flags */
-	os_file_t*	file)		/*!<out: file handle */
-{
-	ibool		ret;
-	byte*		buf;
-	byte*		page;
-
-	*file = xb_file_create_no_error_handling(path, OS_FILE_CREATE,
-						 OS_FILE_READ_WRITE, &ret);
-	if (!ret) {
-		msg("xtrabackup: cannot create file %s\n", path);
-		return ret;
-	}
-
-	ret = os_file_set_size(path, *file,
-			       FIL_IBD_FILE_INITIAL_SIZE * UNIV_PAGE_SIZE, 0);
-	if (!ret) {
-		msg("xtrabackup: cannot set size for file %s\n", path);
-		os_file_close(*file);
-		os_file_delete(path);
-		return ret;
-	}
-
-	buf = ut_malloc(3 * UNIV_PAGE_SIZE);
-	/* Align the memory for file i/o if we might have O_DIRECT set */
-	page = ut_align(buf, UNIV_PAGE_SIZE);
-
-	memset(page, '\0', UNIV_PAGE_SIZE);
-
-#ifdef INNODB_VERSION_SHORT
-	fsp_header_init_fields(page, space_id, flags);
-	mach_write_to_4(page + FIL_PAGE_ARCH_LOG_NO_OR_SPACE_ID, space_id);
-
-	if (!(flags & DICT_TF_ZSSIZE_MASK)) {
-		buf_flush_init_for_writing(page, NULL, 0);
-
-		ret = os_file_write(path, *file, page, 0, 0, UNIV_PAGE_SIZE);
-	}
-	else {
-		page_zip_des_t	page_zip;
-		ulint		zip_size;
-
-		zip_size = (PAGE_ZIP_MIN_SIZE >> 1)
-			<< ((flags & DICT_TF_ZSSIZE_MASK)
-			    >> DICT_TF_ZSSIZE_SHIFT);
-		page_zip_set_size(&page_zip, zip_size);
-		page_zip.data = page + UNIV_PAGE_SIZE;
-		fprintf(stderr, "zip_size = %lu\n", zip_size);
-
-#ifdef UNIV_DEBUG
-		page_zip.m_start =
-#endif /* UNIV_DEBUG */
-			page_zip.m_end = page_zip.m_nonempty =
-			page_zip.n_blobs = 0;
-
-		buf_flush_init_for_writing(page, &page_zip, 0);
-
-		ret = os_file_write(path, *file, page_zip.data, 0, 0,
-				    zip_size);
-	}
-#else
-	fsp_header_write_space_id(page, space_id);
-
-	buf_flush_init_for_writing(page, ut_dulint_zero, space_id, 0);
-
-	ret = os_file_write(path, *file, page, 0, 0, UNIV_PAGE_SIZE);
-#endif
-
-	ut_free(buf);
-
-	if (!ret) {
-		msg("xtrabackup: could not write the first page to %s\n",
-		    path);
-		os_file_close(*file);
-		os_file_delete(path);
-		return ret;
-	}
-
-	return TRUE;
-}
->>>>>>> cc68d7b2
 
 /***********************************************************************
 Searches for matching tablespace file for given .delta file and space_id
@@ -4955,11 +3944,8 @@
 
 	/* No matching space found. create the new one.  */
 
-#ifdef INNODB_VERSION_SHORT
-	if (!fil_space_create(dest_space_name, space_id, 0, FIL_TABLESPACE)) {
-#else
-	if (!fil_space_create(dest_space_name, space_id, FIL_TABLESPACE)) {
-#endif
+	if (!xb_fil_space_create(dest_space_name, space_id, 0,
+				 FIL_TABLESPACE)) {
 		msg("xtrabackup: Cannot create tablespace %s\n",
 			dest_space_name);
 		goto exit;
@@ -4976,15 +3962,11 @@
 			   << DICT_TF_ZSSIZE_SHIFT)
 			| DICT_TF_COMPACT
 			| (DICT_TF_FORMAT_ZIP << DICT_TF_FORMAT_SHIFT);
-#ifdef INNODB_VERSION_SHORT
 		ut_a(dict_table_flags_to_zip_size(tablespace_flags)
 		     == zip_size);
-#endif
-	}
-
-	*success = xb_delta_create_space_file(real_name, space_id,
-					      tablespace_flags, &file);
-
+	}
+	*success = xb_space_create_file(real_name, space_id, tablespace_flags,
+					&file);
 	goto exit;
 
 found:
