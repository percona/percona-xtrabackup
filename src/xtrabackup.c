--- conflicted
+++ resolved
@@ -1592,38 +1592,12 @@
 Checks if a table specified as a path should be skipped from backup
 based on the --tables or --tables-file options.
 
-<<<<<<< HEAD
 @return TRUE if the table should be skipped. */
 static
 my_bool
 check_if_skip_table(
 /******************/
 	char*	path)	/*!< in: path to the table */
-=======
-#ifndef XTRADB_BASED
-#define trx_sys_sys_space(id) (id == 0)
-#endif
-
-/****************************************************************//**
-A simple function to open or create a file.
-@return own: handle to the file, not defined if error, error number
-can be retrieved with os_file_get_last_error */
-UNIV_INLINE
-os_file_t
-xb_file_create_no_error_handling(
-/*=============================*/
-	const char*	name,	/*!< in: name of the file or path as a
-				null-terminated string */
-	ulint		create_mode,/*!< in: OS_FILE_OPEN if an existing file
-				is opened (if does not exist, error), or
-				OS_FILE_CREATE if a new file is created
-				(if exists, error) */
-	ulint		access_type,/*!< in: OS_FILE_READ_ONLY,
-				OS_FILE_READ_WRITE, or
-				OS_FILE_READ_ALLOW_DELETE; the last option is
-				used by a backup program reading the file */
-	ibool*		success)/*!< out: TRUE if succeed, FALSE if error */
->>>>>>> 7ff55e9f
 {
 	char*	p      = path;
 	char*	next;
@@ -1727,7 +1701,6 @@
 my_bool
 xtrabackup_copy_datafile(fil_node_t* node, uint thread_n)
 {
-<<<<<<< HEAD
 	char			 dst_name[FN_REFLEN];
 	ds_file_t		*dstfile = NULL;
 	xb_fil_cur_t		 cursor;
@@ -1746,130 +1719,6 @@
 		goto skip;
 	} else if (res == XB_FIL_CUR_ERROR) {
 		goto error;
-=======
-	os_file_t	src_file = XB_FILE_UNDEFINED;
-	MY_STAT		src_stat;
-	char		dst_name[FN_REFLEN];
-	char		meta_name[FN_REFLEN];
-	ibool		success;
-	byte*		page;
-	byte*		buf2 = NULL;
-	IB_INT64	file_size;
-	IB_INT64	offset;
-	ulint		page_in_buffer;
-	ulint		incremental_buffers = 0;
-	byte*		incremental_buffer;
-	byte*		incremental_buffer_base = NULL;
-	ulint		page_size;
-	ulint		page_size_shift;
-	xb_delta_info_t info;
-	datasink_t	*ds = ds_ctxt->datasink;
-	ds_file_t	*dstfile = NULL;
-
-	info.page_size = 0;
-	info.zip_size = 0;
-	info.space_id = 0;
-
-	if (xtrabackup_tables && (!trx_sys_sys_space(node->space->id)))
-	{ /* must backup id==0 */
-		char *p;
-		int p_len, regres = REG_NOMATCH;
-		char *next, *prev;
-		char tmp;
-		int i;
-
-		p = node->name;
-		prev = NULL;
-		while ((next = strstr(p, SRV_PATH_SEPARATOR_STR)) != NULL)
-		{
-			prev = p;
-			p = next + 1;
-		}
-		p_len = strlen(p) - strlen(".ibd");
-
-		if (p_len < 1) {
-			/* unknown situation: skip filtering */
-			goto skip_filter;
-		}
-
-		/* TODO: Fix this lazy implementation... */
-		tmp = p[p_len];
-		p[p_len] = 0;
-		*(p - 1) = '.';
-
-		for (i = 0; i < tables_regex_num; i++) {
-			regres = xb_regexec(&tables_regex[i], prev, 1,
-					    tables_regmatch, 0);
-			if (regres != REG_NOMATCH)
-				break;
-		}
-
-		p[p_len] = tmp;
-		*(p - 1) = SRV_PATH_SEPARATOR;
-
-		if ( regres == REG_NOMATCH ) {
-			msg("[%02u] Skipping %s\n",
-			    thread_n, node->name);
-			return(FALSE);
-		}
-	}
-
-	if (xtrabackup_tables_file && (!trx_sys_sys_space(node->space->id)))
-	{ /* must backup id==0 */
-		xtrabackup_tables_t* table;
-		char *p;
-		int p_len;
-		char *next, *prev;
-		char tmp;
-
-		p = node->name;
-		prev = NULL;
-		while ((next = strstr(p, SRV_PATH_SEPARATOR_STR)) != NULL)
-		{
-			prev = p;
-			p = next + 1;
-		}
-		p_len = strlen(p) - strlen(".ibd");
-
-		if (p_len < 1) {
-			/* unknown situation: skip filtering */
-			goto skip_filter;
-		}
-
-		/* TODO: Fix this lazy implementation... */
-		tmp = p[p_len];
-		p[p_len] = 0;
-
-		XB_HASH_SEARCH(name_hash, tables_hash, ut_fold_string(prev),
-			       table,
-			       ut_ad(table->name),
-			       !strcmp(table->name, prev));
-
-		p[p_len] = tmp;
-
-		if (!table) {
-			msg("[%02u] Skipping %s\n",
-			     thread_n, node->name);
-			return(FALSE);
-		}
-	}
-
-skip_filter:
-
-	if (trx_sys_sys_space(node->space->id))
-	{
-		char *next, *p;
-		/* system datafile "/fullpath/datafilename.ibd" or "./datafilename.ibd" */
-		p = node->name;
-		while ((next = strstr(p, SRV_PATH_SEPARATOR_STR)) != NULL)
-		{
-			p = next + 1;
-		}
-		strncpy(dst_name, p, sizeof(dst_name));
-	} else {
-		/* file per table style "./database/table.ibd" */
-		strncpy(dst_name, node->name, sizeof(dst_name));
->>>>>>> 7ff55e9f
 	}
 
 	strncpy(dst_name, cursor.path, sizeof(dst_name));
@@ -1917,112 +1766,9 @@
 		    node->name, dstfile->path);
 	}
 
-<<<<<<< HEAD
 	/* The main copy loop */
 	while ((res = xb_fil_cur_read(&cursor)) == XB_FIL_CUR_SUCCESS) {
 		if (!write_filter->process(&write_filt_ctxt, dstfile)) {
-=======
-	buf2 = ut_malloc(COPY_CHUNK * page_size + UNIV_PAGE_SIZE);
-	page = ut_align(buf2, UNIV_PAGE_SIZE);
-
-	success = os_file_read(src_file, page, 0, 0, UNIV_PAGE_SIZE);
-	if (!success) {
-		goto error;
-	}
-
-	file_size = src_stat.st_size;;
-
-	for (offset = 0; offset < file_size; offset += COPY_CHUNK * page_size) {
-		ulint chunk;
-		ulint chunk_offset;
-		ulint retry_count = 10;
-
-		if (file_size - offset > COPY_CHUNK * page_size) {
-			chunk = COPY_CHUNK * page_size;
-		} else {
-			chunk = (ulint)(file_size - offset);
-		}
-
-read_retry:
-		xtrabackup_io_throttling();
-
-		success = os_file_read(src_file, page,
-				(ulint)(offset & 0xFFFFFFFFUL),
-				(ulint)(offset >> 32), chunk);
-		if (!success) {
-			goto error;
-		}
-
-#ifdef USE_POSIX_FADVISE
-		posix_fadvise(src_file, 0, 0, POSIX_FADV_DONTNEED);
-#endif
-
-		/* check corruption and retry */
-		for (chunk_offset = 0; chunk_offset < chunk; chunk_offset += page_size) {
-#ifndef INNODB_VERSION_SHORT
-			if (buf_page_is_corrupted(page + chunk_offset))
-#else
-			if (buf_page_is_corrupted(page + chunk_offset,
-						  info.zip_size))
-#endif
-			{
-				if (
-				    trx_sys_sys_space(node->space->id)
-				    && ((offset + (IB_INT64)chunk_offset) >> page_size_shift)
-				       >= FSP_EXTENT_SIZE
-				    && ((offset + (IB_INT64)chunk_offset) >> page_size_shift)
-				       < FSP_EXTENT_SIZE * 3) {
-					/* double write buffer may have old data in the end
-					   or it may contain the other format page like COMPRESSED.
- 					   So, we can pass the check of double write buffer.*/
-					ut_a(page_size == UNIV_PAGE_SIZE);
-					msg("[%02u] xtrabackup: "
-					    "Page %lu seems double write "
-					    "buffer. passing the check.\n",
-					    thread_n,
-					    (ulint)((offset +
-						     (IB_INT64)chunk_offset) >>
-						    page_size_shift));
-				} else {
-					retry_count--;
-					if (retry_count == 0) {
-						msg("[%02u] xtrabackup: "
-						    "Error: 10 retries "
-						    "resulted in fail. File "
-						    "%s seems to be "
-						    "corrupted.\n",
-						    thread_n, node->name);
-						goto error;
-					}
-					msg("[%02u] xtrabackup: "
-					    "Database page corruption "
-					    "detected at page %lu. "
-					    "retrying...\n",
-					    thread_n,
-					    (ulint)((offset +
-						     (IB_INT64)chunk_offset)
-						    >> page_size_shift));
-					goto read_retry;
-				}
-			}
-		}
-
-		if (xtrabackup_incremental) {
-			for (chunk_offset = 0; chunk_offset < chunk; chunk_offset += page_size) {
-				/* newer page */
-				/* This condition may be OK for header, ibuf
-				and fsp. */
-				if (ut_dulint_cmp(incremental_lsn,
-					MACH_READ_64(page + chunk_offset
-						     + FIL_PAGE_LSN)) < 0) {
-	/* ========================================= */
-	IB_INT64 offset_on_page;
-
-	if (page_in_buffer == page_size/4) {
-		/* flush buffer */
-		if (ds->write(dstfile, incremental_buffer,
-			      page_in_buffer * page_size)) {
->>>>>>> 7ff55e9f
 			goto error;
 		}
 	}
@@ -2692,159 +2438,6 @@
 	srv_shutdown_state = SRV_SHUTDOWN_NONE;
 }
 
-<<<<<<< HEAD
-=======
-/***************************************************************************
-Creates an output directory for a given tablespace, if it does not exist */
-static
-int
-xtrabackup_create_output_dir(
-/*==========================*/
-				/* out: 0 if succes, -1 if failure */
-	fil_space_t *space)	/* in: tablespace */
-{
-	char	path[FN_REFLEN];
-	char	*ptr1, *ptr2;
-
-	/* mkdir if not exist */
-	ptr1 = strstr(space->name, SRV_PATH_SEPARATOR_STR);
-	if (ptr1) {
-		ptr2 = strstr(ptr1 + 1, SRV_PATH_SEPARATOR_STR);
-	} else {
-		ptr2 = NULL;
-	}
-	if(!trx_sys_sys_space(space->id) && ptr2)
-	{
-		/* single table space */
-		*ptr2 = 0; /* temporary (it's my lazy..)*/
-		snprintf(path, sizeof(path), "%s%s", xtrabackup_target_dir,
-			 ptr1);
-		*ptr2 = SRV_PATH_SEPARATOR;
-
-		if (my_mkdir(path, 0777, MYF(0)) < 0 && my_errno != EEXIST) {
-			msg("xtrabackup: Error: cannot mkdir %d: %s\n",
-			    my_errno, path);
-			return -1;
-		}
-	}
-	return 0;
-}
-
-/**************************************************************************
-Datafiles copying thread.*/
-static
-os_thread_ret_t
-data_copy_thread_func(
-/*==================*/
-	void *arg) /* thread context */
-{
-	data_thread_ctxt_t	*ctxt = (data_thread_ctxt_t *) arg;
-	uint			num = ctxt->num;
-	fil_space_t*		space;
-	fil_node_t*     	node;
-
-	/*
-	  Initialize mysys thread-specific memory so we can
-	  use mysys functions in this thread.
-	*/
-	my_thread_init();
-
-	debug_sync_point("data_copy_thread_func");
-
-	while ((node = datafiles_iter_next(ctxt->it)) != NULL) {
-		space = node->space;
-
-		/* copy the datafile */
-		if(xtrabackup_copy_datafile(node, num, ctxt->ds_ctxt)) {
-			msg("[%02u] xtrabackup: Error: "
-			    "failed to copy datafile.\n", num);
-			exit(EXIT_FAILURE);
-		}
-	}
-
-	os_mutex_enter(ctxt->count_mutex);
-	(*ctxt->count)--;
-	os_mutex_exit(ctxt->count_mutex);
-
-	my_thread_end();
-	os_thread_exit(NULL);
-	OS_THREAD_DUMMY_RETURN;
-}
-
-/***********************************************************************
-Stream the transaction log from a temporary file a specified datasink.
-@return FALSE on succees, TRUE on error. */
-static
-ibool
-xtrabackup_stream_temp_logfile(File src_file, ds_ctxt_t *ds_ctxt)
-{
-	datasink_t	*ds = ds_ctxt->datasink;
-	uchar		*buf = NULL;
-	const size_t	buf_size = 1024 * 1024;
-	size_t		bytes;
-	ds_file_t	*dst_file = NULL;
-	MY_STAT		mystat;
-
-	msg("xtrabackup: Streaming transaction log from a temporary file...\n");
-
-#ifdef USE_POSIX_FADVISE
-	posix_fadvise(src_file, 0, 0, POSIX_FADV_SEQUENTIAL);
-#endif
-
-	if (my_seek(src_file, 0, SEEK_SET, MYF(0)) == MY_FILEPOS_ERROR) {
-		msg("xtrabackup: error: my_seek() failed, errno = %d.\n",
-		    my_errno);
-		    goto err;
-	}
-
-	if (my_fstat(src_file, &mystat, MYF(0))) {
-		msg("xtrabackup: error: my_fstat() failed.\n");
-		goto err;
-	}
-
-	dst_file = ds->open(ds_ctxt, XB_LOG_FILENAME, &mystat);
-	if (dst_file == NULL) {
-		msg("xtrabackup: error: cannot open the destination stream "
-		    "for %s.\n", XB_LOG_FILENAME);
-		goto err;
-	}
-
-	buf = (uchar *) ut_malloc(buf_size);
-
-	while ((bytes = my_read(src_file, buf, buf_size, MYF(MY_WME))) > 0) {
-#ifdef USE_POSIX_FADVISE
-		posix_fadvise(src_file, 0, 0, POSIX_FADV_DONTNEED);
-#endif
-		if (ds->write(dst_file, buf, bytes)) {
-			msg("xtrabackup: error: cannot write to stream "
-			    "for %s.\n", XB_LOG_FILENAME);
-			goto err;
-		}
-	}
-	if (bytes == (size_t) -1) {
-		goto err;
-	}
-
-	ut_free(buf);
-	ds->close(dst_file);
-	my_close(src_file, MYF(MY_WME));
-
-	msg("xtrabackup: Done.\n");
-
-	return(FALSE);
-
-err:
-	if (buf)
-		ut_free(buf);
-	if (dst_file)
-		ds->close(dst_file);;
-	if (src_file >= 0)
-		my_close(src_file, MYF(MY_WME));
-	msg("xtrabackup: Failed.\n");
-	return(TRUE);
-}
-
->>>>>>> 7ff55e9f
 static void
 xtrabackup_backup_func(void)
 {
@@ -5014,12 +4607,7 @@
 			while (space != NULL) {
 				/* treat file_per_table only */
 				if (space->purpose != FIL_TABLESPACE
-<<<<<<< HEAD
 				    || trx_sys_sys_space(space->id))
-=======
-				    || trx_sys_sys_space(space->id)
-				   )
->>>>>>> 7ff55e9f
 				{
 					space = UT_LIST_GET_NEXT(space_list, space);
 					continue;
