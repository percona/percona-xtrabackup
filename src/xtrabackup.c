/******************************************************
XtraBackup: hot backup tool for InnoDB
(c) 2009-2012 Percona Inc.
Originally Created 3/3/2009 Yasufumi Kinoshita
Written by Alexey Kopytov, Aleksandr Kuzminsky, Stewart Smith, Vadim Tkachenko,
Yasufumi Kinoshita, Ignacio Nin and Baron Schwartz.

This program is free software; you can redistribute it and/or modify
it under the terms of the GNU General Public License as published by
the Free Software Foundation; version 2 of the License.

This program is distributed in the hope that it will be useful,
but WITHOUT ANY WARRANTY; without even the implied warranty of
MERCHANTABILITY or FITNESS FOR A PARTICULAR PURPOSE.  See the
GNU General Public License for more details.

You should have received a copy of the GNU General Public License
along with this program; if not, write to the Free Software
Foundation, Inc., 59 Temple Place, Suite 330, Boston, MA 02111-1307 USA

*******************************************************

This file incorporates work covered by the following copyright and
permission notice:

Copyright (c) 2000, 2011, MySQL AB & Innobase Oy. All Rights Reserved.

This program is free software; you can redistribute it and/or modify it under
the terms of the GNU General Public License as published by the Free Software
Foundation; version 2 of the License.

This program is distributed in the hope that it will be useful, but WITHOUT
ANY WARRANTY; without even the implied warranty of MERCHANTABILITY or FITNESS
FOR A PARTICULAR PURPOSE. See the GNU General Public License for more details.

You should have received a copy of the GNU General Public License along with
this program; if not, write to the Free Software Foundation, Inc., 59 Temple
Place, Suite 330, Boston, MA 02111-1307 USA

*******************************************************/

#ifndef XTRABACKUP_VERSION
#define XTRABACKUP_VERSION "undefined"
#endif
#ifndef XTRABACKUP_REVISION
#define XTRABACKUP_REVISION "undefined"
#endif

//#define XTRABACKUP_TARGET_IS_PLUGIN

#include <mysql_version.h>
#include <my_base.h>
#include <my_getopt.h>
#include <mysql_com.h>

#if (MYSQL_VERSION_ID < 50100)
#define G_PTR gptr
#else /* MYSQL_VERSION_ID < 51000 */
#define G_PTR uchar*
#endif

#include <os0thread.h>
#include <srv0start.h>
#include <srv0srv.h>
#include <trx0roll.h>
#include <trx0trx.h>
#include <trx0sys.h>
#include <mtr0mtr.h>
#include <row0ins.h>
#include <row0mysql.h>
#include <row0sel.h>
#include <row0upd.h>
#include <lock0lock.h>
#include <dict0crea.h>
#include <btr0cur.h>
#include <btr0btr.h>
#include <btr0sea.h>
#include <fsp0fsp.h>
#include <sync0sync.h>
#include <trx0xa.h>
#include <log0recv.h>
#include <fcntl.h>

#ifdef INNODB_VERSION_SHORT
#include <ibuf0ibuf.h>
#endif

#include "common.h"
#include "datasink.h"

#include "xb_regex.h"
#include "innodb_int.h"
#include "fil_cur.h"
#include "write_filt.h"
#include "xtrabackup.h"

my_bool innodb_inited= 0;

/* === xtrabackup specific options === */
char xtrabackup_real_target_dir[FN_REFLEN] = "./xtrabackup_backupfiles/";
char *xtrabackup_target_dir= xtrabackup_real_target_dir;
my_bool xtrabackup_version = FALSE;
my_bool xtrabackup_backup = FALSE;
my_bool xtrabackup_stats = FALSE;
my_bool xtrabackup_prepare = FALSE;
my_bool xtrabackup_print_param = FALSE;

my_bool xtrabackup_export = FALSE;
my_bool xtrabackup_apply_log_only = FALSE;

my_bool xtrabackup_suspend_at_end = FALSE;
longlong xtrabackup_use_memory = 100*1024*1024L;
my_bool xtrabackup_create_ib_logfile = FALSE;

long xtrabackup_throttle = 0; /* 0:unlimited */
lint io_ticket;
os_event_t wait_throttle = NULL;

char *xtrabackup_incremental = NULL;
LSN64 incremental_lsn;
LSN64 incremental_to_lsn;
LSN64 incremental_last_lsn;

char *xtrabackup_incremental_basedir = NULL; /* for --backup */
char *xtrabackup_extra_lsndir = NULL; /* for --backup with --extra-lsndir */
char *xtrabackup_incremental_dir = NULL; /* for --prepare */

char *xtrabackup_tables = NULL;
int tables_regex_num;
xb_regex_t *tables_regex;
xb_regmatch_t tables_regmatch[1];

char *xtrabackup_tables_file = NULL;
hash_table_t* tables_hash;

struct xtrabackup_tables_struct{
	char*		name;
	hash_node_t	name_hash;
};
typedef struct xtrabackup_tables_struct	xtrabackup_tables_t;

#ifdef XTRADB_BASED
static ulint		thread_nr[SRV_MAX_N_IO_THREADS + 6 + 64];
static os_thread_id_t	thread_ids[SRV_MAX_N_IO_THREADS + 6 + 64];
#else
static ulint		thread_nr[SRV_MAX_N_IO_THREADS + 6];
static os_thread_id_t	thread_ids[SRV_MAX_N_IO_THREADS + 6];
#endif

LSN64 checkpoint_lsn_start;
LSN64 checkpoint_no_start;
LSN64 log_copy_scanned_lsn;
ibool log_copying = TRUE;
ibool log_copying_running = FALSE;
ibool log_copying_succeed = FALSE;

ibool xtrabackup_logfile_is_renamed = FALSE;

int xtrabackup_parallel;

char *xtrabackup_stream_str = NULL;
xb_stream_fmt_t xtrabackup_stream_fmt;
ibool xtrabackup_stream = FALSE;

char *xtrabackup_compress_alg = NULL;
ibool xtrabackup_compress = FALSE;
uint xtrabackup_compress_threads;

/* === metadata of backup === */
#define XTRABACKUP_METADATA_FILENAME "xtrabackup_checkpoints"
char metadata_type[30] = ""; /*[full-backuped|full-prepared|incremental]*/
#ifndef INNODB_VERSION_SHORT
dulint metadata_from_lsn = {0, 0};
dulint metadata_to_lsn = {0, 0};
dulint metadata_last_lsn = {0, 0};
#else
ib_uint64_t metadata_from_lsn = 0;
ib_uint64_t metadata_to_lsn = 0;
ib_uint64_t metadata_last_lsn = 0;
#endif

#define XB_LOG_FILENAME "xtrabackup_logfile"

ds_file_t	*dst_log_file = NULL;

/* === some variables from mysqld === */
char mysql_real_data_home[FN_REFLEN] = "./";
char *mysql_data_home= mysql_real_data_home;
static char mysql_data_home_buff[2];

const char *defaults_group = "mysqld";

/* === static parameters in ha_innodb.cc */

#define HA_INNOBASE_ROWS_IN_TABLE 10000 /* to get optimization right */
#define HA_INNOBASE_RANGE_COUNT	  100

ulong 	innobase_large_page_size = 0;

/* The default values for the following, type long or longlong, start-up
parameters are declared in mysqld.cc: */

long innobase_additional_mem_pool_size = 1*1024*1024L;
long innobase_buffer_pool_awe_mem_mb = 0;
long innobase_file_io_threads = 4;
long innobase_read_io_threads = 4;
long innobase_write_io_threads = 4;
long innobase_force_recovery = 0;
long innobase_lock_wait_timeout = 50;
long innobase_log_buffer_size = 1024*1024L;
long innobase_log_files_in_group = 2;
long innobase_log_files_in_group_backup;
long innobase_mirrored_log_groups = 1;
long innobase_open_files = 300L;

long innobase_page_size = (1 << 14); /* 16KB */
#ifdef XTRADB_BASED
static ulong innobase_log_block_size = 512;
#endif
my_bool innobase_fast_checksum = FALSE;
my_bool	innobase_extra_undoslots = FALSE;
char*	innobase_doublewrite_file = NULL;

longlong innobase_buffer_pool_size = 8*1024*1024L;
longlong innobase_log_file_size = 5*1024*1024L;
longlong innobase_log_file_size_backup;

/* The default values for the following char* start-up parameters
are determined in innobase_init below: */

char*	innobase_data_home_dir			= NULL;
char*	innobase_data_file_path 		= NULL;
char*	innobase_log_group_home_dir		= NULL;
char*	innobase_log_group_home_dir_backup	= NULL;
char*	innobase_log_arch_dir			= NULL;/* unused */
/* The following has a misleading name: starting from 4.0.5, this also
affects Windows: */
char*	innobase_unix_file_flush_method		= NULL;

/* Below we have boolean-valued start-up parameters, and their default
values */

ulong	innobase_fast_shutdown			= 1;
my_bool innobase_log_archive			= FALSE;/* unused */
my_bool innobase_use_doublewrite    = TRUE;
my_bool innobase_use_checksums      = TRUE;
my_bool innobase_use_large_pages    = FALSE;
my_bool	innobase_file_per_table			= FALSE;
my_bool innobase_locks_unsafe_for_binlog        = FALSE;
my_bool innobase_rollback_on_timeout		= FALSE;
my_bool innobase_create_status_file		= FALSE;
my_bool innobase_adaptive_hash_index		= TRUE;

static char *internal_innobase_data_file_path	= NULL;

/* The following counter is used to convey information to InnoDB
about server activity: in selects it is not sensible to call
srv_active_wake_master_thread after each fetch or search, we only do
it every INNOBASE_WAKE_INTERVAL'th step. */

#define INNOBASE_WAKE_INTERVAL	32
ulong	innobase_active_counter	= 0;

static char *xtrabackup_debug_sync = NULL;

static my_bool xtrabackup_compact = FALSE;

/* Datasinks */
static  ds_ctxt_t       *ds_data     = NULL;
static  ds_ctxt_t       *ds_meta     = NULL;
static  ds_ctxt_t       *ds_local    = NULL;
static  ds_ctxt_t       *ds_compress = NULL;
static  ds_ctxt_t       *ds_tmpfile  = NULL;
static  ds_ctxt_t       *ds_stream   = NULL;

/* ======== Datafiles iterator ======== */
typedef struct {
	fil_system_t *system;
	fil_space_t  *space;
	fil_node_t   *node;
	ibool        started;
	os_mutex_t   mutex;
} datafiles_iter_t;

static
datafiles_iter_t *
datafiles_iter_new(fil_system_t *f_system)
{
	datafiles_iter_t *it;

	it = ut_malloc(sizeof(datafiles_iter_t));
	it->mutex = OS_MUTEX_CREATE();

	it->system = f_system;
	it->space = NULL;
	it->node = NULL;
	it->started = FALSE;

	return it;
}

static
fil_node_t *
datafiles_iter_next(datafiles_iter_t *it)
{
	fil_node_t *new_node;

	os_mutex_enter(it->mutex);

	if (it->node == NULL) {
		if (it->started)
			goto end;
		it->started = TRUE;
	} else {
		it->node = UT_LIST_GET_NEXT(chain, it->node);
		if (it->node != NULL)
			goto end;
	}

	it->space = (it->space == NULL) ?
		UT_LIST_GET_FIRST(it->system->space_list) :
		UT_LIST_GET_NEXT(space_list, it->space);

	while (it->space != NULL &&
	       (it->space->purpose != FIL_TABLESPACE ||
		UT_LIST_GET_LEN(it->space->chain) == 0))
		it->space = UT_LIST_GET_NEXT(space_list, it->space);
	if (it->space == NULL)
		goto end;

	it->node = UT_LIST_GET_FIRST(it->space->chain);

end:
	new_node = it->node;
	os_mutex_exit(it->mutex);

	return new_node;
}

static
void
datafiles_iter_free(datafiles_iter_t *it)
{
	os_mutex_free(it->mutex);
	ut_free(it);
}

/* ======== Date copying thread context ======== */

typedef struct {
	datafiles_iter_t 	*it;
	uint			num;
	uint			*count;
	os_mutex_t		count_mutex;
	os_thread_id_t		id;
} data_thread_ctxt_t;

/* ======== for option and variables ======== */

enum options_xtrabackup
{
  OPT_XTRA_TARGET_DIR=256,
  OPT_XTRA_BACKUP,
  OPT_XTRA_STATS,
  OPT_XTRA_PREPARE,
  OPT_XTRA_EXPORT,
  OPT_XTRA_APPLY_LOG_ONLY,
  OPT_XTRA_PRINT_PARAM,
  OPT_XTRA_SUSPEND_AT_END,
  OPT_XTRA_USE_MEMORY,
  OPT_XTRA_THROTTLE,
  OPT_XTRA_INCREMENTAL,
  OPT_XTRA_INCREMENTAL_BASEDIR,
  OPT_XTRA_EXTRA_LSNDIR,
  OPT_XTRA_INCREMENTAL_DIR,
  OPT_XTRA_TABLES,
  OPT_XTRA_TABLES_FILE,
  OPT_XTRA_CREATE_IB_LOGFILE,
  OPT_XTRA_PARALLEL,
  OPT_XTRA_STREAM,
  OPT_XTRA_COMPRESS,
  OPT_XTRA_COMPRESS_THREADS,
  OPT_INNODB_CHECKSUMS,
  OPT_INNODB_DATA_FILE_PATH,
  OPT_INNODB_DATA_HOME_DIR,
  OPT_INNODB_ADAPTIVE_HASH_INDEX,
  OPT_INNODB_DOUBLEWRITE,
  OPT_INNODB_FAST_SHUTDOWN,
  OPT_INNODB_FILE_PER_TABLE,
  OPT_INNODB_FLUSH_LOG_AT_TRX_COMMIT,
  OPT_INNODB_FLUSH_METHOD,
  OPT_INNODB_LOCKS_UNSAFE_FOR_BINLOG,
  OPT_INNODB_LOG_ARCH_DIR,
  OPT_INNODB_LOG_ARCHIVE,
  OPT_INNODB_LOG_GROUP_HOME_DIR,
  OPT_INNODB_MAX_DIRTY_PAGES_PCT,
  OPT_INNODB_MAX_PURGE_LAG,
  OPT_INNODB_ROLLBACK_ON_TIMEOUT,
  OPT_INNODB_STATUS_FILE,
  OPT_INNODB_ADDITIONAL_MEM_POOL_SIZE,
  OPT_INNODB_AUTOEXTEND_INCREMENT,
  OPT_INNODB_BUFFER_POOL_SIZE,
  OPT_INNODB_COMMIT_CONCURRENCY,
  OPT_INNODB_CONCURRENCY_TICKETS,
  OPT_INNODB_FILE_IO_THREADS,
#ifdef INNODB_VERSION_SHORT
  OPT_INNODB_IO_CAPACITY,
  OPT_INNODB_READ_IO_THREADS,
  OPT_INNODB_WRITE_IO_THREADS,
#endif
#ifdef XTRADB_BASED
  OPT_INNODB_PAGE_SIZE,
  OPT_INNODB_LOG_BLOCK_SIZE,
  OPT_INNODB_FAST_CHECKSUM,
  OPT_INNODB_EXTRA_UNDOSLOTS,
  OPT_INNODB_DOUBLEWRITE_FILE,
#endif
  OPT_INNODB_FORCE_RECOVERY,
  OPT_INNODB_LOCK_WAIT_TIMEOUT,
  OPT_INNODB_LOG_BUFFER_SIZE,
  OPT_INNODB_LOG_FILE_SIZE,
  OPT_INNODB_LOG_FILES_IN_GROUP,
  OPT_INNODB_MIRRORED_LOG_GROUPS,
  OPT_INNODB_OPEN_FILES,
  OPT_INNODB_SYNC_SPIN_LOOPS,
  OPT_INNODB_THREAD_CONCURRENCY,
  OPT_INNODB_THREAD_SLEEP_DELAY,
  OPT_XTRA_DEBUG_SYNC,
  OPT_XTRA_COMPACT,
  OPT_DEFAULTS_GROUP
};

static struct my_option my_long_options[] =
{
  {"version", 'v', "print xtrabackup version information",
   (G_PTR *) &xtrabackup_version, (G_PTR *) &xtrabackup_version, 0, GET_BOOL,
   NO_ARG, 0, 0, 0, 0, 0, 0},
  {"target-dir", OPT_XTRA_TARGET_DIR, "destination directory", (G_PTR*) &xtrabackup_target_dir,
   (G_PTR*) &xtrabackup_target_dir, 0, GET_STR, REQUIRED_ARG, 0, 0, 0, 0, 0, 0},
  {"backup", OPT_XTRA_BACKUP, "take backup to target-dir",
   (G_PTR*) &xtrabackup_backup, (G_PTR*) &xtrabackup_backup,
   0, GET_BOOL, NO_ARG, 0, 0, 0, 0, 0, 0},
  {"stats", OPT_XTRA_STATS, "calc statistic of datadir (offline mysqld is recommended)",
   (G_PTR*) &xtrabackup_stats, (G_PTR*) &xtrabackup_stats,
   0, GET_BOOL, NO_ARG, 0, 0, 0, 0, 0, 0},
  {"prepare", OPT_XTRA_PREPARE, "prepare a backup for starting mysql server on the backup.",
   (G_PTR*) &xtrabackup_prepare, (G_PTR*) &xtrabackup_prepare,
   0, GET_BOOL, NO_ARG, 0, 0, 0, 0, 0, 0},
  {"export", OPT_XTRA_EXPORT, "create files to import to another database when prepare.",
   (G_PTR*) &xtrabackup_export, (G_PTR*) &xtrabackup_export,
   0, GET_BOOL, NO_ARG, 0, 0, 0, 0, 0, 0},
  {"apply-log-only", OPT_XTRA_APPLY_LOG_ONLY,
   "stop recovery process not to progress LSN after applying log when prepare.",
   (G_PTR*) &xtrabackup_apply_log_only, (G_PTR*) &xtrabackup_apply_log_only,
   0, GET_BOOL, NO_ARG, 0, 0, 0, 0, 0, 0},
  {"print-param", OPT_XTRA_PRINT_PARAM, "print parameter of mysqld needed for copyback.",
   (G_PTR*) &xtrabackup_print_param, (G_PTR*) &xtrabackup_print_param,
   0, GET_BOOL, NO_ARG, 0, 0, 0, 0, 0, 0},
  {"use-memory", OPT_XTRA_USE_MEMORY, "The value is used instead of buffer_pool_size",
   (G_PTR*) &xtrabackup_use_memory, (G_PTR*) &xtrabackup_use_memory,
   0, GET_LL, REQUIRED_ARG, 100*1024*1024L, 1024*1024L, LONGLONG_MAX, 0,
   1024*1024L, 0},
  {"suspend-at-end", OPT_XTRA_SUSPEND_AT_END, "creates a file 'xtrabackup_suspended' and waits until the user deletes that file at the end of '--backup'",
   (G_PTR*) &xtrabackup_suspend_at_end, (G_PTR*) &xtrabackup_suspend_at_end,
   0, GET_BOOL, NO_ARG, 0, 0, 0, 0, 0, 0},
  {"throttle", OPT_XTRA_THROTTLE, "limit count of IO operations (pairs of read&write) per second to IOS values (for '--backup')",
   (G_PTR*) &xtrabackup_throttle, (G_PTR*) &xtrabackup_throttle,
   0, GET_LONG, REQUIRED_ARG, 0, 0, LONG_MAX, 0, 1, 0},
  {"extra-lsndir", OPT_XTRA_EXTRA_LSNDIR, "(for --backup): save an extra copy of the xtrabackup_checkpoints file in this directory.",
   (G_PTR*) &xtrabackup_extra_lsndir, (G_PTR*) &xtrabackup_extra_lsndir,
   0, GET_STR, REQUIRED_ARG, 0, 0, 0, 0, 0, 0},
  {"incremental-lsn", OPT_XTRA_INCREMENTAL, "(for --backup): copy only .ibd pages newer than specified LSN 'high:low'. ##ATTENTION##: If a wrong LSN value is specified, it is impossible to diagnose this, causing the backup to be unusable. Be careful!",
   (G_PTR*) &xtrabackup_incremental, (G_PTR*) &xtrabackup_incremental,
   0, GET_STR, REQUIRED_ARG, 0, 0, 0, 0, 0, 0},
  {"incremental-basedir", OPT_XTRA_INCREMENTAL_BASEDIR, "(for --backup): copy only .ibd pages newer than backup at specified directory.",
   (G_PTR*) &xtrabackup_incremental_basedir, (G_PTR*) &xtrabackup_incremental_basedir,
   0, GET_STR, REQUIRED_ARG, 0, 0, 0, 0, 0, 0},
  {"incremental-dir", OPT_XTRA_INCREMENTAL_DIR, "(for --prepare): apply .delta files and logfile in the specified directory.",
   (G_PTR*) &xtrabackup_incremental_dir, (G_PTR*) &xtrabackup_incremental_dir,
   0, GET_STR, REQUIRED_ARG, 0, 0, 0, 0, 0, 0},
  {"tables", OPT_XTRA_TABLES, "filtering by regexp for table names.",
   (G_PTR*) &xtrabackup_tables, (G_PTR*) &xtrabackup_tables,
   0, GET_STR, REQUIRED_ARG, 0, 0, 0, 0, 0, 0},
  {"tables_file", OPT_XTRA_TABLES_FILE, "filtering by list of the exact database.table name in the file.",
   (G_PTR*) &xtrabackup_tables_file, (G_PTR*) &xtrabackup_tables_file,
   0, GET_STR, REQUIRED_ARG, 0, 0, 0, 0, 0, 0},
  {"create-ib-logfile", OPT_XTRA_CREATE_IB_LOGFILE, "** not work for now** creates ib_logfile* also after '--prepare'. ### If you want create ib_logfile*, only re-execute this command in same options. ###",
   (G_PTR*) &xtrabackup_create_ib_logfile, (G_PTR*) &xtrabackup_create_ib_logfile,
   0, GET_BOOL, NO_ARG, 0, 0, 0, 0, 0, 0},

  {"datadir", 'h', "Path to the database root.", (G_PTR*) &mysql_data_home,
   (G_PTR*) &mysql_data_home, 0, GET_STR, REQUIRED_ARG, 0, 0, 0, 0, 0, 0},
  {"tmpdir", 't',
   "Path for temporary files. Several paths may be specified, separated by a "
#if defined(__WIN__) || defined(OS2) || defined(__NETWARE__)
   "semicolon (;)"
#else
   "colon (:)"
#endif
   ", in this case they are used in a round-robin fashion.",
   (G_PTR*) &opt_mysql_tmpdir,
   (G_PTR*) &opt_mysql_tmpdir, 0, GET_STR, REQUIRED_ARG, 0, 0, 0, 0, 0, 0},
  {"parallel", OPT_XTRA_PARALLEL,
   "Number of threads to use for parallel datafiles transfer. Does not have "
   "any effect in the stream mode. The default value is 1.",
   (G_PTR*) &xtrabackup_parallel, (G_PTR*) &xtrabackup_parallel, 0, GET_INT,
   REQUIRED_ARG, 1, 1, INT_MAX, 0, 0, 0},

  {"stream", OPT_XTRA_STREAM, "Stream all backup files to the standard output "
   "in the specified format. Currently the only supported format is 'tar'.",
   (G_PTR*) &xtrabackup_stream_str, (G_PTR*) &xtrabackup_stream_str, 0, GET_STR,
   REQUIRED_ARG, 0, 0, 0, 0, 0, 0},

  {"compress", OPT_XTRA_COMPRESS, "Compress individual backup files using the "
   "specified compression algorithm. Currently the only supported algorithm "
   "is 'quicklz'. It is also the default algorithm, i.e. the one used when "
   "--compress is used without an argument.",
   (G_PTR*) &xtrabackup_compress_alg, (G_PTR*) &xtrabackup_compress_alg, 0,
   GET_STR, OPT_ARG, 0, 0, 0, 0, 0, 0},

  {"compress-threads", OPT_XTRA_COMPRESS_THREADS,
   "Number of threads for parallel data compression. The default value is 1.",
   (G_PTR*) &xtrabackup_compress_threads, (G_PTR*) &xtrabackup_compress_threads,
   0, GET_UINT, REQUIRED_ARG, 1, 1, UINT_MAX, 0, 0, 0},

  {"innodb_adaptive_hash_index", OPT_INNODB_ADAPTIVE_HASH_INDEX,
   "Enable InnoDB adaptive hash index (enabled by default).  "
   "Disable with --skip-innodb-adaptive-hash-index.",
   (G_PTR*) &innobase_adaptive_hash_index,
   (G_PTR*) &innobase_adaptive_hash_index,
   0, GET_BOOL, NO_ARG, 1, 0, 0, 0, 0, 0},
  {"innodb_additional_mem_pool_size", OPT_INNODB_ADDITIONAL_MEM_POOL_SIZE,
   "Size of a memory pool InnoDB uses to store data dictionary information and other internal data structures.",
   (G_PTR*) &innobase_additional_mem_pool_size,
   (G_PTR*) &innobase_additional_mem_pool_size, 0, GET_LONG, REQUIRED_ARG,
   1*1024*1024L, 512*1024L, LONG_MAX, 0, 1024, 0},
  {"innodb_autoextend_increment", OPT_INNODB_AUTOEXTEND_INCREMENT,
   "Data file autoextend increment in megabytes",
   (G_PTR*) &srv_auto_extend_increment,
   (G_PTR*) &srv_auto_extend_increment,
   0, GET_ULONG, REQUIRED_ARG, 8L, 1L, 1000L, 0, 1L, 0},
  {"innodb_buffer_pool_size", OPT_INNODB_BUFFER_POOL_SIZE,
   "The size of the memory buffer InnoDB uses to cache data and indexes of its tables.",
   (G_PTR*) &innobase_buffer_pool_size, (G_PTR*) &innobase_buffer_pool_size, 0,
   GET_LL, REQUIRED_ARG, 8*1024*1024L, 1024*1024L, LONGLONG_MAX, 0,
   1024*1024L, 0},
  {"innodb_checksums", OPT_INNODB_CHECKSUMS, "Enable InnoDB checksums validation (enabled by default). \
Disable with --skip-innodb-checksums.", (G_PTR*) &innobase_use_checksums,
   (G_PTR*) &innobase_use_checksums, 0, GET_BOOL, NO_ARG, 1, 0, 0, 0, 0, 0},
/*
  {"innodb_commit_concurrency", OPT_INNODB_COMMIT_CONCURRENCY,
   "Helps in performance tuning in heavily concurrent environments.",
   (G_PTR*) &srv_commit_concurrency, (G_PTR*) &srv_commit_concurrency,
   0, GET_ULONG, REQUIRED_ARG, 0, 0, 1000, 0, 1, 0},
*/
/*
  {"innodb_concurrency_tickets", OPT_INNODB_CONCURRENCY_TICKETS,
   "Number of times a thread is allowed to enter InnoDB within the same \
    SQL query after it has once got the ticket",
   (G_PTR*) &srv_n_free_tickets_to_enter,
   (G_PTR*) &srv_n_free_tickets_to_enter,
   0, GET_ULONG, REQUIRED_ARG, 500L, 1L, ULONG_MAX, 0, 1L, 0},
*/
  {"innodb_data_file_path", OPT_INNODB_DATA_FILE_PATH,
   "Path to individual files and their sizes.", (G_PTR*) &innobase_data_file_path,
   (G_PTR*) &innobase_data_file_path, 0, GET_STR, REQUIRED_ARG, 0, 0, 0, 0, 0, 0},
  {"innodb_data_home_dir", OPT_INNODB_DATA_HOME_DIR,
   "The common part for InnoDB table spaces.", (G_PTR*) &innobase_data_home_dir,
   (G_PTR*) &innobase_data_home_dir, 0, GET_STR, REQUIRED_ARG, 0, 0, 0, 0, 0,
   0},
  {"innodb_doublewrite", OPT_INNODB_DOUBLEWRITE, "Enable InnoDB doublewrite buffer (enabled by default). \
Disable with --skip-innodb-doublewrite.", (G_PTR*) &innobase_use_doublewrite,
   (G_PTR*) &innobase_use_doublewrite, 0, GET_BOOL, NO_ARG, 1, 0, 0, 0, 0, 0},
#ifdef INNODB_VERSION_SHORT
  {"innodb_io_capacity", OPT_INNODB_IO_CAPACITY,
   "Number of IOPs the server can do. Tunes the background IO rate",
   (G_PTR*) &srv_io_capacity, (G_PTR*) &srv_io_capacity,
   0, GET_ULONG, OPT_ARG, 200, 100, ~0L, 0, 0, 0},
#endif
/*
  {"innodb_fast_shutdown", OPT_INNODB_FAST_SHUTDOWN,
   "Speeds up the shutdown process of the InnoDB storage engine. Possible "
   "values are 0, 1 (faster)"
   " or 2 (fastest - crash-like)"
   ".",
   (G_PTR*) &innobase_fast_shutdown,
   (G_PTR*) &innobase_fast_shutdown, 0, GET_ULONG, OPT_ARG, 1, 0,
   2, 0, 0, 0},
*/
  {"innodb_file_io_threads", OPT_INNODB_FILE_IO_THREADS,
   "Number of file I/O threads in InnoDB.", (G_PTR*) &innobase_file_io_threads,
   (G_PTR*) &innobase_file_io_threads, 0, GET_LONG, REQUIRED_ARG, 4, 4, 64, 0,
   1, 0},
#ifdef INNODB_VERSION_SHORT
  {"innodb_read_io_threads", OPT_INNODB_READ_IO_THREADS,
   "Number of background read I/O threads in InnoDB.", (G_PTR*) &innobase_read_io_threads,
   (G_PTR*) &innobase_read_io_threads, 0, GET_LONG, REQUIRED_ARG, 4, 1, 64, 0,
   1, 0},
  {"innodb_write_io_threads", OPT_INNODB_WRITE_IO_THREADS,
   "Number of background write I/O threads in InnoDB.", (G_PTR*) &innobase_write_io_threads,
   (G_PTR*) &innobase_write_io_threads, 0, GET_LONG, REQUIRED_ARG, 4, 1, 64, 0,
   1, 0},
#endif
  {"innodb_file_per_table", OPT_INNODB_FILE_PER_TABLE,
   "Stores each InnoDB table to an .ibd file in the database dir.",
   (G_PTR*) &innobase_file_per_table,
   (G_PTR*) &innobase_file_per_table, 0, GET_BOOL, NO_ARG,
   FALSE, 0, 0, 0, 0, 0},
  {"innodb_flush_log_at_trx_commit", OPT_INNODB_FLUSH_LOG_AT_TRX_COMMIT,
   "Set to 0 (write and flush once per second), 1 (write and flush at each commit) or 2 (write at commit, flush once per second).",
   (G_PTR*) &srv_flush_log_at_trx_commit,
   (G_PTR*) &srv_flush_log_at_trx_commit,
   0, GET_ULONG, OPT_ARG,  1, 0, 2, 0, 0, 0},
  {"innodb_flush_method", OPT_INNODB_FLUSH_METHOD,
   "With which method to flush data.", (G_PTR*) &innobase_unix_file_flush_method,
   (G_PTR*) &innobase_unix_file_flush_method, 0, GET_STR, REQUIRED_ARG, 0, 0, 0,
   0, 0, 0},

/* ####### Should we use this option? ####### */
  {"innodb_force_recovery", OPT_INNODB_FORCE_RECOVERY,
   "Helps to save your data in case the disk image of the database becomes corrupt.",
   (G_PTR*) &innobase_force_recovery, (G_PTR*) &innobase_force_recovery, 0,
   GET_LONG, REQUIRED_ARG, 0, 0, 6, 0, 1, 0},

  {"innodb_lock_wait_timeout", OPT_INNODB_LOCK_WAIT_TIMEOUT,
   "Timeout in seconds an InnoDB transaction may wait for a lock before being rolled back.",
   (G_PTR*) &innobase_lock_wait_timeout, (G_PTR*) &innobase_lock_wait_timeout,
   0, GET_LONG, REQUIRED_ARG, 50, 1, 1024 * 1024 * 1024, 0, 1, 0},
/*
  {"innodb_locks_unsafe_for_binlog", OPT_INNODB_LOCKS_UNSAFE_FOR_BINLOG,
   "Force InnoDB not to use next-key locking. Instead use only row-level locking",
   (G_PTR*) &innobase_locks_unsafe_for_binlog,
   (G_PTR*) &innobase_locks_unsafe_for_binlog, 0, GET_BOOL, NO_ARG, 0, 0, 0, 0, 0, 0},
*/
/*
  {"innodb_log_arch_dir", OPT_INNODB_LOG_ARCH_DIR,
   "Where full logs should be archived.", (G_PTR*) &innobase_log_arch_dir,
   (G_PTR*) &innobase_log_arch_dir, 0, GET_STR, REQUIRED_ARG, 0, 0, 0, 0, 0, 0},
*/
  {"innodb_log_buffer_size", OPT_INNODB_LOG_BUFFER_SIZE,
   "The size of the buffer which InnoDB uses to write log to the log files on disk.",
   (G_PTR*) &innobase_log_buffer_size, (G_PTR*) &innobase_log_buffer_size, 0,
   GET_LONG, REQUIRED_ARG, 1024*1024L, 256*1024L, LONG_MAX, 0, 1024, 0},
  {"innodb_log_file_size", OPT_INNODB_LOG_FILE_SIZE,
   "Size of each log file in a log group.",
   (G_PTR*) &innobase_log_file_size, (G_PTR*) &innobase_log_file_size, 0,
   GET_LL, REQUIRED_ARG, 5*1024*1024L, 1*1024*1024L, LONGLONG_MAX, 0,
   1024*1024L, 0},
  {"innodb_log_files_in_group", OPT_INNODB_LOG_FILES_IN_GROUP,
   "Number of log files in the log group. InnoDB writes to the files in a circular fashion. Value 3 is recommended here.",
   (G_PTR*) &innobase_log_files_in_group, (G_PTR*) &innobase_log_files_in_group,
   0, GET_LONG, REQUIRED_ARG, 2, 2, 100, 0, 1, 0},
  {"innodb_log_group_home_dir", OPT_INNODB_LOG_GROUP_HOME_DIR,
   "Path to InnoDB log files.", (G_PTR*) &innobase_log_group_home_dir,
   (G_PTR*) &innobase_log_group_home_dir, 0, GET_STR, REQUIRED_ARG, 0, 0, 0, 0,
   0, 0},
  {"innodb_max_dirty_pages_pct", OPT_INNODB_MAX_DIRTY_PAGES_PCT,
   "Percentage of dirty pages allowed in bufferpool.", (G_PTR*) &srv_max_buf_pool_modified_pct,
   (G_PTR*) &srv_max_buf_pool_modified_pct, 0, GET_ULONG, REQUIRED_ARG, 90, 0, 100, 0, 0, 0},
/*
  {"innodb_max_purge_lag", OPT_INNODB_MAX_PURGE_LAG,
   "Desired maximum length of the purge queue (0 = no limit)",
   (G_PTR*) &srv_max_purge_lag,
   (G_PTR*) &srv_max_purge_lag, 0, GET_ULONG, REQUIRED_ARG, 0, 0, ULONG_MAX,
   0, 1L, 0},
*/
/*
  {"innodb_mirrored_log_groups", OPT_INNODB_MIRRORED_LOG_GROUPS,
   "Number of identical copies of log groups we keep for the database. Currently this should be set to 1.",
   (G_PTR*) &innobase_mirrored_log_groups,
   (G_PTR*) &innobase_mirrored_log_groups, 0, GET_LONG, REQUIRED_ARG, 1, 1, 10,
   0, 1, 0},
*/
  {"innodb_open_files", OPT_INNODB_OPEN_FILES,
   "How many files at the maximum InnoDB keeps open at the same time.",
   (G_PTR*) &innobase_open_files, (G_PTR*) &innobase_open_files, 0,
   GET_LONG, REQUIRED_ARG, 300L, 10L, LONG_MAX, 0, 1L, 0},
#ifdef XTRADB_BASED
  {"innodb_page_size", OPT_INNODB_PAGE_SIZE,
   "The universal page size of the database.",
   (G_PTR*) &innobase_page_size, (G_PTR*) &innobase_page_size, 0,
   GET_LONG, REQUIRED_ARG, (1 << 14), (1 << 12), (1 << UNIV_PAGE_SIZE_SHIFT_MAX), 0, 1L, 0},
  {"innodb_log_block_size", OPT_INNODB_LOG_BLOCK_SIZE,
  "The log block size of the transaction log file. "
   "Changing for created log file is not supported. Use on your own risk!",
   (G_PTR*) &innobase_log_block_size, (G_PTR*) &innobase_log_block_size, 0,
   GET_ULONG, REQUIRED_ARG, 512, 512, 1 << UNIV_PAGE_SIZE_SHIFT_MAX, 0, 1L, 0},
  {"innodb_fast_checksum", OPT_INNODB_FAST_CHECKSUM,
   "Change the algorithm of checksum for the whole of datapage to 4-bytes word based.",
   (G_PTR*) &innobase_fast_checksum,
   (G_PTR*) &innobase_fast_checksum, 0, GET_BOOL, NO_ARG, 0, 0, 0, 0, 0, 0},
  {"innodb_extra_undoslots", OPT_INNODB_EXTRA_UNDOSLOTS,
   "Enable to use about 4000 undo slots instead of default 1024. Not recommended to use, "
   "Because it is not change back to disable, once it is used.",
   (G_PTR*) &innobase_extra_undoslots, (G_PTR*) &innobase_extra_undoslots,
   0, GET_BOOL, NO_ARG, 0, 0, 0, 0, 0, 0},
  {"innodb_doublewrite_file", OPT_INNODB_DOUBLEWRITE_FILE,
   "Path to special datafile for doublewrite buffer. (default is "": not used)",
   (G_PTR*) &innobase_doublewrite_file, (G_PTR*) &innobase_doublewrite_file,
   0, GET_STR, REQUIRED_ARG, 0, 0, 0, 0, 0, 0},
#endif

#ifndef __WIN__
  {"debug-sync", OPT_XTRA_DEBUG_SYNC,
   "Debug sync point. This is only used by the xtrabackup test suite",
   (G_PTR*) &xtrabackup_debug_sync,
   (G_PTR*) &xtrabackup_debug_sync,
   0, GET_STR, REQUIRED_ARG, 0, 0, 0, 0, 0, 0},
#endif

  {"compact", OPT_XTRA_COMPACT,
   "Create a compact backup by skipping secondary index pages.",
   (G_PTR*) &xtrabackup_compact, (G_PTR*) &xtrabackup_compact,
   0, GET_BOOL, NO_ARG, 0, 0, 0, 0, 0, 0},

  {"defaults_group", OPT_DEFAULTS_GROUP, "defaults group in config file (default \"mysqld\").",
   (G_PTR*) &defaults_group, (G_PTR*) &defaults_group,
   0, GET_STR, REQUIRED_ARG, 0, 0, 0, 0, 0, 0},
  { 0, 0, 0, 0, 0, 0, GET_NO_ARG, NO_ARG, 0, 0, 0, 0, 0, 0}
};

#ifndef __WIN__
static int debug_sync_resumed;

static void sigcont_handler(int sig);

static void sigcont_handler(int sig __attribute__((unused)))
{
	debug_sync_resumed= 1;
}
#endif

static void
debug_sync_point(const char *name)
{
#ifndef __WIN__
	FILE	*fp;
	pid_t	pid;
	char	pid_path[FN_REFLEN];

	if (xtrabackup_debug_sync == NULL) {
		return;
	}

	if (strcmp(xtrabackup_debug_sync, name)) {
		return;
	}

	pid = getpid();

	snprintf(pid_path, sizeof(pid_path), "%s/xtrabackup_debug_sync",
		 xtrabackup_target_dir);
	fp = fopen(pid_path, "w");
	if (fp == NULL) {
		msg("xtrabackup: Error: cannot open %s\n", pid_path);
		exit(EXIT_FAILURE);
	}
	fprintf(fp, "%u\n", (uint) pid);
	fclose(fp);

	msg("xtrabackup: DEBUG: Suspending at debug sync point '%s'. "
	    "Resume with 'kill -SIGCONT %u'.\n", name, (uint) pid);

	debug_sync_resumed= 0;
	kill(pid, SIGSTOP);
	while (!debug_sync_resumed) {
		sleep(1);
	}

	/* On resume */
	msg("xtrabackup: DEBUG: removing the pid file.\n");
	my_delete(pid_path, MYF(MY_WME));
#endif
}

static const char *load_default_groups[]= { "mysqld","xtrabackup",0,0 };

static void print_version(void)
{
#ifdef XTRADB_BASED
  msg("%s version %s for Percona Server %s %s (%s) (revision id: %s)\n",
      my_progname, XTRABACKUP_VERSION, MYSQL_SERVER_VERSION, SYSTEM_TYPE,
      MACHINE_TYPE, XTRABACKUP_REVISION);
#else
  msg("%s version %s for MySQL server %s %s (%s) (revision id: %s)\n",
      my_progname, XTRABACKUP_VERSION, MYSQL_SERVER_VERSION, SYSTEM_TYPE,
      MACHINE_TYPE, XTRABACKUP_REVISION);
#endif
}

static void usage(void)
{
  puts("Open source backup tool for InnoDB and XtraDB\n\
\n\
Copyright (C) 2009-2012 Percona Inc.\n\
Portions Copyright (C) 2000, 2011, MySQL AB & Innobase Oy. All Rights Reserved.\n\
\n\
This program is free software; you can redistribute it and/or\n\
modify it under the terms of the GNU General Public License\n\
as published by the Free Software Foundation version 2\n\
of the License.\n\
\n\
This program is distributed in the hope that it will be useful,\n\
but WITHOUT ANY WARRANTY; without even the implied warranty of\n\
MERCHANTABILITY or FITNESS FOR A PARTICULAR PURPOSE.  See the\n\
GNU General Public License for more details.\n\
\n\
You can download full text of the license on http://www.gnu.org/licenses/gpl-2.0.txt\n");

  printf("Usage: [%s [--defaults-file=#] --backup | %s [--defaults-file=#] --prepare] [OPTIONS]\n",my_progname,my_progname);
  print_defaults("my",load_default_groups);
  my_print_help(my_long_options);
  my_print_variables(my_long_options);
}

static my_bool
get_one_option(int optid, const struct my_option *opt __attribute__((unused)),
	       char *argument)
{
  switch(optid) {
  case 'h':
    strmake(mysql_real_data_home,argument, sizeof(mysql_real_data_home)-1);
    mysql_data_home= mysql_real_data_home;
    break;
  case OPT_XTRA_TARGET_DIR:
    strmake(xtrabackup_real_target_dir,argument, sizeof(xtrabackup_real_target_dir)-1);
    xtrabackup_target_dir= xtrabackup_real_target_dir;
    break;
  case OPT_XTRA_STREAM:
    if (!strcasecmp(argument, "tar"))
      xtrabackup_stream_fmt = XB_STREAM_FMT_TAR;
    else if (!strcasecmp(argument, "xbstream"))
      xtrabackup_stream_fmt = XB_STREAM_FMT_XBSTREAM;
    else
    {
      msg("Invalid --stream argument: %s\n", argument);
      return 1;
    }
    xtrabackup_stream = TRUE;
    break;
  case OPT_XTRA_COMPRESS:
    if (argument == NULL)
      xtrabackup_compress_alg = "quicklz";
    else if (strcasecmp(argument, "quicklz"))
    {
      msg("Invalid --compress argument: %s\n", argument);
      return 1;
    }
    xtrabackup_compress = TRUE;
    break;
  case '?':
    usage();
    exit(EXIT_SUCCESS);
    break;
  case 'v':
    print_version();
    exit(EXIT_SUCCESS);
    break;
  default:
    break;
  }
  return 0;
}

<<<<<<< HEAD
=======
/* ================ Dummys =================== */

ibool
thd_is_replication_slave_thread(
	void*	thd)
{
	(void)thd;
	msg("xtrabackup: thd_is_replication_slave_thread() is called\n");
	return(FALSE);
}

ibool
thd_has_edited_nontrans_tables(
	void*	thd)
{
	(void)thd;
	msg("xtrabackup: thd_has_edited_nontrans_tables() is called\n");
	return(FALSE);
}

ibool
thd_is_select(
	const void*	thd)
{
	(void)thd;
	msg("xtrabackup: thd_is_select() is called\n");
	return(FALSE);
}

void
innobase_mysql_prepare_print_arbitrary_thd(void)
{
	/* do nothing */
}

void
innobase_mysql_end_print_arbitrary_thd(void)
{
	/* do nothing */
}

void
innobase_mysql_print_thd(
	FILE*   f,
	void*   input_thd,
	uint	max_query_len)
{
	(void)f;
	(void)input_thd;
	(void)max_query_len;
	msg("xtrabackup: innobase_mysql_print_thd() is called\n");
}

void
innobase_get_cset_width(
	ulint	cset,
	ulint*	mbminlen,
	ulint*	mbmaxlen)
{
	CHARSET_INFO*	cs;
	ut_ad(cset < 256);
	ut_ad(mbminlen);
	ut_ad(mbmaxlen);

	cs = all_charsets[cset];
	if (cs) {
		*mbminlen = cs->mbminlen;
		*mbmaxlen = cs->mbmaxlen;
	} else {
		ut_a(cset == 0);
		*mbminlen = *mbmaxlen = 0;
	}
}

void
innobase_convert_from_table_id(
#ifdef INNODB_VERSION_SHORT
	struct charset_info_st*	cs,
#endif
	char*	to,
	const char*	from,
	ulint	len)
{
#ifdef INNODB_VERSION_SHORT
	(void)cs;
#endif
	(void)to;
	(void)from;
	(void)len;

	msg("xtrabackup: innobase_convert_from_table_id() is called\n");
}

void
innobase_convert_from_id(
#ifdef INNODB_VERSION_SHORT
	struct charset_info_st*	cs,
#endif
	char*	to,
	const char*	from,
	ulint	len)
{
#ifdef INNODB_VERSION_SHORT
	(void)cs;
#endif
	(void)to;
	(void)from;
	(void)len;
	msg("xtrabackup: innobase_convert_from_id() is called\n");
}

int
innobase_strcasecmp(
	const char*	a,
	const char*	b)
{
	return(my_strcasecmp(&my_charset_utf8_general_ci, a, b));
}

void
innobase_casedn_str(
	char*	a)
{
	my_casedn_str(&my_charset_utf8_general_ci, a);
}

struct charset_info_st*
innobase_get_charset(
	void*   mysql_thd)
{
	(void)mysql_thd;
	msg("xtrabackup: innobase_get_charset() is called\n");
	return(NULL);
}

const char*
innobase_get_stmt(
	void*	mysql_thd,
	size_t*	length)
{
	(void)mysql_thd;
	(void)length;
	msg("xtrabackup: innobase_get_stmt() is called\n");
	return("nothing");
}

int
innobase_mysql_tmpfile(void)
{
	char	filename[FN_REFLEN];
	int	fd2 = -1;
	File	fd = create_temp_file(filename, my_tmpdir(&mysql_tmpdir_list), "ib",
#ifdef __WIN__
				O_BINARY | O_TRUNC | O_SEQUENTIAL |
				O_TEMPORARY | O_SHORT_LIVED |
#endif /* __WIN__ */
				O_CREAT | O_EXCL | O_RDWR,
				MYF(MY_WME));
	if (fd >= 0) {
#ifndef __WIN__
		/* On Windows, open files cannot be removed, but files can be
		created with the O_TEMPORARY flag to the same effect
		("delete on close"). */
		unlink(filename);
#endif /* !__WIN__ */
		/* Copy the file descriptor, so that the additional resources
		allocated by create_temp_file() can be freed by invoking
		my_close().

		Because the file descriptor returned by this function
		will be passed to fdopen(), it will be closed by invoking
		fclose(), which in turn will invoke close() instead of
		my_close(). */
#ifdef _WIN32
		/* Note that on Windows, the integer returned by mysql_tmpfile
		has no relation to C runtime file descriptor. Here, we need
		to call my_get_osfhandle to get the HANDLE and then convert it
		to C runtime filedescriptor. */
		{
			HANDLE hFile = my_get_osfhandle(fd);
			HANDLE hDup;
			BOOL bOK =
				DuplicateHandle(GetCurrentProcess(), hFile,
						GetCurrentProcess(), &hDup, 0,
						FALSE, DUPLICATE_SAME_ACCESS);
			if(bOK) {
				fd2 = _open_osfhandle((intptr_t)hDup,0);
			}
			else {
				my_osmaperr(GetLastError());
				fd2 = -1;
			}
		}
#else
		fd2 = dup(fd);
#endif
		if (fd2 < 0) {
			msg("xtrabackup: Got error %d on dup\n",fd2);
                }
		my_close(fd, MYF(MY_WME));
	}
	return(fd2);
}

/***********************************************************************
Creates a temporary file in tmpdir with a specified prefix in the file
name. The file will be automatically removed on close.
Unlike innobase_mysql_tmpfile(), dup() is not used, so the returned
file must be closed with my_close().
@return file descriptor or a negative number in case of error.*/
File
xtrabackup_create_tmpfile(char *path, const char *prefix)
{
	File	fd = create_temp_file(path, my_tmpdir(&mysql_tmpdir_list),
				      prefix,
#ifdef __WIN__
				O_BINARY | O_TRUNC | O_SEQUENTIAL |
				O_TEMPORARY | O_SHORT_LIVED |
#endif /* __WIN__ */
				O_CREAT | O_EXCL | O_RDWR,
				MYF(MY_WME));
#ifndef __WIN__
	if (fd >= 0) {
		/* On Windows, open files cannot be removed, but files can be
		created with the O_TEMPORARY flag to the same effect
		("delete on close"). */
		unlink(path);
	}
#endif /* !__WIN__ */

	return(fd);
}

void
innobase_invalidate_query_cache(
	trx_t*	trx,
#ifndef INNODB_VERSION_SHORT
	char*	full_name,
#else
	const char*	full_name,
#endif
	ulint	full_name_len)
{
	(void)trx;
	(void)full_name;
	(void)full_name_len;
	/* do nothing */
}

int
mysql_get_identifier_quote_char(
	trx_t*		trx,
	const char*	name,
	ulint		namelen)
{
	(void)trx;
	(void)name;
	(void)namelen;
	return '"';
}

void
innobase_print_identifier(
	FILE*	f,
	trx_t*	trx __attribute__((unused)),
	ibool	table_id __attribute__((unused)),
	const char*	name,
	ulint	namelen)
{
        const char*     s       = name;
        const char*     e = s + namelen;
        int             q;

	q = '"';

        putc(q, f);
        while (s < e) {
                int     c = *s++;
                if (c == q) {
                        putc(c, f);
                }
                putc(c, f);
        }
        putc(q, f);
}

/**********************************************************************//**
It should be safe to use lower_case_table_names=0 for xtrabackup. If it causes
any problems, we can add the lower_case_table_names option to xtrabackup
later.
@return	0 */
ulint
innobase_get_lower_case_table_names(void)
/*=====================================*/
{
	return(0);
}

/******************************************************************//**
Strip dir name from a full path name and return only the file name
@return file name or "null" if no file name */
const char*
innobase_basename(
/*==============*/
	const char*	path_name)	/*!< in: full path name */
{
	const char*	name = base_name(path_name);

	return((name) ? name : "null");
}

/*****************************************************************//**
Convert an SQL identifier to the MySQL system_charset_info (UTF-8)
and quote it if needed.
@return	pointer to the end of buf */
static
char*
innobase_convert_identifier(
/*========================*/
	char*		buf,	/*!< out: buffer for converted identifier */
	ulint		buflen,	/*!< in: length of buf, in bytes */
	const char*	id,	/*!< in: identifier to convert */
	ulint		idlen,	/*!< in: length of id, in bytes */
	void*		thd __attribute__((unused)), 
						/*!< in: MySQL connection thread, or NULL */
	ibool		file_id __attribute__((unused)))
						/*!< in: TRUE=id is a table or database name;
						FALSE=id is an UTF-8 string */
{
	const char*	s	= id;
	int		q;

	/* See if the identifier needs to be quoted. */
	q = '"';

	if (q == EOF) {
		if (UNIV_UNLIKELY(idlen > buflen)) {
			idlen = buflen;
		}
		memcpy(buf, s, idlen);
		return(buf + idlen);
	}

	/* Quote the identifier. */
	if (buflen < 2) {
		return(buf);
	}

	*buf++ = q;
	buflen--;

	for (; idlen; idlen--) {
		int	c = *s++;
		if (UNIV_UNLIKELY(c == q)) {
			if (UNIV_UNLIKELY(buflen < 3)) {
				break;
			}

			*buf++ = c;
			*buf++ = c;
			buflen -= 2;
		} else {
			if (UNIV_UNLIKELY(buflen < 2)) {
				break;
			}

			*buf++ = c;
			buflen--;
		}
	}

	*buf++ = q;
	return(buf);
}

/*****************************************************************//**
Convert a table or index name to the MySQL system_charset_info (UTF-8)
and quote it if needed.
@return	pointer to the end of buf */
char*
innobase_convert_name(
/*==================*/
	char*		buf,	/*!< out: buffer for converted identifier */
	ulint		buflen,	/*!< in: length of buf, in bytes */
	const char*	id,	/*!< in: identifier to convert */
	ulint		idlen,	/*!< in: length of id, in bytes */
	void*		thd,	/*!< in: MySQL connection thread, or NULL */
	ibool		table_id)/*!< in: TRUE=id is a table or database name;
				FALSE=id is an index name */
{
	char*		s	= buf;
	const char*	bufend	= buf + buflen;

	if (table_id) {
		const char*	slash = (const char*) memchr(id, '/', idlen);
		if (!slash) {

			goto no_db_name;
		}

		/* Print the database name and table name separately. */
		s = innobase_convert_identifier(s, bufend - s, id, slash - id,
						thd, TRUE);
		if (UNIV_LIKELY(s < bufend)) {
			*s++ = '.';
			s = innobase_convert_identifier(s, bufend - s,
							slash + 1, idlen
							- (slash - id) - 1,
							thd, TRUE);
		}
#ifdef INNODB_VERSION_SHORT
	} else if (UNIV_UNLIKELY(*id == TEMP_INDEX_PREFIX)) {
		/* Temporary index name (smart ALTER TABLE) */
		const char temp_index_suffix[]= "--temporary--";

		s = innobase_convert_identifier(buf, buflen, id + 1, idlen - 1,
						thd, FALSE);
		if (s - buf + (sizeof temp_index_suffix - 1) < buflen) {
			memcpy(s, temp_index_suffix,
			       sizeof temp_index_suffix - 1);
			s += sizeof temp_index_suffix - 1;
		}
#endif
	} else {
no_db_name:
		s = innobase_convert_identifier(buf, buflen, id, idlen,
						thd, table_id);
	}

	return(s);

}

ibool
trx_is_interrupted(
	trx_t*	trx)
{
	(void)trx;
	/* There are no mysql_thd */
	return(FALSE);
}

int
innobase_mysql_cmp(
	int		mysql_type,
	uint		charset_number,
	unsigned char*	a,
	unsigned int	a_length,
	unsigned char*	b,
	unsigned int	b_length)
{
	CHARSET_INFO*		charset;
	enum enum_field_types	mysql_tp;
	int                     ret;

	DBUG_ASSERT(a_length != UNIV_SQL_NULL);
	DBUG_ASSERT(b_length != UNIV_SQL_NULL);

	mysql_tp = (enum enum_field_types) mysql_type;

	switch (mysql_tp) {

        case MYSQL_TYPE_BIT:
	case MYSQL_TYPE_STRING:
	case MYSQL_TYPE_VAR_STRING:
	case FIELD_TYPE_TINY_BLOB:
	case FIELD_TYPE_MEDIUM_BLOB:
	case FIELD_TYPE_BLOB:
	case FIELD_TYPE_LONG_BLOB:
        case MYSQL_TYPE_VARCHAR:
		/* Use the charset number to pick the right charset struct for
		the comparison. Since the MySQL function get_charset may be
		slow before Bar removes the mutex operation there, we first
		look at 2 common charsets directly. */

		if (charset_number == default_charset_info->number) {
			charset = default_charset_info;
		} else if (charset_number == my_charset_latin1.number) {
			charset = &my_charset_latin1;
		} else {
			charset = get_charset(charset_number, MYF(MY_WME));

			if (charset == NULL) {
				msg("xtrabackup: InnoDB needs charset %lu for "
				    "doing a comparison, but MySQL cannot "
				    "find that charset.\n",
				    (ulong) charset_number);
				ut_a(0);
			}
		}

                /* Starting from 4.1.3, we use strnncollsp() in comparisons of
                non-latin1_swedish_ci strings. NOTE that the collation order
                changes then: 'b\0\0...' is ordered BEFORE 'b  ...'. Users
                having indexes on such data need to rebuild their tables! */

                ret = charset->coll->strnncollsp(charset,
                                  a, a_length,
                                                 b, b_length, 0);
		if (ret < 0) {
		        return(-1);
		} else if (ret > 0) {
		        return(1);
		} else {
		        return(0);
	        }
	default:
		assert(0);
	}

	return(0);
}

ulint
innobase_get_at_most_n_mbchars(
	ulint charset_id,
	ulint prefix_len,
	ulint data_len,
	const char* str)
{
	ulint char_length;	/* character length in bytes */
	ulint n_chars;		/* number of characters in prefix */
	CHARSET_INFO* charset;	/* charset used in the field */

	charset = get_charset((uint) charset_id, MYF(MY_WME));

	ut_ad(charset);
	ut_ad(charset->mbmaxlen);

	/* Calculate how many characters at most the prefix index contains */

	n_chars = prefix_len / charset->mbmaxlen;

	/* If the charset is multi-byte, then we must find the length of the
	first at most n chars in the string. If the string contains less
	characters than n, then we return the length to the end of the last
	character. */

	if (charset->mbmaxlen > 1) {
		/* my_charpos() returns the byte length of the first n_chars
		characters, or a value bigger than the length of str, if
		there were not enough full characters in str.

		Why does the code below work:
		Suppose that we are looking for n UTF-8 characters.

		1) If the string is long enough, then the prefix contains at
		least n complete UTF-8 characters + maybe some extra
		characters + an incomplete UTF-8 character. No problem in
		this case. The function returns the pointer to the
		end of the nth character.

		2) If the string is not long enough, then the string contains
		the complete value of a column, that is, only complete UTF-8
		characters, and we can store in the column prefix index the
		whole string. */

		char_length = my_charpos(charset, str,
						str + data_len, (int) n_chars);
		if (char_length > data_len) {
			char_length = data_len;
		}
	} else {
		if (data_len < prefix_len) {
			char_length = data_len;
		} else {
			char_length = prefix_len;
		}
	}

	return(char_length);
}

ibool
innobase_query_is_update(void)
{
	msg("xtrabackup: innobase_query_is_update() is called\n");
	return(0);
}

#ifdef INNODB_VERSION_SHORT
ulint
innobase_raw_format(
/*================*/
	const char*	data,		/*!< in: raw data */
	ulint		data_len,	/*!< in: raw data length
					in bytes */
	ulint		charset_coll,	/*!< in: charset collation */
	char*		buf,		/*!< out: output buffer */
	ulint		buf_size)	/*!< in: output buffer size
					in bytes */
{
	(void)data;
	(void)data_len;
	(void)charset_coll;
	(void)buf;
	(void)buf_size;

	msg("xtrabackup: innobase_raw_format() is called\n");
	return(0);
}

ulong
thd_lock_wait_timeout(
/*==================*/
	void*	thd)	/*!< in: thread handle (THD*), or NULL to query
			the global innodb_lock_wait_timeout */
{
	(void)thd;
	return(innobase_lock_wait_timeout);
}

ibool
thd_supports_xa(
/*============*/
	void*	thd)	/*!< in: thread handle (THD*), or NULL to query
			the global innodb_supports_xa */
{
	(void)thd;
	return(FALSE);
}

ibool
trx_is_strict(
/*==========*/
	trx_t*	trx)	/*!< in: transaction */
{
	(void)trx;
	return(FALSE);
}

#ifdef XTRADB_BASED
trx_t*
innobase_get_trx()
{
	return(NULL);
}

ibool
innobase_get_slow_log()
{
	return(FALSE);
}
#endif
#endif

/***********************************************************************//**
Compatibility wrapper around os_file_flush().
@return	TRUE if success */
static
ibool
xb_file_flush(
/*==========*/
	os_file_t	file)	/*!< in, own: handle to a file */
{
#ifdef XTRADB_BASED
	return os_file_flush(file, TRUE);
#else
	return os_file_flush(file);
#endif
}

/***********************************************************************
Computes bit shift for a given value. If the argument is not a power
of 2, returns 0.*/
UNIV_INLINE
ulint
get_bit_shift(ulint value)
{
	ulint shift;

	if (value == 0)
		return 0;

	for (shift = 0; !(value & 1UL); shift++) {
		value >>= 1;
	}
	return (value >> 1) ? 0 : shift;
}

/***********************************************************************
Initializes log_block_size*/
static
ibool
xb_init_log_block_size(void)
{
#ifdef XTRADB_BASED
	srv_log_block_size = 0;
	if (innobase_log_block_size != 512) {
		uint	n_shift = get_bit_shift(innobase_log_block_size);;

		if (n_shift > 0) {
			srv_log_block_size = (1 << n_shift);
			msg("InnoDB: The log block size is set to %lu.\n",
			    srv_log_block_size);
		}
	} else {
		srv_log_block_size = 512;
	}
	if (!srv_log_block_size) {
		msg("InnoDB: Error: %lu is not valid value for "
		    "innodb_log_block_size.\n", innobase_log_block_size);
		return FALSE;
	}
#endif
	return TRUE;
}

>>>>>>> 1523376a
static my_bool
innodb_init_param(void)
{
	/* innobase_init */
	static char	current_dir[3];		/* Set if using current lib */
	my_bool		ret;
	char		*default_path;

	/* === some variables from mysqld === */
	bzero((G_PTR) &mysql_tmpdir_list, sizeof(mysql_tmpdir_list));

	if (init_tmpdir(&mysql_tmpdir_list, opt_mysql_tmpdir))
		exit(EXIT_FAILURE);

	/* dummy for initialize all_charsets[] */
	get_charset_name(0);

#ifdef XTRADB_BASED
	srv_page_size = 0;
	srv_page_size_shift = 0;

	if (innobase_page_size != (1 << 14)) {
		int n_shift = get_bit_shift(innobase_page_size);

		if (n_shift >= 12 && n_shift <= UNIV_PAGE_SIZE_SHIFT_MAX) {
			msg("InnoDB: Warning: innodb_page_size has been "
			    "changed from default value 16384.\n");
			srv_page_size_shift = n_shift;
			srv_page_size = 1 << n_shift;
			msg("InnoDB: The universal page size of the "
			    "database is set to %lu.\n", srv_page_size);
		} else {
			msg("InnoDB: Error: invalid value of "
			    "innobase_page_size: %lu", innobase_page_size);
			exit(EXIT_FAILURE);
		}
	} else {
		srv_page_size_shift = 14;
		srv_page_size = (1 << srv_page_size_shift);
	}

	if (!xb_init_log_block_size()) {
		goto error;
	}

	srv_fast_checksum = (ibool) innobase_fast_checksum;
#endif

	/* Check that values don't overflow on 32-bit systems. */
	if (sizeof(ulint) == 4) {
		if (xtrabackup_use_memory > UINT_MAX32) {
			msg("xtrabackup: use-memory can't be over 4GB"
			    " on 32-bit systems\n");
		}

		if (innobase_buffer_pool_size > UINT_MAX32) {
			msg("xtrabackup: innobase_buffer_pool_size can't be "
			    "over 4GB on 32-bit systems\n");

			goto error;
		}

		if (innobase_log_file_size > UINT_MAX32) {
			msg("xtrabackup: innobase_log_file_size can't be "
			    "over 4GB on 32-bit systemsi\n");

			goto error;
		}
	}

  	os_innodb_umask = (ulint)0664;

	/* First calculate the default path for innodb_data_home_dir etc.,
	in case the user has not given any value.

	Note that when using the embedded server, the datadirectory is not
	necessarily the current directory of this program. */

	  	/* It's better to use current lib, to keep paths short */
	  	current_dir[0] = FN_CURLIB;
	  	current_dir[1] = FN_LIBCHAR;
	  	current_dir[2] = 0;
	  	default_path = current_dir;

	ut_a(default_path);

#if (MYSQL_VERSION_ID < 50500)
//	if (specialflag & SPECIAL_NO_PRIOR) {
	        srv_set_thread_priorities = FALSE;
//	} else {
//	        srv_set_thread_priorities = TRUE;
//	        srv_query_thread_priority = QUERY_PRIOR;
//	}
#endif

	/* Set InnoDB initialization parameters according to the values
	read from MySQL .cnf file */

	if (xtrabackup_backup || xtrabackup_stats) {
		msg("xtrabackup: Target instance is assumed as followings.\n");
	} else {
		msg("xtrabackup: Temporary instance for recovery is set as "
		    "followings.\n");
	}

	/*--------------- Data files -------------------------*/

	/* The default dir for data files is the datadir of MySQL */

	srv_data_home = ((xtrabackup_backup || xtrabackup_stats) && innobase_data_home_dir
			 ? innobase_data_home_dir : default_path);
	msg("xtrabackup:   innodb_data_home_dir = %s\n", srv_data_home);

	/* Set default InnoDB data file size to 10 MB and let it be
  	auto-extending. Thus users can use InnoDB in >= 4.0 without having
	to specify any startup options. */

	if (!innobase_data_file_path) {
  		innobase_data_file_path = (char*) "ibdata1:10M:autoextend";
	}
	msg("xtrabackup:   innodb_data_file_path = %s\n",
	    innobase_data_file_path);

	/* Since InnoDB edits the argument in the next call, we make another
	copy of it: */

	internal_innobase_data_file_path = strdup(innobase_data_file_path);

	ret = (my_bool) srv_parse_data_file_paths_and_sizes(
#ifndef INNODB_VERSION_SHORT
				internal_innobase_data_file_path,
				&srv_data_file_names,
				&srv_data_file_sizes,
				&srv_data_file_is_raw_partition,
				&srv_n_data_files,
				&srv_auto_extend_last_data_file,
				&srv_last_file_size_max);
#else
			internal_innobase_data_file_path);
#endif
	if (ret == FALSE) {
	  	msg("xtrabackup: syntax error in innodb_data_file_path\n");
mem_free_and_error:
	  	free(internal_innobase_data_file_path);
                goto error;
	}

	if (xtrabackup_prepare) {
		/* "--prepare" needs filenames only */
		ulint i;

		for (i=0; i < srv_n_data_files; i++) {
			char *p;

			p = srv_data_file_names[i];
			while ((p = strstr(p, SRV_PATH_SEPARATOR_STR)) != NULL)
			{
				p++;
				srv_data_file_names[i] = p;
			}
		}
	}

#ifdef XTRADB_BASED
	srv_doublewrite_file = innobase_doublewrite_file;
#ifndef XTRADB55
	srv_extra_undoslots = (ibool) innobase_extra_undoslots;
#endif
#endif

	/* -------------- Log files ---------------------------*/

	/* The default dir for log files is the datadir of MySQL */

	if (!((xtrabackup_backup || xtrabackup_stats) && innobase_log_group_home_dir)) {
	  	innobase_log_group_home_dir = default_path;
	}
	if (xtrabackup_prepare && xtrabackup_incremental_dir) {
		innobase_log_group_home_dir = xtrabackup_incremental_dir;
	}
	msg("xtrabackup:   innodb_log_group_home_dir = %s\n",
	    innobase_log_group_home_dir);

#ifdef UNIV_LOG_ARCHIVE
	/* Since innodb_log_arch_dir has no relevance under MySQL,
	starting from 4.0.6 we always set it the same as
	innodb_log_group_home_dir: */

	innobase_log_arch_dir = innobase_log_group_home_dir;

	srv_arch_dir = innobase_log_arch_dir;
#endif /* UNIG_LOG_ARCHIVE */

	ret = (my_bool)
#ifndef INNODB_VERSION_SHORT
		srv_parse_log_group_home_dirs(innobase_log_group_home_dir,
						&srv_log_group_home_dirs);
#else
		srv_parse_log_group_home_dirs(innobase_log_group_home_dir);
#endif

	if (ret == FALSE || innobase_mirrored_log_groups != 1) {
		msg("xtrabackup: syntax error in innodb_log_group_home_dir, "
		    "or a wrong number of mirrored log groups\n");

                goto mem_free_and_error;
	}

#ifdef INNODB_VERSION_SHORT
	srv_adaptive_flushing = FALSE;
	srv_use_sys_malloc = TRUE;
	srv_file_format = 1; /* Barracuda */
#if (MYSQL_VERSION_ID < 50500)
	srv_check_file_format_at_startup = DICT_TF_FORMAT_51; /* on */
#else
	srv_max_file_format_at_startup = DICT_TF_FORMAT_51; /* on */
#endif
#endif
	/* --------------------------------------------------*/

	srv_file_flush_method_str = innobase_unix_file_flush_method;

	srv_n_log_groups = (ulint) innobase_mirrored_log_groups;
	srv_n_log_files = (ulint) innobase_log_files_in_group;
	srv_log_file_size = (ulint) innobase_log_file_size;
	msg("xtrabackup:   innodb_log_files_in_group = %ld\n",
	    srv_n_log_files);
	msg("xtrabackup:   innodb_log_file_size = %ld\n",
	    srv_log_file_size);

#ifdef UNIV_LOG_ARCHIVE
	srv_log_archive_on = (ulint) innobase_log_archive;
#endif /* UNIV_LOG_ARCHIVE */
	srv_log_buffer_size = (ulint) innobase_log_buffer_size;

        /* We set srv_pool_size here in units of 1 kB. InnoDB internally
        changes the value so that it becomes the number of database pages. */

#ifndef INNODB_VERSION_SHORT
        if (innobase_buffer_pool_awe_mem_mb == 0) {
                /* Careful here: we first convert the signed long int to ulint
                and only after that divide */

                //srv_pool_size = ((ulint) innobase_buffer_pool_size) / 1024;
		srv_pool_size = ((ulint) xtrabackup_use_memory) / 1024;
        } else {
                srv_use_awe = TRUE;
                srv_pool_size = (ulint)
                                (1024 * innobase_buffer_pool_awe_mem_mb);
                //srv_awe_window_size = (ulint) innobase_buffer_pool_size;
		srv_awe_window_size = (ulint) xtrabackup_use_memory;

                /* Note that what the user specified as
                innodb_buffer_pool_size is actually the AWE memory window
                size in this case, and the real buffer pool size is
                determined by .._awe_mem_mb. */
        }
#else
	//srv_buf_pool_size = (ulint) innobase_buffer_pool_size;
	srv_buf_pool_size = (ulint) xtrabackup_use_memory;
#endif

	srv_mem_pool_size = (ulint) innobase_additional_mem_pool_size;

	srv_n_file_io_threads = (ulint) innobase_file_io_threads;
#ifdef INNODB_VERSION_SHORT
	srv_n_read_io_threads = (ulint) innobase_read_io_threads;
	srv_n_write_io_threads = (ulint) innobase_write_io_threads;
#endif

#ifndef INNODB_VERSION_SHORT
	srv_lock_wait_timeout = (ulint) innobase_lock_wait_timeout;
#endif
	srv_force_recovery = (ulint) innobase_force_recovery;

	srv_use_doublewrite_buf = (ibool) innobase_use_doublewrite;
	srv_use_checksums = (ibool) innobase_use_checksums;

#ifndef INNODB_VERSION_SHORT
	srv_use_adaptive_hash_indexes = (ibool) innobase_adaptive_hash_index;
#else
	btr_search_enabled = (char) innobase_adaptive_hash_index;
#endif

	os_use_large_pages = (ibool) innobase_use_large_pages;
	os_large_page_size = (ulint) innobase_large_page_size;

	row_rollback_on_timeout = (ibool) innobase_rollback_on_timeout;

	srv_file_per_table = (my_bool) innobase_file_per_table;

        srv_locks_unsafe_for_binlog = (ibool) innobase_locks_unsafe_for_binlog;

	srv_max_n_open_files = (ulint) innobase_open_files;
	srv_innodb_status = (ibool) innobase_create_status_file;

	srv_print_verbose_log = 1;

	/* Store the default charset-collation number of this MySQL
	installation */

	/* We cannot treat characterset here for now!! */
	data_mysql_default_charset_coll = (ulint)default_charset_info->number;

	ut_a(DATA_MYSQL_LATIN1_SWEDISH_CHARSET_COLL ==
					my_charset_latin1.number);
	ut_a(DATA_MYSQL_BINARY_CHARSET_COLL == my_charset_bin.number);

	/* Store the latin1_swedish_ci character ordering table to InnoDB. For
	non-latin1_swedish_ci charsets we use the MySQL comparison functions,
	and consequently we do not need to know the ordering internally in
	InnoDB. */

#ifndef INNODB_VERSION_SHORT
	ut_a(0 == strcmp((char*)my_charset_latin1.name,
						(char*)"latin1_swedish_ci"));
	memcpy(srv_latin1_ordering, my_charset_latin1.sort_order, 256);
#else
	ut_a(0 == strcmp(my_charset_latin1.name, "latin1_swedish_ci"));
	srv_latin1_ordering = my_charset_latin1.sort_order;

	//innobase_commit_concurrency_init_default();
#endif

	/* Since we in this module access directly the fields of a trx
        struct, and due to different headers and flags it might happen that
	mutex_t has a different size in this module and in InnoDB
	modules, we check at run time that the size is the same in
	these compilation modules. */

#ifndef INNODB_VERSION_SHORT
	srv_sizeof_trx_t_in_ha_innodb_cc = sizeof(trx_t);
#endif

#if MYSQL_VERSION_ID >= 50500
	/* On 5.5 srv_use_native_aio is TRUE by default. It is later reset
	if it is not supported by the platform in
	innobase_start_or_create_for_mysql(). As we don't call it in xtrabackup,
	we have to duplicate checks from that function here. */

#ifdef __WIN__
	switch (os_get_os_version()) {
	case OS_WIN95:
	case OS_WIN31:
	case OS_WINNT:
		/* On Win 95, 98, ME, Win32 subsystem for Windows 3.1,
		and NT use simulated aio. In NT Windows provides async i/o,
		but when run in conjunction with InnoDB Hot Backup, it seemed
		to corrupt the data files. */

		srv_use_native_aio = FALSE;
		break;

	case OS_WIN2000:
	case OS_WINXP:
		/* On 2000 and XP, async IO is available. */
		srv_use_native_aio = TRUE;
		break;

	default:
		/* Vista and later have both async IO and condition variables */
		srv_use_native_aio = TRUE;
		srv_use_native_conditions = TRUE;
		break;
	}

#elif defined(LINUX_NATIVE_AIO)

	if (srv_use_native_aio) {
		ut_print_timestamp(stderr);
		msg(" InnoDB: Using Linux native AIO\n");
	}
#else
	/* Currently native AIO is supported only on windows and linux
	and that also when the support is compiled in. In all other
	cases, we ignore the setting of innodb_use_native_aio. */
	srv_use_native_aio = FALSE;

#endif
#endif /* MYSQL_VERSION_ID */

	return(FALSE);

error:
	msg("xtrabackup: innodb_init_param(): Error occured.\n");
	return(TRUE);
}

static my_bool
innodb_init(void)
{
	int	err;

	err = innobase_start_or_create_for_mysql();

	if (err != DB_SUCCESS) {
	  	free(internal_innobase_data_file_path);
                goto error;
	}

	/* They may not be needed for now */
//	(void) hash_init(&innobase_open_tables,system_charset_info, 32, 0, 0,
//			 		(hash_get_key) innobase_get_key, 0, 0);
//        pthread_mutex_init(&innobase_share_mutex, MY_MUTEX_INIT_FAST);
//        pthread_mutex_init(&prepare_commit_mutex, MY_MUTEX_INIT_FAST);
//        pthread_mutex_init(&commit_threads_m, MY_MUTEX_INIT_FAST);
//        pthread_mutex_init(&commit_cond_m, MY_MUTEX_INIT_FAST);
//        pthread_cond_init(&commit_cond, NULL);

	innodb_inited= 1;

	return(FALSE);

error:
	msg("xtrabackup: innodb_init(): Error occured.\n");
	return(TRUE);
}

static my_bool
innodb_end(void)
{
	srv_fast_shutdown = (ulint) innobase_fast_shutdown;
	innodb_inited = 0;

	msg("xtrabackup: starting shutdown with innodb_fast_shutdown = %lu\n",
	    srv_fast_shutdown);

	if (innobase_shutdown_for_mysql() != DB_SUCCESS) {
		goto error;
	}
	free(internal_innobase_data_file_path);

	/* They may not be needed for now */
//	hash_free(&innobase_open_tables);
//	pthread_mutex_destroy(&innobase_share_mutex);
//	pthread_mutex_destroy(&prepare_commit_mutex);
//	pthread_mutex_destroy(&commit_threads_m);
//	pthread_mutex_destroy(&commit_cond_m);
//	pthread_cond_destroy(&commit_cond);

	return(FALSE);

error:
	msg("xtrabackup: innodb_end(): Error occured.\n");
	return(TRUE);
}

/* ================= common ================= */

/***********************************************************************
Read backup meta info.
@return TRUE on success, FALSE on failure. */
static
my_bool
xtrabackup_read_metadata(char *filename)
{
	FILE *fp;
	my_bool r = TRUE;

	fp = fopen(filename,"r");
	if(!fp) {
		msg("xtrabackup: Error: cannot open %s\n", filename);
		return(FALSE);
	}

	if (fscanf(fp, "backup_type = %29s\n", metadata_type)
	    != 1) {
		r = FALSE;
		goto end;
	}
#ifndef INNODB_VERSION_SHORT
	if (fscanf(fp, "from_lsn = %lu:%lu\n", &metadata_from_lsn.high, &metadata_from_lsn.low)
	    != 2) {
		r = FALSE;
		goto end;
	}
	if (fscanf(fp, "to_lsn = %lu:%lu\n", &metadata_to_lsn.high, &metadata_to_lsn.low)
			!= 2) {
		r = FALSE;
		goto end;
	}
	if (fscanf(fp, "last_lsn = %lu:%lu\n", &metadata_last_lsn.high, &metadata_last_lsn.low)
			!= 2) {
		metadata_last_lsn.high = metadata_last_lsn.low = 0;
	}
#else
	if (fscanf(fp, "from_lsn = %llu\n", &metadata_from_lsn)
			!= 1) {
		r = FALSE;
		goto end;
	}
	if (fscanf(fp, "to_lsn = %llu\n", &metadata_to_lsn)
			!= 1) {
		r = FALSE;
		goto end;
	}
	if (fscanf(fp, "last_lsn = %llu\n", &metadata_last_lsn)
			!= 1) {
		metadata_last_lsn = 0;
	}
#endif

end:
	fclose(fp);

	return(r);
}

/***********************************************************************
Print backup meta info to a specified buffer. */
static
void
xtrabackup_print_metadata(char *buf, size_t buf_len)
{
#ifndef INNODB_VERSION_SHORT
	snprintf(buf, buf_len,
		 "backup_type = %s\n"
		 "from_lsn = %lu:%lu\n"
		 "to_lsn = %lu:%lu\n"
		 "last_lsn = %lu:%lu\n",
		 metadata_type,
		 metadata_from_lsn.high, metadata_from_lsn.low,
		 metadata_to_lsn.high, metadata_to_lsn.low,
		 metadata_last_lsn.high, metadata_last_lsn.low);
#else
	snprintf(buf, buf_len,
		 "backup_type = %s\n"
		 "from_lsn = %llu\n"
		 "to_lsn = %llu\n"
		 "last_lsn = %llu\n",
		 metadata_type,
		 metadata_from_lsn,
		 metadata_to_lsn,
		 metadata_last_lsn);
#endif
}

/***********************************************************************
Stream backup meta info to a specified datasink.
@return TRUE on success, FALSE on failure. */
static
my_bool
xtrabackup_stream_metadata(ds_ctxt_t *ds_ctxt)
{
	char		buf[1024];
	size_t		len;
	ds_file_t	*stream;
	MY_STAT		mystat;

	xtrabackup_print_metadata(buf, sizeof(buf));

	len = strlen(buf);

	mystat.st_size = len;
	mystat.st_mtime = my_time(0);

	stream = ds_open(ds_ctxt, XTRABACKUP_METADATA_FILENAME, &mystat);
	if (stream == NULL) {
		msg("xtrabackup: Error: cannot open output stream "
		    "for %s\n", XTRABACKUP_METADATA_FILENAME);
		return(FALSE);
	}

	if (ds_write(stream, buf, len)) {
		ds_close(stream);
		return(FALSE);
	}

	ds_close(stream);

	return(TRUE);
}

/***********************************************************************
Write backup meta info to a specified file.
@return TRUE on success, FALSE on failure. */
static
my_bool
xtrabackup_write_metadata(const char *filepath)
{
	char		buf[1024];
	size_t		len;
	FILE		*fp;

	xtrabackup_print_metadata(buf, sizeof(buf));

	len = strlen(buf);

	fp = fopen(filepath, "w");
	if(!fp) {
		msg("xtrabackup: Error: cannot open %s\n", filepath);
		return(FALSE);
	}
	if (fwrite(buf, len, 1, fp) < 1) {
		fclose(fp);
		return(FALSE);
	}

	fclose(fp);

	return(TRUE);
}

/***********************************************************************
Read meta info for an incremental delta.
@return TRUE on success, FALSE on failure. */
static my_bool
xb_read_delta_metadata(const char *filepath, xb_delta_info_t *info)
{
	FILE *fp;
	my_bool r= TRUE;

	memset(info, 0, sizeof(xb_delta_info_t));

	fp = fopen(filepath, "r");
	if (!fp) {
		/* Meta files for incremental deltas are optional */
		return(TRUE);
	}

	if (fscanf(fp, "page_size = %lu\n", &info->page_size) != 1)
		r= FALSE;

	fclose(fp);

	return(r);
}

/***********************************************************************
Write meta info for an incremental delta.
@return TRUE on success, FALSE on failure. */
my_bool
xb_write_delta_metadata(const char *filename, const xb_delta_info_t *info)
{
	ds_file_t	*f;
	char		buf[32];
	my_bool		ret;
	size_t		len;
	MY_STAT		mystat;

	snprintf(buf, sizeof(buf), "page_size = %lu\n", info->page_size);

	len = strlen(buf);
	mystat.st_size = len;
	mystat.st_mtime = my_time(0);

	f = ds_open(ds_meta, filename, &mystat);
	if (f == NULL) {
		msg("xtrabackup: Error: cannot open output stream for %s\n",
		    filename);
		return(FALSE);
	}

	ret = (ds_write(f, buf, len) == 0);

	ds_close(f);

	return(ret);
}

/* ================= backup ================= */
void
xtrabackup_io_throttling(void)
{
	if (xtrabackup_throttle && (io_ticket--) < 0) {
		os_event_reset(wait_throttle);
		os_event_wait(wait_throttle);
	}
}

/************************************************************************
Checks if a table specified as a path should be skipped from backup
based on the --tables or --tables-file options.

@return TRUE if the table should be skipped. */
static
my_bool
check_if_skip_table(
/******************/
	char*	path)	/*!< in: path to the table */
{
	char*	p      = path;
	char*	next;
	char*	prev   = NULL;
	int	p_len;
	int	regres = REG_NOMATCH;
	char	tmp;
	int	i;

	if (xtrabackup_tables == NULL && xtrabackup_tables_file == NULL) {
		return(FALSE);
	}

	while ((next = strstr(p, SRV_PATH_SEPARATOR_STR)) != NULL)
	{
		prev = p;
		p = next + 1;
	}
	p_len = strlen(p) - sizeof(".ibd") + 1;

	if (p_len < 1) {
		/* shouldn't happen with a valid path, assume the
		table should not be filtered */
		return(FALSE);
	}

	/* Make "database.table" string */
	tmp = p[p_len];
	p[p_len] = 0;
	*(p - 1) = '.';

	if (xtrabackup_tables) {
		for (i = 0; i < tables_regex_num; i++) {
			regres = xb_regexec(&tables_regex[i], prev, 1,
					    tables_regmatch, 0);
			if (regres != REG_NOMATCH) {
				break;
			}
		}
		if (regres == REG_NOMATCH) {
			goto skip;
		}
	}

	if (xtrabackup_tables_file) {
		xtrabackup_tables_t*	table;

		*(p - 1) = SRV_PATH_SEPARATOR;
		XB_HASH_SEARCH(name_hash, tables_hash, ut_fold_string(prev),
			       table, ut_ad(table->name),
			       !strcmp(table->name, prev));
		if (!table) {
			goto skip;
		}
	}

	p[p_len] = tmp;
	*(p - 1) = SRV_PATH_SEPARATOR;
	return(FALSE);

skip:
	p[p_len] = tmp;
	*(p - 1) = SRV_PATH_SEPARATOR;
	return(TRUE);
}

#ifdef INNODB_VERSION_SHORT
/***********************************************************************
Reads the space flags from a given data file and returns the compressed
page size, or 0 if the space is not compressed. */
ulint
xb_get_zip_size(os_file_t file)
{
	byte	*buf;
	byte	*page;
	ulint	 zip_size = ULINT_UNDEFINED;
	ibool	 success;
	ulint	 space;

	buf = ut_malloc(2 * UNIV_PAGE_SIZE_MAX);
	page = ut_align(buf, UNIV_PAGE_SIZE_MAX);

	success = os_file_read(file, page, 0, 0, UNIV_PAGE_SIZE_MAX);
	if (!success) {
		goto end;
	}

	space = mach_read_from_4(page + FIL_PAGE_ARCH_LOG_NO_OR_SPACE_ID);
	zip_size = (space == 0 ) ? 0 :
		dict_table_flags_to_zip_size(fsp_header_get_flags(page));
end:
	ut_free(buf);

	return(zip_size);
}
#endif

/* TODO: We may tune the behavior (e.g. by fil_aio)*/

static
my_bool
xtrabackup_copy_datafile(fil_node_t* node, uint thread_n)
{
	char			 dst_name[FN_REFLEN];
	ds_file_t		*dstfile = NULL;
	xb_fil_cur_t		 cursor;
	xb_fil_cur_result_t	 res;
	xb_write_filt_t		*write_filter = NULL;
	xb_write_filt_ctxt_t	 write_filt_ctxt;

	if (!trx_sys_sys_space(node->space->id) && /* don't skip system space */
	    check_if_skip_table(node->name)) {
		msg("[%02u] Skipping %s\n", thread_n, node->name);
		return(FALSE);
	}

	res = xb_fil_cur_open(&cursor, node, thread_n);
	if (res == XB_FIL_CUR_SKIP) {
		goto skip;
	} else if (res == XB_FIL_CUR_ERROR) {
		goto error;
	}

	strncpy(dst_name, cursor.path, sizeof(dst_name));

	/* Setup the page write filter */
	if (xtrabackup_incremental) {
		write_filter = &wf_incremental;
	} else if (xtrabackup_compact) {
		write_filter = &wf_compact;
	} else {
		write_filter = &wf_write_through;
	}

	memset(&write_filt_ctxt, 0, sizeof(xb_write_filt_ctxt_t));
	ut_a(write_filter->process != NULL);

	if (write_filter->init != NULL &&
	    !write_filter->init(&write_filt_ctxt, dst_name, &cursor)) {
		msg("[%02u] xtrabackup: error: "
		    "failed to initialize page write filter.\n", thread_n);
		goto error;
	}

	dstfile = ds_open(ds_data, dst_name, &cursor.statinfo);
	if (dstfile == NULL) {
		msg("[%02u] xtrabackup: error: "
		    "cannot open the destination stream for %s\n",
		    thread_n, dst_name);
		goto error;
	}

	if (xtrabackup_stream) {
		const char *action = xtrabackup_compress ?
			"Compressing and streaming" : "Streaming";
		msg("[%02u] %s %s\n", thread_n, action, node->name);
	} else {
		const char *action;

		if (xtrabackup_compress) {
			action = "Compressing";
		} else {
			action = "Copying";
		}
		msg("[%02u] %s %s to %s\n", thread_n, action,
		    node->name, dstfile->path);
	}

	/* The main copy loop */
	while ((res = xb_fil_cur_read(&cursor)) == XB_FIL_CUR_SUCCESS) {
		if (!write_filter->process(&write_filt_ctxt, dstfile)) {
			goto error;
		}
	}

	if (res == XB_FIL_CUR_ERROR) {
		goto error;
	}

	if (write_filter->finalize
	    && !write_filter->finalize(&write_filt_ctxt, dstfile)) {
		goto error;
	}

	/* close */
	msg("[%02u]        ...done\n", thread_n);
	xb_fil_cur_close(&cursor);
	ds_close(dstfile);
	if (write_filter && write_filter->deinit) {
		write_filter->deinit(&write_filt_ctxt);
	}
	return(FALSE);

error:
	xb_fil_cur_close(&cursor);
	if (dstfile != NULL) {
		ds_close(dstfile);
	}
	if (write_filter && write_filter->deinit) {
		write_filter->deinit(&write_filt_ctxt);;
	}
	msg("[%02u] xtrabackup: Error: "
	    "xtrabackup_copy_datafile() failed.\n", thread_n);
	return(TRUE); /*ERROR*/

skip:

	if (dstfile != NULL) {
		ds_close(dstfile);
	}
	if (write_filter && write_filter->deinit) {
		write_filter->deinit(&write_filt_ctxt);
	}
	msg("[%02u] xtrabackup: Warning: We assume the "
	    "table was dropped during xtrabackup execution "
	    "and ignore the file.\n", thread_n);
	msg("[%02u] xtrabackup: Warning: skipping file %s.\n",
	    thread_n, node->name);
	return(FALSE);
}

static my_bool
xtrabackup_copy_logfile(LSN64 from_lsn, my_bool is_last)
{
	/* definition from recv_recovery_from_checkpoint_start() */
	log_group_t*	group;
	LSN64		group_scanned_lsn;
	LSN64		contiguous_lsn;

	ut_a(dst_log_file != NULL);

	/* read from checkpoint_lsn_start to current */
	contiguous_lsn = ut_dulint_align_down(from_lsn,
						OS_FILE_LOG_BLOCK_SIZE);

	/* TODO: We must check the contiguous_lsn still exists in log file.. */

	group = UT_LIST_GET_FIRST(log_sys->log_groups);

	while (group) {
		ibool	finished;
		LSN64	start_lsn;
		LSN64	end_lsn;

		/* reference recv_group_scan_log_recs() */
	finished = FALSE;

	start_lsn = contiguous_lsn;

	while (!finished) {
		end_lsn = ut_dulint_add(start_lsn, RECV_SCAN_SIZE);

		xtrabackup_io_throttling();

		mutex_enter(&log_sys->mutex);

		log_group_read_log_seg(LOG_RECOVER, log_sys->buf,
						group, start_lsn, end_lsn);


		/* reference recv_scan_log_recs() */
		{
	byte*	log_block;
	LSN64	scanned_lsn;
	ulint	data_len;

	ulint	scanned_checkpoint_no = 0;

	finished = FALSE;

	log_block = log_sys->buf;
	scanned_lsn = start_lsn;

	while (log_block < log_sys->buf + RECV_SCAN_SIZE && !finished) {
		ulint	no = log_block_get_hdr_no(log_block);
		ulint	scanned_no = log_block_convert_lsn_to_no(scanned_lsn);
		ibool	checksum_is_ok =
			log_block_checksum_is_ok_or_old_format(log_block);

		if (no != scanned_no && checksum_is_ok) {
			ulint blocks_in_group;

			if (no < scanned_no) {
				/* incompletely written log block, do nothing */
				finished = TRUE;
				break;
			}

			blocks_in_group = log_block_convert_lsn_to_no(
#ifndef INNODB_VERSION_SHORT
				ut_dulint_create(0,
						 log_group_get_capacity(group))
#else
				log_group_get_capacity(group)
#endif
							    ) - 1;

			msg("xtrabackup: error:"
			    " log block numbers mismatch:\n"
			    "xtrabackup: error: expected log block no. %lu,"
			    " but got no. %lu from the log file.\n",
			    (ulong) scanned_no, (ulong) no);

			if ((no - scanned_no) % blocks_in_group == 0) {
				msg("xtrabackup: error:"
				    " it looks like InnoDB log has wrapped"
				    " around before xtrabackup could"
				    " process all records due to either"
				    " log copying being too slow, or "
				    " log files being too small.\n");
			}

			goto error;
		} else if (!checksum_is_ok) {
			/* Garbage or an incompletely written log block */

			msg("xtrabackup: error: Log block checksum mismatch"
#ifndef INNODB_VERSION_SHORT
			    " (block no %lu at lsn %lu %lu): \n"
#else
			    " (block no %lu at lsn %llu): \n"
#endif
			    "expected %lu, calculated checksum %lu\n",
				(ulong) no,
#ifndef INNODB_VERSION_SHORT
				(ulong) ut_dulint_get_high(scanned_lsn),
				(ulong) ut_dulint_get_low(scanned_lsn),
#else
				scanned_lsn,
#endif
				(ulong) log_block_get_checksum(log_block),
				(ulong) log_block_calc_checksum(log_block));

			goto error;
		}

		if (log_block_get_flush_bit(log_block)) {
			/* This block was a start of a log flush operation:
			we know that the previous flush operation must have
			been completed for all log groups before this block
			can have been flushed to any of the groups. Therefore,
			we know that log data is contiguous up to scanned_lsn
			in all non-corrupt log groups. */

			if (ut_dulint_cmp(scanned_lsn, contiguous_lsn) > 0) {
				contiguous_lsn = scanned_lsn;
			}
		}

		data_len = log_block_get_data_len(log_block);

		if (
		    (scanned_checkpoint_no > 0)
		    && (log_block_get_checkpoint_no(log_block)
		       < scanned_checkpoint_no)
		    && (scanned_checkpoint_no
			- log_block_get_checkpoint_no(log_block)
			> 0x80000000UL)) {

			/* Garbage from a log buffer flush which was made
			before the most recent database recovery */

			finished = TRUE;
			break;
		}

		scanned_lsn = ut_dulint_add(scanned_lsn, data_len);
		scanned_checkpoint_no = log_block_get_checkpoint_no(log_block);

		if (data_len < OS_FILE_LOG_BLOCK_SIZE) {
			/* Log data for this group ends here */

			finished = TRUE;
		} else {
			log_block += OS_FILE_LOG_BLOCK_SIZE;
		}
	} /* while (log_block < log_sys->buf + RECV_SCAN_SIZE && !finished) */

	group_scanned_lsn = scanned_lsn;



		}

		/* ===== write log to 'xtrabackup_logfile' ====== */
		{
		ulint 	write_size;

		if (!finished) {
			write_size = RECV_SCAN_SIZE;
		} else {
			write_size = (ulint) ut_dulint_minus(
					ut_dulint_align_up(group_scanned_lsn, OS_FILE_LOG_BLOCK_SIZE),
					start_lsn);
			if (!is_last &&
#ifndef INNODB_VERSION_SHORT
			    group_scanned_lsn.low % OS_FILE_LOG_BLOCK_SIZE
#else
			    group_scanned_lsn % OS_FILE_LOG_BLOCK_SIZE
#endif
			    )
				write_size -= OS_FILE_LOG_BLOCK_SIZE;
		}


		if (ds_write(dst_log_file, log_sys->buf, write_size)) {
			msg("xtrabackup: Error: write to logfile failed\n");
			goto error;
		}


		}

		mutex_exit(&log_sys->mutex);

		start_lsn = end_lsn;
	}



		group->scanned_lsn = group_scanned_lsn;

#ifndef INNODB_VERSION_SHORT
		msg(">> log scanned up to (%lu %lu)\n",
		    group->scanned_lsn.high, group->scanned_lsn.low);
#else
		msg(">> log scanned up to (%llu)\n", group->scanned_lsn);
#endif

		group = UT_LIST_GET_NEXT(log_groups, group);

		/* update global variable*/
		log_copy_scanned_lsn = group_scanned_lsn;

		/* innodb_mirrored_log_groups must be 1, no other groups */
		ut_a(group == NULL);
	}


	return(FALSE);

error:
	mutex_exit(&log_sys->mutex);
	ds_close(dst_log_file);
	msg("xtrabackup: Error: xtrabackup_copy_logfile() failed.\n");
	return(TRUE);
}

/* copying logfile in background */
#define SLEEPING_PERIOD 5

static
#ifndef __WIN__
void*
#else
ulint
#endif
log_copying_thread(
	void*	arg __attribute__((unused)))
{
	ulint	counter = 0;

	/*
	  Initialize mysys thread-specific memory so we can
	  use mysys functions in this thread.
	*/
	my_thread_init();

	ut_a(dst_log_file != NULL);

	log_copying_running = TRUE;

	while(log_copying) {
		os_thread_sleep(200000); /*0.2 sec*/

		counter++;
		if(counter >= SLEEPING_PERIOD * 5) {
			if(xtrabackup_copy_logfile(log_copy_scanned_lsn, FALSE))
				goto end;
			counter = 0;
		}
	}

	/* last copying */
	if(xtrabackup_copy_logfile(log_copy_scanned_lsn, TRUE))
		goto end;

	log_copying_succeed = TRUE;
end:
	log_copying_running = FALSE;
	my_thread_end();
	os_thread_exit(NULL);

	return(0);
}

/* io throttle watching (rough) */
static
#ifndef __WIN__
void*
#else
ulint
#endif
io_watching_thread(
	void*	arg)
{
	(void)arg;
	/* currently, for --backup only */
	ut_a(xtrabackup_backup);

	while (log_copying) {
		os_thread_sleep(1000000); /*1 sec*/

		//for DEBUG
		//if (io_ticket == xtrabackup_throttle) {
		//	msg("There seem to be no IO...?\n");
		//}

		io_ticket = xtrabackup_throttle;
		os_event_set(wait_throttle);
	}

	/* stop io throttle */
	xtrabackup_throttle = 0;
	os_event_set(wait_throttle);

	os_thread_exit(NULL);

	return(0);
}

/************************************************************************
I/o-handler thread function. */
static

#ifndef __WIN__
void*
#else
ulint
#endif
io_handler_thread(
/*==============*/
	void*	arg)
{
	ulint	segment;
	ulint	i;

	segment = *((ulint*)arg);

	for (i = 0;; i++) {
		fil_aio_wait(segment);
	}

	/* We count the number of threads in os_thread_exit(). A created
	thread should always use that to exit and not use return() to exit.
	The thread actually never comes here because it is exited in an
	os_event_wait(). */

	os_thread_exit(NULL);

#ifndef __WIN__
	return(NULL);				/* Not reached */
#else
	return(0);
#endif
}

/**************************************************************************
Datafiles copying thread.*/
static
os_thread_ret_t
data_copy_thread_func(
/*==================*/
	void *arg) /* thread context */
{
	data_thread_ctxt_t	*ctxt = (data_thread_ctxt_t *) arg;
	uint			num = ctxt->num;
	fil_node_t*		node;

	/*
	  Initialize mysys thread-specific memory so we can
	  use mysys functions in this thread.
	*/
	my_thread_init();

	debug_sync_point("data_copy_thread_func");

	while ((node = datafiles_iter_next(ctxt->it)) != NULL) {

		/* copy the datafile */
		if(xtrabackup_copy_datafile(node, num)) {
			msg("[%02u] xtrabackup: Error: "
			    "failed to copy datafile.\n", num);
			exit(EXIT_FAILURE);
		}
	}

	os_mutex_enter(ctxt->count_mutex);
	(*ctxt->count)--;
	os_mutex_exit(ctxt->count_mutex);

	my_thread_end();
	os_thread_exit(NULL);
	OS_THREAD_DUMMY_RETURN;
}

/************************************************************************
Initialize the appropriate datasink(s). Both local backups and streaming in the
'xbstream' format allow parallel writes so we can write directly.

Otherwise (i.e. when streaming in the 'tar' format) we need 2 separate datasinks
for the data stream (and don't allow parallel data copying) and for metainfo
files (including xtrabackup_logfile). The second datasink writes to temporary
files first, and then streams them in a serialized way when closed. */
static void
xtrabackup_init_datasinks(void)
{
	if (xtrabackup_parallel > 1 && xtrabackup_stream &&
	    xtrabackup_stream_fmt == XB_STREAM_FMT_TAR) {
		msg("xtrabackup: warning: the --parallel option does not have "
		    "any effect when streaming in the 'tar' format. "
		    "You can use the 'xbstream' format instead.\n");
		xtrabackup_parallel = 1;
	}
	/* Now setup ds_data and ds_meta appropriately */
	if (!xtrabackup_compress && !xtrabackup_stream) {
		/* Local uncompressed backup */
		ds_data = ds_create(xtrabackup_target_dir, DS_TYPE_LOCAL);
		ds_meta = ds_data;
	} else {
		if (xtrabackup_stream) {
			ds_stream = ds_create(xtrabackup_target_dir,
					      DS_TYPE_STREAM);
		}
		if (xtrabackup_compress) {
			ds_compress = ds_create(xtrabackup_target_dir,
						DS_TYPE_COMPRESS);
			ds_data = ds_compress;

			if (xtrabackup_stream) {
				/* Streaming compressed backup */
				ds_set_pipe(ds_compress, ds_stream);
				/* Bypass compression for meta files */
				ds_meta = ds_stream;
			} else {
				/* Local compressed backup */
				ds_local = ds_create(xtrabackup_target_dir,
						     DS_TYPE_LOCAL);
				ds_set_pipe(ds_compress, ds_local);
				/* Bypass compression for meta files */
				ds_meta = ds_local;
			}
		} else {
			/* Streaming uncompressed backup */
			ds_data = ds_stream;
			ds_meta = ds_stream;
		}

		if (xtrabackup_stream &&
		    (xtrabackup_stream_fmt != XB_STREAM_FMT_XBSTREAM ||
		     xtrabackup_suspend_at_end)) {
			/* 'xbstream' allow parallel streams, but we
			still can't stream directly to stdout when
			xtrabackup is invoked from innobackupex
			(i.e. with --suspend_at_and), because
			innobackupex and xtrabackup streams would
			interfere. Use temporary files instead. */
			ds_tmpfile = ds_create(xtrabackup_target_dir,
					       DS_TYPE_TMPFILE);
			ds_set_pipe(ds_tmpfile, ds_stream);
			ds_meta = ds_tmpfile;
		}
	}
}

/************************************************************************
Destroy datasinks.

Destruction is done in the specific order to not violate their order in the
pipeline so that each datasink is able to flush data down the pipeline. */
static void xtrabackup_destroy_datasinks(void)
{
	if (ds_tmpfile != NULL) {
		ds_destroy(ds_tmpfile);
		ds_tmpfile = NULL;
	}
	if (ds_compress != NULL) {
		ds_destroy(ds_compress);
		ds_compress = NULL;
	}
	if (ds_stream != NULL) {
		ds_destroy(ds_stream);
		ds_stream = NULL;
	}
	if (ds_local != NULL) {
		ds_destroy(ds_local);
		ds_local = NULL;
	}
	ds_data = NULL;
	ds_meta = NULL;
}

static void
xtrabackup_backup_func(void)
{
	MY_STAT			 stat_info;
	LSN64			 latest_cp;
	uint			 i;
	uint			 count;
	os_mutex_t		 count_mutex;
	data_thread_ctxt_t 	*data_threads;


#ifdef USE_POSIX_FADVISE
	msg("xtrabackup: uses posix_fadvise().\n");
#endif

	/* cd to datadir */

	if (my_setwd(mysql_real_data_home,MYF(MY_WME)))
	{
		msg("xtrabackup: cannot my_setwd %s\n", mysql_real_data_home);
		exit(EXIT_FAILURE);
	}
	msg("xtrabackup: cd to %s\n", mysql_real_data_home);

	mysql_data_home= mysql_data_home_buff;
	mysql_data_home[0]=FN_CURLIB;		// all paths are relative from here
	mysql_data_home[1]=0;

	/* set read only */
	srv_read_only = TRUE;

	/* initialize components */
        if(innodb_init_param())
                exit(EXIT_FAILURE);

#ifndef __WIN__
        if (srv_file_flush_method_str == NULL) {
        	/* These are the default options */
#if (MYSQL_VERSION_ID < 50100)
		srv_unix_file_flush_method = SRV_UNIX_FDATASYNC;
#else /* MYSQL_VERSION_ID < 51000 */
		srv_unix_file_flush_method = SRV_UNIX_FSYNC;
#endif
#if (MYSQL_VERSION_ID < 50100)
	} else if (0 == ut_strcmp(srv_file_flush_method_str, "fdatasync")) {
	  	srv_unix_file_flush_method = SRV_UNIX_FDATASYNC;
#else /* MYSQL_VERSION_ID < 51000 */
	} else if (0 == ut_strcmp(srv_file_flush_method_str, "fsync")) {
		srv_unix_file_flush_method = SRV_UNIX_FSYNC;
#endif

	} else if (0 == ut_strcmp(srv_file_flush_method_str, "O_DSYNC")) {
	  	srv_unix_file_flush_method = SRV_UNIX_O_DSYNC;

	} else if (0 == ut_strcmp(srv_file_flush_method_str, "O_DIRECT")) {
	  	srv_unix_file_flush_method = SRV_UNIX_O_DIRECT;
		msg("xtrabackup: using O_DIRECT\n");
	} else if (0 == ut_strcmp(srv_file_flush_method_str, "littlesync")) {
	  	srv_unix_file_flush_method = SRV_UNIX_LITTLESYNC;

	} else if (0 == ut_strcmp(srv_file_flush_method_str, "nosync")) {
	  	srv_unix_file_flush_method = SRV_UNIX_NOSYNC;
#ifdef XTRADB_BASED
	} else if (0 == ut_strcmp(srv_file_flush_method_str, "ALL_O_DIRECT")) {
		srv_unix_file_flush_method = SRV_UNIX_ALL_O_DIRECT;
		msg("xtrabackup: using ALL_O_DIRECT\n");
#endif
#ifdef XTRADB_BASED
	} else if (0 == ut_strcmp(srv_file_flush_method_str, "ALL_O_DIRECT")) {
		srv_unix_file_flush_method = SRV_UNIX_ALL_O_DIRECT;
#endif
	} else {
	  	msg("xtrabackup: Unrecognized value %s for "
		    "innodb_flush_method\n", srv_file_flush_method_str);
	  	exit(EXIT_FAILURE);
	}
#else /* __WIN__ */
	/* We can only use synchronous unbuffered IO on Windows for now */
	if (srv_file_flush_method_str != NULL) {
		msg("xtrabackupp: Warning: "
		    "ignoring innodb_flush_method = %s on Windows.\n");
	}

	srv_win_file_flush_method = SRV_WIN_IO_UNBUFFERED;
	srv_use_native_aio = FALSE;
#endif

#ifndef INNODB_VERSION_SHORT
        if (srv_pool_size >= 1000 * 1024) {
#else
	if (srv_buf_pool_size >= 1000 * 1024 * 1024) {
#endif
                                  /* Here we still have srv_pool_size counted
                                  in kilobytes (in 4.0 this was in bytes)
				  srv_boot() converts the value to
                                  pages; if buffer pool is less than 1000 MB,
                                  assume fewer threads. */
                srv_max_n_threads = 50000;

#ifndef INNODB_VERSION_SHORT
        } else if (srv_pool_size >= 8 * 1024) {
#else
	} else if (srv_buf_pool_size >= 8 * 1024 * 1024) {
#endif

                srv_max_n_threads = 10000;
        } else {
		srv_max_n_threads = 1000;       /* saves several MB of memory,
                                                especially in 64-bit
                                                computers */
        }

	{
	ulint	nr;
	ulint	i;

	nr = srv_n_data_files;

	for (i = 0; i < nr; i++) {
		srv_data_file_sizes[i] = srv_data_file_sizes[i]
					* ((1024 * 1024) / UNIV_PAGE_SIZE);
	}

	srv_last_file_size_max = srv_last_file_size_max
					* ((1024 * 1024) / UNIV_PAGE_SIZE);

	srv_log_file_size = srv_log_file_size / UNIV_PAGE_SIZE;

	srv_log_buffer_size = srv_log_buffer_size / UNIV_PAGE_SIZE;

#ifndef INNODB_VERSION_SHORT
	srv_pool_size = srv_pool_size / (UNIV_PAGE_SIZE / 1024);

	srv_awe_window_size = srv_awe_window_size / UNIV_PAGE_SIZE;

	if (srv_use_awe) {
	        /* If we are using AWE we must save memory in the 32-bit
		address space of the process, and cannot bind the lock
		table size to the real buffer pool size. */

	        srv_lock_table_size = 20 * srv_awe_window_size;
	} else {
	        srv_lock_table_size = 5 * srv_pool_size;
	}
#else
	srv_lock_table_size = 5 * (srv_buf_pool_size / UNIV_PAGE_SIZE);
#endif
	}

	os_sync_mutex = NULL;
	srv_general_init();

	{
	ibool	create_new_db;
#ifdef XTRADB_BASED
	ibool	create_new_doublewrite_file;
#endif
	ibool	log_file_created;
	ibool	log_created	= FALSE;
	ibool	log_opened	= FALSE;
	LSN64	min_flushed_lsn;
	LSN64	max_flushed_lsn;
	ulint   sum_of_new_sizes;
	ulint	err;
	ulint	i;




#define SRV_N_PENDING_IOS_PER_THREAD 	OS_AIO_N_PENDING_IOS_PER_THREAD
#define SRV_MAX_N_PENDING_SYNC_IOS	100

#ifndef INNODB_VERSION_SHORT
                os_aio_init(8 * SRV_N_PENDING_IOS_PER_THREAD
                            * srv_n_file_io_threads,
                            srv_n_file_io_threads,
                            SRV_MAX_N_PENDING_SYNC_IOS);

	fil_init(srv_max_n_open_files);
#else
	srv_n_file_io_threads = 2 + srv_n_read_io_threads + srv_n_write_io_threads;

	os_aio_init(8 * SRV_N_PENDING_IOS_PER_THREAD,
		    srv_n_read_io_threads,
		    srv_n_write_io_threads,
		    SRV_MAX_N_PENDING_SYNC_IOS);

	fil_init(srv_file_per_table ? 50000 : 5000,
		 srv_max_n_open_files);
#endif

	fsp_init();
	log_init();

	lock_sys_create(srv_lock_table_size);

	for (i = 0; i < srv_n_file_io_threads; i++) {
		thread_nr[i] = i;

		os_thread_create(io_handler_thread, thread_nr + i, thread_ids + i);
    	}

	os_thread_sleep(200000); /*0.2 sec*/

	err = open_or_create_data_files(&create_new_db,
#ifdef XTRADB_BASED
					&create_new_doublewrite_file,
#endif
					&min_flushed_lsn, &max_flushed_lsn,
					&sum_of_new_sizes);
	if (err != DB_SUCCESS) {
	        msg(
"xtrabackup: Could not open or create data files.\n"
"xtrabackup: If you tried to add new data files, and it failed here,\n"
"xtrabackup: you should now edit innodb_data_file_path in my.cnf back\n"
"xtrabackup: to what it was, and remove the new ibdata files InnoDB created\n"
"xtrabackup: in this failed attempt. InnoDB only wrote those files full of\n"
"xtrabackup: zeros, but did not yet use them in any way. But be careful: do not\n"
"xtrabackup: remove old data files which contain your precious data!\n");

		//return((int) err);
		exit(EXIT_FAILURE);
	}

	/* create_new_db must not be TRUE.. */
	if (create_new_db) {
		msg("xtrabackup: Something wrong with source files...\n");
		exit(EXIT_FAILURE);
	}

	for (i = 0; i < srv_n_log_files; i++) {
		err = open_or_create_log_file(create_new_db, &log_file_created,
							     log_opened, 0, i);
		if (err != DB_SUCCESS) {

			//return((int) err);
			exit(EXIT_FAILURE);
		}

		if (log_file_created) {
			log_created = TRUE;
		} else {
			log_opened = TRUE;
		}
		if ((log_opened && create_new_db)
			    		|| (log_opened && log_created)) {
			msg(
	"xtrabackup: Error: all log files must be created at the same time.\n"
	"xtrabackup: All log files must be created also in database creation.\n"
	"xtrabackup: If you want bigger or smaller log files, shut down the\n"
	"xtrabackup: database and make sure there were no errors in shutdown.\n"
	"xtrabackup: Then delete the existing log files. Edit the .cnf file\n"
	"xtrabackup: and start the database again.\n");

			//return(DB_ERROR);
			exit(EXIT_FAILURE);
		}
	}

	/* log_file_created must not be TRUE, if online */
	if (log_file_created) {
		msg("xtrabackup: Something wrong with source files...\n");
		exit(EXIT_FAILURE);
	}

	fil_load_single_table_tablespaces();

	}

	/* create extra LSN dir if it does not exist. */
	if (xtrabackup_extra_lsndir
		&&!my_stat(xtrabackup_extra_lsndir,&stat_info,MYF(0))
		&& (my_mkdir(xtrabackup_extra_lsndir,0777,MYF(0)) < 0)){
		msg("xtrabackup: Error: cannot mkdir %d: %s\n",
		    my_errno, xtrabackup_extra_lsndir);
		exit(EXIT_FAILURE);
	}

	/* create target dir if not exist */
	if (!my_stat(xtrabackup_target_dir,&stat_info,MYF(0))
		&& (my_mkdir(xtrabackup_target_dir,0777,MYF(0)) < 0)){
		msg("xtrabackup: Error: cannot mkdir %d: %s\n",
		    my_errno, xtrabackup_target_dir);
		exit(EXIT_FAILURE);
	}

        {
        fil_system_t*   f_system = fil_system;

	/* definition from recv_recovery_from_checkpoint_start() */
	log_group_t*	max_cp_group;
	ulint		max_cp_field;
	byte*		buf;
	byte		log_hdr_buf_[LOG_FILE_HDR_SIZE + OS_FILE_LOG_BLOCK_SIZE];
	byte*		log_hdr_buf;
	ulint		err;

	/* start back ground thread to copy newer log */
	os_thread_id_t log_copying_thread_id;
	datafiles_iter_t *it;

	log_hdr_buf = ut_align(log_hdr_buf_, OS_FILE_LOG_BLOCK_SIZE);

	/* get current checkpoint_lsn */
	/* Look for the latest checkpoint from any of the log groups */

	mutex_enter(&log_sys->mutex);

	err = recv_find_max_checkpoint(&max_cp_group, &max_cp_field);

	if (err != DB_SUCCESS) {

		exit(EXIT_FAILURE);
	}

	log_group_read_checkpoint_info(max_cp_group, max_cp_field);
	buf = log_sys->checkpoint_buf;

	checkpoint_lsn_start = MACH_READ_64(buf + LOG_CHECKPOINT_LSN);
	checkpoint_no_start = MACH_READ_64(buf + LOG_CHECKPOINT_NO);

	mutex_exit(&log_sys->mutex);

reread_log_header:
#ifdef INNODB_VERSION_SHORT
	fil_io(OS_FILE_READ | OS_FILE_LOG, TRUE, max_cp_group->space_id,
				0,
				0, 0, LOG_FILE_HDR_SIZE,
				log_hdr_buf, max_cp_group);
#else
	fil_io(OS_FILE_READ | OS_FILE_LOG, TRUE, max_cp_group->space_id,
				0, 0, LOG_FILE_HDR_SIZE,
				log_hdr_buf, max_cp_group);
#endif

	/* check consistency of log file header to copy */
	mutex_enter(&log_sys->mutex);

	err = recv_find_max_checkpoint(&max_cp_group, &max_cp_field);

        if (err != DB_SUCCESS) {

                exit(EXIT_FAILURE);
        }

        log_group_read_checkpoint_info(max_cp_group, max_cp_field);
        buf = log_sys->checkpoint_buf;

	if(ut_dulint_cmp(checkpoint_no_start,
			MACH_READ_64(buf + LOG_CHECKPOINT_NO)) != 0) {
		checkpoint_lsn_start = MACH_READ_64(buf + LOG_CHECKPOINT_LSN);
		checkpoint_no_start = MACH_READ_64(buf + LOG_CHECKPOINT_NO);
		mutex_exit(&log_sys->mutex);
		goto reread_log_header;
	}

	mutex_exit(&log_sys->mutex);

	xtrabackup_init_datasinks();

	/* open the log file */
	memset(&stat_info, 0, sizeof(MY_STAT));
	dst_log_file = ds_open(ds_meta, XB_LOG_FILENAME, &stat_info);
	if (dst_log_file == NULL) {
		msg("xtrabackup: error: failed to open the target stream for "
		    "'%s'.\n", XB_LOG_FILENAME);
		exit(EXIT_FAILURE);
	}

	/* label it */
	strcpy((char*) log_hdr_buf + LOG_FILE_WAS_CREATED_BY_HOT_BACKUP,
		"xtrabkup ");
	ut_sprintf_timestamp(
		(char*) log_hdr_buf + (LOG_FILE_WAS_CREATED_BY_HOT_BACKUP
				+ (sizeof "xtrabkup ") - 1));

	if (ds_write(dst_log_file, log_hdr_buf, LOG_FILE_HDR_SIZE)) {
		msg("xtrabackup: error: write to logfile failed\n");
		exit(EXIT_FAILURE);
	}

	/* start flag */
	log_copying = TRUE;

	/* start io throttle */
	if(xtrabackup_throttle) {
		os_thread_id_t io_watching_thread_id;

		io_ticket = xtrabackup_throttle;
		wait_throttle = os_event_create(NULL);

		os_thread_create(io_watching_thread, NULL, &io_watching_thread_id);
	}


	/* copy log file by current position */
	if(xtrabackup_copy_logfile(checkpoint_lsn_start, FALSE))
		exit(EXIT_FAILURE);


	os_thread_create(log_copying_thread, NULL, &log_copying_thread_id);

	ut_a(xtrabackup_parallel > 0);

	if (xtrabackup_parallel > 1) {
		msg("xtrabackup: Starting %u threads for parallel data "
		    "files transfer\n", xtrabackup_parallel);
	}

	it = datafiles_iter_new(f_system);
	if (it == NULL) {
		msg("xtrabackup: Error: datafiles_iter_new() failed.\n");
		exit(EXIT_FAILURE);
	}

	/* Create data copying threads */
	data_threads = (data_thread_ctxt_t *)
		ut_malloc(sizeof(data_thread_ctxt_t) * xtrabackup_parallel);
	count = xtrabackup_parallel;
	count_mutex = OS_MUTEX_CREATE();

	for (i = 0; i < (uint) xtrabackup_parallel; i++) {
		data_threads[i].it = it;
		data_threads[i].num = i+1;
		data_threads[i].count = &count;
		data_threads[i].count_mutex = count_mutex;
		os_thread_create(data_copy_thread_func, data_threads + i,
				 &data_threads[i].id);
	}

	/* Wait for threads to exit */
	while (1) {
		os_thread_sleep(1000000);
		os_mutex_enter(count_mutex);
		if (count == 0) {
			os_mutex_exit(count_mutex);
			break;
		}
		os_mutex_exit(count_mutex);
	}

	os_mutex_free(count_mutex);
	ut_free(data_threads);
	datafiles_iter_free(it);

	}

	/* suspend-at-end */
	if (xtrabackup_suspend_at_end) {
		os_file_t	suspend_file = XB_FILE_UNDEFINED;
		char	suspend_path[FN_REFLEN];
		ibool	success, exists;
		os_file_type_t	type;

		sprintf(suspend_path, "%s%s", xtrabackup_target_dir,
			"/xtrabackup_suspended");

		srv_normalize_path_for_win(suspend_path);
		/* xb_file_create reads srv_unix_file_flush_method */
		suspend_file = xb_file_create(suspend_path, OS_FILE_OVERWRITE,
					      OS_FILE_NORMAL, OS_DATA_FILE,
					      &success);

		if (!success) {
			msg("xtrabackup: Error: failed to create file "
			    "'xtrabackup_suspended'\n");
		}

		if (suspend_file != XB_FILE_UNDEFINED)
			os_file_close(suspend_file);

		exists = TRUE;
		while (exists) {
			os_thread_sleep(200000); /*0.2 sec*/
			success = os_file_status(suspend_path, &exists, &type);
			if (!success)
				break;
		}
		xtrabackup_suspend_at_end = FALSE; /* suspend is 1 time */
	}

	/* read the latest checkpoint lsn */
	latest_cp = ut_dulint_zero;
	{
		log_group_t*	max_cp_group;
		ulint	max_cp_field;
		ulint	err;

		mutex_enter(&log_sys->mutex);

		err = recv_find_max_checkpoint(&max_cp_group, &max_cp_field);

		if (err != DB_SUCCESS) {
			msg("xtrabackup: Error: recv_find_max_checkpoint() failed.\n");
			mutex_exit(&log_sys->mutex);
			goto skip_last_cp;
		}

		log_group_read_checkpoint_info(max_cp_group, max_cp_field);

		latest_cp = MACH_READ_64(log_sys->checkpoint_buf + LOG_CHECKPOINT_LSN);

		mutex_exit(&log_sys->mutex);

#ifndef INNODB_VERSION_SHORT
		msg("xtrabackup: The latest check point (for incremental): "
		    "'%lu:%lu'\n", latest_cp.high, latest_cp.low);
#else
		msg("xtrabackup: The latest check point (for incremental): "
		    "'%llu'\n", latest_cp);
#endif
	}
skip_last_cp:
	/* stop log_copying_thread */
	log_copying = FALSE;
	msg("xtrabackup: Stopping log copying thread.\n");
	while (log_copying_running) {
		msg(".");
		os_thread_sleep(200000); /*0.2 sec*/
	}
	msg("\n");

	if(!xtrabackup_incremental) {
		strcpy(metadata_type, "full-backuped");
		metadata_from_lsn = ut_dulint_zero;
	} else {
		strcpy(metadata_type, "incremental");
		metadata_from_lsn = incremental_lsn;
	}
	metadata_to_lsn = latest_cp;
	metadata_last_lsn = log_copy_scanned_lsn;

	if (!xtrabackup_stream_metadata(ds_meta)) {
		msg("xtrabackup: error: "
		    "xtrabackup_stream_metadata() failed.\n");
	}
	if (xtrabackup_extra_lsndir) {
		char	filename[FN_REFLEN];

		sprintf(filename, "%s/%s", xtrabackup_extra_lsndir,
			XTRABACKUP_METADATA_FILENAME);
		if (!xtrabackup_write_metadata(filename))
			msg("xtrabackup: error: "
			    "xtrabackup_write_metadata() failed.\n");

	}

	if (!log_copying_succeed) {
		msg("xtrabackup: Error: log_copying_thread failed.\n");
		exit(EXIT_FAILURE);
	}

	xtrabackup_destroy_datasinks();

	if (wait_throttle)
		os_event_free(wait_throttle);

#ifndef INNODB_VERSION_SHORT
	msg("xtrabackup: Transaction log of lsn (%lu %lu) to (%lu %lu) was "
	    "copied.\n", checkpoint_lsn_start.high, checkpoint_lsn_start.low,
	    log_copy_scanned_lsn.high, log_copy_scanned_lsn.low);
#else
	msg("xtrabackup: Transaction log of lsn (%llu) to (%llu) was copied.\n",
	    checkpoint_lsn_start, log_copy_scanned_lsn);
#endif
}

/* ================= stats ================= */
static my_bool
xtrabackup_stats_level(
	dict_index_t*	index,
	ulint		level)
{
	ulint	space;
	page_t*	page;

	rec_t*	node_ptr;

	ulint	right_page_no;

	page_cur_t	cursor;

	mtr_t	mtr;
	mem_heap_t*	heap	= mem_heap_create(256);

	ulint*	offsets = NULL;

	ulonglong n_pages, n_pages_extern;
	ulonglong sum_data, sum_data_extern;
	ulonglong n_recs;
	ulint	page_size;
	buf_block_t*	block;
	ulint	zip_size;

	n_pages = sum_data = n_recs = 0;
	n_pages_extern = sum_data_extern = 0;


	if (level == 0)
		fprintf(stdout, "        leaf pages: ");
	else
		fprintf(stdout, "     level %lu pages: ", level);

	mtr_start(&mtr);

#ifndef INNODB_VERSION_SHORT
#if (MYSQL_VERSION_ID < 50100)
	mtr_x_lock(&(index->tree->lock), &mtr);
	page = btr_root_get(index->tree, &mtr);
#else /* MYSQL_VERSION_ID < 51000 */
	mtr_x_lock(&(index->lock), &mtr);
	page = btr_root_get(index, &mtr);
#endif
#else
	mtr_x_lock(&(index->lock), &mtr);
	block = btr_root_block_get(index, &mtr);
	page = buf_block_get_frame(block);
#endif

#ifndef INNODB_VERSION_SHORT
	space = buf_frame_get_space_id(page);
#else
	space = page_get_space_id(page);
	zip_size = fil_space_get_zip_size(space);
#endif

	while (level != btr_page_get_level(page, &mtr)) {

#ifndef INNODB_VERSION_SHORT
		ut_a(btr_page_get_level(page, &mtr) > 0);
#else
		ut_a(space == buf_block_get_space(block));
		ut_a(space == page_get_space_id(page));
		ut_a(!page_is_leaf(page));
#endif

#ifndef INNODB_VERSION_SHORT
		page_cur_set_before_first(page, &cursor);
#else
		page_cur_set_before_first(block, &cursor);
#endif
		page_cur_move_to_next(&cursor);

		node_ptr = page_cur_get_rec(&cursor);
		offsets = rec_get_offsets(node_ptr, index, offsets,
					ULINT_UNDEFINED, &heap);
#ifndef INNODB_VERSION_SHORT
		page = btr_node_ptr_get_child(node_ptr, offsets, &mtr);
#else
		block = btr_node_ptr_get_child(node_ptr, index, offsets, &mtr);
		page = buf_block_get_frame(block);
#endif
	}

loop:
	mem_heap_empty(heap);
	offsets = NULL;
#if (MYSQL_VERSION_ID < 50100)
	mtr_x_lock(&(index->tree->lock), &mtr);
#else /* MYSQL_VERSION_ID < 51000 */
	mtr_x_lock(&(index->lock), &mtr);
#endif

	right_page_no = btr_page_get_next(page, &mtr);


	/*=================================*/
	//fprintf(stdout, "%lu ", (ulint) buf_frame_get_page_no(page));

	n_pages++;
	sum_data += page_get_data_size(page);
	n_recs += page_get_n_recs(page);


	if (level == 0) {
		page_cur_t	cur;
		ulint	n_fields;
		ulint	i;
		mem_heap_t*	local_heap	= NULL;
		ulint	offsets_[REC_OFFS_NORMAL_SIZE];
		ulint*	local_offsets	= offsets_;

		*offsets_ = (sizeof offsets_) / sizeof *offsets_;

#ifndef INNODB_VERSION_SHORT
		page_cur_set_before_first(page, &cur);
#else
		page_cur_set_before_first(block, &cur);
#endif
		page_cur_move_to_next(&cur);

		for (;;) {
			if (page_cur_is_after_last(&cur)) {
				break;
			}

			local_offsets = rec_get_offsets(cur.rec, index, local_offsets,
						ULINT_UNDEFINED, &local_heap);
			n_fields = rec_offs_n_fields(local_offsets);

			for (i = 0; i < n_fields; i++) {
				if (rec_offs_nth_extern(local_offsets, i)) {
					page_t*	local_page;
					ulint	space_id;
					ulint	page_no;
					ulint	offset;
					byte*	blob_header;
					ulint	part_len;
					mtr_t	local_mtr;
					ulint	local_len;
					byte*	data;
#ifdef INNODB_VERSION_SHORT
					buf_block_t*	local_block;
#endif

					data = rec_get_nth_field(cur.rec, local_offsets, i, &local_len);

					ut_a(local_len >= BTR_EXTERN_FIELD_REF_SIZE);
					local_len -= BTR_EXTERN_FIELD_REF_SIZE;

					space_id = mach_read_from_4(data + local_len + BTR_EXTERN_SPACE_ID);
					page_no = mach_read_from_4(data + local_len + BTR_EXTERN_PAGE_NO);
					offset = mach_read_from_4(data + local_len + BTR_EXTERN_OFFSET);

					if (offset != FIL_PAGE_DATA)
						msg("\nWarning: several record may share same external page.\n");

					for (;;) {
						mtr_start(&local_mtr);

#ifndef INNODB_VERSION_SHORT
						local_page = buf_page_get(space_id, page_no, RW_S_LATCH, &local_mtr);
#ifdef UNIV_SYNC_DEBUG
						buf_page_dbg_add_level(local_page, SYNC_NO_ORDER_CHECK);
#endif
#else
#if (MYSQL_VERSION_ID < 50517)
						local_block = btr_block_get(space_id, zip_size, page_no, RW_S_LATCH, &local_mtr);
#else
						local_block = btr_block_get(space_id, zip_size, page_no, RW_S_LATCH, index, &local_mtr);
#endif
						local_page = buf_block_get_frame(local_block);
#endif
						blob_header = local_page + offset;
#define BTR_BLOB_HDR_PART_LEN		0
#define BTR_BLOB_HDR_NEXT_PAGE_NO	4
						//part_len = btr_blob_get_part_len(blob_header);
						part_len = mach_read_from_4(blob_header + BTR_BLOB_HDR_PART_LEN);

						//page_no = btr_blob_get_next_page_no(blob_header);
						page_no = mach_read_from_4(blob_header + BTR_BLOB_HDR_NEXT_PAGE_NO);

						offset = FIL_PAGE_DATA;




						/*=================================*/
						//fprintf(stdout, "[%lu] ", (ulint) buf_frame_get_page_no(page));

						n_pages_extern++;
						sum_data_extern += part_len;


						mtr_commit(&local_mtr);

						if (page_no == FIL_NULL)
							break;
					}
				}
			}

			page_cur_move_to_next(&cur);
		}
	}




	mtr_commit(&mtr);
	if (right_page_no != FIL_NULL) {
		mtr_start(&mtr);
#ifndef INNODB_VERSION_SHORT
		page = btr_page_get(space, right_page_no, RW_X_LATCH, &mtr);
#else
#if (MYSQL_VERSION_ID < 50517)
		block = btr_block_get(space, zip_size, right_page_no,
				      RW_X_LATCH, &mtr);
#else
		block = btr_block_get(space, zip_size, right_page_no,
				      RW_X_LATCH, index, &mtr);
#endif
		page = buf_block_get_frame(block);
#endif
		goto loop;
	}
	mem_heap_free(heap);

#ifndef INNODB_VERSION_SHORT
	page_size = UNIV_PAGE_SIZE;
#else
	if (zip_size) {
		page_size = zip_size;
	} else {
		page_size = UNIV_PAGE_SIZE;
	}
#endif

	if (level == 0)
		fprintf(stdout, "recs=%lld, ", n_recs);

	fprintf(stdout, "pages=%lld, data=%lld bytes, data/pages=%lld%%",
		n_pages, sum_data,
		((sum_data * 100)/ page_size)/n_pages);


	if (level == 0 && n_pages_extern) {
		putc('\n', stdout);
		/* also scan blob pages*/
		fprintf(stdout, "    external pages: ");

		fprintf(stdout, "pages=%lld, data=%lld bytes, data/pages=%lld%%",
			n_pages_extern, sum_data_extern,
			((sum_data_extern * 100)/ page_size)/n_pages_extern);
	}

	putc('\n', stdout);

	if (level > 0) {
		xtrabackup_stats_level(index, level - 1);
	}

	return(TRUE);
}

static void
xtrabackup_stats_func(void)
{
	ulint n;

	/* cd to datadir */

	if (my_setwd(mysql_real_data_home,MYF(MY_WME)))
	{
		msg("xtrabackup: cannot my_setwd %s\n", mysql_real_data_home);
		exit(EXIT_FAILURE);
	}
	msg("xtrabackup: cd to %s\n", mysql_real_data_home);

	mysql_data_home= mysql_data_home_buff;
	mysql_data_home[0]=FN_CURLIB;		// all paths are relative from here
	mysql_data_home[1]=0;

	/* set read only */
	srv_read_only = TRUE;
	srv_fake_write = TRUE;
#if MYSQL_VERSION_ID >= 50500
	/* AIO is incompatible with srv_read_only/srv_fake_write */
	srv_use_native_aio = FALSE;
#endif

	/* initialize components */
	if(innodb_init_param())
		exit(EXIT_FAILURE);

	/* Check if the log files have been created, otherwise innodb_init()
	will crash when called with srv_read_only == TRUE */
	for (n = 0; n < srv_n_log_files; n++) {
		char		logname[FN_REFLEN];
		ibool		exists;
		os_file_type_t	type;

		sprintf(logname, "ib_logfile%lu", (ulong) n);
		if (!os_file_status(logname, &exists, &type) || !exists ||
		    type != OS_FILE_TYPE_FILE) {
			msg("xtrabackup: Error: "
			    "Cannot find log file %s.\n", logname);
			msg("xtrabackup: Error: "
			    "to use the statistics feature, you need a "
			    "clean copy of the database including "
			    "correctly sized log files, so you need to "
			    "execute with --prepare twice to use this "
			    "functionality on a backup.\n");
			exit(EXIT_FAILURE);
		}
	}

	msg("xtrabackup: Starting 'read-only' InnoDB instance to gather "
	    "index statistics.\n"
	    "xtrabackup: Using %lld bytes for buffer pool (set by "
	    "--use-memory parameter)\n", xtrabackup_use_memory);

	if(innodb_init())
		exit(EXIT_FAILURE);

	fprintf(stdout, "\n\n<INDEX STATISTICS>\n");

	/* gather stats */

	{
	dict_table_t*	sys_tables;
	dict_index_t*	sys_index;
	dict_table_t*	table;
	btr_pcur_t	pcur;
	rec_t*		rec;
	byte*		field;
	ulint		len;
	mtr_t		mtr;

	/* Enlarge the fatal semaphore wait timeout during the InnoDB table
	monitor printout */

	mutex_enter(&kernel_mutex);
	srv_fatal_semaphore_wait_threshold += 72000; /* 20 hours */
	mutex_exit(&kernel_mutex);

	mutex_enter(&(dict_sys->mutex));

	mtr_start(&mtr);

	sys_tables = dict_table_get_low("SYS_TABLES");
	sys_index = UT_LIST_GET_FIRST(sys_tables->indexes);

	btr_pcur_open_at_index_side(TRUE, sys_index, BTR_SEARCH_LEAF, &pcur,
								TRUE, &mtr);
loop:
	btr_pcur_move_to_next_user_rec(&pcur, &mtr);

	rec = btr_pcur_get_rec(&pcur);

#ifndef INNODB_VERSION_SHORT
	if (!btr_pcur_is_on_user_rec(&pcur, &mtr))
#else
	if (!btr_pcur_is_on_user_rec(&pcur))
#endif
	{
		/* end of index */

		btr_pcur_close(&pcur);
		mtr_commit(&mtr);

		mutex_exit(&(dict_sys->mutex));

		/* Restore the fatal semaphore wait timeout */

		mutex_enter(&kernel_mutex);
		srv_fatal_semaphore_wait_threshold -= 72000; /* 20 hours */
		mutex_exit(&kernel_mutex);

		goto end;
	}

	field = rec_get_nth_field_old(rec, 0, &len);

#if (MYSQL_VERSION_ID < 50100)
	if (!rec_get_deleted_flag(rec, sys_tables->comp))
#else /* MYSQL_VERSION_ID < 51000 */
	if (!rec_get_deleted_flag(rec, 0))
#endif
	{

		/* We found one */

                char*	table_name = mem_strdupl((char*) field, len);

		btr_pcur_store_position(&pcur, &mtr);

		mtr_commit(&mtr);

		table = dict_table_get_low(table_name);
		mem_free(table_name);


		if (xtrabackup_tables) {
			char *p;
			int regres = REG_NOMATCH;
			int i;

			p = strstr(table->name, SRV_PATH_SEPARATOR_STR);

			if (p)
				*p = '.';

			for (i = 0; i < tables_regex_num; i++) {
				regres = xb_regexec(&tables_regex[i],
						    table->name, 1,
						    tables_regmatch, 0);
				if (regres != REG_NOMATCH)
					break;
			}

			if (p)
				*p = SRV_PATH_SEPARATOR;

			if ( regres == REG_NOMATCH )
				goto skip;
		}

		if (xtrabackup_tables_file) {
			xtrabackup_tables_t*	xtable;

			XB_HASH_SEARCH(name_hash, tables_hash,
				       ut_fold_string(table->name),
				       xtable,
				       ut_ad(xtable->name),
				       !strcmp(xtable->name, table->name));

			if (!xtable)
				goto skip;
		}


		if (table == NULL) {
			fputs("InnoDB: Failed to load table ", stderr);
#if (MYSQL_VERSION_ID < 50100)
			ut_print_namel(stderr, NULL, (char*) field, len);
#else /* MYSQL_VERSION_ID < 51000 */
			ut_print_namel(stderr, NULL, TRUE, (char*) field, len);
#endif
			putc('\n', stderr);
		} else {
			dict_index_t*	index;

			/* The table definition was corrupt if there
			is no index */

			if (dict_table_get_first_index(table)) {
#ifdef XTRADB_BASED
				dict_update_statistics(table, TRUE, FALSE);
#elif defined(INNODB_VERSION_SHORT)
				dict_update_statistics(table, TRUE);
#else
				dict_update_statistics_low(table, TRUE);
#endif
			}

			//dict_table_print_low(table);

			index = UT_LIST_GET_FIRST(table->indexes);
			while (index != NULL) {
{
	IB_INT64	n_vals;

	if (index->n_user_defined_cols > 0) {
		n_vals = index->stat_n_diff_key_vals[
					index->n_user_defined_cols];
	} else {
		n_vals = index->stat_n_diff_key_vals[1];
	}

	fprintf(stdout,
		"  table: %s, index: %s, space id: %lu, root page: %lu"
#ifdef INNODB_VERSION_SHORT
		", zip size: %lu"
#endif
		"\n  estimated statistics in dictionary:\n"
		"    key vals: %lu, leaf pages: %lu, size pages: %lu\n"
		"  real statistics:\n",
		table->name, index->name,
		(ulong) index->space,
#if (MYSQL_VERSION_ID < 50100)
		(ulong) index->tree->page,
#else /* MYSQL_VERSION_ID < 51000 */
		(ulong) index->page,
#endif
#ifdef INNODB_VERSION_SHORT
		(ulong) fil_space_get_zip_size(index->space),
#endif
		(ulong) n_vals,
		(ulong) index->stat_n_leaf_pages,
		(ulong) index->stat_index_size);

	{
		mtr_t	local_mtr;
		page_t*	root;
		ulint	page_level;

		mtr_start(&local_mtr);

#if (MYSQL_VERSION_ID < 50100)
		mtr_x_lock(&(index->tree->lock), &local_mtr);
		root = btr_root_get(index->tree, &local_mtr);
#else /* MYSQL_VERSION_ID < 51000 */
		mtr_x_lock(&(index->lock), &local_mtr);
		root = btr_root_get(index, &local_mtr);
#endif
		page_level = btr_page_get_level(root, &local_mtr);

		xtrabackup_stats_level(index, page_level);

		mtr_commit(&local_mtr);
	}

	putc('\n', stdout);
}
				index = UT_LIST_GET_NEXT(indexes, index);
			}
		}

skip:
		mtr_start(&mtr);

		btr_pcur_restore_position(BTR_SEARCH_LEAF, &pcur, &mtr);
	}

	goto loop;
	}

end:
	putc('\n', stdout);

	/* shutdown InnoDB */
	if(innodb_end())
		exit(EXIT_FAILURE);
}

/* ================= prepare ================= */

static my_bool
xtrabackup_init_temp_log(void)
{
	os_file_t	src_file = XB_FILE_UNDEFINED;
	char	src_path[FN_REFLEN];
	char	dst_path[FN_REFLEN];
	ibool	success;

	ulint	field;
	byte*	log_buf;
	byte*	log_buf_ = NULL;

	IB_INT64	file_size;

	LSN64	max_no;
	LSN64	max_lsn;
	LSN64	checkpoint_no;

	ulint	fold;

	max_no = ut_dulint_zero;

	if (!xb_init_log_block_size()) {
		goto error;
	}

	if(!xtrabackup_incremental_dir) {
		sprintf(dst_path, "%s/ib_logfile0", xtrabackup_target_dir);
		sprintf(src_path, "%s/%s", xtrabackup_target_dir,
			XB_LOG_FILENAME);
	} else {
		sprintf(dst_path, "%s/ib_logfile0", xtrabackup_incremental_dir);
		sprintf(src_path, "%s/%s", xtrabackup_incremental_dir,
			XB_LOG_FILENAME);
	}

	srv_normalize_path_for_win(dst_path);
	srv_normalize_path_for_win(src_path);
retry:
	src_file = xb_file_create_no_error_handling(src_path, OS_FILE_OPEN,
						    OS_FILE_READ_WRITE,
						    &success);
	if (!success) {
		/* The following call prints an error message */
		os_file_get_last_error(TRUE);

		msg("xtrabackup: Warning: cannot open %s. will try to find.\n",
		    src_path);

		/* check if ib_logfile0 may be xtrabackup_logfile */
		src_file = xb_file_create_no_error_handling(dst_path,
							    OS_FILE_OPEN,
							    OS_FILE_READ_WRITE,
							    &success);
		if (!success) {
			os_file_get_last_error(TRUE);
			msg("  xtrabackup: Fatal error: cannot find %s.\n",
			    src_path);

			goto error;
		}

		log_buf_ = ut_malloc(LOG_FILE_HDR_SIZE * 2);
		log_buf = ut_align(log_buf_, LOG_FILE_HDR_SIZE);

		success = os_file_read(src_file, log_buf, 0, 0, LOG_FILE_HDR_SIZE);
		if (!success) {
			goto error;
		}

		if ( ut_memcmp(log_buf + LOG_FILE_WAS_CREATED_BY_HOT_BACKUP,
				(byte*)"xtrabkup", (sizeof "xtrabkup") - 1) == 0) {
			msg("  xtrabackup: 'ib_logfile0' seems to be "
			    "'xtrabackup_logfile'. will retry.\n");

			ut_free(log_buf_);
			log_buf_ = NULL;

			os_file_close(src_file);
			src_file = XB_FILE_UNDEFINED;

			/* rename and try again */
			success = xb_file_rename(dst_path, src_path);
			if (!success) {
				goto error;
			}

			goto retry;
		}

		msg("  xtrabackup: Fatal error: cannot find %s.\n",
		src_path);

		ut_free(log_buf_);
		log_buf_ = NULL;

		os_file_close(src_file);
		src_file = XB_FILE_UNDEFINED;

		goto error;
	}

	posix_fadvise(src_file, 0, 0, POSIX_FADV_SEQUENTIAL);
	posix_fadvise(src_file, 0, 0, POSIX_FADV_DONTNEED);

	xb_file_set_nocache(src_file, src_path, "OPEN");

	file_size = os_file_get_size_as_iblonglong(src_file);


	/* TODO: We should skip the following modifies, if it is not the first time. */
	log_buf_ = ut_malloc(UNIV_PAGE_SIZE * 129);
	log_buf = ut_align(log_buf_, UNIV_PAGE_SIZE);

	/* read log file header */
	success = os_file_read(src_file, log_buf, 0, 0, LOG_FILE_HDR_SIZE);
	if (!success) {
		goto error;
	}

	if ( ut_memcmp(log_buf + LOG_FILE_WAS_CREATED_BY_HOT_BACKUP,
			(byte*)"xtrabkup", (sizeof "xtrabkup") - 1) != 0 ) {
		msg("xtrabackup: notice: xtrabackup_logfile was already used "
		    "to '--prepare'.\n");
		goto skip_modify;
	} else {
		/* clear it later */
		//memset(log_buf + LOG_FILE_WAS_CREATED_BY_HOT_BACKUP,
		//		' ', 4);
	}

	/* read last checkpoint lsn */
	for (field = LOG_CHECKPOINT_1; field <= LOG_CHECKPOINT_2;
			field += LOG_CHECKPOINT_2 - LOG_CHECKPOINT_1) {
		if (!recv_check_cp_is_consistent(log_buf + field))
			goto not_consistent;

		checkpoint_no = MACH_READ_64(log_buf + field + LOG_CHECKPOINT_NO);

		if (ut_dulint_cmp(checkpoint_no, max_no) >= 0) {
			max_no = checkpoint_no;
			max_lsn = MACH_READ_64(log_buf + field + LOG_CHECKPOINT_LSN);
/*
			mach_write_to_4(log_buf + field + LOG_CHECKPOINT_OFFSET,
					LOG_FILE_HDR_SIZE + ut_dulint_minus(max_lsn,
					ut_dulint_align_down(max_lsn,OS_FILE_LOG_BLOCK_SIZE)));

			ulint	fold;
			fold = ut_fold_binary(log_buf + field, LOG_CHECKPOINT_CHECKSUM_1);
			mach_write_to_4(log_buf + field + LOG_CHECKPOINT_CHECKSUM_1, fold);

			fold = ut_fold_binary(log_buf + field + LOG_CHECKPOINT_LSN,
				LOG_CHECKPOINT_CHECKSUM_2 - LOG_CHECKPOINT_LSN);
			mach_write_to_4(log_buf + field + LOG_CHECKPOINT_CHECKSUM_2, fold);
*/
		}
not_consistent:
		;
	}

	if (ut_dulint_cmp(max_no, ut_dulint_zero) == 0) {
		msg("xtrabackup: No valid checkpoint found.\n");
		goto error;
	}


	/* It seems to be needed to overwrite the both checkpoint area. */
	MACH_WRITE_64(log_buf + LOG_CHECKPOINT_1 + LOG_CHECKPOINT_LSN, max_lsn);
	mach_write_to_4(log_buf + LOG_CHECKPOINT_1 + LOG_CHECKPOINT_OFFSET,
			LOG_FILE_HDR_SIZE + (ulint) ut_dulint_minus(max_lsn,
			ut_dulint_align_down(max_lsn,OS_FILE_LOG_BLOCK_SIZE)));
#ifdef XTRADB_BASED
	MACH_WRITE_64(log_buf + LOG_CHECKPOINT_1 + LOG_CHECKPOINT_ARCHIVED_LSN,
			(ib_uint64_t)(LOG_FILE_HDR_SIZE + ut_dulint_minus(max_lsn,
					ut_dulint_align_down(max_lsn,OS_FILE_LOG_BLOCK_SIZE))));
#endif
	fold = ut_fold_binary(log_buf + LOG_CHECKPOINT_1, LOG_CHECKPOINT_CHECKSUM_1);
	mach_write_to_4(log_buf + LOG_CHECKPOINT_1 + LOG_CHECKPOINT_CHECKSUM_1, fold);

	fold = ut_fold_binary(log_buf + LOG_CHECKPOINT_1 + LOG_CHECKPOINT_LSN,
		LOG_CHECKPOINT_CHECKSUM_2 - LOG_CHECKPOINT_LSN);
	mach_write_to_4(log_buf + LOG_CHECKPOINT_1 + LOG_CHECKPOINT_CHECKSUM_2, fold);

	MACH_WRITE_64(log_buf + LOG_CHECKPOINT_2 + LOG_CHECKPOINT_LSN, max_lsn);
        mach_write_to_4(log_buf + LOG_CHECKPOINT_2 + LOG_CHECKPOINT_OFFSET,
                        LOG_FILE_HDR_SIZE + (ulint) ut_dulint_minus(max_lsn,
                        ut_dulint_align_down(max_lsn,OS_FILE_LOG_BLOCK_SIZE)));
#ifdef XTRADB_BASED
	MACH_WRITE_64(log_buf + LOG_CHECKPOINT_2 + LOG_CHECKPOINT_ARCHIVED_LSN,
			(ib_uint64_t)(LOG_FILE_HDR_SIZE + ut_dulint_minus(max_lsn,
					ut_dulint_align_down(max_lsn,OS_FILE_LOG_BLOCK_SIZE))));
#endif
        fold = ut_fold_binary(log_buf + LOG_CHECKPOINT_2, LOG_CHECKPOINT_CHECKSUM_1);
        mach_write_to_4(log_buf + LOG_CHECKPOINT_2 + LOG_CHECKPOINT_CHECKSUM_1, fold);

        fold = ut_fold_binary(log_buf + LOG_CHECKPOINT_2 + LOG_CHECKPOINT_LSN,
                LOG_CHECKPOINT_CHECKSUM_2 - LOG_CHECKPOINT_LSN);
        mach_write_to_4(log_buf + LOG_CHECKPOINT_2 + LOG_CHECKPOINT_CHECKSUM_2, fold);


	success = os_file_write(src_path, src_file, log_buf, 0, 0, LOG_FILE_HDR_SIZE);
	if (!success) {
		goto error;
	}

	/* expand file size (9/8) and align to UNIV_PAGE_SIZE */

	if (file_size % UNIV_PAGE_SIZE) {
		memset(log_buf, 0, UNIV_PAGE_SIZE);
		success = os_file_write(src_path, src_file, log_buf,
				(ulint)(file_size & 0xFFFFFFFFUL),
				(ulint)(file_size >> 32),
				UNIV_PAGE_SIZE - (ulint) (file_size % UNIV_PAGE_SIZE));
		if (!success) {
			goto error;
		}

		file_size = os_file_get_size_as_iblonglong(src_file);
	}

	/* TODO: We should judge whether the file is already expanded or not... */
	{
		ulint	expand;

		memset(log_buf, 0, UNIV_PAGE_SIZE * 128);
		expand = (ulint) (file_size / UNIV_PAGE_SIZE / 8);

		for (; expand > 128; expand -= 128) {
			success = os_file_write(src_path, src_file, log_buf,
					(ulint)(file_size & 0xFFFFFFFFUL),
					(ulint)(file_size >> 32),
					UNIV_PAGE_SIZE * 128);
			if (!success) {
				goto error;
			}
			file_size += UNIV_PAGE_SIZE * 128;
		}

		if (expand) {
			success = os_file_write(src_path, src_file, log_buf,
					(ulint)(file_size & 0xFFFFFFFFUL),
					(ulint)(file_size >> 32),
					expand * UNIV_PAGE_SIZE);
			if (!success) {
				goto error;
			}
			file_size += UNIV_PAGE_SIZE * expand;
		}
	}

	/* make larger than 2MB */
	if (file_size < 2*1024*1024L) {
		memset(log_buf, 0, UNIV_PAGE_SIZE);
		while (file_size < 2*1024*1024L) {
			success = os_file_write(src_path, src_file, log_buf,
				(ulint)(file_size & 0xFFFFFFFFUL),
				(ulint)(file_size >> 32),
				UNIV_PAGE_SIZE);
			if (!success) {
				goto error;
			}
			file_size += UNIV_PAGE_SIZE;
		}
		file_size = os_file_get_size_as_iblonglong(src_file);
	}

#ifndef INNODB_VERSION_SHORT
	msg("xtrabackup: xtrabackup_logfile detected: size=%lld, "
	    "start_lsn=(%lu %lu)\n", file_size, max_lsn.high, max_lsn.low);
#else
	msg("xtrabackup: xtrabackup_logfile detected: size=%lld, "
	    "start_lsn=(%llu)\n", file_size, max_lsn);
#endif

	os_file_close(src_file);
	src_file = XB_FILE_UNDEFINED;

	/* Backup log parameters */
	innobase_log_group_home_dir_backup = innobase_log_group_home_dir;
	innobase_log_file_size_backup      = innobase_log_file_size;
	innobase_log_files_in_group_backup = innobase_log_files_in_group;

	/* fake InnoDB */
	innobase_log_group_home_dir = NULL;
	innobase_log_file_size      = file_size;
	innobase_log_files_in_group = 1;

	srv_thread_concurrency = 0;

	/* rename 'xtrabackup_logfile' to 'ib_logfile0' */
	success = xb_file_rename(src_path, dst_path);
	if (!success) {
		goto error;
	}
	xtrabackup_logfile_is_renamed = TRUE;

	ut_free(log_buf_);

	return(FALSE);

skip_modify:
	os_file_close(src_file);
	src_file = XB_FILE_UNDEFINED;
	ut_free(log_buf_);
	return(FALSE);

error:
	if (src_file != XB_FILE_UNDEFINED)
		os_file_close(src_file);
	if (log_buf_)
		ut_free(log_buf_);
	msg("xtrabackup: Error: xtrabackup_init_temp_log() failed.\n");
	return(TRUE); /*ERROR*/
}

/***********************************************************************
Generates path to the meta file path from a given path to an incremental .delta
by replacing trailing ".delta" with ".meta", or returns error if 'delta_path'
does not end with the ".delta" character sequence.
@return TRUE on success, FALSE on error. */
static
ibool
get_meta_path(
	const char	*delta_path,	/* in: path to a .delta file */
	char 		*meta_path)	/* out: path to the corresponding .meta
					file */
{
	size_t		len = strlen(delta_path);

	if (len <= 6 || strcmp(delta_path + len - 6, ".delta")) {
		return FALSE;
	}
	memcpy(meta_path, delta_path, len - 6);
	strcpy(meta_path + len - 6, XB_DELTA_INFO_SUFFIX);

	return TRUE;
}

/************************************************************************
Applies a given .delta file to the corresponding data file.
@return TRUE on success */
static
ibool
xtrabackup_apply_delta(
	const char*	dirname,	/* in: dir name of incremental */
	const char*	dbname,		/* in: database name (ibdata: NULL) */
	const char*	filename,	/* in: file name (not a path),
					including the .delta extension */
	my_bool check_newer __attribute__((unused)))
{
	os_file_t	src_file = XB_FILE_UNDEFINED;
	os_file_t	dst_file = XB_FILE_UNDEFINED;
	char	src_path[FN_REFLEN];
	char	dst_path[FN_REFLEN];
	char	meta_path[FN_REFLEN];
	ibool	success;

	ibool	last_buffer = FALSE;
	ulint	page_in_buffer;
	ulint	incremental_buffers = 0;

	xb_delta_info_t info;
	ulint		page_size;
	ulint		page_size_shift;
	byte*		incremental_buffer_base = NULL;
	byte*		incremental_buffer;

	ut_a(xtrabackup_incremental);

	if (dbname) {
		snprintf(src_path, sizeof(src_path), "%s/%s/%s",
			 dirname, dbname, filename);
		snprintf(dst_path, sizeof(dst_path), "%s/%s/%s",
			 xtrabackup_real_target_dir, dbname, filename);
	} else {
		snprintf(src_path, sizeof(src_path), "%s/%s",
			 dirname, filename);
		snprintf(dst_path, sizeof(dst_path), "%s/%s",
			 xtrabackup_real_target_dir, filename);
	}
	dst_path[strlen(dst_path) - 6] = '\0';

	if (!get_meta_path(src_path, meta_path)) {
		goto error;
	}

	srv_normalize_path_for_win(dst_path);
	srv_normalize_path_for_win(src_path);
	srv_normalize_path_for_win(meta_path);

	if (!xb_read_delta_metadata(meta_path, &info)) {
		goto error;
	}

	page_size = info.page_size;
	page_size_shift = get_bit_shift(page_size);
	msg("xtrabackup: page size for %s is %lu bytes\n",
	    src_path, page_size);
	if (page_size_shift < 10 ||
	    page_size_shift > UNIV_PAGE_SIZE_SHIFT_MAX) {
		msg("xtrabackup: error: invalid value of page_size "
		    "(%lu bytes) read from %s\n", page_size, meta_path);
		goto error;
	}

	src_file = xb_file_create_no_error_handling(src_path, OS_FILE_OPEN,
						    OS_FILE_READ_WRITE,
						    &success);
	if (!success) {
		os_file_get_last_error(TRUE);
		msg("xtrabackup: error: cannot open %s\n", src_path);
		goto error;
	}

	posix_fadvise(src_file, 0, 0, POSIX_FADV_SEQUENTIAL);
	posix_fadvise(src_file, 0, 0, POSIX_FADV_DONTNEED);

	xb_file_set_nocache(src_file, src_path, "OPEN");

	dst_file = xb_file_create_no_error_handling(dst_path, OS_FILE_OPEN,
						    OS_FILE_READ_WRITE,
						    &success);
again:
	if (!success) {
		ulint errcode = os_file_get_last_error(TRUE);

		if (errcode == OS_FILE_NOT_FOUND) {
			msg("xtrabackup: target data file %s "
			    "is not found, creating a new one\n", dst_path);
			/* Create the database directory if it doesn't exist yet
			*/
			if (dbname) {
				char	dst_dir[FN_REFLEN];

				snprintf(dst_dir, sizeof(dst_dir), "%s/%s",
					 xtrabackup_real_target_dir, dbname);
				srv_normalize_path_for_win(dst_dir);

				if (!os_file_create_directory(dst_dir, FALSE))
					goto error;
			}
			dst_file =
				xb_file_create_no_error_handling(dst_path,
								 OS_FILE_CREATE,
								 OS_FILE_READ_WRITE,
								 &success);
			goto again;
		}

		msg("xtrabackup: error: cannot open %s\n", dst_path);
		goto error;
	}

	posix_fadvise(dst_file, 0, 0, POSIX_FADV_DONTNEED);

	xb_file_set_nocache(dst_file, dst_path, "OPEN");

	/* allocate buffer for incremental backup (4096 pages) */
	incremental_buffer_base = ut_malloc((UNIV_PAGE_SIZE_MAX / 4 + 1) *
					 UNIV_PAGE_SIZE_MAX);
	incremental_buffer = ut_align(incremental_buffer_base,
				      UNIV_PAGE_SIZE_MAX);

	msg("Applying %s ...\n", src_path);

	while (!last_buffer) {
		ulint cluster_header;

		/* read to buffer */
		/* first block of block cluster */
		success = os_file_read(src_file, incremental_buffer,
				       ((incremental_buffers * (page_size / 4))
					<< page_size_shift) & 0xFFFFFFFFUL,
				       (incremental_buffers * (page_size / 4))
				       >> (32 - page_size_shift),
				       page_size);
		if (!success) {
			goto error;
		}

		cluster_header = mach_read_from_4(incremental_buffer);
		switch(cluster_header) {
			case 0x78747261UL: /*"xtra"*/
				break;
			case 0x58545241UL: /*"XTRA"*/
				last_buffer = TRUE;
				break;
			default:
				msg("xtrabackup: error: %s seems not "
				    ".delta file.\n", src_path);
				goto error;
		}

		for (page_in_buffer = 1; page_in_buffer < page_size / 4;
		     page_in_buffer++) {
			if (mach_read_from_4(incremental_buffer + page_in_buffer * 4)
			    == 0xFFFFFFFFUL)
				break;
		}

		ut_a(last_buffer || page_in_buffer == page_size / 4);

		/* read whole of the cluster */
		success = os_file_read(src_file, incremental_buffer,
				       ((incremental_buffers * (page_size / 4))
					<< page_size_shift) & 0xFFFFFFFFUL,
				       (incremental_buffers * (page_size / 4))
				       >> (32 - page_size_shift),
				       page_in_buffer * page_size);
		if (!success) {
			goto error;
		}

		for (page_in_buffer = 1; page_in_buffer < page_size / 4;
		     page_in_buffer++) {
			ulint offset_on_page;

			offset_on_page = mach_read_from_4(incremental_buffer + page_in_buffer * 4);

			if (offset_on_page == 0xFFFFFFFFUL)
				break;

			/* apply blocks in the cluster */
//			if (ut_dulint_cmp(incremental_lsn,
//				MACH_READ_64(incremental_buffer
//						 + page_in_buffer * page_size
//						 + FIL_PAGE_LSN)) >= 0)
//				continue;

			success = os_file_write(dst_path, dst_file,
					incremental_buffer +
						page_in_buffer * page_size,
					(offset_on_page << page_size_shift) &
						0xFFFFFFFFUL,
					offset_on_page >> (32 - page_size_shift),
					page_size);
			if (!success) {
				goto error;
			}
		}

		incremental_buffers++;
	}

	if (incremental_buffer_base)
		ut_free(incremental_buffer_base);
	if (src_file != XB_FILE_UNDEFINED)
		os_file_close(src_file);
	if (dst_file != XB_FILE_UNDEFINED)
		os_file_close(dst_file);
	return TRUE;

error:
	if (incremental_buffer_base)
		ut_free(incremental_buffer_base);
	if (src_file != XB_FILE_UNDEFINED)
		os_file_close(src_file);
	if (dst_file != XB_FILE_UNDEFINED)
		os_file_close(dst_file);
	msg("xtrabackup: Error: xtrabackup_apply_delta(): "
	    "failed to apply %s to %s.\n", src_path, dst_path);
	return FALSE;
}

/************************************************************************
Applies all .delta files from incremental_dir to the full backup.
@return TRUE on success. */
static
ibool
xtrabackup_apply_deltas(my_bool check_newer)
{
	int		ret;
	char		dbpath[FN_REFLEN];
	os_file_dir_t	dir;
	os_file_dir_t	dbdir;
	os_file_stat_t	dbinfo;
	os_file_stat_t	fileinfo;
	ulint		err 		= DB_SUCCESS;
	static char	current_dir[2];

	current_dir[0] = FN_CURLIB;
	current_dir[1] = 0;
	srv_data_home = current_dir;

	/* datafile */
	dbdir = os_file_opendir(xtrabackup_incremental_dir, FALSE);

	if (dbdir != NULL) {
		ret = fil_file_readdir_next_file(&err, xtrabackup_incremental_dir, dbdir,
							&fileinfo);
		while (ret == 0) {
			if (fileinfo.type == OS_FILE_TYPE_DIR) {
				goto next_file_item_1;
			}

			if (strlen(fileinfo.name) > 6
			    && 0 == strcmp(fileinfo.name +
					strlen(fileinfo.name) - 6,
					".delta")) {
				if (!xtrabackup_apply_delta(
					    xtrabackup_incremental_dir, NULL,
					    fileinfo.name, check_newer))
				{
					return FALSE;
				}
			}
next_file_item_1:
			ret = fil_file_readdir_next_file(&err,
							xtrabackup_incremental_dir, dbdir,
							&fileinfo);
		}

		os_file_closedir(dbdir);
	} else {
		msg("xtrabackup: Cannot open dir %s\n",
		    xtrabackup_incremental_dir);
	}

	/* single table tablespaces */
	dir = os_file_opendir(xtrabackup_incremental_dir, FALSE);

	if (dir == NULL) {
		msg("xtrabackup: Cannot open dir %s\n",
		    xtrabackup_incremental_dir);
	}

		ret = fil_file_readdir_next_file(&err, xtrabackup_incremental_dir, dir,
								&dbinfo);
	while (ret == 0) {
		if (dbinfo.type == OS_FILE_TYPE_FILE
		    || dbinfo.type == OS_FILE_TYPE_UNKNOWN) {

		        goto next_datadir_item;
		}

		sprintf(dbpath, "%s/%s", xtrabackup_incremental_dir,
								dbinfo.name);
		srv_normalize_path_for_win(dbpath);

		dbdir = os_file_opendir(dbpath, FALSE);

		if (dbdir != NULL) {

			ret = fil_file_readdir_next_file(&err, dbpath, dbdir,
								&fileinfo);
			while (ret == 0) {

			        if (fileinfo.type == OS_FILE_TYPE_DIR) {

				        goto next_file_item_2;
				}

				if (strlen(fileinfo.name) > 6
				    && 0 == strcmp(fileinfo.name +
						strlen(fileinfo.name) - 6,
						".delta")) {
					/* The name ends in .delta; try opening
					the file */
					if (!xtrabackup_apply_delta(
						    xtrabackup_incremental_dir,
						    dbinfo.name,
						    fileinfo.name, check_newer))
					{
						return FALSE;
					}
				}
next_file_item_2:
				ret = fil_file_readdir_next_file(&err,
								dbpath, dbdir,
								&fileinfo);
			}

			os_file_closedir(dbdir);
		}
next_datadir_item:
		ret = fil_file_readdir_next_file(&err,
						xtrabackup_incremental_dir,
								dir, &dbinfo);
	}

	os_file_closedir(dir);

	return TRUE;
}

static my_bool
xtrabackup_close_temp_log(my_bool clear_flag)
{
	os_file_t	src_file = XB_FILE_UNDEFINED;
	char	src_path[FN_REFLEN];
	char	dst_path[FN_REFLEN];
	ibool	success;

	byte*	log_buf;
	byte*	log_buf_ = NULL;


	if (!xtrabackup_logfile_is_renamed)
		return(FALSE);

	/* Restore log parameters */
	innobase_log_group_home_dir = innobase_log_group_home_dir_backup;
	innobase_log_file_size      = innobase_log_file_size_backup;
	innobase_log_files_in_group = innobase_log_files_in_group_backup;

	/* rename 'ib_logfile0' to 'xtrabackup_logfile' */
	if(!xtrabackup_incremental_dir) {
		sprintf(dst_path, "%s/ib_logfile0", xtrabackup_target_dir);
		sprintf(src_path, "%s/%s", xtrabackup_target_dir,
			XB_LOG_FILENAME);
	} else {
		sprintf(dst_path, "%s/ib_logfile0", xtrabackup_incremental_dir);
		sprintf(src_path, "%s/%s", xtrabackup_incremental_dir,
			XB_LOG_FILENAME);
	}

	srv_normalize_path_for_win(dst_path);
	srv_normalize_path_for_win(src_path);

	success = xb_file_rename(dst_path, src_path);
	if (!success) {
		goto error;
	}
	xtrabackup_logfile_is_renamed = FALSE;

	if (!clear_flag)
		return(FALSE);

	/* clear LOG_FILE_WAS_CREATED_BY_HOT_BACKUP field */
	src_file = xb_file_create_no_error_handling(src_path, OS_FILE_OPEN,
						    OS_FILE_READ_WRITE,
						    &success);
	if (!success) {
		goto error;
	}

	posix_fadvise(src_file, 0, 0, POSIX_FADV_DONTNEED);

	xb_file_set_nocache(src_file, src_path, "OPEN");

	log_buf_ = ut_malloc(LOG_FILE_HDR_SIZE * 2);
	log_buf = ut_align(log_buf_, LOG_FILE_HDR_SIZE);

	success = os_file_read(src_file, log_buf, 0, 0, LOG_FILE_HDR_SIZE);
	if (!success) {
		goto error;
	}

	memset(log_buf + LOG_FILE_WAS_CREATED_BY_HOT_BACKUP, ' ', 4);

	success = os_file_write(src_path, src_file, log_buf, 0, 0, LOG_FILE_HDR_SIZE);
	if (!success) {
		goto error;
	}

	os_file_close(src_file);
	src_file = XB_FILE_UNDEFINED;

	return(FALSE);
error:
	if (src_file != XB_FILE_UNDEFINED)
		os_file_close(src_file);
	if (log_buf_)
		ut_free(log_buf_);
	msg("xtrabackup: Error: xtrabackup_close_temp_log() failed.\n");
	return(TRUE); /*ERROR*/
}

static void
xtrabackup_prepare_func(void)
{
	/* cd to target-dir */

	if (my_setwd(xtrabackup_real_target_dir,MYF(MY_WME)))
	{
		msg("xtrabackup: cannot my_setwd %s\n",
		    xtrabackup_real_target_dir);
		exit(EXIT_FAILURE);
	}
	msg("xtrabackup: cd to %s\n", xtrabackup_real_target_dir);

	xtrabackup_target_dir= mysql_data_home_buff;
	xtrabackup_target_dir[0]=FN_CURLIB;		// all paths are relative from here
	xtrabackup_target_dir[1]=0;

	/* read metadata of target */
	{
		char	filename[FN_REFLEN];

		sprintf(filename, "%s/%s", xtrabackup_target_dir, XTRABACKUP_METADATA_FILENAME);

		if (!xtrabackup_read_metadata(filename))
			msg("xtrabackup: error: xtrabackup_read_metadata()\n");

		if (!strcmp(metadata_type, "full-backuped")) {
			msg("xtrabackup: This target seems to be not prepared "
			    "yet.\n");
		} else if (!strcmp(metadata_type, "full-prepared")) {
			msg("xtrabackup: This target seems to be already "
			    "prepared.\n");
			goto skip_check;
		} else {
			msg("xtrabackup: This target seems not to have correct "
			    "metadata...\n");
		}

		if (xtrabackup_incremental) {
			msg("xtrabackup: error: applying incremental backup "
			    "needs target prepared.\n");
			exit(EXIT_FAILURE);
		}
skip_check:
		if (xtrabackup_incremental
		    && ut_dulint_cmp(metadata_to_lsn, incremental_lsn) != 0) {
			msg("xtrabackup: error: This incremental backup seems "
			    "not to be proper for the target.\n"
			    "xtrabackup:  Check 'to_lsn' of the target and "
			    "'from_lsn' of the incremental.\n");
			exit(EXIT_FAILURE);
		}
	}

	/* Create logfiles for recovery from 'xtrabackup_logfile', before start InnoDB */
	srv_max_n_threads = 1000;
	os_sync_mutex = NULL;
#ifdef INNODB_VERSION_SHORT
	ut_mem_init();
#ifdef XTRADB_BASED
	/* temporally dummy value to avoid crash */
	srv_page_size_shift = 14;
	srv_page_size = (1 << srv_page_size_shift);
#endif
#else /* INNODB_VERSION_SHORT */
	ut_mem_block_list_init();
#endif
	os_sync_init();
	sync_init();
	os_io_init_simple();
	if(xtrabackup_init_temp_log())
		goto error;

	if(xtrabackup_incremental && !xtrabackup_apply_deltas(TRUE))
		goto error;

	sync_close();
	sync_initialized = FALSE;
	os_sync_free();
	os_sync_mutex = NULL;
	ut_free_all_mem();

	/* check the accessibility of target-dir */
	/* ############# TODO ##################### */

	if(innodb_init_param())
		goto error;

	srv_apply_log_only = (ibool) xtrabackup_apply_log_only;

	/* increase IO threads */
	if(srv_n_file_io_threads < 10) {
		srv_n_file_io_threads = 10;
	}

	msg("xtrabackup: Starting InnoDB instance for recovery.\n"
	    "xtrabackup: Using %lld bytes for buffer pool "
	    "(set by --use-memory parameter)\n", xtrabackup_use_memory);

	if(innodb_init())
		goto error;

	/* align space sizes along with fsp header */
	{
	fil_system_t*	f_system = fil_system;
	fil_space_t*	space;

	mutex_enter(&(f_system->mutex));
	space = UT_LIST_GET_FIRST(f_system->space_list);

	while (space != NULL) {
		byte*	header;
		ulint	size;
		ulint	actual_size;
		mtr_t	mtr;
#ifdef INNODB_VERSION_SHORT
		buf_block_t*	block;
		ulint	flags;
#endif

		if (space->purpose == FIL_TABLESPACE) {
			mutex_exit(&(f_system->mutex));

			mtr_start(&mtr);

#ifndef INNODB_VERSION_SHORT
			mtr_s_lock(fil_space_get_latch(space->id), &mtr);

			header = buf_page_get(space->id, 0, RW_S_LATCH, &mtr);
#ifdef UNIV_SYNC_DEBUG
			buf_page_dbg_add_level(header,
					       SYNC_NO_ORDER_CHECK);
#endif
			header += FIL_PAGE_DATA;
#else
			mtr_s_lock(fil_space_get_latch(space->id, &flags), &mtr);

			block = buf_page_get(space->id,
					     dict_table_flags_to_zip_size(flags),
					     0, RW_S_LATCH, &mtr);
			header = FIL_PAGE_DATA /*FSP_HEADER_OFFSET*/
				+ buf_block_get_frame(block);
#endif

			size = mtr_read_ulint(header + 8 /* FSP_SIZE */, MLOG_4BYTES, &mtr);

			mtr_commit(&mtr);

			fil_extend_space_to_desired_size(&actual_size, space->id, size);

			mutex_enter(&(f_system->mutex));
		}

		space = UT_LIST_GET_NEXT(space_list, space);
	}

	mutex_exit(&(f_system->mutex));
	}



	if (xtrabackup_export) {
		msg("xtrabackup: export option is specified.\n");
		if (innobase_file_per_table) {
			fil_system_t*	f_system = fil_system;
			fil_space_t*	space;
			fil_node_t*	node;
			os_file_t	info_file = XB_FILE_UNDEFINED;
			char		info_file_path[FN_REFLEN];
			ibool		success;
			char		table_name[FN_REFLEN];

			byte*		page;
			byte*		buf = NULL;

			buf = ut_malloc(UNIV_PAGE_SIZE * 2);
			page = ut_align(buf, UNIV_PAGE_SIZE);

			/* flush insert buffer at shutdwon */
			innobase_fast_shutdown = 0;

			mutex_enter(&(f_system->mutex));

			space = UT_LIST_GET_FIRST(f_system->space_list);
			while (space != NULL) {
				/* treat file_per_table only */
				if (space->purpose != FIL_TABLESPACE
				    || trx_sys_sys_space(space->id))
				{
					space = UT_LIST_GET_NEXT(space_list, space);
					continue;
				}

				node = UT_LIST_GET_FIRST(space->chain);
				while (node != NULL) {
					int len;
					char *next, *prev, *p;
					dict_table_t*	table;
					dict_index_t*	index;
					ulint		n_index;

					/* node exist == file exist, here */
					strncpy(info_file_path, node->name, FN_REFLEN);
					len = strlen(info_file_path);
					info_file_path[len - 3] = 'e';
					info_file_path[len - 2] = 'x';
					info_file_path[len - 1] = 'p';

					p = info_file_path;
					prev = NULL;
					while ((next = strstr(p, SRV_PATH_SEPARATOR_STR)) != NULL)
					{
						prev = p;
						p = next + 1;
					}
					info_file_path[len - 4] = 0;
					strncpy(table_name, prev, FN_REFLEN);

					info_file_path[len - 4] = '.';

					mutex_exit(&(f_system->mutex));
					mutex_enter(&(dict_sys->mutex));

					table = dict_table_get_low(table_name);
					if (!table) {
						msg("xtrabackup: error: "
						    "cannot find dictionary "
						    "record of table %s\n",
						    table_name);
						goto next_node;
					}
					index = dict_table_get_first_index(table);
					n_index = UT_LIST_GET_LEN(table->indexes);
					if (n_index > 31) {
						msg("xtrabackup: error: "
						    "sorry, cannot export over "
						    "31 indexes for now.\n");
						goto next_node;
					}

					/* init exp file */
					bzero(page, UNIV_PAGE_SIZE);
					mach_write_to_4(page    , 0x78706f72UL);
					mach_write_to_4(page + 4, 0x74696e66UL);/*"xportinf"*/
					mach_write_to_4(page + 8, n_index);
					strncpy((char *) page + 12,
						table_name, 500);

					msg("xtrabackup: export metadata of "
					    "table '%s' to file `%s` "
					    "(%lu indexes)\n",
					    table_name, info_file_path,
					    n_index);

					n_index = 1;
					while (index) {
						mach_write_to_8(page + n_index * 512, index->id);
						mach_write_to_4(page + n_index * 512 + 8,
#if (MYSQL_VERSION_ID < 50100)
								index->tree->page);
#else /* MYSQL_VERSION_ID < 51000 */
								index->page);
#endif
					strncpy((char *) page + n_index * 512 +
						12, index->name, 500);

						msg("xtrabackup:     name=%s, "
						    "id.low=%lu, page=%lu\n",
						    index->name,
#if (MYSQL_VERSION_ID < 50500)
						    index->id.low,
#else
						    (ulint)(index->id &
							    0xFFFFFFFFUL),
#endif
#if (MYSQL_VERSION_ID < 50100)
						    index->tree->page
#else /* MYSQL_VERSION_ID < 51000 */
						(ulint) index->page
#endif
						);
						index = dict_table_get_next_index(index);
						n_index++;
					}

					srv_normalize_path_for_win(info_file_path);
					info_file = xb_file_create(
						info_file_path,
						OS_FILE_OVERWRITE,
						OS_FILE_NORMAL, OS_DATA_FILE,
						&success);
					if (!success) {
						os_file_get_last_error(TRUE);
						goto next_node;
					}
					success = os_file_write(info_file_path, info_file, page,
								0, 0, UNIV_PAGE_SIZE);
					if (!success) {
						os_file_get_last_error(TRUE);
						goto next_node;
					}
					success = xb_file_flush(info_file);
					if (!success) {
						os_file_get_last_error(TRUE);
						goto next_node;
					}
next_node:
					if (info_file != XB_FILE_UNDEFINED) {
						os_file_close(info_file);
						info_file = XB_FILE_UNDEFINED;
					}
					mutex_exit(&(dict_sys->mutex));
					mutex_enter(&(f_system->mutex));

					node = UT_LIST_GET_NEXT(chain, node);
				}

				space = UT_LIST_GET_NEXT(space_list, space);
			}
			mutex_exit(&(f_system->mutex));

			ut_free(buf);
		}
	}

	/* print binlog position (again?) */
	msg("\n[notice (again)]\n"
	    "  If you use binary log and don't use any hack of group commit,\n"
	    "  the binary log position seems to be:\n");
	trx_sys_print_mysql_binlog_offset();
	msg("\n");

	/* output to xtrabackup_binlog_pos_innodb */
	if (*trx_sys_mysql_bin_log_name != '\0') {
		FILE *fp;

		fp = fopen("xtrabackup_binlog_pos_innodb", "w");
		if (fp) {
			fprintf(fp, "%s\t%llu\n",
				trx_sys_mysql_bin_log_name,
				trx_sys_mysql_bin_log_pos);
			fclose(fp);
		} else {
			msg("xtrabackup: failed to open "
			    "'xtrabackup_binlog_pos_innodb'\n");
		}
	}

	/* Check whether the log is applied enough or not. */
	if ((xtrabackup_incremental
	     && ut_dulint_cmp(srv_start_lsn, incremental_last_lsn) < 0)
	    ||(!xtrabackup_incremental
	       && ut_dulint_cmp(srv_start_lsn, metadata_last_lsn) < 0)) {
		msg(
"xtrabackup: ########################################################\n"
"xtrabackup: # !!WARNING!!                                          #\n"
"xtrabackup: # The transaction log file is corrupted.               #\n"
"xtrabackup: # The log was not applied to the intended LSN!         #\n"
"xtrabackup: ########################################################\n"
		    );
		if (xtrabackup_incremental) {
#ifndef INNODB_VERSION_SHORT
			msg("xtrabackup: The intended lsn is %lu:%lu\n",
			    incremental_last_lsn.high,
			    incremental_last_lsn.low);
#else
			msg("xtrabackup: The intended lsn is %llu\n",
			    incremental_last_lsn);
#endif
		} else {
#ifndef INNODB_VERSION_SHORT
			msg("xtrabackup: The intended lsn is %lu:%lu\n",
			    metadata_last_lsn.high, metadata_last_lsn.low);
#else
			msg("xtrabackup: The intended lsn is %llu\n",
			    metadata_last_lsn);
#endif
		}
	}

	if(innodb_end())
		goto error;

	sync_initialized = FALSE;
	os_sync_mutex = NULL;

	/* re-init necessary components */
#ifdef INNODB_VERSION_SHORT
	ut_mem_init();
#else
	ut_mem_block_list_init();
#endif
	os_sync_init();
	sync_init();
	os_io_init_simple();

	if(xtrabackup_close_temp_log(TRUE))
		exit(EXIT_FAILURE);

	/* output to metadata file */
	{
		char	filename[FN_REFLEN];

		strcpy(metadata_type, "full-prepared");

		if(xtrabackup_incremental
		   && ut_dulint_cmp(metadata_to_lsn, incremental_to_lsn) < 0)
		{
			metadata_to_lsn = incremental_to_lsn;
			metadata_last_lsn = incremental_last_lsn;
		}

		sprintf(filename, "%s/%s", xtrabackup_target_dir, XTRABACKUP_METADATA_FILENAME);
		if (!xtrabackup_write_metadata(filename))
			msg("xtrabackup: error: xtrabackup_write_metadata"
			    "(xtrabackup_target_dir)\n");

		if(xtrabackup_extra_lsndir) {
			sprintf(filename, "%s/%s", xtrabackup_extra_lsndir, XTRABACKUP_METADATA_FILENAME);
			if (!xtrabackup_write_metadata(filename))
				msg("xtrabackup: error: "
				    "xtrabackup_write_metadata"
				    "(xtrabackup_extra_lsndir)\n");
		}
	}

	if(!xtrabackup_create_ib_logfile)
		return;

	/* TODO: make more smart */

	msg("\n[notice]\n"
	    "We cannot call InnoDB second time during the process lifetime.\n");
	msg("Please re-execte to create ib_logfile*. Sorry.\n");

	return;

error:
	xtrabackup_close_temp_log(FALSE);

	exit(EXIT_FAILURE);
}

/* ================= main =================== */

int main(int argc, char **argv)
{
	int ho_error;

	MY_INIT(argv[0]);
	xb_regex_init();

	/* scan options for group to load defaults from */
	{
		int	i;
		char*	optend;
		for (i=1; i < argc; i++) {
			optend = strcend(argv[i], '=');
			if (strncmp(argv[i], "--defaults-group", optend - argv[i]) == 0) {
				load_default_groups[2] = defaults_group = optend + 1;
			}
		}
	}
	load_defaults("my",load_default_groups,&argc,&argv);

	/* ignore unsupported options */
	{
	int i,j,argc_new,find;
	char *optend, *prev_found = NULL;
	argc_new = argc;

	j=1;
	for (i=1 ; i < argc ; i++) {
		uint count;
		struct my_option *opt= (struct my_option *) my_long_options;
		optend= strcend((argv)[i], '=');
		if (!strncmp(argv[i], "--defaults-file", optend - argv[i]))
		{
			msg("xtrabackup: Error: --defaults-file "
			    "must be specified first on the command "
			    "line\n");
			exit(EXIT_FAILURE);
		}
		for (count= 0; opt->name; opt++) {
			if (!getopt_compare_strings(opt->name, (argv)[i] + 2,
				(uint)(optend - (argv)[i] - 2))) /* match found */
			{
				if (!opt->name[(uint)(optend - (argv)[i] - 2)]) {
					find = 1;
					goto next_opt;
				}
				if (!count) {
					count= 1;
					prev_found= (char *) opt->name;
				}
				else if (strcmp(prev_found, opt->name)) {
					count++;
				}
			}
		}
		find = count;
next_opt:
		if(!find){
			argc_new--;
		} else {
			(argv)[j]=(argv)[i];
			j++;
		}
	}
	argc = argc_new;
	argv[argc] = NULL;
	}

	if ((ho_error=handle_options(&argc, &argv, my_long_options, get_one_option)))
		exit(ho_error);

	if ((!xtrabackup_print_param) && (!xtrabackup_prepare) && (strcmp(mysql_data_home, "./") == 0)) {
		if (!xtrabackup_print_param)
			usage();
		msg("\nxtrabackup: Error: Please set parameter 'datadir'\n");
		exit(EXIT_FAILURE);
	}

	/* Ensure target dir is not relative to datadir */
	my_load_path(xtrabackup_real_target_dir, xtrabackup_target_dir, NULL);
	xtrabackup_target_dir= xtrabackup_real_target_dir;

	if (xtrabackup_tables) {
		/* init regexp */
		char *p, *next;
		int i;
		char errbuf[100];

		tables_regex_num = 1;

		p = xtrabackup_tables;
		while ((p = strchr(p, ',')) != NULL) {
			p++;
			tables_regex_num++;
		}

		tables_regex = ut_malloc(sizeof(xb_regex_t) * tables_regex_num);

		p = xtrabackup_tables;
		for (i=0; i < tables_regex_num; i++) {
			next = strchr(p, ',');
			ut_a(next || i == tables_regex_num - 1);

			next++;
			if (i != tables_regex_num - 1)
				*(next - 1) = '\0';

			xb_regerror(xb_regcomp(&tables_regex[i], p,
					       REG_EXTENDED),
				    &tables_regex[i], errbuf, sizeof(errbuf));
			msg("xtrabackup: tables regcomp(%s): %s\n", p, errbuf);

			if (i != tables_regex_num - 1)
				*(next - 1) = ',';
			p = next;
		}
	}

	if (xtrabackup_tables_file) {
		char name_buf[NAME_LEN*2+2];
		FILE *fp;

		name_buf[NAME_LEN*2+1] = '\0';

		/* init tables_hash */
		tables_hash = hash_create(1000);

		/* read and store the filenames */
		fp = fopen(xtrabackup_tables_file,"r");
		if (!fp) {
			msg("xtrabackup: cannot open %s\n",
			    xtrabackup_tables_file);
			exit(EXIT_FAILURE);
		}
		for (;;) {
			xtrabackup_tables_t*	table;
			char*	p = name_buf;

			if ( fgets(name_buf, NAME_LEN*2+1, fp) == 0 ) {
				break;
			}

			while (*p != '\0') {
				if (*p == '.') {
					*p = '/';
				}
				p++;
			}
			p = strchr(name_buf, '\n');
			if (p)
			{
				*p = '\0';
			}

			table = malloc(sizeof(xtrabackup_tables_t) + strlen(name_buf) + 1);
			memset(table, '\0', sizeof(xtrabackup_tables_t) + strlen(name_buf) + 1);
			table->name = ((char*)table) + sizeof(xtrabackup_tables_t);
			strcpy(table->name, name_buf);

			HASH_INSERT(xtrabackup_tables_t, name_hash, tables_hash,
					ut_fold_string(table->name), table);

			msg("xtrabackup: table '%s' is registered to the "
			    "list.\n", table->name);
		}
	}

#ifdef XTRADB_BASED
	/* temporary setting of enough size */
	srv_page_size_shift = UNIV_PAGE_SIZE_SHIFT_MAX;
	srv_page_size = UNIV_PAGE_SIZE_MAX;
	srv_log_block_size = 512;
#endif
	if (xtrabackup_backup && xtrabackup_incremental) {
		/* direct specification is only for --backup */
		/* and the lsn is prior to the other option */

		char* endchar;
		int error = 0;
#ifndef INNODB_VERSION_SHORT
		char* incremental_low;
		long long lsn_high, lsn_low;

		incremental_low = strstr(xtrabackup_incremental, ":");
		if (incremental_low) {
			*incremental_low = '\0';

			lsn_high = strtoll(xtrabackup_incremental, &endchar, 10);
			if (*endchar != '\0' || (lsn_high >> 32))
				error = 1;

			*incremental_low = ':';
			incremental_low++;

			lsn_low = strtoll(incremental_low, &endchar, 10);

			if (*endchar != '\0' || (lsn_low >> 32))
				error = 1;

			incremental_lsn = ut_dulint_create((ulint)lsn_high, (ulint)lsn_low);
		} else {
			error = 1;
		}
#else
		incremental_lsn = strtoll(xtrabackup_incremental, &endchar, 10);
		if (*endchar != '\0')
			error = 1;
#endif

		if (error) {
			msg("xtrabackup: value '%s' may be wrong format for "
			    "incremental option.\n", xtrabackup_incremental);
			exit(EXIT_FAILURE);
		}
	} else if (xtrabackup_backup && xtrabackup_incremental_basedir) {
		char	filename[FN_REFLEN];

		sprintf(filename, "%s/%s", xtrabackup_incremental_basedir, XTRABACKUP_METADATA_FILENAME);

		if (!xtrabackup_read_metadata(filename)) {
			msg("xtrabackup: error: failed to read metadata from "
			    "%s\n", filename);
			exit(EXIT_FAILURE);
		}

		incremental_lsn = metadata_to_lsn;
		xtrabackup_incremental = xtrabackup_incremental_basedir; //dummy
	} else if (xtrabackup_prepare && xtrabackup_incremental_dir) {
		char	filename[FN_REFLEN];

		sprintf(filename, "%s/%s", xtrabackup_incremental_dir, XTRABACKUP_METADATA_FILENAME);

		if (!xtrabackup_read_metadata(filename)) {
			msg("xtrabackup: error: failed to read metadata from "
			    "%s\n", filename);
			exit(EXIT_FAILURE);
		}

		incremental_lsn = metadata_from_lsn;
		incremental_to_lsn = metadata_to_lsn;
		incremental_last_lsn = metadata_last_lsn;
		xtrabackup_incremental = xtrabackup_incremental_dir; //dummy

	} else {
		xtrabackup_incremental = NULL;
	}

	/* --print-param */
	if (xtrabackup_print_param) {
		/* === some variables from mysqld === */
		bzero((G_PTR) &mysql_tmpdir_list, sizeof(mysql_tmpdir_list));

		if (init_tmpdir(&mysql_tmpdir_list, opt_mysql_tmpdir))
			exit(EXIT_FAILURE);

		printf("# This MySQL options file was generated by XtraBackup.\n");
		printf("[%s]\n", defaults_group);
		printf("datadir = \"%s\"\n", mysql_data_home);
		printf("tmpdir = \"%s\"\n", mysql_tmpdir_list.list[0]);
		printf("innodb_data_home_dir = \"%s\"\n",
			innobase_data_home_dir ? innobase_data_home_dir : mysql_data_home);
		printf("innodb_data_file_path = \"%s\"\n",
			innobase_data_file_path ? innobase_data_file_path : "ibdata1:10M:autoextend");
		printf("innodb_log_group_home_dir = \"%s\"\n",
			innobase_log_group_home_dir ? innobase_log_group_home_dir : mysql_data_home);
		printf("innodb_log_files_in_group = %ld\n", innobase_log_files_in_group);
		printf("innodb_log_file_size = %lld\n", innobase_log_file_size);
		printf("innodb_flush_method = \"%s\"\n",
		       (innobase_unix_file_flush_method != NULL) ?
		       innobase_unix_file_flush_method : "");
#ifdef XTRADB_BASED
		printf("innodb_fast_checksum = %d\n", innobase_fast_checksum);
		printf("innodb_page_size = %ld\n", innobase_page_size);
		printf("innodb_log_block_size = %lu\n", innobase_log_block_size);
#endif
		exit(EXIT_SUCCESS);
	}

	print_version();
	if (xtrabackup_incremental) {
#ifndef INNODB_VERSION_SHORT
		msg("incremental backup from %lu:%lu is enabled.\n",
		    incremental_lsn.high, incremental_lsn.low);
#else
		msg("incremental backup from %llu is enabled.\n",
		    incremental_lsn);
#endif
	}

	if (xtrabackup_export && innobase_file_per_table == FALSE) {
		msg("xtrabackup: error: --export option can only "
		    "be used with --innodb-file-per-table=ON.\n");
		exit(EXIT_FAILURE);
	}

	if (xtrabackup_incremental && xtrabackup_compact) {
		msg("xtrabackup: error: --compact cannot be used with "
		    "incremental backups.\n");
		exit(EXIT_FAILURE);
	}

	if (xtrabackup_incremental && xtrabackup_stream &&
	    xtrabackup_stream_fmt == XB_STREAM_FMT_TAR) {
		msg("xtrabackup: error: "
		    "streaming incremental backups are incompatible with the \n"
		    "'tar' streaming format. Use --stream=xbstream instead.\n");
		exit(EXIT_FAILURE);
	}

	if (xtrabackup_compress && xtrabackup_stream &&
	    xtrabackup_stream_fmt == XB_STREAM_FMT_TAR) {
		msg("xtrabackup: error: "
		    "compressed backups are incompatible with the \n"
		    "'tar' streaming format. Use --stream=xbstream instead.\n");
		exit(EXIT_FAILURE);
	}

	/* cannot execute both for now */
	{
		int num = 0;

		if (xtrabackup_backup) num++;
		if (xtrabackup_stats) num++;
		if (xtrabackup_prepare) num++;
		if (num != 1) { /* !XOR (for now) */
			usage();
			exit(EXIT_FAILURE);
		}
	}

#ifndef __WIN__
	if (xtrabackup_debug_sync) {
		signal(SIGCONT, sigcont_handler);
	}
#endif

	/* --backup */
	if (xtrabackup_backup)
		xtrabackup_backup_func();

	/* --stats */
	if (xtrabackup_stats)
		xtrabackup_stats_func();

	/* --prepare */
	if (xtrabackup_prepare)
		xtrabackup_prepare_func();

	if (xtrabackup_tables) {
		/* free regexp */
		int i;

		for (i = 0; i < tables_regex_num; i++) {
			xb_regfree(&tables_regex[i]);
		}
		ut_free(tables_regex);
	}

	if (xtrabackup_tables_file) {
		ulint	i;

		/* free the hash elements */
		for (i = 0; i < hash_get_n_cells(tables_hash); i++) {
			xtrabackup_tables_t*	table;

			table = HASH_GET_FIRST(tables_hash, i);

			while (table) {
				xtrabackup_tables_t*	prev_table = table;

				table = HASH_GET_NEXT(name_hash, prev_table);

				HASH_DELETE(xtrabackup_tables_t, name_hash, tables_hash,
						ut_fold_string(prev_table->name), prev_table);
				free(prev_table);
			}
		}

		/* free tables_hash */
		hash_table_free(tables_hash);
	}

	xb_regex_end();

	exit(EXIT_SUCCESS);
}<|MERGE_RESOLUTION|>--- conflicted
+++ resolved
@@ -862,688 +862,6 @@
   return 0;
 }
 
-<<<<<<< HEAD
-=======
-/* ================ Dummys =================== */
-
-ibool
-thd_is_replication_slave_thread(
-	void*	thd)
-{
-	(void)thd;
-	msg("xtrabackup: thd_is_replication_slave_thread() is called\n");
-	return(FALSE);
-}
-
-ibool
-thd_has_edited_nontrans_tables(
-	void*	thd)
-{
-	(void)thd;
-	msg("xtrabackup: thd_has_edited_nontrans_tables() is called\n");
-	return(FALSE);
-}
-
-ibool
-thd_is_select(
-	const void*	thd)
-{
-	(void)thd;
-	msg("xtrabackup: thd_is_select() is called\n");
-	return(FALSE);
-}
-
-void
-innobase_mysql_prepare_print_arbitrary_thd(void)
-{
-	/* do nothing */
-}
-
-void
-innobase_mysql_end_print_arbitrary_thd(void)
-{
-	/* do nothing */
-}
-
-void
-innobase_mysql_print_thd(
-	FILE*   f,
-	void*   input_thd,
-	uint	max_query_len)
-{
-	(void)f;
-	(void)input_thd;
-	(void)max_query_len;
-	msg("xtrabackup: innobase_mysql_print_thd() is called\n");
-}
-
-void
-innobase_get_cset_width(
-	ulint	cset,
-	ulint*	mbminlen,
-	ulint*	mbmaxlen)
-{
-	CHARSET_INFO*	cs;
-	ut_ad(cset < 256);
-	ut_ad(mbminlen);
-	ut_ad(mbmaxlen);
-
-	cs = all_charsets[cset];
-	if (cs) {
-		*mbminlen = cs->mbminlen;
-		*mbmaxlen = cs->mbmaxlen;
-	} else {
-		ut_a(cset == 0);
-		*mbminlen = *mbmaxlen = 0;
-	}
-}
-
-void
-innobase_convert_from_table_id(
-#ifdef INNODB_VERSION_SHORT
-	struct charset_info_st*	cs,
-#endif
-	char*	to,
-	const char*	from,
-	ulint	len)
-{
-#ifdef INNODB_VERSION_SHORT
-	(void)cs;
-#endif
-	(void)to;
-	(void)from;
-	(void)len;
-
-	msg("xtrabackup: innobase_convert_from_table_id() is called\n");
-}
-
-void
-innobase_convert_from_id(
-#ifdef INNODB_VERSION_SHORT
-	struct charset_info_st*	cs,
-#endif
-	char*	to,
-	const char*	from,
-	ulint	len)
-{
-#ifdef INNODB_VERSION_SHORT
-	(void)cs;
-#endif
-	(void)to;
-	(void)from;
-	(void)len;
-	msg("xtrabackup: innobase_convert_from_id() is called\n");
-}
-
-int
-innobase_strcasecmp(
-	const char*	a,
-	const char*	b)
-{
-	return(my_strcasecmp(&my_charset_utf8_general_ci, a, b));
-}
-
-void
-innobase_casedn_str(
-	char*	a)
-{
-	my_casedn_str(&my_charset_utf8_general_ci, a);
-}
-
-struct charset_info_st*
-innobase_get_charset(
-	void*   mysql_thd)
-{
-	(void)mysql_thd;
-	msg("xtrabackup: innobase_get_charset() is called\n");
-	return(NULL);
-}
-
-const char*
-innobase_get_stmt(
-	void*	mysql_thd,
-	size_t*	length)
-{
-	(void)mysql_thd;
-	(void)length;
-	msg("xtrabackup: innobase_get_stmt() is called\n");
-	return("nothing");
-}
-
-int
-innobase_mysql_tmpfile(void)
-{
-	char	filename[FN_REFLEN];
-	int	fd2 = -1;
-	File	fd = create_temp_file(filename, my_tmpdir(&mysql_tmpdir_list), "ib",
-#ifdef __WIN__
-				O_BINARY | O_TRUNC | O_SEQUENTIAL |
-				O_TEMPORARY | O_SHORT_LIVED |
-#endif /* __WIN__ */
-				O_CREAT | O_EXCL | O_RDWR,
-				MYF(MY_WME));
-	if (fd >= 0) {
-#ifndef __WIN__
-		/* On Windows, open files cannot be removed, but files can be
-		created with the O_TEMPORARY flag to the same effect
-		("delete on close"). */
-		unlink(filename);
-#endif /* !__WIN__ */
-		/* Copy the file descriptor, so that the additional resources
-		allocated by create_temp_file() can be freed by invoking
-		my_close().
-
-		Because the file descriptor returned by this function
-		will be passed to fdopen(), it will be closed by invoking
-		fclose(), which in turn will invoke close() instead of
-		my_close(). */
-#ifdef _WIN32
-		/* Note that on Windows, the integer returned by mysql_tmpfile
-		has no relation to C runtime file descriptor. Here, we need
-		to call my_get_osfhandle to get the HANDLE and then convert it
-		to C runtime filedescriptor. */
-		{
-			HANDLE hFile = my_get_osfhandle(fd);
-			HANDLE hDup;
-			BOOL bOK =
-				DuplicateHandle(GetCurrentProcess(), hFile,
-						GetCurrentProcess(), &hDup, 0,
-						FALSE, DUPLICATE_SAME_ACCESS);
-			if(bOK) {
-				fd2 = _open_osfhandle((intptr_t)hDup,0);
-			}
-			else {
-				my_osmaperr(GetLastError());
-				fd2 = -1;
-			}
-		}
-#else
-		fd2 = dup(fd);
-#endif
-		if (fd2 < 0) {
-			msg("xtrabackup: Got error %d on dup\n",fd2);
-                }
-		my_close(fd, MYF(MY_WME));
-	}
-	return(fd2);
-}
-
-/***********************************************************************
-Creates a temporary file in tmpdir with a specified prefix in the file
-name. The file will be automatically removed on close.
-Unlike innobase_mysql_tmpfile(), dup() is not used, so the returned
-file must be closed with my_close().
-@return file descriptor or a negative number in case of error.*/
-File
-xtrabackup_create_tmpfile(char *path, const char *prefix)
-{
-	File	fd = create_temp_file(path, my_tmpdir(&mysql_tmpdir_list),
-				      prefix,
-#ifdef __WIN__
-				O_BINARY | O_TRUNC | O_SEQUENTIAL |
-				O_TEMPORARY | O_SHORT_LIVED |
-#endif /* __WIN__ */
-				O_CREAT | O_EXCL | O_RDWR,
-				MYF(MY_WME));
-#ifndef __WIN__
-	if (fd >= 0) {
-		/* On Windows, open files cannot be removed, but files can be
-		created with the O_TEMPORARY flag to the same effect
-		("delete on close"). */
-		unlink(path);
-	}
-#endif /* !__WIN__ */
-
-	return(fd);
-}
-
-void
-innobase_invalidate_query_cache(
-	trx_t*	trx,
-#ifndef INNODB_VERSION_SHORT
-	char*	full_name,
-#else
-	const char*	full_name,
-#endif
-	ulint	full_name_len)
-{
-	(void)trx;
-	(void)full_name;
-	(void)full_name_len;
-	/* do nothing */
-}
-
-int
-mysql_get_identifier_quote_char(
-	trx_t*		trx,
-	const char*	name,
-	ulint		namelen)
-{
-	(void)trx;
-	(void)name;
-	(void)namelen;
-	return '"';
-}
-
-void
-innobase_print_identifier(
-	FILE*	f,
-	trx_t*	trx __attribute__((unused)),
-	ibool	table_id __attribute__((unused)),
-	const char*	name,
-	ulint	namelen)
-{
-        const char*     s       = name;
-        const char*     e = s + namelen;
-        int             q;
-
-	q = '"';
-
-        putc(q, f);
-        while (s < e) {
-                int     c = *s++;
-                if (c == q) {
-                        putc(c, f);
-                }
-                putc(c, f);
-        }
-        putc(q, f);
-}
-
-/**********************************************************************//**
-It should be safe to use lower_case_table_names=0 for xtrabackup. If it causes
-any problems, we can add the lower_case_table_names option to xtrabackup
-later.
-@return	0 */
-ulint
-innobase_get_lower_case_table_names(void)
-/*=====================================*/
-{
-	return(0);
-}
-
-/******************************************************************//**
-Strip dir name from a full path name and return only the file name
-@return file name or "null" if no file name */
-const char*
-innobase_basename(
-/*==============*/
-	const char*	path_name)	/*!< in: full path name */
-{
-	const char*	name = base_name(path_name);
-
-	return((name) ? name : "null");
-}
-
-/*****************************************************************//**
-Convert an SQL identifier to the MySQL system_charset_info (UTF-8)
-and quote it if needed.
-@return	pointer to the end of buf */
-static
-char*
-innobase_convert_identifier(
-/*========================*/
-	char*		buf,	/*!< out: buffer for converted identifier */
-	ulint		buflen,	/*!< in: length of buf, in bytes */
-	const char*	id,	/*!< in: identifier to convert */
-	ulint		idlen,	/*!< in: length of id, in bytes */
-	void*		thd __attribute__((unused)), 
-						/*!< in: MySQL connection thread, or NULL */
-	ibool		file_id __attribute__((unused)))
-						/*!< in: TRUE=id is a table or database name;
-						FALSE=id is an UTF-8 string */
-{
-	const char*	s	= id;
-	int		q;
-
-	/* See if the identifier needs to be quoted. */
-	q = '"';
-
-	if (q == EOF) {
-		if (UNIV_UNLIKELY(idlen > buflen)) {
-			idlen = buflen;
-		}
-		memcpy(buf, s, idlen);
-		return(buf + idlen);
-	}
-
-	/* Quote the identifier. */
-	if (buflen < 2) {
-		return(buf);
-	}
-
-	*buf++ = q;
-	buflen--;
-
-	for (; idlen; idlen--) {
-		int	c = *s++;
-		if (UNIV_UNLIKELY(c == q)) {
-			if (UNIV_UNLIKELY(buflen < 3)) {
-				break;
-			}
-
-			*buf++ = c;
-			*buf++ = c;
-			buflen -= 2;
-		} else {
-			if (UNIV_UNLIKELY(buflen < 2)) {
-				break;
-			}
-
-			*buf++ = c;
-			buflen--;
-		}
-	}
-
-	*buf++ = q;
-	return(buf);
-}
-
-/*****************************************************************//**
-Convert a table or index name to the MySQL system_charset_info (UTF-8)
-and quote it if needed.
-@return	pointer to the end of buf */
-char*
-innobase_convert_name(
-/*==================*/
-	char*		buf,	/*!< out: buffer for converted identifier */
-	ulint		buflen,	/*!< in: length of buf, in bytes */
-	const char*	id,	/*!< in: identifier to convert */
-	ulint		idlen,	/*!< in: length of id, in bytes */
-	void*		thd,	/*!< in: MySQL connection thread, or NULL */
-	ibool		table_id)/*!< in: TRUE=id is a table or database name;
-				FALSE=id is an index name */
-{
-	char*		s	= buf;
-	const char*	bufend	= buf + buflen;
-
-	if (table_id) {
-		const char*	slash = (const char*) memchr(id, '/', idlen);
-		if (!slash) {
-
-			goto no_db_name;
-		}
-
-		/* Print the database name and table name separately. */
-		s = innobase_convert_identifier(s, bufend - s, id, slash - id,
-						thd, TRUE);
-		if (UNIV_LIKELY(s < bufend)) {
-			*s++ = '.';
-			s = innobase_convert_identifier(s, bufend - s,
-							slash + 1, idlen
-							- (slash - id) - 1,
-							thd, TRUE);
-		}
-#ifdef INNODB_VERSION_SHORT
-	} else if (UNIV_UNLIKELY(*id == TEMP_INDEX_PREFIX)) {
-		/* Temporary index name (smart ALTER TABLE) */
-		const char temp_index_suffix[]= "--temporary--";
-
-		s = innobase_convert_identifier(buf, buflen, id + 1, idlen - 1,
-						thd, FALSE);
-		if (s - buf + (sizeof temp_index_suffix - 1) < buflen) {
-			memcpy(s, temp_index_suffix,
-			       sizeof temp_index_suffix - 1);
-			s += sizeof temp_index_suffix - 1;
-		}
-#endif
-	} else {
-no_db_name:
-		s = innobase_convert_identifier(buf, buflen, id, idlen,
-						thd, table_id);
-	}
-
-	return(s);
-
-}
-
-ibool
-trx_is_interrupted(
-	trx_t*	trx)
-{
-	(void)trx;
-	/* There are no mysql_thd */
-	return(FALSE);
-}
-
-int
-innobase_mysql_cmp(
-	int		mysql_type,
-	uint		charset_number,
-	unsigned char*	a,
-	unsigned int	a_length,
-	unsigned char*	b,
-	unsigned int	b_length)
-{
-	CHARSET_INFO*		charset;
-	enum enum_field_types	mysql_tp;
-	int                     ret;
-
-	DBUG_ASSERT(a_length != UNIV_SQL_NULL);
-	DBUG_ASSERT(b_length != UNIV_SQL_NULL);
-
-	mysql_tp = (enum enum_field_types) mysql_type;
-
-	switch (mysql_tp) {
-
-        case MYSQL_TYPE_BIT:
-	case MYSQL_TYPE_STRING:
-	case MYSQL_TYPE_VAR_STRING:
-	case FIELD_TYPE_TINY_BLOB:
-	case FIELD_TYPE_MEDIUM_BLOB:
-	case FIELD_TYPE_BLOB:
-	case FIELD_TYPE_LONG_BLOB:
-        case MYSQL_TYPE_VARCHAR:
-		/* Use the charset number to pick the right charset struct for
-		the comparison. Since the MySQL function get_charset may be
-		slow before Bar removes the mutex operation there, we first
-		look at 2 common charsets directly. */
-
-		if (charset_number == default_charset_info->number) {
-			charset = default_charset_info;
-		} else if (charset_number == my_charset_latin1.number) {
-			charset = &my_charset_latin1;
-		} else {
-			charset = get_charset(charset_number, MYF(MY_WME));
-
-			if (charset == NULL) {
-				msg("xtrabackup: InnoDB needs charset %lu for "
-				    "doing a comparison, but MySQL cannot "
-				    "find that charset.\n",
-				    (ulong) charset_number);
-				ut_a(0);
-			}
-		}
-
-                /* Starting from 4.1.3, we use strnncollsp() in comparisons of
-                non-latin1_swedish_ci strings. NOTE that the collation order
-                changes then: 'b\0\0...' is ordered BEFORE 'b  ...'. Users
-                having indexes on such data need to rebuild their tables! */
-
-                ret = charset->coll->strnncollsp(charset,
-                                  a, a_length,
-                                                 b, b_length, 0);
-		if (ret < 0) {
-		        return(-1);
-		} else if (ret > 0) {
-		        return(1);
-		} else {
-		        return(0);
-	        }
-	default:
-		assert(0);
-	}
-
-	return(0);
-}
-
-ulint
-innobase_get_at_most_n_mbchars(
-	ulint charset_id,
-	ulint prefix_len,
-	ulint data_len,
-	const char* str)
-{
-	ulint char_length;	/* character length in bytes */
-	ulint n_chars;		/* number of characters in prefix */
-	CHARSET_INFO* charset;	/* charset used in the field */
-
-	charset = get_charset((uint) charset_id, MYF(MY_WME));
-
-	ut_ad(charset);
-	ut_ad(charset->mbmaxlen);
-
-	/* Calculate how many characters at most the prefix index contains */
-
-	n_chars = prefix_len / charset->mbmaxlen;
-
-	/* If the charset is multi-byte, then we must find the length of the
-	first at most n chars in the string. If the string contains less
-	characters than n, then we return the length to the end of the last
-	character. */
-
-	if (charset->mbmaxlen > 1) {
-		/* my_charpos() returns the byte length of the first n_chars
-		characters, or a value bigger than the length of str, if
-		there were not enough full characters in str.
-
-		Why does the code below work:
-		Suppose that we are looking for n UTF-8 characters.
-
-		1) If the string is long enough, then the prefix contains at
-		least n complete UTF-8 characters + maybe some extra
-		characters + an incomplete UTF-8 character. No problem in
-		this case. The function returns the pointer to the
-		end of the nth character.
-
-		2) If the string is not long enough, then the string contains
-		the complete value of a column, that is, only complete UTF-8
-		characters, and we can store in the column prefix index the
-		whole string. */
-
-		char_length = my_charpos(charset, str,
-						str + data_len, (int) n_chars);
-		if (char_length > data_len) {
-			char_length = data_len;
-		}
-	} else {
-		if (data_len < prefix_len) {
-			char_length = data_len;
-		} else {
-			char_length = prefix_len;
-		}
-	}
-
-	return(char_length);
-}
-
-ibool
-innobase_query_is_update(void)
-{
-	msg("xtrabackup: innobase_query_is_update() is called\n");
-	return(0);
-}
-
-#ifdef INNODB_VERSION_SHORT
-ulint
-innobase_raw_format(
-/*================*/
-	const char*	data,		/*!< in: raw data */
-	ulint		data_len,	/*!< in: raw data length
-					in bytes */
-	ulint		charset_coll,	/*!< in: charset collation */
-	char*		buf,		/*!< out: output buffer */
-	ulint		buf_size)	/*!< in: output buffer size
-					in bytes */
-{
-	(void)data;
-	(void)data_len;
-	(void)charset_coll;
-	(void)buf;
-	(void)buf_size;
-
-	msg("xtrabackup: innobase_raw_format() is called\n");
-	return(0);
-}
-
-ulong
-thd_lock_wait_timeout(
-/*==================*/
-	void*	thd)	/*!< in: thread handle (THD*), or NULL to query
-			the global innodb_lock_wait_timeout */
-{
-	(void)thd;
-	return(innobase_lock_wait_timeout);
-}
-
-ibool
-thd_supports_xa(
-/*============*/
-	void*	thd)	/*!< in: thread handle (THD*), or NULL to query
-			the global innodb_supports_xa */
-{
-	(void)thd;
-	return(FALSE);
-}
-
-ibool
-trx_is_strict(
-/*==========*/
-	trx_t*	trx)	/*!< in: transaction */
-{
-	(void)trx;
-	return(FALSE);
-}
-
-#ifdef XTRADB_BASED
-trx_t*
-innobase_get_trx()
-{
-	return(NULL);
-}
-
-ibool
-innobase_get_slow_log()
-{
-	return(FALSE);
-}
-#endif
-#endif
-
-/***********************************************************************//**
-Compatibility wrapper around os_file_flush().
-@return	TRUE if success */
-static
-ibool
-xb_file_flush(
-/*==========*/
-	os_file_t	file)	/*!< in, own: handle to a file */
-{
-#ifdef XTRADB_BASED
-	return os_file_flush(file, TRUE);
-#else
-	return os_file_flush(file);
-#endif
-}
-
-/***********************************************************************
-Computes bit shift for a given value. If the argument is not a power
-of 2, returns 0.*/
-UNIV_INLINE
-ulint
-get_bit_shift(ulint value)
-{
-	ulint shift;
-
-	if (value == 0)
-		return 0;
-
-	for (shift = 0; !(value & 1UL); shift++) {
-		value >>= 1;
-	}
-	return (value >> 1) ? 0 : shift;
-}
-
 /***********************************************************************
 Initializes log_block_size*/
 static
@@ -1572,7 +890,6 @@
 	return TRUE;
 }
 
->>>>>>> 1523376a
 static my_bool
 innodb_init_param(void)
 {
