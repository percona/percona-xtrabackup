/******************************************************
Copyright (c) 2011-2013 Percona LLC and/or its affiliates.

The xbstream utility: serialize/deserialize files in the XBSTREAM format.

This program is free software; you can redistribute it and/or modify
it under the terms of the GNU General Public License as published by
the Free Software Foundation; version 2 of the License.

This program is distributed in the hope that it will be useful,
but WITHOUT ANY WARRANTY; without even the implied warranty of
MERCHANTABILITY or FITNESS FOR A PARTICULAR PURPOSE.  See the
GNU General Public License for more details.

You should have received a copy of the GNU General Public License
along with this program; if not, write to the Free Software
Foundation, Inc., 59 Temple Place, Suite 330, Boston, MA 02111-1307 USA

*******************************************************/

#include <mysql_version.h>
#include <my_base.h>
#include <my_getopt.h>
#include <hash.h>
#include "common.h"
#include "xbstream.h"
#include "ds_local.h"
#include "ds_stdout.h"

#define XBSTREAM_VERSION "1.0"
#define XBSTREAM_BUFFER_SIZE (1024 * 1024UL)

#define START_FILE_HASH_SIZE 16

typedef enum {
	RUN_MODE_NONE,
	RUN_MODE_CREATE,
	RUN_MODE_EXTRACT
} run_mode_t;

/* Need the following definitions to avoid linking with ds_*.o and their link
dependencies */
datasink_t datasink_archive;
datasink_t datasink_xbstream;
datasink_t datasink_compress;
datasink_t datasink_tmpfile;
datasink_t datasink_encrypt;
datasink_t datasink_buffer;

static run_mode_t 	opt_mode;
static char *		opt_directory = NULL;
static my_bool		opt_verbose = 0;

static struct my_option my_long_options[] =
{
	{"help", '?', "Display this help and exit.",
	 0, 0, 0, GET_NO_ARG, NO_ARG, 0, 0, 0, 0, 0, 0},
	{"create", 'c', "Stream the specified files to the standard output.",
	 0, 0, 0, GET_NO_ARG, NO_ARG, 0, 0, 0, 0, 0, 0},
	{"extract", 'x', "Extract to disk files from the stream on the "
	 "standard input.",
	 0, 0, 0, GET_NO_ARG, NO_ARG, 0, 0, 0, 0, 0, 0},
	{"directory", 'C', "Change the current directory to the specified one "
	 "before streaming or extracting.", &opt_directory, &opt_directory, 0,
	 GET_STR_ALLOC, REQUIRED_ARG, 0, 0, 0, 0, 0, 0},
	{"verbose", 'v', "Print verbose output.", &opt_verbose, &opt_verbose,
	 0, GET_BOOL, NO_ARG, 0, 0, 0, 0, 0, 0},

	{0, 0, 0, 0, 0, 0, GET_NO_ARG, NO_ARG, 0, 0, 0, 0, 0, 0}
};

typedef struct {
	char 		*path;
	uint		pathlen;
	my_off_t	offset;
	ds_ctxt_t	*ds_ctxt;
	ds_file_t	*file;
} file_entry_t;

static int get_options(int *argc, char ***argv);
static int mode_create(int argc, char **argv);
static int mode_extract(int argc, char **argv);
static my_bool get_one_option(int optid, const struct my_option *opt,
			      char *argument);

int
main(int argc, char **argv)
{
	MY_INIT(argv[0]);

	if (get_options(&argc, &argv)) {
		goto err;
	}

	if (opt_mode == RUN_MODE_NONE) {
		msg("%s: either -c or -x must be specified.\n", my_progname);
		goto err;
	}

	/* Change the current directory if -C is specified */
	if (opt_directory && my_setwd(opt_directory, MYF(MY_WME))) {
		goto err;
	}

	if (opt_mode == RUN_MODE_CREATE && mode_create(argc, argv)) {
		goto err;
	} else if (opt_mode == RUN_MODE_EXTRACT && mode_extract(argc, argv)) {
		goto err;
	}

	my_cleanup_options(my_long_options);

	my_end(0);

	return EXIT_SUCCESS;
err:
	my_cleanup_options(my_long_options);

	my_end(0);

	exit(EXIT_FAILURE);
}

static
int
get_options(int *argc, char ***argv)
{
	int ho_error;

	if ((ho_error= handle_options(argc, argv, my_long_options,
				      get_one_option))) {
		exit(EXIT_FAILURE);
	}

	return 0;
}

static
void
print_version(void)
{
	printf("%s  Ver %s for %s (%s)\n", my_progname, XBSTREAM_VERSION,
	       SYSTEM_TYPE, MACHINE_TYPE);
}

static
void
usage(void)
{
	print_version();
	puts("Copyright (C) 2011-2013 Percona LLC and/or its affiliates.");
	puts("This software comes with ABSOLUTELY NO WARRANTY. "
	     "This is free software,\nand you are welcome to modify and "
	     "redistribute it under the GPL license.\n");

	puts("Serialize/deserialize files in the XBSTREAM format.\n");

	puts("Usage: ");
	printf("  %s -c [OPTIONS...] FILES...	# stream specified files to "
	       "standard output.\n", my_progname);
	printf("  %s -x [OPTIONS...]		# extract files from the stream"
	       "on the standard input.\n", my_progname);

	puts("\nOptions:");
	my_print_help(my_long_options);
}

static
int
set_run_mode(run_mode_t mode)
{
	if (opt_mode != RUN_MODE_NONE) {
		msg("%s: can't set specify both -c and -x.\n", my_progname);
		return 1;
	}

	opt_mode = mode;

	return 0;
}

static
my_bool
get_one_option(int optid, const struct my_option *opt __attribute__((unused)),
	       char *argument __attribute__((unused)))
{
	switch (optid) {
	case 'c':
		if (set_run_mode(RUN_MODE_CREATE)) {
			return TRUE;
		}
		break;
	case 'x':
		if (set_run_mode(RUN_MODE_EXTRACT)) {
			return TRUE;
		}
		break;
	case '?':
		usage();
		exit(0);
	}

	return FALSE;
}

static
int
stream_one_file(File file, xb_wstream_file_t *xbfile)
{
	uchar	buf[XBSTREAM_BUFFER_SIZE];
	size_t	bytes;
#ifdef USE_POSIX_FADVISE
	size_t	offset;
#endif

	posix_fadvise(file, 0, 0, POSIX_FADV_SEQUENTIAL);
<<<<<<< HEAD
=======
	offset = my_tell(file, MYF(MY_WME));
#endif
>>>>>>> 62792432

	while ((bytes = my_read(file, buf, XBSTREAM_BUFFER_SIZE,
				MYF(MY_WME))) > 0) {
		if (xb_stream_write_data(xbfile, buf, bytes)) {
			msg("%s: xb_stream_write_data() failed.\n",
			    my_progname);
			return 1;
		}
<<<<<<< HEAD
		posix_fadvise(file, 0, 0, POSIX_FADV_DONTNEED);
=======
#ifdef USE_POSIX_FADVISE
		posix_fadvise(file, offset, XBSTREAM_BUFFER_SIZE,
			      POSIX_FADV_DONTNEED);
		offset += XBSTREAM_BUFFER_SIZE;
#endif
>>>>>>> 62792432

	}

	if (bytes == (size_t) -1) {
		return 1;
	}

	return 0;
}

static
int
mode_create(int argc, char **argv)
{
	int		i;
	MY_STAT		mystat;
	xb_wstream_t	*stream;

	if (argc < 1) {
		msg("%s: no files are specified.\n", my_progname);
		return 1;
	}

	stream = xb_stream_write_new();
	if (stream == NULL) {
		msg("%s: xb_stream_write_new() failed.\n", my_progname);
		return 1;
	}

	for (i = 0; i < argc; i++) {
		char			*filepath = argv[i];
		File			src_file;
		xb_wstream_file_t	*file;

		if (my_stat(filepath, &mystat, MYF(MY_WME)) == NULL) {
			goto err;
		}
		if (!MY_S_ISREG(mystat.st_mode)) {
			msg("%s: %s is not a regular file, exiting.\n",
			    my_progname, filepath);
			goto err;
		}

		if ((src_file = my_open(filepath, O_RDONLY, MYF(MY_WME))) < 0) {
			msg("%s: failed to open %s.\n", my_progname, filepath);
			goto err;
		}

		file = xb_stream_write_open(stream, filepath, &mystat, NULL, NULL);
		if (file == NULL) {
			goto err;
		}

		if (opt_verbose) {
			msg("%s\n", filepath);
		}

		if (stream_one_file(src_file, file) ||
		    xb_stream_write_close(file) ||
		    my_close(src_file, MYF(MY_WME))) {
			goto err;
		}
	}

	xb_stream_write_done(stream);

	return 0;
err:
	xb_stream_write_done(stream);

	return 1;
}

static
file_entry_t *
file_entry_new(ds_ctxt_t *ds_ctxt, const char *path, uint pathlen)
{
	file_entry_t	*entry;
	ds_file_t	*file;

	entry = (file_entry_t *) my_malloc(sizeof(file_entry_t),
					   MYF(MY_WME | MY_ZEROFILL));
	if (entry == NULL) {
		return NULL;
	}

	entry->path = my_strndup(path, pathlen, MYF(MY_WME));
	if (entry->path == NULL) {
		goto err;
	}
	entry->pathlen = pathlen;

	file = ds_open(ds_ctxt, path, NULL);
	if (file == NULL) {
		msg("%s: failed to create file.\n", my_progname);
		goto err;
	}

	if (opt_verbose) {
		msg("%s\n", entry->path);
	}

	entry->file = file;
	entry->ds_ctxt = ds_ctxt;

	return entry;

err:
	if (entry->path != NULL) {
		MY_FREE(entry->path);
	}
	MY_FREE(entry);

	return NULL;
}

static
uchar *
get_file_entry_key(file_entry_t *entry, size_t *length,
		   my_bool not_used __attribute__((unused)))
{
	*length = entry->pathlen;
	return (uchar *) entry->path;
}

static
void
file_entry_free(file_entry_t *entry)
{
	ds_close(entry->file);
	MY_FREE(entry->path);
	MY_FREE(entry);
}

static
int
mode_extract(int argc __attribute__((unused)),
	     char **argv __attribute__((unused)))
{
	xb_rstream_t		*stream;
	xb_rstream_result_t	res;
	xb_rstream_chunk_t	chunk;
	HASH			filehash;
	file_entry_t		*entry;
	ds_ctxt_t		*ds_ctxt;

	stream = xb_stream_read_new();
	if (stream == NULL) {
		msg("%s: xb_stream_read_new() failed.\n", my_progname);
		return 1;
	}

	/* If --directory is specified, it is already set as CWD by now. */
	ds_ctxt = ds_create(".", DS_TYPE_LOCAL);

	if (my_hash_init(&filehash, &my_charset_bin, START_FILE_HASH_SIZE,
			  0, 0, (my_hash_get_key) get_file_entry_key,
			  (my_hash_free_key) file_entry_free, MYF(0))) {
		msg("%s: failed to initialize file hash.\n", my_progname);
		goto err;
	}

	while ((res = xb_stream_read_chunk(stream, &chunk)) ==
	       XB_STREAM_READ_CHUNK) {
		/* If unknown type and ignorable flag is set, skip this chunk */
		if (chunk.type == XB_CHUNK_TYPE_UNKNOWN && \
		    !(chunk.flags & XB_STREAM_FLAG_IGNORABLE)) {
			continue;
		}

		/* See if we already have this file open */
		entry = (file_entry_t *) my_hash_search(&filehash,
							(uchar *) chunk.path,
							chunk.pathlen);

		if (entry == NULL) {
			entry = file_entry_new(ds_ctxt, chunk.path,
					       chunk.pathlen);
			if (entry == NULL) {
				goto err;
			}
			if (my_hash_insert(&filehash, (uchar *) entry)) {
				msg("%s: my_hash_insert() failed.\n",
				    my_progname);
				goto err;
			}
		}

		if (chunk.type == XB_CHUNK_TYPE_EOF) {
			my_hash_delete(&filehash, (uchar *) entry);

			continue;
		}

		if (entry->offset != chunk.offset) {
			msg("%s: out-of-order chunk: real offset = 0x%llx, "
			    "expected offset = 0x%llx\n", my_progname,
			    chunk.offset, entry->offset);
			goto err;
		}

		if (ds_write(entry->file, chunk.data, chunk.length)) {
			msg("%s: my_write() failed.\n", my_progname);
			goto err;
		}

		entry->offset += chunk.length;
	};

	if (res == XB_STREAM_READ_ERROR) {
		goto err;
	}

	my_hash_free(&filehash);
	ds_destroy(ds_ctxt);
	xb_stream_read_done(stream);

	return 0;
err:
	my_hash_free(&filehash);
	ds_destroy(ds_ctxt);
	xb_stream_read_done(stream);

	return 1;
}<|MERGE_RESOLUTION|>--- conflicted
+++ resolved
@@ -209,16 +209,10 @@
 {
 	uchar	buf[XBSTREAM_BUFFER_SIZE];
 	size_t	bytes;
-#ifdef USE_POSIX_FADVISE
 	size_t	offset;
-#endif
 
 	posix_fadvise(file, 0, 0, POSIX_FADV_SEQUENTIAL);
-<<<<<<< HEAD
-=======
 	offset = my_tell(file, MYF(MY_WME));
-#endif
->>>>>>> 62792432
 
 	while ((bytes = my_read(file, buf, XBSTREAM_BUFFER_SIZE,
 				MYF(MY_WME))) > 0) {
@@ -227,15 +221,9 @@
 			    my_progname);
 			return 1;
 		}
-<<<<<<< HEAD
-		posix_fadvise(file, 0, 0, POSIX_FADV_DONTNEED);
-=======
-#ifdef USE_POSIX_FADVISE
 		posix_fadvise(file, offset, XBSTREAM_BUFFER_SIZE,
 			      POSIX_FADV_DONTNEED);
 		offset += XBSTREAM_BUFFER_SIZE;
-#endif
->>>>>>> 62792432
 
 	}
 
