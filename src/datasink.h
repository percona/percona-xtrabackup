/******************************************************
Copyright (c) 2011 Percona Inc.

Data sink interface.

This program is free software; you can redistribute it and/or modify
it under the terms of the GNU General Public License as published by
the Free Software Foundation; version 2 of the License.

This program is distributed in the hope that it will be useful,
but WITHOUT ANY WARRANTY; without even the implied warranty of
MERCHANTABILITY or FITNESS FOR A PARTICULAR PURPOSE.  See the
GNU General Public License for more details.

You should have received a copy of the GNU General Public License
along with this program; if not, write to the Free Software
Foundation, Inc., 59 Temple Place, Suite 330, Boston, MA 02111-1307 USA

*******************************************************/

#ifndef XB_DATASINK_H
#define XB_DATASINK_H

#include <my_global.h>
#include <my_dir.h>

struct datasink_struct;
typedef struct datasink_struct datasink_t;

typedef struct ds_ctxt {
<<<<<<< HEAD
	datasink_t	*datasink;
	char 		*root;
	void		*ptr;
	struct ds_ctxt	*pipe_ctxt;
} ds_ctxt_t;

typedef struct {
	void		*ptr;
	char		*path;
	datasink_t	*datasink;
=======
	struct datasink_struct	*datasink;
	char 			*root;
	void			*ptr;
	struct ds_ctxt		*pipe_ctxt;
} ds_ctxt_t;

typedef struct {
	void 			*ptr;
	char 			*path;
	struct datasink_struct	*datasink;
>>>>>>> 73e1ce4b
} ds_file_t;

struct datasink_struct {
	ds_ctxt_t *(*init)(const char *root);
	ds_file_t *(*open)(ds_ctxt_t *ctxt, const char *path, MY_STAT *stat);
	int (*write)(ds_file_t *file, const void *buf, size_t len);
	int (*close)(ds_file_t *file);
	void (*deinit)(ds_ctxt_t *ctxt);
};

/* Supported datasink types */
typedef enum {
	DS_TYPE_LOCAL,
	DS_TYPE_STREAM,
	DS_TYPE_COMPRESS,
	DS_TYPE_TMPFILE
} ds_type_t;

/************************************************************************
Create a datasink of the specified type */
ds_ctxt_t *ds_create(const char *root, ds_type_t type);

/************************************************************************
Open a datasink file */
ds_file_t *ds_open(ds_ctxt_t *ctxt, const char *path, MY_STAT *stat);

/************************************************************************
Write to a datasink file.
@return 0 on success, 1 on error. */
int ds_write(ds_file_t *file, const void *buf, size_t len);

/************************************************************************
Close a datasink file.
@return 0 on success, 1, on error. */
int ds_close(ds_file_t *file);

/************************************************************************
Destroy a datasink handle */
void ds_destroy(ds_ctxt_t *ctxt);

/************************************************************************
Set the destination pipe for a datasink (only makes sense for compress and
tmpfile). */
void ds_set_pipe(ds_ctxt_t *ctxt, ds_ctxt_t *pipe_ctxt);

#endif /* XB_DATASINK_H */<|MERGE_RESOLUTION|>--- conflicted
+++ resolved
@@ -28,7 +28,6 @@
 typedef struct datasink_struct datasink_t;
 
 typedef struct ds_ctxt {
-<<<<<<< HEAD
 	datasink_t	*datasink;
 	char 		*root;
 	void		*ptr;
@@ -39,18 +38,6 @@
 	void		*ptr;
 	char		*path;
 	datasink_t	*datasink;
-=======
-	struct datasink_struct	*datasink;
-	char 			*root;
-	void			*ptr;
-	struct ds_ctxt		*pipe_ctxt;
-} ds_ctxt_t;
-
-typedef struct {
-	void 			*ptr;
-	char 			*path;
-	struct datasink_struct	*datasink;
->>>>>>> 73e1ce4b
 } ds_file_t;
 
 struct datasink_struct {
@@ -66,7 +53,8 @@
 	DS_TYPE_LOCAL,
 	DS_TYPE_STREAM,
 	DS_TYPE_COMPRESS,
-	DS_TYPE_TMPFILE
+	DS_TYPE_TMPFILE,
+	DS_TYPE_BUFFER
 } ds_type_t;
 
 /************************************************************************
