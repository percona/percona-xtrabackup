/******************************************************
XtraBackup: hot backup tool for InnoDB
(c) 2009-2012 Percona Ireland Ltd
Originally Created 3/3/2009 Yasufumi Kinoshita
Written by Alexey Kopytov, Aleksandr Kuzminsky, Stewart Smith, Vadim Tkachenko,
Yasufumi Kinoshita, Ignacio Nin and Baron Schwartz.

This program is free software; you can redistribute it and/or modify
it under the terms of the GNU General Public License as published by
the Free Software Foundation; version 2 of the License.

This program is distributed in the hope that it will be useful,
but WITHOUT ANY WARRANTY; without even the implied warranty of
MERCHANTABILITY or FITNESS FOR A PARTICULAR PURPOSE.  See the
GNU General Public License for more details.

You should have received a copy of the GNU General Public License
along with this program; if not, write to the Free Software
Foundation, Inc., 59 Temple Place, Suite 330, Boston, MA 02111-1307 USA

*******************************************************

This file incorporates work covered by the following copyright and
permission notice:

Copyright (c) 2000, 2011, MySQL AB & Innobase Oy. All Rights Reserved.

This program is free software; you can redistribute it and/or modify it under
the terms of the GNU General Public License as published by the Free Software
Foundation; version 2 of the License.

This program is distributed in the hope that it will be useful, but WITHOUT
ANY WARRANTY; without even the implied warranty of MERCHANTABILITY or FITNESS
FOR A PARTICULAR PURPOSE. See the GNU General Public License for more details.

You should have received a copy of the GNU General Public License along with
this program; if not, write to the Free Software Foundation, Inc., 59 Temple
Place, Suite 330, Boston, MA 02111-1307 USA

*******************************************************/

#ifndef XTRABACKUP_VERSION
#define XTRABACKUP_VERSION "undefined"
#endif
#ifndef XTRABACKUP_REVISION
#define XTRABACKUP_REVISION "undefined"
#endif

//#define XTRABACKUP_TARGET_IS_PLUGIN

#include <mysql_version.h>
#include <my_base.h>
#include <my_getopt.h>
#include <mysql_com.h>
#if MYSQL_VERSION_ID >= 50600
#include <my_default.h>
#include <mysqld.h>
#endif

#include <fcntl.h>

#define G_PTR uchar*

#include "common.h"
#include "datasink.h"

#include "xb_regex.h"
#include "innodb_int.h"
#include "fil_cur.h"
#include "write_filt.h"
#include "xtrabackup.h"
#include "ds_buffer.h"
#include "ds_tmpfile.h"
#include "xbstream.h"
#include "changed_page_bitmap.h"
#include "read_filt.h"

/* === File name constants === */
#define XB_FN_SUSPENDED_AT_START "xtrabackup_suspended_1"
#define XB_FN_SUSPENDED_AT_END "xtrabackup_suspended_2"
#define XB_FN_LOG_COPIED "xtrabackup_log_copied"

my_bool innodb_inited= 0;

/* === xtrabackup specific options === */
char xtrabackup_real_target_dir[FN_REFLEN] = "./xtrabackup_backupfiles/";
char *xtrabackup_target_dir= xtrabackup_real_target_dir;
my_bool xtrabackup_version = FALSE;
my_bool xtrabackup_backup = FALSE;
my_bool xtrabackup_stats = FALSE;
my_bool xtrabackup_prepare = FALSE;
my_bool xtrabackup_print_param = FALSE;

my_bool xtrabackup_export = FALSE;
my_bool xtrabackup_apply_log_only = FALSE;

static my_bool	xtrabackup_suspend_at_start = FALSE;
my_bool xtrabackup_suspend_at_end = FALSE;
longlong xtrabackup_use_memory = 100*1024*1024L;
my_bool xtrabackup_create_ib_logfile = FALSE;

long xtrabackup_throttle = 0; /* 0:unlimited */
lint io_ticket;
os_event_t wait_throttle = NULL;
os_event_t log_copying_stop = NULL;

char *xtrabackup_incremental = NULL;
lsn_t incremental_lsn;
lsn_t incremental_to_lsn;
lsn_t incremental_last_lsn;
xb_page_bitmap *changed_page_bitmap = NULL;

char *xtrabackup_incremental_basedir = NULL; /* for --backup */
char *xtrabackup_extra_lsndir = NULL; /* for --backup with --extra-lsndir */
char *xtrabackup_incremental_dir = NULL; /* for --prepare */

char *xtrabackup_tables = NULL;
int tables_regex_num;
xb_regex_t *tables_regex;
xb_regmatch_t tables_regmatch[1];

char *xtrabackup_tables_file = NULL;
hash_table_t* tables_hash;

hash_table_t* inc_dir_tables_hash;

struct xtrabackup_tables_struct{
	char*		name;
	hash_node_t	name_hash;
};
typedef struct xtrabackup_tables_struct	xtrabackup_tables_t;

#ifdef XTRADB_BASED
static ulint		thread_nr[SRV_MAX_N_IO_THREADS + 6 + 64];
static os_thread_id_t	thread_ids[SRV_MAX_N_IO_THREADS + 6 + 64];
#else
static ulint		thread_nr[SRV_MAX_N_IO_THREADS + 6];
static os_thread_id_t	thread_ids[SRV_MAX_N_IO_THREADS + 6];
#endif

lsn_t checkpoint_lsn_start;
lsn_t checkpoint_no_start;
lsn_t log_copy_scanned_lsn;
ibool log_copying = TRUE;
ibool log_copying_running = FALSE;

ibool xtrabackup_logfile_is_renamed = FALSE;

int xtrabackup_parallel;

char *xtrabackup_stream_str = NULL;
xb_stream_fmt_t xtrabackup_stream_fmt;
ibool xtrabackup_stream = FALSE;

static const char *xtrabackup_compress_alg = NULL;
ibool xtrabackup_compress = FALSE;
uint xtrabackup_compress_threads;
ulonglong xtrabackup_compress_chunk_size = 0;

const char *xtrabackup_encrypt_algo_names[] =
{ "NONE", "AES128", "AES192", "AES256", NullS};
TYPELIB xtrabackup_encrypt_algo_typelib=
{array_elements(xtrabackup_encrypt_algo_names)-1,"",
	xtrabackup_encrypt_algo_names, NULL};


ibool xtrabackup_encrypt = FALSE;
ulong xtrabackup_encrypt_algo;
char *xtrabackup_encrypt_key = NULL;
char *xtrabackup_encrypt_key_file = NULL;
uint xtrabackup_encrypt_threads;
ulonglong xtrabackup_encrypt_chunk_size = 0;
<<<<<<< HEAD

/* sleep interval beetween log copy iterations in log copying thread
in milliseconds (default is 1 second) */
int xtrabackup_log_copy_interval = 1000;
=======
>>>>>>> f53c2123

/* === metadata of backup === */
#define XTRABACKUP_METADATA_FILENAME "xtrabackup_checkpoints"
char metadata_type[30] = ""; /*[full-backuped|full-prepared|incremental]*/
lsn_t metadata_from_lsn = 0;
lsn_t metadata_to_lsn = 0;
lsn_t metadata_last_lsn = 0;

#define XB_LOG_FILENAME "xtrabackup_logfile"

ds_file_t	*dst_log_file = NULL;

/* === some variables from mysqld === */
#if MYSQL_VERSION_ID < 50600
char mysql_real_data_home[FN_REFLEN] = "./";
MY_TMPDIR mysql_tmpdir_list;
char *mysql_data_home= mysql_real_data_home;
#endif
static char mysql_data_home_buff[2];

const char *defaults_group = "mysqld";

/* === static parameters in ha_innodb.cc */

#define HA_INNOBASE_ROWS_IN_TABLE 10000 /* to get optimization right */
#define HA_INNOBASE_RANGE_COUNT	  100

ulong 	innobase_large_page_size = 0;

/* The default values for the following, type long or longlong, start-up
parameters are declared in mysqld.cc: */

long innobase_additional_mem_pool_size = 1*1024*1024L;
long innobase_buffer_pool_awe_mem_mb = 0;
long innobase_file_io_threads = 4;
long innobase_read_io_threads = 4;
long innobase_write_io_threads = 4;
long innobase_force_recovery = 0;
long innobase_lock_wait_timeout = 50;
long innobase_log_buffer_size = 1024*1024L;
long innobase_log_files_in_group = 2;
long innobase_open_files = 300L;

longlong innobase_page_size = (1LL << 14); /* 16KB */
#ifdef XTRADB_BASED
static ulong innobase_log_block_size = 512;
#endif
my_bool innobase_fast_checksum = FALSE;
my_bool	innobase_extra_undoslots = FALSE;
char*	innobase_doublewrite_file = NULL;

longlong innobase_buffer_pool_size = 8*1024*1024L;
longlong innobase_log_file_size = DEFAULT_LOG_FILE_SIZE;

/* The default values for the following char* start-up parameters
are determined in innobase_init below: */

char*	innobase_ignored_opt			= NULL;
char*	innobase_data_home_dir			= NULL;
char*	innobase_data_file_path 		= NULL;
char*	innobase_log_arch_dir			= NULL;/* unused */
/* The following has a misleading name: starting from 4.0.5, this also
affects Windows: */
char*	innobase_unix_file_flush_method		= NULL;

/* Below we have boolean-valued start-up parameters, and their default
values */

ulong	innobase_fast_shutdown			= 1;
my_bool innobase_log_archive			= FALSE;/* unused */
my_bool innobase_use_doublewrite    = TRUE;
my_bool innobase_use_checksums      = TRUE;
my_bool innobase_use_large_pages    = FALSE;
my_bool	innobase_file_per_table			= FALSE;
my_bool innobase_locks_unsafe_for_binlog        = FALSE;
my_bool innobase_rollback_on_timeout		= FALSE;
my_bool innobase_create_status_file		= FALSE;
my_bool innobase_adaptive_hash_index		= TRUE;

static char *internal_innobase_data_file_path	= NULL;

/* The following counter is used to convey information to InnoDB
about server activity: in selects it is not sensible to call
srv_active_wake_master_thread after each fetch or search, we only do
it every INNOBASE_WAKE_INTERVAL'th step. */

#define INNOBASE_WAKE_INTERVAL	32
ulong	innobase_active_counter	= 0;

ibool srv_compact_backup = FALSE;
ibool srv_rebuild_indexes = FALSE;

static char *xtrabackup_debug_sync = NULL;

static my_bool xtrabackup_compact = FALSE;
static my_bool xtrabackup_rebuild_indexes = FALSE;

static my_bool xtrabackup_incremental_force_scan = FALSE;

/* Datasinks */
ds_ctxt_t       *ds_data     = NULL;
ds_ctxt_t       *ds_meta     = NULL;

/* Simple datasink creation tracking...add datasinks in the reverse order you
want them destroyed. */
#define XTRABACKUP_MAX_DATASINKS	10
static	ds_ctxt_t	*datasinks[XTRABACKUP_MAX_DATASINKS];
static	uint		actual_datasinks = 0;
static inline
void
xtrabackup_add_datasink(ds_ctxt_t *ds)
{
	xb_ad(actual_datasinks < XTRABACKUP_MAX_DATASINKS);
	datasinks[actual_datasinks] = ds; actual_datasinks++;
}

/* ======== Datafiles iterator ======== */
datafiles_iter_t *
datafiles_iter_new(fil_system_t *f_system)
{
	datafiles_iter_t *it;

	it = static_cast<datafiles_iter_t *>
		(ut_malloc(sizeof(datafiles_iter_t)));
	it->mutex = OS_MUTEX_CREATE();

	it->system = f_system;
	it->space = NULL;
	it->node = NULL;
	it->started = FALSE;

	return it;
}

fil_node_t *
datafiles_iter_next(datafiles_iter_t *it)
{
	fil_node_t *new_node;

	os_mutex_enter(it->mutex);

	if (it->node == NULL) {
		if (it->started)
			goto end;
		it->started = TRUE;
	} else {
		it->node = UT_LIST_GET_NEXT(chain, it->node);
		if (it->node != NULL)
			goto end;
	}

	it->space = (it->space == NULL) ?
		UT_LIST_GET_FIRST(it->system->space_list) :
		UT_LIST_GET_NEXT(space_list, it->space);

	while (it->space != NULL &&
	       (it->space->purpose != FIL_TABLESPACE ||
		UT_LIST_GET_LEN(it->space->chain) == 0))
		it->space = UT_LIST_GET_NEXT(space_list, it->space);
	if (it->space == NULL)
		goto end;

	it->node = UT_LIST_GET_FIRST(it->space->chain);

end:
	new_node = it->node;
	os_mutex_exit(it->mutex);

	return new_node;
}

void
datafiles_iter_free(datafiles_iter_t *it)
{
	os_mutex_free(it->mutex);
	ut_free(it);
}

/* ======== Date copying thread context ======== */

typedef struct {
	datafiles_iter_t 	*it;
	uint			num;
	uint			*count;
	os_ib_mutex_t		count_mutex;
	os_thread_id_t		id;
} data_thread_ctxt_t;

/* ======== for option and variables ======== */

enum options_xtrabackup
{
  OPT_XTRA_TARGET_DIR=256,
  OPT_XTRA_BACKUP,
  OPT_XTRA_STATS,
  OPT_XTRA_PREPARE,
  OPT_XTRA_EXPORT,
  OPT_XTRA_APPLY_LOG_ONLY,
  OPT_XTRA_PRINT_PARAM,
  OPT_XTRA_SUSPEND_AT_START,
  OPT_XTRA_SUSPEND_AT_END,
  OPT_XTRA_USE_MEMORY,
  OPT_XTRA_THROTTLE,
<<<<<<< HEAD
  OPT_XTRA_LOG_COPY_INTERVAL,
=======
>>>>>>> f53c2123
  OPT_XTRA_INCREMENTAL,
  OPT_XTRA_INCREMENTAL_BASEDIR,
  OPT_XTRA_EXTRA_LSNDIR,
  OPT_XTRA_INCREMENTAL_DIR,
  OPT_XTRA_TABLES,
  OPT_XTRA_TABLES_FILE,
  OPT_XTRA_CREATE_IB_LOGFILE,
  OPT_XTRA_PARALLEL,
  OPT_XTRA_STREAM,
  OPT_XTRA_COMPRESS,
  OPT_XTRA_COMPRESS_THREADS,
  OPT_XTRA_COMPRESS_CHUNK_SIZE,
  OPT_XTRA_ENCRYPT,
  OPT_XTRA_ENCRYPT_KEY,
  OPT_XTRA_ENCRYPT_KEY_FILE,
  OPT_XTRA_ENCRYPT_THREADS,
  OPT_XTRA_ENCRYPT_CHUNK_SIZE,
  OPT_INNODB,
  OPT_INNODB_CHECKSUMS,
  OPT_INNODB_DATA_FILE_PATH,
  OPT_INNODB_DATA_HOME_DIR,
  OPT_INNODB_ADAPTIVE_HASH_INDEX,
  OPT_INNODB_DOUBLEWRITE,
  OPT_INNODB_FAST_SHUTDOWN,
  OPT_INNODB_FILE_PER_TABLE,
  OPT_INNODB_FLUSH_LOG_AT_TRX_COMMIT,
  OPT_INNODB_FLUSH_METHOD,
  OPT_INNODB_LOCKS_UNSAFE_FOR_BINLOG,
  OPT_INNODB_LOG_ARCH_DIR,
  OPT_INNODB_LOG_ARCHIVE,
  OPT_INNODB_LOG_GROUP_HOME_DIR,
  OPT_INNODB_MAX_DIRTY_PAGES_PCT,
  OPT_INNODB_MAX_PURGE_LAG,
  OPT_INNODB_ROLLBACK_ON_TIMEOUT,
  OPT_INNODB_STATUS_FILE,
  OPT_INNODB_ADDITIONAL_MEM_POOL_SIZE,
  OPT_INNODB_AUTOEXTEND_INCREMENT,
  OPT_INNODB_BUFFER_POOL_SIZE,
  OPT_INNODB_COMMIT_CONCURRENCY,
  OPT_INNODB_CONCURRENCY_TICKETS,
  OPT_INNODB_FILE_IO_THREADS,
  OPT_INNODB_IO_CAPACITY,
  OPT_INNODB_READ_IO_THREADS,
  OPT_INNODB_WRITE_IO_THREADS,
#if MYSQL_VERSION_ID >= 50500
  OPT_INNODB_USE_NATIVE_AIO,
#endif
#if defined(XTRADB_BASED) || MYSQL_VERSION_ID >= 50600
  OPT_INNODB_PAGE_SIZE,
#endif
#ifdef XTRADB_BASED
  OPT_INNODB_LOG_BLOCK_SIZE,
  OPT_INNODB_FAST_CHECKSUM,
  OPT_INNODB_EXTRA_UNDOSLOTS,
  OPT_INNODB_DOUBLEWRITE_FILE,
#endif
  OPT_INNODB_FORCE_RECOVERY,
  OPT_INNODB_LOCK_WAIT_TIMEOUT,
  OPT_INNODB_LOG_BUFFER_SIZE,
  OPT_INNODB_LOG_FILE_SIZE,
  OPT_INNODB_LOG_FILES_IN_GROUP,
  OPT_INNODB_MIRRORED_LOG_GROUPS,
  OPT_INNODB_OPEN_FILES,
  OPT_INNODB_SYNC_SPIN_LOOPS,
  OPT_INNODB_THREAD_CONCURRENCY,
  OPT_INNODB_THREAD_SLEEP_DELAY,
  OPT_XTRA_DEBUG_SYNC,
  OPT_XTRA_COMPACT,
  OPT_XTRA_REBUILD_INDEXES,
#if MYSQL_VERSION_ID >= 50600
  OPT_INNODB_CHECKSUM_ALGORITHM,
  OPT_INNODB_UNDO_DIRECTORY,
  OPT_UNDO_TABLESPACES,
#endif
  OPT_XTRA_INCREMENTAL_FORCE_SCAN,
  OPT_DEFAULTS_GROUP
};

#if MYSQL_VERSION_ID >= 50600
/** Possible values for system variable "innodb_checksum_algorithm". */
static const char* innodb_checksum_algorithm_names[] = {
	"crc32",
	"strict_crc32",
	"innodb",
	"strict_innodb",
	"none",
	"strict_none",
	NullS
};

/** Used to define an enumerate type of the system variable
    innodb_checksum_algorithm. */
static TYPELIB innodb_checksum_algorithm_typelib = {
	array_elements(innodb_checksum_algorithm_names) - 1,
	"innodb_checksum_algorithm_typelib",
	innodb_checksum_algorithm_names,
	NULL
};
#endif

static struct my_option xb_long_options[] =
{
  {"version", 'v', "print xtrabackup version information",
   (G_PTR *) &xtrabackup_version, (G_PTR *) &xtrabackup_version, 0, GET_BOOL,
   NO_ARG, 0, 0, 0, 0, 0, 0},
  {"target-dir", OPT_XTRA_TARGET_DIR, "destination directory", (G_PTR*) &xtrabackup_target_dir,
   (G_PTR*) &xtrabackup_target_dir, 0, GET_STR, REQUIRED_ARG, 0, 0, 0, 0, 0, 0},
  {"backup", OPT_XTRA_BACKUP, "take backup to target-dir",
   (G_PTR*) &xtrabackup_backup, (G_PTR*) &xtrabackup_backup,
   0, GET_BOOL, NO_ARG, 0, 0, 0, 0, 0, 0},
  {"stats", OPT_XTRA_STATS, "calc statistic of datadir (offline mysqld is recommended)",
   (G_PTR*) &xtrabackup_stats, (G_PTR*) &xtrabackup_stats,
   0, GET_BOOL, NO_ARG, 0, 0, 0, 0, 0, 0},
  {"prepare", OPT_XTRA_PREPARE, "prepare a backup for starting mysql server on the backup.",
   (G_PTR*) &xtrabackup_prepare, (G_PTR*) &xtrabackup_prepare,
   0, GET_BOOL, NO_ARG, 0, 0, 0, 0, 0, 0},
  {"export", OPT_XTRA_EXPORT, "create files to import to another database when prepare.",
   (G_PTR*) &xtrabackup_export, (G_PTR*) &xtrabackup_export,
   0, GET_BOOL, NO_ARG, 0, 0, 0, 0, 0, 0},
  {"apply-log-only", OPT_XTRA_APPLY_LOG_ONLY,
   "stop recovery process not to progress LSN after applying log when prepare.",
   (G_PTR*) &xtrabackup_apply_log_only, (G_PTR*) &xtrabackup_apply_log_only,
   0, GET_BOOL, NO_ARG, 0, 0, 0, 0, 0, 0},
  {"print-param", OPT_XTRA_PRINT_PARAM, "print parameter of mysqld needed for copyback.",
   (G_PTR*) &xtrabackup_print_param, (G_PTR*) &xtrabackup_print_param,
   0, GET_BOOL, NO_ARG, 0, 0, 0, 0, 0, 0},
  {"use-memory", OPT_XTRA_USE_MEMORY, "The value is used instead of buffer_pool_size",
   (G_PTR*) &xtrabackup_use_memory, (G_PTR*) &xtrabackup_use_memory,
   0, GET_LL, REQUIRED_ARG, 100*1024*1024L, 1024*1024L, LONGLONG_MAX, 0,
   1024*1024L, 0},

  {"suspend-at-start", OPT_XTRA_SUSPEND_AT_START,
   "creates a file '" XB_FN_SUSPENDED_AT_START "' and waits until the user "
   "deletes that file after the background log copying thread is started "
   "during backup",
   (G_PTR*) &xtrabackup_suspend_at_start,
   (G_PTR*) &xtrabackup_suspend_at_start, 0, GET_BOOL, NO_ARG,
   0, 0, 0, 0, 0, 0},

  {"suspend-at-end", OPT_XTRA_SUSPEND_AT_END, "creates a file '"
   XB_FN_SUSPENDED_AT_END "' and waits until the user deletes that file at "
   "the end of '--backup'",
   (G_PTR*) &xtrabackup_suspend_at_end, (G_PTR*) &xtrabackup_suspend_at_end,
   0, GET_BOOL, NO_ARG, 0, 0, 0, 0, 0, 0},

  {"throttle", OPT_XTRA_THROTTLE, "limit count of IO operations (pairs of read&write) per second to IOS values (for '--backup')",
   (G_PTR*) &xtrabackup_throttle, (G_PTR*) &xtrabackup_throttle,
   0, GET_LONG, REQUIRED_ARG, 0, 0, LONG_MAX, 0, 1, 0},
<<<<<<< HEAD
  {"log-copy-interval", OPT_XTRA_LOG_COPY_INTERVAL, "time interval between checks done by log copying thread in milliseconds (default is 1 second).",
   (G_PTR*) &xtrabackup_log_copy_interval, (G_PTR*) &xtrabackup_log_copy_interval,
   0, GET_LONG, REQUIRED_ARG, 1000, 0, LONG_MAX, 0, 1, 0},
=======
>>>>>>> f53c2123
  {"extra-lsndir", OPT_XTRA_EXTRA_LSNDIR, "(for --backup): save an extra copy of the xtrabackup_checkpoints file in this directory.",
   (G_PTR*) &xtrabackup_extra_lsndir, (G_PTR*) &xtrabackup_extra_lsndir,
   0, GET_STR, REQUIRED_ARG, 0, 0, 0, 0, 0, 0},
  {"incremental-lsn", OPT_XTRA_INCREMENTAL, "(for --backup): copy only .ibd pages newer than specified LSN 'high:low'. ##ATTENTION##: If a wrong LSN value is specified, it is impossible to diagnose this, causing the backup to be unusable. Be careful!",
   (G_PTR*) &xtrabackup_incremental, (G_PTR*) &xtrabackup_incremental,
   0, GET_STR, REQUIRED_ARG, 0, 0, 0, 0, 0, 0},
  {"incremental-basedir", OPT_XTRA_INCREMENTAL_BASEDIR, "(for --backup): copy only .ibd pages newer than backup at specified directory.",
   (G_PTR*) &xtrabackup_incremental_basedir, (G_PTR*) &xtrabackup_incremental_basedir,
   0, GET_STR, REQUIRED_ARG, 0, 0, 0, 0, 0, 0},
  {"incremental-dir", OPT_XTRA_INCREMENTAL_DIR, "(for --prepare): apply .delta files and logfile in the specified directory.",
   (G_PTR*) &xtrabackup_incremental_dir, (G_PTR*) &xtrabackup_incremental_dir,
   0, GET_STR, REQUIRED_ARG, 0, 0, 0, 0, 0, 0},
  {"tables", OPT_XTRA_TABLES, "filtering by regexp for table names.",
   (G_PTR*) &xtrabackup_tables, (G_PTR*) &xtrabackup_tables,
   0, GET_STR, REQUIRED_ARG, 0, 0, 0, 0, 0, 0},
  {"tables_file", OPT_XTRA_TABLES_FILE, "filtering by list of the exact database.table name in the file.",
   (G_PTR*) &xtrabackup_tables_file, (G_PTR*) &xtrabackup_tables_file,
   0, GET_STR, REQUIRED_ARG, 0, 0, 0, 0, 0, 0},
  {"create-ib-logfile", OPT_XTRA_CREATE_IB_LOGFILE, "** not work for now** creates ib_logfile* also after '--prepare'. ### If you want create ib_logfile*, only re-execute this command in same options. ###",
   (G_PTR*) &xtrabackup_create_ib_logfile, (G_PTR*) &xtrabackup_create_ib_logfile,
   0, GET_BOOL, NO_ARG, 0, 0, 0, 0, 0, 0},

  {"datadir", 'h', "Path to the database root.", (G_PTR*) &mysql_data_home,
   (G_PTR*) &mysql_data_home, 0, GET_STR, REQUIRED_ARG, 0, 0, 0, 0, 0, 0},
  {"tmpdir", 't',
   "Path for temporary files. Several paths may be specified, separated by a "
#if defined(__WIN__) || defined(OS2) || defined(__NETWARE__)
   "semicolon (;)"
#else
   "colon (:)"
#endif
   ", in this case they are used in a round-robin fashion.",
   (G_PTR*) &opt_mysql_tmpdir,
   (G_PTR*) &opt_mysql_tmpdir, 0, GET_STR, REQUIRED_ARG, 0, 0, 0, 0, 0, 0},
  {"parallel", OPT_XTRA_PARALLEL,
   "Number of threads to use for parallel datafiles transfer. Does not have "
   "any effect in the stream mode. The default value is 1.",
   (G_PTR*) &xtrabackup_parallel, (G_PTR*) &xtrabackup_parallel, 0, GET_INT,
   REQUIRED_ARG, 1, 1, INT_MAX, 0, 0, 0},

  {"stream", OPT_XTRA_STREAM, "Stream all backup files to the standard output "
   "in the specified format. Currently the only supported format is 'tar'.",
   (G_PTR*) &xtrabackup_stream_str, (G_PTR*) &xtrabackup_stream_str, 0, GET_STR,
   REQUIRED_ARG, 0, 0, 0, 0, 0, 0},

  {"compress", OPT_XTRA_COMPRESS, "Compress individual backup files using the "
   "specified compression algorithm. Currently the only supported algorithm "
   "is 'quicklz'. It is also the default algorithm, i.e. the one used when "
   "--compress is used without an argument.",
   (G_PTR*) &xtrabackup_compress_alg, (G_PTR*) &xtrabackup_compress_alg, 0,
   GET_STR, OPT_ARG, 0, 0, 0, 0, 0, 0},

  {"compress-threads", OPT_XTRA_COMPRESS_THREADS,
   "Number of threads for parallel data compression. The default value is 1.",
   (G_PTR*) &xtrabackup_compress_threads, (G_PTR*) &xtrabackup_compress_threads,
   0, GET_UINT, REQUIRED_ARG, 1, 1, UINT_MAX, 0, 0, 0},

  {"compress-chunk-size", OPT_XTRA_COMPRESS_CHUNK_SIZE,
   "Size of working buffer(s) for compression threads in bytes. The default value is 64K.",
   (G_PTR*) &xtrabackup_compress_chunk_size, (G_PTR*) &xtrabackup_compress_chunk_size,
   0, GET_ULL, REQUIRED_ARG, (1 << 16), 1024, ULONGLONG_MAX, 0, 0, 0},
<<<<<<< HEAD

  {"encrypt", OPT_XTRA_ENCRYPT, "Encrypt individual backup files using the "
   "specified encryption algorithm.",
   &xtrabackup_encrypt_algo, &xtrabackup_encrypt_algo,
   &xtrabackup_encrypt_algo_typelib, GET_ENUM, REQUIRED_ARG, 0, 0, 0, 0, 0, 0},

  {"encrypt-key", OPT_XTRA_ENCRYPT_KEY, "Encryption key to use.",
   (G_PTR*) &xtrabackup_encrypt_key, (G_PTR*) &xtrabackup_encrypt_key, 0,
   GET_STR_ALLOC, REQUIRED_ARG, 0, 0, 0, 0, 0, 0},

  {"encrypt-key-file", OPT_XTRA_ENCRYPT_KEY_FILE, "File which contains encryption key to use.",
   (G_PTR*) &xtrabackup_encrypt_key_file, (G_PTR*) &xtrabackup_encrypt_key_file, 0,
   GET_STR_ALLOC, REQUIRED_ARG, 0, 0, 0, 0, 0, 0},

  {"encrypt-threads", OPT_XTRA_ENCRYPT_THREADS,
   "Number of threads for parallel data encryption. The default value is 1.",
   (G_PTR*) &xtrabackup_encrypt_threads, (G_PTR*) &xtrabackup_encrypt_threads,
   0, GET_UINT, REQUIRED_ARG, 1, 1, UINT_MAX, 0, 0, 0},

  {"encrypt-chunk-size", OPT_XTRA_ENCRYPT_CHUNK_SIZE,
   "Size of working buffer(S) for encryption threads in bytes. The default value is 64K.",
   (G_PTR*) &xtrabackup_encrypt_chunk_size, (G_PTR*) &xtrabackup_encrypt_chunk_size,
   0, GET_ULL, REQUIRED_ARG, (1 << 16), 1024, ULONGLONG_MAX, 0, 0, 0},

   {"innodb", OPT_INNODB, "Ignored option for MySQL option compatibility",
   (G_PTR*) &innobase_ignored_opt, (G_PTR*) &innobase_ignored_opt, 0,
   GET_STR, OPT_ARG, 0, 0, 0, 0, 0, 0},
=======
>>>>>>> f53c2123

  {"encrypt", OPT_XTRA_ENCRYPT, "Encrypt individual backup files using the "
   "specified encryption algorithm.",
   &xtrabackup_encrypt_algo, &xtrabackup_encrypt_algo,
   &xtrabackup_encrypt_algo_typelib, GET_ENUM, REQUIRED_ARG, 0, 0, 0, 0, 0, 0},

  {"encrypt-key", OPT_XTRA_ENCRYPT_KEY, "Encryption key to use.",
   (G_PTR*) &xtrabackup_encrypt_key, (G_PTR*) &xtrabackup_encrypt_key, 0,
   GET_STR_ALLOC, REQUIRED_ARG, 0, 0, 0, 0, 0, 0},

  {"encrypt-key-file", OPT_XTRA_ENCRYPT_KEY_FILE, "File which contains encryption key to use.",
   (G_PTR*) &xtrabackup_encrypt_key_file, (G_PTR*) &xtrabackup_encrypt_key_file, 0,
   GET_STR_ALLOC, REQUIRED_ARG, 0, 0, 0, 0, 0, 0},

  {"encrypt-threads", OPT_XTRA_ENCRYPT_THREADS,
   "Number of threads for parallel data encryption. The default value is 1.",
   (G_PTR*) &xtrabackup_encrypt_threads, (G_PTR*) &xtrabackup_encrypt_threads,
   0, GET_UINT, REQUIRED_ARG, 1, 1, UINT_MAX, 0, 0, 0},

  {"encrypt-chunk-size", OPT_XTRA_ENCRYPT_CHUNK_SIZE,
   "Size of working buffer(S) for encryption threads in bytes. The default value is 64K.",
   (G_PTR*) &xtrabackup_encrypt_chunk_size, (G_PTR*) &xtrabackup_encrypt_chunk_size,
   0, GET_ULL, REQUIRED_ARG, (1 << 16), 1024, ULONGLONG_MAX, 0, 0, 0},

   {"innodb", OPT_INNODB, "Ignored option for MySQL option compatibility",
   (G_PTR*) &innobase_ignored_opt, (G_PTR*) &innobase_ignored_opt, 0,
   GET_STR, OPT_ARG, 0, 0, 0, 0, 0, 0},

  {"innodb_adaptive_hash_index", OPT_INNODB_ADAPTIVE_HASH_INDEX,
   "Enable InnoDB adaptive hash index (enabled by default).  "
   "Disable with --skip-innodb-adaptive-hash-index.",
   (G_PTR*) &innobase_adaptive_hash_index,
   (G_PTR*) &innobase_adaptive_hash_index,
   0, GET_BOOL, NO_ARG, 1, 0, 0, 0, 0, 0},
  {"innodb_additional_mem_pool_size", OPT_INNODB_ADDITIONAL_MEM_POOL_SIZE,
   "Size of a memory pool InnoDB uses to store data dictionary information and other internal data structures.",
   (G_PTR*) &innobase_additional_mem_pool_size,
   (G_PTR*) &innobase_additional_mem_pool_size, 0, GET_LONG, REQUIRED_ARG,
   1*1024*1024L, 512*1024L, LONG_MAX, 0, 1024, 0},
  {"innodb_autoextend_increment", OPT_INNODB_AUTOEXTEND_INCREMENT,
   "Data file autoextend increment in megabytes",
   (G_PTR*) &srv_auto_extend_increment,
   (G_PTR*) &srv_auto_extend_increment,
   0, GET_ULONG, REQUIRED_ARG, 8L, 1L, 1000L, 0, 1L, 0},
  {"innodb_buffer_pool_size", OPT_INNODB_BUFFER_POOL_SIZE,
   "The size of the memory buffer InnoDB uses to cache data and indexes of its tables.",
   (G_PTR*) &innobase_buffer_pool_size, (G_PTR*) &innobase_buffer_pool_size, 0,
   GET_LL, REQUIRED_ARG, 8*1024*1024L, 1024*1024L, LONGLONG_MAX, 0,
   1024*1024L, 0},
  {"innodb_checksums", OPT_INNODB_CHECKSUMS, "Enable InnoDB checksums validation (enabled by default). \
Disable with --skip-innodb-checksums.", (G_PTR*) &innobase_use_checksums,
   (G_PTR*) &innobase_use_checksums, 0, GET_BOOL, NO_ARG, 1, 0, 0, 0, 0, 0},
/*
  {"innodb_commit_concurrency", OPT_INNODB_COMMIT_CONCURRENCY,
   "Helps in performance tuning in heavily concurrent environments.",
   (G_PTR*) &srv_commit_concurrency, (G_PTR*) &srv_commit_concurrency,
   0, GET_ULONG, REQUIRED_ARG, 0, 0, 1000, 0, 1, 0},
*/
/*
  {"innodb_concurrency_tickets", OPT_INNODB_CONCURRENCY_TICKETS,
   "Number of times a thread is allowed to enter InnoDB within the same \
    SQL query after it has once got the ticket",
   (G_PTR*) &srv_n_free_tickets_to_enter,
   (G_PTR*) &srv_n_free_tickets_to_enter,
   0, GET_ULONG, REQUIRED_ARG, 500L, 1L, ULONG_MAX, 0, 1L, 0},
*/
  {"innodb_data_file_path", OPT_INNODB_DATA_FILE_PATH,
   "Path to individual files and their sizes.", (G_PTR*) &innobase_data_file_path,
   (G_PTR*) &innobase_data_file_path, 0, GET_STR, REQUIRED_ARG, 0, 0, 0, 0, 0, 0},
  {"innodb_data_home_dir", OPT_INNODB_DATA_HOME_DIR,
   "The common part for InnoDB table spaces.", (G_PTR*) &innobase_data_home_dir,
   (G_PTR*) &innobase_data_home_dir, 0, GET_STR, REQUIRED_ARG, 0, 0, 0, 0, 0,
   0},
  {"innodb_doublewrite", OPT_INNODB_DOUBLEWRITE, "Enable InnoDB doublewrite buffer (enabled by default). \
Disable with --skip-innodb-doublewrite.", (G_PTR*) &innobase_use_doublewrite,
   (G_PTR*) &innobase_use_doublewrite, 0, GET_BOOL, NO_ARG, 1, 0, 0, 0, 0, 0},
  {"innodb_io_capacity", OPT_INNODB_IO_CAPACITY,
   "Number of IOPs the server can do. Tunes the background IO rate",
   (G_PTR*) &srv_io_capacity, (G_PTR*) &srv_io_capacity,
   0, GET_ULONG, OPT_ARG, 200, 100, ~0UL, 0, 0, 0},
/*
  {"innodb_fast_shutdown", OPT_INNODB_FAST_SHUTDOWN,
   "Speeds up the shutdown process of the InnoDB storage engine. Possible "
   "values are 0, 1 (faster)"
   " or 2 (fastest - crash-like)"
   ".",
   (G_PTR*) &innobase_fast_shutdown,
   (G_PTR*) &innobase_fast_shutdown, 0, GET_ULONG, OPT_ARG, 1, 0,
   2, 0, 0, 0},
*/
  {"innodb_file_io_threads", OPT_INNODB_FILE_IO_THREADS,
   "Number of file I/O threads in InnoDB.", (G_PTR*) &innobase_file_io_threads,
   (G_PTR*) &innobase_file_io_threads, 0, GET_LONG, REQUIRED_ARG, 4, 4, 64, 0,
   1, 0},
  {"innodb_read_io_threads", OPT_INNODB_READ_IO_THREADS,
   "Number of background read I/O threads in InnoDB.", (G_PTR*) &innobase_read_io_threads,
   (G_PTR*) &innobase_read_io_threads, 0, GET_LONG, REQUIRED_ARG, 4, 1, 64, 0,
   1, 0},
  {"innodb_write_io_threads", OPT_INNODB_WRITE_IO_THREADS,
   "Number of background write I/O threads in InnoDB.", (G_PTR*) &innobase_write_io_threads,
   (G_PTR*) &innobase_write_io_threads, 0, GET_LONG, REQUIRED_ARG, 4, 1, 64, 0,
   1, 0},
  {"innodb_file_per_table", OPT_INNODB_FILE_PER_TABLE,
   "Stores each InnoDB table to an .ibd file in the database dir.",
   (G_PTR*) &innobase_file_per_table,
   (G_PTR*) &innobase_file_per_table, 0, GET_BOOL, NO_ARG,
   FALSE, 0, 0, 0, 0, 0},
  {"innodb_flush_log_at_trx_commit", OPT_INNODB_FLUSH_LOG_AT_TRX_COMMIT,
   "Set to 0 (write and flush once per second), 1 (write and flush at each commit) or 2 (write at commit, flush once per second).",
   (G_PTR*) &srv_flush_log_at_trx_commit,
   (G_PTR*) &srv_flush_log_at_trx_commit,
   0, GET_ULONG, OPT_ARG,  1, 0, 2, 0, 0, 0},
  {"innodb_flush_method", OPT_INNODB_FLUSH_METHOD,
   "With which method to flush data.", (G_PTR*) &innobase_unix_file_flush_method,
   (G_PTR*) &innobase_unix_file_flush_method, 0, GET_STR, REQUIRED_ARG, 0, 0, 0,
   0, 0, 0},

/* ####### Should we use this option? ####### */
  {"innodb_force_recovery", OPT_INNODB_FORCE_RECOVERY,
   "Helps to save your data in case the disk image of the database becomes corrupt.",
   (G_PTR*) &innobase_force_recovery, (G_PTR*) &innobase_force_recovery, 0,
   GET_LONG, REQUIRED_ARG, 0, 0, 6, 0, 1, 0},

  {"innodb_lock_wait_timeout", OPT_INNODB_LOCK_WAIT_TIMEOUT,
   "Timeout in seconds an InnoDB transaction may wait for a lock before being rolled back.",
   (G_PTR*) &innobase_lock_wait_timeout, (G_PTR*) &innobase_lock_wait_timeout,
   0, GET_LONG, REQUIRED_ARG, 50, 1, 1024 * 1024 * 1024, 0, 1, 0},
/*
  {"innodb_locks_unsafe_for_binlog", OPT_INNODB_LOCKS_UNSAFE_FOR_BINLOG,
   "Force InnoDB not to use next-key locking. Instead use only row-level locking",
   (G_PTR*) &innobase_locks_unsafe_for_binlog,
   (G_PTR*) &innobase_locks_unsafe_for_binlog, 0, GET_BOOL, NO_ARG, 0, 0, 0, 0, 0, 0},
*/
/*
  {"innodb_log_arch_dir", OPT_INNODB_LOG_ARCH_DIR,
   "Where full logs should be archived.", (G_PTR*) &innobase_log_arch_dir,
   (G_PTR*) &innobase_log_arch_dir, 0, GET_STR, REQUIRED_ARG, 0, 0, 0, 0, 0, 0},
*/
  {"innodb_log_buffer_size", OPT_INNODB_LOG_BUFFER_SIZE,
   "The size of the buffer which InnoDB uses to write log to the log files on disk.",
   (G_PTR*) &innobase_log_buffer_size, (G_PTR*) &innobase_log_buffer_size, 0,
   GET_LONG, REQUIRED_ARG, 1024*1024L, 256*1024L, LONG_MAX, 0, 1024, 0},
  {"innodb_log_file_size", OPT_INNODB_LOG_FILE_SIZE,
   "Size of each log file in a log group.",
   (G_PTR*) &innobase_log_file_size, (G_PTR*) &innobase_log_file_size, 0,
   GET_LL, REQUIRED_ARG, DEFAULT_LOG_FILE_SIZE, 1*1024*1024L, LONGLONG_MAX, 0,
   1024*1024L, 0},
  {"innodb_log_files_in_group", OPT_INNODB_LOG_FILES_IN_GROUP,
   "Number of log files in the log group. InnoDB writes to the files in a circular fashion. Value 3 is recommended here.",
   (G_PTR*) &innobase_log_files_in_group, (G_PTR*) &innobase_log_files_in_group,
   0, GET_LONG, REQUIRED_ARG, 2, 2, 100, 0, 1, 0},
  {"innodb_log_group_home_dir", OPT_INNODB_LOG_GROUP_HOME_DIR,
   "Path to InnoDB log files.", (G_PTR*) &INNODB_LOG_DIR,
   (G_PTR*) &INNODB_LOG_DIR, 0, GET_STR, REQUIRED_ARG, 0, 0, 0, 0,
   0, 0},
  {"innodb_max_dirty_pages_pct", OPT_INNODB_MAX_DIRTY_PAGES_PCT,
   "Percentage of dirty pages allowed in bufferpool.", (G_PTR*) &srv_max_buf_pool_modified_pct,
   (G_PTR*) &srv_max_buf_pool_modified_pct, 0, GET_ULONG, REQUIRED_ARG, 90, 0, 100, 0, 0, 0},
/*
  {"innodb_max_purge_lag", OPT_INNODB_MAX_PURGE_LAG,
   "Desired maximum length of the purge queue (0 = no limit)",
   (G_PTR*) &srv_max_purge_lag,
   (G_PTR*) &srv_max_purge_lag, 0, GET_ULONG, REQUIRED_ARG, 0, 0, ULONG_MAX,
   0, 1L, 0},
*/
/*
  {"innodb_mirrored_log_groups", OPT_INNODB_MIRRORED_LOG_GROUPS,
   "Number of identical copies of log groups we keep for the database. Currently this should be set to 1.",
   (G_PTR*) &innobase_mirrored_log_groups,
   (G_PTR*) &innobase_mirrored_log_groups, 0, GET_LONG, REQUIRED_ARG, 1, 1, 10,
   0, 1, 0},
*/
  {"innodb_open_files", OPT_INNODB_OPEN_FILES,
   "How many files at the maximum InnoDB keeps open at the same time.",
   (G_PTR*) &innobase_open_files, (G_PTR*) &innobase_open_files, 0,
   GET_LONG, REQUIRED_ARG, 300L, 10L, LONG_MAX, 0, 1L, 0},
#if MYSQL_VERSION_ID >= 50500
  {"innodb_use_native_aio", OPT_INNODB_USE_NATIVE_AIO,
   "Use native AIO if supported on this platform.",
   (G_PTR*) &srv_use_native_aio,
   (G_PTR*) &srv_use_native_aio, 0, GET_BOOL, NO_ARG,
   FALSE, 0, 0, 0, 0, 0},
#endif
#if defined(XTRADB_BASED) || MYSQL_VERSION_ID >= 50600
  {"innodb_page_size", OPT_INNODB_PAGE_SIZE,
   "The universal page size of the database.",
   (G_PTR*) &innobase_page_size, (G_PTR*) &innobase_page_size, 0,
   /* Use GET_LL to support numeric suffixes in 5.6 */
   GET_LL, REQUIRED_ARG,
   (1LL << 14), (1LL << 12), (1LL << UNIV_PAGE_SIZE_SHIFT_MAX), 0, 1L, 0},
#endif
#ifdef XTRADB_BASED
  {"innodb_log_block_size", OPT_INNODB_LOG_BLOCK_SIZE,
  "The log block size of the transaction log file. "
   "Changing for created log file is not supported. Use on your own risk!",
   (G_PTR*) &innobase_log_block_size, (G_PTR*) &innobase_log_block_size, 0,
   GET_ULONG, REQUIRED_ARG, 512, 512, 1 << UNIV_PAGE_SIZE_SHIFT_MAX, 0, 1L, 0},
  {"innodb_fast_checksum", OPT_INNODB_FAST_CHECKSUM,
   "Change the algorithm of checksum for the whole of datapage to 4-bytes word based.",
   (G_PTR*) &innobase_fast_checksum,
   (G_PTR*) &innobase_fast_checksum, 0, GET_BOOL, NO_ARG, 0, 0, 0, 0, 0, 0},
  {"innodb_extra_undoslots", OPT_INNODB_EXTRA_UNDOSLOTS,
   "Enable to use about 4000 undo slots instead of default 1024. Not recommended to use, "
   "Because it is not change back to disable, once it is used.",
   (G_PTR*) &innobase_extra_undoslots, (G_PTR*) &innobase_extra_undoslots,
   0, GET_BOOL, NO_ARG, 0, 0, 0, 0, 0, 0},
  {"innodb_doublewrite_file", OPT_INNODB_DOUBLEWRITE_FILE,
   "Path to special datafile for doublewrite buffer. (default is "": not used)",
   (G_PTR*) &innobase_doublewrite_file, (G_PTR*) &innobase_doublewrite_file,
   0, GET_STR, REQUIRED_ARG, 0, 0, 0, 0, 0, 0},
#endif

#ifndef __WIN__
  {"debug-sync", OPT_XTRA_DEBUG_SYNC,
   "Debug sync point. This is only used by the xtrabackup test suite",
   (G_PTR*) &xtrabackup_debug_sync,
   (G_PTR*) &xtrabackup_debug_sync,
   0, GET_STR, REQUIRED_ARG, 0, 0, 0, 0, 0, 0},
#endif

  {"compact", OPT_XTRA_COMPACT,
   "Create a compact backup by skipping secondary index pages.",
   (G_PTR*) &xtrabackup_compact, (G_PTR*) &xtrabackup_compact,
   0, GET_BOOL, NO_ARG, 0, 0, 0, 0, 0, 0},

  {"rebuild_indexes", OPT_XTRA_REBUILD_INDEXES,
   "Rebuild secondary indexes in InnoDB tables after applying the log. "
   "Only has effect with --prepare.",
   (G_PTR*) &xtrabackup_rebuild_indexes, (G_PTR*) &xtrabackup_rebuild_indexes,
   0, GET_BOOL, NO_ARG, 0, 0, 0, 0, 0, 0},

#if MYSQL_VERSION_ID >= 50600
  {"innodb_checksum_algorithm", OPT_INNODB_CHECKSUM_ALGORITHM,
  "The algorithm InnoDB uses for page checksumming. [CRC32, STRICT_CRC32, "
   "INNODB, STRICT_INNODB, NONE, STRICT_NONE]", &srv_checksum_algorithm,
   &srv_checksum_algorithm, &innodb_checksum_algorithm_typelib, GET_ENUM,
   REQUIRED_ARG, 0, 0, 0, 0, 0, 0},
  {"innodb_undo_directory", OPT_INNODB_UNDO_DIRECTORY,
   "Directory where undo tablespace files live, this path can be absolute.",
   (G_PTR*) &srv_undo_dir, (G_PTR*) &srv_undo_dir,
   0, GET_STR, REQUIRED_ARG, 0, 0, 0, 0, 0, 0},
  {"innodb_undo_tablespaces", OPT_UNDO_TABLESPACES,
   "Number of undo tablespaces to use.",
   (G_PTR*)&srv_undo_tablespaces, (G_PTR*)&srv_undo_tablespaces,
   0, GET_ULONG, REQUIRED_ARG, 0, 0, 126, 0, 1, 0},
#endif

  {"incremental-force-scan", OPT_XTRA_INCREMENTAL_FORCE_SCAN,
   "Perform a full-scan incremental backup even in the presence of changed "
   "page bitmap data",
   (G_PTR*)&xtrabackup_incremental_force_scan,
   (G_PTR*)&xtrabackup_incremental_force_scan, 0, GET_BOOL, NO_ARG,
   0, 0, 0, 0, 0, 0},

  {"defaults_group", OPT_DEFAULTS_GROUP, "defaults group in config file (default \"mysqld\").",
   (G_PTR*) &defaults_group, (G_PTR*) &defaults_group,
   0, GET_STR, REQUIRED_ARG, 0, 0, 0, 0, 0, 0},
  { 0, 0, 0, 0, 0, 0, GET_NO_ARG, NO_ARG, 0, 0, 0, 0, 0, 0}
};

#ifndef __WIN__
static int debug_sync_resumed;

static void sigcont_handler(int sig);

static void sigcont_handler(int sig __attribute__((unused)))
{
	debug_sync_resumed= 1;
}
#endif

static inline
void
debug_sync_point(const char *name)
{
#ifndef __WIN__
	FILE	*fp;
	pid_t	pid;
	char	pid_path[FN_REFLEN];

	if (xtrabackup_debug_sync == NULL) {
		return;
	}

	if (strcmp(xtrabackup_debug_sync, name)) {
		return;
	}

	pid = getpid();

	snprintf(pid_path, sizeof(pid_path), "%s/xtrabackup_debug_sync",
		 xtrabackup_target_dir);
	fp = fopen(pid_path, "w");
	if (fp == NULL) {
		msg("xtrabackup: Error: cannot open %s\n", pid_path);
		exit(EXIT_FAILURE);
	}
	fprintf(fp, "%u\n", (uint) pid);
	fclose(fp);

	msg("xtrabackup: DEBUG: Suspending at debug sync point '%s'. "
	    "Resume with 'kill -SIGCONT %u'.\n", name, (uint) pid);

	debug_sync_resumed= 0;
	kill(pid, SIGSTOP);
	while (!debug_sync_resumed) {
		sleep(1);
	}

	/* On resume */
	msg("xtrabackup: DEBUG: removing the pid file.\n");
	my_delete(pid_path, MYF(MY_WME));
#endif
}

static const char *xb_load_default_groups[]= { "mysqld", "xtrabackup", 0, 0 };

static void print_version(void)
{
#ifdef XTRADB_BASED
  msg("%s version %s for Percona Server %s %s (%s) (revision id: %s)\n",
      my_progname, XTRABACKUP_VERSION, MYSQL_SERVER_VERSION, SYSTEM_TYPE,
      MACHINE_TYPE, XTRABACKUP_REVISION);
#else
  msg("%s version %s for MySQL server %s %s (%s) (revision id: %s)\n",
      my_progname, XTRABACKUP_VERSION, MYSQL_SERVER_VERSION, SYSTEM_TYPE,
      MACHINE_TYPE, XTRABACKUP_REVISION);
#endif
}

static void usage(void)
{
  puts("Open source backup tool for InnoDB and XtraDB\n\
\n\
Copyright (C) 2009-2012 Percona Ireland Ltd.\n\
Portions Copyright (C) 2000, 2011, MySQL AB & Innobase Oy. All Rights Reserved.\n\
\n\
This program is free software; you can redistribute it and/or\n\
modify it under the terms of the GNU General Public License\n\
as published by the Free Software Foundation version 2\n\
of the License.\n\
\n\
This program is distributed in the hope that it will be useful,\n\
but WITHOUT ANY WARRANTY; without even the implied warranty of\n\
MERCHANTABILITY or FITNESS FOR A PARTICULAR PURPOSE.  See the\n\
GNU General Public License for more details.\n\
\n\
You can download full text of the license on http://www.gnu.org/licenses/gpl-2.0.txt\n");

  printf("Usage: [%s [--defaults-file=#] --backup | %s [--defaults-file=#] --prepare] [OPTIONS]\n",my_progname,my_progname);
  print_defaults("my", xb_load_default_groups);
  my_print_help(xb_long_options);
  my_print_variables(xb_long_options);
}

static my_bool
get_one_option(int optid, const struct my_option *opt __attribute__((unused)),
	       char *argument)
{
  switch(optid) {
  case 'h':
    strmake(mysql_real_data_home,argument, FN_REFLEN - 1);
    mysql_data_home= mysql_real_data_home;
    break;
  case OPT_XTRA_TARGET_DIR:
    strmake(xtrabackup_real_target_dir,argument, sizeof(xtrabackup_real_target_dir)-1);
    xtrabackup_target_dir= xtrabackup_real_target_dir;
    break;
  case OPT_XTRA_STREAM:
    if (!strcasecmp(argument, "tar"))
      xtrabackup_stream_fmt = XB_STREAM_FMT_TAR;
    else if (!strcasecmp(argument, "xbstream"))
      xtrabackup_stream_fmt = XB_STREAM_FMT_XBSTREAM;
    else
    {
      msg("Invalid --stream argument: %s\n", argument);
      return 1;
    }
    xtrabackup_stream = TRUE;
    break;
  case OPT_XTRA_COMPRESS:
    if (argument == NULL)
      xtrabackup_compress_alg = "quicklz";
    else if (strcasecmp(argument, "quicklz"))
    {
      msg("Invalid --compress argument: %s\n", argument);
      return 1;
    }
    xtrabackup_compress = TRUE;
    break;
  case OPT_XTRA_ENCRYPT:
    if (argument == NULL)
    {
      msg("Missing --encrypt argument, must specify a valid encryption "
          " algorithm.\n");
      return 1;
    }
    xtrabackup_encrypt = TRUE;
    break;
  case '?':
    usage();
    exit(EXIT_SUCCESS);
    break;
  case 'v':
    print_version();
    exit(EXIT_SUCCESS);
    break;
  default:
    break;
  }
  return 0;
}

/***********************************************************************
Initializes log_block_size*/
static
ibool
xb_init_log_block_size(void)
{
#ifdef XTRADB_BASED
	srv_log_block_size = 0;
	if (innobase_log_block_size != 512) {
		uint	n_shift = get_bit_shift(innobase_log_block_size);;

		if (n_shift > 0) {
			srv_log_block_size = (1 << n_shift);
			msg("InnoDB: The log block size is set to %lu.\n",
			    srv_log_block_size);
		}
	} else {
		srv_log_block_size = 512;
	}
	if (!srv_log_block_size) {
		msg("InnoDB: Error: %lu is not valid value for "
		    "innodb_log_block_size.\n", innobase_log_block_size);
		return FALSE;
	}
#endif
	return TRUE;
}

static my_bool
innodb_init_param(void)
{
	/* innobase_init */
	static char	current_dir[3];		/* Set if using current lib */
	my_bool		ret;
	char		*default_path;

	/* === some variables from mysqld === */
	memset((G_PTR) &mysql_tmpdir_list, 0, sizeof(mysql_tmpdir_list));

	if (init_tmpdir(&mysql_tmpdir_list, opt_mysql_tmpdir))
		exit(EXIT_FAILURE);

	/* dummy for initialize all_charsets[] */
	get_charset_name(0);

<<<<<<< HEAD
#if defined(XTRADB_BASED) || MYSQL_VERSION_ID >= 50600
	srv_page_size = 0;
	srv_page_size_shift = 0;

	if (innobase_page_size != (1LL << 14)) {
		int n_shift = get_bit_shift((ulint) innobase_page_size);

		if (n_shift >= 12 && n_shift <= UNIV_PAGE_SIZE_SHIFT_MAX) {
=======
#ifdef XTRADB_BASED
	srv_page_size = 0;
	srv_page_size_shift = 0;

	if (innobase_page_size != (1 << 14)) {
		int n_shift = get_bit_shift(innobase_page_size);

		if (n_shift >= 12 && n_shift <= UNIV_PAGE_SIZE_SHIFT_MAX) {
			msg("InnoDB: Warning: innodb_page_size has been "
			    "changed from default value 16384.\n");
>>>>>>> f53c2123
			srv_page_size_shift = n_shift;
			srv_page_size = 1 << n_shift;
			msg("InnoDB: The universal page size of the "
			    "database is set to %lu.\n", srv_page_size);
		} else {
			msg("InnoDB: Error: invalid value of "
<<<<<<< HEAD
			    "innobase_page_size: %lld", innobase_page_size);
=======
			    "innobase_page_size: %lu", innobase_page_size);
>>>>>>> f53c2123
			exit(EXIT_FAILURE);
		}
	} else {
		srv_page_size_shift = 14;
		srv_page_size = (1 << srv_page_size_shift);
	}
<<<<<<< HEAD
#endif
#ifdef XTRADB_BASED
=======

>>>>>>> f53c2123
	if (!xb_init_log_block_size()) {
		goto error;
	}

	srv_fast_checksum = (ibool) innobase_fast_checksum;
#endif

	/* Check that values don't overflow on 32-bit systems. */
	if (sizeof(ulint) == 4) {
		if (xtrabackup_use_memory > UINT_MAX32) {
			msg("xtrabackup: use-memory can't be over 4GB"
			    " on 32-bit systems\n");
		}

		if (innobase_buffer_pool_size > UINT_MAX32) {
			msg("xtrabackup: innobase_buffer_pool_size can't be "
			    "over 4GB on 32-bit systems\n");

			goto error;
		}

		if (innobase_log_file_size > UINT_MAX32) {
			msg("xtrabackup: innobase_log_file_size can't be "
			    "over 4GB on 32-bit systemsi\n");

			goto error;
		}
	}

  	os_innodb_umask = (ulint)0664;

	/* First calculate the default path for innodb_data_home_dir etc.,
	in case the user has not given any value.

	Note that when using the embedded server, the datadirectory is not
	necessarily the current directory of this program. */

	  	/* It's better to use current lib, to keep paths short */
	  	current_dir[0] = FN_CURLIB;
	  	current_dir[1] = FN_LIBCHAR;
	  	current_dir[2] = 0;
	  	default_path = current_dir;

	ut_a(default_path);

#if (MYSQL_VERSION_ID < 50500)
//	if (specialflag & SPECIAL_NO_PRIOR) {
	        srv_set_thread_priorities = FALSE;
//	} else {
//	        srv_set_thread_priorities = TRUE;
//	        srv_query_thread_priority = QUERY_PRIOR;
//	}
#endif

	/* Set InnoDB initialization parameters according to the values
	read from MySQL .cnf file */

	if (xtrabackup_backup || xtrabackup_stats) {
		msg("xtrabackup: Target instance is assumed as followings.\n");
	} else {
		msg("xtrabackup: Temporary instance for recovery is set as "
		    "followings.\n");
	}

	/*--------------- Data files -------------------------*/

	/* The default dir for data files is the datadir of MySQL */

	srv_data_home = ((xtrabackup_backup || xtrabackup_stats) && innobase_data_home_dir
			 ? innobase_data_home_dir : default_path);
	msg("xtrabackup:   innodb_data_home_dir = %s\n", srv_data_home);

	/* Set default InnoDB data file size to 10 MB and let it be
  	auto-extending. Thus users can use InnoDB in >= 4.0 without having
	to specify any startup options. */

	if (!innobase_data_file_path) {
  		innobase_data_file_path = (char*) "ibdata1:10M:autoextend";
	}
	msg("xtrabackup:   innodb_data_file_path = %s\n",
	    innobase_data_file_path);

	/* Since InnoDB edits the argument in the next call, we make another
	copy of it: */

	internal_innobase_data_file_path = strdup(innobase_data_file_path);

	ret = (my_bool) srv_parse_data_file_paths_and_sizes(
			internal_innobase_data_file_path);
	if (ret == FALSE) {
	  	msg("xtrabackup: syntax error in innodb_data_file_path\n");
mem_free_and_error:
	  	free(internal_innobase_data_file_path);
                goto error;
	}

	if (xtrabackup_prepare) {
		/* "--prepare" needs filenames only */
		ulint i;

		for (i=0; i < srv_n_data_files; i++) {
			char *p;

			p = srv_data_file_names[i];
<<<<<<< HEAD
			while ((p = strstr(p, SRV_PATH_SEPARATOR_STR)) != NULL)
=======
			while ((p = strchr(p, SRV_PATH_SEPARATOR)) != NULL)
>>>>>>> f53c2123
			{
				p++;
				srv_data_file_names[i] = p;
			}
		}
	}

#ifdef XTRADB_BASED
	srv_doublewrite_file = innobase_doublewrite_file;
#ifndef XTRADB55
	srv_extra_undoslots = (ibool) innobase_extra_undoslots;
#endif
#endif

	/* -------------- Log files ---------------------------*/

	/* The default dir for log files is the datadir of MySQL */

	if (!((xtrabackup_backup || xtrabackup_stats) && INNODB_LOG_DIR)) {
		INNODB_LOG_DIR = default_path;
	}
	if (xtrabackup_prepare && xtrabackup_incremental_dir) {
		INNODB_LOG_DIR = xtrabackup_incremental_dir;
	}
	msg("xtrabackup:   innodb_log_group_home_dir = %s\n", INNODB_LOG_DIR);

	ret = (my_bool) xb_parse_log_group_home_dirs();
	if (ret == FALSE) {

		goto mem_free_and_error;
	}

	srv_adaptive_flushing = FALSE;
	srv_use_sys_malloc = TRUE;
	srv_file_format = 1; /* Barracuda */
#if (MYSQL_VERSION_ID < 50500)
	srv_check_file_format_at_startup = UNIV_FORMAT_MAX; /* on */
#else
	srv_max_file_format_at_startup = UNIV_FORMAT_MAX; /* on */
#endif
	/* --------------------------------------------------*/

	srv_file_flush_method_str = innobase_unix_file_flush_method;

	srv_n_log_files = (ulint) innobase_log_files_in_group;
	srv_log_file_size = (ulint) innobase_log_file_size;
	msg("xtrabackup:   innodb_log_files_in_group = %ld\n",
	    srv_n_log_files);
	msg("xtrabackup:   innodb_log_file_size = %lld\n",
	    srv_log_file_size);

#ifdef UNIV_LOG_ARCHIVE
	srv_log_archive_on = (ulint) innobase_log_archive;
#endif /* UNIV_LOG_ARCHIVE */
	srv_log_buffer_size = (ulint) innobase_log_buffer_size;

        /* We set srv_pool_size here in units of 1 kB. InnoDB internally
        changes the value so that it becomes the number of database pages. */

	//srv_buf_pool_size = (ulint) innobase_buffer_pool_size;
	srv_buf_pool_size = (ulint) xtrabackup_use_memory;

	srv_mem_pool_size = (ulint) innobase_additional_mem_pool_size;

	srv_n_file_io_threads = (ulint) innobase_file_io_threads;
	srv_n_read_io_threads = (ulint) innobase_read_io_threads;
	srv_n_write_io_threads = (ulint) innobase_write_io_threads;

	srv_force_recovery = (ulint) innobase_force_recovery;

	srv_use_doublewrite_buf = (ibool) innobase_use_doublewrite;
#if MYSQL_VERSION_ID < 50600
	srv_use_checksums = (ibool) innobase_use_checksums;
#endif

	btr_search_enabled = (char) innobase_adaptive_hash_index;

	os_use_large_pages = (ibool) innobase_use_large_pages;
	os_large_page_size = (ulint) innobase_large_page_size;

	row_rollback_on_timeout = (ibool) innobase_rollback_on_timeout;

	srv_file_per_table = (my_bool) innobase_file_per_table;

        srv_locks_unsafe_for_binlog = (ibool) innobase_locks_unsafe_for_binlog;

	srv_max_n_open_files = (ulint) innobase_open_files;
	srv_innodb_status = (ibool) innobase_create_status_file;

	srv_print_verbose_log = 1;

	/* Store the default charset-collation number of this MySQL
	installation */

	/* We cannot treat characterset here for now!! */
	data_mysql_default_charset_coll = (ulint)default_charset_info->number;

	ut_a(DATA_MYSQL_LATIN1_SWEDISH_CHARSET_COLL ==
					my_charset_latin1.number);
	ut_a(DATA_MYSQL_BINARY_CHARSET_COLL == my_charset_bin.number);

	/* Store the latin1_swedish_ci character ordering table to InnoDB. For
	non-latin1_swedish_ci charsets we use the MySQL comparison functions,
	and consequently we do not need to know the ordering internally in
	InnoDB. */

	ut_a(0 == strcmp(my_charset_latin1.name, "latin1_swedish_ci"));
	srv_latin1_ordering = my_charset_latin1.sort_order;

	//innobase_commit_concurrency_init_default();

	/* Since we in this module access directly the fields of a trx
        struct, and due to different headers and flags it might happen that
	mutex_t has a different size in this module and in InnoDB
	modules, we check at run time that the size is the same in
	these compilation modules. */

#if MYSQL_VERSION_ID >= 50500
	/* On 5.5 srv_use_native_aio is TRUE by default. It is later reset
	if it is not supported by the platform in
	innobase_start_or_create_for_mysql(). As we don't call it in xtrabackup,
	we have to duplicate checks from that function here. */

#ifdef __WIN__
	switch (os_get_os_version()) {
	case OS_WIN95:
	case OS_WIN31:
	case OS_WINNT:
		/* On Win 95, 98, ME, Win32 subsystem for Windows 3.1,
		and NT use simulated aio. In NT Windows provides async i/o,
		but when run in conjunction with InnoDB Hot Backup, it seemed
		to corrupt the data files. */

		srv_use_native_aio = FALSE;
		break;

	case OS_WIN2000:
	case OS_WINXP:
		/* On 2000 and XP, async IO is available. */
		srv_use_native_aio = TRUE;
		break;

	default:
		/* Vista and later have both async IO and condition variables */
		srv_use_native_aio = TRUE;
		srv_use_native_conditions = TRUE;
		break;
	}

#elif defined(LINUX_NATIVE_AIO)

	if (srv_use_native_aio) {
		ut_print_timestamp(stderr);
		msg(" InnoDB: Using Linux native AIO\n");
	}
#else
	/* Currently native AIO is supported only on windows and linux
	and that also when the support is compiled in. In all other
	cases, we ignore the setting of innodb_use_native_aio. */
	srv_use_native_aio = FALSE;

#endif
#endif /* MYSQL_VERSION_ID */

#if MYSQL_VERSION_ID >= 50600
	/* Assign the default value to srv_undo_dir if it's not specified, as
	my_getopt does not support default values for string options. We also
	ignore the option and override innodb_undo_directory on --prepare,
	because separate undo tablespaces are copied to the root backup
	directory. */

	if (!srv_undo_dir || !xtrabackup_backup) {
		srv_undo_dir = (char *) ".";
	}
#endif

	return(FALSE);

error:
	msg("xtrabackup: innodb_init_param(): Error occured.\n");
	return(TRUE);
}

static my_bool
innodb_init(void)
{
	int	err;

#if MYSQL_VERSION_ID < 50500
	/* InnoDB relies on buf_LRU_old_ratio to be always initialized (see
	debug assertions in buf_LRU_old_adjust_len(). Normally it is initialized
	from ha_innodb.cc. That code is not used in XtraBackup, which led to
	assertion failures in 5.1 debug builds (see LP bug #924492).

	5.5 initializes that variable to a hard-coded value of 37% (and then
	adjusting it to the actual server variable value). That's why the
	assertion failures never occurred on 5.5. Let's do the same for 5.1. */

	buf_LRU_old_ratio_update(100 * 3 / 8, FALSE);
#endif

	err = innobase_start_or_create_for_mysql();

	if (err != DB_SUCCESS) {
	  	free(internal_innobase_data_file_path);
                goto error;
	}

	/* They may not be needed for now */
//	(void) hash_init(&innobase_open_tables,system_charset_info, 32, 0, 0,
//			 		(hash_get_key) innobase_get_key, 0, 0);
//        pthread_mutex_init(&innobase_share_mutex, MY_MUTEX_INIT_FAST);
//        pthread_mutex_init(&prepare_commit_mutex, MY_MUTEX_INIT_FAST);
//        pthread_mutex_init(&commit_threads_m, MY_MUTEX_INIT_FAST);
//        pthread_mutex_init(&commit_cond_m, MY_MUTEX_INIT_FAST);
//        pthread_cond_init(&commit_cond, NULL);

	innodb_inited= 1;

	return(FALSE);

error:
	msg("xtrabackup: innodb_init(): Error occured.\n");
	return(TRUE);
}

static my_bool
innodb_end(void)
{
	srv_fast_shutdown = (ulint) innobase_fast_shutdown;
	innodb_inited = 0;

	msg("xtrabackup: starting shutdown with innodb_fast_shutdown = %lu\n",
	    srv_fast_shutdown);

	if (innobase_shutdown_for_mysql() != DB_SUCCESS) {
		goto error;
	}
	free(internal_innobase_data_file_path);

	/* They may not be needed for now */
//	hash_free(&innobase_open_tables);
//	pthread_mutex_destroy(&innobase_share_mutex);
//	pthread_mutex_destroy(&prepare_commit_mutex);
//	pthread_mutex_destroy(&commit_threads_m);
//	pthread_mutex_destroy(&commit_cond_m);
//	pthread_cond_destroy(&commit_cond);

	return(FALSE);

error:
	msg("xtrabackup: innodb_end(): Error occured.\n");
	return(TRUE);
}

/* ================= common ================= */

/***********************************************************************
Read backup meta info.
@return TRUE on success, FALSE on failure. */
static
my_bool
xtrabackup_read_metadata(char *filename)
{
	FILE	*fp;
	my_bool	 r = TRUE;
	int	 t;

	fp = fopen(filename,"r");
	if(!fp) {
		msg("xtrabackup: Error: cannot open %s\n", filename);
		return(FALSE);
	}

	if (fscanf(fp, "backup_type = %29s\n", metadata_type)
	    != 1) {
		r = FALSE;
		goto end;
	}
	/* Use UINT64PF instead of LSN_PF here, as we have to maintain the file
	format. */
	if (fscanf(fp, "from_lsn = " UINT64PF "\n", &metadata_from_lsn)
			!= 1) {
		r = FALSE;
		goto end;
	}
	if (fscanf(fp, "to_lsn = " UINT64PF "\n", &metadata_to_lsn)
			!= 1) {
		r = FALSE;
		goto end;
	}
	if (fscanf(fp, "last_lsn = " UINT64PF "\n", &metadata_last_lsn)
			!= 1) {
		metadata_last_lsn = 0;
	}
	/* Optional field */
	if (fscanf(fp, "compact = %d\n", &t) == 1) {
		xtrabackup_compact = (t == 1);
	} else {
		xtrabackup_compact = 0;
	}
end:
	fclose(fp);

	return(r);
}

/***********************************************************************
Print backup meta info to a specified buffer. */
static
void
xtrabackup_print_metadata(char *buf, size_t buf_len)
{
	/* Use UINT64PF instead of LSN_PF here, as we have to maintain the file
	format. */
	snprintf(buf, buf_len,
		 "backup_type = %s\n"
		 "from_lsn = " UINT64PF "\n"
		 "to_lsn = " UINT64PF "\n"
		 "last_lsn = " UINT64PF "\n"
		 "compact = %d\n",
		 metadata_type,
		 metadata_from_lsn,
		 metadata_to_lsn,
		 metadata_last_lsn,
		 xtrabackup_compact == TRUE);
}

/***********************************************************************
Stream backup meta info to a specified datasink.
@return TRUE on success, FALSE on failure. */
static
my_bool
xtrabackup_stream_metadata(ds_ctxt_t *ds_ctxt)
{
	char		buf[1024];
	size_t		len;
	ds_file_t	*stream;
	MY_STAT		mystat;

	xtrabackup_print_metadata(buf, sizeof(buf));

	len = strlen(buf);

	mystat.st_size = len;
	mystat.st_mtime = my_time(0);

	stream = ds_open(ds_ctxt, XTRABACKUP_METADATA_FILENAME, &mystat);
	if (stream == NULL) {
		msg("xtrabackup: Error: cannot open output stream "
		    "for %s\n", XTRABACKUP_METADATA_FILENAME);
		return(FALSE);
	}

	if (ds_write(stream, buf, len)) {
		ds_close(stream);
		return(FALSE);
	}

	ds_close(stream);

	return(TRUE);
}

/***********************************************************************
Write backup meta info to a specified file.
@return TRUE on success, FALSE on failure. */
static
my_bool
xtrabackup_write_metadata(const char *filepath)
{
	char		buf[1024];
	size_t		len;
	FILE		*fp;

	xtrabackup_print_metadata(buf, sizeof(buf));

	len = strlen(buf);

	fp = fopen(filepath, "w");
	if(!fp) {
		msg("xtrabackup: Error: cannot open %s\n", filepath);
		return(FALSE);
	}
	if (fwrite(buf, len, 1, fp) < 1) {
		fclose(fp);
		return(FALSE);
	}

	fclose(fp);

	return(TRUE);
}

/***********************************************************************
Read meta info for an incremental delta.
@return TRUE on success, FALSE on failure. */
static my_bool
xb_read_delta_metadata(const char *filepath, xb_delta_info_t *info)
{
	FILE*	fp;
	char	key[51];
	char	value[51];
	my_bool	r			= TRUE;

	/* set defaults */
	info->page_size = ULINT_UNDEFINED;
	info->zip_size = ULINT_UNDEFINED;
	info->space_id = ULINT_UNDEFINED;

	fp = fopen(filepath, "r");
	if (!fp) {
		/* Meta files for incremental deltas are optional */
		return(TRUE);
	}

	while (!feof(fp)) {
		if (fscanf(fp, "%50s = %50s\n", key, value) == 2) {
			if (strcmp(key, "page_size") == 0) {
				info->page_size = strtoul(value, NULL, 10);
			} else if (strcmp(key, "zip_size") == 0) {
				info->zip_size = strtoul(value, NULL, 10);
			} else if (strcmp(key, "space_id") == 0) {
				info->space_id = strtoul(value, NULL, 10);
			}
		}
	}

	fclose(fp);

	if (info->page_size == ULINT_UNDEFINED) {
		msg("xtrabackup: page_size is required in %s\n", filepath);
		r = FALSE;
	}
	if (info->space_id == ULINT_UNDEFINED) {
		msg("xtrabackup: Warning: This backup was taken with XtraBackup 2.0.1 "
			"or earlier, some DDL operations between full and incremental "
			"backups may be handled incorrectly\n");
	}

	return(r);
}

/***********************************************************************
Write meta info for an incremental delta.
@return TRUE on success, FALSE on failure. */
my_bool
xb_write_delta_metadata(const char *filename, const xb_delta_info_t *info)
{
	ds_file_t	*f;
	char		buf[64];
	my_bool		ret;
	size_t		len;
	MY_STAT		mystat;

	snprintf(buf, sizeof(buf),
		 "page_size = %lu\n"
		 "zip_size = %lu\n"
		 "space_id = %lu\n",
		 info->page_size, info->zip_size, info->space_id);
	len = strlen(buf);

	mystat.st_size = len;
	mystat.st_mtime = my_time(0);

	f = ds_open(ds_meta, filename, &mystat);
	if (f == NULL) {
		msg("xtrabackup: Error: cannot open output stream for %s\n",
		    filename);
		return(FALSE);
	}

	ret = (ds_write(f, buf, len) == 0);

	ds_close(f);

	return(ret);
}

/* ================= backup ================= */
void
xtrabackup_io_throttling(void)
{
	if (xtrabackup_throttle && (io_ticket--) < 0) {
		os_event_reset(wait_throttle);
		os_event_wait(wait_throttle);
	}
}

/************************************************************************
Checks if a given table name matches any of specifications in the --tables or
--tables-file options.

@return TRUE on match. */
static my_bool
check_if_table_matches_filters(const char *name)
{
	int 			regres;
	int 			i;
	xtrabackup_tables_t*	table;
<<<<<<< HEAD

	if (xtrabackup_tables) {

		regres = REG_NOMATCH;

		for (i = 0; i < tables_regex_num; i++) {
			regres = xb_regexec(&tables_regex[i], name, 1,
					    tables_regmatch, 0);
			if (regres != REG_NOMATCH) {

				return(TRUE);
			}
		}
	}

	if (xtrabackup_tables_file) {

		XB_HASH_SEARCH(name_hash, tables_hash, ut_fold_string(name),
			       table, (void) 0,
			       !strcmp(table->name, name));
		if (table) {

			return(TRUE);
		}
	}

	return(FALSE);
}

/************************************************************************
Checks if a table specified as a path should be skipped from backup
based on the --tables or --tables-file options.

@return TRUE if the table should be skipped. */
static
my_bool
check_if_skip_table(
/******************/
	const char*	path,	/*!< in: path to the table */
	const char*	suffix)	/*!< in: suffix */
{
	char buf[FN_REFLEN];
	const char *dbname, *tbname;
	const char *ptr;
	char *eptr;
	int dbname_len;

	if (xtrabackup_tables == NULL && xtrabackup_tables_file == NULL) {
		return(FALSE);
	}

	dbname = NULL;
	tbname = path;
	while ((ptr = strstr(tbname, SRV_PATH_SEPARATOR_STR)) != NULL) {
		dbname = tbname;
		tbname = ptr + 1;
	}

	if (dbname == NULL) {
		return(FALSE);
	}

	strncpy(buf, dbname, FN_REFLEN);
	buf[FN_REFLEN - 1] = 0;
	buf[tbname - 1 - dbname] = '.';

	dbname_len = strlen(dbname) - strlen(suffix);
	if (dbname_len < 1) {
		return(FALSE);
	}
	buf[dbname_len - 1] = 0;

	/* For partitioned tables first try to match against the regexp
	without truncating the #P#... suffix so we can backup individual
	partitions with regexps like '^test[.]t#P#p5' */
	if (check_if_table_matches_filters(buf)) {

		return(FALSE);
	}
	if ((eptr = strstr(buf, "#P#")) != NULL) {

		*eptr = 0;

		if (check_if_table_matches_filters(buf)) {

			return(FALSE);
		}
	}

=======

	if (xtrabackup_tables) {

		regres = REG_NOMATCH;

		for (i = 0; i < tables_regex_num; i++) {
			regres = xb_regexec(&tables_regex[i], name, 1,
					    tables_regmatch, 0);
			if (regres != REG_NOMATCH) {

				return(TRUE);
			}
		}
	}

	if (xtrabackup_tables_file) {

		XB_HASH_SEARCH(name_hash, tables_hash, ut_fold_string(name),
			       table, (void) 0,
			       !strcmp(table->name, name));
		if (table) {

			return(TRUE);
		}
	}

	return(FALSE);
}

/************************************************************************
Checks if a table specified as a name in the form "database/name" (InnoDB 5.6)
or "./database/name.ibd" (InnoDB 5.5-) should be skipped from backup based on
the --tables or --tables-file options.

@return TRUE if the table should be skipped. */
static
my_bool
check_if_skip_table(
/******************/
	const char*	name)	/*!< in: path to the table */
{
	char buf[FN_REFLEN];
	const char *dbname, *tbname;
	const char *ptr;
	char *eptr;

	if (xtrabackup_tables == NULL && xtrabackup_tables_file == NULL) {
		return(FALSE);
	}

	dbname = NULL;
	tbname = name;
	while ((ptr = strchr(tbname, SRV_PATH_SEPARATOR)) != NULL) {
		dbname = tbname;
		tbname = ptr + 1;
	}

	if (dbname == NULL) {
		return(FALSE);
	}

	strncpy(buf, dbname, FN_REFLEN);
	buf[FN_REFLEN - 1] = '\0';
	buf[tbname - 1 - dbname] = '.';

	/* Check if there's a suffix in the table name. If so, truncate it. We
	rely on the fact that a dot cannot be a part of a table name (it is
	encoded by the server with the @NNNN syntax). */
	if ((eptr = strchr(&buf[tbname - dbname], '.')) != NULL) {

		*eptr = '\0';
	}

	/* For partitioned tables first try to match against the regexp
	without truncating the #P#... suffix so we can backup individual
	partitions with regexps like '^test[.]t#P#p5' */
	if (check_if_table_matches_filters(buf)) {

		return(FALSE);
	}
	if ((eptr = strstr(buf, "#P#")) != NULL) {

		*eptr = 0;

		if (check_if_table_matches_filters(buf)) {

			return(FALSE);
		}
	}

>>>>>>> f53c2123
	return(TRUE);
}

/***********************************************************************
Reads the space flags from a given data file and returns the compressed
page size, or 0 if the space is not compressed. */
ulint
xb_get_zip_size(os_file_t file)
{
	byte	*buf;
	byte	*page;
	ulint	 zip_size = ULINT_UNDEFINED;
	ibool	 success;
	ulint	 space;

	buf = static_cast<byte *>(ut_malloc(2 * UNIV_PAGE_SIZE_MAX));
	page = static_cast<byte *>(ut_align(buf, UNIV_PAGE_SIZE_MAX));

	success = xb_os_file_read(file, page, 0, UNIV_PAGE_SIZE_MAX);
	if (!success) {
		goto end;
	}

	space = mach_read_from_4(page + FIL_PAGE_ARCH_LOG_NO_OR_SPACE_ID);
	zip_size = (space == 0 ) ? 0 :
		dict_tf_get_zip_size(fsp_header_get_flags(page));
end:
	ut_free(buf);

	return(zip_size);
}

/* TODO: We may tune the behavior (e.g. by fil_aio)*/

static
my_bool
xtrabackup_copy_datafile(fil_node_t* node, uint thread_n)
{
	char			 dst_name[FN_REFLEN];
	ds_file_t		*dstfile = NULL;
	xb_fil_cur_t		 cursor;
	xb_fil_cur_result_t	 res;
	xb_write_filt_t		*write_filter = NULL;
	xb_write_filt_ctxt_t	 write_filt_ctxt;
	const char		*action;
	xb_read_filt_t		*read_filter;
<<<<<<< HEAD

	if (!trx_sys_sys_space(node->space->id) && /* don't skip system space */
	    check_if_skip_table(node->name, "ibd")) {
		msg("[%02u] Skipping %s\n", thread_n, node->name);
=======
	ibool			is_system;

	/* Get the name and the path for the tablespace. node->name always
	contains the path (which may be absolute for remote tablespaces in
	5.6+). space->name contains the tablespace name in the form
	"./database/table.ibd" (in 5.5-) or "database/table" (in 5.6+). For a
	multi-node shared tablespace, space->name contains the name of the first
	node, but that's irrelevant, since we only need node_name to match them
	against filters, and the shared tablespace is always copied regardless
	of the filters value. */

	const char* const node_name = node->space->name;
	const char* const node_path = node->name;

	is_system = trx_sys_sys_space(node->space->id);

	if (!is_system && check_if_skip_table(node_name)) {
		msg("[%02u] Skipping %s.\n", thread_n, node_name);
>>>>>>> f53c2123
		return(FALSE);
	}

	if (!changed_page_bitmap) {
		read_filter = &rf_pass_through;
	}
	else {
		read_filter = &rf_bitmap;
	}
	res = xb_fil_cur_open(&cursor, read_filter, node, thread_n);
	if (res == XB_FIL_CUR_SKIP) {
		goto skip;
	} else if (res == XB_FIL_CUR_ERROR) {
		goto error;
	}

<<<<<<< HEAD
	strncpy(dst_name, cursor.path, sizeof(dst_name));
=======
	strncpy(dst_name, cursor.rel_path, sizeof(dst_name));
>>>>>>> f53c2123

	/* Setup the page write filter */
	if (xtrabackup_incremental) {
		write_filter = &wf_incremental;
	} else if (xtrabackup_compact) {
		write_filter = &wf_compact;
	} else {
		write_filter = &wf_write_through;
	}

	memset(&write_filt_ctxt, 0, sizeof(xb_write_filt_ctxt_t));
	ut_a(write_filter->process != NULL);

	if (write_filter->init != NULL &&
	    !write_filter->init(&write_filt_ctxt, dst_name, &cursor)) {
		msg("[%02u] xtrabackup: error: "
		    "failed to initialize page write filter.\n", thread_n);
		goto error;
	}

	dstfile = ds_open(ds_data, dst_name, &cursor.statinfo);
	if (dstfile == NULL) {
		msg("[%02u] xtrabackup: error: "
		    "cannot open the destination stream for %s\n",
		    thread_n, dst_name);
		goto error;
	}

	if (xtrabackup_stream) {
		if (xtrabackup_compress) {
			if (xtrabackup_encrypt) {
				action = "Compressing, encrypting and streaming";
			} else {
				action = "Compressing and streaming";
			}
		} else if (xtrabackup_encrypt) {
			action = "Encrypting and streaming";
		} else {
			action = "Streaming";
		}
<<<<<<< HEAD
		msg("[%02u] %s %s\n", thread_n, action, node->name);
=======
		msg("[%02u] %s %s\n", thread_n, action, node_path);
>>>>>>> f53c2123
	} else {
		if (xtrabackup_compress) {
			if (xtrabackup_encrypt) {
				action = "Compressing and encrypting";
			} else {
				action = "Compressing";
			}
		} else if (xtrabackup_encrypt) {
			action = "Encrypting";
		} else {
			action = "Copying";
		}
		msg("[%02u] %s %s to %s\n", thread_n, action,
<<<<<<< HEAD
		    node->name, dstfile->path);
=======
		    node_path, dstfile->path);
>>>>>>> f53c2123
	}

	/* The main copy loop */
	while ((res = xb_fil_cur_read(&cursor)) == XB_FIL_CUR_SUCCESS) {
		if (!write_filter->process(&write_filt_ctxt, dstfile)) {
			goto error;
		}
	}

	if (res == XB_FIL_CUR_ERROR) {
		goto error;
	}

	if (write_filter->finalize
	    && !write_filter->finalize(&write_filt_ctxt, dstfile)) {
		goto error;
	}

	/* close */
	msg("[%02u]        ...done\n", thread_n);
	xb_fil_cur_close(&cursor);
	ds_close(dstfile);
	if (write_filter && write_filter->deinit) {
		write_filter->deinit(&write_filt_ctxt);
	}
	return(FALSE);

error:
	xb_fil_cur_close(&cursor);
	if (dstfile != NULL) {
		ds_close(dstfile);
	}
	if (write_filter && write_filter->deinit) {
		write_filter->deinit(&write_filt_ctxt);;
	}
	msg("[%02u] xtrabackup: Error: "
	    "xtrabackup_copy_datafile() failed.\n", thread_n);
	return(TRUE); /*ERROR*/

skip:

	if (dstfile != NULL) {
		ds_close(dstfile);
	}
	if (write_filter && write_filter->deinit) {
		write_filter->deinit(&write_filt_ctxt);
	}
	msg("[%02u] xtrabackup: Warning: We assume the "
	    "table was dropped during xtrabackup execution "
	    "and ignore the file.\n", thread_n);
	msg("[%02u] xtrabackup: Warning: skipping tablespace %s.\n",
	    thread_n, node_name);
	return(FALSE);
}

static my_bool
xtrabackup_copy_logfile(lsn_t from_lsn, my_bool is_last)
{
	/* definition from recv_recovery_from_checkpoint_start() */
	log_group_t*	group;
	lsn_t		group_scanned_lsn;
	lsn_t		contiguous_lsn;

	ut_a(dst_log_file != NULL);

	/* read from checkpoint_lsn_start to current */
	contiguous_lsn = ut_dulint_align_down(from_lsn,
						OS_FILE_LOG_BLOCK_SIZE);

	/* TODO: We must check the contiguous_lsn still exists in log file.. */

	group = UT_LIST_GET_FIRST(log_sys->log_groups);

	while (group) {
		ibool	finished;
		lsn_t	start_lsn;
		lsn_t	end_lsn;

		/* reference recv_group_scan_log_recs() */
	finished = FALSE;

	start_lsn = contiguous_lsn;

	while (!finished) {
		end_lsn = ut_dulint_add(start_lsn, RECV_SCAN_SIZE);

		xtrabackup_io_throttling();

		mutex_enter(&log_sys->mutex);

		log_group_read_log_seg(LOG_RECOVER, log_sys->buf,
						group, start_lsn, end_lsn);


		/* reference recv_scan_log_recs() */
		{
	byte*	log_block;
	lsn_t	scanned_lsn;
	ulint	data_len;

	ulint	scanned_checkpoint_no = 0;

	finished = FALSE;

	log_block = log_sys->buf;
	scanned_lsn = start_lsn;

	while (log_block < log_sys->buf + RECV_SCAN_SIZE && !finished) {
		ulint	no = log_block_get_hdr_no(log_block);
		ulint	scanned_no = log_block_convert_lsn_to_no(scanned_lsn);
		ibool	checksum_is_ok =
			log_block_checksum_is_ok_or_old_format(log_block);

		if (no != scanned_no && checksum_is_ok) {
			ulint blocks_in_group;

			if (no < scanned_no) {
				/* incompletely written log block, do nothing */
				finished = TRUE;
				break;
			}

			blocks_in_group = log_block_convert_lsn_to_no(
				log_group_get_capacity(group)) - 1;

			msg("xtrabackup: error:"
			    " log block numbers mismatch:\n"
			    "xtrabackup: error: expected log block no. %lu,"
			    " but got no. %lu from the log file.\n",
			    (ulong) scanned_no, (ulong) no);

			if ((no - scanned_no) % blocks_in_group == 0) {
				msg("xtrabackup: error:"
				    " it looks like InnoDB log has wrapped"
				    " around before xtrabackup could"
				    " process all records due to either"
				    " log copying being too slow, or "
				    " log files being too small.\n");
			}

			goto error;
		} else if (!checksum_is_ok) {
			/* Garbage or an incompletely written log block */

			msg("xtrabackup: warning: Log block checksum mismatch"
			    " (block no %lu at lsn " LSN_PF "): \n"
			    "expected %lu, calculated checksum %lu\n",
				(ulong) no,
				scanned_lsn,
				(ulong) log_block_get_checksum(log_block),
				(ulong) log_block_calc_checksum(log_block));
			msg("xtrabackup: warning: this is possible when the "
			    "log block has not been fully written by the "
			    "server, will retry later.\n");
			finished = TRUE;
			break;
		}

		if (log_block_get_flush_bit(log_block)) {
			/* This block was a start of a log flush operation:
			we know that the previous flush operation must have
			been completed for all log groups before this block
			can have been flushed to any of the groups. Therefore,
			we know that log data is contiguous up to scanned_lsn
			in all non-corrupt log groups. */

			if (ut_dulint_cmp(scanned_lsn, contiguous_lsn) > 0) {
				contiguous_lsn = scanned_lsn;
			}
		}

		data_len = log_block_get_data_len(log_block);

		if (
		    (scanned_checkpoint_no > 0)
		    && (log_block_get_checkpoint_no(log_block)
		       < scanned_checkpoint_no)
		    && (scanned_checkpoint_no
			- log_block_get_checkpoint_no(log_block)
			> 0x80000000UL)) {

			/* Garbage from a log buffer flush which was made
			before the most recent database recovery */

			finished = TRUE;
			break;
		}

		scanned_lsn = ut_dulint_add(scanned_lsn, data_len);
		scanned_checkpoint_no = log_block_get_checkpoint_no(log_block);

		if (data_len < OS_FILE_LOG_BLOCK_SIZE) {
			/* Log data for this group ends here */

			finished = TRUE;
		} else {
			log_block += OS_FILE_LOG_BLOCK_SIZE;
		}
	} /* while (log_block < log_sys->buf + RECV_SCAN_SIZE && !finished) */

	group_scanned_lsn = scanned_lsn;



		}

		/* ===== write log to 'xtrabackup_logfile' ====== */
		{
		ulint 	write_size;

		if (!finished) {
			write_size = RECV_SCAN_SIZE;
		} else {
			write_size = (ulint) ut_dulint_minus(
					ut_dulint_align_up(group_scanned_lsn, OS_FILE_LOG_BLOCK_SIZE),
					start_lsn);
			if (!is_last &&
			    group_scanned_lsn % OS_FILE_LOG_BLOCK_SIZE
			    )
				write_size -= OS_FILE_LOG_BLOCK_SIZE;
		}


		if (ds_write(dst_log_file, log_sys->buf, write_size)) {
			msg("xtrabackup: Error: write to logfile failed\n");
			goto error;
		}


		}

		mutex_exit(&log_sys->mutex);

		start_lsn = end_lsn;
	}



		group->scanned_lsn = group_scanned_lsn;

		msg(">> log scanned up to (" LSN_PF ")\n",
		    group->scanned_lsn);

		group = UT_LIST_GET_NEXT(log_groups, group);

		/* update global variable*/
		log_copy_scanned_lsn = group_scanned_lsn;

		/* innodb_mirrored_log_groups must be 1, no other groups */
		ut_a(group == NULL);

		debug_sync_point("xtrabackup_copy_logfile_pause");

	}


	return(FALSE);

error:
	mutex_exit(&log_sys->mutex);
	ds_close(dst_log_file);
	msg("xtrabackup: Error: xtrabackup_copy_logfile() failed.\n");
	return(TRUE);
}

static
#ifndef __WIN__
void*
#else
ulint
#endif
log_copying_thread(
	void*	arg __attribute__((unused)))
{
<<<<<<< HEAD
=======
	ulint	counter = 0;

>>>>>>> f53c2123
	/*
	  Initialize mysys thread-specific memory so we can
	  use mysys functions in this thread.
	*/
	my_thread_init();

	ut_a(dst_log_file != NULL);

	log_copying_running = TRUE;

	while(log_copying) {
		os_event_reset(log_copying_stop);
		xb_event_wait_time(log_copying_stop,
				xtrabackup_log_copy_interval * 1000ULL);
		if (log_copying) {
			if(xtrabackup_copy_logfile(log_copy_scanned_lsn,
						   FALSE)) {

				exit(EXIT_FAILURE);
			}
		}
	}

	/* last copying */
<<<<<<< HEAD
	if(xtrabackup_copy_logfile(log_copy_scanned_lsn, TRUE)) {

		exit(EXIT_FAILURE);
	}

end:
	log_copying_running = FALSE;
	my_thread_end();
	os_thread_exit(NULL);
=======
	if(xtrabackup_copy_logfile(log_copy_scanned_lsn, TRUE))
		goto end;

	log_copying_succeed = TRUE;
end:
	log_copying_running = FALSE;
	my_thread_end();
	os_thread_exit(NULL);

	return(0);
}

/* io throttle watching (rough) */
static
#ifndef __WIN__
void*
#else
ulint
#endif
io_watching_thread(
	void*	arg)
{
	(void)arg;
	/* currently, for --backup only */
	ut_a(xtrabackup_backup);

	while (log_copying) {
		os_thread_sleep(1000000); /*1 sec*/

		//for DEBUG
		//if (io_ticket == xtrabackup_throttle) {
		//	msg("There seem to be no IO...?\n");
		//}

		io_ticket = xtrabackup_throttle;
		os_event_set(wait_throttle);
	}

	/* stop io throttle */
	xtrabackup_throttle = 0;
	os_event_set(wait_throttle);

	os_thread_exit(NULL);

	return(0);
}

/************************************************************************
I/o-handler thread function. */
static

#ifndef __WIN__
void*
#else
ulint
#endif
io_handler_thread(
/*==============*/
	void*	arg)
{
	ulint	segment;


	segment = *((ulint*)arg);

 	while (srv_shutdown_state != SRV_SHUTDOWN_EXIT_THREADS) {
		fil_aio_wait(segment);
	}

	/* We count the number of threads in os_thread_exit(). A created
	thread should always use that to exit and not use return() to exit.
	The thread actually never comes here because it is exited in an
	os_event_wait(). */

	os_thread_exit(NULL);

#ifndef __WIN__
	return(NULL);				/* Not reached */
#else
	return(0);
#endif
}

/**************************************************************************
Datafiles copying thread.*/
static
os_thread_ret_t
data_copy_thread_func(
/*==================*/
	void *arg) /* thread context */
{
	data_thread_ctxt_t	*ctxt = (data_thread_ctxt_t *) arg;
	uint			num = ctxt->num;
	fil_node_t*		node;

	/*
	  Initialize mysys thread-specific memory so we can
	  use mysys functions in this thread.
	*/
	my_thread_init();

	debug_sync_point("data_copy_thread_func");

	while ((node = datafiles_iter_next(ctxt->it)) != NULL) {

		/* copy the datafile */
		if(xtrabackup_copy_datafile(node, num)) {
			msg("[%02u] xtrabackup: Error: "
			    "failed to copy datafile.\n", num);
			exit(EXIT_FAILURE);
		}
	}

	os_mutex_enter(ctxt->count_mutex);
	(*ctxt->count)--;
	os_mutex_exit(ctxt->count_mutex);

	my_thread_end();
	os_thread_exit(NULL);
	OS_THREAD_DUMMY_RETURN;
}

/************************************************************************
Initialize the appropriate datasink(s). Both local backups and streaming in the
'xbstream' format allow parallel writes so we can write directly.

Otherwise (i.e. when streaming in the 'tar' format) we need 2 separate datasinks
for the data stream (and don't allow parallel data copying) and for metainfo
files (including xtrabackup_logfile). The second datasink writes to temporary
files first, and then streams them in a serialized way when closed. */
static void
xtrabackup_init_datasinks(void)
{
	if (xtrabackup_parallel > 1 && xtrabackup_stream &&
	    xtrabackup_stream_fmt == XB_STREAM_FMT_TAR) {
		msg("xtrabackup: warning: the --parallel option does not have "
		    "any effect when streaming in the 'tar' format. "
		    "You can use the 'xbstream' format instead.\n");
		xtrabackup_parallel = 1;
	}

	/* Start building out the pipelines from the terminus back */
	if (xtrabackup_stream) {
		/* All streaming goes to stdout */
		ds_data = ds_meta = ds_create(xtrabackup_target_dir,
					      DS_TYPE_STDOUT);
	} else {
		/* Local filesystem */
		ds_data = ds_meta = ds_create(xtrabackup_target_dir,
					      DS_TYPE_LOCAL);
	}

	/* Track it for destruction */
	xtrabackup_add_datasink(ds_data);

	/* Encryption always done just before final output */
	if (xtrabackup_encrypt) {
		ds_ctxt_t	*ds;
>>>>>>> f53c2123

		ds = ds_create(xtrabackup_target_dir, DS_TYPE_ENCRYPT);
		xtrabackup_add_datasink(ds);

		ds_set_pipe(ds, ds_data);
		ds_data = ds_meta = ds;
	}

	/* Stream formatting */
	if (xtrabackup_stream) {
		ds_ctxt_t	*ds;
		if (xtrabackup_stream_fmt == XB_STREAM_FMT_TAR) {
			ds = ds_create(xtrabackup_target_dir, DS_TYPE_ARCHIVE);
		} else if (xtrabackup_stream_fmt == XB_STREAM_FMT_XBSTREAM) {
			ds = ds_create(xtrabackup_target_dir, DS_TYPE_XBSTREAM);
		} else {
			/* bad juju... */
			ds = NULL;
		}

		xtrabackup_add_datasink(ds);

		ds_set_pipe(ds, ds_data);
		ds_data = ds;

		if (xtrabackup_stream_fmt != XB_STREAM_FMT_XBSTREAM ||
		    xtrabackup_suspend_at_end ||
		    xtrabackup_suspend_at_start) {

			/* 'xbstream' allow parallel streams, but we
			still can't stream directly to stdout when
			xtrabackup is invoked from innobackupex
			(i.e. with --suspend_at_and), because
			innobackupex and xtrabackup streams would
			interfere. Use temporary files instead. */
			ds_meta = ds_create(xtrabackup_target_dir, DS_TYPE_TMPFILE);
			xtrabackup_add_datasink(ds_meta);
			ds_set_pipe(ds_meta, ds);
		} else {
			ds_meta = ds_data;
		}
	}

	/* Compression for ds_data */
	if (xtrabackup_compress) {
		ds_ctxt_t	*ds;

		/* Use a 1 MB buffer for compressed output stream */
		ds = ds_create(xtrabackup_target_dir, DS_TYPE_BUFFER);
		ds_buffer_set_size(ds, 1024 * 1024);
		xtrabackup_add_datasink(ds);
		ds_set_pipe(ds, ds_data);
		ds_data = ds;

		ds = ds_create(xtrabackup_target_dir, DS_TYPE_COMPRESS);
		xtrabackup_add_datasink(ds);
		ds_set_pipe(ds, ds_data);
		ds_data = ds;
	}
}

/************************************************************************
Destroy datasinks.

Destruction is done in the specific order to not violate their order in the
pipeline so that each datasink is able to flush data down the pipeline. */
static void xtrabackup_destroy_datasinks(void)
{
<<<<<<< HEAD
	ulint	segment;


	segment = *((ulint*)arg);

 	while (srv_shutdown_state != SRV_SHUTDOWN_EXIT_THREADS) {
		fil_aio_wait(segment);
	}

	/* We count the number of threads in os_thread_exit(). A created
	thread should always use that to exit and not use return() to exit.
	The thread actually never comes here because it is exited in an
	os_event_wait(). */

	os_thread_exit(NULL);

#ifndef __WIN__
	return(NULL);				/* Not reached */
#else
	return(0);
#endif
}

/**************************************************************************
Datafiles copying thread.*/
static
os_thread_ret_t
data_copy_thread_func(
/*==================*/
	void *arg) /* thread context */
{
	data_thread_ctxt_t	*ctxt = (data_thread_ctxt_t *) arg;
	uint			num = ctxt->num;
	fil_node_t*		node;

	/*
	  Initialize mysys thread-specific memory so we can
	  use mysys functions in this thread.
	*/
	my_thread_init();

	debug_sync_point("data_copy_thread_func");

	while ((node = datafiles_iter_next(ctxt->it)) != NULL) {

		/* copy the datafile */
		if(xtrabackup_copy_datafile(node, num)) {
			msg("[%02u] xtrabackup: Error: "
			    "failed to copy datafile.\n", num);
			exit(EXIT_FAILURE);
		}
	}

	os_mutex_enter(ctxt->count_mutex);
	(*ctxt->count)--;
	os_mutex_exit(ctxt->count_mutex);

	my_thread_end();
	os_thread_exit(NULL);
	OS_THREAD_DUMMY_RETURN;
}

/************************************************************************
Initialize the appropriate datasink(s). Both local backups and streaming in the
'xbstream' format allow parallel writes so we can write directly.

Otherwise (i.e. when streaming in the 'tar' format) we need 2 separate datasinks
for the data stream (and don't allow parallel data copying) and for metainfo
files (including xtrabackup_logfile). The second datasink writes to temporary
files first, and then streams them in a serialized way when closed. */
static void
xtrabackup_init_datasinks(void)
{
	if (xtrabackup_parallel > 1 && xtrabackup_stream &&
	    xtrabackup_stream_fmt == XB_STREAM_FMT_TAR) {
		msg("xtrabackup: warning: the --parallel option does not have "
		    "any effect when streaming in the 'tar' format. "
		    "You can use the 'xbstream' format instead.\n");
		xtrabackup_parallel = 1;
	}

	/* Start building out the pipelines from the terminus back */
	if (xtrabackup_stream) {
		/* All streaming goes to stdout */
		ds_data = ds_meta = ds_create(xtrabackup_target_dir,
					      DS_TYPE_STDOUT);
	} else {
		/* Local filesystem */
		ds_data = ds_meta = ds_create(xtrabackup_target_dir,
					      DS_TYPE_LOCAL);
	}

	/* Track it for destruction */
	xtrabackup_add_datasink(ds_data);

	/* Encryption always done just before final output */
	if (xtrabackup_encrypt) {
		ds_ctxt_t	*ds;

		ds = ds_create(xtrabackup_target_dir, DS_TYPE_ENCRYPT);
		xtrabackup_add_datasink(ds);

		ds_set_pipe(ds, ds_data);
		ds_data = ds_meta = ds;
	}

	/* Stream formatting */
	if (xtrabackup_stream) {
		ds_ctxt_t	*ds;
		if (xtrabackup_stream_fmt == XB_STREAM_FMT_TAR) {
			ds = ds_create(xtrabackup_target_dir, DS_TYPE_ARCHIVE);
		} else if (xtrabackup_stream_fmt == XB_STREAM_FMT_XBSTREAM) {
			ds = ds_create(xtrabackup_target_dir, DS_TYPE_XBSTREAM);
		} else {
			/* bad juju... */
			ds = NULL;
		}

		xtrabackup_add_datasink(ds);

		ds_set_pipe(ds, ds_data);
		ds_data = ds;

		if (xtrabackup_stream_fmt != XB_STREAM_FMT_XBSTREAM ||
		    xtrabackup_suspend_at_end ||
		    xtrabackup_suspend_at_start) {

			/* 'xbstream' allow parallel streams, but we
			still can't stream directly to stdout when
			xtrabackup is invoked from innobackupex
			(i.e. with --suspend_at_and), because
			innobackupex and xtrabackup streams would
			interfere. Use temporary files instead. */
			ds_meta = ds_create(xtrabackup_target_dir, DS_TYPE_TMPFILE);
			xtrabackup_add_datasink(ds_meta);
			ds_set_pipe(ds_meta, ds);
		} else {
			ds_meta = ds_data;
		}
	}

	/* Compression for ds_data */
	if (xtrabackup_compress) {
		ds_ctxt_t	*ds;

		/* Use a 1 MB buffer for compressed output stream */
		ds = ds_create(xtrabackup_target_dir, DS_TYPE_BUFFER);
		ds_buffer_set_size(ds, 1024 * 1024);
		xtrabackup_add_datasink(ds);
		ds_set_pipe(ds, ds_data);
		ds_data = ds;

		ds = ds_create(xtrabackup_target_dir, DS_TYPE_COMPRESS);
		xtrabackup_add_datasink(ds);
		ds_set_pipe(ds, ds_data);
		ds_data = ds;
	}
}

/************************************************************************
Destroy datasinks.

Destruction is done in the specific order to not violate their order in the
pipeline so that each datasink is able to flush data down the pipeline. */
static void xtrabackup_destroy_datasinks(void)
{
	for (uint i = actual_datasinks; i > 0; i--) {
		ds_destroy(datasinks[i-1]);
		datasinks[i-1] = NULL;
	}
	ds_data = NULL;
	ds_meta = NULL;
}

#define SRV_N_PENDING_IOS_PER_THREAD 	OS_AIO_N_PENDING_IOS_PER_THREAD
#define SRV_MAX_N_PENDING_SYNC_IOS	100

/************************************************************************
@return TRUE if table should be opened. */
static
ibool
xb_check_if_open_tablespace(
	const char*	db,
	const char*	table)
{
	char buf[FN_REFLEN];

	snprintf(buf, sizeof(buf), "%s%s/%s", xb_dict_prefix, db, table);

	return !check_if_skip_table(buf, "ibd");
=======
	for (uint i = actual_datasinks; i > 0; i--) {
		ds_destroy(datasinks[i-1]);
		datasinks[i-1] = NULL;
	}
	ds_data = NULL;
	ds_meta = NULL;
>>>>>>> f53c2123
}

/************************************************************************
Initialize the tablespace memory cache and populate it by scanning for and
opening data files.
@returns DB_SUCCESS or error code.*/
ulint
xb_data_files_init(void)
/*====================*/
{
	ulint	i;
	ibool	create_new_db;
#ifdef XTRADB_BASED
	ibool	create_new_doublewrite_file;
#endif
	ulint	err;
	lsn_t	min_flushed_lsn;
	lsn_t	max_flushed_lsn;
	ulint   sum_of_new_sizes;

#if MYSQL_VERSION_ID >= 50600
	srv_n_file_io_threads = srv_n_read_io_threads;
#else
	srv_n_file_io_threads = 2 + srv_n_read_io_threads +
		srv_n_write_io_threads;
#endif

	os_aio_init(8 * SRV_N_PENDING_IOS_PER_THREAD,
		    srv_n_read_io_threads,
		    srv_n_write_io_threads,
		    SRV_MAX_N_PENDING_SYNC_IOS);

	fil_init(srv_file_per_table ? 50000 : 5000,
		 srv_max_n_open_files);

	fsp_init();

	for (i = 0; i < srv_n_file_io_threads; i++) {
		thread_nr[i] = i;

		os_thread_create(io_handler_thread, thread_nr + i,
				 thread_ids + i);
    	}

	os_thread_sleep(200000); /*0.2 sec*/

	err = open_or_create_data_files(&create_new_db,
#ifdef XTRADB_BASED
					&create_new_doublewrite_file,
#endif
					&min_flushed_lsn, &max_flushed_lsn,
					&sum_of_new_sizes);
	if (err != DB_SUCCESS) {
		msg("xtrabackup: Could not open or create data files.\n"
		    "xtrabackup: If you tried to add new data files, and it "
		    "failed here,\n"
		    "xtrabackup: you should now edit innodb_data_file_path in "
		    "my.cnf back\n"
		    "xtrabackup: to what it was, and remove the new ibdata "
		    "files InnoDB created\n"
		    "xtrabackup: in this failed attempt. InnoDB only wrote "
		    "those files full of\n"
		    "xtrabackup: zeros, but did not yet use them in any way. "
		    "But be careful: do not\n"
		    "xtrabackup: remove old data files which contain your "
		    "precious data!\n");
		return(err);
	}

	/* create_new_db must not be TRUE.. */
	if (create_new_db) {
		msg("xtrabackup: could not find data files at the "
		    "specified datadir\n");
		return(DB_ERROR);
	}

	err = fil_load_single_table_tablespaces(xb_check_if_open_tablespace);
	if (err != DB_SUCCESS) {
		return(err);
	}

#if MYSQL_VERSION_ID >= 50600
	/* Add separate undo tablespaces to fil_system */

	err = srv_undo_tablespaces_init(FALSE,
					TRUE,
					srv_undo_tablespaces,
					&srv_undo_tablespaces_open);
	if (err != DB_SUCCESS) {
		return(err);
	}
#endif

	return(DB_SUCCESS);
}

/************************************************************************
Destroy the tablespace memory cache. */
void
xb_data_files_close(void)
/*====================*/
{
	ulint	i;

	/* Shutdown the aio threads. This has been copied from
	innobase_shutdown_for_mysql(). */

	srv_shutdown_state = SRV_SHUTDOWN_EXIT_THREADS;

	for (i = 0; i < 1000; i++) {
		os_aio_wake_all_threads_at_shutdown();

		os_mutex_enter(os_sync_mutex);

		if (os_thread_count == 0) {

			os_mutex_exit(os_sync_mutex);

			os_thread_sleep(10000);

			break;
		}

		os_mutex_exit(os_sync_mutex);

		os_thread_sleep(10000);
	}

	if (i == 1000) {
		msg("xtrabackup: Warning: %lu threads created by InnoDB"
		    " had not exited at shutdown!\n",
		    (ulong) os_thread_count);
	}

	os_aio_free();

	fil_close_all_files();
	fil_system = NULL;

	/* Reset srv_file_io_threads to its default value to avoid confusing
	warning on --prepare in innobase_start_or_create_for_mysql()*/
	srv_n_file_io_threads = 4;

	srv_shutdown_state = SRV_SHUTDOWN_NONE;
}

/***********************************************************************
Prepare a sync file path. */
static void
xb_make_sync_file_name(
/*===================*/
	const char*	name,	/*!<in: sync file name */
	char*		path)	/*!<in/out: path to the sync file */
{
	snprintf(path, FN_REFLEN, "%s/%s", xtrabackup_target_dir, name);
	srv_normalize_path_for_win(path);
}

/***********************************************************************
Create an empty file with a given path and close it.
@return TRUE on succees, FALSE on error. */
static ibool
xb_create_sync_file(
/*================*/
	const char*	path)	/*!<in: path to the sync file */
{
	ibool		success;
	os_file_t	suspend_file = XB_FILE_UNDEFINED;

	/* xb_file_create reads srv_unix_file_flush_method */
	suspend_file = xb_file_create(path, OS_FILE_CREATE,
				      OS_FILE_NORMAL, OS_DATA_FILE,
				      &success);

	if (UNIV_LIKELY(success && suspend_file != XB_FILE_UNDEFINED)) {

		os_file_close(suspend_file);

		return(TRUE);
	}

	msg("xtrabackup: Error: failed to create file '%s'\n", path);

	return(FALSE);
}

static
void
xb_filters_init()
{
	if (xtrabackup_tables) {
		/* init regexp */
		char *p, *next;
		int i;
		char errbuf[100];

		tables_regex_num = 1;

		p = xtrabackup_tables;
		while ((p = strchr(p, ',')) != NULL) {
			p++;
			tables_regex_num++;
		}

		tables_regex = static_cast<xb_regex_t *>
			(ut_malloc(sizeof(xb_regex_t) * tables_regex_num));

		p = xtrabackup_tables;
		for (i=0; i < tables_regex_num; i++) {
			int	rc;

			next = strchr(p, ',');
			ut_a(next || i == tables_regex_num - 1);

			next++;
			if (i != tables_regex_num - 1)
				*(next - 1) = '\0';

			rc = xb_regcomp(&tables_regex[i], p,
					REG_EXTENDED);

			if (rc) {

				xb_regerror(rc, &tables_regex[i], errbuf,
					    sizeof(errbuf));
				msg("xtrabackup: regcomp(%s) failed: %s\n",
				    p, errbuf);

				exit(EXIT_FAILURE);
			}

			if (i != tables_regex_num - 1)
				*(next - 1) = ',';
			p = next;
		}
	}

	if (xtrabackup_tables_file) {
		char name_buf[NAME_LEN*2+2];
		FILE *fp;

		name_buf[NAME_LEN*2+1] = '\0';

		/* init tables_hash */
		tables_hash = hash_create(1000);

		/* read and store the filenames */
		fp = fopen(xtrabackup_tables_file,"r");
		if (!fp) {
			msg("xtrabackup: cannot open %s\n",
			    xtrabackup_tables_file);
			exit(EXIT_FAILURE);
		}
		for (;;) {
			xtrabackup_tables_t*	table;
			char*	p = name_buf;

			if ( fgets(name_buf, NAME_LEN*2+1, fp) == 0 ) {
				break;
			}

			p = strchr(name_buf, '\n');
			if (p)
			{
				*p = '\0';
			}

			table = static_cast<xtrabackup_tables_t *>
				(ut_malloc(sizeof(xtrabackup_tables_t)
					+ strlen(name_buf) + 1));
			memset(table, '\0', sizeof(xtrabackup_tables_t) + strlen(name_buf) + 1);
			table->name = ((char*)table) + sizeof(xtrabackup_tables_t);
			strcpy(table->name, name_buf);

			HASH_INSERT(xtrabackup_tables_t, name_hash, tables_hash,
					ut_fold_string(table->name), table);
		}
	}
}

static
void
<<<<<<< HEAD
xb_tables_hash_free(hash_table_t* hash)
{
	ulint	i;
=======
xb_filters_free()
{
	if (xtrabackup_tables) {
		/* free regexp */
		int i;

		for (i = 0; i < tables_regex_num; i++) {
			xb_regfree(&tables_regex[i]);
		}
		ut_free(tables_regex);
	}
>>>>>>> f53c2123

	/* free the hash elements */
	for (i = 0; i < hash_get_n_cells(hash); i++) {
		xtrabackup_tables_t*	table;

		table = static_cast<xtrabackup_tables_t *>
			(HASH_GET_FIRST(hash, i));

		while (table) {
			xtrabackup_tables_t*	prev_table = table;

			table = static_cast<xtrabackup_tables_t *>
				(HASH_GET_NEXT(name_hash, prev_table));

			HASH_DELETE(xtrabackup_tables_t, name_hash, hash,
				ut_fold_string(prev_table->name), prev_table);
			ut_free(prev_table);
		}
	}

	/* free hash */
	hash_table_free(hash);
}

/************************************************************************
Destroy table filters for partial backup. */
static
void
xb_filters_free()
{
	if (xtrabackup_tables) {
		/* free regexp */
		int i;

		for (i = 0; i < tables_regex_num; i++) {
			xb_regfree(&tables_regex[i]);
		}
		ut_free(tables_regex);
	}

	if (xtrabackup_tables_file) {
		xb_tables_hash_free(tables_hash);
	}
}

/***********************************************************************
Create a specified sync file and wait until it's removed.  */
static void
xtrabackup_suspend(
/*===============*/
	const char*	sync_fn)	/*!<in: sync file name */
{
	char		suspend_path[FN_REFLEN];
	ibool		success = TRUE;
	ibool		exists = TRUE;
	os_file_type_t	type;

	xb_make_sync_file_name(sync_fn, suspend_path);

	if (!xb_create_sync_file(suspend_path)) {
		return;
	}
}

/***********************************************************************
Create a specified sync file and wait until it's removed.  */
static void
xtrabackup_suspend(
/*===============*/
	const char*	sync_fn)	/*!<in: sync file name */
{
	char		suspend_path[FN_REFLEN];
	ibool		success = TRUE;
	ibool		exists = TRUE;
	os_file_type_t	type;

	xb_make_sync_file_name(sync_fn, suspend_path);

	if (!xb_create_sync_file(suspend_path)) {
		return;
	}

	while (exists && success) {
		os_thread_sleep(200000); /*0.2 sec*/
		success = os_file_status(suspend_path, &exists, &type);
		/* success == FALSE if file exists, but stat() failed.
		os_file_status() prints an error message in this case */
		ut_a(success);
	}
}

static void
xtrabackup_backup_func(void)
{
	MY_STAT			 stat_info;
	lsn_t			 latest_cp;
	uint			 i;
	uint			 count;
	os_ib_mutex_t		 count_mutex;
	data_thread_ctxt_t 	*data_threads;

#ifdef USE_POSIX_FADVISE
	msg("xtrabackup: uses posix_fadvise().\n");
#endif

	/* cd to datadir */

	if (my_setwd(mysql_real_data_home,MYF(MY_WME)))
	{
		msg("xtrabackup: cannot my_setwd %s\n", mysql_real_data_home);
		exit(EXIT_FAILURE);
	}
	msg("xtrabackup: cd to %s\n", mysql_real_data_home);

	mysql_data_home= mysql_data_home_buff;
	mysql_data_home[0]=FN_CURLIB;		// all paths are relative from here
	mysql_data_home[1]=0;

	xb_set_innodb_read_only();

	/* initialize components */
        if(innodb_init_param())
                exit(EXIT_FAILURE);

	xb_normalize_init_values();

#ifndef __WIN__
        if (srv_file_flush_method_str == NULL) {
        	/* These are the default options */
#if (MYSQL_VERSION_ID < 50100)
		srv_unix_file_flush_method = SRV_UNIX_FDATASYNC;
#else /* MYSQL_VERSION_ID < 51000 */
		srv_unix_file_flush_method = SRV_UNIX_FSYNC;
#endif
#if (MYSQL_VERSION_ID < 50100)
	} else if (0 == ut_strcmp(srv_file_flush_method_str, "fdatasync")) {
	  	srv_unix_file_flush_method = SRV_UNIX_FDATASYNC;
#else /* MYSQL_VERSION_ID < 51000 */
	} else if (0 == ut_strcmp(srv_file_flush_method_str, "fsync")) {
		srv_unix_file_flush_method = SRV_UNIX_FSYNC;
#endif

	} else if (0 == ut_strcmp(srv_file_flush_method_str, "O_DSYNC")) {
	  	srv_unix_file_flush_method = SRV_UNIX_O_DSYNC;

	} else if (0 == ut_strcmp(srv_file_flush_method_str, "O_DIRECT")) {
	  	srv_unix_file_flush_method = SRV_UNIX_O_DIRECT;
		msg("xtrabackup: using O_DIRECT\n");
	} else if (0 == ut_strcmp(srv_file_flush_method_str, "littlesync")) {
	  	srv_unix_file_flush_method = SRV_UNIX_LITTLESYNC;

	} else if (0 == ut_strcmp(srv_file_flush_method_str, "nosync")) {
	  	srv_unix_file_flush_method = SRV_UNIX_NOSYNC;
#ifdef XTRADB_BASED
	} else if (0 == ut_strcmp(srv_file_flush_method_str, "ALL_O_DIRECT")) {
		srv_unix_file_flush_method = SRV_UNIX_ALL_O_DIRECT;
		msg("xtrabackup: using ALL_O_DIRECT\n");
#endif
	} else {
	  	msg("xtrabackup: Unrecognized value %s for "
		    "innodb_flush_method\n", srv_file_flush_method_str);
	  	exit(EXIT_FAILURE);
	}
#else /* __WIN__ */
	/* We can only use synchronous unbuffered IO on Windows for now */
	if (srv_file_flush_method_str != NULL) {
		msg("xtrabackupp: Warning: "
		    "ignoring innodb_flush_method = %s on Windows.\n");
	}

	srv_win_file_flush_method = SRV_WIN_IO_UNBUFFERED;
	srv_use_native_aio = FALSE;
#endif

	if (srv_buf_pool_size >= 1000 * 1024 * 1024) {
                                  /* Here we still have srv_pool_size counted
                                  in kilobytes (in 4.0 this was in bytes)
				  srv_boot() converts the value to
                                  pages; if buffer pool is less than 1000 MB,
                                  assume fewer threads. */
                srv_max_n_threads = 50000;

	} else if (srv_buf_pool_size >= 8 * 1024 * 1024) {

                srv_max_n_threads = 10000;
        } else {
		srv_max_n_threads = 1000;       /* saves several MB of memory,
                                                especially in 64-bit
                                                computers */
        }

	os_sync_mutex = NULL;
	srv_general_init();
	ut_crc32_init();

	xb_filters_init();

	{
	ibool	log_file_created;
	ibool	log_created	= FALSE;
	ibool	log_opened	= FALSE;
	ulint	err;
	ulint	i;

	err = xb_data_files_init();
	if (err != DB_SUCCESS) {
		msg("xtrabackup: error: xb_data_files_init() failed with"
		    "error code %lu\n", err);
		exit(EXIT_FAILURE);
	}

	log_init();

	lock_sys_create(srv_lock_table_size);

	for (i = 0; i < srv_n_log_files; i++) {
		err = open_or_create_log_file(FALSE, &log_file_created,
							     log_opened, 0, i);
		if (err != DB_SUCCESS) {

			//return((int) err);
			exit(EXIT_FAILURE);
		}

		if (log_file_created) {
			log_created = TRUE;
		} else {
			log_opened = TRUE;
		}
		if ((log_opened && log_created)) {
			msg(
	"xtrabackup: Error: all log files must be created at the same time.\n"
	"xtrabackup: All log files must be created also in database creation.\n"
	"xtrabackup: If you want bigger or smaller log files, shut down the\n"
	"xtrabackup: database and make sure there were no errors in shutdown.\n"
	"xtrabackup: Then delete the existing log files. Edit the .cnf file\n"
	"xtrabackup: and start the database again.\n");

			//return(DB_ERROR);
			exit(EXIT_FAILURE);
		}
	}

	/* log_file_created must not be TRUE, if online */
	if (log_file_created) {
		msg("xtrabackup: Something wrong with source files...\n");
		exit(EXIT_FAILURE);
	}

	}

	/* create extra LSN dir if it does not exist. */
	if (xtrabackup_extra_lsndir
		&&!my_stat(xtrabackup_extra_lsndir,&stat_info,MYF(0))
		&& (my_mkdir(xtrabackup_extra_lsndir,0777,MYF(0)) < 0)){
		msg("xtrabackup: Error: cannot mkdir %d: %s\n",
		    my_errno, xtrabackup_extra_lsndir);
		exit(EXIT_FAILURE);
	}

	/* create target dir if not exist */
	if (!my_stat(xtrabackup_target_dir,&stat_info,MYF(0))
		&& (my_mkdir(xtrabackup_target_dir,0777,MYF(0)) < 0)){
		msg("xtrabackup: Error: cannot mkdir %d: %s\n",
		    my_errno, xtrabackup_target_dir);
		exit(EXIT_FAILURE);
	}

        {
        fil_system_t*   f_system = fil_system;

	/* definition from recv_recovery_from_checkpoint_start() */
	log_group_t*	max_cp_group;
	ulint		max_cp_field;
	byte*		buf;
	byte*		log_hdr_buf_;
	byte*		log_hdr_buf;
	ulint		err;

	/* start back ground thread to copy newer log */
	os_thread_id_t log_copying_thread_id;
	datafiles_iter_t *it;

	log_hdr_buf_ = static_cast<byte *>
		(ut_malloc(LOG_FILE_HDR_SIZE + UNIV_PAGE_SIZE_MAX));
	log_hdr_buf = static_cast<byte *>
		(ut_align(log_hdr_buf_, UNIV_PAGE_SIZE_MAX));

	/* get current checkpoint_lsn */
	/* Look for the latest checkpoint from any of the log groups */

	mutex_enter(&log_sys->mutex);

	err = recv_find_max_checkpoint(&max_cp_group, &max_cp_field);

	if (err != DB_SUCCESS) {

		ut_free(log_hdr_buf_);
		exit(EXIT_FAILURE);
	}

	log_group_read_checkpoint_info(max_cp_group, max_cp_field);
	buf = log_sys->checkpoint_buf;

	checkpoint_lsn_start = MACH_READ_64(buf + LOG_CHECKPOINT_LSN);
	checkpoint_no_start = MACH_READ_64(buf + LOG_CHECKPOINT_NO);

	mutex_exit(&log_sys->mutex);

reread_log_header:
	fil_io(OS_FILE_READ | OS_FILE_LOG, TRUE, max_cp_group->space_id,
				0,
				0, 0, LOG_FILE_HDR_SIZE,
				log_hdr_buf, max_cp_group);

	/* check consistency of log file header to copy */
	mutex_enter(&log_sys->mutex);

	err = recv_find_max_checkpoint(&max_cp_group, &max_cp_field);

        if (err != DB_SUCCESS) {

		ut_free(log_hdr_buf_);
                exit(EXIT_FAILURE);
        }

        log_group_read_checkpoint_info(max_cp_group, max_cp_field);
        buf = log_sys->checkpoint_buf;

	if(ut_dulint_cmp(checkpoint_no_start,
			MACH_READ_64(buf + LOG_CHECKPOINT_NO)) != 0) {
		checkpoint_lsn_start = MACH_READ_64(buf + LOG_CHECKPOINT_LSN);
		checkpoint_no_start = MACH_READ_64(buf + LOG_CHECKPOINT_NO);
		mutex_exit(&log_sys->mutex);
		goto reread_log_header;
	}

	mutex_exit(&log_sys->mutex);

	xtrabackup_init_datasinks();

	/* open the log file */
	memset(&stat_info, 0, sizeof(MY_STAT));
	dst_log_file = ds_open(ds_meta, XB_LOG_FILENAME, &stat_info);
	if (dst_log_file == NULL) {
		msg("xtrabackup: error: failed to open the target stream for "
		    "'%s'.\n", XB_LOG_FILENAME);
		ut_free(log_hdr_buf_);
		exit(EXIT_FAILURE);
	}

	/* label it */
	strcpy((char*) log_hdr_buf + LOG_FILE_WAS_CREATED_BY_HOT_BACKUP,
		"xtrabkup ");
	ut_sprintf_timestamp(
		(char*) log_hdr_buf + (LOG_FILE_WAS_CREATED_BY_HOT_BACKUP
				+ (sizeof "xtrabkup ") - 1));

	if (ds_write(dst_log_file, log_hdr_buf, LOG_FILE_HDR_SIZE)) {
		msg("xtrabackup: error: write to logfile failed\n");
		ut_free(log_hdr_buf_);
		exit(EXIT_FAILURE);
	}

	ut_free(log_hdr_buf_);

	/* start flag */
	log_copying = TRUE;

	/* start io throttle */
	if(xtrabackup_throttle) {
		os_thread_id_t io_watching_thread_id;

		io_ticket = xtrabackup_throttle;
		wait_throttle = xb_os_event_create(NULL);

		os_thread_create(io_watching_thread, NULL, &io_watching_thread_id);
	}


	/* copy log file by current position */
	if(xtrabackup_copy_logfile(checkpoint_lsn_start, FALSE))
		exit(EXIT_FAILURE);


	log_copying_stop = xb_os_event_create(NULL);
	os_thread_create(log_copying_thread, NULL, &log_copying_thread_id);

	/* Suspend at start, for the FLUSH CHANGED_PAGE_BITMAPS call */
	if (xtrabackup_suspend_at_start) {
		xtrabackup_suspend(XB_FN_SUSPENDED_AT_START);
	}

	if (xtrabackup_incremental) {
		if (!xtrabackup_incremental_force_scan) {
			changed_page_bitmap = xb_page_bitmap_init();
		}
		if (!changed_page_bitmap) {
			msg("xtrabackup: using the full scan for incremental "
			    "backup\n");
		} else if (incremental_lsn != checkpoint_lsn_start) {
			/* Do not print that bitmaps are used when dummy bitmap
			is build for an empty LSN range. */
			msg("xtrabackup: using the changed page bitmap\n");
		}
	}

	ut_a(xtrabackup_parallel > 0);
<<<<<<< HEAD

	if (xtrabackup_parallel > 1) {
		msg("xtrabackup: Starting %u threads for parallel data "
		    "files transfer\n", xtrabackup_parallel);
	}

	it = datafiles_iter_new(f_system);
	if (it == NULL) {
		msg("xtrabackup: Error: datafiles_iter_new() failed.\n");
		exit(EXIT_FAILURE);
	}

	/* Create data copying threads */
	data_threads = (data_thread_ctxt_t *)
		ut_malloc(sizeof(data_thread_ctxt_t) * xtrabackup_parallel);
	count = xtrabackup_parallel;
	count_mutex = OS_MUTEX_CREATE();

	for (i = 0; i < (uint) xtrabackup_parallel; i++) {
		data_threads[i].it = it;
		data_threads[i].num = i+1;
		data_threads[i].count = &count;
		data_threads[i].count_mutex = count_mutex;
		os_thread_create(data_copy_thread_func, data_threads + i,
				 &data_threads[i].id);
	}

=======

	if (xtrabackup_parallel > 1) {
		msg("xtrabackup: Starting %u threads for parallel data "
		    "files transfer\n", xtrabackup_parallel);
	}

	it = datafiles_iter_new(f_system);
	if (it == NULL) {
		msg("xtrabackup: Error: datafiles_iter_new() failed.\n");
		exit(EXIT_FAILURE);
	}

	/* Create data copying threads */
	data_threads = (data_thread_ctxt_t *)
		ut_malloc(sizeof(data_thread_ctxt_t) * xtrabackup_parallel);
	count = xtrabackup_parallel;
	count_mutex = OS_MUTEX_CREATE();

	for (i = 0; i < (uint) xtrabackup_parallel; i++) {
		data_threads[i].it = it;
		data_threads[i].num = i+1;
		data_threads[i].count = &count;
		data_threads[i].count_mutex = count_mutex;
		os_thread_create(data_copy_thread_func, data_threads + i,
				 &data_threads[i].id);
	}

>>>>>>> f53c2123
	/* Wait for threads to exit */
	while (1) {
		os_thread_sleep(1000000);
		os_mutex_enter(count_mutex);
		if (count == 0) {
			os_mutex_exit(count_mutex);
			break;
		}
		os_mutex_exit(count_mutex);
	}

	os_mutex_free(count_mutex);
	ut_free(data_threads);
	datafiles_iter_free(it);

	if (changed_page_bitmap) {
		xb_page_bitmap_deinit(changed_page_bitmap);
	}
	}

	/* suspend-at-end */
	if (xtrabackup_suspend_at_end) {
		xtrabackup_suspend(XB_FN_SUSPENDED_AT_END);
	}

	/* read the latest checkpoint lsn */
	latest_cp = ut_dulint_zero;
	{
		log_group_t*	max_cp_group;
		ulint	max_cp_field;
		ulint	err;

		mutex_enter(&log_sys->mutex);

		err = recv_find_max_checkpoint(&max_cp_group, &max_cp_field);

		if (err != DB_SUCCESS) {
			msg("xtrabackup: Error: recv_find_max_checkpoint() failed.\n");
			mutex_exit(&log_sys->mutex);
			goto skip_last_cp;
		}

		log_group_read_checkpoint_info(max_cp_group, max_cp_field);

		latest_cp = MACH_READ_64(log_sys->checkpoint_buf + LOG_CHECKPOINT_LSN);

		mutex_exit(&log_sys->mutex);

		msg("xtrabackup: The latest check point (for incremental): "
		    "'" LSN_PF "'\n", latest_cp);
	}
skip_last_cp:
	/* stop log_copying_thread */
	log_copying = FALSE;
	os_event_set(log_copying_stop);
	msg("xtrabackup: Stopping log copying thread.\n");
	while (log_copying_running) {
		msg(".");
		os_thread_sleep(200000); /*0.2 sec*/
	}
	msg("\n");

	os_event_free(log_copying_stop);

	/* Signal innobackupex that log copying has stopped and it may now
	unlock tables, so we can possibly stream xtrabackup_logfile later
	without holding the lock. */
	if (xtrabackup_suspend_at_end) {
		char	log_copied_sync_file[FN_REFLEN];
		xb_make_sync_file_name(XB_FN_LOG_COPIED, log_copied_sync_file);
		if (!xb_create_sync_file(log_copied_sync_file)) {
			exit(EXIT_FAILURE);
		}
	}

	if(!xtrabackup_incremental) {
		strcpy(metadata_type, "full-backuped");
		metadata_from_lsn = ut_dulint_zero;
	} else {
		strcpy(metadata_type, "incremental");
		metadata_from_lsn = incremental_lsn;
	}
	metadata_to_lsn = latest_cp;
	metadata_last_lsn = log_copy_scanned_lsn;

	if (!xtrabackup_stream_metadata(ds_meta)) {
		msg("xtrabackup: error: "
		    "xtrabackup_stream_metadata() failed.\n");
	}
	if (xtrabackup_extra_lsndir) {
		char	filename[FN_REFLEN];

		sprintf(filename, "%s/%s", xtrabackup_extra_lsndir,
			XTRABACKUP_METADATA_FILENAME);
		if (!xtrabackup_write_metadata(filename))
			msg("xtrabackup: error: "
			    "xtrabackup_write_metadata() failed.\n");

	}

	xtrabackup_destroy_datasinks();

	if (wait_throttle)
		os_event_free(wait_throttle);

	msg("xtrabackup: Transaction log of lsn (" LSN_PF ") to (" LSN_PF
	    ") was copied.\n", checkpoint_lsn_start, log_copy_scanned_lsn);
	xb_filters_free();

	xb_data_files_close();
}

/* ================= stats ================= */
static my_bool
xtrabackup_stats_level(
	dict_index_t*	index,
	ulint		level)
{
	ulint	space;
	page_t*	page;

	rec_t*	node_ptr;

	ulint	right_page_no;

	page_cur_t	cursor;

	mtr_t	mtr;
	mem_heap_t*	heap	= mem_heap_create(256);

	ulint*	offsets = NULL;

	ulonglong n_pages, n_pages_extern;
	ulonglong sum_data, sum_data_extern;
	ulonglong n_recs;
	ulint	page_size;
	buf_block_t*	block;
	ulint	zip_size;

	n_pages = sum_data = n_recs = 0;
	n_pages_extern = sum_data_extern = 0;


	if (level == 0)
		fprintf(stdout, "        leaf pages: ");
	else
		fprintf(stdout, "     level %lu pages: ", level);

	mtr_start(&mtr);

	mtr_x_lock(&(index->lock), &mtr);
	block = xb_btr_root_block_get(index, RW_X_LATCH, &mtr);
	page = buf_block_get_frame(block);

	space = page_get_space_id(page);
	zip_size = fil_space_get_zip_size(space);

	while (level != btr_page_get_level(page, &mtr)) {

		ut_a(space == buf_block_get_space(block));
		ut_a(space == page_get_space_id(page));
		ut_a(!page_is_leaf(page));

		page_cur_set_before_first(block, &cursor);
		page_cur_move_to_next(&cursor);

		node_ptr = page_cur_get_rec(&cursor);
		offsets = rec_get_offsets(node_ptr, index, offsets,
					ULINT_UNDEFINED, &heap);
		block = btr_node_ptr_get_child(node_ptr, index, offsets, &mtr);
		page = buf_block_get_frame(block);
	}

loop:
	mem_heap_empty(heap);
	offsets = NULL;
#if (MYSQL_VERSION_ID < 50100)
	mtr_x_lock(&(index->tree->lock), &mtr);
#else /* MYSQL_VERSION_ID < 51000 */
	mtr_x_lock(&(index->lock), &mtr);
#endif

	right_page_no = btr_page_get_next(page, &mtr);


	/*=================================*/
	//fprintf(stdout, "%lu ", (ulint) buf_frame_get_page_no(page));

	n_pages++;
	sum_data += page_get_data_size(page);
	n_recs += page_get_n_recs(page);


	if (level == 0) {
		page_cur_t	cur;
		ulint	n_fields;
		ulint	i;
		mem_heap_t*	local_heap	= NULL;
		ulint	offsets_[REC_OFFS_NORMAL_SIZE];
		ulint*	local_offsets	= offsets_;

		*offsets_ = (sizeof offsets_) / sizeof *offsets_;

		page_cur_set_before_first(block, &cur);
		page_cur_move_to_next(&cur);

		for (;;) {
			if (page_cur_is_after_last(&cur)) {
				break;
			}

			local_offsets = rec_get_offsets(cur.rec, index, local_offsets,
						ULINT_UNDEFINED, &local_heap);
			n_fields = rec_offs_n_fields(local_offsets);

			for (i = 0; i < n_fields; i++) {
				if (rec_offs_nth_extern(local_offsets, i)) {
					page_t*	local_page;
					ulint	space_id;
					ulint	page_no;
					ulint	offset;
					byte*	blob_header;
					ulint	part_len;
					mtr_t	local_mtr;
					ulint	local_len;
					byte*	data;
					buf_block_t*	local_block;

					data = rec_get_nth_field(cur.rec, local_offsets, i, &local_len);

					ut_a(local_len >= BTR_EXTERN_FIELD_REF_SIZE);
					local_len -= BTR_EXTERN_FIELD_REF_SIZE;

					space_id = mach_read_from_4(data + local_len + BTR_EXTERN_SPACE_ID);
					page_no = mach_read_from_4(data + local_len + BTR_EXTERN_PAGE_NO);
					offset = mach_read_from_4(data + local_len + BTR_EXTERN_OFFSET);

					if (offset != FIL_PAGE_DATA)
						msg("\nWarning: several record may share same external page.\n");

					for (;;) {
						mtr_start(&local_mtr);

#if (MYSQL_VERSION_ID < 50517)
						local_block = btr_block_get(space_id, zip_size, page_no, RW_S_LATCH, &local_mtr);
#else
						local_block = btr_block_get(space_id, zip_size, page_no, RW_S_LATCH, index, &local_mtr);
#endif
						local_page = buf_block_get_frame(local_block);
						blob_header = local_page + offset;
#define BTR_BLOB_HDR_PART_LEN		0
#define BTR_BLOB_HDR_NEXT_PAGE_NO	4
						//part_len = btr_blob_get_part_len(blob_header);
						part_len = mach_read_from_4(blob_header + BTR_BLOB_HDR_PART_LEN);

						//page_no = btr_blob_get_next_page_no(blob_header);
						page_no = mach_read_from_4(blob_header + BTR_BLOB_HDR_NEXT_PAGE_NO);

						offset = FIL_PAGE_DATA;




						/*=================================*/
						//fprintf(stdout, "[%lu] ", (ulint) buf_frame_get_page_no(page));

						n_pages_extern++;
						sum_data_extern += part_len;


						mtr_commit(&local_mtr);

						if (page_no == FIL_NULL)
							break;
					}
				}
			}

			page_cur_move_to_next(&cur);
		}
	}




	mtr_commit(&mtr);
	if (right_page_no != FIL_NULL) {
		mtr_start(&mtr);
#if (MYSQL_VERSION_ID < 50517)
		block = btr_block_get(space, zip_size, right_page_no,
				      RW_X_LATCH, &mtr);
#else
		block = btr_block_get(space, zip_size, right_page_no,
				      RW_X_LATCH, index, &mtr);
#endif
		page = buf_block_get_frame(block);
		goto loop;
	}
	mem_heap_free(heap);

	if (zip_size) {
		page_size = zip_size;
	} else {
		page_size = UNIV_PAGE_SIZE;
	}

	if (level == 0)
		fprintf(stdout, "recs=%llu, ", n_recs);

	fprintf(stdout, "pages=%llu, data=%llu bytes, data/pages=%lld%%",
		n_pages, sum_data,
		((sum_data * 100)/ page_size)/n_pages);


	if (level == 0 && n_pages_extern) {
		putc('\n', stdout);
		/* also scan blob pages*/
		fprintf(stdout, "    external pages: ");

		fprintf(stdout, "pages=%llu, data=%llu bytes, data/pages=%lld%%",
			n_pages_extern, sum_data_extern,
			((sum_data_extern * 100)/ page_size)/n_pages_extern);
	}

	putc('\n', stdout);

	if (level > 0) {
		xtrabackup_stats_level(index, level - 1);
	}

	return(TRUE);
}

static void
xtrabackup_stats_func(void)
{
	ulint n;

	/* cd to datadir */

	if (my_setwd(mysql_real_data_home,MYF(MY_WME)))
	{
		msg("xtrabackup: cannot my_setwd %s\n", mysql_real_data_home);
		exit(EXIT_FAILURE);
	}
	msg("xtrabackup: cd to %s\n", mysql_real_data_home);

	mysql_data_home= mysql_data_home_buff;
	mysql_data_home[0]=FN_CURLIB;		// all paths are relative from here
	mysql_data_home[1]=0;

	xb_set_innodb_read_only();
	/* set read only */
#if MYSQL_VERSION_ID < 50600
	srv_fake_write = TRUE;
#endif
#if (MYSQL_VERSION_ID >= 50500) && (MYSQL_VERSION_ID < 50600)
	/* AIO is incompatible with srv_read_only/srv_fake_write */
	srv_use_native_aio = FALSE;
#endif

	/* initialize components */
	if(innodb_init_param())
		exit(EXIT_FAILURE);

	/* Check if the log files have been created, otherwise innodb_init()
	will crash when called with srv_read_only == TRUE */
	for (n = 0; n < srv_n_log_files; n++) {
		char		logname[FN_REFLEN];
		ibool		exists;
		os_file_type_t	type;

		sprintf(logname, "ib_logfile%lu", (ulong) n);
		if (!os_file_status(logname, &exists, &type) || !exists ||
		    type != OS_FILE_TYPE_FILE) {
			msg("xtrabackup: Error: "
			    "Cannot find log file %s.\n", logname);
			msg("xtrabackup: Error: "
			    "to use the statistics feature, you need a "
			    "clean copy of the database including "
			    "correctly sized log files, so you need to "
			    "execute with --prepare twice to use this "
			    "functionality on a backup.\n");
			exit(EXIT_FAILURE);
		}
	}

	msg("xtrabackup: Starting 'read-only' InnoDB instance to gather "
	    "index statistics.\n"
	    "xtrabackup: Using %lld bytes for buffer pool (set by "
	    "--use-memory parameter)\n", xtrabackup_use_memory);

	if(innodb_init())
		exit(EXIT_FAILURE);

	xb_filters_init();

	fprintf(stdout, "\n\n<INDEX STATISTICS>\n");

	/* gather stats */

	{
	dict_table_t*	sys_tables;
	dict_index_t*	sys_index;
	dict_table_t*	table;
	btr_pcur_t	pcur;
	rec_t*		rec;
	byte*		field;
	ulint		len;
	mtr_t		mtr;

	/* Enlarge the fatal semaphore wait timeout during the InnoDB table
	monitor printout */

	xb_adjust_fatal_semaphore_wait_threshold(72000); /* 20 hours */

	mutex_enter(&(dict_sys->mutex));

	mtr_start(&mtr);

	sys_tables = dict_table_get_low("SYS_TABLES");
	sys_index = UT_LIST_GET_FIRST(sys_tables->indexes);

	xb_btr_pcur_open_at_index_side(TRUE, sys_index, BTR_SEARCH_LEAF, &pcur,
				       TRUE, 0, &mtr);
loop:
	btr_pcur_move_to_next_user_rec(&pcur, &mtr);

	rec = btr_pcur_get_rec(&pcur);

	if (!btr_pcur_is_on_user_rec(&pcur))
	{
		/* end of index */

		btr_pcur_close(&pcur);
		mtr_commit(&mtr);

		mutex_exit(&(dict_sys->mutex));

		/* Restore the fatal semaphore wait timeout */
		xb_adjust_fatal_semaphore_wait_threshold(-72000);

		goto end;
	}

	field = rec_get_nth_field_old(rec, 0, &len);

#if (MYSQL_VERSION_ID < 50100)
	if (!rec_get_deleted_flag(rec, sys_tables->comp))
#else /* MYSQL_VERSION_ID < 51000 */
	if (!rec_get_deleted_flag(rec, 0))
#endif
	{

		/* We found one */

                char*	table_name = mem_strdupl((char*) field, len);

		btr_pcur_store_position(&pcur, &mtr);

		mtr_commit(&mtr);

		table = dict_table_get_low(table_name);
		mem_free(table_name);

<<<<<<< HEAD

		if (table && check_if_skip_table(table->name, ""))
=======
		if (table && check_if_skip_table(table->name))
>>>>>>> f53c2123
			goto skip;


		if (table == NULL) {
			fputs("InnoDB: Failed to load table ", stderr);
#if (MYSQL_VERSION_ID < 50100)
			ut_print_namel(stderr, NULL, (char*) field, len);
#else /* MYSQL_VERSION_ID < 51000 */
			ut_print_namel(stderr, NULL, TRUE, (char*) field, len);
#endif
			putc('\n', stderr);
		} else {
			dict_index_t*	index;

			/* The table definition was corrupt if there
			is no index */

			if (dict_table_get_first_index(table)) {
				dict_stats_update_transient(table);
			}

			//dict_table_print_low(table);

			index = UT_LIST_GET_FIRST(table->indexes);
			while (index != NULL) {
{
	ib_int64_t	n_vals;

	if (index->n_user_defined_cols > 0) {
		n_vals = index->stat_n_diff_key_vals[
					index->n_user_defined_cols];
	} else {
		n_vals = index->stat_n_diff_key_vals[1];
	}

	fprintf(stdout,
		"  table: %s, index: %s, space id: %lu, root page: %lu"
		", zip size: %lu"
		"\n  estimated statistics in dictionary:\n"
		"    key vals: %lu, leaf pages: %lu, size pages: %lu\n"
		"  real statistics:\n",
		table->name, index->name,
		(ulong) index->space,
#if (MYSQL_VERSION_ID < 50100)
		(ulong) index->tree->page,
#else /* MYSQL_VERSION_ID < 51000 */
		(ulong) index->page,
#endif
		(ulong) fil_space_get_zip_size(index->space),
		(ulong) n_vals,
		(ulong) index->stat_n_leaf_pages,
		(ulong) index->stat_index_size);

	{
		mtr_t	local_mtr;
		page_t*	root;
		ulint	page_level;

		mtr_start(&local_mtr);

#if (MYSQL_VERSION_ID < 50100)
		mtr_x_lock(&(index->tree->lock), &local_mtr);
		root = btr_root_get(index->tree, &local_mtr);
#else /* MYSQL_VERSION_ID < 51000 */
		mtr_x_lock(&(index->lock), &local_mtr);
		root = btr_root_get(index, &local_mtr);
#endif
		page_level = btr_page_get_level(root, &local_mtr);

		xtrabackup_stats_level(index, page_level);

		mtr_commit(&local_mtr);
	}

	putc('\n', stdout);
}
				index = UT_LIST_GET_NEXT(indexes, index);
			}
		}

skip:
		mtr_start(&mtr);

		btr_pcur_restore_position(BTR_SEARCH_LEAF, &pcur, &mtr);
	}

	goto loop;
	}

end:
	putc('\n', stdout);

	xb_filters_free();

	/* shutdown InnoDB */
	if(innodb_end())
		exit(EXIT_FAILURE);
}

/* ================= prepare ================= */

static my_bool
xtrabackup_init_temp_log(void)
{
	os_file_t	src_file = XB_FILE_UNDEFINED;
	char	src_path[FN_REFLEN];
	char	dst_path[FN_REFLEN];
	ibool	success;

	ulint	field;
	byte*	log_buf;
	byte*	log_buf_ = NULL;

	ib_int64_t	file_size;

	lsn_t	max_no;
	lsn_t	max_lsn;
	lsn_t	checkpoint_no;

	ulint	fold;

	max_no = ut_dulint_zero;

	if (!xb_init_log_block_size()) {
		goto error;
	}

	if(!xtrabackup_incremental_dir) {
		sprintf(dst_path, "%s/ib_logfile0", xtrabackup_target_dir);
		sprintf(src_path, "%s/%s", xtrabackup_target_dir,
			XB_LOG_FILENAME);
	} else {
		sprintf(dst_path, "%s/ib_logfile0", xtrabackup_incremental_dir);
		sprintf(src_path, "%s/%s", xtrabackup_incremental_dir,
			XB_LOG_FILENAME);
	}

	srv_normalize_path_for_win(dst_path);
	srv_normalize_path_for_win(src_path);
retry:
	src_file = xb_file_create_no_error_handling(src_path, OS_FILE_OPEN,
						    OS_FILE_READ_WRITE,
						    &success);
	if (!success) {
		/* The following call prints an error message */
		os_file_get_last_error(TRUE);

		msg("xtrabackup: Warning: cannot open %s. will try to find.\n",
		    src_path);

		/* check if ib_logfile0 may be xtrabackup_logfile */
		src_file = xb_file_create_no_error_handling(dst_path,
							    OS_FILE_OPEN,
							    OS_FILE_READ_WRITE,
							    &success);
		if (!success) {
			os_file_get_last_error(TRUE);
			msg("  xtrabackup: Fatal error: cannot find %s.\n",
			    src_path);

			goto error;
		}

		log_buf_ = static_cast<byte *>
			(ut_malloc(LOG_FILE_HDR_SIZE + UNIV_PAGE_SIZE_MAX));
		log_buf = static_cast<byte *>
			(ut_align(log_buf_, UNIV_PAGE_SIZE_MAX));

		success = xb_os_file_read(src_file, log_buf, 0,
					  LOG_FILE_HDR_SIZE);
		if (!success) {
			goto error;
		}

		if ( ut_memcmp(log_buf + LOG_FILE_WAS_CREATED_BY_HOT_BACKUP,
				(byte*)"xtrabkup", (sizeof "xtrabkup") - 1) == 0) {
			msg("  xtrabackup: 'ib_logfile0' seems to be "
			    "'xtrabackup_logfile'. will retry.\n");

			ut_free(log_buf_);
			log_buf_ = NULL;

			os_file_close(src_file);
			src_file = XB_FILE_UNDEFINED;

			/* rename and try again */
			success = xb_file_rename(dst_path, src_path);
			if (!success) {
				goto error;
			}

			goto retry;
		}

		msg("  xtrabackup: Fatal error: cannot find %s.\n",
		src_path);

		ut_free(log_buf_);
		log_buf_ = NULL;

		os_file_close(src_file);
		src_file = XB_FILE_UNDEFINED;

		goto error;
	}

	posix_fadvise(src_file, 0, 0, POSIX_FADV_SEQUENTIAL);
	posix_fadvise(src_file, 0, 0, POSIX_FADV_DONTNEED);

	xb_file_set_nocache(src_file, src_path, "OPEN");

	file_size = os_file_get_size(src_file);


	/* TODO: We should skip the following modifies, if it is not the first time. */
	log_buf_ = static_cast<byte *>(ut_malloc(UNIV_PAGE_SIZE * 129));
	log_buf = static_cast<byte *>(ut_align(log_buf_, UNIV_PAGE_SIZE));

	/* read log file header */
	success = xb_os_file_read(src_file, log_buf, 0, LOG_FILE_HDR_SIZE);
	if (!success) {
		goto error;
	}

	if ( ut_memcmp(log_buf + LOG_FILE_WAS_CREATED_BY_HOT_BACKUP,
			(byte*)"xtrabkup", (sizeof "xtrabkup") - 1) != 0 ) {
		msg("xtrabackup: notice: xtrabackup_logfile was already used "
		    "to '--prepare'.\n");
		goto skip_modify;
	} else {
		/* clear it later */
		//memset(log_buf + LOG_FILE_WAS_CREATED_BY_HOT_BACKUP,
		//		' ', 4);
	}

	/* read last checkpoint lsn */
	for (field = LOG_CHECKPOINT_1; field <= LOG_CHECKPOINT_2;
			field += LOG_CHECKPOINT_2 - LOG_CHECKPOINT_1) {
		if (!xb_recv_check_cp_is_consistent(const_cast<const byte *>
						    (log_buf + field)))
			goto not_consistent;

		checkpoint_no = MACH_READ_64(log_buf + field + LOG_CHECKPOINT_NO);

		if (ut_dulint_cmp(checkpoint_no, max_no) >= 0) {
			max_no = checkpoint_no;
			max_lsn = MACH_READ_64(log_buf + field + LOG_CHECKPOINT_LSN);
/*
			mach_write_to_4(log_buf + field + LOG_CHECKPOINT_OFFSET,
					LOG_FILE_HDR_SIZE + ut_dulint_minus(max_lsn,
					ut_dulint_align_down(max_lsn,OS_FILE_LOG_BLOCK_SIZE)));

			ulint	fold;
			fold = ut_fold_binary(log_buf + field, LOG_CHECKPOINT_CHECKSUM_1);
			mach_write_to_4(log_buf + field + LOG_CHECKPOINT_CHECKSUM_1, fold);

			fold = ut_fold_binary(log_buf + field + LOG_CHECKPOINT_LSN,
				LOG_CHECKPOINT_CHECKSUM_2 - LOG_CHECKPOINT_LSN);
			mach_write_to_4(log_buf + field + LOG_CHECKPOINT_CHECKSUM_2, fold);
*/
		}
not_consistent:
		;
	}

	if (ut_dulint_cmp(max_no, ut_dulint_zero) == 0) {
		msg("xtrabackup: No valid checkpoint found.\n");
		goto error;
	}


	/* It seems to be needed to overwrite the both checkpoint area. */
	MACH_WRITE_64(log_buf + LOG_CHECKPOINT_1 + LOG_CHECKPOINT_LSN, max_lsn);
	mach_write_to_4(log_buf + LOG_CHECKPOINT_1
			+ LOG_CHECKPOINT_OFFSET_LOW32,
			LOG_FILE_HDR_SIZE + (ulint) ut_dulint_minus(max_lsn,
			ut_dulint_align_down(max_lsn,OS_FILE_LOG_BLOCK_SIZE)));
#if MYSQL_VERSION_ID >= 50600
	mach_write_to_4(log_buf + LOG_CHECKPOINT_1
			+ LOG_CHECKPOINT_OFFSET_HIGH32, 0);
#endif
#ifdef XTRADB_BASED
	MACH_WRITE_64(log_buf + LOG_CHECKPOINT_1 + LOG_CHECKPOINT_ARCHIVED_LSN,
			(ib_uint64_t)(LOG_FILE_HDR_SIZE + ut_dulint_minus(max_lsn,
					ut_dulint_align_down(max_lsn,OS_FILE_LOG_BLOCK_SIZE))));
#endif
	fold = ut_fold_binary(log_buf + LOG_CHECKPOINT_1, LOG_CHECKPOINT_CHECKSUM_1);
	mach_write_to_4(log_buf + LOG_CHECKPOINT_1 + LOG_CHECKPOINT_CHECKSUM_1, fold);

	fold = ut_fold_binary(log_buf + LOG_CHECKPOINT_1 + LOG_CHECKPOINT_LSN,
		LOG_CHECKPOINT_CHECKSUM_2 - LOG_CHECKPOINT_LSN);
	mach_write_to_4(log_buf + LOG_CHECKPOINT_1 + LOG_CHECKPOINT_CHECKSUM_2, fold);

	MACH_WRITE_64(log_buf + LOG_CHECKPOINT_2 + LOG_CHECKPOINT_LSN, max_lsn);
	mach_write_to_4(log_buf + LOG_CHECKPOINT_2
			+ LOG_CHECKPOINT_OFFSET_LOW32,
			LOG_FILE_HDR_SIZE + (ulint) ut_dulint_minus(max_lsn,
			ut_dulint_align_down(max_lsn,OS_FILE_LOG_BLOCK_SIZE)));
#if MYSQL_VERSION_ID >= 50600
	mach_write_to_4(log_buf + LOG_CHECKPOINT_2
			+ LOG_CHECKPOINT_OFFSET_HIGH32, 0);
#endif
#ifdef XTRADB_BASED
	MACH_WRITE_64(log_buf + LOG_CHECKPOINT_2 + LOG_CHECKPOINT_ARCHIVED_LSN,
			(ib_uint64_t)(LOG_FILE_HDR_SIZE + ut_dulint_minus(max_lsn,
					ut_dulint_align_down(max_lsn,OS_FILE_LOG_BLOCK_SIZE))));
#endif
        fold = ut_fold_binary(log_buf + LOG_CHECKPOINT_2, LOG_CHECKPOINT_CHECKSUM_1);
        mach_write_to_4(log_buf + LOG_CHECKPOINT_2 + LOG_CHECKPOINT_CHECKSUM_1, fold);

        fold = ut_fold_binary(log_buf + LOG_CHECKPOINT_2 + LOG_CHECKPOINT_LSN,
                LOG_CHECKPOINT_CHECKSUM_2 - LOG_CHECKPOINT_LSN);
        mach_write_to_4(log_buf + LOG_CHECKPOINT_2 + LOG_CHECKPOINT_CHECKSUM_2, fold);


	success = xb_os_file_write(src_path, src_file, log_buf, 0,
				   LOG_FILE_HDR_SIZE);
	if (!success) {
		goto error;
	}

	/* expand file size (9/8) and align to UNIV_PAGE_SIZE */

	if (file_size % UNIV_PAGE_SIZE) {
		memset(log_buf, 0, UNIV_PAGE_SIZE);
		success = xb_os_file_write(src_path, src_file, log_buf,
					    file_size,
					    UNIV_PAGE_SIZE
					    - (ulint) (file_size
						       % UNIV_PAGE_SIZE));
		if (!success) {
			goto error;
		}

		file_size = os_file_get_size(src_file);
	}

	/* TODO: We should judge whether the file is already expanded or not... */
	{
		ulint	expand;

		memset(log_buf, 0, UNIV_PAGE_SIZE * 128);
		expand = (ulint) (file_size / UNIV_PAGE_SIZE / 8);

		for (; expand > 128; expand -= 128) {
			success = xb_os_file_write(src_path, src_file, log_buf,
						   file_size,
						   UNIV_PAGE_SIZE * 128);
			if (!success) {
				goto error;
			}
			file_size += UNIV_PAGE_SIZE * 128;
		}

		if (expand) {
			success = xb_os_file_write(src_path, src_file, log_buf,
						   file_size,
						   expand * UNIV_PAGE_SIZE);
			if (!success) {
				goto error;
			}
			file_size += UNIV_PAGE_SIZE * expand;
		}
	}

	/* make larger than 2MB */
	if (file_size < 2*1024*1024L) {
		memset(log_buf, 0, UNIV_PAGE_SIZE);
		while (file_size < 2*1024*1024L) {
			success = xb_os_file_write(src_path, src_file, log_buf,
						   file_size, UNIV_PAGE_SIZE);
			if (!success) {
				goto error;
			}
			file_size += UNIV_PAGE_SIZE;
		}
		file_size = os_file_get_size(src_file);
	}

	msg("xtrabackup: xtrabackup_logfile detected: size=" INT64PF ", "
	    "start_lsn=(" LSN_PF ")\n", file_size, max_lsn);

	os_file_close(src_file);
	src_file = XB_FILE_UNDEFINED;

	/* fake InnoDB */
	INNODB_LOG_DIR = NULL;
	innobase_log_file_size      = file_size;
	innobase_log_files_in_group = 1;

	srv_thread_concurrency = 0;

	/* rename 'xtrabackup_logfile' to 'ib_logfile0' */
	success = xb_file_rename(src_path, dst_path);
	if (!success) {
		goto error;
	}
	xtrabackup_logfile_is_renamed = TRUE;

	ut_free(log_buf_);

	return(FALSE);

skip_modify:
	os_file_close(src_file);
	src_file = XB_FILE_UNDEFINED;
	ut_free(log_buf_);
	return(FALSE);

error:
	if (src_file != XB_FILE_UNDEFINED)
		os_file_close(src_file);
	if (log_buf_)
		ut_free(log_buf_);
	msg("xtrabackup: Error: xtrabackup_init_temp_log() failed.\n");
	return(TRUE); /*ERROR*/
}

/***********************************************************************
Generates path to the meta file path from a given path to an incremental .delta
by replacing trailing ".delta" with ".meta", or returns error if 'delta_path'
does not end with the ".delta" character sequence.
@return TRUE on success, FALSE on error. */
static
ibool
get_meta_path(
	const char	*delta_path,	/* in: path to a .delta file */
	char 		*meta_path)	/* out: path to the corresponding .meta
					file */
{
	size_t		len = strlen(delta_path);

	if (len <= 6 || strcmp(delta_path + len - 6, ".delta")) {
		return FALSE;
	}
	memcpy(meta_path, delta_path, len - 6);
	strcpy(meta_path + len - 6, XB_DELTA_INFO_SUFFIX);

	return TRUE;
}

/***********************************************************************
Searches for matching tablespace file for given .delta file and space_id
in given directory. When matching tablespace found, renames it to match the
name of .delta file. If there was a tablespace with matching name and
mismatching ID, renames it to xtrabackup_tmp_#ID.ibd. If there was no
matching file, creates a new tablespace.
@return file handle of matched or created file */
static
os_file_t
xb_delta_open_matching_space(
	const char*	dbname,		/* in: path to destination database dir */
	const char*	name,		/* in: name of delta file (without .delta) */
	ulint		space_id,	/* in: space id of delta file */
	ulint		zip_size,	/* in: zip_size of tablespace */
	char*		real_name,	/* out: full path of destination file */
	size_t		real_name_len,	/* out: buffer size for real_name */
	ibool* 		success)	/* out: indicates error. TRUE = success */
{
	char			dest_dir[FN_REFLEN];
	char			dest_space_name[FN_REFLEN];
	ibool			ok;
	fil_space_t*		fil_space;
	os_file_t		file	= 0;
	ulint			tablespace_flags;
	xtrabackup_tables_t*	table;

	ut_a(dbname != NULL ||
		trx_sys_sys_space(space_id) ||
		space_id == ULINT_UNDEFINED);

	*success = FALSE;

	if (dbname) {
		snprintf(dest_dir, FN_REFLEN, "%s/%s",
			xtrabackup_target_dir, dbname);
		srv_normalize_path_for_win(dest_dir);

		snprintf(dest_space_name, FN_REFLEN, "%s%s/%s",
			 xb_dict_prefix, dbname, name);
	} else {
		snprintf(dest_dir, FN_REFLEN, "%s", xtrabackup_target_dir);
		srv_normalize_path_for_win(dest_dir);

		snprintf(dest_space_name, FN_REFLEN, "%s%s", xb_dict_prefix,
			 name);
	}

	snprintf(real_name, real_name_len,
		 "%s/%s",
		 xtrabackup_target_dir, dest_space_name);
	srv_normalize_path_for_win(real_name);
	dest_space_name[strlen(dest_space_name) - XB_DICT_SUFFIX_LEN] = '\0';

	/* Create the database directory if it doesn't exist yet */
	if (!os_file_create_directory(dest_dir, FALSE)) {
		msg("xtrabackup: error: cannot create dir %s\n", dest_dir);
		return file;
	}

	if (trx_sys_sys_space(space_id)) {
		goto found;
	}

	/* remember space name for further reference */
	table = static_cast<xtrabackup_tables_t *>
		(ut_malloc(sizeof(xtrabackup_tables_t) +
			strlen(dest_space_name) + 1));

	table->name = ((char*)table) + sizeof(xtrabackup_tables_t);
	strcpy(table->name, dest_space_name);
	HASH_INSERT(xtrabackup_tables_t, name_hash, inc_dir_tables_hash,
			ut_fold_string(table->name), table);

	mutex_enter(&fil_system->mutex);
	fil_space = xb_space_get_by_name(dest_space_name);
	mutex_exit(&fil_system->mutex);

	if (fil_space != NULL) {
		if (fil_space->id == space_id || space_id == ULINT_UNDEFINED) {
			/* we found matching space */
			goto found;
		} else {

			char	tmpname[FN_REFLEN];

			snprintf(tmpname, FN_REFLEN, "%s%s/xtrabackup_tmp_#%lu",
				 xb_dict_prefix, dbname, fil_space->id);

			msg("xtrabackup: Renaming %s to %s.ibd\n",
				fil_space->name, tmpname);

			if (!xb_fil_rename_tablespace(NULL, fil_space->id,
						      tmpname, NULL))
			{
				msg("xtrabackup: Cannot rename %s to %s\n",
					fil_space->name, tmpname);
				goto exit;
			}
		}
	}

	if (space_id == ULINT_UNDEFINED)
	{
		msg("xtrabackup: Error: Cannot handle DDL operation on tablespace "
		    "%s\n", dest_space_name);
		exit(EXIT_FAILURE);
	}
	mutex_enter(&fil_system->mutex);
	fil_space = xb_space_get_by_id(space_id);
	mutex_exit(&fil_system->mutex);
	if (fil_space != NULL) {
		char	tmpname[FN_REFLEN];

		strncpy(tmpname, dest_space_name, FN_REFLEN);
#if MYSQL_VERSION_ID < 50600
		/* Need to truncate .ibd before renaming.  For MySQL 5.6 it's
		already truncated.  */
		tmpname[strlen(tmpname) - 4] = 0;
#endif

		msg("xtrabackup: Renaming %s to %s\n",
		    fil_space->name, dest_space_name);

		if (!xb_fil_rename_tablespace(NULL, fil_space->id, tmpname,
					      NULL))
		{
			msg("xtrabackup: Cannot rename %s to %s\n",
				fil_space->name, dest_space_name);
			goto exit;
		}

		goto found;
	}

	/* No matching space found. create the new one.  */

	if (!xb_fil_space_create(dest_space_name, space_id, 0,
				 FIL_TABLESPACE)) {
		msg("xtrabackup: Cannot create tablespace %s\n",
			dest_space_name);
		goto exit;
	}

	/* Calculate correct tablespace flags for compressed tablespaces.  */
	if (!zip_size || zip_size == ULINT_UNDEFINED) {
		tablespace_flags = 0;
	}
	else {
		tablespace_flags
			= (get_bit_shift(zip_size >> PAGE_ZIP_MIN_SIZE_SHIFT
					 << 1)
			   << DICT_TF_ZSSIZE_SHIFT)
			| DICT_TF_COMPACT
			| (DICT_TF_FORMAT_ZIP << DICT_TF_FORMAT_SHIFT);
		ut_a(dict_tf_get_zip_size(tablespace_flags)
		     == zip_size);
	}
	*success = xb_space_create_file(real_name, space_id, tablespace_flags,
					&file);
	goto exit;

found:
	/* open the file and return it's handle */

	file = xb_file_create_no_error_handling(real_name, OS_FILE_OPEN,
					    OS_FILE_READ_WRITE,
					    &ok);

	if (ok) {
		*success = TRUE;
	} else {
		msg("xtrabackup: Cannot open file %s\n", real_name);
	}

exit:

	return file;
}

/************************************************************************
Applies a given .delta file to the corresponding data file.
@return TRUE on success */
static
ibool
xtrabackup_apply_delta(
	const char*	dirname,	/* in: dir name of incremental */
	const char*	dbname,		/* in: database name (ibdata: NULL) */
	const char*	filename,	/* in: file name (not a path),
					including the .delta extension */
	void*		/*data*/)
{
	os_file_t	src_file = XB_FILE_UNDEFINED;
	os_file_t	dst_file = XB_FILE_UNDEFINED;
	char	src_path[FN_REFLEN];
	char	dst_path[FN_REFLEN];
	char	meta_path[FN_REFLEN];
	char	space_name[FN_REFLEN];
	ibool	success;

	ibool	last_buffer = FALSE;
	ulint	page_in_buffer;
	ulint	incremental_buffers = 0;

	xb_delta_info_t info;
	ulint		page_size;
	ulint		page_size_shift;
	byte*		incremental_buffer_base = NULL;
	byte*		incremental_buffer;

	ut_a(xtrabackup_incremental);

	if (dbname) {
		snprintf(src_path, sizeof(src_path), "%s/%s/%s",
			 dirname, dbname, filename);
		snprintf(dst_path, sizeof(dst_path), "%s/%s/%s",
			 xtrabackup_real_target_dir, dbname, filename);
	} else {
		snprintf(src_path, sizeof(src_path), "%s/%s",
			 dirname, filename);
		snprintf(dst_path, sizeof(dst_path), "%s/%s",
			 xtrabackup_real_target_dir, filename);
	}
	dst_path[strlen(dst_path) - 6] = '\0';

	strncpy(space_name, filename, FN_REFLEN);
	space_name[strlen(space_name) -  6] = 0;

	if (!get_meta_path(src_path, meta_path)) {
		goto error;
	}

	srv_normalize_path_for_win(dst_path);
	srv_normalize_path_for_win(src_path);
	srv_normalize_path_for_win(meta_path);

	if (!xb_read_delta_metadata(meta_path, &info)) {
		goto error;
	}

	page_size = info.page_size;
	page_size_shift = get_bit_shift(page_size);
	msg("xtrabackup: page size for %s is %lu bytes\n",
	    src_path, page_size);
	if (page_size_shift < 10 ||
	    page_size_shift > UNIV_PAGE_SIZE_SHIFT_MAX) {
		msg("xtrabackup: error: invalid value of page_size "
		    "(%lu bytes) read from %s\n", page_size, meta_path);
		goto error;
	}

	src_file = xb_file_create_no_error_handling(src_path, OS_FILE_OPEN,
						    OS_FILE_READ_WRITE,
						    &success);
	if (!success) {
		os_file_get_last_error(TRUE);
		msg("xtrabackup: error: cannot open %s\n", src_path);
		goto error;
	}

	posix_fadvise(src_file, 0, 0, POSIX_FADV_SEQUENTIAL);
	posix_fadvise(src_file, 0, 0, POSIX_FADV_DONTNEED);

	xb_file_set_nocache(src_file, src_path, "OPEN");

	dst_file = xb_delta_open_matching_space(
			dbname, space_name, info.space_id, info.zip_size,
			dst_path, sizeof(dst_path), &success);
	if (!success) {
		msg("xtrabackup: error: cannot open %s\n", dst_path);
		goto error;
	}

	posix_fadvise(dst_file, 0, 0, POSIX_FADV_DONTNEED);

	xb_file_set_nocache(dst_file, dst_path, "OPEN");

	/* allocate buffer for incremental backup (4096 pages) */
	incremental_buffer_base = static_cast<byte *>
		(ut_malloc((UNIV_PAGE_SIZE_MAX / 4 + 1) *
			   UNIV_PAGE_SIZE_MAX));
	incremental_buffer = static_cast<byte *>
		(ut_align(incremental_buffer_base,
			  UNIV_PAGE_SIZE_MAX));

	msg("Applying %s to %s...\n", src_path, dst_path);

	while (!last_buffer) {
		ulint cluster_header;

		/* read to buffer */
		/* first block of block cluster */
		success = xb_os_file_read(src_file, incremental_buffer,
					  ((incremental_buffers
					    * (page_size / 4))
					   << page_size_shift),
					  page_size);
		if (!success) {
			goto error;
		}

		cluster_header = mach_read_from_4(incremental_buffer);
		switch(cluster_header) {
			case 0x78747261UL: /*"xtra"*/
				break;
			case 0x58545241UL: /*"XTRA"*/
				last_buffer = TRUE;
				break;
			default:
				msg("xtrabackup: error: %s seems not "
				    ".delta file.\n", src_path);
				goto error;
		}

		for (page_in_buffer = 1; page_in_buffer < page_size / 4;
		     page_in_buffer++) {
			if (mach_read_from_4(incremental_buffer + page_in_buffer * 4)
			    == 0xFFFFFFFFUL)
				break;
		}

		ut_a(last_buffer || page_in_buffer == page_size / 4);

		/* read whole of the cluster */
		success = xb_os_file_read(src_file, incremental_buffer,
					  ((incremental_buffers
					    * (page_size / 4))
					   << page_size_shift),
					  page_in_buffer * page_size);
		if (!success) {
			goto error;
		}

		for (page_in_buffer = 1; page_in_buffer < page_size / 4;
		     page_in_buffer++) {
			ulint offset_on_page;

			offset_on_page = mach_read_from_4(incremental_buffer + page_in_buffer * 4);

			if (offset_on_page == 0xFFFFFFFFUL)
				break;

			/* apply blocks in the cluster */
//			if (ut_dulint_cmp(incremental_lsn,
//				MACH_READ_64(incremental_buffer
//						 + page_in_buffer * page_size
//						 + FIL_PAGE_LSN)) >= 0)
//				continue;

			success = xb_os_file_write(dst_path, dst_file,
					incremental_buffer +
						page_in_buffer * page_size,
					(offset_on_page << page_size_shift),
					page_size);
			if (!success) {
				goto error;
			}
		}

		incremental_buffers++;
	}

	if (incremental_buffer_base)
		ut_free(incremental_buffer_base);
	if (src_file != XB_FILE_UNDEFINED)
		os_file_close(src_file);
	if (dst_file != XB_FILE_UNDEFINED)
		os_file_close(dst_file);
	return TRUE;

error:
	if (incremental_buffer_base)
		ut_free(incremental_buffer_base);
	if (src_file != XB_FILE_UNDEFINED)
		os_file_close(src_file);
	if (dst_file != XB_FILE_UNDEFINED)
		os_file_close(dst_file);
	msg("xtrabackup: Error: xtrabackup_apply_delta(): "
	    "failed to apply %s to %s.\n", src_path, dst_path);
	return FALSE;
}

/************************************************************************
Callback to handle datadir entry. Function of this type will be called
for each entry which matches the mask by xb_process_datadir.
@return should return TRUE on success */
typedef ibool (*handle_datadir_entry_func_t)(
/*=========================================*/
	const char*	data_home_dir,		/*!<in: path to datadir */
	const char*	db_name,		/*!<in: database name */
	const char*	file_name,		/*!<in: file name with suffix */
	void*		arg);			/*!<in: caller-provided data */

/************************************************************************
Callback to handle datadir entry. Deletes entry if it has no matching
fil_space in fil_system directory.
@return FALSE if delete attempt was unsuccessful */
static
ibool
rm_if_not_found(
	const char*	data_home_dir,		/*!<in: path to datadir */
	const char*	db_name,		/*!<in: database name */
	const char*	file_name,		/*!<in: file name with suffix */
	void*		arg __attribute__((unused)))
{
	char			name[FN_REFLEN];
	xtrabackup_tables_t*	table;

	snprintf(name, FN_REFLEN, "%s%s/%s",
				xb_dict_prefix, db_name, file_name);
	name[strlen(name) - XB_DICT_SUFFIX_LEN] = '\0';

	XB_HASH_SEARCH(name_hash, inc_dir_tables_hash, ut_fold_string(name),
		       table, (void) 0,
		       !strcmp(table->name, name));

	if (!table) {
		snprintf(name, FN_REFLEN, "%s/%s/%s", data_home_dir,
						      db_name, file_name);
		return os_file_delete(name);
	}

	return(TRUE);
}

/************************************************************************
Function enumerates files in datadir (provided by path) which are matched
by provided suffix. For each entry callback is called.
@return FALSE if callback for some entry returned FALSE */
static
ibool
xb_process_datadir(
	const char*			path,	/*!<in: datadir path */
	const char*			suffix,	/*!<in: suffix to match
						against */
	handle_datadir_entry_func_t	func,	/*!<in: callback */
	void*				data)	/*!<in: additional argument for
						callback */
{
	ulint		ret;
	char		dbpath[FN_REFLEN];
	os_file_dir_t	dir;
	os_file_dir_t	dbdir;
	os_file_stat_t	dbinfo;
	os_file_stat_t	fileinfo;
	ulint		suffix_len;
	dberr_t		err 		= DB_SUCCESS;
	static char	current_dir[2];

	current_dir[0] = FN_CURLIB;
	current_dir[1] = 0;
	srv_data_home = current_dir;

	suffix_len = strlen(suffix);

	/* datafile */
	dbdir = os_file_opendir(path, FALSE);

	if (dbdir != NULL) {
		ret = fil_file_readdir_next_file(&err, path, dbdir,
							&fileinfo);
		while (ret == 0) {
			if (fileinfo.type == OS_FILE_TYPE_DIR) {
				goto next_file_item_1;
			}

<<<<<<< HEAD
			if (strlen(fileinfo.name) > suffix_len
			    && 0 == strcmp(fileinfo.name + 
					strlen(fileinfo.name) - suffix_len,
					suffix)) {
				if (!func(
					    path, NULL,
					    fileinfo.name, data))
=======
			if (strlen(fileinfo.name) > 6
			    && 0 == strcmp(fileinfo.name +
					strlen(fileinfo.name) - 6,
					".delta")) {
				if (!xtrabackup_apply_delta(
					    xtrabackup_incremental_dir, NULL,
					    fileinfo.name, check_newer))
>>>>>>> f53c2123
				{
					return(FALSE);
				}
			}
next_file_item_1:
			ret = fil_file_readdir_next_file(&err,
							path, dbdir,
							&fileinfo);
		}

		os_file_closedir(dbdir);
	} else {
		msg("xtrabackup: Cannot open dir %s\n",
		    path);
	}

	/* single table tablespaces */
	dir = os_file_opendir(path, FALSE);

	if (dir == NULL) {
		msg("xtrabackup: Cannot open dir %s\n",
		    path);
	}

		ret = fil_file_readdir_next_file(&err, path, dir,
								&dbinfo);
	while (ret == 0) {
		if (dbinfo.type == OS_FILE_TYPE_FILE
		    || dbinfo.type == OS_FILE_TYPE_UNKNOWN) {

		        goto next_datadir_item;
		}

		sprintf(dbpath, "%s/%s", path,
								dbinfo.name);
		srv_normalize_path_for_win(dbpath);

		dbdir = os_file_opendir(dbpath, FALSE);

		if (dbdir != NULL) {

			ret = fil_file_readdir_next_file(&err, dbpath, dbdir,
								&fileinfo);
			while (ret == 0) {

			        if (fileinfo.type == OS_FILE_TYPE_DIR) {

				        goto next_file_item_2;
				}

<<<<<<< HEAD
				if (strlen(fileinfo.name) > suffix_len
				    && 0 == strcmp(fileinfo.name + 
						strlen(fileinfo.name) -
								suffix_len,
						suffix)) {
					/* The name ends in suffix; process
=======
				if (strlen(fileinfo.name) > 6
				    && 0 == strcmp(fileinfo.name +
						strlen(fileinfo.name) - 6,
						".delta")) {
					/* The name ends in .delta; try opening
>>>>>>> f53c2123
					the file */
					if (!func(
						    path,
						    dbinfo.name,
						    fileinfo.name, data))
					{
						return(FALSE);
					}
				}
next_file_item_2:
				ret = fil_file_readdir_next_file(&err,
								dbpath, dbdir,
								&fileinfo);
			}

			os_file_closedir(dbdir);
		}
next_datadir_item:
		ret = fil_file_readdir_next_file(&err,
						path,
								dir, &dbinfo);
	}

	os_file_closedir(dir);

	return(TRUE);
}

/************************************************************************
Applies all .delta files from incremental_dir to the full backup.
@return TRUE on success. */
static
ibool
xtrabackup_apply_deltas()
{
	return xb_process_datadir(xtrabackup_incremental_dir, ".delta",
		xtrabackup_apply_delta, NULL);
}

static my_bool
xtrabackup_close_temp_log(my_bool clear_flag)
{
	os_file_t	src_file = XB_FILE_UNDEFINED;
	char	src_path[FN_REFLEN];
	char	dst_path[FN_REFLEN];
	ibool	success;

	byte*	log_buf;
	byte*	log_buf_ = NULL;


	if (!xtrabackup_logfile_is_renamed)
		return(FALSE);

	/* rename 'ib_logfile0' to 'xtrabackup_logfile' */
	if(!xtrabackup_incremental_dir) {
		sprintf(dst_path, "%s/ib_logfile0", xtrabackup_target_dir);
		sprintf(src_path, "%s/%s", xtrabackup_target_dir,
			XB_LOG_FILENAME);
	} else {
		sprintf(dst_path, "%s/ib_logfile0", xtrabackup_incremental_dir);
		sprintf(src_path, "%s/%s", xtrabackup_incremental_dir,
			XB_LOG_FILENAME);
	}

	srv_normalize_path_for_win(dst_path);
	srv_normalize_path_for_win(src_path);

	success = xb_file_rename(dst_path, src_path);
	if (!success) {
		goto error;
	}
	xtrabackup_logfile_is_renamed = FALSE;

	if (!clear_flag)
		return(FALSE);

	/* clear LOG_FILE_WAS_CREATED_BY_HOT_BACKUP field */
	src_file = xb_file_create_no_error_handling(src_path, OS_FILE_OPEN,
						    OS_FILE_READ_WRITE,
						    &success);
	if (!success) {
		goto error;
	}

	posix_fadvise(src_file, 0, 0, POSIX_FADV_DONTNEED);

	xb_file_set_nocache(src_file, src_path, "OPEN");

	log_buf_ = static_cast<byte *>(ut_malloc(LOG_FILE_HDR_SIZE +
						 UNIV_PAGE_SIZE_MAX));
	log_buf = static_cast<byte *>(ut_align(log_buf_, UNIV_PAGE_SIZE_MAX));

	success = xb_os_file_read(src_file, log_buf, 0, LOG_FILE_HDR_SIZE);
	if (!success) {
		goto error;
	}

	memset(log_buf + LOG_FILE_WAS_CREATED_BY_HOT_BACKUP, ' ', 4);

	success = xb_os_file_write(src_path, src_file, log_buf, 0,
				   LOG_FILE_HDR_SIZE);
	if (!success) {
		goto error;
	}

	os_file_close(src_file);
	src_file = XB_FILE_UNDEFINED;

	return(FALSE);
error:
	if (src_file != XB_FILE_UNDEFINED)
		os_file_close(src_file);
	if (log_buf_)
		ut_free(log_buf_);
	msg("xtrabackup: Error: xtrabackup_close_temp_log() failed.\n");
	return(TRUE); /*ERROR*/
}

static void
xtrabackup_prepare_func(void)
{
	ulint	err;
	datafiles_iter_t	*it;
	fil_node_t		*node;
	fil_space_t		*space;
	char			 metadata_path[FN_REFLEN];

	/* cd to target-dir */

	if (my_setwd(xtrabackup_real_target_dir,MYF(MY_WME)))
	{
		msg("xtrabackup: cannot my_setwd %s\n",
		    xtrabackup_real_target_dir);
		exit(EXIT_FAILURE);
	}
	msg("xtrabackup: cd to %s\n", xtrabackup_real_target_dir);

	xtrabackup_target_dir= mysql_data_home_buff;
	xtrabackup_target_dir[0]=FN_CURLIB;		// all paths are relative from here
	xtrabackup_target_dir[1]=0;

	/* read metadata of target */
	{
		sprintf(metadata_path, "%s/%s", xtrabackup_target_dir,
			XTRABACKUP_METADATA_FILENAME);

		if (!xtrabackup_read_metadata(metadata_path))
			msg("xtrabackup: error: xtrabackup_read_metadata()\n");

		if (!strcmp(metadata_type, "full-backuped")) {
			msg("xtrabackup: This target seems to be not prepared "
			    "yet.\n");
		} else if (!strcmp(metadata_type, "full-prepared")) {
			msg("xtrabackup: This target seems to be already "
			    "prepared.\n");
			goto skip_check;
		} else {
			msg("xtrabackup: This target seems not to have correct "
			    "metadata...\n");
		}

		if (xtrabackup_incremental) {
			msg("xtrabackup: error: applying incremental backup "
			    "needs target prepared.\n");
			exit(EXIT_FAILURE);
		}
skip_check:
		if (xtrabackup_incremental
		    && ut_dulint_cmp(metadata_to_lsn, incremental_lsn) != 0) {
			msg("xtrabackup: error: This incremental backup seems "
			    "not to be proper for the target.\n"
			    "xtrabackup:  Check 'to_lsn' of the target and "
			    "'from_lsn' of the incremental.\n");
			exit(EXIT_FAILURE);
		}
	}

	/* Create logfiles for recovery from 'xtrabackup_logfile', before start InnoDB */
	srv_max_n_threads = 1000;
	os_sync_mutex = NULL;
	ut_mem_init();
#if defined(XTRADB_BASED) || MYSQL_VERSION_ID >= 50600
	/* temporally dummy value to avoid crash */
	srv_page_size_shift = 14;
	srv_page_size = (1 << srv_page_size_shift);
#endif
	os_sync_init();
	sync_init();
	os_io_init_simple();
	mem_init(srv_mem_pool_size);
	ut_crc32_init();

	if(xtrabackup_init_temp_log())
		goto error;

	if(innodb_init_param()) {
		goto error;
	}

	/* Expand compacted datafiles */

	if (xtrabackup_compact) {
		srv_compact_backup = TRUE;

		if (!xb_expand_datafiles()) {
			goto error;
		}

		/* Reset the 'compact' flag in xtrabackup_checkpoints so we
		don't expand on subsequent invocations. */
		xtrabackup_compact = FALSE;
		if (!xtrabackup_write_metadata(metadata_path)) {
			msg("xtrabackup: error: xtrabackup_write_metadata() "
			    "failed\n");
			goto error;
		}
	}

	xb_normalize_init_values();

	if (xtrabackup_incremental) {
		err = xb_data_files_init();
		if (err != DB_SUCCESS) {
			msg("xtrabackup: error: xb_data_files_init() failed "
			    "with error code %lu\n", err);
			goto error;
		}

		inc_dir_tables_hash = hash_create(1000);

		if(!xtrabackup_apply_deltas()) {
			xb_data_files_close();
			xb_tables_hash_free(inc_dir_tables_hash);
			goto error;
		}

		xb_data_files_close();

		/* Cleanup datadir from tablespaces deleted between full and
		incremental backups */

		xb_process_datadir("./", ".ibd", rm_if_not_found, NULL);

		xb_tables_hash_free(inc_dir_tables_hash);
	}
	sync_close();
	sync_initialized = FALSE;
	os_sync_free();
	mem_close();
	os_sync_mutex = NULL;
	ut_free_all_mem();

	/* Reset the configuration as it might have been changed by
	xb_data_files_init(). */
	if(innodb_init_param()) {
		goto error;
	}

	srv_apply_log_only = (ibool) xtrabackup_apply_log_only;
	srv_rebuild_indexes = (ibool) xtrabackup_rebuild_indexes;

	/* increase IO threads */
	if(srv_n_file_io_threads < 10) {
		srv_n_read_io_threads = 4;
		srv_n_write_io_threads = 4;
	}

	msg("xtrabackup: Starting InnoDB instance for recovery.\n"
	    "xtrabackup: Using %lld bytes for buffer pool "
	    "(set by --use-memory parameter)\n", xtrabackup_use_memory);

	if(innodb_init())
		goto error;

	it = datafiles_iter_new(fil_system);
	if (it == NULL) {
		msg("xtrabackup: Error: datafiles_iter_new() failed.\n");
		exit(EXIT_FAILURE);
	}

	while ((node = datafiles_iter_next(it)) != NULL) {
		byte		*header;
		ulint		 size;
		ulint		 actual_size;
		mtr_t		 mtr;
		buf_block_t	*block;
		ulint		 flags;

		space = node->space;

		/* Align space sizes along with fsp header. We want to process
		each space once, so skip all nodes except the first one in a
		multi-node space. */
		if (UT_LIST_GET_PREV(chain, node) != NULL) {
			continue;
		}

		mtr_start(&mtr);

		mtr_s_lock(fil_space_get_latch(space->id, &flags), &mtr);

		block = buf_page_get(space->id,
				     dict_tf_get_zip_size(flags),
				     0, RW_S_LATCH, &mtr);
		header = FSP_HEADER_OFFSET + buf_block_get_frame(block);

		size = mtr_read_ulint(header + FSP_SIZE, MLOG_4BYTES,
				      &mtr);

		mtr_commit(&mtr);

		fil_extend_space_to_desired_size(&actual_size, space->id, size);
	}

	datafiles_iter_free(it);

	if (xtrabackup_export) {
		msg("xtrabackup: export option is specified.\n");
		os_file_t	info_file = XB_FILE_UNDEFINED;
		char		info_file_path[FN_REFLEN];
		ibool		success;
		char		table_name[FN_REFLEN];

		byte*		page;
		byte*		buf = NULL;

		buf = static_cast<byte *>(ut_malloc(UNIV_PAGE_SIZE * 2));
		page = static_cast<byte *>(ut_align(buf, UNIV_PAGE_SIZE));

		/* flush insert buffer at shutdwon */
		innobase_fast_shutdown = 0;

		it = datafiles_iter_new(fil_system);
		if (it == NULL) {
			msg("xtrabackup: Error: datafiles_iter_new() "
			    "failed.\n");
			exit(EXIT_FAILURE);
		}
		while ((node = datafiles_iter_next(it)) != NULL) {
			int		 len;
			char		*next, *prev, *p;
			dict_table_t*	 table;
			dict_index_t*	 index;
			ulint		 n_index;

			space = node->space;

			/* treat file_per_table only */
			if (trx_sys_sys_space(space->id)) {
				continue;
			}

			/* node exist == file exist, here */
			strncpy(info_file_path, node->name, FN_REFLEN);
			len = strlen(info_file_path);
			info_file_path[len - 3] = 'e';
			info_file_path[len - 2] = 'x';
			info_file_path[len - 1] = 'p';

			p = info_file_path;
			prev = NULL;
<<<<<<< HEAD
			while ((next = strstr(p, SRV_PATH_SEPARATOR_STR)) != NULL)
=======
			while ((next = strchr(p, SRV_PATH_SEPARATOR)) != NULL)
>>>>>>> f53c2123
			{
				prev = p;
				p = next + 1;
			}
			info_file_path[len - 4] = 0;
			strncpy(table_name, prev, FN_REFLEN);

			info_file_path[len - 4] = '.';

			mutex_enter(&(dict_sys->mutex));

			table = dict_table_get_low(table_name);
			if (!table) {
				msg("xtrabackup: error: "
				    "cannot find dictionary "
				    "record of table %s\n",
				    table_name);
				goto next_node;
			}
			index = dict_table_get_first_index(table);
			n_index = UT_LIST_GET_LEN(table->indexes);
			if (n_index > 31) {
				msg("xtrabackup: error: "
				    "sorry, cannot export over "
				    "31 indexes for now.\n");
				goto next_node;
			}

			/* init exp file */
			memset(page, 0, UNIV_PAGE_SIZE);
			mach_write_to_4(page    , 0x78706f72UL);
			mach_write_to_4(page + 4, 0x74696e66UL);/*"xportinf"*/
			mach_write_to_4(page + 8, n_index);
			strncpy((char *) page + 12,
				table_name, 500);

			msg("xtrabackup: export metadata of "
			    "table '%s' to file `%s` "
			    "(%lu indexes)\n",
			    table_name, info_file_path,
			    n_index);

			n_index = 1;
			while (index) {
				mach_write_to_8(page + n_index * 512, index->id);
				mach_write_to_4(page + n_index * 512 + 8,
						index->page);
				strncpy((char *) page + n_index * 512 +
					12, index->name, 500);

				msg("xtrabackup:     name=%s, "
				    "id.low=%lu, page=%lu\n",
				    index->name,
#if (MYSQL_VERSION_ID < 50500)
				    index->id.low,
#else
				    (ulint)(index->id &
					    0xFFFFFFFFUL),
#endif
				    (ulint) index->page);
				index = dict_table_get_next_index(index);
				n_index++;

				srv_normalize_path_for_win(info_file_path);
				info_file = xb_file_create(
					info_file_path,
					OS_FILE_OVERWRITE,
					OS_FILE_NORMAL, OS_DATA_FILE,
					&success);
				if (!success) {
					os_file_get_last_error(TRUE);
					goto next_node;
				}
				success = xb_os_file_write(info_file_path,
							   info_file, page,
							   0, UNIV_PAGE_SIZE);
				if (!success) {
					os_file_get_last_error(TRUE);
					goto next_node;
				}
				success = xb_file_flush(info_file);
				if (!success) {
					os_file_get_last_error(TRUE);
					goto next_node;
				}
next_node:
				if (info_file != XB_FILE_UNDEFINED) {
					os_file_close(info_file);
					info_file = XB_FILE_UNDEFINED;
				}
				mutex_exit(&(dict_sys->mutex));
			}
		}

		ut_free(buf);
	}

	/* print binlog position (again?) */
	msg("\n[notice (again)]\n"
	    "  If you use binary log and don't use any hack of group commit,\n"
	    "  the binary log position seems to be:\n");
	trx_sys_print_mysql_binlog_offset();
	msg("\n");

	/* output to xtrabackup_binlog_pos_innodb */
	if (*trx_sys_mysql_bin_log_name != '\0') {
		FILE *fp;

		fp = fopen("xtrabackup_binlog_pos_innodb", "w");
		if (fp) {
			/* Use UINT64PF instead of LSN_PF here, as we have to
			maintain the file format. */
			fprintf(fp, "%s\t" UINT64PF "\n",
				trx_sys_mysql_bin_log_name,
				trx_sys_mysql_bin_log_pos);
			fclose(fp);
		} else {
			msg("xtrabackup: failed to open "
			    "'xtrabackup_binlog_pos_innodb'\n");
		}
	}

	/* Check whether the log is applied enough or not. */
	if ((xtrabackup_incremental
	     && ut_dulint_cmp(srv_start_lsn, incremental_last_lsn) < 0)
	    ||(!xtrabackup_incremental
	       && ut_dulint_cmp(srv_start_lsn, metadata_last_lsn) < 0)) {
		msg(
"xtrabackup: ########################################################\n"
"xtrabackup: # !!WARNING!!                                          #\n"
"xtrabackup: # The transaction log file is corrupted.               #\n"
"xtrabackup: # The log was not applied to the intended LSN!         #\n"
"xtrabackup: ########################################################\n"
		    );
		if (xtrabackup_incremental) {
			msg("xtrabackup: The intended lsn is " LSN_PF "\n",
			    incremental_last_lsn);
		} else {
			msg("xtrabackup: The intended lsn is " LSN_PF "\n",
			    metadata_last_lsn);
		}
	}

	if(innodb_end())
		goto error;

	sync_initialized = FALSE;
	os_sync_mutex = NULL;

	/* re-init necessary components */
	ut_mem_init();
	os_sync_init();
	sync_init();
	os_io_init_simple();

	if(xtrabackup_close_temp_log(TRUE))
		exit(EXIT_FAILURE);

	/* output to metadata file */
	{
		char	filename[FN_REFLEN];

		strcpy(metadata_type, "full-prepared");

		if(xtrabackup_incremental
		   && ut_dulint_cmp(metadata_to_lsn, incremental_to_lsn) < 0)
		{
			metadata_to_lsn = incremental_to_lsn;
			metadata_last_lsn = incremental_last_lsn;
		}

		sprintf(filename, "%s/%s", xtrabackup_target_dir, XTRABACKUP_METADATA_FILENAME);
		if (!xtrabackup_write_metadata(filename))
			msg("xtrabackup: error: xtrabackup_write_metadata"
			    "(xtrabackup_target_dir)\n");

		if(xtrabackup_extra_lsndir) {
			sprintf(filename, "%s/%s", xtrabackup_extra_lsndir, XTRABACKUP_METADATA_FILENAME);
			if (!xtrabackup_write_metadata(filename))
				msg("xtrabackup: error: "
				    "xtrabackup_write_metadata"
				    "(xtrabackup_extra_lsndir)\n");
		}
	}

	if(!xtrabackup_create_ib_logfile)
		return;

	/* TODO: make more smart */

	msg("\n[notice]\n"
	    "We cannot call InnoDB second time during the process lifetime.\n");
	msg("Please re-execte to create ib_logfile*. Sorry.\n");

	return;

error:
	xtrabackup_close_temp_log(FALSE);

	exit(EXIT_FAILURE);
}

/* ================= main =================== */

int main(int argc, char **argv)
{
	int ho_error;

	MY_INIT(argv[0]);
	xb_regex_init();

#if MYSQL_VERSION_ID >= 50600
	system_charset_info= &my_charset_utf8_general_ci;
	key_map_full.set_all();
#endif

	/* scan options for group to load defaults from */
	{
		int	i;
		char*	optend;
		for (i=1; i < argc; i++) {
			optend = strcend(argv[i], '=');
			if (strncmp(argv[i], "--defaults-group", optend - argv[i]) == 0) {
				xb_load_default_groups[2] = defaults_group = optend + 1;
			}
		}
	}
	load_defaults("my", xb_load_default_groups, &argc, &argv);

	/* ignore unsupported options */
	{
	int i,j,argc_new,find;
	char *optend, *prev_found = NULL;
	argc_new = argc;

	j=1;
	for (i=1 ; i < argc ; i++) {
		uint count;
		struct my_option *opt= (struct my_option *) xb_long_options;
		optend= strcend((argv)[i], '=');
		if (!strncmp(argv[i], "--defaults-file", optend - argv[i]))
		{
			msg("xtrabackup: Error: --defaults-file "
			    "must be specified first on the command "
			    "line\n");
			exit(EXIT_FAILURE);
		}
		for (count= 0; opt->name; opt++) {
			if (!getopt_compare_strings(opt->name, (argv)[i] + 2,
				(uint)(optend - (argv)[i] - 2))) /* match found */
			{
				if (!opt->name[(uint)(optend - (argv)[i] - 2)]) {
					find = 1;
					goto next_opt;
				}
				if (!count) {
					count= 1;
					prev_found= (char *) opt->name;
				}
				else if (strcmp(prev_found, opt->name)) {
					count++;
				}
			}
		}
		find = count;
next_opt:
		if(!find){
			argc_new--;
		} else {
			(argv)[j]=(argv)[i];
			j++;
		}
	}
	argc = argc_new;
	argv[argc] = NULL;
	}

	if ((ho_error=handle_options(&argc, &argv, xb_long_options, get_one_option)))
		exit(ho_error);

	if ((!xtrabackup_print_param) && (!xtrabackup_prepare) && (strcmp(mysql_data_home, "./") == 0)) {
		if (!xtrabackup_print_param)
			usage();
		msg("\nxtrabackup: Error: Please set parameter 'datadir'\n");
		exit(EXIT_FAILURE);
	}

	/* Ensure target dir is not relative to datadir */
	my_load_path(xtrabackup_real_target_dir, xtrabackup_target_dir, NULL);
	xtrabackup_target_dir= xtrabackup_real_target_dir;

#if defined(XTRADB_BASED) || MYSQL_VERSION_ID >= 50600
	/* temporary setting of enough size */
	srv_page_size_shift = UNIV_PAGE_SIZE_SHIFT_MAX;
	srv_page_size = UNIV_PAGE_SIZE_MAX;
#endif
#ifdef XTRADB_BASED
	srv_log_block_size = 512;
#endif
	if (xtrabackup_backup && xtrabackup_incremental) {
		/* direct specification is only for --backup */
		/* and the lsn is prior to the other option */

		char* endchar;
		int error = 0;
		incremental_lsn = strtoll(xtrabackup_incremental, &endchar, 10);
		if (*endchar != '\0')
			error = 1;

		if (error) {
			msg("xtrabackup: value '%s' may be wrong format for "
			    "incremental option.\n", xtrabackup_incremental);
			exit(EXIT_FAILURE);
		}
	} else if (xtrabackup_backup && xtrabackup_incremental_basedir) {
		char	filename[FN_REFLEN];

		sprintf(filename, "%s/%s", xtrabackup_incremental_basedir, XTRABACKUP_METADATA_FILENAME);

		if (!xtrabackup_read_metadata(filename)) {
			msg("xtrabackup: error: failed to read metadata from "
			    "%s\n", filename);
			exit(EXIT_FAILURE);
		}

		incremental_lsn = metadata_to_lsn;
		xtrabackup_incremental = xtrabackup_incremental_basedir; //dummy
	} else if (xtrabackup_prepare && xtrabackup_incremental_dir) {
		char	filename[FN_REFLEN];

		sprintf(filename, "%s/%s", xtrabackup_incremental_dir, XTRABACKUP_METADATA_FILENAME);

		if (!xtrabackup_read_metadata(filename)) {
			msg("xtrabackup: error: failed to read metadata from "
			    "%s\n", filename);
			exit(EXIT_FAILURE);
		}

		incremental_lsn = metadata_from_lsn;
		incremental_to_lsn = metadata_to_lsn;
		incremental_last_lsn = metadata_last_lsn;
		xtrabackup_incremental = xtrabackup_incremental_dir; //dummy

	} else {
		xtrabackup_incremental = NULL;
	}

	/* --print-param */
	if (xtrabackup_print_param) {
		/* === some variables from mysqld === */
		memset((G_PTR) &mysql_tmpdir_list, 0,
		       sizeof(mysql_tmpdir_list));

		if (init_tmpdir(&mysql_tmpdir_list, opt_mysql_tmpdir))
			exit(EXIT_FAILURE);

		printf("# This MySQL options file was generated by XtraBackup.\n");
		printf("[%s]\n", defaults_group);
		printf("datadir = \"%s\"\n", mysql_data_home);
		printf("tmpdir = \"%s\"\n", mysql_tmpdir_list.list[0]);
		printf("innodb_data_home_dir = \"%s\"\n",
			innobase_data_home_dir ? innobase_data_home_dir : mysql_data_home);
		printf("innodb_data_file_path = \"%s\"\n",
			innobase_data_file_path ? innobase_data_file_path : "ibdata1:10M:autoextend");
		printf("innodb_log_group_home_dir = \"%s\"\n",
			INNODB_LOG_DIR ? INNODB_LOG_DIR : mysql_data_home);
		printf("innodb_log_files_in_group = %ld\n", innobase_log_files_in_group);
		printf("innodb_log_file_size = %lld\n", innobase_log_file_size);
		printf("innodb_flush_method = \"%s\"\n",
		       (innobase_unix_file_flush_method != NULL) ?
		       innobase_unix_file_flush_method : "");
#if defined(XTRADB_BASED) || MYSQL_VERSION_ID >= 50600
		printf("innodb_page_size = %lld\n", innobase_page_size);
#endif
#ifdef XTRADB_BASED
		printf("innodb_fast_checksum = %d\n", innobase_fast_checksum);
		printf("innodb_log_block_size = %lu\n", innobase_log_block_size);
		if (innobase_doublewrite_file != NULL) {
			printf("innodb_doublewrite_file = %s\n", innobase_doublewrite_file);
		}
#endif
#if MYSQL_VERSION_ID >= 50600
		if (srv_undo_dir) {

			printf("innodb_undo_directory = \"%s\"\n",
			       srv_undo_dir);
		}
		printf("innodb_undo_tablespaces = %lu\n", srv_undo_tablespaces);
#endif
#if MYSQL_VERSION_ID >= 50600
		if (srv_undo_dir) {

			printf("innodb_undo_directory = \"%s\"\n",
			       srv_undo_dir);
		}
		printf("innodb_undo_tablespaces = %lu\n", srv_undo_tablespaces);
#endif
		exit(EXIT_SUCCESS);
	}

	print_version();
	if (xtrabackup_incremental) {
		msg("incremental backup from " LSN_PF " is enabled.\n",
		    incremental_lsn);
	}

	if (xtrabackup_export && innobase_file_per_table == FALSE) {
		msg("xtrabackup: auto-enabling --innodb-file-per-table due to "
		    "the --export option\n");
		innobase_file_per_table = TRUE;
	}

	if (xtrabackup_incremental && xtrabackup_stream &&
	    xtrabackup_stream_fmt == XB_STREAM_FMT_TAR) {
		msg("xtrabackup: error: "
		    "streaming incremental backups are incompatible with the \n"
		    "'tar' streaming format. Use --stream=xbstream instead.\n");
		exit(EXIT_FAILURE);
	}

	if ((xtrabackup_compress || xtrabackup_encrypt) && xtrabackup_stream &&
	    xtrabackup_stream_fmt == XB_STREAM_FMT_TAR) {
		msg("xtrabackup: error: "
		    "compressed and encrypted backups are incompatible with the \n"
		    "'tar' streaming format. Use --stream=xbstream instead.\n");
		exit(EXIT_FAILURE);
	}

	/* cannot execute both for now */
	{
		int num = 0;

		if (xtrabackup_backup) num++;
		if (xtrabackup_stats) num++;
		if (xtrabackup_prepare) num++;
		if (num != 1) { /* !XOR (for now) */
			usage();
			exit(EXIT_FAILURE);
		}
	}

#ifndef __WIN__
	if (xtrabackup_debug_sync) {
		signal(SIGCONT, sigcont_handler);
	}
#endif

	/* --backup */
	if (xtrabackup_backup)
		xtrabackup_backup_func();

	/* --stats */
	if (xtrabackup_stats)
		xtrabackup_stats_func();

	/* --prepare */
	if (xtrabackup_prepare)
		xtrabackup_prepare_func();

	xb_regex_end();

	exit(EXIT_SUCCESS);
}<|MERGE_RESOLUTION|>--- conflicted
+++ resolved
@@ -170,13 +170,10 @@
 char *xtrabackup_encrypt_key_file = NULL;
 uint xtrabackup_encrypt_threads;
 ulonglong xtrabackup_encrypt_chunk_size = 0;
-<<<<<<< HEAD
 
 /* sleep interval beetween log copy iterations in log copying thread
 in milliseconds (default is 1 second) */
 int xtrabackup_log_copy_interval = 1000;
-=======
->>>>>>> f53c2123
 
 /* === metadata of backup === */
 #define XTRABACKUP_METADATA_FILENAME "xtrabackup_checkpoints"
@@ -380,10 +377,7 @@
   OPT_XTRA_SUSPEND_AT_END,
   OPT_XTRA_USE_MEMORY,
   OPT_XTRA_THROTTLE,
-<<<<<<< HEAD
   OPT_XTRA_LOG_COPY_INTERVAL,
-=======
->>>>>>> f53c2123
   OPT_XTRA_INCREMENTAL,
   OPT_XTRA_INCREMENTAL_BASEDIR,
   OPT_XTRA_EXTRA_LSNDIR,
@@ -532,12 +526,9 @@
   {"throttle", OPT_XTRA_THROTTLE, "limit count of IO operations (pairs of read&write) per second to IOS values (for '--backup')",
    (G_PTR*) &xtrabackup_throttle, (G_PTR*) &xtrabackup_throttle,
    0, GET_LONG, REQUIRED_ARG, 0, 0, LONG_MAX, 0, 1, 0},
-<<<<<<< HEAD
   {"log-copy-interval", OPT_XTRA_LOG_COPY_INTERVAL, "time interval between checks done by log copying thread in milliseconds (default is 1 second).",
    (G_PTR*) &xtrabackup_log_copy_interval, (G_PTR*) &xtrabackup_log_copy_interval,
    0, GET_LONG, REQUIRED_ARG, 1000, 0, LONG_MAX, 0, 1, 0},
-=======
->>>>>>> f53c2123
   {"extra-lsndir", OPT_XTRA_EXTRA_LSNDIR, "(for --backup): save an extra copy of the xtrabackup_checkpoints file in this directory.",
    (G_PTR*) &xtrabackup_extra_lsndir, (G_PTR*) &xtrabackup_extra_lsndir,
    0, GET_STR, REQUIRED_ARG, 0, 0, 0, 0, 0, 0},
@@ -599,36 +590,6 @@
    "Size of working buffer(s) for compression threads in bytes. The default value is 64K.",
    (G_PTR*) &xtrabackup_compress_chunk_size, (G_PTR*) &xtrabackup_compress_chunk_size,
    0, GET_ULL, REQUIRED_ARG, (1 << 16), 1024, ULONGLONG_MAX, 0, 0, 0},
-<<<<<<< HEAD
-
-  {"encrypt", OPT_XTRA_ENCRYPT, "Encrypt individual backup files using the "
-   "specified encryption algorithm.",
-   &xtrabackup_encrypt_algo, &xtrabackup_encrypt_algo,
-   &xtrabackup_encrypt_algo_typelib, GET_ENUM, REQUIRED_ARG, 0, 0, 0, 0, 0, 0},
-
-  {"encrypt-key", OPT_XTRA_ENCRYPT_KEY, "Encryption key to use.",
-   (G_PTR*) &xtrabackup_encrypt_key, (G_PTR*) &xtrabackup_encrypt_key, 0,
-   GET_STR_ALLOC, REQUIRED_ARG, 0, 0, 0, 0, 0, 0},
-
-  {"encrypt-key-file", OPT_XTRA_ENCRYPT_KEY_FILE, "File which contains encryption key to use.",
-   (G_PTR*) &xtrabackup_encrypt_key_file, (G_PTR*) &xtrabackup_encrypt_key_file, 0,
-   GET_STR_ALLOC, REQUIRED_ARG, 0, 0, 0, 0, 0, 0},
-
-  {"encrypt-threads", OPT_XTRA_ENCRYPT_THREADS,
-   "Number of threads for parallel data encryption. The default value is 1.",
-   (G_PTR*) &xtrabackup_encrypt_threads, (G_PTR*) &xtrabackup_encrypt_threads,
-   0, GET_UINT, REQUIRED_ARG, 1, 1, UINT_MAX, 0, 0, 0},
-
-  {"encrypt-chunk-size", OPT_XTRA_ENCRYPT_CHUNK_SIZE,
-   "Size of working buffer(S) for encryption threads in bytes. The default value is 64K.",
-   (G_PTR*) &xtrabackup_encrypt_chunk_size, (G_PTR*) &xtrabackup_encrypt_chunk_size,
-   0, GET_ULL, REQUIRED_ARG, (1 << 16), 1024, ULONGLONG_MAX, 0, 0, 0},
-
-   {"innodb", OPT_INNODB, "Ignored option for MySQL option compatibility",
-   (G_PTR*) &innobase_ignored_opt, (G_PTR*) &innobase_ignored_opt, 0,
-   GET_STR, OPT_ARG, 0, 0, 0, 0, 0, 0},
-=======
->>>>>>> f53c2123
 
   {"encrypt", OPT_XTRA_ENCRYPT, "Encrypt individual backup files using the "
    "specified encryption algorithm.",
@@ -1087,7 +1048,6 @@
 	/* dummy for initialize all_charsets[] */
 	get_charset_name(0);
 
-<<<<<<< HEAD
 #if defined(XTRADB_BASED) || MYSQL_VERSION_ID >= 50600
 	srv_page_size = 0;
 	srv_page_size_shift = 0;
@@ -1096,41 +1056,21 @@
 		int n_shift = get_bit_shift((ulint) innobase_page_size);
 
 		if (n_shift >= 12 && n_shift <= UNIV_PAGE_SIZE_SHIFT_MAX) {
-=======
-#ifdef XTRADB_BASED
-	srv_page_size = 0;
-	srv_page_size_shift = 0;
-
-	if (innobase_page_size != (1 << 14)) {
-		int n_shift = get_bit_shift(innobase_page_size);
-
-		if (n_shift >= 12 && n_shift <= UNIV_PAGE_SIZE_SHIFT_MAX) {
-			msg("InnoDB: Warning: innodb_page_size has been "
-			    "changed from default value 16384.\n");
->>>>>>> f53c2123
 			srv_page_size_shift = n_shift;
 			srv_page_size = 1 << n_shift;
 			msg("InnoDB: The universal page size of the "
 			    "database is set to %lu.\n", srv_page_size);
 		} else {
 			msg("InnoDB: Error: invalid value of "
-<<<<<<< HEAD
 			    "innobase_page_size: %lld", innobase_page_size);
-=======
-			    "innobase_page_size: %lu", innobase_page_size);
->>>>>>> f53c2123
 			exit(EXIT_FAILURE);
 		}
 	} else {
 		srv_page_size_shift = 14;
 		srv_page_size = (1 << srv_page_size_shift);
 	}
-<<<<<<< HEAD
 #endif
 #ifdef XTRADB_BASED
-=======
-
->>>>>>> f53c2123
 	if (!xb_init_log_block_size()) {
 		goto error;
 	}
@@ -1235,11 +1175,7 @@
 			char *p;
 
 			p = srv_data_file_names[i];
-<<<<<<< HEAD
-			while ((p = strstr(p, SRV_PATH_SEPARATOR_STR)) != NULL)
-=======
 			while ((p = strchr(p, SRV_PATH_SEPARATOR)) != NULL)
->>>>>>> f53c2123
 			{
 				p++;
 				srv_data_file_names[i] = p;
@@ -1740,97 +1676,6 @@
 	int 			regres;
 	int 			i;
 	xtrabackup_tables_t*	table;
-<<<<<<< HEAD
-
-	if (xtrabackup_tables) {
-
-		regres = REG_NOMATCH;
-
-		for (i = 0; i < tables_regex_num; i++) {
-			regres = xb_regexec(&tables_regex[i], name, 1,
-					    tables_regmatch, 0);
-			if (regres != REG_NOMATCH) {
-
-				return(TRUE);
-			}
-		}
-	}
-
-	if (xtrabackup_tables_file) {
-
-		XB_HASH_SEARCH(name_hash, tables_hash, ut_fold_string(name),
-			       table, (void) 0,
-			       !strcmp(table->name, name));
-		if (table) {
-
-			return(TRUE);
-		}
-	}
-
-	return(FALSE);
-}
-
-/************************************************************************
-Checks if a table specified as a path should be skipped from backup
-based on the --tables or --tables-file options.
-
-@return TRUE if the table should be skipped. */
-static
-my_bool
-check_if_skip_table(
-/******************/
-	const char*	path,	/*!< in: path to the table */
-	const char*	suffix)	/*!< in: suffix */
-{
-	char buf[FN_REFLEN];
-	const char *dbname, *tbname;
-	const char *ptr;
-	char *eptr;
-	int dbname_len;
-
-	if (xtrabackup_tables == NULL && xtrabackup_tables_file == NULL) {
-		return(FALSE);
-	}
-
-	dbname = NULL;
-	tbname = path;
-	while ((ptr = strstr(tbname, SRV_PATH_SEPARATOR_STR)) != NULL) {
-		dbname = tbname;
-		tbname = ptr + 1;
-	}
-
-	if (dbname == NULL) {
-		return(FALSE);
-	}
-
-	strncpy(buf, dbname, FN_REFLEN);
-	buf[FN_REFLEN - 1] = 0;
-	buf[tbname - 1 - dbname] = '.';
-
-	dbname_len = strlen(dbname) - strlen(suffix);
-	if (dbname_len < 1) {
-		return(FALSE);
-	}
-	buf[dbname_len - 1] = 0;
-
-	/* For partitioned tables first try to match against the regexp
-	without truncating the #P#... suffix so we can backup individual
-	partitions with regexps like '^test[.]t#P#p5' */
-	if (check_if_table_matches_filters(buf)) {
-
-		return(FALSE);
-	}
-	if ((eptr = strstr(buf, "#P#")) != NULL) {
-
-		*eptr = 0;
-
-		if (check_if_table_matches_filters(buf)) {
-
-			return(FALSE);
-		}
-	}
-
-=======
 
 	if (xtrabackup_tables) {
 
@@ -1921,7 +1766,6 @@
 		}
 	}
 
->>>>>>> f53c2123
 	return(TRUE);
 }
 
@@ -1968,12 +1812,6 @@
 	xb_write_filt_ctxt_t	 write_filt_ctxt;
 	const char		*action;
 	xb_read_filt_t		*read_filter;
-<<<<<<< HEAD
-
-	if (!trx_sys_sys_space(node->space->id) && /* don't skip system space */
-	    check_if_skip_table(node->name, "ibd")) {
-		msg("[%02u] Skipping %s\n", thread_n, node->name);
-=======
 	ibool			is_system;
 
 	/* Get the name and the path for the tablespace. node->name always
@@ -1992,7 +1830,6 @@
 
 	if (!is_system && check_if_skip_table(node_name)) {
 		msg("[%02u] Skipping %s.\n", thread_n, node_name);
->>>>>>> f53c2123
 		return(FALSE);
 	}
 
@@ -2009,11 +1846,7 @@
 		goto error;
 	}
 
-<<<<<<< HEAD
-	strncpy(dst_name, cursor.path, sizeof(dst_name));
-=======
 	strncpy(dst_name, cursor.rel_path, sizeof(dst_name));
->>>>>>> f53c2123
 
 	/* Setup the page write filter */
 	if (xtrabackup_incremental) {
@@ -2054,11 +1887,7 @@
 		} else {
 			action = "Streaming";
 		}
-<<<<<<< HEAD
-		msg("[%02u] %s %s\n", thread_n, action, node->name);
-=======
 		msg("[%02u] %s %s\n", thread_n, action, node_path);
->>>>>>> f53c2123
 	} else {
 		if (xtrabackup_compress) {
 			if (xtrabackup_encrypt) {
@@ -2072,11 +1901,7 @@
 			action = "Copying";
 		}
 		msg("[%02u] %s %s to %s\n", thread_n, action,
-<<<<<<< HEAD
-		    node->name, dstfile->path);
-=======
 		    node_path, dstfile->path);
->>>>>>> f53c2123
 	}
 
 	/* The main copy loop */
@@ -2351,11 +2176,6 @@
 log_copying_thread(
 	void*	arg __attribute__((unused)))
 {
-<<<<<<< HEAD
-=======
-	ulint	counter = 0;
-
->>>>>>> f53c2123
 	/*
 	  Initialize mysys thread-specific memory so we can
 	  use mysys functions in this thread.
@@ -2380,21 +2200,11 @@
 	}
 
 	/* last copying */
-<<<<<<< HEAD
 	if(xtrabackup_copy_logfile(log_copy_scanned_lsn, TRUE)) {
 
 		exit(EXIT_FAILURE);
 	}
 
-end:
-	log_copying_running = FALSE;
-	my_thread_end();
-	os_thread_exit(NULL);
-=======
-	if(xtrabackup_copy_logfile(log_copy_scanned_lsn, TRUE))
-		goto end;
-
-	log_copying_succeed = TRUE;
 end:
 	log_copying_running = FALSE;
 	my_thread_end();
@@ -2549,7 +2359,6 @@
 	/* Encryption always done just before final output */
 	if (xtrabackup_encrypt) {
 		ds_ctxt_t	*ds;
->>>>>>> f53c2123
 
 		ds = ds_create(xtrabackup_target_dir, DS_TYPE_ENCRYPT);
 		xtrabackup_add_datasink(ds);
@@ -2618,173 +2427,6 @@
 pipeline so that each datasink is able to flush data down the pipeline. */
 static void xtrabackup_destroy_datasinks(void)
 {
-<<<<<<< HEAD
-	ulint	segment;
-
-
-	segment = *((ulint*)arg);
-
- 	while (srv_shutdown_state != SRV_SHUTDOWN_EXIT_THREADS) {
-		fil_aio_wait(segment);
-	}
-
-	/* We count the number of threads in os_thread_exit(). A created
-	thread should always use that to exit and not use return() to exit.
-	The thread actually never comes here because it is exited in an
-	os_event_wait(). */
-
-	os_thread_exit(NULL);
-
-#ifndef __WIN__
-	return(NULL);				/* Not reached */
-#else
-	return(0);
-#endif
-}
-
-/**************************************************************************
-Datafiles copying thread.*/
-static
-os_thread_ret_t
-data_copy_thread_func(
-/*==================*/
-	void *arg) /* thread context */
-{
-	data_thread_ctxt_t	*ctxt = (data_thread_ctxt_t *) arg;
-	uint			num = ctxt->num;
-	fil_node_t*		node;
-
-	/*
-	  Initialize mysys thread-specific memory so we can
-	  use mysys functions in this thread.
-	*/
-	my_thread_init();
-
-	debug_sync_point("data_copy_thread_func");
-
-	while ((node = datafiles_iter_next(ctxt->it)) != NULL) {
-
-		/* copy the datafile */
-		if(xtrabackup_copy_datafile(node, num)) {
-			msg("[%02u] xtrabackup: Error: "
-			    "failed to copy datafile.\n", num);
-			exit(EXIT_FAILURE);
-		}
-	}
-
-	os_mutex_enter(ctxt->count_mutex);
-	(*ctxt->count)--;
-	os_mutex_exit(ctxt->count_mutex);
-
-	my_thread_end();
-	os_thread_exit(NULL);
-	OS_THREAD_DUMMY_RETURN;
-}
-
-/************************************************************************
-Initialize the appropriate datasink(s). Both local backups and streaming in the
-'xbstream' format allow parallel writes so we can write directly.
-
-Otherwise (i.e. when streaming in the 'tar' format) we need 2 separate datasinks
-for the data stream (and don't allow parallel data copying) and for metainfo
-files (including xtrabackup_logfile). The second datasink writes to temporary
-files first, and then streams them in a serialized way when closed. */
-static void
-xtrabackup_init_datasinks(void)
-{
-	if (xtrabackup_parallel > 1 && xtrabackup_stream &&
-	    xtrabackup_stream_fmt == XB_STREAM_FMT_TAR) {
-		msg("xtrabackup: warning: the --parallel option does not have "
-		    "any effect when streaming in the 'tar' format. "
-		    "You can use the 'xbstream' format instead.\n");
-		xtrabackup_parallel = 1;
-	}
-
-	/* Start building out the pipelines from the terminus back */
-	if (xtrabackup_stream) {
-		/* All streaming goes to stdout */
-		ds_data = ds_meta = ds_create(xtrabackup_target_dir,
-					      DS_TYPE_STDOUT);
-	} else {
-		/* Local filesystem */
-		ds_data = ds_meta = ds_create(xtrabackup_target_dir,
-					      DS_TYPE_LOCAL);
-	}
-
-	/* Track it for destruction */
-	xtrabackup_add_datasink(ds_data);
-
-	/* Encryption always done just before final output */
-	if (xtrabackup_encrypt) {
-		ds_ctxt_t	*ds;
-
-		ds = ds_create(xtrabackup_target_dir, DS_TYPE_ENCRYPT);
-		xtrabackup_add_datasink(ds);
-
-		ds_set_pipe(ds, ds_data);
-		ds_data = ds_meta = ds;
-	}
-
-	/* Stream formatting */
-	if (xtrabackup_stream) {
-		ds_ctxt_t	*ds;
-		if (xtrabackup_stream_fmt == XB_STREAM_FMT_TAR) {
-			ds = ds_create(xtrabackup_target_dir, DS_TYPE_ARCHIVE);
-		} else if (xtrabackup_stream_fmt == XB_STREAM_FMT_XBSTREAM) {
-			ds = ds_create(xtrabackup_target_dir, DS_TYPE_XBSTREAM);
-		} else {
-			/* bad juju... */
-			ds = NULL;
-		}
-
-		xtrabackup_add_datasink(ds);
-
-		ds_set_pipe(ds, ds_data);
-		ds_data = ds;
-
-		if (xtrabackup_stream_fmt != XB_STREAM_FMT_XBSTREAM ||
-		    xtrabackup_suspend_at_end ||
-		    xtrabackup_suspend_at_start) {
-
-			/* 'xbstream' allow parallel streams, but we
-			still can't stream directly to stdout when
-			xtrabackup is invoked from innobackupex
-			(i.e. with --suspend_at_and), because
-			innobackupex and xtrabackup streams would
-			interfere. Use temporary files instead. */
-			ds_meta = ds_create(xtrabackup_target_dir, DS_TYPE_TMPFILE);
-			xtrabackup_add_datasink(ds_meta);
-			ds_set_pipe(ds_meta, ds);
-		} else {
-			ds_meta = ds_data;
-		}
-	}
-
-	/* Compression for ds_data */
-	if (xtrabackup_compress) {
-		ds_ctxt_t	*ds;
-
-		/* Use a 1 MB buffer for compressed output stream */
-		ds = ds_create(xtrabackup_target_dir, DS_TYPE_BUFFER);
-		ds_buffer_set_size(ds, 1024 * 1024);
-		xtrabackup_add_datasink(ds);
-		ds_set_pipe(ds, ds_data);
-		ds_data = ds;
-
-		ds = ds_create(xtrabackup_target_dir, DS_TYPE_COMPRESS);
-		xtrabackup_add_datasink(ds);
-		ds_set_pipe(ds, ds_data);
-		ds_data = ds;
-	}
-}
-
-/************************************************************************
-Destroy datasinks.
-
-Destruction is done in the specific order to not violate their order in the
-pipeline so that each datasink is able to flush data down the pipeline. */
-static void xtrabackup_destroy_datasinks(void)
-{
 	for (uint i = actual_datasinks; i > 0; i--) {
 		ds_destroy(datasinks[i-1]);
 		datasinks[i-1] = NULL;
@@ -2808,15 +2450,7 @@
 
 	snprintf(buf, sizeof(buf), "%s%s/%s", xb_dict_prefix, db, table);
 
-	return !check_if_skip_table(buf, "ibd");
-=======
-	for (uint i = actual_datasinks; i > 0; i--) {
-		ds_destroy(datasinks[i-1]);
-		datasinks[i-1] = NULL;
-	}
-	ds_data = NULL;
-	ds_meta = NULL;
->>>>>>> f53c2123
+	return !check_if_skip_table(buf);
 }
 
 /************************************************************************
@@ -3099,23 +2733,9 @@
 
 static
 void
-<<<<<<< HEAD
 xb_tables_hash_free(hash_table_t* hash)
 {
 	ulint	i;
-=======
-xb_filters_free()
-{
-	if (xtrabackup_tables) {
-		/* free regexp */
-		int i;
-
-		for (i = 0; i < tables_regex_num; i++) {
-			xb_regfree(&tables_regex[i]);
-		}
-		ut_free(tables_regex);
-	}
->>>>>>> f53c2123
 
 	/* free the hash elements */
 	for (i = 0; i < hash_get_n_cells(hash); i++) {
@@ -3158,25 +2778,6 @@
 
 	if (xtrabackup_tables_file) {
 		xb_tables_hash_free(tables_hash);
-	}
-}
-
-/***********************************************************************
-Create a specified sync file and wait until it's removed.  */
-static void
-xtrabackup_suspend(
-/*===============*/
-	const char*	sync_fn)	/*!<in: sync file name */
-{
-	char		suspend_path[FN_REFLEN];
-	ibool		success = TRUE;
-	ibool		exists = TRUE;
-	os_file_type_t	type;
-
-	xb_make_sync_file_name(sync_fn, suspend_path);
-
-	if (!xb_create_sync_file(suspend_path)) {
-		return;
 	}
 }
 
@@ -3524,7 +3125,6 @@
 	}
 
 	ut_a(xtrabackup_parallel > 0);
-<<<<<<< HEAD
 
 	if (xtrabackup_parallel > 1) {
 		msg("xtrabackup: Starting %u threads for parallel data "
@@ -3552,35 +3152,6 @@
 				 &data_threads[i].id);
 	}
 
-=======
-
-	if (xtrabackup_parallel > 1) {
-		msg("xtrabackup: Starting %u threads for parallel data "
-		    "files transfer\n", xtrabackup_parallel);
-	}
-
-	it = datafiles_iter_new(f_system);
-	if (it == NULL) {
-		msg("xtrabackup: Error: datafiles_iter_new() failed.\n");
-		exit(EXIT_FAILURE);
-	}
-
-	/* Create data copying threads */
-	data_threads = (data_thread_ctxt_t *)
-		ut_malloc(sizeof(data_thread_ctxt_t) * xtrabackup_parallel);
-	count = xtrabackup_parallel;
-	count_mutex = OS_MUTEX_CREATE();
-
-	for (i = 0; i < (uint) xtrabackup_parallel; i++) {
-		data_threads[i].it = it;
-		data_threads[i].num = i+1;
-		data_threads[i].count = &count;
-		data_threads[i].count_mutex = count_mutex;
-		os_thread_create(data_copy_thread_func, data_threads + i,
-				 &data_threads[i].id);
-	}
-
->>>>>>> f53c2123
 	/* Wait for threads to exit */
 	while (1) {
 		os_thread_sleep(1000000);
@@ -4046,12 +3617,7 @@
 		table = dict_table_get_low(table_name);
 		mem_free(table_name);
 
-<<<<<<< HEAD
-
-		if (table && check_if_skip_table(table->name, ""))
-=======
 		if (table && check_if_skip_table(table->name))
->>>>>>> f53c2123
 			goto skip;
 
 
@@ -4958,7 +4524,6 @@
 				goto next_file_item_1;
 			}
 
-<<<<<<< HEAD
 			if (strlen(fileinfo.name) > suffix_len
 			    && 0 == strcmp(fileinfo.name + 
 					strlen(fileinfo.name) - suffix_len,
@@ -4966,15 +4531,6 @@
 				if (!func(
 					    path, NULL,
 					    fileinfo.name, data))
-=======
-			if (strlen(fileinfo.name) > 6
-			    && 0 == strcmp(fileinfo.name +
-					strlen(fileinfo.name) - 6,
-					".delta")) {
-				if (!xtrabackup_apply_delta(
-					    xtrabackup_incremental_dir, NULL,
-					    fileinfo.name, check_newer))
->>>>>>> f53c2123
 				{
 					return(FALSE);
 				}
@@ -5025,20 +4581,12 @@
 				        goto next_file_item_2;
 				}
 
-<<<<<<< HEAD
 				if (strlen(fileinfo.name) > suffix_len
 				    && 0 == strcmp(fileinfo.name + 
 						strlen(fileinfo.name) -
 								suffix_len,
 						suffix)) {
 					/* The name ends in suffix; process
-=======
-				if (strlen(fileinfo.name) > 6
-				    && 0 == strcmp(fileinfo.name +
-						strlen(fileinfo.name) - 6,
-						".delta")) {
-					/* The name ends in .delta; try opening
->>>>>>> f53c2123
 					the file */
 					if (!func(
 						    path,
@@ -5401,11 +4949,7 @@
 
 			p = info_file_path;
 			prev = NULL;
-<<<<<<< HEAD
-			while ((next = strstr(p, SRV_PATH_SEPARATOR_STR)) != NULL)
-=======
 			while ((next = strchr(p, SRV_PATH_SEPARATOR)) != NULL)
->>>>>>> f53c2123
 			{
 				prev = p;
 				p = next + 1;
