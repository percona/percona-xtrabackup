/******************************************************
XtraBackup: hot backup tool for InnoDB
(c) 2009-2012 Percona Ireland Ltd
Originally Created 3/3/2009 Yasufumi Kinoshita
Written by Alexey Kopytov, Aleksandr Kuzminsky, Stewart Smith, Vadim Tkachenko,
Yasufumi Kinoshita, Ignacio Nin and Baron Schwartz.

This program is free software; you can redistribute it and/or modify
it under the terms of the GNU General Public License as published by
the Free Software Foundation; version 2 of the License.

This program is distributed in the hope that it will be useful,
but WITHOUT ANY WARRANTY; without even the implied warranty of
MERCHANTABILITY or FITNESS FOR A PARTICULAR PURPOSE.  See the
GNU General Public License for more details.

You should have received a copy of the GNU General Public License
along with this program; if not, write to the Free Software
Foundation, Inc., 59 Temple Place, Suite 330, Boston, MA 02111-1307 USA

*******************************************************

This file incorporates work covered by the following copyright and
permission notice:

Copyright (c) 2000, 2011, MySQL AB & Innobase Oy. All Rights Reserved.

This program is free software; you can redistribute it and/or modify it under
the terms of the GNU General Public License as published by the Free Software
Foundation; version 2 of the License.

This program is distributed in the hope that it will be useful, but WITHOUT
ANY WARRANTY; without even the implied warranty of MERCHANTABILITY or FITNESS
FOR A PARTICULAR PURPOSE. See the GNU General Public License for more details.

You should have received a copy of the GNU General Public License along with
this program; if not, write to the Free Software Foundation, Inc., 59 Temple
Place, Suite 330, Boston, MA 02111-1307 USA

*******************************************************/

#ifndef XTRABACKUP_VERSION
#define XTRABACKUP_VERSION "undefined"
#endif
#ifndef XTRABACKUP_REVISION
#define XTRABACKUP_REVISION "undefined"
#endif

//#define XTRABACKUP_TARGET_IS_PLUGIN

#include <mysql_version.h>
#include <my_base.h>
#include <my_getopt.h>
#include <mysql_com.h>
#if MYSQL_VERSION_ID >= 50600
#include <my_default.h>
#include <mysqld.h>
#endif

#include <fcntl.h>

#define G_PTR uchar*

#include "common.h"
#include "datasink.h"

#include "xb_regex.h"
#include "innodb_int.h"
#include "fil_cur.h"
#include "write_filt.h"
#include "xtrabackup.h"
#include "ds_buffer.h"
#include "ds_tmpfile.h"
#include "xbstream.h"
#include "changed_page_bitmap.h"
#include "read_filt.h"

/* === File name constants === */
#define XB_FN_SUSPENDED_AT_START "xtrabackup_suspended_1"
#define XB_FN_SUSPENDED_AT_END "xtrabackup_suspended_2"
#define XB_FN_LOG_COPIED "xtrabackup_log_copied"

my_bool innodb_inited= 0;

/* === xtrabackup specific options === */
char xtrabackup_real_target_dir[FN_REFLEN] = "./xtrabackup_backupfiles/";
char *xtrabackup_target_dir= xtrabackup_real_target_dir;
my_bool xtrabackup_version = FALSE;
my_bool xtrabackup_backup = FALSE;
my_bool xtrabackup_stats = FALSE;
my_bool xtrabackup_prepare = FALSE;
my_bool xtrabackup_print_param = FALSE;

my_bool xtrabackup_export = FALSE;
my_bool xtrabackup_apply_log_only = FALSE;

static my_bool	xtrabackup_suspend_at_start = FALSE;
my_bool xtrabackup_suspend_at_end = FALSE;
longlong xtrabackup_use_memory = 100*1024*1024L;
my_bool xtrabackup_create_ib_logfile = FALSE;

long xtrabackup_throttle = 0; /* 0:unlimited */
lint io_ticket;
os_event_t wait_throttle = NULL;
os_event_t log_copying_stop = NULL;

char *xtrabackup_incremental = NULL;
lsn_t incremental_lsn;
lsn_t incremental_to_lsn;
lsn_t incremental_last_lsn;
xb_page_bitmap *changed_page_bitmap = NULL;

char *xtrabackup_incremental_basedir = NULL; /* for --backup */
char *xtrabackup_extra_lsndir = NULL; /* for --backup with --extra-lsndir */
char *xtrabackup_incremental_dir = NULL; /* for --prepare */

char *xtrabackup_tables = NULL;
int tables_regex_num;
xb_regex_t *tables_regex;
xb_regmatch_t tables_regmatch[1];

char *xtrabackup_tables_file = NULL;
hash_table_t* tables_hash;

hash_table_t* inc_dir_tables_hash;

struct xtrabackup_tables_struct{
	char*		name;
	hash_node_t	name_hash;
};
typedef struct xtrabackup_tables_struct	xtrabackup_tables_t;

#ifdef XTRADB_BASED
static ulint		thread_nr[SRV_MAX_N_IO_THREADS + 6 + 64];
static os_thread_id_t	thread_ids[SRV_MAX_N_IO_THREADS + 6 + 64];
#else
static ulint		thread_nr[SRV_MAX_N_IO_THREADS + 6];
static os_thread_id_t	thread_ids[SRV_MAX_N_IO_THREADS + 6];
#endif

lsn_t checkpoint_lsn_start;
lsn_t checkpoint_no_start;
lsn_t log_copy_scanned_lsn;
ibool log_copying = TRUE;
ibool log_copying_running = FALSE;

ibool xtrabackup_logfile_is_renamed = FALSE;

int xtrabackup_parallel;

char *xtrabackup_stream_str = NULL;
xb_stream_fmt_t xtrabackup_stream_fmt;
ibool xtrabackup_stream = FALSE;

static const char *xtrabackup_compress_alg = NULL;
ibool xtrabackup_compress = FALSE;
uint xtrabackup_compress_threads;
ulonglong xtrabackup_compress_chunk_size = 0;

const char *xtrabackup_encrypt_algo_names[] =
{ "NONE", "AES128", "AES192", "AES256", NullS};
TYPELIB xtrabackup_encrypt_algo_typelib=
{array_elements(xtrabackup_encrypt_algo_names)-1,"",
	xtrabackup_encrypt_algo_names, NULL};

ibool xtrabackup_encrypt = FALSE;
ulong xtrabackup_encrypt_algo;
char *xtrabackup_encrypt_key = NULL;
char *xtrabackup_encrypt_key_file = NULL;
uint xtrabackup_encrypt_threads;
ulonglong xtrabackup_encrypt_chunk_size = 0;

ulint xtrabackup_rebuild_threads = 1;

/* sleep interval beetween log copy iterations in log copying thread
in milliseconds (default is 1 second) */
int xtrabackup_log_copy_interval = 1000;

/* === metadata of backup === */
#define XTRABACKUP_METADATA_FILENAME "xtrabackup_checkpoints"
char metadata_type[30] = ""; /*[full-backuped|full-prepared|incremental]*/
lsn_t metadata_from_lsn = 0;
lsn_t metadata_to_lsn = 0;
lsn_t metadata_last_lsn = 0;

#define XB_LOG_FILENAME "xtrabackup_logfile"

ds_file_t	*dst_log_file = NULL;

/* === some variables from mysqld === */
#if MYSQL_VERSION_ID < 50600
char mysql_real_data_home[FN_REFLEN] = "./";
MY_TMPDIR mysql_tmpdir_list;
char *mysql_data_home= mysql_real_data_home;
#endif
static char mysql_data_home_buff[2];

const char *defaults_group = "mysqld";

/* === static parameters in ha_innodb.cc */

#define HA_INNOBASE_ROWS_IN_TABLE 10000 /* to get optimization right */
#define HA_INNOBASE_RANGE_COUNT	  100

ulong 	innobase_large_page_size = 0;

/* The default values for the following, type long or longlong, start-up
parameters are declared in mysqld.cc: */

long innobase_additional_mem_pool_size = 1*1024*1024L;
long innobase_buffer_pool_awe_mem_mb = 0;
long innobase_file_io_threads = 4;
long innobase_read_io_threads = 4;
long innobase_write_io_threads = 4;
long innobase_force_recovery = 0;
long innobase_lock_wait_timeout = 50;
long innobase_log_buffer_size = 1024*1024L;
long innobase_log_files_in_group = 2;
long innobase_open_files = 300L;

longlong innobase_page_size = (1LL << 14); /* 16KB */
#ifdef XTRADB_BASED
static ulong innobase_log_block_size = 512;
#endif
my_bool innobase_fast_checksum = FALSE;
my_bool	innobase_extra_undoslots = FALSE;
char*	innobase_doublewrite_file = NULL;
char*	innobase_buffer_pool_filename = NULL;

longlong innobase_buffer_pool_size = 8*1024*1024L;
longlong innobase_log_file_size = DEFAULT_LOG_FILE_SIZE;

/* The default values for the following char* start-up parameters
are determined in innobase_init below: */

char*	innobase_ignored_opt			= NULL;
char*	innobase_data_home_dir			= NULL;
char*	innobase_data_file_path 		= NULL;
char*	innobase_log_arch_dir			= NULL;/* unused */
/* The following has a misleading name: starting from 4.0.5, this also
affects Windows: */
char*	innobase_unix_file_flush_method		= NULL;

/* Below we have boolean-valued start-up parameters, and their default
values */

ulong	innobase_fast_shutdown			= 1;
my_bool innobase_log_archive			= FALSE;/* unused */
my_bool innobase_use_doublewrite    = TRUE;
my_bool innobase_use_checksums      = TRUE;
my_bool innobase_use_large_pages    = FALSE;
my_bool	innobase_file_per_table			= FALSE;
my_bool innobase_locks_unsafe_for_binlog        = FALSE;
my_bool innobase_rollback_on_timeout		= FALSE;
my_bool innobase_create_status_file		= FALSE;
my_bool innobase_adaptive_hash_index		= TRUE;

static char *internal_innobase_data_file_path	= NULL;

/* The following counter is used to convey information to InnoDB
about server activity: in selects it is not sensible to call
srv_active_wake_master_thread after each fetch or search, we only do
it every INNOBASE_WAKE_INTERVAL'th step. */

#define INNOBASE_WAKE_INTERVAL	32
ulong	innobase_active_counter	= 0;

ibool srv_compact_backup = FALSE;
ibool srv_rebuild_indexes = FALSE;

static char *xtrabackup_debug_sync = NULL;

static my_bool xtrabackup_compact = FALSE;
static my_bool xtrabackup_rebuild_indexes = FALSE;

static my_bool xtrabackup_incremental_force_scan = FALSE;

/* Datasinks */
ds_ctxt_t       *ds_data     = NULL;
ds_ctxt_t       *ds_meta     = NULL;

/* Simple datasink creation tracking...add datasinks in the reverse order you
want them destroyed. */
#define XTRABACKUP_MAX_DATASINKS	10
static	ds_ctxt_t	*datasinks[XTRABACKUP_MAX_DATASINKS];
static	uint		actual_datasinks = 0;
static inline
void
xtrabackup_add_datasink(ds_ctxt_t *ds)
{
	xb_ad(actual_datasinks < XTRABACKUP_MAX_DATASINKS);
	datasinks[actual_datasinks] = ds; actual_datasinks++;
}

/* ======== Datafiles iterator ======== */
datafiles_iter_t *
datafiles_iter_new(fil_system_t *f_system)
{
	datafiles_iter_t *it;

	it = static_cast<datafiles_iter_t *>
		(ut_malloc(sizeof(datafiles_iter_t)));
	it->mutex = OS_MUTEX_CREATE();

	it->system = f_system;
	it->space = NULL;
	it->node = NULL;
	it->started = FALSE;

	return it;
}

fil_node_t *
datafiles_iter_next(datafiles_iter_t *it)
{
	fil_node_t *new_node;

	os_mutex_enter(it->mutex);

	if (it->node == NULL) {
		if (it->started)
			goto end;
		it->started = TRUE;
	} else {
		it->node = UT_LIST_GET_NEXT(chain, it->node);
		if (it->node != NULL)
			goto end;
	}

	it->space = (it->space == NULL) ?
		UT_LIST_GET_FIRST(it->system->space_list) :
		UT_LIST_GET_NEXT(space_list, it->space);

	while (it->space != NULL &&
	       (it->space->purpose != FIL_TABLESPACE ||
		UT_LIST_GET_LEN(it->space->chain) == 0))
		it->space = UT_LIST_GET_NEXT(space_list, it->space);
	if (it->space == NULL)
		goto end;

	it->node = UT_LIST_GET_FIRST(it->space->chain);

end:
	new_node = it->node;
	os_mutex_exit(it->mutex);

	return new_node;
}

void
datafiles_iter_free(datafiles_iter_t *it)
{
	os_mutex_free(it->mutex);
	ut_free(it);
}

/* ======== Date copying thread context ======== */

typedef struct {
	datafiles_iter_t 	*it;
	uint			num;
	uint			*count;
	os_ib_mutex_t		count_mutex;
	os_thread_id_t		id;
} data_thread_ctxt_t;

/* ======== for option and variables ======== */

enum options_xtrabackup
{
  OPT_XTRA_TARGET_DIR=256,
  OPT_XTRA_BACKUP,
  OPT_XTRA_STATS,
  OPT_XTRA_PREPARE,
  OPT_XTRA_EXPORT,
  OPT_XTRA_APPLY_LOG_ONLY,
  OPT_XTRA_PRINT_PARAM,
  OPT_XTRA_SUSPEND_AT_START,
  OPT_XTRA_SUSPEND_AT_END,
  OPT_XTRA_USE_MEMORY,
  OPT_XTRA_THROTTLE,
  OPT_XTRA_LOG_COPY_INTERVAL,
  OPT_XTRA_INCREMENTAL,
  OPT_XTRA_INCREMENTAL_BASEDIR,
  OPT_XTRA_EXTRA_LSNDIR,
  OPT_XTRA_INCREMENTAL_DIR,
  OPT_XTRA_TABLES,
  OPT_XTRA_TABLES_FILE,
  OPT_XTRA_CREATE_IB_LOGFILE,
  OPT_XTRA_PARALLEL,
  OPT_XTRA_STREAM,
  OPT_XTRA_COMPRESS,
  OPT_XTRA_COMPRESS_THREADS,
  OPT_XTRA_COMPRESS_CHUNK_SIZE,
  OPT_XTRA_ENCRYPT,
  OPT_XTRA_ENCRYPT_KEY,
  OPT_XTRA_ENCRYPT_KEY_FILE,
  OPT_XTRA_ENCRYPT_THREADS,
  OPT_XTRA_ENCRYPT_CHUNK_SIZE,
  OPT_INNODB,
  OPT_INNODB_CHECKSUMS,
  OPT_INNODB_DATA_FILE_PATH,
  OPT_INNODB_DATA_HOME_DIR,
  OPT_INNODB_ADAPTIVE_HASH_INDEX,
  OPT_INNODB_DOUBLEWRITE,
  OPT_INNODB_FAST_SHUTDOWN,
  OPT_INNODB_FILE_PER_TABLE,
  OPT_INNODB_FLUSH_LOG_AT_TRX_COMMIT,
  OPT_INNODB_FLUSH_METHOD,
  OPT_INNODB_LOCKS_UNSAFE_FOR_BINLOG,
  OPT_INNODB_LOG_ARCH_DIR,
  OPT_INNODB_LOG_ARCHIVE,
  OPT_INNODB_LOG_GROUP_HOME_DIR,
  OPT_INNODB_MAX_DIRTY_PAGES_PCT,
  OPT_INNODB_MAX_PURGE_LAG,
  OPT_INNODB_ROLLBACK_ON_TIMEOUT,
  OPT_INNODB_STATUS_FILE,
  OPT_INNODB_ADDITIONAL_MEM_POOL_SIZE,
  OPT_INNODB_AUTOEXTEND_INCREMENT,
  OPT_INNODB_BUFFER_POOL_SIZE,
  OPT_INNODB_COMMIT_CONCURRENCY,
  OPT_INNODB_CONCURRENCY_TICKETS,
  OPT_INNODB_FILE_IO_THREADS,
  OPT_INNODB_IO_CAPACITY,
  OPT_INNODB_READ_IO_THREADS,
  OPT_INNODB_WRITE_IO_THREADS,
#if MYSQL_VERSION_ID >= 50500
  OPT_INNODB_USE_NATIVE_AIO,
#endif
#if defined(XTRADB_BASED) || MYSQL_VERSION_ID >= 50600
  OPT_INNODB_PAGE_SIZE,
#endif
#ifdef XTRADB_BASED
  OPT_INNODB_LOG_BLOCK_SIZE,
  OPT_INNODB_FAST_CHECKSUM,
  OPT_INNODB_EXTRA_UNDOSLOTS,
  OPT_INNODB_DOUBLEWRITE_FILE,
#endif
  OPT_INNODB_BUFFER_POOL_FILENAME,
  OPT_INNODB_FORCE_RECOVERY,
  OPT_INNODB_LOCK_WAIT_TIMEOUT,
  OPT_INNODB_LOG_BUFFER_SIZE,
  OPT_INNODB_LOG_FILE_SIZE,
  OPT_INNODB_LOG_FILES_IN_GROUP,
  OPT_INNODB_MIRRORED_LOG_GROUPS,
  OPT_INNODB_OPEN_FILES,
  OPT_INNODB_SYNC_SPIN_LOOPS,
  OPT_INNODB_THREAD_CONCURRENCY,
  OPT_INNODB_THREAD_SLEEP_DELAY,
  OPT_XTRA_DEBUG_SYNC,
  OPT_XTRA_COMPACT,
  OPT_XTRA_REBUILD_INDEXES,
  OPT_XTRA_REBUILD_THREADS,
#if MYSQL_VERSION_ID >= 50600
  OPT_INNODB_CHECKSUM_ALGORITHM,
  OPT_INNODB_UNDO_DIRECTORY,
  OPT_UNDO_TABLESPACES,
#endif
  OPT_XTRA_INCREMENTAL_FORCE_SCAN,
  OPT_DEFAULTS_GROUP
};

#if MYSQL_VERSION_ID >= 50600
/** Possible values for system variable "innodb_checksum_algorithm". */
static const char* innodb_checksum_algorithm_names[] = {
	"crc32",
	"strict_crc32",
	"innodb",
	"strict_innodb",
	"none",
	"strict_none",
	NullS
};

/** Used to define an enumerate type of the system variable
    innodb_checksum_algorithm. */
static TYPELIB innodb_checksum_algorithm_typelib = {
	array_elements(innodb_checksum_algorithm_names) - 1,
	"innodb_checksum_algorithm_typelib",
	innodb_checksum_algorithm_names,
	NULL
};
#endif

static struct my_option xb_long_options[] =
{
  {"version", 'v', "print xtrabackup version information",
   (G_PTR *) &xtrabackup_version, (G_PTR *) &xtrabackup_version, 0, GET_BOOL,
   NO_ARG, 0, 0, 0, 0, 0, 0},
  {"target-dir", OPT_XTRA_TARGET_DIR, "destination directory", (G_PTR*) &xtrabackup_target_dir,
   (G_PTR*) &xtrabackup_target_dir, 0, GET_STR, REQUIRED_ARG, 0, 0, 0, 0, 0, 0},
  {"backup", OPT_XTRA_BACKUP, "take backup to target-dir",
   (G_PTR*) &xtrabackup_backup, (G_PTR*) &xtrabackup_backup,
   0, GET_BOOL, NO_ARG, 0, 0, 0, 0, 0, 0},
  {"stats", OPT_XTRA_STATS, "calc statistic of datadir (offline mysqld is recommended)",
   (G_PTR*) &xtrabackup_stats, (G_PTR*) &xtrabackup_stats,
   0, GET_BOOL, NO_ARG, 0, 0, 0, 0, 0, 0},
  {"prepare", OPT_XTRA_PREPARE, "prepare a backup for starting mysql server on the backup.",
   (G_PTR*) &xtrabackup_prepare, (G_PTR*) &xtrabackup_prepare,
   0, GET_BOOL, NO_ARG, 0, 0, 0, 0, 0, 0},
  {"export", OPT_XTRA_EXPORT, "create files to import to another database when prepare.",
   (G_PTR*) &xtrabackup_export, (G_PTR*) &xtrabackup_export,
   0, GET_BOOL, NO_ARG, 0, 0, 0, 0, 0, 0},
  {"apply-log-only", OPT_XTRA_APPLY_LOG_ONLY,
   "stop recovery process not to progress LSN after applying log when prepare.",
   (G_PTR*) &xtrabackup_apply_log_only, (G_PTR*) &xtrabackup_apply_log_only,
   0, GET_BOOL, NO_ARG, 0, 0, 0, 0, 0, 0},
  {"print-param", OPT_XTRA_PRINT_PARAM, "print parameter of mysqld needed for copyback.",
   (G_PTR*) &xtrabackup_print_param, (G_PTR*) &xtrabackup_print_param,
   0, GET_BOOL, NO_ARG, 0, 0, 0, 0, 0, 0},
  {"use-memory", OPT_XTRA_USE_MEMORY, "The value is used instead of buffer_pool_size",
   (G_PTR*) &xtrabackup_use_memory, (G_PTR*) &xtrabackup_use_memory,
   0, GET_LL, REQUIRED_ARG, 100*1024*1024L, 1024*1024L, LONGLONG_MAX, 0,
   1024*1024L, 0},

  {"suspend-at-start", OPT_XTRA_SUSPEND_AT_START,
   "creates a file '" XB_FN_SUSPENDED_AT_START "' and waits until the user "
   "deletes that file after the background log copying thread is started "
   "during backup",
   (G_PTR*) &xtrabackup_suspend_at_start,
   (G_PTR*) &xtrabackup_suspend_at_start, 0, GET_BOOL, NO_ARG,
   0, 0, 0, 0, 0, 0},

  {"suspend-at-end", OPT_XTRA_SUSPEND_AT_END, "creates a file '"
   XB_FN_SUSPENDED_AT_END "' and waits until the user deletes that file at "
   "the end of '--backup'",
   (G_PTR*) &xtrabackup_suspend_at_end, (G_PTR*) &xtrabackup_suspend_at_end,
   0, GET_BOOL, NO_ARG, 0, 0, 0, 0, 0, 0},

  {"throttle", OPT_XTRA_THROTTLE, "limit count of IO operations (pairs of read&write) per second to IOS values (for '--backup')",
   (G_PTR*) &xtrabackup_throttle, (G_PTR*) &xtrabackup_throttle,
   0, GET_LONG, REQUIRED_ARG, 0, 0, LONG_MAX, 0, 1, 0},
  {"log-copy-interval", OPT_XTRA_LOG_COPY_INTERVAL, "time interval between checks done by log copying thread in milliseconds (default is 1 second).",
   (G_PTR*) &xtrabackup_log_copy_interval, (G_PTR*) &xtrabackup_log_copy_interval,
   0, GET_LONG, REQUIRED_ARG, 1000, 0, LONG_MAX, 0, 1, 0},
  {"extra-lsndir", OPT_XTRA_EXTRA_LSNDIR, "(for --backup): save an extra copy of the xtrabackup_checkpoints file in this directory.",
   (G_PTR*) &xtrabackup_extra_lsndir, (G_PTR*) &xtrabackup_extra_lsndir,
   0, GET_STR, REQUIRED_ARG, 0, 0, 0, 0, 0, 0},
  {"incremental-lsn", OPT_XTRA_INCREMENTAL, "(for --backup): copy only .ibd pages newer than specified LSN 'high:low'. ##ATTENTION##: If a wrong LSN value is specified, it is impossible to diagnose this, causing the backup to be unusable. Be careful!",
   (G_PTR*) &xtrabackup_incremental, (G_PTR*) &xtrabackup_incremental,
   0, GET_STR, REQUIRED_ARG, 0, 0, 0, 0, 0, 0},
  {"incremental-basedir", OPT_XTRA_INCREMENTAL_BASEDIR, "(for --backup): copy only .ibd pages newer than backup at specified directory.",
   (G_PTR*) &xtrabackup_incremental_basedir, (G_PTR*) &xtrabackup_incremental_basedir,
   0, GET_STR, REQUIRED_ARG, 0, 0, 0, 0, 0, 0},
  {"incremental-dir", OPT_XTRA_INCREMENTAL_DIR, "(for --prepare): apply .delta files and logfile in the specified directory.",
   (G_PTR*) &xtrabackup_incremental_dir, (G_PTR*) &xtrabackup_incremental_dir,
   0, GET_STR, REQUIRED_ARG, 0, 0, 0, 0, 0, 0},
  {"tables", OPT_XTRA_TABLES, "filtering by regexp for table names.",
   (G_PTR*) &xtrabackup_tables, (G_PTR*) &xtrabackup_tables,
   0, GET_STR, REQUIRED_ARG, 0, 0, 0, 0, 0, 0},
  {"tables_file", OPT_XTRA_TABLES_FILE, "filtering by list of the exact database.table name in the file.",
   (G_PTR*) &xtrabackup_tables_file, (G_PTR*) &xtrabackup_tables_file,
   0, GET_STR, REQUIRED_ARG, 0, 0, 0, 0, 0, 0},
  {"create-ib-logfile", OPT_XTRA_CREATE_IB_LOGFILE, "** not work for now** creates ib_logfile* also after '--prepare'. ### If you want create ib_logfile*, only re-execute this command in same options. ###",
   (G_PTR*) &xtrabackup_create_ib_logfile, (G_PTR*) &xtrabackup_create_ib_logfile,
   0, GET_BOOL, NO_ARG, 0, 0, 0, 0, 0, 0},

  {"datadir", 'h', "Path to the database root.", (G_PTR*) &mysql_data_home,
   (G_PTR*) &mysql_data_home, 0, GET_STR, REQUIRED_ARG, 0, 0, 0, 0, 0, 0},
  {"tmpdir", 't',
   "Path for temporary files. Several paths may be specified, separated by a "
#if defined(__WIN__) || defined(OS2) || defined(__NETWARE__)
   "semicolon (;)"
#else
   "colon (:)"
#endif
   ", in this case they are used in a round-robin fashion.",
   (G_PTR*) &opt_mysql_tmpdir,
   (G_PTR*) &opt_mysql_tmpdir, 0, GET_STR, REQUIRED_ARG, 0, 0, 0, 0, 0, 0},
  {"parallel", OPT_XTRA_PARALLEL,
   "Number of threads to use for parallel datafiles transfer. Does not have "
   "any effect in the stream mode. The default value is 1.",
   (G_PTR*) &xtrabackup_parallel, (G_PTR*) &xtrabackup_parallel, 0, GET_INT,
   REQUIRED_ARG, 1, 1, INT_MAX, 0, 0, 0},

  {"stream", OPT_XTRA_STREAM, "Stream all backup files to the standard output "
   "in the specified format. Currently the only supported format is 'tar'.",
   (G_PTR*) &xtrabackup_stream_str, (G_PTR*) &xtrabackup_stream_str, 0, GET_STR,
   REQUIRED_ARG, 0, 0, 0, 0, 0, 0},

  {"compress", OPT_XTRA_COMPRESS, "Compress individual backup files using the "
   "specified compression algorithm. Currently the only supported algorithm "
   "is 'quicklz'. It is also the default algorithm, i.e. the one used when "
   "--compress is used without an argument.",
   (G_PTR*) &xtrabackup_compress_alg, (G_PTR*) &xtrabackup_compress_alg, 0,
   GET_STR, OPT_ARG, 0, 0, 0, 0, 0, 0},

  {"compress-threads", OPT_XTRA_COMPRESS_THREADS,
   "Number of threads for parallel data compression. The default value is 1.",
   (G_PTR*) &xtrabackup_compress_threads, (G_PTR*) &xtrabackup_compress_threads,
   0, GET_UINT, REQUIRED_ARG, 1, 1, UINT_MAX, 0, 0, 0},

  {"compress-chunk-size", OPT_XTRA_COMPRESS_CHUNK_SIZE,
   "Size of working buffer(s) for compression threads in bytes. The default value is 64K.",
   (G_PTR*) &xtrabackup_compress_chunk_size, (G_PTR*) &xtrabackup_compress_chunk_size,
   0, GET_ULL, REQUIRED_ARG, (1 << 16), 1024, ULONGLONG_MAX, 0, 0, 0},

  {"encrypt", OPT_XTRA_ENCRYPT, "Encrypt individual backup files using the "
   "specified encryption algorithm.",
   &xtrabackup_encrypt_algo, &xtrabackup_encrypt_algo,
   &xtrabackup_encrypt_algo_typelib, GET_ENUM, REQUIRED_ARG, 0, 0, 0, 0, 0, 0},

  {"encrypt-key", OPT_XTRA_ENCRYPT_KEY, "Encryption key to use.",
   (G_PTR*) &xtrabackup_encrypt_key, (G_PTR*) &xtrabackup_encrypt_key, 0,
   GET_STR_ALLOC, REQUIRED_ARG, 0, 0, 0, 0, 0, 0},

  {"encrypt-key-file", OPT_XTRA_ENCRYPT_KEY_FILE, "File which contains encryption key to use.",
   (G_PTR*) &xtrabackup_encrypt_key_file, (G_PTR*) &xtrabackup_encrypt_key_file, 0,
   GET_STR_ALLOC, REQUIRED_ARG, 0, 0, 0, 0, 0, 0},

  {"encrypt-threads", OPT_XTRA_ENCRYPT_THREADS,
   "Number of threads for parallel data encryption. The default value is 1.",
   (G_PTR*) &xtrabackup_encrypt_threads, (G_PTR*) &xtrabackup_encrypt_threads,
   0, GET_UINT, REQUIRED_ARG, 1, 1, UINT_MAX, 0, 0, 0},

  {"encrypt-chunk-size", OPT_XTRA_ENCRYPT_CHUNK_SIZE,
   "Size of working buffer(S) for encryption threads in bytes. The default value is 64K.",
   (G_PTR*) &xtrabackup_encrypt_chunk_size, (G_PTR*) &xtrabackup_encrypt_chunk_size,
   0, GET_ULL, REQUIRED_ARG, (1 << 16), 1024, ULONGLONG_MAX, 0, 0, 0},

   {"innodb", OPT_INNODB, "Ignored option for MySQL option compatibility",
   (G_PTR*) &innobase_ignored_opt, (G_PTR*) &innobase_ignored_opt, 0,
   GET_STR, OPT_ARG, 0, 0, 0, 0, 0, 0},

  {"innodb_adaptive_hash_index", OPT_INNODB_ADAPTIVE_HASH_INDEX,
   "Enable InnoDB adaptive hash index (enabled by default).  "
   "Disable with --skip-innodb-adaptive-hash-index.",
   (G_PTR*) &innobase_adaptive_hash_index,
   (G_PTR*) &innobase_adaptive_hash_index,
   0, GET_BOOL, NO_ARG, 1, 0, 0, 0, 0, 0},
  {"innodb_additional_mem_pool_size", OPT_INNODB_ADDITIONAL_MEM_POOL_SIZE,
   "Size of a memory pool InnoDB uses to store data dictionary information and other internal data structures.",
   (G_PTR*) &innobase_additional_mem_pool_size,
   (G_PTR*) &innobase_additional_mem_pool_size, 0, GET_LONG, REQUIRED_ARG,
   1*1024*1024L, 512*1024L, LONG_MAX, 0, 1024, 0},
  {"innodb_autoextend_increment", OPT_INNODB_AUTOEXTEND_INCREMENT,
   "Data file autoextend increment in megabytes",
   (G_PTR*) &srv_auto_extend_increment,
   (G_PTR*) &srv_auto_extend_increment,
   0, GET_ULONG, REQUIRED_ARG, 8L, 1L, 1000L, 0, 1L, 0},
  {"innodb_buffer_pool_size", OPT_INNODB_BUFFER_POOL_SIZE,
   "The size of the memory buffer InnoDB uses to cache data and indexes of its tables.",
   (G_PTR*) &innobase_buffer_pool_size, (G_PTR*) &innobase_buffer_pool_size, 0,
   GET_LL, REQUIRED_ARG, 8*1024*1024L, 1024*1024L, LONGLONG_MAX, 0,
   1024*1024L, 0},
  {"innodb_checksums", OPT_INNODB_CHECKSUMS, "Enable InnoDB checksums validation (enabled by default). \
Disable with --skip-innodb-checksums.", (G_PTR*) &innobase_use_checksums,
   (G_PTR*) &innobase_use_checksums, 0, GET_BOOL, NO_ARG, 1, 0, 0, 0, 0, 0},
/*
  {"innodb_commit_concurrency", OPT_INNODB_COMMIT_CONCURRENCY,
   "Helps in performance tuning in heavily concurrent environments.",
   (G_PTR*) &srv_commit_concurrency, (G_PTR*) &srv_commit_concurrency,
   0, GET_ULONG, REQUIRED_ARG, 0, 0, 1000, 0, 1, 0},
*/
/*
  {"innodb_concurrency_tickets", OPT_INNODB_CONCURRENCY_TICKETS,
   "Number of times a thread is allowed to enter InnoDB within the same \
    SQL query after it has once got the ticket",
   (G_PTR*) &srv_n_free_tickets_to_enter,
   (G_PTR*) &srv_n_free_tickets_to_enter,
   0, GET_ULONG, REQUIRED_ARG, 500L, 1L, ULONG_MAX, 0, 1L, 0},
*/
  {"innodb_data_file_path", OPT_INNODB_DATA_FILE_PATH,
   "Path to individual files and their sizes.", (G_PTR*) &innobase_data_file_path,
   (G_PTR*) &innobase_data_file_path, 0, GET_STR, REQUIRED_ARG, 0, 0, 0, 0, 0, 0},
  {"innodb_data_home_dir", OPT_INNODB_DATA_HOME_DIR,
   "The common part for InnoDB table spaces.", (G_PTR*) &innobase_data_home_dir,
   (G_PTR*) &innobase_data_home_dir, 0, GET_STR, REQUIRED_ARG, 0, 0, 0, 0, 0,
   0},
  {"innodb_doublewrite", OPT_INNODB_DOUBLEWRITE, "Enable InnoDB doublewrite buffer (enabled by default). \
Disable with --skip-innodb-doublewrite.", (G_PTR*) &innobase_use_doublewrite,
   (G_PTR*) &innobase_use_doublewrite, 0, GET_BOOL, NO_ARG, 1, 0, 0, 0, 0, 0},
  {"innodb_io_capacity", OPT_INNODB_IO_CAPACITY,
   "Number of IOPs the server can do. Tunes the background IO rate",
   (G_PTR*) &srv_io_capacity, (G_PTR*) &srv_io_capacity,
   0, GET_ULONG, OPT_ARG, 200, 100, ~0UL, 0, 0, 0},
/*
  {"innodb_fast_shutdown", OPT_INNODB_FAST_SHUTDOWN,
   "Speeds up the shutdown process of the InnoDB storage engine. Possible "
   "values are 0, 1 (faster)"
   " or 2 (fastest - crash-like)"
   ".",
   (G_PTR*) &innobase_fast_shutdown,
   (G_PTR*) &innobase_fast_shutdown, 0, GET_ULONG, OPT_ARG, 1, 0,
   2, 0, 0, 0},
*/
  {"innodb_file_io_threads", OPT_INNODB_FILE_IO_THREADS,
   "Number of file I/O threads in InnoDB.", (G_PTR*) &innobase_file_io_threads,
   (G_PTR*) &innobase_file_io_threads, 0, GET_LONG, REQUIRED_ARG, 4, 4, 64, 0,
   1, 0},
  {"innodb_read_io_threads", OPT_INNODB_READ_IO_THREADS,
   "Number of background read I/O threads in InnoDB.", (G_PTR*) &innobase_read_io_threads,
   (G_PTR*) &innobase_read_io_threads, 0, GET_LONG, REQUIRED_ARG, 4, 1, 64, 0,
   1, 0},
  {"innodb_write_io_threads", OPT_INNODB_WRITE_IO_THREADS,
   "Number of background write I/O threads in InnoDB.", (G_PTR*) &innobase_write_io_threads,
   (G_PTR*) &innobase_write_io_threads, 0, GET_LONG, REQUIRED_ARG, 4, 1, 64, 0,
   1, 0},
  {"innodb_file_per_table", OPT_INNODB_FILE_PER_TABLE,
   "Stores each InnoDB table to an .ibd file in the database dir.",
   (G_PTR*) &innobase_file_per_table,
   (G_PTR*) &innobase_file_per_table, 0, GET_BOOL, NO_ARG,
   FALSE, 0, 0, 0, 0, 0},
  {"innodb_flush_log_at_trx_commit", OPT_INNODB_FLUSH_LOG_AT_TRX_COMMIT,
   "Set to 0 (write and flush once per second), 1 (write and flush at each commit) or 2 (write at commit, flush once per second).",
   (G_PTR*) &srv_flush_log_at_trx_commit,
   (G_PTR*) &srv_flush_log_at_trx_commit,
   0, GET_ULONG, OPT_ARG,  1, 0, 2, 0, 0, 0},
  {"innodb_flush_method", OPT_INNODB_FLUSH_METHOD,
   "With which method to flush data.", (G_PTR*) &innobase_unix_file_flush_method,
   (G_PTR*) &innobase_unix_file_flush_method, 0, GET_STR, REQUIRED_ARG, 0, 0, 0,
   0, 0, 0},

/* ####### Should we use this option? ####### */
  {"innodb_force_recovery", OPT_INNODB_FORCE_RECOVERY,
   "Helps to save your data in case the disk image of the database becomes corrupt.",
   (G_PTR*) &innobase_force_recovery, (G_PTR*) &innobase_force_recovery, 0,
   GET_LONG, REQUIRED_ARG, 0, 0, 6, 0, 1, 0},

  {"innodb_lock_wait_timeout", OPT_INNODB_LOCK_WAIT_TIMEOUT,
   "Timeout in seconds an InnoDB transaction may wait for a lock before being rolled back.",
   (G_PTR*) &innobase_lock_wait_timeout, (G_PTR*) &innobase_lock_wait_timeout,
   0, GET_LONG, REQUIRED_ARG, 50, 1, 1024 * 1024 * 1024, 0, 1, 0},
/*
  {"innodb_locks_unsafe_for_binlog", OPT_INNODB_LOCKS_UNSAFE_FOR_BINLOG,
   "Force InnoDB not to use next-key locking. Instead use only row-level locking",
   (G_PTR*) &innobase_locks_unsafe_for_binlog,
   (G_PTR*) &innobase_locks_unsafe_for_binlog, 0, GET_BOOL, NO_ARG, 0, 0, 0, 0, 0, 0},
*/
/*
  {"innodb_log_arch_dir", OPT_INNODB_LOG_ARCH_DIR,
   "Where full logs should be archived.", (G_PTR*) &innobase_log_arch_dir,
   (G_PTR*) &innobase_log_arch_dir, 0, GET_STR, REQUIRED_ARG, 0, 0, 0, 0, 0, 0},
*/
  {"innodb_log_buffer_size", OPT_INNODB_LOG_BUFFER_SIZE,
   "The size of the buffer which InnoDB uses to write log to the log files on disk.",
   (G_PTR*) &innobase_log_buffer_size, (G_PTR*) &innobase_log_buffer_size, 0,
   GET_LONG, REQUIRED_ARG, 1024*1024L, 256*1024L, LONG_MAX, 0, 1024, 0},
  {"innodb_log_file_size", OPT_INNODB_LOG_FILE_SIZE,
   "Size of each log file in a log group.",
   (G_PTR*) &innobase_log_file_size, (G_PTR*) &innobase_log_file_size, 0,
   GET_LL, REQUIRED_ARG, DEFAULT_LOG_FILE_SIZE, 1*1024*1024L, LONGLONG_MAX, 0,
   1024*1024L, 0},
  {"innodb_log_files_in_group", OPT_INNODB_LOG_FILES_IN_GROUP,
   "Number of log files in the log group. InnoDB writes to the files in a circular fashion. Value 3 is recommended here.",
   (G_PTR*) &innobase_log_files_in_group, (G_PTR*) &innobase_log_files_in_group,
   0, GET_LONG, REQUIRED_ARG, 2, 2, 100, 0, 1, 0},
  {"innodb_log_group_home_dir", OPT_INNODB_LOG_GROUP_HOME_DIR,
   "Path to InnoDB log files.", (G_PTR*) &INNODB_LOG_DIR,
   (G_PTR*) &INNODB_LOG_DIR, 0, GET_STR, REQUIRED_ARG, 0, 0, 0, 0,
   0, 0},
  {"innodb_max_dirty_pages_pct", OPT_INNODB_MAX_DIRTY_PAGES_PCT,
   "Percentage of dirty pages allowed in bufferpool.", (G_PTR*) &srv_max_buf_pool_modified_pct,
   (G_PTR*) &srv_max_buf_pool_modified_pct, 0, GET_ULONG, REQUIRED_ARG, 90, 0, 100, 0, 0, 0},
/*
  {"innodb_max_purge_lag", OPT_INNODB_MAX_PURGE_LAG,
   "Desired maximum length of the purge queue (0 = no limit)",
   (G_PTR*) &srv_max_purge_lag,
   (G_PTR*) &srv_max_purge_lag, 0, GET_ULONG, REQUIRED_ARG, 0, 0, ULONG_MAX,
   0, 1L, 0},
*/
/*
  {"innodb_mirrored_log_groups", OPT_INNODB_MIRRORED_LOG_GROUPS,
   "Number of identical copies of log groups we keep for the database. Currently this should be set to 1.",
   (G_PTR*) &innobase_mirrored_log_groups,
   (G_PTR*) &innobase_mirrored_log_groups, 0, GET_LONG, REQUIRED_ARG, 1, 1, 10,
   0, 1, 0},
*/
  {"innodb_open_files", OPT_INNODB_OPEN_FILES,
   "How many files at the maximum InnoDB keeps open at the same time.",
   (G_PTR*) &innobase_open_files, (G_PTR*) &innobase_open_files, 0,
   GET_LONG, REQUIRED_ARG, 300L, 10L, LONG_MAX, 0, 1L, 0},
#if MYSQL_VERSION_ID >= 50500
  {"innodb_use_native_aio", OPT_INNODB_USE_NATIVE_AIO,
   "Use native AIO if supported on this platform.",
   (G_PTR*) &srv_use_native_aio,
   (G_PTR*) &srv_use_native_aio, 0, GET_BOOL, NO_ARG,
   FALSE, 0, 0, 0, 0, 0},
#endif
#if defined(XTRADB_BASED) || MYSQL_VERSION_ID >= 50600
  {"innodb_page_size", OPT_INNODB_PAGE_SIZE,
   "The universal page size of the database.",
   (G_PTR*) &innobase_page_size, (G_PTR*) &innobase_page_size, 0,
   /* Use GET_LL to support numeric suffixes in 5.6 */
   GET_LL, REQUIRED_ARG,
   (1LL << 14), (1LL << 12), (1LL << UNIV_PAGE_SIZE_SHIFT_MAX), 0, 1L, 0},
#endif
#ifdef XTRADB_BASED
  {"innodb_log_block_size", OPT_INNODB_LOG_BLOCK_SIZE,
  "The log block size of the transaction log file. "
   "Changing for created log file is not supported. Use on your own risk!",
   (G_PTR*) &innobase_log_block_size, (G_PTR*) &innobase_log_block_size, 0,
   GET_ULONG, REQUIRED_ARG, 512, 512, 1 << UNIV_PAGE_SIZE_SHIFT_MAX, 0, 1L, 0},
  {"innodb_fast_checksum", OPT_INNODB_FAST_CHECKSUM,
   "Change the algorithm of checksum for the whole of datapage to 4-bytes word based.",
   (G_PTR*) &innobase_fast_checksum,
   (G_PTR*) &innobase_fast_checksum, 0, GET_BOOL, NO_ARG, 0, 0, 0, 0, 0, 0},
  {"innodb_extra_undoslots", OPT_INNODB_EXTRA_UNDOSLOTS,
   "Enable to use about 4000 undo slots instead of default 1024. Not recommended to use, "
   "Because it is not change back to disable, once it is used.",
   (G_PTR*) &innobase_extra_undoslots, (G_PTR*) &innobase_extra_undoslots,
   0, GET_BOOL, NO_ARG, 0, 0, 0, 0, 0, 0},
  {"innodb_doublewrite_file", OPT_INNODB_DOUBLEWRITE_FILE,
   "Path to special datafile for doublewrite buffer. (default is "": not used)",
   (G_PTR*) &innobase_doublewrite_file, (G_PTR*) &innobase_doublewrite_file,
   0, GET_STR, REQUIRED_ARG, 0, 0, 0, 0, 0, 0},
#endif
  {"innodb_buffer_pool_filename", OPT_INNODB_BUFFER_POOL_FILENAME,
   "Filename to/from which to dump/load the InnoDB buffer pool",
   (G_PTR*) &innobase_buffer_pool_filename,
   (G_PTR*) &innobase_buffer_pool_filename,
   0, GET_STR, REQUIRED_ARG, 0, 0, 0, 0, 0, 0},

#ifndef __WIN__
  {"debug-sync", OPT_XTRA_DEBUG_SYNC,
   "Debug sync point. This is only used by the xtrabackup test suite",
   (G_PTR*) &xtrabackup_debug_sync,
   (G_PTR*) &xtrabackup_debug_sync,
   0, GET_STR, REQUIRED_ARG, 0, 0, 0, 0, 0, 0},
#endif

  {"compact", OPT_XTRA_COMPACT,
   "Create a compact backup by skipping secondary index pages.",
   (G_PTR*) &xtrabackup_compact, (G_PTR*) &xtrabackup_compact,
   0, GET_BOOL, NO_ARG, 0, 0, 0, 0, 0, 0},

  {"rebuild_indexes", OPT_XTRA_REBUILD_INDEXES,
   "Rebuild secondary indexes in InnoDB tables after applying the log. "
   "Only has effect with --prepare.",
   (G_PTR*) &xtrabackup_rebuild_indexes, (G_PTR*) &xtrabackup_rebuild_indexes,
   0, GET_BOOL, NO_ARG, 0, 0, 0, 0, 0, 0},

  {"rebuild_threads", OPT_XTRA_REBUILD_INDEXES,
   "Use this number of threads to rebuild indexes in a compact backup. "
   "Only has effect with --prepare and --rebuild-indexes.",
   (G_PTR*) &xtrabackup_rebuild_threads, (G_PTR*) &xtrabackup_rebuild_threads,
   0, GET_UINT, REQUIRED_ARG, 1, 1, UINT_MAX, 0, 0, 0},

#if MYSQL_VERSION_ID >= 50600
  {"innodb_checksum_algorithm", OPT_INNODB_CHECKSUM_ALGORITHM,
  "The algorithm InnoDB uses for page checksumming. [CRC32, STRICT_CRC32, "
   "INNODB, STRICT_INNODB, NONE, STRICT_NONE]", &srv_checksum_algorithm,
   &srv_checksum_algorithm, &innodb_checksum_algorithm_typelib, GET_ENUM,
   REQUIRED_ARG, 0, 0, 0, 0, 0, 0},
  {"innodb_undo_directory", OPT_INNODB_UNDO_DIRECTORY,
   "Directory where undo tablespace files live, this path can be absolute.",
   (G_PTR*) &srv_undo_dir, (G_PTR*) &srv_undo_dir,
   0, GET_STR, REQUIRED_ARG, 0, 0, 0, 0, 0, 0},
  {"innodb_undo_tablespaces", OPT_UNDO_TABLESPACES,
   "Number of undo tablespaces to use.",
   (G_PTR*)&srv_undo_tablespaces, (G_PTR*)&srv_undo_tablespaces,
   0, GET_ULONG, REQUIRED_ARG, 0, 0, 126, 0, 1, 0},
#endif

  {"incremental-force-scan", OPT_XTRA_INCREMENTAL_FORCE_SCAN,
   "Perform a full-scan incremental backup even in the presence of changed "
   "page bitmap data",
   (G_PTR*)&xtrabackup_incremental_force_scan,
   (G_PTR*)&xtrabackup_incremental_force_scan, 0, GET_BOOL, NO_ARG,
   0, 0, 0, 0, 0, 0},

  {"defaults_group", OPT_DEFAULTS_GROUP, "defaults group in config file (default \"mysqld\").",
   (G_PTR*) &defaults_group, (G_PTR*) &defaults_group,
   0, GET_STR, REQUIRED_ARG, 0, 0, 0, 0, 0, 0},
  { 0, 0, 0, 0, 0, 0, GET_NO_ARG, NO_ARG, 0, 0, 0, 0, 0, 0}
};

#ifndef __WIN__
static int debug_sync_resumed;

static void sigcont_handler(int sig);

static void sigcont_handler(int sig __attribute__((unused)))
{
	debug_sync_resumed= 1;
}
#endif

static inline
void
debug_sync_point(const char *name)
{
#ifndef __WIN__
	FILE	*fp;
	pid_t	pid;
	char	pid_path[FN_REFLEN];

	if (xtrabackup_debug_sync == NULL) {
		return;
	}

	if (strcmp(xtrabackup_debug_sync, name)) {
		return;
	}

	pid = getpid();

	snprintf(pid_path, sizeof(pid_path), "%s/xtrabackup_debug_sync",
		 xtrabackup_target_dir);
	fp = fopen(pid_path, "w");
	if (fp == NULL) {
		msg("xtrabackup: Error: cannot open %s\n", pid_path);
		exit(EXIT_FAILURE);
	}
	fprintf(fp, "%u\n", (uint) pid);
	fclose(fp);

	msg("xtrabackup: DEBUG: Suspending at debug sync point '%s'. "
	    "Resume with 'kill -SIGCONT %u'.\n", name, (uint) pid);

	debug_sync_resumed= 0;
	kill(pid, SIGSTOP);
	while (!debug_sync_resumed) {
		sleep(1);
	}

	/* On resume */
	msg("xtrabackup: DEBUG: removing the pid file.\n");
	my_delete(pid_path, MYF(MY_WME));
#endif
}

static const char *xb_load_default_groups[]= { "mysqld", "xtrabackup", 0, 0 };

static void print_version(void)
{
#ifdef XTRADB_BASED
  msg("%s version %s for Percona Server %s %s (%s) (revision id: %s)\n",
      my_progname, XTRABACKUP_VERSION, MYSQL_SERVER_VERSION, SYSTEM_TYPE,
      MACHINE_TYPE, XTRABACKUP_REVISION);
#else
  msg("%s version %s for MySQL server %s %s (%s) (revision id: %s)\n",
      my_progname, XTRABACKUP_VERSION, MYSQL_SERVER_VERSION, SYSTEM_TYPE,
      MACHINE_TYPE, XTRABACKUP_REVISION);
#endif
}

static void usage(void)
{
  puts("Open source backup tool for InnoDB and XtraDB\n\
\n\
Copyright (C) 2009-2012 Percona Ireland Ltd.\n\
Portions Copyright (C) 2000, 2011, MySQL AB & Innobase Oy. All Rights Reserved.\n\
\n\
This program is free software; you can redistribute it and/or\n\
modify it under the terms of the GNU General Public License\n\
as published by the Free Software Foundation version 2\n\
of the License.\n\
\n\
This program is distributed in the hope that it will be useful,\n\
but WITHOUT ANY WARRANTY; without even the implied warranty of\n\
MERCHANTABILITY or FITNESS FOR A PARTICULAR PURPOSE.  See the\n\
GNU General Public License for more details.\n\
\n\
You can download full text of the license on http://www.gnu.org/licenses/gpl-2.0.txt\n");

  printf("Usage: [%s [--defaults-file=#] --backup | %s [--defaults-file=#] --prepare] [OPTIONS]\n",my_progname,my_progname);
  print_defaults("my", xb_load_default_groups);
  my_print_help(xb_long_options);
  my_print_variables(xb_long_options);
}

static my_bool
get_one_option(int optid, const struct my_option *opt __attribute__((unused)),
	       char *argument)
{
  switch(optid) {
  case 'h':
    strmake(mysql_real_data_home,argument, FN_REFLEN - 1);
    mysql_data_home= mysql_real_data_home;
    break;
  case OPT_XTRA_TARGET_DIR:
    strmake(xtrabackup_real_target_dir,argument, sizeof(xtrabackup_real_target_dir)-1);
    xtrabackup_target_dir= xtrabackup_real_target_dir;
    break;
  case OPT_XTRA_STREAM:
    if (!strcasecmp(argument, "tar"))
      xtrabackup_stream_fmt = XB_STREAM_FMT_TAR;
    else if (!strcasecmp(argument, "xbstream"))
      xtrabackup_stream_fmt = XB_STREAM_FMT_XBSTREAM;
    else
    {
      msg("Invalid --stream argument: %s\n", argument);
      return 1;
    }
    xtrabackup_stream = TRUE;
    break;
  case OPT_XTRA_COMPRESS:
    if (argument == NULL)
      xtrabackup_compress_alg = "quicklz";
    else if (strcasecmp(argument, "quicklz"))
    {
      msg("Invalid --compress argument: %s\n", argument);
      return 1;
    }
    xtrabackup_compress = TRUE;
    break;
  case OPT_XTRA_ENCRYPT:
    if (argument == NULL)
    {
      msg("Missing --encrypt argument, must specify a valid encryption "
          " algorithm.\n");
      return 1;
    }
    xtrabackup_encrypt = TRUE;
    break;
  case '?':
    usage();
    exit(EXIT_SUCCESS);
    break;
  case 'v':
    print_version();
    exit(EXIT_SUCCESS);
    break;
  default:
    break;
  }
  return 0;
}

/***********************************************************************
Initializes log_block_size*/
static
ibool
xb_init_log_block_size(void)
{
#ifdef XTRADB_BASED
	srv_log_block_size = 0;
	if (innobase_log_block_size != 512) {
		uint	n_shift = get_bit_shift(innobase_log_block_size);;

		if (n_shift > 0) {
			srv_log_block_size = (1 << n_shift);
			msg("InnoDB: The log block size is set to %lu.\n",
			    srv_log_block_size);
		}
	} else {
		srv_log_block_size = 512;
	}
	if (!srv_log_block_size) {
		msg("InnoDB: Error: %lu is not valid value for "
		    "innodb_log_block_size.\n", innobase_log_block_size);
		return FALSE;
	}
#endif
	return TRUE;
}

static my_bool
innodb_init_param(void)
{
	/* innobase_init */
	static char	current_dir[3];		/* Set if using current lib */
	my_bool		ret;
	char		*default_path;

	/* === some variables from mysqld === */
	memset((G_PTR) &mysql_tmpdir_list, 0, sizeof(mysql_tmpdir_list));

	if (init_tmpdir(&mysql_tmpdir_list, opt_mysql_tmpdir))
		exit(EXIT_FAILURE);

	/* dummy for initialize all_charsets[] */
	get_charset_name(0);

#if defined(XTRADB_BASED) || MYSQL_VERSION_ID >= 50600
	srv_page_size = 0;
	srv_page_size_shift = 0;

	if (innobase_page_size != (1LL << 14)) {
		int n_shift = get_bit_shift((ulint) innobase_page_size);

		if (n_shift >= 12 && n_shift <= UNIV_PAGE_SIZE_SHIFT_MAX) {
			srv_page_size_shift = n_shift;
			srv_page_size = 1 << n_shift;
			msg("InnoDB: The universal page size of the "
			    "database is set to %lu.\n", srv_page_size);
		} else {
			msg("InnoDB: Error: invalid value of "
			    "innobase_page_size: %lld", innobase_page_size);
			exit(EXIT_FAILURE);
		}
	} else {
		srv_page_size_shift = 14;
		srv_page_size = (1 << srv_page_size_shift);
	}
#endif
#ifdef XTRADB_BASED
	if (!xb_init_log_block_size()) {
		goto error;
	}

	srv_fast_checksum = (ibool) innobase_fast_checksum;
#endif

	/* Check that values don't overflow on 32-bit systems. */
	if (sizeof(ulint) == 4) {
		if (xtrabackup_use_memory > UINT_MAX32) {
			msg("xtrabackup: use-memory can't be over 4GB"
			    " on 32-bit systems\n");
		}

		if (innobase_buffer_pool_size > UINT_MAX32) {
			msg("xtrabackup: innobase_buffer_pool_size can't be "
			    "over 4GB on 32-bit systems\n");

			goto error;
		}

		if (innobase_log_file_size > UINT_MAX32) {
			msg("xtrabackup: innobase_log_file_size can't be "
			    "over 4GB on 32-bit systemsi\n");

			goto error;
		}
	}

  	os_innodb_umask = (ulint)0664;

	/* First calculate the default path for innodb_data_home_dir etc.,
	in case the user has not given any value.

	Note that when using the embedded server, the datadirectory is not
	necessarily the current directory of this program. */

	  	/* It's better to use current lib, to keep paths short */
	  	current_dir[0] = FN_CURLIB;
	  	current_dir[1] = FN_LIBCHAR;
	  	current_dir[2] = 0;
	  	default_path = current_dir;

	ut_a(default_path);

#if (MYSQL_VERSION_ID < 50500)
//	if (specialflag & SPECIAL_NO_PRIOR) {
	        srv_set_thread_priorities = FALSE;
//	} else {
//	        srv_set_thread_priorities = TRUE;
//	        srv_query_thread_priority = QUERY_PRIOR;
//	}
#endif

	/* Set InnoDB initialization parameters according to the values
	read from MySQL .cnf file */

	if (xtrabackup_backup || xtrabackup_stats) {
		msg("xtrabackup: Target instance is assumed as followings.\n");
	} else {
		msg("xtrabackup: Temporary instance for recovery is set as "
		    "followings.\n");
	}

	/*--------------- Data files -------------------------*/

	/* The default dir for data files is the datadir of MySQL */

	srv_data_home = ((xtrabackup_backup || xtrabackup_stats) && innobase_data_home_dir
			 ? innobase_data_home_dir : default_path);
	msg("xtrabackup:   innodb_data_home_dir = %s\n", srv_data_home);

	/* Set default InnoDB data file size to 10 MB and let it be
  	auto-extending. Thus users can use InnoDB in >= 4.0 without having
	to specify any startup options. */

	if (!innobase_data_file_path) {
  		innobase_data_file_path = (char*) "ibdata1:10M:autoextend";
	}
	msg("xtrabackup:   innodb_data_file_path = %s\n",
	    innobase_data_file_path);

	/* Since InnoDB edits the argument in the next call, we make another
	copy of it: */

	internal_innobase_data_file_path = strdup(innobase_data_file_path);

	ret = (my_bool) srv_parse_data_file_paths_and_sizes(
			internal_innobase_data_file_path);
	if (ret == FALSE) {
	  	msg("xtrabackup: syntax error in innodb_data_file_path\n");
mem_free_and_error:
	  	free(internal_innobase_data_file_path);
                goto error;
	}

	if (xtrabackup_prepare) {
		/* "--prepare" needs filenames only */
		ulint i;

		for (i=0; i < srv_n_data_files; i++) {
			char *p;

			p = srv_data_file_names[i];
			while ((p = strchr(p, SRV_PATH_SEPARATOR)) != NULL)
			{
				p++;
				srv_data_file_names[i] = p;
			}
		}
	}

#ifdef XTRADB_BASED
	srv_doublewrite_file = innobase_doublewrite_file;
#ifndef XTRADB55
	srv_extra_undoslots = (ibool) innobase_extra_undoslots;
#endif
#endif

	/* -------------- Log files ---------------------------*/

	/* The default dir for log files is the datadir of MySQL */

	if (!((xtrabackup_backup || xtrabackup_stats) && INNODB_LOG_DIR)) {
		INNODB_LOG_DIR = default_path;
	}
	if (xtrabackup_prepare && xtrabackup_incremental_dir) {
		INNODB_LOG_DIR = xtrabackup_incremental_dir;
	}
	msg("xtrabackup:   innodb_log_group_home_dir = %s\n", INNODB_LOG_DIR);

	ret = (my_bool) xb_parse_log_group_home_dirs();
	if (ret == FALSE) {

		goto mem_free_and_error;
	}

	srv_adaptive_flushing = FALSE;
	srv_use_sys_malloc = TRUE;
	srv_file_format = 1; /* Barracuda */
#if (MYSQL_VERSION_ID < 50500)
	srv_check_file_format_at_startup = UNIV_FORMAT_MIN; /* on */
#else
	srv_max_file_format_at_startup = UNIV_FORMAT_MIN; /* on */
#endif
	/* --------------------------------------------------*/

	srv_file_flush_method_str = innobase_unix_file_flush_method;

	srv_n_log_files = (ulint) innobase_log_files_in_group;
	srv_log_file_size = (ulint) innobase_log_file_size;
	msg("xtrabackup:   innodb_log_files_in_group = %ld\n",
	    srv_n_log_files);
	msg("xtrabackup:   innodb_log_file_size = %lld\n",
	    srv_log_file_size);

#ifdef UNIV_LOG_ARCHIVE
	srv_log_archive_on = (ulint) innobase_log_archive;
#endif /* UNIV_LOG_ARCHIVE */
	srv_log_buffer_size = (ulint) innobase_log_buffer_size;

        /* We set srv_pool_size here in units of 1 kB. InnoDB internally
        changes the value so that it becomes the number of database pages. */

	//srv_buf_pool_size = (ulint) innobase_buffer_pool_size;
	srv_buf_pool_size = (ulint) xtrabackup_use_memory;

	srv_mem_pool_size = (ulint) innobase_additional_mem_pool_size;

	srv_n_file_io_threads = (ulint) innobase_file_io_threads;
	srv_n_read_io_threads = (ulint) innobase_read_io_threads;
	srv_n_write_io_threads = (ulint) innobase_write_io_threads;

	srv_force_recovery = (ulint) innobase_force_recovery;

	srv_use_doublewrite_buf = (ibool) innobase_use_doublewrite;
#if MYSQL_VERSION_ID < 50600
	srv_use_checksums = (ibool) innobase_use_checksums;
#endif

	btr_search_enabled = (char) innobase_adaptive_hash_index;

	os_use_large_pages = (ibool) innobase_use_large_pages;
	os_large_page_size = (ulint) innobase_large_page_size;

	row_rollback_on_timeout = (ibool) innobase_rollback_on_timeout;

	srv_file_per_table = (my_bool) innobase_file_per_table;

        srv_locks_unsafe_for_binlog = (ibool) innobase_locks_unsafe_for_binlog;

	srv_max_n_open_files = (ulint) innobase_open_files;
	srv_innodb_status = (ibool) innobase_create_status_file;

	srv_print_verbose_log = 1;

	/* Store the default charset-collation number of this MySQL
	installation */

	/* We cannot treat characterset here for now!! */
	data_mysql_default_charset_coll = (ulint)default_charset_info->number;

	ut_a(DATA_MYSQL_LATIN1_SWEDISH_CHARSET_COLL ==
					my_charset_latin1.number);
	ut_a(DATA_MYSQL_BINARY_CHARSET_COLL == my_charset_bin.number);

	/* Store the latin1_swedish_ci character ordering table to InnoDB. For
	non-latin1_swedish_ci charsets we use the MySQL comparison functions,
	and consequently we do not need to know the ordering internally in
	InnoDB. */

	ut_a(0 == strcmp(my_charset_latin1.name, "latin1_swedish_ci"));
	srv_latin1_ordering = my_charset_latin1.sort_order;

	//innobase_commit_concurrency_init_default();

	/* Since we in this module access directly the fields of a trx
        struct, and due to different headers and flags it might happen that
	mutex_t has a different size in this module and in InnoDB
	modules, we check at run time that the size is the same in
	these compilation modules. */

#if MYSQL_VERSION_ID >= 50500
	/* On 5.5 srv_use_native_aio is TRUE by default. It is later reset
	if it is not supported by the platform in
	innobase_start_or_create_for_mysql(). As we don't call it in xtrabackup,
	we have to duplicate checks from that function here. */

#ifdef __WIN__
	switch (os_get_os_version()) {
	case OS_WIN95:
	case OS_WIN31:
	case OS_WINNT:
		/* On Win 95, 98, ME, Win32 subsystem for Windows 3.1,
		and NT use simulated aio. In NT Windows provides async i/o,
		but when run in conjunction with InnoDB Hot Backup, it seemed
		to corrupt the data files. */

		srv_use_native_aio = FALSE;
		break;

	case OS_WIN2000:
	case OS_WINXP:
		/* On 2000 and XP, async IO is available. */
		srv_use_native_aio = TRUE;
		break;

	default:
		/* Vista and later have both async IO and condition variables */
		srv_use_native_aio = TRUE;
		srv_use_native_conditions = TRUE;
		break;
	}

#elif defined(LINUX_NATIVE_AIO)

	if (srv_use_native_aio) {
		ut_print_timestamp(stderr);
		msg(" InnoDB: Using Linux native AIO\n");
	}
#else
	/* Currently native AIO is supported only on windows and linux
	and that also when the support is compiled in. In all other
	cases, we ignore the setting of innodb_use_native_aio. */
	srv_use_native_aio = FALSE;

#endif
#endif /* MYSQL_VERSION_ID */

#if MYSQL_VERSION_ID >= 50600
	/* Assign the default value to srv_undo_dir if it's not specified, as
	my_getopt does not support default values for string options. We also
	ignore the option and override innodb_undo_directory on --prepare,
	because separate undo tablespaces are copied to the root backup
	directory. */

	if (!srv_undo_dir || !xtrabackup_backup) {
		srv_undo_dir = (char *) ".";
	}
#endif

	return(FALSE);

error:
	msg("xtrabackup: innodb_init_param(): Error occured.\n");
	return(TRUE);
}

static my_bool
innodb_init(void)
{
	int	err;

#if MYSQL_VERSION_ID < 50500
	/* InnoDB relies on buf_LRU_old_ratio to be always initialized (see
	debug assertions in buf_LRU_old_adjust_len(). Normally it is initialized
	from ha_innodb.cc. That code is not used in XtraBackup, which led to
	assertion failures in 5.1 debug builds (see LP bug #924492).

	5.5 initializes that variable to a hard-coded value of 37% (and then
	adjusting it to the actual server variable value). That's why the
	assertion failures never occurred on 5.5. Let's do the same for 5.1. */

	buf_LRU_old_ratio_update(100 * 3 / 8, FALSE);
#endif

	err = innobase_start_or_create_for_mysql();

	if (err != DB_SUCCESS) {
	  	free(internal_innobase_data_file_path);
                goto error;
	}

	/* They may not be needed for now */
//	(void) hash_init(&innobase_open_tables,system_charset_info, 32, 0, 0,
//			 		(hash_get_key) innobase_get_key, 0, 0);
//        pthread_mutex_init(&innobase_share_mutex, MY_MUTEX_INIT_FAST);
//        pthread_mutex_init(&prepare_commit_mutex, MY_MUTEX_INIT_FAST);
//        pthread_mutex_init(&commit_threads_m, MY_MUTEX_INIT_FAST);
//        pthread_mutex_init(&commit_cond_m, MY_MUTEX_INIT_FAST);
//        pthread_cond_init(&commit_cond, NULL);

	innodb_inited= 1;

	return(FALSE);

error:
	msg("xtrabackup: innodb_init(): Error occured.\n");
	return(TRUE);
}

static my_bool
innodb_end(void)
{
	srv_fast_shutdown = (ulint) innobase_fast_shutdown;
	innodb_inited = 0;

	msg("xtrabackup: starting shutdown with innodb_fast_shutdown = %lu\n",
	    srv_fast_shutdown);

	if (innobase_shutdown_for_mysql() != DB_SUCCESS) {
		goto error;
	}
	free(internal_innobase_data_file_path);

	/* They may not be needed for now */
//	hash_free(&innobase_open_tables);
//	pthread_mutex_destroy(&innobase_share_mutex);
//	pthread_mutex_destroy(&prepare_commit_mutex);
//	pthread_mutex_destroy(&commit_threads_m);
//	pthread_mutex_destroy(&commit_cond_m);
//	pthread_cond_destroy(&commit_cond);

	return(FALSE);

error:
	msg("xtrabackup: innodb_end(): Error occured.\n");
	return(TRUE);
}

/* ================= common ================= */

/***********************************************************************
Read backup meta info.
@return TRUE on success, FALSE on failure. */
static
my_bool
xtrabackup_read_metadata(char *filename)
{
	FILE	*fp;
	my_bool	 r = TRUE;
	int	 t;

	fp = fopen(filename,"r");
	if(!fp) {
		msg("xtrabackup: Error: cannot open %s\n", filename);
		return(FALSE);
	}

	if (fscanf(fp, "backup_type = %29s\n", metadata_type)
	    != 1) {
		r = FALSE;
		goto end;
	}
	/* Use UINT64PF instead of LSN_PF here, as we have to maintain the file
	format. */
	if (fscanf(fp, "from_lsn = " UINT64PF "\n", &metadata_from_lsn)
			!= 1) {
		r = FALSE;
		goto end;
	}
	if (fscanf(fp, "to_lsn = " UINT64PF "\n", &metadata_to_lsn)
			!= 1) {
		r = FALSE;
		goto end;
	}
	if (fscanf(fp, "last_lsn = " UINT64PF "\n", &metadata_last_lsn)
			!= 1) {
		metadata_last_lsn = 0;
	}
	/* Optional field */
	if (fscanf(fp, "compact = %d\n", &t) == 1) {
		xtrabackup_compact = (t == 1);
	} else {
		xtrabackup_compact = 0;
	}
end:
	fclose(fp);

	return(r);
}

/***********************************************************************
Print backup meta info to a specified buffer. */
static
void
xtrabackup_print_metadata(char *buf, size_t buf_len)
{
	/* Use UINT64PF instead of LSN_PF here, as we have to maintain the file
	format. */
	snprintf(buf, buf_len,
		 "backup_type = %s\n"
		 "from_lsn = " UINT64PF "\n"
		 "to_lsn = " UINT64PF "\n"
		 "last_lsn = " UINT64PF "\n"
		 "compact = %d\n",
		 metadata_type,
		 metadata_from_lsn,
		 metadata_to_lsn,
		 metadata_last_lsn,
		 xtrabackup_compact == TRUE);
}

/***********************************************************************
Stream backup meta info to a specified datasink.
@return TRUE on success, FALSE on failure. */
static
my_bool
xtrabackup_stream_metadata(ds_ctxt_t *ds_ctxt)
{
	char		buf[1024];
	size_t		len;
	ds_file_t	*stream;
	MY_STAT		mystat;

	xtrabackup_print_metadata(buf, sizeof(buf));

	len = strlen(buf);

	mystat.st_size = len;
	mystat.st_mtime = my_time(0);

	stream = ds_open(ds_ctxt, XTRABACKUP_METADATA_FILENAME, &mystat);
	if (stream == NULL) {
		msg("xtrabackup: Error: cannot open output stream "
		    "for %s\n", XTRABACKUP_METADATA_FILENAME);
		return(FALSE);
	}

	if (ds_write(stream, buf, len)) {
		ds_close(stream);
		return(FALSE);
	}

	ds_close(stream);

	return(TRUE);
}

/***********************************************************************
Write backup meta info to a specified file.
@return TRUE on success, FALSE on failure. */
static
my_bool
xtrabackup_write_metadata(const char *filepath)
{
	char		buf[1024];
	size_t		len;
	FILE		*fp;

	xtrabackup_print_metadata(buf, sizeof(buf));

	len = strlen(buf);

	fp = fopen(filepath, "w");
	if(!fp) {
		msg("xtrabackup: Error: cannot open %s\n", filepath);
		return(FALSE);
	}
	if (fwrite(buf, len, 1, fp) < 1) {
		fclose(fp);
		return(FALSE);
	}

	fclose(fp);

	return(TRUE);
}

/***********************************************************************
Read meta info for an incremental delta.
@return TRUE on success, FALSE on failure. */
static my_bool
xb_read_delta_metadata(const char *filepath, xb_delta_info_t *info)
{
	FILE*	fp;
	char	key[51];
	char	value[51];
	my_bool	r			= TRUE;

	/* set defaults */
	info->page_size = ULINT_UNDEFINED;
	info->zip_size = ULINT_UNDEFINED;
	info->space_id = ULINT_UNDEFINED;

	fp = fopen(filepath, "r");
	if (!fp) {
		/* Meta files for incremental deltas are optional */
		return(TRUE);
	}

	while (!feof(fp)) {
		if (fscanf(fp, "%50s = %50s\n", key, value) == 2) {
			if (strcmp(key, "page_size") == 0) {
				info->page_size = strtoul(value, NULL, 10);
			} else if (strcmp(key, "zip_size") == 0) {
				info->zip_size = strtoul(value, NULL, 10);
			} else if (strcmp(key, "space_id") == 0) {
				info->space_id = strtoul(value, NULL, 10);
			}
		}
	}

	fclose(fp);

	if (info->page_size == ULINT_UNDEFINED) {
		msg("xtrabackup: page_size is required in %s\n", filepath);
		r = FALSE;
	}
	if (info->space_id == ULINT_UNDEFINED) {
		msg("xtrabackup: Warning: This backup was taken with XtraBackup 2.0.1 "
			"or earlier, some DDL operations between full and incremental "
			"backups may be handled incorrectly\n");
	}

	return(r);
}

/***********************************************************************
Write meta info for an incremental delta.
@return TRUE on success, FALSE on failure. */
my_bool
xb_write_delta_metadata(const char *filename, const xb_delta_info_t *info)
{
	ds_file_t	*f;
	char		buf[64];
	my_bool		ret;
	size_t		len;
	MY_STAT		mystat;

	snprintf(buf, sizeof(buf),
		 "page_size = %lu\n"
		 "zip_size = %lu\n"
		 "space_id = %lu\n",
		 info->page_size, info->zip_size, info->space_id);
	len = strlen(buf);

	mystat.st_size = len;
	mystat.st_mtime = my_time(0);

	f = ds_open(ds_meta, filename, &mystat);
	if (f == NULL) {
		msg("xtrabackup: Error: cannot open output stream for %s\n",
		    filename);
		return(FALSE);
	}

	ret = (ds_write(f, buf, len) == 0);

	ds_close(f);

	return(ret);
}

/* ================= backup ================= */
void
xtrabackup_io_throttling(void)
{
	if (xtrabackup_throttle && (io_ticket--) < 0) {
		os_event_reset(wait_throttle);
		os_event_wait(wait_throttle);
	}
}

/************************************************************************
Checks if a given table name matches any of specifications in the --tables or
--tables-file options.

@return TRUE on match. */
static my_bool
check_if_table_matches_filters(const char *name)
{
	int 			regres;
	int 			i;
	xtrabackup_tables_t*	table;

	if (xtrabackup_tables) {

		regres = REG_NOMATCH;

		for (i = 0; i < tables_regex_num; i++) {
			regres = xb_regexec(&tables_regex[i], name, 1,
					    tables_regmatch, 0);
			if (regres != REG_NOMATCH) {

				return(TRUE);
			}
		}
	}

	if (xtrabackup_tables_file) {

		XB_HASH_SEARCH(name_hash, tables_hash, ut_fold_string(name),
			       table, (void) 0,
			       !strcmp(table->name, name));
		if (table) {

			return(TRUE);
		}
	}

	return(FALSE);
}

/************************************************************************
Checks if a table specified as a name in the form "database/name" (InnoDB 5.6)
or "./database/name.ibd" (InnoDB 5.5-) should be skipped from backup based on
the --tables or --tables-file options.

@return TRUE if the table should be skipped. */
static
my_bool
check_if_skip_table(
/******************/
	const char*	name)	/*!< in: path to the table */
{
	char buf[FN_REFLEN];
	const char *dbname, *tbname;
	const char *ptr;
	char *eptr;

	if (xtrabackup_tables == NULL && xtrabackup_tables_file == NULL) {
		return(FALSE);
	}

	dbname = NULL;
	tbname = name;
	while ((ptr = strchr(tbname, SRV_PATH_SEPARATOR)) != NULL) {
		dbname = tbname;
		tbname = ptr + 1;
	}

	if (dbname == NULL) {
		return(FALSE);
	}

	strncpy(buf, dbname, FN_REFLEN);
	buf[FN_REFLEN - 1] = '\0';
	buf[tbname - 1 - dbname] = '.';

	/* Check if there's a suffix in the table name. If so, truncate it. We
	rely on the fact that a dot cannot be a part of a table name (it is
	encoded by the server with the @NNNN syntax). */
	if ((eptr = strchr(&buf[tbname - dbname], '.')) != NULL) {

		*eptr = '\0';
	}

	/* For partitioned tables first try to match against the regexp
	without truncating the #P#... suffix so we can backup individual
	partitions with regexps like '^test[.]t#P#p5' */
	if (check_if_table_matches_filters(buf)) {

		return(FALSE);
	}
	if ((eptr = strstr(buf, "#P#")) != NULL) {

		*eptr = 0;

		if (check_if_table_matches_filters(buf)) {

			return(FALSE);
		}
	}

	return(TRUE);
}

/***********************************************************************
Reads the space flags from a given data file and returns the compressed
page size, or 0 if the space is not compressed. */
ulint
xb_get_zip_size(os_file_t file)
{
	byte	*buf;
	byte	*page;
	ulint	 zip_size = ULINT_UNDEFINED;
	ibool	 success;
	ulint	 space;

	buf = static_cast<byte *>(ut_malloc(2 * UNIV_PAGE_SIZE_MAX));
	page = static_cast<byte *>(ut_align(buf, UNIV_PAGE_SIZE_MAX));

	success = xb_os_file_read(file, page, 0, UNIV_PAGE_SIZE_MAX);
	if (!success) {
		goto end;
	}

	space = mach_read_from_4(page + FIL_PAGE_ARCH_LOG_NO_OR_SPACE_ID);
	zip_size = (space == 0 ) ? 0 :
		dict_tf_get_zip_size(fsp_header_get_flags(page));
end:
	ut_free(buf);

	return(zip_size);
}

/**********************************************************************//**
Closes a file. */
static
void
xb_fil_node_close_file(
/*===================*/
	fil_node_t*	node)	/*!< in: file node */
{
	ibool	ret;

	mutex_enter(&fil_system->mutex);

	ut_ad(node);
	ut_a(node->n_pending == 0);
	ut_a(node->n_pending_flushes == 0);
#if MYSQL_VERSION_ID >= 50600
	ut_a(!node->being_extended);
#endif

	if (!node->open) {

		mutex_exit(&fil_system->mutex);

		return;
	}

	ret = os_file_close(node->handle);
	ut_a(ret);

	node->open = FALSE;

	ut_a(fil_system->n_open > 0);
	fil_system->n_open--;
#if MYSQL_VERSION_ID >= 50600
	fil_n_file_opened--;
#endif

	if (node->space->purpose == FIL_TABLESPACE &&
	    !trx_sys_sys_space(node->space->id)) {

		ut_a(UT_LIST_GET_LEN(fil_system->LRU) > 0);

		/* The node is in the LRU list, remove it */
		UT_LIST_REMOVE(LRU, fil_system->LRU, node);
	}

	mutex_exit(&fil_system->mutex);
}

/* TODO: We may tune the behavior (e.g. by fil_aio)*/

static
my_bool
xtrabackup_copy_datafile(fil_node_t* node, uint thread_n)
{
<<<<<<< HEAD
	char			 dst_name[FN_REFLEN];
	ds_file_t		*dstfile = NULL;
	xb_fil_cur_t		 cursor;
	xb_fil_cur_result_t	 res;
	xb_write_filt_t		*write_filter = NULL;
	xb_write_filt_ctxt_t	 write_filt_ctxt;
	const char		*action;
	xb_read_filt_t		*read_filter;
	ibool			is_system;
=======
	MY_STAT		src_stat;
	char		dst_name[FN_REFLEN];
	char		meta_name[FN_REFLEN];
	ibool		success;
	byte*		page;
	byte*		buf2 = NULL;
	IB_UINT64	file_size;
	IB_UINT64	offset;
	ulint		page_in_buffer;
	ulint		incremental_buffers = 0;
	byte*		incremental_buffer;
	byte*		incremental_buffer_base = NULL;
	ulint		page_size;
	ulint		page_size_shift;
	xb_delta_info_t info;
	datasink_t	*ds = ds_ctxt->datasink;
	ds_file_t	*dstfile = NULL;
	ibool		is_system;
>>>>>>> c1f01b52

	/* Get the name and the path for the tablespace. node->name always
	contains the path (which may be absolute for remote tablespaces in
	5.6+). space->name contains the tablespace name in the form
	"./database/table.ibd" (in 5.5-) or "database/table" (in 5.6+). For a
	multi-node shared tablespace, space->name contains the name of the first
	node, but that's irrelevant, since we only need node_name to match them
	against filters, and the shared tablespace is always copied regardless
	of the filters value. */

	const char* const node_name = node->space->name;
	const char* const node_path = node->name;

	is_system = trx_sys_sys_space(node->space->id);

	if (!is_system && check_if_skip_table(node_name)) {
		msg("[%02u] Skipping %s.\n", thread_n, node_name);
		return(FALSE);
	}

<<<<<<< HEAD
	if (!changed_page_bitmap) {
		read_filter = &rf_pass_through;
	}
	else {
		read_filter = &rf_bitmap;
	}
	res = xb_fil_cur_open(&cursor, read_filter, node, thread_n);
	if (res == XB_FIL_CUR_SKIP) {
		goto skip;
	} else if (res == XB_FIL_CUR_ERROR) {
		goto error;
	}

	strncpy(dst_name, cursor.rel_path, sizeof(dst_name));

	/* Setup the page write filter */
	if (xtrabackup_incremental) {
		write_filter = &wf_incremental;
	} else if (xtrabackup_compact) {
		write_filter = &wf_compact;
=======
	/* Get the relative path for the destination tablespace name. Non-system
	tablespaces may have absolute paths for remote tablespaces in MySQL
	5.6+. We want to make "local" copies for the backup. We don't use
	node_name here, because in MySQL 5.6+ it doesn't contain the .ibd
	suffix */
	strncpy(dst_name, xb_get_relative_path(node_path, is_system),
		sizeof(dst_name));

	/* We should already have a tablespace handle created by
	fil_load_single_table_tablespace() unless it is a system tablespace. */
	if (is_system) {

		node->handle =
			xb_file_create_no_error_handling(node_path,
							 OS_FILE_OPEN,
							 OS_FILE_READ_ONLY,
							 &success);
		if (!success) {

			msg("[%02u] xtrabackup: error: cannot open "
			    "system tablespace %s\n", thread_n, node_path);
			goto error;
		}

		mutex_enter(&fil_system->mutex);

		node->open = TRUE;

		fil_system->n_open++;
#if MYSQL_VERSION_ID >= 50600
		fil_n_file_opened++;
#endif

		mutex_exit(&fil_system->mutex);
	}

	ut_ad(node->open);

	xb_file_set_nocache(node->handle, node_path, "OPEN");

#ifdef USE_POSIX_FADVISE
	posix_fadvise(node->handle, 0, 0, POSIX_FADV_SEQUENTIAL);
#endif

#ifndef INNODB_VERSION_SHORT
	page_size = UNIV_PAGE_SIZE;
	page_size_shift = UNIV_PAGE_SIZE_SHIFT;
#else
	info.zip_size = xb_get_zip_size(node->handle);
	if (info.zip_size == ULINT_UNDEFINED) {
		goto skip;
	} else if (info.zip_size) {
		page_size = info.zip_size;
		page_size_shift = get_bit_shift(page_size);
		msg("[%02u] %s is compressed with page size = "
		    "%lu bytes\n", thread_n, node_name, page_size);
		if (page_size_shift < 10 || page_size_shift > 14) {
			msg("[%02u] xtrabackup: Error: Invalid "
			    "page size: %lu.\n", thread_n, page_size);
			ut_error;
		}
>>>>>>> c1f01b52
	} else {
		write_filter = &wf_write_through;
	}

<<<<<<< HEAD
	memset(&write_filt_ctxt, 0, sizeof(xb_write_filt_ctxt_t));
	ut_a(write_filter->process != NULL);

	if (write_filter->init != NULL &&
	    !write_filter->init(&write_filt_ctxt, dst_name, &cursor)) {
		msg("[%02u] xtrabackup: error: "
		    "failed to initialize page write filter.\n", thread_n);
=======
	if (xtrabackup_incremental) {
		/* allocate buffer for incremental backup (4096 pages) */
		incremental_buffer_base
			= static_cast<byte *>(ut_malloc((UNIV_PAGE_SIZE_MAX
							 / 4 + 1)
							* UNIV_PAGE_SIZE_MAX));
		incremental_buffer
			= static_cast<byte *>(ut_align(incremental_buffer_base,
						       UNIV_PAGE_SIZE_MAX));

		snprintf(meta_name, sizeof(meta_name),
			 "%s%s", dst_name, XB_DELTA_INFO_SUFFIX);
		strcat(dst_name, ".delta");

		/* clear buffer */
		memset(incremental_buffer, 0, (page_size/4) * page_size);
		page_in_buffer = 0;
		mach_write_to_4(incremental_buffer, 0x78747261UL);/*"xtra"*/
		page_in_buffer++;

		info.page_size = page_size;
		info.space_id = node->space->id;
	} else
		info.page_size = 0;

	if (my_fstat(node->handle, &src_stat, MYF(MY_WME))) {
		msg("[%02u] xtrabackup: Warning: cannot stat %s\n",
		    thread_n, node_path);
>>>>>>> c1f01b52
		goto error;
	}

	dstfile = ds_open(ds_data, dst_name, &cursor.statinfo);
	if (dstfile == NULL) {
		msg("[%02u] xtrabackup: error: "
		    "cannot open the destination stream for %s\n",
		    thread_n, dst_name);
		goto error;
	}

	if (xtrabackup_stream) {
		if (xtrabackup_compress) {
			if (xtrabackup_encrypt) {
				action = "Compressing, encrypting and streaming";
			} else {
				action = "Compressing and streaming";
			}
		} else if (xtrabackup_encrypt) {
			action = "Encrypting and streaming";
		} else {
			action = "Streaming";
		}
		msg("[%02u] %s %s\n", thread_n, action, node_path);
	} else {
		if (xtrabackup_compress) {
			if (xtrabackup_encrypt) {
				action = "Compressing and encrypting";
			} else {
				action = "Compressing";
			}
		} else if (xtrabackup_encrypt) {
			action = "Encrypting";
		} else {
			action = "Copying";
		}
		msg("[%02u] %s %s to %s\n", thread_n, action,
		    node_path, dstfile->path);
	}

<<<<<<< HEAD
	/* The main copy loop */
	while ((res = xb_fil_cur_read(&cursor)) == XB_FIL_CUR_SUCCESS) {
		if (!write_filter->process(&write_filt_ctxt, dstfile)) {
=======
	buf2 = static_cast<byte *>(ut_malloc(COPY_CHUNK
					     * page_size + UNIV_PAGE_SIZE));
	page = static_cast<byte *>(ut_align(buf2, UNIV_PAGE_SIZE));

	success = xb_os_file_read(node->handle, page, 0, UNIV_PAGE_SIZE);
	if (!success) {
		goto error;
	}

	file_size = src_stat.st_size;;

	for (offset = 0; offset < file_size; offset += COPY_CHUNK * page_size) {
		ulint chunk;
		ulint chunk_offset;
		ulint retry_count = 10;

		if (file_size - offset > (IB_INT64) (COPY_CHUNK * page_size)) {
			chunk = COPY_CHUNK * page_size;
		} else {
			chunk = (ulint)(file_size - offset);
		}

read_retry:
		xtrabackup_io_throttling();

		success = xb_os_file_read(node->handle, page, offset, chunk);
		if (!success) {
			goto error;
		}

#ifdef USE_POSIX_FADVISE
		posix_fadvise(node->handle, 0, 0, POSIX_FADV_DONTNEED);
#endif

		/* check corruption and retry */
		for (chunk_offset = 0; chunk_offset < chunk; chunk_offset += page_size) {
			if (xb_buf_page_is_corrupted(page + chunk_offset,
						     info.zip_size))
			{
				if (
				    trx_sys_sys_space(node->space->id)
				    && ((offset + (IB_INT64)chunk_offset) >> page_size_shift)
				    >= (IB_INT64) FSP_EXTENT_SIZE
				    && ((offset + (IB_INT64)chunk_offset) >> page_size_shift)
				    < (IB_INT64) FSP_EXTENT_SIZE * 3) {
					/* double write buffer may have old data in the end
					   or it may contain the other format page like COMPRESSED.
 					   So, we can pass the check of double write buffer.*/
					ut_a(page_size == UNIV_PAGE_SIZE);
					msg("[%02u] xtrabackup: "
					    "Page %lu seems double write "
					    "buffer. passing the check.\n",
					    thread_n,
					    (ulint)((offset +
						     (IB_INT64)chunk_offset) >>
						    page_size_shift));
				} else {
					retry_count--;
					if (retry_count == 0) {
						msg("[%02u] xtrabackup: "
						    "Error: 10 retries "
						    "resulted in fail. File "
						    "%s seems to be "
						    "corrupted.\n",
						    thread_n, node_path);
						goto error;
					}
					msg("[%02u] xtrabackup: "
					    "Database page corruption "
					    "detected at page %lu. "
					    "retrying...\n",
					    thread_n,
					    (ulint)((offset +
						     (IB_INT64)chunk_offset)
						    >> page_size_shift));

					os_thread_sleep(100000);

					goto read_retry;
				}
			}
		}

		if (xtrabackup_incremental) {
			for (chunk_offset = 0; chunk_offset < chunk; chunk_offset += page_size) {
				/* newer page */
				/* This condition may be OK for header, ibuf
				and fsp. */
				if (ut_dulint_cmp(incremental_lsn,
					MACH_READ_64(page + chunk_offset
						     + FIL_PAGE_LSN)) < 0) {
	/* ========================================= */
	IB_INT64 offset_on_page;

	if (page_in_buffer == page_size/4) {
		/* flush buffer */
		if (ds->write(dstfile, incremental_buffer,
			      page_in_buffer * page_size)) {
>>>>>>> c1f01b52
			goto error;
		}
	}

	if (res == XB_FIL_CUR_ERROR) {
		goto error;
	}

	if (write_filter->finalize
	    && !write_filter->finalize(&write_filt_ctxt, dstfile)) {
		goto error;
	}

	/* close */
	msg("[%02u]        ...done\n", thread_n);
<<<<<<< HEAD
	xb_fil_cur_close(&cursor);
	ds_close(dstfile);
	if (write_filter && write_filter->deinit) {
		write_filter->deinit(&write_filt_ctxt);
	}
=======

	xb_fil_node_close_file(node);

	ds->close(dstfile);
	if (incremental_buffer_base)
		ut_free(incremental_buffer_base);
	ut_free(buf2);
>>>>>>> c1f01b52
	return(FALSE);

error:
<<<<<<< HEAD
	xb_fil_cur_close(&cursor);
	if (dstfile != NULL) {
		ds_close(dstfile);
	}
	if (write_filter && write_filter->deinit) {
		write_filter->deinit(&write_filt_ctxt);;
	}
=======
	xb_fil_node_close_file(node);

	if (dstfile != NULL)
		ds->close(dstfile);
	if (incremental_buffer_base)
		ut_free(incremental_buffer_base);
	if (buf2)
		ut_free(buf2);
>>>>>>> c1f01b52
	msg("[%02u] xtrabackup: Error: "
	    "xtrabackup_copy_datafile() failed.\n", thread_n);
	return(TRUE); /*ERROR*/

skip:
<<<<<<< HEAD

	if (dstfile != NULL) {
		ds_close(dstfile);
	}
	if (write_filter && write_filter->deinit) {
		write_filter->deinit(&write_filt_ctxt);
	}
=======
	xb_fil_node_close_file(node);

	if (dstfile != NULL)
		ds->close(dstfile);
	if (incremental_buffer_base)
		ut_free(incremental_buffer_base);
	if (buf2)
		ut_free(buf2);
>>>>>>> c1f01b52
	msg("[%02u] xtrabackup: Warning: We assume the "
	    "table was dropped during xtrabackup execution "
	    "and ignore the file.\n", thread_n);
	msg("[%02u] xtrabackup: Warning: skipping tablespace %s.\n",
	    thread_n, node_name);
	return(FALSE);
}

static my_bool
xtrabackup_copy_logfile(lsn_t from_lsn, my_bool is_last)
{
	/* definition from recv_recovery_from_checkpoint_start() */
	log_group_t*	group;
	lsn_t		group_scanned_lsn;
	lsn_t		contiguous_lsn;

	ut_a(dst_log_file != NULL);

	/* read from checkpoint_lsn_start to current */
	contiguous_lsn = ut_dulint_align_down(from_lsn,
						OS_FILE_LOG_BLOCK_SIZE);

	/* TODO: We must check the contiguous_lsn still exists in log file.. */

	group = UT_LIST_GET_FIRST(log_sys->log_groups);

	while (group) {
		ibool	finished;
		lsn_t	start_lsn;
		lsn_t	end_lsn;

		/* reference recv_group_scan_log_recs() */
	finished = FALSE;

	start_lsn = contiguous_lsn;

	while (!finished) {
		end_lsn = ut_dulint_add(start_lsn, RECV_SCAN_SIZE);

		xtrabackup_io_throttling();

		mutex_enter(&log_sys->mutex);

		log_group_read_log_seg(LOG_RECOVER, log_sys->buf,
						group, start_lsn, end_lsn);


		/* reference recv_scan_log_recs() */
		{
	byte*	log_block;
	lsn_t	scanned_lsn;
	ulint	data_len;

	ulint	scanned_checkpoint_no = 0;

	finished = FALSE;

	log_block = log_sys->buf;
	scanned_lsn = start_lsn;

	while (log_block < log_sys->buf + RECV_SCAN_SIZE && !finished) {
		ulint	no = log_block_get_hdr_no(log_block);
		ulint	scanned_no = log_block_convert_lsn_to_no(scanned_lsn);
		ibool	checksum_is_ok =
			log_block_checksum_is_ok_or_old_format(log_block);

		if (no != scanned_no && checksum_is_ok) {
			ulint blocks_in_group;

			if (no < scanned_no) {
				/* incompletely written log block, do nothing */
				finished = TRUE;
				break;
			}

			blocks_in_group = log_block_convert_lsn_to_no(
				log_group_get_capacity(group)) - 1;

			msg("xtrabackup: error:"
			    " log block numbers mismatch:\n"
			    "xtrabackup: error: expected log block no. %lu,"
			    " but got no. %lu from the log file.\n",
			    (ulong) scanned_no, (ulong) no);

			if ((no - scanned_no) % blocks_in_group == 0) {
				msg("xtrabackup: error:"
				    " it looks like InnoDB log has wrapped"
				    " around before xtrabackup could"
				    " process all records due to either"
				    " log copying being too slow, or "
				    " log files being too small.\n");
			}

			goto error;
		} else if (!checksum_is_ok) {
			/* Garbage or an incompletely written log block */

			msg("xtrabackup: warning: Log block checksum mismatch"
			    " (block no %lu at lsn " LSN_PF "): \n"
			    "expected %lu, calculated checksum %lu\n",
				(ulong) no,
				scanned_lsn,
				(ulong) log_block_get_checksum(log_block),
				(ulong) log_block_calc_checksum(log_block));
			msg("xtrabackup: warning: this is possible when the "
			    "log block has not been fully written by the "
			    "server, will retry later.\n");
			finished = TRUE;
			break;
		}

		if (log_block_get_flush_bit(log_block)) {
			/* This block was a start of a log flush operation:
			we know that the previous flush operation must have
			been completed for all log groups before this block
			can have been flushed to any of the groups. Therefore,
			we know that log data is contiguous up to scanned_lsn
			in all non-corrupt log groups. */

			if (ut_dulint_cmp(scanned_lsn, contiguous_lsn) > 0) {
				contiguous_lsn = scanned_lsn;
			}
		}

		data_len = log_block_get_data_len(log_block);

		if (
		    (scanned_checkpoint_no > 0)
		    && (log_block_get_checkpoint_no(log_block)
		       < scanned_checkpoint_no)
		    && (scanned_checkpoint_no
			- log_block_get_checkpoint_no(log_block)
			> 0x80000000UL)) {

			/* Garbage from a log buffer flush which was made
			before the most recent database recovery */

			finished = TRUE;
			break;
		}

		scanned_lsn = ut_dulint_add(scanned_lsn, data_len);
		scanned_checkpoint_no = log_block_get_checkpoint_no(log_block);

		if (data_len < OS_FILE_LOG_BLOCK_SIZE) {
			/* Log data for this group ends here */

			finished = TRUE;
		} else {
			log_block += OS_FILE_LOG_BLOCK_SIZE;
		}
	} /* while (log_block < log_sys->buf + RECV_SCAN_SIZE && !finished) */

	group_scanned_lsn = scanned_lsn;



		}

		/* ===== write log to 'xtrabackup_logfile' ====== */
		{
		ulint 	write_size;

		if (!finished) {
			write_size = RECV_SCAN_SIZE;
		} else {
			write_size = (ulint) ut_dulint_minus(
					ut_dulint_align_up(group_scanned_lsn, OS_FILE_LOG_BLOCK_SIZE),
					start_lsn);
			if (!is_last &&
			    group_scanned_lsn % OS_FILE_LOG_BLOCK_SIZE
			    )
				write_size -= OS_FILE_LOG_BLOCK_SIZE;
		}


		if (ds_write(dst_log_file, log_sys->buf, write_size)) {
			msg("xtrabackup: Error: write to logfile failed\n");
			goto error;
		}


		}

		mutex_exit(&log_sys->mutex);

		start_lsn = end_lsn;
	}



		group->scanned_lsn = group_scanned_lsn;

		msg(">> log scanned up to (" LSN_PF ")\n",
		    group->scanned_lsn);

		group = UT_LIST_GET_NEXT(log_groups, group);

		/* update global variable*/
		log_copy_scanned_lsn = group_scanned_lsn;

		/* innodb_mirrored_log_groups must be 1, no other groups */
		ut_a(group == NULL);

		debug_sync_point("xtrabackup_copy_logfile_pause");

	}


	return(FALSE);

error:
	mutex_exit(&log_sys->mutex);
	ds_close(dst_log_file);
	msg("xtrabackup: Error: xtrabackup_copy_logfile() failed.\n");
	return(TRUE);
}

static
#ifndef __WIN__
void*
#else
ulint
#endif
log_copying_thread(
	void*	arg __attribute__((unused)))
{
	/*
	  Initialize mysys thread-specific memory so we can
	  use mysys functions in this thread.
	*/
	my_thread_init();

	ut_a(dst_log_file != NULL);

	log_copying_running = TRUE;

	while(log_copying) {
		os_event_reset(log_copying_stop);
		xb_event_wait_time(log_copying_stop,
				xtrabackup_log_copy_interval * 1000ULL);
		if (log_copying) {
			if(xtrabackup_copy_logfile(log_copy_scanned_lsn,
						   FALSE)) {

				exit(EXIT_FAILURE);
			}
		}
	}

	/* last copying */
	if(xtrabackup_copy_logfile(log_copy_scanned_lsn, TRUE)) {

		exit(EXIT_FAILURE);
	}

	log_copying_running = FALSE;
	my_thread_end();
	os_thread_exit(NULL);

	return(0);
}

/* io throttle watching (rough) */
static
#ifndef __WIN__
void*
#else
ulint
#endif
io_watching_thread(
	void*	arg)
{
	(void)arg;
	/* currently, for --backup only */
	ut_a(xtrabackup_backup);

	while (log_copying) {
		os_thread_sleep(1000000); /*1 sec*/

		//for DEBUG
		//if (io_ticket == xtrabackup_throttle) {
		//	msg("There seem to be no IO...?\n");
		//}

		io_ticket = xtrabackup_throttle;
		os_event_set(wait_throttle);
	}

	/* stop io throttle */
	xtrabackup_throttle = 0;
	os_event_set(wait_throttle);

	os_thread_exit(NULL);

	return(0);
}

/************************************************************************
I/o-handler thread function. */
static

#ifndef __WIN__
void*
#else
ulint
#endif
io_handler_thread(
/*==============*/
	void*	arg)
{
	ulint	segment;


	segment = *((ulint*)arg);

 	while (srv_shutdown_state != SRV_SHUTDOWN_EXIT_THREADS) {
		fil_aio_wait(segment);
	}

	/* We count the number of threads in os_thread_exit(). A created
	thread should always use that to exit and not use return() to exit.
	The thread actually never comes here because it is exited in an
	os_event_wait(). */

	os_thread_exit(NULL);

#ifndef __WIN__
	return(NULL);				/* Not reached */
#else
	return(0);
#endif
}

/**************************************************************************
Datafiles copying thread.*/
static
os_thread_ret_t
data_copy_thread_func(
/*==================*/
	void *arg) /* thread context */
{
	data_thread_ctxt_t	*ctxt = (data_thread_ctxt_t *) arg;
	uint			num = ctxt->num;
	fil_node_t*		node;

	/*
	  Initialize mysys thread-specific memory so we can
	  use mysys functions in this thread.
	*/
	my_thread_init();

	debug_sync_point("data_copy_thread_func");

	while ((node = datafiles_iter_next(ctxt->it)) != NULL) {

		/* copy the datafile */
		if(xtrabackup_copy_datafile(node, num)) {
			msg("[%02u] xtrabackup: Error: "
			    "failed to copy datafile.\n", num);
			exit(EXIT_FAILURE);
		}
	}

	os_mutex_enter(ctxt->count_mutex);
	(*ctxt->count)--;
	os_mutex_exit(ctxt->count_mutex);

	my_thread_end();
	os_thread_exit(NULL);
	OS_THREAD_DUMMY_RETURN;
}

/************************************************************************
Initialize the appropriate datasink(s). Both local backups and streaming in the
'xbstream' format allow parallel writes so we can write directly.

Otherwise (i.e. when streaming in the 'tar' format) we need 2 separate datasinks
for the data stream (and don't allow parallel data copying) and for metainfo
files (including xtrabackup_logfile). The second datasink writes to temporary
files first, and then streams them in a serialized way when closed. */
static void
xtrabackup_init_datasinks(void)
{
	if (xtrabackup_parallel > 1 && xtrabackup_stream &&
	    xtrabackup_stream_fmt == XB_STREAM_FMT_TAR) {
		msg("xtrabackup: warning: the --parallel option does not have "
		    "any effect when streaming in the 'tar' format. "
		    "You can use the 'xbstream' format instead.\n");
		xtrabackup_parallel = 1;
	}

	/* Start building out the pipelines from the terminus back */
	if (xtrabackup_stream) {
		/* All streaming goes to stdout */
		ds_data = ds_meta = ds_create(xtrabackup_target_dir,
					      DS_TYPE_STDOUT);
	} else {
		/* Local filesystem */
		ds_data = ds_meta = ds_create(xtrabackup_target_dir,
					      DS_TYPE_LOCAL);
	}

	/* Track it for destruction */
	xtrabackup_add_datasink(ds_data);

	/* Encryption always done just before final output */
	if (xtrabackup_encrypt) {
		ds_ctxt_t	*ds;

		ds = ds_create(xtrabackup_target_dir, DS_TYPE_ENCRYPT);
		xtrabackup_add_datasink(ds);

		ds_set_pipe(ds, ds_data);
		ds_data = ds_meta = ds;
	}

	/* Stream formatting */
	if (xtrabackup_stream) {
		ds_ctxt_t	*ds;
		if (xtrabackup_stream_fmt == XB_STREAM_FMT_TAR) {
			ds = ds_create(xtrabackup_target_dir, DS_TYPE_ARCHIVE);
		} else if (xtrabackup_stream_fmt == XB_STREAM_FMT_XBSTREAM) {
			ds = ds_create(xtrabackup_target_dir, DS_TYPE_XBSTREAM);
		} else {
			/* bad juju... */
			ds = NULL;
		}

		xtrabackup_add_datasink(ds);

		ds_set_pipe(ds, ds_data);
		ds_data = ds;

		if (xtrabackup_stream_fmt != XB_STREAM_FMT_XBSTREAM ||
		    xtrabackup_suspend_at_end ||
		    xtrabackup_suspend_at_start) {

			/* 'xbstream' allow parallel streams, but we
			still can't stream directly to stdout when
			xtrabackup is invoked from innobackupex
			(i.e. with --suspend_at_and), because
			innobackupex and xtrabackup streams would
			interfere. Use temporary files instead. */
			ds_meta = ds_create(xtrabackup_target_dir, DS_TYPE_TMPFILE);
			xtrabackup_add_datasink(ds_meta);
			ds_set_pipe(ds_meta, ds);
		} else {
			ds_meta = ds_data;
		}
	}

	/* Compression for ds_data */
	if (xtrabackup_compress) {
		ds_ctxt_t	*ds;

		/* Use a 1 MB buffer for compressed output stream */
		ds = ds_create(xtrabackup_target_dir, DS_TYPE_BUFFER);
		ds_buffer_set_size(ds, 1024 * 1024);
		xtrabackup_add_datasink(ds);
		ds_set_pipe(ds, ds_data);
		ds_data = ds;

		ds = ds_create(xtrabackup_target_dir, DS_TYPE_COMPRESS);
		xtrabackup_add_datasink(ds);
		ds_set_pipe(ds, ds_data);
		ds_data = ds;
	}
}

/************************************************************************
Destroy datasinks.

Destruction is done in the specific order to not violate their order in the
pipeline so that each datasink is able to flush data down the pipeline. */
static void xtrabackup_destroy_datasinks(void)
{
	for (uint i = actual_datasinks; i > 0; i--) {
		ds_destroy(datasinks[i-1]);
		datasinks[i-1] = NULL;
	}
	ds_data = NULL;
	ds_meta = NULL;
}

#define SRV_N_PENDING_IOS_PER_THREAD 	OS_AIO_N_PENDING_IOS_PER_THREAD
#define SRV_MAX_N_PENDING_SYNC_IOS	100

/************************************************************************
@return TRUE if table should be opened. */
static
ibool
xb_check_if_open_tablespace(
	const char*	db,
	const char*	table)
{
	char buf[FN_REFLEN];

	snprintf(buf, sizeof(buf), "%s%s/%s", xb_dict_prefix, db, table);

	return !check_if_skip_table(buf);
}

/************************************************************************
Initialize the tablespace memory cache and populate it by scanning for and
opening data files.
@returns DB_SUCCESS or error code.*/
ulint
xb_data_files_init(void)
/*====================*/
{
	ulint	i;
	ibool	create_new_db;
#ifdef XTRADB_BASED
	ibool	create_new_doublewrite_file;
#endif
	ulint	err;
	lsn_t	min_flushed_lsn;
	lsn_t	max_flushed_lsn;
	ulint   sum_of_new_sizes;

<<<<<<< HEAD
=======
#ifndef INNODB_VERSION_SHORT
	os_aio_init(8 * SRV_N_PENDING_IOS_PER_THREAD
		    * srv_n_file_io_threads,
		    srv_n_file_io_threads,
		    SRV_MAX_N_PENDING_SYNC_IOS);

	fil_init(LONG_MAX);
#else
>>>>>>> c1f01b52
#if MYSQL_VERSION_ID >= 50600
	srv_n_file_io_threads = srv_n_read_io_threads;
#else
	srv_n_file_io_threads = 2 + srv_n_read_io_threads +
		srv_n_write_io_threads;
#endif

	os_aio_init(8 * SRV_N_PENDING_IOS_PER_THREAD,
		    srv_n_read_io_threads,
		    srv_n_write_io_threads,
		    SRV_MAX_N_PENDING_SYNC_IOS);

<<<<<<< HEAD
	fil_init(srv_file_per_table ? 50000 : 5000,
		 srv_max_n_open_files);
=======
	fil_init(srv_file_per_table ? 50000 : 5000, LONG_MAX);
#endif
>>>>>>> c1f01b52

	fsp_init();

	for (i = 0; i < srv_n_file_io_threads; i++) {
		thread_nr[i] = i;

		os_thread_create(io_handler_thread, thread_nr + i,
				 thread_ids + i);
    	}

	os_thread_sleep(200000); /*0.2 sec*/

	err = open_or_create_data_files(&create_new_db,
#ifdef XTRADB_BASED
					&create_new_doublewrite_file,
#endif
					&min_flushed_lsn, &max_flushed_lsn,
					&sum_of_new_sizes);
	if (err != DB_SUCCESS) {
		msg("xtrabackup: Could not open or create data files.\n"
		    "xtrabackup: If you tried to add new data files, and it "
		    "failed here,\n"
		    "xtrabackup: you should now edit innodb_data_file_path in "
		    "my.cnf back\n"
		    "xtrabackup: to what it was, and remove the new ibdata "
		    "files InnoDB created\n"
		    "xtrabackup: in this failed attempt. InnoDB only wrote "
		    "those files full of\n"
		    "xtrabackup: zeros, but did not yet use them in any way. "
		    "But be careful: do not\n"
		    "xtrabackup: remove old data files which contain your "
		    "precious data!\n");
		return(err);
	}

	/* create_new_db must not be TRUE.. */
	if (create_new_db) {
		msg("xtrabackup: could not find data files at the "
		    "specified datadir\n");
		return(DB_ERROR);
	}

#if MYSQL_VERSION_ID >= 50600
	/* Add separate undo tablespaces to fil_system */

	err = srv_undo_tablespaces_init(FALSE,
					TRUE,
					srv_undo_tablespaces,
					&srv_undo_tablespaces_open);
	if (err != DB_SUCCESS) {
		return(err);
	}
#endif

	/* It is important to call fil_load_single_table_tablespace() after
	srv_undo_tablespaces_init(), because fil_is_user_tablespace_id() *
	relies on srv_undo_tablespaces_open to be properly initialized */

	err = fil_load_single_table_tablespaces(xb_check_if_open_tablespace);
	if (err != DB_SUCCESS) {
		return(err);
	}

	return(DB_SUCCESS);
}

/************************************************************************
Destroy the tablespace memory cache. */
void
xb_data_files_close(void)
/*====================*/
{
	ulint	i;

	/* Shutdown the aio threads. This has been copied from
	innobase_shutdown_for_mysql(). */

	srv_shutdown_state = SRV_SHUTDOWN_EXIT_THREADS;

	for (i = 0; i < 1000; i++) {
		os_aio_wake_all_threads_at_shutdown();

		os_mutex_enter(os_sync_mutex);

		if (os_thread_count == 0) {

			os_mutex_exit(os_sync_mutex);

			os_thread_sleep(10000);

			break;
		}

		os_mutex_exit(os_sync_mutex);

		os_thread_sleep(10000);
	}

	if (i == 1000) {
		msg("xtrabackup: Warning: %lu threads created by InnoDB"
		    " had not exited at shutdown!\n",
		    (ulong) os_thread_count);
	}

	os_aio_free();

	fil_close_all_files();
	fil_system = NULL;

	/* Reset srv_file_io_threads to its default value to avoid confusing
	warning on --prepare in innobase_start_or_create_for_mysql()*/
	srv_n_file_io_threads = 4;

	srv_shutdown_state = SRV_SHUTDOWN_NONE;
}

/***********************************************************************
Prepare a sync file path. */
static void
xb_make_sync_file_name(
/*===================*/
	const char*	name,	/*!<in: sync file name */
	char*		path)	/*!<in/out: path to the sync file */
{
	snprintf(path, FN_REFLEN, "%s/%s", xtrabackup_target_dir, name);
	srv_normalize_path_for_win(path);
}

/***********************************************************************
Create an empty file with a given path and close it.
@return TRUE on succees, FALSE on error. */
static ibool
xb_create_sync_file(
/*================*/
	const char*	path)	/*!<in: path to the sync file */
{
	ibool		success;
	os_file_t	suspend_file = XB_FILE_UNDEFINED;

	/* xb_file_create reads srv_unix_file_flush_method */
	suspend_file = xb_file_create(path, OS_FILE_CREATE,
				      OS_FILE_NORMAL, OS_DATA_FILE,
				      &success);

	if (UNIV_LIKELY(success && suspend_file != XB_FILE_UNDEFINED)) {

		os_file_close(suspend_file);

		return(TRUE);
	}

	msg("xtrabackup: Error: failed to create file '%s'\n", path);

	return(FALSE);
}

static
void
xb_filters_init()
{
	if (xtrabackup_tables) {
		/* init regexp */
		char *p, *next;
		int i;
		char errbuf[100];

		tables_regex_num = 1;

		p = xtrabackup_tables;
		while ((p = strchr(p, ',')) != NULL) {
			p++;
			tables_regex_num++;
		}

		tables_regex = static_cast<xb_regex_t *>
			(ut_malloc(sizeof(xb_regex_t) * tables_regex_num));

		p = xtrabackup_tables;
		for (i=0; i < tables_regex_num; i++) {
			int	rc;

			next = strchr(p, ',');
			ut_a(next || i == tables_regex_num - 1);

			next++;
			if (i != tables_regex_num - 1)
				*(next - 1) = '\0';

			rc = xb_regcomp(&tables_regex[i], p,
					REG_EXTENDED);

			if (rc) {

				xb_regerror(rc, &tables_regex[i], errbuf,
					    sizeof(errbuf));
				msg("xtrabackup: regcomp(%s) failed: %s\n",
				    p, errbuf);

				exit(EXIT_FAILURE);
			}

			if (i != tables_regex_num - 1)
				*(next - 1) = ',';
			p = next;
		}
	}

	if (xtrabackup_tables_file) {
		char name_buf[NAME_LEN*2+2];
		FILE *fp;

		name_buf[NAME_LEN*2+1] = '\0';

		/* init tables_hash */
		tables_hash = hash_create(1000);

		/* read and store the filenames */
		fp = fopen(xtrabackup_tables_file,"r");
		if (!fp) {
			msg("xtrabackup: cannot open %s\n",
			    xtrabackup_tables_file);
			exit(EXIT_FAILURE);
		}
		for (;;) {
			xtrabackup_tables_t*	table;
			char*	p = name_buf;

			if ( fgets(name_buf, NAME_LEN*2+1, fp) == 0 ) {
				break;
			}

			p = strchr(name_buf, '\n');
			if (p)
			{
				*p = '\0';
			}

			table = static_cast<xtrabackup_tables_t *>
				(ut_malloc(sizeof(xtrabackup_tables_t)
					+ strlen(name_buf) + 1));
			memset(table, '\0', sizeof(xtrabackup_tables_t) + strlen(name_buf) + 1);
			table->name = ((char*)table) + sizeof(xtrabackup_tables_t);
			strcpy(table->name, name_buf);

			HASH_INSERT(xtrabackup_tables_t, name_hash, tables_hash,
					ut_fold_string(table->name), table);
		}
	}
}

static
void
xb_tables_hash_free(hash_table_t* hash)
{
	ulint	i;

	/* free the hash elements */
	for (i = 0; i < hash_get_n_cells(hash); i++) {
		xtrabackup_tables_t*	table;

		table = static_cast<xtrabackup_tables_t *>
			(HASH_GET_FIRST(hash, i));

		while (table) {
			xtrabackup_tables_t*	prev_table = table;

			table = static_cast<xtrabackup_tables_t *>
				(HASH_GET_NEXT(name_hash, prev_table));

			HASH_DELETE(xtrabackup_tables_t, name_hash, hash,
				ut_fold_string(prev_table->name), prev_table);
			ut_free(prev_table);
		}
	}

	/* free hash */
	hash_table_free(hash);
}

/************************************************************************
Destroy table filters for partial backup. */
static
void
xb_filters_free()
{
	if (xtrabackup_tables) {
		/* free regexp */
		int i;

		for (i = 0; i < tables_regex_num; i++) {
			xb_regfree(&tables_regex[i]);
		}
		ut_free(tables_regex);
	}

	if (xtrabackup_tables_file) {
		xb_tables_hash_free(tables_hash);
	}
}

/***********************************************************************
Create a specified sync file and wait until it's removed.  */
static void
xtrabackup_suspend(
/*===============*/
	const char*	sync_fn)	/*!<in: sync file name */
{
	char		suspend_path[FN_REFLEN];
	ibool		success = TRUE;
	ibool		exists = TRUE;
	os_file_type_t	type;

	xb_make_sync_file_name(sync_fn, suspend_path);

	if (!xb_create_sync_file(suspend_path)) {
		return;
	}

	while (exists && success) {
		os_thread_sleep(200000); /*0.2 sec*/
		success = os_file_status(suspend_path, &exists, &type);
		/* success == FALSE if file exists, but stat() failed.
		os_file_status() prints an error message in this case */
		ut_a(success);
	}
}

static void
xtrabackup_backup_func(void)
{
	MY_STAT			 stat_info;
	lsn_t			 latest_cp;
	uint			 i;
	uint			 count;
	os_ib_mutex_t		 count_mutex;
	data_thread_ctxt_t 	*data_threads;

#ifdef USE_POSIX_FADVISE
	msg("xtrabackup: uses posix_fadvise().\n");
#endif

	/* cd to datadir */

	if (my_setwd(mysql_real_data_home,MYF(MY_WME)))
	{
		msg("xtrabackup: cannot my_setwd %s\n", mysql_real_data_home);
		exit(EXIT_FAILURE);
	}
	msg("xtrabackup: cd to %s\n", mysql_real_data_home);

	mysql_data_home= mysql_data_home_buff;
	mysql_data_home[0]=FN_CURLIB;		// all paths are relative from here
	mysql_data_home[1]=0;

	xb_set_innodb_read_only();

	srv_backup_mode = TRUE;

	/* initialize components */
        if(innodb_init_param())
                exit(EXIT_FAILURE);

	xb_normalize_init_values();

#ifndef __WIN__
        if (srv_file_flush_method_str == NULL) {
        	/* These are the default options */
#if (MYSQL_VERSION_ID < 50100)
		srv_unix_file_flush_method = SRV_UNIX_FDATASYNC;
#else /* MYSQL_VERSION_ID < 51000 */
		srv_unix_file_flush_method = SRV_UNIX_FSYNC;
#endif
#if (MYSQL_VERSION_ID < 50100)
	} else if (0 == ut_strcmp(srv_file_flush_method_str, "fdatasync")) {
	  	srv_unix_file_flush_method = SRV_UNIX_FDATASYNC;
#else /* MYSQL_VERSION_ID < 51000 */
	} else if (0 == ut_strcmp(srv_file_flush_method_str, "fsync")) {
		srv_unix_file_flush_method = SRV_UNIX_FSYNC;
#endif

	} else if (0 == ut_strcmp(srv_file_flush_method_str, "O_DSYNC")) {
	  	srv_unix_file_flush_method = SRV_UNIX_O_DSYNC;

	} else if (0 == ut_strcmp(srv_file_flush_method_str, "O_DIRECT")) {
	  	srv_unix_file_flush_method = SRV_UNIX_O_DIRECT;
		msg("xtrabackup: using O_DIRECT\n");
	} else if (0 == ut_strcmp(srv_file_flush_method_str, "littlesync")) {
	  	srv_unix_file_flush_method = SRV_UNIX_LITTLESYNC;

	} else if (0 == ut_strcmp(srv_file_flush_method_str, "nosync")) {
	  	srv_unix_file_flush_method = SRV_UNIX_NOSYNC;
#ifdef XTRADB_BASED
	} else if (0 == ut_strcmp(srv_file_flush_method_str, "ALL_O_DIRECT")) {
		srv_unix_file_flush_method = SRV_UNIX_ALL_O_DIRECT;
		msg("xtrabackup: using ALL_O_DIRECT\n");
#endif
	} else {
	  	msg("xtrabackup: Unrecognized value %s for "
		    "innodb_flush_method\n", srv_file_flush_method_str);
	  	exit(EXIT_FAILURE);
	}
#else /* __WIN__ */
	/* We can only use synchronous unbuffered IO on Windows for now */
	if (srv_file_flush_method_str != NULL) {
		msg("xtrabackupp: Warning: "
		    "ignoring innodb_flush_method = %s on Windows.\n");
	}

	srv_win_file_flush_method = SRV_WIN_IO_UNBUFFERED;
	srv_use_native_aio = FALSE;
#endif

	if (srv_buf_pool_size >= 1000 * 1024 * 1024) {
                                  /* Here we still have srv_pool_size counted
                                  in kilobytes (in 4.0 this was in bytes)
				  srv_boot() converts the value to
                                  pages; if buffer pool is less than 1000 MB,
                                  assume fewer threads. */
                srv_max_n_threads = 50000;

	} else if (srv_buf_pool_size >= 8 * 1024 * 1024) {

                srv_max_n_threads = 10000;
        } else {
		srv_max_n_threads = 1000;       /* saves several MB of memory,
                                                especially in 64-bit
                                                computers */
        }

	os_sync_mutex = NULL;
	srv_general_init();
	ut_crc32_init();

	xb_filters_init();

	{
	ibool	log_file_created;
	ibool	log_created	= FALSE;
	ibool	log_opened	= FALSE;
	ulint	err;
	ulint	i;

	err = xb_data_files_init();
	if (err != DB_SUCCESS) {
		msg("xtrabackup: error: xb_data_files_init() failed with"
		    "error code %lu\n", err);
		exit(EXIT_FAILURE);
	}

	log_init();

	lock_sys_create(srv_lock_table_size);

	for (i = 0; i < srv_n_log_files; i++) {
		err = open_or_create_log_file(FALSE, &log_file_created,
							     log_opened, 0, i);
		if (err != DB_SUCCESS) {

			//return((int) err);
			exit(EXIT_FAILURE);
		}

		if (log_file_created) {
			log_created = TRUE;
		} else {
			log_opened = TRUE;
		}
		if ((log_opened && log_created)) {
			msg(
	"xtrabackup: Error: all log files must be created at the same time.\n"
	"xtrabackup: All log files must be created also in database creation.\n"
	"xtrabackup: If you want bigger or smaller log files, shut down the\n"
	"xtrabackup: database and make sure there were no errors in shutdown.\n"
	"xtrabackup: Then delete the existing log files. Edit the .cnf file\n"
	"xtrabackup: and start the database again.\n");

			//return(DB_ERROR);
			exit(EXIT_FAILURE);
		}
	}

	/* log_file_created must not be TRUE, if online */
	if (log_file_created) {
		msg("xtrabackup: Something wrong with source files...\n");
		exit(EXIT_FAILURE);
	}

	}

	/* create extra LSN dir if it does not exist. */
	if (xtrabackup_extra_lsndir
		&&!my_stat(xtrabackup_extra_lsndir,&stat_info,MYF(0))
		&& (my_mkdir(xtrabackup_extra_lsndir,0777,MYF(0)) < 0)){
		msg("xtrabackup: Error: cannot mkdir %d: %s\n",
		    my_errno, xtrabackup_extra_lsndir);
		exit(EXIT_FAILURE);
	}

	/* create target dir if not exist */
	if (!my_stat(xtrabackup_target_dir,&stat_info,MYF(0))
		&& (my_mkdir(xtrabackup_target_dir,0777,MYF(0)) < 0)){
		msg("xtrabackup: Error: cannot mkdir %d: %s\n",
		    my_errno, xtrabackup_target_dir);
		exit(EXIT_FAILURE);
	}

        {
        fil_system_t*   f_system = fil_system;

	/* definition from recv_recovery_from_checkpoint_start() */
	log_group_t*	max_cp_group;
	ulint		max_cp_field;
	byte*		buf;
	byte*		log_hdr_buf_;
	byte*		log_hdr_buf;
	ulint		err;

	/* start back ground thread to copy newer log */
	os_thread_id_t log_copying_thread_id;
	datafiles_iter_t *it;

	log_hdr_buf_ = static_cast<byte *>
		(ut_malloc(LOG_FILE_HDR_SIZE + UNIV_PAGE_SIZE_MAX));
	log_hdr_buf = static_cast<byte *>
		(ut_align(log_hdr_buf_, UNIV_PAGE_SIZE_MAX));

	/* get current checkpoint_lsn */
	/* Look for the latest checkpoint from any of the log groups */

	mutex_enter(&log_sys->mutex);

	err = recv_find_max_checkpoint(&max_cp_group, &max_cp_field);

	if (err != DB_SUCCESS) {

		ut_free(log_hdr_buf_);
		exit(EXIT_FAILURE);
	}

	log_group_read_checkpoint_info(max_cp_group, max_cp_field);
	buf = log_sys->checkpoint_buf;

	checkpoint_lsn_start = MACH_READ_64(buf + LOG_CHECKPOINT_LSN);
	checkpoint_no_start = MACH_READ_64(buf + LOG_CHECKPOINT_NO);

	mutex_exit(&log_sys->mutex);

reread_log_header:
	fil_io(OS_FILE_READ | OS_FILE_LOG, TRUE, max_cp_group->space_id,
				0,
				0, 0, LOG_FILE_HDR_SIZE,
				log_hdr_buf, max_cp_group);

	/* check consistency of log file header to copy */
	mutex_enter(&log_sys->mutex);

	err = recv_find_max_checkpoint(&max_cp_group, &max_cp_field);

        if (err != DB_SUCCESS) {

		ut_free(log_hdr_buf_);
                exit(EXIT_FAILURE);
        }

        log_group_read_checkpoint_info(max_cp_group, max_cp_field);
        buf = log_sys->checkpoint_buf;

	if(ut_dulint_cmp(checkpoint_no_start,
			MACH_READ_64(buf + LOG_CHECKPOINT_NO)) != 0) {
		checkpoint_lsn_start = MACH_READ_64(buf + LOG_CHECKPOINT_LSN);
		checkpoint_no_start = MACH_READ_64(buf + LOG_CHECKPOINT_NO);
		mutex_exit(&log_sys->mutex);
		goto reread_log_header;
	}

	mutex_exit(&log_sys->mutex);

	xtrabackup_init_datasinks();

	/* open the log file */
	memset(&stat_info, 0, sizeof(MY_STAT));
	dst_log_file = ds_open(ds_meta, XB_LOG_FILENAME, &stat_info);
	if (dst_log_file == NULL) {
		msg("xtrabackup: error: failed to open the target stream for "
		    "'%s'.\n", XB_LOG_FILENAME);
		ut_free(log_hdr_buf_);
		exit(EXIT_FAILURE);
	}

	/* label it */
	strcpy((char*) log_hdr_buf + LOG_FILE_WAS_CREATED_BY_HOT_BACKUP,
		"xtrabkup ");
	ut_sprintf_timestamp(
		(char*) log_hdr_buf + (LOG_FILE_WAS_CREATED_BY_HOT_BACKUP
				+ (sizeof "xtrabkup ") - 1));

	if (ds_write(dst_log_file, log_hdr_buf, LOG_FILE_HDR_SIZE)) {
		msg("xtrabackup: error: write to logfile failed\n");
		ut_free(log_hdr_buf_);
		exit(EXIT_FAILURE);
	}

	ut_free(log_hdr_buf_);

	/* start flag */
	log_copying = TRUE;

	/* start io throttle */
	if(xtrabackup_throttle) {
		os_thread_id_t io_watching_thread_id;

		io_ticket = xtrabackup_throttle;
		wait_throttle = xb_os_event_create(NULL);

		os_thread_create(io_watching_thread, NULL, &io_watching_thread_id);
	}


	/* copy log file by current position */
	if(xtrabackup_copy_logfile(checkpoint_lsn_start, FALSE))
		exit(EXIT_FAILURE);


	log_copying_stop = xb_os_event_create(NULL);
	os_thread_create(log_copying_thread, NULL, &log_copying_thread_id);

	/* Suspend at start, for the FLUSH CHANGED_PAGE_BITMAPS call */
	if (xtrabackup_suspend_at_start) {
		xtrabackup_suspend(XB_FN_SUSPENDED_AT_START);
	}

	if (xtrabackup_incremental) {
		if (!xtrabackup_incremental_force_scan) {
			changed_page_bitmap = xb_page_bitmap_init();
		}
		if (!changed_page_bitmap) {
			msg("xtrabackup: using the full scan for incremental "
			    "backup\n");
		} else if (incremental_lsn != checkpoint_lsn_start) {
			/* Do not print that bitmaps are used when dummy bitmap
			is build for an empty LSN range. */
			msg("xtrabackup: using the changed page bitmap\n");
		}
	}

	ut_a(xtrabackup_parallel > 0);

	if (xtrabackup_parallel > 1) {
		msg("xtrabackup: Starting %u threads for parallel data "
		    "files transfer\n", xtrabackup_parallel);
	}

	it = datafiles_iter_new(f_system);
	if (it == NULL) {
		msg("xtrabackup: Error: datafiles_iter_new() failed.\n");
		exit(EXIT_FAILURE);
	}

	/* Create data copying threads */
	data_threads = (data_thread_ctxt_t *)
		ut_malloc(sizeof(data_thread_ctxt_t) * xtrabackup_parallel);
	count = xtrabackup_parallel;
	count_mutex = OS_MUTEX_CREATE();

	for (i = 0; i < (uint) xtrabackup_parallel; i++) {
		data_threads[i].it = it;
		data_threads[i].num = i+1;
		data_threads[i].count = &count;
		data_threads[i].count_mutex = count_mutex;
		os_thread_create(data_copy_thread_func, data_threads + i,
				 &data_threads[i].id);
	}

	/* Wait for threads to exit */
	while (1) {
		os_thread_sleep(1000000);
		os_mutex_enter(count_mutex);
		if (count == 0) {
			os_mutex_exit(count_mutex);
			break;
		}
		os_mutex_exit(count_mutex);
	}

	os_mutex_free(count_mutex);
	ut_free(data_threads);
	datafiles_iter_free(it);

	if (changed_page_bitmap) {
		xb_page_bitmap_deinit(changed_page_bitmap);
	}
	}

	/* suspend-at-end */
	if (xtrabackup_suspend_at_end) {
		xtrabackup_suspend(XB_FN_SUSPENDED_AT_END);
	}

	/* read the latest checkpoint lsn */
	latest_cp = ut_dulint_zero;
	{
		log_group_t*	max_cp_group;
		ulint	max_cp_field;
		ulint	err;

		mutex_enter(&log_sys->mutex);

		err = recv_find_max_checkpoint(&max_cp_group, &max_cp_field);

		if (err != DB_SUCCESS) {
			msg("xtrabackup: Error: recv_find_max_checkpoint() failed.\n");
			mutex_exit(&log_sys->mutex);
			goto skip_last_cp;
		}

		log_group_read_checkpoint_info(max_cp_group, max_cp_field);

		latest_cp = MACH_READ_64(log_sys->checkpoint_buf + LOG_CHECKPOINT_LSN);

		mutex_exit(&log_sys->mutex);

		msg("xtrabackup: The latest check point (for incremental): "
		    "'" LSN_PF "'\n", latest_cp);
	}
skip_last_cp:
	/* stop log_copying_thread */
	log_copying = FALSE;
	os_event_set(log_copying_stop);
	msg("xtrabackup: Stopping log copying thread.\n");
	while (log_copying_running) {
		msg(".");
		os_thread_sleep(200000); /*0.2 sec*/
	}
	msg("\n");

	os_event_free(log_copying_stop);

	/* Signal innobackupex that log copying has stopped and it may now
	unlock tables, so we can possibly stream xtrabackup_logfile later
	without holding the lock. */
	if (xtrabackup_suspend_at_end) {
		char	log_copied_sync_file[FN_REFLEN];
		xb_make_sync_file_name(XB_FN_LOG_COPIED, log_copied_sync_file);
		if (!xb_create_sync_file(log_copied_sync_file)) {
			exit(EXIT_FAILURE);
		}
	}

	if(!xtrabackup_incremental) {
		strcpy(metadata_type, "full-backuped");
		metadata_from_lsn = ut_dulint_zero;
	} else {
		strcpy(metadata_type, "incremental");
		metadata_from_lsn = incremental_lsn;
	}
	metadata_to_lsn = latest_cp;
	metadata_last_lsn = log_copy_scanned_lsn;

	if (!xtrabackup_stream_metadata(ds_meta)) {
		msg("xtrabackup: error: "
		    "xtrabackup_stream_metadata() failed.\n");
	}
	if (xtrabackup_extra_lsndir) {
		char	filename[FN_REFLEN];

		sprintf(filename, "%s/%s", xtrabackup_extra_lsndir,
			XTRABACKUP_METADATA_FILENAME);
		if (!xtrabackup_write_metadata(filename))
			msg("xtrabackup: error: "
			    "xtrabackup_write_metadata() failed.\n");

	}

	xtrabackup_destroy_datasinks();

	if (wait_throttle)
		os_event_free(wait_throttle);

	msg("xtrabackup: Transaction log of lsn (" LSN_PF ") to (" LSN_PF
	    ") was copied.\n", checkpoint_lsn_start, log_copy_scanned_lsn);
	xb_filters_free();

	xb_data_files_close();
}

/* ================= stats ================= */
static my_bool
xtrabackup_stats_level(
	dict_index_t*	index,
	ulint		level)
{
	ulint	space;
	page_t*	page;

	rec_t*	node_ptr;

	ulint	right_page_no;

	page_cur_t	cursor;

	mtr_t	mtr;
	mem_heap_t*	heap	= mem_heap_create(256);

	ulint*	offsets = NULL;

	ulonglong n_pages, n_pages_extern;
	ulonglong sum_data, sum_data_extern;
	ulonglong n_recs;
	ulint	page_size;
	buf_block_t*	block;
	ulint	zip_size;

	n_pages = sum_data = n_recs = 0;
	n_pages_extern = sum_data_extern = 0;


	if (level == 0)
		fprintf(stdout, "        leaf pages: ");
	else
		fprintf(stdout, "     level %lu pages: ", level);

	mtr_start(&mtr);

	mtr_x_lock(&(index->lock), &mtr);
	block = xb_btr_root_block_get(index, RW_X_LATCH, &mtr);
	page = buf_block_get_frame(block);

	space = page_get_space_id(page);
	zip_size = fil_space_get_zip_size(space);

	while (level != btr_page_get_level(page, &mtr)) {

		ut_a(space == buf_block_get_space(block));
		ut_a(space == page_get_space_id(page));
		ut_a(!page_is_leaf(page));

		page_cur_set_before_first(block, &cursor);
		page_cur_move_to_next(&cursor);

		node_ptr = page_cur_get_rec(&cursor);
		offsets = rec_get_offsets(node_ptr, index, offsets,
					ULINT_UNDEFINED, &heap);
		block = btr_node_ptr_get_child(node_ptr, index, offsets, &mtr);
		page = buf_block_get_frame(block);
	}

loop:
	mem_heap_empty(heap);
	offsets = NULL;
#if (MYSQL_VERSION_ID < 50100)
	mtr_x_lock(&(index->tree->lock), &mtr);
#else /* MYSQL_VERSION_ID < 51000 */
	mtr_x_lock(&(index->lock), &mtr);
#endif

	right_page_no = btr_page_get_next(page, &mtr);


	/*=================================*/
	//fprintf(stdout, "%lu ", (ulint) buf_frame_get_page_no(page));

	n_pages++;
	sum_data += page_get_data_size(page);
	n_recs += page_get_n_recs(page);


	if (level == 0) {
		page_cur_t	cur;
		ulint	n_fields;
		ulint	i;
		mem_heap_t*	local_heap	= NULL;
		ulint	offsets_[REC_OFFS_NORMAL_SIZE];
		ulint*	local_offsets	= offsets_;

		*offsets_ = (sizeof offsets_) / sizeof *offsets_;

		page_cur_set_before_first(block, &cur);
		page_cur_move_to_next(&cur);

		for (;;) {
			if (page_cur_is_after_last(&cur)) {
				break;
			}

			local_offsets = rec_get_offsets(cur.rec, index, local_offsets,
						ULINT_UNDEFINED, &local_heap);
			n_fields = rec_offs_n_fields(local_offsets);

			for (i = 0; i < n_fields; i++) {
				if (rec_offs_nth_extern(local_offsets, i)) {
					page_t*	local_page;
					ulint	space_id;
					ulint	page_no;
					ulint	offset;
					byte*	blob_header;
					ulint	part_len;
					mtr_t	local_mtr;
					ulint	local_len;
					byte*	data;
					buf_block_t*	local_block;

					data = rec_get_nth_field(cur.rec, local_offsets, i, &local_len);

					ut_a(local_len >= BTR_EXTERN_FIELD_REF_SIZE);
					local_len -= BTR_EXTERN_FIELD_REF_SIZE;

					space_id = mach_read_from_4(data + local_len + BTR_EXTERN_SPACE_ID);
					page_no = mach_read_from_4(data + local_len + BTR_EXTERN_PAGE_NO);
					offset = mach_read_from_4(data + local_len + BTR_EXTERN_OFFSET);

					if (offset != FIL_PAGE_DATA)
						msg("\nWarning: several record may share same external page.\n");

					for (;;) {
						mtr_start(&local_mtr);

#if (MYSQL_VERSION_ID < 50517)
						local_block = btr_block_get(space_id, zip_size, page_no, RW_S_LATCH, &local_mtr);
#else
						local_block = btr_block_get(space_id, zip_size, page_no, RW_S_LATCH, index, &local_mtr);
#endif
						local_page = buf_block_get_frame(local_block);
						blob_header = local_page + offset;
#define BTR_BLOB_HDR_PART_LEN		0
#define BTR_BLOB_HDR_NEXT_PAGE_NO	4
						//part_len = btr_blob_get_part_len(blob_header);
						part_len = mach_read_from_4(blob_header + BTR_BLOB_HDR_PART_LEN);

						//page_no = btr_blob_get_next_page_no(blob_header);
						page_no = mach_read_from_4(blob_header + BTR_BLOB_HDR_NEXT_PAGE_NO);

						offset = FIL_PAGE_DATA;




						/*=================================*/
						//fprintf(stdout, "[%lu] ", (ulint) buf_frame_get_page_no(page));

						n_pages_extern++;
						sum_data_extern += part_len;


						mtr_commit(&local_mtr);

						if (page_no == FIL_NULL)
							break;
					}
				}
			}

			page_cur_move_to_next(&cur);
		}
	}




	mtr_commit(&mtr);
	if (right_page_no != FIL_NULL) {
		mtr_start(&mtr);
#if (MYSQL_VERSION_ID < 50517)
		block = btr_block_get(space, zip_size, right_page_no,
				      RW_X_LATCH, &mtr);
#else
		block = btr_block_get(space, zip_size, right_page_no,
				      RW_X_LATCH, index, &mtr);
#endif
		page = buf_block_get_frame(block);
		goto loop;
	}
	mem_heap_free(heap);

	if (zip_size) {
		page_size = zip_size;
	} else {
		page_size = UNIV_PAGE_SIZE;
	}

	if (level == 0)
		fprintf(stdout, "recs=%llu, ", n_recs);

	fprintf(stdout, "pages=%llu, data=%llu bytes, data/pages=%lld%%",
		n_pages, sum_data,
		((sum_data * 100)/ page_size)/n_pages);


	if (level == 0 && n_pages_extern) {
		putc('\n', stdout);
		/* also scan blob pages*/
		fprintf(stdout, "    external pages: ");

		fprintf(stdout, "pages=%llu, data=%llu bytes, data/pages=%lld%%",
			n_pages_extern, sum_data_extern,
			((sum_data_extern * 100)/ page_size)/n_pages_extern);
	}

	putc('\n', stdout);

	if (level > 0) {
		xtrabackup_stats_level(index, level - 1);
	}

	return(TRUE);
}

static void
xtrabackup_stats_func(void)
{
	ulint n;

	/* cd to datadir */

	if (my_setwd(mysql_real_data_home,MYF(MY_WME)))
	{
		msg("xtrabackup: cannot my_setwd %s\n", mysql_real_data_home);
		exit(EXIT_FAILURE);
	}
	msg("xtrabackup: cd to %s\n", mysql_real_data_home);

	mysql_data_home= mysql_data_home_buff;
	mysql_data_home[0]=FN_CURLIB;		// all paths are relative from here
	mysql_data_home[1]=0;

	xb_set_innodb_read_only();
	/* set read only */
#if MYSQL_VERSION_ID < 50600
	srv_fake_write = TRUE;
#endif
#if (MYSQL_VERSION_ID >= 50500) && (MYSQL_VERSION_ID < 50600)
	/* AIO is incompatible with srv_read_only/srv_fake_write */
	srv_use_native_aio = FALSE;
#endif

	/* initialize components */
	if(innodb_init_param())
		exit(EXIT_FAILURE);

	/* Check if the log files have been created, otherwise innodb_init()
	will crash when called with srv_read_only == TRUE */
	for (n = 0; n < srv_n_log_files; n++) {
		char		logname[FN_REFLEN];
		ibool		exists;
		os_file_type_t	type;

		snprintf(logname, sizeof(logname), "%s%c%s%lu",
			INNODB_LOG_DIR, SRV_PATH_SEPARATOR,
			"ib_logfile", (ulong) n);
		srv_normalize_path_for_win(logname);

		if (!os_file_status(logname, &exists, &type) || !exists ||
		    type != OS_FILE_TYPE_FILE) {
			msg("xtrabackup: Error: "
			    "Cannot find log file %s.\n", logname);
			msg("xtrabackup: Error: "
			    "to use the statistics feature, you need a "
			    "clean copy of the database including "
			    "correctly sized log files, so you need to "
			    "execute with --prepare twice to use this "
			    "functionality on a backup.\n");
			exit(EXIT_FAILURE);
		}
	}

	msg("xtrabackup: Starting 'read-only' InnoDB instance to gather "
	    "index statistics.\n"
	    "xtrabackup: Using %lld bytes for buffer pool (set by "
	    "--use-memory parameter)\n", xtrabackup_use_memory);

	if(innodb_init())
		exit(EXIT_FAILURE);

	xb_filters_init();

	fprintf(stdout, "\n\n<INDEX STATISTICS>\n");

	/* gather stats */

	{
	dict_table_t*	sys_tables;
	dict_index_t*	sys_index;
	dict_table_t*	table;
	btr_pcur_t	pcur;
	rec_t*		rec;
	byte*		field;
	ulint		len;
	mtr_t		mtr;

	/* Enlarge the fatal semaphore wait timeout during the InnoDB table
	monitor printout */

	xb_adjust_fatal_semaphore_wait_threshold(72000); /* 20 hours */

	mutex_enter(&(dict_sys->mutex));

	mtr_start(&mtr);

	sys_tables = dict_table_get_low("SYS_TABLES");
	sys_index = UT_LIST_GET_FIRST(sys_tables->indexes);

	xb_btr_pcur_open_at_index_side(TRUE, sys_index, BTR_SEARCH_LEAF, &pcur,
				       TRUE, 0, &mtr);
loop:
	btr_pcur_move_to_next_user_rec(&pcur, &mtr);

	rec = btr_pcur_get_rec(&pcur);

	if (!btr_pcur_is_on_user_rec(&pcur))
	{
		/* end of index */

		btr_pcur_close(&pcur);
		mtr_commit(&mtr);

		mutex_exit(&(dict_sys->mutex));

		/* Restore the fatal semaphore wait timeout */
		xb_adjust_fatal_semaphore_wait_threshold(-72000);

		goto end;
	}

	field = rec_get_nth_field_old(rec, 0, &len);

#if (MYSQL_VERSION_ID < 50100)
	if (!rec_get_deleted_flag(rec, sys_tables->comp))
#else /* MYSQL_VERSION_ID < 51000 */
	if (!rec_get_deleted_flag(rec, 0))
#endif
	{

		/* We found one */

                char*	table_name = mem_strdupl((char*) field, len);

		btr_pcur_store_position(&pcur, &mtr);

		mtr_commit(&mtr);

		table = dict_table_get_low(table_name);
		mem_free(table_name);

		if (table && check_if_skip_table(table->name))
			goto skip;


		if (table == NULL) {
			fputs("InnoDB: Failed to load table ", stderr);
#if (MYSQL_VERSION_ID < 50100)
			ut_print_namel(stderr, NULL, (char*) field, len);
#else /* MYSQL_VERSION_ID < 51000 */
			ut_print_namel(stderr, NULL, TRUE, (char*) field, len);
#endif
			putc('\n', stderr);
		} else {
			dict_index_t*	index;

			/* The table definition was corrupt if there
			is no index */

			if (dict_table_get_first_index(table)) {
				dict_stats_update_transient(table);
			}

			//dict_table_print_low(table);

			index = UT_LIST_GET_FIRST(table->indexes);
			while (index != NULL) {
{
	ib_int64_t	n_vals;

	if (index->n_user_defined_cols > 0) {
		n_vals = index->stat_n_diff_key_vals[
					index->n_user_defined_cols];
	} else {
		n_vals = index->stat_n_diff_key_vals[1];
	}

	fprintf(stdout,
		"  table: %s, index: %s, space id: %lu, root page: %lu"
		", zip size: %lu"
		"\n  estimated statistics in dictionary:\n"
		"    key vals: %lu, leaf pages: %lu, size pages: %lu\n"
		"  real statistics:\n",
		table->name, index->name,
		(ulong) index->space,
#if (MYSQL_VERSION_ID < 50100)
		(ulong) index->tree->page,
#else /* MYSQL_VERSION_ID < 51000 */
		(ulong) index->page,
#endif
		(ulong) fil_space_get_zip_size(index->space),
		(ulong) n_vals,
		(ulong) index->stat_n_leaf_pages,
		(ulong) index->stat_index_size);

	{
		mtr_t	local_mtr;
		page_t*	root;
		ulint	page_level;

		mtr_start(&local_mtr);

#if (MYSQL_VERSION_ID < 50100)
		mtr_x_lock(&(index->tree->lock), &local_mtr);
		root = btr_root_get(index->tree, &local_mtr);
#else /* MYSQL_VERSION_ID < 51000 */
		mtr_x_lock(&(index->lock), &local_mtr);
		root = btr_root_get(index, &local_mtr);
#endif
		page_level = btr_page_get_level(root, &local_mtr);

		xtrabackup_stats_level(index, page_level);

		mtr_commit(&local_mtr);
	}

	putc('\n', stdout);
}
				index = UT_LIST_GET_NEXT(indexes, index);
			}
		}

skip:
		mtr_start(&mtr);

		btr_pcur_restore_position(BTR_SEARCH_LEAF, &pcur, &mtr);
	}

	goto loop;
	}

end:
	putc('\n', stdout);

	xb_filters_free();

	/* shutdown InnoDB */
	if(innodb_end())
		exit(EXIT_FAILURE);
}

/* ================= prepare ================= */

static my_bool
xtrabackup_init_temp_log(void)
{
	os_file_t	src_file = XB_FILE_UNDEFINED;
	char	src_path[FN_REFLEN];
	char	dst_path[FN_REFLEN];
	ibool	success;

	ulint	field;
	byte*	log_buf;
	byte*	log_buf_ = NULL;

	ib_int64_t	file_size;

	lsn_t	max_no;
	lsn_t	max_lsn;
	lsn_t	checkpoint_no;

	ulint	fold;

	max_no = ut_dulint_zero;

	if (!xb_init_log_block_size()) {
		goto error;
	}

	if(!xtrabackup_incremental_dir) {
		sprintf(dst_path, "%s/ib_logfile0", xtrabackup_target_dir);
		sprintf(src_path, "%s/%s", xtrabackup_target_dir,
			XB_LOG_FILENAME);
	} else {
		sprintf(dst_path, "%s/ib_logfile0", xtrabackup_incremental_dir);
		sprintf(src_path, "%s/%s", xtrabackup_incremental_dir,
			XB_LOG_FILENAME);
	}

	srv_normalize_path_for_win(dst_path);
	srv_normalize_path_for_win(src_path);
retry:
	src_file = xb_file_create_no_error_handling(src_path, OS_FILE_OPEN,
						    OS_FILE_READ_WRITE,
						    &success);
	if (!success) {
		/* The following call prints an error message */
		os_file_get_last_error(TRUE);

		msg("xtrabackup: Warning: cannot open %s. will try to find.\n",
		    src_path);

		/* check if ib_logfile0 may be xtrabackup_logfile */
		src_file = xb_file_create_no_error_handling(dst_path,
							    OS_FILE_OPEN,
							    OS_FILE_READ_WRITE,
							    &success);
		if (!success) {
			os_file_get_last_error(TRUE);
			msg("  xtrabackup: Fatal error: cannot find %s.\n",
			    src_path);

			goto error;
		}

		log_buf_ = static_cast<byte *>
			(ut_malloc(LOG_FILE_HDR_SIZE + UNIV_PAGE_SIZE_MAX));
		log_buf = static_cast<byte *>
			(ut_align(log_buf_, UNIV_PAGE_SIZE_MAX));

		success = xb_os_file_read(src_file, log_buf, 0,
					  LOG_FILE_HDR_SIZE);
		if (!success) {
			goto error;
		}

		if ( ut_memcmp(log_buf + LOG_FILE_WAS_CREATED_BY_HOT_BACKUP,
				(byte*)"xtrabkup", (sizeof "xtrabkup") - 1) == 0) {
			msg("  xtrabackup: 'ib_logfile0' seems to be "
			    "'xtrabackup_logfile'. will retry.\n");

			ut_free(log_buf_);
			log_buf_ = NULL;

			os_file_close(src_file);
			src_file = XB_FILE_UNDEFINED;

			/* rename and try again */
			success = xb_file_rename(dst_path, src_path);
			if (!success) {
				goto error;
			}

			goto retry;
		}

		msg("  xtrabackup: Fatal error: cannot find %s.\n",
		src_path);

		ut_free(log_buf_);
		log_buf_ = NULL;

		os_file_close(src_file);
		src_file = XB_FILE_UNDEFINED;

		goto error;
	}

	posix_fadvise(src_file, 0, 0, POSIX_FADV_SEQUENTIAL);
	posix_fadvise(src_file, 0, 0, POSIX_FADV_DONTNEED);

	xb_file_set_nocache(src_file, src_path, "OPEN");

	file_size = os_file_get_size(src_file);


	/* TODO: We should skip the following modifies, if it is not the first time. */
	log_buf_ = static_cast<byte *>(ut_malloc(UNIV_PAGE_SIZE * 129));
	log_buf = static_cast<byte *>(ut_align(log_buf_, UNIV_PAGE_SIZE));

	/* read log file header */
	success = xb_os_file_read(src_file, log_buf, 0, LOG_FILE_HDR_SIZE);
	if (!success) {
		goto error;
	}

	if ( ut_memcmp(log_buf + LOG_FILE_WAS_CREATED_BY_HOT_BACKUP,
			(byte*)"xtrabkup", (sizeof "xtrabkup") - 1) != 0 ) {
		msg("xtrabackup: notice: xtrabackup_logfile was already used "
		    "to '--prepare'.\n");
		goto skip_modify;
	} else {
		/* clear it later */
		//memset(log_buf + LOG_FILE_WAS_CREATED_BY_HOT_BACKUP,
		//		' ', 4);
	}

	/* read last checkpoint lsn */
	for (field = LOG_CHECKPOINT_1; field <= LOG_CHECKPOINT_2;
			field += LOG_CHECKPOINT_2 - LOG_CHECKPOINT_1) {
		if (!xb_recv_check_cp_is_consistent(const_cast<const byte *>
						    (log_buf + field)))
			goto not_consistent;

		checkpoint_no = MACH_READ_64(log_buf + field + LOG_CHECKPOINT_NO);

		if (ut_dulint_cmp(checkpoint_no, max_no) >= 0) {
			max_no = checkpoint_no;
			max_lsn = MACH_READ_64(log_buf + field + LOG_CHECKPOINT_LSN);
/*
			mach_write_to_4(log_buf + field + LOG_CHECKPOINT_OFFSET,
					LOG_FILE_HDR_SIZE + ut_dulint_minus(max_lsn,
					ut_dulint_align_down(max_lsn,OS_FILE_LOG_BLOCK_SIZE)));

			ulint	fold;
			fold = ut_fold_binary(log_buf + field, LOG_CHECKPOINT_CHECKSUM_1);
			mach_write_to_4(log_buf + field + LOG_CHECKPOINT_CHECKSUM_1, fold);

			fold = ut_fold_binary(log_buf + field + LOG_CHECKPOINT_LSN,
				LOG_CHECKPOINT_CHECKSUM_2 - LOG_CHECKPOINT_LSN);
			mach_write_to_4(log_buf + field + LOG_CHECKPOINT_CHECKSUM_2, fold);
*/
		}
not_consistent:
		;
	}

	if (ut_dulint_cmp(max_no, ut_dulint_zero) == 0) {
		msg("xtrabackup: No valid checkpoint found.\n");
		goto error;
	}


	/* It seems to be needed to overwrite the both checkpoint area. */
	MACH_WRITE_64(log_buf + LOG_CHECKPOINT_1 + LOG_CHECKPOINT_LSN, max_lsn);
	mach_write_to_4(log_buf + LOG_CHECKPOINT_1
			+ LOG_CHECKPOINT_OFFSET_LOW32,
			LOG_FILE_HDR_SIZE + (ulint) ut_dulint_minus(max_lsn,
			ut_dulint_align_down(max_lsn,OS_FILE_LOG_BLOCK_SIZE)));
#if MYSQL_VERSION_ID >= 50600
	mach_write_to_4(log_buf + LOG_CHECKPOINT_1
			+ LOG_CHECKPOINT_OFFSET_HIGH32, 0);
#endif
#ifdef XTRADB_BASED
	MACH_WRITE_64(log_buf + LOG_CHECKPOINT_1 + LOG_CHECKPOINT_ARCHIVED_LSN,
			(ib_uint64_t)(LOG_FILE_HDR_SIZE + ut_dulint_minus(max_lsn,
					ut_dulint_align_down(max_lsn,OS_FILE_LOG_BLOCK_SIZE))));
#endif
	fold = ut_fold_binary(log_buf + LOG_CHECKPOINT_1, LOG_CHECKPOINT_CHECKSUM_1);
	mach_write_to_4(log_buf + LOG_CHECKPOINT_1 + LOG_CHECKPOINT_CHECKSUM_1, fold);

	fold = ut_fold_binary(log_buf + LOG_CHECKPOINT_1 + LOG_CHECKPOINT_LSN,
		LOG_CHECKPOINT_CHECKSUM_2 - LOG_CHECKPOINT_LSN);
	mach_write_to_4(log_buf + LOG_CHECKPOINT_1 + LOG_CHECKPOINT_CHECKSUM_2, fold);

	MACH_WRITE_64(log_buf + LOG_CHECKPOINT_2 + LOG_CHECKPOINT_LSN, max_lsn);
	mach_write_to_4(log_buf + LOG_CHECKPOINT_2
			+ LOG_CHECKPOINT_OFFSET_LOW32,
			LOG_FILE_HDR_SIZE + (ulint) ut_dulint_minus(max_lsn,
			ut_dulint_align_down(max_lsn,OS_FILE_LOG_BLOCK_SIZE)));
#if MYSQL_VERSION_ID >= 50600
	mach_write_to_4(log_buf + LOG_CHECKPOINT_2
			+ LOG_CHECKPOINT_OFFSET_HIGH32, 0);
#endif
#ifdef XTRADB_BASED
	MACH_WRITE_64(log_buf + LOG_CHECKPOINT_2 + LOG_CHECKPOINT_ARCHIVED_LSN,
			(ib_uint64_t)(LOG_FILE_HDR_SIZE + ut_dulint_minus(max_lsn,
					ut_dulint_align_down(max_lsn,OS_FILE_LOG_BLOCK_SIZE))));
#endif
        fold = ut_fold_binary(log_buf + LOG_CHECKPOINT_2, LOG_CHECKPOINT_CHECKSUM_1);
        mach_write_to_4(log_buf + LOG_CHECKPOINT_2 + LOG_CHECKPOINT_CHECKSUM_1, fold);

        fold = ut_fold_binary(log_buf + LOG_CHECKPOINT_2 + LOG_CHECKPOINT_LSN,
                LOG_CHECKPOINT_CHECKSUM_2 - LOG_CHECKPOINT_LSN);
        mach_write_to_4(log_buf + LOG_CHECKPOINT_2 + LOG_CHECKPOINT_CHECKSUM_2, fold);


	success = xb_os_file_write(src_path, src_file, log_buf, 0,
				   LOG_FILE_HDR_SIZE);
	if (!success) {
		goto error;
	}

	/* expand file size (9/8) and align to UNIV_PAGE_SIZE */

	if (file_size % UNIV_PAGE_SIZE) {
		memset(log_buf, 0, UNIV_PAGE_SIZE);
		success = xb_os_file_write(src_path, src_file, log_buf,
					    file_size,
					    UNIV_PAGE_SIZE
					    - (ulint) (file_size
						       % UNIV_PAGE_SIZE));
		if (!success) {
			goto error;
		}

		file_size = os_file_get_size(src_file);
	}

	/* TODO: We should judge whether the file is already expanded or not... */
	{
		ulint	expand;

		memset(log_buf, 0, UNIV_PAGE_SIZE * 128);
		expand = (ulint) (file_size / UNIV_PAGE_SIZE / 8);

		for (; expand > 128; expand -= 128) {
			success = xb_os_file_write(src_path, src_file, log_buf,
						   file_size,
						   UNIV_PAGE_SIZE * 128);
			if (!success) {
				goto error;
			}
			file_size += UNIV_PAGE_SIZE * 128;
		}

		if (expand) {
			success = xb_os_file_write(src_path, src_file, log_buf,
						   file_size,
						   expand * UNIV_PAGE_SIZE);
			if (!success) {
				goto error;
			}
			file_size += UNIV_PAGE_SIZE * expand;
		}
	}

	/* make larger than 2MB */
	if (file_size < 2*1024*1024L) {
		memset(log_buf, 0, UNIV_PAGE_SIZE);
		while (file_size < 2*1024*1024L) {
			success = xb_os_file_write(src_path, src_file, log_buf,
						   file_size, UNIV_PAGE_SIZE);
			if (!success) {
				goto error;
			}
			file_size += UNIV_PAGE_SIZE;
		}
		file_size = os_file_get_size(src_file);
	}

	msg("xtrabackup: xtrabackup_logfile detected: size=" INT64PF ", "
	    "start_lsn=(" LSN_PF ")\n", file_size, max_lsn);

	os_file_close(src_file);
	src_file = XB_FILE_UNDEFINED;

	/* fake InnoDB */
	INNODB_LOG_DIR = NULL;
	innobase_log_file_size      = file_size;
	innobase_log_files_in_group = 1;

	srv_thread_concurrency = 0;

	/* rename 'xtrabackup_logfile' to 'ib_logfile0' */
	success = xb_file_rename(src_path, dst_path);
	if (!success) {
		goto error;
	}
	xtrabackup_logfile_is_renamed = TRUE;

	ut_free(log_buf_);

	return(FALSE);

skip_modify:
	os_file_close(src_file);
	src_file = XB_FILE_UNDEFINED;
	ut_free(log_buf_);
	return(FALSE);

error:
	if (src_file != XB_FILE_UNDEFINED)
		os_file_close(src_file);
	if (log_buf_)
		ut_free(log_buf_);
	msg("xtrabackup: Error: xtrabackup_init_temp_log() failed.\n");
	return(TRUE); /*ERROR*/
}

/***********************************************************************
Generates path to the meta file path from a given path to an incremental .delta
by replacing trailing ".delta" with ".meta", or returns error if 'delta_path'
does not end with the ".delta" character sequence.
@return TRUE on success, FALSE on error. */
static
ibool
get_meta_path(
	const char	*delta_path,	/* in: path to a .delta file */
	char 		*meta_path)	/* out: path to the corresponding .meta
					file */
{
	size_t		len = strlen(delta_path);

	if (len <= 6 || strcmp(delta_path + len - 6, ".delta")) {
		return FALSE;
	}
	memcpy(meta_path, delta_path, len - 6);
	strcpy(meta_path + len - 6, XB_DELTA_INFO_SUFFIX);

	return TRUE;
}

/***********************************************************************
Searches for matching tablespace file for given .delta file and space_id
in given directory. When matching tablespace found, renames it to match the
name of .delta file. If there was a tablespace with matching name and
mismatching ID, renames it to xtrabackup_tmp_#ID.ibd. If there was no
matching file, creates a new tablespace.
@return file handle of matched or created file */
static
os_file_t
xb_delta_open_matching_space(
	const char*	dbname,		/* in: path to destination database dir */
	const char*	name,		/* in: name of delta file (without .delta) */
	ulint		space_id,	/* in: space id of delta file */
	ulint		zip_size,	/* in: zip_size of tablespace */
	char*		real_name,	/* out: full path of destination file */
	size_t		real_name_len,	/* out: buffer size for real_name */
	ibool* 		success)	/* out: indicates error. TRUE = success */
{
	char			dest_dir[FN_REFLEN];
	char			dest_space_name[FN_REFLEN];
	ibool			ok;
	fil_space_t*		fil_space;
	os_file_t		file	= 0;
	ulint			tablespace_flags;
	xtrabackup_tables_t*	table;

	ut_a(dbname != NULL ||
		trx_sys_sys_space(space_id) ||
		space_id == ULINT_UNDEFINED);

	*success = FALSE;

	if (dbname) {
		snprintf(dest_dir, FN_REFLEN, "%s/%s",
			xtrabackup_target_dir, dbname);
		srv_normalize_path_for_win(dest_dir);

		snprintf(dest_space_name, FN_REFLEN, "%s%s/%s",
			 xb_dict_prefix, dbname, name);
	} else {
		snprintf(dest_dir, FN_REFLEN, "%s", xtrabackup_target_dir);
		srv_normalize_path_for_win(dest_dir);

		snprintf(dest_space_name, FN_REFLEN, "%s%s", xb_dict_prefix,
			 name);
	}

	snprintf(real_name, real_name_len,
		 "%s/%s",
		 xtrabackup_target_dir, dest_space_name);
	srv_normalize_path_for_win(real_name);
	dest_space_name[strlen(dest_space_name) - XB_DICT_SUFFIX_LEN] = '\0';

	/* Create the database directory if it doesn't exist yet */
	if (!os_file_create_directory(dest_dir, FALSE)) {
		msg("xtrabackup: error: cannot create dir %s\n", dest_dir);
		return file;
	}

	if (trx_sys_sys_space(space_id)) {
		goto found;
	}

	/* remember space name for further reference */
	table = static_cast<xtrabackup_tables_t *>
		(ut_malloc(sizeof(xtrabackup_tables_t) +
			strlen(dest_space_name) + 1));

	table->name = ((char*)table) + sizeof(xtrabackup_tables_t);
	strcpy(table->name, dest_space_name);
	HASH_INSERT(xtrabackup_tables_t, name_hash, inc_dir_tables_hash,
			ut_fold_string(table->name), table);

	mutex_enter(&fil_system->mutex);
	fil_space = xb_space_get_by_name(dest_space_name);
	mutex_exit(&fil_system->mutex);

	if (fil_space != NULL) {
		if (fil_space->id == space_id || space_id == ULINT_UNDEFINED) {
			/* we found matching space */
			goto found;
		} else {

			char	tmpname[FN_REFLEN];

			snprintf(tmpname, FN_REFLEN, "%s%s/xtrabackup_tmp_#%lu",
				 xb_dict_prefix, dbname, fil_space->id);

			msg("xtrabackup: Renaming %s to %s.ibd\n",
				fil_space->name, tmpname);

			if (!xb_fil_rename_tablespace(NULL, fil_space->id,
						      tmpname, NULL))
			{
				msg("xtrabackup: Cannot rename %s to %s\n",
					fil_space->name, tmpname);
				goto exit;
			}
		}
	}

	if (space_id == ULINT_UNDEFINED)
	{
		msg("xtrabackup: Error: Cannot handle DDL operation on tablespace "
		    "%s\n", dest_space_name);
		exit(EXIT_FAILURE);
	}
	mutex_enter(&fil_system->mutex);
	fil_space = xb_space_get_by_id(space_id);
	mutex_exit(&fil_system->mutex);
	if (fil_space != NULL) {
		char	tmpname[FN_REFLEN];

		strncpy(tmpname, dest_space_name, FN_REFLEN);
#if MYSQL_VERSION_ID < 50600
		/* Need to truncate .ibd before renaming.  For MySQL 5.6 it's
		already truncated.  */
		tmpname[strlen(tmpname) - 4] = 0;
#endif

		msg("xtrabackup: Renaming %s to %s\n",
		    fil_space->name, dest_space_name);

		if (!xb_fil_rename_tablespace(NULL, fil_space->id, tmpname,
					      NULL))
		{
			msg("xtrabackup: Cannot rename %s to %s\n",
				fil_space->name, dest_space_name);
			goto exit;
		}

		goto found;
	}

	/* No matching space found. create the new one.  */

	if (!xb_fil_space_create(dest_space_name, space_id, 0,
				 FIL_TABLESPACE)) {
		msg("xtrabackup: Cannot create tablespace %s\n",
			dest_space_name);
		goto exit;
	}

	/* Calculate correct tablespace flags for compressed tablespaces.  */
	if (!zip_size || zip_size == ULINT_UNDEFINED) {
		tablespace_flags = 0;
	}
	else {
		tablespace_flags
			= (get_bit_shift(zip_size >> PAGE_ZIP_MIN_SIZE_SHIFT
					 << 1)
			   << DICT_TF_ZSSIZE_SHIFT)
			| DICT_TF_COMPACT
			| (DICT_TF_FORMAT_ZIP << DICT_TF_FORMAT_SHIFT);
		ut_a(dict_tf_get_zip_size(tablespace_flags)
		     == zip_size);
	}
	*success = xb_space_create_file(real_name, space_id, tablespace_flags,
					&file);
	goto exit;

found:
	/* open the file and return it's handle */

	file = xb_file_create_no_error_handling(real_name, OS_FILE_OPEN,
					    OS_FILE_READ_WRITE,
					    &ok);

	if (ok) {
		*success = TRUE;
	} else {
		msg("xtrabackup: Cannot open file %s\n", real_name);
	}

exit:

	return file;
}

/************************************************************************
Applies a given .delta file to the corresponding data file.
@return TRUE on success */
static
ibool
xtrabackup_apply_delta(
	const char*	dirname,	/* in: dir name of incremental */
	const char*	dbname,		/* in: database name (ibdata: NULL) */
	const char*	filename,	/* in: file name (not a path),
					including the .delta extension */
	void*		/*data*/)
{
	os_file_t	src_file = XB_FILE_UNDEFINED;
	os_file_t	dst_file = XB_FILE_UNDEFINED;
	char	src_path[FN_REFLEN];
	char	dst_path[FN_REFLEN];
	char	meta_path[FN_REFLEN];
	char	space_name[FN_REFLEN];
	ibool	success;

	ibool	last_buffer = FALSE;
	ulint	page_in_buffer;
	ulint	incremental_buffers = 0;

	xb_delta_info_t info;
	ulint		page_size;
	ulint		page_size_shift;
	byte*		incremental_buffer_base = NULL;
	byte*		incremental_buffer;

	ut_a(xtrabackup_incremental);

	if (dbname) {
		snprintf(src_path, sizeof(src_path), "%s/%s/%s",
			 dirname, dbname, filename);
		snprintf(dst_path, sizeof(dst_path), "%s/%s/%s",
			 xtrabackup_real_target_dir, dbname, filename);
	} else {
		snprintf(src_path, sizeof(src_path), "%s/%s",
			 dirname, filename);
		snprintf(dst_path, sizeof(dst_path), "%s/%s",
			 xtrabackup_real_target_dir, filename);
	}
	dst_path[strlen(dst_path) - 6] = '\0';

	strncpy(space_name, filename, FN_REFLEN);
	space_name[strlen(space_name) -  6] = 0;

	if (!get_meta_path(src_path, meta_path)) {
		goto error;
	}

	srv_normalize_path_for_win(dst_path);
	srv_normalize_path_for_win(src_path);
	srv_normalize_path_for_win(meta_path);

	if (!xb_read_delta_metadata(meta_path, &info)) {
		goto error;
	}

	page_size = info.page_size;
	page_size_shift = get_bit_shift(page_size);
	msg("xtrabackup: page size for %s is %lu bytes\n",
	    src_path, page_size);
	if (page_size_shift < 10 ||
	    page_size_shift > UNIV_PAGE_SIZE_SHIFT_MAX) {
		msg("xtrabackup: error: invalid value of page_size "
		    "(%lu bytes) read from %s\n", page_size, meta_path);
		goto error;
	}

	src_file = xb_file_create_no_error_handling(src_path, OS_FILE_OPEN,
						    OS_FILE_READ_WRITE,
						    &success);
	if (!success) {
		os_file_get_last_error(TRUE);
		msg("xtrabackup: error: cannot open %s\n", src_path);
		goto error;
	}

	posix_fadvise(src_file, 0, 0, POSIX_FADV_SEQUENTIAL);
	posix_fadvise(src_file, 0, 0, POSIX_FADV_DONTNEED);

	xb_file_set_nocache(src_file, src_path, "OPEN");

	dst_file = xb_delta_open_matching_space(
			dbname, space_name, info.space_id, info.zip_size,
			dst_path, sizeof(dst_path), &success);
	if (!success) {
		msg("xtrabackup: error: cannot open %s\n", dst_path);
		goto error;
	}

	posix_fadvise(dst_file, 0, 0, POSIX_FADV_DONTNEED);

	xb_file_set_nocache(dst_file, dst_path, "OPEN");

	/* allocate buffer for incremental backup (4096 pages) */
	incremental_buffer_base = static_cast<byte *>
		(ut_malloc((UNIV_PAGE_SIZE_MAX / 4 + 1) *
			   UNIV_PAGE_SIZE_MAX));
	incremental_buffer = static_cast<byte *>
		(ut_align(incremental_buffer_base,
			  UNIV_PAGE_SIZE_MAX));

	msg("Applying %s to %s...\n", src_path, dst_path);

	while (!last_buffer) {
		ulint cluster_header;

		/* read to buffer */
		/* first block of block cluster */
		success = xb_os_file_read(src_file, incremental_buffer,
					  ((incremental_buffers
					    * (page_size / 4))
					   << page_size_shift),
					  page_size);
		if (!success) {
			goto error;
		}

		cluster_header = mach_read_from_4(incremental_buffer);
		switch(cluster_header) {
			case 0x78747261UL: /*"xtra"*/
				break;
			case 0x58545241UL: /*"XTRA"*/
				last_buffer = TRUE;
				break;
			default:
				msg("xtrabackup: error: %s seems not "
				    ".delta file.\n", src_path);
				goto error;
		}

		for (page_in_buffer = 1; page_in_buffer < page_size / 4;
		     page_in_buffer++) {
			if (mach_read_from_4(incremental_buffer + page_in_buffer * 4)
			    == 0xFFFFFFFFUL)
				break;
		}

		ut_a(last_buffer || page_in_buffer == page_size / 4);

		/* read whole of the cluster */
		success = xb_os_file_read(src_file, incremental_buffer,
					  ((incremental_buffers
					    * (page_size / 4))
					   << page_size_shift),
					  page_in_buffer * page_size);
		if (!success) {
			goto error;
		}

		for (page_in_buffer = 1; page_in_buffer < page_size / 4;
		     page_in_buffer++) {
			ulint offset_on_page;

			offset_on_page = mach_read_from_4(incremental_buffer + page_in_buffer * 4);

			if (offset_on_page == 0xFFFFFFFFUL)
				break;

			/* apply blocks in the cluster */
//			if (ut_dulint_cmp(incremental_lsn,
//				MACH_READ_64(incremental_buffer
//						 + page_in_buffer * page_size
//						 + FIL_PAGE_LSN)) >= 0)
//				continue;

			success = xb_os_file_write(dst_path, dst_file,
					incremental_buffer +
						page_in_buffer * page_size,
					(offset_on_page << page_size_shift),
					page_size);
			if (!success) {
				goto error;
			}
		}

		incremental_buffers++;
	}

	if (incremental_buffer_base)
		ut_free(incremental_buffer_base);
	if (src_file != XB_FILE_UNDEFINED)
		os_file_close(src_file);
	if (dst_file != XB_FILE_UNDEFINED)
		os_file_close(dst_file);
	return TRUE;

error:
	if (incremental_buffer_base)
		ut_free(incremental_buffer_base);
	if (src_file != XB_FILE_UNDEFINED)
		os_file_close(src_file);
	if (dst_file != XB_FILE_UNDEFINED)
		os_file_close(dst_file);
	msg("xtrabackup: Error: xtrabackup_apply_delta(): "
	    "failed to apply %s to %s.\n", src_path, dst_path);
	return FALSE;
}

/************************************************************************
Callback to handle datadir entry. Function of this type will be called
for each entry which matches the mask by xb_process_datadir.
@return should return TRUE on success */
typedef ibool (*handle_datadir_entry_func_t)(
/*=========================================*/
	const char*	data_home_dir,		/*!<in: path to datadir */
	const char*	db_name,		/*!<in: database name */
	const char*	file_name,		/*!<in: file name with suffix */
	void*		arg);			/*!<in: caller-provided data */

/************************************************************************
Callback to handle datadir entry. Deletes entry if it has no matching
fil_space in fil_system directory.
@return FALSE if delete attempt was unsuccessful */
static
ibool
rm_if_not_found(
	const char*	data_home_dir,		/*!<in: path to datadir */
	const char*	db_name,		/*!<in: database name */
	const char*	file_name,		/*!<in: file name with suffix */
	void*		arg __attribute__((unused)))
{
	char			name[FN_REFLEN];
	xtrabackup_tables_t*	table;

	snprintf(name, FN_REFLEN, "%s%s/%s",
				xb_dict_prefix, db_name, file_name);
	name[strlen(name) - XB_DICT_SUFFIX_LEN] = '\0';

	XB_HASH_SEARCH(name_hash, inc_dir_tables_hash, ut_fold_string(name),
		       table, (void) 0,
		       !strcmp(table->name, name));

	if (!table) {
		snprintf(name, FN_REFLEN, "%s/%s/%s", data_home_dir,
						      db_name, file_name);
		return os_file_delete(name);
	}

	return(TRUE);
}

/************************************************************************
Function enumerates files in datadir (provided by path) which are matched
by provided suffix. For each entry callback is called.
@return FALSE if callback for some entry returned FALSE */
static
ibool
xb_process_datadir(
	const char*			path,	/*!<in: datadir path */
	const char*			suffix,	/*!<in: suffix to match
						against */
	handle_datadir_entry_func_t	func,	/*!<in: callback */
	void*				data)	/*!<in: additional argument for
						callback */
{
	ulint		ret;
	char		dbpath[FN_REFLEN];
	os_file_dir_t	dir;
	os_file_dir_t	dbdir;
	os_file_stat_t	dbinfo;
	os_file_stat_t	fileinfo;
	ulint		suffix_len;
	dberr_t		err 		= DB_SUCCESS;
	static char	current_dir[2];

	current_dir[0] = FN_CURLIB;
	current_dir[1] = 0;
	srv_data_home = current_dir;

	suffix_len = strlen(suffix);

	/* datafile */
	dbdir = os_file_opendir(path, FALSE);

	if (dbdir != NULL) {
		ret = fil_file_readdir_next_file(&err, path, dbdir,
							&fileinfo);
		while (ret == 0) {
			if (fileinfo.type == OS_FILE_TYPE_DIR) {
				goto next_file_item_1;
			}

			if (strlen(fileinfo.name) > suffix_len
			    && 0 == strcmp(fileinfo.name + 
					strlen(fileinfo.name) - suffix_len,
					suffix)) {
				if (!func(
					    path, NULL,
					    fileinfo.name, data))
				{
					return(FALSE);
				}
			}
next_file_item_1:
			ret = fil_file_readdir_next_file(&err,
							path, dbdir,
							&fileinfo);
		}

		os_file_closedir(dbdir);
	} else {
		msg("xtrabackup: Cannot open dir %s\n",
		    path);
	}

	/* single table tablespaces */
	dir = os_file_opendir(path, FALSE);

	if (dir == NULL) {
		msg("xtrabackup: Cannot open dir %s\n",
		    path);
	}

		ret = fil_file_readdir_next_file(&err, path, dir,
								&dbinfo);
	while (ret == 0) {
		if (dbinfo.type == OS_FILE_TYPE_FILE
		    || dbinfo.type == OS_FILE_TYPE_UNKNOWN) {

		        goto next_datadir_item;
		}

		sprintf(dbpath, "%s/%s", path,
								dbinfo.name);
		srv_normalize_path_for_win(dbpath);

		dbdir = os_file_opendir(dbpath, FALSE);

		if (dbdir != NULL) {

			ret = fil_file_readdir_next_file(&err, dbpath, dbdir,
								&fileinfo);
			while (ret == 0) {

			        if (fileinfo.type == OS_FILE_TYPE_DIR) {

				        goto next_file_item_2;
				}

				if (strlen(fileinfo.name) > suffix_len
				    && 0 == strcmp(fileinfo.name + 
						strlen(fileinfo.name) -
								suffix_len,
						suffix)) {
					/* The name ends in suffix; process
					the file */
					if (!func(
						    path,
						    dbinfo.name,
						    fileinfo.name, data))
					{
						return(FALSE);
					}
				}
next_file_item_2:
				ret = fil_file_readdir_next_file(&err,
								dbpath, dbdir,
								&fileinfo);
			}

			os_file_closedir(dbdir);
		}
next_datadir_item:
		ret = fil_file_readdir_next_file(&err,
						path,
								dir, &dbinfo);
	}

	os_file_closedir(dir);

	return(TRUE);
}

/************************************************************************
Applies all .delta files from incremental_dir to the full backup.
@return TRUE on success. */
static
ibool
xtrabackup_apply_deltas()
{
	return xb_process_datadir(xtrabackup_incremental_dir, ".delta",
		xtrabackup_apply_delta, NULL);
}

static my_bool
xtrabackup_close_temp_log(my_bool clear_flag)
{
	os_file_t	src_file = XB_FILE_UNDEFINED;
	char	src_path[FN_REFLEN];
	char	dst_path[FN_REFLEN];
	ibool	success;

	byte*	log_buf;
	byte*	log_buf_ = NULL;


	if (!xtrabackup_logfile_is_renamed)
		return(FALSE);

	/* rename 'ib_logfile0' to 'xtrabackup_logfile' */
	if(!xtrabackup_incremental_dir) {
		sprintf(dst_path, "%s/ib_logfile0", xtrabackup_target_dir);
		sprintf(src_path, "%s/%s", xtrabackup_target_dir,
			XB_LOG_FILENAME);
	} else {
		sprintf(dst_path, "%s/ib_logfile0", xtrabackup_incremental_dir);
		sprintf(src_path, "%s/%s", xtrabackup_incremental_dir,
			XB_LOG_FILENAME);
	}

	srv_normalize_path_for_win(dst_path);
	srv_normalize_path_for_win(src_path);

	success = xb_file_rename(dst_path, src_path);
	if (!success) {
		goto error;
	}
	xtrabackup_logfile_is_renamed = FALSE;

	if (!clear_flag)
		return(FALSE);

	/* clear LOG_FILE_WAS_CREATED_BY_HOT_BACKUP field */
	src_file = xb_file_create_no_error_handling(src_path, OS_FILE_OPEN,
						    OS_FILE_READ_WRITE,
						    &success);
	if (!success) {
		goto error;
	}

	posix_fadvise(src_file, 0, 0, POSIX_FADV_DONTNEED);

	xb_file_set_nocache(src_file, src_path, "OPEN");

	log_buf_ = static_cast<byte *>(ut_malloc(LOG_FILE_HDR_SIZE +
						 UNIV_PAGE_SIZE_MAX));
	log_buf = static_cast<byte *>(ut_align(log_buf_, UNIV_PAGE_SIZE_MAX));

	success = xb_os_file_read(src_file, log_buf, 0, LOG_FILE_HDR_SIZE);
	if (!success) {
		goto error;
	}

	memset(log_buf + LOG_FILE_WAS_CREATED_BY_HOT_BACKUP, ' ', 4);

	success = xb_os_file_write(src_path, src_file, log_buf, 0,
				   LOG_FILE_HDR_SIZE);
	if (!success) {
		goto error;
	}

	os_file_close(src_file);
	src_file = XB_FILE_UNDEFINED;

	return(FALSE);
error:
	if (src_file != XB_FILE_UNDEFINED)
		os_file_close(src_file);
	if (log_buf_)
		ut_free(log_buf_);
	msg("xtrabackup: Error: xtrabackup_close_temp_log() failed.\n");
	return(TRUE); /*ERROR*/
}


/*********************************************************************//**
Write the meta data (index user fields) config file.
@return true in case of success otherwise false. */
static
bool
xb_export_cfg_write_index_fields(
/*===========================*/
	const dict_index_t*	index,	/*!< in: write the meta data for
					this index */
	FILE*			file)	/*!< in: file to write to */
{
	byte			row[sizeof(ib_uint32_t) * 2];

	for (ulint i = 0; i < index->n_fields; ++i) {
		byte*			ptr = row;
		const dict_field_t*	field = &index->fields[i];

		mach_write_to_4(ptr, field->prefix_len);
		ptr += sizeof(ib_uint32_t);

		mach_write_to_4(ptr, field->fixed_len);

		if (fwrite(row, 1, sizeof(row), file) != sizeof(row)) {

			msg("xtrabackup: Error: writing index fields.");

			return(false);
		}

		/* Include the NUL byte in the length. */
		ib_uint32_t	len = strlen(field->name) + 1;
		ut_a(len > 1);

		mach_write_to_4(row, len);

		if (fwrite(row, 1,  sizeof(len), file) != sizeof(len)
		    || fwrite(field->name, 1, len, file) != len) {

			msg("xtrabackup: Error: writing index column.");

			return(false);
		}
	}

	return(true);
}

/*********************************************************************//**
Write the meta data config file index information.
@return true in case of success otherwise false. */
static	__attribute__((nonnull, warn_unused_result))
bool
xb_export_cfg_write_indexes(
/*======================*/
	const dict_table_t*	table,	/*!< in: write the meta data for
					this table */
	FILE*			file)	/*!< in: file to write to */
{
	{
		byte		row[sizeof(ib_uint32_t)];

		/* Write the number of indexes in the table. */
		mach_write_to_4(row, UT_LIST_GET_LEN(table->indexes));

		if (fwrite(row, 1, sizeof(row), file) != sizeof(row)) {
			msg("xtrabackup: Error: writing index count.");

			return(false);
		}
	}

	bool			ret = true;

	/* Write the index meta data. */
	for (const dict_index_t* index = UT_LIST_GET_FIRST(table->indexes);
	     index != 0 && ret;
	     index = UT_LIST_GET_NEXT(indexes, index)) {

		byte*		ptr;
		byte		row[sizeof(ib_uint64_t)
				    + sizeof(ib_uint32_t) * 8];

		ptr = row;

		ut_ad(sizeof(ib_uint64_t) == 8);
		mach_write_to_8(ptr, index->id);
		ptr += sizeof(ib_uint64_t);

		mach_write_to_4(ptr, index->space);
		ptr += sizeof(ib_uint32_t);

		mach_write_to_4(ptr, index->page);
		ptr += sizeof(ib_uint32_t);

		mach_write_to_4(ptr, index->type);
		ptr += sizeof(ib_uint32_t);

		mach_write_to_4(ptr, index->trx_id_offset);
		ptr += sizeof(ib_uint32_t);

		mach_write_to_4(ptr, index->n_user_defined_cols);
		ptr += sizeof(ib_uint32_t);

		mach_write_to_4(ptr, index->n_uniq);
		ptr += sizeof(ib_uint32_t);

		mach_write_to_4(ptr, index->n_nullable);
		ptr += sizeof(ib_uint32_t);

		mach_write_to_4(ptr, index->n_fields);

		if (fwrite(row, 1, sizeof(row), file) != sizeof(row)) {

			msg("xtrabackup: Error: writing index meta-data.");

			return(false);
		}

		/* Write the length of the index name.
		NUL byte is included in the length. */
		ib_uint32_t	len = strlen(index->name) + 1;
		ut_a(len > 1);

		mach_write_to_4(row, len);

		if (fwrite(row, 1, sizeof(len), file) != sizeof(len)
		    || fwrite(index->name, 1, len, file) != len) {

			msg("xtrabackup: Error: writing index name.");

			return(false);
		}

		ret = xb_export_cfg_write_index_fields(index, file);
	}

	return(ret);
}

/*********************************************************************//**
Write the meta data (table columns) config file. Serialise the contents of
dict_col_t structure, along with the column name. All fields are serialized
as ib_uint32_t.
@return true in case of success otherwise false. */
static	__attribute__((nonnull, warn_unused_result))
bool
xb_export_cfg_write_table(
/*====================*/
	const dict_table_t*	table,	/*!< in: write the meta data for
					this table */
	FILE*			file)	/*!< in: file to write to */
{
	dict_col_t*		col;
	byte			row[sizeof(ib_uint32_t) * 7];
#if (MYSQL_VERSION_ID < 50600)
	ulint			minlen;
	ulint			maxlen;
#endif

	col = table->cols;

	for (ulint i = 0; i < table->n_cols; ++i, ++col) {
		byte*		ptr = row;

		mach_write_to_4(ptr, col->prtype);
		ptr += sizeof(ib_uint32_t);

		mach_write_to_4(ptr, col->mtype);
		ptr += sizeof(ib_uint32_t);

		mach_write_to_4(ptr, col->len);
		ptr += sizeof(ib_uint32_t);

#if (MYSQL_VERSION_ID >= 50600)
		mach_write_to_4(ptr, col->mbminmaxlen);
#else
		innobase_get_cset_width(dtype_get_charset_coll(col->prtype),
					&minlen, &maxlen);
		mach_write_to_4(ptr, DATA_MBMINMAXLEN(minlen, maxlen));
#endif
		ptr += sizeof(ib_uint32_t);

		mach_write_to_4(ptr, col->ind);
		ptr += sizeof(ib_uint32_t);

		mach_write_to_4(ptr, col->ord_part);
		ptr += sizeof(ib_uint32_t);

#if (MYSQL_VERSION_ID >= 50600)
		mach_write_to_4(ptr, col->max_prefix);
#else
		mach_write_to_4(ptr, 0);
#endif

		if (fwrite(row, 1, sizeof(row), file) != sizeof(row)) {
			msg("xtrabackup: Error: writing table column data.");

			return(false);
		}

		/* Write out the column name as [len, byte array]. The len
		includes the NUL byte. */
		ib_uint32_t	len;
		const char*	col_name;

		col_name = dict_table_get_col_name(table, dict_col_get_no(col));

		/* Include the NUL byte in the length. */
		len = strlen(col_name) + 1;
		ut_a(len > 1);

		mach_write_to_4(row, len);

		if (fwrite(row, 1,  sizeof(len), file) != sizeof(len)
		    || fwrite(col_name, 1, len, file) != len) {

			msg("xtrabackup: Error: writing column name.");

			return(false);
		}
	}

	return(true);
}

/*********************************************************************//**
Write the meta data config file header.
@return true in case of success otherwise false. */
static	__attribute__((nonnull, warn_unused_result))
bool
xb_export_cfg_write_header(
/*=====================*/
	const dict_table_t*	table,	/*!< in: write the meta data for
					this table */
	FILE*			file)	/*!< in: file to write to */
{
	byte			value[sizeof(ib_uint32_t)];

	/* Write the meta-data version number. */
	mach_write_to_4(value, IB_EXPORT_CFG_VERSION_V1);

	if (fwrite(&value, 1, sizeof(value), file) != sizeof(value)) {
		msg("xtrabackup: Error: writing meta-data version number.");

		return(false);
	}

	/* Write the server hostname. */
	ib_uint32_t		len;
	const char*		hostname = "Hostname unknown";

	/* The server hostname includes the NUL byte. */
	len = strlen(hostname) + 1;
	mach_write_to_4(value, len);

	if (fwrite(&value, 1,  sizeof(value), file) != sizeof(value)
	    || fwrite(hostname, 1,  len, file) != len) {

		msg("xtrabackup: Error: writing hostname.");

		return(false);
	}

	/* The table name includes the NUL byte. */
	ut_a(table->name != 0);
	len = strlen(table->name) + 1;

	/* Write the table name. */
	mach_write_to_4(value, len);

	if (fwrite(&value, 1,  sizeof(value), file) != sizeof(value)
	    || fwrite(table->name, 1,  len, file) != len) {

		msg("xtrabackup: Error: writing table name.");

		return(false);
	}

	byte		row[sizeof(ib_uint32_t) * 3];

	/* Write the next autoinc value. */
#ifdef INNODB_VERSION_SHORT
	MACH_WRITE_64(row, table->autoinc);
#else
	MACH_WRITE_64(row,
			ut_dulint_create((table->autoinc >> 32) & 0xFFFFFFFFUL,
					 table->autoinc & 0xFFFFFFFFUL));
#endif

	if (fwrite(row, 1, sizeof(ib_uint64_t), file) != sizeof(ib_uint64_t)) {
		msg("xtrabackup: Error: writing table autoinc value.");

		return(false);
	}

	byte*		ptr = row;

	/* Write the system page size. */
	mach_write_to_4(ptr, UNIV_PAGE_SIZE);
	ptr += sizeof(ib_uint32_t);

	/* Write the table->flags. */
	mach_write_to_4(ptr, table->flags);
	ptr += sizeof(ib_uint32_t);

	/* Write the number of columns in the table. */
	mach_write_to_4(ptr, table->n_cols);

	if (fwrite(row, 1,  sizeof(row), file) != sizeof(row)) {
		msg("xtrabackup: Error: writing table meta-data.");

		return(false);
	}

	return(true);
}

/*********************************************************************//**
Write MySQL 5.6-style meta data config file.
@return true in case of success otherwise false. */
static
bool
xb_export_cfg_write(
	const fil_node_t*	node,
	const dict_table_t*	table)	/*!< in: write the meta data for
					this table */
{
	char	file_path[FN_REFLEN];
	FILE*	file;
	bool	success;

	strcpy(file_path, node->name);
	strcpy(file_path + strlen(file_path) - 4, ".cfg");

	file = fopen(file_path, "w+b");

	if (file == NULL) {
		msg("xtrabackup: Error: cannot close %s\n", node->name);

		success = false;
	} else {

		success = xb_export_cfg_write_header(table, file);

		if (success) {
			success = xb_export_cfg_write_table(table, file);
		}

		if (success) {
			success = xb_export_cfg_write_indexes(table, file);
		}

		if (fclose(file) != 0) {
			msg("xtrabackup: Error: cannot close %s\n", node->name);
			success = false;
		}

	}

	return(success);

}

static void
xtrabackup_prepare_func(void)
{
	ulint	err;
	datafiles_iter_t	*it;
	fil_node_t		*node;
	fil_space_t		*space;
	char			 metadata_path[FN_REFLEN];

	/* cd to target-dir */

	if (my_setwd(xtrabackup_real_target_dir,MYF(MY_WME)))
	{
		msg("xtrabackup: cannot my_setwd %s\n",
		    xtrabackup_real_target_dir);
		exit(EXIT_FAILURE);
	}
	msg("xtrabackup: cd to %s\n", xtrabackup_real_target_dir);

	xtrabackup_target_dir= mysql_data_home_buff;
	xtrabackup_target_dir[0]=FN_CURLIB;		// all paths are relative from here
	xtrabackup_target_dir[1]=0;

	/* read metadata of target */
	{
		sprintf(metadata_path, "%s/%s", xtrabackup_target_dir,
			XTRABACKUP_METADATA_FILENAME);

		if (!xtrabackup_read_metadata(metadata_path))
			msg("xtrabackup: error: xtrabackup_read_metadata()\n");

		if (!strcmp(metadata_type, "full-backuped")) {
			msg("xtrabackup: This target seems to be not prepared "
			    "yet.\n");
		} else if (!strcmp(metadata_type, "full-prepared")) {
			msg("xtrabackup: This target seems to be already "
			    "prepared.\n");
			goto skip_check;
		} else {
			msg("xtrabackup: This target seems not to have correct "
			    "metadata...\n");
		}

		if (xtrabackup_incremental) {
			msg("xtrabackup: error: applying incremental backup "
			    "needs target prepared.\n");
			exit(EXIT_FAILURE);
		}
skip_check:
		if (xtrabackup_incremental
		    && ut_dulint_cmp(metadata_to_lsn, incremental_lsn) != 0) {
			msg("xtrabackup: error: This incremental backup seems "
			    "not to be proper for the target.\n"
			    "xtrabackup:  Check 'to_lsn' of the target and "
			    "'from_lsn' of the incremental.\n");
			exit(EXIT_FAILURE);
		}
	}

	/* Create logfiles for recovery from 'xtrabackup_logfile', before start InnoDB */
	srv_max_n_threads = 1000;
	os_sync_mutex = NULL;
	ut_mem_init();
#if defined(XTRADB_BASED) || MYSQL_VERSION_ID >= 50600
	/* temporally dummy value to avoid crash */
	srv_page_size_shift = 14;
	srv_page_size = (1 << srv_page_size_shift);
#endif
	os_sync_init();
	sync_init();
	os_io_init_simple();
	mem_init(srv_mem_pool_size);
	ut_crc32_init();

	if(xtrabackup_init_temp_log())
		goto error;

	if(innodb_init_param()) {
		goto error;
	}

	/* Expand compacted datafiles */

	if (xtrabackup_compact) {
		srv_compact_backup = TRUE;

		if (!xb_expand_datafiles()) {
			goto error;
		}

		/* Reset the 'compact' flag in xtrabackup_checkpoints so we
		don't expand on subsequent invocations. */
		xtrabackup_compact = FALSE;
		if (!xtrabackup_write_metadata(metadata_path)) {
			msg("xtrabackup: error: xtrabackup_write_metadata() "
			    "failed\n");
			goto error;
		}
	}

	xb_normalize_init_values();

	if (xtrabackup_incremental) {
		err = xb_data_files_init();
		if (err != DB_SUCCESS) {
			msg("xtrabackup: error: xb_data_files_init() failed "
			    "with error code %lu\n", err);
			goto error;
		}

		inc_dir_tables_hash = hash_create(1000);

		if(!xtrabackup_apply_deltas()) {
			xb_data_files_close();
			xb_tables_hash_free(inc_dir_tables_hash);
			goto error;
		}

		xb_data_files_close();

		/* Cleanup datadir from tablespaces deleted between full and
		incremental backups */

		xb_process_datadir("./", ".ibd", rm_if_not_found, NULL);

		xb_tables_hash_free(inc_dir_tables_hash);
	}
	sync_close();
	sync_initialized = FALSE;
	os_sync_free();
	mem_close();
	os_sync_mutex = NULL;
	ut_free_all_mem();

	/* Reset the configuration as it might have been changed by
	xb_data_files_init(). */
	if(innodb_init_param()) {
		goto error;
	}

	srv_apply_log_only = (ibool) xtrabackup_apply_log_only;
	srv_rebuild_indexes = (ibool) xtrabackup_rebuild_indexes;

	/* increase IO threads */
	if(srv_n_file_io_threads < 10) {
		srv_n_read_io_threads = 4;
		srv_n_write_io_threads = 4;
	}

	msg("xtrabackup: Starting InnoDB instance for recovery.\n"
	    "xtrabackup: Using %lld bytes for buffer pool "
	    "(set by --use-memory parameter)\n", xtrabackup_use_memory);

	if(innodb_init())
		goto error;

	it = datafiles_iter_new(fil_system);
	if (it == NULL) {
		msg("xtrabackup: Error: datafiles_iter_new() failed.\n");
		exit(EXIT_FAILURE);
	}

	while ((node = datafiles_iter_next(it)) != NULL) {
		byte		*header;
		ulint		 size;
		ulint		 actual_size;
		mtr_t		 mtr;
		buf_block_t	*block;
		ulint		 flags;

		space = node->space;

		/* Align space sizes along with fsp header. We want to process
		each space once, so skip all nodes except the first one in a
		multi-node space. */
		if (UT_LIST_GET_PREV(chain, node) != NULL) {
			continue;
		}

		mtr_start(&mtr);

		mtr_s_lock(fil_space_get_latch(space->id, &flags), &mtr);

		block = buf_page_get(space->id,
				     dict_tf_get_zip_size(flags),
				     0, RW_S_LATCH, &mtr);
		header = FSP_HEADER_OFFSET + buf_block_get_frame(block);

		size = mtr_read_ulint(header + FSP_SIZE, MLOG_4BYTES,
				      &mtr);

		mtr_commit(&mtr);

		fil_extend_space_to_desired_size(&actual_size, space->id, size);
	}

	datafiles_iter_free(it);

	if (xtrabackup_export) {
		msg("xtrabackup: export option is specified.\n");
		os_file_t	info_file = XB_FILE_UNDEFINED;
		char		info_file_path[FN_REFLEN];
		ibool		success;
		char		table_name[FN_REFLEN];

		byte*		page;
		byte*		buf = NULL;

		buf = static_cast<byte *>(ut_malloc(UNIV_PAGE_SIZE * 2));
		page = static_cast<byte *>(ut_align(buf, UNIV_PAGE_SIZE));

		/* flush insert buffer at shutdwon */
		innobase_fast_shutdown = 0;

		it = datafiles_iter_new(fil_system);
		if (it == NULL) {
			msg("xtrabackup: Error: datafiles_iter_new() "
			    "failed.\n");
			exit(EXIT_FAILURE);
		}
		while ((node = datafiles_iter_next(it)) != NULL) {
			int		 len;
			char		*next, *prev, *p;
			dict_table_t*	 table;
			dict_index_t*	 index;
			ulint		 n_index;

			space = node->space;

			/* treat file_per_table only */
			if (trx_sys_sys_space(space->id)) {
				continue;
			}

			/* node exist == file exist, here */
			strcpy(info_file_path, node->name);
			strcpy(info_file_path +
			       strlen(info_file_path) -
			       4, ".exp");

			len = strlen(info_file_path);

			p = info_file_path;
			prev = NULL;
			while ((next = strchr(p, SRV_PATH_SEPARATOR)) != NULL)
			{
				prev = p;
				p = next + 1;
			}
			info_file_path[len - 4] = 0;
			strncpy(table_name, prev, FN_REFLEN);

			info_file_path[len - 4] = '.';

			mutex_enter(&(dict_sys->mutex));

			table = dict_table_get_low(table_name);
			if (!table) {
				msg("xtrabackup: error: "
				    "cannot find dictionary "
				    "record of table %s\n",
				    table_name);
				goto next_node;
			}
			index = dict_table_get_first_index(table);
			n_index = UT_LIST_GET_LEN(table->indexes);
			if (n_index > 31) {
				msg("xtrabackup: error: "
				    "sorry, cannot export over "
				    "31 indexes for now.\n");
				goto next_node;
			}

			/* Write MySQL 5.6 .cfg file */
			if (!xb_export_cfg_write(node, table)) {
				goto next_node;
			}

			/* init exp file */
			memset(page, 0, UNIV_PAGE_SIZE);
			mach_write_to_4(page    , 0x78706f72UL);
			mach_write_to_4(page + 4, 0x74696e66UL);/*"xportinf"*/
			mach_write_to_4(page + 8, n_index);
			strncpy((char *) page + 12,
				table_name, 500);

			msg("xtrabackup: export metadata of "
			    "table '%s' to file `%s` "
			    "(%lu indexes)\n",
			    table_name, info_file_path,
			    n_index);

			n_index = 1;
			while (index) {
				mach_write_to_8(page + n_index * 512, index->id);
				mach_write_to_4(page + n_index * 512 + 8,
						index->page);
				strncpy((char *) page + n_index * 512 +
					12, index->name, 500);

				msg("xtrabackup:     name=%s, "
				    "id.low=%lu, page=%lu\n",
				    index->name,
#if (MYSQL_VERSION_ID < 50500)
				    index->id.low,
#else
				    (ulint)(index->id &
					    0xFFFFFFFFUL),
#endif
				    (ulint) index->page);
				index = dict_table_get_next_index(index);
				n_index++;
			}

			srv_normalize_path_for_win(info_file_path);
			info_file = xb_file_create(
				info_file_path,
				OS_FILE_OVERWRITE,
				OS_FILE_NORMAL, OS_DATA_FILE,
				&success);
			if (!success) {
				os_file_get_last_error(TRUE);
				goto next_node;
			}
			success = xb_os_file_write(info_file_path,
						   info_file, page,
						   0, UNIV_PAGE_SIZE);
			if (!success) {
				os_file_get_last_error(TRUE);
				goto next_node;
			}
			success = xb_file_flush(info_file);
			if (!success) {
				os_file_get_last_error(TRUE);
				goto next_node;
			}
next_node:
			if (info_file != XB_FILE_UNDEFINED) {
				os_file_close(info_file);
				info_file = XB_FILE_UNDEFINED;
			}
			mutex_exit(&(dict_sys->mutex));
		}

		ut_free(buf);
	}

	/* print binlog position (again?) */
	msg("\n[notice (again)]\n"
	    "  If you use binary log and don't use any hack of group commit,\n"
	    "  the binary log position seems to be:\n");
	trx_sys_print_mysql_binlog_offset();
	msg("\n");

	/* output to xtrabackup_binlog_pos_innodb */
	if (*trx_sys_mysql_bin_log_name != '\0') {
		FILE *fp;

		fp = fopen("xtrabackup_binlog_pos_innodb", "w");
		if (fp) {
			/* Use UINT64PF instead of LSN_PF here, as we have to
			maintain the file format. */
			fprintf(fp, "%s\t" UINT64PF "\n",
				trx_sys_mysql_bin_log_name,
				trx_sys_mysql_bin_log_pos);
			fclose(fp);
		} else {
			msg("xtrabackup: failed to open "
			    "'xtrabackup_binlog_pos_innodb'\n");
		}
	}

	/* Check whether the log is applied enough or not. */
	if ((xtrabackup_incremental
	     && ut_dulint_cmp(srv_start_lsn, incremental_last_lsn) < 0)
	    ||(!xtrabackup_incremental
	       && ut_dulint_cmp(srv_start_lsn, metadata_last_lsn) < 0)) {
		msg(
"xtrabackup: ########################################################\n"
"xtrabackup: # !!WARNING!!                                          #\n"
"xtrabackup: # The transaction log file is corrupted.               #\n"
"xtrabackup: # The log was not applied to the intended LSN!         #\n"
"xtrabackup: ########################################################\n"
		    );
		if (xtrabackup_incremental) {
			msg("xtrabackup: The intended lsn is " LSN_PF "\n",
			    incremental_last_lsn);
		} else {
			msg("xtrabackup: The intended lsn is " LSN_PF "\n",
			    metadata_last_lsn);
		}
	}

	if(innodb_end())
		goto error;

	sync_initialized = FALSE;
	os_sync_mutex = NULL;

	/* re-init necessary components */
	ut_mem_init();
	os_sync_init();
	sync_init();
	os_io_init_simple();

	if(xtrabackup_close_temp_log(TRUE))
		exit(EXIT_FAILURE);

	/* output to metadata file */
	{
		char	filename[FN_REFLEN];

		strcpy(metadata_type, "full-prepared");

		if(xtrabackup_incremental
		   && ut_dulint_cmp(metadata_to_lsn, incremental_to_lsn) < 0)
		{
			metadata_to_lsn = incremental_to_lsn;
			metadata_last_lsn = incremental_last_lsn;
		}

		sprintf(filename, "%s/%s", xtrabackup_target_dir, XTRABACKUP_METADATA_FILENAME);
		if (!xtrabackup_write_metadata(filename))
			msg("xtrabackup: error: xtrabackup_write_metadata"
			    "(xtrabackup_target_dir)\n");

		if(xtrabackup_extra_lsndir) {
			sprintf(filename, "%s/%s", xtrabackup_extra_lsndir, XTRABACKUP_METADATA_FILENAME);
			if (!xtrabackup_write_metadata(filename))
				msg("xtrabackup: error: "
				    "xtrabackup_write_metadata"
				    "(xtrabackup_extra_lsndir)\n");
		}
	}

	if(!xtrabackup_create_ib_logfile)
		return;

	/* TODO: make more smart */

	msg("\n[notice]\n"
	    "We cannot call InnoDB second time during the process lifetime.\n");
	msg("Please re-execte to create ib_logfile*. Sorry.\n");

	return;

error:
	xtrabackup_close_temp_log(FALSE);

	exit(EXIT_FAILURE);
}

/* ================= main =================== */

int main(int argc, char **argv)
{
	int ho_error;

	MY_INIT(argv[0]);
	xb_regex_init();

#if MYSQL_VERSION_ID >= 50600
	system_charset_info= &my_charset_utf8_general_ci;
	key_map_full.set_all();
#endif

	/* scan options for group to load defaults from */
	{
		int	i;
		char*	optend;
		for (i=1; i < argc; i++) {
			optend = strcend(argv[i], '=');
			if (strncmp(argv[i], "--defaults-group", optend - argv[i]) == 0) {
				xb_load_default_groups[2] = defaults_group = optend + 1;
			}
		}
	}
	load_defaults("my", xb_load_default_groups, &argc, &argv);

	/* ignore unsupported options */
	{
	int i,j,argc_new,find;
	char *optend, *prev_found = NULL;
	argc_new = argc;

	j=1;
	for (i=1 ; i < argc ; i++) {
		uint count;
		struct my_option *opt= (struct my_option *) xb_long_options;
		optend= strcend((argv)[i], '=');
		if (!strncmp(argv[i], "--defaults-file", optend - argv[i]))
		{
			msg("xtrabackup: Error: --defaults-file "
			    "must be specified first on the command "
			    "line\n");
			exit(EXIT_FAILURE);
		}
		for (count= 0; opt->name; opt++) {
			if (!getopt_compare_strings(opt->name, (argv)[i] + 2,
				(uint)(optend - (argv)[i] - 2))) /* match found */
			{
				if (!opt->name[(uint)(optend - (argv)[i] - 2)]) {
					find = 1;
					goto next_opt;
				}
				if (!count) {
					count= 1;
					prev_found= (char *) opt->name;
				}
				else if (strcmp(prev_found, opt->name)) {
					count++;
				}
			}
		}
		find = count;
next_opt:
		if(!find){
			argc_new--;
		} else {
			(argv)[j]=(argv)[i];
			j++;
		}
	}
	argc = argc_new;
	argv[argc] = NULL;
	}

	if ((ho_error=handle_options(&argc, &argv, xb_long_options, get_one_option)))
		exit(ho_error);

	if ((!xtrabackup_print_param) && (!xtrabackup_prepare) && (strcmp(mysql_data_home, "./") == 0)) {
		if (!xtrabackup_print_param)
			usage();
		msg("\nxtrabackup: Error: Please set parameter 'datadir'\n");
		exit(EXIT_FAILURE);
	}

	/* Ensure target dir is not relative to datadir */
	my_load_path(xtrabackup_real_target_dir, xtrabackup_target_dir, NULL);
	xtrabackup_target_dir= xtrabackup_real_target_dir;

#if defined(XTRADB_BASED) || MYSQL_VERSION_ID >= 50600
	/* temporary setting of enough size */
	srv_page_size_shift = UNIV_PAGE_SIZE_SHIFT_MAX;
	srv_page_size = UNIV_PAGE_SIZE_MAX;
#endif
#ifdef XTRADB_BASED
	srv_log_block_size = 512;
#endif
	if (xtrabackup_backup && xtrabackup_incremental) {
		/* direct specification is only for --backup */
		/* and the lsn is prior to the other option */

		char* endchar;
		int error = 0;
		incremental_lsn = strtoll(xtrabackup_incremental, &endchar, 10);
		if (*endchar != '\0')
			error = 1;

		if (error) {
			msg("xtrabackup: value '%s' may be wrong format for "
			    "incremental option.\n", xtrabackup_incremental);
			exit(EXIT_FAILURE);
		}
	} else if (xtrabackup_backup && xtrabackup_incremental_basedir) {
		char	filename[FN_REFLEN];

		sprintf(filename, "%s/%s", xtrabackup_incremental_basedir, XTRABACKUP_METADATA_FILENAME);

		if (!xtrabackup_read_metadata(filename)) {
			msg("xtrabackup: error: failed to read metadata from "
			    "%s\n", filename);
			exit(EXIT_FAILURE);
		}

		incremental_lsn = metadata_to_lsn;
		xtrabackup_incremental = xtrabackup_incremental_basedir; //dummy
	} else if (xtrabackup_prepare && xtrabackup_incremental_dir) {
		char	filename[FN_REFLEN];

		sprintf(filename, "%s/%s", xtrabackup_incremental_dir, XTRABACKUP_METADATA_FILENAME);

		if (!xtrabackup_read_metadata(filename)) {
			msg("xtrabackup: error: failed to read metadata from "
			    "%s\n", filename);
			exit(EXIT_FAILURE);
		}

		incremental_lsn = metadata_from_lsn;
		incremental_to_lsn = metadata_to_lsn;
		incremental_last_lsn = metadata_last_lsn;
		xtrabackup_incremental = xtrabackup_incremental_dir; //dummy

	} else {
		xtrabackup_incremental = NULL;
	}

	/* --print-param */
	if (xtrabackup_print_param) {
		/* === some variables from mysqld === */
		memset((G_PTR) &mysql_tmpdir_list, 0,
		       sizeof(mysql_tmpdir_list));

		if (init_tmpdir(&mysql_tmpdir_list, opt_mysql_tmpdir))
			exit(EXIT_FAILURE);

		printf("# This MySQL options file was generated by XtraBackup.\n");
		printf("[%s]\n", defaults_group);
		printf("datadir = \"%s\"\n", mysql_data_home);
		printf("tmpdir = \"%s\"\n", mysql_tmpdir_list.list[0]);
		printf("innodb_data_home_dir = \"%s\"\n",
			innobase_data_home_dir ? innobase_data_home_dir : mysql_data_home);
		printf("innodb_data_file_path = \"%s\"\n",
			innobase_data_file_path ? innobase_data_file_path : "ibdata1:10M:autoextend");
		printf("innodb_log_group_home_dir = \"%s\"\n",
			INNODB_LOG_DIR ? INNODB_LOG_DIR : mysql_data_home);
		printf("innodb_log_files_in_group = %ld\n", innobase_log_files_in_group);
		printf("innodb_log_file_size = %lld\n", innobase_log_file_size);
		printf("innodb_flush_method = \"%s\"\n",
		       (innobase_unix_file_flush_method != NULL) ?
		       innobase_unix_file_flush_method : "");
#if defined(XTRADB_BASED) || MYSQL_VERSION_ID >= 50600
		printf("innodb_page_size = %lld\n", innobase_page_size);
#endif
#ifdef XTRADB_BASED
		printf("innodb_fast_checksum = %d\n", innobase_fast_checksum);
		printf("innodb_log_block_size = %lu\n", innobase_log_block_size);
		if (innobase_doublewrite_file != NULL) {
			printf("innodb_doublewrite_file = %s\n", innobase_doublewrite_file);
		}
#endif
#if MYSQL_VERSION_ID >= 50600
		if (srv_undo_dir) {

			printf("innodb_undo_directory = \"%s\"\n",
			       srv_undo_dir);
		}
		printf("innodb_undo_tablespaces = %lu\n", srv_undo_tablespaces);
#endif
		printf("innodb_buffer_pool_filename = \"%s\"\n",
			innobase_buffer_pool_filename ?
				innobase_buffer_pool_filename :
				"ib_buffer_pool");
		exit(EXIT_SUCCESS);
	}

	print_version();
	if (xtrabackup_incremental) {
		msg("incremental backup from " LSN_PF " is enabled.\n",
		    incremental_lsn);
	}

	if (xtrabackup_export && innobase_file_per_table == FALSE) {
		msg("xtrabackup: auto-enabling --innodb-file-per-table due to "
		    "the --export option\n");
		innobase_file_per_table = TRUE;
	}

	if (xtrabackup_incremental && xtrabackup_stream &&
	    xtrabackup_stream_fmt == XB_STREAM_FMT_TAR) {
		msg("xtrabackup: error: "
		    "streaming incremental backups are incompatible with the \n"
		    "'tar' streaming format. Use --stream=xbstream instead.\n");
		exit(EXIT_FAILURE);
	}

	if ((xtrabackup_compress || xtrabackup_encrypt) && xtrabackup_stream &&
	    xtrabackup_stream_fmt == XB_STREAM_FMT_TAR) {
		msg("xtrabackup: error: "
		    "compressed and encrypted backups are incompatible with the \n"
		    "'tar' streaming format. Use --stream=xbstream instead.\n");
		exit(EXIT_FAILURE);
	}

	/* cannot execute both for now */
	{
		int num = 0;

		if (xtrabackup_backup) num++;
		if (xtrabackup_stats) num++;
		if (xtrabackup_prepare) num++;
		if (num != 1) { /* !XOR (for now) */
			usage();
			exit(EXIT_FAILURE);
		}
	}

#ifndef __WIN__
	if (xtrabackup_debug_sync) {
		signal(SIGCONT, sigcont_handler);
	}
#endif

	/* --backup */
	if (xtrabackup_backup)
		xtrabackup_backup_func();

	/* --stats */
	if (xtrabackup_stats)
		xtrabackup_stats_func();

	/* --prepare */
	if (xtrabackup_prepare)
		xtrabackup_prepare_func();

	xb_regex_end();

	exit(EXIT_SUCCESS);
}<|MERGE_RESOLUTION|>--- conflicted
+++ resolved
@@ -1868,7 +1868,6 @@
 my_bool
 xtrabackup_copy_datafile(fil_node_t* node, uint thread_n)
 {
-<<<<<<< HEAD
 	char			 dst_name[FN_REFLEN];
 	ds_file_t		*dstfile = NULL;
 	xb_fil_cur_t		 cursor;
@@ -1878,26 +1877,6 @@
 	const char		*action;
 	xb_read_filt_t		*read_filter;
 	ibool			is_system;
-=======
-	MY_STAT		src_stat;
-	char		dst_name[FN_REFLEN];
-	char		meta_name[FN_REFLEN];
-	ibool		success;
-	byte*		page;
-	byte*		buf2 = NULL;
-	IB_UINT64	file_size;
-	IB_UINT64	offset;
-	ulint		page_in_buffer;
-	ulint		incremental_buffers = 0;
-	byte*		incremental_buffer;
-	byte*		incremental_buffer_base = NULL;
-	ulint		page_size;
-	ulint		page_size_shift;
-	xb_delta_info_t info;
-	datasink_t	*ds = ds_ctxt->datasink;
-	ds_file_t	*dstfile = NULL;
-	ibool		is_system;
->>>>>>> c1f01b52
 
 	/* Get the name and the path for the tablespace. node->name always
 	contains the path (which may be absolute for remote tablespaces in
@@ -1918,7 +1897,6 @@
 		return(FALSE);
 	}
 
-<<<<<<< HEAD
 	if (!changed_page_bitmap) {
 		read_filter = &rf_pass_through;
 	}
@@ -1939,74 +1917,10 @@
 		write_filter = &wf_incremental;
 	} else if (xtrabackup_compact) {
 		write_filter = &wf_compact;
-=======
-	/* Get the relative path for the destination tablespace name. Non-system
-	tablespaces may have absolute paths for remote tablespaces in MySQL
-	5.6+. We want to make "local" copies for the backup. We don't use
-	node_name here, because in MySQL 5.6+ it doesn't contain the .ibd
-	suffix */
-	strncpy(dst_name, xb_get_relative_path(node_path, is_system),
-		sizeof(dst_name));
-
-	/* We should already have a tablespace handle created by
-	fil_load_single_table_tablespace() unless it is a system tablespace. */
-	if (is_system) {
-
-		node->handle =
-			xb_file_create_no_error_handling(node_path,
-							 OS_FILE_OPEN,
-							 OS_FILE_READ_ONLY,
-							 &success);
-		if (!success) {
-
-			msg("[%02u] xtrabackup: error: cannot open "
-			    "system tablespace %s\n", thread_n, node_path);
-			goto error;
-		}
-
-		mutex_enter(&fil_system->mutex);
-
-		node->open = TRUE;
-
-		fil_system->n_open++;
-#if MYSQL_VERSION_ID >= 50600
-		fil_n_file_opened++;
-#endif
-
-		mutex_exit(&fil_system->mutex);
-	}
-
-	ut_ad(node->open);
-
-	xb_file_set_nocache(node->handle, node_path, "OPEN");
-
-#ifdef USE_POSIX_FADVISE
-	posix_fadvise(node->handle, 0, 0, POSIX_FADV_SEQUENTIAL);
-#endif
-
-#ifndef INNODB_VERSION_SHORT
-	page_size = UNIV_PAGE_SIZE;
-	page_size_shift = UNIV_PAGE_SIZE_SHIFT;
-#else
-	info.zip_size = xb_get_zip_size(node->handle);
-	if (info.zip_size == ULINT_UNDEFINED) {
-		goto skip;
-	} else if (info.zip_size) {
-		page_size = info.zip_size;
-		page_size_shift = get_bit_shift(page_size);
-		msg("[%02u] %s is compressed with page size = "
-		    "%lu bytes\n", thread_n, node_name, page_size);
-		if (page_size_shift < 10 || page_size_shift > 14) {
-			msg("[%02u] xtrabackup: Error: Invalid "
-			    "page size: %lu.\n", thread_n, page_size);
-			ut_error;
-		}
->>>>>>> c1f01b52
 	} else {
 		write_filter = &wf_write_through;
 	}
 
-<<<<<<< HEAD
 	memset(&write_filt_ctxt, 0, sizeof(xb_write_filt_ctxt_t));
 	ut_a(write_filter->process != NULL);
 
@@ -2014,36 +1928,6 @@
 	    !write_filter->init(&write_filt_ctxt, dst_name, &cursor)) {
 		msg("[%02u] xtrabackup: error: "
 		    "failed to initialize page write filter.\n", thread_n);
-=======
-	if (xtrabackup_incremental) {
-		/* allocate buffer for incremental backup (4096 pages) */
-		incremental_buffer_base
-			= static_cast<byte *>(ut_malloc((UNIV_PAGE_SIZE_MAX
-							 / 4 + 1)
-							* UNIV_PAGE_SIZE_MAX));
-		incremental_buffer
-			= static_cast<byte *>(ut_align(incremental_buffer_base,
-						       UNIV_PAGE_SIZE_MAX));
-
-		snprintf(meta_name, sizeof(meta_name),
-			 "%s%s", dst_name, XB_DELTA_INFO_SUFFIX);
-		strcat(dst_name, ".delta");
-
-		/* clear buffer */
-		memset(incremental_buffer, 0, (page_size/4) * page_size);
-		page_in_buffer = 0;
-		mach_write_to_4(incremental_buffer, 0x78747261UL);/*"xtra"*/
-		page_in_buffer++;
-
-		info.page_size = page_size;
-		info.space_id = node->space->id;
-	} else
-		info.page_size = 0;
-
-	if (my_fstat(node->handle, &src_stat, MYF(MY_WME))) {
-		msg("[%02u] xtrabackup: Warning: cannot stat %s\n",
-		    thread_n, node_path);
->>>>>>> c1f01b52
 		goto error;
 	}
 
@@ -2084,110 +1968,9 @@
 		    node_path, dstfile->path);
 	}
 
-<<<<<<< HEAD
 	/* The main copy loop */
 	while ((res = xb_fil_cur_read(&cursor)) == XB_FIL_CUR_SUCCESS) {
 		if (!write_filter->process(&write_filt_ctxt, dstfile)) {
-=======
-	buf2 = static_cast<byte *>(ut_malloc(COPY_CHUNK
-					     * page_size + UNIV_PAGE_SIZE));
-	page = static_cast<byte *>(ut_align(buf2, UNIV_PAGE_SIZE));
-
-	success = xb_os_file_read(node->handle, page, 0, UNIV_PAGE_SIZE);
-	if (!success) {
-		goto error;
-	}
-
-	file_size = src_stat.st_size;;
-
-	for (offset = 0; offset < file_size; offset += COPY_CHUNK * page_size) {
-		ulint chunk;
-		ulint chunk_offset;
-		ulint retry_count = 10;
-
-		if (file_size - offset > (IB_INT64) (COPY_CHUNK * page_size)) {
-			chunk = COPY_CHUNK * page_size;
-		} else {
-			chunk = (ulint)(file_size - offset);
-		}
-
-read_retry:
-		xtrabackup_io_throttling();
-
-		success = xb_os_file_read(node->handle, page, offset, chunk);
-		if (!success) {
-			goto error;
-		}
-
-#ifdef USE_POSIX_FADVISE
-		posix_fadvise(node->handle, 0, 0, POSIX_FADV_DONTNEED);
-#endif
-
-		/* check corruption and retry */
-		for (chunk_offset = 0; chunk_offset < chunk; chunk_offset += page_size) {
-			if (xb_buf_page_is_corrupted(page + chunk_offset,
-						     info.zip_size))
-			{
-				if (
-				    trx_sys_sys_space(node->space->id)
-				    && ((offset + (IB_INT64)chunk_offset) >> page_size_shift)
-				    >= (IB_INT64) FSP_EXTENT_SIZE
-				    && ((offset + (IB_INT64)chunk_offset) >> page_size_shift)
-				    < (IB_INT64) FSP_EXTENT_SIZE * 3) {
-					/* double write buffer may have old data in the end
-					   or it may contain the other format page like COMPRESSED.
- 					   So, we can pass the check of double write buffer.*/
-					ut_a(page_size == UNIV_PAGE_SIZE);
-					msg("[%02u] xtrabackup: "
-					    "Page %lu seems double write "
-					    "buffer. passing the check.\n",
-					    thread_n,
-					    (ulint)((offset +
-						     (IB_INT64)chunk_offset) >>
-						    page_size_shift));
-				} else {
-					retry_count--;
-					if (retry_count == 0) {
-						msg("[%02u] xtrabackup: "
-						    "Error: 10 retries "
-						    "resulted in fail. File "
-						    "%s seems to be "
-						    "corrupted.\n",
-						    thread_n, node_path);
-						goto error;
-					}
-					msg("[%02u] xtrabackup: "
-					    "Database page corruption "
-					    "detected at page %lu. "
-					    "retrying...\n",
-					    thread_n,
-					    (ulint)((offset +
-						     (IB_INT64)chunk_offset)
-						    >> page_size_shift));
-
-					os_thread_sleep(100000);
-
-					goto read_retry;
-				}
-			}
-		}
-
-		if (xtrabackup_incremental) {
-			for (chunk_offset = 0; chunk_offset < chunk; chunk_offset += page_size) {
-				/* newer page */
-				/* This condition may be OK for header, ibuf
-				and fsp. */
-				if (ut_dulint_cmp(incremental_lsn,
-					MACH_READ_64(page + chunk_offset
-						     + FIL_PAGE_LSN)) < 0) {
-	/* ========================================= */
-	IB_INT64 offset_on_page;
-
-	if (page_in_buffer == page_size/4) {
-		/* flush buffer */
-		if (ds->write(dstfile, incremental_buffer,
-			      page_in_buffer * page_size)) {
->>>>>>> c1f01b52
 			goto error;
 		}
 	}
@@ -2203,25 +1986,14 @@
 
 	/* close */
 	msg("[%02u]        ...done\n", thread_n);
-<<<<<<< HEAD
 	xb_fil_cur_close(&cursor);
 	ds_close(dstfile);
 	if (write_filter && write_filter->deinit) {
 		write_filter->deinit(&write_filt_ctxt);
 	}
-=======
-
-	xb_fil_node_close_file(node);
-
-	ds->close(dstfile);
-	if (incremental_buffer_base)
-		ut_free(incremental_buffer_base);
-	ut_free(buf2);
->>>>>>> c1f01b52
 	return(FALSE);
 
 error:
-<<<<<<< HEAD
 	xb_fil_cur_close(&cursor);
 	if (dstfile != NULL) {
 		ds_close(dstfile);
@@ -2229,22 +2001,11 @@
 	if (write_filter && write_filter->deinit) {
 		write_filter->deinit(&write_filt_ctxt);;
 	}
-=======
-	xb_fil_node_close_file(node);
-
-	if (dstfile != NULL)
-		ds->close(dstfile);
-	if (incremental_buffer_base)
-		ut_free(incremental_buffer_base);
-	if (buf2)
-		ut_free(buf2);
->>>>>>> c1f01b52
 	msg("[%02u] xtrabackup: Error: "
 	    "xtrabackup_copy_datafile() failed.\n", thread_n);
 	return(TRUE); /*ERROR*/
 
 skip:
-<<<<<<< HEAD
 
 	if (dstfile != NULL) {
 		ds_close(dstfile);
@@ -2252,16 +2013,6 @@
 	if (write_filter && write_filter->deinit) {
 		write_filter->deinit(&write_filt_ctxt);
 	}
-=======
-	xb_fil_node_close_file(node);
-
-	if (dstfile != NULL)
-		ds->close(dstfile);
-	if (incremental_buffer_base)
-		ut_free(incremental_buffer_base);
-	if (buf2)
-		ut_free(buf2);
->>>>>>> c1f01b52
 	msg("[%02u] xtrabackup: Warning: We assume the "
 	    "table was dropped during xtrabackup execution "
 	    "and ignore the file.\n", thread_n);
@@ -2783,17 +2534,6 @@
 	lsn_t	max_flushed_lsn;
 	ulint   sum_of_new_sizes;
 
-<<<<<<< HEAD
-=======
-#ifndef INNODB_VERSION_SHORT
-	os_aio_init(8 * SRV_N_PENDING_IOS_PER_THREAD
-		    * srv_n_file_io_threads,
-		    srv_n_file_io_threads,
-		    SRV_MAX_N_PENDING_SYNC_IOS);
-
-	fil_init(LONG_MAX);
-#else
->>>>>>> c1f01b52
 #if MYSQL_VERSION_ID >= 50600
 	srv_n_file_io_threads = srv_n_read_io_threads;
 #else
@@ -2806,13 +2546,7 @@
 		    srv_n_write_io_threads,
 		    SRV_MAX_N_PENDING_SYNC_IOS);
 
-<<<<<<< HEAD
-	fil_init(srv_file_per_table ? 50000 : 5000,
-		 srv_max_n_open_files);
-=======
 	fil_init(srv_file_per_table ? 50000 : 5000, LONG_MAX);
-#endif
->>>>>>> c1f01b52
 
 	fsp_init();
 
