--- conflicted
+++ resolved
@@ -2604,7 +2604,37 @@
 
 static
 void
-<<<<<<< HEAD
+xb_tables_hash_free(hash_table_t* hash)
+{
+	ulint	i;
+
+	/* free the hash elements */
+	for (i = 0; i < hash_get_n_cells(hash); i++) {
+		xtrabackup_tables_t*	table;
+
+		table = static_cast<xtrabackup_tables_t *>
+			(HASH_GET_FIRST(hash, i));
+
+		while (table) {
+			xtrabackup_tables_t*	prev_table = table;
+
+			table = static_cast<xtrabackup_tables_t *>
+				(HASH_GET_NEXT(name_hash, prev_table));
+
+			HASH_DELETE(xtrabackup_tables_t, name_hash, hash,
+				ut_fold_string(prev_table->name), prev_table);
+			ut_free(prev_table);
+		}
+	}
+
+	/* free hash */
+	hash_table_free(hash);
+}
+
+/************************************************************************
+Destroy table filters for partial backup. */
+static
+void
 xb_filters_free()
 {
 	if (xtrabackup_tables) {
@@ -2616,42 +2646,6 @@
 		}
 		ut_free(tables_regex);
 	}
-=======
-xb_tables_hash_free(hash_table_t* hash)
-{
-	ulint	i;
->>>>>>> aee0926c
-
-	/* free the hash elements */
-	for (i = 0; i < hash_get_n_cells(hash); i++) {
-		xtrabackup_tables_t*	table;
-
-		table = static_cast<xtrabackup_tables_t *>
-			(HASH_GET_FIRST(hash, i));
-
-		while (table) {
-			xtrabackup_tables_t*	prev_table = table;
-
-			table = static_cast<xtrabackup_tables_t *>
-				(HASH_GET_NEXT(name_hash, prev_table));
-
-			HASH_DELETE(xtrabackup_tables_t, name_hash, hash,
-				ut_fold_string(prev_table->name), prev_table);
-			ut_free(prev_table);
-		}
-	}
-
-	/* free hash */
-	hash_table_free(hash);
-}
-
-/************************************************************************
-Destroy table filters for partial backup. */
-static
-void
-xb_filters_free()
-/*=============*/
-{
 
 	if (xtrabackup_tables_file) {
 		xb_tables_hash_free(tables_hash);
@@ -4363,15 +4357,6 @@
 				goto next_file_item_1;
 			}
 
-<<<<<<< HEAD
-			if (strlen(fileinfo.name) > 6
-			    && 0 == strcmp(fileinfo.name +
-					strlen(fileinfo.name) - 6,
-					".delta")) {
-				if (!xtrabackup_apply_delta(
-					    xtrabackup_incremental_dir, NULL,
-					    fileinfo.name, check_newer))
-=======
 			if (strlen(fileinfo.name) > suffix_len
 			    && 0 == strcmp(fileinfo.name + 
 					strlen(fileinfo.name) - suffix_len,
@@ -4379,7 +4364,6 @@
 				if (!func(
 					    path, NULL,
 					    fileinfo.name, data))
->>>>>>> aee0926c
 				{
 					return(FALSE);
 				}
@@ -4430,20 +4414,12 @@
 				        goto next_file_item_2;
 				}
 
-<<<<<<< HEAD
-				if (strlen(fileinfo.name) > 6
-				    && 0 == strcmp(fileinfo.name +
-						strlen(fileinfo.name) - 6,
-						".delta")) {
-					/* The name ends in .delta; try opening
-=======
 				if (strlen(fileinfo.name) > suffix_len
 				    && 0 == strcmp(fileinfo.name + 
 						strlen(fileinfo.name) -
 								suffix_len,
 						suffix)) {
 					/* The name ends in suffix; process
->>>>>>> aee0926c
 					the file */
 					if (!func(
 						    path,
