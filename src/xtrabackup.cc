/******************************************************
XtraBackup: hot backup tool for InnoDB
(c) 2009-2012 Percona Ireland Ltd
Originally Created 3/3/2009 Yasufumi Kinoshita
Written by Alexey Kopytov, Aleksandr Kuzminsky, Stewart Smith, Vadim Tkachenko,
Yasufumi Kinoshita, Ignacio Nin and Baron Schwartz.

This program is free software; you can redistribute it and/or modify
it under the terms of the GNU General Public License as published by
the Free Software Foundation; version 2 of the License.

This program is distributed in the hope that it will be useful,
but WITHOUT ANY WARRANTY; without even the implied warranty of
MERCHANTABILITY or FITNESS FOR A PARTICULAR PURPOSE.  See the
GNU General Public License for more details.

You should have received a copy of the GNU General Public License
along with this program; if not, write to the Free Software
Foundation, Inc., 59 Temple Place, Suite 330, Boston, MA 02111-1307 USA

*******************************************************

This file incorporates work covered by the following copyright and
permission notice:

Copyright (c) 2000, 2011, MySQL AB & Innobase Oy. All Rights Reserved.

This program is free software; you can redistribute it and/or modify it under
the terms of the GNU General Public License as published by the Free Software
Foundation; version 2 of the License.

This program is distributed in the hope that it will be useful, but WITHOUT
ANY WARRANTY; without even the implied warranty of MERCHANTABILITY or FITNESS
FOR A PARTICULAR PURPOSE. See the GNU General Public License for more details.

You should have received a copy of the GNU General Public License along with
this program; if not, write to the Free Software Foundation, Inc., 59 Temple
Place, Suite 330, Boston, MA 02111-1307 USA

*******************************************************/

#ifndef XTRABACKUP_VERSION
#define XTRABACKUP_VERSION "undefined"
#endif
#ifndef XTRABACKUP_REVISION
#define XTRABACKUP_REVISION "undefined"
#endif

//#define XTRABACKUP_TARGET_IS_PLUGIN

#include <mysql_version.h>
#include <my_base.h>
#include <my_getopt.h>
#include <mysql_com.h>
#if MYSQL_VERSION_ID >= 50600
#include <my_default.h>
#include <mysqld.h>
#endif

#include <fcntl.h>

#define G_PTR uchar*

#include "common.h"
#include "datasink.h"

#include "xb_regex.h"
#include "innodb_int.h"
#include "fil_cur.h"
#include "write_filt.h"
#include "xtrabackup.h"
#include "ds_buffer.h"
#include "ds_tmpfile.h"
#include "xbstream.h"
#include "changed_page_bitmap.h"
#include "read_filt.h"

/* === File name constants === */
#define XB_FN_SUSPENDED_AT_START "xtrabackup_suspended_1"
#define XB_FN_SUSPENDED_AT_END "xtrabackup_suspended_2"
#define XB_FN_LOG_COPIED "xtrabackup_log_copied"

my_bool innodb_inited= 0;

/* === xtrabackup specific options === */
char xtrabackup_real_target_dir[FN_REFLEN] = "./xtrabackup_backupfiles/";
char *xtrabackup_target_dir= xtrabackup_real_target_dir;
my_bool xtrabackup_version = FALSE;
my_bool xtrabackup_backup = FALSE;
my_bool xtrabackup_stats = FALSE;
my_bool xtrabackup_prepare = FALSE;
my_bool xtrabackup_print_param = FALSE;

my_bool xtrabackup_export = FALSE;
my_bool xtrabackup_apply_log_only = FALSE;

static my_bool	xtrabackup_suspend_at_start = FALSE;
my_bool xtrabackup_suspend_at_end = FALSE;
longlong xtrabackup_use_memory = 100*1024*1024L;
my_bool xtrabackup_create_ib_logfile = FALSE;

long xtrabackup_throttle = 0; /* 0:unlimited */
lint io_ticket;
os_event_t wait_throttle = NULL;

char *xtrabackup_incremental = NULL;
lsn_t incremental_lsn;
lsn_t incremental_to_lsn;
lsn_t incremental_last_lsn;
xb_page_bitmap *changed_page_bitmap = NULL;

char *xtrabackup_incremental_basedir = NULL; /* for --backup */
char *xtrabackup_extra_lsndir = NULL; /* for --backup with --extra-lsndir */
char *xtrabackup_incremental_dir = NULL; /* for --prepare */

char *xtrabackup_tables = NULL;
int tables_regex_num;
xb_regex_t *tables_regex;
xb_regmatch_t tables_regmatch[1];

char *xtrabackup_tables_file = NULL;
hash_table_t* tables_hash;

hash_table_t* inc_dir_tables_hash;

struct xtrabackup_tables_struct{
	char*		name;
	hash_node_t	name_hash;
};
typedef struct xtrabackup_tables_struct	xtrabackup_tables_t;

#ifdef XTRADB_BASED
static ulint		thread_nr[SRV_MAX_N_IO_THREADS + 6 + 64];
static os_thread_id_t	thread_ids[SRV_MAX_N_IO_THREADS + 6 + 64];
#else
static ulint		thread_nr[SRV_MAX_N_IO_THREADS + 6];
static os_thread_id_t	thread_ids[SRV_MAX_N_IO_THREADS + 6];
#endif

lsn_t checkpoint_lsn_start;
lsn_t checkpoint_no_start;
lsn_t log_copy_scanned_lsn;
ibool log_copying = TRUE;
ibool log_copying_running = FALSE;

ibool xtrabackup_logfile_is_renamed = FALSE;

int xtrabackup_parallel;

char *xtrabackup_stream_str = NULL;
xb_stream_fmt_t xtrabackup_stream_fmt;
ibool xtrabackup_stream = FALSE;

static const char *xtrabackup_compress_alg = NULL;
ibool xtrabackup_compress = FALSE;
uint xtrabackup_compress_threads;
ulonglong xtrabackup_compress_chunk_size = 0;

const char *xtrabackup_encrypt_algo_names[] =
{ "NONE", "AES128", "AES192", "AES256", NullS};
TYPELIB xtrabackup_encrypt_algo_typelib=
{array_elements(xtrabackup_encrypt_algo_names)-1,"",
	xtrabackup_encrypt_algo_names, NULL};


ibool xtrabackup_encrypt = FALSE;
ulong xtrabackup_encrypt_algo;
char *xtrabackup_encrypt_key = NULL;
char *xtrabackup_encrypt_key_file = NULL;
uint xtrabackup_encrypt_threads;
ulonglong xtrabackup_encrypt_chunk_size = 0;

/* === metadata of backup === */
#define XTRABACKUP_METADATA_FILENAME "xtrabackup_checkpoints"
char metadata_type[30] = ""; /*[full-backuped|full-prepared|incremental]*/
lsn_t metadata_from_lsn = 0;
lsn_t metadata_to_lsn = 0;
lsn_t metadata_last_lsn = 0;

#define XB_LOG_FILENAME "xtrabackup_logfile"

ds_file_t	*dst_log_file = NULL;

/* === some variables from mysqld === */
#if MYSQL_VERSION_ID < 50600
char mysql_real_data_home[FN_REFLEN] = "./";
MY_TMPDIR mysql_tmpdir_list;
char *mysql_data_home= mysql_real_data_home;
#endif
static char mysql_data_home_buff[2];

const char *defaults_group = "mysqld";

/* === static parameters in ha_innodb.cc */

#define HA_INNOBASE_ROWS_IN_TABLE 10000 /* to get optimization right */
#define HA_INNOBASE_RANGE_COUNT	  100

ulong 	innobase_large_page_size = 0;

/* The default values for the following, type long or longlong, start-up
parameters are declared in mysqld.cc: */

long innobase_additional_mem_pool_size = 1*1024*1024L;
long innobase_buffer_pool_awe_mem_mb = 0;
long innobase_file_io_threads = 4;
long innobase_read_io_threads = 4;
long innobase_write_io_threads = 4;
long innobase_force_recovery = 0;
long innobase_lock_wait_timeout = 50;
long innobase_log_buffer_size = 1024*1024L;
long innobase_log_files_in_group = 2;
long innobase_open_files = 300L;

longlong innobase_page_size = (1LL << 14); /* 16KB */
#ifdef XTRADB_BASED
static ulong innobase_log_block_size = 512;
#endif
my_bool innobase_fast_checksum = FALSE;
my_bool	innobase_extra_undoslots = FALSE;
char*	innobase_doublewrite_file = NULL;

longlong innobase_buffer_pool_size = 8*1024*1024L;
longlong innobase_log_file_size = DEFAULT_LOG_FILE_SIZE;

/* The default values for the following char* start-up parameters
are determined in innobase_init below: */

char*	innobase_ignored_opt			= NULL;
char*	innobase_data_home_dir			= NULL;
char*	innobase_data_file_path 		= NULL;
char*	innobase_log_arch_dir			= NULL;/* unused */
/* The following has a misleading name: starting from 4.0.5, this also
affects Windows: */
char*	innobase_unix_file_flush_method		= NULL;

/* Below we have boolean-valued start-up parameters, and their default
values */

ulong	innobase_fast_shutdown			= 1;
my_bool innobase_log_archive			= FALSE;/* unused */
my_bool innobase_use_doublewrite    = TRUE;
my_bool innobase_use_checksums      = TRUE;
my_bool innobase_use_large_pages    = FALSE;
my_bool	innobase_file_per_table			= FALSE;
my_bool innobase_locks_unsafe_for_binlog        = FALSE;
my_bool innobase_rollback_on_timeout		= FALSE;
my_bool innobase_create_status_file		= FALSE;
my_bool innobase_adaptive_hash_index		= TRUE;

static char *internal_innobase_data_file_path	= NULL;

/* The following counter is used to convey information to InnoDB
about server activity: in selects it is not sensible to call
srv_active_wake_master_thread after each fetch or search, we only do
it every INNOBASE_WAKE_INTERVAL'th step. */

#define INNOBASE_WAKE_INTERVAL	32
ulong	innobase_active_counter	= 0;

ibool srv_compact_backup = FALSE;
ibool srv_rebuild_indexes = FALSE;

static char *xtrabackup_debug_sync = NULL;

static my_bool xtrabackup_compact = FALSE;
static my_bool xtrabackup_rebuild_indexes = FALSE;

static my_bool xtrabackup_incremental_force_scan = FALSE;

/* Datasinks */
ds_ctxt_t       *ds_data     = NULL;
ds_ctxt_t       *ds_meta     = NULL;

/* Simple datasink creation tracking...add datasinks in the reverse order you
want them destroyed. */
#define XTRABACKUP_MAX_DATASINKS	10
static	ds_ctxt_t	*datasinks[XTRABACKUP_MAX_DATASINKS];
static	uint		actual_datasinks = 0;
static inline
void
xtrabackup_add_datasink(ds_ctxt_t *ds)
{
	xb_ad(actual_datasinks < XTRABACKUP_MAX_DATASINKS);
	datasinks[actual_datasinks] = ds; actual_datasinks++;
}

/* ======== Datafiles iterator ======== */
datafiles_iter_t *
datafiles_iter_new(fil_system_t *f_system)
{
	datafiles_iter_t *it;

	it = static_cast<datafiles_iter_t *>
		(ut_malloc(sizeof(datafiles_iter_t)));
	it->mutex = OS_MUTEX_CREATE();

	it->system = f_system;
	it->space = NULL;
	it->node = NULL;
	it->started = FALSE;

	return it;
}

fil_node_t *
datafiles_iter_next(datafiles_iter_t *it)
{
	fil_node_t *new_node;

	os_mutex_enter(it->mutex);

	if (it->node == NULL) {
		if (it->started)
			goto end;
		it->started = TRUE;
	} else {
		it->node = UT_LIST_GET_NEXT(chain, it->node);
		if (it->node != NULL)
			goto end;
	}

	it->space = (it->space == NULL) ?
		UT_LIST_GET_FIRST(it->system->space_list) :
		UT_LIST_GET_NEXT(space_list, it->space);

	while (it->space != NULL &&
	       (it->space->purpose != FIL_TABLESPACE ||
		UT_LIST_GET_LEN(it->space->chain) == 0))
		it->space = UT_LIST_GET_NEXT(space_list, it->space);
	if (it->space == NULL)
		goto end;

	it->node = UT_LIST_GET_FIRST(it->space->chain);

end:
	new_node = it->node;
	os_mutex_exit(it->mutex);

	return new_node;
}

void
datafiles_iter_free(datafiles_iter_t *it)
{
	os_mutex_free(it->mutex);
	ut_free(it);
}

/* ======== Date copying thread context ======== */

typedef struct {
	datafiles_iter_t 	*it;
	uint			num;
	uint			*count;
	os_ib_mutex_t		count_mutex;
	os_thread_id_t		id;
} data_thread_ctxt_t;

/* ======== for option and variables ======== */

enum options_xtrabackup
{
  OPT_XTRA_TARGET_DIR=256,
  OPT_XTRA_BACKUP,
  OPT_XTRA_STATS,
  OPT_XTRA_PREPARE,
  OPT_XTRA_EXPORT,
  OPT_XTRA_APPLY_LOG_ONLY,
  OPT_XTRA_PRINT_PARAM,
  OPT_XTRA_SUSPEND_AT_START,
  OPT_XTRA_SUSPEND_AT_END,
  OPT_XTRA_USE_MEMORY,
  OPT_XTRA_THROTTLE,
  OPT_XTRA_INCREMENTAL,
  OPT_XTRA_INCREMENTAL_BASEDIR,
  OPT_XTRA_EXTRA_LSNDIR,
  OPT_XTRA_INCREMENTAL_DIR,
  OPT_XTRA_TABLES,
  OPT_XTRA_TABLES_FILE,
  OPT_XTRA_CREATE_IB_LOGFILE,
  OPT_XTRA_PARALLEL,
  OPT_XTRA_STREAM,
  OPT_XTRA_COMPRESS,
  OPT_XTRA_COMPRESS_THREADS,
  OPT_XTRA_COMPRESS_CHUNK_SIZE,
  OPT_XTRA_ENCRYPT,
  OPT_XTRA_ENCRYPT_KEY,
  OPT_XTRA_ENCRYPT_KEY_FILE,
  OPT_XTRA_ENCRYPT_THREADS,
  OPT_XTRA_ENCRYPT_CHUNK_SIZE,
  OPT_INNODB,
  OPT_INNODB_CHECKSUMS,
  OPT_INNODB_DATA_FILE_PATH,
  OPT_INNODB_DATA_HOME_DIR,
  OPT_INNODB_ADAPTIVE_HASH_INDEX,
  OPT_INNODB_DOUBLEWRITE,
  OPT_INNODB_FAST_SHUTDOWN,
  OPT_INNODB_FILE_PER_TABLE,
  OPT_INNODB_FLUSH_LOG_AT_TRX_COMMIT,
  OPT_INNODB_FLUSH_METHOD,
  OPT_INNODB_LOCKS_UNSAFE_FOR_BINLOG,
  OPT_INNODB_LOG_ARCH_DIR,
  OPT_INNODB_LOG_ARCHIVE,
  OPT_INNODB_LOG_GROUP_HOME_DIR,
  OPT_INNODB_MAX_DIRTY_PAGES_PCT,
  OPT_INNODB_MAX_PURGE_LAG,
  OPT_INNODB_ROLLBACK_ON_TIMEOUT,
  OPT_INNODB_STATUS_FILE,
  OPT_INNODB_ADDITIONAL_MEM_POOL_SIZE,
  OPT_INNODB_AUTOEXTEND_INCREMENT,
  OPT_INNODB_BUFFER_POOL_SIZE,
  OPT_INNODB_COMMIT_CONCURRENCY,
  OPT_INNODB_CONCURRENCY_TICKETS,
  OPT_INNODB_FILE_IO_THREADS,
  OPT_INNODB_IO_CAPACITY,
  OPT_INNODB_READ_IO_THREADS,
  OPT_INNODB_WRITE_IO_THREADS,
#if MYSQL_VERSION_ID >= 50500
  OPT_INNODB_USE_NATIVE_AIO,
#endif
#if defined(XTRADB_BASED) || MYSQL_VERSION_ID >= 50600
  OPT_INNODB_PAGE_SIZE,
#endif
#ifdef XTRADB_BASED
  OPT_INNODB_LOG_BLOCK_SIZE,
  OPT_INNODB_FAST_CHECKSUM,
  OPT_INNODB_EXTRA_UNDOSLOTS,
  OPT_INNODB_DOUBLEWRITE_FILE,
#endif
  OPT_INNODB_FORCE_RECOVERY,
  OPT_INNODB_LOCK_WAIT_TIMEOUT,
  OPT_INNODB_LOG_BUFFER_SIZE,
  OPT_INNODB_LOG_FILE_SIZE,
  OPT_INNODB_LOG_FILES_IN_GROUP,
  OPT_INNODB_MIRRORED_LOG_GROUPS,
  OPT_INNODB_OPEN_FILES,
  OPT_INNODB_SYNC_SPIN_LOOPS,
  OPT_INNODB_THREAD_CONCURRENCY,
  OPT_INNODB_THREAD_SLEEP_DELAY,
  OPT_XTRA_DEBUG_SYNC,
  OPT_XTRA_COMPACT,
  OPT_XTRA_REBUILD_INDEXES,
#if MYSQL_VERSION_ID >= 50600
  OPT_INNODB_CHECKSUM_ALGORITHM,
  OPT_INNODB_UNDO_DIRECTORY,
  OPT_UNDO_TABLESPACES,
#endif
  OPT_XTRA_INCREMENTAL_FORCE_SCAN,
  OPT_DEFAULTS_GROUP
};

#if MYSQL_VERSION_ID >= 50600
/** Possible values for system variable "innodb_checksum_algorithm". */
static const char* innodb_checksum_algorithm_names[] = {
	"crc32",
	"strict_crc32",
	"innodb",
	"strict_innodb",
	"none",
	"strict_none",
	NullS
};

/** Used to define an enumerate type of the system variable
    innodb_checksum_algorithm. */
static TYPELIB innodb_checksum_algorithm_typelib = {
	array_elements(innodb_checksum_algorithm_names) - 1,
	"innodb_checksum_algorithm_typelib",
	innodb_checksum_algorithm_names,
	NULL
};
#endif

static struct my_option xb_long_options[] =
{
  {"version", 'v', "print xtrabackup version information",
   (G_PTR *) &xtrabackup_version, (G_PTR *) &xtrabackup_version, 0, GET_BOOL,
   NO_ARG, 0, 0, 0, 0, 0, 0},
  {"target-dir", OPT_XTRA_TARGET_DIR, "destination directory", (G_PTR*) &xtrabackup_target_dir,
   (G_PTR*) &xtrabackup_target_dir, 0, GET_STR, REQUIRED_ARG, 0, 0, 0, 0, 0, 0},
  {"backup", OPT_XTRA_BACKUP, "take backup to target-dir",
   (G_PTR*) &xtrabackup_backup, (G_PTR*) &xtrabackup_backup,
   0, GET_BOOL, NO_ARG, 0, 0, 0, 0, 0, 0},
  {"stats", OPT_XTRA_STATS, "calc statistic of datadir (offline mysqld is recommended)",
   (G_PTR*) &xtrabackup_stats, (G_PTR*) &xtrabackup_stats,
   0, GET_BOOL, NO_ARG, 0, 0, 0, 0, 0, 0},
  {"prepare", OPT_XTRA_PREPARE, "prepare a backup for starting mysql server on the backup.",
   (G_PTR*) &xtrabackup_prepare, (G_PTR*) &xtrabackup_prepare,
   0, GET_BOOL, NO_ARG, 0, 0, 0, 0, 0, 0},
  {"export", OPT_XTRA_EXPORT, "create files to import to another database when prepare.",
   (G_PTR*) &xtrabackup_export, (G_PTR*) &xtrabackup_export,
   0, GET_BOOL, NO_ARG, 0, 0, 0, 0, 0, 0},
  {"apply-log-only", OPT_XTRA_APPLY_LOG_ONLY,
   "stop recovery process not to progress LSN after applying log when prepare.",
   (G_PTR*) &xtrabackup_apply_log_only, (G_PTR*) &xtrabackup_apply_log_only,
   0, GET_BOOL, NO_ARG, 0, 0, 0, 0, 0, 0},
  {"print-param", OPT_XTRA_PRINT_PARAM, "print parameter of mysqld needed for copyback.",
   (G_PTR*) &xtrabackup_print_param, (G_PTR*) &xtrabackup_print_param,
   0, GET_BOOL, NO_ARG, 0, 0, 0, 0, 0, 0},
  {"use-memory", OPT_XTRA_USE_MEMORY, "The value is used instead of buffer_pool_size",
   (G_PTR*) &xtrabackup_use_memory, (G_PTR*) &xtrabackup_use_memory,
   0, GET_LL, REQUIRED_ARG, 100*1024*1024L, 1024*1024L, LONGLONG_MAX, 0,
   1024*1024L, 0},

  {"suspend-at-start", OPT_XTRA_SUSPEND_AT_START,
   "creates a file '" XB_FN_SUSPENDED_AT_START "' and waits until the user "
   "deletes that file after the background log copying thread is started "
   "during backup",
   (G_PTR*) &xtrabackup_suspend_at_start,
   (G_PTR*) &xtrabackup_suspend_at_start, 0, GET_BOOL, NO_ARG,
   0, 0, 0, 0, 0, 0},

  {"suspend-at-end", OPT_XTRA_SUSPEND_AT_END, "creates a file '"
   XB_FN_SUSPENDED_AT_END "' and waits until the user deletes that file at "
   "the end of '--backup'",
   (G_PTR*) &xtrabackup_suspend_at_end, (G_PTR*) &xtrabackup_suspend_at_end,
   0, GET_BOOL, NO_ARG, 0, 0, 0, 0, 0, 0},

  {"throttle", OPT_XTRA_THROTTLE, "limit count of IO operations (pairs of read&write) per second to IOS values (for '--backup')",
   (G_PTR*) &xtrabackup_throttle, (G_PTR*) &xtrabackup_throttle,
   0, GET_LONG, REQUIRED_ARG, 0, 0, LONG_MAX, 0, 1, 0},
  {"extra-lsndir", OPT_XTRA_EXTRA_LSNDIR, "(for --backup): save an extra copy of the xtrabackup_checkpoints file in this directory.",
   (G_PTR*) &xtrabackup_extra_lsndir, (G_PTR*) &xtrabackup_extra_lsndir,
   0, GET_STR, REQUIRED_ARG, 0, 0, 0, 0, 0, 0},
  {"incremental-lsn", OPT_XTRA_INCREMENTAL, "(for --backup): copy only .ibd pages newer than specified LSN 'high:low'. ##ATTENTION##: If a wrong LSN value is specified, it is impossible to diagnose this, causing the backup to be unusable. Be careful!",
   (G_PTR*) &xtrabackup_incremental, (G_PTR*) &xtrabackup_incremental,
   0, GET_STR, REQUIRED_ARG, 0, 0, 0, 0, 0, 0},
  {"incremental-basedir", OPT_XTRA_INCREMENTAL_BASEDIR, "(for --backup): copy only .ibd pages newer than backup at specified directory.",
   (G_PTR*) &xtrabackup_incremental_basedir, (G_PTR*) &xtrabackup_incremental_basedir,
   0, GET_STR, REQUIRED_ARG, 0, 0, 0, 0, 0, 0},
  {"incremental-dir", OPT_XTRA_INCREMENTAL_DIR, "(for --prepare): apply .delta files and logfile in the specified directory.",
   (G_PTR*) &xtrabackup_incremental_dir, (G_PTR*) &xtrabackup_incremental_dir,
   0, GET_STR, REQUIRED_ARG, 0, 0, 0, 0, 0, 0},
  {"tables", OPT_XTRA_TABLES, "filtering by regexp for table names.",
   (G_PTR*) &xtrabackup_tables, (G_PTR*) &xtrabackup_tables,
   0, GET_STR, REQUIRED_ARG, 0, 0, 0, 0, 0, 0},
  {"tables_file", OPT_XTRA_TABLES_FILE, "filtering by list of the exact database.table name in the file.",
   (G_PTR*) &xtrabackup_tables_file, (G_PTR*) &xtrabackup_tables_file,
   0, GET_STR, REQUIRED_ARG, 0, 0, 0, 0, 0, 0},
  {"create-ib-logfile", OPT_XTRA_CREATE_IB_LOGFILE, "** not work for now** creates ib_logfile* also after '--prepare'. ### If you want create ib_logfile*, only re-execute this command in same options. ###",
   (G_PTR*) &xtrabackup_create_ib_logfile, (G_PTR*) &xtrabackup_create_ib_logfile,
   0, GET_BOOL, NO_ARG, 0, 0, 0, 0, 0, 0},

  {"datadir", 'h', "Path to the database root.", (G_PTR*) &mysql_data_home,
   (G_PTR*) &mysql_data_home, 0, GET_STR, REQUIRED_ARG, 0, 0, 0, 0, 0, 0},
  {"tmpdir", 't',
   "Path for temporary files. Several paths may be specified, separated by a "
#if defined(__WIN__) || defined(OS2) || defined(__NETWARE__)
   "semicolon (;)"
#else
   "colon (:)"
#endif
   ", in this case they are used in a round-robin fashion.",
   (G_PTR*) &opt_mysql_tmpdir,
   (G_PTR*) &opt_mysql_tmpdir, 0, GET_STR, REQUIRED_ARG, 0, 0, 0, 0, 0, 0},
  {"parallel", OPT_XTRA_PARALLEL,
   "Number of threads to use for parallel datafiles transfer. Does not have "
   "any effect in the stream mode. The default value is 1.",
   (G_PTR*) &xtrabackup_parallel, (G_PTR*) &xtrabackup_parallel, 0, GET_INT,
   REQUIRED_ARG, 1, 1, INT_MAX, 0, 0, 0},

  {"stream", OPT_XTRA_STREAM, "Stream all backup files to the standard output "
   "in the specified format. Currently the only supported format is 'tar'.",
   (G_PTR*) &xtrabackup_stream_str, (G_PTR*) &xtrabackup_stream_str, 0, GET_STR,
   REQUIRED_ARG, 0, 0, 0, 0, 0, 0},

  {"compress", OPT_XTRA_COMPRESS, "Compress individual backup files using the "
   "specified compression algorithm. Currently the only supported algorithm "
   "is 'quicklz'. It is also the default algorithm, i.e. the one used when "
   "--compress is used without an argument.",
   (G_PTR*) &xtrabackup_compress_alg, (G_PTR*) &xtrabackup_compress_alg, 0,
   GET_STR, OPT_ARG, 0, 0, 0, 0, 0, 0},

  {"compress-threads", OPT_XTRA_COMPRESS_THREADS,
   "Number of threads for parallel data compression. The default value is 1.",
   (G_PTR*) &xtrabackup_compress_threads, (G_PTR*) &xtrabackup_compress_threads,
   0, GET_UINT, REQUIRED_ARG, 1, 1, UINT_MAX, 0, 0, 0},

  {"compress-chunk-size", OPT_XTRA_COMPRESS_CHUNK_SIZE,
   "Size of working buffer(s) for compression threads in bytes. The default value is 64K.",
   (G_PTR*) &xtrabackup_compress_chunk_size, (G_PTR*) &xtrabackup_compress_chunk_size,
   0, GET_ULL, REQUIRED_ARG, (1 << 16), 1024, ULONGLONG_MAX, 0, 0, 0},

  {"encrypt", OPT_XTRA_ENCRYPT, "Encrypt individual backup files using the "
   "specified encryption algorithm.",
   &xtrabackup_encrypt_algo, &xtrabackup_encrypt_algo,
   &xtrabackup_encrypt_algo_typelib, GET_ENUM, REQUIRED_ARG, 0, 0, 0, 0, 0, 0},

  {"encrypt-key", OPT_XTRA_ENCRYPT_KEY, "Encryption key to use.",
   (G_PTR*) &xtrabackup_encrypt_key, (G_PTR*) &xtrabackup_encrypt_key, 0,
   GET_STR_ALLOC, REQUIRED_ARG, 0, 0, 0, 0, 0, 0},

  {"encrypt-key-file", OPT_XTRA_ENCRYPT_KEY_FILE, "File which contains encryption key to use.",
   (G_PTR*) &xtrabackup_encrypt_key_file, (G_PTR*) &xtrabackup_encrypt_key_file, 0,
   GET_STR_ALLOC, REQUIRED_ARG, 0, 0, 0, 0, 0, 0},

  {"encrypt-threads", OPT_XTRA_ENCRYPT_THREADS,
   "Number of threads for parallel data encryption. The default value is 1.",
   (G_PTR*) &xtrabackup_encrypt_threads, (G_PTR*) &xtrabackup_encrypt_threads,
   0, GET_UINT, REQUIRED_ARG, 1, 1, UINT_MAX, 0, 0, 0},

  {"encrypt-chunk-size", OPT_XTRA_ENCRYPT_CHUNK_SIZE,
   "Size of working buffer(S) for encryption threads in bytes. The default value is 64K.",
   (G_PTR*) &xtrabackup_encrypt_chunk_size, (G_PTR*) &xtrabackup_encrypt_chunk_size,
   0, GET_ULL, REQUIRED_ARG, (1 << 16), 1024, ULONGLONG_MAX, 0, 0, 0},

   {"innodb", OPT_INNODB, "Ignored option for MySQL option compatibility",
   (G_PTR*) &innobase_ignored_opt, (G_PTR*) &innobase_ignored_opt, 0,
   GET_STR, OPT_ARG, 0, 0, 0, 0, 0, 0},

  {"innodb_adaptive_hash_index", OPT_INNODB_ADAPTIVE_HASH_INDEX,
   "Enable InnoDB adaptive hash index (enabled by default).  "
   "Disable with --skip-innodb-adaptive-hash-index.",
   (G_PTR*) &innobase_adaptive_hash_index,
   (G_PTR*) &innobase_adaptive_hash_index,
   0, GET_BOOL, NO_ARG, 1, 0, 0, 0, 0, 0},
  {"innodb_additional_mem_pool_size", OPT_INNODB_ADDITIONAL_MEM_POOL_SIZE,
   "Size of a memory pool InnoDB uses to store data dictionary information and other internal data structures.",
   (G_PTR*) &innobase_additional_mem_pool_size,
   (G_PTR*) &innobase_additional_mem_pool_size, 0, GET_LONG, REQUIRED_ARG,
   1*1024*1024L, 512*1024L, LONG_MAX, 0, 1024, 0},
  {"innodb_autoextend_increment", OPT_INNODB_AUTOEXTEND_INCREMENT,
   "Data file autoextend increment in megabytes",
   (G_PTR*) &srv_auto_extend_increment,
   (G_PTR*) &srv_auto_extend_increment,
   0, GET_ULONG, REQUIRED_ARG, 8L, 1L, 1000L, 0, 1L, 0},
  {"innodb_buffer_pool_size", OPT_INNODB_BUFFER_POOL_SIZE,
   "The size of the memory buffer InnoDB uses to cache data and indexes of its tables.",
   (G_PTR*) &innobase_buffer_pool_size, (G_PTR*) &innobase_buffer_pool_size, 0,
   GET_LL, REQUIRED_ARG, 8*1024*1024L, 1024*1024L, LONGLONG_MAX, 0,
   1024*1024L, 0},
  {"innodb_checksums", OPT_INNODB_CHECKSUMS, "Enable InnoDB checksums validation (enabled by default). \
Disable with --skip-innodb-checksums.", (G_PTR*) &innobase_use_checksums,
   (G_PTR*) &innobase_use_checksums, 0, GET_BOOL, NO_ARG, 1, 0, 0, 0, 0, 0},
/*
  {"innodb_commit_concurrency", OPT_INNODB_COMMIT_CONCURRENCY,
   "Helps in performance tuning in heavily concurrent environments.",
   (G_PTR*) &srv_commit_concurrency, (G_PTR*) &srv_commit_concurrency,
   0, GET_ULONG, REQUIRED_ARG, 0, 0, 1000, 0, 1, 0},
*/
/*
  {"innodb_concurrency_tickets", OPT_INNODB_CONCURRENCY_TICKETS,
   "Number of times a thread is allowed to enter InnoDB within the same \
    SQL query after it has once got the ticket",
   (G_PTR*) &srv_n_free_tickets_to_enter,
   (G_PTR*) &srv_n_free_tickets_to_enter,
   0, GET_ULONG, REQUIRED_ARG, 500L, 1L, ULONG_MAX, 0, 1L, 0},
*/
  {"innodb_data_file_path", OPT_INNODB_DATA_FILE_PATH,
   "Path to individual files and their sizes.", (G_PTR*) &innobase_data_file_path,
   (G_PTR*) &innobase_data_file_path, 0, GET_STR, REQUIRED_ARG, 0, 0, 0, 0, 0, 0},
  {"innodb_data_home_dir", OPT_INNODB_DATA_HOME_DIR,
   "The common part for InnoDB table spaces.", (G_PTR*) &innobase_data_home_dir,
   (G_PTR*) &innobase_data_home_dir, 0, GET_STR, REQUIRED_ARG, 0, 0, 0, 0, 0,
   0},
  {"innodb_doublewrite", OPT_INNODB_DOUBLEWRITE, "Enable InnoDB doublewrite buffer (enabled by default). \
Disable with --skip-innodb-doublewrite.", (G_PTR*) &innobase_use_doublewrite,
   (G_PTR*) &innobase_use_doublewrite, 0, GET_BOOL, NO_ARG, 1, 0, 0, 0, 0, 0},
  {"innodb_io_capacity", OPT_INNODB_IO_CAPACITY,
   "Number of IOPs the server can do. Tunes the background IO rate",
   (G_PTR*) &srv_io_capacity, (G_PTR*) &srv_io_capacity,
   0, GET_ULONG, OPT_ARG, 200, 100, ~0UL, 0, 0, 0},
/*
  {"innodb_fast_shutdown", OPT_INNODB_FAST_SHUTDOWN,
   "Speeds up the shutdown process of the InnoDB storage engine. Possible "
   "values are 0, 1 (faster)"
   " or 2 (fastest - crash-like)"
   ".",
   (G_PTR*) &innobase_fast_shutdown,
   (G_PTR*) &innobase_fast_shutdown, 0, GET_ULONG, OPT_ARG, 1, 0,
   2, 0, 0, 0},
*/
  {"innodb_file_io_threads", OPT_INNODB_FILE_IO_THREADS,
   "Number of file I/O threads in InnoDB.", (G_PTR*) &innobase_file_io_threads,
   (G_PTR*) &innobase_file_io_threads, 0, GET_LONG, REQUIRED_ARG, 4, 4, 64, 0,
   1, 0},
  {"innodb_read_io_threads", OPT_INNODB_READ_IO_THREADS,
   "Number of background read I/O threads in InnoDB.", (G_PTR*) &innobase_read_io_threads,
   (G_PTR*) &innobase_read_io_threads, 0, GET_LONG, REQUIRED_ARG, 4, 1, 64, 0,
   1, 0},
  {"innodb_write_io_threads", OPT_INNODB_WRITE_IO_THREADS,
   "Number of background write I/O threads in InnoDB.", (G_PTR*) &innobase_write_io_threads,
   (G_PTR*) &innobase_write_io_threads, 0, GET_LONG, REQUIRED_ARG, 4, 1, 64, 0,
   1, 0},
  {"innodb_file_per_table", OPT_INNODB_FILE_PER_TABLE,
   "Stores each InnoDB table to an .ibd file in the database dir.",
   (G_PTR*) &innobase_file_per_table,
   (G_PTR*) &innobase_file_per_table, 0, GET_BOOL, NO_ARG,
   FALSE, 0, 0, 0, 0, 0},
  {"innodb_flush_log_at_trx_commit", OPT_INNODB_FLUSH_LOG_AT_TRX_COMMIT,
   "Set to 0 (write and flush once per second), 1 (write and flush at each commit) or 2 (write at commit, flush once per second).",
   (G_PTR*) &srv_flush_log_at_trx_commit,
   (G_PTR*) &srv_flush_log_at_trx_commit,
   0, GET_ULONG, OPT_ARG,  1, 0, 2, 0, 0, 0},
  {"innodb_flush_method", OPT_INNODB_FLUSH_METHOD,
   "With which method to flush data.", (G_PTR*) &innobase_unix_file_flush_method,
   (G_PTR*) &innobase_unix_file_flush_method, 0, GET_STR, REQUIRED_ARG, 0, 0, 0,
   0, 0, 0},

/* ####### Should we use this option? ####### */
  {"innodb_force_recovery", OPT_INNODB_FORCE_RECOVERY,
   "Helps to save your data in case the disk image of the database becomes corrupt.",
   (G_PTR*) &innobase_force_recovery, (G_PTR*) &innobase_force_recovery, 0,
   GET_LONG, REQUIRED_ARG, 0, 0, 6, 0, 1, 0},

  {"innodb_lock_wait_timeout", OPT_INNODB_LOCK_WAIT_TIMEOUT,
   "Timeout in seconds an InnoDB transaction may wait for a lock before being rolled back.",
   (G_PTR*) &innobase_lock_wait_timeout, (G_PTR*) &innobase_lock_wait_timeout,
   0, GET_LONG, REQUIRED_ARG, 50, 1, 1024 * 1024 * 1024, 0, 1, 0},
/*
  {"innodb_locks_unsafe_for_binlog", OPT_INNODB_LOCKS_UNSAFE_FOR_BINLOG,
   "Force InnoDB not to use next-key locking. Instead use only row-level locking",
   (G_PTR*) &innobase_locks_unsafe_for_binlog,
   (G_PTR*) &innobase_locks_unsafe_for_binlog, 0, GET_BOOL, NO_ARG, 0, 0, 0, 0, 0, 0},
*/
/*
  {"innodb_log_arch_dir", OPT_INNODB_LOG_ARCH_DIR,
   "Where full logs should be archived.", (G_PTR*) &innobase_log_arch_dir,
   (G_PTR*) &innobase_log_arch_dir, 0, GET_STR, REQUIRED_ARG, 0, 0, 0, 0, 0, 0},
*/
  {"innodb_log_buffer_size", OPT_INNODB_LOG_BUFFER_SIZE,
   "The size of the buffer which InnoDB uses to write log to the log files on disk.",
   (G_PTR*) &innobase_log_buffer_size, (G_PTR*) &innobase_log_buffer_size, 0,
   GET_LONG, REQUIRED_ARG, 1024*1024L, 256*1024L, LONG_MAX, 0, 1024, 0},
  {"innodb_log_file_size", OPT_INNODB_LOG_FILE_SIZE,
   "Size of each log file in a log group.",
   (G_PTR*) &innobase_log_file_size, (G_PTR*) &innobase_log_file_size, 0,
   GET_LL, REQUIRED_ARG, DEFAULT_LOG_FILE_SIZE, 1*1024*1024L, LONGLONG_MAX, 0,
   1024*1024L, 0},
  {"innodb_log_files_in_group", OPT_INNODB_LOG_FILES_IN_GROUP,
   "Number of log files in the log group. InnoDB writes to the files in a circular fashion. Value 3 is recommended here.",
   (G_PTR*) &innobase_log_files_in_group, (G_PTR*) &innobase_log_files_in_group,
   0, GET_LONG, REQUIRED_ARG, 2, 2, 100, 0, 1, 0},
  {"innodb_log_group_home_dir", OPT_INNODB_LOG_GROUP_HOME_DIR,
   "Path to InnoDB log files.", (G_PTR*) &INNODB_LOG_DIR,
   (G_PTR*) &INNODB_LOG_DIR, 0, GET_STR, REQUIRED_ARG, 0, 0, 0, 0,
   0, 0},
  {"innodb_max_dirty_pages_pct", OPT_INNODB_MAX_DIRTY_PAGES_PCT,
   "Percentage of dirty pages allowed in bufferpool.", (G_PTR*) &srv_max_buf_pool_modified_pct,
   (G_PTR*) &srv_max_buf_pool_modified_pct, 0, GET_ULONG, REQUIRED_ARG, 90, 0, 100, 0, 0, 0},
/*
  {"innodb_max_purge_lag", OPT_INNODB_MAX_PURGE_LAG,
   "Desired maximum length of the purge queue (0 = no limit)",
   (G_PTR*) &srv_max_purge_lag,
   (G_PTR*) &srv_max_purge_lag, 0, GET_ULONG, REQUIRED_ARG, 0, 0, ULONG_MAX,
   0, 1L, 0},
*/
/*
  {"innodb_mirrored_log_groups", OPT_INNODB_MIRRORED_LOG_GROUPS,
   "Number of identical copies of log groups we keep for the database. Currently this should be set to 1.",
   (G_PTR*) &innobase_mirrored_log_groups,
   (G_PTR*) &innobase_mirrored_log_groups, 0, GET_LONG, REQUIRED_ARG, 1, 1, 10,
   0, 1, 0},
*/
  {"innodb_open_files", OPT_INNODB_OPEN_FILES,
   "How many files at the maximum InnoDB keeps open at the same time.",
   (G_PTR*) &innobase_open_files, (G_PTR*) &innobase_open_files, 0,
   GET_LONG, REQUIRED_ARG, 300L, 10L, LONG_MAX, 0, 1L, 0},
#if MYSQL_VERSION_ID >= 50500
  {"innodb_use_native_aio", OPT_INNODB_USE_NATIVE_AIO,
   "Use native AIO if supported on this platform.",
   (G_PTR*) &srv_use_native_aio,
   (G_PTR*) &srv_use_native_aio, 0, GET_BOOL, NO_ARG,
   FALSE, 0, 0, 0, 0, 0},
#endif
#if defined(XTRADB_BASED) || MYSQL_VERSION_ID >= 50600
  {"innodb_page_size", OPT_INNODB_PAGE_SIZE,
   "The universal page size of the database.",
   (G_PTR*) &innobase_page_size, (G_PTR*) &innobase_page_size, 0,
   /* Use GET_LL to support numeric suffixes in 5.6 */
   GET_LL, REQUIRED_ARG,
   (1LL << 14), (1LL << 12), (1LL << UNIV_PAGE_SIZE_SHIFT_MAX), 0, 1L, 0},
#endif
#ifdef XTRADB_BASED
  {"innodb_log_block_size", OPT_INNODB_LOG_BLOCK_SIZE,
  "The log block size of the transaction log file. "
   "Changing for created log file is not supported. Use on your own risk!",
   (G_PTR*) &innobase_log_block_size, (G_PTR*) &innobase_log_block_size, 0,
   GET_ULONG, REQUIRED_ARG, 512, 512, 1 << UNIV_PAGE_SIZE_SHIFT_MAX, 0, 1L, 0},
  {"innodb_fast_checksum", OPT_INNODB_FAST_CHECKSUM,
   "Change the algorithm of checksum for the whole of datapage to 4-bytes word based.",
   (G_PTR*) &innobase_fast_checksum,
   (G_PTR*) &innobase_fast_checksum, 0, GET_BOOL, NO_ARG, 0, 0, 0, 0, 0, 0},
  {"innodb_extra_undoslots", OPT_INNODB_EXTRA_UNDOSLOTS,
   "Enable to use about 4000 undo slots instead of default 1024. Not recommended to use, "
   "Because it is not change back to disable, once it is used.",
   (G_PTR*) &innobase_extra_undoslots, (G_PTR*) &innobase_extra_undoslots,
   0, GET_BOOL, NO_ARG, 0, 0, 0, 0, 0, 0},
  {"innodb_doublewrite_file", OPT_INNODB_DOUBLEWRITE_FILE,
   "Path to special datafile for doublewrite buffer. (default is "": not used)",
   (G_PTR*) &innobase_doublewrite_file, (G_PTR*) &innobase_doublewrite_file,
   0, GET_STR, REQUIRED_ARG, 0, 0, 0, 0, 0, 0},
#endif

#ifndef __WIN__
  {"debug-sync", OPT_XTRA_DEBUG_SYNC,
   "Debug sync point. This is only used by the xtrabackup test suite",
   (G_PTR*) &xtrabackup_debug_sync,
   (G_PTR*) &xtrabackup_debug_sync,
   0, GET_STR, REQUIRED_ARG, 0, 0, 0, 0, 0, 0},
#endif

  {"compact", OPT_XTRA_COMPACT,
   "Create a compact backup by skipping secondary index pages.",
   (G_PTR*) &xtrabackup_compact, (G_PTR*) &xtrabackup_compact,
   0, GET_BOOL, NO_ARG, 0, 0, 0, 0, 0, 0},

  {"rebuild_indexes", OPT_XTRA_REBUILD_INDEXES,
   "Rebuild secondary indexes in InnoDB tables after applying the log. "
   "Only has effect with --prepare.",
   (G_PTR*) &xtrabackup_rebuild_indexes, (G_PTR*) &xtrabackup_rebuild_indexes,
   0, GET_BOOL, NO_ARG, 0, 0, 0, 0, 0, 0},

#if MYSQL_VERSION_ID >= 50600
  {"innodb_checksum_algorithm", OPT_INNODB_CHECKSUM_ALGORITHM,
  "The algorithm InnoDB uses for page checksumming. [CRC32, STRICT_CRC32, "
   "INNODB, STRICT_INNODB, NONE, STRICT_NONE]", &srv_checksum_algorithm,
   &srv_checksum_algorithm, &innodb_checksum_algorithm_typelib, GET_ENUM,
   REQUIRED_ARG, 0, 0, 0, 0, 0, 0},
  {"innodb_undo_directory", OPT_INNODB_UNDO_DIRECTORY,
   "Directory where undo tablespace files live, this path can be absolute.",
   (G_PTR*) &srv_undo_dir, (G_PTR*) &srv_undo_dir,
   0, GET_STR, REQUIRED_ARG, 0, 0, 0, 0, 0, 0},
  {"innodb_undo_tablespaces", OPT_UNDO_TABLESPACES,
   "Number of undo tablespaces to use.",
   (G_PTR*)&srv_undo_tablespaces, (G_PTR*)&srv_undo_tablespaces,
   0, GET_ULONG, REQUIRED_ARG, 0, 0, 126, 0, 1, 0},
#endif

  {"incremental-force-scan", OPT_XTRA_INCREMENTAL_FORCE_SCAN,
   "Perform a full-scan incremental backup even in the presence of changed "
   "page bitmap data",
   (G_PTR*)&xtrabackup_incremental_force_scan,
   (G_PTR*)&xtrabackup_incremental_force_scan, 0, GET_BOOL, NO_ARG,
   0, 0, 0, 0, 0, 0},

  {"defaults_group", OPT_DEFAULTS_GROUP, "defaults group in config file (default \"mysqld\").",
   (G_PTR*) &defaults_group, (G_PTR*) &defaults_group,
   0, GET_STR, REQUIRED_ARG, 0, 0, 0, 0, 0, 0},
  { 0, 0, 0, 0, 0, 0, GET_NO_ARG, NO_ARG, 0, 0, 0, 0, 0, 0}
};

#ifndef __WIN__
static int debug_sync_resumed;

static void sigcont_handler(int sig);

static void sigcont_handler(int sig __attribute__((unused)))
{
	debug_sync_resumed= 1;
}
#endif

static inline
void
debug_sync_point(const char *name)
{
#ifndef __WIN__
	FILE	*fp;
	pid_t	pid;
	char	pid_path[FN_REFLEN];

	if (xtrabackup_debug_sync == NULL) {
		return;
	}

	if (strcmp(xtrabackup_debug_sync, name)) {
		return;
	}

	pid = getpid();

	snprintf(pid_path, sizeof(pid_path), "%s/xtrabackup_debug_sync",
		 xtrabackup_target_dir);
	fp = fopen(pid_path, "w");
	if (fp == NULL) {
		msg("xtrabackup: Error: cannot open %s\n", pid_path);
		exit(EXIT_FAILURE);
	}
	fprintf(fp, "%u\n", (uint) pid);
	fclose(fp);

	msg("xtrabackup: DEBUG: Suspending at debug sync point '%s'. "
	    "Resume with 'kill -SIGCONT %u'.\n", name, (uint) pid);

	debug_sync_resumed= 0;
	kill(pid, SIGSTOP);
	while (!debug_sync_resumed) {
		sleep(1);
	}

	/* On resume */
	msg("xtrabackup: DEBUG: removing the pid file.\n");
	my_delete(pid_path, MYF(MY_WME));
#endif
}

static const char *xb_load_default_groups[]= { "mysqld", "xtrabackup", 0, 0 };

static void print_version(void)
{
#ifdef XTRADB_BASED
  msg("%s version %s for Percona Server %s %s (%s) (revision id: %s)\n",
      my_progname, XTRABACKUP_VERSION, MYSQL_SERVER_VERSION, SYSTEM_TYPE,
      MACHINE_TYPE, XTRABACKUP_REVISION);
#else
  msg("%s version %s for MySQL server %s %s (%s) (revision id: %s)\n",
      my_progname, XTRABACKUP_VERSION, MYSQL_SERVER_VERSION, SYSTEM_TYPE,
      MACHINE_TYPE, XTRABACKUP_REVISION);
#endif
}

static void usage(void)
{
  puts("Open source backup tool for InnoDB and XtraDB\n\
\n\
Copyright (C) 2009-2012 Percona Ireland Ltd.\n\
Portions Copyright (C) 2000, 2011, MySQL AB & Innobase Oy. All Rights Reserved.\n\
\n\
This program is free software; you can redistribute it and/or\n\
modify it under the terms of the GNU General Public License\n\
as published by the Free Software Foundation version 2\n\
of the License.\n\
\n\
This program is distributed in the hope that it will be useful,\n\
but WITHOUT ANY WARRANTY; without even the implied warranty of\n\
MERCHANTABILITY or FITNESS FOR A PARTICULAR PURPOSE.  See the\n\
GNU General Public License for more details.\n\
\n\
You can download full text of the license on http://www.gnu.org/licenses/gpl-2.0.txt\n");

  printf("Usage: [%s [--defaults-file=#] --backup | %s [--defaults-file=#] --prepare] [OPTIONS]\n",my_progname,my_progname);
  print_defaults("my", xb_load_default_groups);
  my_print_help(xb_long_options);
  my_print_variables(xb_long_options);
}

static my_bool
get_one_option(int optid, const struct my_option *opt __attribute__((unused)),
	       char *argument)
{
  switch(optid) {
  case 'h':
    strmake(mysql_real_data_home,argument, FN_REFLEN - 1);
    mysql_data_home= mysql_real_data_home;
    break;
  case OPT_XTRA_TARGET_DIR:
    strmake(xtrabackup_real_target_dir,argument, sizeof(xtrabackup_real_target_dir)-1);
    xtrabackup_target_dir= xtrabackup_real_target_dir;
    break;
  case OPT_XTRA_STREAM:
    if (!strcasecmp(argument, "tar"))
      xtrabackup_stream_fmt = XB_STREAM_FMT_TAR;
    else if (!strcasecmp(argument, "xbstream"))
      xtrabackup_stream_fmt = XB_STREAM_FMT_XBSTREAM;
    else
    {
      msg("Invalid --stream argument: %s\n", argument);
      return 1;
    }
    xtrabackup_stream = TRUE;
    break;
  case OPT_XTRA_COMPRESS:
    if (argument == NULL)
      xtrabackup_compress_alg = "quicklz";
    else if (strcasecmp(argument, "quicklz"))
    {
      msg("Invalid --compress argument: %s\n", argument);
      return 1;
    }
    xtrabackup_compress = TRUE;
    break;
  case OPT_XTRA_ENCRYPT:
    if (argument == NULL)
    {
      msg("Missing --encrypt argument, must specify a valid encryption "
          " algorithm.\n");
      return 1;
    }
    xtrabackup_encrypt = TRUE;
    break;
  case '?':
    usage();
    exit(EXIT_SUCCESS);
    break;
  case 'v':
    print_version();
    exit(EXIT_SUCCESS);
    break;
  default:
    break;
  }
  return 0;
}

/***********************************************************************
Initializes log_block_size*/
static
ibool
xb_init_log_block_size(void)
{
#ifdef XTRADB_BASED
	srv_log_block_size = 0;
	if (innobase_log_block_size != 512) {
		uint	n_shift = get_bit_shift(innobase_log_block_size);;

		if (n_shift > 0) {
			srv_log_block_size = (1 << n_shift);
			msg("InnoDB: The log block size is set to %lu.\n",
			    srv_log_block_size);
		}
	} else {
		srv_log_block_size = 512;
	}
	if (!srv_log_block_size) {
		msg("InnoDB: Error: %lu is not valid value for "
		    "innodb_log_block_size.\n", innobase_log_block_size);
		return FALSE;
	}
#endif
	return TRUE;
}

static my_bool
innodb_init_param(void)
{
	/* innobase_init */
	static char	current_dir[3];		/* Set if using current lib */
	my_bool		ret;
	char		*default_path;

	/* === some variables from mysqld === */
	memset((G_PTR) &mysql_tmpdir_list, 0, sizeof(mysql_tmpdir_list));

	if (init_tmpdir(&mysql_tmpdir_list, opt_mysql_tmpdir))
		exit(EXIT_FAILURE);

	/* dummy for initialize all_charsets[] */
	get_charset_name(0);

#if defined(XTRADB_BASED) || MYSQL_VERSION_ID >= 50600
	srv_page_size = 0;
	srv_page_size_shift = 0;

	if (innobase_page_size != (1LL << 14)) {
		int n_shift = get_bit_shift((ulint) innobase_page_size);

		if (n_shift >= 12 && n_shift <= UNIV_PAGE_SIZE_SHIFT_MAX) {
			srv_page_size_shift = n_shift;
			srv_page_size = 1 << n_shift;
			msg("InnoDB: The universal page size of the "
			    "database is set to %lu.\n", srv_page_size);
		} else {
			msg("InnoDB: Error: invalid value of "
			    "innobase_page_size: %lld", innobase_page_size);
			exit(EXIT_FAILURE);
		}
	} else {
		srv_page_size_shift = 14;
		srv_page_size = (1 << srv_page_size_shift);
	}
#endif
#ifdef XTRADB_BASED
	if (!xb_init_log_block_size()) {
		goto error;
	}

	srv_fast_checksum = (ibool) innobase_fast_checksum;
#endif

	/* Check that values don't overflow on 32-bit systems. */
	if (sizeof(ulint) == 4) {
		if (xtrabackup_use_memory > UINT_MAX32) {
			msg("xtrabackup: use-memory can't be over 4GB"
			    " on 32-bit systems\n");
		}

		if (innobase_buffer_pool_size > UINT_MAX32) {
			msg("xtrabackup: innobase_buffer_pool_size can't be "
			    "over 4GB on 32-bit systems\n");

			goto error;
		}

		if (innobase_log_file_size > UINT_MAX32) {
			msg("xtrabackup: innobase_log_file_size can't be "
			    "over 4GB on 32-bit systemsi\n");

			goto error;
		}
	}

  	os_innodb_umask = (ulint)0664;

	/* First calculate the default path for innodb_data_home_dir etc.,
	in case the user has not given any value.

	Note that when using the embedded server, the datadirectory is not
	necessarily the current directory of this program. */

	  	/* It's better to use current lib, to keep paths short */
	  	current_dir[0] = FN_CURLIB;
	  	current_dir[1] = FN_LIBCHAR;
	  	current_dir[2] = 0;
	  	default_path = current_dir;

	ut_a(default_path);

#if (MYSQL_VERSION_ID < 50500)
//	if (specialflag & SPECIAL_NO_PRIOR) {
	        srv_set_thread_priorities = FALSE;
//	} else {
//	        srv_set_thread_priorities = TRUE;
//	        srv_query_thread_priority = QUERY_PRIOR;
//	}
#endif

	/* Set InnoDB initialization parameters according to the values
	read from MySQL .cnf file */

	if (xtrabackup_backup || xtrabackup_stats) {
		msg("xtrabackup: Target instance is assumed as followings.\n");
	} else {
		msg("xtrabackup: Temporary instance for recovery is set as "
		    "followings.\n");
	}

	/*--------------- Data files -------------------------*/

	/* The default dir for data files is the datadir of MySQL */

	srv_data_home = ((xtrabackup_backup || xtrabackup_stats) && innobase_data_home_dir
			 ? innobase_data_home_dir : default_path);
	msg("xtrabackup:   innodb_data_home_dir = %s\n", srv_data_home);

	/* Set default InnoDB data file size to 10 MB and let it be
  	auto-extending. Thus users can use InnoDB in >= 4.0 without having
	to specify any startup options. */

	if (!innobase_data_file_path) {
  		innobase_data_file_path = (char*) "ibdata1:10M:autoextend";
	}
	msg("xtrabackup:   innodb_data_file_path = %s\n",
	    innobase_data_file_path);

	/* Since InnoDB edits the argument in the next call, we make another
	copy of it: */

	internal_innobase_data_file_path = strdup(innobase_data_file_path);

	ret = (my_bool) srv_parse_data_file_paths_and_sizes(
			internal_innobase_data_file_path);
	if (ret == FALSE) {
	  	msg("xtrabackup: syntax error in innodb_data_file_path\n");
mem_free_and_error:
	  	free(internal_innobase_data_file_path);
                goto error;
	}

	if (xtrabackup_prepare) {
		/* "--prepare" needs filenames only */
		ulint i;

		for (i=0; i < srv_n_data_files; i++) {
			char *p;

			p = srv_data_file_names[i];
			while ((p = strstr(p, SRV_PATH_SEPARATOR_STR)) != NULL)
			{
				p++;
				srv_data_file_names[i] = p;
			}
		}
	}

#ifdef XTRADB_BASED
	srv_doublewrite_file = innobase_doublewrite_file;
#ifndef XTRADB55
	srv_extra_undoslots = (ibool) innobase_extra_undoslots;
#endif
#endif

	/* -------------- Log files ---------------------------*/

	/* The default dir for log files is the datadir of MySQL */

	if (!((xtrabackup_backup || xtrabackup_stats) && INNODB_LOG_DIR)) {
		INNODB_LOG_DIR = default_path;
	}
	if (xtrabackup_prepare && xtrabackup_incremental_dir) {
		INNODB_LOG_DIR = xtrabackup_incremental_dir;
	}
	msg("xtrabackup:   innodb_log_group_home_dir = %s\n", INNODB_LOG_DIR);

	ret = (my_bool) xb_parse_log_group_home_dirs();
	if (ret == FALSE) {

		goto mem_free_and_error;
	}

	srv_adaptive_flushing = FALSE;
	srv_use_sys_malloc = TRUE;
	srv_file_format = 1; /* Barracuda */
#if (MYSQL_VERSION_ID < 50500)
	srv_check_file_format_at_startup = UNIV_FORMAT_MAX; /* on */
#else
	srv_max_file_format_at_startup = UNIV_FORMAT_MAX; /* on */
#endif
	/* --------------------------------------------------*/

	srv_file_flush_method_str = innobase_unix_file_flush_method;

	srv_n_log_files = (ulint) innobase_log_files_in_group;
	srv_log_file_size = (ulint) innobase_log_file_size;
	msg("xtrabackup:   innodb_log_files_in_group = %ld\n",
	    srv_n_log_files);
	msg("xtrabackup:   innodb_log_file_size = %lld\n",
	    srv_log_file_size);

#ifdef UNIV_LOG_ARCHIVE
	srv_log_archive_on = (ulint) innobase_log_archive;
#endif /* UNIV_LOG_ARCHIVE */
	srv_log_buffer_size = (ulint) innobase_log_buffer_size;

        /* We set srv_pool_size here in units of 1 kB. InnoDB internally
        changes the value so that it becomes the number of database pages. */

	//srv_buf_pool_size = (ulint) innobase_buffer_pool_size;
	srv_buf_pool_size = (ulint) xtrabackup_use_memory;

	srv_mem_pool_size = (ulint) innobase_additional_mem_pool_size;

	srv_n_file_io_threads = (ulint) innobase_file_io_threads;
	srv_n_read_io_threads = (ulint) innobase_read_io_threads;
	srv_n_write_io_threads = (ulint) innobase_write_io_threads;

	srv_force_recovery = (ulint) innobase_force_recovery;

	srv_use_doublewrite_buf = (ibool) innobase_use_doublewrite;
#if MYSQL_VERSION_ID < 50600
	srv_use_checksums = (ibool) innobase_use_checksums;
#endif

	btr_search_enabled = (char) innobase_adaptive_hash_index;

	os_use_large_pages = (ibool) innobase_use_large_pages;
	os_large_page_size = (ulint) innobase_large_page_size;

	row_rollback_on_timeout = (ibool) innobase_rollback_on_timeout;

	srv_file_per_table = (my_bool) innobase_file_per_table;

        srv_locks_unsafe_for_binlog = (ibool) innobase_locks_unsafe_for_binlog;

	srv_max_n_open_files = (ulint) innobase_open_files;
	srv_innodb_status = (ibool) innobase_create_status_file;

	srv_print_verbose_log = 1;

	/* Store the default charset-collation number of this MySQL
	installation */

	/* We cannot treat characterset here for now!! */
	data_mysql_default_charset_coll = (ulint)default_charset_info->number;

	ut_a(DATA_MYSQL_LATIN1_SWEDISH_CHARSET_COLL ==
					my_charset_latin1.number);
	ut_a(DATA_MYSQL_BINARY_CHARSET_COLL == my_charset_bin.number);

	/* Store the latin1_swedish_ci character ordering table to InnoDB. For
	non-latin1_swedish_ci charsets we use the MySQL comparison functions,
	and consequently we do not need to know the ordering internally in
	InnoDB. */

	ut_a(0 == strcmp(my_charset_latin1.name, "latin1_swedish_ci"));
	srv_latin1_ordering = my_charset_latin1.sort_order;

	//innobase_commit_concurrency_init_default();

	/* Since we in this module access directly the fields of a trx
        struct, and due to different headers and flags it might happen that
	mutex_t has a different size in this module and in InnoDB
	modules, we check at run time that the size is the same in
	these compilation modules. */

#if MYSQL_VERSION_ID >= 50500
	/* On 5.5 srv_use_native_aio is TRUE by default. It is later reset
	if it is not supported by the platform in
	innobase_start_or_create_for_mysql(). As we don't call it in xtrabackup,
	we have to duplicate checks from that function here. */

#ifdef __WIN__
	switch (os_get_os_version()) {
	case OS_WIN95:
	case OS_WIN31:
	case OS_WINNT:
		/* On Win 95, 98, ME, Win32 subsystem for Windows 3.1,
		and NT use simulated aio. In NT Windows provides async i/o,
		but when run in conjunction with InnoDB Hot Backup, it seemed
		to corrupt the data files. */

		srv_use_native_aio = FALSE;
		break;

	case OS_WIN2000:
	case OS_WINXP:
		/* On 2000 and XP, async IO is available. */
		srv_use_native_aio = TRUE;
		break;

	default:
		/* Vista and later have both async IO and condition variables */
		srv_use_native_aio = TRUE;
		srv_use_native_conditions = TRUE;
		break;
	}

#elif defined(LINUX_NATIVE_AIO)

	if (srv_use_native_aio) {
		ut_print_timestamp(stderr);
		msg(" InnoDB: Using Linux native AIO\n");
	}
#else
	/* Currently native AIO is supported only on windows and linux
	and that also when the support is compiled in. In all other
	cases, we ignore the setting of innodb_use_native_aio. */
	srv_use_native_aio = FALSE;

#endif
#endif /* MYSQL_VERSION_ID */

#if MYSQL_VERSION_ID >= 50600
	/* Assign the default value to srv_undo_dir if it's not specified, as
	my_getopt does not support default values for string options. We also
	ignore the option and override innodb_undo_directory on --prepare,
	because separate undo tablespaces are copied to the root backup
	directory. */

	if (!srv_undo_dir || !xtrabackup_backup) {
		srv_undo_dir = (char *) ".";
	}
#endif

	return(FALSE);

error:
	msg("xtrabackup: innodb_init_param(): Error occured.\n");
	return(TRUE);
}

static my_bool
innodb_init(void)
{
	int	err;

#if MYSQL_VERSION_ID < 50500
	/* InnoDB relies on buf_LRU_old_ratio to be always initialized (see
	debug assertions in buf_LRU_old_adjust_len(). Normally it is initialized
	from ha_innodb.cc. That code is not used in XtraBackup, which led to
	assertion failures in 5.1 debug builds (see LP bug #924492).

	5.5 initializes that variable to a hard-coded value of 37% (and then
	adjusting it to the actual server variable value). That's why the
	assertion failures never occurred on 5.5. Let's do the same for 5.1. */

	buf_LRU_old_ratio_update(100 * 3 / 8, FALSE);
#endif

	err = innobase_start_or_create_for_mysql();

	if (err != DB_SUCCESS) {
	  	free(internal_innobase_data_file_path);
                goto error;
	}

	/* They may not be needed for now */
//	(void) hash_init(&innobase_open_tables,system_charset_info, 32, 0, 0,
//			 		(hash_get_key) innobase_get_key, 0, 0);
//        pthread_mutex_init(&innobase_share_mutex, MY_MUTEX_INIT_FAST);
//        pthread_mutex_init(&prepare_commit_mutex, MY_MUTEX_INIT_FAST);
//        pthread_mutex_init(&commit_threads_m, MY_MUTEX_INIT_FAST);
//        pthread_mutex_init(&commit_cond_m, MY_MUTEX_INIT_FAST);
//        pthread_cond_init(&commit_cond, NULL);

	innodb_inited= 1;

	return(FALSE);

error:
	msg("xtrabackup: innodb_init(): Error occured.\n");
	return(TRUE);
}

static my_bool
innodb_end(void)
{
	srv_fast_shutdown = (ulint) innobase_fast_shutdown;
	innodb_inited = 0;

	msg("xtrabackup: starting shutdown with innodb_fast_shutdown = %lu\n",
	    srv_fast_shutdown);

	if (innobase_shutdown_for_mysql() != DB_SUCCESS) {
		goto error;
	}
	free(internal_innobase_data_file_path);

	/* They may not be needed for now */
//	hash_free(&innobase_open_tables);
//	pthread_mutex_destroy(&innobase_share_mutex);
//	pthread_mutex_destroy(&prepare_commit_mutex);
//	pthread_mutex_destroy(&commit_threads_m);
//	pthread_mutex_destroy(&commit_cond_m);
//	pthread_cond_destroy(&commit_cond);

	return(FALSE);

error:
	msg("xtrabackup: innodb_end(): Error occured.\n");
	return(TRUE);
}

/* ================= common ================= */

/***********************************************************************
Read backup meta info.
@return TRUE on success, FALSE on failure. */
static
my_bool
xtrabackup_read_metadata(char *filename)
{
	FILE	*fp;
	my_bool	 r = TRUE;
	int	 t;

	fp = fopen(filename,"r");
	if(!fp) {
		msg("xtrabackup: Error: cannot open %s\n", filename);
		return(FALSE);
	}

	if (fscanf(fp, "backup_type = %29s\n", metadata_type)
	    != 1) {
		r = FALSE;
		goto end;
	}
	/* Use UINT64PF instead of LSN_PF here, as we have to maintain the file
	format. */
	if (fscanf(fp, "from_lsn = " UINT64PF "\n", &metadata_from_lsn)
			!= 1) {
		r = FALSE;
		goto end;
	}
	if (fscanf(fp, "to_lsn = " UINT64PF "\n", &metadata_to_lsn)
			!= 1) {
		r = FALSE;
		goto end;
	}
	if (fscanf(fp, "last_lsn = " UINT64PF "\n", &metadata_last_lsn)
			!= 1) {
		metadata_last_lsn = 0;
	}
	/* Optional field */
	if (fscanf(fp, "compact = %d\n", &t) == 1) {
		xtrabackup_compact = (t == 1);
	} else {
		xtrabackup_compact = 0;
	}
end:
	fclose(fp);

	return(r);
}

/***********************************************************************
Print backup meta info to a specified buffer. */
static
void
xtrabackup_print_metadata(char *buf, size_t buf_len)
{
	/* Use UINT64PF instead of LSN_PF here, as we have to maintain the file
	format. */
	snprintf(buf, buf_len,
		 "backup_type = %s\n"
		 "from_lsn = " UINT64PF "\n"
		 "to_lsn = " UINT64PF "\n"
		 "last_lsn = " UINT64PF "\n"
		 "compact = %d\n",
		 metadata_type,
		 metadata_from_lsn,
		 metadata_to_lsn,
		 metadata_last_lsn,
		 xtrabackup_compact == TRUE);
}

/***********************************************************************
Stream backup meta info to a specified datasink.
@return TRUE on success, FALSE on failure. */
static
my_bool
xtrabackup_stream_metadata(ds_ctxt_t *ds_ctxt)
{
	char		buf[1024];
	size_t		len;
	ds_file_t	*stream;
	MY_STAT		mystat;

	xtrabackup_print_metadata(buf, sizeof(buf));

	len = strlen(buf);

	mystat.st_size = len;
	mystat.st_mtime = my_time(0);

	stream = ds_open(ds_ctxt, XTRABACKUP_METADATA_FILENAME, &mystat);
	if (stream == NULL) {
		msg("xtrabackup: Error: cannot open output stream "
		    "for %s\n", XTRABACKUP_METADATA_FILENAME);
		return(FALSE);
	}

	if (ds_write(stream, buf, len)) {
		ds_close(stream);
		return(FALSE);
	}

	ds_close(stream);

	return(TRUE);
}

/***********************************************************************
Write backup meta info to a specified file.
@return TRUE on success, FALSE on failure. */
static
my_bool
xtrabackup_write_metadata(const char *filepath)
{
	char		buf[1024];
	size_t		len;
	FILE		*fp;

	xtrabackup_print_metadata(buf, sizeof(buf));

	len = strlen(buf);

	fp = fopen(filepath, "w");
	if(!fp) {
		msg("xtrabackup: Error: cannot open %s\n", filepath);
		return(FALSE);
	}
	if (fwrite(buf, len, 1, fp) < 1) {
		fclose(fp);
		return(FALSE);
	}

	fclose(fp);

	return(TRUE);
}

/***********************************************************************
Read meta info for an incremental delta.
@return TRUE on success, FALSE on failure. */
static my_bool
xb_read_delta_metadata(const char *filepath, xb_delta_info_t *info)
{
	FILE*	fp;
	char	key[51];
	char	value[51];
	my_bool	r			= TRUE;

	/* set defaults */
	info->page_size = ULINT_UNDEFINED;
	info->zip_size = ULINT_UNDEFINED;
	info->space_id = ULINT_UNDEFINED;

	fp = fopen(filepath, "r");
	if (!fp) {
		/* Meta files for incremental deltas are optional */
		return(TRUE);
	}

	while (!feof(fp)) {
		if (fscanf(fp, "%50s = %50s\n", key, value) == 2) {
			if (strcmp(key, "page_size") == 0) {
				info->page_size = strtoul(value, NULL, 10);
			} else if (strcmp(key, "zip_size") == 0) {
				info->zip_size = strtoul(value, NULL, 10);
			} else if (strcmp(key, "space_id") == 0) {
				info->space_id = strtoul(value, NULL, 10);
			}
		}
	}

	fclose(fp);

	if (info->page_size == ULINT_UNDEFINED) {
		msg("xtrabackup: page_size is required in %s\n", filepath);
		r = FALSE;
	}
	if (info->space_id == ULINT_UNDEFINED) {
		msg("xtrabackup: Warning: This backup was taken with XtraBackup 2.0.1 "
			"or earlier, some DDL operations between full and incremental "
			"backups may be handled incorrectly\n");
	}

	return(r);
}

/***********************************************************************
Write meta info for an incremental delta.
@return TRUE on success, FALSE on failure. */
my_bool
xb_write_delta_metadata(const char *filename, const xb_delta_info_t *info)
{
	ds_file_t	*f;
	char		buf[64];
	my_bool		ret;
	size_t		len;
	MY_STAT		mystat;

	snprintf(buf, sizeof(buf),
		 "page_size = %lu\n"
		 "zip_size = %lu\n"
		 "space_id = %lu\n",
		 info->page_size, info->zip_size, info->space_id);
	len = strlen(buf);

	mystat.st_size = len;
	mystat.st_mtime = my_time(0);

	f = ds_open(ds_meta, filename, &mystat);
	if (f == NULL) {
		msg("xtrabackup: Error: cannot open output stream for %s\n",
		    filename);
		return(FALSE);
	}

	ret = (ds_write(f, buf, len) == 0);

	ds_close(f);

	return(ret);
}

/* ================= backup ================= */
void
xtrabackup_io_throttling(void)
{
	if (xtrabackup_throttle && (io_ticket--) < 0) {
		os_event_reset(wait_throttle);
		os_event_wait(wait_throttle);
	}
}

/************************************************************************
Checks if a given table name matches any of specifications in the --tables or
--tables-file options.

@return TRUE on match. */
static my_bool
check_if_table_matches_filters(const char *name)
{
	int 			regres;
	int 			i;
	xtrabackup_tables_t*	table;

	if (xtrabackup_tables) {

		regres = REG_NOMATCH;

		for (i = 0; i < tables_regex_num; i++) {
			regres = xb_regexec(&tables_regex[i], name, 1,
					    tables_regmatch, 0);
			if (regres != REG_NOMATCH) {

				return(TRUE);
			}
		}
	}

	if (xtrabackup_tables_file) {

		XB_HASH_SEARCH(name_hash, tables_hash, ut_fold_string(name),
			       table, (void) 0,
			       !strcmp(table->name, name));
		if (table) {

			return(TRUE);
		}
	}

	return(FALSE);
}

/************************************************************************
Checks if a table specified as a path should be skipped from backup
based on the --tables or --tables-file options.

@return TRUE if the table should be skipped. */
static
my_bool
check_if_skip_table(
/******************/
	const char*	path,	/*!< in: path to the table */
	const char*	suffix)	/*!< in: suffix */
{
	char buf[FN_REFLEN];
	const char *dbname, *tbname;
	const char *ptr;
	char *eptr;
	int dbname_len;

	if (xtrabackup_tables == NULL && xtrabackup_tables_file == NULL) {
		return(FALSE);
	}

	dbname = NULL;
	tbname = path;
	while ((ptr = strstr(tbname, SRV_PATH_SEPARATOR_STR)) != NULL) {
		dbname = tbname;
		tbname = ptr + 1;
	}

	if (dbname == NULL) {
		return(FALSE);
	}

	strncpy(buf, dbname, FN_REFLEN);
	buf[FN_REFLEN - 1] = 0;
	buf[tbname - 1 - dbname] = '.';

	dbname_len = strlen(dbname) - strlen(suffix);
	if (dbname_len < 1) {
		return(FALSE);
	}
	buf[dbname_len - 1] = 0;

	/* For partitioned tables first try to match against the regexp
	without truncating the #P#... suffix so we can backup individual
	partitions with regexps like '^test[.]t#P#p5' */
	if (check_if_table_matches_filters(buf)) {

		return(FALSE);
	}
	if ((eptr = strstr(buf, "#P#")) != NULL) {

		*eptr = 0;

		if (check_if_table_matches_filters(buf)) {

			return(FALSE);
		}
	}

	return(TRUE);
}

/***********************************************************************
Reads the space flags from a given data file and returns the compressed
page size, or 0 if the space is not compressed. */
ulint
xb_get_zip_size(os_file_t file)
{
	byte	*buf;
	byte	*page;
	ulint	 zip_size = ULINT_UNDEFINED;
	ibool	 success;
	ulint	 space;

	buf = static_cast<byte *>(ut_malloc(2 * UNIV_PAGE_SIZE_MAX));
	page = static_cast<byte *>(ut_align(buf, UNIV_PAGE_SIZE_MAX));

	success = xb_os_file_read(file, page, 0, UNIV_PAGE_SIZE_MAX);
	if (!success) {
		goto end;
	}

	space = mach_read_from_4(page + FIL_PAGE_ARCH_LOG_NO_OR_SPACE_ID);
	zip_size = (space == 0 ) ? 0 :
		dict_tf_get_zip_size(fsp_header_get_flags(page));
end:
	ut_free(buf);

	return(zip_size);
}

/* TODO: We may tune the behavior (e.g. by fil_aio)*/

static
my_bool
xtrabackup_copy_datafile(fil_node_t* node, uint thread_n)
{
	char			 dst_name[FN_REFLEN];
	ds_file_t		*dstfile = NULL;
	xb_fil_cur_t		 cursor;
	xb_fil_cur_result_t	 res;
	xb_write_filt_t		*write_filter = NULL;
	xb_write_filt_ctxt_t	 write_filt_ctxt;
	const char		*action;
	xb_read_filt_t		*read_filter;

	if (!trx_sys_sys_space(node->space->id) && /* don't skip system space */
	    check_if_skip_table(node->name, "ibd")) {
		msg("[%02u] Skipping %s\n", thread_n, node->name);
		return(FALSE);
	}

	if (!changed_page_bitmap) {
		read_filter = &rf_pass_through;
	}
	else {
		read_filter = &rf_bitmap;
	}
	res = xb_fil_cur_open(&cursor, read_filter, node, thread_n);
	if (res == XB_FIL_CUR_SKIP) {
		goto skip;
	} else if (res == XB_FIL_CUR_ERROR) {
		goto error;
	}

	strncpy(dst_name, cursor.path, sizeof(dst_name));

	/* Setup the page write filter */
	if (xtrabackup_incremental) {
		write_filter = &wf_incremental;
	} else if (xtrabackup_compact) {
		write_filter = &wf_compact;
	} else {
		write_filter = &wf_write_through;
	}

	memset(&write_filt_ctxt, 0, sizeof(xb_write_filt_ctxt_t));
	ut_a(write_filter->process != NULL);

	if (write_filter->init != NULL &&
	    !write_filter->init(&write_filt_ctxt, dst_name, &cursor)) {
		msg("[%02u] xtrabackup: error: "
		    "failed to initialize page write filter.\n", thread_n);
		goto error;
	}

	dstfile = ds_open(ds_data, dst_name, &cursor.statinfo);
	if (dstfile == NULL) {
		msg("[%02u] xtrabackup: error: "
		    "cannot open the destination stream for %s\n",
		    thread_n, dst_name);
		goto error;
	}

	if (xtrabackup_stream) {
		if (xtrabackup_compress) {
			if (xtrabackup_encrypt) {
				action = "Compressing, encrypting and streaming";
			} else {
				action = "Compressing and streaming";
			}
		} else if (xtrabackup_encrypt) {
			action = "Encrypting and streaming";
		} else {
			action = "Streaming";
		}
		msg("[%02u] %s %s\n", thread_n, action, node->name);
	} else {
		if (xtrabackup_compress) {
			if (xtrabackup_encrypt) {
				action = "Compressing and encrypting";
			} else {
				action = "Compressing";
			}
		} else if (xtrabackup_encrypt) {
			action = "Encrypting";
		} else {
			action = "Copying";
		}
		msg("[%02u] %s %s to %s\n", thread_n, action,
		    node->name, dstfile->path);
	}

	/* The main copy loop */
	while ((res = xb_fil_cur_read(&cursor)) == XB_FIL_CUR_SUCCESS) {
		if (!write_filter->process(&write_filt_ctxt, dstfile)) {
			goto error;
		}
	}

	if (res == XB_FIL_CUR_ERROR) {
		goto error;
	}

	if (write_filter->finalize
	    && !write_filter->finalize(&write_filt_ctxt, dstfile)) {
		goto error;
	}

	/* close */
	msg("[%02u]        ...done\n", thread_n);
	xb_fil_cur_close(&cursor);
	ds_close(dstfile);
	if (write_filter && write_filter->deinit) {
		write_filter->deinit(&write_filt_ctxt);
	}
	return(FALSE);

error:
	xb_fil_cur_close(&cursor);
	if (dstfile != NULL) {
		ds_close(dstfile);
	}
	if (write_filter && write_filter->deinit) {
		write_filter->deinit(&write_filt_ctxt);;
	}
	msg("[%02u] xtrabackup: Error: "
	    "xtrabackup_copy_datafile() failed.\n", thread_n);
	return(TRUE); /*ERROR*/

skip:

	if (dstfile != NULL) {
		ds_close(dstfile);
	}
	if (write_filter && write_filter->deinit) {
		write_filter->deinit(&write_filt_ctxt);
	}
	msg("[%02u] xtrabackup: Warning: We assume the "
	    "table was dropped during xtrabackup execution "
	    "and ignore the file.\n", thread_n);
	msg("[%02u] xtrabackup: Warning: skipping file %s.\n",
	    thread_n, node->name);
	return(FALSE);
}

static my_bool
xtrabackup_copy_logfile(lsn_t from_lsn, my_bool is_last)
{
	/* definition from recv_recovery_from_checkpoint_start() */
	log_group_t*	group;
	lsn_t		group_scanned_lsn;
	lsn_t		contiguous_lsn;

	ut_a(dst_log_file != NULL);

	/* read from checkpoint_lsn_start to current */
	contiguous_lsn = ut_dulint_align_down(from_lsn,
						OS_FILE_LOG_BLOCK_SIZE);

	/* TODO: We must check the contiguous_lsn still exists in log file.. */

	group = UT_LIST_GET_FIRST(log_sys->log_groups);

	while (group) {
		ibool	finished;
		lsn_t	start_lsn;
		lsn_t	end_lsn;

		/* reference recv_group_scan_log_recs() */
	finished = FALSE;

	start_lsn = contiguous_lsn;

	while (!finished) {
		end_lsn = ut_dulint_add(start_lsn, RECV_SCAN_SIZE);

		xtrabackup_io_throttling();

		mutex_enter(&log_sys->mutex);

		log_group_read_log_seg(LOG_RECOVER, log_sys->buf,
						group, start_lsn, end_lsn);


		/* reference recv_scan_log_recs() */
		{
	byte*	log_block;
	lsn_t	scanned_lsn;
	ulint	data_len;

	ulint	scanned_checkpoint_no = 0;

	finished = FALSE;

	log_block = log_sys->buf;
	scanned_lsn = start_lsn;

	while (log_block < log_sys->buf + RECV_SCAN_SIZE && !finished) {
		ulint	no = log_block_get_hdr_no(log_block);
		ulint	scanned_no = log_block_convert_lsn_to_no(scanned_lsn);
		ibool	checksum_is_ok =
			log_block_checksum_is_ok_or_old_format(log_block);

		if (no != scanned_no && checksum_is_ok) {
			ulint blocks_in_group;

			if (no < scanned_no) {
				/* incompletely written log block, do nothing */
				finished = TRUE;
				break;
			}

			blocks_in_group = log_block_convert_lsn_to_no(
				log_group_get_capacity(group)) - 1;

			msg("xtrabackup: error:"
			    " log block numbers mismatch:\n"
			    "xtrabackup: error: expected log block no. %lu,"
			    " but got no. %lu from the log file.\n",
			    (ulong) scanned_no, (ulong) no);

			if ((no - scanned_no) % blocks_in_group == 0) {
				msg("xtrabackup: error:"
				    " it looks like InnoDB log has wrapped"
				    " around before xtrabackup could"
				    " process all records due to either"
				    " log copying being too slow, or "
				    " log files being too small.\n");
			}

			goto error;
		} else if (!checksum_is_ok) {
			/* Garbage or an incompletely written log block */

			msg("xtrabackup: warning: Log block checksum mismatch"
			    " (block no %lu at lsn " LSN_PF "): \n"
			    "expected %lu, calculated checksum %lu\n",
				(ulong) no,
				scanned_lsn,
				(ulong) log_block_get_checksum(log_block),
				(ulong) log_block_calc_checksum(log_block));
			msg("xtrabackup: warning: this is possible when the "
			    "log block has not been fully written by the "
			    "server, will retry later.\n");
			finished = TRUE;
			break;
		}

		if (log_block_get_flush_bit(log_block)) {
			/* This block was a start of a log flush operation:
			we know that the previous flush operation must have
			been completed for all log groups before this block
			can have been flushed to any of the groups. Therefore,
			we know that log data is contiguous up to scanned_lsn
			in all non-corrupt log groups. */

			if (ut_dulint_cmp(scanned_lsn, contiguous_lsn) > 0) {
				contiguous_lsn = scanned_lsn;
			}
		}

		data_len = log_block_get_data_len(log_block);

		if (
		    (scanned_checkpoint_no > 0)
		    && (log_block_get_checkpoint_no(log_block)
		       < scanned_checkpoint_no)
		    && (scanned_checkpoint_no
			- log_block_get_checkpoint_no(log_block)
			> 0x80000000UL)) {

			/* Garbage from a log buffer flush which was made
			before the most recent database recovery */

			finished = TRUE;
			break;
		}

		scanned_lsn = ut_dulint_add(scanned_lsn, data_len);
		scanned_checkpoint_no = log_block_get_checkpoint_no(log_block);

		if (data_len < OS_FILE_LOG_BLOCK_SIZE) {
			/* Log data for this group ends here */

			finished = TRUE;
		} else {
			log_block += OS_FILE_LOG_BLOCK_SIZE;
		}
	} /* while (log_block < log_sys->buf + RECV_SCAN_SIZE && !finished) */

	group_scanned_lsn = scanned_lsn;



		}

		/* ===== write log to 'xtrabackup_logfile' ====== */
		{
		ulint 	write_size;

		if (!finished) {
			write_size = RECV_SCAN_SIZE;
		} else {
			write_size = (ulint) ut_dulint_minus(
					ut_dulint_align_up(group_scanned_lsn, OS_FILE_LOG_BLOCK_SIZE),
					start_lsn);
			if (!is_last &&
			    group_scanned_lsn % OS_FILE_LOG_BLOCK_SIZE
			    )
				write_size -= OS_FILE_LOG_BLOCK_SIZE;
		}


		if (ds_write(dst_log_file, log_sys->buf, write_size)) {
			msg("xtrabackup: Error: write to logfile failed\n");
			goto error;
		}


		}

		mutex_exit(&log_sys->mutex);

		start_lsn = end_lsn;
	}



		group->scanned_lsn = group_scanned_lsn;

		msg(">> log scanned up to (" LSN_PF ")\n",
		    group->scanned_lsn);

		group = UT_LIST_GET_NEXT(log_groups, group);

		/* update global variable*/
		log_copy_scanned_lsn = group_scanned_lsn;

		/* innodb_mirrored_log_groups must be 1, no other groups */
		ut_a(group == NULL);

		debug_sync_point("xtrabackup_copy_logfile_pause");

	}


	return(FALSE);

error:
	mutex_exit(&log_sys->mutex);
	ds_close(dst_log_file);
	msg("xtrabackup: Error: xtrabackup_copy_logfile() failed.\n");
	return(TRUE);
}

/* copying logfile in background */
#define SLEEPING_PERIOD 5

static
#ifndef __WIN__
void*
#else
ulint
#endif
log_copying_thread(
	void*	arg __attribute__((unused)))
{
	ulint	counter = 0;

	/*
	  Initialize mysys thread-specific memory so we can
	  use mysys functions in this thread.
	*/
	my_thread_init();

	ut_a(dst_log_file != NULL);

	log_copying_running = TRUE;

	while(log_copying) {
		os_thread_sleep(200000); /*0.2 sec*/

		counter++;
		if(counter >= SLEEPING_PERIOD * 5) {
			if(xtrabackup_copy_logfile(log_copy_scanned_lsn, FALSE))
				goto end;
			counter = 0;
		}
	}

	/* last copying */
	if(xtrabackup_copy_logfile(log_copy_scanned_lsn, TRUE))
		goto end;

	log_copying_succeed = TRUE;
end:
	log_copying_running = FALSE;
	my_thread_end();
	os_thread_exit(NULL);

	return(0);
}

/* io throttle watching (rough) */
static
#ifndef __WIN__
void*
#else
ulint
#endif
io_watching_thread(
	void*	arg)
{
	(void)arg;
	/* currently, for --backup only */
	ut_a(xtrabackup_backup);

	while (log_copying) {
		os_thread_sleep(1000000); /*1 sec*/

		//for DEBUG
		//if (io_ticket == xtrabackup_throttle) {
		//	msg("There seem to be no IO...?\n");
		//}

		io_ticket = xtrabackup_throttle;
		os_event_set(wait_throttle);
	}

	/* stop io throttle */
	xtrabackup_throttle = 0;
	os_event_set(wait_throttle);

	os_thread_exit(NULL);

	return(0);
}

/************************************************************************
I/o-handler thread function. */
static

#ifndef __WIN__
void*
#else
ulint
#endif
io_handler_thread(
/*==============*/
	void*	arg)
{
	ulint	segment;


	segment = *((ulint*)arg);

 	while (srv_shutdown_state != SRV_SHUTDOWN_EXIT_THREADS) {
		fil_aio_wait(segment);
	}

	/* We count the number of threads in os_thread_exit(). A created
	thread should always use that to exit and not use return() to exit.
	The thread actually never comes here because it is exited in an
	os_event_wait(). */

	os_thread_exit(NULL);

#ifndef __WIN__
	return(NULL);				/* Not reached */
#else
	return(0);
#endif
}

/**************************************************************************
Datafiles copying thread.*/
static
os_thread_ret_t
data_copy_thread_func(
/*==================*/
	void *arg) /* thread context */
{
	data_thread_ctxt_t	*ctxt = (data_thread_ctxt_t *) arg;
	uint			num = ctxt->num;
	fil_node_t*		node;

	/*
	  Initialize mysys thread-specific memory so we can
	  use mysys functions in this thread.
	*/
	my_thread_init();

	debug_sync_point("data_copy_thread_func");

	while ((node = datafiles_iter_next(ctxt->it)) != NULL) {

		/* copy the datafile */
		if(xtrabackup_copy_datafile(node, num)) {
			msg("[%02u] xtrabackup: Error: "
			    "failed to copy datafile.\n", num);
			exit(EXIT_FAILURE);
		}
	}

	os_mutex_enter(ctxt->count_mutex);
	(*ctxt->count)--;
	os_mutex_exit(ctxt->count_mutex);

	my_thread_end();
	os_thread_exit(NULL);
	OS_THREAD_DUMMY_RETURN;
}

/************************************************************************
Initialize the appropriate datasink(s). Both local backups and streaming in the
'xbstream' format allow parallel writes so we can write directly.

Otherwise (i.e. when streaming in the 'tar' format) we need 2 separate datasinks
for the data stream (and don't allow parallel data copying) and for metainfo
files (including xtrabackup_logfile). The second datasink writes to temporary
files first, and then streams them in a serialized way when closed. */
static void
xtrabackup_init_datasinks(void)
{
	if (xtrabackup_parallel > 1 && xtrabackup_stream &&
	    xtrabackup_stream_fmt == XB_STREAM_FMT_TAR) {
		msg("xtrabackup: warning: the --parallel option does not have "
		    "any effect when streaming in the 'tar' format. "
		    "You can use the 'xbstream' format instead.\n");
		xtrabackup_parallel = 1;
	}

	/* Start building out the pipelines from the terminus back */
	if (xtrabackup_stream) {
		/* All streaming goes to stdout */
		ds_data = ds_meta = ds_create(xtrabackup_target_dir,
					      DS_TYPE_STDOUT);
	} else {
		/* Local filesystem */
		ds_data = ds_meta = ds_create(xtrabackup_target_dir,
					      DS_TYPE_LOCAL);
	}

	/* Track it for destruction */
	xtrabackup_add_datasink(ds_data);

<<<<<<< HEAD
	/* Encryption always done just before final output */
	if (xtrabackup_encrypt) {
		ds_ctxt_t	*ds;

		ds = ds_create(xtrabackup_target_dir, DS_TYPE_ENCRYPT);
		xtrabackup_add_datasink(ds);

		ds_set_pipe(ds, ds_data);
		ds_data = ds_meta = ds;
	}
=======
		counter++;
		if(counter >= SLEEPING_PERIOD * 5) {

			if(xtrabackup_copy_logfile(log_copy_scanned_lsn,
						   FALSE)) {
				exit(EXIT_FAILURE);
			}

			counter = 0;
		}
	}

	/* last copying */
	if(xtrabackup_copy_logfile(log_copy_scanned_lsn, TRUE)) {

		exit(EXIT_FAILURE);
	}

end:
	log_copying_running = FALSE;
	my_thread_end();
	os_thread_exit(NULL);
>>>>>>> 6efe3c56

	/* Stream formatting */
	if (xtrabackup_stream) {
		ds_ctxt_t	*ds;
		if (xtrabackup_stream_fmt == XB_STREAM_FMT_TAR) {
			ds = ds_create(xtrabackup_target_dir, DS_TYPE_ARCHIVE);
		} else if (xtrabackup_stream_fmt == XB_STREAM_FMT_XBSTREAM) {
			ds = ds_create(xtrabackup_target_dir, DS_TYPE_XBSTREAM);
		} else {
			/* bad juju... */
			ds = NULL;
		}

		xtrabackup_add_datasink(ds);

		ds_set_pipe(ds, ds_data);
		ds_data = ds;

		if (xtrabackup_stream_fmt != XB_STREAM_FMT_XBSTREAM ||
		    xtrabackup_suspend_at_end ||
		    xtrabackup_suspend_at_start) {

			/* 'xbstream' allow parallel streams, but we
			still can't stream directly to stdout when
			xtrabackup is invoked from innobackupex
			(i.e. with --suspend_at_and), because
			innobackupex and xtrabackup streams would
			interfere. Use temporary files instead. */
			ds_meta = ds_create(xtrabackup_target_dir, DS_TYPE_TMPFILE);
			xtrabackup_add_datasink(ds_meta);
			ds_set_pipe(ds_meta, ds);
		} else {
			ds_meta = ds_data;
		}
	}

	/* Compression for ds_data */
	if (xtrabackup_compress) {
		ds_ctxt_t	*ds;

		/* Use a 1 MB buffer for compressed output stream */
		ds = ds_create(xtrabackup_target_dir, DS_TYPE_BUFFER);
		ds_buffer_set_size(ds, 1024 * 1024);
		xtrabackup_add_datasink(ds);
		ds_set_pipe(ds, ds_data);
		ds_data = ds;

		ds = ds_create(xtrabackup_target_dir, DS_TYPE_COMPRESS);
		xtrabackup_add_datasink(ds);
		ds_set_pipe(ds, ds_data);
		ds_data = ds;
	}
}

/************************************************************************
Destroy datasinks.

Destruction is done in the specific order to not violate their order in the
pipeline so that each datasink is able to flush data down the pipeline. */
static void xtrabackup_destroy_datasinks(void)
{
	for (uint i = actual_datasinks; i > 0; i--) {
		ds_destroy(datasinks[i-1]);
		datasinks[i-1] = NULL;
	}
	ds_data = NULL;
	ds_meta = NULL;
}

#define SRV_N_PENDING_IOS_PER_THREAD 	OS_AIO_N_PENDING_IOS_PER_THREAD
#define SRV_MAX_N_PENDING_SYNC_IOS	100

/************************************************************************
Initialize the tablespace memory cache and populate it by scanning for and
opening data files.
@returns DB_SUCCESS or error code.*/
ulint
xb_data_files_init(void)
/*====================*/
{
	ulint	i;
	ibool	create_new_db;
#ifdef XTRADB_BASED
	ibool	create_new_doublewrite_file;
#endif
	ulint	err;
	lsn_t	min_flushed_lsn;
	lsn_t	max_flushed_lsn;
	ulint   sum_of_new_sizes;

#if MYSQL_VERSION_ID >= 50600
	srv_n_file_io_threads = srv_n_read_io_threads;
#else
	srv_n_file_io_threads = 2 + srv_n_read_io_threads +
		srv_n_write_io_threads;
#endif

	os_aio_init(8 * SRV_N_PENDING_IOS_PER_THREAD,
		    srv_n_read_io_threads,
		    srv_n_write_io_threads,
		    SRV_MAX_N_PENDING_SYNC_IOS);

	fil_init(srv_file_per_table ? 50000 : 5000,
		 srv_max_n_open_files);

	fsp_init();

	for (i = 0; i < srv_n_file_io_threads; i++) {
		thread_nr[i] = i;

		os_thread_create(io_handler_thread, thread_nr + i,
				 thread_ids + i);
    	}

	os_thread_sleep(200000); /*0.2 sec*/

	err = open_or_create_data_files(&create_new_db,
#ifdef XTRADB_BASED
					&create_new_doublewrite_file,
#endif
					&min_flushed_lsn, &max_flushed_lsn,
					&sum_of_new_sizes);
	if (err != DB_SUCCESS) {
		msg("xtrabackup: Could not open or create data files.\n"
		    "xtrabackup: If you tried to add new data files, and it "
		    "failed here,\n"
		    "xtrabackup: you should now edit innodb_data_file_path in "
		    "my.cnf back\n"
		    "xtrabackup: to what it was, and remove the new ibdata "
		    "files InnoDB created\n"
		    "xtrabackup: in this failed attempt. InnoDB only wrote "
		    "those files full of\n"
		    "xtrabackup: zeros, but did not yet use them in any way. "
		    "But be careful: do not\n"
		    "xtrabackup: remove old data files which contain your "
		    "precious data!\n");
		return(err);
	}

	/* create_new_db must not be TRUE.. */
	if (create_new_db) {
		msg("xtrabackup: could not find data files at the "
		    "specified datadir\n");
		return(DB_ERROR);
	}

	err = fil_load_single_table_tablespaces();
	if (err != DB_SUCCESS) {
		return(err);
	}

#if MYSQL_VERSION_ID >= 50600
	/* Add separate undo tablespaces to fil_system */

	err = srv_undo_tablespaces_init(FALSE,
					TRUE,
					srv_undo_tablespaces,
					&srv_undo_tablespaces_open);
	if (err != DB_SUCCESS) {
		return(err);
	}
#endif

	return(DB_SUCCESS);
}

/************************************************************************
Destroy the tablespace memory cache. */
void
xb_data_files_close(void)
/*====================*/
{
	ulint	i;

	/* Shutdown the aio threads. This has been copied from
	innobase_shutdown_for_mysql(). */

	srv_shutdown_state = SRV_SHUTDOWN_EXIT_THREADS;

	for (i = 0; i < 1000; i++) {
		os_aio_wake_all_threads_at_shutdown();

		os_mutex_enter(os_sync_mutex);

		if (os_thread_count == 0) {

			os_mutex_exit(os_sync_mutex);

			os_thread_sleep(10000);

			break;
		}

		os_mutex_exit(os_sync_mutex);

		os_thread_sleep(10000);
	}

	if (i == 1000) {
		msg("xtrabackup: Warning: %lu threads created by InnoDB"
		    " had not exited at shutdown!\n",
		    (ulong) os_thread_count);
	}

	os_aio_free();

	fil_close_all_files();
	fil_system = NULL;

	/* Reset srv_file_io_threads to its default value to avoid confusing
	warning on --prepare in innobase_start_or_create_for_mysql()*/
	srv_n_file_io_threads = 4;

	srv_shutdown_state = SRV_SHUTDOWN_NONE;
}

/***********************************************************************
Prepare a sync file path. */
static void
xb_make_sync_file_name(
/*===================*/
	const char*	name,	/*!<in: sync file name */
	char*		path)	/*!<in/out: path to the sync file */
{
	snprintf(path, FN_REFLEN, "%s/%s", xtrabackup_target_dir, name);
	srv_normalize_path_for_win(path);
}

/***********************************************************************
Create an empty file with a given path and close it.
@return TRUE on succees, FALSE on error. */
static ibool
xb_create_sync_file(
/*================*/
	const char*	path)	/*!<in: path to the sync file */
{
	ibool		success;
	os_file_t	suspend_file = XB_FILE_UNDEFINED;

	/* xb_file_create reads srv_unix_file_flush_method */
	suspend_file = xb_file_create(path, OS_FILE_CREATE,
				      OS_FILE_NORMAL, OS_DATA_FILE,
				      &success);

	if (UNIV_LIKELY(success && suspend_file != XB_FILE_UNDEFINED)) {

		os_file_close(suspend_file);

		return(TRUE);
	}

	msg("xtrabackup: Error: failed to create file '%s'\n", path);

	return(FALSE);
}

static
void
xb_filters_init()
{
	if (xtrabackup_tables) {
		/* init regexp */
		char *p, *next;
		int i;
		char errbuf[100];

		tables_regex_num = 1;

		p = xtrabackup_tables;
		while ((p = strchr(p, ',')) != NULL) {
			p++;
			tables_regex_num++;
		}

		tables_regex = static_cast<xb_regex_t *>
			(ut_malloc(sizeof(xb_regex_t) * tables_regex_num));

		p = xtrabackup_tables;
		for (i=0; i < tables_regex_num; i++) {
			int	rc;

			next = strchr(p, ',');
			ut_a(next || i == tables_regex_num - 1);

			next++;
			if (i != tables_regex_num - 1)
				*(next - 1) = '\0';

			rc = xb_regcomp(&tables_regex[i], p,
					REG_EXTENDED);

			if (rc) {

				xb_regerror(rc, &tables_regex[i], errbuf,
					    sizeof(errbuf));
				msg("xtrabackup: regcomp(%s) failed: %s\n",
				    p, errbuf);

				exit(EXIT_FAILURE);
			}

			if (i != tables_regex_num - 1)
				*(next - 1) = ',';
			p = next;
		}
	}

	if (xtrabackup_tables_file) {
		char name_buf[NAME_LEN*2+2];
		FILE *fp;

		name_buf[NAME_LEN*2+1] = '\0';

		/* init tables_hash */
		tables_hash = hash_create(1000);

		/* read and store the filenames */
		fp = fopen(xtrabackup_tables_file,"r");
		if (!fp) {
			msg("xtrabackup: cannot open %s\n",
			    xtrabackup_tables_file);
			exit(EXIT_FAILURE);
		}
		for (;;) {
			xtrabackup_tables_t*	table;
			char*	p = name_buf;

			if ( fgets(name_buf, NAME_LEN*2+1, fp) == 0 ) {
				break;
			}

			p = strchr(name_buf, '\n');
			if (p)
			{
				*p = '\0';
			}

			table = static_cast<xtrabackup_tables_t *>
				(ut_malloc(sizeof(xtrabackup_tables_t)
					+ strlen(name_buf) + 1));
			memset(table, '\0', sizeof(xtrabackup_tables_t) + strlen(name_buf) + 1);
			table->name = ((char*)table) + sizeof(xtrabackup_tables_t);
			strcpy(table->name, name_buf);

			HASH_INSERT(xtrabackup_tables_t, name_hash, tables_hash,
					ut_fold_string(table->name), table);
		}
	}
}

static
void
xb_tables_hash_free(hash_table_t* hash)
{
	ulint	i;

	/* free the hash elements */
	for (i = 0; i < hash_get_n_cells(hash); i++) {
		xtrabackup_tables_t*	table;

		table = static_cast<xtrabackup_tables_t *>
			(HASH_GET_FIRST(hash, i));

		while (table) {
			xtrabackup_tables_t*	prev_table = table;

			table = static_cast<xtrabackup_tables_t *>
				(HASH_GET_NEXT(name_hash, prev_table));

			HASH_DELETE(xtrabackup_tables_t, name_hash, hash,
				ut_fold_string(prev_table->name), prev_table);
			ut_free(prev_table);
		}
	}

	/* free hash */
	hash_table_free(hash);
}

/************************************************************************
Destroy table filters for partial backup. */
static
void
xb_filters_free()
{
	if (xtrabackup_tables) {
		/* free regexp */
		int i;

		for (i = 0; i < tables_regex_num; i++) {
			xb_regfree(&tables_regex[i]);
		}
		ut_free(tables_regex);
	}

	if (xtrabackup_tables_file) {
		xb_tables_hash_free(tables_hash);
	}
}

/***********************************************************************
Create a specified sync file and wait until it's removed.  */
static void
xtrabackup_suspend(
/*===============*/
	const char*	sync_fn)	/*!<in: sync file name */
{
	char		suspend_path[FN_REFLEN];
	ibool		success = TRUE;
	ibool		exists = TRUE;
	os_file_type_t	type;

	xb_make_sync_file_name(sync_fn, suspend_path);

	if (!xb_create_sync_file(suspend_path)) {
		return;
	}

	while (exists && success) {
		os_thread_sleep(200000); /*0.2 sec*/
		success = os_file_status(suspend_path, &exists, &type);
		/* success == FALSE if file exists, but stat() failed.
		os_file_status() prints an error message in this case */
		ut_a(success);
	}
}

static void
xtrabackup_backup_func(void)
{
	MY_STAT			 stat_info;
	lsn_t			 latest_cp;
	uint			 i;
	uint			 count;
	os_ib_mutex_t		 count_mutex;
	data_thread_ctxt_t 	*data_threads;

#ifdef USE_POSIX_FADVISE
	msg("xtrabackup: uses posix_fadvise().\n");
#endif

	/* cd to datadir */

	if (my_setwd(mysql_real_data_home,MYF(MY_WME)))
	{
		msg("xtrabackup: cannot my_setwd %s\n", mysql_real_data_home);
		exit(EXIT_FAILURE);
	}
	msg("xtrabackup: cd to %s\n", mysql_real_data_home);

	mysql_data_home= mysql_data_home_buff;
	mysql_data_home[0]=FN_CURLIB;		// all paths are relative from here
	mysql_data_home[1]=0;

	xb_set_innodb_read_only();

	/* initialize components */
        if(innodb_init_param())
                exit(EXIT_FAILURE);

	xb_normalize_init_values();

#ifndef __WIN__
        if (srv_file_flush_method_str == NULL) {
        	/* These are the default options */
#if (MYSQL_VERSION_ID < 50100)
		srv_unix_file_flush_method = SRV_UNIX_FDATASYNC;
#else /* MYSQL_VERSION_ID < 51000 */
		srv_unix_file_flush_method = SRV_UNIX_FSYNC;
#endif
#if (MYSQL_VERSION_ID < 50100)
	} else if (0 == ut_strcmp(srv_file_flush_method_str, "fdatasync")) {
	  	srv_unix_file_flush_method = SRV_UNIX_FDATASYNC;
#else /* MYSQL_VERSION_ID < 51000 */
	} else if (0 == ut_strcmp(srv_file_flush_method_str, "fsync")) {
		srv_unix_file_flush_method = SRV_UNIX_FSYNC;
#endif

	} else if (0 == ut_strcmp(srv_file_flush_method_str, "O_DSYNC")) {
	  	srv_unix_file_flush_method = SRV_UNIX_O_DSYNC;

	} else if (0 == ut_strcmp(srv_file_flush_method_str, "O_DIRECT")) {
	  	srv_unix_file_flush_method = SRV_UNIX_O_DIRECT;
		msg("xtrabackup: using O_DIRECT\n");
	} else if (0 == ut_strcmp(srv_file_flush_method_str, "littlesync")) {
	  	srv_unix_file_flush_method = SRV_UNIX_LITTLESYNC;

	} else if (0 == ut_strcmp(srv_file_flush_method_str, "nosync")) {
	  	srv_unix_file_flush_method = SRV_UNIX_NOSYNC;
#ifdef XTRADB_BASED
	} else if (0 == ut_strcmp(srv_file_flush_method_str, "ALL_O_DIRECT")) {
		srv_unix_file_flush_method = SRV_UNIX_ALL_O_DIRECT;
		msg("xtrabackup: using ALL_O_DIRECT\n");
#endif
	} else {
	  	msg("xtrabackup: Unrecognized value %s for "
		    "innodb_flush_method\n", srv_file_flush_method_str);
	  	exit(EXIT_FAILURE);
	}
#else /* __WIN__ */
	/* We can only use synchronous unbuffered IO on Windows for now */
	if (srv_file_flush_method_str != NULL) {
		msg("xtrabackupp: Warning: "
		    "ignoring innodb_flush_method = %s on Windows.\n");
	}

	srv_win_file_flush_method = SRV_WIN_IO_UNBUFFERED;
	srv_use_native_aio = FALSE;
#endif

	if (srv_buf_pool_size >= 1000 * 1024 * 1024) {
                                  /* Here we still have srv_pool_size counted
                                  in kilobytes (in 4.0 this was in bytes)
				  srv_boot() converts the value to
                                  pages; if buffer pool is less than 1000 MB,
                                  assume fewer threads. */
                srv_max_n_threads = 50000;

	} else if (srv_buf_pool_size >= 8 * 1024 * 1024) {

                srv_max_n_threads = 10000;
        } else {
		srv_max_n_threads = 1000;       /* saves several MB of memory,
                                                especially in 64-bit
                                                computers */
        }

	os_sync_mutex = NULL;
	srv_general_init();
	ut_crc32_init();

	xb_filters_init();

	{
	ibool	log_file_created;
	ibool	log_created	= FALSE;
	ibool	log_opened	= FALSE;
	ulint	err;
	ulint	i;

	err = xb_data_files_init();
	if (err != DB_SUCCESS) {
		msg("xtrabackup: error: xb_data_files_init() failed with"
		    "error code %lu\n", err);
		exit(EXIT_FAILURE);
	}

	log_init();

	lock_sys_create(srv_lock_table_size);

	for (i = 0; i < srv_n_log_files; i++) {
		err = open_or_create_log_file(FALSE, &log_file_created,
							     log_opened, 0, i);
		if (err != DB_SUCCESS) {

			//return((int) err);
			exit(EXIT_FAILURE);
		}

		if (log_file_created) {
			log_created = TRUE;
		} else {
			log_opened = TRUE;
		}
		if ((log_opened && log_created)) {
			msg(
	"xtrabackup: Error: all log files must be created at the same time.\n"
	"xtrabackup: All log files must be created also in database creation.\n"
	"xtrabackup: If you want bigger or smaller log files, shut down the\n"
	"xtrabackup: database and make sure there were no errors in shutdown.\n"
	"xtrabackup: Then delete the existing log files. Edit the .cnf file\n"
	"xtrabackup: and start the database again.\n");

			//return(DB_ERROR);
			exit(EXIT_FAILURE);
		}
	}

	/* log_file_created must not be TRUE, if online */
	if (log_file_created) {
		msg("xtrabackup: Something wrong with source files...\n");
		exit(EXIT_FAILURE);
	}

	}

	/* create extra LSN dir if it does not exist. */
	if (xtrabackup_extra_lsndir
		&&!my_stat(xtrabackup_extra_lsndir,&stat_info,MYF(0))
		&& (my_mkdir(xtrabackup_extra_lsndir,0777,MYF(0)) < 0)){
		msg("xtrabackup: Error: cannot mkdir %d: %s\n",
		    my_errno, xtrabackup_extra_lsndir);
		exit(EXIT_FAILURE);
	}

	/* create target dir if not exist */
	if (!my_stat(xtrabackup_target_dir,&stat_info,MYF(0))
		&& (my_mkdir(xtrabackup_target_dir,0777,MYF(0)) < 0)){
		msg("xtrabackup: Error: cannot mkdir %d: %s\n",
		    my_errno, xtrabackup_target_dir);
		exit(EXIT_FAILURE);
	}

        {
        fil_system_t*   f_system = fil_system;

	/* definition from recv_recovery_from_checkpoint_start() */
	log_group_t*	max_cp_group;
	ulint		max_cp_field;
	byte*		buf;
	byte*		log_hdr_buf_;
	byte*		log_hdr_buf;
	ulint		err;

	/* start back ground thread to copy newer log */
	os_thread_id_t log_copying_thread_id;
	datafiles_iter_t *it;

	log_hdr_buf_ = static_cast<byte *>
		(ut_malloc(LOG_FILE_HDR_SIZE + UNIV_PAGE_SIZE_MAX));
	log_hdr_buf = static_cast<byte *>
		(ut_align(log_hdr_buf_, UNIV_PAGE_SIZE_MAX));

	/* get current checkpoint_lsn */
	/* Look for the latest checkpoint from any of the log groups */

	mutex_enter(&log_sys->mutex);

	err = recv_find_max_checkpoint(&max_cp_group, &max_cp_field);

	if (err != DB_SUCCESS) {

		ut_free(log_hdr_buf_);
		exit(EXIT_FAILURE);
	}

	log_group_read_checkpoint_info(max_cp_group, max_cp_field);
	buf = log_sys->checkpoint_buf;

	checkpoint_lsn_start = MACH_READ_64(buf + LOG_CHECKPOINT_LSN);
	checkpoint_no_start = MACH_READ_64(buf + LOG_CHECKPOINT_NO);

	mutex_exit(&log_sys->mutex);

reread_log_header:
	fil_io(OS_FILE_READ | OS_FILE_LOG, TRUE, max_cp_group->space_id,
				0,
				0, 0, LOG_FILE_HDR_SIZE,
				log_hdr_buf, max_cp_group);

	/* check consistency of log file header to copy */
	mutex_enter(&log_sys->mutex);

	err = recv_find_max_checkpoint(&max_cp_group, &max_cp_field);

        if (err != DB_SUCCESS) {

		ut_free(log_hdr_buf_);
                exit(EXIT_FAILURE);
        }

        log_group_read_checkpoint_info(max_cp_group, max_cp_field);
        buf = log_sys->checkpoint_buf;

	if(ut_dulint_cmp(checkpoint_no_start,
			MACH_READ_64(buf + LOG_CHECKPOINT_NO)) != 0) {
		checkpoint_lsn_start = MACH_READ_64(buf + LOG_CHECKPOINT_LSN);
		checkpoint_no_start = MACH_READ_64(buf + LOG_CHECKPOINT_NO);
		mutex_exit(&log_sys->mutex);
		goto reread_log_header;
	}

	mutex_exit(&log_sys->mutex);

	xtrabackup_init_datasinks();

	/* open the log file */
	memset(&stat_info, 0, sizeof(MY_STAT));
	dst_log_file = ds_open(ds_meta, XB_LOG_FILENAME, &stat_info);
	if (dst_log_file == NULL) {
		msg("xtrabackup: error: failed to open the target stream for "
		    "'%s'.\n", XB_LOG_FILENAME);
		ut_free(log_hdr_buf_);
		exit(EXIT_FAILURE);
	}

	/* label it */
	strcpy((char*) log_hdr_buf + LOG_FILE_WAS_CREATED_BY_HOT_BACKUP,
		"xtrabkup ");
	ut_sprintf_timestamp(
		(char*) log_hdr_buf + (LOG_FILE_WAS_CREATED_BY_HOT_BACKUP
				+ (sizeof "xtrabkup ") - 1));

	if (ds_write(dst_log_file, log_hdr_buf, LOG_FILE_HDR_SIZE)) {
		msg("xtrabackup: error: write to logfile failed\n");
		ut_free(log_hdr_buf_);
		exit(EXIT_FAILURE);
	}

	ut_free(log_hdr_buf_);

	/* start flag */
	log_copying = TRUE;

	/* start io throttle */
	if(xtrabackup_throttle) {
		os_thread_id_t io_watching_thread_id;

		io_ticket = xtrabackup_throttle;
		wait_throttle = xb_os_event_create(NULL);

		os_thread_create(io_watching_thread, NULL, &io_watching_thread_id);
	}


	/* copy log file by current position */
	if(xtrabackup_copy_logfile(checkpoint_lsn_start, FALSE))
		exit(EXIT_FAILURE);


	os_thread_create(log_copying_thread, NULL, &log_copying_thread_id);

	/* Suspend at start, for the FLUSH CHANGED_PAGE_BITMAPS call */
	if (xtrabackup_suspend_at_start) {
		xtrabackup_suspend(XB_FN_SUSPENDED_AT_START);
	}

	if (xtrabackup_incremental) {
		if (!xtrabackup_incremental_force_scan) {
			changed_page_bitmap = xb_page_bitmap_init();
		}
		if (!changed_page_bitmap) {
			msg("xtrabackup: using the full scan for incremental "
			    "backup\n");
		} else if (incremental_lsn != checkpoint_lsn_start) {
			/* Do not print that bitmaps are used when dummy bitmap
			is build for an empty LSN range. */
			msg("xtrabackup: using the changed page bitmap\n");
		}
	}

	ut_a(xtrabackup_parallel > 0);

	if (xtrabackup_parallel > 1) {
		msg("xtrabackup: Starting %u threads for parallel data "
		    "files transfer\n", xtrabackup_parallel);
	}

	it = datafiles_iter_new(f_system);
	if (it == NULL) {
		msg("xtrabackup: Error: datafiles_iter_new() failed.\n");
		exit(EXIT_FAILURE);
	}

	/* Create data copying threads */
	data_threads = (data_thread_ctxt_t *)
		ut_malloc(sizeof(data_thread_ctxt_t) * xtrabackup_parallel);
	count = xtrabackup_parallel;
	count_mutex = OS_MUTEX_CREATE();

	for (i = 0; i < (uint) xtrabackup_parallel; i++) {
		data_threads[i].it = it;
		data_threads[i].num = i+1;
		data_threads[i].count = &count;
		data_threads[i].count_mutex = count_mutex;
		os_thread_create(data_copy_thread_func, data_threads + i,
				 &data_threads[i].id);
	}

	/* Wait for threads to exit */
	while (1) {
		os_thread_sleep(1000000);
		os_mutex_enter(count_mutex);
		if (count == 0) {
			os_mutex_exit(count_mutex);
			break;
		}
		os_mutex_exit(count_mutex);
	}

	os_mutex_free(count_mutex);
	ut_free(data_threads);
	datafiles_iter_free(it);

	if (changed_page_bitmap) {
		xb_page_bitmap_deinit(changed_page_bitmap);
	}
	}

	/* suspend-at-end */
	if (xtrabackup_suspend_at_end) {
		xtrabackup_suspend(XB_FN_SUSPENDED_AT_END);
	}

	/* read the latest checkpoint lsn */
	latest_cp = ut_dulint_zero;
	{
		log_group_t*	max_cp_group;
		ulint	max_cp_field;
		ulint	err;

		mutex_enter(&log_sys->mutex);

		err = recv_find_max_checkpoint(&max_cp_group, &max_cp_field);

		if (err != DB_SUCCESS) {
			msg("xtrabackup: Error: recv_find_max_checkpoint() failed.\n");
			mutex_exit(&log_sys->mutex);
			goto skip_last_cp;
		}

		log_group_read_checkpoint_info(max_cp_group, max_cp_field);

		latest_cp = MACH_READ_64(log_sys->checkpoint_buf + LOG_CHECKPOINT_LSN);

		mutex_exit(&log_sys->mutex);

		msg("xtrabackup: The latest check point (for incremental): "
		    "'" LSN_PF "'\n", latest_cp);
	}
skip_last_cp:
	/* stop log_copying_thread */
	log_copying = FALSE;
	msg("xtrabackup: Stopping log copying thread.\n");
	while (log_copying_running) {
		msg(".");
		os_thread_sleep(200000); /*0.2 sec*/
	}
	msg("\n");

	/* Signal innobackupex that log copying has stopped and it may now
	unlock tables, so we can possibly stream xtrabackup_logfile later
	without holding the lock. */
	if (xtrabackup_suspend_at_end) {
		char	log_copied_sync_file[FN_REFLEN];
		xb_make_sync_file_name(XB_FN_LOG_COPIED, log_copied_sync_file);
		if (!xb_create_sync_file(log_copied_sync_file)) {
			exit(EXIT_FAILURE);
		}
	}

	if(!xtrabackup_incremental) {
		strcpy(metadata_type, "full-backuped");
		metadata_from_lsn = ut_dulint_zero;
	} else {
		strcpy(metadata_type, "incremental");
		metadata_from_lsn = incremental_lsn;
	}
	metadata_to_lsn = latest_cp;
	metadata_last_lsn = log_copy_scanned_lsn;

	if (!xtrabackup_stream_metadata(ds_meta)) {
		msg("xtrabackup: error: "
		    "xtrabackup_stream_metadata() failed.\n");
	}
	if (xtrabackup_extra_lsndir) {
		char	filename[FN_REFLEN];

		sprintf(filename, "%s/%s", xtrabackup_extra_lsndir,
			XTRABACKUP_METADATA_FILENAME);
		if (!xtrabackup_write_metadata(filename))
			msg("xtrabackup: error: "
			    "xtrabackup_write_metadata() failed.\n");

	}

	xtrabackup_destroy_datasinks();

	if (wait_throttle)
		os_event_free(wait_throttle);

	msg("xtrabackup: Transaction log of lsn (" LSN_PF ") to (" LSN_PF
	    ") was copied.\n", checkpoint_lsn_start, log_copy_scanned_lsn);
	xb_filters_free();

	xb_data_files_close();
}

/* ================= stats ================= */
static my_bool
xtrabackup_stats_level(
	dict_index_t*	index,
	ulint		level)
{
	ulint	space;
	page_t*	page;

	rec_t*	node_ptr;

	ulint	right_page_no;

	page_cur_t	cursor;

	mtr_t	mtr;
	mem_heap_t*	heap	= mem_heap_create(256);

	ulint*	offsets = NULL;

	ulonglong n_pages, n_pages_extern;
	ulonglong sum_data, sum_data_extern;
	ulonglong n_recs;
	ulint	page_size;
	buf_block_t*	block;
	ulint	zip_size;

	n_pages = sum_data = n_recs = 0;
	n_pages_extern = sum_data_extern = 0;


	if (level == 0)
		fprintf(stdout, "        leaf pages: ");
	else
		fprintf(stdout, "     level %lu pages: ", level);

	mtr_start(&mtr);

	mtr_x_lock(&(index->lock), &mtr);
	block = xb_btr_root_block_get(index, RW_X_LATCH, &mtr);
	page = buf_block_get_frame(block);

	space = page_get_space_id(page);
	zip_size = fil_space_get_zip_size(space);

	while (level != btr_page_get_level(page, &mtr)) {

		ut_a(space == buf_block_get_space(block));
		ut_a(space == page_get_space_id(page));
		ut_a(!page_is_leaf(page));

		page_cur_set_before_first(block, &cursor);
		page_cur_move_to_next(&cursor);

		node_ptr = page_cur_get_rec(&cursor);
		offsets = rec_get_offsets(node_ptr, index, offsets,
					ULINT_UNDEFINED, &heap);
		block = btr_node_ptr_get_child(node_ptr, index, offsets, &mtr);
		page = buf_block_get_frame(block);
	}

loop:
	mem_heap_empty(heap);
	offsets = NULL;
#if (MYSQL_VERSION_ID < 50100)
	mtr_x_lock(&(index->tree->lock), &mtr);
#else /* MYSQL_VERSION_ID < 51000 */
	mtr_x_lock(&(index->lock), &mtr);
#endif

	right_page_no = btr_page_get_next(page, &mtr);


	/*=================================*/
	//fprintf(stdout, "%lu ", (ulint) buf_frame_get_page_no(page));

	n_pages++;
	sum_data += page_get_data_size(page);
	n_recs += page_get_n_recs(page);


	if (level == 0) {
		page_cur_t	cur;
		ulint	n_fields;
		ulint	i;
		mem_heap_t*	local_heap	= NULL;
		ulint	offsets_[REC_OFFS_NORMAL_SIZE];
		ulint*	local_offsets	= offsets_;

		*offsets_ = (sizeof offsets_) / sizeof *offsets_;

		page_cur_set_before_first(block, &cur);
		page_cur_move_to_next(&cur);

		for (;;) {
			if (page_cur_is_after_last(&cur)) {
				break;
			}

			local_offsets = rec_get_offsets(cur.rec, index, local_offsets,
						ULINT_UNDEFINED, &local_heap);
			n_fields = rec_offs_n_fields(local_offsets);

			for (i = 0; i < n_fields; i++) {
				if (rec_offs_nth_extern(local_offsets, i)) {
					page_t*	local_page;
					ulint	space_id;
					ulint	page_no;
					ulint	offset;
					byte*	blob_header;
					ulint	part_len;
					mtr_t	local_mtr;
					ulint	local_len;
					byte*	data;
					buf_block_t*	local_block;

					data = rec_get_nth_field(cur.rec, local_offsets, i, &local_len);

					ut_a(local_len >= BTR_EXTERN_FIELD_REF_SIZE);
					local_len -= BTR_EXTERN_FIELD_REF_SIZE;

					space_id = mach_read_from_4(data + local_len + BTR_EXTERN_SPACE_ID);
					page_no = mach_read_from_4(data + local_len + BTR_EXTERN_PAGE_NO);
					offset = mach_read_from_4(data + local_len + BTR_EXTERN_OFFSET);

					if (offset != FIL_PAGE_DATA)
						msg("\nWarning: several record may share same external page.\n");

					for (;;) {
						mtr_start(&local_mtr);

#if (MYSQL_VERSION_ID < 50517)
						local_block = btr_block_get(space_id, zip_size, page_no, RW_S_LATCH, &local_mtr);
#else
						local_block = btr_block_get(space_id, zip_size, page_no, RW_S_LATCH, index, &local_mtr);
#endif
						local_page = buf_block_get_frame(local_block);
						blob_header = local_page + offset;
#define BTR_BLOB_HDR_PART_LEN		0
#define BTR_BLOB_HDR_NEXT_PAGE_NO	4
						//part_len = btr_blob_get_part_len(blob_header);
						part_len = mach_read_from_4(blob_header + BTR_BLOB_HDR_PART_LEN);

						//page_no = btr_blob_get_next_page_no(blob_header);
						page_no = mach_read_from_4(blob_header + BTR_BLOB_HDR_NEXT_PAGE_NO);

						offset = FIL_PAGE_DATA;




						/*=================================*/
						//fprintf(stdout, "[%lu] ", (ulint) buf_frame_get_page_no(page));

						n_pages_extern++;
						sum_data_extern += part_len;


						mtr_commit(&local_mtr);

						if (page_no == FIL_NULL)
							break;
					}
				}
			}

			page_cur_move_to_next(&cur);
		}
	}




	mtr_commit(&mtr);
	if (right_page_no != FIL_NULL) {
		mtr_start(&mtr);
#if (MYSQL_VERSION_ID < 50517)
		block = btr_block_get(space, zip_size, right_page_no,
				      RW_X_LATCH, &mtr);
#else
		block = btr_block_get(space, zip_size, right_page_no,
				      RW_X_LATCH, index, &mtr);
#endif
		page = buf_block_get_frame(block);
		goto loop;
	}
	mem_heap_free(heap);

	if (zip_size) {
		page_size = zip_size;
	} else {
		page_size = UNIV_PAGE_SIZE;
	}

	if (level == 0)
		fprintf(stdout, "recs=%llu, ", n_recs);

	fprintf(stdout, "pages=%llu, data=%llu bytes, data/pages=%lld%%",
		n_pages, sum_data,
		((sum_data * 100)/ page_size)/n_pages);


	if (level == 0 && n_pages_extern) {
		putc('\n', stdout);
		/* also scan blob pages*/
		fprintf(stdout, "    external pages: ");

		fprintf(stdout, "pages=%llu, data=%llu bytes, data/pages=%lld%%",
			n_pages_extern, sum_data_extern,
			((sum_data_extern * 100)/ page_size)/n_pages_extern);
	}

	putc('\n', stdout);

	if (level > 0) {
		xtrabackup_stats_level(index, level - 1);
	}

	return(TRUE);
}

static void
xtrabackup_stats_func(void)
{
	ulint n;

	/* cd to datadir */

	if (my_setwd(mysql_real_data_home,MYF(MY_WME)))
	{
		msg("xtrabackup: cannot my_setwd %s\n", mysql_real_data_home);
		exit(EXIT_FAILURE);
	}
	msg("xtrabackup: cd to %s\n", mysql_real_data_home);

	mysql_data_home= mysql_data_home_buff;
	mysql_data_home[0]=FN_CURLIB;		// all paths are relative from here
	mysql_data_home[1]=0;

	xb_set_innodb_read_only();
	/* set read only */
#if MYSQL_VERSION_ID < 50600
	srv_fake_write = TRUE;
#endif
#if (MYSQL_VERSION_ID >= 50500) && (MYSQL_VERSION_ID < 50600)
	/* AIO is incompatible with srv_read_only/srv_fake_write */
	srv_use_native_aio = FALSE;
#endif

	/* initialize components */
	if(innodb_init_param())
		exit(EXIT_FAILURE);

	/* Check if the log files have been created, otherwise innodb_init()
	will crash when called with srv_read_only == TRUE */
	for (n = 0; n < srv_n_log_files; n++) {
		char		logname[FN_REFLEN];
		ibool		exists;
		os_file_type_t	type;

		sprintf(logname, "ib_logfile%lu", (ulong) n);
		if (!os_file_status(logname, &exists, &type) || !exists ||
		    type != OS_FILE_TYPE_FILE) {
			msg("xtrabackup: Error: "
			    "Cannot find log file %s.\n", logname);
			msg("xtrabackup: Error: "
			    "to use the statistics feature, you need a "
			    "clean copy of the database including "
			    "correctly sized log files, so you need to "
			    "execute with --prepare twice to use this "
			    "functionality on a backup.\n");
			exit(EXIT_FAILURE);
		}
	}

	msg("xtrabackup: Starting 'read-only' InnoDB instance to gather "
	    "index statistics.\n"
	    "xtrabackup: Using %lld bytes for buffer pool (set by "
	    "--use-memory parameter)\n", xtrabackup_use_memory);

	if(innodb_init())
		exit(EXIT_FAILURE);

	xb_filters_init();

	fprintf(stdout, "\n\n<INDEX STATISTICS>\n");

	/* gather stats */

	{
	dict_table_t*	sys_tables;
	dict_index_t*	sys_index;
	dict_table_t*	table;
	btr_pcur_t	pcur;
	rec_t*		rec;
	byte*		field;
	ulint		len;
	mtr_t		mtr;

	/* Enlarge the fatal semaphore wait timeout during the InnoDB table
	monitor printout */

	xb_adjust_fatal_semaphore_wait_threshold(72000); /* 20 hours */

	mutex_enter(&(dict_sys->mutex));

	mtr_start(&mtr);

	sys_tables = dict_table_get_low("SYS_TABLES");
	sys_index = UT_LIST_GET_FIRST(sys_tables->indexes);

	xb_btr_pcur_open_at_index_side(TRUE, sys_index, BTR_SEARCH_LEAF, &pcur,
				       TRUE, 0, &mtr);
loop:
	btr_pcur_move_to_next_user_rec(&pcur, &mtr);

	rec = btr_pcur_get_rec(&pcur);

	if (!btr_pcur_is_on_user_rec(&pcur))
	{
		/* end of index */

		btr_pcur_close(&pcur);
		mtr_commit(&mtr);

		mutex_exit(&(dict_sys->mutex));

		/* Restore the fatal semaphore wait timeout */
		xb_adjust_fatal_semaphore_wait_threshold(-72000);

		goto end;
	}

	field = rec_get_nth_field_old(rec, 0, &len);

#if (MYSQL_VERSION_ID < 50100)
	if (!rec_get_deleted_flag(rec, sys_tables->comp))
#else /* MYSQL_VERSION_ID < 51000 */
	if (!rec_get_deleted_flag(rec, 0))
#endif
	{

		/* We found one */

                char*	table_name = mem_strdupl((char*) field, len);

		btr_pcur_store_position(&pcur, &mtr);

		mtr_commit(&mtr);

		table = dict_table_get_low(table_name);
		mem_free(table_name);


		if (table && check_if_skip_table(table->name, ""))
			goto skip;


		if (table == NULL) {
			fputs("InnoDB: Failed to load table ", stderr);
#if (MYSQL_VERSION_ID < 50100)
			ut_print_namel(stderr, NULL, (char*) field, len);
#else /* MYSQL_VERSION_ID < 51000 */
			ut_print_namel(stderr, NULL, TRUE, (char*) field, len);
#endif
			putc('\n', stderr);
		} else {
			dict_index_t*	index;

			/* The table definition was corrupt if there
			is no index */

			if (dict_table_get_first_index(table)) {
				dict_stats_update_transient(table);
			}

			//dict_table_print_low(table);

			index = UT_LIST_GET_FIRST(table->indexes);
			while (index != NULL) {
{
	ib_int64_t	n_vals;

	if (index->n_user_defined_cols > 0) {
		n_vals = index->stat_n_diff_key_vals[
					index->n_user_defined_cols];
	} else {
		n_vals = index->stat_n_diff_key_vals[1];
	}

	fprintf(stdout,
		"  table: %s, index: %s, space id: %lu, root page: %lu"
		", zip size: %lu"
		"\n  estimated statistics in dictionary:\n"
		"    key vals: %lu, leaf pages: %lu, size pages: %lu\n"
		"  real statistics:\n",
		table->name, index->name,
		(ulong) index->space,
#if (MYSQL_VERSION_ID < 50100)
		(ulong) index->tree->page,
#else /* MYSQL_VERSION_ID < 51000 */
		(ulong) index->page,
#endif
		(ulong) fil_space_get_zip_size(index->space),
		(ulong) n_vals,
		(ulong) index->stat_n_leaf_pages,
		(ulong) index->stat_index_size);

	{
		mtr_t	local_mtr;
		page_t*	root;
		ulint	page_level;

		mtr_start(&local_mtr);

#if (MYSQL_VERSION_ID < 50100)
		mtr_x_lock(&(index->tree->lock), &local_mtr);
		root = btr_root_get(index->tree, &local_mtr);
#else /* MYSQL_VERSION_ID < 51000 */
		mtr_x_lock(&(index->lock), &local_mtr);
		root = btr_root_get(index, &local_mtr);
#endif
		page_level = btr_page_get_level(root, &local_mtr);

		xtrabackup_stats_level(index, page_level);

		mtr_commit(&local_mtr);
	}

	putc('\n', stdout);
}
				index = UT_LIST_GET_NEXT(indexes, index);
			}
		}

skip:
		mtr_start(&mtr);

		btr_pcur_restore_position(BTR_SEARCH_LEAF, &pcur, &mtr);
	}

	goto loop;
	}

end:
	putc('\n', stdout);

	xb_filters_free();

	/* shutdown InnoDB */
	if(innodb_end())
		exit(EXIT_FAILURE);
}

/* ================= prepare ================= */

static my_bool
xtrabackup_init_temp_log(void)
{
	os_file_t	src_file = XB_FILE_UNDEFINED;
	char	src_path[FN_REFLEN];
	char	dst_path[FN_REFLEN];
	ibool	success;

	ulint	field;
	byte*	log_buf;
	byte*	log_buf_ = NULL;

	ib_int64_t	file_size;

	lsn_t	max_no;
	lsn_t	max_lsn;
	lsn_t	checkpoint_no;

	ulint	fold;

	max_no = ut_dulint_zero;

	if (!xb_init_log_block_size()) {
		goto error;
	}

	if(!xtrabackup_incremental_dir) {
		sprintf(dst_path, "%s/ib_logfile0", xtrabackup_target_dir);
		sprintf(src_path, "%s/%s", xtrabackup_target_dir,
			XB_LOG_FILENAME);
	} else {
		sprintf(dst_path, "%s/ib_logfile0", xtrabackup_incremental_dir);
		sprintf(src_path, "%s/%s", xtrabackup_incremental_dir,
			XB_LOG_FILENAME);
	}

	srv_normalize_path_for_win(dst_path);
	srv_normalize_path_for_win(src_path);
retry:
	src_file = xb_file_create_no_error_handling(src_path, OS_FILE_OPEN,
						    OS_FILE_READ_WRITE,
						    &success);
	if (!success) {
		/* The following call prints an error message */
		os_file_get_last_error(TRUE);

		msg("xtrabackup: Warning: cannot open %s. will try to find.\n",
		    src_path);

		/* check if ib_logfile0 may be xtrabackup_logfile */
		src_file = xb_file_create_no_error_handling(dst_path,
							    OS_FILE_OPEN,
							    OS_FILE_READ_WRITE,
							    &success);
		if (!success) {
			os_file_get_last_error(TRUE);
			msg("  xtrabackup: Fatal error: cannot find %s.\n",
			    src_path);

			goto error;
		}

		log_buf_ = static_cast<byte *>
			(ut_malloc(LOG_FILE_HDR_SIZE + UNIV_PAGE_SIZE_MAX));
		log_buf = static_cast<byte *>
			(ut_align(log_buf_, UNIV_PAGE_SIZE_MAX));

		success = xb_os_file_read(src_file, log_buf, 0,
					  LOG_FILE_HDR_SIZE);
		if (!success) {
			goto error;
		}

		if ( ut_memcmp(log_buf + LOG_FILE_WAS_CREATED_BY_HOT_BACKUP,
				(byte*)"xtrabkup", (sizeof "xtrabkup") - 1) == 0) {
			msg("  xtrabackup: 'ib_logfile0' seems to be "
			    "'xtrabackup_logfile'. will retry.\n");

			ut_free(log_buf_);
			log_buf_ = NULL;

			os_file_close(src_file);
			src_file = XB_FILE_UNDEFINED;

			/* rename and try again */
			success = xb_file_rename(dst_path, src_path);
			if (!success) {
				goto error;
			}

			goto retry;
		}

		msg("  xtrabackup: Fatal error: cannot find %s.\n",
		src_path);

		ut_free(log_buf_);
		log_buf_ = NULL;

		os_file_close(src_file);
		src_file = XB_FILE_UNDEFINED;

		goto error;
	}

	posix_fadvise(src_file, 0, 0, POSIX_FADV_SEQUENTIAL);
	posix_fadvise(src_file, 0, 0, POSIX_FADV_DONTNEED);

	xb_file_set_nocache(src_file, src_path, "OPEN");

	file_size = os_file_get_size(src_file);


	/* TODO: We should skip the following modifies, if it is not the first time. */
	log_buf_ = static_cast<byte *>(ut_malloc(UNIV_PAGE_SIZE * 129));
	log_buf = static_cast<byte *>(ut_align(log_buf_, UNIV_PAGE_SIZE));

	/* read log file header */
	success = xb_os_file_read(src_file, log_buf, 0, LOG_FILE_HDR_SIZE);
	if (!success) {
		goto error;
	}

	if ( ut_memcmp(log_buf + LOG_FILE_WAS_CREATED_BY_HOT_BACKUP,
			(byte*)"xtrabkup", (sizeof "xtrabkup") - 1) != 0 ) {
		msg("xtrabackup: notice: xtrabackup_logfile was already used "
		    "to '--prepare'.\n");
		goto skip_modify;
	} else {
		/* clear it later */
		//memset(log_buf + LOG_FILE_WAS_CREATED_BY_HOT_BACKUP,
		//		' ', 4);
	}

	/* read last checkpoint lsn */
	for (field = LOG_CHECKPOINT_1; field <= LOG_CHECKPOINT_2;
			field += LOG_CHECKPOINT_2 - LOG_CHECKPOINT_1) {
		if (!xb_recv_check_cp_is_consistent(const_cast<const byte *>
						    (log_buf + field)))
			goto not_consistent;

		checkpoint_no = MACH_READ_64(log_buf + field + LOG_CHECKPOINT_NO);

		if (ut_dulint_cmp(checkpoint_no, max_no) >= 0) {
			max_no = checkpoint_no;
			max_lsn = MACH_READ_64(log_buf + field + LOG_CHECKPOINT_LSN);
/*
			mach_write_to_4(log_buf + field + LOG_CHECKPOINT_OFFSET,
					LOG_FILE_HDR_SIZE + ut_dulint_minus(max_lsn,
					ut_dulint_align_down(max_lsn,OS_FILE_LOG_BLOCK_SIZE)));

			ulint	fold;
			fold = ut_fold_binary(log_buf + field, LOG_CHECKPOINT_CHECKSUM_1);
			mach_write_to_4(log_buf + field + LOG_CHECKPOINT_CHECKSUM_1, fold);

			fold = ut_fold_binary(log_buf + field + LOG_CHECKPOINT_LSN,
				LOG_CHECKPOINT_CHECKSUM_2 - LOG_CHECKPOINT_LSN);
			mach_write_to_4(log_buf + field + LOG_CHECKPOINT_CHECKSUM_2, fold);
*/
		}
not_consistent:
		;
	}

	if (ut_dulint_cmp(max_no, ut_dulint_zero) == 0) {
		msg("xtrabackup: No valid checkpoint found.\n");
		goto error;
	}


	/* It seems to be needed to overwrite the both checkpoint area. */
	MACH_WRITE_64(log_buf + LOG_CHECKPOINT_1 + LOG_CHECKPOINT_LSN, max_lsn);
	mach_write_to_4(log_buf + LOG_CHECKPOINT_1
			+ LOG_CHECKPOINT_OFFSET_LOW32,
			LOG_FILE_HDR_SIZE + (ulint) ut_dulint_minus(max_lsn,
			ut_dulint_align_down(max_lsn,OS_FILE_LOG_BLOCK_SIZE)));
#if MYSQL_VERSION_ID >= 50600
	mach_write_to_4(log_buf + LOG_CHECKPOINT_1
			+ LOG_CHECKPOINT_OFFSET_HIGH32, 0);
#endif
#ifdef XTRADB_BASED
	MACH_WRITE_64(log_buf + LOG_CHECKPOINT_1 + LOG_CHECKPOINT_ARCHIVED_LSN,
			(ib_uint64_t)(LOG_FILE_HDR_SIZE + ut_dulint_minus(max_lsn,
					ut_dulint_align_down(max_lsn,OS_FILE_LOG_BLOCK_SIZE))));
#endif
	fold = ut_fold_binary(log_buf + LOG_CHECKPOINT_1, LOG_CHECKPOINT_CHECKSUM_1);
	mach_write_to_4(log_buf + LOG_CHECKPOINT_1 + LOG_CHECKPOINT_CHECKSUM_1, fold);

	fold = ut_fold_binary(log_buf + LOG_CHECKPOINT_1 + LOG_CHECKPOINT_LSN,
		LOG_CHECKPOINT_CHECKSUM_2 - LOG_CHECKPOINT_LSN);
	mach_write_to_4(log_buf + LOG_CHECKPOINT_1 + LOG_CHECKPOINT_CHECKSUM_2, fold);

	MACH_WRITE_64(log_buf + LOG_CHECKPOINT_2 + LOG_CHECKPOINT_LSN, max_lsn);
	mach_write_to_4(log_buf + LOG_CHECKPOINT_2
			+ LOG_CHECKPOINT_OFFSET_LOW32,
			LOG_FILE_HDR_SIZE + (ulint) ut_dulint_minus(max_lsn,
			ut_dulint_align_down(max_lsn,OS_FILE_LOG_BLOCK_SIZE)));
#if MYSQL_VERSION_ID >= 50600
	mach_write_to_4(log_buf + LOG_CHECKPOINT_2
			+ LOG_CHECKPOINT_OFFSET_HIGH32, 0);
#endif
#ifdef XTRADB_BASED
	MACH_WRITE_64(log_buf + LOG_CHECKPOINT_2 + LOG_CHECKPOINT_ARCHIVED_LSN,
			(ib_uint64_t)(LOG_FILE_HDR_SIZE + ut_dulint_minus(max_lsn,
					ut_dulint_align_down(max_lsn,OS_FILE_LOG_BLOCK_SIZE))));
#endif
        fold = ut_fold_binary(log_buf + LOG_CHECKPOINT_2, LOG_CHECKPOINT_CHECKSUM_1);
        mach_write_to_4(log_buf + LOG_CHECKPOINT_2 + LOG_CHECKPOINT_CHECKSUM_1, fold);

        fold = ut_fold_binary(log_buf + LOG_CHECKPOINT_2 + LOG_CHECKPOINT_LSN,
                LOG_CHECKPOINT_CHECKSUM_2 - LOG_CHECKPOINT_LSN);
        mach_write_to_4(log_buf + LOG_CHECKPOINT_2 + LOG_CHECKPOINT_CHECKSUM_2, fold);


	success = xb_os_file_write(src_path, src_file, log_buf, 0,
				   LOG_FILE_HDR_SIZE);
	if (!success) {
		goto error;
	}

	/* expand file size (9/8) and align to UNIV_PAGE_SIZE */

	if (file_size % UNIV_PAGE_SIZE) {
		memset(log_buf, 0, UNIV_PAGE_SIZE);
		success = xb_os_file_write(src_path, src_file, log_buf,
					    file_size,
					    UNIV_PAGE_SIZE
					    - (ulint) (file_size
						       % UNIV_PAGE_SIZE));
		if (!success) {
			goto error;
		}

		file_size = os_file_get_size(src_file);
	}

	/* TODO: We should judge whether the file is already expanded or not... */
	{
		ulint	expand;

		memset(log_buf, 0, UNIV_PAGE_SIZE * 128);
		expand = (ulint) (file_size / UNIV_PAGE_SIZE / 8);

		for (; expand > 128; expand -= 128) {
			success = xb_os_file_write(src_path, src_file, log_buf,
						   file_size,
						   UNIV_PAGE_SIZE * 128);
			if (!success) {
				goto error;
			}
			file_size += UNIV_PAGE_SIZE * 128;
		}

		if (expand) {
			success = xb_os_file_write(src_path, src_file, log_buf,
						   file_size,
						   expand * UNIV_PAGE_SIZE);
			if (!success) {
				goto error;
			}
			file_size += UNIV_PAGE_SIZE * expand;
		}
	}

	/* make larger than 2MB */
	if (file_size < 2*1024*1024L) {
		memset(log_buf, 0, UNIV_PAGE_SIZE);
		while (file_size < 2*1024*1024L) {
			success = xb_os_file_write(src_path, src_file, log_buf,
						   file_size, UNIV_PAGE_SIZE);
			if (!success) {
				goto error;
			}
			file_size += UNIV_PAGE_SIZE;
		}
		file_size = os_file_get_size(src_file);
	}

	msg("xtrabackup: xtrabackup_logfile detected: size=" INT64PF ", "
	    "start_lsn=(" LSN_PF ")\n", file_size, max_lsn);

	os_file_close(src_file);
	src_file = XB_FILE_UNDEFINED;

	/* fake InnoDB */
	INNODB_LOG_DIR = NULL;
	innobase_log_file_size      = file_size;
	innobase_log_files_in_group = 1;

	srv_thread_concurrency = 0;

	/* rename 'xtrabackup_logfile' to 'ib_logfile0' */
	success = xb_file_rename(src_path, dst_path);
	if (!success) {
		goto error;
	}
	xtrabackup_logfile_is_renamed = TRUE;

	ut_free(log_buf_);

	return(FALSE);

skip_modify:
	os_file_close(src_file);
	src_file = XB_FILE_UNDEFINED;
	ut_free(log_buf_);
	return(FALSE);

error:
	if (src_file != XB_FILE_UNDEFINED)
		os_file_close(src_file);
	if (log_buf_)
		ut_free(log_buf_);
	msg("xtrabackup: Error: xtrabackup_init_temp_log() failed.\n");
	return(TRUE); /*ERROR*/
}

/***********************************************************************
Generates path to the meta file path from a given path to an incremental .delta
by replacing trailing ".delta" with ".meta", or returns error if 'delta_path'
does not end with the ".delta" character sequence.
@return TRUE on success, FALSE on error. */
static
ibool
get_meta_path(
	const char	*delta_path,	/* in: path to a .delta file */
	char 		*meta_path)	/* out: path to the corresponding .meta
					file */
{
	size_t		len = strlen(delta_path);

	if (len <= 6 || strcmp(delta_path + len - 6, ".delta")) {
		return FALSE;
	}
	memcpy(meta_path, delta_path, len - 6);
	strcpy(meta_path + len - 6, XB_DELTA_INFO_SUFFIX);

	return TRUE;
}

/***********************************************************************
Searches for matching tablespace file for given .delta file and space_id
in given directory. When matching tablespace found, renames it to match the
name of .delta file. If there was a tablespace with matching name and
mismatching ID, renames it to xtrabackup_tmp_#ID.ibd. If there was no
matching file, creates a new tablespace.
@return file handle of matched or created file */
static
os_file_t
xb_delta_open_matching_space(
	const char*	dbname,		/* in: path to destination database dir */
	const char*	name,		/* in: name of delta file (without .delta) */
	ulint		space_id,	/* in: space id of delta file */
	ulint		zip_size,	/* in: zip_size of tablespace */
	char*		real_name,	/* out: full path of destination file */
	size_t		real_name_len,	/* out: buffer size for real_name */
	ibool* 		success)	/* out: indicates error. TRUE = success */
{
	char			dest_dir[FN_REFLEN];
	char			dest_space_name[FN_REFLEN];
	ibool			ok;
	fil_space_t*		fil_space;
	os_file_t		file	= 0;
	ulint			tablespace_flags;
	xtrabackup_tables_t*	table;

	ut_a(dbname != NULL ||
		trx_sys_sys_space(space_id) ||
		space_id == ULINT_UNDEFINED);

	*success = FALSE;

	if (dbname) {
		snprintf(dest_dir, FN_REFLEN, "%s/%s",
			xtrabackup_target_dir, dbname);
		srv_normalize_path_for_win(dest_dir);

		snprintf(dest_space_name, FN_REFLEN, "%s%s/%s",
			 xb_dict_prefix, dbname, name);
	} else {
		snprintf(dest_dir, FN_REFLEN, "%s", xtrabackup_target_dir);
		srv_normalize_path_for_win(dest_dir);

		snprintf(dest_space_name, FN_REFLEN, "%s%s", xb_dict_prefix,
			 name);
	}

	snprintf(real_name, real_name_len,
		 "%s/%s",
		 xtrabackup_target_dir, dest_space_name);
	srv_normalize_path_for_win(real_name);
	dest_space_name[strlen(dest_space_name) - XB_DICT_SUFFIX_LEN] = '\0';

	/* Create the database directory if it doesn't exist yet */
	if (!os_file_create_directory(dest_dir, FALSE)) {
		msg("xtrabackup: error: cannot create dir %s\n", dest_dir);
		return file;
	}

	if (trx_sys_sys_space(space_id)) {
		goto found;
	}

	/* remember space name for further reference */
	table = static_cast<xtrabackup_tables_t *>
		(ut_malloc(sizeof(xtrabackup_tables_t) +
			strlen(dest_space_name) + 1));

	table->name = ((char*)table) + sizeof(xtrabackup_tables_t);
	strcpy(table->name, dest_space_name);
	HASH_INSERT(xtrabackup_tables_t, name_hash, inc_dir_tables_hash,
			ut_fold_string(table->name), table);

	mutex_enter(&fil_system->mutex);
	fil_space = xb_space_get_by_name(dest_space_name);
	mutex_exit(&fil_system->mutex);

	if (fil_space != NULL) {
		if (fil_space->id == space_id || space_id == ULINT_UNDEFINED) {
			/* we found matching space */
			goto found;
		} else {

			char	tmpname[FN_REFLEN];

			snprintf(tmpname, FN_REFLEN, "%s%s/xtrabackup_tmp_#%lu",
				 xb_dict_prefix, dbname, fil_space->id);

			msg("xtrabackup: Renaming %s to %s.ibd\n",
				fil_space->name, tmpname);

			if (!xb_fil_rename_tablespace(NULL, fil_space->id,
						      tmpname, NULL))
			{
				msg("xtrabackup: Cannot rename %s to %s\n",
					fil_space->name, tmpname);
				goto exit;
			}
		}
	}

	if (space_id == ULINT_UNDEFINED)
	{
		msg("xtrabackup: Error: Cannot handle DDL operation on tablespace "
		    "%s\n", dest_space_name);
		exit(EXIT_FAILURE);
	}
	mutex_enter(&fil_system->mutex);
	fil_space = xb_space_get_by_id(space_id);
	mutex_exit(&fil_system->mutex);
	if (fil_space != NULL) {
		char	tmpname[FN_REFLEN];

		strncpy(tmpname, dest_space_name, FN_REFLEN);
#if MYSQL_VERSION_ID < 50600
		/* Need to truncate .ibd before renaming.  For MySQL 5.6 it's
		already truncated.  */
		tmpname[strlen(tmpname) - 4] = 0;
#endif

		msg("xtrabackup: Renaming %s to %s\n",
		    fil_space->name, dest_space_name);

		if (!xb_fil_rename_tablespace(NULL, fil_space->id, tmpname,
					      NULL))
		{
			msg("xtrabackup: Cannot rename %s to %s\n",
				fil_space->name, dest_space_name);
			goto exit;
		}

		goto found;
	}

	/* No matching space found. create the new one.  */

	if (!xb_fil_space_create(dest_space_name, space_id, 0,
				 FIL_TABLESPACE)) {
		msg("xtrabackup: Cannot create tablespace %s\n",
			dest_space_name);
		goto exit;
	}

	/* Calculate correct tablespace flags for compressed tablespaces.  */
	if (!zip_size || zip_size == ULINT_UNDEFINED) {
		tablespace_flags = 0;
	}
	else {
		tablespace_flags
			= (get_bit_shift(zip_size >> PAGE_ZIP_MIN_SIZE_SHIFT
					 << 1)
			   << DICT_TF_ZSSIZE_SHIFT)
			| DICT_TF_COMPACT
			| (DICT_TF_FORMAT_ZIP << DICT_TF_FORMAT_SHIFT);
		ut_a(dict_tf_get_zip_size(tablespace_flags)
		     == zip_size);
	}
	*success = xb_space_create_file(real_name, space_id, tablespace_flags,
					&file);
	goto exit;

found:
	/* open the file and return it's handle */

	file = xb_file_create_no_error_handling(real_name, OS_FILE_OPEN,
					    OS_FILE_READ_WRITE,
					    &ok);

	if (ok) {
		*success = TRUE;
	} else {
		msg("xtrabackup: Cannot open file %s\n", real_name);
	}

exit:

	return file;
}

/************************************************************************
Applies a given .delta file to the corresponding data file.
@return TRUE on success */
static
ibool
xtrabackup_apply_delta(
	const char*	dirname,	/* in: dir name of incremental */
	const char*	dbname,		/* in: database name (ibdata: NULL) */
	const char*	filename,	/* in: file name (not a path),
					including the .delta extension */
	void*		/*data*/)
{
	os_file_t	src_file = XB_FILE_UNDEFINED;
	os_file_t	dst_file = XB_FILE_UNDEFINED;
	char	src_path[FN_REFLEN];
	char	dst_path[FN_REFLEN];
	char	meta_path[FN_REFLEN];
	char	space_name[FN_REFLEN];
	ibool	success;

	ibool	last_buffer = FALSE;
	ulint	page_in_buffer;
	ulint	incremental_buffers = 0;

	xb_delta_info_t info;
	ulint		page_size;
	ulint		page_size_shift;
	byte*		incremental_buffer_base = NULL;
	byte*		incremental_buffer;

	ut_a(xtrabackup_incremental);

	if (dbname) {
		snprintf(src_path, sizeof(src_path), "%s/%s/%s",
			 dirname, dbname, filename);
		snprintf(dst_path, sizeof(dst_path), "%s/%s/%s",
			 xtrabackup_real_target_dir, dbname, filename);
	} else {
		snprintf(src_path, sizeof(src_path), "%s/%s",
			 dirname, filename);
		snprintf(dst_path, sizeof(dst_path), "%s/%s",
			 xtrabackup_real_target_dir, filename);
	}
	dst_path[strlen(dst_path) - 6] = '\0';

	strncpy(space_name, filename, FN_REFLEN);
	space_name[strlen(space_name) -  6] = 0;

	if (!get_meta_path(src_path, meta_path)) {
		goto error;
	}

	srv_normalize_path_for_win(dst_path);
	srv_normalize_path_for_win(src_path);
	srv_normalize_path_for_win(meta_path);

	if (!xb_read_delta_metadata(meta_path, &info)) {
		goto error;
	}

	page_size = info.page_size;
	page_size_shift = get_bit_shift(page_size);
	msg("xtrabackup: page size for %s is %lu bytes\n",
	    src_path, page_size);
	if (page_size_shift < 10 ||
	    page_size_shift > UNIV_PAGE_SIZE_SHIFT_MAX) {
		msg("xtrabackup: error: invalid value of page_size "
		    "(%lu bytes) read from %s\n", page_size, meta_path);
		goto error;
	}

	src_file = xb_file_create_no_error_handling(src_path, OS_FILE_OPEN,
						    OS_FILE_READ_WRITE,
						    &success);
	if (!success) {
		os_file_get_last_error(TRUE);
		msg("xtrabackup: error: cannot open %s\n", src_path);
		goto error;
	}

	posix_fadvise(src_file, 0, 0, POSIX_FADV_SEQUENTIAL);
	posix_fadvise(src_file, 0, 0, POSIX_FADV_DONTNEED);

	xb_file_set_nocache(src_file, src_path, "OPEN");

	dst_file = xb_delta_open_matching_space(
			dbname, space_name, info.space_id, info.zip_size,
			dst_path, sizeof(dst_path), &success);
	if (!success) {
		msg("xtrabackup: error: cannot open %s\n", dst_path);
		goto error;
	}

	posix_fadvise(dst_file, 0, 0, POSIX_FADV_DONTNEED);

	xb_file_set_nocache(dst_file, dst_path, "OPEN");

	/* allocate buffer for incremental backup (4096 pages) */
	incremental_buffer_base = static_cast<byte *>
		(ut_malloc((UNIV_PAGE_SIZE_MAX / 4 + 1) *
			   UNIV_PAGE_SIZE_MAX));
	incremental_buffer = static_cast<byte *>
		(ut_align(incremental_buffer_base,
			  UNIV_PAGE_SIZE_MAX));

	msg("Applying %s to %s...\n", src_path, dst_path);

	while (!last_buffer) {
		ulint cluster_header;

		/* read to buffer */
		/* first block of block cluster */
		success = xb_os_file_read(src_file, incremental_buffer,
					  ((incremental_buffers
					    * (page_size / 4))
					   << page_size_shift),
					  page_size);
		if (!success) {
			goto error;
		}

		cluster_header = mach_read_from_4(incremental_buffer);
		switch(cluster_header) {
			case 0x78747261UL: /*"xtra"*/
				break;
			case 0x58545241UL: /*"XTRA"*/
				last_buffer = TRUE;
				break;
			default:
				msg("xtrabackup: error: %s seems not "
				    ".delta file.\n", src_path);
				goto error;
		}

		for (page_in_buffer = 1; page_in_buffer < page_size / 4;
		     page_in_buffer++) {
			if (mach_read_from_4(incremental_buffer + page_in_buffer * 4)
			    == 0xFFFFFFFFUL)
				break;
		}

		ut_a(last_buffer || page_in_buffer == page_size / 4);

		/* read whole of the cluster */
		success = xb_os_file_read(src_file, incremental_buffer,
					  ((incremental_buffers
					    * (page_size / 4))
					   << page_size_shift),
					  page_in_buffer * page_size);
		if (!success) {
			goto error;
		}

		for (page_in_buffer = 1; page_in_buffer < page_size / 4;
		     page_in_buffer++) {
			ulint offset_on_page;

			offset_on_page = mach_read_from_4(incremental_buffer + page_in_buffer * 4);

			if (offset_on_page == 0xFFFFFFFFUL)
				break;

			/* apply blocks in the cluster */
//			if (ut_dulint_cmp(incremental_lsn,
//				MACH_READ_64(incremental_buffer
//						 + page_in_buffer * page_size
//						 + FIL_PAGE_LSN)) >= 0)
//				continue;

			success = xb_os_file_write(dst_path, dst_file,
					incremental_buffer +
						page_in_buffer * page_size,
					(offset_on_page << page_size_shift),
					page_size);
			if (!success) {
				goto error;
			}
		}

		incremental_buffers++;
	}

	if (incremental_buffer_base)
		ut_free(incremental_buffer_base);
	if (src_file != XB_FILE_UNDEFINED)
		os_file_close(src_file);
	if (dst_file != XB_FILE_UNDEFINED)
		os_file_close(dst_file);
	return TRUE;

error:
	if (incremental_buffer_base)
		ut_free(incremental_buffer_base);
	if (src_file != XB_FILE_UNDEFINED)
		os_file_close(src_file);
	if (dst_file != XB_FILE_UNDEFINED)
		os_file_close(dst_file);
	msg("xtrabackup: Error: xtrabackup_apply_delta(): "
	    "failed to apply %s to %s.\n", src_path, dst_path);
	return FALSE;
}

/************************************************************************
Callback to handle datadir entry. Function of this type will be called
for each entry which matches the mask by xb_process_datadir.
@return should return TRUE on success */
typedef ibool (*handle_datadir_entry_func_t)(
/*=========================================*/
	const char*	data_home_dir,		/*!<in: path to datadir */
	const char*	db_name,		/*!<in: database name */
	const char*	file_name,		/*!<in: file name with suffix */
	void*		arg);			/*!<in: caller-provided data */

/************************************************************************
Callback to handle datadir entry. Deletes entry if it has no matching
fil_space in fil_system directory.
@return FALSE if delete attempt was unsuccessful */
static
ibool
rm_if_not_found(
	const char*	data_home_dir,		/*!<in: path to datadir */
	const char*	db_name,		/*!<in: database name */
	const char*	file_name,		/*!<in: file name with suffix */
	void*		arg __attribute__((unused)))
{
	char			name[FN_REFLEN];
	xtrabackup_tables_t*	table;

	snprintf(name, FN_REFLEN, "%s%s/%s",
				xb_dict_prefix, db_name, file_name);
	name[strlen(name) - XB_DICT_SUFFIX_LEN] = '\0';

	XB_HASH_SEARCH(name_hash, inc_dir_tables_hash, ut_fold_string(name),
		       table, (void) 0,
		       !strcmp(table->name, name));

	if (!table) {
		snprintf(name, FN_REFLEN, "%s/%s/%s", data_home_dir,
						      db_name, file_name);
		return os_file_delete(name);
	}

	return(TRUE);
}

/************************************************************************
Function enumerates files in datadir (provided by path) which are matched
by provided suffix. For each entry callback is called.
@return FALSE if callback for some entry returned FALSE */
static
ibool
xb_process_datadir(
	const char*			path,	/*!<in: datadir path */
	const char*			suffix,	/*!<in: suffix to match
						against */
	handle_datadir_entry_func_t	func,	/*!<in: callback */
	void*				data)	/*!<in: additional argument for
						callback */
{
	ulint		ret;
	char		dbpath[FN_REFLEN];
	os_file_dir_t	dir;
	os_file_dir_t	dbdir;
	os_file_stat_t	dbinfo;
	os_file_stat_t	fileinfo;
	ulint		suffix_len;
	dberr_t		err 		= DB_SUCCESS;
	static char	current_dir[2];

	current_dir[0] = FN_CURLIB;
	current_dir[1] = 0;
	srv_data_home = current_dir;

	suffix_len = strlen(suffix);

	/* datafile */
	dbdir = os_file_opendir(path, FALSE);

	if (dbdir != NULL) {
		ret = fil_file_readdir_next_file(&err, path, dbdir,
							&fileinfo);
		while (ret == 0) {
			if (fileinfo.type == OS_FILE_TYPE_DIR) {
				goto next_file_item_1;
			}

			if (strlen(fileinfo.name) > suffix_len
			    && 0 == strcmp(fileinfo.name + 
					strlen(fileinfo.name) - suffix_len,
					suffix)) {
				if (!func(
					    path, NULL,
					    fileinfo.name, data))
				{
					return(FALSE);
				}
			}
next_file_item_1:
			ret = fil_file_readdir_next_file(&err,
							path, dbdir,
							&fileinfo);
		}

		os_file_closedir(dbdir);
	} else {
		msg("xtrabackup: Cannot open dir %s\n",
		    path);
	}

	/* single table tablespaces */
	dir = os_file_opendir(path, FALSE);

	if (dir == NULL) {
		msg("xtrabackup: Cannot open dir %s\n",
		    path);
	}

		ret = fil_file_readdir_next_file(&err, path, dir,
								&dbinfo);
	while (ret == 0) {
		if (dbinfo.type == OS_FILE_TYPE_FILE
		    || dbinfo.type == OS_FILE_TYPE_UNKNOWN) {

		        goto next_datadir_item;
		}

		sprintf(dbpath, "%s/%s", path,
								dbinfo.name);
		srv_normalize_path_for_win(dbpath);

		dbdir = os_file_opendir(dbpath, FALSE);

		if (dbdir != NULL) {

			ret = fil_file_readdir_next_file(&err, dbpath, dbdir,
								&fileinfo);
			while (ret == 0) {

			        if (fileinfo.type == OS_FILE_TYPE_DIR) {

				        goto next_file_item_2;
				}

				if (strlen(fileinfo.name) > suffix_len
				    && 0 == strcmp(fileinfo.name + 
						strlen(fileinfo.name) -
								suffix_len,
						suffix)) {
					/* The name ends in suffix; process
					the file */
					if (!func(
						    path,
						    dbinfo.name,
						    fileinfo.name, data))
					{
						return(FALSE);
					}
				}
next_file_item_2:
				ret = fil_file_readdir_next_file(&err,
								dbpath, dbdir,
								&fileinfo);
			}

			os_file_closedir(dbdir);
		}
next_datadir_item:
		ret = fil_file_readdir_next_file(&err,
						path,
								dir, &dbinfo);
	}

	os_file_closedir(dir);

	return(TRUE);
}

/************************************************************************
Applies all .delta files from incremental_dir to the full backup.
@return TRUE on success. */
static
ibool
xtrabackup_apply_deltas()
{
	return xb_process_datadir(xtrabackup_incremental_dir, ".delta",
		xtrabackup_apply_delta, NULL);
}

static my_bool
xtrabackup_close_temp_log(my_bool clear_flag)
{
	os_file_t	src_file = XB_FILE_UNDEFINED;
	char	src_path[FN_REFLEN];
	char	dst_path[FN_REFLEN];
	ibool	success;

	byte*	log_buf;
	byte*	log_buf_ = NULL;


	if (!xtrabackup_logfile_is_renamed)
		return(FALSE);

	/* rename 'ib_logfile0' to 'xtrabackup_logfile' */
	if(!xtrabackup_incremental_dir) {
		sprintf(dst_path, "%s/ib_logfile0", xtrabackup_target_dir);
		sprintf(src_path, "%s/%s", xtrabackup_target_dir,
			XB_LOG_FILENAME);
	} else {
		sprintf(dst_path, "%s/ib_logfile0", xtrabackup_incremental_dir);
		sprintf(src_path, "%s/%s", xtrabackup_incremental_dir,
			XB_LOG_FILENAME);
	}

	srv_normalize_path_for_win(dst_path);
	srv_normalize_path_for_win(src_path);

	success = xb_file_rename(dst_path, src_path);
	if (!success) {
		goto error;
	}
	xtrabackup_logfile_is_renamed = FALSE;

	if (!clear_flag)
		return(FALSE);

	/* clear LOG_FILE_WAS_CREATED_BY_HOT_BACKUP field */
	src_file = xb_file_create_no_error_handling(src_path, OS_FILE_OPEN,
						    OS_FILE_READ_WRITE,
						    &success);
	if (!success) {
		goto error;
	}

	posix_fadvise(src_file, 0, 0, POSIX_FADV_DONTNEED);

	xb_file_set_nocache(src_file, src_path, "OPEN");

	log_buf_ = static_cast<byte *>(ut_malloc(LOG_FILE_HDR_SIZE +
						 UNIV_PAGE_SIZE_MAX));
	log_buf = static_cast<byte *>(ut_align(log_buf_, UNIV_PAGE_SIZE_MAX));

	success = xb_os_file_read(src_file, log_buf, 0, LOG_FILE_HDR_SIZE);
	if (!success) {
		goto error;
	}

	memset(log_buf + LOG_FILE_WAS_CREATED_BY_HOT_BACKUP, ' ', 4);

	success = xb_os_file_write(src_path, src_file, log_buf, 0,
				   LOG_FILE_HDR_SIZE);
	if (!success) {
		goto error;
	}

	os_file_close(src_file);
	src_file = XB_FILE_UNDEFINED;

	return(FALSE);
error:
	if (src_file != XB_FILE_UNDEFINED)
		os_file_close(src_file);
	if (log_buf_)
		ut_free(log_buf_);
	msg("xtrabackup: Error: xtrabackup_close_temp_log() failed.\n");
	return(TRUE); /*ERROR*/
}

static void
xtrabackup_prepare_func(void)
{
	ulint	err;
	datafiles_iter_t	*it;
	fil_node_t		*node;
	fil_space_t		*space;
	char			 metadata_path[FN_REFLEN];

	/* cd to target-dir */

	if (my_setwd(xtrabackup_real_target_dir,MYF(MY_WME)))
	{
		msg("xtrabackup: cannot my_setwd %s\n",
		    xtrabackup_real_target_dir);
		exit(EXIT_FAILURE);
	}
	msg("xtrabackup: cd to %s\n", xtrabackup_real_target_dir);

	xtrabackup_target_dir= mysql_data_home_buff;
	xtrabackup_target_dir[0]=FN_CURLIB;		// all paths are relative from here
	xtrabackup_target_dir[1]=0;

	/* read metadata of target */
	{
		sprintf(metadata_path, "%s/%s", xtrabackup_target_dir,
			XTRABACKUP_METADATA_FILENAME);

		if (!xtrabackup_read_metadata(metadata_path))
			msg("xtrabackup: error: xtrabackup_read_metadata()\n");

		if (!strcmp(metadata_type, "full-backuped")) {
			msg("xtrabackup: This target seems to be not prepared "
			    "yet.\n");
		} else if (!strcmp(metadata_type, "full-prepared")) {
			msg("xtrabackup: This target seems to be already "
			    "prepared.\n");
			goto skip_check;
		} else {
			msg("xtrabackup: This target seems not to have correct "
			    "metadata...\n");
		}

		if (xtrabackup_incremental) {
			msg("xtrabackup: error: applying incremental backup "
			    "needs target prepared.\n");
			exit(EXIT_FAILURE);
		}
skip_check:
		if (xtrabackup_incremental
		    && ut_dulint_cmp(metadata_to_lsn, incremental_lsn) != 0) {
			msg("xtrabackup: error: This incremental backup seems "
			    "not to be proper for the target.\n"
			    "xtrabackup:  Check 'to_lsn' of the target and "
			    "'from_lsn' of the incremental.\n");
			exit(EXIT_FAILURE);
		}
	}

	/* Create logfiles for recovery from 'xtrabackup_logfile', before start InnoDB */
	srv_max_n_threads = 1000;
	os_sync_mutex = NULL;
	ut_mem_init();
#if defined(XTRADB_BASED) || MYSQL_VERSION_ID >= 50600
	/* temporally dummy value to avoid crash */
	srv_page_size_shift = 14;
	srv_page_size = (1 << srv_page_size_shift);
#endif
	os_sync_init();
	sync_init();
	os_io_init_simple();
	mem_init(srv_mem_pool_size);
	ut_crc32_init();

	if(xtrabackup_init_temp_log())
		goto error;

	if(innodb_init_param()) {
		goto error;
	}

	/* Expand compacted datafiles */

	if (xtrabackup_compact) {
		srv_compact_backup = TRUE;

		if (!xb_expand_datafiles()) {
			goto error;
		}

		/* Reset the 'compact' flag in xtrabackup_checkpoints so we
		don't expand on subsequent invocations. */
		xtrabackup_compact = FALSE;
		if (!xtrabackup_write_metadata(metadata_path)) {
			msg("xtrabackup: error: xtrabackup_write_metadata() "
			    "failed\n");
			goto error;
		}
	}

	xb_normalize_init_values();

	if (xtrabackup_incremental) {
		err = xb_data_files_init();
		if (err != DB_SUCCESS) {
			msg("xtrabackup: error: xb_data_files_init() failed "
			    "with error code %lu\n", err);
			goto error;
		}

		inc_dir_tables_hash = hash_create(1000);

		if(!xtrabackup_apply_deltas()) {
			xb_data_files_close();
			xb_tables_hash_free(inc_dir_tables_hash);
			goto error;
		}

		xb_data_files_close();

		/* Cleanup datadir from tablespaces deleted between full and
		incremental backups */

		xb_process_datadir("./", ".ibd", rm_if_not_found, NULL);

		xb_tables_hash_free(inc_dir_tables_hash);
	}
	sync_close();
	sync_initialized = FALSE;
	os_sync_free();
	mem_close();
	os_sync_mutex = NULL;
	ut_free_all_mem();

	/* Reset the configuration as it might have been changed by
	xb_data_files_init(). */
	if(innodb_init_param()) {
		goto error;
	}

	srv_apply_log_only = (ibool) xtrabackup_apply_log_only;
	srv_rebuild_indexes = (ibool) xtrabackup_rebuild_indexes;

	/* increase IO threads */
	if(srv_n_file_io_threads < 10) {
		srv_n_read_io_threads = 4;
		srv_n_write_io_threads = 4;
	}

	msg("xtrabackup: Starting InnoDB instance for recovery.\n"
	    "xtrabackup: Using %lld bytes for buffer pool "
	    "(set by --use-memory parameter)\n", xtrabackup_use_memory);

	if(innodb_init())
		goto error;

	it = datafiles_iter_new(fil_system);
	if (it == NULL) {
		msg("xtrabackup: Error: datafiles_iter_new() failed.\n");
		exit(EXIT_FAILURE);
	}

	while ((node = datafiles_iter_next(it)) != NULL) {
		byte		*header;
		ulint		 size;
		ulint		 actual_size;
		mtr_t		 mtr;
		buf_block_t	*block;
		ulint		 flags;

		space = node->space;

		/* Align space sizes along with fsp header. We want to process
		each space once, so skip all nodes except the first one in a
		multi-node space. */
		if (UT_LIST_GET_PREV(chain, node) != NULL) {
			continue;
		}

		mtr_start(&mtr);

		mtr_s_lock(fil_space_get_latch(space->id, &flags), &mtr);

		block = buf_page_get(space->id,
				     dict_tf_get_zip_size(flags),
				     0, RW_S_LATCH, &mtr);
		header = FSP_HEADER_OFFSET + buf_block_get_frame(block);

		size = mtr_read_ulint(header + FSP_SIZE, MLOG_4BYTES,
				      &mtr);

		mtr_commit(&mtr);

		fil_extend_space_to_desired_size(&actual_size, space->id, size);
	}

	datafiles_iter_free(it);

	if (xtrabackup_export) {
		msg("xtrabackup: export option is specified.\n");
		os_file_t	info_file = XB_FILE_UNDEFINED;
		char		info_file_path[FN_REFLEN];
		ibool		success;
		char		table_name[FN_REFLEN];

		byte*		page;
		byte*		buf = NULL;

		buf = static_cast<byte *>(ut_malloc(UNIV_PAGE_SIZE * 2));
		page = static_cast<byte *>(ut_align(buf, UNIV_PAGE_SIZE));

		/* flush insert buffer at shutdwon */
		innobase_fast_shutdown = 0;

		it = datafiles_iter_new(fil_system);
		if (it == NULL) {
			msg("xtrabackup: Error: datafiles_iter_new() "
			    "failed.\n");
			exit(EXIT_FAILURE);
		}
		while ((node = datafiles_iter_next(it)) != NULL) {
			int		 len;
			char		*next, *prev, *p;
			dict_table_t*	 table;
			dict_index_t*	 index;
			ulint		 n_index;

			space = node->space;

			/* treat file_per_table only */
			if (trx_sys_sys_space(space->id)) {
				continue;
			}

			/* node exist == file exist, here */
			strncpy(info_file_path, node->name, FN_REFLEN);
			len = strlen(info_file_path);
			info_file_path[len - 3] = 'e';
			info_file_path[len - 2] = 'x';
			info_file_path[len - 1] = 'p';

			p = info_file_path;
			prev = NULL;
			while ((next = strstr(p, SRV_PATH_SEPARATOR_STR)) != NULL)
			{
				prev = p;
				p = next + 1;
			}
			info_file_path[len - 4] = 0;
			strncpy(table_name, prev, FN_REFLEN);

			info_file_path[len - 4] = '.';

			mutex_enter(&(dict_sys->mutex));

			table = dict_table_get_low(table_name);
			if (!table) {
				msg("xtrabackup: error: "
				    "cannot find dictionary "
				    "record of table %s\n",
				    table_name);
				goto next_node;
			}
			index = dict_table_get_first_index(table);
			n_index = UT_LIST_GET_LEN(table->indexes);
			if (n_index > 31) {
				msg("xtrabackup: error: "
				    "sorry, cannot export over "
				    "31 indexes for now.\n");
				goto next_node;
			}

			/* init exp file */
			memset(page, 0, UNIV_PAGE_SIZE);
			mach_write_to_4(page    , 0x78706f72UL);
			mach_write_to_4(page + 4, 0x74696e66UL);/*"xportinf"*/
			mach_write_to_4(page + 8, n_index);
			strncpy((char *) page + 12,
				table_name, 500);

			msg("xtrabackup: export metadata of "
			    "table '%s' to file `%s` "
			    "(%lu indexes)\n",
			    table_name, info_file_path,
			    n_index);

			n_index = 1;
			while (index) {
				mach_write_to_8(page + n_index * 512, index->id);
				mach_write_to_4(page + n_index * 512 + 8,
						index->page);
				strncpy((char *) page + n_index * 512 +
					12, index->name, 500);

				msg("xtrabackup:     name=%s, "
				    "id.low=%lu, page=%lu\n",
				    index->name,
#if (MYSQL_VERSION_ID < 50500)
				    index->id.low,
#else
				    (ulint)(index->id &
					    0xFFFFFFFFUL),
#endif
				    (ulint) index->page);
				index = dict_table_get_next_index(index);
				n_index++;

				srv_normalize_path_for_win(info_file_path);
				info_file = xb_file_create(
					info_file_path,
					OS_FILE_OVERWRITE,
					OS_FILE_NORMAL, OS_DATA_FILE,
					&success);
				if (!success) {
					os_file_get_last_error(TRUE);
					goto next_node;
				}
				success = xb_os_file_write(info_file_path,
							   info_file, page,
							   0, UNIV_PAGE_SIZE);
				if (!success) {
					os_file_get_last_error(TRUE);
					goto next_node;
				}
				success = xb_file_flush(info_file);
				if (!success) {
					os_file_get_last_error(TRUE);
					goto next_node;
				}
next_node:
				if (info_file != XB_FILE_UNDEFINED) {
					os_file_close(info_file);
					info_file = XB_FILE_UNDEFINED;
				}
				mutex_exit(&(dict_sys->mutex));
			}
		}

		ut_free(buf);
	}

	/* print binlog position (again?) */
	msg("\n[notice (again)]\n"
	    "  If you use binary log and don't use any hack of group commit,\n"
	    "  the binary log position seems to be:\n");
	trx_sys_print_mysql_binlog_offset();
	msg("\n");

	/* output to xtrabackup_binlog_pos_innodb */
	if (*trx_sys_mysql_bin_log_name != '\0') {
		FILE *fp;

		fp = fopen("xtrabackup_binlog_pos_innodb", "w");
		if (fp) {
			/* Use UINT64PF instead of LSN_PF here, as we have to
			maintain the file format. */
			fprintf(fp, "%s\t" UINT64PF "\n",
				trx_sys_mysql_bin_log_name,
				trx_sys_mysql_bin_log_pos);
			fclose(fp);
		} else {
			msg("xtrabackup: failed to open "
			    "'xtrabackup_binlog_pos_innodb'\n");
		}
	}

	/* Check whether the log is applied enough or not. */
	if ((xtrabackup_incremental
	     && ut_dulint_cmp(srv_start_lsn, incremental_last_lsn) < 0)
	    ||(!xtrabackup_incremental
	       && ut_dulint_cmp(srv_start_lsn, metadata_last_lsn) < 0)) {
		msg(
"xtrabackup: ########################################################\n"
"xtrabackup: # !!WARNING!!                                          #\n"
"xtrabackup: # The transaction log file is corrupted.               #\n"
"xtrabackup: # The log was not applied to the intended LSN!         #\n"
"xtrabackup: ########################################################\n"
		    );
		if (xtrabackup_incremental) {
			msg("xtrabackup: The intended lsn is " LSN_PF "\n",
			    incremental_last_lsn);
		} else {
			msg("xtrabackup: The intended lsn is " LSN_PF "\n",
			    metadata_last_lsn);
		}
	}

	if(innodb_end())
		goto error;

	sync_initialized = FALSE;
	os_sync_mutex = NULL;

	/* re-init necessary components */
	ut_mem_init();
	os_sync_init();
	sync_init();
	os_io_init_simple();

	if(xtrabackup_close_temp_log(TRUE))
		exit(EXIT_FAILURE);

	/* output to metadata file */
	{
		char	filename[FN_REFLEN];

		strcpy(metadata_type, "full-prepared");

		if(xtrabackup_incremental
		   && ut_dulint_cmp(metadata_to_lsn, incremental_to_lsn) < 0)
		{
			metadata_to_lsn = incremental_to_lsn;
			metadata_last_lsn = incremental_last_lsn;
		}

		sprintf(filename, "%s/%s", xtrabackup_target_dir, XTRABACKUP_METADATA_FILENAME);
		if (!xtrabackup_write_metadata(filename))
			msg("xtrabackup: error: xtrabackup_write_metadata"
			    "(xtrabackup_target_dir)\n");

		if(xtrabackup_extra_lsndir) {
			sprintf(filename, "%s/%s", xtrabackup_extra_lsndir, XTRABACKUP_METADATA_FILENAME);
			if (!xtrabackup_write_metadata(filename))
				msg("xtrabackup: error: "
				    "xtrabackup_write_metadata"
				    "(xtrabackup_extra_lsndir)\n");
		}
	}

	if(!xtrabackup_create_ib_logfile)
		return;

	/* TODO: make more smart */

	msg("\n[notice]\n"
	    "We cannot call InnoDB second time during the process lifetime.\n");
	msg("Please re-execte to create ib_logfile*. Sorry.\n");

	return;

error:
	xtrabackup_close_temp_log(FALSE);

	exit(EXIT_FAILURE);
}

/* ================= main =================== */

int main(int argc, char **argv)
{
	int ho_error;

	MY_INIT(argv[0]);
	xb_regex_init();

#if MYSQL_VERSION_ID >= 50600
	system_charset_info= &my_charset_utf8_general_ci;
	key_map_full.set_all();
#endif

	/* scan options for group to load defaults from */
	{
		int	i;
		char*	optend;
		for (i=1; i < argc; i++) {
			optend = strcend(argv[i], '=');
			if (strncmp(argv[i], "--defaults-group", optend - argv[i]) == 0) {
				xb_load_default_groups[2] = defaults_group = optend + 1;
			}
		}
	}
	load_defaults("my", xb_load_default_groups, &argc, &argv);

	/* ignore unsupported options */
	{
	int i,j,argc_new,find;
	char *optend, *prev_found = NULL;
	argc_new = argc;

	j=1;
	for (i=1 ; i < argc ; i++) {
		uint count;
		struct my_option *opt= (struct my_option *) xb_long_options;
		optend= strcend((argv)[i], '=');
		if (!strncmp(argv[i], "--defaults-file", optend - argv[i]))
		{
			msg("xtrabackup: Error: --defaults-file "
			    "must be specified first on the command "
			    "line\n");
			exit(EXIT_FAILURE);
		}
		for (count= 0; opt->name; opt++) {
			if (!getopt_compare_strings(opt->name, (argv)[i] + 2,
				(uint)(optend - (argv)[i] - 2))) /* match found */
			{
				if (!opt->name[(uint)(optend - (argv)[i] - 2)]) {
					find = 1;
					goto next_opt;
				}
				if (!count) {
					count= 1;
					prev_found= (char *) opt->name;
				}
				else if (strcmp(prev_found, opt->name)) {
					count++;
				}
			}
		}
		find = count;
next_opt:
		if(!find){
			argc_new--;
		} else {
			(argv)[j]=(argv)[i];
			j++;
		}
	}
	argc = argc_new;
	argv[argc] = NULL;
	}

	if ((ho_error=handle_options(&argc, &argv, xb_long_options, get_one_option)))
		exit(ho_error);

	if ((!xtrabackup_print_param) && (!xtrabackup_prepare) && (strcmp(mysql_data_home, "./") == 0)) {
		if (!xtrabackup_print_param)
			usage();
		msg("\nxtrabackup: Error: Please set parameter 'datadir'\n");
		exit(EXIT_FAILURE);
	}

	/* Ensure target dir is not relative to datadir */
	my_load_path(xtrabackup_real_target_dir, xtrabackup_target_dir, NULL);
	xtrabackup_target_dir= xtrabackup_real_target_dir;

#if defined(XTRADB_BASED) || MYSQL_VERSION_ID >= 50600
	/* temporary setting of enough size */
	srv_page_size_shift = UNIV_PAGE_SIZE_SHIFT_MAX;
	srv_page_size = UNIV_PAGE_SIZE_MAX;
#endif
#ifdef XTRADB_BASED
	srv_log_block_size = 512;
#endif
	if (xtrabackup_backup && xtrabackup_incremental) {
		/* direct specification is only for --backup */
		/* and the lsn is prior to the other option */

		char* endchar;
		int error = 0;
		incremental_lsn = strtoll(xtrabackup_incremental, &endchar, 10);
		if (*endchar != '\0')
			error = 1;

		if (error) {
			msg("xtrabackup: value '%s' may be wrong format for "
			    "incremental option.\n", xtrabackup_incremental);
			exit(EXIT_FAILURE);
		}
	} else if (xtrabackup_backup && xtrabackup_incremental_basedir) {
		char	filename[FN_REFLEN];

		sprintf(filename, "%s/%s", xtrabackup_incremental_basedir, XTRABACKUP_METADATA_FILENAME);

		if (!xtrabackup_read_metadata(filename)) {
			msg("xtrabackup: error: failed to read metadata from "
			    "%s\n", filename);
			exit(EXIT_FAILURE);
		}

		incremental_lsn = metadata_to_lsn;
		xtrabackup_incremental = xtrabackup_incremental_basedir; //dummy
	} else if (xtrabackup_prepare && xtrabackup_incremental_dir) {
		char	filename[FN_REFLEN];

		sprintf(filename, "%s/%s", xtrabackup_incremental_dir, XTRABACKUP_METADATA_FILENAME);

		if (!xtrabackup_read_metadata(filename)) {
			msg("xtrabackup: error: failed to read metadata from "
			    "%s\n", filename);
			exit(EXIT_FAILURE);
		}

		incremental_lsn = metadata_from_lsn;
		incremental_to_lsn = metadata_to_lsn;
		incremental_last_lsn = metadata_last_lsn;
		xtrabackup_incremental = xtrabackup_incremental_dir; //dummy

	} else {
		xtrabackup_incremental = NULL;
	}

	/* --print-param */
	if (xtrabackup_print_param) {
		/* === some variables from mysqld === */
		memset((G_PTR) &mysql_tmpdir_list, 0,
		       sizeof(mysql_tmpdir_list));

		if (init_tmpdir(&mysql_tmpdir_list, opt_mysql_tmpdir))
			exit(EXIT_FAILURE);

		printf("# This MySQL options file was generated by XtraBackup.\n");
		printf("[%s]\n", defaults_group);
		printf("datadir = \"%s\"\n", mysql_data_home);
		printf("tmpdir = \"%s\"\n", mysql_tmpdir_list.list[0]);
		printf("innodb_data_home_dir = \"%s\"\n",
			innobase_data_home_dir ? innobase_data_home_dir : mysql_data_home);
		printf("innodb_data_file_path = \"%s\"\n",
			innobase_data_file_path ? innobase_data_file_path : "ibdata1:10M:autoextend");
		printf("innodb_log_group_home_dir = \"%s\"\n",
			INNODB_LOG_DIR ? INNODB_LOG_DIR : mysql_data_home);
		printf("innodb_log_files_in_group = %ld\n", innobase_log_files_in_group);
		printf("innodb_log_file_size = %lld\n", innobase_log_file_size);
		printf("innodb_flush_method = \"%s\"\n",
		       (innobase_unix_file_flush_method != NULL) ?
		       innobase_unix_file_flush_method : "");
#if defined(XTRADB_BASED) || MYSQL_VERSION_ID >= 50600
		printf("innodb_page_size = %lld\n", innobase_page_size);
#endif
#ifdef XTRADB_BASED
		printf("innodb_fast_checksum = %d\n", innobase_fast_checksum);
		printf("innodb_log_block_size = %lu\n", innobase_log_block_size);
		if (innobase_doublewrite_file != NULL) {
			printf("innodb_doublewrite_file = %s\n", innobase_doublewrite_file);
		}
#endif
#if MYSQL_VERSION_ID >= 50600
		if (srv_undo_dir) {

			printf("innodb_undo_directory = \"%s\"\n",
			       srv_undo_dir);
		}
		printf("innodb_undo_tablespaces = %lu\n", srv_undo_tablespaces);
#endif
		exit(EXIT_SUCCESS);
	}

	print_version();
	if (xtrabackup_incremental) {
		msg("incremental backup from " LSN_PF " is enabled.\n",
		    incremental_lsn);
	}

	if (xtrabackup_export && innobase_file_per_table == FALSE) {
		msg("xtrabackup: auto-enabling --innodb-file-per-table due to "
		    "the --export option\n");
		innobase_file_per_table = TRUE;
	}

	if (xtrabackup_incremental && xtrabackup_stream &&
	    xtrabackup_stream_fmt == XB_STREAM_FMT_TAR) {
		msg("xtrabackup: error: "
		    "streaming incremental backups are incompatible with the \n"
		    "'tar' streaming format. Use --stream=xbstream instead.\n");
		exit(EXIT_FAILURE);
	}

	if ((xtrabackup_compress || xtrabackup_encrypt) && xtrabackup_stream &&
	    xtrabackup_stream_fmt == XB_STREAM_FMT_TAR) {
		msg("xtrabackup: error: "
		    "compressed and encrypted backups are incompatible with the \n"
		    "'tar' streaming format. Use --stream=xbstream instead.\n");
		exit(EXIT_FAILURE);
	}

	/* cannot execute both for now */
	{
		int num = 0;

		if (xtrabackup_backup) num++;
		if (xtrabackup_stats) num++;
		if (xtrabackup_prepare) num++;
		if (num != 1) { /* !XOR (for now) */
			usage();
			exit(EXIT_FAILURE);
		}
	}

#ifndef __WIN__
	if (xtrabackup_debug_sync) {
		signal(SIGCONT, sigcont_handler);
	}
#endif

	/* --backup */
	if (xtrabackup_backup)
		xtrabackup_backup_func();

	/* --stats */
	if (xtrabackup_stats)
		xtrabackup_stats_func();

	/* --prepare */
	if (xtrabackup_prepare)
		xtrabackup_prepare_func();

	xb_regex_end();

	exit(EXIT_SUCCESS);
}<|MERGE_RESOLUTION|>--- conflicted
+++ resolved
@@ -2172,17 +2172,22 @@
 
 		counter++;
 		if(counter >= SLEEPING_PERIOD * 5) {
-			if(xtrabackup_copy_logfile(log_copy_scanned_lsn, FALSE))
-				goto end;
+
+			if(xtrabackup_copy_logfile(log_copy_scanned_lsn,
+						   FALSE)) {
+				exit(EXIT_FAILURE);
+			}
+
 			counter = 0;
 		}
 	}
 
 	/* last copying */
-	if(xtrabackup_copy_logfile(log_copy_scanned_lsn, TRUE))
-		goto end;
-
-	log_copying_succeed = TRUE;
+	if(xtrabackup_copy_logfile(log_copy_scanned_lsn, TRUE)) {
+
+		exit(EXIT_FAILURE);
+	}
+
 end:
 	log_copying_running = FALSE;
 	my_thread_end();
@@ -2334,7 +2339,6 @@
 	/* Track it for destruction */
 	xtrabackup_add_datasink(ds_data);
 
-<<<<<<< HEAD
 	/* Encryption always done just before final output */
 	if (xtrabackup_encrypt) {
 		ds_ctxt_t	*ds;
@@ -2345,30 +2349,6 @@
 		ds_set_pipe(ds, ds_data);
 		ds_data = ds_meta = ds;
 	}
-=======
-		counter++;
-		if(counter >= SLEEPING_PERIOD * 5) {
-
-			if(xtrabackup_copy_logfile(log_copy_scanned_lsn,
-						   FALSE)) {
-				exit(EXIT_FAILURE);
-			}
-
-			counter = 0;
-		}
-	}
-
-	/* last copying */
-	if(xtrabackup_copy_logfile(log_copy_scanned_lsn, TRUE)) {
-
-		exit(EXIT_FAILURE);
-	}
-
-end:
-	log_copying_running = FALSE;
-	my_thread_end();
-	os_thread_exit(NULL);
->>>>>>> 6efe3c56
 
 	/* Stream formatting */
 	if (xtrabackup_stream) {
