--- conflicted
+++ resolved
@@ -2088,13 +2088,7 @@
 			ulint blocks_in_group;
 
 			blocks_in_group = log_block_convert_lsn_to_no(
-#ifndef INNODB_VERSION_SHORT
-				ut_dulint_create(0,
-						 log_group_get_capacity(group))
-#else
-				log_group_get_capacity(group)
-#endif
-							    ) - 1;
+				log_group_get_capacity(group)) - 1;
 
 			if (no < scanned_no ||
 			    /* Log block numbers wrap around at 0x3FFFFFFF */
@@ -2107,12 +2101,6 @@
 				break;
 			}
 
-<<<<<<< HEAD
-			blocks_in_group = log_block_convert_lsn_to_no(
-				log_group_get_capacity(group)) - 1;
-
-=======
->>>>>>> 3171ab6d
 			msg("xtrabackup: error:"
 			    " log block numbers mismatch:\n"
 			    "xtrabackup: error: expected log block no. %lu,"
