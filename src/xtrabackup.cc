/******************************************************
XtraBackup: hot backup tool for InnoDB
(c) 2009-2012 Percona Ireland Ltd
Originally Created 3/3/2009 Yasufumi Kinoshita
Written by Alexey Kopytov, Aleksandr Kuzminsky, Stewart Smith, Vadim Tkachenko,
Yasufumi Kinoshita, Ignacio Nin and Baron Schwartz.

This program is free software; you can redistribute it and/or modify
it under the terms of the GNU General Public License as published by
the Free Software Foundation; version 2 of the License.

This program is distributed in the hope that it will be useful,
but WITHOUT ANY WARRANTY; without even the implied warranty of
MERCHANTABILITY or FITNESS FOR A PARTICULAR PURPOSE.  See the
GNU General Public License for more details.

You should have received a copy of the GNU General Public License
along with this program; if not, write to the Free Software
Foundation, Inc., 59 Temple Place, Suite 330, Boston, MA 02111-1307 USA

*******************************************************

This file incorporates work covered by the following copyright and
permission notice:

Copyright (c) 2000, 2011, MySQL AB & Innobase Oy. All Rights Reserved.

This program is free software; you can redistribute it and/or modify it under
the terms of the GNU General Public License as published by the Free Software
Foundation; version 2 of the License.

This program is distributed in the hope that it will be useful, but WITHOUT
ANY WARRANTY; without even the implied warranty of MERCHANTABILITY or FITNESS
FOR A PARTICULAR PURPOSE. See the GNU General Public License for more details.

You should have received a copy of the GNU General Public License along with
this program; if not, write to the Free Software Foundation, Inc., 59 Temple
Place, Suite 330, Boston, MA 02111-1307 USA

*******************************************************/

#ifndef XTRABACKUP_VERSION
#define XTRABACKUP_VERSION "undefined"
#endif
#ifndef XTRABACKUP_REVISION
#define XTRABACKUP_REVISION "undefined"
#endif

//#define XTRABACKUP_TARGET_IS_PLUGIN

#include <mysql_version.h>
#include <my_base.h>
#include <my_getopt.h>
#include <mysql_com.h>
#if MYSQL_VERSION_ID >= 50600
#include <my_default.h>
#include <mysqld.h>
#endif

#include <fcntl.h>

#define G_PTR uchar*

#include "common.h"
#include "datasink.h"

#include "xb_regex.h"
#include "innodb_int.h"
#include "fil_cur.h"
#include "write_filt.h"
#include "xtrabackup.h"
#include "ds_buffer.h"
#include "ds_tmpfile.h"
#include "xbstream.h"
#include "changed_page_bitmap.h"
#include "read_filt.h"

/* === File name constants === */
#define XB_FN_SUSPENDED_AT_START "xtrabackup_suspended_1"
#define XB_FN_SUSPENDED_AT_END "xtrabackup_suspended_2"
#define XB_FN_LOG_COPIED "xtrabackup_log_copied"

my_bool innodb_inited= 0;

/* === xtrabackup specific options === */
char xtrabackup_real_target_dir[FN_REFLEN] = "./xtrabackup_backupfiles/";
char *xtrabackup_target_dir= xtrabackup_real_target_dir;
my_bool xtrabackup_version = FALSE;
my_bool xtrabackup_backup = FALSE;
my_bool xtrabackup_stats = FALSE;
my_bool xtrabackup_prepare = FALSE;
my_bool xtrabackup_print_param = FALSE;

my_bool xtrabackup_export = FALSE;
my_bool xtrabackup_apply_log_only = FALSE;

static my_bool	xtrabackup_suspend_at_start = FALSE;
my_bool xtrabackup_suspend_at_end = FALSE;
longlong xtrabackup_use_memory = 100*1024*1024L;
my_bool xtrabackup_create_ib_logfile = FALSE;

long xtrabackup_throttle = 0; /* 0:unlimited */
lint io_ticket;
os_event_t wait_throttle = NULL;
os_event_t log_copying_stop = NULL;

char *xtrabackup_incremental = NULL;
lsn_t incremental_lsn;
lsn_t incremental_to_lsn;
lsn_t incremental_last_lsn;
xb_page_bitmap *changed_page_bitmap = NULL;

char *xtrabackup_incremental_basedir = NULL; /* for --backup */
char *xtrabackup_extra_lsndir = NULL; /* for --backup with --extra-lsndir */
char *xtrabackup_incremental_dir = NULL; /* for --prepare */

char *xtrabackup_tables = NULL;
int tables_regex_num;
xb_regex_t *tables_regex;
xb_regmatch_t tables_regmatch[1];

char *xtrabackup_tables_file = NULL;
hash_table_t* tables_hash;

hash_table_t* inc_dir_tables_hash;

struct xtrabackup_tables_struct{
	char*		name;
	hash_node_t	name_hash;
};
typedef struct xtrabackup_tables_struct	xtrabackup_tables_t;

#ifdef XTRADB_BASED
static ulint		thread_nr[SRV_MAX_N_IO_THREADS + 6 + 64];
static os_thread_id_t	thread_ids[SRV_MAX_N_IO_THREADS + 6 + 64];
#else
static ulint		thread_nr[SRV_MAX_N_IO_THREADS + 6];
static os_thread_id_t	thread_ids[SRV_MAX_N_IO_THREADS + 6];
#endif

lsn_t checkpoint_lsn_start;
lsn_t checkpoint_no_start;
lsn_t log_copy_scanned_lsn;
ibool log_copying = TRUE;
ibool log_copying_running = FALSE;

ibool xtrabackup_logfile_is_renamed = FALSE;

int xtrabackup_parallel;

char *xtrabackup_stream_str = NULL;
xb_stream_fmt_t xtrabackup_stream_fmt;
ibool xtrabackup_stream = FALSE;

static const char *xtrabackup_compress_alg = NULL;
ibool xtrabackup_compress = FALSE;
uint xtrabackup_compress_threads;
ulonglong xtrabackup_compress_chunk_size = 0;

const char *xtrabackup_encrypt_algo_names[] =
{ "NONE", "AES128", "AES192", "AES256", NullS};
TYPELIB xtrabackup_encrypt_algo_typelib=
{array_elements(xtrabackup_encrypt_algo_names)-1,"",
	xtrabackup_encrypt_algo_names, NULL};


ibool xtrabackup_encrypt = FALSE;
ulong xtrabackup_encrypt_algo;
char *xtrabackup_encrypt_key = NULL;
char *xtrabackup_encrypt_key_file = NULL;
uint xtrabackup_encrypt_threads;
ulonglong xtrabackup_encrypt_chunk_size = 0;

/* sleep interval beetween log copy iterations in log copying thread
in milliseconds (default is 1 second) */
int xtrabackup_log_copy_interval = 1000;

/* === metadata of backup === */
#define XTRABACKUP_METADATA_FILENAME "xtrabackup_checkpoints"
char metadata_type[30] = ""; /*[full-backuped|full-prepared|incremental]*/
lsn_t metadata_from_lsn = 0;
lsn_t metadata_to_lsn = 0;
lsn_t metadata_last_lsn = 0;

#define XB_LOG_FILENAME "xtrabackup_logfile"

ds_file_t	*dst_log_file = NULL;

/* === some variables from mysqld === */
#if MYSQL_VERSION_ID < 50600
char mysql_real_data_home[FN_REFLEN] = "./";
MY_TMPDIR mysql_tmpdir_list;
char *mysql_data_home= mysql_real_data_home;
#endif
static char mysql_data_home_buff[2];

const char *defaults_group = "mysqld";

/* === static parameters in ha_innodb.cc */

#define HA_INNOBASE_ROWS_IN_TABLE 10000 /* to get optimization right */
#define HA_INNOBASE_RANGE_COUNT	  100

ulong 	innobase_large_page_size = 0;

/* The default values for the following, type long or longlong, start-up
parameters are declared in mysqld.cc: */

long innobase_additional_mem_pool_size = 1*1024*1024L;
long innobase_buffer_pool_awe_mem_mb = 0;
long innobase_file_io_threads = 4;
long innobase_read_io_threads = 4;
long innobase_write_io_threads = 4;
long innobase_force_recovery = 0;
long innobase_lock_wait_timeout = 50;
long innobase_log_buffer_size = 1024*1024L;
long innobase_log_files_in_group = 2;
long innobase_open_files = 300L;

longlong innobase_page_size = (1LL << 14); /* 16KB */
#ifdef XTRADB_BASED
static ulong innobase_log_block_size = 512;
#endif
my_bool innobase_fast_checksum = FALSE;
my_bool	innobase_extra_undoslots = FALSE;
char*	innobase_doublewrite_file = NULL;
char*	innobase_buffer_pool_filename = NULL;

longlong innobase_buffer_pool_size = 8*1024*1024L;
longlong innobase_log_file_size = DEFAULT_LOG_FILE_SIZE;

/* The default values for the following char* start-up parameters
are determined in innobase_init below: */

char*	innobase_ignored_opt			= NULL;
char*	innobase_data_home_dir			= NULL;
char*	innobase_data_file_path 		= NULL;
char*	innobase_log_arch_dir			= NULL;/* unused */
/* The following has a misleading name: starting from 4.0.5, this also
affects Windows: */
char*	innobase_unix_file_flush_method		= NULL;

/* Below we have boolean-valued start-up parameters, and their default
values */

ulong	innobase_fast_shutdown			= 1;
my_bool innobase_log_archive			= FALSE;/* unused */
my_bool innobase_use_doublewrite    = TRUE;
my_bool innobase_use_checksums      = TRUE;
my_bool innobase_use_large_pages    = FALSE;
my_bool	innobase_file_per_table			= FALSE;
my_bool innobase_locks_unsafe_for_binlog        = FALSE;
my_bool innobase_rollback_on_timeout		= FALSE;
my_bool innobase_create_status_file		= FALSE;
my_bool innobase_adaptive_hash_index		= TRUE;

static char *internal_innobase_data_file_path	= NULL;

/* The following counter is used to convey information to InnoDB
about server activity: in selects it is not sensible to call
srv_active_wake_master_thread after each fetch or search, we only do
it every INNOBASE_WAKE_INTERVAL'th step. */

#define INNOBASE_WAKE_INTERVAL	32
ulong	innobase_active_counter	= 0;

ibool srv_compact_backup = FALSE;
ibool srv_rebuild_indexes = FALSE;

static char *xtrabackup_debug_sync = NULL;

static my_bool xtrabackup_compact = FALSE;
static my_bool xtrabackup_rebuild_indexes = FALSE;

static my_bool xtrabackup_incremental_force_scan = FALSE;

/* Datasinks */
ds_ctxt_t       *ds_data     = NULL;
ds_ctxt_t       *ds_meta     = NULL;

/* Simple datasink creation tracking...add datasinks in the reverse order you
want them destroyed. */
#define XTRABACKUP_MAX_DATASINKS	10
static	ds_ctxt_t	*datasinks[XTRABACKUP_MAX_DATASINKS];
static	uint		actual_datasinks = 0;
static inline
void
xtrabackup_add_datasink(ds_ctxt_t *ds)
{
	xb_ad(actual_datasinks < XTRABACKUP_MAX_DATASINKS);
	datasinks[actual_datasinks] = ds; actual_datasinks++;
}

/* ======== Datafiles iterator ======== */
datafiles_iter_t *
datafiles_iter_new(fil_system_t *f_system)
{
	datafiles_iter_t *it;

	it = static_cast<datafiles_iter_t *>
		(ut_malloc(sizeof(datafiles_iter_t)));
	it->mutex = OS_MUTEX_CREATE();

	it->system = f_system;
	it->space = NULL;
	it->node = NULL;
	it->started = FALSE;

	return it;
}

fil_node_t *
datafiles_iter_next(datafiles_iter_t *it)
{
	fil_node_t *new_node;

	os_mutex_enter(it->mutex);

	if (it->node == NULL) {
		if (it->started)
			goto end;
		it->started = TRUE;
	} else {
		it->node = UT_LIST_GET_NEXT(chain, it->node);
		if (it->node != NULL)
			goto end;
	}

	it->space = (it->space == NULL) ?
		UT_LIST_GET_FIRST(it->system->space_list) :
		UT_LIST_GET_NEXT(space_list, it->space);

	while (it->space != NULL &&
	       (it->space->purpose != FIL_TABLESPACE ||
		UT_LIST_GET_LEN(it->space->chain) == 0))
		it->space = UT_LIST_GET_NEXT(space_list, it->space);
	if (it->space == NULL)
		goto end;

	it->node = UT_LIST_GET_FIRST(it->space->chain);

end:
	new_node = it->node;
	os_mutex_exit(it->mutex);

	return new_node;
}

void
datafiles_iter_free(datafiles_iter_t *it)
{
	os_mutex_free(it->mutex);
	ut_free(it);
}

/* ======== Date copying thread context ======== */

typedef struct {
	datafiles_iter_t 	*it;
	uint			num;
	uint			*count;
	os_ib_mutex_t		count_mutex;
	os_thread_id_t		id;
} data_thread_ctxt_t;

/* ======== for option and variables ======== */

enum options_xtrabackup
{
  OPT_XTRA_TARGET_DIR=256,
  OPT_XTRA_BACKUP,
  OPT_XTRA_STATS,
  OPT_XTRA_PREPARE,
  OPT_XTRA_EXPORT,
  OPT_XTRA_APPLY_LOG_ONLY,
  OPT_XTRA_PRINT_PARAM,
  OPT_XTRA_SUSPEND_AT_START,
  OPT_XTRA_SUSPEND_AT_END,
  OPT_XTRA_USE_MEMORY,
  OPT_XTRA_THROTTLE,
  OPT_XTRA_LOG_COPY_INTERVAL,
  OPT_XTRA_INCREMENTAL,
  OPT_XTRA_INCREMENTAL_BASEDIR,
  OPT_XTRA_EXTRA_LSNDIR,
  OPT_XTRA_INCREMENTAL_DIR,
  OPT_XTRA_TABLES,
  OPT_XTRA_TABLES_FILE,
  OPT_XTRA_CREATE_IB_LOGFILE,
  OPT_XTRA_PARALLEL,
  OPT_XTRA_STREAM,
  OPT_XTRA_COMPRESS,
  OPT_XTRA_COMPRESS_THREADS,
  OPT_XTRA_COMPRESS_CHUNK_SIZE,
  OPT_XTRA_ENCRYPT,
  OPT_XTRA_ENCRYPT_KEY,
  OPT_XTRA_ENCRYPT_KEY_FILE,
  OPT_XTRA_ENCRYPT_THREADS,
  OPT_XTRA_ENCRYPT_CHUNK_SIZE,
  OPT_INNODB,
  OPT_INNODB_CHECKSUMS,
  OPT_INNODB_DATA_FILE_PATH,
  OPT_INNODB_DATA_HOME_DIR,
  OPT_INNODB_ADAPTIVE_HASH_INDEX,
  OPT_INNODB_DOUBLEWRITE,
  OPT_INNODB_FAST_SHUTDOWN,
  OPT_INNODB_FILE_PER_TABLE,
  OPT_INNODB_FLUSH_LOG_AT_TRX_COMMIT,
  OPT_INNODB_FLUSH_METHOD,
  OPT_INNODB_LOCKS_UNSAFE_FOR_BINLOG,
  OPT_INNODB_LOG_ARCH_DIR,
  OPT_INNODB_LOG_ARCHIVE,
  OPT_INNODB_LOG_GROUP_HOME_DIR,
  OPT_INNODB_MAX_DIRTY_PAGES_PCT,
  OPT_INNODB_MAX_PURGE_LAG,
  OPT_INNODB_ROLLBACK_ON_TIMEOUT,
  OPT_INNODB_STATUS_FILE,
  OPT_INNODB_ADDITIONAL_MEM_POOL_SIZE,
  OPT_INNODB_AUTOEXTEND_INCREMENT,
  OPT_INNODB_BUFFER_POOL_SIZE,
  OPT_INNODB_COMMIT_CONCURRENCY,
  OPT_INNODB_CONCURRENCY_TICKETS,
  OPT_INNODB_FILE_IO_THREADS,
  OPT_INNODB_IO_CAPACITY,
  OPT_INNODB_READ_IO_THREADS,
  OPT_INNODB_WRITE_IO_THREADS,
#if MYSQL_VERSION_ID >= 50500
  OPT_INNODB_USE_NATIVE_AIO,
#endif
#if defined(XTRADB_BASED) || MYSQL_VERSION_ID >= 50600
  OPT_INNODB_PAGE_SIZE,
#endif
#ifdef XTRADB_BASED
  OPT_INNODB_LOG_BLOCK_SIZE,
  OPT_INNODB_FAST_CHECKSUM,
  OPT_INNODB_EXTRA_UNDOSLOTS,
  OPT_INNODB_DOUBLEWRITE_FILE,
#endif
  OPT_INNODB_BUFFER_POOL_FILENAME,
  OPT_INNODB_FORCE_RECOVERY,
  OPT_INNODB_LOCK_WAIT_TIMEOUT,
  OPT_INNODB_LOG_BUFFER_SIZE,
  OPT_INNODB_LOG_FILE_SIZE,
  OPT_INNODB_LOG_FILES_IN_GROUP,
  OPT_INNODB_MIRRORED_LOG_GROUPS,
  OPT_INNODB_OPEN_FILES,
  OPT_INNODB_SYNC_SPIN_LOOPS,
  OPT_INNODB_THREAD_CONCURRENCY,
  OPT_INNODB_THREAD_SLEEP_DELAY,
  OPT_XTRA_DEBUG_SYNC,
  OPT_XTRA_COMPACT,
  OPT_XTRA_REBUILD_INDEXES,
#if MYSQL_VERSION_ID >= 50600
  OPT_INNODB_CHECKSUM_ALGORITHM,
  OPT_INNODB_UNDO_DIRECTORY,
  OPT_UNDO_TABLESPACES,
#endif
  OPT_XTRA_INCREMENTAL_FORCE_SCAN,
  OPT_DEFAULTS_GROUP
};

#if MYSQL_VERSION_ID >= 50600
/** Possible values for system variable "innodb_checksum_algorithm". */
static const char* innodb_checksum_algorithm_names[] = {
	"crc32",
	"strict_crc32",
	"innodb",
	"strict_innodb",
	"none",
	"strict_none",
	NullS
};

/** Used to define an enumerate type of the system variable
    innodb_checksum_algorithm. */
static TYPELIB innodb_checksum_algorithm_typelib = {
	array_elements(innodb_checksum_algorithm_names) - 1,
	"innodb_checksum_algorithm_typelib",
	innodb_checksum_algorithm_names,
	NULL
};
#endif

static struct my_option xb_long_options[] =
{
  {"version", 'v', "print xtrabackup version information",
   (G_PTR *) &xtrabackup_version, (G_PTR *) &xtrabackup_version, 0, GET_BOOL,
   NO_ARG, 0, 0, 0, 0, 0, 0},
  {"target-dir", OPT_XTRA_TARGET_DIR, "destination directory", (G_PTR*) &xtrabackup_target_dir,
   (G_PTR*) &xtrabackup_target_dir, 0, GET_STR, REQUIRED_ARG, 0, 0, 0, 0, 0, 0},
  {"backup", OPT_XTRA_BACKUP, "take backup to target-dir",
   (G_PTR*) &xtrabackup_backup, (G_PTR*) &xtrabackup_backup,
   0, GET_BOOL, NO_ARG, 0, 0, 0, 0, 0, 0},
  {"stats", OPT_XTRA_STATS, "calc statistic of datadir (offline mysqld is recommended)",
   (G_PTR*) &xtrabackup_stats, (G_PTR*) &xtrabackup_stats,
   0, GET_BOOL, NO_ARG, 0, 0, 0, 0, 0, 0},
  {"prepare", OPT_XTRA_PREPARE, "prepare a backup for starting mysql server on the backup.",
   (G_PTR*) &xtrabackup_prepare, (G_PTR*) &xtrabackup_prepare,
   0, GET_BOOL, NO_ARG, 0, 0, 0, 0, 0, 0},
  {"export", OPT_XTRA_EXPORT, "create files to import to another database when prepare.",
   (G_PTR*) &xtrabackup_export, (G_PTR*) &xtrabackup_export,
   0, GET_BOOL, NO_ARG, 0, 0, 0, 0, 0, 0},
  {"apply-log-only", OPT_XTRA_APPLY_LOG_ONLY,
   "stop recovery process not to progress LSN after applying log when prepare.",
   (G_PTR*) &xtrabackup_apply_log_only, (G_PTR*) &xtrabackup_apply_log_only,
   0, GET_BOOL, NO_ARG, 0, 0, 0, 0, 0, 0},
  {"print-param", OPT_XTRA_PRINT_PARAM, "print parameter of mysqld needed for copyback.",
   (G_PTR*) &xtrabackup_print_param, (G_PTR*) &xtrabackup_print_param,
   0, GET_BOOL, NO_ARG, 0, 0, 0, 0, 0, 0},
  {"use-memory", OPT_XTRA_USE_MEMORY, "The value is used instead of buffer_pool_size",
   (G_PTR*) &xtrabackup_use_memory, (G_PTR*) &xtrabackup_use_memory,
   0, GET_LL, REQUIRED_ARG, 100*1024*1024L, 1024*1024L, LONGLONG_MAX, 0,
   1024*1024L, 0},

  {"suspend-at-start", OPT_XTRA_SUSPEND_AT_START,
   "creates a file '" XB_FN_SUSPENDED_AT_START "' and waits until the user "
   "deletes that file after the background log copying thread is started "
   "during backup",
   (G_PTR*) &xtrabackup_suspend_at_start,
   (G_PTR*) &xtrabackup_suspend_at_start, 0, GET_BOOL, NO_ARG,
   0, 0, 0, 0, 0, 0},

  {"suspend-at-end", OPT_XTRA_SUSPEND_AT_END, "creates a file '"
   XB_FN_SUSPENDED_AT_END "' and waits until the user deletes that file at "
   "the end of '--backup'",
   (G_PTR*) &xtrabackup_suspend_at_end, (G_PTR*) &xtrabackup_suspend_at_end,
   0, GET_BOOL, NO_ARG, 0, 0, 0, 0, 0, 0},

  {"throttle", OPT_XTRA_THROTTLE, "limit count of IO operations (pairs of read&write) per second to IOS values (for '--backup')",
   (G_PTR*) &xtrabackup_throttle, (G_PTR*) &xtrabackup_throttle,
   0, GET_LONG, REQUIRED_ARG, 0, 0, LONG_MAX, 0, 1, 0},
  {"log-copy-interval", OPT_XTRA_LOG_COPY_INTERVAL, "time interval between checks done by log copying thread in milliseconds (default is 1 second).",
   (G_PTR*) &xtrabackup_log_copy_interval, (G_PTR*) &xtrabackup_log_copy_interval,
   0, GET_LONG, REQUIRED_ARG, 1000, 0, LONG_MAX, 0, 1, 0},
  {"extra-lsndir", OPT_XTRA_EXTRA_LSNDIR, "(for --backup): save an extra copy of the xtrabackup_checkpoints file in this directory.",
   (G_PTR*) &xtrabackup_extra_lsndir, (G_PTR*) &xtrabackup_extra_lsndir,
   0, GET_STR, REQUIRED_ARG, 0, 0, 0, 0, 0, 0},
  {"incremental-lsn", OPT_XTRA_INCREMENTAL, "(for --backup): copy only .ibd pages newer than specified LSN 'high:low'. ##ATTENTION##: If a wrong LSN value is specified, it is impossible to diagnose this, causing the backup to be unusable. Be careful!",
   (G_PTR*) &xtrabackup_incremental, (G_PTR*) &xtrabackup_incremental,
   0, GET_STR, REQUIRED_ARG, 0, 0, 0, 0, 0, 0},
  {"incremental-basedir", OPT_XTRA_INCREMENTAL_BASEDIR, "(for --backup): copy only .ibd pages newer than backup at specified directory.",
   (G_PTR*) &xtrabackup_incremental_basedir, (G_PTR*) &xtrabackup_incremental_basedir,
   0, GET_STR, REQUIRED_ARG, 0, 0, 0, 0, 0, 0},
  {"incremental-dir", OPT_XTRA_INCREMENTAL_DIR, "(for --prepare): apply .delta files and logfile in the specified directory.",
   (G_PTR*) &xtrabackup_incremental_dir, (G_PTR*) &xtrabackup_incremental_dir,
   0, GET_STR, REQUIRED_ARG, 0, 0, 0, 0, 0, 0},
  {"tables", OPT_XTRA_TABLES, "filtering by regexp for table names.",
   (G_PTR*) &xtrabackup_tables, (G_PTR*) &xtrabackup_tables,
   0, GET_STR, REQUIRED_ARG, 0, 0, 0, 0, 0, 0},
  {"tables_file", OPT_XTRA_TABLES_FILE, "filtering by list of the exact database.table name in the file.",
   (G_PTR*) &xtrabackup_tables_file, (G_PTR*) &xtrabackup_tables_file,
   0, GET_STR, REQUIRED_ARG, 0, 0, 0, 0, 0, 0},
  {"create-ib-logfile", OPT_XTRA_CREATE_IB_LOGFILE, "** not work for now** creates ib_logfile* also after '--prepare'. ### If you want create ib_logfile*, only re-execute this command in same options. ###",
   (G_PTR*) &xtrabackup_create_ib_logfile, (G_PTR*) &xtrabackup_create_ib_logfile,
   0, GET_BOOL, NO_ARG, 0, 0, 0, 0, 0, 0},

  {"datadir", 'h', "Path to the database root.", (G_PTR*) &mysql_data_home,
   (G_PTR*) &mysql_data_home, 0, GET_STR, REQUIRED_ARG, 0, 0, 0, 0, 0, 0},
  {"tmpdir", 't',
   "Path for temporary files. Several paths may be specified, separated by a "
#if defined(__WIN__) || defined(OS2) || defined(__NETWARE__)
   "semicolon (;)"
#else
   "colon (:)"
#endif
   ", in this case they are used in a round-robin fashion.",
   (G_PTR*) &opt_mysql_tmpdir,
   (G_PTR*) &opt_mysql_tmpdir, 0, GET_STR, REQUIRED_ARG, 0, 0, 0, 0, 0, 0},
  {"parallel", OPT_XTRA_PARALLEL,
   "Number of threads to use for parallel datafiles transfer. Does not have "
   "any effect in the stream mode. The default value is 1.",
   (G_PTR*) &xtrabackup_parallel, (G_PTR*) &xtrabackup_parallel, 0, GET_INT,
   REQUIRED_ARG, 1, 1, INT_MAX, 0, 0, 0},

  {"stream", OPT_XTRA_STREAM, "Stream all backup files to the standard output "
   "in the specified format. Currently the only supported format is 'tar'.",
   (G_PTR*) &xtrabackup_stream_str, (G_PTR*) &xtrabackup_stream_str, 0, GET_STR,
   REQUIRED_ARG, 0, 0, 0, 0, 0, 0},

  {"compress", OPT_XTRA_COMPRESS, "Compress individual backup files using the "
   "specified compression algorithm. Currently the only supported algorithm "
   "is 'quicklz'. It is also the default algorithm, i.e. the one used when "
   "--compress is used without an argument.",
   (G_PTR*) &xtrabackup_compress_alg, (G_PTR*) &xtrabackup_compress_alg, 0,
   GET_STR, OPT_ARG, 0, 0, 0, 0, 0, 0},

  {"compress-threads", OPT_XTRA_COMPRESS_THREADS,
   "Number of threads for parallel data compression. The default value is 1.",
   (G_PTR*) &xtrabackup_compress_threads, (G_PTR*) &xtrabackup_compress_threads,
   0, GET_UINT, REQUIRED_ARG, 1, 1, UINT_MAX, 0, 0, 0},

  {"compress-chunk-size", OPT_XTRA_COMPRESS_CHUNK_SIZE,
   "Size of working buffer(s) for compression threads in bytes. The default value is 64K.",
   (G_PTR*) &xtrabackup_compress_chunk_size, (G_PTR*) &xtrabackup_compress_chunk_size,
   0, GET_ULL, REQUIRED_ARG, (1 << 16), 1024, ULONGLONG_MAX, 0, 0, 0},

  {"encrypt", OPT_XTRA_ENCRYPT, "Encrypt individual backup files using the "
   "specified encryption algorithm.",
   &xtrabackup_encrypt_algo, &xtrabackup_encrypt_algo,
   &xtrabackup_encrypt_algo_typelib, GET_ENUM, REQUIRED_ARG, 0, 0, 0, 0, 0, 0},

  {"encrypt-key", OPT_XTRA_ENCRYPT_KEY, "Encryption key to use.",
   (G_PTR*) &xtrabackup_encrypt_key, (G_PTR*) &xtrabackup_encrypt_key, 0,
   GET_STR_ALLOC, REQUIRED_ARG, 0, 0, 0, 0, 0, 0},

  {"encrypt-key-file", OPT_XTRA_ENCRYPT_KEY_FILE, "File which contains encryption key to use.",
   (G_PTR*) &xtrabackup_encrypt_key_file, (G_PTR*) &xtrabackup_encrypt_key_file, 0,
   GET_STR_ALLOC, REQUIRED_ARG, 0, 0, 0, 0, 0, 0},

  {"encrypt-threads", OPT_XTRA_ENCRYPT_THREADS,
   "Number of threads for parallel data encryption. The default value is 1.",
   (G_PTR*) &xtrabackup_encrypt_threads, (G_PTR*) &xtrabackup_encrypt_threads,
   0, GET_UINT, REQUIRED_ARG, 1, 1, UINT_MAX, 0, 0, 0},

  {"encrypt-chunk-size", OPT_XTRA_ENCRYPT_CHUNK_SIZE,
   "Size of working buffer(S) for encryption threads in bytes. The default value is 64K.",
   (G_PTR*) &xtrabackup_encrypt_chunk_size, (G_PTR*) &xtrabackup_encrypt_chunk_size,
   0, GET_ULL, REQUIRED_ARG, (1 << 16), 1024, ULONGLONG_MAX, 0, 0, 0},

   {"innodb", OPT_INNODB, "Ignored option for MySQL option compatibility",
   (G_PTR*) &innobase_ignored_opt, (G_PTR*) &innobase_ignored_opt, 0,
   GET_STR, OPT_ARG, 0, 0, 0, 0, 0, 0},

  {"innodb_adaptive_hash_index", OPT_INNODB_ADAPTIVE_HASH_INDEX,
   "Enable InnoDB adaptive hash index (enabled by default).  "
   "Disable with --skip-innodb-adaptive-hash-index.",
   (G_PTR*) &innobase_adaptive_hash_index,
   (G_PTR*) &innobase_adaptive_hash_index,
   0, GET_BOOL, NO_ARG, 1, 0, 0, 0, 0, 0},
  {"innodb_additional_mem_pool_size", OPT_INNODB_ADDITIONAL_MEM_POOL_SIZE,
   "Size of a memory pool InnoDB uses to store data dictionary information and other internal data structures.",
   (G_PTR*) &innobase_additional_mem_pool_size,
   (G_PTR*) &innobase_additional_mem_pool_size, 0, GET_LONG, REQUIRED_ARG,
   1*1024*1024L, 512*1024L, LONG_MAX, 0, 1024, 0},
  {"innodb_autoextend_increment", OPT_INNODB_AUTOEXTEND_INCREMENT,
   "Data file autoextend increment in megabytes",
   (G_PTR*) &srv_auto_extend_increment,
   (G_PTR*) &srv_auto_extend_increment,
   0, GET_ULONG, REQUIRED_ARG, 8L, 1L, 1000L, 0, 1L, 0},
  {"innodb_buffer_pool_size", OPT_INNODB_BUFFER_POOL_SIZE,
   "The size of the memory buffer InnoDB uses to cache data and indexes of its tables.",
   (G_PTR*) &innobase_buffer_pool_size, (G_PTR*) &innobase_buffer_pool_size, 0,
   GET_LL, REQUIRED_ARG, 8*1024*1024L, 1024*1024L, LONGLONG_MAX, 0,
   1024*1024L, 0},
  {"innodb_checksums", OPT_INNODB_CHECKSUMS, "Enable InnoDB checksums validation (enabled by default). \
Disable with --skip-innodb-checksums.", (G_PTR*) &innobase_use_checksums,
   (G_PTR*) &innobase_use_checksums, 0, GET_BOOL, NO_ARG, 1, 0, 0, 0, 0, 0},
/*
  {"innodb_commit_concurrency", OPT_INNODB_COMMIT_CONCURRENCY,
   "Helps in performance tuning in heavily concurrent environments.",
   (G_PTR*) &srv_commit_concurrency, (G_PTR*) &srv_commit_concurrency,
   0, GET_ULONG, REQUIRED_ARG, 0, 0, 1000, 0, 1, 0},
*/
/*
  {"innodb_concurrency_tickets", OPT_INNODB_CONCURRENCY_TICKETS,
   "Number of times a thread is allowed to enter InnoDB within the same \
    SQL query after it has once got the ticket",
   (G_PTR*) &srv_n_free_tickets_to_enter,
   (G_PTR*) &srv_n_free_tickets_to_enter,
   0, GET_ULONG, REQUIRED_ARG, 500L, 1L, ULONG_MAX, 0, 1L, 0},
*/
  {"innodb_data_file_path", OPT_INNODB_DATA_FILE_PATH,
   "Path to individual files and their sizes.", (G_PTR*) &innobase_data_file_path,
   (G_PTR*) &innobase_data_file_path, 0, GET_STR, REQUIRED_ARG, 0, 0, 0, 0, 0, 0},
  {"innodb_data_home_dir", OPT_INNODB_DATA_HOME_DIR,
   "The common part for InnoDB table spaces.", (G_PTR*) &innobase_data_home_dir,
   (G_PTR*) &innobase_data_home_dir, 0, GET_STR, REQUIRED_ARG, 0, 0, 0, 0, 0,
   0},
  {"innodb_doublewrite", OPT_INNODB_DOUBLEWRITE, "Enable InnoDB doublewrite buffer (enabled by default). \
Disable with --skip-innodb-doublewrite.", (G_PTR*) &innobase_use_doublewrite,
   (G_PTR*) &innobase_use_doublewrite, 0, GET_BOOL, NO_ARG, 1, 0, 0, 0, 0, 0},
  {"innodb_io_capacity", OPT_INNODB_IO_CAPACITY,
   "Number of IOPs the server can do. Tunes the background IO rate",
   (G_PTR*) &srv_io_capacity, (G_PTR*) &srv_io_capacity,
   0, GET_ULONG, OPT_ARG, 200, 100, ~0UL, 0, 0, 0},
/*
  {"innodb_fast_shutdown", OPT_INNODB_FAST_SHUTDOWN,
   "Speeds up the shutdown process of the InnoDB storage engine. Possible "
   "values are 0, 1 (faster)"
   " or 2 (fastest - crash-like)"
   ".",
   (G_PTR*) &innobase_fast_shutdown,
   (G_PTR*) &innobase_fast_shutdown, 0, GET_ULONG, OPT_ARG, 1, 0,
   2, 0, 0, 0},
*/
  {"innodb_file_io_threads", OPT_INNODB_FILE_IO_THREADS,
   "Number of file I/O threads in InnoDB.", (G_PTR*) &innobase_file_io_threads,
   (G_PTR*) &innobase_file_io_threads, 0, GET_LONG, REQUIRED_ARG, 4, 4, 64, 0,
   1, 0},
  {"innodb_read_io_threads", OPT_INNODB_READ_IO_THREADS,
   "Number of background read I/O threads in InnoDB.", (G_PTR*) &innobase_read_io_threads,
   (G_PTR*) &innobase_read_io_threads, 0, GET_LONG, REQUIRED_ARG, 4, 1, 64, 0,
   1, 0},
  {"innodb_write_io_threads", OPT_INNODB_WRITE_IO_THREADS,
   "Number of background write I/O threads in InnoDB.", (G_PTR*) &innobase_write_io_threads,
   (G_PTR*) &innobase_write_io_threads, 0, GET_LONG, REQUIRED_ARG, 4, 1, 64, 0,
   1, 0},
  {"innodb_file_per_table", OPT_INNODB_FILE_PER_TABLE,
   "Stores each InnoDB table to an .ibd file in the database dir.",
   (G_PTR*) &innobase_file_per_table,
   (G_PTR*) &innobase_file_per_table, 0, GET_BOOL, NO_ARG,
   FALSE, 0, 0, 0, 0, 0},
  {"innodb_flush_log_at_trx_commit", OPT_INNODB_FLUSH_LOG_AT_TRX_COMMIT,
   "Set to 0 (write and flush once per second), 1 (write and flush at each commit) or 2 (write at commit, flush once per second).",
   (G_PTR*) &srv_flush_log_at_trx_commit,
   (G_PTR*) &srv_flush_log_at_trx_commit,
   0, GET_ULONG, OPT_ARG,  1, 0, 2, 0, 0, 0},
  {"innodb_flush_method", OPT_INNODB_FLUSH_METHOD,
   "With which method to flush data.", (G_PTR*) &innobase_unix_file_flush_method,
   (G_PTR*) &innobase_unix_file_flush_method, 0, GET_STR, REQUIRED_ARG, 0, 0, 0,
   0, 0, 0},

/* ####### Should we use this option? ####### */
  {"innodb_force_recovery", OPT_INNODB_FORCE_RECOVERY,
   "Helps to save your data in case the disk image of the database becomes corrupt.",
   (G_PTR*) &innobase_force_recovery, (G_PTR*) &innobase_force_recovery, 0,
   GET_LONG, REQUIRED_ARG, 0, 0, 6, 0, 1, 0},

  {"innodb_lock_wait_timeout", OPT_INNODB_LOCK_WAIT_TIMEOUT,
   "Timeout in seconds an InnoDB transaction may wait for a lock before being rolled back.",
   (G_PTR*) &innobase_lock_wait_timeout, (G_PTR*) &innobase_lock_wait_timeout,
   0, GET_LONG, REQUIRED_ARG, 50, 1, 1024 * 1024 * 1024, 0, 1, 0},
/*
  {"innodb_locks_unsafe_for_binlog", OPT_INNODB_LOCKS_UNSAFE_FOR_BINLOG,
   "Force InnoDB not to use next-key locking. Instead use only row-level locking",
   (G_PTR*) &innobase_locks_unsafe_for_binlog,
   (G_PTR*) &innobase_locks_unsafe_for_binlog, 0, GET_BOOL, NO_ARG, 0, 0, 0, 0, 0, 0},
*/
/*
  {"innodb_log_arch_dir", OPT_INNODB_LOG_ARCH_DIR,
   "Where full logs should be archived.", (G_PTR*) &innobase_log_arch_dir,
   (G_PTR*) &innobase_log_arch_dir, 0, GET_STR, REQUIRED_ARG, 0, 0, 0, 0, 0, 0},
*/
  {"innodb_log_buffer_size", OPT_INNODB_LOG_BUFFER_SIZE,
   "The size of the buffer which InnoDB uses to write log to the log files on disk.",
   (G_PTR*) &innobase_log_buffer_size, (G_PTR*) &innobase_log_buffer_size, 0,
   GET_LONG, REQUIRED_ARG, 1024*1024L, 256*1024L, LONG_MAX, 0, 1024, 0},
  {"innodb_log_file_size", OPT_INNODB_LOG_FILE_SIZE,
   "Size of each log file in a log group.",
   (G_PTR*) &innobase_log_file_size, (G_PTR*) &innobase_log_file_size, 0,
   GET_LL, REQUIRED_ARG, DEFAULT_LOG_FILE_SIZE, 1*1024*1024L, LONGLONG_MAX, 0,
   1024*1024L, 0},
  {"innodb_log_files_in_group", OPT_INNODB_LOG_FILES_IN_GROUP,
   "Number of log files in the log group. InnoDB writes to the files in a circular fashion. Value 3 is recommended here.",
   (G_PTR*) &innobase_log_files_in_group, (G_PTR*) &innobase_log_files_in_group,
   0, GET_LONG, REQUIRED_ARG, 2, 2, 100, 0, 1, 0},
  {"innodb_log_group_home_dir", OPT_INNODB_LOG_GROUP_HOME_DIR,
   "Path to InnoDB log files.", (G_PTR*) &INNODB_LOG_DIR,
   (G_PTR*) &INNODB_LOG_DIR, 0, GET_STR, REQUIRED_ARG, 0, 0, 0, 0,
   0, 0},
  {"innodb_max_dirty_pages_pct", OPT_INNODB_MAX_DIRTY_PAGES_PCT,
   "Percentage of dirty pages allowed in bufferpool.", (G_PTR*) &srv_max_buf_pool_modified_pct,
   (G_PTR*) &srv_max_buf_pool_modified_pct, 0, GET_ULONG, REQUIRED_ARG, 90, 0, 100, 0, 0, 0},
/*
  {"innodb_max_purge_lag", OPT_INNODB_MAX_PURGE_LAG,
   "Desired maximum length of the purge queue (0 = no limit)",
   (G_PTR*) &srv_max_purge_lag,
   (G_PTR*) &srv_max_purge_lag, 0, GET_ULONG, REQUIRED_ARG, 0, 0, ULONG_MAX,
   0, 1L, 0},
*/
/*
  {"innodb_mirrored_log_groups", OPT_INNODB_MIRRORED_LOG_GROUPS,
   "Number of identical copies of log groups we keep for the database. Currently this should be set to 1.",
   (G_PTR*) &innobase_mirrored_log_groups,
   (G_PTR*) &innobase_mirrored_log_groups, 0, GET_LONG, REQUIRED_ARG, 1, 1, 10,
   0, 1, 0},
*/
  {"innodb_open_files", OPT_INNODB_OPEN_FILES,
   "How many files at the maximum InnoDB keeps open at the same time.",
   (G_PTR*) &innobase_open_files, (G_PTR*) &innobase_open_files, 0,
   GET_LONG, REQUIRED_ARG, 300L, 10L, LONG_MAX, 0, 1L, 0},
#if MYSQL_VERSION_ID >= 50500
  {"innodb_use_native_aio", OPT_INNODB_USE_NATIVE_AIO,
   "Use native AIO if supported on this platform.",
   (G_PTR*) &srv_use_native_aio,
   (G_PTR*) &srv_use_native_aio, 0, GET_BOOL, NO_ARG,
   FALSE, 0, 0, 0, 0, 0},
#endif
#if defined(XTRADB_BASED) || MYSQL_VERSION_ID >= 50600
  {"innodb_page_size", OPT_INNODB_PAGE_SIZE,
   "The universal page size of the database.",
   (G_PTR*) &innobase_page_size, (G_PTR*) &innobase_page_size, 0,
   /* Use GET_LL to support numeric suffixes in 5.6 */
   GET_LL, REQUIRED_ARG,
   (1LL << 14), (1LL << 12), (1LL << UNIV_PAGE_SIZE_SHIFT_MAX), 0, 1L, 0},
#endif
#ifdef XTRADB_BASED
  {"innodb_log_block_size", OPT_INNODB_LOG_BLOCK_SIZE,
  "The log block size of the transaction log file. "
   "Changing for created log file is not supported. Use on your own risk!",
   (G_PTR*) &innobase_log_block_size, (G_PTR*) &innobase_log_block_size, 0,
   GET_ULONG, REQUIRED_ARG, 512, 512, 1 << UNIV_PAGE_SIZE_SHIFT_MAX, 0, 1L, 0},
  {"innodb_fast_checksum", OPT_INNODB_FAST_CHECKSUM,
   "Change the algorithm of checksum for the whole of datapage to 4-bytes word based.",
   (G_PTR*) &innobase_fast_checksum,
   (G_PTR*) &innobase_fast_checksum, 0, GET_BOOL, NO_ARG, 0, 0, 0, 0, 0, 0},
  {"innodb_extra_undoslots", OPT_INNODB_EXTRA_UNDOSLOTS,
   "Enable to use about 4000 undo slots instead of default 1024. Not recommended to use, "
   "Because it is not change back to disable, once it is used.",
   (G_PTR*) &innobase_extra_undoslots, (G_PTR*) &innobase_extra_undoslots,
   0, GET_BOOL, NO_ARG, 0, 0, 0, 0, 0, 0},
  {"innodb_doublewrite_file", OPT_INNODB_DOUBLEWRITE_FILE,
   "Path to special datafile for doublewrite buffer. (default is "": not used)",
   (G_PTR*) &innobase_doublewrite_file, (G_PTR*) &innobase_doublewrite_file,
   0, GET_STR, REQUIRED_ARG, 0, 0, 0, 0, 0, 0},
#endif
  {"innodb_buffer_pool_filename", OPT_INNODB_BUFFER_POOL_FILENAME,
   "Filename to/from which to dump/load the InnoDB buffer pool",
   (G_PTR*) &innobase_buffer_pool_filename,
   (G_PTR*) &innobase_buffer_pool_filename,
   0, GET_STR, REQUIRED_ARG, 0, 0, 0, 0, 0, 0},

#ifndef __WIN__
  {"debug-sync", OPT_XTRA_DEBUG_SYNC,
   "Debug sync point. This is only used by the xtrabackup test suite",
   (G_PTR*) &xtrabackup_debug_sync,
   (G_PTR*) &xtrabackup_debug_sync,
   0, GET_STR, REQUIRED_ARG, 0, 0, 0, 0, 0, 0},
#endif

  {"compact", OPT_XTRA_COMPACT,
   "Create a compact backup by skipping secondary index pages.",
   (G_PTR*) &xtrabackup_compact, (G_PTR*) &xtrabackup_compact,
   0, GET_BOOL, NO_ARG, 0, 0, 0, 0, 0, 0},

  {"rebuild_indexes", OPT_XTRA_REBUILD_INDEXES,
   "Rebuild secondary indexes in InnoDB tables after applying the log. "
   "Only has effect with --prepare.",
   (G_PTR*) &xtrabackup_rebuild_indexes, (G_PTR*) &xtrabackup_rebuild_indexes,
   0, GET_BOOL, NO_ARG, 0, 0, 0, 0, 0, 0},

#if MYSQL_VERSION_ID >= 50600
  {"innodb_checksum_algorithm", OPT_INNODB_CHECKSUM_ALGORITHM,
  "The algorithm InnoDB uses for page checksumming. [CRC32, STRICT_CRC32, "
   "INNODB, STRICT_INNODB, NONE, STRICT_NONE]", &srv_checksum_algorithm,
   &srv_checksum_algorithm, &innodb_checksum_algorithm_typelib, GET_ENUM,
   REQUIRED_ARG, 0, 0, 0, 0, 0, 0},
  {"innodb_undo_directory", OPT_INNODB_UNDO_DIRECTORY,
   "Directory where undo tablespace files live, this path can be absolute.",
   (G_PTR*) &srv_undo_dir, (G_PTR*) &srv_undo_dir,
   0, GET_STR, REQUIRED_ARG, 0, 0, 0, 0, 0, 0},
  {"innodb_undo_tablespaces", OPT_UNDO_TABLESPACES,
   "Number of undo tablespaces to use.",
   (G_PTR*)&srv_undo_tablespaces, (G_PTR*)&srv_undo_tablespaces,
   0, GET_ULONG, REQUIRED_ARG, 0, 0, 126, 0, 1, 0},
#endif

  {"incremental-force-scan", OPT_XTRA_INCREMENTAL_FORCE_SCAN,
   "Perform a full-scan incremental backup even in the presence of changed "
   "page bitmap data",
   (G_PTR*)&xtrabackup_incremental_force_scan,
   (G_PTR*)&xtrabackup_incremental_force_scan, 0, GET_BOOL, NO_ARG,
   0, 0, 0, 0, 0, 0},

  {"defaults_group", OPT_DEFAULTS_GROUP, "defaults group in config file (default \"mysqld\").",
   (G_PTR*) &defaults_group, (G_PTR*) &defaults_group,
   0, GET_STR, REQUIRED_ARG, 0, 0, 0, 0, 0, 0},
  { 0, 0, 0, 0, 0, 0, GET_NO_ARG, NO_ARG, 0, 0, 0, 0, 0, 0}
};

#ifndef __WIN__
static int debug_sync_resumed;

static void sigcont_handler(int sig);

static void sigcont_handler(int sig __attribute__((unused)))
{
	debug_sync_resumed= 1;
}
#endif

static inline
void
debug_sync_point(const char *name)
{
#ifndef __WIN__
	FILE	*fp;
	pid_t	pid;
	char	pid_path[FN_REFLEN];

	if (xtrabackup_debug_sync == NULL) {
		return;
	}

	if (strcmp(xtrabackup_debug_sync, name)) {
		return;
	}

	pid = getpid();

	snprintf(pid_path, sizeof(pid_path), "%s/xtrabackup_debug_sync",
		 xtrabackup_target_dir);
	fp = fopen(pid_path, "w");
	if (fp == NULL) {
		msg("xtrabackup: Error: cannot open %s\n", pid_path);
		exit(EXIT_FAILURE);
	}
	fprintf(fp, "%u\n", (uint) pid);
	fclose(fp);

	msg("xtrabackup: DEBUG: Suspending at debug sync point '%s'. "
	    "Resume with 'kill -SIGCONT %u'.\n", name, (uint) pid);

	debug_sync_resumed= 0;
	kill(pid, SIGSTOP);
	while (!debug_sync_resumed) {
		sleep(1);
	}

	/* On resume */
	msg("xtrabackup: DEBUG: removing the pid file.\n");
	my_delete(pid_path, MYF(MY_WME));
#endif
}

static const char *xb_load_default_groups[]= { "mysqld", "xtrabackup", 0, 0 };

static void print_version(void)
{
#ifdef XTRADB_BASED
  msg("%s version %s for Percona Server %s %s (%s) (revision id: %s)\n",
      my_progname, XTRABACKUP_VERSION, MYSQL_SERVER_VERSION, SYSTEM_TYPE,
      MACHINE_TYPE, XTRABACKUP_REVISION);
#else
  msg("%s version %s for MySQL server %s %s (%s) (revision id: %s)\n",
      my_progname, XTRABACKUP_VERSION, MYSQL_SERVER_VERSION, SYSTEM_TYPE,
      MACHINE_TYPE, XTRABACKUP_REVISION);
#endif
}

static void usage(void)
{
  puts("Open source backup tool for InnoDB and XtraDB\n\
\n\
Copyright (C) 2009-2012 Percona Ireland Ltd.\n\
Portions Copyright (C) 2000, 2011, MySQL AB & Innobase Oy. All Rights Reserved.\n\
\n\
This program is free software; you can redistribute it and/or\n\
modify it under the terms of the GNU General Public License\n\
as published by the Free Software Foundation version 2\n\
of the License.\n\
\n\
This program is distributed in the hope that it will be useful,\n\
but WITHOUT ANY WARRANTY; without even the implied warranty of\n\
MERCHANTABILITY or FITNESS FOR A PARTICULAR PURPOSE.  See the\n\
GNU General Public License for more details.\n\
\n\
You can download full text of the license on http://www.gnu.org/licenses/gpl-2.0.txt\n");

  printf("Usage: [%s [--defaults-file=#] --backup | %s [--defaults-file=#] --prepare] [OPTIONS]\n",my_progname,my_progname);
  print_defaults("my", xb_load_default_groups);
  my_print_help(xb_long_options);
  my_print_variables(xb_long_options);
}

static my_bool
get_one_option(int optid, const struct my_option *opt __attribute__((unused)),
	       char *argument)
{
  switch(optid) {
  case 'h':
    strmake(mysql_real_data_home,argument, FN_REFLEN - 1);
    mysql_data_home= mysql_real_data_home;
    break;
  case OPT_XTRA_TARGET_DIR:
    strmake(xtrabackup_real_target_dir,argument, sizeof(xtrabackup_real_target_dir)-1);
    xtrabackup_target_dir= xtrabackup_real_target_dir;
    break;
  case OPT_XTRA_STREAM:
    if (!strcasecmp(argument, "tar"))
      xtrabackup_stream_fmt = XB_STREAM_FMT_TAR;
    else if (!strcasecmp(argument, "xbstream"))
      xtrabackup_stream_fmt = XB_STREAM_FMT_XBSTREAM;
    else
    {
      msg("Invalid --stream argument: %s\n", argument);
      return 1;
    }
    xtrabackup_stream = TRUE;
    break;
  case OPT_XTRA_COMPRESS:
    if (argument == NULL)
      xtrabackup_compress_alg = "quicklz";
    else if (strcasecmp(argument, "quicklz"))
    {
      msg("Invalid --compress argument: %s\n", argument);
      return 1;
    }
    xtrabackup_compress = TRUE;
    break;
  case OPT_XTRA_ENCRYPT:
    if (argument == NULL)
    {
      msg("Missing --encrypt argument, must specify a valid encryption "
          " algorithm.\n");
      return 1;
    }
    xtrabackup_encrypt = TRUE;
    break;
  case '?':
    usage();
    exit(EXIT_SUCCESS);
    break;
  case 'v':
    print_version();
    exit(EXIT_SUCCESS);
    break;
  default:
    break;
  }
  return 0;
}

/***********************************************************************
Initializes log_block_size*/
static
ibool
xb_init_log_block_size(void)
{
#ifdef XTRADB_BASED
	srv_log_block_size = 0;
	if (innobase_log_block_size != 512) {
		uint	n_shift = get_bit_shift(innobase_log_block_size);;

		if (n_shift > 0) {
			srv_log_block_size = (1 << n_shift);
			msg("InnoDB: The log block size is set to %lu.\n",
			    srv_log_block_size);
		}
	} else {
		srv_log_block_size = 512;
	}
	if (!srv_log_block_size) {
		msg("InnoDB: Error: %lu is not valid value for "
		    "innodb_log_block_size.\n", innobase_log_block_size);
		return FALSE;
	}
#endif
	return TRUE;
}

static my_bool
innodb_init_param(void)
{
	/* innobase_init */
	static char	current_dir[3];		/* Set if using current lib */
	my_bool		ret;
	char		*default_path;

	/* === some variables from mysqld === */
	memset((G_PTR) &mysql_tmpdir_list, 0, sizeof(mysql_tmpdir_list));

	if (init_tmpdir(&mysql_tmpdir_list, opt_mysql_tmpdir))
		exit(EXIT_FAILURE);

	/* dummy for initialize all_charsets[] */
	get_charset_name(0);

#if defined(XTRADB_BASED) || MYSQL_VERSION_ID >= 50600
	srv_page_size = 0;
	srv_page_size_shift = 0;

	if (innobase_page_size != (1LL << 14)) {
		int n_shift = get_bit_shift((ulint) innobase_page_size);

		if (n_shift >= 12 && n_shift <= UNIV_PAGE_SIZE_SHIFT_MAX) {
			srv_page_size_shift = n_shift;
			srv_page_size = 1 << n_shift;
			msg("InnoDB: The universal page size of the "
			    "database is set to %lu.\n", srv_page_size);
		} else {
			msg("InnoDB: Error: invalid value of "
			    "innobase_page_size: %lld", innobase_page_size);
			exit(EXIT_FAILURE);
		}
	} else {
		srv_page_size_shift = 14;
		srv_page_size = (1 << srv_page_size_shift);
	}
#endif
#ifdef XTRADB_BASED
	if (!xb_init_log_block_size()) {
		goto error;
	}

	srv_fast_checksum = (ibool) innobase_fast_checksum;
#endif

	/* Check that values don't overflow on 32-bit systems. */
	if (sizeof(ulint) == 4) {
		if (xtrabackup_use_memory > UINT_MAX32) {
			msg("xtrabackup: use-memory can't be over 4GB"
			    " on 32-bit systems\n");
		}

		if (innobase_buffer_pool_size > UINT_MAX32) {
			msg("xtrabackup: innobase_buffer_pool_size can't be "
			    "over 4GB on 32-bit systems\n");

			goto error;
		}

		if (innobase_log_file_size > UINT_MAX32) {
			msg("xtrabackup: innobase_log_file_size can't be "
			    "over 4GB on 32-bit systemsi\n");

			goto error;
		}
	}

  	os_innodb_umask = (ulint)0664;

	/* First calculate the default path for innodb_data_home_dir etc.,
	in case the user has not given any value.

	Note that when using the embedded server, the datadirectory is not
	necessarily the current directory of this program. */

	  	/* It's better to use current lib, to keep paths short */
	  	current_dir[0] = FN_CURLIB;
	  	current_dir[1] = FN_LIBCHAR;
	  	current_dir[2] = 0;
	  	default_path = current_dir;

	ut_a(default_path);

#if (MYSQL_VERSION_ID < 50500)
//	if (specialflag & SPECIAL_NO_PRIOR) {
	        srv_set_thread_priorities = FALSE;
//	} else {
//	        srv_set_thread_priorities = TRUE;
//	        srv_query_thread_priority = QUERY_PRIOR;
//	}
#endif

	/* Set InnoDB initialization parameters according to the values
	read from MySQL .cnf file */

	if (xtrabackup_backup || xtrabackup_stats) {
		msg("xtrabackup: Target instance is assumed as followings.\n");
	} else {
		msg("xtrabackup: Temporary instance for recovery is set as "
		    "followings.\n");
	}

	/*--------------- Data files -------------------------*/

	/* The default dir for data files is the datadir of MySQL */

	srv_data_home = ((xtrabackup_backup || xtrabackup_stats) && innobase_data_home_dir
			 ? innobase_data_home_dir : default_path);
	msg("xtrabackup:   innodb_data_home_dir = %s\n", srv_data_home);

	/* Set default InnoDB data file size to 10 MB and let it be
  	auto-extending. Thus users can use InnoDB in >= 4.0 without having
	to specify any startup options. */

	if (!innobase_data_file_path) {
  		innobase_data_file_path = (char*) "ibdata1:10M:autoextend";
	}
	msg("xtrabackup:   innodb_data_file_path = %s\n",
	    innobase_data_file_path);

	/* Since InnoDB edits the argument in the next call, we make another
	copy of it: */

	internal_innobase_data_file_path = strdup(innobase_data_file_path);

	ret = (my_bool) srv_parse_data_file_paths_and_sizes(
			internal_innobase_data_file_path);
	if (ret == FALSE) {
	  	msg("xtrabackup: syntax error in innodb_data_file_path\n");
mem_free_and_error:
	  	free(internal_innobase_data_file_path);
                goto error;
	}

	if (xtrabackup_prepare) {
		/* "--prepare" needs filenames only */
		ulint i;

		for (i=0; i < srv_n_data_files; i++) {
			char *p;

			p = srv_data_file_names[i];
			while ((p = strchr(p, SRV_PATH_SEPARATOR)) != NULL)
			{
				p++;
				srv_data_file_names[i] = p;
			}
		}
	}

#ifdef XTRADB_BASED
	srv_doublewrite_file = innobase_doublewrite_file;
#ifndef XTRADB55
	srv_extra_undoslots = (ibool) innobase_extra_undoslots;
#endif
#endif

	/* -------------- Log files ---------------------------*/

	/* The default dir for log files is the datadir of MySQL */

	if (!((xtrabackup_backup || xtrabackup_stats) && INNODB_LOG_DIR)) {
		INNODB_LOG_DIR = default_path;
	}
	if (xtrabackup_prepare && xtrabackup_incremental_dir) {
		INNODB_LOG_DIR = xtrabackup_incremental_dir;
	}
	msg("xtrabackup:   innodb_log_group_home_dir = %s\n", INNODB_LOG_DIR);

	ret = (my_bool) xb_parse_log_group_home_dirs();
	if (ret == FALSE) {

		goto mem_free_and_error;
	}

	srv_adaptive_flushing = FALSE;
	srv_use_sys_malloc = TRUE;
	srv_file_format = 1; /* Barracuda */
#if (MYSQL_VERSION_ID < 50500)
	srv_check_file_format_at_startup = UNIV_FORMAT_MAX; /* on */
#else
	srv_max_file_format_at_startup = UNIV_FORMAT_MAX; /* on */
#endif
	/* --------------------------------------------------*/

	srv_file_flush_method_str = innobase_unix_file_flush_method;

	srv_n_log_files = (ulint) innobase_log_files_in_group;
	srv_log_file_size = (ulint) innobase_log_file_size;
	msg("xtrabackup:   innodb_log_files_in_group = %ld\n",
	    srv_n_log_files);
	msg("xtrabackup:   innodb_log_file_size = %lld\n",
	    srv_log_file_size);

#ifdef UNIV_LOG_ARCHIVE
	srv_log_archive_on = (ulint) innobase_log_archive;
#endif /* UNIV_LOG_ARCHIVE */
	srv_log_buffer_size = (ulint) innobase_log_buffer_size;

        /* We set srv_pool_size here in units of 1 kB. InnoDB internally
        changes the value so that it becomes the number of database pages. */

	//srv_buf_pool_size = (ulint) innobase_buffer_pool_size;
	srv_buf_pool_size = (ulint) xtrabackup_use_memory;

	srv_mem_pool_size = (ulint) innobase_additional_mem_pool_size;

	srv_n_file_io_threads = (ulint) innobase_file_io_threads;
	srv_n_read_io_threads = (ulint) innobase_read_io_threads;
	srv_n_write_io_threads = (ulint) innobase_write_io_threads;

	srv_force_recovery = (ulint) innobase_force_recovery;

	srv_use_doublewrite_buf = (ibool) innobase_use_doublewrite;
#if MYSQL_VERSION_ID < 50600
	srv_use_checksums = (ibool) innobase_use_checksums;
#endif

	btr_search_enabled = (char) innobase_adaptive_hash_index;

	os_use_large_pages = (ibool) innobase_use_large_pages;
	os_large_page_size = (ulint) innobase_large_page_size;

	row_rollback_on_timeout = (ibool) innobase_rollback_on_timeout;

	srv_file_per_table = (my_bool) innobase_file_per_table;

        srv_locks_unsafe_for_binlog = (ibool) innobase_locks_unsafe_for_binlog;

	srv_max_n_open_files = (ulint) innobase_open_files;
	srv_innodb_status = (ibool) innobase_create_status_file;

	srv_print_verbose_log = 1;

	/* Store the default charset-collation number of this MySQL
	installation */

	/* We cannot treat characterset here for now!! */
	data_mysql_default_charset_coll = (ulint)default_charset_info->number;

	ut_a(DATA_MYSQL_LATIN1_SWEDISH_CHARSET_COLL ==
					my_charset_latin1.number);
	ut_a(DATA_MYSQL_BINARY_CHARSET_COLL == my_charset_bin.number);

	/* Store the latin1_swedish_ci character ordering table to InnoDB. For
	non-latin1_swedish_ci charsets we use the MySQL comparison functions,
	and consequently we do not need to know the ordering internally in
	InnoDB. */

	ut_a(0 == strcmp(my_charset_latin1.name, "latin1_swedish_ci"));
	srv_latin1_ordering = my_charset_latin1.sort_order;

	//innobase_commit_concurrency_init_default();

	/* Since we in this module access directly the fields of a trx
        struct, and due to different headers and flags it might happen that
	mutex_t has a different size in this module and in InnoDB
	modules, we check at run time that the size is the same in
	these compilation modules. */

#if MYSQL_VERSION_ID >= 50500
	/* On 5.5 srv_use_native_aio is TRUE by default. It is later reset
	if it is not supported by the platform in
	innobase_start_or_create_for_mysql(). As we don't call it in xtrabackup,
	we have to duplicate checks from that function here. */

#ifdef __WIN__
	switch (os_get_os_version()) {
	case OS_WIN95:
	case OS_WIN31:
	case OS_WINNT:
		/* On Win 95, 98, ME, Win32 subsystem for Windows 3.1,
		and NT use simulated aio. In NT Windows provides async i/o,
		but when run in conjunction with InnoDB Hot Backup, it seemed
		to corrupt the data files. */

		srv_use_native_aio = FALSE;
		break;

	case OS_WIN2000:
	case OS_WINXP:
		/* On 2000 and XP, async IO is available. */
		srv_use_native_aio = TRUE;
		break;

	default:
		/* Vista and later have both async IO and condition variables */
		srv_use_native_aio = TRUE;
		srv_use_native_conditions = TRUE;
		break;
	}

#elif defined(LINUX_NATIVE_AIO)

	if (srv_use_native_aio) {
		ut_print_timestamp(stderr);
		msg(" InnoDB: Using Linux native AIO\n");
	}
#else
	/* Currently native AIO is supported only on windows and linux
	and that also when the support is compiled in. In all other
	cases, we ignore the setting of innodb_use_native_aio. */
	srv_use_native_aio = FALSE;

#endif
#endif /* MYSQL_VERSION_ID */

#if MYSQL_VERSION_ID >= 50600
	/* Assign the default value to srv_undo_dir if it's not specified, as
	my_getopt does not support default values for string options. We also
	ignore the option and override innodb_undo_directory on --prepare,
	because separate undo tablespaces are copied to the root backup
	directory. */

	if (!srv_undo_dir || !xtrabackup_backup) {
		srv_undo_dir = (char *) ".";
	}
#endif

	return(FALSE);

error:
	msg("xtrabackup: innodb_init_param(): Error occured.\n");
	return(TRUE);
}

static my_bool
innodb_init(void)
{
	int	err;

#if MYSQL_VERSION_ID < 50500
	/* InnoDB relies on buf_LRU_old_ratio to be always initialized (see
	debug assertions in buf_LRU_old_adjust_len(). Normally it is initialized
	from ha_innodb.cc. That code is not used in XtraBackup, which led to
	assertion failures in 5.1 debug builds (see LP bug #924492).

	5.5 initializes that variable to a hard-coded value of 37% (and then
	adjusting it to the actual server variable value). That's why the
	assertion failures never occurred on 5.5. Let's do the same for 5.1. */

	buf_LRU_old_ratio_update(100 * 3 / 8, FALSE);
#endif

	err = innobase_start_or_create_for_mysql();

	if (err != DB_SUCCESS) {
	  	free(internal_innobase_data_file_path);
                goto error;
	}

	/* They may not be needed for now */
//	(void) hash_init(&innobase_open_tables,system_charset_info, 32, 0, 0,
//			 		(hash_get_key) innobase_get_key, 0, 0);
//        pthread_mutex_init(&innobase_share_mutex, MY_MUTEX_INIT_FAST);
//        pthread_mutex_init(&prepare_commit_mutex, MY_MUTEX_INIT_FAST);
//        pthread_mutex_init(&commit_threads_m, MY_MUTEX_INIT_FAST);
//        pthread_mutex_init(&commit_cond_m, MY_MUTEX_INIT_FAST);
//        pthread_cond_init(&commit_cond, NULL);

	innodb_inited= 1;

	return(FALSE);

error:
	msg("xtrabackup: innodb_init(): Error occured.\n");
	return(TRUE);
}

static my_bool
innodb_end(void)
{
	srv_fast_shutdown = (ulint) innobase_fast_shutdown;
	innodb_inited = 0;

	msg("xtrabackup: starting shutdown with innodb_fast_shutdown = %lu\n",
	    srv_fast_shutdown);

	if (innobase_shutdown_for_mysql() != DB_SUCCESS) {
		goto error;
	}
	free(internal_innobase_data_file_path);

	/* They may not be needed for now */
//	hash_free(&innobase_open_tables);
//	pthread_mutex_destroy(&innobase_share_mutex);
//	pthread_mutex_destroy(&prepare_commit_mutex);
//	pthread_mutex_destroy(&commit_threads_m);
//	pthread_mutex_destroy(&commit_cond_m);
//	pthread_cond_destroy(&commit_cond);

	return(FALSE);

error:
	msg("xtrabackup: innodb_end(): Error occured.\n");
	return(TRUE);
}

/* ================= common ================= */

/***********************************************************************
Read backup meta info.
@return TRUE on success, FALSE on failure. */
static
my_bool
xtrabackup_read_metadata(char *filename)
{
	FILE	*fp;
	my_bool	 r = TRUE;
	int	 t;

	fp = fopen(filename,"r");
	if(!fp) {
		msg("xtrabackup: Error: cannot open %s\n", filename);
		return(FALSE);
	}

	if (fscanf(fp, "backup_type = %29s\n", metadata_type)
	    != 1) {
		r = FALSE;
		goto end;
	}
	/* Use UINT64PF instead of LSN_PF here, as we have to maintain the file
	format. */
	if (fscanf(fp, "from_lsn = " UINT64PF "\n", &metadata_from_lsn)
			!= 1) {
		r = FALSE;
		goto end;
	}
	if (fscanf(fp, "to_lsn = " UINT64PF "\n", &metadata_to_lsn)
			!= 1) {
		r = FALSE;
		goto end;
	}
	if (fscanf(fp, "last_lsn = " UINT64PF "\n", &metadata_last_lsn)
			!= 1) {
		metadata_last_lsn = 0;
	}
	/* Optional field */
	if (fscanf(fp, "compact = %d\n", &t) == 1) {
		xtrabackup_compact = (t == 1);
	} else {
		xtrabackup_compact = 0;
	}
end:
	fclose(fp);

	return(r);
}

/***********************************************************************
Print backup meta info to a specified buffer. */
static
void
xtrabackup_print_metadata(char *buf, size_t buf_len)
{
	/* Use UINT64PF instead of LSN_PF here, as we have to maintain the file
	format. */
	snprintf(buf, buf_len,
		 "backup_type = %s\n"
		 "from_lsn = " UINT64PF "\n"
		 "to_lsn = " UINT64PF "\n"
		 "last_lsn = " UINT64PF "\n"
		 "compact = %d\n",
		 metadata_type,
		 metadata_from_lsn,
		 metadata_to_lsn,
		 metadata_last_lsn,
		 xtrabackup_compact == TRUE);
}

/***********************************************************************
Stream backup meta info to a specified datasink.
@return TRUE on success, FALSE on failure. */
static
my_bool
xtrabackup_stream_metadata(ds_ctxt_t *ds_ctxt)
{
	char		buf[1024];
	size_t		len;
	ds_file_t	*stream;
	MY_STAT		mystat;

	xtrabackup_print_metadata(buf, sizeof(buf));

	len = strlen(buf);

	mystat.st_size = len;
	mystat.st_mtime = my_time(0);

	stream = ds_open(ds_ctxt, XTRABACKUP_METADATA_FILENAME, &mystat);
	if (stream == NULL) {
		msg("xtrabackup: Error: cannot open output stream "
		    "for %s\n", XTRABACKUP_METADATA_FILENAME);
		return(FALSE);
	}

	if (ds_write(stream, buf, len)) {
		ds_close(stream);
		return(FALSE);
	}

	ds_close(stream);

	return(TRUE);
}

/***********************************************************************
Write backup meta info to a specified file.
@return TRUE on success, FALSE on failure. */
static
my_bool
xtrabackup_write_metadata(const char *filepath)
{
	char		buf[1024];
	size_t		len;
	FILE		*fp;

	xtrabackup_print_metadata(buf, sizeof(buf));

	len = strlen(buf);

	fp = fopen(filepath, "w");
	if(!fp) {
		msg("xtrabackup: Error: cannot open %s\n", filepath);
		return(FALSE);
	}
	if (fwrite(buf, len, 1, fp) < 1) {
		fclose(fp);
		return(FALSE);
	}

	fclose(fp);

	return(TRUE);
}

/***********************************************************************
Read meta info for an incremental delta.
@return TRUE on success, FALSE on failure. */
static my_bool
xb_read_delta_metadata(const char *filepath, xb_delta_info_t *info)
{
	FILE*	fp;
	char	key[51];
	char	value[51];
	my_bool	r			= TRUE;

	/* set defaults */
	info->page_size = ULINT_UNDEFINED;
	info->zip_size = ULINT_UNDEFINED;
	info->space_id = ULINT_UNDEFINED;

	fp = fopen(filepath, "r");
	if (!fp) {
		/* Meta files for incremental deltas are optional */
		return(TRUE);
	}

	while (!feof(fp)) {
		if (fscanf(fp, "%50s = %50s\n", key, value) == 2) {
			if (strcmp(key, "page_size") == 0) {
				info->page_size = strtoul(value, NULL, 10);
			} else if (strcmp(key, "zip_size") == 0) {
				info->zip_size = strtoul(value, NULL, 10);
			} else if (strcmp(key, "space_id") == 0) {
				info->space_id = strtoul(value, NULL, 10);
			}
		}
	}

	fclose(fp);

	if (info->page_size == ULINT_UNDEFINED) {
		msg("xtrabackup: page_size is required in %s\n", filepath);
		r = FALSE;
	}
	if (info->space_id == ULINT_UNDEFINED) {
		msg("xtrabackup: Warning: This backup was taken with XtraBackup 2.0.1 "
			"or earlier, some DDL operations between full and incremental "
			"backups may be handled incorrectly\n");
	}

	return(r);
}

/***********************************************************************
Write meta info for an incremental delta.
@return TRUE on success, FALSE on failure. */
my_bool
xb_write_delta_metadata(const char *filename, const xb_delta_info_t *info)
{
	ds_file_t	*f;
	char		buf[64];
	my_bool		ret;
	size_t		len;
	MY_STAT		mystat;

	snprintf(buf, sizeof(buf),
		 "page_size = %lu\n"
		 "zip_size = %lu\n"
		 "space_id = %lu\n",
		 info->page_size, info->zip_size, info->space_id);
	len = strlen(buf);

	mystat.st_size = len;
	mystat.st_mtime = my_time(0);

	f = ds_open(ds_meta, filename, &mystat);
	if (f == NULL) {
		msg("xtrabackup: Error: cannot open output stream for %s\n",
		    filename);
		return(FALSE);
	}

	ret = (ds_write(f, buf, len) == 0);

	ds_close(f);

	return(ret);
}

/* ================= backup ================= */
void
xtrabackup_io_throttling(void)
{
	if (xtrabackup_throttle && (io_ticket--) < 0) {
		os_event_reset(wait_throttle);
		os_event_wait(wait_throttle);
	}
}

/************************************************************************
Checks if a given table name matches any of specifications in the --tables or
--tables-file options.

@return TRUE on match. */
static my_bool
check_if_table_matches_filters(const char *name)
{
	int 			regres;
	int 			i;
	xtrabackup_tables_t*	table;

	if (xtrabackup_tables) {

		regres = REG_NOMATCH;

		for (i = 0; i < tables_regex_num; i++) {
			regres = xb_regexec(&tables_regex[i], name, 1,
					    tables_regmatch, 0);
			if (regres != REG_NOMATCH) {

				return(TRUE);
			}
		}
	}

	if (xtrabackup_tables_file) {

		XB_HASH_SEARCH(name_hash, tables_hash, ut_fold_string(name),
			       table, (void) 0,
			       !strcmp(table->name, name));
		if (table) {

			return(TRUE);
		}
	}

	return(FALSE);
}

/************************************************************************
Checks if a table specified as a name in the form "database/name" (InnoDB 5.6)
or "./database/name.ibd" (InnoDB 5.5-) should be skipped from backup based on
the --tables or --tables-file options.

@return TRUE if the table should be skipped. */
static
my_bool
check_if_skip_table(
/******************/
	const char*	name)	/*!< in: path to the table */
{
	char buf[FN_REFLEN];
	const char *dbname, *tbname;
	const char *ptr;
	char *eptr;

	if (xtrabackup_tables == NULL && xtrabackup_tables_file == NULL) {
		return(FALSE);
	}

	dbname = NULL;
	tbname = name;
	while ((ptr = strchr(tbname, SRV_PATH_SEPARATOR)) != NULL) {
		dbname = tbname;
		tbname = ptr + 1;
	}

	if (dbname == NULL) {
		return(FALSE);
	}

	strncpy(buf, dbname, FN_REFLEN);
	buf[FN_REFLEN - 1] = '\0';
	buf[tbname - 1 - dbname] = '.';

	/* Check if there's a suffix in the table name. If so, truncate it. We
	rely on the fact that a dot cannot be a part of a table name (it is
	encoded by the server with the @NNNN syntax). */
	if ((eptr = strchr(&buf[tbname - dbname], '.')) != NULL) {

		*eptr = '\0';
	}

	/* For partitioned tables first try to match against the regexp
	without truncating the #P#... suffix so we can backup individual
	partitions with regexps like '^test[.]t#P#p5' */
	if (check_if_table_matches_filters(buf)) {

		return(FALSE);
	}
	if ((eptr = strstr(buf, "#P#")) != NULL) {

		*eptr = 0;

		if (check_if_table_matches_filters(buf)) {

			return(FALSE);
		}
	}

	return(TRUE);
}

/***********************************************************************
Reads the space flags from a given data file and returns the compressed
page size, or 0 if the space is not compressed. */
ulint
xb_get_zip_size(os_file_t file)
{
	byte	*buf;
	byte	*page;
	ulint	 zip_size = ULINT_UNDEFINED;
	ibool	 success;
	ulint	 space;

	buf = static_cast<byte *>(ut_malloc(2 * UNIV_PAGE_SIZE_MAX));
	page = static_cast<byte *>(ut_align(buf, UNIV_PAGE_SIZE_MAX));

	success = xb_os_file_read(file, page, 0, UNIV_PAGE_SIZE_MAX);
	if (!success) {
		goto end;
	}

	space = mach_read_from_4(page + FIL_PAGE_ARCH_LOG_NO_OR_SPACE_ID);
	zip_size = (space == 0 ) ? 0 :
		dict_tf_get_zip_size(fsp_header_get_flags(page));
end:
	ut_free(buf);

	return(zip_size);
}

/* TODO: We may tune the behavior (e.g. by fil_aio)*/

static
my_bool
xtrabackup_copy_datafile(fil_node_t* node, uint thread_n)
{
	char			 dst_name[FN_REFLEN];
	ds_file_t		*dstfile = NULL;
	xb_fil_cur_t		 cursor;
	xb_fil_cur_result_t	 res;
	xb_write_filt_t		*write_filter = NULL;
	xb_write_filt_ctxt_t	 write_filt_ctxt;
	const char		*action;
	xb_read_filt_t		*read_filter;
	ibool			is_system;

	/* Get the name and the path for the tablespace. node->name always
	contains the path (which may be absolute for remote tablespaces in
	5.6+). space->name contains the tablespace name in the form
	"./database/table.ibd" (in 5.5-) or "database/table" (in 5.6+). For a
	multi-node shared tablespace, space->name contains the name of the first
	node, but that's irrelevant, since we only need node_name to match them
	against filters, and the shared tablespace is always copied regardless
	of the filters value. */

	const char* const node_name = node->space->name;
	const char* const node_path = node->name;

	is_system = trx_sys_sys_space(node->space->id);

	if (!is_system && check_if_skip_table(node_name)) {
		msg("[%02u] Skipping %s.\n", thread_n, node_name);
		return(FALSE);
	}

	if (!changed_page_bitmap) {
		read_filter = &rf_pass_through;
	}
	else {
		read_filter = &rf_bitmap;
	}
	res = xb_fil_cur_open(&cursor, read_filter, node, thread_n);
	if (res == XB_FIL_CUR_SKIP) {
		goto skip;
	} else if (res == XB_FIL_CUR_ERROR) {
		goto error;
	}

	strncpy(dst_name, cursor.rel_path, sizeof(dst_name));

	/* Setup the page write filter */
	if (xtrabackup_incremental) {
		write_filter = &wf_incremental;
	} else if (xtrabackup_compact) {
		write_filter = &wf_compact;
	} else {
		write_filter = &wf_write_through;
	}

	memset(&write_filt_ctxt, 0, sizeof(xb_write_filt_ctxt_t));
	ut_a(write_filter->process != NULL);

	if (write_filter->init != NULL &&
	    !write_filter->init(&write_filt_ctxt, dst_name, &cursor)) {
		msg("[%02u] xtrabackup: error: "
		    "failed to initialize page write filter.\n", thread_n);
		goto error;
	}

	dstfile = ds_open(ds_data, dst_name, &cursor.statinfo);
	if (dstfile == NULL) {
		msg("[%02u] xtrabackup: error: "
		    "cannot open the destination stream for %s\n",
		    thread_n, dst_name);
		goto error;
	}

	if (xtrabackup_stream) {
		if (xtrabackup_compress) {
			if (xtrabackup_encrypt) {
				action = "Compressing, encrypting and streaming";
			} else {
				action = "Compressing and streaming";
			}
		} else if (xtrabackup_encrypt) {
			action = "Encrypting and streaming";
		} else {
			action = "Streaming";
		}
		msg("[%02u] %s %s\n", thread_n, action, node_path);
	} else {
		if (xtrabackup_compress) {
			if (xtrabackup_encrypt) {
				action = "Compressing and encrypting";
			} else {
				action = "Compressing";
			}
		} else if (xtrabackup_encrypt) {
			action = "Encrypting";
		} else {
			action = "Copying";
		}
		msg("[%02u] %s %s to %s\n", thread_n, action,
		    node_path, dstfile->path);
	}

	/* The main copy loop */
	while ((res = xb_fil_cur_read(&cursor)) == XB_FIL_CUR_SUCCESS) {
		if (!write_filter->process(&write_filt_ctxt, dstfile)) {
			goto error;
		}
	}

	if (res == XB_FIL_CUR_ERROR) {
		goto error;
	}

	if (write_filter->finalize
	    && !write_filter->finalize(&write_filt_ctxt, dstfile)) {
		goto error;
	}

	/* close */
	msg("[%02u]        ...done\n", thread_n);
	xb_fil_cur_close(&cursor);
	ds_close(dstfile);
	if (write_filter && write_filter->deinit) {
		write_filter->deinit(&write_filt_ctxt);
	}
	return(FALSE);

error:
	xb_fil_cur_close(&cursor);
	if (dstfile != NULL) {
		ds_close(dstfile);
	}
	if (write_filter && write_filter->deinit) {
		write_filter->deinit(&write_filt_ctxt);;
	}
	msg("[%02u] xtrabackup: Error: "
	    "xtrabackup_copy_datafile() failed.\n", thread_n);
	return(TRUE); /*ERROR*/

skip:

	if (dstfile != NULL) {
		ds_close(dstfile);
	}
	if (write_filter && write_filter->deinit) {
		write_filter->deinit(&write_filt_ctxt);
	}
	msg("[%02u] xtrabackup: Warning: We assume the "
	    "table was dropped during xtrabackup execution "
	    "and ignore the file.\n", thread_n);
	msg("[%02u] xtrabackup: Warning: skipping tablespace %s.\n",
	    thread_n, node_name);
	return(FALSE);
}

static my_bool
xtrabackup_copy_logfile(lsn_t from_lsn, my_bool is_last)
{
	/* definition from recv_recovery_from_checkpoint_start() */
	log_group_t*	group;
	lsn_t		group_scanned_lsn;
	lsn_t		contiguous_lsn;

	ut_a(dst_log_file != NULL);

	/* read from checkpoint_lsn_start to current */
	contiguous_lsn = ut_dulint_align_down(from_lsn,
						OS_FILE_LOG_BLOCK_SIZE);

	/* TODO: We must check the contiguous_lsn still exists in log file.. */

	group = UT_LIST_GET_FIRST(log_sys->log_groups);

	while (group) {
		ibool	finished;
		lsn_t	start_lsn;
		lsn_t	end_lsn;

		/* reference recv_group_scan_log_recs() */
	finished = FALSE;

	start_lsn = contiguous_lsn;

	while (!finished) {
		end_lsn = ut_dulint_add(start_lsn, RECV_SCAN_SIZE);

		xtrabackup_io_throttling();

		mutex_enter(&log_sys->mutex);

		log_group_read_log_seg(LOG_RECOVER, log_sys->buf,
						group, start_lsn, end_lsn);


		/* reference recv_scan_log_recs() */
		{
	byte*	log_block;
	lsn_t	scanned_lsn;
	ulint	data_len;

	ulint	scanned_checkpoint_no = 0;

	finished = FALSE;

	log_block = log_sys->buf;
	scanned_lsn = start_lsn;

	while (log_block < log_sys->buf + RECV_SCAN_SIZE && !finished) {
		ulint	no = log_block_get_hdr_no(log_block);
		ulint	scanned_no = log_block_convert_lsn_to_no(scanned_lsn);
		ibool	checksum_is_ok =
			log_block_checksum_is_ok_or_old_format(log_block);

		if (no != scanned_no && checksum_is_ok) {
			ulint blocks_in_group;

			if (no < scanned_no) {
				/* incompletely written log block, do nothing */
				finished = TRUE;
				break;
			}

			blocks_in_group = log_block_convert_lsn_to_no(
				log_group_get_capacity(group)) - 1;

			msg("xtrabackup: error:"
			    " log block numbers mismatch:\n"
			    "xtrabackup: error: expected log block no. %lu,"
			    " but got no. %lu from the log file.\n",
			    (ulong) scanned_no, (ulong) no);

			if ((no - scanned_no) % blocks_in_group == 0) {
				msg("xtrabackup: error:"
				    " it looks like InnoDB log has wrapped"
				    " around before xtrabackup could"
				    " process all records due to either"
				    " log copying being too slow, or "
				    " log files being too small.\n");
			}

			goto error;
		} else if (!checksum_is_ok) {
			/* Garbage or an incompletely written log block */

			msg("xtrabackup: warning: Log block checksum mismatch"
			    " (block no %lu at lsn " LSN_PF "): \n"
			    "expected %lu, calculated checksum %lu\n",
				(ulong) no,
				scanned_lsn,
				(ulong) log_block_get_checksum(log_block),
				(ulong) log_block_calc_checksum(log_block));
			msg("xtrabackup: warning: this is possible when the "
			    "log block has not been fully written by the "
			    "server, will retry later.\n");
			finished = TRUE;
			break;
		}

		if (log_block_get_flush_bit(log_block)) {
			/* This block was a start of a log flush operation:
			we know that the previous flush operation must have
			been completed for all log groups before this block
			can have been flushed to any of the groups. Therefore,
			we know that log data is contiguous up to scanned_lsn
			in all non-corrupt log groups. */

			if (ut_dulint_cmp(scanned_lsn, contiguous_lsn) > 0) {
				contiguous_lsn = scanned_lsn;
			}
		}

		data_len = log_block_get_data_len(log_block);

		if (
		    (scanned_checkpoint_no > 0)
		    && (log_block_get_checkpoint_no(log_block)
		       < scanned_checkpoint_no)
		    && (scanned_checkpoint_no
			- log_block_get_checkpoint_no(log_block)
			> 0x80000000UL)) {

			/* Garbage from a log buffer flush which was made
			before the most recent database recovery */

			finished = TRUE;
			break;
		}

		scanned_lsn = ut_dulint_add(scanned_lsn, data_len);
		scanned_checkpoint_no = log_block_get_checkpoint_no(log_block);

		if (data_len < OS_FILE_LOG_BLOCK_SIZE) {
			/* Log data for this group ends here */

			finished = TRUE;
		} else {
			log_block += OS_FILE_LOG_BLOCK_SIZE;
		}
	} /* while (log_block < log_sys->buf + RECV_SCAN_SIZE && !finished) */

	group_scanned_lsn = scanned_lsn;



		}

		/* ===== write log to 'xtrabackup_logfile' ====== */
		{
		ulint 	write_size;

		if (!finished) {
			write_size = RECV_SCAN_SIZE;
		} else {
			write_size = (ulint) ut_dulint_minus(
					ut_dulint_align_up(group_scanned_lsn, OS_FILE_LOG_BLOCK_SIZE),
					start_lsn);
			if (!is_last &&
			    group_scanned_lsn % OS_FILE_LOG_BLOCK_SIZE
			    )
				write_size -= OS_FILE_LOG_BLOCK_SIZE;
		}


		if (ds_write(dst_log_file, log_sys->buf, write_size)) {
			msg("xtrabackup: Error: write to logfile failed\n");
			goto error;
		}


		}

		mutex_exit(&log_sys->mutex);

		start_lsn = end_lsn;
	}



		group->scanned_lsn = group_scanned_lsn;

		msg(">> log scanned up to (" LSN_PF ")\n",
		    group->scanned_lsn);

		group = UT_LIST_GET_NEXT(log_groups, group);

		/* update global variable*/
		log_copy_scanned_lsn = group_scanned_lsn;

		/* innodb_mirrored_log_groups must be 1, no other groups */
		ut_a(group == NULL);

		debug_sync_point("xtrabackup_copy_logfile_pause");

	}


	return(FALSE);

error:
	mutex_exit(&log_sys->mutex);
	ds_close(dst_log_file);
	msg("xtrabackup: Error: xtrabackup_copy_logfile() failed.\n");
	return(TRUE);
}

static
#ifndef __WIN__
void*
#else
ulint
#endif
log_copying_thread(
	void*	arg __attribute__((unused)))
{
	/*
	  Initialize mysys thread-specific memory so we can
	  use mysys functions in this thread.
	*/
	my_thread_init();

	ut_a(dst_log_file != NULL);

	log_copying_running = TRUE;

	while(log_copying) {
		os_event_reset(log_copying_stop);
		xb_event_wait_time(log_copying_stop,
				xtrabackup_log_copy_interval * 1000ULL);
		if (log_copying) {
			if(xtrabackup_copy_logfile(log_copy_scanned_lsn,
						   FALSE)) {

				exit(EXIT_FAILURE);
			}
		}
	}

	/* last copying */
	if(xtrabackup_copy_logfile(log_copy_scanned_lsn, TRUE)) {

		exit(EXIT_FAILURE);
	}

end:
	log_copying_running = FALSE;
	my_thread_end();
	os_thread_exit(NULL);

	return(0);
}

/* io throttle watching (rough) */
static
#ifndef __WIN__
void*
#else
ulint
#endif
io_watching_thread(
	void*	arg)
{
	(void)arg;
	/* currently, for --backup only */
	ut_a(xtrabackup_backup);

	while (log_copying) {
		os_thread_sleep(1000000); /*1 sec*/

		//for DEBUG
		//if (io_ticket == xtrabackup_throttle) {
		//	msg("There seem to be no IO...?\n");
		//}

		io_ticket = xtrabackup_throttle;
		os_event_set(wait_throttle);
	}

	/* stop io throttle */
	xtrabackup_throttle = 0;
	os_event_set(wait_throttle);

	os_thread_exit(NULL);

	return(0);
}

/************************************************************************
I/o-handler thread function. */
static

#ifndef __WIN__
void*
#else
ulint
#endif
io_handler_thread(
/*==============*/
	void*	arg)
{
	ulint	segment;


	segment = *((ulint*)arg);

 	while (srv_shutdown_state != SRV_SHUTDOWN_EXIT_THREADS) {
		fil_aio_wait(segment);
	}

	/* We count the number of threads in os_thread_exit(). A created
	thread should always use that to exit and not use return() to exit.
	The thread actually never comes here because it is exited in an
	os_event_wait(). */

	os_thread_exit(NULL);

#ifndef __WIN__
	return(NULL);				/* Not reached */
#else
	return(0);
#endif
}

/**************************************************************************
Datafiles copying thread.*/
static
os_thread_ret_t
data_copy_thread_func(
/*==================*/
	void *arg) /* thread context */
{
	data_thread_ctxt_t	*ctxt = (data_thread_ctxt_t *) arg;
	uint			num = ctxt->num;
	fil_node_t*		node;

	/*
	  Initialize mysys thread-specific memory so we can
	  use mysys functions in this thread.
	*/
	my_thread_init();

	debug_sync_point("data_copy_thread_func");

	while ((node = datafiles_iter_next(ctxt->it)) != NULL) {

		/* copy the datafile */
		if(xtrabackup_copy_datafile(node, num)) {
			msg("[%02u] xtrabackup: Error: "
			    "failed to copy datafile.\n", num);
			exit(EXIT_FAILURE);
		}
	}

	os_mutex_enter(ctxt->count_mutex);
	(*ctxt->count)--;
	os_mutex_exit(ctxt->count_mutex);

	my_thread_end();
	os_thread_exit(NULL);
	OS_THREAD_DUMMY_RETURN;
}

/************************************************************************
Initialize the appropriate datasink(s). Both local backups and streaming in the
'xbstream' format allow parallel writes so we can write directly.

Otherwise (i.e. when streaming in the 'tar' format) we need 2 separate datasinks
for the data stream (and don't allow parallel data copying) and for metainfo
files (including xtrabackup_logfile). The second datasink writes to temporary
files first, and then streams them in a serialized way when closed. */
static void
xtrabackup_init_datasinks(void)
{
	if (xtrabackup_parallel > 1 && xtrabackup_stream &&
	    xtrabackup_stream_fmt == XB_STREAM_FMT_TAR) {
		msg("xtrabackup: warning: the --parallel option does not have "
		    "any effect when streaming in the 'tar' format. "
		    "You can use the 'xbstream' format instead.\n");
		xtrabackup_parallel = 1;
	}

	/* Start building out the pipelines from the terminus back */
	if (xtrabackup_stream) {
		/* All streaming goes to stdout */
		ds_data = ds_meta = ds_create(xtrabackup_target_dir,
					      DS_TYPE_STDOUT);
	} else {
		/* Local filesystem */
		ds_data = ds_meta = ds_create(xtrabackup_target_dir,
					      DS_TYPE_LOCAL);
	}

	/* Track it for destruction */
	xtrabackup_add_datasink(ds_data);

	/* Encryption always done just before final output */
	if (xtrabackup_encrypt) {
		ds_ctxt_t	*ds;

		ds = ds_create(xtrabackup_target_dir, DS_TYPE_ENCRYPT);
		xtrabackup_add_datasink(ds);

		ds_set_pipe(ds, ds_data);
		ds_data = ds_meta = ds;
	}

	/* Stream formatting */
	if (xtrabackup_stream) {
		ds_ctxt_t	*ds;
		if (xtrabackup_stream_fmt == XB_STREAM_FMT_TAR) {
			ds = ds_create(xtrabackup_target_dir, DS_TYPE_ARCHIVE);
		} else if (xtrabackup_stream_fmt == XB_STREAM_FMT_XBSTREAM) {
			ds = ds_create(xtrabackup_target_dir, DS_TYPE_XBSTREAM);
		} else {
			/* bad juju... */
			ds = NULL;
		}

		xtrabackup_add_datasink(ds);

		ds_set_pipe(ds, ds_data);
		ds_data = ds;

		if (xtrabackup_stream_fmt != XB_STREAM_FMT_XBSTREAM ||
		    xtrabackup_suspend_at_end ||
		    xtrabackup_suspend_at_start) {

			/* 'xbstream' allow parallel streams, but we
			still can't stream directly to stdout when
			xtrabackup is invoked from innobackupex
			(i.e. with --suspend_at_and), because
			innobackupex and xtrabackup streams would
			interfere. Use temporary files instead. */
			ds_meta = ds_create(xtrabackup_target_dir, DS_TYPE_TMPFILE);
			xtrabackup_add_datasink(ds_meta);
			ds_set_pipe(ds_meta, ds);
		} else {
			ds_meta = ds_data;
		}
	}

	/* Compression for ds_data */
	if (xtrabackup_compress) {
		ds_ctxt_t	*ds;

		/* Use a 1 MB buffer for compressed output stream */
		ds = ds_create(xtrabackup_target_dir, DS_TYPE_BUFFER);
		ds_buffer_set_size(ds, 1024 * 1024);
		xtrabackup_add_datasink(ds);
		ds_set_pipe(ds, ds_data);
		ds_data = ds;

		ds = ds_create(xtrabackup_target_dir, DS_TYPE_COMPRESS);
		xtrabackup_add_datasink(ds);
		ds_set_pipe(ds, ds_data);
		ds_data = ds;
	}
}

/************************************************************************
Destroy datasinks.

Destruction is done in the specific order to not violate their order in the
pipeline so that each datasink is able to flush data down the pipeline. */
static void xtrabackup_destroy_datasinks(void)
{
	for (uint i = actual_datasinks; i > 0; i--) {
		ds_destroy(datasinks[i-1]);
		datasinks[i-1] = NULL;
	}
	ds_data = NULL;
	ds_meta = NULL;
}

#define SRV_N_PENDING_IOS_PER_THREAD 	OS_AIO_N_PENDING_IOS_PER_THREAD
#define SRV_MAX_N_PENDING_SYNC_IOS	100

/************************************************************************
@return TRUE if table should be opened. */
static
ibool
xb_check_if_open_tablespace(
	const char*	db,
	const char*	table)
{
	char buf[FN_REFLEN];

	snprintf(buf, sizeof(buf), "%s%s/%s", xb_dict_prefix, db, table);

	return !check_if_skip_table(buf);
}

/************************************************************************
Initialize the tablespace memory cache and populate it by scanning for and
opening data files.
@returns DB_SUCCESS or error code.*/
ulint
xb_data_files_init(void)
/*====================*/
{
	ulint	i;
	ibool	create_new_db;
#ifdef XTRADB_BASED
	ibool	create_new_doublewrite_file;
#endif
	ulint	err;
	lsn_t	min_flushed_lsn;
	lsn_t	max_flushed_lsn;
	ulint   sum_of_new_sizes;

#if MYSQL_VERSION_ID >= 50600
	srv_n_file_io_threads = srv_n_read_io_threads;
#else
	srv_n_file_io_threads = 2 + srv_n_read_io_threads +
		srv_n_write_io_threads;
#endif

	os_aio_init(8 * SRV_N_PENDING_IOS_PER_THREAD,
		    srv_n_read_io_threads,
		    srv_n_write_io_threads,
		    SRV_MAX_N_PENDING_SYNC_IOS);

	fil_init(srv_file_per_table ? 50000 : 5000,
		 srv_max_n_open_files);

	fsp_init();

	for (i = 0; i < srv_n_file_io_threads; i++) {
		thread_nr[i] = i;

		os_thread_create(io_handler_thread, thread_nr + i,
				 thread_ids + i);
    	}

	os_thread_sleep(200000); /*0.2 sec*/

	err = open_or_create_data_files(&create_new_db,
#ifdef XTRADB_BASED
					&create_new_doublewrite_file,
#endif
					&min_flushed_lsn, &max_flushed_lsn,
					&sum_of_new_sizes);
	if (err != DB_SUCCESS) {
		msg("xtrabackup: Could not open or create data files.\n"
		    "xtrabackup: If you tried to add new data files, and it "
		    "failed here,\n"
		    "xtrabackup: you should now edit innodb_data_file_path in "
		    "my.cnf back\n"
		    "xtrabackup: to what it was, and remove the new ibdata "
		    "files InnoDB created\n"
		    "xtrabackup: in this failed attempt. InnoDB only wrote "
		    "those files full of\n"
		    "xtrabackup: zeros, but did not yet use them in any way. "
		    "But be careful: do not\n"
		    "xtrabackup: remove old data files which contain your "
		    "precious data!\n");
		return(err);
	}

	/* create_new_db must not be TRUE.. */
	if (create_new_db) {
		msg("xtrabackup: could not find data files at the "
		    "specified datadir\n");
		return(DB_ERROR);
	}

	err = fil_load_single_table_tablespaces(xb_check_if_open_tablespace);
	if (err != DB_SUCCESS) {
		return(err);
	}

#if MYSQL_VERSION_ID >= 50600
	/* Add separate undo tablespaces to fil_system */

	err = srv_undo_tablespaces_init(FALSE,
					TRUE,
					srv_undo_tablespaces,
					&srv_undo_tablespaces_open);
	if (err != DB_SUCCESS) {
		return(err);
	}
#endif

	return(DB_SUCCESS);
}

/************************************************************************
Destroy the tablespace memory cache. */
void
xb_data_files_close(void)
/*====================*/
{
	ulint	i;

	/* Shutdown the aio threads. This has been copied from
	innobase_shutdown_for_mysql(). */

	srv_shutdown_state = SRV_SHUTDOWN_EXIT_THREADS;

	for (i = 0; i < 1000; i++) {
		os_aio_wake_all_threads_at_shutdown();

		os_mutex_enter(os_sync_mutex);

		if (os_thread_count == 0) {

			os_mutex_exit(os_sync_mutex);

			os_thread_sleep(10000);

			break;
		}

		os_mutex_exit(os_sync_mutex);

		os_thread_sleep(10000);
	}

	if (i == 1000) {
		msg("xtrabackup: Warning: %lu threads created by InnoDB"
		    " had not exited at shutdown!\n",
		    (ulong) os_thread_count);
	}

	os_aio_free();

	fil_close_all_files();
	fil_system = NULL;

	/* Reset srv_file_io_threads to its default value to avoid confusing
	warning on --prepare in innobase_start_or_create_for_mysql()*/
	srv_n_file_io_threads = 4;

	srv_shutdown_state = SRV_SHUTDOWN_NONE;
}

/***********************************************************************
Prepare a sync file path. */
static void
xb_make_sync_file_name(
/*===================*/
	const char*	name,	/*!<in: sync file name */
	char*		path)	/*!<in/out: path to the sync file */
{
	snprintf(path, FN_REFLEN, "%s/%s", xtrabackup_target_dir, name);
	srv_normalize_path_for_win(path);
}

/***********************************************************************
Create an empty file with a given path and close it.
@return TRUE on succees, FALSE on error. */
static ibool
xb_create_sync_file(
/*================*/
	const char*	path)	/*!<in: path to the sync file */
{
	ibool		success;
	os_file_t	suspend_file = XB_FILE_UNDEFINED;

	/* xb_file_create reads srv_unix_file_flush_method */
	suspend_file = xb_file_create(path, OS_FILE_CREATE,
				      OS_FILE_NORMAL, OS_DATA_FILE,
				      &success);

	if (UNIV_LIKELY(success && suspend_file != XB_FILE_UNDEFINED)) {

		os_file_close(suspend_file);

		return(TRUE);
	}

	msg("xtrabackup: Error: failed to create file '%s'\n", path);

	return(FALSE);
}

static
void
xb_filters_init()
{
	if (xtrabackup_tables) {
		/* init regexp */
		char *p, *next;
		int i;
		char errbuf[100];

		tables_regex_num = 1;

		p = xtrabackup_tables;
		while ((p = strchr(p, ',')) != NULL) {
			p++;
			tables_regex_num++;
		}

		tables_regex = static_cast<xb_regex_t *>
			(ut_malloc(sizeof(xb_regex_t) * tables_regex_num));

		p = xtrabackup_tables;
		for (i=0; i < tables_regex_num; i++) {
			int	rc;

			next = strchr(p, ',');
			ut_a(next || i == tables_regex_num - 1);

			next++;
			if (i != tables_regex_num - 1)
				*(next - 1) = '\0';

			rc = xb_regcomp(&tables_regex[i], p,
					REG_EXTENDED);

			if (rc) {

				xb_regerror(rc, &tables_regex[i], errbuf,
					    sizeof(errbuf));
				msg("xtrabackup: regcomp(%s) failed: %s\n",
				    p, errbuf);

				exit(EXIT_FAILURE);
			}

			if (i != tables_regex_num - 1)
				*(next - 1) = ',';
			p = next;
		}
	}

	if (xtrabackup_tables_file) {
		char name_buf[NAME_LEN*2+2];
		FILE *fp;

		name_buf[NAME_LEN*2+1] = '\0';

		/* init tables_hash */
		tables_hash = hash_create(1000);

		/* read and store the filenames */
		fp = fopen(xtrabackup_tables_file,"r");
		if (!fp) {
			msg("xtrabackup: cannot open %s\n",
			    xtrabackup_tables_file);
			exit(EXIT_FAILURE);
		}
		for (;;) {
			xtrabackup_tables_t*	table;
			char*	p = name_buf;

			if ( fgets(name_buf, NAME_LEN*2+1, fp) == 0 ) {
				break;
			}

			p = strchr(name_buf, '\n');
			if (p)
			{
				*p = '\0';
			}

			table = static_cast<xtrabackup_tables_t *>
				(ut_malloc(sizeof(xtrabackup_tables_t)
					+ strlen(name_buf) + 1));
			memset(table, '\0', sizeof(xtrabackup_tables_t) + strlen(name_buf) + 1);
			table->name = ((char*)table) + sizeof(xtrabackup_tables_t);
			strcpy(table->name, name_buf);

			HASH_INSERT(xtrabackup_tables_t, name_hash, tables_hash,
					ut_fold_string(table->name), table);
		}
	}
}

static
void
xb_tables_hash_free(hash_table_t* hash)
{
	ulint	i;

	/* free the hash elements */
	for (i = 0; i < hash_get_n_cells(hash); i++) {
		xtrabackup_tables_t*	table;

		table = static_cast<xtrabackup_tables_t *>
			(HASH_GET_FIRST(hash, i));

		while (table) {
			xtrabackup_tables_t*	prev_table = table;

			table = static_cast<xtrabackup_tables_t *>
				(HASH_GET_NEXT(name_hash, prev_table));

			HASH_DELETE(xtrabackup_tables_t, name_hash, hash,
				ut_fold_string(prev_table->name), prev_table);
			ut_free(prev_table);
		}
	}

	/* free hash */
	hash_table_free(hash);
}

/************************************************************************
Destroy table filters for partial backup. */
static
void
xb_filters_free()
{
	if (xtrabackup_tables) {
		/* free regexp */
		int i;

		for (i = 0; i < tables_regex_num; i++) {
			xb_regfree(&tables_regex[i]);
		}
		ut_free(tables_regex);
	}

	if (xtrabackup_tables_file) {
		xb_tables_hash_free(tables_hash);
	}
}

/***********************************************************************
Create a specified sync file and wait until it's removed.  */
static void
xtrabackup_suspend(
/*===============*/
	const char*	sync_fn)	/*!<in: sync file name */
{
	char		suspend_path[FN_REFLEN];
	ibool		success = TRUE;
	ibool		exists = TRUE;
	os_file_type_t	type;

	xb_make_sync_file_name(sync_fn, suspend_path);

	if (!xb_create_sync_file(suspend_path)) {
		return;
	}

	while (exists && success) {
		os_thread_sleep(200000); /*0.2 sec*/
		success = os_file_status(suspend_path, &exists, &type);
		/* success == FALSE if file exists, but stat() failed.
		os_file_status() prints an error message in this case */
		ut_a(success);
	}
}

static void
xtrabackup_backup_func(void)
{
	MY_STAT			 stat_info;
	lsn_t			 latest_cp;
	uint			 i;
	uint			 count;
	os_ib_mutex_t		 count_mutex;
	data_thread_ctxt_t 	*data_threads;

#ifdef USE_POSIX_FADVISE
	msg("xtrabackup: uses posix_fadvise().\n");
#endif

	/* cd to datadir */

	if (my_setwd(mysql_real_data_home,MYF(MY_WME)))
	{
		msg("xtrabackup: cannot my_setwd %s\n", mysql_real_data_home);
		exit(EXIT_FAILURE);
	}
	msg("xtrabackup: cd to %s\n", mysql_real_data_home);

	mysql_data_home= mysql_data_home_buff;
	mysql_data_home[0]=FN_CURLIB;		// all paths are relative from here
	mysql_data_home[1]=0;

	xb_set_innodb_read_only();

	/* initialize components */
        if(innodb_init_param())
                exit(EXIT_FAILURE);

	xb_normalize_init_values();

#ifndef __WIN__
        if (srv_file_flush_method_str == NULL) {
        	/* These are the default options */
#if (MYSQL_VERSION_ID < 50100)
		srv_unix_file_flush_method = SRV_UNIX_FDATASYNC;
#else /* MYSQL_VERSION_ID < 51000 */
		srv_unix_file_flush_method = SRV_UNIX_FSYNC;
#endif
#if (MYSQL_VERSION_ID < 50100)
	} else if (0 == ut_strcmp(srv_file_flush_method_str, "fdatasync")) {
	  	srv_unix_file_flush_method = SRV_UNIX_FDATASYNC;
#else /* MYSQL_VERSION_ID < 51000 */
	} else if (0 == ut_strcmp(srv_file_flush_method_str, "fsync")) {
		srv_unix_file_flush_method = SRV_UNIX_FSYNC;
#endif

	} else if (0 == ut_strcmp(srv_file_flush_method_str, "O_DSYNC")) {
	  	srv_unix_file_flush_method = SRV_UNIX_O_DSYNC;

	} else if (0 == ut_strcmp(srv_file_flush_method_str, "O_DIRECT")) {
	  	srv_unix_file_flush_method = SRV_UNIX_O_DIRECT;
		msg("xtrabackup: using O_DIRECT\n");
	} else if (0 == ut_strcmp(srv_file_flush_method_str, "littlesync")) {
	  	srv_unix_file_flush_method = SRV_UNIX_LITTLESYNC;

	} else if (0 == ut_strcmp(srv_file_flush_method_str, "nosync")) {
	  	srv_unix_file_flush_method = SRV_UNIX_NOSYNC;
#ifdef XTRADB_BASED
	} else if (0 == ut_strcmp(srv_file_flush_method_str, "ALL_O_DIRECT")) {
		srv_unix_file_flush_method = SRV_UNIX_ALL_O_DIRECT;
		msg("xtrabackup: using ALL_O_DIRECT\n");
#endif
	} else {
	  	msg("xtrabackup: Unrecognized value %s for "
		    "innodb_flush_method\n", srv_file_flush_method_str);
	  	exit(EXIT_FAILURE);
	}
#else /* __WIN__ */
	/* We can only use synchronous unbuffered IO on Windows for now */
	if (srv_file_flush_method_str != NULL) {
		msg("xtrabackupp: Warning: "
		    "ignoring innodb_flush_method = %s on Windows.\n");
	}

	srv_win_file_flush_method = SRV_WIN_IO_UNBUFFERED;
	srv_use_native_aio = FALSE;
#endif

	if (srv_buf_pool_size >= 1000 * 1024 * 1024) {
                                  /* Here we still have srv_pool_size counted
                                  in kilobytes (in 4.0 this was in bytes)
				  srv_boot() converts the value to
                                  pages; if buffer pool is less than 1000 MB,
                                  assume fewer threads. */
                srv_max_n_threads = 50000;

	} else if (srv_buf_pool_size >= 8 * 1024 * 1024) {

                srv_max_n_threads = 10000;
        } else {
		srv_max_n_threads = 1000;       /* saves several MB of memory,
                                                especially in 64-bit
                                                computers */
        }

	os_sync_mutex = NULL;
	srv_general_init();
	ut_crc32_init();

	xb_filters_init();

	{
	ibool	log_file_created;
	ibool	log_created	= FALSE;
	ibool	log_opened	= FALSE;
	ulint	err;
	ulint	i;

	err = xb_data_files_init();
	if (err != DB_SUCCESS) {
		msg("xtrabackup: error: xb_data_files_init() failed with"
		    "error code %lu\n", err);
		exit(EXIT_FAILURE);
	}

	log_init();

	lock_sys_create(srv_lock_table_size);

	for (i = 0; i < srv_n_log_files; i++) {
		err = open_or_create_log_file(FALSE, &log_file_created,
							     log_opened, 0, i);
		if (err != DB_SUCCESS) {

			//return((int) err);
			exit(EXIT_FAILURE);
		}

		if (log_file_created) {
			log_created = TRUE;
		} else {
			log_opened = TRUE;
		}
		if ((log_opened && log_created)) {
			msg(
	"xtrabackup: Error: all log files must be created at the same time.\n"
	"xtrabackup: All log files must be created also in database creation.\n"
	"xtrabackup: If you want bigger or smaller log files, shut down the\n"
	"xtrabackup: database and make sure there were no errors in shutdown.\n"
	"xtrabackup: Then delete the existing log files. Edit the .cnf file\n"
	"xtrabackup: and start the database again.\n");

			//return(DB_ERROR);
			exit(EXIT_FAILURE);
		}
	}

	/* log_file_created must not be TRUE, if online */
	if (log_file_created) {
		msg("xtrabackup: Something wrong with source files...\n");
		exit(EXIT_FAILURE);
	}

	}

	/* create extra LSN dir if it does not exist. */
	if (xtrabackup_extra_lsndir
		&&!my_stat(xtrabackup_extra_lsndir,&stat_info,MYF(0))
		&& (my_mkdir(xtrabackup_extra_lsndir,0777,MYF(0)) < 0)){
		msg("xtrabackup: Error: cannot mkdir %d: %s\n",
		    my_errno, xtrabackup_extra_lsndir);
		exit(EXIT_FAILURE);
	}

	/* create target dir if not exist */
	if (!my_stat(xtrabackup_target_dir,&stat_info,MYF(0))
		&& (my_mkdir(xtrabackup_target_dir,0777,MYF(0)) < 0)){
		msg("xtrabackup: Error: cannot mkdir %d: %s\n",
		    my_errno, xtrabackup_target_dir);
		exit(EXIT_FAILURE);
	}

        {
        fil_system_t*   f_system = fil_system;

	/* definition from recv_recovery_from_checkpoint_start() */
	log_group_t*	max_cp_group;
	ulint		max_cp_field;
	byte*		buf;
	byte*		log_hdr_buf_;
	byte*		log_hdr_buf;
	ulint		err;

	/* start back ground thread to copy newer log */
	os_thread_id_t log_copying_thread_id;
	datafiles_iter_t *it;

	log_hdr_buf_ = static_cast<byte *>
		(ut_malloc(LOG_FILE_HDR_SIZE + UNIV_PAGE_SIZE_MAX));
	log_hdr_buf = static_cast<byte *>
		(ut_align(log_hdr_buf_, UNIV_PAGE_SIZE_MAX));

	/* get current checkpoint_lsn */
	/* Look for the latest checkpoint from any of the log groups */

	mutex_enter(&log_sys->mutex);

	err = recv_find_max_checkpoint(&max_cp_group, &max_cp_field);

	if (err != DB_SUCCESS) {

		ut_free(log_hdr_buf_);
		exit(EXIT_FAILURE);
	}

	log_group_read_checkpoint_info(max_cp_group, max_cp_field);
	buf = log_sys->checkpoint_buf;

	checkpoint_lsn_start = MACH_READ_64(buf + LOG_CHECKPOINT_LSN);
	checkpoint_no_start = MACH_READ_64(buf + LOG_CHECKPOINT_NO);

	mutex_exit(&log_sys->mutex);

reread_log_header:
	fil_io(OS_FILE_READ | OS_FILE_LOG, TRUE, max_cp_group->space_id,
				0,
				0, 0, LOG_FILE_HDR_SIZE,
				log_hdr_buf, max_cp_group);

	/* check consistency of log file header to copy */
	mutex_enter(&log_sys->mutex);

	err = recv_find_max_checkpoint(&max_cp_group, &max_cp_field);

        if (err != DB_SUCCESS) {

		ut_free(log_hdr_buf_);
                exit(EXIT_FAILURE);
        }

        log_group_read_checkpoint_info(max_cp_group, max_cp_field);
        buf = log_sys->checkpoint_buf;

	if(ut_dulint_cmp(checkpoint_no_start,
			MACH_READ_64(buf + LOG_CHECKPOINT_NO)) != 0) {
		checkpoint_lsn_start = MACH_READ_64(buf + LOG_CHECKPOINT_LSN);
		checkpoint_no_start = MACH_READ_64(buf + LOG_CHECKPOINT_NO);
		mutex_exit(&log_sys->mutex);
		goto reread_log_header;
	}

	mutex_exit(&log_sys->mutex);

	xtrabackup_init_datasinks();

	/* open the log file */
	memset(&stat_info, 0, sizeof(MY_STAT));
	dst_log_file = ds_open(ds_meta, XB_LOG_FILENAME, &stat_info);
	if (dst_log_file == NULL) {
		msg("xtrabackup: error: failed to open the target stream for "
		    "'%s'.\n", XB_LOG_FILENAME);
		ut_free(log_hdr_buf_);
		exit(EXIT_FAILURE);
	}

	/* label it */
	strcpy((char*) log_hdr_buf + LOG_FILE_WAS_CREATED_BY_HOT_BACKUP,
		"xtrabkup ");
	ut_sprintf_timestamp(
		(char*) log_hdr_buf + (LOG_FILE_WAS_CREATED_BY_HOT_BACKUP
				+ (sizeof "xtrabkup ") - 1));

	if (ds_write(dst_log_file, log_hdr_buf, LOG_FILE_HDR_SIZE)) {
		msg("xtrabackup: error: write to logfile failed\n");
		ut_free(log_hdr_buf_);
		exit(EXIT_FAILURE);
	}

	ut_free(log_hdr_buf_);

	/* start flag */
	log_copying = TRUE;

	/* start io throttle */
	if(xtrabackup_throttle) {
		os_thread_id_t io_watching_thread_id;

		io_ticket = xtrabackup_throttle;
		wait_throttle = xb_os_event_create(NULL);

		os_thread_create(io_watching_thread, NULL, &io_watching_thread_id);
	}


	/* copy log file by current position */
	if(xtrabackup_copy_logfile(checkpoint_lsn_start, FALSE))
		exit(EXIT_FAILURE);


	log_copying_stop = xb_os_event_create(NULL);
	os_thread_create(log_copying_thread, NULL, &log_copying_thread_id);

	/* Suspend at start, for the FLUSH CHANGED_PAGE_BITMAPS call */
	if (xtrabackup_suspend_at_start) {
		xtrabackup_suspend(XB_FN_SUSPENDED_AT_START);
	}

	if (xtrabackup_incremental) {
		if (!xtrabackup_incremental_force_scan) {
			changed_page_bitmap = xb_page_bitmap_init();
		}
		if (!changed_page_bitmap) {
			msg("xtrabackup: using the full scan for incremental "
			    "backup\n");
		} else if (incremental_lsn != checkpoint_lsn_start) {
			/* Do not print that bitmaps are used when dummy bitmap
			is build for an empty LSN range. */
			msg("xtrabackup: using the changed page bitmap\n");
		}
	}

	ut_a(xtrabackup_parallel > 0);

	if (xtrabackup_parallel > 1) {
		msg("xtrabackup: Starting %u threads for parallel data "
		    "files transfer\n", xtrabackup_parallel);
	}

	it = datafiles_iter_new(f_system);
	if (it == NULL) {
		msg("xtrabackup: Error: datafiles_iter_new() failed.\n");
		exit(EXIT_FAILURE);
	}

	/* Create data copying threads */
	data_threads = (data_thread_ctxt_t *)
		ut_malloc(sizeof(data_thread_ctxt_t) * xtrabackup_parallel);
	count = xtrabackup_parallel;
	count_mutex = OS_MUTEX_CREATE();

	for (i = 0; i < (uint) xtrabackup_parallel; i++) {
		data_threads[i].it = it;
		data_threads[i].num = i+1;
		data_threads[i].count = &count;
		data_threads[i].count_mutex = count_mutex;
		os_thread_create(data_copy_thread_func, data_threads + i,
				 &data_threads[i].id);
	}

	/* Wait for threads to exit */
	while (1) {
		os_thread_sleep(1000000);
		os_mutex_enter(count_mutex);
		if (count == 0) {
			os_mutex_exit(count_mutex);
			break;
		}
		os_mutex_exit(count_mutex);
	}

	os_mutex_free(count_mutex);
	ut_free(data_threads);
	datafiles_iter_free(it);

	if (changed_page_bitmap) {
		xb_page_bitmap_deinit(changed_page_bitmap);
	}
	}

	/* suspend-at-end */
	if (xtrabackup_suspend_at_end) {
		xtrabackup_suspend(XB_FN_SUSPENDED_AT_END);
	}

	/* read the latest checkpoint lsn */
	latest_cp = ut_dulint_zero;
	{
		log_group_t*	max_cp_group;
		ulint	max_cp_field;
		ulint	err;

		mutex_enter(&log_sys->mutex);

		err = recv_find_max_checkpoint(&max_cp_group, &max_cp_field);

		if (err != DB_SUCCESS) {
			msg("xtrabackup: Error: recv_find_max_checkpoint() failed.\n");
			mutex_exit(&log_sys->mutex);
			goto skip_last_cp;
		}

		log_group_read_checkpoint_info(max_cp_group, max_cp_field);

		latest_cp = MACH_READ_64(log_sys->checkpoint_buf + LOG_CHECKPOINT_LSN);

		mutex_exit(&log_sys->mutex);

		msg("xtrabackup: The latest check point (for incremental): "
		    "'" LSN_PF "'\n", latest_cp);
	}
skip_last_cp:
	/* stop log_copying_thread */
	log_copying = FALSE;
	os_event_set(log_copying_stop);
	msg("xtrabackup: Stopping log copying thread.\n");
	while (log_copying_running) {
		msg(".");
		os_thread_sleep(200000); /*0.2 sec*/
	}
	msg("\n");

	os_event_free(log_copying_stop);

	/* Signal innobackupex that log copying has stopped and it may now
	unlock tables, so we can possibly stream xtrabackup_logfile later
	without holding the lock. */
	if (xtrabackup_suspend_at_end) {
		char	log_copied_sync_file[FN_REFLEN];
		xb_make_sync_file_name(XB_FN_LOG_COPIED, log_copied_sync_file);
		if (!xb_create_sync_file(log_copied_sync_file)) {
			exit(EXIT_FAILURE);
		}
	}

	if(!xtrabackup_incremental) {
		strcpy(metadata_type, "full-backuped");
		metadata_from_lsn = ut_dulint_zero;
	} else {
		strcpy(metadata_type, "incremental");
		metadata_from_lsn = incremental_lsn;
	}
	metadata_to_lsn = latest_cp;
	metadata_last_lsn = log_copy_scanned_lsn;

	if (!xtrabackup_stream_metadata(ds_meta)) {
		msg("xtrabackup: error: "
		    "xtrabackup_stream_metadata() failed.\n");
	}
	if (xtrabackup_extra_lsndir) {
		char	filename[FN_REFLEN];

		sprintf(filename, "%s/%s", xtrabackup_extra_lsndir,
			XTRABACKUP_METADATA_FILENAME);
		if (!xtrabackup_write_metadata(filename))
			msg("xtrabackup: error: "
			    "xtrabackup_write_metadata() failed.\n");

	}

	xtrabackup_destroy_datasinks();

	if (wait_throttle)
		os_event_free(wait_throttle);

	msg("xtrabackup: Transaction log of lsn (" LSN_PF ") to (" LSN_PF
	    ") was copied.\n", checkpoint_lsn_start, log_copy_scanned_lsn);
	xb_filters_free();

	xb_data_files_close();
}

/* ================= stats ================= */
static my_bool
xtrabackup_stats_level(
	dict_index_t*	index,
	ulint		level)
{
	ulint	space;
	page_t*	page;

	rec_t*	node_ptr;

	ulint	right_page_no;

	page_cur_t	cursor;

	mtr_t	mtr;
	mem_heap_t*	heap	= mem_heap_create(256);

	ulint*	offsets = NULL;

	ulonglong n_pages, n_pages_extern;
	ulonglong sum_data, sum_data_extern;
	ulonglong n_recs;
	ulint	page_size;
	buf_block_t*	block;
	ulint	zip_size;

	n_pages = sum_data = n_recs = 0;
	n_pages_extern = sum_data_extern = 0;


	if (level == 0)
		fprintf(stdout, "        leaf pages: ");
	else
		fprintf(stdout, "     level %lu pages: ", level);

	mtr_start(&mtr);

	mtr_x_lock(&(index->lock), &mtr);
	block = xb_btr_root_block_get(index, RW_X_LATCH, &mtr);
	page = buf_block_get_frame(block);

	space = page_get_space_id(page);
	zip_size = fil_space_get_zip_size(space);

	while (level != btr_page_get_level(page, &mtr)) {

		ut_a(space == buf_block_get_space(block));
		ut_a(space == page_get_space_id(page));
		ut_a(!page_is_leaf(page));

		page_cur_set_before_first(block, &cursor);
		page_cur_move_to_next(&cursor);

		node_ptr = page_cur_get_rec(&cursor);
		offsets = rec_get_offsets(node_ptr, index, offsets,
					ULINT_UNDEFINED, &heap);
		block = btr_node_ptr_get_child(node_ptr, index, offsets, &mtr);
		page = buf_block_get_frame(block);
	}

loop:
	mem_heap_empty(heap);
	offsets = NULL;
#if (MYSQL_VERSION_ID < 50100)
	mtr_x_lock(&(index->tree->lock), &mtr);
#else /* MYSQL_VERSION_ID < 51000 */
	mtr_x_lock(&(index->lock), &mtr);
#endif

	right_page_no = btr_page_get_next(page, &mtr);


	/*=================================*/
	//fprintf(stdout, "%lu ", (ulint) buf_frame_get_page_no(page));

	n_pages++;
	sum_data += page_get_data_size(page);
	n_recs += page_get_n_recs(page);


	if (level == 0) {
		page_cur_t	cur;
		ulint	n_fields;
		ulint	i;
		mem_heap_t*	local_heap	= NULL;
		ulint	offsets_[REC_OFFS_NORMAL_SIZE];
		ulint*	local_offsets	= offsets_;

		*offsets_ = (sizeof offsets_) / sizeof *offsets_;

		page_cur_set_before_first(block, &cur);
		page_cur_move_to_next(&cur);

		for (;;) {
			if (page_cur_is_after_last(&cur)) {
				break;
			}

			local_offsets = rec_get_offsets(cur.rec, index, local_offsets,
						ULINT_UNDEFINED, &local_heap);
			n_fields = rec_offs_n_fields(local_offsets);

			for (i = 0; i < n_fields; i++) {
				if (rec_offs_nth_extern(local_offsets, i)) {
					page_t*	local_page;
					ulint	space_id;
					ulint	page_no;
					ulint	offset;
					byte*	blob_header;
					ulint	part_len;
					mtr_t	local_mtr;
					ulint	local_len;
					byte*	data;
					buf_block_t*	local_block;

					data = rec_get_nth_field(cur.rec, local_offsets, i, &local_len);

					ut_a(local_len >= BTR_EXTERN_FIELD_REF_SIZE);
					local_len -= BTR_EXTERN_FIELD_REF_SIZE;

					space_id = mach_read_from_4(data + local_len + BTR_EXTERN_SPACE_ID);
					page_no = mach_read_from_4(data + local_len + BTR_EXTERN_PAGE_NO);
					offset = mach_read_from_4(data + local_len + BTR_EXTERN_OFFSET);

					if (offset != FIL_PAGE_DATA)
						msg("\nWarning: several record may share same external page.\n");

					for (;;) {
						mtr_start(&local_mtr);

#if (MYSQL_VERSION_ID < 50517)
						local_block = btr_block_get(space_id, zip_size, page_no, RW_S_LATCH, &local_mtr);
#else
						local_block = btr_block_get(space_id, zip_size, page_no, RW_S_LATCH, index, &local_mtr);
#endif
						local_page = buf_block_get_frame(local_block);
						blob_header = local_page + offset;
#define BTR_BLOB_HDR_PART_LEN		0
#define BTR_BLOB_HDR_NEXT_PAGE_NO	4
						//part_len = btr_blob_get_part_len(blob_header);
						part_len = mach_read_from_4(blob_header + BTR_BLOB_HDR_PART_LEN);

						//page_no = btr_blob_get_next_page_no(blob_header);
						page_no = mach_read_from_4(blob_header + BTR_BLOB_HDR_NEXT_PAGE_NO);

						offset = FIL_PAGE_DATA;




						/*=================================*/
						//fprintf(stdout, "[%lu] ", (ulint) buf_frame_get_page_no(page));

						n_pages_extern++;
						sum_data_extern += part_len;


						mtr_commit(&local_mtr);

						if (page_no == FIL_NULL)
							break;
					}
				}
			}

			page_cur_move_to_next(&cur);
		}
	}




	mtr_commit(&mtr);
	if (right_page_no != FIL_NULL) {
		mtr_start(&mtr);
#if (MYSQL_VERSION_ID < 50517)
		block = btr_block_get(space, zip_size, right_page_no,
				      RW_X_LATCH, &mtr);
#else
		block = btr_block_get(space, zip_size, right_page_no,
				      RW_X_LATCH, index, &mtr);
#endif
		page = buf_block_get_frame(block);
		goto loop;
	}
	mem_heap_free(heap);

	if (zip_size) {
		page_size = zip_size;
	} else {
		page_size = UNIV_PAGE_SIZE;
	}

	if (level == 0)
		fprintf(stdout, "recs=%llu, ", n_recs);

	fprintf(stdout, "pages=%llu, data=%llu bytes, data/pages=%lld%%",
		n_pages, sum_data,
		((sum_data * 100)/ page_size)/n_pages);


	if (level == 0 && n_pages_extern) {
		putc('\n', stdout);
		/* also scan blob pages*/
		fprintf(stdout, "    external pages: ");

		fprintf(stdout, "pages=%llu, data=%llu bytes, data/pages=%lld%%",
			n_pages_extern, sum_data_extern,
			((sum_data_extern * 100)/ page_size)/n_pages_extern);
	}

	putc('\n', stdout);

	if (level > 0) {
		xtrabackup_stats_level(index, level - 1);
	}

	return(TRUE);
}

static void
xtrabackup_stats_func(void)
{
	ulint n;

	/* cd to datadir */

	if (my_setwd(mysql_real_data_home,MYF(MY_WME)))
	{
		msg("xtrabackup: cannot my_setwd %s\n", mysql_real_data_home);
		exit(EXIT_FAILURE);
	}
	msg("xtrabackup: cd to %s\n", mysql_real_data_home);

	mysql_data_home= mysql_data_home_buff;
	mysql_data_home[0]=FN_CURLIB;		// all paths are relative from here
	mysql_data_home[1]=0;

	xb_set_innodb_read_only();
	/* set read only */
#if MYSQL_VERSION_ID < 50600
	srv_fake_write = TRUE;
#endif
#if (MYSQL_VERSION_ID >= 50500) && (MYSQL_VERSION_ID < 50600)
	/* AIO is incompatible with srv_read_only/srv_fake_write */
	srv_use_native_aio = FALSE;
#endif

	/* initialize components */
	if(innodb_init_param())
		exit(EXIT_FAILURE);

	/* Check if the log files have been created, otherwise innodb_init()
	will crash when called with srv_read_only == TRUE */
	for (n = 0; n < srv_n_log_files; n++) {
		char		logname[FN_REFLEN];
		ibool		exists;
		os_file_type_t	type;

		sprintf(logname, "ib_logfile%lu", (ulong) n);
		if (!os_file_status(logname, &exists, &type) || !exists ||
		    type != OS_FILE_TYPE_FILE) {
			msg("xtrabackup: Error: "
			    "Cannot find log file %s.\n", logname);
			msg("xtrabackup: Error: "
			    "to use the statistics feature, you need a "
			    "clean copy of the database including "
			    "correctly sized log files, so you need to "
			    "execute with --prepare twice to use this "
			    "functionality on a backup.\n");
			exit(EXIT_FAILURE);
		}
	}

	msg("xtrabackup: Starting 'read-only' InnoDB instance to gather "
	    "index statistics.\n"
	    "xtrabackup: Using %lld bytes for buffer pool (set by "
	    "--use-memory parameter)\n", xtrabackup_use_memory);

	if(innodb_init())
		exit(EXIT_FAILURE);

	xb_filters_init();

	fprintf(stdout, "\n\n<INDEX STATISTICS>\n");

	/* gather stats */

	{
	dict_table_t*	sys_tables;
	dict_index_t*	sys_index;
	dict_table_t*	table;
	btr_pcur_t	pcur;
	rec_t*		rec;
	byte*		field;
	ulint		len;
	mtr_t		mtr;

	/* Enlarge the fatal semaphore wait timeout during the InnoDB table
	monitor printout */

	xb_adjust_fatal_semaphore_wait_threshold(72000); /* 20 hours */

	mutex_enter(&(dict_sys->mutex));

	mtr_start(&mtr);

	sys_tables = dict_table_get_low("SYS_TABLES");
	sys_index = UT_LIST_GET_FIRST(sys_tables->indexes);

	xb_btr_pcur_open_at_index_side(TRUE, sys_index, BTR_SEARCH_LEAF, &pcur,
				       TRUE, 0, &mtr);
loop:
	btr_pcur_move_to_next_user_rec(&pcur, &mtr);

	rec = btr_pcur_get_rec(&pcur);

	if (!btr_pcur_is_on_user_rec(&pcur))
	{
		/* end of index */

		btr_pcur_close(&pcur);
		mtr_commit(&mtr);

		mutex_exit(&(dict_sys->mutex));

		/* Restore the fatal semaphore wait timeout */
		xb_adjust_fatal_semaphore_wait_threshold(-72000);

		goto end;
	}

	field = rec_get_nth_field_old(rec, 0, &len);

#if (MYSQL_VERSION_ID < 50100)
	if (!rec_get_deleted_flag(rec, sys_tables->comp))
#else /* MYSQL_VERSION_ID < 51000 */
	if (!rec_get_deleted_flag(rec, 0))
#endif
	{

		/* We found one */

                char*	table_name = mem_strdupl((char*) field, len);

		btr_pcur_store_position(&pcur, &mtr);

		mtr_commit(&mtr);

		table = dict_table_get_low(table_name);
		mem_free(table_name);

		if (table && check_if_skip_table(table->name))
			goto skip;


		if (table == NULL) {
			fputs("InnoDB: Failed to load table ", stderr);
#if (MYSQL_VERSION_ID < 50100)
			ut_print_namel(stderr, NULL, (char*) field, len);
#else /* MYSQL_VERSION_ID < 51000 */
			ut_print_namel(stderr, NULL, TRUE, (char*) field, len);
#endif
			putc('\n', stderr);
		} else {
			dict_index_t*	index;

			/* The table definition was corrupt if there
			is no index */

			if (dict_table_get_first_index(table)) {
				dict_stats_update_transient(table);
			}

			//dict_table_print_low(table);

			index = UT_LIST_GET_FIRST(table->indexes);
			while (index != NULL) {
{
	ib_int64_t	n_vals;

	if (index->n_user_defined_cols > 0) {
		n_vals = index->stat_n_diff_key_vals[
					index->n_user_defined_cols];
	} else {
		n_vals = index->stat_n_diff_key_vals[1];
	}

	fprintf(stdout,
		"  table: %s, index: %s, space id: %lu, root page: %lu"
		", zip size: %lu"
		"\n  estimated statistics in dictionary:\n"
		"    key vals: %lu, leaf pages: %lu, size pages: %lu\n"
		"  real statistics:\n",
		table->name, index->name,
		(ulong) index->space,
#if (MYSQL_VERSION_ID < 50100)
		(ulong) index->tree->page,
#else /* MYSQL_VERSION_ID < 51000 */
		(ulong) index->page,
#endif
		(ulong) fil_space_get_zip_size(index->space),
		(ulong) n_vals,
		(ulong) index->stat_n_leaf_pages,
		(ulong) index->stat_index_size);

	{
		mtr_t	local_mtr;
		page_t*	root;
		ulint	page_level;

		mtr_start(&local_mtr);

#if (MYSQL_VERSION_ID < 50100)
		mtr_x_lock(&(index->tree->lock), &local_mtr);
		root = btr_root_get(index->tree, &local_mtr);
#else /* MYSQL_VERSION_ID < 51000 */
		mtr_x_lock(&(index->lock), &local_mtr);
		root = btr_root_get(index, &local_mtr);
#endif
		page_level = btr_page_get_level(root, &local_mtr);

		xtrabackup_stats_level(index, page_level);

		mtr_commit(&local_mtr);
	}

	putc('\n', stdout);
}
				index = UT_LIST_GET_NEXT(indexes, index);
			}
		}

skip:
		mtr_start(&mtr);

		btr_pcur_restore_position(BTR_SEARCH_LEAF, &pcur, &mtr);
	}

	goto loop;
	}

end:
	putc('\n', stdout);

	xb_filters_free();

	/* shutdown InnoDB */
	if(innodb_end())
		exit(EXIT_FAILURE);
}

/* ================= prepare ================= */

static my_bool
xtrabackup_init_temp_log(void)
{
	os_file_t	src_file = XB_FILE_UNDEFINED;
	char	src_path[FN_REFLEN];
	char	dst_path[FN_REFLEN];
	ibool	success;

	ulint	field;
	byte*	log_buf;
	byte*	log_buf_ = NULL;

	ib_int64_t	file_size;

	lsn_t	max_no;
	lsn_t	max_lsn;
	lsn_t	checkpoint_no;

	ulint	fold;

	max_no = ut_dulint_zero;

	if (!xb_init_log_block_size()) {
		goto error;
	}

	if(!xtrabackup_incremental_dir) {
		sprintf(dst_path, "%s/ib_logfile0", xtrabackup_target_dir);
		sprintf(src_path, "%s/%s", xtrabackup_target_dir,
			XB_LOG_FILENAME);
	} else {
		sprintf(dst_path, "%s/ib_logfile0", xtrabackup_incremental_dir);
		sprintf(src_path, "%s/%s", xtrabackup_incremental_dir,
			XB_LOG_FILENAME);
	}

	srv_normalize_path_for_win(dst_path);
	srv_normalize_path_for_win(src_path);
retry:
	src_file = xb_file_create_no_error_handling(src_path, OS_FILE_OPEN,
						    OS_FILE_READ_WRITE,
						    &success);
	if (!success) {
		/* The following call prints an error message */
		os_file_get_last_error(TRUE);

		msg("xtrabackup: Warning: cannot open %s. will try to find.\n",
		    src_path);

		/* check if ib_logfile0 may be xtrabackup_logfile */
		src_file = xb_file_create_no_error_handling(dst_path,
							    OS_FILE_OPEN,
							    OS_FILE_READ_WRITE,
							    &success);
		if (!success) {
			os_file_get_last_error(TRUE);
			msg("  xtrabackup: Fatal error: cannot find %s.\n",
			    src_path);

			goto error;
		}

		log_buf_ = static_cast<byte *>
			(ut_malloc(LOG_FILE_HDR_SIZE + UNIV_PAGE_SIZE_MAX));
		log_buf = static_cast<byte *>
			(ut_align(log_buf_, UNIV_PAGE_SIZE_MAX));

		success = xb_os_file_read(src_file, log_buf, 0,
					  LOG_FILE_HDR_SIZE);
		if (!success) {
			goto error;
		}

		if ( ut_memcmp(log_buf + LOG_FILE_WAS_CREATED_BY_HOT_BACKUP,
				(byte*)"xtrabkup", (sizeof "xtrabkup") - 1) == 0) {
			msg("  xtrabackup: 'ib_logfile0' seems to be "
			    "'xtrabackup_logfile'. will retry.\n");

			ut_free(log_buf_);
			log_buf_ = NULL;

			os_file_close(src_file);
			src_file = XB_FILE_UNDEFINED;

			/* rename and try again */
			success = xb_file_rename(dst_path, src_path);
			if (!success) {
				goto error;
			}

			goto retry;
		}

		msg("  xtrabackup: Fatal error: cannot find %s.\n",
		src_path);

		ut_free(log_buf_);
		log_buf_ = NULL;

		os_file_close(src_file);
		src_file = XB_FILE_UNDEFINED;

		goto error;
	}

	posix_fadvise(src_file, 0, 0, POSIX_FADV_SEQUENTIAL);
	posix_fadvise(src_file, 0, 0, POSIX_FADV_DONTNEED);

	xb_file_set_nocache(src_file, src_path, "OPEN");

	file_size = os_file_get_size(src_file);


	/* TODO: We should skip the following modifies, if it is not the first time. */
	log_buf_ = static_cast<byte *>(ut_malloc(UNIV_PAGE_SIZE * 129));
	log_buf = static_cast<byte *>(ut_align(log_buf_, UNIV_PAGE_SIZE));

	/* read log file header */
	success = xb_os_file_read(src_file, log_buf, 0, LOG_FILE_HDR_SIZE);
	if (!success) {
		goto error;
	}

	if ( ut_memcmp(log_buf + LOG_FILE_WAS_CREATED_BY_HOT_BACKUP,
			(byte*)"xtrabkup", (sizeof "xtrabkup") - 1) != 0 ) {
		msg("xtrabackup: notice: xtrabackup_logfile was already used "
		    "to '--prepare'.\n");
		goto skip_modify;
	} else {
		/* clear it later */
		//memset(log_buf + LOG_FILE_WAS_CREATED_BY_HOT_BACKUP,
		//		' ', 4);
	}

	/* read last checkpoint lsn */
	for (field = LOG_CHECKPOINT_1; field <= LOG_CHECKPOINT_2;
			field += LOG_CHECKPOINT_2 - LOG_CHECKPOINT_1) {
		if (!xb_recv_check_cp_is_consistent(const_cast<const byte *>
						    (log_buf + field)))
			goto not_consistent;

		checkpoint_no = MACH_READ_64(log_buf + field + LOG_CHECKPOINT_NO);

		if (ut_dulint_cmp(checkpoint_no, max_no) >= 0) {
			max_no = checkpoint_no;
			max_lsn = MACH_READ_64(log_buf + field + LOG_CHECKPOINT_LSN);
/*
			mach_write_to_4(log_buf + field + LOG_CHECKPOINT_OFFSET,
					LOG_FILE_HDR_SIZE + ut_dulint_minus(max_lsn,
					ut_dulint_align_down(max_lsn,OS_FILE_LOG_BLOCK_SIZE)));

			ulint	fold;
			fold = ut_fold_binary(log_buf + field, LOG_CHECKPOINT_CHECKSUM_1);
			mach_write_to_4(log_buf + field + LOG_CHECKPOINT_CHECKSUM_1, fold);

			fold = ut_fold_binary(log_buf + field + LOG_CHECKPOINT_LSN,
				LOG_CHECKPOINT_CHECKSUM_2 - LOG_CHECKPOINT_LSN);
			mach_write_to_4(log_buf + field + LOG_CHECKPOINT_CHECKSUM_2, fold);
*/
		}
not_consistent:
		;
	}

	if (ut_dulint_cmp(max_no, ut_dulint_zero) == 0) {
		msg("xtrabackup: No valid checkpoint found.\n");
		goto error;
	}


	/* It seems to be needed to overwrite the both checkpoint area. */
	MACH_WRITE_64(log_buf + LOG_CHECKPOINT_1 + LOG_CHECKPOINT_LSN, max_lsn);
	mach_write_to_4(log_buf + LOG_CHECKPOINT_1
			+ LOG_CHECKPOINT_OFFSET_LOW32,
			LOG_FILE_HDR_SIZE + (ulint) ut_dulint_minus(max_lsn,
			ut_dulint_align_down(max_lsn,OS_FILE_LOG_BLOCK_SIZE)));
#if MYSQL_VERSION_ID >= 50600
	mach_write_to_4(log_buf + LOG_CHECKPOINT_1
			+ LOG_CHECKPOINT_OFFSET_HIGH32, 0);
#endif
#ifdef XTRADB_BASED
	MACH_WRITE_64(log_buf + LOG_CHECKPOINT_1 + LOG_CHECKPOINT_ARCHIVED_LSN,
			(ib_uint64_t)(LOG_FILE_HDR_SIZE + ut_dulint_minus(max_lsn,
					ut_dulint_align_down(max_lsn,OS_FILE_LOG_BLOCK_SIZE))));
#endif
	fold = ut_fold_binary(log_buf + LOG_CHECKPOINT_1, LOG_CHECKPOINT_CHECKSUM_1);
	mach_write_to_4(log_buf + LOG_CHECKPOINT_1 + LOG_CHECKPOINT_CHECKSUM_1, fold);

	fold = ut_fold_binary(log_buf + LOG_CHECKPOINT_1 + LOG_CHECKPOINT_LSN,
		LOG_CHECKPOINT_CHECKSUM_2 - LOG_CHECKPOINT_LSN);
	mach_write_to_4(log_buf + LOG_CHECKPOINT_1 + LOG_CHECKPOINT_CHECKSUM_2, fold);

	MACH_WRITE_64(log_buf + LOG_CHECKPOINT_2 + LOG_CHECKPOINT_LSN, max_lsn);
	mach_write_to_4(log_buf + LOG_CHECKPOINT_2
			+ LOG_CHECKPOINT_OFFSET_LOW32,
			LOG_FILE_HDR_SIZE + (ulint) ut_dulint_minus(max_lsn,
			ut_dulint_align_down(max_lsn,OS_FILE_LOG_BLOCK_SIZE)));
#if MYSQL_VERSION_ID >= 50600
	mach_write_to_4(log_buf + LOG_CHECKPOINT_2
			+ LOG_CHECKPOINT_OFFSET_HIGH32, 0);
#endif
#ifdef XTRADB_BASED
	MACH_WRITE_64(log_buf + LOG_CHECKPOINT_2 + LOG_CHECKPOINT_ARCHIVED_LSN,
			(ib_uint64_t)(LOG_FILE_HDR_SIZE + ut_dulint_minus(max_lsn,
					ut_dulint_align_down(max_lsn,OS_FILE_LOG_BLOCK_SIZE))));
#endif
        fold = ut_fold_binary(log_buf + LOG_CHECKPOINT_2, LOG_CHECKPOINT_CHECKSUM_1);
        mach_write_to_4(log_buf + LOG_CHECKPOINT_2 + LOG_CHECKPOINT_CHECKSUM_1, fold);

        fold = ut_fold_binary(log_buf + LOG_CHECKPOINT_2 + LOG_CHECKPOINT_LSN,
                LOG_CHECKPOINT_CHECKSUM_2 - LOG_CHECKPOINT_LSN);
        mach_write_to_4(log_buf + LOG_CHECKPOINT_2 + LOG_CHECKPOINT_CHECKSUM_2, fold);


	success = xb_os_file_write(src_path, src_file, log_buf, 0,
				   LOG_FILE_HDR_SIZE);
	if (!success) {
		goto error;
	}

	/* expand file size (9/8) and align to UNIV_PAGE_SIZE */

	if (file_size % UNIV_PAGE_SIZE) {
		memset(log_buf, 0, UNIV_PAGE_SIZE);
		success = xb_os_file_write(src_path, src_file, log_buf,
					    file_size,
					    UNIV_PAGE_SIZE
					    - (ulint) (file_size
						       % UNIV_PAGE_SIZE));
		if (!success) {
			goto error;
		}

		file_size = os_file_get_size(src_file);
	}

	/* TODO: We should judge whether the file is already expanded or not... */
	{
		ulint	expand;

		memset(log_buf, 0, UNIV_PAGE_SIZE * 128);
		expand = (ulint) (file_size / UNIV_PAGE_SIZE / 8);

		for (; expand > 128; expand -= 128) {
			success = xb_os_file_write(src_path, src_file, log_buf,
						   file_size,
						   UNIV_PAGE_SIZE * 128);
			if (!success) {
				goto error;
			}
			file_size += UNIV_PAGE_SIZE * 128;
		}

		if (expand) {
			success = xb_os_file_write(src_path, src_file, log_buf,
						   file_size,
						   expand * UNIV_PAGE_SIZE);
			if (!success) {
				goto error;
			}
			file_size += UNIV_PAGE_SIZE * expand;
		}
	}

	/* make larger than 2MB */
	if (file_size < 2*1024*1024L) {
		memset(log_buf, 0, UNIV_PAGE_SIZE);
		while (file_size < 2*1024*1024L) {
			success = xb_os_file_write(src_path, src_file, log_buf,
						   file_size, UNIV_PAGE_SIZE);
			if (!success) {
				goto error;
			}
			file_size += UNIV_PAGE_SIZE;
		}
		file_size = os_file_get_size(src_file);
	}

	msg("xtrabackup: xtrabackup_logfile detected: size=" INT64PF ", "
	    "start_lsn=(" LSN_PF ")\n", file_size, max_lsn);

	os_file_close(src_file);
	src_file = XB_FILE_UNDEFINED;

	/* fake InnoDB */
	INNODB_LOG_DIR = NULL;
	innobase_log_file_size      = file_size;
	innobase_log_files_in_group = 1;

	srv_thread_concurrency = 0;

	/* rename 'xtrabackup_logfile' to 'ib_logfile0' */
	success = xb_file_rename(src_path, dst_path);
	if (!success) {
		goto error;
	}
	xtrabackup_logfile_is_renamed = TRUE;

	ut_free(log_buf_);

	return(FALSE);

skip_modify:
	os_file_close(src_file);
	src_file = XB_FILE_UNDEFINED;
	ut_free(log_buf_);
	return(FALSE);

error:
	if (src_file != XB_FILE_UNDEFINED)
		os_file_close(src_file);
	if (log_buf_)
		ut_free(log_buf_);
	msg("xtrabackup: Error: xtrabackup_init_temp_log() failed.\n");
	return(TRUE); /*ERROR*/
}

/***********************************************************************
Generates path to the meta file path from a given path to an incremental .delta
by replacing trailing ".delta" with ".meta", or returns error if 'delta_path'
does not end with the ".delta" character sequence.
@return TRUE on success, FALSE on error. */
static
ibool
get_meta_path(
	const char	*delta_path,	/* in: path to a .delta file */
	char 		*meta_path)	/* out: path to the corresponding .meta
					file */
{
	size_t		len = strlen(delta_path);

	if (len <= 6 || strcmp(delta_path + len - 6, ".delta")) {
		return FALSE;
	}
	memcpy(meta_path, delta_path, len - 6);
	strcpy(meta_path + len - 6, XB_DELTA_INFO_SUFFIX);

	return TRUE;
}

/***********************************************************************
Searches for matching tablespace file for given .delta file and space_id
in given directory. When matching tablespace found, renames it to match the
name of .delta file. If there was a tablespace with matching name and
mismatching ID, renames it to xtrabackup_tmp_#ID.ibd. If there was no
matching file, creates a new tablespace.
@return file handle of matched or created file */
static
os_file_t
xb_delta_open_matching_space(
	const char*	dbname,		/* in: path to destination database dir */
	const char*	name,		/* in: name of delta file (without .delta) */
	ulint		space_id,	/* in: space id of delta file */
	ulint		zip_size,	/* in: zip_size of tablespace */
	char*		real_name,	/* out: full path of destination file */
	size_t		real_name_len,	/* out: buffer size for real_name */
	ibool* 		success)	/* out: indicates error. TRUE = success */
{
	char			dest_dir[FN_REFLEN];
	char			dest_space_name[FN_REFLEN];
	ibool			ok;
	fil_space_t*		fil_space;
	os_file_t		file	= 0;
	ulint			tablespace_flags;
	xtrabackup_tables_t*	table;

	ut_a(dbname != NULL ||
		trx_sys_sys_space(space_id) ||
		space_id == ULINT_UNDEFINED);

	*success = FALSE;

	if (dbname) {
		snprintf(dest_dir, FN_REFLEN, "%s/%s",
			xtrabackup_target_dir, dbname);
		srv_normalize_path_for_win(dest_dir);

		snprintf(dest_space_name, FN_REFLEN, "%s%s/%s",
			 xb_dict_prefix, dbname, name);
	} else {
		snprintf(dest_dir, FN_REFLEN, "%s", xtrabackup_target_dir);
		srv_normalize_path_for_win(dest_dir);

		snprintf(dest_space_name, FN_REFLEN, "%s%s", xb_dict_prefix,
			 name);
	}

	snprintf(real_name, real_name_len,
		 "%s/%s",
		 xtrabackup_target_dir, dest_space_name);
	srv_normalize_path_for_win(real_name);
	dest_space_name[strlen(dest_space_name) - XB_DICT_SUFFIX_LEN] = '\0';

	/* Create the database directory if it doesn't exist yet */
	if (!os_file_create_directory(dest_dir, FALSE)) {
		msg("xtrabackup: error: cannot create dir %s\n", dest_dir);
		return file;
	}

	if (trx_sys_sys_space(space_id)) {
		goto found;
	}

	/* remember space name for further reference */
	table = static_cast<xtrabackup_tables_t *>
		(ut_malloc(sizeof(xtrabackup_tables_t) +
			strlen(dest_space_name) + 1));

	table->name = ((char*)table) + sizeof(xtrabackup_tables_t);
	strcpy(table->name, dest_space_name);
	HASH_INSERT(xtrabackup_tables_t, name_hash, inc_dir_tables_hash,
			ut_fold_string(table->name), table);

	mutex_enter(&fil_system->mutex);
	fil_space = xb_space_get_by_name(dest_space_name);
	mutex_exit(&fil_system->mutex);

	if (fil_space != NULL) {
		if (fil_space->id == space_id || space_id == ULINT_UNDEFINED) {
			/* we found matching space */
			goto found;
		} else {

			char	tmpname[FN_REFLEN];

			snprintf(tmpname, FN_REFLEN, "%s%s/xtrabackup_tmp_#%lu",
				 xb_dict_prefix, dbname, fil_space->id);

			msg("xtrabackup: Renaming %s to %s.ibd\n",
				fil_space->name, tmpname);

			if (!xb_fil_rename_tablespace(NULL, fil_space->id,
						      tmpname, NULL))
			{
				msg("xtrabackup: Cannot rename %s to %s\n",
					fil_space->name, tmpname);
				goto exit;
			}
		}
	}

	if (space_id == ULINT_UNDEFINED)
	{
		msg("xtrabackup: Error: Cannot handle DDL operation on tablespace "
		    "%s\n", dest_space_name);
		exit(EXIT_FAILURE);
	}
	mutex_enter(&fil_system->mutex);
	fil_space = xb_space_get_by_id(space_id);
	mutex_exit(&fil_system->mutex);
	if (fil_space != NULL) {
		char	tmpname[FN_REFLEN];

		strncpy(tmpname, dest_space_name, FN_REFLEN);
#if MYSQL_VERSION_ID < 50600
		/* Need to truncate .ibd before renaming.  For MySQL 5.6 it's
		already truncated.  */
		tmpname[strlen(tmpname) - 4] = 0;
#endif

		msg("xtrabackup: Renaming %s to %s\n",
		    fil_space->name, dest_space_name);

		if (!xb_fil_rename_tablespace(NULL, fil_space->id, tmpname,
					      NULL))
		{
			msg("xtrabackup: Cannot rename %s to %s\n",
				fil_space->name, dest_space_name);
			goto exit;
		}

		goto found;
	}

	/* No matching space found. create the new one.  */

	if (!xb_fil_space_create(dest_space_name, space_id, 0,
				 FIL_TABLESPACE)) {
		msg("xtrabackup: Cannot create tablespace %s\n",
			dest_space_name);
		goto exit;
	}

	/* Calculate correct tablespace flags for compressed tablespaces.  */
	if (!zip_size || zip_size == ULINT_UNDEFINED) {
		tablespace_flags = 0;
	}
	else {
		tablespace_flags
			= (get_bit_shift(zip_size >> PAGE_ZIP_MIN_SIZE_SHIFT
					 << 1)
			   << DICT_TF_ZSSIZE_SHIFT)
			| DICT_TF_COMPACT
			| (DICT_TF_FORMAT_ZIP << DICT_TF_FORMAT_SHIFT);
		ut_a(dict_tf_get_zip_size(tablespace_flags)
		     == zip_size);
	}
	*success = xb_space_create_file(real_name, space_id, tablespace_flags,
					&file);
	goto exit;

found:
	/* open the file and return it's handle */

	file = xb_file_create_no_error_handling(real_name, OS_FILE_OPEN,
					    OS_FILE_READ_WRITE,
					    &ok);

	if (ok) {
		*success = TRUE;
	} else {
		msg("xtrabackup: Cannot open file %s\n", real_name);
	}

exit:

	return file;
}

/************************************************************************
Applies a given .delta file to the corresponding data file.
@return TRUE on success */
static
ibool
xtrabackup_apply_delta(
	const char*	dirname,	/* in: dir name of incremental */
	const char*	dbname,		/* in: database name (ibdata: NULL) */
	const char*	filename,	/* in: file name (not a path),
					including the .delta extension */
	void*		/*data*/)
{
	os_file_t	src_file = XB_FILE_UNDEFINED;
	os_file_t	dst_file = XB_FILE_UNDEFINED;
	char	src_path[FN_REFLEN];
	char	dst_path[FN_REFLEN];
	char	meta_path[FN_REFLEN];
	char	space_name[FN_REFLEN];
	ibool	success;

	ibool	last_buffer = FALSE;
	ulint	page_in_buffer;
	ulint	incremental_buffers = 0;

	xb_delta_info_t info;
	ulint		page_size;
	ulint		page_size_shift;
	byte*		incremental_buffer_base = NULL;
	byte*		incremental_buffer;

	ut_a(xtrabackup_incremental);

	if (dbname) {
		snprintf(src_path, sizeof(src_path), "%s/%s/%s",
			 dirname, dbname, filename);
		snprintf(dst_path, sizeof(dst_path), "%s/%s/%s",
			 xtrabackup_real_target_dir, dbname, filename);
	} else {
		snprintf(src_path, sizeof(src_path), "%s/%s",
			 dirname, filename);
		snprintf(dst_path, sizeof(dst_path), "%s/%s",
			 xtrabackup_real_target_dir, filename);
	}
	dst_path[strlen(dst_path) - 6] = '\0';

	strncpy(space_name, filename, FN_REFLEN);
	space_name[strlen(space_name) -  6] = 0;

	if (!get_meta_path(src_path, meta_path)) {
		goto error;
	}

	srv_normalize_path_for_win(dst_path);
	srv_normalize_path_for_win(src_path);
	srv_normalize_path_for_win(meta_path);

	if (!xb_read_delta_metadata(meta_path, &info)) {
		goto error;
	}

	page_size = info.page_size;
	page_size_shift = get_bit_shift(page_size);
	msg("xtrabackup: page size for %s is %lu bytes\n",
	    src_path, page_size);
	if (page_size_shift < 10 ||
	    page_size_shift > UNIV_PAGE_SIZE_SHIFT_MAX) {
		msg("xtrabackup: error: invalid value of page_size "
		    "(%lu bytes) read from %s\n", page_size, meta_path);
		goto error;
	}

	src_file = xb_file_create_no_error_handling(src_path, OS_FILE_OPEN,
						    OS_FILE_READ_WRITE,
						    &success);
	if (!success) {
		os_file_get_last_error(TRUE);
		msg("xtrabackup: error: cannot open %s\n", src_path);
		goto error;
	}

	posix_fadvise(src_file, 0, 0, POSIX_FADV_SEQUENTIAL);
	posix_fadvise(src_file, 0, 0, POSIX_FADV_DONTNEED);

	xb_file_set_nocache(src_file, src_path, "OPEN");

	dst_file = xb_delta_open_matching_space(
			dbname, space_name, info.space_id, info.zip_size,
			dst_path, sizeof(dst_path), &success);
	if (!success) {
		msg("xtrabackup: error: cannot open %s\n", dst_path);
		goto error;
	}

	posix_fadvise(dst_file, 0, 0, POSIX_FADV_DONTNEED);

	xb_file_set_nocache(dst_file, dst_path, "OPEN");

	/* allocate buffer for incremental backup (4096 pages) */
	incremental_buffer_base = static_cast<byte *>
		(ut_malloc((UNIV_PAGE_SIZE_MAX / 4 + 1) *
			   UNIV_PAGE_SIZE_MAX));
	incremental_buffer = static_cast<byte *>
		(ut_align(incremental_buffer_base,
			  UNIV_PAGE_SIZE_MAX));

	msg("Applying %s to %s...\n", src_path, dst_path);

	while (!last_buffer) {
		ulint cluster_header;

		/* read to buffer */
		/* first block of block cluster */
		success = xb_os_file_read(src_file, incremental_buffer,
					  ((incremental_buffers
					    * (page_size / 4))
					   << page_size_shift),
					  page_size);
		if (!success) {
			goto error;
		}

		cluster_header = mach_read_from_4(incremental_buffer);
		switch(cluster_header) {
			case 0x78747261UL: /*"xtra"*/
				break;
			case 0x58545241UL: /*"XTRA"*/
				last_buffer = TRUE;
				break;
			default:
				msg("xtrabackup: error: %s seems not "
				    ".delta file.\n", src_path);
				goto error;
		}

		for (page_in_buffer = 1; page_in_buffer < page_size / 4;
		     page_in_buffer++) {
			if (mach_read_from_4(incremental_buffer + page_in_buffer * 4)
			    == 0xFFFFFFFFUL)
				break;
		}

		ut_a(last_buffer || page_in_buffer == page_size / 4);

		/* read whole of the cluster */
		success = xb_os_file_read(src_file, incremental_buffer,
					  ((incremental_buffers
					    * (page_size / 4))
					   << page_size_shift),
					  page_in_buffer * page_size);
		if (!success) {
			goto error;
		}

		for (page_in_buffer = 1; page_in_buffer < page_size / 4;
		     page_in_buffer++) {
			ulint offset_on_page;

			offset_on_page = mach_read_from_4(incremental_buffer + page_in_buffer * 4);

			if (offset_on_page == 0xFFFFFFFFUL)
				break;

			/* apply blocks in the cluster */
//			if (ut_dulint_cmp(incremental_lsn,
//				MACH_READ_64(incremental_buffer
//						 + page_in_buffer * page_size
//						 + FIL_PAGE_LSN)) >= 0)
//				continue;

			success = xb_os_file_write(dst_path, dst_file,
					incremental_buffer +
						page_in_buffer * page_size,
					(offset_on_page << page_size_shift),
					page_size);
			if (!success) {
				goto error;
			}
		}

		incremental_buffers++;
	}

	if (incremental_buffer_base)
		ut_free(incremental_buffer_base);
	if (src_file != XB_FILE_UNDEFINED)
		os_file_close(src_file);
	if (dst_file != XB_FILE_UNDEFINED)
		os_file_close(dst_file);
	return TRUE;

error:
	if (incremental_buffer_base)
		ut_free(incremental_buffer_base);
	if (src_file != XB_FILE_UNDEFINED)
		os_file_close(src_file);
	if (dst_file != XB_FILE_UNDEFINED)
		os_file_close(dst_file);
	msg("xtrabackup: Error: xtrabackup_apply_delta(): "
	    "failed to apply %s to %s.\n", src_path, dst_path);
	return FALSE;
}

/************************************************************************
Callback to handle datadir entry. Function of this type will be called
for each entry which matches the mask by xb_process_datadir.
@return should return TRUE on success */
typedef ibool (*handle_datadir_entry_func_t)(
/*=========================================*/
	const char*	data_home_dir,		/*!<in: path to datadir */
	const char*	db_name,		/*!<in: database name */
	const char*	file_name,		/*!<in: file name with suffix */
	void*		arg);			/*!<in: caller-provided data */

/************************************************************************
Callback to handle datadir entry. Deletes entry if it has no matching
fil_space in fil_system directory.
@return FALSE if delete attempt was unsuccessful */
static
ibool
rm_if_not_found(
	const char*	data_home_dir,		/*!<in: path to datadir */
	const char*	db_name,		/*!<in: database name */
	const char*	file_name,		/*!<in: file name with suffix */
	void*		arg __attribute__((unused)))
{
	char			name[FN_REFLEN];
	xtrabackup_tables_t*	table;

	snprintf(name, FN_REFLEN, "%s%s/%s",
				xb_dict_prefix, db_name, file_name);
	name[strlen(name) - XB_DICT_SUFFIX_LEN] = '\0';

	XB_HASH_SEARCH(name_hash, inc_dir_tables_hash, ut_fold_string(name),
		       table, (void) 0,
		       !strcmp(table->name, name));

	if (!table) {
		snprintf(name, FN_REFLEN, "%s/%s/%s", data_home_dir,
						      db_name, file_name);
		return os_file_delete(name);
	}

	return(TRUE);
}

/************************************************************************
Function enumerates files in datadir (provided by path) which are matched
by provided suffix. For each entry callback is called.
@return FALSE if callback for some entry returned FALSE */
static
ibool
xb_process_datadir(
	const char*			path,	/*!<in: datadir path */
	const char*			suffix,	/*!<in: suffix to match
						against */
	handle_datadir_entry_func_t	func,	/*!<in: callback */
	void*				data)	/*!<in: additional argument for
						callback */
{
	ulint		ret;
	char		dbpath[FN_REFLEN];
	os_file_dir_t	dir;
	os_file_dir_t	dbdir;
	os_file_stat_t	dbinfo;
	os_file_stat_t	fileinfo;
	ulint		suffix_len;
	dberr_t		err 		= DB_SUCCESS;
	static char	current_dir[2];

	current_dir[0] = FN_CURLIB;
	current_dir[1] = 0;
	srv_data_home = current_dir;

	suffix_len = strlen(suffix);

	/* datafile */
	dbdir = os_file_opendir(path, FALSE);

	if (dbdir != NULL) {
		ret = fil_file_readdir_next_file(&err, path, dbdir,
							&fileinfo);
		while (ret == 0) {
			if (fileinfo.type == OS_FILE_TYPE_DIR) {
				goto next_file_item_1;
			}

			if (strlen(fileinfo.name) > suffix_len
			    && 0 == strcmp(fileinfo.name + 
					strlen(fileinfo.name) - suffix_len,
					suffix)) {
				if (!func(
					    path, NULL,
					    fileinfo.name, data))
				{
					return(FALSE);
				}
			}
next_file_item_1:
			ret = fil_file_readdir_next_file(&err,
							path, dbdir,
							&fileinfo);
		}

		os_file_closedir(dbdir);
	} else {
		msg("xtrabackup: Cannot open dir %s\n",
		    path);
	}

	/* single table tablespaces */
	dir = os_file_opendir(path, FALSE);

	if (dir == NULL) {
		msg("xtrabackup: Cannot open dir %s\n",
		    path);
	}

		ret = fil_file_readdir_next_file(&err, path, dir,
								&dbinfo);
	while (ret == 0) {
		if (dbinfo.type == OS_FILE_TYPE_FILE
		    || dbinfo.type == OS_FILE_TYPE_UNKNOWN) {

		        goto next_datadir_item;
		}

		sprintf(dbpath, "%s/%s", path,
								dbinfo.name);
		srv_normalize_path_for_win(dbpath);

		dbdir = os_file_opendir(dbpath, FALSE);

		if (dbdir != NULL) {

			ret = fil_file_readdir_next_file(&err, dbpath, dbdir,
								&fileinfo);
			while (ret == 0) {

			        if (fileinfo.type == OS_FILE_TYPE_DIR) {

				        goto next_file_item_2;
				}

				if (strlen(fileinfo.name) > suffix_len
				    && 0 == strcmp(fileinfo.name + 
						strlen(fileinfo.name) -
								suffix_len,
						suffix)) {
					/* The name ends in suffix; process
					the file */
					if (!func(
						    path,
						    dbinfo.name,
						    fileinfo.name, data))
					{
						return(FALSE);
					}
				}
next_file_item_2:
				ret = fil_file_readdir_next_file(&err,
								dbpath, dbdir,
								&fileinfo);
			}

			os_file_closedir(dbdir);
		}
next_datadir_item:
		ret = fil_file_readdir_next_file(&err,
						path,
								dir, &dbinfo);
	}

	os_file_closedir(dir);

	return(TRUE);
}

/************************************************************************
Applies all .delta files from incremental_dir to the full backup.
@return TRUE on success. */
static
ibool
xtrabackup_apply_deltas()
{
	return xb_process_datadir(xtrabackup_incremental_dir, ".delta",
		xtrabackup_apply_delta, NULL);
}

static my_bool
xtrabackup_close_temp_log(my_bool clear_flag)
{
	os_file_t	src_file = XB_FILE_UNDEFINED;
	char	src_path[FN_REFLEN];
	char	dst_path[FN_REFLEN];
	ibool	success;

	byte*	log_buf;
	byte*	log_buf_ = NULL;


	if (!xtrabackup_logfile_is_renamed)
		return(FALSE);

	/* rename 'ib_logfile0' to 'xtrabackup_logfile' */
	if(!xtrabackup_incremental_dir) {
		sprintf(dst_path, "%s/ib_logfile0", xtrabackup_target_dir);
		sprintf(src_path, "%s/%s", xtrabackup_target_dir,
			XB_LOG_FILENAME);
	} else {
		sprintf(dst_path, "%s/ib_logfile0", xtrabackup_incremental_dir);
		sprintf(src_path, "%s/%s", xtrabackup_incremental_dir,
			XB_LOG_FILENAME);
	}

	srv_normalize_path_for_win(dst_path);
	srv_normalize_path_for_win(src_path);

	success = xb_file_rename(dst_path, src_path);
	if (!success) {
		goto error;
	}
	xtrabackup_logfile_is_renamed = FALSE;

	if (!clear_flag)
		return(FALSE);

	/* clear LOG_FILE_WAS_CREATED_BY_HOT_BACKUP field */
	src_file = xb_file_create_no_error_handling(src_path, OS_FILE_OPEN,
						    OS_FILE_READ_WRITE,
						    &success);
	if (!success) {
		goto error;
	}

	posix_fadvise(src_file, 0, 0, POSIX_FADV_DONTNEED);

	xb_file_set_nocache(src_file, src_path, "OPEN");

	log_buf_ = static_cast<byte *>(ut_malloc(LOG_FILE_HDR_SIZE +
						 UNIV_PAGE_SIZE_MAX));
	log_buf = static_cast<byte *>(ut_align(log_buf_, UNIV_PAGE_SIZE_MAX));

	success = xb_os_file_read(src_file, log_buf, 0, LOG_FILE_HDR_SIZE);
	if (!success) {
		goto error;
	}

	memset(log_buf + LOG_FILE_WAS_CREATED_BY_HOT_BACKUP, ' ', 4);

	success = xb_os_file_write(src_path, src_file, log_buf, 0,
				   LOG_FILE_HDR_SIZE);
	if (!success) {
		goto error;
	}

	os_file_close(src_file);
	src_file = XB_FILE_UNDEFINED;

	return(FALSE);
error:
	if (src_file != XB_FILE_UNDEFINED)
		os_file_close(src_file);
	if (log_buf_)
		ut_free(log_buf_);
	msg("xtrabackup: Error: xtrabackup_close_temp_log() failed.\n");
	return(TRUE); /*ERROR*/
}

static void
xtrabackup_prepare_func(void)
{
	ulint	err;
	datafiles_iter_t	*it;
	fil_node_t		*node;
	fil_space_t		*space;
	char			 metadata_path[FN_REFLEN];

	/* cd to target-dir */

	if (my_setwd(xtrabackup_real_target_dir,MYF(MY_WME)))
	{
		msg("xtrabackup: cannot my_setwd %s\n",
		    xtrabackup_real_target_dir);
		exit(EXIT_FAILURE);
	}
	msg("xtrabackup: cd to %s\n", xtrabackup_real_target_dir);

	xtrabackup_target_dir= mysql_data_home_buff;
	xtrabackup_target_dir[0]=FN_CURLIB;		// all paths are relative from here
	xtrabackup_target_dir[1]=0;

	/* read metadata of target */
	{
		sprintf(metadata_path, "%s/%s", xtrabackup_target_dir,
			XTRABACKUP_METADATA_FILENAME);

		if (!xtrabackup_read_metadata(metadata_path))
			msg("xtrabackup: error: xtrabackup_read_metadata()\n");

		if (!strcmp(metadata_type, "full-backuped")) {
			msg("xtrabackup: This target seems to be not prepared "
			    "yet.\n");
		} else if (!strcmp(metadata_type, "full-prepared")) {
			msg("xtrabackup: This target seems to be already "
			    "prepared.\n");
			goto skip_check;
		} else {
			msg("xtrabackup: This target seems not to have correct "
			    "metadata...\n");
		}

		if (xtrabackup_incremental) {
			msg("xtrabackup: error: applying incremental backup "
			    "needs target prepared.\n");
			exit(EXIT_FAILURE);
		}
skip_check:
		if (xtrabackup_incremental
		    && ut_dulint_cmp(metadata_to_lsn, incremental_lsn) != 0) {
			msg("xtrabackup: error: This incremental backup seems "
			    "not to be proper for the target.\n"
			    "xtrabackup:  Check 'to_lsn' of the target and "
			    "'from_lsn' of the incremental.\n");
			exit(EXIT_FAILURE);
		}
	}

	/* Create logfiles for recovery from 'xtrabackup_logfile', before start InnoDB */
	srv_max_n_threads = 1000;
	os_sync_mutex = NULL;
	ut_mem_init();
#if defined(XTRADB_BASED) || MYSQL_VERSION_ID >= 50600
	/* temporally dummy value to avoid crash */
	srv_page_size_shift = 14;
	srv_page_size = (1 << srv_page_size_shift);
#endif
	os_sync_init();
	sync_init();
	os_io_init_simple();
	mem_init(srv_mem_pool_size);
	ut_crc32_init();

	if(xtrabackup_init_temp_log())
		goto error;

	if(innodb_init_param()) {
		goto error;
	}

	/* Expand compacted datafiles */

	if (xtrabackup_compact) {
		srv_compact_backup = TRUE;

		if (!xb_expand_datafiles()) {
			goto error;
		}

		/* Reset the 'compact' flag in xtrabackup_checkpoints so we
		don't expand on subsequent invocations. */
		xtrabackup_compact = FALSE;
		if (!xtrabackup_write_metadata(metadata_path)) {
			msg("xtrabackup: error: xtrabackup_write_metadata() "
			    "failed\n");
			goto error;
		}
	}

	xb_normalize_init_values();

	if (xtrabackup_incremental) {
		err = xb_data_files_init();
		if (err != DB_SUCCESS) {
			msg("xtrabackup: error: xb_data_files_init() failed "
			    "with error code %lu\n", err);
			goto error;
		}

		inc_dir_tables_hash = hash_create(1000);

		if(!xtrabackup_apply_deltas()) {
			xb_data_files_close();
			xb_tables_hash_free(inc_dir_tables_hash);
			goto error;
		}

		xb_data_files_close();

		/* Cleanup datadir from tablespaces deleted between full and
		incremental backups */

		xb_process_datadir("./", ".ibd", rm_if_not_found, NULL);

		xb_tables_hash_free(inc_dir_tables_hash);
	}
	sync_close();
	sync_initialized = FALSE;
	os_sync_free();
	mem_close();
	os_sync_mutex = NULL;
	ut_free_all_mem();

	/* Reset the configuration as it might have been changed by
	xb_data_files_init(). */
	if(innodb_init_param()) {
		goto error;
	}

	srv_apply_log_only = (ibool) xtrabackup_apply_log_only;
	srv_rebuild_indexes = (ibool) xtrabackup_rebuild_indexes;

	/* increase IO threads */
	if(srv_n_file_io_threads < 10) {
		srv_n_read_io_threads = 4;
		srv_n_write_io_threads = 4;
	}

	msg("xtrabackup: Starting InnoDB instance for recovery.\n"
	    "xtrabackup: Using %lld bytes for buffer pool "
	    "(set by --use-memory parameter)\n", xtrabackup_use_memory);

	if(innodb_init())
		goto error;

	it = datafiles_iter_new(fil_system);
	if (it == NULL) {
		msg("xtrabackup: Error: datafiles_iter_new() failed.\n");
		exit(EXIT_FAILURE);
	}

	while ((node = datafiles_iter_next(it)) != NULL) {
		byte		*header;
		ulint		 size;
		ulint		 actual_size;
		mtr_t		 mtr;
		buf_block_t	*block;
		ulint		 flags;

		space = node->space;

		/* Align space sizes along with fsp header. We want to process
		each space once, so skip all nodes except the first one in a
		multi-node space. */
		if (UT_LIST_GET_PREV(chain, node) != NULL) {
			continue;
		}

		mtr_start(&mtr);

		mtr_s_lock(fil_space_get_latch(space->id, &flags), &mtr);

		block = buf_page_get(space->id,
				     dict_tf_get_zip_size(flags),
				     0, RW_S_LATCH, &mtr);
		header = FSP_HEADER_OFFSET + buf_block_get_frame(block);

		size = mtr_read_ulint(header + FSP_SIZE, MLOG_4BYTES,
				      &mtr);

		mtr_commit(&mtr);

		fil_extend_space_to_desired_size(&actual_size, space->id, size);
	}

	datafiles_iter_free(it);

	if (xtrabackup_export) {
		msg("xtrabackup: export option is specified.\n");
		os_file_t	info_file = XB_FILE_UNDEFINED;
		char		info_file_path[FN_REFLEN];
		ibool		success;
		char		table_name[FN_REFLEN];

		byte*		page;
		byte*		buf = NULL;

		buf = static_cast<byte *>(ut_malloc(UNIV_PAGE_SIZE * 2));
		page = static_cast<byte *>(ut_align(buf, UNIV_PAGE_SIZE));

		/* flush insert buffer at shutdwon */
		innobase_fast_shutdown = 0;

		it = datafiles_iter_new(fil_system);
		if (it == NULL) {
			msg("xtrabackup: Error: datafiles_iter_new() "
			    "failed.\n");
			exit(EXIT_FAILURE);
		}
		while ((node = datafiles_iter_next(it)) != NULL) {
			int		 len;
			char		*next, *prev, *p;
			dict_table_t*	 table;
			dict_index_t*	 index;
			ulint		 n_index;

			space = node->space;

			/* treat file_per_table only */
			if (trx_sys_sys_space(space->id)) {
				continue;
			}

			/* node exist == file exist, here */
			strncpy(info_file_path, node->name, FN_REFLEN);
			len = strlen(info_file_path);
			info_file_path[len - 3] = 'e';
			info_file_path[len - 2] = 'x';
			info_file_path[len - 1] = 'p';

			p = info_file_path;
			prev = NULL;
			while ((next = strchr(p, SRV_PATH_SEPARATOR)) != NULL)
			{
				prev = p;
				p = next + 1;
			}
			info_file_path[len - 4] = 0;
			strncpy(table_name, prev, FN_REFLEN);

			info_file_path[len - 4] = '.';

			mutex_enter(&(dict_sys->mutex));

			table = dict_table_get_low(table_name);
			if (!table) {
				msg("xtrabackup: error: "
				    "cannot find dictionary "
				    "record of table %s\n",
				    table_name);
				goto next_node;
			}
			index = dict_table_get_first_index(table);
			n_index = UT_LIST_GET_LEN(table->indexes);
			if (n_index > 31) {
				msg("xtrabackup: error: "
				    "sorry, cannot export over "
				    "31 indexes for now.\n");
				goto next_node;
			}

			/* init exp file */
			memset(page, 0, UNIV_PAGE_SIZE);
			mach_write_to_4(page    , 0x78706f72UL);
			mach_write_to_4(page + 4, 0x74696e66UL);/*"xportinf"*/
			mach_write_to_4(page + 8, n_index);
			strncpy((char *) page + 12,
				table_name, 500);

			msg("xtrabackup: export metadata of "
			    "table '%s' to file `%s` "
			    "(%lu indexes)\n",
			    table_name, info_file_path,
			    n_index);

			n_index = 1;
			while (index) {
				mach_write_to_8(page + n_index * 512, index->id);
				mach_write_to_4(page + n_index * 512 + 8,
						index->page);
				strncpy((char *) page + n_index * 512 +
					12, index->name, 500);

				msg("xtrabackup:     name=%s, "
				    "id.low=%lu, page=%lu\n",
				    index->name,
#if (MYSQL_VERSION_ID < 50500)
				    index->id.low,
#else
				    (ulint)(index->id &
					    0xFFFFFFFFUL),
#endif
				    (ulint) index->page);
				index = dict_table_get_next_index(index);
				n_index++;

				srv_normalize_path_for_win(info_file_path);
				info_file = xb_file_create(
					info_file_path,
					OS_FILE_OVERWRITE,
					OS_FILE_NORMAL, OS_DATA_FILE,
					&success);
				if (!success) {
					os_file_get_last_error(TRUE);
					goto next_node;
				}
				success = xb_os_file_write(info_file_path,
							   info_file, page,
							   0, UNIV_PAGE_SIZE);
				if (!success) {
					os_file_get_last_error(TRUE);
					goto next_node;
				}
				success = xb_file_flush(info_file);
				if (!success) {
					os_file_get_last_error(TRUE);
					goto next_node;
				}
next_node:
				if (info_file != XB_FILE_UNDEFINED) {
					os_file_close(info_file);
					info_file = XB_FILE_UNDEFINED;
				}
				mutex_exit(&(dict_sys->mutex));
			}
		}

		ut_free(buf);
	}

	/* print binlog position (again?) */
	msg("\n[notice (again)]\n"
	    "  If you use binary log and don't use any hack of group commit,\n"
	    "  the binary log position seems to be:\n");
	trx_sys_print_mysql_binlog_offset();
	msg("\n");

	/* output to xtrabackup_binlog_pos_innodb */
	if (*trx_sys_mysql_bin_log_name != '\0') {
		FILE *fp;

		fp = fopen("xtrabackup_binlog_pos_innodb", "w");
		if (fp) {
			/* Use UINT64PF instead of LSN_PF here, as we have to
			maintain the file format. */
			fprintf(fp, "%s\t" UINT64PF "\n",
				trx_sys_mysql_bin_log_name,
				trx_sys_mysql_bin_log_pos);
			fclose(fp);
		} else {
			msg("xtrabackup: failed to open "
			    "'xtrabackup_binlog_pos_innodb'\n");
		}
	}

	/* Check whether the log is applied enough or not. */
	if ((xtrabackup_incremental
	     && ut_dulint_cmp(srv_start_lsn, incremental_last_lsn) < 0)
	    ||(!xtrabackup_incremental
	       && ut_dulint_cmp(srv_start_lsn, metadata_last_lsn) < 0)) {
		msg(
"xtrabackup: ########################################################\n"
"xtrabackup: # !!WARNING!!                                          #\n"
"xtrabackup: # The transaction log file is corrupted.               #\n"
"xtrabackup: # The log was not applied to the intended LSN!         #\n"
"xtrabackup: ########################################################\n"
		    );
		if (xtrabackup_incremental) {
			msg("xtrabackup: The intended lsn is " LSN_PF "\n",
			    incremental_last_lsn);
		} else {
			msg("xtrabackup: The intended lsn is " LSN_PF "\n",
			    metadata_last_lsn);
		}
	}

	if(innodb_end())
		goto error;

	sync_initialized = FALSE;
	os_sync_mutex = NULL;

	/* re-init necessary components */
	ut_mem_init();
	os_sync_init();
	sync_init();
	os_io_init_simple();

	if(xtrabackup_close_temp_log(TRUE))
		exit(EXIT_FAILURE);

	/* output to metadata file */
	{
		char	filename[FN_REFLEN];

		strcpy(metadata_type, "full-prepared");

		if(xtrabackup_incremental
		   && ut_dulint_cmp(metadata_to_lsn, incremental_to_lsn) < 0)
		{
			metadata_to_lsn = incremental_to_lsn;
			metadata_last_lsn = incremental_last_lsn;
		}

		sprintf(filename, "%s/%s", xtrabackup_target_dir, XTRABACKUP_METADATA_FILENAME);
		if (!xtrabackup_write_metadata(filename))
			msg("xtrabackup: error: xtrabackup_write_metadata"
			    "(xtrabackup_target_dir)\n");

		if(xtrabackup_extra_lsndir) {
			sprintf(filename, "%s/%s", xtrabackup_extra_lsndir, XTRABACKUP_METADATA_FILENAME);
			if (!xtrabackup_write_metadata(filename))
				msg("xtrabackup: error: "
				    "xtrabackup_write_metadata"
				    "(xtrabackup_extra_lsndir)\n");
		}
	}

	if(!xtrabackup_create_ib_logfile)
		return;

	/* TODO: make more smart */

	msg("\n[notice]\n"
	    "We cannot call InnoDB second time during the process lifetime.\n");
	msg("Please re-execte to create ib_logfile*. Sorry.\n");

	return;

error:
	xtrabackup_close_temp_log(FALSE);

	exit(EXIT_FAILURE);
}

/* ================= main =================== */

int main(int argc, char **argv)
{
	int ho_error;

	MY_INIT(argv[0]);
	xb_regex_init();

#if MYSQL_VERSION_ID >= 50600
	system_charset_info= &my_charset_utf8_general_ci;
	key_map_full.set_all();
#endif

	/* scan options for group to load defaults from */
	{
		int	i;
		char*	optend;
		for (i=1; i < argc; i++) {
			optend = strcend(argv[i], '=');
			if (strncmp(argv[i], "--defaults-group", optend - argv[i]) == 0) {
				xb_load_default_groups[2] = defaults_group = optend + 1;
			}
		}
	}
	load_defaults("my", xb_load_default_groups, &argc, &argv);

	/* ignore unsupported options */
	{
	int i,j,argc_new,find;
	char *optend, *prev_found = NULL;
	argc_new = argc;

	j=1;
	for (i=1 ; i < argc ; i++) {
		uint count;
		struct my_option *opt= (struct my_option *) xb_long_options;
		optend= strcend((argv)[i], '=');
		if (!strncmp(argv[i], "--defaults-file", optend - argv[i]))
		{
			msg("xtrabackup: Error: --defaults-file "
			    "must be specified first on the command "
			    "line\n");
			exit(EXIT_FAILURE);
		}
		for (count= 0; opt->name; opt++) {
			if (!getopt_compare_strings(opt->name, (argv)[i] + 2,
				(uint)(optend - (argv)[i] - 2))) /* match found */
			{
				if (!opt->name[(uint)(optend - (argv)[i] - 2)]) {
					find = 1;
					goto next_opt;
				}
				if (!count) {
					count= 1;
					prev_found= (char *) opt->name;
				}
				else if (strcmp(prev_found, opt->name)) {
					count++;
				}
			}
		}
		find = count;
next_opt:
		if(!find){
			argc_new--;
		} else {
			(argv)[j]=(argv)[i];
			j++;
		}
	}
	argc = argc_new;
	argv[argc] = NULL;
	}

	if ((ho_error=handle_options(&argc, &argv, xb_long_options, get_one_option)))
		exit(ho_error);

	if ((!xtrabackup_print_param) && (!xtrabackup_prepare) && (strcmp(mysql_data_home, "./") == 0)) {
		if (!xtrabackup_print_param)
			usage();
		msg("\nxtrabackup: Error: Please set parameter 'datadir'\n");
		exit(EXIT_FAILURE);
	}

	/* Ensure target dir is not relative to datadir */
	my_load_path(xtrabackup_real_target_dir, xtrabackup_target_dir, NULL);
	xtrabackup_target_dir= xtrabackup_real_target_dir;

#if defined(XTRADB_BASED) || MYSQL_VERSION_ID >= 50600
	/* temporary setting of enough size */
	srv_page_size_shift = UNIV_PAGE_SIZE_SHIFT_MAX;
	srv_page_size = UNIV_PAGE_SIZE_MAX;
#endif
#ifdef XTRADB_BASED
	srv_log_block_size = 512;
#endif
	if (xtrabackup_backup && xtrabackup_incremental) {
		/* direct specification is only for --backup */
		/* and the lsn is prior to the other option */

		char* endchar;
		int error = 0;
		incremental_lsn = strtoll(xtrabackup_incremental, &endchar, 10);
		if (*endchar != '\0')
			error = 1;

		if (error) {
			msg("xtrabackup: value '%s' may be wrong format for "
			    "incremental option.\n", xtrabackup_incremental);
			exit(EXIT_FAILURE);
		}
	} else if (xtrabackup_backup && xtrabackup_incremental_basedir) {
		char	filename[FN_REFLEN];

		sprintf(filename, "%s/%s", xtrabackup_incremental_basedir, XTRABACKUP_METADATA_FILENAME);

		if (!xtrabackup_read_metadata(filename)) {
			msg("xtrabackup: error: failed to read metadata from "
			    "%s\n", filename);
			exit(EXIT_FAILURE);
		}

		incremental_lsn = metadata_to_lsn;
		xtrabackup_incremental = xtrabackup_incremental_basedir; //dummy
	} else if (xtrabackup_prepare && xtrabackup_incremental_dir) {
		char	filename[FN_REFLEN];

		sprintf(filename, "%s/%s", xtrabackup_incremental_dir, XTRABACKUP_METADATA_FILENAME);

		if (!xtrabackup_read_metadata(filename)) {
			msg("xtrabackup: error: failed to read metadata from "
			    "%s\n", filename);
			exit(EXIT_FAILURE);
		}

		incremental_lsn = metadata_from_lsn;
		incremental_to_lsn = metadata_to_lsn;
		incremental_last_lsn = metadata_last_lsn;
		xtrabackup_incremental = xtrabackup_incremental_dir; //dummy

	} else {
		xtrabackup_incremental = NULL;
	}

	/* --print-param */
	if (xtrabackup_print_param) {
		/* === some variables from mysqld === */
		memset((G_PTR) &mysql_tmpdir_list, 0,
		       sizeof(mysql_tmpdir_list));

		if (init_tmpdir(&mysql_tmpdir_list, opt_mysql_tmpdir))
			exit(EXIT_FAILURE);

		printf("# This MySQL options file was generated by XtraBackup.\n");
		printf("[%s]\n", defaults_group);
		printf("datadir = \"%s\"\n", mysql_data_home);
		printf("tmpdir = \"%s\"\n", mysql_tmpdir_list.list[0]);
		printf("innodb_data_home_dir = \"%s\"\n",
			innobase_data_home_dir ? innobase_data_home_dir : mysql_data_home);
		printf("innodb_data_file_path = \"%s\"\n",
			innobase_data_file_path ? innobase_data_file_path : "ibdata1:10M:autoextend");
		printf("innodb_log_group_home_dir = \"%s\"\n",
			INNODB_LOG_DIR ? INNODB_LOG_DIR : mysql_data_home);
		printf("innodb_log_files_in_group = %ld\n", innobase_log_files_in_group);
		printf("innodb_log_file_size = %lld\n", innobase_log_file_size);
		printf("innodb_flush_method = \"%s\"\n",
		       (innobase_unix_file_flush_method != NULL) ?
		       innobase_unix_file_flush_method : "");
#if defined(XTRADB_BASED) || MYSQL_VERSION_ID >= 50600
		printf("innodb_page_size = %lld\n", innobase_page_size);
#endif
#ifdef XTRADB_BASED
		printf("innodb_fast_checksum = %d\n", innobase_fast_checksum);
		printf("innodb_log_block_size = %lu\n", innobase_log_block_size);
		if (innobase_doublewrite_file != NULL) {
			printf("innodb_doublewrite_file = %s\n", innobase_doublewrite_file);
		}
#endif
#if MYSQL_VERSION_ID >= 50600
		if (srv_undo_dir) {

			printf("innodb_undo_directory = \"%s\"\n",
			       srv_undo_dir);
		}
		printf("innodb_undo_tablespaces = %lu\n", srv_undo_tablespaces);
#endif
<<<<<<< HEAD
#if MYSQL_VERSION_ID >= 50600
		if (srv_undo_dir) {

			printf("innodb_undo_directory = \"%s\"\n",
			       srv_undo_dir);
		}
		printf("innodb_undo_tablespaces = %lu\n", srv_undo_tablespaces);
#endif
=======
		printf("innodb_buffer_pool_filename = \"%s\"\n",
			innobase_buffer_pool_filename ?
				innobase_buffer_pool_filename :
				"ib_buffer_pool");
>>>>>>> 2dfb8d08
		exit(EXIT_SUCCESS);
	}

	print_version();
	if (xtrabackup_incremental) {
		msg("incremental backup from " LSN_PF " is enabled.\n",
		    incremental_lsn);
	}

	if (xtrabackup_export && innobase_file_per_table == FALSE) {
		msg("xtrabackup: auto-enabling --innodb-file-per-table due to "
		    "the --export option\n");
		innobase_file_per_table = TRUE;
	}

	if (xtrabackup_incremental && xtrabackup_stream &&
	    xtrabackup_stream_fmt == XB_STREAM_FMT_TAR) {
		msg("xtrabackup: error: "
		    "streaming incremental backups are incompatible with the \n"
		    "'tar' streaming format. Use --stream=xbstream instead.\n");
		exit(EXIT_FAILURE);
	}

	if ((xtrabackup_compress || xtrabackup_encrypt) && xtrabackup_stream &&
	    xtrabackup_stream_fmt == XB_STREAM_FMT_TAR) {
		msg("xtrabackup: error: "
		    "compressed and encrypted backups are incompatible with the \n"
		    "'tar' streaming format. Use --stream=xbstream instead.\n");
		exit(EXIT_FAILURE);
	}

	/* cannot execute both for now */
	{
		int num = 0;

		if (xtrabackup_backup) num++;
		if (xtrabackup_stats) num++;
		if (xtrabackup_prepare) num++;
		if (num != 1) { /* !XOR (for now) */
			usage();
			exit(EXIT_FAILURE);
		}
	}

#ifndef __WIN__
	if (xtrabackup_debug_sync) {
		signal(SIGCONT, sigcont_handler);
	}
#endif

	/* --backup */
	if (xtrabackup_backup)
		xtrabackup_backup_func();

	/* --stats */
	if (xtrabackup_stats)
		xtrabackup_stats_func();

	/* --prepare */
	if (xtrabackup_prepare)
		xtrabackup_prepare_func();

	xb_regex_end();

	exit(EXIT_SUCCESS);
}<|MERGE_RESOLUTION|>--- conflicted
+++ resolved
@@ -5346,21 +5346,10 @@
 		}
 		printf("innodb_undo_tablespaces = %lu\n", srv_undo_tablespaces);
 #endif
-<<<<<<< HEAD
-#if MYSQL_VERSION_ID >= 50600
-		if (srv_undo_dir) {
-
-			printf("innodb_undo_directory = \"%s\"\n",
-			       srv_undo_dir);
-		}
-		printf("innodb_undo_tablespaces = %lu\n", srv_undo_tablespaces);
-#endif
-=======
 		printf("innodb_buffer_pool_filename = \"%s\"\n",
 			innobase_buffer_pool_filename ?
 				innobase_buffer_pool_filename :
 				"ib_buffer_pool");
->>>>>>> 2dfb8d08
 		exit(EXIT_SUCCESS);
 	}
 
