--- conflicted
+++ resolved
@@ -4772,11 +4772,7 @@
 		return(DB_ERROR);
 	}
 
-<<<<<<< HEAD
 	err = fil_load_single_table_tablespaces(xb_check_if_open_tablespace);
-=======
-	err = fil_load_single_table_tablespaces();
->>>>>>> 7f35cd77
 	if (err != DB_SUCCESS) {
 		return(err);
 	}
