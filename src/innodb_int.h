--- conflicted
+++ resolved
@@ -449,7 +449,6 @@
 						      flags */
 	os_file_t*	file);		/*!<out: file handle */
 
-<<<<<<< HEAD
 /*********************************************************************//**
 Normalizes init parameter values to use units we use inside InnoDB.
 @return	DB_SUCCESS or error code */
@@ -457,27 +456,6 @@
 xb_normalize_init_values(void);
 /*==========================*/
 
-#ifndef INNODB_VERSION_SHORT
-
-/********************************************************************//**
-Extract the compressed page size from table flags.
-@return	compressed page size, or 0 if not compressed */
-ulint
-dict_table_flags_to_zip_size(
-/*=========================*/
-	ulint	flags);	/*!< in: flags */
-
-
-/*******************************************************************//**
-Free all spaces in space_list. */
-void
-fil_free_all_spaces(void);
-/*=====================*/
-
-#endif
-
-=======
->>>>>>> 92f4fafe
 void
 innobase_mysql_prepare_print_arbitrary_thd(void);
 
