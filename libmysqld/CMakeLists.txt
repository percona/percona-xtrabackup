# Copyright (c) 2006, 2015, Oracle and/or its affiliates. All rights reserved.
# 
# This program is free software; you can redistribute it and/or modify
# it under the terms of the GNU General Public License as published by
# the Free Software Foundation; version 2 of the License.
# 
# This program is distributed in the hope that it will be useful,
# but WITHOUT ANY WARRANTY; without even the implied warranty of
# MERCHANTABILITY or FITNESS FOR A PARTICULAR PURPOSE.  See the
# GNU General Public License for more details.
# 
# You should have received a copy of the GNU General Public License
# along with this program; if not, write to the Free Software
# Foundation, Inc., 51 Franklin St, Fifth Floor, Boston, MA  02110-1301 USA

ADD_DEFINITIONS(-DMYSQL_SERVER -DEMBEDDED_LIBRARY
 ${SSL_DEFINES})

INCLUDE_DIRECTORIES(
  ${CMAKE_SOURCE_DIR}/include 
  ${CMAKE_SOURCE_DIR}/libmysql
  ${CMAKE_SOURCE_DIR}/libbinlogevents/include
  ${CMAKE_SOURCE_DIR}/libmysqld
  ${CMAKE_SOURCE_DIR}/sql
  ${CMAKE_SOURCE_DIR}/sql/auth
  ${CMAKE_SOURCE_DIR}/sql/conn_handler
  ${CMAKE_BINARY_DIR}/libmysqld
  ${CMAKE_BINARY_DIR}/sql
  ${CMAKE_SOURCE_DIR}/regex
  ${ZLIB_INCLUDE_DIR}
  ${SSL_INCLUDE_DIRS}
  ${SSL_INTERNAL_INCLUDE_DIRS}
  ${CMAKE_SOURCE_DIR}/sql/backup
)

# We should generate these separately for libmysqld to avoid
# compiling them for libmysqld while they are generated for sql.
SET(GEN_YACC_SOURCES
  ${CMAKE_CURRENT_BINARY_DIR}/sql_yacc.h 
  ${CMAKE_CURRENT_BINARY_DIR}/sql_yacc.cc
  ${CMAKE_CURRENT_BINARY_DIR}/sql_hints.yy.h
  ${CMAKE_CURRENT_BINARY_DIR}/sql_hints.yy.cc
)

SET(GEN_SOURCES
  ${CMAKE_BINARY_DIR}/sql/sql_builtin.cc
  ${CMAKE_BINARY_DIR}/sql/lex_hash.h 
)

SET_SOURCE_FILES_PROPERTIES(${GEN_YACC_SOURCES}
                            ${GEN_SOURCES}
                            PROPERTIES GENERATED TRUE)

FOREACH(file ${SQL_EXPORTED_SOURCES})
  LIST(APPEND IMPORTED_SOURCES "../sql/${file}")
ENDFOREACH()

SET(SQL_EMBEDDED_SOURCES
  emb_qcache.cc
  lib_sql.cc 
  libmysqld.c
  ${GEN_SOURCES}
  ${GEN_YACC_SOURCES}
  ../client/get_password.c
  ../libmysql/errmsg.c
  ../libmysql/libmysql.c
  ../sql-common/client.c
  ../sql-common/client_plugin.c
  ../sql-common/my_time.c 
  ../sql-common/my_user.c
  ../sql-common/pack.c
  ../sql-common/sql_string.cc
  ../libbinlogevents/src/statement_events.cpp
  ../libbinlogevents/src/control_events.cpp
  ../libbinlogevents/src/load_data_events.cpp
  ../libbinlogevents/src/rows_event.cpp
  ../libbinlogevents/src/binlog_event.cpp
  ../libbinlogevents/src/binary_log_funcs.cpp
  ../libbinlogevents/src/uuid.cpp
  ../sql/binlog.cc 
  ../sql/event_parse_data.cc
  ../sql/log_event.cc
  ../sql/mysqld_thd_manager.cc
  ../sql/rpl_filter.cc
  ../sql/rpl_injector.cc
  ../sql/rpl_record.cc
  ../sql/rpl_reporting.cc
  ../sql/rpl_utility.cc
  ../sql/rpl_gtid_misc.cc
  ../sql/rpl_gtid_sid_map.cc
  ../sql/rpl_gtid_set.cc
  ../sql/rpl_gtid_specification.cc
  ../sql/rpl_gtid_state.cc
  ../sql/rpl_gtid_owned.cc
  ../sql/rpl_gtid_execution.cc
  ../sql/rpl_gtid_mutex_cond_array.cc
  ../sql/rpl_gtid_persist.cc
  ../sql/rpl_table_access.cc
  ../sql/rpl_context.cc
  ../sql/rpl_trx_boundary_parser.cc
  ${IMPORTED_SOURCES}
)

INCLUDE(${MYSQL_CMAKE_SCRIPT_DIR}/compile_flags.cmake)
ADD_COMPILE_FLAGS(
  ../sql/handler.cc
  ../sql/item_geofunc.cc
  ../sql/item_geofunc_buffer.cc
  ../sql/item_geofunc_relchecks.cc
  ../sql/item_geofunc_relchecks_bgwrap.cc
  ../sql/item_geofunc_setops.cc
  ../sql/item_json_func.cc
  ../sql/debug_sync.cc
  COMPILE_FLAGS -I${BOOST_PATCHES_DIR} -I${BOOST_INCLUDE_DIR}
)

# Boost source has unused local typedefs.
MY_CHECK_CXX_COMPILER_FLAG("-Wno-unused-local-typedefs" HAVE_NO_UNUSED_TYPEDEFS)
IF(HAVE_NO_UNUSED_TYPEDEFS)
  ADD_COMPILE_FLAGS(
    ../sql/handler.cc
    ../sql/item_geofunc.cc
    ../sql/item_geofunc_buffer.cc
    ../sql/item_geofunc_relchecks.cc
    ../sql/item_geofunc_relchecks_bgwrap.cc
    ../sql/item_geofunc_setops.cc
    ../sql/item_json_func.cc
    ../sql/debug_sync.cc
    COMPILE_FLAGS "-Wno-unused-local-typedefs"
  )
ENDIF()

# Handle out-of-source build from source package with possibly broken 
# bison. Copy bison output to from source to build directory, if not already 
# there
INCLUDE(${CMAKE_SOURCE_DIR}/cmake/bison.cmake)
COPY_BISON_OUTPUT(
  ${CMAKE_SOURCE_DIR}/sql/sql_yacc.cc
  ${CMAKE_SOURCE_DIR}/sql/sql_yacc.h
  ${CMAKE_CURRENT_BINARY_DIR}/sql_yacc.cc
  ${CMAKE_CURRENT_BINARY_DIR}/sql_yacc.h
)

COPY_BISON_OUTPUT(
  ${CMAKE_SOURCE_DIR}/sql/sql_hints.yy.cc
  ${CMAKE_SOURCE_DIR}/sql/sql_hints.yy.h
  ${CMAKE_CURRENT_BINARY_DIR}/sql_hints.yy.cc
  ${CMAKE_CURRENT_BINARY_DIR}/sql_hints.yy.h
)

RUN_BISON(
  ${CMAKE_SOURCE_DIR}/sql/sql_yacc.yy 
  ${CMAKE_CURRENT_BINARY_DIR}/sql_yacc.cc
  ${CMAKE_CURRENT_BINARY_DIR}/sql_yacc.h
  MYSQL
)

RUN_BISON(
  ${CMAKE_SOURCE_DIR}/sql/sql_hints.yy
  ${CMAKE_CURRENT_BINARY_DIR}/sql_hints.yy.cc
  ${CMAKE_CURRENT_BINARY_DIR}/sql_hints.yy.h
  HINT_PARSER_
)

ADD_CUSTOM_COMMAND(
  OUTPUT ${CMAKE_CURRENT_BINARY_DIR}/lex_token.h
  COMMAND gen_lex_token > lex_token.h
  DEPENDS gen_lex_token
)

SET_SOURCE_FILES_PROPERTIES(
  ${CMAKE_CURRENT_BINARY_DIR}/sql/lex_token.h
  PROPERTIES GENERATED 1)

SET_SOURCE_FILES_PROPERTIES(
  ${CMAKE_CURRENT_BINARY_DIR}/sql_yacc.cc
  ${CMAKE_SOURCE_DIR}/sql/sql_digest.cc
  PROPERTIES OBJECT_DEPENDS ${CMAKE_CURRENT_BINARY_DIR}/lex_token.h
)

ADD_CUSTOM_TARGET(GenYaccEmbeddedSource DEPENDS ${GEN_YACC_SOURCES})

ADD_CONVENIENCE_LIBRARY(sql_embedded ${SQL_EMBEDDED_SOURCES})
DTRACE_INSTRUMENT(sql_embedded)
<<<<<<< HEAD
ADD_DEPENDENCIES(sql_embedded GenError GenServerSource GenDigestServerSource)
=======
ADD_DEPENDENCIES(sql_embedded GenError GenServerSource GenYaccEmbeddedSource)
>>>>>>> d04d7a8f

# On Windows, static embedded server library is called mysqlserver.lib
# On Unix, it is libmysqld.a
IF(WIN32)
  SET(MYSQLSERVER_OUTPUT_NAME mysqlserver)
ELSE()
  SET(MYSQLSERVER_OUTPUT_NAME mysqld)
ENDIF()


SET(LIBS 
  dbug strings regex mysys mysys_ssl vio
  ${ZLIB_LIBRARY} ${SSL_LIBRARIES}
  ${LIBCRYPT} ${LIBDL}
  ${MYSQLD_STATIC_EMBEDDED_PLUGIN_LIBS}
  sql_embedded
)

# Some storage engine were compiled for embedded specifically
# (with corresponding target ${engine}_embedded)
SET(EMBEDDED_LIBS)
FOREACH(LIB ${LIBS})
  GET_TARGET_PROPERTY(EMBEDDED_LOCATION ${LIB}_embedded LOCATION)
  IF(EMBEDDED_LOCATION)
    LIST(APPEND EMBEDDED_LIBS ${LIB}_embedded)
  ELSE()
    LIST(APPEND EMBEDDED_LIBS ${LIB})
  ENDIF()
ENDFOREACH()

MERGE_LIBRARIES(mysqlserver STATIC ${EMBEDDED_LIBS} 
  OUTPUT_NAME ${MYSQLSERVER_OUTPUT_NAME} COMPONENT Embedded NOINSTALL 1)

IF(MSVC AND NOT DISABLE_SHARED)
  MERGE_LIBRARIES(libmysqld SHARED ${LIBS} EXPORTS ${CLIENT_API_FUNCTIONS}
  COMPONENT Embedded NOINSTALL 1)
ENDIF()

OPTION(WITH_EMBEDDED_SHARED_LIBRARY
  "Generate shared version of embedded library (in addition to the static one)"
  OFF)
IF(WITH_EMBEDDED_SHARED_LIBRARY)
  MERGE_LIBRARIES(libmysqld SHARED
    mysqlserver
    EXPORTS ${CLIENT_API_FUNCTIONS}
    OUTPUT_NAME "mysqld"
    COMPONENT Embedded)
  SET_TARGET_PROPERTIES(libmysqld PROPERTIES
    VERSION "${SHARED_LIB_MAJOR_VERSION}.${SHARED_LIB_MINOR_VERSION}.0"
    SOVERSION "${SHARED_LIB_MAJOR_VERSION}"
    )

  GET_TARGET_PROPERTY(libmysqld_link_flags libmysqld LINK_FLAGS)
  IF(NOT libmysqld_link_flag)
    SET(libmysqld_link_flags)
  ENDIF()
  SET(libmysqld_link_flags
    "${CMAKE_SHARED_LIBRARY_C_FLAGS} ${libmysqld_link_flags}")
  SET_TARGET_PROPERTIES(libmysqld
    PROPERTIES LINK_FLAGS "${libmysqld_link_flags}")

  IF(LINK_FLAG_NO_UNDEFINED)
    SET(libmysqld_link_flags
      "${libmysqld_link_flags} ${LINK_FLAG_NO_UNDEFINED}")
    SET_TARGET_PROPERTIES(libmysqld
      PROPERTIES LINK_FLAGS "${libmysqld_link_flags}")
  ENDIF()

  SET_TARGET_PROPERTIES(libmysqld PROPERTIES CLEAN_DIRECT_OUTPUT 1)
  SET_TARGET_PROPERTIES(mysqlserver PROPERTIES CLEAN_DIRECT_OUTPUT 1)
ENDIF()<|MERGE_RESOLUTION|>--- conflicted
+++ resolved
@@ -98,6 +98,7 @@
   ../sql/rpl_table_access.cc
   ../sql/rpl_context.cc
   ../sql/rpl_trx_boundary_parser.cc
+  ../sql/signal_handler.cc
   ${IMPORTED_SOURCES}
 )
 
@@ -182,11 +183,13 @@
 
 ADD_CONVENIENCE_LIBRARY(sql_embedded ${SQL_EMBEDDED_SOURCES})
 DTRACE_INSTRUMENT(sql_embedded)
-<<<<<<< HEAD
-ADD_DEPENDENCIES(sql_embedded GenError GenServerSource GenDigestServerSource)
-=======
-ADD_DEPENDENCIES(sql_embedded GenError GenServerSource GenYaccEmbeddedSource)
->>>>>>> d04d7a8f
+ADD_DEPENDENCIES(sql_embedded
+                 GenError
+                 GenServerSource
+                 GenDigestServerSource
+                 GenYaccEmbeddedSource
+                 GenBootstrapPriv
+                 GenSysSchema)
 
 # On Windows, static embedded server library is called mysqlserver.lib
 # On Unix, it is libmysqld.a
