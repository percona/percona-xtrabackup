#!/bin/bash

export DEBUG=

. inc/common.sh

set +e

result=0
rm -rf results
mkdir results

function usage()
{
cat <<EOF
Usage: $0 [-f] [-g] [-h] [-s suite] [-t test_name] [-d mysql_basedir] [-c build_conf]
-f          Continue running tests after failures
-d path     Server installation directory. Default is './server'.
-g          Debug mode
-t path     Run only a single named test
-h          Print this help message
-s suite    Select a test suite to run. Possible values: experimental, t. 
            Default is 't'.
-c conf     XtraBackup build configuration as specified to build.sh.
            Default is 'autodetect', i.e. xtrabackup binary is determined based
            on the MySQL version.
EOF
}

function find_program()
{
    local VARNAME="$1"
    shift
    local PROGNAME="$1"
    shift
    local DIRLIST="$*"
    local found=""

    for dir in in $DIRLIST
    do
	if [ -d "$dir" -a -x "$dir/$PROGNAME" ]
	then
	    eval "$VARNAME=\"$dir/$PROGNAME\""
	    found="yes"
	    break
	fi
    done
    if [ -z "$found" ]
    then
	echo "Can't find $PROGNAME in $DIRLIST"
	exit -1
    fi
}

function set_vars()
{
    TEST_BASEDIR="$PWD"
    MYSQL_BASEDIR=${MYSQL_BASEDIR:-"$PWD/server"}
    PORT_BASE=$((3306 + $RANDOM))

    if gnutar --version > /dev/null 2>&1
    then
	TAR=gnutar
    else
	TAR=tar
    fi

    find_program MYSQL_INSTALL_DB mysql_install_db $MYSQL_BASEDIR/bin \
	$MYSQL_BASEDIR/scripts
    find_program MYSQLD mysqld $MYSQL_BASEDIR/bin/ $MYSQL_BASEDIR/libexec
    find_program MYSQL mysql $MYSQL_BASEDIR/bin
    find_program MYSQLADMIN mysqladmin $MYSQL_BASEDIR/bin

    # Check if we are running from a source tree and, if so, set PATH 
    # appropriately
    if test "`basename $PWD`" = "test"
    then
	PATH="$PWD/..:$PWD/../src:$PATH"
    fi

    PATH="${MYSQL_BASEDIR}/bin:$PATH"

    export TEST_BASEDIR PORT_BASE TAR MYSQL_BASEDIR MYSQL MYSQLD MYSQLADMIN \
MYSQL_INSTALL_DB PATH
}

function get_version_info()
{
    MYSQLD_EXTRA_ARGS=

    XB_BIN=""
    IB_ARGS="--user=root --ibbackup=$XB_BIN"
    XB_ARGS="--no-defaults"

    if [ "$XB_BUILD" != "autodetect" ]
    then
	case "$XB_BUILD" in
	    "innodb51_builtin" )
		XB_BIN="xtrabackup_51";;
	    "innodb51" )
		XB_BIN="xtrabackup_plugin"
		MYSQLD_EXTRA_ARGS="--ignore-builtin-innodb --plugin-load=innodb=ha_innodb_plugin.so";;
	    "innodb55" )
		XB_BIN="xtrabackup_innodb55";;
	    "xtradb51" )
		XB_BIN="xtrabackup";;
	    "xtradb55" )
		XB_BIN="xtrabackup_55";;
	    "galera55" )
		XB_BIN="xtrabackup_55";;
	esac
	if [ -z "$XB_BIN" ]
	then
	    vlog "Unknown configuration: '$XB_BUILD'"
	    exit -1
	fi
    fi

<<<<<<< HEAD
    init >>$OUTFILE 2>&1

    MYSQL_VERSION=""
    INNODB_VERSION=""
    run_mysqld >>$OUTFILE 2>&1
=======
    MYSQL_VERSION=""
    INNODB_VERSION=""

    start_server

>>>>>>> 41420d83
    # Get MySQL and InnoDB versions
    MYSQL_VERSION=`$MYSQL ${MYSQL_ARGS} -Nsf -e "SHOW VARIABLES LIKE 'version'"`
    MYSQL_VERSION=${MYSQL_VERSION#"version	"}
    MYSQL_VERSION_COMMENT=`$MYSQL ${MYSQL_ARGS} -Nsf -e "SHOW VARIABLES LIKE 'version_comment'"`
    MYSQL_VERSION_COMMENT=${MYSQL_VERSION_COMMENT#"version_comment	"}
    INNODB_VERSION=`$MYSQL ${MYSQL_ARGS} -Nsf -e "SHOW VARIABLES LIKE 'innodb_version'"`
    INNODB_VERSION=${INNODB_VERSION#"innodb_version	"}
    XTRADB_VERSION="`echo $INNODB_VERSION  | sed 's/[0-9]\.[0-9]\.[0-9][0-9]*\(-[0-9][0-9]*\.[0-9][0-9]*\)*$/\1/'`"

    if [ "$XB_BUILD" = "autodetect" ]
    then
        # Determine xtrabackup build automatically
	if [ "${MYSQL_VERSION:0:3}" = "5.1" ]
	then
	    if [ -z "$INNODB_VERSION" ]
	    then
		XB_BIN="xtrabackup_51" # InnoDB 5.1 builtin
	    else
		XB_BIN="xtrabackup"    # InnoDB 5.1 plugin or Percona Server 5.1
	    fi
	elif [ "${MYSQL_VERSION:0:3}" = "5.5" ]
	then
	    if [ -n "$XTRADB_VERSION" ]
	    then
		XB_BIN="xtrabackup_55"
	    else
		XB_BIN="xtrabackup_innodb55"
	    fi
	else
	    vlog "Uknown MySQL/InnoDB version: $MYSQL_VERSION/$INNODB_VERSION"
	    exit -1
	fi
    fi

    XB_PATH="`which $XB_BIN`"
    if [ -z "$XB_PATH" ]
    then
	vlog "Cannot find '$XB_BIN' in PATH"
	return 1
    fi
    XB_BIN="$XB_PATH"

    # Set the correct binary for innobackupex
    IB_BIN="`which innobackupex`"
    if [ -z "$IB_BIN" ]
    then
	vlog "Cannot find 'innobackupex' in PATH"
	return 1
    fi

<<<<<<< HEAD
=======
    vlog "Using '$XB_BIN' as xtrabackup binary"

    stop_server

>>>>>>> 41420d83
    export MYSQL_VERSION MYSQL_VERSION_COMMENT INNODB_VERSION XTRADB_VERSION \
	XB_BIN IB_BIN IB_ARGS XB_ARGS MYSQLD_EXTRA_ARGS
}

export SKIPPED_EXIT_CODE=200

tname=""
XTRACE_OPTION=""
XB_BUILD="autodetect"
force=""
while getopts "fgh?:t:s:d:c:" options; do
	case $options in
	        f ) force="yes";;
		t ) tname="$OPTARG";;
		g ) XTRACE_OPTION="-x"; DEBUG=on;;
		h ) usage; exit;;
		s ) tname="$OPTARG/*.sh";;
	        d ) export MYSQL_BASEDIR="$OPTARG";;
	        c ) XB_BUILD="$OPTARG";;
		? ) echo "Use \`$0 -h' for the list of available options."
                    exit -1;;
	esac
done

set_vars

if [ -n "$tname" ]
then
   tests="$tname"
else
   tests="t/*.sh"
fi

failed_count=0
failed_tests=
total_count=0

export OUTFILE="$PWD/results/setup"
<<<<<<< HEAD
export PIDDIR="$PWD"
=======

clean >>$OUTFILE 2>&1
>>>>>>> 41420d83

if ! get_version_info
then
    echo "get_version_info failed. See $OUTFILE for details."
    exit -1
fi

if [ -n "$XTRADB_VERSION" ]
then
    echo "Running against Percona Server $MYSQL_VERSION (XtraDB $INNODB_VERSION)" | tee -a $OUTFILE
else
    echo "Running against MySQL $MYSQL_VERSION (InnoDB $INNODB_VERSION)" | tee -a $OUTFILE
fi
echo "Using '`basename $XB_BIN`' as xtrabackup binary" | tee -a $OUTFILE
echo | tee -a $OUTFILE

kill_leftovers >>$OUTFILE 2>&1
clean >>$OUTFILE 2>&1

source subunit.sh

SUBUNIT_OUT=test_results.subunit
rm -f $SUBUNIT_OUT

echo "========================================================================"

for t in $tests
do
   total_count=$((total_count+1))

   printf "%-40s" $t
   subunit_start_test $t >> $SUBUNIT_OUT
   name=`basename $t .sh`
   export OUTFILE="$PWD/results/$name"
   export SKIPPED_REASON="$PWD/results/$name.skipped"
   bash $XTRACE_OPTION $t > $OUTFILE 2>&1
   rc=$?

   if [[ -z "$DEBUG" || -n "$force" ]]
   then
       kill_leftovers >>$OUTFILE 2>&1
       clean >>$OUTFILE 2>&1
   fi

   if [ $rc -eq 0 ]
   then
       echo "[passed]"
       subunit_pass_test $t >> $SUBUNIT_OUT
   elif [ $rc -eq $SKIPPED_EXIT_CODE ]
   then
       sreason=""
       test -r $SKIPPED_REASON && sreason=`cat $SKIPPED_REASON`
       echo "[skipped]    $sreason"
       subunit_skip_test $t >> $SUBUNIT_OUT
   else
       echo "[failed]"

       (
	   (echo "Something went wrong running $t. Exited with $rc";
	       echo; echo; cat $OUTFILE
	   ) | subunit_fail_test $t
       ) >> $SUBUNIT_OUT

       failed_count=$((failed_count+1))
       failed_tests="$failed_tests $t"
       result=1
       if [ -z "$force" ]
       then
	   break;
       fi
<<<<<<< HEAD
   fi

   stop_mysqld >/dev/null 2>&1
   clean >/dev/null 2>&1
done

echo "========================================================================"
echo

if [ -n "$force" -o $failed_count -eq 0 ]
then
    kill_leftovers
fi

=======
   fi       
done

>>>>>>> 41420d83
if [ $result -eq 1 ]
then
    echo
    echo "$failed_count/$total_count tests have failed: $failed_tests"
    echo "See results/ for detailed output"
    exit -1
fi<|MERGE_RESOLUTION|>--- conflicted
+++ resolved
@@ -116,19 +116,11 @@
 	fi
     fi
 
-<<<<<<< HEAD
-    init >>$OUTFILE 2>&1
-
     MYSQL_VERSION=""
     INNODB_VERSION=""
-    run_mysqld >>$OUTFILE 2>&1
-=======
-    MYSQL_VERSION=""
-    INNODB_VERSION=""
-
-    start_server
-
->>>>>>> 41420d83
+
+    start_server >>$OUTFILE 2>&1
+
     # Get MySQL and InnoDB versions
     MYSQL_VERSION=`$MYSQL ${MYSQL_ARGS} -Nsf -e "SHOW VARIABLES LIKE 'version'"`
     MYSQL_VERSION=${MYSQL_VERSION#"version	"}
@@ -179,13 +171,8 @@
 	return 1
     fi
 
-<<<<<<< HEAD
-=======
-    vlog "Using '$XB_BIN' as xtrabackup binary"
-
     stop_server
 
->>>>>>> 41420d83
     export MYSQL_VERSION MYSQL_VERSION_COMMENT INNODB_VERSION XTRADB_VERSION \
 	XB_BIN IB_BIN IB_ARGS XB_ARGS MYSQLD_EXTRA_ARGS
 }
@@ -224,12 +211,8 @@
 total_count=0
 
 export OUTFILE="$PWD/results/setup"
-<<<<<<< HEAD
-export PIDDIR="$PWD"
-=======
 
 clean >>$OUTFILE 2>&1
->>>>>>> 41420d83
 
 if ! get_version_info
 then
@@ -300,26 +283,12 @@
        then
 	   break;
        fi
-<<<<<<< HEAD
-   fi
-
-   stop_mysqld >/dev/null 2>&1
-   clean >/dev/null 2>&1
+   fi       
 done
 
 echo "========================================================================"
 echo
 
-if [ -n "$force" -o $failed_count -eq 0 ]
-then
-    kill_leftovers
-fi
-
-=======
-   fi       
-done
-
->>>>>>> 41420d83
 if [ $result -eq 1 ]
 then
     echo
