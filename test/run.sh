--- conflicted
+++ resolved
@@ -81,14 +81,8 @@
 
     PATH="${MYSQL_BASEDIR}/bin:$PATH"
 
-<<<<<<< HEAD
-    export topdir mysql_datadir mysql_tmpdir mysql_port mysql_socket OUTFILE \
-	IB_ARGS XB_ARGS TAR MYSQL_BASEDIR MYSQL MYSQLADMIN \
-	MYSQL_ARGS MYSQLD_ARGS MYSQL_INSTALL_DB MYSQLD PATH MYSQLDUMP
-=======
     export TEST_BASEDIR PORT_BASE TAR MYSQL_BASEDIR MYSQL MYSQLD MYSQLADMIN \
 MYSQL_INSTALL_DB PATH
->>>>>>> 9a072979
 }
 
 function get_version_info()
