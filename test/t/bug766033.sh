##########################################################################
# Bug #766033: xtrabackup doesn't report file name in error message      #
##########################################################################

. inc/common.sh

start_server --innodb_file_per_table
load_sakila

stop_server

# Full backup
vlog "Starting backup"

# corrupt database
<<<<<<< HEAD
dd if=/dev/zero of=$mysql_datadir/sakila/rental.ibd seek=1000 count=16384 bs=1 \
    conv=notrunc
=======
printf '\xAA\xAA\xAA\xAA' | dd of=$mysql_datadir/sakila/rental.ibd seek=16384 count=4
>>>>>>> 56413838

# we want xtrabackup to be failed on rental.ibd
run_cmd_expect_failure $XB_BIN $XB_ARGS  --backup --datadir=$mysql_datadir \
    --target-dir=$topdir/backup 

grep -q "File ./sakila/rental.ibd seems to be corrupted" $OUTFILE<|MERGE_RESOLUTION|>--- conflicted
+++ resolved
@@ -13,12 +13,8 @@
 vlog "Starting backup"
 
 # corrupt database
-<<<<<<< HEAD
-dd if=/dev/zero of=$mysql_datadir/sakila/rental.ibd seek=1000 count=16384 bs=1 \
+printf '\xAA\xAA\xAA\xAA' | dd of=$mysql_datadir/sakila/rental.ibd seek=16384 count=4 bs=1 \
     conv=notrunc
-=======
-printf '\xAA\xAA\xAA\xAA' | dd of=$mysql_datadir/sakila/rental.ibd seek=16384 count=4
->>>>>>> 56413838
 
 # we want xtrabackup to be failed on rental.ibd
 run_cmd_expect_failure $XB_BIN $XB_ARGS  --backup --datadir=$mysql_datadir \
