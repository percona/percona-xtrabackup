. inc/common.sh

start_server

load_dbase_schema sakila
load_dbase_data sakila

# Take backup
mkdir -p $topdir/backup
xtrabackup --datadir=$mysql_datadir --backup --target-dir=$topdir/backup
vlog "Backup taken, trying stats"
xtrabackup --datadir=$mysql_datadir --prepare --target-dir=$topdir/backup

# First check that xtrabackup fails with the correct error message
# when trying to get stats before creating the log files

vlog "===> xtrabackup --stats --datadir=$topdir/backup"
<<<<<<< HEAD
run_cmd_expect_failure $XB_BIN $XB_ARGS --stats --datadir=$topdir/backup

if ! grep "Cannot find log file ib_logfile0" $OUTFILE
=======
# Cannot use run_cmd here
if $XB_BIN $XB_ARGS --stats --datadir=$topdir/backup
then
    die "xtrabackup --stats was expected to fail, but it did not."
fi
if ! grep -q "Cannot find log file ib_logfile0" $OUTFILE
>>>>>>> b76fae01
then
    die "Cannot find the expected error message from xtrabackup --stats"
fi

# Now create the log files in the backup and try xtrabackup --stats again

xtrabackup --datadir=$mysql_datadir --prepare --target-dir=$topdir/backup

xtrabackup --stats --datadir=$topdir/backup

vlog "stats did not fail"<|MERGE_RESOLUTION|>--- conflicted
+++ resolved
@@ -15,18 +15,9 @@
 # when trying to get stats before creating the log files
 
 vlog "===> xtrabackup --stats --datadir=$topdir/backup"
-<<<<<<< HEAD
 run_cmd_expect_failure $XB_BIN $XB_ARGS --stats --datadir=$topdir/backup
 
-if ! grep "Cannot find log file ib_logfile0" $OUTFILE
-=======
-# Cannot use run_cmd here
-if $XB_BIN $XB_ARGS --stats --datadir=$topdir/backup
-then
-    die "xtrabackup --stats was expected to fail, but it did not."
-fi
 if ! grep -q "Cannot find log file ib_logfile0" $OUTFILE
->>>>>>> b76fae01
 then
     die "Cannot find the expected error message from xtrabackup --stats"
 fi
