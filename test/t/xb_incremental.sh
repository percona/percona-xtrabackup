--- conflicted
+++ resolved
@@ -1,7 +1,7 @@
 . inc/common.sh
 
 init
-run_mysqld
+run_mysqld --innodb_file_per_table
 load_dbase_schema incremental_sample
 
 # Adding 10k rows
@@ -28,12 +28,7 @@
 
 vlog "Starting backup"
 
-<<<<<<< HEAD
-xtrabackup --no-defaults --datadir=$mysql_datadir --backup \
-      --target-dir=$topdir/data/full
-=======
 run_cmd ${XB_BIN} --datadir=$mysql_datadir --backup --target-dir=$topdir/data/full
->>>>>>> 11dcf2af
 
 vlog "Full backup done"
 
@@ -58,33 +53,17 @@
 vlog "Making incremental backup"
 
 # Incremental backup
-<<<<<<< HEAD
-xtrabackup --no-defaults --datadir=$mysql_datadir --backup \
-    --target-dir=$topdir/data/delta --incremental-basedir=$topdir/data/full
-=======
 run_cmd ${XB_BIN} --datadir=$mysql_datadir --backup --target-dir=$topdir/data/delta --incremental-basedir=$topdir/data/full
->>>>>>> 11dcf2af
 
 vlog "Incremental backup done"
 vlog "Preparing backup"
 
 # Prepare backup
-<<<<<<< HEAD
-xtrabackup --no-defaults --datadir=$mysql_datadir --prepare --apply-log-only \
-    --target-dir=$topdir/data/full
-vlog "Log applied to backup"
-xtrabackup --no-defaults --datadir=$mysql_datadir --prepare --apply-log-only \
-    --target-dir=$topdir/data/full --incremental-dir=$topdir/data/delta
-vlog "Delta applied to backup"
-xtrabackup --no-defaults --datadir=$mysql_datadir --prepare \
-    --target-dir=$topdir/data/full
-=======
 run_cmd ${XB_BIN} --datadir=$mysql_datadir --prepare --apply-log-only --target-dir=$topdir/data/full
 vlog "Log applied to backup"
 run_cmd ${XB_BIN} --datadir=$mysql_datadir --prepare --apply-log-only --target-dir=$topdir/data/full --incremental-dir=$topdir/data/delta
 vlog "Delta applied to backup"
 run_cmd ${XB_BIN} --datadir=$mysql_datadir --prepare --target-dir=$topdir/data/full
->>>>>>> 11dcf2af
 vlog "Data prepared for restore"
 
 # removing rows
