--- conflicted
+++ resolved
@@ -29,16 +29,8 @@
 run_cmd_expect_failure $IB_BIN $IB_ARGS --no-timestamp --slave-info --no-lock \
   $topdir/backup
 
-<<<<<<< HEAD
-# TODO: add positive tests when the test suite is able to setup replication
-=======
-vlog "Check that --slave-info with --incremental and no --safe-slave-backup fails"
-run_cmd_expect_failure $IB_BIN $IB_ARGS --no-timestamp --slave-info \
-  --incremental --incremental-basedir=$topdir/backup $topdir/backup
-
 innobackupex --no-timestamp --slave-info $topdir/backup
 egrep -q '^mysql-bin.000001[[:space:]]+[0-9]+[[:space:]]+$' \
     $topdir/backup/xtrabackup_binlog_info
 egrep -q '^CHANGE MASTER TO MASTER_LOG_FILE='\''mysql-bin.000001'\'', MASTER_LOG_POS=[0-9]+$' \
-    $topdir/backup/xtrabackup_slave_info
->>>>>>> 41420d83
+    $topdir/backup/xtrabackup_slave_info