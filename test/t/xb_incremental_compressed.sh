################################################################################
# Test incremental backup with InnoDB compression
################################################################################

. inc/common.sh

if [ -z "$INNODB_VERSION" ]; then
    echo "Requires InnoDB plugin or XtraDB" >$SKIPPED_REASON
    exit $SKIPPED_EXIT_CODE
fi

#
# Test incremental backup of a compressed tablespace with a specific page size
#
function test_incremental_compressed()
{
  page_size=$1
  
  echo "************************************************************************"
  echo "Testing incremental backup with compressed page size=${page_size}KB "
  echo "************************************************************************"

  # Use innodb_strict_mode so that failure to use compression results in an 
  # error rather than a warning
  mysqld_additional_args="--innodb_strict_mode --innodb_file_per_table \
      --innodb_file_format=Barracuda"
  
  start_server ${mysqld_additional_args}

  load_dbase_schema incremental_sample

  vlog "Compressing the table"

  run_cmd ${MYSQL} ${MYSQL_ARGS} -e \
      "ALTER TABLE test ENGINE=InnoDB ROW_FORMAT=compressed \
KEY_BLOCK_SIZE=$page_size" incremental_sample

  # Adding 10k rows

  vlog "Adding initial rows to database..."

  numrow=10000
  count=0
  while [ "$numrow" -gt "$count" ]; do
    sql="INSERT INTO test VALUES ($count, $numrow)"
    let "count=count+1"
    for ((i=0; $i<99; i++)); do
      sql="${sql},($count, $numrow)"
      let "count=count+1"
    done
    ${MYSQL} ${MYSQL_ARGS} -e "$sql" incremental_sample
  done

  rows=`${MYSQL} ${MYSQL_ARGS} -Ns -e "SELECT COUNT(*) FROM test" \
incremental_sample`
  if [ "$rows" != "10000" ]; then
    vlog "Failed to add initial rows"
    exit -1
  fi

  vlog "Initial rows added"

  # Full backup

  # Full backup folder
  rm -rf $topdir/data/full
  mkdir -p $topdir/data/full
  # Incremental data
  rm -rf $topdir/data/delta
  mkdir -p $topdir/data/delta

  vlog "Starting backup"

  xtrabackup --datadir=$mysql_datadir --backup --target-dir=$topdir/data/full

  vlog "Full backup done"

  # Changing data in sakila

  vlog "Making changes to database"

  let "count=numrow+1"
  let "numrow=15000"
  while [ "$numrow" -gt "$count" ]; do
    sql="INSERT INTO test VALUES ($count, $numrow)"
    let "count=count+1"
    for ((i=0; $i<99; i++)); do
      sql="${sql},($count, $numrow)"
      let "count=count+1"
    done
    ${MYSQL} ${MYSQL_ARGS} -e "$sql" incremental_sample
  done

  rows=`${MYSQL} ${MYSQL_ARGS} -Ns -e "SELECT COUNT(*) FROM test" \
incremental_sample`
  if [ "$rows" != "15000" ]; then
    vlog "Failed to add more rows"
    exit -1
  fi

  vlog "Changes done"

  # Saving the checksum of original table
  checksum_a=`checksum_table incremental_sample test`

  vlog "Table checksum is $checksum_a"

  vlog "Making incremental backup"

  # Incremental backup
  xtrabackup --datadir=$mysql_datadir --backup \
      --target-dir=$topdir/data/delta --incremental-basedir=$topdir/data/full

  vlog "Incremental backup done"
  vlog "Preparing backup"

  # Prepare backup
  xtrabackup --datadir=$mysql_datadir --prepare \
      --apply-log-only --target-dir=$topdir/data/full
  vlog "Log applied to backup"
  xtrabackup --datadir=$mysql_datadir --prepare \
      --apply-log-only --target-dir=$topdir/data/full \
      --incremental-dir=$topdir/data/delta
  vlog "Delta applied to backup"
  xtrabackup --datadir=$mysql_datadir --prepare \
      --target-dir=$topdir/data/full
  vlog "Data prepared for restore"

  # removing rows
  vlog "Table cleared"
  ${MYSQL} ${MYSQL_ARGS} -e "delete from test;" incremental_sample

  # Restore backup

  stop_server

  vlog "Copying files"

  cd $topdir/data/full/
  cp -r * $mysql_datadir
  cd -

  vlog "Data restored"

  start_server ${mysqld_additional_args}

  vlog "Cheking checksums"
  checksum_b=`checksum_table incremental_sample test`

  if [ "$checksum_a" != "$checksum_b"  ]
      then 
      vlog "Checksums are not equal"
      exit -1
  fi

  vlog "Checksums are OK"
<<<<<<< HEAD
=======

  drop_dbase incremental_sample
  stop_server
>>>>>>> 41420d83
}

for page_size in 1 2 4 8 16; do
  init
  test_incremental_compressed ${page_size}
  clean
done<|MERGE_RESOLUTION|>--- conflicted
+++ resolved
@@ -154,16 +154,11 @@
   fi
 
   vlog "Checksums are OK"
-<<<<<<< HEAD
-=======
 
-  drop_dbase incremental_sample
   stop_server
->>>>>>> 41420d83
 }
 
 for page_size in 1 2 4 8 16; do
-  init
   test_incremental_compressed ${page_size}
   clean
 done