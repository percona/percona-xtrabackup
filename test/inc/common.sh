--- conflicted
+++ resolved
@@ -248,7 +248,9 @@
 init_mysql
 init_mysql_dir
 set_mysl_port
-<<<<<<< HEAD
+echo "
+[mysqld]
+datadir=$mysql_datadir" > $topdir/my.cnf
 }
 
 function race_create_drop()
@@ -274,9 +276,4 @@
 	${MYSQL} ${MYSQL_ARGS} -e "drop table $t3;" race
 	let "race_cycle_cnt=race_cycle_cnt+1"
   done
-=======
-echo "
-[mysqld]
-datadir=$mysql_datadir" > $topdir/my.cnf
->>>>>>> faf31cf4
 }