set -eu

function innobackupex()
{
    run_cmd $IB_BIN $IB_ARGS $*
}

function xtrabackup()
{
    run_cmd $XB_BIN $XB_ARGS $*
}

function vlog
{
    echo "`date +"%F %T"`: `basename "$0"`: $@" >&2
}


function clean()
{
    rm -rf ${TEST_BASEDIR}/var[0-9]
}

function die()
{
  vlog "$*" >&2
  exit 1
}

function call_mysql_install_db()
{
	vlog "Calling mysql_install_db"
	cd $MYSQL_BASEDIR
	$MYSQL_INSTALL_DB --defaults-file=${MYSQLD_VARDIR}/my.cnf ${MYSQLD_EXTRA_ARGS}
	cd -
}

########################################################################
# Checks whether MySQL is alive
########################################################################
function mysql_ping()
{
    $MYSQLADMIN $MYSQL_ARGS --wait=100 ping >/dev/null 2>&1 || return 1
}

function kill_leftovers()
{
    local file
    for file in ${TEST_BASEDIR}/mysqld*.pid
    do
	if [ -f $file ]
	then
	    vlog "Found a leftover mysqld processes with PID `cat $file`, stopping it"
	    kill -9 `cat $file` 2>/dev/null || true
	    rm -f $file
	fi
    done
}

function run_cmd()
{
  vlog "===> $@"
  set +e
  "$@"
  local rc=$?
  set -e
  if [ $rc -ne 0 ]
  then
      die "===> `basename $1` failed with exit code $rc"
  fi
}

function run_cmd_expect_failure()
{
  vlog "===> $@"
  set +e
  "$@"
  local rc=$?
  set -e
  if [ $rc -eq 0 ]
  then
      die "===> `basename $1` succeeded when it was expected to fail"
  fi
}

function load_sakila()
{
vlog "Loading sakila"
${MYSQL} ${MYSQL_ARGS} -e "create database sakila"
vlog "Loading sakila scheme"
${MYSQL} ${MYSQL_ARGS} sakila < inc/sakila-db/sakila-schema.sql
vlog "Loading sakila data"
${MYSQL} ${MYSQL_ARGS} sakila < inc/sakila-db/sakila-data.sql
}

function load_dbase_schema()
{
vlog "Loading $1 database schema"
${MYSQL} ${MYSQL_ARGS} -e "create database $1"
${MYSQL} ${MYSQL_ARGS} $1 < inc/$1-db/$1-schema.sql
}

function load_dbase_data()
{
vlog "Loading $1 database data"
${MYSQL} ${MYSQL_ARGS} $1 < inc/$1-db/$1-data.sql
}

function drop_dbase()
{
  vlog "Dropping database $1"
  run_cmd ${MYSQL} ${MYSQL_ARGS} -e "DROP DATABASE $1"
}

########################################################################
# Choose a free port for a MySQL server instance
########################################################################
function get_free_port()
{
    local id=$1
    local port
    local lockfile

    for (( port=PORT_BASE+id; port < 65535; port++))
    do
	lockfile="/tmp/xtrabackup_port_lock.$port"
	# Try to atomically lock the current port number
	if ! set -C > $lockfile
	then
	    set +C
	    # check if the process still exists
	    if kill -0 "`cat $lockfile`"
	    then
		continue;
	    fi
	    # stale file, overwrite it with the current PID
	fi
	set +C
	echo $$ > $lockfile
	if ! nc -z -w1 localhost $port >/dev/null 2>&1
	then
	    echo $port
	    return 0
	fi
	rm -f $lockfile
    done

    die "Could not find a free port for server id $id!"
}

function free_reserved_port()
{
   local port=$1

   rm -f /tmp/xtrabackup_port_lock.${port}
}


########################################################################
# Initialize server variables such as datadir, tmpdir, etc. and store
# them with the specified index in SRV_MYSQLD_* arrays to be used by
# switch_server() later
########################################################################
function init_server_variables()
{
    local id=$1

    if [ -n ${SRV_MYSQLD_IDS[$id]:-""} ]
    then
	die "Server with id $id has already been started"
    fi

    SRV_MYSQLD_IDS[$id]="$id"
    local vardir="${TEST_BASEDIR}/var${id}"
    SRV_MYSQLD_VARDIR[$id]="$vardir"
    SRV_MYSQLD_DATADIR[$id]="$vardir/data"
    SRV_MYSQLD_TMPDIR[$id]="$vardir/tmp"
    SRV_MYSQLD_PIDFILE[$id]="${TEST_BASEDIR}/mysqld${id}.pid"
    SRV_MYSQLD_ERRFILE[$id]="$vardir/data/mysqld${id}.err"
    SRV_MYSQLD_PORT[$id]=`get_free_port $id`
    SRV_MYSQLD_SOCKET[$id]=`mktemp -t xtrabackup.mysql.sock.XXXXXX`
}

########################################################################
# Reset server variables
########################################################################
function reset_server_variables()
{
    local id=$1

    if [ -z ${SRV_MYSQLD_VARDIR[$id]:-""} ]
    then
	# Variables have already been reset
	return 0;
    fi

    SRV_MYSQLD_IDS[$id]=
    SRV_MYSQLD_VARDIR[$id]=
    SRV_MYSQLD_DATADIR[$id]=
    SRV_MYSQLD_TMPDIR[$id]=
    SRV_MYSQLD_PIDFILE[$id]=
    SRV_MYSQLD_ERRFILE[$id]=
    SRV_MYSQLD_PORT[$id]=
    SRV_MYSQLD_SOCKET[$id]=
}

##########################################################################
# Change the environment to make all utilities access the server with an
# id specified in the argument.
##########################################################################
function switch_server()
{
    local id=$1

    MYSQLD_VARDIR="${SRV_MYSQLD_VARDIR[$id]}"
    MYSQLD_DATADIR="${SRV_MYSQLD_DATADIR[$id]}"
    MYSQLD_TMPDIR="${SRV_MYSQLD_TMPDIR[$id]}"
    MYSQLD_PIDFILE="${SRV_MYSQLD_PIDFILE[$id]}"
    MYSQLD_ERRFILE="${SRV_MYSQLD_ERRFILE[$id]}"
    MYSQLD_PORT="${SRV_MYSQLD_PORT[$id]}"
    MYSQLD_SOCKET="${SRV_MYSQLD_SOCKET[$id]}"

<<<<<<< HEAD
    MYSQL_ARGS="--no-defaults --socket=${MYSQLD_SOCKET} --user=root"
    MYSQLD_ARGS="--no-defaults --basedir=${MYSQL_BASEDIR} \
--log-error=${MYSQLD_ERRFILE}
--socket=${MYSQLD_SOCKET} --port=${MYSQLD_PORT} --server-id=$id \
--datadir=${MYSQLD_DATADIR} --tmpdir=${MYSQLD_TMPDIR} --log-bin=mysql-bin \
--relay-log=mysql-relay-bin --pid-file=${MYSQLD_PIDFILE} ${MYSQLD_EXTRA_ARGS}"
=======
    MYSQL_ARGS="--defaults-file=$MYSQLD_VARDIR/my.cnf "
    MYSQLD_ARGS="--defaults-file=$MYSQLD_VARDIR/my.cnf ${MYSQLD_EXTRA_ARGS}"
>>>>>>> c778293a
    if [ "`whoami`" = "root" ]
    then
	MYSQLD_ARGS="$MYSQLD_ARGS --user=root"
    fi

    IB_ARGS="--defaults-file=$MYSQLD_VARDIR/my.cnf --ibbackup=$XB_BIN"
    XB_ARGS="--defaults-file=$MYSQLD_VARDIR/my.cnf"

    # Some aliases for compatibility, as tests use the following names
    topdir="$MYSQLD_VARDIR"
    mysql_datadir="$MYSQLD_DATADIR"
    mysql_tmpdir="$MYSQLD_TMPDIR"
    mysql_socket="$MYSQLD_SOCKET"
}

########################################################################
# Start server with the id specified as the first argument
########################################################################
function start_server_with_id()
{
    local id=$1
    shift

    vlog "Starting server with id=$id..."

    init_server_variables $id
    switch_server $id

    if [ ! -d "$MYSQLD_VARDIR" ]
    then
	vlog "Creating server root directory: $MYSQLD_VARDIR"
	mkdir "$MYSQLD_VARDIR"
    fi
    if [ ! -d "$MYSQLD_TMPDIR" ]
    then
	vlog "Creating server temporary directory: $MYSQLD_TMPDIR"
	mkdir "$MYSQLD_TMPDIR"
    fi

    # Create the configuration file used by mysql_install_db, the server
    # and the xtrabackup binary
    cat > ${MYSQLD_VARDIR}/my.cnf <<EOF
[mysqld]
socket=${MYSQLD_SOCKET}
port=${MYSQLD_PORT}
server-id=$id
basedir=${MYSQL_BASEDIR}
datadir=${MYSQLD_DATADIR}
tmpdir=${MYSQLD_TMPDIR}
log-bin=mysql-bin
relay-log=mysql-relay-bin
pid-file=${MYSQLD_PIDFILE}
replicate-ignore-db=mysql
${MYSQLD_EXTRA_MY_CNF_OPTS:-}

[client]
socket=${MYSQLD_SOCKET}
user=root
EOF

    # Create datadir and call mysql_install_db if it doesn't exist
    if [ ! -d "$MYSQLD_DATADIR" ]
    then
	vlog "Creating server data directory: $MYSQLD_DATADIR"
	mkdir -p "$MYSQLD_DATADIR"
	call_mysql_install_db
    fi

    # Start the server
    echo "Starting ${MYSQLD} ${MYSQLD_ARGS} $* "
    ${MYSQLD} ${MYSQLD_ARGS} $* &
    if ! mysql_ping
    then
        die "Can't start the server!"
    fi
    vlog "Server with id=$id has been started on port $MYSQLD_PORT, \
socket $MYSQLD_SOCKET"
}

########################################################################
# Stop server with the id specified as the first argument.  The server 
# is stopped in the fastest possible way.
########################################################################
function stop_server_with_id()
{
    local id=$1
    switch_server $id

    vlog "Killing server with id=$id..."

    if [ -f "${MYSQLD_PIDFILE}" ]
    then
        kill -9 `cat ${MYSQLD_PIDFILE}`
        rm -f ${MYSQLD_PIDFILE}
    else
        vlog "Server PID file '${MYSQLD_PIDFILE}' doesn't exist!"
    fi

    # Reset XB_ARGS so we can call xtrabackup in tests even without starting the
    # server
    XB_ARGS="--no-defaults"

    # unlock the port number
    free_reserved_port $MYSQLD_PORT

    reset_server_variables $id
}

########################################################################
# Start server with id=1 and additional command line arguments
# (if specified)
########################################################################
function start_server()
{
    start_server_with_id 1 $*
}

########################################################################
# Stop server with id=1
########################################################################
function stop_server()
{
    stop_server_with_id 1
}

########################################################################
# Shutdown server with id=1 cleanly
########################################################################
function shutdown_server()
{
    switch_server 1

    vlog "Shutting down server with id=1..."

    if [ -f "${MYSQLD_PIDFILE}" ]
    then
        ${MYSQLADMIN} ${MYSQL_ARGS} shutdown
    else
        vlog "Server PID file '${MYSQLD_PIDFILE}' doesn't exist!"
    fi

    # unlock the port number
    free_reserved_port $MYSQLD_PORT

    reset_server_variables 1
}

########################################################################
# Configure a specified server as a slave
# Synopsis:
#   setup_slave <slave_id> <master_id>
#########################################################################
function setup_slave()
{
    local slave_id=$1
    local master_id=$2

    vlog "Setting up server #$slave_id as a slave of server #$master_id"

    switch_server $slave_id

    run_cmd $MYSQL $MYSQL_ARGS <<EOF
CHANGE MASTER TO
  MASTER_HOST='localhost',
  MASTER_USER='root',
  MASTER_PORT=${SRV_MYSQLD_PORT[$master_id]};

START SLAVE
EOF
}

########################################################################
# Wait until slave catches up with master.
# The timeout is hardcoded to 300 seconds
#
# Synopsis:
#   sync_slave_with_master <slave_id> <master_id>
#########################################################################
function sync_slave_with_master()
{
    local slave_id=$1
    local master_id=$2
    local count
    local master_file
    local master_pos

    vlog "Syncing slave (id=#$slave_id) with master (id=#$master_id)"

    # Get master log pos
    switch_server $master_id
    count=0
    while read line; do
      	if [ $count -eq 1 ] # File:
      	then
      	    master_file=`echo "$line" | sed s/File://`
      	elif [ $count -eq 2 ] # Position:
      	then
      	    master_pos=`echo "$line" | sed s/Position://`
      	fi
      	count=$((count+1))
    done <<< "`run_cmd $MYSQL $MYSQL_ARGS -Nse 'SHOW MASTER STATUS\G' mysql`"

    echo "master_file=$master_file, master_pos=$master_pos"

    # Wait for the slave SQL thread to catch up
    switch_server $slave_id

    run_cmd $MYSQL $MYSQL_ARGS <<EOF
SELECT MASTER_POS_WAIT('$master_file', $master_pos, 300);
EOF
}

########################################################################
# Prints checksum for a given table.
# Expects 2 arguments: $1 is the DB name and $2 is the table to checksum
########################################################################
function checksum_table()
{
    $MYSQL $MYSQL_ARGS -Ns -e "CHECKSUM TABLE $2 EXTENDED" $1 | awk {'print $2'}
}

##########################################################################
# Dumps a given database using mysqldump                                 #
##########################################################################
function record_db_state()
{
    $MYSQLDUMP $MYSQL_ARGS -t --compact $1 >"$topdir/tmp/$1_old.sql"
}


##########################################################################
# Compares the current dump of a given database with a state previously  #
# captured with record_db_state().					 #
##########################################################################
function verify_db_state()
{
    $MYSQLDUMP $MYSQL_ARGS -t --compact $1 >"$topdir/tmp/$1_new.sql"
    diff -u "$topdir/tmp/$1_old.sql" "$topdir/tmp/$1_new.sql"
}

########################################################################
# Workarounds for a bug in grep 2.10 when grep -q file > file would
# result in a failure.
########################################################################
function grep()
{
    command grep "$@" | cat
    return ${PIPESTATUS[0]}
}

function egrep()
{
    command egrep "$@" | cat
    return ${PIPESTATUS[0]}
}

readonly xb_performed_bmp_inc_backup="xtrabackup: using the full scan for incremental backup"
readonly xb_performed_full_scan_inc_backup="xtrabackup: using the changed page bitmap"

####################################################
# Helper functions for testing incremental backups #
####################################################
function check_full_scan_inc_backup()
{
    if ! grep -q "$xb_performed_bmp_inc_backup" $OUTFILE ;
    then
        vlog "xtrabackup did not perform a full scan for the incremental backup."
        exit -1
    fi
    if grep -q "$xb_performed_full_scan_inc_backup" $OUTFILE ;
    then
        vlog "xtrabackup appeared to use bitmaps instead of full scan for the incremental backup."
        exit -1
    fi
}

function check_bitmap_inc_backup()
{
    if ! grep -q "$xb_performed_full_scan_inc_backup" $OUTFILE ;
    then
        vlog "xtrabackup did not use bitmaps for the incremental backup."
        exit -1
    fi
    if grep -q "$xb_performed_bmp_inc_backup" $OUTFILE ;
    then
        vlog "xtrabackup used a full scan instead of bitmaps for the incremental backup."
        exit -1
    fi
}

##############################################################
# Helper functions for xtrabackup process suspend and resume #
##############################################################
function wait_for_xb_to_suspend()
{
    local file=$1
    local i=0
    echo "Waiting for $file to be created"
    while [ ! -r $file ]
    do
        sleep 1
        i=$((i+1))
        echo "Waited $i seconds for xtrabackup_suspended to be created"
    done
}

function resume_suspended_xb()
{
    local file=$1
    echo "Removing $file"
    rm -f $file
}

# To avoid unbound variable error when no server have been started
SRV_MYSQLD_IDS=<|MERGE_RESOLUTION|>--- conflicted
+++ resolved
@@ -220,17 +220,8 @@
     MYSQLD_PORT="${SRV_MYSQLD_PORT[$id]}"
     MYSQLD_SOCKET="${SRV_MYSQLD_SOCKET[$id]}"
 
-<<<<<<< HEAD
-    MYSQL_ARGS="--no-defaults --socket=${MYSQLD_SOCKET} --user=root"
-    MYSQLD_ARGS="--no-defaults --basedir=${MYSQL_BASEDIR} \
---log-error=${MYSQLD_ERRFILE}
---socket=${MYSQLD_SOCKET} --port=${MYSQLD_PORT} --server-id=$id \
---datadir=${MYSQLD_DATADIR} --tmpdir=${MYSQLD_TMPDIR} --log-bin=mysql-bin \
---relay-log=mysql-relay-bin --pid-file=${MYSQLD_PIDFILE} ${MYSQLD_EXTRA_ARGS}"
-=======
     MYSQL_ARGS="--defaults-file=$MYSQLD_VARDIR/my.cnf "
     MYSQLD_ARGS="--defaults-file=$MYSQLD_VARDIR/my.cnf ${MYSQLD_EXTRA_ARGS}"
->>>>>>> c778293a
     if [ "`whoami`" = "root" ]
     then
 	MYSQLD_ARGS="$MYSQLD_ARGS --user=root"
@@ -280,6 +271,7 @@
 basedir=${MYSQL_BASEDIR}
 datadir=${MYSQLD_DATADIR}
 tmpdir=${MYSQLD_TMPDIR}
+log-error=${MYSQLD_ERRFILE}
 log-bin=mysql-bin
 relay-log=mysql-relay-bin
 pid-file=${MYSQLD_PIDFILE}
