#!/bin/env bash

set -eu

function innobackupex()
{
    run_cmd $IB_BIN $IB_ARGS $*
}

function xtrabackup()
{
    run_cmd $XB_BIN $XB_ARGS $*
}

function vlog
{
    echo "`date +"%F %T"`: `basename "$0"`: $@" >&2
}


function clean()
{
    rm -rf ${TEST_BASEDIR}/var[0-9]
}

function die()
{
  vlog "$*" >&2
  exit 1
}

function init_mysql_dir()
{
    if [ ! -d "$MYSQLD_VARDIR" ]
    then
	vlog "Creating server root directory: $MYSQLD_VARDIR"
	mkdir "$MYSQLD_VARDIR"
    fi
    if [ ! -d "$MYSQLD_TMPDIR" ]
    then
	vlog "Creating server temporary directory: $MYSQLD_TMPDIR"
	mkdir "$MYSQLD_TMPDIR"
    fi
    if [ ! -d "$MYSQLD_DATADIR" ]
    then
	vlog "Creating server data directory: $MYSQLD_DATADIR"
	mkdir -p "$MYSQLD_DATADIR"
	vlog "Calling mysql_install_db"
	$MYSQL_INSTALL_DB --no-defaults --basedir=$MYSQL_BASEDIR --datadir="$MYSQLD_DATADIR" --tmpdir="$MYSQLD_TMPDIR"
    fi
}

########################################################################
# Checks whether MySQL is alive
########################################################################
function mysql_ping()
{
    $MYSQLADMIN $MYSQL_ARGS --wait=100 ping >/dev/null 2>&1 || return 1
}

function kill_leftovers()
{
    local file
    for file in ${TEST_BASEDIR}/mysqld*.pid
    do
	if [ -f $file ]
	then
	    vlog "Found a leftover mysqld processes with PID `cat $file`, stopping it"
	    kill -9 `cat $file` 2>/dev/null || true
	fi
    done
}

function run_cmd()
{
  vlog "===> $@"
  set +e
  "$@"
  local rc=$?
  set -e
  if [ $rc -ne 0 ]
  then
      die "===> `basename $1` failed with exit code $rc"
  fi
}

function run_cmd_expect_failure()
{
  vlog "===> $@"
  set +e
  "$@"
  local rc=$?
  set -e
  if [ $rc -eq 0 ]
  then
      die "===> `basename $1` succeeded when it was expected to fail"
  fi
}

function load_sakila()
{
vlog "Loading sakila"
${MYSQL} ${MYSQL_ARGS} -e "create database sakila"
vlog "Loading sakila scheme"
${MYSQL} ${MYSQL_ARGS} sakila < inc/sakila-db/sakila-schema.sql
vlog "Loading sakila data"
${MYSQL} ${MYSQL_ARGS} sakila < inc/sakila-db/sakila-data.sql
}

function load_dbase_schema()
{
vlog "Loading $1 database schema"
${MYSQL} ${MYSQL_ARGS} -e "create database $1"
${MYSQL} ${MYSQL_ARGS} $1 < inc/$1-db/$1-schema.sql
}

function load_dbase_data()
{
vlog "Loading $1 database data"
${MYSQL} ${MYSQL_ARGS} $1 < inc/$1-db/$1-data.sql
}

function drop_dbase()
{
  vlog "Dropping database $1"
  run_cmd ${MYSQL} ${MYSQL_ARGS} -e "DROP DATABASE $1"
}

########################################################################
# Choose a free port for a MySQL server instance
########################################################################
function get_free_port()
{
    local id=$1
    local port
    for (( port=PORT_BASE+id; port < 65535; port++))
    do
	if ! nc -z -w1 localhost $port >/dev/null 2>&1
	then
	    echo $port
	    return 0
	fi
    done

    die "Could not find a free port for server id $id!"
}

########################################################################
# Initialize server variables such as datadir, tmpdir, etc. and store
# them with the specified index in SRV_MYSQLD_* arrays to be used by
# switch_server() later
########################################################################
function init_server_variables()
{
    local id=$1

    if [ -n ${SRV_MYSQLD_IDS[$id]:-""} ]
    then
	die "Server with id $id has already been started"
    fi

    SRV_MYSQLD_IDS[$id]="$id"
    local vardir="${TEST_BASEDIR}/var${id}"
    SRV_MYSQLD_VARDIR[$id]="$vardir"
    SRV_MYSQLD_DATADIR[$id]="$vardir/data"
    SRV_MYSQLD_TMPDIR[$id]="$vardir/tmp"
    SRV_MYSQLD_PIDFILE[$id]="${TEST_BASEDIR}/mysqld${id}.pid"
    SRV_MYSQLD_PORT[$id]=`get_free_port $id`
    SRV_MYSQLD_SOCKET[$id]=`mktemp -t xtrabackup.mysql.sock.XXXXXX`
}

########################################################################
# Reset server variables
########################################################################
function reset_server_variables()
{
    local id=$1

    if [ -z ${SRV_MYSQLD_VARDIR[$id]:-""} ]
    then
	# Variables have already been reset
	return 0;
    fi

    SRV_MYSQLD_IDS[$id]=
    SRV_MYSQLD_VARDIR[$id]=
    SRV_MYSQLD_DATADIR[$id]=
    SRV_MYSQLD_TMPDIR[$id]=
    SRV_MYSQLD_PIDFILE[$id]=
    SRV_MYSQLD_PORT[$id]=
    SRV_MYSQLD_SOCKET[$id]=
}

##########################################################################
# Change the environment to make all utilities access the server with an
# id specified in the argument.
##########################################################################
function switch_server()
{
    local id=$1

    MYSQLD_VARDIR="${SRV_MYSQLD_VARDIR[$id]}"
    MYSQLD_DATADIR="${SRV_MYSQLD_DATADIR[$id]}"
    MYSQLD_TMPDIR="${SRV_MYSQLD_TMPDIR[$id]}"
    MYSQLD_PIDFILE="${SRV_MYSQLD_PIDFILE[$id]}"
    MYSQLD_PORT="${SRV_MYSQLD_PORT[$id]}"
    MYSQLD_SOCKET="${SRV_MYSQLD_SOCKET[$id]}"

    MYSQL_ARGS="--no-defaults --socket=${MYSQLD_SOCKET} --user=root"
    MYSQLD_ARGS="--no-defaults --basedir=${MYSQL_BASEDIR} \
--socket=${MYSQLD_SOCKET} --port=${MYSQLD_PORT} --server-id=$id \
--datadir=${MYSQLD_DATADIR} --tmpdir=${MYSQLD_TMPDIR} --log-bin=mysql-bin \
--relay-log=mysql-relay-bin --pid-file=${MYSQLD_PIDFILE} ${MYSQLD_EXTRA_ARGS}"
    if [ "`whoami`" = "root" ]
    then
	MYSQLD_ARGS="$MYSQLD_ARGS --user=root"
    fi

    IB_ARGS="--defaults-file=${MYSQLD_VARDIR}/my.cnf --user=root \
--socket=${MYSQLD_SOCKET} --ibbackup=$XB_BIN"
    XB_ARGS="--no-defaults"

    # Some aliases for compatibility, as tests use the following names
    topdir="$MYSQLD_VARDIR"
    mysql_datadir="$MYSQLD_DATADIR"
    mysql_tmpdir="$MYSQLD_TMPDIR"
    mysql_socket="$MYSQLD_SOCKET"
}

########################################################################
# Start server with the id specified as the first argument
########################################################################
function start_server_with_id()
{
    local id=$1
    shift

    vlog "Starting server with id=$id..."

    init_server_variables $id
    switch_server $id

    init_mysql_dir
    cat > ${MYSQLD_VARDIR}/my.cnf <<EOF
[mysqld]
datadir=${MYSQLD_DATADIR}
tmpdir=${MYSQLD_TMPDIR}
EOF

    # Start the server
    ${MYSQLD} ${MYSQLD_ARGS} $* &
    if ! mysql_ping
    then
        die "Can't start the server!"
    fi
    vlog "Server with id=$id has been started on port $MYSQLD_PORT, \
socket $MYSQLD_SOCKET"
}

########################################################################
# Stop server with the id specified as the first argument and additional
# command line arguments (if specified)
########################################################################
function stop_server_with_id()
{
    local id=$1
    switch_server $id

    vlog "Stopping server with id=$id..."

    if [ -f "${MYSQLD_PIDFILE}" ]
    then
	${MYSQLADMIN} ${MYSQL_ARGS} --shutdown-timeout=60 shutdown
	if [ -f "${MYSQLD_PIDFILE}" ]
	then
	    vlog "Could not stop the server with id=$id, using kill -9"
	    kill -9 `cat ${MYSQLD_PIDFILE}`
	    rm -f ${MYSQLD_PIDFILE}
	fi
	vlog "Server with id=$id has been stopped"
    else
	vlog "Server pid file '${MYSQLD_PIDFILE}' doesn't exist!"
    fi

    reset_server_variables $id
}

########################################################################
# Start server with id=1 and additional command line arguments
# (if specified)
########################################################################
function start_server()
{
    start_server_with_id 1 $*
}

########################################################################
# Stop server with id=1
########################################################################
function stop_server()
{
    stop_server_with_id 1
}

########################################################################
# Stop all running servers
########################################################################
function stop_all_servers()
{
    local id
    for id in ${SRV_MYSQLD_IDS[*]}
    do
	stop_server_with_id ${SRV_MYSQLD_IDS[$id]}
    done
}

########################################################################
# Configure a specified server as a slave
# Synopsis:
#   setup_slave <slave_id> <master_id>
#########################################################################
function setup_slave()
{
    local slave_id=$1
    local master_id=$2

    vlog "Setting up server #$slave_id as a slave of server #$master_id"

    switch_server $slave_id

    run_cmd $MYSQL $MYSQL_ARGS <<EOF
CHANGE MASTER TO
  MASTER_HOST='localhost',
  MASTER_USER='root',
  MASTER_PORT=${SRV_MYSQLD_PORT[$master_id]};

START SLAVE
EOF
}

########################################################################
# Prints checksum for a given table.
# Expects 2 arguments: $1 is the DB name and $2 is the table to checksum
########################################################################
function checksum_table()
{
    $MYSQL $MYSQL_ARGS -Ns -e "CHECKSUM TABLE $2" $1 | awk {'print $2'}
}

<<<<<<< HEAD
##########################################################################
# Dumps a given database using mysqldump                                 #
##########################################################################
function record_db_state()
{
    $MYSQLDUMP $MYSQL_ARGS -t --compact $1 >"$topdir/tmp/$1_old.sql"
}


##########################################################################
# Compares the current dump of a given database with a state previously  #
# captured with record_db_state().					 #
##########################################################################
function verify_db_state()
{
    $MYSQLDUMP $MYSQL_ARGS -t --compact $1 >"$topdir/tmp/$1_new.sql"
    diff -u "$topdir/tmp/$1_old.sql" "$topdir/tmp/$1_new.sql"
}
=======
# To avoid unbound variable error when no server have been started
SRV_MYSQLD_IDS=
>>>>>>> 9a072979
<|MERGE_RESOLUTION|>--- conflicted
+++ resolved
@@ -347,7 +347,6 @@
     $MYSQL $MYSQL_ARGS -Ns -e "CHECKSUM TABLE $2" $1 | awk {'print $2'}
 }
 
-<<<<<<< HEAD
 ##########################################################################
 # Dumps a given database using mysqldump                                 #
 ##########################################################################
@@ -366,7 +365,6 @@
     $MYSQLDUMP $MYSQL_ARGS -t --compact $1 >"$topdir/tmp/$1_new.sql"
     diff -u "$topdir/tmp/$1_old.sql" "$topdir/tmp/$1_new.sql"
 }
-=======
+
 # To avoid unbound variable error when no server have been started
-SRV_MYSQLD_IDS=
->>>>>>> 9a072979
+SRV_MYSQLD_IDS=