--- conflicted
+++ resolved
@@ -367,7 +367,6 @@
     $MYSQL $MYSQL_ARGS -Ns -e "CHECKSUM TABLE $2" $1 | awk {'print $2'}
 }
 
-<<<<<<< HEAD
 ##########################################################################
 # Dumps a given database using mysqldump                                 #
 ##########################################################################
@@ -385,7 +384,8 @@
 {
     $MYSQLDUMP $MYSQL_ARGS -t --compact $1 >"$topdir/tmp/$1_new.sql"
     diff -u "$topdir/tmp/$1_old.sql" "$topdir/tmp/$1_new.sql"
-=======
+}
+
 ########################################################################
 # Workarounds for a bug in grep 2.10 when grep -q file > file would
 # result in a failure.
@@ -400,7 +400,6 @@
 {
     command egrep "$@" | cat
     return ${PIPESTATUS[0]}
->>>>>>> f5230f94
 }
 
 # To avoid unbound variable error when no server have been started
