--- conflicted
+++ resolved
@@ -48,39 +48,6 @@
 	vlog "Calling mysql_install_db"
 	$MYSQL_INSTALL_DB --no-defaults --basedir=$MYSQL_BASEDIR --datadir="$MYSQLD_DATADIR" --tmpdir="$MYSQLD_TMPDIR"
     fi
-<<<<<<< HEAD
-    vlog "Creating temporary directory: $topdir"
-    mkdir -p "$topdir/tmp"
-    vlog "Creating MySQL data directory: $mysql_datadir"
-    mkdir -p "$mysql_datadir"
-}
-
-function init_mysql_dir()
-{
-    vlog "Creating MySQL database"
-    $MYSQL_INSTALL_DB --no-defaults --basedir=$MYSQL_BASEDIR --datadir="$mysql_datadir" --tmpdir="$mysql_tmpdir"
-}
-function set_mysql_port()
-{
-    i=$mysql_port
-    while [ $i -lt 65536 ]
-    do
-        # check if port $i is used
-        vlog "Checking port $i"
-        port_status=`netstat -an | grep LISTEN | grep tcp | grep -w "$i " || true`
-        if test -z "$port_status"
-        then
-            # port is not used
-            vlog "Port $i is free"
-            mysql_port=$i
-            break
-        else
-            vlog "Port $i is used"
-            let i=$i+1
-        fi
-    done
-=======
->>>>>>> 41420d83
 }
 
 ########################################################################
@@ -93,29 +60,6 @@
 
 function kill_leftovers()
 {
-<<<<<<< HEAD
-    while test -f "$PIDDIR/mysqld.pid" 
-    do
-	vlog "Found a leftover mysqld processes with PID `cat $PIDDIR/mysqld.pid`, stopping it"
-	stop_mysqld 2> /dev/null
-    done
-}
-
-function run_mysqld()
-{
-    local c=0
-    kill_leftovers
-    ${MYSQLD} ${MYSQLD_ARGS} $* --pid-file="$PIDDIR/mysqld.pid" &
-    while [ "`mysql_ping`" != "1" ]
-    do
-        if [ ${c} -eq 100 ]
-        then
-            vlog "Can't run MySQL!"
-            clean_on_error
-        fi
-        let c=${c}+1
-        sleep 1
-=======
     local file
     for file in ${TEST_BASEDIR}/mysqld*.pid
     do
@@ -124,7 +68,6 @@
 	    vlog "Found a leftover mysqld processes with PID `cat $file`, stopping it"
 	    kill -9 `cat $file` 2>/dev/null || true
 	fi
->>>>>>> 41420d83
     done
 }
 
@@ -154,24 +97,6 @@
   fi
 }
 
-<<<<<<< HEAD
-function stop_mysqld()
-{
-    if [ -f "$PIDDIR/mysqld.pid" ]
-    then
-	${MYSQLADMIN} ${MYSQL_ARGS} shutdown 
-	vlog "Database server has been stopped"
-	if [ -f "$PIDDIR/mysqld.pid" ]
-	then
-	    sleep 1;
-	    kill -9 `cat $PIDDIR/mysqld.pid`
-	    rm -f $PIDDIR/mysqld.pid
-	fi
-    fi
-}
-
-=======
->>>>>>> 41420d83
 function load_sakila()
 {
 vlog "Loading sakila"
