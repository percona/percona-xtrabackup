--- conflicted
+++ resolved
@@ -177,11 +177,7 @@
     SRV_MYSQLD_VARDIR[$id]="$vardir"
     SRV_MYSQLD_DATADIR[$id]="$vardir/data"
     SRV_MYSQLD_TMPDIR[$id]="$vardir/tmp"
-<<<<<<< HEAD
-    SRV_MYSQLD_PIDFILE[$id]="${TEST_BASEDIR}/mysqld${id}.pid"
-=======
     SRV_MYSQLD_PIDFILE[$id]="${TEST_VAR_ROOT}/mysqld${id}.pid"
->>>>>>> e57d79ae
     SRV_MYSQLD_ERRFILE[$id]="$vardir/data/mysqld${id}.err"
     SRV_MYSQLD_PORT[$id]=`get_free_port $id`
     SRV_MYSQLD_SOCKET[$id]=`mktemp -t mysql.sock.XXXXXX`
@@ -551,14 +547,14 @@
     return ${PIPESTATUS[0]}
 }
 
-readonly xb_performed_bmp_inc_backup="xtrabackup: using the full scan for incremental backup"
-readonly xb_performed_full_scan_inc_backup="xtrabackup: using the changed page bitmap"
-
 ####################################################
 # Helper functions for testing incremental backups #
 ####################################################
 function check_full_scan_inc_backup()
 {
+    local xb_performed_bmp_inc_backup="xtrabackup: using the full scan for incremental backup"
+    local xb_performed_full_scan_inc_backup="xtrabackup: using the changed page bitmap"
+
     if ! grep -q "$xb_performed_bmp_inc_backup" $OUTFILE ;
     then
         vlog "xtrabackup did not perform a full scan for the incremental backup."
@@ -573,6 +569,9 @@
 
 function check_bitmap_inc_backup()
 {
+    local xb_performed_bmp_inc_backup="xtrabackup: using the full scan for incremental backup"
+    local xb_performed_full_scan_inc_backup="xtrabackup: using the changed page bitmap"
+
     if ! grep -q "$xb_performed_full_scan_inc_backup" $OUTFILE ;
     then
         vlog "xtrabackup did not use bitmaps for the incremental backup."
