--- conflicted
+++ resolved
@@ -1,416 +1,410 @@
-# Copyright (c) 2010, 2011, Oracle and/or its affiliates. All rights reserved.
-# 
-# This program is free software; you can redistribute it and/or modify
-# it under the terms of the GNU General Public License as published by
-# the Free Software Foundation; version 2 of the License.
-# 
-# This program is distributed in the hope that it will be useful,
-# but WITHOUT ANY WARRANTY; without even the implied warranty of
-# MERCHANTABILITY or FITNESS FOR A PARTICULAR PURPOSE.  See the
-# GNU General Public License for more details.
-# 
-# You should have received a copy of the GNU General Public License
-# along with this program; if not, write to the Free Software
-# Foundation, Inc., 51 Franklin St, Fifth Floor, Boston, MA 02110-1301 USA
-
-SET(CMAKE_BINARY_DIR "@CMAKE_BINARY_DIR@")
-SET(CMAKE_CURRENT_SOURCE_DIR "@CMAKE_CURRENT_SOURCE_DIR@")
-SET(CANDLE_EXECUTABLE "@CANDLE_EXECUTABLE@")
-SET(LIGHT_EXECUTABLE "@LIGHT_EXECUTABLE@")
-SET(CMAKE_COMMAND "@CMAKE_COMMAND@")
-SET(CMAKE_CFG_INTDIR "@CMAKE_CFG_INTDIR@")
-SET(VERSION "@VERSION@")
-<<<<<<< HEAD
-SET(MAJOR_VERSION "@MAJOR_VERSION@")
-SET(MINOR_VERSION "@MINOR_VERSION@")
-SET(PATCH_VERSION "@PATCH_VERSION@")
-=======
-SET(MAJOR_VERSION "@DISPLAY_MAJOR_VERSION@")
-SET(MINOR_VERSION "@DISPLAY_MINOR_VERSION@")
-SET(PATCH_VERSION "@DISPLAY_PATCH_VERSION@")
->>>>>>> e6ffef75
-IF((${MINOR_VERSION} EQUAL "5") AND (${PATCH_VERSION} EQUAL "26"))
-  MESSAGE(FATAL "Illegal version number ${MAJOR_VERSION}.${MINOR_VERSION}.${PATCH_VERSION} ")
-ENDIF()
-IF((${MINOR_VERSION} EQUAL "5") AND (${PATCH_VERSION} EQUAL "25a"))
-  SET(PATCH_VERSION "26")
-ENDIF()
-SET(CMAKE_SIZEOF_VOID_P @CMAKE_SIZEOF_VOID_P@)
-SET(MANUFACTURER "@MANUFACTURER@")
-SET(WIXCA_LOCATION "@WIXCA_LOCATION@")
-SET(COPYING_RTF "@COPYING_RTF@")
-SET(CPACK_WIX_CONFIG "@CPACK_WIX_CONFIG@")
-SET(CPACK_WIX_INCLUDE "@CPACK_WIX_INCLUDE@")
-SET(PRODUCT_NAME "MySQL Cluster")
-SET(WIXCA_LOCATION "@CMAKE_BINARY_DIR@/packaging/WiX/ca/RelWithDebInfo/wixca.dll")
-
-# we use codes different from server codes
-SET(UPGRADE_ID "847b8aea-26b3-4440-8fc8-fa9b482a2603")
-SET(UPGRADE_CODE "847b8aea-26b3-4440-8fc8-fa9b482a2603")
-
-LIST(APPEND EXCLUDE_DIRS
-     bin/debug
-     data/test
-     lib/plugin/debug
-     mysql-test
-     scripts
-     sql-bench
-)
-
-LIST(APPEND EXCLUDE_FILES
-     bin/echo.exe
-     bin/mysql_client_test_embedded.exe
-     bin/mysqld-debug.exe
-     bin/mysqltest_embedded.exe
-     bin/replace.exe
-     lib/debug/mysqlserver.lib
-     lib/libmysqld.dll
-     lib/libmysqld.lib
-     lib/mysqlserver.lib
-     lib/mysqlservices.lib
-)
-
-IF(CMAKE_SIZEOF_VOID_P EQUAL 8)
-  SET(Win64 " Win64='yes'")
-  SET(Platform x64)
-  SET(PlatformProgramFilesFolder ProgramFiles64Folder)
-ELSE()
-  SET(Platform x86)
-  SET(PlatformProgramFilesFolder ProgramFilesFolder)
-  SET(Win64)
-ENDIF()
-
-SET(ENV{VS_UNICODE_OUTPUT})
-
-# Switch off the monolithic install
-EXECUTE_PROCESS(
-  COMMAND ${CMAKE_COMMAND} -DCPACK_MONOLITHIC_INSTALL=0 ${CMAKE_BINARY_DIR}
-  OUTPUT_QUIET
-)
-
-INCLUDE(${CMAKE_BINARY_DIR}/CPackConfig.cmake)
-
-IF(CPACK_WIX_CONFIG)
-  INCLUDE(${CPACK_WIX_CONFIG})
-ENDIF()
-
-IF(NOT CPACK_WIX_UI)
-  SET(CPACK_WIX_UI "WixUI_Mondo_Custom")
-ENDIF()
-
-SET(WIX_FEATURES)
-FOREACH(comp ${CPACK_COMPONENTS_ALL})
- STRING(TOUPPER "${comp}" comp_upper)
- IF(NOT CPACK_COMPONENT_${comp_upper}_GROUP)
-   SET(WIX_FEATURE_${comp_upper}_COMPONENTS "${comp}")
-   SET(CPACK_COMPONENT_${comp_upper}_HIDDEN 1)
-   SET(CPACK_COMPONENT_GROUP_${comp_upper}_DISPLAY_NAME ${CPACK_COMPONENT_${comp_upper}_DISPLAY_NAME})
-   SET(CPACK_COMPONENT_GROUP_${comp_upper}_DESCRIPTION ${CPACK_COMPONENT_${comp_upper}_DESCRIPTION})
-   SET(CPACK_COMPONENT_GROUP_${comp_upper}_WIX_LEVEL ${CPACK_COMPONENT_${comp_upper}_WIX_LEVEL})
-   SET(WIX_FEATURES ${WIX_FEATURES} WIX_FEATURE_${comp_upper})
- ELSE()
-   SET(FEATURE_NAME WIX_FEATURE_${CPACK_COMPONENT_${comp_upper}_GROUP})
-   SET(WIX_FEATURES ${WIX_FEATURES} ${FEATURE_NAME})
-   LIST(APPEND ${FEATURE_NAME}_COMPONENTS ${comp})
- ENDIF()
-ENDFOREACH()
-
-LIST(REMOVE_DUPLICATES WIX_FEATURES)
-
-SET(CPACK_WIX_FEATURES)
-
-FOREACH(f ${WIX_FEATURES})
- STRING(TOUPPER "${f}" f_upper)
- STRING(REPLACE "WIX_FEATURE_" "" f_upper ${f_upper})
- IF (CPACK_COMPONENT_GROUP_${f_upper}_DISPLAY_NAME)
-  SET(TITLE ${CPACK_COMPONENT_GROUP_${f_upper}_DISPLAY_NAME})
- ELSE()
-  SET(TITLE  CPACK_COMPONENT_GROUP_${f_upper}_DISPLAY_NAME)
- ENDIF()
-
- IF (CPACK_COMPONENT_GROUP_${f_upper}_DESCRIPTION)
-  SET(DESCRIPTION ${CPACK_COMPONENT_GROUP_${f_upper}_DESCRIPTION})
- ELSE()
-  SET(DESCRIPTION CPACK_COMPONENT_GROUP_${f_upper}_DESCRIPTION)
- ENDIF()
- IF(CPACK_COMPONENT_${f_upper}_WIX_LEVEL)
-   SET(Level ${CPACK_COMPONENT_${f_upper}_WIX_LEVEL})
- ELSE()
-   SET(Level 1)
- ENDIF()
- IF(CPACK_COMPONENT_GROUP_${f_upper}_HIDDEN)
-   SET(DISPLAY "Display='hidden'")
-   SET(TITLE ${f_upper})
-   SET(DESCRIPTION ${f_upper})
- ELSE()
-   SET(DISPLAY)
-   IF(CPACK_COMPONENT_GROUP_${f_upper}_EXPANDED)
-    SET(DISPLAY "Display='expand'")
-   ENDIF()
-   IF (CPACK_COMPONENT_GROUP_${f_upper}_DISPLAY_NAME)
-    SET(TITLE ${CPACK_COMPONENT_GROUP_${f_upper}_DISPLAY_NAME})
-   ELSE()
-     SET(TITLE  CPACK_COMPONENT_GROUP_${f_upper}_DISPLAY_NAME)
-   ENDIF()
-   IF (CPACK_COMPONENT_GROUP_${f_upper}_DESCRIPTION)
-     SET(DESCRIPTION ${CPACK_COMPONENT_GROUP_${f_upper}_DESCRIPTION})
-   ELSE()
-     SET(DESCRIPTION CPACK_COMPONENT_GROUP_${f_upper}_DESCRIPTION)
-   ENDIF()
- ENDIF()
- 
- SET(CPACK_WIX_FEATURES 
- "${CPACK_WIX_FEATURES}
-   <Feature  Id='${f_upper}'
-     Title='${TITLE}'
-     Description='${DESCRIPTION}'
-     ConfigurableDirectory='INSTALLDIR'
-     Level='${Level}' ${DISPLAY} >"
-  )
- FOREACH(c ${${f}_COMPONENTS})
-   STRING(TOUPPER "${c}" c_upper)
-   IF (CPACK_COMPONENT_${c_upper}_DISPLAY_NAME)
-    SET(TITLE ${CPACK_COMPONENT_${c_upper}_DISPLAY_NAME})
-   ELSE()
-    SET(TITLE CPACK_COMPONENT_${c_upper}_DISPLAY_NAME)
-   ENDIF()
-
-   IF (CPACK_COMPONENT_${c_upper}_DESCRIPTION)
-     SET(DESCRIPTION ${CPACK_COMPONENT_${c_upper}_DESCRIPTION})
-   ELSE()
-     SET(DESCRIPTION CPACK_COMPONENT_${c_upper}_DESCRIPTION)
-   ENDIF()
-   IF(CPACK_COMPONENT_${c_upper}_WIX_LEVEL)
-    SET(Level ${CPACK_COMPONENT_${c_upper}_WIX_LEVEL})
-   ELSE()
-    SET(Level 1)
-   ENDIF()
-   IF(CPACK_COMPONENT_${c_upper}_HIDDEN)
-   SET(CPACK_WIX_FEATURES
-   "${CPACK_WIX_FEATURES} 
-     <ComponentGroupRef Id='componentgroup.${c}'/>")
-   ELSE()
-   SET(CPACK_WIX_FEATURES
-   "${CPACK_WIX_FEATURES} 
-    <Feature Id='${c}' 
-       Title='${TITLE}'
-       Description='${DESCRIPTION}'
-       ConfigurableDirectory='INSTALLDIR'
-       Level='${Level}'>
-       <ComponentGroupRef Id='componentgroup.${c}'/>
-    </Feature>")
-  ENDIF()
-  
-  ENDFOREACH()
-   SET(CPACK_WIX_FEATURES
-   "${CPACK_WIX_FEATURES}
-   </Feature>
-   ") 
-ENDFOREACH()
-
-
-IF(CMAKE_INSTALL_CONFIG_NAME)
-  STRING(REPLACE "${CMAKE_CFG_INTDIR}" "${CMAKE_INSTALL_CONFIG_NAME}" 
-    WIXCA_LOCATION "${WIXCA_LOCATION}")
-  SET(CONFIG_PARAM "-DCMAKE_INSTALL_CONFIG_NAME=${CMAKE_INSTALL_CONFIG_NAME}")
-ENDIF()
-
-CONFIGURE_FILE(${CMAKE_CURRENT_SOURCE_DIR}/mysql_server.wxs.in 
- ${CMAKE_CURRENT_BINARY_DIR}/mysql_server.wxs)
- 
-
-FOREACH(comp ${CPACK_COMPONENTS_ALL})
- SET(ENV{DESTDIR} testinstall/${comp})
- SET(DIRS ${DIRS} testinstall/${comp})
- EXECUTE_PROCESS(
-  COMMAND ${CMAKE_COMMAND} ${CONFIG_PARAM} -DCMAKE_INSTALL_COMPONENT=${comp}  
-   -DCMAKE_INSTALL_PREFIX=  -P ${CMAKE_BINARY_DIR}/cmake_install.cmake
-   OUTPUT_QUIET
-  )
-ENDFOREACH()
-
-MACRO(GENERATE_GUID VarName)
- EXECUTE_PROCESS(COMMAND uuidgen -c 
- OUTPUT_VARIABLE ${VarName}
- OUTPUT_STRIP_TRAILING_WHITESPACE)
-ENDMACRO()
-
-SET(INC_VAR 0)
-MACRO(MAKE_WIX_IDENTIFIER str varname)
-  STRING(REPLACE "/" "." ${varname} "${str}")
-  STRING(REGEX REPLACE "[^a-zA-Z_0-9.]" "_" ${varname} "${${varname}}")
-  STRING(LENGTH "${${varname}}" len)
-  # Identifier should be smaller than 72 character
-  # We have to cut down the length to 70 chars, since we add 2 char prefix
-  # pretty often
-  IF(len GREATER 70)
-   STRING(SUBSTRING  "${${varname}}" 0 67 shortstr)
-   MATH(EXPR INC_VAR ${INC_VAR}+1)
-   SET(${varname} "${shortstr}${INC_VAR}")
-  ENDIF()
-ENDMACRO()
-
-
-FUNCTION(TRAVERSE_FILES dir topdir file file_comp  dir_root)
-  FILE(RELATIVE_PATH dir_rel ${topdir} ${dir})
-  IF(dir_rel)
-    LIST(FIND EXCLUDE_DIRS ${dir_rel} TO_EXCLUDE)
-    IF(NOT TO_EXCLUDE EQUAL -1)
-      MESSAGE(STATUS "excluding directory: ${dir_rel}")
-      RETURN()
-    ENDIF()
-  ENDIF()
-  FILE(GLOB all_files ${dir}/*)
-  IF(NOT all_files)
-    RETURN()
-  ENDIF()
-  IF(dir_rel)
-   MAKE_DIRECTORY(${dir_root}/${dir_rel})
-   MAKE_WIX_IDENTIFIER("${dir_rel}" id)
-   SET(DirectoryRefId  "D.${id}")
-  ELSE()
-   SET(DirectoryRefId "INSTALLDIR")
-  ENDIF()
-  FILE(APPEND ${file} "<DirectoryRef Id='${DirectoryRefId}'>\n")
- 
-  SET(NONEXEFILES)
-  FOREACH(f ${all_files})
-    IF(NOT IS_DIRECTORY ${f})
-      FILE(RELATIVE_PATH rel ${topdir} ${f})
-      SET(TO_EXCLUDE)
-      IF(rel MATCHES "\\.pdb$")
-        SET(TO_EXCLUDE TRUE)
-      ELSE()
-        LIST(FIND EXCLUDE_FILES ${rel} RES)
-        IF(NOT RES EQUAL -1)
-          SET(TO_EXCLUDE TRUE)
-        ENDIF()
-      ENDIF()
-      IF(TO_EXCLUDE)
-        MESSAGE(STATUS "excluding file: ${rel}")
-      ELSE()
-	MAKE_WIX_IDENTIFIER("${rel}" id)
-	FILE(TO_NATIVE_PATH ${f} f_native)
-	GET_FILENAME_COMPONENT(f_ext "${f}" EXT)
-	# According to MSDN each DLL or EXE should be in the own component
-	IF(f_ext MATCHES ".exe" OR f_ext MATCHES ".dll")
-
-	  FILE(APPEND ${file} "  <Component Id='C.${id}' Guid='*' ${Win64}>\n")
-	  FILE(APPEND ${file} "    <File Id='F.${id}' KeyPath='yes' Source='${f_native}'/>\n")
-	  FILE(APPEND ${file} "  </Component>\n")
-	  FILE(APPEND ${file_comp} "  <ComponentRef Id='C.${id}'/>\n")
-       ELSE()
-	SET(NONEXEFILES  "${NONEXEFILES}\n<File Id='F.${id}' Source='${f_native}'/>" )
-	ENDIF()
-      ENDIF()
-    ENDIF()
-  ENDFOREACH()
-  FILE(APPEND ${file} "</DirectoryRef>\n")
-  IF(NONEXEFILES)
-    GENERATE_GUID(guid)
-    SET(ComponentId "C._files_${COMP_NAME}.${DirectoryRefId}")
-    FILE(APPEND ${file} 
-    "<DirectoryRef Id='${DirectoryRefId}'>\n<Component Guid='${guid}' Id='${ComponentId}' ${Win64}>${NONEXEFILES}\n</Component></DirectoryRef>\n")
-	FILE(APPEND ${file_comp} "  <ComponentRef Id='${ComponentId}'/>\n")
-  ENDIF()
-  FOREACH(f ${all_files})
-    IF(IS_DIRECTORY ${f})
-      TRAVERSE_FILES(${f} ${topdir} ${file} ${file_comp}  ${dir_root})
-    ENDIF()
-  ENDFOREACH()
-ENDFUNCTION()
-
-FUNCTION(TRAVERSE_DIRECTORIES dir topdir file prefix)
-  FILE(RELATIVE_PATH rel ${topdir} ${dir})
-  IF(rel)
-    MAKE_WIX_IDENTIFIER("${rel}" id)
-    GET_FILENAME_COMPONENT(name ${dir} NAME)
-    FILE(APPEND ${file} "${prefix}<Directory Id='D.${id}' Name='${name}'>\n")
-  ENDIF()
-  FILE(GLOB all_files ${dir}/*)
-  FOREACH(f ${all_files})
-    IF(IS_DIRECTORY ${f})
-      TRAVERSE_DIRECTORIES(${f} ${topdir} ${file} "${prefix}  ")
-    ENDIF()
-  ENDFOREACH()
-  IF(rel)
-    FILE(APPEND ${file} "${prefix}</Directory>\n")
-  ENDIF()
-ENDFUNCTION()
-
-SET(CPACK_WIX_COMPONENTS)
-SET(CPACK_WIX_COMPONENT_GROUPS)
-GET_FILENAME_COMPONENT(abs . ABSOLUTE)
-FOREACH(d ${DIRS})
-  GET_FILENAME_COMPONENT(d ${d} ABSOLUTE)
-  GET_FILENAME_COMPONENT(d_name ${d} NAME)
-  FILE(WRITE ${abs}/${d_name}_component_group.wxs  "<ComponentGroup Id='componentgroup.${d_name}'>")
-  SET(COMP_NAME ${d_name})
-  TRAVERSE_FILES(${d} ${d} ${abs}/${d_name}.wxs ${abs}/${d_name}_component_group.wxs "${abs}/dirs")
-  FILE(APPEND  ${abs}/${d_name}_component_group.wxs   "</ComponentGroup>")
-  IF(EXISTS ${d_name}.wxs)
-    FILE(READ ${d_name}.wxs WIX_TMP)
-    SET(CPACK_WIX_COMPONENTS "${CPACK_WIX_COMPONENTS}\n${WIX_TMP}")
-    FILE(REMOVE ${d_name}.wxs)
-  ENDIF()
-  
-  FILE(READ ${d_name}_component_group.wxs WIX_TMP)
- 
-  SET(CPACK_WIX_COMPONENT_GROUPS "${CPACK_WIX_COMPONENT_GROUPS}\n${WIX_TMP}")
-  FILE(REMOVE ${d_name}_component_group.wxs)
-ENDFOREACH()
-
-FILE(WRITE directories.wxs "<DirectoryRef Id='INSTALLDIR'>\n")
-TRAVERSE_DIRECTORIES(${abs}/dirs ${abs}/dirs directories.wxs "")
-FILE(APPEND directories.wxs "</DirectoryRef>\n")
-
-FILE(READ directories.wxs CPACK_WIX_DIRECTORIES)
-FILE(REMOVE directories.wxs)
-
-
-FOREACH(src ${CPACK_WIX_INCLUDE})
-SET(CPACK_WIX_INCLUDES 
-"${CPACK_WIX_INCLUDES}
- <?include ${src}?>"
-)
-ENDFOREACH()
-
-
-CONFIGURE_FILE(${CMAKE_CURRENT_SOURCE_DIR}/mysql_server.wxs.in 
- ${CMAKE_CURRENT_BINARY_DIR}/mysql_server.wxs)
-
-SET(EXTRA_CANDLE_ARGS)
-IF("$ENV{EXTRA_CANDLE_ARGS}")
-	SET(EXTRA_CANDLE_ARGS "$ENV{EXTRA_CANDLE_ARGS}")
-ENDIF()
-
-SET(EXTRA_LIGHT_ARGS)
-IF("$ENV{EXTRA_LIGHT_ARGS}")
-	SET(EXTRA_LIGHT_ARGS "$ENV{EXTRA_LIGHT_ARGS}")
-ENDIF()
-
-FILE(REMOVE mysql_server.wixobj)
-EXECUTE_PROCESS(
- COMMAND ${CANDLE_EXECUTABLE} -ext WixUtilExtension  mysql_server.wxs ${EXTRA_CANDLE_ARGS}
- RESULT_VARIABLE CANDLE_RESULT
-)
-
-IF(CANDLE_RESULT)
-  MESSAGE(FATAL_ERROR "ERROR: can't run candle")
-ENDIF()
-
-EXECUTE_PROCESS(
- COMMAND ${LIGHT_EXECUTABLE} -ext WixUIExtension -ext WixUtilExtension
-  mysql_server.wixobj  -out  ${CPACK_PACKAGE_FILE_NAME}.msi
-  ${EXTRA_LIGHT_ARGS}
- RESULT_VARIABLE LIGHT_RESULT
-)
-
-IF(LIGHT_RESULT)
-  MESSAGE(FATAL_ERROR "ERROR: can't run light")
-ENDIF()
-
-# Switch monolithic install on again
-EXECUTE_PROCESS(
-  COMMAND ${CMAKE_COMMAND} -DCPACK_MONOLITHIC_INSTALL=1 ${CMAKE_BINARY_DIR}
-)
+# Copyright (c) 2010, 2011, Oracle and/or its affiliates. All rights reserved.
+# 
+# This program is free software; you can redistribute it and/or modify
+# it under the terms of the GNU General Public License as published by
+# the Free Software Foundation; version 2 of the License.
+# 
+# This program is distributed in the hope that it will be useful,
+# but WITHOUT ANY WARRANTY; without even the implied warranty of
+# MERCHANTABILITY or FITNESS FOR A PARTICULAR PURPOSE.  See the
+# GNU General Public License for more details.
+# 
+# You should have received a copy of the GNU General Public License
+# along with this program; if not, write to the Free Software
+# Foundation, Inc., 51 Franklin St, Fifth Floor, Boston, MA 02110-1301 USA
+
+SET(CMAKE_BINARY_DIR "@CMAKE_BINARY_DIR@")
+SET(CMAKE_CURRENT_SOURCE_DIR "@CMAKE_CURRENT_SOURCE_DIR@")
+SET(CANDLE_EXECUTABLE "@CANDLE_EXECUTABLE@")
+SET(LIGHT_EXECUTABLE "@LIGHT_EXECUTABLE@")
+SET(CMAKE_COMMAND "@CMAKE_COMMAND@")
+SET(CMAKE_CFG_INTDIR "@CMAKE_CFG_INTDIR@")
+SET(VERSION "@VERSION@")
+SET(MAJOR_VERSION "@DISPLAY_MAJOR_VERSION@")
+SET(MINOR_VERSION "@DISPLAY_MINOR_VERSION@")
+SET(PATCH_VERSION "@DISPLAY_PATCH_VERSION@")
+IF((${MINOR_VERSION} EQUAL "5") AND (${PATCH_VERSION} EQUAL "26"))
+  MESSAGE(FATAL "Illegal version number ${MAJOR_VERSION}.${MINOR_VERSION}.${PATCH_VERSION} ")
+ENDIF()
+IF((${MINOR_VERSION} EQUAL "5") AND (${PATCH_VERSION} EQUAL "25a"))
+  SET(PATCH_VERSION "26")
+ENDIF()
+SET(CMAKE_SIZEOF_VOID_P @CMAKE_SIZEOF_VOID_P@)
+SET(MANUFACTURER "@MANUFACTURER@")
+SET(WIXCA_LOCATION "@WIXCA_LOCATION@")
+SET(COPYING_RTF "@COPYING_RTF@")
+SET(CPACK_WIX_CONFIG "@CPACK_WIX_CONFIG@")
+SET(CPACK_WIX_INCLUDE "@CPACK_WIX_INCLUDE@")
+SET(PRODUCT_NAME "MySQL Cluster")
+SET(WIXCA_LOCATION "@CMAKE_BINARY_DIR@/packaging/WiX/ca/RelWithDebInfo/wixca.dll")
+
+# we use codes different from server codes
+SET(UPGRADE_ID "847b8aea-26b3-4440-8fc8-fa9b482a2603")
+SET(UPGRADE_CODE "847b8aea-26b3-4440-8fc8-fa9b482a2603")
+
+LIST(APPEND EXCLUDE_DIRS
+     bin/debug
+     data/test
+     lib/plugin/debug
+     mysql-test
+     scripts
+     sql-bench
+)
+
+LIST(APPEND EXCLUDE_FILES
+     bin/echo.exe
+     bin/mysql_client_test_embedded.exe
+     bin/mysqld-debug.exe
+     bin/mysqltest_embedded.exe
+     bin/replace.exe
+     lib/debug/mysqlserver.lib
+     lib/libmysqld.dll
+     lib/libmysqld.lib
+     lib/mysqlserver.lib
+     lib/mysqlservices.lib
+)
+
+IF(CMAKE_SIZEOF_VOID_P EQUAL 8)
+  SET(Win64 " Win64='yes'")
+  SET(Platform x64)
+  SET(PlatformProgramFilesFolder ProgramFiles64Folder)
+ELSE()
+  SET(Platform x86)
+  SET(PlatformProgramFilesFolder ProgramFilesFolder)
+  SET(Win64)
+ENDIF()
+
+SET(ENV{VS_UNICODE_OUTPUT})
+
+# Switch off the monolithic install
+EXECUTE_PROCESS(
+  COMMAND ${CMAKE_COMMAND} -DCPACK_MONOLITHIC_INSTALL=0 ${CMAKE_BINARY_DIR}
+  OUTPUT_QUIET
+)
+
+INCLUDE(${CMAKE_BINARY_DIR}/CPackConfig.cmake)
+
+IF(CPACK_WIX_CONFIG)
+  INCLUDE(${CPACK_WIX_CONFIG})
+ENDIF()
+
+IF(NOT CPACK_WIX_UI)
+  SET(CPACK_WIX_UI "WixUI_Mondo_Custom")
+ENDIF()
+
+SET(WIX_FEATURES)
+FOREACH(comp ${CPACK_COMPONENTS_ALL})
+ STRING(TOUPPER "${comp}" comp_upper)
+ IF(NOT CPACK_COMPONENT_${comp_upper}_GROUP)
+   SET(WIX_FEATURE_${comp_upper}_COMPONENTS "${comp}")
+   SET(CPACK_COMPONENT_${comp_upper}_HIDDEN 1)
+   SET(CPACK_COMPONENT_GROUP_${comp_upper}_DISPLAY_NAME ${CPACK_COMPONENT_${comp_upper}_DISPLAY_NAME})
+   SET(CPACK_COMPONENT_GROUP_${comp_upper}_DESCRIPTION ${CPACK_COMPONENT_${comp_upper}_DESCRIPTION})
+   SET(CPACK_COMPONENT_GROUP_${comp_upper}_WIX_LEVEL ${CPACK_COMPONENT_${comp_upper}_WIX_LEVEL})
+   SET(WIX_FEATURES ${WIX_FEATURES} WIX_FEATURE_${comp_upper})
+ ELSE()
+   SET(FEATURE_NAME WIX_FEATURE_${CPACK_COMPONENT_${comp_upper}_GROUP})
+   SET(WIX_FEATURES ${WIX_FEATURES} ${FEATURE_NAME})
+   LIST(APPEND ${FEATURE_NAME}_COMPONENTS ${comp})
+ ENDIF()
+ENDFOREACH()
+
+LIST(REMOVE_DUPLICATES WIX_FEATURES)
+
+SET(CPACK_WIX_FEATURES)
+
+FOREACH(f ${WIX_FEATURES})
+ STRING(TOUPPER "${f}" f_upper)
+ STRING(REPLACE "WIX_FEATURE_" "" f_upper ${f_upper})
+ IF (CPACK_COMPONENT_GROUP_${f_upper}_DISPLAY_NAME)
+  SET(TITLE ${CPACK_COMPONENT_GROUP_${f_upper}_DISPLAY_NAME})
+ ELSE()
+  SET(TITLE  CPACK_COMPONENT_GROUP_${f_upper}_DISPLAY_NAME)
+ ENDIF()
+
+ IF (CPACK_COMPONENT_GROUP_${f_upper}_DESCRIPTION)
+  SET(DESCRIPTION ${CPACK_COMPONENT_GROUP_${f_upper}_DESCRIPTION})
+ ELSE()
+  SET(DESCRIPTION CPACK_COMPONENT_GROUP_${f_upper}_DESCRIPTION)
+ ENDIF()
+ IF(CPACK_COMPONENT_${f_upper}_WIX_LEVEL)
+   SET(Level ${CPACK_COMPONENT_${f_upper}_WIX_LEVEL})
+ ELSE()
+   SET(Level 1)
+ ENDIF()
+ IF(CPACK_COMPONENT_GROUP_${f_upper}_HIDDEN)
+   SET(DISPLAY "Display='hidden'")
+   SET(TITLE ${f_upper})
+   SET(DESCRIPTION ${f_upper})
+ ELSE()
+   SET(DISPLAY)
+   IF(CPACK_COMPONENT_GROUP_${f_upper}_EXPANDED)
+    SET(DISPLAY "Display='expand'")
+   ENDIF()
+   IF (CPACK_COMPONENT_GROUP_${f_upper}_DISPLAY_NAME)
+    SET(TITLE ${CPACK_COMPONENT_GROUP_${f_upper}_DISPLAY_NAME})
+   ELSE()
+     SET(TITLE  CPACK_COMPONENT_GROUP_${f_upper}_DISPLAY_NAME)
+   ENDIF()
+   IF (CPACK_COMPONENT_GROUP_${f_upper}_DESCRIPTION)
+     SET(DESCRIPTION ${CPACK_COMPONENT_GROUP_${f_upper}_DESCRIPTION})
+   ELSE()
+     SET(DESCRIPTION CPACK_COMPONENT_GROUP_${f_upper}_DESCRIPTION)
+   ENDIF()
+ ENDIF()
+ 
+ SET(CPACK_WIX_FEATURES 
+ "${CPACK_WIX_FEATURES}
+   <Feature  Id='${f_upper}'
+     Title='${TITLE}'
+     Description='${DESCRIPTION}'
+     ConfigurableDirectory='INSTALLDIR'
+     Level='${Level}' ${DISPLAY} >"
+  )
+ FOREACH(c ${${f}_COMPONENTS})
+   STRING(TOUPPER "${c}" c_upper)
+   IF (CPACK_COMPONENT_${c_upper}_DISPLAY_NAME)
+    SET(TITLE ${CPACK_COMPONENT_${c_upper}_DISPLAY_NAME})
+   ELSE()
+    SET(TITLE CPACK_COMPONENT_${c_upper}_DISPLAY_NAME)
+   ENDIF()
+
+   IF (CPACK_COMPONENT_${c_upper}_DESCRIPTION)
+     SET(DESCRIPTION ${CPACK_COMPONENT_${c_upper}_DESCRIPTION})
+   ELSE()
+     SET(DESCRIPTION CPACK_COMPONENT_${c_upper}_DESCRIPTION)
+   ENDIF()
+   IF(CPACK_COMPONENT_${c_upper}_WIX_LEVEL)
+    SET(Level ${CPACK_COMPONENT_${c_upper}_WIX_LEVEL})
+   ELSE()
+    SET(Level 1)
+   ENDIF()
+   IF(CPACK_COMPONENT_${c_upper}_HIDDEN)
+   SET(CPACK_WIX_FEATURES
+   "${CPACK_WIX_FEATURES} 
+     <ComponentGroupRef Id='componentgroup.${c}'/>")
+   ELSE()
+   SET(CPACK_WIX_FEATURES
+   "${CPACK_WIX_FEATURES} 
+    <Feature Id='${c}' 
+       Title='${TITLE}'
+       Description='${DESCRIPTION}'
+       ConfigurableDirectory='INSTALLDIR'
+       Level='${Level}'>
+       <ComponentGroupRef Id='componentgroup.${c}'/>
+    </Feature>")
+  ENDIF()
+  
+  ENDFOREACH()
+   SET(CPACK_WIX_FEATURES
+   "${CPACK_WIX_FEATURES}
+   </Feature>
+   ") 
+ENDFOREACH()
+
+
+IF(CMAKE_INSTALL_CONFIG_NAME)
+  STRING(REPLACE "${CMAKE_CFG_INTDIR}" "${CMAKE_INSTALL_CONFIG_NAME}" 
+    WIXCA_LOCATION "${WIXCA_LOCATION}")
+  SET(CONFIG_PARAM "-DCMAKE_INSTALL_CONFIG_NAME=${CMAKE_INSTALL_CONFIG_NAME}")
+ENDIF()
+
+CONFIGURE_FILE(${CMAKE_CURRENT_SOURCE_DIR}/mysql_server.wxs.in 
+ ${CMAKE_CURRENT_BINARY_DIR}/mysql_server.wxs)
+ 
+
+FOREACH(comp ${CPACK_COMPONENTS_ALL})
+ SET(ENV{DESTDIR} testinstall/${comp})
+ SET(DIRS ${DIRS} testinstall/${comp})
+ EXECUTE_PROCESS(
+  COMMAND ${CMAKE_COMMAND} ${CONFIG_PARAM} -DCMAKE_INSTALL_COMPONENT=${comp}  
+   -DCMAKE_INSTALL_PREFIX=  -P ${CMAKE_BINARY_DIR}/cmake_install.cmake
+   OUTPUT_QUIET
+  )
+ENDFOREACH()
+
+MACRO(GENERATE_GUID VarName)
+ EXECUTE_PROCESS(COMMAND uuidgen -c 
+ OUTPUT_VARIABLE ${VarName}
+ OUTPUT_STRIP_TRAILING_WHITESPACE)
+ENDMACRO()
+
+SET(INC_VAR 0)
+MACRO(MAKE_WIX_IDENTIFIER str varname)
+  STRING(REPLACE "/" "." ${varname} "${str}")
+  STRING(REGEX REPLACE "[^a-zA-Z_0-9.]" "_" ${varname} "${${varname}}")
+  STRING(LENGTH "${${varname}}" len)
+  # Identifier should be smaller than 72 character
+  # We have to cut down the length to 70 chars, since we add 2 char prefix
+  # pretty often
+  IF(len GREATER 70)
+   STRING(SUBSTRING  "${${varname}}" 0 67 shortstr)
+   MATH(EXPR INC_VAR ${INC_VAR}+1)
+   SET(${varname} "${shortstr}${INC_VAR}")
+  ENDIF()
+ENDMACRO()
+
+
+FUNCTION(TRAVERSE_FILES dir topdir file file_comp  dir_root)
+  FILE(RELATIVE_PATH dir_rel ${topdir} ${dir})
+  IF(dir_rel)
+    LIST(FIND EXCLUDE_DIRS ${dir_rel} TO_EXCLUDE)
+    IF(NOT TO_EXCLUDE EQUAL -1)
+      MESSAGE(STATUS "excluding directory: ${dir_rel}")
+      RETURN()
+    ENDIF()
+  ENDIF()
+  FILE(GLOB all_files ${dir}/*)
+  IF(NOT all_files)
+    RETURN()
+  ENDIF()
+  IF(dir_rel)
+   MAKE_DIRECTORY(${dir_root}/${dir_rel})
+   MAKE_WIX_IDENTIFIER("${dir_rel}" id)
+   SET(DirectoryRefId  "D.${id}")
+  ELSE()
+   SET(DirectoryRefId "INSTALLDIR")
+  ENDIF()
+  FILE(APPEND ${file} "<DirectoryRef Id='${DirectoryRefId}'>\n")
+ 
+  SET(NONEXEFILES)
+  FOREACH(f ${all_files})
+    IF(NOT IS_DIRECTORY ${f})
+      FILE(RELATIVE_PATH rel ${topdir} ${f})
+      SET(TO_EXCLUDE)
+      IF(rel MATCHES "\\.pdb$")
+        SET(TO_EXCLUDE TRUE)
+      ELSE()
+        LIST(FIND EXCLUDE_FILES ${rel} RES)
+        IF(NOT RES EQUAL -1)
+          SET(TO_EXCLUDE TRUE)
+        ENDIF()
+      ENDIF()
+      IF(TO_EXCLUDE)
+        MESSAGE(STATUS "excluding file: ${rel}")
+      ELSE()
+	MAKE_WIX_IDENTIFIER("${rel}" id)
+	FILE(TO_NATIVE_PATH ${f} f_native)
+	GET_FILENAME_COMPONENT(f_ext "${f}" EXT)
+	# According to MSDN each DLL or EXE should be in the own component
+	IF(f_ext MATCHES ".exe" OR f_ext MATCHES ".dll")
+
+	  FILE(APPEND ${file} "  <Component Id='C.${id}' Guid='*' ${Win64}>\n")
+	  FILE(APPEND ${file} "    <File Id='F.${id}' KeyPath='yes' Source='${f_native}'/>\n")
+	  FILE(APPEND ${file} "  </Component>\n")
+	  FILE(APPEND ${file_comp} "  <ComponentRef Id='C.${id}'/>\n")
+       ELSE()
+	SET(NONEXEFILES  "${NONEXEFILES}\n<File Id='F.${id}' Source='${f_native}'/>" )
+	ENDIF()
+      ENDIF()
+    ENDIF()
+  ENDFOREACH()
+  FILE(APPEND ${file} "</DirectoryRef>\n")
+  IF(NONEXEFILES)
+    GENERATE_GUID(guid)
+    SET(ComponentId "C._files_${COMP_NAME}.${DirectoryRefId}")
+    FILE(APPEND ${file} 
+    "<DirectoryRef Id='${DirectoryRefId}'>\n<Component Guid='${guid}' Id='${ComponentId}' ${Win64}>${NONEXEFILES}\n</Component></DirectoryRef>\n")
+	FILE(APPEND ${file_comp} "  <ComponentRef Id='${ComponentId}'/>\n")
+  ENDIF()
+  FOREACH(f ${all_files})
+    IF(IS_DIRECTORY ${f})
+      TRAVERSE_FILES(${f} ${topdir} ${file} ${file_comp}  ${dir_root})
+    ENDIF()
+  ENDFOREACH()
+ENDFUNCTION()
+
+FUNCTION(TRAVERSE_DIRECTORIES dir topdir file prefix)
+  FILE(RELATIVE_PATH rel ${topdir} ${dir})
+  IF(rel)
+    MAKE_WIX_IDENTIFIER("${rel}" id)
+    GET_FILENAME_COMPONENT(name ${dir} NAME)
+    FILE(APPEND ${file} "${prefix}<Directory Id='D.${id}' Name='${name}'>\n")
+  ENDIF()
+  FILE(GLOB all_files ${dir}/*)
+  FOREACH(f ${all_files})
+    IF(IS_DIRECTORY ${f})
+      TRAVERSE_DIRECTORIES(${f} ${topdir} ${file} "${prefix}  ")
+    ENDIF()
+  ENDFOREACH()
+  IF(rel)
+    FILE(APPEND ${file} "${prefix}</Directory>\n")
+  ENDIF()
+ENDFUNCTION()
+
+SET(CPACK_WIX_COMPONENTS)
+SET(CPACK_WIX_COMPONENT_GROUPS)
+GET_FILENAME_COMPONENT(abs . ABSOLUTE)
+FOREACH(d ${DIRS})
+  GET_FILENAME_COMPONENT(d ${d} ABSOLUTE)
+  GET_FILENAME_COMPONENT(d_name ${d} NAME)
+  FILE(WRITE ${abs}/${d_name}_component_group.wxs  "<ComponentGroup Id='componentgroup.${d_name}'>")
+  SET(COMP_NAME ${d_name})
+  TRAVERSE_FILES(${d} ${d} ${abs}/${d_name}.wxs ${abs}/${d_name}_component_group.wxs "${abs}/dirs")
+  FILE(APPEND  ${abs}/${d_name}_component_group.wxs   "</ComponentGroup>")
+  IF(EXISTS ${d_name}.wxs)
+    FILE(READ ${d_name}.wxs WIX_TMP)
+    SET(CPACK_WIX_COMPONENTS "${CPACK_WIX_COMPONENTS}\n${WIX_TMP}")
+    FILE(REMOVE ${d_name}.wxs)
+  ENDIF()
+  
+  FILE(READ ${d_name}_component_group.wxs WIX_TMP)
+ 
+  SET(CPACK_WIX_COMPONENT_GROUPS "${CPACK_WIX_COMPONENT_GROUPS}\n${WIX_TMP}")
+  FILE(REMOVE ${d_name}_component_group.wxs)
+ENDFOREACH()
+
+FILE(WRITE directories.wxs "<DirectoryRef Id='INSTALLDIR'>\n")
+TRAVERSE_DIRECTORIES(${abs}/dirs ${abs}/dirs directories.wxs "")
+FILE(APPEND directories.wxs "</DirectoryRef>\n")
+
+FILE(READ directories.wxs CPACK_WIX_DIRECTORIES)
+FILE(REMOVE directories.wxs)
+
+
+FOREACH(src ${CPACK_WIX_INCLUDE})
+SET(CPACK_WIX_INCLUDES 
+"${CPACK_WIX_INCLUDES}
+ <?include ${src}?>"
+)
+ENDFOREACH()
+
+
+CONFIGURE_FILE(${CMAKE_CURRENT_SOURCE_DIR}/mysql_server.wxs.in 
+ ${CMAKE_CURRENT_BINARY_DIR}/mysql_server.wxs)
+
+SET(EXTRA_CANDLE_ARGS)
+IF("$ENV{EXTRA_CANDLE_ARGS}")
+	SET(EXTRA_CANDLE_ARGS "$ENV{EXTRA_CANDLE_ARGS}")
+ENDIF()
+
+SET(EXTRA_LIGHT_ARGS)
+IF("$ENV{EXTRA_LIGHT_ARGS}")
+	SET(EXTRA_LIGHT_ARGS "$ENV{EXTRA_LIGHT_ARGS}")
+ENDIF()
+
+FILE(REMOVE mysql_server.wixobj)
+EXECUTE_PROCESS(
+ COMMAND ${CANDLE_EXECUTABLE} -ext WixUtilExtension  mysql_server.wxs ${EXTRA_CANDLE_ARGS}
+ RESULT_VARIABLE CANDLE_RESULT
+)
+
+IF(CANDLE_RESULT)
+  MESSAGE(FATAL_ERROR "ERROR: can't run candle")
+ENDIF()
+
+EXECUTE_PROCESS(
+ COMMAND ${LIGHT_EXECUTABLE} -ext WixUIExtension -ext WixUtilExtension
+  mysql_server.wixobj  -out  ${CPACK_PACKAGE_FILE_NAME}.msi
+  ${EXTRA_LIGHT_ARGS}
+ RESULT_VARIABLE LIGHT_RESULT
+)
+
+IF(LIGHT_RESULT)
+  MESSAGE(FATAL_ERROR "ERROR: can't run light")
+ENDIF()
+
+# Switch monolithic install on again
+EXECUTE_PROCESS(
+  COMMAND ${CMAKE_COMMAND} -DCPACK_MONOLITHIC_INSTALL=1 ${CMAKE_BINARY_DIR}
+)