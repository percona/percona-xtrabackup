# Copyright (c) 2000, 2013, Oracle and/or its affiliates. All rights reserved.
#
# This program is free software; you can redistribute it and/or modify
# it under the terms of the GNU General Public License as published by
# the Free Software Foundation; version 2 of the License.
#
# This program is distributed in the hope that it will be useful,
# but WITHOUT ANY WARRANTY; without even the implied warranty of
# MERCHANTABILITY or FITNESS FOR A PARTICULAR PURPOSE.  See the
# GNU General Public License for more details.
#
# You should have received a copy of the GNU General Public License
# along with this program; see the file COPYING. If not, write to the
# Free Software Foundation, Inc., 51 Franklin St, Fifth Floor, Boston
# MA  02110-1301  USA.


# NOTE: "vendor" is used in upgrade/downgrade check, so you can't
# change these, has to be exactly as is.

%global milestone       m13
%global mysql_version   @VERSION@

%global mysql_vendor Oracle and/or its affiliates
%global mysqldatadir /var/lib/mysql

# By default, a build will include the bundeled "yaSSL" library for SSL.
%{?with_ssl: %global ssl_option -DWITH_SSL=%{with_ssl}}

# Regression tests may take a long time, override the default to skip them
%{!?runselftest:%global runselftest 0}

%{!?with_systemd:                %global systemd 0}
%{?el7:                          %global systemd 1}
%{!?with_debuginfo:              %global nodebuginfo 1}
%{!?product_suffix:              %global product_suffix community}
%{!?feature_set:                 %global feature_set community}
%{!?compilation_comment_release: %global compilation_comment_release MySQL Community Server - (GPL)}
%{!?compilation_comment_debug:   %global compilation_comment_debug MySQL Community Server - Debug (GPL)}
%{!?src_base:                    %global src_base mysql}

# Version for compat libs
%endif

%if 0%{?rhel} == 6
%global compatver             5.1.72

# multiarch
%global multiarchs            ppc %{power64} %{ix86} x86_64 %{sparc}

# Hack to support el5 where __isa_bits not defined. Note: supports i386 and x86_64 only, sorry.
%if x%{?__isa_bits} == x
%ifarch %{ix86}
%global __isa_bits            32
%endif
%ifarch x86_64
%global __isa_bits            64
%endif
%endif

<<<<<<< HEAD
=======
%global src_dir               %{src_base}-%{version}
>>>>>>> 5c3cde37

# No debuginfo for now, ships /usr/sbin/mysqld-debug and libmysqlcliet-debug.a
%if 0%{?nodebuginfo}
%global _enable_debug_package 0
%global debug_package         %{nil}
%global __os_install_post     /usr/lib/rpm/brp-compress %{nil}
%endif

%if 0%{?commercial}
%global license_files_server  %{src_dir}/LICENSE.mysql
%global license_type          Commercial
%else
%global license_files_server  %{src_dir}/COPYING %{src_dir}/README
%global license_type          GPLv2
%endif

Name:           mysql-%{product_suffix}
Summary:        A very fast and reliable SQL database server
Group:          Applications/Databases
Version:        @MYSQL_NO_DASH_VERSION@
Release:        0.3%{?milestone:.%{milestone}}%{?dist}
License:        Copyright (c) 2000, @MYSQL_COPYRIGHT_YEAR@, %{mysql_vendor}. All rights reserved. Under %{?license_type} license as shown in the Description field.
Source0:        https://cdn.mysql.com/Downloads/MySQL-@MYSQL_BASE_VERSION@/%{src_dir}.tar.gz
URL:            http://www.mysql.com/
Packager:       MySQL Release Engineering <mysql-build@oss.oracle.com>
Vendor:         %{mysql_vendor}
Source1:        mysql-systemd-start
Source2:        mysqld.service
Source3:        mysql.conf
Source4:        my_config.h
Source5:        mysql_config.sh
<<<<<<< HEAD
Source6:        mysql-embedded-check.c
Source7:        https://cdn.mysql.com/Downloads/MySQL-5.1/mysql-%{compatver}.tar.gz
=======
%if 0%{?compatlib}
Source7:        %{compatsrc}
%endif
>>>>>>> 5c3cde37
Source90:       filter-provides.sh
Source91:       filter-requires.sh
Patch0:         mysql-5.6.16-mysql-install.patch
Patch1:         mysql-5.6-libmysqlclient-symbols.patch
BuildRequires:  cmake
BuildRequires:  perl
%{?el7:BuildRequires: perl(Time::HiRes)}
%{?el7:BuildRequires: perl(Env)}
BuildRequires:  time
BuildRequires:  libaio-devel
BuildRequires:  ncurses-devel
BuildRequires:  openssl-devel
BuildRequires:  zlib-devel
%if 0%{?systemd}
BuildRequires:  systemd
%endif
BuildRoot:      %(mktemp -ud %{_tmppath}/%{name}-%{version}-%{release}-XXXXXX)

%if 0%{?rhel} > 6
# For rpm => 4.9 only: https://fedoraproject.org/wiki/Packaging:AutoProvidesAndRequiresFiltering
%global __requires_exclude ^perl\\((hostnames|lib::mtr|lib::v1|mtr_|My::)
%global __provides_exclude_from ^(/usr/share/(mysql|mysql-test)/.*|%{_libdir}/mysql/plugin/.*\\.so)$
%else
# https://fedoraproject.org/wiki/EPEL:Packaging#Generic_Filtering_on_EPEL6
%global __perl_provides %{SOURCE90}
%global __perl_requires %{SOURCE91}
%endif

%description
The MySQL(TM) software delivers a very fast, multi-threaded, multi-user,
and robust SQL (Structured Query Language) database server. MySQL Server
is intended for mission-critical, heavy-load production systems as well
as for embedding into mass-deployed software. MySQL is a trademark of
%{mysql_vendor}

The MySQL software has Dual Licensing, which means you can use the MySQL
software free of charge under the GNU General Public License
(http://www.gnu.org/licenses/). You can also purchase commercial MySQL
licenses from %{mysql_vendor} if you do not wish to be bound by the terms of
the GPL. See the chapter "Licensing and Support" in the manual for
further info.

The MySQL web site (http://www.mysql.com/) provides the latest
news and information about the MySQL software. Also please see the
documentation and the manual for more information.

%package        server
Summary:        A very fast and reliable SQL database server
Group:          Applications/Databases
Requires:       coreutils
Requires:       grep
Requires:       procps
Requires:       shadow-utils
Requires:       net-tools
%if 0%{?commercial}
Obsoletes:      mysql-community-server < %{version}-%{release}
Requires:       mysql-enterprise-client%{?_isa} = %{version}-%{release}
Requires:       mysql-enterprise-common%{?_isa} = %{version}-%{release}
%else
Requires:       mysql-community-client%{?_isa} = %{version}-%{release}
Requires:       mysql-community-common%{?_isa} = %{version}-%{release}
%endif
Obsoletes:      mysql-server < %{version}-%{release}
Obsoletes:      mariadb-server
Provides:       mysql-server = %{version}-%{release}
Provides:       mysql-server%{?_isa} = %{version}-%{release}
%if 0%{?systemd}
Requires(post):   systemd
Requires(preun):  systemd
Requires(postun): systemd
%else
Requires(post):   /sbin/chkconfig
Requires(preun):  /sbin/chkconfig
Requires(preun):  /sbin/service
%endif

%description    server
The MySQL(TM) software delivers a very fast, multi-threaded, multi-user,
and robust SQL (Structured Query Language) database server. MySQL Server
is intended for mission-critical, heavy-load production systems as well
as for embedding into mass-deployed software. MySQL is a trademark of
%{mysql_vendor}

The MySQL software has Dual Licensing, which means you can use the MySQL
software free of charge under the GNU General Public License
(http://www.gnu.org/licenses/). You can also purchase commercial MySQL
licenses from %{mysql_vendor} if you do not wish to be bound by the terms of
the GPL. See the chapter "Licensing and Support" in the manual for
further info.

The MySQL web site (http://www.mysql.com/) provides the latest news and
information about the MySQL software.  Also please see the documentation
and the manual for more information.

This package includes the MySQL server binary as well as related utilities
to run and administer a MySQL server.

%package        client
Summary:        MySQL database client applications and tools
Group:          Applications/Databases
%if 0%{?commercial}
Obsoletes:      mysql-community-client < %{version}-%{release}
Requires:       mysql-enterprise-libs%{?_isa} = %{version}-%{release}
%else
Requires:       mysql-community-libs%{?_isa} = %{version}-%{release}
%endif
Obsoletes:      mysql < %{version}-%{release}
Obsoletes:      mariadb
Provides:       mysql = %{version}-%{release}
Provides:       mysql%{?_isa} = %{version}-%{release}

%description    client
This package contains the standard MySQL clients and administration
tools.

%package        common
Summary:        MySQL database common files for server and client libs
Group:          Applications/Databases
%if 0%{?commercial}
Obsoletes:      mysql-community-common < %{version}-%{release}
%endif
Provides:       mysql-common = %{version}-%{release}
Provides:       mysql-common%{?_isa} = %{version}-%{release}

%description    common
This packages contains common files needed by MySQL client library,
MySQL database server, and MySQL embedded server.


%package        test
Summary:        Test suite for the MySQL database server
Group:          Applications/Databases
%if 0%{?commercial}
Obsoletes:      mysql-community-test < %{version}-%{release}
Requires:       mysql-enterprise-server%{?_isa} = %{version}-%{release}
%else
Requires:       mysql-community-server%{?_isa} = %{version}-%{release}
%endif
Obsoletes:      mysql-test < %{version}-%{release}
Obsoletes:      mariadb-test
Provides:       mysql-test = %{version}-%{release}
Provides:       mysql-test%{?_isa} = %{version}-%{release}


%description    test
This package contains the MySQL regression test suite for MySQL
database server.


%package        devel
Summary:        Development header files and libraries for MySQL database client applications
Group:          Applications/Databases
%if 0%{?commercial}
Obsoletes:      mysql-community-devel < %{version}-%{release}
Requires:       mysql-enterprise-libs%{?_isa} = %{version}-%{release}
%else
Requires:       mysql-community-libs%{?_isa} = %{version}-%{release}
%endif
Obsoletes:      mysql-devel < %{version}-%{release}
Obsoletes:      mariadb-devel
Provides:       mysql-devel = %{version}-%{release}
Provides:       mysql-devel%{?_isa} = %{version}-%{release}

%description    devel
This package contains the development header files and libraries necessary
to develop MySQL client applications.

%package        libs
Summary:        Shared libraries for MySQL database client applications
Group:          Applications/Databases
%if 0%{?commercial}
Obsoletes:      mysql-community-libs < %{version}-%{release}
Requires:       mysql-enterprise-common%{?_isa} = %{version}-%{release}
%else
Requires:       mysql-community-common%{?_isa} = %{version}-%{release}
%endif
Obsoletes:      mysql-libs < %{version}-%{release}
Obsoletes:      mariadb-libs
Provides:       mysql-libs = %{version}-%{release}
Provides:       mysql-libs%{?_isa} = %{version}-%{release}

%description    libs
This package contains the shared libraries for MySQL client
applications.

%if 0%{?compatlib}
%package        libs-compat
Summary:        Shared compat libraries for MySQL %{compatver} database client applications
Group:          Applications/Databases
Obsoletes:      mysql-libs-compat < %{version}-%{release}
Provides:       mysql-libs-compat = %{version}-%{release}
Provides:       mysql-libs-compat%{?_isa} = %{version}-%{release}

%description    libs-compat
This package contains the shared compat libraries for MySQL %{compatver} client
applications.
%endif

%package        embedded
Summary:        MySQL embedded library
Group:          Applications/Databases
%if 0%{?commercial}
Obsoletes:      mysql-community-embedded < %{version}-%{release}
Requires:       mysql-enterprise-common%{?_isa} = %{version}-%{release}
%else
Requires:       mysql-community-common%{?_isa} = %{version}-%{release}
%endif
Obsoletes:      mysql-embedded < %{version}-%{release}
Provides:       mysql-embedded = %{version}-%{release}
Provides:       mysql-emdedded%{?_isa} = %{version}-%{release}

%description    embedded
This package contains the MySQL server as an embedded library.

The embedded MySQL server library makes it possible to run a full-featured
MySQL server inside the client application. The main benefits are increased
speed and more simple management for embedded applications.

The API is identical for the embedded MySQL version and the
client/server version.

For a description of MySQL see the base MySQL RPM or http://www.mysql.com/

%package        embedded-devel
Summary:        Development header files and libraries for MySQL as an embeddable library
Group:          Applications/Databases
%if 0%{?commercial}
Obsoletes:      mysql-community-embedded-devel < %{version}-%{release}
Requires:       mysql-enterprise-devel%{?_isa} = %{version}-%{release}
Requires:       mysql-enterprise-embedded%{?_isa} = %{version}-%{release}
%else
Requires:       mysql-community-devel%{?_isa} = %{version}-%{release}
Requires:       mysql-community-embedded%{?_isa} = %{version}-%{release}
%endif
Obsoletes:      mysql-embedded-devel < %{version}-%{release}
Provides:       mysql-embedded-devel = %{version}-%{release}
Provides:       mysql-embedded-devel%{?_isa} = %{version}-%{release}

%description    embedded-devel
This package contains files needed for developing applicatison using
the embedded version of the MySQL server.

%prep
%if 0%{?compatlib}
%setup -q -T -a 0 -a 7 -c -n %{src_dir}
%else
%setup -q -T -a 0 -c -n %{src_dir}
%endif # 0%{?compatlib}
pushd %{src_dir}
%patch0 -p1
%{?el7:%patch1 -p1}

%build
# Fail quickly and obviously if user tries to build as root
%if 0%{?runselftest}
if [ "x$(id -u)" = "x0" ] ; then
   echo "The MySQL regression tests may fail if run as root."
   echo "If you really need to build the RPM as root, use"
   echo "--define='runselftest 0' to skip the regression tests."
   exit 1
fi
%endif

%if 0%{?compatlib}
# Build compat libs
(
export CFLAGS="%{optflags} -D_GNU_SOURCE -D_FILE_OFFSET_BITS=64 -D_LARGEFILE_SOURCE -fno-strict-aliasing -fwrapv"
export CXXFLAGS="$CFLAGS -felide-constructors -fno-rtti -fno-exceptions"
pushd mysql-%{compatver}
%configure \
    --with-readline \
    --with-ssl=%{_prefix} \
    --without-debug \
    --enable-shared \
    --with-embedded-server \
    --localstatedir=/var/lib/mysql \
    --with-unix-socket-path=/var/lib/mysql/mysql.sock \
    --with-mysqld-user="mysql" \
    --with-extra-charsets=all \
    --with-big-tables \
    --with-pic \
    --with-plugin-innobase \
    --with-plugin-innodb_plugin \
    --with-plugin-partition \
<<<<<<< HEAD
    --enable-local-infile \
    --enable-largefile \
    --enable-thread-safe-client \
=======
%endif
%if 0%{?rhel} == 5
    --with-openssl \
    --with-bench \
     -with-innodb \
    --with-berkeley-db \
    --enable-community-features \
    --enable-profiling \
    --with-named-thread-libs="-lpthread" \
%endif
>>>>>>> 5c3cde37
    --disable-dependency-tracking
make %{?_smp_mflags}
popd
)
%endif # 0%{?compatlib}

export CFLAGS="%{optflags} %{?el7:-DTAOCRYPT_DISABLE_X86ASM}"
export CXXFLAGS="%{optflags} %{?el7:-DTAOCRYPT_DISABLE_X86ASM}"

# Build debug versions of mysqld and libmysqld.a
mkdir debug
(
  cd debug
  # Attempt to remove any optimisation flags from the debug build
  CFLAGS=$(echo "${CFLAGS}" | sed -e 's/-O2 / /' -e 's/-Wp,-D_FORTIFY_SOURCE=2/ /')
  CXXFLAGS=$(echo "${CFLAGS}" | sed -e 's/-O2 / /' -e 's/-Wp,-D_FORTIFY_SOURCE=2/ /') 
  cmake ../%{src_dir} \
           -DBUILD_CONFIG=mysql_release \
           -DINSTALL_LAYOUT=RPM \
           -DCMAKE_BUILD_TYPE=Debug \
           -DWITH_INNODB_MEMCACHED=1 \
           -DINSTALL_LIBDIR="%{_lib}/mysql" \
           -DINSTALL_PLUGINDIR="%{_lib}/mysql/plugin" \
           -DMYSQL_UNIX_ADDR="%{mysqldatadir}/mysql.sock" \
           -DFEATURE_SET="%{feature_set}" \
           -DWITH_EMBEDDED_SERVER=1 \
           -DWITH_EMBEDDED_SHARED_LIBRARY=1 \
           %{?ssl_option} \
           -DCOMPILATION_COMMENT="%{compilation_comment_debug}" \
           -DMYSQL_SERVER_SUFFIX="%{?server_suffix}"
  echo BEGIN_DEBUG_CONFIG ; egrep '^#define' include/config.h ; echo END_DEBUG_CONFIG
  make %{?_smp_mflags} VERBOSE=1
)

# Build full release
mkdir release
(
  cd release
  cmake ../%{src_dir} \
           -DBUILD_CONFIG=mysql_release \
           -DINSTALL_LAYOUT=RPM \
           -DCMAKE_BUILD_TYPE=RelWithDebInfo \
           -DWITH_INNODB_MEMCACHED=1 \
           -DINSTALL_LIBDIR="%{_lib}/mysql" \
           -DINSTALL_PLUGINDIR="%{_lib}/mysql/plugin" \
           -DMYSQL_UNIX_ADDR="%{mysqldatadir}/mysql.sock" \
           -DFEATURE_SET="%{feature_set}" \
           -DWITH_EMBEDDED_SERVER=1 \
           -DWITH_EMBEDDED_SHARED_LIBRARY=1 \
           %{?ssl_option} \
           -DCOMPILATION_COMMENT="%{compilation_comment_release}" \
           -DMYSQL_SERVER_SUFFIX="%{?server_suffix}"
  echo BEGIN_NORMAL_CONFIG ; egrep '^#define' include/config.h ; echo END_NORMAL_CONFIG
  make %{?_smp_mflags} VERBOSE=1
)

%install
%if 0%{?compatlib}
# Install compat libs
for dir in libmysql libmysql_r ; do
    pushd mysql-%{compatver}/$dir
    make DESTDIR=%{buildroot} install
    popd
done
rm -f %{buildroot}%{_libdir}/mysql/libmysqlclient{,_r}.{a,la,so}
%endif # 0%{?compatlib}

MBD=$RPM_BUILD_DIR/%{src_dir}

# Ensure that needed directories exists
install -d -m 0755 %{buildroot}%{_datadir}/mysql/SELinux/RHEL4
install -d -m 0755 %{buildroot}/var/lib/mysql
install -d -m 0755 %{buildroot}/var/run/mysqld

# Install all binaries
cd $MBD/release
make DESTDIR=%{buildroot} install

# Install logrotate and autostart
install -D -m 0644 $MBD/release/support-files/mysql-log-rotate %{buildroot}%{_sysconfdir}/logrotate.d/mysql
install -D -m 0644 $MBD/release/packaging/rpm-oel/my.cnf %{buildroot}%{_sysconfdir}/my.cnf
%if 0%{?systemd}
install -D -m 0755 %{SOURCE1} %{buildroot}%{_bindir}/mysql-systemd-start
install -D -m 0644 %{SOURCE2} %{buildroot}%{_unitdir}/mysqld.service
%else
install -D -m 0755 $MBD/release/packaging/rpm-oel/mysql.init %{buildroot}%{_sysconfdir}/init.d/mysqld
%endif
install -D -m 0644 %{SOURCE3} %{buildroot}%{_prefix}/lib/tmpfiles.d/mysql.conf

# Make library links
install -d -m 0755 %{buildroot}%{_sysconfdir}/ld.so.conf.d
echo "%{_libdir}/mysql" > %{buildroot}%{_sysconfdir}/ld.so.conf.d/mysql-%{_arch}.conf

# multiarch support
%ifarch %{multiarchs}
mv %{buildroot}/%{_includedir}/mysql/my_config.h \
   %{buildroot}/%{_includedir}/mysql/my_config_%{_arch}.h
install -p -m 0644 %{SOURCE4} %{buildroot}/%{_includedir}/mysql/my_config.h
mv %{buildroot}/%{_bindir}/mysql_config %{buildroot}/%{_bindir}/mysql_config-%{__isa_bits}
install -p -m 0755 %{SOURCE5} %{buildroot}/%{_bindir}/mysql_config
%endif

# Install SELinux files in datadir
install -m 0644 $MBD/%{src_dir}/support-files/RHEL4-SElinux/mysql.{fc,te} \
    %{buildroot}%{_datadir}/mysql/SELinux/RHEL4

# Remove files pages we explicitly do not want to package
rm -rf %{buildroot}%{_datadir}/mysql/solaris
rm -rf %{buildroot}%{_infodir}/mysql.info*
rm -rf %{buildroot}%{_datadir}/mysql/binary-configure
rm -rf %{buildroot}%{_datadir}/mysql/mysql.server
rm -rf %{buildroot}%{_datadir}/mysql/mysqld_multi.server
%if 0%{?systemd}
rm -rf %{buildroot}%{_sysconfdir}/init.d/mysqld
%endif
rm -rf %{buildroot}%{_bindir}/mysql_embedded
rm -rf %{buildroot}%{_bindir}/mysql_setpermission
rm -rf %{buildroot}%{_mandir}/man1/mysql_setpermission.1*

%check
%if 0%{?runselftest}
pushd release
make test VERBOSE=1
export MTR_BUILD_THREAD=auto
pushd mysql-test
./mtr \
    --mem --parallel=auto --force --retry=0 \
    --mysqld=--binlog-format=mixed \
    --suite-timeout=720 --testcase-timeout=30 \
    --clean-vardir
rm -r $(readlink var) var
%endif

%pre server
/usr/sbin/groupadd -g 27 -o -r mysql >/dev/null 2>&1 || :
/usr/sbin/useradd -M -N -g mysql -o -r -d /var/lib/mysql -s /bin/bash \
    -c "MySQL Server" -u 27 mysql >/dev/null 2>&1 || :

%post server
datadir=$(/usr/bin/my_print_defaults server mysqld | grep '^--datadir=' | sed -n 's/--datadir=//p')
/bin/chmod 0755 "$datadir"
/bin/touch /var/log/mysqld.log
%if 0%{?systemd}
%systemd_post mysqld.service
/sbin/service mysqld enable >/dev/null 2>&1 || :
%else
/sbin/chkconfig --add mysqld
%endif

%preun server
%if 0%{?systemd}
%systemd_preun mysqld.service
%else
if [ "$1" = 0 ]; then
    /sbin/service mysqld stop >/dev/null 2>&1 || :
    /sbin/chkconfig --del mysqld
fi
%endif

%postun server
%if 0%{?systemd}
%systemd_postun_with_restart mysqld.service
%else
if [ $1 -ge 1 ]; then
    /sbin/service mysqld condrestart >/dev/null 2>&1 || :
fi
%endif

%post libs -p /sbin/ldconfig

%postun libs -p /sbin/ldconfig

%if 0%{?compatlib}
%post libs-compat -p /sbin/ldconfig

%postun libs-compat -p /sbin/ldconfig
%endif

%post embedded -p /sbin/ldconfig

%postun embedded -p /sbin/ldconfig

%files server
%defattr(-, root, root, -)
%doc %{?license_files_server} %{src_dir}/Docs/ChangeLog
%doc %{src_dir}/Docs/INFO_SRC*
%doc release/Docs/INFO_BIN*
%doc release/support-files/my-default.cnf
%attr(644, root, root) %{_mandir}/man1/innochecksum.1*
%attr(644, root, root) %{_mandir}/man1/my_print_defaults.1*
%attr(644, root, root) %{_mandir}/man1/myisam_ftdump.1*
%attr(644, root, root) %{_mandir}/man1/myisamchk.1*
%attr(644, root, root) %{_mandir}/man1/myisamlog.1*
%attr(644, root, root) %{_mandir}/man1/myisampack.1*
%attr(644, root, root) %{_mandir}/man1/mysql_convert_table_format.1*
%attr(644, root, root) %{_mandir}/man1/mysql_fix_extensions.1*
%attr(644, root, root) %{_mandir}/man8/mysqld.8*
%attr(644, root, root) %{_mandir}/man1/mysqld_multi.1*
%attr(644, root, root) %{_mandir}/man1/mysqld_safe.1*
%attr(644, root, root) %{_mandir}/man1/mysqldumpslow.1*
%attr(644, root, root) %{_mandir}/man1/mysql_install_db.1*
%attr(644, root, root) %{_mandir}/man1/mysql_plugin.1*
%attr(644, root, root) %{_mandir}/man1/mysql_secure_installation.1*
%attr(644, root, root) %{_mandir}/man1/mysql_upgrade.1*
%attr(644, root, root) %{_mandir}/man1/mysqlhotcopy.1*
%attr(644, root, root) %{_mandir}/man1/mysqlman.1*
%attr(644, root, root) %{_mandir}/man1/mysql.server.1*
%attr(644, root, root) %{_mandir}/man1/mysqltest.1*
%attr(644, root, root) %{_mandir}/man1/mysql_tzinfo_to_sql.1*
%attr(644, root, root) %{_mandir}/man1/mysql_zap.1*
%attr(644, root, root) %{_mandir}/man1/mysqlbug.1*
%attr(644, root, root) %{_mandir}/man1/perror.1*
%attr(644, root, root) %{_mandir}/man1/replace.1*
%attr(644, root, root) %{_mandir}/man1/resolve_stack_dump.1*
%attr(644, root, root) %{_mandir}/man1/resolveip.1*

%config(noreplace) %{_sysconfdir}/my.cnf

%attr(755, root, root) %{_bindir}/innochecksum
%attr(755, root, root) %{_bindir}/my_print_defaults
%attr(755, root, root) %{_bindir}/myisam_ftdump
%attr(755, root, root) %{_bindir}/myisamchk
%attr(755, root, root) %{_bindir}/myisamlog
%attr(755, root, root) %{_bindir}/myisampack
%attr(755, root, root) %{_bindir}/mysql_convert_table_format
%attr(755, root, root) %{_bindir}/mysql_fix_extensions
%attr(755, root, root) %{_bindir}/mysql_install_db
%attr(755, root, root) %{_bindir}/mysql_plugin
%attr(755, root, root) %{_bindir}/mysql_secure_installation
%attr(755, root, root) %{_bindir}/mysql_tzinfo_to_sql
%attr(755, root, root) %{_bindir}/mysql_upgrade
%attr(755, root, root) %{_bindir}/mysql_zap
%attr(755, root, root) %{_bindir}/mysqlbug
%attr(755, root, root) %{_bindir}/mysqld_multi
%attr(755, root, root) %{_bindir}/mysqld_safe
%attr(755, root, root) %{_bindir}/mysqldumpslow
%attr(755, root, root) %{_bindir}/mysqlhotcopy
%attr(755, root, root) %{_bindir}/mysqltest
%attr(755, root, root) %{_bindir}/perror
%attr(755, root, root) %{_bindir}/replace
%attr(755, root, root) %{_bindir}/resolve_stack_dump
%attr(755, root, root) %{_bindir}/resolveip
%if 0%{?systemd}
%attr(755, root, root) %{_bindir}/mysql-systemd-start
%endif
%attr(755, root, root) %{_sbindir}/mysqld
%attr(755, root, root) %{_sbindir}/mysqld-debug

%dir %{_libdir}/mysql/plugin
%attr(755, root, root) %{_libdir}/mysql/plugin/adt_null.so
%attr(755, root, root) %{_libdir}/mysql/plugin/auth_socket.so
%attr(755, root, root) %{_libdir}/mysql/plugin/innodb_engine.so
%attr(755, root, root) %{_libdir}/mysql/plugin/libmemcached.so
%attr(755, root, root) %{_libdir}/mysql/plugin/mypluglib.so
%attr(755, root, root) %{_libdir}/mysql/plugin/semisync_master.so
%attr(755, root, root) %{_libdir}/mysql/plugin/semisync_slave.so
%attr(755, root, root) %{_libdir}/mysql/plugin/validate_password.so
%dir %{_libdir}/mysql/plugin/debug
%attr(755, root, root) %{_libdir}/mysql/plugin/debug/adt_null.so
%attr(755, root, root) %{_libdir}/mysql/plugin/debug/auth_socket.so
%attr(755, root, root) %{_libdir}/mysql/plugin/debug/innodb_engine.so
%attr(755, root, root) %{_libdir}/mysql/plugin/debug/libmemcached.so
%attr(755, root, root) %{_libdir}/mysql/plugin/debug/mypluglib.so
%attr(755, root, root) %{_libdir}/mysql/plugin/debug/semisync_master.so
%attr(755, root, root) %{_libdir}/mysql/plugin/debug/semisync_slave.so
%attr(755, root, root) %{_libdir}/mysql/plugin/debug/validate_password.so

%attr(755, root, root) %{_libdir}/mysql/plugin/auth.so
%attr(755, root, root) %{_libdir}/mysql/plugin/auth_test_plugin.so
%attr(644, root, root) %{_libdir}/mysql/plugin/daemon_example.ini
%attr(755, root, root) %{_libdir}/mysql/plugin/libdaemon_example.so
%attr(755, root, root) %{_libdir}/mysql/plugin/qa_auth_client.so
%attr(755, root, root) %{_libdir}/mysql/plugin/qa_auth_interface.so
%attr(755, root, root) %{_libdir}/mysql/plugin/qa_auth_server.so
%attr(755, root, root) %{_libdir}/mysql/plugin/debug/auth.so
%attr(755, root, root) %{_libdir}/mysql/plugin/debug/auth_test_plugin.so
%attr(755, root, root) %{_libdir}/mysql/plugin/debug/libdaemon_example.so
%attr(755, root, root) %{_libdir}/mysql/plugin/debug/qa_auth_client.so
%attr(755, root, root) %{_libdir}/mysql/plugin/debug/qa_auth_interface.so
%attr(755, root, root) %{_libdir}/mysql/plugin/debug/qa_auth_server.so

%attr(644, root, root) %{_datadir}/mysql/fill_help_tables.sql
%attr(644, root, root) %{_datadir}/mysql/mysql_system_tables.sql
%attr(644, root, root) %{_datadir}/mysql/mysql_system_tables_data.sql
%attr(644, root, root) %{_datadir}/mysql/mysql_test_data_timezone.sql
%attr(644, root, root) %{_datadir}/mysql/my-*.cnf
%attr(644, root, root) %{_datadir}/mysql/mysql-log-rotate
%attr(644, root, root) %{_datadir}/mysql/mysql_security_commands.sql
%attr(644, root, root) %{_datadir}/mysql/SELinux/RHEL4/mysql.fc
%attr(644, root, root) %{_datadir}/mysql/SELinux/RHEL4/mysql.te
%attr(644, root, root) %{_datadir}/mysql/dictionary.txt
%attr(644, root, root) %{_datadir}/mysql/innodb_memcached_config.sql
%attr(644, root, root) %{_datadir}/mysql/magic
%attr(644, root, root) %{_prefix}/lib/tmpfiles.d/mysql.conf
%if 0%{?systemd}
%attr(644, root, root) %{_unitdir}/mysqld.service
%else
%attr(755, root, root) %{_sysconfdir}/init.d/mysqld
%endif
%attr(644, root, root) %config(noreplace,missingok) %{_sysconfdir}/logrotate.d/mysql
%dir %attr(755, mysql, mysql) /var/lib/mysql
%dir %attr(755, mysql, mysql) /var/run/mysqld

%files common
%defattr(-, root, root, -)
%{_datadir}/mysql/charsets/
%{_datadir}/mysql/errmsg-utf8.txt
%{_datadir}/mysql/bulgarian/
%{_datadir}/mysql/czech/
%{_datadir}/mysql/danish/
%{_datadir}/mysql/dutch/
%{_datadir}/mysql/english/
%{_datadir}/mysql/estonian/
%{_datadir}/mysql/french/
%{_datadir}/mysql/german/
%{_datadir}/mysql/greek/
%{_datadir}/mysql/hungarian/
%{_datadir}/mysql/italian/
%{_datadir}/mysql/japanese/
%{_datadir}/mysql/korean/
%{_datadir}/mysql/norwegian-ny/
%{_datadir}/mysql/norwegian/
%{_datadir}/mysql/polish/
%{_datadir}/mysql/portuguese/
%{_datadir}/mysql/romanian/
%{_datadir}/mysql/russian/
%{_datadir}/mysql/serbian/
%{_datadir}/mysql/slovak/
%{_datadir}/mysql/spanish/
%{_datadir}/mysql/swedish/
%{_datadir}/mysql/ukrainian/

%files client
%defattr(-, root, root, -)
%attr(755, root, root) %{_bindir}/msql2mysql
%attr(755, root, root) %{_bindir}/mysql
%attr(755, root, root) %{_bindir}/mysql_find_rows
%attr(755, root, root) %{_bindir}/mysql_waitpid
%attr(755, root, root) %{_bindir}/mysqlaccess
# XXX: This should be moved to %{_sysconfdir}
%attr(644, root, root) %{_bindir}/mysqlaccess.conf
%attr(755, root, root) %{_bindir}/mysqladmin
%attr(755, root, root) %{_bindir}/mysqlbinlog
%attr(755, root, root) %{_bindir}/mysqlcheck
%attr(755, root, root) %{_bindir}/mysqldump
%attr(755, root, root) %{_bindir}/mysqlimport
%attr(755, root, root) %{_bindir}/mysqlshow
%attr(755, root, root) %{_bindir}/mysqlslap
%attr(755, root, root) %{_bindir}/mysql_config
%attr(755, root, root) %{_bindir}/mysql_config-%{__isa_bits}
%attr(755, root, root) %{_bindir}/mysql_config_editor

%attr(644, root, root) %{_mandir}/man1/msql2mysql.1*
%attr(644, root, root) %{_mandir}/man1/mysql.1*
%attr(644, root, root) %{_mandir}/man1/mysql_find_rows.1*
%attr(644, root, root) %{_mandir}/man1/mysql_waitpid.1*
%attr(644, root, root) %{_mandir}/man1/mysqlaccess.1*
%attr(644, root, root) %{_mandir}/man1/mysqladmin.1*
%attr(644, root, root) %{_mandir}/man1/mysqlbinlog.1*
%attr(644, root, root) %{_mandir}/man1/mysqlcheck.1*
%attr(644, root, root) %{_mandir}/man1/mysqldump.1*
%attr(644, root, root) %{_mandir}/man1/mysqlimport.1*
%attr(644, root, root) %{_mandir}/man1/mysqlshow.1*
%attr(644, root, root) %{_mandir}/man1/mysqlslap.1*
%attr(644, root, root) %{_mandir}/man1/mysql_config_editor.1*

%files devel
%defattr(-, root, root, -)
%attr(644, root, root) %{_mandir}/man1/comp_err.1*
%attr(644, root, root) %{_mandir}/man1/mysql_config.1*
%attr(755, root, root) %{_bindir}/mysql_config
%attr(755, root, root) %{_bindir}/mysql_config-%{__isa_bits}
%{_includedir}/mysql
%{_datadir}/aclocal/mysql.m4
%{_libdir}/mysql/libmysqlclient.a
%{_libdir}/mysql/libmysqlclient_r.a
%{_libdir}/mysql/libmysqlservices.a
%{_libdir}/mysql/libmysqlclient_r.so
%{_libdir}/mysql/libmysqlclient.so

%files libs
%defattr(-, root, root, -)
%dir %attr(755, root, root) %{_libdir}/mysql
%attr(644, root, root) %{_sysconfdir}/ld.so.conf.d/mysql-%{_arch}.conf
%{_libdir}/mysql/libmysqlclient.so.18*
%{_libdir}/mysql/libmysqlclient_r.so.18*

%if 0%{?compatlib}
%files libs-compat
%defattr(-, root, root, -)
%dir %attr(755, root, root) %{_libdir}/mysql
%attr(644, root, root) %{_sysconfdir}/ld.so.conf.d/mysql-%{_arch}.conf
<<<<<<< HEAD
%{_libdir}/mysql/libmysqlclient.so.16
%{_libdir}/mysql/libmysqlclient.so.16.0.0
%{_libdir}/mysql/libmysqlclient_r.so.16
%{_libdir}/mysql/libmysqlclient_r.so.16.0.0
=======
%{_libdir}/mysql/libmysqlclient.so.%{compatlib}
%{_libdir}/mysql/libmysqlclient.so.%{compatlib}.0.0
%{_libdir}/mysql/libmysqlclient_r.so.%{compatlib}
%{_libdir}/mysql/libmysqlclient_r.so.%{compatlib}.0.0
%endif
>>>>>>> 5c3cde37

%files test
%defattr(-, root, root, -)
%attr(-, root, root) %{_datadir}/mysql-test
%attr(755, root, root) %{_bindir}/mysql_client_test
%attr(755, root, root) %{_bindir}/mysql_client_test_embedded
%attr(755, root, root) %{_bindir}/mysqltest_embedded
%attr(644, root, root) %{_mandir}/man1/mysql_client_test.1*
%attr(644, root, root) %{_mandir}/man1/mysql-stress-test.pl.1*
%attr(644, root, root) %{_mandir}/man1/mysql-test-run.pl.1*
%attr(644, root, root) %{_mandir}/man1/mysql_client_test_embedded.1*
%attr(644, root, root) %{_mandir}/man1/mysqltest_embedded.1*

%files embedded
%defattr(-, root, root, -)
%dir %attr(755, root, root) %{_libdir}/mysql
%attr(644, root, root) %{_sysconfdir}/ld.so.conf.d/mysql-%{_arch}.conf
%attr(755, root, root) %{_libdir}/mysql/libmysqld.so.*

%files embedded-devel
%defattr(-, root, root, -)
%attr(644, root, root) %{_libdir}/mysql/libmysqld.a
%attr(644, root, root) %{_libdir}/mysql/libmysqld-debug.a
%attr(755, root, root) %{_libdir}/mysql/libmysqld.so

%changelog
<<<<<<< HEAD
* Mon Nov 18 2013 Balasubramanian Kandasamy <balasubramanian.kandasamy@oracle.com> - 5.7.3-0.3.m13
- Fixed isa_bits error 
=======
* Fri Feb 07 2014 Balasubramanian Kandasamy <balasubramanian.kandasamy@oracle.com> - 5.6.17-1
- 5.6.17
- Add support for el7 (with systemd enabled)
- Enable shared libmysqld by cmake option

* Thu Jan 09 2014 Balasubramanian Kandasamy <balasubramanian.kandasamy@oracle.com> - 5.6.16-1
- Updated to 5.6.16

* Mon Nov 18 2013 Balasubramanian Kandasamy <balasubramanian.kandasamy@oracle.com> - 5.6.15-3
- Fixed isa_bits error
>>>>>>> 5c3cde37

* Fri Oct 25 2013 Balasubramanian Kandasamy <balasubramanian.kandasamy@oracle.com> - 5.7.3-0.1.m13
- Initial 5.7 port

* Fri Oct 25 2013 Balasubramanian Kandasamy <balasubramanian.kandasamy@oracle.com> - 5.6.15-1
- Fixed uln advanced rpm libyassl.a error
- Updated to 5.6.15

* Wed Oct 16 2013 Balasubramanian Kandasamy <balasubramanian.kandasamy@oracle.com> - 5.6.14-3
- Fixed mysql_install_db usage 
- Improved handling of plugin directory 

* Fri Sep 27 2013 Balasubramanian Kandasamy <balasubramanian.kandasamy@oracle.com> - 5.6.14-2
- Refresh mysql-install patch and service renaming

* Mon Sep 16 2013 Balasubramanian Kandasamy <balasubramanian.kandasamy@oracle.com> - 5.6.14-1
- Updated to 5.6.14

* Wed Sep 04 2013 Balasubramanian Kandasamy <balasubramanian.kandasamy@oracle.com> - 5.6.13-5
- Support upgrade from 5.5 ULN packages to 5.6 

* Tue Aug 27 2013 Balasubramanian Kandasamy <balasubramanian.kandasamy@oracle.com> - 5.6.13-4
- Enhanced perl filtering 
- Added openssl-devel to buildreq 

* Wed Aug 21 2013 Balasubramanian Kandasamy <balasubramanian.kandasamy@oracle.com> - 5.6.13-3
- Removed mysql_embedded binary to resolve multilib conflict issue

* Fri Aug 16 2013 Balasubramanian Kandasamy <balasubramanian.kandasamy@oracle.com> - 5.6.13-2 
- Fixed Provides and Obsoletes issues in server, test packages 

* Wed Aug 14 2013 Balasubramanian Kandasamy <balasubramanian.kandasamy@oracle.com> - 5.6.13-1
- Updated to 5.6.13

* Mon Aug 05 2013 Balasubramanian Kandasamy <balasubramanian.kandasamy@oracle.com> - 5.6.12-9
- Added files list to embedded packages 

* Thu Aug 01 2013 Balasubramanian Kandasamy <balasubramanian.kandasamy@oracle.com> - 5.6.12-8
- Updated libmysqld.a with libmysqld.so in embedded package

* Mon Jul 29 2013 Balasubramanian Kandasamy <balasubramanian.kandasamy@oracle.com> - 5.6.12-7
- Updated test package dependency from client to server

* Wed Jul 24 2013 Balasubramanian Kandasamy <balasubramanian.kandasamy@oracle.com> - 5.6.12-6
- Added libs-compat dependency under libs package to resolve server
  installation conflicts issue.
 
* Wed Jul 17 2013 Balasubramanian Kandasamy <balasubramanian.kandasamy@oracle.com> - 5.6.12-5
- Removed libmysqlclient.so.16 from libs package
 
* Fri Jul 05 2013 Balasubramanian Kandasamy <balasubramanian.kandasamy@oracle.com> - 5.6.12-4
- Adjusted to work on OEL6

* Wed Jun 26 2013 Balasubramanian Kandasamy <balasubramanian.kandasamy@oracle.com> - 5.6.12-3
- Move libs to mysql/
- Basic multi arch support
- Fix changelog dates

* Thu Jun 20 2013 Balasubramanian Kandasamy <balasubramanian.kandasamy@oracle.com> - 5.6.12-2
- Major cleanup

* Tue Jun 04 2013 Balasubramanian Kandasamy <balasubramanian.kandasamy@oracle.com> - 5.6.12-1
- Updated to 5.6.12

* Mon Nov 05 2012 Joerg Bruehe <joerg.bruehe@oracle.com>

- Allow to override the default to use the bundled yaSSL by an option like
      --define="with_ssl /path/to/ssl"

* Wed Oct 10 2012 Bjorn Munch <bjorn.munch@oracle.com>

- Replace old my-*.cnf config file examples with template my-default.cnf

* Fri Oct 05 2012 Joerg Bruehe <joerg.bruehe@oracle.com>

- Let the installation use the new option "--random-passwords" of "mysql_install_db".
  (Bug# 12794345 Ensure root password)
- Fix an inconsistency: "new install" vs "upgrade" are told from the (non)existence
  of "$mysql_datadir/mysql" (holding table "mysql.user" and other system stuff).

* Tue Jul 24 2012 Joerg Bruehe <joerg.bruehe@oracle.com>

- Add a macro "runselftest":
  if set to 1 (default), the test suite will be run during the RPM build;
  this can be oveeridden via the command line by adding
      --define "runselftest 0"
  Failures of the test suite will NOT make the RPM build fail!

* Mon Jul 16 2012 Joerg Bruehe <joerg.bruehe@oracle.com>

- Add the man page for the "mysql_config_editor".

* Mon Jun 11 2012 Joerg Bruehe <joerg.bruehe@oracle.com>

- Make sure newly added "SPECIFIC-ULN/" directory does not disturb packaging.

* Wed Feb 29 2012 Brajmohan Saxena <brajmohan.saxena@oracle.com>

- Removal all traces of the readline library from mysql (BUG 13738013)

* Wed Sep 28 2011 Joerg Bruehe <joerg.bruehe@oracle.com>

- Fix duplicate mentioning of "mysql_plugin" and its manual page,
  it is better to keep alphabetic order in the files list (merging!).

* Wed Sep 14 2011 Joerg Bruehe <joerg.bruehe@oracle.com>

- Let the RPM capabilities ("obsoletes" etc) ensure that an upgrade may replace
  the RPMs of any configuration (of the current or the preceding release series)
  by the new ones. This is done by not using the implicitly generated capabilities
  (which include the configuration name) and relying on more generic ones which
  just list the function ("server", "client", ...).
  The implicit generation cannot be prevented, so all these capabilities must be
  explicitly listed in "Obsoletes:"

* Tue Sep 13 2011 Jonathan Perkin <jonathan.perkin@oracle.com>

- Add support for Oracle Linux 6 and Red Hat Enterprise Linux 6.  Due to
  changes in RPM behaviour ($RPM_BUILD_ROOT is removed prior to install)
  this necessitated a move of the libmygcc.a installation to the install
  phase, which is probably where it belonged in the first place.

* Tue Sep 13 2011 Joerg Bruehe <joerg.bruehe@oracle.com>

- "make_win_bin_dist" and its manual are dropped, cmake does it different.

* Thu Sep 08 2011 Daniel Fischer <daniel.fischer@oracle.com>

- Add mysql_plugin man page.

* Tue Aug 30 2011 Tor Didriksen <tor.didriksen@oracle.com>

- Set CXX=g++ by default to add a dependency on libgcc/libstdc++.
  Also, remove the use of the -fno-exceptions and -fno-rtti flags.
  TODO: update distro_buildreq/distro_requires

* Tue Aug 30 2011 Joerg Bruehe <joerg.bruehe@oracle.com>

- Add the manual page for "mysql_plugin" to the server package.

* Fri Aug 19 2011 Joerg Bruehe <joerg.bruehe@oracle.com>

- Null-upmerge the fix of bug#37165: This spec file is not affected.
- Replace "/var/lib/mysql" by the spec file variable "%%{mysqldatadir}".

* Fri Aug 12 2011 Daniel Fischer <daniel.fischer@oracle.com>

- Source plugin library files list from cmake-generated file.

* Mon Jul 25 2011 Chuck Bell <chuck.bell@oracle.com>

- Added the mysql_plugin client - enables or disables plugins.

* Thu Jul 21 2011 Sunanda Menon <sunanda.menon@oracle.com>

- Fix bug#12561297: Added the MySQL embedded binary

* Thu Jul 07 2011 Joerg Bruehe <joerg.bruehe@oracle.com>

- Fix bug#45415: "rpm upgrade recreates test database"
  Let the creation of the "test" database happen only during a new installation,
  not in an RPM upgrade.
  This affects both the "mkdir" and the call of "mysql_install_db".

* Wed Feb 09 2011 Joerg Bruehe <joerg.bruehe@oracle.com>

- Fix bug#56581: If an installation deviates from the default file locations
  ("datadir" and "pid-file"), the mechanism to detect a running server (on upgrade)
  should still work, and use these locations.
  The problem was that the fix for bug#27072 did not check for local settings.

* Mon Jan 31 2011 Joerg Bruehe <joerg.bruehe@oracle.com>

- Install the new "manifest" files: "INFO_SRC" and "INFO_BIN".

* Tue Nov 23 2010 Jonathan Perkin <jonathan.perkin@oracle.com>

- EXCEPTIONS-CLIENT has been deleted, remove it from here too
- Support MYSQL_BUILD_MAKE_JFLAG environment variable for passing
  a '-j' argument to make.

* Mon Nov 1 2010 Georgi Kodinov <georgi.godinov@oracle.com>

- Added test authentication (WL#1054) plugin binaries

* Wed Oct 6 2010 Georgi Kodinov <georgi.godinov@oracle.com>

- Added example external authentication (WL#1054) plugin binaries

* Wed Aug 11 2010 Joerg Bruehe <joerg.bruehe@oracle.com>

- With a recent spec file cleanup, names have changed: A "-community" part was dropped.
  Reflect that in the "Obsoletes" specifications.
- Add a "triggerpostun" to handle the uninstall of the "-community" server RPM.
- This fixes bug#55015 "MySQL server is not restarted properly after RPM upgrade".

* Tue Jun 15 2010 Joerg Bruehe <joerg.bruehe@sun.com>

- Change the behaviour on installation and upgrade:
  On installation, do not autostart the server.
  *Iff* the server was stopped before the upgrade is started, this is taken as a
  sign the administrator is handling that manually, and so the new server will
  not be started automatically at the end of the upgrade.
  The start/stop scripts will still be installed, so the server will be started
  on the next machine boot.
  This is the 5.5 version of fixing bug#27072 (RPM autostarting the server).

* Tue Jun 1 2010 Jonathan Perkin <jonathan.perkin@oracle.com>

- Implement SELinux checks from distribution-specific spec file.

* Wed May 12 2010 Jonathan Perkin <jonathan.perkin@oracle.com>

- Large number of changes to build using CMake
- Introduce distribution-specific RPMs
- Drop debuginfo, build all binaries with debug/symbols
- Remove __os_install_post, use native macro
- Remove _unpackaged_files_terminate_build, make it an error to have
  unpackaged files
- Remove cluster RPMs

* Wed Mar 24 2010 Joerg Bruehe <joerg.bruehe@sun.com>

- Add "--with-perfschema" to the configure options.

* Mon Mar 22 2010 Joerg Bruehe <joerg.bruehe@sun.com>

- User "usr/lib*" to allow for both "usr/lib" and "usr/lib64",
  mask "rmdir" return code 1.
- Remove "ha_example.*" files from the list, they aren't built.

* Wed Mar 17 2010 Joerg Bruehe <joerg.bruehe@sun.com>

- Fix a wrong path name in handling the debug plugins.

* Wed Mar 10 2010 Joerg Bruehe <joerg.bruehe@sun.com>

- Take the result of the debug plugin build and put it into the optimized tree,
  so that it becomes part of the final installation;
  include the files in the packlist. Part of the fixes for bug#49022.

* Mon Mar 01 2010 Joerg Bruehe <joerg.bruehe@sun.com>

- Set "Oracle and/or its affiliates" as the vendor and copyright owner,
  accept upgrading from packages showing MySQL or Sun as vendor.

* Fri Feb 12 2010 Joerg Bruehe <joerg.bruehe@sun.com>

- Formatting changes:
  Have a consistent structure of separator lines and of indentation
  (8 leading blanks => tab).
- Introduce the variable "src_dir".
- Give the environment variables "MYSQL_BUILD_CC(CXX)" precedence
  over "CC" ("CXX").
- Drop the old "with_static" argument analysis, this is not supported
  in 5.1 since ages.
- Introduce variables to control the handlers individually, as well
  as other options.
- Use the new "--with-plugin" notation for the table handlers.
- Drop handling "/etc/rc.d/init.d/mysql", the switch to "/etc/init.d/mysql"
  was done back in 2002 already.
- Make "--with-zlib-dir=bundled" the default, add an option to disable it.
- Add missing manual pages to the file list.
- Improve the runtime check for "libgcc.a", protect it against being tried
  with the Intel compiler "icc".

* Mon Jan 11 2010 Joerg Bruehe <joerg.bruehe@sun.com>

- Change RPM file naming:
  - Suffix like "-m2", "-rc" becomes part of version as "_m2", "_rc".
  - Release counts from 1, not 0.

* Wed Dec 23 2009 Joerg Bruehe <joerg.bruehe@sun.com>

- The "semisync" plugin file name has lost its introductory "lib",
  adapt the file lists for the subpackages.
  This is a part missing from the fix for bug#48351.
- Remove the "fix_privilege_tables" manual, it does not exist in 5.5
  (and likely, the whole script will go, too).

* Mon Nov 16 2009 Joerg Bruehe <joerg.bruehe@sun.com>

- Fix some problems with the directives around "tcmalloc" (experimental),
  remove erroneous traces of the InnoDB plugin (that is 5.1 only).

* Tue Oct 06 2009 Magnus Blaudd <mvensson@mysql.com>

- Removed mysql_fix_privilege_tables

* Fri Oct 02 2009 Alexander Nozdrin <alexander.nozdrin@sun.com>

- "mysqlmanager" got removed from version 5.4, all references deleted.

* Fri Aug 28 2009 Joerg Bruehe <joerg.bruehe@sun.com>

- Merge up from 5.1 to 5.4: Remove handling for the InnoDB plugin.

* Thu Aug 27 2009 Joerg Bruehe <joerg.bruehe@sun.com>

- This version does not contain the "Instance manager", "mysqlmanager":
  Remove it from the spec file so that packaging succeeds.

* Mon Aug 24 2009 Jonathan Perkin <jperkin@sun.com>

- Add conditionals for bundled zlib and innodb plugin

* Fri Aug 21 2009 Jonathan Perkin <jperkin@sun.com>

- Install plugin libraries in appropriate packages.
- Disable libdaemon_example and ftexample plugins.

* Thu Aug 20 2009 Jonathan Perkin <jperkin@sun.com>

- Update variable used for mysql-test suite location to match source.

* Fri Nov 07 2008 Joerg Bruehe <joerg@mysql.com>

- Correct yesterday's fix, so that it also works for the last flag,
  and fix a wrong quoting: un-quoted quote marks must not be escaped.

* Thu Nov 06 2008 Kent Boortz <kent.boortz@sun.com>

- Removed "mysql_upgrade_shell"
- Removed some copy/paste between debug and normal build

* Thu Nov 06 2008 Joerg Bruehe <joerg@mysql.com>

- Modify CFLAGS and CXXFLAGS such that a debug build is not optimized.
  This should cover both gcc and icc flags.  Fixes bug#40546.

* Fri Aug 29 2008 Kent Boortz <kent@mysql.com>

- Removed the "Federated" storage engine option, and enabled in all

* Tue Aug 26 2008 Joerg Bruehe <joerg@mysql.com>

- Get rid of the "warning: Installed (but unpackaged) file(s) found:"
  Some generated files aren't needed in RPMs:
  - the "sql-bench/" subdirectory
  Some files were missing:
  - /usr/share/aclocal/mysql.m4  ("devel" subpackage)
  - Manual "mysqlbug" ("server" subpackage)
  - Program "innochecksum" and its manual ("server" subpackage)
  - Manual "mysql_find_rows" ("client" subpackage)
  - Script "mysql_upgrade_shell" ("client" subpackage)
  - Program "ndb_cpcd" and its manual ("ndb-extra" subpackage)
  - Manuals "ndb_mgm" + "ndb_restore" ("ndb-tools" subpackage)

* Mon Mar 31 2008 Kent Boortz <kent@mysql.com>

- Made the "Federated" storage engine an option
- Made the "Cluster" storage engine and sub packages an option

* Wed Mar 19 2008 Joerg Bruehe <joerg@mysql.com>

- Add the man pages for "ndbd" and "ndb_mgmd".

* Mon Feb 18 2008 Timothy Smith <tim@mysql.com>

- Require a manual upgrade if the alread-installed mysql-server is
  from another vendor, or is of a different major version.

* Wed May 02 2007 Joerg Bruehe <joerg@mysql.com>

- "ndb_size.tmpl" is not needed any more,
  "man1/mysql_install_db.1" lacked the trailing '*'.

* Sat Apr 07 2007 Kent Boortz <kent@mysql.com>

- Removed man page for "mysql_create_system_tables"

* Wed Mar 21 2007 Daniel Fischer <df@mysql.com>

- Add debug server.

* Mon Mar 19 2007 Daniel Fischer <df@mysql.com>

- Remove Max RPMs; the server RPMs contain a mysqld compiled with all
  features that previously only were built into Max.

* Fri Mar 02 2007 Joerg Bruehe <joerg@mysql.com>

- Add several man pages for NDB which are now created.

* Fri Jan 05 2007 Kent Boortz <kent@mysql.com>

- Put back "libmygcc.a", found no real reason it was removed.

- Add CFLAGS to gcc call with --print-libgcc-file, to make sure the
  correct "libgcc.a" path is returned for the 32/64 bit architecture.

* Mon Dec 18 2006 Joerg Bruehe <joerg@mysql.com>

- Fix the move of "mysqlmanager" to section 8: Directory name was wrong.

* Thu Dec 14 2006 Joerg Bruehe <joerg@mysql.com>

- Include the new man pages for "my_print_defaults" and "mysql_tzinfo_to_sql"
  in the server RPM.
- The "mysqlmanager" man page got moved from section 1 to 8.

* Thu Nov 30 2006 Joerg Bruehe <joerg@mysql.com>

- Call "make install" using "benchdir_root=%%{_datadir}",
  because that is affecting the regression test suite as well.

* Thu Nov 16 2006 Joerg Bruehe <joerg@mysql.com>

- Explicitly note that the "MySQL-shared" RPMs (as built by MySQL AB)
  replace "mysql-shared" (as distributed by SuSE) to allow easy upgrading
  (bug#22081).

* Mon Nov 13 2006 Joerg Bruehe <joerg@mysql.com>

- Add "--with-partition" t 2006 Joerg Bruehe <joerg@mysql.com>

- Use the Perl script to run the tests, because it will automatically check
  whether the server is configured with SSL.

* Tue Jun 27 2006 Joerg Bruehe <joerg@mysql.com>

- move "mysqldumpslow" from the client RPM to the server RPM (bug#20216)

- Revert all previous attempts to call "mysql_upgrade" during RPM upgrade,
  there are some more aspects which need to be solved before this is possible.
  For now, just ensure the binary "mysql_upgrade" is delivered and installysql.com>

- To run "mysql_upgrade", we need a running server;
  start it in isolation and skip password checks.

* Sat May 20 2006 Kent Boortz <kent@mysql.com>

- Always compile for PIC, position independent code.

* Wed May 10 2006 Kent Boortz <kent@mysql.com>

- Use character set "all" when compiling with Cluster, to make Cluster
  nodes independent on the character set directory, and the problem
  that two RPM sub packages both wants to install this directory.

* Mon May 01 2006 Kent Boortz <kent@mysql.com>

- Use "./libtool --mode=execute" instead of searching for the
  executable in current directory and ".libs".

* Fri Apr 28 2006 Kent Boortz <kent@mysql.com>

- Install and run "mysql_upgrade"

* Wed Apr 12 2006 Jim Winstead <jimw@mysql.com>

- Remove sql-bench, and MySQL-bench RPM (will be built as an independent
  project from the mysql-bench repository)

* Tue Apr 11 2006 Jim Winstead <jimw@mysql.com>

- Remove old mysqltestmanager and related programs
* Sat Apr 01 2006 Kent Boortz <kent@mysql.com>

- Set $LDFLAGS from $MYSQL_BUILD_LDFLAGS

* Tue Mar 07 2006 Kent Boortz <kent@mysql.com>

- Changed product name from "Community Edition" to "Community Server"

* Mon Mar 06 2006 Kent Boortz <kent@mysql.com>

- Fast mutexes is now disabled by default, but should be
  used in Linux builds.

* Mon Feb 20 2006 Kent Boortz <kent@mysql.com>

- Reintroduced a max build
- Limited testing of 'debug' and 'max' servers
- Berkeley DB only in 'max'

* Mon Feb 13 2006 Joerg Bruehe <joerg@mysql.com>

- Use "-i" on "make test-force";
  this is essential for later evaluation of this log file.

* Thu Feb 09 2006 Kent Boortz <kent@mysql.com>

- Pass '-static' to libtool, link static with our own libraries, dynamic
  with system libraries.  Link with the bundled zlib.

* Wed Feb 08 2006 Kristian Nielsen <knielsen@mysql.com>

- Modified RPM spec to match new 5.1 debug+max combined community packaging.

* Sun Dec 18 2005 Kent Boortz <kent@mysql.com>

- Added "client/mysqlslap"

* Mon Dec 12 2005 Rodrigo Novo <rodrigo@mysql.com>

- Added zlib to the list of (static) libraries installed
- Added check against libtool wierdness (WRT: sql/mysqld || sql/.libs/mysqld)
- Compile MySQL with bundled zlib
- Fixed %%packager name to "MySQL Production Engineering Team"

* Mon Dec 05 2005 Joerg Bruehe <joerg@mysql.com>

- Avoid using the "bundled" zlib on "shared" builds:
  As it is not installed (on the build system), this gives dependency
  problems with "libtool" causing the build to fail.
  (Change was done on Nov 11, but left uncommented.)

* Tue Nov 22 2005 Joerg Bruehe <joerg@mysql.com>

- Extend the file existence check for "init.d/mysql" on un-install
  to also guard the call to "insserv"/"chkconfig".

* Thu Oct 27 2005 Lenz Grimmer <lenz@grimmer.com>

- added more man pages

* Wed Oct 19 2005 Kent Boortz <kent@mysql.com>

- Made yaSSL support an option (off by default)

* Wed Oct 19 2005 Kent Boortz <kent@mysql.com>

- Enabled yaSSL support

* Sat Oct 15 2005 Kent Boortz <kent@mysql.com>

- Give mode arguments the same way in all places
lenz@mysql.com>

- fixed the removing of the RPM_BUILD_ROOT in the %%clean section (the
  $RBR variable did not get expanded, thus leaving old build roots behind)

* Thu Aug 04 2005 Lenz Grimmer <lenz@mysql.com>

- Fixed the creation of the mysql user group account in the postinstall
  section (BUG 12348)
- Fixed enabling the Archive storage engine in the Max binary

* Tue Aug 02 2005 Lenz Grimmer <lenz@mysql.com>

- Fixed the Requires: tag for the server RPM (BUG 12233)

* Fri Jul 15 2005 Lenz Grimmer <lenz@mysql.com>

- create a "mysql" user group and assign the mysql user account to that group
  in the server postinstall section. (BUG 10984)

* Tue Jun 14 2005 Lenz Grimmer <lenz@mysql.com>

- Do not build statically on i386 by default, only when adding either "--with
  static" or "--define '_with_static 1'" to the RPM build options. Static
  linking really only makes sense when linking against the specially patched
  glibc 2.2.5.

* Mon Jun 06 2005 Lenz Grimmer <lenz@mysql.com>

- added mysql_client_test to the "bench" subpackage (BUG 10676)
- added the libndbclient static and shared libraries (BUG 10676)

* Wed Jun 01 2005 Lenz Grimmer <lenz@mysql.com>

- use "mysqldatadir" variable instead of hard-coding the path multiple times
- use the "mysqld_user" variable on all occasions a user name is referenced
- removed (incomplete) Brazilian translations
- removed redundant release tags from the subpackage descriptions

* Wed May 25 2005 Joerg Bruehe <joerg@mysql.com>

- Added a "make clean" between separate calls to "BuildMySQL".

* Thu May 12 2005 Guilhem Bichot <guilhem@mysql.com>

- Removed the mysql_tableinfo script made obsolete by the information schema

* Wed Apr 20 2005 Lenz Grimmer <lenz@mysql.com>

- Enabled the "blackhole" storage engine for the Max RPM

* Wed Apr 13 2005 Lenz Grimmer <lenz@mysql.com>

- removed the MySQL manual files (html/ps/texi) - they have been removed
  from the MySQL sources and are now available seperately.

* Mon Apr 4 2005 Petr Chardin <petr@mysql.com>

- old mysqlmanager, mysq* Mon Feb 7 2005 Tomas Ulin <tomas@mysql.com>

- enabled the "Ndbcluster" storage engine for the max binary
- added extra make install in ndb subdir after Max build to get ndb binaries
- added packages for ndbcluster storage engine

* Fri Jan 14 2005 Lenz Grimmer <lenz@mysql.com>

- replaced obsoleted "BuildPrereq" with "BuildRequires" instead

* Thu Jan 13 2005 Lenz Grimmer <lenz@mysql.com>

- enabled the "Federated" storage engine for the max binary

* Tue Jan 04 2005 Petr Chardin <petr@mysql.com>

- ISAM and merge storage engines were purged. As well as appropriate
  tools and manpages (isamchk and isamlog)

* Fri Dec 31 2004 Lenz Grimmer <lenz@mysql.com>

- enabled the "Archive" storage engine for the max binary
- enabled the "CSV" storage engine for the max binary
- enabled the "Example" storage engine for the max binary

* Thu Aug 26 2004 Lenz Grimmer <lenz@mysql.com>

- MySQL-Max now requires MySQL-server instead of MySQL (BUG 3860)

* Fri Aug 20 2004 Lenz Grimmer <lenz@mysql.com>

- do not link statically on IA64/AMD64 as these systems do not have
  a patched glibc installed

* Tue Aug 10 2004 Lenz Grimmer <lenz@mysql.com>

- Added libmygcc.a to the devel subpackage (required to link applications
  against the the embedded server libmysqld.a) (BUG 4921)

* Mon Aug 09 2004 Lenz Grimmer <lenz@mysql.com>

- Added EXCEPTIONS-CLIENT to the "devel" package

* Thu Jul 29 2004 Lenz Grimmer <lenz@mysql.com>

- disabled OpenSSL in the Max binaries again (the RPM packages were the
  only exception to this anyway) (BUG 1043)

* Wed Jun 30 2004 Lenz Grimmer <lenz@mysql.com>

- fixed server postinstall (mysql_install_db was called with the wrong
  parameter)

* Thu Jun 24 2004 Lenz Grimmer <lenz@mysql.com>

- added mysql_tzinfo_to_sql to the server subpackage
- run "make clean" instead of "make distclean"

* Mon Apr 05 2004 Lenz Grimmer <lenz@mysql.com>

- added ncurses-devel to the build prerequisites (BUG 3377)

* Thu Feb 12 2004 Lenz Grimmer <lenz@mysql.com>

- when using gcc, _always_ use CXX=gcc
- replaced Copyright with License field (Copyright is obsolete)

* Tue Feb 03 2004 Lenz Grimmer <lenz@mysql.com>

- added myisam_ftdump to the Server package

* Tue Jan 13 2004 Lenz Grimmer <lenz@mysql.com>

- link the mysql client against libreadline instead of libedit (BUG 2289)

* Mon Dec 22 2003 Lenz Grimmer <lenz@mysql.com>

- marked /etc/logrotate.d/mysql as a config file (BUG 2156)

* Sat Dec 13 2003 Lenz Grimmer <lenz@mysql.com>

- fixed file permissions (BUG 1672)

* Thu Dec 11 2003 Lenz Grimmer <lenz@mysql.com>

- made testing for gcc3 a bit more robust

* Fri Dec 05 2003 Lenz Grimmer <lenz@mysql.com>

- added missing file mysql_create_system_tables to the server subpackage

* Fri Nov 21 2003 Lenz Grimmer <lenz@mysql.com>

- removed dependency on MySQL-client from the MySQL-devel subpackage
  as it is not really required. (BUG 1610)

* Fri Aug 29 2003 Lenz Grimmer <lenz@mysql.com>

- Fixed BUG 1162 (removed macro names from the changelog)
- Really fixed BUG 998 (disable the checking for installed but
  unpackaged files)

* Tue Aug 05 2003 Lenz Grimmer <lenz@mysql.com>

- Fixed BUG 959 (libmysqld not being compiled properly)
- Fixed BUG 998 (RPM build errors): added missing files to the
  distribution (mysql_fix_extensions, mysql_tableinfo, mysqldumpslow,
  mysql_fix_privilege_tables.1), removed "-n" from install section.

* Wed Jul 09 2003 Lenz Grimmer <lenz@mysql.com>

- removed the GIF Icon (file was not included in the sources anyway)
- removed unused variable shared_lib_version
- do not run automake before building the standard binary
  (should not be necessary)
- add server suffix '-standard' to standard binary (to be in line
  with the binary tarball distributions)
- Use more RPM macros (_exec_prefix, _sbindir, _libdir, _sysconfdir,
  _datadir, _includedir) throughout the spec file.
- allow overriding CC and CXX (required when building with other compilers)

* Fri May 16 2003 Lenz Grimmer <lenz@mysql.com>

- re-enabled RAID again

* Wed Apr 30 2003 Lenz Grimmer <lenz@mysql.com>

- disabled MyISAM RAID (--with-raid)- it throws an assertion which
  needs to be investigated first.

* Mon Mar 10 2003 Lenz Grimmer <lenz@mysql.com>

- added missing file mysql_secure_installation to server subpackage
  (BUG 141)

* Tue Feb 11 2003 Lenz Grimmer <lenz@mysql.com>

- re-added missing pre- and post(un)install scripts to server subpackage
- added config file /etc/my.cnf to the file list (just for completeness)
- make sure to create the datadir with 755 permissions

* Mon Jan 27 2003 Lenz Grimmer <lenz@mysql.com>

- removed unusedql.com>

- Reworked the build steps a little bit: the Max binary is supposed
  to include OpenSSL, which cannot be linked statically, thus trying
  to statically link against a special glibc is futile anyway
- because of this, it is not required to make yet another build run
  just to compile the shared libs (saves a lot of time)
- updated package description of the Max subpackage
- clean up the BuildRoot directory afterwards

* Mon Jul 15 2002 Lenz Grimmer <lenz@mysql.com>

- Updated Packager information
- Fixed the build options: the regular package is supposed to
  include InnoDB and linked statically, while the Max package
  should include BDB and SSL support

* Fri May 03 2002 Lenz Grimmer <lenz@mysql.com>

- Use more RPM macros (e.g. infodir, mandir) to make the spec
  file more portable
- reorganized the installation of documentation files: let RPM
  take care of this
- reorganized the file list: actually install man pages along
  with the binaries of the respective subpackage
- do not include libmysqld.a in the devel subpackage as well, if we
  have a special "embedded" subpackage
- reworked the package descriptions

* Mon Oct  8 2001 Monty

- Added embedded server as a separate RPM

* Fri Apr 13 2001 Monty

- Added mysqld-max to the distribution

* Tue Jan 2  2001  Monty

- Added mysql-test to the bench package

* Fri Aug 18 2000 Tim Smith <tim@mysql.com>

- Added separate libmysql_r directory; now both a threaded
  and non-threaded library is shipped.

* Tue Sep 28 1999 David Axmark <davida@mysql.com>

- Added the support-files/my-example.cnf to the docs directory.

- Removed devel dependency on base since it is about client
  development.

* Wed Sep 8 1999 David Axmark <davida@mysql.com>

- Cleaned up some for 3.23.

* Thu Jul 1 1999 David Axmark <davida@mysql.com>

- Added support for shared libraries in a separate sub
  package. Original fix by David Fox (dsfox@cogsci.ucsd.edu)

- The --enable-assembler switch is now automatically disables on
  platforms there assembler code is unavailable. This should allow
  building this RPM on non i386 systems.

* Mon Feb 22 1999 David Axmark <david@detron.se>

- Removed unportable cc switches from the spec file. The defaults can
  now be overridden with environment variables. This feature is used
  to compile the official RPM with optimal (but compiler version
  specific) switches.

- Removed the repetitive description parts for the sub rpms. Maybe add
  again if RPM gets a multiline macro capability.

- Added support for a pt_BR translation. Translation contributed by
  Jorge Godoy <jorge@bestway.com.br>.

* Wed Nov 4 1998 David Axmark <david@detron.se>

- A lot of changes in all the rpm and install scripts. This may even
  be a working RPM :-)

* Sun Aug 16 1998 David Axmark <david@detron.se>

- A developers changelog for MySQL is available in the source RPM. And
  there is a history of major user visible changed in the Reference
  Manual.  Only RPM specific changes will be documented here.<|MERGE_RESOLUTION|>--- conflicted
+++ resolved
@@ -1,4 +1,4 @@
-# Copyright (c) 2000, 2013, Oracle and/or its affiliates. All rights reserved.
+# Copyright (c) 2000, 2014, Oracle and/or its affiliates. All rights reserved.
 #
 # This program is free software; you can redistribute it and/or modify
 # it under the terms of the GNU General Public License as published by
@@ -14,11 +14,13 @@
 # Free Software Foundation, Inc., 51 Franklin St, Fifth Floor, Boston
 # MA  02110-1301  USA.
 
+# Rebuild on OL5/RHEL5 needs following rpmbuild options:
+#  rpmbuild --define 'dist .el5' --define 'rhel 5' --define 'el5 1' mysql.spec
 
 # NOTE: "vendor" is used in upgrade/downgrade check, so you can't
 # change these, has to be exactly as is.
 
-%global milestone       m13
+%global milestone       m14
 %global mysql_version   @VERSION@
 
 %global mysql_vendor Oracle and/or its affiliates
@@ -40,10 +42,17 @@
 %{!?src_base:                    %global src_base mysql}
 
 # Version for compat libs
+%if 0%{?rhel} == 5
+%global compatver             5.0.96
+%global compatlib             15
+%global compatsrc             http://downloads.mysql.com/archives/mysql-5.0/mysql-%{compatver}.tar.gz
 %endif
 
 %if 0%{?rhel} == 6
 %global compatver             5.1.72
+%global compatlib             16
+%global compatsrc             https://cdn.mysql.com/Downloads/MySQL-5.1/mysql-%{compatver}.tar.gz
+%endif
 
 # multiarch
 %global multiarchs            ppc %{power64} %{ix86} x86_64 %{sparc}
@@ -58,10 +67,7 @@
 %endif
 %endif
 
-<<<<<<< HEAD
-=======
-%global src_dir               %{src_base}-%{version}
->>>>>>> 5c3cde37
+%global src_dir               %{src_base}-%{version}%{?milestone:-%{milestone}}
 
 # No debuginfo for now, ships /usr/sbin/mysqld-debug and libmysqlcliet-debug.a
 %if 0%{?nodebuginfo}
@@ -82,7 +88,7 @@
 Summary:        A very fast and reliable SQL database server
 Group:          Applications/Databases
 Version:        @MYSQL_NO_DASH_VERSION@
-Release:        0.3%{?milestone:.%{milestone}}%{?dist}
+Release:        0.1%{?milestone:.%{milestone}}%{?dist}
 License:        Copyright (c) 2000, @MYSQL_COPYRIGHT_YEAR@, %{mysql_vendor}. All rights reserved. Under %{?license_type} license as shown in the Description field.
 Source0:        https://cdn.mysql.com/Downloads/MySQL-@MYSQL_BASE_VERSION@/%{src_dir}.tar.gz
 URL:            http://www.mysql.com/
@@ -93,18 +99,13 @@
 Source3:        mysql.conf
 Source4:        my_config.h
 Source5:        mysql_config.sh
-<<<<<<< HEAD
-Source6:        mysql-embedded-check.c
-Source7:        https://cdn.mysql.com/Downloads/MySQL-5.1/mysql-%{compatver}.tar.gz
-=======
 %if 0%{?compatlib}
 Source7:        %{compatsrc}
 %endif
->>>>>>> 5c3cde37
 Source90:       filter-provides.sh
 Source91:       filter-requires.sh
 Patch0:         mysql-5.6.16-mysql-install.patch
-Patch1:         mysql-5.6-libmysqlclient-symbols.patch
+Patch1:         mysql-5.7-libmysqlclient-symbols.patch
 BuildRequires:  cmake
 BuildRequires:  perl
 %{?el7:BuildRequires: perl(Time::HiRes)}
@@ -368,28 +369,27 @@
 # Build compat libs
 (
 export CFLAGS="%{optflags} -D_GNU_SOURCE -D_FILE_OFFSET_BITS=64 -D_LARGEFILE_SOURCE -fno-strict-aliasing -fwrapv"
-export CXXFLAGS="$CFLAGS -felide-constructors -fno-rtti -fno-exceptions"
+export CXXFLAGS="$CFLAGS %{?el6:-felide-constructors} -fno-rtti -fno-exceptions"
 pushd mysql-%{compatver}
 %configure \
     --with-readline \
-    --with-ssl=%{_prefix} \
     --without-debug \
     --enable-shared \
-    --with-embedded-server \
     --localstatedir=/var/lib/mysql \
     --with-unix-socket-path=/var/lib/mysql/mysql.sock \
     --with-mysqld-user="mysql" \
     --with-extra-charsets=all \
+    --enable-local-infile \
+    --enable-largefile \
+    --enable-thread-safe-client \
+%if 0%{?rhel} == 6
+    --with-ssl=%{_prefix} \
+    --with-embedded-server \
     --with-big-tables \
     --with-pic \
     --with-plugin-innobase \
     --with-plugin-innodb_plugin \
     --with-plugin-partition \
-<<<<<<< HEAD
-    --enable-local-infile \
-    --enable-largefile \
-    --enable-thread-safe-client \
-=======
 %endif
 %if 0%{?rhel} == 5
     --with-openssl \
@@ -400,7 +400,6 @@
     --enable-profiling \
     --with-named-thread-libs="-lpthread" \
 %endif
->>>>>>> 5c3cde37
     --disable-dependency-tracking
 make %{?_smp_mflags}
 popd
@@ -519,6 +518,8 @@
 rm -rf %{buildroot}%{_bindir}/mysql_embedded
 rm -rf %{buildroot}%{_bindir}/mysql_setpermission
 rm -rf %{buildroot}%{_mandir}/man1/mysql_setpermission.1*
+rm -rf %{buildroot}%{_bindir}/mysqlbug
+rm -rf %{buildroot}%{_mandir}/man1/mysqlbug.1*
 
 %check
 %if 0%{?runselftest}
@@ -608,10 +609,8 @@
 %attr(644, root, root) %{_mandir}/man1/mysqlhotcopy.1*
 %attr(644, root, root) %{_mandir}/man1/mysqlman.1*
 %attr(644, root, root) %{_mandir}/man1/mysql.server.1*
-%attr(644, root, root) %{_mandir}/man1/mysqltest.1*
 %attr(644, root, root) %{_mandir}/man1/mysql_tzinfo_to_sql.1*
 %attr(644, root, root) %{_mandir}/man1/mysql_zap.1*
-%attr(644, root, root) %{_mandir}/man1/mysqlbug.1*
 %attr(644, root, root) %{_mandir}/man1/perror.1*
 %attr(644, root, root) %{_mandir}/man1/replace.1*
 %attr(644, root, root) %{_mandir}/man1/resolve_stack_dump.1*
@@ -633,12 +632,10 @@
 %attr(755, root, root) %{_bindir}/mysql_tzinfo_to_sql
 %attr(755, root, root) %{_bindir}/mysql_upgrade
 %attr(755, root, root) %{_bindir}/mysql_zap
-%attr(755, root, root) %{_bindir}/mysqlbug
 %attr(755, root, root) %{_bindir}/mysqld_multi
 %attr(755, root, root) %{_bindir}/mysqld_safe
 %attr(755, root, root) %{_bindir}/mysqldumpslow
 %attr(755, root, root) %{_bindir}/mysqlhotcopy
-%attr(755, root, root) %{_bindir}/mysqltest
 %attr(755, root, root) %{_bindir}/perror
 %attr(755, root, root) %{_bindir}/replace
 %attr(755, root, root) %{_bindir}/resolve_stack_dump
@@ -667,20 +664,6 @@
 %attr(755, root, root) %{_libdir}/mysql/plugin/debug/semisync_master.so
 %attr(755, root, root) %{_libdir}/mysql/plugin/debug/semisync_slave.so
 %attr(755, root, root) %{_libdir}/mysql/plugin/debug/validate_password.so
-
-%attr(755, root, root) %{_libdir}/mysql/plugin/auth.so
-%attr(755, root, root) %{_libdir}/mysql/plugin/auth_test_plugin.so
-%attr(644, root, root) %{_libdir}/mysql/plugin/daemon_example.ini
-%attr(755, root, root) %{_libdir}/mysql/plugin/libdaemon_example.so
-%attr(755, root, root) %{_libdir}/mysql/plugin/qa_auth_client.so
-%attr(755, root, root) %{_libdir}/mysql/plugin/qa_auth_interface.so
-%attr(755, root, root) %{_libdir}/mysql/plugin/qa_auth_server.so
-%attr(755, root, root) %{_libdir}/mysql/plugin/debug/auth.so
-%attr(755, root, root) %{_libdir}/mysql/plugin/debug/auth_test_plugin.so
-%attr(755, root, root) %{_libdir}/mysql/plugin/debug/libdaemon_example.so
-%attr(755, root, root) %{_libdir}/mysql/plugin/debug/qa_auth_client.so
-%attr(755, root, root) %{_libdir}/mysql/plugin/debug/qa_auth_interface.so
-%attr(755, root, root) %{_libdir}/mysql/plugin/debug/qa_auth_server.so
 
 %attr(644, root, root) %{_datadir}/mysql/fill_help_tables.sql
 %attr(644, root, root) %{_datadir}/mysql/mysql_system_tables.sql
@@ -793,29 +776,39 @@
 %defattr(-, root, root, -)
 %dir %attr(755, root, root) %{_libdir}/mysql
 %attr(644, root, root) %{_sysconfdir}/ld.so.conf.d/mysql-%{_arch}.conf
-<<<<<<< HEAD
-%{_libdir}/mysql/libmysqlclient.so.16
-%{_libdir}/mysql/libmysqlclient.so.16.0.0
-%{_libdir}/mysql/libmysqlclient_r.so.16
-%{_libdir}/mysql/libmysqlclient_r.so.16.0.0
-=======
 %{_libdir}/mysql/libmysqlclient.so.%{compatlib}
 %{_libdir}/mysql/libmysqlclient.so.%{compatlib}.0.0
 %{_libdir}/mysql/libmysqlclient_r.so.%{compatlib}
 %{_libdir}/mysql/libmysqlclient_r.so.%{compatlib}.0.0
 %endif
->>>>>>> 5c3cde37
 
 %files test
 %defattr(-, root, root, -)
 %attr(-, root, root) %{_datadir}/mysql-test
 %attr(755, root, root) %{_bindir}/mysql_client_test
 %attr(755, root, root) %{_bindir}/mysql_client_test_embedded
+%attr(755, root, root) %{_bindir}/mysqltest
 %attr(755, root, root) %{_bindir}/mysqltest_embedded
+
+%attr(755, root, root) %{_libdir}/mysql/plugin/auth.so
+%attr(755, root, root) %{_libdir}/mysql/plugin/auth_test_plugin.so
+%attr(644, root, root) %{_libdir}/mysql/plugin/daemon_example.ini
+%attr(755, root, root) %{_libdir}/mysql/plugin/libdaemon_example.so
+%attr(755, root, root) %{_libdir}/mysql/plugin/qa_auth_client.so
+%attr(755, root, root) %{_libdir}/mysql/plugin/qa_auth_interface.so
+%attr(755, root, root) %{_libdir}/mysql/plugin/qa_auth_server.so
+%attr(755, root, root) %{_libdir}/mysql/plugin/debug/auth.so
+%attr(755, root, root) %{_libdir}/mysql/plugin/debug/auth_test_plugin.so
+%attr(755, root, root) %{_libdir}/mysql/plugin/debug/libdaemon_example.so
+%attr(755, root, root) %{_libdir}/mysql/plugin/debug/qa_auth_client.so
+%attr(755, root, root) %{_libdir}/mysql/plugin/debug/qa_auth_interface.so
+%attr(755, root, root) %{_libdir}/mysql/plugin/debug/qa_auth_server.so
+
 %attr(644, root, root) %{_mandir}/man1/mysql_client_test.1*
 %attr(644, root, root) %{_mandir}/man1/mysql-stress-test.pl.1*
 %attr(644, root, root) %{_mandir}/man1/mysql-test-run.pl.1*
 %attr(644, root, root) %{_mandir}/man1/mysql_client_test_embedded.1*
+%attr(644, root, root) %{_mandir}/man1/mysqltest.1*
 %attr(644, root, root) %{_mandir}/man1/mysqltest_embedded.1*
 
 %files embedded
@@ -831,21 +824,13 @@
 %attr(755, root, root) %{_libdir}/mysql/libmysqld.so
 
 %changelog
-<<<<<<< HEAD
+* Fri Feb 07 2014 Balasubramanian Kandasamy <balasubramanian.kandasamy@oracle.com> - 5.7.4-0.1.m14
+- 5.7.4
+- Enable shared libmysqld by cmake option
+- Move mysqltest and test plugins to test subpackage
+
 * Mon Nov 18 2013 Balasubramanian Kandasamy <balasubramanian.kandasamy@oracle.com> - 5.7.3-0.3.m13
 - Fixed isa_bits error 
-=======
-* Fri Feb 07 2014 Balasubramanian Kandasamy <balasubramanian.kandasamy@oracle.com> - 5.6.17-1
-- 5.6.17
-- Add support for el7 (with systemd enabled)
-- Enable shared libmysqld by cmake option
-
-* Thu Jan 09 2014 Balasubramanian Kandasamy <balasubramanian.kandasamy@oracle.com> - 5.6.16-1
-- Updated to 5.6.16
-
-* Mon Nov 18 2013 Balasubramanian Kandasamy <balasubramanian.kandasamy@oracle.com> - 5.6.15-3
-- Fixed isa_bits error
->>>>>>> 5c3cde37
 
 * Fri Oct 25 2013 Balasubramanian Kandasamy <balasubramanian.kandasamy@oracle.com> - 5.7.3-0.1.m13
 - Initial 5.7 port
