# Copyright (c) 2000, 2023, Oracle and/or its affiliates.
#
# This program is free software; you can redistribute it and/or modify
# it under the terms of the GNU General Public License, version 2.0,
# as published by the Free Software Foundation.
#
# This program is also distributed with certain software (including
# but not limited to OpenSSL) that is licensed under separate terms,
# as designated in a particular file or component or in included license
# documentation.  The authors of MySQL hereby grant you an additional
# permission to link the program and your derivative works with the
# separately licensed software that they have included with MySQL.
#
# This program is distributed in the hope that it will be useful,
# but WITHOUT ANY WARRANTY; without even the implied warranty of
# MERCHANTABILITY or FITNESS FOR A PARTICULAR PURPOSE.  See the
# GNU General Public License, version 2.0, for more details.
#
# You should have received a copy of the GNU General Public License
# along with this program; if not, write to the Free Software
# Foundation, Inc., 51 Franklin St, Fifth Floor, Boston, MA 02110-1301  USA

%global mysql_vendor Oracle and/or its affiliates
%global mysqldatadir /var/lib/mysql

# Pass --define 'with_cluster 1' to build with cluster support
%{?with_cluster: %global cluster 1}

%if 0%{?cluster}
%global with_meb    0
%else
%global with_meb    1
%endif

# Pass path to mecab lib
%{?with_mecab: %global mecab_option -DWITH_MECAB=%{with_mecab}}
%{?with_mecab: %global mecab 1}

# Pass path to the AWS SDK install
%{?with_aws_sdk: %global aws_sdk_option -DWITH_KEYRING_AWS=1 -DWITH_AWS_SDK=%{with_aws_sdk}}
%{?with_aws_sdk: %global aws_sdk 1}

# Regression tests may take a long time, override the default to skip them
%{!?runselftest:%global runselftest 0}

%{!?product_suffix:              %global product_suffix community}
%{!?compilation_comment_release: %global compilation_comment_release MySQL Community - GPL}
%{!?compilation_comment_debug:   %global compilation_comment_debug MySQL Community - GPL - Debug}
%{!?compilation_comment_server_release: %global compilation_comment_server_release MySQL Community Server - GPL}
%{!?compilation_comment_server_debug:   %global compilation_comment_server_debug MySQL Community Server - GPL - Debug}
%{!?src_base:                    %global src_base mysql%{?cluster:-cluster-gpl}}

%global src_dir               %{src_base}-@VERSION_SRC@

%global cmake3                cmake%{?el6:3}%{?el7:3}

%global license_files_server  %{src_dir}/LICENSE %{src_dir}/README

%if 0%{?commercial}
%global license_type          Commercial
%else
%global license_type          GPLv2
%endif

Name:           mysql%{?cluster:-cluster}-%{product_suffix}-minimal
Summary:        A very fast and reliable SQL database server
Group:          Applications/Databases
Version:        @MYSQL_NO_DASH_VERSION@
Release:        1@MYSQL_VERSION_EXTRA_DOT@%{?commercial:.1}%{?dist}
License:        Copyright (c) 2000, @MYSQL_COPYRIGHT_YEAR@, %{mysql_vendor}. Under %{?license_type} license as shown in the Description field.
URL:            http://www.mysql.com/
Packager:       MySQL Release Engineering <mysql-build@oss.oracle.com>
Vendor:         %{mysql_vendor}
Source0:        https://cdn.mysql.com/Downloads/MySQL-@MYSQL_BASE_VERSION@/%{src_dir}.tar.gz
Source1:        @BOOST_DOWNLOAD_URL@
%if 0%{?rhel} >= 8
BuildRequires:  cmake >= 3.6.1
BuildRequires:  libtirpc-devel
BuildRequires:  rpcgen
%else
BuildRequires:  cmake3 >= 3.6.1
%endif
%{?el6:BuildRequires:  devtoolset-8-gcc}
%{?el6:BuildRequires:  devtoolset-8-gcc-c++}
%ifarch aarch64
%{?el7:BuildRequires:  devtoolset-10-gcc}
%{?el7:BuildRequires:  devtoolset-10-gcc-c++}
%{?el7:BuildRequires:  devtoolset-10-binutils}
%else
%{?el7:BuildRequires:  devtoolset-11-gcc}
%{?el7:BuildRequires:  devtoolset-11-gcc-c++}
%{?el7:BuildRequires:  devtoolset-11-binutils}
%endif
%{?el8:BuildRequires:  gcc-toolset-12-annobin-annocheck}
%{?el8:BuildRequires:  gcc-toolset-12-annobin-plugin-gcc}
%{?el8:BuildRequires:  gcc-toolset-12-binutils}
%{?el8:BuildRequires:  gcc-toolset-12-gcc-c++}
%{?el8:BuildRequires:  gcc-toolset-12-gcc}
%{?el9:BuildRequires:  gcc-toolset-12-annobin-annocheck}
%{?el9:BuildRequires:  gcc-toolset-12-annobin-plugin-gcc}
%{?el9:BuildRequires:  gcc-toolset-12-binutils}
%{?el9:BuildRequires:  gcc-toolset-12-gcc-c++}
%{?el9:BuildRequires:  gcc-toolset-12-gcc}
BuildRequires:  bison >= 2.1
BuildRequires:  elfutils
BuildRequires:  time
BuildRequires:  cyrus-sasl-devel
BuildRequires:  libaio-devel
%if 0%{?commercial}
BuildRequires:  krb5-devel
BuildRequires:  libcurl-devel
%endif
BuildRequires:  ncurses-devel
BuildRequires:  numactl-devel
BuildRequires:  openldap-devel
BuildRequires:  openssl-devel
BuildRequires:  zlib-devel
BuildRoot:      %(mktemp -ud %{_tmppath}/%{name}-%{version}-%{release}-XXXXXX)

# For rpm => 4.9 only: https://fedoraproject.org/wiki/Packaging:AutoProvidesAndRequiresFiltering
%global _privatelibs libprotobuf.*|libfido2.*
%global _privateperl perl\\((GD|hostnames|lib::mtr|lib::v1|mtr_|My::)
%global __requires_exclude ^((%{_privatelibs})|(%{_privateperl}))
%global __provides_exclude_from ^(/usr/share/(mysql|mysql-test)/.*|%{_libdir}/mysql/plugin/.*\\.so|%{_libdir}/mysql/private/.*|%{_libdir}/mysqlrouter/.*)$

%if 0%{?rhel} >= 8
%global add_fido_plugins 1
%else
%global add_fido_plugins 0
%endif

%description
The MySQL(TM) software delivers a very fast, multi-threaded, multi-user,
and robust SQL (Structured Query Language) database server. MySQL Server
is intended for mission-critical, heavy-load production systems as well
as for embedding into mass-deployed software. MySQL is a trademark of
%{mysql_vendor}

The MySQL software has Dual Licensing, which means you can use the MySQL
software free of charge under the GNU General Public License
(http://www.gnu.org/licenses/). You can also purchase commercial MySQL
licenses from %{mysql_vendor} if you do not wish to be bound by the terms of
the GPL. See the chapter "Licensing and Support" in the manual for
further info.

The MySQL web site (http://www.mysql.com/) provides the latest
news and information about the MySQL software. Also please see the
documentation and the manual for more information.

%package -n     mysql%{?cluster:-cluster}-%{product_suffix}-server-minimal
Summary:        A very fast and reliable SQL database server
Group:          Applications/Databases
Requires:       shadow-utils
Provides:       mysql-server = %{version}-%{release}
Provides:       mysql-server%{?_isa} = %{version}-%{release}
Provides:       mysql-compat-server = %{version}-%{release}
Provides:       mysql-compat-server%{?_isa} = %{version}-%{release}

%description -n mysql%{?cluster:-cluster}-%{product_suffix}-server-minimal
The MySQL(TM) software delivers a very fast, multi-threaded, multi-user,
and robust SQL (Structured Query Language) database server. MySQL Server
is intended for mission-critical, heavy-load production systems as well
as for embedding into mass-deployed software. MySQL is a trademark of
%{mysql_vendor}

The MySQL software has Dual Licensing, which means you can use the MySQL
software free of charge under the GNU General Public License
(http://www.gnu.org/licenses/). You can also purchase commercial MySQL
licenses from %{mysql_vendor} if you do not wish to be bound by the terms of
the GPL. See the chapter "Licensing and Support" in the manual for
further info.

The MySQL web site (http://www.mysql.com/) provides the latest news and
information about the MySQL software.  Also please see the documentation
and the manual for more information.

This package includes the MySQL server binary as well as related utilities
to run and administer a MySQL server.
%prep
%setup -q -T -a 0 -a 1 -c -n %{src_dir}

%build
# Fail quickly and obviously if user tries to build as root
%if 0%{?runselftest}
if [ "x$(id -u)" = "x0" ] ; then
   echo "The MySQL regression tests may fail if run as root."
   echo "If you really need to build the RPM as root, use"
   echo "--define='runselftest 0' to skip the regression tests."
   exit 1
fi
%endif

# Build full release
mkdir release
(
  cd release
  %{cmake3} ../%{src_dir} \
           -DBUILD_CONFIG=mysql_release \
           -DREPRODUCIBLE_BUILD=OFF \
           -DINSTALL_LAYOUT=RPM \
           -DCMAKE_BUILD_TYPE=RelWithDebInfo \
	   -DWITH_BOOST=.. \
           -DCMAKE_C_FLAGS="%{optflags}" \
           -DCMAKE_CXX_FLAGS="%{optflags}" \
           -DUSE_LD_LLD=0 \
           -DWITH_INNODB_MEMCACHED=1 \
           -DINSTALL_MYSQLTESTDIR="" \
           -DMYSQL_UNIX_ADDR="%{mysqldatadir}/mysql.sock" \
           -DMYSQLX_UNIX_ADDR="/var/run/mysqld/mysqlx.sock" \
           -DWITH_ROUTER=OFF \
           -DWITH_NUMA=OFF \
           %{?mecab_option} \
%if 0%{?cluster}
           -DWITH_NDB=1 \
           -DNDB_UTILS_LINK_DYNAMIC=1 \
%endif
%if 0%{?commercial}
           -DWITH_MEB=%{with_meb} \
           -DWITH_CURL=system \
           %{?aws_sdk_option} \
%endif
           -DCOMPILATION_COMMENT="%{compilation_comment_release}" \
           -DCOMPILATION_COMMENT_SERVER="%{compilation_comment_server_release}" \
           -DMYSQL_SERVER_SUFFIX="%{?server_suffix}"
  echo BEGIN_NORMAL_CONFIG ; egrep '^#define' include/config.h ; echo END_NORMAL_CONFIG
  make %{?_smp_mflags} VERBOSE=1
)

%install
MBD=$RPM_BUILD_DIR/%{src_dir}

# Ensure that needed directories exists
install -d -m 0750 %{buildroot}/var/lib/mysql
install -d -m 0755 %{buildroot}/var/run/mysqld
install -d -m 0750 %{buildroot}/var/lib/mysql-files
install -d -m 0750 %{buildroot}/var/lib/mysql-keyring

# Install all binaries
cd $MBD/release
make DESTDIR=%{buildroot} install

# TODO: move to rpm-docker
install -D -m 0644 $MBD/release/packaging/rpm-docker/my.cnf %{buildroot}%{_sysconfdir}/my.cnf
install -d %{buildroot}%{_sysconfdir}/my.cnf.d

# Remove man, include, and libs
for f in %{_mandir} %{_includedir} %{_datadir}/aclocal/mysql.m4 ; do
    rm -rf %{buildroot}$f
done
rm -rf %{buildroot}%{_libdir}/mysql/libmysql*

# Removing some tools
for f in innochecksum ibd2sdi myisamchk myisam_ftdump myisamlog myisampack \
         my_safe_process %{!?cluster:mysqlbinlog} mysqlcheck mysql_client_test \
         mysql_config_editor mysqld_multi mysqld_safe mysqldumpslow mysqlimport \
         mysql_secure_installation mysqlshow mysqlslap mysqltest mysqltest_safe_process mysqlxtest \
         comp_err perror lz4_decompress zlib_decompress mysql_keyring_encryption_test \
         mysql_test_event_tracking; do
    rm -f %{buildroot}%{_bindir}/$f
done

%if 0%{?cluster}
for f in ndb_error_reporter ndb_move_data \
         ndb_perror ndb_print_backup_file ndb_print_file ndb_print_frag_file \
         ndb_print_schema_file ndb_print_sys_file \
         ndb_size.pl ; do
    rm -f %{buildroot}%{_bindir}/$f
done
%endif

#  Remove test plugins, please keep alphabetical order
for p in \
         auth.so \
         auth_test_plugin.so \
         component_example_component1.so \
         component_example_component2.so \
         component_example_component3.so \
         component_log_sink_test.so \
         component_mysqlx_global_reset.so \
         component_pfs_example_component_population.so \
         component_pfs_example.so \
         component_test_audit_api_message.so \
         component_test_backup_lock_service.so \
         component_test_component_sys_var_service.so \
         component_test_host_application_signal.so \
         component_test_mysql_current_thread_reader.so \
         component_test_mysql_runtime_error.so \
         component_test_mysql_system_variable_set.so \
         component_test_component_deinit.so \
         component_test_global_priv_registration.so \
         component_test_mysql_command_services.so \
         component_test_mysql_thd_store_service.so \
         test_services_command_services.so \
         component_test_page_track_component.so \
         component_test_pfs_notification.so \
         component_test_pfs_resource_group.so \
         component_test_sensitive_system_variables.so \
         component_test_server_telemetry_metrics.so \
         component_test_server_telemetry_traces.so \
         component_test_status_var_service_int.so \
         component_test_status_var_service_reg_only.so \
         component_test_status_var_service.so \
         component_test_status_var_service_str.so \
         component_test_status_var_service_unreg_only.so \
         component_test_status_var_reader.so \
         component_test_string_service_charset.so \
         component_test_string_service_long.so \
         component_test_string_service.so \
         component_test_system_variable_source.so \
         component_test_sys_var_service_int.so \
         component_test_sys_var_service_same.so \
         component_test_sys_var_service.so \
         component_test_sys_var_service_str.so \
         component_test_table_access.so \
         component_test_udf_registration.so \
         component_test_udf_services.so \
         component_udf_reg_3_func.so \
         component_udf_reg_avg_func.so \
         component_udf_reg_int_func.so \
         component_udf_reg_int_same_func.so \
         component_udf_reg_only_3_func.so \
         component_udf_reg_real_func.so \
         component_udf_unreg_3_func.so \
         component_udf_unreg_int_func.so \
         component_udf_unreg_real_func.so \
         conflicting_variables.so \
         daemon_example.ini \
         ha_example.so \
         ha_mock.so \
         libdaemon_example.so \
         pfs_example_plugin_employee.so \
         qa_auth_client.so \
         qa_auth_interface.so \
         qa_auth_server.so \
         replication_observers_example_plugin.so \
         test_security_context.so \
         test_services_host_application_signal.so \
         test_services_plugin_registry.so \
         test_udf_services.so \
         udf_example.so \
         component_test_event_tracking_consumer.so \
         component_test_event_tracking_producer_a.so \
         component_test_event_tracking_producer_b.so \
         component_test_event_tracking_consumer_a.so \
         component_test_event_tracking_consumer_b.so \
         component_test_event_tracking_consumer_c.so \
         ; do
    rm -f %{buildroot}%{_libdir}/mysql/plugin/$p
done

rm -f %{buildroot}%{_libdir}/mysql/plugin/libtest_*.so
rm -f %{buildroot}%{_libdir}/pkgconfig/mysqlclient.pc

# No need for these scripts
rm -f %{buildroot}%{_datadir}/mysql-*/{mysql.server,mysqld_multi.server,mysql-log-rotate}

# Extra files/dirs removed from Cluster build
%if 0%{?cluster}
rm -rf %{buildroot}%{_datadir}/mysql-*/nodejs/
rm -rf %{buildroot}%{_datadir}/mysql-*/java/
rm -rf %{buildroot}%{_libdir}/mysql/ndb_engine.so
rm -rf %{buildroot}%{_libdir}/mysql/libndbclient_static.a
rm -rf %{buildroot}%{_libdir}/mysql/libndbclient.so
%endif

# Remove files pages we explicitly do not want to package
rm -f %{buildroot}%{_datadir}/mysql-*/win_install_firewall.sql
rm -f %{buildroot}%{_datadir}/mysql-*/audit_log_filter_win_install.sql

%check
%if 0%{?runselftest} || 0%{?with_unittests}
pushd release
export CTEST_OUTPUT_ON_FAILURE=1
make test || true
%endif
%if 0%{?runselftest}
export MTR_BUILD_THREAD=auto
pushd mysql-test
./mtr \
    --mem --parallel=auto --force --retry=0 \
    --mysqld=--binlog-format=mixed \
    --suite-timeout=720 --testcase-timeout=30 \
    --clean-vardir
rm -r $(readlink var) var
%endif

%pre -n mysql%{?cluster:-cluster}-%{product_suffix}-server-minimal
/usr/sbin/groupadd -g 27 -o -r mysql >/dev/null 2>&1 || :
/usr/sbin/useradd -M -N -g mysql -o -r -d /var/lib/mysql -s /bin/false \
    -c "MySQL Server" -u 27 mysql >/dev/null 2>&1 || :

%post -n mysql%{?cluster:-cluster}-%{product_suffix}-server-minimal
[ -e /var/log/mysqld.log ] || install /dev/null -m0640 -omysql -gmysql /var/log/mysqld.log || :

%files -n mysql%{?cluster:-cluster}-%{product_suffix}-server-minimal
%defattr(-, root, root, -)
%doc %{?license_files_server}
%doc %{src_dir}/Docs/INFO_SRC*
%doc release/Docs/INFO_BIN*
%config(noreplace) %{_sysconfdir}/my.cnf
%dir %{_sysconfdir}/my.cnf.d

%if 0%{?cluster}
%attr(755, root, root) %{_bindir}/mysqlbinlog
%attr(755, root, root) %{_bindir}/ndb_blob_tool
%attr(755, root, root) %{_bindir}/ndb_config
%attr(755, root, root) %{_bindir}/ndb_delete_all
%attr(755, root, root) %{_bindir}/ndb_desc
%attr(755, root, root) %{_bindir}/ndb_drop_index
%attr(755, root, root) %{_bindir}/ndb_drop_table
%attr(755, root, root) %{_bindir}/ndb_import
%attr(755, root, root) %{_bindir}/ndb_index_stat
%attr(755, root, root) %{_bindir}/ndb_redo_log_reader
%attr(755, root, root) %{_bindir}/ndb_restore
%attr(755, root, root) %{_bindir}/ndb_secretsfile_reader
%attr(755, root, root) %{_bindir}/ndb_select_all
%attr(755, root, root) %{_bindir}/ndb_select_count
%attr(755, root, root) %{_bindir}/ndb_show_tables
%attr(755, root, root) %{_bindir}/ndb_sign_keys
%attr(755, root, root) %{_bindir}/ndbinfo_select_all
%attr(755, root, root) %{_bindir}/ndb_waiter
%attr(755, root, root) %{_bindir}/ndb_mgm
%attr(755, root, root) %{_bindir}/ndb_top
%attr(755, root, root) %{_bindir}/ndbxfrm
%attr(755, root, root) %{_sbindir}/ndb_mgmd
%attr(755, root, root) %{_sbindir}/ndbd
%attr(755, root, root) %{_sbindir}/ndbmtd
%attr(755, root, root) %{_libdir}/mysql/libndbclient.so.6.1.0
%endif

%attr(755, root, root) %{_sbindir}/mysqld
%attr(755, root, root) %{_bindir}/mysql
%attr(755, root, root) %{_bindir}/mysqladmin
%attr(755, root, root) %{_bindir}/mysqldump
%attr(755, root, root) %{_bindir}/mysqlpump
%attr(755, root, root) %{_bindir}/mysql_config
%attr(755, root, root) %{_bindir}/mysql_ssl_rsa_setup
%attr(755, root, root) %{_bindir}/mysql_tzinfo_to_sql
%attr(755, root, root) %{_bindir}/mysql_upgrade
%attr(755, root, root) %{_bindir}/my_print_defaults
%attr(755, root, root) %{_bindir}/mysql_migrate_keyring

%dir %{_libdir}/mysql/private
%attr(755, root, root) %{_libdir}/mysql/private/libprotobuf-lite.so.3.19.4
%attr(755, root, root) %{_libdir}/mysql/private/libprotobuf.so.3.19.4
%if 0%{?add_fido_plugins}
%attr(755, root, root) %{_libdir}/mysql/private/libfido2.*
%endif # add_fido_plugins


%dir %{_libdir}/mysql/plugin
%attr(755, root, root) %{_libdir}/mysql/plugin/adt_null.so
%attr(755, root, root) %{_libdir}/mysql/plugin/auth_socket.so
%attr(755, root, root) %{_libdir}/mysql/plugin/authentication_ldap_sasl_client.so
%if 0%{?add_fido_plugins}
%attr(755, root, root) %{_libdir}/mysql/plugin/authentication_fido_client.so
%attr(755, root, root) %{_libdir}/mysql/plugin/authentication_webauthn_client.so
%endif # add_fido_plugins
%attr(755, root, root) %{_libdir}/mysql/plugin/authentication_kerberos_client.so
%attr(755, root, root) %{_libdir}/mysql/plugin/authentication_oci_client.so
%attr(755, root, root) %{_libdir}/mysql/plugin/group_replication.so
%attr(755, root, root) %{_libdir}/mysql/plugin/component_log_sink_syseventlog.so
%attr(755, root, root) %{_libdir}/mysql/plugin/component_log_sink_json.so
%attr(755, root, root) %{_libdir}/mysql/plugin/component_log_filter_dragnet.so
%attr(755, root, root) %{_libdir}/mysql/plugin/component_mysqlbackup.so
%attr(755, root, root) %{_libdir}/mysql/plugin/component_validate_password.so
%attr(755, root, root) %{_libdir}/mysql/plugin/component_audit_api_message_emit.so
%attr(755, root, root) %{_libdir}/mysql/plugin/component_query_attributes.so
%attr(755, root, root) %{_libdir}/mysql/plugin/component_reference_cache.so
%attr(755, root, root) %{_libdir}/mysql/plugin/connection_control.so
%attr(755, root, root) %{_libdir}/mysql/plugin/ddl_rewriter.so
%attr(755, root, root) %{_libdir}/mysql/plugin/innodb_engine.so
%attr(755, root, root) %{_libdir}/mysql/plugin/keyring_file.so
%attr(755, root, root) %{_libdir}/mysql/plugin/keyring_udf.so
%attr(755, root, root) %{_libdir}/mysql/plugin/libmemcached.so
%if 0%{?mecab}
%{_libdir}/mysql/mecab
%attr(755, root, root) %{_libdir}/mysql/plugin/libpluginmecab.so
%endif # mecab
%attr(755, root, root) %{_libdir}/mysql/plugin/locking_service.so
%attr(755, root, root) %{_libdir}/mysql/plugin/mypluglib.so
%attr(755, root, root) %{_libdir}/mysql/plugin/mysql_clone.so
%attr(755, root, root) %{_libdir}/mysql/plugin/mysql_no_login.so
%attr(755, root, root) %{_libdir}/mysql/plugin/rewrite_example.so
%attr(755, root, root) %{_libdir}/mysql/plugin/rewriter.so
%attr(755, root, root) %{_libdir}/mysql/plugin/semisync_master.so
%attr(755, root, root) %{_libdir}/mysql/plugin/semisync_slave.so
%attr(755, root, root) %{_libdir}/mysql/plugin/semisync_source.so
%attr(755, root, root) %{_libdir}/mysql/plugin/semisync_replica.so
%attr(755, root, root) %{_libdir}/mysql/plugin/validate_password.so
%attr(755, root, root) %{_libdir}/mysql/plugin/version_token.so
%attr(755, root, root) %{_libdir}/mysql/plugin/component_keyring_file.so
%dir %{_datadir}/mysql-*/
%{_datadir}/mysql-*/charsets/
%{_datadir}/mysql-*/bulgarian/
%{_datadir}/mysql-*/czech/
%{_datadir}/mysql-*/danish/
%{_datadir}/mysql-*/dutch/
%{_datadir}/mysql-*/english/
%{_datadir}/mysql-*/estonian/
%{_datadir}/mysql-*/french/
%{_datadir}/mysql-*/german/
%{_datadir}/mysql-*/greek/
%{_datadir}/mysql-*/hungarian/
%{_datadir}/mysql-*/italian/
%{_datadir}/mysql-*/japanese/
%{_datadir}/mysql-*/korean/
%{_datadir}/mysql-*/norwegian-ny/
%{_datadir}/mysql-*/norwegian/
%{_datadir}/mysql-*/polish/
%{_datadir}/mysql-*/portuguese/
%{_datadir}/mysql-*/romanian/
%{_datadir}/mysql-*/russian/
%{_datadir}/mysql-*/serbian/
%{_datadir}/mysql-*/slovak/
%{_datadir}/mysql-*/spanish/
%{_datadir}/mysql-*/swedish/
%{_datadir}/mysql-*/ukrainian/
%attr(644, root, root) %{_datadir}/mysql-*/messages_to_error_log.txt
%attr(644, root, root) %{_datadir}/mysql-*/messages_to_clients.txt
%attr(644, root, root) %{_datadir}/mysql-*/dictionary.txt
%attr(644, root, root) %{_datadir}/mysql-*/innodb_memcached_config.sql
%attr(644, root, root) %{_datadir}/mysql-*/install_rewriter.sql
%attr(644, root, root) %{_datadir}/mysql-*/uninstall_rewriter.sql

%dir %attr(755, root, root) %{_libdir}/mysql/private/icudt73l
%{_libdir}/mysql/private/icudt73l/cnvalias.icu
%{_libdir}/mysql/private/icudt73l/uemoji.icu
%{_libdir}/mysql/private/icudt73l/ulayout.icu
%{_libdir}/mysql/private/icudt73l/unames.icu
%{_libdir}/mysql/private/icudt73l/brkitr

%if 0%{?commercial}
%if 0%{?with_meb}
%attr(755, root, root) %{_bindir}/mysqlbackup
%endif # with_meb
%attr(755, root, root) %{_libdir}/mysql/plugin/audit_log.so
%attr(644, root, root) %{_datadir}/mysql-*/audit_log_filter_linux_install.sql
%attr(644, root, root) %{_datadir}/mysql-*/audit_log_filter_uninstall.sql
%attr(755, root, root) %{_libdir}/mysql/plugin/authentication_ldap_sasl.so
%attr(755, root, root) %{_libdir}/mysql/plugin/authentication_ldap_simple.so
%attr(755, root, root) %{_libdir}/mysql/plugin/authentication_kerberos.so
%attr(755, root, root) %{_libdir}/mysql/plugin/authentication_pam.so
%attr(755, root, root) %{_libdir}/mysql/plugin/telemetry_client.so
%attr(755, root, root) %{_libdir}/mysql/plugin/data_masking.so
%attr(755, root, root) %{_libdir}/mysql/plugin/keyring_okv.so
%attr(755, root, root) %{_libdir}/mysql/plugin/keyring_encrypted_file.so
%attr(755, root, root) %{_libdir}/mysql/plugin/keyring_hashicorp.so
%attr(755, root, root) %{_libdir}/mysql/plugin/keyring_oci.so
%attr(755, root, root) %{_libdir}/mysql/plugin/thread_pool.so
%attr(755, root, root) %{_libdir}/mysql/plugin/openssl_udf.so
%attr(755, root, root) %{_libdir}/mysql/plugin/firewall.so
%if 0%{?add_fido_plugins}
%attr(755, root, root) %{_libdir}/mysql/plugin/authentication_fido.so
%attr(755, root, root) %{_libdir}/mysql/plugin/authentication_webauthn.so
%endif # add_fido_plugins
%attr(755, root, root) %{_libdir}/mysql/plugin/component_keyring_encrypted_file.so
%attr(755, root, root) %{_libdir}/mysql/plugin/component_keyring_oci.so
%attr(755, root, root) %{_libdir}/mysql/plugin/component_enterprise_encryption.so
%attr(755, root, root) %{_libdir}/mysql/plugin/component_masking.so
%attr(755, root, root) %{_libdir}/mysql/plugin/component_masking_functions.so
%attr(755, root, root) %{_libdir}/mysql/plugin/component_scheduler.so
%attr(755, root, root) %{_libdir}/mysql/plugin/component_telemetry.so
%if 0%{?aws_sdk}
%attr(755, root, root) %{_libdir}/mysql/plugin/keyring_aws.so
%endif # aws_sdk
%attr(644, root, root) %{_datadir}/mysql-*/linux_install_firewall.sql
%attr(644, root, root) %{_datadir}/mysql-*/uninstall_firewall.sql
%attr(644, root, root) %{_datadir}/mysql-*/firewall_profile_migration.sql
%attr(644, root, root) %{_datadir}/mysql-*/masking_functions_install.sql
%attr(644, root, root) %{_datadir}/mysql-*/masking_functions_uninstall.sql
%endif

%dir %attr(750, mysql, mysql) /var/lib/mysql
%dir %attr(755, mysql, mysql) /var/run/mysqld
%dir %attr(750, mysql, mysql) /var/lib/mysql-files
%dir %attr(750, mysql, mysql) /var/lib/mysql-keyring

%changelog
<<<<<<< HEAD
=======
* Mon Jul 24 2023 Miroslav Rajcic <miroslav.rajcic@oracle.com> - 8.2.0-1
- Added component_test_server_telemetry_metrics test component

>>>>>>> 87307d4d
* Wed Mar 01 2023 Harin Vadodaria <harin.vadodaria@oracle.com> - 8.0.34-1
- Added components, libraries and binaries related to event tracking

* Thu Oct 13 2022 Miroslav Rajcic <miroslav.rajcic@oracle.com> - 8.0.33-1
- Added component_test_server_telemetry_traces, component_test_mysql_thd_store_service test components

* Tue Oct 11 2022 Michal Jankowski <michal.jankowski@oracle.com> - 8.0.33-1
- Added component_masking.so component
- Added component_masking_functions.so component

* Tue Jun 28 2022 Samar Pratap Singh <samar.pratap.singh@oracle.com> - 8.0.31-1
- Added component_keyring_oci

* Wed Feb 02 2022 Harin Vadodaria <harin.vadodaria@oracle.com> - 8.0.30-1
- Added component_enterprise_encryption

* Mon Jan 03 2022 Harin Vadodaria <harin.vadodaria@oracle.com> - 8.0.29-1
- Added component_test_sensitive_system_variables

* Tue Aug 31 2021 Harin Vadodaria <harin.vadodaria@oracle.com> - 8.0.27-1
- Added authentication_oci_client

* Mon Sep 21 2020 Murthy Sidagam <venkata.sidagam@oracle.com> - 8.0.23-1
- Added component_reference_cache.so component

* Wed Sep 09 2020 Joro Kodinov <georgi.kodinov@oracle.com> - 8.0.23-1
- Add a new component_query_attributes

* Mon Aug 03 2020 Harin Vadodaria <harin.vadodaria@oracle.com> - 8.0.22-1
- Added component_keyring_file component
- Added component_keyring_encrypted_file component
- Added mysql_migrate_keyring

* Mon May 18 2020 Ivo Roylev <ivo.roylev@oracle.com> - 8.0.20-1
- added keyring_oci plugin

* Wed Jan 8 2020 Piotr Obrzut <piotr.obrzut@oracle.com> - 8.0.20-1
- Remove Perl dependency for cluster

* Wed Aug 14 2019 Rahul Sisondia <rahul.sisondia@oracle.com> - 8.0.19-1
- Added component_test_udf_services test component

* Fri Jun 28 2019 Ivan Svaljek <ivan.svaljek@oracle.com> - 8.0.18-1
- Add keyring_hashicorp.so plugin
- Add component_mysqlbackup component

* Thu May 16 2019 Terje Rosten <terje.rosten@oracle.com> - 8.0.17-1
- Bundle mecab as usual on el8

* Thu Jan 31 2019 Terje Rosten <terje.rosten@oracle.com> - 8.0.16-1
- Initial el8 packaging

* Fri Dec 14 2018 Murthy Sidagam <venkata.sidagam@oracle.com> - 8.0.15-1
- Added component_test_mysql_runtime_error.so test component

* Wed Nov 21 2018 Erlend Dahl <erlend.dahl@oracle.com> - 8.0.14-1
- Add specific compilation comment for the server
- Remove resolveip
- Remove resolve_stack_dump

* Tue Aug 21 2018 Georgi Kodinov <georgi.kodinov@oracle.com> - 8.0.13-1
- No need to ship test plugins and components in docker image

* Mon Mar 12 2018 Erlend Dahl <erlend.dahl@oracle.com> - 8.0.12-1
- Change the global milestone to 'dmr'
- Move mysqlx to default plugin
- Add mysqlbackup
- Add keyring_encrypted_file.so plugin
- Do not package udf_example.so
- Add mysqlbackup
- Add component_validate_password component
- Add License Book, remove COPYING

* Fri Jul 28 2017 Horst Hunger <horst.hunger@oracle.com> - 8.0.3-0.1
- New release

* Thu May 11 2017 Horst Hunger <horst.hunger@oracle.com> - 8.0.2-0.1
- Add UDF components
- Add component_test_component_sys_var_service plugin
- Add component_test_sys_var_service plugins

* Tue Sep 13 2016 Balasubramanian Kandasamy <balasubramanian.kandasamy@oracle.com> - 8.0.1-0.1
- Add test_services_plugin_registry.so plugin
- Add connection_control.so to server subpackage

* Mon Jun 20 2016 Balasubramanian Kandasamy <balasubramanian.kandasamy@oracle.com> - 8.0.0-0.1
- Change the version number to 8.0.0

* Mon Apr 04 2016 Georgi Kodinov <georgi.kodinov@oracle.com> - 5.7.13-1
- Add test_udf_services.so plugin
- Add keyring_udf.so plugin to server subpackage

* Mon Jan 4 2016 Balasubramanian Kandasamy <balasubramanian.kandasamy@oracle.com> - 5.7.11-1
- Include mysql-keyring directory
- Provide keyring_file.so plugin

* Mon Oct 19 2015 Bharathy Satish <bharathy.x.satish@oracle.com> - 5.7.10-1
  Added new decompression utilities lz4_decompress and zlib_decompress binaries to
  client subpackage.

* Mon Jul 6 2015 Balasubramanian Kandasamy <balasubramanian.kandasamy@oracle.com> - 5.7.9-1
- Updated for 5.7.9

* Wed Jul 1 2015 Balasubramanian Kandasamy <balasubramanian.kandasamy@oracle.com> - 5.7.8-0.3.rc
- Update package names
- Handle plugin changes

* Mon Feb 16 2015 Terje Rosten <terje.rosten@oracle.com> - 5.7.6-0.3.m16
- Introduce minimal server for docker

* Tue Feb 3 2015 Balasubramanian Kandasamy <balasubramanian.kandasamy@oracle.com> - 5.7.6-0.2.m16
- Include boost sources
- Fix cmake buildrequires
- Fix build on el5 with gcc44
- Add license info in each subpackage
- Soname bump, more compat packages
- Updated default shell for mysql user
- Added mysql_ssl_rsa_setup
- Include mysql-files directory

* Thu Sep 18 2014 Balasubramanian Kandasamy <balasubramanian.kandasamy@oracle.com> - 5.7.6-0.2.m16
- Provide replication_observers_example_plugin.so plugin

* Tue Sep 2 2014 Bjorn Munch <bjorn.munch@oracle.com> - 5.7.6-0.1.m16
- Updated for 5.7.6

* Fri Aug 08 2014 Erlend Dahl <erlend.dahl@oracle.com> - 5.7.5-0.6.m15
- Provide mysql_no_login.so plugin

* Wed Aug 06 2014 Balasubramanian Kandasamy <balasubramanian.kandasamy@oracle.com> - 5.7.5-0.5.m15
- Provide mysql-compat-server dependencies 

* Wed Jul 09 2014 Balasubramanian Kandasamy <balasubramanian.kandasamy@oracle.com> - 5.7.5-0.4.m15
- Remove perl(GD) and dtrace dependencies

* Thu Jun 26 2014 Balasubramanian Kandasamy <balasubramanian.kandasamy@oracle.com> - 5.7.5-0.3.m15
- Resolve embedded-devel conflict issue

* Wed Jun 25 2014 Balasubramanian Kandasamy <balasubramanian.kandasamy@oracle.com> - 5.7.5-0.2.m15
- Add bench package
- Enable dtrace 

* Thu Apr 24 2014 Balasubramanian Kandasamy <balasubramanian.kandasamy@oracle.com> - 5.7.5-0.1.m15
- Updated for 5.7.5

* Mon Apr 07 2014 Balasubramanian Kandasamy <balasubramanian.kandasamy@oracle.com> - 5.7.4-0.5.m14
- Fix Cflags for el7 

* Mon Mar 31 2014 Balasubramanian Kandasamy <balasubramanian.kandasamy@oracle.com> - 5.7.4-0.4.m14
- Support for enterprise packages
- Upgrade from MySQL-* packages

* Wed Mar 12 2014 Balasubramanian Kandasamy <balasubramanian.kandasamy@oracle.com> - 5.7.4-0.3.m14
- Resolve conflict with mysql-libs-compat 

* Thu Mar 06 2014 Balasubramanian Kandasamy <balasubramanian.kandasamy@oracle.com> - 5.7.4-0.2.m14
- Resolve conflict issues during upgrade
- Add ha_example.so plugin which is now included

* Fri Feb 07 2014 Balasubramanian Kandasamy <balasubramanian.kandasamy@oracle.com> - 5.7.4-0.1.m14
- 5.7.4
- Enable shared libmysqld by cmake option
- Move mysqltest and test plugins to test subpackage

* Mon Nov 18 2013 Balasubramanian Kandasamy <balasubramanian.kandasamy@oracle.com> - 5.7.3-0.3.m13
- Fixed isa_bits error 

* Fri Oct 25 2013 Balasubramanian Kandasamy <balasubramanian.kandasamy@oracle.com> - 5.7.3-0.1.m13
- Initial 5.7 port

* Fri Oct 25 2013 Balasubramanian Kandasamy <balasubramanian.kandasamy@oracle.com> - 5.6.15-1
- Fixed uln advanced rpm libyassl.a error
- Updated to 5.6.15

* Wed Oct 16 2013 Balasubramanian Kandasamy <balasubramanian.kandasamy@oracle.com> - 5.6.14-3
- Fixed mysql_install_db usage 
- Improved handling of plugin directory 

* Fri Sep 27 2013 Balasubramanian Kandasamy <balasubramanian.kandasamy@oracle.com> - 5.6.14-2
- Refresh mysql-install patch and service renaming

* Mon Sep 16 2013 Balasubramanian Kandasamy <balasubramanian.kandasamy@oracle.com> - 5.6.14-1
- Updated to 5.6.14

* Wed Sep 04 2013 Balasubramanian Kandasamy <balasubramanian.kandasamy@oracle.com> - 5.6.13-5
- Support upgrade from 5.5 ULN packages to 5.6 

* Tue Aug 27 2013 Balasubramanian Kandasamy <balasubramanian.kandasamy@oracle.com> - 5.6.13-4
- Enhanced perl filtering 
- Added openssl-devel to buildreq 

* Wed Aug 21 2013 Balasubramanian Kandasamy <balasubramanian.kandasamy@oracle.com> - 5.6.13-3
- Removed mysql_embedded binary to resolve multilib conflict issue

* Fri Aug 16 2013 Balasubramanian Kandasamy <balasubramanian.kandasamy@oracle.com> - 5.6.13-2 
- Fixed Provides and Obsoletes issues in server, test packages 

* Wed Aug 14 2013 Balasubramanian Kandasamy <balasubramanian.kandasamy@oracle.com> - 5.6.13-1
- Updated to 5.6.13

* Mon Aug 05 2013 Balasubramanian Kandasamy <balasubramanian.kandasamy@oracle.com> - 5.6.12-9
- Added files list to embedded packages 

* Thu Aug 01 2013 Balasubramanian Kandasamy <balasubramanian.kandasamy@oracle.com> - 5.6.12-8
- Updated libmysqld.a with libmysqld.so in embedded package

* Mon Jul 29 2013 Balasubramanian Kandasamy <balasubramanian.kandasamy@oracle.com> - 5.6.12-7
- Updated test package dependency from client to server

* Wed Jul 24 2013 Balasubramanian Kandasamy <balasubramanian.kandasamy@oracle.com> - 5.6.12-6
- Added libs-compat dependency under libs package to resolve server
  installation conflicts issue.
 
* Wed Jul 17 2013 Balasubramanian Kandasamy <balasubramanian.kandasamy@oracle.com> - 5.6.12-5
- Removed libmysqlclient.so.16 from libs package
 
* Fri Jul 05 2013 Balasubramanian Kandasamy <balasubramanian.kandasamy@oracle.com> - 5.6.12-4
- Adjusted to work on OEL6

* Wed Jun 26 2013 Balasubramanian Kandasamy <balasubramanian.kandasamy@oracle.com> - 5.6.12-3
- Move libs to mysql/
- Basic multi arch support
- Fix changelog dates

* Thu Jun 20 2013 Balasubramanian Kandasamy <balasubramanian.kandasamy@oracle.com> - 5.6.12-2
- Major cleanup

* Tue Jun 04 2013 Balasubramanian Kandasamy <balasubramanian.kandasamy@oracle.com> - 5.6.12-1
- Updated to 5.6.12

* Mon Nov 05 2012 Joerg Bruehe <joerg.bruehe@oracle.com>

- Allow to override the default to use the bundled yaSSL by an option like
      --define="with_ssl /path/to/ssl"

* Wed Oct 10 2012 Bjorn Munch <bjorn.munch@oracle.com>

- Replace old my-*.cnf config file examples with template my-default.cnf

* Fri Oct 05 2012 Joerg Bruehe <joerg.bruehe@oracle.com>

- Let the installation use the new option "--random-passwords" of "mysql_install_db".
  (Bug# 12794345 Ensure root password)
- Fix an inconsistency: "new install" vs "upgrade" are told from the (non)existence
  of "$mysql_datadir/mysql" (holding table "mysql.user" and other system stuff).

* Tue Jul 24 2012 Joerg Bruehe <joerg.bruehe@oracle.com>

- Add a macro "runselftest":
  if set to 1 (default), the test suite will be run during the RPM build;
  this can be oveeridden via the command line by adding
      --define "runselftest 0"
  Failures of the test suite will NOT make the RPM build fail!

* Mon Jul 16 2012 Joerg Bruehe <joerg.bruehe@oracle.com>

- Add the man page for the "mysql_config_editor".

* Mon Jun 11 2012 Joerg Bruehe <joerg.bruehe@oracle.com>

- Make sure newly added "SPECIFIC-ULN/" directory does not disturb packaging.

* Wed Feb 29 2012 Brajmohan Saxena <brajmohan.saxena@oracle.com>

- Removal all traces of the readline library from mysql (BUG 13738013)

* Wed Sep 28 2011 Joerg Bruehe <joerg.bruehe@oracle.com>

- Fix duplicate mentioning of "mysql_plugin" and its manual page,
  it is better to keep alphabetic order in the files list (merging!).

* Wed Sep 14 2011 Joerg Bruehe <joerg.bruehe@oracle.com>

- Let the RPM capabilities ("obsoletes" etc) ensure that an upgrade may replace
  the RPMs of any configuration (of the current or the preceding release series)
  by the new ones. This is done by not using the implicitly generated capabilities
  (which include the configuration name) and relying on more generic ones which
  just list the function ("server", "client", ...).
  The implicit generation cannot be prevented, so all these capabilities must be
  explicitly listed in "Obsoletes:"

* Tue Sep 13 2011 Jonathan Perkin <jonathan.perkin@oracle.com>

- Add support for Oracle Linux 6 and Red Hat Enterprise Linux 6.  Due to
  changes in RPM behaviour ($RPM_BUILD_ROOT is removed prior to install)
  this necessitated a move of the libmygcc.a installation to the install
  phase, which is probably where it belonged in the first place.

* Tue Sep 13 2011 Joerg Bruehe <joerg.bruehe@oracle.com>

- "make_win_bin_dist" and its manual are dropped, cmake does it different.

* Thu Sep 08 2011 Daniel Fischer <daniel.fischer@oracle.com>

- Add mysql_plugin man page.

* Tue Aug 30 2011 Tor Didriksen <tor.didriksen@oracle.com>

- Set CXX=g++ by default to add a dependency on libgcc/libstdc++.
  Also, remove the use of the -fno-exceptions and -fno-rtti flags.
  TODO: update distro_buildreq/distro_requires

* Tue Aug 30 2011 Joerg Bruehe <joerg.bruehe@oracle.com>

- Add the manual page for "mysql_plugin" to the server package.

* Fri Aug 19 2011 Joerg Bruehe <joerg.bruehe@oracle.com>

- Null-upmerge the fix of bug#37165: This spec file is not affected.
- Replace "/var/lib/mysql" by the spec file variable "%%{mysqldatadir}".

* Fri Aug 12 2011 Daniel Fischer <daniel.fischer@oracle.com>

- Source plugin library files list from cmake-generated file.

* Mon Jul 25 2011 Chuck Bell <chuck.bell@oracle.com>

- Added the mysql_plugin client - enables or disables plugins.

* Thu Jul 21 2011 Sunanda Menon <sunanda.menon@oracle.com>

- Fix bug#12561297: Added the MySQL embedded binary

* Thu Jul 07 2011 Joerg Bruehe <joerg.bruehe@oracle.com>

- Fix bug#45415: "rpm upgrade recreates test database"
  Let the creation of the "test" database happen only during a new installation,
  not in an RPM upgrade.
  This affects both the "mkdir" and the call of "mysql_install_db".

* Wed Feb 09 2011 Joerg Bruehe <joerg.bruehe@oracle.com>

- Fix bug#56581: If an installation deviates from the default file locations
  ("datadir" and "pid-file"), the mechanism to detect a running server (on upgrade)
  should still work, and use these locations.
  The problem was that the fix for bug#27072 did not check for local settings.

* Mon Jan 31 2011 Joerg Bruehe <joerg.bruehe@oracle.com>

- Install the new "manifest" files: "INFO_SRC" and "INFO_BIN".

* Tue Nov 23 2010 Jonathan Perkin <jonathan.perkin@oracle.com>

- EXCEPTIONS-CLIENT has been deleted, remove it from here too
- Support MYSQL_BUILD_MAKE_JFLAG environment variable for passing
  a '-j' argument to make.

* Mon Nov 1 2010 Georgi Kodinov <georgi.godinov@oracle.com>

- Added test authentication (WL#1054) plugin binaries

* Wed Oct 6 2010 Georgi Kodinov <georgi.godinov@oracle.com>

- Added example external authentication (WL#1054) plugin binaries

* Wed Aug 11 2010 Joerg Bruehe <joerg.bruehe@oracle.com>

- With a recent spec file cleanup, names have changed: A "-community" part was dropped.
  Reflect that in the "Obsoletes" specifications.
- Add a "triggerpostun" to handle the uninstall of the "-community" server RPM.
- This fixes bug#55015 "MySQL server is not restarted properly after RPM upgrade".

* Tue Jun 15 2010 Joerg Bruehe <joerg.bruehe@sun.com>

- Change the behaviour on installation and upgrade:
  On installation, do not autostart the server.
  *Iff* the server was stopped before the upgrade is started, this is taken as a
  sign the administrator is handling that manually, and so the new server will
  not be started automatically at the end of the upgrade.
  The start/stop scripts will still be installed, so the server will be started
  on the next machine boot.
  This is the 5.5 version of fixing bug#27072 (RPM autostarting the server).

* Tue Jun 1 2010 Jonathan Perkin <jonathan.perkin@oracle.com>

- Implement SELinux checks from distribution-specific spec file.

* Wed May 12 2010 Jonathan Perkin <jonathan.perkin@oracle.com>

- Large number of changes to build using CMake
- Introduce distribution-specific RPMs
- Drop debuginfo, build all binaries with debug/symbols
- Remove __os_install_post, use native macro
- Remove _unpackaged_files_terminate_build, make it an error to have
  unpackaged files
- Remove cluster RPMs

* Wed Mar 24 2010 Joerg Bruehe <joerg.bruehe@sun.com>

- Add "--with-perfschema" to the configure options.

* Mon Mar 22 2010 Joerg Bruehe <joerg.bruehe@sun.com>

- User "usr/lib*" to allow for both "usr/lib" and "usr/lib64",
  mask "rmdir" return code 1.
- Remove "ha_example.*" files from the list, they aren't built.

* Wed Mar 17 2010 Joerg Bruehe <joerg.bruehe@sun.com>

- Fix a wrong path name in handling the debug plugins.

* Wed Mar 10 2010 Joerg Bruehe <joerg.bruehe@sun.com>

- Take the result of the debug plugin build and put it into the optimized tree,
  so that it becomes part of the final installation;
  include the files in the packlist. Part of the fixes for bug#49022.

* Mon Mar 01 2010 Joerg Bruehe <joerg.bruehe@sun.com>

- Set "Oracle and/or its affiliates" as the vendor and copyright owner,
  accept upgrading from packages showing MySQL or Sun as vendor.

* Fri Feb 12 2010 Joerg Bruehe <joerg.bruehe@sun.com>

- Formatting changes:
  Have a consistent structure of separator lines and of indentation
  (8 leading blanks => tab).
- Introduce the variable "src_dir".
- Give the environment variables "MYSQL_BUILD_CC(CXX)" precedence
  over "CC" ("CXX").
- Drop the old "with_static" argument analysis, this is not supported
  in 5.1 since ages.
- Introduce variables to control the handlers individually, as well
  as other options.
- Use the new "--with-plugin" notation for the table handlers.
- Drop handling "/etc/rc.d/init.d/mysql", the switch to "/etc/init.d/mysql"
  was done back in 2002 already.
- Make "--with-zlib-dir=bundled" the default, add an option to disable it.
- Add missing manual pages to the file list.
- Improve the runtime check for "libgcc.a", protect it against being tried
  with the Intel compiler "icc".

* Mon Jan 11 2010 Joerg Bruehe <joerg.bruehe@sun.com>

- Change RPM file naming:
  - Suffix like "-m2", "-rc" becomes part of version as "_m2", "_rc".
  - Release counts from 1, not 0.

* Wed Dec 23 2009 Joerg Bruehe <joerg.bruehe@sun.com>

- The "semisync" plugin file name has lost its introductory "lib",
  adapt the file lists for the subpackages.
  This is a part missing from the fix for bug#48351.
- Remove the "fix_privilege_tables" manual, it does not exist in 5.5
  (and likely, the whole script will go, too).

* Mon Nov 16 2009 Joerg Bruehe <joerg.bruehe@sun.com>

- remove erroneous traces of the InnoDB plugin (that is 5.1 only).

* Tue Oct 06 2009 Magnus Blaudd <mvensson@mysql.com>

- Removed mysql_fix_privilege_tables

* Fri Oct 02 2009 Alexander Nozdrin <alexander.nozdrin@sun.com>

- "mysqlmanager" got removed from version 5.4, all references deleted.

* Fri Aug 28 2009 Joerg Bruehe <joerg.bruehe@sun.com>

- Merge up from 5.1 to 5.4: Remove handling for the InnoDB plugin.

* Thu Aug 27 2009 Joerg Bruehe <joerg.bruehe@sun.com>

- This version does not contain the "Instance manager", "mysqlmanager":
  Remove it from the spec file so that packaging succeeds.

* Mon Aug 24 2009 Jonathan Perkin <jperkin@sun.com>

- Add conditionals for bundled zlib and innodb plugin

* Fri Aug 21 2009 Jonathan Perkin <jperkin@sun.com>

- Install plugin libraries in appropriate packages.
- Disable libdaemon_example and ftexample plugins.

* Thu Aug 20 2009 Jonathan Perkin <jperkin@sun.com>

- Update variable used for mysql-test suite location to match source.

* Fri Nov 07 2008 Joerg Bruehe <joerg@mysql.com>

- Correct yesterday's fix, so that it also works for the last flag,
  and fix a wrong quoting: un-quoted quote marks must not be escaped.

* Thu Nov 06 2008 Kent Boortz <kent.boortz@sun.com>

- Removed "mysql_upgrade_shell"
- Removed some copy/paste between debug and normal build

* Thu Nov 06 2008 Joerg Bruehe <joerg@mysql.com>

- Modify CFLAGS and CXXFLAGS such that a debug build is not optimized.
  This should cover both gcc and icc flags.  Fixes bug#40546.

* Fri Aug 29 2008 Kent Boortz <kent@mysql.com>

- Removed the "Federated" storage engine option, and enabled in all

* Tue Aug 26 2008 Joerg Bruehe <joerg@mysql.com>

- Get rid of the "warning: Installed (but unpackaged) file(s) found:"
  Some generated files aren't needed in RPMs:
  - the "sql-bench/" subdirectory
  Some files were missing:
  - /usr/share/aclocal/mysql.m4  ("devel" subpackage)
  - Manual "mysqlbug" ("server" subpackage)
  - Program "innochecksum" and its manual ("server" subpackage)
  - Manual "mysql_find_rows" ("client" subpackage)
  - Script "mysql_upgrade_shell" ("client" subpackage)
  - Program "ndb_cpcd" and its manual ("ndb-extra" subpackage)
  - Manuals "ndb_mgm" + "ndb_restore" ("ndb-tools" subpackage)

* Mon Mar 31 2008 Kent Boortz <kent@mysql.com>

- Made the "Federated" storage engine an option
- Made the "Cluster" storage engine and sub packages an option

* Wed Mar 19 2008 Joerg Bruehe <joerg@mysql.com>

- Add the man pages for "ndbd" and "ndb_mgmd".

* Mon Feb 18 2008 Timothy Smith <tim@mysql.com>

- Require a manual upgrade if the alread-installed mysql-server is
  from another vendor, or is of a different major version.

* Wed May 02 2007 Joerg Bruehe <joerg@mysql.com>

- "ndb_size.tmpl" is not needed any more,
  "man1/mysql_install_db.1" lacked the trailing '*'.

* Sat Apr 07 2007 Kent Boortz <kent@mysql.com>

- Removed man page for "mysql_create_system_tables"

* Wed Mar 21 2007 Daniel Fischer <df@mysql.com>

- Add debug server.

* Mon Mar 19 2007 Daniel Fischer <df@mysql.com>

- Remove Max RPMs; the server RPMs contain a mysqld compiled with all
  features that previously only were built into Max.

* Fri Mar 02 2007 Joerg Bruehe <joerg@mysql.com>

- Add several man pages for NDB which are now created.

* Fri Jan 05 2007 Kent Boortz <kent@mysql.com>

- Put back "libmygcc.a", found no real reason it was removed.

- Add CFLAGS to gcc call with --print-libgcc-file, to make sure the
  correct "libgcc.a" path is returned for the 32/64 bit architecture.

* Mon Dec 18 2006 Joerg Bruehe <joerg@mysql.com>

- Fix the move of "mysqlmanager" to section 8: Directory name was wrong.

* Thu Dec 14 2006 Joerg Bruehe <joerg@mysql.com>

- Include the new man pages for "my_print_defaults" and "mysql_tzinfo_to_sql"
  in the server RPM.
- The "mysqlmanager" man page got moved from section 1 to 8.

* Thu Nov 30 2006 Joerg Bruehe <joerg@mysql.com>

- Call "make install" using "benchdir_root=%%{_datadir}",
  because that is affecting the regression test suite as well.

* Thu Nov 16 2006 Joerg Bruehe <joerg@mysql.com>

- Explicitly note that the "MySQL-shared" RPMs (as built by MySQL AB)
  replace "mysql-shared" (as distributed by SuSE) to allow easy upgrading
  (bug#22081).

* Mon Nov 13 2006 Joerg Bruehe <joerg@mysql.com>

- Add "--with-partition" t 2006 Joerg Bruehe <joerg@mysql.com>

- Use the Perl script to run the tests, because it will automatically check
  whether the server is configured with SSL.

* Tue Jun 27 2006 Joerg Bruehe <joerg@mysql.com>

- move "mysqldumpslow" from the client RPM to the server RPM (bug#20216)

- Revert all previous attempts to call "mysql_upgrade" during RPM upgrade,
  there are some more aspects which need to be solved before this is possible.
  For now, just ensure the binary "mysql_upgrade" is delivered and installysql.com>

- To run "mysql_upgrade", we need a running server;
  start it in isolation and skip password checks.

* Sat May 20 2006 Kent Boortz <kent@mysql.com>

- Always compile for PIC, position independent code.

* Wed May 10 2006 Kent Boortz <kent@mysql.com>

- Use character set "all" when compiling with Cluster, to make Cluster
  nodes independent on the character set directory, and the problem
  that two RPM sub packages both wants to install this directory.

* Mon May 01 2006 Kent Boortz <kent@mysql.com>

- Use "./libtool --mode=execute" instead of searching for the
  executable in current directory and ".libs".

* Fri Apr 28 2006 Kent Boortz <kent@mysql.com>

- Install and run "mysql_upgrade"

* Wed Apr 12 2006 Jim Winstead <jimw@mysql.com>

- Remove sql-bench, and MySQL-bench RPM (will be built as an independent
  project from the mysql-bench repository)

* Tue Apr 11 2006 Jim Winstead <jimw@mysql.com>

- Remove old mysqltestmanager and related programs
* Sat Apr 01 2006 Kent Boortz <kent@mysql.com>

- Set $LDFLAGS from $MYSQL_BUILD_LDFLAGS

* Tue Mar 07 2006 Kent Boortz <kent@mysql.com>

- Changed product name from "Community Edition" to "Community Server"

* Mon Mar 06 2006 Kent Boortz <kent@mysql.com>

- Fast mutexes is now disabled by default, but should be
  used in Linux builds.

* Mon Feb 20 2006 Kent Boortz <kent@mysql.com>

- Reintroduced a max build
- Limited testing of 'debug' and 'max' servers
- Berkeley DB only in 'max'

* Mon Feb 13 2006 Joerg Bruehe <joerg@mysql.com>

- Use "-i" on "make test-force";
  this is essential for later evaluation of this log file.

* Thu Feb 09 2006 Kent Boortz <kent@mysql.com>

- Pass '-static' to libtool, link static with our own libraries, dynamic
  with system libraries.  Link with the bundled zlib.

* Wed Feb 08 2006 Kristian Nielsen <knielsen@mysql.com>

- Modified RPM spec to match new 5.1 debug+max combined community packaging.

* Sun Dec 18 2005 Kent Boortz <kent@mysql.com>

- Added "client/mysqlslap"

* Mon Dec 12 2005 Rodrigo Novo <rodrigo@mysql.com>

- Added zlib to the list of (static) libraries installed
- Added check against libtool wierdness (WRT: sql/mysqld || sql/.libs/mysqld)
- Compile MySQL with bundled zlib
- Fixed %%packager name to "MySQL Production Engineering Team"

* Mon Dec 05 2005 Joerg Bruehe <joerg@mysql.com>

- Avoid using the "bundled" zlib on "shared" builds:
  As it is not installed (on the build system), this gives dependency
  problems with "libtool" causing the build to fail.
  (Change was done on Nov 11, but left uncommented.)

* Tue Nov 22 2005 Joerg Bruehe <joerg@mysql.com>

- Extend the file existence check for "init.d/mysql" on un-install
  to also guard the call to "insserv"/"chkconfig".

* Thu Oct 27 2005 Lenz Grimmer <lenz@grimmer.com>

- added more man pages

* Wed Oct 19 2005 Kent Boortz <kent@mysql.com>

- Made yaSSL support an option (off by default)

* Wed Oct 19 2005 Kent Boortz <kent@mysql.com>

- Enabled yaSSL support

* Sat Oct 15 2005 Kent Boortz <kent@mysql.com>

- Give mode arguments the same way in all places
lenz@mysql.com>

- fixed the removing of the RPM_BUILD_ROOT in the %%clean section (the
  $RBR variable did not get expanded, thus leaving old build roots behind)

* Thu Aug 04 2005 Lenz Grimmer <lenz@mysql.com>

- Fixed the creation of the mysql user group account in the postinstall
  section (BUG 12348)
- Fixed enabling the Archive storage engine in the Max binary

* Tue Aug 02 2005 Lenz Grimmer <lenz@mysql.com>

- Fixed the Requires: tag for the server RPM (BUG 12233)

* Fri Jul 15 2005 Lenz Grimmer <lenz@mysql.com>

- create a "mysql" user group and assign the mysql user account to that group
  in the server postinstall section. (BUG 10984)

* Tue Jun 14 2005 Lenz Grimmer <lenz@mysql.com>

- Do not build statically on i386 by default, only when adding either "--with
  static" or "--define '_with_static 1'" to the RPM build options. Static
  linking really only makes sense when linking against the specially patched
  glibc 2.2.5.

* Mon Jun 06 2005 Lenz Grimmer <lenz@mysql.com>

- added mysql_client_test to the "bench" subpackage (BUG 10676)
- added the libndbclient static and shared libraries (BUG 10676)

* Wed Jun 01 2005 Lenz Grimmer <lenz@mysql.com>

- use "mysqldatadir" variable instead of hard-coding the path multiple times
- use the "mysqld_user" variable on all occasions a user name is referenced
- removed (incomplete) Brazilian translations
- removed redundant release tags from the subpackage descriptions

* Wed May 25 2005 Joerg Bruehe <joerg@mysql.com>

- Added a "make clean" between separate calls to "BuildMySQL".

* Thu May 12 2005 Guilhem Bichot <guilhem@mysql.com>

- Removed the mysql_tableinfo script made obsolete by the information schema

* Wed Apr 20 2005 Lenz Grimmer <lenz@mysql.com>

- Enabled the "blackhole" storage engine for the Max RPM

* Wed Apr 13 2005 Lenz Grimmer <lenz@mysql.com>

- removed the MySQL manual files (html/ps/texi) - they have been removed
  from the MySQL sources and are now available separately.

* Mon Apr 4 2005 Petr Chardin <petr@mysql.com>

- old mysqlmanager, mysq* Mon Feb 7 2005 Tomas Ulin <tomas@mysql.com>

- enabled the "Ndbcluster" storage engine for the max binary
- added extra make install in ndb subdir after Max build to get ndb binaries
- added packages for ndbcluster storage engine

* Fri Jan 14 2005 Lenz Grimmer <lenz@mysql.com>

- replaced obsoleted "BuildPrereq" with "BuildRequires" instead

* Thu Jan 13 2005 Lenz Grimmer <lenz@mysql.com>

- enabled the "Federated" storage engine for the max binary

* Tue Jan 04 2005 Petr Chardin <petr@mysql.com>

- ISAM and merge storage engines were purged. As well as appropriate
  tools and manpages (isamchk and isamlog)

* Fri Dec 31 2004 Lenz Grimmer <lenz@mysql.com>

- enabled the "Archive" storage engine for the max binary
- enabled the "CSV" storage engine for the max binary
- enabled the "Example" storage engine for the max binary

* Thu Aug 26 2004 Lenz Grimmer <lenz@mysql.com>

- MySQL-Max now requires MySQL-server instead of MySQL (BUG 3860)

* Fri Aug 20 2004 Lenz Grimmer <lenz@mysql.com>

- do not link statically on IA64/AMD64 as these systems do not have
  a patched glibc installed

* Tue Aug 10 2004 Lenz Grimmer <lenz@mysql.com>

- Added libmygcc.a to the devel subpackage (required to link applications
  against the the embedded server libmysqld.a) (BUG 4921)

* Mon Aug 09 2004 Lenz Grimmer <lenz@mysql.com>

- Added EXCEPTIONS-CLIENT to the "devel" package

* Thu Jul 29 2004 Lenz Grimmer <lenz@mysql.com>

- disabled OpenSSL in the Max binaries again (the RPM packages were the
  only exception to this anyway) (BUG 1043)

* Wed Jun 30 2004 Lenz Grimmer <lenz@mysql.com>

- fixed server postinstall (mysql_install_db was called with the wrong
  parameter)

* Thu Jun 24 2004 Lenz Grimmer <lenz@mysql.com>

- added mysql_tzinfo_to_sql to the server subpackage
- run "make clean" instead of "make distclean"

* Mon Apr 05 2004 Lenz Grimmer <lenz@mysql.com>

- added ncurses-devel to the build prerequisites (BUG 3377)

* Thu Feb 12 2004 Lenz Grimmer <lenz@mysql.com>

- when using gcc, _always_ use CXX=gcc
- replaced Copyright with License field (Copyright is obsolete)

* Tue Feb 03 2004 Lenz Grimmer <lenz@mysql.com>

- added myisam_ftdump to the Server package

* Tue Jan 13 2004 Lenz Grimmer <lenz@mysql.com>

- link the mysql client against libreadline instead of libedit (BUG 2289)

* Mon Dec 22 2003 Lenz Grimmer <lenz@mysql.com>

- marked /etc/logrotate.d/mysql as a config file (BUG 2156)

* Sat Dec 13 2003 Lenz Grimmer <lenz@mysql.com>

- fixed file permissions (BUG 1672)

* Thu Dec 11 2003 Lenz Grimmer <lenz@mysql.com>

- made testing for gcc3 a bit more robust

* Fri Dec 05 2003 Lenz Grimmer <lenz@mysql.com>

- added missing file mysql_create_system_tables to the server subpackage

* Fri Nov 21 2003 Lenz Grimmer <lenz@mysql.com>

- removed dependency on MySQL-client from the MySQL-devel subpackage
  as it is not really required. (BUG 1610)

* Fri Aug 29 2003 Lenz Grimmer <lenz@mysql.com>

- Fixed BUG 1162 (removed macro names from the changelog)
- Really fixed BUG 998 (disable the checking for installed but
  unpackaged files)

* Tue Aug 05 2003 Lenz Grimmer <lenz@mysql.com>

- Fixed BUG 959 (libmysqld not being compiled properly)
- Fixed BUG 998 (RPM build errors): added missing files to the
  distribution (mysql_fix_extensions, mysql_tableinfo, mysqldumpslow,
  mysql_fix_privilege_tables.1), removed "-n" from install section.

* Wed Jul 09 2003 Lenz Grimmer <lenz@mysql.com>

- removed the GIF Icon (file was not included in the sources anyway)
- removed unused variable shared_lib_version
- do not run automake before building the standard binary
  (should not be necessary)
- add server suffix '-standard' to standard binary (to be in line
  with the binary tarball distributions)
- Use more RPM macros (_exec_prefix, _sbindir, _libdir, _sysconfdir,
  _datadir, _includedir) throughout the spec file.
- allow overriding CC and CXX (required when building with other compilers)

* Fri May 16 2003 Lenz Grimmer <lenz@mysql.com>

- re-enabled RAID again

* Wed Apr 30 2003 Lenz Grimmer <lenz@mysql.com>

- disabled MyISAM RAID (--with-raid)- it throws an assertion which
  needs to be investigated first.

* Mon Mar 10 2003 Lenz Grimmer <lenz@mysql.com>

- added missing file mysql_secure_installation to server subpackage
  (BUG 141)

* Tue Feb 11 2003 Lenz Grimmer <lenz@mysql.com>

- re-added missing pre- and post(un)install scripts to server subpackage
- added config file /etc/my.cnf to the file list (just for completeness)
- make sure to create the datadir with 755 permissions

* Mon Jan 27 2003 Lenz Grimmer <lenz@mysql.com>

- removed unusedql.com>

- Reworked the build steps a little bit: the Max binary is supposed
  to include OpenSSL, which cannot be linked statically, thus trying
  to statically link against a special glibc is futile anyway
- because of this, it is not required to make yet another build run
  just to compile the shared libs (saves a lot of time)
- updated package description of the Max subpackage
- clean up the BuildRoot directory afterwards

* Mon Jul 15 2002 Lenz Grimmer <lenz@mysql.com>

- Updated Packager information
- Fixed the build options: the regular package is supposed to
  include InnoDB and linked statically, while the Max package
  should include BDB and SSL support

* Fri May 03 2002 Lenz Grimmer <lenz@mysql.com>

- Use more RPM macros (e.g. infodir, mandir) to make the spec
  file more portable
- reorganized the installation of documentation files: let RPM
  take care of this
- reorganized the file list: actually install man pages along
  with the binaries of the respective subpackage
- do not include libmysqld.a in the devel subpackage as well, if we
  have a special "embedded" subpackage
- reworked the package descriptions

* Mon Oct  8 2001 Monty

- Added embedded server as a separate RPM

* Fri Apr 13 2001 Monty

- Added mysqld-max to the distribution

* Tue Jan 2  2001  Monty

- Added mysql-test to the bench package

* Fri Aug 18 2000 Tim Smith <tim@mysql.com>

- Added separate libmysql_r directory; now both a threaded
  and non-threaded library is shipped.

* Tue Sep 28 1999 David Axmark <davida@mysql.com>

- Added the support-files/my-example.cnf to the docs directory.

- Removed devel dependency on base since it is about client
  development.

* Wed Sep 8 1999 David Axmark <davida@mysql.com>

- Cleaned up some for 3.23.

* Thu Jul 1 1999 David Axmark <davida@mysql.com>

- Added support for shared libraries in a separate sub
  package. Original fix by David Fox (dsfox@cogsci.ucsd.edu)

- The --enable-assembler switch is now automatically disables on
  platforms there assembler code is unavailable. This should allow
  building this RPM on non i386 systems.

* Mon Feb 22 1999 David Axmark <david@detron.se>

- Removed unportable cc switches from the spec file. The defaults can
  now be overridden with environment variables. This feature is used
  to compile the official RPM with optimal (but compiler version
  specific) switches.

- Removed the repetitive description parts for the sub rpms. Maybe add
  again if RPM gets a multiline macro capability.

- Added support for a pt_BR translation. Translation contributed by
  Jorge Godoy <jorge@bestway.com.br>.

* Wed Nov 4 1998 David Axmark <david@detron.se>

- A lot of changes in all the rpm and install scripts. This may even
  be a working RPM :-)

* Sun Aug 16 1998 David Axmark <david@detron.se>

- A developers changelog for MySQL is available in the source RPM. And
  there is a history of major user visible changed in the Reference
  Manual.  Only RPM specific changes will be documented here.<|MERGE_RESOLUTION|>--- conflicted
+++ resolved
@@ -577,12 +577,9 @@
 %dir %attr(750, mysql, mysql) /var/lib/mysql-keyring
 
 %changelog
-<<<<<<< HEAD
-=======
 * Mon Jul 24 2023 Miroslav Rajcic <miroslav.rajcic@oracle.com> - 8.2.0-1
 - Added component_test_server_telemetry_metrics test component
 
->>>>>>> 87307d4d
 * Wed Mar 01 2023 Harin Vadodaria <harin.vadodaria@oracle.com> - 8.0.34-1
 - Added components, libraries and binaries related to event tracking
 
