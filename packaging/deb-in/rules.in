--- conflicted
+++ resolved
@@ -94,13 +94,6 @@
 	dh_install --fail-missing \
 		-Xusr/bin/i_mysql_client_test \
 		-Xusr/share/mysql/mysql.server \
-<<<<<<< HEAD
-		-Xusr/share/mysql/@DEB_INSTALL_LICENSEFILE@ \
-		-Xusr/share/mysql/README \
-=======
-		-Xusr/share/man/man1/mysql.server.1 \
-		-Xusr/share/mysql/binary-configure \
->>>>>>> 9c338eb6
 		-Xusr/share/mysql/docs/mysql.info \
 		-Xusr/share/man/man1/mysql_client_test_embedded.1 \
 		-Xusr/share/man/man1/mysqlman.1 \
