--- conflicted
+++ resolved
@@ -94,13 +94,6 @@
   ADD_DEPENDENCIES(comp_err copy_openssl_dlls)
 ENDIF()
 
-<<<<<<< HEAD
-# In published release builds on Solaris, we need to bundle gcc source.
-# PB2 will take care of putting it in extra/ when needed
-IF(EXISTS ${CMAKE_CURRENT_SOURCE_DIR}/gcc-4.8.1.tar.bz2)
-  INSTALL(FILES gcc-4.8.1.tar.bz2 
-          DESTINATION ${INSTALL_MYSQLSHAREDIR} COMPONENT Development)
-=======
 MYSQL_ADD_EXECUTABLE(my_print_defaults my_print_defaults.cc)
 TARGET_LINK_LIBRARIES(my_print_defaults  mysys)
 
@@ -175,5 +168,4 @@
     mysys innodb_zipdecompress ${LZ4_LIBRARY})
   ADD_DEPENDENCIES(ibd2sdi GenError)
 
->>>>>>> 4869291f
 ENDIF()