/* Copyright 1992, 1993, 1994 Henry Spencer.  All rights reserved.
   See file COPYRIGHT for details.

   This file was modified by Oracle on 2015-05-18 for 32-bit compatibility.

   Modifications copyright (c) 2015, Oracle and/or its affiliates. All rights
   reserved. */

#include <my_global.h>
#include <m_string.h>
#include <m_ctype.h>
#ifdef __WIN__
#include  <limits.h>
#endif

#include "my_regex.h"
#include "utils.h"
#include "regex2.h"

#include "cclass.h"
#include "cname.h"

/*
 * parse structure, passed up and down to avoid global variables and
 * other clumsinesses
 */
struct parse {
	char *next;		/* next character in RE */
	char *end;		/* end of string (-> NUL normally) */
	int error;		/* has an error been seen? */
	sop *strip;		/* malloced strip */
	sopno ssize;		/* malloced strip size (allocated) */
	sopno slen;		/* malloced strip length (used) */
	int ncsalloc;		/* number of csets allocated */
	struct re_guts *g;
#	define	NPAREN	10	/* we need to remember () 1-9 for back refs */
	sopno pbegin[NPAREN];	/* -> ( ([0] unused) */
	sopno pend[NPAREN];	/* -> ) ([0] unused) */
	const CHARSET_INFO *charset; /* for ctype things  */
};

/* Check if there is enough stack space for recursion. */
my_regex_stack_check_t my_regex_enough_mem_in_stack= NULL;

#include "regcomp.ih"

static char nuls[10];		/* place to point scanner in event of error */

struct cclass cclasses[CCLASS_LAST+1]= {
  { "alnum",	"","", _MY_U | _MY_L | _MY_NMR},
  { "alpha",	"","", _MY_U | _MY_L },
  { "blank",	"","", _MY_B },
  { "cntrl",	"","", _MY_CTR },
  { "digit",	"","", _MY_NMR },
  { "graph",	"","", _MY_PNT | _MY_U | _MY_L | _MY_NMR},
  { "lower",	"","", _MY_L },
  { "print",	"","", _MY_PNT | _MY_U | _MY_L | _MY_NMR | _MY_B },
  { "punct",	"","", _MY_PNT },
  { "space",	"","", _MY_SPC },
  { "upper",	"","", _MY_U },
  { "xdigit",	"","", _MY_X },
  { NULL,NULL,NULL, 0 }
};

/*
 * macros for use with parse structure
 * BEWARE:  these know that the parse structure is named `p' !!!
 */
#define	PEEK()	(*p->next)
#define	PEEK2()	(*(p->next+1))
#define	MORE()	(p->next < p->end)
#define	MORE2()	(p->next+1 < p->end)
#define	SEE(c)	(MORE() && PEEK() == (c))
#define	SEETWO(a, b)	(MORE() && MORE2() && PEEK() == (a) && PEEK2() == (b))
#define	EAT(c)	((SEE(c)) ? (NEXT(), 1) : 0)
#define	EATTWO(a, b)	((SEETWO(a, b)) ? (NEXT2(), 1) : 0)
#define	NEXT()	(p->next++)
#define	NEXT2()	(p->next += 2)
#define	NEXTn(n)	(p->next += (n))
#define	GETNEXT()	(*p->next++)
#define	SETERROR(e)	seterr(p, (e))
#define	REQUIRE(co, e)	((co) || SETERROR(e))
#define	MUSTSEE(c, e)	(REQUIRE(MORE() && PEEK() == (c), e))
#define	MUSTEAT(c, e)	(REQUIRE(MORE() && GETNEXT() == (c), e))
#define	MUSTNOTSEE(c, e)	(REQUIRE(!MORE() || PEEK() != (c), e))
#define	EMIT(op, sopnd)	doemit(p, (sop)(op), (size_t)(sopnd))
#define	INSERT(op, pos)	doinsert(p, (sop)(op), HERE()-(pos)+1, pos)
#define	AHEAD(pos)		dofwd(p, pos, HERE()-(pos))
#define	ASTERN(sop, pos)	EMIT(sop, HERE()-pos)
#define	HERE()		(p->slen)
#define	THERE()		(p->slen - 1)
#define	THERETHERE()	(p->slen - 2)
#define	DROP(n)	(p->slen -= (n))

#ifndef NDEBUG
static int never = 0;		/* for use in asserts; shuts lint up */
#else
#define	never	0		/* some <assert.h>s have bugs too */
#endif

/*
 - regcomp - interface for parser and compilation
 = extern int regcomp(regex_t *, const char *, int);
 = #define	MY_REG_BASIC	0000
 = #define	MY_REG_EXTENDED	0001
 = #define	MY_REG_ICASE	0002
 = #define	MY_REG_NOSUB	0004
 = #define	MY_REG_NEWLINE	0010
 = #define	MY_REG_NOSPEC	0020
 = #define	MY_REG_PEND	0040
 = #define	MY_REG_DUMP	0200
 */
int				/* 0 success, otherwise MY_REG_something */
my_regcomp(preg, pattern, cflags, charset)
my_regex_t *preg;
const char *pattern;
int cflags;
const CHARSET_INFO *charset;
{
	struct parse pa;
	register struct re_guts *g;
	register struct parse *p = &pa;
	register int i;
	register size_t len;
#ifdef REDEBUG
#	define	GOODFLAGS(f)	(f)
#else
#	define	GOODFLAGS(f)	((f)&~MY_REG_DUMP)
#endif

	my_regex_init(charset, NULL);	/* Init cclass if neaded */
	preg->charset=charset;
	cflags = GOODFLAGS(cflags);
	if ((cflags&MY_REG_EXTENDED) && (cflags&MY_REG_NOSPEC))
		return(MY_REG_INVARG);

	if (cflags&MY_REG_PEND) {
		if (preg->re_endp < pattern)
			return(MY_REG_INVARG);
		len = preg->re_endp - pattern;
	} else
		len = strlen((char *)pattern);

	/*
	 Find the maximum len we can safely process
	 without a rollover and a mis-malloc.
	 p->ssize is a sopno is a long (32+ bit signed);
	 size_t is 16+ bit unsigned.
	*/
	{
	  size_t new_ssize = len / (size_t)2 * (size_t)3 + (size_t)1; /* ugh */
	  if ((new_ssize < len) ||	/* size_t rolled over */
	      ((SIZE_T_MAX / sizeof(sop)) < new_ssize) ||	/* malloc arg */
	      (new_ssize > LONG_MAX))	/* won't fit in ssize */
		return(REG_ESPACE);	/* MY_REG_ESPACE or MY_REG_INVARG */
	  p->ssize = new_ssize;
	}

	/* do the mallocs early so failure handling is easy */
	g = (struct re_guts *)malloc(sizeof(struct re_guts) +
							(NC-1)*sizeof(cat_t));
	if (g == NULL)
<<<<<<< HEAD
		return(MY_REG_ESPACE);
	p->ssize = (long) (len/(size_t)2*(size_t)3 + (size_t)1); /* ugh */
=======
		return(REG_ESPACE);
>>>>>>> 875d1062
	p->strip = (sop *)malloc(p->ssize * sizeof(sop));
	p->slen = 0;
	if (p->strip == NULL) {
		free((char *)g);
		return(MY_REG_ESPACE);
	}

	/* set things up */
	p->g = g;
	p->next = (char *)pattern;	/* convenience; we do not modify it */
	p->end = p->next + len;
	p->error = 0;
	p->ncsalloc = 0;
	p->charset = preg->charset;
	for (i = 0; i < NPAREN; i++) {
		p->pbegin[i] = 0;
		p->pend[i] = 0;
	}
	g->csetsize = NC;
	g->sets = NULL;
	g->setbits = NULL;
	g->ncsets = 0;
	g->cflags = cflags;
	g->iflags = 0;
	g->nbol = 0;
	g->neol = 0;
	g->must = NULL;
	g->mlen = 0;
	g->nsub = 0;
	g->ncategories = 1;	/* category 0 is "everything else" */
	g->categories = &g->catspace[-(CHAR_MIN)];
	(void) memset((char *)g->catspace, 0, NC*sizeof(cat_t));
	g->backrefs = 0;

	/* do it */
	EMIT(OEND, 0);
	g->firststate = THERE();
	if (cflags&MY_REG_EXTENDED)
		p_ere(p, OUT);
	else if (cflags&MY_REG_NOSPEC)
		p_str(p);
	else
		p_bre(p, OUT, OUT);
	EMIT(OEND, 0);
	g->laststate = THERE();

	/* tidy up loose ends and fill things in */
	categorize(p, g);
	stripsnug(p, g);
	findmust(p, g);
	g->nplus = pluscount(p, g);
	g->magic = MAGIC2;
	preg->re_nsub = g->nsub;
	preg->re_g = g;
	preg->re_magic = MAGIC1;
#ifndef REDEBUG
	/* not debugging, so can't rely on the assert() in regexec() */
	if (g->iflags&BAD)
		SETERROR(MY_REG_ASSERT);
#endif

	/* win or lose, we're done */
	if (p->error != 0)	/* lose */
		my_regfree(preg);
	return(p->error);
}

/*
 - p_ere - ERE parser top level, concatenation and alternation
 == static void p_ere(register struct parse *p, int stop);
 */
static void
p_ere(p, stop)
register struct parse *p;
int stop;			/* character this ERE should end at */
{
	register char c;
	register sopno UNINIT_VAR(prevback);
	register sopno UNINIT_VAR(prevfwd);
	register sopno conc;
	register int first = 1;		/* is this the first alternative? */

	for (;;) {
		/* do a bunch of concatenated expressions */
		conc = HERE();
		while (MORE() && (c = PEEK()) != '|' && c != stop)
		{
		  if (my_regex_enough_mem_in_stack &&
		      my_regex_enough_mem_in_stack(0))
		  {
		    SETERROR(MY_REG_ESPACE);
		    return;
		  }
		  p_ere_exp(p);
		}
		if(REQUIRE(HERE() != conc, MY_REG_EMPTY)) {}/* require nonempty */

		if (!EAT('|'))
			break;		/* NOTE BREAK OUT */

		if (first) {
			INSERT(OCH_, conc);	/* offset is wrong */
			prevfwd = conc;
			prevback = conc;
			first = 0;
		}
		ASTERN(OOR1, prevback);
		prevback = THERE();
		AHEAD(prevfwd);			/* fix previous offset */
		prevfwd = HERE();
		EMIT(OOR2, 0);			/* offset is very wrong */
	}

	if (!first) {		/* tail-end fixups */
		AHEAD(prevfwd);
		ASTERN(O_CH, prevback);
	}

	assert(!MORE() || SEE(stop));
}

/*
 - p_ere_exp - parse one subERE, an atom possibly followed by a repetition op
 == static void p_ere_exp(register struct parse *p);
 */
static void
p_ere_exp(p)
register struct parse *p;
{
	register char c;
	register sopno pos;
	register int count;
	register int count2;
	register sopno subno;
	int wascaret = 0;

	assert(MORE());		/* caller should have ensured this */
	c = GETNEXT();

	pos = HERE();
	switch (c) {
	case '(':
		if(REQUIRE(MORE(), MY_REG_EPAREN)) {}
		p->g->nsub++;
		subno = (sopno) p->g->nsub;
		if (subno < NPAREN)
		        p->pbegin[subno] = HERE();
		EMIT(OLPAREN, subno);
		if (!SEE(')'))
			p_ere(p, ')');
		if (subno < NPAREN) {
			p->pend[subno] = HERE();
			assert(p->pend[subno] != 0);
		}
		EMIT(ORPAREN, subno);
		if(MUSTEAT(')', MY_REG_EPAREN)) {}
		break;
	case '^':
		EMIT(OBOL, 0);
		p->g->iflags |= USEBOL;
		p->g->nbol++;
		wascaret = 1;
		break;
	case '$':
		EMIT(OEOL, 0);
		p->g->iflags |= USEEOL;
		p->g->neol++;
		break;
	case '|':
		SETERROR(MY_REG_EMPTY);
		break;
	case '*':
	case '+':
	case '?':
		SETERROR(MY_REG_BADRPT);
		break;
	case '.':
		if (p->g->cflags&MY_REG_NEWLINE)
			nonnewline(p);
		else
			EMIT(OANY, 0);
		break;
	case '[':
		p_bracket(p);
		break;
	case '\\':
		if(REQUIRE(MORE(), MY_REG_EESCAPE)) {}
		c = GETNEXT();
		ordinary(p, c);
		break;
	case '{':		/* okay as ordinary except if digit follows */
		if(REQUIRE(!MORE() || !my_isdigit(p->charset,PEEK()), MY_REG_BADRPT)) {}
		/* FALLTHROUGH */
	default:
		ordinary(p, c);
		break;
	}

	if (!MORE())
		return;
	c = PEEK();
	/* we call { a repetition if followed by a digit */
	if (!( c == '*' || c == '+' || c == '?' ||
				(c == '{' && MORE2() && 
				 my_isdigit(p->charset,PEEK2())) ))
		return;		/* no repetition, we're done */
	NEXT();

	if(REQUIRE(!wascaret, MY_REG_BADRPT)) {}
	switch (c) {
	case '*':	/* implemented as +? */
		/* this case does not require the (y|) trick, noKLUDGE */
		INSERT(OPLUS_, pos);
		ASTERN(O_PLUS, pos);
		INSERT(OQUEST_, pos);
		ASTERN(O_QUEST, pos);
		break;
	case '+':
		INSERT(OPLUS_, pos);
		ASTERN(O_PLUS, pos);
		break;
	case '?':
		/* KLUDGE: emit y? as (y|) until subtle bug gets fixed */
		INSERT(OCH_, pos);		/* offset slightly wrong */
		ASTERN(OOR1, pos);		/* this one's right */
		AHEAD(pos);			/* fix the OCH_ */
		EMIT(OOR2, 0);			/* offset very wrong... */
		AHEAD(THERE());			/* ...so fix it */
		ASTERN(O_CH, THERETHERE());
		break;
	case '{':
		count = p_count(p);
		if (EAT(',')) {
			if (my_isdigit(p->charset,PEEK())) {
				count2 = p_count(p);
				if(REQUIRE(count <= count2, MY_REG_BADBR)) {}
			} else		/* single number with comma */
				count2 = RE_INFINITY;
		} else		/* just a single number */
			count2 = count;
		repeat(p, pos, count, count2);
		if (!EAT('}')) {	/* error heuristics */
			while (MORE() && PEEK() != '}')
				NEXT();
			if(REQUIRE(MORE(), MY_REG_EBRACE)) {}
			SETERROR(MY_REG_BADBR);
		}
		break;
	}

	if (!MORE())
		return;
	c = PEEK();
	if (!( c == '*' || c == '+' || c == '?' ||
				(c == '{' && MORE2() && 
				 my_isdigit(p->charset,PEEK2())) ) )
		return;
	SETERROR(MY_REG_BADRPT);
}

/*
 - p_str - string (no metacharacters) "parser"
 == static void p_str(register struct parse *p);
 */
static void
p_str(p)
register struct parse *p;
{
	if(REQUIRE(MORE(), MY_REG_EMPTY)) {}
	while (MORE())
		ordinary(p, GETNEXT());
}

/*
 - p_bre - BRE parser top level, anchoring and concatenation
 == static void p_bre(register struct parse *p, register int end1, \
 ==	register int end2);
 * Giving end1 as OUT essentially eliminates the end1/end2 check.
 *
 * This implementation is a bit of a kludge, in that a trailing $ is first
 * taken as an ordinary character and then revised to be an anchor.  The
 * only undesirable side effect is that '$' gets included as a character
 * category in such cases.  This is fairly harmless; not worth fixing.
 * The amount of lookahead needed to avoid this kludge is excessive.
 */
static void
p_bre(p, end1, end2)
register struct parse *p;
register int end1;		/* first terminating character */
register int end2;		/* second terminating character */
{
	register sopno start = HERE();
	register int first = 1;			/* first subexpression? */
	register int wasdollar = 0;

	if (EAT('^')) {
		EMIT(OBOL, 0);
		p->g->iflags |= USEBOL;
		p->g->nbol++;
	}
	while (MORE() && !SEETWO(end1, end2)) {
		wasdollar = p_simp_re(p, first);
		first = 0;
	}
	if (wasdollar) {	/* oops, that was a trailing anchor */
		DROP(1);
		EMIT(OEOL, 0);
		p->g->iflags |= USEEOL;
		p->g->neol++;
	}

	if(REQUIRE(HERE() != start, MY_REG_EMPTY)) {}	/* require nonempty */
}

/*
 - p_simp_re - parse a simple RE, an atom possibly followed by a repetition
 == static int p_simp_re(register struct parse *p, int starordinary);
 */
static int			/* was the simple RE an unbackslashed $? */
p_simp_re(p, starordinary)
register struct parse *p;
int starordinary;		/* is a leading * an ordinary character? */
{
	register int c;
	register int count;
	register int count2;
	register sopno pos;
	register int i;
	register sopno subno;
#	define	BACKSL	(1<<CHAR_BIT)

	pos = HERE();		/* repetion op, if any, covers from here */

	assert(MORE());		/* caller should have ensured this */
	c = GETNEXT();
	if (c == '\\') {
		if(REQUIRE(MORE(), MY_REG_EESCAPE)) {}
		c = BACKSL | (unsigned char)GETNEXT();
	}
	switch (c) {
	case '.':
		if (p->g->cflags&MY_REG_NEWLINE)
			nonnewline(p);
		else
			EMIT(OANY, 0);
		break;
	case '[':
		p_bracket(p);
		break;
	case BACKSL|'{':
		SETERROR(MY_REG_BADRPT);
		break;
	case BACKSL|'(':
		p->g->nsub++;
		subno = (sopno) p->g->nsub;
		if (subno < NPAREN)
			p->pbegin[subno] = HERE();
		EMIT(OLPAREN, subno);
		/* the MORE here is an error heuristic */
		if (MORE() && !SEETWO('\\', ')'))
			p_bre(p, '\\', ')');
		if (subno < NPAREN) {
			p->pend[subno] = HERE();
			assert(p->pend[subno] != 0);
		}
		EMIT(ORPAREN, subno);
		if(REQUIRE(EATTWO('\\', ')'), MY_REG_EPAREN)) {}
		break;
	case BACKSL|')':	/* should not get here -- must be user */
	case BACKSL|'}':
		SETERROR(MY_REG_EPAREN);
		break;
	case BACKSL|'1':
	case BACKSL|'2':
	case BACKSL|'3':
	case BACKSL|'4':
	case BACKSL|'5':
	case BACKSL|'6':
	case BACKSL|'7':
	case BACKSL|'8':
	case BACKSL|'9':
		i = (c&~BACKSL) - '0';
		assert(i < NPAREN);
		if (p->pend[i] != 0) {
			assert((uint) i <= p->g->nsub);
			EMIT(OBACK_, i);
			assert(p->pbegin[i] != 0);
			assert(OP(p->strip[p->pbegin[i]]) == OLPAREN);
			assert(OP(p->strip[p->pend[i]]) == ORPAREN);
			(void) dupl(p, p->pbegin[i]+1, p->pend[i]);
			EMIT(O_BACK, i);
		} else
			SETERROR(MY_REG_ESUBREG);
		p->g->backrefs = 1;
		break;
	case '*':
		if(REQUIRE(starordinary, MY_REG_BADRPT)) {}
		/* FALLTHROUGH */
	default:
		ordinary(p, c &~ BACKSL);
		break;
	}

	if (EAT('*')) {		/* implemented as +? */
		/* this case does not require the (y|) trick, noKLUDGE */
		INSERT(OPLUS_, pos);
		ASTERN(O_PLUS, pos);
		INSERT(OQUEST_, pos);
		ASTERN(O_QUEST, pos);
	} else if (EATTWO('\\', '{')) {
		count = p_count(p);
		if (EAT(',')) {
			if (MORE() && my_isdigit(p->charset,PEEK())) {
				count2 = p_count(p);
				if(REQUIRE(count <= count2, MY_REG_BADBR)) {}
			} else		/* single number with comma */
				count2 = RE_INFINITY;
		} else		/* just a single number */
			count2 = count;
		repeat(p, pos, count, count2);
		if (!EATTWO('\\', '}')) {	/* error heuristics */
			while (MORE() && !SEETWO('\\', '}'))
				NEXT();
			if(REQUIRE(MORE(), MY_REG_EBRACE)) {}
			SETERROR(MY_REG_BADBR);
		}
	} else if (c == (unsigned char)'$')	/* $ (but not \$) ends it */
		return(1);

	return(0);
}

/*
 - p_count - parse a repetition count
 == static int p_count(register struct parse *p);
 */
static int			/* the value */
p_count(p)
register struct parse *p;
{
	register int count = 0;
	register int ndigits = 0;

	while (MORE() && my_isdigit(p->charset,PEEK()) && count <= DUPMAX) {
		count = count*10 + (GETNEXT() - '0');
		ndigits++;
	}

	if(REQUIRE(ndigits > 0 && count <= DUPMAX, MY_REG_BADBR)) {}
	return(count);
}

/*
 - p_bracket - parse a bracketed character list
 == static void p_bracket(register struct parse *p);
 *
 * Note a significant property of this code:  if the allocset() did SETERROR,
 * no set operations are done.
 */
static void
p_bracket(p)
register struct parse *p;
{
	register cset *cs = allocset(p);
	register int invert = 0;

	/* Dept of Truly Sickening Special-Case Kludges */
	if (p->next + 5 < p->end && strncmp(p->next, "[:<:]]", 6) == 0) {
		EMIT(OBOW, 0);
		NEXTn(6);
		return;
	}
	if (p->next + 5 < p->end && strncmp(p->next, "[:>:]]", 6) == 0) {
		EMIT(OEOW, 0);
		NEXTn(6);
		return;
	}

	if (EAT('^'))
		invert++;	/* make note to invert set at end */
	if (EAT(']'))
		CHadd(cs, ']');
	else if (EAT('-'))
		CHadd(cs, '-');
	while (MORE() && PEEK() != ']' && !SEETWO('-', ']'))
		p_b_term(p, cs);
	if (EAT('-'))
		CHadd(cs, '-');
	if(MUSTEAT(']', MY_REG_EBRACK)) {}

	if (p->error != 0)	/* don't mess things up further */
		return;

	if (p->g->cflags&MY_REG_ICASE) {
		register int i;
		register int ci;

		for (i = p->g->csetsize - 1; i >= 0; i--)
			if (CHIN(cs, i) && my_isalpha(p->charset,i)) {
				ci = othercase(p->charset,i);
				if (ci != i)
					CHadd(cs, ci);
			}
		if (cs->multis != NULL)
			mccase(p, cs);
	}
	if (invert) {
		register int i;

		for (i = p->g->csetsize - 1; i >= 0; i--)
			if (CHIN(cs, i))
				CHsub(cs, i);
			else
				CHadd(cs, i);
		if (p->g->cflags&MY_REG_NEWLINE)
			CHsub(cs, '\n');
		if (cs->multis != NULL)
			mcinvert(p, cs);
	}

	assert(cs->multis == NULL);		/* xxx */

	if (nch(p, cs) == 1) {		/* optimize singleton sets */
		ordinary(p, firstch(p, cs));
		freeset(p, cs);
	} else
		EMIT(OANYOF, freezeset(p, cs));
}

/*
 - p_b_term - parse one term of a bracketed character list
 == static void p_b_term(register struct parse *p, register cset *cs);
 */
static void
p_b_term(p, cs)
register struct parse *p;
register cset *cs;
{
	register char c;
	register char start, finish;
	register int i;

	/* classify what we've got */
	switch ((MORE()) ? PEEK() : '\0') {
	case '[':
		c = (MORE2()) ? PEEK2() : '\0';
		break;
	case '-':
		SETERROR(MY_REG_ERANGE);
		return;			/* NOTE RETURN */
	default:
		c = '\0';
		break;
	}

	switch (c) {
	case ':':		/* character class */
		NEXT2();
		if(REQUIRE(MORE(), MY_REG_EBRACK)) {}
		c = PEEK();
		if(REQUIRE(c != '-' && c != ']', MY_REG_ECTYPE)) {}
		p_b_cclass(p, cs);
		if(REQUIRE(MORE(), MY_REG_EBRACK)) {}
		if(REQUIRE(EATTWO(':', ']'), MY_REG_ECTYPE)) {}
		break;
	case '=':		/* equivalence class */
		NEXT2();
		if(REQUIRE(MORE(), MY_REG_EBRACK)) {}
		c = PEEK();
		if(REQUIRE(c != '-' && c != ']', MY_REG_ECOLLATE)) {}
		p_b_eclass(p, cs);
		if(REQUIRE(MORE(), MY_REG_EBRACK)) {}
		if(REQUIRE(EATTWO('=', ']'), MY_REG_ECOLLATE)) {}
		break;
	default:		/* symbol, ordinary character, or range */
/* xxx revision needed for multichar stuff */
		start = p_b_symbol(p);
		if (SEE('-') && MORE2() && PEEK2() != ']') {
			/* range */
			NEXT();
			if (EAT('-'))
				finish = '-';
			else
				finish = p_b_symbol(p);
		} else
			finish = start;
/* xxx what about signed chars here... */
		if(REQUIRE(start <= finish, MY_REG_ERANGE)) {}
		for (i = start; i <= finish; i++)
			CHadd(cs, i);
		break;
	}
}

/*
 - p_b_cclass - parse a character-class name and deal with it
 == static void p_b_cclass(register struct parse *p, register cset *cs);
 */
static void
p_b_cclass(p, cs)
register struct parse *p;
register cset *cs;
{
	register char *sp = p->next;
	register struct cclass *cp;
	register size_t len;
	
	while (MORE() && my_isalpha(p->charset,PEEK()))
		NEXT();
	len = p->next - sp;
	for (cp = cclasses; cp->name != NULL; cp++)
		if (strncmp(cp->name, sp, len) == 0 && cp->name[len] == '\0')
			break;
	if (cp->name == NULL) {
		/* oops, didn't find it */
		SETERROR(MY_REG_ECTYPE);
		return;
	}

#ifndef USE_ORIG_REGEX_CODE
	{
		register size_t i;
		for (i=1 ; i<256 ; i++)
			if (p->charset->ctype[i+1] & cp->mask)
				CHadd(cs, i);
	}
#else	
	{
		register char *u = (char*) cp->chars;
		register char c;
		
		while ((c = *u++) != '\0')
			CHadd(cs, c);
		
		for (u = (char*) cp->multis; *u != '\0'; u += strlen(u) + 1)
			MCadd(p, cs, u);
	}
#endif

}

/*
 - p_b_eclass - parse an equivalence-class name and deal with it
 == static void p_b_eclass(register struct parse *p, register cset *cs);
 *
 * This implementation is incomplete. xxx
 */
static void
p_b_eclass(p, cs)
register struct parse *p;
register cset *cs;
{
	register char c;

	c = p_b_coll_elem(p, '=');
	CHadd(cs, c);
}

/*
 - p_b_symbol - parse a character or [..]ed multicharacter collating symbol
 == static char p_b_symbol(register struct parse *p);
 */
static char			/* value of symbol */
p_b_symbol(p)
register struct parse *p;
{
	register char value;

	if(REQUIRE(MORE(), MY_REG_EBRACK)) {}
	if (!EATTWO('[', '.'))
		return(GETNEXT());

	/* collating symbol */
	value = p_b_coll_elem(p, '.');
	if(REQUIRE(EATTWO('.', ']'), MY_REG_ECOLLATE)) {}
	return(value);
}

/*
 - p_b_coll_elem - parse a collating-element name and look it up
 == static char p_b_coll_elem(register struct parse *p, int endc);
 */
static char			/* value of collating element */
p_b_coll_elem(p, endc)
register struct parse *p;
int endc;			/* name ended by endc,']' */
{
	register char *sp = p->next;
	register struct cname *cp;
#ifdef _WIN64
	register __int64 len;
#else
	register int len;
#endif
	while (MORE() && !SEETWO(endc, ']'))
		NEXT();
	if (!MORE()) {
		SETERROR(MY_REG_EBRACK);
		return(0);
	}
	len = p->next - sp;
	for (cp = cnames; cp->name != NULL; cp++)
		if (strncmp(cp->name, sp, len) == 0 && cp->name[len] == '\0')
			return(cp->code);	/* known name */
	if (len == 1)
		return(*sp);	/* single character */
	SETERROR(MY_REG_ECOLLATE);			/* neither */
	return(0);
}

/*
 - othercase - return the case counterpart of an alphabetic
 == static char othercase(int ch);
 */
static char			/* if no counterpart, return ch */
othercase(charset,ch)
const CHARSET_INFO *charset;
int ch;
{
	/*
	  In MySQL some multi-byte character sets
	  have 'ctype' array but don't have 'to_lower'
	  and 'to_upper' arrays. In this case we handle
	  only basic latin letters a..z and A..Z.
	  
	  If 'to_lower' and 'to_upper' arrays are empty in a character set,
	  then my_isalpha(cs, ch) should never return TRUE for characters
	  other than basic latin letters. Otherwise it should be
	  considered as a mistake in character set definition.
	*/
	assert(my_isalpha(charset,ch));
	if (my_isupper(charset,ch))
	{
		return(charset->to_lower ? my_tolower(charset,ch) :
		                          ch - 'A' + 'a');
	}
	else if (my_islower(charset,ch))
	{
		return(charset->to_upper ? my_toupper(charset,ch) :
		                          ch - 'a' + 'A');
	}
	else			/* peculiar, but could happen */
		return(ch);
}

/*
 - bothcases - emit a dualcase version of a two-case character
 == static void bothcases(register struct parse *p, int ch);
 *
 * Boy, is this implementation ever a kludge...
 */
static void
bothcases(p, ch)
register struct parse *p;
int ch;
{
	register char *oldnext = p->next;
	register char *oldend = p->end;
	char bracket[3];

	assert(othercase(p->charset, ch) != ch); /* p_bracket() would recurse */
	p->next = bracket;
	p->end = bracket+2;
	bracket[0] = ch;
	bracket[1] = ']';
	bracket[2] = '\0';
	p_bracket(p);
	assert(p->next == bracket+2);
	p->next = oldnext;
	p->end = oldend;
}

/*
 - ordinary - emit an ordinary character
 == static void ordinary(register struct parse *p, register int ch);
 */
static void
ordinary(p, ch)
register struct parse *p;
register int ch;
{
	register cat_t *cap = p->g->categories;

	if ((p->g->cflags&MY_REG_ICASE) && my_isalpha(p->charset,ch) && 
	     othercase(p->charset,ch) != ch)
		bothcases(p, ch);
	else {
		EMIT(OCHAR, (unsigned char)ch);
		if (cap[ch] == 0)
			cap[ch] = p->g->ncategories++;
	}
}

/*
 - nonnewline - emit MY_REG_NEWLINE version of OANY
 == static void nonnewline(register struct parse *p);
 *
 * Boy, is this implementation ever a kludge...
 */
static void
nonnewline(p)
register struct parse *p;
{
	register char *oldnext = p->next;
	register char *oldend = p->end;
	char bracket[4];

	p->next = bracket;
	p->end = bracket+3;
	bracket[0] = '^';
	bracket[1] = '\n';
	bracket[2] = ']';
	bracket[3] = '\0';
	p_bracket(p);
	assert(p->next == bracket+3);
	p->next = oldnext;
	p->end = oldend;
}

/*
 - repeat - generate code for a bounded repetition, recursively if needed
 == static void repeat(register struct parse *p, sopno start, int from, int to);
 */
static void
repeat(p, start, from, to)
register struct parse *p;
sopno start;			/* operand from here to end of strip */
int from;			/* repeated from this number */
int to;				/* to this number of times (maybe RE_INFINITY) */
{
	register sopno finish = HERE();
#	define	N	2
#	define	INF	3
#	define	REP(f, t)	((f)*8 + (t))
#	define	MAP(n)	(((n) <= 1) ? (n) : ((n) == RE_INFINITY) ? INF : N)
	register sopno copy;

	if (p->error != 0)	/* head off possible runaway recursion */
		return;

	assert(from <= to);

	switch (REP(MAP(from), MAP(to))) {
	case REP(0, 0):			/* must be user doing this */
		DROP(finish-start);	/* drop the operand */
		break;
	case REP(0, 1):			/* as x{1,1}? */
	case REP(0, N):			/* as x{1,n}? */
	case REP(0, INF):		/* as x{1,}? */
		/* KLUDGE: emit y? as (y|) until subtle bug gets fixed */
		INSERT(OCH_, start);		/* offset is wrong... */
		repeat(p, start+1, 1, to);
		ASTERN(OOR1, start);
		AHEAD(start);			/* ... fix it */
		EMIT(OOR2, 0);
		AHEAD(THERE());
		ASTERN(O_CH, THERETHERE());
		break;
	case REP(1, 1):			/* trivial case */
		/* done */
		break;
	case REP(1, N):			/* as x?x{1,n-1} */
		/* KLUDGE: emit y? as (y|) until subtle bug gets fixed */
		INSERT(OCH_, start);
		ASTERN(OOR1, start);
		AHEAD(start);
		EMIT(OOR2, 0);			/* offset very wrong... */
		AHEAD(THERE());			/* ...so fix it */
		ASTERN(O_CH, THERETHERE());
		copy = dupl(p, start+1, finish+1);
		assert(copy == finish+4);
		repeat(p, copy, 1, to-1);
		break;
	case REP(1, INF):		/* as x+ */
		INSERT(OPLUS_, start);
		ASTERN(O_PLUS, start);
		break;
	case REP(N, N):			/* as xx{m-1,n-1} */
		copy = dupl(p, start, finish);
		repeat(p, copy, from-1, to-1);
		break;
	case REP(N, INF):		/* as xx{n-1,INF} */
		copy = dupl(p, start, finish);
		repeat(p, copy, from-1, to);
		break;
	default:			/* "can't happen" */
		SETERROR(MY_REG_ASSERT);	/* just in case */
		break;
	}
}

/*
 - seterr - set an error condition
 == static int seterr(register struct parse *p, int e);
 */
static int			/* useless but makes type checking happy */
seterr(p, e)
register struct parse *p;
int e;
{
	if (p->error == 0)	/* keep earliest error condition */
		p->error = e;
	p->next = nuls;		/* try to bring things to a halt */
	p->end = nuls;
	return(0);		/* make the return value well-defined */
}

/*
 - allocset - allocate a set of characters for []
 == static cset *allocset(register struct parse *p);
 */
static cset *
allocset(p)
register struct parse *p;
{
	register int no = p->g->ncsets++;
	register size_t nc;
	register size_t nbytes;
	register cset *cs;
	register size_t css = (size_t)p->g->csetsize;
	register int i;

	if (no >= p->ncsalloc) {	/* need another column of space */
		p->ncsalloc += CHAR_BIT;
		nc = p->ncsalloc;
		assert(nc % CHAR_BIT == 0);
		nbytes = nc / CHAR_BIT * css;
		if (p->g->sets == NULL)
			p->g->sets = (cset *)malloc(nc * sizeof(cset));
		else
			p->g->sets = (cset *)realloc((char *)p->g->sets,
							nc * sizeof(cset));
		if (p->g->setbits == NULL)
			p->g->setbits = (uch *)malloc(nbytes);
		else {
			p->g->setbits = (uch *)realloc((char *)p->g->setbits,
								nbytes);
			/* xxx this isn't right if setbits is now NULL */
			for (i = 0; i < no; i++)
				p->g->sets[i].ptr = p->g->setbits + css*(i/CHAR_BIT);
		}
		if (p->g->sets != NULL && p->g->setbits != NULL)
			(void) memset((char *)p->g->setbits + (nbytes - css),
								0, css);
		else {
			no = 0;
			SETERROR(MY_REG_ESPACE);
			/* caller's responsibility not to do set ops */
		}
	}

	assert(p->g->sets != NULL);	/* xxx */
	cs = &p->g->sets[no];
	cs->ptr = p->g->setbits + css*((no)/CHAR_BIT);
	cs->mask = 1 << ((no) % CHAR_BIT);
	cs->hash = 0;
	cs->smultis = 0;
	cs->multis = NULL;

	return(cs);
}

/*
 - freeset - free a now-unused set
 == static void freeset(register struct parse *p, register cset *cs);
 */
static void
freeset(p, cs)
register struct parse *p;
register cset *cs;
{
	register size_t i;
	register cset *top = &p->g->sets[p->g->ncsets];
	register size_t css = (size_t)p->g->csetsize;

	for (i = 0; i < css; i++)
	  CHsub(cs, i);
	if (cs == top-1)	/* recover only the easy case */
	  p->g->ncsets--;
}

/*
 - freezeset - final processing on a set of characters
 == static int freezeset(register struct parse *p, register cset *cs);
 *
 * The main task here is merging identical sets.  This is usually a waste
 * of time (although the hash code minimizes the overhead), but can win
 * big if MY_REG_ICASE is being used.  MY_REG_ICASE, by the way, is why the hash
 * is done using addition rather than xor -- all ASCII [aA] sets xor to
 * the same value!
 */
static int			/* set number */
freezeset(p, cs)
register struct parse *p;
register cset *cs;
{
	register uch h = cs->hash;
	register size_t i;
	register cset *top = &p->g->sets[p->g->ncsets];
	register cset *cs2;
	register size_t css = (size_t)p->g->csetsize;

	/* look for an earlier one which is the same */
	for (cs2 = &p->g->sets[0]; cs2 < top; cs2++)
		if (cs2->hash == h && cs2 != cs) {
			/* maybe */
			for (i = 0; i < css; i++)
				if (!!CHIN(cs2, i) != !!CHIN(cs, i))
					break;		/* no */
			if (i == css)
				break;			/* yes */
		}

	if (cs2 < top) {	/* found one */
		freeset(p, cs);
		cs = cs2;
	}

	return((int)(cs - p->g->sets));
}

/*
 - firstch - return first character in a set (which must have at least one)
 == static int firstch(register struct parse *p, register cset *cs);
 */
static int			/* character; there is no "none" value */
firstch(p, cs)
register struct parse *p;
register cset *cs;
{
	register size_t i;
	register size_t css = (size_t)p->g->csetsize;

	for (i = 0; i < css; i++)
		if (CHIN(cs, i))
			return((char)i);
	assert(never);
	return(0);		/* arbitrary */
}

/*
 - nch - number of characters in a set
 == static int nch(register struct parse *p, register cset *cs);
 */
static int
nch(p, cs)
register struct parse *p;
register cset *cs;
{
	register size_t i;
	register size_t css = (size_t)p->g->csetsize;
	register int n = 0;

	for (i = 0; i < css; i++)
		if (CHIN(cs, i))
			n++;
	return(n);
}

#ifdef USE_ORIG_REGEX_CODE
/*
 - mcadd - add a collating element to a cset
 == static void mcadd(register struct parse *p, register cset *cs, \
 ==	register char *cp);
 */
static void
mcadd(p, cs, cp)
register struct parse *p;
register cset *cs;
register char *cp;
{
	register size_t oldend = cs->smultis;

	cs->smultis += strlen(cp) + 1;
	if (cs->multis == NULL)
		cs->multis = malloc(cs->smultis);
	else
		cs->multis = realloc(cs->multis, cs->smultis);
	if (cs->multis == NULL) {
		SETERROR(MY_REG_ESPACE);
		return;
	}

	(void) strcpy(cs->multis + oldend - 1, cp);
	cs->multis[cs->smultis - 1] = '\0';
}
#endif

/*
 - mcinvert - invert the list of collating elements in a cset
 == static void mcinvert(register struct parse *p, register cset *cs);
 *
 * This would have to know the set of possibilities.  Implementation
 * is deferred.
 */
static void
mcinvert(p, cs)
  register struct parse *p __attribute__((unused));
  register cset *cs __attribute__((unused));
{
	assert(cs->multis == NULL);	/* xxx */
}

/*
 - mccase - add case counterparts of the list of collating elements in a cset
 == static void mccase(register struct parse *p, register cset *cs);
 *
 * This would have to know the set of possibilities.  Implementation
 * is deferred.
 */
static void
mccase(p, cs)
register struct parse *p __attribute__((unused));
register cset *cs __attribute__((unused));
{
	assert(cs->multis == NULL);	/* xxx */
}

/*
 - isinsets - is this character in any sets?
 == static int isinsets(register struct re_guts *g, int c);
 */
static int			/* predicate */
isinsets(g, c)
register struct re_guts *g;
int c;
{
	register uch *col;
	register int i;
	register int ncols = (g->ncsets+(CHAR_BIT-1)) / CHAR_BIT;
	register unsigned uc = (unsigned char)c;

	for (i = 0, col = g->setbits; i < ncols; i++, col += g->csetsize)
		if (col[uc] != 0)
			return(1);
	return(0);
}

/*
 - samesets - are these two characters in exactly the same sets?
 == static int samesets(register struct re_guts *g, int c1, int c2);
 */
static int			/* predicate */
samesets(g, c1, c2)
register struct re_guts *g;
int c1;
int c2;
{
	register uch *col;
	register int i;
	register int ncols = (g->ncsets+(CHAR_BIT-1)) / CHAR_BIT;
	register unsigned uc1 = (unsigned char)c1;
	register unsigned uc2 = (unsigned char)c2;

	for (i = 0, col = g->setbits; i < ncols; i++, col += g->csetsize)
		if (col[uc1] != col[uc2])
			return(0);
	return(1);
}

/*
 - categorize - sort out character categories
 == static void categorize(struct parse *p, register struct re_guts *g);
 */
static void
categorize(p, g)
struct parse *p;
register struct re_guts *g;
{
	register cat_t *cats = g->categories;
	register int c;
	register int c2;
	register cat_t cat;

	/* avoid making error situations worse */
	if (p->error != 0)
		return;

	for (c = CHAR_MIN; c <= CHAR_MAX; c++)
		if (cats[c] == 0 && isinsets(g, c)) {
			cat = g->ncategories++;
			cats[c] = cat;
			for (c2 = c+1; c2 <= CHAR_MAX; c2++)
				if (cats[c2] == 0 && samesets(g, c, c2))
					cats[c2] = cat;
		}
}

/*
 - dupl - emit a duplicate of a bunch of sops
 == static sopno dupl(register struct parse *p, sopno start, sopno finish);
 */
static sopno			/* start of duplicate */
dupl(p, start, finish)
register struct parse *p;
sopno start;			/* from here */
sopno finish;			/* to this less one */
{
	register sopno ret = HERE();
	register sopno len = finish - start;

	assert(finish >= start);
	if (len == 0)
		return(ret);
	enlarge(p, p->ssize + len);	/* this many unexpected additions */
	assert(p->ssize >= p->slen + len);
	(void) memcpy((char *)(p->strip + p->slen),
		(char *)(p->strip + start), (size_t)len*sizeof(sop));
	p->slen += len;
	return(ret);
}

/*
 - doemit - emit a strip operator
 == static void doemit(register struct parse *p, sop op, size_t opnd);
 *
 * It might seem better to implement this as a macro with a function as
 * hard-case backup, but it's just too big and messy unless there are
 * some changes to the data structures.  Maybe later.
 */
static void
doemit(p, op, opnd)
register struct parse *p;
sop op;
size_t opnd;
{
	/* avoid making error situations worse */
	if (p->error != 0)
		return;

	/* deal with oversize operands ("can't happen", more or less) */
	assert(opnd < 1<<OPSHIFT);

	/* deal with undersized strip */
	if (p->slen >= p->ssize)
		enlarge(p, (p->ssize+1) / 2 * 3);	/* +50% */
	assert(p->slen < p->ssize);

	/* finally, it's all reduced to the easy case */
	p->strip[p->slen++] = SOP(op, opnd);
}

/*
 - doinsert - insert a sop into the strip
 == static void doinsert(register struct parse *p, sop op, size_t opnd, sopno pos);
 */
static void
doinsert(p, op, opnd, pos)
register struct parse *p;
sop op;
size_t opnd;
sopno pos;
{
	register sopno sn;
	register sop s;
	register int i;

	/* avoid making error situations worse */
	if (p->error != 0)
		return;

	sn = HERE();
	EMIT(op, opnd);		/* do checks, ensure space */
	assert(HERE() == sn+1);
	s = p->strip[sn];

	/* adjust paren pointers */
	assert(pos > 0);
	for (i = 1; i < NPAREN; i++) {
		if (p->pbegin[i] >= pos) {
			p->pbegin[i]++;
		}
		if (p->pend[i] >= pos) {
			p->pend[i]++;
		}
	}
	{
          int length=(HERE()-pos-1)*sizeof(sop);
          bmove_upp((uchar *) &p->strip[pos+1]+length,
                    (uchar *) &p->strip[pos]+length,
                    length);
        }
#ifdef OLD_CODE
        memmove((char *)&p->strip[pos+1], (char *)&p->strip[pos],
                                                (HERE()-pos-1)*sizeof(sop));
#endif
	p->strip[pos] = s;
}

/*
 - dofwd - complete a forward reference
 == static void dofwd(register struct parse *p, sopno pos, sop value);
 */
static void
dofwd(p, pos, value)
register struct parse *p;
register sopno pos;
sop value;
{
	/* avoid making error situations worse */
	if (p->error != 0)
		return;

	assert(value < 1<<OPSHIFT);
	p->strip[pos] = OP(p->strip[pos]) | value;
}

/*
 - enlarge - enlarge the strip
 == static void enlarge(register struct parse *p, sopno size);
 */
static void
enlarge(p, size)
register struct parse *p;
register sopno size;
{
	register sop *sp;

	if (p->ssize >= size)
		return;

	sp = (sop *)realloc(p->strip, size*sizeof(sop));
	if (sp == NULL) {
		SETERROR(MY_REG_ESPACE);
		return;
	}
	p->strip = sp;
	p->ssize = size;
}

/*
 - stripsnug - compact the strip
 == static void stripsnug(register struct parse *p, register struct re_guts *g);
 */
static void
stripsnug(p, g)
register struct parse *p;
register struct re_guts *g;
{
	g->nstates = p->slen;
	g->strip = (sop *)realloc((char *)p->strip, p->slen * sizeof(sop));
	if (g->strip == NULL) {
		SETERROR(MY_REG_ESPACE);
		g->strip = p->strip;
	}
}

/*
 - findmust - fill in must and mlen with longest mandatory literal string
 == static void findmust(register struct parse *p, register struct re_guts *g);
 *
 * This algorithm could do fancy things like analyzing the operands of |
 * for common subsequences.  Someday.  This code is simple and finds most
 * of the interesting cases.
 *
 * Note that must and mlen got initialized during setup.
 */
static void
findmust(p, g)
struct parse *p;
register struct re_guts *g;
{
	register sop *scan;
	sop *UNINIT_VAR(start);
	register sop *UNINIT_VAR(newstart);
	register sopno newlen;
	register sop s;
	register char *cp;
	register sopno i;

	/* avoid making error situations worse */
	if (p->error != 0)
		return;

	/* find the longest OCHAR sequence in strip */
	newlen = 0;
	scan = g->strip + 1;
	do {
		s = *scan++;
		switch (OP(s)) {
		case OCHAR:		/* sequence member */
			if (newlen == 0)		/* new sequence */
				newstart = scan - 1;
			newlen++;
			break;
		case OPLUS_:		/* things that don't break one */
		case OLPAREN:
		case ORPAREN:
			break;
		case OQUEST_:		/* things that must be skipped */
		case OCH_:
			scan--;
			do {
				scan += OPND(s);
				s = *scan;
				/* assert() interferes w debug printouts */
				if (OP(s) != O_QUEST && OP(s) != O_CH &&
							OP(s) != OOR2) {
					g->iflags |= BAD;
					return;
				}
			} while (OP(s) != O_QUEST && OP(s) != O_CH);
			/* fallthrough */
		default:		/* things that break a sequence */
			if (newlen > g->mlen) {		/* ends one */
				start = newstart;
				g->mlen = newlen;
			}
			newlen = 0;
			break;
		}
	} while (OP(s) != OEND);

	if (g->mlen == 0)		/* there isn't one */
		return;

	/* turn it into a character string */
	g->must = malloc((size_t)g->mlen + 1);
	if (g->must == NULL) {		/* argh; just forget it */
		g->mlen = 0;
		return;
	}
	cp = g->must;
	scan = start;
	for (i = g->mlen; i > 0; i--) {
		while (OP(s = *scan++) != OCHAR)
			continue;
		assert(cp < g->must + g->mlen);
		*cp++ = (char)OPND(s);
	}
	assert(cp == g->must + g->mlen);
	*cp++ = '\0';		/* just on general principles */
}

/*
 - pluscount - count + nesting
 == static sopno pluscount(register struct parse *p, register struct re_guts *g);
 */
static sopno			/* nesting depth */
pluscount(p, g)
struct parse *p;
register struct re_guts *g;
{
	register sop *scan;
	register sop s;
	register sopno plusnest = 0;
	register sopno maxnest = 0;

	if (p->error != 0)
		return(0);	/* there may not be an OEND */

	scan = g->strip + 1;
	do {
		s = *scan++;
		switch (OP(s)) {
		case OPLUS_:
			plusnest++;
			break;
		case O_PLUS:
			if (plusnest > maxnest)
				maxnest = plusnest;
			plusnest--;
			break;
		}
	} while (OP(s) != OEND);
	if (plusnest != 0)
		g->iflags |= BAD;
	return(maxnest);
}<|MERGE_RESOLUTION|>--- conflicted
+++ resolved
@@ -152,7 +152,7 @@
 	  if ((new_ssize < len) ||	/* size_t rolled over */
 	      ((SIZE_T_MAX / sizeof(sop)) < new_ssize) ||	/* malloc arg */
 	      (new_ssize > LONG_MAX))	/* won't fit in ssize */
-		return(REG_ESPACE);	/* MY_REG_ESPACE or MY_REG_INVARG */
+		return(MY_REG_ESPACE);	/* MY_REG_ESPACE or MY_REG_INVARG */
 	  p->ssize = new_ssize;
 	}
 
@@ -160,12 +160,7 @@
 	g = (struct re_guts *)malloc(sizeof(struct re_guts) +
 							(NC-1)*sizeof(cat_t));
 	if (g == NULL)
-<<<<<<< HEAD
 		return(MY_REG_ESPACE);
-	p->ssize = (long) (len/(size_t)2*(size_t)3 + (size_t)1); /* ugh */
-=======
-		return(REG_ESPACE);
->>>>>>> 875d1062
 	p->strip = (sop *)malloc(p->ssize * sizeof(sop));
 	p->slen = 0;
 	if (p->strip == NULL) {
