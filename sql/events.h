#ifndef _EVENT_H_
#define _EVENT_H_
/* Copyright (c) 2004, 2010, Oracle and/or its affiliates. All rights reserved.

   This program is free software; you can redistribute it and/or modify
   it under the terms of the GNU General Public License as published by
   the Free Software Foundation; version 2 of the License.

   This program is distributed in the hope that it will be useful,
   but WITHOUT ANY WARRANTY; without even the implied warranty of
   MERCHANTABILITY or FITNESS FOR A PARTICULAR PURPOSE.  See the
   GNU General Public License for more details.

   You should have received a copy of the GNU General Public License
   along with this program; if not, write to the Free Software
   Foundation, Inc., 51 Franklin St, Fifth Floor, Boston, MA 02110-1301  USA */

/**
  @defgroup Event_Scheduler Event Scheduler
  @ingroup Runtime_Environment
  @{

  @file events.h

  A public interface of Events_Scheduler module.
*/

#ifdef HAVE_PSI_INTERFACE
extern PSI_mutex_key key_event_scheduler_LOCK_scheduler_state;
extern PSI_cond_key key_event_scheduler_COND_state;
extern PSI_thread_key key_thread_event_scheduler, key_thread_event_worker;
#endif /* HAVE_PSI_INTERFACE */

<<<<<<< HEAD
=======
/* Always defined, for SHOW PROCESSLIST. */
extern PSI_stage_info stage_waiting_on_empty_queue;
extern PSI_stage_info stage_waiting_for_next_activation;
extern PSI_stage_info stage_waiting_for_scheduler_to_stop;

>>>>>>> fb5f6ee8
#include "sql_string.h"                         /* LEX_STRING */
#include "my_time.h"                            /* interval_type */

class Event_db_repository;
class Event_parse_data;
class Event_queue;
class Event_scheduler;
struct TABLE_LIST;
class THD;
typedef struct charset_info_st CHARSET_INFO;

int
sortcmp_lex_string(LEX_STRING s, LEX_STRING t, CHARSET_INFO *cs);

/**
  @brief A facade to the functionality of the Event Scheduler.

  Every public operation against the scheduler has to be executed via the
  interface provided by a static method of this class. No instance of this
  class is ever created and it has no non-static data members.

  The life cycle of the Events module is the following:

  At server start up:
     init_mutexes() -> init()
  When the server is running:
     create_event(), drop_event(), start_or_stop_event_scheduler(), etc
  At shutdown:
     deinit(), destroy_mutexes().

  The peculiar initialization and shutdown cycle is an adaptation to the
  outside server startup/shutdown framework and mimics the rest of MySQL
  subsystems (ACL, time zone tables, etc).
*/

class Events
{
public:
  /*
    the following block is to support --event-scheduler command line option
    and the @@global.event_scheduler SQL variable.
    See sys_var.cc
  */
  enum enum_opt_event_scheduler { EVENTS_OFF, EVENTS_ON, EVENTS_DISABLED };
  /* Protected using LOCK_global_system_variables only. */
  static ulong opt_event_scheduler;
  static bool check_if_system_tables_error();
  static bool start();
  static bool stop();

public:
  /* A hack needed for Event_queue_element */
  static Event_db_repository *
  get_db_repository() { return db_repository; }

  static bool
  init(my_bool opt_noacl);

  static void
  deinit();

  static void
  init_mutexes();

  static void
  destroy_mutexes();

  static bool
  create_event(THD *thd, Event_parse_data *parse_data, bool if_exists);

  static bool
  update_event(THD *thd, Event_parse_data *parse_data,
               LEX_STRING *new_dbname, LEX_STRING *new_name);

  static bool
  drop_event(THD *thd, LEX_STRING dbname, LEX_STRING name, bool if_exists);

  static void
  drop_schema_events(THD *thd, char *db);

  static bool
  show_create_event(THD *thd, LEX_STRING dbname, LEX_STRING name);

  /* Needed for both SHOW CREATE EVENT and INFORMATION_SCHEMA */
  static int
  reconstruct_interval_expression(String *buf, interval_type interval,
                                  longlong expression);

  static int
  fill_schema_events(THD *thd, TABLE_LIST *tables, Item * /* cond */);

  static void
  dump_internal_status();

private:

  static bool
  load_events_from_db(THD *thd);

private:
  static Event_queue         *event_queue;
  static Event_scheduler     *scheduler;
  static Event_db_repository *db_repository;
  /* Set to TRUE if an error at start up */
  static bool check_system_tables_error;

private:
  /* Prevent use of these */
  Events(const Events &);
  void operator=(Events &);
};

/**
  @} (end of group Event Scheduler)
*/

#endif /* _EVENT_H_ */<|MERGE_RESOLUTION|>--- conflicted
+++ resolved
@@ -31,14 +31,11 @@
 extern PSI_thread_key key_thread_event_scheduler, key_thread_event_worker;
 #endif /* HAVE_PSI_INTERFACE */
 
-<<<<<<< HEAD
-=======
 /* Always defined, for SHOW PROCESSLIST. */
 extern PSI_stage_info stage_waiting_on_empty_queue;
 extern PSI_stage_info stage_waiting_for_next_activation;
 extern PSI_stage_info stage_waiting_for_scheduler_to_stop;
 
->>>>>>> fb5f6ee8
 #include "sql_string.h"                         /* LEX_STRING */
 #include "my_time.h"                            /* interval_type */
 
