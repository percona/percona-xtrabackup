<<<<<<< HEAD
#ifndef PARTITION_ELEMENT_INCLUDED
#define PARTITION_ELEMENT_INCLUDED

/* Copyright (C) 2006-2008 MySQL AB, Sun Microsystems Inc. 2008-2009
=======
/* Copyright 2005-2008 MySQL AB, 2008-2009 Sun Microsystems, Inc.
>>>>>>> 136ce371

   This program is free software; you can redistribute it and/or modify
   it under the terms of the GNU General Public License as published by
   the Free Software Foundation; version 2 of the License.

   This program is distributed in the hope that it will be useful,
   but WITHOUT ANY WARRANTY; without even the implied warranty of
   MERCHANTABILITY or FITNESS FOR A PARTICULAR PURPOSE.  See the
   GNU General Public License for more details.

   You should have received a copy of the GNU General Public License
   along with this program; if not, write to the Free Software
   Foundation, Inc., 51 Franklin St, Fifth Floor, Boston, MA  02110-1301  USA */

/**
 * An enum and a struct to handle partitioning and subpartitioning.
 */
enum partition_type {
  NOT_A_PARTITION= 0,
  RANGE_PARTITION,
  HASH_PARTITION,
  LIST_PARTITION
};

enum partition_state {
  PART_NORMAL= 0,
  PART_IS_DROPPED= 1,
  PART_TO_BE_DROPPED= 2,
  PART_TO_BE_ADDED= 3,
  PART_TO_BE_REORGED= 4,
  PART_REORGED_DROPPED= 5,
  PART_CHANGED= 6,
  PART_IS_CHANGED= 7,
  PART_IS_ADDED= 8,
  PART_ADMIN= 9
};

/*
  This struct is used to keep track of column expressions as part
  of the COLUMNS concept in conjunction with RANGE and LIST partitioning.
  The value can be either of MINVALUE, MAXVALUE and an expression that
  must be constant and evaluate to the same type as the column it
  represents.

  The data in this fixed in two steps. The parser will only fill in whether
  it is a max_value or provide an expression. Filling in
  column_value, part_info, partition_id, null_value is done by the
  function fix_column_value_function. However the item tree needs
  fixed also before writing it into the frm file (in add_column_list_values).
  To distinguish between those two variants, fixed= 1 after the
  fixing in add_column_list_values and fixed= 2 otherwise. This is
  since the fixing in add_column_list_values isn't a complete fixing.
*/

typedef struct p_column_list_val
{
  void* column_value;
  Item* item_expression;
  partition_info *part_info;
  uint partition_id;
  bool max_value;
  bool null_value;
  char fixed;
} part_column_list_val;


/*
  This struct is used to contain the value of an element
  in the VALUES IN struct. It needs to keep knowledge of
  whether it is a signed/unsigned value and whether it is
  NULL or not.
*/

typedef struct p_elem_val
{
  longlong value;
  uint added_items;
  bool null_value;
  bool unsigned_flag;
  part_column_list_val *col_val_array;
} part_elem_value;

struct st_ddl_log_memory_entry;

class partition_element :public Sql_alloc {
public:
  List<partition_element> subpartitions;
  List<part_elem_value> list_val_list;
  ha_rows part_max_rows;
  ha_rows part_min_rows;
  longlong range_value;
  char *partition_name;
  char *tablespace_name;
  struct st_ddl_log_memory_entry *log_entry;
  char* part_comment;
  char* data_file_name;
  char* index_file_name;
  handlerton *engine_type;
  enum partition_state part_state;
  uint16 nodegroup_id;
  bool has_null_value;
  /* signed_flag and max_value only relevant for subpartitions */
  bool signed_flag;
  bool max_value;

  partition_element()
  : part_max_rows(0), part_min_rows(0), range_value(0),
    partition_name(NULL), tablespace_name(NULL),
    log_entry(NULL), part_comment(NULL),
    data_file_name(NULL), index_file_name(NULL),
    engine_type(NULL), part_state(PART_NORMAL),
    nodegroup_id(UNDEF_NODEGROUP), has_null_value(FALSE),
    signed_flag(FALSE), max_value(FALSE)
  {
  }
  partition_element(partition_element *part_elem)
  : part_max_rows(part_elem->part_max_rows),
    part_min_rows(part_elem->part_min_rows),
    range_value(0), partition_name(NULL),
    tablespace_name(part_elem->tablespace_name),
    part_comment(part_elem->part_comment),
    data_file_name(part_elem->data_file_name),
    index_file_name(part_elem->index_file_name),
    engine_type(part_elem->engine_type),
    part_state(part_elem->part_state),
    nodegroup_id(part_elem->nodegroup_id),
    has_null_value(FALSE)
  {
  }
  ~partition_element() {}
};

#endif /* PARTITION_ELEMENT_INCLUDED */<|MERGE_RESOLUTION|>--- conflicted
+++ resolved
@@ -1,11 +1,7 @@
-<<<<<<< HEAD
 #ifndef PARTITION_ELEMENT_INCLUDED
 #define PARTITION_ELEMENT_INCLUDED
 
-/* Copyright (C) 2006-2008 MySQL AB, Sun Microsystems Inc. 2008-2009
-=======
 /* Copyright 2005-2008 MySQL AB, 2008-2009 Sun Microsystems, Inc.
->>>>>>> 136ce371
 
    This program is free software; you can redistribute it and/or modify
    it under the terms of the GNU General Public License as published by
