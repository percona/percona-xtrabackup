--- conflicted
+++ resolved
@@ -480,10 +480,6 @@
   if (!user)
     return true;
 
-<<<<<<< HEAD
-  user->user.str=thd->security_ctx->user;
-  user->user.length= strlen(thd->security_ctx->user);
-=======
   LEX_CSTRING sctx_user= thd->security_context()->user();
   user->user.str= (char *) sctx_user.str;
   user->user.length= sctx_user.length;
@@ -492,11 +488,6 @@
   DBUG_ASSERT(sctx_priv_host.str);
   user->host.str= (char *) sctx_priv_host.str;
   user->host.length= sctx_priv_host.length;
->>>>>>> 122434e4
-
-  DBUG_ASSERT(thd->security_ctx->priv_host);
-  user->host.str= (char *) thd->security_ctx->priv_host;
-  user->host.length= strlen(thd->security_ctx->priv_host);
 
   set_var_password *var= new set_var_password(user,
                                               const_cast<char *>(password));
