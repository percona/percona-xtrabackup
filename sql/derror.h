/* Copyright (c) 2006, 2018, Oracle and/or its affiliates. All rights reserved.

   This program is free software; you can redistribute it and/or modify
   it under the terms of the GNU General Public License, version 2.0,
   as published by the Free Software Foundation.

   This program is also distributed with certain software (including
   but not limited to OpenSSL) that is licensed under separate terms,
   as designated in a particular file or component or in included license
   documentation.  The authors of MySQL hereby grant you an additional
   permission to link the program and your derivative works with the
   separately licensed software that they have included with MySQL.

   This program is distributed in the hope that it will be useful,
   but WITHOUT ANY WARRANTY; without even the implied warranty of
   MERCHANTABILITY or FITNESS FOR A PARTICULAR PURPOSE.  See the
   GNU General Public License, version 2.0, for more details.

   You should have received a copy of the GNU General Public License
   along with this program; if not, write to the Free Software
   Foundation, Inc., 51 Franklin St, Fifth Floor, Boston, MA 02110-1301  USA */

#ifndef DERROR_INCLUDED
#define DERROR_INCLUDED

#include <stddef.h>
#include <sys/types.h>

#include "my_inttypes.h"
#include "my_macros.h"

#ifdef EXTRA_CODE_FOR_UNIT_TESTING
#include "mysqld_error.h"
#endif

/**
  A record describing an error message.
*/
struct {
  const char *name;        ///< MySQL error symbol ("ER_STARTUP")
  uint mysql_errno;        ///< MySQL error code (consecutive within sections)
  const char *text;        ///< MySQL error message
  const char *odbc_state;  ///< SQL state
  const char *jdbc_state;  ///< JBDC state
  uint error_index;        ///< consecutive. 0 for obsolete.
} typedef server_error;

class THD;
struct CHARSET_INFO;

<<<<<<< HEAD
/**
  Character set of the buildin error messages loaded from errmsg.sys.
*/
extern CHARSET_INFO *error_message_charset_info;

class MY_LOCALE_ERRMSGS {
=======
class MY_LOCALE_ERRMSGS
{
public:
>>>>>>> 170eb8c5
  const char *language;
  const char **errmsgs;

 public:
  MY_LOCALE_ERRMSGS(const char *lang_par)
      : language(lang_par), errmsgs(nullptr) {}

  /** Return error message string for a given error number. */
  const char *lookup(int mysql_errno);

#ifdef EXTRA_CODE_FOR_UNIT_TESTING
  bool replace_msg(int mysql_errno, const char *new_msg) {
    int offset = 0;  // Position where the current section starts in the array.
    int num_sections =
        sizeof(errmsg_section_start) / sizeof(errmsg_section_start[0]);
    for (int i = 0; i < num_sections; i++) {
      if (mysql_errno < (errmsg_section_start[i] + errmsg_section_size[i])) {
        errmsgs[mysql_errno - errmsg_section_start[i] + offset] = new_msg;
        return false;
      }
      offset += errmsg_section_size[i];
    }
    return true;
  }
#endif

  /** Has the error message file been sucessfully loaded? */
  bool is_loaded() const { return errmsgs != NULL; }

  /** Deallocate error message strings. */
  void destroy();

  /** Read the error message file and initialize strings. */
  bool read_texts();

  /** What language is this error message set for? */
  const char *get_language() const { return language; }
};

const char *ER_DEFAULT(int mysql_errno);
const char *ER_THD(const THD *thd, int mysql_errno);

C_MODE_START
const char *error_message_for_error_log(int mysql_errno);
const char *error_message_for_client(int mysql_errno);
C_MODE_END

const char *mysql_errno_to_symbol(int mysql_errno);
int mysql_symbol_to_errno(const char *error_symbol);

int errmsgs_reload(THD *thd);

/**
  Read the error message file, initialize and register error messages
  for all languages.

  @retval true if initialization failed, false otherwise.
*/
bool init_errmessage();

/**
  Unregister error messages for all languages.
*/
void deinit_errmessage();

#endif /* DERROR_INCLUDED */<|MERGE_RESOLUTION|>--- conflicted
+++ resolved
@@ -48,22 +48,16 @@
 class THD;
 struct CHARSET_INFO;
 
-<<<<<<< HEAD
 /**
   Character set of the buildin error messages loaded from errmsg.sys.
 */
 extern CHARSET_INFO *error_message_charset_info;
 
 class MY_LOCALE_ERRMSGS {
-=======
-class MY_LOCALE_ERRMSGS
-{
-public:
->>>>>>> 170eb8c5
   const char *language;
+ public:
   const char **errmsgs;
 
- public:
   MY_LOCALE_ERRMSGS(const char *lang_par)
       : language(lang_par), errmsgs(nullptr) {}
 
