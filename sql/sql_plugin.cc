--- conflicted
+++ resolved
@@ -1517,15 +1517,12 @@
     }
   }
 
-<<<<<<< HEAD
+  /* Xtrabackup does not initialize storage engine plugins */
+#if !defined(XTRABACKUP)
   /* Should now be set to MyISAM storage engine */
   DBUG_ASSERT(global_system_variables.table_plugin);
   DBUG_ASSERT(global_system_variables.temp_table_plugin);
-=======
-  /* should now be set to MyISAM storage engine */
-  // DBUG_ASSERT(global_system_variables.table_plugin);
-  // DBUG_ASSERT(global_system_variables.temp_table_plugin);
->>>>>>> 170eb8c5
+#endif
 
   mysql_mutex_unlock(&LOCK_plugin);
 
@@ -1576,16 +1573,25 @@
   /* Temporary mem root not needed anymore, can free it here */
   free_root(&tmp_root, MYF(0));
 
+  /* Xtrabackup does not make changes to mysql.plugins table */
+#if !defined(XTRABACKUP)
   Auto_THD fake_session;
   Disable_autocommit_guard autocommit_guard(fake_session.thd);
   dd::cache::Dictionary_client::Auto_releaser releaser(
       fake_session.thd->dd_client());
+#endif
   if (!(flags & PLUGIN_INIT_SKIP_INITIALIZATION))
     if (plugin_init_initialize_and_reap()) {
+      DBUG_RETURN(false);
+#if !defined(XTRABACKUP)
       DBUG_RETURN(::end_transaction(fake_session.thd, true));
-    }
-
+#endif
+    }
+
+#if !defined(XTRABACKUP)
   DBUG_RETURN(::end_transaction(fake_session.thd, false));
+#endif
+  DBUG_RETURN(false);
 }
 
 static bool register_builtin(st_mysql_plugin *plugin, st_plugin_int *tmp,
@@ -1720,31 +1726,16 @@
       DBUG_RETURN(true);
     }
 
-<<<<<<< HEAD
     switch ((*(p++) = *(list++))) {
       case '\0':
         list = NULL; /* terminate the loop */
         /* fall through */
       case ';':
-=======
-    switch ((*(p++)= *(list++))) {
-    case '\0':
-      list= NULL; /* terminate the loop */
-      /* fall through */
-    case ';':
->>>>>>> 170eb8c5
 #ifndef _WIN32
       case ':': /* can't use this as delimiter as it may be drive letter */
 #endif
-<<<<<<< HEAD
         str->str[str->length] = '\0';
         if (str == &name)  // load all plugins in named module
-=======
-      str->str[str->length]= '\0';
-      if (str == &name)  // load all plugins in named module
-      {
-        if (!name.length)
->>>>>>> 170eb8c5
         {
           if (!name.length) {
             p--; /* reset pointer */
@@ -1808,14 +1799,6 @@
       default:
         str->length++;
         continue;
-<<<<<<< HEAD
-=======
-      }
-      // Fall through.
-    default:
-      str->length++;
-      continue;
->>>>>>> 170eb8c5
     }
   }
   DBUG_RETURN(false);
