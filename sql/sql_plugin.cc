/* Copyright (C) 2005 MySQL AB, 2009 Sun Microsystems, Inc.

   This program is free software; you can redistribute it and/or modify
   it under the terms of the GNU General Public License as published by
   the Free Software Foundation; version 2 of the License.

   This program is distributed in the hope that it will be useful,
   but WITHOUT ANY WARRANTY; without even the implied warranty of
   MERCHANTABILITY or FITNESS FOR A PARTICULAR PURPOSE.  See the
   GNU General Public License for more details.

   You should have received a copy of the GNU General Public License
   along with this program; if not, write to the Free Software
   Foundation, Inc., 59 Temple Place, Suite 330, Boston, MA  02111-1307  USA */

#include "sql_priv.h"                         // SHOW_MY_BOOL
#include "unireg.h"
#include "my_global.h"                       // REQUIRED by m_string.h
#include "sql_class.h"                          // set_var.h: THD
#include "sys_vars_shared.h"
#include "sql_locale.h"
#include "sql_plugin.h"
#include "sql_parse.h"          // check_table_access
#include "sql_base.h"                           // close_mysql_tables
#include "key.h"                                // key_copy
#include "sql_show.h"           // remove_status_vars, add_status_vars
#include "strfunc.h"            // find_set
#include "sql_acl.h"                       // *_ACL
#include "records.h"          // init_read_record, end_read_record
#include <my_pthread.h>
#include <my_getopt.h>
#include <mysql/plugin_audit.h>
#include "lock.h"                               // MYSQL_LOCK_IGNORE_TIMEOUT
#define REPORT_TO_LOG  1
#define REPORT_TO_USER 2

extern struct st_mysql_plugin *mysql_optional_plugins[];
extern struct st_mysql_plugin *mysql_mandatory_plugins[];

/**
  @note The order of the enumeration is critical.
  @see construct_options
*/
static const char *global_plugin_typelib_names[]=
  { "OFF", "ON", "FORCE", NULL };
enum enum_plugin_load_policy {PLUGIN_OFF, PLUGIN_ON, PLUGIN_FORCE};
static TYPELIB global_plugin_typelib=
  { array_elements(global_plugin_typelib_names)-1,
    "", global_plugin_typelib_names, NULL };


char *opt_plugin_load= NULL;
char *opt_plugin_dir_ptr;
char opt_plugin_dir[FN_REFLEN];
/*
  When you ad a new plugin type, add both a string and make sure that the
  init and deinit array are correctly updated.
*/
const LEX_STRING plugin_type_names[MYSQL_MAX_PLUGIN_TYPE_NUM]=
{
  { C_STRING_WITH_LEN("UDF") },
  { C_STRING_WITH_LEN("STORAGE ENGINE") },
  { C_STRING_WITH_LEN("FTPARSER") },
  { C_STRING_WITH_LEN("DAEMON") },
  { C_STRING_WITH_LEN("INFORMATION SCHEMA") },
  { C_STRING_WITH_LEN("AUDIT") },
  { C_STRING_WITH_LEN("REPLICATION") },
};

extern int initialize_schema_table(st_plugin_int *plugin);
extern int finalize_schema_table(st_plugin_int *plugin);

extern int initialize_audit_plugin(st_plugin_int *plugin);
extern int finalize_audit_plugin(st_plugin_int *plugin);

/*
  The number of elements in both plugin_type_initialize and
  plugin_type_deinitialize should equal to the number of plugins
  defined.
*/
plugin_type_init plugin_type_initialize[MYSQL_MAX_PLUGIN_TYPE_NUM]=
{
  0,ha_initialize_handlerton,0,0,initialize_schema_table,
  initialize_audit_plugin
};

plugin_type_init plugin_type_deinitialize[MYSQL_MAX_PLUGIN_TYPE_NUM]=
{
  0,ha_finalize_handlerton,0,0,finalize_schema_table,
  finalize_audit_plugin
};

#ifdef HAVE_DLOPEN
static const char *plugin_interface_version_sym=
                   "_mysql_plugin_interface_version_";
static const char *sizeof_st_plugin_sym=
                   "_mysql_sizeof_struct_st_plugin_";
static const char *plugin_declarations_sym= "_mysql_plugin_declarations_";
static int min_plugin_interface_version= MYSQL_PLUGIN_INTERFACE_VERSION & ~0xFF;
#endif

/* Note that 'int version' must be the first field of every plugin
   sub-structure (plugin->info).
*/
static int min_plugin_info_interface_version[MYSQL_MAX_PLUGIN_TYPE_NUM]=
{
  0x0000,
  MYSQL_HANDLERTON_INTERFACE_VERSION,
  MYSQL_FTPARSER_INTERFACE_VERSION,
  MYSQL_DAEMON_INTERFACE_VERSION,
  MYSQL_INFORMATION_SCHEMA_INTERFACE_VERSION,
  MYSQL_AUDIT_INTERFACE_VERSION,
  MYSQL_REPLICATION_INTERFACE_VERSION
};
static int cur_plugin_info_interface_version[MYSQL_MAX_PLUGIN_TYPE_NUM]=
{
  0x0000, /* UDF: not implemented */
  MYSQL_HANDLERTON_INTERFACE_VERSION,
  MYSQL_FTPARSER_INTERFACE_VERSION,
  MYSQL_DAEMON_INTERFACE_VERSION,
  MYSQL_INFORMATION_SCHEMA_INTERFACE_VERSION,
  MYSQL_AUDIT_INTERFACE_VERSION,
  MYSQL_REPLICATION_INTERFACE_VERSION
};

/* support for Services */

#include "sql_plugin_services.h"

/*
  A mutex LOCK_plugin must be acquired before accessing the
  following variables/structures.
  We are always manipulating ref count, so a rwlock here is unneccessary.
*/
mysql_mutex_t LOCK_plugin;
static DYNAMIC_ARRAY plugin_dl_array;
static DYNAMIC_ARRAY plugin_array;
static HASH plugin_hash[MYSQL_MAX_PLUGIN_TYPE_NUM];
static bool reap_needed= false;
static int plugin_array_version=0;

static bool initialized= 0;

/*
  write-lock on LOCK_system_variables_hash is required before modifying
  the following variables/structures
*/
static MEM_ROOT plugin_mem_root;
static uint global_variables_dynamic_size= 0;
static HASH bookmark_hash;


/*
  hidden part of opaque value passed to variable check functions.
  Used to provide a object-like structure to non C++ consumers.
*/
struct st_item_value_holder : public st_mysql_value
{
  Item *item;
};


/*
  stored in bookmark_hash, this structure is never removed from the
  hash and is used to mark a single offset for a thd local variable
  even if plugins have been uninstalled and reinstalled, repeatedly.
  This structure is allocated from plugin_mem_root.

  The key format is as follows:
    1 byte         - variable type code
    name_len bytes - variable name
    '\0'           - end of key
*/
struct st_bookmark
{
  uint name_len;
  int offset;
  uint version;
  char key[1];
};


/*
  skeleton of a plugin variable - portion of structure common to all.
*/
struct st_mysql_sys_var
{
  MYSQL_PLUGIN_VAR_HEADER;
};

static SHOW_TYPE pluginvar_show_type(st_mysql_sys_var *plugin_var);


/*
  sys_var class for access to all plugin variables visible to the user
*/
class sys_var_pluginvar: public sys_var
{
public:
  struct st_plugin_int *plugin;
  struct st_mysql_sys_var *plugin_var;
  /**
    variable name from whatever is hard-coded in the plugin source
    and doesn't have pluginname- prefix is replaced by an allocated name
    with a plugin prefix. When plugin is uninstalled we need to restore the
    pointer to point to the hard-coded value, because plugin may be
    installed/uninstalled many times without reloading the shared object.
  */
  const char *orig_pluginvar_name;

  static void *operator new(size_t size, MEM_ROOT *mem_root)
  { return (void*) alloc_root(mem_root, size); }
  static void operator delete(void *ptr_arg,size_t size)
  { TRASH(ptr_arg, size); }

  sys_var_pluginvar(sys_var_chain *chain, const char *name_arg,
                    struct st_mysql_sys_var *plugin_var_arg)
    :sys_var(chain, name_arg, plugin_var_arg->comment,
             (plugin_var_arg->flags & PLUGIN_VAR_THDLOCAL ? SESSION : GLOBAL) |
             (plugin_var_arg->flags & PLUGIN_VAR_READONLY ? READONLY : 0),
             0, -1, NO_ARG, pluginvar_show_type(plugin_var_arg), 0, 0,
             VARIABLE_NOT_IN_BINLOG, 0, 0, 0, 0, PARSE_NORMAL),
    plugin_var(plugin_var_arg), orig_pluginvar_name(plugin_var_arg->name)
  { plugin_var->name= name_arg; }
  sys_var_pluginvar *cast_pluginvar() { return this; }
  bool check_update_type(Item_result type);
  SHOW_TYPE show_type();
  uchar* real_value_ptr(THD *thd, enum_var_type type);
  TYPELIB* plugin_var_typelib(void);
  uchar* do_value_ptr(THD *thd, enum_var_type type, LEX_STRING *base);
  uchar* session_value_ptr(THD *thd, LEX_STRING *base)
  { return do_value_ptr(thd, OPT_SESSION, base); }
  uchar* global_value_ptr(THD *thd, LEX_STRING *base)
  { return do_value_ptr(thd, OPT_GLOBAL, base); }
  bool do_check(THD *thd, set_var *var);
  virtual void session_save_default(THD *thd, set_var *var) {}
  virtual void global_save_default(THD *thd, set_var *var) {}
  bool session_update(THD *thd, set_var *var);
  bool global_update(THD *thd, set_var *var);
};


/* prototypes */
static void plugin_load(MEM_ROOT *tmp_root, int *argc, char **argv);
static bool plugin_load_list(MEM_ROOT *tmp_root, int *argc, char **argv,
                             const char *list);
static int test_plugin_options(MEM_ROOT *, struct st_plugin_int *,
                               int *, char **);
static bool register_builtin(struct st_mysql_plugin *, struct st_plugin_int *,
                             struct st_plugin_int **);
static void unlock_variables(THD *thd, struct system_variables *vars);
static void cleanup_variables(THD *thd, struct system_variables *vars);
static void plugin_vars_free_values(sys_var *vars);
static void restore_pluginvar_names(sys_var *first);
static void plugin_opt_set_limits(struct my_option *,
                                  const struct st_mysql_sys_var *);
#define my_intern_plugin_lock(A,B) intern_plugin_lock(A,B)
#define my_intern_plugin_lock_ci(A,B) intern_plugin_lock(A,B)
static plugin_ref intern_plugin_lock(LEX *lex, plugin_ref plugin);
static void intern_plugin_unlock(LEX *lex, plugin_ref plugin);
static void reap_plugins(void);

static void report_error(int where_to, uint error, ...)
{
  va_list args;
  if (where_to & REPORT_TO_USER)
  {
    va_start(args, error);
    my_printv_error(error, ER(error), MYF(0), args);
    va_end(args);
  }
  if (where_to & REPORT_TO_LOG)
  {
    va_start(args, error);
    error_log_print(ERROR_LEVEL, ER_DEFAULT(error), args);
    va_end(args);
  }
}

/****************************************************************************
  Value type thunks, allows the C world to play in the C++ world
****************************************************************************/

static int item_value_type(struct st_mysql_value *value)
{
  switch (((st_item_value_holder*)value)->item->result_type()) {
  case INT_RESULT:
    return MYSQL_VALUE_TYPE_INT;
  case REAL_RESULT:
    return MYSQL_VALUE_TYPE_REAL;
  default:
    return MYSQL_VALUE_TYPE_STRING;
  }
}

static const char *item_val_str(struct st_mysql_value *value,
                                char *buffer, int *length)
{
  String str(buffer, *length, system_charset_info), *res;
  if (!(res= ((st_item_value_holder*)value)->item->val_str(&str)))
    return NULL;
  *length= res->length();
  if (res->c_ptr_quick() == buffer)
    return buffer;

  /*
    Lets be nice and create a temporary string since the
    buffer was too small
  */
  return current_thd->strmake(res->c_ptr_quick(), res->length());
}


static int item_val_int(struct st_mysql_value *value, long long *buf)
{
  Item *item= ((st_item_value_holder*)value)->item;
  *buf= item->val_int();
  if (item->is_null())
    return 1;
  return 0;
}

static int item_is_unsigned(struct st_mysql_value *value)
{
  Item *item= ((st_item_value_holder*)value)->item;
  return item->unsigned_flag;
}

static int item_val_real(struct st_mysql_value *value, double *buf)
{
  Item *item= ((st_item_value_holder*)value)->item;
  *buf= item->val_real();
  if (item->is_null())
    return 1;
  return 0;
}


/****************************************************************************
  Plugin support code
****************************************************************************/

#ifdef HAVE_DLOPEN

static struct st_plugin_dl *plugin_dl_find(const LEX_STRING *dl)
{
  uint i;
  struct st_plugin_dl *tmp;
  DBUG_ENTER("plugin_dl_find");
  for (i= 0; i < plugin_dl_array.elements; i++)
  {
    tmp= *dynamic_element(&plugin_dl_array, i, struct st_plugin_dl **);
    if (tmp->ref_count &&
        ! my_strnncoll(files_charset_info,
                       (const uchar *)dl->str, dl->length,
                       (const uchar *)tmp->dl.str, tmp->dl.length))
      DBUG_RETURN(tmp);
  }
  DBUG_RETURN(0);
}


static st_plugin_dl *plugin_dl_insert_or_reuse(struct st_plugin_dl *plugin_dl)
{
  uint i;
  struct st_plugin_dl *tmp;
  DBUG_ENTER("plugin_dl_insert_or_reuse");
  for (i= 0; i < plugin_dl_array.elements; i++)
  {
    tmp= *dynamic_element(&plugin_dl_array, i, struct st_plugin_dl **);
    if (! tmp->ref_count)
    {
      memcpy(tmp, plugin_dl, sizeof(struct st_plugin_dl));
      DBUG_RETURN(tmp);
    }
  }
  if (insert_dynamic(&plugin_dl_array, (uchar*)&plugin_dl))
    DBUG_RETURN(0);
  tmp= *dynamic_element(&plugin_dl_array, plugin_dl_array.elements - 1,
                        struct st_plugin_dl **)=
      (struct st_plugin_dl *) memdup_root(&plugin_mem_root, (uchar*)plugin_dl,
                                           sizeof(struct st_plugin_dl));
  DBUG_RETURN(tmp);
}
#endif /* HAVE_DLOPEN */


static inline void free_plugin_mem(struct st_plugin_dl *p)
{
#ifdef HAVE_DLOPEN
  if (p->handle)
    dlclose(p->handle);
#endif
  my_free(p->dl.str);
  if (p->version != MYSQL_PLUGIN_INTERFACE_VERSION)
    my_free(p->plugins);
}


static st_plugin_dl *plugin_dl_add(const LEX_STRING *dl, int report)
{
#ifdef HAVE_DLOPEN
  char dlpath[FN_REFLEN];
  uint plugin_dir_len, dummy_errors, dlpathlen, i;
  struct st_plugin_dl *tmp, plugin_dl;
  void *sym;
  DBUG_ENTER("plugin_dl_add");
  plugin_dir_len= strlen(opt_plugin_dir);
  /*
    Ensure that the dll doesn't have a path.
    This is done to ensure that only approved libraries from the
    plugin directory are used (to make this even remotely secure).
  */
  if (my_strchr(files_charset_info, dl->str, dl->str + dl->length, FN_LIBCHAR) ||
      check_string_char_length((LEX_STRING *) dl, "", NAME_CHAR_LEN,
                               system_charset_info, 1) ||
      plugin_dir_len + dl->length + 1 >= FN_REFLEN)
  {
    report_error(report, ER_UDF_NO_PATHS);
    DBUG_RETURN(0);
  }
  /* If this dll is already loaded just increase ref_count. */
  if ((tmp= plugin_dl_find(dl)))
  {
    tmp->ref_count++;
    DBUG_RETURN(tmp);
  }
  bzero(&plugin_dl, sizeof(plugin_dl));
  /* Compile dll path */
  dlpathlen=
    strxnmov(dlpath, sizeof(dlpath) - 1, opt_plugin_dir, "/", dl->str, NullS) -
    dlpath;
  plugin_dl.ref_count= 1;
  /* Open new dll handle */
  if (!(plugin_dl.handle= dlopen(dlpath, RTLD_NOW)))
  {
    const char *errmsg=dlerror();
    if (!strncmp(dlpath, errmsg, dlpathlen))
    { // if errmsg starts from dlpath, trim this prefix.
      errmsg+=dlpathlen;
      if (*errmsg == ':') errmsg++;
      if (*errmsg == ' ') errmsg++;
    }
    report_error(report, ER_CANT_OPEN_LIBRARY, dlpath, errno, errmsg);
    DBUG_RETURN(0);
  }
  /* Determine interface version */
  if (!(sym= dlsym(plugin_dl.handle, plugin_interface_version_sym)))
  {
    free_plugin_mem(&plugin_dl);
    report_error(report, ER_CANT_FIND_DL_ENTRY, plugin_interface_version_sym);
    DBUG_RETURN(0);
  }
  plugin_dl.version= *(int *)sym;
  /* Versioning */
  if (plugin_dl.version < min_plugin_interface_version ||
      (plugin_dl.version >> 8) > (MYSQL_PLUGIN_INTERFACE_VERSION >> 8))
  {
    free_plugin_mem(&plugin_dl);
    report_error(report, ER_CANT_OPEN_LIBRARY, dlpath, 0,
                 "plugin interface version mismatch");
    DBUG_RETURN(0);
  }

  /* link the services in */
  for (i= 0; i < array_elements(list_of_services); i++)
  {
    if ((sym= dlsym(plugin_dl.handle, list_of_services[i].name)))
    {
      uint ver= (uint)(intptr)*(void**)sym;
      if (ver > list_of_services[i].version ||
        (ver >> 8) < (list_of_services[i].version >> 8))
      {
        char buf[MYSQL_ERRMSG_SIZE];
        my_snprintf(buf, sizeof(buf),
                    "service '%s' interface version mismatch",
                    list_of_services[i].name);
        report_error(report, ER_CANT_OPEN_LIBRARY, dlpath, 0, buf);
        DBUG_RETURN(0);
      }
      *(void**)sym= list_of_services[i].service;
    }
  }

  /* Find plugin declarations */
  if (!(sym= dlsym(plugin_dl.handle, plugin_declarations_sym)))
  {
    free_plugin_mem(&plugin_dl);
    report_error(report, ER_CANT_FIND_DL_ENTRY, plugin_declarations_sym);
    DBUG_RETURN(0);
  }

  if (plugin_dl.version != MYSQL_PLUGIN_INTERFACE_VERSION)
  {
    uint sizeof_st_plugin;
    struct st_mysql_plugin *old, *cur;
    char *ptr= (char *)sym;

    if ((sym= dlsym(plugin_dl.handle, sizeof_st_plugin_sym)))
      sizeof_st_plugin= *(int *)sym;
    else
    {
#ifdef ERROR_ON_NO_SIZEOF_PLUGIN_SYMBOL
      report_error(report, ER_CANT_FIND_DL_ENTRY, sizeof_st_plugin_sym);
      DBUG_RETURN(0);
#else
      /*
        When the following assert starts failing, we'll have to switch
        to the upper branch of the #ifdef
      */
      DBUG_ASSERT(min_plugin_interface_version == 0);
      sizeof_st_plugin= (int)offsetof(struct st_mysql_plugin, version);
#endif
    }

    for (i= 0;
         ((struct st_mysql_plugin *)(ptr+i*sizeof_st_plugin))->info;
         i++)
      /* no op */;

    cur= (struct st_mysql_plugin*)
          my_malloc(i*sizeof(struct st_mysql_plugin), MYF(MY_ZEROFILL|MY_WME));
    if (!cur)
    {
      free_plugin_mem(&plugin_dl);
      report_error(report, ER_OUTOFMEMORY, plugin_dl.dl.length);
      DBUG_RETURN(0);
    }
    /*
      All st_plugin fields not initialized in the plugin explicitly, are
      set to 0. It matches C standard behaviour for struct initializers that
      have less values than the struct definition.
    */
    for (i=0;
         (old=(struct st_mysql_plugin *)(ptr+i*sizeof_st_plugin))->info;
         i++)
      memcpy(cur+i, old, min(sizeof(cur[i]), sizeof_st_plugin));

    sym= cur;
  }
  plugin_dl.plugins= (struct st_mysql_plugin *)sym;

  /* Duplicate and convert dll name */
  plugin_dl.dl.length= dl->length * files_charset_info->mbmaxlen + 1;
  if (! (plugin_dl.dl.str= (char*) my_malloc(plugin_dl.dl.length, MYF(0))))
  {
    free_plugin_mem(&plugin_dl);
    report_error(report, ER_OUTOFMEMORY, plugin_dl.dl.length);
    DBUG_RETURN(0);
  }
  plugin_dl.dl.length= copy_and_convert(plugin_dl.dl.str, plugin_dl.dl.length,
    files_charset_info, dl->str, dl->length, system_charset_info,
    &dummy_errors);
  plugin_dl.dl.str[plugin_dl.dl.length]= 0;
  /* Add this dll to array */
  if (! (tmp= plugin_dl_insert_or_reuse(&plugin_dl)))
  {
    free_plugin_mem(&plugin_dl);
    report_error(report, ER_OUTOFMEMORY, sizeof(struct st_plugin_dl));
    DBUG_RETURN(0);
  }
  DBUG_RETURN(tmp);
#else
  DBUG_ENTER("plugin_dl_add");
  report_error(report, ER_FEATURE_DISABLED, "plugin", "HAVE_DLOPEN");
  DBUG_RETURN(0);
#endif
}


static void plugin_dl_del(const LEX_STRING *dl)
{
#ifdef HAVE_DLOPEN
  uint i;
  DBUG_ENTER("plugin_dl_del");

  mysql_mutex_assert_owner(&LOCK_plugin);

  for (i= 0; i < plugin_dl_array.elements; i++)
  {
    struct st_plugin_dl *tmp= *dynamic_element(&plugin_dl_array, i,
                                               struct st_plugin_dl **);
    if (tmp->ref_count &&
        ! my_strnncoll(files_charset_info,
                       (const uchar *)dl->str, dl->length,
                       (const uchar *)tmp->dl.str, tmp->dl.length))
    {
      /* Do not remove this element, unless no other plugin uses this dll. */
      if (! --tmp->ref_count)
      {
        free_plugin_mem(tmp);
        bzero(tmp, sizeof(struct st_plugin_dl));
      }
      break;
    }
  }
  DBUG_VOID_RETURN;
#endif
}


static struct st_plugin_int *plugin_find_internal(const LEX_STRING *name, int type)
{
  uint i;
  DBUG_ENTER("plugin_find_internal");
  if (! initialized)
    DBUG_RETURN(0);

  mysql_mutex_assert_owner(&LOCK_plugin);

  if (type == MYSQL_ANY_PLUGIN)
  {
    for (i= 0; i < MYSQL_MAX_PLUGIN_TYPE_NUM; i++)
    {
      struct st_plugin_int *plugin= (st_plugin_int *)
        my_hash_search(&plugin_hash[i], (const uchar *)name->str, name->length);
      if (plugin)
        DBUG_RETURN(plugin);
    }
  }
  else
    DBUG_RETURN((st_plugin_int *)
        my_hash_search(&plugin_hash[type], (const uchar *)name->str,
                       name->length));
  DBUG_RETURN(0);
}


static SHOW_COMP_OPTION plugin_status(const LEX_STRING *name, int type)
{
  SHOW_COMP_OPTION rc= SHOW_OPTION_NO;
  struct st_plugin_int *plugin;
  DBUG_ENTER("plugin_is_ready");
  mysql_mutex_lock(&LOCK_plugin);
  if ((plugin= plugin_find_internal(name, type)))
  {
    rc= SHOW_OPTION_DISABLED;
    if (plugin->state == PLUGIN_IS_READY)
      rc= SHOW_OPTION_YES;
  }
  mysql_mutex_unlock(&LOCK_plugin);
  DBUG_RETURN(rc);
}


bool plugin_is_ready(const LEX_STRING *name, int type)
{
  bool rc= FALSE;
  if (plugin_status(name, type) == SHOW_OPTION_YES)
    rc= TRUE;
  return rc;
}


SHOW_COMP_OPTION plugin_status(const char *name, int len, size_t type)
{
  LEX_STRING plugin_name= { (char *) name, len };
  return plugin_status(&plugin_name, type);
}


static plugin_ref intern_plugin_lock(LEX *lex, plugin_ref rc)
{
  st_plugin_int *pi= plugin_ref_to_int(rc);
  DBUG_ENTER("intern_plugin_lock");

  mysql_mutex_assert_owner(&LOCK_plugin);

  if (pi->state & (PLUGIN_IS_READY | PLUGIN_IS_UNINITIALIZED))
  {
    plugin_ref plugin;
#ifdef DBUG_OFF
    /* built-in plugins don't need ref counting */
    if (!pi->plugin_dl)
      DBUG_RETURN(pi);

    plugin= pi;
#else
    /*
      For debugging, we do an additional malloc which allows the
      memory manager and/or valgrind to track locked references and
      double unlocks to aid resolving reference counting problems.
    */
    if (!(plugin= (plugin_ref) my_malloc(sizeof(pi), MYF(MY_WME))))
      DBUG_RETURN(NULL);

    *plugin= pi;
#endif
    pi->ref_count++;
    DBUG_PRINT("info",("thd: 0x%lx, plugin: \"%s\", ref_count: %d",
                       (long) current_thd, pi->name.str, pi->ref_count));

    if (lex)
      insert_dynamic(&lex->plugins, (uchar*)&plugin);
    DBUG_RETURN(plugin);
  }
  DBUG_RETURN(NULL);
}


plugin_ref plugin_lock(THD *thd, plugin_ref *ptr)
{
  LEX *lex= thd ? thd->lex : 0;
  plugin_ref rc;
  DBUG_ENTER("plugin_lock");
  mysql_mutex_lock(&LOCK_plugin);
  rc= my_intern_plugin_lock_ci(lex, *ptr);
  mysql_mutex_unlock(&LOCK_plugin);
  DBUG_RETURN(rc);
}


plugin_ref plugin_lock_by_name(THD *thd, const LEX_STRING *name, int type)
{
  LEX *lex= thd ? thd->lex : 0;
  plugin_ref rc= NULL;
  st_plugin_int *plugin;
  DBUG_ENTER("plugin_lock_by_name");
  mysql_mutex_lock(&LOCK_plugin);
  if ((plugin= plugin_find_internal(name, type)))
    rc= my_intern_plugin_lock_ci(lex, plugin_int_to_ref(plugin));
  mysql_mutex_unlock(&LOCK_plugin);
  DBUG_RETURN(rc);
}


static st_plugin_int *plugin_insert_or_reuse(struct st_plugin_int *plugin)
{
  uint i;
  struct st_plugin_int *tmp;
  DBUG_ENTER("plugin_insert_or_reuse");
  for (i= 0; i < plugin_array.elements; i++)
  {
    tmp= *dynamic_element(&plugin_array, i, struct st_plugin_int **);
    if (tmp->state == PLUGIN_IS_FREED)
    {
      memcpy(tmp, plugin, sizeof(struct st_plugin_int));
      DBUG_RETURN(tmp);
    }
  }
  if (insert_dynamic(&plugin_array, (uchar*)&plugin))
    DBUG_RETURN(0);
  tmp= *dynamic_element(&plugin_array, plugin_array.elements - 1,
                        struct st_plugin_int **)=
       (struct st_plugin_int *) memdup_root(&plugin_mem_root, (uchar*)plugin,
                                            sizeof(struct st_plugin_int));
  DBUG_RETURN(tmp);
}


/*
  NOTE
    Requires that a write-lock is held on LOCK_system_variables_hash
*/
static bool plugin_add(MEM_ROOT *tmp_root,
                       const LEX_STRING *name, const LEX_STRING *dl,
                       int *argc, char **argv, int report)
{
  struct st_plugin_int tmp;
  struct st_mysql_plugin *plugin;
  DBUG_ENTER("plugin_add");
  if (plugin_find_internal(name, MYSQL_ANY_PLUGIN))
  {
    report_error(report, ER_UDF_EXISTS, name->str);
    DBUG_RETURN(TRUE);
  }
  /* Clear the whole struct to catch future extensions. */
  bzero((char*) &tmp, sizeof(tmp));
  if (! (tmp.plugin_dl= plugin_dl_add(dl, report)))
    DBUG_RETURN(TRUE);
  /* Find plugin by name */
  for (plugin= tmp.plugin_dl->plugins; plugin->info; plugin++)
  {
    uint name_len= strlen(plugin->name);
    if (plugin->type >= 0 && plugin->type < MYSQL_MAX_PLUGIN_TYPE_NUM &&
        ! my_strnncoll(system_charset_info,
                       (const uchar *)name->str, name->length,
                       (const uchar *)plugin->name,
                       name_len))
    {
      struct st_plugin_int *tmp_plugin_ptr;
      if (*(int*)plugin->info <
          min_plugin_info_interface_version[plugin->type] ||
          ((*(int*)plugin->info) >> 8) >
          (cur_plugin_info_interface_version[plugin->type] >> 8))
      {
        char buf[256];
        strxnmov(buf, sizeof(buf) - 1, "API version for ",
                 plugin_type_names[plugin->type].str,
                 " plugin is too different", NullS);
        report_error(report, ER_CANT_OPEN_LIBRARY, dl->str, 0, buf);
        goto err;
      }
      tmp.plugin= plugin;
      tmp.name.str= (char *)plugin->name;
      tmp.name.length= name_len;
      tmp.ref_count= 0;
      tmp.state= PLUGIN_IS_UNINITIALIZED;
      if (test_plugin_options(tmp_root, &tmp, argc, argv))
        tmp.state= PLUGIN_IS_DISABLED;

      if ((tmp_plugin_ptr= plugin_insert_or_reuse(&tmp)))
      {
        plugin_array_version++;
        if (!my_hash_insert(&plugin_hash[plugin->type], (uchar*)tmp_plugin_ptr))
        {
          init_alloc_root(&tmp_plugin_ptr->mem_root, 4096, 4096);
          DBUG_RETURN(FALSE);
        }
        tmp_plugin_ptr->state= PLUGIN_IS_FREED;
      }
      mysql_del_sys_var_chain(tmp.system_vars);
      restore_pluginvar_names(tmp.system_vars);
      goto err;

      /* plugin was disabled */
      plugin_dl_del(dl);
      DBUG_RETURN(FALSE);
    }
  }
  report_error(report, ER_CANT_FIND_DL_ENTRY, name->str);
err:
  plugin_dl_del(dl);
  DBUG_RETURN(TRUE);
}


static void plugin_deinitialize(struct st_plugin_int *plugin, bool ref_check)
{
  /*
    we don't want to hold the LOCK_plugin mutex as it may cause
    deinitialization to deadlock if plugins have worker threads
    with plugin locks
  */
  mysql_mutex_assert_not_owner(&LOCK_plugin);

  if (plugin->plugin->status_vars)
  {
#ifdef FIX_LATER
    /**
      @todo
      unfortunately, status variables were introduced without a
      pluginname_ namespace, that is pluginname_ was not added automatically
      to status variable names. It should be fixed together with the next
      incompatible API change.
    */
    SHOW_VAR array[2]= {
      {plugin->plugin->name, (char*)plugin->plugin->status_vars, SHOW_ARRAY},
      {0, 0, SHOW_UNDEF}
    };
    remove_status_vars(array);
#else
    remove_status_vars(plugin->plugin->status_vars);
#endif /* FIX_LATER */
  }

  if (plugin_type_deinitialize[plugin->plugin->type])
  {
    if ((*plugin_type_deinitialize[plugin->plugin->type])(plugin))
    {
      sql_print_error("Plugin '%s' of type %s failed deinitialization",
                      plugin->name.str, plugin_type_names[plugin->plugin->type].str);
    }
  }
  else if (plugin->plugin->deinit)
  {
    DBUG_PRINT("info", ("Deinitializing plugin: '%s'", plugin->name.str));
    if (plugin->plugin->deinit(plugin))
    {
      DBUG_PRINT("warning", ("Plugin '%s' deinit function returned error.",
                             plugin->name.str));
    }
  }
  plugin->state= PLUGIN_IS_UNINITIALIZED;

  /*
    We do the check here because NDB has a worker THD which doesn't
    exit until NDB is shut down.
  */
  if (ref_check && plugin->ref_count)
    sql_print_error("Plugin '%s' has ref_count=%d after deinitialization.",
                    plugin->name.str, plugin->ref_count);
}

static void plugin_del(struct st_plugin_int *plugin)
{
  DBUG_ENTER("plugin_del(plugin)");
  mysql_mutex_assert_owner(&LOCK_plugin);
  /* Free allocated strings before deleting the plugin. */
  mysql_rwlock_wrlock(&LOCK_system_variables_hash);
  mysql_del_sys_var_chain(plugin->system_vars);
  mysql_rwlock_unlock(&LOCK_system_variables_hash);
  restore_pluginvar_names(plugin->system_vars);
  plugin_vars_free_values(plugin->system_vars);
  my_hash_delete(&plugin_hash[plugin->plugin->type], (uchar*)plugin);
  if (plugin->plugin_dl)
    plugin_dl_del(&plugin->plugin_dl->dl);
  plugin->state= PLUGIN_IS_FREED;
  plugin_array_version++;
  free_root(&plugin->mem_root, MYF(0));
  DBUG_VOID_RETURN;
}

static void reap_plugins(void)
{
  uint count, idx;
  struct st_plugin_int *plugin, **reap, **list;

  mysql_mutex_assert_owner(&LOCK_plugin);

  if (!reap_needed)
    return;

  reap_needed= false;
  count= plugin_array.elements;
  reap= (struct st_plugin_int **)my_alloca(sizeof(plugin)*(count+1));
  *(reap++)= NULL;

  for (idx= 0; idx < count; idx++)
  {
    plugin= *dynamic_element(&plugin_array, idx, struct st_plugin_int **);
    if (plugin->state == PLUGIN_IS_DELETED && !plugin->ref_count)
    {
      /* change the status flag to prevent reaping by another thread */
      plugin->state= PLUGIN_IS_DYING;
      *(reap++)= plugin;
    }
  }

  mysql_mutex_unlock(&LOCK_plugin);

  list= reap;
  while ((plugin= *(--list)))
    plugin_deinitialize(plugin, true);

  mysql_mutex_lock(&LOCK_plugin);

  while ((plugin= *(--reap)))
    plugin_del(plugin);

  my_afree(reap);
}

static void intern_plugin_unlock(LEX *lex, plugin_ref plugin)
{
  int i;
  st_plugin_int *pi;
  DBUG_ENTER("intern_plugin_unlock");

  mysql_mutex_assert_owner(&LOCK_plugin);

  if (!plugin)
    DBUG_VOID_RETURN;

  pi= plugin_ref_to_int(plugin);

#ifdef DBUG_OFF
  if (!pi->plugin_dl)
    DBUG_VOID_RETURN;
#else
  my_free(plugin);
#endif

  DBUG_PRINT("info",("unlocking plugin, name= %s, ref_count= %d",
                     pi->name.str, pi->ref_count));
  if (lex)
  {
    /*
      Remove one instance of this plugin from the use list.
      We are searching backwards so that plugins locked last
      could be unlocked faster - optimizing for LIFO semantics.
    */
    for (i= lex->plugins.elements - 1; i >= 0; i--)
      if (plugin == *dynamic_element(&lex->plugins, i, plugin_ref*))
      {
        delete_dynamic_element(&lex->plugins, i);
        break;
      }
    DBUG_ASSERT(i >= 0);
  }

  DBUG_ASSERT(pi->ref_count);
  pi->ref_count--;

  if (pi->state == PLUGIN_IS_DELETED && !pi->ref_count)
    reap_needed= true;

  DBUG_VOID_RETURN;
}


void plugin_unlock(THD *thd, plugin_ref plugin)
{
  LEX *lex= thd ? thd->lex : 0;
  DBUG_ENTER("plugin_unlock");
  if (!plugin)
    DBUG_VOID_RETURN;
#ifdef DBUG_OFF
  /* built-in plugins don't need ref counting */
  if (!plugin_dlib(plugin))
    DBUG_VOID_RETURN;
#endif
  mysql_mutex_lock(&LOCK_plugin);
  intern_plugin_unlock(lex, plugin);
  reap_plugins();
  mysql_mutex_unlock(&LOCK_plugin);
  DBUG_VOID_RETURN;
}


void plugin_unlock_list(THD *thd, plugin_ref *list, uint count)
{
  LEX *lex= thd ? thd->lex : 0;
  DBUG_ENTER("plugin_unlock_list");
  DBUG_ASSERT(list);
  mysql_mutex_lock(&LOCK_plugin);
  while (count--)
    intern_plugin_unlock(lex, *list++);
  reap_plugins();
  mysql_mutex_unlock(&LOCK_plugin);
  DBUG_VOID_RETURN;
}


static int plugin_initialize(struct st_plugin_int *plugin)
{
  int ret= 1;
  DBUG_ENTER("plugin_initialize");

  mysql_mutex_assert_owner(&LOCK_plugin);
  uint state= plugin->state;
  DBUG_ASSERT(state == PLUGIN_IS_UNINITIALIZED);

  mysql_mutex_unlock(&LOCK_plugin);
  if (plugin_type_initialize[plugin->plugin->type])
  {
    if ((*plugin_type_initialize[plugin->plugin->type])(plugin))
    {
      sql_print_error("Plugin '%s' registration as a %s failed.",
                      plugin->name.str, plugin_type_names[plugin->plugin->type].str);
      goto err;
    }
  }
  else if (plugin->plugin->init)
  {
    if (plugin->plugin->init(plugin))
    {
      sql_print_error("Plugin '%s' init function returned error.",
                      plugin->name.str);
      goto err;
    }
  }
  state= PLUGIN_IS_READY; // plugin->init() succeeded

  if (plugin->plugin->status_vars)
  {
#ifdef FIX_LATER
    /*
      We have a problem right now where we can not prepend without
      breaking backwards compatibility. We will fix this shortly so
      that engines have "use names" and we wil use those for
      CREATE TABLE, and use the plugin name then for adding automatic
      variable names.
    */
    SHOW_VAR array[2]= {
      {plugin->plugin->name, (char*)plugin->plugin->status_vars, SHOW_ARRAY},
      {0, 0, SHOW_UNDEF}
    };
    if (add_status_vars(array)) // add_status_vars makes a copy
      goto err;
#else
    if (add_status_vars(plugin->plugin->status_vars))
      goto err;
#endif /* FIX_LATER */
  }

  /*
    set the plugin attribute of plugin's sys vars so they are pointing
    to the active plugin
  */
  if (plugin->system_vars)
  {
    sys_var_pluginvar *var= plugin->system_vars->cast_pluginvar();
    for (;;)
    {
      var->plugin= plugin;
      if (!var->next)
        break;
      var= var->next->cast_pluginvar();
    }
  }

  ret= 0;

err:
  mysql_mutex_lock(&LOCK_plugin);
  plugin->state= state;

  /* maintain the obsolete @@have_innodb variable */
  if (!my_strcasecmp(&my_charset_latin1, plugin->name.str, "InnoDB"))
    have_innodb= state & PLUGIN_IS_READY ? SHOW_OPTION_YES
                                         : SHOW_OPTION_DISABLED;

  DBUG_RETURN(ret);
}


extern "C" uchar *get_plugin_hash_key(const uchar *, size_t *, my_bool);
extern "C" uchar *get_bookmark_hash_key(const uchar *, size_t *, my_bool);


uchar *get_plugin_hash_key(const uchar *buff, size_t *length,
                           my_bool not_used __attribute__((unused)))
{
  struct st_plugin_int *plugin= (st_plugin_int *)buff;
  *length= (uint)plugin->name.length;
  return((uchar *)plugin->name.str);
}


uchar *get_bookmark_hash_key(const uchar *buff, size_t *length,
                             my_bool not_used __attribute__((unused)))
{
  struct st_bookmark *var= (st_bookmark *)buff;
  *length= var->name_len + 1;
  return (uchar*) var->key;
}

static inline void convert_dash_to_underscore(char *str, int len)
{
  for (char *p= str; p <= str+len; p++)
    if (*p == '-')
      *p= '_';
}

static inline void convert_underscore_to_dash(char *str, int len)
{
  for (char *p= str; p <= str+len; p++)
    if (*p == '_')
      *p= '-';
}

#ifdef HAVE_PSI_INTERFACE
static PSI_mutex_key key_LOCK_plugin;

static PSI_mutex_info all_plugin_mutexes[]=
{
  { &key_LOCK_plugin, "LOCK_plugin", PSI_FLAG_GLOBAL}
};

static void init_plugin_psi_keys(void)
{
  const char* category= "sql";
  int count;

  if (PSI_server == NULL)
    return;

  count= array_elements(all_plugin_mutexes);
  PSI_server->register_mutex(category, all_plugin_mutexes, count);
}
#endif /* HAVE_PSI_INTERFACE */

/*
  The logic is that we first load and initialize all compiled in plugins.
  From there we load up the dynamic types (assuming we have not been told to
  skip this part).

  Finally we initialize everything, aka the dynamic that have yet to initialize.
*/
int plugin_init(int *argc, char **argv, int flags)
{
  uint i;
  bool is_myisam;
  struct st_mysql_plugin **builtins;
  struct st_mysql_plugin *plugin;
  struct st_plugin_int tmp, *plugin_ptr, **reap;
  MEM_ROOT tmp_root;
  bool reaped_mandatory_plugin= false;
  bool mandatory= true;
  DBUG_ENTER("plugin_init");

  if (initialized)
    DBUG_RETURN(0);

#ifdef HAVE_PSI_INTERFACE
  init_plugin_psi_keys();
#endif

  init_alloc_root(&plugin_mem_root, 4096, 4096);
  init_alloc_root(&tmp_root, 4096, 4096);

  if (my_hash_init(&bookmark_hash, &my_charset_bin, 16, 0, 0,
                   get_bookmark_hash_key, NULL, HASH_UNIQUE))
      goto err;


  mysql_mutex_init(key_LOCK_plugin, &LOCK_plugin, MY_MUTEX_INIT_FAST);

  if (my_init_dynamic_array(&plugin_dl_array,
                            sizeof(struct st_plugin_dl *),16,16) ||
      my_init_dynamic_array(&plugin_array,
                            sizeof(struct st_plugin_int *),16,16))
    goto err;

  for (i= 0; i < MYSQL_MAX_PLUGIN_TYPE_NUM; i++)
  {
    if (my_hash_init(&plugin_hash[i], system_charset_info, 16, 0, 0,
                     get_plugin_hash_key, NULL, HASH_UNIQUE))
      goto err;
  }

  mysql_mutex_lock(&LOCK_plugin);

  initialized= 1;

  /*
    First we register builtin plugins
  */
  for (builtins= mysql_mandatory_plugins; *builtins || mandatory; builtins++)
  {
    if (!*builtins)
    {
      builtins= mysql_optional_plugins;
      mandatory= false;
      if (!*builtins)
        break;
    }
    for (plugin= *builtins; plugin->info; plugin++)
    {
      if (opt_ignore_builtin_innodb &&
          !my_strnncoll(&my_charset_latin1, (const uchar*) plugin->name,
                        6, (const uchar*) "InnoDB", 6))
        continue;
      bzero(&tmp, sizeof(tmp));
      tmp.plugin= plugin;
      tmp.name.str= (char *)plugin->name;
      tmp.name.length= strlen(plugin->name);
      tmp.state= 0;
      tmp.is_mandatory= mandatory;

      /*
        If the performance schema is compiled in,
        treat the storage engine plugin as 'mandatory',
        to suppress any plugin-level options such as '--performance-schema'.
        This is specific to the performance schema, and is done on purpose:
        the server-level option '--performance-schema' controls the overall
        performance schema initialization, which consists of much more that
        the underlying storage engine initialization.
        See mysqld.cc, set_vars.cc.
        Suppressing ways to interfere directly with the storage engine alone
        prevents awkward situations where:
        - the user wants the performance schema functionality, by using
          '--enable-performance-schema' (the server option),
        - yet disable explicitly a component needed for the functionality
          to work, by using '--skip-performance-schema' (the plugin)
      */
      if (!my_strcasecmp(&my_charset_latin1, plugin->name, "PERFORMANCE_SCHEMA"))
        tmp.is_mandatory= true;

      free_root(&tmp_root, MYF(MY_MARK_BLOCKS_FREE));
      if (test_plugin_options(&tmp_root, &tmp, argc, argv))
        tmp.state= PLUGIN_IS_DISABLED;
      else
        tmp.state= PLUGIN_IS_UNINITIALIZED;
      if (register_builtin(plugin, &tmp, &plugin_ptr))
        goto err_unlock;

      /* only initialize MyISAM and CSV at this stage */
      if (!(is_myisam=
            !my_strcasecmp(&my_charset_latin1, plugin->name, "MyISAM")) &&
          my_strcasecmp(&my_charset_latin1, plugin->name, "CSV"))
        continue;

      if (plugin_ptr->state != PLUGIN_IS_UNINITIALIZED ||
          plugin_initialize(plugin_ptr))
        goto err_unlock;

      /*
        initialize the global default storage engine so that it may
        not be null in any child thread.
      */
      if (is_myisam)
      {
        DBUG_ASSERT(!global_system_variables.table_plugin);
        global_system_variables.table_plugin=
          my_intern_plugin_lock(NULL, plugin_int_to_ref(plugin_ptr));
        DBUG_ASSERT(plugin_ptr->ref_count == 1);
      }
    }
  }

  /* should now be set to MyISAM storage engine */
  DBUG_ASSERT(global_system_variables.table_plugin);

  mysql_mutex_unlock(&LOCK_plugin);

  /* Register all dynamic plugins */
  if (!(flags & PLUGIN_INIT_SKIP_DYNAMIC_LOADING))
  {
    if (opt_plugin_load)
      plugin_load_list(&tmp_root, argc, argv, opt_plugin_load);
    if (!(flags & PLUGIN_INIT_SKIP_PLUGIN_TABLE))
      plugin_load(&tmp_root, argc, argv);
  }

  if (flags & PLUGIN_INIT_SKIP_INITIALIZATION)
    goto end;

  /*
    Now we initialize all remaining plugins
  */

  mysql_mutex_lock(&LOCK_plugin);
  reap= (st_plugin_int **) my_alloca((plugin_array.elements+1) * sizeof(void*));
  *(reap++)= NULL;

  for (i= 0; i < plugin_array.elements; i++)
  {
    plugin_ptr= *dynamic_element(&plugin_array, i, struct st_plugin_int **);
    if (plugin_ptr->state == PLUGIN_IS_UNINITIALIZED)
    {
      if (plugin_initialize(plugin_ptr))
      {
        plugin_ptr->state= PLUGIN_IS_DYING;
        *(reap++)= plugin_ptr;
      }
    }
  }

  /*
    Check if any plugins have to be reaped
  */
  while ((plugin_ptr= *(--reap)))
  {
    mysql_mutex_unlock(&LOCK_plugin);
    if (plugin_ptr->is_mandatory)
      reaped_mandatory_plugin= TRUE;
    plugin_deinitialize(plugin_ptr, true);
    mysql_mutex_lock(&LOCK_plugin);
    plugin_del(plugin_ptr);
  }

  mysql_mutex_unlock(&LOCK_plugin);
  my_afree(reap);
  if (reaped_mandatory_plugin)
    goto err;

end:
  free_root(&tmp_root, MYF(0));

  DBUG_RETURN(0);

err_unlock:
  mysql_mutex_unlock(&LOCK_plugin);
err:
  free_root(&tmp_root, MYF(0));
  DBUG_RETURN(1);
}


static bool register_builtin(struct st_mysql_plugin *plugin,
                             struct st_plugin_int *tmp,
                             struct st_plugin_int **ptr)
{
  DBUG_ENTER("register_builtin");
  tmp->ref_count= 0;
  tmp->plugin_dl= 0;

  if (insert_dynamic(&plugin_array, (uchar*)&tmp))
    DBUG_RETURN(1);

  *ptr= *dynamic_element(&plugin_array, plugin_array.elements - 1,
                         struct st_plugin_int **)=
        (struct st_plugin_int *) memdup_root(&plugin_mem_root, (uchar*)tmp,
                                             sizeof(struct st_plugin_int));

  if (my_hash_insert(&plugin_hash[plugin->type],(uchar*) *ptr))
    DBUG_RETURN(1);

  DBUG_RETURN(0);
}


/*
  called only by plugin_init()
*/
static void plugin_load(MEM_ROOT *tmp_root, int *argc, char **argv)
{
  THD thd;
  TABLE_LIST tables;
  TABLE *table;
  READ_RECORD read_record_info;
  int error;
  THD *new_thd= &thd;
#ifdef EMBEDDED_LIBRARY
  bool table_exists;
#endif /* EMBEDDED_LIBRARY */
  DBUG_ENTER("plugin_load");

  new_thd->thread_stack= (char*) &tables;
  new_thd->store_globals();
  new_thd->db= my_strdup("mysql", MYF(0));
  new_thd->db_length= 5;
  bzero((char*) &thd.net, sizeof(thd.net));
  tables.init_one_table("mysql", 5, "plugin", 6, "plugin", TL_READ);

#ifdef EMBEDDED_LIBRARY
  /*
    When building an embedded library, if the mysql.plugin table
    does not exist, we silently ignore the missing table
  */
  if (check_if_table_exists(new_thd, &tables, &table_exists))
    table_exists= FALSE;
  if (!table_exists)
    goto end;
#endif /* EMBEDDED_LIBRARY */

  if (open_and_lock_tables(new_thd, &tables, FALSE, MYSQL_LOCK_IGNORE_TIMEOUT))
  {
    DBUG_PRINT("error",("Can't open plugin table"));
    sql_print_error("Can't open the mysql.plugin table. Please "
                    "run mysql_upgrade to create it.");
    goto end;
  }
  table= tables.table;
  init_read_record(&read_record_info, new_thd, table, NULL, 1, 0, FALSE);
  table->use_all_columns();
  /*
    there're no other threads running yet, so we don't need a mutex.
    but plugin_add() before is designed to work in multi-threaded
    environment, and it uses mysql_mutex_assert_owner(), so we lock
    the mutex here to satisfy the assert
  */
  mysql_mutex_lock(&LOCK_plugin);
  while (!(error= read_record_info.read_record(&read_record_info)))
  {
    DBUG_PRINT("info", ("init plugin record"));
    String str_name, str_dl;
    get_field(tmp_root, table->field[0], &str_name);
    get_field(tmp_root, table->field[1], &str_dl);

    LEX_STRING name= {(char *)str_name.ptr(), str_name.length()};
    LEX_STRING dl= {(char *)str_dl.ptr(), str_dl.length()};

    if (plugin_add(tmp_root, &name, &dl, argc, argv, REPORT_TO_LOG))
      sql_print_warning("Couldn't load plugin named '%s' with soname '%s'.",
                        str_name.c_ptr(), str_dl.c_ptr());
    free_root(tmp_root, MYF(MY_MARK_BLOCKS_FREE));
  }
  mysql_mutex_unlock(&LOCK_plugin);
  if (error > 0)
    sql_print_error(ER(ER_GET_ERRNO), my_errno);
  end_read_record(&read_record_info);
  table->m_needs_reopen= TRUE;                  // Force close to free memory
  close_mysql_tables(new_thd);
end:
  /* Remember that we don't have a THD */
  my_pthread_setspecific_ptr(THR_THD, 0);
  DBUG_VOID_RETURN;
}


/*
  called only by plugin_init()
*/
static bool plugin_load_list(MEM_ROOT *tmp_root, int *argc, char **argv,
                             const char *list)
{
  char buffer[FN_REFLEN];
  LEX_STRING name= {buffer, 0}, dl= {NULL, 0}, *str= &name;
  struct st_plugin_dl *plugin_dl;
  struct st_mysql_plugin *plugin;
  char *p= buffer;
  DBUG_ENTER("plugin_load_list");
  while (list)
  {
    if (p == buffer + sizeof(buffer) - 1)
    {
      sql_print_error("plugin-load parameter too long");
      DBUG_RETURN(TRUE);
    }

    switch ((*(p++)= *(list++))) {
    case '\0':
      list= NULL; /* terminate the loop */
      /* fall through */
#ifndef __WIN__
    case ':':     /* can't use this as delimiter as it may be drive letter */
#endif
    case ';':
      str->str[str->length]= '\0';
      if (str == &name)  // load all plugins in named module
      {
        if (!name.length)
        {
          p--;    /* reset pointer */
          continue;
        }

        dl= name;
        mysql_mutex_lock(&LOCK_plugin);
        if ((plugin_dl= plugin_dl_add(&dl, REPORT_TO_LOG)))
        {
          for (plugin= plugin_dl->plugins; plugin->info; plugin++)
          {
            name.str= (char *) plugin->name;
            name.length= strlen(name.str);

            free_root(tmp_root, MYF(MY_MARK_BLOCKS_FREE));
            if (plugin_add(tmp_root, &name, &dl, argc, argv, REPORT_TO_LOG))
              goto error;
          }
          plugin_dl_del(&dl); // reduce ref count
        }
      }
      else
      {
        free_root(tmp_root, MYF(MY_MARK_BLOCKS_FREE));
        mysql_mutex_lock(&LOCK_plugin);
        if (plugin_add(tmp_root, &name, &dl, argc, argv, REPORT_TO_LOG))
          goto error;
      }
      mysql_mutex_unlock(&LOCK_plugin);
      name.length= dl.length= 0;
      dl.str= NULL; name.str= p= buffer;
      str= &name;
      continue;
    case '=':
    case '#':
      if (str == &name)
      {
        name.str[name.length]= '\0';
        str= &dl;
        str->str= p;
        continue;
      }
    default:
      str->length++;
      continue;
    }
  }
  DBUG_RETURN(FALSE);
error:
  mysql_mutex_unlock(&LOCK_plugin);
  sql_print_error("Couldn't load plugin named '%s' with soname '%s'.",
                  name.str, dl.str);
  DBUG_RETURN(TRUE);
}


void plugin_shutdown(void)
{
  uint i, count= plugin_array.elements;
  struct st_plugin_int **plugins, *plugin;
  struct st_plugin_dl **dl;
  DBUG_ENTER("plugin_shutdown");

  if (initialized)
  {
    mysql_mutex_lock(&LOCK_plugin);

    reap_needed= true;

    /*
      We want to shut down plugins in a reasonable order, this will
      become important when we have plugins which depend upon each other.
      Circular references cannot be reaped so they are forced afterwards.
      TODO: Have an additional step here to notify all active plugins that
      shutdown is requested to allow plugins to deinitialize in parallel.
    */
    while (reap_needed && (count= plugin_array.elements))
    {
      reap_plugins();
      for (i= 0; i < count; i++)
      {
        plugin= *dynamic_element(&plugin_array, i, struct st_plugin_int **);
        if (plugin->state == PLUGIN_IS_READY)
        {
          plugin->state= PLUGIN_IS_DELETED;
          reap_needed= true;
        }
      }
      if (!reap_needed)
      {
        /*
          release any plugin references held.
        */
        unlock_variables(NULL, &global_system_variables);
        unlock_variables(NULL, &max_system_variables);
      }
    }

    plugins= (struct st_plugin_int **) my_alloca(sizeof(void*) * (count+1));

    /*
      If we have any plugins which did not die cleanly, we force shutdown
    */
    for (i= 0; i < count; i++)
    {
      plugins[i]= *dynamic_element(&plugin_array, i, struct st_plugin_int **);
      /* change the state to ensure no reaping races */
      if (plugins[i]->state == PLUGIN_IS_DELETED)
        plugins[i]->state= PLUGIN_IS_DYING;
    }
    mysql_mutex_unlock(&LOCK_plugin);

    /*
      We loop through all plugins and call deinit() if they have one.
    */
    for (i= 0; i < count; i++)
      if (!(plugins[i]->state & (PLUGIN_IS_UNINITIALIZED | PLUGIN_IS_FREED |
                                 PLUGIN_IS_DISABLED)))
      {
        sql_print_warning("Plugin '%s' will be forced to shutdown",
                          plugins[i]->name.str);
        /*
          We are forcing deinit on plugins so we don't want to do a ref_count
          check until we have processed all the plugins.
        */
        plugin_deinitialize(plugins[i], false);
      }

    /*
      It's perfectly safe not to lock LOCK_plugin, as there're no
      concurrent threads anymore. But some functions called from here
      use mysql_mutex_assert_owner(), so we lock the mutex to satisfy it
    */
    mysql_mutex_lock(&LOCK_plugin);

    /*
      We defer checking ref_counts until after all plugins are deinitialized
      as some may have worker threads holding on to plugin references.
    */
    for (i= 0; i < count; i++)
    {
      if (plugins[i]->ref_count)
        sql_print_error("Plugin '%s' has ref_count=%d after shutdown.",
                        plugins[i]->name.str, plugins[i]->ref_count);
      if (plugins[i]->state & PLUGIN_IS_UNINITIALIZED)
        plugin_del(plugins[i]);
    }

    /*
      Now we can deallocate all memory.
    */

    cleanup_variables(NULL, &global_system_variables);
    cleanup_variables(NULL, &max_system_variables);
    mysql_mutex_unlock(&LOCK_plugin);

    initialized= 0;
    mysql_mutex_destroy(&LOCK_plugin);

    my_afree(plugins);
  }

  /* Dispose of the memory */

  for (i= 0; i < MYSQL_MAX_PLUGIN_TYPE_NUM; i++)
    my_hash_free(&plugin_hash[i]);
  delete_dynamic(&plugin_array);

  count= plugin_dl_array.elements;
  dl= (struct st_plugin_dl **)my_alloca(sizeof(void*) * count);
  for (i= 0; i < count; i++)
    dl[i]= *dynamic_element(&plugin_dl_array, i, struct st_plugin_dl **);
  for (i= 0; i < plugin_dl_array.elements; i++)
    free_plugin_mem(dl[i]);
  my_afree(dl);
  delete_dynamic(&plugin_dl_array);

  my_hash_free(&bookmark_hash);
  free_root(&plugin_mem_root, MYF(0));

  global_variables_dynamic_size= 0;

  DBUG_VOID_RETURN;
}


bool mysql_install_plugin(THD *thd, const LEX_STRING *name, const LEX_STRING *dl)
{
  TABLE_LIST tables;
  TABLE *table;
  int error, argc=orig_argc;
  char **argv=orig_argv;
  struct st_plugin_int *tmp;
  DBUG_ENTER("mysql_install_plugin");

  if (opt_noacl)
  {
    my_error(ER_OPTION_PREVENTS_STATEMENT, MYF(0), "--skip-grant-tables");
    DBUG_RETURN(TRUE);
  }

  tables.init_one_table("mysql", 5, "plugin", 6, "plugin", TL_WRITE);
  if (check_table_access(thd, INSERT_ACL, &tables, FALSE, 1, FALSE))
    DBUG_RETURN(TRUE);

  /* need to open before acquiring LOCK_plugin or it will deadlock */
  if (! (table = open_ltable(thd, &tables, TL_WRITE,
                             MYSQL_LOCK_IGNORE_TIMEOUT)))
    DBUG_RETURN(TRUE);

  mysql_mutex_lock(&LOCK_plugin);
  mysql_rwlock_wrlock(&LOCK_system_variables_hash);

  my_load_defaults(MYSQL_CONFIG_NAME, load_default_groups, &argc, &argv, NULL);
  error= plugin_add(thd->mem_root, name, dl, &argc, argv, REPORT_TO_USER);
  if (argv)
    free_defaults(argv);
  mysql_rwlock_unlock(&LOCK_system_variables_hash);

  if (error || !(tmp= plugin_find_internal(name, MYSQL_ANY_PLUGIN)))
    goto err;

  if (tmp->state == PLUGIN_IS_DISABLED)
  {
    push_warning_printf(thd, MYSQL_ERROR::WARN_LEVEL_WARN,
                        ER_CANT_INITIALIZE_UDF, ER(ER_CANT_INITIALIZE_UDF),
                        name->str, "Plugin is disabled");
  }
  else
  {
    if (plugin_initialize(tmp))
    {
      my_error(ER_CANT_INITIALIZE_UDF, MYF(0), name->str,
               "Plugin initialization function failed.");
      goto deinit;
    }
  }

  /*
    We do not replicate the INSTALL PLUGIN statement. Disable binlogging
    of the insert into the plugin table, so that it is not replicated in
    row based mode.
  */
  tmp_disable_binlog(thd);
  table->use_all_columns();
  restore_record(table, s->default_values);
  table->field[0]->store(name->str, name->length, system_charset_info);
  table->field[1]->store(dl->str, dl->length, files_charset_info);
  error= table->file->ha_write_row(table->record[0]);
  reenable_binlog(thd);
  if (error)
  {
    table->file->print_error(error, MYF(0));
    goto deinit;
  }

  mysql_mutex_unlock(&LOCK_plugin);
  DBUG_RETURN(FALSE);
deinit:
  tmp->state= PLUGIN_IS_DELETED;
  reap_needed= true;
  reap_plugins();
err:
  mysql_mutex_unlock(&LOCK_plugin);
  DBUG_RETURN(TRUE);
}


bool mysql_uninstall_plugin(THD *thd, const LEX_STRING *name)
{
  TABLE *table;
  TABLE_LIST tables;
  struct st_plugin_int *plugin;
  DBUG_ENTER("mysql_uninstall_plugin");

  if (opt_noacl)
  {
    my_error(ER_OPTION_PREVENTS_STATEMENT, MYF(0), "--skip-grant-tables");
    DBUG_RETURN(TRUE);
  }

  tables.init_one_table("mysql", 5, "plugin", 6, "plugin", TL_WRITE);

  if (check_table_access(thd, DELETE_ACL, &tables, FALSE, 1, FALSE))
    DBUG_RETURN(TRUE);

  /* need to open before acquiring LOCK_plugin or it will deadlock */
  if (! (table= open_ltable(thd, &tables, TL_WRITE, MYSQL_LOCK_IGNORE_TIMEOUT)))
    DBUG_RETURN(TRUE);

  mysql_mutex_lock(&LOCK_plugin);
  if (!(plugin= plugin_find_internal(name, MYSQL_ANY_PLUGIN)))
  {
    my_error(ER_SP_DOES_NOT_EXIST, MYF(0), "PLUGIN", name->str);
    goto err;
  }
  if (!plugin->plugin_dl)
  {
    push_warning(thd, MYSQL_ERROR::WARN_LEVEL_WARN,
                 WARN_PLUGIN_DELETE_BUILTIN, ER(WARN_PLUGIN_DELETE_BUILTIN));
    my_error(ER_SP_DOES_NOT_EXIST, MYF(0), "PLUGIN", name->str);
    goto err;
  }

  plugin->state= PLUGIN_IS_DELETED;
  if (plugin->ref_count)
    push_warning(thd, MYSQL_ERROR::WARN_LEVEL_WARN,
                 WARN_PLUGIN_BUSY, ER(WARN_PLUGIN_BUSY));
  else
    reap_needed= true;
  reap_plugins();
  mysql_mutex_unlock(&LOCK_plugin);

  uchar user_key[MAX_KEY_LENGTH];
  table->use_all_columns();
  table->field[0]->store(name->str, name->length, system_charset_info);
  key_copy(user_key, table->record[0], table->key_info,
           table->key_info->key_length);
  if (! table->file->index_read_idx_map(table->record[0], 0, user_key,
                                        HA_WHOLE_KEY, HA_READ_KEY_EXACT))
  {
    int error;
    /*
      We do not replicate the UNINSTALL PLUGIN statement. Disable binlogging
      of the delete from the plugin table, so that it is not replicated in
      row based mode.
    */
    tmp_disable_binlog(thd);
    error= table->file->ha_delete_row(table->record[0]);
    reenable_binlog(thd);
    if (error)
    {
      table->file->print_error(error, MYF(0));
      DBUG_RETURN(TRUE);
    }
  }
  DBUG_RETURN(FALSE);
err:
  mysql_mutex_unlock(&LOCK_plugin);
  DBUG_RETURN(TRUE);
}


bool plugin_foreach_with_mask(THD *thd, plugin_foreach_func *func,
                       int type, uint state_mask, void *arg)
{
  uint idx, total;
  struct st_plugin_int *plugin, **plugins;
  int version=plugin_array_version;
  DBUG_ENTER("plugin_foreach_with_mask");

  if (!initialized)
    DBUG_RETURN(FALSE);

  state_mask= ~state_mask; // do it only once

  mysql_mutex_lock(&LOCK_plugin);
  total= type == MYSQL_ANY_PLUGIN ? plugin_array.elements
                                  : plugin_hash[type].records;
  /*
    Do the alloca out here in case we do have a working alloca:
        leaving the nested stack frame invalidates alloca allocation.
  */
  plugins=(struct st_plugin_int **)my_alloca(total*sizeof(plugin));
  if (type == MYSQL_ANY_PLUGIN)
  {
    for (idx= 0; idx < total; idx++)
    {
      plugin= *dynamic_element(&plugin_array, idx, struct st_plugin_int **);
      plugins[idx]= !(plugin->state & state_mask) ? plugin : NULL;
    }
  }
  else
  {
    HASH *hash= plugin_hash + type;
    for (idx= 0; idx < total; idx++)
    {
      plugin= (struct st_plugin_int *) my_hash_element(hash, idx);
      plugins[idx]= !(plugin->state & state_mask) ? plugin : NULL;
    }
  }
  mysql_mutex_unlock(&LOCK_plugin);

  for (idx= 0; idx < total; idx++)
  {
    if (unlikely(version != plugin_array_version))
    {
      mysql_mutex_lock(&LOCK_plugin);
      for (uint i=idx; i < total; i++)
        if (plugins[i] && plugins[i]->state & state_mask)
          plugins[i]=0;
      mysql_mutex_unlock(&LOCK_plugin);
    }
    plugin= plugins[idx];
    /* It will stop iterating on first engine error when "func" returns TRUE */
    if (plugin && func(thd, plugin_int_to_ref(plugin), arg))
        goto err;
  }

  my_afree(plugins);
  DBUG_RETURN(FALSE);
err:
  my_afree(plugins);
  DBUG_RETURN(TRUE);
}


/****************************************************************************
  Internal type declarations for variables support
****************************************************************************/

#undef MYSQL_SYSVAR_NAME
#define MYSQL_SYSVAR_NAME(name) name
#define PLUGIN_VAR_TYPEMASK 0x007f

#define EXTRA_OPTIONS 3 /* options for: 'foo', 'plugin-foo' and NULL */

typedef DECLARE_MYSQL_SYSVAR_BASIC(sysvar_bool_t, my_bool);
typedef DECLARE_MYSQL_THDVAR_BASIC(thdvar_bool_t, my_bool);
typedef DECLARE_MYSQL_SYSVAR_BASIC(sysvar_str_t, char *);
typedef DECLARE_MYSQL_THDVAR_BASIC(thdvar_str_t, char *);

typedef DECLARE_MYSQL_SYSVAR_TYPELIB(sysvar_enum_t, unsigned long);
typedef DECLARE_MYSQL_THDVAR_TYPELIB(thdvar_enum_t, unsigned long);
typedef DECLARE_MYSQL_SYSVAR_TYPELIB(sysvar_set_t, ulonglong);
typedef DECLARE_MYSQL_THDVAR_TYPELIB(thdvar_set_t, ulonglong);

typedef DECLARE_MYSQL_SYSVAR_SIMPLE(sysvar_int_t, int);
typedef DECLARE_MYSQL_SYSVAR_SIMPLE(sysvar_long_t, long);
typedef DECLARE_MYSQL_SYSVAR_SIMPLE(sysvar_longlong_t, longlong);
typedef DECLARE_MYSQL_SYSVAR_SIMPLE(sysvar_uint_t, uint);
typedef DECLARE_MYSQL_SYSVAR_SIMPLE(sysvar_ulong_t, ulong);
typedef DECLARE_MYSQL_SYSVAR_SIMPLE(sysvar_ulonglong_t, ulonglong);

typedef DECLARE_MYSQL_THDVAR_SIMPLE(thdvar_int_t, int);
typedef DECLARE_MYSQL_THDVAR_SIMPLE(thdvar_long_t, long);
typedef DECLARE_MYSQL_THDVAR_SIMPLE(thdvar_longlong_t, longlong);
typedef DECLARE_MYSQL_THDVAR_SIMPLE(thdvar_uint_t, uint);
typedef DECLARE_MYSQL_THDVAR_SIMPLE(thdvar_ulong_t, ulong);
typedef DECLARE_MYSQL_THDVAR_SIMPLE(thdvar_ulonglong_t, ulonglong);


/****************************************************************************
  default variable data check and update functions
****************************************************************************/

static int check_func_bool(THD *thd, struct st_mysql_sys_var *var,
                           void *save, st_mysql_value *value)
{
  char buff[STRING_BUFFER_USUAL_SIZE];
  const char *str;
  int result, length;
  long long tmp;

  if (value->value_type(value) == MYSQL_VALUE_TYPE_STRING)
  {
    length= sizeof(buff);
    if (!(str= value->val_str(value, buff, &length)) ||
        (result= find_type(&bool_typelib, str, length, 1)-1) < 0)
      goto err;
  }
  else
  {
    if (value->val_int(value, &tmp) < 0)
      goto err;
    if (tmp > 1)
      goto err;
    result= (int) tmp;
  }
  *(my_bool *) save= -result;
  return 0;
err:
  return 1;
}


static int check_func_int(THD *thd, struct st_mysql_sys_var *var,
                          void *save, st_mysql_value *value)
{
  my_bool fixed1, fixed2;
  long long orig, val;
  struct my_option options;
  value->val_int(value, &orig);
  val= orig;
  plugin_opt_set_limits(&options, var);

  if (var->flags & PLUGIN_VAR_UNSIGNED)
  {
    if ((fixed1= (!value->is_unsigned(value) && val < 0)))
      val=0;
    *(uint *)save= (uint) getopt_ull_limit_value((ulonglong) val, &options,
                                                   &fixed2);
  }
  else
  {
    if ((fixed1= (value->is_unsigned(value) && val < 0)))
      val=LONGLONG_MAX;
    *(int *)save= (int) getopt_ll_limit_value(val, &options, &fixed2);
  }

  return throw_bounds_warning(thd, var->name, fixed1 || fixed2,
                              value->is_unsigned(value), (longlong) orig);
}


static int check_func_long(THD *thd, struct st_mysql_sys_var *var,
                          void *save, st_mysql_value *value)
{
  my_bool fixed1, fixed2;
  long long orig, val;
  struct my_option options;
  value->val_int(value, &orig);
  val= orig;
  plugin_opt_set_limits(&options, var);

  if (var->flags & PLUGIN_VAR_UNSIGNED)
  {
    if ((fixed1= (!value->is_unsigned(value) && val < 0)))
      val=0;
    *(ulong *)save= (ulong) getopt_ull_limit_value((ulonglong) val, &options,
                                                   &fixed2);
  }
  else
  {
    if ((fixed1= (value->is_unsigned(value) && val < 0)))
      val=LONGLONG_MAX;
    *(long *)save= (long) getopt_ll_limit_value(val, &options, &fixed2);
  }

  return throw_bounds_warning(thd, var->name, fixed1 || fixed2,
                              value->is_unsigned(value), (longlong) orig);
}


static int check_func_longlong(THD *thd, struct st_mysql_sys_var *var,
                               void *save, st_mysql_value *value)
{
  my_bool fixed1, fixed2;
  long long orig, val;
  struct my_option options;
  value->val_int(value, &orig);
  val= orig;
  plugin_opt_set_limits(&options, var);

  if (var->flags & PLUGIN_VAR_UNSIGNED)
  {
    if ((fixed1= (!value->is_unsigned(value) && val < 0)))
      val=0;
    *(ulonglong *)save= getopt_ull_limit_value((ulonglong) val, &options,
                                               &fixed2);
  }
  else
  {
    if ((fixed1= (value->is_unsigned(value) && val < 0)))
      val=LONGLONG_MAX;
    *(longlong *)save= getopt_ll_limit_value(val, &options, &fixed2);
  }

  return throw_bounds_warning(thd, var->name, fixed1 || fixed2,
                              value->is_unsigned(value), (longlong) orig);
}

static int check_func_str(THD *thd, struct st_mysql_sys_var *var,
                          void *save, st_mysql_value *value)
{
  char buff[STRING_BUFFER_USUAL_SIZE];
  const char *str;
  int length;

  length= sizeof(buff);
  if ((str= value->val_str(value, buff, &length)))
    str= thd->strmake(str, length);
  *(const char**)save= str;
  return 0;
}


static int check_func_enum(THD *thd, struct st_mysql_sys_var *var,
                           void *save, st_mysql_value *value)
{
  char buff[STRING_BUFFER_USUAL_SIZE];
  const char *str;
  TYPELIB *typelib;
  long long tmp;
  long result;
  int length;

  if (var->flags & PLUGIN_VAR_THDLOCAL)
    typelib= ((thdvar_enum_t*) var)->typelib;
  else
    typelib= ((sysvar_enum_t*) var)->typelib;

  if (value->value_type(value) == MYSQL_VALUE_TYPE_STRING)
  {
    length= sizeof(buff);
    if (!(str= value->val_str(value, buff, &length)))
      goto err;
    if ((result= (long)find_type(typelib, str, length, 0) - 1) < 0)
      goto err;
  }
  else
  {
    if (value->val_int(value, &tmp))
      goto err;
    if (tmp < 0 || tmp >= typelib->count)
      goto err;
    result= (long) tmp;
  }
  *(long*)save= result;
  return 0;
err:
  return 1;
}


static int check_func_set(THD *thd, struct st_mysql_sys_var *var,
                          void *save, st_mysql_value *value)
{
  char buff[STRING_BUFFER_USUAL_SIZE], *error= 0;
  const char *str;
  TYPELIB *typelib;
  ulonglong result;
  uint error_len= 0;                            // init as only set on error
  bool not_used;
  int length;

  if (var->flags & PLUGIN_VAR_THDLOCAL)
    typelib= ((thdvar_set_t*) var)->typelib;
  else
    typelib= ((sysvar_set_t*)var)->typelib;

  if (value->value_type(value) == MYSQL_VALUE_TYPE_STRING)
  {
    length= sizeof(buff);
    if (!(str= value->val_str(value, buff, &length)))
      goto err;
    result= find_set(typelib, str, length, NULL,
                     &error, &error_len, &not_used);
    if (error_len)
      goto err;
  }
  else
  {
    if (value->val_int(value, (long long *)&result))
      goto err;
    if (unlikely((result >= (1ULL << typelib->count)) &&
                 (typelib->count < sizeof(long)*8)))
      goto err;
  }
  *(ulonglong*)save= result;
  return 0;
err:
  return 1;
}


static void update_func_bool(THD *thd, struct st_mysql_sys_var *var,
                             void *tgt, const void *save)
{
  *(my_bool *) tgt= *(my_bool *) save ? TRUE : FALSE;
}


static void update_func_int(THD *thd, struct st_mysql_sys_var *var,
                             void *tgt, const void *save)
{
  *(int *)tgt= *(int *) save;
}


static void update_func_long(THD *thd, struct st_mysql_sys_var *var,
                             void *tgt, const void *save)
{
  *(long *)tgt= *(long *) save;
}


static void update_func_longlong(THD *thd, struct st_mysql_sys_var *var,
                             void *tgt, const void *save)
{
  *(longlong *)tgt= *(ulonglong *) save;
}


static void update_func_str(THD *thd, struct st_mysql_sys_var *var,
                             void *tgt, const void *save)
{
  char *old= *(char **) tgt;
  *(char **)tgt= *(char **) save;
  if (var->flags & PLUGIN_VAR_MEMALLOC)
  {
    *(char **)tgt= my_strdup(*(char **) save, MYF(0));
    my_free(old);
  }
}


/****************************************************************************
  System Variables support
****************************************************************************/


sys_var *find_sys_var(THD *thd, const char *str, uint length)
{
  sys_var *var;
  sys_var_pluginvar *pi= NULL;
  plugin_ref plugin;
  DBUG_ENTER("find_sys_var");

  mysql_mutex_lock(&LOCK_plugin);
  mysql_rwlock_rdlock(&LOCK_system_variables_hash);
  if ((var= intern_find_sys_var(str, length)) &&
      (pi= var->cast_pluginvar()))
  {
    mysql_rwlock_unlock(&LOCK_system_variables_hash);
    LEX *lex= thd ? thd->lex : 0;
    if (!(plugin= my_intern_plugin_lock(lex, plugin_int_to_ref(pi->plugin))))
      var= NULL; /* failed to lock it, it must be uninstalling */
    else
    if (!(plugin_state(plugin) & PLUGIN_IS_READY))
    {
      /* initialization not completed */
      var= NULL;
      intern_plugin_unlock(lex, plugin);
    }
  }
  else
    mysql_rwlock_unlock(&LOCK_system_variables_hash);
  mysql_mutex_unlock(&LOCK_plugin);

  if (!var)
    my_error(ER_UNKNOWN_SYSTEM_VARIABLE, MYF(0), (char*) str);
  DBUG_RETURN(var);
}


/*
  called by register_var, construct_options and test_plugin_options.
  Returns the 'bookmark' for the named variable.
  LOCK_system_variables_hash should be at least read locked
*/
static st_bookmark *find_bookmark(const char *plugin, const char *name,
                                  int flags)
{
  st_bookmark *result= NULL;
  uint namelen, length, pluginlen= 0;
  char *varname, *p;

  if (!(flags & PLUGIN_VAR_THDLOCAL))
    return NULL;

  namelen= strlen(name);
  if (plugin)
    pluginlen= strlen(plugin) + 1;
  length= namelen + pluginlen + 2;
  varname= (char*) my_alloca(length);

  if (plugin)
  {
    strxmov(varname + 1, plugin, "_", name, NullS);
    for (p= varname + 1; *p; p++)
      if (*p == '-')
        *p= '_';
  }
  else
    memcpy(varname + 1, name, namelen + 1);

  varname[0]= flags & PLUGIN_VAR_TYPEMASK;

  result= (st_bookmark*) my_hash_search(&bookmark_hash,
                                        (const uchar*) varname, length - 1);

  my_afree(varname);
  return result;
}


/*
  returns a bookmark for thd-local variables, creating if neccessary.
  returns null for non thd-local variables.
  Requires that a write lock is obtained on LOCK_system_variables_hash
*/
static st_bookmark *register_var(const char *plugin, const char *name,
                                 int flags)
{
  uint length= strlen(plugin) + strlen(name) + 3, size= 0, offset, new_size;
  st_bookmark *result;
  char *varname, *p;

  if (!(flags & PLUGIN_VAR_THDLOCAL))
    return NULL;

  switch (flags & PLUGIN_VAR_TYPEMASK) {
  case PLUGIN_VAR_BOOL:
    size= sizeof(my_bool);
    break;
  case PLUGIN_VAR_INT:
    size= sizeof(int);
    break;
  case PLUGIN_VAR_LONG:
  case PLUGIN_VAR_ENUM:
    size= sizeof(long);
    break;
  case PLUGIN_VAR_LONGLONG:
  case PLUGIN_VAR_SET:
    size= sizeof(ulonglong);
    break;
  case PLUGIN_VAR_STR:
    size= sizeof(char*);
    break;
  default:
    DBUG_ASSERT(0);
    return NULL;
  };

  varname= ((char*) my_alloca(length));
  strxmov(varname + 1, plugin, "_", name, NullS);
  for (p= varname + 1; *p; p++)
    if (*p == '-')
      *p= '_';

  if (!(result= find_bookmark(NULL, varname + 1, flags)))
  {
    result= (st_bookmark*) alloc_root(&plugin_mem_root,
                                      sizeof(struct st_bookmark) + length-1);
    varname[0]= flags & PLUGIN_VAR_TYPEMASK;
    memcpy(result->key, varname, length);
    result->name_len= length - 2;
    result->offset= -1;

    DBUG_ASSERT(size && !(size & (size-1))); /* must be power of 2 */

    offset= global_system_variables.dynamic_variables_size;
    offset= (offset + size - 1) & ~(size - 1);
    result->offset= (int) offset;

    new_size= (offset + size + 63) & ~63;

    if (new_size > global_variables_dynamic_size)
    {
      global_system_variables.dynamic_variables_ptr= (char*)
        my_realloc(global_system_variables.dynamic_variables_ptr, new_size,
                   MYF(MY_WME | MY_FAE | MY_ALLOW_ZERO_PTR));
      max_system_variables.dynamic_variables_ptr= (char*)
        my_realloc(max_system_variables.dynamic_variables_ptr, new_size,
                   MYF(MY_WME | MY_FAE | MY_ALLOW_ZERO_PTR));
      /*
        Clear the new variable value space. This is required for string
        variables. If their value is non-NULL, it must point to a valid
        string.
      */
      bzero(global_system_variables.dynamic_variables_ptr +
            global_variables_dynamic_size,
            new_size - global_variables_dynamic_size);
      bzero(max_system_variables.dynamic_variables_ptr +
            global_variables_dynamic_size,
            new_size - global_variables_dynamic_size);
      global_variables_dynamic_size= new_size;
    }

    global_system_variables.dynamic_variables_head= offset;
    max_system_variables.dynamic_variables_head= offset;
    global_system_variables.dynamic_variables_size= offset + size;
    max_system_variables.dynamic_variables_size= offset + size;
    global_system_variables.dynamic_variables_version++;
    max_system_variables.dynamic_variables_version++;

    result->version= global_system_variables.dynamic_variables_version;

    /* this should succeed because we have already checked if a dup exists */
    if (my_hash_insert(&bookmark_hash, (uchar*) result))
    {
      fprintf(stderr, "failed to add placeholder to hash");
      DBUG_ASSERT(0);
    }
  }
  my_afree(varname);
  return result;
}

static void restore_pluginvar_names(sys_var *first)
{
  for (sys_var *var= first; var; var= var->next)
  {
    sys_var_pluginvar *pv= var->cast_pluginvar();
    pv->plugin_var->name= pv->orig_pluginvar_name;
  }
}


/*
  returns a pointer to the memory which holds the thd-local variable or
  a pointer to the global variable if thd==null.
  If required, will sync with global variables if the requested variable
  has not yet been allocated in the current thread.
*/
static uchar *intern_sys_var_ptr(THD* thd, int offset, bool global_lock)
{
  DBUG_ASSERT(offset >= 0);
  DBUG_ASSERT((uint)offset <= global_system_variables.dynamic_variables_head);

  if (!thd)
    return (uchar*) global_system_variables.dynamic_variables_ptr + offset;

  /*
    dynamic_variables_head points to the largest valid offset
  */
  if (!thd->variables.dynamic_variables_ptr ||
      (uint)offset > thd->variables.dynamic_variables_head)
  {
    uint idx;

    mysql_rwlock_rdlock(&LOCK_system_variables_hash);

    thd->variables.dynamic_variables_ptr= (char*)
      my_realloc(thd->variables.dynamic_variables_ptr,
                 global_variables_dynamic_size,
                 MYF(MY_WME | MY_FAE | MY_ALLOW_ZERO_PTR));

    if (global_lock)
      mysql_mutex_lock(&LOCK_global_system_variables);

    mysql_mutex_assert_owner(&LOCK_global_system_variables);

    memcpy(thd->variables.dynamic_variables_ptr +
             thd->variables.dynamic_variables_size,
           global_system_variables.dynamic_variables_ptr +
             thd->variables.dynamic_variables_size,
           global_system_variables.dynamic_variables_size -
             thd->variables.dynamic_variables_size);

    /*
      now we need to iterate through any newly copied 'defaults'
      and if it is a string type with MEMALLOC flag, we need to strdup
    */
    for (idx= 0; idx < bookmark_hash.records; idx++)
    {
      sys_var_pluginvar *pi;
      sys_var *var;
      st_bookmark *v= (st_bookmark*) my_hash_element(&bookmark_hash,idx);

      if (v->version <= thd->variables.dynamic_variables_version ||
          !(var= intern_find_sys_var(v->key + 1, v->name_len)) ||
          !(pi= var->cast_pluginvar()) ||
          v->key[0] != (pi->plugin_var->flags & PLUGIN_VAR_TYPEMASK))
        continue;

      /* Here we do anything special that may be required of the data types */

      if ((pi->plugin_var->flags & PLUGIN_VAR_TYPEMASK) == PLUGIN_VAR_STR &&
          pi->plugin_var->flags & PLUGIN_VAR_MEMALLOC)
      {
         char **pp= (char**) (thd->variables.dynamic_variables_ptr +
                             *(int*)(pi->plugin_var + 1));
         if ((*pp= *(char**) (global_system_variables.dynamic_variables_ptr +
                             *(int*)(pi->plugin_var + 1))))
           *pp= my_strdup(*pp, MYF(MY_WME|MY_FAE));
      }
    }

    if (global_lock)
      mysql_mutex_unlock(&LOCK_global_system_variables);

    thd->variables.dynamic_variables_version=
           global_system_variables.dynamic_variables_version;
    thd->variables.dynamic_variables_head=
           global_system_variables.dynamic_variables_head;
    thd->variables.dynamic_variables_size=
           global_system_variables.dynamic_variables_size;

    mysql_rwlock_unlock(&LOCK_system_variables_hash);
  }
  return (uchar*)thd->variables.dynamic_variables_ptr + offset;
}


/**
  For correctness and simplicity's sake, a pointer to a function
  must be compatible with pointed-to type, that is, the return and
  parameters types must be the same. Thus, a callback function is
  defined for each scalar type. The functions are assigned in
  construct_options to their respective types.
*/

static char *mysql_sys_var_char(THD* thd, int offset)
{
  return (char *) intern_sys_var_ptr(thd, offset, true);
}

static int *mysql_sys_var_int(THD* thd, int offset)
{
  return (int *) intern_sys_var_ptr(thd, offset, true);
}

static long *mysql_sys_var_long(THD* thd, int offset)
{
  return (long *) intern_sys_var_ptr(thd, offset, true);
}

static unsigned long *mysql_sys_var_ulong(THD* thd, int offset)
{
  return (unsigned long *) intern_sys_var_ptr(thd, offset, true);
}

static long long *mysql_sys_var_longlong(THD* thd, int offset)
{
  return (long long *) intern_sys_var_ptr(thd, offset, true);
}

static unsigned long long *mysql_sys_var_ulonglong(THD* thd, int offset)
{
  return (unsigned long long *) intern_sys_var_ptr(thd, offset, true);
}

static char **mysql_sys_var_str(THD* thd, int offset)
{
  return (char **) intern_sys_var_ptr(thd, offset, true);
}

void plugin_thdvar_init(THD *thd)
{
  plugin_ref old_table_plugin= thd->variables.table_plugin;
  DBUG_ENTER("plugin_thdvar_init");
  
  thd->variables.table_plugin= NULL;
  cleanup_variables(thd, &thd->variables);
  
  thd->variables= global_system_variables;
  thd->variables.table_plugin= NULL;

  /* we are going to allocate these lazily */
  thd->variables.dynamic_variables_version= 0;
  thd->variables.dynamic_variables_size= 0;
  thd->variables.dynamic_variables_ptr= 0;

  mysql_mutex_lock(&LOCK_plugin);
  thd->variables.table_plugin=
        my_intern_plugin_lock(NULL, global_system_variables.table_plugin);
  intern_plugin_unlock(NULL, old_table_plugin);
  mysql_mutex_unlock(&LOCK_plugin);
  DBUG_VOID_RETURN;
}


/*
  Unlocks all system variables which hold a reference
*/
static void unlock_variables(THD *thd, struct system_variables *vars)
{
  intern_plugin_unlock(NULL, vars->table_plugin);
  vars->table_plugin= NULL;
}


/*
  Frees memory used by system variables

  Unlike plugin_vars_free_values() it frees all variables of all plugins,
  it's used on shutdown.
*/
static void cleanup_variables(THD *thd, struct system_variables *vars)
{
  st_bookmark *v;
  sys_var_pluginvar *pivar;
  sys_var *var;
  int flags;
  uint idx;

  mysql_rwlock_rdlock(&LOCK_system_variables_hash);
  for (idx= 0; idx < bookmark_hash.records; idx++)
  {
    v= (st_bookmark*) my_hash_element(&bookmark_hash, idx);
    if (v->version > vars->dynamic_variables_version ||
        !(var= intern_find_sys_var(v->key + 1, v->name_len)) ||
        !(pivar= var->cast_pluginvar()) ||
        v->key[0] != (pivar->plugin_var->flags & PLUGIN_VAR_TYPEMASK))
      continue;

    flags= pivar->plugin_var->flags;

    if ((flags & PLUGIN_VAR_TYPEMASK) == PLUGIN_VAR_STR &&
        flags & PLUGIN_VAR_THDLOCAL && flags & PLUGIN_VAR_MEMALLOC)
    {
      char **ptr= (char**) pivar->real_value_ptr(thd, OPT_SESSION);
      my_free(*ptr);
      *ptr= NULL;
    }
  }
  mysql_rwlock_unlock(&LOCK_system_variables_hash);

  DBUG_ASSERT(vars->table_plugin == NULL);

  my_free(vars->dynamic_variables_ptr);
  vars->dynamic_variables_ptr= NULL;
  vars->dynamic_variables_size= 0;
  vars->dynamic_variables_version= 0;
}


void plugin_thdvar_cleanup(THD *thd)
{
  uint idx;
  plugin_ref *list;
  DBUG_ENTER("plugin_thdvar_cleanup");

  mysql_mutex_lock(&LOCK_plugin);

  unlock_variables(thd, &thd->variables);
  cleanup_variables(thd, &thd->variables);

  if ((idx= thd->lex->plugins.elements))
  {
    list= ((plugin_ref*) thd->lex->plugins.buffer) + idx - 1;
    DBUG_PRINT("info",("unlocking %d plugins", idx));
    while ((uchar*) list >= thd->lex->plugins.buffer)
      intern_plugin_unlock(NULL, *list--);
  }

  reap_plugins();
  mysql_mutex_unlock(&LOCK_plugin);

  reset_dynamic(&thd->lex->plugins);

  DBUG_VOID_RETURN;
}


/**
  @brief Free values of thread variables of a plugin.

  This must be called before a plugin is deleted. Otherwise its
  variables are no longer accessible and the value space is lost. Note
  that only string values with PLUGIN_VAR_MEMALLOC are allocated and
  must be freed.

  @param[in]        vars        Chain of system variables of a plugin
*/

static void plugin_vars_free_values(sys_var *vars)
{
  DBUG_ENTER("plugin_vars_free_values");

  for (sys_var *var= vars; var; var= var->next)
  {
    sys_var_pluginvar *piv= var->cast_pluginvar();
    if (piv &&
        ((piv->plugin_var->flags & PLUGIN_VAR_TYPEMASK) == PLUGIN_VAR_STR) &&
        (piv->plugin_var->flags & PLUGIN_VAR_MEMALLOC))
    {
      /* Free the string from global_system_variables. */
      char **valptr= (char**) piv->real_value_ptr(NULL, OPT_GLOBAL);
      DBUG_PRINT("plugin", ("freeing value for: '%s'  addr: 0x%lx",
                            var->name.str, (long) valptr));
      my_free(*valptr);
      *valptr= NULL;
    }
  }
  DBUG_VOID_RETURN;
}

static SHOW_TYPE pluginvar_show_type(st_mysql_sys_var *plugin_var)
{
  switch (plugin_var->flags & PLUGIN_VAR_TYPEMASK) {
  case PLUGIN_VAR_BOOL:
    return SHOW_MY_BOOL;
  case PLUGIN_VAR_INT:
    return SHOW_INT;
  case PLUGIN_VAR_LONG:
    return SHOW_LONG;
  case PLUGIN_VAR_LONGLONG:
    return SHOW_LONGLONG;
  case PLUGIN_VAR_STR:
    return SHOW_CHAR_PTR;
  case PLUGIN_VAR_ENUM:
  case PLUGIN_VAR_SET:
    return SHOW_CHAR;
  default:
    DBUG_ASSERT(0);
    return SHOW_UNDEF;
  }
}


bool sys_var_pluginvar::check_update_type(Item_result type)
{
  switch (plugin_var->flags & PLUGIN_VAR_TYPEMASK) {
  case PLUGIN_VAR_INT:
  case PLUGIN_VAR_LONG:
  case PLUGIN_VAR_LONGLONG:
    return type != INT_RESULT;
  case PLUGIN_VAR_STR:
    return type != STRING_RESULT;
  case PLUGIN_VAR_ENUM:
  case PLUGIN_VAR_BOOL:
  case PLUGIN_VAR_SET:
    return type != STRING_RESULT && type != INT_RESULT;
  default:
    return true;
  }
}


uchar* sys_var_pluginvar::real_value_ptr(THD *thd, enum_var_type type)
{
  DBUG_ASSERT(thd || (type == OPT_GLOBAL));
  if (plugin_var->flags & PLUGIN_VAR_THDLOCAL)
  {
    if (type == OPT_GLOBAL)
      thd= NULL;

    return intern_sys_var_ptr(thd, *(int*) (plugin_var+1), false);
  }
  return *(uchar**) (plugin_var+1);
}


TYPELIB* sys_var_pluginvar::plugin_var_typelib(void)
{
  switch (plugin_var->flags & (PLUGIN_VAR_TYPEMASK | PLUGIN_VAR_THDLOCAL)) {
  case PLUGIN_VAR_ENUM:
    return ((sysvar_enum_t *)plugin_var)->typelib;
  case PLUGIN_VAR_SET:
    return ((sysvar_set_t *)plugin_var)->typelib;
  case PLUGIN_VAR_ENUM | PLUGIN_VAR_THDLOCAL:
    return ((thdvar_enum_t *)plugin_var)->typelib;
  case PLUGIN_VAR_SET | PLUGIN_VAR_THDLOCAL:
    return ((thdvar_set_t *)plugin_var)->typelib;
  default:
    return NULL;
  }
  return NULL;	/* Keep compiler happy */
}


uchar* sys_var_pluginvar::do_value_ptr(THD *thd, enum_var_type type,
                                       LEX_STRING *base)
{
  uchar* result;

  result= real_value_ptr(thd, type);

  if ((plugin_var->flags & PLUGIN_VAR_TYPEMASK) == PLUGIN_VAR_ENUM)
    result= (uchar*) get_type(plugin_var_typelib(), *(ulong*)result);
  else if ((plugin_var->flags & PLUGIN_VAR_TYPEMASK) == PLUGIN_VAR_SET)
    result= (uchar*) set_to_string(thd, 0, *(ulonglong*) result,
                                   plugin_var_typelib()->type_names);
  return result;
}

bool sys_var_pluginvar::do_check(THD *thd, set_var *var)
{
  st_item_value_holder value;
  DBUG_ASSERT(!is_readonly());
  DBUG_ASSERT(plugin_var->check);

  value.value_type= item_value_type;
  value.val_str= item_val_str;
  value.val_int= item_val_int;
  value.val_real= item_val_real;
  value.is_unsigned= item_is_unsigned;
  value.item= var->value;

  return plugin_var->check(thd, plugin_var, &var->save_result, &value);
}

bool sys_var_pluginvar::session_update(THD *thd, set_var *var)
{
  DBUG_ASSERT(!is_readonly());
  DBUG_ASSERT(plugin_var->flags & PLUGIN_VAR_THDLOCAL);
  DBUG_ASSERT(thd == current_thd);

  mysql_mutex_lock(&LOCK_global_system_variables);
  void *tgt= real_value_ptr(thd, var->type);
  const void *src= var->value ? (void*)&var->save_result
                              : (void*)real_value_ptr(thd, OPT_GLOBAL);
  mysql_mutex_unlock(&LOCK_global_system_variables);
  plugin_var->update(thd, plugin_var, tgt, src);

  return false;
}

bool sys_var_pluginvar::global_update(THD *thd, set_var *var)
{
  DBUG_ASSERT(!is_readonly());
  mysql_mutex_assert_owner(&LOCK_global_system_variables);

  void *tgt= real_value_ptr(thd, var->type);
  const void *src= &var->save_result;

  if (!var->value)
  {
    switch (plugin_var->flags & (PLUGIN_VAR_TYPEMASK | PLUGIN_VAR_THDLOCAL)) {
    case PLUGIN_VAR_INT:
      src= &((sysvar_uint_t*) plugin_var)->def_val;
      break;
    case PLUGIN_VAR_LONG:
      src= &((sysvar_ulong_t*) plugin_var)->def_val;
      break;
    case PLUGIN_VAR_LONGLONG:
      src= &((sysvar_ulonglong_t*) plugin_var)->def_val;
      break;
    case PLUGIN_VAR_ENUM:
      src= &((sysvar_enum_t*) plugin_var)->def_val;
      break;
    case PLUGIN_VAR_SET:
      src= &((sysvar_set_t*) plugin_var)->def_val;
      break;
    case PLUGIN_VAR_BOOL:
      src= &((sysvar_bool_t*) plugin_var)->def_val;
      break;
    case PLUGIN_VAR_STR:
      src= &((sysvar_str_t*) plugin_var)->def_val;
      break;
    case PLUGIN_VAR_INT | PLUGIN_VAR_THDLOCAL:
      src= &((thdvar_uint_t*) plugin_var)->def_val;
      break;
    case PLUGIN_VAR_LONG | PLUGIN_VAR_THDLOCAL:
      src= &((thdvar_ulong_t*) plugin_var)->def_val;
      break;
    case PLUGIN_VAR_LONGLONG | PLUGIN_VAR_THDLOCAL:
      src= &((thdvar_ulonglong_t*) plugin_var)->def_val;
      break;
    case PLUGIN_VAR_ENUM | PLUGIN_VAR_THDLOCAL:
      src= &((thdvar_enum_t*) plugin_var)->def_val;
      break;
    case PLUGIN_VAR_SET | PLUGIN_VAR_THDLOCAL:
      src= &((thdvar_set_t*) plugin_var)->def_val;
      break;
    case PLUGIN_VAR_BOOL | PLUGIN_VAR_THDLOCAL:
      src= &((thdvar_bool_t*) plugin_var)->def_val;
      break;
    case PLUGIN_VAR_STR | PLUGIN_VAR_THDLOCAL:
      src= &((thdvar_str_t*) plugin_var)->def_val;
      break;
    default:
      DBUG_ASSERT(0);
    }
  }

  plugin_var->update(thd, plugin_var, tgt, src);

  return false;
}


#define OPTION_SET_LIMITS(type, options, opt) \
  options->var_type= type; \
  options->def_value= (opt)->def_val; \
  options->min_value= (opt)->min_val; \
  options->max_value= (opt)->max_val; \
  options->block_size= (long) (opt)->blk_sz


static void plugin_opt_set_limits(struct my_option *options,
                                  const struct st_mysql_sys_var *opt)
{
  options->sub_size= 0;

  switch (opt->flags & (PLUGIN_VAR_TYPEMASK |
                        PLUGIN_VAR_UNSIGNED | PLUGIN_VAR_THDLOCAL)) {
  /* global system variables */
  case PLUGIN_VAR_INT:
    OPTION_SET_LIMITS(GET_INT, options, (sysvar_int_t*) opt);
    break;
  case PLUGIN_VAR_INT | PLUGIN_VAR_UNSIGNED:
    OPTION_SET_LIMITS(GET_UINT, options, (sysvar_uint_t*) opt);
    break;
  case PLUGIN_VAR_LONG:
    OPTION_SET_LIMITS(GET_LONG, options, (sysvar_long_t*) opt);
    break;
  case PLUGIN_VAR_LONG | PLUGIN_VAR_UNSIGNED:
    OPTION_SET_LIMITS(GET_ULONG, options, (sysvar_ulong_t*) opt);
    break;
  case PLUGIN_VAR_LONGLONG:
    OPTION_SET_LIMITS(GET_LL, options, (sysvar_longlong_t*) opt);
    break;
  case PLUGIN_VAR_LONGLONG | PLUGIN_VAR_UNSIGNED:
    OPTION_SET_LIMITS(GET_ULL, options, (sysvar_ulonglong_t*) opt);
    break;
  case PLUGIN_VAR_ENUM:
    options->var_type= GET_ENUM;
    options->typelib= ((sysvar_enum_t*) opt)->typelib;
    options->def_value= ((sysvar_enum_t*) opt)->def_val;
    options->min_value= options->block_size= 0;
    options->max_value= options->typelib->count - 1;
    break;
  case PLUGIN_VAR_SET:
    options->var_type= GET_SET;
    options->typelib= ((sysvar_set_t*) opt)->typelib;
    options->def_value= ((sysvar_set_t*) opt)->def_val;
    options->min_value= options->block_size= 0;
    options->max_value= (1ULL << options->typelib->count) - 1;
    break;
  case PLUGIN_VAR_BOOL:
    options->var_type= GET_BOOL;
    options->def_value= ((sysvar_bool_t*) opt)->def_val;
    break;
  case PLUGIN_VAR_STR:
    options->var_type= ((opt->flags & PLUGIN_VAR_MEMALLOC) ?
                        GET_STR_ALLOC : GET_STR);
    options->def_value= (intptr) ((sysvar_str_t*) opt)->def_val;
    break;
  /* threadlocal variables */
  case PLUGIN_VAR_INT | PLUGIN_VAR_THDLOCAL:
    OPTION_SET_LIMITS(GET_INT, options, (thdvar_int_t*) opt);
    break;
  case PLUGIN_VAR_INT | PLUGIN_VAR_UNSIGNED | PLUGIN_VAR_THDLOCAL:
    OPTION_SET_LIMITS(GET_UINT, options, (thdvar_uint_t*) opt);
    break;
  case PLUGIN_VAR_LONG | PLUGIN_VAR_THDLOCAL:
    OPTION_SET_LIMITS(GET_LONG, options, (thdvar_long_t*) opt);
    break;
  case PLUGIN_VAR_LONG | PLUGIN_VAR_UNSIGNED | PLUGIN_VAR_THDLOCAL:
    OPTION_SET_LIMITS(GET_ULONG, options, (thdvar_ulong_t*) opt);
    break;
  case PLUGIN_VAR_LONGLONG | PLUGIN_VAR_THDLOCAL:
    OPTION_SET_LIMITS(GET_LL, options, (thdvar_longlong_t*) opt);
    break;
  case PLUGIN_VAR_LONGLONG | PLUGIN_VAR_UNSIGNED | PLUGIN_VAR_THDLOCAL:
    OPTION_SET_LIMITS(GET_ULL, options, (thdvar_ulonglong_t*) opt);
    break;
  case PLUGIN_VAR_ENUM | PLUGIN_VAR_THDLOCAL:
    options->var_type= GET_ENUM;
    options->typelib= ((thdvar_enum_t*) opt)->typelib;
    options->def_value= ((thdvar_enum_t*) opt)->def_val;
    options->min_value= options->block_size= 0;
    options->max_value= options->typelib->count - 1;
    break;
  case PLUGIN_VAR_SET | PLUGIN_VAR_THDLOCAL:
    options->var_type= GET_SET;
    options->typelib= ((thdvar_set_t*) opt)->typelib;
    options->def_value= ((thdvar_set_t*) opt)->def_val;
    options->min_value= options->block_size= 0;
    options->max_value= (1ULL << options->typelib->count) - 1;
    break;
  case PLUGIN_VAR_BOOL | PLUGIN_VAR_THDLOCAL:
    options->var_type= GET_BOOL;
    options->def_value= ((thdvar_bool_t*) opt)->def_val;
    break;
  case PLUGIN_VAR_STR | PLUGIN_VAR_THDLOCAL:
    options->var_type= ((opt->flags & PLUGIN_VAR_MEMALLOC) ?
                        GET_STR_ALLOC : GET_STR);
    options->def_value= (intptr) ((thdvar_str_t*) opt)->def_val;
    break;
  default:
    DBUG_ASSERT(0);
  }
  options->arg_type= REQUIRED_ARG;
  if (opt->flags & PLUGIN_VAR_NOCMDARG)
    options->arg_type= NO_ARG;
  if (opt->flags & PLUGIN_VAR_OPCMDARG)
    options->arg_type= OPT_ARG;
}

extern "C" my_bool get_one_plugin_option(int optid, const struct my_option *,
                                         char *);

my_bool get_one_plugin_option(int optid __attribute__((unused)),
                              const struct my_option *opt,
                              char *argument)
{
  return 0;
}


/**
  Creates a set of my_option objects associated with a specified plugin-
  handle.

  @param mem_root Memory allocator to be used.
  @param tmp A pointer to a plugin handle
  @param[out] options A pointer to a pre-allocated static array

  The set is stored in the pre-allocated static array supplied to the function.
  The size of the array is calculated as (number_of_plugin_varaibles*2+3). The
  reason is that each option can have a prefix '--plugin-' in addtion to the
  shorter form '--&lt;plugin-name&gt;'. There is also space allocated for
  terminating NULL pointers.

  @return
    @retval -1 An error occurred
    @retval 0 Success
*/

static int construct_options(MEM_ROOT *mem_root, struct st_plugin_int *tmp,
                             my_option *options)
{
  const char *plugin_name= tmp->plugin->name;
  const LEX_STRING plugin_dash = { C_STRING_WITH_LEN("plugin-") };
  uint plugin_name_len= strlen(plugin_name);
  uint optnamelen;
  const int max_comment_len= 180;
  char *comment= (char *) alloc_root(mem_root, max_comment_len + 1);
  char *optname;

  int index= 0, offset= 0;
  st_mysql_sys_var *opt, **plugin_option;
  st_bookmark *v;

  /** Used to circumvent the const attribute on my_option::name */
  char *plugin_name_ptr, *plugin_name_with_prefix_ptr;

  DBUG_ENTER("construct_options");

  plugin_name_ptr= (char*) alloc_root(mem_root, plugin_name_len + 1);
  strcpy(plugin_name_ptr, plugin_name);
  my_casedn_str(&my_charset_latin1, plugin_name_ptr);
  convert_underscore_to_dash(plugin_name_ptr, plugin_name_len);
  plugin_name_with_prefix_ptr= (char*) alloc_root(mem_root,
                                                  plugin_name_len +
                                                  plugin_dash.length + 1);
  strxmov(plugin_name_with_prefix_ptr, plugin_dash.str, plugin_name_ptr, NullS);

  if (!tmp->is_mandatory)
  {
    /* support --skip-plugin-foo syntax */
    options[0].name= plugin_name_ptr;
    options[1].name= plugin_name_with_prefix_ptr;
    options[0].id= options[1].id= 0;
    options[0].var_type= options[1].var_type= GET_ENUM;
    options[0].arg_type= options[1].arg_type= OPT_ARG;
    options[0].def_value= options[1].def_value= 1; /* ON */
    options[0].typelib= options[1].typelib= &global_plugin_typelib;

    strxnmov(comment, max_comment_len, "Enable or disable ", plugin_name,
            " plugin. Possible values are ON, OFF, FORCE (don't start "
            "if the plugin fails to load).", NullS);
    options[0].comment= comment;
    /*
      Allocate temporary space for the value of the tristate.
      This option will have a limited lifetime and is not used beyond
      server initialization.
      GET_ENUM value is an unsigned integer.
    */
    options[0].value= options[1].value=
                      (uchar **)alloc_root(mem_root, sizeof(uint));
    *((uint*) options[0].value)= (uint) options[0].def_value;

<<<<<<< HEAD
    options+= 2;
  }
=======
  /*
    Allocate temporary space for the value of the tristate.
    This option will have a limited lifetime and is not used beyond
    server initialization.
    GET_ENUM value is a unsigned long integer.
  */
  options[0].value= options[1].value= (uchar **)alloc_root(mem_root,
                                                          sizeof(ulong));
  *((ulong*) options[0].value)= *((ulong*) options[1].value)=
    (ulong) options[0].def_value;
>>>>>>> b7e9c49c

  if (!my_strcasecmp(&my_charset_latin1, plugin_name_ptr, "NDBCLUSTER"))
  {
    plugin_name_ptr= const_cast<char*>("ndb"); // Use legacy "ndb" prefix
    plugin_name_len= 3;
  }

  /*
    Two passes as the 2nd pass will take pointer addresses for use
    by my_getopt and register_var() in the first pass uses realloc
  */

  for (plugin_option= tmp->plugin->system_vars;
       plugin_option && *plugin_option; plugin_option++, index++)
  {
    opt= *plugin_option;
    if (!(opt->flags & PLUGIN_VAR_THDLOCAL))
      continue;
    if (!(register_var(plugin_name_ptr, opt->name, opt->flags)))
      continue;
    switch (opt->flags & PLUGIN_VAR_TYPEMASK) {
    case PLUGIN_VAR_BOOL:
      ((thdvar_bool_t *) opt)->resolve= mysql_sys_var_char;
      break;
    case PLUGIN_VAR_INT:
      ((thdvar_int_t *) opt)->resolve= mysql_sys_var_int;
      break;
    case PLUGIN_VAR_LONG:
      ((thdvar_long_t *) opt)->resolve= mysql_sys_var_long;
      break;
    case PLUGIN_VAR_LONGLONG:
      ((thdvar_longlong_t *) opt)->resolve= mysql_sys_var_longlong;
      break;
    case PLUGIN_VAR_STR:
      ((thdvar_str_t *) opt)->resolve= mysql_sys_var_str;
      break;
    case PLUGIN_VAR_ENUM:
      ((thdvar_enum_t *) opt)->resolve= mysql_sys_var_ulong;
      break;
    case PLUGIN_VAR_SET:
      ((thdvar_set_t *) opt)->resolve= mysql_sys_var_ulonglong;
      break;
    default:
      sql_print_error("Unknown variable type code 0x%x in plugin '%s'.",
                      opt->flags, plugin_name);
      DBUG_RETURN(-1);
    };
  }

  for (plugin_option= tmp->plugin->system_vars;
       plugin_option && *plugin_option; plugin_option++, index++)
  {
    switch ((opt= *plugin_option)->flags & PLUGIN_VAR_TYPEMASK) {
    case PLUGIN_VAR_BOOL:
      if (!opt->check)
        opt->check= check_func_bool;
      if (!opt->update)
        opt->update= update_func_bool;
      break;
    case PLUGIN_VAR_INT:
      if (!opt->check)
        opt->check= check_func_int;
      if (!opt->update)
        opt->update= update_func_int;
      break;
    case PLUGIN_VAR_LONG:
      if (!opt->check)
        opt->check= check_func_long;
      if (!opt->update)
        opt->update= update_func_long;
      break;
    case PLUGIN_VAR_LONGLONG:
      if (!opt->check)
        opt->check= check_func_longlong;
      if (!opt->update)
        opt->update= update_func_longlong;
      break;
    case PLUGIN_VAR_STR:
      if (!opt->check)
        opt->check= check_func_str;
      if (!opt->update)
      {
        opt->update= update_func_str;
        if (!(opt->flags & (PLUGIN_VAR_MEMALLOC | PLUGIN_VAR_READONLY)))
        {
          opt->flags|= PLUGIN_VAR_READONLY;
          sql_print_warning("Server variable %s of plugin %s was forced "
                            "to be read-only: string variable without "
                            "update_func and PLUGIN_VAR_MEMALLOC flag",
                            opt->name, plugin_name);
        }
      }
      break;
    case PLUGIN_VAR_ENUM:
      if (!opt->check)
        opt->check= check_func_enum;
      if (!opt->update)
        opt->update= update_func_long;
      break;
    case PLUGIN_VAR_SET:
      if (!opt->check)
        opt->check= check_func_set;
      if (!opt->update)
        opt->update= update_func_longlong;
      break;
    default:
      sql_print_error("Unknown variable type code 0x%x in plugin '%s'.",
                      opt->flags, plugin_name);
      DBUG_RETURN(-1);
    }

    if ((opt->flags & (PLUGIN_VAR_NOCMDOPT | PLUGIN_VAR_THDLOCAL))
                    == PLUGIN_VAR_NOCMDOPT)
      continue;

    if (!opt->name)
    {
      sql_print_error("Missing variable name in plugin '%s'.",
                      plugin_name);
      DBUG_RETURN(-1);
    }

    if (!(opt->flags & PLUGIN_VAR_THDLOCAL))
    {
      optnamelen= strlen(opt->name);
      optname= (char*) alloc_root(mem_root, plugin_name_len + optnamelen + 2);
      strxmov(optname, plugin_name_ptr, "-", opt->name, NullS);
      optnamelen= plugin_name_len + optnamelen + 1;
    }
    else
    {
      /* this should not fail because register_var should create entry */
      if (!(v= find_bookmark(plugin_name_ptr, opt->name, opt->flags)))
      {
        sql_print_error("Thread local variable '%s' not allocated "
                        "in plugin '%s'.", opt->name, plugin_name);
        DBUG_RETURN(-1);
      }

      *(int*)(opt + 1)= offset= v->offset;

      if (opt->flags & PLUGIN_VAR_NOCMDOPT)
        continue;

      optname= (char*) memdup_root(mem_root, v->key + 1, 
                                   (optnamelen= v->name_len) + 1);
    }

    convert_underscore_to_dash(optname, optnamelen);

    options->name= optname;
    options->comment= opt->comment;
    options->app_type= opt;
    options->id= 0;

    plugin_opt_set_limits(options, opt);

    if (opt->flags & PLUGIN_VAR_THDLOCAL)
      options->value= options->u_max_value= (uchar**)
        (global_system_variables.dynamic_variables_ptr + offset);
    else
      options->value= options->u_max_value= *(uchar***) (opt + 1);

    char *option_name_ptr;
    options[1]= options[0];
    options[1].name= option_name_ptr= (char*) alloc_root(mem_root,
                                                        plugin_dash.length +
                                                        optnamelen + 1);
    options[1].comment= 0; /* Hidden from the help text */
    strxmov(option_name_ptr, plugin_dash.str, optname, NullS);

    options+= 2;
  }

  DBUG_RETURN(0);
}


static my_option *construct_help_options(MEM_ROOT *mem_root,
                                         struct st_plugin_int *p)
{
  st_mysql_sys_var **opt;
  my_option *opts;
  uint count= EXTRA_OPTIONS;
  DBUG_ENTER("construct_help_options");

  for (opt= p->plugin->system_vars; opt && *opt; opt++, count+= 2)
    ;

  if (!(opts= (my_option*) alloc_root(mem_root, sizeof(my_option) * count)))
    DBUG_RETURN(NULL);

  bzero(opts, sizeof(my_option) * count);

  /**
    some plugin variables (those that don't have PLUGIN_VAR_NOSYSVAR flag)
    have their names prefixed with the plugin name. Restore the names here
    to get the correct (not double-prefixed) help text.
    We won't need @@sysvars anymore and don't care about their proper names.
  */
  restore_pluginvar_names(p->system_vars);

  if (construct_options(mem_root, p, opts))
    DBUG_RETURN(NULL);

  DBUG_RETURN(opts);
}

/**
  Create and register system variables supplied from the plugin and
  assigns initial values from corresponding command line arguments.

  @param tmp_root Temporary scratch space
  @param[out] plugin Internal plugin structure
  @param argc Number of command line arguments
  @param argv Command line argument vector

  The plugin will be updated with a policy on how to handle errors during
  initialization.

  @note Requires that a write-lock is held on LOCK_system_variables_hash

  @return How initialization of the plugin should be handled.
    @retval  0 Initialization should proceed.
    @retval  1 Plugin is disabled.
    @retval -1 An error has occurred.
*/

static int test_plugin_options(MEM_ROOT *tmp_root, struct st_plugin_int *tmp,
                               int *argc, char **argv)
{
  struct sys_var_chain chain= { NULL, NULL };
  bool disable_plugin;
  enum_plugin_load_policy plugin_load_policy= tmp->is_mandatory ? PLUGIN_FORCE : PLUGIN_ON;

  MEM_ROOT *mem_root= alloc_root_inited(&tmp->mem_root) ?
                      &tmp->mem_root : &plugin_mem_root;
  st_mysql_sys_var **opt;
  my_option *opts= NULL;
  LEX_STRING plugin_name;
  char *varname;
  int error;
  sys_var *v __attribute__((unused));
  struct st_bookmark *var;
  uint len, count= EXTRA_OPTIONS;
  DBUG_ENTER("test_plugin_options");
  DBUG_ASSERT(tmp->plugin && tmp->name.str);

  /*
    The 'federated' and 'ndbcluster' storage engines are always disabled by
    default.
  */
  if (!(my_strcasecmp(&my_charset_latin1, tmp->name.str, "federated") &&
      my_strcasecmp(&my_charset_latin1, tmp->name.str, "ndbcluster")))
    plugin_load_policy= PLUGIN_OFF;

  for (opt= tmp->plugin->system_vars; opt && *opt; opt++)
    count+= 2; /* --{plugin}-{optname} and --plugin-{plugin}-{optname} */

  if (count > EXTRA_OPTIONS || (*argc > 1))
  {
    if (!(opts= (my_option*) alloc_root(tmp_root, sizeof(my_option) * count)))
    {
      sql_print_error("Out of memory for plugin '%s'.", tmp->name.str);
      DBUG_RETURN(-1);
    }
    bzero(opts, sizeof(my_option) * count);

    if (construct_options(tmp_root, tmp, opts))
    {
      sql_print_error("Bad options for plugin '%s'.", tmp->name.str);
      DBUG_RETURN(-1);
    }

    /*
      We adjust the default value to account for the hardcoded exceptions
      we have set for the federated and ndbcluster storage engines.
    */
    if (!tmp->is_mandatory)
      opts[0].def_value= opts[1].def_value= plugin_load_policy;

    error= handle_options(argc, &argv, opts, NULL);
    (*argc)++; /* add back one for the program name */

    if (error)
    {
       sql_print_error("Parsing options for plugin '%s' failed.",
                       tmp->name.str);
       goto err;
    }
    /*
     Set plugin loading policy from option value. First element in the option
     list is always the <plugin name> option value.
    */
<<<<<<< HEAD
    if (!tmp->is_mandatory)
      plugin_load_policy= (enum_plugin_load_policy)*(uint*)opts[0].value;
=======
    plugin_load_policy= (enum_plugin_load_policy)*(ulong*)opts[0].value;
>>>>>>> b7e9c49c
  }

  disable_plugin= (plugin_load_policy == PLUGIN_OFF);
  tmp->is_mandatory= (plugin_load_policy == PLUGIN_FORCE);

  /*
    If the plugin is disabled it should not be initialized.
  */
  if (disable_plugin)
  {
    if (global_system_variables.log_warnings)
      sql_print_information("Plugin '%s' is disabled.",
                            tmp->name.str);
    if (opts)
      my_cleanup_options(opts);
    DBUG_RETURN(1);
  }

  if (!my_strcasecmp(&my_charset_latin1, tmp->name.str, "NDBCLUSTER"))
  {
    plugin_name.str= const_cast<char*>("ndb"); // Use legacy "ndb" prefix
    plugin_name.length= 3;
  }
  else
    plugin_name= tmp->name;

  error= 1;
  for (opt= tmp->plugin->system_vars; opt && *opt; opt++)
  {
    st_mysql_sys_var *o;
    if (((o= *opt)->flags & PLUGIN_VAR_NOSYSVAR))
      continue;
    if ((var= find_bookmark(plugin_name.str, o->name, o->flags)))
      v= new (mem_root) sys_var_pluginvar(&chain, var->key + 1, o);
    else
    {
      len= plugin_name.length + strlen(o->name) + 2;
      varname= (char*) alloc_root(mem_root, len);
      strxmov(varname, plugin_name.str, "-", o->name, NullS);
      my_casedn_str(&my_charset_latin1, varname);
      convert_dash_to_underscore(varname, len-1);
      v= new (mem_root) sys_var_pluginvar(&chain, varname, o);
    }
    DBUG_ASSERT(v); /* check that an object was actually constructed */
  } /* end for */
  if (chain.first)
  {
    chain.last->next = NULL;
    if (mysql_add_sys_var_chain(chain.first))
    {
      sql_print_error("Plugin '%s' has conflicting system variables",
                      tmp->name.str);
      goto err;
    }
    tmp->system_vars= chain.first;
  }
  DBUG_RETURN(0);
  
err:
  if (opts)
    my_cleanup_options(opts);
  DBUG_RETURN(error);
}


/****************************************************************************
  Help Verbose text with Plugin System Variables
****************************************************************************/


void add_plugin_options(DYNAMIC_ARRAY *options, MEM_ROOT *mem_root)
{
  struct st_plugin_int *p;
  my_option *opt;

  if (!initialized)
    return;

  for (uint idx= 0; idx < plugin_array.elements; idx++)
  {
    p= *dynamic_element(&plugin_array, idx, struct st_plugin_int **);

    if (!(opt= construct_help_options(mem_root, p)))
      continue;

    /* Only options with a non-NULL comment are displayed in help text */
    for (;opt->name; opt++)
      if (opt->comment)
        insert_dynamic(options, (uchar*) opt);
  }
}
<|MERGE_RESOLUTION|>--- conflicted
+++ resolved
@@ -3025,27 +3025,14 @@
       Allocate temporary space for the value of the tristate.
       This option will have a limited lifetime and is not used beyond
       server initialization.
-      GET_ENUM value is an unsigned integer.
+      GET_ENUM value is an unsigned long integer.
     */
     options[0].value= options[1].value=
-                      (uchar **)alloc_root(mem_root, sizeof(uint));
-    *((uint*) options[0].value)= (uint) options[0].def_value;
-
-<<<<<<< HEAD
+                      (uchar **)alloc_root(mem_root, sizeof(ulong));
+    *((ulong*) options[0].value)= (ulong) options[0].def_value;
+
     options+= 2;
   }
-=======
-  /*
-    Allocate temporary space for the value of the tristate.
-    This option will have a limited lifetime and is not used beyond
-    server initialization.
-    GET_ENUM value is a unsigned long integer.
-  */
-  options[0].value= options[1].value= (uchar **)alloc_root(mem_root,
-                                                          sizeof(ulong));
-  *((ulong*) options[0].value)= *((ulong*) options[1].value)=
-    (ulong) options[0].def_value;
->>>>>>> b7e9c49c
 
   if (!my_strcasecmp(&my_charset_latin1, plugin_name_ptr, "NDBCLUSTER"))
   {
@@ -3340,12 +3327,8 @@
      Set plugin loading policy from option value. First element in the option
      list is always the <plugin name> option value.
     */
-<<<<<<< HEAD
     if (!tmp->is_mandatory)
-      plugin_load_policy= (enum_plugin_load_policy)*(uint*)opts[0].value;
-=======
-    plugin_load_policy= (enum_plugin_load_policy)*(ulong*)opts[0].value;
->>>>>>> b7e9c49c
+      plugin_load_policy= (enum_plugin_load_policy)*(ulong*)opts[0].value;
   }
 
   disable_plugin= (plugin_load_policy == PLUGIN_OFF);
