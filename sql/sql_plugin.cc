/* Copyright (c) 2005, 2019, Oracle and/or its affiliates. All rights reserved.

   This program is free software; you can redistribute it and/or modify
   it under the terms of the GNU General Public License, version 2.0,
   as published by the Free Software Foundation.

   This program is also distributed with certain software (including
   but not limited to OpenSSL) that is licensed under separate terms,
   as designated in a particular file or component or in included license
   documentation.  The authors of MySQL hereby grant you an additional
   permission to link the program and your derivative works with the
   separately licensed software that they have included with MySQL.

   This program is distributed in the hope that it will be useful,
   but WITHOUT ANY WARRANTY; without even the implied warranty of
   MERCHANTABILITY or FITNESS FOR A PARTICULAR PURPOSE.  See the
   GNU General Public License, version 2.0, for more details.

   You should have received a copy of the GNU General Public License
   along with this program; if not, write to the Free Software
   Foundation, Inc., 51 Franklin St, Fifth Floor, Boston, MA 02110-1301  USA */

#include "sql/sql_plugin.h"

#include "my_config.h"

#include <stdarg.h>
#include <stdio.h>
#include <string.h>

#include "m_ctype.h"
#include "m_string.h"
#include "map_helpers.h"
#include "mutex_lock.h"  // MUTEX_LOCK
#include "my_alloc.h"
#include "my_base.h"
#include "my_compiler.h"
#include "my_dbug.h"
#include "my_default.h"  // free_defaults
#include "my_getopt.h"
#include "my_inttypes.h"
#include "my_list.h"
#include "my_loglevel.h"
#include "my_macros.h"
#include "my_psi_config.h"
#include "my_sharedlib.h"
#include "my_sys.h"
#include "my_thread_local.h"
#include "mysql/components/services/log_builtins.h"
#include "mysql/components/services/log_shared.h"
#include "mysql/components/services/psi_memory_bits.h"
#include "mysql/components/services/psi_mutex_bits.h"
#include "mysql/components/services/system_variable_source_type.h"
#include "mysql/plugin_audit.h"
#include "mysql/plugin_auth.h"
#include "mysql/plugin_clone.h"
#include "mysql/plugin_group_replication.h"
#include "mysql/plugin_keyring.h"
#include "mysql/plugin_validate_password.h"
#include "mysql/psi/mysql_memory.h"
#include "mysql/psi/mysql_mutex.h"
#include "mysql/psi/mysql_rwlock.h"
#include "mysql/psi/mysql_system.h"
#include "mysql/psi/mysql_thread.h"
#include "mysql/psi/psi_base.h"
#include "mysql/service_mysql_alloc.h"
#include "mysql_com.h"
#include "mysql_version.h"
#include "mysqld_error.h"
#include "prealloced_array.h"
#include "sql/auth/auth_acls.h"
#include "sql/auth/auth_common.h"  // check_table_access
#include "sql/auto_thd.h"          // Auto_THD
#include "sql/current_thd.h"
#include "sql/dd/cache/dictionary_client.h"  // dd::cache::Dictionary_client
#include "sql/dd/dd_schema.h"                // dd::Schema_MDL_locker
#include "sql/dd/info_schema/metadata.h"  // dd::info_schema::store_dynamic_p...
#include "sql/dd/string_type.h"           // dd::String_type
#include "sql/dd_sql_view.h"              // update_referencing_views_metadata
#include "sql/debug_sync.h"               // DEBUG_SYNC
#include "sql/derror.h"                   // ER_THD
#include "sql/field.h"
#include "sql/handler.h"  // ha_initalize_handlerton
#include "sql/key.h"      // key_copy
#include "sql/lock.h"     // acquire_shared_global...
#include "sql/log.h"
#include "sql/mdl.h"
#include "sql/mysqld.h"              // files_charset_info
#include "sql/persisted_variable.h"  // Persisted_variables_cache
#include "sql/protocol_classic.h"
#include "sql/psi_memory_key.h"
#include "sql/records.h"  // unique_ptr_destroy_only<RowIterator>
#include "sql/row_iterator.h"
#include "sql/set_var.h"
#include "sql/sql_audit.h"        // mysql_audit_acquire_plugins
#include "sql/sql_backup_lock.h"  // acquire_shared_backup_lock
#include "sql/sql_base.h"         // close_mysql_tables
#include "sql/sql_class.h"        // THD
#include "sql/sql_const.h"
#include "sql/sql_error.h"
#include "sql/sql_lex.h"
#include "sql/sql_list.h"
#include "sql/sql_parse.h"  // check_string_char_length
#include "sql/sql_plugin_var.h"
#include "sql/sql_show.h"  // add_status_vars
#include "sql/sql_table.h"
#include "sql/sys_vars_resource_mgr.h"
#include "sql/sys_vars_shared.h"  // intern_find_sys_var
#include "sql/system_variables.h"
#include "sql/table.h"
#include "sql/thd_raii.h"
#include "sql/thr_malloc.h"
#include "sql/transaction.h"  // trans_rollback_stmt
#include "sql_string.h"
#include "template_utils.h"  // pointer_cast
#include "thr_lock.h"
#include "thr_mutex.h"
#include "typelib.h"

/* clang-format off */
/**
  @page page_ext_plugins Plugins

  The Big Picture
  ----------------

  @startuml
  actor "SQL client" as client
  box "MySQL Server" #LightBlue
    participant "Server Code" as server
    participant "Plugin" as plugin
  endbox

  == INSTALL PLUGIN ==
  server -> plugin : initialize
  activate plugin
  plugin --> server : initialization done

  == CLIENT SESSION ==
  loop many
    client -> server : SQL command
    server -> server : Add reference for Plugin if absent
    loop one or many
      server -> plugin : plugin API call
      plugin --> server : plugin API call result
    end
    server -> server : Optionally release reference for Plugin
    server --> client : SQL command reply
  end

  == UNINSTALL PLUGIN ==
  server -> plugin : deinitialize
  plugin --> server : deinitialization done
  deactivate plugin
  @enduml

  @sa Sql_cmd_install_plugin, Sql_cmd_uninstall_plugin.
*/

/**
  @page page_ext_plugin_services Plugin Services

  Adding Plugin Services Into The Big Picture
  ------------------------------------

  You probably remember the big picture for @ref page_ext_plugins.
  Below is an extended version of it with plugin services added.

  @startuml

  actor "SQL client" as client
  box "MySQL Server" #LightBlue
    participant "Server Code" as server
    participant "Plugin" as plugin
  endbox

  == INSTALL PLUGIN ==
  server -> plugin : initialize
  activate plugin

  loop zero or many
    plugin -> server : service API call
    server --> plugin : service API result
  end
  plugin --> server : initialization done

  == CLIENT SESSION ==
  loop many
    client -> server : SQL command
    server -> server : Add reference for Plugin if absent
    loop one or many
      server -> plugin : plugin API call
      loop zero or many
        plugin -> server : service API call
        server --> plugin : service API result
      end
      plugin --> server : plugin API call result
    end
    server -> server : Optionally release reference for Plugin
    server --> client : SQL command reply
  end

  == UNINSTALL PLUGIN ==
  server -> plugin : deinitialize
  loop zero or many
    plugin -> server : service API call
    server --> plugin : service API result
  end
  plugin --> server : deinitialization done
  deactivate plugin
  @enduml

  Understanding and creating plugin services
  -----------------------------

  - @subpage page_ext_plugin_svc_anathomy
  - @subpage page_ext_plugin_svc_new_service_howto
  - @subpage page_ext_plugin_api_goodservices

  @section sect_ext_plugin_svc_reference Plugin Services Reference

   See @ref group_ext_plugin_services
*/

/**
  @page page_ext_plugin_svc_anathomy Plugin Service Anathomy

  A "service" is a struct of C function pointers.

  It is a tool to expose a pre-exitsing set of server functions to plugins.
  You need the actual server functions as a starting point.

  The server has all service structs defined and initialized so
  that the the function pointers point to the actual service implementation
  functions.

  The server also keeps a global list of the plugin service reference
  structures called ::list_of_services.

  See ::st_service_ref for details of what a service reference is.

  The server copies of all plugin structures are filled in at compile time
  with the function pointers of the actual server functions that implement
  the service functions. References to them are stored into the relevant
  element of ::list_of_services.

  Each plugin must export pointer symbols for every plugin service that
  the server knows about.

  The plugin service pointers are initialized with the version of the plugin
  service that the plugin expects.

  When a dynamic plugin shared object is loaded by ::plugin_dl_add it will
  iterate over ::list_of_services, find the plugin symbol by name,
  check the service version stored in that symbol against the one stored into
  ::st_service_ref and then will replace the version stored in plugin's struct
  pointer with the actual pointer of the server's copy of the same structure.

  When that is filled in the plugin can use the newly set server structure
  through its local pointer to call into the service method pointers that point
  to the server implementaiton functions.

  Once set to the server's structure, the plugin's service pointer value is
  never reset back to service version.

  The plugin service header also defines a set of convenience macros
  that replace top level plugin service calls with the corresponding function
  pointer call, i.e. for service foo:

  ~~~~
  struct foo_service_st {
     int (*foo_mtd_1)(int a);
  }

  struct foo_service_st *foo_service;
  ~~~~

  a convenience macro is defined for `foo_mtd_1` as follows:

  ~~~~
  #define foo_mtd_1(a)  foo_service->foo_mtd_1(a)
  ~~~~

  This trick allows plugin service functions to look as top level function
  calls inside the plugin code.

  @sa plugin_add, plugin_del, plugin_dl_add, plugin_dl_del, list_of_services,
    st_service_ref
*/
/* clang-format on */

#ifdef HAVE_DLFCN_H
#include <dlfcn.h>
#endif

#include <algorithm>
#include <memory>
#include <new>
#include <unordered_map>
#include <utility>

#include "sql/srv_session.h"  // Srv_session::check_for_stale_threads()

using std::max;
using std::min;

#define REPORT_TO_LOG 1
#define REPORT_TO_USER 2

#ifndef DBUG_OFF
static PSI_memory_key key_memory_plugin_ref;
#endif

static PSI_memory_key key_memory_plugin_mem_root;
static PSI_memory_key key_memory_plugin_init_tmp;
static PSI_memory_key key_memory_plugin_int_mem_root;
static PSI_memory_key key_memory_mysql_plugin;
static PSI_memory_key key_memory_mysql_plugin_dl;
static PSI_memory_key key_memory_plugin_bookmark;

extern st_mysql_plugin *mysql_optional_plugins[];
extern st_mysql_plugin *mysql_mandatory_plugins[];

/**
  @note The order of the enumeration is critical.
  @see construct_options
*/
const char *global_plugin_typelib_names[] = {"OFF", "ON", "FORCE",
                                             "FORCE_PLUS_PERMANENT", NULL};
static TYPELIB global_plugin_typelib = {
    array_elements(global_plugin_typelib_names) - 1, "",
    global_plugin_typelib_names, NULL};

static I_List<i_string> opt_plugin_load_list;
I_List<i_string> *opt_plugin_load_list_ptr = &opt_plugin_load_list;
static I_List<i_string> opt_early_plugin_load_list;
I_List<i_string> *opt_early_plugin_load_list_ptr = &opt_early_plugin_load_list;
char *opt_plugin_dir_ptr;
char opt_plugin_dir[FN_REFLEN];
/*
  When you ad a new plugin type, add both a string and make sure that the
  init and deinit array are correctly updated.
*/
const LEX_CSTRING plugin_type_names[MYSQL_MAX_PLUGIN_TYPE_NUM] = {
    {STRING_WITH_LEN("UDF")},
    {STRING_WITH_LEN("STORAGE ENGINE")},
    {STRING_WITH_LEN("FTPARSER")},
    {STRING_WITH_LEN("DAEMON")},
    {STRING_WITH_LEN("INFORMATION SCHEMA")},
    {STRING_WITH_LEN("AUDIT")},
    {STRING_WITH_LEN("REPLICATION")},
    {STRING_WITH_LEN("AUTHENTICATION")},
    {STRING_WITH_LEN("VALIDATE PASSWORD")},
    {STRING_WITH_LEN("GROUP REPLICATION")},
    {STRING_WITH_LEN("KEYRING")},
    {STRING_WITH_LEN("CLONE")}};

extern int initialize_schema_table(st_plugin_int *plugin);
extern int finalize_schema_table(st_plugin_int *plugin);

/*
  The number of elements in both plugin_type_initialize and
  plugin_type_deinitialize should equal to the number of plugins
  defined.
*/
plugin_type_init plugin_type_initialize[MYSQL_MAX_PLUGIN_TYPE_NUM] = {
    0,
    ha_initialize_handlerton,
    0,
    0,
    initialize_schema_table,
    initialize_audit_plugin,
    0,
    0,
    0};

plugin_type_init plugin_type_deinitialize[MYSQL_MAX_PLUGIN_TYPE_NUM] = {
    0,
    ha_finalize_handlerton,
    0,
    0,
    finalize_schema_table,
    finalize_audit_plugin,
    0,
    0,
    0};

static const char *plugin_interface_version_sym =
    "_mysql_plugin_interface_version_";
static const char *sizeof_st_plugin_sym = "_mysql_sizeof_struct_st_plugin_";
static const char *plugin_declarations_sym = "_mysql_plugin_declarations_";
static int min_plugin_interface_version =
    MYSQL_PLUGIN_INTERFACE_VERSION & ~0xFF;

static void *innodb_callback_data;

/* Note that 'int version' must be the first field of every plugin
   sub-structure (plugin->info).
*/
static int min_plugin_info_interface_version[MYSQL_MAX_PLUGIN_TYPE_NUM] = {
    0x0000,
    MYSQL_HANDLERTON_INTERFACE_VERSION,
    MYSQL_FTPARSER_INTERFACE_VERSION,
    MYSQL_DAEMON_INTERFACE_VERSION,
    MYSQL_INFORMATION_SCHEMA_INTERFACE_VERSION,
    MYSQL_AUDIT_INTERFACE_VERSION,
    MYSQL_REPLICATION_INTERFACE_VERSION,
    MYSQL_AUTHENTICATION_INTERFACE_VERSION,
    MYSQL_VALIDATE_PASSWORD_INTERFACE_VERSION,
    MYSQL_GROUP_REPLICATION_INTERFACE_VERSION,
    MYSQL_KEYRING_INTERFACE_VERSION,
    MYSQL_CLONE_INTERFACE_VERSION};
static int cur_plugin_info_interface_version[MYSQL_MAX_PLUGIN_TYPE_NUM] = {
    0x0000, /* UDF: not implemented */
    MYSQL_HANDLERTON_INTERFACE_VERSION,
    MYSQL_FTPARSER_INTERFACE_VERSION,
    MYSQL_DAEMON_INTERFACE_VERSION,
    MYSQL_INFORMATION_SCHEMA_INTERFACE_VERSION,
    MYSQL_AUDIT_INTERFACE_VERSION,
    MYSQL_REPLICATION_INTERFACE_VERSION,
    MYSQL_AUTHENTICATION_INTERFACE_VERSION,
    MYSQL_VALIDATE_PASSWORD_INTERFACE_VERSION,
    MYSQL_GROUP_REPLICATION_INTERFACE_VERSION,
    MYSQL_KEYRING_INTERFACE_VERSION,
    MYSQL_CLONE_INTERFACE_VERSION};

/* support for Services */

#include "sql/sql_plugin_services.h"

/*
  A mutex LOCK_plugin_delete must be acquired before calling plugin_del
  function.
*/
mysql_mutex_t LOCK_plugin_delete;

/**
  Serializes access to the global plugin memory list.

  LOCK_plugin must be acquired before accessing
  plugin_dl_array, plugin_array and plugin_hash.
  We are always manipulating ref count, so a rwlock here is unneccessary.
  If it must be taken together with the LOCK_system_variables_hash then
  LOCK_plugin must be taken before LOCK_system_variables_hash.
*/
mysql_mutex_t LOCK_plugin;
/**
  Serializes the INSTALL and UNINSTALL PLUGIN commands.
  Must be taken before LOCK_plugin.
*/
mysql_mutex_t LOCK_plugin_install;
static Prealloced_array<st_plugin_dl *, 16> *plugin_dl_array;
static Prealloced_array<st_plugin_int *, 16> *plugin_array;
static collation_unordered_map<std::string, st_plugin_int *>
    *plugin_hash[MYSQL_MAX_PLUGIN_TYPE_NUM] = {nullptr};
static bool reap_needed = false;
static int plugin_array_version = 0;

static bool initialized = false;

static MEM_ROOT plugin_mem_root;
static uint global_variables_dynamic_size = 0;
static malloc_unordered_map<std::string, st_bookmark *> *bookmark_hash;
/** Hash for system variables of string type with MEMALLOC flag. */
static malloc_unordered_map<std::string, st_bookmark *>
    *malloced_string_type_sysvars_bookmark_hash;

/* prototypes */
static void plugin_load(MEM_ROOT *tmp_root, int *argc, char **argv);
static bool plugin_load_list(MEM_ROOT *tmp_root, int *argc, char **argv,
                             const char *list, bool load_early);
static bool check_if_option_is_deprecated(int optid,
                                          const struct my_option *opt,
                                          char *argument);
static int test_plugin_options(MEM_ROOT *, st_plugin_int *, int *, char **);
static bool register_builtin(st_mysql_plugin *, st_plugin_int *,
                             st_plugin_int **);
static void unlock_variables(struct System_variables *vars);
static void cleanup_variables(THD *thd, struct System_variables *vars);
static void plugin_vars_free_values(sys_var *vars);
static void plugin_var_memalloc_free(struct System_variables *vars);
static void restore_pluginvar_names(sys_var *first);
#define my_intern_plugin_lock(A, B) intern_plugin_lock(A, B)
#define my_intern_plugin_lock_ci(A, B) intern_plugin_lock(A, B)
static plugin_ref intern_plugin_lock(LEX *lex, plugin_ref plugin);
static void intern_plugin_unlock(LEX *lex, plugin_ref plugin);
static void reap_plugins(void);

malloc_unordered_map<std::string, st_bookmark *> *get_bookmark_hash(void) {
  return bookmark_hash;
}

/**
 @warning Make sure all errors reported to the log here are
 defined at least twice in share/errmsg-utf8.txt

 @arg where_to  a combination of @ref REPORT_TO_USER and @ref REPORT_TO_LOG
 @arg error  the code for the mysql_error()
*/
static void report_error(int where_to, uint error, ...) {
  va_list args;
  if (where_to & REPORT_TO_USER) {
    va_start(args, error);
    my_printv_error(error, ER_THD_NONCONST(current_thd, error), MYF(0), args);
    va_end(args);
  }
  if (where_to & REPORT_TO_LOG) {
    longlong ecode = 0;
    switch (error) {
      case ER_UDF_NO_PATHS:
        ecode = ER_NO_PATH_FOR_SHARED_LIBRARY;
        break;
      case ER_CANT_OPEN_LIBRARY:
        ecode = ER_FAILED_TO_OPEN_SHARED_LIBRARY;
        break;
      case ER_CANT_FIND_DL_ENTRY:
        ecode = ER_FAILED_TO_FIND_DL_ENTRY;
        break;
      case ER_OUTOFMEMORY:
        ecode = ER_SERVER_OUTOFMEMORY;
        break;
      case ER_UDF_EXISTS:
        ecode = ER_UDF_ALREADY_EXISTS;
        break;
      case ER_PLUGIN_NO_INSTALL:
        ecode = ER_PLUGIN_NO_INSTALL_DUP;
        break;
      case ER_PLUGIN_NOT_EARLY:
        ecode = ER_PLUGIN_NOT_EARLY_DUP;
        break;
      default:
        DBUG_ASSERT(false);
        return;
    }
    va_start(args, error);
    LogEvent().type(LOG_TYPE_ERROR).prio(ERROR_LEVEL).lookupv(ecode, args);
    va_end(args);
  }
}

/**
   Check if the provided path is valid in the sense that it does cause
   a relative reference outside the directory.

   @note Currently, this function only check if there are any
   characters in FN_DIRSEP in the string, but it might change in the
   future.

   @code
   check_valid_path("../foo.so") -> true
   check_valid_path("foo.so") -> false
   @endcode
 */
bool check_valid_path(const char *path, size_t len) {
  size_t prefix = my_strcspn(files_charset_info, path, path + len, FN_DIRSEP,
                             strlen(FN_DIRSEP));
  return prefix < len;
}

/****************************************************************************
  Plugin support code
****************************************************************************/

static st_plugin_dl *plugin_dl_find(const LEX_STRING *dl) {
  DBUG_TRACE;
  for (st_plugin_dl **it = plugin_dl_array->begin();
       it != plugin_dl_array->end(); ++it) {
    st_plugin_dl *tmp = *it;
    if (tmp->ref_count &&
        !my_strnncoll(files_charset_info, pointer_cast<uchar *>(dl->str),
                      dl->length, pointer_cast<uchar *>(tmp->dl.str),
                      tmp->dl.length))
      return tmp;
  }
  return NULL;
}

static st_plugin_dl *plugin_dl_insert_or_reuse(st_plugin_dl *plugin_dl) {
  DBUG_TRACE;
  st_plugin_dl *tmp;
  for (st_plugin_dl **it = plugin_dl_array->begin();
       it != plugin_dl_array->end(); ++it) {
    tmp = *it;
    if (!tmp->ref_count) {
      memcpy(tmp, plugin_dl, sizeof(st_plugin_dl));
      return tmp;
    }
  }
  if (plugin_dl_array->push_back(plugin_dl)) return NULL;
  tmp = plugin_dl_array->back() = static_cast<st_plugin_dl *>(
      memdup_root(&plugin_mem_root, plugin_dl, sizeof(st_plugin_dl)));
  return tmp;
}

static inline void free_plugin_mem(st_plugin_dl *p) {
  /*
     The valgrind leak report is done at the end of the program execution.
     But since the plugins are unloaded from the memory,
     it is impossible for valgrind to correctly report the leak locations.
     So leave the shared objects (.DLL/.so) open for the symbols definition.
   */
  bool preserve_shared_objects_after_unload = false;
  DBUG_EXECUTE_IF("preserve_shared_objects_after_unload",
                  { preserve_shared_objects_after_unload = true; });
  if (p->handle != nullptr && !preserve_shared_objects_after_unload) {
#ifdef HAVE_PSI_SYSTEM_INTERFACE
    PSI_SYSTEM_CALL(unload_plugin)
    (std::string(p->dl.str, p->dl.length).c_str());
#endif
    dlclose(p->handle);
  }
  my_free(p->dl.str);
  if (p->version != MYSQL_PLUGIN_INTERFACE_VERSION) my_free(p->plugins);
}

/**
  Loads a dynamic plugin

  Fills in a ::st_plugin_dl structure.
  Initializes the plugin services pointer inside the plugin.
  Does not initialize the individual plugins.
  Must have LOCK_plugin and LOCK_system_variables locked(write).
  On error releases LOCK_system_variables and LOCK_plugin.

  @arg dl      The path to the plugin binary to load
  @arg report  a bitmask that's passed down to report_error()
  @arg load_early true if loading the "early" plugins (--early-plugin-load etc)

  @return      A plugin reference.
  @retval      NULL      failed to load the plugin
*/
static st_plugin_dl *plugin_dl_add(const LEX_STRING *dl, int report,
                                   bool load_early) {
  char dlpath[FN_REFLEN];
  uint dummy_errors, i;
  size_t plugin_dir_len, dlpathlen;
  st_plugin_dl *tmp, plugin_dl;
  void *sym;
  DBUG_TRACE;
  DBUG_PRINT("enter",
             ("dl->str: '%s', dl->length: %d", dl->str, (int)dl->length));
  plugin_dir_len = strlen(opt_plugin_dir);
  /*
    Ensure that the dll doesn't have a path.
    This is done to ensure that only approved libraries from the
    plugin directory are used (to make this even remotely secure).
  */
  LEX_CSTRING dl_cstr = {dl->str, dl->length};
  if (check_valid_path(dl->str, dl->length) ||
      check_string_char_length(dl_cstr, "", NAME_CHAR_LEN, system_charset_info,
                               1) ||
      plugin_dir_len + dl->length + 1 >= FN_REFLEN) {
    mysql_rwlock_unlock(&LOCK_system_variables_hash);
    mysql_mutex_unlock(&LOCK_plugin);
    report_error(report, ER_UDF_NO_PATHS);
    return NULL;
  }
  /* If this dll is already loaded just increase ref_count. */
  if ((tmp = plugin_dl_find(dl))) {
    tmp->ref_count++;
    return tmp;
  }
  memset(&plugin_dl, 0, sizeof(plugin_dl));
  /* Compile dll path */
  dlpathlen = strxnmov(dlpath, sizeof(dlpath) - 1, opt_plugin_dir, "/", dl->str,
                       NullS) -
              dlpath;
  (void)unpack_filename(dlpath, dlpath);
  plugin_dl.ref_count = 1;
  /* Open new dll handle */
  mysql_mutex_assert_owner(&LOCK_plugin);
  if (!(plugin_dl.handle = dlopen(dlpath, RTLD_NOW))) {
    const char *errmsg;
    int error_number = dlopen_errno;
    /*
      Conforming applications should use a critical section to retrieve
      the error pointer and buffer...
    */
    DLERROR_GENERATE(errmsg, error_number);

    if (!strncmp(
            dlpath, errmsg,
            dlpathlen)) {  // if errmsg starts from dlpath, trim this prefix.
      errmsg += dlpathlen;
      if (*errmsg == ':') errmsg++;
      if (*errmsg == ' ') errmsg++;
    }
    mysql_rwlock_unlock(&LOCK_system_variables_hash);
    mysql_mutex_unlock(&LOCK_plugin);
    report_error(report, ER_CANT_OPEN_LIBRARY, dlpath, error_number, errmsg);

    /*
      "The messages returned by dlerror() may reside in a static buffer
       that is overwritten on each call to dlerror()."

      Some implementations have a static pointer instead, and the memory it
      points to may be reported as "still reachable" by Valgrind.
      Calling dlerror() once more will free the memory.
     */
#if !defined(_WIN32)
    errmsg = dlerror();
    DBUG_ASSERT(errmsg == NULL);
#endif
    return NULL;
  }
  /* Determine interface version */
  if (!(sym = dlsym(plugin_dl.handle, plugin_interface_version_sym))) {
    free_plugin_mem(&plugin_dl);
    mysql_rwlock_unlock(&LOCK_system_variables_hash);
    mysql_mutex_unlock(&LOCK_plugin);
    report_error(report, ER_CANT_FIND_DL_ENTRY, plugin_interface_version_sym);
    return NULL;
  }
  plugin_dl.version = *(int *)sym;
  /* Versioning */
  if (plugin_dl.version < min_plugin_interface_version ||
      (plugin_dl.version >> 8) > (MYSQL_PLUGIN_INTERFACE_VERSION >> 8)) {
    free_plugin_mem(&plugin_dl);
    mysql_rwlock_unlock(&LOCK_system_variables_hash);
    mysql_mutex_unlock(&LOCK_plugin);
    report_error(report, ER_CANT_OPEN_LIBRARY, dlpath, 0,
                 "plugin interface version mismatch");
    return NULL;
  }

  /* link the services in */
  for (i = 0; i < array_elements(list_of_services); i++) {
    if ((sym = dlsym(plugin_dl.handle, list_of_services[i].name))) {
      uint ver = (uint)(intptr) * (void **)sym;
      if ((*(void **)sym) !=
              list_of_services[i].service && /* already replaced */
          (ver > list_of_services[i].version ||
           (ver >> 8) < (list_of_services[i].version >> 8))) {
        char buf[MYSQL_ERRMSG_SIZE];
        snprintf(buf, sizeof(buf), "service '%s' interface version mismatch",
                 list_of_services[i].name);
        mysql_rwlock_unlock(&LOCK_system_variables_hash);
        mysql_mutex_unlock(&LOCK_plugin);
        report_error(report, ER_CANT_OPEN_LIBRARY, dlpath, 0, buf);
        return NULL;
      }
      *(void **)sym = list_of_services[i].service;
    }
  }

  /* Find plugin declarations */
  if (!(sym = dlsym(plugin_dl.handle, plugin_declarations_sym))) {
    free_plugin_mem(&plugin_dl);
    mysql_rwlock_unlock(&LOCK_system_variables_hash);
    mysql_mutex_unlock(&LOCK_plugin);
    report_error(report, ER_CANT_FIND_DL_ENTRY, plugin_declarations_sym);
    return NULL;
  }

  if (plugin_dl.version != MYSQL_PLUGIN_INTERFACE_VERSION) {
    uint sizeof_st_plugin;
    st_mysql_plugin *old, *cur;
    char *ptr = (char *)sym;

    if ((sym = dlsym(plugin_dl.handle, sizeof_st_plugin_sym)))
      sizeof_st_plugin = *(int *)sym;
    else {
      /*
        When the following assert starts failing, we'll have to call
        report_error(report, ER_CANT_FIND_DL_ENTRY, sizeof_st_plugin_sym);
      */
      DBUG_ASSERT(min_plugin_interface_version == 0);
      sizeof_st_plugin = (int)offsetof(st_mysql_plugin, version);
    }

    /*
      What's the purpose of this loop? If the goal is to catch a
      missing 0 record at the end of a list, it will fail miserably
      since the compiler is likely to optimize this away. /Matz
     */
    for (i = 0; ((st_mysql_plugin *)(ptr + i * sizeof_st_plugin))->info; i++)
      /* no op */;

    cur = (st_mysql_plugin *)my_malloc(key_memory_mysql_plugin,
                                       (i + 1) * sizeof(st_mysql_plugin),
                                       MYF(MY_ZEROFILL | MY_WME));
    if (!cur) {
      free_plugin_mem(&plugin_dl);
      mysql_rwlock_unlock(&LOCK_system_variables_hash);
      mysql_mutex_unlock(&LOCK_plugin);
      report_error(report, ER_OUTOFMEMORY,
                   static_cast<int>(plugin_dl.dl.length));
      return NULL;
    }
    /*
      All st_plugin fields not initialized in the plugin explicitly, are
      set to 0. It matches C standard behaviour for struct initializers that
      have less values than the struct definition.
    */
    for (i = 0; (old = (st_mysql_plugin *)(ptr + i * sizeof_st_plugin))->info;
         i++)
      memcpy(cur + i, old, min<size_t>(sizeof(cur[i]), sizeof_st_plugin));

    sym = cur;
  }
  plugin_dl.plugins = (st_mysql_plugin *)sym;

  /*
    If report is REPORT_TO_USER, we were called from
    mysql_install_plugin. Otherwise, we are called
    indirectly from plugin_register_dynamic_and_init_all().
   */
  if (report == REPORT_TO_USER) {
    st_mysql_plugin *plugin = plugin_dl.plugins;
    for (; plugin->info; ++plugin)
      if (plugin->flags & PLUGIN_OPT_NO_INSTALL) {
        mysql_rwlock_unlock(&LOCK_system_variables_hash);
        mysql_mutex_unlock(&LOCK_plugin);
        report_error(report, ER_PLUGIN_NO_INSTALL, plugin->name);
        free_plugin_mem(&plugin_dl);
        return NULL;
      }
  }

  if (load_early) {
    st_mysql_plugin *plugin = plugin_dl.plugins;
    for (; plugin->info; ++plugin)
      if (!(plugin->flags & PLUGIN_OPT_ALLOW_EARLY)) {
        mysql_rwlock_unlock(&LOCK_system_variables_hash);
        mysql_mutex_unlock(&LOCK_plugin);
        report_error(report, ER_PLUGIN_NOT_EARLY, plugin->name);
        free_plugin_mem(&plugin_dl);
        return NULL;
      }
  }

  /* Duplicate and convert dll name */
  plugin_dl.dl.length = dl->length * files_charset_info->mbmaxlen + 1;
  if (!(plugin_dl.dl.str = (char *)my_malloc(key_memory_mysql_plugin_dl,
                                             plugin_dl.dl.length, MYF(0)))) {
    mysql_rwlock_unlock(&LOCK_system_variables_hash);
    mysql_mutex_unlock(&LOCK_plugin);
    free_plugin_mem(&plugin_dl);
    report_error(report, ER_OUTOFMEMORY, static_cast<int>(plugin_dl.dl.length));
    return NULL;
  }
  plugin_dl.dl.length = copy_and_convert(
      plugin_dl.dl.str, plugin_dl.dl.length, files_charset_info, dl->str,
      dl->length, system_charset_info, &dummy_errors);
  plugin_dl.dl.str[plugin_dl.dl.length] = 0;
  /* Add this dll to array */
  if (!(tmp = plugin_dl_insert_or_reuse(&plugin_dl))) {
    mysql_rwlock_unlock(&LOCK_system_variables_hash);
    mysql_mutex_unlock(&LOCK_plugin);
    free_plugin_mem(&plugin_dl);
    report_error(report, ER_OUTOFMEMORY,
                 static_cast<int>(sizeof(st_plugin_dl)));
    return NULL;
  }
  return tmp;
}

static void plugin_dl_del(const LEX_STRING *dl) {
  DBUG_TRACE;

  mysql_mutex_assert_owner(&LOCK_plugin);

  for (st_plugin_dl **it = plugin_dl_array->begin();
       it != plugin_dl_array->end(); ++it) {
    st_plugin_dl *tmp = *it;
    if (tmp->ref_count &&
        !my_strnncoll(files_charset_info, pointer_cast<uchar *>(dl->str),
                      dl->length, pointer_cast<uchar *>(tmp->dl.str),
                      tmp->dl.length)) {
      /* Do not remove this element, unless no other plugin uses this dll. */
      if (!--tmp->ref_count) {
        free_plugin_mem(tmp);
        memset(tmp, 0, sizeof(st_plugin_dl));
      }
      break;
    }
  }
}

static st_plugin_int *plugin_find_internal(const LEX_CSTRING &name, int type) {
  uint i;
  DBUG_TRACE;
  if (!initialized) return NULL;

  mysql_mutex_assert_owner(&LOCK_plugin);

  if (type == MYSQL_ANY_PLUGIN) {
    for (i = 0; i < MYSQL_MAX_PLUGIN_TYPE_NUM; i++) {
      const auto it = plugin_hash[i]->find(to_string(name));
      if (it != plugin_hash[i]->end()) return it->second;
    }
  } else
    return find_or_nullptr(*plugin_hash[type], to_string(name));
  return NULL;
}

static SHOW_COMP_OPTION plugin_status(const LEX_CSTRING &name, int type) {
  SHOW_COMP_OPTION rc = SHOW_OPTION_NO;
  st_plugin_int *plugin;
  DBUG_TRACE;
  mysql_mutex_lock(&LOCK_plugin);
  if ((plugin = plugin_find_internal(name, type))) {
    rc = SHOW_OPTION_DISABLED;
    if (plugin->state == PLUGIN_IS_READY) rc = SHOW_OPTION_YES;
  }
  mysql_mutex_unlock(&LOCK_plugin);
  return rc;
}

bool plugin_is_ready(const LEX_CSTRING &name, int type) {
  bool rc = false;
  if (plugin_status(name, type) == SHOW_OPTION_YES) rc = true;
  return rc;
}

SHOW_COMP_OPTION plugin_status(const char *name, size_t len, int type) {
  LEX_CSTRING plugin_name = {name, len};
  return plugin_status(plugin_name, type);
}

static plugin_ref intern_plugin_lock(LEX *lex, plugin_ref rc) {
  st_plugin_int *pi = plugin_ref_to_int(rc);
  DBUG_TRACE;

  mysql_mutex_assert_owner(&LOCK_plugin);

  if (pi->state & (PLUGIN_IS_READY | PLUGIN_IS_UNINITIALIZED)) {
    plugin_ref plugin;
#ifdef DBUG_OFF
    /* built-in plugins don't need ref counting */
    if (!pi->plugin_dl) return pi;

    plugin = pi;
#else
    /*
      For debugging, we do an additional malloc which allows the
      memory manager and/or valgrind to track locked references and
      double unlocks to aid resolving reference counting problems.
    */
    if (!(plugin = (plugin_ref)my_malloc(key_memory_plugin_ref, sizeof(pi),
                                         MYF(MY_WME))))
      return NULL;

    *plugin = pi;
#endif
    pi->ref_count++;
    DBUG_PRINT("info", ("thd: %p, plugin: \"%s\", ref_count: %d", current_thd,
                        pi->name.str, pi->ref_count));
    if (lex) lex->plugins.push_back(plugin);
    return plugin;
  }
  return NULL;
}

plugin_ref plugin_lock(THD *thd, plugin_ref *ptr) {
  LEX *lex = thd ? thd->lex : 0;
  plugin_ref rc;
  DBUG_TRACE;
  mysql_mutex_lock(&LOCK_plugin);
  rc = my_intern_plugin_lock_ci(lex, *ptr);
  mysql_mutex_unlock(&LOCK_plugin);
  return rc;
}

plugin_ref plugin_lock_by_name(THD *thd, const LEX_CSTRING &name, int type) {
  LEX *lex = thd ? thd->lex : 0;
  plugin_ref rc = NULL;
  st_plugin_int *plugin;
  DBUG_TRACE;
  mysql_mutex_lock(&LOCK_plugin);
  if ((plugin = plugin_find_internal(name, type)))
    rc = my_intern_plugin_lock_ci(lex, plugin_int_to_ref(plugin));
  mysql_mutex_unlock(&LOCK_plugin);
  return rc;
}

static st_plugin_int *plugin_insert_or_reuse(st_plugin_int *plugin) {
  DBUG_TRACE;
  st_plugin_int *tmp;
  /* During server bootstrap, don't reuse free slot. In case some early plugin
  load like key_ring fails, an user plugin could occupy that empty slot and
  get installed before mandatory plugins like PFS. This will cause issue if
  the plugin has dependency on PFS like creating dynamic PFS table. This issue
  is observed during clone plugin testing. */
  const bool reuse_free_slot = (get_server_state() != SERVER_BOOTING);

  if (reuse_free_slot) {
    for (st_plugin_int **it = plugin_array->begin(); it != plugin_array->end();
         ++it) {
      tmp = *it;
      if (tmp->state == PLUGIN_IS_FREED) {
        *tmp = std::move(*plugin);
        return tmp;
      }
    }
  }

  if (plugin_array->push_back(plugin)) return NULL;
  tmp = plugin_array->back() =
      new (&plugin_mem_root) st_plugin_int(std::move(*plugin));
  return tmp;
}

/**
  Adds a plugin to the global plugin list.

  Also installs the plugin variables.
  In case of error releases ::LOCK_system_variables_hash and ::LOCK_plugin
  and reports the error.
  @note Requires that a write-lock is held on ::LOCK_plugin and
  ::LOCK_system_variables_hash
*/
static bool plugin_add(MEM_ROOT *tmp_root, LEX_CSTRING name,
                       const LEX_STRING *dl, int *argc, char **argv, int report,
                       bool load_early) {
  st_plugin_int tmp;
  st_mysql_plugin *plugin;
  DBUG_TRACE;

  mysql_mutex_assert_owner(&LOCK_plugin);
  if (plugin_find_internal(name, MYSQL_ANY_PLUGIN)) {
    mysql_rwlock_unlock(&LOCK_system_variables_hash);
    mysql_mutex_unlock(&LOCK_plugin);
    report_error(report, ER_UDF_EXISTS, name.str);
    return true;
  }
  if (!(tmp.plugin_dl = plugin_dl_add(dl, report, load_early))) return true;
  /* Find plugin by name */
  for (plugin = tmp.plugin_dl->plugins; plugin->info; plugin++) {
    size_t name_len = strlen(plugin->name);
    if (plugin->type >= 0 && plugin->type < MYSQL_MAX_PLUGIN_TYPE_NUM &&
        !my_strnncoll(system_charset_info,
                      pointer_cast<const uchar *>(name.str), name.length,
                      pointer_cast<const uchar *>(plugin->name), name_len)) {
      st_plugin_int *tmp_plugin_ptr;
      if (*(int *)plugin->info <
              min_plugin_info_interface_version[plugin->type] ||
          ((*(int *)plugin->info) >> 8) >
              (cur_plugin_info_interface_version[plugin->type] >> 8)) {
        char buf[256], dl_name[FN_REFLEN];
        strxnmov(buf, sizeof(buf) - 1, "API version for ",
                 plugin_type_names[plugin->type].str,
                 " plugin is too different", NullS);
        /* copy the library name so we can release the mutex */
        strncpy(dl_name, dl->str, sizeof(dl_name) - 1);
        dl_name[sizeof(dl_name) - 1] = 0;
        plugin_dl_del(dl);
        mysql_rwlock_unlock(&LOCK_system_variables_hash);
        mysql_mutex_unlock(&LOCK_plugin);
        report_error(report, ER_CANT_OPEN_LIBRARY, dl_name, 0, buf);
        return true;
      }
      tmp.plugin = plugin;
      tmp.name.str = plugin->name;
      tmp.name.length = name_len;
      tmp.ref_count = 0;
      tmp.state = PLUGIN_IS_UNINITIALIZED;
      tmp.load_option = PLUGIN_ON;
      if (test_plugin_options(tmp_root, &tmp, argc, argv))
        tmp.state = PLUGIN_IS_DISABLED;

      if ((tmp_plugin_ptr = plugin_insert_or_reuse(&tmp))) {
        plugin_array_version++;
        if (plugin_hash[plugin->type]
                ->emplace(to_string(tmp_plugin_ptr->name), tmp_plugin_ptr)
                .second) {
          init_alloc_root(key_memory_plugin_int_mem_root,
                          &tmp_plugin_ptr->mem_root, 4096, 4096);
          return false;
        }
        tmp_plugin_ptr->state = PLUGIN_IS_FREED;
      }
      mysql_del_sys_var_chain(tmp.system_vars);
      restore_pluginvar_names(tmp.system_vars);
      plugin_dl_del(dl);
      mysql_rwlock_unlock(&LOCK_system_variables_hash);
      mysql_mutex_unlock(&LOCK_plugin);
      return true;
    }
  }
  plugin_dl_del(dl);
  mysql_rwlock_unlock(&LOCK_system_variables_hash);
  mysql_mutex_unlock(&LOCK_plugin);
  report_error(report, ER_CANT_FIND_DL_ENTRY, name.str);
  return true;
}

static void plugin_deinitialize(st_plugin_int *plugin, bool ref_check) {
  /*
    we don't want to hold the LOCK_plugin mutex as it may cause
    deinitialization to deadlock if plugins have worker threads
    with plugin locks
  */
  mysql_mutex_assert_not_owner(&LOCK_plugin);

  if (plugin->plugin->status_vars) {
    remove_status_vars(plugin->plugin->status_vars);
  }

  if (plugin_type_deinitialize[plugin->plugin->type]) {
    if ((*plugin_type_deinitialize[plugin->plugin->type])(plugin)) {
      LogErr(ERROR_LEVEL, ER_PLUGIN_FAILED_DEINITIALIZATION, plugin->name.str,
             plugin_type_names[plugin->plugin->type].str);
    }
  } else if (plugin->plugin->deinit) {
    DBUG_PRINT("info", ("Deinitializing plugin: '%s'", plugin->name.str));
    if (plugin->plugin->deinit(plugin)) {
      DBUG_PRINT("warning", ("Plugin '%s' deinit function returned error.",
                             plugin->name.str));
    }
  }
  plugin->state = PLUGIN_IS_UNINITIALIZED;

  Srv_session::check_for_stale_threads(plugin);
  /*
    We do the check here because NDB has a worker THD which doesn't
    exit until NDB is shut down.
  */
  if (ref_check && plugin->ref_count)
    LogErr(ERROR_LEVEL, ER_PLUGIN_HAS_NONZERO_REFCOUNT_AFTER_DEINITIALIZATION,
           plugin->name.str, plugin->ref_count);
}

/*
  Unload a plugin.
  Note: During valgrind testing, the plugin's shared object (.dll/.so)
        is not unloaded in order to keep the call stack
        of the leaked objects.
*/
static void plugin_del(st_plugin_int *plugin) {
  DBUG_TRACE;
  mysql_mutex_assert_owner(&LOCK_plugin);
  mysql_mutex_assert_owner(&LOCK_plugin_delete);
  /* Free allocated strings before deleting the plugin. */
  mysql_rwlock_wrlock(&LOCK_system_variables_hash);
  mysql_del_sys_var_chain(plugin->system_vars);
  mysql_rwlock_unlock(&LOCK_system_variables_hash);
  restore_pluginvar_names(plugin->system_vars);
  plugin_vars_free_values(plugin->system_vars);
  plugin_hash[plugin->plugin->type]->erase(to_string(plugin->name));

  if (plugin->plugin_dl) plugin_dl_del(&plugin->plugin_dl->dl);
  plugin->state = PLUGIN_IS_FREED;
  plugin_array_version++;
  free_root(&plugin->mem_root, MYF(0));
}

static void reap_plugins(void) {
  st_plugin_int *plugin, **reap, **list;

  mysql_mutex_assert_owner(&LOCK_plugin);

  if (!reap_needed) return;

  reap_needed = false;
  const size_t count = plugin_array->size();
  reap = (st_plugin_int **)my_alloca(sizeof(plugin) * (count + 1));
  *(reap++) = NULL;

  for (size_t idx = 0; idx < count; idx++) {
    plugin = plugin_array->at(idx);
    if (plugin->state == PLUGIN_IS_DELETED && !plugin->ref_count) {
      /* change the status flag to prevent reaping by another thread */
      plugin->state = PLUGIN_IS_DYING;
      *(reap++) = plugin;
    }
  }

  mysql_mutex_unlock(&LOCK_plugin);

  list = reap;
  while ((plugin = *(--list))) {
    if (!opt_initialize)
      LogErr(INFORMATION_LEVEL, ER_PLUGIN_SHUTTING_DOWN_PLUGIN,
             plugin->name.str);
    plugin_deinitialize(plugin, true);
  }

  mysql_mutex_lock(&LOCK_plugin_delete);
  mysql_mutex_lock(&LOCK_plugin);

  while ((plugin = *(--reap))) plugin_del(plugin);

  mysql_mutex_unlock(&LOCK_plugin_delete);
}

static void intern_plugin_unlock(LEX *lex, plugin_ref plugin) {
  st_plugin_int *pi;
  DBUG_TRACE;

  mysql_mutex_assert_owner(&LOCK_plugin);

  if (!plugin) return;

  pi = plugin_ref_to_int(plugin);

#ifdef DBUG_OFF
  if (!pi->plugin_dl) return;
#else
  my_free(plugin);
#endif

  DBUG_PRINT("info", ("unlocking plugin, name= %s, ref_count= %d", pi->name.str,
                      pi->ref_count));
  if (lex) {
    /*
      Remove one instance of this plugin from the use list.
      We are searching backwards so that plugins locked last
      could be unlocked faster - optimizing for LIFO semantics.
    */
    plugin_ref *iter = lex->plugins.end() - 1;
    bool found_it MY_ATTRIBUTE((unused)) = false;
    for (; iter >= lex->plugins.begin() - 1; --iter) {
      if (plugin == *iter) {
        lex->plugins.erase(iter);
        found_it = true;
        break;
      }
    }
    DBUG_ASSERT(found_it);
  }

  DBUG_ASSERT(pi->ref_count);
  pi->ref_count--;

  if (pi->state == PLUGIN_IS_DELETED && !pi->ref_count) reap_needed = true;
}

void plugin_unlock(THD *thd, plugin_ref plugin) {
  LEX *lex = thd ? thd->lex : 0;
  DBUG_TRACE;
  if (!plugin) return;
#ifdef DBUG_OFF
  /* built-in plugins don't need ref counting */
  if (!plugin_dlib(plugin)) return;
#endif
  mysql_mutex_lock(&LOCK_plugin);
  intern_plugin_unlock(lex, plugin);
  reap_plugins();
  mysql_mutex_unlock(&LOCK_plugin);
}

void plugin_unlock_list(THD *thd, plugin_ref *list, size_t count) {
  LEX *lex = thd ? thd->lex : 0;
  DBUG_TRACE;
  DBUG_ASSERT(list);

  /*
    In unit tests, LOCK_plugin may be uninitialized, so do not lock it.
    Besides: there's no point in locking it, if there are no plugins to unlock.
   */
  if (count == 0) return;

  mysql_mutex_lock(&LOCK_plugin);
  while (count--) intern_plugin_unlock(lex, *list++);
  reap_plugins();
  mysql_mutex_unlock(&LOCK_plugin);
}

static int plugin_initialize(st_plugin_int *plugin) {
  int ret = 1;
  DBUG_TRACE;

  mysql_mutex_assert_owner(&LOCK_plugin);
  uint state = plugin->state;
  DBUG_ASSERT(state == PLUGIN_IS_UNINITIALIZED);

  mysql_mutex_unlock(&LOCK_plugin);

  DEBUG_SYNC(current_thd, "in_plugin_initialize");

  if (plugin_type_initialize[plugin->plugin->type]) {
    if ((*plugin_type_initialize[plugin->plugin->type])(plugin)) {
      LogErr(ERROR_LEVEL, ER_PLUGIN_REGISTRATION_FAILED, plugin->name.str,
             plugin_type_names[plugin->plugin->type].str);
      goto err;
    }

    /* FIXME: Need better solution to transfer the callback function
    array to memcached */
    if (strcmp(plugin->name.str, "InnoDB") == 0) {
      innodb_callback_data = ((handlerton *)plugin->data)->data;
    }
  } else if (plugin->plugin->init) {
    if (strcmp(plugin->name.str, "daemon_memcached") == 0) {
      plugin->data = innodb_callback_data;
    }

    if (plugin->plugin->init(plugin)) {
      LogErr(ERROR_LEVEL, ER_PLUGIN_INIT_FAILED, plugin->name.str);
      goto err;
    }
  }
  state = PLUGIN_IS_READY;  // plugin->init() succeeded

  if (plugin->plugin->status_vars) {
    if (add_status_vars(plugin->plugin->status_vars)) goto err;
  }

  /*
    set the plugin attribute of plugin's sys vars so they are pointing
    to the active plugin
  */
  if (plugin->system_vars) {
    sys_var_pluginvar *var = plugin->system_vars->cast_pluginvar();
    for (;;) {
      var->plugin = plugin;
      if (!var->next) break;
      var = var->next->cast_pluginvar();
    }
  }

  ret = 0;

err:
  mysql_mutex_lock(&LOCK_plugin);
  plugin->state = state;

  return ret;
}

static inline void convert_dash_to_underscore(char *str, size_t len) {
  for (char *p = str; p <= str + len; p++)
    if (*p == '-') *p = '_';
}

#ifdef HAVE_PSI_INTERFACE
static PSI_mutex_key key_LOCK_plugin;
static PSI_mutex_key key_LOCK_plugin_delete;
static PSI_mutex_key key_LOCK_plugin_install;

/* clang-format off */
static PSI_mutex_info all_plugin_mutexes[]=
{
  { &key_LOCK_plugin, "LOCK_plugin", PSI_FLAG_SINGLETON, 0, PSI_DOCUMENT_ME},
  { &key_LOCK_plugin_delete, "LOCK_plugin_delete", PSI_FLAG_SINGLETON, 0, PSI_DOCUMENT_ME},
  { &key_LOCK_plugin_install, "LOCK_plugin_install", PSI_FLAG_SINGLETON, 0, PSI_DOCUMENT_ME}
};
/* clang-format on */

/* clang-format off */
static PSI_memory_info all_plugin_memory[]=
{
#ifndef DBUG_OFF
  { &key_memory_plugin_ref, "plugin_ref", PSI_FLAG_ONLY_GLOBAL_STAT, 0, PSI_DOCUMENT_ME},
#endif
  { &key_memory_plugin_mem_root, "plugin_mem_root", PSI_FLAG_ONLY_GLOBAL_STAT, 0, PSI_DOCUMENT_ME},
  { &key_memory_plugin_init_tmp, "plugin_init_tmp", 0, 0, PSI_DOCUMENT_ME},
  { &key_memory_plugin_int_mem_root, "plugin_int_mem_root", 0, 0, PSI_DOCUMENT_ME},
  { &key_memory_mysql_plugin_dl, "mysql_plugin_dl", PSI_FLAG_ONLY_GLOBAL_STAT, 0, PSI_DOCUMENT_ME},
  { &key_memory_mysql_plugin, "mysql_plugin", PSI_FLAG_ONLY_GLOBAL_STAT, 0, PSI_DOCUMENT_ME},
  { &key_memory_plugin_bookmark, "plugin_bookmark", PSI_FLAG_ONLY_GLOBAL_STAT, 0, PSI_DOCUMENT_ME}
};
/* clang-format on */

static void init_plugin_psi_keys(void) {
  const char *category = "sql";
  int count;

  count = array_elements(all_plugin_mutexes);
  mysql_mutex_register(category, all_plugin_mutexes, count);

  count = array_elements(all_plugin_memory);
  mysql_memory_register(category, all_plugin_memory, count);
}
#endif /* HAVE_PSI_INTERFACE */

/**
  Initialize the internals of the plugin system. Allocate required
  resources, initialize mutex, etc.

  @return Operation outcome, false means no errors
 */
static bool plugin_init_internals() {
#ifdef HAVE_PSI_INTERFACE
  init_plugin_psi_keys();
#endif

  init_alloc_root(key_memory_plugin_mem_root, &plugin_mem_root, 4096, 4096);

  bookmark_hash = new malloc_unordered_map<std::string, st_bookmark *>(
      key_memory_plugin_bookmark);

  malloced_string_type_sysvars_bookmark_hash =
      new malloc_unordered_map<std::string, st_bookmark *>(
          key_memory_plugin_bookmark);

  mysql_mutex_init(key_LOCK_plugin, &LOCK_plugin, MY_MUTEX_INIT_FAST);
  mysql_mutex_init(key_LOCK_plugin_delete, &LOCK_plugin_delete,
                   MY_MUTEX_INIT_FAST);
  mysql_mutex_init(key_LOCK_plugin_install, &LOCK_plugin_install,
                   MY_MUTEX_INIT_FAST);

  plugin_dl_array = new (std::nothrow)
      Prealloced_array<st_plugin_dl *, 16>(key_memory_mysql_plugin_dl);
  plugin_array = new (std::nothrow)
      Prealloced_array<st_plugin_int *, 16>(key_memory_mysql_plugin);
  if (plugin_dl_array == NULL || plugin_array == NULL) goto err;

  for (uint i = 0; i < MYSQL_MAX_PLUGIN_TYPE_NUM; i++) {
    plugin_hash[i] = new collation_unordered_map<std::string, st_plugin_int *>(
        system_charset_info, key_memory_plugin_mem_root);
  }
  return false;

err:
  return true;
}

/**
  Initialize the plugins. Reap those that fail to initialize.

  @return Operation outcome, false means no errors
 */
static bool plugin_init_initialize_and_reap() {
  struct st_plugin_int *plugin_ptr;
  struct st_plugin_int **reap;

  /* Now we initialize all plugins that are not already initialized */
  mysql_mutex_lock(&LOCK_plugin);
  reap =
      (st_plugin_int **)my_alloca((plugin_array->size() + 1) * sizeof(void *));
  *(reap++) = NULL;

  for (st_plugin_int **it = plugin_array->begin(); it != plugin_array->end();
       ++it) {
    plugin_ptr = *it;
    if (plugin_ptr->state == PLUGIN_IS_UNINITIALIZED) {
      if (plugin_initialize(plugin_ptr)) {
        plugin_ptr->state = PLUGIN_IS_DYING;
        *(reap++) = plugin_ptr;
      }
    }
  }

  /* Check if any plugins have to be reaped */
  bool reaped_mandatory_plugin = false;
  while ((plugin_ptr = *(--reap))) {
    mysql_mutex_unlock(&LOCK_plugin);
    if (plugin_ptr->load_option == PLUGIN_FORCE ||
        plugin_ptr->load_option == PLUGIN_FORCE_PLUS_PERMANENT)
      reaped_mandatory_plugin = true;
    plugin_deinitialize(plugin_ptr, true);
    mysql_mutex_lock(&LOCK_plugin_delete);
    mysql_mutex_lock(&LOCK_plugin);
    plugin_del(plugin_ptr);
    mysql_mutex_unlock(&LOCK_plugin_delete);
  }

  mysql_mutex_unlock(&LOCK_plugin);
  if (reaped_mandatory_plugin) return true;

  return false;
}

/**
   Register and initialize early plugins.

   @param argc  Command line argument counter
   @param argv  Command line arguments
   @param flags Flags to control whether dynamic loading
                and plugin initialization should be skipped

   @return Operation outcome, false if no errors
*/
bool plugin_register_early_plugins(int *argc, char **argv, int flags) {
  bool retval = false;
  DBUG_TRACE;

  /* Don't allow initializing twice */
  DBUG_ASSERT(!initialized);

  /* Make sure the internals are initialized */
  if ((retval = plugin_init_internals())) return retval;

  /* Allocate the temporary mem root, will be freed before returning */
  MEM_ROOT tmp_root;
  init_alloc_root(key_memory_plugin_init_tmp, &tmp_root, 4096, 4096);

  I_List_iterator<i_string> iter(opt_early_plugin_load_list);
  i_string *item;
  while (NULL != (item = iter++))
    plugin_load_list(&tmp_root, argc, argv, item->ptr, true);

  /* Temporary mem root not needed anymore, can free it here */
  free_root(&tmp_root, MYF(0));

  if (!(flags & PLUGIN_INIT_SKIP_INITIALIZATION))
    retval = plugin_init_initialize_and_reap();

  return retval;
}

/**
  Register the builtin plugins. Some of the plugins (MyISAM, CSV and InnoDB)
  are also initialized.

  @param argc number of arguments, propagated to the plugin
  @param argv actual arguments, propagated to the plugin
  @return Operation outcome, false means no errors
 */
bool plugin_register_builtin_and_init_core_se(int *argc, char **argv) {
  bool mandatory = true;
  DBUG_TRACE;

  /* Don't allow initializing twice */
  DBUG_ASSERT(!initialized);

  /* Allocate the temporary mem root, will be freed before returning */
  MEM_ROOT tmp_root;
  init_alloc_root(key_memory_plugin_init_tmp, &tmp_root, 4096, 4096);

  mysql_mutex_lock(&LOCK_plugin);
  initialized = true;

  /* First we register the builtin mandatory and optional plugins */
  for (struct st_mysql_plugin **builtins = mysql_mandatory_plugins;
       *builtins || mandatory; builtins++) {
    /* Switch to optional plugins when done with the mandatory ones */
    if (!*builtins) {
      builtins = mysql_optional_plugins;
      mandatory = false;
      if (!*builtins) break;
    }
    for (struct st_mysql_plugin *plugin = *builtins; plugin->info; plugin++) {
      struct st_plugin_int tmp;
      tmp.plugin = plugin;
      tmp.name.str = plugin->name;
      tmp.name.length = strlen(plugin->name);
      tmp.state = 0;
      tmp.load_option = mandatory ? PLUGIN_FORCE : PLUGIN_ON;

      /*
        If the performance schema is compiled in,
        treat the storage engine plugin as 'mandatory',
        to suppress any plugin-level options such as '--performance-schema'.
        This is specific to the performance schema, and is done on purpose:
        the server-level option '--performance-schema' controls the overall
        performance schema initialization, which consists of much more that
        the underlying storage engine initialization.
        See mysqld.cc, set_vars.cc.
        Suppressing ways to interfere directly with the storage engine alone
        prevents awkward situations where:
        - the user wants the performance schema functionality, by using
          '--enable-performance-schema' (the server option),
        - yet disable explicitly a component needed for the functionality
          to work, by using '--skip-performance-schema' (the plugin)
      */
      if (!my_strcasecmp(&my_charset_latin1, plugin->name,
                         "PERFORMANCE_SCHEMA")) {
        tmp.load_option = PLUGIN_FORCE;
      }

      free_root(&tmp_root, MYF(MY_MARK_BLOCKS_FREE));
      if (test_plugin_options(&tmp_root, &tmp, argc, argv))
        tmp.state = PLUGIN_IS_DISABLED;
      else
        tmp.state = PLUGIN_IS_UNINITIALIZED;

      struct st_plugin_int *plugin_ptr;  // Pointer to registered plugin
      if (register_builtin(plugin, &tmp, &plugin_ptr)) goto err_unlock;

      /*
        Only initialize MyISAM, InnoDB and CSV at this stage.
        Note that when the --help option is supplied, InnoDB is not
        initialized because the plugin table will not be read anyway,
        as indicated by the flag set when the plugin_init() function
        is called.
      */
      bool is_myisam =
          !my_strcasecmp(&my_charset_latin1, plugin->name, "MyISAM");
      bool is_innodb =
          !my_strcasecmp(&my_charset_latin1, plugin->name, "InnoDB");
      if (!is_myisam && (!is_innodb || is_help_or_validate_option()) &&
          my_strcasecmp(&my_charset_latin1, plugin->name, "CSV"))
        continue;

      if (plugin_ptr->state != PLUGIN_IS_UNINITIALIZED ||
          plugin_initialize(plugin_ptr))
        goto err_unlock;

      /*
        Initialize the global default storage engine so that it may
        not be null in any child thread.
      */
      if (is_myisam) {
        DBUG_ASSERT(!global_system_variables.table_plugin);
        DBUG_ASSERT(!global_system_variables.temp_table_plugin);
        global_system_variables.table_plugin =
            my_intern_plugin_lock(NULL, plugin_int_to_ref(plugin_ptr));
        global_system_variables.temp_table_plugin =
            my_intern_plugin_lock(NULL, plugin_int_to_ref(plugin_ptr));
        DBUG_ASSERT(plugin_ptr->ref_count == 2);
      }
    }
  }

    /* Xtrabackup does not initialize storage engine plugins */
#if !defined(XTRABACKUP)
  /* Should now be set to MyISAM storage engine */
  DBUG_ASSERT(global_system_variables.table_plugin);
  DBUG_ASSERT(global_system_variables.temp_table_plugin);
#endif

  mysql_mutex_unlock(&LOCK_plugin);

  free_root(&tmp_root, MYF(0));
  return false;

err_unlock:
  mysql_mutex_unlock(&LOCK_plugin);
  free_root(&tmp_root, MYF(0));
  return true;
}

bool is_builtin_and_core_se_initialized() { return initialized; }

namespace dd {
namespace upgrade {

constexpr const char *delayed_plugins[] = {"audit_log", "mysql_firewall"};

/**
  Initialize delayed plugins.

  This function is used to initialize plugins that depend on changes in
  the environment if there has been upgrade of mysql tables used by
  the plugins.

  @note This function will initialize all plugins that are in state
        PLUGIN_IS_UNINITIALIZED. Plugins that are not in the submitted
        list of plugin names will either be in state PLUGIN_IS_READY
        at this point, or they should have been reaped already.

  @return Operation outcome, false if no errors
*/
bool plugin_initialize_delayed_after_upgrade() {
  /* Make sure the internals are initialized and builtins registered */
  if (!initialized) return true;

  /*
    Iterate over named plugins and change state from
    PLUGIN_IS_WAITING_FOR_UPGRADE to PLUGIN_IS_UNINITIALIZED.
  */
  mysql_mutex_lock(&LOCK_plugin);
  for (auto name : delayed_plugins) {
    const LEX_CSTRING plugin_name = to_lex_cstring(name);
    st_plugin_int *plugin_ptr =
        plugin_find_internal(plugin_name, MYSQL_ANY_PLUGIN);
    if (plugin_ptr != nullptr &&
        plugin_ptr->state == PLUGIN_IS_WAITING_FOR_UPGRADE) {
      plugin_ptr->state = PLUGIN_IS_UNINITIALIZED;
    }
  }
  mysql_mutex_unlock(&LOCK_plugin);

  /*
    Then, initialize all plugins that are in state PLUGIN_UNINITIALIZED,
    and reap those that fail to initialize. Plugins that failed to initialize
    the last time we tried will have their state set to PLUGIN_IS_DYING, and
    be deleted, so the plugins being initialized below should be only those
    that are in the submitted list of plugin names.
  */
  Auto_THD fake_session;
  Disable_autocommit_guard autocommit_guard(fake_session.thd);
  dd::cache::Dictionary_client::Auto_releaser releaser(
      fake_session.thd->dd_client());
  if (plugin_init_initialize_and_reap())
    return ::end_transaction(fake_session.thd, true);

  return ::end_transaction(fake_session.thd, false);
}

/**
  Reset state of delayed plugins to indicate that they wait for upgrade to
  complete. This means they will not be initialized yet.
*/
void delay_initialization_of_dependent_plugins() {
  mysql_mutex_lock(&LOCK_plugin);
  for (auto name : delayed_plugins) {
    const LEX_CSTRING plugin_name = to_lex_cstring(name);
    st_plugin_int *plugin_ptr =
        plugin_find_internal(plugin_name, MYSQL_ANY_PLUGIN);
    if (plugin_ptr != nullptr && plugin_ptr->state == PLUGIN_IS_UNINITIALIZED) {
      plugin_ptr->state = PLUGIN_IS_WAITING_FOR_UPGRADE;
    }
  }
  mysql_mutex_unlock(&LOCK_plugin);
}

}  // namespace upgrade
}  // namespace dd

/**
  Register and initialize the dynamic plugins. Also initialize
  the remaining builtin plugins that are not initialized
  already.

  @param argc  Command line argument counter
  @param argv  Command line arguments
  @param flags Flags to control whether dynamic loading
               and plugin initialization should be skipped

  @return Operation outcome, false if no errors
*/
bool plugin_register_dynamic_and_init_all(int *argc, char **argv, int flags) {
  DBUG_TRACE;

  /* Make sure the internals are initialized and builtins registered */
  if (!initialized) return true;

  /* Register all dynamic plugins */
  if (!(flags & PLUGIN_INIT_SKIP_DYNAMIC_LOADING)) {
    /* Allocate the temporary mem root, will be freed before returning */
    MEM_ROOT tmp_root;
    init_alloc_root(key_memory_plugin_init_tmp, &tmp_root, 4096, 4096);

    I_List_iterator<i_string> iter(opt_plugin_load_list);
    i_string *item;
    while (NULL != (item = iter++))
      plugin_load_list(&tmp_root, argc, argv, item->ptr, false);

    if (!(flags & PLUGIN_INIT_SKIP_PLUGIN_TABLE))
      plugin_load(&tmp_root, argc, argv);

    /* Temporary mem root not needed anymore, can free it here */
    free_root(&tmp_root, MYF(0));
  } else if (!opt_plugin_load_list.is_empty()) {
    /* Table is always empty at initialize */
    DBUG_ASSERT(opt_initialize);
    /* Tell the user the plugin-load[-add] is ignored if not empty */
    LogErr(WARNING_LEVEL, ER_PLUGIN_LOAD_OPTIONS_IGNORED);
  }

  /*
    Delay initialization of plugins that depend on the environment.
  */
  if ((flags & PLUGIN_INIT_DELAY_UNTIL_AFTER_UPGRADE)) {
    dd::upgrade::delay_initialization_of_dependent_plugins();
  }

<<<<<<< HEAD
  /* Xtrabackup does not make changes to mysql.plugins table */
#if !defined(XTRABACKUP)
=======
  /*
    Initialize plugins that are in state 'PLUGIN_IS_UNINITIALIZED'.
  */
>>>>>>> 91a17ced
  Auto_THD fake_session;
  Disable_autocommit_guard autocommit_guard(fake_session.thd);
  dd::cache::Dictionary_client::Auto_releaser releaser(
      fake_session.thd->dd_client());
#endif
  if (!(flags & PLUGIN_INIT_SKIP_INITIALIZATION))
    if (plugin_init_initialize_and_reap()) {
<<<<<<< HEAD
      DBUG_RETURN(false);
#if !defined(XTRABACKUP)
      DBUG_RETURN(::end_transaction(fake_session.thd, true));
#endif
    }

#if !defined(XTRABACKUP)
  DBUG_RETURN(::end_transaction(fake_session.thd, false));
#endif
  DBUG_RETURN(false);
=======
      return ::end_transaction(fake_session.thd, true);
    }

  return ::end_transaction(fake_session.thd, false);
>>>>>>> 91a17ced
}

static bool register_builtin(st_mysql_plugin *plugin, st_plugin_int *tmp,
                             st_plugin_int **ptr) {
  DBUG_TRACE;
  tmp->ref_count = 0;
  tmp->plugin_dl = 0;

  if (plugin_array->push_back(tmp)) return true;

  *ptr = plugin_array->back() =
      new (&plugin_mem_root) st_plugin_int(std::move(*tmp));

  plugin_hash[plugin->type]->emplace(to_string((*ptr)->name), *ptr);

  return 0;
}

/**
  Reads the plugins from mysql.plugin and loads them

  Called only by plugin_register_dynamic_and_init_all()
  a.k.a. the bootstrap sequence.

  @arg tmp_root  memory root to use for plugin_add()
  @arg argc      number of command line arguments to process
  @arg argv      array of command line argument to read values from
  @retval true   failure
  @retval false  success
*/
static void plugin_load(MEM_ROOT *tmp_root, int *argc, char **argv) {
  THD thd;
  TABLE *table;
  int error;
  THD *new_thd = &thd;
  bool result;
  DBUG_TRACE;

  TABLE_LIST tables("mysql", "plugin", TL_READ);
  new_thd->thread_stack = (char *)&tables;
  new_thd->store_globals();
  LEX_CSTRING db_lex_cstr = {STRING_WITH_LEN("mysql")};
  new_thd->set_db(db_lex_cstr);
  thd.get_protocol_classic()->wipe_net();

  result = open_trans_system_tables_for_read(new_thd, &tables);

  if (result) {
    DBUG_PRINT("error", ("Can't open plugin table"));
    LogErr(ERROR_LEVEL, ER_PLUGIN_CANT_OPEN_PLUGIN_TABLE);
    return;
  }
  table = tables.table;
  unique_ptr_destroy_only<RowIterator> iterator =
      init_table_iterator(new_thd, table, NULL, false,
                          /*ignore_not_found_rows=*/false);
  if (iterator == nullptr) {
    close_trans_system_tables(new_thd);
    return;
  }
  table->use_all_columns();
  /*
    there're no other threads running yet, so we don't need a mutex.
    but plugin_add() before is designed to work in multi-threaded
    environment, and it uses mysql_mutex_assert_owner(), so we lock
    the mutex here to satisfy the assert
  */
  while (!(error = iterator->Read())) {
    DBUG_PRINT("info", ("init plugin record"));
    String str_name, str_dl;
    get_field(tmp_root, table->field[0], &str_name);
    get_field(tmp_root, table->field[1], &str_dl);

    LEX_CSTRING name = str_name.lex_cstring();
    LEX_STRING dl = str_dl.lex_string();

    /*
      The whole locking sequence is not strictly speaking needed since this
      is a function that's executed only during server bootstrap, but we do
      it properly for uniformity of the environment for plugin_add.
      Note that it must be done for each iteration since, unlike INSTALL PLUGIN
      the bootstrap process just reports the error and goes on.
      So to ensure the right sequence of lock and unlock we need to take and
      release both the wlock and the mutex.
    */
    mysql_mutex_lock(&LOCK_plugin);
    mysql_rwlock_wrlock(&LOCK_system_variables_hash);
    if (plugin_add(tmp_root, name, &dl, argc, argv, REPORT_TO_LOG, false)) {
      LogErr(WARNING_LEVEL, ER_PLUGIN_CANT_LOAD, str_name.c_ptr(),
             str_dl.c_ptr());
    } else {
      mysql_rwlock_unlock(&LOCK_system_variables_hash);
      mysql_mutex_unlock(&LOCK_plugin);
    }
    free_root(tmp_root, MYF(MY_MARK_BLOCKS_FREE));
  }
  if (error > 0) {
    char errbuf[MYSQL_ERRMSG_SIZE];
    LogErr(ERROR_LEVEL, ER_GET_ERRNO_FROM_STORAGE_ENGINE, my_errno(),
           my_strerror(errbuf, MYSQL_ERRMSG_SIZE, my_errno()));
  }
  iterator.reset();
  table->m_needs_reopen = true;  // Force close to free memory

  close_trans_system_tables(new_thd);
}

/**
  Load a list of plugins

  Called by plugin_register_early_plugins() and
  plugin_register_dynamic_and_init_all(), a.k.a. the bootstrap sequence.

  @arg tmp_root  memory root to use for plugin_add()
  @arg argc      number of command line arguments to process
  @arg argv      array of command line argument to read values from
  @arg list      list of plugins to load. Ends with a NULL pointer
  @arg load_early true if loading plugins via --early-plugin-load or migration
  @retval true   failure
  @retval false  success
*/
static bool plugin_load_list(MEM_ROOT *tmp_root, int *argc, char **argv,
                             const char *list, bool load_early) {
  char buffer[FN_REFLEN];
  LEX_STRING name = {buffer, 0}, dl = {NULL, 0}, *str = &name;
  st_plugin_dl *plugin_dl;
  st_mysql_plugin *plugin;
  char *p = buffer;
  DBUG_TRACE;
  while (list) {
    if (p == buffer + sizeof(buffer) - 1) {
      LogErr(ERROR_LEVEL, ER_PLUGIN_LOAD_PARAMETER_TOO_LONG);
      return true;
    }

    switch ((*(p++) = *(list++))) {
      case '\0':
        list = NULL; /* terminate the loop */
                     /* fall through */
      case ';':
#ifndef _WIN32
      case ':': /* can't use this as delimiter as it may be drive letter */
#endif
        str->str[str->length] = '\0';
        if (str == &name)  // load all plugins in named module
        {
          if (!name.length) {
            p--; /* reset pointer */
            continue;
          }

          dl = name;
          /*
            The whole locking sequence is not strictly speaking needed since
            this is a function that's executed only during server bootstrap, but
            we do it properly for uniformity of the environment for plugin_add.
          */
          mysql_mutex_lock(&LOCK_plugin);
          mysql_rwlock_wrlock(&LOCK_system_variables_hash);
          if ((plugin_dl = plugin_dl_add(&dl, REPORT_TO_LOG, load_early))) {
            for (plugin = plugin_dl->plugins; plugin->info; plugin++) {
              name.str = const_cast<char *>(plugin->name);
              name.length = strlen(name.str);

              free_root(tmp_root, MYF(MY_MARK_BLOCKS_FREE));
              if (plugin_add(tmp_root, to_lex_cstring(name), &dl, argc, argv,
                             REPORT_TO_LOG, load_early))
                goto error;
            }
            plugin_dl_del(&dl);  // reduce ref count
          } else
            goto error;
        } else {
          free_root(tmp_root, MYF(MY_MARK_BLOCKS_FREE));
          /*
            The whole locking sequence is not strictly speaking needed since
            this is a function that's executed only during server bootstrap, but
            we do it properly for uniformity of the environment for plugin_add.
          */
          mysql_mutex_lock(&LOCK_plugin);
          mysql_rwlock_wrlock(&LOCK_system_variables_hash);
          if (plugin_add(tmp_root, to_lex_cstring(name), &dl, argc, argv,
                         REPORT_TO_LOG, load_early))
            goto error;
        }
        mysql_rwlock_unlock(&LOCK_system_variables_hash);
        mysql_mutex_unlock(&LOCK_plugin);
        name.length = dl.length = 0;
        dl.str = NULL;
        name.str = p = buffer;
        str = &name;
        continue;
      case '=':
      case '#':
        if (str == &name) {
          name.str[name.length] = '\0';
          str = &dl;
          str->str = p;
          continue;
        }
        // Fall through.
      default:
        str->length++;
        continue;
    }
  }
  return false;
error:
  LogErr(ERROR_LEVEL, ER_PLUGIN_CANT_LOAD, name.str, dl.str);
  return true;
}

/*
  Shutdown memcached plugin before binlog shuts down
*/
void memcached_shutdown(void) {
  if (initialized) {
    for (st_plugin_int **it = plugin_array->begin(); it != plugin_array->end();
         ++it) {
      st_plugin_int *plugin = *it;

      if (plugin->state == PLUGIN_IS_READY &&
          strcmp(plugin->name.str, "daemon_memcached") == 0) {
        plugin_deinitialize(plugin, true);

        mysql_mutex_lock(&LOCK_plugin_delete);
        mysql_mutex_lock(&LOCK_plugin);
        plugin->state = PLUGIN_IS_DYING;
        plugin_del(plugin);
        mysql_mutex_unlock(&LOCK_plugin);
        mysql_mutex_unlock(&LOCK_plugin_delete);
      }
    }
  }
}

/*
  Deinitialize and unload all the loaded plugins.
  Note: During valgrind testing, the shared objects (.dll/.so)
        are not unloaded in order to keep the call stack
        of the leaked objects.
*/
void plugin_shutdown(void) {
  size_t i;
  st_plugin_int **plugins, *plugin;
  st_plugin_dl **dl;
  bool skip_binlog = true;

  DBUG_TRACE;

  if (initialized) {
    size_t count = plugin_array->size();
    mysql_mutex_lock(&LOCK_plugin);

    reap_needed = true;

    /*
      We want to shut down plugins in a reasonable order, this will
      become important when we have plugins which depend upon each other.
      Circular references cannot be reaped so they are forced afterwards.
      TODO: Have an additional step here to notify all active plugins that
      shutdown is requested to allow plugins to deinitialize in parallel.
    */
    while (reap_needed && (count = plugin_array->size())) {
      reap_plugins();
      for (i = 0; i < count; i++) {
        plugin = plugin_array->at(i);

        if (plugin->state == PLUGIN_IS_READY &&
            strcmp(plugin->name.str, "binlog") == 0 && skip_binlog) {
          skip_binlog = false;

        } else if (plugin->state == PLUGIN_IS_READY) {
          plugin->state = PLUGIN_IS_DELETED;
          reap_needed = true;
        }
      }
      if (!reap_needed) {
        /*
          release any plugin references held.
        */
        unlock_variables(&global_system_variables);
        unlock_variables(&max_system_variables);
      }
    }

    plugins = (st_plugin_int **)my_alloca(sizeof(void *) * (count + 1));

    /*
      If we have any plugins which did not die cleanly, we force shutdown
    */
    for (i = 0; i < count; i++) {
      plugins[i] = plugin_array->at(i);
      /* change the state to ensure no reaping races */
      if (plugins[i]->state == PLUGIN_IS_DELETED)
        plugins[i]->state = PLUGIN_IS_DYING;
    }
    mysql_mutex_unlock(&LOCK_plugin);

    /*
      We loop through all plugins and call deinit() if they have one.
    */
    for (i = 0; i < count; i++)
      if (!(plugins[i]->state &
            (PLUGIN_IS_UNINITIALIZED | PLUGIN_IS_FREED | PLUGIN_IS_DISABLED))) {
        LogErr(WARNING_LEVEL, ER_PLUGIN_FORCING_SHUTDOWN, plugins[i]->name.str);
        /*
          We are forcing deinit on plugins so we don't want to do a ref_count
          check until we have processed all the plugins.
        */
        plugin_deinitialize(plugins[i], false);
      }

    /*
      It's perfectly safe not to lock LOCK_plugin, LOCK_plugin_delete, as
      there're no concurrent threads anymore. But some functions called from
      here use mysql_mutex_assert_owner(), so we lock the mutex to satisfy it
    */
    mysql_mutex_lock(&LOCK_plugin_delete);
    mysql_mutex_lock(&LOCK_plugin);

    /*
      We defer checking ref_counts until after all plugins are deinitialized
      as some may have worker threads holding on to plugin references.
    */
    for (i = 0; i < count; i++) {
      if (plugins[i]->ref_count)
        LogErr(ERROR_LEVEL, ER_PLUGIN_HAS_NONZERO_REFCOUNT_AFTER_SHUTDOWN,
               plugins[i]->name.str, plugins[i]->ref_count);
      if (plugins[i]->state & PLUGIN_IS_UNINITIALIZED) plugin_del(plugins[i]);
    }

    /*
      Now we can deallocate all memory.
    */

    cleanup_variables(NULL, &global_system_variables);
    cleanup_variables(NULL, &max_system_variables);
    mysql_mutex_unlock(&LOCK_plugin);
    mysql_mutex_unlock(&LOCK_plugin_delete);

    initialized = false;
    mysql_mutex_destroy(&LOCK_plugin);
    mysql_mutex_destroy(&LOCK_plugin_delete);
    mysql_mutex_destroy(&LOCK_plugin_install);
  }

  /* Dispose of the memory */

  for (i = 0; i < MYSQL_MAX_PLUGIN_TYPE_NUM; i++) {
    delete plugin_hash[i];
    plugin_hash[i] = nullptr;
  }
  delete plugin_array;
  plugin_array = NULL;

  if (plugin_dl_array != NULL) {
    size_t count = plugin_dl_array->size();
    dl = (st_plugin_dl **)my_alloca(sizeof(void *) * count);
    for (i = 0; i < count; i++) dl[i] = plugin_dl_array->at(i);
    for (i = 0; i < plugin_dl_array->size(); i++) free_plugin_mem(dl[i]);
    delete plugin_dl_array;
    plugin_dl_array = NULL;
  }

  delete bookmark_hash;
  bookmark_hash = nullptr;
  delete malloced_string_type_sysvars_bookmark_hash;
  malloced_string_type_sysvars_bookmark_hash = nullptr;
  free_root(&plugin_mem_root, MYF(0));

  global_variables_dynamic_size = 0;
}

// Helper function to do rollback or commit, depending on error.
bool end_transaction(THD *thd, bool error) {
  if (error) {
    // Rollback the statement before we can rollback the real transaction.
    trans_rollback_stmt(thd);
    trans_rollback(thd);
  } else if (trans_commit_stmt(thd) || trans_commit(thd)) {
    error = true;
    trans_rollback(thd);
  }

  // Close tables regardless of error.
  close_thread_tables(thd);
  return error;
}

/**
  Initialize one plugin. This function is used to early load one single
  plugin. This function is used by key migration tool.

   @param[in]   argc  Command line argument counter
   @param[in]   argv  Command line arguments
   @param[in]   plugin library file name

   @return Operation status
     @retval 0 OK
     @retval 1 ERROR
*/
bool plugin_early_load_one(int *argc, char **argv, const char *plugin) {
  bool retval = false;
  DBUG_TRACE;

  /* Make sure the internals are initialized */
  if (!initialized) {
    if ((retval = plugin_init_internals()))
      return retval;
    else
      initialized = true;
  }
  /* Allocate the temporary mem root, will be freed before returning */
  MEM_ROOT tmp_root;
  init_alloc_root(PSI_NOT_INSTRUMENTED, &tmp_root, 4096, 4096);

  plugin_load_list(&tmp_root, argc, argv, plugin, true);

  /* Temporary mem root not needed anymore, can free it here */
  free_root(&tmp_root, MYF(0));

  retval = plugin_init_initialize_and_reap();

  return retval;
}

static bool mysql_install_plugin(THD *thd, LEX_CSTRING name,
                                 const LEX_STRING *dl) {
  TABLE *table;
  bool error = true;
  int argc = orig_argc;
  char **argv = orig_argv;
  st_plugin_int *tmp = nullptr;
  bool store_infoschema_metadata = false;
  dd::Schema_MDL_locker mdl_handler(thd);
  Persisted_variables_cache *pv = Persisted_variables_cache::get_instance();

  DBUG_TRACE;

  Disable_autocommit_guard autocommit_guard(thd);
  dd::cache::Dictionary_client::Auto_releaser releaser(thd->dd_client());

  TABLE_LIST tables("mysql", "plugin", TL_WRITE);

  if (!opt_noacl &&
      check_table_access(thd, INSERT_ACL, &tables, false, 1, false))
    return true;

  if (acquire_shared_global_read_lock(thd, thd->variables.lock_wait_timeout) ||
      acquire_shared_backup_lock(thd, thd->variables.lock_wait_timeout))
    return true;

  /* need to open before acquiring LOCK_plugin or it will deadlock */
  if (!(table = open_ltable(thd, &tables, TL_WRITE, MYSQL_LOCK_IGNORE_TIMEOUT)))
    return true;

  /*
    Pre-acquire audit plugins for events that may potentially occur
    during [UN]INSTALL PLUGIN.

    When audit event is triggered, audit subsystem acquires interested
    plugins by walking through plugin list. Evidently plugin list
    iterator protects plugin list by acquiring LOCK_plugin, see
    plugin_foreach_with_mask().

    On the other hand [UN]INSTALL PLUGIN is acquiring LOCK_plugin
    rather for a long time.

    When audit event is triggered during [UN]INSTALL PLUGIN, plugin
    list iterator acquires the same lock (within the same thread)
    second time.

    This hack should be removed when LOCK_plugin is fixed so it
    protects only what it supposed to protect.
    */
  mysql_audit_acquire_plugins(thd, MYSQL_AUDIT_GENERAL_CLASS,
                              MYSQL_AUDIT_GENERAL_ALL);

  mysql_mutex_lock(&LOCK_plugin_install);
  mysql_mutex_lock(&LOCK_plugin);
  DEBUG_SYNC(thd, "acquired_LOCK_plugin");
  mysql_rwlock_wrlock(&LOCK_system_variables_hash);

  {
    MEM_ROOT alloc{PSI_NOT_INSTRUMENTED, 512};
    my_getopt_use_args_separator = true;
    if (my_load_defaults(MYSQL_CONFIG_NAME, load_default_groups, &argc, &argv,
                         &alloc, NULL)) {
      mysql_rwlock_unlock(&LOCK_system_variables_hash);
      mysql_mutex_unlock(&LOCK_plugin);
      report_error(REPORT_TO_USER, ER_PLUGIN_IS_NOT_LOADED, name.str);
      goto err;
    }
    my_getopt_use_args_separator = false;
    /*
     Append static variables present in mysqld-auto.cnf file for the
     newly installed plugin to process those options which are specific
     to this plugin.
    */
    if (pv && pv->append_read_only_variables(&argc, &argv, true)) {
      mysql_rwlock_unlock(&LOCK_system_variables_hash);
      mysql_mutex_unlock(&LOCK_plugin);
      report_error(REPORT_TO_USER, ER_PLUGIN_IS_NOT_LOADED, name.str);
      goto err;
    }
    error =
        plugin_add(thd->mem_root, name, dl, &argc, argv, REPORT_TO_USER, false);
  }

  /* LOCK_plugin and LOCK_system_variables_hash already unlocked by plugin_add()
     if error */
  if (error) goto err;

  mysql_rwlock_unlock(&LOCK_system_variables_hash);
  if (!(tmp = plugin_find_internal(name, MYSQL_ANY_PLUGIN))) {
    mysql_mutex_unlock(&LOCK_plugin);
    goto err;
  }

  error = false;
  if (tmp->state == PLUGIN_IS_DISABLED) {
    push_warning_printf(thd, Sql_condition::SL_WARNING, ER_CANT_INITIALIZE_UDF,
                        ER_THD(thd, ER_CANT_INITIALIZE_UDF), name.str,
                        "Plugin is disabled");
  }

  // Check if we need to store I_S plugin metadata in DD.
  store_infoschema_metadata =
      (tmp->plugin->type == MYSQL_INFORMATION_SCHEMA_PLUGIN &&
       tmp->state != PLUGIN_IS_DISABLED);
  mysql_mutex_unlock(&LOCK_plugin);

  // Acquire MDL lock if we are storing metadata in DD.
  if (store_infoschema_metadata) {
    if (!mdl_handler.ensure_locked(INFORMATION_SCHEMA_NAME.str)) {
      MDL_request mdl_request;
      MDL_REQUEST_INIT(&mdl_request, MDL_key::TABLE,
                       INFORMATION_SCHEMA_NAME.str, tmp->name.str,
                       MDL_EXCLUSIVE, MDL_TRANSACTION);
      if (thd->mdl_context.acquire_lock(&mdl_request,
                                        thd->variables.lock_wait_timeout))
        error = true;
    } else
      error = true;

    if (error) {
      report_error(REPORT_TO_USER, ER_DA_PLUGIN_INSTALL_ERROR, name.str,
                   "error acquiring metadata lock");
    }
  }

  /*
    We do not replicate the INSTALL PLUGIN statement. Disable binlogging
    of the insert into the plugin table, so that it is not replicated in
    row based mode.
  */
  if (!error) {
    Disable_binlog_guard binlog_guard(thd);
    table->use_all_columns();
    restore_record(table, s->default_values);
    table->field[0]->store(name.str, name.length, system_charset_info);
    table->field[1]->store(dl->str, dl->length, files_charset_info);
    error = table->file->ha_write_row(table->record[0]);
    if (error) {
      const char msg[] = "got '%s' writing to mysql.plugin";
      char buf[MYSQL_ERRMSG_SIZE + sizeof(msg) - 2];
      char errbuf[MYSQL_ERRMSG_SIZE];
      my_strerror(errbuf, sizeof(errbuf), error);
      snprintf(buf, sizeof(buf), msg, errbuf);
      report_error(REPORT_TO_USER, ER_DA_PLUGIN_INSTALL_ERROR, name.str, buf);
    } else {
      mysql_mutex_lock(&LOCK_plugin);

      if (tmp->state != PLUGIN_IS_DISABLED && plugin_initialize(tmp)) {
        my_error(ER_CANT_INITIALIZE_UDF, MYF(0), name.str,
                 "Plugin initialization function failed.");
        error = true;
      }

      /*
        Store plugin I_S table metadata into DD tables. The
        tables are closed before the function returns.
       */
      error = error || thd->transaction_rollback_request;
      if (!error && store_infoschema_metadata) {
        error = dd::info_schema::store_dynamic_plugin_I_S_metadata(thd, tmp);
        if (error) {
          report_error(REPORT_TO_USER, ER_DA_PLUGIN_INSTALL_ERROR, name.str,
                       "error storing metadata");
        }
      }
      mysql_mutex_unlock(&LOCK_plugin);

      if (!error && store_infoschema_metadata) {
        Uncommitted_tables_guard uncommitted_tables(thd);
        error = update_referencing_views_metadata(
            thd, INFORMATION_SCHEMA_NAME.str, tmp->name.str, false,
            &uncommitted_tables);
        if (error) {
          report_error(REPORT_TO_USER, ER_DA_PLUGIN_INSTALL_ERROR, name.str,
                       "error updating metadata");
        }
      }
    }
  }

  if (error) {
    mysql_mutex_lock(&LOCK_plugin);
    tmp->state = PLUGIN_IS_DELETED;
    reap_needed = true;
    reap_plugins();
    mysql_mutex_unlock(&LOCK_plugin);
  }

err:
  mysql_mutex_unlock(&LOCK_plugin_install);
  return end_transaction(thd, error);
}

static bool mysql_uninstall_plugin(THD *thd, LEX_CSTRING name) {
  TABLE *table;
  st_plugin_int *plugin;
  bool error = true;
  int rc = 0;
  bool remove_IS_metadata_from_dd = false;
  dd::Schema_MDL_locker mdl_handler(thd);
  dd::String_type orig_plugin_name;

  DBUG_TRACE;

  TABLE_LIST tables("mysql", 5, "plugin", 6, "plugin", TL_WRITE);

  if (!opt_noacl &&
      check_table_access(thd, DELETE_ACL, &tables, false, 1, false)) {
    DBUG_ASSERT(thd->is_error());
    return true;
  }

  if (acquire_shared_global_read_lock(thd, thd->variables.lock_wait_timeout) ||
      acquire_shared_backup_lock(thd, thd->variables.lock_wait_timeout))
    return true;

  Disable_autocommit_guard autocommit_guard(thd);
  dd::cache::Dictionary_client::Auto_releaser releaser(thd->dd_client());
  /* need to open before acquiring LOCK_plugin or it will deadlock */
  if (!(table =
            open_ltable(thd, &tables, TL_WRITE, MYSQL_LOCK_IGNORE_TIMEOUT))) {
    DBUG_ASSERT(thd->is_error());
    return true;
  }

  mysql_mutex_lock(&LOCK_plugin_install);
  if (!table->key_info) {
    my_error(ER_MISSING_KEY, MYF(0), table->s->db.str,
             table->s->table_name.str);
    goto err;
  }

  /*
    Pre-acquire audit plugins for events that may potentially occur
    during [UN]INSTALL PLUGIN.

    When audit event is triggered, audit subsystem acquires interested
    plugins by walking through plugin list. Evidently plugin list
    iterator protects plugin list by acquiring LOCK_plugin, see
    plugin_foreach_with_mask().

    On the other hand [UN]INSTALL PLUGIN is acquiring LOCK_plugin
    rather for a long time.

    When audit event is triggered during [UN]INSTALL PLUGIN, plugin
    list iterator acquires the same lock (within the same thread)
    second time.

    This hack should be removed when LOCK_plugin is fixed so it
    protects only what it supposed to protect.
  */
  mysql_audit_acquire_plugins(thd, MYSQL_AUDIT_GENERAL_CLASS,
                              MYSQL_AUDIT_GENERAL_ALL);

  mysql_mutex_lock(&LOCK_plugin);
  if (!(plugin = plugin_find_internal(name, MYSQL_ANY_PLUGIN)) ||
      plugin->state & (PLUGIN_IS_UNINITIALIZED | PLUGIN_IS_DYING)) {
    mysql_mutex_unlock(&LOCK_plugin);
    my_error(ER_SP_DOES_NOT_EXIST, MYF(0), "PLUGIN", name.str);
    goto err;
  }
  if (!plugin->plugin_dl) {
    mysql_mutex_unlock(&LOCK_plugin);
    my_error(ER_PLUGIN_DELETE_BUILTIN, MYF(0));
    goto err;
  }
  if (plugin->load_option == PLUGIN_FORCE_PLUS_PERMANENT) {
    mysql_mutex_unlock(&LOCK_plugin);
    my_error(ER_PLUGIN_IS_PERMANENT, MYF(0), name.str);
    goto err;
  }
  /*
    Error message for ER_PLUGIN_IS_PERMANENT is not suitable for
    plugins marked as not dynamically uninstallable, so we have a
    separate one instead of changing the old one.
   */
  if (plugin->plugin->flags & PLUGIN_OPT_NO_UNINSTALL) {
    mysql_mutex_unlock(&LOCK_plugin);
    my_error(ER_PLUGIN_NO_UNINSTALL, MYF(0), plugin->plugin->name);
    goto err;
  }

  /*
    FIXME: plugin rpl_semi_sync_master, check_uninstall() function.
  */

  /* Block Uninstallation of semi_sync plugins (Master/Slave)
     when they are busy
   */
  char buff[20];
  size_t buff_length;
  /*
    Master: If there are active semi sync slaves for this Master,
    then that means it is busy and rpl_semi_sync_master plugin
    cannot be uninstalled. To check whether the master
    has any semi sync slaves or not, check Rpl_semi_sync_master_cliens
    status variable value, if it is not 0, that means it is busy.
  */
  if (!strcmp(name.str, "rpl_semi_sync_master") &&
      get_status_var(thd, plugin->plugin->status_vars,
                     "Rpl_semi_sync_master_clients", buff, OPT_DEFAULT,
                     &buff_length) &&
      strcmp(buff, "0")) {
    mysql_mutex_unlock(&LOCK_plugin);
    my_error(ER_PLUGIN_CANNOT_BE_UNINSTALLED, MYF(0), name.str,
             "Stop any active semisynchronous slaves of this master first.");
    goto err;
  }

  /*
    FIXME: plugin rpl_semi_sync_slave, check_uninstall() function.
  */

  /* Slave: If there is semi sync enabled IO thread active on this Slave,
    then that means plugin is busy and rpl_semi_sync_slave plugin
    cannot be uninstalled. To check whether semi sync
    IO thread is active or not, check Rpl_semi_sync_slave_status status
    variable value, if it is ON, that means it is busy.
  */
  if (!strcmp(name.str, "rpl_semi_sync_slave") &&
      get_status_var(thd, plugin->plugin->status_vars,
                     "Rpl_semi_sync_slave_status", buff, OPT_DEFAULT,
                     &buff_length) &&
      !strcmp(buff, "ON")) {
    mysql_mutex_unlock(&LOCK_plugin);
    my_error(
        ER_PLUGIN_CANNOT_BE_UNINSTALLED, MYF(0), name.str,
        "Stop any active semisynchronous I/O threads on this slave first.");
    goto err;
  }

  if ((plugin->plugin->check_uninstall) && (plugin->state == PLUGIN_IS_READY)) {
    int check;
    /*
      Prevent other threads to uninstall concurrently this plugin.
    */
    plugin->state = PLUGIN_IS_DYING;
    mysql_mutex_unlock(&LOCK_plugin);

    DEBUG_SYNC(current_thd, "in_plugin_check_uninstall");

    /*
      Check uninstall may perform complex operations,
      including acquiring MDL locks, which in turn may need LOCK_plugin.
    */
    DBUG_PRINT("info", ("check uninstall plugin: '%s'", plugin->name.str));
    check = plugin->plugin->check_uninstall(plugin);

    mysql_mutex_lock(&LOCK_plugin);
    DBUG_ASSERT(plugin->state == PLUGIN_IS_DYING);

    if (check) {
      DBUG_PRINT("warning",
                 ("Plugin '%s' blocked uninstall.", plugin->name.str));
      plugin->state = PLUGIN_IS_READY;
      mysql_mutex_unlock(&LOCK_plugin);
      my_error(ER_PLUGIN_CANNOT_BE_UNINSTALLED, MYF(0), name.str,
               "Plugin is still in use.");
      goto err;
    }
  }

  plugin->state = PLUGIN_IS_DELETED;
  if (plugin->ref_count)
    push_warning(thd, Sql_condition::SL_WARNING, WARN_PLUGIN_BUSY,
                 ER_THD(thd, WARN_PLUGIN_BUSY));
  else
    reap_needed = true;

  // Check if we need to remove I_S plugin metadata from DD.
  remove_IS_metadata_from_dd =
      (plugin->plugin->type == MYSQL_INFORMATION_SCHEMA_PLUGIN &&
       plugin->load_option != PLUGIN_OFF);

  orig_plugin_name = dd::String_type(plugin->name.str, plugin->name.length);
  reap_plugins();
  mysql_mutex_unlock(&LOCK_plugin);

  uchar user_key[MAX_KEY_LENGTH];
  table->use_all_columns();
  table->field[0]->store(name.str, name.length, system_charset_info);
  key_copy(user_key, table->record[0], table->key_info,
           table->key_info->key_length);

  if ((rc = table->file->ha_index_read_idx_map(
           table->record[0], 0, user_key, HA_WHOLE_KEY, HA_READ_KEY_EXACT)) ==
      0) {
    /*
      We do not replicate the UNINSTALL PLUGIN statement. Disable binlogging
      of the delete from the plugin table, so that it is not replicated in
      row based mode.
    */
    DBUG_ASSERT(!thd->is_error());
    Disable_binlog_guard binlog_guard(thd);
    rc = table->file->ha_delete_row(table->record[0]);
    if (rc) {
      DBUG_ASSERT(thd->is_error());
    } else
      error = false;
  } else if (rc != HA_ERR_KEY_NOT_FOUND && rc != HA_ERR_END_OF_FILE) {
    DBUG_ASSERT(thd->is_error());
  } else
    error = false;

  if (error) {
    const char msg[] = "got '%s' deleting from mysql.plugin";
    char buf[MYSQL_ERRMSG_SIZE + sizeof(msg) - 2];
    char errbuf[MYSQL_ERRMSG_SIZE];
    my_strerror(errbuf, sizeof(errbuf), error);
    snprintf(buf, sizeof(buf), msg, errbuf);
    report_error(REPORT_TO_USER, ER_PLUGIN_UNINSTALL_ERROR, name.str, buf);
  }

  if (!error && !thd->transaction_rollback_request &&
      remove_IS_metadata_from_dd) {
    error = dd::info_schema::remove_I_S_view_metadata(
        thd,
        dd::String_type(orig_plugin_name.c_str(), orig_plugin_name.length()));
    DBUG_ASSERT(!error || thd->is_error());

    if (!error) {
      Uncommitted_tables_guard uncommitted_tables(thd);
      error = update_referencing_views_metadata(
          thd, INFORMATION_SCHEMA_NAME.str, orig_plugin_name.c_str(), false,
          &uncommitted_tables);
    }

    if (error) {
      report_error(REPORT_TO_USER, ER_PLUGIN_UNINSTALL_ERROR, name.str,
                   "error updating metadata");
    }
  }

err:
  mysql_mutex_unlock(&LOCK_plugin_install);
  return end_transaction(thd, error || thd->transaction_rollback_request);
}

bool plugin_foreach_with_mask(THD *thd, plugin_foreach_func **funcs, int type,
                              uint state_mask, void *arg) {
  size_t idx, total;
  st_plugin_int *plugin, **plugins;
  int version = plugin_array_version;
  DBUG_TRACE;

  if (!initialized) return false;

  state_mask = ~state_mask;  // do it only once

  mysql_mutex_lock(&LOCK_plugin);
  total = type == MYSQL_ANY_PLUGIN ? plugin_array->size()
                                   : plugin_hash[type]->size();
  /*
    Do the alloca out here in case we do have a working alloca:
        leaving the nested stack frame invalidates alloca allocation.
  */
  plugins = (st_plugin_int **)my_alloca(total * sizeof(plugin));
  if (type == MYSQL_ANY_PLUGIN) {
    for (idx = 0; idx < total; idx++) {
      plugin = plugin_array->at(idx);
      plugins[idx] = !(plugin->state & state_mask) ? plugin : NULL;
    }
  } else {
    collation_unordered_map<std::string, st_plugin_int *> *hash =
        plugin_hash[type];
    idx = 0;
    for (const auto &key_and_value : *hash) {
      plugin = key_and_value.second;
      plugins[idx++] = !(plugin->state & state_mask) ? plugin : NULL;
    }
  }
  mysql_mutex_unlock(&LOCK_plugin);

  size_t binlog_index = 0;
  bool found_binlog = false;
  /* Identify binary log SE which we need to invoke first. */
  if (type == MYSQL_STORAGE_ENGINE_PLUGIN) {
    for (idx = 0; idx < total; idx++) {
      /* Note index of binlog */
      plugin = plugins[idx];
      if (plugin && (0 == std::strcmp(plugin->name.str, "binlog"))) {
        binlog_index = idx;
        found_binlog = true;
        break;
      }
    }
  }

  for (; *funcs != NULL; ++funcs) {
    /* Call binlog engine function first. This is required as GTID is generated
    by binlog to be used by othe SE. */
    if (found_binlog) {
      DBUG_ASSERT(type == MYSQL_STORAGE_ENGINE_PLUGIN);
      plugin = plugins[binlog_index];
      if (plugin && (*funcs)(thd, plugin_int_to_ref(plugin), arg)) goto err;
      plugins[binlog_index] = nullptr;
    }
    for (idx = 0; idx < total; idx++) {
      if (unlikely(version != plugin_array_version)) {
        mysql_mutex_lock(&LOCK_plugin);
        for (size_t i = idx; i < total; i++)
          if (plugins[i] && plugins[i]->state & state_mask) plugins[i] = 0;
        mysql_mutex_unlock(&LOCK_plugin);
      }
      plugin = plugins[idx];
      /* It will stop iterating on first engine error when "func" returns true
       */
      if (plugin && (*funcs)(thd, plugin_int_to_ref(plugin), arg)) goto err;
    }
  }

  return false;
err:
  return true;
}

bool plugin_foreach_with_mask(THD *thd, plugin_foreach_func *func, int type,
                              uint state_mask, void *arg) {
  plugin_foreach_func *funcs[] = {func, NULL};

  return plugin_foreach_with_mask(thd, funcs, type, state_mask, arg);
}

/****************************************************************************
  System Variables support
****************************************************************************/
/*
  This function is not thread safe as the pointer returned at the end of
  the function is outside mutex.
*/

void lock_plugin_mutex() { mysql_mutex_lock(&LOCK_plugin); }

void unlock_plugin_mutex() { mysql_mutex_unlock(&LOCK_plugin); }

sys_var *find_sys_var_ex(THD *thd, const char *str, size_t length,
                         bool throw_error, bool locked) {
  sys_var *var;
  sys_var_pluginvar *pi = NULL;
  plugin_ref plugin;
  DBUG_TRACE;

  if (!locked) mysql_mutex_lock(&LOCK_plugin);
  mysql_rwlock_rdlock(&LOCK_system_variables_hash);
  if ((var = intern_find_sys_var(str, length)) &&
      (pi = var->cast_pluginvar()) && pi->is_plugin) {
    mysql_rwlock_unlock(&LOCK_system_variables_hash);
    LEX *lex = thd ? thd->lex : 0;
    if (!(plugin = my_intern_plugin_lock(lex, plugin_int_to_ref(pi->plugin))))
      var = NULL; /* failed to lock it, it must be uninstalling */
    else if (!(plugin_state(plugin) & PLUGIN_IS_READY)) {
      /* initialization not completed */
      var = NULL;
      intern_plugin_unlock(lex, plugin);
    }
  } else
    mysql_rwlock_unlock(&LOCK_system_variables_hash);
  if (!locked) mysql_mutex_unlock(&LOCK_plugin);

  if (!throw_error && !var) my_error(ER_UNKNOWN_SYSTEM_VARIABLE, MYF(0), str);
  return var;
}

sys_var *find_sys_var(THD *thd, const char *str, size_t length) {
  return find_sys_var_ex(thd, str, length, false, false);
}

/*
  returns a bookmark for thd-local variables, creating if neccessary.
  returns null for non thd-local variables.
  Requires that a write lock is obtained on LOCK_system_variables_hash
*/
static st_bookmark *register_var(const char *plugin, const char *name,
                                 int flags) {
  size_t length = strlen(plugin) + strlen(name) + 3, size = 0, offset, new_size;
  st_bookmark *result;
  char *varname, *p;

  if (!(flags & PLUGIN_VAR_THDLOCAL)) return NULL;

  switch (flags & PLUGIN_VAR_TYPEMASK) {
    case PLUGIN_VAR_BOOL:
      size = sizeof(bool);
      break;
    case PLUGIN_VAR_INT:
      size = sizeof(int);
      break;
    case PLUGIN_VAR_LONG:
    case PLUGIN_VAR_ENUM:
      size = sizeof(long);
      break;
    case PLUGIN_VAR_LONGLONG:
    case PLUGIN_VAR_SET:
      size = sizeof(ulonglong);
      break;
    case PLUGIN_VAR_STR:
      size = sizeof(char *);
      break;
    case PLUGIN_VAR_DOUBLE:
      size = sizeof(double);
      break;
    default:
      DBUG_ASSERT(0);
      return NULL;
  };

  varname = ((char *)my_alloca(length));
  strxmov(varname + 1, plugin, "_", name, NullS);
  for (p = varname + 1; *p; p++)
    if (*p == '-') *p = '_';

  if (!(result = find_bookmark(NULL, varname + 1, flags))) {
    result =
        (st_bookmark *)plugin_mem_root.Alloc(sizeof(st_bookmark) + length - 1);
    varname[0] = flags & PLUGIN_VAR_TYPEMASK;
    memcpy(result->key, varname, length);
    result->name_len = length - 2;
    result->offset = -1;

    DBUG_ASSERT(size && !(size & (size - 1))); /* must be power of 2 */

    offset = global_system_variables.dynamic_variables_size;
    offset = (offset + size - 1) & ~(size - 1);
    result->offset = (int)offset;

    new_size = (offset + size + 63) & ~63;

    if (new_size > global_variables_dynamic_size) {
      global_system_variables.dynamic_variables_ptr = (char *)my_realloc(
          key_memory_global_system_variables,
          global_system_variables.dynamic_variables_ptr, new_size,
          MYF(MY_WME | MY_FAE | MY_ALLOW_ZERO_PTR));
      max_system_variables.dynamic_variables_ptr = (char *)my_realloc(
          key_memory_global_system_variables,
          max_system_variables.dynamic_variables_ptr, new_size,
          MYF(MY_WME | MY_FAE | MY_ALLOW_ZERO_PTR));
      /*
        Clear the new variable value space. This is required for string
        variables. If their value is non-NULL, it must point to a valid
        string.
      */
      memset(global_system_variables.dynamic_variables_ptr +
                 global_variables_dynamic_size,
             0, new_size - global_variables_dynamic_size);
      memset(max_system_variables.dynamic_variables_ptr +
                 global_variables_dynamic_size,
             0, new_size - global_variables_dynamic_size);
      global_variables_dynamic_size = new_size;
    }

    global_system_variables.dynamic_variables_head = offset;
    max_system_variables.dynamic_variables_head = offset;
    global_system_variables.dynamic_variables_size = offset + size;
    max_system_variables.dynamic_variables_size = offset + size;
    global_system_variables.dynamic_variables_version++;
    max_system_variables.dynamic_variables_version++;

    result->version = global_system_variables.dynamic_variables_version;

    /* this should succeed because we have already checked if a dup exists */
    std::string key(result->key, result->name_len + 1);
    bookmark_hash->emplace(key, result);

    /*
      Hashing vars of string type with MEMALLOC flag.
    */
    if (((flags & PLUGIN_VAR_TYPEMASK) == PLUGIN_VAR_STR) &&
        (flags & PLUGIN_VAR_MEMALLOC) &&
        !malloced_string_type_sysvars_bookmark_hash->emplace(key, result)
             .second) {
      fprintf(stderr,
              "failed to add placeholder to"
              " hash of malloced string type sysvars");
      DBUG_ASSERT(0);
    }
  }
  return result;
}

static void restore_pluginvar_names(sys_var *first) {
  for (sys_var *var = first; var; var = var->next) {
    sys_var_pluginvar *pv = var->cast_pluginvar();
    pv->plugin_var->name = pv->orig_pluginvar_name;
  }
}

/**
  Allocate memory and copy dynamic variables from global system variables
  to per-thread system variables copy.

  @param thd              thread context
  @param global_lock      If true LOCK_global_system_variables should be
                          acquired while copying variables from global
                          variables copy.
*/
void alloc_and_copy_thd_dynamic_variables(THD *thd, bool global_lock) {
  mysql_rwlock_rdlock(&LOCK_system_variables_hash);

  if (global_lock) mysql_mutex_lock(&LOCK_global_system_variables);

  mysql_mutex_assert_owner(&LOCK_global_system_variables);

  /*
    MAINTAINER:
    The following assert is wrong on purpose, useful to debug
    when thd dynamic variables are expanded:
    DBUG_ASSERT(thd->variables.dynamic_variables_ptr == NULL);
  */

  thd->variables.dynamic_variables_ptr = (char *)my_realloc(
      key_memory_THD_variables, thd->variables.dynamic_variables_ptr,
      global_variables_dynamic_size, MYF(MY_WME | MY_FAE | MY_ALLOW_ZERO_PTR));

  /*
    Debug hook which allows tests to check that this code is not
    called for InnoDB after connection was created.
  */
  DBUG_EXECUTE_IF("verify_innodb_thdvars", DBUG_ASSERT(0););

  memcpy(thd->variables.dynamic_variables_ptr +
             thd->variables.dynamic_variables_size,
         global_system_variables.dynamic_variables_ptr +
             thd->variables.dynamic_variables_size,
         global_system_variables.dynamic_variables_size -
             thd->variables.dynamic_variables_size);

  /*
    Iterate through newly copied vars of string type with MEMALLOC
    flag and strdup value.
  */
  for (const auto &key_and_value :
       *malloced_string_type_sysvars_bookmark_hash) {
    sys_var_pluginvar *pi;
    sys_var *var;
    int varoff;
    char **thdvar, **sysvar;
    st_bookmark *v = key_and_value.second;

    if (v->version <= thd->variables.dynamic_variables_version ||
        !(var = intern_find_sys_var(v->key + 1, v->name_len)) ||
        !(pi = var->cast_pluginvar()) ||
        v->key[0] != (pi->plugin_var->flags & PLUGIN_VAR_TYPEMASK))
      continue;

    varoff = *(int *)(pi->plugin_var + 1);
    thdvar = (char **)(thd->variables.dynamic_variables_ptr + varoff);
    sysvar = (char **)(global_system_variables.dynamic_variables_ptr + varoff);
    *thdvar = NULL;
    plugin_var_memalloc_session_update(thd, NULL, thdvar, *sysvar);
  }

  if (global_lock) mysql_mutex_unlock(&LOCK_global_system_variables);

  thd->variables.dynamic_variables_version =
      global_system_variables.dynamic_variables_version;
  thd->variables.dynamic_variables_head =
      global_system_variables.dynamic_variables_head;
  thd->variables.dynamic_variables_size =
      global_system_variables.dynamic_variables_size;

  mysql_rwlock_unlock(&LOCK_system_variables_hash);
}

/**
  For correctness and simplicity's sake, a pointer to a function
  must be compatible with pointed-to type, that is, the return and
  parameters types must be the same. Thus, a callback function is
  defined for each scalar type. The functions are assigned in
  construct_options to their respective types.
*/

static bool *mysql_sys_var_bool(THD *thd, int offset) {
  return (bool *)intern_sys_var_ptr(thd, offset, true);
}

static int *mysql_sys_var_int(THD *thd, int offset) {
  return (int *)intern_sys_var_ptr(thd, offset, true);
}

static unsigned int *mysql_sys_var_uint(THD *thd, int offset) {
  return (unsigned int *)intern_sys_var_ptr(thd, offset, true);
}

static unsigned long *mysql_sys_var_ulong(THD *thd, int offset) {
  return (unsigned long *)intern_sys_var_ptr(thd, offset, true);
}

static unsigned long long *mysql_sys_var_ulonglong(THD *thd, int offset) {
  return (unsigned long long *)intern_sys_var_ptr(thd, offset, true);
}

static char **mysql_sys_var_str(THD *thd, int offset) {
  return (char **)intern_sys_var_ptr(thd, offset, true);
}

static double *mysql_sys_var_double(THD *thd, int offset) {
  return (double *)intern_sys_var_ptr(thd, offset, true);
}

void plugin_thdvar_init(THD *thd, bool enable_plugins) {
  plugin_ref old_table_plugin = thd->variables.table_plugin;
  plugin_ref old_temp_table_plugin = thd->variables.temp_table_plugin;
  DBUG_TRACE;

  thd->variables.table_plugin = NULL;
  thd->variables.temp_table_plugin = NULL;
  cleanup_variables(thd, &thd->variables);

  mysql_mutex_lock(&LOCK_global_system_variables);
  thd->variables = global_system_variables;
  thd->variables.table_plugin = NULL;
  thd->variables.temp_table_plugin = NULL;

  thd->variables.dynamic_variables_version = 0;
  thd->variables.dynamic_variables_size = 0;
  thd->variables.dynamic_variables_ptr = 0;

  if (enable_plugins) {
    mysql_mutex_lock(&LOCK_plugin);
    thd->variables.table_plugin =
        my_intern_plugin_lock(NULL, global_system_variables.table_plugin);
    intern_plugin_unlock(NULL, old_table_plugin);
    thd->variables.temp_table_plugin =
        my_intern_plugin_lock(NULL, global_system_variables.temp_table_plugin);
    intern_plugin_unlock(NULL, old_temp_table_plugin);
    mysql_mutex_unlock(&LOCK_plugin);
  }
  mysql_mutex_unlock(&LOCK_global_system_variables);

  /* Initialize all Sys_var_charptr variables here. */

  // @@session.session_track_system_variables
  thd->session_sysvar_res_mgr.init(&thd->variables.track_sysvars_ptr);
}

/*
  Unlocks all system variables which hold a reference
*/
static void unlock_variables(struct System_variables *vars) {
  intern_plugin_unlock(NULL, vars->table_plugin);
  intern_plugin_unlock(NULL, vars->temp_table_plugin);
  vars->table_plugin = NULL;
  vars->temp_table_plugin = NULL;
}

/*
  Frees memory used by system variables

  Unlike plugin_vars_free_values() it frees all variables of all plugins,
  it's used on shutdown.
*/
static void cleanup_variables(THD *thd, struct System_variables *vars) {
  if (thd) {
    /* Block the Performance Schema from accessing THD::variables. */
    mysql_mutex_lock(&thd->LOCK_thd_data);

    plugin_var_memalloc_free(&thd->variables);
    /* Remove references to session_sysvar_res_mgr memory before freeing it. */
    thd->variables.track_sysvars_ptr = NULL;
    thd->session_sysvar_res_mgr.deinit();
  }
  DBUG_ASSERT(vars->table_plugin == NULL);
  DBUG_ASSERT(vars->temp_table_plugin == NULL);

  my_free(vars->dynamic_variables_ptr);
  vars->dynamic_variables_ptr = NULL;
  vars->dynamic_variables_size = 0;
  vars->dynamic_variables_version = 0;

  if (thd) mysql_mutex_unlock(&thd->LOCK_thd_data);
}

void plugin_thdvar_cleanup(THD *thd, bool enable_plugins) {
  DBUG_TRACE;

  if (enable_plugins) {
    MUTEX_LOCK(plugin_lock, &LOCK_plugin);
    unlock_variables(&thd->variables);
    size_t idx;
    if ((idx = thd->lex->plugins.size())) {
      plugin_ref *list = thd->lex->plugins.end() - 1;
      DBUG_PRINT("info", ("unlocking %u plugins", static_cast<uint>(idx)));
      while (list >= thd->lex->plugins.begin())
        intern_plugin_unlock(thd->lex, *list--);
    }

    reap_plugins();
    thd->lex->plugins.clear();
  }
  cleanup_variables(thd, &thd->variables);
}

/**
  @brief Free values of thread variables of a plugin.

  This must be called before a plugin is deleted. Otherwise its
  variables are no longer accessible and the value space is lost. Note
  that only string values with PLUGIN_VAR_MEMALLOC are allocated and
  must be freed.

  @param[in]        vars        Chain of system variables of a plugin
*/

static void plugin_vars_free_values(sys_var *vars) {
  DBUG_TRACE;

  for (sys_var *var = vars; var; var = var->next) {
    sys_var_pluginvar *piv = var->cast_pluginvar();
    if (piv &&
        ((piv->plugin_var->flags & PLUGIN_VAR_TYPEMASK) == PLUGIN_VAR_STR) &&
        (piv->plugin_var->flags & PLUGIN_VAR_MEMALLOC)) {
      /* Free the string from global_system_variables. */
      char **valptr = (char **)piv->real_value_ptr(NULL, OPT_GLOBAL);
      DBUG_PRINT("plugin",
                 ("freeing value for: '%s'  addr: %p", var->name.str, valptr));
      my_free(*valptr);
      *valptr = NULL;
    }
  }
}

/**
  Set value for a thread local variable.

  @param[in]     thd   Thread context.
  @param[in]     var   Plugin variable.
  @param[in,out] dest  Destination memory pointer.
  @param[in]     value New value.

  Note: new value should be '\0'-terminated for string variables.

  Used in plugin.h:THDVAR_SET(thd, name, value) macro.
*/

void plugin_thdvar_safe_update(THD *thd, SYS_VAR *var, char **dest,
                               const char *value) {
  DBUG_ASSERT(thd == current_thd);

  if (var->flags & PLUGIN_VAR_THDLOCAL) {
    if ((var->flags & PLUGIN_VAR_TYPEMASK) == PLUGIN_VAR_STR &&
        var->flags & PLUGIN_VAR_MEMALLOC)
      plugin_var_memalloc_session_update(thd, var, dest, value);
    else
      var->update(thd, var, dest, value);
  }
}

/**
  Free all elements allocated by plugin_var_memalloc_session_update().

  @param[in]     vars  system variables structure

  @see plugin_var_memalloc_session_update
*/

static void plugin_var_memalloc_free(struct System_variables *vars) {
  LIST *next, *root;
  DBUG_TRACE;
  for (root = vars->dynamic_variables_allocs; root; root = next) {
    next = root->next;
    my_free(root);
  }
  vars->dynamic_variables_allocs = NULL;
}

extern "C" bool get_one_plugin_option(int, const struct my_option *, char *);

bool get_one_plugin_option(int, const struct my_option *, char *) { return 0; }

/**
  Creates a set of my_option objects associated with a specified plugin-
  handle.

  @param mem_root Memory allocator to be used.
  @param tmp A pointer to a plugin handle
  @param[out] options A pointer to a pre-allocated static array

  The set is stored in the pre-allocated static array supplied to the function.
  The size of the array is calculated as (number_of_plugin_varaibles*2+3). The
  reason is that each option can have a prefix '--plugin-' in addtion to the
  shorter form '--&lt;plugin-name&gt;'. There is also space allocated for
  terminating NULL pointers.

  @return
    @retval -1 An error occurred
    @retval 0 Success
*/

static int construct_options(MEM_ROOT *mem_root, st_plugin_int *tmp,
                             my_option *options) {
  const char *plugin_name = tmp->plugin->name;
  const LEX_CSTRING plugin_dash = {STRING_WITH_LEN("plugin-")};
  size_t plugin_name_len = strlen(plugin_name);
  size_t optnamelen;
  const int max_comment_len = 180;
  char *comment = (char *)mem_root->Alloc(max_comment_len + 1);
  char *optname;

  int index = 0, offset = 0;
  SYS_VAR *opt, **plugin_option;
  st_bookmark *v;

  /** Used to circumvent the const attribute on my_option::name */
  char *plugin_name_ptr, *plugin_name_with_prefix_ptr;

  DBUG_TRACE;

  plugin_name_ptr = (char *)mem_root->Alloc(plugin_name_len + 1);
  strcpy(plugin_name_ptr, plugin_name);
  my_casedn_str(&my_charset_latin1, plugin_name_ptr);
  convert_underscore_to_dash(plugin_name_ptr, plugin_name_len);
  plugin_name_with_prefix_ptr =
      (char *)mem_root->Alloc(plugin_name_len + plugin_dash.length + 1);
  strxmov(plugin_name_with_prefix_ptr, plugin_dash.str, plugin_name_ptr, NullS);

  if (tmp->load_option != PLUGIN_FORCE &&
      tmp->load_option != PLUGIN_FORCE_PLUS_PERMANENT) {
    /* support --skip-plugin-foo syntax */
    options[0].name = plugin_name_ptr;
    options[1].name = plugin_name_with_prefix_ptr;
    options[0].id = 0;
    options[1].id = -1;
    options[0].var_type = options[1].var_type = GET_ENUM;
    options[0].arg_type = options[1].arg_type = OPT_ARG;
    options[0].def_value = options[1].def_value = 1; /* ON */
    options[0].typelib = options[1].typelib = &global_plugin_typelib;

    strxnmov(comment, max_comment_len, "Enable or disable ", plugin_name,
             " plugin. Possible values are ON, OFF, FORCE (don't start "
             "if the plugin fails to load).",
             NullS);
    options[0].comment = comment;
    /*
      Allocate temporary space for the value of the tristate.
      This option will have a limited lifetime and is not used beyond
      server initialization.
      GET_ENUM value is an unsigned long integer.
    */
    options[0].value = options[1].value =
        (uchar **)mem_root->Alloc(sizeof(ulong));
    *((ulong *)options[0].value) = (ulong)options[0].def_value;

    options[0].arg_source = options[1].arg_source =
        (get_opt_arg_source *)mem_root->Alloc(sizeof(get_opt_arg_source));
    memset(options[0].arg_source, 0, sizeof(get_opt_arg_source));
    options[0].arg_source->m_path_name[0] = 0;
    options[1].arg_source->m_path_name[0] = 0;
    options[0].arg_source->m_source = options[1].arg_source->m_source =
        enum_variable_source::COMPILED;

    options += 2;
  }

  if (!my_strcasecmp(&my_charset_latin1, plugin_name_ptr, "NDBCLUSTER")) {
    plugin_name_ptr = const_cast<char *>("ndb");  // Use legacy "ndb" prefix
    plugin_name_len = 3;
  }

  /*
    Two passes as the 2nd pass will take pointer addresses for use
    by my_getopt and register_var() in the first pass uses realloc
  */

  for (plugin_option = tmp->plugin->system_vars;
       plugin_option && *plugin_option; plugin_option++, index++) {
    opt = *plugin_option;
    if (!(opt->flags & PLUGIN_VAR_THDLOCAL)) continue;
    if (!(register_var(plugin_name_ptr, opt->name, opt->flags))) continue;
    switch (opt->flags & PLUGIN_VAR_TYPEMASK) {
      case PLUGIN_VAR_BOOL:
        ((thdvar_bool_t *)opt)->resolve = mysql_sys_var_bool;
        break;
      case PLUGIN_VAR_INT:
        // All PLUGIN_VAR_INT variables are actually uint,
        // see struct System_variables
        // Except: plugin variables declared with MYSQL_THDVAR_INT,
        // which may actually be signed.
        if (((thdvar_int_t *)opt)->offset == -1 &&
            !(opt->flags & PLUGIN_VAR_UNSIGNED))
          ((thdvar_int_t *)opt)->resolve = mysql_sys_var_int;
        else
          ((thdvar_uint_t *)opt)->resolve = mysql_sys_var_uint;
        break;
      case PLUGIN_VAR_LONG:
        // All PLUGIN_VAR_LONG variables are actually ulong,
        // see struct System_variables
        ((thdvar_ulong_t *)opt)->resolve = mysql_sys_var_ulong;
        break;
      case PLUGIN_VAR_LONGLONG:
        // All PLUGIN_VAR_LONGLONG variables are actually ulonglong,
        // see struct System_variables
        ((thdvar_ulonglong_t *)opt)->resolve = mysql_sys_var_ulonglong;
        break;
      case PLUGIN_VAR_STR:
        ((thdvar_str_t *)opt)->resolve = mysql_sys_var_str;
        break;
      case PLUGIN_VAR_ENUM:
        ((thdvar_enum_t *)opt)->resolve = mysql_sys_var_ulong;
        break;
      case PLUGIN_VAR_SET:
        ((thdvar_set_t *)opt)->resolve = mysql_sys_var_ulonglong;
        break;
      case PLUGIN_VAR_DOUBLE:
        ((thdvar_double_t *)opt)->resolve = mysql_sys_var_double;
        break;
      default:
        LogErr(ERROR_LEVEL, ER_PLUGIN_UNKNOWN_VARIABLE_TYPE, opt->flags,
               plugin_name);
        return -1;
    };
  }

  for (plugin_option = tmp->plugin->system_vars;
       plugin_option && *plugin_option; plugin_option++, index++) {
    switch ((opt = *plugin_option)->flags & PLUGIN_VAR_TYPEMASK) {
      case PLUGIN_VAR_BOOL:
        if (!opt->check) opt->check = check_func_bool;
        if (!opt->update) opt->update = update_func_bool;
        break;
      case PLUGIN_VAR_INT:
        if (!opt->check) opt->check = check_func_int;
        if (!opt->update) opt->update = update_func_int;
        break;
      case PLUGIN_VAR_LONG:
        if (!opt->check) opt->check = check_func_long;
        if (!opt->update) opt->update = update_func_long;
        break;
      case PLUGIN_VAR_LONGLONG:
        if (!opt->check) opt->check = check_func_longlong;
        if (!opt->update) opt->update = update_func_longlong;
        break;
      case PLUGIN_VAR_STR:
        if (!opt->check) opt->check = check_func_str;
        if (!opt->update) {
          opt->update = update_func_str;
          if (!(opt->flags & (PLUGIN_VAR_MEMALLOC | PLUGIN_VAR_READONLY))) {
            opt->flags |= PLUGIN_VAR_READONLY;
            LogErr(WARNING_LEVEL, ER_PLUGIN_VARIABLE_SET_READ_ONLY, opt->name,
                   plugin_name);
          }
        }
        break;
      case PLUGIN_VAR_ENUM:
        if (!opt->check) opt->check = check_func_enum;
        if (!opt->update) opt->update = update_func_long;
        break;
      case PLUGIN_VAR_SET:
        if (!opt->check) opt->check = check_func_set;
        if (!opt->update) opt->update = update_func_longlong;
        break;
      case PLUGIN_VAR_DOUBLE:
        if (!opt->check) opt->check = check_func_double;
        if (!opt->update) opt->update = update_func_double;
        break;
      default:
        LogErr(ERROR_LEVEL, ER_PLUGIN_UNKNOWN_VARIABLE_TYPE, opt->flags,
               plugin_name);
        return -1;
    }

    if ((opt->flags & (PLUGIN_VAR_NOCMDOPT | PLUGIN_VAR_THDLOCAL)) ==
        PLUGIN_VAR_NOCMDOPT)
      continue;

    if (!opt->name) {
      LogErr(ERROR_LEVEL, ER_PLUGIN_VARIABLE_MISSING_NAME, plugin_name);
      return -1;
    }

    if (!(opt->flags & PLUGIN_VAR_THDLOCAL)) {
      optnamelen = strlen(opt->name);
      optname = (char *)mem_root->Alloc(plugin_name_len + optnamelen + 2);
      strxmov(optname, plugin_name_ptr, "-", opt->name, NullS);
      optnamelen = plugin_name_len + optnamelen + 1;
    } else {
      /* this should not fail because register_var should create entry */
      if (!(v = find_bookmark(plugin_name_ptr, opt->name, opt->flags))) {
        LogErr(ERROR_LEVEL, ER_PLUGIN_VARIABLE_NOT_ALLOCATED_THREAD_LOCAL,
               opt->name, plugin_name);
        return -1;
      }

      *(int *)(opt + 1) = offset = v->offset;

      if (opt->flags & PLUGIN_VAR_NOCMDOPT) continue;

      optname = (char *)memdup_root(mem_root, v->key + 1,
                                    (optnamelen = v->name_len) + 1);
    }

    convert_underscore_to_dash(optname, optnamelen);

    options->name = optname;
    options->comment = opt->comment;
    options->app_type = opt;
    options->id = 0;

    plugin_opt_set_limits(options, opt);

    if (opt->flags & PLUGIN_VAR_THDLOCAL)
      options->value = options->u_max_value =
          (uchar **)(global_system_variables.dynamic_variables_ptr + offset);
    else
      options->value = options->u_max_value = *(uchar ***)(opt + 1);

    char *option_name_ptr;
    options[1] = options[0];
    options[1].id = -1;
    options[1].name = option_name_ptr =
        (char *)mem_root->Alloc(plugin_dash.length + optnamelen + 1);
    options[1].comment = 0; /* Hidden from the help text */
    strxmov(option_name_ptr, plugin_dash.str, optname, NullS);

    options[0].arg_source = options[1].arg_source =
        (get_opt_arg_source *)mem_root->Alloc(sizeof(get_opt_arg_source));
    memset(options[0].arg_source, 0, sizeof(get_opt_arg_source));
    options[0].arg_source->m_path_name[0] = 0;
    options[1].arg_source->m_path_name[0] = 0;
    options[0].arg_source->m_source = options[1].arg_source->m_source =
        enum_variable_source::COMPILED;

    options += 2;
  }

  return 0;
}

static my_option *construct_help_options(MEM_ROOT *mem_root, st_plugin_int *p) {
  SYS_VAR **opt;
  my_option *opts;
  uint count = EXTRA_OPTIONS;
  DBUG_TRACE;

  for (opt = p->plugin->system_vars; opt && *opt; opt++, count += 2)
    ;

  if (!(opts = (my_option *)mem_root->Alloc(sizeof(my_option) * count)))
    return NULL;

  memset(opts, 0, sizeof(my_option) * count);

  /**
    some plugin variables (those that don't have PLUGIN_VAR_EXPERIMENTAL flag)
    have their names prefixed with the plugin name. Restore the names here
    to get the correct (not double-prefixed) help text.
    We won't need @@sysvars anymore and don't care about their proper names.
  */
  restore_pluginvar_names(p->system_vars);

  if (construct_options(mem_root, p, opts)) return NULL;

  return opts;
}

/**
  Check option being used and raise deprecation warning if required.

  @param optid ID of the option that was passed through command line
  @param opt List of options
  @param argument unused

  A deprecation warning will be raised if --plugin-xxx type of option
  is used.

  @return Always returns success as purpose of the function is to raise
  warning only.
  @retval 0 Success
*/

static bool check_if_option_is_deprecated(
    int optid, const struct my_option *opt,
    char *argument MY_ATTRIBUTE((unused))) {
  if (optid == -1) {
    push_deprecated_warn(NULL, opt->name, (opt->name + strlen("plugin-")));
  }
  return 0;
}

/**
  Create and register system variables supplied from the plugin and
  assigns initial values from corresponding command line arguments.

  @param tmp_root Temporary scratch space
  @param[out] tmp Internal plugin structure
  @param argc Number of command line arguments
  @param argv Command line argument vector

  The plugin will be updated with a policy on how to handle errors during
  initialization.

  @note Requires that a write-lock is held on LOCK_system_variables_hash

  @return How initialization of the plugin should be handled.
    @retval  0 Initialization should proceed.
    @retval  1 Plugin is disabled.
    @retval -1 An error has occurred.
*/

static int test_plugin_options(MEM_ROOT *tmp_root, st_plugin_int *tmp,
                               int *argc, char **argv) {
  struct sys_var_chain chain = {NULL, NULL};
  bool disable_plugin;
  enum_plugin_load_option plugin_load_option = tmp->load_option;

  /*
    We should use tmp->mem_root here instead of the global plugin_mem_root,
    but tmp->root is not always properly freed, so it will cause leaks in
    Valgrind (e.g. the main.validate_password_plugin test).
  */
  MEM_ROOT *mem_root = &plugin_mem_root;
  SYS_VAR **opt;
  my_option *opts = NULL;
  LEX_CSTRING plugin_name;
  char *varname;
  int error;
  sys_var *v MY_ATTRIBUTE((unused));
  st_bookmark *var;
  size_t len;
  uint count = EXTRA_OPTIONS;
  DBUG_TRACE;
  DBUG_ASSERT(tmp->plugin && tmp->name.str);

  /*
    The 'federated' and 'ndbcluster' storage engines are always disabled by
    default.
  */
  if (!(my_strcasecmp(&my_charset_latin1, tmp->name.str, "federated") &&
        my_strcasecmp(&my_charset_latin1, tmp->name.str, "ndbcluster")))
    plugin_load_option = PLUGIN_OFF;

  for (opt = tmp->plugin->system_vars; opt && *opt; opt++)
    count += 2; /* --{plugin}-{optname} and --plugin-{plugin}-{optname} */

  if (count > EXTRA_OPTIONS || (*argc > 1)) {
    if (!(opts = (my_option *)tmp_root->Alloc(sizeof(my_option) * count))) {
      LogErr(ERROR_LEVEL, ER_PLUGIN_OOM, tmp->name.str);
      return -1;
    }
    memset(opts, 0, sizeof(my_option) * count);

    if (construct_options(tmp_root, tmp, opts)) {
      LogErr(ERROR_LEVEL, ER_PLUGIN_BAD_OPTIONS, tmp->name.str);
      return -1;
    }

    /*
      We adjust the default value to account for the hardcoded exceptions
      we have set for the federated and ndbcluster storage engines.
    */
    if (tmp->load_option != PLUGIN_FORCE &&
        tmp->load_option != PLUGIN_FORCE_PLUS_PERMANENT)
      opts[0].def_value = opts[1].def_value = plugin_load_option;

    error = handle_options(argc, &argv, opts, check_if_option_is_deprecated);
    (*argc)++; /* add back one for the program name */

    if (error) {
      LogErr(ERROR_LEVEL, ER_PLUGIN_PARSING_OPTIONS_FAILED, tmp->name.str);
      goto err;
    }
    /*
     Set plugin loading policy from option value. First element in the option
     list is always the <plugin name> option value.
    */
    if (tmp->load_option != PLUGIN_FORCE &&
        tmp->load_option != PLUGIN_FORCE_PLUS_PERMANENT)
      plugin_load_option = (enum_plugin_load_option) * (ulong *)opts[0].value;
  }

  disable_plugin = (plugin_load_option == PLUGIN_OFF);
  tmp->load_option = plugin_load_option;

  /*
    If the plugin is disabled it should not be initialized.
  */
  if (disable_plugin) {
    LogErr(INFORMATION_LEVEL, ER_PLUGIN_DISABLED, tmp->name.str);
    if (opts) my_cleanup_options(opts);
    return 1;
  }

  if (!my_strcasecmp(&my_charset_latin1, tmp->name.str, "NDBCLUSTER")) {
    plugin_name.str = const_cast<char *>("ndb");  // Use legacy "ndb" prefix
    plugin_name.length = 3;
  } else
    plugin_name = tmp->name;

  error = 1;
  for (opt = tmp->plugin->system_vars; opt && *opt; opt++) {
    SYS_VAR *o;
    if (((o = *opt)->flags & PLUGIN_VAR_NOSYSVAR)) continue;
    if ((var = find_bookmark(plugin_name.str, o->name, o->flags)))
      v = new (mem_root) sys_var_pluginvar(&chain, var->key + 1, o);
    else {
      len = plugin_name.length + strlen(o->name) + 2;
      varname = (char *)mem_root->Alloc(len);
      strxmov(varname, plugin_name.str, "-", o->name, NullS);
      my_casedn_str(&my_charset_latin1, varname);
      convert_dash_to_underscore(varname, len - 1);
      v = new (mem_root) sys_var_pluginvar(&chain, varname, o);
    }
    DBUG_ASSERT(v); /* check that an object was actually constructed */

    const my_option *optp = opts;
    if (findopt(o->name, strlen(o->name), &optp))
      v->set_arg_source(optp->arg_source);
  } /* end for */
  if (chain.first) {
    chain.last->next = NULL;
    if (mysql_add_sys_var_chain(chain.first)) {
      LogErr(ERROR_LEVEL, ER_PLUGIN_HAS_CONFLICTING_SYSTEM_VARIABLES,
             tmp->name.str);
      goto err;
    }
    tmp->system_vars = chain.first;
  }

  /*
    Once server is started and if there are few persisted plugin variables
    which needs to be handled, we do it here.
  */
  if (mysqld_server_started) {
    Persisted_variables_cache *pv = Persisted_variables_cache::get_instance();
    if (pv && pv->set_persist_options(true)) {
      LogErr(ERROR_LEVEL, ER_PLUGIN_CANT_SET_PERSISTENT_OPTIONS, tmp->name.str);
      goto err;
    }
  }
  return 0;

err:
  if (opts) my_cleanup_options(opts);
  return error;
}

/****************************************************************************
  Help Verbose text with Plugin System Variables
****************************************************************************/

void add_plugin_options(std::vector<my_option> *options, MEM_ROOT *mem_root) {
  my_option *opt;

  if (!initialized) return;

  for (st_plugin_int **it = plugin_array->begin(); it != plugin_array->end();
       ++it) {
    st_plugin_int *p = *it;

    if (!(opt = construct_help_options(mem_root, p))) continue;

    /* Only options with a non-NULL comment are displayed in help text */
    for (; opt->name; opt++)
      if (opt->comment) options->push_back(*opt);
  }
}

/**
  Searches for a correctly loaded plugin of a particular type by name

  @param plugin   the name of the plugin we're looking for
  @param type     type of the plugin (0-MYSQL_MAX_PLUGIN_TYPE_NUM)
  @return plugin, or NULL if not found
*/
st_plugin_int *plugin_find_by_type(const LEX_CSTRING &plugin, int type) {
  st_plugin_int *ret;
  DBUG_TRACE;

  ret = plugin_find_internal(plugin, type);
  return ret && ret->state == PLUGIN_IS_READY ? ret : NULL;
}

/**
  Locks the plugin strucutres so calls to plugin_find_inner can be issued.

  Must be followed by unlock_plugin_data.
*/
int lock_plugin_data() {
  DBUG_TRACE;
  return mysql_mutex_lock(&LOCK_plugin);
}

/**
  Unlocks the plugin strucutres as locked by lock_plugin_data()
*/
int unlock_plugin_data() {
  DBUG_TRACE;
  return mysql_mutex_unlock(&LOCK_plugin);
}

bool Sql_cmd_install_plugin::execute(THD *thd) {
  bool st = mysql_install_plugin(thd, m_comment, &m_ident);
  if (!st) my_ok(thd);
  mysql_audit_release(thd);
  return st;
}

bool Sql_cmd_uninstall_plugin::execute(THD *thd) {
  bool st = mysql_uninstall_plugin(thd, m_comment);
  if (!st) my_ok(thd);
  return st;
}<|MERGE_RESOLUTION|>--- conflicted
+++ resolved
@@ -1739,14 +1739,10 @@
     dd::upgrade::delay_initialization_of_dependent_plugins();
   }
 
-<<<<<<< HEAD
-  /* Xtrabackup does not make changes to mysql.plugins table */
 #if !defined(XTRABACKUP)
-=======
   /*
     Initialize plugins that are in state 'PLUGIN_IS_UNINITIALIZED'.
   */
->>>>>>> 91a17ced
   Auto_THD fake_session;
   Disable_autocommit_guard autocommit_guard(fake_session.thd);
   dd::cache::Dictionary_client::Auto_releaser releaser(
@@ -1754,23 +1750,16 @@
 #endif
   if (!(flags & PLUGIN_INIT_SKIP_INITIALIZATION))
     if (plugin_init_initialize_and_reap()) {
-<<<<<<< HEAD
-      DBUG_RETURN(false);
 #if !defined(XTRABACKUP)
-      DBUG_RETURN(::end_transaction(fake_session.thd, true));
+      return ::end_transaction(fake_session.thd, true);
 #endif
     }
 
 #if !defined(XTRABACKUP)
-  DBUG_RETURN(::end_transaction(fake_session.thd, false));
+  return ::end_transaction(fake_session.thd, false);
+#else
+  return(false);
 #endif
-  DBUG_RETURN(false);
-=======
-      return ::end_transaction(fake_session.thd, true);
-    }
-
-  return ::end_transaction(fake_session.thd, false);
->>>>>>> 91a17ced
 }
 
 static bool register_builtin(st_mysql_plugin *plugin, st_plugin_int *tmp,
