--- conflicted
+++ resolved
@@ -1606,15 +1606,11 @@
     }
   }
 
-<<<<<<< HEAD
-  /* should now be set to MyISAM storage engine */
-  // DBUG_ASSERT(global_system_variables.table_plugin);
-  // DBUG_ASSERT(global_system_variables.temp_table_plugin);
-=======
+#if 0
   /* Should now be set to MyISAM storage engine */
   DBUG_ASSERT(global_system_variables.table_plugin);
   DBUG_ASSERT(global_system_variables.temp_table_plugin);
->>>>>>> 8cc757da
+#endif
 
   mysql_mutex_unlock(&LOCK_plugin);
 
