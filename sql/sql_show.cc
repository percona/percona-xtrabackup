--- conflicted
+++ resolved
@@ -1543,9 +1543,6 @@
       packet->append(STRING_WITH_LEN(" NULL"));
     }
 
-<<<<<<< HEAD
-    if (print_default_clause(thd, field, &def_value, true))
-=======
     switch(field->field_storage_type()){
     case HA_SM_DISK:
       packet->append(STRING_WITH_LEN(" /*!50120 STORAGE DISK */"));
@@ -1568,9 +1565,7 @@
       break;
     }
 
-    if (get_field_default_value(thd, table->timestamp_field,
-                                field, &def_value, 1))
->>>>>>> b9ed5e07
+    if (print_default_clause(thd, field, &def_value, true))
     {
       packet->append(STRING_WITH_LEN(" DEFAULT "));
       packet->append(def_value.ptr(), def_value.length(), system_charset_info);
