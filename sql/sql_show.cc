--- conflicted
+++ resolved
@@ -1543,17 +1543,6 @@
       packet->append(STRING_WITH_LEN(" NULL"));
     }
 
-<<<<<<< HEAD
-#ifndef MCP_WL3627
-    switch(field->field_storage_type()){
-    case HA_SM_DISK:
-      packet->append(STRING_WITH_LEN(" /*!50120 STORAGE DISK */"));
-      break;
-    case HA_SM_MEMORY:
-      packet->append(STRING_WITH_LEN(" /*!50120 STORAGE MEMORY */"));
-      break;
-    default:
-=======
     switch(field->field_storage_type()){
     case HA_SM_DEFAULT:
       break;
@@ -1565,23 +1554,10 @@
       break;
     default:
       DBUG_ASSERT(0);
->>>>>>> 6c49c480
       break;
     }
 
     switch(field->column_format()){
-<<<<<<< HEAD
-    case COLUMN_FORMAT_TYPE_FIXED:
-      packet->append(STRING_WITH_LEN(" /*!50120 COLUMN_FORMAT FIXED */"));
-      break;
-    case COLUMN_FORMAT_TYPE_DYNAMIC:
-      packet->append(STRING_WITH_LEN(" /*!50120 COLUMN_FORMAT DYNAMIC */"));
-      break;
-    default:
-      break;
-    }
-#endif
-=======
     case COLUMN_FORMAT_TYPE_DEFAULT:
       break;
     case COLUMN_FORMAT_TYPE_FIXED:
@@ -1594,7 +1570,6 @@
       DBUG_ASSERT(0);
       break;
     }
->>>>>>> 6c49c480
 
     if (print_default_clause(thd, field, &def_value, true))
     {
