/* Copyright (c) 2000, 2015, Oracle and/or its affiliates. All rights reserved.

   This program is free software; you can redistribute it and/or modify
   it under the terms of the GNU General Public License as published by
   the Free Software Foundation; version 2 of the License.

   This program is distributed in the hope that it will be useful,
   but WITHOUT ANY WARRANTY; without even the implied warranty of
   MERCHANTABILITY or FITNESS FOR A PARTICULAR PURPOSE.  See the
   GNU General Public License for more details.

   You should have received a copy of the GNU General Public License
   along with this program; if not, write to the Free Software
   Foundation, Inc., 51 Franklin St, Fifth Floor, Boston, MA 02110-1301  USA */


/* Function with list databases, tables or fields */

#include "sql_show.h"

#include "mutex_lock.h"                     // Mutex_lock
#include "my_dir.h"                         // MY_DIR
#include "keycache.h"                       // dflt_key_cache
#include "prealloced_array.h"               // Prealloced_array
#include "template_utils.h"                 // delete_container_pointers
#include "auth_common.h"                    // check_grant_db
#include "datadict.h"                       // dd_frm_type
#include "debug_sync.h"                     // DEBUG_SYNC
#include "derror.h"                         // ER_THD
#include "field.h"                          // Field
#include "filesort.h"                       // filesort_free_buffers
#include "item.h"                           // Item_empty_string
#include "item_cmpfunc.h"                   // Item_cond
#include "log.h"                            // sql_print_warning
#include "mysqld.h"                         // lower_case_table_names
#include "mysqld_thd_manager.h"             // Global_THD_manager
#include "opt_trace.h"                      // fill_optimizer_trace_info
#include "protocol.h"                       // Protocol
#include "psi_memory_key.h"
#include "sp.h"                             // MYSQL_PROC_FIELD_DB
#include "sp_head.h"                        // sp_head
<<<<<<< HEAD
#include "sp_pcontext.h"                    // sp_pcontext
=======
#include "sql_audit.h"                      // audit_global_variable_get
>>>>>>> 62735cd0
#include "sql_base.h"                       // close_thread_tables
#include "sql_class.h"                      // THD
#include "sql_db.h"                         // check_db_dir_existence
#include "sql_optimizer.h"                  // JOIN
#include "sql_parse.h"                      // command_name
#include "sql_plugin.h"                     // PLUGIN_IS_DELTED
#include "sql_table.h"                      // filename_to_tablename
#include "sql_time.h"                       // interval_type_to_name
#include "sql_tmp_table.h"                  // create_tmp_table
#include "sql_view.h"                       // mysql_make_view
#include "table_trigger_dispatcher.h"       // Table_trigger_dispatcher
#include "trigger.h"                        // Trigger
#include "trigger_chain.h"                  // Trigger_chain
#include "trigger_loader.h"                 // Trigger_loader
#include "tztime.h"                         // Time_zone

#ifndef EMBEDDED_LIBRARY
#include "events.h"                         // Events
#include "event_data_objects.h"             // Event_timed
#include "event_parse_data.h"               // Event_parse_data
#endif

#include "partition_info.h"                 // partition_info
#include "partitioning/partition_handler.h" // Partition_handler

#include "pfs_file_provider.h"
#include "mysql/psi/mysql_file.h"

#include <algorithm>
#include <functional>
using std::max;
using std::min;

/* Define fields' indexes for COLUMNS table of I_S tables */
#define IS_COLUMNS_TABLE_CATALOG                0
#define IS_COLUMNS_TABLE_SCHEMA                 1
#define IS_COLUMNS_TABLE_NAME                   2
#define IS_COLUMNS_COLUMN_NAME                  3
#define IS_COLUMNS_ORDINAL_POSITION             4
#define IS_COLUMNS_COLUMN_DEFAULT               5
#define IS_COLUMNS_IS_NULLABLE                  6
#define IS_COLUMNS_DATA_TYPE                    7
#define IS_COLUMNS_CHARACTER_MAXIMUM_LENGTH     8
#define IS_COLUMNS_CHARACTER_OCTET_LENGTH       9
#define IS_COLUMNS_NUMERIC_PRECISION           10
#define IS_COLUMNS_NUMERIC_SCALE               11
#define IS_COLUMNS_DATETIME_PRECISION          12
#define IS_COLUMNS_CHARACTER_SET_NAME          13
#define IS_COLUMNS_COLLATION_NAME              14
#define IS_COLUMNS_COLUMN_TYPE                 15
#define IS_COLUMNS_COLUMN_KEY                  16
#define IS_COLUMNS_EXTRA                       17
#define IS_COLUMNS_PRIVILEGES                  18
#define IS_COLUMNS_COLUMN_COMMENT              19
#define IS_COLUMNS_GENERATION_EXPRESSION       20

/* Define fields' indexes for ROUTINES table of I_S tables */
#define IS_ROUTINES_SPECIFIC_NAME               0
#define IS_ROUTINES_ROUTINE_CATALOG             1
#define IS_ROUTINES_ROUTINE_SCHEMA              2
#define IS_ROUTINES_ROUTINE_NAME                3
#define IS_ROUTINES_ROUTINE_TYPE                4
#define IS_ROUTINES_DATA_TYPE                   5
#define IS_ROUTINES_CHARACTER_MAXIMUM_LENGTH    6
#define IS_ROUTINES_CHARACTER_OCTET_LENGTH      7
#define IS_ROUTINES_NUMERIC_PRECISION           8
#define IS_ROUTINES_NUMERIC_SCALE               9
#define IS_ROUTINES_DATETIME_PRECISION         10
#define IS_ROUTINES_CHARACTER_SET_NAME         11
#define IS_ROUTINES_COLLATION_NAME             12
#define IS_ROUTINES_DTD_IDENTIFIER             13
#define IS_ROUTINES_ROUTINE_BODY               14
#define IS_ROUTINES_ROUTINE_DEFINITION         15
#define IS_ROUTINES_EXTERNAL_NAME              16
#define IS_ROUTINES_EXTERNAL_LANGUAGE          17
#define IS_ROUTINES_PARAMETER_STYLE            18
#define IS_ROUTINES_IS_DETERMINISTIC           19
#define IS_ROUTINES_SQL_DATA_ACCESS            20
#define IS_ROUTINES_SQL_PATH                   21
#define IS_ROUTINES_SECURITY_TYPE              22
#define IS_ROUTINES_CREATED                    23
#define IS_ROUTINES_LAST_ALTERED               24
#define IS_ROUTINES_SQL_MODE                   25
#define IS_ROUTINES_ROUTINE_COMMENT            26
#define IS_ROUTINES_DEFINER                    27
#define IS_ROUTINES_CHARACTER_SET_CLIENT       28
#define IS_ROUTINES_COLLATION_CONNECTION       29
#define IS_ROUTINES_DATABASE_COLLATION         30


/* Define fields' indexes for PARAMETERS table of I_S tables */
#define IS_PARAMETERS_SPECIFIC_CATALOG          0
#define IS_PARAMETERS_SPECIFIC_SCHEMA           1
#define IS_PARAMETERS_SPECIFIC_NAME             2
#define IS_PARAMETERS_ORDINAL_POSITION          3
#define IS_PARAMETERS_PARAMETER_MODE            4
#define IS_PARAMETERS_PARAMETER_NAME            5
#define IS_PARAMETERS_DATA_TYPE                 6
#define IS_PARAMETERS_CHARACTER_MAXIMUM_LENGTH  7
#define IS_PARAMETERS_CHARACTER_OCTET_LENGTH    8
#define IS_PARAMETERS_NUMERIC_PRECISION         9
#define IS_PARAMETERS_NUMERIC_SCALE            10
#define IS_PARAMETERS_DATETIME_PRECISION       11
#define IS_PARAMETERS_CHARACTER_SET_NAME       12
#define IS_PARAMETERS_COLLATION_NAME           13
#define IS_PARAMETERS_DTD_IDENTIFIER           14
#define IS_PARAMETERS_ROUTINE_TYPE             15

#define STR_OR_NIL(S) ((S) ? (S) : "<nil>")

/**
  @class CSET_STRING
  @brief Character set armed LEX_CSTRING
*/
class CSET_STRING
{
private:
  LEX_CSTRING string;
  const CHARSET_INFO *cs;
public:
  CSET_STRING() : cs(&my_charset_bin)
  {
    string.str= NULL;
    string.length= 0;
  }
  CSET_STRING(const char *str_arg, size_t length_arg, const CHARSET_INFO *cs_arg) :
  cs(cs_arg)
  {
    DBUG_ASSERT(cs_arg != NULL);
    string.str= str_arg;
    string.length= length_arg;
  }

  inline const char *str() const { return string.str; }
  inline size_t length() const { return string.length; }
  const CHARSET_INFO *charset() const { return cs; }
};

enum enum_i_s_events_fields
{
  ISE_EVENT_CATALOG= 0,
  ISE_EVENT_SCHEMA,
  ISE_EVENT_NAME,
  ISE_DEFINER,
  ISE_TIME_ZONE,
  ISE_EVENT_BODY,
  ISE_EVENT_DEFINITION,
  ISE_EVENT_TYPE,
  ISE_EXECUTE_AT,
  ISE_INTERVAL_VALUE,
  ISE_INTERVAL_FIELD,
  ISE_SQL_MODE,
  ISE_STARTS,
  ISE_ENDS,
  ISE_STATUS,
  ISE_ON_COMPLETION,
  ISE_CREATED,
  ISE_LAST_ALTERED,
  ISE_LAST_EXECUTED,
  ISE_EVENT_COMMENT,
  ISE_ORIGINATOR,
  ISE_CLIENT_CS,
  ISE_CONNECTION_CL,
  ISE_DB_CL
};


static const LEX_STRING trg_action_time_type_names[]=
{
  { C_STRING_WITH_LEN("BEFORE") },
  { C_STRING_WITH_LEN("AFTER") }
};

static const LEX_STRING trg_event_type_names[]=
{
  { C_STRING_WITH_LEN("INSERT") },
  { C_STRING_WITH_LEN("UPDATE") },
  { C_STRING_WITH_LEN("DELETE") }
};

#ifndef NO_EMBEDDED_ACCESS_CHECKS
static const char *grant_names[]={
  "select","insert","update","delete","create","drop","reload","shutdown",
  "process","file","grant","references","index","alter"};

static TYPELIB grant_types = { sizeof(grant_names)/sizeof(char **),
                               "grant_types",
                               grant_names, NULL};
#endif

static void store_key_options(THD *thd, String *packet, TABLE *table,
                              KEY *key_info);

static void get_cs_converted_string_value(THD *thd,
                                          String *input_str,
                                          String *output_str,
                                          const CHARSET_INFO *cs,
                                          bool use_hex);

static void
append_algorithm(TABLE_LIST *table, String *buff);

static Item * make_cond_for_info_schema(Item *cond, TABLE_LIST *table);

static int view_store_create_info(THD *thd, TABLE_LIST *table, String *buff);

/***************************************************************************
** List all table types supported
***************************************************************************/

static size_t make_version_string(char *buf, size_t buf_length, uint version)
{
  return my_snprintf(buf, buf_length, "%d.%d", version>>8,version&0xff);
}

static my_bool show_plugins(THD *thd, plugin_ref plugin,
                            void *arg)
{
  TABLE *table= (TABLE*) arg;
  struct st_mysql_plugin *plug= plugin_decl(plugin);
  struct st_plugin_dl *plugin_dl= plugin_dlib(plugin);
  CHARSET_INFO *cs= system_charset_info;
  char version_buf[20];

  restore_record(table, s->default_values);

  table->field[0]->store(plugin_name(plugin)->str,
                         plugin_name(plugin)->length, cs);

  table->field[1]->store(version_buf,
        make_version_string(version_buf, sizeof(version_buf), plug->version),
        cs);


  switch (plugin_state(plugin)) {
  /* case PLUGIN_IS_FREED: does not happen */
  case PLUGIN_IS_DELETED:
    table->field[2]->store(STRING_WITH_LEN("DELETED"), cs);
    break;
  case PLUGIN_IS_UNINITIALIZED:
    table->field[2]->store(STRING_WITH_LEN("INACTIVE"), cs);
    break;
  case PLUGIN_IS_READY:
    table->field[2]->store(STRING_WITH_LEN("ACTIVE"), cs);
    break;
  case PLUGIN_IS_DISABLED:
    table->field[2]->store(STRING_WITH_LEN("DISABLED"), cs);
    break;
  default:
    DBUG_ASSERT(0);
  }

  table->field[3]->store(plugin_type_names[plug->type].str,
                         plugin_type_names[plug->type].length,
                         cs);
  table->field[4]->store(version_buf,
        make_version_string(version_buf, sizeof(version_buf),
                            *(uint *)plug->info), cs);

  if (plugin_dl)
  {
    table->field[5]->store(plugin_dl->dl.str, plugin_dl->dl.length, cs);
    table->field[5]->set_notnull();
    table->field[6]->store(version_buf,
          make_version_string(version_buf, sizeof(version_buf),
                              plugin_dl->version),
          cs);
    table->field[6]->set_notnull();
  }
  else
  {
    table->field[5]->set_null();
    table->field[6]->set_null();
  }


  if (plug->author)
  {
    table->field[7]->store(plug->author, strlen(plug->author), cs);
    table->field[7]->set_notnull();
  }
  else
    table->field[7]->set_null();

  if (plug->descr)
  {
    table->field[8]->store(plug->descr, strlen(plug->descr), cs);
    table->field[8]->set_notnull();
  }
  else
    table->field[8]->set_null();

  switch (plug->license) {
  case PLUGIN_LICENSE_GPL:
    table->field[9]->store(PLUGIN_LICENSE_GPL_STRING, 
                           strlen(PLUGIN_LICENSE_GPL_STRING), cs);
    break;
  case PLUGIN_LICENSE_BSD:
    table->field[9]->store(PLUGIN_LICENSE_BSD_STRING, 
                           strlen(PLUGIN_LICENSE_BSD_STRING), cs);
    break;
  default:
    table->field[9]->store(PLUGIN_LICENSE_PROPRIETARY_STRING, 
                           strlen(PLUGIN_LICENSE_PROPRIETARY_STRING), cs);
    break;
  }
  table->field[9]->set_notnull();

  table->field[10]->store(
    global_plugin_typelib_names[plugin_load_option(plugin)],
    strlen(global_plugin_typelib_names[plugin_load_option(plugin)]),
    cs);

  return schema_table_store_record(thd, table);
}


static int fill_plugins(THD *thd, TABLE_LIST *tables, Item *cond)
{
  DBUG_ENTER("fill_plugins");

  if (plugin_foreach_with_mask(thd, show_plugins, MYSQL_ANY_PLUGIN,
                               ~PLUGIN_IS_FREED, tables->table))
    DBUG_RETURN(1);

  DBUG_RETURN(0);
}


/***************************************************************************
 List all privileges supported
***************************************************************************/

struct show_privileges_st {
  const char *privilege;
  const char *context;
  const char *comment;
};

static struct show_privileges_st sys_privileges[]=
{
  {"Alter", "Tables",  "To alter the table"},
  {"Alter routine", "Functions,Procedures",  "To alter or drop stored functions/procedures"},
  {"Create", "Databases,Tables,Indexes",  "To create new databases and tables"},
  {"Create routine","Databases","To use CREATE FUNCTION/PROCEDURE"},
  {"Create temporary tables","Databases","To use CREATE TEMPORARY TABLE"},
  {"Create view", "Tables",  "To create new views"},
  {"Create user", "Server Admin",  "To create new users"},
  {"Delete", "Tables",  "To delete existing rows"},
  {"Drop", "Databases,Tables", "To drop databases, tables, and views"},
#ifndef EMBEDDED_LIBRARY
  {"Event","Server Admin","To create, alter, drop and execute events"},
#endif
  {"Execute", "Functions,Procedures", "To execute stored routines"},
  {"File", "File access on server",   "To read and write files on the server"},
  {"Grant option",  "Databases,Tables,Functions,Procedures", "To give to other users those privileges you possess"},
  {"Index", "Tables",  "To create or drop indexes"},
  {"Insert", "Tables",  "To insert data into tables"},
  {"Lock tables","Databases","To use LOCK TABLES (together with SELECT privilege)"},
  {"Process", "Server Admin", "To view the plain text of currently executing queries"},
  {"Proxy", "Server Admin", "To make proxy user possible"},
  {"References", "Databases,Tables", "To have references on tables"},
  {"Reload", "Server Admin", "To reload or refresh tables, logs and privileges"},
  {"Replication client","Server Admin","To ask where the slave or master servers are"},
  {"Replication slave","Server Admin","To read binary log events from the master"},
  {"Select", "Tables",  "To retrieve rows from table"},
  {"Show databases","Server Admin","To see all databases with SHOW DATABASES"},
  {"Show view","Tables","To see views with SHOW CREATE VIEW"},
  {"Shutdown","Server Admin", "To shut down the server"},
  {"Super","Server Admin","To use KILL thread, SET GLOBAL, CHANGE MASTER, etc."},
  {"Trigger","Tables", "To use triggers"},
  {"Create tablespace", "Server Admin", "To create/alter/drop tablespaces"},
  {"Update", "Tables",  "To update existing rows"},
  {"Usage","Server Admin","No privileges - allow connect only"},
  {NullS, NullS, NullS}
};

bool mysqld_show_privileges(THD *thd)
{
  List<Item> field_list;
  Protocol *protocol= thd->get_protocol();
  DBUG_ENTER("mysqld_show_privileges");

  field_list.push_back(new Item_empty_string("Privilege",10));
  field_list.push_back(new Item_empty_string("Context",15));
  field_list.push_back(new Item_empty_string("Comment",NAME_CHAR_LEN));

  if (thd->send_result_metadata(&field_list,
                                Protocol::SEND_NUM_ROWS | Protocol::SEND_EOF))
    DBUG_RETURN(TRUE);

  show_privileges_st *privilege= sys_privileges;
  for (privilege= sys_privileges; privilege->privilege ; privilege++)
  {
    protocol->start_row();
    protocol->store(privilege->privilege, system_charset_info);
    protocol->store(privilege->context, system_charset_info);
    protocol->store(privilege->comment, system_charset_info);
    if (protocol->end_row())
      DBUG_RETURN(TRUE);
  }
  my_eof(thd);
  DBUG_RETURN(FALSE);
}


/** Hash of LEX_STRINGs used to search for ignored db directories. */
static HASH ignore_db_dirs_hash;

/** 
  An array of LEX_STRING pointers to collect the options at 
  option parsing time.
*/
typedef Prealloced_array<LEX_STRING *, 16> Ignore_db_dirs_array;
static Ignore_db_dirs_array *ignore_db_dirs_array;

/**
  A value for the read only system variable to show a list of
  ignored directories.
*/
char *opt_ignore_db_dirs= NULL;


/**
  Sets up the data structures for collection of directories at option
  processing time.
  We need to collect the directories in an array first, because
  we need the character sets initialized before setting up the hash.
*/

void ignore_db_dirs_init()
{
  ignore_db_dirs_array= new Ignore_db_dirs_array(key_memory_ignored_db);
}


/**
  Retrieves the key (the string itself) from the LEX_STRING hash members.

  Needed by hash_init().

  @param     data         the data element from the hash
  @param out len_ret      Placeholder to return the length of the key
  @param                  unused
  @return                 a pointer to the key
*/

static uchar *
db_dirs_hash_get_key(const uchar *data, size_t *len_ret,
                     my_bool __attribute__((unused)))
{
  LEX_STRING *e= (LEX_STRING *) data;

  *len_ret= e->length;
  return (uchar *) e->str;
}


/**
  Wrap a directory name into a LEX_STRING and push it to the array.

  Called at option processing time for each --ignore-db-dir option.

  @param    path  the name of the directory to push
  @return state
  @retval TRUE  failed
  @retval FALSE success
*/

bool
push_ignored_db_dir(char *path)
{
  LEX_STRING *new_elt;
  char *new_elt_buffer;
  size_t path_len= strlen(path);

  if (!path_len || path_len >= FN_REFLEN)
    return true;

  // No need to normalize, it's only a directory name, not a path.
  if (!my_multi_malloc(key_memory_ignored_db,
                       0,
                       &new_elt, sizeof(LEX_STRING),
                       &new_elt_buffer, path_len + 1,
                       NullS))
    return true;
  new_elt->str= new_elt_buffer;
  memcpy(new_elt_buffer, path, path_len);
  new_elt_buffer[path_len]= 0;
  new_elt->length= path_len;
  return ignore_db_dirs_array->push_back(new_elt);
}


/**
  Clean up the directory ignore options accumulated so far.

  Called at option processing time for each --ignore-db-dir option
  with an empty argument.
*/

void
ignore_db_dirs_reset()
{
  my_free_container_pointers(*ignore_db_dirs_array);
}


/**
  Free the directory ignore option variables.

  Called at server shutdown.
*/

void
ignore_db_dirs_free()
{
  if (opt_ignore_db_dirs)
  {
    my_free(opt_ignore_db_dirs);
    opt_ignore_db_dirs= NULL;
  }
  ignore_db_dirs_reset();
  delete ignore_db_dirs_array;
  my_hash_free(&ignore_db_dirs_hash);
}


/**
  Initialize the ignore db directories hash and status variable from
  the options collected in the array.

  Called when option processing is over and the server's in-memory 
  structures are fully initialized.

  @return state
  @retval TRUE  failed
  @retval FALSE success
*/

bool
ignore_db_dirs_process_additions()
{
  size_t len;
  char *ptr;

  DBUG_ASSERT(opt_ignore_db_dirs == NULL);

  if (my_hash_init(&ignore_db_dirs_hash, 
                   lower_case_table_names ?
                     character_set_filesystem : &my_charset_bin,
                   0, 0, 0, db_dirs_hash_get_key,
                   my_free,
                   HASH_UNIQUE,
                   key_memory_ignored_db))
    return true;

  /* len starts from 1 because of the terminating zero. */
  len= 1;
  LEX_STRING **iter;
  for (iter= ignore_db_dirs_array->begin();
       iter != ignore_db_dirs_array->end(); ++iter)
  {
    len+= (*iter)->length + 1;                      // +1 for the comma
  }

  /* No delimiter for the last directory. */
  if (len > 1)
    len--;

  /* +1 the terminating zero */
  ptr= opt_ignore_db_dirs= (char *) my_malloc(key_memory_ignored_db,
                                              len + 1, MYF(0));
  if (!ptr)
    return true;

  /* Make sure we have an empty string to start with. */
  *ptr= 0;

  for (iter= ignore_db_dirs_array->begin();
       iter != ignore_db_dirs_array->end(); ++iter)
  {
    LEX_STRING *dir= *iter;
    if (my_hash_insert(&ignore_db_dirs_hash, (uchar *)dir))
    {
      /* ignore duplicates from the config file */
      if (my_hash_search(&ignore_db_dirs_hash, (uchar *)dir->str, dir->length))
      {
        sql_print_warning("Duplicate ignore-db-dir directory name '%.*s' "
                          "found in the config file(s). Ignoring the duplicate.",
                          (int) dir->length, dir->str);
        /*
          Free the excess element since the array will just be reset at
          the end of the function, not destructed.
        */
        my_free(dir);
        (*iter)= NULL;
        continue;
      }
      return true;
    }
    ptr= my_stpnmov(ptr, dir->str, dir->length);
    /* It's safe to always do, since the last one will be repalced with a 0 */
    *ptr++ = ',';

    /*
      Set the transferred array element to NULL to avoid double free
      in case of error.
    */
    (*iter)= NULL;
  }

  /* get back to the last comma, if there is one */
  if (ptr > opt_ignore_db_dirs)
  {
    ptr--;
    DBUG_ASSERT(*ptr == ',');
  }
  /* make sure the string is terminated */
  DBUG_ASSERT(ptr - opt_ignore_db_dirs <= (ptrdiff_t) len);
  *ptr= 0;

  /* 
    It's OK to empty the array here as the allocated elements are
    referenced through the hash now.
  */
  ignore_db_dirs_array->clear();

  return false;
}


/**
  Check if a directory name is in the hash of ignored directories.

  @return search result
  @retval TRUE  found
  @retval FALSE not found
*/

static inline bool
is_in_ignore_db_dirs_list(const char *directory)
{
  return ignore_db_dirs_hash.records &&
    NULL != my_hash_search(&ignore_db_dirs_hash, (const uchar *) directory, 
                           strlen(directory));
}


/*
  find_files() - find files in a given directory.

  SYNOPSIS
    find_files()
    thd                 thread handler
    files               put found files in this list
    db                  database name to set in TABLE_LIST structure
    path                path to database
    wild                filter for found files
    dir                 read databases in path if TRUE, read .frm files in
                        database otherwise

  RETURN
    FIND_FILES_OK       success
    FIND_FILES_OOM      out of memory error
    FIND_FILES_DIR      no such directory, or directory can't be read
*/


find_files_result
find_files(THD *thd, List<LEX_STRING> *files, const char *db,
           const char *path, const char *wild, bool dir, MEM_ROOT *tmp_mem_root)
{
  uint i;
  MY_DIR *dirp;
  MEM_ROOT **root_ptr= NULL, *old_root= NULL;
#ifndef NO_EMBEDDED_ACCESS_CHECKS
  uint col_access=thd->col_access;
#endif
  size_t wild_length= 0;
  TABLE_LIST table_list;
  DBUG_ENTER("find_files");

  if (wild)
  {
    if (!wild[0])
      wild= 0;
    else
      wild_length= strlen(wild);
  }



  memset(&table_list, 0, sizeof(table_list));

  if (!(dirp = my_dir(path,MYF(dir ? MY_WANT_STAT : 0))))
  {
    if (my_errno == ENOENT)
      my_error(ER_BAD_DB_ERROR, MYF(0), db);
    else
    {
      char errbuf[MYSYS_STRERROR_SIZE];
      my_error(ER_CANT_READ_DIR, MYF(0), path,
               my_errno, my_strerror(errbuf, sizeof(errbuf), my_errno));
    }
    DBUG_RETURN(FIND_FILES_DIR);
  }

  if (tmp_mem_root)
  {
    root_ptr= my_thread_get_THR_MALLOC();
    old_root= *root_ptr;
    *root_ptr= tmp_mem_root;
  }

  for (i=0 ; i < dirp->number_off_files  ; i++)
  {
    char uname[NAME_LEN + 1];                   /* Unencoded name */
    FILEINFO *file;
    LEX_STRING *file_name= 0;
    size_t file_name_len;
    char *ext;

    file=dirp->dir_entry+i;
    if (dir)
    {                                           /* Return databases */
      /*
        Ignore all the directories having names that start with a  dot (.).
        This covers '.' and '..' and other cases like e.g. '.mysqlgui'.
        Note that since 5.1 database directory names can't start with a
        dot (.) thanks to table name encoding.
      */
      if (file->name[0]  == '.')
        continue;
      if (!MY_S_ISDIR(file->mystat->st_mode))
        continue;

      if (is_in_ignore_db_dirs_list(file->name))
        continue;

    }
    else
    {
        // Return only .frm files which aren't temp files.
      if (my_strcasecmp(system_charset_info, ext=fn_rext(file->name),reg_ext) ||
          is_prefix(file->name, tmp_file_prefix))
        continue;
      *ext=0;
    }

    file_name_len= filename_to_tablename(file->name, uname, sizeof(uname));

    if (wild)
    {
      if (lower_case_table_names)
      {
        if (my_wildcmp(files_charset_info,
                       uname, uname + file_name_len,
                       wild, wild + wild_length,
                       wild_prefix, wild_one,wild_many))
          continue;
      }
      else if (wild_compare(uname, wild, 0))
        continue;
    }

#ifndef NO_EMBEDDED_ACCESS_CHECKS
    /* Don't show tables where we don't have any privileges */
    if (db && !(col_access & TABLE_ACLS))
    {
      table_list.db= (char*) db;
      table_list.db_length= strlen(db);
      table_list.table_name= uname;
      table_list.table_name_length= file_name_len;
      table_list.grant.privilege=col_access;
      if (check_grant(thd, TABLE_ACLS, &table_list, TRUE, 1, TRUE))
        continue;
    }
#endif
    if (!(file_name= tmp_mem_root ?
                     make_lex_string_root(tmp_mem_root, file_name, uname,
                                          file_name_len, TRUE) :
                     thd->make_lex_string(file_name, uname,
                                          file_name_len, TRUE)) ||
        files->push_back(file_name))
    {
      my_dirend(dirp);
      DBUG_RETURN(FIND_FILES_OOM);
    }
  }
  DBUG_PRINT("info",("found: %d files", files->elements));
  my_dirend(dirp);

  (void) ha_find_files(thd, db, path, wild, dir, files);

  if (tmp_mem_root)
    *root_ptr= old_root;

  DBUG_RETURN(FIND_FILES_OK);
}


/**
   An Internal_error_handler that suppresses errors regarding views'
   underlying tables that occur during privilege checking within SHOW CREATE
   VIEW commands. This happens in the cases when

   - A view's underlying table (e.g. referenced in its SELECT list) does not
     exist or columns of underlying table are altered. There should not be an
     error as no attempt was made to access it per se.

   - Access is denied for some table, column, function or stored procedure
     such as mentioned above. This error gets raised automatically, since we
     can't untangle its access checking from that of the view itself.
 */
class Show_create_error_handler : public Internal_error_handler
{
  TABLE_LIST *m_top_view;
  bool m_handling;
  Security_context *m_sctx;

  char m_view_access_denied_message[MYSQL_ERRMSG_SIZE];
  const char *m_view_access_denied_message_ptr;

public:

  /**
     Creates a new Show_create_error_handler for the particular security
     context and view.

     @param thd Thread context, used for security context information if needed.
     @param top_view The view. We do not verify at this point that top_view is in
     fact a view since, alas, these things do not stay constant.
  */
  explicit Show_create_error_handler(THD *thd, TABLE_LIST *top_view) :
    m_top_view(top_view), m_handling(false),
    m_view_access_denied_message_ptr(NULL)
  {
    m_sctx = MY_TEST(m_top_view->security_ctx) ?
      m_top_view->security_ctx : thd->security_context();
  }

private:
  /**
     Lazy instantiation of 'view access denied' message. The purpose of the
     Show_create_error_handler is to hide details of underlying tables for
     which we have no privileges behind ER_VIEW_INVALID messages. But this
     obviously does not apply if we lack privileges on the view itself.
     Unfortunately the information about for which table privilege checking
     failed is not available at this point. The only way for us to check is by
     reconstructing the actual error message and see if it's the same.
  */
  const char* get_view_access_denied_message(THD *thd)
  {
    if (!m_view_access_denied_message_ptr)
    {
      m_view_access_denied_message_ptr= m_view_access_denied_message;
      my_snprintf(m_view_access_denied_message, MYSQL_ERRMSG_SIZE,
                  ER_THD(thd, ER_TABLEACCESS_DENIED_ERROR), "SHOW VIEW",
                  m_sctx->priv_user().str,
                  m_sctx->host_or_ip().str, m_top_view->get_table_name());
    }
    return m_view_access_denied_message_ptr;
  }

public:
  virtual bool handle_condition(THD *thd,
                                uint sql_errno,
                                const char *sqlstate,
                                Sql_condition::enum_severity_level *level,
                                const char *msg)
  {
    /*
       The handler does not handle the errors raised by itself.
       At this point we know if top_view is really a view.
    */
    if (m_handling || !m_top_view->is_view())
      return false;

    m_handling= true;

    bool is_handled;

    switch (sql_errno)
    {
    case ER_TABLEACCESS_DENIED_ERROR:
      if (!strcmp(get_view_access_denied_message(thd), msg))
      {
        /* Access to top view is not granted, don't interfere. */
        is_handled= false;
        break;
      }
    case ER_COLUMNACCESS_DENIED_ERROR:
    // ER_VIEW_NO_EXPLAIN cannot happen here.
    case ER_PROCACCESS_DENIED_ERROR:
      is_handled= true;
      break;

    case ER_BAD_FIELD_ERROR:
      /*
        Established behavior: warn if column of underlying table is altered.
      */
    case ER_NO_SUCH_TABLE:
      /* Established behavior: warn if underlying tables are missing. */
    case ER_SP_DOES_NOT_EXIST:
      /* Established behavior: warn if underlying functions are missing. */
      push_warning_printf(thd, Sql_condition::SL_WARNING,
                          ER_VIEW_INVALID,
                          ER_THD(thd, ER_VIEW_INVALID),
                          m_top_view->get_db_name(),
                          m_top_view->get_table_name());
      is_handled= true;
      break;
    default:
      is_handled= false;
    }

    m_handling= false;
    return is_handled;
  }
};


bool
mysqld_show_create(THD *thd, TABLE_LIST *table_list)
{
  Protocol *protocol= thd->get_protocol();
  char buff[2048];
  String buffer(buff, sizeof(buff), system_charset_info);
  List<Item> field_list;
  bool error= TRUE;
  DBUG_ENTER("mysqld_show_create");
  DBUG_PRINT("enter",("db: %s  table: %s",table_list->db,
                      table_list->table_name));

  /*
    Metadata locks taken during SHOW CREATE should be released when
    the statmement completes as it is an information statement.
  */
  MDL_savepoint mdl_savepoint= thd->mdl_context.mdl_savepoint();

  /* We want to preserve the tree for views. */
  thd->lex->context_analysis_only|= CONTEXT_ANALYSIS_ONLY_VIEW;

  {
    /*
      If there is an error during processing of an underlying view, an
      error message is wanted, but it has to be converted to a warning,
      so that execution can continue.
      This is handled by the Show_create_error_handler class.

      Use open_tables() instead of open_tables_for_query(). If an error occurs,
      this will ensure that tables are not closed on error, but remain open
      for the rest of the processing of the SHOW statement.
    */
    Show_create_error_handler view_error_suppressor(thd, table_list);
    thd->push_internal_handler(&view_error_suppressor);

    uint counter;
    bool open_error= open_tables(thd, &table_list, &counter,
                                 MYSQL_OPEN_FORCE_SHARED_HIGH_PRIO_MDL);
    if (!open_error && table_list->is_view_or_derived())
    {
      /*
        Prepare result table for view so that we can read the column list.
        Notice that Show_create_error_handler remains active, so that any
        errors due to missing underlying objects are converted to warnings.
      */
      open_error= table_list->resolve_derived(thd, true);
    }
    thd->pop_internal_handler();
    if (open_error && (thd->killed || thd->is_error()))
      goto exit;
  }

  /* TODO: add environment variables show when it become possible */
  if (thd->lex->only_view && !table_list->is_view())
  {
    my_error(ER_WRONG_OBJECT, MYF(0),
             table_list->db, table_list->table_name, "VIEW");
    goto exit;
  }

  buffer.length(0);

  if (table_list->is_view())
    buffer.set_charset(table_list->view_creation_ctx->get_client_cs());

  if ((table_list->is_view() ?
       view_store_create_info(thd, table_list, &buffer) :
       store_create_info(thd, table_list, &buffer, NULL,
                         FALSE /* show_database */)))
    goto exit;

  if (table_list->is_view())
  {
    field_list.push_back(new Item_empty_string("View",NAME_CHAR_LEN));
    field_list.push_back(new Item_empty_string("Create View",
                                               max<uint>(buffer.length(), 1024U)));
    field_list.push_back(new Item_empty_string("character_set_client",
                                               MY_CS_NAME_SIZE));
    field_list.push_back(new Item_empty_string("collation_connection",
                                               MY_CS_NAME_SIZE));
  }
  else
  {
    field_list.push_back(new Item_empty_string("Table",NAME_CHAR_LEN));
    // 1024 is for not to confuse old clients
    field_list.push_back(new Item_empty_string("Create Table",
                                               max<size_t>(buffer.length(), 1024U)));
  }

  if (thd->send_result_metadata(&field_list,
                                Protocol::SEND_NUM_ROWS | Protocol::SEND_EOF))
    goto exit;

  protocol->start_row();
  if (table_list->is_view())
    protocol->store(table_list->view_name.str, system_charset_info);
  else
  {
    if (table_list->schema_table)
      protocol->store(table_list->schema_table->table_name,
                      system_charset_info);
    else
      protocol->store(table_list->table->alias, system_charset_info);
  }

  if (table_list->is_view())
  {
    protocol->store(buffer.ptr(), buffer.length(),
                    table_list->view_creation_ctx->get_client_cs());

    protocol->store(table_list->view_creation_ctx->get_client_cs()->csname,
                    system_charset_info);

    protocol->store(table_list->view_creation_ctx->get_connection_cl()->name,
                    system_charset_info);
  }
  else
    protocol->store(buffer.ptr(), buffer.length(), buffer.charset());

  if (protocol->end_row())
    goto exit;

  error= FALSE;
  my_eof(thd);

exit:
  close_thread_tables(thd);
  /* Release any metadata locks taken during SHOW CREATE. */
  thd->mdl_context.rollback_to_savepoint(mdl_savepoint);
  DBUG_RETURN(error);
}

bool mysqld_show_create_db(THD *thd, char *dbname,
                           HA_CREATE_INFO *create_info)
{
  char buff[2048], orig_dbname[NAME_LEN];
  String buffer(buff, sizeof(buff), system_charset_info);
#ifndef NO_EMBEDDED_ACCESS_CHECKS
  Security_context *sctx= thd->security_context();
  uint db_access;
#endif
  HA_CREATE_INFO create;
  uint create_options = create_info ? create_info->options : 0;
  Protocol *protocol=thd->get_protocol();
  DBUG_ENTER("mysql_show_create_db");

  strcpy(orig_dbname, dbname);
  if (lower_case_table_names && dbname != any_db)
    my_casedn_str(files_charset_info, dbname);

#ifndef NO_EMBEDDED_ACCESS_CHECKS
  if (sctx->check_access(DB_ACLS))
    db_access=DB_ACLS;
  else
    db_access= (acl_get(sctx->host().str, sctx->ip().str,
                        sctx->priv_user().str, dbname, 0) |
                sctx->master_access());
  if (!(db_access & DB_ACLS) && check_grant_db(thd,dbname))
  {
    my_error(ER_DBACCESS_DENIED_ERROR, MYF(0),
             sctx->priv_user().str, sctx->host_or_ip().str, dbname);
    query_logger.general_log_print(thd,COM_INIT_DB,
                                   ER_DEFAULT(ER_DBACCESS_DENIED_ERROR),
                                   sctx->priv_user().str,
                                   sctx->host_or_ip().str, dbname);
    DBUG_RETURN(TRUE);
  }
#endif
  if (is_infoschema_db(dbname))
  {
    dbname= INFORMATION_SCHEMA_NAME.str;
    create.default_table_charset= system_charset_info;
  }
  else
  {
    if (check_db_dir_existence(dbname))
    {
      my_error(ER_BAD_DB_ERROR, MYF(0), dbname);
      DBUG_RETURN(TRUE);
    }

    load_db_opt_by_name(thd, dbname, &create);
  }
  List<Item> field_list;
  field_list.push_back(new Item_empty_string("Database",NAME_CHAR_LEN));
  field_list.push_back(new Item_empty_string("Create Database",1024));

  if (thd->send_result_metadata(&field_list,
                                Protocol::SEND_NUM_ROWS | Protocol::SEND_EOF))
    DBUG_RETURN(TRUE);

  protocol->start_row();
  protocol->store(orig_dbname, strlen(orig_dbname), system_charset_info);
  buffer.length(0);
  buffer.append(STRING_WITH_LEN("CREATE DATABASE "));
  if (create_options & HA_LEX_CREATE_IF_NOT_EXISTS)
    buffer.append(STRING_WITH_LEN("/*!32312 IF NOT EXISTS*/ "));
  append_identifier(thd, &buffer, orig_dbname, strlen(orig_dbname));

  if (create.default_table_charset)
  {
    buffer.append(STRING_WITH_LEN(" /*!40100"));
    buffer.append(STRING_WITH_LEN(" DEFAULT CHARACTER SET "));
    buffer.append(create.default_table_charset->csname);
    if (!(create.default_table_charset->state & MY_CS_PRIMARY))
    {
      buffer.append(STRING_WITH_LEN(" COLLATE "));
      buffer.append(create.default_table_charset->name);
    }
    buffer.append(STRING_WITH_LEN(" */"));
  }
  protocol->store(buffer.ptr(), buffer.length(), buffer.charset());

  if (protocol->end_row())
    DBUG_RETURN(TRUE);
  my_eof(thd);
  DBUG_RETURN(FALSE);
}



/****************************************************************************
  Return only fields for API mysql_list_fields
  Use "show table wildcard" in mysql instead of this
****************************************************************************/

void
mysqld_list_fields(THD *thd, TABLE_LIST *table_list, const char *wild)
{
  DBUG_ENTER("mysqld_list_fields");
  DBUG_PRINT("enter",("table: %s",table_list->table_name));

  if (open_tables_for_query(thd, table_list,
                            MYSQL_OPEN_FORCE_SHARED_HIGH_PRIO_MDL))
    DBUG_VOID_RETURN;

  if (table_list->is_view_or_derived())
  {
    // Setup materialized result table so that we can read the column list
    if (table_list->resolve_derived(thd, false))
      DBUG_VOID_RETURN;                /* purecov: inspected */
    if (table_list->setup_materialized_derived(thd))
      DBUG_VOID_RETURN;                /* purecov: inspected */
  }
  TABLE *table= table_list->table;

  List<Item> field_list;

  Field **ptr,*field;
  for (ptr=table->field ; (field= *ptr); ptr++)
  {
    if (!wild || !wild[0] || 
        !wild_case_compare(system_charset_info, field->field_name,wild))
    {
      if (table_list->is_view())
        field_list.push_back(new Item_ident_for_show(field,
                                                     table_list->view_db.str,
                                                     table_list->view_name.str));
      else
        field_list.push_back(new Item_field(field));
    }
  }
  restore_record(table, s->default_values);              // Get empty record
  table->use_all_columns();
  if (thd->send_result_metadata(&field_list, Protocol::SEND_DEFAULTS))
    DBUG_VOID_RETURN;
  my_eof(thd);
  DBUG_VOID_RETURN;
}

/*
  Go through all character combinations and ensure that sql_lex.cc can
  parse it as an identifier.

  SYNOPSIS
  require_quotes()
  name			attribute name
  name_length		length of name

  RETURN
    #	Pointer to conflicting character
    0	No conflicting character
*/

static const char *require_quotes(const char *name, size_t name_length)
{
  bool pure_digit= TRUE;
  const char *end= name + name_length;

  for (; name < end ; name++)
  {
    uchar chr= (uchar) *name;
    uint length= my_mbcharlen(system_charset_info, chr);
    if (length == 0 || (length == 1 && !system_charset_info->ident_map[chr]))
      return name;
    if (length == 1 && (chr < '0' || chr > '9'))
      pure_digit= FALSE;
  }
  if (pure_digit)
    return name;
  return 0;
}


/**
  Convert and quote the given identifier if needed and append it to the
  target string. If the given identifier is empty, it will be quoted.

  @thd                         thread handler
  @packet                      target string
  @name                        the identifier to be appended
  @length                      length of the appending identifier
  @param from_cs               Charset information about the input string
  @param to_cs                 Charset information about the target string
*/

void
append_identifier(THD *thd, String *packet, const char *name, size_t length,
                  const CHARSET_INFO *from_cs, const CHARSET_INFO *to_cs)
{
  const char *name_end;
  char quote_char;
  int q;

  const CHARSET_INFO *cs_info= system_charset_info;
  const char *to_name= name;
  size_t to_length= length;
  String to_string(name,length, from_cs);

  if (from_cs != NULL && to_cs != NULL && from_cs != to_cs)
    thd->convert_string(&to_string, from_cs, to_cs);

  if (to_cs != NULL)
  {
    to_name= to_string.c_ptr();
    to_length= to_string.length();
    cs_info= to_cs;
  }

  q= thd != NULL ? get_quote_char_for_identifier(thd, to_name, to_length) :
                   '`';

  if (q == EOF)
  {
    packet->append(to_name, to_length, packet->charset());
    return;
  }

  /*
    The identifier must be quoted as it includes a quote character or
   it's a keyword
  */

  (void) packet->reserve(to_length*2 + 2);
  quote_char= (char) q;
  packet->append(&quote_char, 1, system_charset_info);

  for (name_end= to_name+to_length ; to_name < name_end ; to_name+= to_length)
  {
    uchar chr= static_cast<uchar>(*to_name);
    to_length= my_mbcharlen(cs_info, chr);
    /*
      my_mbcharlen can return 0 on a wrong multibyte
      sequence. It is possible when upgrading from 4.0,
      and identifier contains some accented characters.
      The manual says it does not work. So we'll just
      change length to 1 not to hang in the endless loop.
    */
    if (!to_length)
      to_length= 1;
    if (to_length == 1 && chr == static_cast<uchar>(quote_char))
      packet->append(&quote_char, 1, system_charset_info);
    packet->append(to_name, to_length, system_charset_info);
  }
  packet->append(&quote_char, 1, system_charset_info);
}

/*
  Get the quote character for displaying an identifier.

  SYNOPSIS
    get_quote_char_for_identifier()
    thd		Thread handler
    name	name to quote
    length	length of name

  IMPLEMENTATION
    Force quoting in the following cases:
      - name is empty (for one, it is possible when we use this function for
        quoting user and host names for DEFINER clause);
      - name is a keyword;
      - name includes a special character;
    Otherwise identifier is quoted only if the option OPTION_QUOTE_SHOW_CREATE
    is set.

  RETURN
    EOF	  No quote character is needed
    #	  Quote character
*/

int get_quote_char_for_identifier(THD *thd, const char *name, size_t length)
{
  if (length &&
      !is_keyword(name,length) &&
      !require_quotes(name, length) &&
      !(thd->variables.option_bits & OPTION_QUOTE_SHOW_CREATE))
    return EOF;
  if (thd->variables.sql_mode & MODE_ANSI_QUOTES)
    return '"';
  return '`';
}


/* Append directory name (if exists) to CREATE INFO */

static void append_directory(THD *thd, String *packet, const char *dir_type,
			     const char *filename)
{
  if (filename && !(thd->variables.sql_mode & MODE_NO_DIR_IN_CREATE))
  {
    size_t length= dirname_length(filename);
    packet->append(' ');
    packet->append(dir_type);
    packet->append(STRING_WITH_LEN(" DIRECTORY='"));
#ifdef _WIN32
    /* Convert \ to / to be able to create table on unix */
    char *winfilename= (char*) thd->memdup(filename, length);
    char *pos, *end;
    for (pos= winfilename, end= pos+length ; pos < end ; pos++)
    {
      if (*pos == '\\')
        *pos = '/';
    }
    filename= winfilename;
#endif
    packet->append(filename, length);
    packet->append('\'');
  }
}


#define LIST_PROCESS_HOST_LEN 64

/**
  Print "ON UPDATE" clause of a field into a string.

  @param timestamp_field   Pointer to timestamp field of a table.
  @param field             The field to generate ON UPDATE clause for.
  @bool  lcase             Whether to print in lower case.
  @return                  false on success, true on error.
*/
static bool print_on_update_clause(Field *field, String *val, bool lcase)
{
  DBUG_ASSERT(val->charset()->mbminlen == 1);
  val->length(0);
  if (field->has_update_default_function())
  {
    if (lcase)
      val->copy(STRING_WITH_LEN("on update "), val->charset());
    else
      val->copy(STRING_WITH_LEN("ON UPDATE "), val->charset());
    val->append(STRING_WITH_LEN("CURRENT_TIMESTAMP"));
    if (field->decimals() > 0)
      val->append_parenthesized(field->decimals());
    return true;
  }
  return false;
}


static bool print_default_clause(THD *thd, Field *field, String *def_value,
                                 bool quoted)
{
  enum enum_field_types field_type= field->type();

  const bool has_now_default= field->has_insert_default_function();
  const bool has_default=
    (field_type != FIELD_TYPE_BLOB &&
     !(field->flags & NO_DEFAULT_VALUE_FLAG) &&
     field->unireg_check != Field::NEXT_NUMBER &&
     !((thd->variables.sql_mode & (MODE_MYSQL323 | MODE_MYSQL40))
       && has_now_default));

  if (field->gcol_info)
    return false;

  def_value->length(0);
  if (has_default)
  {
    if (has_now_default)
      /*
        We are using CURRENT_TIMESTAMP instead of NOW because it is the SQL
        standard.
      */
    {
      def_value->append(STRING_WITH_LEN("CURRENT_TIMESTAMP"));
      if (field->decimals() > 0)
        def_value->append_parenthesized(field->decimals());
    }
    else if (!field->is_null())
    {                                             // Not null by default
      char tmp[MAX_FIELD_WIDTH];
      String type(tmp, sizeof(tmp), field->charset());
      if (field_type == MYSQL_TYPE_BIT)
      {
        longlong dec= field->val_int();
        char *ptr= longlong2str(dec, tmp + 2, 2);
        uint32 length= (uint32) (ptr - tmp);
        tmp[0]= 'b';
        tmp[1]= '\'';        
        tmp[length]= '\'';
        type.length(length + 1);
        quoted= 0;
      }
      else
        field->val_str(&type);
      if (type.length())
      {
        String def_val;
        uint dummy_errors;
        /* convert to system_charset_info == utf8 */
        def_val.copy(type.ptr(), type.length(), field->charset(),
                     system_charset_info, &dummy_errors);
        if (quoted)
          append_unescaped(def_value, def_val.ptr(), def_val.length());
        else
          def_value->append(def_val.ptr(), def_val.length());
      }
      else if (quoted)
        def_value->append(STRING_WITH_LEN("''"));
    }
    else if (field->maybe_null() && quoted)
      def_value->append(STRING_WITH_LEN("NULL"));    // Null as default
    else
      return 0;

  }
  return has_default;
}


/*
  Build a CREATE TABLE statement for a table.

  SYNOPSIS
    store_create_info()
    thd               The thread
    table_list        A list containing one table to write statement
                      for.
    packet            Pointer to a string where statement will be
                      written.
    create_info_arg   Pointer to create information that can be used
                      to tailor the format of the statement.  Can be
                      NULL, in which case only SQL_MODE is considered
                      when building the statement.
    show_database     If true, then print the database before the table
                      name. The database name is only printed in the event
                      that it is different from the current database.
                      If false, then do not print the database before
                      the table name.
  
  NOTE
    Currently always return 0, but might return error code in the
    future.
    
  RETURN
    0       OK
 */

int store_create_info(THD *thd, TABLE_LIST *table_list, String *packet,
                      HA_CREATE_INFO *create_info_arg, bool show_database)
{
  List<Item> field_list;
  char tmp[MAX_FIELD_WIDTH], *for_str, buff[128], def_value_buf[MAX_FIELD_WIDTH];
  const char *alias;
  String type(tmp, sizeof(tmp), system_charset_info);
  String def_value(def_value_buf, sizeof(def_value_buf), system_charset_info);
  Field **ptr,*field;
  uint primary_key;
  KEY *key_info;
  TABLE *table= table_list->table;
  handler *file= table->file;
  TABLE_SHARE *share= table->s;
  HA_CREATE_INFO create_info;
  bool show_table_options= FALSE;
  bool foreign_db_mode=  (thd->variables.sql_mode & (MODE_POSTGRESQL |
                                                     MODE_ORACLE |
                                                     MODE_MSSQL |
                                                     MODE_DB2 |
                                                     MODE_MAXDB |
                                                     MODE_ANSI)) != 0;
  bool limited_mysql_mode= (thd->variables.sql_mode & (MODE_NO_FIELD_OPTIONS |
                                                       MODE_MYSQL323 |
                                                       MODE_MYSQL40)) != 0;
  my_bitmap_map *old_map;
  int error= 0;
  DBUG_ENTER("store_create_info");
  DBUG_PRINT("enter",("table: %s", table->s->table_name.str));

  restore_record(table, s->default_values); // Get empty record

  if (share->tmp_table)
    packet->append(STRING_WITH_LEN("CREATE TEMPORARY TABLE "));
  else
    packet->append(STRING_WITH_LEN("CREATE TABLE "));
  if (create_info_arg &&
      (create_info_arg->options & HA_LEX_CREATE_IF_NOT_EXISTS))
    packet->append(STRING_WITH_LEN("IF NOT EXISTS "));
  if (table_list->schema_table)
    alias= table_list->schema_table->table_name;
  else
  {
    if (lower_case_table_names == 2)
      alias= table->alias;
    else
    {
      alias= share->table_name.str;
    }
  }

  /*
    Print the database before the table name if told to do that. The
    database name is only printed in the event that it is different
    from the current database.  The main reason for doing this is to
    avoid having to update gazillions of tests and result files, but
    it also saves a few bytes of the binary log.
   */
  if (show_database)
  {

    const LEX_STRING *const db=
      table_list->schema_table ? &INFORMATION_SCHEMA_NAME : &table->s->db;
    if (!thd->db().str || strcmp(db->str, thd->db().str))
    {
      append_identifier(thd, packet, db->str, db->length);
      packet->append(STRING_WITH_LEN("."));
    }
  }

  append_identifier(thd, packet, alias, strlen(alias));
  packet->append(STRING_WITH_LEN(" (\n"));
  /*
    We need this to get default values from the table
    We have to restore the read_set if we are called from insert in case
    of row based replication.
  */
  old_map= tmp_use_all_columns(table, table->read_set);

  for (ptr=table->field ; (field= *ptr); ptr++)
  {
    uint flags = field->flags;
    enum_field_types field_type= field->real_type();

    if (ptr != table->field)
      packet->append(STRING_WITH_LEN(",\n"));

    packet->append(STRING_WITH_LEN("  "));
    append_identifier(thd,packet,field->field_name, strlen(field->field_name));
    packet->append(' ');
    // check for surprises from the previous call to Field::sql_type()
    if (type.ptr() != tmp)
      type.set(tmp, sizeof(tmp), system_charset_info);
    else
      type.set_charset(system_charset_info);

    field->sql_type(type);
    /*
      If the session variable 'show_old_temporals' is enabled and the field
      is a temporal type of old format, add a comment to indicate the same.
    */
    if (thd->variables.show_old_temporals &&
        (field_type == MYSQL_TYPE_TIME || field_type == MYSQL_TYPE_DATETIME ||
         field_type == MYSQL_TYPE_TIMESTAMP))
      type.append(" /* 5.5 binary format */");
    packet->append(type.ptr(), type.length(), system_charset_info);

    if (field->has_charset() && 
        !(thd->variables.sql_mode & (MODE_MYSQL323 | MODE_MYSQL40)))
    {
      if (field->charset() != share->table_charset)
      {
	packet->append(STRING_WITH_LEN(" CHARACTER SET "));
	packet->append(field->charset()->csname);
      }
      /* 
	For string types dump collation name only if 
	collation is not primary for the given charset
      */
      if (!(field->charset()->state & MY_CS_PRIMARY))
      {
	packet->append(STRING_WITH_LEN(" COLLATE "));
	packet->append(field->charset()->name);
      }
    }

    if (field->gcol_info)
    {
      packet->append(STRING_WITH_LEN(" GENERATED ALWAYS"));
      packet->append(STRING_WITH_LEN(" AS ("));
      packet->append(field->gcol_info->expr_str.str,
                     field->gcol_info->expr_str.length,
                     system_charset_info);
      packet->append(STRING_WITH_LEN(")"));
      if (field->stored_in_db)
        packet->append(STRING_WITH_LEN(" STORED"));
      else
        packet->append(STRING_WITH_LEN(" VIRTUAL"));
    }

    if (flags & NOT_NULL_FLAG)
      packet->append(STRING_WITH_LEN(" NOT NULL"));
    else if (field->type() == MYSQL_TYPE_TIMESTAMP)
    {
      /*
        TIMESTAMP field require explicit NULL flag, because unlike
        all other fields they are treated as NOT NULL by default.
      */
      packet->append(STRING_WITH_LEN(" NULL"));
    }

    switch(field->field_storage_type()){
    case HA_SM_DEFAULT:
      break;
    case HA_SM_DISK:
      packet->append(STRING_WITH_LEN(" /*!50606 STORAGE DISK */"));
      break;
    case HA_SM_MEMORY:
      packet->append(STRING_WITH_LEN(" /*!50606 STORAGE MEMORY */"));
      break;
    default:
      DBUG_ASSERT(0);
      break;
    }

    switch(field->column_format()){
    case COLUMN_FORMAT_TYPE_DEFAULT:
      break;
    case COLUMN_FORMAT_TYPE_FIXED:
      packet->append(STRING_WITH_LEN(" /*!50606 COLUMN_FORMAT FIXED */"));
      break;
    case COLUMN_FORMAT_TYPE_DYNAMIC:
      packet->append(STRING_WITH_LEN(" /*!50606 COLUMN_FORMAT DYNAMIC */"));
      break;
    default:
      DBUG_ASSERT(0);
      break;
    }

    if (print_default_clause(thd, field, &def_value, true))
    {
      packet->append(STRING_WITH_LEN(" DEFAULT "));
      packet->append(def_value.ptr(), def_value.length(), system_charset_info);
    }

    if (!limited_mysql_mode &&
        print_on_update_clause(field, &def_value, false))
    {
      packet->append(STRING_WITH_LEN(" "));
      packet->append(def_value);
    }

    if (field->unireg_check == Field::NEXT_NUMBER && 
        !(thd->variables.sql_mode & MODE_NO_FIELD_OPTIONS))
      packet->append(STRING_WITH_LEN(" AUTO_INCREMENT"));

    if (field->comment.length)
    {
      packet->append(STRING_WITH_LEN(" COMMENT "));
      append_unescaped(packet, field->comment.str, field->comment.length);
    }
  }

  key_info= table->key_info;
  memset(&create_info, 0, sizeof(create_info));
  /* Allow update_create_info to update row type */
  create_info.row_type= share->row_type;
  file->update_create_info(&create_info);
  primary_key= share->primary_key;

  for (uint i=0 ; i < share->keys ; i++,key_info++)
  {
    KEY_PART_INFO *key_part= key_info->key_part;
    bool found_primary=0;
    packet->append(STRING_WITH_LEN(",\n  "));

    if (i == primary_key && !strcmp(key_info->name, primary_key_name))
    {
      found_primary=1;
      /*
        No space at end, because a space will be added after where the
        identifier would go, but that is not added for primary key.
      */
      packet->append(STRING_WITH_LEN("PRIMARY KEY"));
    }
    else if (key_info->flags & HA_NOSAME)
      packet->append(STRING_WITH_LEN("UNIQUE KEY "));
    else if (key_info->flags & HA_FULLTEXT)
      packet->append(STRING_WITH_LEN("FULLTEXT KEY "));
    else if (key_info->flags & HA_SPATIAL)
      packet->append(STRING_WITH_LEN("SPATIAL KEY "));
    else
      packet->append(STRING_WITH_LEN("KEY "));

    if (!found_primary)
     append_identifier(thd, packet, key_info->name, strlen(key_info->name));

    packet->append(STRING_WITH_LEN(" ("));

    for (uint j=0 ; j < key_info->user_defined_key_parts ; j++,key_part++)
    {
      if (j)
        packet->append(',');

      if (key_part->field)
        append_identifier(thd,packet,key_part->field->field_name,
			  strlen(key_part->field->field_name));
      if (key_part->field &&
          (key_part->length !=
           table->field[key_part->fieldnr-1]->key_length() &&
           !(key_info->flags & (HA_FULLTEXT | HA_SPATIAL))))
      {
        packet->append_parenthesized((long) key_part->length /
                                      key_part->field->charset()->mbmaxlen);
      }
    }
    packet->append(')');
    store_key_options(thd, packet, table, key_info);
    if (key_info->parser)
    {
      LEX_STRING *parser_name= plugin_name(key_info->parser);
      packet->append(STRING_WITH_LEN(" /*!50100 WITH PARSER "));
      append_identifier(thd, packet, parser_name->str, parser_name->length);
      packet->append(STRING_WITH_LEN(" */ "));
    }
  }

  /*
    Get possible foreign key definitions stored in InnoDB and append them
    to the CREATE TABLE statement
  */

  if ((for_str= file->get_foreign_key_create_info()))
  {
    packet->append(for_str, strlen(for_str));
    file->free_foreign_key_create_info(for_str);
  }

  packet->append(STRING_WITH_LEN("\n)"));
  if (!(thd->variables.sql_mode & MODE_NO_TABLE_OPTIONS) && !foreign_db_mode)
  {
    show_table_options= TRUE;

    /* TABLESPACE and STORAGE */
    if (share->tablespace ||
        share->default_storage_media != HA_SM_DEFAULT)
    {
      packet->append(STRING_WITH_LEN(" /*!50100"));
      if (share->tablespace)
      {
        packet->append(STRING_WITH_LEN(" TABLESPACE "));
        append_identifier(thd, packet, share->tablespace,
                          strlen(share->tablespace));
      }

      if (share->default_storage_media == HA_SM_DISK)
        packet->append(STRING_WITH_LEN(" STORAGE DISK"));
      if (share->default_storage_media == HA_SM_MEMORY)
        packet->append(STRING_WITH_LEN(" STORAGE MEMORY"));

      packet->append(STRING_WITH_LEN(" */"));
    }

    /*
      IF   check_create_info
      THEN add ENGINE only if it was used when creating the table
    */
    if (!create_info_arg ||
        (create_info_arg->used_fields & HA_CREATE_USED_ENGINE))
    {
      if (thd->variables.sql_mode & (MODE_MYSQL323 | MODE_MYSQL40))
        packet->append(STRING_WITH_LEN(" TYPE="));
      else
        packet->append(STRING_WITH_LEN(" ENGINE="));
      /*
        TODO: Replace this if with the else branch. Not done yet since
        NDB handlerton says "ndbcluster" and ha_ndbcluster says "NDBCLUSTER".
      */
      if (table->part_info)
      {
        packet->append(ha_resolve_storage_engine_name(
                       table->part_info->default_engine_type));
      }
      else
      {
        packet->append(file->table_type());
      }
    }

    /*
      Add AUTO_INCREMENT=... if there is an AUTO_INCREMENT column,
      and NEXT_ID > 1 (the default).  We must not print the clause
      for engines that do not support this as it would break the
      import of dumps, but as of this writing, the test for whether
      AUTO_INCREMENT columns are allowed and wether AUTO_INCREMENT=...
      is supported is identical, !(file->table_flags() & HA_NO_AUTO_INCREMENT))
      Because of that, we do not explicitly test for the feature,
      but may extrapolate its existence from that of an AUTO_INCREMENT column.
    */

    if (create_info.auto_increment_value > 1)
    {
      char *end;
      packet->append(STRING_WITH_LEN(" AUTO_INCREMENT="));
      end= longlong10_to_str(create_info.auto_increment_value, buff,10);
      packet->append(buff, (uint) (end - buff));
    }
    
    if (share->table_charset &&
	!(thd->variables.sql_mode & MODE_MYSQL323) &&
	!(thd->variables.sql_mode & MODE_MYSQL40))
    {
      /*
        IF   check_create_info
        THEN add DEFAULT CHARSET only if it was used when creating the table
      */
      if (!create_info_arg ||
          (create_info_arg->used_fields & HA_CREATE_USED_DEFAULT_CHARSET))
      {
        packet->append(STRING_WITH_LEN(" DEFAULT CHARSET="));
        packet->append(share->table_charset->csname);
        if (!(share->table_charset->state & MY_CS_PRIMARY))
        {
          packet->append(STRING_WITH_LEN(" COLLATE="));
          packet->append(table->s->table_charset->name);
        }
      }
    }

    if (share->min_rows)
    {
      char *end;
      packet->append(STRING_WITH_LEN(" MIN_ROWS="));
      end= longlong10_to_str(share->min_rows, buff, 10);
      packet->append(buff, (uint) (end- buff));
    }

    if (share->max_rows && !table_list->schema_table)
    {
      char *end;
      packet->append(STRING_WITH_LEN(" MAX_ROWS="));
      end= longlong10_to_str(share->max_rows, buff, 10);
      packet->append(buff, (uint) (end - buff));
    }

    if (share->avg_row_length)
    {
      char *end;
      packet->append(STRING_WITH_LEN(" AVG_ROW_LENGTH="));
      end= longlong10_to_str(share->avg_row_length, buff,10);
      packet->append(buff, (uint) (end - buff));
    }

    if (share->db_create_options & HA_OPTION_PACK_KEYS)
      packet->append(STRING_WITH_LEN(" PACK_KEYS=1"));
    if (share->db_create_options & HA_OPTION_NO_PACK_KEYS)
      packet->append(STRING_WITH_LEN(" PACK_KEYS=0"));
    if (share->db_create_options & HA_OPTION_STATS_PERSISTENT)
      packet->append(STRING_WITH_LEN(" STATS_PERSISTENT=1"));
    if (share->db_create_options & HA_OPTION_NO_STATS_PERSISTENT)
      packet->append(STRING_WITH_LEN(" STATS_PERSISTENT=0"));
    if (share->stats_auto_recalc == HA_STATS_AUTO_RECALC_ON)
      packet->append(STRING_WITH_LEN(" STATS_AUTO_RECALC=1"));
    else if (share->stats_auto_recalc == HA_STATS_AUTO_RECALC_OFF)
      packet->append(STRING_WITH_LEN(" STATS_AUTO_RECALC=0"));
    if (share->stats_sample_pages != 0)
    {
      char *end;
      packet->append(STRING_WITH_LEN(" STATS_SAMPLE_PAGES="));
      end= longlong10_to_str(share->stats_sample_pages, buff, 10);
      packet->append(buff, (uint) (end - buff));
    }
    /* We use CHECKSUM, instead of TABLE_CHECKSUM, for backward compability */
    if (share->db_create_options & HA_OPTION_CHECKSUM)
      packet->append(STRING_WITH_LEN(" CHECKSUM=1"));
    if (share->db_create_options & HA_OPTION_DELAY_KEY_WRITE)
      packet->append(STRING_WITH_LEN(" DELAY_KEY_WRITE=1"));
    if (create_info.row_type != ROW_TYPE_DEFAULT)
    {
      packet->append(STRING_WITH_LEN(" ROW_FORMAT="));
      packet->append(ha_row_type[(uint) create_info.row_type]);
    }
    if (table->s->key_block_size)
    {
      char *end;
      packet->append(STRING_WITH_LEN(" KEY_BLOCK_SIZE="));
      end= longlong10_to_str(table->s->key_block_size, buff, 10);
      packet->append(buff, (uint) (end - buff));
    }
    if (table->s->compress.length)
    {
      packet->append(STRING_WITH_LEN(" COMPRESS="));
      append_unescaped(packet, share->compress.str, share->compress.length);
    }
    table->file->append_create_info(packet);
    if (share->comment.length)
    {
      packet->append(STRING_WITH_LEN(" COMMENT="));
      append_unescaped(packet, share->comment.str, share->comment.length);
    }
    if (share->connect_string.length)
    {
      packet->append(STRING_WITH_LEN(" CONNECTION="));
      append_unescaped(packet, share->connect_string.str, share->connect_string.length);
    }
    append_directory(thd, packet, "DATA",  create_info.data_file_name);
    append_directory(thd, packet, "INDEX", create_info.index_file_name);
  }
  {
    if (table->part_info &&
        !(table->s->db_type()->partition_flags &&
	  (table->s->db_type()->partition_flags() & HA_USE_AUTO_PARTITION) &&
          table->part_info->is_auto_partitioned))
    {
      /*
        Partition syntax for CREATE TABLE is at the end of the syntax.
      */
      uint part_syntax_len;
      char *part_syntax;
      String comment_start;
      table->part_info->set_show_version_string(&comment_start);
      if ((part_syntax= generate_partition_syntax(table->part_info,
                                                  &part_syntax_len,
                                                  FALSE,
                                                  show_table_options,
                                                  NULL, NULL,
                                                  comment_start.c_ptr())))
      {
         packet->append(comment_start);
         if (packet->append(part_syntax, part_syntax_len) ||
             packet->append(STRING_WITH_LEN(" */")))
          error= 1;
         my_free(part_syntax);
      }
    }
  }
  tmp_restore_column_map(table->read_set, old_map);
  DBUG_RETURN(error);
}


static void store_key_options(THD *thd, String *packet, TABLE *table,
                              KEY *key_info)
{
  bool limited_mysql_mode= (thd->variables.sql_mode &
                            (MODE_NO_FIELD_OPTIONS | MODE_MYSQL323 |
                             MODE_MYSQL40)) != 0;
  bool foreign_db_mode=  (thd->variables.sql_mode & (MODE_POSTGRESQL |
                                                     MODE_ORACLE |
                                                     MODE_MSSQL |
                                                     MODE_DB2 |
                                                     MODE_MAXDB |
                                                     MODE_ANSI)) != 0;
  char *end, buff[32];

  if (!(thd->variables.sql_mode & MODE_NO_KEY_OPTIONS) &&
      !limited_mysql_mode && !foreign_db_mode)
  {

    if (key_info->algorithm == HA_KEY_ALG_BTREE)
      packet->append(STRING_WITH_LEN(" USING BTREE"));

    if (key_info->algorithm == HA_KEY_ALG_HASH)
      packet->append(STRING_WITH_LEN(" USING HASH"));

    /* send USING only in non-default case: non-spatial rtree */
    if ((key_info->algorithm == HA_KEY_ALG_RTREE) &&
        !(key_info->flags & HA_SPATIAL))
      packet->append(STRING_WITH_LEN(" USING RTREE"));

    if ((key_info->flags & HA_USES_BLOCK_SIZE) &&
        table->s->key_block_size != key_info->block_size)
    {
      packet->append(STRING_WITH_LEN(" KEY_BLOCK_SIZE="));
      end= longlong10_to_str(key_info->block_size, buff, 10);
      packet->append(buff, (uint) (end - buff));
    }
    DBUG_ASSERT(MY_TEST(key_info->flags & HA_USES_COMMENT) == 
               (key_info->comment.length > 0));
    if (key_info->flags & HA_USES_COMMENT)
    {
      packet->append(STRING_WITH_LEN(" COMMENT "));
      append_unescaped(packet, key_info->comment.str, 
                       key_info->comment.length);
    }
  }
}


void
view_store_options(THD *thd, TABLE_LIST *table, String *buff)
{
  append_algorithm(table, buff);
  append_definer(thd, buff, table->definer.user, table->definer.host);
  if (table->view_suid)
    buff->append(STRING_WITH_LEN("SQL SECURITY DEFINER "));
  else
    buff->append(STRING_WITH_LEN("SQL SECURITY INVOKER "));
}


/*
  Append DEFINER clause to the given buffer.
  
  SYNOPSIS
    append_definer()
    thd           [in] thread handle
    buffer        [inout] buffer to hold DEFINER clause
    definer_user  [in] user name part of definer
    definer_host  [in] host name part of definer
*/

static void append_algorithm(TABLE_LIST *table, String *buff)
{
  buff->append(STRING_WITH_LEN("ALGORITHM="));
  switch ((int8)table->algorithm) {
  case VIEW_ALGORITHM_UNDEFINED:
    buff->append(STRING_WITH_LEN("UNDEFINED "));
    break;
  case VIEW_ALGORITHM_TEMPTABLE:
    buff->append(STRING_WITH_LEN("TEMPTABLE "));
    break;
  case VIEW_ALGORITHM_MERGE:
    buff->append(STRING_WITH_LEN("MERGE "));
    break;
  default:
    DBUG_ASSERT(0); // never should happen
  }
}

/*
  Append DEFINER clause to the given buffer.
  
  SYNOPSIS
    append_definer()
    thd           [in] thread handle
    buffer        [inout] buffer to hold DEFINER clause
    definer_user  [in] user name part of definer
    definer_host  [in] host name part of definer
*/

void append_definer(THD *thd, String *buffer, const LEX_CSTRING &definer_user,
                    const LEX_CSTRING &definer_host)
{
  buffer->append(STRING_WITH_LEN("DEFINER="));
  append_identifier(thd, buffer, definer_user.str, definer_user.length);
  buffer->append('@');
  append_identifier(thd, buffer, definer_host.str, definer_host.length);
  buffer->append(' ');
}


static int
view_store_create_info(THD *thd, TABLE_LIST *table, String *buff)
{
  my_bool compact_view_name= TRUE;
  my_bool compact_view_format= TRUE;
  my_bool foreign_db_mode= (thd->variables.sql_mode & (MODE_POSTGRESQL |
                                                       MODE_ORACLE |
                                                       MODE_MSSQL |
                                                       MODE_DB2 |
                                                       MODE_MAXDB |
                                                       MODE_ANSI)) != 0;

  if (!thd->db().str || strcmp(thd->db().str, table->view_db.str))
    /*
      print compact view name if the view belongs to the current database
    */
    compact_view_format= compact_view_name= FALSE;
  else
  {
    /*
      Compact output format for view body can be used
      if this view only references table inside it's own db
    */
    TABLE_LIST *tbl;
    for (tbl= thd->lex->query_tables;
         tbl;
         tbl= tbl->next_global)
    {
      if (strcmp(table->view_db.str,
                 tbl->is_view() ? tbl->view_db.str : tbl->db) != 0)
      {
        compact_view_format= FALSE;
        break;
      }
    }
  }

  buff->append(STRING_WITH_LEN("CREATE "));
  if (!foreign_db_mode)
  {
    view_store_options(thd, table, buff);
  }
  buff->append(STRING_WITH_LEN("VIEW "));
  if (!compact_view_name)
  {
    append_identifier(thd, buff, table->view_db.str, table->view_db.length);
    buff->append('.');
  }
  append_identifier(thd, buff, table->view_name.str, table->view_name.length);
  buff->append(STRING_WITH_LEN(" AS "));

  /*
    We can't just use table->query, because our SQL_MODE may trigger
    a different syntax, like when ANSI_QUOTES is defined.
  */
  table->view_query()->unit->print(buff, 
                           enum_query_type(QT_TO_ARGUMENT_CHARSET | 
                                           (compact_view_format ?
                                            QT_COMPACT_FORMAT : 0)));

  if (table->with_check != VIEW_CHECK_NONE)
  {
    if (table->with_check == VIEW_CHECK_LOCAL)
      buff->append(STRING_WITH_LEN(" WITH LOCAL CHECK OPTION"));
    else
      buff->append(STRING_WITH_LEN(" WITH CASCADED CHECK OPTION"));
  }
  return 0;
}


/****************************************************************************
  Return info about all processes
  returns for each thread: thread id, user, host, db, command, info
****************************************************************************/

class thread_info : public Sql_alloc
{
public:
  thread_info()
    : thread_id(0), start_time(0), command(0),
      user(NULL), host(NULL), db(NULL), proc_info(NULL), state_info(NULL)
  { }

  my_thread_id thread_id;
  time_t start_time;
  uint   command;
  const char *user,*host,*db,*proc_info,*state_info;
  CSET_STRING query_string;
};

// For sorting by thread_id.
class thread_info_compare :
  public std::binary_function<const thread_info*, const thread_info*, bool>
{
public:
  bool operator() (const thread_info* p1, const thread_info* p2)
  {
    return p1->thread_id < p2->thread_id;
  }
};

static const char *thread_state_info(THD *tmp)
{
#ifndef EMBEDDED_LIBRARY
  if (tmp->get_protocol()->get_rw_status())
  {
    if (tmp->get_protocol()->get_rw_status() == 2)
      return "Sending to client";
    else if (tmp->get_command() == COM_SLEEP)
      return "";
    else
      return "Receiving from client";
  }
  else
#endif
  {
    Mutex_lock lock(&tmp->LOCK_current_cond);
    if (tmp->proc_info)
      return tmp->proc_info;
    else if (tmp->current_cond)
      return "Waiting on cond";
    else
      return NULL;
  }
}

/**
  This class implements callback function used by mysqld_list_processes() to
  list all the client process information.
*/
typedef Mem_root_array<thread_info*, true> Thread_info_array;
class List_process_list : public Do_THD_Impl
{
private:
  /* Username of connected client. */
  const char *m_user;
  Thread_info_array *m_thread_infos;
  /* THD of connected client. */
  THD *m_client_thd;
  size_t m_max_query_length;

public:
  List_process_list(const char *user_value, Thread_info_array *thread_infos,
                    THD *thd_value, size_t max_query_length) :
                    m_user(user_value), m_thread_infos(thread_infos),
                    m_client_thd(thd_value),
                    m_max_query_length(max_query_length)
  {}

  virtual void operator()(THD *inspect_thd)
  {
    Security_context *inspect_sctx= inspect_thd->security_context();
    LEX_CSTRING inspect_sctx_user= inspect_sctx->user();
    LEX_CSTRING inspect_sctx_host= inspect_sctx->host();
    LEX_CSTRING inspect_sctx_host_or_ip= inspect_sctx->host_or_ip();

    if ((!inspect_thd->vio_ok() && !inspect_thd->system_thread) ||
        (m_user && (inspect_thd->system_thread || !inspect_sctx_user.str ||
                    strcmp(inspect_sctx_user.str, m_user))))
      return;

    thread_info *thd_info= new thread_info;

    /* ID */
    thd_info->thread_id= inspect_thd->thread_id();

    /* USER */
    if (inspect_sctx_user.str)
      thd_info->user= m_client_thd->mem_strdup(inspect_sctx_user.str);
    else if (inspect_thd->system_thread)
      thd_info->user= "system user";
    else
      thd_info->user= "unauthenticated user";

    /* HOST */
    if (inspect_thd->peer_port &&
        (inspect_sctx_host.length ||
         inspect_sctx->ip().length) &&
        m_client_thd->security_context()->host_or_ip().str[0])
    {
      if ((thd_info->host=
           (char*) m_client_thd->alloc(LIST_PROCESS_HOST_LEN+1)))
        my_snprintf((char *) thd_info->host, LIST_PROCESS_HOST_LEN, "%s:%u",
                    inspect_sctx_host_or_ip.str, inspect_thd->peer_port);
    }
    else
      thd_info->host=
        m_client_thd->mem_strdup(inspect_sctx_host_or_ip.str[0] ?
                                 inspect_sctx_host_or_ip.str :
                                 inspect_sctx_host.length ?
                                 inspect_sctx_host.str : "");

    DBUG_EXECUTE_IF("processlist_acquiring_dump_threads_LOCK_thd_data",
                    {
                    if (inspect_thd->get_command() == COM_BINLOG_DUMP ||
                        inspect_thd->get_command() == COM_BINLOG_DUMP_GTID)
                    DEBUG_SYNC(m_client_thd, "processlist_after_LOCK_thd_list_before_LOCK_thd_data");
                    });
    /* DB */
    mysql_mutex_lock(&inspect_thd->LOCK_thd_data);
    const char *db= inspect_thd->db().str;
    if (db)
      thd_info->db= m_client_thd->mem_strdup(db);

    /* COMMAND */
    if (inspect_thd->killed == THD::KILL_CONNECTION)
      thd_info->proc_info= "Killed";
    thd_info->command=(int) inspect_thd->get_command(); // Used for !killed.

    /* STATE */
    thd_info->state_info= thread_state_info(inspect_thd);

    mysql_mutex_unlock(&inspect_thd->LOCK_thd_data);

    /* INFO */
    mysql_mutex_lock(&inspect_thd->LOCK_thd_query);
    if (inspect_thd->query().str)
    {
      const size_t width= min(m_max_query_length,
                              inspect_thd->query().length);
      char *q= m_client_thd->strmake(inspect_thd->query().str, width);
      /* Safety: in case strmake failed, we set length to 0. */
      thd_info->query_string=
        CSET_STRING(q, q ? width : 0, inspect_thd->charset());
    }
    mysql_mutex_unlock(&inspect_thd->LOCK_thd_query);

    /* MYSQL_TIME */
    thd_info->start_time= inspect_thd->start_time.tv_sec;

    m_thread_infos->push_back(thd_info);
  }
};

void mysqld_list_processes(THD *thd,const char *user, bool verbose)
{
  Item *field;
  List<Item> field_list;
  Thread_info_array thread_infos(thd->mem_root);
  size_t max_query_length= (verbose ? thd->variables.max_allowed_packet :
                            PROCESS_LIST_WIDTH);
  Protocol *protocol= thd->get_protocol();
  DBUG_ENTER("mysqld_list_processes");

  field_list.push_back(new Item_int(NAME_STRING("Id"),
                                    0, MY_INT64_NUM_DECIMAL_DIGITS));
  field_list.push_back(new Item_empty_string("User",USERNAME_CHAR_LENGTH));
  field_list.push_back(new Item_empty_string("Host",LIST_PROCESS_HOST_LEN));
  field_list.push_back(field=new Item_empty_string("db",NAME_CHAR_LEN));
  field->maybe_null=1;
  field_list.push_back(new Item_empty_string("Command",16));
  field_list.push_back(field= new Item_return_int("Time",7, MYSQL_TYPE_LONG));
  field->unsigned_flag= 0;
  field_list.push_back(field=new Item_empty_string("State",30));
  field->maybe_null=1;
  field_list.push_back(field=new Item_empty_string("Info",max_query_length));
  field->maybe_null=1;
  if (thd->send_result_metadata(&field_list,
                                Protocol::SEND_NUM_ROWS | Protocol::SEND_EOF))
    DBUG_VOID_RETURN;

  if (!thd->killed)
  {
    thread_infos.reserve(Global_THD_manager::get_instance()->get_thd_count());
    List_process_list list_process_list(user, &thread_infos, thd,
                                        max_query_length);
    Global_THD_manager::get_instance()->do_for_all_thd_copy(&list_process_list);
  }

  // Return list sorted by thread_id.
  std::sort(thread_infos.begin(), thread_infos.end(), thread_info_compare());

  time_t now= my_time(0);
  for (size_t ix= 0; ix < thread_infos.size(); ++ix)
  {
    thread_info *thd_info= thread_infos.at(ix);
    protocol->start_row();
    protocol->store((ulonglong) thd_info->thread_id);
    protocol->store(thd_info->user, system_charset_info);
    protocol->store(thd_info->host, system_charset_info);
    protocol->store(thd_info->db, system_charset_info);
    if (thd_info->proc_info)
      protocol->store(thd_info->proc_info, system_charset_info);
    else
      protocol->store(command_name[thd_info->command].str, system_charset_info);
    if (thd_info->start_time)
      protocol->store_long ((longlong) (now - thd_info->start_time));
    else
      protocol->store_null();
    protocol->store(thd_info->state_info, system_charset_info);
    protocol->store(thd_info->query_string.str(),
                    thd_info->query_string.charset());
    if (protocol->end_row())
      break; /* purecov: inspected */
  }
  my_eof(thd);
  DBUG_VOID_RETURN;
}


/**
  This class implements callback function used by fill_schema_processlist()
  to populate all the client process information into I_S table.
*/
class Fill_process_list : public Do_THD_Impl
{
private:
  /* THD of connected client. */
  THD *m_client_thd;
  /* Information of each process is added as records into this table. */
  TABLE_LIST *m_tables;

public:
  Fill_process_list(THD *thd_value, TABLE_LIST *tables_value) :
                    m_client_thd(thd_value), m_tables(tables_value) {}

  virtual void operator()(THD *inspect_thd)
  {
    Security_context *inspect_sctx= inspect_thd->security_context();
    LEX_CSTRING inspect_sctx_user= inspect_sctx->user();
    LEX_CSTRING inspect_sctx_host= inspect_sctx->host();
    LEX_CSTRING inspect_sctx_host_or_ip= inspect_sctx->host_or_ip();
    const char* client_priv_user=
      m_client_thd->security_context()->priv_user().str;
    const char *user=
      m_client_thd->security_context()->check_access(PROCESS_ACL) ?
        NullS : client_priv_user;

    if ((!inspect_thd->vio_ok() && !inspect_thd->system_thread) ||
        (user && (inspect_thd->system_thread || !inspect_sctx_user.str ||
                  strcmp(inspect_sctx_user.str, user))))
      return;

    TABLE *table= m_tables->table;
    restore_record(table, s->default_values);

    /* ID */
    table->field[0]->store((ulonglong) inspect_thd->thread_id(), true);

    /* USER */
    const char *val= NULL;
    if (inspect_sctx_user.str)
      val= inspect_sctx_user.str;
    else if (inspect_thd->system_thread)
      val= "system user";
    else
      val= "unauthenticated user";
    table->field[1]->store(val, strlen(val), system_charset_info);

    /* HOST */
    if (inspect_thd->peer_port &&
        (inspect_sctx_host.length ||
         inspect_sctx->ip().length) &&
        m_client_thd->security_context()->host_or_ip().str[0])
    {
      char host[LIST_PROCESS_HOST_LEN + 1];
      my_snprintf(host, LIST_PROCESS_HOST_LEN, "%s:%u",
                  inspect_sctx_host_or_ip.str, inspect_thd->peer_port);
      table->field[2]->store(host, strlen(host), system_charset_info);
    }
    else
      table->field[2]->store(inspect_sctx_host_or_ip.str,
                             inspect_sctx_host_or_ip.length,
                             system_charset_info);

    DBUG_EXECUTE_IF("processlist_acquiring_dump_threads_LOCK_thd_data",
                    {
                    if (inspect_thd->get_command() == COM_BINLOG_DUMP ||
                        inspect_thd->get_command() == COM_BINLOG_DUMP_GTID)
                    DEBUG_SYNC(m_client_thd, "processlist_after_LOCK_thd_list_before_LOCK_thd_data");
                    });
    /* DB */
    mysql_mutex_lock(&inspect_thd->LOCK_thd_data);
    const char *db= inspect_thd->db().str;
    if (db)
    {
      table->field[3]->store(db, strlen(db), system_charset_info);
      table->field[3]->set_notnull();
    }

    /* COMMAND */
    if (inspect_thd->killed == THD::KILL_CONNECTION)
    {
      val= "Killed";
      table->field[4]->store(val, strlen(val), system_charset_info);
    }
    else
      table->field[4]->store(command_name[inspect_thd->get_command()].str,
                             command_name[inspect_thd->get_command()].length,
                             system_charset_info);

    /* STATE */
    val= thread_state_info(inspect_thd);
    if (val)
    {
      table->field[6]->store(val, strlen(val), system_charset_info);
      table->field[6]->set_notnull();
    }

    mysql_mutex_unlock(&inspect_thd->LOCK_thd_data);

    /* INFO */
    mysql_mutex_lock(&inspect_thd->LOCK_thd_query);
    if (inspect_thd->query().str)
    {
      const size_t width= min<size_t>(PROCESS_LIST_INFO_WIDTH,
                                      inspect_thd->query().length);
      table->field[7]->store(inspect_thd->query().str, width,
                             inspect_thd->charset());
      table->field[7]->set_notnull();
    }
    mysql_mutex_unlock(&inspect_thd->LOCK_thd_query);

    /* MYSQL_TIME */
    if (inspect_thd->start_time.tv_sec)
      table->field[5]->
        store((longlong) (my_time(0) - inspect_thd->start_time.tv_sec), false);
    else
      table->field[5]->store(0, false);

    schema_table_store_record(m_client_thd, table);
  }
};

static int fill_schema_processlist(THD* thd, TABLE_LIST* tables, Item* cond)
{
  DBUG_ENTER("fill_schema_processlist");

  Fill_process_list fill_process_list(thd, tables);
  if (!thd->killed)
  {
    Global_THD_manager::get_instance()->do_for_all_thd_copy(&fill_process_list);
  }
  DBUG_RETURN(0);
}

/*****************************************************************************
  Status functions
*****************************************************************************/
Status_var_array all_status_vars(0);
bool status_vars_inited= 0;
/* Version counter, protected by LOCK_STATUS. */
ulonglong status_var_array_version= 0;

static inline int show_var_cmp(const SHOW_VAR *var1, const SHOW_VAR *var2)
{
  return strcmp(var1->name, var2->name);
}

class Show_var_cmp :
  public std::binary_function<const st_mysql_show_var &,
                              const st_mysql_show_var &, bool>
{
public:
  bool operator()(const st_mysql_show_var &var1,
                  const st_mysql_show_var &var2)
  {
    return show_var_cmp(&var1, &var2) < 0;
  }
};


static inline bool is_show_undef(const st_mysql_show_var &var)
{
  return var.type == SHOW_UNDEF;
}

/*
  Deletes all the SHOW_UNDEF elements from the array.
  Shrinks array capacity to zero if it is completely empty.
*/
static void shrink_var_array(Status_var_array *array)
{
  /* remove_if maintains order for the elements that are *not* removed */
  array->erase(std::remove_if(array->begin(), array->end(), is_show_undef),
               array->end());
  if (array->empty())
    Status_var_array().swap(*array);
}

/*
  Adds an array of SHOW_VAR entries to the output of SHOW STATUS

  SYNOPSIS
    add_status_vars(SHOW_VAR *list)
    list - an array of SHOW_VAR entries to add to all_status_vars
           the last entry must be {0,0,SHOW_UNDEF}

  NOTE
    The handling of all_status_vars[] is completely internal, it's allocated
    automatically when something is added to it, and deleted completely when
    the last entry is removed.

    As a special optimization, if add_status_vars() is called before
    init_status_vars(), it assumes "startup mode" - neither concurrent access
    to the array nor SHOW STATUS are possible (thus it skips locks and sort)

    The last entry of the all_status_vars[] should always be {0,0,SHOW_UNDEF}
*/
int add_status_vars(const SHOW_VAR *list)
{
  Mutex_lock lock(status_vars_inited ? &LOCK_status : NULL);

  try
  {
    while (list->name)
      all_status_vars.push_back(*list++);
  }
  catch (std::bad_alloc)
  {
    my_error(ER_OUTOFMEMORY, MYF(ME_FATALERROR),
             static_cast<int>(sizeof(Status_var_array::value_type)));
    return 1;
  }

  if (status_vars_inited)
    std::sort(all_status_vars.begin(), all_status_vars.end(), Show_var_cmp());
  
  status_var_array_version++;
  return 0;
}

/*
  Make all_status_vars[] usable for SHOW STATUS

  NOTE
    See add_status_vars(). Before init_status_vars() call, add_status_vars()
    works in a special fast "startup" mode. Thus init_status_vars()
    should be called as late as possible but before enabling multi-threading.
*/
void init_status_vars()
{
  status_vars_inited=1;
  std::sort(all_status_vars.begin(), all_status_vars.end(), Show_var_cmp());
  status_var_array_version++;
}

void reset_status_vars()
{
  Status_var_array::iterator ptr= all_status_vars.begin();
  Status_var_array::iterator last= all_status_vars.end();
  for (; ptr < last; ptr++)
  {
    /* Note that SHOW_LONG_NOFLUSH variables are not reset */
    if (ptr->type == SHOW_LONG || ptr->type == SHOW_SIGNED_LONG)
      *(ulong*) ptr->value= 0;
  }
}

/*
  Current version of the all_status_vars.
*/
ulonglong get_status_vars_version(void)
{
  return (status_var_array_version);
}

/*
  catch-all cleanup function, cleans up everything no matter what

  DESCRIPTION
    This function is not strictly required if all add_to_status/
    remove_status_vars are properly paired, but it's a safety measure that
    deletes everything from the all_status_vars[] even if some
    remove_status_vars were forgotten
*/
void free_status_vars()
{
  Status_var_array().swap(all_status_vars);
  status_var_array_version++;
}

/**
  @brief           Get the value of given status variable

  @param[in]       thd        thread handler
  @param[in]       list       list of SHOW_VAR objects in which function should
                              search
  @param[in]       name       name of the status variable
  @param[in]       var_type   Variable type
  @param[in/out]   value      buffer in which value of the status variable
                              needs to be filled in
  @param[in/out]   length     filled with buffer length

  @return          status
    @retval        FALSE      if variable is not found in the list
    @retval        TRUE       if variable is found in the list
*/

bool get_status_var(THD *thd, SHOW_VAR *list, const char * name,
                    char * const value, enum_var_type var_type, size_t *length)
{
  for (; list->name; list++)
  {
    int res= strcmp(list->name, name);
    if (res == 0)
    {
      /*
        if var->type is SHOW_FUNC, call the function.
        Repeat as necessary, if new var is again SHOW_FUNC
       */
      SHOW_VAR tmp;
      for (; list->type == SHOW_FUNC; list= &tmp)
        ((mysql_show_var_func)(list->value))(thd, &tmp, value);

      get_one_variable(thd, list, var_type, list->type, NULL, NULL, value, length);
      return TRUE;
    }
  }
  return FALSE;
}

/*
  Removes an array of SHOW_VAR entries from the output of SHOW STATUS

  SYNOPSIS
    remove_status_vars(SHOW_VAR *list)
    list - an array of SHOW_VAR entries to remove to all_status_vars
           the last entry must be {0,0,SHOW_UNDEF}

  NOTE
    there's lots of room for optimizing this, especially in non-sorted mode,
    but nobody cares - it may be called only in case of failed plugin
    initialization in the mysqld startup.
*/

void remove_status_vars(SHOW_VAR *list)
{
  if (status_vars_inited)
  {
    mysql_mutex_lock(&LOCK_status);
    size_t a= 0, b= all_status_vars.size(), c= (a+b)/2;

    for (; list->name; list++)
    {
      int res= 0;
      for (a= 0, b= all_status_vars.size(); b-a > 1; c= (a+b)/2)
      {
        res= show_var_cmp(list, &all_status_vars[c]);
        if (res < 0)
          b= c;
        else if (res > 0)
          a= c;
        else
          break;
      }
      if (res == 0)
        all_status_vars[c].type= SHOW_UNDEF;
    }
    shrink_var_array(&all_status_vars);
    status_var_array_version++;
    mysql_mutex_unlock(&LOCK_status);
  }
  else
  {
    uint i;
    for (; list->name; list++)
    {
      for (i= 0; i < all_status_vars.size(); i++)
      {
        if (show_var_cmp(list, &all_status_vars[i]))
          continue;
        all_status_vars[i].type= SHOW_UNDEF;
        break;
      }
    }
    shrink_var_array(&all_status_vars);
    status_var_array_version++;
  }
}

inline void make_upper(char *buf)
{
  for (; *buf; buf++)
    *buf= my_toupper(system_charset_info, *buf);
}

/**
  @brief Returns the value of a system or a status variable.

  @param thd        [IN]    The thd handle.
  @param variable   [IN]    Details of the variable.
  @param value_type [IN]    Variable type.
  @param show_type  [IN]    Variable show type.
  @param charset    [OUT]   Character set of the value.
  @param buff       [INOUT] Buffer to store the value.
                            (Needs to have enough memory
			     to hold the value of variable.)
  @param length     [OUT]   Length of the value.

  @return                   Pointer to the value buffer.
*/

const char* get_one_variable(THD *thd, const SHOW_VAR *variable,
                             enum_var_type value_type, SHOW_TYPE show_type,
                             System_status_var *status_var,
                             const CHARSET_INFO **charset, char *buff,
                             size_t *length)
{
  const char *value;

  if (show_type == SHOW_SYS)
  {
    LEX_STRING null_lex_str;
    null_lex_str.str= 0;                        // For sys_var->value_ptr()
    null_lex_str.length= 0;
    sys_var *var= ((sys_var *) variable->value);
    show_type= var->show_type();
    value= (char*) var->value_ptr(thd, thd, value_type, &null_lex_str);
    *charset= var->charset(thd);
  }
  else
  {
    value= variable->value;
  }

  const char *pos= buff;
  const char *end= buff;

  /*
    Note that value may == buff. All SHOW_xxx code below should still work.
  */
  switch (show_type)
  {
    case SHOW_DOUBLE_STATUS:
      value= ((char *) status_var + (ulong) value);
      /* fall through */

    case SHOW_DOUBLE:
      /* 6 is the default precision for '%f' in sprintf() */
      end= buff + my_fcvt(*(double *) value, 6, buff, NULL);
      break;

    case SHOW_LONG_STATUS:
      value= ((char *) status_var + (ulong) value);
      /* fall through */

    case SHOW_LONG:
     /* the difference lies in refresh_status() */
    case SHOW_LONG_NOFLUSH:
      end= int10_to_str(*(long*) value, buff, 10);
      break;

    case SHOW_SIGNED_LONG:
      end= int10_to_str(*(long*) value, buff, -10);
      break;

    case SHOW_LONGLONG_STATUS:
      value= ((char *) status_var + (ulong) value);
      /* fall through */

    case SHOW_LONGLONG:
      end= longlong10_to_str(*(longlong*) value, buff, 10);
      break;

    case SHOW_HA_ROWS:
      end= longlong10_to_str((longlong) *(ha_rows*) value, buff, 10);
      break;

    case SHOW_BOOL:
      end= my_stpcpy(buff, *(bool*) value ? "ON" : "OFF");
      break;

    case SHOW_MY_BOOL:
      end= my_stpcpy(buff, *(my_bool*) value ? "ON" : "OFF");
      break;

    case SHOW_INT:
      end= int10_to_str((long) *(uint32*) value, buff, 10);
      break;

    case SHOW_HAVE:
    {
      SHOW_COMP_OPTION tmp= *(SHOW_COMP_OPTION*) value;
      pos= show_comp_option_name[(int) tmp];
      end= strend(pos);
      break;
    }

    case SHOW_CHAR:
    {
      if (!(pos= value))
        pos= "";
      end= strend(pos);
      break;
    }

    case SHOW_CHAR_PTR:
    {
      if (!(pos= *(char**) value))
        pos= "";

      end= strend(pos);
      break;
    }

    case SHOW_LEX_STRING:
    {
      LEX_STRING *ls=(LEX_STRING*)value;
      if (!(pos= ls->str))
        end= pos= "";
      else
        end= pos + ls->length;
      break;
    }

    case SHOW_KEY_CACHE_LONG:
      value= (char*) dflt_key_cache + (ulong)value;
      end= int10_to_str(*(long*) value, buff, 10);
      break;

    case SHOW_KEY_CACHE_LONGLONG:
      value= (char*) dflt_key_cache + (ulong)value;
      end= longlong10_to_str(*(longlong*) value, buff, 10);
      break;

    case SHOW_UNDEF:
      break;                /* Return empty string */

    case SHOW_SYS:          /* Cannot happen */

    default:
      DBUG_ASSERT(0);
      break;
  }

  *length= (size_t) (end - pos);
  return pos;
}

static bool show_status_array(THD *thd, const char *wild,
                              SHOW_VAR *variables,
                              enum enum_var_type value_type,
                              struct System_status_var *status_var,
                              const char *prefix, TABLE_LIST *tl,
                              bool ucase_names,
                              Item *cond)
{
  my_aligned_storage<SHOW_VAR_FUNC_BUFF_SIZE, MY_ALIGNOF(longlong)> buffer;
  char * const buff= buffer.data;
  char *prefix_end;
  /* the variable name should not be longer than 64 characters */
  char name_buffer[SHOW_VAR_MAX_NAME_LEN];
  size_t len;
  SHOW_VAR tmp, *var;
  Item *partial_cond= 0;
  enum_check_fields save_count_cuted_fields= thd->count_cuted_fields;
  bool res= FALSE;
  const CHARSET_INFO *charset= system_charset_info;
  DBUG_ENTER("show_status_array");

  TABLE *const table= tl->table;

  thd->count_cuted_fields= CHECK_FIELD_WARN;  

  prefix_end=my_stpnmov(name_buffer, prefix, sizeof(name_buffer)-1);
  if (*prefix)
    *prefix_end++= '_';
  len= (int)(name_buffer + sizeof(name_buffer) - prefix_end);
  partial_cond= make_cond_for_info_schema(cond, tl);

  for (; variables->name; variables++)
  {
    my_stpnmov(prefix_end, variables->name, len);
    name_buffer[sizeof(name_buffer)-1]=0;       /* Safety */
    if (ucase_names)
      make_upper(name_buffer);

    restore_record(table, s->default_values);
    table->field[0]->store(name_buffer, strlen(name_buffer),
                           system_charset_info);
    /*
      if var->type is SHOW_FUNC, call the function.
      Repeat as necessary, if new var is again SHOW_FUNC
    */
    for (var=variables; var->type == SHOW_FUNC; var= &tmp)
      ((mysql_show_var_func)(var->value))(thd, &tmp, buff);

    SHOW_TYPE show_type=var->type;
    if (show_type == SHOW_ARRAY)
    {
      show_status_array(thd, wild, (SHOW_VAR *) var->value, value_type,
                        status_var, name_buffer, tl, ucase_names, partial_cond);
    }
    else
    {
      if (!(wild && wild[0] && wild_case_compare(system_charset_info,
                                                 name_buffer, wild)) &&
          (!partial_cond || partial_cond->val_int()))
      {
        const char *pos;
        size_t length;

        mysql_mutex_lock(&LOCK_global_system_variables);
        pos= get_one_variable(thd, var, value_type, show_type, status_var,
                              &charset, buff, &length);
        table->field[1]->store(pos, (uint32) length, charset);
        thd->count_cuted_fields= CHECK_FIELD_IGNORE;
        table->field[1]->set_notnull();
        mysql_mutex_unlock(&LOCK_global_system_variables);

        if (schema_table_store_record(thd, table))
        {
          res= TRUE;
          goto end;
        }

#ifndef EMBEDDED_LIBRARY
        if (variables->type != SHOW_FUNC && value_type == OPT_GLOBAL &&
            mysql_audit_notify(thd,
                               AUDIT_EVENT(MYSQL_AUDIT_GLOBAL_VARIABLE_GET),
                               var->name, pos, length))
        {
          res= TRUE;
          goto end;
        }
#endif
      }
    }
  }
end:
  thd->count_cuted_fields= save_count_cuted_fields;
  DBUG_RETURN(res);
}


/**
  Collect status for all running threads.
*/
class Add_status : public Do_THD_Impl
{
public:
  Add_status(System_status_var* value) : m_stat_var(value) {}
  virtual void operator()(THD *thd)
  {
    if (!thd->status_var_aggregated)
      add_to_status(m_stat_var, &thd->status_var, false);
  }
private:
  /* Status of all threads are summed into this. */
  System_status_var* m_stat_var;
};

void calc_sum_of_all_status(System_status_var *to)
{
  DBUG_ENTER("calc_sum_of_all_status");
  mysql_mutex_assert_owner(&LOCK_status);
  /* Get global values as base. */
  *to= global_status_var;
  Add_status add_status(to);
  Global_THD_manager::get_instance()->do_for_all_thd_copy(&add_status);
  DBUG_VOID_RETURN;
}

/* This is only used internally, but we need it here as a forward reference */
extern ST_SCHEMA_TABLE schema_tables[];

/**
  Condition pushdown used for INFORMATION_SCHEMA / SHOW queries.
  This structure is to implement an optimization when
  accessing data dictionary data in the INFORMATION_SCHEMA
  or SHOW commands.
  When the query contain a TABLE_SCHEMA or TABLE_NAME clause,
  narrow the search for data based on the constraints given.
*/
typedef struct st_lookup_field_values
{
  /**
    Value of a TABLE_SCHEMA clause.
    Note that this value length may exceed @c NAME_LEN.
    @sa wild_db_value
  */
  LEX_STRING db_value;
  /**
    Value of a TABLE_NAME clause.
    Note that this value length may exceed @c NAME_LEN.
    @sa wild_table_value
  */
  LEX_STRING table_value;
  /**
    True when @c db_value is a LIKE clause,
    false when @c db_value is an '=' clause.
  */
  bool wild_db_value;
  /**
    True when @c table_value is a LIKE clause,
    false when @c table_value is an '=' clause.
  */
  bool wild_table_value;
} LOOKUP_FIELD_VALUES;


/*
  Store record to I_S table, convert HEAP table
  to MyISAM if necessary

  SYNOPSIS
    schema_table_store_record()
    thd                   thread handler
    table                 Information schema table to be updated

  RETURN
    0	                  success
    1	                  error
*/

bool schema_table_store_record(THD *thd, TABLE *table)
{
  int error;
  if ((error= table->file->ha_write_row(table->record[0])))
  {
    Temp_table_param *param= table->pos_in_table_list->schema_table_param;

    if (create_ondisk_from_heap(thd, table, param->start_recinfo, 
                                &param->recinfo, error, FALSE, NULL))
      return 1;
  }
  return 0;
}


static int make_table_list(THD *thd, SELECT_LEX *sel,
                           const LEX_CSTRING &db_name,
                           const LEX_CSTRING &table_name)
{
  Table_ident *table_ident;
  table_ident= new Table_ident(thd->get_protocol(), db_name, table_name, 1);
  if (!sel->add_table_to_list(thd, table_ident, 0, 0, TL_READ, MDL_SHARED_READ))
    return 1;
  return 0;
}


/**
  @brief    Get lookup value from the part of 'WHERE' condition 

  @details This function gets lookup value from 
           the part of 'WHERE' condition if it's possible and 
           fill appropriate lookup_field_vals struct field
           with this value.

  @param[in]      thd                   thread handler
  @param[in]      item_func             part of WHERE condition
  @param[in]      table                 I_S table
  @param[in, out] lookup_field_vals     Struct which holds lookup values 

  @return
    0             success
    1             error, there can be no matching records for the condition
*/

static bool get_lookup_value(THD *thd, Item_func *item_func,
                             TABLE_LIST *table,
                             LOOKUP_FIELD_VALUES *lookup_field_vals)
{
  ST_SCHEMA_TABLE *schema_table= table->schema_table;
  ST_FIELD_INFO *field_info= schema_table->fields_info;
  const char *field_name1= schema_table->idx_field1 >= 0 ?
    field_info[schema_table->idx_field1].field_name : "";
  const char *field_name2= schema_table->idx_field2 >= 0 ?
    field_info[schema_table->idx_field2].field_name : "";

  if (item_func->functype() == Item_func::EQ_FUNC ||
      item_func->functype() == Item_func::EQUAL_FUNC)
  {
    int idx_field, idx_val;
    char tmp[MAX_FIELD_WIDTH];
    String *tmp_str, str_buff(tmp, sizeof(tmp), system_charset_info);
    Item_field *item_field;
    CHARSET_INFO *cs= system_charset_info;

    if (item_func->arguments()[0]->type() == Item::FIELD_ITEM &&
        item_func->arguments()[1]->const_item())
    {
      idx_field= 0;
      idx_val= 1;
    }
    else if (item_func->arguments()[1]->type() == Item::FIELD_ITEM &&
             item_func->arguments()[0]->const_item())
    {
      idx_field= 1;
      idx_val= 0;
    }
    else
      return 0;

    item_field= (Item_field*) item_func->arguments()[idx_field];
    if (table->table != item_field->field->table)
      return 0;
    tmp_str= item_func->arguments()[idx_val]->val_str(&str_buff);

    /* impossible value */
    if (!tmp_str)
      return 1;

    /* Lookup value is database name */
    if (!cs->coll->strnncollsp(cs, (uchar *) field_name1, strlen(field_name1),
                               (uchar *) item_field->field_name,
                               strlen(item_field->field_name), 0))
    {
      thd->make_lex_string(&lookup_field_vals->db_value, tmp_str->ptr(),
                           tmp_str->length(), FALSE);
    }
    /* Lookup value is table name */
    else if (!cs->coll->strnncollsp(cs, (uchar *) field_name2,
                                    strlen(field_name2),
                                    (uchar *) item_field->field_name,
                                    strlen(item_field->field_name), 0))
    {
      thd->make_lex_string(&lookup_field_vals->table_value, tmp_str->ptr(),
                           tmp_str->length(), FALSE);
    }
  }
  return 0;
}


/**
  @brief    Calculates lookup values from 'WHERE' condition 

  @details This function calculates lookup value(database name, table name)
           from 'WHERE' condition if it's possible and 
           fill lookup_field_vals struct fields with these values.

  @param[in]      thd                   thread handler
  @param[in]      cond                  WHERE condition
  @param[in]      table                 I_S table
  @param[in, out] lookup_field_vals     Struct which holds lookup values 

  @return
    0             success
    1             error, there can be no matching records for the condition
*/

static bool calc_lookup_values_from_cond(THD *thd, Item *cond,
                                         TABLE_LIST *table,
                                         LOOKUP_FIELD_VALUES *lookup_field_vals)
{
  if (!cond)
    return 0;

  if (cond->type() == Item::COND_ITEM)
  {
    if (((Item_cond*) cond)->functype() == Item_func::COND_AND_FUNC)
    {
      List_iterator<Item> li(*((Item_cond*) cond)->argument_list());
      Item *item;
      while ((item= li++))
      {
        if (item->type() == Item::FUNC_ITEM)
        {
          if (get_lookup_value(thd, (Item_func*)item, table, lookup_field_vals))
            return 1;
        }
        else
        {
          if (calc_lookup_values_from_cond(thd, item, table, lookup_field_vals))
            return 1;
        }
      }
    }
    return 0;
  }
  else if (cond->type() == Item::FUNC_ITEM &&
           get_lookup_value(thd, (Item_func*) cond, table, lookup_field_vals))
    return 1;
  return 0;
}


static bool uses_only_table_name_fields(Item *item, TABLE_LIST *table)
{
  if (item->type() == Item::FUNC_ITEM)
  {
    Item_func *item_func= (Item_func*)item;
    for (uint i=0; i<item_func->argument_count(); i++)
    {
      if (!uses_only_table_name_fields(item_func->arguments()[i], table))
        return 0;
    }
  }
  else if (item->type() == Item::FIELD_ITEM)
  {
    Item_field *item_field= (Item_field*)item;
    CHARSET_INFO *cs= system_charset_info;
    ST_SCHEMA_TABLE *schema_table= table->schema_table;
    ST_FIELD_INFO *field_info= schema_table->fields_info;
    const char *field_name1= schema_table->idx_field1 >= 0 ?
      field_info[schema_table->idx_field1].field_name : "";
    const char *field_name2= schema_table->idx_field2 >= 0 ?
      field_info[schema_table->idx_field2].field_name : "";
    if (table->table != item_field->field->table ||
        (cs->coll->strnncollsp(cs, (uchar *) field_name1, strlen(field_name1),
                               (uchar *) item_field->field_name,
                               strlen(item_field->field_name), 0) &&
         cs->coll->strnncollsp(cs, (uchar *) field_name2, strlen(field_name2),
                               (uchar *) item_field->field_name,
                               strlen(item_field->field_name), 0)))
      return 0;
  }
  else if (item->type() == Item::REF_ITEM)
    return uses_only_table_name_fields(item->real_item(), table);

  if (item->type() == Item::SUBSELECT_ITEM && !item->const_item())
    return 0;

  return 1;
}


static Item * make_cond_for_info_schema(Item *cond, TABLE_LIST *table)
{
  if (!cond)
    return (Item*) 0;
  if (cond->type() == Item::COND_ITEM)
  {
    if (((Item_cond*) cond)->functype() == Item_func::COND_AND_FUNC)
    {
      /* Create new top level AND item */
      Item_cond_and *new_cond=new Item_cond_and;
      if (!new_cond)
	return (Item*) 0;
      List_iterator<Item> li(*((Item_cond*) cond)->argument_list());
      Item *item;
      while ((item=li++))
      {
	Item *fix= make_cond_for_info_schema(item, table);
	if (fix)
	  new_cond->argument_list()->push_back(fix);
      }
      switch (new_cond->argument_list()->elements) {
      case 0:
	return (Item*) 0;
      case 1:
	return new_cond->argument_list()->head();
      default:
	new_cond->quick_fix_field();
	return new_cond;
      }
    }
    else
    {						// Or list
      Item_cond_or *new_cond=new Item_cond_or;
      if (!new_cond)
	return (Item*) 0;
      List_iterator<Item> li(*((Item_cond*) cond)->argument_list());
      Item *item;
      while ((item=li++))
      {
	Item *fix=make_cond_for_info_schema(item, table);
	if (!fix)
	  return (Item*) 0;
	new_cond->argument_list()->push_back(fix);
      }
      new_cond->quick_fix_field();
      new_cond->top_level_item();
      return new_cond;
    }
  }

  if (!uses_only_table_name_fields(cond, table))
    return (Item*) 0;
  return cond;
}


/**
  @brief   Calculate lookup values(database name, table name)

  @details This function calculates lookup values(database name, table name)
           from 'WHERE' condition or wild values (for 'SHOW' commands only)
           from LEX struct and fill lookup_field_vals struct field
           with these values.

  @param[in]      thd                   thread handler
  @param[in]      cond                  WHERE condition
  @param[in]      tables                I_S table
  @param[in, out] lookup_field_values   Struct which holds lookup values 

  @return
    0             success
    1             error, there can be no matching records for the condition
*/

static bool get_lookup_field_values(THD *thd, Item *cond, TABLE_LIST *tables,
                                    LOOKUP_FIELD_VALUES *lookup_field_values)
{
  LEX *lex= thd->lex;
  const char *wild= lex->wild ? lex->wild->ptr() : NullS;
  bool rc= 0;

  memset(lookup_field_values, 0, sizeof(LOOKUP_FIELD_VALUES));
  switch (lex->sql_command) {
  case SQLCOM_SHOW_DATABASES:
    if (wild)
    {
      thd->make_lex_string(&lookup_field_values->db_value, 
                           wild, strlen(wild), 0);
      lookup_field_values->wild_db_value= 1;
    }
    break;
  case SQLCOM_SHOW_TABLES:
  case SQLCOM_SHOW_TABLE_STATUS:
  case SQLCOM_SHOW_TRIGGERS:
  case SQLCOM_SHOW_EVENTS:
    thd->make_lex_string(&lookup_field_values->db_value, 
                         lex->select_lex->db, strlen(lex->select_lex->db), 0);
    if (wild)
    {
      thd->make_lex_string(&lookup_field_values->table_value, 
                           wild, strlen(wild), 0);
      lookup_field_values->wild_table_value= 1;
    }
    break;
  default:
    /*
      The "default" is for queries over I_S.
      All previous cases handle SHOW commands.
    */
    rc= calc_lookup_values_from_cond(thd, cond, tables, lookup_field_values);
    break;
  }

  if (lower_case_table_names && !rc)
  {
    /* 
      We can safely do in-place upgrades here since all of the above cases
      are allocating a new memory buffer for these strings.
    */  
    if (lookup_field_values->db_value.str && lookup_field_values->db_value.str[0])
      my_casedn_str(system_charset_info, lookup_field_values->db_value.str);
    if (lookup_field_values->table_value.str && 
        lookup_field_values->table_value.str[0])
      my_casedn_str(system_charset_info, lookup_field_values->table_value.str);
  }

  return rc;
}


enum enum_schema_tables get_schema_table_idx(ST_SCHEMA_TABLE *schema_table)
{
  return (enum enum_schema_tables) (schema_table - &schema_tables[0]);
}


/*
  Create db names list. Information schema name always is first in list

  SYNOPSIS
    make_db_list()
    thd                   thread handler
    files                 list of db names
    wild                  wild string
    idx_field_vals        idx_field_vals->db_name contains db name or
                          wild string
    with_i_schema         returns 1 if we added 'IS' name to list
                          otherwise returns 0 

  RETURN
    zero                  success
    non-zero              error
*/

static int make_db_list(THD *thd, List<LEX_STRING> *files,
                        LOOKUP_FIELD_VALUES *lookup_field_vals,
                        bool *with_i_schema, MEM_ROOT *tmp_mem_root)
{
  LEX_STRING *i_s_name_copy= 0;
  i_s_name_copy= thd->make_lex_string(i_s_name_copy,
                                      INFORMATION_SCHEMA_NAME.str,
                                      INFORMATION_SCHEMA_NAME.length, TRUE);
  *with_i_schema= 0;
  if (lookup_field_vals->wild_db_value)
  {
    /*
      This part of code is only for SHOW DATABASES command.
      idx_field_vals->db_value can be 0 when we don't use
      LIKE clause (see also get_index_field_values() function)
    */
    if (!lookup_field_vals->db_value.str ||
        !wild_case_compare(system_charset_info, 
                           INFORMATION_SCHEMA_NAME.str,
                           lookup_field_vals->db_value.str))
    {
      *with_i_schema= 1;
      if (files->push_back(i_s_name_copy))
        return 1;
    }
    return (find_files(thd, files, NullS, mysql_data_home,
                       lookup_field_vals->db_value.str, 1, tmp_mem_root) !=
                      FIND_FILES_OK);
  }


  /*
    If we have db lookup value we just add it to list and
    exit from the function.
    We don't do this for database names longer than the maximum
    name length.
  */
  if (lookup_field_vals->db_value.str)
  {
    if (lookup_field_vals->db_value.length > NAME_LEN)
    {
      /*
        Impossible value for a database name,
        found in a WHERE DATABASE_NAME = 'xxx' clause.
      */
      return 0;
    }

    if (is_infoschema_db(lookup_field_vals->db_value.str,
                         lookup_field_vals->db_value.length))
    {
      *with_i_schema= 1;
      if (files->push_back(i_s_name_copy))
        return 1;
      return 0;
    }
    if (files->push_back(&lookup_field_vals->db_value))
      return 1;
    return 0;
  }

  /*
    Create list of existing databases. It is used in case
    of select from information schema table
  */
  if (files->push_back(i_s_name_copy))
    return 1;
  *with_i_schema= 1;
  return (find_files(thd, files, NullS,
                     mysql_data_home, NullS, 1, tmp_mem_root) != FIND_FILES_OK);
}


struct st_add_schema_table 
{
  List<LEX_STRING> *files;
  const char *wild;
};


static my_bool add_schema_table(THD *thd, plugin_ref plugin,
                                void* p_data)
{
  LEX_STRING *file_name= 0;
  st_add_schema_table *data= (st_add_schema_table *)p_data;
  List<LEX_STRING> *file_list= data->files;
  const char *wild= data->wild;
  ST_SCHEMA_TABLE *schema_table= plugin_data<ST_SCHEMA_TABLE*>(plugin);
  DBUG_ENTER("add_schema_table");

  if (schema_table->hidden)
      DBUG_RETURN(0);
  if (wild)
  {
    if (lower_case_table_names)
    {
      if (wild_case_compare(files_charset_info,
                            schema_table->table_name,
                            wild))
        DBUG_RETURN(0);
    }
    else if (wild_compare(schema_table->table_name, wild, 0))
      DBUG_RETURN(0);
  }

  if ((file_name= thd->make_lex_string(file_name, schema_table->table_name,
                                       strlen(schema_table->table_name),
                                       TRUE)) &&
      !file_list->push_back(file_name))
    DBUG_RETURN(0);
  DBUG_RETURN(1);
}


static int schema_tables_add(THD *thd, List<LEX_STRING> *files,
                             const char *wild)
{
  LEX_STRING *file_name= 0;
  ST_SCHEMA_TABLE *tmp_schema_table= schema_tables;
  st_add_schema_table add_data;
  DBUG_ENTER("schema_tables_add");

  for (; tmp_schema_table->table_name; tmp_schema_table++)
  {
    if (tmp_schema_table->hidden)
      continue;
    if (wild)
    {
      if (lower_case_table_names)
      {
        if (wild_case_compare(files_charset_info,
                              tmp_schema_table->table_name,
                              wild))
          continue;
      }
      else if (wild_compare(tmp_schema_table->table_name, wild, 0))
        continue;
    }
    if ((file_name= 
         thd->make_lex_string(file_name, tmp_schema_table->table_name,
                              strlen(tmp_schema_table->table_name), TRUE)) &&
        !files->push_back(file_name))
      continue;
    DBUG_RETURN(1);
  }

  add_data.files= files;
  add_data.wild= wild;
  if (plugin_foreach(thd, add_schema_table,
                     MYSQL_INFORMATION_SCHEMA_PLUGIN, &add_data))
      DBUG_RETURN(1);

  DBUG_RETURN(0);
}


/**
  @brief          Create table names list

  @details        The function creates the list of table names in
                  database

  @param[in]      thd                   thread handler
  @param[in]      table_names           List of table names in database
  @param[in]      lex                   pointer to LEX struct
  @param[in]      lookup_field_vals     pointer to LOOKUP_FIELD_VALUE struct
  @param[in]      with_i_schema         TRUE means that we add I_S tables to list
  @param[in]      db_name               database name

  @return         Operation status
    @retval       0           ok
    @retval       1           fatal error
    @retval       2           Not fatal error; Safe to ignore this file list
*/

static int
make_table_name_list(THD *thd, List<LEX_STRING> *table_names, LEX *lex,
                     LOOKUP_FIELD_VALUES *lookup_field_vals,
                     bool with_i_schema, LEX_STRING *db_name,
                     MEM_ROOT *tmp_mem_root)
{
  char path[FN_REFLEN + 1];
  build_table_filename(path, sizeof(path) - 1, db_name->str, "", "", 0);
  if (!lookup_field_vals->wild_table_value &&
      lookup_field_vals->table_value.str)
  {
    if (lookup_field_vals->table_value.length > NAME_LEN)
    {
      /*
        Impossible value for a table name,
        found in a WHERE TABLE_NAME = 'xxx' clause.
      */
      return 0;
    }

    if (with_i_schema)
    {
      LEX_STRING *name= NULL;
      ST_SCHEMA_TABLE *schema_table=
        find_schema_table(thd, lookup_field_vals->table_value.str);
      if (schema_table && !schema_table->hidden)
      {
        if (!(name=
              thd->make_lex_string(name, schema_table->table_name,
                                   strlen(schema_table->table_name), TRUE)) ||
            table_names->push_back(name))
          return 1;
      }
    }
    else
    {    
      if (table_names->push_back(&lookup_field_vals->table_value))
        return 1;
      /*
        Check that table is relevant in current transaction.
        (used for ndb engine, see ndbcluster_find_files(), ha_ndbcluster.cc)
      */
      (void) ha_find_files(thd, db_name->str, path,
                         lookup_field_vals->table_value.str, 0,
                         table_names);
    }
    return 0;
  }

  /*
    This call will add all matching the wildcards (if specified) IS tables
    to the list
  */
  if (with_i_schema)
    return (schema_tables_add(thd, table_names,
                              lookup_field_vals->table_value.str));

  find_files_result res= find_files(thd, table_names, db_name->str, path,
                                    lookup_field_vals->table_value.str, 0,
                                    tmp_mem_root);
  if (res != FIND_FILES_OK)
  {
    /*
      Downgrade errors about problems with database directory to
      warnings if this is not a 'SHOW' command.  Another thread
      may have dropped database, and we may still have a name
      for that directory.
    */
    if (res == FIND_FILES_DIR)
    {
      if (sql_command_flags[lex->sql_command] & CF_STATUS_COMMAND)
        return 1;
      thd->clear_error();
      return 2;
    }
    return 1;
  }
  return 0;
}


/**
  Fill I_S table with data obtained by performing full-blown table open.

  @param  thd                       Thread handler.
  @param  is_show_fields_or_keys    Indicates whether it is a legacy SHOW
                                    COLUMNS or SHOW KEYS statement.
  @param  table                     TABLE object for I_S table to be filled.
  @param  schema_table              I_S table description structure.
  @param  orig_db_name              Database name.
  @param  orig_table_name           Table name.
  @param  open_tables_state_backup  Open_tables_state object which is used
                                    to save/restore original status of
                                    variables related to open tables state.
  @param  can_deadlock              Indicates that deadlocks are possible
                                    due to metadata locks, so to avoid
                                    them we should not wait in case if
                                    conflicting lock is present.

  @retval FALSE - Success.
  @retval TRUE  - Failure.
*/
static bool
fill_schema_table_by_open(THD *thd, bool is_show_fields_or_keys,
                          TABLE *table, ST_SCHEMA_TABLE *schema_table,
                          LEX_STRING *orig_db_name,
                          LEX_STRING *orig_table_name,
                          Open_tables_backup *open_tables_state_backup,
                          bool can_deadlock)
{
  Query_arena i_s_arena(thd->mem_root,
                        Query_arena::STMT_CONVENTIONAL_EXECUTION),
              backup_arena, *old_arena;
  LEX *old_lex= thd->lex, temp_lex, *lex;
  LEX_CSTRING db_name_lex_cstr, table_name_lex_cstr;
  TABLE_LIST *table_list;
  bool result= true;

  DBUG_ENTER("fill_schema_table_by_open");
  /*
    When a view is opened its structures are allocated on a permanent
    statement arena and linked into the LEX tree for the current statement
    (this happens even in cases when view is handled through TEMPTABLE
    algorithm).

    To prevent this process from unnecessary hogging of memory in the permanent
    arena of our I_S query and to avoid damaging its LEX we use temporary
    arena and LEX for table/view opening.

    Use temporary arena instead of statement permanent arena. Also make
    it active arena and save original one for successive restoring.
  */
  old_arena= thd->stmt_arena;
  thd->stmt_arena= &i_s_arena;
  thd->set_n_backup_active_arena(&i_s_arena, &backup_arena);

  /* Prepare temporary LEX. */
  thd->lex= lex= &temp_lex;
  lex_start(thd);

  /* Disable constant subquery evaluation as we won't be locking tables. */
  lex->context_analysis_only= CONTEXT_ANALYSIS_ONLY_VIEW;

  /*
    Some of process_table() functions rely on wildcard being passed from
    old LEX (or at least being initialized).
  */
  lex->wild= old_lex->wild;

  /*
    Since make_table_list() might change database and table name passed
    to it we create copies of orig_db_name and orig_table_name here.
    These copies are used for make_table_list() while unaltered values
    are passed to process_table() functions.
  */
  if (!thd->make_lex_string(&db_name_lex_cstr, orig_db_name->str,
                            orig_db_name->length, FALSE) ||
      !thd->make_lex_string(&table_name_lex_cstr, orig_table_name->str,
                            orig_table_name->length, FALSE))
    goto end;

  /*
    Create table list element for table to be open. Link it with the
    temporary LEX. The latter is required to correctly open views and
    produce table describing their structure.
  */
  if (make_table_list(thd, lex->select_lex, db_name_lex_cstr,
                      table_name_lex_cstr))
    goto end;

  table_list= lex->select_lex->table_list.first;

  if (is_show_fields_or_keys)
  {
    /*
      Restore thd->temporary_tables to be able to process
      temporary tables (only for 'show index' & 'show columns').
      This should be changed when processing of temporary tables for
      I_S tables will be done.
    */
    thd->temporary_tables= open_tables_state_backup->temporary_tables;
  }
  else
  {
    /*
      Apply optimization flags for table opening which are relevant for
      this I_S table. We can't do this for SHOW COLUMNS/KEYS because of
      backward compatibility.
    */
    table_list->i_s_requested_object= schema_table->i_s_requested_object;
  }

  /*
    Let us set fake sql_command so views won't try to merge
    themselves into main statement. If we don't do this,
    SELECT * from information_schema.xxxx will cause problems.
    SQLCOM_SHOW_FIELDS is used because it satisfies
    'only_view_structure()'.
  */
  lex->sql_command= SQLCOM_SHOW_FIELDS;

  result= open_temporary_tables(thd, table_list);

  if (!result)
    result= open_tables_for_query(thd, table_list,
                                  MYSQL_OPEN_IGNORE_FLUSH |
                                  MYSQL_OPEN_FORCE_SHARED_HIGH_PRIO_MDL |
                                  (can_deadlock ?
                                   MYSQL_OPEN_FAIL_ON_MDL_CONFLICT : 0));
  if (!result && table_list->is_view_or_derived())
  {
    result= table_list->resolve_derived(thd, false);
    if (!result)
      result= table_list->setup_materialized_derived(thd);
  }
  /*
    Restore old value of sql_command back as it is being looked at in
    process_table() function.
  */
  lex->sql_command= old_lex->sql_command;

  DEBUG_SYNC(thd, "after_open_table_ignore_flush");

  /*
    XXX:  show_table_list has a flag i_is_requested,
    and when it's set, open_tables_for_query()
    can return an error without setting an error message
    in THD, which is a hack. This is why we have to
    check for res, then for thd->is_error() and only then
    for thd->main_da.sql_errno().

    Again we don't do this for SHOW COLUMNS/KEYS because
    of backward compatibility.
  */
  if (!is_show_fields_or_keys && result && thd->is_error() &&
      thd->get_stmt_da()->mysql_errno() == ER_NO_SUCH_TABLE)
  {
    /*
      Hide error for a non-existing table.
      For example, this error can occur when we use a where condition
      with a db name and table, but the table does not exist.
    */
    result= false;
    thd->clear_error();
  }
  else
  {
    result= schema_table->process_table(thd, table_list,
                                        table, result,
                                        orig_db_name,
                                        orig_table_name);
  }


end:
  lex->unit->cleanup(true);

  /* Restore original LEX value, statement's arena and THD arena values. */
  lex_end(thd->lex);

  // Free items, before restoring backup_arena below.
  DBUG_ASSERT(i_s_arena.free_list == NULL);
  thd->free_items();

  /*
    For safety reset list of open temporary tables before closing
    all tables open within this Open_tables_state.
  */
  thd->temporary_tables= NULL;
  close_thread_tables(thd);
  /*
    Release metadata lock we might have acquired.
    See comment in fill_schema_table_from_frm() for details.
  */
  thd->mdl_context.rollback_to_savepoint(open_tables_state_backup->mdl_system_tables_svp);

  thd->lex= old_lex;

  thd->stmt_arena= old_arena;
  thd->restore_active_arena(&i_s_arena, &backup_arena);

  DBUG_RETURN(result);
}


/**
  @brief          Fill I_S table for SHOW TABLE NAMES commands

  @param[in]      thd                      thread handler
  @param[in]      table                    TABLE struct for I_S table
  @param[in]      db_name                  database name
  @param[in]      table_name               table name
  @param[in]      with_i_schema            I_S table if TRUE

  @return         Operation status
    @retval       0           success
    @retval       1           error
*/

static int fill_schema_table_names(THD *thd, TABLE *table,
                                   LEX_STRING *db_name, LEX_STRING *table_name,
                                   bool with_i_schema,
                                   bool need_table_type)
{
  /* Avoid opening FRM files if table type is not needed. */
  if (need_table_type)
  {
    if (with_i_schema)
    {
      table->field[3]->store(STRING_WITH_LEN("SYSTEM VIEW"),
                             system_charset_info);
    }
    else
    {
      enum legacy_db_type not_used;
      char path[FN_REFLEN + 1];
      (void) build_table_filename(path, sizeof(path) - 1, db_name->str, 
                                  table_name->str, reg_ext, 0);
      switch (dd_frm_type(thd, path, &not_used)) {
      case FRMTYPE_ERROR:
        table->field[3]->store(STRING_WITH_LEN("ERROR"),
                               system_charset_info);
        break;
      case FRMTYPE_TABLE:
        table->field[3]->store(STRING_WITH_LEN("BASE TABLE"),
                               system_charset_info);
        break;
      case FRMTYPE_VIEW:
        table->field[3]->store(STRING_WITH_LEN("VIEW"),
                               system_charset_info);
        break;
      default:
        DBUG_ASSERT(0);
      }
    if (thd->is_error() &&
        thd->get_stmt_da()->mysql_errno() == ER_NO_SUCH_TABLE)
      {
        thd->clear_error();
        return 0;
      }
    }
  }
  if (schema_table_store_record(thd, table))
    return 1;
  return 0;
}


/**
  @brief          Get open table method

  @details        The function calculates the method which will be used
                  for table opening:
                  SKIP_OPEN_TABLE - do not open table
                  OPEN_FRM_ONLY   - open FRM file only
                  OPEN_FULL_TABLE - open FRM, data, index files
  @param[in]      tables               I_S table table_list
  @param[in]      schema_table         I_S table struct
  @param[in]      schema_table_idx     I_S table index

  @return         return a set of flags
    @retval       SKIP_OPEN_TABLE | OPEN_FRM_ONLY | OPEN_FULL_TABLE
*/

static uint get_table_open_method(TABLE_LIST *tables,
                                  ST_SCHEMA_TABLE *schema_table,
                                  enum enum_schema_tables schema_table_idx)
{
  /*
    determine which method will be used for table opening
  */
  if (schema_table->i_s_requested_object & OPTIMIZE_I_S_TABLE)
  {
    Field **ptr, *field;
    int table_open_method= 0, field_indx= 0;
    uint star_table_open_method= OPEN_FULL_TABLE;
    bool used_star= true;                  // true if '*' is used in select
    for (ptr=tables->table->field; (field= *ptr) ; ptr++)
    {
      star_table_open_method=
        min(star_table_open_method,
            schema_table->fields_info[field_indx].open_method);
      if (bitmap_is_set(tables->table->read_set, field->field_index))
      {
        used_star= false;
        table_open_method|= schema_table->fields_info[field_indx].open_method;
      }
      field_indx++;
    }
    if (used_star)
      return star_table_open_method;
    return table_open_method;
  }
  /* I_S tables which use get_all_tables but can not be optimized */
  return (uint) OPEN_FULL_TABLE;
}


/**
   Try acquire high priority share metadata lock on a table (with
   optional wait for conflicting locks to go away).

   @param thd            Thread context.
   @param mdl_request    Pointer to memory to be used for MDL_request
                         object for a lock request.
   @param table          Table list element for the table
   @param can_deadlock   Indicates that deadlocks are possible due to
                         metadata locks, so to avoid them we should not
                         wait in case if conflicting lock is present.

   @note This is an auxiliary function to be used in cases when we want to
         access table's description by looking up info in TABLE_SHARE without
         going through full-blown table open.
   @note This function assumes that there are no other metadata lock requests
         in the current metadata locking context.

   @retval FALSE  No error, if lock was obtained TABLE_LIST::mdl_request::ticket
                  is set to non-NULL value.
   @retval TRUE   Some error occured (probably thread was killed).
*/

static bool
try_acquire_high_prio_shared_mdl_lock(THD *thd, TABLE_LIST *table,
                                      bool can_deadlock)
{
  bool error;
  MDL_REQUEST_INIT(&table->mdl_request,
                   MDL_key::TABLE, table->db, table->table_name,
                   MDL_SHARED_HIGH_PRIO, MDL_TRANSACTION);

  if (can_deadlock)
  {
    /*
      When .FRM is being open in order to get data for an I_S table,
      we might have some tables not only open but also locked.
      E.g. this happens when a SHOW or I_S statement is run
      under LOCK TABLES or inside a stored function.
      By waiting for the conflicting metadata lock to go away we
      might create a deadlock which won't entirely belong to the
      MDL subsystem and thus won't be detectable by this subsystem's
      deadlock detector. To avoid such situation, when there are
      other locked tables, we prefer not to wait on a conflicting
      lock.
    */
    error= thd->mdl_context.try_acquire_lock(&table->mdl_request);
  }
  else
    error= thd->mdl_context.acquire_lock(&table->mdl_request,
                                         thd->variables.lock_wait_timeout);

  return error;
}


/**
  @brief          Fill I_S table with data from FRM file only

  @param[in]      thd                      thread handler
  @param[in]      table                    TABLE struct for I_S table
  @param[in]      schema_table             I_S table struct
  @param[in]      db_name                  database name
  @param[in]      table_name               table name
  @param[in]      schema_table_idx         I_S table index
  @param[in]      open_tables_state_backup Open_tables_state object which is used
                                           to save/restore original state of metadata
                                           locks.
  @param[in]      can_deadlock             Indicates that deadlocks are possible
                                           due to metadata locks, so to avoid
                                           them we should not wait in case if
                                           conflicting lock is present.

  @return         Operation status
    @retval       0           Table is processed and we can continue
                              with new table
    @retval       1           It's view and we have to use
                              open_tables function for this table
*/

static int fill_schema_table_from_frm(THD *thd, TABLE_LIST *tables,
                                      ST_SCHEMA_TABLE *schema_table,
                                      LEX_STRING *db_name,
                                      LEX_STRING *table_name,
                                      enum enum_schema_tables schema_table_idx,
                                      Open_tables_backup *open_tables_state_backup,
                                      bool can_deadlock)
{
  TABLE *table= tables->table;
  TABLE_SHARE *share;
  TABLE_LIST table_list;
  uint res= 0;
  int not_used;
  my_hash_value_type hash_value;
  const char *key;
  size_t key_length;
  char db_name_buff[NAME_LEN + 1], table_name_buff[NAME_LEN + 1];

  memset(&table_list, 0, sizeof(TABLE_LIST));

  DBUG_ASSERT(db_name->length <= NAME_LEN);
  DBUG_ASSERT(table_name->length <= NAME_LEN);

  if (lower_case_table_names)
  {
    /*
      In lower_case_table_names > 0 metadata locking and table definition
      cache subsystems require normalized (lowercased) database and table
      names as input.
    */
    my_stpcpy(db_name_buff, db_name->str);
    my_stpcpy(table_name_buff, table_name->str);
    my_casedn_str(files_charset_info, db_name_buff);
    my_casedn_str(files_charset_info, table_name_buff);
    table_list.db= db_name_buff;
    table_list.table_name= table_name_buff;
  }
  else
  {
    table_list.table_name= table_name->str;
    table_list.db= db_name->str;
  }

  /*
    TODO: investigate if in this particular situation we can get by
          simply obtaining internal lock of the data-dictionary
          instead of obtaining full-blown metadata lock.
  */
  if (try_acquire_high_prio_shared_mdl_lock(thd, &table_list, can_deadlock))
  {
    /*
      Some error occured (most probably we have been killed while
      waiting for conflicting locks to go away), let the caller to
      handle the situation.
    */
    return 1;
  }

  if (! table_list.mdl_request.ticket)
  {
    /*
      We are in situation when we have encountered conflicting metadata
      lock and deadlocks can occur due to waiting for it to go away.
      So instead of waiting skip this table with an appropriate warning.
    */
    DBUG_ASSERT(can_deadlock);

    push_warning_printf(thd, Sql_condition::SL_WARNING,
                        ER_WARN_I_S_SKIPPED_TABLE,
                        ER_THD(thd, ER_WARN_I_S_SKIPPED_TABLE),
                        table_list.db, table_list.table_name);
    return 0;
  }

  if (schema_table->i_s_requested_object & OPEN_TRIGGER_ONLY)
  {
    if (!Trigger_loader::trg_file_exists(db_name->str, table_name->str))
      goto end;

    Table_trigger_dispatcher d(db_name->str, table_name->str);

    if (!d.check_n_load(thd, true))
    {
      TABLE tbl;

      memset(&tbl, 0, sizeof(TABLE));
      init_sql_alloc(key_memory_table_triggers_list,
                     &tbl.mem_root, TABLE_ALLOC_BLOCK_SIZE, 0);

      tbl.triggers= &d;
      table_list.table= &tbl;

      res= schema_table->process_table(thd, &table_list, table,
                                       res, db_name, table_name);

      table_list.table= NULL;
      tbl.triggers= NULL;
    }

    goto end;
  }

  key_length= get_table_def_key(&table_list, &key);
  hash_value= my_calc_hash(&table_def_cache, (uchar*) key, key_length);
  mysql_mutex_lock(&LOCK_open);
  share= get_table_share(thd, &table_list, key,
                         key_length, OPEN_VIEW, &not_used, hash_value);
  if (!share)
  {
    res= 0;
    goto end_unlock;
  }

  if (share->is_view)
  {
    if (schema_table->i_s_requested_object & OPEN_TABLE_ONLY)
    {
      /* skip view processing */
      res= 0;
      goto end_share;
    }
    else if (schema_table->i_s_requested_object & OPEN_VIEW_FULL)
    {
      /*
        tell get_all_tables() to fall back to open_tables_for_query()
      */
      res= 1;
      goto end_share;
    }
  }

  if (share->is_view)
  {
    if (mysql_make_view(thd, share, &table_list, true))
      goto end_share;
    // Actual view query is not needed, just indicate that this is a view:
    table_list.set_view_query((LEX *) 1);
    res= schema_table->process_table(thd, &table_list, table,
                                     res, db_name, table_name);
    goto end_share;
  }

  {
    TABLE tbl;
    memset(&tbl, 0, sizeof(TABLE));
    init_sql_alloc(key_memory_table_triggers_list,
                   &tbl.mem_root, TABLE_ALLOC_BLOCK_SIZE, 0);

    if (!open_table_from_share(thd, share, table_name->str, 0,
                               (EXTRA_RECORD | OPEN_FRM_FILE_ONLY),
                               thd->open_options, &tbl, false))
    {
      tbl.s= share;
      table_list.table= &tbl;
      table_list.set_view_query((LEX*) share->is_view);
      res= schema_table->process_table(thd, &table_list, table,
                                       res, db_name, table_name);
      closefrm(&tbl, 0);
      free_root(&tbl.mem_root, MYF(0));
      my_free((void *) tbl.alias);
    }
  }

end_share:
  release_table_share(share);

end_unlock:
  mysql_mutex_unlock(&LOCK_open);

end:
  /*
    Release metadata lock we might have acquired.

    Without this step metadata locks acquired for each table processed
    will be accumulated. In situation when a lot of tables are processed
    by I_S query this will result in transaction with too many metadata
    locks. As result performance of acquisition of new lock will suffer.

    Of course, the fact that we don't hold metadata lock on tables which
    were processed till the end of I_S query makes execution less isolated
    from concurrent DDL. Consequently one might get 'dirty' results from
    such a query. But we have never promised serializability of I_S queries
    anyway.

    We don't have any tables open since we took backup, so rolling back to
    savepoint is safe.
  */
  DBUG_ASSERT(thd->open_tables == NULL);
  thd->mdl_context.rollback_to_savepoint(open_tables_state_backup->mdl_system_tables_svp);
  thd->clear_error();
  return res;
}


/**
  Trigger_error_handler is intended to intercept and silence SQL conditions
  that might happen during trigger loading for SHOW statements.
  The potential SQL conditions are:

    - ER_PARSE_ERROR -- this error is thrown if a trigger definition file
      is damaged or contains invalid CREATE TRIGGER statement. That should
      not happen in normal life.

    - ER_TRG_NO_DEFINER -- this warning is thrown when we're loading a
      trigger created/imported in/from the version of MySQL, which does not
      support trigger definers.

    - ER_TRG_NO_CREATION_CTX -- this warning is thrown when we're loading a
      trigger created/imported in/from the version of MySQL, which does not
      support trigger creation contexts.
*/

class Trigger_error_handler : public Internal_error_handler
{
public:
  virtual bool handle_condition(THD *thd,
                                uint sql_errno,
                                const char* sqlstate,
                                Sql_condition::enum_severity_level *level,
                                const char* msg)
  {
    if (sql_errno == ER_PARSE_ERROR ||
        sql_errno == ER_TRG_NO_DEFINER ||
        sql_errno == ER_TRG_NO_CREATION_CTX)
      return true;

    return false;
  }
};

class Silence_deprecation_warnings : public Internal_error_handler
{
public:
  virtual bool handle_condition(THD *thd,
                                uint sql_errno,
                                const char* sqlstate,
                                Sql_condition::enum_severity_level *level,
                                const char* msg)
  {
    if (sql_errno == ER_WARN_DEPRECATED_SYNTAX)
      return true;

    return false;
  }
};



/**
  @brief          Fill I_S tables whose data are retrieved
                  from frm files and storage engine

  @details        The information schema tables are internally represented as
                  temporary tables that are filled at query execution time.
                  Those I_S tables whose data are retrieved
                  from frm files and storage engine are filled by the function
                  get_all_tables().

  @param[in]      thd                      thread handler
  @param[in]      tables                   I_S table
  @param[in]      cond                     'WHERE' condition

  @return         Operation status
    @retval       0                        success
    @retval       1                        error
*/

static int get_all_tables(THD *thd, TABLE_LIST *tables, Item *cond)
{
  LEX *lex= thd->lex;
  TABLE *table= tables->table;
  SELECT_LEX *lsel= tables->schema_select_lex;
  ST_SCHEMA_TABLE *schema_table= tables->schema_table;
  LOOKUP_FIELD_VALUES lookup_field_vals;
  LEX_STRING *db_name, *table_name;
  bool with_i_schema;
  enum enum_schema_tables schema_table_idx;
  List<LEX_STRING> db_names;
  List_iterator_fast<LEX_STRING> it(db_names);
  Item *partial_cond= 0;
  int error= 1;
  Open_tables_backup open_tables_state_backup;
#ifndef NO_EMBEDDED_ACCESS_CHECKS
  Security_context *sctx= thd->security_context();
#endif
  uint table_open_method;
  bool can_deadlock;

  DBUG_ENTER("get_all_tables");

  MEM_ROOT tmp_mem_root;
  init_sql_alloc(key_memory_get_all_tables, &tmp_mem_root,
                 TABLE_ALLOC_BLOCK_SIZE, 0);

  /*
    In cases when SELECT from I_S table being filled by this call is
    part of statement which also uses other tables or is being executed
    under LOCK TABLES or is part of transaction which also uses other
    tables waiting for metadata locks which happens below might result
    in deadlocks.
    To avoid them we don't wait if conflicting metadata lock is
    encountered and skip table with emitting an appropriate warning.
  */
  can_deadlock= thd->mdl_context.has_locks();

  /*
    We should not introduce deadlocks even if we already have some
    tables open and locked, since we won't lock tables which we will
    open and will ignore pending exclusive metadata locks for these
    tables by using high-priority requests for shared metadata locks.
  */
  thd->reset_n_backup_open_tables_state(&open_tables_state_backup);

  schema_table_idx= get_schema_table_idx(schema_table);
  tables->table_open_method= table_open_method=
    get_table_open_method(tables, schema_table, schema_table_idx);
  DBUG_PRINT("open_method", ("%d", tables->table_open_method));
  /* 
    this branch processes SHOW FIELDS, SHOW INDEXES commands.
    see sql_parse.cc, prepare_schema_table() function where
    this values are initialized
  */
  if (lsel && lsel->table_list.first)
  {
    LEX_STRING db_name, table_name;

    db_name.str= const_cast<char*>(lsel->table_list.first->db);
    db_name.length= lsel->table_list.first->db_length;

    table_name.str= const_cast<char*>(lsel->table_list.first->table_name);
    table_name.length= lsel->table_list.first->table_name_length;

    error= fill_schema_table_by_open(thd, TRUE,
                                     table, schema_table,
                                     &db_name, &table_name,
                                     &open_tables_state_backup,
                                     can_deadlock);
    goto err;
  }

  if (get_lookup_field_values(thd, cond, tables, &lookup_field_vals))
  {
    error= 0;
    goto err;
  }

  DBUG_PRINT("INDEX VALUES",("db_name='%s', table_name='%s'",
                             STR_OR_NIL(lookup_field_vals.db_value.str),
                             STR_OR_NIL(lookup_field_vals.table_value.str)));

  if (!lookup_field_vals.wild_db_value && !lookup_field_vals.wild_table_value)
  {
    /* 
      if lookup value is empty string then
      it's impossible table name or db name
    */
    if ((lookup_field_vals.db_value.str &&
         !lookup_field_vals.db_value.str[0]) ||
        (lookup_field_vals.table_value.str &&
         !lookup_field_vals.table_value.str[0]))
    {
      error= 0;
      goto err;
    }
  }

  if (lookup_field_vals.db_value.length &&
      !lookup_field_vals.wild_db_value)
    tables->has_db_lookup_value= TRUE;
  if (lookup_field_vals.table_value.length &&
      !lookup_field_vals.wild_table_value) 
    tables->has_table_lookup_value= TRUE;

  if (tables->has_db_lookup_value && tables->has_table_lookup_value)
    partial_cond= 0;
  else
    partial_cond= make_cond_for_info_schema(cond, tables);

  if (lex->describe)
  {
    /* EXPLAIN SELECT */
    error= 0;
    goto err;
  }

  if (make_db_list(thd, &db_names, &lookup_field_vals, &with_i_schema, &tmp_mem_root))
    goto err;
  it.rewind(); /* To get access to new elements in basis list */
  while ((db_name= it++))
  {
    DBUG_ASSERT(db_name->length <= NAME_LEN);
#ifndef NO_EMBEDDED_ACCESS_CHECKS
    if (!(check_access(thd, SELECT_ACL, db_name->str,
                       &thd->col_access, NULL, 0, 1) ||
          (!thd->col_access && check_grant_db(thd, db_name->str))) ||
        sctx->check_access(DB_ACLS | SHOW_DB_ACL, true) ||
        acl_get(sctx->host().str, sctx->ip().str,
                sctx->priv_user().str, db_name->str, 0))
#endif
    {
      List<LEX_STRING> table_names;
      int res= make_table_name_list(thd, &table_names, lex,
                                    &lookup_field_vals,
                                    with_i_schema, db_name, &tmp_mem_root);
      if (res == 2)   /* Not fatal error, continue */
        continue;
      if (res)
        goto err;

      List_iterator_fast<LEX_STRING> it_files(table_names);
      while ((table_name= it_files++))
      {
        DBUG_ASSERT(table_name->length <= NAME_LEN);
	restore_record(table, s->default_values);
        table->field[schema_table->idx_field1]->
          store(db_name->str, db_name->length, system_charset_info);
        table->field[schema_table->idx_field2]->
          store(table_name->str, table_name->length, system_charset_info);

        if (!partial_cond || partial_cond->val_int())
        {
          /*
            If table is I_S.tables and open_table_method is 0 (eg SKIP_OPEN)
            we can skip table opening and we don't have lookup value for 
            table name or lookup value is wild string(table name list is
            already created by make_table_name_list() function).
          */
          if (!table_open_method && schema_table_idx == SCH_TABLES &&
              (!lookup_field_vals.table_value.length ||
               lookup_field_vals.wild_table_value))
          {
            table->field[0]->store(STRING_WITH_LEN("def"), system_charset_info);
            if (schema_table_store_record(thd, table))
              goto err;      /* Out of space in temporary table */
            continue;
          }

          /* SHOW TABLE NAMES command */
          if (schema_table_idx == SCH_TABLE_NAMES)
          {
            if (fill_schema_table_names(thd, tables->table, db_name,
                                        table_name, with_i_schema,
                                        lex->verbose))
              continue;
          }
          else
          {
            if (!(table_open_method & ~OPEN_FRM_ONLY) &&
                !with_i_schema)
            {
              /*
                Here we need to filter out warnings, which can happen
                during loading of triggers in fill_schema_table_from_frm(),
                because we don't need those warnings to pollute output of
                SELECT from I_S / SHOW-statements.
              */

              Trigger_error_handler err_handler;
              thd->push_internal_handler(&err_handler);

              int res= fill_schema_table_from_frm(thd, tables, schema_table,
                                                  db_name, table_name,
                                                  schema_table_idx,
                                                  &open_tables_state_backup,
                                                  can_deadlock);

              thd->pop_internal_handler();

              if (!res)
                continue;
            }

            DEBUG_SYNC(thd, "before_open_in_get_all_tables");

            if (fill_schema_table_by_open(thd, FALSE,
                                          table, schema_table,
                                          db_name, table_name,
                                          &open_tables_state_backup,
                                          can_deadlock))
              goto err;
          }
        }
      }
      /*
        If we have information schema its always the first table and only
        the first table. Reset for other tables.
      */
      with_i_schema= 0;
    }
  }
  error= 0;
err:

  free_root(&tmp_mem_root, MYF(0));
  thd->restore_backup_open_tables_state(&open_tables_state_backup);

  DBUG_RETURN(error);
}


static bool store_schema_shemata(THD* thd, TABLE *table, LEX_STRING *db_name,
                                 const CHARSET_INFO *cs)
{
  restore_record(table, s->default_values);
  table->field[0]->store(STRING_WITH_LEN("def"), system_charset_info);
  table->field[1]->store(db_name->str, db_name->length, system_charset_info);
  table->field[2]->store(cs->csname, strlen(cs->csname), system_charset_info);
  table->field[3]->store(cs->name, strlen(cs->name), system_charset_info);
  return schema_table_store_record(thd, table);
}


static int fill_schema_schemata(THD *thd, TABLE_LIST *tables, Item *cond)
{
  /*
    TODO: fill_schema_shemata() is called when new client is connected.
    Returning error status in this case leads to client hangup.
  */

  /*
   * A temporary class is created to free tmp_mem_root when we return from
   * this function, since we have 'return' from this function from many
   * places. This is just to avoid goto.
   */
  class free_tmp_mem_root
  {
  public:
    free_tmp_mem_root()
    {
      init_sql_alloc(key_memory_fill_schema_schemata, &tmp_mem_root,
                     TABLE_ALLOC_BLOCK_SIZE, 0);
    }
    ~free_tmp_mem_root()
    {
      free_root(&tmp_mem_root, MYF(0));
    }
    MEM_ROOT tmp_mem_root;
  };

  free_tmp_mem_root dummy_member;

  LOOKUP_FIELD_VALUES lookup_field_vals;
  List<LEX_STRING> db_names;
  LEX_STRING *db_name;
  bool with_i_schema;
  HA_CREATE_INFO create;
  TABLE *table= tables->table;
#ifndef NO_EMBEDDED_ACCESS_CHECKS
  Security_context *sctx= thd->security_context();
#endif
  DBUG_ENTER("fill_schema_shemata");

  if (get_lookup_field_values(thd, cond, tables, &lookup_field_vals))
    DBUG_RETURN(0);

  DBUG_PRINT("INDEX VALUES",("db_name='%s', table_name='%s'",
                             lookup_field_vals.db_value.str,
                             lookup_field_vals.table_value.str));
  if (make_db_list(thd, &db_names, &lookup_field_vals,
                   &with_i_schema, &dummy_member.tmp_mem_root))
    DBUG_RETURN(1);

  /*
    If we have lookup db value we should check that the database exists
  */
  if(lookup_field_vals.db_value.str && !lookup_field_vals.wild_db_value &&
     !with_i_schema)
  {
    char path[FN_REFLEN+16];
    size_t path_len;
    MY_STAT stat_info;
    if (!lookup_field_vals.db_value.str[0])
      DBUG_RETURN(0);
    path_len= build_table_filename(path, sizeof(path) - 1,
                                   lookup_field_vals.db_value.str, "", "", 0);
    path[path_len-1]= 0;
    if (!mysql_file_stat(key_file_misc, path, &stat_info, MYF(0)))
      DBUG_RETURN(0);
  }

  List_iterator_fast<LEX_STRING> it(db_names);
  while ((db_name=it++))
  {
    DBUG_ASSERT(db_name->length <= NAME_LEN);
    if (with_i_schema)       // information schema name is always first in list
    {
      if (store_schema_shemata(thd, table, db_name,
                               system_charset_info))
        DBUG_RETURN(1);
      with_i_schema= 0;
      continue;
    }
#ifndef NO_EMBEDDED_ACCESS_CHECKS
    if (sctx->check_access(DB_ACLS | SHOW_DB_ACL, true) ||
	acl_get(sctx->host().str, sctx->ip().str,
                sctx->priv_user().str, db_name->str, 0) ||
                !check_grant_db(thd, db_name->str))
#endif
    {
      load_db_opt_by_name(thd, db_name->str, &create);
      if (store_schema_shemata(thd, table, db_name,
                               create.default_table_charset))
        DBUG_RETURN(1);
    }
  }
  DBUG_RETURN(0);
}


static int get_schema_tables_record(THD *thd, TABLE_LIST *tables,
				    TABLE *table, bool res,
				    LEX_STRING *db_name,
				    LEX_STRING *table_name)
{
  const char *tmp_buff;
  MYSQL_TIME time;
  int info_error= 0;
  CHARSET_INFO *cs= system_charset_info;
  DBUG_ENTER("get_schema_tables_record");

  restore_record(table, s->default_values);
  table->field[0]->store(STRING_WITH_LEN("def"), cs);
  table->field[1]->store(db_name->str, db_name->length, cs);
  table->field[2]->store(table_name->str, table_name->length, cs);

  if (res)
  {
    /* There was a table open error, so set the table type and return */
    if (tables->is_view())
      table->field[3]->store(STRING_WITH_LEN("VIEW"), cs);
    else if (tables->schema_table)
      table->field[3]->store(STRING_WITH_LEN("SYSTEM VIEW"), cs);
    else
      table->field[3]->store(STRING_WITH_LEN("BASE TABLE"), cs);

    goto err;
  }

  if (tables->is_view())
  {
    table->field[3]->store(STRING_WITH_LEN("VIEW"), cs);
    table->field[20]->store(STRING_WITH_LEN("VIEW"), cs);
  }
  else
  {
    char option_buff[350],*ptr;
    TABLE *show_table= tables->table;
    TABLE_SHARE *share= show_table->s;
    handler *file= show_table->file;
    handlerton *tmp_db_type= share->db_type();
    bool is_partitioned= FALSE;

    if (share->tmp_table == SYSTEM_TMP_TABLE)
      table->field[3]->store(STRING_WITH_LEN("SYSTEM VIEW"), cs);
    else if (share->tmp_table)
      table->field[3]->store(STRING_WITH_LEN("LOCAL TEMPORARY"), cs);
    else
      table->field[3]->store(STRING_WITH_LEN("BASE TABLE"), cs);

    for (int i= 4; i < 20; i++)
    {
      if (i == 7 || (i > 12 && i < 17) || i == 18)
        continue;
      table->field[i]->set_notnull();
    }

    /* Collect table info from the table share */

    if (share->partition_info_str_len)
    {
      tmp_db_type= share->default_part_db_type;
      is_partitioned= TRUE;
    }

    tmp_buff= (char *) ha_resolve_storage_engine_name(tmp_db_type);
    table->field[4]->store(tmp_buff, strlen(tmp_buff), cs);
    table->field[5]->store((longlong) share->frm_version, TRUE);

    ptr=option_buff;

    if (share->min_rows)
    {
      ptr=my_stpcpy(ptr," min_rows=");
      ptr=longlong10_to_str(share->min_rows,ptr,10);
    }

    if (share->max_rows)
    {
      ptr=my_stpcpy(ptr," max_rows=");
      ptr=longlong10_to_str(share->max_rows,ptr,10);
    }

    if (share->avg_row_length)
    {
      ptr=my_stpcpy(ptr," avg_row_length=");
      ptr=longlong10_to_str(share->avg_row_length,ptr,10);
    }

    if (share->db_create_options & HA_OPTION_PACK_KEYS)
      ptr=my_stpcpy(ptr," pack_keys=1");

    if (share->db_create_options & HA_OPTION_NO_PACK_KEYS)
      ptr=my_stpcpy(ptr," pack_keys=0");

    if (share->db_create_options & HA_OPTION_STATS_PERSISTENT)
      ptr=my_stpcpy(ptr," stats_persistent=1");

    if (share->db_create_options & HA_OPTION_NO_STATS_PERSISTENT)
      ptr=my_stpcpy(ptr," stats_persistent=0");

    if (share->stats_auto_recalc == HA_STATS_AUTO_RECALC_ON)
      ptr=my_stpcpy(ptr," stats_auto_recalc=1");
    else if (share->stats_auto_recalc == HA_STATS_AUTO_RECALC_OFF)
      ptr=my_stpcpy(ptr," stats_auto_recalc=0");

    if (share->stats_sample_pages != 0)
    {
      ptr= my_stpcpy(ptr, " stats_sample_pages=");
      ptr= longlong10_to_str(share->stats_sample_pages, ptr, 10);
    }

    /* We use CHECKSUM, instead of TABLE_CHECKSUM, for backward compability */
    if (share->db_create_options & HA_OPTION_CHECKSUM)
      ptr=my_stpcpy(ptr," checksum=1");

    if (share->db_create_options & HA_OPTION_DELAY_KEY_WRITE)
      ptr=my_stpcpy(ptr," delay_key_write=1");

    if (share->row_type != ROW_TYPE_DEFAULT)
      ptr=strxmov(ptr, " row_format=", 
                  ha_row_type[(uint) share->row_type],
                  NullS);

    if (share->key_block_size)
    {
      ptr= my_stpcpy(ptr, " KEY_BLOCK_SIZE=");
      ptr= longlong10_to_str(share->key_block_size, ptr, 10);
    }

    if (share->compress.length > 0)
    {
      /* In the .frm file this option has a max length of 2K. Currently,
      InnoDB uses only the first 5 bytes and the only supported values
      are (ZLIB | LZ4 | NONE). */
      ptr= my_stpcpy(ptr, " COMPRESS=\"");
      ptr= strxnmov(ptr, 7, share->compress.str, NullS);
      ptr= my_stpcpy(ptr, "\"");
    }

    if (is_partitioned)
      ptr= my_stpcpy(ptr, " partitioned");

    table->field[19]->store(option_buff+1,
                            (ptr == option_buff ? 0 : 
                             (uint) (ptr-option_buff)-1), cs);

    tmp_buff= (share->table_charset ?
               share->table_charset->name : "default");

    table->field[17]->store(tmp_buff, strlen(tmp_buff), cs);

    if (share->comment.str)
      table->field[20]->store(share->comment.str, share->comment.length, cs);

    /* Collect table info from the storage engine  */

    if(file)
    {
      /* If info() fails, then there's nothing else to do */
      if ((info_error= file->info(HA_STATUS_VARIABLE |
                                  HA_STATUS_TIME |
                                  HA_STATUS_VARIABLE_EXTRA |
                                  HA_STATUS_AUTO)) != 0)
        goto err;

      enum row_type row_type = file->get_row_type();
      switch (row_type) {
      case ROW_TYPE_NOT_USED:
      case ROW_TYPE_DEFAULT:
        tmp_buff= ((share->db_options_in_use &
                    HA_OPTION_COMPRESS_RECORD) ? "Compressed" :
                   (share->db_options_in_use & HA_OPTION_PACK_RECORD) ?
                   "Dynamic" : "Fixed");
        break;
      case ROW_TYPE_FIXED:
        tmp_buff= "Fixed";
        break;
      case ROW_TYPE_DYNAMIC:
        tmp_buff= "Dynamic";
        break;
      case ROW_TYPE_COMPRESSED:
        tmp_buff= "Compressed";
        break;
      case ROW_TYPE_REDUNDANT:
        tmp_buff= "Redundant";
        break;
      case ROW_TYPE_COMPACT:
        tmp_buff= "Compact";
        break;
      case ROW_TYPE_PAGE:
        tmp_buff= "Paged";
        break;
      }

      table->field[6]->store(tmp_buff, strlen(tmp_buff), cs);

      if (!tables->schema_table)
      {
        table->field[7]->store((longlong) file->stats.records, TRUE);
        table->field[7]->set_notnull();
      }
      table->field[8]->store((longlong) file->stats.mean_rec_length, TRUE);
      table->field[9]->store((longlong) file->stats.data_file_length, TRUE);
      if (file->stats.max_data_file_length)
      {
        table->field[10]->store((longlong) file->stats.max_data_file_length,
                                TRUE);
      }
      table->field[11]->store((longlong) file->stats.index_file_length, TRUE);
      table->field[12]->store((longlong) file->stats.delete_length, TRUE);
      if (show_table->found_next_number_field)
      {
        table->field[13]->store((longlong) file->stats.auto_increment_value,
                                TRUE);
        table->field[13]->set_notnull();
      }
      if (file->stats.create_time)
      {
        thd->variables.time_zone->gmt_sec_to_TIME(&time,
                                                  (my_time_t) file->stats.create_time);
        table->field[14]->store_time(&time);
        table->field[14]->set_notnull();
      }
      if (file->stats.update_time)
      {
        thd->variables.time_zone->gmt_sec_to_TIME(&time,
                                                  (my_time_t) file->stats.update_time);
        table->field[15]->store_time(&time);
        table->field[15]->set_notnull();
      }
      if (file->stats.check_time)
      {
        thd->variables.time_zone->gmt_sec_to_TIME(&time,
                                                  (my_time_t) file->stats.check_time);
        table->field[16]->store_time(&time);
        table->field[16]->set_notnull();
      }
      if (file->ha_table_flags() & (ulong) HA_HAS_CHECKSUM)
      {
        table->field[18]->store((longlong) file->checksum(), TRUE);
        table->field[18]->set_notnull();
      }
    }
  }

err:
  if (res || info_error)
  {
    /*
      If an error was encountered, push a warning, set the TABLE COMMENT
      column with the error text, and clear the error so that the operation
      can continue.
    */
    const char *error= thd->is_error() ? thd->get_stmt_da()->message_text() : "";
    table->field[20]->store(error, strlen(error), cs);

    if (thd->is_error())
    {
      push_warning(thd, Sql_condition::SL_WARNING,
                   thd->get_stmt_da()->mysql_errno(),
                   thd->get_stmt_da()->message_text());
      thd->clear_error();
    }
  }

  DBUG_RETURN(schema_table_store_record(thd, table));
}


/**
  @brief    Store field characteristics into appropriate I_S table columns
            starting from DATA_TYPE column till DTD_IDENTIFIER column.

  @param[in]      thd               Thread context.
  @param[in]      table             I_S table
  @param[in]      field             processed field
  @param[in]      cs                I_S table charset
  @param[in]      offset            offset from beginning of table
                                    to DATE_TYPE column in I_S table
  @return         void
*/

static void store_column_type(THD *thd, TABLE *table, Field *field,
                              CHARSET_INFO *cs, uint offset)
{
  bool is_blob;
  int decimals, field_length;
  const char *tmp_buff;
  char column_type_buff[MAX_FIELD_WIDTH];
  String column_type(column_type_buff, sizeof(column_type_buff), cs);
  enum_field_types field_type= field->real_type();
  uint32 orig_column_type_length;

  field->sql_type(column_type);
  orig_column_type_length= column_type.length();

  /*
    If the session variable 'show_old_temporals' is enabled and the field
    is a temporal type of old format, add a comment to the COLUMN_TYPE
    indicate the same.
  */
  if (thd->variables.show_old_temporals &&
      (field_type == MYSQL_TYPE_TIME || field_type == MYSQL_TYPE_DATETIME ||
       field_type == MYSQL_TYPE_TIMESTAMP))
    column_type.append(" /* 5.5 binary format */");

  /* DTD_IDENTIFIER column */
  table->field[offset + 8]->store(column_type.ptr(), column_type.length(), cs);
  column_type.length(orig_column_type_length);
  table->field[offset + 8]->set_notnull();
  /*
    DATA_TYPE column:
    MySQL column type has the following format:
    base_type [(dimension)] [unsigned] [zerofill].
    For DATA_TYPE column we extract only base type.
  */
  tmp_buff= strchr(column_type.ptr(), '(');
  if (!tmp_buff)
    /*
      if there is no dimention part then check the presence of
      [unsigned] [zerofill] attributes and cut them of if exist.
    */
    tmp_buff= strchr(column_type.ptr(), ' ');
  table->field[offset]->store(column_type.ptr(),
                              (tmp_buff ? tmp_buff - column_type.ptr() :
                               column_type.length()), cs);

  is_blob= (field->type() == MYSQL_TYPE_BLOB);
  if (field->has_charset() || is_blob ||
      field->real_type() == MYSQL_TYPE_VARCHAR ||  // For varbinary type
      field->real_type() == MYSQL_TYPE_STRING)     // For binary type
  {
    uint32 octet_max_length= field->max_display_length();
    if (is_blob && octet_max_length != 4294967295U)
      octet_max_length /= field->charset()->mbmaxlen;
    longlong char_max_len= is_blob ? 
      (longlong) octet_max_length / field->charset()->mbminlen :
      (longlong) octet_max_length / field->charset()->mbmaxlen;
    /* CHARACTER_MAXIMUM_LENGTH column*/
    table->field[offset + 1]->store(char_max_len, TRUE);
    table->field[offset + 1]->set_notnull();
    /* CHARACTER_OCTET_LENGTH column */
    table->field[offset + 2]->store((longlong) octet_max_length, TRUE);
    table->field[offset + 2]->set_notnull();
  }

  /*
    Calculate field_length and decimals.
    They are set to -1 if they should not be set (we should return NULL)
  */

  decimals= field->decimals();
  switch (field->type()) {
  case MYSQL_TYPE_NEWDECIMAL:
    field_length= ((Field_new_decimal*) field)->precision;
    break;
  case MYSQL_TYPE_DECIMAL:
    field_length= field->field_length - (decimals  ? 2 : 1);
    break;
  case MYSQL_TYPE_TINY:
  case MYSQL_TYPE_SHORT:
  case MYSQL_TYPE_LONG:
  case MYSQL_TYPE_INT24:
    field_length= field->max_display_length() - 1;
    break;
  case MYSQL_TYPE_LONGLONG:
    field_length= field->max_display_length() - 
      ((field->flags & UNSIGNED_FLAG) ? 0 : 1);
    break;
  case MYSQL_TYPE_BIT:
    field_length= field->max_display_length();
    decimals= -1;                             // return NULL
    break;
  case MYSQL_TYPE_FLOAT:  
  case MYSQL_TYPE_DOUBLE:
    field_length= field->field_length;
    if (decimals == NOT_FIXED_DEC)
      decimals= -1;                           // return NULL
    break;
  case MYSQL_TYPE_DATETIME:
  case MYSQL_TYPE_TIMESTAMP:
  case MYSQL_TYPE_TIME:
    /* DATETIME_PRECISION column */
    table->field[offset + 5]->store(field->decimals(), TRUE);
    table->field[offset + 5]->set_notnull();
    field_length= decimals= -1;
    break;
  default:
    field_length= decimals= -1;
    break;
  }

  /* NUMERIC_PRECISION column */
  if (field_length >= 0)
  {
    table->field[offset + 3]->store((longlong) field_length, TRUE);
    table->field[offset + 3]->set_notnull();
  }
  /* NUMERIC_SCALE column */
  if (decimals >= 0)
  {
    table->field[offset + 4]->store((longlong) decimals, TRUE);
    table->field[offset + 4]->set_notnull();
  }
  if (field->has_charset())
  {
    /* CHARACTER_SET_NAME column*/
    tmp_buff= field->charset()->csname;
    table->field[offset + 6]->store(tmp_buff, strlen(tmp_buff), cs);
    table->field[offset + 6]->set_notnull();
    /* COLLATION_NAME column */
    tmp_buff= field->charset()->name;
    table->field[offset + 7]->store(tmp_buff, strlen(tmp_buff), cs);
    table->field[offset + 7]->set_notnull();
  }
}


static int get_schema_column_record(THD *thd, TABLE_LIST *tables,
				    TABLE *table, bool res,
				    LEX_STRING *db_name,
				    LEX_STRING *table_name)
{
  LEX *lex= thd->lex;
  const char *wild= lex->wild ? lex->wild->ptr() : NullS;
  CHARSET_INFO *cs= system_charset_info;
  TABLE *show_table;
  Field **ptr, *field;
  int count;
  DBUG_ENTER("get_schema_column_record");

  if (res)
  {
    if (lex->sql_command != SQLCOM_SHOW_FIELDS)
    {
      /*
        I.e. we are in SELECT FROM INFORMATION_SCHEMA.COLUMS
        rather than in SHOW COLUMNS
      */
      if (thd->is_error())
        push_warning(thd, Sql_condition::SL_WARNING,
                     thd->get_stmt_da()->mysql_errno(),
                     thd->get_stmt_da()->message_text());
      thd->clear_error();
      res= 0;
    }
    DBUG_RETURN(res);
  }

  show_table= tables->table;
  count= 0;
  ptr= show_table->field;
  show_table->use_all_columns();               // Required for default
  restore_record(show_table, s->default_values);

  for (; (field= *ptr) ; ptr++)
  {
    uchar *pos;
    char tmp[MAX_FIELD_WIDTH];
    String type(tmp,sizeof(tmp), system_charset_info);

    DEBUG_SYNC(thd, "get_schema_column");

    if (wild && wild[0] &&
        wild_case_compare(system_charset_info, field->field_name,wild))
      continue;

    count++;
    /* Get default row, with all NULL fields set to NULL */
    restore_record(table, s->default_values);

#ifndef NO_EMBEDDED_ACCESS_CHECKS
    uint col_access;
    check_access(thd,SELECT_ACL, db_name->str,
                 &tables->grant.privilege, 0, 0, MY_TEST(tables->schema_table));
    col_access= get_column_grant(thd, &tables->grant,
                                 db_name->str, table_name->str,
                                 field->field_name) & COL_ACLS;
    if (!tables->schema_table && !col_access)
      continue;
    char *end= tmp;
    for (uint bitnr=0; col_access ; col_access>>=1,bitnr++)
    {
      if (col_access & 1)
      {
        *end++=',';
        end=my_stpcpy(end,grant_types.type_names[bitnr]);
      }
    }
    table->field[IS_COLUMNS_PRIVILEGES]->store(tmp+1,
                                               end == tmp ? 0 : 
                                               (uint) (end-tmp-1), cs);

#endif
    table->field[IS_COLUMNS_TABLE_CATALOG]->store(STRING_WITH_LEN("def"), cs);
    table->field[IS_COLUMNS_TABLE_SCHEMA]->store(db_name->str,
                                                 db_name->length, cs);
    table->field[IS_COLUMNS_TABLE_NAME]->store(table_name->str,
                                               table_name->length, cs);
    table->field[IS_COLUMNS_COLUMN_NAME]->store(field->field_name,
                                                strlen(field->field_name), cs);
    table->field[IS_COLUMNS_ORDINAL_POSITION]->store((longlong) count, TRUE);
    field->sql_type(type);
    table->field[IS_COLUMNS_COLUMN_TYPE]->store(type.ptr(), type.length(), cs);

    if (print_default_clause(thd, field, &type, false))
    {
      table->field[IS_COLUMNS_COLUMN_DEFAULT]->store(type.ptr(), type.length(),
                                                    cs);
      table->field[IS_COLUMNS_COLUMN_DEFAULT]->set_notnull();
    }
    pos=(uchar*) ((field->flags & NOT_NULL_FLAG) ?  "NO" : "YES");
    table->field[IS_COLUMNS_IS_NULLABLE]->store((const char*) pos,
                           strlen((const char*) pos), cs);
    store_column_type(thd, table, field, cs, IS_COLUMNS_DATA_TYPE);
    pos=(uchar*) ((field->flags & PRI_KEY_FLAG) ? "PRI" :
                 (field->flags & UNIQUE_KEY_FLAG) ? "UNI" :
                 (field->flags & MULTIPLE_KEY_FLAG) ? "MUL":"");
    table->field[IS_COLUMNS_COLUMN_KEY]->store((const char*) pos,
                            strlen((const char*) pos), cs);

    if (field->unireg_check == Field::NEXT_NUMBER)
      table->field[IS_COLUMNS_EXTRA]->store(STRING_WITH_LEN("auto_increment"),
                                            cs);
    if (print_on_update_clause(field, &type, true))
      table->field[IS_COLUMNS_EXTRA]->store(type.ptr(), type.length(), cs);
    if (field->gcol_info)
    {
      if (field->stored_in_db)
        table->field[IS_COLUMNS_EXTRA]->
          store(STRING_WITH_LEN("STORED GENERATED"), cs);
      else
        table->field[IS_COLUMNS_EXTRA]->
          store(STRING_WITH_LEN("VIRTUAL GENERATED"), cs);
      table->field[IS_COLUMNS_GENERATION_EXPRESSION]->
        store(field->gcol_info->expr_str.str,field->gcol_info->expr_str.length,
              cs);
    }
    else
      table->field[IS_COLUMNS_GENERATION_EXPRESSION]->set_null();
    table->field[IS_COLUMNS_COLUMN_COMMENT]->store(field->comment.str,
                                                   field->comment.length, cs);
    if (schema_table_store_record(thd, table))
      DBUG_RETURN(1);
  }
  DBUG_RETURN(0);
}


static int fill_schema_charsets(THD *thd, TABLE_LIST *tables, Item *cond)
{
  CHARSET_INFO **cs;
  const char *wild= thd->lex->wild ? thd->lex->wild->ptr() : NullS;
  TABLE *table= tables->table;
  CHARSET_INFO *scs= system_charset_info;

  for (cs= all_charsets ;
       cs < all_charsets + array_elements(all_charsets) ;
       cs++)
  {
    CHARSET_INFO *tmp_cs= cs[0];
    if (tmp_cs && (tmp_cs->state & MY_CS_PRIMARY) && 
        (tmp_cs->state & MY_CS_AVAILABLE) &&
        !(tmp_cs->state & MY_CS_HIDDEN) &&
        !(wild && wild[0] &&
	  wild_case_compare(scs, tmp_cs->csname,wild)))
    {
      const char *comment;
      restore_record(table, s->default_values);
      table->field[0]->store(tmp_cs->csname, strlen(tmp_cs->csname), scs);
      table->field[1]->store(tmp_cs->name, strlen(tmp_cs->name), scs);
      comment= tmp_cs->comment ? tmp_cs->comment : "";
      table->field[2]->store(comment, strlen(comment), scs);
      table->field[3]->store((longlong) tmp_cs->mbmaxlen, TRUE);
      if (schema_table_store_record(thd, table))
        return 1;
    }
  }
  return 0;
}


static my_bool iter_schema_engines(THD *thd, plugin_ref plugin,
                                   void *ptable)
{
  TABLE *table= (TABLE *) ptable;
  handlerton *hton= plugin_data<handlerton*>(plugin);
  const char *wild= thd->lex->wild ? thd->lex->wild->ptr() : NullS;
  CHARSET_INFO *scs= system_charset_info;
  handlerton *default_type= ha_default_handlerton(thd);
  DBUG_ENTER("iter_schema_engines");


  /* Disabled plugins */
  if (plugin_state(plugin) != PLUGIN_IS_READY)
  {

    struct st_mysql_plugin *plug= plugin_decl(plugin);
    if (!(wild && wild[0] &&
          wild_case_compare(scs, plug->name,wild)))
    {
      restore_record(table, s->default_values);
      table->field[0]->store(plug->name, strlen(plug->name), scs);
      table->field[1]->store(C_STRING_WITH_LEN("NO"), scs);
      table->field[2]->store(plug->descr, strlen(plug->descr), scs);
      if (schema_table_store_record(thd, table))
        DBUG_RETURN(1);
    }
    DBUG_RETURN(0);
  }

  if (!(hton->flags & HTON_HIDDEN))
  {
    LEX_STRING *name= plugin_name(plugin);
    if (!(wild && wild[0] &&
          wild_case_compare(scs, name->str,wild)))
    {
      LEX_STRING yesno[2]= {{ C_STRING_WITH_LEN("NO") },
                            { C_STRING_WITH_LEN("YES") }};
      LEX_STRING *tmp;
      const char *option_name= show_comp_option_name[(int) hton->state];
      restore_record(table, s->default_values);

      table->field[0]->store(name->str, name->length, scs);
      if (hton->state == SHOW_OPTION_YES && default_type == hton)
        option_name= "DEFAULT";
      table->field[1]->store(option_name, strlen(option_name), scs);
      table->field[2]->store(plugin_decl(plugin)->descr,
                             strlen(plugin_decl(plugin)->descr), scs);
      tmp= &yesno[MY_TEST(hton->commit)];
      table->field[3]->store(tmp->str, tmp->length, scs);
      table->field[3]->set_notnull();
      tmp= &yesno[MY_TEST(hton->prepare)];
      table->field[4]->store(tmp->str, tmp->length, scs);
      table->field[4]->set_notnull();
      tmp= &yesno[MY_TEST(hton->savepoint_set)];
      table->field[5]->store(tmp->str, tmp->length, scs);
      table->field[5]->set_notnull();

      if (schema_table_store_record(thd, table))
        DBUG_RETURN(1);
    }
  }
  DBUG_RETURN(0);
}

static int fill_schema_engines(THD *thd, TABLE_LIST *tables, Item *cond)
{
  DBUG_ENTER("fill_schema_engines");
  if (plugin_foreach_with_mask(thd, iter_schema_engines,
                               MYSQL_STORAGE_ENGINE_PLUGIN,
                               ~PLUGIN_IS_FREED, tables->table))
    DBUG_RETURN(1);
  DBUG_RETURN(0);
}


static int fill_schema_collation(THD *thd, TABLE_LIST *tables, Item *cond)
{
  CHARSET_INFO **cs;
  const char *wild= thd->lex->wild ? thd->lex->wild->ptr() : NullS;
  TABLE *table= tables->table;
  CHARSET_INFO *scs= system_charset_info;
  for (cs= all_charsets ;
       cs < all_charsets + array_elements(all_charsets)  ;
       cs++ )
  {
    CHARSET_INFO **cl;
    CHARSET_INFO *tmp_cs= cs[0];
    if (!tmp_cs || !(tmp_cs->state & MY_CS_AVAILABLE) ||
         (tmp_cs->state & MY_CS_HIDDEN) ||
        !(tmp_cs->state & MY_CS_PRIMARY))
      continue;
    for (cl= all_charsets;
         cl < all_charsets + array_elements(all_charsets)  ;
         cl ++)
    {
      CHARSET_INFO *tmp_cl= cl[0];
      if (!tmp_cl || !(tmp_cl->state & MY_CS_AVAILABLE) || 
          !my_charset_same(tmp_cs, tmp_cl))
	continue;
      if (!(wild && wild[0] &&
	  wild_case_compare(scs, tmp_cl->name,wild)))
      {
	const char *tmp_buff;
	restore_record(table, s->default_values);
	table->field[0]->store(tmp_cl->name, strlen(tmp_cl->name), scs);
        table->field[1]->store(tmp_cl->csname , strlen(tmp_cl->csname), scs);
        table->field[2]->store((longlong) tmp_cl->number, TRUE);
        tmp_buff= (tmp_cl->state & MY_CS_PRIMARY) ? "Yes" : "";
	table->field[3]->store(tmp_buff, strlen(tmp_buff), scs);
        tmp_buff= (tmp_cl->state & MY_CS_COMPILED)? "Yes" : "";
	table->field[4]->store(tmp_buff, strlen(tmp_buff), scs);
        table->field[5]->store((longlong) tmp_cl->strxfrm_multiply, TRUE);
        if (schema_table_store_record(thd, table))
          return 1;
      }
    }
  }
  return 0;
}


static int fill_schema_coll_charset_app(THD *thd, TABLE_LIST *tables,
                                        Item *cond)
{
  CHARSET_INFO **cs;
  TABLE *table= tables->table;
  CHARSET_INFO *scs= system_charset_info;
  for (cs= all_charsets ;
       cs < all_charsets + array_elements(all_charsets) ;
       cs++ )
  {
    CHARSET_INFO **cl;
    CHARSET_INFO *tmp_cs= cs[0];
    if (!tmp_cs || !(tmp_cs->state & MY_CS_AVAILABLE) || 
        !(tmp_cs->state & MY_CS_PRIMARY))
      continue;
    for (cl= all_charsets;
         cl < all_charsets + array_elements(all_charsets) ;
         cl ++)
    {
      CHARSET_INFO *tmp_cl= cl[0];
      if (!tmp_cl || !(tmp_cl->state & MY_CS_AVAILABLE) ||
          (tmp_cl->state & MY_CS_HIDDEN) ||
          !my_charset_same(tmp_cs,tmp_cl))
	continue;
      restore_record(table, s->default_values);
      table->field[0]->store(tmp_cl->name, strlen(tmp_cl->name), scs);
      table->field[1]->store(tmp_cl->csname , strlen(tmp_cl->csname), scs);
      if (schema_table_store_record(thd, table))
        return 1;
    }
  }
  return 0;
}


static inline void copy_field_as_string(Field *to_field, Field *from_field)
{
  char buff[MAX_FIELD_WIDTH];
  String tmp_str(buff, sizeof(buff), system_charset_info);
  from_field->val_str(&tmp_str);
  to_field->store(tmp_str.ptr(), tmp_str.length(), system_charset_info);
}


/**
  @brief Store record into I_S.PARAMETERS table

  @param[in]      thd                   thread handler
  @param[in]      table                 I_S table
  @param[in]      proc_table            'mysql.proc' table
  @param[in]      wild                  wild string, not used for now,
                                        will be useful
                                        if we add 'SHOW PARAMETERs'
  @param[in]      full_access           if 1 user has privileges on the routine
  @param[in]      sp_user               user in 'user@host' format

  @return         Operation status
    @retval       0                     ok
    @retval       1                     error
*/

static bool store_schema_params(THD *thd, TABLE *table, TABLE *proc_table,
                                const char *wild, bool full_access,
                                const char *sp_user)
{
  TABLE_SHARE share;
  TABLE tbl;
  CHARSET_INFO *cs= system_charset_info;
  char params_buff[MAX_FIELD_WIDTH], returns_buff[MAX_FIELD_WIDTH],
    sp_db_buff[NAME_LEN], sp_name_buff[NAME_LEN], path[FN_REFLEN],
    definer_buff[USERNAME_LENGTH + HOSTNAME_LENGTH + 1];
  String params(params_buff, sizeof(params_buff), cs);
  String returns(returns_buff, sizeof(returns_buff), cs);
  String sp_db(sp_db_buff, sizeof(sp_db_buff), cs);
  String sp_name(sp_name_buff, sizeof(sp_name_buff), cs);
  String definer(definer_buff, sizeof(definer_buff), cs);
  sp_head *sp;
  enum_sp_type routine_type;
  bool free_sp_head;
  DBUG_ENTER("store_schema_params");

  memset(&tbl, 0, sizeof(TABLE));
  (void) build_table_filename(path, sizeof(path), "", "", "", 0);
  init_tmp_table_share(thd, &share, "", 0, "", path);

  get_field(thd->mem_root, proc_table->field[MYSQL_PROC_FIELD_DB], &sp_db);
  get_field(thd->mem_root, proc_table->field[MYSQL_PROC_FIELD_NAME], &sp_name);
  get_field(thd->mem_root,proc_table->field[MYSQL_PROC_FIELD_DEFINER],&definer);
  routine_type= (enum_sp_type) proc_table->field[MYSQL_PROC_MYSQL_TYPE]->val_int();

  if (!full_access)
    full_access= !strcmp(sp_user, definer.ptr());
  if (!full_access &&
      check_some_routine_access(thd, sp_db.ptr(),sp_name.ptr(),
                                routine_type == SP_TYPE_PROCEDURE))
    DBUG_RETURN(0);

  params.length(0);
  get_field(thd->mem_root, proc_table->field[MYSQL_PROC_FIELD_PARAM_LIST],
            &params);
  returns.length(0);
  if (routine_type == SP_TYPE_FUNCTION)
    get_field(thd->mem_root, proc_table->field[MYSQL_PROC_FIELD_RETURNS],
              &returns);

  sp= sp_load_for_information_schema(thd, proc_table, &sp_db, &sp_name,
                                     (sql_mode_t) proc_table->
                                     field[MYSQL_PROC_FIELD_SQL_MODE]->val_int(),
                                     routine_type,
                                     returns.c_ptr_safe(),
                                     params.c_ptr_safe(),
                                     &free_sp_head);

  if (sp)
  {
    Field *field;
    Create_field *field_def;
    String tmp_string;
    if (routine_type == SP_TYPE_FUNCTION)
    {
      restore_record(table, s->default_values);
      table->field[IS_PARAMETERS_SPECIFIC_CATALOG]->store(STRING_WITH_LEN
                                                          ("def"), cs);
      table->field[IS_PARAMETERS_SPECIFIC_SCHEMA]->store(sp_db.ptr(),
                                                         sp_db.length(), cs);
      table->field[IS_PARAMETERS_SPECIFIC_NAME]->store(sp_name.ptr(),
                                                       sp_name.length(), cs);
      table->field[IS_PARAMETERS_ORDINAL_POSITION]->store((longlong) 0, TRUE);
      get_field(thd->mem_root, proc_table->field[MYSQL_PROC_MYSQL_TYPE],
                &tmp_string);
      table->field[IS_PARAMETERS_ROUTINE_TYPE]->store(tmp_string.ptr(),
                                                      tmp_string.length(), cs);
      field_def= &sp->m_return_field_def;
      field= make_field(&share, (uchar*) 0, field_def->length,
                        (uchar*) "", 0, field_def->pack_flag,
                        field_def->sql_type, field_def->charset,
                        field_def->geom_type, Field::NONE,
                        field_def->interval, "");

      field->table= &tbl;
      field->gcol_info= field_def->gcol_info;
      field->stored_in_db= field_def->stored_in_db;
      tbl.in_use= thd;
      store_column_type(thd, table, field, cs, IS_PARAMETERS_DATA_TYPE);
      if (schema_table_store_record(thd, table))
      {
        free_table_share(&share);
        if (free_sp_head)
          delete sp;
        DBUG_RETURN(1);
      }
    }

    sp_pcontext *sp_root_parsing_ctx= sp->get_root_parsing_context();

    for (uint i= 0; i < sp_root_parsing_ctx->context_var_count(); i++)
    {
      const char *tmp_buff;
      sp_variable *spvar= sp_root_parsing_ctx->find_variable(i);
      field_def= &spvar->field_def;
      switch (spvar->mode) {
      case sp_variable::MODE_IN:
        tmp_buff= "IN";
        break;
      case sp_variable::MODE_OUT:
        tmp_buff= "OUT";
        break;
      case sp_variable::MODE_INOUT:
        tmp_buff= "INOUT";
        break;
      default:
        tmp_buff= "";
        break;
      }  

      restore_record(table, s->default_values);
      table->field[IS_PARAMETERS_SPECIFIC_CATALOG]->store(STRING_WITH_LEN
                                                          ("def"), cs);
      table->field[IS_PARAMETERS_SPECIFIC_SCHEMA]->store(sp_db.ptr(),
                                                         sp_db.length(), cs);
      table->field[IS_PARAMETERS_SPECIFIC_NAME]->store(sp_name.ptr(),
                                                       sp_name.length(), cs);
      table->field[IS_PARAMETERS_ORDINAL_POSITION]->store((longlong) i + 1,
                                                          TRUE);
      table->field[IS_PARAMETERS_PARAMETER_MODE]->store(tmp_buff,
                                                        strlen(tmp_buff), cs);
      table->field[IS_PARAMETERS_PARAMETER_MODE]->set_notnull();
      table->field[IS_PARAMETERS_PARAMETER_NAME]->store(spvar->name.str,
                                                        spvar->name.length, cs);
      table->field[IS_PARAMETERS_PARAMETER_NAME]->set_notnull();
      get_field(thd->mem_root, proc_table->field[MYSQL_PROC_MYSQL_TYPE],
                &tmp_string);
      table->field[IS_PARAMETERS_ROUTINE_TYPE]->store(tmp_string.ptr(),
                                                      tmp_string.length(), cs);

      field= make_field(&share, (uchar*) 0, field_def->length,
                        (uchar*) "", 0, field_def->pack_flag,
                        field_def->sql_type, field_def->charset,
                        field_def->geom_type, Field::NONE,
                        field_def->interval, spvar->name.str);

      field->table= &tbl;
      field->gcol_info= field_def->gcol_info;
      field->stored_in_db= field_def->stored_in_db;
      tbl.in_use= thd;
      store_column_type(thd, table, field, cs, IS_PARAMETERS_DATA_TYPE);
      if (schema_table_store_record(thd, table))
      {
        free_table_share(&share);
        if (free_sp_head)
          delete sp;
        DBUG_RETURN(1);
      }
    }
    if (free_sp_head)
      delete sp;
  }
  free_table_share(&share);
  DBUG_RETURN(0);
}


static bool store_schema_proc(THD *thd, TABLE *table, TABLE *proc_table,
                              const char *wild, bool full_access,
                              const char *sp_user)
{
  MYSQL_TIME time;
  LEX *lex= thd->lex;
  CHARSET_INFO *cs= system_charset_info;
  char sp_db_buff[NAME_LEN + 1], sp_name_buff[NAME_LEN + 1],
    definer_buff[USERNAME_LENGTH + HOSTNAME_LENGTH + 2],
    returns_buff[MAX_FIELD_WIDTH];

  String sp_db(sp_db_buff, sizeof(sp_db_buff), cs);
  String sp_name(sp_name_buff, sizeof(sp_name_buff), cs);
  String definer(definer_buff, sizeof(definer_buff), cs);
  String returns(returns_buff, sizeof(returns_buff), cs);

  proc_table->field[MYSQL_PROC_FIELD_DB]->val_str(&sp_db);
  proc_table->field[MYSQL_PROC_FIELD_NAME]->val_str(&sp_name);
  proc_table->field[MYSQL_PROC_FIELD_DEFINER]->val_str(&definer);

  enum_sp_type sp_type=
    (enum_sp_type) proc_table->field[MYSQL_PROC_MYSQL_TYPE]->val_int();

  if (!full_access)
    full_access= !strcmp(sp_user, definer.c_ptr_safe());
  if (!full_access &&
      check_some_routine_access(thd, sp_db.c_ptr_safe(), sp_name.c_ptr_safe(),
                                sp_type == SP_TYPE_PROCEDURE))
    return 0;

  if ((lex->sql_command == SQLCOM_SHOW_STATUS_PROC &&
      sp_type == SP_TYPE_PROCEDURE) ||
      (lex->sql_command == SQLCOM_SHOW_STATUS_FUNC &&
      sp_type == SP_TYPE_FUNCTION) ||
      (sql_command_flags[lex->sql_command] & CF_STATUS_COMMAND) == 0)
  {
    restore_record(table, s->default_values);
    if (!wild || !wild[0] || !wild_case_compare(system_charset_info,
                                                sp_name.c_ptr_safe(), wild))
    {
      int enum_idx= (int) proc_table->field[MYSQL_PROC_FIELD_ACCESS]->val_int();
      table->field[IS_ROUTINES_ROUTINE_NAME]->store(sp_name.ptr(),
                                                    sp_name.length(), cs);

      copy_field_as_string(table->field[IS_ROUTINES_SPECIFIC_NAME],
                           proc_table->field[MYSQL_PROC_FIELD_SPECIFIC_NAME]);
      table->field[IS_ROUTINES_ROUTINE_CATALOG]->store(STRING_WITH_LEN("def"),
                                                       cs);
      table->field[IS_ROUTINES_ROUTINE_SCHEMA]->store(sp_db.ptr(), sp_db.length(), cs);
      copy_field_as_string(table->field[IS_ROUTINES_ROUTINE_TYPE],
                           proc_table->field[MYSQL_PROC_MYSQL_TYPE]);

      if (sp_type == SP_TYPE_FUNCTION)
      {
        sp_head *sp;
        bool free_sp_head;
        proc_table->field[MYSQL_PROC_FIELD_RETURNS]->val_str(&returns);
        sp= sp_load_for_information_schema(thd, proc_table, &sp_db, &sp_name,
                                           (sql_mode_t) proc_table->
                                           field[MYSQL_PROC_FIELD_SQL_MODE]->
                                           val_int(),
                                           SP_TYPE_FUNCTION,
                                           returns.c_ptr_safe(),
                                           "", &free_sp_head);

        if (sp)
        {
          char path[FN_REFLEN];
          TABLE_SHARE share;
          TABLE tbl;
          Field *field;
          Create_field *field_def= &sp->m_return_field_def;

          memset(&tbl, 0, sizeof(TABLE));
          (void) build_table_filename(path, sizeof(path), "", "", "", 0);
          init_tmp_table_share(thd, &share, "", 0, "", path);
          field= make_field(&share, (uchar*) 0, field_def->length,
                            (uchar*) "", 0, field_def->pack_flag,
                            field_def->sql_type, field_def->charset,
                            field_def->geom_type, Field::NONE,
                            field_def->interval, "");

          field->table= &tbl;
          field->gcol_info= field_def->gcol_info;
          field->stored_in_db= field_def->stored_in_db;
          tbl.in_use= thd;
          store_column_type(thd, table, field, cs, IS_ROUTINES_DATA_TYPE);
          free_table_share(&share);
          if (free_sp_head)
            delete sp;
        }
      }

      if (full_access)
      {
        copy_field_as_string(table->field[IS_ROUTINES_ROUTINE_DEFINITION],
                             proc_table->field[MYSQL_PROC_FIELD_BODY_UTF8]);
        table->field[IS_ROUTINES_ROUTINE_DEFINITION]->set_notnull();
      }
      table->field[IS_ROUTINES_ROUTINE_BODY]->store(STRING_WITH_LEN("SQL"), cs);
      table->field[IS_ROUTINES_PARAMETER_STYLE]->store(STRING_WITH_LEN("SQL"),
                                                       cs);
      copy_field_as_string(table->field[IS_ROUTINES_IS_DETERMINISTIC],
                           proc_table->field[MYSQL_PROC_FIELD_DETERMINISTIC]);
      table->field[IS_ROUTINES_SQL_DATA_ACCESS]->
                   store(sp_data_access_name[enum_idx].str, 
                         sp_data_access_name[enum_idx].length , cs);
      copy_field_as_string(table->field[IS_ROUTINES_SECURITY_TYPE],
                           proc_table->field[MYSQL_PROC_FIELD_SECURITY_TYPE]);

      memset(&time, 0, sizeof(time));
      proc_table->field[MYSQL_PROC_FIELD_CREATED]->get_time(&time);
      table->field[IS_ROUTINES_CREATED]->store_time(&time);
      memset(&time, 0, sizeof(time));
      proc_table->field[MYSQL_PROC_FIELD_MODIFIED]->get_time(&time);
      table->field[IS_ROUTINES_LAST_ALTERED]->store_time(&time);
      copy_field_as_string(table->field[IS_ROUTINES_SQL_MODE],
                           proc_table->field[MYSQL_PROC_FIELD_SQL_MODE]);
      copy_field_as_string(table->field[IS_ROUTINES_ROUTINE_COMMENT],
                           proc_table->field[MYSQL_PROC_FIELD_COMMENT]);

      table->field[IS_ROUTINES_DEFINER]->store(definer.ptr(),
                                               definer.length(), cs);
      copy_field_as_string(table->field[IS_ROUTINES_CHARACTER_SET_CLIENT],
                           proc_table->
                           field[MYSQL_PROC_FIELD_CHARACTER_SET_CLIENT]);
      copy_field_as_string(table->field[IS_ROUTINES_COLLATION_CONNECTION],
                           proc_table->
                           field[MYSQL_PROC_FIELD_COLLATION_CONNECTION]);
      copy_field_as_string(table->field[IS_ROUTINES_DATABASE_COLLATION],
			   proc_table->field[MYSQL_PROC_FIELD_DB_COLLATION]);

      return schema_table_store_record(thd, table);
    }
  }
  return 0;
}


static int fill_schema_proc(THD *thd, TABLE_LIST *tables, Item *cond)
{
  TABLE *proc_table;
  TABLE_LIST proc_tables;
  const char *wild= thd->lex->wild ? thd->lex->wild->ptr() : NullS;
  int error, res= 0;
  TABLE *table= tables->table;
  bool full_access;
  char definer[USER_HOST_BUFF_SIZE];
  Open_tables_backup open_tables_state_backup;
  enum enum_schema_tables schema_table_idx=
    get_schema_table_idx(tables->schema_table);
  DBUG_ENTER("fill_schema_proc");

  strxmov(definer, thd->security_context()->priv_user().str, "@",
          thd->security_context()->priv_host().str, NullS);
  /* We use this TABLE_LIST instance only for checking of privileges. */
  memset(&proc_tables, 0, sizeof(proc_tables));
  proc_tables.db= (char*) "mysql";
  proc_tables.db_length= 5;
  proc_tables.table_name= proc_tables.alias= (char*) "proc";
  proc_tables.table_name_length= 4;
  proc_tables.lock_type= TL_READ;
  full_access= !check_table_access(thd, SELECT_ACL, &proc_tables, FALSE,
                                   1, TRUE);
  if (!(proc_table= open_proc_table_for_read(thd, &open_tables_state_backup)))
  {
    DBUG_RETURN(1);
  }
  if ((error= proc_table->file->ha_index_init(0, 1)))
  {
    proc_table->file->print_error(error, MYF(0));
    res= 1;
    goto err;
  }
  if ((error= proc_table->file->ha_index_first(proc_table->record[0])))
  {
    res= (error == HA_ERR_END_OF_FILE) ? 0 : 1;
    if (res)
      proc_table->file->print_error(error, MYF(0));
    goto err;
  }

  if (schema_table_idx == SCH_PROCEDURES ?
      store_schema_proc(thd, table, proc_table, wild, full_access, definer) :
      store_schema_params(thd, table, proc_table, wild, full_access, definer))
  {
    res= 1;
    goto err;
  }
  while (!proc_table->file->ha_index_next(proc_table->record[0]))
  {
    if (schema_table_idx == SCH_PROCEDURES ?
        store_schema_proc(thd, table, proc_table, wild, full_access, definer): 
        store_schema_params(thd, table, proc_table, wild, full_access, definer))
    {
      res= 1;
      goto err;
    }
  }

err:
  if (proc_table->file->inited)
    (void) proc_table->file->ha_index_end();
  close_nontrans_system_tables(thd, &open_tables_state_backup);
  DBUG_RETURN(res);
}


static int get_schema_stat_record(THD *thd, TABLE_LIST *tables,
				  TABLE *table, bool res,
				  LEX_STRING *db_name,
				  LEX_STRING *table_name)
{
  CHARSET_INFO *cs= system_charset_info;
  DBUG_ENTER("get_schema_stat_record");
  if (res)
  {
    if (thd->lex->sql_command != SQLCOM_SHOW_KEYS)
    {
      /*
        I.e. we are in SELECT FROM INFORMATION_SCHEMA.STATISTICS
        rather than in SHOW KEYS
      */
      if (thd->is_error())
        push_warning(thd, Sql_condition::SL_WARNING,
                     thd->get_stmt_da()->mysql_errno(),
                     thd->get_stmt_da()->message_text());
      thd->clear_error();
      res= 0;
    }
    DBUG_RETURN(res);
  }
  else if (!tables->is_view())
  {
    TABLE *show_table= tables->table;
    KEY *key_info=show_table->s->key_info;
    if (show_table->file)
      show_table->file->info(HA_STATUS_VARIABLE |
                             HA_STATUS_NO_LOCK |
                             HA_STATUS_TIME);
    for (uint i=0 ; i < show_table->s->keys ; i++,key_info++)
    {
      KEY_PART_INFO *key_part= key_info->key_part;
      const char *str;
      for (uint j=0 ; j < key_info->user_defined_key_parts ; j++,key_part++)
      {
        restore_record(table, s->default_values);
        table->field[0]->store(STRING_WITH_LEN("def"), cs);
        table->field[1]->store(db_name->str, db_name->length, cs);
        table->field[2]->store(table_name->str, table_name->length, cs);
        table->field[3]->store((longlong) ((key_info->flags &
                                            HA_NOSAME) ? 0 : 1), TRUE);
        table->field[4]->store(db_name->str, db_name->length, cs);
        table->field[5]->store(key_info->name, strlen(key_info->name), cs);
        table->field[6]->store((longlong) (j+1), TRUE);
        str=(key_part->field ? key_part->field->field_name :
             "?unknown field?");
        table->field[7]->store(str, strlen(str), cs);
        if (show_table->file)
        {
          if (show_table->file->index_flags(i, j, 0) & HA_READ_ORDER)
          {
            table->field[8]->store(((key_part->key_part_flag &
                                     HA_REVERSE_SORT) ?
                                    "D" : "A"), 1, cs);
            table->field[8]->set_notnull();
          }
          KEY *key=show_table->key_info+i;
          if (key->has_records_per_key(j))
          {
            double records= (show_table->file->stats.records /
                             key->records_per_key(j));
            table->field[9]->store(static_cast<longlong>(round(records)), TRUE);
            table->field[9]->set_notnull();
          }
          str= show_table->file->index_type(i);
          table->field[13]->store(str, strlen(str), cs);
        }
        if (!(key_info->flags & HA_FULLTEXT) &&
            (key_part->field &&
             key_part->length !=
             show_table->s->field[key_part->fieldnr-1]->key_length()))
        {
          table->field[10]->store((longlong) key_part->length /
                                  key_part->field->charset()->mbmaxlen, TRUE);
          table->field[10]->set_notnull();
        }
        uint flags= key_part->field ? key_part->field->flags : 0;
        const char *pos=(char*) ((flags & NOT_NULL_FLAG) ? "" : "YES");
        table->field[12]->store(pos, strlen(pos), cs);
        if (!show_table->s->keys_in_use.is_set(i))
          table->field[14]->store(STRING_WITH_LEN("disabled"), cs);
        else
          table->field[14]->store("", 0, cs);
        table->field[14]->set_notnull();
        DBUG_ASSERT(MY_TEST(key_info->flags & HA_USES_COMMENT) ==
                   (key_info->comment.length > 0));
        if (key_info->flags & HA_USES_COMMENT)
          table->field[15]->store(key_info->comment.str, 
                                  key_info->comment.length, cs);
        if (schema_table_store_record(thd, table))
          DBUG_RETURN(1);
      }
    }
  }
  DBUG_RETURN(res);
}


static int get_schema_views_record(THD *thd, TABLE_LIST *tables,
				   TABLE *table, bool res,
				   LEX_STRING *db_name,
				   LEX_STRING *table_name)
{
  CHARSET_INFO *cs= system_charset_info;
  char definer[USER_HOST_BUFF_SIZE];
  size_t definer_len;
  bool updatable_view;
  DBUG_ENTER("get_schema_views_record");

  if (tables->is_view())
  {
    Security_context *sctx= thd->security_context();
    if (!tables->allowed_show)
    {
      if (!my_strcasecmp(system_charset_info, tables->definer.user.str,
                         sctx->priv_user().str) &&
          !my_strcasecmp(system_charset_info, tables->definer.host.str,
                         sctx->priv_host().str))
        tables->allowed_show= TRUE;
#ifndef NO_EMBEDDED_ACCESS_CHECKS
      else
      {
        if ((thd->col_access & (SHOW_VIEW_ACL|SELECT_ACL)) ==
            (SHOW_VIEW_ACL|SELECT_ACL))
          tables->allowed_show= TRUE;
        else
        {
          TABLE_LIST table_list;
          uint view_access;
          memset(&table_list, 0, sizeof(table_list));
          table_list.db= tables->db;
          table_list.table_name= tables->table_name;
          table_list.grant.privilege= thd->col_access;
          view_access= get_table_grant(thd, &table_list);
	  if ((view_access & (SHOW_VIEW_ACL|SELECT_ACL)) ==
	      (SHOW_VIEW_ACL|SELECT_ACL))
	    tables->allowed_show= TRUE;
        }
      }
#endif
    }
    restore_record(table, s->default_values);
    table->field[0]->store(STRING_WITH_LEN("def"), cs);
    table->field[1]->store(db_name->str, db_name->length, cs);
    table->field[2]->store(table_name->str, table_name->length, cs);

    if (tables->allowed_show)
    {
      table->field[3]->store(tables->view_body_utf8.str,
                             tables->view_body_utf8.length,
                             cs);
    }

    if (tables->with_check != VIEW_CHECK_NONE)
    {
      if (tables->with_check == VIEW_CHECK_LOCAL)
        table->field[4]->store(STRING_WITH_LEN("LOCAL"), cs);
      else
        table->field[4]->store(STRING_WITH_LEN("CASCADED"), cs);
    }
    else
      table->field[4]->store(STRING_WITH_LEN("NONE"), cs);

    /*
      Only try to fill in the information about view updatability
      if it is requested as part of the top-level query (i.e.
      it's select * from i_s.views, as opposed to, say, select
      security_type from i_s.views).  Do not try to access the
      underlying tables if there was an error when opening the
      view: all underlying tables are released back to the table
      definition cache on error inside open_tables_for_query().
      If a field is not assigned explicitly, it defaults to NULL.
    */
    if (res == FALSE &&
        table->pos_in_table_list->table_open_method & OPEN_FULL_TABLE)
    {
      updatable_view= 0;
      if (tables->algorithm != VIEW_ALGORITHM_TEMPTABLE)
      {
        /*
          We should use tables->view_query()->select_lex->item_list here
          and can not use Field_iterator_view because the view
          always uses temporary algorithm during opening for I_S
          and TABLE_LIST fields 'field_translation'
          & 'field_translation_end' are uninitialized is this
          case.
        */
        List<Item> *fields= &tables->view_query()->select_lex->item_list;
        List_iterator<Item> it(*fields);
        Item *item;
        /*
          check that at least one column in view is updatable
        */
        while ((item= it++))
        {
          Item_field *item_field= item->field_for_view_update();
          if (item_field && !item_field->table_ref->schema_table)
          {
            updatable_view= 1;
            break;
          }
        }
        if (updatable_view && !tables->view_query()->unit->is_mergeable())
          updatable_view= 0;
      }
      if (updatable_view)
        table->field[5]->store(STRING_WITH_LEN("YES"), cs);
      else
        table->field[5]->store(STRING_WITH_LEN("NO"), cs);
    }

    definer_len= (strxmov(definer, tables->definer.user.str, "@",
                          tables->definer.host.str, NullS) - definer);
    table->field[6]->store(definer, definer_len, cs);
    if (tables->view_suid)
      table->field[7]->store(STRING_WITH_LEN("DEFINER"), cs);
    else
      table->field[7]->store(STRING_WITH_LEN("INVOKER"), cs);

    table->field[8]->store(tables->view_creation_ctx->get_client_cs()->csname,
                           strlen(tables->view_creation_ctx->
                                  get_client_cs()->csname), cs);

    table->field[9]->store(tables->view_creation_ctx->
                           get_connection_cl()->name,
                           strlen(tables->view_creation_ctx->
                                  get_connection_cl()->name), cs);


    if (schema_table_store_record(thd, table))
      DBUG_RETURN(1);
    if (res && thd->is_error())
      push_warning(thd, Sql_condition::SL_WARNING,
                   thd->get_stmt_da()->mysql_errno(),
                   thd->get_stmt_da()->message_text());
  }
  if (res)
    thd->clear_error();
  DBUG_RETURN(0);
}


static bool store_constraints(THD *thd, TABLE *table, LEX_STRING *db_name,
                              LEX_STRING *table_name, const char *key_name,
                              size_t key_len, const char *con_type,
                              size_t con_len)
{
  CHARSET_INFO *cs= system_charset_info;
  restore_record(table, s->default_values);
  table->field[0]->store(STRING_WITH_LEN("def"), cs);
  table->field[1]->store(db_name->str, db_name->length, cs);
  table->field[2]->store(key_name, key_len, cs);
  table->field[3]->store(db_name->str, db_name->length, cs);
  table->field[4]->store(table_name->str, table_name->length, cs);
  table->field[5]->store(con_type, con_len, cs);
  return schema_table_store_record(thd, table);
}


static int get_schema_constraints_record(THD *thd, TABLE_LIST *tables,
					 TABLE *table, bool res,
					 LEX_STRING *db_name,
					 LEX_STRING *table_name)
{
  DBUG_ENTER("get_schema_constraints_record");
  if (res)
  {
    if (thd->is_error())
      push_warning(thd, Sql_condition::SL_WARNING,
                   thd->get_stmt_da()->mysql_errno(),
                   thd->get_stmt_da()->message_text());
    thd->clear_error();
    DBUG_RETURN(0);
  }
  else if (!tables->is_view())
  {
    List<FOREIGN_KEY_INFO> f_key_list;
    TABLE *show_table= tables->table;
    KEY *key_info=show_table->key_info;
    uint primary_key= show_table->s->primary_key;
    for (uint i=0 ; i < show_table->s->keys ; i++, key_info++)
    {
      if (i != primary_key && !(key_info->flags & HA_NOSAME))
        continue;

      if (i == primary_key && !strcmp(key_info->name, primary_key_name))
      {
        if (store_constraints(thd, table, db_name, table_name, key_info->name,
                              strlen(key_info->name),
                              STRING_WITH_LEN("PRIMARY KEY")))
          DBUG_RETURN(1);
      }
      else if (key_info->flags & HA_NOSAME)
      {
        if (store_constraints(thd, table, db_name, table_name, key_info->name,
                              strlen(key_info->name),
                              STRING_WITH_LEN("UNIQUE")))
          DBUG_RETURN(1);
      }
    }

    show_table->file->get_foreign_key_list(thd, &f_key_list);
    FOREIGN_KEY_INFO *f_key_info;
    List_iterator_fast<FOREIGN_KEY_INFO> it(f_key_list);
    while ((f_key_info=it++))
    {
      if (store_constraints(thd, table, db_name, table_name, 
                            f_key_info->foreign_id->str,
                            strlen(f_key_info->foreign_id->str),
                            "FOREIGN KEY", 11))
        DBUG_RETURN(1);
    }
  }
  DBUG_RETURN(res);
}


static bool store_trigger(THD *thd, TABLE *table, Trigger *trigger)
{
  CHARSET_INFO *cs= system_charset_info;

  restore_record(table, s->default_values);
  table->field[0]->store(STRING_WITH_LEN("def"), cs);
  table->field[1]->store(trigger->get_db_name().str,
                         trigger->get_db_name().length, cs);
  table->field[2]->store(trigger->get_trigger_name().str,
                         trigger->get_trigger_name().length, cs);

  {
    const LEX_STRING &s= trg_event_type_names[trigger->get_event()];
    table->field[3]->store(s.str, s.length, cs);
  }

  table->field[4]->store(STRING_WITH_LEN("def"), cs);
  table->field[5]->store(trigger->get_db_name().str,
                         trigger->get_db_name().length, cs);
  table->field[6]->store(trigger->get_subject_table_name().str,
                         trigger->get_subject_table_name().length, cs);

  table->field[7]->set_notnull();
  table->field[7]->store(trigger->get_action_order(), true);

  {
    const LEX_STRING &s= trigger->get_sp()->m_body_utf8;
    table->field[9]->store(s.str, s.length, cs);
  }

  table->field[10]->store(STRING_WITH_LEN("ROW"), cs);

  {
    const LEX_STRING &s= trg_action_time_type_names[trigger->get_action_time()];
    table->field[11]->store(s.str, s.length, cs);
  }

  table->field[14]->store(STRING_WITH_LEN("OLD"), cs);
  table->field[15]->store(STRING_WITH_LEN("NEW"), cs);

  if (!trigger->is_created_timestamp_null())
  {
    timeval epoche_timestamp= trigger->get_created_timestamp();

    table->field[16]->set_notnull();
    table->field[16]->store_timestamp(&epoche_timestamp);
  }

  {
    LEX_STRING s;
    sql_mode_string_representation(thd, trigger->get_sql_mode(), &s);
    table->field[17]->store(s.str, s.length, cs);
  }

  table->field[18]->store(trigger->get_definer().str,
                          trigger->get_definer().length, cs);
  table->field[19]->store(trigger->get_client_cs_name().str,
                          trigger->get_client_cs_name().length, cs);
  table->field[20]->store(trigger->get_connection_cl_name().str,
                          trigger->get_connection_cl_name().length, cs);
  table->field[21]->store(trigger->get_db_cl_name().str,
                          trigger->get_db_cl_name().length, cs);

  return schema_table_store_record(thd, table);
}


static int get_schema_triggers_record(THD *thd, TABLE_LIST *tables,
				      TABLE *table, bool res,
				      LEX_STRING *db_name,
				      LEX_STRING *table_name)
{
  DBUG_ENTER("get_schema_triggers_record");
  /*
    res can be non zero value when processed table is a view or
    error happened during opening of processed table.
  */
  if (res)
  {
    if (thd->is_error())
      push_warning(thd, Sql_condition::SL_WARNING,
                   thd->get_stmt_da()->mysql_errno(),
                   thd->get_stmt_da()->message_text());
    thd->clear_error();
    DBUG_RETURN(0);
  }

  if (tables->is_view() || !tables->table->triggers)
    DBUG_RETURN(0);

  if (check_table_access(thd, TRIGGER_ACL, tables, false, 1, true))
    DBUG_RETURN(0);

  Table_trigger_dispatcher *triggers= tables->table->triggers;

  for (int event= 0; event < (int) TRG_EVENT_MAX; ++event)
  {
    for (int timing= 0; timing < (int) TRG_ACTION_MAX; ++timing)
    {
      Trigger_chain *trigger_chain= triggers->get_triggers(event, timing);

      if (!trigger_chain)
        continue;

      List_iterator<Trigger> it(trigger_chain->get_trigger_list());
      Trigger *trigger;

      while ((trigger= it++))
      {
        if (trigger->has_parse_error())
          continue;

        if (store_trigger(thd, table, trigger))
          DBUG_RETURN(1);
      }
    }
  }

  DBUG_RETURN(0);
}


static void store_key_column_usage(TABLE *table, LEX_STRING *db_name,
                                   LEX_STRING *table_name, const char *key_name,
                                   size_t key_len, const char *con_type,
                                   size_t con_len, longlong idx)
{
  CHARSET_INFO *cs= system_charset_info;
  table->field[0]->store(STRING_WITH_LEN("def"), cs);
  table->field[1]->store(db_name->str, db_name->length, cs);
  table->field[2]->store(key_name, key_len, cs);
  table->field[3]->store(STRING_WITH_LEN("def"), cs);
  table->field[4]->store(db_name->str, db_name->length, cs);
  table->field[5]->store(table_name->str, table_name->length, cs);
  table->field[6]->store(con_type, con_len, cs);
  table->field[7]->store(idx, TRUE);
}


static int get_schema_key_column_usage_record(THD *thd,
					      TABLE_LIST *tables,
					      TABLE *table, bool res,
					      LEX_STRING *db_name,
					      LEX_STRING *table_name)
{
  DBUG_ENTER("get_schema_key_column_usage_record");
  if (res)
  {
    if (thd->is_error())
      push_warning(thd, Sql_condition::SL_WARNING,
                   thd->get_stmt_da()->mysql_errno(),
                   thd->get_stmt_da()->message_text());
    thd->clear_error();
    DBUG_RETURN(0);
  }
  else if (!tables->is_view())
  {
    List<FOREIGN_KEY_INFO> f_key_list;
    TABLE *show_table= tables->table;
    KEY *key_info=show_table->key_info;
    uint primary_key= show_table->s->primary_key;
    for (uint i=0 ; i < show_table->s->keys ; i++, key_info++)
    {
      if (i != primary_key && !(key_info->flags & HA_NOSAME))
        continue;
      uint f_idx= 0;
      KEY_PART_INFO *key_part= key_info->key_part;
      for (uint j=0 ; j < key_info->user_defined_key_parts ; j++,key_part++)
      {
        if (key_part->field)
        {
          f_idx++;
          restore_record(table, s->default_values);
          store_key_column_usage(table, db_name, table_name,
                                 key_info->name,
                                 strlen(key_info->name), 
                                 key_part->field->field_name, 
                                 strlen(key_part->field->field_name),
                                 (longlong) f_idx);
          if (schema_table_store_record(thd, table))
            DBUG_RETURN(1);
        }
      }
    }

    show_table->file->get_foreign_key_list(thd, &f_key_list);
    FOREIGN_KEY_INFO *f_key_info;
    List_iterator_fast<FOREIGN_KEY_INFO> fkey_it(f_key_list);
    while ((f_key_info= fkey_it++))
    {
      LEX_STRING *f_info;
      LEX_STRING *r_info;
      List_iterator_fast<LEX_STRING> it(f_key_info->foreign_fields),
        it1(f_key_info->referenced_fields);
      uint f_idx= 0;
      while ((f_info= it++))
      {
        r_info= it1++;
        f_idx++;
        restore_record(table, s->default_values);
        store_key_column_usage(table, db_name, table_name,
                               f_key_info->foreign_id->str,
                               f_key_info->foreign_id->length,
                               f_info->str, f_info->length,
                               (longlong) f_idx);
        table->field[8]->store((longlong) f_idx, TRUE);
        table->field[8]->set_notnull();
        table->field[9]->store(f_key_info->referenced_db->str,
                               f_key_info->referenced_db->length,
                               system_charset_info);
        table->field[9]->set_notnull();
        table->field[10]->store(f_key_info->referenced_table->str,
                                f_key_info->referenced_table->length, 
                                system_charset_info);
        table->field[10]->set_notnull();
        table->field[11]->store(r_info->str, r_info->length,
                                system_charset_info);
        table->field[11]->set_notnull();
        if (schema_table_store_record(thd, table))
          DBUG_RETURN(1);
      }
    }
  }
  DBUG_RETURN(res);
}


static void collect_partition_expr(THD *thd, List<char> &field_list,
                                   String *str)
{
  List_iterator<char> part_it(field_list);
  ulong no_fields= field_list.elements;
  const char *field_str;
  str->length(0);
  while ((field_str= part_it++))
  {
    append_identifier(thd, str, field_str, strlen(field_str));
    if (--no_fields != 0)
      str->append(",");
  }
  return;
}


/*
  Convert a string in a given character set to a string which can be
  used for FRM file storage in which case use_hex is TRUE and we store
  the character constants as hex strings in the character set encoding
  their field have. In the case of SHOW CREATE TABLE and the
  PARTITIONS information schema table we instead provide utf8 strings
  to the user and convert to the utf8 character set.

  SYNOPSIS
    get_cs_converted_part_value_from_string()
    item                           Item from which constant comes
    input_str                      String as provided by val_str after
                                   conversion to character set
    output_str                     Out value: The string created
    cs                             Character set string is encoded in
                                   NULL for INT_RESULT's here
    use_hex                        TRUE => hex string created
                                   FALSE => utf8 constant string created

  RETURN VALUES
    TRUE                           Error
    FALSE                          Ok
*/

int get_cs_converted_part_value_from_string(THD *thd,
                                            Item *item,
                                            String *input_str,
                                            String *output_str,
                                            const CHARSET_INFO *cs,
                                            bool use_hex)
{
  if (item->result_type() == INT_RESULT)
  {
    longlong value= item->val_int();
    output_str->set(value, system_charset_info);
    return FALSE;
  }
  if (!input_str)
  {
    my_error(ER_PARTITION_FUNCTION_IS_NOT_ALLOWED, MYF(0));
    return TRUE;
  }
  get_cs_converted_string_value(thd,
                                input_str,
                                output_str,
                                cs,
                                use_hex);
  return FALSE;
}


static void store_schema_partitions_record(THD *thd, TABLE *schema_table,
                                           TABLE *showing_table,
                                           partition_element *part_elem,
                                           handler *file, uint part_id)
{
  TABLE* table= schema_table;
  CHARSET_INFO *cs= system_charset_info;
  ha_statistics stat_info;
  ha_checksum check_sum = 0;
  MYSQL_TIME time;
  Partition_handler *part_handler= file->get_partition_handler();


  if (!part_handler)
  {
    /* Not a partitioned table, get the stats from the full table! */
    file->info(HA_STATUS_CONST | HA_STATUS_TIME | HA_STATUS_VARIABLE |
               HA_STATUS_NO_LOCK);
    stat_info.records=              file->stats.records;
    stat_info.mean_rec_length=      file->stats.mean_rec_length;
    stat_info.data_file_length=     file->stats.data_file_length;
    stat_info.max_data_file_length= file->stats.max_data_file_length;
    stat_info.index_file_length=    file->stats.index_file_length;
    stat_info.delete_length=        file->stats.delete_length;
    stat_info.create_time=          file->stats.create_time;
    stat_info.update_time=          file->stats.update_time;
    stat_info.check_time=           file->stats.check_time;
    if (file->ha_table_flags() & (ulong) HA_HAS_CHECKSUM)
      check_sum= file->checksum();
  }
  else
    part_handler->get_dynamic_partition_info(&stat_info, &check_sum, part_id);

  table->field[0]->store(STRING_WITH_LEN("def"), cs);
  table->field[12]->store((longlong) stat_info.records, TRUE);
  table->field[13]->store((longlong) stat_info.mean_rec_length, TRUE);
  table->field[14]->store((longlong) stat_info.data_file_length, TRUE);
  if (stat_info.max_data_file_length)
  {
    table->field[15]->store((longlong) stat_info.max_data_file_length, TRUE);
    table->field[15]->set_notnull();
  }
  table->field[16]->store((longlong) stat_info.index_file_length, TRUE);
  table->field[17]->store((longlong) stat_info.delete_length, TRUE);
  if (stat_info.create_time)
  {
    thd->variables.time_zone->gmt_sec_to_TIME(&time,
                                              (my_time_t)stat_info.create_time);
    table->field[18]->store_time(&time);
    table->field[18]->set_notnull();
  }
  if (stat_info.update_time)
  {
    thd->variables.time_zone->gmt_sec_to_TIME(&time,
                                              (my_time_t)stat_info.update_time);
    table->field[19]->store_time(&time);
    table->field[19]->set_notnull();
  }
  if (stat_info.check_time)
  {
    thd->variables.time_zone->gmt_sec_to_TIME(&time,
                                              (my_time_t)stat_info.check_time);
    table->field[20]->store_time(&time);
    table->field[20]->set_notnull();
  }
  if (file->ha_table_flags() & (ulong) HA_HAS_CHECKSUM)
  {
    table->field[21]->store((longlong) check_sum, TRUE);
    table->field[21]->set_notnull();
  }
  if (part_elem)
  {
    if (part_elem->part_comment)
      table->field[22]->store(part_elem->part_comment,
                              strlen(part_elem->part_comment), cs);
    else
      table->field[22]->store(STRING_WITH_LEN(""), cs);
    if (part_elem->nodegroup_id != UNDEF_NODEGROUP)
      table->field[23]->store((longlong) part_elem->nodegroup_id, TRUE);
    else
      table->field[23]->store(STRING_WITH_LEN("default"), cs);

    table->field[24]->set_notnull();
    if (part_elem->tablespace_name)
      table->field[24]->store(part_elem->tablespace_name,
                              strlen(part_elem->tablespace_name), cs);
    else
    {
      char *ts= showing_table->s->tablespace;
      if(ts)
        table->field[24]->store(ts, strlen(ts), cs);
      else
        table->field[24]->set_null();
    }
  }
  return;
}

static int
get_partition_column_description(THD *thd,
                                 partition_info *part_info,
                                 part_elem_value *list_value,
                                 String &tmp_str)
{
  uint num_elements= part_info->part_field_list.elements;
  uint i;
  DBUG_ENTER("get_partition_column_description");

  for (i= 0; i < num_elements; i++)
  {
    part_column_list_val *col_val= &list_value->col_val_array[i];
    if (col_val->max_value)
      tmp_str.append(partition_keywords[PKW_MAXVALUE].str);
    else if (col_val->null_value)
      tmp_str.append("NULL");
    else
    {
      char buffer[MAX_KEY_LENGTH];
      String str(buffer, sizeof(buffer), &my_charset_bin);
      String val_conv;
      Item *item= col_val->item_expression;

      if (!(item= part_info->get_column_item(item,
                              part_info->part_field_array[i])))
      {
        DBUG_RETURN(1);
      }
      String *res= item->val_str(&str);
      if (get_cs_converted_part_value_from_string(thd, item, res, &val_conv,
                              part_info->part_field_array[i]->charset(),
                              FALSE))
      {
        DBUG_RETURN(1);
      }
      tmp_str.append(val_conv);
    }
    if (i != num_elements - 1)
      tmp_str.append(",");
  }
  DBUG_RETURN(0);
}

static int get_schema_partitions_record(THD *thd, TABLE_LIST *tables,
                                        TABLE *table, bool res,
                                        LEX_STRING *db_name,
                                        LEX_STRING *table_name)
{
  CHARSET_INFO *cs= system_charset_info;
  char buff[61];
  String tmp_res(buff, sizeof(buff), cs);
  String tmp_str;
  TABLE *show_table= tables->table;
  handler *file;
  partition_info *part_info;
  DBUG_ENTER("get_schema_partitions_record");

  if (res)
  {
    if (thd->is_error())
      push_warning(thd, Sql_condition::SL_WARNING,
                   thd->get_stmt_da()->mysql_errno(),
                   thd->get_stmt_da()->message_text());
    thd->clear_error();
    DBUG_RETURN(0);
  }
  file= show_table->file;
  part_info= show_table->part_info;
  if (part_info)
  {
    partition_element *part_elem;
    List_iterator<partition_element> part_it(part_info->partitions);
    uint part_pos= 0, part_id= 0;

    restore_record(table, s->default_values);
    table->field[0]->store(STRING_WITH_LEN("def"), cs);
    table->field[1]->store(db_name->str, db_name->length, cs);
    table->field[2]->store(table_name->str, table_name->length, cs);


    /* Partition method*/
    switch (part_info->part_type) {
    case RANGE_PARTITION:
    case LIST_PARTITION:
      tmp_res.length(0);
      if (part_info->part_type == RANGE_PARTITION)
        tmp_res.append(partition_keywords[PKW_RANGE].str,
                       partition_keywords[PKW_RANGE].length);
      else
        tmp_res.append(partition_keywords[PKW_LIST].str,
                       partition_keywords[PKW_LIST].length);
      if (part_info->column_list)
        tmp_res.append(partition_keywords[PKW_COLUMNS].str,
                       partition_keywords[PKW_COLUMNS].length);
      table->field[7]->store(tmp_res.ptr(), tmp_res.length(), cs);
      break;
    case HASH_PARTITION:
      tmp_res.length(0);
      if (part_info->linear_hash_ind)
        tmp_res.append(partition_keywords[PKW_LINEAR].str,
                       partition_keywords[PKW_LINEAR].length);
      if (part_info->list_of_part_fields)
        tmp_res.append(partition_keywords[PKW_KEY].str,
                       partition_keywords[PKW_KEY].length);
      else
        tmp_res.append(partition_keywords[PKW_HASH].str, 
                       partition_keywords[PKW_HASH].length);
      table->field[7]->store(tmp_res.ptr(), tmp_res.length(), cs);
      break;
    default:
      DBUG_ASSERT(0);
      my_error(ER_OUT_OF_RESOURCES, MYF(ME_FATALERROR));
      DBUG_RETURN(1);
    }
    table->field[7]->set_notnull();

    /* Partition expression */
    if (part_info->part_expr)
    {
      table->field[9]->store(part_info->part_func_string,
                             part_info->part_func_len, cs);
    }
    else if (part_info->list_of_part_fields)
    {
      collect_partition_expr(thd, part_info->part_field_list, &tmp_str);
      table->field[9]->store(tmp_str.ptr(), tmp_str.length(), cs);
    }
    table->field[9]->set_notnull();

    if (part_info->is_sub_partitioned())
    {
      /* Subpartition method */
      tmp_res.length(0);
      if (part_info->linear_hash_ind)
        tmp_res.append(partition_keywords[PKW_LINEAR].str,
                       partition_keywords[PKW_LINEAR].length);
      if (part_info->list_of_subpart_fields)
        tmp_res.append(partition_keywords[PKW_KEY].str,
                       partition_keywords[PKW_KEY].length);
      else
        tmp_res.append(partition_keywords[PKW_HASH].str, 
                       partition_keywords[PKW_HASH].length);
      table->field[8]->store(tmp_res.ptr(), tmp_res.length(), cs);
      table->field[8]->set_notnull();

      /* Subpartition expression */
      if (part_info->subpart_expr)
      {
        table->field[10]->store(part_info->subpart_func_string,
                                part_info->subpart_func_len, cs);
      }
      else if (part_info->list_of_subpart_fields)
      {
        collect_partition_expr(thd, part_info->subpart_field_list, &tmp_str);
        table->field[10]->store(tmp_str.ptr(), tmp_str.length(), cs);
      }
      table->field[10]->set_notnull();
    }

    while ((part_elem= part_it++))
    {
      table->field[3]->store(part_elem->partition_name,
                             strlen(part_elem->partition_name), cs);
      table->field[3]->set_notnull();
      /* PARTITION_ORDINAL_POSITION */
      table->field[5]->store((longlong) ++part_pos, TRUE);
      table->field[5]->set_notnull();

      /* Partition description */
      if (part_info->part_type == RANGE_PARTITION)
      {
        if (part_info->column_list)
        {
          List_iterator<part_elem_value> list_val_it(part_elem->list_val_list);
          part_elem_value *list_value= list_val_it++;
          tmp_str.length(0);
          if (get_partition_column_description(thd,
                                               part_info,
                                               list_value,
                                               tmp_str))
          {
            DBUG_RETURN(1);
          }
          table->field[11]->store(tmp_str.ptr(), tmp_str.length(), cs);
        }
        else
        {
          if (part_elem->range_value != LLONG_MAX)
            table->field[11]->store(part_elem->range_value, FALSE);
          else
            table->field[11]->store(partition_keywords[PKW_MAXVALUE].str,
                                 partition_keywords[PKW_MAXVALUE].length, cs);
        }
        table->field[11]->set_notnull();
      }
      else if (part_info->part_type == LIST_PARTITION)
      {
        List_iterator<part_elem_value> list_val_it(part_elem->list_val_list);
        part_elem_value *list_value;
        uint num_items= part_elem->list_val_list.elements;
        tmp_str.length(0);
        tmp_res.length(0);
        if (part_elem->has_null_value)
        {
          tmp_str.append("NULL");
          if (num_items > 0)
            tmp_str.append(",");
        }
        while ((list_value= list_val_it++))
        {
          if (part_info->column_list)
          {
            if (part_info->part_field_list.elements > 1U)
              tmp_str.append("(");
            if (get_partition_column_description(thd,
                                                 part_info,
                                                 list_value,
                                                 tmp_str))
            {
              DBUG_RETURN(1);
            }
            if (part_info->part_field_list.elements > 1U)
              tmp_str.append(")");
          }
          else
          {
            if (!list_value->unsigned_flag)
              tmp_res.set(list_value->value, cs);
            else
              tmp_res.set((ulonglong)list_value->value, cs);
            tmp_str.append(tmp_res);
          }
          if (--num_items != 0)
            tmp_str.append(",");
        }
        table->field[11]->store(tmp_str.ptr(), tmp_str.length(), cs);
        table->field[11]->set_notnull();
      }

      if (part_elem->subpartitions.elements)
      {
        List_iterator<partition_element> sub_it(part_elem->subpartitions);
        partition_element *subpart_elem;
        uint subpart_pos= 0;

        while ((subpart_elem= sub_it++))
        {
          table->field[4]->store(subpart_elem->partition_name,
                                 strlen(subpart_elem->partition_name), cs);
          table->field[4]->set_notnull();
          /* SUBPARTITION_ORDINAL_POSITION */
          table->field[6]->store((longlong) ++subpart_pos, TRUE);
          table->field[6]->set_notnull();
          
          store_schema_partitions_record(thd, table, show_table, subpart_elem,
                                         file, part_id);
          part_id++;
          if(schema_table_store_record(thd, table))
            DBUG_RETURN(1);
        }
      }
      else
      {
        store_schema_partitions_record(thd, table, show_table, part_elem,
                                       file, part_id);
        part_id++;
        if(schema_table_store_record(thd, table))
          DBUG_RETURN(1);
      }
    }
    DBUG_RETURN(0);
  }
  else
  {
    store_schema_partitions_record(thd, table, show_table, 0, file, 0);
    if(schema_table_store_record(thd, table))
      DBUG_RETURN(1);
  }
  DBUG_RETURN(0);
}


#ifndef EMBEDDED_LIBRARY
/*
  Loads an event from mysql.event and copies it's data to a row of
  I_S.EVENTS

  Synopsis
    copy_event_to_schema_table()
      thd         Thread
      sch_table   The schema table (information_schema.event)
      event_table The event table to use for loading (mysql.event).

  Returns
    0  OK
    1  Error
*/

int
copy_event_to_schema_table(THD *thd, TABLE *sch_table, TABLE *event_table)
{
  const char *wild= thd->lex->wild ? thd->lex->wild->ptr() : NullS;
  CHARSET_INFO *scs= system_charset_info;
  MYSQL_TIME time;
  Event_timed et;
  DBUG_ENTER("copy_event_to_schema_table");

  restore_record(sch_table, s->default_values);

  if (et.load_from_row(thd, event_table))
  {
    my_error(ER_CANNOT_LOAD_FROM_TABLE_V2, MYF(0), "mysql", "event");
    DBUG_RETURN(1);
  }

  if (!(!wild || !wild[0] || !wild_case_compare(scs, et.name.str, wild)))
    DBUG_RETURN(0);

  /*
    Skip events in schemas one does not have access to. The check is
    optimized. It's guaranteed in case of SHOW EVENTS that the user
    has access.
  */
  if (thd->lex->sql_command != SQLCOM_SHOW_EVENTS &&
      check_access(thd, EVENT_ACL, et.dbname.str, NULL, NULL, 0, 1))
    DBUG_RETURN(0);

  sch_table->field[ISE_EVENT_CATALOG]->store(STRING_WITH_LEN("def"), scs);
  sch_table->field[ISE_EVENT_SCHEMA]->
                                store(et.dbname.str, et.dbname.length,scs);
  sch_table->field[ISE_EVENT_NAME]->
                                store(et.name.str, et.name.length, scs);
  sch_table->field[ISE_DEFINER]->
                                store(et.definer.str, et.definer.length, scs);
  const String *tz_name= et.time_zone->get_name();
  sch_table->field[ISE_TIME_ZONE]->
                                store(tz_name->ptr(), tz_name->length(), scs);
  sch_table->field[ISE_EVENT_BODY]->
                                store(STRING_WITH_LEN("SQL"), scs);
  sch_table->field[ISE_EVENT_DEFINITION]->store(
    et.body_utf8.str, et.body_utf8.length, scs);

  /* SQL_MODE */
  {
    LEX_STRING sql_mode;
    sql_mode_string_representation(thd, et.sql_mode, &sql_mode);
    sch_table->field[ISE_SQL_MODE]->
                                store(sql_mode.str, sql_mode.length, scs);
  }

  int not_used=0;

  if (et.expression)
  {
    String show_str;
    /* type */
    sch_table->field[ISE_EVENT_TYPE]->store(STRING_WITH_LEN("RECURRING"), scs);

    if (Events::reconstruct_interval_expression(&show_str, et.interval,
                                                et.expression))
      DBUG_RETURN(1);

    sch_table->field[ISE_INTERVAL_VALUE]->set_notnull();
    sch_table->field[ISE_INTERVAL_VALUE]->
                                store(show_str.ptr(), show_str.length(), scs);

    LEX_STRING *ival= &interval_type_to_name[et.interval];
    sch_table->field[ISE_INTERVAL_FIELD]->set_notnull();
    sch_table->field[ISE_INTERVAL_FIELD]->store(ival->str, ival->length, scs);

    /* starts & ends . STARTS is always set - see sql_yacc.yy */
    et.time_zone->gmt_sec_to_TIME(&time, et.starts);
    sch_table->field[ISE_STARTS]->set_notnull();
    sch_table->field[ISE_STARTS]->store_time(&time);

    if (!et.ends_null)
    {
      et.time_zone->gmt_sec_to_TIME(&time, et.ends);
      sch_table->field[ISE_ENDS]->set_notnull();
      sch_table->field[ISE_ENDS]->store_time(&time);
    }
  }
  else
  {
    /* type */
    sch_table->field[ISE_EVENT_TYPE]->store(STRING_WITH_LEN("ONE TIME"), scs);

    et.time_zone->gmt_sec_to_TIME(&time, et.execute_at);
    sch_table->field[ISE_EXECUTE_AT]->set_notnull();
    sch_table->field[ISE_EXECUTE_AT]->store_time(&time);
  }

  /* status */

  switch (et.status)
  {
    case Event_parse_data::ENABLED:
      sch_table->field[ISE_STATUS]->store(STRING_WITH_LEN("ENABLED"), scs);
      break;
    case Event_parse_data::SLAVESIDE_DISABLED:
      sch_table->field[ISE_STATUS]->store(STRING_WITH_LEN("SLAVESIDE_DISABLED"),
                                          scs);
      break;
    case Event_parse_data::DISABLED:
      sch_table->field[ISE_STATUS]->store(STRING_WITH_LEN("DISABLED"), scs);
      break;
    default:
      DBUG_ASSERT(0);
  }
  sch_table->field[ISE_ORIGINATOR]->store(et.originator, TRUE);

  /* on_completion */
  if (et.on_completion == Event_parse_data::ON_COMPLETION_DROP)
    sch_table->field[ISE_ON_COMPLETION]->
                                store(STRING_WITH_LEN("NOT PRESERVE"), scs);
  else
    sch_table->field[ISE_ON_COMPLETION]->
                                store(STRING_WITH_LEN("PRESERVE"), scs);
    
  number_to_datetime(et.created, &time, 0, &not_used);
  DBUG_ASSERT(not_used==0);
  sch_table->field[ISE_CREATED]->store_time(&time);

  number_to_datetime(et.modified, &time, 0, &not_used);
  DBUG_ASSERT(not_used==0);
  sch_table->field[ISE_LAST_ALTERED]->store_time(&time);

  if (et.last_executed)
  {
    et.time_zone->gmt_sec_to_TIME(&time, et.last_executed);
    sch_table->field[ISE_LAST_EXECUTED]->set_notnull();
    sch_table->field[ISE_LAST_EXECUTED]->store_time(&time);
  }

  sch_table->field[ISE_EVENT_COMMENT]->
                      store(et.comment.str, et.comment.length, scs);

  sch_table->field[ISE_CLIENT_CS]->set_notnull();
  sch_table->field[ISE_CLIENT_CS]->store(
    et.creation_ctx->get_client_cs()->csname,
    strlen(et.creation_ctx->get_client_cs()->csname),
    scs);

  sch_table->field[ISE_CONNECTION_CL]->set_notnull();
  sch_table->field[ISE_CONNECTION_CL]->store(
    et.creation_ctx->get_connection_cl()->name,
    strlen(et.creation_ctx->get_connection_cl()->name),
    scs);

  sch_table->field[ISE_DB_CL]->set_notnull();
  sch_table->field[ISE_DB_CL]->store(
    et.creation_ctx->get_db_cl()->name,
    strlen(et.creation_ctx->get_db_cl()->name),
    scs);

  if (schema_table_store_record(thd, sch_table))
    DBUG_RETURN(1);

  DBUG_RETURN(0);
}
#endif

static int fill_open_tables(THD *thd, TABLE_LIST *tables, Item *cond)
{
  DBUG_ENTER("fill_open_tables");
  const char *wild= thd->lex->wild ? thd->lex->wild->ptr() : NullS;
  TABLE *table= tables->table;
  CHARSET_INFO *cs= system_charset_info;
  OPEN_TABLE_LIST *open_list;
  if (!(open_list=list_open_tables(thd,thd->lex->select_lex->db, wild))
            && thd->is_fatal_error)
    DBUG_RETURN(1);

  for (; open_list ; open_list=open_list->next)
  {
    restore_record(table, s->default_values);
    table->field[0]->store(open_list->db, strlen(open_list->db), cs);
    table->field[1]->store(open_list->table, strlen(open_list->table), cs);
    table->field[2]->store((longlong) open_list->in_use, TRUE);
    table->field[3]->store((longlong) open_list->locked, TRUE);
    if (schema_table_store_record(thd, table))
      DBUG_RETURN(1);
  }
  DBUG_RETURN(0);
}

/**
  Issue a deprecation warning for SELECT commands for status and system variables.
*/
void push_select_warning(THD *thd, enum enum_var_type option_type, bool status)
{
  const char *old_name;
  const char *new_name;
  if (option_type == OPT_GLOBAL)
  {
    old_name= (status ? "INFORMATION_SCHEMA.GLOBAL_STATUS" : "INFORMATION_SCHEMA.GLOBAL_VARIABLES");
    new_name= (status ? "performance_schema.global_status" : "performance_schema.global_variables");
  }
  else
  {
    old_name= (status ? "INFORMATION_SCHEMA.SESSION_STATUS" : "INFORMATION_SCHEMA.SESSION_VARIABLES");
    new_name= (status ? "performance_schema.session_status" : "performance_schema.session_variables");
  }

  push_warning_printf(thd, Sql_condition::SL_WARNING,
                      ER_WARN_DEPRECATED_SYNTAX,
                      ER_THD(thd, ER_WARN_DEPRECATED_SYNTAX),
                      old_name, new_name);
}

static int fill_variables(THD *thd, TABLE_LIST *tables, Item *cond)
{
  DBUG_ENTER("fill_variables");
  Show_var_array sys_var_array(PSI_INSTRUMENT_ME);
  int res= 0;

  LEX *lex= thd->lex;
  const char *wild= lex->wild ? lex->wild->ptr() : NullS;
  enum enum_schema_tables schema_table_idx=
    get_schema_table_idx(tables->schema_table);
  enum enum_var_type option_type;
  bool upper_case_names= (schema_table_idx != SCH_VARIABLES);
  bool sorted_vars= (schema_table_idx == SCH_VARIABLES);

  if (schema_table_idx == SCH_VARIABLES)
  {
    option_type= lex->option_type;
  }
  else if (schema_table_idx == SCH_GLOBAL_VARIABLES)
  {
    option_type= OPT_GLOBAL;
  }
  else
  {
    DBUG_ASSERT(schema_table_idx == SCH_SESSION_VARIABLES);
    option_type= OPT_SESSION;
  }

#ifndef EMBEDDED_LIBRARY
  /* Issue deprecation warning. */
  if (lex->sql_command != SQLCOM_SHOW_VARIABLES)
  {
    push_select_warning(thd, option_type, false);
  }
  if (!show_compatibility_56)
    DBUG_RETURN(res);
#endif /* EMBEDDED_LIBRARY */


  /*
    Some system variables, for example sql_log_bin,
    have special behavior because of deprecation.
    - SELECT @@global.sql_log_bin
      MUST print a deprecation warning,
      because such usage needs to be abandoned.
    - SELECT * from INFORMATION_SCHEMA.GLOBAL_VARIABLES
      MUST NOT print a deprecation warning,
      since the application may not be looking for
      the 'sql_log_bin' row anyway,
      and we do not want to create spurious warning noise.
  */
  Silence_deprecation_warnings silencer;
  thd->push_internal_handler(&silencer);

  /*
    Lock LOCK_plugin_delete to avoid deletion of any plugins while creating
    SHOW_VAR array and hold it until all variables are stored in the table.
  */
  if (thd->fill_variables_recursion_level++ == 0)
  {
    mysql_mutex_lock(&LOCK_plugin_delete);
  }

  // Lock LOCK_system_variables_hash to prepare SHOW_VARs array.
  mysql_rwlock_rdlock(&LOCK_system_variables_hash);
  DEBUG_SYNC(thd, "acquired_LOCK_system_variables_hash");
  enumerate_sys_vars(thd, &sys_var_array, sorted_vars, option_type, false);
  mysql_rwlock_unlock(&LOCK_system_variables_hash);

  res= show_status_array(thd, wild, sys_var_array.begin(), option_type, NULL, "",
                         tables, upper_case_names, cond);

  if (thd->fill_variables_recursion_level-- == 1)
  {
    mysql_mutex_unlock(&LOCK_plugin_delete);
  }

  thd->pop_internal_handler();

  DBUG_RETURN(res);
}


static int fill_status(THD *thd, TABLE_LIST *tables, Item *cond)
{
  DBUG_ENTER("fill_status");
  LEX *lex= thd->lex;
  const char *wild= lex->wild ? lex->wild->ptr() : NullS;
  int res= 0;

  System_status_var *status_var_ptr;
  System_status_var current_global_status_var;
  enum enum_schema_tables schema_table_idx=
    get_schema_table_idx(tables->schema_table);
  enum enum_var_type option_type;
  bool upper_case_names= (schema_table_idx != SCH_STATUS);

  if (schema_table_idx == SCH_STATUS)
  {
    option_type= lex->option_type;
    if (option_type == OPT_GLOBAL)
      status_var_ptr= &current_global_status_var;
    else
      status_var_ptr= thd->initial_status_var;
  }
  else if (schema_table_idx == SCH_GLOBAL_STATUS)
  {
    option_type= OPT_GLOBAL;
    status_var_ptr= &current_global_status_var;
  }
  else
  { 
    DBUG_ASSERT(schema_table_idx == SCH_SESSION_STATUS);
    option_type= OPT_SESSION;
    status_var_ptr= &thd->status_var;
  }

#ifndef EMBEDDED_LIBRARY
  /* Issue deprecation warning. */
  if (lex->sql_command != SQLCOM_SHOW_STATUS)
  {
    push_select_warning(thd, option_type, true);
  }
  if (!show_compatibility_56)
    DBUG_RETURN(res);
#endif /* EMBEDDED_LIBRARY */

  /*
    Avoid recursive acquisition of LOCK_status in cases when WHERE clause
    represented by "cond" contains subquery on I_S.SESSION/GLOBAL_STATUS.
  */
  DEBUG_SYNC(thd, "before_preparing_global_status_array");

  if (thd->fill_status_recursion_level++ == 0) 
    mysql_mutex_lock(&LOCK_status);
  if (option_type == OPT_GLOBAL)
    calc_sum_of_all_status(status_var_ptr);
  // Push an empty tail element
  all_status_vars.push_back(st_mysql_show_var());
  res= show_status_array(thd, wild,
                         &all_status_vars[0],
                         option_type, status_var_ptr, "", tables,
                         upper_case_names, cond);
  all_status_vars.pop_back(); // Pop the empty element.

  if (thd->fill_status_recursion_level-- == 1) 
    mysql_mutex_unlock(&LOCK_status);

  DEBUG_SYNC(thd, "after_preparing_global_status_array");
  DBUG_RETURN(res);
}


/*
  Fill and store records into I_S.referential_constraints table

  SYNOPSIS
    get_referential_constraints_record()
    thd                 thread handle
    tables              table list struct(processed table)
    table               I_S table
    res                 1 means the error during opening of the processed table
                        0 means processed table is opened without error
    base_name           db name
    file_name           table name

  RETURN
    0	ok
    #   error
*/

static int
get_referential_constraints_record(THD *thd, TABLE_LIST *tables,
                                   TABLE *table, bool res,
                                   LEX_STRING *db_name, LEX_STRING *table_name)
{
  CHARSET_INFO *cs= system_charset_info;
  DBUG_ENTER("get_referential_constraints_record");

  if (res)
  {
    if (thd->is_error())
      push_warning(thd, Sql_condition::SL_WARNING,
                   thd->get_stmt_da()->mysql_errno(),
                   thd->get_stmt_da()->message_text());
    thd->clear_error();
    DBUG_RETURN(0);
  }
  if (!tables->is_view())
  {
    List<FOREIGN_KEY_INFO> f_key_list;
    TABLE *show_table= tables->table;

    show_table->file->get_foreign_key_list(thd, &f_key_list);
    FOREIGN_KEY_INFO *f_key_info;
    List_iterator_fast<FOREIGN_KEY_INFO> it(f_key_list);
    while ((f_key_info= it++))
    {
      restore_record(table, s->default_values);
      table->field[0]->store(STRING_WITH_LEN("def"), cs);
      table->field[1]->store(db_name->str, db_name->length, cs);
      table->field[9]->store(table_name->str, table_name->length, cs);
      table->field[2]->store(f_key_info->foreign_id->str,
                             f_key_info->foreign_id->length, cs);
      table->field[3]->store(STRING_WITH_LEN("def"), cs);
      table->field[4]->store(f_key_info->referenced_db->str, 
                             f_key_info->referenced_db->length, cs);
      table->field[10]->store(f_key_info->referenced_table->str, 
                             f_key_info->referenced_table->length, cs);
      if (f_key_info->referenced_key_name)
      {
        table->field[5]->store(f_key_info->referenced_key_name->str, 
                               f_key_info->referenced_key_name->length, cs);
        table->field[5]->set_notnull();
      }
      else
        table->field[5]->set_null();
      table->field[6]->store(STRING_WITH_LEN("NONE"), cs);
      table->field[7]->store(f_key_info->update_method->str, 
                             f_key_info->update_method->length, cs);
      table->field[8]->store(f_key_info->delete_method->str, 
                             f_key_info->delete_method->length, cs);
      if (schema_table_store_record(thd, table))
        DBUG_RETURN(1);
    }
  }
  DBUG_RETURN(0);
}

struct schema_table_ref 
{
  const char *table_name;
  ST_SCHEMA_TABLE *schema_table;
};


/*
  Find schema_tables elment by name

  SYNOPSIS
    find_schema_table_in_plugin()
    thd                 thread handler
    plugin              plugin
    table_name          table name

  RETURN
    0	table not found
    1   found the schema table
*/
static my_bool find_schema_table_in_plugin(THD *thd, plugin_ref plugin,
                                           void* p_table)
{
  schema_table_ref *p_schema_table= (schema_table_ref *)p_table;
  const char* table_name= p_schema_table->table_name;
  ST_SCHEMA_TABLE *schema_table= plugin_data<ST_SCHEMA_TABLE*>(plugin);
  DBUG_ENTER("find_schema_table_in_plugin");

  if (!my_strcasecmp(system_charset_info,
                     schema_table->table_name,
                     table_name)) {
    p_schema_table->schema_table= schema_table;
    DBUG_RETURN(1);
  }

  DBUG_RETURN(0);
}


/*
  Find schema_tables elment by name

  SYNOPSIS
    find_schema_table()
    thd                 thread handler
    table_name          table name

  RETURN
    0	table not found
    #   pointer to 'schema_tables' element
*/

ST_SCHEMA_TABLE *find_schema_table(THD *thd, const char* table_name)
{
  schema_table_ref schema_table_a;
  ST_SCHEMA_TABLE *schema_table= schema_tables;
  DBUG_ENTER("find_schema_table");

  for (; schema_table->table_name; schema_table++)
  {
    if (!my_strcasecmp(system_charset_info,
                       schema_table->table_name,
                       table_name))
      DBUG_RETURN(schema_table);
  }

  schema_table_a.table_name= table_name;
  if (plugin_foreach(thd, find_schema_table_in_plugin, 
                     MYSQL_INFORMATION_SCHEMA_PLUGIN, &schema_table_a))
    DBUG_RETURN(schema_table_a.schema_table);

  DBUG_RETURN(NULL);
}


static
ST_SCHEMA_TABLE *get_schema_table(enum enum_schema_tables schema_table_idx)
{
  return &schema_tables[schema_table_idx];
}


/**
  Create information_schema table using schema_table data.

  @note
    For MYSQL_TYPE_DECIMAL fields only, the field_length member has encoded
    into it two numbers, based on modulus of base-10 numbers.  In the ones
    position is the number of decimals.  Tens position is unused.  In the
    hundreds and thousands position is a two-digit decimal number representing
    length.  Encode this value with  (decimals*100)+length  , where
    0<decimals<10 and 0<=length<100 .

  @param
    thd	       	          thread handler

  @param table_list Used to pass I_S table information(fields info, tables
  parameters etc) and table name.

  @retval  \#             Pointer to created table
  @retval  NULL           Can't create table
*/

static TABLE *create_schema_table(THD *thd, TABLE_LIST *table_list)
{
  int field_count= 0;
  Item *item;
  TABLE *table;
  List<Item> field_list;
  ST_SCHEMA_TABLE *schema_table= table_list->schema_table;
  ST_FIELD_INFO *fields_info= schema_table->fields_info;
  CHARSET_INFO *cs= system_charset_info;
  DBUG_ENTER("create_schema_table");

  for (; fields_info->field_name; fields_info++)
  {
    switch (fields_info->field_type) {
    case MYSQL_TYPE_TINY:
    case MYSQL_TYPE_LONG:
    case MYSQL_TYPE_SHORT:
    case MYSQL_TYPE_LONGLONG:
    case MYSQL_TYPE_INT24:
      if (!(item= new Item_return_int(fields_info->field_name,
                                      fields_info->field_length,
                                      fields_info->field_type,
                                      fields_info->value)))
      {
        DBUG_RETURN(0);
      }
      item->unsigned_flag= (fields_info->field_flags & MY_I_S_UNSIGNED);
      break;
    case MYSQL_TYPE_DATE:
    case MYSQL_TYPE_TIME:
    case MYSQL_TYPE_TIMESTAMP:
    case MYSQL_TYPE_DATETIME:
    {
      const Name_string field_name(fields_info->field_name,
                                   strlen(fields_info->field_name));
      if (!(item=new Item_temporal(fields_info->field_type, field_name, 0, 0)))
        DBUG_RETURN(0);

      if (fields_info->field_type == MYSQL_TYPE_TIMESTAMP ||
          fields_info->field_type == MYSQL_TYPE_DATETIME)
        item->decimals= fields_info->field_length;

      break;
    }
    case MYSQL_TYPE_FLOAT:
    case MYSQL_TYPE_DOUBLE:
    {
      const Name_string field_name(fields_info->field_name,
                                   strlen(fields_info->field_name));
      if ((item= new Item_float(field_name, 0.0, NOT_FIXED_DEC, 
                                fields_info->field_length)) == NULL)
        DBUG_RETURN(NULL);
      break;
    }
    case MYSQL_TYPE_DECIMAL:
    case MYSQL_TYPE_NEWDECIMAL:
      if (!(item= new Item_decimal((longlong) fields_info->value, false)))
      {
        DBUG_RETURN(0);
      }
      item->unsigned_flag= (fields_info->field_flags & MY_I_S_UNSIGNED);
      item->decimals= fields_info->field_length%10;
      item->max_length= (fields_info->field_length/100)%100;
      if (item->unsigned_flag == 0)
        item->max_length+= 1;
      if (item->decimals > 0)
        item->max_length+= 1;
      item->item_name.copy(fields_info->field_name);
      break;
    case MYSQL_TYPE_TINY_BLOB:
    case MYSQL_TYPE_MEDIUM_BLOB:
    case MYSQL_TYPE_LONG_BLOB:
    case MYSQL_TYPE_BLOB:
      if (!(item= new Item_blob(fields_info->field_name,
                                fields_info->field_length)))
      {
        DBUG_RETURN(0);
      }
      break;
    default:
      /* Don't let unimplemented types pass through. Could be a grave error. */
      DBUG_ASSERT(fields_info->field_type == MYSQL_TYPE_STRING);

      if (!(item= new Item_empty_string("", fields_info->field_length, cs)))
      {
        DBUG_RETURN(0);
      }
      item->item_name.copy(fields_info->field_name);
      break;
    }
    field_list.push_back(item);
    item->maybe_null= (fields_info->field_flags & MY_I_S_MAYBE_NULL);
    field_count++;
  }
  Temp_table_param *tmp_table_param = new (thd->mem_root) Temp_table_param;
  if (!tmp_table_param)
    DBUG_RETURN(0);

  tmp_table_param->table_charset= cs;
  tmp_table_param->field_count= field_count;
  tmp_table_param->schema_table= 1;
  SELECT_LEX *select_lex= thd->lex->current_select();
  if (!(table= create_tmp_table(thd, tmp_table_param,
                                field_list, (ORDER*) 0, 0, 0, 
                                select_lex->active_options() |
                                TMP_TABLE_ALL_COLUMNS,
                                HA_POS_ERROR, table_list->alias)))
    DBUG_RETURN(0);
  my_bitmap_map* bitmaps=
    (my_bitmap_map*) thd->alloc(bitmap_buffer_size(field_count));
  bitmap_init(&table->def_read_set, bitmaps, field_count,
              FALSE);
  table->read_set= &table->def_read_set;
  bitmap_clear_all(table->read_set);
  table_list->schema_table_param= tmp_table_param;
  DBUG_RETURN(table);
}


/*
  For old SHOW compatibility. It is used when
  old SHOW doesn't have generated column names
  Make list of fields for SHOW

  SYNOPSIS
    make_old_format()
    thd			thread handler
    schema_table        pointer to 'schema_tables' element

  RETURN
   1	error
   0	success
*/

static int make_old_format(THD *thd, ST_SCHEMA_TABLE *schema_table)
{
  ST_FIELD_INFO *field_info= schema_table->fields_info;
  Name_resolution_context *context= &thd->lex->select_lex->context;
  for (; field_info->field_name; field_info++)
  {
    if (field_info->old_name)
    {
      Item_field *field= new Item_field(context,
                                        NullS, NullS, field_info->field_name);
      if (field)
      {
        field->item_name.copy(field_info->old_name);
        if (add_item_to_list(thd, field))
          return 1;
      }
    }
  }
  return 0;
}


static int make_schemata_old_format(THD *thd, ST_SCHEMA_TABLE *schema_table)
{
  char tmp[128];
  LEX *lex= thd->lex;
  SELECT_LEX *sel= lex->current_select();
  Name_resolution_context *context= &sel->context;

  if (!sel->item_list.elements)
  {
    ST_FIELD_INFO *field_info= &schema_table->fields_info[1];
    String buffer(tmp,sizeof(tmp), system_charset_info);
    Item_field *field= new Item_field(context,
                                      NullS, NullS, field_info->field_name);
    if (!field || add_item_to_list(thd, field))
      return 1;
    buffer.length(0);
    buffer.append(field_info->old_name);
    if (lex->wild && lex->wild->ptr())
    {
      buffer.append(STRING_WITH_LEN(" ("));
      buffer.append(lex->wild->ptr());
      buffer.append(')');
    }
    field->item_name.copy(buffer.ptr(), buffer.length(), system_charset_info);
  }
  return 0;
}


static int make_table_names_old_format(THD *thd, ST_SCHEMA_TABLE *schema_table)
{
  char tmp[128];
  String buffer(tmp,sizeof(tmp), thd->charset());
  LEX *lex= thd->lex;
  Name_resolution_context *context= &lex->select_lex->context;

  ST_FIELD_INFO *field_info= &schema_table->fields_info[2];
  buffer.length(0);
  buffer.append(field_info->old_name);
  buffer.append(lex->select_lex->db);
  if (lex->wild && lex->wild->ptr())
  {
    buffer.append(STRING_WITH_LEN(" ("));
    buffer.append(lex->wild->ptr());
    buffer.append(')');
  }
  Item_field *field= new Item_field(context,
                                    NullS, NullS, field_info->field_name);
  if (add_item_to_list(thd, field))
    return 1;
  field->item_name.copy(buffer.ptr(), buffer.length(), system_charset_info);
  if (thd->lex->verbose)
  {
    field->item_name.copy(buffer.ptr(), buffer.length(), system_charset_info);
    field_info= &schema_table->fields_info[3];
    field= new Item_field(context, NullS, NullS, field_info->field_name);
    if (add_item_to_list(thd, field))
      return 1;
    field->item_name.copy(field_info->old_name);
  }
  return 0;
}


static int make_columns_old_format(THD *thd, ST_SCHEMA_TABLE *schema_table)
{
  int fields_arr[]= {IS_COLUMNS_COLUMN_NAME,
                     IS_COLUMNS_COLUMN_TYPE,
                     IS_COLUMNS_COLLATION_NAME,
                     IS_COLUMNS_IS_NULLABLE,
                     IS_COLUMNS_COLUMN_KEY,
                     IS_COLUMNS_COLUMN_DEFAULT,
                     IS_COLUMNS_EXTRA,
                     IS_COLUMNS_PRIVILEGES,
                     IS_COLUMNS_COLUMN_COMMENT,
                     -1};
  int *field_num= fields_arr;
  ST_FIELD_INFO *field_info;
  Name_resolution_context *context= &thd->lex->select_lex->context;

  for (; *field_num >= 0; field_num++)
  {
    field_info= &schema_table->fields_info[*field_num];
    if (!thd->lex->verbose && (*field_num == IS_COLUMNS_COLLATION_NAME ||
                               *field_num == IS_COLUMNS_PRIVILEGES     ||
                               *field_num == IS_COLUMNS_COLUMN_COMMENT))
      continue;
    Item_field *field= new Item_field(context,
                                      NullS, NullS, field_info->field_name);
    if (field)
    {
      field->item_name.copy(field_info->old_name);
      if (add_item_to_list(thd, field))
        return 1;
    }
  }
  return 0;
}


static int make_character_sets_old_format(THD *thd,
                                          ST_SCHEMA_TABLE *schema_table)
{
  int fields_arr[]= {0, 2, 1, 3, -1};
  int *field_num= fields_arr;
  ST_FIELD_INFO *field_info;
  Name_resolution_context *context= &thd->lex->select_lex->context;

  for (; *field_num >= 0; field_num++)
  {
    field_info= &schema_table->fields_info[*field_num];
    Item_field *field= new Item_field(context,
                                      NullS, NullS, field_info->field_name);
    if (field)
    {
      field->item_name.copy(field_info->old_name);
      if (add_item_to_list(thd, field))
        return 1;
    }
  }
  return 0;
}


static int make_proc_old_format(THD *thd, ST_SCHEMA_TABLE *schema_table)
{
  int fields_arr[]= {IS_ROUTINES_ROUTINE_SCHEMA,
                     IS_ROUTINES_ROUTINE_NAME,
                     IS_ROUTINES_ROUTINE_TYPE,
                     IS_ROUTINES_DEFINER,
                     IS_ROUTINES_LAST_ALTERED,
                     IS_ROUTINES_CREATED,
                     IS_ROUTINES_SECURITY_TYPE,
                     IS_ROUTINES_ROUTINE_COMMENT,
                     IS_ROUTINES_CHARACTER_SET_CLIENT,
                     IS_ROUTINES_COLLATION_CONNECTION,
                     IS_ROUTINES_DATABASE_COLLATION,
                     -1};
  int *field_num= fields_arr;
  ST_FIELD_INFO *field_info;
  Name_resolution_context *context= &thd->lex->select_lex->context;

  for (; *field_num >= 0; field_num++)
  {
    field_info= &schema_table->fields_info[*field_num];
    Item_field *field= new Item_field(context,
                                      NullS, NullS, field_info->field_name);
    if (field)
    {
      field->item_name.copy(field_info->old_name);
      if (add_item_to_list(thd, field))
        return 1;
    }
  }
  return 0;
}


/*
  Create information_schema table

  SYNOPSIS
  mysql_schema_table()
    thd                thread handler
    lex                pointer to LEX
    table_list         pointer to table_list

  RETURN
    0	success
    1   error
*/

int mysql_schema_table(THD *thd, LEX *lex, TABLE_LIST *table_list)
{
  TABLE *table;
  DBUG_ENTER("mysql_schema_table");
  if (!(table= table_list->schema_table->create_table(thd, table_list)))
    DBUG_RETURN(1);
  table->s->tmp_table= SYSTEM_TMP_TABLE;
  table->grant.privilege= table_list->grant.privilege= SELECT_ACL;
  /*
    This test is necessary to make
    case insensitive file systems +
    upper case table names(information schema tables) +
    views
    working correctly
  */
  if (table_list->schema_table_name)
    table->alias_name_used= my_strcasecmp(table_alias_charset,
                                          table_list->schema_table_name,
                                          table_list->alias);
  table_list->table_name= table->s->table_name.str;
  table_list->table_name_length= table->s->table_name.length;
  table_list->table= table;
  table->pos_in_table_list= table_list;
  table->next= thd->derived_tables;
  thd->derived_tables= table;
  if (table_list->select_lex->first_execution)
    table_list->select_lex->add_base_options(OPTION_SCHEMA_TABLE);
  lex->safe_to_cache_query= 0;

  if (table_list->schema_table_reformed) // show command
  {
    SELECT_LEX *sel= lex->current_select();
    Item *item;
    Field_translator *transl, *org_transl;

    ulonglong want_privilege_saved= thd->want_privilege;
    thd->want_privilege= SELECT_ACL;
    enum enum_mark_columns save_mark_used_columns= thd->mark_used_columns;
    thd->mark_used_columns= MARK_COLUMNS_READ;

    if (table_list->field_translation)
    {
      Field_translator *end= table_list->field_translation_end;
      for (transl= table_list->field_translation; transl < end; transl++)
      {
        if (!transl->item->fixed &&
            transl->item->fix_fields(thd, &transl->item))
          DBUG_RETURN(1);
      }

      thd->want_privilege= want_privilege_saved;
      thd->mark_used_columns= save_mark_used_columns;

      DBUG_RETURN(0);
    }
    List_iterator_fast<Item> it(sel->item_list);
    if (!(transl=
          (Field_translator*)(thd->stmt_arena->
                              alloc(sel->item_list.elements *
                                    sizeof(Field_translator)))))
    {
      DBUG_RETURN(1);
    }
    for (org_transl= transl; (item= it++); transl++)
    {
      transl->item= item;
      transl->name= item->item_name.ptr();
      if (!item->fixed && item->fix_fields(thd, &transl->item))
      {
        DBUG_RETURN(1);
      }
    }

    thd->want_privilege= want_privilege_saved;
    thd->mark_used_columns= save_mark_used_columns;
    table_list->field_translation= org_transl;
    table_list->field_translation_end= transl;
  }

  DBUG_RETURN(0);
}


/*
  Generate select from information_schema table

  SYNOPSIS
    make_schema_select()
    thd                  thread handler
    sel                  pointer to SELECT_LEX
    schema_table_idx     index of 'schema_tables' element

  RETURN
    0	success
    1   error
*/

int make_schema_select(THD *thd, SELECT_LEX *sel,
		       enum enum_schema_tables schema_table_idx)
{
  ST_SCHEMA_TABLE *schema_table= get_schema_table(schema_table_idx);
  LEX_STRING db, table;
  DBUG_ENTER("make_schema_select");
  DBUG_PRINT("enter", ("mysql_schema_select: %s", schema_table->table_name));
  /*
     We have to make non const db_name & table_name
     because of lower_case_table_names
  */
  thd->make_lex_string(&db, INFORMATION_SCHEMA_NAME.str,
                       INFORMATION_SCHEMA_NAME.length, 0);
  thd->make_lex_string(&table, schema_table->table_name,
                       strlen(schema_table->table_name), 0);

  if (schema_table->old_format(thd, schema_table) ||   /* Handle old syntax */
      !sel->add_table_to_list(thd,
                              new Table_ident(thd->get_protocol(),
                                              to_lex_cstring(db),
                                              to_lex_cstring(table),
                                              0),
                              0, 0, TL_READ, MDL_SHARED_READ))
  {
    DBUG_RETURN(1);
  }
  DBUG_RETURN(0);
}


/**
  Fill INFORMATION_SCHEMA-table, leave correct Diagnostics_area
  state after itself.

  This function is a wrapper around ST_SCHEMA_TABLE::fill_table(), which
  may "partially silence" some errors. The thing is that during
  fill_table() many errors might be emitted. These errors stem from the
  nature of fill_table().

  For example, SELECT ... FROM INFORMATION_SCHEMA.xxx WHERE TABLE_NAME = 'xxx'
  results in a number of 'Table <db name>.xxx does not exist' errors,
  because fill_table() tries to open the 'xxx' table in every possible
  database.

  Those errors are cleared (the error status is cleared from
  Diagnostics_area) inside fill_table(), but they remain in the
  Diagnostics_area condition list (the list is not cleared because
  it may contain useful warnings).

  This function is responsible for making sure that Diagnostics_area
  does not contain warnings corresponding to the cleared errors.

  @note: THD::no_warnings_for_error used to be set before calling
  fill_table(), thus those errors didn't go to Diagnostics_area. This is not
  the case now (THD::no_warnings_for_error was eliminated as a hack), so we
  need to take care of those warnings here.

  @param thd            Thread context.
  @param table_list     I_S table.
  @param join_table     JOIN/SELECT table.

  @return Error status.
  @retval TRUE Error.
  @retval FALSE Success.
*/
static bool do_fill_table(THD *thd,
                          TABLE_LIST *table_list,
                          QEP_TAB *qep_tab)
{
  // NOTE: fill_table() may generate many "useless" warnings, which will be
  // ignored afterwards. On the other hand, there might be "useful"
  // warnings, which should be presented to the user. Diagnostics_area usually
  // stores no more than THD::variables.max_error_count warnings.
  // The problem is that "useless warnings" may occupy all the slots in the
  // Diagnostics_area, so "useful warnings" get rejected. In order to avoid
  // that problem we create a Diagnostics_area instance, which is capable of
  // storing "unlimited" number of warnings.
  Diagnostics_area *da= thd->get_stmt_da();
  Diagnostics_area tmp_da(true);

  // Don't copy existing conditions from the old DA so we don't get them twice
  // when we call copy_non_errors_from_da below.
  thd->push_diagnostics_area(&tmp_da, false);

  /*
    We pass a condition, which can be used to do less file manipulations (for
    example, WHERE TABLE_SCHEMA='test' allows to open only directory 'test',
    not other database directories). Filling schema tables is done before
    QEP_TAB::sort_table() (=filesort, for ORDER BY), so we can trust
    that condition() is complete, has not been zeroed by filesort:
  */
  DBUG_ASSERT(qep_tab->condition() == qep_tab->condition_optim());

  bool res= table_list->schema_table->fill_table(
    thd, table_list, qep_tab->condition());

  thd->pop_diagnostics_area();

  // Pass an error if any.
  if (tmp_da.is_error())
  {
    da->set_error_status(tmp_da.mysql_errno(),
                         tmp_da.message_text(),
                         tmp_da.returned_sqlstate());
    da->push_warning(thd,
                     tmp_da.mysql_errno(),
                     tmp_da.returned_sqlstate(),
                     Sql_condition::SL_ERROR,
                     tmp_da.message_text());
  }

  // Pass warnings (if any).
  //
  // Filter out warnings with SL_ERROR level, because they
  // correspond to the errors which were filtered out in fill_table().
  da->copy_non_errors_from_da(thd, &tmp_da);

  return res;
}


/*
  Fill temporary schema tables before SELECT

  SYNOPSIS
    get_schema_tables_result()
    join  join which use schema tables
    executed_place place where I_S table processed

  RETURN
    FALSE success
    TRUE  error
*/

bool get_schema_tables_result(JOIN *join,
                              enum enum_schema_table_state executed_place)
{
  THD *thd= join->thd;
  bool result= 0;
  DBUG_ENTER("get_schema_tables_result");

  /* Check if the schema table is optimized away */
  if (!join->qep_tab)
    DBUG_RETURN(result);

  for (uint i= 0; i < join->tables; i++)
  {
    QEP_TAB *const tab= join->qep_tab + i;
    if (!tab->table() || !tab->table_ref)
      break;

    TABLE_LIST *const table_list= tab->table_ref;
    if (table_list->schema_table && thd->fill_information_schema_tables())
    {
      bool is_subselect= join->select_lex->master_unit() &&
                         join->select_lex->master_unit()->item;

      /* A value of 0 indicates a dummy implementation */
      if (table_list->schema_table->fill_table == 0)
        continue;

      /* skip I_S optimizations specific to get_all_tables */
      if (thd->lex->describe &&
          (table_list->schema_table->fill_table != get_all_tables))
        continue;

      /*
        If schema table is already processed and
        the statement is not a subselect then
        we don't need to fill this table again.
        If schema table is already processed and
        schema_table_state != executed_place then
        table is already processed and
        we should skip second data processing.
      */
      if (table_list->schema_table_state &&
          (!is_subselect || table_list->schema_table_state != executed_place))
        continue;

      /*
        if table is used in a subselect and
        table has been processed earlier with the same
        'executed_place' value then we should refresh the table.
      */
      if (table_list->schema_table_state && is_subselect)
      {
        table_list->table->file->extra(HA_EXTRA_NO_CACHE);
        table_list->table->file->extra(HA_EXTRA_RESET_STATE);
        table_list->table->file->ha_delete_all_rows();
        free_io_cache(table_list->table);
        filesort_free_buffers(table_list->table,1);
        table_list->table->null_row= 0;
      }
      else
        table_list->table->file->stats.records= 0;

      if (do_fill_table(thd, table_list, tab))
      {
        result= 1;
        join->error= 1;
        table_list->schema_table_state= executed_place;
        break;
      }
      table_list->schema_table_state= executed_place;
    }
  }
  DBUG_RETURN(result);
}

struct run_hton_fill_schema_table_args
{
  TABLE_LIST *tables;
  Item *cond;
};

static my_bool run_hton_fill_schema_table(THD *thd, plugin_ref plugin,
                                          void *arg)
{
  struct run_hton_fill_schema_table_args *args=
    (run_hton_fill_schema_table_args *) arg;
  handlerton *hton= plugin_data<handlerton*>(plugin);
  if (hton->fill_is_table && hton->state == SHOW_OPTION_YES)
      hton->fill_is_table(hton, thd, args->tables, args->cond,
            get_schema_table_idx(args->tables->schema_table));
  return false;
}

static int hton_fill_schema_table(THD *thd, TABLE_LIST *tables, Item *cond)
{
  DBUG_ENTER("hton_fill_schema_table");

  struct run_hton_fill_schema_table_args args;
  args.tables= tables;
  args.cond= cond;

  plugin_foreach(thd, run_hton_fill_schema_table,
                 MYSQL_STORAGE_ENGINE_PLUGIN, &args);

  DBUG_RETURN(0);
}


ST_FIELD_INFO schema_fields_info[]=
{
  {"CATALOG_NAME", FN_REFLEN, MYSQL_TYPE_STRING, 0, 0, 0, SKIP_OPEN_TABLE},
  {"SCHEMA_NAME", NAME_CHAR_LEN, MYSQL_TYPE_STRING, 0, 0, "Database",
   SKIP_OPEN_TABLE},
  {"DEFAULT_CHARACTER_SET_NAME", MY_CS_NAME_SIZE, MYSQL_TYPE_STRING, 0, 0, 0,
   SKIP_OPEN_TABLE},
  {"DEFAULT_COLLATION_NAME", MY_CS_NAME_SIZE, MYSQL_TYPE_STRING, 0, 0, 0,
   SKIP_OPEN_TABLE},
  {"SQL_PATH", FN_REFLEN, MYSQL_TYPE_STRING, 0, 1, 0, SKIP_OPEN_TABLE},
  {0, 0, MYSQL_TYPE_STRING, 0, 0, 0, SKIP_OPEN_TABLE}
};


ST_FIELD_INFO tables_fields_info[]=
{
  {"TABLE_CATALOG", FN_REFLEN, MYSQL_TYPE_STRING, 0, 0, 0, SKIP_OPEN_TABLE},
  {"TABLE_SCHEMA", NAME_CHAR_LEN, MYSQL_TYPE_STRING, 0, 0, 0, SKIP_OPEN_TABLE},
  {"TABLE_NAME", NAME_CHAR_LEN, MYSQL_TYPE_STRING, 0, 0, "Name",
   SKIP_OPEN_TABLE},
  {"TABLE_TYPE", NAME_CHAR_LEN, MYSQL_TYPE_STRING, 0, 0, 0, OPEN_FRM_ONLY},
  {"ENGINE", NAME_CHAR_LEN, MYSQL_TYPE_STRING, 0, 1, "Engine", OPEN_FRM_ONLY},
  {"VERSION", MY_INT64_NUM_DECIMAL_DIGITS, MYSQL_TYPE_LONGLONG, 0,
   (MY_I_S_MAYBE_NULL | MY_I_S_UNSIGNED), "Version", OPEN_FRM_ONLY},
  {"ROW_FORMAT", 10, MYSQL_TYPE_STRING, 0, 1, "Row_format", OPEN_FULL_TABLE},
  {"TABLE_ROWS", MY_INT64_NUM_DECIMAL_DIGITS, MYSQL_TYPE_LONGLONG, 0,
   (MY_I_S_MAYBE_NULL | MY_I_S_UNSIGNED), "Rows", OPEN_FULL_TABLE},
  {"AVG_ROW_LENGTH", MY_INT64_NUM_DECIMAL_DIGITS, MYSQL_TYPE_LONGLONG, 0, 
   (MY_I_S_MAYBE_NULL | MY_I_S_UNSIGNED), "Avg_row_length", OPEN_FULL_TABLE},
  {"DATA_LENGTH", MY_INT64_NUM_DECIMAL_DIGITS, MYSQL_TYPE_LONGLONG, 0, 
   (MY_I_S_MAYBE_NULL | MY_I_S_UNSIGNED), "Data_length", OPEN_FULL_TABLE},
  {"MAX_DATA_LENGTH", MY_INT64_NUM_DECIMAL_DIGITS, MYSQL_TYPE_LONGLONG, 0,
   (MY_I_S_MAYBE_NULL | MY_I_S_UNSIGNED), "Max_data_length", OPEN_FULL_TABLE},
  {"INDEX_LENGTH", MY_INT64_NUM_DECIMAL_DIGITS, MYSQL_TYPE_LONGLONG, 0, 
   (MY_I_S_MAYBE_NULL | MY_I_S_UNSIGNED), "Index_length", OPEN_FULL_TABLE},
  {"DATA_FREE", MY_INT64_NUM_DECIMAL_DIGITS, MYSQL_TYPE_LONGLONG, 0,
   (MY_I_S_MAYBE_NULL | MY_I_S_UNSIGNED), "Data_free", OPEN_FULL_TABLE},
  {"AUTO_INCREMENT", MY_INT64_NUM_DECIMAL_DIGITS , MYSQL_TYPE_LONGLONG, 0, 
   (MY_I_S_MAYBE_NULL | MY_I_S_UNSIGNED), "Auto_increment", OPEN_FULL_TABLE},
  {"CREATE_TIME", 0, MYSQL_TYPE_DATETIME, 0, 1, "Create_time", OPEN_FULL_TABLE},
  {"UPDATE_TIME", 0, MYSQL_TYPE_DATETIME, 0, 1, "Update_time", OPEN_FULL_TABLE},
  {"CHECK_TIME", 0, MYSQL_TYPE_DATETIME, 0, 1, "Check_time", OPEN_FULL_TABLE},
  {"TABLE_COLLATION", MY_CS_NAME_SIZE, MYSQL_TYPE_STRING, 0, 1, "Collation",
   OPEN_FRM_ONLY},
  {"CHECKSUM", MY_INT64_NUM_DECIMAL_DIGITS, MYSQL_TYPE_LONGLONG, 0,
   (MY_I_S_MAYBE_NULL | MY_I_S_UNSIGNED), "Checksum", OPEN_FULL_TABLE},
  {"CREATE_OPTIONS", 255, MYSQL_TYPE_STRING, 0, 1, "Create_options",
   OPEN_FRM_ONLY},
  {"TABLE_COMMENT", TABLE_COMMENT_MAXLEN, MYSQL_TYPE_STRING, 0, 0, 
   "Comment", OPEN_FRM_ONLY},
  {0, 0, MYSQL_TYPE_STRING, 0, 0, 0, SKIP_OPEN_TABLE}
};


ST_FIELD_INFO columns_fields_info[]=
{
  {"TABLE_CATALOG", FN_REFLEN, MYSQL_TYPE_STRING, 0, 0, 0, OPEN_FRM_ONLY},
  {"TABLE_SCHEMA", NAME_CHAR_LEN, MYSQL_TYPE_STRING, 0, 0, 0, OPEN_FRM_ONLY},
  {"TABLE_NAME", NAME_CHAR_LEN, MYSQL_TYPE_STRING, 0, 0, 0, OPEN_FRM_ONLY},
  {"COLUMN_NAME", NAME_CHAR_LEN, MYSQL_TYPE_STRING, 0, 0, "Field",
   OPEN_FRM_ONLY},
  {"ORDINAL_POSITION", MY_INT64_NUM_DECIMAL_DIGITS, MYSQL_TYPE_LONGLONG, 0,
   MY_I_S_UNSIGNED, 0, OPEN_FRM_ONLY},
  {"COLUMN_DEFAULT", MAX_FIELD_VARCHARLENGTH, MYSQL_TYPE_STRING, 0,
   1, "Default", OPEN_FRM_ONLY},
  {"IS_NULLABLE", 3, MYSQL_TYPE_STRING, 0, 0, "Null", OPEN_FRM_ONLY},
  {"DATA_TYPE", NAME_CHAR_LEN, MYSQL_TYPE_STRING, 0, 0, 0, OPEN_FRM_ONLY},
  {"CHARACTER_MAXIMUM_LENGTH", MY_INT64_NUM_DECIMAL_DIGITS, MYSQL_TYPE_LONGLONG,
   0, (MY_I_S_MAYBE_NULL | MY_I_S_UNSIGNED), 0, OPEN_FRM_ONLY},
  {"CHARACTER_OCTET_LENGTH", MY_INT64_NUM_DECIMAL_DIGITS , MYSQL_TYPE_LONGLONG,
   0, (MY_I_S_MAYBE_NULL | MY_I_S_UNSIGNED), 0, OPEN_FRM_ONLY},
  {"NUMERIC_PRECISION", MY_INT64_NUM_DECIMAL_DIGITS, MYSQL_TYPE_LONGLONG,
   0, (MY_I_S_MAYBE_NULL | MY_I_S_UNSIGNED), 0, OPEN_FRM_ONLY},
  {"NUMERIC_SCALE", MY_INT64_NUM_DECIMAL_DIGITS , MYSQL_TYPE_LONGLONG,
   0, (MY_I_S_MAYBE_NULL | MY_I_S_UNSIGNED), 0, OPEN_FRM_ONLY},
  {"DATETIME_PRECISION", MY_INT64_NUM_DECIMAL_DIGITS , MYSQL_TYPE_LONGLONG,
   0, (MY_I_S_MAYBE_NULL | MY_I_S_UNSIGNED), 0, OPEN_FULL_TABLE},
  {"CHARACTER_SET_NAME", MY_CS_NAME_SIZE, MYSQL_TYPE_STRING, 0, 1, 0,
   OPEN_FRM_ONLY},
  {"COLLATION_NAME", MY_CS_NAME_SIZE, MYSQL_TYPE_STRING, 0, 1, "Collation",
   OPEN_FRM_ONLY},
  {"COLUMN_TYPE", 65535, MYSQL_TYPE_STRING, 0, 0, "Type", OPEN_FRM_ONLY},
  {"COLUMN_KEY", 3, MYSQL_TYPE_STRING, 0, 0, "Key", OPEN_FRM_ONLY},
  {"EXTRA", 30, MYSQL_TYPE_STRING, 0, 0, "Extra", OPEN_FRM_ONLY},
  {"PRIVILEGES", 80, MYSQL_TYPE_STRING, 0, 0, "Privileges", OPEN_FRM_ONLY},
  {"COLUMN_COMMENT", COLUMN_COMMENT_MAXLEN, MYSQL_TYPE_STRING, 0, 0, 
   "Comment", OPEN_FRM_ONLY},
  {"GENERATION_EXPRESSION", GENERATED_COLUMN_EXPRESSION_MAXLEN, MYSQL_TYPE_STRING,
   0, 0, "Generation expression", OPEN_FRM_ONLY},
  {0, 0, MYSQL_TYPE_STRING, 0, 0, 0, SKIP_OPEN_TABLE}
};


ST_FIELD_INFO charsets_fields_info[]=
{
  {"CHARACTER_SET_NAME", MY_CS_NAME_SIZE, MYSQL_TYPE_STRING, 0, 0, "Charset",
   SKIP_OPEN_TABLE},
  {"DEFAULT_COLLATE_NAME", MY_CS_NAME_SIZE, MYSQL_TYPE_STRING, 0, 0,
   "Default collation", SKIP_OPEN_TABLE},
  {"DESCRIPTION", 60, MYSQL_TYPE_STRING, 0, 0, "Description",
   SKIP_OPEN_TABLE},
  {"MAXLEN", 3, MYSQL_TYPE_LONGLONG, 0, 0, "Maxlen", SKIP_OPEN_TABLE},
  {0, 0, MYSQL_TYPE_STRING, 0, 0, 0, SKIP_OPEN_TABLE}
};


ST_FIELD_INFO collation_fields_info[]=
{
  {"COLLATION_NAME", MY_CS_NAME_SIZE, MYSQL_TYPE_STRING, 0, 0, "Collation",
   SKIP_OPEN_TABLE},
  {"CHARACTER_SET_NAME", MY_CS_NAME_SIZE, MYSQL_TYPE_STRING, 0, 0, "Charset",
   SKIP_OPEN_TABLE},
  {"ID", MY_INT32_NUM_DECIMAL_DIGITS, MYSQL_TYPE_LONGLONG, 0, 0, "Id",
   SKIP_OPEN_TABLE},
  {"IS_DEFAULT", 3, MYSQL_TYPE_STRING, 0, 0, "Default", SKIP_OPEN_TABLE},
  {"IS_COMPILED", 3, MYSQL_TYPE_STRING, 0, 0, "Compiled", SKIP_OPEN_TABLE},
  {"SORTLEN", 3, MYSQL_TYPE_LONGLONG, 0, 0, "Sortlen", SKIP_OPEN_TABLE},
  {0, 0, MYSQL_TYPE_STRING, 0, 0, 0, SKIP_OPEN_TABLE}
};


ST_FIELD_INFO engines_fields_info[]=
{
  {"ENGINE", 64, MYSQL_TYPE_STRING, 0, 0, "Engine", SKIP_OPEN_TABLE},
  {"SUPPORT", 8, MYSQL_TYPE_STRING, 0, 0, "Support", SKIP_OPEN_TABLE},
  {"COMMENT", 80, MYSQL_TYPE_STRING, 0, 0, "Comment", SKIP_OPEN_TABLE},
  {"TRANSACTIONS", 3, MYSQL_TYPE_STRING, 0, 1, "Transactions", SKIP_OPEN_TABLE},
  {"XA", 3, MYSQL_TYPE_STRING, 0, 1, "XA", SKIP_OPEN_TABLE},
  {"SAVEPOINTS", 3 ,MYSQL_TYPE_STRING, 0, 1, "Savepoints", SKIP_OPEN_TABLE},
  {0, 0, MYSQL_TYPE_STRING, 0, 0, 0, SKIP_OPEN_TABLE}
};


ST_FIELD_INFO events_fields_info[]=
{
  {"EVENT_CATALOG", NAME_CHAR_LEN, MYSQL_TYPE_STRING, 0, 0, 0, SKIP_OPEN_TABLE},
  {"EVENT_SCHEMA", NAME_CHAR_LEN, MYSQL_TYPE_STRING, 0, 0, "Db",
   SKIP_OPEN_TABLE},
  {"EVENT_NAME", NAME_CHAR_LEN, MYSQL_TYPE_STRING, 0, 0, "Name",
   SKIP_OPEN_TABLE},
  {"DEFINER", 77, MYSQL_TYPE_STRING, 0, 0, "Definer", SKIP_OPEN_TABLE},
  {"TIME_ZONE", 64, MYSQL_TYPE_STRING, 0, 0, "Time zone", SKIP_OPEN_TABLE},
  {"EVENT_BODY", 8, MYSQL_TYPE_STRING, 0, 0, 0, SKIP_OPEN_TABLE},
  {"EVENT_DEFINITION", 65535, MYSQL_TYPE_STRING, 0, 0, 0, SKIP_OPEN_TABLE},
  {"EVENT_TYPE", 9, MYSQL_TYPE_STRING, 0, 0, "Type", SKIP_OPEN_TABLE},
  {"EXECUTE_AT", 0, MYSQL_TYPE_DATETIME, 0, 1, "Execute at", SKIP_OPEN_TABLE},
  {"INTERVAL_VALUE", 256, MYSQL_TYPE_STRING, 0, 1, "Interval value",
   SKIP_OPEN_TABLE},
  {"INTERVAL_FIELD", 18, MYSQL_TYPE_STRING, 0, 1, "Interval field",
   SKIP_OPEN_TABLE},
  {"SQL_MODE", 32*256, MYSQL_TYPE_STRING, 0, 0, 0, SKIP_OPEN_TABLE},
  {"STARTS", 0, MYSQL_TYPE_DATETIME, 0, 1, "Starts", SKIP_OPEN_TABLE},
  {"ENDS", 0, MYSQL_TYPE_DATETIME, 0, 1, "Ends", SKIP_OPEN_TABLE},
  {"STATUS", 18, MYSQL_TYPE_STRING, 0, 0, "Status", SKIP_OPEN_TABLE},
  {"ON_COMPLETION", 12, MYSQL_TYPE_STRING, 0, 0, 0, SKIP_OPEN_TABLE},
  {"CREATED", 0, MYSQL_TYPE_DATETIME, 0, 0, 0, SKIP_OPEN_TABLE},
  {"LAST_ALTERED", 0, MYSQL_TYPE_DATETIME, 0, 0, 0, SKIP_OPEN_TABLE},
  {"LAST_EXECUTED", 0, MYSQL_TYPE_DATETIME, 0, 1, 0, SKIP_OPEN_TABLE},
  {"EVENT_COMMENT", NAME_CHAR_LEN, MYSQL_TYPE_STRING, 0, 0, 0, SKIP_OPEN_TABLE},
  {"ORIGINATOR", 10, MYSQL_TYPE_LONGLONG, 0, 0, "Originator", SKIP_OPEN_TABLE},
  {"CHARACTER_SET_CLIENT", MY_CS_NAME_SIZE, MYSQL_TYPE_STRING, 0, 0,
   "character_set_client", SKIP_OPEN_TABLE},
  {"COLLATION_CONNECTION", MY_CS_NAME_SIZE, MYSQL_TYPE_STRING, 0, 0,
   "collation_connection", SKIP_OPEN_TABLE},
  {"DATABASE_COLLATION", MY_CS_NAME_SIZE, MYSQL_TYPE_STRING, 0, 0,
   "Database Collation", SKIP_OPEN_TABLE},
  {0, 0, MYSQL_TYPE_STRING, 0, 0, 0, SKIP_OPEN_TABLE}
};



ST_FIELD_INFO coll_charset_app_fields_info[]=
{
  {"COLLATION_NAME", MY_CS_NAME_SIZE, MYSQL_TYPE_STRING, 0, 0, 0,
   SKIP_OPEN_TABLE},
  {"CHARACTER_SET_NAME", MY_CS_NAME_SIZE, MYSQL_TYPE_STRING, 0, 0, 0,
   SKIP_OPEN_TABLE},
  {0, 0, MYSQL_TYPE_STRING, 0, 0, 0, SKIP_OPEN_TABLE}
};


ST_FIELD_INFO proc_fields_info[]=
{
  {"SPECIFIC_NAME", NAME_CHAR_LEN, MYSQL_TYPE_STRING, 0, 0, 0, SKIP_OPEN_TABLE},
  {"ROUTINE_CATALOG", FN_REFLEN, MYSQL_TYPE_STRING, 0, 0, 0, SKIP_OPEN_TABLE},
  {"ROUTINE_SCHEMA", NAME_CHAR_LEN, MYSQL_TYPE_STRING, 0, 0, "Db",
   SKIP_OPEN_TABLE},
  {"ROUTINE_NAME", NAME_CHAR_LEN, MYSQL_TYPE_STRING, 0, 0, "Name",
   SKIP_OPEN_TABLE},
  {"ROUTINE_TYPE", 9, MYSQL_TYPE_STRING, 0, 0, "Type", SKIP_OPEN_TABLE},
  {"DATA_TYPE", NAME_CHAR_LEN, MYSQL_TYPE_STRING, 0, 0, 0, SKIP_OPEN_TABLE},
  {"CHARACTER_MAXIMUM_LENGTH", 21 , MYSQL_TYPE_LONG, 0, 1, 0, SKIP_OPEN_TABLE},
  {"CHARACTER_OCTET_LENGTH", 21 , MYSQL_TYPE_LONG, 0, 1, 0, SKIP_OPEN_TABLE},
  {"NUMERIC_PRECISION", MY_INT64_NUM_DECIMAL_DIGITS, MYSQL_TYPE_LONGLONG,
   0, (MY_I_S_MAYBE_NULL | MY_I_S_UNSIGNED), 0, SKIP_OPEN_TABLE},
  {"NUMERIC_SCALE", 21 , MYSQL_TYPE_LONG, 0, 1, 0, SKIP_OPEN_TABLE},
  {"DATETIME_PRECISION", MY_INT64_NUM_DECIMAL_DIGITS , MYSQL_TYPE_LONGLONG,
   0, (MY_I_S_MAYBE_NULL | MY_I_S_UNSIGNED), 0, SKIP_OPEN_TABLE},
  {"CHARACTER_SET_NAME", 64, MYSQL_TYPE_STRING, 0, 1, 0, SKIP_OPEN_TABLE},
  {"COLLATION_NAME", 64, MYSQL_TYPE_STRING, 0, 1, 0, SKIP_OPEN_TABLE},
  {"DTD_IDENTIFIER", 65535, MYSQL_TYPE_STRING, 0, 1, 0, SKIP_OPEN_TABLE},
  {"ROUTINE_BODY", 8, MYSQL_TYPE_STRING, 0, 0, 0, SKIP_OPEN_TABLE},
  {"ROUTINE_DEFINITION", 65535, MYSQL_TYPE_STRING, 0, 1, 0, SKIP_OPEN_TABLE},
  {"EXTERNAL_NAME", NAME_CHAR_LEN, MYSQL_TYPE_STRING, 0, 1, 0, SKIP_OPEN_TABLE},
  {"EXTERNAL_LANGUAGE", NAME_CHAR_LEN, MYSQL_TYPE_STRING, 0, 1, 0,
   SKIP_OPEN_TABLE},
  {"PARAMETER_STYLE", 8, MYSQL_TYPE_STRING, 0, 0, 0, SKIP_OPEN_TABLE},
  {"IS_DETERMINISTIC", 3, MYSQL_TYPE_STRING, 0, 0, 0, SKIP_OPEN_TABLE},
  {"SQL_DATA_ACCESS", NAME_CHAR_LEN, MYSQL_TYPE_STRING, 0, 0, 0,
   SKIP_OPEN_TABLE},
  {"SQL_PATH", NAME_CHAR_LEN, MYSQL_TYPE_STRING, 0, 1, 0, SKIP_OPEN_TABLE},
  {"SECURITY_TYPE", 7, MYSQL_TYPE_STRING, 0, 0, "Security_type",
   SKIP_OPEN_TABLE},
  {"CREATED", 0, MYSQL_TYPE_DATETIME, 0, 0, "Created", SKIP_OPEN_TABLE},
  {"LAST_ALTERED", 0, MYSQL_TYPE_DATETIME, 0, 0, "Modified", SKIP_OPEN_TABLE},
  {"SQL_MODE", 32*256, MYSQL_TYPE_STRING, 0, 0, 0, SKIP_OPEN_TABLE},
  {"ROUTINE_COMMENT", 65535, MYSQL_TYPE_STRING, 0, 0, "Comment",
   SKIP_OPEN_TABLE},
  {"DEFINER", 77, MYSQL_TYPE_STRING, 0, 0, "Definer", SKIP_OPEN_TABLE},
  {"CHARACTER_SET_CLIENT", MY_CS_NAME_SIZE, MYSQL_TYPE_STRING, 0, 0,
   "character_set_client", SKIP_OPEN_TABLE},
  {"COLLATION_CONNECTION", MY_CS_NAME_SIZE, MYSQL_TYPE_STRING, 0, 0,
   "collation_connection", SKIP_OPEN_TABLE},
  {"DATABASE_COLLATION", MY_CS_NAME_SIZE, MYSQL_TYPE_STRING, 0, 0,
   "Database Collation", SKIP_OPEN_TABLE},
  {0, 0, MYSQL_TYPE_STRING, 0, 0, 0, SKIP_OPEN_TABLE}
};


ST_FIELD_INFO stat_fields_info[]=
{
  {"TABLE_CATALOG", FN_REFLEN, MYSQL_TYPE_STRING, 0, 0, 0, OPEN_FRM_ONLY},
  {"TABLE_SCHEMA", NAME_CHAR_LEN, MYSQL_TYPE_STRING, 0, 0, 0, OPEN_FRM_ONLY},
  {"TABLE_NAME", NAME_CHAR_LEN, MYSQL_TYPE_STRING, 0, 0, "Table", OPEN_FRM_ONLY},
  {"NON_UNIQUE", 1, MYSQL_TYPE_LONGLONG, 0, 0, "Non_unique", OPEN_FRM_ONLY},
  {"INDEX_SCHEMA", NAME_CHAR_LEN, MYSQL_TYPE_STRING, 0, 0, 0, OPEN_FRM_ONLY},
  {"INDEX_NAME", NAME_CHAR_LEN, MYSQL_TYPE_STRING, 0, 0, "Key_name",
   OPEN_FRM_ONLY},
  {"SEQ_IN_INDEX", 2, MYSQL_TYPE_LONGLONG, 0, 0, "Seq_in_index", OPEN_FRM_ONLY},
  {"COLUMN_NAME", NAME_CHAR_LEN, MYSQL_TYPE_STRING, 0, 0, "Column_name",
   OPEN_FRM_ONLY},
  {"COLLATION", 1, MYSQL_TYPE_STRING, 0, 1, "Collation", OPEN_FRM_ONLY},
  {"CARDINALITY", MY_INT64_NUM_DECIMAL_DIGITS, MYSQL_TYPE_LONGLONG, 0, 1,
   "Cardinality", OPEN_FULL_TABLE},
  {"SUB_PART", 3, MYSQL_TYPE_LONGLONG, 0, 1, "Sub_part", OPEN_FRM_ONLY},
  {"PACKED", 10, MYSQL_TYPE_STRING, 0, 1, "Packed", OPEN_FRM_ONLY},
  {"NULLABLE", 3, MYSQL_TYPE_STRING, 0, 0, "Null", OPEN_FRM_ONLY},
  {"INDEX_TYPE", 16, MYSQL_TYPE_STRING, 0, 0, "Index_type", OPEN_FULL_TABLE},
  {"COMMENT", 16, MYSQL_TYPE_STRING, 0, 1, "Comment", OPEN_FRM_ONLY},
  {"INDEX_COMMENT", INDEX_COMMENT_MAXLEN, MYSQL_TYPE_STRING, 0, 0, 
   "Index_comment", OPEN_FRM_ONLY},
  {0, 0, MYSQL_TYPE_STRING, 0, 0, 0, SKIP_OPEN_TABLE}
};


ST_FIELD_INFO view_fields_info[]=
{
  {"TABLE_CATALOG", FN_REFLEN, MYSQL_TYPE_STRING, 0, 0, 0, OPEN_FRM_ONLY},
  {"TABLE_SCHEMA", NAME_CHAR_LEN, MYSQL_TYPE_STRING, 0, 0, 0, OPEN_FRM_ONLY},
  {"TABLE_NAME", NAME_CHAR_LEN, MYSQL_TYPE_STRING, 0, 0, 0, OPEN_FRM_ONLY},
  {"VIEW_DEFINITION", 65535, MYSQL_TYPE_STRING, 0, 0, 0, OPEN_FRM_ONLY},
  {"CHECK_OPTION", 8, MYSQL_TYPE_STRING, 0, 0, 0, OPEN_FRM_ONLY},
  {"IS_UPDATABLE", 3, MYSQL_TYPE_STRING, 0, 0, 0, OPEN_FULL_TABLE},
  {"DEFINER", 77, MYSQL_TYPE_STRING, 0, 0, 0, OPEN_FRM_ONLY},
  {"SECURITY_TYPE", 7, MYSQL_TYPE_STRING, 0, 0, 0, OPEN_FRM_ONLY},
  {"CHARACTER_SET_CLIENT", MY_CS_NAME_SIZE, MYSQL_TYPE_STRING, 0, 0, 0,
   OPEN_FRM_ONLY},
  {"COLLATION_CONNECTION", MY_CS_NAME_SIZE, MYSQL_TYPE_STRING, 0, 0, 0,
   OPEN_FRM_ONLY},
  {0, 0, MYSQL_TYPE_STRING, 0, 0, 0, SKIP_OPEN_TABLE}
};


ST_FIELD_INFO user_privileges_fields_info[]=
{
  {"GRANTEE", 81, MYSQL_TYPE_STRING, 0, 0, 0, SKIP_OPEN_TABLE},
  {"TABLE_CATALOG", FN_REFLEN, MYSQL_TYPE_STRING, 0, 0, 0, SKIP_OPEN_TABLE},
  {"PRIVILEGE_TYPE", NAME_CHAR_LEN, MYSQL_TYPE_STRING, 0, 0, 0, SKIP_OPEN_TABLE},
  {"IS_GRANTABLE", 3, MYSQL_TYPE_STRING, 0, 0, 0, SKIP_OPEN_TABLE},
  {0, 0, MYSQL_TYPE_STRING, 0, 0, 0, SKIP_OPEN_TABLE}
};


ST_FIELD_INFO schema_privileges_fields_info[]=
{
  {"GRANTEE", 81, MYSQL_TYPE_STRING, 0, 0, 0, SKIP_OPEN_TABLE},
  {"TABLE_CATALOG", FN_REFLEN, MYSQL_TYPE_STRING, 0, 0, 0, SKIP_OPEN_TABLE},
  {"TABLE_SCHEMA", NAME_CHAR_LEN, MYSQL_TYPE_STRING, 0, 0, 0, SKIP_OPEN_TABLE},
  {"PRIVILEGE_TYPE", NAME_CHAR_LEN, MYSQL_TYPE_STRING, 0, 0, 0, SKIP_OPEN_TABLE},
  {"IS_GRANTABLE", 3, MYSQL_TYPE_STRING, 0, 0, 0, SKIP_OPEN_TABLE},
  {0, 0, MYSQL_TYPE_STRING, 0, 0, 0, SKIP_OPEN_TABLE}
};


ST_FIELD_INFO table_privileges_fields_info[]=
{
  {"GRANTEE", 81, MYSQL_TYPE_STRING, 0, 0, 0, SKIP_OPEN_TABLE},
  {"TABLE_CATALOG", FN_REFLEN, MYSQL_TYPE_STRING, 0, 0, 0, SKIP_OPEN_TABLE},
  {"TABLE_SCHEMA", NAME_CHAR_LEN, MYSQL_TYPE_STRING, 0, 0, 0, SKIP_OPEN_TABLE},
  {"TABLE_NAME", NAME_CHAR_LEN, MYSQL_TYPE_STRING, 0, 0, 0, SKIP_OPEN_TABLE},
  {"PRIVILEGE_TYPE", NAME_CHAR_LEN, MYSQL_TYPE_STRING, 0, 0, 0, SKIP_OPEN_TABLE},
  {"IS_GRANTABLE", 3, MYSQL_TYPE_STRING, 0, 0, 0, SKIP_OPEN_TABLE},
  {0, 0, MYSQL_TYPE_STRING, 0, 0, 0, SKIP_OPEN_TABLE}
};


ST_FIELD_INFO column_privileges_fields_info[]=
{
  {"GRANTEE", 81, MYSQL_TYPE_STRING, 0, 0, 0, SKIP_OPEN_TABLE},
  {"TABLE_CATALOG", FN_REFLEN, MYSQL_TYPE_STRING, 0, 0, 0, SKIP_OPEN_TABLE},
  {"TABLE_SCHEMA", NAME_CHAR_LEN, MYSQL_TYPE_STRING, 0, 0, 0, SKIP_OPEN_TABLE},
  {"TABLE_NAME", NAME_CHAR_LEN, MYSQL_TYPE_STRING, 0, 0, 0, SKIP_OPEN_TABLE},
  {"COLUMN_NAME", NAME_CHAR_LEN, MYSQL_TYPE_STRING, 0, 0, 0, SKIP_OPEN_TABLE},
  {"PRIVILEGE_TYPE", NAME_CHAR_LEN, MYSQL_TYPE_STRING, 0, 0, 0, SKIP_OPEN_TABLE},
  {"IS_GRANTABLE", 3, MYSQL_TYPE_STRING, 0, 0, 0, SKIP_OPEN_TABLE},
  {0, 0, MYSQL_TYPE_STRING, 0, 0, 0, SKIP_OPEN_TABLE}
};


ST_FIELD_INFO table_constraints_fields_info[]=
{
  {"CONSTRAINT_CATALOG", FN_REFLEN, MYSQL_TYPE_STRING, 0, 0, 0, OPEN_FULL_TABLE},
  {"CONSTRAINT_SCHEMA", NAME_CHAR_LEN, MYSQL_TYPE_STRING, 0, 0, 0,
   OPEN_FULL_TABLE},
  {"CONSTRAINT_NAME", NAME_CHAR_LEN, MYSQL_TYPE_STRING, 0, 0, 0,
   OPEN_FULL_TABLE},
  {"TABLE_SCHEMA", NAME_CHAR_LEN, MYSQL_TYPE_STRING, 0, 0, 0, OPEN_FULL_TABLE},
  {"TABLE_NAME", NAME_CHAR_LEN, MYSQL_TYPE_STRING, 0, 0, 0, OPEN_FULL_TABLE},
  {"CONSTRAINT_TYPE", NAME_CHAR_LEN, MYSQL_TYPE_STRING, 0, 0, 0,
   OPEN_FULL_TABLE},
  {0, 0, MYSQL_TYPE_STRING, 0, 0, 0, SKIP_OPEN_TABLE}
};


ST_FIELD_INFO key_column_usage_fields_info[]=
{
  {"CONSTRAINT_CATALOG", FN_REFLEN, MYSQL_TYPE_STRING, 0, 0, 0, OPEN_FULL_TABLE},
  {"CONSTRAINT_SCHEMA", NAME_CHAR_LEN, MYSQL_TYPE_STRING, 0, 0, 0,
   OPEN_FULL_TABLE},
  {"CONSTRAINT_NAME", NAME_CHAR_LEN, MYSQL_TYPE_STRING, 0, 0, 0,
   OPEN_FULL_TABLE},
  {"TABLE_CATALOG", FN_REFLEN, MYSQL_TYPE_STRING, 0, 0, 0, OPEN_FULL_TABLE},
  {"TABLE_SCHEMA", NAME_CHAR_LEN, MYSQL_TYPE_STRING, 0, 0, 0, OPEN_FULL_TABLE},
  {"TABLE_NAME", NAME_CHAR_LEN, MYSQL_TYPE_STRING, 0, 0, 0, OPEN_FULL_TABLE},
  {"COLUMN_NAME", NAME_CHAR_LEN, MYSQL_TYPE_STRING, 0, 0, 0, OPEN_FULL_TABLE},
  {"ORDINAL_POSITION", 10 ,MYSQL_TYPE_LONGLONG, 0, 0, 0, OPEN_FULL_TABLE},
  {"POSITION_IN_UNIQUE_CONSTRAINT", 10 ,MYSQL_TYPE_LONGLONG, 0, 1, 0,
   OPEN_FULL_TABLE},
  {"REFERENCED_TABLE_SCHEMA", NAME_CHAR_LEN, MYSQL_TYPE_STRING, 0, 1, 0,
   OPEN_FULL_TABLE},
  {"REFERENCED_TABLE_NAME", NAME_CHAR_LEN, MYSQL_TYPE_STRING, 0, 1, 0,
   OPEN_FULL_TABLE},
  {"REFERENCED_COLUMN_NAME", NAME_CHAR_LEN, MYSQL_TYPE_STRING, 0, 1, 0,
   OPEN_FULL_TABLE},
  {0, 0, MYSQL_TYPE_STRING, 0, 0, 0, SKIP_OPEN_TABLE}
};


ST_FIELD_INFO table_names_fields_info[]=
{
  {"TABLE_CATALOG", FN_REFLEN, MYSQL_TYPE_STRING, 0, 0, 0, SKIP_OPEN_TABLE},
  {"TABLE_SCHEMA",NAME_CHAR_LEN, MYSQL_TYPE_STRING, 0, 0, 0, SKIP_OPEN_TABLE},
  {"TABLE_NAME", NAME_CHAR_LEN, MYSQL_TYPE_STRING, 0, 0, "Tables_in_",
   SKIP_OPEN_TABLE},
  {"TABLE_TYPE", NAME_CHAR_LEN, MYSQL_TYPE_STRING, 0, 0, "Table_type",
   OPEN_FRM_ONLY},
  {0, 0, MYSQL_TYPE_STRING, 0, 0, 0, SKIP_OPEN_TABLE}
};


ST_FIELD_INFO open_tables_fields_info[]=
{
  {"Database", NAME_CHAR_LEN, MYSQL_TYPE_STRING, 0, 0, "Database",
   SKIP_OPEN_TABLE},
  {"Table",NAME_CHAR_LEN, MYSQL_TYPE_STRING, 0, 0, "Table", SKIP_OPEN_TABLE},
  {"In_use", 1, MYSQL_TYPE_LONGLONG, 0, 0, "In_use", SKIP_OPEN_TABLE},
  {"Name_locked", 4, MYSQL_TYPE_LONGLONG, 0, 0, "Name_locked", SKIP_OPEN_TABLE},
  {0, 0, MYSQL_TYPE_STRING, 0, 0, 0, SKIP_OPEN_TABLE}
};


ST_FIELD_INFO triggers_fields_info[]=
{
  {"TRIGGER_CATALOG", FN_REFLEN, MYSQL_TYPE_STRING, 0, 0, 0, OPEN_FRM_ONLY},
  {"TRIGGER_SCHEMA",NAME_CHAR_LEN, MYSQL_TYPE_STRING, 0, 0, 0, OPEN_FRM_ONLY},
  {"TRIGGER_NAME", NAME_CHAR_LEN, MYSQL_TYPE_STRING, 0, 0, "Trigger",
   OPEN_FRM_ONLY},
  {"EVENT_MANIPULATION", 6, MYSQL_TYPE_STRING, 0, 0, "Event", OPEN_FRM_ONLY},
  {"EVENT_OBJECT_CATALOG", FN_REFLEN, MYSQL_TYPE_STRING, 0, 0, 0,
   OPEN_FRM_ONLY},
  {"EVENT_OBJECT_SCHEMA",NAME_CHAR_LEN, MYSQL_TYPE_STRING, 0, 0, 0,
   OPEN_FRM_ONLY},
  {"EVENT_OBJECT_TABLE", NAME_CHAR_LEN, MYSQL_TYPE_STRING, 0, 0, "Table",
   OPEN_FRM_ONLY},
  {"ACTION_ORDER", 4, MYSQL_TYPE_LONGLONG, 0, 0, 0, OPEN_FRM_ONLY},
  {"ACTION_CONDITION", 65535, MYSQL_TYPE_STRING, 0, 1, 0, OPEN_FRM_ONLY},
  {"ACTION_STATEMENT", 65535, MYSQL_TYPE_STRING, 0, 0, "Statement",
   OPEN_FRM_ONLY},
  {"ACTION_ORIENTATION", 9, MYSQL_TYPE_STRING, 0, 0, 0, OPEN_FRM_ONLY},
  {"ACTION_TIMING", 6, MYSQL_TYPE_STRING, 0, 0, "Timing", OPEN_FRM_ONLY},
  {"ACTION_REFERENCE_OLD_TABLE", NAME_CHAR_LEN, MYSQL_TYPE_STRING, 0, 1, 0,
   OPEN_FRM_ONLY},
  {"ACTION_REFERENCE_NEW_TABLE", NAME_CHAR_LEN, MYSQL_TYPE_STRING, 0, 1, 0,
   OPEN_FRM_ONLY},
  {"ACTION_REFERENCE_OLD_ROW", 3, MYSQL_TYPE_STRING, 0, 0, 0, OPEN_FRM_ONLY},
  {"ACTION_REFERENCE_NEW_ROW", 3, MYSQL_TYPE_STRING, 0, 0, 0, OPEN_FRM_ONLY},
  /*
    Set field_length to the value of 2 for field type MYSQL_TYPE_DATETIME.
    It allows later during instantiation of class Item_temporal to remember
    the number of digits in the fractional part of time and use it when
    the value of MYSQL_TYPE_DATETIME is stored in the Field.
  */
  {"CREATED", 2, MYSQL_TYPE_DATETIME, 0, 1, "Created", OPEN_FRM_ONLY},
  {"SQL_MODE", 32*256, MYSQL_TYPE_STRING, 0, 0, "sql_mode", OPEN_FRM_ONLY},
  {"DEFINER", 77, MYSQL_TYPE_STRING, 0, 0, "Definer", OPEN_FRM_ONLY},
  {"CHARACTER_SET_CLIENT", MY_CS_NAME_SIZE, MYSQL_TYPE_STRING, 0, 0,
   "character_set_client", OPEN_FRM_ONLY},
  {"COLLATION_CONNECTION", MY_CS_NAME_SIZE, MYSQL_TYPE_STRING, 0, 0,
   "collation_connection", OPEN_FRM_ONLY},
  {"DATABASE_COLLATION", MY_CS_NAME_SIZE, MYSQL_TYPE_STRING, 0, 0,
   "Database Collation", OPEN_FRM_ONLY},
  {0, 0, MYSQL_TYPE_STRING, 0, 0, 0, SKIP_OPEN_TABLE}
};


ST_FIELD_INFO partitions_fields_info[]=
{
  {"TABLE_CATALOG", FN_REFLEN, MYSQL_TYPE_STRING, 0, 0, 0, OPEN_FULL_TABLE},
  {"TABLE_SCHEMA",NAME_CHAR_LEN, MYSQL_TYPE_STRING, 0, 0, 0, OPEN_FULL_TABLE},
  {"TABLE_NAME", NAME_CHAR_LEN, MYSQL_TYPE_STRING, 0, 0, 0, OPEN_FULL_TABLE},
  {"PARTITION_NAME", NAME_CHAR_LEN, MYSQL_TYPE_STRING, 0, 1, 0, OPEN_FULL_TABLE},
  {"SUBPARTITION_NAME", NAME_CHAR_LEN, MYSQL_TYPE_STRING, 0, 1, 0,
   OPEN_FULL_TABLE},
  {"PARTITION_ORDINAL_POSITION", 21 , MYSQL_TYPE_LONGLONG, 0,
   (MY_I_S_MAYBE_NULL | MY_I_S_UNSIGNED), 0, OPEN_FULL_TABLE},
  {"SUBPARTITION_ORDINAL_POSITION", 21 , MYSQL_TYPE_LONGLONG, 0,
   (MY_I_S_MAYBE_NULL | MY_I_S_UNSIGNED), 0, OPEN_FULL_TABLE},
  {"PARTITION_METHOD", 18, MYSQL_TYPE_STRING, 0, 1, 0, OPEN_FULL_TABLE},
  {"SUBPARTITION_METHOD", 12, MYSQL_TYPE_STRING, 0, 1, 0, OPEN_FULL_TABLE},
  {"PARTITION_EXPRESSION", 65535, MYSQL_TYPE_STRING, 0, 1, 0, OPEN_FULL_TABLE},
  {"SUBPARTITION_EXPRESSION", 65535, MYSQL_TYPE_STRING, 0, 1, 0,
   OPEN_FULL_TABLE},
  {"PARTITION_DESCRIPTION", 65535, MYSQL_TYPE_STRING, 0, 1, 0, OPEN_FULL_TABLE},
  {"TABLE_ROWS", 21 , MYSQL_TYPE_LONGLONG, 0, MY_I_S_UNSIGNED, 0,
   OPEN_FULL_TABLE},
  {"AVG_ROW_LENGTH", 21 , MYSQL_TYPE_LONGLONG, 0, MY_I_S_UNSIGNED, 0,
   OPEN_FULL_TABLE},
  {"DATA_LENGTH", 21 , MYSQL_TYPE_LONGLONG, 0, MY_I_S_UNSIGNED, 0,
   OPEN_FULL_TABLE},
  {"MAX_DATA_LENGTH", 21 , MYSQL_TYPE_LONGLONG, 0,
   (MY_I_S_MAYBE_NULL | MY_I_S_UNSIGNED), 0, OPEN_FULL_TABLE},
  {"INDEX_LENGTH", 21 , MYSQL_TYPE_LONGLONG, 0, MY_I_S_UNSIGNED, 0,
   OPEN_FULL_TABLE},
  {"DATA_FREE", 21 , MYSQL_TYPE_LONGLONG, 0, MY_I_S_UNSIGNED, 0,
   OPEN_FULL_TABLE},
  {"CREATE_TIME", 0, MYSQL_TYPE_DATETIME, 0, 1, 0, OPEN_FULL_TABLE},
  {"UPDATE_TIME", 0, MYSQL_TYPE_DATETIME, 0, 1, 0, OPEN_FULL_TABLE},
  {"CHECK_TIME", 0, MYSQL_TYPE_DATETIME, 0, 1, 0, OPEN_FULL_TABLE},
  {"CHECKSUM", 21 , MYSQL_TYPE_LONGLONG, 0,
   (MY_I_S_MAYBE_NULL | MY_I_S_UNSIGNED), 0, OPEN_FULL_TABLE},
  {"PARTITION_COMMENT", 80, MYSQL_TYPE_STRING, 0, 0, 0, OPEN_FULL_TABLE},
  {"NODEGROUP", 12 , MYSQL_TYPE_STRING, 0, 0, 0, OPEN_FULL_TABLE},
  {"TABLESPACE_NAME", NAME_CHAR_LEN, MYSQL_TYPE_STRING, 0, 1, 0,
   OPEN_FULL_TABLE},
  {0, 0, MYSQL_TYPE_STRING, 0, 0, 0, SKIP_OPEN_TABLE}
};


ST_FIELD_INFO variables_fields_info[]=
{
  {"VARIABLE_NAME", 64, MYSQL_TYPE_STRING, 0, 0, "Variable_name",
   SKIP_OPEN_TABLE},
  {"VARIABLE_VALUE", 1024, MYSQL_TYPE_STRING, 0, 1, "Value", SKIP_OPEN_TABLE},
  {0, 0, MYSQL_TYPE_STRING, 0, 0, 0, SKIP_OPEN_TABLE}
};


ST_FIELD_INFO processlist_fields_info[]=
{
  {"ID", 21, MYSQL_TYPE_LONGLONG, 0, MY_I_S_UNSIGNED, "Id", SKIP_OPEN_TABLE},
  {"USER", USERNAME_CHAR_LENGTH, MYSQL_TYPE_STRING, 0, 0, "User", SKIP_OPEN_TABLE},
  {"HOST", LIST_PROCESS_HOST_LEN,  MYSQL_TYPE_STRING, 0, 0, "Host",
   SKIP_OPEN_TABLE},
  {"DB", NAME_CHAR_LEN, MYSQL_TYPE_STRING, 0, 1, "Db", SKIP_OPEN_TABLE},
  {"COMMAND", 16, MYSQL_TYPE_STRING, 0, 0, "Command", SKIP_OPEN_TABLE},
  {"TIME", 7, MYSQL_TYPE_LONG, 0, 0, "Time", SKIP_OPEN_TABLE},
  {"STATE", 64, MYSQL_TYPE_STRING, 0, 1, "State", SKIP_OPEN_TABLE},
  {"INFO", PROCESS_LIST_INFO_WIDTH, MYSQL_TYPE_STRING, 0, 1, "Info",
   SKIP_OPEN_TABLE},
  {0, 0, MYSQL_TYPE_STRING, 0, 0, 0, SKIP_OPEN_TABLE}
};


ST_FIELD_INFO plugin_fields_info[]=
{
  {"PLUGIN_NAME", NAME_CHAR_LEN, MYSQL_TYPE_STRING, 0, 0, "Name",
   SKIP_OPEN_TABLE},
  {"PLUGIN_VERSION", 20, MYSQL_TYPE_STRING, 0, 0, 0, SKIP_OPEN_TABLE},
  {"PLUGIN_STATUS", 10, MYSQL_TYPE_STRING, 0, 0, "Status", SKIP_OPEN_TABLE},
  {"PLUGIN_TYPE", 80, MYSQL_TYPE_STRING, 0, 0, "Type", SKIP_OPEN_TABLE},
  {"PLUGIN_TYPE_VERSION", 20, MYSQL_TYPE_STRING, 0, 0, 0, SKIP_OPEN_TABLE},
  {"PLUGIN_LIBRARY", NAME_CHAR_LEN, MYSQL_TYPE_STRING, 0, 1, "Library",
   SKIP_OPEN_TABLE},
  {"PLUGIN_LIBRARY_VERSION", 20, MYSQL_TYPE_STRING, 0, 1, 0, SKIP_OPEN_TABLE},
  {"PLUGIN_AUTHOR", NAME_CHAR_LEN, MYSQL_TYPE_STRING, 0, 1, 0, SKIP_OPEN_TABLE},
  {"PLUGIN_DESCRIPTION", 65535, MYSQL_TYPE_STRING, 0, 1, 0, SKIP_OPEN_TABLE},
  {"PLUGIN_LICENSE", 80, MYSQL_TYPE_STRING, 0, 1, "License", SKIP_OPEN_TABLE},
  {"LOAD_OPTION", 64, MYSQL_TYPE_STRING, 0, 0, 0, SKIP_OPEN_TABLE},
  {0, 0, MYSQL_TYPE_STRING, 0, 0, 0, SKIP_OPEN_TABLE}
};

ST_FIELD_INFO files_fields_info[]=
{
  {"FILE_ID", 4, MYSQL_TYPE_LONGLONG, 0, 0, 0, SKIP_OPEN_TABLE},
  {"FILE_NAME", FN_REFLEN_SE, MYSQL_TYPE_STRING, 0, 1, 0, SKIP_OPEN_TABLE},
  {"FILE_TYPE", 20, MYSQL_TYPE_STRING, 0, 0, 0, SKIP_OPEN_TABLE},
  {"TABLESPACE_NAME", NAME_CHAR_LEN, MYSQL_TYPE_STRING, 0, 1, 0,
   SKIP_OPEN_TABLE},
  {"TABLE_CATALOG", NAME_CHAR_LEN, MYSQL_TYPE_STRING, 0, 0, 0, SKIP_OPEN_TABLE},
  {"TABLE_SCHEMA", NAME_CHAR_LEN, MYSQL_TYPE_STRING, 0, 1, 0, SKIP_OPEN_TABLE},
  {"TABLE_NAME", NAME_CHAR_LEN, MYSQL_TYPE_STRING, 0, 1, 0, SKIP_OPEN_TABLE},
  {"LOGFILE_GROUP_NAME", NAME_CHAR_LEN, MYSQL_TYPE_STRING, 0, 1, 0,
   SKIP_OPEN_TABLE},
  {"LOGFILE_GROUP_NUMBER", 4, MYSQL_TYPE_LONGLONG, 0, 1, 0, SKIP_OPEN_TABLE},
  {"ENGINE", NAME_CHAR_LEN, MYSQL_TYPE_STRING, 0, 0, 0, SKIP_OPEN_TABLE},
  {"FULLTEXT_KEYS", NAME_CHAR_LEN, MYSQL_TYPE_STRING, 0, 1, 0, SKIP_OPEN_TABLE},
  {"DELETED_ROWS", 4, MYSQL_TYPE_LONGLONG, 0, 1, 0, SKIP_OPEN_TABLE},
  {"UPDATE_COUNT", 4, MYSQL_TYPE_LONGLONG, 0, 1, 0, SKIP_OPEN_TABLE},
  {"FREE_EXTENTS", 4, MYSQL_TYPE_LONGLONG, 0, 1, 0, SKIP_OPEN_TABLE},
  {"TOTAL_EXTENTS", 4, MYSQL_TYPE_LONGLONG, 0, 1, 0, SKIP_OPEN_TABLE},
  {"EXTENT_SIZE", 4, MYSQL_TYPE_LONGLONG, 0, 0, 0, SKIP_OPEN_TABLE},
  {"INITIAL_SIZE", 21, MYSQL_TYPE_LONGLONG, 0,
   (MY_I_S_MAYBE_NULL | MY_I_S_UNSIGNED), 0, SKIP_OPEN_TABLE},
  {"MAXIMUM_SIZE", 21, MYSQL_TYPE_LONGLONG, 0, 
   (MY_I_S_MAYBE_NULL | MY_I_S_UNSIGNED), 0, SKIP_OPEN_TABLE},
  {"AUTOEXTEND_SIZE", 21, MYSQL_TYPE_LONGLONG, 0, 
   (MY_I_S_MAYBE_NULL | MY_I_S_UNSIGNED), 0, SKIP_OPEN_TABLE},
  {"CREATION_TIME", 0, MYSQL_TYPE_DATETIME, 0, 1, 0, SKIP_OPEN_TABLE},
  {"LAST_UPDATE_TIME", 0, MYSQL_TYPE_DATETIME, 0, 1, 0, SKIP_OPEN_TABLE},
  {"LAST_ACCESS_TIME", 0, MYSQL_TYPE_DATETIME, 0, 1, 0, SKIP_OPEN_TABLE},
  {"RECOVER_TIME", 4, MYSQL_TYPE_LONGLONG, 0, 1, 0, SKIP_OPEN_TABLE},
  {"TRANSACTION_COUNTER", 4, MYSQL_TYPE_LONGLONG, 0, 1, 0, SKIP_OPEN_TABLE},
  {"VERSION", 21 , MYSQL_TYPE_LONGLONG, 0,
   (MY_I_S_MAYBE_NULL | MY_I_S_UNSIGNED), "Version", SKIP_OPEN_TABLE},
  {"ROW_FORMAT", 10, MYSQL_TYPE_STRING, 0, 1, "Row_format", SKIP_OPEN_TABLE},
  {"TABLE_ROWS", 21 , MYSQL_TYPE_LONGLONG, 0,
   (MY_I_S_MAYBE_NULL | MY_I_S_UNSIGNED), "Rows", SKIP_OPEN_TABLE},
  {"AVG_ROW_LENGTH", 21 , MYSQL_TYPE_LONGLONG, 0, 
   (MY_I_S_MAYBE_NULL | MY_I_S_UNSIGNED), "Avg_row_length", SKIP_OPEN_TABLE},
  {"DATA_LENGTH", 21 , MYSQL_TYPE_LONGLONG, 0, 
   (MY_I_S_MAYBE_NULL | MY_I_S_UNSIGNED), "Data_length", SKIP_OPEN_TABLE},
  {"MAX_DATA_LENGTH", 21 , MYSQL_TYPE_LONGLONG, 0, 
   (MY_I_S_MAYBE_NULL | MY_I_S_UNSIGNED), "Max_data_length", SKIP_OPEN_TABLE},
  {"INDEX_LENGTH", 21 , MYSQL_TYPE_LONGLONG, 0, 
   (MY_I_S_MAYBE_NULL | MY_I_S_UNSIGNED), "Index_length", SKIP_OPEN_TABLE},
  {"DATA_FREE", 21 , MYSQL_TYPE_LONGLONG, 0, 
   (MY_I_S_MAYBE_NULL | MY_I_S_UNSIGNED), "Data_free", SKIP_OPEN_TABLE},
  {"CREATE_TIME", 0, MYSQL_TYPE_DATETIME, 0, 1, "Create_time", SKIP_OPEN_TABLE},
  {"UPDATE_TIME", 0, MYSQL_TYPE_DATETIME, 0, 1, "Update_time", SKIP_OPEN_TABLE},
  {"CHECK_TIME", 0, MYSQL_TYPE_DATETIME, 0, 1, "Check_time", SKIP_OPEN_TABLE},
  {"CHECKSUM", 21 , MYSQL_TYPE_LONGLONG, 0, 
   (MY_I_S_MAYBE_NULL | MY_I_S_UNSIGNED), "Checksum", SKIP_OPEN_TABLE},
  {"STATUS", 20, MYSQL_TYPE_STRING, 0, 0, 0, SKIP_OPEN_TABLE},
  {"EXTRA", 255, MYSQL_TYPE_STRING, 0, 1, 0, SKIP_OPEN_TABLE},
  {0, 0, MYSQL_TYPE_STRING, 0, 0, 0, SKIP_OPEN_TABLE}
};

void init_fill_schema_files_row(TABLE* table)
{
  int i;
  for(i=0; files_fields_info[i].field_name!=NULL; i++)
    table->field[i]->set_null();

  table->field[IS_FILES_STATUS]->set_notnull();
  table->field[IS_FILES_STATUS]->store("NORMAL", 6, system_charset_info);
}

ST_FIELD_INFO referential_constraints_fields_info[]=
{
  {"CONSTRAINT_CATALOG", FN_REFLEN, MYSQL_TYPE_STRING, 0, 0, 0, OPEN_FULL_TABLE},
  {"CONSTRAINT_SCHEMA", NAME_CHAR_LEN, MYSQL_TYPE_STRING, 0, 0, 0,
   OPEN_FULL_TABLE},
  {"CONSTRAINT_NAME", NAME_CHAR_LEN, MYSQL_TYPE_STRING, 0, 0, 0,
   OPEN_FULL_TABLE},
  {"UNIQUE_CONSTRAINT_CATALOG", FN_REFLEN, MYSQL_TYPE_STRING, 0, 0, 0,
   OPEN_FULL_TABLE},
  {"UNIQUE_CONSTRAINT_SCHEMA", NAME_CHAR_LEN, MYSQL_TYPE_STRING, 0, 0, 0,
   OPEN_FULL_TABLE},
  {"UNIQUE_CONSTRAINT_NAME", NAME_CHAR_LEN, MYSQL_TYPE_STRING, 0,
   MY_I_S_MAYBE_NULL, 0, OPEN_FULL_TABLE},
  {"MATCH_OPTION", NAME_CHAR_LEN, MYSQL_TYPE_STRING, 0, 0, 0, OPEN_FULL_TABLE},
  {"UPDATE_RULE", NAME_CHAR_LEN, MYSQL_TYPE_STRING, 0, 0, 0, OPEN_FULL_TABLE},
  {"DELETE_RULE", NAME_CHAR_LEN, MYSQL_TYPE_STRING, 0, 0, 0, OPEN_FULL_TABLE},
  {"TABLE_NAME", NAME_CHAR_LEN, MYSQL_TYPE_STRING, 0, 0, 0, OPEN_FULL_TABLE},
  {"REFERENCED_TABLE_NAME", NAME_CHAR_LEN, MYSQL_TYPE_STRING, 0, 0, 0,
   OPEN_FULL_TABLE},
  {0, 0, MYSQL_TYPE_STRING, 0, 0, 0, SKIP_OPEN_TABLE}
};


ST_FIELD_INFO parameters_fields_info[]=
{
  {"SPECIFIC_CATALOG", FN_REFLEN, MYSQL_TYPE_STRING, 0, 0, 0, OPEN_FULL_TABLE},
  {"SPECIFIC_SCHEMA", NAME_CHAR_LEN, MYSQL_TYPE_STRING, 0, 0, 0,
   OPEN_FULL_TABLE},
  {"SPECIFIC_NAME", NAME_CHAR_LEN, MYSQL_TYPE_STRING, 0, 0, 0, OPEN_FULL_TABLE},
  {"ORDINAL_POSITION", 21 , MYSQL_TYPE_LONG, 0, 0, 0, OPEN_FULL_TABLE},
  {"PARAMETER_MODE", 5, MYSQL_TYPE_STRING, 0, 1, 0, OPEN_FULL_TABLE},
  {"PARAMETER_NAME", NAME_CHAR_LEN, MYSQL_TYPE_STRING, 0, 1, 0, OPEN_FULL_TABLE},
  {"DATA_TYPE", NAME_CHAR_LEN, MYSQL_TYPE_STRING, 0, 0, 0, OPEN_FULL_TABLE},
  {"CHARACTER_MAXIMUM_LENGTH", 21 , MYSQL_TYPE_LONG, 0, 1, 0, OPEN_FULL_TABLE},
  {"CHARACTER_OCTET_LENGTH", 21 , MYSQL_TYPE_LONG, 0, 1, 0, OPEN_FULL_TABLE},
  {"NUMERIC_PRECISION", MY_INT64_NUM_DECIMAL_DIGITS, MYSQL_TYPE_LONGLONG,
   0, (MY_I_S_MAYBE_NULL | MY_I_S_UNSIGNED), 0, OPEN_FULL_TABLE},
  {"NUMERIC_SCALE", 21 , MYSQL_TYPE_LONG, 0, 1, 0, OPEN_FULL_TABLE},
  {"DATETIME_PRECISION", MY_INT64_NUM_DECIMAL_DIGITS , MYSQL_TYPE_LONGLONG,
   0, (MY_I_S_MAYBE_NULL | MY_I_S_UNSIGNED), 0, OPEN_FULL_TABLE},
  {"CHARACTER_SET_NAME", 64, MYSQL_TYPE_STRING, 0, 1, 0, OPEN_FULL_TABLE},
  {"COLLATION_NAME", 64, MYSQL_TYPE_STRING, 0, 1, 0, OPEN_FULL_TABLE},
  {"DTD_IDENTIFIER", 65535, MYSQL_TYPE_STRING, 0, 0, 0, OPEN_FULL_TABLE},
  {"ROUTINE_TYPE", 9, MYSQL_TYPE_STRING, 0, 0, 0, OPEN_FULL_TABLE},
  {0, 0, MYSQL_TYPE_STRING, 0, 0, 0, OPEN_FULL_TABLE}
};


ST_FIELD_INFO tablespaces_fields_info[]=
{
  {"TABLESPACE_NAME", NAME_CHAR_LEN, MYSQL_TYPE_STRING, 0, 0, 0,
   SKIP_OPEN_TABLE},
  {"ENGINE", NAME_CHAR_LEN, MYSQL_TYPE_STRING, 0, 0, 0, SKIP_OPEN_TABLE},
  {"TABLESPACE_TYPE", NAME_CHAR_LEN, MYSQL_TYPE_STRING, 0, MY_I_S_MAYBE_NULL,
   0, SKIP_OPEN_TABLE},
  {"LOGFILE_GROUP_NAME", NAME_CHAR_LEN, MYSQL_TYPE_STRING, 0, MY_I_S_MAYBE_NULL,
   0, SKIP_OPEN_TABLE},
  {"EXTENT_SIZE", 21, MYSQL_TYPE_LONGLONG, 0,
   MY_I_S_MAYBE_NULL | MY_I_S_UNSIGNED, 0, SKIP_OPEN_TABLE},
  {"AUTOEXTEND_SIZE", 21, MYSQL_TYPE_LONGLONG, 0,
   MY_I_S_MAYBE_NULL | MY_I_S_UNSIGNED, 0, SKIP_OPEN_TABLE},
  {"MAXIMUM_SIZE", 21, MYSQL_TYPE_LONGLONG, 0,
   MY_I_S_MAYBE_NULL | MY_I_S_UNSIGNED, 0, SKIP_OPEN_TABLE},
  {"NODEGROUP_ID", 21, MYSQL_TYPE_LONGLONG, 0,
   MY_I_S_MAYBE_NULL | MY_I_S_UNSIGNED, 0, SKIP_OPEN_TABLE},
  {"TABLESPACE_COMMENT", 2048, MYSQL_TYPE_STRING, 0, MY_I_S_MAYBE_NULL, 0,
   SKIP_OPEN_TABLE},
  {0, 0, MYSQL_TYPE_STRING, 0, 0, 0, SKIP_OPEN_TABLE}
};


/** For creating fields of information_schema.OPTIMIZER_TRACE */
extern ST_FIELD_INFO optimizer_trace_info[];

/*
  Description of ST_FIELD_INFO in table.h

  Make sure that the order of schema_tables and enum_schema_tables are the same.

*/

ST_SCHEMA_TABLE schema_tables[]=
{
  {"CHARACTER_SETS", charsets_fields_info, create_schema_table, 
   fill_schema_charsets, make_character_sets_old_format, 0, -1, -1, 0, 0},
  {"COLLATIONS", collation_fields_info, create_schema_table, 
   fill_schema_collation, make_old_format, 0, -1, -1, 0, 0},
  {"COLLATION_CHARACTER_SET_APPLICABILITY", coll_charset_app_fields_info,
   create_schema_table, fill_schema_coll_charset_app, 0, 0, -1, -1, 0, 0},
  {"COLUMNS", columns_fields_info, create_schema_table, 
   get_all_tables, make_columns_old_format, get_schema_column_record, 1, 2, 0,
   OPTIMIZE_I_S_TABLE|OPEN_VIEW_FULL},
  {"COLUMN_PRIVILEGES", column_privileges_fields_info, create_schema_table,
   fill_schema_column_privileges, 0, 0, -1, -1, 0, 0},
  {"ENGINES", engines_fields_info, create_schema_table,
   fill_schema_engines, make_old_format, 0, -1, -1, 0, 0},
#ifndef EMBEDDED_LIBRARY
  {"EVENTS", events_fields_info, create_schema_table,
   Events::fill_schema_events, make_old_format, 0, -1, -1, 0, 0},
#else // for alignment with enum_schema_tables
  {"EVENTS", events_fields_info, create_schema_table,
   0, make_old_format, 0, -1, -1, 0, 0},
#endif
  {"FILES", files_fields_info, create_schema_table,
   hton_fill_schema_table, 0, 0, -1, -1, 0, 0},
  {"GLOBAL_STATUS", variables_fields_info, create_schema_table,
   fill_status, make_old_format, 0, 0, -1, 0, 0},
  {"GLOBAL_VARIABLES", variables_fields_info, create_schema_table,
   fill_variables, make_old_format, 0, 0, -1, 0, 0},
  {"KEY_COLUMN_USAGE", key_column_usage_fields_info, create_schema_table,
   get_all_tables, 0, get_schema_key_column_usage_record, 4, 5, 0,
   OPTIMIZE_I_S_TABLE|OPEN_TABLE_ONLY},
  {"OPEN_TABLES", open_tables_fields_info, create_schema_table,
   fill_open_tables, make_old_format, 0, -1, -1, 1, 0},
#ifdef OPTIMIZER_TRACE
  {"OPTIMIZER_TRACE", optimizer_trace_info, create_schema_table,
   fill_optimizer_trace_info, NULL, NULL, -1, -1, false, 0},
#else // for alignment with enum_schema_tables
  {"OPTIMIZER_TRACE", optimizer_trace_info, create_schema_table,
   NULL, NULL, NULL, -1, -1, false, 0},
#endif
  {"PARAMETERS", parameters_fields_info, create_schema_table,
   fill_schema_proc, 0, 0, -1, -1, 0, 0},
  {"PARTITIONS", partitions_fields_info, create_schema_table,
   get_all_tables, 0, get_schema_partitions_record, 1, 2, 0,
   OPTIMIZE_I_S_TABLE|OPEN_TABLE_ONLY},
  {"PLUGINS", plugin_fields_info, create_schema_table,
   fill_plugins, make_old_format, 0, -1, -1, 0, 0},
  {"PROCESSLIST", processlist_fields_info, create_schema_table,
   fill_schema_processlist, make_old_format, 0, -1, -1, 0, 0},
  {"PROFILING", query_profile_statistics_info, create_schema_table,
    fill_query_profile_statistics_info, make_profile_table_for_show, 
    NULL, -1, -1, false, 0},
  {"REFERENTIAL_CONSTRAINTS", referential_constraints_fields_info,
   create_schema_table, get_all_tables, 0, get_referential_constraints_record,
   1, 9, 0, OPTIMIZE_I_S_TABLE|OPEN_TABLE_ONLY},
  {"ROUTINES", proc_fields_info, create_schema_table, 
   fill_schema_proc, make_proc_old_format, 0, -1, -1, 0, 0},
  {"SCHEMATA", schema_fields_info, create_schema_table,
   fill_schema_schemata, make_schemata_old_format, 0, 1, -1, 0, 0},
  {"SCHEMA_PRIVILEGES", schema_privileges_fields_info, create_schema_table,
   fill_schema_schema_privileges, 0, 0, -1, -1, 0, 0},
  {"SESSION_STATUS", variables_fields_info, create_schema_table,
   fill_status, make_old_format, 0, 0, -1, 0, 0},
  {"SESSION_VARIABLES", variables_fields_info, create_schema_table,
   fill_variables, make_old_format, 0, 0, -1, 0, 0},
  {"STATISTICS", stat_fields_info, create_schema_table, 
   get_all_tables, make_old_format, get_schema_stat_record, 1, 2, 0,
   OPEN_TABLE_ONLY|OPTIMIZE_I_S_TABLE},
  {"STATUS", variables_fields_info, create_schema_table, fill_status, 
   make_old_format, 0, 0, -1, 1, 0},
  {"TABLES", tables_fields_info, create_schema_table, 
   get_all_tables, make_old_format, get_schema_tables_record, 1, 2, 0,
   OPTIMIZE_I_S_TABLE},
  {"TABLESPACES", tablespaces_fields_info, create_schema_table,
   hton_fill_schema_table, 0, 0, -1, -1, 0, 0},
  {"TABLE_CONSTRAINTS", table_constraints_fields_info, create_schema_table,
   get_all_tables, 0, get_schema_constraints_record, 3, 4, 0,
   OPTIMIZE_I_S_TABLE|OPEN_TABLE_ONLY},
  {"TABLE_NAMES", table_names_fields_info, create_schema_table,
   get_all_tables, make_table_names_old_format, 0, 1, 2, 1, 0},
  {"TABLE_PRIVILEGES", table_privileges_fields_info, create_schema_table,
   fill_schema_table_privileges, 0, 0, -1, -1, 0, 0},
  {"TRIGGERS", triggers_fields_info, create_schema_table,
   get_all_tables, make_old_format, get_schema_triggers_record, 5, 6, 0,
   OPEN_TRIGGER_ONLY|OPTIMIZE_I_S_TABLE},
  {"USER_PRIVILEGES", user_privileges_fields_info, create_schema_table, 
   fill_schema_user_privileges, 0, 0, -1, -1, 0, 0},
  {"VARIABLES", variables_fields_info, create_schema_table, fill_variables,
   make_old_format, 0, 0, -1, 1, 0},
  {"VIEWS", view_fields_info, create_schema_table, 
   get_all_tables, 0, get_schema_views_record, 1, 2, 0,
   OPEN_VIEW_ONLY|OPTIMIZE_I_S_TABLE},
  {0, 0, 0, 0, 0, 0, 0, 0, 0, 0}
};


int initialize_schema_table(st_plugin_int *plugin)
{
  ST_SCHEMA_TABLE *schema_table;
  DBUG_ENTER("initialize_schema_table");

  if (!(schema_table= (ST_SCHEMA_TABLE *)my_malloc(key_memory_ST_SCHEMA_TABLE,
                                                   sizeof(ST_SCHEMA_TABLE),
                                MYF(MY_WME | MY_ZEROFILL))))
      DBUG_RETURN(1);
  /* Historical Requirement */
  plugin->data= schema_table; // shortcut for the future
  if (plugin->plugin->init)
  {
    schema_table->create_table= create_schema_table;
    schema_table->old_format= make_old_format;
    schema_table->idx_field1= -1, 
    schema_table->idx_field2= -1; 

    /* Make the name available to the init() function. */
    schema_table->table_name= plugin->name.str;

    if (plugin->plugin->init(schema_table))
    {
      sql_print_error("Plugin '%s' init function returned error.",
                      plugin->name.str);
      plugin->data= NULL;
      my_free(schema_table);
      DBUG_RETURN(1);
    }
    
    /* Make sure the plugin name is not set inside the init() function. */
    schema_table->table_name= plugin->name.str;
  }
  DBUG_RETURN(0);
}

int finalize_schema_table(st_plugin_int *plugin)
{
  ST_SCHEMA_TABLE *schema_table= (ST_SCHEMA_TABLE *)plugin->data;
  DBUG_ENTER("finalize_schema_table");

  if (schema_table)
  {
    if (plugin->plugin->deinit)
    {
      DBUG_PRINT("info", ("Deinitializing plugin: '%s'", plugin->name.str));
      if (plugin->plugin->deinit(NULL))
      {
        DBUG_PRINT("warning", ("Plugin '%s' deinit function returned error.",
                               plugin->name.str));
      }
    }
    my_free(schema_table);
  }
  DBUG_RETURN(0);
}


/**
  Output trigger information (SHOW CREATE TRIGGER) to the client.

  @param thd          Thread context.
  @param triggers     table trigger to dump.

  @return Operation status
    @retval TRUE Error.
    @retval FALSE Success.
*/

static bool show_create_trigger_impl(THD *thd, Trigger *trigger)
{
  Protocol *p= thd->get_protocol();
  List<Item> fields;

  // Construct sql_mode string.

  LEX_STRING sql_mode_str;

  sql_mode_string_representation(thd, trigger->get_sql_mode(), &sql_mode_str);

  // Send header.

  fields.push_back(new Item_empty_string("Trigger", NAME_LEN));
  fields.push_back(new Item_empty_string("sql_mode", sql_mode_str.length));

  {
    /*
      NOTE: SQL statement field must be not less than 1024 in order not to
      confuse old clients.
    */

    Item_empty_string *stmt_fld=
      new Item_empty_string("SQL Original Statement",
                            max<size_t>(trigger->get_definition().length,
                                        1024));

    stmt_fld->maybe_null= TRUE;

    fields.push_back(stmt_fld);
  }

  fields.push_back(new Item_empty_string("character_set_client",
                                         MY_CS_NAME_SIZE));

  fields.push_back(new Item_empty_string("collation_connection",
                                         MY_CS_NAME_SIZE));

  fields.push_back(new Item_empty_string("Database Collation",
                                         MY_CS_NAME_SIZE));

  fields.push_back(new Item_temporal(MYSQL_TYPE_TIMESTAMP,
                                     Name_string("Created",
                                                 sizeof("created")-1),
                                     0, 0));

  if (thd->send_result_metadata(&fields,
                                Protocol::SEND_NUM_ROWS | Protocol::SEND_EOF))
    return TRUE;

  // Resolve trigger client character set.

  const CHARSET_INFO *client_cs;

  if (resolve_charset(trigger->get_client_cs_name().str, NULL, &client_cs))
    return true;

  // Send data.

  p->start_row();

  p->store(trigger->get_trigger_name(), system_charset_info);
  p->store(sql_mode_str, system_charset_info);
  p->store(trigger->get_definition(), client_cs);
  p->store(trigger->get_client_cs_name(), system_charset_info);
  p->store(trigger->get_connection_cl_name(), system_charset_info);
  p->store(trigger->get_db_cl_name(), system_charset_info);

  if (!trigger->is_created_timestamp_null())
  {
    MYSQL_TIME timestamp;
    my_tz_SYSTEM->gmt_sec_to_TIME(&timestamp,
                                  trigger->get_created_timestamp());
    p->store(&timestamp, 2);
  }
  else
    p->store_null();

  int rc= p->end_row();

  if (!rc)
    my_eof(thd);

  return rc != 0;
}


/**
  Read TRN and TRG files to obtain base table name for the specified
  trigger name and construct TABE_LIST object for the base table.

  @param thd      Thread context.
  @param trg_name Trigger name.

  @return TABLE_LIST object corresponding to the base table.

  TODO: This function is a copy&paste from add_table_to_list() and
  sp_add_to_query_tables(). The problem is that in order to be compatible
  with Stored Programs (Prepared Statements), we should not touch thd->lex.
  The "source" functions also add created TABLE_LIST object to the
  thd->lex->query_tables.

  The plan to eliminate this copy&paste is to:

    - get rid of sp_add_to_query_tables() and use Lex::add_table_to_list().
      Only add_table_to_list() must be used to add tables from the parser
      into Lex::query_tables list.

    - do not update Lex::query_tables in add_table_to_list().
*/

static
TABLE_LIST *get_trigger_table(THD *thd, const sp_name *trg_name)
{
  char trn_path_buff[FN_REFLEN];
  LEX_CSTRING db;
  LEX_STRING tbl_name;
  TABLE_LIST *table;

  LEX_STRING trn_path=
    Trigger_loader::build_trn_path(trn_path_buff, FN_REFLEN,
                                   trg_name->m_db.str,
                                   trg_name->m_name.str);

  if (Trigger_loader::check_trn_exists(trn_path))
  {
    my_error(ER_TRG_DOES_NOT_EXIST, MYF(0));
    return NULL;
  }

  if (Trigger_loader::load_trn_file(thd, trg_name->m_name, trn_path, &tbl_name))
    return NULL;

  /* We need to reset statement table list to be PS/SP friendly. */
  if (!(table= (TABLE_LIST*) thd->alloc(sizeof(TABLE_LIST))))
    return NULL;

  db= trg_name->m_db;

  db.str= thd->strmake(db.str, db.length);
  tbl_name.str= thd->strmake(tbl_name.str, tbl_name.length);

  if (db.str == NULL || tbl_name.str == NULL)
    return NULL;

  table->init_one_table(db.str, db.length, tbl_name.str, tbl_name.length,
                        tbl_name.str, TL_IGNORE);

  return table;
}


/**
  SHOW CREATE TRIGGER high-level implementation.

  @param thd      Thread context.
  @param trg_name Trigger name.

  @return Operation status
    @retval TRUE Error.
    @retval FALSE Success.
*/

bool show_create_trigger(THD *thd, const sp_name *trg_name)
{
  TABLE_LIST *lst= get_trigger_table(thd, trg_name);
  uint num_tables; /* NOTE: unused, only to pass to open_tables(). */
  Table_trigger_dispatcher *triggers;
  bool error= true;
  Trigger *trigger;

  if (!lst)
    return true;

  if (check_table_access(thd, TRIGGER_ACL, lst, FALSE, 1, TRUE))
  {
    my_error(ER_SPECIFIC_ACCESS_DENIED_ERROR, MYF(0), "TRIGGER");
    return true;
  }

  /*
    Metadata locks taken during SHOW CREATE TRIGGER should be released when
    the statement completes as it is an information statement.
  */
  MDL_savepoint mdl_savepoint= thd->mdl_context.mdl_savepoint();

  /*
    Open the table by name in order to load Table_trigger_dispatcher object.
  */
  if (open_tables(thd, &lst, &num_tables,
                  MYSQL_OPEN_FORCE_SHARED_HIGH_PRIO_MDL))
  {
    my_error(ER_TRG_CANT_OPEN_TABLE, MYF(0),
             trg_name->m_db.str,
             lst->table_name);

    goto exit;

    /* Perform closing actions and return error status. */
  }

  triggers= lst->table->triggers;

  if (!triggers)
  {
    my_error(ER_TRG_DOES_NOT_EXIST, MYF(0));
    goto exit;
  }

  trigger= triggers->find_trigger(trg_name->m_name);

  if (!trigger)
  {
    my_error(ER_TRG_CORRUPTED_FILE, MYF(0),
             trg_name->m_db.str,
             lst->table_name);

    goto exit;
  }

  error= show_create_trigger_impl(thd, trigger);

  /*
    NOTE: if show_create_trigger_impl() failed, that means we could not
    send data to the client. In this case we simply raise the error
    status and client connection will be closed.
  */

exit:
  close_thread_tables(thd);
  /* Release any metadata locks taken during SHOW CREATE TRIGGER. */
  thd->mdl_context.rollback_to_savepoint(mdl_savepoint);
  return error;
}

static IS_internal_schema_access is_internal_schema_access;

void initialize_information_schema_acl()
{
  ACL_internal_schema_registry::register_schema(INFORMATION_SCHEMA_NAME,
                                                &is_internal_schema_access);
}

/*
  Convert a string in character set in column character set format
  to utf8 character set if possible, the utf8 character set string
  will later possibly be converted to character set used by client.
  Thus we attempt conversion from column character set to both
  utf8 and to character set client.

  Examples of strings that should fail conversion to utf8 are unassigned
  characters as e.g. 0x81 in cp1250 (Windows character set for for countries
  like Czech and Poland). Example of string that should fail conversion to
  character set on client (e.g. if this is latin1) is 0x2020 (daggger) in
  ucs2.

  If the conversion fails we will as a fall back convert the string to
  hex encoded format. The caller of the function can also ask for hex
  encoded format of output string unconditionally.

  SYNOPSIS
    get_cs_converted_string_value()
    thd                             Thread object
    input_str                       Input string in cs character set
    output_str                      Output string to be produced in utf8
    cs                              Character set of input string
    use_hex                         Use hex string unconditionally
 

  RETURN VALUES
    No return value
*/

static void get_cs_converted_string_value(THD *thd,
                                          String *input_str,
                                          String *output_str,
                                          const CHARSET_INFO *cs,
                                          bool use_hex)
{

  output_str->length(0);
  if (input_str->length() == 0)
  {
    output_str->append("''");
    return;
  }
  if (!use_hex)
  {
    String try_val;
    uint try_conv_error= 0;

    try_val.copy(input_str->ptr(), input_str->length(), cs,
                 thd->variables.character_set_client, &try_conv_error);
    if (!try_conv_error)
    {
      String val;
      uint conv_error= 0;

      val.copy(input_str->ptr(), input_str->length(), cs,
               system_charset_info, &conv_error);
      if (!conv_error)
      {
        append_unescaped(output_str, val.ptr(), val.length());
        return;
      }
    }
    /* We had a conversion error, use hex encoded string for safety */
  }
  {
    const uchar *ptr;
    size_t i, len;
    char buf[3];

    output_str->append("_");
    output_str->append(cs->csname);
    output_str->append(" ");
    output_str->append("0x");
    len= input_str->length();
    ptr= (uchar*)input_str->ptr();
    for (i= 0; i < len; i++)
    {
      uint high, low;

      high= (*ptr) >> 4;
      low= (*ptr) & 0x0F;
      buf[0]= _dig_vec_upper[high];
      buf[1]= _dig_vec_upper[low];
      buf[2]= 0;
      output_str->append((const char*)buf);
      ptr++;
    }
  }
  return;
}<|MERGE_RESOLUTION|>--- conflicted
+++ resolved
@@ -39,11 +39,8 @@
 #include "psi_memory_key.h"
 #include "sp.h"                             // MYSQL_PROC_FIELD_DB
 #include "sp_head.h"                        // sp_head
-<<<<<<< HEAD
 #include "sp_pcontext.h"                    // sp_pcontext
-=======
 #include "sql_audit.h"                      // audit_global_variable_get
->>>>>>> 62735cd0
 #include "sql_base.h"                       // close_thread_tables
 #include "sql_class.h"                      // THD
 #include "sql_db.h"                         // check_db_dir_existence
