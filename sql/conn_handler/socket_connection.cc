--- conflicted
+++ resolved
@@ -1081,12 +1081,8 @@
     const int retval = poll(fds, NUMBER_OF_POLLED_FDS, -1);
 #else
     fd_set read_fds = client_fds;
-<<<<<<< HEAD
-    const int retval = select(max_used_connection, &read_fds, 0, 0, 0);
-=======
     const int retval =
         select(max_used_connection, &read_fds, nullptr, nullptr, nullptr);
->>>>>>> 87307d4d
 #endif
 
     if (retval < 0 && socket_errno != SOCKET_EINTR) {
