--- conflicted
+++ resolved
@@ -4704,11 +4704,7 @@
       file= cache_mngr->get_binlog_cache_log(is_trans_cache);
       cache_data= cache_mngr->get_binlog_cache_data(is_trans_cache);
 
-<<<<<<< HEAD
-      if (thd->stmt_accessed_non_trans_temp_table())
-=======
       if (thd->lex->stmt_accessed_non_trans_temp_table())
->>>>>>> bb322864
         cache_data->set_changes_to_non_trans_temp_table();
 
       thd->binlog_start_trans_and_stmt();
