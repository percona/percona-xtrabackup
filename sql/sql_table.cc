/* Copyright (C) 2000-2004 MySQL AB

   This program is free software; you can redistribute it and/or modify
   it under the terms of the GNU General Public License as published by
   the Free Software Foundation; version 2 of the License.

   This program is distributed in the hope that it will be useful,
   but WITHOUT ANY WARRANTY; without even the implied warranty of
   MERCHANTABILITY or FITNESS FOR A PARTICULAR PURPOSE.  See the
   GNU General Public License for more details.

   You should have received a copy of the GNU General Public License
   along with this program; if not, write to the Free Software
   Foundation, Inc., 59 Temple Place, Suite 330, Boston, MA  02111-1307  USA */

/* drop and alter of tables */

#include "mysql_priv.h"
#include <hash.h>
#include <myisam.h>
#include <my_dir.h>
#include "sp_head.h"
#include "sql_trigger.h"
#include "sql_show.h"

#ifdef __WIN__
#include <io.h>
#endif

int creating_table= 0;        // How many mysql_create_table are running

const char *primary_key_name="PRIMARY";

static bool check_if_keyname_exists(const char *name,KEY *start, KEY *end);
static char *make_unique_key_name(const char *field_name,KEY *start,KEY *end);
static int copy_data_between_tables(TABLE *from,TABLE *to,
                                    List<Create_field> &create, bool ignore,
                                    uint order_num, ORDER *order,
                                    ha_rows *copied,ha_rows *deleted,
                                    enum enum_enable_or_disable keys_onoff,
                                    bool error_if_not_empty);

static bool prepare_blob_field(THD *thd, Create_field *sql_field);
static bool check_engine(THD *, const char *, HA_CREATE_INFO *);
static bool
mysql_prepare_create_table(THD *thd, HA_CREATE_INFO *create_info,
                           Alter_info *alter_info,
                           bool tmp_table,
                           uint *db_options,
                           handler *file, KEY **key_info_buffer,
                           uint *key_count, int select_field_count);
static bool
mysql_prepare_alter_table(THD *thd, TABLE *table,
                          HA_CREATE_INFO *create_info,
                          Alter_info *alter_info);

#ifndef DBUG_OFF

/* Wait until we get a 'mysql_kill' signal */

static void wait_for_kill_signal(THD *thd)
{
  while (thd->killed == 0)
    sleep(1);
  // Reset signal and continue as if nothing happend
  thd->killed= THD::NOT_KILLED;
}
#endif


/*
  Translate a file name to a table name (WL #1324).

  SYNOPSIS
    filename_to_tablename()
      from                      The file name in my_charset_filename.
      to                OUT     The table name in system_charset_info.
      to_length                 The size of the table name buffer.

  RETURN
    Table name length.
*/

uint filename_to_tablename(const char *from, char *to, uint to_length)
{
  uint errors;
  uint res;
  DBUG_ENTER("filename_to_tablename");
  DBUG_PRINT("enter", ("from '%s'", from));

  if (!memcmp(from, tmp_file_prefix, tmp_file_prefix_length))
  {
    /* Temporary table name. */
    res= (strnmov(to, from, to_length) - to);
  }
  else
  {
    res= strconvert(&my_charset_filename, from,
                    system_charset_info,  to, to_length, &errors);
    if (errors) // Old 5.0 name
    {
      res= (strxnmov(to, to_length, MYSQL50_TABLE_NAME_PREFIX,  from, NullS) -
            to);
      sql_print_error("Invalid (old?) table or database name '%s'", from);
      /*
        TODO: add a stored procedure for fix table and database names,
        and mention its name in error log.
      */
    }
  }

  DBUG_PRINT("exit", ("to '%s'", to));
  DBUG_RETURN(res);
}


/*
  Translate a table name to a file name (WL #1324).

  SYNOPSIS
    tablename_to_filename()
      from                      The table name in system_charset_info.
      to                OUT     The file name in my_charset_filename.
      to_length                 The size of the file name buffer.

  RETURN
    File name length.
*/

uint tablename_to_filename(const char *from, char *to, uint to_length)
{
  uint errors, length;
  DBUG_ENTER("tablename_to_filename");
  DBUG_PRINT("enter", ("from '%s'", from));

  if (from[0] == '#' && !strncmp(from, MYSQL50_TABLE_NAME_PREFIX,
                                 MYSQL50_TABLE_NAME_PREFIX_LENGTH))
    DBUG_RETURN((uint) (strmake(to, from+MYSQL50_TABLE_NAME_PREFIX_LENGTH,
                                to_length-1) -
                        (from + MYSQL50_TABLE_NAME_PREFIX_LENGTH)));
  length= strconvert(system_charset_info, from,
                     &my_charset_filename, to, to_length, &errors);
  if (check_if_legal_tablename(to) &&
      length + 4 < to_length)
  {
    memcpy(to + length, "@@@", 4);
    length+= 3;
  }
  DBUG_PRINT("exit", ("to '%s'", to));
  DBUG_RETURN(length);
}


/*
  Creates path to a file: mysql_data_dir/db/table.ext

  SYNOPSIS
   build_table_filename()
     buff                       Where to write result in my_charset_filename.
                                This may be the same as table_name.
     bufflen                    buff size
     db                         Database name in system_charset_info.
     table_name                 Table name in system_charset_info.
     ext                        File extension.
     flags                      FN_FROM_IS_TMP or FN_TO_IS_TMP or FN_IS_TMP
                                table_name is temporary, do not change.

  NOTES

    Uses database and table name, and extension to create
    a file name in mysql_data_dir. Database and table
    names are converted from system_charset_info into "fscs".
    Unless flags indicate a temporary table name.
    'db' is always converted.
    'ext' is not converted.

    The conversion suppression is required for ALTER TABLE. This
    statement creates intermediate tables. These are regular
    (non-temporary) tables with a temporary name. Their path names must
    be derivable from the table name. So we cannot use
    build_tmptable_filename() for them.

  RETURN
    path length
*/

uint build_table_filename(char *buff, size_t bufflen, const char *db,
                          const char *table_name, const char *ext, uint flags)
{
  char dbbuff[FN_REFLEN];
  char tbbuff[FN_REFLEN];
  DBUG_ENTER("build_table_filename");
  DBUG_PRINT("enter", ("db: '%s'  table_name: '%s'  ext: '%s'  flags: %x",
                       db, table_name, ext, flags));

  if (flags & FN_IS_TMP) // FN_FROM_IS_TMP | FN_TO_IS_TMP
    strnmov(tbbuff, table_name, sizeof(tbbuff));
  else
    VOID(tablename_to_filename(table_name, tbbuff, sizeof(tbbuff)));

  VOID(tablename_to_filename(db, dbbuff, sizeof(dbbuff)));

  char *end = buff + bufflen;
  /* Don't add FN_ROOTDIR if mysql_data_home already includes it */
  char *pos = strnmov(buff, mysql_data_home, bufflen);
  int rootdir_len= strlen(FN_ROOTDIR);
  if (pos - rootdir_len >= buff &&
      memcmp(pos - rootdir_len, FN_ROOTDIR, rootdir_len) != 0)
    pos= strnmov(pos, FN_ROOTDIR, end - pos);
  pos= strxnmov(pos, end - pos, dbbuff, FN_ROOTDIR, NullS);
#ifdef USE_SYMDIR
  unpack_dirname(buff, buff);
  pos= strend(buff);
#endif
  pos= strxnmov(pos, end - pos, tbbuff, ext, NullS);

  DBUG_PRINT("exit", ("buff: '%s'", buff));
  DBUG_RETURN(pos - buff);
}


/*
  Creates path to a file: mysql_tmpdir/#sql1234_12_1.ext

  SYNOPSIS
   build_tmptable_filename()
     thd                        The thread handle.
     buff                       Where to write result in my_charset_filename.
     bufflen                    buff size

  NOTES

    Uses current_pid, thread_id, and tmp_table counter to create
    a file name in mysql_tmpdir.

  RETURN
    path length
*/

uint build_tmptable_filename(THD* thd, char *buff, size_t bufflen)
{
  DBUG_ENTER("build_tmptable_filename");

  char *p= strnmov(buff, mysql_tmpdir, bufflen);
  my_snprintf(p, bufflen - (p - buff), "/%s%lx_%lx_%x%s",
              tmp_file_prefix, current_pid,
              thd->thread_id, thd->tmp_table++, reg_ext);

  if (lower_case_table_names)
  {
    /* Convert all except tmpdir to lower case */
    my_casedn_str(files_charset_info, p);
  }

  uint length= unpack_filename(buff, buff);
  DBUG_PRINT("exit", ("buff: '%s'", buff));
  DBUG_RETURN(length);
}

/*
--------------------------------------------------------------------------

   MODULE: DDL log
   -----------------

   This module is used to ensure that we can recover from crashes that occur
   in the middle of a meta-data operation in MySQL. E.g. DROP TABLE t1, t2;
   We need to ensure that both t1 and t2 are dropped and not only t1 and
   also that each table drop is entirely done and not "half-baked".

   To support this we create log entries for each meta-data statement in the
   ddl log while we are executing. These entries are dropped when the
   operation is completed.

   At recovery those entries that were not completed will be executed.

   There is only one ddl log in the system and it is protected by a mutex
   and there is a global struct that contains information about its current
   state.

   History:
   First version written in 2006 by Mikael Ronstrom
--------------------------------------------------------------------------
*/


struct st_global_ddl_log
{
  /*
    We need to adjust buffer size to be able to handle downgrades/upgrades
    where IO_SIZE has changed. We'll set the buffer size such that we can
    handle that the buffer size was upto 4 times bigger in the version
    that wrote the DDL log.
  */
  char file_entry_buf[4*IO_SIZE];
  char file_name_str[FN_REFLEN];
  char *file_name;
  DDL_LOG_MEMORY_ENTRY *first_free;
  DDL_LOG_MEMORY_ENTRY *first_used;
  uint num_entries;
  File file_id;
  uint name_len;
  uint io_size;
  bool inited;
  bool do_release;
  bool recovery_phase;
  st_global_ddl_log() : inited(false), do_release(false) {}
};

st_global_ddl_log global_ddl_log;

pthread_mutex_t LOCK_gdl;

#define DDL_LOG_ENTRY_TYPE_POS 0
#define DDL_LOG_ACTION_TYPE_POS 1
#define DDL_LOG_PHASE_POS 2
#define DDL_LOG_NEXT_ENTRY_POS 4
#define DDL_LOG_NAME_POS 8

#define DDL_LOG_NUM_ENTRY_POS 0
#define DDL_LOG_NAME_LEN_POS 4
#define DDL_LOG_IO_SIZE_POS 8

/*
  Read one entry from ddl log file
  SYNOPSIS
    read_ddl_log_file_entry()
    entry_no                     Entry number to read
  RETURN VALUES
    TRUE                         Error
    FALSE                        Success
*/

static bool read_ddl_log_file_entry(uint entry_no)
{
  bool error= FALSE;
  File file_id= global_ddl_log.file_id;
  uchar *file_entry_buf= (uchar*)global_ddl_log.file_entry_buf;
  uint io_size= global_ddl_log.io_size;
  DBUG_ENTER("read_ddl_log_file_entry");

  if (my_pread(file_id, file_entry_buf, io_size, io_size * entry_no,
               MYF(MY_WME)) != io_size)
    error= TRUE;
  DBUG_RETURN(error);
}


/*
  Write one entry from ddl log file
  SYNOPSIS
    write_ddl_log_file_entry()
    entry_no                     Entry number to read
  RETURN VALUES
    TRUE                         Error
    FALSE                        Success
*/

static bool write_ddl_log_file_entry(uint entry_no)
{
  bool error= FALSE;
  File file_id= global_ddl_log.file_id;
  char *file_entry_buf= (char*)global_ddl_log.file_entry_buf;
  DBUG_ENTER("write_ddl_log_file_entry");

  if (my_pwrite(file_id, (uchar*)file_entry_buf,
                IO_SIZE, IO_SIZE * entry_no, MYF(MY_WME)) != IO_SIZE)
    error= TRUE;
  DBUG_RETURN(error);
}


/*
  Write ddl log header
  SYNOPSIS
    write_ddl_log_header()
  RETURN VALUES
    TRUE                      Error
    FALSE                     Success
*/

static bool write_ddl_log_header()
{
  uint16 const_var;
  bool error= FALSE;
  DBUG_ENTER("write_ddl_log_header");

  int4store(&global_ddl_log.file_entry_buf[DDL_LOG_NUM_ENTRY_POS],
            global_ddl_log.num_entries);
  const_var= FN_LEN;
  int4store(&global_ddl_log.file_entry_buf[DDL_LOG_NAME_LEN_POS],
            (ulong) const_var);
  const_var= IO_SIZE;
  int4store(&global_ddl_log.file_entry_buf[DDL_LOG_IO_SIZE_POS],
            (ulong) const_var);
  if (write_ddl_log_file_entry(0UL))
  {
    sql_print_error("Error writing ddl log header");
    DBUG_RETURN(TRUE);
  }
  VOID(sync_ddl_log());
  DBUG_RETURN(error);
}


/*
  Create ddl log file name
  SYNOPSIS
    create_ddl_log_file_name()
    file_name                   Filename setup
  RETURN VALUES
    NONE
*/

static inline void create_ddl_log_file_name(char *file_name)
{
  strxmov(file_name, mysql_data_home, "/", "ddl_log.log", NullS);
}


/*
  Read header of ddl log file
  SYNOPSIS
    read_ddl_log_header()
  RETURN VALUES
    > 0                  Last entry in ddl log
    0                    No entries in ddl log
  DESCRIPTION
    When we read the ddl log header we get information about maximum sizes
    of names in the ddl log and we also get information about the number
    of entries in the ddl log.
*/

static uint read_ddl_log_header()
{
  char *file_entry_buf= (char*)global_ddl_log.file_entry_buf;
  char file_name[FN_REFLEN];
  uint entry_no;
  bool successful_open= FALSE;
  DBUG_ENTER("read_ddl_log_header");

  create_ddl_log_file_name(file_name);
  if ((global_ddl_log.file_id= my_open(file_name,
                                        O_RDWR | O_BINARY, MYF(0))) >= 0)
  {
    if (read_ddl_log_file_entry(0UL))
    {
      /* Write message into error log */
      sql_print_error("Failed to read ddl log file in recovery");
    }
    else
      successful_open= TRUE;
  }
  entry_no= uint4korr(&file_entry_buf[DDL_LOG_NUM_ENTRY_POS]);
  global_ddl_log.name_len= uint4korr(&file_entry_buf[DDL_LOG_NAME_LEN_POS]);
  if (successful_open)
  {
    global_ddl_log.io_size= uint4korr(&file_entry_buf[DDL_LOG_IO_SIZE_POS]);
    DBUG_ASSERT(global_ddl_log.io_size <=
                sizeof(global_ddl_log.file_entry_buf));
  }
  else
  {
    entry_no= 0;
  }
  global_ddl_log.first_free= NULL;
  global_ddl_log.first_used= NULL;
  global_ddl_log.num_entries= 0;
  VOID(pthread_mutex_init(&LOCK_gdl, MY_MUTEX_INIT_FAST));
  global_ddl_log.do_release= true;
  DBUG_RETURN(entry_no);
}


/*
  Read a ddl log entry
  SYNOPSIS
    read_ddl_log_entry()
    read_entry               Number of entry to read
    out:entry_info           Information from entry
  RETURN VALUES
    TRUE                     Error
    FALSE                    Success
  DESCRIPTION
    Read a specified entry in the ddl log
*/

bool read_ddl_log_entry(uint read_entry, DDL_LOG_ENTRY *ddl_log_entry)
{
  char *file_entry_buf= (char*)&global_ddl_log.file_entry_buf;
  uint inx;
  uchar single_char;
  DBUG_ENTER("read_ddl_log_entry");

  if (read_ddl_log_file_entry(read_entry))
  {
    DBUG_RETURN(TRUE);
  }
  ddl_log_entry->entry_pos= read_entry;
  single_char= file_entry_buf[DDL_LOG_ENTRY_TYPE_POS];
  ddl_log_entry->entry_type= (enum ddl_log_entry_code)single_char;
  single_char= file_entry_buf[DDL_LOG_ACTION_TYPE_POS];
  ddl_log_entry->action_type= (enum ddl_log_action_code)single_char;
  ddl_log_entry->phase= file_entry_buf[DDL_LOG_PHASE_POS];
  ddl_log_entry->next_entry= uint4korr(&file_entry_buf[DDL_LOG_NEXT_ENTRY_POS]);
  ddl_log_entry->name= &file_entry_buf[DDL_LOG_NAME_POS];
  inx= DDL_LOG_NAME_POS + global_ddl_log.name_len;
  ddl_log_entry->from_name= &file_entry_buf[inx];
  inx+= global_ddl_log.name_len;
  ddl_log_entry->handler_name= &file_entry_buf[inx];
  DBUG_RETURN(FALSE);
}


/*
  Initialise ddl log
  SYNOPSIS
    init_ddl_log()

  DESCRIPTION
    Write the header of the ddl log file and length of names. Also set
    number of entries to zero.

  RETURN VALUES
    TRUE                     Error
    FALSE                    Success
*/

static bool init_ddl_log()
{
  char file_name[FN_REFLEN];
  DBUG_ENTER("init_ddl_log");

  if (global_ddl_log.inited)
    goto end;

  global_ddl_log.io_size= IO_SIZE;
  create_ddl_log_file_name(file_name);
  if ((global_ddl_log.file_id= my_create(file_name,
                                         CREATE_MODE,
                                         O_RDWR | O_TRUNC | O_BINARY,
                                         MYF(MY_WME))) < 0)
  {
    /* Couldn't create ddl log file, this is serious error */
    sql_print_error("Failed to open ddl log file");
    DBUG_RETURN(TRUE);
  }
  global_ddl_log.inited= TRUE;
  if (write_ddl_log_header())
  {
    VOID(my_close(global_ddl_log.file_id, MYF(MY_WME)));
    global_ddl_log.inited= FALSE;
    DBUG_RETURN(TRUE);
  }

end:
  DBUG_RETURN(FALSE);
}


/*
  Execute one action in a ddl log entry
  SYNOPSIS
    execute_ddl_log_action()
    ddl_log_entry              Information in action entry to execute
  RETURN VALUES
    TRUE                       Error
    FALSE                      Success
*/

static int execute_ddl_log_action(THD *thd, DDL_LOG_ENTRY *ddl_log_entry)
{
  bool frm_action= FALSE;
  LEX_STRING handler_name;
  handler *file= NULL;
  MEM_ROOT mem_root;
  int error= TRUE;
  char to_path[FN_REFLEN];
  char from_path[FN_REFLEN];
#ifdef WITH_PARTITION_STORAGE_ENGINE
  char *par_ext= (char*)".par";
#endif
  handlerton *hton;
  DBUG_ENTER("execute_ddl_log_action");

  if (ddl_log_entry->entry_type == DDL_IGNORE_LOG_ENTRY_CODE)
  {
    DBUG_RETURN(FALSE);
  }
  handler_name.str= (char*)ddl_log_entry->handler_name;
  handler_name.length= strlen(ddl_log_entry->handler_name);
  init_sql_alloc(&mem_root, TABLE_ALLOC_BLOCK_SIZE, 0); 
  if (!strcmp(ddl_log_entry->handler_name, reg_ext))
    frm_action= TRUE;
  else
  {
    plugin_ref plugin= ha_resolve_by_name(thd, &handler_name);
    if (!plugin)
    {
      my_error(ER_ILLEGAL_HA, MYF(0), ddl_log_entry->handler_name);
      goto error;
    }
    hton= plugin_data(plugin, handlerton*);
    file= get_new_handler((TABLE_SHARE*)0, &mem_root, hton);
    if (!file)
    {
      mem_alloc_error(sizeof(handler));
      goto error;
    }
  }
  switch (ddl_log_entry->action_type)
  {
    case DDL_LOG_REPLACE_ACTION:
    case DDL_LOG_DELETE_ACTION:
    {
      if (ddl_log_entry->phase == 0)
      {
        if (frm_action)
        {
          strxmov(to_path, ddl_log_entry->name, reg_ext, NullS);
          if ((error= my_delete(to_path, MYF(MY_WME))))
          {
            if (my_errno != ENOENT)
              break;
          }
#ifdef WITH_PARTITION_STORAGE_ENGINE
          strxmov(to_path, ddl_log_entry->name, par_ext, NullS);
          VOID(my_delete(to_path, MYF(MY_WME)));
#endif
        }
        else
        {
          if ((error= file->ha_delete_table(ddl_log_entry->name)))
          {
            if (error != ENOENT && error != HA_ERR_NO_SUCH_TABLE)
              break;
          }
        }
        if ((deactivate_ddl_log_entry(ddl_log_entry->entry_pos)))
          break;
        VOID(sync_ddl_log());
        error= FALSE;
        if (ddl_log_entry->action_type == DDL_LOG_DELETE_ACTION)
          break;
      }
      DBUG_ASSERT(ddl_log_entry->action_type == DDL_LOG_REPLACE_ACTION);
      /*
        Fall through and perform the rename action of the replace
        action. We have already indicated the success of the delete
        action in the log entry by stepping up the phase.
      */
    }
    case DDL_LOG_RENAME_ACTION:
    {
      error= TRUE;
      if (frm_action)
      {
        strxmov(to_path, ddl_log_entry->name, reg_ext, NullS);
        strxmov(from_path, ddl_log_entry->from_name, reg_ext, NullS);
        if (my_rename(from_path, to_path, MYF(MY_WME)))
          break;
#ifdef WITH_PARTITION_STORAGE_ENGINE
        strxmov(to_path, ddl_log_entry->name, par_ext, NullS);
        strxmov(from_path, ddl_log_entry->from_name, par_ext, NullS);
        VOID(my_rename(from_path, to_path, MYF(MY_WME)));
#endif
      }
      else
      {
        if (file->ha_rename_table(ddl_log_entry->from_name,
                                  ddl_log_entry->name))
          break;
      }
      if ((deactivate_ddl_log_entry(ddl_log_entry->entry_pos)))
        break;
      VOID(sync_ddl_log());
      error= FALSE;
      break;
    }
    default:
      DBUG_ASSERT(0);
      break;
  }
  delete file;
error:
  free_root(&mem_root, MYF(0)); 
  DBUG_RETURN(error);
}


/*
  Get a free entry in the ddl log
  SYNOPSIS
    get_free_ddl_log_entry()
    out:active_entry                A ddl log memory entry returned
  RETURN VALUES
    TRUE                       Error
    FALSE                      Success
*/

static bool get_free_ddl_log_entry(DDL_LOG_MEMORY_ENTRY **active_entry,
                                   bool *write_header)
{
  DDL_LOG_MEMORY_ENTRY *used_entry;
  DDL_LOG_MEMORY_ENTRY *first_used= global_ddl_log.first_used;
  DBUG_ENTER("get_free_ddl_log_entry");

  if (global_ddl_log.first_free == NULL)
  {
    if (!(used_entry= (DDL_LOG_MEMORY_ENTRY*)my_malloc(
                              sizeof(DDL_LOG_MEMORY_ENTRY), MYF(MY_WME))))
    {
      sql_print_error("Failed to allocate memory for ddl log free list");
      DBUG_RETURN(TRUE);
    }
    global_ddl_log.num_entries++;
    used_entry->entry_pos= global_ddl_log.num_entries;
    *write_header= TRUE;
  }
  else
  {
    used_entry= global_ddl_log.first_free;
    global_ddl_log.first_free= used_entry->next_log_entry;
    *write_header= FALSE;
  }
  /*
    Move from free list to used list
  */
  used_entry->next_log_entry= first_used;
  used_entry->prev_log_entry= NULL;
  global_ddl_log.first_used= used_entry;
  if (first_used)
    first_used->prev_log_entry= used_entry;

  *active_entry= used_entry;
  DBUG_RETURN(FALSE);
}


/*
  External interface methods for the DDL log Module
  ---------------------------------------------------
*/

/*
  SYNOPSIS
    write_ddl_log_entry()
    ddl_log_entry         Information about log entry
    out:entry_written     Entry information written into   

  RETURN VALUES
    TRUE                      Error
    FALSE                     Success

  DESCRIPTION
    A careful write of the ddl log is performed to ensure that we can
    handle crashes occurring during CREATE and ALTER TABLE processing.
*/

bool write_ddl_log_entry(DDL_LOG_ENTRY *ddl_log_entry,
                         DDL_LOG_MEMORY_ENTRY **active_entry)
{
  bool error, write_header;
  DBUG_ENTER("write_ddl_log_entry");

  if (init_ddl_log())
  {
    DBUG_RETURN(TRUE);
  }
  global_ddl_log.file_entry_buf[DDL_LOG_ENTRY_TYPE_POS]=
                                    (char)DDL_LOG_ENTRY_CODE;
  global_ddl_log.file_entry_buf[DDL_LOG_ACTION_TYPE_POS]=
                                    (char)ddl_log_entry->action_type;
  global_ddl_log.file_entry_buf[DDL_LOG_PHASE_POS]= 0;
  int4store(&global_ddl_log.file_entry_buf[DDL_LOG_NEXT_ENTRY_POS],
            ddl_log_entry->next_entry);
  DBUG_ASSERT(strlen(ddl_log_entry->name) < FN_LEN);
  strmake(&global_ddl_log.file_entry_buf[DDL_LOG_NAME_POS],
          ddl_log_entry->name, FN_LEN - 1);
  if (ddl_log_entry->action_type == DDL_LOG_RENAME_ACTION ||
      ddl_log_entry->action_type == DDL_LOG_REPLACE_ACTION)
  {
    DBUG_ASSERT(strlen(ddl_log_entry->from_name) < FN_LEN);
    strmake(&global_ddl_log.file_entry_buf[DDL_LOG_NAME_POS + FN_LEN],
          ddl_log_entry->from_name, FN_LEN - 1);
  }
  else
    global_ddl_log.file_entry_buf[DDL_LOG_NAME_POS + FN_LEN]= 0;
  DBUG_ASSERT(strlen(ddl_log_entry->handler_name) < FN_LEN);
  strmake(&global_ddl_log.file_entry_buf[DDL_LOG_NAME_POS + (2*FN_LEN)],
          ddl_log_entry->handler_name, FN_LEN - 1);
  if (get_free_ddl_log_entry(active_entry, &write_header))
  {
    DBUG_RETURN(TRUE);
  }
  error= FALSE;
  if (write_ddl_log_file_entry((*active_entry)->entry_pos))
  {
    error= TRUE;
    sql_print_error("Failed to write entry_no = %u",
                    (*active_entry)->entry_pos);
  }
  if (write_header && !error)
  {
    VOID(sync_ddl_log());
    if (write_ddl_log_header())
      error= TRUE;
  }
  if (error)
    release_ddl_log_memory_entry(*active_entry);
  DBUG_RETURN(error);
}


/*
  Write final entry in the ddl log
  SYNOPSIS
    write_execute_ddl_log_entry()
    first_entry                    First entry in linked list of entries
                                   to execute, if 0 = NULL it means that
                                   the entry is removed and the entries
                                   are put into the free list.
    complete                       Flag indicating we are simply writing
                                   info about that entry has been completed
    in:out:active_entry            Entry to execute, 0 = NULL if the entry
                                   is written first time and needs to be
                                   returned. In this case the entry written
                                   is returned in this parameter
  RETURN VALUES
    TRUE                           Error
    FALSE                          Success

  DESCRIPTION
    This is the last write in the ddl log. The previous log entries have
    already been written but not yet synched to disk.
    We write a couple of log entries that describes action to perform.
    This entries are set-up in a linked list, however only when a first
    execute entry is put as the first entry these will be executed.
    This routine writes this first 
*/ 

bool write_execute_ddl_log_entry(uint first_entry,
                                 bool complete,
                                 DDL_LOG_MEMORY_ENTRY **active_entry)
{
  bool write_header= FALSE;
  char *file_entry_buf= (char*)global_ddl_log.file_entry_buf;
  DBUG_ENTER("write_execute_ddl_log_entry");

  if (init_ddl_log())
  {
    DBUG_RETURN(TRUE);
  }
  if (!complete)
  {
    /*
      We haven't synched the log entries yet, we synch them now before
      writing the execute entry. If complete is true we haven't written
      any log entries before, we are only here to write the execute
      entry to indicate it is done.
    */
    VOID(sync_ddl_log());
    file_entry_buf[DDL_LOG_ENTRY_TYPE_POS]= (char)DDL_LOG_EXECUTE_CODE;
  }
  else
    file_entry_buf[DDL_LOG_ENTRY_TYPE_POS]= (char)DDL_IGNORE_LOG_ENTRY_CODE;
  file_entry_buf[DDL_LOG_ACTION_TYPE_POS]= 0; /* Ignored for execute entries */
  file_entry_buf[DDL_LOG_PHASE_POS]= 0;
  int4store(&file_entry_buf[DDL_LOG_NEXT_ENTRY_POS], first_entry);
  file_entry_buf[DDL_LOG_NAME_POS]= 0;
  file_entry_buf[DDL_LOG_NAME_POS + FN_LEN]= 0;
  file_entry_buf[DDL_LOG_NAME_POS + 2*FN_LEN]= 0;
  if (!(*active_entry))
  {
    if (get_free_ddl_log_entry(active_entry, &write_header))
    {
      DBUG_RETURN(TRUE);
    }
  }
  if (write_ddl_log_file_entry((*active_entry)->entry_pos))
  {
    sql_print_error("Error writing execute entry in ddl log");
    release_ddl_log_memory_entry(*active_entry);
    DBUG_RETURN(TRUE);
  }
  VOID(sync_ddl_log());
  if (write_header)
  {
    if (write_ddl_log_header())
    {
      release_ddl_log_memory_entry(*active_entry);
      DBUG_RETURN(TRUE);
    }
  }
  DBUG_RETURN(FALSE);
}


/*
  For complex rename operations we need to deactivate individual entries.
  SYNOPSIS
    deactivate_ddl_log_entry()
    entry_no                      Entry position of record to change
  RETURN VALUES
    TRUE                         Error
    FALSE                        Success
  DESCRIPTION
    During replace operations where we start with an existing table called
    t1 and a replacement table called t1#temp or something else and where
    we want to delete t1 and rename t1#temp to t1 this is not possible to
    do in a safe manner unless the ddl log is informed of the phases in
    the change.

    Delete actions are 1-phase actions that can be ignored immediately after
    being executed.
    Rename actions from x to y is also a 1-phase action since there is no
    interaction with any other handlers named x and y.
    Replace action where drop y and x -> y happens needs to be a two-phase
    action. Thus the first phase will drop y and the second phase will
    rename x -> y.
*/

bool deactivate_ddl_log_entry(uint entry_no)
{
  char *file_entry_buf= (char*)global_ddl_log.file_entry_buf;
  DBUG_ENTER("deactivate_ddl_log_entry");

  if (!read_ddl_log_file_entry(entry_no))
  {
    if (file_entry_buf[DDL_LOG_ENTRY_TYPE_POS] == DDL_LOG_ENTRY_CODE)
    {
      if (file_entry_buf[DDL_LOG_ACTION_TYPE_POS] == DDL_LOG_DELETE_ACTION ||
          file_entry_buf[DDL_LOG_ACTION_TYPE_POS] == DDL_LOG_RENAME_ACTION ||
          (file_entry_buf[DDL_LOG_ACTION_TYPE_POS] == DDL_LOG_REPLACE_ACTION &&
           file_entry_buf[DDL_LOG_PHASE_POS] == 1))
        file_entry_buf[DDL_LOG_ENTRY_TYPE_POS]= DDL_IGNORE_LOG_ENTRY_CODE;
      else if (file_entry_buf[DDL_LOG_ACTION_TYPE_POS] == DDL_LOG_REPLACE_ACTION)
      {
        DBUG_ASSERT(file_entry_buf[DDL_LOG_PHASE_POS] == 0);
        file_entry_buf[DDL_LOG_PHASE_POS]= 1;
      }
      else
      {
        DBUG_ASSERT(0);
      }
      if (write_ddl_log_file_entry(entry_no))
      {
        sql_print_error("Error in deactivating log entry. Position = %u",
                        entry_no);
        DBUG_RETURN(TRUE);
      }
    }
  }
  else
  {
    sql_print_error("Failed in reading entry before deactivating it");
    DBUG_RETURN(TRUE);
  }
  DBUG_RETURN(FALSE);
}


/*
  Sync ddl log file
  SYNOPSIS
    sync_ddl_log()
  RETURN VALUES
    TRUE                      Error
    FALSE                     Success
*/

bool sync_ddl_log()
{
  bool error= FALSE;
  DBUG_ENTER("sync_ddl_log");

  if ((!global_ddl_log.recovery_phase) &&
      init_ddl_log())
  {
    DBUG_RETURN(TRUE);
  }
  if (my_sync(global_ddl_log.file_id, MYF(0)))
  {
    /* Write to error log */
    sql_print_error("Failed to sync ddl log");
    error= TRUE;
  }
  DBUG_RETURN(error);
}


/*
  Release a log memory entry
  SYNOPSIS
    release_ddl_log_memory_entry()
    log_memory_entry                Log memory entry to release
  RETURN VALUES
    NONE
*/

void release_ddl_log_memory_entry(DDL_LOG_MEMORY_ENTRY *log_entry)
{
  DDL_LOG_MEMORY_ENTRY *first_free= global_ddl_log.first_free;
  DDL_LOG_MEMORY_ENTRY *next_log_entry= log_entry->next_log_entry;
  DDL_LOG_MEMORY_ENTRY *prev_log_entry= log_entry->prev_log_entry;
  DBUG_ENTER("release_ddl_log_memory_entry");

  global_ddl_log.first_free= log_entry;
  log_entry->next_log_entry= first_free;

  if (prev_log_entry)
    prev_log_entry->next_log_entry= next_log_entry;
  else
    global_ddl_log.first_used= next_log_entry;
  if (next_log_entry)
    next_log_entry->prev_log_entry= prev_log_entry;
  DBUG_VOID_RETURN;
}


/*
  Execute one entry in the ddl log. Executing an entry means executing
  a linked list of actions.
  SYNOPSIS
    execute_ddl_log_entry()
    first_entry                Reference to first action in entry
  RETURN VALUES
    TRUE                       Error
    FALSE                      Success
*/

bool execute_ddl_log_entry(THD *thd, uint first_entry)
{
  DDL_LOG_ENTRY ddl_log_entry;
  uint read_entry= first_entry;
  DBUG_ENTER("execute_ddl_log_entry");

  pthread_mutex_lock(&LOCK_gdl);
  do
  {
    if (read_ddl_log_entry(read_entry, &ddl_log_entry))
    {
      /* Write to error log and continue with next log entry */
      sql_print_error("Failed to read entry = %u from ddl log",
                      read_entry);
      break;
    }
    DBUG_ASSERT(ddl_log_entry.entry_type == DDL_LOG_ENTRY_CODE ||
                ddl_log_entry.entry_type == DDL_IGNORE_LOG_ENTRY_CODE);

    if (execute_ddl_log_action(thd, &ddl_log_entry))
    {
      /* Write to error log and continue with next log entry */
      sql_print_error("Failed to execute action for entry = %u from ddl log",
                      read_entry);
      break;
    }
    read_entry= ddl_log_entry.next_entry;
  } while (read_entry);
  pthread_mutex_unlock(&LOCK_gdl);
  DBUG_RETURN(FALSE);
}


/*
  Close the ddl log
  SYNOPSIS
    close_ddl_log()
  RETURN VALUES
    NONE
*/

static void close_ddl_log()
{
  DBUG_ENTER("close_ddl_log");
  if (global_ddl_log.file_id >= 0)
  {
    VOID(my_close(global_ddl_log.file_id, MYF(MY_WME)));
    global_ddl_log.file_id= (File) -1;
  }
  DBUG_VOID_RETURN;
}


/*
  Execute the ddl log at recovery of MySQL Server
  SYNOPSIS
    execute_ddl_log_recovery()
  RETURN VALUES
    NONE
*/

void execute_ddl_log_recovery()
{
  uint num_entries, i;
  THD *thd;
  DDL_LOG_ENTRY ddl_log_entry;
  char file_name[FN_REFLEN];
  DBUG_ENTER("execute_ddl_log_recovery");

  /*
    Initialise global_ddl_log struct
  */
  bzero(global_ddl_log.file_entry_buf, sizeof(global_ddl_log.file_entry_buf));
  global_ddl_log.inited= FALSE;
  global_ddl_log.recovery_phase= TRUE;
  global_ddl_log.io_size= IO_SIZE;
  global_ddl_log.file_id= (File) -1;

  /*
    To be able to run this from boot, we allocate a temporary THD
  */
  if (!(thd=new THD))
    DBUG_VOID_RETURN;
  thd->thread_stack= (char*) &thd;
  thd->store_globals();

  num_entries= read_ddl_log_header();
  for (i= 1; i < num_entries + 1; i++)
  {
    if (read_ddl_log_entry(i, &ddl_log_entry))
    {
      sql_print_error("Failed to read entry no = %u from ddl log",
                       i);
      continue;
    }
    if (ddl_log_entry.entry_type == DDL_LOG_EXECUTE_CODE)
    {
      if (execute_ddl_log_entry(thd, ddl_log_entry.next_entry))
      {
        /* Real unpleasant scenario but we continue anyways.  */
        continue;
      }
    }
  }
  close_ddl_log();
  create_ddl_log_file_name(file_name);
  VOID(my_delete(file_name, MYF(0)));
  global_ddl_log.recovery_phase= FALSE;
  delete thd;
  /* Remember that we don't have a THD */
  my_pthread_setspecific_ptr(THR_THD,  0);
  DBUG_VOID_RETURN;
}


/*
  Release all memory allocated to the ddl log
  SYNOPSIS
    release_ddl_log()
  RETURN VALUES
    NONE
*/

void release_ddl_log()
{
  DDL_LOG_MEMORY_ENTRY *free_list= global_ddl_log.first_free;
  DDL_LOG_MEMORY_ENTRY *used_list= global_ddl_log.first_used;
  DBUG_ENTER("release_ddl_log");

  if (!global_ddl_log.do_release)
    DBUG_VOID_RETURN;

  pthread_mutex_lock(&LOCK_gdl);
  while (used_list)
  {
    DDL_LOG_MEMORY_ENTRY *tmp= used_list->next_log_entry;
    my_free(used_list, MYF(0));
    used_list= tmp;
  }
  while (free_list)
  {
    DDL_LOG_MEMORY_ENTRY *tmp= free_list->next_log_entry;
    my_free(free_list, MYF(0));
    free_list= tmp;
  }
  close_ddl_log();
  global_ddl_log.inited= 0;
  pthread_mutex_unlock(&LOCK_gdl);
  VOID(pthread_mutex_destroy(&LOCK_gdl));
  global_ddl_log.do_release= false;
  DBUG_VOID_RETURN;
}


/*
---------------------------------------------------------------------------

  END MODULE DDL log
  --------------------

---------------------------------------------------------------------------
*/


/**
   @brief construct a temporary shadow file name.

   @details Make a shadow file name used by ALTER TABLE to construct the
   modified table (with keeping the original). The modified table is then
   moved back as original table. The name must start with the temp file
   prefix so it gets filtered out by table files listing routines. 
    
   @param[out] buff      buffer to receive the constructed name
   @param      bufflen   size of buff
   @param      lpt       alter table data structure

   @retval     path length
*/

uint build_table_shadow_filename(char *buff, size_t bufflen, 
                                 ALTER_PARTITION_PARAM_TYPE *lpt)
{
  char tmp_name[FN_REFLEN];
  my_snprintf (tmp_name, sizeof (tmp_name), "%s-%s", tmp_file_prefix,
               lpt->table_name);
  return build_table_filename(buff, bufflen, lpt->db, tmp_name, "", FN_IS_TMP);
}


/*
  SYNOPSIS
    mysql_write_frm()
    lpt                    Struct carrying many parameters needed for this
                           method
    flags                  Flags as defined below
      WFRM_INITIAL_WRITE        If set we need to prepare table before
                                creating the frm file
      WFRM_CREATE_HANDLER_FILES If set we need to create the handler file as
                                part of the creation of the frm file
      WFRM_PACK_FRM             If set we should pack the frm file and delete
                                the frm file

  RETURN VALUES
    TRUE                   Error
    FALSE                  Success

  DESCRIPTION
    A support method that creates a new frm file and in this process it
    regenerates the partition data. It works fine also for non-partitioned
    tables since it only handles partitioned data if it exists.
*/

bool mysql_write_frm(ALTER_PARTITION_PARAM_TYPE *lpt, uint flags)
{
  /*
    Prepare table to prepare for writing a new frm file where the
    partitions in add/drop state have temporarily changed their state
    We set tmp_table to avoid get errors on naming of primary key index.
  */
  int error= 0;
  char path[FN_REFLEN+1];
  char shadow_path[FN_REFLEN+1];
  char shadow_frm_name[FN_REFLEN+1];
  char frm_name[FN_REFLEN+1];
#ifdef WITH_PARTITION_STORAGE_ENGINE
  char *part_syntax_buf;
  uint syntax_len;
#endif
  DBUG_ENTER("mysql_write_frm");

  /*
    Build shadow frm file name
  */
  build_table_shadow_filename(shadow_path, sizeof(shadow_path), lpt);
  strxmov(shadow_frm_name, shadow_path, reg_ext, NullS);
  if (flags & WFRM_WRITE_SHADOW)
  {
    if (mysql_prepare_create_table(lpt->thd, lpt->create_info,
                                   lpt->alter_info,
                                   /*tmp_table*/ 1,
                                   &lpt->db_options,
                                   lpt->table->file,
                                   &lpt->key_info_buffer,
                                   &lpt->key_count,
                                   /*select_field_count*/ 0))
    {
      DBUG_RETURN(TRUE);
    }
#ifdef WITH_PARTITION_STORAGE_ENGINE
    {
      partition_info *part_info= lpt->table->part_info;
      if (part_info)
      {
        if (!(part_syntax_buf= generate_partition_syntax(part_info,
                                                         &syntax_len,
                                                         TRUE, TRUE)))
        {
          DBUG_RETURN(TRUE);
        }
        part_info->part_info_string= part_syntax_buf;
        part_info->part_info_len= syntax_len;
      }
    }
#endif
    /* Write shadow frm file */
    lpt->create_info->table_options= lpt->db_options;
    if ((mysql_create_frm(lpt->thd, shadow_frm_name, lpt->db,
                          lpt->table_name, lpt->create_info,
                          lpt->alter_info->create_list, lpt->key_count,
                          lpt->key_info_buffer, lpt->table->file)) ||
        lpt->table->file->ha_create_handler_files(shadow_path, NULL,
                                                  CHF_CREATE_FLAG,
                                                  lpt->create_info))
    {
      my_delete(shadow_frm_name, MYF(0));
      error= 1;
      goto end;
    }
  }
  if (flags & WFRM_PACK_FRM)
  {
    /*
      We need to pack the frm file and after packing it we delete the
      frm file to ensure it doesn't get used. This is only used for
      handlers that have the main version of the frm file stored in the
      handler.
    */
    uchar *data;
    size_t length;
    if (readfrm(shadow_path, &data, &length) ||
        packfrm(data, length, &lpt->pack_frm_data, &lpt->pack_frm_len))
    {
      my_free(data, MYF(MY_ALLOW_ZERO_PTR));
      my_free(lpt->pack_frm_data, MYF(MY_ALLOW_ZERO_PTR));
      mem_alloc_error(length);
      error= 1;
      goto end;
    }
    error= my_delete(shadow_frm_name, MYF(MY_WME));
  }
  if (flags & WFRM_INSTALL_SHADOW)
  {
#ifdef WITH_PARTITION_STORAGE_ENGINE
    partition_info *part_info= lpt->part_info;
#endif
    /*
      Build frm file name
    */
    build_table_filename(path, sizeof(path), lpt->db,
                         lpt->table_name, "", 0);
    strxmov(frm_name, path, reg_ext, NullS);
    /*
      When we are changing to use new frm file we need to ensure that we
      don't collide with another thread in process to open the frm file.
      We start by deleting the .frm file and possible .par file. Then we
      write to the DDL log that we have completed the delete phase by
      increasing the phase of the log entry. Next step is to rename the
      new .frm file and the new .par file to the real name. After
      completing this we write a new phase to the log entry that will
      deactivate it.
    */
    VOID(pthread_mutex_lock(&LOCK_open));
    if (my_delete(frm_name, MYF(MY_WME)) ||
#ifdef WITH_PARTITION_STORAGE_ENGINE
        lpt->table->file->ha_create_handler_files(path, shadow_path,
                                                  CHF_DELETE_FLAG, NULL) ||
        deactivate_ddl_log_entry(part_info->frm_log_entry->entry_pos) ||
        (sync_ddl_log(), FALSE) ||
#endif
#ifdef WITH_PARTITION_STORAGE_ENGINE
        my_rename(shadow_frm_name, frm_name, MYF(MY_WME)) ||
        lpt->table->file->ha_create_handler_files(path, shadow_path,
                                                  CHF_RENAME_FLAG, NULL))
#else
        my_rename(shadow_frm_name, frm_name, MYF(MY_WME)))
#endif
    {
      error= 1;
      goto err;
    }
#ifdef WITH_PARTITION_STORAGE_ENGINE
    if (part_info)
    {
      TABLE_SHARE *share= lpt->table->s;
      char *tmp_part_syntax_str;
      if (!(part_syntax_buf= generate_partition_syntax(part_info,
                                                       &syntax_len,
                                                       TRUE, TRUE)))
      {
        error= 1;
        goto err;
      }
      if (share->partition_info_buffer_size < syntax_len + 1)
      {
        share->partition_info_buffer_size= syntax_len+1;
        if (!(tmp_part_syntax_str= (char*) strmake_root(&share->mem_root,
                                                        part_syntax_buf,
                                                        syntax_len)))
        {
          error= 1;
          goto err;
        }
        share->partition_info= tmp_part_syntax_str;
      }
      else
        memcpy((char*) share->partition_info, part_syntax_buf, syntax_len + 1);
      share->partition_info_len= part_info->part_info_len= syntax_len;
      part_info->part_info_string= part_syntax_buf;
    }
#endif

err:
    VOID(pthread_mutex_unlock(&LOCK_open));
#ifdef WITH_PARTITION_STORAGE_ENGINE
    deactivate_ddl_log_entry(part_info->frm_log_entry->entry_pos);
    part_info->frm_log_entry= NULL;
    VOID(sync_ddl_log());
#endif
  }

end:
  DBUG_RETURN(error);
}


/*
  SYNOPSIS
    write_bin_log()
    thd                           Thread object
    clear_error                   is clear_error to be called
    query                         Query to log
    query_length                  Length of query

  RETURN VALUES
    NONE

  DESCRIPTION
    Write the binlog if open, routine used in multiple places in this
    file
*/

void write_bin_log(THD *thd, bool clear_error,
                   char const *query, ulong query_length)
{
  if (mysql_bin_log.is_open())
  {
    if (clear_error)
      thd->clear_error();
    thd->binlog_query(THD::STMT_QUERY_TYPE,
                      query, query_length, FALSE, FALSE);
  }
}


/*
 delete (drop) tables.

  SYNOPSIS
   mysql_rm_table()
   thd			Thread handle
   tables		List of tables to delete
   if_exists		If 1, don't give error if one table doesn't exists

  NOTES
    Will delete all tables that can be deleted and give a compact error
    messages for tables that could not be deleted.
    If a table is in use, we will wait for all users to free the table
    before dropping it

    Wait if global_read_lock (FLUSH TABLES WITH READ LOCK) is set.

  RETURN
    FALSE OK.  In this case ok packet is sent to user
    TRUE  Error

*/

bool mysql_rm_table(THD *thd,TABLE_LIST *tables, my_bool if_exists,
                    my_bool drop_temporary)
{
  bool error= FALSE, need_start_waiters= FALSE;
  DBUG_ENTER("mysql_rm_table");

  /* mark for close and remove all cached entries */

  if (!drop_temporary)
  {
    if ((error= wait_if_global_read_lock(thd, 0, 1)))
    {
      my_error(ER_TABLE_NOT_LOCKED_FOR_WRITE, MYF(0), tables->table_name);
      DBUG_RETURN(TRUE);
    }
    else
      need_start_waiters= TRUE;
  }

  /*
    Acquire LOCK_open after wait_if_global_read_lock(). If we would hold
    LOCK_open during wait_if_global_read_lock(), other threads could not
    close their tables. This would make a pretty deadlock.
  */
  error= mysql_rm_table_part2(thd, tables, if_exists, drop_temporary, 0, 0);

  if (need_start_waiters)
    start_waiting_global_read_lock(thd);

  if (error)
    DBUG_RETURN(TRUE);
  my_ok(thd);
  DBUG_RETURN(FALSE);
}

/*
  Execute the drop of a normal or temporary table

  SYNOPSIS
    mysql_rm_table_part2()
    thd			Thread handler
    tables		Tables to drop
    if_exists		If set, don't give an error if table doesn't exists.
			In this case we give an warning of level 'NOTE'
    drop_temporary	Only drop temporary tables
    drop_view		Allow to delete VIEW .frm
    dont_log_query	Don't write query to log files. This will also not
			generate warnings if the handler files doesn't exists  

  TODO:
    When logging to the binary log, we should log
    tmp_tables and transactional tables as separate statements if we
    are in a transaction;  This is needed to get these tables into the
    cached binary log that is only written on COMMIT.

   The current code only writes DROP statements that only uses temporary
   tables to the cache binary log.  This should be ok on most cases, but
   not all.

 RETURN
   0	ok
   1	Error
   -1	Thread was killed
*/

int mysql_rm_table_part2(THD *thd, TABLE_LIST *tables, bool if_exists,
                         bool drop_temporary, bool drop_view,
                         bool dont_log_query)
{
  TABLE_LIST *table;
  char path[FN_REFLEN], *alias;
  uint path_length;
  String wrong_tables;
  int error= 0;
  int non_temp_tables_count= 0;
  bool some_tables_deleted=0, tmp_table_deleted=0, foreign_key_error=0;
  String built_query;
  DBUG_ENTER("mysql_rm_table_part2");

  LINT_INIT(alias);
  LINT_INIT(path_length);

  if (thd->current_stmt_binlog_row_based && !dont_log_query)
  {
    built_query.set_charset(system_charset_info);
    if (if_exists)
      built_query.append("DROP TABLE IF EXISTS ");
    else
      built_query.append("DROP TABLE ");
  }

  mysql_ha_rm_tables(thd, tables, FALSE);

  pthread_mutex_lock(&LOCK_open);

  /*
    If we have the table in the definition cache, we don't have to check the
    .frm file to find if the table is a normal table (not view) and what
    engine to use.
  */

  for (table= tables; table; table= table->next_local)
  {
    TABLE_SHARE *share;
    table->db_type= NULL;
    if ((share= get_cached_table_share(table->db, table->table_name)))
      table->db_type= share->db_type();

    /* Disable drop of enabled log tables */
    if (share && (share->table_category == TABLE_CATEGORY_PERFORMANCE) &&
        check_if_log_table(table->db_length, table->db,
                           table->table_name_length, table->table_name, 1))
    {
      my_error(ER_BAD_LOG_STATEMENT, MYF(0), "DROP");
      pthread_mutex_unlock(&LOCK_open);
      DBUG_RETURN(1);
    }
  }

  if (!drop_temporary && lock_table_names_exclusively(thd, tables))
  {
    pthread_mutex_unlock(&LOCK_open);
    DBUG_RETURN(1);
  }

  /* Don't give warnings for not found errors, as we already generate notes */
  thd->no_warnings_for_error= 1;

  for (table= tables; table; table= table->next_local)
  {
    char *db=table->db;
    handlerton *table_type;
    enum legacy_db_type frm_db_type;

    DBUG_PRINT("table", ("table_l: '%s'.'%s'  table: 0x%lx  s: 0x%lx",
                         table->db, table->table_name, (long) table->table,
                         table->table ? (long) table->table->s : (long) -1));

    error= drop_temporary_table(thd, table);

    switch (error) {
    case  0:
      // removed temporary table
      tmp_table_deleted= 1;
      continue;
    case -1:
      DBUG_ASSERT(thd->in_sub_stmt);
      error= 1;
      goto err_with_placeholders;
    default:
      // temporary table not found
      error= 0;
    }

    /*
      If row-based replication is used and the table is not a
      temporary table, we add the table name to the drop statement
      being built.  The string always end in a comma and the comma
      will be chopped off before being written to the binary log.
      */
    if (thd->current_stmt_binlog_row_based && !dont_log_query)
    {
      non_temp_tables_count++;
      /*
        Don't write the database name if it is the current one (or if
        thd->db is NULL).
      */
      built_query.append("`");
      if (thd->db == NULL || strcmp(db,thd->db) != 0)
      {
        built_query.append(db);
        built_query.append("`.`");
      }

      built_query.append(table->table_name);
      built_query.append("`,");
    }

    table_type= table->db_type;
    if (!drop_temporary)
    {
      TABLE *locked_table;
      abort_locked_tables(thd, db, table->table_name);
      remove_table_from_cache(thd, db, table->table_name,
                              RTFC_WAIT_OTHER_THREAD_FLAG |
                              RTFC_CHECK_KILLED_FLAG);
      /*
        If the table was used in lock tables, remember it so that
        unlock_table_names can free it
      */
      if ((locked_table= drop_locked_tables(thd, db, table->table_name)))
        table->table= locked_table;

      if (thd->killed)
      {
        error= -1;
        goto err_with_placeholders;
      }
      alias= (lower_case_table_names == 2) ? table->alias : table->table_name;
      /* remove .frm file and engine files */
      path_length= build_table_filename(path, sizeof(path), db, alias, reg_ext,
                                        table->internal_tmp_table ?
                                        FN_IS_TMP : 0);
    }
    if (drop_temporary ||
        (table_type == NULL &&        
         (access(path, F_OK) &&
          ha_create_table_from_engine(thd, db, alias)) ||
         (!drop_view &&
          mysql_frm_type(thd, path, &frm_db_type) != FRMTYPE_TABLE)))
    {
      // Table was not found on disk and table can't be created from engine
      if (if_exists)
        push_warning_printf(thd, MYSQL_ERROR::WARN_LEVEL_NOTE,
                            ER_BAD_TABLE_ERROR, ER(ER_BAD_TABLE_ERROR),
                            table->table_name);
      else
        error= 1;
    }
    else
    {
      char *end;
      if (table_type == NULL)
      {
        mysql_frm_type(thd, path, &frm_db_type);
        table_type= ha_resolve_by_legacy_type(thd, frm_db_type);
      }
      // Remove extension for delete
      *(end= path + path_length - reg_ext_length)= '\0';
      error= ha_delete_table(thd, table_type, path, db, table->table_name,
                             !dont_log_query);
      if ((error == ENOENT || error == HA_ERR_NO_SUCH_TABLE) && 
	  (if_exists || table_type == NULL))
      {
	error= 0;
        thd->clear_error();
      }
      if (error == HA_ERR_ROW_IS_REFERENCED)
      {
        /* the table is referenced by a foreign key constraint */
        foreign_key_error=1;
      }
      if (!error || error == ENOENT || error == HA_ERR_NO_SUCH_TABLE)
      {
        int new_error;
        /* Delete the table definition file */
        strmov(end,reg_ext);
        if (!(new_error=my_delete(path,MYF(MY_WME))))
        {
          some_tables_deleted=1;
          new_error= Table_triggers_list::drop_all_triggers(thd, db,
                                                            table->table_name);
        }
        error|= new_error;
      }
    }
    if (error)
    {
      if (wrong_tables.length())
        wrong_tables.append(',');
      wrong_tables.append(String(table->table_name,system_charset_info));
    }
    DBUG_PRINT("table", ("table: 0x%lx  s: 0x%lx", (long) table->table,
                         table->table ? (long) table->table->s : (long) -1));
  }
  /*
    It's safe to unlock LOCK_open: we have an exclusive lock
    on the table name.
  */
  pthread_mutex_unlock(&LOCK_open);
  thd->thread_specific_used|= tmp_table_deleted;
  error= 0;
  if (wrong_tables.length())
  {
    if (!foreign_key_error)
      my_printf_error(ER_BAD_TABLE_ERROR, ER(ER_BAD_TABLE_ERROR), MYF(0),
                      wrong_tables.c_ptr());
    else
      my_message(ER_ROW_IS_REFERENCED, ER(ER_ROW_IS_REFERENCED), MYF(0));
    error= 1;
  }

  if (some_tables_deleted || tmp_table_deleted || !error)
  {
    query_cache_invalidate3(thd, tables, 0);
    if (!dont_log_query)
    {
      if (!thd->current_stmt_binlog_row_based ||
          non_temp_tables_count > 0 && !tmp_table_deleted)
      {
        /*
          In this case, we are either using statement-based
          replication or using row-based replication but have only
          deleted one or more non-temporary tables (and no temporary
          tables).  In this case, we can write the original query into
          the binary log.
         */
        write_bin_log(thd, !error, thd->query, thd->query_length);
      }
      else if (thd->current_stmt_binlog_row_based &&
               non_temp_tables_count > 0 &&
               tmp_table_deleted)
      {
        /*
          In this case we have deleted both temporary and
          non-temporary tables, so:
          - since we have deleted a non-temporary table we have to
            binlog the statement, but
          - since we have deleted a temporary table we cannot binlog
            the statement (since the table has not been created on the
            slave, this might cause the slave to stop).

          Instead, we write a built statement, only containing the
          non-temporary tables, to the binary log
        */
        built_query.chop();                  // Chop of the last comma
        built_query.append(" /* generated by server */");
        write_bin_log(thd, !error, built_query.ptr(), built_query.length());
      }
      /*
        The remaining cases are:
        - no tables where deleted and
        - only temporary tables where deleted and row-based
          replication is used.
        In both these cases, nothing should be written to the binary
        log.
      */
    }
  }
  pthread_mutex_lock(&LOCK_open);
err_with_placeholders:
  unlock_table_names(thd, tables, (TABLE_LIST*) 0);
  pthread_mutex_unlock(&LOCK_open);
  thd->no_warnings_for_error= 0;
  DBUG_RETURN(error);
}


/*
  Quickly remove a table.

  SYNOPSIS
    quick_rm_table()
      base                      The handlerton handle.
      db                        The database name.
      table_name                The table name.
      flags                     flags for build_table_filename().

  RETURN
    0           OK
    != 0        Error
*/

bool quick_rm_table(handlerton *base,const char *db,
                    const char *table_name, uint flags)
{
  char path[FN_REFLEN];
  bool error= 0;
  DBUG_ENTER("quick_rm_table");

  uint path_length= build_table_filename(path, sizeof(path),
                                         db, table_name, reg_ext, flags);
  if (my_delete(path,MYF(0)))
    error= 1; /* purecov: inspected */
  path[path_length - reg_ext_length]= '\0'; // Remove reg_ext
  DBUG_RETURN(ha_delete_table(current_thd, base, path, db, table_name, 0) ||
              error);
}

/*
  Sort keys in the following order:
  - PRIMARY KEY
  - UNIQUE keys where all column are NOT NULL
  - UNIQUE keys that don't contain partial segments
  - Other UNIQUE keys
  - Normal keys
  - Fulltext keys

  This will make checking for duplicated keys faster and ensure that
  PRIMARY keys are prioritized.
*/

static int sort_keys(KEY *a, KEY *b)
{
  ulong a_flags= a->flags, b_flags= b->flags;
  
  if (a_flags & HA_NOSAME)
  {
    if (!(b_flags & HA_NOSAME))
      return -1;
    if ((a_flags ^ b_flags) & (HA_NULL_PART_KEY | HA_END_SPACE_KEY))
    {
      /* Sort NOT NULL keys before other keys */
      return (a_flags & (HA_NULL_PART_KEY | HA_END_SPACE_KEY)) ? 1 : -1;
    }
    if (a->name == primary_key_name)
      return -1;
    if (b->name == primary_key_name)
      return 1;
    /* Sort keys don't containing partial segments before others */
    if ((a_flags ^ b_flags) & HA_KEY_HAS_PART_KEY_SEG)
      return (a_flags & HA_KEY_HAS_PART_KEY_SEG) ? 1 : -1;
  }
  else if (b_flags & HA_NOSAME)
    return 1;					// Prefer b

  if ((a_flags ^ b_flags) & HA_FULLTEXT)
  {
    return (a_flags & HA_FULLTEXT) ? 1 : -1;
  }
  /*
    Prefer original key order.	usable_key_parts contains here
    the original key position.
  */
  return ((a->usable_key_parts < b->usable_key_parts) ? -1 :
          (a->usable_key_parts > b->usable_key_parts) ? 1 :
          0);
}

/*
  Check TYPELIB (set or enum) for duplicates

  SYNOPSIS
    check_duplicates_in_interval()
    set_or_name   "SET" or "ENUM" string for warning message
    name	  name of the checked column
    typelib	  list of values for the column
    dup_val_count  returns count of duplicate elements

  DESCRIPTION
    This function prints an warning for each value in list
    which has some duplicates on its right

  RETURN VALUES
    0             ok
    1             Error
*/

bool check_duplicates_in_interval(const char *set_or_name,
                                  const char *name, TYPELIB *typelib,
                                  CHARSET_INFO *cs, unsigned int *dup_val_count)
{
  TYPELIB tmp= *typelib;
  const char **cur_value= typelib->type_names;
  unsigned int *cur_length= typelib->type_lengths;
  *dup_val_count= 0;  
  
  for ( ; tmp.count > 1; cur_value++, cur_length++)
  {
    tmp.type_names++;
    tmp.type_lengths++;
    tmp.count--;
    if (find_type2(&tmp, (const char*)*cur_value, *cur_length, cs))
    {
      if ((current_thd->variables.sql_mode &
         (MODE_STRICT_TRANS_TABLES | MODE_STRICT_ALL_TABLES)))
      {
        my_error(ER_DUPLICATED_VALUE_IN_TYPE, MYF(0),
                 name,*cur_value,set_or_name);
        return 1;
      }
      push_warning_printf(current_thd,MYSQL_ERROR::WARN_LEVEL_NOTE,
                          ER_DUPLICATED_VALUE_IN_TYPE,
                          ER(ER_DUPLICATED_VALUE_IN_TYPE),
                          name,*cur_value,set_or_name);
      (*dup_val_count)++;
    }
  }
  return 0;
}


/*
  Check TYPELIB (set or enum) max and total lengths

  SYNOPSIS
    calculate_interval_lengths()
    cs            charset+collation pair of the interval
    typelib       list of values for the column
    max_length    length of the longest item
    tot_length    sum of the item lengths

  DESCRIPTION
    After this function call:
    - ENUM uses max_length
    - SET uses tot_length.

  RETURN VALUES
    void
*/
void calculate_interval_lengths(CHARSET_INFO *cs, TYPELIB *interval,
                                uint32 *max_length, uint32 *tot_length)
{
  const char **pos;
  uint *len;
  *max_length= *tot_length= 0;
  for (pos= interval->type_names, len= interval->type_lengths;
       *pos ; pos++, len++)
  {
    uint length= cs->cset->numchars(cs, *pos, *pos + *len);
    *tot_length+= length;
    set_if_bigger(*max_length, (uint32)length);
  }
}


/*
  Prepare a create_table instance for packing

  SYNOPSIS
    prepare_create_field()
    sql_field     field to prepare for packing
    blob_columns  count for BLOBs
    timestamps    count for timestamps
    table_flags   table flags

  DESCRIPTION
    This function prepares a Create_field instance.
    Fields such as pack_flag are valid after this call.

  RETURN VALUES
   0	ok
   1	Error
*/

int prepare_create_field(Create_field *sql_field, 
                         uint *blob_columns,
                         int *timestamps, int *timestamps_with_niladic,
                         longlong table_flags)
{
  unsigned int dup_val_count;
  DBUG_ENTER("prepare_field");

  /*
    This code came from mysql_prepare_create_table.
    Indent preserved to make patching easier
  */
  DBUG_ASSERT(sql_field->charset);

  switch (sql_field->sql_type) {
  case MYSQL_TYPE_BLOB:
  case MYSQL_TYPE_MEDIUM_BLOB:
  case MYSQL_TYPE_TINY_BLOB:
  case MYSQL_TYPE_LONG_BLOB:
    sql_field->pack_flag=FIELDFLAG_BLOB |
      pack_length_to_packflag(sql_field->pack_length -
                              portable_sizeof_char_ptr);
    if (sql_field->charset->state & MY_CS_BINSORT)
      sql_field->pack_flag|=FIELDFLAG_BINARY;
    sql_field->length=8;			// Unireg field length
    sql_field->unireg_check=Field::BLOB_FIELD;
    (*blob_columns)++;
    break;
  case MYSQL_TYPE_GEOMETRY:
#ifdef HAVE_SPATIAL
    if (!(table_flags & HA_CAN_GEOMETRY))
    {
      my_printf_error(ER_CHECK_NOT_IMPLEMENTED, ER(ER_CHECK_NOT_IMPLEMENTED),
                      MYF(0), "GEOMETRY");
      DBUG_RETURN(1);
    }
    sql_field->pack_flag=FIELDFLAG_GEOM |
      pack_length_to_packflag(sql_field->pack_length -
                              portable_sizeof_char_ptr);
    if (sql_field->charset->state & MY_CS_BINSORT)
      sql_field->pack_flag|=FIELDFLAG_BINARY;
    sql_field->length=8;			// Unireg field length
    sql_field->unireg_check=Field::BLOB_FIELD;
    (*blob_columns)++;
    break;
#else
    my_printf_error(ER_FEATURE_DISABLED,ER(ER_FEATURE_DISABLED), MYF(0),
                    sym_group_geom.name, sym_group_geom.needed_define);
    DBUG_RETURN(1);
#endif /*HAVE_SPATIAL*/
  case MYSQL_TYPE_VARCHAR:
#ifndef QQ_ALL_HANDLERS_SUPPORT_VARCHAR
    if (table_flags & HA_NO_VARCHAR)
    {
      /* convert VARCHAR to CHAR because handler is not yet up to date */
      sql_field->sql_type=    MYSQL_TYPE_VAR_STRING;
      sql_field->pack_length= calc_pack_length(sql_field->sql_type,
                                               (uint) sql_field->length);
      if ((sql_field->length / sql_field->charset->mbmaxlen) >
          MAX_FIELD_CHARLENGTH)
      {
        my_printf_error(ER_TOO_BIG_FIELDLENGTH, ER(ER_TOO_BIG_FIELDLENGTH),
                        MYF(0), sql_field->field_name, MAX_FIELD_CHARLENGTH);
        DBUG_RETURN(1);
      }
    }
#endif
    /* fall through */
  case MYSQL_TYPE_STRING:
    sql_field->pack_flag=0;
    if (sql_field->charset->state & MY_CS_BINSORT)
      sql_field->pack_flag|=FIELDFLAG_BINARY;
    break;
  case MYSQL_TYPE_ENUM:
    sql_field->pack_flag=pack_length_to_packflag(sql_field->pack_length) |
      FIELDFLAG_INTERVAL;
    if (sql_field->charset->state & MY_CS_BINSORT)
      sql_field->pack_flag|=FIELDFLAG_BINARY;
    sql_field->unireg_check=Field::INTERVAL_FIELD;
    if (check_duplicates_in_interval("ENUM",sql_field->field_name,
                                     sql_field->interval,
                                     sql_field->charset, &dup_val_count))
      DBUG_RETURN(1);
    break;
  case MYSQL_TYPE_SET:
    sql_field->pack_flag=pack_length_to_packflag(sql_field->pack_length) |
      FIELDFLAG_BITFIELD;
    if (sql_field->charset->state & MY_CS_BINSORT)
      sql_field->pack_flag|=FIELDFLAG_BINARY;
    sql_field->unireg_check=Field::BIT_FIELD;
    if (check_duplicates_in_interval("SET",sql_field->field_name,
                                     sql_field->interval,
                                     sql_field->charset, &dup_val_count))
      DBUG_RETURN(1);
    /* Check that count of unique members is not more then 64 */
    if (sql_field->interval->count -  dup_val_count > sizeof(longlong)*8)
    {
       my_error(ER_TOO_BIG_SET, MYF(0), sql_field->field_name);
       DBUG_RETURN(1);
    }
    break;
  case MYSQL_TYPE_DATE:			// Rest of string types
  case MYSQL_TYPE_NEWDATE:
  case MYSQL_TYPE_TIME:
  case MYSQL_TYPE_DATETIME:
  case MYSQL_TYPE_NULL:
    sql_field->pack_flag=f_settype((uint) sql_field->sql_type);
    break;
  case MYSQL_TYPE_BIT:
    /* 
      We have sql_field->pack_flag already set here, see
      mysql_prepare_create_table().
    */
    break;
  case MYSQL_TYPE_NEWDECIMAL:
    sql_field->pack_flag=(FIELDFLAG_NUMBER |
                          (sql_field->flags & UNSIGNED_FLAG ? 0 :
                           FIELDFLAG_DECIMAL) |
                          (sql_field->flags & ZEROFILL_FLAG ?
                           FIELDFLAG_ZEROFILL : 0) |
                          (sql_field->decimals << FIELDFLAG_DEC_SHIFT));
    break;
  case MYSQL_TYPE_TIMESTAMP:
    /* We should replace old TIMESTAMP fields with their newer analogs */
    if (sql_field->unireg_check == Field::TIMESTAMP_OLD_FIELD)
    {
      if (!*timestamps)
      {
        sql_field->unireg_check= Field::TIMESTAMP_DNUN_FIELD;
        (*timestamps_with_niladic)++;
      }
      else
        sql_field->unireg_check= Field::NONE;
    }
    else if (sql_field->unireg_check != Field::NONE)
      (*timestamps_with_niladic)++;

    (*timestamps)++;
    /* fall-through */
  default:
    sql_field->pack_flag=(FIELDFLAG_NUMBER |
                          (sql_field->flags & UNSIGNED_FLAG ? 0 :
                           FIELDFLAG_DECIMAL) |
                          (sql_field->flags & ZEROFILL_FLAG ?
                           FIELDFLAG_ZEROFILL : 0) |
                          f_settype((uint) sql_field->sql_type) |
                          (sql_field->decimals << FIELDFLAG_DEC_SHIFT));
    break;
  }
  if (!(sql_field->flags & NOT_NULL_FLAG))
    sql_field->pack_flag|= FIELDFLAG_MAYBE_NULL;
  if (sql_field->flags & NO_DEFAULT_VALUE_FLAG)
    sql_field->pack_flag|= FIELDFLAG_NO_DEFAULT;
  DBUG_RETURN(0);
}

/*
  Preparation for table creation

  SYNOPSIS
    mysql_prepare_create_table()
      thd                       Thread object.
      create_info               Create information (like MAX_ROWS).
      alter_info                List of columns and indexes to create
      tmp_table                 If a temporary table is to be created.
      db_options          INOUT Table options (like HA_OPTION_PACK_RECORD).
      file                      The handler for the new table.
      key_info_buffer     OUT   An array of KEY structs for the indexes.
      key_count           OUT   The number of elements in the array.
      select_field_count        The number of fields coming from a select table.

  DESCRIPTION
    Prepares the table and key structures for table creation.

  NOTES
    sets create_info->varchar if the table has a varchar

  RETURN VALUES
    FALSE    OK
    TRUE     error
*/

static bool
mysql_prepare_create_table(THD *thd, HA_CREATE_INFO *create_info,
                           Alter_info *alter_info,
                           bool tmp_table,
                           uint *db_options,
                           handler *file, KEY **key_info_buffer,
                           uint *key_count, int select_field_count)
{
  const char	*key_name;
  Create_field	*sql_field,*dup_field;
  uint		field,null_fields,blob_columns,max_key_length;
  ulong		record_offset= 0;
  KEY		*key_info;
  KEY_PART_INFO *key_part_info;
  int		timestamps= 0, timestamps_with_niladic= 0;
  int		field_no,dup_no;
  int		select_field_pos,auto_increment=0;
  List_iterator<Create_field> it(alter_info->create_list);
  List_iterator<Create_field> it2(alter_info->create_list);
  uint total_uneven_bit_length= 0;
  DBUG_ENTER("mysql_prepare_create_table");

  select_field_pos= alter_info->create_list.elements - select_field_count;
  null_fields=blob_columns=0;
  create_info->varchar= 0;
  max_key_length= file->max_key_length();

  for (field_no=0; (sql_field=it++) ; field_no++)
  {
    CHARSET_INFO *save_cs;

    /*
      Initialize length from its original value (number of characters),
      which was set in the parser. This is necessary if we're
      executing a prepared statement for the second time.
    */
    sql_field->length= sql_field->char_length;
    if (!sql_field->charset)
      sql_field->charset= create_info->default_table_charset;
    /*
      table_charset is set in ALTER TABLE if we want change character set
      for all varchar/char columns.
      But the table charset must not affect the BLOB fields, so don't
      allow to change my_charset_bin to somethig else.
    */
    if (create_info->table_charset && sql_field->charset != &my_charset_bin)
      sql_field->charset= create_info->table_charset;

    save_cs= sql_field->charset;
    if ((sql_field->flags & BINCMP_FLAG) &&
        !(sql_field->charset= get_charset_by_csname(sql_field->charset->csname,
                                                    MY_CS_BINSORT,MYF(0))))
    {
      char tmp[64];
      strmake(strmake(tmp, save_cs->csname, sizeof(tmp)-4),
              STRING_WITH_LEN("_bin"));
      my_error(ER_UNKNOWN_COLLATION, MYF(0), tmp);
      DBUG_RETURN(TRUE);
    }

    /*
      Convert the default value from client character
      set into the column character set if necessary.
    */
    if (sql_field->def && 
        save_cs != sql_field->def->collation.collation &&
        (sql_field->sql_type == MYSQL_TYPE_VAR_STRING ||
         sql_field->sql_type == MYSQL_TYPE_STRING ||
         sql_field->sql_type == MYSQL_TYPE_SET ||
         sql_field->sql_type == MYSQL_TYPE_ENUM))
    {
      /*
        Starting from 5.1 we work here with a copy of Create_field
        created by the caller, not with the instance that was
        originally created during parsing. It's OK to create
        a temporary item and initialize with it a member of the
        copy -- this item will be thrown away along with the copy
        at the end of execution, and thus not introduce a dangling
        pointer in the parsed tree of a prepared statement or a
        stored procedure statement.
      */
      sql_field->def= sql_field->def->safe_charset_converter(save_cs);

      if (sql_field->def == NULL)
      {
        /* Could not convert */
        my_error(ER_INVALID_DEFAULT, MYF(0), sql_field->field_name);
        DBUG_RETURN(TRUE);
      }
    }

    if (sql_field->sql_type == MYSQL_TYPE_SET ||
        sql_field->sql_type == MYSQL_TYPE_ENUM)
    {
      uint32 dummy;
      CHARSET_INFO *cs= sql_field->charset;
      TYPELIB *interval= sql_field->interval;

      /*
        Create typelib from interval_list, and if necessary
        convert strings from client character set to the
        column character set.
      */
      if (!interval)
      {
        /*
          Create the typelib in runtime memory - we will free the
          occupied memory at the same time when we free this
          sql_field -- at the end of execution.
        */
        interval= sql_field->interval= typelib(thd->mem_root,
                                               sql_field->interval_list);
        List_iterator<String> int_it(sql_field->interval_list);
        String conv, *tmp;
        char comma_buf[2];
        int comma_length= cs->cset->wc_mb(cs, ',', (uchar*) comma_buf,
                                          (uchar*) comma_buf + 
                                          sizeof(comma_buf));
        DBUG_ASSERT(comma_length > 0);
        for (uint i= 0; (tmp= int_it++); i++)
        {
          uint lengthsp;
          if (String::needs_conversion(tmp->length(), tmp->charset(),
                                       cs, &dummy))
          {
            uint cnv_errs;
            conv.copy(tmp->ptr(), tmp->length(), tmp->charset(), cs, &cnv_errs);
            interval->type_names[i]= strmake_root(thd->mem_root, conv.ptr(),
                                                  conv.length());
            interval->type_lengths[i]= conv.length();
          }

          // Strip trailing spaces.
          lengthsp= cs->cset->lengthsp(cs, interval->type_names[i],
                                       interval->type_lengths[i]);
          interval->type_lengths[i]= lengthsp;
          ((uchar *)interval->type_names[i])[lengthsp]= '\0';
          if (sql_field->sql_type == MYSQL_TYPE_SET)
          {
            if (cs->coll->instr(cs, interval->type_names[i], 
                                interval->type_lengths[i], 
                                comma_buf, comma_length, NULL, 0))
            {
              my_error(ER_ILLEGAL_VALUE_FOR_TYPE, MYF(0), "set", tmp->ptr());
              DBUG_RETURN(TRUE);
            }
          }
        }
        sql_field->interval_list.empty(); // Don't need interval_list anymore
      }

      if (sql_field->sql_type == MYSQL_TYPE_SET)
      {
        uint32 field_length;
        if (sql_field->def != NULL)
        {
          char *not_used;
          uint not_used2;
          bool not_found= 0;
          String str, *def= sql_field->def->val_str(&str);
          if (def == NULL) /* SQL "NULL" maps to NULL */
          {
            if ((sql_field->flags & NOT_NULL_FLAG) != 0)
            {
              my_error(ER_INVALID_DEFAULT, MYF(0), sql_field->field_name);
              DBUG_RETURN(TRUE);
            }

            /* else, NULL is an allowed value */
            (void) find_set(interval, NULL, 0,
                            cs, &not_used, &not_used2, &not_found);
          }
          else /* not NULL */
          {
            (void) find_set(interval, def->ptr(), def->length(),
                            cs, &not_used, &not_used2, &not_found);
          }

          if (not_found)
          {
            my_error(ER_INVALID_DEFAULT, MYF(0), sql_field->field_name);
            DBUG_RETURN(TRUE);
          }
        }
        calculate_interval_lengths(cs, interval, &dummy, &field_length);
        sql_field->length= field_length + (interval->count - 1);
      }
      else  /* MYSQL_TYPE_ENUM */
      {
        uint32 field_length;
        DBUG_ASSERT(sql_field->sql_type == MYSQL_TYPE_ENUM);
        if (sql_field->def != NULL)
        {
          String str, *def= sql_field->def->val_str(&str);
          if (def == NULL) /* SQL "NULL" maps to NULL */
          {
            if ((sql_field->flags & NOT_NULL_FLAG) != 0)
            {
              my_error(ER_INVALID_DEFAULT, MYF(0), sql_field->field_name);
              DBUG_RETURN(TRUE);
            }

            /* else, the defaults yield the correct length for NULLs. */
          } 
          else /* not NULL */
          {
            def->length(cs->cset->lengthsp(cs, def->ptr(), def->length()));
            if (find_type2(interval, def->ptr(), def->length(), cs) == 0) /* not found */
            {
              my_error(ER_INVALID_DEFAULT, MYF(0), sql_field->field_name);
              DBUG_RETURN(TRUE);
            }
          }
        }
        calculate_interval_lengths(cs, interval, &field_length, &dummy);
        sql_field->length= field_length;
      }
      set_if_smaller(sql_field->length, MAX_FIELD_WIDTH-1);
    }

    if (sql_field->sql_type == MYSQL_TYPE_BIT)
    { 
      sql_field->pack_flag= FIELDFLAG_NUMBER;
      if (file->ha_table_flags() & HA_CAN_BIT_FIELD)
        total_uneven_bit_length+= sql_field->length & 7;
      else
        sql_field->pack_flag|= FIELDFLAG_TREAT_BIT_AS_CHAR;
    }

    sql_field->create_length_to_internal_length();
    if (prepare_blob_field(thd, sql_field))
      DBUG_RETURN(TRUE);

    if (!(sql_field->flags & NOT_NULL_FLAG))
      null_fields++;

    if (check_column_name(sql_field->field_name))
    {
      my_error(ER_WRONG_COLUMN_NAME, MYF(0), sql_field->field_name);
      DBUG_RETURN(TRUE);
    }

    /* Check if we have used the same field name before */
    for (dup_no=0; (dup_field=it2++) != sql_field; dup_no++)
    {
      if (my_strcasecmp(system_charset_info,
                        sql_field->field_name,
                        dup_field->field_name) == 0)
      {
	/*
	  If this was a CREATE ... SELECT statement, accept a field
	  redefinition if we are changing a field in the SELECT part
	*/
	if (field_no < select_field_pos || dup_no >= select_field_pos)
	{
	  my_error(ER_DUP_FIELDNAME, MYF(0), sql_field->field_name);
	  DBUG_RETURN(TRUE);
	}
	else
	{
	  /* Field redefined */
	  sql_field->def=		dup_field->def;
	  sql_field->sql_type=		dup_field->sql_type;
	  sql_field->charset=		(dup_field->charset ?
					 dup_field->charset :
					 create_info->default_table_charset);
	  sql_field->length=		dup_field->char_length;
          sql_field->pack_length=	dup_field->pack_length;
          sql_field->key_length=	dup_field->key_length;
	  sql_field->decimals=		dup_field->decimals;
	  sql_field->create_length_to_internal_length();
	  sql_field->unireg_check=	dup_field->unireg_check;
          /* 
            We're making one field from two, the result field will have
            dup_field->flags as flags. If we've incremented null_fields
            because of sql_field->flags, decrement it back.
          */
          if (!(sql_field->flags & NOT_NULL_FLAG))
            null_fields--;
	  sql_field->flags=		dup_field->flags;
          sql_field->interval=          dup_field->interval;
	  it2.remove();			// Remove first (create) definition
	  select_field_pos--;
	  break;
	}
      }
    }
    /* Don't pack rows in old tables if the user has requested this */
    if ((sql_field->flags & BLOB_FLAG) ||
	sql_field->sql_type == MYSQL_TYPE_VARCHAR &&
	create_info->row_type != ROW_TYPE_FIXED)
      (*db_options)|= HA_OPTION_PACK_RECORD;
    it2.rewind();
  }

  /* record_offset will be increased with 'length-of-null-bits' later */
  record_offset= 0;
  null_fields+= total_uneven_bit_length;

  it.rewind();
  while ((sql_field=it++))
  {
    DBUG_ASSERT(sql_field->charset != 0);

    if (prepare_create_field(sql_field, &blob_columns, 
			     &timestamps, &timestamps_with_niladic,
			     file->ha_table_flags()))
      DBUG_RETURN(TRUE);
    if (sql_field->sql_type == MYSQL_TYPE_VARCHAR)
      create_info->varchar= TRUE;
    sql_field->offset= record_offset;
    if (MTYP_TYPENR(sql_field->unireg_check) == Field::NEXT_NUMBER)
      auto_increment++;
    record_offset+= sql_field->pack_length;
  }
  if (timestamps_with_niladic > 1)
  {
    my_message(ER_TOO_MUCH_AUTO_TIMESTAMP_COLS,
               ER(ER_TOO_MUCH_AUTO_TIMESTAMP_COLS), MYF(0));
    DBUG_RETURN(TRUE);
  }
  if (auto_increment > 1)
  {
    my_message(ER_WRONG_AUTO_KEY, ER(ER_WRONG_AUTO_KEY), MYF(0));
    DBUG_RETURN(TRUE);
  }
  if (auto_increment &&
      (file->ha_table_flags() & HA_NO_AUTO_INCREMENT))
  {
    my_message(ER_TABLE_CANT_HANDLE_AUTO_INCREMENT,
               ER(ER_TABLE_CANT_HANDLE_AUTO_INCREMENT), MYF(0));
    DBUG_RETURN(TRUE);
  }

  if (blob_columns && (file->ha_table_flags() & HA_NO_BLOBS))
  {
    my_message(ER_TABLE_CANT_HANDLE_BLOB, ER(ER_TABLE_CANT_HANDLE_BLOB),
               MYF(0));
    DBUG_RETURN(TRUE);
  }

  /* Create keys */

  List_iterator<Key> key_iterator(alter_info->key_list);
  List_iterator<Key> key_iterator2(alter_info->key_list);
  uint key_parts=0, fk_key_count=0;
  bool primary_key=0,unique_key=0;
  Key *key, *key2;
  uint tmp, key_number;
  /* special marker for keys to be ignored */
  static char ignore_key[1];

  /* Calculate number of key segements */
  *key_count= 0;

  while ((key=key_iterator++))
  {
    DBUG_PRINT("info", ("key name: '%s'  type: %d", key->name ? key->name :
                        "(none)" , key->type));
    LEX_STRING key_name_str;
    if (key->type == Key::FOREIGN_KEY)
    {
      fk_key_count++;
      Foreign_key *fk_key= (Foreign_key*) key;
      if (fk_key->ref_columns.elements &&
	  fk_key->ref_columns.elements != fk_key->columns.elements)
      {
        my_error(ER_WRONG_FK_DEF, MYF(0),
                 (fk_key->name ?  fk_key->name : "foreign key without name"),
                 ER(ER_KEY_REF_DO_NOT_MATCH_TABLE_REF));
	DBUG_RETURN(TRUE);
      }
      continue;
    }
    (*key_count)++;
    tmp=file->max_key_parts();
    if (key->columns.elements > tmp)
    {
      my_error(ER_TOO_MANY_KEY_PARTS,MYF(0),tmp);
      DBUG_RETURN(TRUE);
    }
    key_name_str.str= (char*) key->name;
    key_name_str.length= key->name ? strlen(key->name) : 0;
    if (check_string_char_length(&key_name_str, "", NAME_CHAR_LEN,
                                 system_charset_info, 1))
    {
      my_error(ER_TOO_LONG_IDENT, MYF(0), key->name);
      DBUG_RETURN(TRUE);
    }
    key_iterator2.rewind ();
    if (key->type != Key::FOREIGN_KEY)
    {
      while ((key2 = key_iterator2++) != key)
      {
	/*
          foreign_key_prefix(key, key2) returns 0 if key or key2, or both, is
          'generated', and a generated key is a prefix of the other key.
          Then we do not need the generated shorter key.
        */
        if ((key2->type != Key::FOREIGN_KEY &&
             key2->name != ignore_key &&
             !foreign_key_prefix(key, key2)))
        {
          /* TODO: issue warning message */
          /* mark that the generated key should be ignored */
          if (!key2->generated ||
              (key->generated && key->columns.elements <
               key2->columns.elements))
            key->name= ignore_key;
          else
          {
            key2->name= ignore_key;
            key_parts-= key2->columns.elements;
            (*key_count)--;
          }
          break;
        }
      }
    }
    if (key->name != ignore_key)
      key_parts+=key->columns.elements;
    else
      (*key_count)--;
    if (key->name && !tmp_table && (key->type != Key::PRIMARY) &&
	!my_strcasecmp(system_charset_info,key->name,primary_key_name))
    {
      my_error(ER_WRONG_NAME_FOR_INDEX, MYF(0), key->name);
      DBUG_RETURN(TRUE);
    }
  }
  tmp=file->max_keys();
  if (*key_count > tmp)
  {
    my_error(ER_TOO_MANY_KEYS,MYF(0),tmp);
    DBUG_RETURN(TRUE);
  }

  (*key_info_buffer)= key_info= (KEY*) sql_calloc(sizeof(KEY) * (*key_count));
  key_part_info=(KEY_PART_INFO*) sql_calloc(sizeof(KEY_PART_INFO)*key_parts);
  if (!*key_info_buffer || ! key_part_info)
    DBUG_RETURN(TRUE);				// Out of memory

  key_iterator.rewind();
  key_number=0;
  for (; (key=key_iterator++) ; key_number++)
  {
    uint key_length=0;
    Key_part_spec *column;

    if (key->name == ignore_key)
    {
      /* ignore redundant keys */
      do
	key=key_iterator++;
      while (key && key->name == ignore_key);
      if (!key)
	break;
    }

    switch (key->type) {
    case Key::MULTIPLE:
	key_info->flags= 0;
	break;
    case Key::FULLTEXT:
	key_info->flags= HA_FULLTEXT;
	if ((key_info->parser_name= &key->key_create_info.parser_name)->str)
          key_info->flags|= HA_USES_PARSER;
        else
          key_info->parser_name= 0;
	break;
    case Key::SPATIAL:
#ifdef HAVE_SPATIAL
	key_info->flags= HA_SPATIAL;
	break;
#else
	my_error(ER_FEATURE_DISABLED, MYF(0),
                 sym_group_geom.name, sym_group_geom.needed_define);
	DBUG_RETURN(TRUE);
#endif
    case Key::FOREIGN_KEY:
      key_number--;				// Skip this key
      continue;
    default:
      key_info->flags = HA_NOSAME;
      break;
    }
    if (key->generated)
      key_info->flags|= HA_GENERATED_KEY;

    key_info->key_parts=(uint8) key->columns.elements;
    key_info->key_part=key_part_info;
    key_info->usable_key_parts= key_number;
    key_info->algorithm= key->key_create_info.algorithm;

    if (key->type == Key::FULLTEXT)
    {
      if (!(file->ha_table_flags() & HA_CAN_FULLTEXT))
      {
	my_message(ER_TABLE_CANT_HANDLE_FT, ER(ER_TABLE_CANT_HANDLE_FT),
                   MYF(0));
	DBUG_RETURN(TRUE);
      }
    }
    /*
       Make SPATIAL to be RTREE by default
       SPATIAL only on BLOB or at least BINARY, this
       actually should be replaced by special GEOM type
       in near future when new frm file is ready
       checking for proper key parts number:
    */

    /* TODO: Add proper checks if handler supports key_type and algorithm */
    if (key_info->flags & HA_SPATIAL)
    {
      if (!(file->ha_table_flags() & HA_CAN_RTREEKEYS))
      {
        my_message(ER_TABLE_CANT_HANDLE_SPKEYS, ER(ER_TABLE_CANT_HANDLE_SPKEYS),
                   MYF(0));
        DBUG_RETURN(TRUE);
      }
      if (key_info->key_parts != 1)
      {
	my_error(ER_WRONG_ARGUMENTS, MYF(0), "SPATIAL INDEX");
	DBUG_RETURN(TRUE);
      }
    }
    else if (key_info->algorithm == HA_KEY_ALG_RTREE)
    {
#ifdef HAVE_RTREE_KEYS
      if ((key_info->key_parts & 1) == 1)
      {
	my_error(ER_WRONG_ARGUMENTS, MYF(0), "RTREE INDEX");
	DBUG_RETURN(TRUE);
      }
      /* TODO: To be deleted */
      my_error(ER_NOT_SUPPORTED_YET, MYF(0), "RTREE INDEX");
      DBUG_RETURN(TRUE);
#else
      my_error(ER_FEATURE_DISABLED, MYF(0),
               sym_group_rtree.name, sym_group_rtree.needed_define);
      DBUG_RETURN(TRUE);
#endif
    }

    /* Take block size from key part or table part */
    /*
      TODO: Add warning if block size changes. We can't do it here, as
      this may depend on the size of the key
    */
    key_info->block_size= (key->key_create_info.block_size ?
                           key->key_create_info.block_size :
                           create_info->key_block_size);

    if (key_info->block_size)
      key_info->flags|= HA_USES_BLOCK_SIZE;

    List_iterator<Key_part_spec> cols(key->columns), cols2(key->columns);
    CHARSET_INFO *ft_key_charset=0;  // for FULLTEXT
    for (uint column_nr=0 ; (column=cols++) ; column_nr++)
    {
      uint length;
      Key_part_spec *dup_column;

      it.rewind();
      field=0;
      while ((sql_field=it++) &&
	     my_strcasecmp(system_charset_info,
			   column->field_name,
			   sql_field->field_name))
	field++;
      if (!sql_field)
      {
	my_error(ER_KEY_COLUMN_DOES_NOT_EXITS, MYF(0), column->field_name);
	DBUG_RETURN(TRUE);
      }
      while ((dup_column= cols2++) != column)
      {
        if (!my_strcasecmp(system_charset_info,
	     	           column->field_name, dup_column->field_name))
	{
	  my_printf_error(ER_DUP_FIELDNAME,
			  ER(ER_DUP_FIELDNAME),MYF(0),
			  column->field_name);
	  DBUG_RETURN(TRUE);
	}
      }
      cols2.rewind();
      if (key->type == Key::FULLTEXT)
      {
	if ((sql_field->sql_type != MYSQL_TYPE_STRING &&
	     sql_field->sql_type != MYSQL_TYPE_VARCHAR &&
	     !f_is_blob(sql_field->pack_flag)) ||
	    sql_field->charset == &my_charset_bin ||
	    sql_field->charset->mbminlen > 1 || // ucs2 doesn't work yet
	    (ft_key_charset && sql_field->charset != ft_key_charset))
	{
	    my_error(ER_BAD_FT_COLUMN, MYF(0), column->field_name);
	    DBUG_RETURN(-1);
	}
	ft_key_charset=sql_field->charset;
	/*
	  for fulltext keys keyseg length is 1 for blobs (it's ignored in ft
	  code anyway, and 0 (set to column width later) for char's. it has
	  to be correct col width for char's, as char data are not prefixed
	  with length (unlike blobs, where ft code takes data length from a
	  data prefix, ignoring column->length).
	*/
	column->length=test(f_is_blob(sql_field->pack_flag));
      }
      else
      {
	column->length*= sql_field->charset->mbmaxlen;

        if (key->type == Key::SPATIAL && column->length)
        {
          my_error(ER_WRONG_SUB_KEY, MYF(0));
	  DBUG_RETURN(TRUE);
	}

	if (f_is_blob(sql_field->pack_flag) ||
            (f_is_geom(sql_field->pack_flag) && key->type != Key::SPATIAL))
	{
	  if (!(file->ha_table_flags() & HA_CAN_INDEX_BLOBS))
	  {
	    my_error(ER_BLOB_USED_AS_KEY, MYF(0), column->field_name);
	    DBUG_RETURN(TRUE);
	  }
          if (f_is_geom(sql_field->pack_flag) && sql_field->geom_type ==
              Field::GEOM_POINT)
            column->length= 25;
	  if (!column->length)
	  {
	    my_error(ER_BLOB_KEY_WITHOUT_LENGTH, MYF(0), column->field_name);
	    DBUG_RETURN(TRUE);
	  }
	}
#ifdef HAVE_SPATIAL
	if (key->type == Key::SPATIAL)
	{
	  if (!column->length)
	  {
	    /*
              4 is: (Xmin,Xmax,Ymin,Ymax), this is for 2D case
              Lately we'll extend this code to support more dimensions
	    */
	    column->length= 4*sizeof(double);
	  }
	}
#endif
	if (!(sql_field->flags & NOT_NULL_FLAG))
	{
	  if (key->type == Key::PRIMARY)
	  {
	    /* Implicitly set primary key fields to NOT NULL for ISO conf. */
	    sql_field->flags|= NOT_NULL_FLAG;
	    sql_field->pack_flag&= ~FIELDFLAG_MAYBE_NULL;
            null_fields--;
	  }
	  else
          {
            key_info->flags|= HA_NULL_PART_KEY;
            if (!(file->ha_table_flags() & HA_NULL_IN_KEY))
            {
              my_error(ER_NULL_COLUMN_IN_INDEX, MYF(0), column->field_name);
              DBUG_RETURN(TRUE);
            }
            if (key->type == Key::SPATIAL)
            {
              my_message(ER_SPATIAL_CANT_HAVE_NULL,
                         ER(ER_SPATIAL_CANT_HAVE_NULL), MYF(0));
              DBUG_RETURN(TRUE);
            }
          }
	}
	if (MTYP_TYPENR(sql_field->unireg_check) == Field::NEXT_NUMBER)
	{
	  if (column_nr == 0 || (file->ha_table_flags() & HA_AUTO_PART_KEY))
	    auto_increment--;			// Field is used
	}
      }

      key_part_info->fieldnr= field;
      key_part_info->offset=  (uint16) sql_field->offset;
      key_part_info->key_type=sql_field->pack_flag;
      length= sql_field->key_length;

      if (column->length)
      {
	if (f_is_blob(sql_field->pack_flag))
	{
	  if ((length=column->length) > max_key_length ||
	      length > file->max_key_part_length())
	  {
	    length=min(max_key_length, file->max_key_part_length());
	    if (key->type == Key::MULTIPLE)
	    {
	      /* not a critical problem */
	      char warn_buff[MYSQL_ERRMSG_SIZE];
	      my_snprintf(warn_buff, sizeof(warn_buff), ER(ER_TOO_LONG_KEY),
			  length);
	      push_warning(thd, MYSQL_ERROR::WARN_LEVEL_WARN,
			   ER_TOO_LONG_KEY, warn_buff);
              /* Align key length to multibyte char boundary */
              length-= length % sql_field->charset->mbmaxlen;
	    }
	    else
	    {
	      my_error(ER_TOO_LONG_KEY,MYF(0),length);
	      DBUG_RETURN(TRUE);
	    }
	  }
	}
	else if (!f_is_geom(sql_field->pack_flag) &&
		  (column->length > length ||
                   !Field::type_can_have_key_part (sql_field->sql_type) ||
		   ((f_is_packed(sql_field->pack_flag) ||
		     ((file->ha_table_flags() & HA_NO_PREFIX_CHAR_KEYS) &&
		      (key_info->flags & HA_NOSAME))) &&
		    column->length != length)))
	{
	  my_message(ER_WRONG_SUB_KEY, ER(ER_WRONG_SUB_KEY), MYF(0));
	  DBUG_RETURN(TRUE);
	}
	else if (!(file->ha_table_flags() & HA_NO_PREFIX_CHAR_KEYS))
	  length=column->length;
      }
      else if (length == 0)
      {
	my_error(ER_WRONG_KEY_COLUMN, MYF(0), column->field_name);
	  DBUG_RETURN(TRUE);
      }
      if (length > file->max_key_part_length() && key->type != Key::FULLTEXT)
      {
        length= file->max_key_part_length();
	if (key->type == Key::MULTIPLE)
	{
	  /* not a critical problem */
	  char warn_buff[MYSQL_ERRMSG_SIZE];
	  my_snprintf(warn_buff, sizeof(warn_buff), ER(ER_TOO_LONG_KEY),
		      length);
	  push_warning(thd, MYSQL_ERROR::WARN_LEVEL_WARN,
		       ER_TOO_LONG_KEY, warn_buff);
          /* Align key length to multibyte char boundary */
          length-= length % sql_field->charset->mbmaxlen;
	}
	else
	{
	  my_error(ER_TOO_LONG_KEY,MYF(0),length);
	  DBUG_RETURN(TRUE);
	}
      }
      key_part_info->length=(uint16) length;
      /* Use packed keys for long strings on the first column */
      if (!((*db_options) & HA_OPTION_NO_PACK_KEYS) &&
	  (length >= KEY_DEFAULT_PACK_LENGTH &&
	   (sql_field->sql_type == MYSQL_TYPE_STRING ||
	    sql_field->sql_type == MYSQL_TYPE_VARCHAR ||
	    sql_field->pack_flag & FIELDFLAG_BLOB)))
      {
	if (column_nr == 0 && (sql_field->pack_flag & FIELDFLAG_BLOB) ||
            sql_field->sql_type == MYSQL_TYPE_VARCHAR)
	  key_info->flags|= HA_BINARY_PACK_KEY | HA_VAR_LENGTH_KEY;
	else
	  key_info->flags|= HA_PACK_KEY;
      }
      /* Check if the key segment is partial, set the key flag accordingly */
      if (length != sql_field->key_length)
        key_info->flags|= HA_KEY_HAS_PART_KEY_SEG;

      key_length+=length;
      key_part_info++;

      /* Create the key name based on the first column (if not given) */
      if (column_nr == 0)
      {
	if (key->type == Key::PRIMARY)
	{
	  if (primary_key)
	  {
	    my_message(ER_MULTIPLE_PRI_KEY, ER(ER_MULTIPLE_PRI_KEY),
                       MYF(0));
	    DBUG_RETURN(TRUE);
	  }
	  key_name=primary_key_name;
	  primary_key=1;
	}
	else if (!(key_name = key->name))
	  key_name=make_unique_key_name(sql_field->field_name,
					*key_info_buffer, key_info);
	if (check_if_keyname_exists(key_name, *key_info_buffer, key_info))
	{
	  my_error(ER_DUP_KEYNAME, MYF(0), key_name);
	  DBUG_RETURN(TRUE);
	}
	key_info->name=(char*) key_name;
      }
    }
    if (!key_info->name || check_column_name(key_info->name))
    {
      my_error(ER_WRONG_NAME_FOR_INDEX, MYF(0), key_info->name);
      DBUG_RETURN(TRUE);
    }
    if (!(key_info->flags & HA_NULL_PART_KEY))
      unique_key=1;
    key_info->key_length=(uint16) key_length;
    if (key_length > max_key_length && key->type != Key::FULLTEXT)
    {
      my_error(ER_TOO_LONG_KEY,MYF(0),max_key_length);
      DBUG_RETURN(TRUE);
    }
    key_info++;
  }
  if (!unique_key && !primary_key &&
      (file->ha_table_flags() & HA_REQUIRE_PRIMARY_KEY))
  {
    my_message(ER_REQUIRES_PRIMARY_KEY, ER(ER_REQUIRES_PRIMARY_KEY), MYF(0));
    DBUG_RETURN(TRUE);
  }
  if (auto_increment > 0)
  {
    my_message(ER_WRONG_AUTO_KEY, ER(ER_WRONG_AUTO_KEY), MYF(0));
    DBUG_RETURN(TRUE);
  }
  /* Sort keys in optimized order */
  my_qsort((uchar*) *key_info_buffer, *key_count, sizeof(KEY),
	   (qsort_cmp) sort_keys);
  create_info->null_bits= null_fields;

  /* Check fields. */
  it.rewind();
  while ((sql_field=it++))
  {
    Field::utype type= (Field::utype) MTYP_TYPENR(sql_field->unireg_check);

    if (thd->variables.sql_mode & MODE_NO_ZERO_DATE &&
        !sql_field->def &&
        sql_field->sql_type == MYSQL_TYPE_TIMESTAMP &&
        (sql_field->flags & NOT_NULL_FLAG) &&
        (type == Field::NONE || type == Field::TIMESTAMP_UN_FIELD))
    {
      /*
        An error should be reported if:
          - NO_ZERO_DATE SQL mode is active;
          - there is no explicit DEFAULT clause (default column value);
          - this is a TIMESTAMP column;
          - the column is not NULL;
          - this is not the DEFAULT CURRENT_TIMESTAMP column.

        In other words, an error should be reported if
          - NO_ZERO_DATE SQL mode is active;
          - the column definition is equivalent to
            'column_name TIMESTAMP DEFAULT 0'.
      */

      my_error(ER_INVALID_DEFAULT, MYF(0), sql_field->field_name);
      DBUG_RETURN(TRUE);
    }
  }

  DBUG_RETURN(FALSE);
}


/*
  Set table default charset, if not set

  SYNOPSIS
    set_table_default_charset()
    create_info        Table create information

  DESCRIPTION
    If the table character set was not given explicitely,
    let's fetch the database default character set and
    apply it to the table.
*/

static void set_table_default_charset(THD *thd,
				      HA_CREATE_INFO *create_info, char *db)
{
  /*
    If the table character set was not given explicitly,
    let's fetch the database default character set and
    apply it to the table.
  */
  if (!create_info->default_table_charset)
  {
    HA_CREATE_INFO db_info;

    load_db_opt_by_name(thd, db, &db_info);

    create_info->default_table_charset= db_info.default_table_charset;
  }
}


/*
  Extend long VARCHAR fields to blob & prepare field if it's a blob

  SYNOPSIS
    prepare_blob_field()
    sql_field		Field to check

  RETURN
    0	ok
    1	Error (sql_field can't be converted to blob)
        In this case the error is given
*/

static bool prepare_blob_field(THD *thd, Create_field *sql_field)
{
  DBUG_ENTER("prepare_blob_field");

  if (sql_field->length > MAX_FIELD_VARCHARLENGTH &&
      !(sql_field->flags & BLOB_FLAG))
  {
    /* Convert long VARCHAR columns to TEXT or BLOB */
    char warn_buff[MYSQL_ERRMSG_SIZE];

    if (sql_field->def || (thd->variables.sql_mode & (MODE_STRICT_TRANS_TABLES |
                                                      MODE_STRICT_ALL_TABLES)))
    {
      my_error(ER_TOO_BIG_FIELDLENGTH, MYF(0), sql_field->field_name,
               MAX_FIELD_VARCHARLENGTH / sql_field->charset->mbmaxlen);
      DBUG_RETURN(1);
    }
    sql_field->sql_type= MYSQL_TYPE_BLOB;
    sql_field->flags|= BLOB_FLAG;
    sprintf(warn_buff, ER(ER_AUTO_CONVERT), sql_field->field_name,
            (sql_field->charset == &my_charset_bin) ? "VARBINARY" : "VARCHAR",
            (sql_field->charset == &my_charset_bin) ? "BLOB" : "TEXT");
    push_warning(thd, MYSQL_ERROR::WARN_LEVEL_NOTE, ER_AUTO_CONVERT,
                 warn_buff);
  }
    
  if ((sql_field->flags & BLOB_FLAG) && sql_field->length)
  {
    if (sql_field->sql_type == MYSQL_TYPE_BLOB)
    {
      /* The user has given a length to the blob column */
      sql_field->sql_type= get_blob_type_from_length(sql_field->length);
      sql_field->pack_length= calc_pack_length(sql_field->sql_type, 0);
    }
    sql_field->length= 0;
  }
  DBUG_RETURN(0);
}


/*
  Preparation of Create_field for SP function return values.
  Based on code used in the inner loop of mysql_prepare_create_table()
  above.

  SYNOPSIS
    sp_prepare_create_field()
    thd			Thread object
    sql_field		Field to prepare

  DESCRIPTION
    Prepares the field structures for field creation.

*/

void sp_prepare_create_field(THD *thd, Create_field *sql_field)
{
  if (sql_field->sql_type == MYSQL_TYPE_SET ||
      sql_field->sql_type == MYSQL_TYPE_ENUM)
  {
    uint32 field_length, dummy;
    if (sql_field->sql_type == MYSQL_TYPE_SET)
    {
      calculate_interval_lengths(sql_field->charset,
                                 sql_field->interval, &dummy, 
                                 &field_length);
      sql_field->length= field_length + 
                         (sql_field->interval->count - 1);
    }
    else /* MYSQL_TYPE_ENUM */
    {
      calculate_interval_lengths(sql_field->charset,
                                 sql_field->interval,
                                 &field_length, &dummy);
      sql_field->length= field_length;
    }
    set_if_smaller(sql_field->length, MAX_FIELD_WIDTH-1);
  }

  if (sql_field->sql_type == MYSQL_TYPE_BIT)
  {
    sql_field->pack_flag= FIELDFLAG_NUMBER |
                          FIELDFLAG_TREAT_BIT_AS_CHAR;
  }
  sql_field->create_length_to_internal_length();
  DBUG_ASSERT(sql_field->def == 0);
  /* Can't go wrong as sql_field->def is not defined */
  (void) prepare_blob_field(thd, sql_field);
}


/*
  Create a table

  SYNOPSIS
    mysql_create_table_no_lock()
    thd			Thread object
    db			Database
    table_name		Table name
    create_info	        Create information (like MAX_ROWS)
    fields		List of fields to create
    keys		List of keys to create
    internal_tmp_table  Set to 1 if this is an internal temporary table
			(From ALTER TABLE)
    select_field_count

  DESCRIPTION
    If one creates a temporary table, this is automatically opened

    Note that this function assumes that caller already have taken
    name-lock on table being created or used some other way to ensure
    that concurrent operations won't intervene. mysql_create_table()
    is a wrapper that can be used for this.

    no_log is needed for the case of CREATE ... SELECT,
    as the logging will be done later in sql_insert.cc
    select_field_count is also used for CREATE ... SELECT,
    and must be zero for standard create of table.

  RETURN VALUES
    FALSE OK
    TRUE  error
*/

bool mysql_create_table_no_lock(THD *thd,
                                const char *db, const char *table_name,
                                HA_CREATE_INFO *create_info,
                                Alter_info *alter_info,
                                bool internal_tmp_table,
                                uint select_field_count)
{
  char		path[FN_REFLEN];
  uint          path_length;
  const char	*alias;
  uint		db_options, key_count;
  KEY		*key_info_buffer;
  handler	*file;
  bool		error= TRUE;
  DBUG_ENTER("mysql_create_table_no_lock");
  DBUG_PRINT("enter", ("db: '%s'  table: '%s'  tmp: %d",
                       db, table_name, internal_tmp_table));


  /* Check for duplicate fields and check type of table to create */
  if (!alter_info->create_list.elements)
  {
    my_message(ER_TABLE_MUST_HAVE_COLUMNS, ER(ER_TABLE_MUST_HAVE_COLUMNS),
               MYF(0));
    DBUG_RETURN(TRUE);
  }
  if (check_engine(thd, table_name, create_info))
    DBUG_RETURN(TRUE);
  db_options= create_info->table_options;
  if (create_info->row_type == ROW_TYPE_DYNAMIC)
    db_options|=HA_OPTION_PACK_RECORD;
  alias= table_case_name(create_info, table_name);
  if (!(file= get_new_handler((TABLE_SHARE*) 0, thd->mem_root,
                              create_info->db_type)))
  {
    mem_alloc_error(sizeof(handler));
    DBUG_RETURN(TRUE);
  }
#ifdef WITH_PARTITION_STORAGE_ENGINE
  partition_info *part_info= thd->work_part_info;

  if (!part_info && create_info->db_type->partition_flags &&
      (create_info->db_type->partition_flags() & HA_USE_AUTO_PARTITION))
  {
    /*
      Table is not defined as a partitioned table but the engine handles
      all tables as partitioned. The handler will set up the partition info
      object with the default settings.
    */
    thd->work_part_info= part_info= new partition_info();
    if (!part_info)
    {
      mem_alloc_error(sizeof(partition_info));
      DBUG_RETURN(TRUE);
    }
    file->set_auto_partitions(part_info);
    part_info->default_engine_type= create_info->db_type;
    part_info->is_auto_partitioned= TRUE;
  }
  if (part_info)
  {
    /*
      The table has been specified as a partitioned table.
      If this is part of an ALTER TABLE the handler will be the partition
      handler but we need to specify the default handler to use for
      partitions also in the call to check_partition_info. We transport
      this information in the default_db_type variable, it is either
      DB_TYPE_DEFAULT or the engine set in the ALTER TABLE command.

      Check that we don't use foreign keys in the table since it won't
      work even with InnoDB beneath it.
    */
    List_iterator<Key> key_iterator(alter_info->key_list);
    Key *key;
    handlerton *part_engine_type= create_info->db_type;
    char *part_syntax_buf;
    uint syntax_len;
    handlerton *engine_type;
    if (create_info->options & HA_LEX_CREATE_TMP_TABLE)
    {
      my_error(ER_PARTITION_NO_TEMPORARY, MYF(0));
      goto err;
    }
    while ((key= key_iterator++))
    {
      if (key->type == Key::FOREIGN_KEY &&
          !part_info->is_auto_partitioned)
      {
        my_error(ER_CANNOT_ADD_FOREIGN, MYF(0));
        goto err;
      }
    }
    if ((part_engine_type == partition_hton) &&
        part_info->default_engine_type)
    {
      /*
        This only happens at ALTER TABLE.
        default_engine_type was assigned from the engine set in the ALTER
        TABLE command.
      */
      ;
    }
    else
    {
      if (create_info->used_fields & HA_CREATE_USED_ENGINE)
      {
        part_info->default_engine_type= create_info->db_type;
      }
      else
      {
        if (part_info->default_engine_type == NULL)
        {
          part_info->default_engine_type= ha_checktype(thd,
                                          DB_TYPE_DEFAULT, 0, 0);
        }
      }
    }
    DBUG_PRINT("info", ("db_type = %d",
                         ha_legacy_type(part_info->default_engine_type)));
    if (part_info->check_partition_info(thd, &engine_type, file,
                                        create_info, TRUE))
      goto err;
    part_info->default_engine_type= engine_type;

    /*
      We reverse the partitioning parser and generate a standard format
      for syntax stored in frm file.
    */
    if (!(part_syntax_buf= generate_partition_syntax(part_info,
                                                     &syntax_len,
                                                     TRUE, TRUE)))
      goto err;
    part_info->part_info_string= part_syntax_buf;
    part_info->part_info_len= syntax_len;
    if ((!(engine_type->partition_flags &&
           engine_type->partition_flags() & HA_CAN_PARTITION)) ||
        create_info->db_type == partition_hton)
    {
      /*
        The handler assigned to the table cannot handle partitioning.
        Assign the partition handler as the handler of the table.
      */
      DBUG_PRINT("info", ("db_type: %d",
                          ha_legacy_type(create_info->db_type)));
      delete file;
      create_info->db_type= partition_hton;
      if (!(file= get_ha_partition(part_info)))
      {
        DBUG_RETURN(TRUE);
      }
      /*
        If we have default number of partitions or subpartitions we
        might require to set-up the part_info object such that it
        creates a proper .par file. The current part_info object is
        only used to create the frm-file and .par-file.
      */
      if (part_info->use_default_no_partitions &&
          part_info->no_parts &&
          (int)part_info->no_parts !=
          file->get_default_no_partitions(create_info))
      {
        uint i;
        List_iterator<partition_element> part_it(part_info->partitions);
        part_it++;
        DBUG_ASSERT(thd->lex->sql_command != SQLCOM_CREATE_TABLE);
        for (i= 1; i < part_info->partitions.elements; i++)
          (part_it++)->part_state= PART_TO_BE_DROPPED;
      }
      else if (part_info->is_sub_partitioned() &&
               part_info->use_default_no_subpartitions &&
               part_info->no_subparts &&
               (int)part_info->no_subparts !=
                 file->get_default_no_partitions(create_info))
      {
        DBUG_ASSERT(thd->lex->sql_command != SQLCOM_CREATE_TABLE);
        part_info->no_subparts= file->get_default_no_partitions(create_info);
      }
    }
    else if (create_info->db_type != engine_type)
    {
      /*
        We come here when we don't use a partitioned handler.
        Since we use a partitioned table it must be "native partitioned".
        We have switched engine from defaults, most likely only specified
        engines in partition clauses.
      */
      delete file;
      if (!(file= get_new_handler((TABLE_SHARE*) 0, thd->mem_root,
                                  engine_type)))
      {
        mem_alloc_error(sizeof(handler));
        DBUG_RETURN(TRUE);
      }
    }
  }
#endif

  set_table_default_charset(thd, create_info, (char*) db);

  if (mysql_prepare_create_table(thd, create_info, alter_info,
                                 internal_tmp_table,
                                 &db_options, file,
                                 &key_info_buffer, &key_count,
                                 select_field_count))
    goto err;

      /* Check if table exists */
  if (create_info->options & HA_LEX_CREATE_TMP_TABLE)
  {
    path_length= build_tmptable_filename(thd, path, sizeof(path));
    create_info->table_options|=HA_CREATE_DELAY_KEY_WRITE;
  }
  else  
  {
 #ifdef FN_DEVCHAR
    /* check if the table name contains FN_DEVCHAR when defined */
    if (strchr(alias, FN_DEVCHAR))
    {
      my_error(ER_WRONG_TABLE_NAME, MYF(0), alias);
      DBUG_RETURN(TRUE);
    }
#endif
    path_length= build_table_filename(path, sizeof(path), db, alias, reg_ext,
                                      internal_tmp_table ? FN_IS_TMP : 0);
  }

  /* Check if table already exists */
  if ((create_info->options & HA_LEX_CREATE_TMP_TABLE) &&
      find_temporary_table(thd, db, table_name))
  {
    if (create_info->options & HA_LEX_CREATE_IF_NOT_EXISTS)
    {
      create_info->table_existed= 1;		// Mark that table existed
      push_warning_printf(thd, MYSQL_ERROR::WARN_LEVEL_NOTE,
                          ER_TABLE_EXISTS_ERROR, ER(ER_TABLE_EXISTS_ERROR),
                          alias);
      error= 0;
      goto err;
    }
    my_error(ER_TABLE_EXISTS_ERROR, MYF(0), alias);
    goto err;
  }

  VOID(pthread_mutex_lock(&LOCK_open));
  if (!internal_tmp_table && !(create_info->options & HA_LEX_CREATE_TMP_TABLE))
  {
    if (!access(path,F_OK))
    {
      if (create_info->options & HA_LEX_CREATE_IF_NOT_EXISTS)
        goto warn;
      my_error(ER_TABLE_EXISTS_ERROR,MYF(0),table_name);
      goto unlock_and_end;
    }
    /*
      We don't assert here, but check the result, because the table could be
      in the table definition cache and in the same time the .frm could be
      missing from the disk, in case of manual intervention which deletes
      the .frm file. The user has to use FLUSH TABLES; to clear the cache.
      Then she could create the table. This case is pretty obscure and
      therefore we don't introduce a new error message only for it.
    */
    if (get_cached_table_share(db, alias))
    {
      my_error(ER_TABLE_EXISTS_ERROR, MYF(0), table_name);
      goto unlock_and_end;
    }
  }

  /*
    Check that table with given name does not already
    exist in any storage engine. In such a case it should
    be discovered and the error ER_TABLE_EXISTS_ERROR be returned
    unless user specified CREATE TABLE IF EXISTS
    The LOCK_open mutex has been locked to make sure no
    one else is attempting to discover the table. Since
    it's not on disk as a frm file, no one could be using it!
  */
  if (!(create_info->options & HA_LEX_CREATE_TMP_TABLE))
  {
    bool create_if_not_exists =
      create_info->options & HA_LEX_CREATE_IF_NOT_EXISTS;
    int retcode = ha_table_exists_in_engine(thd, db, table_name);
    DBUG_PRINT("info", ("exists_in_engine: %u",retcode));
    switch (retcode)
    {
      case HA_ERR_NO_SUCH_TABLE:
        /* Normal case, no table exists. we can go and create it */
        break;
      case HA_ERR_TABLE_EXIST:
        DBUG_PRINT("info", ("Table existed in handler"));

        if (create_if_not_exists)
          goto warn;
        my_error(ER_TABLE_EXISTS_ERROR,MYF(0),table_name);
        goto unlock_and_end;
        break;
      default:
        DBUG_PRINT("info", ("error: %u from storage engine", retcode));
        my_error(retcode, MYF(0),table_name);
        goto unlock_and_end;
    }
  }

  thd_proc_info(thd, "creating table");
  create_info->table_existed= 0;		// Mark that table is created

  if (thd->variables.sql_mode & MODE_NO_DIR_IN_CREATE)
    create_info->data_file_name= create_info->index_file_name= 0;
  create_info->table_options=db_options;

  path[path_length - reg_ext_length]= '\0'; // Remove .frm extension
  if (rea_create_table(thd, path, db, table_name,
                       create_info, alter_info->create_list,
                       key_count, key_info_buffer, file))
    goto unlock_and_end;

  if (create_info->options & HA_LEX_CREATE_TMP_TABLE)
  {
    /* Open table and put in temporary table list */
    if (!(open_temporary_table(thd, path, db, table_name, 1, OTM_OPEN)))
    {
      (void) rm_temporary_table(create_info->db_type, path, false);
      goto unlock_and_end;
    }
    thd->thread_specific_used= TRUE;
  }

  /*
    Don't write statement if:
    - It is an internal temporary table,
    - Row-based logging is used and it we are creating a temporary table, or
    - The binary log is not open.
    Otherwise, the statement shall be binlogged.
   */
  if (!internal_tmp_table &&
      (!thd->current_stmt_binlog_row_based ||
       (thd->current_stmt_binlog_row_based &&
        !(create_info->options & HA_LEX_CREATE_TMP_TABLE))))
    write_bin_log(thd, TRUE, thd->query, thd->query_length);
  error= FALSE;
unlock_and_end:
  VOID(pthread_mutex_unlock(&LOCK_open));

err:
  thd_proc_info(thd, "After create");
  delete file;
  DBUG_RETURN(error);

warn:
  error= FALSE;
  push_warning_printf(thd, MYSQL_ERROR::WARN_LEVEL_NOTE,
                      ER_TABLE_EXISTS_ERROR, ER(ER_TABLE_EXISTS_ERROR),
                      alias);
  create_info->table_existed= 1;		// Mark that table existed
  goto unlock_and_end;
}


/*
  Database locking aware wrapper for mysql_create_table_no_lock(),
*/

bool mysql_create_table(THD *thd, const char *db, const char *table_name,
                        HA_CREATE_INFO *create_info,
                        Alter_info *alter_info,
                        bool internal_tmp_table,
                        uint select_field_count)
{
  TABLE *name_lock= 0;
  bool result;
  DBUG_ENTER("mysql_create_table");

  /* Wait for any database locks */
  pthread_mutex_lock(&LOCK_lock_db);
  while (!thd->killed &&
         hash_search(&lock_db_cache,(uchar*) db, strlen(db)))
  {
    wait_for_condition(thd, &LOCK_lock_db, &COND_refresh);
    pthread_mutex_lock(&LOCK_lock_db);
  }

  if (thd->killed)
  {
    pthread_mutex_unlock(&LOCK_lock_db);
    DBUG_RETURN(TRUE);
  }
  creating_table++;
  pthread_mutex_unlock(&LOCK_lock_db);

  if (!(create_info->options & HA_LEX_CREATE_TMP_TABLE))
  {
    if (lock_table_name_if_not_cached(thd, db, table_name, &name_lock))
    {
      result= TRUE;
      goto unlock;
    }
    if (!name_lock)
    {
      if (create_info->options & HA_LEX_CREATE_IF_NOT_EXISTS)
      {
        push_warning_printf(thd, MYSQL_ERROR::WARN_LEVEL_NOTE,
                            ER_TABLE_EXISTS_ERROR, ER(ER_TABLE_EXISTS_ERROR),
                            table_name);
        create_info->table_existed= 1;
        result= FALSE;
      }
      else
      {
        my_error(ER_TABLE_EXISTS_ERROR,MYF(0),table_name);
        result= TRUE;
      }
      goto unlock;
    }
  }

  result= mysql_create_table_no_lock(thd, db, table_name, create_info,
                                     alter_info,
                                     internal_tmp_table,
                                     select_field_count);

unlock:
  if (name_lock)
  {
    pthread_mutex_lock(&LOCK_open);
    unlink_open_table(thd, name_lock, FALSE);
    pthread_mutex_unlock(&LOCK_open);
  }
  pthread_mutex_lock(&LOCK_lock_db);
  if (!--creating_table && creating_database)
    pthread_cond_signal(&COND_refresh);
  pthread_mutex_unlock(&LOCK_lock_db);
  DBUG_RETURN(result);
}


/*
** Give the key name after the first field with an optional '_#' after
**/

static bool
check_if_keyname_exists(const char *name, KEY *start, KEY *end)
{
  for (KEY *key=start ; key != end ; key++)
    if (!my_strcasecmp(system_charset_info,name,key->name))
      return 1;
  return 0;
}


static char *
make_unique_key_name(const char *field_name,KEY *start,KEY *end)
{
  char buff[MAX_FIELD_NAME],*buff_end;

  if (!check_if_keyname_exists(field_name,start,end) &&
      my_strcasecmp(system_charset_info,field_name,primary_key_name))
    return (char*) field_name;			// Use fieldname
  buff_end=strmake(buff,field_name, sizeof(buff)-4);

  /*
    Only 3 chars + '\0' left, so need to limit to 2 digit
    This is ok as we can't have more than 100 keys anyway
  */
  for (uint i=2 ; i< 100; i++)
  {
    *buff_end= '_';
    int10_to_str(i, buff_end+1, 10);
    if (!check_if_keyname_exists(buff,start,end))
      return sql_strdup(buff);
  }
  return (char*) "not_specified";		// Should never happen
}


/****************************************************************************
** Alter a table definition
****************************************************************************/


/*
  Rename a table.

  SYNOPSIS
    mysql_rename_table()
      base                      The handlerton handle.
      old_db                    The old database name.
      old_name                  The old table name.
      new_db                    The new database name.
      new_name                  The new table name.
      flags                     flags for build_table_filename().
                                FN_FROM_IS_TMP old_name is temporary.
                                FN_TO_IS_TMP   new_name is temporary.
                                NO_FRM_RENAME  Don't rename the FRM file
                                but only the table in the storage engine.

  RETURN
    FALSE   OK
    TRUE    Error
*/

bool
mysql_rename_table(handlerton *base, const char *old_db,
                   const char *old_name, const char *new_db,
                   const char *new_name, uint flags)
{
  THD *thd= current_thd;
  char from[FN_REFLEN], to[FN_REFLEN], lc_from[FN_REFLEN], lc_to[FN_REFLEN];
  char *from_base= from, *to_base= to;
  char tmp_name[NAME_LEN+1];
  handler *file;
  int error=0;
  DBUG_ENTER("mysql_rename_table");
  DBUG_PRINT("enter", ("old: '%s'.'%s'  new: '%s'.'%s'",
                       old_db, old_name, new_db, new_name));

  file= (base == NULL ? 0 :
         get_new_handler((TABLE_SHARE*) 0, thd->mem_root, base));

  build_table_filename(from, sizeof(from), old_db, old_name, "",
                       flags & FN_FROM_IS_TMP);
  build_table_filename(to, sizeof(to), new_db, new_name, "",
                       flags & FN_TO_IS_TMP);

  /*
    If lower_case_table_names == 2 (case-preserving but case-insensitive
    file system) and the storage is not HA_FILE_BASED, we need to provide
    a lowercase file name, but we leave the .frm in mixed case.
   */
  if (lower_case_table_names == 2 && file &&
      !(file->ha_table_flags() & HA_FILE_BASED))
  {
    strmov(tmp_name, old_name);
    my_casedn_str(files_charset_info, tmp_name);
    build_table_filename(lc_from, sizeof(lc_from), old_db, tmp_name, "",
                         flags & FN_FROM_IS_TMP);
    from_base= lc_from;

    strmov(tmp_name, new_name);
    my_casedn_str(files_charset_info, tmp_name);
    build_table_filename(lc_to, sizeof(lc_to), new_db, tmp_name, "",
                         flags & FN_TO_IS_TMP);
    to_base= lc_to;
  }
  if (!file || !(error=file->ha_rename_table(from_base, to_base)))
  {
    if (!(flags & NO_FRM_RENAME) && rename_file_ext(from,to,reg_ext))
    {
      error=my_errno;
      /* Restore old file name */
      if (file)
        file->ha_rename_table(to_base, from_base);
    }
  }
  delete file;
  if (error == HA_ERR_WRONG_COMMAND)
    my_error(ER_NOT_SUPPORTED_YET, MYF(0), "ALTER TABLE");
  else if (error)
    my_error(ER_ERROR_ON_RENAME, MYF(0), from, to, error);
  DBUG_RETURN(error != 0);
}


/*
  Force all other threads to stop using the table

  SYNOPSIS
    wait_while_table_is_used()
    thd			Thread handler
    table		Table to remove from cache
    function		HA_EXTRA_PREPARE_FOR_DELETE if table is to be deleted
			HA_EXTRA_FORCE_REOPEN if table is not be used
  NOTES
   When returning, the table will be unusable for other threads until
   the table is closed.

  PREREQUISITES
    Lock on LOCK_open
    Win32 clients must also have a WRITE LOCK on the table !
*/

void wait_while_table_is_used(THD *thd, TABLE *table,
                              enum ha_extra_function function)
{
  DBUG_ENTER("wait_while_table_is_used");
  DBUG_PRINT("enter", ("table: '%s'  share: 0x%lx  db_stat: %u  version: %lu",
                       table->s->table_name.str, (ulong) table->s,
                       table->db_stat, table->s->version));

  safe_mutex_assert_owner(&LOCK_open);

  VOID(table->file->extra(function));
  /* Mark all tables that are in use as 'old' */
  mysql_lock_abort(thd, table, TRUE);	/* end threads waiting on lock */

  /* Wait until all there are no other threads that has this table open */
  remove_table_from_cache(thd, table->s->db.str,
                          table->s->table_name.str,
                          RTFC_WAIT_OTHER_THREAD_FLAG);
  DBUG_VOID_RETURN;
}

/*
  Close a cached table

  SYNOPSIS
    close_cached_table()
    thd			Thread handler
    table		Table to remove from cache

  NOTES
    Function ends by signaling threads waiting for the table to try to
    reopen the table.

  PREREQUISITES
    Lock on LOCK_open
    Win32 clients must also have a WRITE LOCK on the table !
*/

void close_cached_table(THD *thd, TABLE *table)
{
  DBUG_ENTER("close_cached_table");

  wait_while_table_is_used(thd, table, HA_EXTRA_PREPARE_FOR_DELETE);
  /* Close lock if this is not got with LOCK TABLES */
  if (thd->lock)
  {
    mysql_unlock_tables(thd, thd->lock);
    thd->lock=0;			// Start locked threads
  }
  /* Close all copies of 'table'.  This also frees all LOCK TABLES lock */
  unlink_open_table(thd, table, TRUE);

  /* When lock on LOCK_open is freed other threads can continue */
  broadcast_refresh();
  DBUG_VOID_RETURN;
}

static int send_check_errmsg(THD *thd, TABLE_LIST* table,
			     const char* operator_name, const char* errmsg)

{
  Protocol *protocol= thd->protocol;
  protocol->prepare_for_resend();
  protocol->store(table->alias, system_charset_info);
  protocol->store((char*) operator_name, system_charset_info);
  protocol->store(STRING_WITH_LEN("error"), system_charset_info);
  protocol->store(errmsg, system_charset_info);
  thd->clear_error();
  if (protocol->write())
    return -1;
  return 1;
}


static int prepare_for_restore(THD* thd, TABLE_LIST* table,
			       HA_CHECK_OPT *check_opt)
{
  DBUG_ENTER("prepare_for_restore");

  if (table->table) // do not overwrite existing tables on restore
  {
    DBUG_RETURN(send_check_errmsg(thd, table, "restore",
				  "table exists, will not overwrite on restore"
				  ));
  }
  else
  {
    char* backup_dir= thd->lex->backup_dir;
    char src_path[FN_REFLEN], dst_path[FN_REFLEN], uname[FN_REFLEN];
    char* table_name= table->table_name;
    char* db= table->db;

    VOID(tablename_to_filename(table->table_name, uname, sizeof(uname)));

    if (fn_format_relative_to_data_home(src_path, uname, backup_dir, reg_ext))
      DBUG_RETURN(-1); // protect buffer overflow

    build_table_filename(dst_path, sizeof(dst_path),
                         db, table_name, reg_ext, 0);

    if (lock_and_wait_for_table_name(thd,table))
      DBUG_RETURN(-1);

    if (my_copy(src_path, dst_path, MYF(MY_WME)))
    {
      pthread_mutex_lock(&LOCK_open);
      unlock_table_name(thd, table);
      pthread_mutex_unlock(&LOCK_open);
      DBUG_RETURN(send_check_errmsg(thd, table, "restore",
				    "Failed copying .frm file"));
    }
    if (mysql_truncate(thd, table, 1))
    {
      pthread_mutex_lock(&LOCK_open);
      unlock_table_name(thd, table);
      pthread_mutex_unlock(&LOCK_open);
      DBUG_RETURN(send_check_errmsg(thd, table, "restore",
				    "Failed generating table from .frm file"));
    }
  }

  /*
    Now we should be able to open the partially restored table
    to finish the restore in the handler later on
  */
  pthread_mutex_lock(&LOCK_open);
  if (reopen_name_locked_table(thd, table, TRUE))
  {
    unlock_table_name(thd, table);
    pthread_mutex_unlock(&LOCK_open);
    DBUG_RETURN(send_check_errmsg(thd, table, "restore",
                                  "Failed to open partially restored table"));
  }
  /* A MERGE table must not come here. */
  DBUG_ASSERT(!table->table || !table->table->child_l);
  pthread_mutex_unlock(&LOCK_open);
  DBUG_RETURN(0);
}


static int prepare_for_repair(THD *thd, TABLE_LIST *table_list,
			      HA_CHECK_OPT *check_opt)
{
  int error= 0;
  TABLE tmp_table, *table;
  TABLE_SHARE *share;
  char from[FN_REFLEN],tmp[FN_REFLEN+32];
  const char **ext;
  MY_STAT stat_info;
  DBUG_ENTER("prepare_for_repair");

  if (!(check_opt->sql_flags & TT_USEFRM))
    DBUG_RETURN(0);

  if (!(table= table_list->table))		/* if open_ltable failed */
  {
    char key[MAX_DBKEY_LENGTH];
    uint key_length;

    key_length= create_table_def_key(thd, key, table_list, 0);
    pthread_mutex_lock(&LOCK_open);
    if (!(share= (get_table_share(thd, table_list, key, key_length, 0,
                                  &error))))
    {
      pthread_mutex_unlock(&LOCK_open);
      DBUG_RETURN(0);				// Can't open frm file
    }

    if (open_table_from_share(thd, share, "", 0, 0, 0, &tmp_table, OTM_OPEN))
    {
      release_table_share(share, RELEASE_NORMAL);
      pthread_mutex_unlock(&LOCK_open);
      DBUG_RETURN(0);                           // Out of memory
    }
    table= &tmp_table;
    pthread_mutex_unlock(&LOCK_open);
  }

  /* A MERGE table must not come here. */
  DBUG_ASSERT(!table->child_l);

  /*
    REPAIR TABLE ... USE_FRM for temporary tables makes little sense.
  */
  if (table->s->tmp_table)
  {
    error= send_check_errmsg(thd, table_list, "repair",
			     "Cannot repair temporary table from .frm file");
    goto end;
  }

  /*
    User gave us USE_FRM which means that the header in the index file is
    trashed.
    In this case we will try to fix the table the following way:
    - Rename the data file to a temporary name
    - Truncate the table
    - Replace the new data file with the old one
    - Run a normal repair using the new index file and the old data file
  */

  /*
    Check if this is a table type that stores index and data separately,
    like ISAM or MyISAM. We assume fixed order of engine file name
    extentions array. First element of engine file name extentions array
    is meta/index file extention. Second element - data file extention. 
  */
  ext= table->file->bas_ext();
  if (!ext[0] || !ext[1])
    goto end;					// No data file

  // Name of data file
  strxmov(from, table->s->normalized_path.str, ext[1], NullS);
  if (!my_stat(from, &stat_info, MYF(0)))
    goto end;				// Can't use USE_FRM flag

  my_snprintf(tmp, sizeof(tmp), "%s-%lx_%lx",
	      from, current_pid, thd->thread_id);

  /* If we could open the table, close it */
  if (table_list->table)
  {
    pthread_mutex_lock(&LOCK_open);
    close_cached_table(thd, table);
    pthread_mutex_unlock(&LOCK_open);
  }
  if (lock_and_wait_for_table_name(thd,table_list))
  {
    error= -1;
    goto end;
  }
  if (my_rename(from, tmp, MYF(MY_WME)))
  {
    pthread_mutex_lock(&LOCK_open);
    unlock_table_name(thd, table_list);
    pthread_mutex_unlock(&LOCK_open);
    error= send_check_errmsg(thd, table_list, "repair",
			     "Failed renaming data file");
    goto end;
  }
  if (mysql_truncate(thd, table_list, 1))
  {
    pthread_mutex_lock(&LOCK_open);
    unlock_table_name(thd, table_list);
    pthread_mutex_unlock(&LOCK_open);
    error= send_check_errmsg(thd, table_list, "repair",
			     "Failed generating table from .frm file");
    goto end;
  }
  if (my_rename(tmp, from, MYF(MY_WME)))
  {
    pthread_mutex_lock(&LOCK_open);
    unlock_table_name(thd, table_list);
    pthread_mutex_unlock(&LOCK_open);
    error= send_check_errmsg(thd, table_list, "repair",
			     "Failed restoring .MYD file");
    goto end;
  }

  /*
    Now we should be able to open the partially repaired table
    to finish the repair in the handler later on.
  */
  pthread_mutex_lock(&LOCK_open);
  if (reopen_name_locked_table(thd, table_list, TRUE))
  {
    unlock_table_name(thd, table_list);
    pthread_mutex_unlock(&LOCK_open);
    error= send_check_errmsg(thd, table_list, "repair",
                             "Failed to open partially repaired table");
    goto end;
  }
  pthread_mutex_unlock(&LOCK_open);

end:
  if (table == &tmp_table)
  {
    pthread_mutex_lock(&LOCK_open);
    closefrm(table, 1);				// Free allocated memory
    pthread_mutex_unlock(&LOCK_open);
  }
  DBUG_RETURN(error);
}



/*
  RETURN VALUES
    FALSE Message sent to net (admin operation went ok)
    TRUE  Message should be sent by caller 
          (admin operation or network communication failed)
*/
static bool mysql_admin_table(THD* thd, TABLE_LIST* tables,
                              HA_CHECK_OPT* check_opt,
                              const char *operator_name,
                              thr_lock_type lock_type,
                              bool open_for_modify,
                              bool no_warnings_for_error,
                              uint extra_open_options,
                              int (*prepare_func)(THD *, TABLE_LIST *,
                                                  HA_CHECK_OPT *),
                              int (handler::*operator_func)(THD *,
                                                            HA_CHECK_OPT *),
                              int (view_operator_func)(THD *, TABLE_LIST*))
{
  TABLE_LIST *table;
  SELECT_LEX *select= &thd->lex->select_lex;
  List<Item> field_list;
  Item *item;
  Protocol *protocol= thd->protocol;
  LEX *lex= thd->lex;
  int result_code;
  DBUG_ENTER("mysql_admin_table");

  if (end_active_trans(thd))
    DBUG_RETURN(1);
  field_list.push_back(item = new Item_empty_string("Table", NAME_CHAR_LEN*2));
  item->maybe_null = 1;
  field_list.push_back(item = new Item_empty_string("Op", 10));
  item->maybe_null = 1;
  field_list.push_back(item = new Item_empty_string("Msg_type", 10));
  item->maybe_null = 1;
  field_list.push_back(item = new Item_empty_string("Msg_text", 255));
  item->maybe_null = 1;
  if (protocol->send_fields(&field_list,
                            Protocol::SEND_NUM_ROWS | Protocol::SEND_EOF))
    DBUG_RETURN(TRUE);

  mysql_ha_rm_tables(thd, tables, FALSE);

  for (table= tables; table; table= table->next_local)
  {
    char table_name[NAME_LEN*2+2];
    char* db = table->db;
    bool fatal_error=0;

    DBUG_PRINT("admin", ("table: '%s'.'%s'", table->db, table->table_name));
    DBUG_PRINT("admin", ("extra_open_options: %u", extra_open_options));
    strxmov(table_name, db, ".", table->table_name, NullS);
    thd->open_options|= extra_open_options;
    table->lock_type= lock_type;
    /* open only one table from local list of command */
    {
      TABLE_LIST *save_next_global, *save_next_local;
      save_next_global= table->next_global;
      table->next_global= 0;
      save_next_local= table->next_local;
      table->next_local= 0;
      select->table_list.first= (uchar*)table;
      /*
        Time zone tables and SP tables can be add to lex->query_tables list,
        so it have to be prepared.
        TODO: Investigate if we can put extra tables into argument instead of
        using lex->query_tables
      */
      lex->query_tables= table;
      lex->query_tables_last= &table->next_global;
      lex->query_tables_own_last= 0;
      thd->no_warnings_for_error= no_warnings_for_error;
      if (view_operator_func == NULL)
        table->required_type=FRMTYPE_TABLE;

      open_and_lock_tables(thd, table);
      thd->no_warnings_for_error= 0;
      table->next_global= save_next_global;
      table->next_local= save_next_local;
      thd->open_options&= ~extra_open_options;
    }
    DBUG_PRINT("admin", ("table: 0x%lx", (long) table->table));

    if (prepare_func)
    {
      DBUG_PRINT("admin", ("calling prepare_func"));
      switch ((*prepare_func)(thd, table, check_opt)) {
      case  1:           // error, message written to net
        ha_autocommit_or_rollback(thd, 1);
        end_trans(thd, ROLLBACK);
        close_thread_tables(thd);
        DBUG_PRINT("admin", ("simple error, admin next table"));
        continue;
      case -1:           // error, message could be written to net
        /* purecov: begin inspected */
        DBUG_PRINT("admin", ("severe error, stop"));
        goto err;
        /* purecov: end */
      default:           // should be 0 otherwise
        DBUG_PRINT("admin", ("prepare_func succeeded"));
        ;
      }
    }

    /*
      CHECK TABLE command is only command where VIEW allowed here and this
      command use only temporary teble method for VIEWs resolving => there
      can't be VIEW tree substitition of join view => if opening table
      succeed then table->table will have real TABLE pointer as value (in
      case of join view substitution table->table can be 0, but here it is
      impossible)
    */
    if (!table->table)
    {
      DBUG_PRINT("admin", ("open table failed"));
      if (!thd->warn_list.elements)
        push_warning(thd, MYSQL_ERROR::WARN_LEVEL_ERROR,
                     ER_CHECK_NO_SUCH_TABLE, ER(ER_CHECK_NO_SUCH_TABLE));
      /* if it was a view will check md5 sum */
      if (table->view &&
          view_checksum(thd, table) == HA_ADMIN_WRONG_CHECKSUM)
        push_warning(thd, MYSQL_ERROR::WARN_LEVEL_ERROR,
                     ER_VIEW_CHECKSUM, ER(ER_VIEW_CHECKSUM));
      result_code= HA_ADMIN_CORRUPT;
      goto send_result;
    }

    if (table->view)
    {
      DBUG_PRINT("admin", ("calling view_operator_func"));
      result_code= (*view_operator_func)(thd, table);
      goto send_result;
    }

    if ((table->table->db_stat & HA_READ_ONLY) && open_for_modify)
    {
      /* purecov: begin inspected */
      char buff[FN_REFLEN + MYSQL_ERRMSG_SIZE];
      uint length;
      DBUG_PRINT("admin", ("sending error message"));
      protocol->prepare_for_resend();
      protocol->store(table_name, system_charset_info);
      protocol->store(operator_name, system_charset_info);
      protocol->store(STRING_WITH_LEN("error"), system_charset_info);
      length= my_snprintf(buff, sizeof(buff), ER(ER_OPEN_AS_READONLY),
                          table_name);
      protocol->store(buff, length, system_charset_info);
      ha_autocommit_or_rollback(thd, 0);
      end_trans(thd, COMMIT);
      close_thread_tables(thd);
      lex->reset_query_tables_list(FALSE);
      table->table=0;				// For query cache
      if (protocol->write())
	goto err;
      continue;
      /* purecov: end */
    }

    /* Close all instances of the table to allow repair to rename files */
    if (lock_type == TL_WRITE && table->table->s->version)
    {
      DBUG_PRINT("admin", ("removing table from cache"));
      pthread_mutex_lock(&LOCK_open);
      const char *old_message=thd->enter_cond(&COND_refresh, &LOCK_open,
					      "Waiting to get writelock");
      mysql_lock_abort(thd,table->table, TRUE);
      remove_table_from_cache(thd, table->table->s->db.str,
                              table->table->s->table_name.str,
                              RTFC_WAIT_OTHER_THREAD_FLAG |
                              RTFC_CHECK_KILLED_FLAG);
      thd->exit_cond(old_message);
      DBUG_EXECUTE_IF("wait_in_mysql_admin_table", wait_for_kill_signal(thd););
      if (thd->killed)
	goto err;
      /* Flush entries in the query cache involving this table. */
      query_cache_invalidate3(thd, table->table, 0);
      open_for_modify= 0;
    }

    if (table->table->s->crashed && operator_func == &handler::ha_check)
    {
      /* purecov: begin inspected */
      DBUG_PRINT("admin", ("sending crashed warning"));
      protocol->prepare_for_resend();
      protocol->store(table_name, system_charset_info);
      protocol->store(operator_name, system_charset_info);
      protocol->store(STRING_WITH_LEN("warning"), system_charset_info);
      protocol->store(STRING_WITH_LEN("Table is marked as crashed"),
                      system_charset_info);
      if (protocol->write())
        goto err;
      /* purecov: end */
    }

    if (operator_func == &handler::ha_repair &&
        !(check_opt->sql_flags & TT_USEFRM))
    {
      if ((table->table->file->check_old_types() == HA_ADMIN_NEEDS_ALTER) ||
          (table->table->file->ha_check_for_upgrade(check_opt) ==
           HA_ADMIN_NEEDS_ALTER))
      {
        DBUG_PRINT("admin", ("recreating table"));
        ha_autocommit_or_rollback(thd, 1);
        close_thread_tables(thd);
        tmp_disable_binlog(thd); // binlogging is done by caller if wanted
        result_code= mysql_recreate_table(thd, table);
        reenable_binlog(thd);
        /*
          mysql_recreate_table() can push OK or ERROR.
          Clear 'OK' status. If there is an error, keep it:
          we will store the error message in a result set row 
          and then clear.
        */
        if (thd->main_da.is_ok())
          thd->main_da.reset_diagnostics_area();
        goto send_result;
      }
    }

    DBUG_PRINT("admin", ("calling operator_func '%s'", operator_name));
    result_code = (table->table->file->*operator_func)(thd, check_opt);
    DBUG_PRINT("admin", ("operator_func returned: %d", result_code));

send_result:

    lex->cleanup_after_one_table_open();
    thd->clear_error();  // these errors shouldn't get client
    {
      List_iterator_fast<MYSQL_ERROR> it(thd->warn_list);
      MYSQL_ERROR *err;
      while ((err= it++))
      {
        protocol->prepare_for_resend();
        protocol->store(table_name, system_charset_info);
        protocol->store((char*) operator_name, system_charset_info);
        protocol->store(warning_level_names[err->level].str,
                        warning_level_names[err->level].length,
                        system_charset_info);
        protocol->store(err->msg, system_charset_info);
        if (protocol->write())
          goto err;
      }
      mysql_reset_errors(thd, true);
    }
    protocol->prepare_for_resend();
    protocol->store(table_name, system_charset_info);
    protocol->store(operator_name, system_charset_info);

send_result_message:

    DBUG_PRINT("info", ("result_code: %d", result_code));
    switch (result_code) {
    case HA_ADMIN_NOT_IMPLEMENTED:
      {
	char buf[ERRMSGSIZE+20];
	uint length=my_snprintf(buf, ERRMSGSIZE,
				ER(ER_CHECK_NOT_IMPLEMENTED), operator_name);
	protocol->store(STRING_WITH_LEN("note"), system_charset_info);
	protocol->store(buf, length, system_charset_info);
      }
      break;

    case HA_ADMIN_NOT_BASE_TABLE:
      {
        char buf[ERRMSGSIZE+20];
        uint length= my_snprintf(buf, ERRMSGSIZE,
                                 ER(ER_BAD_TABLE_ERROR), table_name);
        protocol->store(STRING_WITH_LEN("note"), system_charset_info);
        protocol->store(buf, length, system_charset_info);
      }
      break;

    case HA_ADMIN_OK:
      protocol->store(STRING_WITH_LEN("status"), system_charset_info);
      protocol->store(STRING_WITH_LEN("OK"), system_charset_info);
      break;

    case HA_ADMIN_FAILED:
      protocol->store(STRING_WITH_LEN("status"), system_charset_info);
      protocol->store(STRING_WITH_LEN("Operation failed"),
                      system_charset_info);
      break;

    case HA_ADMIN_REJECT:
      protocol->store(STRING_WITH_LEN("status"), system_charset_info);
      protocol->store(STRING_WITH_LEN("Operation need committed state"),
                      system_charset_info);
      open_for_modify= FALSE;
      break;

    case HA_ADMIN_ALREADY_DONE:
      protocol->store(STRING_WITH_LEN("status"), system_charset_info);
      protocol->store(STRING_WITH_LEN("Table is already up to date"),
                      system_charset_info);
      break;

    case HA_ADMIN_CORRUPT:
      protocol->store(STRING_WITH_LEN("error"), system_charset_info);
      protocol->store(STRING_WITH_LEN("Corrupt"), system_charset_info);
      fatal_error=1;
      break;

    case HA_ADMIN_INVALID:
      protocol->store(STRING_WITH_LEN("error"), system_charset_info);
      protocol->store(STRING_WITH_LEN("Invalid argument"),
                      system_charset_info);
      break;

    case HA_ADMIN_TRY_ALTER:
    {
      /*
        This is currently used only by InnoDB. ha_innobase::optimize() answers
        "try with alter", so here we close the table, do an ALTER TABLE,
        reopen the table and do ha_innobase::analyze() on it.
      */
      ha_autocommit_or_rollback(thd, 0);
      close_thread_tables(thd);
      TABLE_LIST *save_next_local= table->next_local,
                 *save_next_global= table->next_global;
      table->next_local= table->next_global= 0;
      tmp_disable_binlog(thd); // binlogging is done by caller if wanted
      result_code= mysql_recreate_table(thd, table);
      reenable_binlog(thd);
      /*
        mysql_recreate_table() can push OK or ERROR.
        Clear 'OK' status. If there is an error, keep it:
        we will store the error message in a result set row 
        and then clear.
      */
      if (thd->main_da.is_ok())
        thd->main_da.reset_diagnostics_area();
      ha_autocommit_or_rollback(thd, 0);
      close_thread_tables(thd);
      if (!result_code) // recreation went ok
      {
        if ((table->table= open_ltable(thd, table, lock_type, 0)) &&
            ((result_code= table->table->file->ha_analyze(thd, check_opt)) > 0))
          result_code= 0; // analyze went ok
      }
      if (result_code) // either mysql_recreate_table or analyze failed
      {
        DBUG_ASSERT(thd->is_error());
        if (thd->is_error())
        {
          const char *err_msg= thd->main_da.message();
          if (!thd->vio_ok())
          {
            sql_print_error(err_msg);
          }
          else
          {
            /* Hijack the row already in-progress. */
            protocol->store(STRING_WITH_LEN("error"), system_charset_info);
            protocol->store(err_msg, system_charset_info);
            (void)protocol->write();
            /* Start off another row for HA_ADMIN_FAILED */
            protocol->prepare_for_resend();
            protocol->store(table_name, system_charset_info);
            protocol->store(operator_name, system_charset_info);
          }
          thd->clear_error();
        }
      }
      result_code= result_code ? HA_ADMIN_FAILED : HA_ADMIN_OK;
      table->next_local= save_next_local;
      table->next_global= save_next_global;
      goto send_result_message;
    }
    case HA_ADMIN_WRONG_CHECKSUM:
    {
      protocol->store(STRING_WITH_LEN("note"), system_charset_info);
      protocol->store(ER(ER_VIEW_CHECKSUM), strlen(ER(ER_VIEW_CHECKSUM)),
                      system_charset_info);
      break;
    }

    case HA_ADMIN_NEEDS_UPGRADE:
    case HA_ADMIN_NEEDS_ALTER:
    {
      char buf[ERRMSGSIZE];
      uint length;

      protocol->store(STRING_WITH_LEN("error"), system_charset_info);
      length=my_snprintf(buf, ERRMSGSIZE, ER(ER_TABLE_NEEDS_UPGRADE), table->table_name);
      protocol->store(buf, length, system_charset_info);
      fatal_error=1;
      break;
    }

    default:				// Probably HA_ADMIN_INTERNAL_ERROR
      {
        char buf[ERRMSGSIZE+20];
        uint length=my_snprintf(buf, ERRMSGSIZE,
                                "Unknown - internal error %d during operation",
                                result_code);
        protocol->store(STRING_WITH_LEN("error"), system_charset_info);
        protocol->store(buf, length, system_charset_info);
        fatal_error=1;
        break;
      }
    }
    if (table->table)
    {
      if (fatal_error)
        table->table->s->version=0;               // Force close of table
      else if (open_for_modify)
      {
        if (table->table->s->tmp_table)
          table->table->file->info(HA_STATUS_CONST);
        else
        {
          pthread_mutex_lock(&LOCK_open);
          remove_table_from_cache(thd, table->table->s->db.str,
                                  table->table->s->table_name.str, RTFC_NO_FLAG);
          pthread_mutex_unlock(&LOCK_open);
        }
        /* May be something modified consequently we have to invalidate cache */
        query_cache_invalidate3(thd, table->table, 0);
      }
    }
    ha_autocommit_or_rollback(thd, 0);
    end_trans(thd, COMMIT);
    close_thread_tables(thd);
    table->table=0;				// For query cache
    if (protocol->write())
      goto err;
  }

  my_eof(thd);
  DBUG_RETURN(FALSE);

err:
  ha_autocommit_or_rollback(thd, 1);
  end_trans(thd, ROLLBACK);
  close_thread_tables(thd);			// Shouldn't be needed
  if (table)
    table->table=0;
  DBUG_RETURN(TRUE);
}


bool mysql_backup_table(THD* thd, TABLE_LIST* table_list)
{
  DBUG_ENTER("mysql_backup_table");
  WARN_DEPRECATED(thd, "5.2", "BACKUP TABLE",
                  "MySQL Administrator (mysqldump, mysql)");
  DBUG_RETURN(mysql_admin_table(thd, table_list, 0,
				"backup", TL_READ, 0, 0, 0, 0,
				&handler::ha_backup, 0));
}


bool mysql_restore_table(THD* thd, TABLE_LIST* table_list)
{
  DBUG_ENTER("mysql_restore_table");
  WARN_DEPRECATED(thd, "5.2", "RESTORE TABLE",
                  "MySQL Administrator (mysqldump, mysql)");
  DBUG_RETURN(mysql_admin_table(thd, table_list, 0,
				"restore", TL_WRITE, 1, 1, 0,
				&prepare_for_restore,
				&handler::ha_restore, 0));
}


bool mysql_repair_table(THD* thd, TABLE_LIST* tables, HA_CHECK_OPT* check_opt)
{
  DBUG_ENTER("mysql_repair_table");
  DBUG_RETURN(mysql_admin_table(thd, tables, check_opt,
				"repair", TL_WRITE, 1,
                                test(check_opt->sql_flags & TT_USEFRM),
                                HA_OPEN_FOR_REPAIR,
				&prepare_for_repair,
				&handler::ha_repair, 0));
}


bool mysql_optimize_table(THD* thd, TABLE_LIST* tables, HA_CHECK_OPT* check_opt)
{
  DBUG_ENTER("mysql_optimize_table");
  DBUG_RETURN(mysql_admin_table(thd, tables, check_opt,
				"optimize", TL_WRITE, 1,0,0,0,
				&handler::ha_optimize, 0));
}


/*
  Assigned specified indexes for a table into key cache

  SYNOPSIS
    mysql_assign_to_keycache()
    thd		Thread object
    tables	Table list (one table only)

  RETURN VALUES
   FALSE ok
   TRUE  error
*/

bool mysql_assign_to_keycache(THD* thd, TABLE_LIST* tables,
			     LEX_STRING *key_cache_name)
{
  HA_CHECK_OPT check_opt;
  KEY_CACHE *key_cache;
  DBUG_ENTER("mysql_assign_to_keycache");

  check_opt.init();
  pthread_mutex_lock(&LOCK_global_system_variables);
  if (!(key_cache= get_key_cache(key_cache_name)))
  {
    pthread_mutex_unlock(&LOCK_global_system_variables);
    my_error(ER_UNKNOWN_KEY_CACHE, MYF(0), key_cache_name->str);
    DBUG_RETURN(TRUE);
  }
  pthread_mutex_unlock(&LOCK_global_system_variables);
  check_opt.key_cache= key_cache;
  DBUG_RETURN(mysql_admin_table(thd, tables, &check_opt,
				"assign_to_keycache", TL_READ_NO_INSERT, 0, 0,
				0, 0, &handler::assign_to_keycache, 0));
}


/*
  Reassign all tables assigned to a key cache to another key cache

  SYNOPSIS
    reassign_keycache_tables()
    thd		Thread object
    src_cache	Reference to the key cache to clean up
    dest_cache	New key cache

  NOTES
    This is called when one sets a key cache size to zero, in which
    case we have to move the tables associated to this key cache to
    the "default" one.

    One has to ensure that one never calls this function while
    some other thread is changing the key cache. This is assured by
    the caller setting src_cache->in_init before calling this function.

    We don't delete the old key cache as there may still be pointers pointing
    to it for a while after this function returns.

 RETURN VALUES
    0	  ok
*/

int reassign_keycache_tables(THD *thd, KEY_CACHE *src_cache,
			     KEY_CACHE *dst_cache)
{
  DBUG_ENTER("reassign_keycache_tables");

  DBUG_ASSERT(src_cache != dst_cache);
  DBUG_ASSERT(src_cache->in_init);
  src_cache->param_buff_size= 0;		// Free key cache
  ha_resize_key_cache(src_cache);
  ha_change_key_cache(src_cache, dst_cache);
  DBUG_RETURN(0);
}


/*
  Preload specified indexes for a table into key cache

  SYNOPSIS
    mysql_preload_keys()
    thd		Thread object
    tables	Table list (one table only)

  RETURN VALUES
    FALSE ok
    TRUE  error
*/

bool mysql_preload_keys(THD* thd, TABLE_LIST* tables)
{
  DBUG_ENTER("mysql_preload_keys");
  /*
    We cannot allow concurrent inserts. The storage engine reads
    directly from the index file, bypassing the cache. It could read
    outdated information if parallel inserts into cache blocks happen.
  */
   DBUG_RETURN(mysql_admin_table(thd, tables, 0,
				"preload_keys", TL_READ_NO_INSERT, 0, 0, 0, 0,
				&handler::preload_keys, 0));
}



/**
  @brief          Create frm file based on I_S table

  @param[in]      thd                      thread handler
  @param[in]      schema_table             I_S table           
  @param[in]      dst_path                 path where frm should be created
  @param[in]      create_info              Create info

  @return         Operation status
    @retval       0                        success
    @retval       1                        error
*/


bool mysql_create_like_schema_frm(THD* thd, TABLE_LIST* schema_table,
                                  char *dst_path, HA_CREATE_INFO *create_info)
{
  HA_CREATE_INFO local_create_info;
  Alter_info alter_info;
  bool tmp_table= (create_info->options & HA_LEX_CREATE_TMP_TABLE);
  uint keys= schema_table->table->s->keys;
  uint db_options= 0;
  DBUG_ENTER("mysql_create_like_schema_frm");

  bzero((char*) &local_create_info, sizeof(local_create_info));
  local_create_info.db_type= schema_table->table->s->db_type();
  local_create_info.row_type= schema_table->table->s->row_type;
  local_create_info.default_table_charset=default_charset_info;
  alter_info.flags= (ALTER_CHANGE_COLUMN | ALTER_RECREATE);
  schema_table->table->use_all_columns();
  if (mysql_prepare_alter_table(thd, schema_table->table,
                                &local_create_info, &alter_info))
    DBUG_RETURN(1);
  if (mysql_prepare_create_table(thd, &local_create_info, &alter_info,
                                 tmp_table, &db_options,
                                 schema_table->table->file,
                                 &schema_table->table->s->key_info, &keys, 0))
    DBUG_RETURN(1);
  local_create_info.max_rows= 0;
  if (mysql_create_frm(thd, dst_path, NullS, NullS,
                       &local_create_info, alter_info.create_list,
                       keys, schema_table->table->s->key_info,
                       schema_table->table->file))
    DBUG_RETURN(1);
  DBUG_RETURN(0);
}


/*
  Create a table identical to the specified table

  SYNOPSIS
    mysql_create_like_table()
    thd		Thread object
    table       Table list element for target table
    src_table   Table list element for source table
    create_info Create info

  RETURN VALUES
    FALSE OK
    TRUE  error
*/

bool mysql_create_like_table(THD* thd, TABLE_LIST* table, TABLE_LIST* src_table,
                             HA_CREATE_INFO *create_info)
{
  TABLE *name_lock= 0;
  char src_path[FN_REFLEN], dst_path[FN_REFLEN];
  uint dst_path_length;
  char *db= table->db;
  char *table_name= table->table_name;
  int  err;
  bool res= TRUE;
  uint not_used;
#ifdef WITH_PARTITION_STORAGE_ENGINE
  char tmp_path[FN_REFLEN];
#endif
  DBUG_ENTER("mysql_create_like_table");


  /* CREATE TABLE ... LIKE is not allowed for views. */
  src_table->required_type= FRMTYPE_TABLE;

  /*
    By opening source table we guarantee that it exists and no concurrent
    DDL operation will mess with it. Later we also take an exclusive
    name-lock on target table name, which makes copying of .frm file,
    call to ha_create_table() and binlogging atomic against concurrent DML
    and DDL operations on target table. Thus by holding both these "locks"
    we ensure that our statement is properly isolated from all concurrent
    operations which matter.
  */
  if (open_tables(thd, &src_table, &not_used, 0))
    DBUG_RETURN(TRUE);

  strxmov(src_path, src_table->table->s->path.str, reg_ext, NullS);

  DBUG_EXECUTE_IF("sleep_create_like_before_check_if_exists", my_sleep(6000000););

  /*
    Check that destination tables does not exist. Note that its name
    was already checked when it was added to the table list.
  */
  if (create_info->options & HA_LEX_CREATE_TMP_TABLE)
  {
    if (find_temporary_table(thd, db, table_name))
      goto table_exists;
    dst_path_length= build_tmptable_filename(thd, dst_path, sizeof(dst_path));
    create_info->table_options|= HA_CREATE_DELAY_KEY_WRITE;
  }
  else
  {
    if (lock_table_name_if_not_cached(thd, db, table_name, &name_lock))
      goto err;
    if (!name_lock)
      goto table_exists;
    dst_path_length= build_table_filename(dst_path, sizeof(dst_path),
                                          db, table_name, reg_ext, 0);
    if (!access(dst_path, F_OK))
      goto table_exists;
  }

  DBUG_EXECUTE_IF("sleep_create_like_before_copy", my_sleep(6000000););

  /*
    Create a new table by copying from source table

    Altough exclusive name-lock on target table protects us from concurrent
    DML and DDL operations on it we still want to wrap .FRM creation and call
    to ha_create_table() in critical section protected by LOCK_open in order
    to provide minimal atomicity against operations which disregard name-locks,
    like I_S implementation, for example. This is a temporary and should not
    be copied. Instead we should fix our code to always honor name-locks.

    Also some engines (e.g. NDB cluster) require that LOCK_open should be held
    during the call to ha_create_table(). See bug #28614 for more info.
  */
  VOID(pthread_mutex_lock(&LOCK_open));
  if (src_table->schema_table)
  {
    if (mysql_create_like_schema_frm(thd, src_table, dst_path, create_info))
    {
      VOID(pthread_mutex_unlock(&LOCK_open));
      goto err;
    }
  }
  else if (my_copy(src_path, dst_path, MYF(MY_DONT_OVERWRITE_FILE)))
  {
    if (my_errno == ENOENT)
      my_error(ER_BAD_DB_ERROR,MYF(0),db);
    else
      my_error(ER_CANT_CREATE_FILE,MYF(0),dst_path,my_errno);
    VOID(pthread_mutex_unlock(&LOCK_open));
    goto err;
  }

  /*
    As mysql_truncate don't work on a new table at this stage of
    creation, instead create the table directly (for both normal
    and temporary tables).
  */
#ifdef WITH_PARTITION_STORAGE_ENGINE
  /*
    For partitioned tables we need to copy the .par file as well since
    it is used in open_table_def to even be able to create a new handler.
    There is no way to find out here if the original table is a
    partitioned table so we copy the file and ignore any errors.
  */
  fn_format(tmp_path, dst_path, reg_ext, ".par", MYF(MY_REPLACE_EXT));
  strmov(dst_path, tmp_path);
  fn_format(tmp_path, src_path, reg_ext, ".par", MYF(MY_REPLACE_EXT));
  strmov(src_path, tmp_path);
  my_copy(src_path, dst_path, MYF(MY_DONT_OVERWRITE_FILE));
#endif

  DBUG_EXECUTE_IF("sleep_create_like_before_ha_create", my_sleep(6000000););

  dst_path[dst_path_length - reg_ext_length]= '\0';  // Remove .frm
  if (thd->variables.keep_files_on_create)
    create_info->options|= HA_CREATE_KEEP_FILES;
  err= ha_create_table(thd, dst_path, db, table_name, create_info, 1);
  VOID(pthread_mutex_unlock(&LOCK_open));

  if (create_info->options & HA_LEX_CREATE_TMP_TABLE)
  {
    if (err || !open_temporary_table(thd, dst_path, db, table_name, 1,
                                     OTM_OPEN))
    {
      (void) rm_temporary_table(create_info->db_type,
				dst_path, false); /* purecov: inspected */
      goto err;     /* purecov: inspected */
    }
  }
  else if (err)
  {
    (void) quick_rm_table(create_info->db_type, db,
			  table_name, 0); /* purecov: inspected */
    goto err;	    /* purecov: inspected */
  }

  DBUG_EXECUTE_IF("sleep_create_like_before_binlogging", my_sleep(6000000););

  /*
    We have to write the query before we unlock the tables.
  */
  if (thd->current_stmt_binlog_row_based)
  {
    /*
       Since temporary tables are not replicated under row-based
       replication, CREATE TABLE ... LIKE ... needs special
       treatement.  We have four cases to consider, according to the
       following decision table:

           ==== ========= ========= ==============================
           Case    Target    Source Write to binary log
           ==== ========= ========= ==============================
           1       normal    normal Original statement
           2       normal temporary Generated statement
           3    temporary    normal Nothing
           4    temporary temporary Nothing
           ==== ========= ========= ==============================
    */
    if (!(create_info->options & HA_LEX_CREATE_TMP_TABLE))
    {
      if (src_table->table->s->tmp_table)               // Case 2
      {
        char buf[2048];
        String query(buf, sizeof(buf), system_charset_info);
        query.length(0);  // Have to zero it since constructor doesn't


        /*
          Here we open the destination table, on which we already have
          name-lock. This is needed for store_create_info() to work.
          The table will be closed by unlink_open_table() at the end
          of this function.
        */
        table->table= name_lock;
        VOID(pthread_mutex_lock(&LOCK_open));
        if (reopen_name_locked_table(thd, table, FALSE))
        {
          VOID(pthread_mutex_unlock(&LOCK_open));
          goto err;
        }
        VOID(pthread_mutex_unlock(&LOCK_open));

        IF_DBUG(int result=) store_create_info(thd, table, &query,
                                               create_info);

        DBUG_ASSERT(result == 0); // store_create_info() always return 0
        write_bin_log(thd, TRUE, query.ptr(), query.length());
      }
      else                                      // Case 1
        write_bin_log(thd, TRUE, thd->query, thd->query_length);
    }
    /*
      Case 3 and 4 does nothing under RBR
    */
  }
  else
    write_bin_log(thd, TRUE, thd->query, thd->query_length);

  res= FALSE;
  goto err;

table_exists:
  if (create_info->options & HA_LEX_CREATE_IF_NOT_EXISTS)
  {
    char warn_buff[MYSQL_ERRMSG_SIZE];
    my_snprintf(warn_buff, sizeof(warn_buff),
		ER(ER_TABLE_EXISTS_ERROR), table_name);
    push_warning(thd, MYSQL_ERROR::WARN_LEVEL_NOTE,
		 ER_TABLE_EXISTS_ERROR,warn_buff);
    res= FALSE;
  }
  else
    my_error(ER_TABLE_EXISTS_ERROR, MYF(0), table_name);

err:
  if (name_lock)
  {
    pthread_mutex_lock(&LOCK_open);
    unlink_open_table(thd, name_lock, FALSE);
    pthread_mutex_unlock(&LOCK_open);
  }
  DBUG_RETURN(res);
}


bool mysql_analyze_table(THD* thd, TABLE_LIST* tables, HA_CHECK_OPT* check_opt)
{
  thr_lock_type lock_type = TL_READ_NO_INSERT;

  DBUG_ENTER("mysql_analyze_table");
  DBUG_RETURN(mysql_admin_table(thd, tables, check_opt,
				"analyze", lock_type, 1, 0, 0, 0,
				&handler::ha_analyze, 0));
}


bool mysql_check_table(THD* thd, TABLE_LIST* tables,HA_CHECK_OPT* check_opt)
{
  thr_lock_type lock_type = TL_READ_NO_INSERT;

  DBUG_ENTER("mysql_check_table");
  DBUG_RETURN(mysql_admin_table(thd, tables, check_opt,
				"check", lock_type,
				0, 0, HA_OPEN_FOR_REPAIR, 0,
				&handler::ha_check, &view_checksum));
}


/* table_list should contain just one table */
static int
mysql_discard_or_import_tablespace(THD *thd,
                                   TABLE_LIST *table_list,
                                   enum tablespace_op_type tablespace_op)
{
  TABLE *table;
  my_bool discard;
  int error;
  DBUG_ENTER("mysql_discard_or_import_tablespace");

  /*
    Note that DISCARD/IMPORT TABLESPACE always is the only operation in an
    ALTER TABLE
  */

  thd_proc_info(thd, "discard_or_import_tablespace");

  discard= test(tablespace_op == DISCARD_TABLESPACE);

 /*
   We set this flag so that ha_innobase::open and ::external_lock() do
   not complain when we lock the table
 */
  thd->tablespace_op= TRUE;
  if (!(table=open_ltable(thd, table_list, TL_WRITE, 0)))
  {
    thd->tablespace_op=FALSE;
    DBUG_RETURN(-1);
  }

  error= table->file->ha_discard_or_import_tablespace(discard);

  thd_proc_info(thd, "end");

  if (error)
    goto err;

  /*
    The 0 in the call below means 'not in a transaction', which means
    immediate invalidation; that is probably what we wish here
  */
  query_cache_invalidate3(thd, table_list, 0);

  /* The ALTER TABLE is always in its own transaction */
  error = ha_autocommit_or_rollback(thd, 0);
  if (end_active_trans(thd))
    error=1;
  if (error)
    goto err;
  write_bin_log(thd, FALSE, thd->query, thd->query_length);

err:
  ha_autocommit_or_rollback(thd, error);
  thd->tablespace_op=FALSE;
  
  if (error == 0)
  {
    my_ok(thd);
    DBUG_RETURN(0);
  }

  table->file->print_error(error, MYF(0));
    
  DBUG_RETURN(-1);
}

/**
  Copy all changes detected by parser to the HA_ALTER_FLAGS
*/

void setup_ha_alter_flags(Alter_info *alter_info, HA_ALTER_FLAGS *alter_flags)
{
  uint flags= alter_info->flags;

  if (ALTER_ADD_COLUMN & flags)
    *alter_flags|= HA_ADD_COLUMN;
  if (ALTER_DROP_COLUMN & flags)
    *alter_flags|= HA_DROP_COLUMN;
  if (ALTER_RENAME & flags)
    *alter_flags|= HA_RENAME_TABLE;
  if (ALTER_CHANGE_COLUMN & flags)
    *alter_flags|= HA_CHANGE_COLUMN;
  if (ALTER_COLUMN_DEFAULT & flags)
    *alter_flags|= HA_COLUMN_DEFAULT_VALUE;
  if (ALTER_COLUMN_STORAGE & flags)
    *alter_flags|= HA_COLUMN_STORAGE;
  if (ALTER_COLUMN_FORMAT & flags)
    *alter_flags|= HA_COLUMN_FORMAT;
  if (ALTER_COLUMN_ORDER & flags)
    *alter_flags|= HA_ALTER_COLUMN_ORDER;
  if (ALTER_STORAGE & flags)
    *alter_flags|= HA_ALTER_STORAGE;
  if (ALTER_ROW_FORMAT & flags)
    *alter_flags|= HA_ALTER_ROW_FORMAT;
  if (ALTER_RECREATE & flags)
    *alter_flags|= HA_RECREATE;
  if (ALTER_ADD_PARTITION & flags)
    *alter_flags|= HA_ADD_PARTITION;
  if (ALTER_DROP_PARTITION & flags)
    *alter_flags|= HA_DROP_PARTITION;
  if (ALTER_COALESCE_PARTITION & flags)
    *alter_flags|= HA_COALESCE_PARTITION;
  if (ALTER_REORGANIZE_PARTITION & flags)
    *alter_flags|= HA_REORGANIZE_PARTITION;
  if (ALTER_PARTITION & flags)
    *alter_flags|= HA_ALTER_PARTITION;
  if (ALTER_FOREIGN_KEY & flags)
    *alter_flags|= HA_ALTER_FOREIGN_KEY;
}


/**
   @param       thd                Thread
   @param       table              The original table.
   @param       alter_info         Alter options, fields and keys for the new
                                   table.
   @param       create_info        Create options for the new table.
   @param       order_num          Number of order list elements.
   @param[out]  ha_alter_flags  Flags that indicate what will be changed
   @param[out]  ha_alter_info      Data structures needed for on-line alter
   @param[out]  table_changes      Information about particular change

   First argument 'table' contains information of the original
   table, which includes all corresponding parts that the new
   table has in arguments create_list, key_list and create_info.

   By comparing the changes between the original and new table
   we can determine how much it has changed after ALTER TABLE
   and whether we need to make a copy of the table, or just change
   the .frm file.

   Mark any changes detected in the ha_alter_flags.

   If there are no data changes, but index changes, 'index_drop_buffer'
   and/or 'index_add_buffer' are populated with offsets into
   table->key_info or key_info_buffer respectively for the indexes
   that need to be dropped and/or (re-)created.

   @retval TRUE  error
   @retval FALSE success
*/

static
bool
compare_tables(THD *thd,
               TABLE *table,
               Alter_info *alter_info,
               HA_CREATE_INFO *create_info,
               uint order_num,
               HA_ALTER_FLAGS *alter_flags,
               HA_ALTER_INFO *ha_alter_info,
               uint *table_changes)
{
  Field **f_ptr, *field;
  uint table_changes_local= 0;
  List_iterator_fast<Create_field> new_field_it(alter_info->create_list);
  Create_field *new_field;
  KEY_PART_INFO *key_part;
  KEY_PART_INFO *end;
  uint candidate_key_count= 0;
  bool not_nullable= true;
  /*
    Remember if the new definition has new VARCHAR column;
    create_info->varchar will be reset in mysql_prepare_create_table.
  */
  bool varchar= create_info->varchar;
  DBUG_ENTER("compare_tables");

  {
    /*
      Create a copy of alter_info.
      To compare the new and old table definitions, we need to "prepare"
      the new definition - transform it from parser output to a format
      that describes the final table layout (all column defaults are
      initialized, duplicate columns are removed). This is done by
      mysql_prepare_create_table.  Unfortunately,
      mysql_prepare_create_table performs its transformations
      "in-place", that is, modifies the argument.  Since we would
      like to keep compare_tables() idempotent (not altering any
      of the arguments) we create a copy of alter_info here and
      pass it to mysql_prepare_create_table, then use the result
      to evaluate possibility of fast ALTER TABLE, and then
      destroy the copy.
    */
    Alter_info tmp_alter_info(*alter_info, thd->mem_root);
    THD *thd= table->in_use;
    uint db_options= 0; /* not used */
    /* Create the prepared information. */
    if (mysql_prepare_create_table(thd, create_info,
                                   &tmp_alter_info,
                                   (table->s->tmp_table != NO_TMP_TABLE),
                                   &db_options,
                                   table->file,
                                   &ha_alter_info->key_info_buffer,
                                   &ha_alter_info->key_count,
                                   /* select_field_count */ 0))
      DBUG_RETURN(TRUE);
    /* Allocate result buffers. */
    if (! (ha_alter_info->index_drop_buffer=
           (uint*) thd->alloc(sizeof(uint) * table->s->keys)) ||
        ! (ha_alter_info->index_add_buffer=
           (uint*) thd->alloc(sizeof(uint) *
                              tmp_alter_info.key_list.elements)))
      DBUG_RETURN(TRUE);
  }
  /*
    First we setup ha_alter_flags based on what was detected
    by parser
  */
  setup_ha_alter_flags(alter_info, alter_flags);

#ifndef DBUG_OFF
  {
    char dbug_string[HA_MAX_ALTER_FLAGS+1];
    alter_flags->print(dbug_string);
    DBUG_PRINT("info", ("alter_flags:  %s", (char *) dbug_string));
  }
#endif

  /*
    Some very basic checks. If number of fields changes, or the
    handler, we need to run full ALTER TABLE. In the future
    new fields can be added and old dropped without copy, but
    not yet.

    Test also that engine was not given during ALTER TABLE, or
    we are force to run regular alter table (copy).
    E.g. ALTER TABLE tbl_name ENGINE=MyISAM.

    For the following ones we also want to run regular alter table:
    ALTER TABLE tbl_name ORDER BY ..
    ALTER TABLE tbl_name CONVERT TO CHARACTER SET ..

    At the moment we can't handle altering temporary tables without a copy.
    We also test if OPTIMIZE TABLE was given and was mapped to alter table.
    In that case we always do full copy.

    There was a bug prior to mysql-4.0.25. Number of null fields was
    calculated incorrectly. As a result frm and data files gets out of
    sync after fast alter table. There is no way to determine by which
    mysql version (in 4.0 and 4.1 branches) table was created, thus we
    disable fast alter table for all tables created by mysql versions
    prior to 5.0 branch.
    See BUG#6236.
  */
  if (table->s->fields != alter_info->create_list.elements ||
      table->s->db_type() != create_info->db_type ||
      table->s->tmp_table ||
      create_info->used_fields & HA_CREATE_USED_ENGINE ||
      create_info->used_fields & HA_CREATE_USED_CHARSET ||
      create_info->used_fields & HA_CREATE_USED_DEFAULT_CHARSET ||
      create_info->used_fields & HA_CREATE_USED_ROW_FORMAT ||
      (alter_info->flags & (ALTER_RECREATE | ALTER_FOREIGN_KEY)) ||
      order_num ||
      !table->s->mysql_version ||
      (table->s->frm_version < FRM_VER_TRUE_VARCHAR && varchar))
  {
    *table_changes= IS_EQUAL_NO;
    /*
      Check what has changed and set alter_flags
    */
    if (table->s->fields < alter_info->create_list.elements)
      *alter_flags|= HA_ADD_COLUMN;
    else if (table->s->fields > alter_info->create_list.elements)
      *alter_flags|= HA_DROP_COLUMN;
    if (create_info->db_type != table->s->db_type() ||
        create_info->used_fields & HA_CREATE_USED_ENGINE)
      *alter_flags|= HA_ALTER_STORAGE_ENGINE;
    if (create_info->used_fields & HA_CREATE_USED_CHARSET)
      *alter_flags|= HA_CHANGE_CHARACTER_SET;
    if (create_info->used_fields & HA_CREATE_USED_DEFAULT_CHARSET)
      *alter_flags|= HA_SET_DEFAULT_CHARACTER_SET;
    if (alter_info->flags & ALTER_RECREATE)
      *alter_flags|= HA_RECREATE;
    /* TODO check for ADD/DROP FOREIGN KEY */
    if (alter_info->flags & ALTER_FOREIGN_KEY)
      *alter_flags|=  HA_ALTER_FOREIGN_KEY;
    if (!table->s->mysql_version ||
        (table->s->frm_version < FRM_VER_TRUE_VARCHAR && varchar))
      *alter_flags|=  HA_ALTER_COLUMN_TYPE;
  }
  /*
    Go through fields and check if the original ones are compatible
    with new table.
  */
  for (f_ptr= table->field, new_field= new_field_it++;
       (new_field && (field= *f_ptr));
       f_ptr++, new_field= new_field_it++)
  {
    /* Make sure we have at least the default charset in use. */
    if (!new_field->charset)
      new_field->charset= create_info->default_table_charset;

    /* Don't pack rows in old tables if the user has requested this. */
    if (create_info->row_type == ROW_TYPE_DYNAMIC ||
        (new_field->flags & BLOB_FLAG) ||
        new_field->sql_type == MYSQL_TYPE_VARCHAR &&
        create_info->row_type != ROW_TYPE_FIXED)
      create_info->table_options|= HA_OPTION_PACK_RECORD;

    /* Check how fields have been modified */
    if (alter_info->flags & ALTER_CHANGE_COLUMN)
    {
      /* Evaluate changes bitmap and send to check_if_incompatible_data() */
      if (!(table_changes_local= field->is_equal(new_field)))
        *alter_flags|= HA_ALTER_COLUMN_TYPE;

      /* Check if field was renamed */
      field->flags&= ~FIELD_IS_RENAMED;
      if (my_strcasecmp(system_charset_info,
                        field->field_name,
                        new_field->field_name))
      {
        field->flags|= FIELD_IS_RENAMED;
        *alter_flags|= HA_ALTER_COLUMN_NAME;
      }

      *table_changes&= table_changes_local;
      if (table_changes_local == IS_EQUAL_PACK_LENGTH)
        *alter_flags|= HA_ALTER_COLUMN_TYPE;

      /* Check that NULL behavior is same for old and new fields */
      if ((new_field->flags & NOT_NULL_FLAG) !=
          (uint) (field->flags & NOT_NULL_FLAG))
      {
        *table_changes= IS_EQUAL_NO;
        *alter_flags|= HA_ALTER_COLUMN_NULLABLE;
      }
    }

    /* Clear indexed marker */
    field->flags&= ~FIELD_IN_ADD_INDEX;
  }

  /*
    Go through keys and check if the original ones are compatible
    with new table.
  */
  KEY *table_key;
  KEY *table_key_end= table->key_info + table->s->keys;
  KEY *new_key;
  KEY *new_key_end=
       ha_alter_info->key_info_buffer + ha_alter_info->key_count;

  DBUG_PRINT("info", ("index count old: %d  new: %d",
                      table->s->keys, ha_alter_info->key_count));

  /* Count all candidate keys. */

  for (table_key= table->key_info; table_key < table_key_end; table_key++)
  {
    KEY_PART_INFO *table_part;
    KEY_PART_INFO *table_part_end= table_key->key_part + table_key->key_parts;

    /*
      Check if key is a candidate key, i.e. a unique index with no index
      fields nullable, then key is either already primary key or could
      be promoted to primary key if the original primary key is dropped.
    */
    not_nullable= true;
    for (table_part= table_key->key_part;
         table_part < table_part_end;
         table_part++)
    {
      not_nullable= not_nullable && (! table_part->field->maybe_null());
    }
    if ((table_key->flags & HA_NOSAME) && not_nullable)
      candidate_key_count++;
  }

  /*
    Step through all keys of the old table and search matching new keys.
  */
  ha_alter_info->index_drop_count= 0;
  ha_alter_info->index_add_count= 0;
  for (table_key= table->key_info; table_key < table_key_end; table_key++)
  {
    KEY_PART_INFO *table_part;
    KEY_PART_INFO *table_part_end= table_key->key_part + table_key->key_parts;
    KEY_PART_INFO *new_part;

    /* Search a new key with the same name. */
    for (new_key= ha_alter_info->key_info_buffer;
         new_key < new_key_end;
         new_key++)
    {
      if (! strcmp(table_key->name, new_key->name))
        break;
    }
    if (new_key >= new_key_end)
    {
      /* Key not found. Add the offset of the key to the drop buffer. */
      ha_alter_info->index_drop_buffer
           [ha_alter_info->index_drop_count++]=
           table_key - table->key_info;
      if (table_key->flags & HA_NOSAME)
      {
        /* Unique key. Check for "PRIMARY". */
        if ((uint) (table_key - table->key_info) == table->s->primary_key)
        {
          *alter_flags|= HA_DROP_PK_INDEX;
          candidate_key_count--;
        }
        else
        {
          bool is_not_null= true;

          *alter_flags|= HA_DROP_UNIQUE_INDEX;
          key_part= table_key->key_part;
          end= key_part + table_key->key_parts;

         /*
            Check if all fields in key are declared
            NOT NULL and adjust candidate_key_count
          */
          for(; key_part != end; key_part++)
          {
            is_not_null=
              (is_not_null && 
               (!table->field[key_part->fieldnr-1]->maybe_null()));
          }
          if (is_not_null)
            candidate_key_count--;
        }
      }
      else
        *alter_flags|= HA_DROP_INDEX;
      *table_changes= IS_EQUAL_NO;
      DBUG_PRINT("info", ("index dropped: '%s'", table_key->name));
      continue;
    }

    /* Check that the key types are compatible between old and new tables. */
    if ((table_key->algorithm != new_key->algorithm) ||
        ((table_key->flags & HA_KEYFLAG_MASK) !=
         (new_key->flags & HA_KEYFLAG_MASK)) ||
        (table_key->key_parts != new_key->key_parts))
    {
      if (table_key->flags & HA_NOSAME)
      {
        /* Unique key. Check for "PRIMARY". */
        if ((uint) (table_key - table->key_info) == table->s->primary_key)
          *alter_flags|= HA_ALTER_PK_INDEX;
        else
          *alter_flags|= HA_ALTER_UNIQUE_INDEX;
      }
      else
        *alter_flags|= HA_ALTER_INDEX;
      goto index_changed;
    }

    /*
      Check that the key parts remain compatible between the old and
      new tables.
    */
    for (table_part= table_key->key_part, new_part= new_key->key_part;
         table_part < table_part_end;
         table_part++, new_part++)
    {
      /*
        Key definition has changed if we are using a different field or
	if the used key part length is different. We know that the fields
        did not change. Comparing field numbers is sufficient.
      */
      if ((table_part->length != new_part->length) ||
          (table_part->fieldnr - 1 != new_part->fieldnr))
      {
        if (table_key->flags & HA_NOSAME)
        {
          /* Unique key. Check for "PRIMARY" */
          if ((uint) (table_key - table->key_info) ==  table->s->primary_key)
            *alter_flags|= HA_ALTER_PK_INDEX;
          else
            *alter_flags|= HA_ALTER_UNIQUE_INDEX;
        }
        else
          *alter_flags|= HA_ALTER_INDEX;
        goto index_changed;
      }
    }
    continue;

  index_changed:
    /* Key modified. Add the offset of the key to both buffers. */
    ha_alter_info->index_drop_buffer
         [ha_alter_info->index_drop_count++]=
         table_key - table->key_info;
    ha_alter_info->index_add_buffer
         [ha_alter_info->index_add_count++]=
         new_key - ha_alter_info->key_info_buffer;
    key_part= new_key->key_part;
    end= key_part + new_key->key_parts;
    for(; key_part != end; key_part++)
    {
      /* Mark field to be part of new key */
      if ((field= table->field[key_part->fieldnr]))
        field->flags|= FIELD_IN_ADD_INDEX;
    }
    *table_changes= IS_EQUAL_NO;
    DBUG_PRINT("info", ("index changed: '%s'", table_key->name));
  }
  /*end of for (; table_key < table_key_end;) */

  /*
    Step through all keys of the new table and find matching old keys.
  */
  for (new_key= ha_alter_info->key_info_buffer;
       new_key < new_key_end;
       new_key++)
  {
    /* Search an old key with the same name. */
    for (table_key= table->key_info; table_key < table_key_end; table_key++)
    {
      if (! strcmp(table_key->name, new_key->name))
        break;
    }
    if (table_key >= table_key_end)
    {
      bool is_not_null= true;
      bool no_pk= ((table->s->primary_key == MAX_KEY) ||
                   alter_flags->is_set(HA_DROP_PK_INDEX));

      /* Key not found. Add the offset of the key to the add buffer. */
      ha_alter_info->index_add_buffer
           [ha_alter_info->index_add_count++]=
           new_key - ha_alter_info->key_info_buffer;
      key_part= new_key->key_part;
      end= key_part + new_key->key_parts;
      for(; key_part != end; key_part++)
      {
        /* Mark field to be part of new key */
        if ((field= table->field[key_part->fieldnr]))
          field->flags|= FIELD_IN_ADD_INDEX;
        /*
          Check if all fields in key are declared
          NOT NULL
         */
        if (key_part->fieldnr < table->s->fields)
        {
          is_not_null=
            (is_not_null && 
             (!table->field[key_part->fieldnr]->maybe_null()));
        }
        else
        {
          /* Index is defined over a newly added column */
          List_iterator_fast<Create_field>
            new_field_it(alter_info->create_list);
          Create_field *new_field;
          uint fieldnr;

          for (fieldnr= 0, new_field= new_field_it++;
               fieldnr != key_part->fieldnr;
               fieldnr++, new_field= new_field_it++);
          is_not_null=
            (is_not_null && (new_field->flags & NOT_NULL_FLAG));
        }
      }
      if (new_key->flags & HA_NOSAME)
      {
        /* Unique key. Check for "PRIMARY" 
           or if adding first unique key
           defined on non-nullable 
        */
        DBUG_PRINT("info",("no_pk %s, candidate_key_count %u, is_not_null %s", (no_pk)?"yes":"no", candidate_key_count, (is_not_null)?"yes":"no"));
        if ((!my_strcasecmp(system_charset_info,
                            new_key->name, primary_key_name)) ||
            (no_pk && candidate_key_count == 0 && is_not_null))
          *alter_flags|= HA_ADD_PK_INDEX;
        else
        *alter_flags|= HA_ADD_UNIQUE_INDEX;
      }
      else
        *alter_flags|= HA_ADD_INDEX;
      *table_changes= IS_EQUAL_NO;
      DBUG_PRINT("info", ("index added: '%s'", new_key->name));
    }
  }
#ifndef DBUG_OFF
  {
    char dbug_string[HA_MAX_ALTER_FLAGS+1];
    alter_flags->print(dbug_string);
    DBUG_PRINT("info", ("alter_flags:  %s", (char *) dbug_string));
  }
#endif

  DBUG_RETURN(FALSE);
}


/*
  Manages enabling/disabling of indexes for ALTER TABLE

  SYNOPSIS
    alter_table_manage_keys()
      table                  Target table
      indexes_were_disabled  Whether the indexes of the from table
                             were disabled
      keys_onoff             ENABLE | DISABLE | LEAVE_AS_IS

  RETURN VALUES
    FALSE  OK
    TRUE   Error
*/

static
bool alter_table_manage_keys(TABLE *table, int indexes_were_disabled,
                             enum enum_enable_or_disable keys_onoff)
{
  int error= 0;
  DBUG_ENTER("alter_table_manage_keys");
  DBUG_PRINT("enter", ("table=%p were_disabled=%d on_off=%d",
             table, indexes_were_disabled, keys_onoff));

  switch (keys_onoff) {
  case ENABLE:
    error= table->file->ha_enable_indexes(HA_KEY_SWITCH_NONUNIQ_SAVE);
    break;
  case LEAVE_AS_IS:
    if (!indexes_were_disabled)
      break;
    /* fall-through: disabled indexes */
  case DISABLE:
    error= table->file->ha_disable_indexes(HA_KEY_SWITCH_NONUNIQ_SAVE);
  }

  if (error == HA_ERR_WRONG_COMMAND)
  {
    push_warning_printf(current_thd, MYSQL_ERROR::WARN_LEVEL_NOTE,
                        ER_ILLEGAL_HA, ER(ER_ILLEGAL_HA),
                        table->s->table_name.str);
    error= 0;
  } else if (error)
    table->file->print_error(error, MYF(0));

  DBUG_RETURN(error);
}

int create_temporary_table(THD *thd,
                           TABLE *table,
                           char *new_db,
                           char *tmp_name,
                           HA_CREATE_INFO *create_info,
                           Alter_info *alter_info,
                           bool db_changed)
{
  int error;
  char index_file[FN_REFLEN], data_file[FN_REFLEN];
  handlerton *old_db_type, *new_db_type;
  DBUG_ENTER("create_temporary_table");
  old_db_type= table->s->db_type();
  new_db_type= create_info->db_type;
  /*
    Handling of symlinked tables:
    If no rename:
      Create new data file and index file on the same disk as the
      old data and index files.
      Copy data.
      Rename new data file over old data file and new index file over
      old index file.
      Symlinks are not changed.

   If rename:
      Create new data file and index file on the same disk as the
      old data and index files.  Create also symlinks to point at
      the new tables.
      Copy data.
      At end, rename intermediate tables, and symlinks to intermediate
      table, to final table name.
      Remove old table and old symlinks

    If rename is made to another database:
      Create new tables in new database.
      Copy data.
      Remove old table and symlinks.
  */
  if (db_changed)		// Ignore symlink if db changed
  {
    if (create_info->index_file_name)
    {
      /* Fix index_file_name to have 'tmp_name' as basename */
      strmov(index_file, tmp_name);
      create_info->index_file_name=fn_same(index_file,
                                           create_info->index_file_name,
                                           1);
    }
    if (create_info->data_file_name)
    {
      /* Fix data_file_name to have 'tmp_name' as basename */
      strmov(data_file, tmp_name);
      create_info->data_file_name=fn_same(data_file,
                                          create_info->data_file_name,
                                          1);
    }
  }
  else
    create_info->data_file_name=create_info->index_file_name=0;

  if (new_db_type == old_db_type)
  {
    /*
       Table has not changed storage engine.
       If STORAGE and TABLESPACE have not been changed than copy them
       from the original table
    */
    if (!create_info->tablespace &&
        table->s->tablespace &&
        create_info->default_storage_media == HA_SM_DEFAULT)
      create_info->tablespace= table->s->tablespace;
    if (create_info->default_storage_media == HA_SM_DEFAULT)
      create_info->default_storage_media= table->s->default_storage_media;
   }

  /*
    Create a table with a temporary name.
    With create_info->frm_only == 1 this creates a .frm file only.
    We don't log the statement, it will be logged later.
  */
  tmp_disable_binlog(thd);
  error= mysql_create_table(thd, new_db, tmp_name,
                            create_info, alter_info, 1, 0);
  reenable_binlog(thd);

  DBUG_RETURN(error);
}

/*
  Create a temporary table that reflects what an alter table operation
  will accomplish.

  SYNOPSIS
    create_altered_table()
      thd              Thread handle
      table            The original table
      create_info      Information from the parsing phase about new
                       table properties.
      alter_info       Lists of fields, keys to be changed, added
                       or dropped.
      db_change        Specifies if the table is moved to another database
  RETURN
    A temporary table with all changes
    NULL if error
  NOTES
    The temporary table is created without storing it in any storage engine
    and is opened only to get the table struct and frm file reference.
*/
TABLE *create_altered_table(THD *thd,
                            TABLE *table,
                            char *new_db,
                            HA_CREATE_INFO *create_info,
                            Alter_info *alter_info,
                            bool db_change)
{
  int error;
  HA_CREATE_INFO altered_create_info(*create_info);
  TABLE *altered_table;
  char tmp_name[80];
  char path[FN_REFLEN];
  DBUG_ENTER("create_altered_table");

  my_snprintf(tmp_name, sizeof(tmp_name), "%s-%lx_%lx",
              tmp_file_prefix, current_pid, thd->thread_id);
  /* Safety fix for InnoDB */
  if (lower_case_table_names)
    my_casedn_str(files_charset_info, tmp_name);
  altered_create_info.options&= ~HA_LEX_CREATE_TMP_TABLE;
  altered_create_info.frm_only= 1;
  if ((error= create_temporary_table(thd, table, new_db, tmp_name,
                                     &altered_create_info,
                                     alter_info, db_change)))
  {
    DBUG_PRINT("info", ("Error %u while creating temporary table", error));
    DBUG_RETURN(NULL);
  };

  build_table_filename(path, sizeof(path), new_db, tmp_name, "",
                       FN_IS_TMP);
  altered_table= open_temporary_table(thd, path, new_db, tmp_name, 1,
                                      OTM_ALTER);
  DBUG_RETURN(altered_table);

  DBUG_RETURN(NULL);
}


/*
  Perform a fast or on-line alter table

  SYNOPSIS
    mysql_fast_or_online_alter_table()
      thd              Thread handle
      table            The original table
      altered_table    A temporary table showing how we will change table
      create_info      Information from the parsing phase about new
                       table properties.
      alter_info       Storage place for data used during different phases
      ha_alter_flags   Bitmask that shows what will be changed
      keys_onoff       Specifies if keys are to be enabled/disabled
  RETURN
     0  OK
    >0  An error occured during the on-line alter table operation
    -1  Error when re-opening table
  NOTES
    If mysql_alter_table does not need to copy the table, it is
    either a fast alter table where the storage engine does not
    need to know about the change, only the frm will change,
    or the storage engine supports performing the alter table
    operation directly, on-line without mysql having to copy
    the table.
*/
int mysql_fast_or_online_alter_table(THD *thd,
                                     TABLE *table,
                                     TABLE *altered_table,
                                     HA_CREATE_INFO *create_info,
                                     HA_ALTER_INFO *alter_info,
                                     HA_ALTER_FLAGS *ha_alter_flags,
                                     enum enum_enable_or_disable keys_onoff)
{
  int error= 0;
  bool online= (table->file->ha_table_flags() & HA_ONLINE_ALTER)?true:false;
  TABLE *t_table;

  DBUG_ENTER(" mysql_fast_or_online_alter_table");
  if (online)
  {
   /*
      Tell the handler to prepare for the online alter
    */
    if ((error= table->file->alter_table_phase1(thd,
                                                altered_table,
                                                create_info,
                                                alter_info,
                                                ha_alter_flags)))
    {
      goto err;
    }

    /*
       Tell the storage engine to perform the online alter table
       TODO: 
       if check_if_supported_alter() returned HA_ALTER_SUPPORTED_WAIT_LOCK
       we need to wrap the next call with a DDL lock.
     */
    if ((error= table->file->alter_table_phase2(thd,
                                                altered_table,
                                                create_info,
                                                alter_info,
                                                ha_alter_flags)))
    {
      goto err;
    }
  }
  /*
    The final .frm file is already created as a temporary file
    and will be renamed to the original table name.
  */
  VOID(pthread_mutex_lock(&LOCK_open));
  wait_while_table_is_used(thd, table, HA_EXTRA_FORCE_REOPEN);
  alter_table_manage_keys(table, table->file->indexes_are_disabled(),
                          keys_onoff);
  close_data_files_and_morph_locks(thd,
                                   table->pos_in_table_list->db,
                                   table->pos_in_table_list->table_name);
  if (mysql_rename_table(NULL,
			 altered_table->s->db.str,
                         altered_table->s->table_name.str,
			 table->s->db.str,
                         table->s->table_name.str, FN_FROM_IS_TMP))
  {
    error= 1;
    VOID(pthread_mutex_unlock(&LOCK_open));
    goto err;
  }
  broadcast_refresh();
  VOID(pthread_mutex_unlock(&LOCK_open));

  /*
    The ALTER TABLE is always in its own transaction.
    Commit must not be called while LOCK_open is locked. It could call
    wait_if_global_read_lock(), which could create a deadlock if called
    with LOCK_open.
  */
  error= ha_commit_stmt(thd);

  if (ha_commit(thd))
    error=1;
  if (error)
    goto err;
  if (online)
  {
    VOID(pthread_mutex_lock(&LOCK_open));
    if (reopen_table(table))
    {
      error= -1;
      goto err;
    }
    VOID(pthread_mutex_unlock(&LOCK_open));
    t_table= table;

   /*
      Tell the handler that the changed frm is on disk and table
      has been re-opened
   */
    if ((error= t_table->file->alter_table_phase3(thd, t_table)))
    {
      goto err;
    }

    /*
      We are going to reopen table down on the road, so we have to restore
      state of the TABLE object which we used for obtaining of handler
      object to make it suitable for reopening.
    */
    DBUG_ASSERT(t_table == table);
    table->open_placeholder= 1;
    VOID(pthread_mutex_lock(&LOCK_open));
    close_handle_and_leave_table_as_lock(table);
    VOID(pthread_mutex_unlock(&LOCK_open));
  }

 err:
  if (error)
    DBUG_PRINT("info", ("Got error %u", error));
  DBUG_RETURN(error);
}


/**
  Prepare column and key definitions for CREATE TABLE in ALTER TABLE.

  This function transforms parse output of ALTER TABLE - lists of
  columns and keys to add, drop or modify into, essentially,
  CREATE TABLE definition - a list of columns and keys of the new
  table. While doing so, it also performs some (bug not all)
  semantic checks.

  This function is invoked when we know that we're going to
  perform ALTER TABLE via a temporary table -- i.e. fast ALTER TABLE
  is not possible, perhaps because the ALTER statement contains
  instructions that require change in table data, not only in
  table definition or indexes.

  @param[in,out]  thd         thread handle. Used as a memory pool
                              and source of environment information.
  @param[in]      table       the source table, open and locked
                              Used as an interface to the storage engine
                              to acquire additional information about
                              the original table.
  @param[in,out]  create_info A blob with CREATE/ALTER TABLE
                              parameters
  @param[in,out]  alter_info  Another blob with ALTER/CREATE parameters.
                              Originally create_info was used only in
                              CREATE TABLE and alter_info only in ALTER TABLE.
                              But since ALTER might end-up doing CREATE,
                              this distinction is gone and we just carry
                              around two structures.

  @return
    Fills various create_info members based on information retrieved
    from the storage engine.
    Sets create_info->varchar if the table has a VARCHAR column.
    Prepares alter_info->create_list and alter_info->key_list with
    columns and keys of the new table.
  @retval TRUE   error, out of memory or a semantical error in ALTER
                 TABLE instructions
  @retval FALSE  success
*/

static bool
mysql_prepare_alter_table(THD *thd, TABLE *table,
                          HA_CREATE_INFO *create_info,
                          Alter_info *alter_info)
{
  /* New column definitions are added here */
  List<Create_field> new_create_list;
  /* New key definitions are added here */
  List<Key> new_key_list;
  List_iterator<Alter_drop> drop_it(alter_info->drop_list);
  List_iterator<Create_field> def_it(alter_info->create_list);
  List_iterator<Alter_column> alter_it(alter_info->alter_list);
  List_iterator<Key> key_it(alter_info->key_list);
  List_iterator<Create_field> find_it(new_create_list);
  List_iterator<Create_field> field_it(new_create_list);
  List<Key_part_spec> key_parts;
  uint db_create_options= (table->s->db_create_options
                           & ~(HA_OPTION_PACK_RECORD));
  uint used_fields= create_info->used_fields;
  KEY *key_info=table->key_info;
  bool rc= TRUE;

  DBUG_ENTER("mysql_prepare_alter_table");

  create_info->varchar= FALSE;
  /* Let new create options override the old ones */
  if (!(used_fields & HA_CREATE_USED_MIN_ROWS))
    create_info->min_rows= table->s->min_rows;
  if (!(used_fields & HA_CREATE_USED_MAX_ROWS))
    create_info->max_rows= table->s->max_rows;
  if (!(used_fields & HA_CREATE_USED_AVG_ROW_LENGTH))
    create_info->avg_row_length= table->s->avg_row_length;
  if (!(used_fields & HA_CREATE_USED_DEFAULT_CHARSET))
    create_info->default_table_charset= table->s->table_charset;
  if (!(used_fields & HA_CREATE_USED_AUTO) && table->found_next_number_field)
  {
    /* Table has an autoincrement, copy value to new table */
    table->file->info(HA_STATUS_AUTO);
    create_info->auto_increment_value= table->file->stats.auto_increment_value;
  }
  if (!(used_fields & HA_CREATE_USED_KEY_BLOCK_SIZE))
    create_info->key_block_size= table->s->key_block_size;
  if (!(used_fields & HA_CREATE_USED_TRANSACTIONAL))
    create_info->transactional= table->s->transactional;

  restore_record(table, s->default_values);     // Empty record for DEFAULT
  Create_field *def;

  /*
    First collect all fields from table which isn't in drop_list
  */
  Field **f_ptr,*field;
  for (f_ptr=table->field ; (field= *f_ptr) ; f_ptr++)
  {
    if (field->type() == MYSQL_TYPE_STRING)
      create_info->varchar= TRUE;
    /* Check if field should be dropped */
    Alter_drop *drop;
    drop_it.rewind();
    while ((drop=drop_it++))
    {
      if (drop->type == Alter_drop::COLUMN &&
	  !my_strcasecmp(system_charset_info,field->field_name, drop->name))
      {
	/* Reset auto_increment value if it was dropped */
	if (MTYP_TYPENR(field->unireg_check) == Field::NEXT_NUMBER &&
	    !(used_fields & HA_CREATE_USED_AUTO))
	{
	  create_info->auto_increment_value=0;
	  create_info->used_fields|=HA_CREATE_USED_AUTO;
	}
	break;
      }
    }
    if (drop)
    {
      drop_it.remove();
      continue;
    }
    /* Check if field is changed */
    def_it.rewind();
    while ((def=def_it++))
    {
      if (def->change &&
	  !my_strcasecmp(system_charset_info,field->field_name, def->change))
	break;
    }
    if (def)
    {						// Field is changed
      def->field=field;
      if (!def->after)
      {
	new_create_list.push_back(def);
	def_it.remove();
      }
    }
    else
    {
      /*
        This field was not dropped and not changed, add it to the list
        for the new table.
      */
      def= new Create_field(field, field);
      new_create_list.push_back(def);
      alter_it.rewind();			// Change default if ALTER
      Alter_column *alter;
      while ((alter=alter_it++))
      {
	if (!my_strcasecmp(system_charset_info,field->field_name, alter->name))
	  break;
      }
      if (alter)
      {
	if (def->sql_type == MYSQL_TYPE_BLOB)
	{
	  my_error(ER_BLOB_CANT_HAVE_DEFAULT, MYF(0), def->change);
          goto err;
	}
	if ((def->def=alter->def))              // Use new default
          def->flags&= ~NO_DEFAULT_VALUE_FLAG;
        else
          def->flags|= NO_DEFAULT_VALUE_FLAG;
	alter_it.remove();
      }
    }
  }
  def_it.rewind();
  while ((def=def_it++))			// Add new columns
  {
    if (def->change && ! def->field)
    {
      my_error(ER_BAD_FIELD_ERROR, MYF(0), def->change, table->s->table_name.str);
      goto err;
    }
    /*
      Check that the DATE/DATETIME not null field we are going to add is
      either has a default value or the '0000-00-00' is allowed by the
      set sql mode.
      If the '0000-00-00' value isn't allowed then raise the error_if_not_empty
      flag to allow ALTER TABLE only if the table to be altered is empty.
    */
    if ((def->sql_type == MYSQL_TYPE_DATE ||
         def->sql_type == MYSQL_TYPE_NEWDATE ||
         def->sql_type == MYSQL_TYPE_DATETIME) &&
         !alter_info->datetime_field &&
         !(~def->flags & (NO_DEFAULT_VALUE_FLAG | NOT_NULL_FLAG)) &&
         thd->variables.sql_mode & MODE_NO_ZERO_DATE)
    {
        alter_info->datetime_field= def;
        alter_info->error_if_not_empty= TRUE;
    }
    if (!def->after)
      new_create_list.push_back(def);
    else if (def->after == first_keyword)
      new_create_list.push_front(def);
    else
    {
      Create_field *find;
      find_it.rewind();
      while ((find=find_it++))			// Add new columns
      {
	if (!my_strcasecmp(system_charset_info,def->after, find->field_name))
	  break;
      }
      if (!find)
      {
	my_error(ER_BAD_FIELD_ERROR, MYF(0), def->after, table->s->table_name.str);
        goto err;
      }
      find_it.after(def);			// Put element after this
      /*
        XXX: hack for Bug#28427.
        If column order has changed, force OFFLINE ALTER TABLE
        without querying engine capabilities.  If we ever have an
        engine that supports online ALTER TABLE CHANGE COLUMN
        <name> AFTER <name1> (Falcon?), this fix will effectively
        disable the capability.
        TODO: detect the situation in compare_tables, behave based
        on engine capabilities.
      */
      if (alter_info->build_method == HA_BUILD_ONLINE)
      {
        my_error(ER_NOT_SUPPORTED_YET, MYF(0), thd->query);
        goto err;
      }
      alter_info->build_method= HA_BUILD_OFFLINE;
    }
  }
  if (alter_info->alter_list.elements)
  {
    my_error(ER_BAD_FIELD_ERROR, MYF(0),
             alter_info->alter_list.head()->name, table->s->table_name.str);
    goto err;
  }
  if (!new_create_list.elements)
  {
    my_message(ER_CANT_REMOVE_ALL_FIELDS, ER(ER_CANT_REMOVE_ALL_FIELDS),
               MYF(0));
    goto err;
  }

  /*
    Collect all keys which isn't in drop list. Add only those
    for which some fields exists.
  */

  for (uint i=0 ; i < table->s->keys ; i++,key_info++)
  {
    char *key_name= key_info->name;
    Alter_drop *drop;
    drop_it.rewind();
    while ((drop=drop_it++))
    {
      if (drop->type == Alter_drop::KEY &&
	  !my_strcasecmp(system_charset_info,key_name, drop->name))
	break;
    }
    if (drop)
    {
      drop_it.remove();
      continue;
    }

    KEY_PART_INFO *key_part= key_info->key_part;
    key_parts.empty();
    for (uint j=0 ; j < key_info->key_parts ; j++,key_part++)
    {
      if (!key_part->field)
	continue;				// Wrong field (from UNIREG)
      const char *key_part_name=key_part->field->field_name;
      Create_field *cfield;
      field_it.rewind();
      while ((cfield=field_it++))
      {
	if (cfield->change)
	{
	  if (!my_strcasecmp(system_charset_info, key_part_name,
			     cfield->change))
	    break;
	}
	else if (!my_strcasecmp(system_charset_info,
				key_part_name, cfield->field_name))
	  break;
      }
      if (!cfield)
	continue;				// Field is removed
      uint key_part_length=key_part->length;
      if (cfield->field)			// Not new field
      {
        /*
          If the field can't have only a part used in a key according to its
          new type, or should not be used partially according to its
          previous type, or the field length is less than the key part
          length, unset the key part length.

          We also unset the key part length if it is the same as the
          old field's length, so the whole new field will be used.

          BLOBs may have cfield->length == 0, which is why we test it before
          checking whether cfield->length < key_part_length (in chars).
         */
        if (!Field::type_can_have_key_part(cfield->field->type()) ||
            !Field::type_can_have_key_part(cfield->sql_type) ||
            /* spatial keys can't have sub-key length */
            (key_info->flags & HA_SPATIAL) ||
            (cfield->field->field_length == key_part_length &&
             !f_is_blob(key_part->key_type)) ||
	    (cfield->length && (cfield->length < key_part_length /
                                key_part->field->charset()->mbmaxlen)))
	  key_part_length= 0;			// Use whole field
      }
      key_part_length /= key_part->field->charset()->mbmaxlen;
      key_parts.push_back(new Key_part_spec(cfield->field_name,
					    key_part_length));
    }
    if (key_parts.elements)
    {
      KEY_CREATE_INFO key_create_info;
      Key *key;
      enum Key::Keytype key_type;
      bzero((char*) &key_create_info, sizeof(key_create_info));

      key_create_info.algorithm= key_info->algorithm;
      if (key_info->flags & HA_USES_BLOCK_SIZE)
        key_create_info.block_size= key_info->block_size;
      if (key_info->flags & HA_USES_PARSER)
        key_create_info.parser_name= *key_info->parser_name;

      if (key_info->flags & HA_SPATIAL)
        key_type= Key::SPATIAL;
      else if (key_info->flags & HA_NOSAME)
      {
        if (! my_strcasecmp(system_charset_info, key_name, primary_key_name))
          key_type= Key::PRIMARY;
        else
          key_type= Key::UNIQUE;
      }
      else if (key_info->flags & HA_FULLTEXT)
        key_type= Key::FULLTEXT;
      else
        key_type= Key::MULTIPLE;

      key= new Key(key_type, key_name,
                   &key_create_info,
                   test(key_info->flags & HA_GENERATED_KEY),
                   key_parts);
      new_key_list.push_back(key);
    }
  }
  {
    Key *key;
    while ((key=key_it++))			// Add new keys
    {
      if (key->type != Key::FOREIGN_KEY)
        new_key_list.push_back(key);
      if (key->name &&
	  !my_strcasecmp(system_charset_info,key->name,primary_key_name))
      {
	my_error(ER_WRONG_NAME_FOR_INDEX, MYF(0), key->name);
        goto err;
      }
    }
  }

  if (alter_info->drop_list.elements)
  {
    my_error(ER_CANT_DROP_FIELD_OR_KEY, MYF(0),
             alter_info->drop_list.head()->name);
    goto err;
  }
  if (alter_info->alter_list.elements)
  {
    my_error(ER_CANT_DROP_FIELD_OR_KEY, MYF(0),
             alter_info->alter_list.head()->name);
    goto err;
  }

  if (!create_info->comment.str)
  {
    create_info->comment.str= table->s->comment.str;
    create_info->comment.length= table->s->comment.length;
  }

  table->file->update_create_info(create_info);
  if ((create_info->table_options &
       (HA_OPTION_PACK_KEYS | HA_OPTION_NO_PACK_KEYS)) ||
      (used_fields & HA_CREATE_USED_PACK_KEYS))
    db_create_options&= ~(HA_OPTION_PACK_KEYS | HA_OPTION_NO_PACK_KEYS);
  if (create_info->table_options &
      (HA_OPTION_CHECKSUM | HA_OPTION_NO_CHECKSUM))
    db_create_options&= ~(HA_OPTION_CHECKSUM | HA_OPTION_NO_CHECKSUM);
  if (create_info->table_options &
      (HA_OPTION_DELAY_KEY_WRITE | HA_OPTION_NO_DELAY_KEY_WRITE))
    db_create_options&= ~(HA_OPTION_DELAY_KEY_WRITE |
			  HA_OPTION_NO_DELAY_KEY_WRITE);
  create_info->table_options|= db_create_options;

  if (table->s->tmp_table)
    create_info->options|=HA_LEX_CREATE_TMP_TABLE;

  rc= FALSE;
  alter_info->create_list.swap(new_create_list);
  alter_info->key_list.swap(new_key_list);
err:
  DBUG_RETURN(rc);
}


/*
  Alter table

  SYNOPSIS
    mysql_alter_table()
      thd              Thread handle
      new_db           If there is a RENAME clause
      new_name         If there is a RENAME clause
      create_info      Information from the parsing phase about new
                       table properties.
      table_list       The table to change.
      alter_info       Lists of fields, keys to be changed, added
                       or dropped.
      order_num        How many ORDER BY fields has been specified.
      order            List of fields to ORDER BY.
      ignore           Whether we have ALTER IGNORE TABLE

  DESCRIPTION
    This is a veery long function and is everything but the kitchen sink :)
    It is used to alter a table and not only by ALTER TABLE but also
    CREATE|DROP INDEX are mapped on this function.

    When the ALTER TABLE statement just does a RENAME or ENABLE|DISABLE KEYS,
    or both, then this function short cuts its operation by renaming
    the table and/or enabling/disabling the keys. In this case, the FRM is
    not changed, directly by mysql_alter_table. However, if there is a
    RENAME + change of a field, or an index, the short cut is not used.
    See how `create_list` is used to generate the new FRM regarding the
    structure of the fields. The same is done for the indices of the table.

    Important is the fact, that this function tries to do as little work as
    possible, by finding out whether a intermediate table is needed to copy
    data into and when finishing the altering to use it as the original table.
    For this reason the function compare_tables() is called, which decides
    based on all kind of data how similar are the new and the original
    tables.

  RETURN VALUES
    FALSE  OK
    TRUE   Error
*/

bool mysql_alter_table(THD *thd,char *new_db, char *new_name,
                       HA_CREATE_INFO *create_info,
                       TABLE_LIST *table_list,
                       Alter_info *alter_info,
                       uint order_num, ORDER *order, bool ignore)
{
  TABLE *table, *new_table=0, *name_lock= 0;;
  int error= 0;
  char tmp_name[80],old_name[32],new_name_buff[FN_REFLEN];
  char new_alias_buff[FN_REFLEN], *table_name, *db, *new_alias, *alias;
  char path[FN_REFLEN];
  ha_rows copied= 0,deleted= 0;
  handlerton *old_db_type, *new_db_type, *save_old_db_type;
  legacy_db_type table_type;
  frm_type_enum frm_type;
#ifdef WITH_PARTITION_STORAGE_ENGINE
  uint fast_alter_partition= 0;
  bool partition_changed= FALSE;
#endif
  DBUG_ENTER("mysql_alter_table");

  /*
    Check if we attempt to alter mysql.slow_log or
    mysql.general_log table and return an error if
    it is the case.
    TODO: this design is obsolete and will be removed.
  */
  if (table_list && table_list->db && table_list->table_name)
  {
    int table_kind= 0;

    table_kind= check_if_log_table(table_list->db_length, table_list->db,
                                   table_list->table_name_length,
                                   table_list->table_name, 0);

    if (table_kind)
    {
      /* Disable alter of enabled log tables */
      if (logger.is_log_table_enabled(table_kind))
      {
        my_error(ER_BAD_LOG_STATEMENT, MYF(0), "ALTER");
        DBUG_RETURN(TRUE);
      }

      /* Disable alter of log tables to unsupported engine */
      if ((create_info->used_fields & HA_CREATE_USED_ENGINE) &&
          (!create_info->db_type || /* unknown engine */
           !(create_info->db_type->flags & HTON_SUPPORT_LOG_TABLES)))
      {
        my_error(ER_UNSUPORTED_LOG_ENGINE, MYF(0));
        DBUG_RETURN(TRUE);
      }

#ifdef WITH_PARTITION_STORAGE_ENGINE
      if (alter_info->flags & ALTER_PARTITION)
      {
        my_error(ER_WRONG_USAGE, MYF(0), "PARTITION", "log table");
        DBUG_RETURN(TRUE);
      }
#endif
    }
  }

  /*
    Assign variables table_name, new_name, db, new_db, path
    to simplify further comparisons: we want to see if it's a RENAME
    later just by comparing the pointers, avoiding the need for strcmp.
  */
  thd_proc_info(thd, "init");
  table_name=table_list->table_name;
  alias= (lower_case_table_names == 2) ? table_list->alias : table_name;
  db=table_list->db;
  if (!new_db || !my_strcasecmp(table_alias_charset, new_db, db))
    new_db= db;
  build_table_filename(path, sizeof(path), db, table_name, "", 0);

  mysql_ha_rm_tables(thd, table_list, FALSE);

  /* DISCARD/IMPORT TABLESPACE is always alone in an ALTER TABLE */
  if (alter_info->tablespace_op != NO_TABLESPACE_OP)
    /* Conditionally writes to binlog. */
    DBUG_RETURN(mysql_discard_or_import_tablespace(thd,table_list,
						   alter_info->tablespace_op));
  strxnmov(new_name_buff, sizeof (new_name_buff) - 1, mysql_data_home, "/", db, 
           "/", table_name, reg_ext, NullS);
  (void) unpack_filename(new_name_buff, new_name_buff);
  /*
    If this is just a rename of a view, short cut to the
    following scenario: 1) lock LOCK_open 2) do a RENAME
    2) unlock LOCK_open.
    This is a copy-paste added to make sure
    ALTER (sic:) TABLE .. RENAME works for views. ALTER VIEW is handled
    as an independent branch in mysql_execute_command. The need
    for a copy-paste arose because the main code flow of ALTER TABLE
    ... RENAME tries to use open_ltable, which does not work for views
    (open_ltable was never modified to merge table lists of child tables
    into the main table list, like open_tables does).
    This code is wrong and will be removed, please do not copy.
  */
  frm_type= mysql_frm_type(thd, new_name_buff, &table_type);
  /* Rename a view */
  /* Sic: there is a race here */
  if (frm_type == FRMTYPE_VIEW && !(alter_info->flags & ~ALTER_RENAME))
  {
    /*
      Avoid problems with a rename on a table that we have locked or
      if the user is trying to to do this in a transcation context
    */

    if (thd->locked_tables || thd->active_transaction())
    {
      my_message(ER_LOCK_OR_ACTIVE_TRANSACTION,
                 ER(ER_LOCK_OR_ACTIVE_TRANSACTION), MYF(0));
      DBUG_RETURN(TRUE);
    }

    if (wait_if_global_read_lock(thd,0,1))
      DBUG_RETURN(TRUE);
    VOID(pthread_mutex_lock(&LOCK_open));
    if (lock_table_names(thd, table_list))
    {
      error= 1;
      goto view_err;
    }
    
    if (!do_rename(thd, table_list, new_db, new_name, new_name, 1))
    {
      if (mysql_bin_log.is_open())
      {
        thd->clear_error();
        Query_log_event qinfo(thd, thd->query, thd->query_length, 0, FALSE);
        mysql_bin_log.write(&qinfo);
      }
      my_ok(thd);
    }

    unlock_table_names(thd, table_list, (TABLE_LIST*) 0);

view_err:
    pthread_mutex_unlock(&LOCK_open);
    start_waiting_global_read_lock(thd);
    DBUG_RETURN(error);
  }

  if (!(table= open_n_lock_single_table(thd, table_list, TL_WRITE_ALLOW_READ)))
    DBUG_RETURN(TRUE);
  table->use_all_columns();

  /*
    Prohibit changing of the UNION list of a non-temporary MERGE table
    under LOCK tables. It would be quite difficult to reuse a shrinked
    set of tables from the old table or to open a new TABLE object for
    an extended list and verify that they belong to locked tables.
  */
  if (thd->locked_tables &&
      (create_info->used_fields & HA_CREATE_USED_UNION) &&
      (table->s->tmp_table == NO_TMP_TABLE))
  {
    my_error(ER_LOCK_OR_ACTIVE_TRANSACTION, MYF(0));
    DBUG_RETURN(TRUE);
  }

  /* Check that we are not trying to rename to an existing table */
  if (new_name)
  {
    DBUG_PRINT("info", ("new_db.new_name: '%s'.'%s'", new_db, new_name));
    strmov(new_name_buff,new_name);
    strmov(new_alias= new_alias_buff, new_name);
    if (lower_case_table_names)
    {
      if (lower_case_table_names != 2)
      {
	my_casedn_str(files_charset_info, new_name_buff);
	new_alias= new_name;			// Create lower case table name
      }
      my_casedn_str(files_charset_info, new_name);
    }
    if (new_db == db &&
	!my_strcasecmp(table_alias_charset, new_name_buff, table_name))
    {
      /*
	Source and destination table names are equal: make later check
	easier.
      */
      new_alias= new_name= table_name;
    }
    else
    {
      if (table->s->tmp_table != NO_TMP_TABLE)
      {
	if (find_temporary_table(thd,new_db,new_name_buff))
	{
	  my_error(ER_TABLE_EXISTS_ERROR, MYF(0), new_name_buff);
	  DBUG_RETURN(TRUE);
	}
      }
      else
      {
        if (lock_table_name_if_not_cached(thd, new_db, new_name, &name_lock))
          DBUG_RETURN(TRUE);
        if (!name_lock)
        {
	  my_error(ER_TABLE_EXISTS_ERROR, MYF(0), new_alias);
	  DBUG_RETURN(TRUE);
        }

        build_table_filename(new_name_buff, sizeof(new_name_buff),
                             new_db, new_name_buff, reg_ext, 0);
        if (!access(new_name_buff, F_OK))
	{
	  /* Table will be closed in do_command() */
	  my_error(ER_TABLE_EXISTS_ERROR, MYF(0), new_alias);
	  goto err;
	}
      }
    }
  }
  else
  {
    new_alias= (lower_case_table_names == 2) ? alias : table_name;
    new_name= table_name;
  }

  old_db_type= table->s->db_type();
  if (!create_info->db_type)
  {
#ifdef WITH_PARTITION_STORAGE_ENGINE
    if (table->part_info &&
        create_info->used_fields & HA_CREATE_USED_ENGINE)
    {
      /*
        This case happens when the user specified
        ENGINE = x where x is a non-existing storage engine
        We set create_info->db_type to default_engine_type
        to ensure we don't change underlying engine type
        due to a erroneously given engine name.
      */
      create_info->db_type= table->part_info->default_engine_type;
    }
    else
#endif
      create_info->db_type= old_db_type;
  }

  if (check_engine(thd, new_name, create_info))
    goto err;
  new_db_type= create_info->db_type;

  if ((new_db_type != old_db_type ||
       alter_info->flags & ALTER_PARTITION) &&
      !table->file->can_switch_engines())
  {
    my_error(ER_ROW_IS_REFERENCED, MYF(0));
    goto err;
  }

  if (create_info->row_type == ROW_TYPE_NOT_USED)
    create_info->row_type= table->s->row_type;

  DBUG_PRINT("info", ("old type: %s  new type: %s",
             ha_resolve_storage_engine_name(old_db_type),
             ha_resolve_storage_engine_name(new_db_type)));
  if (ha_check_storage_engine_flag(old_db_type, HTON_ALTER_NOT_SUPPORTED) ||
      ha_check_storage_engine_flag(new_db_type, HTON_ALTER_NOT_SUPPORTED))
  {
    DBUG_PRINT("info", ("doesn't support alter"));
    my_error(ER_ILLEGAL_HA, MYF(0), table_name);
    goto err;
  }

  thd_proc_info(thd, "setup");
  if (!(alter_info->flags & ~(ALTER_RENAME | ALTER_KEYS_ONOFF)) &&
      !table->s->tmp_table) // no need to touch frm
  {
    switch (alter_info->keys_onoff) {
    case LEAVE_AS_IS:
      break;
    case ENABLE:
      /*
        wait_while_table_is_used() ensures that table being altered is
        opened only by this thread and that TABLE::TABLE_SHARE::version
        of TABLE object corresponding to this table is 0.
        The latter guarantees that no DML statement will open this table
        until ALTER TABLE finishes (i.e. until close_thread_tables())
        while the fact that the table is still open gives us protection
        from concurrent DDL statements.
      */
      VOID(pthread_mutex_lock(&LOCK_open));
      wait_while_table_is_used(thd, table, HA_EXTRA_FORCE_REOPEN);
      VOID(pthread_mutex_unlock(&LOCK_open));
      DBUG_EXECUTE_IF("sleep_alter_enable_indexes", my_sleep(6000000););
      error= table->file->ha_enable_indexes(HA_KEY_SWITCH_NONUNIQ_SAVE);
      /* COND_refresh will be signaled in close_thread_tables() */
      break;
    case DISABLE:
      VOID(pthread_mutex_lock(&LOCK_open));
      wait_while_table_is_used(thd, table, HA_EXTRA_FORCE_REOPEN);
      VOID(pthread_mutex_unlock(&LOCK_open));
      error=table->file->ha_disable_indexes(HA_KEY_SWITCH_NONUNIQ_SAVE);
      /* COND_refresh will be signaled in close_thread_tables() */
      break;
    default:
      DBUG_ASSERT(FALSE);
      error= 0;
      break;
    }
    if (error == HA_ERR_WRONG_COMMAND)
    {
      error= 0;
      push_warning_printf(thd, MYSQL_ERROR::WARN_LEVEL_NOTE,
			  ER_ILLEGAL_HA, ER(ER_ILLEGAL_HA),
			  table->alias);
    }

    VOID(pthread_mutex_lock(&LOCK_open));
    /*
      Unlike to the above case close_cached_table() below will remove ALL
      instances of TABLE from table cache (it will also remove table lock
      held by this thread). So to make actual table renaming and writing
      to binlog atomic we have to put them into the same critical section
      protected by LOCK_open mutex. This also removes gap for races between
      access() and mysql_rename_table() calls.
    */

    if (!error && (new_name != table_name || new_db != db))
    {
      thd_proc_info(thd, "rename");
      /*
        Then do a 'simple' rename of the table. First we need to close all
        instances of 'source' table.
      */
      close_cached_table(thd, table);
      /*
        Then, we want check once again that target table does not exist.
        Actually the order of these two steps does not matter since
        earlier we took name-lock on the target table, so we do them
        in this particular order only to be consistent with 5.0, in which
        we don't take this name-lock and where this order really matters.
        TODO: Investigate if we need this access() check at all.
      */
      if (!access(new_name_buff,F_OK))
      {
	my_error(ER_TABLE_EXISTS_ERROR, MYF(0), new_name);
	error= -1;
      }
      else
      {
	*fn_ext(new_name)=0;
	if (mysql_rename_table(old_db_type,db,table_name,new_db,new_alias, 0))
	  error= -1;
        else if (Table_triggers_list::change_table_name(thd, db, table_name,
                                                        new_db, new_alias))
        {
          VOID(mysql_rename_table(old_db_type, new_db, new_alias, db,
                                  table_name, 0));
          error= -1;
        }
      }
    }

    if (error == HA_ERR_WRONG_COMMAND)
    {
      error= 0;
      push_warning_printf(thd, MYSQL_ERROR::WARN_LEVEL_NOTE,
			  ER_ILLEGAL_HA, ER(ER_ILLEGAL_HA),
			  table->alias);
    }

    if (!error)
    {
      write_bin_log(thd, TRUE, thd->query, thd->query_length);
      my_ok(thd);
    }
    else if (error > 0)
    {
      table->file->print_error(error, MYF(0));
      error= -1;
    }
    if (name_lock)
      unlink_open_table(thd, name_lock, FALSE);
    VOID(pthread_mutex_unlock(&LOCK_open));
    table_list->table= NULL;                    // For query cache
    query_cache_invalidate3(thd, table_list, 0);
    DBUG_RETURN(error);
  }

  /* We have to do full alter table. */

#ifdef WITH_PARTITION_STORAGE_ENGINE
  if (prep_alter_part_table(thd, table, alter_info, create_info, old_db_type,
                            &partition_changed, &fast_alter_partition))
  {
    goto err;
  }
#endif
  /*
    If the old table had partitions and we are doing ALTER TABLE ...
    engine= <new_engine>, the new table must preserve the original
    partitioning. That means that the new engine is still the
    partitioning engine, not the engine specified in the parser.
    This is discovered  in prep_alter_part_table, which in such case
    updates create_info->db_type.
    Now we need to update the stack copy of create_info->db_type,
    as otherwise we won't be able to correctly move the files of the
    temporary table to the result table files.
  */
  new_db_type= create_info->db_type;

  if (mysql_prepare_alter_table(thd, table, create_info, alter_info))
    goto err;

  set_table_default_charset(thd, create_info, db);


#ifdef WITH_PARTITION_STORAGE_ENGINE
  if (fast_alter_partition)
  {
    DBUG_RETURN(fast_alter_partition_table(thd, table, alter_info,
                                           create_info, table_list,
                                           db, table_name,
                                           fast_alter_partition));
  }
#endif

  if (thd->variables.old_alter_table
      || (table->s->db_type() != create_info->db_type)
#ifdef WITH_PARTITION_STORAGE_ENGINE
      || partition_changed
#endif
     )
  {
    if (alter_info->build_method == HA_BUILD_ONLINE)
    {
      my_error(ER_NOT_SUPPORTED_YET, MYF(0), thd->query);
      goto err;
    }
    alter_info->build_method= HA_BUILD_OFFLINE;
  }

  if (alter_info->build_method != HA_BUILD_OFFLINE)
  {
    TABLE *altered_table= 0;
    HA_ALTER_INFO ha_alter_info;
    HA_ALTER_FLAGS ha_alter_flags;
    uint table_changes= IS_EQUAL_YES;
    bool need_copy_table= TRUE;
    /* Check how much the tables differ. */
    if (compare_tables(thd, table, alter_info,
                       create_info, order_num,
                       &ha_alter_flags,
                       &ha_alter_info,
                       &table_changes))
    {
      DBUG_RETURN(TRUE);
    }

    /*
      Check if storage engine supports altering the table
      on-line.
    */

#ifndef DBUG_OFF
    {
      char dbug_string[HA_MAX_ALTER_FLAGS+1];
      ha_alter_flags.print(dbug_string);
      DBUG_PRINT("info", ("need_copy_table: %u, table_changes: %u, Real alter_flags:  %s",
                          need_copy_table, table_changes,
                          (char *) dbug_string));
    }
#endif

    /*
      If table is not renamed, changed database and
      some change was detected then check if engine
      can do the change on-line
    */
    if (new_name == table_name && new_db == db &&
        ha_alter_flags.is_set())
    {
      Alter_info tmp_alter_info(*alter_info, thd->mem_root);

      /*
        If no table rename,
        check if table can be altered on-line
      */
      if (!(altered_table= create_altered_table(thd,
                                                table,
                                                new_db,
                                                create_info,
                                                &tmp_alter_info,
                                                !strcmp(db, new_db))))
        goto err;

      switch (table->file->check_if_supported_alter(altered_table,
                                                    create_info,
                                                    &ha_alter_flags,
                                                    table_changes)) {
      case HA_ALTER_SUPPORTED_WAIT_LOCK:
      case HA_ALTER_SUPPORTED_NO_LOCK:
        /*
          @todo: Currently we always acquire an exclusive name
          lock on the table metadata when performing fast or online
          ALTER TABLE. In future we may consider this unnecessary,
          and narrow the scope of the exclusive name lock to only
          cover manipulation with .frms. Storage engine API
          call check_if_supported_alter has provision for this
          already now.
        */
        need_copy_table= FALSE;
        break;
      case HA_ALTER_NOT_SUPPORTED:
        if (alter_info->build_method == HA_BUILD_ONLINE)
        {
          my_error(ER_NOT_SUPPORTED_YET, MYF(0), thd->query);
          close_temporary_table(thd, altered_table, 1, 1);
          goto err;
        }
        need_copy_table= TRUE;
        break;
      case HA_ALTER_ERROR:
      default:
        close_temporary_table(thd, altered_table, 1, 1);
        goto err;
      }
#ifndef DBUG_OFF
      {
        char dbug_string[HA_MAX_ALTER_FLAGS+1];
        ha_alter_flags.print(dbug_string);
        DBUG_PRINT("info", ("need_copy_table: %u, table_changes: %u, Real alter_flags:  %s",
                            need_copy_table, table_changes,
                            (char *) dbug_string));
      }
#endif

    }
    /* TODO need to check if changes can be handled as fast ALTER TABLE */
    if (!altered_table)
      need_copy_table= TRUE;

    if (!need_copy_table)
    {
      error= mysql_fast_or_online_alter_table(thd,
                                              table,
                                              altered_table,
                                              create_info,
                                              &ha_alter_info,
                                              &ha_alter_flags,
                                              alter_info->keys_onoff);
      if (thd->lock)
      {
        mysql_unlock_tables(thd, thd->lock);
        thd->lock=0;
      }
      close_temporary_table(thd, altered_table, 1, 1);

      if (error)
      {
        switch (error) {
        case(-1):
          goto err_with_placeholders;
        default:
          goto err;
        }
      }
      else
      {
        pthread_mutex_lock(&LOCK_open);
        goto end_online;
      }
    }

    if (altered_table)
      close_temporary_table(thd, altered_table, 1, 1);
  }

  my_snprintf(tmp_name, sizeof(tmp_name), "%s-%lx_%lx", tmp_file_prefix,
              current_pid, thd->thread_id);
  /* Safety fix for innodb */
  if (lower_case_table_names)
    my_casedn_str(files_charset_info, tmp_name);


  /* Create a temporary table with the new format */
  if ((error= create_temporary_table(thd, table, new_db, tmp_name, 
                                     create_info, alter_info, 
                                     !strcmp(db, new_db))))
  {
    goto err;
  }

  /* Open the table so we need to copy the data to it. */
  if (table->s->tmp_table)
  {
    TABLE_LIST tbl;
    bzero((void*) &tbl, sizeof(tbl));
    tbl.db= new_db;
    tbl.table_name= tbl.alias= tmp_name;
    /* Table is in thd->temporary_tables */
    new_table= open_table(thd, &tbl, thd->mem_root, (bool*) 0,
                          MYSQL_LOCK_IGNORE_FLUSH);
  }
  else
  {
    char path[FN_REFLEN];
    /* table is a normal table: Create temporary table in same directory */
    build_table_filename(path, sizeof(path), new_db, tmp_name, "",
                         FN_IS_TMP);
    /* Open our intermediate table */
    new_table=open_temporary_table(thd, path, new_db, tmp_name, 0, OTM_OPEN);
  }
  if (!new_table)
    goto err1;

  /* Copy the data if necessary. */
  thd->count_cuted_fields= CHECK_FIELD_WARN;	// calc cuted fields
  thd->cuted_fields=0L;
  thd_proc_info(thd, "copy to tmp table");
  copied=deleted=0;
  /*
    We do not copy data for MERGE tables. Only the children have data.
    MERGE tables have HA_NO_COPY_ON_ALTER set.
  */
  if (new_table && !(new_table->file->ha_table_flags() & HA_NO_COPY_ON_ALTER))
  {
    /* We don't want update TIMESTAMP fields during ALTER TABLE. */
    new_table->timestamp_field_type= TIMESTAMP_NO_AUTO_SET;
    new_table->next_number_field=new_table->found_next_number_field;
    error= copy_data_between_tables(table, new_table,
                                    alter_info->create_list, ignore,
                                    order_num, order, &copied, &deleted,
                                    alter_info->keys_onoff,
                                    alter_info->error_if_not_empty);
  }
  else
  {
    VOID(pthread_mutex_lock(&LOCK_open));
    wait_while_table_is_used(thd, table, HA_EXTRA_FORCE_REOPEN);
    VOID(pthread_mutex_unlock(&LOCK_open));
    alter_table_manage_keys(table, table->file->indexes_are_disabled(),
                            alter_info->keys_onoff);
    error= ha_autocommit_or_rollback(thd, 0);
    if (end_active_trans(thd))
      error= 1;
  }
  thd->count_cuted_fields= CHECK_FIELD_IGNORE;

<<<<<<< HEAD
  /* If we did not need to copy, we might still need to add/drop indexes. */
  if (! new_table)
  {
    uint          *key_numbers;
    uint          *keyno_p;
    KEY           *key_info;
    KEY           *key;
    uint          *idx_p;
    uint          *idx_end_p;
    KEY_PART_INFO *key_part;
    KEY_PART_INFO *part_end;
    DBUG_PRINT("info", ("No new_table, checking add/drop index"));

    table->file->ha_prepare_for_alter();
    if (index_add_count)
    {
      /* The add_index() method takes an array of KEY structs. */
      key_info= (KEY*) thd->alloc(sizeof(KEY) * index_add_count);
      key= key_info;
      for (idx_p= index_add_buffer, idx_end_p= idx_p + index_add_count;
           idx_p < idx_end_p;
           idx_p++, key++)
      {
        /* Copy the KEY struct. */
        *key= key_info_buffer[*idx_p];
        /* Fix the key parts. */
        part_end= key->key_part + key->key_parts;
        for (key_part= key->key_part; key_part < part_end; key_part++)
          key_part->field= table->field[key_part->fieldnr];
      }
      /* Add the indexes. */
      if ((error= table->file->add_index(table, key_info, index_add_count)))
      {
        /*
          Exchange the key_info for the error message. If we exchange
          key number by key name in the message later, we need correct info.
        */
        KEY *save_key_info= table->key_info;
        table->key_info= key_info;
        table->file->print_error(error, MYF(0));
        table->key_info= save_key_info;
        goto err1;
      }
    }
    /*end of if (index_add_count)*/

    if (index_drop_count)
    {
      /* The prepare_drop_index() method takes an array of key numbers. */
      key_numbers= (uint*) thd->alloc(sizeof(uint) * index_drop_count);
      keyno_p= key_numbers;
      /* Get the number of each key. */
      for (idx_p= index_drop_buffer, idx_end_p= idx_p + index_drop_count;
           idx_p < idx_end_p;
           idx_p++, keyno_p++)
        *keyno_p= *idx_p;
      /*
        Tell the handler to prepare for drop indexes.
        This re-numbers the indexes to get rid of gaps.
      */
      if ((error= table->file->prepare_drop_index(table, key_numbers,
                                                  index_drop_count)))
      {
        table->file->print_error(error, MYF(0));
        goto err1;
      }

      /* Tell the handler to finally drop the indexes. */
      if ((error= table->file->final_drop_index(table)))
      {
        table->file->print_error(error, MYF(0));
        goto err1;
      }
    }
    /*end of if (index_drop_count)*/

    /*
      The final .frm file is already created as a temporary file
      and will be renamed to the original table name later.
    */

    /* Need to commit before a table is unlocked (NDB requirement). */
    DBUG_PRINT("info", ("Committing before unlocking table"));
    if (ha_autocommit_or_rollback(thd, 0) || end_active_trans(thd))
      goto err1;
    committed= 1;
  }
  /*end of if (! new_table) for add/drop index*/

=======
>>>>>>> f40b4645
  if (table->s->tmp_table != NO_TMP_TABLE)
  {
    /* We changed a temporary table */
    if (error)
      goto err1;
    /* Close lock if this is a transactional table */
    if (thd->lock)
    {
      mysql_unlock_tables(thd, thd->lock);
      thd->lock=0;
    }
    /* Remove link to old table and rename the new one */
    close_temporary_table(thd, table, 1, 1);
    /* Should pass the 'new_name' as we store table name in the cache */
    if (rename_temporary_table(thd, new_table, new_db, new_name))
      goto err1;
    /* We don't replicate alter table statement on temporary tables */
    if (!thd->current_stmt_binlog_row_based)
      write_bin_log(thd, TRUE, thd->query, thd->query_length);
    goto end_temporary;
  }

  if (new_table)
  {
    /*
      Close the intermediate table that will be the new table.
      Note that MERGE tables do not have their children attached here.
    */
    intern_close_table(new_table);
    my_free(new_table,MYF(0));
  }
  VOID(pthread_mutex_lock(&LOCK_open));
  if (error)
  {
    VOID(quick_rm_table(new_db_type, new_db, tmp_name, FN_IS_TMP));
    VOID(pthread_mutex_unlock(&LOCK_open));
    goto err;
  }

  /*
    Data is copied. Now we:
    1) Wait until all other threads close old version of table.
    2) Close instances of table open by this thread and replace them
       with exclusive name-locks.
    3) Rename the old table to a temp name, rename the new one to the
       old name.
    4) If we are under LOCK TABLES and don't do ALTER TABLE ... RENAME
       we reopen new version of table.
    5) Write statement to the binary log.
    6) If we are under LOCK TABLES and do ALTER TABLE ... RENAME we
       remove name-locks from list of open tables and table cache.
    7) If we are not not under LOCK TABLES we rely on close_thread_tables()
       call to remove name-locks from table cache and list of open table.
  */

  thd_proc_info(thd, "rename result table");
  my_snprintf(old_name, sizeof(old_name), "%s2-%lx-%lx", tmp_file_prefix,
	      current_pid, thd->thread_id);
  if (lower_case_table_names)
    my_casedn_str(files_charset_info, old_name);

  wait_while_table_is_used(thd, table, HA_EXTRA_PREPARE_FOR_DELETE);
  close_data_files_and_morph_locks(thd, db, table_name);

  error=0;
  save_old_db_type= old_db_type;

  /*
    This leads to the storage engine (SE) not being notified for renames in
    mysql_rename_table(), because we just juggle with the FRM and nothing
    more. If we have an intermediate table, then we notify the SE that
    it should become the actual table. Later, we will recycle the old table.
    However, in case of ALTER TABLE RENAME there might be no intermediate
    table. This is when the old and new tables are compatible, according to
    compare_table(). Then, we need one additional call to
    mysql_rename_table() with flag NO_FRM_RENAME, which does nothing else but
    actual rename in the SE and the FRM is not touched. Note that, if the
    table is renamed and the SE is also changed, then an intermediate table
    is created and the additional call will not take place.
  */
  if (mysql_rename_table(old_db_type, db, table_name, db, old_name,
                         FN_TO_IS_TMP))
  {
    error=1;
    VOID(quick_rm_table(new_db_type, new_db, tmp_name, FN_IS_TMP));
  }
  else if (mysql_rename_table(new_db_type, new_db, tmp_name, new_db,
                              new_alias, FN_FROM_IS_TMP) ||
           (new_name != table_name || new_db != db) && // we also do rename
           Table_triggers_list::change_table_name(thd, db, table_name,
                                                  new_db, new_alias))
  {
    /* Try to get everything back. */
    error=1;
    VOID(quick_rm_table(new_db_type,new_db,new_alias, 0));
    VOID(quick_rm_table(new_db_type, new_db, tmp_name, FN_IS_TMP));
    VOID(mysql_rename_table(old_db_type, db, old_name, db, alias,
                            FN_FROM_IS_TMP));
  }

  if (error)
  {
    /* This shouldn't happen. But let us play it safe. */
    goto err_with_placeholders;
  }

  VOID(quick_rm_table(old_db_type, db, old_name, FN_IS_TMP));

end_online:

  if (thd->locked_tables && new_name == table_name && new_db == db)
  {
    thd->in_lock_tables= 1;
    error= reopen_tables(thd, 1, 1);
    thd->in_lock_tables= 0;
    if (error)
      goto err_with_placeholders;
  }
  VOID(pthread_mutex_unlock(&LOCK_open));

  thd_proc_info(thd, "end");

  DBUG_EXECUTE_IF("sleep_alter_before_main_binlog", my_sleep(6000000););

  ha_binlog_log_query(thd, create_info->db_type, LOGCOM_ALTER_TABLE,
                      thd->query, thd->query_length,
                      db, table_name);

  DBUG_ASSERT(!(mysql_bin_log.is_open() &&
                thd->current_stmt_binlog_row_based &&
                (create_info->options & HA_LEX_CREATE_TMP_TABLE)));
  write_bin_log(thd, TRUE, thd->query, thd->query_length);

  if (ha_check_storage_engine_flag(old_db_type, HTON_FLUSH_AFTER_RENAME))
  {
    /*
      For the alter table to be properly flushed to the logs, we
      have to open the new table.  If not, we get a problem on server
      shutdown. But we do not need to attach MERGE children.
    */
    char path[FN_REFLEN];
    TABLE *t_table;
    build_table_filename(path, sizeof(path), new_db, table_name, "", 0);
    t_table= open_temporary_table(thd, path, new_db, tmp_name, FALSE, OTM_OPEN);
    if (t_table)
    {
      intern_close_table(t_table);
      my_free(t_table, MYF(0));
    }
    else
      sql_print_warning("Could not open table %s.%s after rename\n",
                        new_db,table_name);
    ha_flush_logs(old_db_type);
  }
  table_list->table=0;				// For query cache
  query_cache_invalidate3(thd, table_list, 0);

  if (thd->locked_tables && (new_name != table_name || new_db != db))
  {
    /*
      If are we under LOCK TABLES and did ALTER TABLE with RENAME we need
      to remove placeholders for the old table and for the target table
      from the list of open tables and table cache. If we are not under
      LOCK TABLES we can rely on close_thread_tables() doing this job.
    */
    pthread_mutex_lock(&LOCK_open);
    unlink_open_table(thd, table, FALSE);
    unlink_open_table(thd, name_lock, FALSE);
    pthread_mutex_unlock(&LOCK_open);
  }

end_temporary:
  my_snprintf(tmp_name, sizeof(tmp_name), ER(ER_INSERT_INFO),
	      (ulong) (copied + deleted), (ulong) deleted,
	      (ulong) thd->cuted_fields);
  my_ok(thd, copied + deleted, 0L, tmp_name);
  thd->some_tables_deleted=0;
  DBUG_RETURN(FALSE);

err1:
  if (new_table)
  {
    /* close_temporary_table() frees the new_table pointer. */
    close_temporary_table(thd, new_table, 1, 1);
  }
  else
    VOID(quick_rm_table(new_db_type, new_db, tmp_name, FN_IS_TMP));

err:
  /*
    No default value was provided for a DATE/DATETIME field, the
    current sql_mode doesn't allow the '0000-00-00' value and
    the table to be altered isn't empty.
    Report error here.
  */
  if (alter_info->error_if_not_empty && thd->row_count)
  {
    const char *f_val= 0;
    enum enum_mysql_timestamp_type t_type= MYSQL_TIMESTAMP_DATE;
    switch (alter_info->datetime_field->sql_type)
    {
      case MYSQL_TYPE_DATE:
      case MYSQL_TYPE_NEWDATE:
        f_val= "0000-00-00";
        t_type= MYSQL_TIMESTAMP_DATE;
        break;
      case MYSQL_TYPE_DATETIME:
        f_val= "0000-00-00 00:00:00";
        t_type= MYSQL_TIMESTAMP_DATETIME;
        break;
      default:
        /* Shouldn't get here. */
        DBUG_ASSERT(0);
    }
    bool save_abort_on_warning= thd->abort_on_warning;
    thd->abort_on_warning= TRUE;
    make_truncated_value_warning(thd, MYSQL_ERROR::WARN_LEVEL_ERROR,
                                 f_val, strlength(f_val), t_type,
                                 alter_info->datetime_field->field_name);
    thd->abort_on_warning= save_abort_on_warning;
  }
  if (name_lock)
  {
    pthread_mutex_lock(&LOCK_open);
    unlink_open_table(thd, name_lock, FALSE);
    pthread_mutex_unlock(&LOCK_open);
  }
  DBUG_RETURN(TRUE);

err_with_placeholders:
  /*
    An error happened while we were holding exclusive name-lock on table
    being altered. To be safe under LOCK TABLES we should remove placeholders
    from list of open tables list and table cache.
  */
  unlink_open_table(thd, table, FALSE);
  if (name_lock)
    unlink_open_table(thd, name_lock, FALSE);
  VOID(pthread_mutex_unlock(&LOCK_open));
  DBUG_RETURN(TRUE);
}
/* mysql_alter_table */

static int
copy_data_between_tables(TABLE *from,TABLE *to,
			 List<Create_field> &create,
                         bool ignore,
			 uint order_num, ORDER *order,
			 ha_rows *copied,
			 ha_rows *deleted,
                         enum enum_enable_or_disable keys_onoff,
                         bool error_if_not_empty)
{
  int error;
  Copy_field *copy,*copy_end;
  ulong found_count,delete_count;
  THD *thd= current_thd;
  uint length= 0;
  SORT_FIELD *sortorder;
  READ_RECORD info;
  TABLE_LIST   tables;
  List<Item>   fields;
  List<Item>   all_fields;
  ha_rows examined_rows;
  bool auto_increment_field_copied= 0;
  ulong save_sql_mode;
  ulonglong prev_insert_id;
  DBUG_ENTER("copy_data_between_tables");

  /*
    Turn off recovery logging since rollback of an alter table is to
    delete the new table so there is no need to log the changes to it.
    
    This needs to be done before external_lock
  */
  error= ha_enable_transaction(thd, FALSE);
  if (error)
    DBUG_RETURN(-1);
  
  if (!(copy= new Copy_field[to->s->fields]))
    DBUG_RETURN(-1);				/* purecov: inspected */

  if (to->file->ha_external_lock(thd, F_WRLCK))
    DBUG_RETURN(-1);

  /* We need external lock before we can disable/enable keys */
  alter_table_manage_keys(to, from->file->indexes_are_disabled(), keys_onoff);

  /* We can abort alter table for any table type */
  thd->abort_on_warning= !ignore && test(thd->variables.sql_mode &
                                         (MODE_STRICT_TRANS_TABLES |
                                          MODE_STRICT_ALL_TABLES));

  from->file->info(HA_STATUS_VARIABLE | HA_STATUS_NO_LOCK);
  to->file->ha_start_bulk_insert(from->file->stats.records);

  save_sql_mode= thd->variables.sql_mode;

  List_iterator<Create_field> it(create);
  Create_field *def;
  copy_end=copy;
  for (Field **ptr=to->field ; *ptr ; ptr++)
  {
    def=it++;
    if (def->field)
    {
      if (*ptr == to->next_number_field)
      {
        auto_increment_field_copied= TRUE;
        /*
          If we are going to copy contents of one auto_increment column to
          another auto_increment column it is sensible to preserve zeroes.
          This condition also covers case when we are don't actually alter
          auto_increment column.
        */
        if (def->field == from->found_next_number_field)
          thd->variables.sql_mode|= MODE_NO_AUTO_VALUE_ON_ZERO;
      }
      (copy_end++)->set(*ptr,def->field,0);
    }

  }

  found_count=delete_count=0;

  if (order)
  {
    if (to->s->primary_key != MAX_KEY && to->file->primary_key_is_clustered())
    {
      char warn_buff[MYSQL_ERRMSG_SIZE];
      my_snprintf(warn_buff, sizeof(warn_buff), 
                  "ORDER BY ignored as there is a user-defined clustered index"
                  " in the table '%-.192s'", from->s->table_name.str);
      push_warning(thd, MYSQL_ERROR::WARN_LEVEL_WARN, ER_UNKNOWN_ERROR,
                   warn_buff);
    }
    else
    {
      from->sort.io_cache=(IO_CACHE*) my_malloc(sizeof(IO_CACHE),
                                                MYF(MY_FAE | MY_ZEROFILL));
      bzero((char *) &tables, sizeof(tables));
      tables.table= from;
      tables.alias= tables.table_name= from->s->table_name.str;
      tables.db= from->s->db.str;
      error= 1;

      if (thd->lex->select_lex.setup_ref_array(thd, order_num) ||
          setup_order(thd, thd->lex->select_lex.ref_pointer_array,
                      &tables, fields, all_fields, order) ||
          !(sortorder= make_unireg_sortorder(order, &length, NULL)) ||
          (from->sort.found_records= filesort(thd, from, sortorder, length,
                                              (SQL_SELECT *) 0, HA_POS_ERROR,
                                              1, &examined_rows)) ==
          HA_POS_ERROR)
        goto err;
    }
  };

  /* Tell handler that we have values for all columns in the to table */
  to->use_all_columns();
  init_read_record(&info, thd, from, (SQL_SELECT *) 0, 1,1);
  if (ignore)
    to->file->extra(HA_EXTRA_IGNORE_DUP_KEY);
  thd->row_count= 0;
  restore_record(to, s->default_values);        // Create empty record
  while (!(error=info.read_record(&info)))
  {
    if (thd->killed)
    {
      thd->send_kill_message();
      error= 1;
      break;
    }
    thd->row_count++;
    /* Return error if source table isn't empty. */
    if (error_if_not_empty)
    {
      error= 1;
      break;
    }
    if (to->next_number_field)
    {
      if (auto_increment_field_copied)
        to->auto_increment_field_not_null= TRUE;
      else
        to->next_number_field->reset();
    }
    
    for (Copy_field *copy_ptr=copy ; copy_ptr != copy_end ; copy_ptr++)
    {
      copy_ptr->do_copy(copy_ptr);
    }
    prev_insert_id= to->file->next_insert_id;
    error=to->file->ha_write_row(to->record[0]);
    to->auto_increment_field_not_null= FALSE;
    if (error)
    {
      if (!ignore ||
          to->file->is_fatal_error(error, HA_CHECK_DUP))
      {
         if (!to->file->is_fatal_error(error, HA_CHECK_DUP))
         {
           uint key_nr= to->file->get_dup_key(error);
           if ((int) key_nr >= 0)
           {
             const char *err_msg= ER(ER_DUP_ENTRY_WITH_KEY_NAME);
             if (key_nr == 0 &&
                 (to->key_info[0].key_part[0].field->flags &
                  AUTO_INCREMENT_FLAG))
               err_msg= ER(ER_DUP_ENTRY_AUTOINCREMENT_CASE);
             to->file->print_keydup_error(key_nr, err_msg);
             break;
           }
         }

	to->file->print_error(error,MYF(0));
	break;
      }
      to->file->restore_auto_increment(prev_insert_id);
      delete_count++;
    }
    else
      found_count++;
  }
  end_read_record(&info);
  free_io_cache(from);
  delete [] copy;				// This is never 0

  if (to->file->ha_end_bulk_insert() && error <= 0)
  {
    to->file->print_error(my_errno,MYF(0));
    error=1;
  }
  to->file->extra(HA_EXTRA_NO_IGNORE_DUP_KEY);

  if (ha_enable_transaction(thd, TRUE))
  {
    error= 1;
    goto err;
  }
  
  /*
    Ensure that the new table is saved properly to disk so that we
    can do a rename
  */
  if (ha_autocommit_or_rollback(thd, 0))
    error=1;
  if (end_active_trans(thd))
    error=1;

 err:
  thd->variables.sql_mode= save_sql_mode;
  thd->abort_on_warning= 0;
  free_io_cache(from);
  *copied= found_count;
  *deleted=delete_count;
  to->file->ha_release_auto_increment();
  if (to->file->ha_external_lock(thd,F_UNLCK))
    error=1;
  DBUG_RETURN(error > 0 ? -1 : 0);
}


/*
  Recreates tables by calling mysql_alter_table().

  SYNOPSIS
    mysql_recreate_table()
    thd			Thread handler
    tables		Tables to recreate

 RETURN
    Like mysql_alter_table().
*/
bool mysql_recreate_table(THD *thd, TABLE_LIST *table_list)
{
  HA_CREATE_INFO create_info;
  Alter_info alter_info;

  DBUG_ENTER("mysql_recreate_table");
  DBUG_ASSERT(!table_list->next_global);
  /*
    table_list->table has been closed and freed. Do not reference
    uninitialized data. open_tables() could fail.
  */
  table_list->table= NULL;

  bzero((char*) &create_info, sizeof(create_info));
  create_info.db_type= 0;
  create_info.row_type=ROW_TYPE_NOT_USED;
  create_info.default_table_charset=default_charset_info;
  /* Force alter table to recreate table */
  alter_info.flags= (ALTER_CHANGE_COLUMN | ALTER_RECREATE);
  DBUG_RETURN(mysql_alter_table(thd, NullS, NullS, &create_info,
                                table_list, &alter_info, 0,
                                (ORDER *) 0, 0));
}


bool mysql_checksum_table(THD *thd, TABLE_LIST *tables,
                          HA_CHECK_OPT *check_opt)
{
  TABLE_LIST *table;
  List<Item> field_list;
  Item *item;
  Protocol *protocol= thd->protocol;
  DBUG_ENTER("mysql_checksum_table");

  field_list.push_back(item = new Item_empty_string("Table", NAME_LEN*2));
  item->maybe_null= 1;
  field_list.push_back(item= new Item_int("Checksum", (longlong) 1,
                                          MY_INT64_NUM_DECIMAL_DIGITS));
  item->maybe_null= 1;
  if (protocol->send_fields(&field_list,
                            Protocol::SEND_NUM_ROWS | Protocol::SEND_EOF))
    DBUG_RETURN(TRUE);

  /* Open one table after the other to keep lock time as short as possible. */
  for (table= tables; table; table= table->next_local)
  {
    char table_name[NAME_LEN*2+2];
    TABLE *t;

    strxmov(table_name, table->db ,".", table->table_name, NullS);

    t= table->table= open_n_lock_single_table(thd, table, TL_READ);
    thd->clear_error();			// these errors shouldn't get client

    protocol->prepare_for_resend();
    protocol->store(table_name, system_charset_info);

    if (!t)
    {
      /* Table didn't exist */
      protocol->store_null();
      thd->clear_error();
    }
    else
    {
      if (t->file->ha_table_flags() & HA_HAS_CHECKSUM &&
	  !(check_opt->flags & T_EXTEND))
	protocol->store((ulonglong)t->file->checksum());
      else if (!(t->file->ha_table_flags() & HA_HAS_CHECKSUM) &&
	       (check_opt->flags & T_QUICK))
	protocol->store_null();
      else
      {
	/* calculating table's checksum */
	ha_checksum crc= 0;
        uchar null_mask=256 -  (1 << t->s->last_null_bit_pos);

        t->use_all_columns();

	if (t->file->ha_rnd_init(1))
	  protocol->store_null();
	else
	{
	  for (;;)
	  {
	    ha_checksum row_crc= 0;
            int error= t->file->rnd_next(t->record[0]);
            if (unlikely(error))
            {
              if (error == HA_ERR_RECORD_DELETED)
                continue;
              break;
            }
	    if (t->s->null_bytes)
            {
              /* fix undefined null bits */
              t->record[0][t->s->null_bytes-1] |= null_mask;
              if (!(t->s->db_create_options & HA_OPTION_PACK_RECORD))
                t->record[0][0] |= 1;

	      row_crc= my_checksum(row_crc, t->record[0], t->s->null_bytes);
            }

	    for (uint i= 0; i < t->s->fields; i++ )
	    {
	      Field *f= t->field[i];
	      if ((f->type() == MYSQL_TYPE_BLOB) ||
                  (f->type() == MYSQL_TYPE_VARCHAR))
	      {
		String tmp;
		f->val_str(&tmp);
		row_crc= my_checksum(row_crc, (uchar*) tmp.ptr(), tmp.length());
	      }
	      else
		row_crc= my_checksum(row_crc, f->ptr,
				     f->pack_length());
	    }

	    crc+= row_crc;
	  }
	  protocol->store((ulonglong)crc);
          t->file->ha_rnd_end();
	}
      }
      thd->clear_error();
      close_thread_tables(thd);
      table->table=0;				// For query cache
    }
    if (protocol->write())
      goto err;
  }

  my_eof(thd);
  DBUG_RETURN(FALSE);

 err:
  close_thread_tables(thd);			// Shouldn't be needed
  if (table)
    table->table=0;
  DBUG_RETURN(TRUE);
}

static bool check_engine(THD *thd, const char *table_name,
                         HA_CREATE_INFO *create_info)
{
  handlerton **new_engine= &create_info->db_type;
  handlerton *req_engine= *new_engine;
  bool no_substitution=
        test(thd->variables.sql_mode & MODE_NO_ENGINE_SUBSTITUTION);
  if (!(*new_engine= ha_checktype(thd, ha_legacy_type(req_engine),
                                  no_substitution, 1)))
    return TRUE;

  if (req_engine && req_engine != *new_engine)
  {
    push_warning_printf(thd, MYSQL_ERROR::WARN_LEVEL_NOTE,
                       ER_WARN_USING_OTHER_HANDLER,
                       ER(ER_WARN_USING_OTHER_HANDLER),
                       ha_resolve_storage_engine_name(*new_engine),
                       table_name);
  }
  if (create_info->options & HA_LEX_CREATE_TMP_TABLE &&
      ha_check_storage_engine_flag(*new_engine, HTON_TEMPORARY_NOT_SUPPORTED))
  {
    if (create_info->used_fields & HA_CREATE_USED_ENGINE)
    {
      my_error(ER_ILLEGAL_HA_CREATE_OPTION, MYF(0),
               ha_resolve_storage_engine_name(*new_engine), "TEMPORARY");
      *new_engine= 0;
      return TRUE;
    }
    *new_engine= myisam_hton;
  }
  return FALSE;
}<|MERGE_RESOLUTION|>--- conflicted
+++ resolved
@@ -6997,98 +6997,6 @@
   }
   thd->count_cuted_fields= CHECK_FIELD_IGNORE;
 
-<<<<<<< HEAD
-  /* If we did not need to copy, we might still need to add/drop indexes. */
-  if (! new_table)
-  {
-    uint          *key_numbers;
-    uint          *keyno_p;
-    KEY           *key_info;
-    KEY           *key;
-    uint          *idx_p;
-    uint          *idx_end_p;
-    KEY_PART_INFO *key_part;
-    KEY_PART_INFO *part_end;
-    DBUG_PRINT("info", ("No new_table, checking add/drop index"));
-
-    table->file->ha_prepare_for_alter();
-    if (index_add_count)
-    {
-      /* The add_index() method takes an array of KEY structs. */
-      key_info= (KEY*) thd->alloc(sizeof(KEY) * index_add_count);
-      key= key_info;
-      for (idx_p= index_add_buffer, idx_end_p= idx_p + index_add_count;
-           idx_p < idx_end_p;
-           idx_p++, key++)
-      {
-        /* Copy the KEY struct. */
-        *key= key_info_buffer[*idx_p];
-        /* Fix the key parts. */
-        part_end= key->key_part + key->key_parts;
-        for (key_part= key->key_part; key_part < part_end; key_part++)
-          key_part->field= table->field[key_part->fieldnr];
-      }
-      /* Add the indexes. */
-      if ((error= table->file->add_index(table, key_info, index_add_count)))
-      {
-        /*
-          Exchange the key_info for the error message. If we exchange
-          key number by key name in the message later, we need correct info.
-        */
-        KEY *save_key_info= table->key_info;
-        table->key_info= key_info;
-        table->file->print_error(error, MYF(0));
-        table->key_info= save_key_info;
-        goto err1;
-      }
-    }
-    /*end of if (index_add_count)*/
-
-    if (index_drop_count)
-    {
-      /* The prepare_drop_index() method takes an array of key numbers. */
-      key_numbers= (uint*) thd->alloc(sizeof(uint) * index_drop_count);
-      keyno_p= key_numbers;
-      /* Get the number of each key. */
-      for (idx_p= index_drop_buffer, idx_end_p= idx_p + index_drop_count;
-           idx_p < idx_end_p;
-           idx_p++, keyno_p++)
-        *keyno_p= *idx_p;
-      /*
-        Tell the handler to prepare for drop indexes.
-        This re-numbers the indexes to get rid of gaps.
-      */
-      if ((error= table->file->prepare_drop_index(table, key_numbers,
-                                                  index_drop_count)))
-      {
-        table->file->print_error(error, MYF(0));
-        goto err1;
-      }
-
-      /* Tell the handler to finally drop the indexes. */
-      if ((error= table->file->final_drop_index(table)))
-      {
-        table->file->print_error(error, MYF(0));
-        goto err1;
-      }
-    }
-    /*end of if (index_drop_count)*/
-
-    /*
-      The final .frm file is already created as a temporary file
-      and will be renamed to the original table name later.
-    */
-
-    /* Need to commit before a table is unlocked (NDB requirement). */
-    DBUG_PRINT("info", ("Committing before unlocking table"));
-    if (ha_autocommit_or_rollback(thd, 0) || end_active_trans(thd))
-      goto err1;
-    committed= 1;
-  }
-  /*end of if (! new_table) for add/drop index*/
-
-=======
->>>>>>> f40b4645
   if (table->s->tmp_table != NO_TMP_TABLE)
   {
     /* We changed a temporary table */
