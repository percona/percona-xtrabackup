/* Copyright (c) 2000, 2013, Oracle and/or its affiliates. All rights reserved.

   This program is free software; you can redistribute it and/or modify
   it under the terms of the GNU General Public License as published by
   the Free Software Foundation; version 2 of the License.

   This program is distributed in the hope that it will be useful,
   but WITHOUT ANY WARRANTY; without even the implied warranty of
   MERCHANTABILITY or FITNESS FOR A PARTICULAR PURPOSE.  See the
   GNU General Public License for more details.

   You should have received a copy of the GNU General Public License
   along with this program; if not, write to the Free Software Foundation,
   51 Franklin Street, Suite 500, Boston, MA 02110-1335 USA */


#include "sql_priv.h"
#include "transaction.h"
#include "rpl_handler.h"
#include "debug_sync.h"         // DEBUG_SYNC
#include "auth_common.h"            // SUPER_ACL
#include <pfs_transaction_provider.h>
#include <mysql/psi/mysql_transaction.h>

/**
  Check if we have a condition where the transaction state must
  not be changed (committed or rolled back). Currently we check
  that we are not executing a stored program and that we don't
  have an active XA transaction.

  @return TRUE if the commit/rollback cannot be executed,
          FALSE otherwise.
*/

bool trans_check_state(THD *thd)
{
  DBUG_ENTER("trans_check");

  /*
    Always commit statement transaction before manipulating with
    the normal one.
  */
  DBUG_ASSERT(thd->get_transaction()->is_empty(Transaction_ctx::STMT));

  if (unlikely(thd->in_sub_stmt))
  {
    my_error(ER_COMMIT_NOT_ALLOWED_IN_SF_OR_TRG, MYF(0));
    DBUG_RETURN(true);
  }

<<<<<<< HEAD
  if (thd->transaction.xid_state.check_in_xa(true))
=======
  if (thd->get_transaction()->xid_state()->check_in_xa(true))
>>>>>>> 871dd169
    DBUG_RETURN(true);

  DBUG_RETURN(false);
}


/**
  Begin a new transaction.

  @note Beginning a transaction implicitly commits any current
        transaction and releases existing locks.

  @param thd     Current thread
  @param flags   Transaction flags

  @retval FALSE  Success
  @retval TRUE   Failure
*/

bool trans_begin(THD *thd, uint flags)
{
  int res= FALSE;
  DBUG_ENTER("trans_begin");

  if (trans_check_state(thd))
    DBUG_RETURN(TRUE);

  thd->locked_tables_list.unlock_locked_tables(thd);

  DBUG_ASSERT(!thd->locked_tables_mode);

  if (thd->in_multi_stmt_transaction_mode() ||
      (thd->variables.option_bits & OPTION_TABLE_LOCK))
  {
    thd->variables.option_bits&= ~OPTION_TABLE_LOCK;
    thd->server_status&=
      ~(SERVER_STATUS_IN_TRANS | SERVER_STATUS_IN_TRANS_READONLY);
    DBUG_PRINT("info", ("clearing SERVER_STATUS_IN_TRANS"));
    res= MY_TEST(ha_commit_trans(thd, TRUE));
  }

  thd->variables.option_bits&= ~OPTION_BEGIN;
  thd->get_transaction()->reset_unsafe_rollback_flags(Transaction_ctx::SESSION);

  if (res)
    DBUG_RETURN(TRUE);

  /*
    Release transactional metadata locks only after the
    transaction has been committed.
  */
  thd->mdl_context.release_transactional_locks();

  // The RO/RW options are mutually exclusive.
  DBUG_ASSERT(!((flags & MYSQL_START_TRANS_OPT_READ_ONLY) &&
                (flags & MYSQL_START_TRANS_OPT_READ_WRITE)));
  if (flags & MYSQL_START_TRANS_OPT_READ_ONLY)
    thd->tx_read_only= true;
  else if (flags & MYSQL_START_TRANS_OPT_READ_WRITE)
  {
    /*
      Explicitly starting a RW transaction when the server is in
      read-only mode, is not allowed unless the user has SUPER priv.
      Implicitly starting a RW transaction is allowed for backward
      compatibility.
    */
    const bool user_is_super=
      MY_TEST(thd->security_ctx->master_access & SUPER_ACL);
    if (opt_readonly && !user_is_super)
    {
      my_error(ER_OPTION_PREVENTS_STATEMENT, MYF(0), "--read-only");
      DBUG_RETURN(true);
    }
    thd->tx_read_only= false;
  }

  thd->variables.option_bits|= OPTION_BEGIN;
  thd->server_status|= SERVER_STATUS_IN_TRANS;
  if (thd->tx_read_only)
    thd->server_status|= SERVER_STATUS_IN_TRANS_READONLY;
  DBUG_PRINT("info", ("setting SERVER_STATUS_IN_TRANS"));

  /* ha_start_consistent_snapshot() relies on OPTION_BEGIN flag set. */
  if (flags & MYSQL_START_TRANS_OPT_WITH_CONS_SNAPSHOT)
    res= ha_start_consistent_snapshot(thd);
  /*
    Register transaction start in performance schema if not done already.
    We handle explicitly started transactions here, implicitly started
    transactions (and single-statement transactions in autocommit=1 mode)
    are handled in trans_register_ha().
    We can't handle explicit transactions in the same way as implicit
    because we want to correctly attribute statements which follow
    BEGIN but do not touch any transactional tables.
  */
#ifdef HAVE_PSI_TRANSACTION_INTERFACE
  if (thd->m_transaction_psi == NULL)
    thd->m_transaction_psi= MYSQL_START_TRANSACTION(&thd->m_transaction_state,
                                                 NULL, NULL, thd->tx_isolation,
                                                 thd->tx_read_only, false);
#endif

  DBUG_RETURN(MY_TEST(res));
}


/**
  Commit the current transaction, making its changes permanent.

  @param thd     Current thread

  @retval FALSE  Success
  @retval TRUE   Failure
*/

bool trans_commit(THD *thd)
{
  int res;
  DBUG_ENTER("trans_commit");

  if (trans_check_state(thd))
    DBUG_RETURN(TRUE);

  thd->server_status&=
    ~(SERVER_STATUS_IN_TRANS | SERVER_STATUS_IN_TRANS_READONLY);
  DBUG_PRINT("info", ("clearing SERVER_STATUS_IN_TRANS"));
  res= ha_commit_trans(thd, TRUE);
  thd->variables.option_bits&= ~OPTION_BEGIN;
  thd->get_transaction()->reset_unsafe_rollback_flags(Transaction_ctx::SESSION);
  thd->lex->start_transaction_opt= 0;

  /* The transaction should be marked as complete in P_S. */
  DBUG_ASSERT(thd->m_transaction_psi == NULL);

  DBUG_RETURN(MY_TEST(res));
}


/**
  Implicitly commit the current transaction.

  @note A implicit commit does not releases existing table locks.

  @param thd     Current thread

  @retval FALSE  Success
  @retval TRUE   Failure
*/

bool trans_commit_implicit(THD *thd)
{
  bool res= FALSE;
  DBUG_ENTER("trans_commit_implicit");

  /*
    Ensure that trans_check_state() was called before trans_commit_implicit()
    by asserting that conditions that are checked in the former function are
    true.
  */
  DBUG_ASSERT(thd->get_transaction()->is_empty(Transaction_ctx::STMT) &&
              !thd->in_sub_stmt &&
<<<<<<< HEAD
              !thd->transaction.xid_state.check_in_xa(false));
=======
              !thd->get_transaction()->xid_state()->check_in_xa(false));
>>>>>>> 871dd169

  if (thd->in_multi_stmt_transaction_mode() ||
      (thd->variables.option_bits & OPTION_TABLE_LOCK))
  {
    /* Safety if one did "drop table" on locked tables */
    if (!thd->locked_tables_mode)
      thd->variables.option_bits&= ~OPTION_TABLE_LOCK;
    thd->server_status&=
      ~(SERVER_STATUS_IN_TRANS | SERVER_STATUS_IN_TRANS_READONLY);
    DBUG_PRINT("info", ("clearing SERVER_STATUS_IN_TRANS"));
    res= MY_TEST(ha_commit_trans(thd, TRUE));
  }
  else if (tc_log)
    tc_log->commit(thd, true);

  thd->variables.option_bits&= ~OPTION_BEGIN;
  thd->get_transaction()->reset_unsafe_rollback_flags(Transaction_ctx::SESSION);

  /* The transaction should be marked as complete in P_S. */
  DBUG_ASSERT(thd->m_transaction_psi == NULL);

  /* The transaction should be marked as complete in P_S. */
  DBUG_ASSERT(thd->m_transaction_psi == NULL);

  /*
    Upon implicit commit, reset the current transaction
    isolation level and access mode. We do not care about
    @@session.completion_type since it's documented
    to not have any effect on implicit commit.
  */
  thd->tx_isolation= (enum_tx_isolation) thd->variables.tx_isolation;
  thd->tx_read_only= thd->variables.tx_read_only;

  DBUG_RETURN(res);
}


/**
  Rollback the current transaction, canceling its changes.

  @param thd     Current thread

  @retval FALSE  Success
  @retval TRUE   Failure
*/

bool trans_rollback(THD *thd)
{
  int res;
  DBUG_ENTER("trans_rollback");

  if (trans_check_state(thd))
    DBUG_RETURN(TRUE);

  thd->server_status&=
    ~(SERVER_STATUS_IN_TRANS | SERVER_STATUS_IN_TRANS_READONLY);
  DBUG_PRINT("info", ("clearing SERVER_STATUS_IN_TRANS"));
  res= ha_rollback_trans(thd, TRUE);
  thd->variables.option_bits&= ~OPTION_BEGIN;
  thd->get_transaction()->reset_unsafe_rollback_flags(
      Transaction_ctx::SESSION);
  thd->lex->start_transaction_opt= 0;

  /* The transaction should be marked as complete in P_S. */
  DBUG_ASSERT(thd->m_transaction_psi == NULL);

  DBUG_RETURN(MY_TEST(res));
}


/**
  Implicitly rollback the current transaction, typically
  after deadlock was discovered.

  @param thd     Current thread

  @retval False Success
  @retval True  Failure

  @note ha_rollback_low() which is indirectly called by this
        function will mark XA transaction for rollback by
        setting appropriate RM error status if there was
        transaction rollback request.
*/

bool trans_rollback_implicit(THD *thd)
{
  int res;
  DBUG_ENTER("trans_rollback_implict");

  /*
    Always commit/rollback statement transaction before manipulating
    with the normal one.
    Don't perform rollback in the middle of sub-statement, wait till
    its end.
  */
  DBUG_ASSERT(thd->get_transaction()->is_empty(Transaction_ctx::STMT) &&
              !thd->in_sub_stmt);

  thd->server_status&=
    ~(SERVER_STATUS_IN_TRANS | SERVER_STATUS_IN_TRANS_READONLY);
  DBUG_PRINT("info", ("clearing SERVER_STATUS_IN_TRANS"));
  res= ha_rollback_trans(thd, true);
  thd->variables.option_bits&= ~OPTION_BEGIN;
<<<<<<< HEAD
  thd->transaction.all.reset_unsafe_rollback_flags();
=======
  thd->get_transaction()->reset_unsafe_rollback_flags(
    Transaction_ctx::SESSION);
>>>>>>> 871dd169

  /* Rollback should clear transaction_rollback_request flag. */
  DBUG_ASSERT(!thd->transaction_rollback_request);
  /* The transaction should be marked as complete in P_S. */
  DBUG_ASSERT(thd->m_transaction_psi == NULL);

  DBUG_RETURN(MY_TEST(res));
}


/**
  Commit the single statement transaction.

  @note Note that if the autocommit is on, then the following call
        inside InnoDB will commit or rollback the whole transaction
        (= the statement). The autocommit mechanism built into InnoDB
        is based on counting locks, but if the user has used LOCK
        TABLES then that mechanism does not know to do the commit.

  @param thd     Current thread

  @retval FALSE  Success
  @retval TRUE   Failure
*/

bool trans_commit_stmt(THD *thd)
{
  DBUG_ENTER("trans_commit_stmt");
  int res= FALSE;
  /*
    We currently don't invoke commit/rollback at end of
    a sub-statement.  In future, we perhaps should take
    a savepoint for each nested statement, and release the
    savepoint when statement has succeeded.
  */
  DBUG_ASSERT(! thd->in_sub_stmt);

  thd->get_transaction()->merge_unsafe_rollback_flags();

  if (thd->get_transaction()->is_active(Transaction_ctx::STMT))
  {
    res= ha_commit_trans(thd, FALSE);
    if (! thd->in_active_multi_stmt_transaction())
    {
      thd->tx_isolation= (enum_tx_isolation) thd->variables.tx_isolation;
      thd->tx_read_only= thd->variables.tx_read_only;
    }
  }
  else if (tc_log)
    tc_log->commit(thd, false);

  /* In autocommit=1 mode the transaction should be marked as complete in P_S */
  DBUG_ASSERT(thd->in_active_multi_stmt_transaction() ||
              thd->m_transaction_psi == NULL);

<<<<<<< HEAD
  thd->transaction.stmt.reset();
=======
  thd->get_transaction()->reset(Transaction_ctx::STMT);
>>>>>>> 871dd169

  DBUG_RETURN(MY_TEST(res));
}


/**
  Rollback the single statement transaction.

  @param thd     Current thread

  @retval FALSE  Success
  @retval TRUE   Failure
*/
bool trans_rollback_stmt(THD *thd)
{
  DBUG_ENTER("trans_rollback_stmt");

  /*
    We currently don't invoke commit/rollback at end of
    a sub-statement.  In future, we perhaps should take
    a savepoint for each nested statement, and release the
    savepoint when statement has succeeded.
  */
  DBUG_ASSERT(! thd->in_sub_stmt);

  thd->get_transaction()->merge_unsafe_rollback_flags();

  if (thd->get_transaction()->is_active(Transaction_ctx::STMT))
  {
    ha_rollback_trans(thd, FALSE);
    if (! thd->in_active_multi_stmt_transaction())
    {
      thd->tx_isolation= (enum_tx_isolation) thd->variables.tx_isolation;
      thd->tx_read_only= thd->variables.tx_read_only;
    }
  }
  else if (tc_log)
    tc_log->rollback(thd, false);

  /* In autocommit=1 mode the transaction should be marked as complete in P_S */
  DBUG_ASSERT(thd->in_active_multi_stmt_transaction() ||
              thd->m_transaction_psi == NULL);

<<<<<<< HEAD
  thd->transaction.stmt.reset();
=======
  thd->get_transaction()->reset(Transaction_ctx::STMT);
>>>>>>> 871dd169

  DBUG_RETURN(FALSE);
}

/* Find a named savepoint in the current transaction. */
static SAVEPOINT **
find_savepoint(THD *thd, LEX_STRING name)
{
  SAVEPOINT **sv= &thd->get_transaction()->m_savepoints;

  while (*sv)
  {
    if (my_strnncoll(system_charset_info, (uchar *) name.str, name.length,
                     (uchar *) (*sv)->name, (*sv)->length) == 0)
      break;
    sv= &(*sv)->prev;
  }

  return sv;
}


/**
  Set a named transaction savepoint.

  @param thd    Current thread
  @param name   Savepoint name

  @retval FALSE  Success
  @retval TRUE   Failure
*/

bool trans_savepoint(THD *thd, LEX_STRING name)
{
  SAVEPOINT **sv, *newsv;
  DBUG_ENTER("trans_savepoint");

  if (!(thd->in_multi_stmt_transaction_mode() || thd->in_sub_stmt) ||
      !opt_using_transactions)
    DBUG_RETURN(FALSE);

<<<<<<< HEAD
  if (thd->transaction.xid_state.check_has_uncommitted_xa())
=======
  if (thd->get_transaction()->xid_state()->check_has_uncommitted_xa())
>>>>>>> 871dd169
    DBUG_RETURN(true);

  sv= find_savepoint(thd, name);

  if (*sv) /* old savepoint of the same name exists */
  {
    newsv= *sv;
    ha_release_savepoint(thd, *sv);
    *sv= (*sv)->prev;
  }
  else if ((newsv= (SAVEPOINT *) thd->get_transaction()->allocate_memory(
      savepoint_alloc_size)) == NULL)
  {
    my_error(ER_OUT_OF_RESOURCES, MYF(0));
    DBUG_RETURN(TRUE);
  }

  newsv->name= thd->get_transaction()->strmake(name.str, name.length);
  newsv->length= name.length;

  /*
    if we'll get an error here, don't add new savepoint to the list.
    we'll lose a little bit of memory in transaction mem_root, but it'll
    be free'd when transaction ends anyway
  */
  if (ha_savepoint(thd, newsv))
    DBUG_RETURN(TRUE);

  newsv->prev= thd->get_transaction()->m_savepoints;
  thd->get_transaction()->m_savepoints= newsv;

  /*
    Remember locks acquired before the savepoint was set.
    They are used as a marker to only release locks acquired after
    the setting of this savepoint.
    Note: this works just fine if we're under LOCK TABLES,
    since mdl_savepoint() is guaranteed to be beyond
    the last locked table. This allows to release some
    locks acquired during LOCK TABLES.
  */
  newsv->mdl_savepoint= thd->mdl_context.mdl_savepoint();

  DBUG_RETURN(FALSE);
}


/**
  Rollback a transaction to the named savepoint.

  @note Modifications that the current transaction made to
        rows after the savepoint was set are undone in the
        rollback.

  @note Savepoints that were set at a later time than the
        named savepoint are deleted.

  @param thd    Current thread
  @param name   Savepoint name

  @retval FALSE  Success
  @retval TRUE   Failure
*/

bool trans_rollback_to_savepoint(THD *thd, LEX_STRING name)
{
  int res= FALSE;
  SAVEPOINT *sv= *find_savepoint(thd, name);
  DBUG_ENTER("trans_rollback_to_savepoint");

  if (sv == NULL)
  {
    my_error(ER_SP_DOES_NOT_EXIST, MYF(0), "SAVEPOINT", name.str);
    DBUG_RETURN(TRUE);
  }

<<<<<<< HEAD
  if (thd->transaction.xid_state.check_has_uncommitted_xa())
    DBUG_RETURN(true);
=======
  if (thd->get_transaction()->xid_state()->check_has_uncommitted_xa())
    DBUG_RETURN(true);

  /**
    Checking whether it is safe to release metadata locks acquired after
    savepoint, if rollback to savepoint is successful.
  
    Whether it is safe to release MDL after rollback to savepoint depends
    on storage engines participating in transaction:
  
    - InnoDB doesn't release any row-locks on rollback to savepoint so it
      is probably a bad idea to release MDL as well.
    - Binary log implementation in some cases (e.g when non-transactional
      tables involved) may choose not to remove events added after savepoint
      from transactional cache, but instead will write them to binary
      log accompanied with ROLLBACK TO SAVEPOINT statement. Since the real
      write happens at the end of transaction releasing MDL on tables
      mentioned in these events (i.e. acquired after savepoint and before
      rollback ot it) can break replication, as concurrent DROP TABLES
      statements will be able to drop these tables before events will get
      into binary log,
  
    For backward-compatibility reasons we always release MDL if binary
    logging is off.
  */
  bool mdl_can_safely_rollback_to_savepoint=
                (!(mysql_bin_log.is_open() && thd->variables.sql_log_bin) ||
                 ha_rollback_to_savepoint_can_release_mdl(thd));
>>>>>>> 871dd169

  if (ha_rollback_to_savepoint(thd, sv))
    res= TRUE;
  else if (thd->get_transaction()->cannot_safely_rollback(
           Transaction_ctx::SESSION) &&
           !thd->slave_thread)
    thd->get_transaction()->push_unsafe_rollback_warnings(thd);

  thd->get_transaction()->m_savepoints= sv;

  if (!res && mdl_can_safely_rollback_to_savepoint)
    thd->mdl_context.rollback_to_savepoint(sv->mdl_savepoint);

  DBUG_RETURN(MY_TEST(res));
}


/**
  Remove the named savepoint from the set of savepoints of
  the current transaction.

  @note No commit or rollback occurs. It is an error if the
        savepoint does not exist.

  @param thd    Current thread
  @param name   Savepoint name

  @retval FALSE  Success
  @retval TRUE   Failure
*/

bool trans_release_savepoint(THD *thd, LEX_STRING name)
{
  int res= FALSE;
  SAVEPOINT *sv= *find_savepoint(thd, name);
  DBUG_ENTER("trans_release_savepoint");

  if (sv == NULL)
  {
    my_error(ER_SP_DOES_NOT_EXIST, MYF(0), "SAVEPOINT", name.str);
    DBUG_RETURN(TRUE);
  }

<<<<<<< HEAD
  if (thd->transaction.xid_state.check_has_uncommitted_xa())
=======
  if (thd->get_transaction()->xid_state()->check_has_uncommitted_xa())
>>>>>>> 871dd169
    DBUG_RETURN(true);

  if (ha_release_savepoint(thd, sv))
    res= TRUE;

  thd->get_transaction()->m_savepoints= sv->prev;

  DBUG_RETURN(MY_TEST(res));
}<|MERGE_RESOLUTION|>--- conflicted
+++ resolved
@@ -48,11 +48,7 @@
     DBUG_RETURN(true);
   }
 
-<<<<<<< HEAD
-  if (thd->transaction.xid_state.check_in_xa(true))
-=======
   if (thd->get_transaction()->xid_state()->check_in_xa(true))
->>>>>>> 871dd169
     DBUG_RETURN(true);
 
   DBUG_RETURN(false);
@@ -213,11 +209,7 @@
   */
   DBUG_ASSERT(thd->get_transaction()->is_empty(Transaction_ctx::STMT) &&
               !thd->in_sub_stmt &&
-<<<<<<< HEAD
-              !thd->transaction.xid_state.check_in_xa(false));
-=======
               !thd->get_transaction()->xid_state()->check_in_xa(false));
->>>>>>> 871dd169
 
   if (thd->in_multi_stmt_transaction_mode() ||
       (thd->variables.option_bits & OPTION_TABLE_LOCK))
@@ -235,9 +227,6 @@
 
   thd->variables.option_bits&= ~OPTION_BEGIN;
   thd->get_transaction()->reset_unsafe_rollback_flags(Transaction_ctx::SESSION);
-
-  /* The transaction should be marked as complete in P_S. */
-  DBUG_ASSERT(thd->m_transaction_psi == NULL);
 
   /* The transaction should be marked as complete in P_S. */
   DBUG_ASSERT(thd->m_transaction_psi == NULL);
@@ -322,12 +311,8 @@
   DBUG_PRINT("info", ("clearing SERVER_STATUS_IN_TRANS"));
   res= ha_rollback_trans(thd, true);
   thd->variables.option_bits&= ~OPTION_BEGIN;
-<<<<<<< HEAD
-  thd->transaction.all.reset_unsafe_rollback_flags();
-=======
   thd->get_transaction()->reset_unsafe_rollback_flags(
     Transaction_ctx::SESSION);
->>>>>>> 871dd169
 
   /* Rollback should clear transaction_rollback_request flag. */
   DBUG_ASSERT(!thd->transaction_rollback_request);
@@ -383,11 +368,7 @@
   DBUG_ASSERT(thd->in_active_multi_stmt_transaction() ||
               thd->m_transaction_psi == NULL);
 
-<<<<<<< HEAD
-  thd->transaction.stmt.reset();
-=======
   thd->get_transaction()->reset(Transaction_ctx::STMT);
->>>>>>> 871dd169
 
   DBUG_RETURN(MY_TEST(res));
 }
@@ -431,11 +412,7 @@
   DBUG_ASSERT(thd->in_active_multi_stmt_transaction() ||
               thd->m_transaction_psi == NULL);
 
-<<<<<<< HEAD
-  thd->transaction.stmt.reset();
-=======
   thd->get_transaction()->reset(Transaction_ctx::STMT);
->>>>>>> 871dd169
 
   DBUG_RETURN(FALSE);
 }
@@ -477,11 +454,7 @@
       !opt_using_transactions)
     DBUG_RETURN(FALSE);
 
-<<<<<<< HEAD
-  if (thd->transaction.xid_state.check_has_uncommitted_xa())
-=======
   if (thd->get_transaction()->xid_state()->check_has_uncommitted_xa())
->>>>>>> 871dd169
     DBUG_RETURN(true);
 
   sv= find_savepoint(thd, name);
@@ -557,10 +530,6 @@
     DBUG_RETURN(TRUE);
   }
 
-<<<<<<< HEAD
-  if (thd->transaction.xid_state.check_has_uncommitted_xa())
-    DBUG_RETURN(true);
-=======
   if (thd->get_transaction()->xid_state()->check_has_uncommitted_xa())
     DBUG_RETURN(true);
 
@@ -589,7 +558,6 @@
   bool mdl_can_safely_rollback_to_savepoint=
                 (!(mysql_bin_log.is_open() && thd->variables.sql_log_bin) ||
                  ha_rollback_to_savepoint_can_release_mdl(thd));
->>>>>>> 871dd169
 
   if (ha_rollback_to_savepoint(thd, sv))
     res= TRUE;
@@ -633,11 +601,7 @@
     DBUG_RETURN(TRUE);
   }
 
-<<<<<<< HEAD
-  if (thd->transaction.xid_state.check_has_uncommitted_xa())
-=======
   if (thd->get_transaction()->xid_state()->check_has_uncommitted_xa())
->>>>>>> 871dd169
     DBUG_RETURN(true);
 
   if (ha_release_savepoint(thd, sv))
