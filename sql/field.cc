/*
   Copyright (c) 2000, 2023, Oracle and/or its affiliates.

   This program is free software; you can redistribute it and/or modify
   it under the terms of the GNU General Public License, version 2.0,
   as published by the Free Software Foundation.

   This program is also distributed with certain software (including
   but not limited to OpenSSL) that is licensed under separate terms,
   as designated in a particular file or component or in included license
   documentation.  The authors of MySQL hereby grant you an additional
   permission to link the program and your derivative works with the
   separately licensed software that they have included with MySQL.

   This program is distributed in the hope that it will be useful,
   but WITHOUT ANY WARRANTY; without even the implied warranty of
   MERCHANTABILITY or FITNESS FOR A PARTICULAR PURPOSE.  See the
   GNU General Public License, version 2.0, for more details.

   You should have received a copy of the GNU General Public License
   along with this program; if not, write to the Free Software
   Foundation, Inc., 51 Franklin St, Fifth Floor, Boston, MA 02110-1301  USA
*/

#include "sql/field.h"

#include <float.h>
#include <stddef.h>

#include "my_config.h"
#include "mysql/strings/m_ctype.h"
#ifdef HAVE_SYS_TIME_H
#include <sys/time.h>
#endif

#include <algorithm>
#include <cmath>   // isnan
#include <memory>  // unique_ptr
#include <optional>

#include "decimal.h"
#include "m_string.h"
#include "my_alloc.h"
#include "my_byteorder.h"
#include "my_compare.h"
#include "my_compiler.h"
#include "my_dbug.h"
#include "my_double2ulonglong.h"
#include "my_sqlcommand.h"
#include "myisampack.h"
#include "mysql/strings/dtoa.h"
#include "mysql/strings/int2str.h"
#include "scope_guard.h"
#include "sql-common/json_binary.h"  // json_binary::serialize
#include "sql-common/json_dom.h"     // Json_dom, Json_wrapper
#include "sql-common/my_decimal.h"
#include "sql/create_field.h"
#include "sql/current_thd.h"
#include "sql/dd/cache/dictionary_client.h"
#include "sql/dd/types/table.h"
#include "sql/dd_table_share.h"     // dd_get_old_field_type
#include "sql/derror.h"             // ER_THD
#include "sql/filesort.h"           // change_double_for_sort
#include "sql/gis/rtree_support.h"  // get_mbr_from_store
#include "sql/gis/srid.h"
#include "sql/handler.h"
#include "sql/item.h"
#include "sql/item_json_func.h"  // ensure_utf8mb4
#include "sql/item_timefunc.h"   // Item_func_now_local
#include "sql/join_optimizer/bit_utils.h"
#include "sql/json_diff.h"  // Json_diff_vector
#include "sql/key.h"
#include "sql/log_event.h"  // class Table_map_log_event
#include "sql/mysqld.h"     // log_10
#include "sql/protocol.h"
#include "sql/psi_memory_key.h"
#include "sql/rpl_rli.h"                // Relay_log_info
#include "sql/spatial.h"                // Geometry
#include "sql/sql_class.h"              // THD
#include "sql/sql_exception_handler.h"  // handle_std_exception
#include "sql/sql_lex.h"
#include "sql/sql_time.h"       // str_to_datetime_with_warn
#include "sql/sql_tmp_table.h"  // create_tmp_field
#include "sql/srs_fetcher.h"
#include "sql/stateless_allocator.h"
#include "sql/strfunc.h"  // find_type2
#include "sql/system_variables.h"
#include "sql/time_zone_common.h"
#include "sql/transaction_info.h"
#include "sql/tztime.h"  // Time_zone
#include "string_with_len.h"
#include "template_utils.h"  // pointer_cast
#include "typelib.h"
namespace dd {
class Spatial_reference_system;
}  // namespace dd

using std::max;
using std::min;

#define FLAGSTR(V, F) ((V) & (F) ? #F " " : "")

// Maximum allowed exponent value for converting string to decimal
#define MAX_EXPONENT 1024

/**
  Static variables
*/
const char field_separator = ',';
uchar Field::dummy_null_buffer = ' ';

#define DOUBLE_TO_STRING_CONVERSION_BUFFER_SIZE FLOATING_POINT_BUFFER
#define LONGLONG_TO_STRING_CONVERSION_BUFFER_SIZE 128
#define DECIMAL_TO_STRING_CONVERSION_BUFFER_SIZE 128
#define BLOB_PACK_LENGTH_TO_MAX_LENGH(arg) \
  ((ulong)((1LL << std::min(arg, 4U) * 8) - 1LL))

/*
  Rules for merging different types of fields in UNION

  NOTE: to avoid 256*256 table, gap in table types numeration is skipped
  following #defines describe that gap and how to canculate number of fields
  and index of field in this array.
*/
#define FIELDTYPE_TEAR_FROM (MYSQL_TYPE_BIT + 1)
#define FIELDTYPE_TEAR_TO (243 - 1)
#define FIELDTYPE_NUM (FIELDTYPE_TEAR_FROM + (255 - FIELDTYPE_TEAR_TO))

namespace {
/**
   Predicate to determine if a field type change prevents alter
   from being done inplace.

   @param from - existing Field object.
   @param to   - Create_field object describing new version of field.

   @return true if alter cannot be done inplace due to specified
   condition, false otherwise.
*/
bool sql_type_prevents_inplace(const Field &from, const Create_field &to) {
  DBUG_TRACE;
  return to.sql_type != from.real_type();
}

/**
   Predicate to determine if a length change prevents alter from being
   done inplace. Length cannot decrease and cannot cross the 256 byte
   row format barrier.

   @param from - existing Field object.
   @param to   - Create_field object describing new version of field.

   @return true if alter cannot be done inplace due to specified
   condition, false otherwise.
*/
bool length_prevents_inplace(const Field &from, const Create_field &to) {
  DBUG_TRACE;
  DBUG_PRINT(
      "inplace",
      ("from:%p, to.field:%p, to.field->row_pack_length():%u, "
       "to.max_display_width_in_bytes():%zu",
       &from, to.field, to.field ? to.field->row_pack_length() : (uint)-1,
       to.max_display_width_in_bytes()));

  if (to.pack_length() < from.pack_length()) {
    DBUG_PRINT(
        "inplace",
        ("decreasing pack_length from %u to %zu, -> true for '%s'",
         from.pack_length(), to.pack_length(), current_thd->query().str));
    return true;
  }

  if (to.max_display_width_in_bytes() >= 256 && from.row_pack_length() < 256) {
    DBUG_PRINT("inplace",
               ("row_pack_length increases past the 256 threshold, from %u to "
                "%zu, -> true for '%s'",
                from.row_pack_length(), to.max_display_width_in_bytes(),
                current_thd->query().str));
    DBUG_PRINT("inplace",
               ("from:%p, to.field:%p, to.field->row_pack_length():%u", &from,
                to.field, to.field ? to.field->row_pack_length() : (uint)-1));
    return true;
  }
  DBUG_PRINT("inplace", ("-> false"));
  return false;
}

/**
   Predicate to determine if a charset change prevents alter from being
   done inplace.

   For changes other than the following, we can immediately reject using
   the inplace algorithm:

      - Changing collation while keeping the charset.
      - Changing any charset to the binary charset.
      - Changing utf8mb3 to utf8mb4.

   @note The changes listed above are potentially acceptable if the field
   is not indexed in the target table. This information is not available
   here, and is checked later in fill_alter_inplace_info().

   @note ASCII cannot be converted to UTF-8 inplace because inserting
   non-ascii values into an ASCII column only trigger a warning not an
   error.

   @param from - existing Field object.
   @param to   - Create_field object describing new version of field.

   @return true if alter cannot be done inplace due to specified
   condition, false otherwise.
*/
bool charset_prevents_inplace(const Field_str &from, const Create_field &to) {
  DBUG_TRACE;

  if (my_charset_same(to.charset, from.charset()) ||
      my_charset_same(to.charset, &my_charset_bin)) {
    return false;
  }
  return (0 != strcmp(to.charset->csname, "utf8mb4") ||
          0 != strcmp(from.charset()->csname, "utf8mb3"));
}

/**
   Predicate to determine if the difference between a Field and the
   new Create_field prevents alter from being done
   inplace. Convenience wrapper for the preceding predicates.

   @param from - existing Field object.
   @param to   - Create_field object describing new version of field.

   @return true if alter cannot be done inplace due to specified
   condition, false otherwise.
*/
bool change_prevents_inplace(const Field_str &from, const Create_field &to) {
  DBUG_TRACE;
  return sql_type_prevents_inplace(from, to) ||
         length_prevents_inplace(from, to) ||
         charset_prevents_inplace(from, to);
}
}  // namespace

inline int field_type2index(enum_field_types field_type) {
  field_type = real_type_to_type(field_type);
  assert(field_type < FIELDTYPE_TEAR_FROM || field_type > FIELDTYPE_TEAR_TO);
  return (field_type < FIELDTYPE_TEAR_FROM
              ? field_type
              : ((int)FIELDTYPE_TEAR_FROM) + (field_type - FIELDTYPE_TEAR_TO) -
                    1);
}

static enum_field_types field_types_merge_rules[FIELDTYPE_NUM][FIELDTYPE_NUM] =
    {
        /* MYSQL_TYPE_DECIMAL -> */
        {// MYSQL_TYPE_DECIMAL      MYSQL_TYPE_TINY
         MYSQL_TYPE_NEWDECIMAL, MYSQL_TYPE_NEWDECIMAL,
         // MYSQL_TYPE_SHORT        MYSQL_TYPE_LONG
         MYSQL_TYPE_NEWDECIMAL, MYSQL_TYPE_NEWDECIMAL,
         // MYSQL_TYPE_FLOAT        MYSQL_TYPE_DOUBLE
         MYSQL_TYPE_DOUBLE, MYSQL_TYPE_DOUBLE,
         // MYSQL_TYPE_NULL         MYSQL_TYPE_TIMESTAMP
         MYSQL_TYPE_NEWDECIMAL, MYSQL_TYPE_VARCHAR,
         // MYSQL_TYPE_LONGLONG     MYSQL_TYPE_INT24
         MYSQL_TYPE_DECIMAL, MYSQL_TYPE_DECIMAL,
         // MYSQL_TYPE_DATE         MYSQL_TYPE_TIME
         MYSQL_TYPE_VARCHAR, MYSQL_TYPE_VARCHAR,
         // MYSQL_TYPE_DATETIME     MYSQL_TYPE_YEAR
         MYSQL_TYPE_VARCHAR, MYSQL_TYPE_VARCHAR,
         // MYSQL_TYPE_NEWDATE      MYSQL_TYPE_VARCHAR
         MYSQL_TYPE_VARCHAR, MYSQL_TYPE_VARCHAR,
         // MYSQL_TYPE_BIT          MYSQL_TYPE_INVALID
         MYSQL_TYPE_NEWDECIMAL, MYSQL_TYPE_INVALID,
         // MYSQL_TYPE_BOOL         MYSQL_TYPE_JSON
         MYSQL_TYPE_DECIMAL, MYSQL_TYPE_VARCHAR,
         // MYSQL_TYPE_NEWDECIMAL   MYSQL_TYPE_ENUM
         MYSQL_TYPE_NEWDECIMAL, MYSQL_TYPE_VARCHAR,
         // MYSQL_TYPE_SET          MYSQL_TYPE_TINY_BLOB
         MYSQL_TYPE_VARCHAR, MYSQL_TYPE_TINY_BLOB,
         // MYSQL_TYPE_MEDIUM_BLOB  MYSQL_TYPE_LONG_BLOB
         MYSQL_TYPE_MEDIUM_BLOB, MYSQL_TYPE_LONG_BLOB,
         // MYSQL_TYPE_BLOB         MYSQL_TYPE_VAR_STRING
         MYSQL_TYPE_BLOB, MYSQL_TYPE_VARCHAR,
         // MYSQL_TYPE_STRING       MYSQL_TYPE_GEOMETRY
         MYSQL_TYPE_STRING, MYSQL_TYPE_VARCHAR},
        /* MYSQL_TYPE_TINY -> */
        {// MYSQL_TYPE_DECIMAL      MYSQL_TYPE_TINY
         MYSQL_TYPE_NEWDECIMAL, MYSQL_TYPE_TINY,
         // MYSQL_TYPE_SHORT        MYSQL_TYPE_LONG
         MYSQL_TYPE_SHORT, MYSQL_TYPE_LONG,
         // MYSQL_TYPE_FLOAT        MYSQL_TYPE_DOUBLE
         MYSQL_TYPE_FLOAT, MYSQL_TYPE_DOUBLE,
         // MYSQL_TYPE_NULL         MYSQL_TYPE_TIMESTAMP
         MYSQL_TYPE_TINY, MYSQL_TYPE_VARCHAR,
         // MYSQL_TYPE_LONGLONG     MYSQL_TYPE_INT24
         MYSQL_TYPE_LONGLONG, MYSQL_TYPE_INT24,
         // MYSQL_TYPE_DATE         MYSQL_TYPE_TIME
         MYSQL_TYPE_VARCHAR, MYSQL_TYPE_VARCHAR,
         // MYSQL_TYPE_DATETIME     MYSQL_TYPE_YEAR
         MYSQL_TYPE_VARCHAR, MYSQL_TYPE_TINY,
         // MYSQL_TYPE_NEWDATE      MYSQL_TYPE_VARCHAR
         MYSQL_TYPE_VARCHAR, MYSQL_TYPE_VARCHAR,
         // MYSQL_TYPE_BIT          MYSQL_TYPE_INVALID
         MYSQL_TYPE_LONGLONG, MYSQL_TYPE_INVALID,
         // MYSQL_TYPE_BOOL         MYSQL_TYPE_TINY
         MYSQL_TYPE_TINY, MYSQL_TYPE_VARCHAR,
         // MYSQL_TYPE_NEWDECIMAL   MYSQL_TYPE_ENUM
         MYSQL_TYPE_NEWDECIMAL, MYSQL_TYPE_VARCHAR,
         // MYSQL_TYPE_SET          MYSQL_TYPE_TINY_BLOB
         MYSQL_TYPE_VARCHAR, MYSQL_TYPE_TINY_BLOB,
         // MYSQL_TYPE_MEDIUM_BLOB  MYSQL_TYPE_LONG_BLOB
         MYSQL_TYPE_MEDIUM_BLOB, MYSQL_TYPE_LONG_BLOB,
         // MYSQL_TYPE_BLOB         MYSQL_TYPE_VAR_STRING
         MYSQL_TYPE_BLOB, MYSQL_TYPE_VARCHAR,
         // MYSQL_TYPE_STRING       MYSQL_TYPE_GEOMETRY
         MYSQL_TYPE_STRING, MYSQL_TYPE_VARCHAR},
        /* MYSQL_TYPE_SHORT -> */
        {// MYSQL_TYPE_DECIMAL      MYSQL_TYPE_TINY
         MYSQL_TYPE_NEWDECIMAL, MYSQL_TYPE_SHORT,
         // MYSQL_TYPE_SHORT        MYSQL_TYPE_LONG
         MYSQL_TYPE_SHORT, MYSQL_TYPE_LONG,
         // MYSQL_TYPE_FLOAT        MYSQL_TYPE_DOUBLE
         MYSQL_TYPE_FLOAT, MYSQL_TYPE_DOUBLE,
         // MYSQL_TYPE_NULL         MYSQL_TYPE_TIMESTAMP
         MYSQL_TYPE_SHORT, MYSQL_TYPE_VARCHAR,
         // MYSQL_TYPE_LONGLONG     MYSQL_TYPE_INT24
         MYSQL_TYPE_LONGLONG, MYSQL_TYPE_INT24,
         // MYSQL_TYPE_DATE         MYSQL_TYPE_TIME
         MYSQL_TYPE_VARCHAR, MYSQL_TYPE_VARCHAR,
         // MYSQL_TYPE_DATETIME     MYSQL_TYPE_YEAR
         MYSQL_TYPE_VARCHAR, MYSQL_TYPE_SHORT,
         // MYSQL_TYPE_NEWDATE      MYSQL_TYPE_VARCHAR
         MYSQL_TYPE_VARCHAR, MYSQL_TYPE_VARCHAR,
         // MYSQL_TYPE_BIT          MYSQL_TYPE_INVALID
         MYSQL_TYPE_LONGLONG, MYSQL_TYPE_INVALID,
         // MYSQL_TYPE_BOOL      MYSQL_TYPE_JSON
         MYSQL_TYPE_SHORT, MYSQL_TYPE_VARCHAR,
         // MYSQL_TYPE_NEWDECIMAL   MYSQL_TYPE_ENUM
         MYSQL_TYPE_NEWDECIMAL, MYSQL_TYPE_VARCHAR,
         // MYSQL_TYPE_SET          MYSQL_TYPE_TINY_BLOB
         MYSQL_TYPE_VARCHAR, MYSQL_TYPE_TINY_BLOB,
         // MYSQL_TYPE_MEDIUM_BLOB  MYSQL_TYPE_LONG_BLOB
         MYSQL_TYPE_MEDIUM_BLOB, MYSQL_TYPE_LONG_BLOB,
         // MYSQL_TYPE_BLOB         MYSQL_TYPE_VAR_STRING
         MYSQL_TYPE_BLOB, MYSQL_TYPE_VARCHAR,
         // MYSQL_TYPE_STRING       MYSQL_TYPE_GEOMETRY
         MYSQL_TYPE_STRING, MYSQL_TYPE_VARCHAR},
        /* MYSQL_TYPE_LONG -> */
        {// MYSQL_TYPE_DECIMAL      MYSQL_TYPE_TINY
         MYSQL_TYPE_NEWDECIMAL, MYSQL_TYPE_LONG,
         // MYSQL_TYPE_SHORT        MYSQL_TYPE_LONG
         MYSQL_TYPE_LONG, MYSQL_TYPE_LONG,
         // MYSQL_TYPE_FLOAT        MYSQL_TYPE_DOUBLE
         MYSQL_TYPE_DOUBLE, MYSQL_TYPE_DOUBLE,
         // MYSQL_TYPE_NULL         MYSQL_TYPE_TIMESTAMP
         MYSQL_TYPE_LONG, MYSQL_TYPE_VARCHAR,
         // MYSQL_TYPE_LONGLONG     MYSQL_TYPE_INT24
         MYSQL_TYPE_LONGLONG, MYSQL_TYPE_LONG,
         // MYSQL_TYPE_DATE         MYSQL_TYPE_TIME
         MYSQL_TYPE_VARCHAR, MYSQL_TYPE_VARCHAR,
         // MYSQL_TYPE_DATETIME     MYSQL_TYPE_YEAR
         MYSQL_TYPE_VARCHAR, MYSQL_TYPE_LONG,
         // MYSQL_TYPE_NEWDATE      MYSQL_TYPE_VARCHAR
         MYSQL_TYPE_VARCHAR, MYSQL_TYPE_VARCHAR,
         // MYSQL_TYPE_BIT          MYSQL_TYPE_INVALID
         MYSQL_TYPE_LONGLONG, MYSQL_TYPE_INVALID,
         // MYSQL_TYPE_BOOL      MYSQL_TYPE_JSON
         MYSQL_TYPE_LONG, MYSQL_TYPE_VARCHAR,
         // MYSQL_TYPE_NEWDECIMAL   MYSQL_TYPE_ENUM
         MYSQL_TYPE_NEWDECIMAL, MYSQL_TYPE_VARCHAR,
         // MYSQL_TYPE_SET          MYSQL_TYPE_TINY_BLOB
         MYSQL_TYPE_VARCHAR, MYSQL_TYPE_TINY_BLOB,
         // MYSQL_TYPE_MEDIUM_BLOB  MYSQL_TYPE_LONG_BLOB
         MYSQL_TYPE_MEDIUM_BLOB, MYSQL_TYPE_LONG_BLOB,
         // MYSQL_TYPE_BLOB         MYSQL_TYPE_VAR_STRING
         MYSQL_TYPE_BLOB, MYSQL_TYPE_VARCHAR,
         // MYSQL_TYPE_STRING       MYSQL_TYPE_GEOMETRY
         MYSQL_TYPE_STRING, MYSQL_TYPE_VARCHAR},
        /* MYSQL_TYPE_FLOAT -> */
        {// MYSQL_TYPE_DECIMAL      MYSQL_TYPE_TINY
         MYSQL_TYPE_DOUBLE, MYSQL_TYPE_FLOAT,
         // MYSQL_TYPE_SHORT        MYSQL_TYPE_LONG
         MYSQL_TYPE_FLOAT, MYSQL_TYPE_DOUBLE,
         // MYSQL_TYPE_FLOAT        MYSQL_TYPE_DOUBLE
         MYSQL_TYPE_FLOAT, MYSQL_TYPE_DOUBLE,
         // MYSQL_TYPE_NULL         MYSQL_TYPE_TIMESTAMP
         MYSQL_TYPE_FLOAT, MYSQL_TYPE_VARCHAR,
         // MYSQL_TYPE_LONGLONG     MYSQL_TYPE_INT24
         MYSQL_TYPE_FLOAT, MYSQL_TYPE_FLOAT,
         // MYSQL_TYPE_DATE         MYSQL_TYPE_TIME
         MYSQL_TYPE_VARCHAR, MYSQL_TYPE_VARCHAR,
         // MYSQL_TYPE_DATETIME     MYSQL_TYPE_YEAR
         MYSQL_TYPE_VARCHAR, MYSQL_TYPE_FLOAT,
         // MYSQL_TYPE_NEWDATE      MYSQL_TYPE_VARCHAR
         MYSQL_TYPE_VARCHAR, MYSQL_TYPE_VARCHAR,
         // MYSQL_TYPE_BIT          MYSQL_TYPE_INVALID
         MYSQL_TYPE_DOUBLE, MYSQL_TYPE_INVALID,
         // MYSQL_TYPE_BOOL         MYSQL_TYPE_JSON
         MYSQL_TYPE_FLOAT, MYSQL_TYPE_VARCHAR,
         // MYSQL_TYPE_NEWDECIMAL   MYSQL_TYPE_ENUM
         MYSQL_TYPE_DOUBLE, MYSQL_TYPE_VARCHAR,
         // MYSQL_TYPE_SET          MYSQL_TYPE_TINY_BLOB
         MYSQL_TYPE_VARCHAR, MYSQL_TYPE_TINY_BLOB,
         // MYSQL_TYPE_MEDIUM_BLOB  MYSQL_TYPE_LONG_BLOB
         MYSQL_TYPE_MEDIUM_BLOB, MYSQL_TYPE_LONG_BLOB,
         // MYSQL_TYPE_BLOB         MYSQL_TYPE_VAR_STRING
         MYSQL_TYPE_BLOB, MYSQL_TYPE_VARCHAR,
         // MYSQL_TYPE_STRING       MYSQL_TYPE_GEOMETRY
         MYSQL_TYPE_STRING, MYSQL_TYPE_VARCHAR},
        /* MYSQL_TYPE_DOUBLE -> */
        {// MYSQL_TYPE_DECIMAL      MYSQL_TYPE_TINY
         MYSQL_TYPE_DOUBLE, MYSQL_TYPE_DOUBLE,
         // MYSQL_TYPE_SHORT        MYSQL_TYPE_LONG
         MYSQL_TYPE_DOUBLE, MYSQL_TYPE_DOUBLE,
         // MYSQL_TYPE_FLOAT        MYSQL_TYPE_DOUBLE
         MYSQL_TYPE_DOUBLE, MYSQL_TYPE_DOUBLE,
         // MYSQL_TYPE_NULL         MYSQL_TYPE_TIMESTAMP
         MYSQL_TYPE_DOUBLE, MYSQL_TYPE_VARCHAR,
         // MYSQL_TYPE_LONGLONG     MYSQL_TYPE_INT24
         MYSQL_TYPE_DOUBLE, MYSQL_TYPE_DOUBLE,
         // MYSQL_TYPE_DATE         MYSQL_TYPE_TIME
         MYSQL_TYPE_VARCHAR, MYSQL_TYPE_VARCHAR,
         // MYSQL_TYPE_DATETIME     MYSQL_TYPE_YEAR
         MYSQL_TYPE_VARCHAR, MYSQL_TYPE_DOUBLE,
         // MYSQL_TYPE_NEWDATE      MYSQL_TYPE_VARCHAR
         MYSQL_TYPE_VARCHAR, MYSQL_TYPE_VARCHAR,
         // MYSQL_TYPE_BIT          MYSQL_TYPE_INVALID
         MYSQL_TYPE_DOUBLE, MYSQL_TYPE_INVALID,
         // MYSQL_TYPE_BOOL         MYSQL_TYPE_JSON
         MYSQL_TYPE_DOUBLE, MYSQL_TYPE_VARCHAR,
         // MYSQL_TYPE_NEWDECIMAL   MYSQL_TYPE_ENUM
         MYSQL_TYPE_DOUBLE, MYSQL_TYPE_VARCHAR,
         // MYSQL_TYPE_SET          MYSQL_TYPE_TINY_BLOB
         MYSQL_TYPE_VARCHAR, MYSQL_TYPE_TINY_BLOB,
         // MYSQL_TYPE_MEDIUM_BLOB  MYSQL_TYPE_LONG_BLOB
         MYSQL_TYPE_MEDIUM_BLOB, MYSQL_TYPE_LONG_BLOB,
         // MYSQL_TYPE_BLOB         MYSQL_TYPE_VAR_STRING
         MYSQL_TYPE_BLOB, MYSQL_TYPE_VARCHAR,
         // MYSQL_TYPE_STRING       MYSQL_TYPE_GEOMETRY
         MYSQL_TYPE_STRING, MYSQL_TYPE_VARCHAR},
        /* MYSQL_TYPE_NULL -> */
        {// MYSQL_TYPE_DECIMAL      MYSQL_TYPE_TINY
         MYSQL_TYPE_NEWDECIMAL, MYSQL_TYPE_TINY,
         // MYSQL_TYPE_SHORT        MYSQL_TYPE_LONG
         MYSQL_TYPE_SHORT, MYSQL_TYPE_LONG,
         // MYSQL_TYPE_FLOAT        MYSQL_TYPE_DOUBLE
         MYSQL_TYPE_FLOAT, MYSQL_TYPE_DOUBLE,
         // MYSQL_TYPE_NULL         MYSQL_TYPE_TIMESTAMP
         MYSQL_TYPE_NULL, MYSQL_TYPE_TIMESTAMP,
         // MYSQL_TYPE_LONGLONG     MYSQL_TYPE_INT24
         MYSQL_TYPE_LONGLONG, MYSQL_TYPE_LONGLONG,
         // MYSQL_TYPE_DATE         MYSQL_TYPE_TIME
         MYSQL_TYPE_NEWDATE, MYSQL_TYPE_TIME,
         // MYSQL_TYPE_DATETIME     MYSQL_TYPE_YEAR
         MYSQL_TYPE_DATETIME, MYSQL_TYPE_YEAR,
         // MYSQL_TYPE_NEWDATE      MYSQL_TYPE_VARCHAR
         MYSQL_TYPE_NEWDATE, MYSQL_TYPE_VARCHAR,
         // MYSQL_TYPE_BIT          MYSQL_TYPE_INVALID
         MYSQL_TYPE_BIT, MYSQL_TYPE_INVALID,
         // MYSQL_TYPE_BOOL      MYSQL_TYPE_JSON
         MYSQL_TYPE_BOOL, MYSQL_TYPE_JSON,
         // MYSQL_TYPE_NEWDECIMAL   MYSQL_TYPE_ENUM
         MYSQL_TYPE_NEWDECIMAL, MYSQL_TYPE_ENUM,
         // MYSQL_TYPE_SET          MYSQL_TYPE_TINY_BLOB
         MYSQL_TYPE_SET, MYSQL_TYPE_TINY_BLOB,
         // MYSQL_TYPE_MEDIUM_BLOB  MYSQL_TYPE_LONG_BLOB
         MYSQL_TYPE_MEDIUM_BLOB, MYSQL_TYPE_LONG_BLOB,
         // MYSQL_TYPE_BLOB         MYSQL_TYPE_VAR_STRING
         MYSQL_TYPE_BLOB, MYSQL_TYPE_VARCHAR,
         // MYSQL_TYPE_STRING       MYSQL_TYPE_GEOMETRY
         MYSQL_TYPE_STRING, MYSQL_TYPE_GEOMETRY},
        /* MYSQL_TYPE_TIMESTAMP -> */
        {// MYSQL_TYPE_DECIMAL      MYSQL_TYPE_TINY
         MYSQL_TYPE_VARCHAR, MYSQL_TYPE_VARCHAR,
         // MYSQL_TYPE_SHORT        MYSQL_TYPE_LONG
         MYSQL_TYPE_VARCHAR, MYSQL_TYPE_VARCHAR,
         // MYSQL_TYPE_FLOAT        MYSQL_TYPE_DOUBLE
         MYSQL_TYPE_VARCHAR, MYSQL_TYPE_VARCHAR,
         // MYSQL_TYPE_NULL         MYSQL_TYPE_TIMESTAMP
         MYSQL_TYPE_TIMESTAMP, MYSQL_TYPE_TIMESTAMP,
         // MYSQL_TYPE_LONGLONG     MYSQL_TYPE_INT24
         MYSQL_TYPE_VARCHAR, MYSQL_TYPE_VARCHAR,
         // MYSQL_TYPE_DATE         MYSQL_TYPE_TIME
         MYSQL_TYPE_DATETIME, MYSQL_TYPE_DATETIME,
         // MYSQL_TYPE_DATETIME     MYSQL_TYPE_YEAR
         MYSQL_TYPE_DATETIME, MYSQL_TYPE_VARCHAR,
         // MYSQL_TYPE_NEWDATE      MYSQL_TYPE_VARCHAR
         MYSQL_TYPE_DATETIME, MYSQL_TYPE_VARCHAR,
         // MYSQL_TYPE_BIT          MYSQL_TYPE_INVALID
         MYSQL_TYPE_VARCHAR, MYSQL_TYPE_INVALID,
         // MYSQL_TYPE_BOOL         MYSQL_TYPE_JSON
         MYSQL_TYPE_VARCHAR, MYSQL_TYPE_VARCHAR,
         // MYSQL_TYPE_NEWDECIMAL   MYSQL_TYPE_ENUM
         MYSQL_TYPE_VARCHAR, MYSQL_TYPE_VARCHAR,
         // MYSQL_TYPE_SET          MYSQL_TYPE_TINY_BLOB
         MYSQL_TYPE_VARCHAR, MYSQL_TYPE_TINY_BLOB,
         // MYSQL_TYPE_MEDIUM_BLOB  MYSQL_TYPE_LONG_BLOB
         MYSQL_TYPE_MEDIUM_BLOB, MYSQL_TYPE_LONG_BLOB,
         // MYSQL_TYPE_BLOB         MYSQL_TYPE_VAR_STRING
         MYSQL_TYPE_BLOB, MYSQL_TYPE_VARCHAR,
         // MYSQL_TYPE_STRING       MYSQL_TYPE_GEOMETRY
         MYSQL_TYPE_STRING, MYSQL_TYPE_VARCHAR},
        /* MYSQL_TYPE_LONGLONG -> */
        {// MYSQL_TYPE_DECIMAL      MYSQL_TYPE_TINY
         MYSQL_TYPE_NEWDECIMAL, MYSQL_TYPE_LONGLONG,
         // MYSQL_TYPE_SHORT        MYSQL_TYPE_LONG
         MYSQL_TYPE_LONGLONG, MYSQL_TYPE_LONGLONG,
         // MYSQL_TYPE_FLOAT        MYSQL_TYPE_DOUBLE
         MYSQL_TYPE_DOUBLE, MYSQL_TYPE_DOUBLE,
         // MYSQL_TYPE_NULL         MYSQL_TYPE_TIMESTAMP
         MYSQL_TYPE_LONGLONG, MYSQL_TYPE_VARCHAR,
         // MYSQL_TYPE_LONGLONG     MYSQL_TYPE_INT24
         MYSQL_TYPE_LONGLONG, MYSQL_TYPE_LONGLONG,
         // MYSQL_TYPE_DATE         MYSQL_TYPE_TIME
         MYSQL_TYPE_VARCHAR, MYSQL_TYPE_VARCHAR,
         // MYSQL_TYPE_DATETIME     MYSQL_TYPE_YEAR
         MYSQL_TYPE_VARCHAR, MYSQL_TYPE_LONGLONG,
         // MYSQL_TYPE_NEWDATE      MYSQL_TYPE_VARCHAR
         MYSQL_TYPE_NEWDATE, MYSQL_TYPE_VARCHAR,
         // MYSQL_TYPE_BIT          MYSQL_TYPE_INVALID
         MYSQL_TYPE_LONGLONG, MYSQL_TYPE_INVALID,
         // MYSQL_TYPE_BOOL         MYSQL_TYPE_JSON
         MYSQL_TYPE_LONGLONG, MYSQL_TYPE_VARCHAR,
         // MYSQL_TYPE_NEWDECIMAL   MYSQL_TYPE_ENUM
         MYSQL_TYPE_NEWDECIMAL, MYSQL_TYPE_VARCHAR,
         // MYSQL_TYPE_SET          MYSQL_TYPE_TINY_BLOB
         MYSQL_TYPE_VARCHAR, MYSQL_TYPE_TINY_BLOB,
         // MYSQL_TYPE_MEDIUM_BLOB  MYSQL_TYPE_LONG_BLOB
         MYSQL_TYPE_MEDIUM_BLOB, MYSQL_TYPE_LONG_BLOB,
         // MYSQL_TYPE_BLOB         MYSQL_TYPE_VAR_STRING
         MYSQL_TYPE_BLOB, MYSQL_TYPE_VARCHAR,
         // MYSQL_TYPE_STRING       MYSQL_TYPE_GEOMETRY
         MYSQL_TYPE_STRING, MYSQL_TYPE_VARCHAR},
        /* MYSQL_TYPE_INT24 -> */
        {// MYSQL_TYPE_DECIMAL      MYSQL_TYPE_TINY
         MYSQL_TYPE_NEWDECIMAL, MYSQL_TYPE_INT24,
         // MYSQL_TYPE_SHORT        MYSQL_TYPE_LONG
         MYSQL_TYPE_INT24, MYSQL_TYPE_LONG,
         // MYSQL_TYPE_FLOAT        MYSQL_TYPE_DOUBLE
         MYSQL_TYPE_FLOAT, MYSQL_TYPE_DOUBLE,
         // MYSQL_TYPE_NULL         MYSQL_TYPE_TIMESTAMP
         MYSQL_TYPE_INT24, MYSQL_TYPE_VARCHAR,
         // MYSQL_TYPE_LONGLONG     MYSQL_TYPE_INT24
         MYSQL_TYPE_LONGLONG, MYSQL_TYPE_INT24,
         // MYSQL_TYPE_DATE         MYSQL_TYPE_TIME
         MYSQL_TYPE_VARCHAR, MYSQL_TYPE_VARCHAR,
         // MYSQL_TYPE_DATETIME     MYSQL_TYPE_YEAR
         MYSQL_TYPE_VARCHAR, MYSQL_TYPE_INT24,
         // MYSQL_TYPE_NEWDATE      MYSQL_TYPE_VARCHAR
         MYSQL_TYPE_NEWDATE, MYSQL_TYPE_VARCHAR,
         // MYSQL_TYPE_BIT          MYSQL_TYPE_INVALID
         MYSQL_TYPE_LONGLONG, MYSQL_TYPE_INVALID,
         // MYSQL_TYPE_BOOL         MYSQL_TYPE_JSON
         MYSQL_TYPE_INT24, MYSQL_TYPE_VARCHAR,
         // MYSQL_TYPE_NEWDECIMAL   MYSQL_TYPE_ENUM
         MYSQL_TYPE_NEWDECIMAL, MYSQL_TYPE_VARCHAR,
         // MYSQL_TYPE_SET          MYSQL_TYPE_TINY_BLOB
         MYSQL_TYPE_VARCHAR, MYSQL_TYPE_TINY_BLOB,
         // MYSQL_TYPE_MEDIUM_BLOB  MYSQL_TYPE_LONG_BLOB
         MYSQL_TYPE_MEDIUM_BLOB, MYSQL_TYPE_LONG_BLOB,
         // MYSQL_TYPE_BLOB         MYSQL_TYPE_VAR_STRING
         MYSQL_TYPE_BLOB, MYSQL_TYPE_VARCHAR,
         // MYSQL_TYPE_STRING       MYSQL_TYPE_GEOMETRY
         MYSQL_TYPE_STRING, MYSQL_TYPE_VARCHAR},
        /* MYSQL_TYPE_DATE -> */
        {// MYSQL_TYPE_DECIMAL      MYSQL_TYPE_TINY
         MYSQL_TYPE_VARCHAR, MYSQL_TYPE_VARCHAR,
         // MYSQL_TYPE_SHORT        MYSQL_TYPE_LONG
         MYSQL_TYPE_VARCHAR, MYSQL_TYPE_VARCHAR,
         // MYSQL_TYPE_FLOAT        MYSQL_TYPE_DOUBLE
         MYSQL_TYPE_VARCHAR, MYSQL_TYPE_VARCHAR,
         // MYSQL_TYPE_NULL         MYSQL_TYPE_TIMESTAMP
         MYSQL_TYPE_NEWDATE, MYSQL_TYPE_DATETIME,
         // MYSQL_TYPE_LONGLONG     MYSQL_TYPE_INT24
         MYSQL_TYPE_VARCHAR, MYSQL_TYPE_VARCHAR,
         // MYSQL_TYPE_DATE         MYSQL_TYPE_TIME
         MYSQL_TYPE_NEWDATE, MYSQL_TYPE_DATETIME,
         // MYSQL_TYPE_DATETIME     MYSQL_TYPE_YEAR
         MYSQL_TYPE_DATETIME, MYSQL_TYPE_VARCHAR,
         // MYSQL_TYPE_NEWDATE      MYSQL_TYPE_VARCHAR
         MYSQL_TYPE_NEWDATE, MYSQL_TYPE_VARCHAR,
         // MYSQL_TYPE_BIT          MYSQL_TYPE_INVALID
         MYSQL_TYPE_VARCHAR, MYSQL_TYPE_INVALID,
         // MYSQL_TYPE_BOOL         MYSQL_TYPE_JSON
         MYSQL_TYPE_VARCHAR, MYSQL_TYPE_VARCHAR,
         // MYSQL_TYPE_NEWDECIMAL   MYSQL_TYPE_ENUM
         MYSQL_TYPE_VARCHAR, MYSQL_TYPE_VARCHAR,
         // MYSQL_TYPE_SET          MYSQL_TYPE_TINY_BLOB
         MYSQL_TYPE_VARCHAR, MYSQL_TYPE_TINY_BLOB,
         // MYSQL_TYPE_MEDIUM_BLOB  MYSQL_TYPE_LONG_BLOB
         MYSQL_TYPE_MEDIUM_BLOB, MYSQL_TYPE_LONG_BLOB,
         // MYSQL_TYPE_BLOB         MYSQL_TYPE_VAR_STRING
         MYSQL_TYPE_BLOB, MYSQL_TYPE_VARCHAR,
         // MYSQL_TYPE_STRING       MYSQL_TYPE_GEOMETRY
         MYSQL_TYPE_STRING, MYSQL_TYPE_VARCHAR},
        /* MYSQL_TYPE_TIME -> */
        {// MYSQL_TYPE_DECIMAL      MYSQL_TYPE_TINY
         MYSQL_TYPE_VARCHAR, MYSQL_TYPE_VARCHAR,
         // MYSQL_TYPE_SHORT        MYSQL_TYPE_LONG
         MYSQL_TYPE_VARCHAR, MYSQL_TYPE_VARCHAR,
         // MYSQL_TYPE_FLOAT        MYSQL_TYPE_DOUBLE
         MYSQL_TYPE_VARCHAR, MYSQL_TYPE_VARCHAR,
         // MYSQL_TYPE_NULL         MYSQL_TYPE_TIMESTAMP
         MYSQL_TYPE_TIME, MYSQL_TYPE_DATETIME,
         // MYSQL_TYPE_LONGLONG     MYSQL_TYPE_INT24
         MYSQL_TYPE_VARCHAR, MYSQL_TYPE_VARCHAR,
         // MYSQL_TYPE_DATE         MYSQL_TYPE_TIME
         MYSQL_TYPE_DATETIME, MYSQL_TYPE_TIME,
         // MYSQL_TYPE_DATETIME     MYSQL_TYPE_YEAR
         MYSQL_TYPE_DATETIME, MYSQL_TYPE_VARCHAR,
         // MYSQL_TYPE_NEWDATE      MYSQL_TYPE_VARCHAR
         MYSQL_TYPE_NEWDATE, MYSQL_TYPE_VARCHAR,
         // MYSQL_TYPE_BIT          MYSQL_TYPE_INVALID
         MYSQL_TYPE_VARCHAR, MYSQL_TYPE_INVALID,
         // MYSQL_TYPE_BOOL         MYSQL_TYPE_JSON
         MYSQL_TYPE_VARCHAR, MYSQL_TYPE_VARCHAR,
         // MYSQL_TYPE_NEWDECIMAL   MYSQL_TYPE_ENUM
         MYSQL_TYPE_VARCHAR, MYSQL_TYPE_VARCHAR,
         // MYSQL_TYPE_SET          MYSQL_TYPE_TINY_BLOB
         MYSQL_TYPE_VARCHAR, MYSQL_TYPE_TINY_BLOB,
         // MYSQL_TYPE_MEDIUM_BLOB  MYSQL_TYPE_LONG_BLOB
         MYSQL_TYPE_MEDIUM_BLOB, MYSQL_TYPE_LONG_BLOB,
         // MYSQL_TYPE_BLOB         MYSQL_TYPE_VAR_STRING
         MYSQL_TYPE_BLOB, MYSQL_TYPE_VARCHAR,
         // MYSQL_TYPE_STRING       MYSQL_TYPE_GEOMETRY
         MYSQL_TYPE_STRING, MYSQL_TYPE_VARCHAR},
        /* MYSQL_TYPE_DATETIME -> */
        {// MYSQL_TYPE_DECIMAL      MYSQL_TYPE_TINY
         MYSQL_TYPE_VARCHAR, MYSQL_TYPE_VARCHAR,
         // MYSQL_TYPE_SHORT        MYSQL_TYPE_LONG
         MYSQL_TYPE_VARCHAR, MYSQL_TYPE_VARCHAR,
         // MYSQL_TYPE_FLOAT        MYSQL_TYPE_DOUBLE
         MYSQL_TYPE_VARCHAR, MYSQL_TYPE_VARCHAR,
         // MYSQL_TYPE_NULL         MYSQL_TYPE_TIMESTAMP
         MYSQL_TYPE_DATETIME, MYSQL_TYPE_DATETIME,
         // MYSQL_TYPE_LONGLONG     MYSQL_TYPE_INT24
         MYSQL_TYPE_VARCHAR, MYSQL_TYPE_VARCHAR,
         // MYSQL_TYPE_DATE         MYSQL_TYPE_TIME
         MYSQL_TYPE_DATETIME, MYSQL_TYPE_DATETIME,
         // MYSQL_TYPE_DATETIME     MYSQL_TYPE_YEAR
         MYSQL_TYPE_DATETIME, MYSQL_TYPE_VARCHAR,
         // MYSQL_TYPE_NEWDATE      MYSQL_TYPE_VARCHAR
         MYSQL_TYPE_DATETIME, MYSQL_TYPE_VARCHAR,
         // MYSQL_TYPE_BIT          MYSQL_TYPE_INVALID
         MYSQL_TYPE_VARCHAR, MYSQL_TYPE_INVALID,
         // MYSQL_TYPE_BOOL         MYSQL_TYPE_JSON
         MYSQL_TYPE_VARCHAR, MYSQL_TYPE_VARCHAR,
         // MYSQL_TYPE_NEWDECIMAL   MYSQL_TYPE_ENUM
         MYSQL_TYPE_VARCHAR, MYSQL_TYPE_VARCHAR,
         // MYSQL_TYPE_SET          MYSQL_TYPE_TINY_BLOB
         MYSQL_TYPE_VARCHAR, MYSQL_TYPE_TINY_BLOB,
         // MYSQL_TYPE_MEDIUM_BLOB  MYSQL_TYPE_LONG_BLOB
         MYSQL_TYPE_MEDIUM_BLOB, MYSQL_TYPE_LONG_BLOB,
         // MYSQL_TYPE_BLOB         MYSQL_TYPE_VAR_STRING
         MYSQL_TYPE_BLOB, MYSQL_TYPE_VARCHAR,
         // MYSQL_TYPE_STRING       MYSQL_TYPE_GEOMETRY
         MYSQL_TYPE_STRING, MYSQL_TYPE_VARCHAR},
        /* MYSQL_TYPE_YEAR -> */
        {// MYSQL_TYPE_DECIMAL      MYSQL_TYPE_TINY
         MYSQL_TYPE_DECIMAL, MYSQL_TYPE_TINY,
         // MYSQL_TYPE_SHORT        MYSQL_TYPE_LONG
         MYSQL_TYPE_SHORT, MYSQL_TYPE_LONG,
         // MYSQL_TYPE_FLOAT        MYSQL_TYPE_DOUBLE
         MYSQL_TYPE_FLOAT, MYSQL_TYPE_DOUBLE,
         // MYSQL_TYPE_NULL         MYSQL_TYPE_TIMESTAMP
         MYSQL_TYPE_YEAR, MYSQL_TYPE_VARCHAR,
         // MYSQL_TYPE_LONGLONG     MYSQL_TYPE_INT24
         MYSQL_TYPE_LONGLONG, MYSQL_TYPE_INT24,
         // MYSQL_TYPE_DATE         MYSQL_TYPE_TIME
         MYSQL_TYPE_VARCHAR, MYSQL_TYPE_VARCHAR,
         // MYSQL_TYPE_DATETIME     MYSQL_TYPE_YEAR
         MYSQL_TYPE_VARCHAR, MYSQL_TYPE_YEAR,
         // MYSQL_TYPE_NEWDATE      MYSQL_TYPE_VARCHAR
         MYSQL_TYPE_VARCHAR, MYSQL_TYPE_VARCHAR,
         // MYSQL_TYPE_BIT          MYSQL_TYPE_INVALID
         MYSQL_TYPE_LONGLONG, MYSQL_TYPE_INVALID,
         // MYSQL_TYPE_BOOL         MYSQL_TYPE_JSON
         MYSQL_TYPE_SHORT, MYSQL_TYPE_VARCHAR,
         // MYSQL_TYPE_NEWDECIMAL   MYSQL_TYPE_ENUM
         MYSQL_TYPE_NEWDECIMAL, MYSQL_TYPE_VARCHAR,
         // MYSQL_TYPE_SET          MYSQL_TYPE_TINY_BLOB
         MYSQL_TYPE_VARCHAR, MYSQL_TYPE_TINY_BLOB,
         // MYSQL_TYPE_MEDIUM_BLOB  MYSQL_TYPE_LONG_BLOB
         MYSQL_TYPE_MEDIUM_BLOB, MYSQL_TYPE_LONG_BLOB,
         // MYSQL_TYPE_BLOB         MYSQL_TYPE_VAR_STRING
         MYSQL_TYPE_BLOB, MYSQL_TYPE_VARCHAR,
         // MYSQL_TYPE_STRING       MYSQL_TYPE_GEOMETRY
         MYSQL_TYPE_STRING, MYSQL_TYPE_VARCHAR},
        /* MYSQL_TYPE_NEWDATE -> */
        {// MYSQL_TYPE_DECIMAL      MYSQL_TYPE_TINY
         MYSQL_TYPE_VARCHAR, MYSQL_TYPE_VARCHAR,
         // MYSQL_TYPE_SHORT        MYSQL_TYPE_LONG
         MYSQL_TYPE_VARCHAR, MYSQL_TYPE_VARCHAR,
         // MYSQL_TYPE_FLOAT        MYSQL_TYPE_DOUBLE
         MYSQL_TYPE_VARCHAR, MYSQL_TYPE_VARCHAR,
         // MYSQL_TYPE_NULL         MYSQL_TYPE_TIMESTAMP
         MYSQL_TYPE_NEWDATE, MYSQL_TYPE_DATETIME,
         // MYSQL_TYPE_LONGLONG     MYSQL_TYPE_INT24
         MYSQL_TYPE_VARCHAR, MYSQL_TYPE_VARCHAR,
         // MYSQL_TYPE_DATE         MYSQL_TYPE_TIME
         MYSQL_TYPE_NEWDATE, MYSQL_TYPE_DATETIME,
         // MYSQL_TYPE_DATETIME     MYSQL_TYPE_YEAR
         MYSQL_TYPE_DATETIME, MYSQL_TYPE_VARCHAR,
         // MYSQL_TYPE_NEWDATE      MYSQL_TYPE_VARCHAR
         MYSQL_TYPE_NEWDATE, MYSQL_TYPE_VARCHAR,
         // MYSQL_TYPE_BIT          MYSQL_TYPE_INVALID
         MYSQL_TYPE_VARCHAR, MYSQL_TYPE_INVALID,
         // MYSQL_TYPE_BOOL      MYSQL_TYPE_JSON
         MYSQL_TYPE_VARCHAR, MYSQL_TYPE_VARCHAR,
         // MYSQL_TYPE_NEWDECIMAL   MYSQL_TYPE_ENUM
         MYSQL_TYPE_VARCHAR, MYSQL_TYPE_VARCHAR,
         // MYSQL_TYPE_SET          MYSQL_TYPE_TINY_BLOB
         MYSQL_TYPE_VARCHAR, MYSQL_TYPE_TINY_BLOB,
         // MYSQL_TYPE_MEDIUM_BLOB  MYSQL_TYPE_LONG_BLOB
         MYSQL_TYPE_MEDIUM_BLOB, MYSQL_TYPE_LONG_BLOB,
         // MYSQL_TYPE_BLOB         MYSQL_TYPE_VAR_STRING
         MYSQL_TYPE_BLOB, MYSQL_TYPE_VARCHAR,
         // MYSQL_TYPE_STRING       MYSQL_TYPE_GEOMETRY
         MYSQL_TYPE_STRING, MYSQL_TYPE_VARCHAR},
        /* MYSQL_TYPE_VARCHAR -> */
        {// MYSQL_TYPE_DECIMAL      MYSQL_TYPE_TINY
         MYSQL_TYPE_VARCHAR, MYSQL_TYPE_VARCHAR,
         // MYSQL_TYPE_SHORT        MYSQL_TYPE_LONG
         MYSQL_TYPE_VARCHAR, MYSQL_TYPE_VARCHAR,
         // MYSQL_TYPE_FLOAT        MYSQL_TYPE_DOUBLE
         MYSQL_TYPE_VARCHAR, MYSQL_TYPE_VARCHAR,
         // MYSQL_TYPE_NULL         MYSQL_TYPE_TIMESTAMP
         MYSQL_TYPE_VARCHAR, MYSQL_TYPE_VARCHAR,
         // MYSQL_TYPE_LONGLONG     MYSQL_TYPE_INT24
         MYSQL_TYPE_VARCHAR, MYSQL_TYPE_VARCHAR,
         // MYSQL_TYPE_DATE         MYSQL_TYPE_TIME
         MYSQL_TYPE_VARCHAR, MYSQL_TYPE_VARCHAR,
         // MYSQL_TYPE_DATETIME     MYSQL_TYPE_YEAR
         MYSQL_TYPE_VARCHAR, MYSQL_TYPE_VARCHAR,
         // MYSQL_TYPE_NEWDATE      MYSQL_TYPE_VARCHAR
         MYSQL_TYPE_VARCHAR, MYSQL_TYPE_VARCHAR,
         // MYSQL_TYPE_BIT          MYSQL_TYPE_INVALID
         MYSQL_TYPE_VARCHAR, MYSQL_TYPE_INVALID,
         // MYSQL_TYPE_BOOL         MYSQL_TYPE_JSON
         MYSQL_TYPE_VARCHAR, MYSQL_TYPE_VARCHAR,
         // MYSQL_TYPE_NEWDECIMAL   MYSQL_TYPE_ENUM
         MYSQL_TYPE_VARCHAR, MYSQL_TYPE_VARCHAR,
         // MYSQL_TYPE_SET          MYSQL_TYPE_TINY_BLOB
         MYSQL_TYPE_VARCHAR, MYSQL_TYPE_TINY_BLOB,
         // MYSQL_TYPE_MEDIUM_BLOB  MYSQL_TYPE_LONG_BLOB
         MYSQL_TYPE_MEDIUM_BLOB, MYSQL_TYPE_LONG_BLOB,
         // MYSQL_TYPE_BLOB         MYSQL_TYPE_VAR_STRING
         MYSQL_TYPE_BLOB, MYSQL_TYPE_VARCHAR,
         // MYSQL_TYPE_STRING       MYSQL_TYPE_GEOMETRY
         MYSQL_TYPE_VARCHAR, MYSQL_TYPE_VARCHAR},
        /* MYSQL_TYPE_BIT -> */
        {// MYSQL_TYPE_DECIMAL      MYSQL_TYPE_TINY
         MYSQL_TYPE_NEWDECIMAL, MYSQL_TYPE_LONGLONG,
         // MYSQL_TYPE_SHORT        MYSQL_TYPE_LONG
         MYSQL_TYPE_LONGLONG, MYSQL_TYPE_LONGLONG,
         // MYSQL_TYPE_FLOAT        MYSQL_TYPE_DOUBLE
         MYSQL_TYPE_DOUBLE, MYSQL_TYPE_DOUBLE,
         // MYSQL_TYPE_NULL         MYSQL_TYPE_TIMESTAMP
         MYSQL_TYPE_BIT, MYSQL_TYPE_VARCHAR,
         // MYSQL_TYPE_LONGLONG     MYSQL_TYPE_INT24
         MYSQL_TYPE_LONGLONG, MYSQL_TYPE_LONGLONG,
         // MYSQL_TYPE_DATE         MYSQL_TYPE_TIME
         MYSQL_TYPE_VARCHAR, MYSQL_TYPE_VARCHAR,
         // MYSQL_TYPE_DATETIME     MYSQL_TYPE_YEAR
         MYSQL_TYPE_VARCHAR, MYSQL_TYPE_LONGLONG,
         // MYSQL_TYPE_NEWDATE      MYSQL_TYPE_VARCHAR
         MYSQL_TYPE_VARCHAR, MYSQL_TYPE_VARCHAR,
         // MYSQL_TYPE_BIT          MYSQL_TYPE_INVALID
         MYSQL_TYPE_BIT, MYSQL_TYPE_INVALID,
         // MYSQL_TYPE_BOOL      MYSQL_TYPE_JSON
         MYSQL_TYPE_LONGLONG, MYSQL_TYPE_VARCHAR,
         // MYSQL_TYPE_NEWDECIMAL   MYSQL_TYPE_ENUM
         MYSQL_TYPE_NEWDECIMAL, MYSQL_TYPE_VARCHAR,
         // MYSQL_TYPE_SET          MYSQL_TYPE_TINY_BLOB
         MYSQL_TYPE_VARCHAR, MYSQL_TYPE_TINY_BLOB,
         // MYSQL_TYPE_MEDIUM_BLOB  MYSQL_TYPE_LONG_BLOB
         MYSQL_TYPE_MEDIUM_BLOB, MYSQL_TYPE_LONG_BLOB,
         // MYSQL_TYPE_BLOB         MYSQL_TYPE_VAR_STRING
         MYSQL_TYPE_BLOB, MYSQL_TYPE_VARCHAR,
         // MYSQL_TYPE_STRING       MYSQL_TYPE_GEOMETRY
         MYSQL_TYPE_STRING, MYSQL_TYPE_VARCHAR},
        /* MYSQL_TYPE_INVALID -> */
        {// MYSQL_TYPE_DECIMAL      MYSQL_TYPE_TINY
         MYSQL_TYPE_INVALID, MYSQL_TYPE_INVALID,
         // MYSQL_TYPE_SHORT        MYSQL_TYPE_LONG
         MYSQL_TYPE_INVALID, MYSQL_TYPE_INVALID,
         // MYSQL_TYPE_FLOAT        MYSQL_TYPE_DOUBLE
         MYSQL_TYPE_INVALID, MYSQL_TYPE_INVALID,
         // MYSQL_TYPE_NULL         MYSQL_TYPE_TIMESTAMP
         MYSQL_TYPE_INVALID, MYSQL_TYPE_INVALID,
         // MYSQL_TYPE_LONGLONG     MYSQL_TYPE_INT24
         MYSQL_TYPE_INVALID, MYSQL_TYPE_INVALID,
         // MYSQL_TYPE_DATE         MYSQL_TYPE_TIME
         MYSQL_TYPE_INVALID, MYSQL_TYPE_INVALID,
         // MYSQL_TYPE_DATETIME     MYSQL_TYPE_YEAR
         MYSQL_TYPE_INVALID, MYSQL_TYPE_INVALID,
         // MYSQL_TYPE_NEWDATE      MYSQL_TYPE_VARCHAR
         MYSQL_TYPE_INVALID, MYSQL_TYPE_INVALID,
         // MYSQL_TYPE_BIT          MYSQL_TYPE_INVALID
         MYSQL_TYPE_INVALID, MYSQL_TYPE_INVALID,
         // MYSQL_TYPE_BOOL         MYSQL_TYPE_JSON
         MYSQL_TYPE_INVALID, MYSQL_TYPE_INVALID,
         // MYSQL_TYPE_NEWDECIMAL   MYSQL_TYPE_ENUM
         MYSQL_TYPE_INVALID, MYSQL_TYPE_INVALID,
         // MYSQL_TYPE_SET          MYSQL_TYPE_TINY_BLOB
         MYSQL_TYPE_INVALID, MYSQL_TYPE_INVALID,
         // MYSQL_TYPE_MEDIUM_BLOB  MYSQL_TYPE_LONG_BLOB
         MYSQL_TYPE_INVALID, MYSQL_TYPE_INVALID,
         // MYSQL_TYPE_BLOB         MYSQL_TYPE_VAR_STRING
         MYSQL_TYPE_INVALID, MYSQL_TYPE_INVALID,
         // MYSQL_TYPE_STRING       MYSQL_TYPE_GEOMETRY
         MYSQL_TYPE_INVALID, MYSQL_TYPE_INVALID},
        /* MYSQL_TYPE_BOOL -> */
        {// MYSQL_TYPE_DECIMAL      MYSQL_TYPE_TINY
         MYSQL_TYPE_NEWDECIMAL, MYSQL_TYPE_TINY,
         // MYSQL_TYPE_SHORT        MYSQL_TYPE_LONG
         MYSQL_TYPE_SHORT, MYSQL_TYPE_LONG,
         // MYSQL_TYPE_FLOAT        MYSQL_TYPE_DOUBLE
         MYSQL_TYPE_FLOAT, MYSQL_TYPE_DOUBLE,
         // MYSQL_TYPE_NULL         MYSQL_TYPE_TIMESTAMP
         MYSQL_TYPE_BOOL, MYSQL_TYPE_VARCHAR,
         // MYSQL_TYPE_LONGLONG     MYSQL_TYPE_INT24
         MYSQL_TYPE_LONGLONG, MYSQL_TYPE_INT24,
         // MYSQL_TYPE_DATE         MYSQL_TYPE_TIME
         MYSQL_TYPE_VARCHAR, MYSQL_TYPE_VARCHAR,
         // MYSQL_TYPE_DATETIME     MYSQL_TYPE_YEAR
         MYSQL_TYPE_VARCHAR, MYSQL_TYPE_SHORT,
         // MYSQL_TYPE_NEWDATE      MYSQL_TYPE_VARCHAR
         MYSQL_TYPE_VARCHAR, MYSQL_TYPE_VARCHAR,
         // MYSQL_TYPE_BIT          MYSQL_TYPE_INVALID
         MYSQL_TYPE_LONGLONG, MYSQL_TYPE_INVALID,
         // MYSQL_TYPE_BOOL         MYSQL_TYPE_JSON
         MYSQL_TYPE_BOOL, MYSQL_TYPE_VARCHAR,
         // MYSQL_TYPE_NEWDECIMAL   MYSQL_TYPE_ENUM
         MYSQL_TYPE_NEWDECIMAL, MYSQL_TYPE_VARCHAR,
         // MYSQL_TYPE_SET          MYSQL_TYPE_TINY_BLOB
         MYSQL_TYPE_VARCHAR, MYSQL_TYPE_TINY_BLOB,
         // MYSQL_TYPE_MEDIUM_BLOB  MYSQL_TYPE_LONG_BLOB
         MYSQL_TYPE_MEDIUM_BLOB, MYSQL_TYPE_LONG_BLOB,
         // MYSQL_TYPE_BLOB         MYSQL_TYPE_VAR_STRING
         MYSQL_TYPE_BLOB, MYSQL_TYPE_VARCHAR,
         // MYSQL_TYPE_STRING       MYSQL_TYPE_GEOMETRY
         MYSQL_TYPE_STRING, MYSQL_TYPE_VARCHAR},
        /* MYSQL_TYPE_JSON -> */
        {// MYSQL_TYPE_DECIMAL      MYSQL_TYPE_TINY
         MYSQL_TYPE_VARCHAR, MYSQL_TYPE_VARCHAR,
         // MYSQL_TYPE_SHORT        MYSQL_TYPE_LONG
         MYSQL_TYPE_VARCHAR, MYSQL_TYPE_VARCHAR,
         // MYSQL_TYPE_FLOAT        MYSQL_TYPE_DOUBLE
         MYSQL_TYPE_VARCHAR, MYSQL_TYPE_VARCHAR,
         // MYSQL_TYPE_NULL         MYSQL_TYPE_TIMESTAMP
         MYSQL_TYPE_JSON, MYSQL_TYPE_VARCHAR,
         // MYSQL_TYPE_LONGLONG     MYSQL_TYPE_INT24
         MYSQL_TYPE_VARCHAR, MYSQL_TYPE_VARCHAR,
         // MYSQL_TYPE_DATE         MYSQL_TYPE_TIME
         MYSQL_TYPE_VARCHAR, MYSQL_TYPE_VARCHAR,
         // MYSQL_TYPE_DATETIME     MYSQL_TYPE_YEAR
         MYSQL_TYPE_VARCHAR, MYSQL_TYPE_VARCHAR,
         // MYSQL_TYPE_NEWDATE      MYSQL_TYPE_VARCHAR
         MYSQL_TYPE_VARCHAR, MYSQL_TYPE_VARCHAR,
         // MYSQL_TYPE_BIT          MYSQL_TYPE_INVALID
         MYSQL_TYPE_VARCHAR, MYSQL_TYPE_INVALID,
         // MYSQL_TYPE_BOOL         MYSQL_TYPE_JSON
         MYSQL_TYPE_VARCHAR, MYSQL_TYPE_JSON,
         // MYSQL_TYPE_NEWDECIMAL   MYSQL_TYPE_ENUM
         MYSQL_TYPE_VARCHAR, MYSQL_TYPE_VARCHAR,
         // MYSQL_TYPE_SET          MYSQL_TYPE_TINY_BLOB
         MYSQL_TYPE_VARCHAR, MYSQL_TYPE_LONG_BLOB,
         // MYSQL_TYPE_MEDIUM_BLOB  MYSQL_TYPE_LONG_BLOB
         MYSQL_TYPE_LONG_BLOB, MYSQL_TYPE_LONG_BLOB,
         // MYSQL_TYPE_BLOB         MYSQL_TYPE_VAR_STRING
         MYSQL_TYPE_LONG_BLOB, MYSQL_TYPE_VARCHAR,
         // MYSQL_TYPE_STRING       MYSQL_TYPE_GEOMETRY
         MYSQL_TYPE_STRING, MYSQL_TYPE_VARCHAR},
        /* MYSQL_TYPE_NEWDECIMAL -> */
        {// MYSQL_TYPE_DECIMAL      MYSQL_TYPE_TINY
         MYSQL_TYPE_NEWDECIMAL, MYSQL_TYPE_NEWDECIMAL,
         // MYSQL_TYPE_SHORT        MYSQL_TYPE_LONG
         MYSQL_TYPE_NEWDECIMAL, MYSQL_TYPE_NEWDECIMAL,
         // MYSQL_TYPE_FLOAT        MYSQL_TYPE_DOUBLE
         MYSQL_TYPE_DOUBLE, MYSQL_TYPE_DOUBLE,
         // MYSQL_TYPE_NULL         MYSQL_TYPE_TIMESTAMP
         MYSQL_TYPE_NEWDECIMAL, MYSQL_TYPE_VARCHAR,
         // MYSQL_TYPE_LONGLONG     MYSQL_TYPE_INT24
         MYSQL_TYPE_NEWDECIMAL, MYSQL_TYPE_NEWDECIMAL,
         // MYSQL_TYPE_DATE         MYSQL_TYPE_TIME
         MYSQL_TYPE_VARCHAR, MYSQL_TYPE_VARCHAR,
         // MYSQL_TYPE_DATETIME     MYSQL_TYPE_YEAR
         MYSQL_TYPE_VARCHAR, MYSQL_TYPE_NEWDECIMAL,
         // MYSQL_TYPE_NEWDATE      MYSQL_TYPE_VARCHAR
         MYSQL_TYPE_VARCHAR, MYSQL_TYPE_VARCHAR,
         // MYSQL_TYPE_BIT          MYSQL_TYPE_INVALID
         MYSQL_TYPE_NEWDECIMAL, MYSQL_TYPE_INVALID,
         // MYSQL_TYPE_BOOL         MYSQL_TYPE_JSON
         MYSQL_TYPE_NEWDECIMAL, MYSQL_TYPE_VARCHAR,
         // MYSQL_TYPE_NEWDECIMAL   MYSQL_TYPE_ENUM
         MYSQL_TYPE_NEWDECIMAL, MYSQL_TYPE_VARCHAR,
         // MYSQL_TYPE_SET          MYSQL_TYPE_TINY_BLOB
         MYSQL_TYPE_VARCHAR, MYSQL_TYPE_TINY_BLOB,
         // MYSQL_TYPE_MEDIUM_BLOB  MYSQL_TYPE_LONG_BLOB
         MYSQL_TYPE_MEDIUM_BLOB, MYSQL_TYPE_LONG_BLOB,
         // MYSQL_TYPE_BLOB         MYSQL_TYPE_VAR_STRING
         MYSQL_TYPE_BLOB, MYSQL_TYPE_VARCHAR,
         // MYSQL_TYPE_STRING       MYSQL_TYPE_GEOMETRY
         MYSQL_TYPE_STRING, MYSQL_TYPE_VARCHAR},
        /* MYSQL_TYPE_ENUM -> */
        {// MYSQL_TYPE_DECIMAL      MYSQL_TYPE_TINY
         MYSQL_TYPE_VARCHAR, MYSQL_TYPE_VARCHAR,
         // MYSQL_TYPE_SHORT        MYSQL_TYPE_LONG
         MYSQL_TYPE_VARCHAR, MYSQL_TYPE_VARCHAR,
         // MYSQL_TYPE_FLOAT        MYSQL_TYPE_DOUBLE
         MYSQL_TYPE_VARCHAR, MYSQL_TYPE_VARCHAR,
         // MYSQL_TYPE_NULL         MYSQL_TYPE_TIMESTAMP
         MYSQL_TYPE_ENUM, MYSQL_TYPE_VARCHAR,
         // MYSQL_TYPE_LONGLONG     MYSQL_TYPE_INT24
         MYSQL_TYPE_VARCHAR, MYSQL_TYPE_VARCHAR,
         // MYSQL_TYPE_DATE         MYSQL_TYPE_TIME
         MYSQL_TYPE_VARCHAR, MYSQL_TYPE_VARCHAR,
         // MYSQL_TYPE_DATETIME     MYSQL_TYPE_YEAR
         MYSQL_TYPE_VARCHAR, MYSQL_TYPE_VARCHAR,
         // MYSQL_TYPE_NEWDATE      MYSQL_TYPE_VARCHAR
         MYSQL_TYPE_VARCHAR, MYSQL_TYPE_VARCHAR,
         // MYSQL_TYPE_BIT          MYSQL_TYPE_INVALID
         MYSQL_TYPE_VARCHAR, MYSQL_TYPE_INVALID,
         // MYSQL_TYPE_BOOL         MYSQL_TYPE_JSON
         MYSQL_TYPE_VARCHAR, MYSQL_TYPE_VARCHAR,
         // MYSQL_TYPE_NEWDECIMAL   MYSQL_TYPE_ENUM
         MYSQL_TYPE_VARCHAR, MYSQL_TYPE_VARCHAR,
         // MYSQL_TYPE_SET          MYSQL_TYPE_TINY_BLOB
         MYSQL_TYPE_VARCHAR, MYSQL_TYPE_TINY_BLOB,
         // MYSQL_TYPE_MEDIUM_BLOB  MYSQL_TYPE_LONG_BLOB
         MYSQL_TYPE_MEDIUM_BLOB, MYSQL_TYPE_LONG_BLOB,
         // MYSQL_TYPE_BLOB         MYSQL_TYPE_VAR_STRING
         MYSQL_TYPE_BLOB, MYSQL_TYPE_VARCHAR,
         // MYSQL_TYPE_STRING       MYSQL_TYPE_GEOMETRY
         MYSQL_TYPE_STRING, MYSQL_TYPE_VARCHAR},
        /* MYSQL_TYPE_SET -> */
        {// MYSQL_TYPE_DECIMAL      MYSQL_TYPE_TINY
         MYSQL_TYPE_VARCHAR, MYSQL_TYPE_VARCHAR,
         // MYSQL_TYPE_SHORT        MYSQL_TYPE_LONG
         MYSQL_TYPE_VARCHAR, MYSQL_TYPE_VARCHAR,
         // MYSQL_TYPE_FLOAT        MYSQL_TYPE_DOUBLE
         MYSQL_TYPE_VARCHAR, MYSQL_TYPE_VARCHAR,
         // MYSQL_TYPE_NULL         MYSQL_TYPE_TIMESTAMP
         MYSQL_TYPE_SET, MYSQL_TYPE_VARCHAR,
         // MYSQL_TYPE_LONGLONG     MYSQL_TYPE_INT24
         MYSQL_TYPE_VARCHAR, MYSQL_TYPE_VARCHAR,
         // MYSQL_TYPE_DATE         MYSQL_TYPE_TIME
         MYSQL_TYPE_VARCHAR, MYSQL_TYPE_VARCHAR,
         // MYSQL_TYPE_DATETIME     MYSQL_TYPE_YEAR
         MYSQL_TYPE_VARCHAR, MYSQL_TYPE_VARCHAR,
         // MYSQL_TYPE_NEWDATE      MYSQL_TYPE_VARCHAR
         MYSQL_TYPE_VARCHAR, MYSQL_TYPE_VARCHAR,
         // MYSQL_TYPE_BIT          MYSQL_TYPE_INVALID
         MYSQL_TYPE_VARCHAR, MYSQL_TYPE_INVALID,
         // MYSQL_TYPE_BOOL         MYSQL_TYPE_JSON
         MYSQL_TYPE_VARCHAR, MYSQL_TYPE_VARCHAR,
         // MYSQL_TYPE_NEWDECIMAL   MYSQL_TYPE_ENUM
         MYSQL_TYPE_VARCHAR, MYSQL_TYPE_VARCHAR,
         // MYSQL_TYPE_SET          MYSQL_TYPE_TINY_BLOB
         MYSQL_TYPE_VARCHAR, MYSQL_TYPE_TINY_BLOB,
         // MYSQL_TYPE_MEDIUM_BLOB  MYSQL_TYPE_LONG_BLOB
         MYSQL_TYPE_MEDIUM_BLOB, MYSQL_TYPE_LONG_BLOB,
         // MYSQL_TYPE_BLOB         MYSQL_TYPE_VAR_STRING
         MYSQL_TYPE_BLOB, MYSQL_TYPE_VARCHAR,
         // MYSQL_TYPE_STRING       MYSQL_TYPE_GEOMETRY
         MYSQL_TYPE_STRING, MYSQL_TYPE_VARCHAR},
        /* MYSQL_TYPE_TINY_BLOB -> */
        {// MYSQL_TYPE_DECIMAL      MYSQL_TYPE_TINY
         MYSQL_TYPE_TINY_BLOB, MYSQL_TYPE_TINY_BLOB,
         // MYSQL_TYPE_SHORT        MYSQL_TYPE_LONG
         MYSQL_TYPE_TINY_BLOB, MYSQL_TYPE_TINY_BLOB,
         // MYSQL_TYPE_FLOAT        MYSQL_TYPE_DOUBLE
         MYSQL_TYPE_TINY_BLOB, MYSQL_TYPE_TINY_BLOB,
         // MYSQL_TYPE_NULL         MYSQL_TYPE_TIMESTAMP
         MYSQL_TYPE_TINY_BLOB, MYSQL_TYPE_TINY_BLOB,
         // MYSQL_TYPE_LONGLONG     MYSQL_TYPE_INT24
         MYSQL_TYPE_TINY_BLOB, MYSQL_TYPE_TINY_BLOB,
         // MYSQL_TYPE_DATE         MYSQL_TYPE_TIME
         MYSQL_TYPE_TINY_BLOB, MYSQL_TYPE_TINY_BLOB,
         // MYSQL_TYPE_DATETIME     MYSQL_TYPE_YEAR
         MYSQL_TYPE_TINY_BLOB, MYSQL_TYPE_TINY_BLOB,
         // MYSQL_TYPE_NEWDATE      MYSQL_TYPE_VARCHAR
         MYSQL_TYPE_TINY_BLOB, MYSQL_TYPE_TINY_BLOB,
         // MYSQL_TYPE_BIT          MYSQL_TYPE_INVALID
         MYSQL_TYPE_TINY_BLOB, MYSQL_TYPE_INVALID,
         // MYSQL_TYPE_BOOL         MYSQL_TYPE_JSON
         MYSQL_TYPE_TINY_BLOB, MYSQL_TYPE_LONG_BLOB,
         // MYSQL_TYPE_NEWDECIMAL   MYSQL_TYPE_ENUM
         MYSQL_TYPE_TINY_BLOB, MYSQL_TYPE_TINY_BLOB,
         // MYSQL_TYPE_SET          MYSQL_TYPE_TINY_BLOB
         MYSQL_TYPE_TINY_BLOB, MYSQL_TYPE_TINY_BLOB,
         // MYSQL_TYPE_MEDIUM_BLOB  MYSQL_TYPE_LONG_BLOB
         MYSQL_TYPE_MEDIUM_BLOB, MYSQL_TYPE_LONG_BLOB,
         // MYSQL_TYPE_BLOB         MYSQL_TYPE_VAR_STRING
         MYSQL_TYPE_BLOB, MYSQL_TYPE_TINY_BLOB,
         // MYSQL_TYPE_STRING       MYSQL_TYPE_GEOMETRY
         MYSQL_TYPE_TINY_BLOB, MYSQL_TYPE_TINY_BLOB},
        /* MYSQL_TYPE_MEDIUM_BLOB -> */
        {// MYSQL_TYPE_DECIMAL      MYSQL_TYPE_TINY
         MYSQL_TYPE_MEDIUM_BLOB, MYSQL_TYPE_MEDIUM_BLOB,
         // MYSQL_TYPE_SHORT        MYSQL_TYPE_LONG
         MYSQL_TYPE_MEDIUM_BLOB, MYSQL_TYPE_MEDIUM_BLOB,
         // MYSQL_TYPE_FLOAT        MYSQL_TYPE_DOUBLE
         MYSQL_TYPE_MEDIUM_BLOB, MYSQL_TYPE_MEDIUM_BLOB,
         // MYSQL_TYPE_NULL         MYSQL_TYPE_TIMESTAMP
         MYSQL_TYPE_MEDIUM_BLOB, MYSQL_TYPE_MEDIUM_BLOB,
         // MYSQL_TYPE_LONGLONG     MYSQL_TYPE_INT24
         MYSQL_TYPE_MEDIUM_BLOB, MYSQL_TYPE_MEDIUM_BLOB,
         // MYSQL_TYPE_DATE         MYSQL_TYPE_TIME
         MYSQL_TYPE_MEDIUM_BLOB, MYSQL_TYPE_MEDIUM_BLOB,
         // MYSQL_TYPE_DATETIME     MYSQL_TYPE_YEAR
         MYSQL_TYPE_MEDIUM_BLOB, MYSQL_TYPE_MEDIUM_BLOB,
         // MYSQL_TYPE_NEWDATE      MYSQL_TYPE_VARCHAR
         MYSQL_TYPE_MEDIUM_BLOB, MYSQL_TYPE_MEDIUM_BLOB,
         // MYSQL_TYPE_BIT          MYSQL_TYPE_INVALID
         MYSQL_TYPE_MEDIUM_BLOB, MYSQL_TYPE_INVALID,
         // MYSQL_TYPE_BOOL         MYSQL_TYPE_JSON
         MYSQL_TYPE_MEDIUM_BLOB, MYSQL_TYPE_LONG_BLOB,
         // MYSQL_TYPE_NEWDECIMAL   MYSQL_TYPE_ENUM
         MYSQL_TYPE_MEDIUM_BLOB, MYSQL_TYPE_MEDIUM_BLOB,
         // MYSQL_TYPE_SET          MYSQL_TYPE_TINY_BLOB
         MYSQL_TYPE_MEDIUM_BLOB, MYSQL_TYPE_MEDIUM_BLOB,
         // MYSQL_TYPE_MEDIUM_BLOB  MYSQL_TYPE_LONG_BLOB
         MYSQL_TYPE_MEDIUM_BLOB, MYSQL_TYPE_LONG_BLOB,
         // MYSQL_TYPE_BLOB         MYSQL_TYPE_VAR_STRING
         MYSQL_TYPE_MEDIUM_BLOB, MYSQL_TYPE_MEDIUM_BLOB,
         // MYSQL_TYPE_STRING       MYSQL_TYPE_GEOMETRY
         MYSQL_TYPE_MEDIUM_BLOB, MYSQL_TYPE_MEDIUM_BLOB},
        /* MYSQL_TYPE_LONG_BLOB -> */
        {// MYSQL_TYPE_DECIMAL      MYSQL_TYPE_TINY
         MYSQL_TYPE_LONG_BLOB, MYSQL_TYPE_LONG_BLOB,
         // MYSQL_TYPE_SHORT        MYSQL_TYPE_LONG
         MYSQL_TYPE_LONG_BLOB, MYSQL_TYPE_LONG_BLOB,
         // MYSQL_TYPE_FLOAT        MYSQL_TYPE_DOUBLE
         MYSQL_TYPE_LONG_BLOB, MYSQL_TYPE_LONG_BLOB,
         // MYSQL_TYPE_NULL         MYSQL_TYPE_TIMESTAMP
         MYSQL_TYPE_LONG_BLOB, MYSQL_TYPE_LONG_BLOB,
         // MYSQL_TYPE_LONGLONG     MYSQL_TYPE_INT24
         MYSQL_TYPE_LONG_BLOB, MYSQL_TYPE_LONG_BLOB,
         // MYSQL_TYPE_DATE         MYSQL_TYPE_TIME
         MYSQL_TYPE_LONG_BLOB, MYSQL_TYPE_LONG_BLOB,
         // MYSQL_TYPE_DATETIME     MYSQL_TYPE_YEAR
         MYSQL_TYPE_LONG_BLOB, MYSQL_TYPE_LONG_BLOB,
         // MYSQL_TYPE_NEWDATE      MYSQL_TYPE_VARCHAR
         MYSQL_TYPE_LONG_BLOB, MYSQL_TYPE_LONG_BLOB,
         // MYSQL_TYPE_BIT          MYSQL_TYPE_INVALID
         MYSQL_TYPE_LONG_BLOB, MYSQL_TYPE_INVALID,
         // MYSQL_TYPE_BOOL         MYSQL_TYPE_JSON
         MYSQL_TYPE_LONG_BLOB, MYSQL_TYPE_LONG_BLOB,
         // MYSQL_TYPE_NEWDECIMAL   MYSQL_TYPE_ENUM
         MYSQL_TYPE_LONG_BLOB, MYSQL_TYPE_LONG_BLOB,
         // MYSQL_TYPE_SET          MYSQL_TYPE_TINY_BLOB
         MYSQL_TYPE_LONG_BLOB, MYSQL_TYPE_LONG_BLOB,
         // MYSQL_TYPE_MEDIUM_BLOB  MYSQL_TYPE_LONG_BLOB
         MYSQL_TYPE_LONG_BLOB, MYSQL_TYPE_LONG_BLOB,
         // MYSQL_TYPE_BLOB         MYSQL_TYPE_VAR_STRING
         MYSQL_TYPE_LONG_BLOB, MYSQL_TYPE_LONG_BLOB,
         // MYSQL_TYPE_STRING       MYSQL_TYPE_GEOMETRY
         MYSQL_TYPE_LONG_BLOB, MYSQL_TYPE_LONG_BLOB},
        /* MYSQL_TYPE_BLOB -> */
        {// MYSQL_TYPE_DECIMAL      MYSQL_TYPE_TINY
         MYSQL_TYPE_BLOB, MYSQL_TYPE_BLOB,
         // MYSQL_TYPE_SHORT        MYSQL_TYPE_LONG
         MYSQL_TYPE_BLOB, MYSQL_TYPE_BLOB,
         // MYSQL_TYPE_FLOAT        MYSQL_TYPE_DOUBLE
         MYSQL_TYPE_BLOB, MYSQL_TYPE_BLOB,
         // MYSQL_TYPE_NULL         MYSQL_TYPE_TIMESTAMP
         MYSQL_TYPE_BLOB, MYSQL_TYPE_BLOB,
         // MYSQL_TYPE_LONGLONG     MYSQL_TYPE_INT24
         MYSQL_TYPE_BLOB, MYSQL_TYPE_BLOB,
         // MYSQL_TYPE_DATE         MYSQL_TYPE_TIME
         MYSQL_TYPE_BLOB, MYSQL_TYPE_BLOB,
         // MYSQL_TYPE_DATETIME     MYSQL_TYPE_YEAR
         MYSQL_TYPE_BLOB, MYSQL_TYPE_BLOB,
         // MYSQL_TYPE_NEWDATE      MYSQL_TYPE_VARCHAR
         MYSQL_TYPE_BLOB, MYSQL_TYPE_BLOB,
         // MYSQL_TYPE_BIT          MYSQL_TYPE_INVALID
         MYSQL_TYPE_BLOB, MYSQL_TYPE_INVALID,
         // MYSQL_TYPE_BOOL         MYSQL_TYPE_JSON
         MYSQL_TYPE_BLOB, MYSQL_TYPE_LONG_BLOB,
         // MYSQL_TYPE_NEWDECIMAL   MYSQL_TYPE_ENUM
         MYSQL_TYPE_BLOB, MYSQL_TYPE_BLOB,
         // MYSQL_TYPE_SET          MYSQL_TYPE_TINY_BLOB
         MYSQL_TYPE_BLOB, MYSQL_TYPE_BLOB,
         // MYSQL_TYPE_MEDIUM_BLOB  MYSQL_TYPE_LONG_BLOB
         MYSQL_TYPE_MEDIUM_BLOB, MYSQL_TYPE_LONG_BLOB,
         // MYSQL_TYPE_BLOB         MYSQL_TYPE_VAR_STRING
         MYSQL_TYPE_BLOB, MYSQL_TYPE_BLOB,
         // MYSQL_TYPE_STRING       MYSQL_TYPE_GEOMETRY
         MYSQL_TYPE_BLOB, MYSQL_TYPE_BLOB},
        /* MYSQL_TYPE_VAR_STRING -> */
        {// MYSQL_TYPE_DECIMAL      MYSQL_TYPE_TINY
         MYSQL_TYPE_VARCHAR, MYSQL_TYPE_VARCHAR,
         // MYSQL_TYPE_SHORT        MYSQL_TYPE_LONG
         MYSQL_TYPE_VARCHAR, MYSQL_TYPE_VARCHAR,
         // MYSQL_TYPE_FLOAT        MYSQL_TYPE_DOUBLE
         MYSQL_TYPE_VARCHAR, MYSQL_TYPE_VARCHAR,
         // MYSQL_TYPE_NULL         MYSQL_TYPE_TIMESTAMP
         MYSQL_TYPE_VARCHAR, MYSQL_TYPE_VARCHAR,
         // MYSQL_TYPE_LONGLONG     MYSQL_TYPE_INT24
         MYSQL_TYPE_VARCHAR, MYSQL_TYPE_VARCHAR,
         // MYSQL_TYPE_DATE         MYSQL_TYPE_TIME
         MYSQL_TYPE_VARCHAR, MYSQL_TYPE_VARCHAR,
         // MYSQL_TYPE_DATETIME     MYSQL_TYPE_YEAR
         MYSQL_TYPE_VARCHAR, MYSQL_TYPE_VARCHAR,
         // MYSQL_TYPE_NEWDATE      MYSQL_TYPE_VARCHAR
         MYSQL_TYPE_VARCHAR, MYSQL_TYPE_VARCHAR,
         // MYSQL_TYPE_BIT          MYSQL_TYPE_INVALID
         MYSQL_TYPE_VARCHAR, MYSQL_TYPE_INVALID,
         // MYSQL_TYPE_BOOL         MYSQL_TYPE_JSON
         MYSQL_TYPE_VARCHAR, MYSQL_TYPE_VARCHAR,
         // MYSQL_TYPE_NEWDECIMAL   MYSQL_TYPE_ENUM
         MYSQL_TYPE_VARCHAR, MYSQL_TYPE_VARCHAR,
         // MYSQL_TYPE_SET          MYSQL_TYPE_TINY_BLOB
         MYSQL_TYPE_VARCHAR, MYSQL_TYPE_TINY_BLOB,
         // MYSQL_TYPE_MEDIUM_BLOB  MYSQL_TYPE_LONG_BLOB
         MYSQL_TYPE_MEDIUM_BLOB, MYSQL_TYPE_LONG_BLOB,
         // MYSQL_TYPE_BLOB         MYSQL_TYPE_VAR_STRING
         MYSQL_TYPE_BLOB, MYSQL_TYPE_VARCHAR,
         // MYSQL_TYPE_STRING       MYSQL_TYPE_GEOMETRY
         MYSQL_TYPE_VARCHAR, MYSQL_TYPE_VARCHAR},
        /* MYSQL_TYPE_STRING -> */
        {// MYSQL_TYPE_DECIMAL      MYSQL_TYPE_TINY
         MYSQL_TYPE_STRING, MYSQL_TYPE_STRING,
         // MYSQL_TYPE_SHORT        MYSQL_TYPE_LONG
         MYSQL_TYPE_STRING, MYSQL_TYPE_STRING,
         // MYSQL_TYPE_FLOAT        MYSQL_TYPE_DOUBLE
         MYSQL_TYPE_STRING, MYSQL_TYPE_STRING,
         // MYSQL_TYPE_NULL         MYSQL_TYPE_TIMESTAMP
         MYSQL_TYPE_STRING, MYSQL_TYPE_STRING,
         // MYSQL_TYPE_LONGLONG     MYSQL_TYPE_INT24
         MYSQL_TYPE_STRING, MYSQL_TYPE_STRING,
         // MYSQL_TYPE_DATE         MYSQL_TYPE_TIME
         MYSQL_TYPE_STRING, MYSQL_TYPE_STRING,
         // MYSQL_TYPE_DATETIME     MYSQL_TYPE_YEAR
         MYSQL_TYPE_STRING, MYSQL_TYPE_STRING,
         // MYSQL_TYPE_NEWDATE      MYSQL_TYPE_VARCHAR
         MYSQL_TYPE_STRING, MYSQL_TYPE_VARCHAR,
         // MYSQL_TYPE_BIT          MYSQL_TYPE_INVALID
         MYSQL_TYPE_STRING, MYSQL_TYPE_INVALID,
         // MYSQL_TYPE_BOOL         MYSQL_TYPE_JSON
         MYSQL_TYPE_STRING, MYSQL_TYPE_STRING,
         // MYSQL_TYPE_NEWDECIMAL   MYSQL_TYPE_ENUM
         MYSQL_TYPE_STRING, MYSQL_TYPE_STRING,
         // MYSQL_TYPE_SET          MYSQL_TYPE_TINY_BLOB
         MYSQL_TYPE_STRING, MYSQL_TYPE_TINY_BLOB,
         // MYSQL_TYPE_MEDIUM_BLOB  MYSQL_TYPE_LONG_BLOB
         MYSQL_TYPE_MEDIUM_BLOB, MYSQL_TYPE_LONG_BLOB,
         // MYSQL_TYPE_BLOB         MYSQL_TYPE_VAR_STRING
         MYSQL_TYPE_BLOB, MYSQL_TYPE_VARCHAR,
         // MYSQL_TYPE_STRING       MYSQL_TYPE_GEOMETRY
         MYSQL_TYPE_STRING, MYSQL_TYPE_STRING},
        /* MYSQL_TYPE_GEOMETRY -> */
        {// MYSQL_TYPE_DECIMAL      MYSQL_TYPE_TINY
         MYSQL_TYPE_VARCHAR, MYSQL_TYPE_VARCHAR,
         // MYSQL_TYPE_SHORT        MYSQL_TYPE_LONG
         MYSQL_TYPE_VARCHAR, MYSQL_TYPE_VARCHAR,
         // MYSQL_TYPE_FLOAT        MYSQL_TYPE_DOUBLE
         MYSQL_TYPE_VARCHAR, MYSQL_TYPE_VARCHAR,
         // MYSQL_TYPE_NULL         MYSQL_TYPE_TIMESTAMP
         MYSQL_TYPE_GEOMETRY, MYSQL_TYPE_VARCHAR,
         // MYSQL_TYPE_LONGLONG     MYSQL_TYPE_INT24
         MYSQL_TYPE_VARCHAR, MYSQL_TYPE_VARCHAR,
         // MYSQL_TYPE_DATE         MYSQL_TYPE_TIME
         MYSQL_TYPE_VARCHAR, MYSQL_TYPE_VARCHAR,
         // MYSQL_TYPE_DATETIME     MYSQL_TYPE_YEAR
         MYSQL_TYPE_VARCHAR, MYSQL_TYPE_VARCHAR,
         // MYSQL_TYPE_NEWDATE      MYSQL_TYPE_VARCHAR
         MYSQL_TYPE_VARCHAR, MYSQL_TYPE_VARCHAR,
         // MYSQL_TYPE_BIT          MYSQL_TYPE_INVALID
         MYSQL_TYPE_VARCHAR, MYSQL_TYPE_INVALID,
         // MYSQL_TYPE_BOOL         MYSQL_TYPE_JSON
         MYSQL_TYPE_VARCHAR, MYSQL_TYPE_VARCHAR,
         // MYSQL_TYPE_NEWDECIMAL   MYSQL_TYPE_ENUM
         MYSQL_TYPE_VARCHAR, MYSQL_TYPE_VARCHAR,
         // MYSQL_TYPE_SET          MYSQL_TYPE_TINY_BLOB
         MYSQL_TYPE_VARCHAR, MYSQL_TYPE_TINY_BLOB,
         // MYSQL_TYPE_MEDIUM_BLOB  MYSQL_TYPE_LONG_BLOB
         MYSQL_TYPE_MEDIUM_BLOB, MYSQL_TYPE_LONG_BLOB,
         // MYSQL_TYPE_BLOB         MYSQL_TYPE_VAR_STRING
         MYSQL_TYPE_BLOB, MYSQL_TYPE_VARCHAR,
         // MYSQL_TYPE_STRING       MYSQL_TYPE_GEOMETRY
         MYSQL_TYPE_STRING, MYSQL_TYPE_GEOMETRY}};

bool pre_validate_value_generator_expr(Item *expression, const char *name,
                                       Value_generator_source source) {
  enum error_type { ER_GENERATED_ROW, ER_NAMED_FUNCTION, MAX_ERROR };
  const int error_code_map[][MAX_ERROR] = {
      // Generated column
      {ER_GENERATED_COLUMN_ROW_VALUE,
       ER_GENERATED_COLUMN_NAMED_FUNCTION_IS_NOT_ALLOWED},
      // Default expression
      {ER_DEFAULT_VAL_GENERATED_ROW_VALUE,
       ER_DEFAULT_VAL_GENERATED_NAMED_FUNCTION_IS_NOT_ALLOWED},
      // Check constraint
      {ER_CHECK_CONSTRAINT_ROW_VALUE,
       ER_CHECK_CONSTRAINT_NAMED_FUNCTION_IS_NOT_ALLOWED}};

  // ROW values are not allowed
  if (expression->type() == Item::ROW_ITEM) {
    my_error(error_code_map[source][ER_GENERATED_ROW], MYF(0), name);
    return true;
  }

  Check_function_as_value_generator_parameters checker_args(
      error_code_map[source][ER_NAMED_FUNCTION], source);

  if (expression->walk(&Item::check_function_as_value_generator,
                       enum_walk::SUBQUERY_POSTFIX,
                       pointer_cast<uchar *>(&checker_args))) {
    my_error(checker_args.err_code, MYF(0), name,
             checker_args.banned_function_name);
    return true;
  }

  return false;
}

/**
  Set field to temporary value NULL.
*/
void Field::set_tmp_null() {
  m_is_tmp_null = true;

  m_check_for_truncated_fields_saved = current_thd->check_for_truncated_fields;
}

uint Field::is_equal(const Create_field *new_field) const {
  return (real_type() == new_field->sql_type);
}
/**
  Return type of which can carry value of both given types in UNION result.

  @param a  type for merging
  @param b  type for merging

  @return
    type of field
*/

enum_field_types Field::field_type_merge(enum_field_types a,
                                         enum_field_types b) {
  assert(a != MYSQL_TYPE_INVALID && b != MYSQL_TYPE_INVALID);
  return field_types_merge_rules[field_type2index(a)][field_type2index(b)];
}

void Field::add_to_cost(CostOfItem *cost) const { cost->AddFieldCost(); }

static Item_result field_types_result_type[FIELDTYPE_NUM] = {
    // MYSQL_TYPE_DECIMAL      MYSQL_TYPE_TINY
    DECIMAL_RESULT, INT_RESULT,
    // MYSQL_TYPE_SHORT        MYSQL_TYPE_LONG
    INT_RESULT, INT_RESULT,
    // MYSQL_TYPE_FLOAT        MYSQL_TYPE_DOUBLE
    REAL_RESULT, REAL_RESULT,
    // MYSQL_TYPE_NULL         MYSQL_TYPE_TIMESTAMP
    STRING_RESULT, STRING_RESULT,
    // MYSQL_TYPE_LONGLONG     MYSQL_TYPE_INT24
    INT_RESULT, INT_RESULT,
    // MYSQL_TYPE_DATE         MYSQL_TYPE_TIME
    STRING_RESULT, STRING_RESULT,
    // MYSQL_TYPE_DATETIME     MYSQL_TYPE_YEAR
    STRING_RESULT, INT_RESULT,
    // MYSQL_TYPE_NEWDATE      MYSQL_TYPE_VARCHAR
    STRING_RESULT, STRING_RESULT,
    // MYSQL_TYPE_BIT          MYSQL_TYPE_INVALID
    INT_RESULT, INVALID_RESULT,
    // Unused entries: <17>-<242>
    // MYSQL_TYPE_BOOL         MYSQL_TYPE_JSON
    INT_RESULT, STRING_RESULT,
    // MYSQL_TYPE_NEWDECIMAL   MYSQL_TYPE_ENUM
    DECIMAL_RESULT, STRING_RESULT,
    // MYSQL_TYPE_SET          MYSQL_TYPE_TINY_BLOB
    STRING_RESULT, STRING_RESULT,
    // MYSQL_TYPE_MEDIUM_BLOB  MYSQL_TYPE_LONG_BLOB
    STRING_RESULT, STRING_RESULT,
    // MYSQL_TYPE_BLOB         MYSQL_TYPE_VAR_STRING
    STRING_RESULT, STRING_RESULT,
    // MYSQL_TYPE_STRING       MYSQL_TYPE_GEOMETRY
    STRING_RESULT, STRING_RESULT};

/**
  Convert Field::geometry_type to the corresponding Geometry::wkbType.

  @param t The geometry_type to convert

  @return The corresponding Geometry::wkbType, or
          Geometry::wkb_invalid_type if there's not suitable type.
*/
static Geometry::wkbType geometry_type_to_wkb_type(Field::geometry_type t) {
  switch (t) {
    case Field::GEOM_GEOMETRY:
      return Geometry::wkb_invalid_type;
    case Field::GEOM_POINT:
      return Geometry::wkb_point;
    case Field::GEOM_LINESTRING:
      return Geometry::wkb_linestring;
    case Field::GEOM_POLYGON:
      return Geometry::wkb_polygon;
    case Field::GEOM_MULTIPOINT:
      return Geometry::wkb_multipoint;
    case Field::GEOM_MULTILINESTRING:
      return Geometry::wkb_multilinestring;
    case Field::GEOM_MULTIPOLYGON:
      return Geometry::wkb_multipolygon;
    case Field::GEOM_GEOMETRYCOLLECTION:
      return Geometry::wkb_geometrycollection;
    default:
      assert(0);
      return Geometry::wkb_invalid_type;
  }
}

/*
  Test if the given string contains important data:
  not spaces for character string,
  or any data for binary string.

  SYNOPSIS
    test_if_important_data()
    cs          Character set
    str         String to test
    strend      String end

  RETURN
    false - If string does not have important data
    true  - If string has some important data
*/

static bool test_if_important_data(const CHARSET_INFO *cs, const char *str,
                                   const char *strend) {
  if (cs != &my_charset_bin)
    str += cs->cset->scan(cs, str, strend, MY_SEQ_SPACES);
  return (str < strend);
}

/**
   Function to compare two unsigned integers for their relative order.
   Used below. In an anonymous namespace to not clash with definitions
   in other files.
 */

namespace {

int compare(unsigned int a, unsigned int b) {
  if (a < b) return -1;
  if (b < a) return 1;
  return 0;
}

}  // namespace

/**
  Detect Item_result by given field type of UNION merge result.

  @param field_type  given field type

  @return
    Item_result (type of internal MySQL expression result)
*/

Item_result Field::result_merge_type(enum_field_types field_type) {
  return field_types_result_type[field_type2index(field_type)];
}

/*****************************************************************************
  Static help functions
*****************************************************************************/

/**
  Output a warning for erroneous conversion of strings to numerical
  values. For use with ER_TRUNCATED_WRONG_VALUE[_FOR_FIELD]

  @param thd         THD object
  @param str         pointer to string that failed to be converted
  @param length      length of string
  @param cs          charset for string
  @param typestr     string describing type converted to
  @param error       error value to output
  @param field_name  (for *_FOR_FIELD) name of field
  @param row_num     (for *_FOR_FIELD) row number
 */
static void push_numerical_conversion_warning(
    THD *thd, const char *str, uint length, const CHARSET_INFO *cs,
    const char *typestr, int error, const char *field_name = "UNKNOWN",
    ulong row_num = 0) {
  char buf[std::max(std::max(DOUBLE_TO_STRING_CONVERSION_BUFFER_SIZE,
                             LONGLONG_TO_STRING_CONVERSION_BUFFER_SIZE),
                    DECIMAL_TO_STRING_CONVERSION_BUFFER_SIZE)];

  String tmp(buf, sizeof(buf), cs);
  tmp.copy(str, length, cs);
  push_warning_printf(thd, Sql_condition::SL_WARNING, error,
                      ER_THD_NONCONST(thd, error), typestr, tmp.c_ptr(),
                      field_name, row_num);
}

/**
  Emits a warning for the decimal conversion error. May modify
  dec_value if there was conversion overflow or bad number.

  @param thd               Thread handler
  @param field             Field to operate on
  @param dec_error         decimal library return code
                           (E_DEC_* see include/decimal.h)
  @param [in,out] dec_value Decimal value returned by conversion function.
  @param from              Value converted from
  @param length            Length of 'from'
  @param charset_arg       Charset of 'from'
*/
static void set_decimal_warning(THD *thd, Field_new_decimal *field,
                                int dec_error, my_decimal *dec_value,
                                const char *from, size_t length,
                                const CHARSET_INFO *charset_arg) {
  switch (dec_error) {
    case E_DEC_TRUNCATED:
      field->set_warning(Sql_condition::SL_NOTE, WARN_DATA_TRUNCATED, 1);
      break;
    case E_DEC_OVERFLOW:
      field->set_warning(Sql_condition::SL_WARNING, ER_WARN_DATA_OUT_OF_RANGE,
                         1);
      field->set_value_on_overflow(dec_value, dec_value->sign());
      break;
    case E_DEC_BAD_NUM:
      const ErrConvString errmsg(from, length, charset_arg);
      const Diagnostics_area *da = thd->get_stmt_da();
      push_warning_printf(
          thd, Sql_condition::SL_WARNING, ER_TRUNCATED_WRONG_VALUE_FOR_FIELD,
          ER_THD(thd, ER_TRUNCATED_WRONG_VALUE_FOR_FIELD), "decimal",
          errmsg.ptr(), field->field_name, da->current_row_for_condition());
      my_decimal_set_zero(dec_value);
  }
}

/**
  Copy string with optional character set conversion.

  This calls helper function well_formed_copy_nchars to copy string
  with optional character set conversion. Specially, it checks if
  the ASCII code point exceeds code range. If YES, it allows the
  input but raises a warning.

  @param to_cs                    Character set of "to" string
  @param to                       Store result here
  @param to_length                Maximum length of "to" string
  @param from_cs                  From character set
  @param from                     Copy from here
  @param from_length              Length of from string
  @param nchars                   Copy not more that nchars characters
  @param well_formed_error_pos    Return position when "from" is not well
                                  formed or NULL otherwise.
  @param cannot_convert_error_pos Return position where a not convertible
                                  character met, or NULL otherwise.
  @param from_end_pos             Return position where scanning of "from"
                                  string stopped.

  @retval length of bytes copied to 'to'
*/

static size_t field_well_formed_copy_nchars(
    const CHARSET_INFO *to_cs, char *to, size_t to_length,
    const CHARSET_INFO *from_cs, const char *from, size_t from_length,
    size_t nchars, const char **well_formed_error_pos,
    const char **cannot_convert_error_pos, const char **from_end_pos) {
  const size_t res = well_formed_copy_nchars(
      to_cs, to, to_length, from_cs, from, from_length, nchars,
      well_formed_error_pos, cannot_convert_error_pos, from_end_pos);
  return res;
}

/**
  Check whether a field type can be partially indexed by a key.

  This is a static method, rather than a virtual function, because we need
  to check the type of a non-Field in mysql_alter_table().

  @param type  field type

  @retval
    true  Type can have a prefixed key
  @retval
    false Type can not have a prefixed key
*/

bool Field::type_can_have_key_part(enum enum_field_types type) {
  switch (type) {
    case MYSQL_TYPE_VARCHAR:
    case MYSQL_TYPE_TINY_BLOB:
    case MYSQL_TYPE_MEDIUM_BLOB:
    case MYSQL_TYPE_LONG_BLOB:
    case MYSQL_TYPE_BLOB:
    case MYSQL_TYPE_VAR_STRING:
    case MYSQL_TYPE_STRING:
    case MYSQL_TYPE_GEOMETRY:
      return true;
    default:
      return false;
  }
}

/**
  Numeric fields base class constructor.
*/
Field_num::Field_num(uchar *ptr_arg, uint32 len_arg, uchar *null_ptr_arg,
                     uchar null_bit_arg, uchar auto_flags_arg,
                     const char *field_name_arg, uint8 dec_arg, bool zero_arg,
                     bool unsigned_arg)
    : Field(ptr_arg, len_arg, null_ptr_arg, null_bit_arg, auto_flags_arg,
            field_name_arg),
      unsigned_flag(unsigned_arg),
      dec(dec_arg),
      zerofill(zero_arg) {
  if (zerofill) set_flag(ZEROFILL_FLAG);
  if (unsigned_flag) set_flag(UNSIGNED_FLAG);
}

void Field_num::prepend_zeros(String *value) const {
  int diff;
  if ((diff = (int)(field_length - value->length())) > 0) {
    const bool error = value->mem_realloc(field_length);
    if (!error) {
      memmove(value->ptr() + field_length - value->length(), value->ptr(),
              value->length());
      memset(value->ptr(), '0', diff);
      value->length(field_length);
    }
  }
}

/**
  Test if given number is a int.

  @todo
    Make this multi-byte-character safe

  @param cs		Character set
  @param str		String to test
  @param length         Length of 'str'
  @param int_end	Pointer to char after last used digit
  @param error          Return code from strntoull10rnd()

  @note
    This is called after one has called strntoull10rnd() function.

  @return TYPE_OK, TYPE_ERR_BAD_VALUE or TYPE_WARN_TRUNCATED
*/

type_conversion_status Field_num::check_int(const CHARSET_INFO *cs,
                                            const char *str, size_t length,
                                            const char *int_end, int error) {
  /* Test if we get an empty string or wrong integer */
  if (str == int_end || error == MY_ERRNO_EDOM) {
    THD *thd = current_thd;
    const ErrConvString err(str, length, cs);
    push_warning_printf(
        thd, Sql_condition::SL_WARNING, ER_TRUNCATED_WRONG_VALUE_FOR_FIELD,
        ER_THD(thd, ER_TRUNCATED_WRONG_VALUE_FOR_FIELD), "integer", err.ptr(),
        field_name, thd->get_stmt_da()->current_row_for_condition());
    return TYPE_ERR_BAD_VALUE;
  }
  /* Test if we have garbage at the end of the given string. */
  if (test_if_important_data(cs, int_end, str + length)) {
    set_warning(Sql_condition::SL_WARNING, WARN_DATA_TRUNCATED, 1);
    return TYPE_WARN_TRUNCATED;
  }
  return TYPE_OK;
}

/*
  Convert a string to an integer, then check bounds.

  SYNOPSIS
    Field_num::get_int
    cs            Character set
    from          String to convert
    len           Length of the string
    rnd           OUT longlong value
    unsigned_max  max unsigned value
    signed_min    min signed value
    signed_max    max signed value

  DESCRIPTION
    The function calls strntoull10rnd() to get an integer value then
    check bounds and errors returned. In case of any error a warning
    is raised.

  @return TYPE_OK, TYPE_WARN_OUT_OF_RANGE, TYPE_ERR_BAD_VALUE or
          TYPE_WARN_TRUNCATED
*/

type_conversion_status Field_num::get_int(const CHARSET_INFO *cs,
                                          const char *from, size_t len,
                                          longlong *rnd, ulonglong unsigned_max,
                                          longlong signed_min,
                                          longlong signed_max) {
  const char *end;
  int error;

  *rnd = (longlong)cs->cset->strntoull10rnd(cs, from, len, is_unsigned(), &end,
                                            &error);
  if (is_unsigned()) {
    if ((((ulonglong)*rnd > unsigned_max) && (*rnd = (longlong)unsigned_max)) ||
        error == MY_ERRNO_ERANGE)
      goto out_of_range;
  } else {
    if (*rnd < signed_min) {
      *rnd = signed_min;
      goto out_of_range;
    } else if (*rnd > signed_max) {
      *rnd = signed_max;
      goto out_of_range;
    }
  }
  if (current_thd->check_for_truncated_fields != 0)
    return check_int(cs, from, len, end, error);

  return TYPE_OK;

out_of_range:
  set_warning(Sql_condition::SL_WARNING, ER_WARN_DATA_OUT_OF_RANGE, 1);
  return TYPE_WARN_OUT_OF_RANGE;
}

/*
  This is a generic method which is executed only for
  Field_short, Field_medium, Field_long, Field_longlong and Field_tiny.

  The other field types that come from Field_num override this method:
  Field_real (common parent for Field_decimal, Field_float, Field_double),
  Field_new_decimal, Field_year.
*/
type_conversion_status Field_num::store_time(MYSQL_TIME *ltime, uint8) {
  longlong nr = propagate_datetime_overflow(
      current_thd, [&](int *w) { return TIME_to_ulonglong_round(*ltime, w); });
  return store(ltime->neg ? -nr : nr, false);
}

/**
  Process decimal library return codes and issue warnings for overflow and
  truncation.

  @param op_result  decimal library return code (E_DEC_* see include/decimal.h)

  @retval 0 No error or some other errors except overflow
  @retval 1 There was overflow
*/

bool Field::warn_if_overflow(int op_result) {
  if (op_result == E_DEC_OVERFLOW) {
    set_warning(Sql_condition::SL_WARNING, ER_WARN_DATA_OUT_OF_RANGE, 1);
    return true;
  }
  if (op_result == E_DEC_TRUNCATED) {
    set_warning(Sql_condition::SL_NOTE, WARN_DATA_TRUNCATED, 1);
    /* We return 0 here as this is not a critical issue */
  }
  return false;
}

/**
  Interpret field value as an integer but return the result as a string.

  This is used for printing bit_fields as numbers while debugging.
*/

String *Field::val_int_as_str(String *val_buffer, bool unsigned_val) const {
  ASSERT_COLUMN_MARKED_FOR_READ;
  const CHARSET_INFO *cs = &my_charset_bin;
  size_t length;
  const longlong value = val_int();

  if (val_buffer->alloc(MY_INT64_NUM_DECIMAL_DIGITS)) return nullptr;
  length = (*cs->cset->longlong10_to_str)(cs, val_buffer->ptr(),
                                          MY_INT64_NUM_DECIMAL_DIGITS,
                                          unsigned_val ? 10 : -10, value);
  val_buffer->length(length);
  return val_buffer;
}

/// This is used as a table name when the table structure is not set up
Field::Field(uchar *ptr_arg, uint32 length_arg, uchar *null_ptr_arg,
             uchar null_bit_arg, uchar auto_flags_arg,
             const char *field_name_arg)
    : ptr(ptr_arg),
      m_hidden(dd::Column::enum_hidden_type::HT_VISIBLE),
      m_null_ptr(null_ptr_arg),
      m_is_tmp_nullable(false),
      m_is_tmp_null(false),
      m_check_for_truncated_fields_saved(CHECK_FIELD_IGNORE),
      table(nullptr),
      table_name(nullptr),
      field_name(field_name_arg),
      field_length(length_arg),
      null_bit(null_bit_arg),
      auto_flags(auto_flags_arg),
      is_created_from_null_item(false),
      m_indexed(false),
      m_warnings_pushed(0),
      gcol_info(nullptr),
      stored_in_db(true),
      m_default_val_expr(nullptr)

{
  if (!is_nullable()) set_flag(NOT_NULL_FLAG);
  comment.str = "";
  comment.length = 0;
  m_field_index = 0;
}

/**
  Check NOT NULL constraint on the field after temporary nullability is
  disabled.

  @param mysql_errno Warning to report.

  @return TYPE_OK if the value is Ok, or corresponding error code from
  the type_conversion_status enum.
*/
type_conversion_status Field::check_constraints(int mysql_errno) {
  /*
    Ensure that Field::check_constraints() is called only when temporary
    nullability is disabled.
  */

  assert(!is_tmp_nullable());

  if (is_nullable()) return TYPE_OK;  // If the field is nullable, we're Ok.

  if (!m_is_tmp_null) return TYPE_OK;  // If the field was not NULL, we're Ok.

  // The field has been set to NULL.

  /*
    If the field is of AUTO_INCREMENT, and the next number
    has been assigned to it, we're Ok.
  */

  if (this == table->next_number_field) return TYPE_OK;

  switch (m_check_for_truncated_fields_saved) {
    case CHECK_FIELD_WARN:
      set_warning(Sql_condition::SL_WARNING, mysql_errno, 1);
      [[fallthrough]];
    case CHECK_FIELD_IGNORE:
      return TYPE_OK;
    case CHECK_FIELD_ERROR_FOR_NULL:
      my_error(ER_BAD_NULL_ERROR, MYF(0), field_name);
      return TYPE_ERR_NULL_CONSTRAINT_VIOLATION;
  }

  assert(0);  // impossible
  my_error(ER_BAD_NULL_ERROR, MYF(0), field_name);
  return TYPE_ERR_NULL_CONSTRAINT_VIOLATION;
}

/**
  Set field to value NULL.

  @param row_offset    This is the offset between the row being updated
                       and table->record[0]
*/
void Field::set_null(ptrdiff_t row_offset) {
  if (is_nullable()) {
    assert(m_null_ptr != &dummy_null_buffer);
    m_null_ptr[row_offset] |= null_bit;
  } else if (is_tmp_nullable()) {
    set_tmp_null();
  }
}

/**
  Set field to value NOT NULL.

  @param row_offset    This is the offset between the row being updated
                       and table->record[0]
*/
void Field::set_notnull(ptrdiff_t row_offset) {
  if (is_nullable()) {
    assert(m_null_ptr != &dummy_null_buffer);
    m_null_ptr[row_offset] &= (uchar)~null_bit;
  } else if (is_tmp_nullable()) {
    reset_tmp_null();
  }
}

void Field::hash(ulong *nr, ulong *nr2) const {
  if (is_null()) {
    *nr ^= (*nr << 1) | 1;
  } else {
    const uint len = pack_length();
    const CHARSET_INFO *cs = sort_charset();
    uint64 tmp1 = *nr;
    uint64 tmp2 = *nr2;
    cs->coll->hash_sort(cs, ptr, len, &tmp1, &tmp2);

    // NOTE: This truncates to 32-bit on Windows, to keep on-disk stability.
    *nr = static_cast<ulong>(tmp1);
    *nr2 = static_cast<ulong>(tmp2);
  }
}

void Field::copy_data(ptrdiff_t src_record_offset) {
  memcpy(ptr, ptr + src_record_offset, pack_length());

  if (is_nullable()) {
    // Set to NULL if the source record is NULL, otherwise set to NOT-NULL.
    assert(m_null_ptr != &dummy_null_buffer);
    m_null_ptr[0] = (m_null_ptr[0] & ~null_bit) |
                    (m_null_ptr[src_record_offset] & null_bit);
  } else if (is_tmp_nullable())
    m_is_tmp_null = false;
}

bool Field::send_to_protocol(Protocol *protocol) const {
  if (is_null()) return protocol->store_null();
  char buff[MAX_FIELD_WIDTH];
  String tmp(buff, sizeof(buff), charset());
  String *res = val_str(&tmp);
  return res ? protocol->store(res) : protocol->store_null();
}

/**
   Check to see if field size is compatible with destination.

   This method is used in row-based replication to verify that the
   slave's field size is less than or equal to the master's field
   size. The encoded field metadata (from the master or source) is
   decoded and compared to the size of this field (the slave or
   destination).

   The comparison is made so that if the source data (from the master)
   is less than the target data (on the slave), -1 is returned in
   <code>*order_var</code>. This implies that a conversion is
   necessary, but that it is lossy and can result in truncation of the
   value.

   If the source data is strictly greater than the target data, 1 is
   returned in <code>*order_var</code>. This implies that the source
   type can is contained in the target type and that a conversion is
   necessary but is non-lossy.

   If no conversion is required to fit the source type in the target
   type, 0 is returned in <code>*order_var</code>.

   @param   field_metadata   Encoded size in field metadata
   @param   order_var        Pointer to variable where the order
                             between the source field and this field
                             will be returned.

   @return @c true if this field's size is compatible with the
   master's field size, @c false otherwise.
*/
bool Field::compatible_field_size(uint field_metadata, Relay_log_info *, uint16,
                                  int *order_var) const {
  uint const source_size = pack_length_from_metadata(field_metadata);
  uint const destination_size = row_pack_length();
  DBUG_PRINT("debug", ("real_type: %d, source_size: %u, destination_size: %u",
                       real_type(), source_size, destination_size));
  *order_var = compare(source_size, destination_size);
  return true;
}

type_conversion_status Field::store(const char *to, size_t length,
                                    const CHARSET_INFO *cs,
                                    enum_check_fields check_level) {
  THD *thd = current_thd;
  const enum_check_fields old_check_level = thd->check_for_truncated_fields;
  thd->check_for_truncated_fields = check_level;
  const type_conversion_status res = store(to, length, cs);
  thd->check_for_truncated_fields = old_check_level;
  return res;
}

uchar *Field::pack(uchar *to, const uchar *from, size_t max_length) const {
  size_t length = std::min<size_t>(pack_length(), max_length);
  memcpy(to, from, length);
  return to + length;
}

/**
   Unpack a field from row data.

   This method is used to unpack a field from a master whose size of
   the field is less than that of the slave.

   The <code>param_data</code> parameter is a two-byte integer (stored
   in the least significant 16 bits of the unsigned integer) usually
   consisting of two parts: the real type in the most significant byte
   and a original pack length in the least significant byte.

   The exact layout of the <code>param_data</code> field is given by
   the <code>Table_map_log_event::save_field_metadata()</code>.

   This is the default method for unpacking a field. It just copies
   the memory block in byte order (of original pack length bytes or
   length of field, whichever is smaller).

   @param   to         Destination of the data
   @param   from       Source of the data
   @param   param_data Real type and original pack length of the field
                       data

   @return  New pointer into memory based on from + length of the data
*/
const uchar *Field::unpack(uchar *to, const uchar *from, uint param_data) {
  const uint length = pack_length();
  int from_type = 0;
  /*
    If from length is > 255, it has encoded data in the upper bits. Need
    to mask it out.
  */
  if (param_data > 255) {
    from_type = (param_data & 0xff00) >> 8U;  // real_type.
    param_data = param_data & 0x00ff;         // length.
  }

  if ((param_data == 0) || (length == param_data) ||
      (from_type != real_type())) {
    memcpy(to, from, length);
    return from + length;
  }

  const uint len = (param_data && (param_data < length)) ? param_data : length;

  memcpy(to, from, param_data > length ? length : len);
  return from + len;
}

/**
  Appends the UNSIGNED and ZEROFILL attributes to a String if a Field_num has
  these attributes.

  @param field the field with the attributes to append
  @param[in,out] res the String to append to
*/
static void append_zerofill_and_unsigned(const Field_num *field, String *res) {
  if (field->is_unsigned()) res->append(STRING_WITH_LEN(" unsigned"));
  if (field->zerofill) res->append(STRING_WITH_LEN(" zerofill"));
}

/// Writes an integer type specification to a string.
static void integer_sql_type(const Field_num *field, const char *type_name,
                             String *res) {
  res->length(0);
  res->append(type_name);
  if (field->zerofill) res->append_parenthesized(field->field_length);
  append_zerofill_and_unsigned(field, res);
}

void Field::make_send_field(Send_field *field) const {
  field->db_name = orig_db_name ? orig_db_name : table->s->db.str;
  field->org_table_name = orig_table_name ? orig_table_name : "";
  field->table_name = table->alias;
  field->org_col_name = field_name;
  field->col_name = field_name;
  field->charsetnr = charset()->number;
  field->length = field_length;
  field->type = type();
  field->flags = all_flags();
  if (table->is_nullable()) field->flags &= ~NOT_NULL_FLAG;
  field->decimals = decimals();
  field->field = false;
}

/**
  Conversion from decimal to longlong. Checks overflow and returns
  correct value (min/max) in case of overflow.

  @param val             value to be converted
  @param unsigned_flag   type of integer to which we convert val
  @param has_overflow    true if there is overflow

  @return
    value converted from val
*/
longlong Field::convert_decimal2longlong(const my_decimal *val,
                                         bool unsigned_flag,
                                         bool *has_overflow) {
  if (unsigned_flag && val->sign()) {
    // Converting a signed decimal to unsigned int
    set_warning(Sql_condition::SL_WARNING, ER_WARN_DATA_OUT_OF_RANGE, 1);
    *has_overflow = true;
    return 0;
  }

  longlong val_ll;
  const int conversion_error =
      my_decimal2int(E_DEC_ERROR & ~E_DEC_OVERFLOW & ~E_DEC_TRUNCATED, val,
                     unsigned_flag, &val_ll);

  if (warn_if_overflow(conversion_error)) {
    *has_overflow = true;
    if (unsigned_flag) return ULLONG_MAX;

    return (val->sign() ? LLONG_MIN : LLONG_MAX);
  }

  return val_ll;
}

/**
  Storing decimal in integer fields.

  @param val       value for storing

  @note
    This method is used by all integer fields, real/decimal redefine it

  @retval TYPE_OK   Storage of value went fine without warnings or errors
  @retval !TYPE_OK  Warning/error as indicated by type_conversion_status enum
                    value
*/
type_conversion_status Field_num::store_decimal(const my_decimal *val) {
  ASSERT_COLUMN_MARKED_FOR_WRITE;
  bool has_overflow = false;
  const longlong i =
      convert_decimal2longlong(val, is_unsigned(), &has_overflow);
  const type_conversion_status res = store(i, is_unsigned());
  return has_overflow ? TYPE_WARN_OUT_OF_RANGE : res;
}

/**
  Return decimal value of integer field.

  @param decimal_value     buffer for storing decimal value

  @note
    This method is used by all integer fields, real/decimal redefine it.
    All longlong values fit in our decimal buffer which cal store 8*9=72
    digits of integer number

  @return
    pointer to decimal buffer with value of field
*/

my_decimal *Field_num::val_decimal(my_decimal *decimal_value) const {
  ASSERT_COLUMN_MARKED_FOR_READ;
  assert(result_type() == INT_RESULT);
  const longlong nr = val_int();
  int2my_decimal(E_DEC_FATAL_ERROR, nr, is_unsigned(), decimal_value);
  return decimal_value;
}

bool Field_num::get_date(MYSQL_TIME *ltime, my_time_flags_t fuzzydate) const {
  assert(result_type() == INT_RESULT);
  return my_longlong_to_datetime_with_warn(val_int(), ltime, fuzzydate);
}

bool Field_num::get_time(MYSQL_TIME *ltime) const {
  assert(result_type() == INT_RESULT);
  return my_longlong_to_time_with_warn(val_int(), ltime);
}

Field_str::Field_str(uchar *ptr_arg, uint32 len_arg, uchar *null_ptr_arg,
                     uchar null_bit_arg, uchar auto_flags_arg,
                     const char *field_name_arg,
                     const CHARSET_INFO *charset_arg)
    : Field(ptr_arg, len_arg, null_ptr_arg, null_bit_arg, auto_flags_arg,
            field_name_arg) {
  field_charset = charset_arg;
  if (charset_arg->state & MY_CS_BINSORT) set_flag(BINARY_FLAG);
  field_derivation = DERIVATION_IMPLICIT;
  char_length_cache = char_length();
}

void Field_str::make_send_field(Send_field *field) const {
  Field::make_send_field(field);
  field->decimals = 0;
}

/**
  Decimal representation of Field_str.

  @param d         value for storing

  @note
    Field_str is the base class for fields implementing
    [VAR]CHAR, VAR[BINARY], BLOB/TEXT, GEOMETRY, JSON.
    String value should be converted to floating point value according
    our rules, so we use double to store value of decimal in string.

  @todo
    use decimal2string?

  @retval
    0     OK
  @retval
    !=0  error
*/

type_conversion_status Field_str::store_decimal(const my_decimal *d) {
  ASSERT_COLUMN_MARKED_FOR_WRITE;
  double val;
  /* TODO: use decimal2string? */
  const int err =
      my_decimal2double(E_DEC_FATAL_ERROR & ~E_DEC_OVERFLOW, d, &val);
  warn_if_overflow(err);
  const type_conversion_status res = store(val);

  return (err != E_DEC_OK) ? decimal_err_to_type_conv_status(err) : res;
}

bool Field::get_date(MYSQL_TIME *ltime, my_time_flags_t fuzzydate) const {
  char buff[MAX_DATE_STRING_REP_LENGTH];
  String tmp(buff, sizeof(buff), &my_charset_bin), *res;
  return !(res = val_str(&tmp)) ||
         str_to_datetime_with_warn(res, ltime, fuzzydate);
}

bool Field::get_time(MYSQL_TIME *ltime) const {
  char buff[MAX_DATE_STRING_REP_LENGTH];
  String tmp(buff, sizeof(buff), &my_charset_bin), *res;
  return !(res = val_str(&tmp)) || str_to_time_with_warn(res, ltime);
}

bool Field::get_timestamp(my_timeval *tm, int *warnings) const {
  MYSQL_TIME ltime;
  assert(!is_null());
  return get_date(&ltime, TIME_FUZZY_DATE) ||
         datetime_to_timeval(&ltime, *current_thd->time_zone(), tm, warnings);
}

/**
  This is called when storing a date in a string.

  @note
    Needs to be changed if/when we want to support different time formats.
*/

type_conversion_status Field::store_time(MYSQL_TIME *ltime, uint8 dec_arg) {
  ASSERT_COLUMN_MARKED_FOR_WRITE;
  char buff[MAX_DATE_STRING_REP_LENGTH];
  uint length = my_TIME_to_str(*ltime, buff,
                               std::min(dec_arg, uint8{DATETIME_MAX_DECIMALS}));
  /* Avoid conversion when field character set is ASCII compatible */
  return store(
      buff, length,
      my_charset_is_ascii_based(charset()) ? charset() : &my_charset_latin1);
}

bool Field::optimize_range(uint idx, uint part) const {
  return table->file->index_flags(idx, part, true) & HA_READ_RANGE;
}

Field *Field::new_field(MEM_ROOT *root, TABLE *new_table) const {
  Field *tmp = clone(root);
  if (tmp == nullptr) return nullptr;

  if (tmp->table && tmp->table->is_nullable()) tmp->clear_flag(NOT_NULL_FLAG);
  tmp->table = new_table;
  tmp->key_start.init(0);
  tmp->part_of_key.init(0);
  tmp->part_of_prefixkey.init(0);
  tmp->part_of_sortkey.init(0);
  tmp->m_indexed = false;
  // Set original db & table name, unless already copied from the old field
  if (tmp->orig_db_name == nullptr && table->pos_in_table_list != nullptr)
    tmp->orig_db_name = table->pos_in_table_list->db;
  if (tmp->orig_table_name == nullptr && table->pos_in_table_list != nullptr)
    tmp->orig_table_name = table->pos_in_table_list->table_name;
  /*
    todo: We should never alter auto_flags after an object is constructed,
    and the member should be made const. But a lot of code depends upon this
    hack, and some flags are completely unrelated so we can never be quite
    sure which parts of the server will break.
  */
  tmp->auto_flags = Field::NONE;
  tmp->flags &= (NOT_NULL_FLAG | BLOB_FLAG | UNSIGNED_FLAG | ZEROFILL_FLAG |
                 BINARY_FLAG | ENUM_FLAG | SET_FLAG | NOT_SECONDARY_FLAG);
  return tmp;
}

Field *Field::new_key_field(MEM_ROOT *root, TABLE *new_table, uchar *new_ptr,
                            uchar *new_null_ptr, uint new_null_bit) const {
  Field *tmp = new_field(root, new_table);
  if (tmp != nullptr) {
    tmp->ptr = new_ptr;
    tmp->m_null_ptr = new_null_ptr;
    tmp->null_bit = new_null_bit;
  }
  return tmp;
}

void Field::evaluate_insert_default_function() {
  if (has_insert_default_datetime_value_expression())
    Item_func_now_local::store_in(this);
  // evaluate and store the values generated by default expression
  else if (has_insert_default_general_value_expression())
    m_default_val_expr->expr_item->save_in_field(this, false);
}

void Field::evaluate_update_default_function() {
  if (has_update_default_datetime_value_expression())
    Item_func_now_local::store_in(this);
}

/****************************************************************************
  Field_null, a field that always return NULL
****************************************************************************/

void Field_null::sql_type(String &res) const {
  res.set_ascii(STRING_WITH_LEN("null"));
}

/****************************************************************************
  Functions for the Field_decimal class
  This is an number stored as a pre-space (or pre-zero) string
****************************************************************************/

void Field_decimal::overflow(bool negative) {
  uint len = field_length;
  uchar *to = ptr, filler = '9';

  set_warning(Sql_condition::SL_WARNING, ER_WARN_DATA_OUT_OF_RANGE, 1);
  if (negative) {
    if (!is_unsigned()) {
      /* Put - sign as a first digit so we'll have -999..999 or 999..999 */
      *to++ = '-';
      len--;
    } else {
      filler = '0';  // Fill up with 0
      if (!zerofill) {
        /*
          Handle unsigned integer without zerofill, in which case
          the number should be of format '   0' or '   0.000'
        */
        const uint whole_part = field_length - (dec ? dec + 2 : 1);
        // Fill with spaces up to the first digit
        memset(to, ' ', whole_part);
        to += whole_part;
        len -= whole_part;
        // The main code will also handle the 0 before the decimal point
      }
    }
  }
  memset(to, filler, len);
  if (dec) ptr[field_length - dec - 1] = '.';
  return;
}

type_conversion_status Field_decimal::store(const char *from_arg, size_t len,
                                            const CHARSET_INFO *cs) {
  ASSERT_COLUMN_MARKED_FOR_WRITE;
  char buff[STRING_BUFFER_USUAL_SIZE];
  String tmp(buff, sizeof(buff), &my_charset_bin);
  const uchar *from = pointer_cast<const uchar *>(from_arg);

  THD *thd = current_thd;

  /* Convert character set if the old one is multi uchar */
  if (cs->mbmaxlen > 1) {
    uint dummy_errors;
    tmp.copy(from_arg, len, cs, &my_charset_bin, &dummy_errors);
    from = (uchar *)tmp.ptr();
    len = tmp.length();
  }

  const uchar *end = from + len;
  /* The pointer where the field value starts (i.e., "where to write") */
  uchar *to = ptr;
  uint tmp_dec, tmp_uint;
  /*
    The sign of the number : will be 0 (means positive but sign not
    specified), '+' or '-'
  */
  uchar sign_char = 0;
  /* The pointers where prezeros start and stop */
  const uchar *pre_zeros_from, *pre_zeros_end;
  /* The pointers where digits at the left of '.' start and stop */
  const uchar *int_digits_from, *int_digits_end;
  /* The pointers where digits at the right of '.' start and stop */
  const uchar *frac_digits_from, *frac_digits_end;
  /* The sign of the exponent : will be 0 (means no exponent), '+' or '-' */
  char expo_sign_char = 0;
  uint exponent = 0;  // value of the exponent
  /*
    Pointers used when digits move from the left of the '.' to the
    right of the '.' (explained below)
  */
  const uchar *int_digits_tail_from = nullptr;
  /* Number of 0 that need to be added at the left of the '.' (1E3: 3 zeros) */
  uint int_digits_added_zeros = 0;
  /*
    Pointer used when digits move from the right of the '.' to the left
    of the '.'
  */
  const uchar *frac_digits_head_end = nullptr;
  /* Number of 0 that need to be added at the right of the '.' (for 1E-3) */
  uint frac_digits_added_zeros = 0;
  uchar *pos, *tmp_left_pos, *tmp_right_pos;
  /* Pointers that are used as limits (begin and end of the field buffer) */
  uchar *left_wall, *right_wall;
  uchar tmp_char;
  /*
    To remember if thd->num_truncated_fields has already
    been incremented, to do that only once
  */
  bool has_incremented_num_truncated_fields = false;

  /*
    There are three steps in this function :
    - parse the input string
    - modify the position of digits around the decimal dot '.'
      according to the exponent value (if specified)
    - write the formatted number
  */

  if ((tmp_dec = dec)) tmp_dec++;

  /* skip pre-space */
  while (from != end && my_isspace(&my_charset_bin, *from)) from++;
  if (from == end) {
    set_warning(Sql_condition::SL_WARNING, WARN_DATA_TRUNCATED, 1);
    has_incremented_num_truncated_fields = true;
  } else if (*from == '+' || *from == '-')  // Found some sign ?
  {
    sign_char = *from++;
    /*
      We allow "+" for unsigned decimal unless defined different
      Both options allowed as one may wish not to have "+" for unsigned numbers
      because of data processing issues
    */
    if (is_unsigned()) {
      if (sign_char == '-') {
        Field_decimal::overflow(true);
        return TYPE_WARN_OUT_OF_RANGE;
      }
    }
  }

  pre_zeros_from = from;
  for (; from != end && *from == '0'; from++)
    ;  // Read prezeros
  pre_zeros_end = int_digits_from = from;
  /* Read non zero digits at the left of '.'*/
  for (; from != end && my_isdigit(&my_charset_bin, *from); from++)
    ;
  int_digits_end = from;
  if (from != end && *from == '.')  // Some '.' ?
    from++;
  frac_digits_from = from;
  /* Read digits at the right of '.' */
  for (; from != end && my_isdigit(&my_charset_bin, *from); from++)
    ;
  frac_digits_end = from;
  // Some exponentiation symbol ?
  if (from != end && (*from == 'e' || *from == 'E')) {
    from++;
    if (from != end && (*from == '+' || *from == '-'))  // Some exponent sign ?
      expo_sign_char = *from++;
    else
      expo_sign_char = '+';
    /*
      Read digits of the exponent and compute its value.  We must care about
      'exponent' overflow, because as unsigned arithmetic is "modulo", big
      exponents will become small (e.g. 1e4294967296 will become 1e0, and the
      field will finally contain 1 instead of its max possible value).
    */
    for (; from != end && my_isdigit(&my_charset_bin, *from); from++) {
      exponent = 10 * exponent + (*from - '0');
      if (exponent > MAX_EXPONENT) break;
    }
  }

  /*
    We only have to generate warnings if check_for_truncated_fields is set.
    This is to avoid extra checks of the number when they are not needed.
    Even if this flag is not set, it's OK to increment warnings, if
    it makes the code easier to read.
  */

  if (thd->check_for_truncated_fields) {
    // Skip end spaces
    for (; from != end && my_isspace(&my_charset_bin, *from); from++)
      ;
    if (from != end)  // If still something left, warn
    {
      set_warning(Sql_condition::SL_WARNING, WARN_DATA_TRUNCATED, 1);
      has_incremented_num_truncated_fields = true;
    }
  }

  /*
    Now "move" digits around the decimal dot according to the exponent value,
    and add necessary zeros.
    Examples :
    - 1E+3 : needs 3 more zeros at the left of '.' (int_digits_added_zeros=3)
    - 1E-3 : '1' moves at the right of '.', and 2 more zeros are needed
    between '.' and '1'
    - 1234.5E-3 : '234' moves at the right of '.'
    These moves are implemented with pointers which point at the begin
    and end of each moved segment. Examples :
    - 1234.5E-3 : before the code below is executed, the int_digits part is
    from '1' to '4' and the frac_digits part from '5' to '5'. After the code
    below, the int_digits part is from '1' to '1', the frac_digits_head
    part is from '2' to '4', and the frac_digits part from '5' to '5'.
    - 1234.5E3 : before the code below is executed, the int_digits part is
    from '1' to '4' and the frac_digits part from '5' to '5'. After the code
    below, the int_digits part is from '1' to '4', the int_digits_tail
    part is from '5' to '5', the frac_digits part is empty, and
    int_digits_added_zeros=2 (to make 1234500).
  */

  /*
     Below tmp_uint cannot overflow with small enough MAX_EXPONENT setting,
     as int_digits_added_zeros<=exponent<4G and
     (int_digits_end-int_digits_from)<=max_allowed_packet<=2G and
     (frac_digits_from-int_digits_tail_from)<=max_allowed_packet<=2G
  */

  if (!expo_sign_char)
    tmp_uint = tmp_dec + (uint)(int_digits_end - int_digits_from);
  else if (expo_sign_char == '-') {
    tmp_uint = min(exponent, (uint)(int_digits_end - int_digits_from));
    frac_digits_added_zeros = exponent - tmp_uint;
    int_digits_end -= tmp_uint;
    frac_digits_head_end = int_digits_end + tmp_uint;
    tmp_uint = tmp_dec + (uint)(int_digits_end - int_digits_from);
  } else  // (expo_sign_char=='+')
  {
    tmp_uint = min(exponent, (uint)(frac_digits_end - frac_digits_from));
    int_digits_added_zeros = exponent - tmp_uint;
    int_digits_tail_from = frac_digits_from;
    frac_digits_from = frac_digits_from + tmp_uint;
    /*
      We "eat" the heading zeros of the
      int_digits.int_digits_tail.int_digits_added_zeros concatenation
      (for example 0.003e3 must become 3 and not 0003)
    */
    if (int_digits_from == int_digits_end) {
      /*
        There was nothing in the int_digits part, so continue
        eating int_digits_tail zeros
      */
      for (; int_digits_tail_from != frac_digits_from &&
             *int_digits_tail_from == '0';
           int_digits_tail_from++)
        ;
      if (int_digits_tail_from == frac_digits_from) {
        // there were only zeros in int_digits_tail too
        int_digits_added_zeros = 0;
      }
    }
    tmp_uint = (uint)(tmp_dec + (int_digits_end - int_digits_from) +
                      (uint)(frac_digits_from - int_digits_tail_from) +
                      int_digits_added_zeros);
  }

  /*
    Now write the formatted number

    First the digits of the int_% parts.
    Do we have enough room to write these digits ?
    If the sign is defined and '-', we need one position for it
  */

  if (field_length < tmp_uint + (int)(sign_char == '-')) {
    // too big number, change to max or min number
    Field_decimal::overflow(sign_char == '-');
    return TYPE_WARN_OUT_OF_RANGE;
  }

  /*
    Tmp_left_pos is the position where the leftmost digit of
    the int_% parts will be written
  */
  tmp_left_pos = pos = to + (uint)(field_length - tmp_uint);

  // Write all digits of the int_% parts
  while (int_digits_from != int_digits_end) *pos++ = *int_digits_from++;

  if (expo_sign_char == '+') {
    while (int_digits_tail_from != frac_digits_from)
      *pos++ = *int_digits_tail_from++;
    while (int_digits_added_zeros-- > 0) *pos++ = '0';
  }
  /*
    Note the position where the rightmost digit of the int_% parts has been
    written (this is to later check if the int_% parts contained nothing,
    meaning an extra 0 is needed).
  */
  tmp_right_pos = pos;

  /*
    Step back to the position of the leftmost digit of the int_% parts,
    to write sign and fill with zeros or blanks or prezeros.
  */
  pos = tmp_left_pos - 1;
  if (zerofill) {
    left_wall = to - 1;
    while (pos > left_wall)  // Fill with zeros
      *pos-- = '0';
  } else {
    left_wall = to + (sign_char != 0) - 1;
    if (!expo_sign_char)  // If exponent was specified, ignore prezeros
    {
      for (; pos > left_wall && pre_zeros_from != pre_zeros_end;
           pre_zeros_from++)
        *pos-- = '0';
    }
    if (pos == tmp_right_pos - 1)
      *pos-- = '0';  // no 0 has ever been written, so write one
    left_wall = to - 1;
    if (sign_char && pos != left_wall) {
      /* Write sign if possible (it is if sign is '-') */
      *pos-- = sign_char;
    }
    while (pos != left_wall) *pos-- = ' ';  // fill with blanks
  }

  /*
    Write digits of the frac_% parts ;
    Depending on thd->check_for_truncated_fields, we may also want
    to know if some non-zero tail of these parts will
    be truncated (for example, 0.002->0.00 will generate a warning,
    while 0.000->0.00 will not)
    (and 0E1000000000 will not, while 1E-1000000000 will)
  */

  pos = to + (uint)(field_length - tmp_dec);  // Calculate post to '.'
  right_wall = to + field_length;
  if (pos != right_wall) *pos++ = '.';

  if (expo_sign_char == '-') {
    while (frac_digits_added_zeros-- > 0) {
      if (pos == right_wall) {
        if (thd->check_for_truncated_fields &&
            !has_incremented_num_truncated_fields)
          break;  // Go on below to see if we lose non zero digits
        return TYPE_OK;
      }
      *pos++ = '0';
    }
    while (int_digits_end != frac_digits_head_end) {
      tmp_char = *int_digits_end++;
      if (pos == right_wall) {
        if (tmp_char != '0')  // Losing a non zero digit ?
        {
          if (!has_incremented_num_truncated_fields)
            set_warning(Sql_condition::SL_WARNING, WARN_DATA_TRUNCATED, 1);
          return TYPE_OK;
        }
        continue;
      }
      *pos++ = tmp_char;
    }
  }

  for (; frac_digits_from != frac_digits_end;) {
    tmp_char = *frac_digits_from++;
    if (pos == right_wall) {
      if (tmp_char != '0')  // Losing a non zero digit ?
      {
        if (!has_incremented_num_truncated_fields) {
          /*
            This is a note, not a warning, as we don't want to abort
            when we cut decimals in strict mode
          */
          set_warning(Sql_condition::SL_NOTE, WARN_DATA_TRUNCATED, 1);
        }
        return TYPE_OK;
      }
      continue;
    }
    *pos++ = tmp_char;
  }

  while (pos != right_wall) *pos++ = '0';  // Fill with zeros at right of '.'
  return TYPE_OK;
}

type_conversion_status Field_decimal::store(double nr) {
  ASSERT_COLUMN_MARKED_FOR_WRITE;
  if (is_unsigned() && nr < 0) {
    overflow(true);
    return TYPE_WARN_OUT_OF_RANGE;
  }

  if (!std::isfinite(nr))  // Handle infinity as special case
  {
    overflow(nr < 0.0);
    return TYPE_WARN_OUT_OF_RANGE;
  }

  size_t i;
  size_t length;
  uchar fyllchar, *to;
  char buff[DOUBLE_TO_STRING_CONVERSION_BUFFER_SIZE];

  fyllchar = zerofill ? '0' : ' ';
  length = my_fcvt(nr, dec, buff, nullptr);

  if (length > field_length) {
    overflow(nr < 0.0);
    return TYPE_WARN_OUT_OF_RANGE;
  } else {
    to = ptr;
    for (i = field_length - length; i-- > 0;) *to++ = fyllchar;
    memcpy(to, buff, length);
    return TYPE_OK;
  }
}

type_conversion_status Field_decimal::store(longlong nr, bool unsigned_val) {
  ASSERT_COLUMN_MARKED_FOR_WRITE;
  char buff[22];
  uint length, int_part;
  char fyllchar;
  uchar *to;

  if (nr < 0 && is_unsigned() && !unsigned_val) {
    overflow(true);
    return TYPE_WARN_OUT_OF_RANGE;
  }
  length = (uint)(longlong10_to_str(nr, buff, unsigned_val ? 10 : -10) - buff);
  int_part = field_length - (dec ? dec + 1 : 0);

  if (length > int_part) {
    overflow(!unsigned_val && nr < 0L); /* purecov: inspected */
    return TYPE_WARN_OUT_OF_RANGE;
  }

  fyllchar = zerofill ? '0' : ' ';
  to = ptr;
  for (uint i = int_part - length; i-- > 0;) *to++ = fyllchar;
  memcpy(to, buff, length);
  if (dec) {
    to[length] = '.';
    memset(to + length + 1, '0', dec);
  }
  return TYPE_OK;
}

double Field_decimal::val_real() const {
  ASSERT_COLUMN_MARKED_FOR_READ;
  int not_used;
  const char *end_not_used;
  return my_strntod(&my_charset_bin, pointer_cast<const char *>(ptr),
                    field_length, &end_not_used, &not_used);
}

longlong Field_decimal::val_int() const {
  ASSERT_COLUMN_MARKED_FOR_READ;
  int not_used;
  if (is_unsigned())
    return my_strntoull(&my_charset_bin, pointer_cast<const char *>(ptr),
                        field_length, 10, nullptr, &not_used);
  return my_strntoll(&my_charset_bin, pointer_cast<const char *>(ptr),
                     field_length, 10, nullptr, &not_used);
}

String *Field_decimal::val_str(String *, String *val_ptr) const {
  ASSERT_COLUMN_MARKED_FOR_READ;
  const uchar *str;
  size_t tmp_length;

  for (str = ptr; *str == ' '; str++)
    ;
  val_ptr->set_charset(&my_charset_numeric);
  tmp_length = (size_t)(str - ptr);
  if (field_length < tmp_length)  // Error in data
    val_ptr->length(0);
  else
    val_ptr->set_ascii(pointer_cast<const char *>(str),
                       field_length - tmp_length);
  return val_ptr;
}

/**
  Should be able to handle at least the following fixed decimal formats:
  5.00 , -1.0,  05,  -05, +5 with optional pre/end space
*/

int Field_decimal::cmp(const uchar *a_ptr, const uchar *b_ptr) const {
  const uchar *end;
  int swap = 0;
  /* First remove prefixes '0', ' ', and '-' */
  for (end = a_ptr + field_length;
       a_ptr != end &&
       (*a_ptr == *b_ptr || ((my_isspace(&my_charset_bin, *a_ptr) ||
                              *a_ptr == '+' || *a_ptr == '0') &&
                             (my_isspace(&my_charset_bin, *b_ptr) ||
                              *b_ptr == '+' || *b_ptr == '0')));
       a_ptr++, b_ptr++) {
    if (*a_ptr == '-')  // If both numbers are negative
      swap = -1 ^ 1;    // Swap result
  }
  if (a_ptr == end) return 0;
  if (*a_ptr == '-') return -1;
  if (*b_ptr == '-') return 1;

  while (a_ptr != end) {
    if (*a_ptr++ != *b_ptr++)
      return swap ^ (a_ptr[-1] < b_ptr[-1] ? -1 : 1);  // compare digits
  }
  return 0;
}

size_t Field_decimal::make_sort_key(uchar *to, size_t length) const {
  uchar *str, *end;
  for (str = ptr, end = ptr + length;
       str != end &&
       ((my_isspace(&my_charset_bin, *str) || *str == '+' || *str == '0'));
       str++)
    *to++ = ' ';
  if (str == end) return length; /* purecov: inspected */

  if (*str == '-') {
    *to++ = 1;  // Smaller than any number
    str++;
    while (str != end)
      if (my_isdigit(&my_charset_bin, *str))
        *to++ = (char)('9' - *str++);
      else
        *to++ = *str++;
  } else
    memcpy(to, str, (uint)(end - str));
  return length;
}

void Field_decimal::sql_type(String &res) const {
  const CHARSET_INFO *cs = res.charset();
  uint tmp = field_length;
  if (!is_unsigned()) tmp--;
  if (dec) tmp--;
  res.length(cs->cset->snprintf(cs, res.ptr(), res.alloced_length(),
                                "decimal(%d,%d)", tmp, dec));
  append_zerofill_and_unsigned(this, &res);
}

/****************************************************************************
** Field_new_decimal
****************************************************************************/

Field_new_decimal::Field_new_decimal(uchar *ptr_arg, uint32 len_arg,
                                     uchar *null_ptr_arg, uchar null_bit_arg,
                                     uchar auto_flags_arg,
                                     const char *field_name_arg, uint8 dec_arg,
                                     bool zero_arg, bool unsigned_arg)
    : Field_num(ptr_arg, len_arg, null_ptr_arg, null_bit_arg, auto_flags_arg,
                field_name_arg, dec_arg, zero_arg, unsigned_arg) {
  precision =
      std::min(my_decimal_length_to_precision(len_arg, dec_arg, unsigned_arg),
               uint(DECIMAL_MAX_PRECISION));
  assert((precision <= DECIMAL_MAX_PRECISION) && (dec <= DECIMAL_MAX_SCALE));
  bin_size = my_decimal_get_binary_size(precision, dec);
}

Field_new_decimal::Field_new_decimal(uint32 len_arg, bool is_nullable_arg,
                                     const char *name, uint8 dec_arg,
                                     bool unsigned_arg)
    : Field_num(nullptr, len_arg,
                is_nullable_arg ? &dummy_null_buffer : nullptr, 0, NONE, name,
                dec_arg, false, unsigned_arg) {
  precision =
      std::min(my_decimal_length_to_precision(len_arg, dec_arg, unsigned_arg),
               uint(DECIMAL_MAX_PRECISION));
  assert((precision <= DECIMAL_MAX_PRECISION) && (dec <= DECIMAL_MAX_SCALE));
  bin_size = my_decimal_get_binary_size(precision, dec);
}

Field *Field_new_decimal::create_from_item(const Item *item) {
  uint8 dec = item->decimals;
  const uint8 intg = item->decimal_precision() - dec;
  uint32 len = item->max_char_length();

  assert(item->result_type() == DECIMAL_RESULT);

  /*
    Trying to put too many digits overall in a DECIMAL(prec,dec)
    will always throw a warning. We must limit dec to
    DECIMAL_MAX_SCALE however to prevent an assert() later.
  */

  if (dec > 0) {
    signed int overflow;

    dec = min<int>(dec, DECIMAL_MAX_SCALE);

    /*
      If the value still overflows the field with the corrected dec,
      we'll throw out decimals rather than integers. This is still
      bad and of course throws a truncation warning.
      +1: for decimal point
      */

    const int required_length =
        my_decimal_precision_to_length(intg + dec, dec, item->unsigned_flag);

    overflow = required_length - len;

    if (overflow > 0)
      dec = max(0, dec - overflow);  // too long, discard fract
    else
      /* Corrected value fits. */
      len = required_length;
  }
  return new (*THR_MALLOC)
      Field_new_decimal(len, item->is_nullable(), item->item_name.ptr(), dec,
                        item->unsigned_flag);
}

type_conversion_status Field_new_decimal::reset() {
  (void)my_decimal2binary(0, &decimal_zero, ptr, precision, dec);
  return TYPE_OK;
}

/**
  Generate max/min decimal value in case of overflow.

  @param decimal_value     buffer for value
  @param sign              sign of value which caused overflow
*/

void Field_new_decimal::set_value_on_overflow(my_decimal *decimal_value,
                                              bool sign) const {
  DBUG_TRACE;
  max_my_decimal(decimal_value, precision, decimals());
  if (sign) {
    if (is_unsigned())
      my_decimal_set_zero(decimal_value);
    else
      decimal_value->sign(true);
  }
}

/**
  Store decimal value in the binary buffer.

  Checks if decimal_value fits into field size.
  If it does, stores the decimal in the buffer using binary format.
  Otherwise sets maximal number that can be stored in the field.

  @param decimal_value   my_decimal

  @retval
    0 ok
  @retval
    1 error
*/
type_conversion_status Field_new_decimal::store_value(
    const my_decimal *decimal_value) {
  ASSERT_COLUMN_MARKED_FOR_WRITE;
  type_conversion_status error = TYPE_OK;
  DBUG_TRACE;
#ifndef NDEBUG
  {
    char dbug_buff[DECIMAL_MAX_STR_LENGTH + 2];
    DBUG_PRINT("enter",
               ("value: %s", dbug_decimal_as_string(dbug_buff, decimal_value)));
  }
#endif

  /* check that we do not try to write negative value in unsigned field */
  if (is_unsigned() && decimal_value->sign()) {
    DBUG_PRINT("info", ("unsigned overflow"));
    set_warning(Sql_condition::SL_WARNING, ER_WARN_DATA_OUT_OF_RANGE, 1);
    error = TYPE_WARN_OUT_OF_RANGE;
    decimal_value = &decimal_zero;
  }
#ifndef NDEBUG
  {
    char dbug_buff[DECIMAL_MAX_STR_LENGTH + 2];
    DBUG_PRINT("info",
               ("saving with precision %d  scale: %d  value %s", (int)precision,
                (int)dec, dbug_decimal_as_string(dbug_buff, decimal_value)));
  }
#endif

  const int err = my_decimal2binary(E_DEC_FATAL_ERROR & ~E_DEC_OVERFLOW,
                                    decimal_value, ptr, precision, dec);
  if (warn_if_overflow(err)) {
    my_decimal buff;
    DBUG_PRINT("info", ("overflow"));
    set_value_on_overflow(&buff, decimal_value->sign());
    my_decimal2binary(E_DEC_FATAL_ERROR, &buff, ptr, precision, dec);
  }
  DBUG_EXECUTE("info", print_decimal_buff(decimal_value, ptr, bin_size););
  return (err != E_DEC_OK) ? decimal_err_to_type_conv_status(err) : error;
}

type_conversion_status Field_new_decimal::store(
    const char *from, size_t length, const CHARSET_INFO *charset_arg) {
  ASSERT_COLUMN_MARKED_FOR_WRITE;
  my_decimal decimal_value;
  DBUG_TRACE;

  THD *thd = current_thd;

  const int err =
      str2my_decimal(E_DEC_FATAL_ERROR & ~(E_DEC_OVERFLOW | E_DEC_BAD_NUM),
                     from, length, charset_arg, &decimal_value);

  if (err != 0 && !thd->lex->is_ignore() && thd->is_strict_mode()) {
    const ErrConvString errmsg(from, length, charset_arg);
    const Diagnostics_area *da = thd->get_stmt_da();
    push_warning_printf(
        thd, Sql_condition::SL_WARNING, ER_TRUNCATED_WRONG_VALUE_FOR_FIELD,
        ER_THD(thd, ER_TRUNCATED_WRONG_VALUE_FOR_FIELD), "decimal",
        errmsg.ptr(), field_name, da->current_row_for_condition());
    if (err == E_DEC_BAD_NUM) return store_value(&decimal_value);
    // Ensure that we always store something for virtual generated columns.
    if (is_virtual_gcol()) (void)store_value(&decimal_value);
    return decimal_err_to_type_conv_status(err);
  }

  if (err != 0) {
    set_decimal_warning(thd, this, err, &decimal_value, from, length,
                        charset_arg);
  }
#ifndef NDEBUG
  char dbug_buff[DECIMAL_MAX_STR_LENGTH + 2];
  DBUG_PRINT("enter",
             ("value: %s", dbug_decimal_as_string(dbug_buff, &decimal_value)));
#endif

  const type_conversion_status store_stat = store_value(&decimal_value);
  return (err != 0 && err != E_DEC_BAD_NUM)
             ? decimal_err_to_type_conv_status(err)
             : store_stat;
}

type_conversion_status store_internal_with_error_check(Field_new_decimal *field,
                                                       int err,
                                                       my_decimal *value) {
  THD *thd = current_thd;

  type_conversion_status stat = TYPE_OK;
  if (err == E_DEC_OVERFLOW) {
    field->set_value_on_overflow(value, value->sign());
    stat = TYPE_WARN_OUT_OF_RANGE;
  } else if (err == E_DEC_TRUNCATED) {
    stat = TYPE_NOTE_TRUNCATED;
  }
  const uint cond_count = thd->get_stmt_da()->cond_count();
  const type_conversion_status store_stat = field->store_value(value);
  if (store_stat != TYPE_OK)
    return store_stat;
  else if (err != 0 && thd->get_stmt_da()->cond_count() == cond_count) {
    /* Only issue a warning if store_value doesn't issue an warning */
    field->warn_if_overflow(err);
  }
  return stat;
}

/**
  @todo
  Fix following when double2my_decimal when double2decimal
  will return E_DEC_TRUNCATED always correctly
*/

type_conversion_status Field_new_decimal::store(double nr) {
  ASSERT_COLUMN_MARKED_FOR_WRITE;
  DBUG_TRACE;
  my_decimal decimal_value;

  const int conv_err = double2my_decimal(E_DEC_FATAL_ERROR & ~E_DEC_OVERFLOW,
                                         nr, &decimal_value);
  return store_internal_with_error_check(this, conv_err, &decimal_value);
}

type_conversion_status Field_new_decimal::store(longlong nr,
                                                bool unsigned_val) {
  ASSERT_COLUMN_MARKED_FOR_WRITE;
  DBUG_TRACE;
  my_decimal decimal_value;
  const int conv_err = int2my_decimal(E_DEC_FATAL_ERROR & ~E_DEC_OVERFLOW, nr,
                                      unsigned_val, &decimal_value);
  return store_internal_with_error_check(this, conv_err, &decimal_value);
}

type_conversion_status Field_new_decimal::store_decimal(
    const my_decimal *decimal_value) {
  ASSERT_COLUMN_MARKED_FOR_WRITE;
  return store_value(decimal_value);
}

type_conversion_status Field_new_decimal::store_time(MYSQL_TIME *ltime, uint8) {
  my_decimal decimal_value;
  return store_value(date2my_decimal(ltime, &decimal_value));
}

double Field_new_decimal::val_real() const {
  ASSERT_COLUMN_MARKED_FOR_READ;
  double dbl;
  my_decimal decimal_value;
  my_decimal2double(E_DEC_FATAL_ERROR, val_decimal(&decimal_value), &dbl);
  return dbl;
}

longlong Field_new_decimal::val_int() const {
  ASSERT_COLUMN_MARKED_FOR_READ;
  longlong i;
  my_decimal decimal_value;
  my_decimal2int(E_DEC_FATAL_ERROR, val_decimal(&decimal_value), is_unsigned(),
                 &i);
  return i;
}

my_decimal *Field_new_decimal::val_decimal(my_decimal *decimal_value) const {
  ASSERT_COLUMN_MARKED_FOR_READ;
  DBUG_TRACE;
  binary2my_decimal(E_DEC_FATAL_ERROR, ptr, decimal_value, precision, dec,
                    m_keep_precision);
  DBUG_EXECUTE("info", print_decimal_buff(decimal_value, ptr, bin_size););
  return decimal_value;
}

String *Field_new_decimal::val_str(String *val_buffer, String *) const {
  ASSERT_COLUMN_MARKED_FOR_READ;
  my_decimal decimal_value;
  const uint fixed_precision = zerofill ? precision : 0;
  my_decimal2string(E_DEC_FATAL_ERROR, val_decimal(&decimal_value),
                    fixed_precision, dec, val_buffer);
  val_buffer->set_charset(&my_charset_numeric);
  return val_buffer;
}

bool Field_new_decimal::get_date(MYSQL_TIME *ltime,
                                 my_time_flags_t fuzzydate) const {
  my_decimal buf, *decimal_value = val_decimal(&buf);
  if (!decimal_value) {
    set_zero_time(ltime, MYSQL_TIMESTAMP_DATETIME);
    return true;
  }
  return my_decimal_to_datetime_with_warn(decimal_value, ltime, fuzzydate);
}

bool Field_new_decimal::get_time(MYSQL_TIME *ltime) const {
  my_decimal buf, *decimal_value = val_decimal(&buf);
  if (!decimal_value) {
    set_zero_time(ltime, MYSQL_TIMESTAMP_TIME);
    return true;
  }
  return my_decimal_to_time_with_warn(decimal_value, ltime);
}

int Field_new_decimal::cmp(const uchar *a, const uchar *b) const {
  return memcmp(a, b, bin_size);
}

size_t Field_new_decimal::make_sort_key(uchar *buff, size_t length) const {
  memcpy(buff, ptr, min(length, static_cast<size_t>(bin_size)));
  return length;
}

void Field_new_decimal::sql_type(String &str) const {
  const CHARSET_INFO *cs = str.charset();
  str.length(cs->cset->snprintf(cs, str.ptr(), str.alloced_length(),
                                "decimal(%d,%d)", precision, (int)dec));
  append_zerofill_and_unsigned(this, &str);
}

/**
   Save the field metadata for new decimal fields.

   Saves the precision in the first byte and decimals() in the second
   byte of the field metadata array at index of *metadata_ptr and
   *(metadata_ptr + 1).

   @param   metadata_ptr   First byte of field metadata

   @returns number of bytes written to metadata_ptr
*/
int Field_new_decimal::do_save_field_metadata(uchar *metadata_ptr) const {
  *metadata_ptr = precision;
  *(metadata_ptr + 1) = decimals();
  return 2;
}

/**
   Returns the number of bytes field uses in row-based replication
   row packed size.

   This method is used in row-based replication to determine the number
   of bytes that the field consumes in the row record format. This is
   used to skip fields in the master that do not exist on the slave.

   @param   field_metadata   Encoded size in field metadata

   @returns The size of the field based on the field metadata.
*/
uint Field_new_decimal::pack_length_from_metadata(uint field_metadata) const {
  uint const source_precision = (field_metadata >> 8U) & 0x00ff;
  uint const source_decimal = field_metadata & 0x00ff;
  uint const source_size =
      my_decimal_get_binary_size(source_precision, source_decimal);
  return (source_size);
}

/**
   Check to see if field size is compatible with destination.

   This method is used in row-based replication to verify that the slave's
   field size is less than or equal to the master's field size. The
   encoded field metadata (from the master or source) is decoded and compared
   to the size of this field (the slave or destination).

   @param   field_metadata   Encoded size in field metadata
   @param   order_var        Pointer to variable where the order
                             between the source field and this field
                             will be returned.

   @return @c true
*/
bool Field_new_decimal::compatible_field_size(uint field_metadata,
                                              Relay_log_info *, uint16,
                                              int *order_var) const {
  uint const source_precision = (field_metadata >> 8U) & 0x00ff;
  uint const source_decimal = field_metadata & 0x00ff;
  const int order = compare(source_precision, precision);
  *order_var = order != 0 ? order : compare(source_decimal, dec);
  return true;
}

uint Field_new_decimal::is_equal(const Create_field *new_field) const {
  return (new_field->sql_type == real_type()) &&
         (Overlaps(new_field->flags, UNSIGNED_FLAG) ==
          is_flag_set(UNSIGNED_FLAG)) &&
         (Overlaps(new_field->flags, AUTO_INCREMENT_FLAG) ==
          is_flag_set(AUTO_INCREMENT_FLAG)) &&
         (new_field->max_display_width_in_bytes() == max_display_length()) &&
         (new_field->decimals == dec);
}

/**
   Unpack a decimal field from row data.

   This method is used to unpack a decimal or numeric field from a master
   whose size of the field is less than that of the slave.

   @param   to         Destination of the data
   @param   from       Source of the data
   @param   param_data Precision (upper) and decimal (lower) values

   @return  New pointer into memory based on from + length of the data
*/
const uchar *Field_new_decimal::unpack(uchar *to, const uchar *from,
                                       uint param_data) {
  if (param_data == 0) return Field::unpack(to, from, param_data);

  const uint from_precision = (param_data & 0xff00) >> 8U;
  const uint from_decimal = param_data & 0x00ff;
  const uint length = pack_length();
  const uint from_pack_len =
      my_decimal_get_binary_size(from_precision, from_decimal);
  const uint len =
      (param_data && (from_pack_len < length)) ? from_pack_len : length;
  if ((from_pack_len && (from_pack_len < length)) ||
      (from_precision < precision) || (from_decimal < decimals())) {
    /*
      If the master's data is smaller than the slave, we need to convert
      the binary to decimal then resize the decimal converting it back to
      a decimal and write that to the raw data buffer.
    */
    decimal_digit_t dec_buf[DECIMAL_MAX_PRECISION];
    decimal_t dec_val;
    dec_val.len = from_precision;
    dec_val.buf = dec_buf;
    /*
      Note: bin2decimal does not change the length of the field. So it is
      just the first step the resizing operation. The second step does the
      resizing using the precision and decimals from the slave.
    */
    bin2decimal(from, &dec_val, from_precision, from_decimal);
    decimal2bin(&dec_val, to, precision, decimals());
  } else
    memcpy(to, from, len);  // Sizes are the same, just copy the data.
  return from + len;
}

bool Field_new_decimal::send_to_protocol(Protocol *protocol) const {
  if (is_null()) return protocol->store_null();
  my_decimal dec_value;
  return protocol->store_decimal(val_decimal(&dec_value),
                                 zerofill ? precision : 0, dec);
}

/****************************************************************************
** tiny int
****************************************************************************/

type_conversion_status Field_tiny::store(const char *from, size_t len,
                                         const CHARSET_INFO *cs) {
  ASSERT_COLUMN_MARKED_FOR_WRITE;
  longlong rnd;

  const type_conversion_status error =
      get_int(cs, from, len, &rnd, 255, -128, 127);
  ptr[0] = is_unsigned() ? (char)(ulonglong)rnd : (char)rnd;
  return error;
}

type_conversion_status Field_tiny::store(double nr) {
  ASSERT_COLUMN_MARKED_FOR_WRITE;
  type_conversion_status error = TYPE_OK;
  nr = rint(nr);
  if (is_unsigned()) {
    if (nr < 0.0) {
      *ptr = 0;
      set_warning(Sql_condition::SL_WARNING, ER_WARN_DATA_OUT_OF_RANGE, 1);
      error = TYPE_WARN_OUT_OF_RANGE;
    } else if (nr > 255.0) {
      *ptr = (char)255;
      set_warning(Sql_condition::SL_WARNING, ER_WARN_DATA_OUT_OF_RANGE, 1);
      error = TYPE_WARN_OUT_OF_RANGE;
    } else
      *ptr = static_cast<unsigned char>(nr);
  } else {
    if (nr < -128.0) {
      *ptr = (char)-128;
      set_warning(Sql_condition::SL_WARNING, ER_WARN_DATA_OUT_OF_RANGE, 1);
      error = TYPE_WARN_OUT_OF_RANGE;
    } else if (nr > 127.0) {
      *ptr = 127;
      set_warning(Sql_condition::SL_WARNING, ER_WARN_DATA_OUT_OF_RANGE, 1);
      error = TYPE_WARN_OUT_OF_RANGE;
    } else
      *ptr = (char)(int)nr;
  }
  return error;
}

type_conversion_status Field_tiny::store(longlong nr, bool unsigned_val) {
  ASSERT_COLUMN_MARKED_FOR_WRITE;
  type_conversion_status error = TYPE_OK;

  if (is_unsigned()) {
    if (nr < 0 && !unsigned_val) {
      *ptr = 0;
      set_warning(Sql_condition::SL_WARNING, ER_WARN_DATA_OUT_OF_RANGE, 1);
      error = TYPE_WARN_OUT_OF_RANGE;
    } else if ((ulonglong)nr > (ulonglong)255) {
      *ptr = (char)255;
      set_warning(Sql_condition::SL_WARNING, ER_WARN_DATA_OUT_OF_RANGE, 1);
      error = TYPE_WARN_OUT_OF_RANGE;
    } else
      *ptr = (char)nr;
  } else {
    if (nr < 0 && unsigned_val) nr = 256;  // Generate overflow
    if (nr < -128) {
      *ptr = (char)-128;
      set_warning(Sql_condition::SL_WARNING, ER_WARN_DATA_OUT_OF_RANGE, 1);
      error = TYPE_WARN_OUT_OF_RANGE;
    } else if (nr > 127) {
      *ptr = 127;
      set_warning(Sql_condition::SL_WARNING, ER_WARN_DATA_OUT_OF_RANGE, 1);
      error = TYPE_WARN_OUT_OF_RANGE;
    } else
      *ptr = (char)nr;
  }
  return error;
}

double Field_tiny::val_real() const {
  ASSERT_COLUMN_MARKED_FOR_READ;
  const int tmp = is_unsigned() ? (int)ptr[0] : (int)((signed char *)ptr)[0];
  return (double)tmp;
}

longlong Field_tiny::val_int() const {
  ASSERT_COLUMN_MARKED_FOR_READ;
  const int tmp = is_unsigned() ? (int)ptr[0] : (int)((signed char *)ptr)[0];
  return (longlong)tmp;
}

String *Field_tiny::val_str(String *val_buffer, String *) const {
  ASSERT_COLUMN_MARKED_FOR_READ;
  const CHARSET_INFO *cs = &my_charset_numeric;
  uint length;
  const uint mlength = max(field_length + 1, 5 * cs->mbmaxlen);
  val_buffer->alloc(mlength);
  char *to = val_buffer->ptr();

  if (is_unsigned())
    length = (uint)cs->cset->long10_to_str(cs, to, mlength, 10, (long)*ptr);
  else
    length = (uint)cs->cset->long10_to_str(cs, to, mlength, -10,
                                           (long)*((signed char *)ptr));

  val_buffer->length(length);
  if (zerofill) prepend_zeros(val_buffer);
  val_buffer->set_charset(cs);
  return val_buffer;
}

bool Field_tiny::send_to_protocol(Protocol *protocol) const {
  if (is_null()) return protocol->store_null();
  return protocol->store_tiny(Field_tiny::val_int(),
                              zerofill ? field_length : 0);
}

int Field_tiny::cmp(const uchar *a_ptr, const uchar *b_ptr) const {
  signed char a, b;
  a = (signed char)a_ptr[0];
  b = (signed char)b_ptr[0];
  if (is_unsigned())
    return ((uchar)a < (uchar)b) ? -1 : ((uchar)a > (uchar)b) ? 1 : 0;
  return (a < b) ? -1 : (a > b) ? 1 : 0;
}

size_t Field_tiny::make_sort_key(uchar *to,
                                 size_t length [[maybe_unused]]) const {
  assert(length == 1);
  if (is_unsigned())
    *to = *ptr;
  else
    to[0] = (char)(ptr[0] ^ (uchar)128); /* Revers signbit */
  return 1;
}

void Field_tiny::sql_type(String &res) const {
  if (field_length == 1 && !is_unsigned() && !zerofill) {
    // Print TINYINT(1) since connectors use this to indicate BOOLEAN
    res.length(0);
    res.append("tinyint(1)");
  } else {
    integer_sql_type(this, "tinyint", &res);
  }
}

/****************************************************************************
 Field type short int (2 byte)
****************************************************************************/

type_conversion_status Field_short::store(const char *from, size_t len,
                                          const CHARSET_INFO *cs) {
  ASSERT_COLUMN_MARKED_FOR_WRITE;
  int store_tmp;
  longlong rnd;

  const type_conversion_status error =
      get_int(cs, from, len, &rnd, UINT_MAX16, INT_MIN16, INT_MAX16);
  store_tmp = is_unsigned() ? (int)(ulonglong)rnd : (int)rnd;
  if (table->s->db_low_byte_first)
    int2store(ptr, store_tmp);
  else
    shortstore(ptr, (short)store_tmp);
  return error;
}

type_conversion_status Field_short::store(double nr) {
  ASSERT_COLUMN_MARKED_FOR_WRITE;
  type_conversion_status error = TYPE_OK;
  int16 res;
  nr = rint(nr);
  if (is_unsigned()) {
    if (nr < 0) {
      res = 0;
      set_warning(Sql_condition::SL_WARNING, ER_WARN_DATA_OUT_OF_RANGE, 1);
      error = TYPE_WARN_OUT_OF_RANGE;
    } else if (nr > UINT_MAX16) {
      res = (int16)UINT_MAX16;
      set_warning(Sql_condition::SL_WARNING, ER_WARN_DATA_OUT_OF_RANGE, 1);
      error = TYPE_WARN_OUT_OF_RANGE;
    } else
      res = (int16)(uint16)nr;
  } else {
    if (nr < INT_MIN16) {
      res = INT_MIN16;
      set_warning(Sql_condition::SL_WARNING, ER_WARN_DATA_OUT_OF_RANGE, 1);
      error = TYPE_WARN_OUT_OF_RANGE;
    } else if (nr > INT_MAX16) {
      res = INT_MAX16;
      set_warning(Sql_condition::SL_WARNING, ER_WARN_DATA_OUT_OF_RANGE, 1);
      error = TYPE_WARN_OUT_OF_RANGE;
    } else
      res = (int16)(int)nr;
  }
  if (table->s->db_low_byte_first)
    int2store(ptr, res);
  else
    shortstore(ptr, res);
  return error;
}

type_conversion_status Field_short::store(longlong nr, bool unsigned_val) {
  ASSERT_COLUMN_MARKED_FOR_WRITE;
  type_conversion_status error = TYPE_OK;
  int16 res;

  if (is_unsigned()) {
    if (nr < 0L && !unsigned_val) {
      res = 0;
      set_warning(Sql_condition::SL_WARNING, ER_WARN_DATA_OUT_OF_RANGE, 1);
      error = TYPE_WARN_OUT_OF_RANGE;
    } else if ((ulonglong)nr > (ulonglong)UINT_MAX16) {
      res = (int16)UINT_MAX16;
      set_warning(Sql_condition::SL_WARNING, ER_WARN_DATA_OUT_OF_RANGE, 1);
      error = TYPE_WARN_OUT_OF_RANGE;
    } else
      res = (int16)(uint16)nr;
  } else {
    if (nr < 0 && unsigned_val) nr = UINT_MAX16 + 1;  // Generate overflow

    if (nr < INT_MIN16) {
      res = INT_MIN16;
      set_warning(Sql_condition::SL_WARNING, ER_WARN_DATA_OUT_OF_RANGE, 1);
      error = TYPE_WARN_OUT_OF_RANGE;
    } else if (nr > (longlong)INT_MAX16) {
      res = INT_MAX16;
      set_warning(Sql_condition::SL_WARNING, ER_WARN_DATA_OUT_OF_RANGE, 1);
      error = TYPE_WARN_OUT_OF_RANGE;
    } else
      res = (int16)nr;
  }
  if (table->s->db_low_byte_first)
    int2store(ptr, res);
  else
    shortstore(ptr, res);
  return error;
}

double Field_short::val_real() const {
  ASSERT_COLUMN_MARKED_FOR_READ;
  short j;
  if (table->s->db_low_byte_first)
    j = sint2korr(ptr);
  else
    j = shortget(ptr);
  return is_unsigned() ? (double)(unsigned short)j : (double)j;
}

longlong Field_short::val_int() const {
  ASSERT_COLUMN_MARKED_FOR_READ;
  short j;
  if (table->s->db_low_byte_first)
    j = sint2korr(ptr);
  else
    j = shortget(ptr);
  return is_unsigned() ? (longlong)(unsigned short)j : (longlong)j;
}

String *Field_short::val_str(String *val_buffer, String *) const {
  ASSERT_COLUMN_MARKED_FOR_READ;
  const CHARSET_INFO *cs = &my_charset_numeric;
  uint length;
  const uint mlength = max(field_length + 1, 7 * cs->mbmaxlen);
  val_buffer->alloc(mlength);
  char *to = val_buffer->ptr();
  short j;
  if (table->s->db_low_byte_first)
    j = sint2korr(ptr);
  else
    j = shortget(ptr);

  if (is_unsigned())
    length =
        (uint)cs->cset->long10_to_str(cs, to, mlength, 10, (long)(uint16)j);
  else
    length = (uint)cs->cset->long10_to_str(cs, to, mlength, -10, (long)j);
  val_buffer->length(length);
  if (zerofill) prepend_zeros(val_buffer);
  val_buffer->set_charset(cs);
  return val_buffer;
}

bool Field_short::send_to_protocol(Protocol *protocol) const {
  if (is_null()) return protocol->store_null();
  return protocol->store_short(Field_short::val_int(),
                               zerofill ? field_length : 0);
}

int Field_short::cmp(const uchar *a_ptr, const uchar *b_ptr) const {
  short a, b;
  if (table->s->db_low_byte_first) {
    a = sint2korr(a_ptr);
    b = sint2korr(b_ptr);
  } else {
    a = shortget(a_ptr);
    b = shortget(b_ptr);
  }

  if (is_unsigned())
    return ((unsigned short)a < (unsigned short)b)
               ? -1
               : ((unsigned short)a > (unsigned short)b) ? 1 : 0;
  return (a < b) ? -1 : (a > b) ? 1 : 0;
}

size_t Field_short::make_sort_key(uchar *to,
                                  size_t length [[maybe_unused]]) const {
  assert(length == 2);
#ifdef WORDS_BIGENDIAN
  if (!table->s->db_low_byte_first) {
    if (is_unsigned())
      to[0] = ptr[0];
    else
      to[0] = (char)(ptr[0] ^ 128); /* Revers signbit */
    to[1] = ptr[1];
  } else
#endif
  {
    if (is_unsigned())
      to[0] = ptr[1];
    else
      to[0] = (char)(ptr[1] ^ 128); /* Revers signbit */
    to[1] = ptr[0];
  }
  return 2;
}

void Field_short::sql_type(String &res) const {
  integer_sql_type(this, "smallint", &res);
}

/****************************************************************************
  Field type medium int (3 byte)
****************************************************************************/

type_conversion_status Field_medium::store(const char *from, size_t len,
                                           const CHARSET_INFO *cs) {
  ASSERT_COLUMN_MARKED_FOR_WRITE;
  int store_tmp;
  longlong rnd;

  const type_conversion_status error =
      get_int(cs, from, len, &rnd, UINT_MAX24, INT_MIN24, INT_MAX24);
  store_tmp = is_unsigned() ? (int)(ulonglong)rnd : (int)rnd;
  int3store(ptr, store_tmp);
  return error;
}

type_conversion_status Field_medium::store(double nr) {
  ASSERT_COLUMN_MARKED_FOR_WRITE;
  type_conversion_status error = TYPE_OK;
  nr = rint(nr);
  if (is_unsigned()) {
    if (nr < 0) {
      int3store(ptr, 0);
      set_warning(Sql_condition::SL_WARNING, ER_WARN_DATA_OUT_OF_RANGE, 1);
      error = TYPE_WARN_OUT_OF_RANGE;
    } else if (nr >= (double)(long)(1L << 24)) {
      const uint32 tmp = (uint32)(1L << 24) - 1L;
      int3store(ptr, tmp);
      set_warning(Sql_condition::SL_WARNING, ER_WARN_DATA_OUT_OF_RANGE, 1);
      error = TYPE_WARN_OUT_OF_RANGE;
    } else
      int3store(ptr, (uint32)nr);
  } else {
    if (nr < INT_MIN24) {
      const long tmp = (long)INT_MIN24;
      int3store(ptr, tmp);
      set_warning(Sql_condition::SL_WARNING, ER_WARN_DATA_OUT_OF_RANGE, 1);
      error = TYPE_WARN_OUT_OF_RANGE;
    } else if (nr > INT_MAX24) {
      const long tmp = (long)INT_MAX24;
      int3store(ptr, tmp);
      set_warning(Sql_condition::SL_WARNING, ER_WARN_DATA_OUT_OF_RANGE, 1);
      error = TYPE_WARN_OUT_OF_RANGE;
    } else
      int3store(ptr, (long)nr);
  }
  return error;
}

type_conversion_status Field_medium::store(longlong nr, bool unsigned_val) {
  ASSERT_COLUMN_MARKED_FOR_WRITE;
  type_conversion_status error = TYPE_OK;

  if (is_unsigned()) {
    if (nr < 0 && !unsigned_val) {
      int3store(ptr, 0);
      set_warning(Sql_condition::SL_WARNING, ER_WARN_DATA_OUT_OF_RANGE, 1);
      error = TYPE_WARN_OUT_OF_RANGE;
    } else if ((ulonglong)nr >= (ulonglong)(long)(1L << 24)) {
      const long tmp = (long)(1L << 24) - 1L;
      int3store(ptr, tmp);
      set_warning(Sql_condition::SL_WARNING, ER_WARN_DATA_OUT_OF_RANGE, 1);
      error = TYPE_WARN_OUT_OF_RANGE;
    } else
      int3store(ptr, (uint32)nr);
  } else {
    if (nr < 0 && unsigned_val)
      nr = (ulonglong)(long)(1L << 24);  // Generate overflow

    if (nr < (longlong)INT_MIN24) {
      const long tmp = (long)INT_MIN24;
      int3store(ptr, tmp);
      set_warning(Sql_condition::SL_WARNING, ER_WARN_DATA_OUT_OF_RANGE, 1);
      error = TYPE_WARN_OUT_OF_RANGE;
    } else if (nr > (longlong)INT_MAX24) {
      const long tmp = (long)INT_MAX24;
      int3store(ptr, tmp);
      set_warning(Sql_condition::SL_WARNING, ER_WARN_DATA_OUT_OF_RANGE, 1);
      error = TYPE_WARN_OUT_OF_RANGE;
    } else
      int3store(ptr, (long)nr);
  }
  return error;
}

double Field_medium::val_real() const {
  ASSERT_COLUMN_MARKED_FOR_READ;
  const long j = is_unsigned() ? (long)uint3korr(ptr) : sint3korr(ptr);
  return (double)j;
}

longlong Field_medium::val_int() const {
  ASSERT_COLUMN_MARKED_FOR_READ;
  const long j = is_unsigned() ? (long)uint3korr(ptr) : sint3korr(ptr);
  return (longlong)j;
}

String *Field_medium::val_str(String *val_buffer, String *) const {
  ASSERT_COLUMN_MARKED_FOR_READ;
  const CHARSET_INFO *cs = &my_charset_numeric;
  uint length;
  const uint mlength = max(field_length + 1, 10 * cs->mbmaxlen);
  val_buffer->alloc(mlength);
  char *to = val_buffer->ptr();
  const long j = is_unsigned() ? (long)uint3korr(ptr) : sint3korr(ptr);

  length = (uint)cs->cset->long10_to_str(cs, to, mlength, -10, j);
  val_buffer->length(length);
  if (zerofill) prepend_zeros(val_buffer); /* purecov: inspected */
  val_buffer->set_charset(cs);
  return val_buffer;
}

bool Field_medium::send_to_protocol(Protocol *protocol) const {
  ASSERT_COLUMN_MARKED_FOR_READ;
  if (is_null()) return protocol->store_null();
  return protocol->store_long(Field_medium::val_int(),
                              zerofill ? field_length : 0);
}

int Field_medium::cmp(const uchar *a_ptr, const uchar *b_ptr) const {
  long a, b;
  if (is_unsigned()) {
    a = uint3korr(a_ptr);
    b = uint3korr(b_ptr);
  } else {
    a = sint3korr(a_ptr);
    b = sint3korr(b_ptr);
  }
  return (a < b) ? -1 : (a > b) ? 1 : 0;
}

size_t Field_medium::make_sort_key(uchar *to,
                                   size_t length [[maybe_unused]]) const {
  assert(length == 3);
  if (is_unsigned())
    to[0] = ptr[2];
  else
    to[0] = (uchar)(ptr[2] ^ 128); /* Revers signbit */
  to[1] = ptr[1];
  to[2] = ptr[0];
  return 3;
}

void Field_medium::sql_type(String &res) const {
  integer_sql_type(this, "mediumint", &res);
}

/****************************************************************************
** long int
****************************************************************************/

type_conversion_status Field_long::store(const char *from, size_t len,
                                         const CHARSET_INFO *cs) {
  ASSERT_COLUMN_MARKED_FOR_WRITE;
  long store_tmp;
  longlong rnd;

  const type_conversion_status error =
      get_int(cs, from, len, &rnd, UINT_MAX32, INT_MIN32, INT_MAX32);
  store_tmp = is_unsigned() ? (long)(ulonglong)rnd : (long)rnd;
  if (table->s->db_low_byte_first)
    int4store(ptr, store_tmp);
  else
    longstore(ptr, store_tmp);
  return error;
}

type_conversion_status Field_long::store(double nr) {
  ASSERT_COLUMN_MARKED_FOR_WRITE;
  type_conversion_status error = TYPE_OK;
  int32 res;
  nr = rint(nr);
  if (is_unsigned()) {
    if (nr < 0) {
      res = 0;
      error = TYPE_WARN_OUT_OF_RANGE;
    } else if (nr > UINT_MAX32) {
      res = UINT_MAX32;
      set_warning(Sql_condition::SL_WARNING, ER_WARN_DATA_OUT_OF_RANGE, 1);
      error = TYPE_WARN_OUT_OF_RANGE;
    } else
      res = (int32)(ulong)nr;
  } else {
    if (nr < INT_MIN32) {
      res = (int32)INT_MIN32;
      error = TYPE_WARN_OUT_OF_RANGE;
    } else if (nr > INT_MAX32) {
      res = (int32)INT_MAX32;
      error = TYPE_WARN_OUT_OF_RANGE;
    } else
      res = (int32)(longlong)nr;
  }
  if (error)
    set_warning(Sql_condition::SL_WARNING, ER_WARN_DATA_OUT_OF_RANGE, 1);

  if (table->s->db_low_byte_first)
    int4store(ptr, res);
  else
    longstore(ptr, res);
  return error;
}

/**
  Store a longlong in the field

  @param nr            the value to store
  @param unsigned_val  whether or not 'nr' should be interpreted as
                       signed or unsigned. E.g., if 'nr' has all bits
                       set it is interpreted as -1 if unsigned_val is
                       false and ULLONG_MAX if unsigned_val is true.
*/
type_conversion_status Field_long::store(longlong nr, bool unsigned_val) {
  ASSERT_COLUMN_MARKED_FOR_WRITE;
  type_conversion_status error = TYPE_OK;
  int32 res;

  if (is_unsigned()) {
    if (nr < 0 && !unsigned_val) {
      res = 0;
      error = TYPE_WARN_OUT_OF_RANGE;
    } else if ((ulonglong)nr >= (1LL << 32)) {
      res = (int32)(uint32)~0L;
      error = TYPE_WARN_OUT_OF_RANGE;
    } else
      res = (int32)(uint32)nr;
  } else {
    if (nr < 0 && unsigned_val) {
      nr = ((longlong)INT_MAX32) + 1;  // Generate overflow
      error = TYPE_WARN_OUT_OF_RANGE;
    }
    if (nr < (longlong)INT_MIN32) {
      res = (int32)INT_MIN32;
      error = TYPE_WARN_OUT_OF_RANGE;
    } else if (nr > (longlong)INT_MAX32) {
      res = (int32)INT_MAX32;
      error = TYPE_WARN_OUT_OF_RANGE;
    } else
      res = (int32)nr;
  }
  if (error)
    set_warning(Sql_condition::SL_WARNING, ER_WARN_DATA_OUT_OF_RANGE, 1);

  if (table->s->db_low_byte_first)
    int4store(ptr, res);
  else
    longstore(ptr, res);
  return error;
}

double Field_long::val_real() const {
  ASSERT_COLUMN_MARKED_FOR_READ;
  int32 j;
  if (table->s->db_low_byte_first)
    j = sint4korr(ptr);
  else
    j = longget(ptr);
  return is_unsigned() ? (double)(uint32)j : (double)j;
}

longlong Field_long::val_int() const {
  ASSERT_COLUMN_MARKED_FOR_READ;
  int32 j;
  if (table->s->db_low_byte_first)
    j = sint4korr(ptr);
  else
    j = longget(ptr);
  return is_unsigned() ? (longlong)(uint32)j : (longlong)j;
}

String *Field_long::val_str(String *val_buffer, String *) const {
  ASSERT_COLUMN_MARKED_FOR_READ;
  const CHARSET_INFO *cs = &my_charset_numeric;
  size_t length;
  const uint mlength = max(field_length + 1, 12 * cs->mbmaxlen);
  val_buffer->alloc(mlength);
  char *to = val_buffer->ptr();
  int32 j;
  if (table->s->db_low_byte_first)
    j = sint4korr(ptr);
  else
    j = longget(ptr);

  if (is_unsigned())
    length = cs->cset->long10_to_str(cs, to, mlength, 10, (long)(uint32)j);
  else
    length = cs->cset->long10_to_str(cs, to, mlength, -10, (long)j);
  val_buffer->length(length);
  if (zerofill) prepend_zeros(val_buffer);
  val_buffer->set_charset(cs);
  return val_buffer;
}

bool Field_long::send_to_protocol(Protocol *protocol) const {
  ASSERT_COLUMN_MARKED_FOR_READ;
  if (is_null()) return protocol->store_null();
  return protocol->store_long(Field_long::val_int(),
                              zerofill ? field_length : 0);
}

int Field_long::cmp(const uchar *a_ptr, const uchar *b_ptr) const {
  int32 a, b;
  if (table->s->db_low_byte_first) {
    a = sint4korr(a_ptr);
    b = sint4korr(b_ptr);
  } else {
    a = longget(a_ptr);
    b = longget(b_ptr);
  }
  if (is_unsigned())
    return ((uint32)a < (uint32)b) ? -1 : ((uint32)a > (uint32)b) ? 1 : 0;
  return (a < b) ? -1 : (a > b) ? 1 : 0;
}

size_t Field_long::make_sort_key(uchar *to,
                                 size_t length [[maybe_unused]]) const {
  assert(length == 4);
#ifdef WORDS_BIGENDIAN
  if (!table->s->db_low_byte_first) {
    if (is_unsigned())
      to[0] = ptr[0];
    else
      to[0] = (char)(ptr[0] ^ 128); /* Reverse sign bit */
    to[1] = ptr[1];
    to[2] = ptr[2];
    to[3] = ptr[3];
  } else
#endif
  {
    if (is_unsigned())
      to[0] = ptr[3];
    else
      to[0] = (char)(ptr[3] ^ 128); /* Reverse sign bit */
    to[1] = ptr[2];
    to[2] = ptr[1];
    to[3] = ptr[0];
  }
  return 4;
}

void Field_long::sql_type(String &res) const {
  integer_sql_type(this, "int", &res);
}

/****************************************************************************
 Field type longlong int (8 bytes)
****************************************************************************/

type_conversion_status Field_longlong::store(const char *from, size_t len,
                                             const CHARSET_INFO *cs) {
  ASSERT_COLUMN_MARKED_FOR_WRITE;
  int conv_err = 0;
  type_conversion_status error = TYPE_OK;
  const char *end;
  ulonglong tmp;

  tmp = cs->cset->strntoull10rnd(cs, from, len, is_unsigned(), &end, &conv_err);
  if (conv_err == MY_ERRNO_ERANGE) {
    set_warning(Sql_condition::SL_WARNING, ER_WARN_DATA_OUT_OF_RANGE, 1);
    error = TYPE_WARN_OUT_OF_RANGE;
  } else if (current_thd->check_for_truncated_fields &&
             check_int(cs, from, len, end, conv_err))
    error = TYPE_WARN_OUT_OF_RANGE;
  else
    error = TYPE_OK;

  if (table->s->db_low_byte_first)
    int8store(ptr, tmp);
  else
    longlongstore(ptr, tmp);
  return error;
}

type_conversion_status Field_longlong::store(double nr) {
  ASSERT_COLUMN_MARKED_FOR_WRITE;
  type_conversion_status error = TYPE_OK;
  longlong res;

  nr = rint(nr);
  if (is_unsigned()) {
    if (nr < 0) {
      res = 0;
      error = TYPE_WARN_OUT_OF_RANGE;
    } else if (nr >= ULLONG_MAX_DOUBLE) {
      res = ~(longlong)0;
      error = TYPE_WARN_OUT_OF_RANGE;
    } else
      res = double2ulonglong(nr);
  } else {
    if (nr <= LLONG_MIN) {
      res = LLONG_MIN;
      if (nr < LLONG_MIN) error = TYPE_WARN_OUT_OF_RANGE;
    } else if (nr >= LLONG_MAX_DOUBLE) {
      res = LLONG_MAX;
      if (nr > LLONG_MAX_DOUBLE) error = TYPE_WARN_OUT_OF_RANGE;
    } else
      res = nr;
  }
  if (error)
    set_warning(Sql_condition::SL_WARNING, ER_WARN_DATA_OUT_OF_RANGE, 1);

  if (table->s->db_low_byte_first)
    int8store(ptr, res);
  else
    longlongstore(ptr, res);
  return error;
}

type_conversion_status Field_longlong::store(longlong nr, bool unsigned_val) {
  ASSERT_COLUMN_MARKED_FOR_WRITE;
  type_conversion_status error = TYPE_OK;

  if (nr < 0)  // Only possible error
  {
    /*
      if field is unsigned and value is signed (< 0) or
      if field is signed and value is unsigned we have an overflow
    */
    if (is_unsigned() != unsigned_val) {
      nr = is_unsigned() ? (ulonglong)0 : (ulonglong)LLONG_MAX;
      set_warning(Sql_condition::SL_WARNING, ER_WARN_DATA_OUT_OF_RANGE, 1);
      error = TYPE_WARN_OUT_OF_RANGE;
    }
  }

  if (table->s->db_low_byte_first)
    int8store(ptr, nr);
  else
    longlongstore(ptr, nr);
  return error;
}

double Field_longlong::val_real() const {
  ASSERT_COLUMN_MARKED_FOR_READ;
  longlong j;
  if (table->s->db_low_byte_first)
    j = sint8korr(ptr);
  else
    j = longlongget(ptr);
  if (is_unsigned()) {
    return ulonglong2double(static_cast<ulonglong>(j));
  }
  return static_cast<double>(j);
}

longlong Field_longlong::val_int() const {
  ASSERT_COLUMN_MARKED_FOR_READ;
  if (table->s->db_low_byte_first)
    return sint8korr(ptr);
  else
    return longlongget(ptr);
}

String *Field_longlong::val_str(String *val_buffer, String *) const {
  const CHARSET_INFO *cs = &my_charset_numeric;
  uint length;
  const uint mlength = max(field_length + 1, 22 * cs->mbmaxlen);
  val_buffer->alloc(mlength);
  char *to = val_buffer->ptr();
  longlong j;
  if (table->s->db_low_byte_first)
    j = sint8korr(ptr);
  else
    j = longlongget(ptr);

  length = (uint)(cs->cset->longlong10_to_str)(cs, to, mlength,
                                               is_unsigned() ? 10 : -10, j);
  val_buffer->length(length);
  if (zerofill) prepend_zeros(val_buffer);
  val_buffer->set_charset(cs);
  return val_buffer;
}

bool Field_longlong::send_to_protocol(Protocol *protocol) const {
  ASSERT_COLUMN_MARKED_FOR_READ;
  if (is_null()) return protocol->store_null();
  return protocol->store_longlong(Field_longlong::val_int(), is_unsigned(),
                                  zerofill ? field_length : 0);
}

int Field_longlong::cmp(const uchar *a_ptr, const uchar *b_ptr) const {
  longlong a, b;
  if (table->s->db_low_byte_first) {
    a = sint8korr(a_ptr);
    b = sint8korr(b_ptr);
  } else {
    a = longlongget(a_ptr);
    b = longlongget(b_ptr);
  }
  if (is_unsigned())
    return ((ulonglong)a < (ulonglong)b)
               ? -1
               : ((ulonglong)a > (ulonglong)b) ? 1 : 0;
  return (a < b) ? -1 : (a > b) ? 1 : 0;
}

size_t Field_longlong::make_sort_key(uchar *to, size_t length) const {
  assert(length == PACK_LENGTH);
#ifdef WORDS_BIGENDIAN
  if (table == nullptr || !table->s->db_low_byte_first)
    copy_integer<true>(to, length, ptr, PACK_LENGTH, is_unsigned());
  else
#endif
    copy_integer<false>(to, length, ptr, PACK_LENGTH, is_unsigned());
  return PACK_LENGTH;
}

void Field_longlong::sql_type(String &res) const {
  integer_sql_type(this, "bigint", &res);
}

/*
  Floating-point numbers
 */

uchar *Field_real::pack(uchar *to, const uchar *from, size_t max_length) const {
  DBUG_TRACE;
#ifdef WORDS_BIGENDIAN
  if (!table->s->db_low_byte_first) {
    size_t len = std::min<size_t>(pack_length(), max_length);
    for (size_t i = 0; i < len; ++i) {
      to[i] = from[pack_length() - i - 1];
    }
    return to + pack_length();
  } else
#endif
    return Field::pack(to, from, max_length);
}

const uchar *Field_real::unpack(uchar *to, const uchar *from, uint param_data) {
  DBUG_TRACE;
#ifdef WORDS_BIGENDIAN
  if (!table->s->db_low_byte_first) {
    const uchar *dptr = from + pack_length();
    while (dptr-- > from) *to++ = *dptr;
    return from + pack_length();
  } else
#endif
    return Field::unpack(to, from, param_data);
}

type_conversion_status Field_real::store_time(MYSQL_TIME *ltime, uint8) {
  const double nr = TIME_to_double(*ltime);
  return store(ltime->neg ? -nr : nr);
}

/****************************************************************************
  single precision float
****************************************************************************/

type_conversion_status Field_float::store(const char *from, size_t len,
                                          const CHARSET_INFO *cs) {
  THD *thd = current_thd;

  int conv_error;
  type_conversion_status err = TYPE_OK;
  const char *end;
  const double nr = my_strntod(cs, from, len, &end, &conv_error);
  if (conv_error != 0 || end == from ||
      (((uint)(end - from) != len &&
        !check_if_only_end_space(cs, end, from + len) &&
        thd->check_for_truncated_fields))) {
    set_warning(Sql_condition::SL_WARNING,
                (conv_error ? ER_WARN_DATA_OUT_OF_RANGE : WARN_DATA_TRUNCATED),
                1);
    err = conv_error ? TYPE_WARN_OUT_OF_RANGE : TYPE_WARN_TRUNCATED;
  }
  Field_float::store(nr);
  return err;
}

type_conversion_status Field_float::store(double nr) {
  ASSERT_COLUMN_MARKED_FOR_WRITE;
  const type_conversion_status error =
      truncate(&nr, FLT_MAX) ? TYPE_WARN_OUT_OF_RANGE : TYPE_OK;

  const float j = (float)nr;

  if (table->s->db_low_byte_first)
    float4store(ptr, j);
  else
    floatstore(ptr, j);
  return error;
}

type_conversion_status Field_float::store(longlong nr, bool unsigned_val) {
  return Field_float::store(unsigned_val ? ulonglong2double((ulonglong)nr)
                                         : (double)nr);
}

double Field_float::val_real() const {
  ASSERT_COLUMN_MARKED_FOR_READ;
  if (table->s->db_low_byte_first)
    return double{float4get(ptr)};
  else
    return double{floatget(ptr)};
}

longlong Field_float::val_int() const {
  float j;
  if (table->s->db_low_byte_first)
    j = float4get(ptr);
  else
    j = floatget(ptr);
  return (longlong)rint(j);
}

String *Field_float::val_str(String *val_buffer, String *) const {
  ASSERT_COLUMN_MARKED_FOR_READ;
  assert(!zerofill || field_length <= MAX_FIELD_CHARLENGTH);
  float nr;
  if (table && table->s->db_low_byte_first)
    nr = float4get(ptr);
  else
    nr = floatget(ptr);

  const uint to_length = 70;
  if (val_buffer->alloc(to_length)) {
    my_error(ER_OUT_OF_RESOURCES, MYF(0));
    return val_buffer;
  }

  char *to = val_buffer->ptr();
  size_t len;

  if (dec >= DECIMAL_NOT_SPECIFIED)
    len = my_gcvt(nr, MY_GCVT_ARG_FLOAT, MAX_FLOAT_STR_LENGTH, to, nullptr);
  else {
    /*
      We are safe here because the buffer length is 70, and
      fabs(float) < 10^39, dec < DECIMAL_NOT_SPECIFIED. So the resulting string
      will be not longer than 69 chars + terminating '\0'.
    */
    len = my_fcvt(nr, dec, to, nullptr);
  }
  val_buffer->length((uint)len);
  if (zerofill) prepend_zeros(val_buffer);
  val_buffer->set_charset(&my_charset_numeric);
  return val_buffer;
}

int Field_float::cmp(const uchar *a_ptr, const uchar *b_ptr) const {
  float a, b;
  if (table->s->db_low_byte_first) {
    a = float4get(a_ptr);
    b = float4get(b_ptr);
  } else {
    a = floatget(a_ptr);
    b = floatget(b_ptr);
  }
  return (a < b) ? -1 : (a > b) ? 1 : 0;
}

size_t Field_float::make_sort_key(uchar *to,
                                  size_t length [[maybe_unused]]) const {
  assert(length == sizeof(float));
  float nr;
  if (table->s->db_low_byte_first)
    nr = float4get(ptr);
  else
    nr = floatget(ptr);

  /*
    -0.0 and +0.0 compare identically, so make sure they use exactly the same
    bit pattern.
  */
  if (nr == 0.0f) nr = 0.0f;

  /*
    Positive floats sort exactly as ints; negative floats need
    bit flipping. The bit flipping sets the upper bit to 0
    unconditionally, so put 1 in there for positive numbers
    (so they sort later for our unsigned comparison).
    NOTE: This does not sort infinities or NaN correctly.
  */
  int32 nr_int;
  memcpy(&nr_int, &nr, sizeof(nr));
  nr_int = (nr_int ^ (nr_int >> 31)) | ((~nr_int) & 0x80000000);
  store32be(to, nr_int);

  return sizeof(float);
}

bool Field_float::send_to_protocol(Protocol *protocol) const {
  ASSERT_COLUMN_MARKED_FOR_READ;
  if (is_null()) return protocol->store_null();
  return protocol->store_float(static_cast<float>(Field_float::val_real()), dec,
                               zerofill ? field_length : 0);
}

/**
   Save the field metadata for float fields.

   Saves the pack length in the first byte.

   @param   metadata_ptr   First byte of field metadata

   @returns number of bytes written to metadata_ptr
*/
int Field_float::do_save_field_metadata(uchar *metadata_ptr) const {
  *metadata_ptr = pack_length();
  return 1;
}

void Field_float::sql_type(String &res) const {
  if (dec == DECIMAL_NOT_SPECIFIED) {
    res.set_ascii(STRING_WITH_LEN("float"));
  } else {
    const CHARSET_INFO *cs = res.charset();
    res.length(cs->cset->snprintf(cs, res.ptr(), res.alloced_length(),
                                  "float(%d,%d)", (int)field_length, dec));
  }
  append_zerofill_and_unsigned(this, &res);
}

/****************************************************************************
  double precision floating point numbers
****************************************************************************/

type_conversion_status Field_double::store(const char *from, size_t len,
                                           const CHARSET_INFO *cs) {
  THD *thd = current_thd;

  int conv_error;
  type_conversion_status error = TYPE_OK;
  const char *end;
  const double nr = my_strntod(cs, from, len, &end, &conv_error);
  if (conv_error != 0 || end == from ||
      (((uint)(end - from) != len &&
        !check_if_only_end_space(cs, end, from + len) &&
        thd->check_for_truncated_fields))) {
    set_warning(Sql_condition::SL_WARNING,
                (conv_error ? ER_WARN_DATA_OUT_OF_RANGE : WARN_DATA_TRUNCATED),
                1);
    error = conv_error ? TYPE_WARN_OUT_OF_RANGE : TYPE_WARN_TRUNCATED;
  }
  Field_double::store(nr);
  return error;
}

type_conversion_status Field_double::store(double nr) {
  ASSERT_COLUMN_MARKED_FOR_WRITE;
  const type_conversion_status error =
      truncate(&nr, DBL_MAX) ? TYPE_WARN_OUT_OF_RANGE : TYPE_OK;

  if (table->s->db_low_byte_first)
    float8store(ptr, nr);
  else
    doublestore(ptr, nr);
  return error;
}

type_conversion_status Field_double::store(longlong nr, bool unsigned_val) {
  return Field_double::store(unsigned_val ? ulonglong2double((ulonglong)nr)
                                          : (double)nr);
}

/**
  If a field has fixed length, truncate the double argument pointed to by 'nr'
  appropriately.
  Also ensure that the argument is within [min_value; max_value] where
  min_value == 0 if unsigned_flag is set, else -max_value.
  Set warnings and nulls accordingly in the field object.

  @param[in,out] nr         the real number (FLOAT or DOUBLE) to be truncated
  @param[in]     max_value  the maximum (absolute) value of the real type

  @returns truncation result
*/

Field_real::Truncate_result Field_real::truncate(double *nr, double max_value) {
  if (std::isnan(*nr)) {
    *nr = 0;
    set_null();
    set_warning(Sql_condition::SL_WARNING, ER_WARN_DATA_OUT_OF_RANGE, 1);
    return TR_POSITIVE_OVERFLOW;
  } else if (is_unsigned() && *nr < 0) {
    *nr = 0;
    set_warning(Sql_condition::SL_WARNING, ER_WARN_DATA_OUT_OF_RANGE, 1);
    return TR_NEGATIVE_OVERFLOW;
  }

  if (!not_fixed) {
    const double orig_max_value = max_value;
    uint order = field_length - dec;
    uint step = array_elements(log_10) - 1;
    max_value = 1.0;
    for (; order > step; order -= step) max_value *= log_10[step];
    max_value *= log_10[order];
    max_value -= 1.0 / log_10[dec];
    max_value = std::min(max_value, orig_max_value);

    /* Check for infinity so we don't get NaN in calculations */
    if (!std::isinf(*nr)) {
      const double tmp = rint((*nr - floor(*nr)) * log_10[dec]) / log_10[dec];
      *nr = floor(*nr) + tmp;
    }
  }

  if (*nr < -max_value) {
    *nr = -max_value;
    set_warning(Sql_condition::SL_WARNING, ER_WARN_DATA_OUT_OF_RANGE, 1);
    return TR_NEGATIVE_OVERFLOW;
  } else if (*nr > max_value) {
    *nr = max_value;
    set_warning(Sql_condition::SL_WARNING, ER_WARN_DATA_OUT_OF_RANGE, 1);
    return TR_POSITIVE_OVERFLOW;
  }

  return TR_OK;
}

/**
  If a field has fixed length, truncate the double argument pointed to by 'nr'
  appropriately.
  Also ensure that the argument is within [min_value; max_value] where
  min_value == 0 if unsigned_flag is set, else -max_value.
  Const overload, doesn't set warnings or null.

  @param[in,out] nr         the real number (FLOAT or DOUBLE) to be truncated
  @param[in]     max_value  the maximum (absolute) value of the real type

  @returns truncation result
*/
Field_real::Truncate_result Field_real::truncate(double *nr,
                                                 double max_value) const {
  if (std::isnan(*nr)) {
    *nr = 0;
    return TR_POSITIVE_OVERFLOW;
  } else if (is_unsigned() && *nr < 0) {
    *nr = 0;
    return TR_NEGATIVE_OVERFLOW;
  }

  if (!not_fixed) {
    double orig_max_value = max_value;
    uint order = field_length - dec;
    uint step = array_elements(log_10) - 1;
    max_value = 1.0;
    for (; order > step; order -= step) max_value *= log_10[step];
    max_value *= log_10[order];
    max_value -= 1.0 / log_10[dec];
    max_value = std::min(max_value, orig_max_value);

    /* Check for infinity so we don't get NaN in calculations */
    if (!std::isinf(*nr)) {
      double tmp = rint((*nr - floor(*nr)) * log_10[dec]) / log_10[dec];
      *nr = floor(*nr) + tmp;
    }
  }

  if (*nr < -max_value) {
    *nr = -max_value;
    return TR_NEGATIVE_OVERFLOW;
  } else if (*nr > max_value) {
    *nr = max_value;
    return TR_POSITIVE_OVERFLOW;
  }

  return TR_OK;
}

type_conversion_status Field_real::store_decimal(const my_decimal *dm) {
  double dbl;
  my_decimal2double(E_DEC_FATAL_ERROR, dm, &dbl);
  return store(dbl);
}

double Field_double::val_real() const {
  ASSERT_COLUMN_MARKED_FOR_READ;
  if (table->s->db_low_byte_first)
    return float8get(ptr);
  else
    return doubleget(ptr);
}

longlong Field_double::val_int() const {
  ASSERT_COLUMN_MARKED_FOR_READ;
  double j;
  longlong res;
  if (table->s->db_low_byte_first)
    j = float8get(ptr);
  else
    j = doubleget(ptr);
  /* Check whether we fit into longlong range */
  if (j <= LLONG_MIN) {
    res = (longlong)LLONG_MIN;
    goto warn;
  }
  if (j >= LLONG_MAX_DOUBLE) {
    res = LLONG_MAX;
    goto warn;
  }
  return (longlong)rint(j);

warn : {
  char buf[DOUBLE_TO_STRING_CONVERSION_BUFFER_SIZE];
  String tmp(buf, sizeof(buf), &my_charset_latin1), *str;
  str = val_str(&tmp, nullptr);
  const ErrConvString err(str);
  push_warning_printf(
      current_thd, Sql_condition::SL_WARNING, ER_TRUNCATED_WRONG_VALUE,
      ER_THD(current_thd, ER_TRUNCATED_WRONG_VALUE), "INTEGER", err.ptr());
}
  return res;
}

my_decimal *Field_real::val_decimal(my_decimal *decimal_value) const {
  ASSERT_COLUMN_MARKED_FOR_READ;
  double2my_decimal(E_DEC_FATAL_ERROR, val_real(), decimal_value);
  return decimal_value;
}

bool Field_real::get_date(MYSQL_TIME *ltime, my_time_flags_t fuzzydate) const {
  return my_double_to_datetime_with_warn(val_real(), ltime, fuzzydate);
}

bool Field_real::get_time(MYSQL_TIME *ltime) const {
  return my_double_to_time_with_warn(val_real(), ltime);
}

String *Field_double::val_str(String *val_buffer, String *) const {
  ASSERT_COLUMN_MARKED_FOR_READ;
  assert(!zerofill || field_length <= MAX_FIELD_CHARLENGTH);
  double nr;
  if (table && table->s->db_low_byte_first)
    nr = float8get(ptr);
  else
    nr = doubleget(ptr);
  const uint to_length = DOUBLE_TO_STRING_CONVERSION_BUFFER_SIZE;
  if (val_buffer->alloc(to_length)) {
    my_error(ER_OUT_OF_RESOURCES, MYF(0));
    return val_buffer;
  }

  char *to = val_buffer->ptr();
  size_t len;

  if (dec >= DECIMAL_NOT_SPECIFIED)
    // +2 to avoid rounding errors when converting back to double.
    len =
        my_gcvt(nr, MY_GCVT_ARG_DOUBLE, MAX_DOUBLE_STR_LENGTH + 2, to, nullptr);
  else
    len = my_fcvt(nr, dec, to, nullptr);

  val_buffer->length((uint)len);
  if (zerofill) prepend_zeros(val_buffer);
  val_buffer->set_charset(&my_charset_numeric);
  return val_buffer;
}

bool Field_double::send_to_protocol(Protocol *protocol) const {
  if (is_null()) return protocol->store_null();
  return protocol->store_double(Field_double::val_real(), dec,
                                zerofill ? field_length : 0);
}

int Field_double::cmp(const uchar *a_ptr, const uchar *b_ptr) const {
  double a, b;
  if (table->s->db_low_byte_first) {
    a = float8get(a_ptr);
    b = float8get(b_ptr);
  } else {
    a = doubleget(a_ptr);
    b = doubleget(b_ptr);
  }
  return (a < b) ? -1 : (a > b) ? 1 : 0;
}

/* The following should work for IEEE */

size_t Field_double::make_sort_key(uchar *to, size_t length) const {
  assert(length == sizeof(double));
  double nr;
  if (table->s->db_low_byte_first)
    nr = float8get(ptr);
  else
    nr = doubleget(ptr);
  if (length < 8) {
    uchar buff[8];
    change_double_for_sort(nr, buff);
    memcpy(to, buff, length);
  } else
    change_double_for_sort(nr, to);
  return sizeof(double);
}

/**
   Save the field metadata for double fields.

   Saves the pack length in the first byte of the field metadata array
   at index of *metadata_ptr.

   @param   metadata_ptr   First byte of field metadata

   @returns number of bytes written to metadata_ptr
*/
int Field_double::do_save_field_metadata(uchar *metadata_ptr) const {
  *metadata_ptr = pack_length();
  return 1;
}

void Field_double::sql_type(String &res) const {
  const CHARSET_INFO *cs = res.charset();
  if (dec == DECIMAL_NOT_SPECIFIED) {
    res.set_ascii(STRING_WITH_LEN("double"));
  } else {
    res.length(cs->cset->snprintf(cs, res.ptr(), res.alloced_length(),
                                  "double(%d,%d)", (int)field_length, dec));
  }
  append_zerofill_and_unsigned(this, &res);
}

/****************************************************************************
** Common code for all temporal data types: DATE, DATETIME, TIMESTAMP, TIME
*****************************************************************************/

my_time_flags_t Field_temporal::date_flags() const {
  return date_flags(current_thd);
}

uint Field_temporal::is_equal(const Create_field *new_field) const {
  return new_field->sql_type == real_type() &&
         new_field->decimals == decimals();
}

my_decimal *Field_temporal::val_decimal(my_decimal *decimal_value) const {
  ASSERT_COLUMN_MARKED_FOR_READ;
  assert(decimals() == 0);
  int2my_decimal(E_DEC_FATAL_ERROR, val_int(), false, decimal_value);
  return decimal_value;
}

bool Field_temporal::set_warnings(const ErrConvString &str, int warnings) {
  bool truncate_incremented = false;
  const enum_mysql_timestamp_type ts_type =
      field_type_to_timestamp_type(type());

  if (warnings & MYSQL_TIME_WARN_TRUNCATED) {
    if (set_datetime_warning(Sql_condition::SL_WARNING, WARN_DATA_TRUNCATED,
                             str, ts_type, !truncate_incremented))
      return true;
    truncate_incremented = true;
  }
  if (warnings & (MYSQL_TIME_WARN_OUT_OF_RANGE | MYSQL_TIME_WARN_ZERO_DATE |
                  MYSQL_TIME_WARN_ZERO_IN_DATE)) {
    if (set_datetime_warning(Sql_condition::SL_WARNING,
                             ER_WARN_DATA_OUT_OF_RANGE, str, ts_type,
                             !truncate_incremented))
      return true;
    truncate_incremented = true;
  }
  if (warnings & MYSQL_TIME_WARN_INVALID_TIMESTAMP) {
    if (set_datetime_warning(Sql_condition::SL_WARNING,
                             ER_WARN_INVALID_TIMESTAMP, str, ts_type,
                             !truncate_incremented))
      return true;
    truncate_incremented = true;
  }
  if ((warnings & MYSQL_TIME_NOTE_TRUNCATED) &&
      !(warnings & MYSQL_TIME_WARN_TRUNCATED)) {
    if (set_datetime_warning(Sql_condition::SL_NOTE, WARN_DATA_TRUNCATED, str,
                             ts_type, !truncate_incremented))
      return true;
  }
  return false;
}

type_conversion_status Field_temporal::store(longlong nr, bool unsigned_val) {
  ASSERT_COLUMN_MARKED_FOR_WRITE;
  int warnings = 0;
  MYSQL_TIME ltime;
  type_conversion_status error =
      convert_number_to_TIME(nr, unsigned_val, 0, &ltime, &warnings);
  if (error == TYPE_OK || error == TYPE_NOTE_TRUNCATED)
    error = store_internal(&ltime, &warnings);
  else {
    assert(warnings != 0);  // Must be set by convert_number_to_TIME

    if (warnings & (MYSQL_TIME_WARN_ZERO_DATE | MYSQL_TIME_WARN_ZERO_IN_DATE) &&
        !current_thd->is_strict_mode())
      error = TYPE_NOTE_TIME_TRUNCATED;
  }
  if (warnings && set_warnings(ErrConvString(nr, unsigned_val), warnings))
    return TYPE_ERR_BAD_VALUE;

  return error;
}

type_conversion_status Field_temporal::store_lldiv_t(const lldiv_t *lld,
                                                     int *warnings) {
  ASSERT_COLUMN_MARKED_FOR_WRITE;
  type_conversion_status error;
  MYSQL_TIME ltime;
  error = convert_number_to_TIME(lld->quot, false, static_cast<int>(lld->rem),
                                 &ltime, warnings);
  if (error == TYPE_OK || error == TYPE_NOTE_TRUNCATED)
    error = store_internal_adjust_frac(&ltime, warnings);
  else if (!*warnings) {
    assert(warnings != nullptr);  // Must be set by convert_number_to_TIME
    if (((*warnings & MYSQL_TIME_WARN_ZERO_DATE) != 0 ||
         (*warnings & MYSQL_TIME_WARN_ZERO_IN_DATE) != 0) &&
        !current_thd->is_strict_mode())
      error = TYPE_NOTE_TIME_TRUNCATED;
  }

  return error;
}

type_conversion_status Field_temporal::store_decimal(
    const my_decimal *decimal) {
  ASSERT_COLUMN_MARKED_FOR_WRITE;
  lldiv_t lld;
  int warnings = 0;
  /* Pass 0 in the first argument, not to produce warnings automatically */
  my_decimal2lldiv_t(0, decimal, &lld);
  const type_conversion_status error = store_lldiv_t(&lld, &warnings);
  if (warnings && set_warnings(ErrConvString(decimal), warnings))
    return TYPE_ERR_BAD_VALUE;

  return error;
}

type_conversion_status Field_temporal::store(double nr) {
  ASSERT_COLUMN_MARKED_FOR_WRITE;
  int warnings = 0;
  lldiv_t lld;
  double2lldiv_t(nr, &lld);
  const type_conversion_status error = store_lldiv_t(&lld, &warnings);
  if (warnings && set_warnings(ErrConvString(nr), warnings))
    return TYPE_ERR_BAD_VALUE;

  return error;
}

/**
  Store string into a date/time/datetime field.

  @param str      Date/time string
  @param  len     Length of the string
  @param  cs      Character set of the string

  @retval TYPE_OK   Storage of value went fine without warnings or errors
  @retval !TYPE_OK  Warning/error as indicated by type_conversion_status enum
                    value
*/
type_conversion_status Field_temporal::store(const char *str, size_t len,
                                             const CHARSET_INFO *cs) {
  ASSERT_COLUMN_MARKED_FOR_WRITE;
  type_conversion_status error = TYPE_OK;
  MYSQL_TIME ltime;
  MYSQL_TIME_STATUS status;
  if (convert_str_to_TIME(str, len, cs, &ltime, &status)) {
    /*
      When convert_str_to_TIME() returns error, ltime has been set to
      0 so there's nothing to store in the field.
    */
    reset();
    if (status.warnings &
            (MYSQL_TIME_WARN_ZERO_DATE | MYSQL_TIME_WARN_ZERO_IN_DATE) &&
        !current_thd->is_strict_mode())
      error = TYPE_NOTE_TIME_TRUNCATED;
    else
      error = TYPE_ERR_BAD_VALUE;
  } else {
    check_deprecated_datetime_format(current_thd, cs, status);
    if (ltime.time_type == MYSQL_TIMESTAMP_DATETIME_TZ) {
      /*
        Convert the timestamp with timezone to without timezone. This is a
        lossy conversion for edge cases like for the repeat hour of the
        DST switch, but useful for the boundary conditions check.
      */
      MYSQL_TIME tmp_ltime = ltime;
      if (convert_time_zone_displacement(current_thd->time_zone(), &tmp_ltime))
        return TYPE_ERR_BAD_VALUE;
      // check for boundary conditions by converting to a timeval
      my_timeval tm_not_used;
      if (datetime_with_no_zero_in_date_to_timeval(
              &tmp_ltime, *current_thd->time_zone(), &tm_not_used,
              &status.warnings)) {
        if (status.warnings &&
            set_warnings(ErrConvString(str, len, cs), status.warnings))
          return TYPE_WARN_OUT_OF_RANGE;
        return TYPE_WARN_OUT_OF_RANGE;
      }
    }
    error = time_warning_to_type_conversion_status(status.warnings);
    const type_conversion_status tmp_error =
        store_internal_adjust_frac(&ltime, &status.warnings);

    // Return the most serious error of the two, see type_conversion_status
    if (tmp_error > error) error = tmp_error;
  }
  if (status.warnings &&
      set_warnings(ErrConvString(str, len, cs), status.warnings))
    return TYPE_ERR_BAD_VALUE;

  return error;
}

longlong Field_temporal::convert_number_to_datetime(longlong nr, bool,
                                                    MYSQL_TIME *ltime,
                                                    int *warnings) {
  /*
    Note, number_to_datetime can return a result different from nr:
    e.g. 111111 -> 20111111000000
  */
  const longlong tmp = number_to_datetime(nr, ltime, date_flags(), warnings);
  if (tmp == -1LL) reset();
  return tmp;
}

/****************************************************************************
** Common code for temporal data types with date: DATE, DATETIME, TIMESTAMP
*****************************************************************************/

bool Field_temporal_with_date::get_internal_check_zero(
    MYSQL_TIME *ltime, my_time_flags_t fuzzydate) const {
  if (get_date_internal(ltime)) /* '0000-00-00' */
  {
    assert(type() == MYSQL_TYPE_TIMESTAMP);
    if (fuzzydate & TIME_NO_ZERO_DATE) return true;
    set_zero_time(ltime, MYSQL_TIMESTAMP_DATETIME);
  }
  return false;
}

longlong Field_temporal_with_date::val_date_temporal() const {
  ASSERT_COLUMN_MARKED_FOR_READ;
  MYSQL_TIME ltime;
  return get_date_internal(&ltime) ? 0
                                   : TIME_to_longlong_datetime_packed(ltime);
}

longlong Field_temporal_with_date::val_time_temporal() const {
  ASSERT_COLUMN_MARKED_FOR_READ;
  MYSQL_TIME ltime;
  return get_date_internal(&ltime) ? 0 : TIME_to_longlong_time_packed(ltime);
}

longlong Field_temporal_with_date::val_date_temporal_at_utc() const {
  ASSERT_COLUMN_MARKED_FOR_READ;
  MYSQL_TIME ltime;
  return get_date_internal_at_utc(&ltime)
             ? 0
             : TIME_to_longlong_datetime_packed(ltime);
}

longlong Field_temporal_with_date::val_time_temporal_at_utc() const {
  /*
    There are currently no tests covering this method,
    as DATETIME seems to always superseed over TIME in comparison.
  */
  ASSERT_COLUMN_MARKED_FOR_READ;
  MYSQL_TIME ltime;
  return get_date_internal_at_utc(&ltime) ? 0
                                          : TIME_to_longlong_time_packed(ltime);
}

/**
  Convert a number in format YYMMDDhhmmss to string.
  Straight coded to avoid problem with slow longlong arithmetic and sprintf.

  @param[out] pos      pointer to convert to.
  @param      tmp      number with datetime value.
*/
static inline int my_datetime_number_to_str(char *pos, longlong tmp) {
  long part1 = (long)(tmp / 1000000LL);
  long part2 = (long)(tmp - (ulonglong)part1 * 1000000LL);
  int part3;
  pos += MAX_DATETIME_WIDTH; /* Start from the end */
  *pos-- = 0;
  *pos-- = (char)('0' + (char)(part2 % 10)); /* Seconds */
  part2 /= 10;
  *pos-- = (char)('0' + (char)(part2 % 10));
  part3 = (int)(part2 / 10);
  *pos-- = ':';
  *pos-- = (char)('0' + (char)(part3 % 10)); /* Minutes */
  part3 /= 10;
  *pos-- = (char)('0' + (char)(part3 % 10));
  part3 /= 10;
  *pos-- = ':';
  *pos-- = (char)('0' + (char)(part3 % 10)); /* Hours */
  part3 /= 10;
  *pos-- = (char)('0' + (char)part3);
  *pos-- = ' ';
  *pos-- = (char)('0' + (char)(part1 % 10)); /* Day */
  part1 /= 10;
  *pos-- = (char)('0' + (char)(part1 % 10));
  part1 /= 10;
  *pos-- = '-';
  *pos-- = (char)('0' + (char)(part1 % 10)); /* Month */
  part1 /= 10;
  *pos-- = (char)('0' + (char)(part1 % 10));
  part3 = (int)(part1 / 10);
  *pos-- = '-';
  *pos-- = (char)('0' + (char)(part3 % 10)); /* Year */
  part3 /= 10;
  *pos-- = (char)('0' + (char)(part3 % 10));
  part3 /= 10;
  *pos-- = (char)('0' + (char)(part3 % 10));
  part3 /= 10;
  *pos = (char)('0' + (char)part3);
  return MAX_DATETIME_WIDTH;
}

String *Field_temporal_with_date::val_str(String *val_buffer, String *) const {
  ASSERT_COLUMN_MARKED_FOR_READ;
  MYSQL_TIME ltime;
  val_buffer->alloc(field_length + 1);
  val_buffer->set_charset(&my_charset_numeric);
  if (get_date_internal(&ltime)) {
    val_buffer->copy(my_zero_datetime6, field_length, &my_charset_numeric);
    return val_buffer;
  }
  make_datetime((Date_time_format *)nullptr, &ltime, val_buffer, dec);
  return val_buffer;
}

type_conversion_status Field_temporal_with_date::convert_number_to_TIME(
    longlong nr, bool unsigned_val, int nanoseconds, MYSQL_TIME *ltime,
    int *warnings) {
  if (nr < 0 || nanoseconds < 0) {
    reset();
    *warnings |= MYSQL_TIME_WARN_OUT_OF_RANGE;
    return TYPE_WARN_OUT_OF_RANGE;
  }

  if (convert_number_to_datetime(nr, unsigned_val, ltime, warnings) == -1LL)
    return TYPE_ERR_BAD_VALUE;

  if (ltime->time_type == MYSQL_TIMESTAMP_DATE && nanoseconds) {
    *warnings |= MYSQL_TIME_WARN_TRUNCATED;
    return TYPE_NOTE_TRUNCATED;
  }

  ltime->second_part = 0;
  if (propagate_datetime_overflow(current_thd, warnings,
                                  datetime_add_nanoseconds_adjust_frac(
                                      ltime, nanoseconds, warnings,
                                      (date_flags() & TIME_FRAC_TRUNCATE)))) {
    reset();
    return TYPE_WARN_OUT_OF_RANGE;
  }
  return TYPE_OK;
}

type_conversion_status Field_temporal_with_date::store_time(MYSQL_TIME *ltime,
                                                            uint8) {
  ASSERT_COLUMN_MARKED_FOR_WRITE;
  type_conversion_status error;
  int warnings = 0;

  switch (ltime->time_type)  // TS-TODO: split into separate methods?
  {
    case MYSQL_TIMESTAMP_DATETIME:
    case MYSQL_TIMESTAMP_DATETIME_TZ:
    case MYSQL_TIMESTAMP_DATE:
      if (check_date(*ltime, non_zero_date(*ltime), date_flags(), &warnings)) {
        assert(warnings &
               (MYSQL_TIME_WARN_OUT_OF_RANGE | MYSQL_TIME_WARN_ZERO_DATE |
                MYSQL_TIME_WARN_ZERO_IN_DATE));

        error = time_warning_to_type_conversion_status(warnings);
        reset();
      } else {
        error = store_internal_adjust_frac(ltime, &warnings);
      }
      break;
    case MYSQL_TIMESTAMP_TIME: {
      /* Convert TIME to DATETIME */
      THD *thd = current_thd;
      MYSQL_TIME ltime2;
      time_to_datetime(thd, ltime, &ltime2);
      error = store_internal_adjust_frac(&ltime2, &warnings);
      break;
    }
    case MYSQL_TIMESTAMP_NONE:
    case MYSQL_TIMESTAMP_ERROR:
    default:
      warnings |= MYSQL_TIME_WARN_TRUNCATED;
      reset();
      error = TYPE_WARN_TRUNCATED;
  }

  if (warnings && set_warnings(ErrConvString(ltime, decimals()), warnings))
    return TYPE_ERR_BAD_VALUE;

  return error;
}

bool Field_temporal_with_date::convert_str_to_TIME(const char *str, size_t len,
                                                   const CHARSET_INFO *cs,
                                                   MYSQL_TIME *ltime,
                                                   MYSQL_TIME_STATUS *status) {
  return propagate_datetime_overflow(
      current_thd, &status->warnings,
      str_to_datetime(cs, str, len, ltime, date_flags(), status));
}

bool Field_temporal_with_date::send_to_protocol(Protocol *protocol) const {
  if (is_null()) return protocol->store_null();
  MYSQL_TIME ltime;
  if (get_date_internal(&ltime)) {
    // Only MYSQL_TYPE_TIMESTAMP can return an error in get_date_internal()
    assert(type() == MYSQL_TYPE_TIMESTAMP);
    set_zero_time(&ltime, MYSQL_TIMESTAMP_DATETIME);
  }
  return protocol->store_datetime(ltime, dec);
}

type_conversion_status Field_temporal_with_date::store_internal_adjust_frac(
    MYSQL_TIME *ltime, int *warnings) {
  if (propagate_datetime_overflow(
          current_thd, warnings,
          my_datetime_adjust_frac(ltime, dec, warnings,
                                  (date_flags() & TIME_FRAC_TRUNCATE)))) {
    reset();
    return time_warning_to_type_conversion_status(*warnings);
  } else
    return store_internal(ltime, warnings);
}

/**
  Validate date value stored in the field.

  Now we check whether date value is zero or has zero in date or not and sets
  warning/error message appropriately(depending on the sql_mode).
*/
type_conversion_status Field_temporal_with_date::validate_stored_val(THD *) {
  MYSQL_TIME ltime;
  type_conversion_status error = TYPE_OK;
  int warnings = 0;

  if (is_real_null()) return error;

  memset(&ltime, 0, sizeof(MYSQL_TIME));
  get_date_internal(&ltime);
  if (check_date(ltime, non_zero_date(ltime), date_flags(), &warnings))
    error = time_warning_to_type_conversion_status(warnings);

  if (warnings) {
    ltime.time_type = field_type_to_timestamp_type(type());
    if (set_warnings(ErrConvString(&ltime, dec), warnings))
      return TYPE_ERR_BAD_VALUE;
  }

  return error;
}

/****************************************************************************
** Common code for data types with date and time: DATETIME, TIMESTAMP
*****************************************************************************/

void Field_temporal_with_date_and_time::store_timestamp(const my_timeval *tm) {
  ASSERT_COLUMN_MARKED_FOR_WRITE;
  if (!my_time_fraction_remainder(tm->m_tv_usec, decimals())) {
    store_timestamp_internal(tm);
    return;
  }
  my_timeval tm2 = *tm;
  my_timeval_round(&tm2, decimals());
  store_timestamp_internal(&tm2);
}

bool Field_temporal_with_date_and_time::convert_TIME_to_timestamp(
    const MYSQL_TIME *ltime, const Time_zone &tz, my_timeval *tm,
    int *warnings) {
  /*
    No need to do check_date(TIME_NO_ZERO_IN_DATE),
    because it has been done earlier in
    store_time(), number_to_datetime() or str_to_datetime().
  */
  if (datetime_with_no_zero_in_date_to_timeval(ltime, tz, tm, warnings)) {
    tm->m_tv_sec = tm->m_tv_usec = 0;
    return true;
  }
  // Check if the time since epoch fits in TIMESTAMP.
  if (tm->m_tv_sec > TYPE_TIMESTAMP_MAX_VALUE) {
    tm->m_tv_sec = tm->m_tv_usec = 0;
    *warnings |= MYSQL_TIME_WARN_OUT_OF_RANGE;
  }

  return false;
}

void Field_temporal_with_date_and_time::init_timestamp_flags() {
  if (auto_flags != NONE && (!(auto_flags & GENERATED_FROM_EXPRESSION))) {
    /*
      This TIMESTAMP column is hereby quietly assumed to have an insert or
      update default function.
    */
    set_flag(TIMESTAMP_FLAG);
    if (auto_flags & ON_UPDATE_NOW) set_flag(ON_UPDATE_NOW_FLAG);
  }
}

/****************************************************************************
** Common code for DATETIME(N) and TIMESTAMP(N)
*****************************************************************************/

double Field_temporal_with_date_and_timef::val_real() const {
  ASSERT_COLUMN_MARKED_FOR_READ;
  MYSQL_TIME ltime;
  return get_date_internal(&ltime) ? 0 : TIME_to_double_datetime(ltime);
}

longlong Field_temporal_with_date_and_timef::val_int() const {
  ASSERT_COLUMN_MARKED_FOR_READ;
  MYSQL_TIME ltime;
  return get_date_internal(&ltime)
             ? 0
             : propagate_datetime_overflow(current_thd, [&](int *w) {
                 return TIME_to_ulonglong_datetime_round(ltime, w);
               });
}

my_decimal *Field_temporal_with_date_and_timef::val_decimal(
    my_decimal *dec_arg) const {
  ASSERT_COLUMN_MARKED_FOR_READ;
  MYSQL_TIME ltime;
  if (get_date_internal(&ltime)) {
    // Only MYSQL_TYPE_TIMESTAMP can return an error in get_date_internal()
    assert(type() == MYSQL_TYPE_TIMESTAMP);
    set_zero_time(&ltime, MYSQL_TIMESTAMP_DATETIME);
  }
  return date2my_decimal(&ltime, dec_arg);
}

/**
  TIMESTAMP type columns hold date and time values in the range 1970-01-01
  00:00:01 UTC to 2038-01-01 00:00:00 UTC, stored as number of seconds since
  the start of the Unix Epoch (1970-01-01 00:00:01 UTC.)

  TIMESTAMP columns can be automatically set on row updates to and/or have
  CURRENT_TIMESTAMP as default value for inserts.
  We use flags Field::auto_flags member to control this behavior.
*/
Field_timestamp::Field_timestamp(uchar *ptr_arg, uint32, uchar *null_ptr_arg,
                                 uchar null_bit_arg, uchar auto_flags_arg,
                                 const char *field_name_arg)
    : Field_temporal_with_date_and_time(ptr_arg, null_ptr_arg, null_bit_arg,
                                        auto_flags_arg, field_name_arg, 0) {
  init_timestamp_flags();
  /* For 4.0 MYD and 4.0 InnoDB compatibility */
  set_flag(ZEROFILL_FLAG);
  set_flag(UNSIGNED_FLAG);
}

Field_timestamp::Field_timestamp(bool is_nullable_arg,
                                 const char *field_name_arg)
    : Field_temporal_with_date_and_time(
          nullptr, is_nullable_arg ? &dummy_null_buffer : nullptr, 0, NONE,
          field_name_arg, 0) {
  init_timestamp_flags();
  /* For 4.0 MYD and 4.0 InnoDB compatibility */
  set_flag(ZEROFILL_FLAG);
  set_flag(UNSIGNED_FLAG);
}

my_time_flags_t Field_timestamp::date_flags(const THD *thd) const {
  /* We don't want to store invalid or fuzzy datetime values in TIMESTAMP */
  my_time_flags_t date_flags = TIME_NO_ZERO_IN_DATE;
  if (thd->variables.sql_mode & MODE_NO_ZERO_DATE)
    date_flags |= TIME_NO_ZERO_DATE;
  if (thd->variables.sql_mode & MODE_TIME_TRUNCATE_FRACTIONAL)
    date_flags |= TIME_FRAC_TRUNCATE;

  return date_flags;
}

type_conversion_status Field_timestamp::store_internal(const MYSQL_TIME *ltime,
                                                       int *warnings) {
  THD *thd = current_thd;
  my_timeval tm;
  convert_TIME_to_timestamp(ltime, *thd->time_zone(), &tm, warnings);
  const type_conversion_status error =
      time_warning_to_type_conversion_status(*warnings);
  store_timestamp_internal(&tm);
  return error;
}

bool Field_timestamp::get_date_internal(MYSQL_TIME *ltime) const {
  THD *thd = current_thd;
  return get_date_internal_at(thd->time_zone(), ltime);
}

bool Field_timestamp::get_date_internal_at_utc(MYSQL_TIME *ltime) const {
  return get_date_internal_at(my_tz_UTC, ltime);
}

bool Field_timestamp::get_date_internal_at(const Time_zone *tz,
                                           MYSQL_TIME *ltime) const {
  ASSERT_COLUMN_MARKED_FOR_READ;
  const my_time_t temp = (table != nullptr && table->s->db_low_byte_first)
                             ? uint4korr(ptr)
                             : ulongget(ptr);
  if (temp == 0) return true;

  tz->gmt_sec_to_TIME(ltime, temp);
  return false;
}

/**
   Get TIMESTAMP field value as seconds since begging of Unix Epoch
*/
bool Field_timestamp::get_timestamp(my_timeval *tm, int *) const {
  if (is_null()) return true;
  tm->m_tv_usec = 0;
  if (table && table->s->db_low_byte_first) {
    tm->m_tv_sec = sint4korr(ptr);
    return false;
  }
  tm->m_tv_sec = longget(ptr);
  return false;
}

void Field_timestamp::store_timestamp_internal(const my_timeval *tm) {
  if (table && table->s->db_low_byte_first)
    int4store(ptr, tm->m_tv_sec);
  else
    longstore(ptr, (uint32)tm->m_tv_sec);
}

type_conversion_status Field_timestamp::store_packed(longlong nr) {
  /* Make sure the stored value was previously properly rounded or truncated */
  assert((my_packed_time_get_frac_part(nr) %
          (int)log_10_int[DATETIME_MAX_DECIMALS - decimals()]) == 0);
  MYSQL_TIME ltime;
  TIME_from_longlong_datetime_packed(&ltime, nr);
  return Field_timestamp::store_time(&ltime, 0);
}

longlong Field_timestamp::val_int() const {
  ASSERT_COLUMN_MARKED_FOR_READ;
  MYSQL_TIME ltime;
  return get_date_internal(&ltime) ? 0 : TIME_to_ulonglong_datetime(ltime);
}

bool Field_timestamp::get_date(MYSQL_TIME *ltime,
                               my_time_flags_t fuzzydate) const {
  /* Don't do check_fuzzy_date() as month and year are never 0 for timestamp */
  return get_internal_check_zero(ltime, fuzzydate);
}

int Field_timestamp::cmp(const uchar *a_ptr, const uchar *b_ptr) const {
  int32 a, b;
  if (table && table->s->db_low_byte_first) {
    a = sint4korr(a_ptr);
    b = sint4korr(b_ptr);
  } else {
    a = longget(a_ptr);
    b = longget(b_ptr);
  }
  return ((uint32)a < (uint32)b) ? -1 : ((uint32)a > (uint32)b) ? 1 : 0;
}

size_t Field_timestamp::make_sort_key(uchar *to,
                                      size_t length [[maybe_unused]]) const {
  assert(length == 4);
#ifdef WORDS_BIGENDIAN
  if (!table || !table->s->db_low_byte_first) {
    to[0] = ptr[0];
    to[1] = ptr[1];
    to[2] = ptr[2];
    to[3] = ptr[3];
  } else
#endif
  {
    to[0] = ptr[3];
    to[1] = ptr[2];
    to[2] = ptr[1];
    to[3] = ptr[0];
  }
  return 4;
}

void Field_timestamp::sql_type(String &res) const {
  res.set_ascii(STRING_WITH_LEN("timestamp"));
}

type_conversion_status Field_timestamp::validate_stored_val(THD *thd) {
  /*
    While deprecating "TIMESTAMP with implicit DEFAULT value", we can
    remove this function implementation and depend directly on
    "Field_temporal_with_date::validate_stored_val"
  */
  if (!thd->variables.explicit_defaults_for_timestamp) return TYPE_OK;

  return (Field_temporal_with_date::validate_stored_val(thd));
}

/****************************************************************************
** timestamp(N) type
** In string context: YYYY-MM-DD HH:MM:SS.FFFFFF
** In number context: YYYYMMDDHHMMSS.FFFFFF
** Stored as a 7 byte value
****************************************************************************/
Field_timestampf::Field_timestampf(uchar *ptr_arg, uchar *null_ptr_arg,
                                   uchar null_bit_arg, uchar auto_flags_arg,
                                   const char *field_name_arg, uint8 dec_arg)
    : Field_temporal_with_date_and_timef(ptr_arg, null_ptr_arg, null_bit_arg,
                                         auto_flags_arg, field_name_arg,
                                         dec_arg) {
  init_timestamp_flags();
}

Field_timestampf::Field_timestampf(bool is_nullable_arg,
                                   const char *field_name_arg, uint8 dec_arg)
    : Field_temporal_with_date_and_timef(
          nullptr, is_nullable_arg ? &dummy_null_buffer : nullptr, 0, NONE,
          field_name_arg, dec_arg) {
  if (auto_flags & ON_UPDATE_NOW) set_flag(ON_UPDATE_NOW_FLAG);
}

my_time_flags_t Field_timestampf::date_flags(const THD *thd) const {
  /* We don't want to store invalid or fuzzy datetime values in TIMESTAMP */
  my_time_flags_t date_flags = TIME_NO_ZERO_IN_DATE;
  if (thd->variables.sql_mode & MODE_NO_ZERO_DATE)
    date_flags |= TIME_NO_ZERO_DATE;
  if (thd->variables.sql_mode & MODE_TIME_TRUNCATE_FRACTIONAL)
    date_flags |= TIME_FRAC_TRUNCATE;

  return date_flags;
}

void Field_timestampf::store_timestamp_internal(const my_timeval *tm) {
  my_timestamp_to_binary(tm, ptr, dec);
}

type_conversion_status Field_timestampf::store_internal(const MYSQL_TIME *ltime,
                                                        int *warnings) {
  THD *thd = current_thd;
  my_timeval tm;
  convert_TIME_to_timestamp(ltime, *thd->time_zone(), &tm, warnings);
  const type_conversion_status error =
      time_warning_to_type_conversion_status(*warnings);
  store_timestamp_internal(&tm);
  return error;
}

type_conversion_status Field_timestampf::store_packed(longlong nr) {
  MYSQL_TIME ltime;
  TIME_from_longlong_datetime_packed(&ltime, nr);
  return Field_timestampf::store_time(&ltime, dec);
}

bool Field_timestampf::get_date(MYSQL_TIME *ltime,
                                my_time_flags_t fuzzydate) const {
  /* Don't do check_fuzzy_date() as month and year are never 0 for timestamp */
  return get_internal_check_zero(ltime, fuzzydate);
}

void Field_timestampf::sql_type(String &res) const {
  if (dec == 0) {
    res.set_ascii(STRING_WITH_LEN("timestamp"));
    return;
  }
  const CHARSET_INFO *cs = res.charset();
  res.length(cs->cset->snprintf(cs, res.ptr(), res.alloced_length(),
                                "timestamp(%d)", dec));
}

bool Field_timestampf::get_date_internal(MYSQL_TIME *ltime) const {
  THD *thd = current_thd;
  return get_date_internal_at(thd->time_zone(), ltime);
}

bool Field_timestampf::get_date_internal_at_utc(MYSQL_TIME *ltime) const {
  return get_date_internal_at(my_tz_UTC, ltime);
}

bool Field_timestampf::get_timestamp(my_timeval *tm, int *) const {
  THD *thd = current_thd;
  thd->time_zone_used = true;
  assert(!is_null());
  my_timestamp_from_binary(tm, ptr, dec);
  return false;
}

bool Field_timestampf::get_date_internal_at(const Time_zone *tz,
                                            MYSQL_TIME *ltime) const {
  my_timeval tm;
  my_timestamp_from_binary(&tm, ptr, dec);
  if (tm.m_tv_sec == 0) return true;
  tz->gmt_sec_to_TIME(ltime, tm);
  return false;
}

type_conversion_status Field_timestampf::validate_stored_val(THD *thd) {
  /*
    While deprecating "TIMESTAMP with implicit DEFAULT value", we can
    remove this function implementation and depend directly on
    "Field_temporal_with_date::validate_stored_val"
  */
  if (!thd->variables.explicit_defaults_for_timestamp) return TYPE_OK;

  return (Field_temporal_with_date::validate_stored_val(thd));
}

/****************************************************************************
** TIME and TIME(N) common methods
****************************************************************************/

bool Field_time_common::convert_str_to_TIME(const char *str, size_t len,
                                            const CHARSET_INFO *cs,
                                            MYSQL_TIME *ltime,
                                            MYSQL_TIME_STATUS *status) {
  return str_to_time(cs, str, len, ltime, date_flags(), status);
}

type_conversion_status Field_time_common::convert_number_to_TIME(
    longlong nr, bool unsigned_val, int nanoseconds, MYSQL_TIME *ltime,
    int *warnings) {
  if (unsigned_val && nr < 0) {
    *warnings |= MYSQL_TIME_WARN_OUT_OF_RANGE;
    set_max_time(ltime, false);
    store_internal(ltime, warnings);
    return TYPE_WARN_OUT_OF_RANGE;
  }
  if (number_to_time(nr, ltime, warnings)) {
    store_internal(ltime, warnings);
    return TYPE_WARN_OUT_OF_RANGE;
  }
  /*
    Both number_to_time() call and negative nanoseconds value
    affect ltime->neg, hence "|=" to combine them:
  */
  if ((ltime->neg |= (nanoseconds < 0))) nanoseconds = -nanoseconds;
  ltime->second_part = 0;

  const bool error = time_add_nanoseconds_adjust_frac(
      ltime, nanoseconds, warnings, (date_flags() & TIME_FRAC_TRUNCATE));
  return error ? time_warning_to_type_conversion_status(*warnings) : TYPE_OK;
}

type_conversion_status Field_time_common::store_time(MYSQL_TIME *ltime, uint8) {
  /* Check if seconds or minutes are out of range */
  if (ltime->second >= 60 || ltime->minute >= 60) {
    if (set_warnings(ErrConvString(ltime, decimals()),
                     MYSQL_TIME_WARN_OUT_OF_RANGE))
      return TYPE_ERR_BAD_VALUE;
    reset();
    return TYPE_WARN_OUT_OF_RANGE;
  }
  int warnings = 0;
  return store_internal_adjust_frac(ltime, &warnings);
}

type_conversion_status Field_time_common::store_internal_adjust_frac(
    MYSQL_TIME *ltime, int *warnings) {
  if (my_time_adjust_frac(ltime, dec, (date_flags() & TIME_FRAC_TRUNCATE)))
    return TYPE_WARN_OUT_OF_RANGE;

  return store_internal(ltime, warnings);
}

String *Field_time_common::val_str(String *val_buffer, String *) const {
  ASSERT_COLUMN_MARKED_FOR_READ;
  MYSQL_TIME ltime;
  val_buffer->alloc(MAX_DATE_STRING_REP_LENGTH);
  val_buffer->set_charset(&my_charset_numeric);
  if (get_time(&ltime)) {
    assert(0);
    set_zero_time(&ltime, MYSQL_TIMESTAMP_TIME);
  }
  make_time((Date_time_format *)nullptr, &ltime, val_buffer, dec);
  return val_buffer;
}

/**
  For a column for TIME type, get_date() takes the time
  value of the field, adds current date to it and returns
  the result as a DATETIME value.
*/

bool Field_time_common::get_date(MYSQL_TIME *ltime, my_time_flags_t) const {
  ASSERT_COLUMN_MARKED_FOR_READ;
  MYSQL_TIME tm;
  if (get_time(&tm)) {
    assert(0);
    set_zero_time(ltime, MYSQL_TIMESTAMP_TIME);
  }
  time_to_datetime(current_thd, &tm, ltime);
  return false;
}

longlong Field_time_common::val_date_temporal() const {
  ASSERT_COLUMN_MARKED_FOR_READ;
  MYSQL_TIME time, datetime;
  if (get_time(&time)) {
    assert(0);  // Field_time*::get_time should not fail
    return 0;
  }
  time_to_datetime(current_thd, &time, &datetime);
  return TIME_to_longlong_datetime_packed(datetime);
}

bool Field_time_common::send_to_protocol(Protocol *protocol) const {
  if (is_null()) return protocol->store_null();
  MYSQL_TIME ltime;
  if (get_time(&ltime)) {
    assert(0);
    set_zero_time(&ltime, MYSQL_TIMESTAMP_TIME);
  }
  return protocol->store_time(ltime, dec);
}

my_time_flags_t Field_time_common::date_flags(const THD *thd) const {
  my_time_flags_t date_flags = 0;
  if (thd->variables.sql_mode & MODE_TIME_TRUNCATE_FRACTIONAL)
    date_flags = TIME_FRAC_TRUNCATE;

  return date_flags;
}

/****************************************************************************
** time type
** In string context: HH:MM:SS
** In number context: HHMMSS
** Stored as a 3 byte unsigned int
****************************************************************************/

type_conversion_status Field_time::store_internal(const MYSQL_TIME *ltime,
                                                  int *) {
  long tmp = ((ltime->month ? 0 : ltime->day * 24L) + ltime->hour) * 10000L +
             (ltime->minute * 100 + ltime->second);
  if (ltime->neg) tmp = -tmp;
  int3store(ptr, tmp);
  return TYPE_OK;
}

type_conversion_status Field_time::store_packed(longlong nr) {
  MYSQL_TIME ltime;
  TIME_from_longlong_time_packed(&ltime, nr);
  return Field_time::store_time(&ltime, 0);
}

longlong Field_time::val_time_temporal() const {
  ASSERT_COLUMN_MARKED_FOR_READ;
  MYSQL_TIME ltime;
  return get_time(&ltime) ? 0 : TIME_to_longlong_time_packed(ltime);
}

longlong Field_time::val_int() const {
  ASSERT_COLUMN_MARKED_FOR_READ;
  return (longlong)sint3korr(ptr);
}

bool Field_time::get_time(MYSQL_TIME *ltime) const {
  long tmp = (long)sint3korr(ptr);
  if ((ltime->neg = tmp < 0)) tmp = -tmp;
  ltime->year = ltime->month = ltime->day = 0;
  TIME_set_hhmmss(ltime, tmp);
  ltime->second_part = 0;
  ltime->time_type = MYSQL_TIMESTAMP_TIME;
  return false;
}

int Field_time::cmp(const uchar *a_ptr, const uchar *b_ptr) const {
  int32 a, b;
  a = sint3korr(a_ptr);
  b = sint3korr(b_ptr);
  return (a < b) ? -1 : (a > b) ? 1 : 0;
}

size_t Field_time::make_sort_key(uchar *to,
                                 size_t length [[maybe_unused]]) const {
  assert(length == 3);
  to[0] = (uchar)(ptr[2] ^ 128);
  to[1] = ptr[1];
  to[2] = ptr[0];
  return 3;
}

void Field_time::sql_type(String &res) const {
  res.set_ascii(STRING_WITH_LEN("time"));
}

/****************************************************************************
** time type with fsp
** In string context: HH:MM:SS.FFFFFF
** In number context: HHMMSS.FFFFFF
****************************************************************************/

longlong Field_timef::val_int() const {
  ASSERT_COLUMN_MARKED_FOR_READ;
  MYSQL_TIME ltime;
  if (get_time(&ltime)) {
    assert(0);
    set_zero_time(&ltime, MYSQL_TIMESTAMP_TIME);
  }
  const longlong tmp = (longlong)TIME_to_ulonglong_time_round(ltime);
  return ltime.neg ? -tmp : tmp;
}

my_decimal *Field_timef::val_decimal(my_decimal *decimal_value) const {
  ASSERT_COLUMN_MARKED_FOR_READ;
  MYSQL_TIME ltime;
  if (get_time(&ltime)) {
    assert(0);
    set_zero_time(&ltime, MYSQL_TIMESTAMP_TIME);
  }
  return time2my_decimal(&ltime, decimal_value);
}

double Field_timef::val_real() const {
  ASSERT_COLUMN_MARKED_FOR_READ;
  MYSQL_TIME ltime;
  if (get_time(&ltime)) {
    assert(0);
    return 0;
  }
  const double tmp = TIME_to_double_time(ltime);
  return ltime.neg ? -tmp : tmp;
}

void Field_timef::sql_type(String &res) const {
  if (dec == 0) {
    res.set_ascii(STRING_WITH_LEN("time"));
    return;
  }
  const CHARSET_INFO *cs = res.charset();
  res.length(
      cs->cset->snprintf(cs, res.ptr(), res.alloced_length(), "time(%d)", dec));
}

type_conversion_status Field_timef::reset() { return store_packed(0); }

type_conversion_status Field_timef::store_packed(longlong nr) {
  my_time_packed_to_binary(nr, ptr, dec);
  return TYPE_OK;
}

longlong Field_timef::val_time_temporal() const {
  ASSERT_COLUMN_MARKED_FOR_READ;
  return my_time_packed_from_binary(ptr, dec);
}

type_conversion_status Field_timef::store_internal(const MYSQL_TIME *ltime,
                                                   int *warnings) {
  /*
    If time zone displacement information is present in "ltime"
    - adjust the value to UTC based on the time zone
    - convert to the local time zone
 */
  MYSQL_TIME temp_time;
  const MYSQL_TIME *time;
  if (ltime->time_type == MYSQL_TIMESTAMP_DATETIME_TZ) {
    temp_time = *ltime;
    time = &temp_time;
    if (convert_time_zone_displacement(current_thd->time_zone(), &temp_time))
      return TYPE_ERR_BAD_VALUE;
  } else {
    time = ltime;
  }
  type_conversion_status rc = store_packed(TIME_to_longlong_time_packed(*time));
  if (rc == TYPE_OK && non_zero_date(*ltime)) {
    /*
      The DATE part got lost; we warn, like in Field_newdate::store_internal,
      and trigger some code in get_mm_leaf()
      (see err==TYPE_NOTE_TIME_TRUNCATED there).
    */
    *warnings |= MYSQL_TIME_NOTE_TRUNCATED;
    rc = TYPE_NOTE_TIME_TRUNCATED;
  }
  return rc;
}

bool Field_timef::get_time(MYSQL_TIME *ltime) const {
  const longlong tmp = val_time_temporal();
  TIME_from_longlong_time_packed(ltime, tmp);
  return false;
}

/****************************************************************************
** year type
** Save in a byte the year 0, 1901->2155
****************************************************************************/

type_conversion_status Field_year::store(const char *from, size_t len,
                                         const CHARSET_INFO *cs) {
  ASSERT_COLUMN_MARKED_FOR_WRITE;
  const char *end;
  int conv_error;
  type_conversion_status ret = TYPE_OK;
  longlong nr = cs->cset->strntoull10rnd(cs, from, len, 0, &end, &conv_error);

  if (nr < 0 || (nr >= 100 && nr < MIN_YEAR) || nr > MAX_YEAR ||
      conv_error == MY_ERRNO_ERANGE) {
    *ptr = 0;
    set_warning(Sql_condition::SL_WARNING, ER_WARN_DATA_OUT_OF_RANGE, 1);
    return TYPE_WARN_OUT_OF_RANGE;
  }

  if (conv_error) ret = TYPE_ERR_BAD_VALUE;

  if (current_thd->check_for_truncated_fields)
    ret = check_int(cs, from, len, end, conv_error);

  if (ret != TYPE_OK) {
    if (ret == TYPE_ERR_BAD_VALUE) /* empty or incorrect string */
    {
      *ptr = 0;  // Invalid date
      return ret;
    }
    ret = TYPE_WARN_OUT_OF_RANGE;
  }

  if (nr != 0 || len != 4) {
    if (nr < YY_PART_YEAR)
      nr += 100;  // 2000 - 2069
    else if (nr > 1900)
      nr -= 1900;
  }
  *ptr = (char)(uchar)nr;
  return ret;
}

type_conversion_status Field_year::store(double nr) {
  if (nr < 0.0 || nr > static_cast<double>(MAX_YEAR)) {
    Field_year::store(-1LL, false);
    return TYPE_WARN_OUT_OF_RANGE;
  }
  return Field_year::store(static_cast<longlong>(nr), false);
}

type_conversion_status Field_year::store_time(MYSQL_TIME *ltime, uint8) {
  if (ltime->time_type != MYSQL_TIMESTAMP_DATETIME &&
      ltime->time_type != MYSQL_TIMESTAMP_DATE) {
    /* Convert time to datetime, then store year of the result */
    THD *thd = current_thd;
    MYSQL_TIME ltime2;
    time_to_datetime(thd, ltime, &ltime2);
    return store(ltime2.year, false);
  }
  return store(ltime->year, false);
}

type_conversion_status Field_year::store(longlong nr, bool) {
  ASSERT_COLUMN_MARKED_FOR_WRITE;
  if (nr < 0 || (nr >= 100 && nr < MIN_YEAR) || nr > MAX_YEAR) {
    *ptr = 0;
    set_warning(Sql_condition::SL_WARNING, ER_WARN_DATA_OUT_OF_RANGE, 1);
    return TYPE_WARN_OUT_OF_RANGE;
  }
  if (nr != 0)  // 0000 -> 0
  {
    if (nr < YY_PART_YEAR)
      nr += 100;  // 2000 - 2069
    else if (nr > 1900)
      nr -= 1900;
  }
  *ptr = (char)(uchar)nr;
  return TYPE_OK;
}

bool Field_year::send_to_protocol(Protocol *protocol) const {
  ASSERT_COLUMN_MARKED_FOR_READ;
  if (is_null()) return protocol->store_null();
  // YEAR is always ZEROFILL. Always zero-pad values up to 4 digits.
  assert(zerofill);
  const ulonglong tmp = Field_year::val_int();
  return protocol->store_short(tmp, field_length);
}

double Field_year::val_real() const { return (double)Field_year::val_int(); }

longlong Field_year::val_int() const {
  ASSERT_COLUMN_MARKED_FOR_READ;
  assert(field_length == 4);
  int tmp = (int)ptr[0];
  if (tmp != 0) tmp += 1900;
  return (longlong)tmp;
}

String *Field_year::val_str(String *val_buffer, String *) const {
  assert(field_length == 4);
  val_buffer->length(0);
  const longlong year = val_int();
  // YEAR is always ZEROFILL. Always zero-pad values up to 4 digits.
  assert(zerofill);
  if (year == 0)
    val_buffer->fill(field_length, '0');
  else  // If year != 0, year is always 4 digits
    val_buffer->append_longlong(year);
  val_buffer->set_charset(&my_charset_numeric);
  return val_buffer;
}

void Field_year::sql_type(String &res) const {
  res.length(0);
  res.append(STRING_WITH_LEN("year"));
}

/****************************************************************************
** The new date type
** Stored as 3 bytes
** In number context: YYYYMMDD
****************************************************************************/

my_time_flags_t Field_newdate::date_flags(const THD *thd) const {
  my_time_flags_t date_flags = TIME_FUZZY_DATE;
  if (thd->variables.sql_mode & MODE_NO_ZERO_DATE)
    date_flags |= TIME_NO_ZERO_DATE;
  if (thd->variables.sql_mode & MODE_NO_ZERO_IN_DATE)
    date_flags |= TIME_NO_ZERO_IN_DATE;
  if (thd->variables.sql_mode & MODE_INVALID_DATES)
    date_flags |= TIME_INVALID_DATES;
  if (thd->variables.sql_mode & MODE_TIME_TRUNCATE_FRACTIONAL)
    date_flags |= TIME_FRAC_TRUNCATE;

  return date_flags;
}

type_conversion_status Field_newdate::store_internal(const MYSQL_TIME *ltime,
                                                     int *warnings) {
  /*
    If time zone displacement information is present in "ltime"
    - adjust the value to UTC based on the time zone
    - convert to the local time zone
  */
  MYSQL_TIME temp_time;
  const MYSQL_TIME *time;
  if (ltime->time_type == MYSQL_TIMESTAMP_DATETIME_TZ) {
    temp_time = *ltime;
    time = &temp_time;
    if (convert_time_zone_displacement(current_thd->time_zone(), &temp_time))
      return TYPE_ERR_BAD_VALUE;
  } else {
    time = ltime;
  }

  my_date_to_binary(time, ptr);
  if (non_zero_time(*ltime)) {
    *warnings |= MYSQL_TIME_NOTE_TRUNCATED;
    return TYPE_NOTE_TIME_TRUNCATED;
  }
  return TYPE_OK;
}

bool Field_newdate::get_date_internal(MYSQL_TIME *ltime) const {
  const uint32 tmp = uint3korr(ptr);
  ltime->day = tmp & 31;
  ltime->month = (tmp >> 5) & 15;
  ltime->year = (tmp >> 9);
  ltime->time_type = MYSQL_TIMESTAMP_DATE;
  ltime->hour = ltime->minute = ltime->second = ltime->second_part =
      ltime->neg = false;
  ltime->time_zone_displacement = 0;
  return false;
}

type_conversion_status Field_newdate::store_packed(longlong nr) {
  int warnings = 0;
  MYSQL_TIME ltime;
  TIME_from_longlong_date_packed(&ltime, nr);
  return store_internal(&ltime, &warnings);
}

bool Field_newdate::send_to_protocol(Protocol *protocol) const {
  if (is_null()) return protocol->store_null();
  MYSQL_TIME ltime;
  get_date(&ltime, 0);
  return protocol->store_date(ltime);
}

longlong Field_newdate::val_int() const {
  ASSERT_COLUMN_MARKED_FOR_READ;
  ulong j = uint3korr(ptr);
  j = (j % 32L) + (j / 32L % 16L) * 100L + (j / (16L * 32L)) * 10000L;
  return (longlong)j;
}

longlong Field_newdate::val_date_temporal() const {
  ASSERT_COLUMN_MARKED_FOR_READ;
  MYSQL_TIME ltime;
  return get_date_internal(&ltime) ? 0 : TIME_to_longlong_date_packed(ltime);
}

longlong Field_newdate::val_time_temporal() const {
  ASSERT_COLUMN_MARKED_FOR_READ;
  return 0;
}

String *Field_newdate::val_str(String *val_buffer, String *) const {
  ASSERT_COLUMN_MARKED_FOR_READ;
  val_buffer->alloc(field_length);
  val_buffer->length(field_length);
  const uint32 tmp = uint3korr(ptr);
  int part;
  char *pos = val_buffer->ptr() + 10;

  /* Open coded to get more speed */
  *pos-- = 0;  // End NULL
  part = (int)(tmp & 31);
  *pos-- = (char)('0' + part % 10);
  *pos-- = (char)('0' + part / 10);
  *pos-- = '-';
  part = (int)(tmp >> 5 & 15);
  *pos-- = (char)('0' + part % 10);
  *pos-- = (char)('0' + part / 10);
  *pos-- = '-';
  part = (int)(tmp >> 9);
  *pos-- = (char)('0' + part % 10);
  part /= 10;
  *pos-- = (char)('0' + part % 10);
  part /= 10;
  *pos-- = (char)('0' + part % 10);
  part /= 10;
  *pos = (char)('0' + part);
  val_buffer->set_charset(&my_charset_numeric);
  return val_buffer;
}

bool Field_newdate::get_date(MYSQL_TIME *ltime,
                             my_time_flags_t fuzzydate) const {
  return get_internal_check_zero(ltime, fuzzydate) ||
         check_fuzzy_date(*ltime, fuzzydate);
}

int Field_newdate::cmp(const uchar *a_ptr, const uchar *b_ptr) const {
  uint32 a, b;
  a = uint3korr(a_ptr);
  b = uint3korr(b_ptr);
  return (a < b) ? -1 : (a > b) ? 1 : 0;
}

size_t Field_newdate::make_sort_key(uchar *to, size_t length) const {
  memset(to, 0, length);
  to[0] = ptr[2];
  to[1] = ptr[1];
  to[2] = ptr[0];
  return 3;
}

void Field_newdate::sql_type(String &res) const {
  res.set_ascii(STRING_WITH_LEN("date"));
}

/****************************************************************************
** datetime type
** In string context: YYYY-MM-DD HH:MM:DD
** In number context: YYYYMMDDHHMMDD
** Stored as a 8 byte unsigned int. Should sometimes be change to a 6 byte int.
****************************************************************************/

my_time_flags_t Field_datetime::date_flags(const THD *thd) const {
  my_time_flags_t date_flags = TIME_FUZZY_DATE;
  if (thd->variables.sql_mode & MODE_NO_ZERO_DATE)
    date_flags |= TIME_NO_ZERO_DATE;
  if (thd->variables.sql_mode & MODE_NO_ZERO_IN_DATE)
    date_flags |= TIME_NO_ZERO_IN_DATE;
  if (thd->variables.sql_mode & MODE_INVALID_DATES)
    date_flags |= TIME_INVALID_DATES;
  if (thd->variables.sql_mode & MODE_TIME_TRUNCATE_FRACTIONAL)
    date_flags |= TIME_FRAC_TRUNCATE;

  return date_flags;
}

void Field_datetime::store_timestamp_internal(const my_timeval *tm) {
  MYSQL_TIME mysql_time;
  THD *thd = current_thd;
  thd->variables.time_zone->gmt_sec_to_TIME(&mysql_time, *tm);
  thd->time_zone_used = true;
  int error = 0;
  store_internal(&mysql_time, &error);
}

/**
  Store a DATETIME in a 8-byte integer to record.

  @param table  Table
  @param tmp    The number, in YYYYMMDDhhmmss format
  @param ptr    Where to store to
*/
static inline type_conversion_status datetime_store_internal(TABLE *table,
                                                             ulonglong tmp,
                                                             uchar *ptr) {
  if (table && table->s->db_low_byte_first)
    int8store(ptr, tmp);
  else
    longlongstore(ptr, tmp);
  return TYPE_OK;
}

/**
  Read a DATETIME from record to a 8-byte integer

  @param table  Table
  @param ptr    Where to read from
  @retval       An integer in format YYYYMMDDhhmmss
*/
static inline longlong datetime_get_internal(TABLE *table, uchar *ptr) {
  if (table && table->s->db_low_byte_first)
    return sint8korr(ptr);
  else
    return longlongget(ptr);
}

bool Field_datetime::get_date_internal(MYSQL_TIME *ltime) const {
  const longlong tmp = datetime_get_internal(table, ptr);
  ltime->time_type = MYSQL_TIMESTAMP_DATETIME;
  ltime->neg = false;
  ltime->second_part = 0;
  TIME_set_yymmdd(ltime, (uint)(tmp / 1000000LL));
  TIME_set_hhmmss(ltime, (uint)(tmp % 1000000LL));
  ltime->time_zone_displacement = 0;
  return false;
}

type_conversion_status Field_datetime::store_internal(const MYSQL_TIME *ltime,
                                                      int *) {
  const ulonglong tmp = TIME_to_ulonglong_datetime(*ltime);
  return datetime_store_internal(table, tmp, ptr);
}

type_conversion_status Field_datetime::store(longlong nr, bool unsigned_val) {
  ASSERT_COLUMN_MARKED_FOR_WRITE;
  MYSQL_TIME ltime;
  int warnings;
  type_conversion_status error = TYPE_OK;
  const longlong tmp =
      convert_number_to_datetime(nr, unsigned_val, &ltime, &warnings);
  if (tmp == -1LL)
    error = TYPE_ERR_BAD_VALUE;
  else {
    error = time_warning_to_type_conversion_status(warnings);
    datetime_store_internal(table, tmp, ptr);
  }
  if (warnings && set_warnings(ErrConvString(nr, unsigned_val), warnings))
    error = TYPE_ERR_BAD_VALUE;
  return error;
}

type_conversion_status Field_datetime::store_packed(longlong nr) {
  MYSQL_TIME ltime;
  TIME_from_longlong_datetime_packed(&ltime, nr);
  return Field_datetime::store_time(&ltime, 0);
}

longlong Field_datetime::val_int() const {
  ASSERT_COLUMN_MARKED_FOR_READ;
  return datetime_get_internal(table, ptr);
}

/*
  We don't reuse the parent method for performance purposes,
  to avoid conversion from number to MYSQL_TIME.
  Using my_datetime_number_to_str() instead of my_datetime_to_str().
*/
String *Field_datetime::val_str(String *val_buffer, String *) const {
  ASSERT_COLUMN_MARKED_FOR_READ;
  val_buffer->alloc(field_length + 1);
  val_buffer->set_charset(&my_charset_numeric);
  val_buffer->length(MAX_DATETIME_WIDTH);
  const longlong tmp = datetime_get_internal(table, ptr);
  val_buffer->length(my_datetime_number_to_str(val_buffer->ptr(), tmp));
  return val_buffer;
}

bool Field_datetime::get_date(MYSQL_TIME *ltime,
                              my_time_flags_t fuzzydate) const {
  return get_internal_check_zero(ltime, fuzzydate) ||
         check_fuzzy_date(*ltime, fuzzydate);
}

int Field_datetime::cmp(const uchar *a_ptr, const uchar *b_ptr) const {
  longlong a, b;
  if (table && table->s->db_low_byte_first) {
    a = sint8korr(a_ptr);
    b = sint8korr(b_ptr);
  } else {
    a = longlongget(a_ptr);
    b = longlongget(b_ptr);
  }
  return ((ulonglong)a < (ulonglong)b) ? -1
                                       : ((ulonglong)a > (ulonglong)b) ? 1 : 0;
}

size_t Field_datetime::make_sort_key(uchar *to, size_t length) const {
  assert(length == PACK_LENGTH);
#ifdef WORDS_BIGENDIAN
  if (!table || !table->s->db_low_byte_first)
    copy_integer<true>(to, length, ptr, PACK_LENGTH, true);
  else
#endif
    copy_integer<false>(to, length, ptr, PACK_LENGTH, true);
  return PACK_LENGTH;
}

void Field_datetime::sql_type(String &res) const {
  res.set_ascii(STRING_WITH_LEN("datetime"));
}

/****************************************************************************
** datetimef type
** In string context: YYYY-MM-DD HH:MM:DD.FFFFFF
** In number context: YYYYMMDDHHMMDD.FFFFFF
** Stored as a 8 byte value.
****************************************************************************/

my_time_flags_t Field_datetimef::date_flags(const THD *thd) const {
  my_time_flags_t date_flags = TIME_FUZZY_DATE;
  if (thd->variables.sql_mode & MODE_NO_ZERO_DATE)
    date_flags |= TIME_NO_ZERO_DATE;
  if (thd->variables.sql_mode & MODE_NO_ZERO_IN_DATE)
    date_flags |= TIME_NO_ZERO_IN_DATE;
  if (thd->variables.sql_mode & MODE_INVALID_DATES)
    date_flags |= TIME_INVALID_DATES;
  if (thd->variables.sql_mode & MODE_TIME_TRUNCATE_FRACTIONAL)
    date_flags |= TIME_FRAC_TRUNCATE;

  return date_flags;
}

void Field_datetimef::store_timestamp_internal(const my_timeval *tm) {
  MYSQL_TIME mysql_time;
  THD *thd = current_thd;
  thd->variables.time_zone->gmt_sec_to_TIME(&mysql_time, *tm);
  thd->time_zone_used = true;
  int warnings = 0;
  store_internal(&mysql_time, &warnings);
}

bool Field_datetimef::get_date(MYSQL_TIME *ltime,
                               my_time_flags_t fuzzydate) const {
  return get_internal_check_zero(ltime, fuzzydate) ||
         check_fuzzy_date(*ltime, fuzzydate);
}

void Field_datetimef::sql_type(String &res) const {
  if (dec == 0) {
    res.set_ascii(STRING_WITH_LEN("datetime"));
    return;
  }
  const CHARSET_INFO *cs = res.charset();
  res.length(cs->cset->snprintf(cs, res.ptr(), res.alloced_length(),
                                "datetime(%d)", dec));
}

bool Field_datetimef::get_date_internal(MYSQL_TIME *ltime) const {
  TIME_from_longlong_datetime_packed(ltime, val_date_temporal());
  return false;
}

type_conversion_status Field_datetimef::store_internal(const MYSQL_TIME *ltime,
                                                       int *) {
  /*
    If time zone displacement information is present in "ltime"
    - adjust the value to UTC based on the time zone
    - convert to the local time zone
  */
  MYSQL_TIME temp_t = *ltime;
  if (convert_time_zone_displacement(current_thd->time_zone(), &temp_t))
    return TYPE_ERR_BAD_VALUE;
  store_packed(TIME_to_longlong_datetime_packed(temp_t));

  return TYPE_OK;
}

type_conversion_status Field_datetimef::reset() {
  store_packed(0);
  return TYPE_OK;
}

longlong Field_datetimef::val_date_temporal() const {
  return my_datetime_packed_from_binary(ptr, dec);
}

type_conversion_status Field_datetimef::store_packed(longlong nr) {
  my_datetime_packed_to_binary(nr, ptr, dec);
  return TYPE_OK;
}

/****************************************************************************
** string type
** A string may be varchar or binary
****************************************************************************/

/**
  Report "not well formed" or "cannot convert" error
  after storing a character string info a field.

  As of version 5.0 both cases return the same error:

      "Invalid string value: 'xxx' for column 't' at row 1"

  Future versions will possibly introduce a new error message:

      "Cannot convert character string: 'xxx' for column 't' at row 1"

  @param  well_formed_error_pos      position of the first non-wellformed
                                     character in the source string
  @param  cannot_convert_error_pos   position of the first non-convertable
                                     character in the source string
  @param  from_end_pos               position where conversion stopped in
                                     the source string
  @param  end                        end of the source string
  @param  count_spaces               treat trailing spaces as important data
  @param  cs                         character set of the string

  @return TYPE_OK, TYPE_NOTE_TRUNCATED, TYPE_WARN_TRUNCATED,
          TYPE_WARN_INVALID_STRING

*/

type_conversion_status Field_longstr::check_string_copy_error(
    const char *well_formed_error_pos, const char *cannot_convert_error_pos,
    const char *from_end_pos, const char *end, bool count_spaces,
    const CHARSET_INFO *cs) {
  const char *pos;
  char tmp[32];
  THD *thd = current_thd;

  if (!(pos = well_formed_error_pos) && !(pos = cannot_convert_error_pos))
    return report_if_important_data(from_end_pos, end, count_spaces);

  convert_to_printable(tmp, sizeof(tmp), pos, (end - pos), cs, 6);

  push_warning_printf(
      thd, Sql_condition::SL_WARNING, ER_TRUNCATED_WRONG_VALUE_FOR_FIELD,
      ER_THD(thd, ER_TRUNCATED_WRONG_VALUE_FOR_FIELD), "string", tmp,
      field_name, thd->get_stmt_da()->current_row_for_condition());

  if (well_formed_error_pos != nullptr) return TYPE_WARN_INVALID_STRING;

  return TYPE_WARN_TRUNCATED;
}

/*
  Check if we lost any important data and send a truncation error/warning

  SYNOPSIS
    Field_longstr::report_if_important_data()
    pstr                     - Truncated rest of string
    end                      - End of truncated string
    count_spaces             - Treat trailing spaces as important data

  RETURN VALUES
    TYPE_OK    - None was truncated
    != TYPE_OK - Some bytes were truncated

  NOTE
    Check if we lost any important data (anything in a binary string,
    or any non-space in others). If only trailing spaces was lost,
    send a truncation note, otherwise send a truncation error.
    Silently ignore trailing spaces if the count_space parameter is false.
*/

type_conversion_status Field_longstr::report_if_important_data(
    const char *pstr, const char *end, bool count_spaces) {
  if (pstr < end)  // String is truncated
  {
    THD *thd = current_thd;

    if (test_if_important_data(field_charset, pstr, end)) {
      // Warning should only be written when check_for_truncated_fields is set
      if (thd->check_for_truncated_fields) {
        if (!thd->lex->is_ignore() && thd->is_strict_mode())
          set_warning(Sql_condition::SL_WARNING, ER_DATA_TOO_LONG, 1);
        else
          set_warning(Sql_condition::SL_WARNING, WARN_DATA_TRUNCATED, 1);
      }
      return TYPE_WARN_TRUNCATED;
    } else if (count_spaces) {
      // If we lost only spaces then produce a NOTE, not a WARNING
      if (thd->check_for_truncated_fields) {
        set_warning(Sql_condition::SL_NOTE, WARN_DATA_TRUNCATED, 1);
      }
      return TYPE_NOTE_TRUNCATED;
    }
  }
  return TYPE_OK;
}

/* Copy a string and fill with space */

type_conversion_status Field_string::store(const char *from, size_t length,
                                           const CHARSET_INFO *cs) {
  ASSERT_COLUMN_MARKED_FOR_WRITE;
  size_t copy_length;
  const char *well_formed_error_pos;
  const char *cannot_convert_error_pos;
  const char *from_end_pos;

  copy_length = field_well_formed_copy_nchars(
      field_charset, (char *)ptr, field_length, cs, from, length,
      field_length / field_charset->mbmaxlen, &well_formed_error_pos,
      &cannot_convert_error_pos, &from_end_pos);

  /* Append spaces if the string was shorter than the field. */
  if (copy_length < field_length)
    field_charset->cset->fill(field_charset, (char *)ptr + copy_length,
                              field_length - copy_length,
                              field_charset->pad_char);

  return check_string_copy_error(well_formed_error_pos,
                                 cannot_convert_error_pos, from_end_pos,
                                 from + length, false, cs);
}

/**
  Store double value in Field_string or Field_varstring.

  Pretty prints double number into field_length characters buffer.

  @param nr            number
*/

type_conversion_status Field_str::store(double nr) {
  ASSERT_COLUMN_MARKED_FOR_WRITE;
  char buff[DOUBLE_TO_STRING_CONVERSION_BUFFER_SIZE];
  const uint local_char_length = field_length / charset()->mbmaxlen;
  size_t length = 0;
  bool error = (local_char_length == 0);

  // my_gcvt() requires width > 0, and we may have a CHAR(0) column.
  if (!error)
    length = my_gcvt(nr, MY_GCVT_ARG_DOUBLE, local_char_length, buff, &error);

  if (error) {
    THD *thd = current_thd;

    if (!thd->lex->is_ignore() && thd->is_strict_mode())
      set_warning(Sql_condition::SL_WARNING, ER_DATA_TOO_LONG, 1);
    else
      set_warning(Sql_condition::SL_WARNING, WARN_DATA_TRUNCATED, 1);
  }
  return store(buff, length, &my_charset_numeric);
}

/**
  Check whether generated columns' expressions are the same.

  @param field  A new field to compare against

  @return true means the same, otherwise not.
*/

bool Field::gcol_expr_is_equal(const Create_field *field) const {
  assert(is_gcol() && field->is_gcol());
  return gcol_info->expr_item->eq(field->gcol_info->expr_item, true);
}

uint Field_str::is_equal(const Create_field *new_field) const {
  DBUG_TRACE;

  if (change_prevents_inplace(*this, *new_field)) {
    return IS_EQUAL_NO;
  }

  const size_t new_char_len = new_field->max_display_width_in_codepoints();
  if (new_char_len != char_length()  // Changed char len cannot be done
                                     // inplace due to padding
  ) {
    return IS_EQUAL_NO;
  }

  if (new_field->charset == field_charset) {
    return IS_EQUAL_YES;
  }

  return IS_EQUAL_PACK_LENGTH;
}

void Field_str::add_to_cost(CostOfItem *cost) const { cost->AddStrFieldCost(); }

type_conversion_status Field_string::store(longlong nr, bool unsigned_val) {
  char buff[64];
  size_t l;
  const CHARSET_INFO *cs = charset();
  l = (cs->cset->longlong10_to_str)(cs, buff, sizeof(buff),
                                    unsigned_val ? 10 : -10, nr);
  return Field_string::store(buff, l, cs);
}

type_conversion_status Field_longstr::store_decimal(const my_decimal *d) {
  StringBuffer<DECIMAL_MAX_STR_LENGTH + 1> str(&my_charset_numeric);
  my_decimal2string(E_DEC_FATAL_ERROR, d, &str);
  return store(str.ptr(), str.length(), str.charset());
}

uint32 Field_longstr::max_data_length() const {
  return field_length + (field_length > 255 ? 2 : 1);
}

double Field_string::val_real() const {
  ASSERT_COLUMN_MARKED_FOR_READ;
  int error;
  const char *end;
  const CHARSET_INFO *cs = charset();
  double result;

  result = my_strntod(cs, (char *)ptr, field_length, &end, &error);
  if ((error ||
       (field_length != (uint32)(end - (char *)ptr) &&
        !check_if_only_end_space(cs, end, (char *)ptr + field_length)))) {
    size_t length =
        cs->cset->lengthsp(cs, pointer_cast<const char *>(ptr), field_length);
    const ErrConvString err((char *)ptr, length, cs);
    push_warning_printf(
        current_thd, Sql_condition::SL_WARNING, ER_TRUNCATED_WRONG_VALUE,
        ER_THD(current_thd, ER_TRUNCATED_WRONG_VALUE), "DOUBLE", err.ptr());
  }
  return result;
}

longlong Field_string::val_int() const {
  ASSERT_COLUMN_MARKED_FOR_READ;
  int error;
  const char *end;
  const CHARSET_INFO *cs = charset();
  longlong result;

  result = my_strntoll(cs, (char *)ptr, field_length, 10, &end, &error);
  if ((error ||
       (field_length != (uint32)(end - (char *)ptr) &&
        !check_if_only_end_space(cs, end, (char *)ptr + field_length)))) {
    size_t length =
        cs->cset->lengthsp(cs, pointer_cast<const char *>(ptr), field_length);
    const ErrConvString err((char *)ptr, length, cs);
    push_warning_printf(
        current_thd, Sql_condition::SL_WARNING, ER_TRUNCATED_WRONG_VALUE,
        ER_THD(current_thd, ER_TRUNCATED_WRONG_VALUE), "INTEGER", err.ptr());
  }
  return result;
}

String *Field_string::val_str(String *, String *val_ptr) const {
  ASSERT_COLUMN_MARKED_FOR_READ;
  size_t length;
  if (current_thd->variables.sql_mode & MODE_PAD_CHAR_TO_FULL_LENGTH)
    length = my_charpos(field_charset, ptr, ptr + field_length,
                        field_length / field_charset->mbmaxlen);
  else
    length = field_charset->cset->lengthsp(field_charset, (const char *)ptr,
                                           field_length);
  val_ptr->set((const char *)ptr, length, field_charset);
  return val_ptr;
}

my_decimal *Field_string::val_decimal(my_decimal *decimal_value) const {
  ASSERT_COLUMN_MARKED_FOR_READ;
  const CHARSET_INFO *cs = charset();
  const int err = str2my_decimal(E_DEC_FATAL_ERROR, (char *)ptr, field_length,
                                 cs, decimal_value);
  if (err) {
    size_t length =
        cs->cset->lengthsp(cs, pointer_cast<const char *>(ptr), field_length);
    const ErrConvString errmsg((char *)ptr, length, cs);
    push_warning_printf(
        current_thd, Sql_condition::SL_WARNING, ER_TRUNCATED_WRONG_VALUE,
        ER_THD(current_thd, ER_TRUNCATED_WRONG_VALUE), "DECIMAL", errmsg.ptr());
  }

  return decimal_value;
}

struct Check_field_param {
  const Field *field;
};

bool Field_string::compatible_field_size(uint field_metadata,
                                         Relay_log_info *rli_arg, uint16 mflags,
                                         int *order_var) const {
  return Field::compatible_field_size(field_metadata, rli_arg, mflags,
                                      order_var);
}

int Field_string::cmp(const uchar *a_ptr, const uchar *b_ptr) const {
  size_t a_len, b_len;

  if (field_charset->mbmaxlen != 1) {
    const uint char_len = field_length / field_charset->mbmaxlen;
    a_len = my_charpos(field_charset, a_ptr, a_ptr + field_length, char_len);
    b_len = my_charpos(field_charset, b_ptr, b_ptr + field_length, char_len);
  } else
    a_len = b_len = field_length;

  if (field_charset->pad_attribute == NO_PAD &&
      !(current_thd->variables.sql_mode & MODE_PAD_CHAR_TO_FULL_LENGTH)) {
    /*
      Our CHAR default behavior is to strip spaces. For PAD SPACE collations,
      this doesn't matter, for but NO PAD, we need to do it ourselves here.
    */
    a_len = field_charset->cset->lengthsp(field_charset, (const char *)a_ptr,
                                          a_len);
    b_len = field_charset->cset->lengthsp(field_charset, (const char *)b_ptr,
                                          b_len);
  }

  return field_charset->coll->strnncollsp(field_charset, a_ptr, a_len, b_ptr,
                                          b_len);
}

size_t Field_string::make_sort_key(uchar *to, size_t length) const {
  return make_sort_key(to, length, char_length());
}

size_t Field_string::make_sort_key(uchar *to, size_t length,
                                   size_t trunc_pos) const {
  /*
    We don't store explicitly how many bytes long this string is.
    Find out by calling charpos, since just using field_length
    could give strnxfrm a buffer with more than char_length() code
    points, which is not allowed.

    The min() is because charpos() is allowed to return a value past
    the end of the string for “end of string”.
  */
  size_t input_length = std::min<size_t>(
      field_length,
      field_charset->cset->charpos(
          field_charset, pointer_cast<const char *>(ptr),
          pointer_cast<const char *>(ptr) + field_length, trunc_pos));

  if (field_charset->pad_attribute == NO_PAD &&
      !(current_thd->variables.sql_mode & MODE_PAD_CHAR_TO_FULL_LENGTH)) {
    /*
      Our CHAR default behavior is to strip spaces. For PAD SPACE collations,
      this doesn't matter, for but NO PAD, we need to do it ourselves here.
    */
    input_length = field_charset->cset->lengthsp(
        field_charset, (const char *)ptr, input_length);
  }

  assert(char_length_cache == char_length());
  const size_t tmp [[maybe_unused]] = field_charset->coll->strnxfrm(
      field_charset, to, length, char_length_cache, ptr, input_length,
      MY_STRXFRM_PAD_TO_MAXLEN);
  assert(tmp == length);
  return length;
}

void Field_string::sql_type(String &res) const {
  THD *thd = current_thd;
  const CHARSET_INFO *cs = res.charset();
  size_t length;

  length = cs->cset->snprintf(
      cs, res.ptr(), res.alloced_length(), "%s(%d)",
      ((type() == MYSQL_TYPE_VAR_STRING && !thd->variables.new_mode)
           ? (has_charset() ? "varchar" : "varbinary")
           : (has_charset() ? "char" : "binary")),
      (int)field_length / charset()->mbmaxlen);
  res.length(length);
}

uchar *Field_string::pack(uchar *to, const uchar *from,
                          size_t max_length) const {
  uint length = my_charpos(field_charset, from, from + field_length,
                           field_length / field_charset->mbmaxlen);
  const uint length_bytes = (field_length > 255) ? 2 : 1;

  /*
     TODO: change charset interface to add a new function that does
           the following or add a flag to lengthsp to do it itself
           (this is for not packing padding adding bytes in BINARY
           fields).
  */
  if (field_charset->mbmaxlen == 1) {
    while (length && from[length - 1] == field_charset->pad_char) length--;
  } else
    length = field_charset->cset->lengthsp(field_charset, (const char *)from,
                                           length);

  if (max_length < length_bytes)
    length = 0;
  else if (length > max_length - length_bytes)
    length = max_length - length_bytes;

  /* Length always stored little-endian */
  if (max_length >= 1) {
    *to++ = length & 0xFF;
    if (length_bytes == 2 && max_length >= 2) *to++ = (length >> 8) & 0xFF;
  }

  /* Store bytes of string */
  memcpy(to, from, length);

  return to + length;
}

/**
   Unpack a string field from row data.

   This method is used to unpack a string field from a master whose size
   of the field is less than that of the slave. Note that there can be a
   variety of field types represented with this class. Certain types like
   ENUM or SET are processed differently. Hence, the upper byte of the
   @c param_data argument contains the result of field->real_type() from
   the master.

   @note For information about how the length is packed, see @c
   Field_string::do_save_field_metadata

   @param   to         Destination of the data
   @param   from       Source of the data
   @param   param_data Real type (upper) and length (lower) values

   @return  New pointer into memory based on from + length of the data
*/
const uchar *Field_string::unpack(uchar *to, const uchar *from,
                                  uint param_data) {
  uint from_length, length;

  /*
    Compute the declared length of the field on the master. This is
    used to decide if one or two bytes should be read as length.
   */
  if (param_data)
    from_length = (((param_data >> 4) & 0x300) ^ 0x300) + (param_data & 0x00ff);
  else
    from_length = field_length;

  DBUG_PRINT("debug", ("param_data: 0x%x, field_length: %u, from_length: %u",
                       param_data, field_length, from_length));
  /*
    Compute the actual length of the data by reading one or two bits
    (depending on the declared field length on the master).
   */
  if (from_length > 255) {
    length = uint2korr(from);
    from += 2;
  } else
    length = (uint)*from++;

  memcpy(to, from, length);
  // Pad the string with the pad character of the fields charset
  field_charset->cset->fill(field_charset, (char *)to + length,
                            field_length - length, field_charset->pad_char);
  return from + length;
}

/**
   Save the field metadata for string fields.

   Saves the real type in the first byte and the field length in the
   second byte of the field metadata array at index of *metadata_ptr and
   *(metadata_ptr + 1).

   @note In order to be able to handle lengths exceeding 255 and be
   backwards-compatible with pre-5.1.26 servers, an extra two bits of
   the length has been added to the metadata in such a way that if
   they are set, a new unrecognized type is generated.  This will
   cause pre-5.1-26 servers to stop due to a field type mismatch,
   while new servers will be able to extract the extra bits. If the
   length is <256, there will be no difference and both a new and an
   old server will be able to handle it.

   @note The extra two bits are added to bits 13 and 14 of the
   parameter data (with 1 being the least siginficant bit and 16 the
   most significant bit of the word) by xoring the extra length bits
   with the real type.  Since all allowable types have 0xF as most
   significant bits of the metadata word, lengths <256 will not affect
   the real type at all, while all other values will result in a
   non-existent type in the range 17-244.

   @see Field_string::unpack

   @param   metadata_ptr   First byte of field metadata

   @returns number of bytes written to metadata_ptr
*/
int Field_string::do_save_field_metadata(uchar *metadata_ptr) const {
  assert(field_length < 1024);
  assert((real_type() & 0xF0) == 0xF0);
  DBUG_PRINT("debug",
             ("field_length: %u, real_type: %u", field_length, real_type()));
  *metadata_ptr = (real_type() ^ ((field_length & 0x300) >> 4));
  *(metadata_ptr + 1) = field_length & 0xFF;
  return 2;
}

uint Field_string::max_packed_col_length() const {
  const size_t max_length = pack_length();
  return (max_length > 255 ? 2 : 1) + max_length;
}

size_t Field_string::get_key_image(uchar *buff, size_t length,
                                   imagetype) const {
  const size_t bytes =
      my_charpos(field_charset, (char *)ptr, (char *)ptr + field_length,
                 length / field_charset->mbmaxlen);
  memcpy(buff, ptr, bytes);
  if (bytes < length)
    field_charset->cset->fill(field_charset, (char *)buff + bytes,
                              length - bytes, field_charset->pad_char);
  return bytes;
}

/****************************************************************************
  VARCHAR type
  Data in field->ptr is stored as:
    1 or 2 bytes length-prefix-header  (from Field_varstring::length_bytes)
    data

  NOTE:
  When VARCHAR is stored in a key (for handler::index_read() etc) it's always
  stored with a 2 byte prefix. (Just like blob keys).

  Normally length_bytes is calculated as (field_length < 256 : 1 ? 2)
  The exception is if there is a prefix key field that is part of a long
  VARCHAR, in which case field_length for this may be 1 but the length_bytes
  is 2.
****************************************************************************/

/**
   Save the field metadata for varstring fields.

   Saves the field length in the first byte. Note: may consume
   2 bytes. Caller must ensure second byte is contiguous with
   first byte (e.g. array index 0,1).

   @param   metadata_ptr   First byte of field metadata

   @returns number of bytes written to metadata_ptr
*/
int Field_varstring::do_save_field_metadata(uchar *metadata_ptr) const {
  assert(field_length <= 65535);
  int2store((char *)metadata_ptr, field_length);
  return 2;
}

type_conversion_status Field_varstring::store(const char *from, size_t length,
                                              const CHARSET_INFO *cs) {
  ASSERT_COLUMN_MARKED_FOR_WRITE;
  size_t copy_length;
  const char *well_formed_error_pos;
  const char *cannot_convert_error_pos;
  const char *from_end_pos;

  copy_length = field_well_formed_copy_nchars(
      field_charset, (char *)ptr + length_bytes, field_length, cs, from, length,
      field_length / field_charset->mbmaxlen, &well_formed_error_pos,
      &cannot_convert_error_pos, &from_end_pos);

  if (length_bytes == 1)
    *ptr = (uchar)copy_length;
  else
    int2store(ptr, static_cast<uint16>(copy_length));

  return check_string_copy_error(well_formed_error_pos,
                                 cannot_convert_error_pos, from_end_pos,
                                 from + length, true, cs);
}

type_conversion_status Field_varstring::store(longlong nr, bool unsigned_val) {
  char buff[64];
  uint length;
  length = (uint)(field_charset->cset->longlong10_to_str)(
      field_charset, buff, sizeof(buff), (unsigned_val ? 10 : -10), nr);
  return Field_varstring::store(buff, length, field_charset);
}

double Field_varstring::val_real() const {
  ASSERT_COLUMN_MARKED_FOR_READ;
  int error;
  const char *end;
  double result;
  const CHARSET_INFO *cs = charset();

  const uint length = data_length();
  result = my_strntod(cs, (char *)ptr + length_bytes, length, &end, &error);

  if ((error || (length != (uint)(end - (char *)ptr + length_bytes) &&
                 !check_if_only_end_space(
                     cs, end, (char *)ptr + length_bytes + length)))) {
    push_numerical_conversion_warning(current_thd, (char *)ptr + length_bytes,
                                      length, cs, "DOUBLE",
                                      ER_TRUNCATED_WRONG_VALUE);
  }
  return result;
}

longlong Field_varstring::val_int() const {
  ASSERT_COLUMN_MARKED_FOR_READ;
  int error;
  const char *end;
  const CHARSET_INFO *cs = charset();

  const uint length = data_length();
  const longlong result =
      my_strntoll(cs, (char *)ptr + length_bytes, length, 10, &end, &error);

  if ((error || (length != (uint)(end - (char *)ptr + length_bytes) &&
                 !check_if_only_end_space(
                     cs, end, (char *)ptr + length_bytes + length)))) {
    push_numerical_conversion_warning(current_thd, (char *)ptr + length_bytes,
                                      length, cs, "INTEGER",
                                      ER_TRUNCATED_WRONG_VALUE);
  }
  return result;
}

String *Field_varstring::val_str(String *, String *val_ptr) const {
  ASSERT_COLUMN_MARKED_FOR_READ;
  val_ptr->set(pointer_cast<const char *>(data_ptr()), data_length(),
               field_charset);
  return val_ptr;
}

my_decimal *Field_varstring::val_decimal(my_decimal *decimal_value) const {
  ASSERT_COLUMN_MARKED_FOR_READ;
  const CHARSET_INFO *cs = charset();
  const uint length = data_length();
  const int error = str2my_decimal(
      E_DEC_FATAL_ERROR, (char *)ptr + length_bytes, length, cs, decimal_value);

  if (error) {
    push_numerical_conversion_warning(current_thd, (char *)ptr + length_bytes,
                                      length, cs, "DECIMAL",
                                      ER_TRUNCATED_WRONG_VALUE);
  }
  return decimal_value;
}

int Field_varstring::cmp_max(const uchar *a_ptr, const uchar *b_ptr,
                             uint max_len) const {
  uint a_length, b_length;
  int diff;

  if (length_bytes == 1) {
    a_length = (uint)*a_ptr;
    b_length = (uint)*b_ptr;
  } else {
    a_length = uint2korr(a_ptr);
    b_length = uint2korr(b_ptr);
  }
  a_length = std::min(a_length, max_len);
  b_length = std::min(b_length, max_len);
  diff = field_charset->coll->strnncollsp(field_charset, a_ptr + length_bytes,
                                          a_length, b_ptr + length_bytes,
                                          b_length);
  return diff;
}

/**
  @note
    varstring and blob keys are ALWAYS stored with a 2 byte length prefix
*/

int Field_varstring::key_cmp(const uchar *key_ptr, uint max_key_length) const {
  uint length = data_length();
  uint local_char_length = max_key_length / field_charset->mbmaxlen;

  local_char_length =
      my_charpos(field_charset, ptr + length_bytes, ptr + length_bytes + length,
                 local_char_length);
  length = std::min(length, local_char_length);
  return field_charset->coll->strnncollsp(field_charset, ptr + length_bytes,
                                          length, key_ptr + HA_KEY_BLOB_LENGTH,
                                          uint2korr(key_ptr));
}

/**
  Compare to key segments (always 2 byte length prefix).

  @note
    This is used only to compare key segments created for index_read().
    (keys are created and compared in key.cc)
*/

int Field_varstring::key_cmp(const uchar *a, const uchar *b) const {
  return field_charset->coll->strnncollsp(field_charset, a + HA_KEY_BLOB_LENGTH,
                                          uint2korr(a), b + HA_KEY_BLOB_LENGTH,
                                          uint2korr(b));
}

size_t Field_varstring::make_sort_key(uchar *to, size_t length) const {
  return make_sort_key(to, length, char_length());
}

size_t Field_varstring::make_sort_key(uchar *to, size_t length,
                                      size_t trunc_pos) const {
  const int flags =
      (field_charset->pad_attribute == NO_PAD) ? 0 : MY_STRXFRM_PAD_TO_MAXLEN;

  size_t f_length = data_length();
  const uchar *pos = ptr + length_bytes;

  size_t local_char_length =
      my_charpos(field_charset, pos, pos + f_length, trunc_pos);
  f_length = std::min(f_length, local_char_length);

  assert(char_length_cache == char_length());
  return field_charset->coll->strnxfrm(field_charset, to, length,
                                       char_length_cache, pos, f_length, flags);
}

enum ha_base_keytype Field_varstring::key_type() const {
  enum ha_base_keytype res;

  if (binary())
    res = length_bytes == 1 ? HA_KEYTYPE_VARBINARY1 : HA_KEYTYPE_VARBINARY2;
  else
    res = length_bytes == 1 ? HA_KEYTYPE_VARTEXT1 : HA_KEYTYPE_VARTEXT2;
  return res;
}

void Field_varstring::sql_type(String &res) const {
  const CHARSET_INFO *cs = res.charset();
  size_t length;

  length = cs->cset->snprintf(cs, res.ptr(), res.alloced_length(), "%s(%d)",
                              (has_charset() ? "varchar" : "varbinary"),
                              (int)field_length / charset()->mbmaxlen);
  res.length(length);
}

uint32 Field_varstring::data_length(ptrdiff_t row_offset) const {
  return length_bytes == 1 ? (uint32) * (ptr + row_offset)
                           : uint2korr(ptr + row_offset);
}

/*
  Functions to create a packed row.
  Here the number of length bytes are depending on the given max_length
*/

uchar *Field_varstring::pack(uchar *to, const uchar *from,
                             size_t max_length) const {
  uint length = length_bytes == 1 ? (uint)*from : uint2korr(from);
  if (max_length < length_bytes)
    length = 0;
  else if (length > max_length - length_bytes)
    length = max_length - length_bytes;

  /* Length always stored little-endian */
  if (max_length >= 1) {
    *to++ = length & 0xFF;
    if (length_bytes == 2 && max_length >= 2) *to++ = (length >> 8) & 0xFF;
  }

  /* Store bytes of string */
  memcpy(to, from + length_bytes, length);
  return to + length;
}

/**
   Unpack a varstring field from row data.

   This method is used to unpack a varstring field from a master
   whose size of the field is less than that of the slave.

   @note
   The string length is always packed little-endian.

   @param   to         Destination of the data
   @param   from       Source of the data
   @param   param_data Length bytes from the master's field data

   @return  New pointer into memory based on from + length of the data
*/
const uchar *Field_varstring::unpack(uchar *to, const uchar *from,
                                     uint param_data) {
  uint length;
  const uint l_bytes = (param_data && (param_data < field_length))
                           ? (param_data <= 255) ? 1 : 2
                           : length_bytes;
  if (l_bytes == 1) {
    to[0] = *from++;
    length = to[0];
    if (length_bytes == 2) to[1] = 0;
  } else /* l_bytes == 2 */
  {
    length = uint2korr(from);
    to[0] = *from++;
    to[1] = *from++;
  }
  if (length) memcpy(to + length_bytes, from, length);
  return from + length;
}

size_t Field_varstring::get_key_image(uchar *buff, size_t length,
                                      imagetype) const {
  /*
    If NULL, data bytes may have been left random by the storage engine, so
    don't try to read them.
  */
  uint f_length = is_null() ? 0 : data_length();
  uint local_char_length = length / field_charset->mbmaxlen;
  uchar *pos = ptr + length_bytes;
  local_char_length =
      my_charpos(field_charset, pos, pos + f_length, local_char_length);
  f_length = std::min(f_length, local_char_length);
  /* Key is always stored with 2 bytes */
  int2store(buff, f_length);
  memcpy(buff + HA_KEY_BLOB_LENGTH, pos, f_length);
  if (f_length < length) {
    /*
      Must clear this as we do a memcmp in opt_range.cc to detect
      identical keys
    */
    memset(buff + HA_KEY_BLOB_LENGTH + f_length, 0, (length - f_length));
  }
  return HA_KEY_BLOB_LENGTH + f_length;
}

void Field_varstring::set_key_image(const uchar *buff, size_t length) {
  length = uint2korr(buff);  // Real length is here
  (void)Field_varstring::store((const char *)buff + HA_KEY_BLOB_LENGTH, length,
                               field_charset);
}

int Field_varstring::cmp_binary(const uchar *a_ptr, const uchar *b_ptr,
                                uint32 max_length) const {
  uint32 a_length, b_length;

  if (length_bytes == 1) {
    a_length = (uint)*a_ptr;
    b_length = (uint)*b_ptr;
  } else {
    a_length = uint2korr(a_ptr);
    b_length = uint2korr(b_ptr);
  }
  a_length = std::min(a_length, max_length);
  b_length = std::min(b_length, max_length);
  if (a_length != b_length) return 1;
  return memcmp(a_ptr + length_bytes, b_ptr + length_bytes, a_length);
}

Field *Field_varstring::new_field(MEM_ROOT *root, TABLE *new_table) const {
  Field_varstring *res =
      down_cast<Field_varstring *>(Field::new_field(root, new_table));
  if (res) res->length_bytes = length_bytes;
  return res;
}

Field *Field_varstring::new_key_field(MEM_ROOT *root, TABLE *new_table,
                                      uchar *new_ptr, uchar *new_null_ptr,
                                      uint new_null_bit) const {
  Field_varstring *res;
  if ((res = (Field_varstring *)Field::new_key_field(
           root, new_table, new_ptr, new_null_ptr, new_null_bit))) {
    /* Keys length prefixes are always packed with 2 bytes */
    res->length_bytes = 2;
  }
  return res;
}

uint Field_varstring::is_equal(const Create_field *new_field) const {
  DBUG_TRACE;
  if (change_prevents_inplace(*this, *new_field)) {
    return IS_EQUAL_NO;
  }

  if (new_field->charset == field_charset &&
      new_field->pack_length() == pack_length()) {
    return IS_EQUAL_YES;
  }

  return IS_EQUAL_PACK_LENGTH;
}

void Field_varstring::hash(ulong *nr, ulong *nr2) const {
  if (is_null()) {
    *nr ^= (*nr << 1) | 1;
  } else {
    const uint len = data_length();
    const CHARSET_INFO *cs = charset();
    uint64 tmp1 = *nr;
    uint64 tmp2 = *nr2;
    cs->coll->hash_sort(cs, ptr + length_bytes, len, &tmp1, &tmp2);

    // NOTE: This truncates to 32-bit on Windows, to keep on-disk stability.
    *nr = static_cast<ulong>(tmp1);
    *nr2 = static_cast<ulong>(tmp2);
  }
}

/****************************************************************************
** blob type
** A blob is saved as a length and a pointer. The length is stored in the
** packlength slot and may be from 1-4.
****************************************************************************/

Field_blob::Field_blob(uint32 packlength_arg)
    : Field_longstr(nullptr, 0, &dummy_null_buffer, 0, NONE, "temp",
                    system_charset_info),
      packlength(packlength_arg),
      m_keep_old_value(false) {}

Field_blob::Field_blob(uchar *ptr_arg, uchar *null_ptr_arg, uchar null_bit_arg,
                       uchar auto_flags_arg, const char *field_name_arg,
                       TABLE_SHARE *share, uint blob_pack_length,
                       const CHARSET_INFO *cs)
    : Field_longstr(ptr_arg, BLOB_PACK_LENGTH_TO_MAX_LENGH(blob_pack_length),
                    null_ptr_arg, null_bit_arg, auto_flags_arg, field_name_arg,
                    cs),
      packlength(blob_pack_length),
      m_keep_old_value(false) {
  assert(blob_pack_length <= 4);  // Only pack lengths 1-4 supported currently
  set_flag(BLOB_FLAG);
  share->blob_fields++;
  /* TODO: why do not fill table->s->blob_field array here? */
}

static void store_blob_length(uchar *i_ptr, uint i_packlength,
                              uint32 i_number) {
  switch (i_packlength) {
    case 1:
      assert(i_number <= 0xff);
      i_ptr[0] = static_cast<uchar>(i_number);
      break;
    case 2:
      assert(i_number <= 0xffff);
      int2store(i_ptr, static_cast<unsigned short>(i_number));
      break;
    case 3:
      assert(i_number <= 0xffffff);
      int3store(i_ptr, i_number);
      break;
    case 4:
      int4store(i_ptr, i_number);
  }
}

uint32 Field_blob::get_length(const uchar *pos, uint packlength_arg) const {
  switch (packlength_arg) {
    case 1:
      return (uint32)pos[0];
    case 2:
      return uint2korr(pos);
    case 3:
      return uint3korr(pos);
    case 4:
      return uint4korr(pos);
  }
  /* When expanding this, see also MAX_FIELD_BLOBLENGTH. */
  return 0;  // Impossible
}

/**
  Store a blob value to memory storage.
  @param      from         the string value to store.
  @param      length       length of the string value.
  @param      cs           character set of the string value.
  @param      max_length   Cut at this length safely (multibyte aware).
*/
type_conversion_status Field_blob::store_to_mem(const char *from, size_t length,
                                                const CHARSET_INFO *cs,
                                                size_t max_length,
                                                Blob_mem_storage *) {
  /*
    We don't need to support escaping or character set conversions here,
    because store_to_mem() is currently called only when we process
    queries having GROUP_CONCAT with ORDER BY or DISTINCT,
    hence some assersions:
  */
  assert(field_charset == cs);
  assert(length <= max_data_length());

  if (length > max_length) {
    int well_formed_error;
    length = cs->cset->well_formed_len(cs, from, from + max_length, length,
                                       &well_formed_error);
    table->blob_storage->set_truncated_value(true);
  }
  char *tmp;
  if (!(tmp = table->blob_storage->store(from, length))) {
    reset();
    return TYPE_ERR_OOM;
  }
  store_ptr_and_length(tmp, length);
  return TYPE_OK;
}

type_conversion_status Field_blob::store_internal(const char *from,
                                                  size_t length,
                                                  const CHARSET_INFO *cs) {
  size_t new_length;
  char buff[STRING_BUFFER_USUAL_SIZE], *tmp;
  String tmpstr(buff, sizeof(buff), &my_charset_bin);

  THD *thd = current_thd;

  /*
    If the 'from' address is in the range of the temporary 'value'-
    object we need to copy the content to a different location or it will be
    invalidated when the 'value'-object is reallocated to make room for
    the new character set.
  */
  const size_t max_len = max_data_length();
  if (from >= value.ptr() && from <= value.ptr() + value.length()) {
    /*
      If content of the 'from'-address is cached in the 'value'-object
      it is possible that the content needs a character conversion.
    */
    if (!String::needs_conversion_on_storage(length, cs, field_charset)) {
      if (length > max_len) {
        store_ptr_and_length(from, max_len);
        if (thd->check_for_truncated_fields) {
          if (thd->is_strict_mode() && !thd->lex->is_ignore())
            set_warning(Sql_condition::SL_WARNING, ER_DATA_TOO_LONG, 1);
          else
            set_warning(Sql_condition::SL_WARNING, WARN_DATA_TRUNCATED, 1);
        }
        return TYPE_WARN_TRUNCATED;
      }
      store_ptr_and_length(from, length);
      return TYPE_OK;
    }
    if (tmpstr.copy(from, length, cs)) goto oom_error;
    from = tmpstr.ptr();
  }

  new_length = min<size_t>(max_len, field_charset->mbmaxlen * length);

  if (value.alloc(new_length)) goto oom_error;

  tmp = value.ptr();

  {
    const char *well_formed_error_pos;
    const char *cannot_convert_error_pos;
    const char *from_end_pos;
    /*
      "length" is OK as "nchars" argument to well_formed_copy_nchars as this
      is never used to limit the length of the data. The cut of long data
      is done with the new_length value.
    */
    const size_t copy_length = field_well_formed_copy_nchars(
        field_charset, tmp, new_length, cs, from, length, length,
        &well_formed_error_pos, &cannot_convert_error_pos, &from_end_pos);

    store_ptr_and_length(tmp, copy_length);
    return check_string_copy_error(well_formed_error_pos,
                                   cannot_convert_error_pos, from_end_pos,
                                   from + length, true, cs);
  }

oom_error:
  /* Fatal OOM error */
  reset();
  return TYPE_ERR_OOM;
}

type_conversion_status Field_blob::store(const char *from, size_t length,
                                         const CHARSET_INFO *cs) {
  ASSERT_COLUMN_MARKED_FOR_WRITE;

  if (table->blob_storage)  // GROUP_CONCAT with ORDER BY | DISTINCT
    return store_to_mem(from, length, cs,
                        current_thd->variables.group_concat_max_len,
                        table->blob_storage);

  return store_internal(from, length, cs);
}

type_conversion_status Field_blob::store(double nr) {
  const CHARSET_INFO *cs = charset();
  value.set_real(nr, DECIMAL_NOT_SPECIFIED, cs);
  return Field_blob::store(value.ptr(), value.length(), cs);
}

type_conversion_status Field_blob::store(longlong nr, bool unsigned_val) {
  const CHARSET_INFO *cs = charset();
  value.set_int(nr, unsigned_val, cs);
  return Field_blob::store(value.ptr(), value.length(), cs);
}

type_conversion_status Field_blob::store(const Field *from) {
  from->val_str(&value);

  /*
    Copy value if copy_blobs is set, or source is part of the table's
    writeset.
  */
  if (table->copy_blobs || (!value.is_alloced() && from->is_updatable()))
    value.copy();

  return store(value.ptr(), value.length(), from->charset());
}

double Field_blob::val_real() const {
  ASSERT_COLUMN_MARKED_FOR_READ;

  const char *blob = pointer_cast<const char *>(get_blob_data());
  if (blob == nullptr) return 0.0;

  int not_used;
  const char *end_not_used;
  return my_strntod(charset(), blob, get_length(ptr), &end_not_used, &not_used);
}

longlong Field_blob::val_int() const {
  ASSERT_COLUMN_MARKED_FOR_READ;

  const char *blob = pointer_cast<const char *>(get_blob_data());
  if (blob == nullptr) return 0;

  int not_used;
  return my_strntoll(charset(), blob, get_length(ptr), 10, nullptr, &not_used);
}

String *Field_blob::val_str(String *, String *val_ptr) const {
  ASSERT_COLUMN_MARKED_FOR_READ;

  const char *blob = pointer_cast<const char *>(get_blob_data());
  if (blob == nullptr)
    val_ptr->set("", 0, charset());  // A bit safer than ->length(0)
  else
    val_ptr->set(blob, get_length(ptr), charset());
  return val_ptr;
}

my_decimal *Field_blob::val_decimal(my_decimal *decimal_value) const {
  ASSERT_COLUMN_MARKED_FOR_READ;
  size_t length;
  const char *blob = pointer_cast<const char *>(get_blob_data());
  if (!blob) {
    blob = "";
    length = 0;
  } else
    length = get_length(ptr);

  str2my_decimal(E_DEC_FATAL_ERROR, blob, length, charset(), decimal_value);
  return decimal_value;
}

int Field_blob::cmp(const uchar *a, uint32 a_length, const uchar *b,
                    uint32 b_length) const {
  return field_charset->coll->strnncollsp(field_charset, a, a_length, b,
                                          b_length);
}

int Field_blob::cmp_max(const uchar *a_ptr, const uchar *b_ptr,
                        uint max_length) const {
  const uchar *blob1 = get_blob_data(a_ptr + packlength);
  const uchar *blob2 = get_blob_data(b_ptr + packlength);
  const uint32 a_len = min(get_length(a_ptr), max_length);
  const uint32 b_len = min(get_length(b_ptr), max_length);
  return Field_blob::cmp(blob1, a_len, blob2, b_len);
}

int Field_blob::cmp_binary(const uchar *a_ptr, const uchar *b_ptr,
                           uint32 max_length) const {
  const uchar *a = get_blob_data(a_ptr + packlength);
  const uchar *b = get_blob_data(b_ptr + packlength);
  const uint32 a_length = min(get_length(a_ptr), max_length);
  const uint32 b_length = min(get_length(b_ptr), max_length);
  const uint32 min_a_b = min(a_length, b_length);
  const uint diff =
      min_a_b == 0 ? 0 : memcmp(a, b, min_a_b);  // memcmp(a, b, 0) == 0
  return diff ? diff : (int)(a_length - b_length);
}

/* The following is used only when comparing a key */

size_t Field_blob::get_key_image(uchar *buff, size_t length,
                                 imagetype type_arg) const {
  uint32 blob_length = get_length();
  const uchar *const blob = get_blob_data();

  if (type_arg == itMBR) {
    const uint image_length = SIZEOF_STORED_DOUBLE * 4;

    if (blob_length < SRID_SIZE) {
      memset(buff, 0, image_length);
      return image_length;
    }
    gis::srid_t srid = uint4korr(blob);
    const dd::Spatial_reference_system *srs = nullptr;
    const dd::cache::Dictionary_client::Auto_releaser m_releaser(
        current_thd->dd_client());
    Srs_fetcher fetcher(current_thd);
    if (srid != 0) fetcher.acquire(srid, &srs);
    if (get_mbr_from_store(srs, blob, blob_length, 2,
                           pointer_cast<double *>(buff), &srid)) {
      memset(buff, 0, image_length);
    } else {
      // get_mbr_from_store returns the MBR in machine byte order, but buff
      // should always be in little-endian order.
      float8store(buff, *pointer_cast<double *>(buff));
      float8store(buff + 8, *(pointer_cast<double *>(buff) + 1));
      float8store(buff + 16, *(pointer_cast<double *>(buff) + 2));
      float8store(buff + 24, *(pointer_cast<double *>(buff) + 3));
    }

    return image_length;
  }

  uint local_char_length = length / field_charset->mbmaxlen;
  local_char_length = blob == nullptr
                          ? 0
                          : my_charpos(field_charset, blob, blob + blob_length,
                                       local_char_length);
  blob_length = std::min(blob_length, local_char_length);

  if ((uint32)length > blob_length) {
    /*
      Must clear this as we do a memcmp in opt_range.cc to detect
      identical keys
    */
    memset(buff + HA_KEY_BLOB_LENGTH + blob_length, 0, (length - blob_length));
    length = (uint)blob_length;
  }
  int2store(buff, static_cast<uint16>(length));
  if (length > 0) memcpy(buff + HA_KEY_BLOB_LENGTH, blob, length);
  return HA_KEY_BLOB_LENGTH + length;
}

void Field_blob::set_key_image(const uchar *buff, size_t length) {
  length = uint2korr(buff);
  (void)Field_blob::store((const char *)buff + HA_KEY_BLOB_LENGTH, length,
                          field_charset);
}

int Field_blob::key_cmp(const uchar *key_ptr, uint max_key_length) const {
  uint32 blob_length = get_length(ptr);
  const uchar *blob1 = get_blob_data();
  const CHARSET_INFO *cs = charset();
  uint local_char_length = max_key_length / cs->mbmaxlen;
  local_char_length =
      my_charpos(cs, blob1, blob1 + blob_length, local_char_length);
  blob_length = min(blob_length, local_char_length);
  return Field_blob::cmp(blob1, blob_length, key_ptr + HA_KEY_BLOB_LENGTH,
                         uint2korr(key_ptr));
}

int Field_blob::key_cmp(const uchar *a, const uchar *b) const {
  return Field_blob::cmp(a + HA_KEY_BLOB_LENGTH, uint2korr(a),
                         b + HA_KEY_BLOB_LENGTH, uint2korr(b));
}

/**
   Save the field metadata for blob fields.

   Saves the pack length in the first byte of the field metadata array
   at index of *metadata_ptr.

   @param   metadata_ptr   First byte of field metadata

   @returns number of bytes written to metadata_ptr
*/
int Field_blob::do_save_field_metadata(uchar *metadata_ptr) const {
  DBUG_TRACE;
  *metadata_ptr = pack_length_no_ptr();
  DBUG_PRINT("debug", ("metadata: %u (pack_length_no_ptr)", *metadata_ptr));
  return 1;
}

size_t Field_blob::make_sort_key(uchar *to, size_t length) const {
<<<<<<< HEAD
  static const uchar EMPTY_BLOB[1] = {0};
  const uint32 blob_length = get_length();
=======
  return make_sort_key(to, length, char_length());
}
>>>>>>> 87307d4d

size_t Field_blob::make_sort_key(uchar *to, size_t length,
                                 size_t trunc_pos) const {
  static const uchar EMPTY_BLOB[1] = {0};
  const int flags =
      (field_charset->pad_attribute == NO_PAD) ? 0 : MY_STRXFRM_PAD_TO_MAXLEN;

  size_t blob_length = get_length();
  const uchar *blob = blob_length > 0 ? get_blob_data() : EMPTY_BLOB;

  size_t local_char_length =
      my_charpos(field_charset, blob, blob + blob_length, trunc_pos);
  blob_length = std::min(blob_length, local_char_length);

  return field_charset->coll->strnxfrm(field_charset, to, length, length, blob,
                                       blob_length, flags);
}

void Field_blob::sql_type(String &res) const {
  const char *str;
  uint length;
  switch (packlength) {
    default:
      str = "tiny";
      length = 4;
      break;
    case 2:
      str = "";
      length = 0;
      break;
    case 3:
      str = "medium";
      length = 6;
      break;
    case 4:
      str = "long";
      length = 4;
      break;
  }
  res.set_ascii(str, length);
  if (charset() == &my_charset_bin)
    res.append(STRING_WITH_LEN("blob"));
  else {
    res.append(STRING_WITH_LEN("text"));
  }
}

bool Field_blob::copy() {
  const uint32 length = get_length();
  if (value.copy(pointer_cast<const char *>(get_blob_data()), length,
                 charset())) {
    Field_blob::reset();
    my_error(ER_OUTOFMEMORY, MYF(ME_FATALERROR), length);
    return true;
  }
  assert(value.length() == length);
  set_ptr(length, pointer_cast<const uchar *>(value.ptr()));
  return false;
}

uchar *Field_blob::pack(uchar *to, const uchar *from, size_t max_length) const {
  const uint32 length = get_length(from);  // Length of from string

  /*
    Store max length, which will occupy packlength bytes.
  */
  uchar len_buf[4];
  assert(packlength <= sizeof(len_buf));
  store_blob_length(len_buf, packlength, length);

  if (packlength >= max_length) {
    memcpy(to, len_buf, max_length);
    return to + max_length;
  }

  memcpy(to, len_buf, packlength);

  /*
    Store the actual blob data, which will occupy 'length' bytes.
   */
  size_t store_length = min<size_t>(length, max_length - packlength);
  if (store_length > 0) {
    memcpy(to + packlength, get_blob_data(from + packlength), store_length);
  }

  return to + packlength + store_length;
}

uchar *Field_blob::pack_with_metadata_bytes(uchar *to, const uchar *from,
                                            uint max_length) const {
  const uint32 length = get_length(from);  // Length of from string

  /*
    Store max length, which will occupy packlength bytes. If the max
    length given is smaller than the actual length of the blob, we
    just store the initial bytes of the blob.
   */
  store_blob_length(to, packlength, min(length, max_length));

  /*
    Store the actual blob data, which will occupy 'length' bytes.
   */
  if (length > 0) {
    memcpy(to + packlength, get_blob_data(from + packlength), length);
  }
  return to + packlength + length;
}

/**
   Unpack a blob field from row data.

   This method is used to unpack a blob field from a master whose size of
   the field is less than that of the slave. Note: This method is included
   to satisfy inheritance rules, but is not needed for blob fields. It
   simply is used as a pass-through to the original unpack() method for
   blob fields.

   @param   from       Source of the data
   @param   param_data The "metadata", as stored in the Table_map_log_event
                       for this field. This metadata is the number of bytes
                       used to represent the length of the blob (1, 2, 3, or
                       4).

   @return  New pointer into memory based on from + length of the data
*/
const uchar *Field_blob::unpack(uchar *, const uchar *from, uint param_data) {
  DBUG_TRACE;
  DBUG_PRINT("enter", ("from: %p;"
                       " param_data: %u; ",
                       from, param_data));
  uint const master_packlength =
      param_data > 0 ? param_data & 0xFF : packlength;
  uint32 const length = get_length(from, master_packlength);
  DBUG_DUMP("packed", from, length + master_packlength);
  bitmap_set_bit(table->write_set, field_index());
  Field_blob::store(pointer_cast<const char *>(from) + master_packlength,
                    length, field_charset);
  DBUG_DUMP("field", ptr, pack_length() /* len bytes + ptr bytes */);
  DBUG_DUMP("value", get_blob_data(), length /* the blob value length */);
  return from + master_packlength + length;
}

uint Field_blob::max_packed_col_length() const {
  switch (packlength) {
    case 1:
    case 2:
    case 3:
      return packlength + (1u << (packlength * 8)) - 1;
    case 4:
      return UINT_MAX;
    default:
      assert(false);
      return UINT_MAX;
  }
}

uint Field_blob::is_equal(const Create_field *new_field) const {
  DBUG_TRACE;

  // Can't use change_prevents_inplace() here as it uses
  // sql_type_prevents_inplace() which checks real_type(), and
  // Field_blob::real_type() does NOT return the actual blob type as
  // one could expect, so we have to check against
  // get_blob_type_from_length(max_data_length() instead.
  // length_prevents_inplace() is less strict than pack_length
  // equality so would be redundant here.
  if (new_field->sql_type != get_blob_type_from_length(max_data_length()) ||
      new_field->pack_length() != pack_length() ||
      charset_prevents_inplace(*this, *new_field)) {
    return IS_EQUAL_NO;
  }

  if (new_field->charset == field_charset) {
    return IS_EQUAL_YES;
  }

  return IS_EQUAL_PACK_LENGTH;
}

void Field_geom::sql_type(String &res) const {
  const CHARSET_INFO *cs = &my_charset_latin1;
  switch (geom_type) {
    case GEOM_POINT:
      res.set(STRING_WITH_LEN("point"), cs);
      break;
    case GEOM_LINESTRING:
      res.set(STRING_WITH_LEN("linestring"), cs);
      break;
    case GEOM_POLYGON:
      res.set(STRING_WITH_LEN("polygon"), cs);
      break;
    case GEOM_MULTIPOINT:
      res.set(STRING_WITH_LEN("multipoint"), cs);
      break;
    case GEOM_MULTILINESTRING:
      res.set(STRING_WITH_LEN("multilinestring"), cs);
      break;
    case GEOM_MULTIPOLYGON:
      res.set(STRING_WITH_LEN("multipolygon"), cs);
      break;
    case GEOM_GEOMETRYCOLLECTION:
      res.set(STRING_WITH_LEN("geomcollection"), cs);
      break;
    default:
      res.set(STRING_WITH_LEN("geometry"), cs);
  }
}

type_conversion_status Field_geom::store(double) {
  my_error(ER_CANT_CREATE_GEOMETRY_OBJECT, MYF(0));
  return TYPE_ERR_BAD_VALUE;
}

type_conversion_status Field_geom::store(longlong, bool) {
  my_error(ER_CANT_CREATE_GEOMETRY_OBJECT, MYF(0));
  return TYPE_ERR_BAD_VALUE;
}

type_conversion_status Field_geom::store_decimal(const my_decimal *) {
  my_error(ER_CANT_CREATE_GEOMETRY_OBJECT, MYF(0));
  return TYPE_ERR_BAD_VALUE;
}

type_conversion_status Field_geom::store(const char *from, size_t length,
                                         const CHARSET_INFO *cs) {
  if (length < SRID_SIZE + WKB_HEADER_SIZE + sizeof(uint32)) {
    Field_blob::reset();
    my_error(ER_CANT_CREATE_GEOMETRY_OBJECT, MYF(0));
    return TYPE_ERR_BAD_VALUE;
  }

  return Field_blob::store(from, length, cs);
}

type_conversion_status Field_geom::store_internal(const char *from,
                                                  size_t length,
                                                  const CHARSET_INFO *cs) {
  // Check that the given WKB
  // 1. is at least 13 bytes long (length of GEOMETRYCOLLECTION EMPTY)
  // 2. isn't marked as bad geometry data
  // 3. isn't shorter than empty geometrycollection
  // 4. is a valid geometry type
  // 5. is well formed
  if (length < 13 ||                                                   // 1
      from == Geometry::bad_geometry_data.ptr() ||                     // 2
      length < SRID_SIZE + WKB_HEADER_SIZE + sizeof(uint32) ||         // 3
      !Geometry::is_valid_geotype(uint4korr(from + SRID_SIZE + 1)) ||  // 4
      !Geometry::is_well_formed(from, length,                          // 5
                                geometry_type_to_wkb_type(geom_type),
                                Geometry::wkb_ndr)) {
    Field_blob::reset();
    my_error(ER_CANT_CREATE_GEOMETRY_OBJECT, MYF(0));
    return TYPE_ERR_BAD_VALUE;
  }

  /*
    Check that the SRID of the geometry matches the expected SRID for this
    field
  */
  if (get_srid().has_value()) {
    const gis::srid_t geometry_srid = uint4korr(from);
    if (geometry_srid != get_srid().value()) {
      Field_blob::reset();
      my_error(ER_WRONG_SRID_FOR_COLUMN, MYF(0), field_name,
               static_cast<unsigned long>(geometry_srid),
               static_cast<unsigned long>(get_srid().value()));
      return TYPE_ERR_BAD_VALUE;
    }
  }

  if (table->copy_blobs || length <= MAX_FIELD_WIDTH) {  // Must make a copy
    value.copy(from, length, cs);
    from = value.ptr();
  }

  store_ptr_and_length(from, length);
  return TYPE_OK;
}

uint Field_geom::is_equal(const Create_field *new_field) const {
  return new_field->sql_type == real_type() &&
         new_field->geom_type == get_geometry_type() &&
         new_field->charset == field_charset &&
         new_field->pack_length() == pack_length();
}

/**
  Get the type of this field (json).
  @param str  the string that receives the type
*/
void Field_json::sql_type(String &str) const {
  str.set_ascii(STRING_WITH_LEN("json"));
}

/// Create a shallow clone of this field in the specified MEM_ROOT.
Field_json *Field_json::clone(MEM_ROOT *mem_root) const {
  assert(type() == MYSQL_TYPE_JSON);
  return new (mem_root) Field_json(*this);
}

/**
  Check if a new field is compatible with this one.
  @param new_field  the new field
  @return true if new_field is compatible with this field, false otherwise
*/
uint Field_json::is_equal(const Create_field *new_field) const {
  // All JSON fields are compatible with each other.
  return (new_field->sql_type == real_type());
}

/**
  Store data in this JSON field.

  JSON data is usually stored using store(Field_json*) or store_json(), so this
  function will only be called if non-JSON data is attempted stored in a JSON
  field. This results in an error in most cases.

  It will attempt to parse the string (unless it's binary) as JSON text, and
  store a binary representation of JSON document if the string could be parsed.

  Note that we override store() and not store_internal() because
  Field_blob::store() contains logic that bypasses store_internal() in
  some cases we care about. In particular:

  - When supplied an empty string, we want to raise a JSON syntax
    error instead of silently inserting an empty byte string.

  - When called from GROUP_CONCAT with ORDER BY or DISTINCT, we want
    to do the same data conversion as usual, whereas
    Field_blob::store() jumps directly to Field_blob::store_to_mem()
    with the unprocessed input data.

  @param from   the start of the data to be stored
  @param length the length of the data
  @param cs     the character set of the data
  @return zero on success, non-zero on failure
*/
type_conversion_status Field_json::store(const char *from, size_t length,
                                         const CHARSET_INFO *cs) {
  ASSERT_COLUMN_MARKED_FOR_WRITE;

  /*
    First clear the field so that it doesn't contain garbage if we
    return with an error. Some callers continue for a while even after
    an error has been raised, and they could get into trouble if the
    field contains garbage.
  */
  reset();

  const char *s;
  size_t ss;
  const String v(from, length, cs);

  if (ensure_utf8mb4(v, &value, &s, &ss, true)) {
    return TYPE_ERR_BAD_VALUE;
  }

  const char *err_table_name = *table_name;
  const char *err_field_name = field_name;
  std::unique_ptr<Json_dom> dom(Json_dom::parse(
      s, ss,
      [err_table_name, err_field_name](const char *parse_err,
                                       size_t err_offset) {
        String s_err;
        s_err.append(err_table_name);
        s_err.append('.');
        s_err.append(err_field_name);
        my_error(ER_INVALID_JSON_TEXT, MYF(0), parse_err, err_offset,
                 s_err.c_ptr_safe());
      },
      JsonDepthErrorHandler));

  if (dom.get() == nullptr) return TYPE_ERR_BAD_VALUE;

  if (json_binary::serialize(dom.get(), &value, &JsonDepthErrorHandler,
                             &JsonKeyTooBigErrorHandler,
                             &JsonValueTooBigErrorHandler))
    return TYPE_ERR_BAD_VALUE;

  if (value.length() > current_thd->variables.max_allowed_packet) {
    my_error(ER_WARN_ALLOWED_PACKET_OVERFLOWED, MYF(0),
             "json_binary::serialize",
             current_thd->variables.max_allowed_packet);
    return TYPE_ERR_BAD_VALUE;
  }

  return store_binary(value.ptr(), value.length());
}

/**
  Helper function for raising an error when trying to store a value
  into a JSON column, and that value needs to be cast to JSON before
  it can be stored.
*/
type_conversion_status Field_json::unsupported_conversion() {
  ASSERT_COLUMN_MARKED_FOR_WRITE;
  String s;
  s.append(*table_name);
  s.append('.');
  s.append(field_name);
  my_error(ER_INVALID_JSON_TEXT, MYF(0), "not a JSON text, may need CAST", 0,
           s.c_ptr_safe());
  return TYPE_ERR_BAD_VALUE;
}

/**
  Store the provided JSON binary data in this field.

  @param[in] data    pointer to JSON binary data
  @param[in] length  the length of the binary data
  @return zero on success, non-zero on failure
*/
type_conversion_status Field_json::store_binary(const char *data,
                                                size_t length) {
  /*
    We expect that a valid binary representation of a JSON document is
    passed to us.
  */
  assert(json_binary::parse_binary(data, length).is_valid());

  if (length > UINT_MAX32) {
    /* purecov: begin inspected */
    my_error(ER_JSON_VALUE_TOO_BIG, MYF(0));
    return TYPE_ERR_BAD_VALUE;
    /* purecov: end */
  }

  return Field_blob::store(data, length, field_charset);
}

/// Store a double in a JSON field. Will raise an error for now.
type_conversion_status Field_json::store(double) {
  return unsupported_conversion();
}

/// Store an integer in a JSON field. Will raise an error for now.
type_conversion_status Field_json::store(longlong, bool) {
  return unsupported_conversion();
}

/// Store a decimal in a JSON field. Will raise an error for now.
type_conversion_status Field_json::store_decimal(const my_decimal *) {
  return unsupported_conversion();
}

/// Store a TIME value in a JSON field. Will raise an error for now.
type_conversion_status Field_json::store_time(MYSQL_TIME *, uint8) {
  return unsupported_conversion();
}

/**
  Store a JSON value as binary.

  @param json  the JSON value to store
  @return zero on success, non-zero otherwise
*/
type_conversion_status Field_json::store_json(const Json_wrapper *json) {
  ASSERT_COLUMN_MARKED_FOR_WRITE;

  /*
    We want to serialize the JSON value directly into Field_blob::value if
    possible, so that we don't have to copy it there afterwards.

    If the Json_wrapper is pointing to a document that already lives in
    Field_blob::value, it isn't safe to do so, since the source buffer and
    destination buffer is the same. This can happen if an UPDATE statement
    updates the same JSON column twice and the second update of the column
    reads data that the first update wrote to the output buffer. For example:

      UPDATE t SET json_col = <something>, json_col = json_col->'$.path'

    In that case, we serialize into a temporary string, which is later copied
    into Field_blob::value by store_binary().
  */
  StringBuffer<STRING_BUFFER_USUAL_SIZE> tmpstr;
  String *buffer = json->is_binary_backed_by(&value) ? &tmpstr : &value;

  if (json->to_binary(buffer, &JsonDepthErrorHandler,
                      &JsonKeyTooBigErrorHandler, &JsonValueTooBigErrorHandler,
                      &InvalidJsonErrorHandler))
    return TYPE_ERR_BAD_VALUE;

  if (buffer->length() > current_thd->variables.max_allowed_packet) {
    my_error(ER_WARN_ALLOWED_PACKET_OVERFLOWED, MYF(0),
             "json_binary::serialize",
             current_thd->variables.max_allowed_packet);
    return TYPE_ERR_BAD_VALUE;
  }

  return store_binary(buffer->ptr(), buffer->length());
}

/**
  Copy the contents of a non-null JSON field into this field.

  @param[in] field the field to copy data from
  @return zero on success, non-zero on failure
*/
type_conversion_status Field_json::store(const Field_json *field) {
  /*
    The callers of this function have already checked for null, so we
    don't need to handle it here for now. Assert that field is not
    null.
  */
  assert(!field->is_null());

  String tmp;
  String *s = field->Field_blob::val_str(&tmp, &tmp);
  return store_binary(s->ptr(), s->length());
}

bool Field_json::val_json(Json_wrapper *wr) const {
  DBUG_TRACE;
  ASSERT_COLUMN_MARKED_FOR_READ;

  String tmp;
  String *s = Field_blob::val_str(&tmp, &tmp);

  const json_binary::Value v(json_binary::parse_binary(s->ptr(), s->length()));
  if (v.type() == json_binary::Value::ERROR) {
    /* purecov: begin inspected */
    my_error(ER_INVALID_JSON_BINARY_DATA, MYF(0));
    return true;
    /* purecov: end */
  }

  *wr = Json_wrapper(v);
  return false;
}

longlong Field_json::val_int() const {
  ASSERT_COLUMN_MARKED_FOR_READ;

  Json_wrapper wr;
  if (val_json(&wr)) return 0; /* purecov: inspected */

  return wr.coerce_int(field_name);
}

double Field_json::val_real() const {
  ASSERT_COLUMN_MARKED_FOR_READ;

  Json_wrapper wr;
  if (val_json(&wr)) return 0.0; /* purecov: inspected */

  return wr.coerce_real(field_name);
}

String *Field_json::val_str(String *buf1, String *) const {
  ASSERT_COLUMN_MARKED_FOR_READ;

  /*
    Per contract of Field::val_str(String*,String*), buf1 should be
    used if the value needs to be converted to string, and buf2 should
    be used if the string value is already known. We need to convert,
    so use buf1.
  */
  buf1->length(0);

  Json_wrapper wr;
  if (val_json(&wr) ||
      wr.to_string(buf1, true, field_name, JsonDepthErrorHandler))
    buf1->length(0);

  return buf1;
}

my_decimal *Field_json::val_decimal(my_decimal *decimal_value) const {
  ASSERT_COLUMN_MARKED_FOR_READ;

  Json_wrapper wr;
  if (val_json(&wr)) {
    /* purecov: begin inspected */
    my_decimal_set_zero(decimal_value);
    return decimal_value;
    /* purecov: end */
  }

  return wr.coerce_decimal(decimal_value, field_name);
}

bool Field_json::pack_diff(uchar **to, ulonglong value_format) const {
  DBUG_TRACE;

  const Json_diff_vector *diff_vector;
  get_diff_vector_and_length(value_format, &diff_vector);
  if (diff_vector == nullptr) return true;

  // We know the caller has allocated enough space, but we don't
  // know how much it is.  So just say that it is large, to
  // suppress bounds checks.
  String to_string((char *)*to, 0xffffFFFF, &my_charset_bin);
  to_string.length(0);
  if (diff_vector->write_binary(&to_string))
    // write_binary only returns true (error) in case it failed to
    // allocate memory. But now we know it will not try to
    // allocate.
    assert(0); /* purecov: inspected */

  // It should not have reallocated.
  assert(*to == (uchar *)to_string.ptr());

  *to += to_string.length();
  return false;
}

bool Field_json::is_before_image_equal_to_after_image() const {
  const ptrdiff_t row_offset = table->record[1] - table->record[0];
  if (get_length(row_offset) != get_length()) return false;
  if (cmp(ptr, ptr + row_offset) != 0) return false;
  return true;
}

longlong Field_json::get_diff_vector_and_length(
    ulonglong value_options, const Json_diff_vector **diff_vector_p) const {
  DBUG_TRACE;

  if (is_null()) {
    DBUG_PRINT("info", ("Returning 0 because field is NULL"));
    if (diff_vector_p) *diff_vector_p = nullptr;
    return 0;
  }

  const longlong length_of_full_format = get_length();
  longlong length = -1;
  const Json_diff_vector *diff_vector = nullptr;
  // Is the partial update smaller than the full update?
  DBUG_PRINT("info", ("length_of_full_format=%lu",
                      (unsigned long)length_of_full_format));

  // Is partial JSON updates enabled at all?
  if ((value_options & PARTIAL_JSON_UPDATES) == 0) {
    DBUG_PRINT("info", ("Using full JSON format because "
                        "binlog_row_value_format does not include "
                        "PARTIAL_JSON"));
    length = length_of_full_format;
  } else {
    // Was the optimizer able to compute a partial update?
    diff_vector = table->get_logical_diffs(this);
    if (diff_vector == nullptr) {
      // Are before-image and after-image equal?
      if (is_before_image_equal_to_after_image()) {
        DBUG_PRINT("info", ("Using empty Json_diff_vector because before-image "
                            "is different from after-image."));
        diff_vector = &Json_diff_vector::EMPTY_JSON_DIFF_VECTOR;
        length = diff_vector->binary_length();
      } else {
        DBUG_PRINT("info",
                   ("Using full JSON format because there is no diff vector "
                    "and before-image is different from after-image."));
        length = length_of_full_format;
      }
    } else {
      const longlong length_of_diff_vector = diff_vector->binary_length();
      const longlong length_of_empty_diff_vector =
          Json_diff_vector::EMPTY_JSON_DIFF_VECTOR.binary_length();
      DBUG_PRINT("info", ("length_of_diff_vector=%lu diff_vector->size()=%u",
                          (unsigned long)length_of_diff_vector,
                          (uint)diff_vector->size()));

      // If the vector is empty, no need to do the expensive comparison
      // between before-image and after-image.
      if (length_of_diff_vector == length_of_empty_diff_vector) {
        DBUG_PRINT("info",
                   ("Using empty Json_diff_vector provided by optimizer."));
        length = length_of_diff_vector;
      }
      // Are the before-image and the after-image equal? (This can
      // happen despite having a nonempty diff vector, in case
      // optimizer does not detect the equality)
      else if (is_before_image_equal_to_after_image()) {
        DBUG_PRINT("info", ("Using Json_diff_vector::EMPTY_JSON_DIFF_VECTOR "
                            "because the before-image equals the after-image "
                            "but the diff vector provided by the optimizer "
                            "is non-empty."));
        diff_vector = &Json_diff_vector::EMPTY_JSON_DIFF_VECTOR;
        length = length_of_diff_vector;
      }
      // Is the diff vector better than the full format?
      else if (length_of_diff_vector < length_of_full_format) {
        DBUG_PRINT("info", ("Using non-empty Json_diff_vector provided by "
                            "optimizer because it is smaller than "
                            "full format."));
        length = length_of_diff_vector;
      } else {
        DBUG_PRINT("info",
                   ("Using full JSON format because diff vector was not "
                    "smaller."));
        diff_vector = nullptr;
        length = length_of_full_format;
      }
    }
  }

  /*
    Can be equal to zero in the corner case where user inserted NULL
    value in a JSON NOT NULL column in non-strict mode.  The server
    will store this as a zero-length non-NULL object, and interpret it
    as a JSON 'null' literal.
  */
  assert(length >= 0);

  if (diff_vector_p != nullptr) *diff_vector_p = diff_vector;
  return length;
}

bool Field_json::unpack_diff(const uchar **from) {
  DBUG_TRACE;

  // Use a temporary mem_root so that the thread does not hold the
  // memory for the Json_diff_vector until the end of the statement.
  const int memory_page_size = my_getpagesize();
  MEM_ROOT mem_root(key_memory_Slave_applier_json_diff_vector,
                    memory_page_size);

  Json_diff_vector diff_vector{Json_diff_vector::allocator_type(&mem_root)};

  // The caller should have verified that the buffer at 'from' is
  // sufficiently big to hold the whole diff_vector.
  if (diff_vector.read_binary(pointer_cast<const char **>(from), table,
                              field_name))
    return true;

  // Apply
  switch (apply_json_diffs(this, &diff_vector)) {
    case enum_json_diff_status::REJECTED:
      my_error(ER_COULD_NOT_APPLY_JSON_DIFF, MYF(0),
               (int)table->s->table_name.length, table->s->table_name.str,
               field_name);
      return true;
    case enum_json_diff_status::ERROR:
      return true; /* purecov: inspected */
    case enum_json_diff_status::SUCCESS:
      break;
  }
  return false;
}

bool Field_json::get_date(MYSQL_TIME *ltime, my_time_flags_t) const {
  ASSERT_COLUMN_MARKED_FOR_READ;

  Json_wrapper wr;
  const bool result = val_json(&wr) || wr.coerce_date(ltime, field_name);
  if (result)
    set_zero_time(ltime, MYSQL_TIMESTAMP_DATETIME); /* purecov: inspected */
  return result;
}

bool Field_json::get_time(MYSQL_TIME *ltime) const {
  ASSERT_COLUMN_MARKED_FOR_READ;

  Json_wrapper wr;
  const bool result = val_json(&wr) || wr.coerce_time(ltime, field_name);
  if (result)
    set_zero_time(ltime, MYSQL_TIMESTAMP_TIME); /* purecov: inspected */
  return result;
}

int Field_json::cmp_binary(const uchar *a_ptr, const uchar *b_ptr,
                           uint32 /* max_length */) const {
  const char *a = pointer_cast<char *>(get_blob_data(a_ptr + packlength));
  const char *b = pointer_cast<char *>(get_blob_data(b_ptr + packlength));
  const uint32 a_length = get_length(a_ptr);
  const uint32 b_length = get_length(b_ptr);
  const Json_wrapper aw(json_binary::parse_binary(a, a_length));
  const Json_wrapper bw(json_binary::parse_binary(b, b_length));
  return aw.compare(bw);
}

size_t Field_json::make_sort_key(uchar *to, size_t length) const {
  Json_wrapper wr;
  if (val_json(&wr)) {
    return 0;
  }
  return wr.make_sort_key(to, length);
}

ulonglong Field_json::make_hash_key(ulonglong hash_val) const {
  Json_wrapper wr;
  if (val_json(&wr)) return hash_val; /* purecov: inspected */
  return wr.make_hash_key(hash_val);
}

const char *Field_json::get_binary(ptrdiff_t row_offset) const {
  return pointer_cast<char *>(get_blob_data(ptr + packlength + row_offset));
}

/****************************************************************************
** enum type.
** This is a string which only can have a selection of different values.
** If one uses this string in a number context one gets the type number.
****************************************************************************/

enum ha_base_keytype Field_enum::key_type() const {
  switch (packlength) {
    default:
      return HA_KEYTYPE_BINARY;
    case 2:
      return HA_KEYTYPE_USHORT_INT;
    case 3:
      return HA_KEYTYPE_UINT24;
    case 4:
      return HA_KEYTYPE_ULONG_INT;
    case 8:
      return HA_KEYTYPE_ULONGLONG;
  }
}

void Field_enum::store_type(ulonglong value) {
  switch (packlength) {
    case 1:
      ptr[0] = (uchar)value;
      break;
    case 2:
      if (table->s->db_low_byte_first)
        int2store(ptr, (unsigned short)value);
      else
        shortstore(ptr, (unsigned short)value);
      break;
    case 3:
      int3store(ptr, (long)value);
      break;
    case 4:
      if (table->s->db_low_byte_first)
        int4store(ptr, value);
      else
        longstore(ptr, (long)value);
      break;
    case 8:
      if (table->s->db_low_byte_first)
        int8store(ptr, value);
      else
        longlongstore(ptr, value);
      break;
  }
}

/**
  @note
    Storing a empty string in a enum field gives a warning
    (if there isn't a empty value in the enum)
*/

type_conversion_status Field_enum::store(const char *from, size_t length,
                                         const CHARSET_INFO *cs) {
  ASSERT_COLUMN_MARKED_FOR_WRITE;
  int err = 0;
  type_conversion_status ret = TYPE_OK;
  char buff[STRING_BUFFER_USUAL_SIZE];
  String tmpstr(buff, sizeof(buff), &my_charset_bin);

  /* Convert character set if necessary */
  if (String::needs_conversion_on_storage(length, cs, field_charset)) {
    uint dummy_errors;
    tmpstr.copy(from, length, cs, field_charset, &dummy_errors);
    from = tmpstr.ptr();
    length = tmpstr.length();
  }

  /* Remove end space */
  length = field_charset->cset->lengthsp(field_charset, from, length);
  uint tmp = find_type2(typelib, from, length, field_charset);
  if (!tmp) {
    if (length < 6)  // Can't be more than 99999 enums
    {
      /* This is for reading numbers with LOAD DATA INFILE */
      const char *end;
      tmp = (uint)my_strntoul(cs, from, length, 10, &end, &err);
      if (err || end != from + length || tmp > typelib->count) {
        tmp = 0;
        set_warning(Sql_condition::SL_WARNING, WARN_DATA_TRUNCATED, 1);
        ret = TYPE_WARN_TRUNCATED;
      }
      if (!current_thd->check_for_truncated_fields) ret = TYPE_OK;
    } else
      set_warning(Sql_condition::SL_WARNING, WARN_DATA_TRUNCATED, 1);
  }
  store_type((ulonglong)tmp);
  return ret;
}

type_conversion_status Field_enum::store(double nr) {
  if (nr < LLONG_MIN)
    return Field_enum::store(static_cast<longlong>(LLONG_MIN), false);
  if (nr > LLONG_MAX_DOUBLE)
    return Field_enum::store(static_cast<longlong>(LLONG_MAX), false);
  return Field_enum::store(static_cast<longlong>(nr), false);
}

type_conversion_status Field_enum::store(longlong nr, bool) {
  ASSERT_COLUMN_MARKED_FOR_WRITE;
  type_conversion_status error = TYPE_OK;
  if ((ulonglong)nr > typelib->count || nr == 0) {
    set_warning(Sql_condition::SL_WARNING, WARN_DATA_TRUNCATED, 1);
    if (nr != 0 || current_thd->check_for_truncated_fields) {
      nr = 0;
      error = TYPE_WARN_TRUNCATED;
    }
  }
  store_type((ulonglong)(uint)nr);
  return error;
}

double Field_enum::val_real() const { return (double)Field_enum::val_int(); }

my_decimal *Field_enum::val_decimal(my_decimal *decimal_value) const {
  ASSERT_COLUMN_MARKED_FOR_READ;
  int2my_decimal(E_DEC_FATAL_ERROR, val_int(), false, decimal_value);
  return decimal_value;
}

// Utility function used by ::val_int() and ::cmp()
static longlong enum_val_int(const uchar *ptr, uint packlength,
                             bool low_byte_first) {
  switch (packlength) {
    case 1:
      return ptr[0];
    case 2: {
      if (low_byte_first)
        return uint2korr(ptr);
      else
        return ushortget(ptr);
    }
    case 3:
      return uint3korr(ptr);
    case 4: {
      if (low_byte_first)
        return uint4korr(ptr);
      else
        return ulongget(ptr);
    }
    case 8: {
      if (low_byte_first)
        return sint8korr(ptr);
      else
        return longlongget(ptr);
    }
  }
  return 0;  // impossible
}

longlong Field_enum::val_int() const {
  ASSERT_COLUMN_MARKED_FOR_READ;
  return enum_val_int(ptr, packlength, table->s->db_low_byte_first);
}

/**
   Save the field metadata for enum fields.

   Saves the real type in the first byte and the pack length in the
   second byte of the field metadata array at index of *metadata_ptr and
   *(metadata_ptr + 1).

   @param   metadata_ptr   First byte of field metadata

   @returns number of bytes written to metadata_ptr
*/
int Field_enum::do_save_field_metadata(uchar *metadata_ptr) const {
  *metadata_ptr = real_type();
  *(metadata_ptr + 1) = pack_length();
  return 2;
}

String *Field_enum::val_str(String *, String *val_ptr) const {
  const uint tmp = (uint)Field_enum::val_int();
  if (!tmp || tmp > typelib->count)
    val_ptr->set("", 0, field_charset);
  else
    val_ptr->set(typelib->type_names[tmp - 1], typelib->type_lengths[tmp - 1],
                 field_charset);
  return val_ptr;
}

int Field_enum::cmp(const uchar *a_ptr, const uchar *b_ptr) const {
  const longlong a =
      enum_val_int(a_ptr, packlength, table->s->db_low_byte_first);
  const longlong b =
      enum_val_int(b_ptr, packlength, table->s->db_low_byte_first);
  return (a < b) ? -1 : (a > b) ? 1 : 0;
}

size_t Field_enum::make_sort_key(uchar *to, size_t length) const {
#ifdef WORDS_BIGENDIAN
  if (!table->s->db_low_byte_first)
    copy_integer<true>(to, length, ptr, packlength, true);
  else
#endif
    copy_integer<false>(to, length, ptr, packlength, true);
  return length;
}

void Field_enum::sql_type(String &res) const {
  char buffer[255];
  String enum_item(buffer, sizeof(buffer), res.charset());

  res.length(0);
  res.append(STRING_WITH_LEN("enum("));

  bool flag = false;
  uint *len = typelib->type_lengths;
  for (const char **pos = typelib->type_names; *pos; pos++, len++) {
    uint dummy_errors;
    if (flag) res.append(',');
    /* convert to res.charset() == utf8, then quote */
    enum_item.copy(*pos, *len, charset(), res.charset(), &dummy_errors);

    const CHARSET_INFO *cs = res.charset();
    int well_formed_error = 42;
#ifndef NDEBUG
    const size_t wl =
#endif
        cs->cset->well_formed_len(cs, enum_item.ptr(),
                                  enum_item.ptr() + enum_item.length(),
                                  enum_item.length(), &well_formed_error);
    assert(wl <= enum_item.length());
    if (well_formed_error) {
      // Append the hex literal instead
      res.append("x'");
      char b[6];
      const char *eip = enum_item.ptr();
      for (size_t i = 0; i < enum_item.length(); ++i) {
        const unsigned char v = static_cast<unsigned char>(eip[i]);
        snprintf(b, sizeof(b), "%x", v);
        res.append(b);
      }
      res.append("'");
    } else {
      append_unescaped(&res, enum_item.ptr(), enum_item.length());
    }
    flag = true;
  }
  res.append(')');
}

Field *Field_enum::new_field(MEM_ROOT *root, TABLE *new_table) const {
  Field_enum *res = down_cast<Field_enum *>(Field::new_field(root, new_table));
  if (res) res->typelib = copy_typelib(root, typelib);
  return res;
}

/*
   set type.
   This is a string which can have a collection of different values.
   Each string value is separated with a ','.
   For example "One,two,five"
   If one uses this string in a number context one gets the bits as a longlong
   number.
*/

type_conversion_status Field_set::store(const char *from, size_t length,
                                        const CHARSET_INFO *cs) {
  ASSERT_COLUMN_MARKED_FOR_WRITE;
  bool got_warning = false;
  int err = 0;
  type_conversion_status ret = TYPE_OK;
  const char *not_used;
  uint not_used2;
  char buff[STRING_BUFFER_USUAL_SIZE];
  String tmpstr(buff, sizeof(buff), &my_charset_bin);

  /* Convert character set if necessary */
  if (String::needs_conversion_on_storage(length, cs, field_charset)) {
    uint dummy_errors;
    tmpstr.copy(from, length, cs, field_charset, &dummy_errors);
    from = tmpstr.ptr();
    length = tmpstr.length();
  }
  ulonglong tmp = find_set(typelib, from, length, field_charset, &not_used,
                           &not_used2, &got_warning);
  if (!tmp && length && length < 22) {
    /* This is for reading numbers with LOAD DATA INFILE */
    const char *end;
    tmp = my_strntoull(cs, from, length, 10, &end, &err);
    if (err || end != from + length ||
        (typelib->count < 64 && tmp >= (1ULL << typelib->count))) {
      tmp = 0;
      set_warning(Sql_condition::SL_WARNING, WARN_DATA_TRUNCATED, 1);
      ret = TYPE_WARN_TRUNCATED;
    }
  } else if (got_warning)
    set_warning(Sql_condition::SL_WARNING, WARN_DATA_TRUNCATED, 1);
  store_type(tmp);
  return ret;
}

type_conversion_status Field_set::store(longlong nr, bool) {
  ASSERT_COLUMN_MARKED_FOR_WRITE;
  type_conversion_status error = TYPE_OK;
  ulonglong max_nr;

  if (sizeof(ulonglong) * 8 <= typelib->count)
    max_nr = ULLONG_MAX;
  else
    max_nr = (1ULL << typelib->count) - 1;

  if ((ulonglong)nr > max_nr) {
    nr &= max_nr;
    set_warning(Sql_condition::SL_WARNING, WARN_DATA_TRUNCATED, 1);
    error = TYPE_WARN_TRUNCATED;
  }
  store_type((ulonglong)nr);
  return error;
}

String *Field_set::val_str(String *val_buffer, String *) const {
  ulonglong tmp = (ulonglong)Field_enum::val_int();
  uint bitnr = 0;

  /*
    Some callers expect *val_buffer to contain the result,
    so we assign to it, rather than doing 'return &empty_set_string.
  */
  *val_buffer = empty_set_string;
  if (tmp == 0) {
    return val_buffer;
  }

  val_buffer->set_charset(field_charset);
  val_buffer->length(0);

  while (tmp && bitnr < typelib->count) {
    if (tmp & 1) {
      if (val_buffer->length())
        val_buffer->append(&field_separator, 1, &my_charset_latin1);
      const String str(typelib->type_names[bitnr], typelib->type_lengths[bitnr],
                       field_charset);
      val_buffer->append(str);
    }
    tmp >>= 1;
    bitnr++;
  }
  return val_buffer;
}

void Field_set::sql_type(String &res) const {
  char buffer[255];
  String set_item(buffer, sizeof(buffer), res.charset());

  res.length(0);
  res.append(STRING_WITH_LEN("set("));

  bool flag = false;
  uint *len = typelib->type_lengths;
  for (const char **pos = typelib->type_names; *pos; pos++, len++) {
    uint dummy_errors;
    if (flag) res.append(',');
    /* convert to res.charset() == utf8, then quote */
    set_item.copy(*pos, *len, charset(), res.charset(), &dummy_errors);
    append_unescaped(&res, set_item.ptr(), set_item.length());
    flag = true;
  }
  res.append(')');
}

/**
  @retval
    true   if the fields are equally defined
  @retval
    false  if the fields are unequally defined
*/

bool Field::eq_def(const Field *field) const {
  if (real_type() != field->real_type() || charset() != field->charset() ||
      pack_length() != field->pack_length())
    return false;
  return true;
}

/**
  Compare the first t1::count type names.

  @return true if the type names of t1 match those of t2. false otherwise.
*/

static bool compare_type_names(const CHARSET_INFO *charset, TYPELIB *t1,
                               TYPELIB *t2) {
  for (uint i = 0; i < t1->count; i++)
    if (my_strnncoll(charset, (const uchar *)t1->type_names[i],
                     t1->type_lengths[i], (const uchar *)t2->type_names[i],
                     t2->type_lengths[i]))
      return false;
  return true;
}

/**
  @return
  returns 1 if the fields are equally defined
*/

bool Field_enum::eq_def(const Field *field) const {
  TYPELIB *values;

  if (!Field::eq_def(field)) return false;

  values = down_cast<const Field_enum *>(field)->typelib;

  /* Definition must be strictly equal. */
  if (typelib->count != values->count) return false;

  return compare_type_names(field_charset, typelib, values);
}

/**
  Check whether two fields can be considered 'equal' for table
  alteration purposes. Fields are equal if they retain the same
  pack length and if new members are added to the end of the list.

  @return IS_EQUAL_YES if fields are compatible.
          IS_EQUAL_NO otherwise.
*/

uint Field_enum::is_equal(const Create_field *new_field) const {
  DBUG_TRACE;
  /*
    The fields are compatible if they have the same flags,
    type, charset and have the same underlying length.
  */
  if (sql_type_prevents_inplace(*this, *new_field)) {
    DBUG_PRINT("inplace", ("-> IS_EQUAL_NO"));
    return IS_EQUAL_NO;
  }
  TYPELIB *new_typelib = new_field->interval;

  /*
    Changing the definition of an ENUM or SET column by adding a new
    enumeration or set members to the end of the list of valid member
    values only alters table metadata and not table data.
  */
  if (typelib->count > new_typelib->count) {
    DBUG_PRINT("inplace", ("(typelib->count > new_typelib->count) -> "
                           "IS_EQUAL_NO"));
    return IS_EQUAL_NO;
  }

  /* Check whether there are modification before the end. Since we
     know that the charset change (if there is one) is
     inplace-compatible, it is safe to perform the comparison using the
     new charset.
  */
  if (!compare_type_names(new_field->charset, typelib, new_typelib)) {
    DBUG_PRINT("inplace", ("!compare_type_names() -> IS_EQUAL_NO"));
    return IS_EQUAL_NO;
  }

  DBUG_PRINT("inplace",
             ("Field_enum::is_equal() -> %s",
              (new_field->pack_length() == pack_length() ? "IS_EQUAL_YES"
                                                         : "IS_EQUAL_NO")));

  // Can't return IS_EQUAL_PACK_LENGTH here as using inplace leads to
  // assert when trying to insert set elements that use bits outside
  // the original length:
  // Assertion failure: rem0rec.cc:408:len <= fixed_len thread 140301224261376
  return (new_field->pack_length() == pack_length() ? IS_EQUAL_YES
                                                    : IS_EQUAL_NO);
}

uchar *Field_enum::pack(uchar *to, const uchar *from, size_t max_length) const {
  DBUG_TRACE;
  DBUG_PRINT("debug", ("packlength: %d", packlength));
  DBUG_DUMP("from", from, packlength);

  switch (packlength) {
    case 1:
      if (max_length > 0) *to = *from;
      return to + 1;
    case 2:
      return pack_int16(to, from, max_length);
    case 3:
      return pack_int24(to, from, max_length);
    case 4:
      return pack_int32(to, from, max_length);
    case 8:
      return pack_int64(to, from, max_length);
    default:
      assert(0);
  }
  MY_ASSERT_UNREACHABLE();
  return nullptr;
}

const uchar *Field_enum::unpack(uchar *to, const uchar *from, uint) {
  DBUG_TRACE;
  DBUG_PRINT("debug", ("packlength: %d", packlength));
  DBUG_DUMP("from", from, packlength);

  switch (packlength) {
    case 1:
      *to = *from;
      return from + 1;

    case 2:
      return unpack_int16(to, from);
    case 3:
      return unpack_int24(to, from);
    case 4:
      return unpack_int32(to, from);
    case 8:
      return unpack_int64(to, from);
    default:
      assert(0);
  }
  MY_ASSERT_UNREACHABLE();
  return nullptr;
}

/**
  @return
  returns true if the fields are equally defined
*/
bool Field_num::eq_def(const Field *field) const {
  if (!Field::eq_def(field)) return false;
  const Field_num *from_num = down_cast<const Field_num *>(field);

  if (is_unsigned() != from_num->is_unsigned() ||
      (zerofill && !from_num->zerofill && !zero_pack()) || dec != from_num->dec)
    return false;
  return true;
}

/**
  Check whether two numeric fields can be considered 'equal' for table
  alteration purposes. Fields are equal if they are of the same type
  and retain the same pack length.
*/

uint Field_num::is_equal(const Create_field *new_field) const {
  return (new_field->sql_type == real_type()) &&
         (Overlaps(new_field->flags, UNSIGNED_FLAG) ==
          is_flag_set(UNSIGNED_FLAG)) &&
         (Overlaps(new_field->flags, AUTO_INCREMENT_FLAG) ==
          is_flag_set(AUTO_INCREMENT_FLAG)) &&
         (new_field->pack_length() == pack_length());
}

/*
  Bit field.

  We store the first 0 - 6 uneven bits among the null bits
  at the start of the record. The rest bytes are stored in
  the record itself.

  For example:

  CREATE TABLE t1 (a int, b bit(17), c bit(21) not null, d bit(8));
  We would store data  as follows in the record:

  Byte        Bit
  1           7 - reserve for delete
              6 - null bit for 'a'
              5 - null bit for 'b'
              4 - first (high) bit of 'b'
              3 - first (high) bit of 'c'
              2 - second bit of 'c'
              1 - third bit of 'c'
              0 - forth bit of 'c'
  2           7 - firth bit of 'c'
              6 - null bit for 'd'
  3 - 6       four bytes for 'a'
  7 - 8       two bytes for 'b'
  9 - 10      two bytes for 'c'
  11          one byte for 'd'
*/

Field_bit::Field_bit(uchar *ptr_arg, uint32 len_arg, uchar *null_ptr_arg,
                     uchar null_bit_arg, uchar *bit_ptr_arg, uchar bit_ofs_arg,
                     uchar auto_flags_arg, const char *field_name_arg)
    : Field(ptr_arg, len_arg, null_ptr_arg, null_bit_arg, auto_flags_arg,
            field_name_arg),
      bit_ptr(bit_ptr_arg),
      bit_ofs(bit_ofs_arg),
      bit_len(len_arg & 7),
      bytes_in_rec(len_arg / 8) {
  DBUG_TRACE;
  DBUG_PRINT("enter", ("ptr_arg: %p, null_ptr_arg: %p, len_arg: %u, bit_len: "
                       "%u, bytes_in_rec: %u",
                       ptr_arg, null_ptr_arg, len_arg, bit_len, bytes_in_rec));
  set_flag(UNSIGNED_FLAG);
  /*
    Ensure that Field::eq() can distinguish between two different bit fields.
    (two bit fields that are not null, may have same ptr and m_null_ptr)
  */
  if (!null_ptr_arg) null_bit = bit_ofs_arg;
}

void Field_bit::hash(ulong *nr, ulong *nr2) const {
  if (is_null()) {
    *nr ^= (*nr << 1) | 1;
  } else {
    const CHARSET_INFO *cs = &my_charset_bin;
    const longlong value = Field_bit::val_int();
    uchar tmp[8];
    mi_int8store(tmp, value);

    uint64 tmp1 = *nr;
    uint64 tmp2 = *nr2;
    cs->coll->hash_sort(cs, tmp, 8, &tmp1, &tmp2);

    // NOTE: This truncates to 32-bit on Windows, to keep on-disk stability.
    *nr = static_cast<ulong>(tmp1);
    *nr2 = static_cast<ulong>(tmp2);
  }
}

Field *Field_bit::new_key_field(MEM_ROOT *root, TABLE *new_table,
                                uchar *new_ptr, uchar *new_null_ptr,
                                uint new_null_bit) const {
  Field_bit *res;
  if ((res = (Field_bit *)Field::new_key_field(root, new_table, new_ptr,
                                               new_null_ptr, new_null_bit))) {
    /* Move bits normally stored in null_pointer to new_ptr */
    res->bit_ptr = new_ptr;
    res->bit_ofs = 0;
    if (bit_len) res->ptr++;  // Store rest of data here
  }
  return res;
}

uint Field_bit::is_equal(const Create_field *new_field) const {
  return (new_field->sql_type == real_type() &&
          new_field->max_display_width_in_bytes() == max_display_length());
}

type_conversion_status Field_bit::reset() {
  memset(ptr, 0, bytes_in_rec);
  if (bit_ptr && (bit_len > 0))  // reset odd bits among null bits
    clr_rec_bits(bit_ptr, bit_ofs, bit_len);
  return TYPE_OK;
}

type_conversion_status Field_bit::store(const char *from, size_t length,
                                        const CHARSET_INFO *) {
  ASSERT_COLUMN_MARKED_FOR_WRITE;
  int delta;

  for (; length && !*from; from++, length--)
    ;  // skip left 0's
  delta = bytes_in_rec - static_cast<int>(length);

  /*
   *from should probably be treated like uint here see BUG#13727586
   */
  if (delta < -1 || (delta == -1 && (uchar)*from > ((1 << bit_len) - 1)) ||
      (!bit_len && delta < 0)) {
    set_rec_bits((1 << bit_len) - 1, bit_ptr, bit_ofs, bit_len);
    memset(ptr, 0xff, bytes_in_rec);
    if (current_thd->is_strict_mode())
      set_warning(Sql_condition::SL_WARNING, ER_DATA_TOO_LONG, 1);
    else
      set_warning(Sql_condition::SL_WARNING, ER_WARN_DATA_OUT_OF_RANGE, 1);
    return TYPE_WARN_OUT_OF_RANGE;
  }
  /* delta is >= -1 here */
  if (delta > 0) {
    if (bit_len) clr_rec_bits(bit_ptr, bit_ofs, bit_len);
    memset(ptr, 0, delta);
    memcpy(ptr + delta, from, length);
  } else if (delta == 0) {
    if (bit_len) clr_rec_bits(bit_ptr, bit_ofs, bit_len);
    memcpy(ptr, from, length);
  } else {
    if (bit_len) {
      set_rec_bits((uchar)*from, bit_ptr, bit_ofs, bit_len);
      from++;
    }
    memcpy(ptr, from, bytes_in_rec);
  }
  return TYPE_OK;
}

type_conversion_status Field_bit::store(double nr) {
  if (nr < LLONG_MIN)
    return Field_bit::store(static_cast<longlong>(LLONG_MIN), false);
  if (nr > LLONG_MAX_DOUBLE)
    return Field_bit::store(static_cast<longlong>(LLONG_MAX), false);
  return Field_bit::store(static_cast<longlong>(nr), false);
}

type_conversion_status Field_bit::store(longlong nr, bool) {
  char buf[8];

  mi_int8store(buf, nr);
  return store(buf, 8, nullptr);
}

type_conversion_status Field_bit::store_decimal(const my_decimal *val) {
  bool has_overflow = false;
  const longlong i = convert_decimal2longlong(val, true, &has_overflow);
  const type_conversion_status res = store(i, true);
  return has_overflow ? TYPE_WARN_OUT_OF_RANGE : res;
}

double Field_bit::val_real() const {
  return static_cast<double>(static_cast<ulonglong>(Field_bit::val_int()));
}

longlong Field_bit::val_int() const {
  ASSERT_COLUMN_MARKED_FOR_READ;
  ulonglong bits = 0;
  if (bit_len) {
    bits = get_rec_bits(bit_ptr, bit_ofs, bit_len);
    bits <<= (bytes_in_rec * 8);
  }

  switch (bytes_in_rec) {
    case 0:
      return bits;
    case 1:
      return bits | (ulonglong)ptr[0];
    case 2:
      return bits | mi_uint2korr(ptr);
    case 3:
      return bits | mi_uint3korr(ptr);
    case 4:
      return bits | mi_uint4korr(ptr);
    case 5:
      return bits | mi_uint5korr(ptr);
    case 6:
      return bits | mi_uint6korr(ptr);
    case 7:
      return bits | mi_uint7korr(ptr);
    default:
      return mi_uint8korr(ptr + bytes_in_rec - sizeof(longlong));
  }
}

String *Field_bit::val_str(String *val_buffer, String *) const {
  ASSERT_COLUMN_MARKED_FOR_READ;
  char buff[sizeof(longlong)];
  uint length = min<uint>(pack_length(), sizeof(longlong));
  const ulonglong bits = val_int();
  mi_int8store(buff, bits);

  val_buffer->alloc(length);
  memcpy(val_buffer->ptr(), buff + 8 - length, length);
  val_buffer->length(length);
  val_buffer->set_charset(&my_charset_bin);
  return val_buffer;
}

my_decimal *Field_bit::val_decimal(my_decimal *deciaml_value) const {
  ASSERT_COLUMN_MARKED_FOR_READ;
  int2my_decimal(E_DEC_FATAL_ERROR, val_int(), true, deciaml_value);
  return deciaml_value;
}

/*
  Compare two bit fields using pointers within the record.
  SYNOPSIS
    cmp_max()
    a                 Pointer to field->ptr in first record
    b                 Pointer to field->ptr in second record
  DESCRIPTION
    This method is used from key_rec_cmp used by merge sorts used
    by partitioned index read and later other similar places.
    The a and b pointer must be pointers to the field in a record
    (not the table->record[0] necessarily)
*/
int Field_bit::cmp_max(const uchar *a, const uchar *b, uint) const {
  const ptrdiff_t a_diff = a - ptr;
  const ptrdiff_t b_diff = b - ptr;
  if (bit_len) {
    int flag;
    const uchar bits_a = get_rec_bits(bit_ptr + a_diff, bit_ofs, bit_len);
    const uchar bits_b = get_rec_bits(bit_ptr + b_diff, bit_ofs, bit_len);
    if ((flag = (int)(bits_a - bits_b))) return flag;
  }
  return memcmp(a, b, pack_length());
}

int Field_bit::key_cmp(const uchar *str, uint length) const {
  if (bit_len) {
    int flag;
    const uchar bits = get_rec_bits(bit_ptr, bit_ofs, bit_len);
    if ((flag = (int)(bits - *str))) return flag;
    str++;
    length--;
  }
  return memcmp(ptr, str, length);
}

int Field_bit::cmp_offset(ptrdiff_t row_offset) const {
  if (bit_len) {
    int flag;
    const uchar bits_a = get_rec_bits(bit_ptr, bit_ofs, bit_len);
    const uchar bits_b = get_rec_bits(bit_ptr + row_offset, bit_ofs, bit_len);
    if ((flag = (int)(bits_a - bits_b))) return flag;
  }
  return memcmp(ptr, ptr + row_offset, bytes_in_rec);
}

size_t Field_bit::get_key_image(uchar *buff, size_t length, imagetype) const {
  if (bit_len) {
    const uchar bits = get_rec_bits(bit_ptr, bit_ofs, bit_len);
    *buff++ = bits;
    length--;
  }
  const size_t data_length = min(length, static_cast<size_t>(bytes_in_rec));
  memcpy(buff, ptr, data_length);
  return data_length + 1;
}

/**
   Save the field metadata for bit fields.

   Saves the bit length in the first byte and bytes in record in the
   second byte of the field metadata array at index of *metadata_ptr and
   *(metadata_ptr + 1).

   @param   metadata_ptr   First byte of field metadata

   @returns number of bytes written to metadata_ptr
*/
int Field_bit::do_save_field_metadata(uchar *metadata_ptr) const {
  DBUG_TRACE;
  DBUG_PRINT("debug", ("bit_len: %d, bytes_in_rec: %d", bit_len, bytes_in_rec));
  /*
    Since this class and Field_bit_as_char have different ideas of
    what should be stored here, we compute the values of the metadata
    explicitly using the field_length.
   */
  metadata_ptr[0] = field_length % 8;
  metadata_ptr[1] = field_length / 8;
  return 2;
}

/**
   Returns the number of bytes field uses in row-based replication
   row packed size.

   This method is used in row-based replication to determine the number
   of bytes that the field consumes in the row record format. This is
   used to skip fields in the master that do not exist on the slave.

   @param   field_metadata   Encoded size in field metadata

   @returns The size of the field based on the field metadata.
*/
uint Field_bit::pack_length_from_metadata(uint field_metadata) const {
  uint const from_len = (field_metadata >> 8U) & 0x00ff;
  uint const from_bit_len = field_metadata & 0x00ff;
  uint const source_size = from_len + ((from_bit_len > 0) ? 1 : 0);
  return (source_size);
}

/**
   Check to see if field size is compatible with destination.

   This method is used in row-based replication to verify that the slave's
   field size is less than or equal to the master's field size. The
   encoded field metadata (from the master or source) is decoded and compared
   to the size of this field (the slave or destination).

   @param   field_metadata   Encoded size in field metadata
   @param   mflags           Flags from the table map event for the table.
   @param   order_var        Pointer to variable where the order
                             between the source field and this field
                             will be returned.

   @return @c true
*/
bool Field_bit::compatible_field_size(uint field_metadata, Relay_log_info *,
                                      uint16 mflags, int *order_var) const {
  DBUG_TRACE;
  assert((field_metadata >> 16) == 0);
  uint from_bit_len = 8 * (field_metadata >> 8) + (field_metadata & 0xff);
  uint to_bit_len = max_display_length();
  DBUG_PRINT("debug",
             ("from_bit_len: %u, to_bit_len: %u", from_bit_len, to_bit_len));
  /*
    If the bit length exact flag is clear, we are dealing with an old
    master, so we allow some less strict behaviour if replicating by
    moving both bit lengths to an even multiple of 8.

    We do this by computing the number of bytes to store the field
    instead, and then compare the result.
   */
  if (!(mflags & Table_map_log_event::TM_BIT_LEN_EXACT_F)) {
    from_bit_len = (from_bit_len + 7) / 8;
    to_bit_len = (to_bit_len + 7) / 8;
  }

  *order_var = compare(from_bit_len, to_bit_len);
  return true;
}

void Field_bit::sql_type(String &res) const {
  const CHARSET_INFO *cs = res.charset();
  const size_t length = cs->cset->snprintf(cs, res.ptr(), res.alloced_length(),
                                           "bit(%d)", (int)field_length);
  res.length(length);
}

uchar *Field_bit::pack(uchar *to, const uchar *from, size_t max_length) const {
  if (max_length == 0) {
    return to + 1;
  }
  size_t length;
  if (bit_len > 0) {
    /*
      We have the following:

      ptr        Points into a field in record R1
      from       Points to a field in a record R2
      bit_ptr    Points to the byte (in the null bytes) that holds the
                 odd bits of R1
      from_bitp  Points to the byte that holds the odd bits of R2

      We have the following:

          ptr - bit_ptr = from - from_bitp

      We want to isolate 'from_bitp', so this gives:

          ptr - bit_ptr - from = - from_bitp
          - ptr + bit_ptr + from = from_bitp
          bit_ptr + from - ptr = from_bitp
     */
    const uchar bits = get_rec_bits(bit_ptr + (from - ptr), bit_ofs, bit_len);
    *to++ = bits;
  }
  length = min<size_t>(bytes_in_rec, max_length - (bit_len > 0));
  memcpy(to, from, length);
  return to + length;
}

/**
   Unpack a bit field from row data.

   This method is used to unpack a bit field from a master whose size
   of the field is less than that of the slave.

   @param   to         Destination of the data
   @param   from       Source of the data
   @param   param_data Bit length (upper) and length (lower) values

   @return  New pointer into memory based on from + length of the data
*/
const uchar *Field_bit::unpack(uchar *to, const uchar *from, uint param_data) {
  DBUG_TRACE;
  DBUG_PRINT("enter",
             ("to: %p, from: %p, param_data: 0x%x", to, from, param_data));
  DBUG_PRINT("debug", ("bit_ptr: %p, bit_len: %u, bit_ofs: %u", bit_ptr,
                       bit_len, bit_ofs));
  uint const from_len = (param_data >> 8U) & 0x00ff;
  uint const from_bit_len = param_data & 0x00ff;
  DBUG_PRINT("debug",
             ("from_len: %u, from_bit_len: %u", from_len, from_bit_len));
  /*
    If the parameter data is zero (i.e., undefined), or if the master
    and slave have the same sizes, then use the old unpack() method.
  */
  if (param_data == 0 ||
      ((from_bit_len == bit_len) && (from_len == bytes_in_rec))) {
    if (bit_len > 0) {
      /*
        set_rec_bits is a macro, don't put the post-increment in the
        argument since that might cause strange side-effects.

        For the choice of the second argument, see the explanation for
        Field_bit::pack().
      */
      set_rec_bits(*from, bit_ptr + (to - ptr), bit_ofs, bit_len);
      from++;
    }
    memcpy(to, from, bytes_in_rec);
    return from + bytes_in_rec;
  }

  /*
    We are converting a smaller bit field to a larger one here.
    To do that, we first need to construct a raw value for the original
    bit value stored in the from buffer. Then that needs to be converted
    to the larger field then sent to store() for writing to the field.
    Lastly the odd bits need to be masked out if the bytes_in_rec > 0.
    Otherwise stray bits can cause spurious values.
  */
  const uint new_len = (field_length + 7) / 8;
  char *value = (char *)my_alloca(new_len);
  memset(value, 0, new_len);
  const uint len = from_len + ((from_bit_len > 0) ? 1 : 0);
  memcpy(value + (new_len - len), from, len);
  /*
    Mask out the unused bits in the partial byte.
    TODO: Add code to the master to always mask these bits and remove
          the following.
  */
  if ((from_bit_len > 0) && (from_len > 0))
    value[new_len - len] = value[new_len - len] & ((1U << from_bit_len) - 1);
  bitmap_set_bit(table->write_set, field_index());
  store(value, new_len, system_charset_info);
  return from + len;
}

void Field_bit::set_default() {
  if (bit_len > 0) {
    const ptrdiff_t offset = table->default_values_offset();
    const uchar bits = get_rec_bits(bit_ptr + offset, bit_ofs, bit_len);
    set_rec_bits(bits, bit_ptr, bit_ofs, bit_len);
  }
  Field::set_default();
}

/*
  Bit field support for non-MyISAM tables.
*/

Field_bit_as_char::Field_bit_as_char(uchar *ptr_arg, uint32 len_arg,
                                     uchar *null_ptr_arg, uchar null_bit_arg,
                                     uchar auto_flags_arg,
                                     const char *field_name_arg)
    : Field_bit(ptr_arg, len_arg, null_ptr_arg, null_bit_arg, nullptr, 0,
                auto_flags_arg, field_name_arg) {
  set_flag(UNSIGNED_FLAG);
  bit_len = 0;
  bytes_in_rec = (len_arg + 7) / 8;
}

type_conversion_status Field_bit_as_char::store(const char *from, size_t length,
                                                const CHARSET_INFO *) {
  ASSERT_COLUMN_MARKED_FOR_WRITE;
  int delta;
  const uchar bits = (uchar)(field_length & 7);

  for (; length && !*from; from++, length--)
    ;  // skip left 0's
  delta = bytes_in_rec - static_cast<int>(length);

  if (delta < 0 ||
      (delta == 0 && bits && (uint)(uchar)*from >= (uint)(1 << bits))) {
    memset(ptr, 0xff, bytes_in_rec);
    if (bits) *ptr &= ((1 << bits) - 1); /* set first uchar */
    if (current_thd->is_strict_mode())
      set_warning(Sql_condition::SL_WARNING, ER_DATA_TOO_LONG, 1);
    else
      set_warning(Sql_condition::SL_WARNING, ER_WARN_DATA_OUT_OF_RANGE, 1);
    return TYPE_WARN_OUT_OF_RANGE;
  }
  memset(ptr, 0, delta);
  memcpy(ptr + delta, from, length);
  return TYPE_OK;
}

void Field_bit_as_char::sql_type(String &res) const {
  const CHARSET_INFO *cs = res.charset();
  const size_t length = cs->cset->snprintf(cs, res.ptr(), res.alloced_length(),
                                           "bit(%d)", (int)field_length);
  res.length(length);
}

/*****************************************************************************
  Handling of field and Create_field
*****************************************************************************/

/**
  Calculate key length for field from its type, length and other attributes.

  @note for string fields "length" parameter is assumed to take into account
        character set.

  TODO: Get rid of this function as its code is redundant with
        Field::key_length() code. However creation of Field object using
        make_field() just to call Field::key_length() is probably overkill.
*/

uint32 calc_key_length(enum_field_types sql_type, uint32 length,
                       uint32 decimals, bool is_unsigned, uint32 elements) {
  uint precision;
  switch (sql_type) {
    case MYSQL_TYPE_TINY_BLOB:
    case MYSQL_TYPE_MEDIUM_BLOB:
    case MYSQL_TYPE_LONG_BLOB:
    case MYSQL_TYPE_BLOB:
    case MYSQL_TYPE_GEOMETRY:
    case MYSQL_TYPE_JSON:
      return 0;
    case MYSQL_TYPE_VARCHAR:
      return length;
    case MYSQL_TYPE_ENUM:
      return get_enum_pack_length(elements);
    case MYSQL_TYPE_SET:
      return get_set_pack_length(elements);
    case MYSQL_TYPE_BIT:
      return length / 8 + (length & 7 ? 1 : 0);
      break;
    case MYSQL_TYPE_NEWDECIMAL:
      precision = std::min<uint>(
          my_decimal_length_to_precision(length, decimals, is_unsigned),
          DECIMAL_MAX_PRECISION);
      return my_decimal_get_binary_size(precision, decimals);
    default:
      return calc_pack_length(sql_type, length);
  }
}

enum_field_types get_blob_type_from_length(size_t length) {
  enum_field_types type;
  if (length < 256)
    type = MYSQL_TYPE_TINY_BLOB;
  else if (length < 65536)
    type = MYSQL_TYPE_BLOB;
  else if (length < 256L * 256L * 256L)
    type = MYSQL_TYPE_MEDIUM_BLOB;
  else
    type = MYSQL_TYPE_LONG_BLOB;
  return type;
}

size_t calc_pack_length(enum_field_types type, size_t length) {
  switch (type) {
    case MYSQL_TYPE_VAR_STRING:
    case MYSQL_TYPE_STRING:
    case MYSQL_TYPE_DECIMAL:
      return (length);
    case MYSQL_TYPE_VARCHAR:
      return (length + (length < 256 ? 1 : 2));
    case MYSQL_TYPE_BOOL:
    case MYSQL_TYPE_YEAR:
    case MYSQL_TYPE_TINY:
      return 1;
    case MYSQL_TYPE_SHORT:
      return 2;
    case MYSQL_TYPE_INT24:
    case MYSQL_TYPE_NEWDATE:
      return 3;
    case MYSQL_TYPE_TIME:
      return 3;
    case MYSQL_TYPE_TIME2:
      return length > MAX_TIME_WIDTH
                 ? my_time_binary_length(length - MAX_TIME_WIDTH - 1)
                 : 3;
    case MYSQL_TYPE_TIMESTAMP:
      return 4;
    case MYSQL_TYPE_TIMESTAMP2:
      return length > MAX_DATETIME_WIDTH
                 ? my_timestamp_binary_length(length - MAX_DATETIME_WIDTH - 1)
                 : 4;
    case MYSQL_TYPE_DATE:
    case MYSQL_TYPE_LONG:
      return 4;
    case MYSQL_TYPE_FLOAT:
      return sizeof(float);
    case MYSQL_TYPE_DOUBLE:
      return sizeof(double);
    case MYSQL_TYPE_DATETIME:
      return 8;
    case MYSQL_TYPE_DATETIME2:
      return length > MAX_DATETIME_WIDTH
                 ? my_datetime_binary_length(length - MAX_DATETIME_WIDTH - 1)
                 : 5;
    case MYSQL_TYPE_LONGLONG:
      return 8; /* Don't crash if no longlong */
    case MYSQL_TYPE_NULL:
      return 0;
    case MYSQL_TYPE_TINY_BLOB:
      return 1 + portable_sizeof_char_ptr;
    case MYSQL_TYPE_BLOB:
      return 2 + portable_sizeof_char_ptr;
    case MYSQL_TYPE_MEDIUM_BLOB:
      return 3 + portable_sizeof_char_ptr;
    case MYSQL_TYPE_LONG_BLOB:
      return 4 + portable_sizeof_char_ptr;
    case MYSQL_TYPE_GEOMETRY:
      return 4 + portable_sizeof_char_ptr;
    case MYSQL_TYPE_JSON:
      return 4 + portable_sizeof_char_ptr;
    case MYSQL_TYPE_SET:
    case MYSQL_TYPE_ENUM:
    case MYSQL_TYPE_NEWDECIMAL:
      assert(false);
      return 0;  // This shouldn't happen
    case MYSQL_TYPE_BIT:
      return length / 8;
    case MYSQL_TYPE_INVALID:
    case MYSQL_TYPE_TYPED_ARRAY:
      break;
  }
  assert(false);
  return 0;
}

size_t calc_pack_length(dd::enum_column_types type, size_t char_length,
                        size_t elements_count, bool treat_bit_as_char,
                        uint numeric_scale, bool is_unsigned) {
  size_t pack_length = 0;

  switch (type) {
    case dd::enum_column_types::TINY_BLOB:
    case dd::enum_column_types::MEDIUM_BLOB:
    case dd::enum_column_types::LONG_BLOB:
    case dd::enum_column_types::BLOB:
    case dd::enum_column_types::GEOMETRY:
    case dd::enum_column_types::VAR_STRING:
    case dd::enum_column_types::STRING:
    case dd::enum_column_types::VARCHAR:
      // The length is already calculated in number of bytes, no need
      // to multiply by number of bytes per symbol.
      pack_length = calc_pack_length(dd_get_old_field_type(type), char_length);
      break;
    case dd::enum_column_types::ENUM:
      pack_length = get_enum_pack_length(elements_count);
      break;
    case dd::enum_column_types::SET:
      pack_length = get_set_pack_length(elements_count);
      break;
    case dd::enum_column_types::BIT: {
      if (treat_bit_as_char)
        pack_length = ((char_length + 7) & ~7) / 8;
      else
        pack_length = char_length / 8;
    } break;
    case dd::enum_column_types::NEWDECIMAL: {
      const uint decimals = numeric_scale;
      const uint precision = std::min(
          my_decimal_length_to_precision(char_length, decimals, is_unsigned),
          uint(DECIMAL_MAX_PRECISION));
      assert((precision <= DECIMAL_MAX_PRECISION) &&
             (decimals <= DECIMAL_MAX_SCALE));
      pack_length = my_decimal_get_binary_size(precision, decimals);
    } break;
    default:
      pack_length = calc_pack_length(dd_get_old_field_type(type), char_length);
      break;
  }
  return pack_length;
}

Field *make_field(MEM_ROOT *mem_root, TABLE_SHARE *share, uchar *ptr,
                  size_t field_length, uchar *null_pos, uchar null_bit,
                  enum_field_types field_type,
                  const CHARSET_INFO *field_charset,
                  Field::geometry_type geom_type, uchar auto_flags,
                  TYPELIB *interval, const char *field_name, bool is_nullable,
                  bool is_zerofill, bool is_unsigned, uint decimals,
                  bool treat_bit_as_char, uint pack_length_override,
                  std::optional<gis::srid_t> srid, bool is_array) {
  uchar *bit_ptr = nullptr;
  uchar bit_offset = 0;
  assert(mem_root);

  if (field_type == MYSQL_TYPE_BIT && !treat_bit_as_char) {
    bit_ptr = null_pos;
    bit_offset = null_bit;
    if (is_nullable)  // if null field
    {
      bit_ptr += (null_bit == 7);  // shift bit_ptr and bit_offset
      bit_offset = (bit_offset + 1) & 7;
    }
  }

  if (!is_nullable) {
    null_pos = nullptr;
    null_bit = 0;
  } else {
    null_bit = ((uchar)1) << null_bit;
  }

  if (is_temporal_real_type(field_type)) field_charset = &my_charset_numeric;

  DBUG_PRINT("debug", ("field_type: %d, field_length: %zu, "
                       "interval: %p, is_array: %s",
                       field_type, field_length, interval,
                       (is_array ? "true" : "false")));

  if (is_array) {
    // See Item_func_array_cast::resolve_type() for supported types
    switch (field_type) {
      case MYSQL_TYPE_VARCHAR:
      case MYSQL_TYPE_NEWDECIMAL:
      case MYSQL_TYPE_LONGLONG:
      case MYSQL_TYPE_NEWDATE:
        break;
      case MYSQL_TYPE_TIME2:
        decimals = (field_length > MAX_TIME_WIDTH)
                       ? field_length - 1 - MAX_TIME_WIDTH
                       : 0;
        break;
      case MYSQL_TYPE_DATETIME2:
        decimals = (field_length > MAX_DATETIME_WIDTH)
                       ? field_length - 1 - MAX_DATETIME_WIDTH
                       : 0;
        break;
      case MYSQL_TYPE_YEAR:
      default:
        assert(0);  // Shouldn't happen
        return nullptr;
    }
    /*
      Field_json constructor expects number of bytes used to represent length
      of the underlying blob as parameter and not the real field pack_length.
      JSON is used as array storage.
    */
    const uint pack_length = calc_pack_length(MYSQL_TYPE_JSON, field_length) -
                             portable_sizeof_char_ptr;

    return new (mem_root) Field_typed_array(
        field_type, is_unsigned, field_length, decimals, ptr, null_pos,
        null_bit, auto_flags, field_name, share, pack_length, field_charset);
  }
  /*
    FRMs from 3.23/4.0 can have strings with field_type == MYSQL_TYPE_DECIMAL.
    We should not be getting them after upgrade to new data-dictionary.
  */

  switch (field_type) {
    case MYSQL_TYPE_VAR_STRING:
    case MYSQL_TYPE_STRING:
      return new (mem_root) Field_string(ptr, field_length, null_pos, null_bit,
                                         auto_flags, field_name, field_charset);
    case MYSQL_TYPE_VARCHAR:
      return new (mem_root) Field_varstring(
          ptr, field_length, HA_VARCHAR_PACKLENGTH(field_length), null_pos,
          null_bit, auto_flags, field_name, share, field_charset);
    case MYSQL_TYPE_BLOB:
    case MYSQL_TYPE_MEDIUM_BLOB:
    case MYSQL_TYPE_TINY_BLOB:
    case MYSQL_TYPE_LONG_BLOB: {
      /*
        Field_blob constructor expects number of bytes used to represent length
        of the blob as parameter and not the real field pack_length.
      */
      const uint pack_length =
          calc_pack_length(field_type, field_length) - portable_sizeof_char_ptr;

      return new (mem_root)
          Field_blob(ptr, null_pos, null_bit, auto_flags, field_name, share,
                     pack_length, field_charset);
    }
    case MYSQL_TYPE_GEOMETRY: {
      /*
        Field_geom constructor expects number of bytes used to represent length
        of the underlying blob as parameter and not the real field pack_length.
      */
      uint pack_length =
          calc_pack_length(field_type, field_length) - portable_sizeof_char_ptr;

      return new (mem_root)
          Field_geom(ptr, null_pos, null_bit, auto_flags, field_name, share,
                     pack_length, geom_type, srid);
    }
    case MYSQL_TYPE_JSON: {
      /*
        Field_json constructor expects number of bytes used to represent length
        of the underlying blob as parameter and not the real field pack_length.
      */
      const uint pack_length =
          calc_pack_length(field_type, field_length) - portable_sizeof_char_ptr;

      return new (mem_root) Field_json(ptr, null_pos, null_bit, auto_flags,
                                       field_name, share, pack_length);
    }
    case MYSQL_TYPE_ENUM:
      assert(interval);
      return new (mem_root) Field_enum(
          ptr, field_length, null_pos, null_bit, auto_flags, field_name,
          (pack_length_override ? pack_length_override
                                : get_enum_pack_length(interval->count)),
          interval, field_charset);
    case MYSQL_TYPE_SET:
      assert(interval);
      return new (mem_root) Field_set(
          ptr, field_length, null_pos, null_bit, auto_flags, field_name,
          (pack_length_override ? pack_length_override
                                : get_set_pack_length(interval->count)),
          interval, field_charset);
    case MYSQL_TYPE_DECIMAL:
      return new (mem_root)
          Field_decimal(ptr, field_length, null_pos, null_bit, auto_flags,
                        field_name, decimals, is_zerofill, is_unsigned);
    case MYSQL_TYPE_NEWDECIMAL:
      return new (mem_root)
          Field_new_decimal(ptr, field_length, null_pos, null_bit, auto_flags,
                            field_name, decimals, is_zerofill, is_unsigned);
    case MYSQL_TYPE_FLOAT:
      return new (mem_root)
          Field_float(ptr, field_length, null_pos, null_bit, auto_flags,
                      field_name, decimals, is_zerofill, is_unsigned);
    case MYSQL_TYPE_DOUBLE:
      return new (mem_root)
          Field_double(ptr, field_length, null_pos, null_bit, auto_flags,
                       field_name, decimals, is_zerofill, is_unsigned);
    case MYSQL_TYPE_TINY:
      return new (mem_root)
          Field_tiny(ptr, field_length, null_pos, null_bit, auto_flags,
                     field_name, is_zerofill, is_unsigned);
    case MYSQL_TYPE_SHORT:
      return new (mem_root)
          Field_short(ptr, field_length, null_pos, null_bit, auto_flags,
                      field_name, is_zerofill, is_unsigned);
    case MYSQL_TYPE_INT24:
      return new (mem_root)
          Field_medium(ptr, field_length, null_pos, null_bit, auto_flags,
                       field_name, is_zerofill, is_unsigned);
    case MYSQL_TYPE_LONG:
      return new (mem_root)
          Field_long(ptr, field_length, null_pos, null_bit, auto_flags,
                     field_name, is_zerofill, is_unsigned);
    case MYSQL_TYPE_LONGLONG:
      return new (mem_root)
          Field_longlong(ptr, field_length, null_pos, null_bit, auto_flags,
                         field_name, is_zerofill, is_unsigned);
    case MYSQL_TYPE_TIMESTAMP:
      return new (mem_root) Field_timestamp(ptr, field_length, null_pos,
                                            null_bit, auto_flags, field_name);
    case MYSQL_TYPE_TIMESTAMP2:
      return new (mem_root)
          Field_timestampf(ptr, null_pos, null_bit, auto_flags, field_name,
                           field_length > MAX_DATETIME_WIDTH
                               ? field_length - 1 - MAX_DATETIME_WIDTH
                               : 0);
    case MYSQL_TYPE_YEAR:
      assert(field_length == 4);  // Field_year is only for length 4.
      return new (mem_root)
          Field_year(ptr, null_pos, null_bit, auto_flags, field_name);
    case MYSQL_TYPE_NEWDATE:
      return new (mem_root)
          Field_newdate(ptr, null_pos, null_bit, auto_flags, field_name);

    case MYSQL_TYPE_TIME:
      return new (mem_root)
          Field_time(ptr, null_pos, null_bit, auto_flags, field_name);
    case MYSQL_TYPE_TIME2:
      return new (mem_root) Field_timef(
          ptr, null_pos, null_bit, auto_flags, field_name,
          (field_length > MAX_TIME_WIDTH) ? field_length - 1 - MAX_TIME_WIDTH
                                          : 0);
    case MYSQL_TYPE_DATETIME:
      return new (mem_root)
          Field_datetime(ptr, null_pos, null_bit, auto_flags, field_name);
    case MYSQL_TYPE_DATETIME2:
      return new (mem_root)
          Field_datetimef(ptr, null_pos, null_bit, auto_flags, field_name,
                          (field_length > MAX_DATETIME_WIDTH)
                              ? field_length - 1 - MAX_DATETIME_WIDTH
                              : 0);
    case MYSQL_TYPE_NULL:
      return new (mem_root)
          Field_null(ptr, field_length, auto_flags, field_name, field_charset);
    case MYSQL_TYPE_BIT:
      return treat_bit_as_char
                 ? new (mem_root)
                       Field_bit_as_char(ptr, field_length, null_pos, null_bit,
                                         auto_flags, field_name)
                 : new (mem_root)
                       Field_bit(ptr, field_length, null_pos, null_bit, bit_ptr,
                                 bit_offset, auto_flags, field_name);

    case MYSQL_TYPE_INVALID:
    case MYSQL_TYPE_BOOL:
    default:  // Impossible (Wrong version)
      break;
  }
  return nullptr;
}

Field *make_field(const Create_field &create_field, TABLE_SHARE *share,
                  const char *field_name, size_t field_length, uchar *ptr,
                  uchar *null_pos, size_t null_bit) {
  return make_field(*THR_MALLOC, share, ptr, field_length, null_pos, null_bit,
                    create_field.sql_type, create_field.charset,
                    create_field.geom_type, create_field.auto_flags,
                    create_field.interval, field_name, create_field.is_nullable,
                    create_field.is_zerofill, create_field.is_unsigned,
                    create_field.decimals, create_field.treat_bit_as_char,
                    create_field.pack_length_override, create_field.m_srid,
                    create_field.is_array);
}

Field *make_field(const Create_field &create_field, TABLE_SHARE *share,
                  uchar *ptr, uchar *null_pos, size_t null_bit) {
  return make_field(create_field, share, create_field.field_name,
                    create_field.max_display_width_in_bytes(), ptr, null_pos,
                    null_bit);
}

Field *make_field(const Create_field &create_field, TABLE_SHARE *share) {
  return make_field(create_field, share, create_field.field_name,
                    create_field.max_display_width_in_bytes(), nullptr, nullptr,
                    0);
}

/**
  maximum possible character length for blob.

  This method is used in Item_field::set_field to calculate
  max_length for Item.

  For example:
    CREATE TABLE t2 SELECT CONCAT(tinyblob_utf8_column) FROM t1;
  must create a "VARCHAR(255) CHARACTER SET utf8" column.

  @return
    length
*/

uint32 Field_blob::char_length() const {
  switch (packlength) {
    case 1:
      return 255;
    case 2:
      return 65535;
    case 3:
      return 16777215;
    case 4:
      return (uint32)4294967295U;
    default:
      assert(0);  // we should never go here
      return 0;
  }
}

/**
  This function creates a separate copy of blob value.

  @param [in] mem_root
    mem_root that is used to allocate memory for 'copy_of_value'.

  @return - Can fail if we are out of memory.
    @retval false   Success
    @retval true    Failure
*/

bool Field_blob::copy_blob_value(MEM_ROOT *mem_root) {
  DBUG_TRACE;

  // Testing memory allocation failure
  DBUG_EXECUTE_IF("simulate_blob_memory_allocation_fail",
                  DBUG_SET("+d,simulate_out_of_memory"););

  // Allocate new memory location
  const size_t ulen = get_length(ptr);
  if (ulen == 0) {
    value.set("", 0, value.charset());
  } else {
    char *blob_value =
        static_cast<char *>(memdup_root(mem_root, get_blob_data(), ulen));
    if (blob_value == nullptr) return true;

    // Set 'value' with the duplicated data
    value.set(blob_value, ulen, value.charset());
  }

  // Set ptr of Field for duplicated data
  store_ptr_and_length(value.ptr(), ulen);

  return false;
}

/**
  maximum possible display length for blob.

  @return
    length
*/

uint32 Field_blob::max_display_length() const {
  switch (packlength) {
    case 1:
      return 255 * field_charset->mbmaxlen;
    case 2:
      return 65535 * field_charset->mbmaxlen;
    case 3:
      return 16777215 * field_charset->mbmaxlen;
    case 4:
      return (uint32)4294967295U;
    default:
      assert(0);  // we should never go here
      return 0;
  }
}

/*****************************************************************************
 Warning handling
*****************************************************************************/

/**
  Produce warning or note about data saved into field.

  @param level            - level of message (Note/Warning/Error)
  @param code             - error code of message to be produced
  @param truncate_increment  - whether we should increase truncated fields
  count
  @param view_db_name     - if set this is the database name for view
                            that causes the warning
  @param view_name        - if set this is the name of view that causes
                            the warning

  @note
    This function won't produce warning and increase cut fields counter
    if check_for_truncated_fields == CHECK_FIELD_IGNORE for current thread.

    if check_for_truncated_fields == CHECK_FIELD_IGNORE then we ignore notes.
    This allows us to avoid notes in optimisation, like convert_constant_item().

    In case of execution statements INSERT/INSERT SELECT/REPLACE/REPLACE SELECT
    the method emits only one warning message for the following
    types of warning: ER_BAD_NULL_ERROR, ER_WARN_NULL_TO_NOTNULL,
    ER_NO_DEFAULT_FOR_FIELD.
  @retval
    1 if check_for_truncated_fields == CHECK_FIELD_IGNORE and error level
    is not NOTE
  @retval
    0 otherwise
*/

bool Field::set_warning(Sql_condition::enum_severity_level level, uint code,
                        int truncate_increment, const char *view_db_name,
                        const char *view_name) {
  /*
    If this field was created only for type conversion purposes it
    will have table == NULL.
  */

  THD *thd = current_thd;

  if (!thd->check_for_truncated_fields)
    return level >= Sql_condition::SL_WARNING;

  thd->num_truncated_fields += truncate_increment;

  if (thd->lex->sql_command != SQLCOM_INSERT &&
      thd->lex->sql_command != SQLCOM_INSERT_SELECT &&
      thd->lex->sql_command != SQLCOM_REPLACE &&
      thd->lex->sql_command != SQLCOM_REPLACE_SELECT) {
    // We aggregate warnings from only INSERT and REPLACE statements.

    push_warning_printf(thd, level, code, ER_THD_NONCONST(thd, code),
                        field_name,
                        thd->get_stmt_da()->current_row_for_condition());

    return false;
  }

  unsigned int current_warning_mask = 0;

  if (code == ER_BAD_NULL_ERROR)
    current_warning_mask = BAD_NULL_ERROR_PUSHED;
  else if (code == ER_NO_DEFAULT_FOR_FIELD)
    current_warning_mask = NO_DEFAULT_FOR_FIELD_PUSHED;

  if (current_warning_mask) {
    if (!(m_warnings_pushed & current_warning_mask)) {
      push_warning_printf(thd, level, code, ER_THD_NONCONST(thd, code),
                          field_name,
                          thd->get_stmt_da()->current_row_for_condition());
      m_warnings_pushed |= current_warning_mask;
    }
  } else if (code == ER_NO_DEFAULT_FOR_VIEW_FIELD) {
    if (!(m_warnings_pushed & NO_DEFAULT_FOR_VIEW_FIELD_PUSHED)) {
      push_warning_printf(
          thd, Sql_condition::SL_WARNING, ER_NO_DEFAULT_FOR_VIEW_FIELD,
          ER_THD(thd, ER_NO_DEFAULT_FOR_VIEW_FIELD), view_db_name, view_name);
      m_warnings_pushed |= NO_DEFAULT_FOR_VIEW_FIELD_PUSHED;
    }
  } else {
    push_warning_printf(thd, level, code, ER_THD_NONCONST(thd, code),
                        field_name,
                        thd->get_stmt_da()->current_row_for_condition());
  }

  return false;
}

bool Field_temporal::set_datetime_warning(
    Sql_condition::enum_severity_level level, uint code,
    const ErrConvString &val, enum_mysql_timestamp_type ts_type,
    int truncate_increment) {
  THD *thd = current_thd;
  if ((!thd->lex->is_ignore() &&
       ((thd->variables.sql_mode & MODE_STRICT_ALL_TABLES) ||
        (thd->variables.sql_mode & MODE_STRICT_TRANS_TABLES &&
         !thd->get_transaction()->cannot_safely_rollback(
             Transaction_ctx::STMT)))) ||
      set_warning(level, code, truncate_increment))
    return make_truncated_value_warning(thd, level, val, ts_type, field_name);

  return false;
}

bool Field::is_part_of_actual_key(THD *thd, uint cur_index,
                                  KEY *cur_index_info) const {
  return thd->optimizer_switch_flag(OPTIMIZER_SWITCH_USE_INDEX_EXTENSIONS) &&
                 !(cur_index_info->flags & HA_NOSAME)
             ? part_of_key.is_set(cur_index)
             : part_of_key_not_extended.is_set(cur_index);
}

Field_typed_array::Field_typed_array(const Field_typed_array &other)
    : Field_json(other),
      m_elt_type(other.m_elt_type),
      m_elt_decimals(other.m_elt_decimals),
      m_elt_charset(other.m_elt_charset),
      unsigned_flag(other.is_unsigned()) {}

Field_typed_array::Field_typed_array(
    enum_field_types elt_type, bool elt_is_unsigned, size_t elt_length,
    uint elt_decimals, uchar *ptr_arg, uchar *null_ptr_arg, uint null_bit_arg,
    uchar auto_flags_arg, const char *field_name_arg, TABLE_SHARE *share,
    uint blob_pack_length, const CHARSET_INFO *cs)
    : Field_json(ptr_arg, null_ptr_arg, null_bit_arg, auto_flags_arg,
                 field_name_arg, share, blob_pack_length),
      m_elt_type(elt_type),
      m_elt_decimals(elt_decimals),
      m_elt_charset(cs),
      unsigned_flag(elt_is_unsigned) {
  if (elt_is_unsigned) set_flag(UNSIGNED_FLAG);
  if (Field_typed_array::binary()) set_flag(BINARY_FLAG);
  field_length = elt_length;
  /*
    Arrays of BLOB aren't supported and can't be created, so mask the BLOB
    flag of JSON
  */
  clear_flag(BLOB_FLAG);
  assert(elt_type != MYSQL_TYPE_STRING && elt_type != MYSQL_TYPE_VAR_STRING);
}

uint32 Field_typed_array::key_length() const {
  return calc_key_length(m_elt_type, field_length, m_elt_decimals,
                         is_unsigned(),
                         // Number of intervals isn't applicable here
                         0);
}

Field_typed_array *Field_typed_array::clone(MEM_ROOT *mem_root) const {
  assert(is_array());
  return new (mem_root) Field_typed_array(*this);
}

Item_result Field_typed_array::result_type() const {
  return field_types_result_type[field_type2index(m_elt_type)];
}

type_conversion_status Field_typed_array::store(const char *to, size_t length,
                                                const CHARSET_INFO *charset) {
  return m_conv_item->field->store(to, length, charset);
}

type_conversion_status Field_typed_array::store(double nr) {
  return m_conv_item->field->store(nr);
}

type_conversion_status Field_typed_array::store(longlong nr,
                                                bool unsigned_val) {
  return m_conv_item->field->store(nr, unsigned_val);
}

type_conversion_status Field_typed_array::store_array(const Json_wrapper *data,
                                                      Json_array *array) {
  array->clear();

  set_null();

  try {
    // How to store values
    switch (data->type()) {
      case enum_json_type::J_NULL: {
        /*
          Unlike SQL NULL, JSON null is a value, but a special one and it
          can't be coerced to any data type. The latter means it can't be
          indexed by relational SE. Due to that an error is thrown.
        */
        my_error(ER_INVALID_JSON_VALUE_FOR_FUNC_INDEX, MYF(0),
                 get_index_name());
        return TYPE_ERR_BAD_VALUE;
      }
      case enum_json_type::J_DECIMAL:
      case enum_json_type::J_DOUBLE:
      case enum_json_type::J_STRING:
      case enum_json_type::J_DATE:
      case enum_json_type::J_TIME:
      case enum_json_type::J_DATETIME:
      case enum_json_type::J_TIMESTAMP:
      case enum_json_type::J_INT:
      case enum_json_type::J_UINT: {
        // Handle scalars
        Json_wrapper coerced;
        if (coerce_json_value(data, false, &coerced))
          return TYPE_ERR_BAD_VALUE; /* purecov: inspected */
        coerced.set_alias();
        if (array->append_alias(coerced.to_dom())) {
          return TYPE_ERR_OOM;
        }
        const Json_wrapper wr(array, true);
        /*
          No need to check multi-valued key limits, as single value is always
          allowed if engine supports multi-valued index, and single value
          can't outgrow index length limit.
        */
        set_notnull();
        return store_json(&wr);
      }
      case enum_json_type::J_ARRAY: {
        // Handle array
        Json_wrapper coerced;
        uint max_num_keys = 0;
        size_t keys_length = 0, max_keys_length = 0;

        // Empty array stored as non-NULL empty array
        if (data->length() == 0) {
          const Json_wrapper wr(array, true);
          set_notnull();
          return store_json(&wr);
        }
        table->file->ha_mv_key_capacity(&max_num_keys, &max_keys_length);
        assert(max_num_keys && max_keys_length);
        for (size_t i = 0; i < data->length(); i++) {
          const Json_wrapper elt = (*data)[i];
          if (elt.type() == enum_json_type::J_NULL) {
            /*
              Unlike SQL NULL, JSON null is a value, but a special one and it
              can't be coerced to any data type. The latter means it can't be
              indexed by relational SE. Due to that an error is thrown.
            */
            my_error(ER_INVALID_JSON_VALUE_FOR_FUNC_INDEX, MYF(0),
                     get_index_name());
            return TYPE_ERR_BAD_VALUE;
          }

          if (coerce_json_value(&elt, false, &coerced))
            return TYPE_ERR_BAD_VALUE;
          coerced.set_alias();
          if (array->append_alias(coerced.to_dom())) {
            return TYPE_ERR_OOM;
          }
          if (type() == MYSQL_TYPE_VARCHAR)
            keys_length += coerced.get_data_length();
          else
            keys_length += m_conv_item->field->pack_length();
        }
        /*
          Non-strict mode issue:
          While consisting of unique values, bad input can cause duplicates
          after coercion. Remove them, as SE doesn't expect dups in the array.
          This is why we need to sort & remove duplicates only after
          processing all keys.
        */
        if (array->size() > 1)
          array->remove_duplicates(type() == MYSQL_TYPE_VARCHAR ? m_elt_charset
                                                                : nullptr);
        if (array->size() > max_num_keys) {
          my_error(ER_EXCEEDED_MV_KEYS_NUM, MYF(0), get_index_name(),
                   array->size() - max_num_keys);
          return TYPE_ERR_BAD_VALUE;
        }
        if (keys_length > max_keys_length) {
          // Array fields have only one index defined over them
          my_error(ER_EXCEEDED_MV_KEYS_SPACE, MYF(0), get_index_name(),
                   (keys_length - max_keys_length));
          return TYPE_ERR_BAD_VALUE;
        }
        const Json_wrapper wr(array, true);
        set_notnull();
        return store_json(&wr);
      }
      case enum_json_type::J_BOOLEAN: {
        my_error(ER_NOT_SUPPORTED_YET, MYF(0),
                 "CAST-ing JSON BOOLEAN type to array");
        return TYPE_ERR_BAD_VALUE;
      }

      case enum_json_type::J_OBJECT: {
        my_error(ER_NOT_SUPPORTED_YET, MYF(0),
                 "CAST-ing JSON OBJECT type to array");
        return TYPE_ERR_BAD_VALUE;
      }
      case enum_json_type::J_ERROR:
        my_error(ER_INVALID_JSON_VALUE_FOR_FUNC_INDEX, MYF(0),
                 get_index_name());
        return TYPE_ERR_BAD_VALUE;
      /* purecov: begin inspected */
      default:
        // Shouldn't happen
        assert(0);
        return TYPE_ERR_BAD_VALUE;
    }
  } catch (...) {
    handle_std_exception("typed array field");
  }
  return TYPE_ERR_BAD_VALUE;
  /* purecov: end */
}

size_t Field_typed_array::get_key_image(uchar *buff, size_t length,
                                        imagetype type) const {
  return m_conv_item->field->get_key_image(buff, length, type);
}

Field *Field_typed_array::get_conv_field() { return m_conv_item->field; }

Field *Field_typed_array::new_key_field(MEM_ROOT *root, TABLE *new_table,
                                        uchar *new_ptr, uchar *, uint) const {
  Field *res = m_conv_item->field->new_key_field(root, new_table, new_ptr);
  if (res != nullptr) {
    // Keep the field hidden to allow error handler to catch functional
    // index's errors
    res->set_hidden(dd::Column::enum_hidden_type::HT_HIDDEN_SQL);
    res->part_of_key = part_of_key;
  }
  return res;
}

int Field_typed_array::key_cmp(const uchar *key_ptr, uint key_length) const {
  Json_wrapper col_val;
  Json_wrapper key;
  String value, tmp;
  uchar buff[MAX_KEY_LENGTH];

  // Convert key into json object for easy comparison.
  const size_t org_length =
      m_conv_item->field->get_key_image(buff, key_length, imagetype::itRAW);
  auto cleanup_guard = create_scope_guard([&] {
    // Restore original key image.
    m_conv_item->field->set_key_image(buff, org_length);
  });

  m_conv_item->field->set_key_image(key_ptr, key_length);
  if (sql_scalar_to_json(m_conv_item, "<Field_typed_array::key_cmp>", &value,
                         &tmp, &key, nullptr, true)) {
    return -1;
  }

  // Compare colum value with the key.
  if (val_json(&col_val)) {
    return -1;
  }
  assert(col_val.type() == enum_json_type::J_ARRAY);
  for (uint i = 0; i < col_val.length(); i++) {
    Json_wrapper elt = col_val[i];
    if (key.compare(elt) == 0) {
      return 0;
    }
  }
  return -1;
}

void Field_typed_array::init(TABLE *table_arg) {
  Field::init(table_arg);

  switch (type()) {
    case MYSQL_TYPE_VARCHAR:
    case MYSQL_TYPE_TIME:
    case MYSQL_TYPE_DATETIME:
    case MYSQL_TYPE_TIMESTAMP:
    case MYSQL_TYPE_DATE:
    case MYSQL_TYPE_LONG:
    case MYSQL_TYPE_LONGLONG:
    case MYSQL_TYPE_NEWDECIMAL:
      break;
    case MYSQL_TYPE_YEAR:
    default:
      // Shouldn't happen
      assert(0); /* purecov: inspected */
      return;
  }

  // Set mem_root for conversion field allocation.
  MEM_ROOT *actual_mem_root =
      (table_arg->s->table_category == TABLE_CATEGORY_TEMPORARY)
          ? &table_arg->s->mem_root
          : &table_arg->mem_root;
  // Create field for data conversion
  Field *conv_field = ::make_field(
      // Allocate conversion field in table's mem_root for non-temp
      // tables. Allocate conversion field in TABLE_SHARE's mem_root
      // for internal temporary tables.
      actual_mem_root,
      nullptr,       // TABLE_SHARE, not needed
      nullptr,       // data buffer, isn't allocated yet
      field_length,  // field_length
      nullptr, 0,    // null_pos, nul_bit
      real_type(),   // field_type
      m_elt_charset,
      Field::GEOM_GEOMETRY,  // geom type
      Field::NONE,           // auto_flags
      nullptr,               // intervals aren't supported in array
      field_name, is_nullable(),
      false,  // zerofill is meaningless with JSON
      is_unsigned(), m_elt_decimals,
      false,  // treat_bit_as_char
      0,      // pack_length_override
      {},     // srid
      false   // is_array
  );
  if (conv_field == nullptr) return;
  uchar *buf =
      actual_mem_root->ArrayAlloc<uchar>(conv_field->pack_length() + 1);
  if (buf == nullptr) return;
  if (type() == MYSQL_TYPE_NEWDECIMAL)
    (down_cast<Field_new_decimal *>(conv_field))->set_keep_precision(true);
  conv_field->move_field(buf + 1, buf, 0);
  conv_field->table = table;
  conv_field->table_name = table_name;
  conv_field->set_field_index(field_index());

  // Swap arena so that the Item_field is allocated on TABLE::mem_root for
  // non-temp tables and so it does not end up in THD's item list which will
  // have a different lifetime than TABLE::mem_root
  Query_arena tmp_arena(actual_mem_root, Query_arena::STMT_REGULAR_EXECUTION);
  Query_arena backup_arena;
  current_thd->swap_query_arena(tmp_arena, &backup_arena);
  m_conv_item = new Item_field(conv_field);
  current_thd->swap_query_arena(backup_arena, &tmp_arena);
}

const char *Field_typed_array::get_index_name() const {
  const uint key = part_of_key.get_first_set();
  assert(key != MY_BIT_NONE);
  return table->s->key_info[key].name;
}

size_t Field_typed_array::make_sort_key(Json_wrapper *wr, uchar *to,
                                        size_t length) const {
#ifndef NDEBUG
  switch (wr->type()) {
    case enum_json_type::J_ERROR:
    case enum_json_type::J_OBJECT:
    case enum_json_type::J_ARRAY:
      // Only scalars are supported
      assert(false);
      break;
    default:
      break;
  }
#endif
  THD *thd = current_thd;
  // Force error on bad data
#ifndef NDEBUG
  const bool res =
#endif
      save_json_to_field(thd, m_conv_item->field, wr, true);
  // Data should be already properly converted so no error is expected here
  assert(!res && !thd->is_error());

  return m_conv_item->field->make_sort_key(to, length);
}

int Field_typed_array::do_save_field_metadata(uchar *metadata_ptr) const {
  *metadata_ptr = static_cast<uchar>(m_elt_type);
  switch (m_elt_type) {
    case MYSQL_TYPE_VARCHAR: {
      assert(field_length < 65536);
      char *param_ptr = (char *)(metadata_ptr + 1);
      int3store(param_ptr, field_length);
      return 4;
    }
    case MYSQL_TYPE_NEWDECIMAL: {
      assert(field_length < 128);
      const uint8 precision = my_decimal_length_to_precision(
          field_length, decimals(), is_unsigned());
      *(metadata_ptr + 1) = precision;
      *(metadata_ptr + 2) = decimals();
      return 3;
    }
    case MYSQL_TYPE_LONGLONG:
    case MYSQL_TYPE_NEWDATE:
      return 1;
    case MYSQL_TYPE_TIME2:
    case MYSQL_TYPE_DATETIME2:
      *(metadata_ptr + 1) = decimals();
      return 2;
    case MYSQL_TYPE_YEAR:
    default:
      break;
  }
  assert(0);  // Shouldn't happen
  return 0;
}

void Field_typed_array::sql_type(String &str) const {
  const Field *const conv_field = m_conv_item->field;
  // There is no need to append the character set and collation to the type,
  // since utf8mb4_0900_bin is the only collation supported for arrays.
  assert(!conv_field->has_charset() ||
         conv_field->charset() == &my_charset_utf8mb4_0900_bin);
  conv_field->sql_type(str);
  str.append(STRING_WITH_LEN(" array"));
}

void Field_typed_array::make_send_field(Send_field *field) const {
  Field_json::make_send_field(field);
  // When sending the array to the client (only possible using the debug flag
  // show_hidden_columns), it should be sent as a JSON array. Set the type to
  // JSON instead of the array element type.
  field->type = MYSQL_TYPE_JSON;
}

void Field_typed_array::set_field_index(uint16 field_index) {
  Field::set_field_index(field_index);
  if (m_conv_item) m_conv_item->field->set_field_index(field_index);
}

Key_map Field::get_covering_prefix_keys() const {
  if (table == nullptr) {
    // This function might be called when creating functional indexes. In those
    // cases, we do not have a table object available. Assert that the function
    // is indeed called in a functional index context, and then return an empty
    // key map.
    assert(down_cast<const Create_field_wrapper *>(this) != nullptr);
    return Key_map();
  }
  Key_map covering_prefix_keys = part_of_prefixkey;
  covering_prefix_keys.intersect(table->covering_keys);
  return covering_prefix_keys;
}

void Field::set_default() {
  if (has_insert_default_datetime_value_expression() ||
      has_insert_default_general_value_expression())
    evaluate_insert_default_function();
  else
    copy_data(table->default_values_offset());
}

uint Field::null_offset() const { return null_offset(table->record[0]); }

void Field::init(TABLE *table_arg) {
  table = table_arg;
  table_name = &table_arg->alias;
}

// Byteswaps and/or truncates int16 values; used for both pack() and unpack().
static inline void handle_int16(uchar *to, const uchar *from, size_t max_length,
                                bool low_byte_first_from,
                                bool low_byte_first_to) {
  int16 val;
  uchar buf[sizeof(val)];
  if (low_byte_first_from)
    val = sint2korr(from);
  else
    val = shortget(from);

  if (low_byte_first_to)
    int2store(buf, val);
  else
    shortstore(buf, val);
  if (max_length >= sizeof(buf)) {
    // Common case.
    memcpy(to, buf, sizeof(buf));
  } else {
    memcpy(to, buf, max_length);
  }
}

// Byteswaps and/or truncates int24 values; used for both pack() and unpack().
static inline void handle_int24(uchar *to, const uchar *from, size_t max_length,
                                bool low_byte_first_from [[maybe_unused]],
                                bool low_byte_first_to [[maybe_unused]]) {
  int32 val;
  uchar buf[3];
#ifdef WORDS_BIGENDIAN
  if (low_byte_first_from)
    val = sint3korr(from);
  else
#endif
    val = (from[0] << 16) + (from[1] << 8) + from[2];

#ifdef WORDS_BIGENDIAN
  if (low_byte_first_to)
    int3store(buf, val);
  else
#endif
  {
    buf[0] = 0xFF & (val >> 16);
    buf[1] = 0xFF & (val >> 8);
    buf[2] = 0xFF & val;
  }
  if (max_length >= sizeof(buf)) {
    // Common case.
    memcpy(to, buf, sizeof(buf));
  } else {
    memcpy(to, buf, max_length);
  }
}

// Byteswaps and/or truncates int32 values; used for both pack() and unpack().
static inline void handle_int32(uchar *to, const uchar *from, size_t max_length,
                                bool low_byte_first_from,
                                bool low_byte_first_to) {
  int32 val;
  uchar buf[sizeof(val)];
  if (low_byte_first_from)
    val = sint4korr(from);
  else
    val = longget(from);

  if (low_byte_first_to)
    int4store(buf, val);
  else
    longstore(buf, val);
  if (max_length >= sizeof(buf)) {
    // Common case.
    memcpy(to, buf, sizeof(buf));
  } else {
    memcpy(to, buf, max_length);
  }
}

// Byteswaps and/or truncates int64 values; used for both pack() and unpack().
static inline void handle_int64(uchar *to, const uchar *from, size_t max_length,
                                bool low_byte_first_from [[maybe_unused]],
                                bool low_byte_first_to [[maybe_unused]]) {
  int64 val;
  uchar buf[sizeof(val)];
#ifdef WORDS_BIGENDIAN
  if (low_byte_first_from)
    val = sint8korr(from);
  else
#endif
    memcpy(&val, from, sizeof(val));

#ifdef WORDS_BIGENDIAN
  if (low_byte_first_to)
    int8store(buf, val);
  else
#endif
    longlongstore(buf, val);
  if (max_length >= sizeof(buf)) {
    // Common case.
    memcpy(to, buf, sizeof(buf));
  } else {
    memcpy(to, buf, max_length);
  }
}

uchar *Field::pack_int16(uchar *to, const uchar *from,
                         size_t max_length) const {
  handle_int16(to, from, max_length, table->s->db_low_byte_first, true);
  return to + sizeof(int16);
}

const uchar *Field::unpack_int16(uchar *to, const uchar *from) const {
  handle_int16(to, from, UINT_MAX, true, table->s->db_low_byte_first);
  return from + sizeof(int16);
}

uchar *Field::pack_int24(uchar *to, const uchar *from,
                         size_t max_length) const {
  handle_int24(to, from, max_length, table->s->db_low_byte_first, true);
  return to + 3;
}

const uchar *Field::unpack_int24(uchar *to, const uchar *from) const {
  handle_int24(to, from, UINT_MAX, true, table->s->db_low_byte_first);
  return from + 3;
}

uchar *Field::pack_int32(uchar *to, const uchar *from,
                         size_t max_length) const {
  handle_int32(to, from, max_length, table->s->db_low_byte_first, true);
  return to + sizeof(int32);
}

const uchar *Field::unpack_int32(uchar *to, const uchar *from) const {
  handle_int32(to, from, UINT_MAX, true, table->s->db_low_byte_first);
  return from + sizeof(int32);
}

uchar *Field::pack_int64(uchar *to, const uchar *from,
                         size_t max_length) const {
  handle_int64(to, from, max_length, table->s->db_low_byte_first, true);
  return to + sizeof(int64);
}

const uchar *Field::unpack_int64(uchar *to, const uchar *from) const {
  handle_int64(to, from, UINT_MAX, true, table->s->db_low_byte_first);
  return from + sizeof(int64);
}

bool Field_longstr::is_updatable() const {
  assert(table && table->write_set);
  return bitmap_is_set(table->write_set, field_index());
}

Field_varstring::Field_varstring(uchar *ptr_arg, uint32 len_arg,
                                 uint length_bytes_arg, uchar *null_ptr_arg,
                                 uchar null_bit_arg, uchar auto_flags_arg,
                                 const char *field_name_arg, TABLE_SHARE *share,
                                 const CHARSET_INFO *cs)
    : Field_longstr(ptr_arg, len_arg, null_ptr_arg, null_bit_arg,
                    auto_flags_arg, field_name_arg, cs),
      length_bytes(length_bytes_arg) {
  if (share != nullptr) {
    share->varchar_fields++;
  }
}

Field_varstring::Field_varstring(uint32 len_arg, bool is_nullable_arg,
                                 const char *field_name_arg, TABLE_SHARE *share,
                                 const CHARSET_INFO *cs)
    : Field_longstr(nullptr, len_arg,
                    is_nullable_arg ? &dummy_null_buffer : nullptr, 0, NONE,
                    field_name_arg, cs),
      length_bytes(len_arg < 256 ? 1 : 2) {
  if (share != nullptr) {
    share->varchar_fields++;
  }
}

void Field_blob::store_length(uchar *i_ptr, uint i_packlength,
                              uint32 i_number) {
  store_blob_length(i_ptr, i_packlength, i_number);
}

uint32 Field_blob::get_length(ptrdiff_t row_offset) const {
  return get_length(ptr + row_offset, this->packlength);
}

uint32 Field_blob::get_length(const uchar *ptr_arg) const {
  return get_length(ptr_arg, this->packlength);
}

bool Field_blob::backup_blob_field() {
  value.swap(m_blob_backup);
#ifndef NDEBUG
  m_uses_backup = true;
#endif
  return false;
}

void Field_blob::restore_blob_backup() {
  assert(m_uses_backup);
  value.swap(m_blob_backup);
#ifndef NDEBUG
  m_uses_backup = false;
#endif
}

Create_field_wrapper::Create_field_wrapper(const Create_field *fld)
    : Field(nullptr, fld->max_display_width_in_codepoints(), nullptr, 0,
            fld->auto_flags, fld->field_name),
      m_field(fld) {
  if (fld->is_unsigned) {
    set_flag(UNSIGNED_FLAG);
  }
}

Item_result Create_field_wrapper::result_type() const {
  return field_types_result_type[field_type2index(m_field->sql_type)];
}

Item_result Create_field_wrapper::numeric_context_result_type() const {
  return ::numeric_context_result_type(type(), result_type(),
                                       m_field->decimals);
}

enum_field_types Create_field_wrapper::type() const {
  return m_field->sql_type;
}

const CHARSET_INFO *Create_field_wrapper::charset() const {
  return m_field->charset;
}

uint32 Create_field_wrapper::pack_length() const {
  return m_field->pack_length();
}

uint32 Create_field_wrapper::max_display_length() const {
  return m_field->max_display_width_in_codepoints();
}

Create_field *generate_create_field(THD *thd, Item *source_item,
                                    TABLE *tmp_table) {
  Field *tmp_table_field;
  if (source_item->type() == Item::FUNC_ITEM) {
    /*
      If the function returns an array, use the method provided by the function
      to create the tmp table field, as the generic
      tmp_table_field_from_field_type() can't handle typed arrays.
    */
    if (source_item->result_type() != STRING_RESULT ||
        source_item->returns_array()) {
      tmp_table_field = source_item->tmp_table_field(tmp_table);
    } else {
      tmp_table_field =
          source_item->tmp_table_field_from_field_type(tmp_table, false);
    }
  } else {
    Field *from_field;
    Field *default_field;
    tmp_table_field = create_tmp_field(
        thd, tmp_table, source_item, source_item->type(), nullptr, &from_field,
        &default_field, false, false, false, false);
  }
  if (!tmp_table_field) return nullptr; /* purecov: inspected */

  Field *table_field = nullptr;
  switch (source_item->type()) {
    case Item::FIELD_ITEM:
    case Item::TRIGGER_FIELD_ITEM: {
      /*
        We have to take into account both the real table's fields
        and pseudo-fields used in trigger's body. These fields are used to copy
        defaults values later inside constructor of the class Create_field.
       */
      table_field = down_cast<Item_field *>(source_item)->field;
      break;
    }
    default: {
      /*
        No default should be generated:
        1. If the expression is of temporal type having date and non-nullable,
        and we're in strict mode, as the zero date is invalid.
        2. If the expression is of GEOMETRY type, and it is non-nullable.
       */
      if (!source_item->is_nullable() &&
          ((is_temporal_type_with_date(tmp_table_field->type()) &&
            thd->is_strict_mode() /*(1)*/) ||
           (tmp_table_field->type() == MYSQL_TYPE_GEOMETRY) /*(2)*/)) {
        tmp_table_field->set_flag(NO_DEFAULT_VALUE_FLAG);
      }
    }
  }

  assert(tmp_table_field->gcol_info == nullptr &&
         tmp_table_field->stored_in_db);
  Create_field *create_field =
      new (thd->mem_root) Create_field(tmp_table_field, table_field);
  if (!create_field) return nullptr; /* purecov: inspected */

  // Mark if collation was specified explicitly by user for the column.
  if (source_item->type() == Item::FIELD_ITEM) {
    assert(table_field != nullptr);
    const TABLE *table = table_field->table;
    assert(table);
    const dd::Table *table_obj =
        table->s->tmp_table ? table->s->tmp_table_def : nullptr;

    if (!table_obj && table->s->table_category != TABLE_UNKNOWN_CATEGORY) {
      const dd::cache::Dictionary_client::Auto_releaser releaser(
          thd->dd_client());

      if (thd->dd_client()->acquire(table->s->db.str, table->s->table_name.str,
                                    &table_obj)) {
        return nullptr; /* purecov: inspected */
      }
    }

    create_field->is_explicit_collation = false;
    if (table_obj) {
      const dd::Column *c = table_obj->get_column(table_field->field_name);
      if (c) create_field->is_explicit_collation = c->is_explicit_collation();
    }
  }

  if (source_item->is_nullable()) create_field->flags &= ~NOT_NULL_FLAG;

  return create_field;
}

const char *get_field_name_or_expression(THD *thd, const Field *field) {
  if (field->is_field_for_functional_index()) {
    String expression_buffer;
    field->gcol_info->print_expr(thd, &expression_buffer);
    return thd->strmake(expression_buffer.ptr(), expression_buffer.length());
  }

  return field->field_name;
}<|MERGE_RESOLUTION|>--- conflicted
+++ resolved
@@ -7351,13 +7351,8 @@
 }
 
 size_t Field_blob::make_sort_key(uchar *to, size_t length) const {
-<<<<<<< HEAD
-  static const uchar EMPTY_BLOB[1] = {0};
-  const uint32 blob_length = get_length();
-=======
   return make_sort_key(to, length, char_length());
 }
->>>>>>> 87307d4d
 
 size_t Field_blob::make_sort_key(uchar *to, size_t length,
                                  size_t trunc_pos) const {
