#ifndef DD_TABLE_SHARE_INCLUDED
#define DD_TABLE_SHARE_INCLUDED
/* Copyright (c) 2014, 2017, Oracle and/or its affiliates. All rights reserved.

   This program is free software; you can redistribute it and/or modify
   it under the terms of the GNU General Public License as published by
   the Free Software Foundation; version 2 of the License.

   This program is distributed in the hope that it will be useful,
   but WITHOUT ANY WARRANTY; without even the implied warranty of
   MERCHANTABILITY or FITNESS FOR A PARTICULAR PURPOSE.  See the
   GNU General Public License for more details.

   You should have received a copy of the GNU General Public License
   along with this program; if not, write to the Free Software
   Foundation, Inc., 51 Franklin St, Fifth Floor, Boston, MA 02110-1301  USA */

#include <sys/types.h>

#include "binary_log_types.h"        // enum_field_types
#include "dd/object_id.h"            // dd::Object_id
#include "m_ctype.h"
#include "my_global.h"
#include "my_inttypes.h"
#include "my_sys.h"                  // get_charset

class THD;
struct TABLE_SHARE;

typedef struct charset_info_st CHARSET_INFO;
namespace dd {
  class Table;
<<<<<<< HEAD
  class Index;
  class Index_element;
=======
>>>>>>> ae602936
  enum class enum_column_types;
}


/**
  Read the table definition from the data-dictionary.

  @param thd        Thread handler
  @param share      Fill this with table definition
  @param open_view  Allow open of view
  @param table_def  If not NULL: a data-dictionary Table-object describing
                    table to be used for opening, instead of reading
                    information from DD. If NULL, a new dd::Table-object
                    will be constructed and read from the Data Dictionary.

  @note
    This function is called when the table definition is not cached in
    table_def_cache.
    The data is returned in 'share', which is alloced by
    alloc_table_share().. The code assumes that share is initialized.

  @returns
   false   OK
   true    Error
*/
bool open_table_def(THD *thd, TABLE_SHARE *share, bool open_view,
                    const dd::Table *table_def);


/* Map from new to old field type. */
enum_field_types dd_get_old_field_type(dd::enum_column_types type);

static inline CHARSET_INFO *dd_get_mysql_charset(dd::Object_id dd_cs_id)
{
  return get_charset(static_cast<uint> (dd_cs_id), MYF(0));
}

class Field;
class KEY_PART_INFO;

/*
  Check if the given key_part is suitable to be promoted as part of
  primary key.

  @param key_part    - pointer to KEY_PART_INTO which we are checking.
  @param table_field - Pointer to Field of column used by key_part.

  @returns
   true  - Is suitable for primary key.
   false - if not.
*/
bool is_suitable_for_primary_key(KEY_PART_INFO *key_part,
                                 Field *table_field);

bool dd_index_element_is_prefix(const dd::Index_element *idx_el);
bool dd_index_is_candidate_key(const dd::Index *idx);

#endif // DD_TABLE_SHARE_INCLUDED<|MERGE_RESOLUTION|>--- conflicted
+++ resolved
@@ -23,6 +23,9 @@
 #include "my_global.h"
 #include "my_inttypes.h"
 #include "my_sys.h"                  // get_charset
+#include "dd/dd_table.h"
+#include "dd/types/abstract_table.h"
+#include "dd/types/index_element.h"
 
 class THD;
 struct TABLE_SHARE;
@@ -30,11 +33,6 @@
 typedef struct charset_info_st CHARSET_INFO;
 namespace dd {
   class Table;
-<<<<<<< HEAD
-  class Index;
-  class Index_element;
-=======
->>>>>>> ae602936
   enum class enum_column_types;
 }
 
