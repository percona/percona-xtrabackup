/* Copyright (c) 2000, 2011, Oracle and/or its affiliates. All rights reserved.

   This program is free software; you can redistribute it and/or modify
   it under the terms of the GNU General Public License as published by
   the Free Software Foundation; version 2 of the License.

   This program is distributed in the hope that it will be useful,
   but WITHOUT ANY WARRANTY; without even the implied warranty of
   MERCHANTABILITY or FITNESS FOR A PARTICULAR PURPOSE.  See the
   GNU General Public License for more details.

   You should have received a copy of the GNU General Public License
   along with this program; if not, write to the Free Software
   Foundation, Inc., 51 Franklin St, Fifth Floor, Boston, MA 02110-1301  USA */

#define MYSQL_LEX 1
#include "my_global.h"
#include "sql_priv.h"
#include "unireg.h"                    // REQUIRED: for other includes
#include "sql_parse.h"        // sql_kill, *_precheck, *_prepare
#include "lock.h"             // try_transactional_lock,
                              // check_transactional_lock,
                              // set_handler_table_locks,
                              // lock_global_read_lock,
                              // make_global_read_lock_block_commit
#include "sql_base.h"         // find_temporary_table
#include "sql_cache.h"        // QUERY_CACHE_FLAGS_SIZE, query_cache_*
#include "sql_show.h"         // mysqld_list_*, mysqld_show_*,
                              // calc_sum_of_all_status
#include "mysqld.h"
#include "sql_locale.h"                         // my_locale_en_US
#include "log.h"                                // flush_error_log
#include "sql_view.h"         // mysql_create_view, mysql_drop_view
#include "sql_delete.h"       // mysql_delete
#include "sql_insert.h"       // mysql_insert
#include "sql_update.h"       // mysql_update, mysql_multi_update
#include "sql_partition.h"    // struct partition_info
#include "sql_db.h"           // mysql_change_db, mysql_create_db,
                              // mysql_rm_db, mysql_upgrade_db,
                              // mysql_alter_db,
                              // check_db_dir_existence,
                              // my_dbopt_cleanup
#include "sql_table.h"        // mysql_create_like_table,
                              // mysql_create_table,
                              // mysql_alter_table,
                              // mysql_backup_table,
                              // mysql_restore_table
#include "sql_reload.h"       // reload_acl_and_cache
#include "sql_admin.h"        // mysql_assign_to_keycache
#include "sql_connect.h"      // check_user,
                              // decrease_user_connections,
                              // thd_init_client_charset, check_mqh,
                              // reset_mqh
#include "sql_rename.h"       // mysql_rename_table
#include "sql_tablespace.h"   // mysql_alter_tablespace
#include "hostname.h"         // hostname_cache_refresh
#include "sql_acl.h"          // *_ACL, check_grant, is_acl_user,
                              // has_any_table_level_privileges,
                              // mysql_drop_user, mysql_rename_user,
                              // check_grant_routine,
                              // mysql_routine_grant,
                              // mysql_show_grants,
                              // sp_grant_privileges, ...
#include "sql_test.h"         // mysql_print_status
#include "sql_select.h"       // handle_select, mysql_select,
#include "sql_load.h"         // mysql_load
#include "sql_servers.h"      // create_servers, alter_servers,
                              // drop_servers, servers_reload
#include "sql_handler.h"      // mysql_ha_open, mysql_ha_close,
                              // mysql_ha_read
#include "sql_binlog.h"       // mysql_client_binlog_statement
#include "sql_do.h"           // mysql_do
#include "sql_help.h"         // mysqld_help
#include "rpl_constants.h"    // Incident, INCIDENT_LOST_EVENTS
#include "log_event.h"
#include "rpl_slave.h"
#include "rpl_master.h"
#include "rpl_filter.h"
#include <m_ctype.h>
#include <myisam.h>
#include <my_dir.h>
#include "rpl_handler.h"

#include "sp_head.h"
#include "sp.h"
#include "sp_cache.h"
#include "events.h"
#include "sql_trigger.h"
#include "transaction.h"
#include "sql_audit.h"
#include "sql_prepare.h"
#include "debug_sync.h"
#include "probes_mysql.h"
#include "set_var.h"
#include "opt_trace.h"
#include "mysql/psi/mysql_statement.h"
#include "sql_bootstrap.h"
#include "opt_explain.h"
#include "sql_rewrite.h"

#include <algorithm>
using std::max;
using std::min;

#define FLAGSTR(V,F) ((V)&(F)?#F" ":"")

/**
  @defgroup Runtime_Environment Runtime Environment
  @{
*/

/* Used in error handling only */
#define SP_TYPE_STRING(LP) \
  ((LP)->sphead->m_type == TYPE_ENUM_FUNCTION ? "FUNCTION" : "PROCEDURE")
#define SP_COM_STRING(LP) \
  ((LP)->sql_command == SQLCOM_CREATE_SPFUNCTION || \
   (LP)->sql_command == SQLCOM_ALTER_FUNCTION || \
   (LP)->sql_command == SQLCOM_SHOW_CREATE_FUNC || \
   (LP)->sql_command == SQLCOM_DROP_FUNCTION ? \
   "FUNCTION" : "PROCEDURE")

static bool execute_sqlcom_select(THD *thd, TABLE_LIST *all_tables);
static bool check_show_access(THD *thd, TABLE_LIST *table);
static void sql_kill(THD *thd, ulong id, bool only_kill_query);
static bool lock_tables_precheck(THD *thd, TABLE_LIST *tables);

const char *any_db="*any*";	// Special symbol for check_access

const LEX_STRING command_name[]={
  { C_STRING_WITH_LEN("Sleep") },
  { C_STRING_WITH_LEN("Quit") },
  { C_STRING_WITH_LEN("Init DB") },
  { C_STRING_WITH_LEN("Query") },
  { C_STRING_WITH_LEN("Field List") },
  { C_STRING_WITH_LEN("Create DB") },
  { C_STRING_WITH_LEN("Drop DB") },
  { C_STRING_WITH_LEN("Refresh") },
  { C_STRING_WITH_LEN("Shutdown") },
  { C_STRING_WITH_LEN("Statistics") },
  { C_STRING_WITH_LEN("Processlist") },
  { C_STRING_WITH_LEN("Connect") },
  { C_STRING_WITH_LEN("Kill") },
  { C_STRING_WITH_LEN("Debug") },
  { C_STRING_WITH_LEN("Ping") },
  { C_STRING_WITH_LEN("Time") },
  { C_STRING_WITH_LEN("Delayed insert") },
  { C_STRING_WITH_LEN("Change user") },
  { C_STRING_WITH_LEN("Binlog Dump") },
  { C_STRING_WITH_LEN("Table Dump") },
  { C_STRING_WITH_LEN("Connect Out") },
  { C_STRING_WITH_LEN("Register Slave") },
  { C_STRING_WITH_LEN("Prepare") },
  { C_STRING_WITH_LEN("Execute") },
  { C_STRING_WITH_LEN("Long Data") },
  { C_STRING_WITH_LEN("Close stmt") },
  { C_STRING_WITH_LEN("Reset stmt") },
  { C_STRING_WITH_LEN("Set option") },
  { C_STRING_WITH_LEN("Fetch") },
  { C_STRING_WITH_LEN("Daemon") },
  { C_STRING_WITH_LEN("Binlog Dump GTId") },
  { C_STRING_WITH_LEN("Error") }  // Last command number
};

const char *xa_state_names[]={
  "NON-EXISTING", "ACTIVE", "IDLE", "PREPARED", "ROLLBACK ONLY"
};


#ifdef HAVE_REPLICATION
/**
  Returns true if all tables should be ignored.
*/
inline bool all_tables_not_ok(THD *thd, TABLE_LIST *tables)
{
  return rpl_filter->is_on() && tables && !thd->spcont &&
         !rpl_filter->tables_ok(thd->db, tables);
}

/**
  Checks whether the event for the given database, db, should
  be ignored or not. This is done by checking whether there are
  active rules in ignore_db or in do_db containers. If there
  are, then check if there is a match, if not then check the
  wild_do rules.
      
  NOTE: This means that when using this function replicate-do-db 
        and replicate-ignore-db take precedence over wild do 
        rules.

  @param thd  Thread handle.
  @param db   Database name used while evaluating the filtering
              rules.
  
*/
inline bool db_stmt_db_ok(THD *thd, char* db)
{
  DBUG_ENTER("db_stmt_db_ok");

  if (!thd->slave_thread)
    DBUG_RETURN(TRUE);

  /*
    No filters exist in ignore/do_db ? Then, just check
    wild_do_table filtering. Otherwise, check the do_db
    rules.
  */
  bool db_ok= (rpl_filter->get_do_db()->is_empty() &&
               rpl_filter->get_ignore_db()->is_empty()) ?
              rpl_filter->db_ok_with_wild_table(db) :
              rpl_filter->db_ok(db);

  DBUG_RETURN(db_ok);
}
#endif


static bool some_non_temp_table_to_be_updated(THD *thd, TABLE_LIST *tables)
{
  for (TABLE_LIST *table= tables; table; table= table->next_global)
  {
    DBUG_ASSERT(table->db && table->table_name);
    if (table->updating && !find_temporary_table(thd, table))
      return 1;
  }
  return 0;
}


/*
  Implicitly commit a active transaction if statement requires so.

  @param thd    Thread handle.
  @param mask   Bitmask used for the SQL command match.

*/
static bool stmt_causes_implicit_commit(THD *thd, uint mask)
{
  LEX *lex= thd->lex;
  bool skip= FALSE;
  DBUG_ENTER("stmt_causes_implicit_commit");

  if (!(sql_command_flags[lex->sql_command] & mask))
    DBUG_RETURN(FALSE);

  switch (lex->sql_command) {
  case SQLCOM_DROP_TABLE:
    skip= lex->drop_temporary;
    break;
  case SQLCOM_ALTER_TABLE:
  case SQLCOM_CREATE_TABLE:
    /* If CREATE TABLE of non-temporary table, do implicit commit */
    skip= (lex->create_info.options & HA_LEX_CREATE_TMP_TABLE);
    break;
  case SQLCOM_SET_OPTION:
    skip= lex->autocommit ? FALSE : TRUE;
    break;
  default:
    break;
  }

  DBUG_RETURN(!skip);
}


/**
  Mark all commands that somehow changes a table.

  This is used to check number of updates / hour.

  sql_command is actually set to SQLCOM_END sometimes
  so we need the +1 to include it in the array.

  See COMMAND_FLAG_xxx for different type of commands
     2  - query that returns meaningful ROW_COUNT() -
          a number of modified rows
*/

uint sql_command_flags[SQLCOM_END+1];
uint server_command_flags[COM_END+1];

void init_update_queries(void)
{
  /* Initialize the server command flags array. */
  memset(server_command_flags, 0, sizeof(server_command_flags));

  server_command_flags[COM_STATISTICS]= CF_SKIP_QUERY_ID | CF_SKIP_QUESTIONS;
  server_command_flags[COM_PING]=       CF_SKIP_QUERY_ID | CF_SKIP_QUESTIONS;
  server_command_flags[COM_STMT_PREPARE]= CF_SKIP_QUESTIONS;
  server_command_flags[COM_STMT_CLOSE]=   CF_SKIP_QUESTIONS;
  server_command_flags[COM_STMT_RESET]=   CF_SKIP_QUESTIONS;

  /* Initialize the sql command flags array. */
  memset(sql_command_flags, 0, sizeof(sql_command_flags));

  /*
    In general, DDL statements do not generate row events and do not go
    through a cache before being written to the binary log. However, the
    CREATE TABLE...SELECT is an exception because it may generate row
    events. For that reason,  the SQLCOM_CREATE_TABLE  which represents
    a CREATE TABLE, including the CREATE TABLE...SELECT, has the
    CF_CAN_GENERATE_ROW_EVENTS flag. The distinction between a regular
    CREATE TABLE and the CREATE TABLE...SELECT is made in other parts of
    the code, in particular in the Query_log_event's constructor.
  */
  sql_command_flags[SQLCOM_CREATE_TABLE]=   CF_CHANGES_DATA | CF_REEXECUTION_FRAGILE |
                                            CF_AUTO_COMMIT_TRANS |
                                            CF_CAN_GENERATE_ROW_EVENTS;
  sql_command_flags[SQLCOM_CREATE_INDEX]=   CF_CHANGES_DATA | CF_AUTO_COMMIT_TRANS;
  sql_command_flags[SQLCOM_ALTER_TABLE]=    CF_CHANGES_DATA | CF_WRITE_LOGS_COMMAND |
                                            CF_AUTO_COMMIT_TRANS;
  sql_command_flags[SQLCOM_TRUNCATE]=       CF_CHANGES_DATA | CF_WRITE_LOGS_COMMAND |
                                            CF_AUTO_COMMIT_TRANS;
  sql_command_flags[SQLCOM_DROP_TABLE]=     CF_CHANGES_DATA | CF_AUTO_COMMIT_TRANS;
  sql_command_flags[SQLCOM_LOAD]=           CF_CHANGES_DATA | CF_REEXECUTION_FRAGILE |
                                            CF_CAN_GENERATE_ROW_EVENTS;
  sql_command_flags[SQLCOM_CREATE_DB]=      CF_CHANGES_DATA | CF_AUTO_COMMIT_TRANS;
  sql_command_flags[SQLCOM_DROP_DB]=        CF_CHANGES_DATA | CF_AUTO_COMMIT_TRANS;
  sql_command_flags[SQLCOM_ALTER_DB_UPGRADE]= CF_AUTO_COMMIT_TRANS;
  sql_command_flags[SQLCOM_ALTER_DB]=       CF_CHANGES_DATA | CF_AUTO_COMMIT_TRANS;
  sql_command_flags[SQLCOM_RENAME_TABLE]=   CF_CHANGES_DATA | CF_AUTO_COMMIT_TRANS;
  sql_command_flags[SQLCOM_DROP_INDEX]=     CF_CHANGES_DATA | CF_AUTO_COMMIT_TRANS;
  sql_command_flags[SQLCOM_CREATE_VIEW]=    CF_CHANGES_DATA | CF_REEXECUTION_FRAGILE |
                                            CF_AUTO_COMMIT_TRANS;
  sql_command_flags[SQLCOM_DROP_VIEW]=      CF_CHANGES_DATA | CF_AUTO_COMMIT_TRANS;
  sql_command_flags[SQLCOM_CREATE_TRIGGER]= CF_CHANGES_DATA | CF_AUTO_COMMIT_TRANS;
  sql_command_flags[SQLCOM_DROP_TRIGGER]=   CF_CHANGES_DATA | CF_AUTO_COMMIT_TRANS;
  sql_command_flags[SQLCOM_CREATE_EVENT]=   CF_CHANGES_DATA | CF_AUTO_COMMIT_TRANS;
  sql_command_flags[SQLCOM_ALTER_EVENT]=    CF_CHANGES_DATA | CF_AUTO_COMMIT_TRANS;
  sql_command_flags[SQLCOM_DROP_EVENT]=     CF_CHANGES_DATA | CF_AUTO_COMMIT_TRANS;

  sql_command_flags[SQLCOM_UPDATE]=	    CF_CHANGES_DATA | CF_REEXECUTION_FRAGILE |
                                            CF_CAN_GENERATE_ROW_EVENTS |
                                            CF_OPTIMIZER_TRACE |
                                            CF_CAN_BE_EXPLAINED;
  sql_command_flags[SQLCOM_UPDATE_MULTI]=   CF_CHANGES_DATA | CF_REEXECUTION_FRAGILE |
                                            CF_CAN_GENERATE_ROW_EVENTS |
                                            CF_OPTIMIZER_TRACE |
                                            CF_CAN_BE_EXPLAINED;
  // This is INSERT VALUES(...), can be VALUES(stored_func()) so we trace it
  sql_command_flags[SQLCOM_INSERT]=	    CF_CHANGES_DATA | CF_REEXECUTION_FRAGILE |
                                            CF_CAN_GENERATE_ROW_EVENTS |
                                            CF_OPTIMIZER_TRACE |
                                            CF_CAN_BE_EXPLAINED;
  sql_command_flags[SQLCOM_INSERT_SELECT]=  CF_CHANGES_DATA | CF_REEXECUTION_FRAGILE |
                                            CF_CAN_GENERATE_ROW_EVENTS |
                                            CF_OPTIMIZER_TRACE |
                                            CF_CAN_BE_EXPLAINED;
  sql_command_flags[SQLCOM_DELETE]=         CF_CHANGES_DATA | CF_REEXECUTION_FRAGILE |
                                            CF_CAN_GENERATE_ROW_EVENTS |
                                            CF_OPTIMIZER_TRACE |
                                            CF_CAN_BE_EXPLAINED;
  sql_command_flags[SQLCOM_DELETE_MULTI]=   CF_CHANGES_DATA | CF_REEXECUTION_FRAGILE |
                                            CF_CAN_GENERATE_ROW_EVENTS |
                                            CF_OPTIMIZER_TRACE |
                                            CF_CAN_BE_EXPLAINED;
  sql_command_flags[SQLCOM_REPLACE]=        CF_CHANGES_DATA | CF_REEXECUTION_FRAGILE |
                                            CF_CAN_GENERATE_ROW_EVENTS |
                                            CF_OPTIMIZER_TRACE |
                                            CF_CAN_BE_EXPLAINED;
  sql_command_flags[SQLCOM_REPLACE_SELECT]= CF_CHANGES_DATA | CF_REEXECUTION_FRAGILE |
                                            CF_CAN_GENERATE_ROW_EVENTS |
                                            CF_OPTIMIZER_TRACE |
                                            CF_CAN_BE_EXPLAINED;
  sql_command_flags[SQLCOM_SELECT]=         CF_REEXECUTION_FRAGILE |
                                            CF_CAN_GENERATE_ROW_EVENTS |
                                            CF_OPTIMIZER_TRACE |
                                            CF_CAN_BE_EXPLAINED |
                                            CF_ONLY_BINLOGGABLE_WITH_SF;
  // (1) so that subquery is traced when doing "SET @var = (subquery)"
  sql_command_flags[SQLCOM_SET_OPTION]=     CF_REEXECUTION_FRAGILE |
                                            CF_AUTO_COMMIT_TRANS |
                                            CF_OPTIMIZER_TRACE | // (1)
                                            CF_ONLY_BINLOGGABLE_WITH_SF;
  // (1) so that subquery is traced when doing "DO @var := (subquery)"
  sql_command_flags[SQLCOM_DO]=             CF_REEXECUTION_FRAGILE |
                                            CF_CAN_GENERATE_ROW_EVENTS |
                                            CF_OPTIMIZER_TRACE | // (1)
                                            CF_ONLY_BINLOGGABLE_WITH_SF;

  sql_command_flags[SQLCOM_SHOW_STATUS_PROC]= CF_STATUS_COMMAND | CF_REEXECUTION_FRAGILE;
  sql_command_flags[SQLCOM_SHOW_STATUS]=      CF_STATUS_COMMAND | CF_REEXECUTION_FRAGILE;
  sql_command_flags[SQLCOM_SHOW_DATABASES]=   CF_STATUS_COMMAND | CF_REEXECUTION_FRAGILE;
  sql_command_flags[SQLCOM_SHOW_TRIGGERS]=    CF_STATUS_COMMAND | CF_REEXECUTION_FRAGILE;
  sql_command_flags[SQLCOM_SHOW_EVENTS]=      CF_STATUS_COMMAND | CF_REEXECUTION_FRAGILE;
  sql_command_flags[SQLCOM_SHOW_OPEN_TABLES]= CF_STATUS_COMMAND | CF_REEXECUTION_FRAGILE;
  sql_command_flags[SQLCOM_SHOW_PLUGINS]=     CF_STATUS_COMMAND;
  sql_command_flags[SQLCOM_SHOW_FIELDS]=      CF_STATUS_COMMAND | CF_REEXECUTION_FRAGILE;
  sql_command_flags[SQLCOM_SHOW_KEYS]=        CF_STATUS_COMMAND | CF_REEXECUTION_FRAGILE;
  sql_command_flags[SQLCOM_SHOW_VARIABLES]=   CF_STATUS_COMMAND | CF_REEXECUTION_FRAGILE;
  sql_command_flags[SQLCOM_SHOW_CHARSETS]=    CF_STATUS_COMMAND | CF_REEXECUTION_FRAGILE;
  sql_command_flags[SQLCOM_SHOW_COLLATIONS]=  CF_STATUS_COMMAND | CF_REEXECUTION_FRAGILE;
  sql_command_flags[SQLCOM_SHOW_BINLOGS]=     CF_STATUS_COMMAND;
  sql_command_flags[SQLCOM_SHOW_SLAVE_HOSTS]= CF_STATUS_COMMAND;
  sql_command_flags[SQLCOM_SHOW_BINLOG_EVENTS]= CF_STATUS_COMMAND;
  sql_command_flags[SQLCOM_SHOW_STORAGE_ENGINES]= CF_STATUS_COMMAND;
  sql_command_flags[SQLCOM_SHOW_AUTHORS]=     CF_STATUS_COMMAND;
  sql_command_flags[SQLCOM_SHOW_CONTRIBUTORS]= CF_STATUS_COMMAND;
  sql_command_flags[SQLCOM_SHOW_PRIVILEGES]=  CF_STATUS_COMMAND;
  sql_command_flags[SQLCOM_SHOW_WARNS]=       CF_STATUS_COMMAND | CF_DIAGNOSTIC_STMT;
  sql_command_flags[SQLCOM_SHOW_ERRORS]=      CF_STATUS_COMMAND | CF_DIAGNOSTIC_STMT;
  sql_command_flags[SQLCOM_SHOW_ENGINE_STATUS]= CF_STATUS_COMMAND;
  sql_command_flags[SQLCOM_SHOW_ENGINE_MUTEX]= CF_STATUS_COMMAND;
  sql_command_flags[SQLCOM_SHOW_ENGINE_LOGS]= CF_STATUS_COMMAND;
  sql_command_flags[SQLCOM_SHOW_PROCESSLIST]= CF_STATUS_COMMAND;
  sql_command_flags[SQLCOM_SHOW_GRANTS]=      CF_STATUS_COMMAND;
  sql_command_flags[SQLCOM_SHOW_CREATE_DB]=   CF_STATUS_COMMAND;
  sql_command_flags[SQLCOM_SHOW_CREATE]=  CF_STATUS_COMMAND;
  sql_command_flags[SQLCOM_SHOW_MASTER_STAT]= CF_STATUS_COMMAND;
  sql_command_flags[SQLCOM_SHOW_SLAVE_STAT]=  CF_STATUS_COMMAND;
  sql_command_flags[SQLCOM_SHOW_CREATE_PROC]= CF_STATUS_COMMAND;
  sql_command_flags[SQLCOM_SHOW_CREATE_FUNC]= CF_STATUS_COMMAND;
  sql_command_flags[SQLCOM_SHOW_CREATE_TRIGGER]=  CF_STATUS_COMMAND;
  sql_command_flags[SQLCOM_SHOW_STATUS_FUNC]= CF_STATUS_COMMAND | CF_REEXECUTION_FRAGILE;
  sql_command_flags[SQLCOM_SHOW_PROC_CODE]=   CF_STATUS_COMMAND;
  sql_command_flags[SQLCOM_SHOW_FUNC_CODE]=   CF_STATUS_COMMAND;
  sql_command_flags[SQLCOM_SHOW_CREATE_EVENT]= CF_STATUS_COMMAND;
  sql_command_flags[SQLCOM_SHOW_PROFILES]=    CF_STATUS_COMMAND;
  sql_command_flags[SQLCOM_SHOW_PROFILE]=     CF_STATUS_COMMAND;
  sql_command_flags[SQLCOM_BINLOG_BASE64_EVENT]= CF_STATUS_COMMAND;

   sql_command_flags[SQLCOM_SHOW_TABLES]=       (CF_STATUS_COMMAND |
                                                 CF_SHOW_TABLE_COMMAND |
                                                 CF_REEXECUTION_FRAGILE);
  sql_command_flags[SQLCOM_SHOW_TABLE_STATUS]= (CF_STATUS_COMMAND |
                                                CF_SHOW_TABLE_COMMAND |
                                                CF_REEXECUTION_FRAGILE);

  sql_command_flags[SQLCOM_CREATE_USER]=       CF_CHANGES_DATA;
  sql_command_flags[SQLCOM_RENAME_USER]=       CF_CHANGES_DATA;
  sql_command_flags[SQLCOM_DROP_USER]=         CF_CHANGES_DATA;
  sql_command_flags[SQLCOM_GRANT]=             CF_CHANGES_DATA;
  sql_command_flags[SQLCOM_REVOKE]=            CF_CHANGES_DATA;
  sql_command_flags[SQLCOM_REVOKE_ALL]=        CF_CHANGES_DATA;
  sql_command_flags[SQLCOM_OPTIMIZE]=          CF_CHANGES_DATA;
  sql_command_flags[SQLCOM_CREATE_FUNCTION]=   CF_CHANGES_DATA;
  sql_command_flags[SQLCOM_CREATE_PROCEDURE]=  CF_CHANGES_DATA | CF_AUTO_COMMIT_TRANS;
  sql_command_flags[SQLCOM_CREATE_SPFUNCTION]= CF_CHANGES_DATA | CF_AUTO_COMMIT_TRANS;
  sql_command_flags[SQLCOM_DROP_PROCEDURE]=    CF_CHANGES_DATA | CF_AUTO_COMMIT_TRANS;
  sql_command_flags[SQLCOM_DROP_FUNCTION]=     CF_CHANGES_DATA | CF_AUTO_COMMIT_TRANS;
  sql_command_flags[SQLCOM_ALTER_PROCEDURE]=   CF_CHANGES_DATA | CF_AUTO_COMMIT_TRANS;
  sql_command_flags[SQLCOM_ALTER_FUNCTION]=    CF_CHANGES_DATA | CF_AUTO_COMMIT_TRANS;
  sql_command_flags[SQLCOM_INSTALL_PLUGIN]=    CF_CHANGES_DATA;
  sql_command_flags[SQLCOM_UNINSTALL_PLUGIN]=  CF_CHANGES_DATA;

  /* Does not change the contents of the diagnostics area. */
  sql_command_flags[SQLCOM_GET_DIAGNOSTICS]= CF_DIAGNOSTIC_STMT;

  /*
    (1): without it, in "CALL some_proc((subq))", subquery would not be
    traced.
  */
  sql_command_flags[SQLCOM_CALL]=      CF_REEXECUTION_FRAGILE |
                                       CF_CAN_GENERATE_ROW_EVENTS |
                                       CF_OPTIMIZER_TRACE; // (1)
  sql_command_flags[SQLCOM_EXECUTE]=   CF_CAN_GENERATE_ROW_EVENTS;

  /*
    The following admin table operations are allowed
    on log tables.
  */
  sql_command_flags[SQLCOM_REPAIR]=    CF_WRITE_LOGS_COMMAND | CF_AUTO_COMMIT_TRANS;
  sql_command_flags[SQLCOM_OPTIMIZE]|= CF_WRITE_LOGS_COMMAND | CF_AUTO_COMMIT_TRANS;
  sql_command_flags[SQLCOM_ANALYZE]=   CF_WRITE_LOGS_COMMAND | CF_AUTO_COMMIT_TRANS;
  sql_command_flags[SQLCOM_CHECK]=     CF_WRITE_LOGS_COMMAND | CF_AUTO_COMMIT_TRANS;

  sql_command_flags[SQLCOM_CREATE_USER]|=       CF_AUTO_COMMIT_TRANS;
  sql_command_flags[SQLCOM_DROP_USER]|=         CF_AUTO_COMMIT_TRANS;
  sql_command_flags[SQLCOM_RENAME_USER]|=       CF_AUTO_COMMIT_TRANS;
  sql_command_flags[SQLCOM_REVOKE_ALL]|=        CF_AUTO_COMMIT_TRANS;
  sql_command_flags[SQLCOM_REVOKE]|=            CF_AUTO_COMMIT_TRANS;
  sql_command_flags[SQLCOM_GRANT]|=             CF_AUTO_COMMIT_TRANS;

  sql_command_flags[SQLCOM_ASSIGN_TO_KEYCACHE]= CF_AUTO_COMMIT_TRANS;
  sql_command_flags[SQLCOM_PRELOAD_KEYS]=       CF_AUTO_COMMIT_TRANS;

  sql_command_flags[SQLCOM_FLUSH]=              CF_AUTO_COMMIT_TRANS;
  sql_command_flags[SQLCOM_RESET]=              CF_AUTO_COMMIT_TRANS;
  sql_command_flags[SQLCOM_CREATE_SERVER]=      CF_AUTO_COMMIT_TRANS;
  sql_command_flags[SQLCOM_ALTER_SERVER]=       CF_AUTO_COMMIT_TRANS;
  sql_command_flags[SQLCOM_DROP_SERVER]=        CF_AUTO_COMMIT_TRANS;

  /*
    The following statements can deal with temporary tables,
    so temporary tables should be pre-opened for those statements to
    simplify privilege checking.

    There are other statements that deal with temporary tables and open
    them, but which are not listed here. The thing is that the order of
    pre-opening temporary tables for those statements is somewhat custom.
  */
  sql_command_flags[SQLCOM_CREATE_TABLE]|=    CF_PREOPEN_TMP_TABLES;
  sql_command_flags[SQLCOM_DROP_TABLE]|=      CF_PREOPEN_TMP_TABLES;
  sql_command_flags[SQLCOM_CREATE_INDEX]|=    CF_PREOPEN_TMP_TABLES;
  sql_command_flags[SQLCOM_ALTER_TABLE]|=     CF_PREOPEN_TMP_TABLES;
  sql_command_flags[SQLCOM_TRUNCATE]|=        CF_PREOPEN_TMP_TABLES;
  sql_command_flags[SQLCOM_LOAD]|=            CF_PREOPEN_TMP_TABLES;
  sql_command_flags[SQLCOM_DROP_INDEX]|=      CF_PREOPEN_TMP_TABLES;
  sql_command_flags[SQLCOM_CREATE_VIEW]|=     CF_PREOPEN_TMP_TABLES;
  sql_command_flags[SQLCOM_UPDATE]|=          CF_PREOPEN_TMP_TABLES;
  sql_command_flags[SQLCOM_UPDATE_MULTI]|=    CF_PREOPEN_TMP_TABLES;
  sql_command_flags[SQLCOM_INSERT]|=          CF_PREOPEN_TMP_TABLES;
  sql_command_flags[SQLCOM_INSERT_SELECT]|=   CF_PREOPEN_TMP_TABLES;
  sql_command_flags[SQLCOM_DELETE]|=          CF_PREOPEN_TMP_TABLES;
  sql_command_flags[SQLCOM_DELETE_MULTI]|=    CF_PREOPEN_TMP_TABLES;
  sql_command_flags[SQLCOM_REPLACE]|=         CF_PREOPEN_TMP_TABLES;
  sql_command_flags[SQLCOM_REPLACE_SELECT]|=  CF_PREOPEN_TMP_TABLES;
  sql_command_flags[SQLCOM_SELECT]|=          CF_PREOPEN_TMP_TABLES;
  sql_command_flags[SQLCOM_SET_OPTION]|=      CF_PREOPEN_TMP_TABLES;
  sql_command_flags[SQLCOM_DO]|=              CF_PREOPEN_TMP_TABLES;
  sql_command_flags[SQLCOM_CALL]|=            CF_PREOPEN_TMP_TABLES;
  sql_command_flags[SQLCOM_CHECKSUM]|=        CF_PREOPEN_TMP_TABLES;
  sql_command_flags[SQLCOM_ANALYZE]|=         CF_PREOPEN_TMP_TABLES;
  sql_command_flags[SQLCOM_CHECK]|=           CF_PREOPEN_TMP_TABLES;
  sql_command_flags[SQLCOM_OPTIMIZE]|=        CF_PREOPEN_TMP_TABLES;
  sql_command_flags[SQLCOM_REPAIR]|=          CF_PREOPEN_TMP_TABLES;
  sql_command_flags[SQLCOM_PRELOAD_KEYS]|=    CF_PREOPEN_TMP_TABLES;
  sql_command_flags[SQLCOM_ASSIGN_TO_KEYCACHE]|= CF_PREOPEN_TMP_TABLES;

  /*
    DDL statements that should start with closing opened handlers.

    We use this flag only for statements for which open HANDLERs
    have to be closed before emporary tables are pre-opened.
  */
  sql_command_flags[SQLCOM_CREATE_TABLE]|=    CF_HA_CLOSE;
  sql_command_flags[SQLCOM_DROP_TABLE]|=      CF_HA_CLOSE;
  sql_command_flags[SQLCOM_ALTER_TABLE]|=     CF_HA_CLOSE;
  sql_command_flags[SQLCOM_TRUNCATE]|=        CF_HA_CLOSE;
  sql_command_flags[SQLCOM_REPAIR]|=          CF_HA_CLOSE;
  sql_command_flags[SQLCOM_OPTIMIZE]|=        CF_HA_CLOSE;
  sql_command_flags[SQLCOM_ANALYZE]|=         CF_HA_CLOSE;
  sql_command_flags[SQLCOM_CHECK]|=           CF_HA_CLOSE;
  sql_command_flags[SQLCOM_CREATE_INDEX]|=    CF_HA_CLOSE;
  sql_command_flags[SQLCOM_DROP_INDEX]|=      CF_HA_CLOSE;
  sql_command_flags[SQLCOM_PRELOAD_KEYS]|=    CF_HA_CLOSE;
  sql_command_flags[SQLCOM_ASSIGN_TO_KEYCACHE]|=  CF_HA_CLOSE;
}

bool sqlcom_can_generate_row_events(const THD *thd)
{
  return (sql_command_flags[thd->lex->sql_command] &
          CF_CAN_GENERATE_ROW_EVENTS);
}
 
bool is_update_query(enum enum_sql_command command)
{
  DBUG_ASSERT(command >= 0 && command <= SQLCOM_END);
  return (sql_command_flags[command] & CF_CHANGES_DATA) != 0;
}


bool is_explainable_query(enum enum_sql_command command)
{
  DBUG_ASSERT(command >= 0 && command <= SQLCOM_END);
  return (sql_command_flags[command] & CF_CAN_BE_EXPLAINED) != 0;
}

/**
  Check if a sql command is allowed to write to log tables.
  @param command The SQL command
  @return true if writing is allowed
*/
bool is_log_table_write_query(enum enum_sql_command command)
{
  DBUG_ASSERT(command >= 0 && command <= SQLCOM_END);
  return (sql_command_flags[command] & CF_WRITE_LOGS_COMMAND) != 0;
}

void execute_init_command(THD *thd, LEX_STRING *init_command,
                          mysql_rwlock_t *var_lock)
{
  Vio* save_vio;
  ulong save_client_capabilities;

  mysql_rwlock_rdlock(var_lock);
  if (!init_command->length)
  {
    mysql_rwlock_unlock(var_lock);
    return;
  }

  /*
    copy the value under a lock, and release the lock.
    init_command has to be executed without a lock held,
    as it may try to change itself
  */
  size_t len= init_command->length;
  char *buf= thd->strmake(init_command->str, len);
  mysql_rwlock_unlock(var_lock);

#if defined(ENABLED_PROFILING)
  thd->profiling.start_new_query();
  thd->profiling.set_query_source(buf, len);
#endif

  THD_STAGE_INFO(thd, stage_execution_of_init_command);
  save_client_capabilities= thd->client_capabilities;
  thd->client_capabilities|= CLIENT_MULTI_QUERIES;
  /*
    We don't need return result of execution to client side.
    To forbid this we should set thd->net.vio to 0.
  */
  save_vio= thd->net.vio;
  thd->net.vio= 0;
  dispatch_command(COM_QUERY, thd, buf, len);
  thd->client_capabilities= save_client_capabilities;
  thd->net.vio= save_vio;

#if defined(ENABLED_PROFILING)
  thd->profiling.finish_current_query();
#endif
}

static char *fgets_fn(char *buffer, size_t size, fgets_input_t input)
{
  MYSQL_FILE *in= static_cast<MYSQL_FILE*> (input);
  return mysql_file_fgets(buffer, size, in);
}

static void handle_bootstrap_impl(THD *thd)
{
  MYSQL_FILE *file= bootstrap_file;
  char buffer[MAX_BOOTSTRAP_QUERY_SIZE];
  char *query;
  int length;
  int rc;

  DBUG_ENTER("handle_bootstrap");

#ifndef EMBEDDED_LIBRARY
  pthread_detach_this_thread();
  thd->thread_stack= (char*) &thd;
#endif /* EMBEDDED_LIBRARY */

  thd->security_ctx->user= (char*) my_strdup("boot", MYF(MY_WME));
  thd->security_ctx->priv_user[0]= thd->security_ctx->priv_host[0]=0;
  /*
    Make the "client" handle multiple results. This is necessary
    to enable stored procedures with SELECTs and Dynamic SQL
    in init-file.
  */
  thd->client_capabilities|= CLIENT_MULTI_RESULTS;

  thd->init_for_queries();

  for ( ; ; )
  {
    rc= read_bootstrap_query(buffer, &length, file, fgets_fn);

    if (rc == READ_BOOTSTRAP_ERROR)
    {
      thd->raise_error(ER_SYNTAX_ERROR);
      thd->protocol->end_statement();
      bootstrap_error= 1;
      break;
    }

    if (rc == READ_BOOTSTRAP_EOF)
      break;

    DBUG_ASSERT(rc == 0);

    query= (char *) thd->memdup_w_gap(buffer, length + 1,
                                      thd->db_length + 1 +
                                      QUERY_CACHE_FLAGS_SIZE);
    thd->set_query_and_id(query, length, thd->charset(), next_query_id());
    DBUG_PRINT("query",("%-.4096s",thd->query()));
#if defined(ENABLED_PROFILING)
    thd->profiling.start_new_query();
    thd->profiling.set_query_source(thd->query(), length);
#endif

    /*
      We don't need to obtain LOCK_thread_count here because in bootstrap
      mode we have only one thread.
    */
    thd->set_time();
    Parser_state parser_state;
    if (parser_state.init(thd, thd->query(), length))
    {
      thd->protocol->end_statement();
      bootstrap_error= 1;
      break;
    }

    mysql_parse(thd, thd->query(), length, &parser_state);

    bootstrap_error= thd->is_error();
    thd->protocol->end_statement();

#if defined(ENABLED_PROFILING)
    thd->profiling.finish_current_query();
#endif

    if (bootstrap_error)
      break;

    free_root(thd->mem_root,MYF(MY_KEEP_PREALLOC));
    free_root(&thd->transaction.mem_root,MYF(MY_KEEP_PREALLOC));
  }

  DBUG_VOID_RETURN;
}


/**
  Execute commands from bootstrap_file.

  Used when creating the initial grant tables.
*/

pthread_handler_t handle_bootstrap(void *arg)
{
  THD *thd=(THD*) arg;

  mysql_thread_set_psi_id(thd->thread_id);

  do_handle_bootstrap(thd);
  return 0;
}

void do_handle_bootstrap(THD *thd)
{
  /* The following must be called before DBUG_ENTER */
  thd->thread_stack= (char*) &thd;
  if (my_thread_init() || thd->store_globals())
  {
#ifndef EMBEDDED_LIBRARY
    close_connection(thd, ER_OUT_OF_RESOURCES);
#endif
    thd->fatal_error();
    goto end;
  }

  handle_bootstrap_impl(thd);

end:
  net_end(&thd->net);
  thd->cleanup();
  delete thd;

#ifndef EMBEDDED_LIBRARY
  mysql_mutex_lock(&LOCK_thread_count);
  thread_count--;
  in_bootstrap= FALSE;
  mysql_cond_broadcast(&COND_thread_count);
  mysql_mutex_unlock(&LOCK_thread_count);
  my_thread_end();
  pthread_exit(0);
#endif

  return;
}


/* This works because items are allocated with sql_alloc() */

void free_items(Item *item)
{
  Item *next;
  DBUG_ENTER("free_items");
  for (; item ; item=next)
  {
    next=item->next;
    item->delete_self();
  }
  DBUG_VOID_RETURN;
}

/**
   This works because items are allocated with sql_alloc().
   @note The function also handles null pointers (empty list).
*/
void cleanup_items(Item *item)
{
  DBUG_ENTER("cleanup_items");  
  for (; item ; item=item->next)
    item->cleanup();
  DBUG_VOID_RETURN;
}

#ifndef EMBEDDED_LIBRARY

/**
  Read one command from connection and execute it (query or simple command).
  This function is called in loop from thread function.

  For profiling to work, it must never be called recursively.

  @retval
    0  success
  @retval
    1  request of thread shutdown (see dispatch_command() description)
*/

bool do_command(THD *thd)
{
  bool return_value;
  char *packet= 0;
  ulong packet_length;
  NET *net= &thd->net;
  enum enum_server_command command;

  DBUG_ENTER("do_command");

  /*
    indicator of uninitialized lex => normal flow of errors handling
    (see my_message_sql)
  */
  thd->lex->current_select= 0;

  /*
    This thread will do a blocking read from the client which
    will be interrupted when the next command is received from
    the client, the connection is closed or "net_wait_timeout"
    number of seconds has passed.
  */
  my_net_set_read_timeout(net, thd->variables.net_wait_timeout);

  /*
    XXX: this code is here only to clear possible errors of init_connect. 
    Consider moving to init_connect() instead.
  */
  thd->clear_error();				// Clear error message
  thd->get_stmt_da()->reset_diagnostics_area();

  net_new_transaction(net);

  /*
    Synchronization point for testing of KILL_CONNECTION.
    This sync point can wait here, to simulate slow code execution
    between the last test of thd->killed and blocking in read().

    The goal of this test is to verify that a connection does not
    hang, if it is killed at this point of execution.
    (Bug#37780 - main.kill fails randomly)

    Note that the sync point wait itself will be terminated by a
    kill. In this case it consumes a condition broadcast, but does
    not change anything else. The consumed broadcast should not
    matter here, because the read/recv() below doesn't use it.
  */
  DEBUG_SYNC(thd, "before_do_command_net_read");

  /*
    Because of networking layer callbacks in place,
    this call will maintain the following instrumentation:
    - IDLE events
    - SOCKET events
    - STATEMENT events
    - STAGE events
    when reading a new network packet.
    In particular, a new instrumented statement is started.
    See init_net_server_extension()
  */
  thd->m_server_idle= true;
  packet_length= my_net_read(net);
  thd->m_server_idle= false;

  if (packet_length == packet_error)
  {
    DBUG_PRINT("info",("Got error %d reading command from socket %s",
		       net->error,
		       vio_description(net->vio)));

    /* Instrument this broken statement as "statement/com/error" */
    thd->m_statement_psi= MYSQL_REFINE_STATEMENT(thd->m_statement_psi,
                                                 com_statement_info[COM_END].m_key);

    /* Check if we can continue without closing the connection */

    /* The error must be set. */
    DBUG_ASSERT(thd->is_error());
    thd->protocol->end_statement();

    /* Mark the statement completed. */
    MYSQL_END_STATEMENT(thd->m_statement_psi, thd->get_stmt_da());
    thd->m_statement_psi= NULL;

    if (net->error != 3)
    {
      return_value= TRUE;                       // We have to close it.
      goto out;
    }

    net->error= 0;
    return_value= FALSE;
    goto out;
  }

  packet= (char*) net->read_pos;
  /*
    'packet_length' contains length of data, as it was stored in packet
    header. In case of malformed header, my_net_read returns zero.
    If packet_length is not zero, my_net_read ensures that the returned
    number of bytes was actually read from network.
    There is also an extra safety measure in my_net_read:
    it sets packet[packet_length]= 0, but only for non-zero packets.
  */
  if (packet_length == 0)                       /* safety */
  {
    /* Initialize with COM_SLEEP packet */
    packet[0]= (uchar) COM_SLEEP;
    packet_length= 1;
  }
  /* Do not rely on my_net_read, extra safety against programming errors. */
  packet[packet_length]= '\0';                  /* safety */

  command= (enum enum_server_command) (uchar) packet[0];

  if (command >= COM_END)
    command= COM_END;				// Wrong command

  DBUG_PRINT("info",("Command on %s = %d (%s)",
                     vio_description(net->vio), command,
                     command_name[command].str));

  /* Restore read timeout value */
  my_net_set_read_timeout(net, thd->variables.net_read_timeout);

  DBUG_ASSERT(packet_length);

  return_value= dispatch_command(command, thd, packet+1, (uint) (packet_length-1));

out:
  /* The statement instrumentation must be closed in all cases. */
  DBUG_ASSERT(thd->m_statement_psi == NULL);
  DBUG_RETURN(return_value);
}
#endif  /* EMBEDDED_LIBRARY */

/**
  @brief Determine if an attempt to update a non-temporary table while the
    read-only option was enabled has been made.

  This is a helper function to mysql_execute_command.

  @note SQLCOM_UPDATE_MULTI is an exception and delt with elsewhere.

  @see mysql_execute_command
  @returns Status code
    @retval TRUE The statement should be denied.
    @retval FALSE The statement isn't updating any relevant tables.
*/

static my_bool deny_updates_if_read_only_option(THD *thd,
                                                TABLE_LIST *all_tables)
{
  DBUG_ENTER("deny_updates_if_read_only_option");

  if (!opt_readonly)
    DBUG_RETURN(FALSE);

  LEX *lex= thd->lex;

  const my_bool user_is_super=
    ((ulong)(thd->security_ctx->master_access & SUPER_ACL) ==
     (ulong)SUPER_ACL);

  if (user_is_super)
    DBUG_RETURN(FALSE);

  if (!(sql_command_flags[lex->sql_command] & CF_CHANGES_DATA))
    DBUG_RETURN(FALSE);

  /* Multi update is an exception and is dealt with later. */
  if (lex->sql_command == SQLCOM_UPDATE_MULTI)
    DBUG_RETURN(FALSE);

  const my_bool create_temp_tables= 
    (lex->sql_command == SQLCOM_CREATE_TABLE) &&
    (lex->create_info.options & HA_LEX_CREATE_TMP_TABLE);

  const my_bool drop_temp_tables= 
    (lex->sql_command == SQLCOM_DROP_TABLE) &&
    lex->drop_temporary;

  const my_bool update_real_tables=
    some_non_temp_table_to_be_updated(thd, all_tables) &&
    !(create_temp_tables || drop_temp_tables);


  const my_bool create_or_drop_databases=
    (lex->sql_command == SQLCOM_CREATE_DB) ||
    (lex->sql_command == SQLCOM_DROP_DB);

  if (update_real_tables || create_or_drop_databases)
  {
      /*
        An attempt was made to modify one or more non-temporary tables.
      */
      DBUG_RETURN(TRUE);
  }


  /* Assuming that only temporary tables are modified. */
  DBUG_RETURN(FALSE);
}

/**
  Perform one connection-level (COM_XXXX) command.

  @param command         type of command to perform
  @param thd             connection handle
  @param packet          data for the command, packet is always null-terminated
  @param packet_length   length of packet + 1 (to show that data is
                         null-terminated) except for COM_SLEEP, where it
                         can be zero.

  @todo
    set thd->lex->sql_command to SQLCOM_END here.
  @todo
    The following has to be changed to an 8 byte integer

  @retval
    0   ok
  @retval
    1   request of thread shutdown, i. e. if command is
        COM_QUIT/COM_SHUTDOWN
*/
bool dispatch_command(enum enum_server_command command, THD *thd,
		      char* packet, uint packet_length)
{
  NET *net= &thd->net;
  bool error= 0;
  DBUG_ENTER("dispatch_command");
  DBUG_PRINT("info",("packet: '%*.s'; command: %d", packet_length, packet, command));

  /* SHOW PROFILE instrumentation, begin */
#if defined(ENABLED_PROFILING)
  thd->profiling.start_new_query();
#endif

  /* DTRACE instrumentation, begin */
  MYSQL_COMMAND_START(thd->thread_id, command,
                      &thd->security_ctx->priv_user[0],
                      (char *) thd->security_ctx->host_or_ip);

  /* Performance Schema Interface instrumentation, begin */
  thd->m_statement_psi= MYSQL_REFINE_STATEMENT(thd->m_statement_psi,
                                               com_statement_info[command].m_key);

  thd->set_command(command);
  /*
    Commands which always take a long time are logged into
    the slow log only if opt_log_slow_admin_statements is set.
  */
  thd->enable_slow_log= TRUE;
  thd->lex->sql_command= SQLCOM_END; /* to avoid confusing VIEW detectors */
  thd->set_time();
  if (!thd->is_valid_time())
  {
    /*
     If the time has got past 2038 we need to shut this server down
     We do this by making sure every command is a shutdown and we 
     have enough privileges to shut the server down

     TODO: remove this when we have full 64 bit my_time_t support
    */
    thd->security_ctx->master_access|= SHUTDOWN_ACL;
    command= COM_SHUTDOWN;
  }
  thd->set_query_id(get_query_id());
  if (!(server_command_flags[command] & CF_SKIP_QUERY_ID))
    next_query_id();
  inc_thread_running();

  if (!(server_command_flags[command] & CF_SKIP_QUESTIONS))
    statistic_increment(thd->status_var.questions, &LOCK_status);

  /**
    Clear the set of flags that are expected to be cleared at the
    beginning of each command.
  */
  thd->server_status&= ~SERVER_STATUS_CLEAR_SET;
  switch (command) {
  case COM_INIT_DB:
  {
    LEX_STRING tmp;
    status_var_increment(thd->status_var.com_stat[SQLCOM_CHANGE_DB]);
    thd->convert_string(&tmp, system_charset_info,
			packet, packet_length, thd->charset());
    if (!mysql_change_db(thd, &tmp, FALSE))
    {
      general_log_write(thd, command, thd->db, thd->db_length);
      my_ok(thd);
    }
    break;
  }
#ifdef HAVE_REPLICATION
  case COM_REGISTER_SLAVE:
  {
    if (!register_slave(thd, (uchar*)packet, packet_length))
      my_ok(thd);
    break;
  }
#endif
  case COM_CHANGE_USER:
  {
    bool rc;
    status_var_increment(thd->status_var.com_other);

    thd->change_user();
    thd->clear_error();                         // if errors from rollback

    /* acl_authenticate() takes the data from net->read_pos */
    net->read_pos= (uchar*)packet;

    uint save_db_length= thd->db_length;
    char *save_db= thd->db;
    USER_CONN *save_user_connect= thd->user_connect;
    Security_context save_security_ctx= *thd->security_ctx;
    const CHARSET_INFO *save_character_set_client=
      thd->variables.character_set_client;
    const CHARSET_INFO *save_collation_connection=
      thd->variables.collation_connection;
    const CHARSET_INFO *save_character_set_results=
      thd->variables.character_set_results;

    rc= acl_authenticate(thd, 0, packet_length);
    MYSQL_AUDIT_NOTIFY_CONNECTION_CHANGE_USER(thd);
    if (rc)
    {
      my_free(thd->security_ctx->user);
      *thd->security_ctx= save_security_ctx;
      thd->user_connect= save_user_connect;
      thd->reset_db (save_db, save_db_length);
      thd->variables.character_set_client= save_character_set_client;
      thd->variables.collation_connection= save_collation_connection;
      thd->variables.character_set_results= save_character_set_results;
      thd->update_charset();
    }
    else
    {
#ifndef NO_EMBEDDED_ACCESS_CHECKS
      /* we've authenticated new user */
      if (save_user_connect)
	decrease_user_connections(save_user_connect);
#endif /* NO_EMBEDDED_ACCESS_CHECKS */
      my_free(save_db);
      my_free(save_security_ctx.user);
    }
    break;
  }
  case COM_STMT_EXECUTE:
  {
    mysqld_stmt_execute(thd, packet, packet_length);
    break;
  }
  case COM_STMT_FETCH:
  {
    mysqld_stmt_fetch(thd, packet, packet_length);
    break;
  }
  case COM_STMT_SEND_LONG_DATA:
  {
    mysql_stmt_get_longdata(thd, packet, packet_length);
    break;
  }
  case COM_STMT_PREPARE:
  {
    mysqld_stmt_prepare(thd, packet, packet_length);
    break;
  }
  case COM_STMT_CLOSE:
  {
    mysqld_stmt_close(thd, packet);
    break;
  }
  case COM_STMT_RESET:
  {
    mysqld_stmt_reset(thd, packet);
    break;
  }
  case COM_QUERY:
  {
    if (alloc_query(thd, packet, packet_length))
      break;					// fatal error is set
    MYSQL_QUERY_START(thd->query(), thd->thread_id,
                      (char *) (thd->db ? thd->db : ""),
                      &thd->security_ctx->priv_user[0],
                      (char *) thd->security_ctx->host_or_ip);
    char *packet_end= thd->query() + thd->query_length();

    if (opt_log_raw)
      general_log_write(thd, command, thd->query(), thd->query_length());

    DBUG_PRINT("query",("%-.4096s",thd->query()));

#if defined(ENABLED_PROFILING)
    thd->profiling.set_query_source(thd->query(), thd->query_length());
#endif

    MYSQL_SET_STATEMENT_TEXT(thd->m_statement_psi, thd->query(), thd->query_length());

    Parser_state parser_state;
    if (parser_state.init(thd, thd->query(), thd->query_length()))
      break;

    mysql_parse(thd, thd->query(), thd->query_length(), &parser_state);

    while (!thd->killed && (parser_state.m_lip.found_semicolon != NULL) &&
           ! thd->is_error())
    {
      /*
        Multiple queries exits, execute them individually
      */
      char *beginning_of_next_stmt= (char*) parser_state.m_lip.found_semicolon;

      /* Finalize server status flags after executing a statement. */
      thd->update_server_status();
      thd->protocol->end_statement();
      query_cache_end_of_result(thd);
      ulong length= (ulong)(packet_end - beginning_of_next_stmt);

      log_slow_statement(thd);

      /* Remove garbage at start of query */
      while (length > 0 && my_isspace(thd->charset(), *beginning_of_next_stmt))
      {
        beginning_of_next_stmt++;
        length--;
      }

/* PSI end */
      MYSQL_END_STATEMENT(thd->m_statement_psi, thd->get_stmt_da());
      thd->m_statement_psi= NULL;

/* DTRACE end */
      if (MYSQL_QUERY_DONE_ENABLED())
      {
        MYSQL_QUERY_DONE(thd->is_error());
      }

/* SHOW PROFILE end */
#if defined(ENABLED_PROFILING)
      thd->profiling.finish_current_query();
#endif

/* SHOW PROFILE begin */
#if defined(ENABLED_PROFILING)
      thd->profiling.start_new_query("continuing");
      thd->profiling.set_query_source(beginning_of_next_stmt, length);
#endif

/* DTRACE begin */
      MYSQL_QUERY_START(beginning_of_next_stmt, thd->thread_id,
                        (char *) (thd->db ? thd->db : ""),
                        &thd->security_ctx->priv_user[0],
                        (char *) thd->security_ctx->host_or_ip);

/* PSI begin */
      thd->m_statement_psi= MYSQL_START_STATEMENT(& thd->m_statement_state,
                                                  com_statement_info[command].m_key,
                                                  thd->db, thd->db_length);
      THD_STAGE_INFO(thd, stage_init);
      MYSQL_SET_STATEMENT_TEXT(thd->m_statement_psi, beginning_of_next_stmt, length);

      thd->set_query_and_id(beginning_of_next_stmt, length,
                            thd->charset(), next_query_id());
      /*
        Count each statement from the client.
      */
      statistic_increment(thd->status_var.questions, &LOCK_status);
      thd->set_time(); /* Reset the query start time. */
      parser_state.reset(beginning_of_next_stmt, length);
      /* TODO: set thd->lex->sql_command to SQLCOM_END here */
      mysql_parse(thd, beginning_of_next_stmt, length, &parser_state);
    }

    DBUG_PRINT("info",("query ready"));
    break;
  }
  case COM_FIELD_LIST:				// This isn't actually needed
#ifdef DONT_ALLOW_SHOW_COMMANDS
    my_message(ER_NOT_ALLOWED_COMMAND, ER(ER_NOT_ALLOWED_COMMAND),
               MYF(0));	/* purecov: inspected */
    break;
#else
  {
    char *fields, *packet_end= packet + packet_length, *arg_end;
    /* Locked closure of all tables */
    TABLE_LIST table_list;
    LEX_STRING table_name;
    LEX_STRING db;
    /*
      SHOW statements should not add the used tables to the list of tables
      used in a transaction.
    */
    MDL_savepoint mdl_savepoint= thd->mdl_context.mdl_savepoint();

    status_var_increment(thd->status_var.com_stat[SQLCOM_SHOW_FIELDS]);
    if (thd->copy_db_to(&db.str, &db.length))
      break;
    /*
      We have name + wildcard in packet, separated by endzero
    */
    arg_end= strend(packet);
    uint arg_length= arg_end - packet;

    /* Check given table name length. */
    if (arg_length >= packet_length || arg_length > NAME_LEN)
    {
      my_message(ER_UNKNOWN_COM_ERROR, ER(ER_UNKNOWN_COM_ERROR), MYF(0));
      break;
    }
    thd->convert_string(&table_name, system_charset_info,
			packet, arg_length, thd->charset());
    if (check_table_name(table_name.str, table_name.length, FALSE))
    {
      /* this is OK due to convert_string() null-terminating the string */
      my_error(ER_WRONG_TABLE_NAME, MYF(0), table_name.str);
      break;
    }
    packet= arg_end + 1;
    mysql_reset_thd_for_next_command(thd);
    lex_start(thd);
    /* Must be before we init the table list. */
    if (lower_case_table_names)
      table_name.length= my_casedn_str(files_charset_info, table_name.str);
    table_list.init_one_table(db.str, db.length, table_name.str,
                              table_name.length, table_name.str, TL_READ);
    /*
      Init TABLE_LIST members necessary when the undelrying
      table is view.
    */
    table_list.select_lex= &(thd->lex->select_lex);
    thd->lex->
      select_lex.table_list.link_in_list(&table_list,
                                         &table_list.next_local);
    thd->lex->add_to_query_tables(&table_list);

    if (is_infoschema_db(table_list.db, table_list.db_length))
    {
      ST_SCHEMA_TABLE *schema_table= find_schema_table(thd, table_list.alias);
      if (schema_table)
        table_list.schema_table= schema_table;
    }

    uint query_length= (uint) (packet_end - packet); // Don't count end \0
    if (!(fields= (char *) thd->memdup(packet, query_length + 1)))
      break;
    thd->set_query(fields, query_length);
    general_log_print(thd, command, "%s %s", table_list.table_name, fields);

    if (open_temporary_tables(thd, &table_list))
      break;

    if (check_table_access(thd, SELECT_ACL, &table_list,
                           TRUE, UINT_MAX, FALSE))
      break;
    /*
      Turn on an optimization relevant if the underlying table
      is a view: do not fill derived tables.
    */
    thd->lex->sql_command= SQLCOM_SHOW_FIELDS;

    // See comment in opt_trace_disable_if_no_security_context_access()
    Opt_trace_start ots(thd, &table_list, thd->lex->sql_command, NULL,
                        NULL, 0, NULL, NULL);

    mysqld_list_fields(thd,&table_list,fields);

    thd->lex->unit.cleanup();
    /* No need to rollback statement transaction, it's not started. */
    DBUG_ASSERT(thd->transaction.stmt.is_empty());
    close_thread_tables(thd);
    thd->mdl_context.rollback_to_savepoint(mdl_savepoint);

    thd->cleanup_after_query();
    break;
  }
#endif
  case COM_QUIT:
    /* We don't calculate statistics for this command */
    general_log_print(thd, command, NullS);
    net->error=0;				// Don't give 'abort' message
    thd->get_stmt_da()->disable_status();              // Don't send anything back
    error=TRUE;					// End server
    break;
#ifndef EMBEDDED_LIBRARY
  case COM_BINLOG_DUMP_GTID:
    {
      /*
        Before going GA, we need to make this protocol extensible without
        breaking compatitibilty. /Alfranio.

        Moreover, move it from sql_parse.cc to rpl_slave.cc /Sven
      */
      String slave_uuid;
      ushort flags= 0;
      /* uint32 data_size= 0; */
      uint64 pos= 0;
      char name[FN_REFLEN + 1];
      uint32 name_size= 0;
      const uchar* ptr_buffer= (uchar *) packet;
      GTID_set *grp_set= NULL;

      status_var_increment(thd->status_var.com_other);
      thd->enable_slow_log= opt_log_slow_admin_statements;
      if (check_global_access(thd, REPL_SLAVE_ACL))
	break;

      flags = uint2korr(ptr_buffer);
      ptr_buffer+= ::BINLOG_FLAGS_INFO_SIZE;
      thd->server_id= uint4korr(ptr_buffer);
      ptr_buffer+= ::BINLOG_SERVER_ID_INFO_SIZE;
      name_size= uint4korr(ptr_buffer);
      ptr_buffer+= ::BINLOG_NAME_SIZE_INFO_SIZE;
      strncpy(name, (const char *) ptr_buffer, name_size);
      ptr_buffer+= name_size;
      name[name_size]= 0;
      pos= uint8korr(ptr_buffer);
      ptr_buffer+= ::BINLOG_POS_INFO_SIZE;

      if (is_master_slave_proto(flags, BINLOG_THROUGH_GTID))
      {
        /* data_size= uint4korr(ptr_buffer); */
        ptr_buffer+= ::BINLOG_DATA_SIZE_INFO_SIZE;

<<<<<<< HEAD
        /*
        Gtid_set set(&global_sid_map);
        set.add(ptr_buffer, data_size);
        */
=======
        if (mysql_bin_log.is_open())
        {
          mysql_bin_log.sid_lock.rdlock();
          if (!(grp_set= GtidSet_log_event::get_group_rep(&mysql_bin_log.sid_map,
                                                          ptr_buffer)))
          {
            mysql_bin_log.sid_lock.unlock();
            break;
          }
#ifndef DBUG_OFF
          char* buffer= grp_set->to_string();
          DBUG_PRINT("info",
            ("Slave already knows about the following tids: %s.", buffer));
          my_free(buffer);
#endif
          mysql_bin_log.sid_lock.unlock();
          /*
            Resetting the name of the file in order to force to start
            reading from the oldest binary log available.
          */
          DBUG_ASSERT(name[0] == 0 && pos == BIN_LOG_HEADER_SIZE);
        }
>>>>>>> ca453c16
      }
      DBUG_PRINT("info", ("Slave %d requested to read %s at position %d.",
                 thd->server_id, name, name_size));

      get_slave_uuid(thd, &slave_uuid);
      kill_zombie_dump_threads(&slave_uuid);
      mysql_binlog_send(thd, name, (my_off_t) pos, flags, grp_set);
      
      delete grp_set;
      unregister_slave(thd, 1, 1);
      /*  fake COM_QUIT -- if we get here, the thread needs to terminate */
      error= true;
      break;
    }
  case COM_BINLOG_DUMP:
    {
      ulong pos;
      ushort flags;
      String slave_uuid;

      status_var_increment(thd->status_var.com_other);
      thd->enable_slow_log= opt_log_slow_admin_statements;
      if (check_global_access(thd, REPL_SLAVE_ACL))
	break;

      /* TODO: The following has to be changed to an 8 byte integer */
      pos = uint4korr(packet);
      flags = uint2korr(packet + 4);
      thd->server_id= uint4korr(packet+6);

      get_slave_uuid(thd, &slave_uuid);
      kill_zombie_dump_threads(&slave_uuid);

      general_log_print(thd, command, "Log: '%s'  Pos: %ld", packet+10,
                      (long) pos);
      mysql_binlog_send(thd, thd->strdup(packet + 10), (my_off_t) pos, flags);
      unregister_slave(thd,1,1);
      /*  fake COM_QUIT -- if we get here, the thread needs to terminate */
      error = TRUE;
      break;
    }
#endif
  case COM_REFRESH:
  {
    int not_used;
    status_var_increment(thd->status_var.com_stat[SQLCOM_FLUSH]);
    ulong options= (ulong) (uchar) packet[0];
    if (trans_commit_implicit(thd))
      break;
    thd->mdl_context.release_transactional_locks();
    if (check_global_access(thd,RELOAD_ACL))
      break;
    general_log_print(thd, command, NullS);
#ifndef DBUG_OFF
    bool debug_simulate= FALSE;
    DBUG_EXECUTE_IF("simulate_detached_thread_refresh", debug_simulate= TRUE;);
    if (debug_simulate)
    {
      /*
        Simulate a reload without a attached thread session.
        Provides a environment similar to that of when the
        server receives a SIGHUP signal and reloads caches
        and flushes tables.
      */
      bool res;
      my_pthread_setspecific_ptr(THR_THD, NULL);
      res= reload_acl_and_cache(NULL, options | REFRESH_FAST,
                                NULL, &not_used);
      my_pthread_setspecific_ptr(THR_THD, thd);
      if (res)
        break;
    }
    else
#endif
    if (reload_acl_and_cache(thd, options, (TABLE_LIST*) 0, &not_used))
      break;
    if (trans_commit_implicit(thd))
      break;
    close_thread_tables(thd);
    thd->mdl_context.release_transactional_locks();
    my_ok(thd);
    break;
  }
#ifndef EMBEDDED_LIBRARY
  case COM_SHUTDOWN:
  {
    status_var_increment(thd->status_var.com_other);
    if (check_global_access(thd,SHUTDOWN_ACL))
      break; /* purecov: inspected */
    /*
      If the client is < 4.1.3, it is going to send us no argument; then
      packet_length is 0, packet[0] is the end 0 of the packet. Note that
      SHUTDOWN_DEFAULT is 0. If client is >= 4.1.3, the shutdown level is in
      packet[0].
    */
    enum mysql_enum_shutdown_level level;
    if (!thd->is_valid_time())
      level= SHUTDOWN_DEFAULT;
    else
      level= (enum mysql_enum_shutdown_level) (uchar) packet[0];
    if (level == SHUTDOWN_DEFAULT)
      level= SHUTDOWN_WAIT_ALL_BUFFERS; // soon default will be configurable
    else if (level != SHUTDOWN_WAIT_ALL_BUFFERS)
    {
      my_error(ER_NOT_SUPPORTED_YET, MYF(0), "this shutdown level");
      break;
    }
    DBUG_PRINT("quit",("Got shutdown command for level %u", level));
    general_log_print(thd, command, NullS);
    my_eof(thd);
    kill_mysql();
    error=TRUE;
    break;
  }
#endif
  case COM_STATISTICS:
  {
    STATUS_VAR current_global_status_var;
    ulong uptime;
    uint length __attribute__((unused));
    ulonglong queries_per_second1000;
    char buff[250];
    uint buff_len= sizeof(buff);

    general_log_print(thd, command, NullS);
    status_var_increment(thd->status_var.com_stat[SQLCOM_SHOW_STATUS]);
    calc_sum_of_all_status(&current_global_status_var);
    if (!(uptime= (ulong) (thd->start_time - server_start_time)))
      queries_per_second1000= 0;
    else
      queries_per_second1000= thd->query_id * LL(1000) / uptime;

    length= my_snprintf(buff, buff_len - 1,
                        "Uptime: %lu  Threads: %d  Questions: %lu  "
                        "Slow queries: %lu  Opens: %lu  Flush tables: %lu  "
                        "Open tables: %u  Queries per second avg: %u.%03u",
                        uptime,
                        (int) thread_count, (ulong) thd->query_id,
                        current_global_status_var.long_query_count,
                        current_global_status_var.opened_tables,
                        refresh_version,
                        cached_open_tables(),
                        (uint) (queries_per_second1000 / 1000),
                        (uint) (queries_per_second1000 % 1000));
#ifdef EMBEDDED_LIBRARY
    /* Store the buffer in permanent memory */
    my_ok(thd, 0, 0, buff);
#else
    (void) my_net_write(net, (uchar*) buff, length);
    (void) net_flush(net);
    thd->get_stmt_da()->disable_status();
#endif
    break;
  }
  case COM_PING:
    status_var_increment(thd->status_var.com_other);
    my_ok(thd);				// Tell client we are alive
    break;
  case COM_PROCESS_INFO:
    status_var_increment(thd->status_var.com_stat[SQLCOM_SHOW_PROCESSLIST]);
    if (!thd->security_ctx->priv_user[0] &&
        check_global_access(thd, PROCESS_ACL))
      break;
    general_log_print(thd, command, NullS);
    mysqld_list_processes(thd,
			  thd->security_ctx->master_access & PROCESS_ACL ? 
			  NullS : thd->security_ctx->priv_user, 0);
    break;
  case COM_PROCESS_KILL:
  {
    status_var_increment(thd->status_var.com_stat[SQLCOM_KILL]);
    ulong id=(ulong) uint4korr(packet);
    sql_kill(thd,id,false);
    break;
  }
  case COM_SET_OPTION:
  {
    status_var_increment(thd->status_var.com_stat[SQLCOM_SET_OPTION]);
    uint opt_command= uint2korr(packet);

    switch (opt_command) {
    case (int) MYSQL_OPTION_MULTI_STATEMENTS_ON:
      thd->client_capabilities|= CLIENT_MULTI_STATEMENTS;
      my_eof(thd);
      break;
    case (int) MYSQL_OPTION_MULTI_STATEMENTS_OFF:
      thd->client_capabilities&= ~CLIENT_MULTI_STATEMENTS;
      my_eof(thd);
      break;
    default:
      my_message(ER_UNKNOWN_COM_ERROR, ER(ER_UNKNOWN_COM_ERROR), MYF(0));
      break;
    }
    break;
  }
  case COM_DEBUG:
    status_var_increment(thd->status_var.com_other);
    if (check_global_access(thd, SUPER_ACL))
      break;					/* purecov: inspected */
    mysql_print_status();
    general_log_print(thd, command, NullS);
    my_eof(thd);
    break;
  case COM_SLEEP:
  case COM_CONNECT:				// Impossible here
  case COM_TIME:				// Impossible from client
  case COM_DELAYED_INSERT:
  case COM_END:
  default:
    my_message(ER_UNKNOWN_COM_ERROR, ER(ER_UNKNOWN_COM_ERROR), MYF(0));
    break;
  }
  DBUG_ASSERT(thd->derived_tables == NULL &&
              (thd->open_tables == NULL ||
               (thd->locked_tables_mode == LTM_LOCK_TABLES)));

  /* Finalize server status flags after executing a command. */
  thd->update_server_status();
  if (thd->killed)
    thd->send_kill_message();
  thd->protocol->end_statement();
  query_cache_end_of_result(thd);

  if (!thd->is_error() && !thd->killed_errno())
    mysql_audit_general(thd, MYSQL_AUDIT_GENERAL_RESULT, 0, 0);

  mysql_audit_general(thd, MYSQL_AUDIT_GENERAL_STATUS,
                      thd->get_stmt_da()->is_error() ?
                      thd->get_stmt_da()->sql_errno() : 0,
                      command_name[command].str);

  log_slow_statement(thd);

  THD_STAGE_INFO(thd, stage_cleaning_up);

  thd->reset_query();
  thd->set_command(COM_SLEEP);

  /* Performance Schema Interface instrumentation, end */
  MYSQL_END_STATEMENT(thd->m_statement_psi, thd->get_stmt_da());
  thd->m_statement_psi= NULL;

  dec_thread_running();
  thd->packet.shrink(thd->variables.net_buffer_length);	// Reclaim some memory
  free_root(thd->mem_root,MYF(MY_KEEP_PREALLOC));

  /* DTRACE instrumentation, end */
  if (MYSQL_QUERY_DONE_ENABLED() || MYSQL_COMMAND_DONE_ENABLED())
  {
    int res __attribute__((unused));
    res= (int) thd->is_error();
    if (command == COM_QUERY)
    {
      MYSQL_QUERY_DONE(res);
    }
    MYSQL_COMMAND_DONE(res);
  }

  /* SHOW PROFILE instrumentation, end */
#if defined(ENABLED_PROFILING)
  thd->profiling.finish_current_query();
#endif

  DBUG_RETURN(error);
}


void log_slow_statement(THD *thd)
{
  DBUG_ENTER("log_slow_statement");

  /*
    The following should never be true with our current code base,
    but better to keep this here so we don't accidently try to log a
    statement in a trigger or stored function
  */
  if (unlikely(thd->in_sub_stmt))
    DBUG_VOID_RETURN;                           // Don't set time for sub stmt

  /*
    Do not log administrative statements unless the appropriate option is
    set.
  */
  if (thd->enable_slow_log)
  {
    if (((thd->server_status & SERVER_QUERY_WAS_SLOW) ||
         ((thd->server_status &
           (SERVER_QUERY_NO_INDEX_USED | SERVER_QUERY_NO_GOOD_INDEX_USED)) &&
          opt_log_queries_not_using_indexes &&
          !(sql_command_flags[thd->lex->sql_command] & CF_STATUS_COMMAND))) &&
        thd->get_examined_row_count() >= thd->variables.min_examined_row_limit)
    {
      THD_STAGE_INFO(thd, stage_logging_slow_query);
      thd->status_var.long_query_count++;
      if (thd->rewritten_query.length())
        slow_log_print(thd,
                       thd->rewritten_query.c_ptr_safe(),
                       thd->rewritten_query.length());
      else
        slow_log_print(thd, thd->query(), thd->query_length());
    }
  }
  DBUG_VOID_RETURN;
}


/**
  Create a TABLE_LIST object for an INFORMATION_SCHEMA table.

    This function is used in the parser to convert a SHOW or DESCRIBE
    table_name command to a SELECT from INFORMATION_SCHEMA.
    It prepares a SELECT_LEX and a TABLE_LIST object to represent the
    given command as a SELECT parse tree.

  @param thd              thread handle
  @param lex              current lex
  @param table_ident      table alias if it's used
  @param schema_table_idx the type of the INFORMATION_SCHEMA table to be
                          created

  @note
    Due to the way this function works with memory and LEX it cannot
    be used outside the parser (parse tree transformations outside
    the parser break PS and SP).

  @retval
    0                 success
  @retval
    1                 out of memory or SHOW commands are not allowed
                      in this version of the server.
*/

int prepare_schema_table(THD *thd, LEX *lex, Table_ident *table_ident,
                         enum enum_schema_tables schema_table_idx)
{
  SELECT_LEX *schema_select_lex= NULL;
  DBUG_ENTER("prepare_schema_table");

  switch (schema_table_idx) {
  case SCH_SCHEMATA:
#if defined(DONT_ALLOW_SHOW_COMMANDS)
    my_message(ER_NOT_ALLOWED_COMMAND,
               ER(ER_NOT_ALLOWED_COMMAND), MYF(0));   /* purecov: inspected */
    DBUG_RETURN(1);
#else
    break;
#endif

  case SCH_TABLE_NAMES:
  case SCH_TABLES:
  case SCH_VIEWS:
  case SCH_TRIGGERS:
  case SCH_EVENTS:
#ifdef DONT_ALLOW_SHOW_COMMANDS
    my_message(ER_NOT_ALLOWED_COMMAND,
               ER(ER_NOT_ALLOWED_COMMAND), MYF(0)); /* purecov: inspected */
    DBUG_RETURN(1);
#else
    {
      LEX_STRING db;
      size_t dummy;
      if (lex->select_lex.db == NULL &&
          lex->copy_db_to(&lex->select_lex.db, &dummy))
      {
        DBUG_RETURN(1);
      }
      schema_select_lex= new SELECT_LEX();
      db.str= schema_select_lex->db= lex->select_lex.db;
      schema_select_lex->table_list.first= NULL;
      db.length= strlen(db.str);

      if (check_and_convert_db_name(&db, FALSE))
      {
        my_error(ER_WRONG_DB_NAME, MYF(0), db.str);
        DBUG_RETURN(1);
      }
      break;
    }
#endif
  case SCH_COLUMNS:
  case SCH_STATISTICS:
  {
#ifdef DONT_ALLOW_SHOW_COMMANDS
    my_message(ER_NOT_ALLOWED_COMMAND,
               ER(ER_NOT_ALLOWED_COMMAND), MYF(0)); /* purecov: inspected */
    DBUG_RETURN(1);
#else
    DBUG_ASSERT(table_ident);
    TABLE_LIST **query_tables_last= lex->query_tables_last;
    schema_select_lex= new SELECT_LEX();
    /* 'parent_lex' is used in init_query() so it must be before it. */
    schema_select_lex->parent_lex= lex;
    schema_select_lex->init_query();
    if (!schema_select_lex->add_table_to_list(thd, table_ident, 0, 0, TL_READ,
                                              MDL_SHARED_READ))
      DBUG_RETURN(1);
    lex->query_tables_last= query_tables_last;
    break;
  }
#endif
  case SCH_PROFILES:
    /* 
      Mark this current profiling record to be discarded.  We don't
      wish to have SHOW commands show up in profiling.
    */
#if defined(ENABLED_PROFILING)
    thd->profiling.discard_current_query();
#endif
    break;
  case SCH_OPTIMIZER_TRACE:
  case SCH_OPEN_TABLES:
  case SCH_VARIABLES:
  case SCH_STATUS:
  case SCH_PROCEDURES:
  case SCH_CHARSETS:
  case SCH_ENGINES:
  case SCH_COLLATIONS:
  case SCH_COLLATION_CHARACTER_SET_APPLICABILITY:
  case SCH_USER_PRIVILEGES:
  case SCH_SCHEMA_PRIVILEGES:
  case SCH_TABLE_PRIVILEGES:
  case SCH_COLUMN_PRIVILEGES:
  case SCH_TABLE_CONSTRAINTS:
  case SCH_KEY_COLUMN_USAGE:
  default:
    break;
  }
  
  SELECT_LEX *select_lex= lex->current_select;
  if (make_schema_select(thd, select_lex, schema_table_idx))
  {
    DBUG_RETURN(1);
  }
  TABLE_LIST *table_list= select_lex->table_list.first;
  table_list->schema_select_lex= schema_select_lex;
  table_list->schema_table_reformed= 1;
  DBUG_RETURN(0);
}


/**
  Read query from packet and store in thd->query.
  Used in COM_QUERY and COM_STMT_PREPARE.

    Sets the following THD variables:
  - query
  - query_length

  @retval
    FALSE ok
  @retval
    TRUE  error;  In this case thd->fatal_error is set
*/

bool alloc_query(THD *thd, const char *packet, uint packet_length)
{
  char *query;
  /* Remove garbage at start and end of query */
  while (packet_length > 0 && my_isspace(thd->charset(), packet[0]))
  {
    packet++;
    packet_length--;
  }
  const char *pos= packet + packet_length;     // Point at end null
  while (packet_length > 0 &&
	 (pos[-1] == ';' || my_isspace(thd->charset() ,pos[-1])))
  {
    pos--;
    packet_length--;
  }
  /* We must allocate some extra memory for query cache */
  if (! (query= (char*) thd->memdup_w_gap(packet,
                                          packet_length,
                                          1 + thd->db_length +
                                          QUERY_CACHE_FLAGS_SIZE)))
      return TRUE;
  query[packet_length]= '\0';
  thd->set_query(query, packet_length);
  thd->rewritten_query.free();                 // free here lest PS break

  /* Reclaim some memory */
  thd->packet.shrink(thd->variables.net_buffer_length);
  thd->convert_buffer.shrink(thd->variables.net_buffer_length);

  return FALSE;
}

static void reset_one_shot_variables(THD *thd) 
{
  thd->variables.character_set_client=
    global_system_variables.character_set_client;
  thd->variables.collation_connection=
    global_system_variables.collation_connection;
  thd->variables.collation_database=
    global_system_variables.collation_database;
  thd->variables.collation_server=
    global_system_variables.collation_server;
  thd->update_charset();
  thd->variables.time_zone=
    global_system_variables.time_zone;
  thd->variables.lc_time_names= &my_locale_en_US;
  thd->one_shot_set= 0;
}


static
bool sp_process_definer(THD *thd)
{
  DBUG_ENTER("sp_process_definer");

  LEX *lex= thd->lex;

  /*
    If the definer is not specified, this means that CREATE-statement missed
    DEFINER-clause. DEFINER-clause can be missed in two cases:

      - The user submitted a statement w/o the clause. This is a normal
        case, we should assign CURRENT_USER as definer.

      - Our slave received an updated from the master, that does not
        replicate definer for stored rountines. We should also assign
        CURRENT_USER as definer here, but also we should mark this routine
        as NON-SUID. This is essential for the sake of backward
        compatibility.

        The problem is the slave thread is running under "special" user (@),
        that actually does not exist. In the older versions we do not fail
        execution of a stored routine if its definer does not exist and
        continue the execution under the authorization of the invoker
        (BUG#13198). And now if we try to switch to slave-current-user (@),
        we will fail.

        Actually, this leads to the inconsistent state of master and
        slave (different definers, different SUID behaviour), but it seems,
        this is the best we can do.
  */

  if (!lex->definer)
  {
    Query_arena original_arena;
    Query_arena *ps_arena= thd->activate_stmt_arena_if_needed(&original_arena);

    lex->definer= create_default_definer(thd);

    if (ps_arena)
      thd->restore_active_arena(ps_arena, &original_arena);

    /* Error has been already reported. */
    if (lex->definer == NULL)
      DBUG_RETURN(TRUE);

    if (thd->slave_thread && lex->sphead)
      lex->sphead->m_chistics->suid= SP_IS_NOT_SUID;
  }
  else
  {
    /*
      If the specified definer differs from the current user, we
      should check that the current user has SUPER privilege (in order
      to create a stored routine under another user one must have
      SUPER privilege).
    */
    if ((strcmp(lex->definer->user.str, thd->security_ctx->priv_user) ||
         my_strcasecmp(system_charset_info, lex->definer->host.str,
                       thd->security_ctx->priv_host)) &&
        check_global_access(thd, SUPER_ACL))
    {
      my_error(ER_SPECIFIC_ACCESS_DENIED_ERROR, MYF(0), "SUPER");
      DBUG_RETURN(TRUE);
    }
  }

  /* Check that the specified definer exists. Emit a warning if not. */

#ifndef NO_EMBEDDED_ACCESS_CHECKS
  if (!is_acl_user(lex->definer->host.str, lex->definer->user.str))
  {
    push_warning_printf(thd,
                        Sql_condition::WARN_LEVEL_NOTE,
                        ER_NO_SUCH_USER,
                        ER(ER_NO_SUCH_USER),
                        lex->definer->user.str,
                        lex->definer->host.str);
  }
#endif /* NO_EMBEDDED_ACCESS_CHECKS */

  DBUG_RETURN(FALSE);
}


/**
  Auxiliary call that opens and locks tables for LOCK TABLES statement
  and initializes the list of locked tables.

  @param thd     Thread context.
  @param tables  List of tables to be locked.

  @return FALSE in case of success, TRUE in case of error.
*/

static bool lock_tables_open_and_lock_tables(THD *thd, TABLE_LIST *tables)
{
  Lock_tables_prelocking_strategy lock_tables_prelocking_strategy;
  uint counter;
  TABLE_LIST *table;

  thd->in_lock_tables= 1;

  if (open_tables(thd, &tables, &counter, 0, &lock_tables_prelocking_strategy))
    goto err;

  /*
    We allow to change temporary tables even if they were locked for read
    by LOCK TABLES. To avoid a discrepancy between lock acquired at LOCK
    TABLES time and by the statement which is later executed under LOCK TABLES
    we ensure that for temporary tables we always request a write lock (such
    discrepancy can cause problems for the storage engine).
    We don't set TABLE_LIST::lock_type in this case as this might result in
    extra warnings from THD::decide_logging_format() even though binary logging
    is totally irrelevant for LOCK TABLES.
  */
  for (table= tables; table; table= table->next_global)
    if (!table->placeholder() && table->table->s->tmp_table)
      table->table->reginfo.lock_type= TL_WRITE;

  if (lock_tables(thd, tables, counter, 0) ||
      thd->locked_tables_list.init_locked_tables(thd))
    goto err;

  thd->in_lock_tables= 0;

  return FALSE;

err:
  thd->in_lock_tables= 0;

  trans_rollback_stmt(thd);
  /*
    Need to end the current transaction, so the storage engine (InnoDB)
    can free its locks if LOCK TABLES locked some tables before finding
    that it can't lock a table in its list
  */
  trans_commit_implicit(thd);
  /* Close tables and release metadata locks. */
  close_thread_tables(thd);
  DBUG_ASSERT(!thd->locked_tables_mode);
  thd->mdl_context.release_transactional_locks();
  return TRUE;
}


/**
  Execute command saved in thd and lex->sql_command.

  @param thd                       Thread handle

  @todo
    - Invalidate the table in the query cache if something changed
    after unlocking when changes become visible.
    @todo: this is workaround. right way will be move invalidating in
    the unlock procedure.
    - TODO: use check_change_password()

  @retval
    FALSE       OK
  @retval
    TRUE        Error
*/

int
mysql_execute_command(THD *thd)
{
  int res= FALSE;
  int  up_result= 0;
  LEX  *lex= thd->lex;
  /* first SELECT_LEX (have special meaning for many of non-SELECTcommands) */
  SELECT_LEX *select_lex= &lex->select_lex;
  /* first table of first SELECT_LEX */
  TABLE_LIST *first_table= select_lex->table_list.first;
  /* list of all tables in query */
  TABLE_LIST *all_tables;
  /* most outer SELECT_LEX_UNIT of query */
  SELECT_LEX_UNIT *unit= &lex->unit;
#ifdef HAVE_REPLICATION
  /* have table map for update for multi-update statement (BUG#37051) */
  bool have_table_map_for_update= FALSE;
#endif
  DBUG_ENTER("mysql_execute_command");
  DBUG_ASSERT(!lex->describe || is_explainable_query(lex->sql_command));

#ifdef WITH_PARTITION_STORAGE_ENGINE
  thd->work_part_info= 0;
#endif

  DBUG_ASSERT(thd->transaction.stmt.is_empty() || thd->in_sub_stmt);
  /*
    In many cases first table of main SELECT_LEX have special meaning =>
    check that it is first table in global list and relink it first in 
    queries_tables list if it is necessary (we need such relinking only
    for queries with subqueries in select list, in this case tables of
    subqueries will go to global list first)

    all_tables will differ from first_table only if most upper SELECT_LEX
    do not contain tables.

    Because of above in place where should be at least one table in most
    outer SELECT_LEX we have following check:
    DBUG_ASSERT(first_table == all_tables);
    DBUG_ASSERT(first_table == all_tables && first_table != 0);
  */
  lex->first_lists_tables_same();
  /* should be assigned after making first tables same */
  all_tables= lex->query_tables;
  /* set context for commands which do not use setup_tables */
  select_lex->
    context.resolve_in_table_list_only(select_lex->
                                       table_list.first);

  /*
    Reset warning count for each query that uses tables
    A better approach would be to reset this for any commands
    that is not a SHOW command or a select that only access local
    variables, but for now this is probably good enough.
  */
  if ((sql_command_flags[lex->sql_command] & CF_DIAGNOSTIC_STMT) != 0)
    thd->get_stmt_da()->set_warning_info_read_only(TRUE);
  else
  {
    thd->get_stmt_da()->set_warning_info_read_only(FALSE);
    if (all_tables)
      thd->get_stmt_da()->opt_clear_warning_info(thd->query_id);
  }

#ifdef HAVE_REPLICATION
  if (unlikely(thd->slave_thread))
  {
    if (lex->sql_command == SQLCOM_DROP_TRIGGER)
    {
      /*
        When dropping a trigger, we need to load its table name
        before checking slave filter rules.
      */
      add_table_for_trigger(thd, thd->lex->spname, 1, &all_tables);
      
      if (!all_tables)
      {
        /*
          If table name cannot be loaded,
          it means the trigger does not exists possibly because
          CREATE TRIGGER was previously skipped for this trigger
          according to slave filtering rules.
          Returning success without producing any errors in this case.
        */
        DBUG_RETURN(0);
      }
      
      // force searching in slave.cc:tables_ok() 
      all_tables->updating= 1;
    }

    /*
      For fix of BUG#37051, the master stores the table map for update
      in the Query_log_event, and the value is assigned to
      thd->variables.table_map_for_update before executing the update
      query.

      If thd->variables.table_map_for_update is set, then we are
      replicating from a new master, we can use this value to apply
      filter rules without opening all the tables. However If
      thd->variables.table_map_for_update is not set, then we are
      replicating from an old master, so we just skip this and
      continue with the old method. And of course, the bug would still
      exist for old masters.
    */
    if (lex->sql_command == SQLCOM_UPDATE_MULTI &&
        thd->table_map_for_update)
    {
      have_table_map_for_update= TRUE;
      table_map table_map_for_update= thd->table_map_for_update;
      uint nr= 0;
      TABLE_LIST *table;
      for (table=all_tables; table; table=table->next_global, nr++)
      {
        if (table_map_for_update & ((table_map)1 << nr))
          table->updating= TRUE;
        else
          table->updating= FALSE;
      }

      if (all_tables_not_ok(thd, all_tables))
      {
        /* we warn the slave SQL thread */
        my_message(ER_SLAVE_IGNORED_TABLE, ER(ER_SLAVE_IGNORED_TABLE), MYF(0));
        if (thd->one_shot_set)
          reset_one_shot_variables(thd);
        DBUG_RETURN(0);
      }
      
      for (table=all_tables; table; table=table->next_global)
        table->updating= TRUE;
    }
    
    /*
      Check if statment should be skipped because of slave filtering
      rules

      Exceptions are:
      - UPDATE MULTI: For this statement, we want to check the filtering
        rules later in the code
      - SET: we always execute it (Not that many SET commands exists in
        the binary log anyway -- only 4.1 masters write SET statements,
	in 5.0 there are no SET statements in the binary log)
      - DROP TEMPORARY TABLE IF EXISTS: we always execute it (otherwise we
        have stale files on slave caused by exclusion of one tmp table).
    */
    if (!(lex->sql_command == SQLCOM_UPDATE_MULTI) &&
	!(lex->sql_command == SQLCOM_SET_OPTION) &&
	!(lex->sql_command == SQLCOM_DROP_TABLE &&
          lex->drop_temporary && lex->drop_if_exists) &&
        all_tables_not_ok(thd, all_tables))
    {
      /* we warn the slave SQL thread */
      my_message(ER_SLAVE_IGNORED_TABLE, ER(ER_SLAVE_IGNORED_TABLE), MYF(0));
      if (thd->one_shot_set)
      {
        /*
          It's ok to check thd->one_shot_set here:

          The charsets in a MySQL 5.0 slave can change by both a binlogged
          SET ONE_SHOT statement and the event-internal charset setting, 
          and these two ways to change charsets do not seems to work
          together.

          At least there seems to be problems in the rli cache for
          charsets if we are using ONE_SHOT.  Note that this is normally no
          problem because either the >= 5.0 slave reads a 4.1 binlog (with
          ONE_SHOT) *or* or 5.0 binlog (without ONE_SHOT) but never both."
        */
        reset_one_shot_variables(thd);
      }
      DBUG_RETURN(0);
    }
  }
  else
  {
#endif /* HAVE_REPLICATION */
    /*
      When option readonly is set deny operations which change non-temporary
      tables. Except for the replication thread and the 'super' users.
    */
    if (deny_updates_if_read_only_option(thd, all_tables))
    {
      my_error(ER_OPTION_PREVENTS_STATEMENT, MYF(0), "--read-only");
      DBUG_RETURN(-1);
    }
#ifdef HAVE_REPLICATION
  } /* endif unlikely slave */
#endif

#ifdef HAVE_GTID
  /*
    Execute gtid_before_statement, so that we acquire ownership of
    groups as specified by gtid_next and gtid_next_list.
  */
  if (opt_bin_log && lex->is_binloggable() && !thd->in_sub_stmt)
  {
    /*
      Initialize the cache manager if this was not done yet.
      binlog_setup_trx_data is idempotent and if it's not called here
      it's called elsewhere.  It is needed here just so that
      thd->get_group_cache won't crash.
    */
    thd->binlog_setup_trx_data();
    enum_gtid_statement_status state=
      gtid_before_statement(thd, &global_sid_lock,
                            &gtid_state,
                            thd->get_group_cache(false),
                            thd->get_group_cache(true));
    if (state == GTID_STATEMENT_CANCEL)
      // error has already been printed; don't print anything more here
      DBUG_RETURN(-1);
    else if (state == GTID_STATEMENT_SKIP)
    {
      my_ok(thd);
      DBUG_RETURN(0);
    }
  }
#endif

  status_var_increment(thd->status_var.com_stat[lex->sql_command]);

  Opt_trace_start ots(thd, all_tables, lex->sql_command, &lex->var_list,
                      thd->query(), thd->query_length(), NULL,
                      thd->variables.character_set_client);

  Opt_trace_object trace_command(&thd->opt_trace);
  Opt_trace_array trace_command_steps(&thd->opt_trace, "steps");

  DBUG_ASSERT(thd->transaction.stmt.cannot_safely_rollback() == FALSE);

  /*
    End a active transaction so that this command will have it's
    own transaction and will also sync the binary log. If a DDL is
    not run in it's own transaction it may simply never appear on
    the slave in case the outside transaction rolls back.
  */
  if (stmt_causes_implicit_commit(thd, CF_IMPLICT_COMMIT_BEGIN))
  {
    /*
      Note that this should never happen inside of stored functions
      or triggers as all such statements prohibited there.
    */
    DBUG_ASSERT(! thd->in_sub_stmt);
    /* Commit or rollback the statement transaction. */
    thd->is_error() ? trans_rollback_stmt(thd) : trans_commit_stmt(thd);
    /* Commit the normal transaction if one is active. */
    if (trans_commit_implicit(thd))
      goto error;
    /* Release metadata locks acquired in this transaction. */
    thd->mdl_context.release_transactional_locks();
  }

#ifndef DBUG_OFF
  if (lex->sql_command != SQLCOM_SET_OPTION)
    DEBUG_SYNC(thd,"before_execute_sql_command");
#endif

  /*
    Close tables open by HANDLERs before executing DDL statement
    which is going to affect those tables.

    This should happen before temporary tables are pre-opened as
    otherwise we will get errors about attempt to re-open tables
    if table to be changed is open through HANDLER.

    Note that even although this is done before any privilege
    checks there is no security problem here as closing open
    HANDLER doesn't require any privileges anyway.
  */
  if (sql_command_flags[lex->sql_command] & CF_HA_CLOSE)
    mysql_ha_rm_tables(thd, all_tables);

  /*
    Pre-open temporary tables to simplify privilege checking
    for statements which need this.
  */
  if (sql_command_flags[lex->sql_command] & CF_PREOPEN_TMP_TABLES)
  {
    if (open_temporary_tables(thd, all_tables))
      goto error;
  }

  switch (lex->sql_command) {

  case SQLCOM_SHOW_STATUS:
  {
    system_status_var old_status_var= thd->status_var;
    thd->initial_status_var= &old_status_var;

    if (!(res= select_precheck(thd, lex, all_tables, first_table)))
      res= execute_sqlcom_select(thd, all_tables);

    /* Don't log SHOW STATUS commands to slow query log */
    thd->server_status&= ~(SERVER_QUERY_NO_INDEX_USED |
                           SERVER_QUERY_NO_GOOD_INDEX_USED);
    /*
      restore status variables, as we don't want 'show status' to cause
      changes
    */
    mysql_mutex_lock(&LOCK_status);
    add_diff_to_status(&global_status_var, &thd->status_var,
                       &old_status_var);
    thd->status_var= old_status_var;
    mysql_mutex_unlock(&LOCK_status);
    break;
  }
  case SQLCOM_SHOW_EVENTS:
#ifndef HAVE_EVENT_SCHEDULER
    my_error(ER_NOT_SUPPORTED_YET, MYF(0), "embedded server");
    break;
#endif
  case SQLCOM_SHOW_STATUS_PROC:
  case SQLCOM_SHOW_STATUS_FUNC:
  case SQLCOM_SHOW_DATABASES:
  case SQLCOM_SHOW_TABLES:
  case SQLCOM_SHOW_TRIGGERS:
  case SQLCOM_SHOW_TABLE_STATUS:
  case SQLCOM_SHOW_OPEN_TABLES:
  case SQLCOM_SHOW_PLUGINS:
  case SQLCOM_SHOW_FIELDS:
  case SQLCOM_SHOW_KEYS:
  case SQLCOM_SHOW_VARIABLES:
  case SQLCOM_SHOW_CHARSETS:
  case SQLCOM_SHOW_COLLATIONS:
  case SQLCOM_SHOW_STORAGE_ENGINES:
  case SQLCOM_SHOW_PROFILE:
  case SQLCOM_SELECT:
  {
    thd->status_var.last_query_cost= 0.0;

    if ((res= select_precheck(thd, lex, all_tables, first_table)))
      break;

    res= execute_sqlcom_select(thd, all_tables);
    break;
  }
case SQLCOM_PREPARE:
  {
    mysql_sql_stmt_prepare(thd);
    break;
  }
  case SQLCOM_EXECUTE:
  {
    mysql_sql_stmt_execute(thd);
    break;
  }
  case SQLCOM_DEALLOCATE_PREPARE:
  {
    mysql_sql_stmt_close(thd);
    break;
  }
  case SQLCOM_DO:
    if (check_table_access(thd, SELECT_ACL, all_tables, FALSE, UINT_MAX, FALSE)
        || open_and_lock_tables(thd, all_tables, TRUE, 0))
      goto error;

    res= mysql_do(thd, *lex->insert_list);
    break;

  case SQLCOM_EMPTY_QUERY:
    my_ok(thd);
    break;

  case SQLCOM_HELP:
    res= mysqld_help(thd,lex->help_arg);
    break;

#ifndef EMBEDDED_LIBRARY
  case SQLCOM_PURGE:
  {
    if (check_global_access(thd, SUPER_ACL))
      goto error;
    /* PURGE MASTER LOGS TO 'file' */
    res = purge_master_logs(thd, lex->to_log);
    break;
  }
  case SQLCOM_PURGE_BEFORE:
  {
    Item *it;

    if (check_global_access(thd, SUPER_ACL))
      goto error;
    /* PURGE MASTER LOGS BEFORE 'data' */
    it= (Item *)lex->value_list.head();
    if ((!it->fixed && it->fix_fields(lex->thd, &it)) ||
        it->check_cols(1))
    {
      my_error(ER_WRONG_ARGUMENTS, MYF(0), "PURGE LOGS BEFORE");
      goto error;
    }
    it= new Item_func_unix_timestamp(it);
    /*
      it is OK only emulate fix_fieds, because we need only
      value of constant
    */
    it->quick_fix_field();
    res = purge_master_logs_before_date(thd, (ulong)it->val_int());
    break;
  }
#endif
  case SQLCOM_SHOW_WARNS:
  {
    res= mysqld_show_warnings(thd, (ulong)
			      ((1L << (uint) Sql_condition::WARN_LEVEL_NOTE) |
			       (1L << (uint) Sql_condition::WARN_LEVEL_WARN) |
			       (1L << (uint) Sql_condition::WARN_LEVEL_ERROR)
			       ));
    break;
  }
  case SQLCOM_SHOW_ERRORS:
  {
    res= mysqld_show_warnings(thd, (ulong)
			      (1L << (uint) Sql_condition::WARN_LEVEL_ERROR));
    break;
  }
  case SQLCOM_SHOW_PROFILES:
  {
#if defined(ENABLED_PROFILING)
    thd->profiling.discard_current_query();
    res= thd->profiling.show_profiles();
    if (res)
      goto error;
#else
    my_error(ER_FEATURE_DISABLED, MYF(0), "SHOW PROFILES", "enable-profiling");
    goto error;
#endif
    break;
  }

#ifdef HAVE_REPLICATION
  case SQLCOM_SHOW_SLAVE_HOSTS:
  {
    if (check_global_access(thd, REPL_SLAVE_ACL))
      goto error;
    res = show_slave_hosts(thd);
    break;
  }
  case SQLCOM_SHOW_RELAYLOG_EVENTS:
  {
    if (check_global_access(thd, REPL_SLAVE_ACL))
      goto error;
    res = mysql_show_relaylog_events(thd);
    break;
  }
  case SQLCOM_SHOW_BINLOG_EVENTS:
  {
    if (check_global_access(thd, REPL_SLAVE_ACL))
      goto error;
    res = mysql_show_binlog_events(thd);
    break;
  }
#endif

  case SQLCOM_ASSIGN_TO_KEYCACHE:
  {
    DBUG_ASSERT(first_table == all_tables && first_table != 0);
    if (check_access(thd, INDEX_ACL, first_table->db,
                     &first_table->grant.privilege,
                     &first_table->grant.m_internal,
                     0, 0))
      goto error;
    res= mysql_assign_to_keycache(thd, first_table, &lex->ident);
    break;
  }
  case SQLCOM_PRELOAD_KEYS:
  {
    DBUG_ASSERT(first_table == all_tables && first_table != 0);
    if (check_access(thd, INDEX_ACL, first_table->db,
                     &first_table->grant.privilege,
                     &first_table->grant.m_internal,
                     0, 0))
      goto error;
    res = mysql_preload_keys(thd, first_table);
    break;
  }
#ifdef HAVE_REPLICATION
  case SQLCOM_CHANGE_MASTER:
  {
    if (check_global_access(thd, SUPER_ACL))
      goto error;
    mysql_mutex_lock(&LOCK_active_mi);
    res = change_master(thd,active_mi);
    mysql_mutex_unlock(&LOCK_active_mi);
    break;
  }
  case SQLCOM_SHOW_SLAVE_STAT:
  {
    /* Accept one of two privileges */
    if (check_global_access(thd, SUPER_ACL | REPL_CLIENT_ACL))
      goto error;
    mysql_mutex_lock(&LOCK_active_mi);
    if (active_mi != NULL)
    {
      res = show_master_info(thd, active_mi);
    }
    else
    {
      push_warning(thd, Sql_condition::WARN_LEVEL_WARN,
                   WARN_NO_MASTER_INFO, ER(WARN_NO_MASTER_INFO));
      my_ok(thd);
    }
    mysql_mutex_unlock(&LOCK_active_mi);
    break;
  }
  case SQLCOM_SHOW_MASTER_STAT:
  {
    /* Accept one of two privileges */
    if (check_global_access(thd, SUPER_ACL | REPL_CLIENT_ACL))
      goto error;
    res = show_binlog_info(thd);
    break;
  }

#endif /* HAVE_REPLICATION */
  case SQLCOM_SHOW_ENGINE_STATUS:
    {
      if (check_global_access(thd, PROCESS_ACL))
        goto error;
      res = ha_show_status(thd, lex->create_info.db_type, HA_ENGINE_STATUS);
      break;
    }
  case SQLCOM_SHOW_ENGINE_MUTEX:
    {
      if (check_global_access(thd, PROCESS_ACL))
        goto error;
      res = ha_show_status(thd, lex->create_info.db_type, HA_ENGINE_MUTEX);
      break;
    }
  case SQLCOM_CREATE_TABLE:
  {
    DBUG_ASSERT(first_table == all_tables && first_table != 0);
    bool link_to_local;
    TABLE_LIST *create_table= first_table;
    TABLE_LIST *select_tables= lex->create_last_non_select_table->next_global;

    /*
      Code below (especially in mysql_create_table() and select_create
      methods) may modify HA_CREATE_INFO structure in LEX, so we have to
      use a copy of this structure to make execution prepared statement-
      safe. A shallow copy is enough as this code won't modify any memory
      referenced from this structure.
    */
    HA_CREATE_INFO create_info(lex->create_info);
    /*
      We need to copy alter_info for the same reasons of re-execution
      safety, only in case of Alter_info we have to do (almost) a deep
      copy.
    */
    Alter_info alter_info(lex->alter_info, thd->mem_root);

    if (thd->is_fatal_error)
    {
      /* If out of memory when creating a copy of alter_info. */
      res= 1;
      goto end_with_restore_list;
    }

    if ((res= create_table_precheck(thd, select_tables, create_table)))
      goto end_with_restore_list;

    /* Might have been updated in create_table_precheck */
    create_info.alias= create_table->alias;

#ifdef HAVE_READLINK
    /* Fix names if symlinked tables */
    if (append_file_to_dir(thd, &create_info.data_file_name,
			   create_table->table_name) ||
	append_file_to_dir(thd, &create_info.index_file_name,
			   create_table->table_name))
      goto end_with_restore_list;
#endif
    /*
      If no engine type was given, work out the default now
      rather than at parse-time.
    */
    if (!(create_info.used_fields & HA_CREATE_USED_ENGINE))
      create_info.db_type= create_info.options & HA_LEX_CREATE_TMP_TABLE ?
              ha_default_temp_handlerton(thd) : ha_default_handlerton(thd);
    /*
      If we are using SET CHARSET without DEFAULT, add an implicit
      DEFAULT to not confuse old users. (This may change).
    */
    if ((create_info.used_fields &
	 (HA_CREATE_USED_DEFAULT_CHARSET | HA_CREATE_USED_CHARSET)) ==
	HA_CREATE_USED_CHARSET)
    {
      create_info.used_fields&= ~HA_CREATE_USED_CHARSET;
      create_info.used_fields|= HA_CREATE_USED_DEFAULT_CHARSET;
      create_info.default_table_charset= create_info.table_charset;
      create_info.table_charset= 0;
    }

#ifdef WITH_PARTITION_STORAGE_ENGINE
    {
      partition_info *part_info= thd->lex->part_info;
      if (part_info && !(part_info= thd->lex->part_info->get_clone()))
      {
        res= -1;
        goto end_with_restore_list;
      }
      thd->work_part_info= part_info;
    }
#endif

    if (select_lex->item_list.elements)		// With select
    {
      select_result *result;

      /*
        CREATE TABLE...IGNORE/REPLACE SELECT... can be unsafe, unless
        ORDER BY PRIMARY KEY clause is used in SELECT statement. We therefore
        use row based logging if mixed or row based logging is available.
        TODO: Check if the order of the output of the select statement is
        deterministic. Waiting for BUG#42415
      */
      if(lex->ignore)
        lex->set_stmt_unsafe(LEX::BINLOG_STMT_UNSAFE_CREATE_IGNORE_SELECT);
      
      if(lex->duplicates == DUP_REPLACE)
        lex->set_stmt_unsafe(LEX::BINLOG_STMT_UNSAFE_CREATE_REPLACE_SELECT);

      /*
        If:
        a) we inside an SP and there was NAME_CONST substitution,
        b) binlogging is on (STMT mode),
        c) we log the SP as separate statements
        raise a warning, as it may cause problems
        (see 'NAME_CONST issues' in 'Binary Logging of Stored Programs')
       */
      if (thd->query_name_consts && 
          mysql_bin_log.is_open() &&
          thd->variables.binlog_format == BINLOG_FORMAT_STMT &&
          !mysql_bin_log.is_query_in_union(thd, thd->query_id))
      {
        List_iterator_fast<Item> it(select_lex->item_list);
        Item *item;
        uint splocal_refs= 0;
        /* Count SP local vars in the top-level SELECT list */
        while ((item= it++))
        {
          if (item->is_splocal())
            splocal_refs++;
        }
        /*
          If it differs from number of NAME_CONST substitution applied,
          we may have a SOME_FUNC(NAME_CONST()) in the SELECT list,
          that may cause a problem with binary log (see BUG#35383),
          raise a warning. 
        */
        if (splocal_refs != thd->query_name_consts)
          push_warning(thd, 
                       Sql_condition::WARN_LEVEL_WARN,
                       ER_UNKNOWN_ERROR,
"Invoked routine ran a statement that may cause problems with "
"binary log, see 'NAME_CONST issues' in 'Binary Logging of Stored Programs' "
"section of the manual.");
      }
      
      select_lex->options|= SELECT_NO_UNLOCK;
      unit->set_limit(select_lex);

      /*
        Disable non-empty MERGE tables with CREATE...SELECT. Too
        complicated. See Bug #26379. Empty MERGE tables are read-only
        and don't allow CREATE...SELECT anyway.
      */
      if (create_info.used_fields & HA_CREATE_USED_UNION)
      {
        my_error(ER_WRONG_OBJECT, MYF(0), create_table->db,
                 create_table->table_name, "BASE TABLE");
        res= 1;
        goto end_with_restore_list;
      }

      if (!(res= open_and_lock_tables(thd, lex->query_tables, TRUE, 0)))
      {
        /* The table already exists */
        if (create_table->table || create_table->view)
        {
          if (create_info.options & HA_LEX_CREATE_IF_NOT_EXISTS)
          {
            push_warning_printf(thd, Sql_condition::WARN_LEVEL_NOTE,
                                ER_TABLE_EXISTS_ERROR,
                                ER(ER_TABLE_EXISTS_ERROR),
                                create_info.alias);
            my_ok(thd);
          }
          else
          {
            my_error(ER_TABLE_EXISTS_ERROR, MYF(0), create_info.alias);
            res= 1;
          }
          goto end_with_restore_list;
        }

        /*
          Remove target table from main select and name resolution
          context. This can't be done earlier as it will break view merging in
          statements like "CREATE TABLE IF NOT EXISTS existing_view SELECT".
        */
        lex->unlink_first_table(&link_to_local);

        /* Updating any other table is prohibited in CTS statement */
        for (TABLE_LIST *table= lex->query_tables; table;
             table= table->next_global)
          if (table->lock_type >= TL_WRITE_ALLOW_WRITE)
          {
            res= 1;
            my_error(ER_CANT_UPDATE_TABLE_IN_CREATE_TABLE_SELECT, MYF(0),
                     table->table_name, create_info.alias);
            goto end_with_restore_list;
          }

        /*
          select_create is currently not re-execution friendly and
          needs to be created for every execution of a PS/SP.
        */
        if ((result= new select_create(create_table,
                                       &create_info,
                                       &alter_info,
                                       select_lex->item_list,
                                       lex->duplicates,
                                       lex->ignore,
                                       select_tables)))
        {
          /*
            CREATE from SELECT give its SELECT_LEX for SELECT,
            and item_list belong to SELECT
          */
          res= handle_select(thd, lex, result, 0);
          delete result;
        }

        lex->link_first_table_back(create_table, link_to_local);
      }
    }
    else
    {
      /* regular create */
      if (create_info.options & HA_LEX_CREATE_TABLE_LIKE)
      {
        /* CREATE TABLE ... LIKE ... */
        res= mysql_create_like_table(thd, create_table, select_tables,
                                     &create_info);
      }
      else
      {
        /* Regular CREATE TABLE */
        res= mysql_create_table(thd, create_table,
                                &create_info, &alter_info);
      }
      if (!res)
        my_ok(thd);
    }

end_with_restore_list:
    break;
  }
  case SQLCOM_CREATE_INDEX:
    /* Fall through */
  case SQLCOM_DROP_INDEX:
  /*
    CREATE INDEX and DROP INDEX are implemented by calling ALTER
    TABLE with proper arguments.

    In the future ALTER TABLE will notice that the request is to
    only add indexes and create these one by one for the existing
    table without having to do a full rebuild.
  */
  {
    /* Prepare stack copies to be re-execution safe */
    HA_CREATE_INFO create_info;
    Alter_info alter_info(lex->alter_info, thd->mem_root);

    if (thd->is_fatal_error) /* out of memory creating a copy of alter_info */
      goto error;

    DBUG_ASSERT(first_table == all_tables && first_table != 0);
    if (check_one_table_access(thd, INDEX_ACL, all_tables))
      goto error; /* purecov: inspected */
    /*
      Currently CREATE INDEX or DROP INDEX cause a full table rebuild
      and thus classify as slow administrative statements just like
      ALTER TABLE.
    */
    thd->enable_slow_log= opt_log_slow_admin_statements;

    memset(&create_info, 0, sizeof(create_info));
    create_info.db_type= 0;
    create_info.row_type= ROW_TYPE_NOT_USED;
    create_info.default_table_charset= thd->variables.collation_database;

    res= mysql_alter_table(thd, first_table->db, first_table->table_name,
                           &create_info, first_table, &alter_info,
                           0, (ORDER*) 0, 0);
    break;
  }
#ifdef HAVE_REPLICATION
  case SQLCOM_SLAVE_START:
  {
    mysql_mutex_lock(&LOCK_active_mi);
    start_slave(thd,active_mi,1 /* net report*/);
    mysql_mutex_unlock(&LOCK_active_mi);
    break;
  }
  case SQLCOM_SLAVE_STOP:
  /*
    If the client thread has locked tables, a deadlock is possible.
    Assume that
    - the client thread does LOCK TABLE t READ.
    - then the master updates t.
    - then the SQL slave thread wants to update t,
      so it waits for the client thread because t is locked by it.
    - then the client thread does SLAVE STOP.
      SLAVE STOP waits for the SQL slave thread to terminate its
      update t, which waits for the client thread because t is locked by it.
    To prevent that, refuse SLAVE STOP if the
    client thread has locked tables
  */
  if (thd->locked_tables_mode ||
      thd->in_active_multi_stmt_transaction() || thd->global_read_lock.is_acquired())
  {
    my_message(ER_LOCK_OR_ACTIVE_TRANSACTION,
               ER(ER_LOCK_OR_ACTIVE_TRANSACTION), MYF(0));
    goto error;
  }
  {
    mysql_mutex_lock(&LOCK_active_mi);
    stop_slave(thd,active_mi,1/* net report*/);
    mysql_mutex_unlock(&LOCK_active_mi);
    break;
  }
#endif /* HAVE_REPLICATION */

  case SQLCOM_RENAME_TABLE:
  {
    DBUG_ASSERT(first_table == all_tables && first_table != 0);
    TABLE_LIST *table;
    for (table= first_table; table; table= table->next_local->next_local)
    {
      if (check_access(thd, ALTER_ACL | DROP_ACL, table->db,
                       &table->grant.privilege,
                       &table->grant.m_internal,
                       0, 0) ||
          check_access(thd, INSERT_ACL | CREATE_ACL, table->next_local->db,
                       &table->next_local->grant.privilege,
                       &table->next_local->grant.m_internal,
                       0, 0))
	goto error;
      TABLE_LIST old_list, new_list;
      /*
        we do not need initialize old_list and new_list because we will
        come table[0] and table->next[0] there
      */
      old_list= table[0];
      new_list= table->next_local[0];
      if (check_grant(thd, ALTER_ACL | DROP_ACL, &old_list, FALSE, 1, FALSE) ||
         (!test_all_bits(table->next_local->grant.privilege,
                         INSERT_ACL | CREATE_ACL) &&
          check_grant(thd, INSERT_ACL | CREATE_ACL, &new_list, FALSE, 1,
                      FALSE)))
        goto error;
    }

    if (mysql_rename_tables(thd, first_table, 0))
      goto error;
    break;
  }
#ifndef EMBEDDED_LIBRARY
  case SQLCOM_SHOW_BINLOGS:
#ifdef DONT_ALLOW_SHOW_COMMANDS
    my_message(ER_NOT_ALLOWED_COMMAND, ER(ER_NOT_ALLOWED_COMMAND),
               MYF(0)); /* purecov: inspected */
    goto error;
#else
    {
      if (check_global_access(thd, SUPER_ACL))
	goto error;
      res = show_binlogs(thd);
      break;
    }
#endif
#endif /* EMBEDDED_LIBRARY */
  case SQLCOM_SHOW_CREATE:
    DBUG_ASSERT(first_table == all_tables && first_table != 0);
#ifdef DONT_ALLOW_SHOW_COMMANDS
    my_message(ER_NOT_ALLOWED_COMMAND, ER(ER_NOT_ALLOWED_COMMAND),
               MYF(0)); /* purecov: inspected */
    goto error;
#else
    {
     /*
        Access check:
        SHOW CREATE TABLE require any privileges on the table level (ie
        effecting all columns in the table).
        SHOW CREATE VIEW require the SHOW_VIEW and SELECT ACLs on the table
        level.
        NOTE: SHOW_VIEW ACL is checked when the view is created.
      */

      DBUG_PRINT("debug", ("lex->only_view: %d, table: %s.%s",
                           lex->only_view,
                           first_table->db, first_table->table_name));
      if (lex->only_view)
      {
        if (check_table_access(thd, SELECT_ACL, first_table, FALSE, 1, FALSE))
        {
          DBUG_PRINT("debug", ("check_table_access failed"));
          my_error(ER_TABLEACCESS_DENIED_ERROR, MYF(0),
                  "SHOW", thd->security_ctx->priv_user,
                  thd->security_ctx->host_or_ip, first_table->alias);
          goto error;
        }
        DBUG_PRINT("debug", ("check_table_access succeeded"));

        /* Ignore temporary tables if this is "SHOW CREATE VIEW" */
        first_table->open_type= OT_BASE_ONLY;

      }
      else
      {
        /*
          Temporary tables should be opened for SHOW CREATE TABLE, but not
          for SHOW CREATE VIEW.
        */
        if (open_temporary_tables(thd, all_tables))
          goto error;

        /*
          The fact that check_some_access() returned FALSE does not mean that
          access is granted. We need to check if first_table->grant.privilege
          contains any table-specific privilege.
        */
        DBUG_PRINT("debug", ("first_table->grant.privilege: %lx",
                             first_table->grant.privilege));
        if (check_some_access(thd, SHOW_CREATE_TABLE_ACLS, first_table) ||
            (first_table->grant.privilege & SHOW_CREATE_TABLE_ACLS) == 0)
        {
          my_error(ER_TABLEACCESS_DENIED_ERROR, MYF(0),
                  "SHOW", thd->security_ctx->priv_user,
                  thd->security_ctx->host_or_ip, first_table->alias);
          goto error;
        }
      }

      /* Access is granted. Execute the command.  */
      res= mysqld_show_create(thd, first_table);
      break;
    }
#endif
  case SQLCOM_CHECKSUM:
  {
    DBUG_ASSERT(first_table == all_tables && first_table != 0);
    if (check_table_access(thd, SELECT_ACL, all_tables,
                           FALSE, UINT_MAX, FALSE))
      goto error; /* purecov: inspected */

    res = mysql_checksum_table(thd, first_table, &lex->check_opt);
    break;
  }
  case SQLCOM_UPDATE:
  {
    ha_rows found= 0, updated= 0;
    DBUG_ASSERT(first_table == all_tables && first_table != 0);
    if (update_precheck(thd, all_tables))
      break;

    /*
      UPDATE IGNORE can be unsafe. We therefore use row based
      logging if mixed or row based logging is available.
      TODO: Check if the order of the output of the select statement is
      deterministic. Waiting for BUG#42415
    */
    if (lex->ignore)
      lex->set_stmt_unsafe(LEX::BINLOG_STMT_UNSAFE_UPDATE_IGNORE);

    DBUG_ASSERT(select_lex->offset_limit == 0);
    unit->set_limit(select_lex);
    MYSQL_UPDATE_START(thd->query());
    res= (up_result= mysql_update(thd, all_tables,
                                  select_lex->item_list,
                                  lex->value_list,
                                  select_lex->where,
                                  select_lex->order_list.elements,
                                  select_lex->order_list.first,
                                  unit->select_limit_cnt,
                                  lex->duplicates, lex->ignore,
                                  &found, &updated));
    MYSQL_UPDATE_DONE(res, found, updated);
    /* mysql_update return 2 if we need to switch to multi-update */
    if (up_result != 2)
      break;
    /* Fall through */
  }
  case SQLCOM_UPDATE_MULTI:
  {
    DBUG_ASSERT(first_table == all_tables && first_table != 0);
    /* if we switched from normal update, rights are checked */
    if (up_result != 2)
    {
      if ((res= multi_update_precheck(thd, all_tables)))
        break;
    }
    else
      res= 0;

    res= mysql_multi_update_prepare(thd);

#ifdef HAVE_REPLICATION
    /* Check slave filtering rules */
    if (unlikely(thd->slave_thread && !have_table_map_for_update))
    {
      if (all_tables_not_ok(thd, all_tables))
      {
        if (res!= 0)
        {
          res= 0;             /* don't care of prev failure  */
          thd->clear_error(); /* filters are of highest prior */
        }
        /* we warn the slave SQL thread */
        my_error(ER_SLAVE_IGNORED_TABLE, MYF(0));
        break;
      }
      if (res)
        break;
    }
    else
    {
#endif /* HAVE_REPLICATION */
      if (res)
        break;
      if (opt_readonly &&
	  !(thd->security_ctx->master_access & SUPER_ACL) &&
	  some_non_temp_table_to_be_updated(thd, all_tables))
      {
	my_error(ER_OPTION_PREVENTS_STATEMENT, MYF(0), "--read-only");
	break;
      }
#ifdef HAVE_REPLICATION
    }  /* unlikely */
#endif
    {
      multi_update *result_obj;
      MYSQL_MULTI_UPDATE_START(thd->query());
      res= mysql_multi_update(thd, all_tables,
                              &select_lex->item_list,
                              &lex->value_list,
                              select_lex->where,
                              select_lex->options,
                              lex->duplicates,
                              lex->ignore,
                              unit,
                              select_lex,
                              &result_obj);
      if (result_obj)
      {
        MYSQL_MULTI_UPDATE_DONE(res, result_obj->num_found(),
                                result_obj->num_updated());
        res= FALSE; /* Ignore errors here */
        delete result_obj;
      }
      else
      {
        MYSQL_MULTI_UPDATE_DONE(1, 0, 0);
      }
    }
    break;
  }
  case SQLCOM_REPLACE:
#ifndef DBUG_OFF
    if (mysql_bin_log.is_open())
    {
      /*
        Generate an incident log event before writing the real event
        to the binary log.  We put this event is before the statement
        since that makes it simpler to check that the statement was
        not executed on the slave (since incidents usually stop the
        slave).

        Observe that any row events that are generated will be
        generated before.

        This is only for testing purposes and will not be present in a
        release build.
      */

      Incident incident= INCIDENT_NONE;
      DBUG_PRINT("debug", ("Just before generate_incident()"));
      DBUG_EXECUTE_IF("incident_database_resync_on_replace",
                      incident= INCIDENT_LOST_EVENTS;);
      if (incident)
      {
        Incident_log_event ev(thd, incident);
        if (mysql_bin_log.write_incident(&ev, TRUE))
        {
          res= 1;
          break;
        }
      }
      DBUG_PRINT("debug", ("Just after generate_incident()"));
    }
#endif
  case SQLCOM_INSERT:
  {
    DBUG_ASSERT(first_table == all_tables && first_table != 0);
    if ((res= insert_precheck(thd, all_tables)))
      break;

    MYSQL_INSERT_START(thd->query());
    res= mysql_insert(thd, all_tables, lex->field_list, lex->many_values,
		      lex->update_list, lex->value_list,
                      lex->duplicates, lex->ignore);
    MYSQL_INSERT_DONE(res, (ulong) thd->get_row_count_func());
    /*
      If we have inserted into a VIEW, and the base table has
      AUTO_INCREMENT column, but this column is not accessible through
      a view, then we should restore LAST_INSERT_ID to the value it
      had before the statement.
    */
    if (first_table->view && !first_table->contain_auto_increment)
      thd->first_successful_insert_id_in_cur_stmt=
        thd->first_successful_insert_id_in_prev_stmt;

    DBUG_EXECUTE_IF("after_mysql_insert",
                    {
                      const char act[]=
                        "now "
                        "wait_for signal.continue";
                      DBUG_ASSERT(opt_debug_sync_timeout > 0);
                      DBUG_ASSERT(!debug_sync_set_action(current_thd,
                                                         STRING_WITH_LEN(act)));
                    };);
    break;
  }
  case SQLCOM_REPLACE_SELECT:
  case SQLCOM_INSERT_SELECT:
  {
    select_insert *sel_result;
    DBUG_ASSERT(first_table == all_tables && first_table != 0);
    if ((res= insert_precheck(thd, all_tables)))
      break;
    /*
      INSERT...SELECT...ON DUPLICATE KEY UPDATE/REPLACE SELECT/
      INSERT...IGNORE...SELECT can be unsafe, unless ORDER BY PRIMARY KEY
      clause is used in SELECT statement. We therefore use row based
      logging if mixed or row based logging is available.
      TODO: Check if the order of the output of the select statement is
      deterministic. Waiting for BUG#42415
    */
    if (lex->sql_command == SQLCOM_INSERT_SELECT &&
        lex->duplicates == DUP_UPDATE)
      lex->set_stmt_unsafe(LEX::BINLOG_STMT_UNSAFE_INSERT_SELECT_UPDATE);

    if (lex->sql_command == SQLCOM_INSERT_SELECT && lex->ignore)
      lex->set_stmt_unsafe(LEX::BINLOG_STMT_UNSAFE_INSERT_IGNORE_SELECT);

    if (lex->sql_command == SQLCOM_REPLACE_SELECT)
      lex->set_stmt_unsafe(LEX::BINLOG_STMT_UNSAFE_REPLACE_SELECT);

    /* Fix lock for first table */
    if (first_table->lock_type == TL_WRITE_DELAYED)
      first_table->lock_type= TL_WRITE;

    /* Don't unlock tables until command is written to binary log */
    select_lex->options|= SELECT_NO_UNLOCK;

    unit->set_limit(select_lex);

    if (!(res= open_and_lock_tables(thd, all_tables, TRUE, 0)))
    {
      MYSQL_INSERT_SELECT_START(thd->query());
      /* Skip first table, which is the table we are inserting in */
      TABLE_LIST *second_table= first_table->next_local;
      select_lex->table_list.first= second_table;
      select_lex->context.table_list= 
        select_lex->context.first_name_resolution_table= second_table;
      res= mysql_insert_select_prepare(thd);
      if (!res && (sel_result= new select_insert(first_table,
                                                 first_table->table,
                                                 &lex->field_list,
                                                 &lex->update_list,
                                                 &lex->value_list,
                                                 lex->duplicates,
                                                 lex->ignore)))
      {
        if (lex->describe)
          res= explain_multi_table_modification(thd, sel_result);
        else
        {
          res= handle_select(thd, lex, sel_result, OPTION_SETUP_TABLES_DONE);
          /*
            Invalidate the table in the query cache if something changed
            after unlocking when changes become visible.
            TODO: this is workaround. right way will be move invalidating in
            the unlock procedure.
          */
          if (!res && first_table->lock_type ==  TL_WRITE_CONCURRENT_INSERT &&
              thd->lock)
          {
            /* INSERT ... SELECT should invalidate only the very first table */
            TABLE_LIST *save_table= first_table->next_local;
            first_table->next_local= 0;
            query_cache_invalidate3(thd, first_table, 1);
            first_table->next_local= save_table;
          }
        }
        delete sel_result;
      }
      /* revert changes for SP */
      MYSQL_INSERT_SELECT_DONE(res, (ulong) thd->get_row_count_func());
      select_lex->table_list.first= first_table;
    }
    /*
      If we have inserted into a VIEW, and the base table has
      AUTO_INCREMENT column, but this column is not accessible through
      a view, then we should restore LAST_INSERT_ID to the value it
      had before the statement.
    */
    if (first_table->view && !first_table->contain_auto_increment)
      thd->first_successful_insert_id_in_cur_stmt=
        thd->first_successful_insert_id_in_prev_stmt;

    break;
  }
  case SQLCOM_DELETE:
  {
    DBUG_ASSERT(first_table == all_tables && first_table != 0);
    if ((res= delete_precheck(thd, all_tables)))
      break;
    DBUG_ASSERT(select_lex->offset_limit == 0);
    unit->set_limit(select_lex);

    MYSQL_DELETE_START(thd->query());
    res = mysql_delete(thd, all_tables, select_lex->where,
                       &select_lex->order_list,
                       unit->select_limit_cnt, select_lex->options);
    MYSQL_DELETE_DONE(res, (ulong) thd->get_row_count_func());
    break;
  }
  case SQLCOM_DELETE_MULTI:
  {
    DBUG_ASSERT(first_table == all_tables && first_table != 0);
    TABLE_LIST *aux_tables= thd->lex->auxiliary_table_list.first;
    multi_delete *del_result;

    if ((res= multi_delete_precheck(thd, all_tables)))
      break;

    /* condition will be TRUE on SP re-excuting */
    if (select_lex->item_list.elements != 0)
      select_lex->item_list.empty();
    if (add_item_to_list(thd, new Item_null()))
      goto error;

    THD_STAGE_INFO(thd, stage_init);
    if ((res= open_and_lock_tables(thd, all_tables, TRUE, 0)))
      break;

    MYSQL_MULTI_DELETE_START(thd->query());
    if ((res= mysql_multi_delete_prepare(thd)))
    {
      MYSQL_MULTI_DELETE_DONE(1, 0);
      goto error;
    }

    if (!thd->is_fatal_error &&
        (del_result= new multi_delete(aux_tables, lex->table_count)))
    {
      if (lex->describe)
        res= explain_multi_table_modification(thd, del_result);
      else
      {
        res= mysql_select(thd,
                          select_lex->get_table_list(),
                          select_lex->with_wild,
                          select_lex->item_list,
                          select_lex->where,
                          0, (ORDER *)NULL, (ORDER *)NULL, (Item *)NULL,
                          (ORDER *)NULL,
                          (select_lex->options | thd->variables.option_bits |
                          SELECT_NO_JOIN_CACHE | SELECT_NO_UNLOCK |
                          OPTION_SETUP_TABLES_DONE) & ~OPTION_BUFFER_RESULT,
                          del_result, unit, select_lex);
        res|= thd->is_error();
        if (res)
          del_result->abort_result_set();
      }
      MYSQL_MULTI_DELETE_DONE(res, del_result->num_deleted());
      delete del_result;
    }
    else
    {
      res= TRUE;                                // Error
      MYSQL_MULTI_DELETE_DONE(1, 0);
    }
    break;
  }
  case SQLCOM_DROP_TABLE:
  {
    DBUG_ASSERT(first_table == all_tables && first_table != 0);
    if (!lex->drop_temporary)
    {
      if (check_table_access(thd, DROP_ACL, all_tables, FALSE, UINT_MAX, FALSE))
	goto error;				/* purecov: inspected */
    }
    /* DDL and binlog write order are protected by metadata locks. */
    res= mysql_rm_table(thd, first_table, lex->drop_if_exists,
			lex->drop_temporary);
  }
  break;
  case SQLCOM_SHOW_PROCESSLIST:
    if (!thd->security_ctx->priv_user[0] &&
        check_global_access(thd,PROCESS_ACL))
      break;
    mysqld_list_processes(thd,
			  (thd->security_ctx->master_access & PROCESS_ACL ?
                           NullS :
                           thd->security_ctx->priv_user),
                          lex->verbose);
    break;
  case SQLCOM_SHOW_AUTHORS:
    res= mysqld_show_authors(thd);
    break;
  case SQLCOM_SHOW_CONTRIBUTORS:
    res= mysqld_show_contributors(thd);
    break;
  case SQLCOM_SHOW_PRIVILEGES:
    res= mysqld_show_privileges(thd);
    break;
  case SQLCOM_SHOW_ENGINE_LOGS:
#ifdef DONT_ALLOW_SHOW_COMMANDS
    my_message(ER_NOT_ALLOWED_COMMAND, ER(ER_NOT_ALLOWED_COMMAND),
               MYF(0));	/* purecov: inspected */
    goto error;
#else
    {
      if (check_access(thd, FILE_ACL, any_db, NULL, NULL, 0, 0))
	goto error;
      res= ha_show_status(thd, lex->create_info.db_type, HA_ENGINE_LOGS);
      break;
    }
#endif
  case SQLCOM_CHANGE_DB:
  {
    LEX_STRING db_str= { (char *) select_lex->db, strlen(select_lex->db) };

    if (!mysql_change_db(thd, &db_str, FALSE))
      my_ok(thd);

    break;
  }

  case SQLCOM_LOAD:
  {
    DBUG_ASSERT(first_table == all_tables && first_table != 0);
    uint privilege= (lex->duplicates == DUP_REPLACE ?
		     INSERT_ACL | DELETE_ACL : INSERT_ACL) |
                    (lex->local_file ? 0 : FILE_ACL);

    if (lex->local_file)
    {
      if (!(thd->client_capabilities & CLIENT_LOCAL_FILES) ||
          !opt_local_infile)
      {
	my_message(ER_NOT_ALLOWED_COMMAND, ER(ER_NOT_ALLOWED_COMMAND), MYF(0));
	goto error;
      }
    }

    if (check_one_table_access(thd, privilege, all_tables))
      goto error;

    res= mysql_load(thd, lex->exchange, first_table, lex->field_list,
                    lex->update_list, lex->value_list, lex->duplicates,
                    lex->ignore, (bool) lex->local_file);
    break;
  }

  case SQLCOM_SET_OPTION:
  {
    List<set_var_base> *lex_var_list= &lex->var_list;

    if ((check_table_access(thd, SELECT_ACL, all_tables, FALSE, UINT_MAX, FALSE)
         || open_and_lock_tables(thd, all_tables, TRUE, 0)))
      goto error;
    if (!(res= sql_set_variables(thd, lex_var_list)))
    {
      /*
        If the previous command was a SET ONE_SHOT, we don't want to forget
        about the ONE_SHOT property of that SET. So we use a |= instead of = .
      */
      thd->one_shot_set|= lex->one_shot_set;
      my_ok(thd);
    }
    else
    {
      /*
        We encountered some sort of error, but no message was sent.
        Send something semi-generic here since we don't know which
        assignment in the list caused the error.
      */
      if (!thd->is_error())
        my_error(ER_WRONG_ARGUMENTS,MYF(0),"SET");
      goto error;
    }

    break;
  }

  case SQLCOM_UNLOCK_TABLES:
    /*
      It is critical for mysqldump --single-transaction --master-data that
      UNLOCK TABLES does not implicitely commit a connection which has only
      done FLUSH TABLES WITH READ LOCK + BEGIN. If this assumption becomes
      false, mysqldump will not work.
    */
    if (thd->variables.option_bits & OPTION_TABLE_LOCK)
    {
      res= trans_commit_implicit(thd);
      thd->locked_tables_list.unlock_locked_tables(thd);
      thd->mdl_context.release_transactional_locks();
      thd->variables.option_bits&= ~(OPTION_TABLE_LOCK);
    }
    if (thd->global_read_lock.is_acquired())
      thd->global_read_lock.unlock_global_read_lock(thd);
    if (res)
      goto error;
    my_ok(thd);
    break;
  case SQLCOM_LOCK_TABLES:
    /* We must end the transaction first, regardless of anything */
    res= trans_commit_implicit(thd);
    thd->locked_tables_list.unlock_locked_tables(thd);
    /* Release transactional metadata locks. */
    thd->mdl_context.release_transactional_locks();
    if (res)
      goto error;

    /*
      Here we have to pre-open temporary tables for LOCK TABLES.

      CF_PREOPEN_TMP_TABLES is not set for this SQL statement simply
      because LOCK TABLES calls close_thread_tables() as a first thing
      (it's called from unlock_locked_tables() above). So even if
      CF_PREOPEN_TMP_TABLES was set and the tables would be pre-opened
      in a usual way, they would have been closed.
    */

    if (open_temporary_tables(thd, all_tables))
      goto error;

    if (lock_tables_precheck(thd, all_tables))
      goto error;

    thd->variables.option_bits|= OPTION_TABLE_LOCK;

    res= lock_tables_open_and_lock_tables(thd, all_tables);

    if (res)
    {
      thd->variables.option_bits&= ~(OPTION_TABLE_LOCK);
    }
    else
    {
#ifdef HAVE_QUERY_CACHE
      if (thd->variables.query_cache_wlock_invalidate)
        query_cache.invalidate_locked_for_write(first_table);
#endif /*HAVE_QUERY_CACHE*/
      my_ok(thd);
    }
    break;
  case SQLCOM_CREATE_DB:
  {
    /*
      As mysql_create_db() may modify HA_CREATE_INFO structure passed to
      it, we need to use a copy of LEX::create_info to make execution
      prepared statement- safe.
    */
    HA_CREATE_INFO create_info(lex->create_info);
    char *alias;
    if (!(alias=thd->strmake(lex->name.str, lex->name.length)) ||
        check_and_convert_db_name(&lex->name, FALSE))
    {
      my_error(ER_WRONG_DB_NAME, MYF(0), lex->name.str);
      break;
    }
    /*
      If in a slave thread :
      CREATE DATABASE DB was certainly not preceded by USE DB.
      For that reason, db_ok() in sql/slave.cc did not check the
      do_db/ignore_db. And as this query involves no tables, tables_ok()
      above was not called. So we have to check rules again here.
    */
#ifdef HAVE_REPLICATION
    if (!db_stmt_db_ok(thd, lex->name.str))
    {
      my_message(ER_SLAVE_IGNORED_TABLE, ER(ER_SLAVE_IGNORED_TABLE), MYF(0));
      break;
    }
#endif
    if (check_access(thd, CREATE_ACL, lex->name.str, NULL, NULL, 1, 0))
      break;
    res= mysql_create_db(thd,(lower_case_table_names == 2 ? alias :
                              lex->name.str), &create_info, 0);
    break;
  }
  case SQLCOM_DROP_DB:
  {
    if (check_and_convert_db_name(&lex->name, FALSE))
    {
      my_error(ER_WRONG_DB_NAME, MYF(0), lex->name.str);
      break;
    }
    /*
      If in a slave thread :
      DROP DATABASE DB may not be preceded by USE DB.
      For that reason, maybe db_ok() in sql/slave.cc did not check the 
      do_db/ignore_db. And as this query involves no tables, tables_ok()
      above was not called. So we have to check rules again here.
    */
#ifdef HAVE_REPLICATION
    if (!db_stmt_db_ok(thd, lex->name.str))
    {
      my_message(ER_SLAVE_IGNORED_TABLE, ER(ER_SLAVE_IGNORED_TABLE), MYF(0));
      break;
    }
#endif
    if (check_access(thd, DROP_ACL, lex->name.str, NULL, NULL, 1, 0))
      break;
    res= mysql_rm_db(thd, lex->name.str, lex->drop_if_exists, 0);
    break;
  }
  case SQLCOM_ALTER_DB_UPGRADE:
  {
    LEX_STRING *db= & lex->name;
#ifdef HAVE_REPLICATION
    if (!db_stmt_db_ok(thd, lex->name.str))
    {
      res= 1;
      my_message(ER_SLAVE_IGNORED_TABLE, ER(ER_SLAVE_IGNORED_TABLE), MYF(0));
      break;
    }
#endif
    if (check_and_convert_db_name(db, FALSE))
    {
      my_error(ER_WRONG_DB_NAME, MYF(0), db->str);
      break;
    }
    if (check_access(thd, ALTER_ACL, db->str, NULL, NULL, 1, 0) ||
        check_access(thd, DROP_ACL, db->str, NULL, NULL, 1, 0) ||
        check_access(thd, CREATE_ACL, db->str, NULL, NULL, 1, 0))
    {
      res= 1;
      break;
    }
    res= mysql_upgrade_db(thd, db);
    if (!res)
      my_ok(thd);
    break;
  }
  case SQLCOM_ALTER_DB:
  {
    LEX_STRING *db= &lex->name;
    HA_CREATE_INFO create_info(lex->create_info);
    if (check_and_convert_db_name(db, FALSE))
    {
      my_error(ER_WRONG_DB_NAME, MYF(0), db->str);
      break;
    }
    /*
      If in a slave thread :
      ALTER DATABASE DB may not be preceded by USE DB.
      For that reason, maybe db_ok() in sql/slave.cc did not check the
      do_db/ignore_db. And as this query involves no tables, tables_ok()
      above was not called. So we have to check rules again here.
    */
#ifdef HAVE_REPLICATION
    if (!db_stmt_db_ok(thd, lex->name.str))
    {
      my_message(ER_SLAVE_IGNORED_TABLE, ER(ER_SLAVE_IGNORED_TABLE), MYF(0));
      break;
    }
#endif
    if (check_access(thd, ALTER_ACL, db->str, NULL, NULL, 1, 0))
      break;
    res= mysql_alter_db(thd, db->str, &create_info);
    break;
  }
  case SQLCOM_SHOW_CREATE_DB:
  {
    DBUG_EXECUTE_IF("4x_server_emul",
                    my_error(ER_UNKNOWN_ERROR, MYF(0)); goto error;);
    if (check_and_convert_db_name(&lex->name, TRUE))
    {
      my_error(ER_WRONG_DB_NAME, MYF(0), lex->name.str);
      break;
    }
    res= mysqld_show_create_db(thd, lex->name.str, &lex->create_info);
    break;
  }
  case SQLCOM_CREATE_EVENT:
  case SQLCOM_ALTER_EVENT:
  #ifdef HAVE_EVENT_SCHEDULER
  do
  {
    DBUG_ASSERT(lex->event_parse_data);
    if (lex->table_or_sp_used())
    {
      my_error(ER_NOT_SUPPORTED_YET, MYF(0), "Usage of subqueries or stored "
               "function calls as part of this statement");
      break;
    }

    res= sp_process_definer(thd);
    if (res)
      break;

    switch (lex->sql_command) {
    case SQLCOM_CREATE_EVENT:
    {
      bool if_not_exists= (lex->create_info.options &
                           HA_LEX_CREATE_IF_NOT_EXISTS);
      res= Events::create_event(thd, lex->event_parse_data, if_not_exists);
      break;
    }
    case SQLCOM_ALTER_EVENT:
      res= Events::update_event(thd, lex->event_parse_data,
                                lex->spname ? &lex->spname->m_db : NULL,
                                lex->spname ? &lex->spname->m_name : NULL);
      break;
    default:
      DBUG_ASSERT(0);
    }
    DBUG_PRINT("info",("DDL error code=%d", res));
    if (!res)
      my_ok(thd);

  } while (0);
  /* Don't do it, if we are inside a SP */
  if (!thd->spcont)
  {
    delete lex->sphead;
    lex->sphead= NULL;
  }
  /* lex->unit.cleanup() is called outside, no need to call it here */
  break;
  case SQLCOM_SHOW_CREATE_EVENT:
    res= Events::show_create_event(thd, lex->spname->m_db,
                                   lex->spname->m_name);
    break;
  case SQLCOM_DROP_EVENT:
    if (!(res= Events::drop_event(thd,
                                  lex->spname->m_db, lex->spname->m_name,
                                  lex->drop_if_exists)))
      my_ok(thd);
    break;
#else
    my_error(ER_NOT_SUPPORTED_YET,MYF(0),"embedded server");
    break;
#endif
  case SQLCOM_CREATE_FUNCTION:                  // UDF function
  {
    if (check_access(thd, INSERT_ACL, "mysql", NULL, NULL, 1, 0))
      break;
#ifdef HAVE_DLOPEN
    if (!(res = mysql_create_function(thd, &lex->udf)))
      my_ok(thd);
#else
    my_error(ER_CANT_OPEN_LIBRARY, MYF(0), lex->udf.dl, 0, "feature disabled");
    res= TRUE;
#endif
    break;
  }
#ifndef NO_EMBEDDED_ACCESS_CHECKS
  case SQLCOM_CREATE_USER:
  {
    if (check_access(thd, INSERT_ACL, "mysql", NULL, NULL, 1, 1) &&
        check_global_access(thd,CREATE_USER_ACL))
      break;
    /* Conditionally writes to binlog */
    if (!(res= mysql_create_user(thd, lex->users_list)))
      my_ok(thd);
    break;
  }
  case SQLCOM_DROP_USER:
  {
    if (check_access(thd, DELETE_ACL, "mysql", NULL, NULL, 1, 1) &&
        check_global_access(thd,CREATE_USER_ACL))
      break;
    /* Conditionally writes to binlog */
    if (!(res= mysql_drop_user(thd, lex->users_list)))
      my_ok(thd);
    break;
  }
  case SQLCOM_RENAME_USER:
  {
    if (check_access(thd, UPDATE_ACL, "mysql", NULL, NULL, 1, 1) &&
        check_global_access(thd,CREATE_USER_ACL))
      break;
    /* Conditionally writes to binlog */
    if (!(res= mysql_rename_user(thd, lex->users_list)))
      my_ok(thd);
    break;
  }
  case SQLCOM_REVOKE_ALL:
  {
    if (check_access(thd, UPDATE_ACL, "mysql", NULL, NULL, 1, 1) &&
        check_global_access(thd,CREATE_USER_ACL))
      break;

    /* Replicate current user as grantor */
    thd->binlog_invoker();

    /* Conditionally writes to binlog */
    if (!(res = mysql_revoke_all(thd, lex->users_list)))
      my_ok(thd);
    break;
  }
  case SQLCOM_REVOKE:
  case SQLCOM_GRANT:
  {
    if (lex->type != TYPE_ENUM_PROXY &&
        check_access(thd, lex->grant | lex->grant_tot_col | GRANT_ACL,
                     first_table ?  first_table->db : select_lex->db,
                     first_table ? &first_table->grant.privilege : NULL,
                     first_table ? &first_table->grant.m_internal : NULL,
                     first_table ? 0 : 1, 0))
      goto error;

    /* Replicate current user as grantor */
    thd->binlog_invoker();

    if (thd->security_ctx->user)              // If not replication
    {
      LEX_USER *user, *tmp_user;
      bool first_user= TRUE;

      List_iterator <LEX_USER> user_list(lex->users_list);
      while ((tmp_user= user_list++))
      {
        if (!(user= get_current_user(thd, tmp_user)))
          goto error;
        if (specialflag & SPECIAL_NO_RESOLVE &&
            hostname_requires_resolving(user->host.str))
          push_warning_printf(thd, Sql_condition::WARN_LEVEL_WARN,
                              ER_WARN_HOSTNAME_WONT_WORK,
                              ER(ER_WARN_HOSTNAME_WONT_WORK));
        // Are we trying to change a password of another user
        DBUG_ASSERT(user->host.str != 0);

        /*
          GRANT/REVOKE PROXY has the target user as a first entry in the list. 
         */
        if (lex->type == TYPE_ENUM_PROXY && first_user)
        {
          first_user= FALSE;
          if (acl_check_proxy_grant_access (thd, user->host.str, user->user.str,
                                        lex->grant & GRANT_ACL))
            goto error;
        } 
        else if (is_acl_user(user->host.str, user->user.str) &&
                 user->password.str &&
                 check_change_password (thd, user->host.str, user->user.str, 
                                        user->password.str, 
                                        user->password.length))
          goto error;
      }
    }
    if (first_table)
    {
      if (lex->type == TYPE_ENUM_PROCEDURE ||
          lex->type == TYPE_ENUM_FUNCTION)
      {
        uint grants= lex->all_privileges 
		   ? (PROC_ACLS & ~GRANT_ACL) | (lex->grant & GRANT_ACL)
		   : lex->grant;
        if (check_grant_routine(thd, grants | GRANT_ACL, all_tables,
                                lex->type == TYPE_ENUM_PROCEDURE, 0))
	  goto error;
        /* Conditionally writes to binlog */
        res= mysql_routine_grant(thd, all_tables,
                                 lex->type == TYPE_ENUM_PROCEDURE, 
                                 lex->users_list, grants,
                                 lex->sql_command == SQLCOM_REVOKE, TRUE);
        if (!res)
          my_ok(thd);
      }
      else
      {
	if (check_grant(thd,(lex->grant | lex->grant_tot_col | GRANT_ACL),
                        all_tables, FALSE, UINT_MAX, FALSE))
	  goto error;
        /* Conditionally writes to binlog */
        res= mysql_table_grant(thd, all_tables, lex->users_list,
			       lex->columns, lex->grant,
			       lex->sql_command == SQLCOM_REVOKE);
      }
    }
    else
    {
      if (lex->columns.elements || (lex->type && lex->type != TYPE_ENUM_PROXY))
      {
	my_message(ER_ILLEGAL_GRANT_FOR_TABLE, ER(ER_ILLEGAL_GRANT_FOR_TABLE),
                   MYF(0));
        goto error;
      }
      else
      {
        /* Conditionally writes to binlog */
        res = mysql_grant(thd, select_lex->db, lex->users_list, lex->grant,
                          lex->sql_command == SQLCOM_REVOKE,
                          lex->type == TYPE_ENUM_PROXY);
      }
      if (!res)
      {
	if (lex->sql_command == SQLCOM_GRANT)
	{
	  List_iterator <LEX_USER> str_list(lex->users_list);
	  LEX_USER *user, *tmp_user;
	  while ((tmp_user=str_list++))
          {
            if (!(user= get_current_user(thd, tmp_user)))
              goto error;
	    reset_mqh(user, 0);
          }
	}
      }
    }
    break;
  }
#endif /*!NO_EMBEDDED_ACCESS_CHECKS*/
  case SQLCOM_RESET:
    /*
      RESET commands are never written to the binary log, so we have to
      initialize this variable because RESET shares the same code as FLUSH
    */
    lex->no_write_to_binlog= 1;
  case SQLCOM_FLUSH:
  {
    int write_to_binlog;
    if (check_global_access(thd,RELOAD_ACL))
      goto error;

    if (first_table && lex->type & REFRESH_READ_LOCK)
    {
      /* Check table-level privileges. */
      if (check_table_access(thd, LOCK_TABLES_ACL | SELECT_ACL, all_tables,
                             FALSE, UINT_MAX, FALSE))
        goto error;
      if (flush_tables_with_read_lock(thd, all_tables))
        goto error;
      my_ok(thd);
      break;
    }

    /*
      reload_acl_and_cache() will tell us if we are allowed to write to the
      binlog or not.
    */
    if (!reload_acl_and_cache(thd, lex->type, first_table, &write_to_binlog))
    {
      /*
        We WANT to write and we CAN write.
        ! we write after unlocking the table.
      */
      /*
        Presumably, RESET and binlog writing doesn't require synchronization
      */

      if (write_to_binlog > 0)  // we should write
      { 
        if (!lex->no_write_to_binlog)
          res= write_bin_log(thd, FALSE, thd->query(), thd->query_length());
      } else if (write_to_binlog < 0) 
      {
        /* 
           We should not write, but rather report error because 
           reload_acl_and_cache binlog interactions failed 
         */
        res= 1;
      } 

      if (!res)
        my_ok(thd);
    } 
    
    break;
  }
  case SQLCOM_KILL:
  {
    Item *it= (Item *)lex->value_list.head();

    if (lex->table_or_sp_used())
    {
      my_error(ER_NOT_SUPPORTED_YET, MYF(0), "Usage of subqueries or stored "
               "function calls as part of this statement");
      break;
    }

    if ((!it->fixed && it->fix_fields(lex->thd, &it)) || it->check_cols(1))
    {
      my_message(ER_SET_CONSTANTS_ONLY, ER(ER_SET_CONSTANTS_ONLY),
		 MYF(0));
      goto error;
    }
    sql_kill(thd, (ulong)it->val_int(), lex->type & ONLY_KILL_QUERY);
    break;
  }
#ifndef NO_EMBEDDED_ACCESS_CHECKS
  case SQLCOM_SHOW_GRANTS:
  {
    LEX_USER *grant_user= get_current_user(thd, lex->grant_user);
    if (!grant_user)
      goto error;
    if ((thd->security_ctx->priv_user &&
	 !strcmp(thd->security_ctx->priv_user, grant_user->user.str)) ||
        !check_access(thd, SELECT_ACL, "mysql", NULL, NULL, 1, 0))
    {
      res = mysql_show_grants(thd, grant_user);
    }
    break;
  }
#endif
  case SQLCOM_BEGIN:
    if (trans_begin(thd, lex->start_transaction_opt))
      goto error;
    my_ok(thd);
    break;
  case SQLCOM_COMMIT:
  {
    DBUG_ASSERT(thd->lock == NULL ||
                thd->locked_tables_mode == LTM_LOCK_TABLES);
    bool tx_chain= (lex->tx_chain == TVL_YES ||
                    (thd->variables.completion_type == 1 &&
                     lex->tx_chain != TVL_NO));
    bool tx_release= (lex->tx_release == TVL_YES ||
                      (thd->variables.completion_type == 2 &&
                       lex->tx_release != TVL_NO));
    if (trans_commit(thd))
      goto error;
    thd->mdl_context.release_transactional_locks();
    /* Begin transaction with the same isolation level. */
    if (tx_chain)
    {
      if (trans_begin(thd))
      goto error;
    }
    else
    {
      /* Reset the isolation level if no chaining transaction. */
      thd->tx_isolation= (enum_tx_isolation) thd->variables.tx_isolation;
    }
    /* Disconnect the current client connection. */
    if (tx_release)
      thd->killed= THD::KILL_CONNECTION;
    my_ok(thd);
    break;
  }
  case SQLCOM_ROLLBACK:
  {
    DBUG_ASSERT(thd->lock == NULL ||
                thd->locked_tables_mode == LTM_LOCK_TABLES);
    bool tx_chain= (lex->tx_chain == TVL_YES ||
                    (thd->variables.completion_type == 1 &&
                     lex->tx_chain != TVL_NO));
    bool tx_release= (lex->tx_release == TVL_YES ||
                      (thd->variables.completion_type == 2 &&
                       lex->tx_release != TVL_NO));
    if (trans_rollback(thd))
      goto error;
    thd->mdl_context.release_transactional_locks();
    /* Begin transaction with the same isolation level. */
    if (tx_chain)
    {
      if (trans_begin(thd))
        goto error;
    }
    else
    {
      /* Reset the isolation level if no chaining transaction. */
      thd->tx_isolation= (enum_tx_isolation) thd->variables.tx_isolation;
    }
    /* Disconnect the current client connection. */
    if (tx_release)
      thd->killed= THD::KILL_CONNECTION;
    my_ok(thd);
    break;
  }
  case SQLCOM_RELEASE_SAVEPOINT:
    if (trans_release_savepoint(thd, lex->ident))
      goto error;
    my_ok(thd);
    break;
  case SQLCOM_ROLLBACK_TO_SAVEPOINT:
    if (trans_rollback_to_savepoint(thd, lex->ident))
      goto error;
    my_ok(thd);
    break;
  case SQLCOM_SAVEPOINT:
    if (trans_savepoint(thd, lex->ident))
      goto error;
    my_ok(thd);
    break;
  case SQLCOM_CREATE_PROCEDURE:
  case SQLCOM_CREATE_SPFUNCTION:
  {
    uint namelen;
    char *name;
    int sp_result= SP_INTERNAL_ERROR;

    DBUG_ASSERT(lex->sphead != 0);
    DBUG_ASSERT(lex->sphead->m_db.str); /* Must be initialized in the parser */
    /*
      Verify that the database name is allowed, optionally
      lowercase it.
    */
    if (check_and_convert_db_name(&lex->sphead->m_db, FALSE))
    {
      my_error(ER_WRONG_DB_NAME, MYF(0), lex->sphead->m_db.str);
      goto create_sp_error;
    }

    if (check_access(thd, CREATE_PROC_ACL, lex->sphead->m_db.str,
                     NULL, NULL, 0, 0))
      goto create_sp_error;

    /*
      Check that a database directory with this name
      exists. Design note: This won't work on virtual databases
      like information_schema.
    */
    if (check_db_dir_existence(lex->sphead->m_db.str))
    {
      my_error(ER_BAD_DB_ERROR, MYF(0), lex->sphead->m_db.str);
      goto create_sp_error;
    }

    name= lex->sphead->name(&namelen);
#ifdef HAVE_DLOPEN
    if (lex->sphead->m_type == TYPE_ENUM_FUNCTION)
    {
      udf_func *udf = find_udf(name, namelen);

      if (udf)
      {
        my_error(ER_UDF_EXISTS, MYF(0), name);
        goto create_sp_error;
      }
    }
#endif

    if (sp_process_definer(thd))
      goto create_sp_error;

    res= (sp_result= sp_create_routine(thd, lex->sphead->m_type, lex->sphead));
    switch (sp_result) {
    case SP_OK: {
#ifndef NO_EMBEDDED_ACCESS_CHECKS
      /* only add privileges if really neccessary */

      Security_context security_context;
      bool restore_backup_context= false;
      Security_context *backup= NULL;
      LEX_USER *definer= thd->lex->definer;
      /*
        We're going to issue an implicit GRANT statement so we close all
        open tables. We have to keep metadata locks as this ensures that
        this statement is atomic against concurent FLUSH TABLES WITH READ
        LOCK. Deadlocks which can arise due to fact that this implicit
        statement takes metadata locks should be detected by a deadlock
        detector in MDL subsystem and reported as errors.

        No need to commit/rollback statement transaction, it's not started.

        TODO: Long-term we should either ensure that implicit GRANT statement
              is written into binary log as a separate statement or make both
              creation of routine and implicit GRANT parts of one fully atomic
              statement.
      */
      DBUG_ASSERT(thd->transaction.stmt.is_empty());
      close_thread_tables(thd);
      /*
        Check if the definer exists on slave, 
        then use definer privilege to insert routine privileges to mysql.procs_priv.

        For current user of SQL thread has GLOBAL_ACL privilege, 
        which doesn't any check routine privileges, 
        so no routine privilege record  will insert into mysql.procs_priv.
      */
      if (thd->slave_thread && is_acl_user(definer->host.str, definer->user.str))
      {
        security_context.change_security_context(thd, 
                                                 &thd->lex->definer->user,
                                                 &thd->lex->definer->host,
                                                 &thd->lex->sphead->m_db,
                                                 &backup);
        restore_backup_context= true;
      }

      if (sp_automatic_privileges && !opt_noacl &&
          check_routine_access(thd, DEFAULT_CREATE_PROC_ACLS,
                               lex->sphead->m_db.str, name,
                               lex->sql_command == SQLCOM_CREATE_PROCEDURE, 1))
      {
        if (sp_grant_privileges(thd, lex->sphead->m_db.str, name,
                                lex->sql_command == SQLCOM_CREATE_PROCEDURE))
          push_warning(thd, Sql_condition::WARN_LEVEL_WARN,
                       ER_PROC_AUTO_GRANT_FAIL, ER(ER_PROC_AUTO_GRANT_FAIL));
        thd->clear_error();
      }

      /*
        Restore current user with GLOBAL_ACL privilege of SQL thread
      */ 
      if (restore_backup_context)
      {
        DBUG_ASSERT(thd->slave_thread == 1);
        thd->security_ctx->restore_security_context(thd, backup);
      }

#endif
    break;
    }
    case SP_WRITE_ROW_FAILED:
      my_error(ER_SP_ALREADY_EXISTS, MYF(0), SP_TYPE_STRING(lex), name);
    break;
    case SP_BAD_IDENTIFIER:
      my_error(ER_TOO_LONG_IDENT, MYF(0), name);
    break;
    case SP_BODY_TOO_LONG:
      my_error(ER_TOO_LONG_BODY, MYF(0), name);
    break;
    case SP_FLD_STORE_FAILED:
      my_error(ER_CANT_CREATE_SROUTINE, MYF(0), name);
      break;
    default:
      my_error(ER_SP_STORE_FAILED, MYF(0), SP_TYPE_STRING(lex), name);
    break;
    } /* end switch */

    /*
      Capture all errors within this CASE and
      clean up the environment.
    */
create_sp_error:
    if (sp_result != SP_OK )
      goto error;
    my_ok(thd);
    break; /* break super switch */
  } /* end case group bracket */
  case SQLCOM_CALL:
    {
      sp_head *sp;
      /*
        This will cache all SP and SF and open and lock all tables
        required for execution.
      */
      if (check_table_access(thd, SELECT_ACL, all_tables, FALSE,
                             UINT_MAX, FALSE) ||
          open_and_lock_tables(thd, all_tables, TRUE, 0))
       goto error;

      /*
        By this moment all needed SPs should be in cache so no need to look 
        into DB. 
      */
      if (!(sp= sp_find_routine(thd, TYPE_ENUM_PROCEDURE, lex->spname,
                                &thd->sp_proc_cache, TRUE)))
      {
	my_error(ER_SP_DOES_NOT_EXIST, MYF(0), "PROCEDURE",
                 lex->spname->m_qname.str);
	goto error;
      }
      else
      {
	ha_rows select_limit;
        /* bits that should be cleared in thd->server_status */
	uint bits_to_be_cleared= 0;
        /*
          Check that the stored procedure doesn't contain Dynamic SQL
          and doesn't return result sets: such stored procedures can't
          be called from a function or trigger.
        */
        if (thd->in_sub_stmt)
        {
          const char *where= (thd->in_sub_stmt & SUB_STMT_TRIGGER ?
                              "trigger" : "function");
          if (sp->is_not_allowed_in_function(where))
            goto error;
        }

	if (sp->m_flags & sp_head::MULTI_RESULTS)
	{
	  if (! (thd->client_capabilities & CLIENT_MULTI_RESULTS))
	  {
            /*
              The client does not support multiple result sets being sent
              back
            */
	    my_error(ER_SP_BADSELECT, MYF(0), sp->m_qname.str);
	    goto error;
	  }
          /*
            If SERVER_MORE_RESULTS_EXISTS is not set,
            then remember that it should be cleared
          */
	  bits_to_be_cleared= (~thd->server_status &
                               SERVER_MORE_RESULTS_EXISTS);
	  thd->server_status|= SERVER_MORE_RESULTS_EXISTS;
	}

	if (check_routine_access(thd, EXECUTE_ACL,
				 sp->m_db.str, sp->m_name.str, TRUE, FALSE))
	{
	  goto error;
	}
	select_limit= thd->variables.select_limit;
	thd->variables.select_limit= HA_POS_ERROR;

        /* 
          We never write CALL statements into binlog:
           - If the mode is non-prelocked, each statement will be logged
             separately.
           - If the mode is prelocked, the invoking statement will care
             about writing into binlog.
          So just execute the statement.
        */
	res= sp->execute_procedure(thd, &lex->value_list);

	thd->variables.select_limit= select_limit;

        thd->server_status&= ~bits_to_be_cleared;

	if (!res)
        {
          my_ok(thd, (thd->get_row_count_func() < 0) ? 0 : thd->get_row_count_func());
        }
	else
        {
          DBUG_ASSERT(thd->is_error() || thd->killed);
	  goto error;		// Substatement should already have sent error
        }
      }
      break;
    }
  case SQLCOM_ALTER_PROCEDURE:
  case SQLCOM_ALTER_FUNCTION:
    {
      int sp_result;
      int type= (lex->sql_command == SQLCOM_ALTER_PROCEDURE ?
                 TYPE_ENUM_PROCEDURE : TYPE_ENUM_FUNCTION);

      if (check_routine_access(thd, ALTER_PROC_ACL, lex->spname->m_db.str,
                               lex->spname->m_name.str,
                               lex->sql_command == SQLCOM_ALTER_PROCEDURE, 0))
        goto error;

      /*
        Note that if you implement the capability of ALTER FUNCTION to
        alter the body of the function, this command should be made to
        follow the restrictions that log-bin-trust-function-creators=0
        already puts on CREATE FUNCTION.
      */
      /* Conditionally writes to binlog */
      sp_result= sp_update_routine(thd, type, lex->spname, &lex->sp_chistics);
      switch (sp_result)
      {
      case SP_OK:
	my_ok(thd);
	break;
      case SP_KEY_NOT_FOUND:
	my_error(ER_SP_DOES_NOT_EXIST, MYF(0),
                 SP_COM_STRING(lex), lex->spname->m_qname.str);
	goto error;
      default:
	my_error(ER_SP_CANT_ALTER, MYF(0),
                 SP_COM_STRING(lex), lex->spname->m_qname.str);
	goto error;
      }
      break;
    }
  case SQLCOM_DROP_PROCEDURE:
  case SQLCOM_DROP_FUNCTION:
    {
#ifdef HAVE_DLOPEN
      if (lex->sql_command == SQLCOM_DROP_FUNCTION &&
          ! lex->spname->m_explicit_name)
      {
        /* DROP FUNCTION <non qualified name> */
        udf_func *udf = find_udf(lex->spname->m_name.str,
                                 lex->spname->m_name.length);
        if (udf)
        {
          if (check_access(thd, DELETE_ACL, "mysql", NULL, NULL, 1, 0))
            goto error;

          if (!(res = mysql_drop_function(thd, &lex->spname->m_name)))
          {
            my_ok(thd);
            break;
          }
          my_error(ER_SP_DROP_FAILED, MYF(0),
                   "FUNCTION (UDF)", lex->spname->m_name.str);
          goto error;
        }

        if (lex->spname->m_db.str == NULL)
        {
          if (lex->drop_if_exists)
          {
            push_warning_printf(thd, Sql_condition::WARN_LEVEL_NOTE,
                                ER_SP_DOES_NOT_EXIST, ER(ER_SP_DOES_NOT_EXIST),
                                "FUNCTION (UDF)", lex->spname->m_name.str);
            res= FALSE;
            my_ok(thd);
            break;
          }
          my_error(ER_SP_DOES_NOT_EXIST, MYF(0),
                   "FUNCTION (UDF)", lex->spname->m_name.str);
          goto error;
        }
        /* Fall thought to test for a stored function */
      }
#endif

      int sp_result;
      int type= (lex->sql_command == SQLCOM_DROP_PROCEDURE ?
                 TYPE_ENUM_PROCEDURE : TYPE_ENUM_FUNCTION);
      char *db= lex->spname->m_db.str;
      char *name= lex->spname->m_name.str;

      if (check_routine_access(thd, ALTER_PROC_ACL, db, name,
                               lex->sql_command == SQLCOM_DROP_PROCEDURE, 0))
        goto error;

      /* Conditionally writes to binlog */
      sp_result= sp_drop_routine(thd, type, lex->spname);

#ifndef NO_EMBEDDED_ACCESS_CHECKS
      /*
        We're going to issue an implicit REVOKE statement so we close all
        open tables. We have to keep metadata locks as this ensures that
        this statement is atomic against concurent FLUSH TABLES WITH READ
        LOCK. Deadlocks which can arise due to fact that this implicit
        statement takes metadata locks should be detected by a deadlock
        detector in MDL subsystem and reported as errors.

        No need to commit/rollback statement transaction, it's not started.

        TODO: Long-term we should either ensure that implicit REVOKE statement
              is written into binary log as a separate statement or make both
              dropping of routine and implicit REVOKE parts of one fully atomic
              statement.
      */
      DBUG_ASSERT(thd->transaction.stmt.is_empty());
      close_thread_tables(thd);

      if (sp_result != SP_KEY_NOT_FOUND &&
          sp_automatic_privileges && !opt_noacl &&
          sp_revoke_privileges(thd, db, name,
                               lex->sql_command == SQLCOM_DROP_PROCEDURE))
      {
        push_warning(thd, Sql_condition::WARN_LEVEL_WARN,
                     ER_PROC_AUTO_REVOKE_FAIL,
                     ER(ER_PROC_AUTO_REVOKE_FAIL));
        /* If this happens, an error should have been reported. */
        goto error;
      }
#endif

      res= sp_result;
      switch (sp_result) {
      case SP_OK:
	my_ok(thd);
	break;
      case SP_KEY_NOT_FOUND:
	if (lex->drop_if_exists)
	{
          res= write_bin_log(thd, TRUE, thd->query(), thd->query_length());
	  push_warning_printf(thd, Sql_condition::WARN_LEVEL_NOTE,
			      ER_SP_DOES_NOT_EXIST, ER(ER_SP_DOES_NOT_EXIST),
                              SP_COM_STRING(lex), lex->spname->m_qname.str);
          if (!res)
            my_ok(thd);
	  break;
	}
	my_error(ER_SP_DOES_NOT_EXIST, MYF(0),
                 SP_COM_STRING(lex), lex->spname->m_qname.str);
	goto error;
      default:
	my_error(ER_SP_DROP_FAILED, MYF(0),
                 SP_COM_STRING(lex), lex->spname->m_qname.str);
	goto error;
      }
      break;
    }
  case SQLCOM_SHOW_CREATE_PROC:
    {
      if (sp_show_create_routine(thd, TYPE_ENUM_PROCEDURE, lex->spname))
        goto error;
      break;
    }
  case SQLCOM_SHOW_CREATE_FUNC:
    {
      if (sp_show_create_routine(thd, TYPE_ENUM_FUNCTION, lex->spname))
	goto error;
      break;
    }
  case SQLCOM_SHOW_PROC_CODE:
  case SQLCOM_SHOW_FUNC_CODE:
    {
#ifndef DBUG_OFF
      sp_head *sp;
      int type= (lex->sql_command == SQLCOM_SHOW_PROC_CODE ?
                 TYPE_ENUM_PROCEDURE : TYPE_ENUM_FUNCTION);

      if (sp_cache_routine(thd, type, lex->spname, FALSE, &sp))
        goto error;
      if (!sp || sp->show_routine_code(thd))
      {
        /* We don't distinguish between errors for now */
        my_error(ER_SP_DOES_NOT_EXIST, MYF(0),
                 SP_COM_STRING(lex), lex->spname->m_name.str);
        goto error;
      }
      break;
#else
      my_error(ER_FEATURE_DISABLED, MYF(0),
               "SHOW PROCEDURE|FUNCTION CODE", "--with-debug");
      goto error;
#endif // ifndef DBUG_OFF
    }
  case SQLCOM_SHOW_CREATE_TRIGGER:
    {
      if (lex->spname->m_name.length > NAME_LEN)
      {
        my_error(ER_TOO_LONG_IDENT, MYF(0), lex->spname->m_name.str);
        goto error;
      }

      if (show_create_trigger(thd, lex->spname))
        goto error; /* Error has been already logged. */

      break;
    }
  case SQLCOM_CREATE_VIEW:
    {
      /*
        Note: SQLCOM_CREATE_VIEW also handles 'ALTER VIEW' commands
        as specified through the thd->lex->create_view_mode flag.
      */
      res= mysql_create_view(thd, first_table, thd->lex->create_view_mode);
      break;
    }
  case SQLCOM_DROP_VIEW:
    {
      if (check_table_access(thd, DROP_ACL, all_tables, FALSE, UINT_MAX, FALSE))
        goto error;
      /* Conditionally writes to binlog. */
      res= mysql_drop_view(thd, first_table, thd->lex->drop_mode);
      break;
    }
  case SQLCOM_CREATE_TRIGGER:
  {
    /* Conditionally writes to binlog. */
    res= mysql_create_or_drop_trigger(thd, all_tables, 1);

    break;
  }
  case SQLCOM_DROP_TRIGGER:
  {
    /* Conditionally writes to binlog. */
    res= mysql_create_or_drop_trigger(thd, all_tables, 0);
    break;
  }
  case SQLCOM_XA_START:
    if (trans_xa_start(thd))
      goto error;
    my_ok(thd);
    break;
  case SQLCOM_XA_END:
    if (trans_xa_end(thd))
      goto error;
    my_ok(thd);
    break;
  case SQLCOM_XA_PREPARE:
    if (trans_xa_prepare(thd))
      goto error;
    my_ok(thd);
    break;
  case SQLCOM_XA_COMMIT:
    if (trans_xa_commit(thd))
      goto error;
    thd->mdl_context.release_transactional_locks();
    /*
      We've just done a commit, reset transaction
      isolation level to the session default.
    */
    thd->tx_isolation= (enum_tx_isolation) thd->variables.tx_isolation;
    my_ok(thd);
    break;
  case SQLCOM_XA_ROLLBACK:
    if (trans_xa_rollback(thd))
      goto error;
    thd->mdl_context.release_transactional_locks();
    /*
      We've just done a rollback, reset transaction
      isolation level to the session default.
    */
    thd->tx_isolation= (enum_tx_isolation) thd->variables.tx_isolation;
    my_ok(thd);
    break;
  case SQLCOM_XA_RECOVER:
    res= mysql_xa_recover(thd);
    break;
  case SQLCOM_ALTER_TABLESPACE:
    if (check_global_access(thd, CREATE_TABLESPACE_ACL))
      break;
    if (!(res= mysql_alter_tablespace(thd, lex->alter_tablespace_info)))
      my_ok(thd);
    break;
  case SQLCOM_INSTALL_PLUGIN:
    if (! (res= mysql_install_plugin(thd, &thd->lex->comment,
                                     &thd->lex->ident)))
      my_ok(thd);
    break;
  case SQLCOM_UNINSTALL_PLUGIN:
    if (! (res= mysql_uninstall_plugin(thd, &thd->lex->comment)))
      my_ok(thd);
    break;
  case SQLCOM_BINLOG_BASE64_EVENT:
  {
#ifndef EMBEDDED_LIBRARY
    mysql_client_binlog_statement(thd);
#else /* EMBEDDED_LIBRARY */
    my_error(ER_OPTION_PREVENTS_STATEMENT, MYF(0), "embedded");
#endif /* EMBEDDED_LIBRARY */
    break;
  }
  case SQLCOM_CREATE_SERVER:
  {
    int error;
    LEX *lex= thd->lex;
    DBUG_PRINT("info", ("case SQLCOM_CREATE_SERVER"));

    if (check_global_access(thd, SUPER_ACL))
      break;

    if ((error= create_server(thd, &lex->server_options)))
    {
      DBUG_PRINT("info", ("problem creating server <%s>",
                          lex->server_options.server_name));
      my_error(error, MYF(0), lex->server_options.server_name);
      break;
    }
    my_ok(thd, 1);
    break;
  }
  case SQLCOM_ALTER_SERVER:
  {
    int error;
    LEX *lex= thd->lex;
    DBUG_PRINT("info", ("case SQLCOM_ALTER_SERVER"));

    if (check_global_access(thd, SUPER_ACL))
      break;

    if ((error= alter_server(thd, &lex->server_options)))
    {
      DBUG_PRINT("info", ("problem altering server <%s>",
                          lex->server_options.server_name));
      my_error(error, MYF(0), lex->server_options.server_name);
      break;
    }
    my_ok(thd, 1);
    break;
  }
  case SQLCOM_DROP_SERVER:
  {
    int err_code;
    LEX *lex= thd->lex;
    DBUG_PRINT("info", ("case SQLCOM_DROP_SERVER"));

    if (check_global_access(thd, SUPER_ACL))
      break;

    if ((err_code= drop_server(thd, &lex->server_options)))
    {
      if (! lex->drop_if_exists && err_code == ER_FOREIGN_SERVER_DOESNT_EXIST)
      {
        DBUG_PRINT("info", ("problem dropping server %s",
                            lex->server_options.server_name));
        my_error(err_code, MYF(0), lex->server_options.server_name);
      }
      else
      {
        my_ok(thd, 0);
      }
      break;
    }
    my_ok(thd, 1);
    break;
  }
  case SQLCOM_ANALYZE:
  case SQLCOM_CHECK:
  case SQLCOM_OPTIMIZE:
  case SQLCOM_REPAIR:
  case SQLCOM_TRUNCATE:
  case SQLCOM_ALTER_TABLE:
  case SQLCOM_HA_OPEN:
  case SQLCOM_HA_READ:
  case SQLCOM_HA_CLOSE:
    DBUG_ASSERT(first_table == all_tables && first_table != 0);
    /* fall through */
  case SQLCOM_SIGNAL:
  case SQLCOM_RESIGNAL:
  case SQLCOM_GET_DIAGNOSTICS:
    DBUG_ASSERT(lex->m_sql_cmd != NULL);
    res= lex->m_sql_cmd->execute(thd);
    break;
  default:
#ifndef EMBEDDED_LIBRARY
    DBUG_ASSERT(0);                             /* Impossible */
#endif
    my_ok(thd);
    break;
  }
  THD_STAGE_INFO(thd, stage_query_end);

  /*
    Binlog-related cleanup:
    Reset system variables temporarily modified by SET ONE SHOT.

    Exception: If this is a SET, do nothing. This is to allow
    mysqlbinlog to print many SET commands (in this case we want the
    charset temp setting to live until the real query). This is also
    needed so that SET CHARACTER_SET_CLIENT... does not cancel itself
    immediately.
  */
  if (thd->one_shot_set && lex->sql_command != SQLCOM_SET_OPTION)
    reset_one_shot_variables(thd);

  goto finish;

error:
  res= TRUE;

finish:

  DBUG_ASSERT(!thd->in_active_multi_stmt_transaction() ||
               thd->in_multi_stmt_transaction_mode());

  if (! thd->in_sub_stmt)
  {
    /* report error issued during command execution */
    if (thd->killed_errno())
      thd->send_kill_message();
    if (thd->killed == THD::KILL_QUERY || thd->killed == THD::KILL_BAD_DATA)
    {
      thd->killed= THD::NOT_KILLED;
      thd->mysys_var->abort= 0;
    }
    if (thd->is_error() || (thd->variables.option_bits & OPTION_MASTER_SQL_ERROR))
      trans_rollback_stmt(thd);
    else
    {
      /* If commit fails, we should be able to reset the OK status. */
      thd->get_stmt_da()->set_overwrite_status(true);
      trans_commit_stmt(thd);
      thd->get_stmt_da()->set_overwrite_status(false);
    }
  }

  lex->unit.cleanup();
  /* Free tables */
  THD_STAGE_INFO(thd, stage_closing_tables);
  close_thread_tables(thd);

#ifndef DBUG_OFF
  if (lex->sql_command != SQLCOM_SET_OPTION && ! thd->in_sub_stmt)
    DEBUG_SYNC(thd, "execute_command_after_close_tables");
#endif

  if (stmt_causes_implicit_commit(thd, CF_IMPLICIT_COMMIT_END))
  {
    /* No transaction control allowed in sub-statements. */
    DBUG_ASSERT(! thd->in_sub_stmt);
    /* If commit fails, we should be able to reset the OK status. */
    thd->get_stmt_da()->set_overwrite_status(true);
    /* Commit the normal transaction if one is active. */
    trans_commit_implicit(thd);
    thd->get_stmt_da()->set_overwrite_status(false);
    thd->mdl_context.release_transactional_locks();
  }
  else if (! thd->in_sub_stmt && ! thd->in_multi_stmt_transaction_mode())
  {
    /*
      - If inside a multi-statement transaction,
      defer the release of metadata locks until the current
      transaction is either committed or rolled back. This prevents
      other statements from modifying the table for the entire
      duration of this transaction.  This provides commit ordering
      and guarantees serializability across multiple transactions.
      - If in autocommit mode, or outside a transactional context,
      automatically release metadata locks of the current statement.
    */
    thd->mdl_context.release_transactional_locks();
  }
  else if (! thd->in_sub_stmt)
  {
    thd->mdl_context.release_statement_locks();
  }

  DBUG_RETURN(res || thd->is_error());
}

static bool execute_sqlcom_select(THD *thd, TABLE_LIST *all_tables)
{
  LEX	*lex= thd->lex;
  select_result *result= lex->result;
  bool res;
  /* assign global limit variable if limit is not given */
  {
    SELECT_LEX *param= lex->unit.global_parameters;
    if (!param->explicit_limit)
      param->select_limit=
        new Item_int((ulonglong) thd->variables.select_limit);
  }
  if (!(res= open_and_lock_tables(thd, all_tables, TRUE, 0)))
  {
    if (lex->describe)
    {
      /*
        We always use select_send for EXPLAIN, even if it's an EXPLAIN
        for SELECT ... INTO OUTFILE: a user application should be able
        to prepend EXPLAIN to any query and receive output for it,
        even if the query itself redirects the output.
      */
      if (!(result= new select_send()))
        return 1;                               /* purecov: inspected */
      res= explain_query_expression(thd, result);
      delete result;
    }
    else
    {
      if (!result && !(result= new select_send()))
        return 1;                               /* purecov: inspected */
      query_cache_store_query(thd, all_tables);
      res= handle_select(thd, lex, result, 0);
      if (result != lex->result)
        delete result;
    }
  }
  return res;
}


#ifndef NO_EMBEDDED_ACCESS_CHECKS
/**
  Check grants for commands which work only with one table.

  @param thd                    Thread handler
  @param privilege              requested privilege
  @param all_tables             global table list of query
  @param no_errors              FALSE/TRUE - report/don't report error to
                            the client (using my_error() call).

  @retval
    0   OK
  @retval
    1   access denied, error is sent to client
*/

bool check_single_table_access(THD *thd, ulong privilege, 
                               TABLE_LIST *all_tables, bool no_errors)
{
  Security_context * backup_ctx= thd->security_ctx;

  /* we need to switch to the saved context (if any) */
  if (all_tables->security_ctx)
    thd->security_ctx= all_tables->security_ctx;

  const char *db_name;
  if ((all_tables->view || all_tables->field_translation) &&
      !all_tables->schema_table)
    db_name= all_tables->view_db.str;
  else
    db_name= all_tables->db;

  if (check_access(thd, privilege, db_name,
                   &all_tables->grant.privilege,
                   &all_tables->grant.m_internal,
                   0, no_errors))
    goto deny;

  /* Show only 1 table for check_grant */
  if (!(all_tables->belong_to_view &&
        (thd->lex->sql_command == SQLCOM_SHOW_FIELDS)) &&
      check_grant(thd, privilege, all_tables, FALSE, 1, no_errors))
    goto deny;

  thd->security_ctx= backup_ctx;
  return 0;

deny:
  thd->security_ctx= backup_ctx;
  return 1;
}

/**
  Check grants for commands which work only with one table and all other
  tables belonging to subselects or implicitly opened tables.

  @param thd			Thread handler
  @param privilege		requested privilege
  @param all_tables		global table list of query

  @retval
    0   OK
  @retval
    1   access denied, error is sent to client
*/

bool check_one_table_access(THD *thd, ulong privilege, TABLE_LIST *all_tables)
{
  if (check_single_table_access (thd,privilege,all_tables, FALSE))
    return 1;

  /* Check rights on tables of subselects and implictly opened tables */
  TABLE_LIST *subselects_tables, *view= all_tables->view ? all_tables : 0;
  if ((subselects_tables= all_tables->next_global))
  {
    /*
      Access rights asked for the first table of a view should be the same
      as for the view
    */
    if (view && subselects_tables->belong_to_view == view)
    {
      if (check_single_table_access (thd, privilege, subselects_tables, FALSE))
        return 1;
      subselects_tables= subselects_tables->next_global;
    }
    if (subselects_tables &&
        (check_table_access(thd, SELECT_ACL, subselects_tables, FALSE,
                            UINT_MAX, FALSE)))
      return 1;
  }
  return 0;
}


/**
  @brief Compare requested privileges with the privileges acquired from the
    User- and Db-tables.
  @param thd          Thread handler
  @param want_access  The requested access privileges.
  @param db           A pointer to the Db name.
  @param[out] save_priv A pointer to the granted privileges will be stored.
  @param grant_internal_info A pointer to the internal grant cache.
  @param dont_check_global_grants True if no global grants are checked.
  @param no_error     True if no errors should be sent to the client.

  'save_priv' is used to save the User-table (global) and Db-table grants for
  the supplied db name. Note that we don't store db level grants if the global
  grants is enough to satisfy the request AND the global grants contains a
  SELECT grant.

  For internal databases (INFORMATION_SCHEMA, PERFORMANCE_SCHEMA),
  additional rules apply, see ACL_internal_schema_access.

  @see check_grant

  @return Status of denial of access by exclusive ACLs.
    @retval FALSE Access can't exclusively be denied by Db- and User-table
      access unless Column- and Table-grants are checked too.
    @retval TRUE Access denied.
*/

bool
check_access(THD *thd, ulong want_access, const char *db, ulong *save_priv,
             GRANT_INTERNAL_INFO *grant_internal_info,
             bool dont_check_global_grants, bool no_errors)
{
  Security_context *sctx= thd->security_ctx;
  ulong db_access;

  /*
    GRANT command:
    In case of database level grant the database name may be a pattern,
    in case of table|column level grant the database name can not be a pattern.
    We use 'dont_check_global_grants' as a flag to determine
    if it's database level grant command
    (see SQLCOM_GRANT case, mysql_execute_command() function) and
    set db_is_pattern according to 'dont_check_global_grants' value.
  */
  bool  db_is_pattern= ((want_access & GRANT_ACL) && dont_check_global_grants);
  ulong dummy;
  DBUG_ENTER("check_access");
  DBUG_PRINT("enter",("db: %s  want_access: %lu  master_access: %lu",
                      db ? db : "", want_access, sctx->master_access));

  if (save_priv)
    *save_priv=0;
  else
  {
    save_priv= &dummy;
    dummy= 0;
  }

  THD_STAGE_INFO(thd, stage_checking_permissions);
  if ((!db || !db[0]) && !thd->db && !dont_check_global_grants)
  {
    DBUG_PRINT("error",("No database"));
    if (!no_errors)
      my_message(ER_NO_DB_ERROR, ER(ER_NO_DB_ERROR),
                 MYF(0));                       /* purecov: tested */
    DBUG_RETURN(TRUE);				/* purecov: tested */
  }

  if ((db != NULL) && (db != any_db))
  {
    const ACL_internal_schema_access *access;
    access= get_cached_schema_access(grant_internal_info, db);
    if (access)
    {
      switch (access->check(want_access, save_priv))
      {
      case ACL_INTERNAL_ACCESS_GRANTED:
        /*
          All the privileges requested have been granted internally.
          [out] *save_privileges= Internal privileges.
        */
        DBUG_RETURN(FALSE);
      case ACL_INTERNAL_ACCESS_DENIED:
        if (! no_errors)
        {
          my_error(ER_DBACCESS_DENIED_ERROR, MYF(0),
                   sctx->priv_user, sctx->priv_host, db);
        }
        DBUG_RETURN(TRUE);
      case ACL_INTERNAL_ACCESS_CHECK_GRANT:
        /*
          Only some of the privilege requested have been granted internally,
          proceed with the remaining bits of the request (want_access).
        */
        want_access&= ~(*save_priv);
        break;
      }
    }
  }

  if ((sctx->master_access & want_access) == want_access)
  {
    /*
      1. If we don't have a global SELECT privilege, we have to get the
      database specific access rights to be able to handle queries of type
      UPDATE t1 SET a=1 WHERE b > 0
      2. Change db access if it isn't current db which is being addressed
    */
    if (!(sctx->master_access & SELECT_ACL))
    {
      if (db && (!thd->db || db_is_pattern || strcmp(db, thd->db)))
        db_access= acl_get(sctx->host, sctx->ip, sctx->priv_user, db,
                           db_is_pattern);
      else
      {
        /* get access for current db */
        db_access= sctx->db_access;
      }
      /*
        The effective privileges are the union of the global privileges
        and the intersection of db- and host-privileges,
        plus the internal privileges.
      */
      *save_priv|= sctx->master_access | db_access;
    }
    else
      *save_priv|= sctx->master_access;
    DBUG_RETURN(FALSE);
  }
  if (((want_access & ~sctx->master_access) & ~DB_ACLS) ||
      (! db && dont_check_global_grants))
  {						// We can never grant this
    DBUG_PRINT("error",("No possible access"));
    if (!no_errors)
    {
      if (thd->password == 2)
        my_error(ER_ACCESS_DENIED_NO_PASSWORD_ERROR, MYF(0),
                 sctx->priv_user,
                 sctx->priv_host);
      else
        my_error(ER_ACCESS_DENIED_ERROR, MYF(0),
                 sctx->priv_user,
                 sctx->priv_host,
                 (thd->password ?
                  ER(ER_YES) :
                  ER(ER_NO)));                    /* purecov: tested */
    }
    DBUG_RETURN(TRUE);				/* purecov: tested */
  }

  if (db == any_db)
  {
    /*
      Access granted; Allow select on *any* db.
      [out] *save_privileges= 0
    */
    DBUG_RETURN(FALSE);
  }

  if (db && (!thd->db || db_is_pattern || strcmp(db,thd->db)))
    db_access= acl_get(sctx->host, sctx->ip, sctx->priv_user, db,
                       db_is_pattern);
  else
    db_access= sctx->db_access;
  DBUG_PRINT("info",("db_access: %lu  want_access: %lu",
                     db_access, want_access));

  /*
    Save the union of User-table and the intersection between Db-table and
    Host-table privileges, with the already saved internal privileges.
  */
  db_access= (db_access | sctx->master_access);
  *save_priv|= db_access;

  /*
    We need to investigate column- and table access if all requested privileges
    belongs to the bit set of .
  */
  bool need_table_or_column_check=
    (want_access & (TABLE_ACLS | PROC_ACLS | db_access)) == want_access;

  /*
    Grant access if the requested access is in the intersection of
    host- and db-privileges (as retrieved from the acl cache),
    also grant access if all the requested privileges are in the union of
    TABLES_ACLS and PROC_ACLS; see check_grant.
  */
  if ( (db_access & want_access) == want_access ||
      (!dont_check_global_grants &&
       need_table_or_column_check))
  {
    /*
       Ok; but need to check table- and column privileges.
       [out] *save_privileges is (User-priv | (Db-priv & Host-priv) | Internal-priv)
    */
    DBUG_RETURN(FALSE);
  }

  /*
    Access is denied;
    [out] *save_privileges is (User-priv | (Db-priv & Host-priv) | Internal-priv)
  */
  DBUG_PRINT("error",("Access denied"));
  if (!no_errors)
    my_error(ER_DBACCESS_DENIED_ERROR, MYF(0),
             sctx->priv_user, sctx->priv_host,
             (db ? db : (thd->db ?
                         thd->db :
                         "unknown")));
  DBUG_RETURN(TRUE);

}


/**
  Check if user has enough privileges for execution of SHOW statement,
  which was converted to query to one of I_S tables.

  @param thd    Thread context.
  @param table  Table list element for I_S table to be queried..

  @retval FALSE - Success.
  @retval TRUE  - Failure.
*/

static bool check_show_access(THD *thd, TABLE_LIST *table)
{
  switch (get_schema_table_idx(table->schema_table)) {
  case SCH_SCHEMATA:
    return (specialflag & SPECIAL_SKIP_SHOW_DB) &&
      check_global_access(thd, SHOW_DB_ACL);

  case SCH_TABLE_NAMES:
  case SCH_TABLES:
  case SCH_VIEWS:
  case SCH_TRIGGERS:
  case SCH_EVENTS:
  {
    const char *dst_db_name= table->schema_select_lex->db;

    DBUG_ASSERT(dst_db_name);

    if (check_access(thd, SELECT_ACL, dst_db_name,
                     &thd->col_access, NULL, FALSE, FALSE))
      return TRUE;

    if (!thd->col_access && check_grant_db(thd, dst_db_name))
    {
      my_error(ER_DBACCESS_DENIED_ERROR, MYF(0),
               thd->security_ctx->priv_user,
               thd->security_ctx->priv_host,
               dst_db_name);
      return TRUE;
    }

    return FALSE;
  }

  case SCH_COLUMNS:
  case SCH_STATISTICS:
  {
    TABLE_LIST *dst_table;
    dst_table= table->schema_select_lex->table_list.first;

    DBUG_ASSERT(dst_table);

    /*
      Open temporary tables to be able to detect them during privilege check.
    */
    if (open_temporary_tables(thd, dst_table))
      return TRUE;

    if (check_access(thd, SELECT_ACL, dst_table->db,
                     &dst_table->grant.privilege,
                     &dst_table->grant.m_internal,
                     FALSE, FALSE))
          return TRUE; /* Access denied */

    /*
      Check_grant will grant access if there is any column privileges on
      all of the tables thanks to the fourth parameter (bool show_table).
    */
    if (check_grant(thd, SELECT_ACL, dst_table, TRUE, UINT_MAX, FALSE))
      return TRUE; /* Access denied */

    close_thread_tables(thd);
    dst_table->table= NULL;

    /* Access granted */
    return FALSE;
  }
  default:
    break;
  }

  return FALSE;
}



/**
  @brief Check if the requested privileges exists in either User-, Host- or
    Db-tables.
  @param thd          Thread context
  @param want_access  Privileges requested
  @param tables       List of tables to be compared against
  @param no_errors    Don't report error to the client (using my_error() call).
  @param any_combination_of_privileges_will_do TRUE if any privileges on any
    column combination is enough.
  @param number       Only the first 'number' tables in the linked list are
                      relevant.

  The suppled table list contains cached privileges. This functions calls the
  help functions check_access and check_grant to verify the first three steps
  in the privileges check queue:
  1. Global privileges
  2. OR (db privileges AND host privileges)
  3. OR table privileges
  4. OR column privileges (not checked by this function!)
  5. OR routine privileges (not checked by this function!)

  @see check_access
  @see check_grant

  @note This functions assumes that table list used and
  thd->lex->query_tables_own_last value correspond to each other
  (the latter should be either 0 or point to next_global member
  of one of elements of this table list).

  @return
    @retval FALSE OK
    @retval TRUE  Access denied; But column or routine privileges might need to
      be checked also.
*/

bool
check_table_access(THD *thd, ulong requirements,TABLE_LIST *tables,
		   bool any_combination_of_privileges_will_do,
                   uint number, bool no_errors)
{
  TABLE_LIST *org_tables= tables;
  TABLE_LIST *first_not_own_table= thd->lex->first_not_own_table();
  uint i= 0;
  Security_context *sctx= thd->security_ctx, *backup_ctx= thd->security_ctx;
  /*
    The check that first_not_own_table is not reached is for the case when
    the given table list refers to the list for prelocking (contains tables
    of other queries). For simple queries first_not_own_table is 0.
  */
  for (; i < number && tables != first_not_own_table && tables;
       tables= tables->next_global, i++)
  {
    ulong want_access= requirements;
    if (tables->security_ctx)
      sctx= tables->security_ctx;
    else
      sctx= backup_ctx;

    /*
       Register access for view underlying table.
       Remove SHOW_VIEW_ACL, because it will be checked during making view
     */
    tables->grant.orig_want_privilege= (want_access & ~SHOW_VIEW_ACL);

    /*
      We should not encounter table list elements for reformed SHOW
      statements unless this is first table list element in the main
      select.
      Such table list elements require additional privilege check
      (see check_show_access()). This check is carried out by caller,
      but only for the first table list element from the main select.
    */
    DBUG_ASSERT(!tables->schema_table_reformed ||
                tables == thd->lex->select_lex.table_list.first);

    DBUG_PRINT("info", ("derived: %d  view: %d", tables->derived != 0,
                        tables->view != 0));

    if (tables->is_anonymous_derived_table())
      continue;

    thd->security_ctx= sctx;

    if (check_access(thd, want_access, tables->get_db_name(),
                     &tables->grant.privilege,
                     &tables->grant.m_internal,
                     0, no_errors))
      goto deny;
  }
  thd->security_ctx= backup_ctx;
  return check_grant(thd,requirements,org_tables,
                     any_combination_of_privileges_will_do,
                     number, no_errors);
deny:
  thd->security_ctx= backup_ctx;
  return TRUE;
}


bool
check_routine_access(THD *thd, ulong want_access,char *db, char *name,
		     bool is_proc, bool no_errors)
{
  TABLE_LIST tables[1];
  
  memset(tables, 0, sizeof(TABLE_LIST));
  tables->db= db;
  tables->table_name= tables->alias= name;
  
  /*
    The following test is just a shortcut for check_access() (to avoid
    calculating db_access) under the assumption that it's common to
    give persons global right to execute all stored SP (but not
    necessary to create them).
    Note that this effectively bypasses the ACL_internal_schema_access checks
    that are implemented for the INFORMATION_SCHEMA and PERFORMANCE_SCHEMA,
    which are located in check_access().
    Since the I_S and P_S do not contain routines, this bypass is ok,
    as long as this code path is not abused to create routines.
    The assert enforce that.
  */
  DBUG_ASSERT((want_access & CREATE_PROC_ACL) == 0);
  if ((thd->security_ctx->master_access & want_access) == want_access)
    tables->grant.privilege= want_access;
  else if (check_access(thd, want_access, db,
                        &tables->grant.privilege,
                        &tables->grant.m_internal,
                        0, no_errors))
    return TRUE;
  
  return check_grant_routine(thd, want_access, tables, is_proc, no_errors);
}


/**
  Check if the routine has any of the routine privileges.

  @param thd	       Thread handler
  @param db           Database name
  @param name         Routine name

  @retval
    0            ok
  @retval
    1            error
*/

bool check_some_routine_access(THD *thd, const char *db, const char *name,
                               bool is_proc)
{
  ulong save_priv;
  /*
    The following test is just a shortcut for check_access() (to avoid
    calculating db_access)
    Note that this effectively bypasses the ACL_internal_schema_access checks
    that are implemented for the INFORMATION_SCHEMA and PERFORMANCE_SCHEMA,
    which are located in check_access().
    Since the I_S and P_S do not contain routines, this bypass is ok,
    as it only opens SHOW_PROC_ACLS.
  */
  if (thd->security_ctx->master_access & SHOW_PROC_ACLS)
    return FALSE;
  if (!check_access(thd, SHOW_PROC_ACLS, db, &save_priv, NULL, 0, 1) ||
      (save_priv & SHOW_PROC_ACLS))
    return FALSE;
  return check_routine_level_acl(thd, db, name, is_proc);
}


/**
  Check if the given table has any of the asked privileges

  @param thd		 Thread handler
  @param want_access	 Bitmap of possible privileges to check for

  @retval
    0  ok
  @retval
    1  error
*/

bool check_some_access(THD *thd, ulong want_access, TABLE_LIST *table)
{
  ulong access;
  DBUG_ENTER("check_some_access");

  /* This loop will work as long as we have less than 32 privileges */
  for (access= 1; access < want_access ; access<<= 1)
  {
    if (access & want_access)
    {
      if (!check_access(thd, access, table->db,
                        &table->grant.privilege,
                        &table->grant.m_internal,
                        0, 1) &&
           !check_grant(thd, access, table, FALSE, 1, TRUE))
        DBUG_RETURN(0);
    }
  }
  DBUG_PRINT("exit",("no matching access rights"));
  DBUG_RETURN(1);
}

#else

static bool check_show_access(THD *thd, TABLE_LIST *table)
{
  return false;
}

#endif /*NO_EMBEDDED_ACCESS_CHECKS*/


/**
  check for global access and give descriptive error message if it fails.

  @param thd			Thread handler
  @param want_access		Use should have any of these global rights

  @warning
    One gets access right if one has ANY of the rights in want_access.
    This is useful as one in most cases only need one global right,
    but in some case we want to check if the user has SUPER or
    REPL_CLIENT_ACL rights.

  @retval
    0	ok
  @retval
    1	Access denied.  In this case an error is sent to the client
*/

bool check_global_access(THD *thd, ulong want_access)
{
  DBUG_ENTER("check_global_access");
#ifndef NO_EMBEDDED_ACCESS_CHECKS
  char command[128];
  if ((thd->security_ctx->master_access & want_access))
    DBUG_RETURN(0);
  get_privilege_desc(command, sizeof(command), want_access);
  my_error(ER_SPECIFIC_ACCESS_DENIED_ERROR, MYF(0), command);
  DBUG_RETURN(1);
#else
  DBUG_RETURN(0);
#endif
}

/****************************************************************************
	Check stack size; Send error if there isn't enough stack to continue
****************************************************************************/


#if STACK_DIRECTION < 0
#define used_stack(A,B) (long) (A - B)
#else
#define used_stack(A,B) (long) (B - A)
#endif

#ifndef DBUG_OFF
long max_stack_used;
#endif

/**
  @note
  Note: The 'buf' parameter is necessary, even if it is unused here.
  - fix_fields functions has a "dummy" buffer large enough for the
    corresponding exec. (Thus we only have to check in fix_fields.)
  - Passing to check_stack_overrun() prevents the compiler from removing it.
*/
bool check_stack_overrun(THD *thd, long margin,
			 uchar *buf __attribute__((unused)))
{
  long stack_used;
  DBUG_ASSERT(thd == current_thd);
  if ((stack_used=used_stack(thd->thread_stack,(char*) &stack_used)) >=
      (long) (my_thread_stack_size - margin))
  {
    /*
      Do not use stack for the message buffer to ensure correct
      behaviour in cases we have close to no stack left.
    */
    char* ebuff= new (std::nothrow) char[MYSQL_ERRMSG_SIZE];
    if (ebuff) {
      my_snprintf(ebuff, MYSQL_ERRMSG_SIZE, ER(ER_STACK_OVERRUN_NEED_MORE),
                  stack_used, my_thread_stack_size, margin);
      my_message(ER_STACK_OVERRUN_NEED_MORE, ebuff, MYF(ME_FATALERROR));
      delete [] ebuff;
    }
    return 1;
  }
#ifndef DBUG_OFF
  max_stack_used= max(max_stack_used, stack_used);
#endif
  return 0;
}


#define MY_YACC_INIT 1000			// Start with big alloc
#define MY_YACC_MAX  32000			// Because of 'short'

bool my_yyoverflow(short **yyss, YYSTYPE **yyvs, ulong *yystacksize)
{
  Yacc_state *state= & current_thd->m_parser_state->m_yacc;
  ulong old_info=0;
  DBUG_ASSERT(state);
  if ((uint) *yystacksize >= MY_YACC_MAX)
    return 1;
  if (!state->yacc_yyvs)
    old_info= *yystacksize;
  *yystacksize= set_zone((*yystacksize)*2,MY_YACC_INIT,MY_YACC_MAX);
  if (!(state->yacc_yyvs= (uchar*)
        my_realloc(state->yacc_yyvs,
                   *yystacksize*sizeof(**yyvs),
                   MYF(MY_ALLOW_ZERO_PTR | MY_FREE_ON_ERROR))) ||
      !(state->yacc_yyss= (uchar*)
        my_realloc(state->yacc_yyss,
                   *yystacksize*sizeof(**yyss),
                   MYF(MY_ALLOW_ZERO_PTR | MY_FREE_ON_ERROR))))
    return 1;
  if (old_info)
  {
    /*
      Only copy the old stack on the first call to my_yyoverflow(),
      when replacing a static stack (YYINITDEPTH) by a dynamic stack.
      For subsequent calls, my_realloc already did preserve the old stack.
    */
    memcpy(state->yacc_yyss, *yyss, old_info*sizeof(**yyss));
    memcpy(state->yacc_yyvs, *yyvs, old_info*sizeof(**yyvs));
  }
  *yyss= (short*) state->yacc_yyss;
  *yyvs= (YYSTYPE*) state->yacc_yyvs;
  return 0;
}


/**
  Reset the part of THD responsible for the state of command
  processing.

  This needs to be called before execution of every statement
  (prepared or conventional).  It is not called by substatements of
  routines.

  @todo Remove mysql_reset_thd_for_next_command and only use the
  member function.

  @todo Call it after we use THD for queries, not before.
*/
void mysql_reset_thd_for_next_command(THD *thd)
{
  thd->reset_for_next_command();
}

void THD::reset_for_next_command()
{
  THD *thd= this;
  DBUG_ENTER("mysql_reset_thd_for_next_command");
  DBUG_ASSERT(!thd->spcont); /* not for substatements of routines */
  DBUG_ASSERT(! thd->in_sub_stmt);
  thd->free_list= 0;
  thd->select_number= 1;
  /*
    Those two lines below are theoretically unneeded as
    THD::cleanup_after_query() should take care of this already.
  */
  thd->auto_inc_intervals_in_cur_stmt_for_binlog.empty();
  thd->stmt_depends_on_first_successful_insert_id_in_prev_stmt= 0;

  thd->query_start_used= 0;
  thd->is_fatal_error= thd->time_zone_used= 0;
  /*
    Clear the status flag that are expected to be cleared at the
    beginning of each SQL statement.
  */
  thd->server_status&= ~SERVER_STATUS_CLEAR_SET;
  /*
    If in autocommit mode and not in a transaction, reset flag
    that identifies if a transaction has done some operations
    that cannot be safely rolled back.

    If the flag is set an warning message is printed out in
    ha_rollback_trans() saying that some tables couldn't be
    rolled back.
  */
  if (!thd->in_multi_stmt_transaction_mode())
  {
    thd->transaction.all.reset_unsafe_rollback_flags();
  }
  DBUG_ASSERT(thd->security_ctx== &thd->main_security_ctx);
  thd->thread_specific_used= FALSE;

  if (opt_bin_log)
  {
    reset_dynamic(&thd->user_var_events);
    thd->user_var_events_alloc= thd->mem_root;
  }
  thd->clear_error();
  thd->get_stmt_da()->reset_diagnostics_area();
  thd->get_stmt_da()->reset_for_next_command();
  thd->rand_used= 0;
  thd->m_sent_row_count= thd->m_examined_row_count= 0;

  thd->reset_current_stmt_binlog_format_row();
  thd->binlog_unsafe_warning_flags= 0;

  DBUG_PRINT("debug",
             ("is_current_stmt_binlog_format_row(): %d",
              thd->is_current_stmt_binlog_format_row()));

  DBUG_VOID_RETURN;
}


/**
  Resets the lex->current_select object.
  @note It is assumed that lex->current_select != NULL

  This function is a wrapper around select_lex->init_select() with an added
  check for the special situation when using INTO OUTFILE and LOAD DATA.
*/

void
mysql_init_select(LEX *lex)
{
  SELECT_LEX *select_lex= lex->current_select;
  select_lex->init_select();
  lex->wild= 0;
  if (select_lex == &lex->select_lex)
  {
    DBUG_ASSERT(lex->result == 0);
    lex->exchange= 0;
  }
}


/**
  Used to allocate a new SELECT_LEX object on the current thd mem_root and
  link it into the relevant lists.

  This function is always followed by mysql_init_select.

  @see mysql_init_select

  @retval TRUE An error occurred
  @retval FALSE The new SELECT_LEX was successfully allocated.
*/

bool
mysql_new_select(LEX *lex, bool move_down)
{
  SELECT_LEX *select_lex;
  THD *thd= lex->thd;
  DBUG_ENTER("mysql_new_select");

  if (!(select_lex= new (thd->mem_root) SELECT_LEX()))
    DBUG_RETURN(1);
  select_lex->select_number= ++thd->select_number;
  select_lex->parent_lex= lex; /* Used in init_query. */
  select_lex->init_query();
  select_lex->init_select();
  lex->nest_level++;
  if (lex->nest_level > (int) MAX_SELECT_NESTING)
  {
    my_error(ER_TOO_HIGH_LEVEL_OF_NESTING_FOR_SELECT, MYF(0));
    DBUG_RETURN(1);
  }
  select_lex->nest_level= lex->nest_level;
  if (move_down)
  {
    SELECT_LEX_UNIT *unit;
    lex->subqueries= TRUE;
    /* first select_lex of subselect or derived table */
    if (!(unit= new (thd->mem_root) SELECT_LEX_UNIT()))
      DBUG_RETURN(1);

    unit->init_query();
    unit->init_select();
    unit->thd= thd;
    unit->include_down(lex->current_select);
    unit->link_next= 0;
    unit->link_prev= 0;
    select_lex->include_down(unit);
    /*
      By default we assume that it is usual subselect and we have outer name
      resolution context, if no we will assign it to 0 later
    */
    select_lex->context.outer_context= &select_lex->outer_select()->context;
  }
  else
  {
    if (lex->current_select->order_list.first && !lex->current_select->braces)
    {
      my_error(ER_WRONG_USAGE, MYF(0), "UNION", "ORDER BY");
      DBUG_RETURN(1);
    }
    select_lex->include_neighbour(lex->current_select);
    SELECT_LEX_UNIT *unit= select_lex->master_unit();                              
    if (!unit->fake_select_lex && unit->add_fake_select_lex(lex->thd))
      DBUG_RETURN(1);
    select_lex->context.outer_context= 
                unit->first_select()->context.outer_context;
  }

  select_lex->master_unit()->global_parameters= select_lex;
  select_lex->include_global((st_select_lex_node**)&lex->all_selects_list);
  lex->current_select= select_lex;
  /*
    in subquery is SELECT query and we allow resolution of names in SELECT
    list
  */
  select_lex->context.resolve_in_select_list= TRUE;
  DBUG_RETURN(0);
}

/**
  Create a select to return the same output as 'SELECT @@var_name'.

  Used for SHOW COUNT(*) [ WARNINGS | ERROR].

  This will crash with a core dump if the variable doesn't exists.

  @param var_name		Variable name
*/

void create_select_for_variable(const char *var_name)
{
  THD *thd;
  LEX *lex;
  LEX_STRING tmp, null_lex_string;
  Item *var;
  char buff[MAX_SYS_VAR_LENGTH*2+4+8], *end;
  DBUG_ENTER("create_select_for_variable");

  thd= current_thd;
  lex= thd->lex;
  mysql_init_select(lex);
  lex->sql_command= SQLCOM_SELECT;
  tmp.str= (char*) var_name;
  tmp.length=strlen(var_name);
  memset(&null_lex_string, 0, sizeof(null_lex_string));
  /*
    We set the name of Item to @@session.var_name because that then is used
    as the column name in the output.
  */
  if ((var= get_system_var(thd, OPT_SESSION, tmp, null_lex_string)))
  {
    end= strxmov(buff, "@@session.", var_name, NullS);
    var->set_name(buff, end-buff, system_charset_info);
    add_item_to_list(thd, var);
  }
  DBUG_VOID_RETURN;
}


void mysql_init_multi_delete(LEX *lex)
{
  lex->sql_command=  SQLCOM_DELETE_MULTI;
  mysql_init_select(lex);
  lex->select_lex.select_limit= 0;
  lex->unit.select_limit_cnt= HA_POS_ERROR;
  lex->select_lex.table_list.save_and_clear(&lex->auxiliary_table_list);
  lex->query_tables= 0;
  lex->query_tables_last= &lex->query_tables;
}


/*
  When you modify mysql_parse(), you may need to mofify
  mysql_test_parse_for_slave() in this same file.
*/

/**
  Parse a query.

  @param       thd     Current thread
  @param       rawbuf  Begining of the query text
  @param       length  Length of the query text
  @param[out]  found_semicolon For multi queries, position of the character of
                               the next query in the query text.
*/

void mysql_parse(THD *thd, char *rawbuf, uint length,
                 Parser_state *parser_state)
{
  int error __attribute__((unused));
  DBUG_ENTER("mysql_parse");

  DBUG_EXECUTE_IF("parser_debug", turn_parser_debug_on(););

  /*
    Warning.
    The purpose of query_cache_send_result_to_client() is to lookup the
    query in the query cache first, to avoid parsing and executing it.
    So, the natural implementation would be to:
    - first, call query_cache_send_result_to_client,
    - second, if caching failed, initialise the lexical and syntactic parser.
    The problem is that the query cache depends on a clean initialization
    of (among others) lex->safe_to_cache_query and thd->server_status,
    which are reset respectively in
    - lex_start()
    - mysql_reset_thd_for_next_command()
    So, initializing the lexical analyser *before* using the query cache
    is required for the cache to work properly.
    FIXME: cleanup the dependencies in the code to simplify this.
  */
  lex_start(thd);
  mysql_reset_thd_for_next_command(thd);

  if (query_cache_send_result_to_client(thd, rawbuf, length) <= 0)
  {
    LEX *lex= thd->lex;

    bool err= parse_sql(thd, parser_state, NULL);

    const char *found_semicolon= parser_state->m_lip.found_semicolon;
    size_t      qlen= found_semicolon
                      ? (found_semicolon - thd->query())
                      : thd->query_length();


    /*
      See whether we can do any query rewriting. opt_log_raw only controls
      writing to the general log, so rewriting still needs to happen because
      the other logs (binlog, slow query log, ...) can not be set to raw mode
      for security reasons.
    */
    mysql_rewrite_query(thd);

    if (thd->rewritten_query.length())
      lex->safe_to_cache_query= FALSE; // see comments below 

    if (!thd->slave_thread && !opt_log_raw)
    {
      if (thd->rewritten_query.length())
        general_log_write(thd, COM_QUERY, thd->rewritten_query.c_ptr_safe(),
                                          thd->rewritten_query.length());
      else
        general_log_write(thd, COM_QUERY, thd->query(), qlen);
    }

    if (!err)
    {
      thd->m_statement_psi= MYSQL_REFINE_STATEMENT(thd->m_statement_psi,
                                                   sql_statement_info[thd->lex->sql_command].m_key);

#ifndef NO_EMBEDDED_ACCESS_CHECKS
      if (mqh_used && thd->user_connect &&
	  check_mqh(thd, lex->sql_command))
      {
	thd->net.error = 0;
      }
      else
#endif
      {
	if (! thd->is_error())
	{
          /*
            Binlog logs a string starting from thd->query and having length
            thd->query_length; so we set thd->query_length correctly (to not
            log several statements in one event, when we executed only first).
            We set it to not see the ';' (otherwise it would get into binlog
            and Query_log_event::print() would give ';;' output).
            This also helps display only the current query in SHOW
            PROCESSLIST.
            Note that we don't need LOCK_thread_count to modify query_length.
          */
          if (found_semicolon && (ulong) (found_semicolon - thd->query()))
            thd->set_query_inner(thd->query(),
                                 (uint32) (found_semicolon -
                                           thd->query() - 1),
                                 thd->charset());
          /* Actually execute the query */
          if (found_semicolon)
          {
            lex->safe_to_cache_query= 0;
            thd->server_status|= SERVER_MORE_RESULTS_EXISTS;
          }
          lex->set_trg_event_type_for_tables();
          MYSQL_QUERY_EXEC_START(thd->query(),
                                 thd->thread_id,
                                 (char *) (thd->db ? thd->db : ""),
                                 &thd->security_ctx->priv_user[0],
                                 (char *) thd->security_ctx->host_or_ip,
                                 0);

          error= mysql_execute_command(thd);
          MYSQL_QUERY_EXEC_DONE(error);
	}
      }
    }
    else
    {
      /* Instrument this broken statement as "statement/sql/error" */
      thd->m_statement_psi= MYSQL_REFINE_STATEMENT(thd->m_statement_psi,
                                                   sql_statement_info[SQLCOM_END].m_key);

      DBUG_ASSERT(thd->is_error());
      DBUG_PRINT("info",("Command aborted. Fatal_error: %d",
			 thd->is_fatal_error));

      query_cache_abort(&thd->query_cache_tls);
    }
    THD_STAGE_INFO(thd, stage_freeing_items);
    thd->end_statement();
    thd->cleanup_after_query();
    DBUG_ASSERT(thd->change_list.is_empty());
  }
  else
  {
    /*
      Query cache hit. We need to write the general log here.
      Right now, we only cache SELECT results; if the cache ever
      becomes more generic, we should also cache the rewritten
      query-string together with the original query-string (which
      we'd still use for the matching) when we first execute the
      query, and then use the obfuscated query-string for logging
      here when the query is given again.
    */
    thd->m_statement_psi= MYSQL_REFINE_STATEMENT(thd->m_statement_psi,
                                                 sql_statement_info[SQLCOM_SELECT].m_key);
    if (!opt_log_raw)
      general_log_write(thd, COM_QUERY, thd->query(), thd->query_length());
    parser_state->m_lip.found_semicolon= NULL;
  }

  DBUG_VOID_RETURN;
}


#ifdef HAVE_REPLICATION
/*
  Usable by the replication SQL thread only: just parse a query to know if it
  can be ignored because of replicate-*-table rules.

  @retval
    0	cannot be ignored
  @retval
    1	can be ignored
*/

bool mysql_test_parse_for_slave(THD *thd, char *rawbuf, uint length)
{
  LEX *lex= thd->lex;
  bool error= 0;
  DBUG_ENTER("mysql_test_parse_for_slave");

  Parser_state parser_state;
  if (!(error= parser_state.init(thd, rawbuf, length)))
  {
    lex_start(thd);
    mysql_reset_thd_for_next_command(thd);

    if (!parse_sql(thd, & parser_state, NULL) &&
        all_tables_not_ok(thd, lex->select_lex.table_list.first))
      error= 1;                  /* Ignore question */
    thd->end_statement();
  }
  thd->cleanup_after_query();
  DBUG_RETURN(error);
}
#endif



/**
  Store field definition for create.

  @return
    Return 0 if ok
*/

bool add_field_to_list(THD *thd, LEX_STRING *field_name, enum_field_types type,
		       char *length, char *decimals,
		       uint type_modifier,
		       Item *default_value, Item *on_update_value,
                       LEX_STRING *comment,
		       char *change,
                       List<String> *interval_list, const CHARSET_INFO *cs,
		       uint uint_geom_type)
{
  register Create_field *new_field;
  LEX  *lex= thd->lex;
  DBUG_ENTER("add_field_to_list");

  if (check_string_char_length(field_name, "", NAME_CHAR_LEN,
                               system_charset_info, 1))
  {
    my_error(ER_TOO_LONG_IDENT, MYF(0), field_name->str); /* purecov: inspected */
    DBUG_RETURN(1);				/* purecov: inspected */
  }
  if (type_modifier & PRI_KEY_FLAG)
  {
    Key *key;
    lex->col_list.push_back(new Key_part_spec(*field_name, 0));
    key= new Key(Key::PRIMARY, null_lex_str,
                      &default_key_create_info,
                      0, lex->col_list);
    lex->alter_info.key_list.push_back(key);
    lex->col_list.empty();
  }
  if (type_modifier & (UNIQUE_FLAG | UNIQUE_KEY_FLAG))
  {
    Key *key;
    lex->col_list.push_back(new Key_part_spec(*field_name, 0));
    key= new Key(Key::UNIQUE, null_lex_str,
                 &default_key_create_info, 0,
                 lex->col_list);
    lex->alter_info.key_list.push_back(key);
    lex->col_list.empty();
  }

  if (default_value)
  {
    /* 
      Default value should be literal => basic constants =>
      no need fix_fields()
      
      We allow only one function as part of default value - 
      NOW() as default for TIMESTAMP type.
    */
    if (default_value->type() == Item::FUNC_ITEM && 
        !(((Item_func*)default_value)->functype() == Item_func::NOW_FUNC &&
         type == MYSQL_TYPE_TIMESTAMP))
    {
      my_error(ER_INVALID_DEFAULT, MYF(0), field_name->str);
      DBUG_RETURN(1);
    }
    else if (default_value->type() == Item::NULL_ITEM)
    {
      default_value= 0;
      if ((type_modifier & (NOT_NULL_FLAG | AUTO_INCREMENT_FLAG)) ==
	  NOT_NULL_FLAG)
      {
	my_error(ER_INVALID_DEFAULT, MYF(0), field_name->str);
	DBUG_RETURN(1);
      }
    }
    else if (type_modifier & AUTO_INCREMENT_FLAG)
    {
      my_error(ER_INVALID_DEFAULT, MYF(0), field_name->str);
      DBUG_RETURN(1);
    }
  }

  if (on_update_value && type != MYSQL_TYPE_TIMESTAMP)
  {
    my_error(ER_INVALID_ON_UPDATE, MYF(0), field_name->str);
    DBUG_RETURN(1);
  }

  if (!(new_field= new Create_field()) ||
      new_field->init(thd, field_name->str, type, length, decimals, type_modifier,
                      default_value, on_update_value, comment, change,
                      interval_list, cs, uint_geom_type))
    DBUG_RETURN(1);

  lex->alter_info.create_list.push_back(new_field);
  lex->last_field=new_field;
  DBUG_RETURN(0);
}


/** Store position for column in ALTER TABLE .. ADD column. */

void store_position_for_column(const char *name)
{
  current_thd->lex->last_field->after=(char*) (name);
}

bool
add_proc_to_list(THD* thd, Item *item)
{
  ORDER *order;
  Item	**item_ptr;

  if (!(order = (ORDER *) thd->alloc(sizeof(ORDER)+sizeof(Item*))))
    return 1;
  item_ptr = (Item**) (order+1);
  *item_ptr= item;
  order->item=item_ptr;
  order->free_me=0;
  thd->lex->proc_list.link_in_list(order, &order->next);
  return 0;
}


/**
  save order by and tables in own lists.
*/

bool add_to_list(THD *thd, SQL_I_List<ORDER> &list, Item *item,bool asc)
{
  ORDER *order;
  DBUG_ENTER("add_to_list");
  if (!(order = (ORDER *) thd->alloc(sizeof(ORDER))))
    DBUG_RETURN(1);
  order->item_ptr= item;
  order->item= &order->item_ptr;
  order->direction= (asc ? ORDER::ORDER_ASC : ORDER::ORDER_DESC);
  order->free_me=0;
  order->used=0;
  order->counter_used= 0;
  list.link_in_list(order, &order->next);
  DBUG_RETURN(0);
}


/**
  Add a table to list of used tables.

  @param table		Table to add
  @param alias		alias for table (or null if no alias)
  @param table_options	A set of the following bits:
                         - TL_OPTION_UPDATING : Table will be updated
                         - TL_OPTION_FORCE_INDEX : Force usage of index
                         - TL_OPTION_ALIAS : an alias in multi table DELETE
  @param lock_type	How table should be locked
  @param mdl_type       Type of metadata lock to acquire on the table.
  @param use_index	List of indexed used in USE INDEX
  @param ignore_index	List of indexed used in IGNORE INDEX

  @retval
      0		Error
  @retval
    \#	Pointer to TABLE_LIST element added to the total table list
*/

TABLE_LIST *st_select_lex::add_table_to_list(THD *thd,
					     Table_ident *table,
					     LEX_STRING *alias,
					     ulong table_options,
					     thr_lock_type lock_type,
					     enum_mdl_type mdl_type,
					     List<Index_hint> *index_hints_arg,
                                             List<String> *partition_names,
                                             LEX_STRING *option)
{
  register TABLE_LIST *ptr;
  TABLE_LIST *previous_table_ref; /* The table preceding the current one. */
  char *alias_str;
  LEX *lex= thd->lex;
  DBUG_ENTER("add_table_to_list");
  LINT_INIT(previous_table_ref);

  if (!table)
    DBUG_RETURN(0);				// End of memory
  alias_str= alias ? alias->str : table->table.str;
  if (!test(table_options & TL_OPTION_ALIAS) && 
      check_table_name(table->table.str, table->table.length, FALSE))
  {
    my_error(ER_WRONG_TABLE_NAME, MYF(0), table->table.str);
    DBUG_RETURN(0);
  }

  if (table->is_derived_table() == FALSE && table->db.str &&
      check_and_convert_db_name(&table->db, FALSE))
  {
    my_error(ER_WRONG_DB_NAME, MYF(0), table->db.str);
    DBUG_RETURN(0);
  }

  if (!alias)					/* Alias is case sensitive */
  {
    if (table->sel)
    {
      my_message(ER_DERIVED_MUST_HAVE_ALIAS,
                 ER(ER_DERIVED_MUST_HAVE_ALIAS), MYF(0));
      DBUG_RETURN(0);
    }
    if (!(alias_str= (char*) thd->memdup(alias_str,table->table.length+1)))
      DBUG_RETURN(0);
  }
  if (!(ptr = (TABLE_LIST *) thd->calloc(sizeof(TABLE_LIST))))
    DBUG_RETURN(0);				/* purecov: inspected */
  if (table->db.str)
  {
    ptr->is_fqtn= TRUE;
    ptr->db= table->db.str;
    ptr->db_length= table->db.length;
  }
  else if (lex->copy_db_to(&ptr->db, &ptr->db_length))
    DBUG_RETURN(0);
  else
    ptr->is_fqtn= FALSE;

  ptr->alias= alias_str;
  ptr->is_alias= alias ? TRUE : FALSE;
  if (lower_case_table_names && table->table.length)
    table->table.length= my_casedn_str(files_charset_info, table->table.str);
  ptr->table_name=table->table.str;
  ptr->table_name_length=table->table.length;
  ptr->lock_type=   lock_type;
  ptr->updating=    test(table_options & TL_OPTION_UPDATING);
  /* TODO: remove TL_OPTION_FORCE_INDEX as it looks like it's not used */
  ptr->force_index= test(table_options & TL_OPTION_FORCE_INDEX);
  ptr->ignore_leaves= test(table_options & TL_OPTION_IGNORE_LEAVES);
  ptr->derived=	    table->sel;
  if (!ptr->derived && is_infoschema_db(ptr->db, ptr->db_length))
  {
    ST_SCHEMA_TABLE *schema_table;
    if (ptr->updating &&
        /* Special cases which are processed by commands itself */
        lex->sql_command != SQLCOM_CHECK &&
        lex->sql_command != SQLCOM_CHECKSUM)
    {
      my_error(ER_DBACCESS_DENIED_ERROR, MYF(0),
               thd->security_ctx->priv_user,
               thd->security_ctx->priv_host,
               INFORMATION_SCHEMA_NAME.str);
      DBUG_RETURN(0);
    }
    schema_table= find_schema_table(thd, ptr->table_name);
    if (!schema_table ||
        (schema_table->hidden && 
         ((sql_command_flags[lex->sql_command] & CF_STATUS_COMMAND) == 0 || 
          /*
            this check is used for show columns|keys from I_S hidden table
          */
          lex->sql_command == SQLCOM_SHOW_FIELDS ||
          lex->sql_command == SQLCOM_SHOW_KEYS)))
    {
      my_error(ER_UNKNOWN_TABLE, MYF(0),
               ptr->table_name, INFORMATION_SCHEMA_NAME.str);
      DBUG_RETURN(0);
    }
    ptr->schema_table_name= ptr->table_name;
    ptr->schema_table= schema_table;
  }
  ptr->select_lex=  lex->current_select;
  ptr->cacheable_table= 1;
  ptr->index_hints= index_hints_arg;
  ptr->option= option ? option->str : 0;
  /* check that used name is unique */
  if (lock_type != TL_IGNORE)
  {
    TABLE_LIST *first_table= table_list.first;
    if (lex->sql_command == SQLCOM_CREATE_VIEW)
      first_table= first_table ? first_table->next_local : NULL;
    for (TABLE_LIST *tables= first_table ;
	 tables ;
	 tables=tables->next_local)
    {
      if (!my_strcasecmp(table_alias_charset, alias_str, tables->alias) &&
	  !strcmp(ptr->db, tables->db))
      {
	my_error(ER_NONUNIQ_TABLE, MYF(0), alias_str); /* purecov: tested */
	DBUG_RETURN(0);				/* purecov: tested */
      }
    }
  }
  /* Store the table reference preceding the current one. */
  if (table_list.elements > 0)
  {
    /*
      table_list.next points to the last inserted TABLE_LIST->next_local'
      element
      We don't use the offsetof() macro here to avoid warnings from gcc
    */
    previous_table_ref= (TABLE_LIST*) ((char*) table_list.next -
                                       ((char*) &(ptr->next_local) -
                                        (char*) ptr));
    /*
      Set next_name_resolution_table of the previous table reference to point
      to the current table reference. In effect the list
      TABLE_LIST::next_name_resolution_table coincides with
      TABLE_LIST::next_local. Later this may be changed in
      store_top_level_join_columns() for NATURAL/USING joins.
    */
    previous_table_ref->next_name_resolution_table= ptr;
  }

  /*
    Link the current table reference in a local list (list for current select).
    Notice that as a side effect here we set the next_local field of the
    previous table reference to 'ptr'. Here we also add one element to the
    list 'table_list'.
  */
  table_list.link_in_list(ptr, &ptr->next_local);
  ptr->next_name_resolution_table= NULL;
#ifdef WITH_PARTITION_STORAGE_ENGINE
  ptr->partition_names= partition_names;
#endif /* WITH_PARTITION_STORAGE_ENGINE */
  /* Link table in global list (all used tables) */
  lex->add_to_query_tables(ptr);
  ptr->mdl_request.init(MDL_key::TABLE, ptr->db, ptr->table_name, mdl_type,
                        MDL_TRANSACTION);
  if (table->is_derived_table())
  {
    ptr->effective_algorithm= DERIVED_ALGORITHM_TMPTABLE;
    ptr->derived_key_list.empty();
  }
  DBUG_RETURN(ptr);
}


/**
  Initialize a new table list for a nested join.

    The function initializes a structure of the TABLE_LIST type
    for a nested join. It sets up its nested join list as empty.
    The created structure is added to the front of the current
    join list in the st_select_lex object. Then the function
    changes the current nest level for joins to refer to the newly
    created empty list after having saved the info on the old level
    in the initialized structure.

  @param thd         current thread

  @retval
    0   if success
  @retval
    1   otherwise
*/

bool st_select_lex::init_nested_join(THD *thd)
{
  TABLE_LIST *ptr;
  NESTED_JOIN *nested_join;
  DBUG_ENTER("init_nested_join");

  if (!(ptr= (TABLE_LIST*) thd->calloc(ALIGN_SIZE(sizeof(TABLE_LIST))+
                                       sizeof(NESTED_JOIN))))
    DBUG_RETURN(1);
  nested_join= ptr->nested_join=
    ((NESTED_JOIN*) ((uchar*) ptr + ALIGN_SIZE(sizeof(TABLE_LIST))));

  join_list->push_front(ptr);
  ptr->embedding= embedding;
  ptr->join_list= join_list;
  ptr->alias= (char*) "(nested_join)";
  embedding= ptr;
  join_list= &nested_join->join_list;
  join_list->empty();
  DBUG_RETURN(0);
}


/**
  End a nested join table list.

    The function returns to the previous join nest level.
    If the current level contains only one member, the function
    moves it one level up, eliminating the nest.

  @param thd         current thread

  @return
    - Pointer to TABLE_LIST element added to the total table list, if success
    - 0, otherwise
*/

TABLE_LIST *st_select_lex::end_nested_join(THD *thd)
{
  TABLE_LIST *ptr;
  NESTED_JOIN *nested_join;
  DBUG_ENTER("end_nested_join");

  DBUG_ASSERT(embedding);
  ptr= embedding;
  join_list= ptr->join_list;
  embedding= ptr->embedding;
  nested_join= ptr->nested_join;
  if (nested_join->join_list.elements == 1)
  {
    TABLE_LIST *embedded= nested_join->join_list.head();
    join_list->pop();
    embedded->join_list= join_list;
    embedded->embedding= embedding;
    join_list->push_front(embedded);
    ptr= embedded;
  }
  else if (nested_join->join_list.elements == 0)
  {
    join_list->pop();
    ptr= 0;                                     // return value
  }
  DBUG_RETURN(ptr);
}


/**
  Nest last join operation.

    The function nest last join operation as if it was enclosed in braces.

  @param thd         current thread

  @retval
    0  Error
  @retval
    \#  Pointer to TABLE_LIST element created for the new nested join
*/

TABLE_LIST *st_select_lex::nest_last_join(THD *thd)
{
  TABLE_LIST *ptr;
  NESTED_JOIN *nested_join;
  List<TABLE_LIST> *embedded_list;
  DBUG_ENTER("nest_last_join");

  if (!(ptr= (TABLE_LIST*) thd->calloc(ALIGN_SIZE(sizeof(TABLE_LIST))+
                                       sizeof(NESTED_JOIN))))
    DBUG_RETURN(0);
  nested_join= ptr->nested_join=
    ((NESTED_JOIN*) ((uchar*) ptr + ALIGN_SIZE(sizeof(TABLE_LIST))));

  ptr->embedding= embedding;
  ptr->join_list= join_list;
  ptr->alias= (char*) "(nest_last_join)";
  embedded_list= &nested_join->join_list;
  embedded_list->empty();

  for (uint i=0; i < 2; i++)
  {
    TABLE_LIST *table= join_list->pop();
    table->join_list= embedded_list;
    table->embedding= ptr;
    embedded_list->push_back(table);
    if (table->natural_join)
    {
      ptr->is_natural_join= TRUE;
      /*
        If this is a JOIN ... USING, move the list of joined fields to the
        table reference that describes the join.
      */
      if (prev_join_using)
        ptr->join_using_fields= prev_join_using;
    }
  }
  join_list->push_front(ptr);
  nested_join->used_tables= nested_join->not_null_tables= (table_map) 0;
  DBUG_RETURN(ptr);
}


/**
  Add a table to the current join list.

    The function puts a table in front of the current join list
    of st_select_lex object.
    Thus, joined tables are put into this list in the reverse order
    (the most outer join operation follows first).

  @param table       the table to add

  @return
    None
*/

void st_select_lex::add_joined_table(TABLE_LIST *table)
{
  DBUG_ENTER("add_joined_table");
  join_list->push_front(table);
  table->join_list= join_list;
  table->embedding= embedding;
  DBUG_VOID_RETURN;
}


/**
  Convert a right join into equivalent left join.

    The function takes the current join list t[0],t[1] ... and
    effectively converts it into the list t[1],t[0] ...
    Although the outer_join flag for the new nested table contains
    JOIN_TYPE_RIGHT, it will be handled as the inner table of a left join
    operation.

  EXAMPLES
  @verbatim
    SELECT * FROM t1 RIGHT JOIN t2 ON on_expr =>
      SELECT * FROM t2 LEFT JOIN t1 ON on_expr

    SELECT * FROM t1,t2 RIGHT JOIN t3 ON on_expr =>
      SELECT * FROM t1,t3 LEFT JOIN t2 ON on_expr

    SELECT * FROM t1,t2 RIGHT JOIN (t3,t4) ON on_expr =>
      SELECT * FROM t1,(t3,t4) LEFT JOIN t2 ON on_expr

    SELECT * FROM t1 LEFT JOIN t2 ON on_expr1 RIGHT JOIN t3  ON on_expr2 =>
      SELECT * FROM t3 LEFT JOIN (t1 LEFT JOIN t2 ON on_expr2) ON on_expr1
   @endverbatim

  @param thd         current thread

  @return
    - Pointer to the table representing the inner table, if success
    - 0, otherwise
*/

TABLE_LIST *st_select_lex::convert_right_join()
{
  TABLE_LIST *tab2= join_list->pop();
  TABLE_LIST *tab1= join_list->pop();
  DBUG_ENTER("convert_right_join");

  join_list->push_front(tab2);
  join_list->push_front(tab1);
  tab1->outer_join|= JOIN_TYPE_RIGHT;

  DBUG_RETURN(tab1);
}

/**
  Set lock for all tables in current select level.

  @param lock_type			Lock to set for tables

  @note
    If lock is a write lock, then tables->updating is set 1
    This is to get tables_ok to know that the table is updated by the
    query
*/

void st_select_lex::set_lock_for_tables(thr_lock_type lock_type)
{
  bool for_update= lock_type >= TL_READ_NO_INSERT;
  DBUG_ENTER("set_lock_for_tables");
  DBUG_PRINT("enter", ("lock_type: %d  for_update: %d", lock_type,
		       for_update));
  for (TABLE_LIST *tables= table_list.first;
       tables;
       tables= tables->next_local)
  {
    tables->lock_type= lock_type;
    tables->updating=  for_update;
    tables->mdl_request.set_type((lock_type >= TL_WRITE_ALLOW_WRITE) ?
                                 MDL_SHARED_WRITE : MDL_SHARED_READ);
  }
  DBUG_VOID_RETURN;
}


/**
  Create a fake SELECT_LEX for a unit.

    The method create a fake SELECT_LEX object for a unit.
    This object is created for any union construct containing a union
    operation and also for any single select union construct of the form
    @verbatim
    (SELECT ... ORDER BY order_list [LIMIT n]) ORDER BY ... 
    @endvarbatim
    or of the form
    @varbatim
    (SELECT ... ORDER BY LIMIT n) ORDER BY ...
    @endvarbatim
  
  @param thd_arg		   thread handle

  @note
    The object is used to retrieve rows from the temporary table
    where the result on the union is obtained.

  @retval
    1     on failure to create the object
  @retval
    0     on success
*/

bool st_select_lex_unit::add_fake_select_lex(THD *thd_arg)
{
  SELECT_LEX *first_sl= first_select();
  DBUG_ENTER("add_fake_select_lex");
  DBUG_ASSERT(!fake_select_lex);

  if (!(fake_select_lex= new (thd_arg->mem_root) SELECT_LEX()))
      DBUG_RETURN(1);
  fake_select_lex->include_standalone(this, 
                                      (SELECT_LEX_NODE**)&fake_select_lex);
  fake_select_lex->select_number= INT_MAX;
  fake_select_lex->parent_lex= thd_arg->lex; /* Used in init_query. */
  fake_select_lex->make_empty_select();
  fake_select_lex->linkage= GLOBAL_OPTIONS_TYPE;
  fake_select_lex->select_limit= 0;

  fake_select_lex->context.outer_context=first_sl->context.outer_context;
  /* allow item list resolving in fake select for ORDER BY */
  fake_select_lex->context.resolve_in_select_list= TRUE;
  fake_select_lex->context.select_lex= fake_select_lex;

  if (!is_union())
  {
    /* 
      This works only for 
      (SELECT ... ORDER BY list [LIMIT n]) ORDER BY order_list [LIMIT m],
      (SELECT ... LIMIT n) ORDER BY order_list [LIMIT m]
      just before the parser starts processing order_list
    */ 
    global_parameters= fake_select_lex;
    fake_select_lex->no_table_names_allowed= 1;
    thd_arg->lex->current_select= fake_select_lex;
  }
  thd_arg->lex->pop_context();
  DBUG_RETURN(0);
}


/**
  Push a new name resolution context for a JOIN ... ON clause to the
  context stack of a query block.

    Create a new name resolution context for a JOIN ... ON clause,
    set the first and last leaves of the list of table references
    to be used for name resolution, and push the newly created
    context to the stack of contexts of the query.

  @param thd       pointer to current thread
  @param left_op   left  operand of the JOIN
  @param right_op  rigth operand of the JOIN

  @retval
    FALSE  if all is OK
  @retval
    TRUE   if a memory allocation error occured
*/

bool
push_new_name_resolution_context(THD *thd,
                                 TABLE_LIST *left_op, TABLE_LIST *right_op)
{
  Name_resolution_context *on_context;
  if (!(on_context= new (thd->mem_root) Name_resolution_context))
    return TRUE;
  on_context->init();
  on_context->first_name_resolution_table=
    left_op->first_leaf_for_name_resolution();
  on_context->last_name_resolution_table=
    right_op->last_leaf_for_name_resolution();
  return thd->lex->push_context(on_context);
}


/**
  Add an ON condition to the second operand of a JOIN ... ON.

    Add an ON condition to the right operand of a JOIN ... ON clause.

  @param b     the second operand of a JOIN ... ON
  @param expr  the condition to be added to the ON clause

  @retval
    FALSE  if there was some error
  @retval
    TRUE   if all is OK
*/

void add_join_on(TABLE_LIST *b, Item *expr)
{
  if (expr)
  {
    if (!b->on_expr)
      b->on_expr= expr;
    else
    {
      /*
        If called from the parser, this happens if you have both a
        right and left join. If called later, it happens if we add more
        than one condition to the ON clause.
      */
      b->on_expr= new Item_cond_and(b->on_expr,expr);
    }
    b->on_expr->top_level_item();
  }
}


/**
  Mark that there is a NATURAL JOIN or JOIN ... USING between two
  tables.

    This function marks that table b should be joined with a either via
    a NATURAL JOIN or via JOIN ... USING. Both join types are special
    cases of each other, so we treat them together. The function
    setup_conds() creates a list of equal condition between all fields
    of the same name for NATURAL JOIN or the fields in 'using_fields'
    for JOIN ... USING. The list of equality conditions is stored
    either in b->on_expr, or in JOIN::conds, depending on whether there
    was an outer join.

  EXAMPLE
  @verbatim
    SELECT * FROM t1 NATURAL LEFT JOIN t2
     <=>
    SELECT * FROM t1 LEFT JOIN t2 ON (t1.i=t2.i and t1.j=t2.j ... )

    SELECT * FROM t1 NATURAL JOIN t2 WHERE <some_cond>
     <=>
    SELECT * FROM t1, t2 WHERE (t1.i=t2.i and t1.j=t2.j and <some_cond>)

    SELECT * FROM t1 JOIN t2 USING(j) WHERE <some_cond>
     <=>
    SELECT * FROM t1, t2 WHERE (t1.j=t2.j and <some_cond>)
   @endverbatim

  @param a		  Left join argument
  @param b		  Right join argument
  @param using_fields    Field names from USING clause
*/

void add_join_natural(TABLE_LIST *a, TABLE_LIST *b, List<String> *using_fields,
                      SELECT_LEX *lex)
{
  b->natural_join= a;
  lex->prev_join_using= using_fields;
}


/**
  kill on thread.

  @param thd			Thread class
  @param id			Thread id
  @param only_kill_query        Should it kill the query or the connection

  @note
    This is written such that we have a short lock on LOCK_thread_count
*/

uint kill_one_thread(THD *thd, ulong id, bool only_kill_query)
{
  THD *tmp;
  uint error=ER_NO_SUCH_THREAD;
  DBUG_ENTER("kill_one_thread");
  DBUG_PRINT("enter", ("id=%lu only_kill=%d", id, only_kill_query));
  mysql_mutex_lock(&LOCK_thread_count); // For unlink from list
  I_List_iterator<THD> it(threads);
  while ((tmp=it++))
  {
    if (tmp->get_command() == COM_DAEMON)
      continue;
    if (tmp->thread_id == id)
    {
      mysql_mutex_lock(&tmp->LOCK_thd_data);    // Lock from delete
      break;
    }
  }
  mysql_mutex_unlock(&LOCK_thread_count);
  if (tmp)
  {

    /*
      If we're SUPER, we can KILL anything, including system-threads.
      No further checks.

      KILLer: thd->security_ctx->user could in theory be NULL while
      we're still in "unauthenticated" state. This is a theoretical
      case (the code suggests this could happen, so we play it safe).

      KILLee: tmp->security_ctx->user will be NULL for system threads.
      We need to check so Jane Random User doesn't crash the server
      when trying to kill a) system threads or b) unauthenticated users'
      threads (Bug#43748).

      If user of both killer and killee are non-NULL, proceed with
      slayage if both are string-equal.
    */

    if ((thd->security_ctx->master_access & SUPER_ACL) ||
        thd->security_ctx->user_matches(tmp->security_ctx))
    {
      tmp->awake(only_kill_query ? THD::KILL_QUERY : THD::KILL_CONNECTION);
      error=0;
    }
    else
      error=ER_KILL_DENIED_ERROR;
    mysql_mutex_unlock(&tmp->LOCK_thd_data);
  }
  DBUG_PRINT("exit", ("%d", error));
  DBUG_RETURN(error);
}


/*
  kills a thread and sends response

  SYNOPSIS
    sql_kill()
    thd			Thread class
    id			Thread id
    only_kill_query     Should it kill the query or the connection
*/

static
void sql_kill(THD *thd, ulong id, bool only_kill_query)
{
  uint error;
  if (!(error= kill_one_thread(thd, id, only_kill_query)))
  {
    if (! thd->killed)
      my_ok(thd);
  }
  else
    my_error(error, MYF(0), id);
}


/** If pointer is not a null pointer, append filename to it. */

bool append_file_to_dir(THD *thd, const char **filename_ptr,
                        const char *table_name)
{
  char buff[FN_REFLEN],*ptr, *end;
  if (!*filename_ptr)
    return 0;					// nothing to do

  /* Check that the filename is not too long and it's a hard path */
  if (strlen(*filename_ptr)+strlen(table_name) >= FN_REFLEN-1 ||
      !test_if_hard_path(*filename_ptr))
  {
    my_error(ER_WRONG_TABLE_NAME, MYF(0), *filename_ptr);
    return 1;
  }
  /* Fix is using unix filename format on dos */
  strmov(buff,*filename_ptr);
  end=convert_dirname(buff, *filename_ptr, NullS);
  if (!(ptr= (char*) thd->alloc((size_t) (end-buff) + strlen(table_name)+1)))
    return 1;					// End of memory
  *filename_ptr=ptr;
  strxmov(ptr,buff,table_name,NullS);
  return 0;
}


/**
  Check if the select is a simple select (not an union).

  @retval
    0	ok
  @retval
    1	error	; In this case the error messege is sent to the client
*/

bool check_simple_select()
{
  THD *thd= current_thd;
  LEX *lex= thd->lex;
  if (lex->current_select != &lex->select_lex)
  {
    char command[80];
    Lex_input_stream *lip= & thd->m_parser_state->m_lip;
    strmake(command, lip->yylval->symbol.str,
	    min<size_t>(lip->yylval->symbol.length, sizeof(command)-1));
    my_error(ER_CANT_USE_OPTION_HERE, MYF(0), command);
    return 1;
  }
  return 0;
}


Comp_creator *comp_eq_creator(bool invert)
{
  return invert?(Comp_creator *)&ne_creator:(Comp_creator *)&eq_creator;
}


Comp_creator *comp_ge_creator(bool invert)
{
  return invert?(Comp_creator *)&lt_creator:(Comp_creator *)&ge_creator;
}


Comp_creator *comp_gt_creator(bool invert)
{
  return invert?(Comp_creator *)&le_creator:(Comp_creator *)&gt_creator;
}


Comp_creator *comp_le_creator(bool invert)
{
  return invert?(Comp_creator *)&gt_creator:(Comp_creator *)&le_creator;
}


Comp_creator *comp_lt_creator(bool invert)
{
  return invert?(Comp_creator *)&ge_creator:(Comp_creator *)&lt_creator;
}


Comp_creator *comp_ne_creator(bool invert)
{
  return invert?(Comp_creator *)&eq_creator:(Comp_creator *)&ne_creator;
}


/**
  Construct ALL/ANY/SOME subquery Item.

  @param left_expr   pointer to left expression
  @param cmp         compare function creator
  @param all         true if we create ALL subquery
  @param select_lex  pointer on parsed subquery structure

  @return
    constructed Item (or 0 if out of memory)
*/
Item * all_any_subquery_creator(Item *left_expr,
				chooser_compare_func_creator cmp,
				bool all,
				SELECT_LEX *select_lex)
{
  if ((cmp == &comp_eq_creator) && !all)       //  = ANY <=> IN
    return new Item_in_subselect(left_expr, select_lex);

  if ((cmp == &comp_ne_creator) && all)        // <> ALL <=> NOT IN
    return new Item_func_not(new Item_in_subselect(left_expr, select_lex));

  Item_allany_subselect *it=
    new Item_allany_subselect(left_expr, cmp, select_lex, all);
  if (all)
    return it->upper_item= new Item_func_not_all(it);	/* ALL */

  return it->upper_item= new Item_func_nop_all(it);      /* ANY/SOME */
}


/**
  Perform first stage of privilege checking for SELECT statement.

  @param thd          Thread context.
  @param lex          LEX for SELECT statement.
  @param tables       List of tables used by statement.
  @param first_table  First table in the main SELECT of the SELECT
                      statement.

  @retval FALSE - Success (column-level privilege checks might be required).
  @retval TRUE  - Failure, privileges are insufficient.
*/

bool select_precheck(THD *thd, LEX *lex, TABLE_LIST *tables,
                     TABLE_LIST *first_table)
{
  bool res;
  /*
    lex->exchange != NULL implies SELECT .. INTO OUTFILE and this
    requires FILE_ACL access.
  */
  ulong privileges_requested= lex->exchange ? SELECT_ACL | FILE_ACL :
                                              SELECT_ACL;

  if (tables)
  {
    res= check_table_access(thd,
                            privileges_requested,
                            tables, FALSE, UINT_MAX, FALSE) ||
         (first_table && first_table->schema_table_reformed &&
          check_show_access(thd, first_table));
  }
  else
    res= check_access(thd, privileges_requested, any_db, NULL, NULL, 0, 0);

  return res;
}


/**
  Multi update query pre-check.

  @param thd		Thread handler
  @param tables	Global/local table list (have to be the same)

  @retval
    FALSE OK
  @retval
    TRUE  Error
*/

bool multi_update_precheck(THD *thd, TABLE_LIST *tables)
{
  const char *msg= 0;
  TABLE_LIST *table;
  LEX *lex= thd->lex;
  SELECT_LEX *select_lex= &lex->select_lex;
  DBUG_ENTER("multi_update_precheck");

  if (select_lex->item_list.elements != lex->value_list.elements)
  {
    my_message(ER_WRONG_VALUE_COUNT, ER(ER_WRONG_VALUE_COUNT), MYF(0));
    DBUG_RETURN(TRUE);
  }
  /*
    Ensure that we have UPDATE or SELECT privilege for each table
    The exact privilege is checked in mysql_multi_update()
  */
  for (table= tables; table; table= table->next_local)
  {
    if (table->derived)
      table->grant.privilege= SELECT_ACL;
    else if ((check_access(thd, UPDATE_ACL, table->db,
                           &table->grant.privilege,
                           &table->grant.m_internal,
                           0, 1) ||
              check_grant(thd, UPDATE_ACL, table, FALSE, 1, TRUE)) &&
             (check_access(thd, SELECT_ACL, table->db,
                           &table->grant.privilege,
                           &table->grant.m_internal,
                           0, 0) ||
              check_grant(thd, SELECT_ACL, table, FALSE, 1, FALSE)))
      DBUG_RETURN(TRUE);

    table->table_in_first_from_clause= 1;
  }
  /*
    Is there tables of subqueries?
  */
  if (&lex->select_lex != lex->all_selects_list)
  {
    DBUG_PRINT("info",("Checking sub query list"));
    for (table= tables; table; table= table->next_global)
    {
      if (!table->table_in_first_from_clause)
      {
	if (check_access(thd, SELECT_ACL, table->db,
                         &table->grant.privilege,
                         &table->grant.m_internal,
                         0, 0) ||
	    check_grant(thd, SELECT_ACL, table, FALSE, 1, FALSE))
	  DBUG_RETURN(TRUE);
      }
    }
  }

  if (select_lex->order_list.elements)
    msg= "ORDER BY";
  else if (select_lex->select_limit)
    msg= "LIMIT";
  if (msg)
  {
    my_error(ER_WRONG_USAGE, MYF(0), "UPDATE", msg);
    DBUG_RETURN(TRUE);
  }
  DBUG_RETURN(FALSE);
}

/**
  Multi delete query pre-check.

  @param thd			Thread handler
  @param tables		Global/local table list

  @retval
    FALSE OK
  @retval
    TRUE  error
*/

bool multi_delete_precheck(THD *thd, TABLE_LIST *tables)
{
  SELECT_LEX *select_lex= &thd->lex->select_lex;
  TABLE_LIST *aux_tables= thd->lex->auxiliary_table_list.first;
  TABLE_LIST **save_query_tables_own_last= thd->lex->query_tables_own_last;
  DBUG_ENTER("multi_delete_precheck");

  /*
    Temporary tables are pre-opened in 'tables' list only. Here we need to
    initialize TABLE instances in 'aux_tables' list.
  */
  for (TABLE_LIST *tl= aux_tables; tl; tl= tl->next_global)
  {
    if (tl->table)
      continue;

    if (tl->correspondent_table)
      tl->table= tl->correspondent_table->table;
  }

  /* sql_yacc guarantees that tables and aux_tables are not zero */
  DBUG_ASSERT(aux_tables != 0);
  if (check_table_access(thd, SELECT_ACL, tables, FALSE, UINT_MAX, FALSE))
    DBUG_RETURN(TRUE);

  /*
    Since aux_tables list is not part of LEX::query_tables list we
    have to juggle with LEX::query_tables_own_last value to be able
    call check_table_access() safely.
  */
  thd->lex->query_tables_own_last= 0;
  if (check_table_access(thd, DELETE_ACL, aux_tables, FALSE, UINT_MAX, FALSE))
  {
    thd->lex->query_tables_own_last= save_query_tables_own_last;
    DBUG_RETURN(TRUE);
  }
  thd->lex->query_tables_own_last= save_query_tables_own_last;

  if ((thd->variables.option_bits & OPTION_SAFE_UPDATES) && !select_lex->where)
  {
    my_message(ER_UPDATE_WITHOUT_KEY_IN_SAFE_MODE,
               ER(ER_UPDATE_WITHOUT_KEY_IN_SAFE_MODE), MYF(0));
    DBUG_RETURN(TRUE);
  }
  DBUG_RETURN(FALSE);
}


/*
  Given a table in the source list, find a correspondent table in the
  table references list.

  @param lex Pointer to LEX representing multi-delete.
  @param src Source table to match.
  @param ref Table references list.

  @remark The source table list (tables listed before the FROM clause
  or tables listed in the FROM clause before the USING clause) may
  contain table names or aliases that must match unambiguously one,
  and only one, table in the target table list (table references list,
  after FROM/USING clause).

  @return Matching table, NULL otherwise.
*/

static TABLE_LIST *multi_delete_table_match(LEX *lex, TABLE_LIST *tbl,
                                            TABLE_LIST *tables)
{
  TABLE_LIST *match= NULL;
  DBUG_ENTER("multi_delete_table_match");

  for (TABLE_LIST *elem= tables; elem; elem= elem->next_local)
  {
    int cmp;

    if (tbl->is_fqtn && elem->is_alias)
      continue; /* no match */
    if (tbl->is_fqtn && elem->is_fqtn)
      cmp= my_strcasecmp(table_alias_charset, tbl->table_name, elem->table_name) ||
           strcmp(tbl->db, elem->db);
    else if (elem->is_alias)
      cmp= my_strcasecmp(table_alias_charset, tbl->alias, elem->alias);
    else
      cmp= my_strcasecmp(table_alias_charset, tbl->table_name, elem->table_name) ||
           strcmp(tbl->db, elem->db);

    if (cmp)
      continue;

    if (match)
    {
      my_error(ER_NONUNIQ_TABLE, MYF(0), elem->alias);
      DBUG_RETURN(NULL);
    }

    match= elem;
  }

  if (!match)
    my_error(ER_UNKNOWN_TABLE, MYF(0), tbl->table_name, "MULTI DELETE");

  DBUG_RETURN(match);
}


/**
  Link tables in auxilary table list of multi-delete with corresponding
  elements in main table list, and set proper locks for them.

  @param lex   pointer to LEX representing multi-delete

  @retval
    FALSE   success
  @retval
    TRUE    error
*/

bool multi_delete_set_locks_and_link_aux_tables(LEX *lex)
{
  TABLE_LIST *tables= lex->select_lex.table_list.first;
  TABLE_LIST *target_tbl;
  DBUG_ENTER("multi_delete_set_locks_and_link_aux_tables");

  lex->table_count= 0;

  for (target_tbl= lex->auxiliary_table_list.first;
       target_tbl; target_tbl= target_tbl->next_local)
  {
    lex->table_count++;
    /* All tables in aux_tables must be found in FROM PART */
    TABLE_LIST *walk= multi_delete_table_match(lex, target_tbl, tables);
    if (!walk)
      DBUG_RETURN(TRUE);
    if (!walk->derived)
    {
      target_tbl->table_name= walk->table_name;
      target_tbl->table_name_length= walk->table_name_length;
    }
    walk->updating= target_tbl->updating;
    walk->lock_type= target_tbl->lock_type;
    /* We can assume that tables to be deleted from are locked for write. */
    DBUG_ASSERT(walk->lock_type >= TL_WRITE_ALLOW_WRITE);
    walk->mdl_request.set_type(MDL_SHARED_WRITE);
    target_tbl->correspondent_table= walk;	// Remember corresponding table
  }
  DBUG_RETURN(FALSE);
}


/**
  simple UPDATE query pre-check.

  @param thd		Thread handler
  @param tables	Global table list

  @retval
    FALSE OK
  @retval
    TRUE  Error
*/

bool update_precheck(THD *thd, TABLE_LIST *tables)
{
  DBUG_ENTER("update_precheck");
  if (thd->lex->select_lex.item_list.elements != thd->lex->value_list.elements)
  {
    my_message(ER_WRONG_VALUE_COUNT, ER(ER_WRONG_VALUE_COUNT), MYF(0));
    DBUG_RETURN(TRUE);
  }
  DBUG_RETURN(check_one_table_access(thd, UPDATE_ACL, tables));
}


/**
  simple DELETE query pre-check.

  @param thd		Thread handler
  @param tables	Global table list

  @retval
    FALSE  OK
  @retval
    TRUE   error
*/

bool delete_precheck(THD *thd, TABLE_LIST *tables)
{
  DBUG_ENTER("delete_precheck");
  if (check_one_table_access(thd, DELETE_ACL, tables))
    DBUG_RETURN(TRUE);
  /* Set privilege for the WHERE clause */
  tables->grant.want_privilege=(SELECT_ACL & ~tables->grant.privilege);
  DBUG_RETURN(FALSE);
}


/**
  simple INSERT query pre-check.

  @param thd		Thread handler
  @param tables	Global table list

  @retval
    FALSE  OK
  @retval
    TRUE   error
*/

bool insert_precheck(THD *thd, TABLE_LIST *tables)
{
  LEX *lex= thd->lex;
  DBUG_ENTER("insert_precheck");

  /*
    Check that we have modify privileges for the first table and
    select privileges for the rest
  */
  ulong privilege= (INSERT_ACL |
                    (lex->duplicates == DUP_REPLACE ? DELETE_ACL : 0) |
                    (lex->value_list.elements ? UPDATE_ACL : 0));

  if (check_one_table_access(thd, privilege, tables))
    DBUG_RETURN(TRUE);

  if (lex->update_list.elements != lex->value_list.elements)
  {
    my_message(ER_WRONG_VALUE_COUNT, ER(ER_WRONG_VALUE_COUNT), MYF(0));
    DBUG_RETURN(TRUE);
  }
  DBUG_RETURN(FALSE);
}


/**
   Set proper open mode and table type for element representing target table
   of CREATE TABLE statement, also adjust statement table list if necessary.
*/

void create_table_set_open_action_and_adjust_tables(LEX *lex)
{
  TABLE_LIST *create_table= lex->query_tables;

  if (lex->create_info.options & HA_LEX_CREATE_TMP_TABLE)
    create_table->open_type= OT_TEMPORARY_ONLY;
  else
    create_table->open_type= OT_BASE_ONLY;

  if (!lex->select_lex.item_list.elements)
  {
    /*
      Avoid opening and locking target table for ordinary CREATE TABLE
      or CREATE TABLE LIKE for write (unlike in CREATE ... SELECT we
      won't do any insertions in it anyway). Not doing this causes
      problems when running CREATE TABLE IF NOT EXISTS for already
      existing log table.
    */
    create_table->lock_type= TL_READ;
  }
}


/**
  CREATE TABLE query pre-check.

  @param thd			Thread handler
  @param tables		Global table list
  @param create_table	        Table which will be created

  @retval
    FALSE   OK
  @retval
    TRUE   Error
*/

bool create_table_precheck(THD *thd, TABLE_LIST *tables,
                           TABLE_LIST *create_table)
{
  LEX *lex= thd->lex;
  SELECT_LEX *select_lex= &lex->select_lex;
  ulong want_priv;
  bool error= TRUE;                                 // Error message is given
  DBUG_ENTER("create_table_precheck");

  /*
    Require CREATE [TEMPORARY] privilege on new table; for
    CREATE TABLE ... SELECT, also require INSERT.
  */

  want_priv= (lex->create_info.options & HA_LEX_CREATE_TMP_TABLE) ?
             CREATE_TMP_ACL :
             (CREATE_ACL | (select_lex->item_list.elements ? INSERT_ACL : 0));

  if (check_access(thd, want_priv, create_table->db,
                   &create_table->grant.privilege,
                   &create_table->grant.m_internal,
                   0, 0))
    goto err;

  /* If it is a merge table, check privileges for merge children. */
  if (lex->create_info.merge_list.first)
  {
    /*
      The user must have (SELECT_ACL | UPDATE_ACL | DELETE_ACL) on the
      underlying base tables, even if there are temporary tables with the same
      names.

      From user's point of view, it might look as if the user must have these
      privileges on temporary tables to create a merge table over them. This is
      one of two cases when a set of privileges is required for operations on
      temporary tables (see also CREATE TABLE).

      The reason for this behavior stems from the following facts:

        - For merge tables, the underlying table privileges are checked only
          at CREATE TABLE / ALTER TABLE time.

          In other words, once a merge table is created, the privileges of
          the underlying tables can be revoked, but the user will still have
          access to the merge table (provided that the user has privileges on
          the merge table itself). 

        - Temporary tables shadow base tables.

          I.e. there might be temporary and base tables with the same name, and
          the temporary table takes the precedence in all operations.

        - For temporary MERGE tables we do not track if their child tables are
          base or temporary. As result we can't guarantee that privilege check
          which was done in presence of temporary child will stay relevant later
          as this temporary table might be removed.

      If SELECT_ACL | UPDATE_ACL | DELETE_ACL privileges were not checked for
      the underlying *base* tables, it would create a security breach as in
      Bug#12771903.
    */

    if (check_table_access(thd, SELECT_ACL | UPDATE_ACL | DELETE_ACL,
                           lex->create_info.merge_list.first,
                           FALSE, UINT_MAX, FALSE))
      goto err;
  }

  if (want_priv != CREATE_TMP_ACL &&
      check_grant(thd, want_priv, create_table, FALSE, 1, FALSE))
    goto err;

  if (select_lex->item_list.elements)
  {
    /* Check permissions for used tables in CREATE TABLE ... SELECT */
    if (tables && check_table_access(thd, SELECT_ACL, tables, FALSE,
                                     UINT_MAX, FALSE))
      goto err;
  }
  else if (lex->create_info.options & HA_LEX_CREATE_TABLE_LIKE)
  {
    if (check_table_access(thd, SELECT_ACL, tables, FALSE, UINT_MAX, FALSE))
      goto err;
  }
  error= FALSE;

err:
  DBUG_RETURN(error);
}


/**
  Check privileges for LOCK TABLES statement.

  @param thd     Thread context.
  @param tables  List of tables to be locked.

  @retval FALSE - Success.
  @retval TRUE  - Failure.
*/

static bool lock_tables_precheck(THD *thd, TABLE_LIST *tables)
{
  TABLE_LIST *first_not_own_table= thd->lex->first_not_own_table();

  for (TABLE_LIST *table= tables; table != first_not_own_table && table;
       table= table->next_global)
  {
    if (is_temporary_table(table))
      continue;

    if (check_table_access(thd, LOCK_TABLES_ACL | SELECT_ACL, table,
                           FALSE, 1, FALSE))
      return TRUE;
  }

  return FALSE;
}


/**
  negate given expression.

  @param thd  thread handler
  @param expr expression for negation

  @return
    negated expression
*/

Item *negate_expression(THD *thd, Item *expr)
{
  Item *negated;
  if (expr->type() == Item::FUNC_ITEM &&
      ((Item_func *) expr)->functype() == Item_func::NOT_FUNC)
  {
    /* it is NOT(NOT( ... )) */
    Item *arg= ((Item_func *) expr)->arguments()[0];
    enum_parsing_place place= thd->lex->current_select->parsing_place;
    if (arg->is_bool_func() || place == IN_WHERE || place == IN_HAVING)
      return arg;
    /*
      if it is not boolean function then we have to emulate value of
      not(not(a)), it will be a != 0
    */
    return new Item_func_ne(arg, new Item_int((char*) "0", 0, 1));
  }

  if ((negated= expr->neg_transformer(thd)) != 0)
    return negated;
  return new Item_func_not(expr);
}

/**
  Set the specified definer to the default value, which is the
  current user in the thread.
 
  @param[in]  thd       thread handler
  @param[out] definer   definer
*/
 
void get_default_definer(THD *thd, LEX_USER *definer)
{
  const Security_context *sctx= thd->security_ctx;

  definer->user.str= (char *) sctx->priv_user;
  definer->user.length= strlen(definer->user.str);

  definer->host.str= (char *) sctx->priv_host;
  definer->host.length= strlen(definer->host.str);

  definer->password= null_lex_str;
  definer->plugin= empty_lex_str;
  definer->auth= empty_lex_str;
}


/**
  Create default definer for the specified THD.

  @param[in] thd         thread handler

  @return
    - On success, return a valid pointer to the created and initialized
    LEX_USER, which contains definer information.
    - On error, return 0.
*/

LEX_USER *create_default_definer(THD *thd)
{
  LEX_USER *definer;

  if (! (definer= (LEX_USER*) thd->alloc(sizeof(LEX_USER))))
    return 0;

  thd->get_definer(definer);

  return definer;
}


/**
  Create definer with the given user and host names.

  @param[in] thd          thread handler
  @param[in] user_name    user name
  @param[in] host_name    host name

  @return
    - On success, return a valid pointer to the created and initialized
    LEX_USER, which contains definer information.
    - On error, return 0.
*/

LEX_USER *create_definer(THD *thd, LEX_STRING *user_name, LEX_STRING *host_name)
{
  LEX_USER *definer;

  /* Create and initialize. */

  if (! (definer= (LEX_USER*) thd->alloc(sizeof(LEX_USER))))
    return 0;

  definer->user= *user_name;
  definer->host= *host_name;
  definer->password.str= NULL;
  definer->password.length= 0;

  return definer;
}


/**
  Retuns information about user or current user.

  @param[in] thd          thread handler
  @param[in] user         user

  @return
    - On success, return a valid pointer to initialized
    LEX_USER, which contains user information.
    - On error, return 0.
*/

LEX_USER *get_current_user(THD *thd, LEX_USER *user)
{
  if (!user->user.str)  // current_user
    return create_default_definer(thd);

  return user;
}


/**
  Check that byte length of a string does not exceed some limit.

  @param str         string to be checked
  @param err_msg     error message to be displayed if the string is too long
  @param max_length  max length

  @retval
    FALSE   the passed string is not longer than max_length
  @retval
    TRUE    the passed string is longer than max_length

  NOTE
    The function is not used in existing code but can be useful later?
*/

bool check_string_byte_length(LEX_STRING *str, const char *err_msg,
                              uint max_byte_length)
{
  if (str->length <= max_byte_length)
    return FALSE;

  my_error(ER_WRONG_STRING_LENGTH, MYF(0), str->str, err_msg, max_byte_length);

  return TRUE;
}


/*
  Check that char length of a string does not exceed some limit.

  SYNOPSIS
  check_string_char_length()
      str              string to be checked
      err_msg          error message to be displayed if the string is too long
      max_char_length  max length in symbols
      cs               string charset

  RETURN
    FALSE   the passed string is not longer than max_char_length
    TRUE    the passed string is longer than max_char_length
*/


bool check_string_char_length(LEX_STRING *str, const char *err_msg,
                              uint max_char_length, const CHARSET_INFO *cs,
                              bool no_error)
{
  int well_formed_error;
  uint res= cs->cset->well_formed_len(cs, str->str, str->str + str->length,
                                      max_char_length, &well_formed_error);

  if (!well_formed_error &&  str->length == res)
    return FALSE;

  if (!no_error)
  {
    ErrConvString err(str->str, str->length, cs);
    my_error(ER_WRONG_STRING_LENGTH, MYF(0), err.ptr(), err_msg, max_char_length);
  }
  return TRUE;
}


/*
  Check if path does not contain mysql data home directory
  SYNOPSIS
    test_if_data_home_dir()
    dir                     directory
    conv_home_dir           converted data home directory
    home_dir_len            converted data home directory length

  RETURN VALUES
    0	ok
    1	error  
*/
C_MODE_START

int test_if_data_home_dir(const char *dir)
{
  char path[FN_REFLEN];
  int dir_len;
  DBUG_ENTER("test_if_data_home_dir");

  if (!dir)
    DBUG_RETURN(0);

  (void) fn_format(path, dir, "", "",
                   (MY_RETURN_REAL_PATH|MY_RESOLVE_SYMLINKS));
  dir_len= strlen(path);
  if (mysql_unpacked_real_data_home_len<= dir_len)
  {
    if (dir_len > mysql_unpacked_real_data_home_len &&
        path[mysql_unpacked_real_data_home_len] != FN_LIBCHAR)
      DBUG_RETURN(0);

    if (lower_case_file_system)
    {
      if (!my_strnncoll(default_charset_info, (const uchar*) path,
                        mysql_unpacked_real_data_home_len,
                        (const uchar*) mysql_unpacked_real_data_home,
                        mysql_unpacked_real_data_home_len))
        DBUG_RETURN(1);
    }
    else if (!memcmp(path, mysql_unpacked_real_data_home,
                     mysql_unpacked_real_data_home_len))
      DBUG_RETURN(1);
  }
  DBUG_RETURN(0);
}

C_MODE_END


/**
  Check that host name string is valid.

  @param[in] str string to be checked

  @return             Operation status
    @retval  FALSE    host name is ok
    @retval  TRUE     host name string is longer than max_length or
                      has invalid symbols
*/

bool check_host_name(LEX_STRING *str)
{
  const char *name= str->str;
  const char *end= str->str + str->length;
  if (check_string_byte_length(str, ER(ER_HOSTNAME), HOSTNAME_LENGTH))
    return TRUE;

  while (name != end)
  {
    if (*name == '@')
    {
      my_printf_error(ER_UNKNOWN_ERROR, 
                      "Malformed hostname (illegal symbol: '%c')", MYF(0),
                      *name);
      return TRUE;
    }
    name++;
  }
  return FALSE;
}


extern int MYSQLparse(void *thd); // from sql_yacc.cc


/**
  This is a wrapper of MYSQLparse(). All the code should call parse_sql()
  instead of MYSQLparse().

  @param thd Thread context.
  @param parser_state Parser state.
  @param creation_ctx Object creation context.

  @return Error status.
    @retval FALSE on success.
    @retval TRUE on parsing error.
*/

bool parse_sql(THD *thd,
               Parser_state *parser_state,
               Object_creation_ctx *creation_ctx)
{
  bool ret_value;
  DBUG_ASSERT(thd->m_parser_state == NULL);
  DBUG_ASSERT(thd->lex->m_sql_cmd == NULL);

  MYSQL_QUERY_PARSE_START(thd->query());
  /* Backup creation context. */

  Object_creation_ctx *backup_ctx= NULL;

  if (creation_ctx)
    backup_ctx= creation_ctx->set_n_backup(thd);

  /* Set parser state. */

  thd->m_parser_state= parser_state;

  /* Parse the query. */

  bool mysql_parse_status= MYSQLparse(thd) != 0;

  /*
    Check that if MYSQLparse() failed either thd->is_error() is set, or an
    internal error handler is set.

    The assert will not catch a situation where parsing fails without an
    error reported if an error handler exists. The problem is that the
    error handler might have intercepted the error, so thd->is_error() is
    not set. However, there is no way to be 100% sure here (the error
    handler might be for other errors than parsing one).
  */

  DBUG_ASSERT(!mysql_parse_status ||
              (mysql_parse_status && thd->is_error()) ||
              (mysql_parse_status && thd->get_internal_handler()));

  /* Reset parser state. */

  thd->m_parser_state= NULL;

  /* Restore creation context. */

  if (creation_ctx)
    creation_ctx->restore_env(thd, backup_ctx);

  /* That's it. */

  ret_value= mysql_parse_status || thd->is_fatal_error;
  MYSQL_QUERY_PARSE_DONE(ret_value);
  return ret_value;
}

/**
  @} (end of group Runtime_Environment)
*/



/**
  Check and merge "CHARACTER SET cs [ COLLATE cl ]" clause

  @param cs character set pointer.
  @param cl collation pointer.

  Check if collation "cl" is applicable to character set "cs".

  If "cl" is NULL (e.g. when COLLATE clause is not specified),
  then simply "cs" is returned.
  
  @return Error status.
    @retval NULL, if "cl" is not applicable to "cs".
    @retval pointer to merged CHARSET_INFO on success.
*/


const CHARSET_INFO*
merge_charset_and_collation(const CHARSET_INFO *cs, const CHARSET_INFO *cl)
{
  if (cl)
  {
    if (!my_charset_same(cs, cl))
    {
      my_error(ER_COLLATION_CHARSET_MISMATCH, MYF(0), cl->name, cs->csname);
      return NULL;
    }
    return cl;
  }
  return cs;
}<|MERGE_RESOLUTION|>--- conflicted
+++ resolved
@@ -1389,12 +1389,12 @@
       */
       String slave_uuid;
       ushort flags= 0;
-      /* uint32 data_size= 0; */
+      uint32 data_size= 0;
       uint64 pos= 0;
       char name[FN_REFLEN + 1];
       uint32 name_size= 0;
       const uchar* ptr_buffer= (uchar *) packet;
-      GTID_set *grp_set= NULL;
+      Gtid_set gtid_set(&global_sid_map);;
 
       status_var_increment(thd->status_var.com_other);
       thd->enable_slow_log= opt_log_slow_admin_statements;
@@ -1415,47 +1415,39 @@
 
       if (is_master_slave_proto(flags, BINLOG_THROUGH_GTID))
       {
-        /* data_size= uint4korr(ptr_buffer); */
+        data_size= uint4korr(ptr_buffer);
         ptr_buffer+= ::BINLOG_DATA_SIZE_INFO_SIZE;
 
-<<<<<<< HEAD
-        /*
-        Gtid_set set(&global_sid_map);
-        set.add(ptr_buffer, data_size);
-        */
-=======
         if (mysql_bin_log.is_open())
         {
-          mysql_bin_log.sid_lock.rdlock();
-          if (!(grp_set= GtidSet_log_event::get_group_rep(&mysql_bin_log.sid_map,
-                                                          ptr_buffer)))
+          global_sid_lock.rdlock();
+          if (gtid_set.add(ptr_buffer, data_size) != RETURN_STATUS_OK)
           {
-            mysql_bin_log.sid_lock.unlock();
+            global_sid_lock.unlock();
             break;
           }
 #ifndef DBUG_OFF
-          char* buffer= grp_set->to_string();
+          char* buffer= gtid_set.to_string();
           DBUG_PRINT("info",
             ("Slave already knows about the following tids: %s.", buffer));
           my_free(buffer);
 #endif
-          mysql_bin_log.sid_lock.unlock();
+          global_sid_lock.unlock();
+          
           /*
             Resetting the name of the file in order to force to start
             reading from the oldest binary log available.
           */
           DBUG_ASSERT(name[0] == 0 && pos == BIN_LOG_HEADER_SIZE);
         }
->>>>>>> ca453c16
       }
       DBUG_PRINT("info", ("Slave %d requested to read %s at position %d.",
                  thd->server_id, name, name_size));
 
       get_slave_uuid(thd, &slave_uuid);
       kill_zombie_dump_threads(&slave_uuid);
-      mysql_binlog_send(thd, name, (my_off_t) pos, flags, grp_set);
+      mysql_binlog_send(thd, name, (my_off_t) pos, flags, &gtid_set);
       
-      delete grp_set;
       unregister_slave(thd, 1, 1);
       /*  fake COM_QUIT -- if we get here, the thread needs to terminate */
       error= true;
