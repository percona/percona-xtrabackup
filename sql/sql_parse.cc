--- conflicted
+++ resolved
@@ -656,6 +656,8 @@
 {
   uint connect_errors= 0;
   NET *net= &thd->net;
+  ulong pkt_len= 0;
+  char *end;
 
   DBUG_PRINT("info",
              ("New connection received on %s", vio_description(net->vio)));
@@ -668,12 +670,8 @@
       return (ER_BAD_HOST_ERROR);
     if (!(thd->ip= my_strdup(ip,MYF(0))))
       return (ER_OUT_OF_RESOURCES);
-<<<<<<< HEAD
     thd->host_or_ip= thd->ip;
-=======
-    thd->host_or_ip=thd->ip;
-    vio_in_addr(net->vio, &thd->remote.sin_addr);
->>>>>>> 788a2658
+    vio_in_addr(net->vio,&thd->remote.sin_addr);
 #if !defined(HAVE_SYS_UN_H) || defined(HAVE_mit_thread)
     /* Fast local hostname resolve for Win32 */
     if (!strcmp(thd->ip,"127.0.0.1"))
@@ -686,7 +684,6 @@
     {
       if (!(specialflag & SPECIAL_NO_RESOLVE))
       {
-<<<<<<< HEAD
 	vio_in_addr(net->vio,&thd->remote.sin_addr);
 	thd->host=ip_to_hostname(&thd->remote.sin_addr,&connect_errors);
 	/* Cut very long hostnames to avoid possible overflows */
@@ -697,17 +694,6 @@
 	}
 	if (connect_errors > max_connect_errors)
 	  return(ER_HOST_IS_BLOCKED);
-=======
-        thd->host=ip_to_hostname(&thd->remote.sin_addr,&connect_errors);
-        /* Cut very long hostnames to avoid possible overflows */
-        if (thd->host)
-        {
-          thd->host[min(strlen(thd->host), HOSTNAME_LENGTH)]= 0;
-          thd->host_or_ip= thd->host;
-        }
-        if (connect_errors > max_connect_errors)
-          return(ER_HOST_IS_BLOCKED);
->>>>>>> 788a2658
       }
     }
     DBUG_PRINT("info",("Host: %s  ip: %s",
@@ -725,8 +711,6 @@
     bzero((char*) &thd->remote, sizeof(thd->remote));
   }
   vio_keepalive(net->vio, TRUE);
-  ulong pkt_len= 0;
-  char *end;
   {
     /* buff[] needs to big enough to hold the server_version variable */
     char buff[SERVER_VERSION_LENGTH + SCRAMBLE_LENGTH + 64];
