/* Copyright (c) 2000, 2020, Oracle and/or its affiliates. All rights reserved.

   This program is free software; you can redistribute it and/or modify
   it under the terms of the GNU General Public License, version 2.0,
   as published by the Free Software Foundation.

   This program is also distributed with certain software (including
   but not limited to OpenSSL) that is licensed under separate terms,
   as designated in a particular file or component or in included license
   documentation.  The authors of MySQL hereby grant you an additional
   permission to link the program and your derivative works with the
   separately licensed software that they have included with MySQL.

   This program is distributed in the hope that it will be useful,
   but WITHOUT ANY WARRANTY; without even the implied warranty of
   MERCHANTABILITY or FITNESS FOR A PARTICULAR PURPOSE.  See the
   GNU General Public License, version 2.0, for more details.

   You should have received a copy of the GNU General Public License
   along with this program; if not, write to the Free Software
   Foundation, Inc., 51 Franklin St, Fifth Floor, Boston, MA 02110-1301  USA */

/**
  @file sql/mysqld.cc
  MySQL server daemon.
*/

/* clang-format off */
/**
  @mainpage Welcome

  Welcome to the MySQL source code documentation.

  This documentation covers primarily the MySQL server,
  for the @c mysqld process.

  Other programs, like the MySQL Router, are also documented,
  see the @ref PAGE_SERVER_TOOLS section.

  The order chosen to present the content is to start with low level components,
  and build upon previous sections, so that code is presented in a logical order.

  For some sections, a full article (Doxygen 'page') presents the component in detail.

  For other sections, only links are provided, as a starting point into the component.

  For the user manual, see http://dev.mysql.com/doc/refman/8.0/en/

  For the internals manual, see https://dev.mysql.com/doc/internals/en/index.html

  This documentation is published for each release, starting with MySQL 8.0.

  The present document corresponds to:

  Document generated on: ${DOXYGEN_GENERATION_DATE},
  branch: ${DOXYGEN_GENERATION_BRANCH},
  revision: ${DOXYGEN_GENERATION_REVISION}

  For the latest available version, see https://dev.mysql.com/doc/dev/mysql-server/latest/

  For other versions, see https://dev.mysql.com/doc/index-archive.html
*/

/**
  @page PAGE_GET_STARTED Getting Started

  - @ref start_source
  - @subpage PAGE_CODING_GUIDELINES
  - @ref start_debug

  @section start_source Build from source

  See https://dev.mysql.com/doc/refman/8.0/en/source-installation.html

  @section start_debug Debugging

  The easiest way to install a server, and attach a debugger to it,
  is to start the mysql-test-run (MTR) tool with debugging options

  @verbatim
  cd mysql-test
  ./mtr --ddd main.parser
  @endverbatim

  The following functions are good candidates for breakpoints:
  - #my_message_sql
  - #dispatch_command

  Replace 'main.parser' with another test script, or write your own, to debug a specific area.
*/

/**
  @page PAGE_CODING_GUIDELINES Coding Guidelines

  This section shows the guidelines that MySQL developers
  follow when writing new code.

  New MySQL code uses the Google C++ coding style
  (https://google.github.io/styleguide/cppguide.html), with one
  exception:

  - Member variable names: Do not use foo_. Instead, use
    m_foo (non-static) or s_foo (static).

  Old projects and modifications to old code use an older MySQL-specific
  style for the time being. Since 8.0, MySQL style uses the same formatting
  rules as Google coding style (e.g., brace placement, indentation, line
  lengths, etc.), but differs in a few important aspects:

  - Class names: Do not use MyClass. Instead, use My_class.

  - Function names: Use snake_case().

  - Comment Style: Use either the // or <em>/</em>* *<em>/</em> syntax. // is
    much more common but both syntaxes are permitted for the time being.

  - Doxygen comments: Use <em>/</em>** ... *<em>/</em> syntax and not ///.

  - Doxygen commands: Use '@' and not '\' for doxygen commands.

  - You may see structs starting with st_ and being typedef-ed to some
    UPPERCASE (e.g. typedef struct st_foo { ... } FOO). However,
    this is legacy from when the codebase contained C. Do not make such new
    typedefs nor structs with st_ prefixes, and feel free to remove those that
    already exist, except in public header files that are part of libmysql
    (which need to be parseable as C99).


  Code formatting is enforced by use of clang-format throughout the code
  base. However, note that formatting is only one part of coding style;
  you are required to take care of non-formatting issues yourself, such as
  following naming conventions, having clear ownership of code or minimizing
  the use of macros. See the Google coding style guide for the entire list.

  Consistent style is important for us, because everyone must know what to
  expect. Knowing our rules, you'll find it easier to read our code, and when
  you decide to contribute (which we hope you'll consider!) we'll find it
  easier to read and review your code.

  - @subpage GENERAL_DEVELOPMENT_GUIDELINES
  - @subpage CPP_CODING_GUIDELINES_FOR_NDB_SE
  - @subpage DBUG_TAGS

*/

/**
  @page PAGE_INFRASTRUCTURE Infrastructure

  @section infra_basic Basic classes and templates

  @subsection infra_basic_container Container

  See #DYNAMIC_ARRAY, #List, #I_P_List, #LF_HASH.

  @subsection infra_basic_syncho Synchronization

  See #native_mutex_t, #native_rw_lock_t, #native_cond_t.

  @subsection infra_basic_fileio File IO

  See #my_open, #my_dir.

  @section infra_server_blocks Server building blocs

  @subsection infra_server_blocks_vio Virtual Input Output

  See #Vio, #vio_init.

  @section deployment Deployment

  @subsection deploy_install Installation

  See #opt_initialize, #bootstrap::run_bootstrap_thread.

  @subsection deploy_startup Startup

  See #mysqld_main.

  @subsection deploy_shutdown Shutdown

  See #handle_fatal_signal, #signal_hand.

  @subsection deploy_upgrade Upgrade

  See #Mysql::Tools::Upgrade::Program.

*/

/**
  @page PAGE_PROTOCOL Client/Server Protocol

  @section protocol_overview Overview

  The MySQL protocol is used between MySQL Clients and a MySQL Server.
  It is implemented by:
    - Connectors (Connector/C, Connector/J, and so forth)
    - MySQL Proxy
    - Communication between master and slave replication servers

  The protocol supports these features:
    - Transparent encryption using SSL
    - Transparent compression
    - A @ref page_protocol_connection_phase where capabilities and
      authentication data are exchanged
    - A @ref page_protocol_command_phase which accepts commands
      from the client and executes them

  Further reading:
    - @subpage page_protocol_basics
    - @subpage page_protocol_connection_lifecycle
*/


/** @page mysqlx_protocol X %Protocol

@par Topics in this section:

- @subpage mysqlx_protocol_lifecycle
- @subpage mysqlx_protocol_authentication
- @subpage mysqlx_protocol_messages
- @subpage mysqlx_protocol_expectations
- @subpage mysqlx_protocol_notices
- @subpage mysqlx_protocol_xplugin
- @subpage mysqlx_protocol_use_cases
- @subpage mysqlx_protocol_implementation
- @subpage mysqlx_protocol_comparison


The X %Protocol is implemented by the X Plugin and the following
MySQL clients support the protocol:

-  MYSQLXSHELL

-  MySQL for Visual Studio 2.0.2 or higher

-  MySQL Connector/J 6.0.2 or higher

-  MySQL Connector/Net 7.0.2 or higher

-  MySQL Connector/Node.js

@section xprotocol_community_connector How to build a Community Connector

MySQL provides a set of official MySQL Connectors for several popular
development frameworks and languages like Node.js, .Net, Python, Java, C,
C++ and more. At the same time, we also encourage community developers to
create native connectors for their favorite languages. To improve the process
and encourage creating a community connector going forward, and allow for more
rapid new feature support within the MySQL communications protocol, we created
a new protocol called the MySQL X Protocol.

The new X Protocol leverages current industry standards. One of those standards
in use is protobuf (more formally know as Google Protobuffers).
The .proto formatted files provide the complete message definitions of the
X Protocol. Another feature of protobuf is the automatic code generation based
on those .proto files across a variety of languages for use in community
developed connectors for MySQL.

These language specific generated files can be used with no restrictions under
your own terms.

The X Protocol use of .proto makes our protocol design clear and concise,
no longer requiring the efforts previously required – no longer will you need
to directly analyze our message format. In addition to the layout of
the message format, the .proto also defines and documents message sequence
and flow between the connectors and the MySQL server. The information defined
in the .proto file makes it easy to implement X protocol support in connector
code. As those who have written a MySQL connector know, coding the protocol
is only a small part of the effort required.

Finally, you can focus on the big task of creating a MySQL community
connector - designing apis, coding, testing, selecting your license, packaging,
documentation. And, promoting and speaking about your work.

@section xprotocol_mysqlxshell_example X Protocol example

The following figure shows usage of the X %Protocol between MYSQLXSHELL and
MySQL Server 5.7.12 or higher with the X %Plugin enabled.
The object _X %Protocol_ on this figure represents rather some concept
than an implementation object. The aim is to show its role in the process
of information exchange between the client and the server.

@startuml "X Protocol Overview"
actor "User"
box "MySQLx Shell"
participant "X DevAPI" as devapi
participant "X Protocol" as xclproto
end box

box "MySQL Server"
participant "X Plugin" as xpl
participant "X Protocol" as xplproto
participant "Server" as serv
end box

User -> devapi: Request
activate devapi
devapi -> xclproto: Encode request
activate xclproto

xclproto --> devapi
deactivate xclproto

devapi -> xpl: Receive request << Network (TCP) >>
activate xpl

xpl -> xplproto: Decode request
activate xplproto

xplproto --> xpl
deactivate xplproto

xpl -> serv: Execute request
activate serv

serv --> xpl
deactivate serv

xpl --> devapi: << Network (TCP) >>
deactivate xpl

devapi --> User
deactivate devapi
...
@enduml

The documentation is based on the source files such as:

-  [``mysqlx.proto``](https://github.com/mysql/mysql-server/tree/5.7/rapid/plugin/x/protocol/mysqlx.proto)
-  [``mysqlx_connection.proto``](https://github.com/mysql/mysql-server/tree/5.7/rapid/plugin/x/protocol/mysqlx_connection.proto)
-  [``mysqlx_session.proto``](https://github.com/mysql/mysql-server/tree/5.7/rapid/plugin/x/protocol/mysqlx_session.proto>)
-  [``mysqlx_crud.proto``](https://github.com/mysql/mysql-server/tree/5.7/rapid/plugin/x/protocol/mysqlx_crud.proto>)
-  [``mysqlx_sql.proto``](https://github.com/mysql/mysql-server/tree/5.7/rapid/plugin/x/protocol/mysqlx_sql.proto>)
-  [``mysqlx_resultset.proto``](https://github.com/mysql/mysql-server/tree/5.7/rapid/plugin/x/protocol/mysqlx_resultset.proto>)
-  [``mysqlx_expr.proto``](https://github.com/mysql/mysql-server/tree/5.7/rapid/plugin/x/protocol/mysqlx_expr.proto>)
-  [``mysqlx_datatypes.proto``](https://github.com/mysql/mysql-server/tree/5.7/rapid/plugin/x/protocol/mysqlx_datatypes.proto>)
-  [``mysqlx_expect.proto``](https://github.com/mysql/mysql-server/tree/5.7/rapid/plugin/x/protocol/mysqlx_expect.proto>)
-  [``mysqlx_notice.proto``](https://github.com/mysql/mysql-server/tree/5.7/rapid/plugin/x/protocol/mysqlx_notice.proto>)

*/


/**
  @page PAGE_SQL_EXECUTION SQL Query Execution

  @section sql_query_exec_parsing SQL Parsing

  The parser processes SQL strings and builds a tree representation of them.

  See @ref GROUP_PARSER.

  @subpage PAGE_SQL_Optimizer

  @subpage stored_programs

  @section sql_query_exec_prepared Prepared statements

  See #mysql_stmt_prepare

  @section func_stored_proc Stored procedures

  See #sp_head, #sp_instr.

  @section sql_query_exec_sql_functions SQL Functions

  See #Item_func

  @section sql_query_exec_error_handling Error handling

  See #my_message, #my_error

  @subpage PAGE_TXN

*/

/**
  @page PAGE_STORAGE Data Storage

  @section storage_innodb Innodb

  See #ha_innobase or read details about InnoDB internals:
  - @subpage PAGE_INNODB_PFS
  - @subpage PAGE_INNODB_REDO_LOG
  - @subpage PAGE_INNODB_LOCK_SYS
  - @subpage PAGE_INNODB_UTILS

  @section storage_temptable Temp table

  Before 8.0, temporary tables were handled by heap engine.
  The heap engine had no feature to store bigger tables on disk.

  Since 8.0, there is a brand new temptable engine, which
  is written from scratch using c++11. It has following advantages:
  - it is able to store bigger tables on disk (in temporary files),
  - it uses row format with variable size (can save memory for varchars),
  - it is better designed (easier to maintain).

  @subpage PAGE_TEMPTABLE

*/


/**
  @page PAGE_REPLICATION Replication

  @subpage PAGE_RPL_FIELD_METADATA

*/

/**
  @page PAGE_TXN Transactions

  See #trans_begin, #trans_commit, #trans_rollback.
*/

/**
  @page PAGE_SECURITY Security

  @subpage AUTHORIZATION_PAGE
*/


/**
  @page PAGE_MONITORING Monitoring

  @subpage PAGE_PFS
*/

/**
  @page PAGE_EXTENDING Extending MySQL

  Components
  ----------

  MySQL 8.0 introduces support for extending the server through components.
  Components can communicate with other components through service APIs.
  And can provide implementations of service APIs for other components to use.
  All components are equal and can communicate with all other components.
  Service implementations can be found by name via a registry service handle
  which is passed to the component initialization function.
  There can be multiple service API implementations for a single service API.
  One of them is the default implementation.
  Service API are stateless by definition. If they need to handle state or
  object instances they need to do so by using factory methods and instance
  handles.

  To ease up transition to the component model the current server
  functionality (server proper and plugins) is contained within
  a dedicated built in server component. The server component currently
  contains all of the functionality provided by the server and
  classical server plugins.

  More components can be installed via the "INSTALL COMPONENT" SQL command.

  The component infrastructure is designed as a replacement for the classical
  MySQL plugin system as it does not suffer from some of the limitations of it
  and provides better isolation for the component code.

  See @subpage PAGE_COMPONENTS.

  Plugins and Services
  --------------------

  As of MySQL 5.1 the server functionality can be extended through
  installing (dynamically or statically linked) extra code modules
  called plugins.

  The server defines a set of well known plugin APIs that the modules
  can implement.

  To allow plugins to reuse server code the server exposes a pre-defined
  set of functions to plugins called plugin services.

  See the following for more details:
  - @subpage page_ext_plugins
  - @subpage page_ext_plugin_services


  User Defined Functions
  ----------------------

  Native code user defined functions can be added to MySQL server using
  the CREATE FUNCTION ... SONAME syntax.

  These can co-exit with @ref page_ext_plugins or reside in their own
  separate binaries.

  To learn how to create these user defined functions see @subpage page_ext_udf
*/


/**
  @page PAGE_SERVER_TOOLS Server tools

  - @subpage PAGE_MYSQL_ROUTER
*/


/**
  @page PAGE_CLIENT_TOOLS Client tools

  See mysqldump.cc mysql.cc
*/


/**
  @page PAGE_TESTING_TOOLS Testing Tools

  - @subpage PAGE_MYSQL_TEST_RUN
*/

/**
  @page PAGE_DEV_TOOLS Development Tools

  - @subpage PAGE_LOCK_ORDER
*/


/**
  @page PAGE_SQL_Optimizer SQL Optimizer

  The task of query optimizer is to determine the most efficient means for
  executing queries. The query optimizer consists of the following
  sub-modules:

  - @ref Query_Resolver
  - @ref Query_Optimizer
  - @ref Query_Planner
  - @ref Query_Executor

  @subpage PAGE_OPT_TRACE

  Additional articles about the query optimizer:

  - @ref PAGE_OPT_TRACE
  - @ref AGGREGATE_CHECKS
*/
/* clang-format on */

#include "sql/mysqld.h"

#include "my_config.h"

#include "errmsg.h"  // init_client_errs
#include "ft_global.h"
#include "keycache.h"  // KEY_CACHE
#include "libbinlogevents/include/binlog_event.h"
#include "libbinlogevents/include/control_events.h"
#include "m_string.h"
#include "migrate_keyring.h"  // Migrate_keyring
#include "my_alloc.h"
#include "my_base.h"
#include "my_bitmap.h"  // MY_BITMAP
#include "my_command.h"
#include "my_dbug.h"
#include "my_default.h"  // print_defaults
#include "my_dir.h"
#include "my_getpwnam.h"
#include "my_loglevel.h"
#include "my_macros.h"
#include "my_shm_defaults.h"  // IWYU pragma: keep
#include "my_stacktrace.h"    // my_set_exception_pointers
#include "my_thread_local.h"
#include "my_time.h"
#include "my_timer.h"  // my_timer_initialize
#include "myisam.h"
#include "mysql/components/services/log_builtins.h"
#include "mysql/components/services/log_shared.h"
#include "mysql/components/services/mysql_runtime_error_service.h"
#include "mysql/plugin.h"
#include "mysql/plugin_audit.h"
#include "mysql/psi/mysql_cond.h"
#include "mysql/psi/mysql_file.h"
#include "mysql/psi/mysql_memory.h"  // mysql_memory_init
#include "mysql/psi/mysql_mutex.h"
#include "mysql/psi/mysql_rwlock.h"
#include "mysql/psi/mysql_socket.h"
#include "mysql/psi/mysql_stage.h"
#include "mysql/psi/mysql_statement.h"
#include "mysql/psi/mysql_thread.h"
#include "mysql/psi/psi_base.h"
#include "mysql/psi/psi_cond.h"
#include "mysql/psi/psi_data_lock.h"
#include "mysql/psi/psi_error.h"
#include "mysql/psi/psi_file.h"
#include "mysql/psi/psi_idle.h"
#include "mysql/psi/psi_mdl.h"
#include "mysql/psi/psi_memory.h"
#include "mysql/psi/psi_mutex.h"
#include "mysql/psi/psi_rwlock.h"
#include "mysql/psi/psi_socket.h"
#include "mysql/psi/psi_stage.h"
#include "mysql/psi/psi_statement.h"
#include "mysql/psi/psi_system.h"
#include "mysql/psi/psi_table.h"
#include "mysql/psi/psi_thread.h"
#include "mysql/psi/psi_transaction.h"
#include "mysql/service_mysql_alloc.h"
#include "mysql/thread_type.h"
#include "mysql_com.h"
#include "mysql_time.h"
#include "mysql_version.h"
#include "mysqld_error.h"
#include "mysys_err.h"  // EXIT_OUT_OF_MEMORY
#include "pfs_thread_provider.h"
#include "print_version.h"
#ifdef _WIN32
#include <shellapi.h>
#endif
#include "sql/auth/auth_common.h"         // grant_init
#include "sql/auth/sql_authentication.h"  // init_rsa_keys
#include "sql/auth/sql_security_ctx.h"
#include "sql/auto_thd.h"   // Auto_THD
#include "sql/binlog.h"     // mysql_bin_log
#include "sql/bootstrap.h"  // bootstrap
#include "sql/check_stack.h"
#include "sql/conn_handler/connection_acceptor.h"  // Connection_acceptor
#include "sql/conn_handler/connection_handler_impl.h"  // Per_thread_connection_handler
#include "sql/conn_handler/connection_handler_manager.h"  // Connection_handler_manager
#include "sql/conn_handler/socket_connection.h"  // stmt_info_new_packet
#include "sql/current_thd.h"                     // current_thd
#include "sql/dd/cache/dictionary_client.h"
#include "sql/debug_sync.h"  // debug_sync_end
#include "sql/derror.h"
#include "sql/event_data_objects.h"  // init_scheduler_psi_keys
#include "sql/events.h"              // Events
#include "sql/handler.h"
#include "sql/hostname_cache.h"  // hostname_cache_init
#include "sql/init.h"            // unireg_init
#include "sql/item.h"
#include "sql/item_cmpfunc.h"  // Arg_comparator
#include "sql/item_create.h"
#include "sql/item_func.h"
#include "sql/item_strfunc.h"  // Item_func_uuid
#include "sql/keycaches.h"     // get_or_create_key_cache
#include "sql/log.h"
#include "sql/log_event.h"  // Rows_log_event
#include "sql/log_resource.h"
#include "sql/mdl.h"
#include "sql/mdl_context_backup.h"  // mdl_context_backup_manager
#include "sql/my_decimal.h"
#include "sql/mysqld_daemon.h"
#include "sql/mysqld_thd_manager.h"              // Global_THD_manager
#include "sql/opt_costconstantcache.h"           // delete_optimizer_cost_module
#include "sql/opt_range.h"                       // range_optimizer_init
#include "sql/options_mysqld.h"                  // OPT_THREAD_CACHE_SIZE
#include "sql/partitioning/partition_handler.h"  // partitioning_init
#include "sql/persisted_variable.h"              // Persisted_variables_cache
#include "sql/plugin_table.h"
#include "sql/protocol.h"
#include "sql/psi_memory_key.h"  // key_memory_MYSQL_RELAY_LOG_index
#include "sql/query_options.h"
#include "sql/replication.h"                        // thd_enter_cond
#include "sql/resourcegroups/resource_group_mgr.h"  // init, post_init
#ifdef _WIN32
#include "sql/restart_monitor_win.h"
#endif
#include "sql/rpl_filter.h"
#include "sql/rpl_gtid.h"
#include "sql/rpl_gtid_persist.h"  // Gtid_table_persistor
#include "sql/rpl_handler.h"       // RUN_HOOK
#include "sql/rpl_info_factory.h"
#include "sql/rpl_info_handler.h"
#include "sql/rpl_injector.h"  // injector
#include "sql/rpl_log_encryption.h"
#include "sql/rpl_master.h"  // max_binlog_dump_events
#include "sql/rpl_mi.h"
#include "sql/rpl_msr.h"    // Multisource_info
#include "sql/rpl_rli.h"    // Relay_log_info
#include "sql/rpl_slave.h"  // slave_load_tmpdir
#include "sql/rpl_trx_tracking.h"
#include "sql/sd_notify.h"  // sd_notify_connect
#include "sql/session_tracker.h"
#include "sql/set_var.h"
#include "sql/sp_head.h"    // init_sp_psi_keys
#include "sql/sql_audit.h"  // mysql_audit_general
#include "sql/sql_base.h"
#include "sql/sql_callback.h"  // MUSQL_CALLBACK
#include "sql/sql_class.h"     // THD
#include "sql/sql_connect.h"
#include "sql/sql_error.h"
#include "sql/sql_initialize.h"  // opt_initialize_insecure
#include "sql/sql_lex.h"
#include "sql/sql_list.h"
#include "sql/sql_locale.h"   // MY_LOCALE
#include "sql/sql_manager.h"  // start_handle_manager
#include "sql/sql_parse.h"    // check_stack_overrun
#include "sql/sql_plugin.h"   // opt_plugin_dir
#include "sql/sql_plugin_ref.h"
#include "sql/sql_reload.h"          // handle_reload_request
#include "sql/sql_restart_server.h"  // is_mysqld_managed
#include "sql/sql_servers.h"
#include "sql/sql_show.h"
#include "sql/sql_table.h"  // build_table_filename
#include "sql/sql_udf.h"
#include "sql/ssl_acceptor_context.h"
#include "sql/sys_vars.h"         // fixup_enforce_gtid_consistency_...
#include "sql/sys_vars_shared.h"  // intern_find_sys_var
#include "sql/table_cache.h"      // table_cache_manager
#include "sql/tc_log.h"           // tc_log
#include "sql/thd_raii.h"
#include "sql/thr_malloc.h"
#include "sql/transaction.h"
#include "sql/tztime.h"  // Time_zone
#include "sql/xa.h"
#include "sql_common.h"  // mysql_client_plugin_init
#include "sql_string.h"
#include "storage/myisam/ha_myisam.h"  // HA_RECOVER_OFF
#include "storage/perfschema/pfs_services.h"
#include "thr_lock.h"
#include "thr_mutex.h"
#include "typelib.h"
#include "violite.h"

#ifdef WITH_PERFSCHEMA_STORAGE_ENGINE
#include "storage/perfschema/pfs_server.h"
#endif /* WITH_PERFSCHEMA_STORAGE_ENGINE */

#ifdef _WIN32
#include "sql/conn_handler/named_pipe_connection.h"
#include "sql/conn_handler/shared_memory_connection.h"
#include "sql/named_pipe.h"
#endif

#ifdef MY_MSCRT_DEBUG
#include <crtdbg.h>
#endif
#include <errno.h>
#include <fcntl.h>
#include <fenv.h>
#include <limits.h>
#ifdef HAVE_GRP_H
#include <grp.h>
#endif
#ifndef _WIN32
#include <netdb.h>
#endif
#ifdef HAVE_NETINET_IN_H
#include <netinet/in.h>
#endif
#include <signal.h>
#include <stdarg.h>
#include <stddef.h>
#include <stdio.h>
#include <stdlib.h>
#include <string.h>
#include <sys/types.h>
#ifdef HAVE_SYS_MMAN_H
#include <sys/mman.h>
#endif
#ifdef HAVE_SYS_PRCTL_H
#include <sys/prctl.h>
#endif
#ifdef HAVE_SYS_RESOURCE_H
#include <sys/resource.h>
#endif
#include <sys/stat.h>
#ifdef HAVE_UNISTD_H
#include <unistd.h>
#endif
#ifdef _WIN32
#include <crtdbg.h>
#include <process.h>
#endif
#include "unicode/uclean.h"  // u_cleanup()

#include <algorithm>
#include <atomic>
#include <functional>
#include <new>
#include <string>
#include <vector>

#ifndef EMBEDDED_LIBRARY
#ifdef WITH_LOCK_ORDER
#include "sql/debug_lock_order.h"
#endif /* WITH_LOCK_ORDER */
#endif /* EMBEDDED_LIBRARY */

#ifndef EMBEDDED_LIBRARY
#include "srv_session.h"
#endif

#include <mysql/components/minimal_chassis.h>
#include <mysql/components/services/dynamic_loader_scheme_file.h>
#include <mysql/components/services/mysql_psi_system_service.h>
#include <mysql/components/services/mysql_rwlock_service.h>
#include <mysql/components/services/ongoing_transaction_query_service.h>
#include "sql/auth/dynamic_privileges_impl.h"
#include "sql/dd/dd.h"                   // dd::shutdown
#include "sql/dd/dd_kill_immunizer.h"    // dd::DD_kill_immunizer
#include "sql/dd/dictionary.h"           // dd::get_dictionary
#include "sql/dd/ndbinfo_schema/init.h"  // dd::ndbinfo::init_schema_and_tables()
#include "sql/dd/performance_schema/init.h"  // performance_schema::init
#include "sql/dd/upgrade/server.h"      // dd::upgrade::upgrade_system_schemas
#include "sql/dd/upgrade_57/upgrade.h"  // dd::upgrade_57::in_progress
#include "sql/server_component/component_sys_var_service_imp.h"
#include "sql/server_component/log_builtins_filter_imp.h"
#include "sql/server_component/log_builtins_imp.h"
#include "sql/server_component/persistent_dynamic_loader_imp.h"
#include "sql/srv_session.h"

using std::max;
using std::min;
using std::vector;

#define mysqld_charset &my_charset_latin1
#define mysqld_default_locale_name "en_US"

#ifdef HAVE_FPU_CONTROL_H
#include <fpu_control.h>  // IWYU pragma: keep
#elif defined(__i386__)
#define fpu_control_t unsigned int
#define _FPU_EXTENDED 0x300
#define _FPU_DOUBLE 0x200
#if defined(__GNUC__) || defined(__SUNPRO_CC)
#define _FPU_GETCW(cw) asm volatile("fnstcw %0" : "=m"(*&cw))
#define _FPU_SETCW(cw) asm volatile("fldcw %0" : : "m"(*&cw))
#else
#define _FPU_GETCW(cw) (cw = 0)
#define _FPU_SETCW(cw)
#endif
#endif
inline void setup_fpu() {
#ifdef HAVE_FEDISABLEEXCEPT
  fedisableexcept(FE_ALL_EXCEPT);
#endif

  /* Set FPU rounding mode to "round-to-nearest" */
  fesetround(FE_TONEAREST);

  /*
    x86 (32-bit) requires FPU precision to be explicitly set to 64 bit
    (double precision) for portable results of floating point operations.
    However, there is no need to do so if compiler is using SSE2 for floating
    point, double values will be stored and processed in 64 bits anyway.
  */
#if defined(__i386__) && !defined(__SSE2_MATH__)
#if !defined(_WIN32)
  fpu_control_t cw;
  _FPU_GETCW(cw);
  cw = (cw & ~_FPU_EXTENDED) | _FPU_DOUBLE;
  _FPU_SETCW(cw);
#endif /* _WIN32 && */
#endif /* __i386__ */
}

extern "C" void handle_fatal_signal(int sig);

/* Constants */

#include "welcome_copyright_notice.h"  // ORACLE_WELCOME_COPYRIGHT_NOTICE

const char *show_comp_option_name[] = {"YES", "NO", "DISABLED"};

static const char *tc_heuristic_recover_names[] = {"OFF", "COMMIT", "ROLLBACK",
                                                   NullS};
static TYPELIB tc_heuristic_recover_typelib = {
    array_elements(tc_heuristic_recover_names) - 1, "",
    tc_heuristic_recover_names, nullptr};

const char *first_keyword = "first", *binary_keyword = "BINARY";
const char *my_localhost = "localhost";

bool opt_large_files = sizeof(my_off_t) > 4;
static bool opt_autocommit;  ///< for --autocommit command-line option
static get_opt_arg_source source_autocommit;

/*
  Used with --help for detailed option
*/
bool opt_help = false, opt_verbose = false, opt_validate_config = false;

arg_cmp_func Arg_comparator::comparator_matrix[5] = {
    &Arg_comparator::compare_string,      // Compare strings
    &Arg_comparator::compare_real,        // Compare float values
    &Arg_comparator::compare_int_signed,  // Compare signed int values
    &Arg_comparator::compare_row,         // Compare row values
    &Arg_comparator::compare_decimal};    // Compare decimal values

PSI_file_key key_file_binlog_cache;
PSI_file_key key_file_binlog_index_cache;

#ifdef HAVE_PSI_INTERFACE
static PSI_mutex_key key_LOCK_status;
static PSI_mutex_key key_LOCK_manager;
static PSI_mutex_key key_LOCK_crypt;
static PSI_mutex_key key_LOCK_user_conn;
static PSI_mutex_key key_LOCK_global_system_variables;
static PSI_mutex_key key_LOCK_prepared_stmt_count;
static PSI_mutex_key key_LOCK_sql_slave_skip_counter;
static PSI_mutex_key key_LOCK_slave_net_timeout;
static PSI_mutex_key key_LOCK_slave_trans_dep_tracker;
static PSI_mutex_key key_LOCK_uuid_generator;
static PSI_mutex_key key_LOCK_error_messages;
static PSI_mutex_key key_LOCK_default_password_lifetime;
static PSI_mutex_key key_LOCK_mandatory_roles;
static PSI_mutex_key key_LOCK_password_history;
static PSI_mutex_key key_LOCK_password_reuse_interval;
static PSI_mutex_key key_LOCK_sql_rand;
static PSI_mutex_key key_LOCK_log_throttle_qni;
static PSI_mutex_key key_LOCK_reset_gtid_table;
static PSI_mutex_key key_LOCK_compress_gtid_table;
static PSI_mutex_key key_LOCK_collect_instance_log;
static PSI_mutex_key key_BINLOG_LOCK_commit;
static PSI_mutex_key key_BINLOG_LOCK_commit_queue;
static PSI_mutex_key key_BINLOG_LOCK_done;
static PSI_mutex_key key_BINLOG_LOCK_flush_queue;
static PSI_mutex_key key_BINLOG_LOCK_index;
static PSI_mutex_key key_BINLOG_LOCK_log;
static PSI_mutex_key key_BINLOG_LOCK_binlog_end_pos;
static PSI_mutex_key key_BINLOG_LOCK_sync;
static PSI_mutex_key key_BINLOG_LOCK_sync_queue;
static PSI_mutex_key key_BINLOG_LOCK_xids;
static PSI_rwlock_key key_rwlock_global_sid_lock;
static PSI_rwlock_key key_rwlock_gtid_mode_lock;
static PSI_rwlock_key key_rwlock_LOCK_system_variables_hash;
static PSI_rwlock_key key_rwlock_LOCK_sys_init_connect;
static PSI_rwlock_key key_rwlock_LOCK_sys_init_slave;
static PSI_cond_key key_BINLOG_COND_done;
static PSI_cond_key key_BINLOG_update_cond;
static PSI_cond_key key_BINLOG_prep_xids_cond;
static PSI_cond_key key_COND_manager;
static PSI_cond_key key_COND_compress_gtid_table;
static PSI_thread_key key_thread_signal_hand;
static PSI_thread_key key_thread_main;
static PSI_file_key key_file_casetest;
static PSI_file_key key_file_pid;
#if defined(_WIN32)
static PSI_thread_key key_thread_handle_con_namedpipes;
static PSI_thread_key key_thread_handle_con_sharedmem;
static PSI_thread_key key_thread_handle_con_sockets;
static PSI_mutex_key key_LOCK_handler_count;
static PSI_cond_key key_COND_handler_count;
static PSI_thread_key key_thread_handle_shutdown_restart;
static PSI_rwlock_key key_rwlock_LOCK_named_pipe_full_access_group;
#else
static PSI_mutex_key key_LOCK_socket_listener_active;
static PSI_cond_key key_COND_socket_listener_active;
static PSI_mutex_key key_LOCK_start_signal_handler;
static PSI_cond_key key_COND_start_signal_handler;
#endif  // _WIN32
static PSI_mutex_key key_LOCK_server_started;
static PSI_cond_key key_COND_server_started;
static PSI_mutex_key key_LOCK_keyring_operations;
static PSI_mutex_key key_LOCK_tls_ctx_options;
static PSI_mutex_key key_LOCK_rotate_binlog_master_key;
#endif /* HAVE_PSI_INTERFACE */

/**
  Statement instrumentation key for replication.
*/
#ifdef HAVE_PSI_STATEMENT_INTERFACE
PSI_statement_info stmt_info_rpl;
#endif

/* the default log output is log tables */
static bool lower_case_table_names_used = false;
#if !defined(_WIN32)
static bool socket_listener_active = false;
static int pipe_write_fd = -1;
static bool opt_daemonize = false;
#endif
bool opt_debugging = false;
static bool opt_external_locking = false, opt_console = false;
static bool opt_short_log_format = false;
static char *mysqld_user, *mysqld_chroot;
static const char *default_character_set_name;
static const char *character_set_filesystem_name;
static const char *lc_messages;
static const char *lc_time_names_name;
char *my_bind_addr_str;
char *my_admin_bind_addr_str;
uint mysqld_admin_port;
bool listen_admin_interface_in_separate_thread;
static const char *default_collation_name;
const char *default_storage_engine;
const char *default_tmp_storage_engine;
ulonglong temptable_max_ram;
bool temptable_use_mmap;
static char compiled_default_collation_name[] = MYSQL_DEFAULT_COLLATION_NAME;
static bool binlog_format_used = false;

LEX_STRING opt_init_connect, opt_init_slave;

/* Global variables */

LEX_STRING opt_mandatory_roles;
bool opt_mandatory_roles_cache = false;
bool opt_always_activate_granted_roles = false;
bool opt_bin_log;
bool opt_general_log, opt_slow_log, opt_general_log_raw;
ulonglong log_output_options;
bool opt_log_queries_not_using_indexes = false;
ulong opt_log_throttle_queries_not_using_indexes = 0;
bool opt_log_slow_extra = false;
bool opt_disable_networking = false, opt_skip_show_db = false;
bool opt_skip_name_resolve = false;
bool opt_character_set_client_handshake = true;
bool server_id_supplied = false;
static bool opt_endinfo;
bool using_udf_functions;
bool locked_in_memory;
bool opt_using_transactions;
ulong opt_tc_log_size;
std::atomic<int32> connection_events_loop_aborted_flag;
static std::atomic<enum_server_operational_state> server_operational_state{
    SERVER_BOOTING};
char *opt_log_error_suppression_list;
char *opt_log_error_services;
char *opt_keyring_migration_user = nullptr;
char *opt_keyring_migration_host = nullptr;
char *opt_keyring_migration_password = nullptr;
char *opt_keyring_migration_socket = nullptr;
char *opt_keyring_migration_source = nullptr;
char *opt_keyring_migration_destination = nullptr;
ulong opt_keyring_migration_port = 0;
bool migrate_connect_options = false;
uint host_cache_size;
ulong log_error_verbosity = 3;  // have a non-zero value during early start-up

#if defined(_WIN32)
/*
  Thread handle of shutdown event handler thread.
  It is used as argument during thread join.
*/
my_thread_handle shutdown_restart_thr_handle;

ulong slow_start_timeout;
bool opt_no_monitor = false;
#endif

bool opt_no_dd_upgrade = false;
long opt_upgrade_mode = UPGRADE_AUTO;
bool opt_initialize = false;
bool opt_skip_slave_start = false;  ///< If set, slave is not autostarted
bool opt_enable_named_pipe = false;
bool opt_local_infile, opt_slave_compressed_protocol;
bool opt_safe_user_create = false;
bool opt_show_slave_auth_info;
bool opt_log_slave_updates = false;
char *opt_slave_skip_errors;
bool opt_slave_allow_batching = false;

/**
  compatibility option:
    - index usage hints (USE INDEX without a FOR clause) behave as in 5.0
*/
bool old_mode;

/*
  Legacy global handlerton. These will be removed (please do not add more).
*/
handlerton *heap_hton;
handlerton *temptable_hton;
handlerton *myisam_hton;
handlerton *innodb_hton;

char *opt_disabled_storage_engines;
uint opt_server_id_bits = 0;
ulong opt_server_id_mask = 0;
bool read_only = false, opt_readonly = false;
bool super_read_only = false, opt_super_readonly = false;
bool opt_require_secure_transport = false;
bool relay_log_purge;
bool relay_log_recovery;
bool opt_allow_suspicious_udfs;
const char *opt_secure_file_priv;
bool opt_log_slow_admin_statements = false;
bool opt_log_slow_slave_statements = false;
bool lower_case_file_system = false;
bool opt_large_pages = false;
bool opt_super_large_pages = false;
bool opt_myisam_use_mmap = false;
std::atomic<bool> offline_mode;
uint opt_large_page_size = 0;
uint default_password_lifetime = 0;
bool password_require_current = false;
std::atomic<bool> partial_revokes;
bool opt_partial_revokes;

mysql_mutex_t LOCK_default_password_lifetime;
mysql_mutex_t LOCK_mandatory_roles;
mysql_mutex_t LOCK_password_history;
mysql_mutex_t LOCK_password_reuse_interval;
mysql_mutex_t LOCK_tls_ctx_options;

#if defined(ENABLED_DEBUG_SYNC)
MYSQL_PLUGIN_IMPORT uint opt_debug_sync_timeout = 0;
#endif /* defined(ENABLED_DEBUG_SYNC) */
bool opt_old_style_user_limits = false, trust_function_creators = false;
bool check_proxy_users = false, mysql_native_password_proxy_users = false,
     sha256_password_proxy_users = false;
/*
  True if there is at least one per-hour limit for some user, so we should
  check them before each query (and possibly reset counters when hour is
  changed). False otherwise.
*/
volatile bool mqh_used = false;
bool opt_noacl = false;
bool sp_automatic_privileges = true;

int32_t opt_regexp_time_limit;
int32_t opt_regexp_stack_limit;

/** True, if restarted from a cloned database. This information
is needed by GR to set some configurations right after clone. */
bool clone_startup = false;

/** True, if clone recovery has failed. For managed server we
restart server again with old databse files. */
bool clone_recovery_error = false;

ulong binlog_row_event_max_size;
ulong binlog_checksum_options;
ulong binlog_row_metadata;
bool opt_master_verify_checksum = false;
bool opt_slave_sql_verify_checksum = true;
const char *binlog_format_names[] = {"MIXED", "STATEMENT", "ROW", NullS};
bool binlog_gtid_simple_recovery;
ulong binlog_error_action;
const char *binlog_error_action_list[] = {"IGNORE_ERROR", "ABORT_SERVER",
                                          NullS};
uint32 gtid_executed_compression_period = 0;
bool opt_log_unsafe_statements;

const char *timestamp_type_names[] = {"UTC", "SYSTEM", NullS};
ulong opt_log_timestamps;
uint mysqld_port, test_flags, select_errors, ha_open_options;
uint mysqld_port_timeout;
ulong delay_key_write_options;
uint protocol_version;
uint lower_case_table_names;
long tc_heuristic_recover;
ulong back_log, connect_timeout, server_id;
ulong table_cache_size;
ulong table_cache_instances;
ulong table_cache_size_per_instance;
ulong schema_def_size;
ulong stored_program_def_size;
ulong table_def_size;
ulong tablespace_def_size;
ulong what_to_log;
ulong slow_launch_time;
std::atomic<int32> atomic_slave_open_temp_tables{0};
ulong open_files_limit, max_binlog_size, max_relay_log_size;
ulong slave_trans_retries;
uint slave_net_timeout;
ulong slave_exec_mode_options;
ulonglong slave_type_conversions_options;
ulong opt_mts_slave_parallel_workers;
ulonglong opt_mts_pending_jobs_size_max;
ulonglong slave_rows_search_algorithms_options;
bool opt_slave_preserve_commit_order;
#ifndef DBUG_OFF
uint slave_rows_last_search_algorithm_used;
#endif
ulong mts_parallel_option;
ulong binlog_cache_size = 0;
ulonglong max_binlog_cache_size = 0;
ulong slave_max_allowed_packet = 0;
ulong binlog_stmt_cache_size = 0;
int32 opt_binlog_max_flush_queue_time = 0;
long opt_binlog_group_commit_sync_delay = 0;
ulong opt_binlog_group_commit_sync_no_delay_count = 0;
ulonglong max_binlog_stmt_cache_size = 0;
ulong refresh_version; /* Increments on each reload */
std::atomic<query_id_t> atomic_global_query_id{1};
ulong aborted_threads;
ulong delayed_insert_timeout, delayed_insert_limit, delayed_queue_size;
ulong delayed_insert_threads, delayed_insert_writes, delayed_rows_in_use;
ulong delayed_insert_errors, flush_time;
ulong specialflag = 0;
ulong binlog_cache_use = 0, binlog_cache_disk_use = 0;
ulong binlog_stmt_cache_use = 0, binlog_stmt_cache_disk_use = 0;
ulong max_connections, max_connect_errors;
ulong rpl_stop_slave_timeout = LONG_TIMEOUT;
bool log_bin_use_v1_row_events = false;
bool thread_cache_size_specified = false;
bool host_cache_size_specified = false;
bool table_definition_cache_specified = false;
ulong locked_account_connection_count = 0;

/**
  Limit of the total number of prepared statements in the server.
  Is necessary to protect the server against out-of-memory attacks.
*/
ulong max_prepared_stmt_count;
/**
  Current total number of prepared statements in the server. This number
  is exact, and therefore may not be equal to the difference between
  `com_stmt_prepare' and `com_stmt_close' (global status variables), as
  the latter ones account for all registered attempts to prepare
  a statement (including unsuccessful ones).  Prepared statements are
  currently connection-local: if the same SQL query text is prepared in
  two different connections, this counts as two distinct prepared
  statements.
*/
ulong prepared_stmt_count = 0;
ulong current_pid;
uint sync_binlog_period = 0, sync_relaylog_period = 0,
     sync_relayloginfo_period = 0, sync_masterinfo_period = 0,
     opt_mts_checkpoint_period, opt_mts_checkpoint_group;
ulong expire_logs_days = 0;
ulong binlog_expire_logs_seconds = 0;
/**
  Soft upper limit for number of sp_head objects that can be stored
  in the sp_cache for one connection.
*/
ulong stored_program_cache_size = 0;
/**
  Compatibility option to prevent auto upgrade of old temporals
  during certain ALTER TABLE operations.
*/
bool avoid_temporal_upgrade;

bool persisted_globals_load = true;

bool opt_keyring_operations = true;

bool opt_table_encryption_privilege_check = false;

const double log_10[] = {
    1e000, 1e001, 1e002, 1e003, 1e004, 1e005, 1e006, 1e007, 1e008, 1e009, 1e010,
    1e011, 1e012, 1e013, 1e014, 1e015, 1e016, 1e017, 1e018, 1e019, 1e020, 1e021,
    1e022, 1e023, 1e024, 1e025, 1e026, 1e027, 1e028, 1e029, 1e030, 1e031, 1e032,
    1e033, 1e034, 1e035, 1e036, 1e037, 1e038, 1e039, 1e040, 1e041, 1e042, 1e043,
    1e044, 1e045, 1e046, 1e047, 1e048, 1e049, 1e050, 1e051, 1e052, 1e053, 1e054,
    1e055, 1e056, 1e057, 1e058, 1e059, 1e060, 1e061, 1e062, 1e063, 1e064, 1e065,
    1e066, 1e067, 1e068, 1e069, 1e070, 1e071, 1e072, 1e073, 1e074, 1e075, 1e076,
    1e077, 1e078, 1e079, 1e080, 1e081, 1e082, 1e083, 1e084, 1e085, 1e086, 1e087,
    1e088, 1e089, 1e090, 1e091, 1e092, 1e093, 1e094, 1e095, 1e096, 1e097, 1e098,
    1e099, 1e100, 1e101, 1e102, 1e103, 1e104, 1e105, 1e106, 1e107, 1e108, 1e109,
    1e110, 1e111, 1e112, 1e113, 1e114, 1e115, 1e116, 1e117, 1e118, 1e119, 1e120,
    1e121, 1e122, 1e123, 1e124, 1e125, 1e126, 1e127, 1e128, 1e129, 1e130, 1e131,
    1e132, 1e133, 1e134, 1e135, 1e136, 1e137, 1e138, 1e139, 1e140, 1e141, 1e142,
    1e143, 1e144, 1e145, 1e146, 1e147, 1e148, 1e149, 1e150, 1e151, 1e152, 1e153,
    1e154, 1e155, 1e156, 1e157, 1e158, 1e159, 1e160, 1e161, 1e162, 1e163, 1e164,
    1e165, 1e166, 1e167, 1e168, 1e169, 1e170, 1e171, 1e172, 1e173, 1e174, 1e175,
    1e176, 1e177, 1e178, 1e179, 1e180, 1e181, 1e182, 1e183, 1e184, 1e185, 1e186,
    1e187, 1e188, 1e189, 1e190, 1e191, 1e192, 1e193, 1e194, 1e195, 1e196, 1e197,
    1e198, 1e199, 1e200, 1e201, 1e202, 1e203, 1e204, 1e205, 1e206, 1e207, 1e208,
    1e209, 1e210, 1e211, 1e212, 1e213, 1e214, 1e215, 1e216, 1e217, 1e218, 1e219,
    1e220, 1e221, 1e222, 1e223, 1e224, 1e225, 1e226, 1e227, 1e228, 1e229, 1e230,
    1e231, 1e232, 1e233, 1e234, 1e235, 1e236, 1e237, 1e238, 1e239, 1e240, 1e241,
    1e242, 1e243, 1e244, 1e245, 1e246, 1e247, 1e248, 1e249, 1e250, 1e251, 1e252,
    1e253, 1e254, 1e255, 1e256, 1e257, 1e258, 1e259, 1e260, 1e261, 1e262, 1e263,
    1e264, 1e265, 1e266, 1e267, 1e268, 1e269, 1e270, 1e271, 1e272, 1e273, 1e274,
    1e275, 1e276, 1e277, 1e278, 1e279, 1e280, 1e281, 1e282, 1e283, 1e284, 1e285,
    1e286, 1e287, 1e288, 1e289, 1e290, 1e291, 1e292, 1e293, 1e294, 1e295, 1e296,
    1e297, 1e298, 1e299, 1e300, 1e301, 1e302, 1e303, 1e304, 1e305, 1e306, 1e307,
    1e308};

/* Index extention. */
const int index_ext_length = 6;
const char *index_ext = ".index";
const int relay_ext_length = 10;
const char *relay_ext = "-relay-bin";
/* True if --log-bin option is used. */
bool log_bin_supplied = false;

time_t server_start_time, flush_status_time;

char server_uuid[UUID_LENGTH + 1];
const char *server_uuid_ptr;
char mysql_home[FN_REFLEN], pidfile_name[FN_REFLEN], system_time_zone[30];
char default_logfile_name[FN_REFLEN];
char default_binlogfile_name[FN_REFLEN];
char default_binlog_index_name[FN_REFLEN + index_ext_length];
char default_relaylogfile_name[FN_REFLEN + relay_ext_length];
char default_relaylog_index_name[FN_REFLEN + relay_ext_length +
                                 index_ext_length];
char *default_tz_name;
static char errorlog_filename_buff[FN_REFLEN];
const char *log_error_dest;
const char *my_share_dir[FN_REFLEN];
char glob_hostname[HOSTNAME_LENGTH + 1];
char mysql_real_data_home[FN_REFLEN], lc_messages_dir[FN_REFLEN],
    reg_ext[FN_EXTLEN], mysql_charsets_dir[FN_REFLEN], *opt_init_file;
const char *opt_tc_log_file;
char *lc_messages_dir_ptr;
char mysql_unpacked_real_data_home[FN_REFLEN];
size_t mysql_unpacked_real_data_home_len;
size_t mysql_data_home_len = 1;
uint reg_ext_length;
char logname_path[FN_REFLEN];
char slow_logname_path[FN_REFLEN];
char secure_file_real_path[FN_REFLEN];
Time_zone *default_tz;
char *mysql_data_home = const_cast<char *>(".");
const char *mysql_real_data_home_ptr = mysql_real_data_home;
char *opt_protocol_compression_algorithms;
char server_version[SERVER_VERSION_LENGTH];
const char *mysqld_unix_port;
char *opt_mysql_tmpdir;

/** name of reference on left expression in rewritten IN subquery */
const char *in_left_expr_name = "<left expr>";

my_decimal decimal_zero;
/** Number of connection errors from internal server errors. */
ulong connection_errors_internal = 0;
/** Number of errors when reading the peer address. */
ulong connection_errors_peer_addr = 0;

/* classes for comparation parsing/processing */
Eq_creator eq_creator;
Ne_creator ne_creator;
Equal_creator equal_creator;
Gt_creator gt_creator;
Lt_creator lt_creator;
Ge_creator ge_creator;
Le_creator le_creator;

Rpl_global_filter rpl_global_filter;
Rpl_filter *binlog_filter;

struct System_variables global_system_variables;
struct System_variables max_system_variables;
struct System_status_var global_status_var;

MY_TMPDIR mysql_tmpdir_list;

CHARSET_INFO *system_charset_info, *files_charset_info;
CHARSET_INFO *national_charset_info, *table_alias_charset;
CHARSET_INFO *character_set_filesystem;

MY_LOCALE *my_default_lc_messages;
MY_LOCALE *my_default_lc_time_names;

SHOW_COMP_OPTION have_symlink, have_dlopen, have_query_cache;
SHOW_COMP_OPTION have_geometry, have_rtree_keys;
SHOW_COMP_OPTION have_compress;
SHOW_COMP_OPTION have_profiling;
SHOW_COMP_OPTION have_statement_timeout = SHOW_OPTION_DISABLED;

/* Thread specific variables */

thread_local MEM_ROOT **THR_MALLOC = nullptr;

mysql_mutex_t LOCK_status, LOCK_uuid_generator, LOCK_crypt,
    LOCK_global_system_variables, LOCK_user_conn, LOCK_error_messages;
mysql_mutex_t LOCK_sql_rand;

/**
  The below lock protects access to two global server variables:
  max_prepared_stmt_count and prepared_stmt_count. These variables
  set the limit and hold the current total number of prepared statements
  in the server, respectively. As PREPARE/DEALLOCATE rate in a loaded
  server may be fairly high, we need a dedicated lock.
*/
mysql_mutex_t LOCK_prepared_stmt_count;

/*
 The below two locks are introduced as guards (second mutex) for
  the global variables sql_slave_skip_counter and slave_net_timeout
  respectively. See fix_slave_skip_counter/fix_slave_net_timeout
  for more details
*/
mysql_mutex_t LOCK_sql_slave_skip_counter;
mysql_mutex_t LOCK_slave_net_timeout;
mysql_mutex_t LOCK_slave_trans_dep_tracker;
mysql_mutex_t LOCK_log_throttle_qni;
mysql_rwlock_t LOCK_sys_init_connect, LOCK_sys_init_slave;
mysql_rwlock_t LOCK_system_variables_hash;
my_thread_handle signal_thread_id;
sigset_t mysqld_signal_mask;
my_thread_attr_t connection_attrib;
mysql_mutex_t LOCK_server_started;
mysql_cond_t COND_server_started;
mysql_mutex_t LOCK_reset_gtid_table;
mysql_mutex_t LOCK_compress_gtid_table;
mysql_cond_t COND_compress_gtid_table;
mysql_mutex_t LOCK_collect_instance_log;
#if !defined(_WIN32)
mysql_mutex_t LOCK_socket_listener_active;
mysql_cond_t COND_socket_listener_active;
mysql_mutex_t LOCK_start_signal_handler;
mysql_cond_t COND_start_signal_handler;
#endif

/*
  The below lock protects access to global server variable
  keyring_operations.
*/
mysql_mutex_t LOCK_keyring_operations;
/*
  The below lock protects to execute commands 'ALTER INSTANCE ROTATE BINLOG
  MASTER KEY' and 'SET @@GLOBAL.binlog_encryption=ON/OFF' in parallel.
*/
mysql_mutex_t LOCK_rotate_binlog_master_key;

bool mysqld_server_started = false;
/**
  Set to true to signal at startup if the process must die.

  Needed because kill_mysql() will not do anything before
  the server is fully initialized. Thus it now just sets this
  flag to on and exits. And then mysqld_main() will check if
  the flag is on at the right place and exit the process if it
  is.
*/
static bool mysqld_process_must_end_at_startup = false;

/* replication parameters, if master_host is not NULL, we are a slave */
uint report_port = 0;
ulong master_retry_count = 0;
const char *master_info_file;
const char *relay_log_info_file;
char *report_user, *report_password, *report_host;
char *opt_relay_logname = nullptr, *opt_relaylog_index_name = nullptr;
/*
  True if the --relay-log-index is set by users from
  config file or command line.
*/
bool opt_relaylog_index_name_supplied = false;
/*
  True if the --relay-log is set by users from
  config file or command line.
*/
bool opt_relay_logname_supplied = false;
/*
  True if --log-slave-updates option is set explicitly
  on command line or configuration file.
*/
bool log_slave_updates_supplied = false;

/*
  True if --slave-preserve-commit-order-supplied option is set explicitly
  on command line or configuration file.
*/
bool slave_preserve_commit_order_supplied = false;
char *opt_general_logname, *opt_slow_logname, *opt_bin_logname;

/*
  True if expire_logs_days and binlog_expire_logs_seconds is set
  explictly.
*/
bool expire_logs_days_supplied = false;
bool binlog_expire_logs_seconds_supplied = false;
/* Static variables */

static bool opt_myisam_log;
static int cleanup_done;
static ulong opt_specialflag;
char *opt_binlog_index_name;
char *mysql_home_ptr, *pidfile_name_ptr;
char *default_auth_plugin;
/**
  Memory for allocating command line arguments, after load_defaults().
*/
static MEM_ROOT argv_alloc{PSI_NOT_INSTRUMENTED, 512};
/** Remaining command line arguments (count), filtered by handle_options().*/
static int remaining_argc;
/** Remaining command line arguments (arguments), filtered by
 * handle_options().*/
static char **remaining_argv;

/**
 Holds the "original" (i.e. as on startup) set of arguments.

 The argument processing goes as follows:
 1. At startup the "original" set of arguments is shallow-copied into
 the read only list @ref orig_argv.
 2. The config file arguments are read from the config files (.cnf and
   persisted read-only) and are appended as command line arguments.
   In the process the argv is deep copied because of the expansion
 3. The result from 2 is set into @ref remaining_argv / @ref remaining_argc.
 4. Then remaining_argv is fed into various consumers:
   - the server compiled in set of arguments
   - the early plugins
   - the rest of the plugins
   - the error log
   - the components from the persisted dynamic loader init.
   All of the above "take away" the values they match from the extended
   command line set. And vary the values of @ref my_getopt_skip_unknown
   according to their needs (mostly keep it set).
   As a result, when the server is done booting up the things that remain
   in remaining_argv become less and less.
 5. When the bootstrap process is done a check is run:
    my_getopt_skip_unknown is set to off and the argument parser is called
    on remaining_argv with an empty set of argument definitions.
    This ensures that all of the remaining argument values in remaining_argv
    are either marked as "loose" (i.e. optional) or are "consumed" by prior
    argument list processings.
    The side effect of this is that all --loose arguments are also consumed
    out of remaining_argv.
 6. A check is made if the remaining_argv is an empty list. If not the server
    exits.
 7. At this point the server is marked as succesfully started.
 8. Subsequent argument processings happen when e.g. a plugin is loaded via
    @ref mysql_install_plugin or a component registers system variables via
    @ref mysql_component_sys_variable_imp::register_variable. However, since
    remaining_argv is empty these need to run over the orig_argc/orig_argv.
    But argument value assignment would normally "eat" out the values found.
    This would mean that the orig_argv array will get shortened and if you
    load the same plugin twice for example its system variables will not have
    the values supplied the second time they start.
    Thus once the server is started (@ref mysqld_server_started is on) any
    argument value parsing should happen over a *copy* of orig_argc/orig_argv
    that should subsequently be discarded.
    @ref remaining_argv should not be consulted anymore at this point.
*/
int orig_argc;
char **orig_argv;
namespace {
FILE *nstdout = nullptr;
char my_progpath[FN_REFLEN];
const char *my_orig_progname = nullptr;

/**
  This variable holds the exit value of the signal handler thread.
*/
std::atomic<int> signal_hand_thr_exit_code(MYSQLD_SUCCESS_EXIT);

/**
  Inspects the program name in argv[0] and substitutes the full path
  of the executable.

  @param argv argument vector (array) for executable.
 */
void substitute_progpath(char **argv) {
  if (test_if_hard_path(argv[0])) return;

#if defined(_WIN32)
  if (GetModuleFileName(NULL, my_progpath, sizeof(my_progpath))) {
    my_orig_progname = argv[0];
    argv[0] = my_progpath;
  }
#else
  /* If the path has a directory component, use my_realpath()
     (implicitly relative to cwd) */
  if (strchr(argv[0], FN_LIBCHAR) != nullptr &&
      !my_realpath(my_progpath, argv[0], MYF(0))) {
    my_orig_progname = argv[0];
    argv[0] = my_progpath;
    return;
  }

  // my_realpath() cannot resolve it, it must be a bare executable
  // name in path
  DBUG_ASSERT(strchr(argv[0], FN_LIBCHAR) == nullptr);

  const char *spbegin = getenv("PATH");
  if (spbegin == nullptr) spbegin = "";
  const char *spend = spbegin + strlen(spbegin);

  while (true) {
    const char *colonend = std::find(spbegin, spend, ':');
    std::string cand{spbegin, colonend};
    spbegin = colonend + 1;

    cand.append(1, '/');
    cand.append(argv[0]);

    if (my_access(cand.c_str(), X_OK) == 0) {
      if (my_realpath(my_progpath, cand.c_str(), MYF(0))) {
        // Fallback to raw cand
        DBUG_ASSERT(cand.length() < FN_REFLEN);
        std::copy(cand.begin(), cand.end(), my_progpath);
        my_progpath[cand.length()] = '\0';
      }
      my_orig_progname = argv[0];
      argv[0] = my_progpath;
      break;
    }
    if (colonend == spend) {
      DBUG_ASSERT(false);
      break;
    }
  }  // while (true)
#endif  // defined(_WIN32)
  if (my_orig_progname == nullptr) {
    LogErr(WARNING_LEVEL, ER_FAILED_TO_GET_ABSOLUTE_PATH, argv[0]);
  }
}
}  // namespace

static Connection_acceptor<Mysqld_socket_listener> *mysqld_socket_acceptor =
    nullptr;
#ifdef _WIN32
static Named_pipe_listener *named_pipe_listener = NULL;
Connection_acceptor<Named_pipe_listener> *named_pipe_acceptor = NULL;
Connection_acceptor<Shared_mem_listener> *shared_mem_acceptor = NULL;
mysql_rwlock_t LOCK_named_pipe_full_access_group;
char *named_pipe_full_access_group;
#endif

Checkable_rwlock *global_sid_lock = nullptr;
Sid_map *global_sid_map = nullptr;
Gtid_state *gtid_state = nullptr;
Gtid_table_persistor *gtid_table_persistor = nullptr;

/* cache for persisted variables */
static Persisted_variables_cache persisted_variables_cache;

void set_remaining_args(int argc, char **argv) {
  remaining_argc = argc;
  remaining_argv = argv;
}

int *get_remaining_argc() { return &remaining_argc; }

char ***get_remaining_argv() { return &remaining_argv; }

/*
  Multiple threads of execution use the random state maintained in global
  sql_rand to generate random numbers. sql_rnd_with_mutex use mutex
  LOCK_sql_rand to protect sql_rand across multiple instantiations that use
  sql_rand to generate random numbers.
 */
ulong sql_rnd_with_mutex() {
  mysql_mutex_lock(&LOCK_sql_rand);
  ulong tmp =
      (ulong)(my_rnd(&sql_rand) * 0xffffffff); /* make all bits random */
  mysql_mutex_unlock(&LOCK_sql_rand);
  return tmp;
}

struct System_status_var *get_thd_status_var(THD *thd, bool *aggregated) {
  *aggregated = thd->status_var_aggregated;
  return &thd->status_var;
}

static void option_error_reporter(enum loglevel level, uint ecode, ...) {
  va_list args;
  va_start(args, ecode);

  /*
    Don't print warnings for --loose options during initialize.
  */
  if (level == ERROR_LEVEL || !opt_initialize || (log_error_verbosity > 1)) {
    error_log_print(level, ecode, args);
  }
  va_end(args);
}

/**
  Character set and collation error reporter that prints to sql error log.
  @param level          log message level
  @param ecode          Error code of the error message.

  This routine is used to print character set and collation
  warnings and errors inside an already running mysqld server,
  e.g. when a character set or collation is requested for the very first time
  and its initialization does not go well for some reasons.
*/

static void charset_error_reporter(enum loglevel level, uint ecode, ...) {
  va_list args;
  va_start(args, ecode);
  error_log_print(level, ecode, args);
  va_end(args);
}

struct rand_struct sql_rand;  ///< used by sql_class.cc:THD::THD()

#ifndef _WIN32
PasswdValue user_info;
static my_thread_t main_thread_id;
#endif  // !_WIN32

/* OS specific variables */

#ifdef _WIN32
static bool mysqld_early_option = false;
static bool windows_service = false;
static bool use_opt_args;
static int opt_argc;
static char **opt_argv;
static char **my_global_argv = nullptr;
static int my_global_argc;

static mysql_mutex_t LOCK_handler_count;
static mysql_cond_t COND_handler_count;
static HANDLE hEventShutdown;
static HANDLE hEventRestart;
const char *shared_memory_base_name = default_shared_memory_base_name;
bool opt_enable_shared_memory;
static char shutdown_event_name[40];
static char restart_event_name[40];
static NTService Service;  ///< Service object for WinNT
#endif                     /* _WIN32 */

static bool dynamic_plugins_are_initialized = false;

#ifndef DBUG_OFF
static const char *default_dbug_option;
#endif

#ifndef XTRABACKUP
bool opt_use_ssl = true;
ulong opt_ssl_fips_mode = SSL_FIPS_MODE_OFF;
#endif

/* Function declarations */

static int mysql_init_variables();
static int get_options(int *argc_ptr, char ***argv_ptr);
static void add_terminator(vector<my_option> *options);
extern "C" bool mysqld_get_one_option(int, const struct my_option *, char *);
static void set_server_version(void);
static int init_thread_environment();
static const char *get_relative_path(const char *path);
static int fix_paths(void);
static int test_if_case_insensitive(const char *dir_name);
static void end_ssl();
static void delete_dictionary_tablespace();

extern "C" void *signal_hand(void *arg);
static bool pid_file_created = false;
static void usage(void);
static void clean_up_mutexes(void);
static bool create_pid_file();
static void mysqld_exit(int exit_code) MY_ATTRIBUTE((noreturn));
static void delete_pid_file(myf flags);
static void clean_up(bool print_message);
static int handle_early_options();
static void adjust_related_options(ulong *requested_open_files);
static void process_bootstrap();
#ifdef HAVE_PSI_INTERFACE
static void init_server_psi_keys();
#endif

/**
  Notify any waiters that the server components have been initialized.
  Used by the signal handler thread and by Cluster.

  @see signal_hand
*/

static void server_components_initialized() {
  mysql_mutex_lock(&LOCK_server_started);
  mysqld_server_started = true;
  mysql_cond_broadcast(&COND_server_started);
  mysql_mutex_unlock(&LOCK_server_started);
}

SERVICE_TYPE(mysql_runtime_error) * error_service;
SERVICE_TYPE(mysql_psi_system_v1) * system_service;
SERVICE_TYPE(mysql_rwlock_v1) * rwlock_service;
SERVICE_TYPE_NO_CONST(registry) * srv_registry;
SERVICE_TYPE(dynamic_loader_scheme_file) * scheme_file_srv;
using loader_type_t = SERVICE_TYPE_NO_CONST(dynamic_loader);
using runtime_error_type_t = SERVICE_TYPE_NO_CONST(mysql_runtime_error);
using psi_system_type_t = SERVICE_TYPE_NO_CONST(mysql_psi_system_v1);
using rwlock_type_t = SERVICE_TYPE_NO_CONST(mysql_rwlock_v1);
using loader_scheme_type_t = SERVICE_TYPE_NO_CONST(dynamic_loader_scheme_file);
extern REQUIRES_SERVICE_PLACEHOLDER(mysql_rwlock_v1);
extern REQUIRES_SERVICE_PLACEHOLDER(mysql_psi_system_v1);
extern bool initialize_minimal_chassis(SERVICE_TYPE_NO_CONST(registry) *
                                       *registry);
extern bool deinitialize_minimal_chassis(SERVICE_TYPE_NO_CONST(registry) *
                                         registry);

/**
  Initializes component infrastructure by bootstrapping core component
  subsystem.

  @return Status of performed operation
  @retval false success
  @retval true failure
*/
static bool component_infrastructure_init() {
  if (initialize_minimal_chassis(&srv_registry)) {
    LogErr(ERROR_LEVEL, ER_COMPONENTS_INFRASTRUCTURE_BOOTSTRAP);
    return true;
  }
  /* Here minimal_chassis dynamic_loader_scheme_file service has
     to be acquired */
  srv_registry->acquire(
      "dynamic_loader_scheme_file.mysql_minimal_chassis",
      reinterpret_cast<my_h_service *>(
          const_cast<loader_scheme_type_t **>(&scheme_file_srv)));

  srv_registry->acquire("dynamic_loader",
                        reinterpret_cast<my_h_service *>(
                            const_cast<loader_type_t **>(&dynamic_loader_srv)));

  my_service<SERVICE_TYPE(registry_registration)> registrator(
      "registry_registration", srv_registry);

  // Sets default file scheme loader for MySQL server.
  registrator->set_default(
      "dynamic_loader_scheme_file.mysql_server_path_filter");

  // Sets default rw_lock for MySQL server.
  registrator->set_default("mysql_rwlock_v1.mysql_server");
  srv_registry->acquire("mysql_rwlock_v1.mysql_server",
                        reinterpret_cast<my_h_service *>(
                            const_cast<rwlock_type_t **>(&rwlock_service)));
  mysql_service_mysql_rwlock_v1 =
      reinterpret_cast<SERVICE_TYPE(mysql_rwlock_v1) *>(rwlock_service);

  // Sets default psi_system event service for MySQL server.
  registrator->set_default("mysql_psi_system_v1.mysql_server");
  srv_registry->acquire("mysql_psi_system_v1.mysql_server",
                        reinterpret_cast<my_h_service *>(
                            const_cast<psi_system_type_t **>(&system_service)));
  /* This service variable is needed for mysql_unload_plugin */
  mysql_service_mysql_psi_system_v1 =
      reinterpret_cast<SERVICE_TYPE(mysql_psi_system_v1) *>(system_service);

  // Sets default mysql_runtime_error for MySQL server.
  registrator->set_default("mysql_runtime_error.mysql_server");
  srv_registry->acquire(
      "mysql_runtime_error.mysql_server",
      reinterpret_cast<my_h_service *>(
          const_cast<runtime_error_type_t **>(&error_service)));
  /* This service variable is needed where ever mysql_error_service_printf()
     service api is used */
  mysql_service_mysql_runtime_error =
      reinterpret_cast<SERVICE_TYPE(mysql_runtime_error) *>(error_service);

  return false;
}

/**
  This function is used to initialize the mysql_server component services.
*/
static void server_component_init() { mysql_comp_sys_var_services_init(); }

/**
  Initializes MySQL Server component infrastructure part by initialize of
  dynamic loader persistence.

  @return Status of performed operation
  @retval false success
  @retval true failure
*/

static bool mysql_component_infrastructure_init() {
  /* We need a temporary THD during boot */
  Auto_THD thd;
  Disable_autocommit_guard autocommit_guard(thd.thd);
  dd::cache::Dictionary_client::Auto_releaser scope_releaser(
      thd.thd->dd_client());
  if (persistent_dynamic_loader_init(thd.thd)) {
    LogErr(ERROR_LEVEL, ER_COMPONENTS_PERSIST_LOADER_BOOTSTRAP);
    trans_rollback_stmt(thd.thd);
    // Full rollback in case we have THD::transaction_rollback_request.
    trans_rollback(thd.thd);
    return true;
  }
  server_component_init();
  return trans_commit_stmt(thd.thd) || trans_commit(thd.thd);
}

/**
  De-initializes Component infrastructure by de-initialization of the MySQL
  Server services (persistent dynamic loader) followed by de-initailization of
  the core Components infrostructure.

  @return Status of performed operation
  @retval false success
  @retval true failure
*/
static bool component_infrastructure_deinit() {
  persistent_dynamic_loader_deinit();

  srv_registry->release(reinterpret_cast<my_h_service>(
      const_cast<loader_scheme_type_t *>(scheme_file_srv)));
  srv_registry->release(reinterpret_cast<my_h_service>(
      const_cast<loader_type_t *>(dynamic_loader_srv)));
  srv_registry->release(reinterpret_cast<my_h_service>(
      const_cast<runtime_error_type_t *>(error_service)));
  srv_registry->release(reinterpret_cast<my_h_service>(
      const_cast<psi_system_type_t *>(system_service)));
  srv_registry->release(reinterpret_cast<my_h_service>(
      const_cast<rwlock_type_t *>(rwlock_service)));

  if (deinitialize_minimal_chassis(srv_registry)) {
    LogErr(ERROR_LEVEL, ER_COMPONENTS_INFRASTRUCTURE_SHUTDOWN);
    return true;
  }
  return false;
}

/**
  Block and wait until server components have been initialized.
*/

static void server_components_init_wait() {
  mysql_mutex_lock(&LOCK_server_started);
  while (!mysqld_server_started)
    mysql_cond_wait(&COND_server_started, &LOCK_server_started);
  mysql_mutex_unlock(&LOCK_server_started);
}

/****************************************************************************
** Code to end mysqld
****************************************************************************/

/**
  This class implements callback function used by close_connections()
  to set KILL_CONNECTION flag on all thds in thd list.
  If m_kill_dump_thread_flag is not set it kills all other threads
  except dump threads. If this flag is set, it kills dump threads.
*/
class Set_kill_conn : public Do_THD_Impl {
 private:
  int m_dump_thread_count;
  bool m_kill_dump_threads_flag;

 public:
  Set_kill_conn() : m_dump_thread_count(0), m_kill_dump_threads_flag(false) {}

  void set_dump_thread_flag() { m_kill_dump_threads_flag = true; }

  int get_dump_thread_count() const { return m_dump_thread_count; }

  virtual void operator()(THD *killing_thd) {
    DBUG_PRINT("quit", ("Informing thread %u that it's time to die",
                        killing_thd->thread_id()));
    if (!m_kill_dump_threads_flag) {
      // We skip slave threads & scheduler on this first loop through.
      if (killing_thd->slave_thread) return;

      if (killing_thd->get_command() == COM_BINLOG_DUMP ||
          killing_thd->get_command() == COM_BINLOG_DUMP_GTID) {
        ++m_dump_thread_count;
        return;
      }
      DBUG_EXECUTE_IF("Check_dump_thread_is_alive", {
        DBUG_ASSERT(killing_thd->get_command() != COM_BINLOG_DUMP &&
                    killing_thd->get_command() != COM_BINLOG_DUMP_GTID);
      };);
    }
    mysql_mutex_lock(&killing_thd->LOCK_thd_data);

    if (killing_thd->kill_immunizer) {
      /*
        If killing_thd is in kill immune mode (i.e. operation on new DD tables
        is in progress) then just save state_to_set with THD::kill_immunizer
        object.

        While exiting kill immune mode, awake() is called again with the killed
        state saved in THD::kill_immunizer object.
      */
      killing_thd->kill_immunizer->save_killed_state(THD::KILL_CONNECTION);
    } else {
      killing_thd->killed = THD::KILL_CONNECTION;

      MYSQL_CALLBACK(Connection_handler_manager::event_functions,
                     post_kill_notification, (killing_thd));
    }

    if (killing_thd->is_killable && killing_thd->kill_immunizer == nullptr) {
      mysql_mutex_lock(&killing_thd->LOCK_current_cond);
      if (killing_thd->current_cond.load()) {
        mysql_mutex_lock(killing_thd->current_mutex);
        mysql_cond_broadcast(killing_thd->current_cond);
        mysql_mutex_unlock(killing_thd->current_mutex);
      }
      mysql_mutex_unlock(&killing_thd->LOCK_current_cond);
    }
    mysql_mutex_unlock(&killing_thd->LOCK_thd_data);
  }
};

/**
  This class implements callback function used by close_connections()
  to close vio connection for all thds in thd list
*/
class Call_close_conn : public Do_THD_Impl {
 public:
  Call_close_conn(bool server_shutdown) : is_server_shutdown(server_shutdown) {}

  virtual void operator()(THD *closing_thd) {
    if (closing_thd->get_protocol()->connection_alive()) {
      LEX_CSTRING main_sctx_user = closing_thd->m_main_security_ctx.user();
      LogErr(WARNING_LEVEL, ER_FORCE_CLOSE_THREAD, my_progname,
             (long)closing_thd->thread_id(),
             (main_sctx_user.length ? main_sctx_user.str : ""));
      /*
        Do not generate MYSQL_AUDIT_CONNECTION_DISCONNECT event, when closing
        thread close sessions. Each session will generate DISCONNECT event by
        itself.
      */
      close_connection(closing_thd, 0, is_server_shutdown, false);
    }
  }

 private:
  bool is_server_shutdown;
};

static void close_connections(void) {
  DBUG_TRACE;
  (void)RUN_HOOK(server_state, before_server_shutdown, (nullptr));

  Per_thread_connection_handler::kill_blocked_pthreads();

  uint dump_thread_count = 0;
  uint dump_thread_kill_retries = 8;

  // Close listeners.
  if (mysqld_socket_acceptor != nullptr)
    mysqld_socket_acceptor->close_listener();
#ifdef _WIN32
  if (named_pipe_acceptor != NULL) named_pipe_acceptor->close_listener();

  if (shared_mem_acceptor != NULL) shared_mem_acceptor->close_listener();
#endif

  /*
    First signal all threads that it's time to die
    This will give the threads some time to gracefully abort their
    statements and inform their clients that the server is about to die.
  */

  Global_THD_manager *thd_manager = Global_THD_manager::get_instance();
  LogErr(INFORMATION_LEVEL, ER_DEPART_WITH_GRACE,
         static_cast<int>(thd_manager->get_thd_count()));

  Set_kill_conn set_kill_conn;
  thd_manager->do_for_all_thd(&set_kill_conn);
  LogErr(INFORMATION_LEVEL, ER_SHUTTING_DOWN_SLAVE_THREADS);
  end_slave();

  if (set_kill_conn.get_dump_thread_count()) {
    /*
      Replication dump thread should be terminated after the clients are
      terminated. Wait for few more seconds for other sessions to end.
     */
    while (thd_manager->get_thd_count() > dump_thread_count &&
           dump_thread_kill_retries) {
      sleep(1);
      dump_thread_kill_retries--;
    }
    set_kill_conn.set_dump_thread_flag();
    thd_manager->do_for_all_thd(&set_kill_conn);
  }

  // Disable the event scheduler
  Events::stop();

  if (thd_manager->get_thd_count() > 0) sleep(2);  // Give threads time to die

  /*
    Force remaining threads to die by closing the connection to the client
    This will ensure that threads that are waiting for a command from the
    client on a blocking read call are aborted.
  */

  LogErr(INFORMATION_LEVEL, ER_DISCONNECTING_REMAINING_CLIENTS,
         static_cast<int>(thd_manager->get_thd_count()));

  Call_close_conn call_close_conn(true);
  thd_manager->do_for_all_thd(&call_close_conn);

  (void)RUN_HOOK(server_state, after_server_shutdown, (nullptr));

  /*
    All threads have now been aborted. Stop event scheduler thread
    after aborting all client connections, otherwise user may
    start/stop event scheduler after Events::deinit() deallocates
    scheduler object(static member in Events class)
  */
  Events::deinit();
  DBUG_PRINT("quit", ("Waiting for threads to die (count=%u)",
                      thd_manager->get_thd_count()));
  thd_manager->wait_till_no_thd();
  /*
    Connection threads might take a little while to go down after removing from
    global thread list. Give it some time.
  */
  Connection_handler_manager::wait_till_no_connection();

  delete_slave_info_objects();
  DBUG_PRINT("quit", ("close_connections thread"));
}

bool signal_restart_server() {
  if (!is_mysqld_managed()) {
    my_error(ER_RESTART_SERVER_FAILED, MYF(0),
             "mysqld is not managed by supervisor process");
    return true;
  }

#ifdef _WIN32
  if (!SetEvent(hEventRestart)) {
    LogErr(ERROR_LEVEL, ER_SET_EVENT_FAILED, GetLastError());
    my_error(ER_RESTART_SERVER_FAILED, MYF(0), "Internal operation failure");
    return true;
  }
#else

  if (pthread_kill(signal_thread_id.thread, SIGUSR2)) {
    DBUG_PRINT("error", ("Got error %d from pthread_kill", errno));
    my_error(ER_RESTART_SERVER_FAILED, MYF(0), "Internal operation failure");
    return true;
  }
#endif
  return false;
}

void kill_mysql(void) {
  DBUG_TRACE;

  if (!mysqld_server_started) {
    mysqld_process_must_end_at_startup = true;
    return;
  }
#if defined(_WIN32)
  {
    if (!SetEvent(hEventShutdown)) {
      DBUG_PRINT("error", ("Got error: %ld from SetEvent", GetLastError()));
    }
    /*
      or:
      HANDLE hEvent=OpenEvent(0, false, "MySqlShutdown");
      SetEvent(hEventShutdown);
      CloseHandle(hEvent);
    */
  }
#else
  if (pthread_kill(signal_thread_id.thread, SIGTERM)) {
    DBUG_PRINT("error", ("Got error %d from pthread_kill",
                         errno)); /* purecov: inspected */
  }
#endif
  DBUG_PRINT("quit", ("After pthread_kill"));
}

static void unireg_abort(int exit_code) {
  DBUG_TRACE;

  if (errno) {
    sysd::notify("ERRNO=", errno, "\n");
  }

  if (opt_initialize && exit_code && !opt_validate_config)
    LogErr(ERROR_LEVEL,
           mysql_initialize_directory_freshly_created
               ? ER_DATA_DIRECTORY_UNUSABLE_DELETABLE
               : ER_DATA_DIRECTORY_UNUSABLE,
           mysql_real_data_home);

  // At this point it does not make sense to buffer more messages.
  // Just flush what we have and write directly to stderr.
  flush_error_log_messages();

  if (opt_help) usage();

  bool daemon_launcher_quiet =
      (IF_WIN(false, opt_daemonize) && !mysqld::runtime::is_daemon() &&
       !is_help_or_validate_option());

  if (!daemon_launcher_quiet && exit_code) LogErr(ERROR_LEVEL, ER_ABORTING);

  mysql_audit_notify(MYSQL_AUDIT_SERVER_SHUTDOWN_SHUTDOWN,
                     MYSQL_AUDIT_SERVER_SHUTDOWN_REASON_ABORT, exit_code);
#ifndef _WIN32
  if (signal_thread_id.thread != 0) {
    // Make sure the signal thread isn't blocked when we are trying to exit.
    server_components_initialized();

    pthread_kill(signal_thread_id.thread, SIGTERM);
    my_thread_join(&signal_thread_id, nullptr);
  }
  signal_thread_id.thread = 0;

  if (mysqld::runtime::is_daemon()) {
    mysqld::runtime::signal_parent(pipe_write_fd, 0);
  }
#endif
  clean_up(!is_help_or_validate_option() && !daemon_launcher_quiet &&
           (exit_code || !opt_initialize)); /* purecov: inspected */
  DBUG_PRINT("quit", ("done with cleanup in unireg_abort"));
  mysqld_exit(exit_code);
}

void clean_up_mysqld_mutexes() { clean_up_mutexes(); }

static void mysqld_exit(int exit_code) {
  DBUG_ASSERT(
      (exit_code >= MYSQLD_SUCCESS_EXIT && exit_code <= MYSQLD_ABORT_EXIT) ||
      exit_code == MYSQLD_RESTART_EXIT);
  mysql_audit_finalize();
  Srv_session::module_deinit();
  delete_optimizer_cost_module();
  clean_up_mutexes();
  my_end(opt_endinfo ? MY_CHECK_ERROR | MY_GIVE_INFO : 0);
  destroy_error_log();
#ifdef WITH_PERFSCHEMA_STORAGE_ENGINE
  shutdown_performance_schema();
#endif

#ifdef WITH_LOCK_ORDER
  LO_cleanup();
#endif

#if defined(_WIN32)
  if (hEventShutdown) CloseHandle(hEventShutdown);
  close_service_status_pipe_in_mysqld();
#endif  // _WIN32

  exit(exit_code); /* purecov: inspected */
}

/**
   GTID cleanup destroys objects and reset their pointer.
   Function is reentrant.
*/
void gtid_server_cleanup() {
  if (gtid_state != nullptr) {
    delete gtid_state;
    gtid_state = nullptr;
  }
  if (global_sid_map != nullptr) {
    delete global_sid_map;
    global_sid_map = nullptr;
  }
  if (global_sid_lock != nullptr) {
    delete global_sid_lock;
    global_sid_lock = nullptr;
  }
  if (gtid_table_persistor != nullptr) {
    delete gtid_table_persistor;
    gtid_table_persistor = nullptr;
  }
  if (gtid_mode_lock) {
    delete gtid_mode_lock;
    gtid_mode_lock = nullptr;
  }
}

/**
   GTID initialization.

   @return true if allocation does not succeed
           false if OK
*/
bool gtid_server_init() {
  bool res = (!(global_sid_lock = new Checkable_rwlock(
#ifdef HAVE_PSI_INTERFACE
                    key_rwlock_global_sid_lock
#endif
                    )) ||
              !(gtid_mode_lock = new Checkable_rwlock(
#ifdef HAVE_PSI_INTERFACE
                    key_rwlock_gtid_mode_lock
#endif
                    )) ||
              !(global_sid_map = new Sid_map(global_sid_lock)) ||
              !(gtid_state = new Gtid_state(global_sid_lock, global_sid_map)) ||
              !(gtid_table_persistor = new Gtid_table_persistor()));

  gtid_mode_counter = 1;

  if (res) {
    gtid_server_cleanup();
  }
  return res;
}

// Free connection acceptors
static void free_connection_acceptors() {
  delete mysqld_socket_acceptor;
  mysqld_socket_acceptor = nullptr;

#ifdef _WIN32
  delete named_pipe_acceptor;
  named_pipe_acceptor = NULL;
  delete shared_mem_acceptor;
  shared_mem_acceptor = NULL;
#endif
}

static void clean_up(bool print_message) {
  DBUG_PRINT("exit", ("clean_up"));
  if (cleanup_done++) return; /* purecov: inspected */

  ha_pre_dd_shutdown();
  dd::shutdown();

  Events::deinit();
  stop_handle_manager();

  memcached_shutdown();

  /*
    make sure that handlers finish up
    what they have that is dependent on the binlog
  */
  if (print_message && (!is_help_or_validate_option() || opt_verbose))
    LogErr(INFORMATION_LEVEL, ER_BINLOG_END);
  ha_binlog_end(current_thd);

  injector::free_instance();
  mysql_bin_log.cleanup();

  if (use_slave_mask) bitmap_free(&slave_error_mask);
  my_tz_free();
  servers_free(true);
  acl_free(true);
  grant_free();
  hostname_cache_free();
  range_optimizer_free();
  item_func_sleep_free();
  lex_free(); /* Free some memory */
  item_create_cleanup();
  if (!opt_noacl) udf_unload_udfs();
  table_def_start_shutdown();
  plugin_shutdown();
  gtid_server_cleanup();  // after plugin_shutdown
  delete_optimizer_cost_module();
  ha_end();
  if (tc_log) {
    tc_log->close();
    tc_log = nullptr;
  }

  if (dd::upgrade_57::in_progress()) delete_dictionary_tablespace();

  Recovered_xa_transactions::destroy();
  delegates_destroy();
  transaction_cache_free();
  MDL_context_backup_manager::destroy();
  table_def_free();
  mdl_destroy();
  key_caches.delete_elements();
  multi_keycache_free();
  query_logger.cleanup();
  free_tmpdir(&mysql_tmpdir_list);
  my_free(opt_bin_logname);
  free_max_user_conn();
  end_slave_list();
  delete binlog_filter;
  rpl_channel_filters.clean_up();
  end_ssl();
  vio_end();
  u_cleanup();
#if defined(ENABLED_DEBUG_SYNC)
  /* End the debug sync facility. See debug_sync.cc. */
  debug_sync_end();
#endif /* defined(ENABLED_DEBUG_SYNC) */

  delete_pid_file(MYF(0));

  if (print_message && my_default_lc_messages && server_start_time)
    LogErr(SYSTEM_LEVEL, ER_SERVER_SHUTDOWN_COMPLETE, my_progname,
           server_version, MYSQL_COMPILATION_COMMENT_SERVER);
  cleanup_errmsgs();

  free_connection_acceptors();
  Connection_handler_manager::destroy_instance();

  if (!is_help_or_validate_option() && !opt_initialize)
    resourcegroups::Resource_group_mgr::destroy_instance();
  mysql_client_plugin_deinit();
  finish_client_errs();
  deinit_errmessage();  // finish server errs
  DBUG_PRINT("quit", ("Error messages freed"));

  Global_THD_manager::destroy_instance();

  my_free(const_cast<char *>(log_bin_basename));
  my_free(const_cast<char *>(log_bin_index));
  my_free(const_cast<char *>(relay_log_basename));
  my_free(const_cast<char *>(relay_log_index));
  free_list(opt_early_plugin_load_list_ptr);
  free_list(opt_plugin_load_list_ptr);

  /*
    Is this the best place for components deinit? It may be changed when new
    dependencies are discovered, possibly being divided into separate points
    where all dependencies are still ok.
  */
  log_error_stage_set(LOG_ERROR_STAGE_SHUTTING_DOWN);
  log_builtins_error_stack(LOG_ERROR_SERVICES_DEFAULT, false, nullptr);
#ifdef HAVE_PSI_THREAD_INTERFACE
  if (!is_help_or_validate_option() && !opt_initialize) {
    unregister_pfs_notification_service();
    unregister_pfs_resource_group_service();
  }
#endif
  component_infrastructure_deinit();
  /*
    component unregister_variable() api depends on system_variable_hash.
    component_infrastructure_deinit() interns calls the deinit funtion
    of components which are loaded, and the deinit functions can have
    the component system unregister_ variable()  api's, hence we need
    to call the sys_var_end() after component_infrastructure_deinit()
  */
  sys_var_end();
  free_status_vars();

  if (have_statement_timeout == SHOW_OPTION_YES) my_timer_deinitialize();

  have_statement_timeout = SHOW_OPTION_DISABLED;

  persisted_variables_cache.cleanup();

  udf_deinit_globals();
  /*
    The following lines may never be executed as the main thread may have
    killed us
  */
  DBUG_PRINT("quit", ("done with cleanup"));
} /* clean_up */

static void clean_up_mutexes() {
  mysql_mutex_destroy(&LOCK_log_throttle_qni);
  mysql_mutex_destroy(&LOCK_status);
  mysql_mutex_destroy(&LOCK_manager);
  mysql_mutex_destroy(&LOCK_crypt);
  mysql_mutex_destroy(&LOCK_user_conn);
  mysql_rwlock_destroy(&LOCK_sys_init_connect);
  mysql_rwlock_destroy(&LOCK_sys_init_slave);
  mysql_mutex_destroy(&LOCK_global_system_variables);
  mysql_rwlock_destroy(&LOCK_system_variables_hash);
  mysql_mutex_destroy(&LOCK_uuid_generator);
  mysql_mutex_destroy(&LOCK_sql_rand);
  mysql_mutex_destroy(&LOCK_prepared_stmt_count);
  mysql_mutex_destroy(&LOCK_sql_slave_skip_counter);
  mysql_mutex_destroy(&LOCK_slave_net_timeout);
  mysql_mutex_destroy(&LOCK_slave_trans_dep_tracker);
  mysql_mutex_destroy(&LOCK_error_messages);
  mysql_mutex_destroy(&LOCK_default_password_lifetime);
  mysql_mutex_destroy(&LOCK_mandatory_roles);
  mysql_mutex_destroy(&LOCK_server_started);
  mysql_cond_destroy(&COND_server_started);
  mysql_mutex_destroy(&LOCK_reset_gtid_table);
  mysql_mutex_destroy(&LOCK_compress_gtid_table);
  mysql_cond_destroy(&COND_compress_gtid_table);
  mysql_mutex_destroy(&LOCK_collect_instance_log);
  mysql_mutex_destroy(&LOCK_password_history);
  mysql_mutex_destroy(&LOCK_password_reuse_interval);
  mysql_cond_destroy(&COND_manager);
#ifdef _WIN32
  mysql_cond_destroy(&COND_handler_count);
  mysql_mutex_destroy(&LOCK_handler_count);
  mysql_rwlock_destroy(&LOCK_named_pipe_full_access_group);
#endif
#ifndef _WIN32
  mysql_cond_destroy(&COND_socket_listener_active);
  mysql_mutex_destroy(&LOCK_socket_listener_active);
  mysql_cond_destroy(&COND_start_signal_handler);
  mysql_mutex_destroy(&LOCK_start_signal_handler);
#endif
  mysql_mutex_destroy(&LOCK_keyring_operations);
  mysql_mutex_destroy(&LOCK_tls_ctx_options);
  mysql_mutex_destroy(&LOCK_rotate_binlog_master_key);
}

/****************************************************************************
** Init IP and UNIX socket
****************************************************************************/

static void set_ports() {
  char *env;
  if (!mysqld_port &&
      !opt_disable_networking) {  // Get port if not from commandline
    mysqld_port = MYSQL_PORT;

    /*
      if builder specifically requested a default port, use that
      (even if it coincides with our factory default).
      only if they didn't do we check /etc/services (and, failing
      on that, fall back to the factory default of 3306).
      either default can be overridden by the environment variable
      MYSQL_TCP_PORT, which in turn can be overridden with command
      line options.
    */

#if MYSQL_PORT_DEFAULT == 0
    struct servent *serv_ptr;
    if ((serv_ptr = getservbyname("mysql", "tcp")))
      mysqld_port = ntohs((u_short)serv_ptr->s_port); /* purecov: inspected */
#endif
    if ((env = getenv("MYSQL_TCP_PORT")))
      mysqld_port = (uint)atoi(env); /* purecov: inspected */
  }
  if (!mysqld_unix_port) {
#ifdef _WIN32
    mysqld_unix_port = (char *)MYSQL_NAMEDPIPE;
#else
    mysqld_unix_port = MYSQL_UNIX_ADDR;
#endif
    if ((env = getenv("MYSQL_UNIX_PORT")))
      mysqld_unix_port = env; /* purecov: inspected */
  }
}

#if !defined(_WIN32)
/* Change to run as another user if started with --user */

static PasswdValue check_user(const char *user) {
  uid_t user_id = geteuid();

  PasswdValue tmp_user_info =
      (user == nullptr ? PasswdValue{} : my_getpwnam(user));

  // Don't bother if we aren't superuser
  if (user_id) {
    if (user) {
      /* Don't give a warning, if real user is same as given with --user */
      if ((tmp_user_info.IsVoid() || user_id != tmp_user_info.pw_uid))
        LogErr(WARNING_LEVEL, ER_USER_REQUIRES_ROOT);
    }
    return PasswdValue{};
  }
  DBUG_ASSERT(user_id == 0);  // we are running as root

  if (!user) {
    if (!opt_initialize && !is_help_or_validate_option()) {
      LogErr(ERROR_LEVEL, ER_REALLY_RUN_AS_ROOT);
      unireg_abort(MYSQLD_ABORT_EXIT);
    }
    return PasswdValue{};
  }
  /* purecov: begin tested */
  if (!strcmp(user, "root"))
    return PasswdValue{};  // Avoid problem with dynamic libraries

  if (tmp_user_info.IsVoid()) {
    // Allow a numeric uid to be used
    const char *pos;
    for (pos = user; my_isdigit(mysqld_charset, *pos); pos++)
      ;
    if (*pos)  // Not numeric id
      goto err;

    tmp_user_info = my_getpwuid(atoi(user));
    if (tmp_user_info.IsVoid()) goto err;
  }
  return tmp_user_info;
  /* purecov: end */

err:
  LogErr(ERROR_LEVEL, ER_USER_WHAT_USER, user);
  unireg_abort(MYSQLD_ABORT_EXIT);

  return PasswdValue{};
}

namespace mysqld_funcs_unit_test {
PasswdValue check_user_drv(const char *user) { return check_user(user); }
}  // namespace mysqld_funcs_unit_test

static void set_user(const char *user, const PasswdValue &user_info_arg) {
  /* purecov: begin tested */
  DBUG_ASSERT(user_info_arg.IsVoid() == false);
#ifdef HAVE_INITGROUPS
  initgroups(user, user_info_arg.pw_gid);
#endif
  if (setgid(user_info_arg.pw_gid) == -1) {
    LogErr(ERROR_LEVEL, ER_FAIL_SETGID, strerror(errno));
    unireg_abort(MYSQLD_ABORT_EXIT);
  }
  if (setuid(user_info_arg.pw_uid) == -1) {
    LogErr(ERROR_LEVEL, ER_FAIL_SETUID, strerror(errno));
    unireg_abort(MYSQLD_ABORT_EXIT);
  }

#ifdef HAVE_SYS_PRCTL_H
  if (test_flags & TEST_CORE_ON_SIGNAL) {
    /* inform kernel that process is dumpable */
    (void)prctl(PR_SET_DUMPABLE, 1);
  }
#endif

  /* purecov: end */
}

static void set_effective_user(const PasswdValue &user_info_arg) {
  DBUG_ASSERT(user_info_arg.IsVoid() == false);
  if (setregid((gid_t)-1, user_info_arg.pw_gid) == -1) {
    LogErr(ERROR_LEVEL, ER_FAIL_SETREGID, strerror(errno));
    unireg_abort(MYSQLD_ABORT_EXIT);
  }
  if (setreuid((uid_t)-1, user_info_arg.pw_uid) == -1) {
    LogErr(ERROR_LEVEL, ER_FAIL_SETREUID, strerror(errno));
    unireg_abort(MYSQLD_ABORT_EXIT);
  }
}

/** Change root user if started with @c --chroot . */
static void set_root(const char *path) {
  if (chroot(path) == -1) {
    LogErr(ERROR_LEVEL, ER_FAIL_CHROOT, strerror(errno));
    unireg_abort(MYSQLD_ABORT_EXIT);
  }
  my_setwd("/", MYF(0));
}
#endif  // !_WIN32

/**
  Check that an address value is a wildcard IP value,
  that is it has either the value 0.0.0.0 for IPv4 or the value ::1 in
  case IPv6, or has the specially treated symbol * as its value.

  @param address_value   Address value to check
  @param address_length  Address length

  @return true in case the address value is a wildcard value, else false.
*/
bool check_address_is_wildcard(const char *address_value,
                               size_t address_length) {
  return
      // Wildcard is not allowed in case a comma separated list of
      // addresses is specified
      native_strncasecmp(address_value, MY_BIND_ALL_ADDRESSES,
                         address_length) == 0 ||
      // The specially treated address :: is not allowed in case
      // a comma separated list of addresses is specified
      native_strncasecmp(address_value, ipv6_all_addresses, address_length) ==
          0 ||
      // The specially treated address 0.0.0.0 is not allowed in case
      // a comma separated list of addresses is specified
      native_strncasecmp(address_value, ipv4_all_addresses, address_length) ==
          0;
}

/**
  Take a string representing host or ip address followed by
  optional delimiter '/' and namespace name and put address part
  and namespace part into corresponding output parameters.

  @param begin_address_value  start of a string containing an address value
  @param end_address_value  pointer to an end of string containing
                            an address value. Has the value nullptr in case
                            address value not continue
  @param [out] address_value  address value extracted from address string
  @param [out] network_namespace  network namespace extracted from
                                  the address string value if any

  @return false on success, true on address format error
*/
static bool parse_address_string(const char *begin_address_value,
                                 const char *end_address_value,
                                 std::string *address_value,
                                 std::string *network_namespace) {
  const char *namespace_separator = strchr(begin_address_value, '/');

  if (namespace_separator != nullptr) {
    if (begin_address_value == namespace_separator)
      /*
        Parse error: there is no character before '/',
        that is missed address value
      */
      return true;

    if (namespace_separator < end_address_value) {
      if (end_address_value - namespace_separator == 1)
        /*
          Parse error: there is no character immediately after '/',
          that is missed namespace name.
        */
        return true;

      /*
        Found namespace delimiter. Extract namespace and address values
      */
      *address_value = std::string(begin_address_value, namespace_separator);
      *network_namespace =
          std::string(namespace_separator + 1, end_address_value);
    } else if (end_address_value != nullptr)
      /*
        This branch corresponds to the case when namespace separator is located
        after the last character of the address subvalue being processed.
        For example, if the following string '192.168.1.1,172.1.1.1/red'
        passed into the function create_bind_address_info_from_string(),
        then during handling of the address 192.168.1.1 search of '/'
        will return a position after the end of the sub string 192.168.1.1
        (in the next sub string 172.1.1.1/red) that should be ignored.
      */
      *address_value = std::string(begin_address_value, end_address_value);
    else {
      /*
        This branch corresponds to the case when namespace separator is located
        at the last part of address values. For example,
        this branch is executed during handling of the following value
        192.168.1.1,::1,::1/greeen for the option --bind-address.
      */
      *address_value = std::string(begin_address_value, namespace_separator);
      *network_namespace = std::string(namespace_separator + 1);
      if (*(namespace_separator + 1) == 0)
        /*
          Parse error: there is no character immediately
          after '/' - a namespace name missed.
        */
        return true;
    }
  } else {
    /*
      Regular address without network namespace found.
    */
    *address_value = end_address_value != nullptr
                         ? std::string(begin_address_value, end_address_value)
                         : std::string(begin_address_value);
  }

  return false;
}

/**
  Parse a value of address sub string with checking of address string format,
  extract address part and namespace part of the address value, and store
  their values into the argument valid_bind_addresses.

  @return false on success, true on address format error
*/
static bool create_bind_address_info_from_string(
    const char *begin_address_value, const char *end_address_value,
    std::list<Bind_address_info> *valid_bind_addresses) {
  Bind_address_info bind_address_info;
  std::string address_value, network_namespace;

  if (parse_address_string(begin_address_value, end_address_value,
                           &address_value, &network_namespace))
    return true;

  if (network_namespace.empty())
    bind_address_info = Bind_address_info(address_value);
  else {
    /*
      Wildcard value is not allowed in case network namespace specified
      for address value in the option bind-address.
    */
    if (check_address_is_wildcard(address_value.c_str(),
                                  address_value.length())) {
      LogErr(ERROR_LEVEL,
             ER_NETWORK_NAMESPACE_NOT_ALLOWED_FOR_WILDCARD_ADDRESS);
      return true;
    }

    bind_address_info = Bind_address_info(address_value, network_namespace);
  }

  valid_bind_addresses->emplace_back(bind_address_info);

  return false;
}

/**
  Check acceptable value(s) of parameter bind-address

  @param      bind_address          Value of the parameter bind-address
  @param[out] valid_bind_addresses  List of addresses to listen and their
                                    corresponding network namespaces if set.

  @return false on success, true on failure
*/
static bool check_bind_address_has_valid_value(
    const char *bind_address,
    std::list<Bind_address_info> *valid_bind_addresses) {
  if (strlen(bind_address) == 0)
    // Empty value for bind_address is an error
    return true;

  const char *comma_separator = strchr(bind_address, ',');
  const char *begin_of_value = bind_address;
  const bool multiple_bind_addresses = (comma_separator != nullptr);

  if (comma_separator == begin_of_value)
    // Return an error if a value of bind_address begins with comma
    return true;

  while (comma_separator != nullptr) {
    Bind_address_info bind_address_info;
    std::string address_value, network_namespace;
    /*
      Wildcard value is not allowed in case multi-addresses value specified
      for the option bind-address.
    */
    if (check_address_is_wildcard(begin_of_value,
                                  comma_separator - begin_of_value)) {
      LogErr(ERROR_LEVEL, ER_WILDCARD_NOT_ALLOWED_FOR_MULTIADDRESS_BIND);

      return true;
    }

    if (create_bind_address_info_from_string(begin_of_value, comma_separator,
                                             valid_bind_addresses))
      return true;

    begin_of_value = comma_separator + 1;
    comma_separator = strchr(begin_of_value, ',');
    if (comma_separator == begin_of_value)
      // Return an error if a value of bind_address has two adjacent commas
      return true;
  }

  /*
    Wildcard value is not allowed in case multi-addresses value specified
    for the option bind-address.
  */
  if (multiple_bind_addresses &&
      (check_address_is_wildcard(begin_of_value, strlen(begin_of_value)) ||
       strlen(begin_of_value) == 0))
    return true;

  if (create_bind_address_info_from_string(begin_of_value, comma_separator,
                                           valid_bind_addresses))
    return true;

  return false;
}

/**
  Check acceptable value(s) of the parameter admin-address

  @param      admin_bind_addr_str   Value of the parameter admin-address
  @param[out] admin_address_info    List of addresses to listen and their
                                    corresponding network namespaces if set.

  @return false on success, true on failure
*/
static bool check_admin_address_has_valid_value(
    const char *admin_bind_addr_str, Bind_address_info *admin_address_info) {
  std::string address_value, network_namespace;

  if (parse_address_string(admin_bind_addr_str, nullptr, &address_value,
                           &network_namespace))
    return true;

  if (check_address_is_wildcard(address_value.c_str(),
                                address_value.length())) {
    if (!network_namespace.empty())
      LogErr(ERROR_LEVEL,
             ER_NETWORK_NAMESPACE_NOT_ALLOWED_FOR_WILDCARD_ADDRESS);

    return true;
  }

  if (network_namespace.empty())
    *admin_address_info = Bind_address_info(address_value);
  else
    *admin_address_info = Bind_address_info(address_value, network_namespace);

  return false;
}

static bool network_init(void) {
  if (opt_initialize) return false;

#ifdef HAVE_SYS_UN_H
  std::string const unix_sock_name(mysqld_unix_port ? mysqld_unix_port : "");
#else
  std::string const unix_sock_name("");
#endif

  std::list<Bind_address_info> bind_addresses_info;

  if (!opt_disable_networking || unix_sock_name != "") {
    if (my_bind_addr_str != nullptr &&
        check_bind_address_has_valid_value(my_bind_addr_str,
                                           &bind_addresses_info)) {
      LogErr(ERROR_LEVEL, ER_INVALID_VALUE_OF_BIND_ADDRESSES, my_bind_addr_str);
      return true;
    }

    Bind_address_info admin_address_info;
    if (!opt_disable_networking) {
      if (my_admin_bind_addr_str != nullptr &&
          check_admin_address_has_valid_value(my_admin_bind_addr_str,
                                              &admin_address_info)) {
        LogErr(ERROR_LEVEL, ER_INVALID_ADMIN_ADDRESS, my_admin_bind_addr_str);
        return true;
      }
      /*
        Port 0 is interpreted by implementations of TCP protocol
        as a hint to find a first free port value to use and bind to it.
        On the other hand, the option mysqld_admin_port can be assigned
        the value 0 if a user specified a value that is out of allowable
        range of values. Therefore, to avoid a case when an operating
        system binds admin interface to am arbitrary selected port value,
        set it explicitly to the value MYSQL_ADMIN_PORT in case it has value 0.
      */
      if (mysqld_admin_port == 0) mysqld_admin_port = MYSQL_ADMIN_PORT;
    }
    Mysqld_socket_listener *mysqld_socket_listener = new (std::nothrow)
        Mysqld_socket_listener(bind_addresses_info, mysqld_port,
                               admin_address_info, mysqld_admin_port,
                               admin_address_info.address.empty()
                                   ? false
                                   : listen_admin_interface_in_separate_thread,
                               back_log, mysqld_port_timeout, unix_sock_name);
    if (mysqld_socket_listener == nullptr) return true;

    mysqld_socket_acceptor = new (std::nothrow)
        Connection_acceptor<Mysqld_socket_listener>(mysqld_socket_listener);
    if (mysqld_socket_acceptor == nullptr) {
      delete mysqld_socket_listener;
      mysqld_socket_listener = nullptr;
      return true;
    }

    if (mysqld_socket_acceptor->init_connection_acceptor())
      return true;  // mysqld_socket_acceptor would be freed in unireg_abort.

    if (report_port == 0) report_port = mysqld_port;

    if (!opt_disable_networking) DBUG_ASSERT(report_port != 0);
  }
#ifdef _WIN32
  // Create named pipe
  if (opt_enable_named_pipe) {
    std::string pipe_name = mysqld_unix_port ? mysqld_unix_port : "";

    named_pipe_listener = new (std::nothrow) Named_pipe_listener(&pipe_name);
    if (named_pipe_listener == NULL) return true;

    named_pipe_acceptor = new (std::nothrow)
        Connection_acceptor<Named_pipe_listener>(named_pipe_listener);
    if (named_pipe_acceptor == NULL) {
      delete named_pipe_listener;
      named_pipe_listener = NULL;
      return true;
    }

    if (named_pipe_acceptor->init_connection_acceptor())
      return true;  // named_pipe_acceptor would be freed in unireg_abort.
  }

  // Setup shared_memory acceptor
  if (opt_enable_shared_memory) {
    std::string shared_mem_base_name =
        shared_memory_base_name ? shared_memory_base_name : "";

    Shared_mem_listener *shared_mem_listener =
        new (std::nothrow) Shared_mem_listener(&shared_mem_base_name);
    if (shared_mem_listener == NULL) return true;

    shared_mem_acceptor = new (std::nothrow)
        Connection_acceptor<Shared_mem_listener>(shared_mem_listener);
    if (shared_mem_acceptor == NULL) {
      delete shared_mem_listener;
      shared_mem_listener = NULL;
      return true;
    }

    if (shared_mem_acceptor->init_connection_acceptor())
      return true;  // shared_mem_acceptor would be freed in unireg_abort.
  }
#endif  // _WIN32
  return false;
}

#ifdef _WIN32
static uint handler_count = 0;

static inline void decrement_handler_count() {
  mysql_mutex_lock(&LOCK_handler_count);
  handler_count--;
  mysql_cond_signal(&COND_handler_count);
  mysql_mutex_unlock(&LOCK_handler_count);
}

extern "C" void *socket_conn_event_handler(void *arg) {
  my_thread_init();

  Connection_acceptor<Mysqld_socket_listener> *conn_acceptor =
      static_cast<Connection_acceptor<Mysqld_socket_listener> *>(arg);
  conn_acceptor->connection_event_loop();

  decrement_handler_count();
  my_thread_end();
  return 0;
}

extern "C" void *named_pipe_conn_event_handler(void *arg) {
  my_thread_init();

  Connection_acceptor<Named_pipe_listener> *conn_acceptor =
      static_cast<Connection_acceptor<Named_pipe_listener> *>(arg);
  conn_acceptor->connection_event_loop();

  decrement_handler_count();
  my_thread_end();
  return 0;
}

extern "C" void *shared_mem_conn_event_handler(void *arg) {
  my_thread_init();

  Connection_acceptor<Shared_mem_listener> *conn_acceptor =
      static_cast<Connection_acceptor<Shared_mem_listener> *>(arg);
  conn_acceptor->connection_event_loop();

  decrement_handler_count();
  my_thread_end();
  return 0;
}

void setup_conn_event_handler_threads() {
  my_thread_handle hThread;

  DBUG_TRACE;

  if ((!have_tcpip || opt_disable_networking) && !opt_enable_shared_memory &&
      !opt_enable_named_pipe) {
    LogErr(ERROR_LEVEL, ER_WIN_LISTEN_BUT_HOW);
    unireg_abort(MYSQLD_ABORT_EXIT);  // Will not return
  }

  mysql_mutex_lock(&LOCK_handler_count);
  handler_count = 0;

  if (opt_enable_named_pipe) {
    int error = mysql_thread_create(
        key_thread_handle_con_namedpipes, &hThread, &connection_attrib,
        named_pipe_conn_event_handler, named_pipe_acceptor);
    if (!error)
      handler_count++;
    else
      LogErr(WARNING_LEVEL, ER_CANT_CREATE_NAMED_PIPES_THREAD, error);
  }

  if (have_tcpip && !opt_disable_networking) {
    int error = mysql_thread_create(
        key_thread_handle_con_sockets, &hThread, &connection_attrib,
        socket_conn_event_handler, mysqld_socket_acceptor);
    if (!error)
      handler_count++;
    else
      LogErr(WARNING_LEVEL, ER_CANT_CREATE_TCPIP_THREAD, error);
  }

  if (opt_enable_shared_memory) {
    int error = mysql_thread_create(
        key_thread_handle_con_sharedmem, &hThread, &connection_attrib,
        shared_mem_conn_event_handler, shared_mem_acceptor);
    if (!error)
      handler_count++;
    else
      LogErr(WARNING_LEVEL, ER_CANT_CREATE_SHM_THREAD, error);
  }

  // Block until all connection listener threads have exited.
  while (handler_count > 0)
    mysql_cond_wait(&COND_handler_count, &LOCK_handler_count);
  mysql_mutex_unlock(&LOCK_handler_count);
}

/*
  On Windows, we use native SetConsoleCtrlHandler for handle events like Ctrl-C
  with graceful shutdown.
  Also, we do not use signal(), but SetUnhandledExceptionFilter instead - as it
  provides possibility to pass the exception to just-in-time debugger, collect
  dumps and potentially also the exception and thread context used to output
  callstack.
*/

static BOOL WINAPI console_event_handler(DWORD type) {
  DBUG_TRACE;
  if (type == CTRL_C_EVENT) {
    /*
      Do not shutdown before startup is finished and shutdown
      thread is initialized. Otherwise there is a race condition
      between main thread doing initialization and CTRL-C thread doing
      cleanup, which can result into crash.
    */
    if (hEventShutdown)
      kill_mysql();
    else
      LogErr(WARNING_LEVEL, ER_NOT_RIGHT_NOW);
    return true;
  }
  return false;
}

#ifdef DEBUG_UNHANDLED_EXCEPTION_FILTER
#define DEBUGGER_ATTACH_TIMEOUT 120
/*
  Wait for debugger to attach and break into debugger. If debugger is not
  attached, resume after timeout.
*/
static void wait_for_debugger(int timeout_sec) {
  if (!IsDebuggerPresent()) {
    int i;
    printf("Waiting for debugger to attach, pid=%u\n", GetCurrentProcessId());
    fflush(stdout);
    for (i = 0; i < timeout_sec; i++) {
      Sleep(1000);
      if (IsDebuggerPresent()) {
        /* Break into debugger */
        __debugbreak();
        return;
      }
    }
    printf("pid=%u, debugger not attached after %d seconds, resuming\n",
           GetCurrentProcessId(), timeout_sec);
    fflush(stdout);
  }
}
#endif /* DEBUG_UNHANDLED_EXCEPTION_FILTER */

LONG WINAPI my_unhandler_exception_filter(EXCEPTION_POINTERS *ex_pointers) {
  static BOOL first_time = true;
  if (!first_time) {
    /*
      This routine can be called twice, typically
      when detaching in JIT debugger.
      Return EXCEPTION_EXECUTE_HANDLER to terminate process.
    */
    return EXCEPTION_EXECUTE_HANDLER;
  }
  first_time = false;
#ifdef DEBUG_UNHANDLED_EXCEPTION_FILTER
  /*
   Unfortunately there is no clean way to debug unhandled exception filters,
   as debugger does not stop there(also documented in MSDN)
   To overcome, one could put a MessageBox, but this will not work in service.
   Better solution is to print error message and sleep some minutes
   until debugger is attached
 */
  wait_for_debugger(DEBUGGER_ATTACH_TIMEOUT);
#endif /* DEBUG_UNHANDLED_EXCEPTION_FILTER */
  __try {
    my_set_exception_pointers(ex_pointers);
    handle_fatal_signal(ex_pointers->ExceptionRecord->ExceptionCode);
  } __except (EXCEPTION_EXECUTE_HANDLER) {
    DWORD written;
    const char msg[] = "Got exception in exception handler!\n";
    WriteFile(GetStdHandle(STD_OUTPUT_HANDLE), msg, sizeof(msg) - 1, &written,
              NULL);
  }
  /*
    Return EXCEPTION_CONTINUE_SEARCH to give JIT debugger
    (drwtsn32 or vsjitdebugger) possibility to attach,
    if JIT debugger is configured.
    Windows Error reporting might generate a dump here.
  */
  return EXCEPTION_CONTINUE_SEARCH;
}

void my_init_signals() {
  if (opt_console) SetConsoleCtrlHandler(console_event_handler, true);

  /* Avoid MessageBox()es*/
  _CrtSetReportMode(_CRT_WARN, _CRTDBG_MODE_FILE);
  _CrtSetReportFile(_CRT_WARN, _CRTDBG_FILE_STDERR);
  _CrtSetReportMode(_CRT_ERROR, _CRTDBG_MODE_FILE);
  _CrtSetReportFile(_CRT_ERROR, _CRTDBG_FILE_STDERR);
  _CrtSetReportMode(_CRT_ASSERT, _CRTDBG_MODE_FILE);
  _CrtSetReportFile(_CRT_ASSERT, _CRTDBG_FILE_STDERR);

  /*
    Do not use SEM_NOGPFAULTERRORBOX in the following SetErrorMode (),
    because it would prevent JIT debugger and Windows error reporting
    from working. We need WER or JIT-debugging, since our own unhandled
    exception filter is not guaranteed to work in all situation
    (like heap corruption or stack overflow)
  */
  SetErrorMode(SetErrorMode(0) | SEM_FAILCRITICALERRORS |
               SEM_NOOPENFILEERRORBOX);
  SetUnhandledExceptionFilter(my_unhandler_exception_filter);
}

#else  // !_WIN32

extern "C" {
static void empty_signal_handler(int sig MY_ATTRIBUTE((unused))) {}
}

void my_init_signals() {
  DBUG_TRACE;
  struct sigaction sa;
  (void)sigemptyset(&sa.sa_mask);

  if (!(test_flags & TEST_NO_STACKTRACE) ||
      (test_flags & TEST_CORE_ON_SIGNAL)) {
#ifdef HAVE_STACKTRACE
    my_init_stacktrace();
#endif

    if (test_flags & TEST_CORE_ON_SIGNAL) {
      // Change limits so that we will get a core file.
      struct rlimit rl;
      rl.rlim_cur = rl.rlim_max = RLIM_INFINITY;
      if (setrlimit(RLIMIT_CORE, &rl)) LogErr(WARNING_LEVEL, ER_CORE_VALUES);
    }

    /*
      SA_RESETHAND resets handler action to default when entering handler.
      SA_NODEFER allows receiving the same signal during handler.
      E.g. SIGABRT during our signal handler will dump core (default action).
    */
    sa.sa_flags = SA_RESETHAND | SA_NODEFER;
    sa.sa_handler = handle_fatal_signal;
    // Treat all these as fatal and handle them.
    (void)sigaction(SIGSEGV, &sa, nullptr);
    (void)sigaction(SIGABRT, &sa, nullptr);
    (void)sigaction(SIGBUS, &sa, nullptr);
    (void)sigaction(SIGILL, &sa, nullptr);
    (void)sigaction(SIGFPE, &sa, nullptr);
  }

  // Ignore SIGPIPE
  sa.sa_flags = 0;
  sa.sa_handler = SIG_IGN;
  (void)sigaction(SIGPIPE, &sa, nullptr);

  // SIGALRM is used to interrupt the socket listener.
  sa.sa_handler = empty_signal_handler;
  (void)sigaction(SIGALRM, &sa, nullptr);

  // Fix signals if ignored by parents (can happen on Mac OS X).
  sa.sa_handler = SIG_DFL;
  (void)sigaction(SIGTERM, &sa, nullptr);
  (void)sigaction(SIGHUP, &sa, nullptr);
  (void)sigaction(SIGUSR1, &sa, nullptr);

  (void)sigemptyset(&mysqld_signal_mask);
  /*
    Block SIGQUIT, SIGHUP, SIGTERM, SIGUSR1 and SIGUSR2.
    The signal handler thread does sigwait() on these.
  */
  (void)sigaddset(&mysqld_signal_mask, SIGQUIT);
  (void)sigaddset(&mysqld_signal_mask, SIGHUP);
  (void)sigaddset(&mysqld_signal_mask, SIGTERM);
  (void)sigaddset(&mysqld_signal_mask, SIGTSTP);
  (void)sigaddset(&mysqld_signal_mask, SIGUSR1);
  (void)sigaddset(&mysqld_signal_mask, SIGUSR2);
  /*
    Block SIGINT unless debugging to prevent Ctrl+C from causing
    unclean shutdown of the server.
  */
  if (!(test_flags & TEST_SIGINT)) (void)sigaddset(&mysqld_signal_mask, SIGINT);
  pthread_sigmask(SIG_SETMASK, &mysqld_signal_mask, nullptr);
}

static void start_signal_handler() {
  int error;
  my_thread_attr_t thr_attr;
  DBUG_TRACE;

  (void)my_thread_attr_init(&thr_attr);
  (void)pthread_attr_setscope(&thr_attr, PTHREAD_SCOPE_SYSTEM);
  (void)my_thread_attr_setdetachstate(&thr_attr, MY_THREAD_CREATE_JOINABLE);

  size_t guardize = 0;
  (void)pthread_attr_getguardsize(&thr_attr, &guardize);
#if defined(__ia64__) || defined(__ia64)
  /*
    Peculiar things with ia64 platforms - it seems we only have half the
    stack size in reality, so we have to double it here
  */
  guardize = my_thread_stack_size;
#endif
  if (0 !=
      my_thread_attr_setstacksize(&thr_attr, my_thread_stack_size + guardize)) {
    DBUG_ASSERT(false);
  }

  /*
    Set main_thread_id so that SIGTERM/SIGQUIT/SIGKILL/SIGUSR2 can interrupt
    the socket listener successfully.
  */
  main_thread_id = my_thread_self();

  mysql_mutex_lock(&LOCK_start_signal_handler);
  if ((error = mysql_thread_create(key_thread_signal_hand, &signal_thread_id,
                                   &thr_attr, signal_hand, nullptr))) {
    LogErr(ERROR_LEVEL, ER_CANT_CREATE_INTERRUPT_THREAD, error, errno);
    flush_error_log_messages();
    exit(MYSQLD_ABORT_EXIT);
  }
  mysql_cond_wait(&COND_start_signal_handler, &LOCK_start_signal_handler);
  mysql_mutex_unlock(&LOCK_start_signal_handler);

  (void)my_thread_attr_destroy(&thr_attr);
}

/** This thread handles SIGTERM, SIGQUIT, SIGHUP, SIGUSR1 and SIGUSR2 signals.
 */
/* ARGSUSED */
extern "C" void *signal_hand(void *arg MY_ATTRIBUTE((unused))) {
  my_thread_init();

  sigset_t set;
  (void)sigemptyset(&set);
  (void)sigaddset(&set, SIGTERM);
  (void)sigaddset(&set, SIGQUIT);
  (void)sigaddset(&set, SIGHUP);
  (void)sigaddset(&set, SIGUSR1);
  (void)sigaddset(&set, SIGUSR2);

  /*
    Signal to start_signal_handler that we are ready.
    This works by waiting for start_signal_handler to free mutex,
    after which we signal it that we are ready.
  */
  mysql_mutex_lock(&LOCK_start_signal_handler);
  mysql_cond_broadcast(&COND_start_signal_handler);
  mysql_mutex_unlock(&LOCK_start_signal_handler);

  /*
    Wait until that all server components have been successfully initialized.
    This step is mandatory since signal processing can be done safely only when
    all server components have been initialized.
  */
  server_components_init_wait();
  for (;;) {
    int sig = 0;
    int rc;
    bool error;
#ifdef __APPLE__
    while ((rc = sigwait(&set, &sig)) == EINTR) {
    }
    error = rc != 0;
#else
    siginfo_t sig_info;
    while ((rc = sigwaitinfo(&set, &sig_info)) == -1 && errno == EINTR) {
    }
    error = rc == -1;
    if (!error) sig = sig_info.si_signo;
#endif             // __APPLE__
    if (error)
      sql_print_error(
          "Fatal error in signal handling thread. sigwait/sigwaitinfo returned "
          "error  %d\n. Exiting signal handler "
          "thread.",
          errno);

    if (error || cleanup_done) {
      my_thread_end();
      my_thread_exit(nullptr);  // Safety
      return nullptr;           // Avoid compiler warnings
    }
    switch (sig) {
      case SIGUSR2:
        signal_hand_thr_exit_code = MYSQLD_RESTART_EXIT;
#ifndef __APPLE__  // Mac OS doesn't have sigwaitinfo.
        //  Log a note if mysqld is restarted via kill command.
        if (sig_info.si_pid != getpid()) {
          sql_print_information(
              "Received signal SIGUSR2."
              " Restarting mysqld (Version %s)",
              server_version);
        }
#endif             // __APPLE__
        // fall through
      case SIGTERM:
      case SIGQUIT:
        // Switch to the file log message processing.
        query_logger.set_handlers((log_output_options != LOG_NONE) ? LOG_FILE
                                                                   : LOG_NONE);
        DBUG_PRINT("info",
                   ("Got signal: %d  connection_events_loop_aborted: %d", sig,
                    connection_events_loop_aborted()));
        if (!connection_events_loop_aborted()) {
          // Mark abort for threads.
          set_connection_events_loop_aborted(true);
#ifdef HAVE_PSI_THREAD_INTERFACE
          // Delete the instrumentation for the signal thread.
          PSI_THREAD_CALL(delete_current_thread)();
#endif /* HAVE_PSI_THREAD_INTERFACE */
          /*
            Kill the socket listener.
            The main thread will then set socket_listener_active= false,
            and wait for us to finish all the cleanup below.
          */
          mysql_mutex_lock(&LOCK_socket_listener_active);
          while (socket_listener_active) {
            DBUG_PRINT("info", ("Killing socket listener"));
            if (pthread_kill(main_thread_id, SIGALRM)) {
              DBUG_ASSERT(false);
              break;
            }
            mysql_cond_wait(&COND_socket_listener_active,
                            &LOCK_socket_listener_active);
          }
          mysql_mutex_unlock(&LOCK_socket_listener_active);

          close_connections();
        }
        my_thread_end();
        my_thread_exit(nullptr);
        return nullptr;  // Avoid compiler warnings
        break;
      case SIGHUP:
        if (!connection_events_loop_aborted()) {
          int not_used;
          handle_reload_request(
              nullptr,
              (REFRESH_LOG | REFRESH_TABLES | REFRESH_FAST | REFRESH_GRANT |
               REFRESH_THREADS | REFRESH_HOSTS),
              nullptr, &not_used);  // Flush logs
          // Reenable query logs after the options were reloaded.
          query_logger.set_handlers(log_output_options);
        }
        break;
      case SIGUSR1:
        if (!connection_events_loop_aborted()) {
          int not_used;
          handle_reload_request(
              nullptr,
              (REFRESH_ERROR_LOG |   /**< Rotate only the error log */
               REFRESH_GENERAL_LOG | /**< Flush the general log */
               REFRESH_SLOW_LOG),    /**< Flush the slow query log */
              nullptr, &not_used);   // Flush logs
          // Reenable query logs after the options were reloaded.
          query_logger.set_handlers(log_output_options);
        }
        break;
      default:
        break; /* purecov: tested */
    }
  }
  return nullptr; /* purecov: deadcode */
}

#endif  // !_WIN32

/**
  All global error messages are sent here where the first one is stored
  for the client.
*/
/* ARGSUSED */
extern "C" void my_message_sql(uint error, const char *str, myf MyFlags);

void my_message_sql(uint error, const char *str, myf MyFlags) {
  THD *thd = current_thd;
  DBUG_TRACE;
  DBUG_PRINT("error", ("error: %u  message: '%s'", error, str));

  DBUG_ASSERT(str != nullptr);
  /*
    An error should have a valid error number (!= 0), so it can be caught
    in stored procedures by SQL exception handlers.
    Calling my_error() with error == 0 is a bug.
    Remaining known places to fix:
    - storage/myisam/mi_create.c, my_printf_error()
    TODO:
    DBUG_ASSERT(error != 0);
  */

  if (error == 0) {
    /* At least, prevent new abuse ... */
    DBUG_ASSERT(strncmp(str, "MyISAM table", 12) == 0);
    error = ER_UNKNOWN_ERROR;
  }

  /* Caller wishes to inform client, and one is attached. */
  if (thd) {
    (void)thd->raise_condition(error, nullptr, Sql_condition::SL_ERROR, str,
                               MyFlags & ME_FATALERROR);

    /*
      Now for an argument check.
      We're asserting after rather than before raising the
      condition to make the culprit easier to track down.

      Messages intended for the error-log are in the range
      starting at ER_SERVER_RANGE_START (error_code 10,000);
      messages intended for sending to a client are in the
      range below ER_SERVER_RANGE_START. If a message is to
      be sent to both a client and the error log, it must
      be added twice (once in each range), and two separate
      calls (e.g. my_error() and LogErr()) must be added to
      the code.

      Only error-codes from the client range should be seen
      in this if(). If your patch asserts here, one of two
      things probably happened:

      - You added a new message to messages_to_error_log.txt:
        The message was added to the server range, but code
        was added that tries to send the message to a client
        (my_error(), push_warning_printf(), etc.).

        => Move the new message to messages_to_clients.txt.
           The copied message should be added at the end of
           the range for the lowest server version you're adding
           the message to.
           Rebuild the server; rerun your test.

      - You used an existing message:
        The existing message is intended for use with
        the error-log (it appears in messages_to_error_log.txt),
        but the new code tries to send it to a client (my_error(),
        push_warning_printf(), etc.).

        => Copy the existing message to messages_to_clients.txt.
           - The copied message should be added at the end of
             the range for the lowest server version you're adding
             the message to.
           - The copied message will need its own symbol;
             if in doubt, call the copy of ER_EXAMPLE_MESSAGE
             ER_DA_EXAMPLE_MESSAGE (as this version is for use
             with the diagnostics area).
           Then make sure that your new code references
           this new symbol when it sends the message
           to a client.
           Rebuild the server; rerun your test.

      We'll assert this here (rather than in raise_condition) as
      SQL's SIGNAL command also calls raise_condition, and SIGNAL
      is currently allowed to set any error-code (regardless of
      range). SIGNALing an error-code from the error-log range
      will not result in writing to that log to prevent abuse.
    */
    DBUG_ASSERT(error < ER_SERVER_RANGE_START);
  }

  /* When simulating OOM, skip writing to error log to avoid mtr errors */
  DBUG_EXECUTE_IF("simulate_out_of_memory", return;);

  /*
    Caller wishes to send to both the client and the error-log.
    This is legacy behaviour that is no longer legal as errors flagged
    to a client and those sent to the error-log are in different
    numeric ranges now. If you own code that does this, see about
    updating it by splitting it into two calls, one sending status
    to the client, the other sending it to the error-log using
    LogErr() and friends.
  */
  if (MyFlags & ME_ERRORLOG) {
    /*
      We've removed most uses of ME_ERRORLOG in the server.
      This leaves three possible cases, in which we'll rewrite
      the error-code from one in the client-range to one in
      the error-log range here:

      - EE_OUTOFMEMORY: Correct to ER_SERVER_OUT_OF_RESOURCES so
                        mysys can remain logger-agnostic.

      - HA_* range:     Correct to catch-all ER_SERVER_HANDLER_ERROR.

      - otherwise:      Flag as using info from the diagnostics area
                        (ER_ERROR_INFO_FROM_DA). This is a failsafe;
                        if your code triggers it, your code is probably
                        wrong.
    */
    if ((error == EE_OUTOFMEMORY) || (error == HA_ERR_OUT_OF_MEM))
      error = ER_SERVER_OUT_OF_RESOURCES;
    else if (error <= HA_ERR_LAST)
      error = ER_SERVER_HANDLER_ERROR;

    if (error < ER_SERVER_RANGE_START)
      LogEvent()
          .type(LOG_TYPE_ERROR)
          .prio(ERROR_LEVEL)
          .errcode(ER_ERROR_INFO_FROM_DA)
          .lookup(ER_ERROR_INFO_FROM_DA, error, str);
    else
      LogEvent()
          .type(LOG_TYPE_ERROR)
          .prio(ERROR_LEVEL)
          .errcode(error)
          .verbatim(str);

    /*
      This is no longer supported behaviour except for the cases
      outlined above, so flag anything else in debug builds!
      (We're bailing after rather than before printing to make the
      culprit easier to track down.)
    */
    DBUG_ASSERT((error == ER_FEATURE_NOT_AVAILABLE) ||
                (error >= ER_SERVER_RANGE_START));
  }

  /*
    Caller wishes to send to client, but none is attached, so we send
    to error-log instead.
  */
  else if (!thd) {
    LogEvent()
        .type(LOG_TYPE_ERROR)
        .subsys(LOG_SUBSYSTEM_TAG)
        .prio(ERROR_LEVEL)
        .errcode((error < ER_SERVER_RANGE_START)
                     ? ER_SERVER_NO_SESSION_TO_SEND_TO
                     : error)
        .lookup(ER_SERVER_NO_SESSION_TO_SEND_TO, error, str);
  }
}

extern "C" void *my_str_malloc_mysqld(size_t size);
extern "C" void my_str_free_mysqld(void *ptr);
extern "C" void *my_str_realloc_mysqld(void *ptr, size_t size);

void *my_str_malloc_mysqld(size_t size) {
  return my_malloc(key_memory_my_str_malloc, size, MYF(MY_FAE));
}

void my_str_free_mysqld(void *ptr) { my_free(ptr); }

void *my_str_realloc_mysqld(void *ptr, size_t size) {
  return my_realloc(key_memory_my_str_malloc, ptr, size, MYF(MY_FAE));
}

const char *load_default_groups[] = {
#ifdef WITH_NDBCLUSTER_STORAGE_ENGINE
    "mysql_cluster",
#endif
    "mysqld",        "server", MYSQL_BASE_VERSION, nullptr, nullptr};

#if defined(_WIN32)
static const int load_default_groups_sz =
    sizeof(load_default_groups) / sizeof(load_default_groups[0]);
#endif

/**
  This function is used to check for stack overrun for pathological
  cases of regular expressions and 'like' expressions.
  The call to current_thd is quite expensive, so we try to avoid it
  for the normal cases.
  The size of each stack frame for the wildcmp() routines is ~128 bytes,
  so checking *every* recursive call is not necessary.
 */
extern "C" {
static int check_enough_stack_size(int recurse_level) {
  uchar stack_top;
  if (recurse_level % 16 != 0) return 0;

  THD *my_thd = current_thd;
  if (my_thd != nullptr)
    return check_stack_overrun(my_thd, STACK_MIN_SIZE * 4, &stack_top);
  return 0;
}
}  // extern "C"

SHOW_VAR com_status_vars[] = {
    {"admin_commands", (char *)offsetof(System_status_var, com_other),
     SHOW_LONG_STATUS, SHOW_SCOPE_ALL},
    {"assign_to_keycache",
     (char *)offsetof(System_status_var,
                      com_stat[(uint)SQLCOM_ASSIGN_TO_KEYCACHE]),
     SHOW_LONG_STATUS, SHOW_SCOPE_ALL},
    {"alter_db",
     (char *)offsetof(System_status_var, com_stat[(uint)SQLCOM_ALTER_DB]),
     SHOW_LONG_STATUS, SHOW_SCOPE_ALL},
    {"alter_event",
     (char *)offsetof(System_status_var, com_stat[(uint)SQLCOM_ALTER_EVENT]),
     SHOW_LONG_STATUS, SHOW_SCOPE_ALL},
    {"alter_function",
     (char *)offsetof(System_status_var, com_stat[(uint)SQLCOM_ALTER_FUNCTION]),
     SHOW_LONG_STATUS, SHOW_SCOPE_ALL},
    {"alter_instance",
     (char *)offsetof(System_status_var, com_stat[(uint)SQLCOM_ALTER_INSTANCE]),
     SHOW_LONG_STATUS, SHOW_SCOPE_ALL},
    {"alter_procedure",
     (char *)offsetof(System_status_var,
                      com_stat[(uint)SQLCOM_ALTER_PROCEDURE]),
     SHOW_LONG_STATUS, SHOW_SCOPE_ALL},
    {"alter_resource_group",
     (char *)offsetof(System_status_var,
                      com_stat[(uint)SQLCOM_ALTER_RESOURCE_GROUP]),
     SHOW_LONG_STATUS, SHOW_SCOPE_ALL},
    {"alter_server",
     (char *)offsetof(System_status_var, com_stat[(uint)SQLCOM_ALTER_SERVER]),
     SHOW_LONG_STATUS, SHOW_SCOPE_ALL},
    {"alter_table",
     (char *)offsetof(System_status_var, com_stat[(uint)SQLCOM_ALTER_TABLE]),
     SHOW_LONG_STATUS, SHOW_SCOPE_ALL},
    {"alter_tablespace",
     (char *)offsetof(System_status_var,
                      com_stat[(uint)SQLCOM_ALTER_TABLESPACE]),
     SHOW_LONG_STATUS, SHOW_SCOPE_ALL},
    {"alter_user",
     (char *)offsetof(System_status_var, com_stat[(uint)SQLCOM_ALTER_USER]),
     SHOW_LONG_STATUS, SHOW_SCOPE_ALL},
    {"alter_user_default_role",
     (char *)offsetof(System_status_var,
                      com_stat[(uint)SQLCOM_ALTER_USER_DEFAULT_ROLE]),
     SHOW_LONG_STATUS, SHOW_SCOPE_ALL},
    {"analyze",
     (char *)offsetof(System_status_var, com_stat[(uint)SQLCOM_ANALYZE]),
     SHOW_LONG_STATUS, SHOW_SCOPE_ALL},
    {"begin", (char *)offsetof(System_status_var, com_stat[(uint)SQLCOM_BEGIN]),
     SHOW_LONG_STATUS, SHOW_SCOPE_ALL},
    {"binlog",
     (char *)offsetof(System_status_var,
                      com_stat[(uint)SQLCOM_BINLOG_BASE64_EVENT]),
     SHOW_LONG_STATUS, SHOW_SCOPE_ALL},
    {"call_procedure",
     (char *)offsetof(System_status_var, com_stat[(uint)SQLCOM_CALL]),
     SHOW_LONG_STATUS, SHOW_SCOPE_ALL},
    {"change_db",
     (char *)offsetof(System_status_var, com_stat[(uint)SQLCOM_CHANGE_DB]),
     SHOW_LONG_STATUS, SHOW_SCOPE_ALL},
    {"change_master",
     (char *)offsetof(System_status_var, com_stat[(uint)SQLCOM_CHANGE_MASTER]),
     SHOW_LONG_STATUS, SHOW_SCOPE_ALL},
    {"change_repl_filter",
     (char *)offsetof(System_status_var,
                      com_stat[(uint)SQLCOM_CHANGE_REPLICATION_FILTER]),
     SHOW_LONG_STATUS, SHOW_SCOPE_ALL},
    {"check", (char *)offsetof(System_status_var, com_stat[(uint)SQLCOM_CHECK]),
     SHOW_LONG_STATUS, SHOW_SCOPE_ALL},
    {"checksum",
     (char *)offsetof(System_status_var, com_stat[(uint)SQLCOM_CHECKSUM]),
     SHOW_LONG_STATUS, SHOW_SCOPE_ALL},
    {"clone", (char *)offsetof(System_status_var, com_stat[(uint)SQLCOM_CLONE]),
     SHOW_LONG_STATUS, SHOW_SCOPE_ALL},
    {"commit",
     (char *)offsetof(System_status_var, com_stat[(uint)SQLCOM_COMMIT]),
     SHOW_LONG_STATUS, SHOW_SCOPE_ALL},
    {"create_db",
     (char *)offsetof(System_status_var, com_stat[(uint)SQLCOM_CREATE_DB]),
     SHOW_LONG_STATUS, SHOW_SCOPE_ALL},
    {"create_event",
     (char *)offsetof(System_status_var, com_stat[(uint)SQLCOM_CREATE_EVENT]),
     SHOW_LONG_STATUS, SHOW_SCOPE_ALL},
    {"create_function",
     (char *)offsetof(System_status_var,
                      com_stat[(uint)SQLCOM_CREATE_SPFUNCTION]),
     SHOW_LONG_STATUS, SHOW_SCOPE_ALL},
    {"create_index",
     (char *)offsetof(System_status_var, com_stat[(uint)SQLCOM_CREATE_INDEX]),
     SHOW_LONG_STATUS, SHOW_SCOPE_ALL},
    {"create_procedure",
     (char *)offsetof(System_status_var,
                      com_stat[(uint)SQLCOM_CREATE_PROCEDURE]),
     SHOW_LONG_STATUS, SHOW_SCOPE_ALL},
    {"create_role",
     (char *)offsetof(System_status_var, com_stat[(uint)SQLCOM_CREATE_ROLE]),
     SHOW_LONG_STATUS, SHOW_SCOPE_ALL},
    {"create_server",
     (char *)offsetof(System_status_var, com_stat[(uint)SQLCOM_CREATE_SERVER]),
     SHOW_LONG_STATUS, SHOW_SCOPE_ALL},
    {"create_table",
     (char *)offsetof(System_status_var, com_stat[(uint)SQLCOM_CREATE_TABLE]),
     SHOW_LONG_STATUS, SHOW_SCOPE_ALL},
    {"create_resource_group",
     (char *)offsetof(System_status_var,
                      com_stat[(uint)SQLCOM_CREATE_RESOURCE_GROUP]),
     SHOW_LONG_STATUS, SHOW_SCOPE_ALL},
    {"create_trigger",
     (char *)offsetof(System_status_var, com_stat[(uint)SQLCOM_CREATE_TRIGGER]),
     SHOW_LONG_STATUS, SHOW_SCOPE_ALL},
    {"create_udf",
     (char *)offsetof(System_status_var,
                      com_stat[(uint)SQLCOM_CREATE_FUNCTION]),
     SHOW_LONG_STATUS, SHOW_SCOPE_ALL},
    {"create_user",
     (char *)offsetof(System_status_var, com_stat[(uint)SQLCOM_CREATE_USER]),
     SHOW_LONG_STATUS, SHOW_SCOPE_ALL},
    {"create_view",
     (char *)offsetof(System_status_var, com_stat[(uint)SQLCOM_CREATE_VIEW]),
     SHOW_LONG_STATUS, SHOW_SCOPE_ALL},
    {"create_spatial_reference_system",
     (char *)offsetof(System_status_var, com_stat[(uint)SQLCOM_CREATE_SRS]),
     SHOW_LONG_STATUS, SHOW_SCOPE_ALL},
    {"dealloc_sql",
     (char *)offsetof(System_status_var,
                      com_stat[(uint)SQLCOM_DEALLOCATE_PREPARE]),
     SHOW_LONG_STATUS, SHOW_SCOPE_ALL},
    {"delete",
     (char *)offsetof(System_status_var, com_stat[(uint)SQLCOM_DELETE]),
     SHOW_LONG_STATUS, SHOW_SCOPE_ALL},
    {"delete_multi",
     (char *)offsetof(System_status_var, com_stat[(uint)SQLCOM_DELETE_MULTI]),
     SHOW_LONG_STATUS, SHOW_SCOPE_ALL},
    {"do", (char *)offsetof(System_status_var, com_stat[(uint)SQLCOM_DO]),
     SHOW_LONG_STATUS, SHOW_SCOPE_ALL},
    {"drop_db",
     (char *)offsetof(System_status_var, com_stat[(uint)SQLCOM_DROP_DB]),
     SHOW_LONG_STATUS, SHOW_SCOPE_ALL},
    {"drop_event",
     (char *)offsetof(System_status_var, com_stat[(uint)SQLCOM_DROP_EVENT]),
     SHOW_LONG_STATUS, SHOW_SCOPE_ALL},
    {"drop_function",
     (char *)offsetof(System_status_var, com_stat[(uint)SQLCOM_DROP_FUNCTION]),
     SHOW_LONG_STATUS, SHOW_SCOPE_ALL},
    {"drop_index",
     (char *)offsetof(System_status_var, com_stat[(uint)SQLCOM_DROP_INDEX]),
     SHOW_LONG_STATUS, SHOW_SCOPE_ALL},
    {"drop_procedure",
     (char *)offsetof(System_status_var, com_stat[(uint)SQLCOM_DROP_PROCEDURE]),
     SHOW_LONG_STATUS, SHOW_SCOPE_ALL},
    {"drop_resource_group",
     (char *)offsetof(System_status_var,
                      com_stat[(uint)SQLCOM_DROP_RESOURCE_GROUP]),
     SHOW_LONG_STATUS, SHOW_SCOPE_ALL},
    {"drop_role",
     (char *)offsetof(System_status_var, com_stat[(uint)SQLCOM_DROP_ROLE]),
     SHOW_LONG_STATUS, SHOW_SCOPE_ALL},
    {"drop_server",
     (char *)offsetof(System_status_var, com_stat[(uint)SQLCOM_DROP_SERVER]),
     SHOW_LONG_STATUS, SHOW_SCOPE_ALL},
    {"drop_spatial_reference_system",
     (char *)offsetof(System_status_var, com_stat[(uint)SQLCOM_DROP_SRS]),
     SHOW_LONG_STATUS, SHOW_SCOPE_ALL},
    {"drop_table",
     (char *)offsetof(System_status_var, com_stat[(uint)SQLCOM_DROP_TABLE]),
     SHOW_LONG_STATUS, SHOW_SCOPE_ALL},
    {"drop_trigger",
     (char *)offsetof(System_status_var, com_stat[(uint)SQLCOM_DROP_TRIGGER]),
     SHOW_LONG_STATUS, SHOW_SCOPE_ALL},
    {"drop_user",
     (char *)offsetof(System_status_var, com_stat[(uint)SQLCOM_DROP_USER]),
     SHOW_LONG_STATUS, SHOW_SCOPE_ALL},
    {"drop_view",
     (char *)offsetof(System_status_var, com_stat[(uint)SQLCOM_DROP_VIEW]),
     SHOW_LONG_STATUS, SHOW_SCOPE_ALL},
    {"empty_query",
     (char *)offsetof(System_status_var, com_stat[(uint)SQLCOM_EMPTY_QUERY]),
     SHOW_LONG_STATUS, SHOW_SCOPE_ALL},
    {"execute_sql",
     (char *)offsetof(System_status_var, com_stat[(uint)SQLCOM_EXECUTE]),
     SHOW_LONG_STATUS, SHOW_SCOPE_ALL},
    {"explain_other",
     (char *)offsetof(System_status_var, com_stat[(uint)SQLCOM_EXPLAIN_OTHER]),
     SHOW_LONG_STATUS, SHOW_SCOPE_ALL},
    {"flush", (char *)offsetof(System_status_var, com_stat[(uint)SQLCOM_FLUSH]),
     SHOW_LONG_STATUS, SHOW_SCOPE_ALL},
    {"get_diagnostics",
     (char *)offsetof(System_status_var,
                      com_stat[(uint)SQLCOM_GET_DIAGNOSTICS]),
     SHOW_LONG_STATUS, SHOW_SCOPE_ALL},
    {"grant", (char *)offsetof(System_status_var, com_stat[(uint)SQLCOM_GRANT]),
     SHOW_LONG_STATUS, SHOW_SCOPE_ALL},
    {"grant_roles",
     (char *)offsetof(System_status_var, com_stat[(uint)SQLCOM_GRANT_ROLE]),
     SHOW_LONG_STATUS, SHOW_SCOPE_ALL},
    {"ha_close",
     (char *)offsetof(System_status_var, com_stat[(uint)SQLCOM_HA_CLOSE]),
     SHOW_LONG_STATUS, SHOW_SCOPE_ALL},
    {"ha_open",
     (char *)offsetof(System_status_var, com_stat[(uint)SQLCOM_HA_OPEN]),
     SHOW_LONG_STATUS, SHOW_SCOPE_ALL},
    {"ha_read",
     (char *)offsetof(System_status_var, com_stat[(uint)SQLCOM_HA_READ]),
     SHOW_LONG_STATUS, SHOW_SCOPE_ALL},
    {"help", (char *)offsetof(System_status_var, com_stat[(uint)SQLCOM_HELP]),
     SHOW_LONG_STATUS, SHOW_SCOPE_ALL},
    {"import",
     (char *)offsetof(System_status_var, com_stat[(uint)SQLCOM_IMPORT]),
     SHOW_LONG_STATUS, SHOW_SCOPE_ALL},
    {"insert",
     (char *)offsetof(System_status_var, com_stat[(uint)SQLCOM_INSERT]),
     SHOW_LONG_STATUS, SHOW_SCOPE_ALL},
    {"insert_select",
     (char *)offsetof(System_status_var, com_stat[(uint)SQLCOM_INSERT_SELECT]),
     SHOW_LONG_STATUS, SHOW_SCOPE_ALL},
    {"install_component",
     (char *)offsetof(System_status_var,
                      com_stat[(uint)SQLCOM_INSTALL_COMPONENT]),
     SHOW_LONG_STATUS, SHOW_SCOPE_ALL},
    {"install_plugin",
     (char *)offsetof(System_status_var, com_stat[(uint)SQLCOM_INSTALL_PLUGIN]),
     SHOW_LONG_STATUS, SHOW_SCOPE_ALL},
    {"kill", (char *)offsetof(System_status_var, com_stat[(uint)SQLCOM_KILL]),
     SHOW_LONG_STATUS, SHOW_SCOPE_ALL},
    {"load", (char *)offsetof(System_status_var, com_stat[(uint)SQLCOM_LOAD]),
     SHOW_LONG_STATUS, SHOW_SCOPE_ALL},
    {"lock_instance",
     (char *)offsetof(System_status_var, com_stat[(uint)SQLCOM_LOCK_INSTANCE]),
     SHOW_LONG_STATUS, SHOW_SCOPE_ALL},
    {"lock_tables",
     (char *)offsetof(System_status_var, com_stat[(uint)SQLCOM_LOCK_TABLES]),
     SHOW_LONG_STATUS, SHOW_SCOPE_ALL},
    {"optimize",
     (char *)offsetof(System_status_var, com_stat[(uint)SQLCOM_OPTIMIZE]),
     SHOW_LONG_STATUS, SHOW_SCOPE_ALL},
    {"preload_keys",
     (char *)offsetof(System_status_var, com_stat[(uint)SQLCOM_PRELOAD_KEYS]),
     SHOW_LONG_STATUS, SHOW_SCOPE_ALL},
    {"prepare_sql",
     (char *)offsetof(System_status_var, com_stat[(uint)SQLCOM_PREPARE]),
     SHOW_LONG_STATUS, SHOW_SCOPE_ALL},
    {"purge", (char *)offsetof(System_status_var, com_stat[(uint)SQLCOM_PURGE]),
     SHOW_LONG_STATUS, SHOW_SCOPE_ALL},
    {"purge_before_date",
     (char *)offsetof(System_status_var, com_stat[(uint)SQLCOM_PURGE_BEFORE]),
     SHOW_LONG_STATUS, SHOW_SCOPE_ALL},
    {"release_savepoint",
     (char *)offsetof(System_status_var,
                      com_stat[(uint)SQLCOM_RELEASE_SAVEPOINT]),
     SHOW_LONG_STATUS, SHOW_SCOPE_ALL},
    {"rename_table",
     (char *)offsetof(System_status_var, com_stat[(uint)SQLCOM_RENAME_TABLE]),
     SHOW_LONG_STATUS, SHOW_SCOPE_ALL},
    {"rename_user",
     (char *)offsetof(System_status_var, com_stat[(uint)SQLCOM_RENAME_USER]),
     SHOW_LONG_STATUS, SHOW_SCOPE_ALL},
    {"repair",
     (char *)offsetof(System_status_var, com_stat[(uint)SQLCOM_REPAIR]),
     SHOW_LONG_STATUS, SHOW_SCOPE_ALL},
    {"replace",
     (char *)offsetof(System_status_var, com_stat[(uint)SQLCOM_REPLACE]),
     SHOW_LONG_STATUS, SHOW_SCOPE_ALL},
    {"replace_select",
     (char *)offsetof(System_status_var, com_stat[(uint)SQLCOM_REPLACE_SELECT]),
     SHOW_LONG_STATUS, SHOW_SCOPE_ALL},
    {"reset", (char *)offsetof(System_status_var, com_stat[(uint)SQLCOM_RESET]),
     SHOW_LONG_STATUS, SHOW_SCOPE_ALL},
    {"resignal",
     (char *)offsetof(System_status_var, com_stat[(uint)SQLCOM_RESIGNAL]),
     SHOW_LONG_STATUS, SHOW_SCOPE_ALL},
    {"restart",
     (char *)offsetof(System_status_var, com_stat[(uint)SQLCOM_RESTART_SERVER]),
     SHOW_LONG_STATUS, SHOW_SCOPE_ALL},
    {"revoke",
     (char *)offsetof(System_status_var, com_stat[(uint)SQLCOM_REVOKE]),
     SHOW_LONG_STATUS, SHOW_SCOPE_ALL},
    {"revoke_all",
     (char *)offsetof(System_status_var, com_stat[(uint)SQLCOM_REVOKE_ALL]),
     SHOW_LONG_STATUS, SHOW_SCOPE_ALL},
    {"revoke_roles",
     (char *)offsetof(System_status_var, com_stat[(uint)SQLCOM_REVOKE_ROLE]),
     SHOW_LONG_STATUS, SHOW_SCOPE_ALL},
    {"rollback",
     (char *)offsetof(System_status_var, com_stat[(uint)SQLCOM_ROLLBACK]),
     SHOW_LONG_STATUS, SHOW_SCOPE_ALL},
    {"rollback_to_savepoint",
     (char *)offsetof(System_status_var,
                      com_stat[(uint)SQLCOM_ROLLBACK_TO_SAVEPOINT]),
     SHOW_LONG_STATUS, SHOW_SCOPE_ALL},
    {"savepoint",
     (char *)offsetof(System_status_var, com_stat[(uint)SQLCOM_SAVEPOINT]),
     SHOW_LONG_STATUS, SHOW_SCOPE_ALL},
    {"select",
     (char *)offsetof(System_status_var, com_stat[(uint)SQLCOM_SELECT]),
     SHOW_LONG_STATUS, SHOW_SCOPE_ALL},
    {"set_option",
     (char *)offsetof(System_status_var, com_stat[(uint)SQLCOM_SET_OPTION]),
     SHOW_LONG_STATUS, SHOW_SCOPE_ALL},
    {"set_password",
     (char *)offsetof(System_status_var, com_stat[(uint)SQLCOM_SET_PASSWORD]),
     SHOW_LONG_STATUS, SHOW_SCOPE_ALL},
    {"set_resource_group",
     (char *)offsetof(System_status_var,
                      com_stat[(uint)SQLCOM_SET_RESOURCE_GROUP]),
     SHOW_LONG_STATUS, SHOW_SCOPE_ALL},
    {"set_role",
     (char *)offsetof(System_status_var, com_stat[(uint)SQLCOM_SET_ROLE]),
     SHOW_LONG_STATUS, SHOW_SCOPE_ALL},
    {"signal",
     (char *)offsetof(System_status_var, com_stat[(uint)SQLCOM_SIGNAL]),
     SHOW_LONG_STATUS, SHOW_SCOPE_ALL},
    {"show_binlog_events",
     (char *)offsetof(System_status_var,
                      com_stat[(uint)SQLCOM_SHOW_BINLOG_EVENTS]),
     SHOW_LONG_STATUS, SHOW_SCOPE_ALL},
    {"show_binlogs",
     (char *)offsetof(System_status_var, com_stat[(uint)SQLCOM_SHOW_BINLOGS]),
     SHOW_LONG_STATUS, SHOW_SCOPE_ALL},
    {"show_charsets",
     (char *)offsetof(System_status_var, com_stat[(uint)SQLCOM_SHOW_CHARSETS]),
     SHOW_LONG_STATUS, SHOW_SCOPE_ALL},
    {"show_collations",
     (char *)offsetof(System_status_var,
                      com_stat[(uint)SQLCOM_SHOW_COLLATIONS]),
     SHOW_LONG_STATUS, SHOW_SCOPE_ALL},
    {"show_create_db",
     (char *)offsetof(System_status_var, com_stat[(uint)SQLCOM_SHOW_CREATE_DB]),
     SHOW_LONG_STATUS, SHOW_SCOPE_ALL},
    {"show_create_event",
     (char *)offsetof(System_status_var,
                      com_stat[(uint)SQLCOM_SHOW_CREATE_EVENT]),
     SHOW_LONG_STATUS, SHOW_SCOPE_ALL},
    {"show_create_func",
     (char *)offsetof(System_status_var,
                      com_stat[(uint)SQLCOM_SHOW_CREATE_FUNC]),
     SHOW_LONG_STATUS, SHOW_SCOPE_ALL},
    {"show_create_proc",
     (char *)offsetof(System_status_var,
                      com_stat[(uint)SQLCOM_SHOW_CREATE_PROC]),
     SHOW_LONG_STATUS, SHOW_SCOPE_ALL},
    {"show_create_table",
     (char *)offsetof(System_status_var, com_stat[(uint)SQLCOM_SHOW_CREATE]),
     SHOW_LONG_STATUS, SHOW_SCOPE_ALL},
    {"show_create_trigger",
     (char *)offsetof(System_status_var,
                      com_stat[(uint)SQLCOM_SHOW_CREATE_TRIGGER]),
     SHOW_LONG_STATUS, SHOW_SCOPE_ALL},
    {"show_databases",
     (char *)offsetof(System_status_var, com_stat[(uint)SQLCOM_SHOW_DATABASES]),
     SHOW_LONG_STATUS, SHOW_SCOPE_ALL},
    {"show_engine_logs",
     (char *)offsetof(System_status_var,
                      com_stat[(uint)SQLCOM_SHOW_ENGINE_LOGS]),
     SHOW_LONG_STATUS, SHOW_SCOPE_ALL},
    {"show_engine_mutex",
     (char *)offsetof(System_status_var,
                      com_stat[(uint)SQLCOM_SHOW_ENGINE_MUTEX]),
     SHOW_LONG_STATUS, SHOW_SCOPE_ALL},
    {"show_engine_status",
     (char *)offsetof(System_status_var,
                      com_stat[(uint)SQLCOM_SHOW_ENGINE_STATUS]),
     SHOW_LONG_STATUS, SHOW_SCOPE_ALL},
    {"show_events",
     (char *)offsetof(System_status_var, com_stat[(uint)SQLCOM_SHOW_EVENTS]),
     SHOW_LONG_STATUS, SHOW_SCOPE_ALL},
    {"show_errors",
     (char *)offsetof(System_status_var, com_stat[(uint)SQLCOM_SHOW_ERRORS]),
     SHOW_LONG_STATUS, SHOW_SCOPE_ALL},
    {"show_fields",
     (char *)offsetof(System_status_var, com_stat[(uint)SQLCOM_SHOW_FIELDS]),
     SHOW_LONG_STATUS, SHOW_SCOPE_ALL},
    {"show_function_code",
     (char *)offsetof(System_status_var, com_stat[(uint)SQLCOM_SHOW_FUNC_CODE]),
     SHOW_LONG_STATUS, SHOW_SCOPE_ALL},
    {"show_function_status",
     (char *)offsetof(System_status_var,
                      com_stat[(uint)SQLCOM_SHOW_STATUS_FUNC]),
     SHOW_LONG_STATUS, SHOW_SCOPE_ALL},
    {"show_grants",
     (char *)offsetof(System_status_var, com_stat[(uint)SQLCOM_SHOW_GRANTS]),
     SHOW_LONG_STATUS, SHOW_SCOPE_ALL},
    {"show_keys",
     (char *)offsetof(System_status_var, com_stat[(uint)SQLCOM_SHOW_KEYS]),
     SHOW_LONG_STATUS, SHOW_SCOPE_ALL},
    {"show_master_status",
     (char *)offsetof(System_status_var,
                      com_stat[(uint)SQLCOM_SHOW_MASTER_STAT]),
     SHOW_LONG_STATUS, SHOW_SCOPE_ALL},
    {"show_open_tables",
     (char *)offsetof(System_status_var,
                      com_stat[(uint)SQLCOM_SHOW_OPEN_TABLES]),
     SHOW_LONG_STATUS, SHOW_SCOPE_ALL},
    {"show_plugins",
     (char *)offsetof(System_status_var, com_stat[(uint)SQLCOM_SHOW_PLUGINS]),
     SHOW_LONG_STATUS, SHOW_SCOPE_ALL},
    {"show_privileges",
     (char *)offsetof(System_status_var,
                      com_stat[(uint)SQLCOM_SHOW_PRIVILEGES]),
     SHOW_LONG_STATUS, SHOW_SCOPE_ALL},
    {"show_procedure_code",
     (char *)offsetof(System_status_var, com_stat[(uint)SQLCOM_SHOW_PROC_CODE]),
     SHOW_LONG_STATUS, SHOW_SCOPE_ALL},
    {"show_procedure_status",
     (char *)offsetof(System_status_var,
                      com_stat[(uint)SQLCOM_SHOW_STATUS_PROC]),
     SHOW_LONG_STATUS, SHOW_SCOPE_ALL},
    {"show_processlist",
     (char *)offsetof(System_status_var,
                      com_stat[(uint)SQLCOM_SHOW_PROCESSLIST]),
     SHOW_LONG_STATUS, SHOW_SCOPE_ALL},
    {"show_profile",
     (char *)offsetof(System_status_var, com_stat[(uint)SQLCOM_SHOW_PROFILE]),
     SHOW_LONG_STATUS, SHOW_SCOPE_ALL},
    {"show_profiles",
     (char *)offsetof(System_status_var, com_stat[(uint)SQLCOM_SHOW_PROFILES]),
     SHOW_LONG_STATUS, SHOW_SCOPE_ALL},
    {"show_relaylog_events",
     (char *)offsetof(System_status_var,
                      com_stat[(uint)SQLCOM_SHOW_RELAYLOG_EVENTS]),
     SHOW_LONG_STATUS, SHOW_SCOPE_ALL},
    {"show_slave_hosts",
     (char *)offsetof(System_status_var,
                      com_stat[(uint)SQLCOM_SHOW_SLAVE_HOSTS]),
     SHOW_LONG_STATUS, SHOW_SCOPE_ALL},
    {"show_slave_status",
     (char *)offsetof(System_status_var,
                      com_stat[(uint)SQLCOM_SHOW_SLAVE_STAT]),
     SHOW_LONG_STATUS, SHOW_SCOPE_ALL},
    {"show_status",
     (char *)offsetof(System_status_var, com_stat[(uint)SQLCOM_SHOW_STATUS]),
     SHOW_LONG_STATUS, SHOW_SCOPE_ALL},
    {"show_storage_engines",
     (char *)offsetof(System_status_var,
                      com_stat[(uint)SQLCOM_SHOW_STORAGE_ENGINES]),
     SHOW_LONG_STATUS, SHOW_SCOPE_ALL},
    {"show_table_status",
     (char *)offsetof(System_status_var,
                      com_stat[(uint)SQLCOM_SHOW_TABLE_STATUS]),
     SHOW_LONG_STATUS, SHOW_SCOPE_ALL},
    {"show_tables",
     (char *)offsetof(System_status_var, com_stat[(uint)SQLCOM_SHOW_TABLES]),
     SHOW_LONG_STATUS, SHOW_SCOPE_ALL},
    {"show_triggers",
     (char *)offsetof(System_status_var, com_stat[(uint)SQLCOM_SHOW_TRIGGERS]),
     SHOW_LONG_STATUS, SHOW_SCOPE_ALL},
    {"show_variables",
     (char *)offsetof(System_status_var, com_stat[(uint)SQLCOM_SHOW_VARIABLES]),
     SHOW_LONG_STATUS, SHOW_SCOPE_ALL},
    {"show_warnings",
     (char *)offsetof(System_status_var, com_stat[(uint)SQLCOM_SHOW_WARNS]),
     SHOW_LONG_STATUS, SHOW_SCOPE_ALL},
    {"show_create_user",
     (char *)offsetof(System_status_var,
                      com_stat[(uint)SQLCOM_SHOW_CREATE_USER]),
     SHOW_LONG_STATUS, SHOW_SCOPE_ALL},
    {"shutdown",
     (char *)offsetof(System_status_var, com_stat[(uint)SQLCOM_SHUTDOWN]),
     SHOW_LONG_STATUS, SHOW_SCOPE_ALL},
    {"slave_start",
     (char *)offsetof(System_status_var, com_stat[(uint)SQLCOM_SLAVE_START]),
     SHOW_LONG_STATUS, SHOW_SCOPE_ALL},
    {"slave_stop",
     (char *)offsetof(System_status_var, com_stat[(uint)SQLCOM_SLAVE_STOP]),
     SHOW_LONG_STATUS, SHOW_SCOPE_ALL},
    {"group_replication_start",
     (char *)offsetof(System_status_var,
                      com_stat[(uint)SQLCOM_START_GROUP_REPLICATION]),
     SHOW_LONG_STATUS, SHOW_SCOPE_ALL},
    {"group_replication_stop",
     (char *)offsetof(System_status_var,
                      com_stat[(uint)SQLCOM_STOP_GROUP_REPLICATION]),
     SHOW_LONG_STATUS, SHOW_SCOPE_ALL},
    {"stmt_execute", (char *)offsetof(System_status_var, com_stmt_execute),
     SHOW_LONG_STATUS, SHOW_SCOPE_ALL},
    {"stmt_close", (char *)offsetof(System_status_var, com_stmt_close),
     SHOW_LONG_STATUS, SHOW_SCOPE_ALL},
    {"stmt_fetch", (char *)offsetof(System_status_var, com_stmt_fetch),
     SHOW_LONG_STATUS, SHOW_SCOPE_ALL},
    {"stmt_prepare", (char *)offsetof(System_status_var, com_stmt_prepare),
     SHOW_LONG_STATUS, SHOW_SCOPE_ALL},
    {"stmt_reset", (char *)offsetof(System_status_var, com_stmt_reset),
     SHOW_LONG_STATUS, SHOW_SCOPE_ALL},
    {"stmt_send_long_data",
     (char *)offsetof(System_status_var, com_stmt_send_long_data),
     SHOW_LONG_STATUS, SHOW_SCOPE_ALL},
    {"truncate",
     (char *)offsetof(System_status_var, com_stat[(uint)SQLCOM_TRUNCATE]),
     SHOW_LONG_STATUS, SHOW_SCOPE_ALL},
    {"uninstall_component",
     (char *)offsetof(System_status_var,
                      com_stat[(uint)SQLCOM_UNINSTALL_COMPONENT]),
     SHOW_LONG_STATUS, SHOW_SCOPE_ALL},
    {"uninstall_plugin",
     (char *)offsetof(System_status_var,
                      com_stat[(uint)SQLCOM_UNINSTALL_PLUGIN]),
     SHOW_LONG_STATUS, SHOW_SCOPE_ALL},
    {"unlock_instance",
     (char *)offsetof(System_status_var,
                      com_stat[(uint)SQLCOM_UNLOCK_INSTANCE]),
     SHOW_LONG_STATUS, SHOW_SCOPE_ALL},
    {"unlock_tables",
     (char *)offsetof(System_status_var, com_stat[(uint)SQLCOM_UNLOCK_TABLES]),
     SHOW_LONG_STATUS, SHOW_SCOPE_ALL},
    {"update",
     (char *)offsetof(System_status_var, com_stat[(uint)SQLCOM_UPDATE]),
     SHOW_LONG_STATUS, SHOW_SCOPE_ALL},
    {"update_multi",
     (char *)offsetof(System_status_var, com_stat[(uint)SQLCOM_UPDATE_MULTI]),
     SHOW_LONG_STATUS, SHOW_SCOPE_ALL},
    {"xa_commit",
     (char *)offsetof(System_status_var, com_stat[(uint)SQLCOM_XA_COMMIT]),
     SHOW_LONG_STATUS, SHOW_SCOPE_ALL},
    {"xa_end",
     (char *)offsetof(System_status_var, com_stat[(uint)SQLCOM_XA_END]),
     SHOW_LONG_STATUS, SHOW_SCOPE_ALL},
    {"xa_prepare",
     (char *)offsetof(System_status_var, com_stat[(uint)SQLCOM_XA_PREPARE]),
     SHOW_LONG_STATUS, SHOW_SCOPE_ALL},
    {"xa_recover",
     (char *)offsetof(System_status_var, com_stat[(uint)SQLCOM_XA_RECOVER]),
     SHOW_LONG_STATUS, SHOW_SCOPE_ALL},
    {"xa_rollback",
     (char *)offsetof(System_status_var, com_stat[(uint)SQLCOM_XA_ROLLBACK]),
     SHOW_LONG_STATUS, SHOW_SCOPE_ALL},
    {"xa_start",
     (char *)offsetof(System_status_var, com_stat[(uint)SQLCOM_XA_START]),
     SHOW_LONG_STATUS, SHOW_SCOPE_ALL},
    {NullS, NullS, SHOW_LONG, SHOW_SCOPE_ALL}};

LEX_CSTRING sql_statement_names[(uint)SQLCOM_END + 1];

static void init_sql_statement_names() {
  char *first_com = (char *)offsetof(System_status_var, com_stat[0]);
  char *last_com =
      (char *)offsetof(System_status_var, com_stat[(uint)SQLCOM_END]);
  int record_size = (char *)offsetof(System_status_var, com_stat[1]) -
                    (char *)offsetof(System_status_var, com_stat[0]);
  char *ptr;
  uint i;
  uint com_index;

  for (i = 0; i < ((uint)SQLCOM_END + 1); i++)
    sql_statement_names[i] = {STRING_WITH_LEN("")};

  SHOW_VAR *var = &com_status_vars[0];
  while (var->name != nullptr) {
    ptr = var->value;
    if ((first_com <= ptr) && (ptr <= last_com)) {
      com_index = ((int)(ptr - first_com)) / record_size;
      DBUG_ASSERT(com_index < (uint)SQLCOM_END);
      sql_statement_names[com_index].str = var->name;
      /* TODO: Change SHOW_VAR::name to a LEX_STRING, to avoid strlen() */
      sql_statement_names[com_index].length = strlen(var->name);
    }
    var++;
  }

  DBUG_ASSERT(strcmp(sql_statement_names[(uint)SQLCOM_SELECT].str, "select") ==
              0);
  DBUG_ASSERT(strcmp(sql_statement_names[(uint)SQLCOM_SIGNAL].str, "signal") ==
              0);

  sql_statement_names[(uint)SQLCOM_END].str = "error";
}

#ifdef HAVE_PSI_STATEMENT_INTERFACE
PSI_statement_info sql_statement_info[(uint)SQLCOM_END + 1];
PSI_statement_info com_statement_info[(uint)COM_END + 1];

/**
  Initialize the command names array.
  Since we do not want to maintain a separate array,
  this is populated from data mined in com_status_vars,
  which already has one name for each command.
*/
static void init_sql_statement_info() {
  uint i;

  for (i = 0; i < ((uint)SQLCOM_END + 1); i++) {
    sql_statement_info[i].m_name = sql_statement_names[i].str;
    sql_statement_info[i].m_flags = 0;
    sql_statement_info[i].m_documentation = PSI_DOCUMENT_ME;
  }

  /* "statement/sql/error" represents broken queries (syntax error). */
  sql_statement_info[(uint)SQLCOM_END].m_name = "error";
  sql_statement_info[(uint)SQLCOM_END].m_flags = 0;
  sql_statement_info[(uint)SQLCOM_END].m_documentation =
      "Invalid SQL queries (syntax error).";

  /* "statement/sql/clone" will mutate to clone plugin statement */
  sql_statement_info[(uint)SQLCOM_CLONE].m_flags = PSI_FLAG_MUTABLE;
}

static void init_com_statement_info() {
  uint index;

  for (index = 0; index < (uint)COM_END + 1; index++) {
    com_statement_info[index].m_name = command_name[index].str;
    com_statement_info[index].m_flags = 0;
    com_statement_info[index].m_documentation = PSI_DOCUMENT_ME;
  }

  /* "statement/abstract/query" can mutate into "statement/sql/..." */
  com_statement_info[(uint)COM_QUERY].m_flags = PSI_FLAG_MUTABLE;
  com_statement_info[(uint)COM_QUERY].m_documentation =
      "SQL query just received from the network. "
      "At this point, the real statement type is unknown, "
      "the type will be refined after SQL parsing.";

  /* "statement/com/clone" will mutate to clone plugin statement */
  com_statement_info[(uint)COM_CLONE].m_flags = PSI_FLAG_MUTABLE;
}
#endif

/**
  Create a replication file name or base for file names.

  @param     key Instrumentation key used to track allocations
  @param[in] opt Value of option, or NULL
  @param[in] def Default value if option value is not set.
  @param[in] ext Extension to use for the path

  @returns Pointer to string containing the full file path, or NULL if
  it was not possible to create the path.
 */
static inline const char *rpl_make_log_name(PSI_memory_key key, const char *opt,
                                            const char *def, const char *ext) {
  DBUG_TRACE;
  DBUG_PRINT("enter", ("opt: %s, def: %s, ext: %s", (opt && opt[0]) ? opt : "",
                       def, ext));
  char buff[FN_REFLEN];
  /*
    opt[0] needs to be checked to make sure opt name is not an empty
    string, incase it is an empty string default name will be considered
  */
  const char *base = (opt && opt[0]) ? opt : def;
  unsigned int options = MY_REPLACE_EXT | MY_UNPACK_FILENAME | MY_SAFE_PATH;

  /* mysql_real_data_home_ptr may be null if no value of datadir has been
     specified through command-line or througha cnf file. If that is the
     case we make mysql_real_data_home_ptr point to mysql_real_data_home
     which, in that case holds the default path for data-dir.
  */

  DBUG_EXECUTE_IF("emulate_empty_datadir_param",
                  { mysql_real_data_home_ptr = nullptr; };);

  if (mysql_real_data_home_ptr == nullptr)
    mysql_real_data_home_ptr = mysql_real_data_home;

  if (fn_format(buff, base, mysql_real_data_home_ptr, ext, options))
    return my_strdup(key, buff, MYF(0));
  else
    return nullptr;
}

int init_common_variables() {
  umask(((~my_umask) & 0666));
  my_decimal_set_zero(&decimal_zero);  // set decimal_zero constant;
  tzset();                             // Set tzname

  max_system_variables.pseudo_thread_id = (my_thread_id)~0;
  server_start_time = flush_status_time = my_time(0);

  binlog_filter = new Rpl_filter;
  if (!binlog_filter) {
    LogErr(ERROR_LEVEL, ER_RPL_BINLOG_FILTERS_OOM, strerror(errno));
    return 1;
  }

  if (init_thread_environment() || mysql_init_variables()) return 1;

  {
    struct tm tm_tmp;
    localtime_r(&server_start_time, &tm_tmp);
#ifdef _WIN32
    strmake(system_time_zone, _tzname[tm_tmp.tm_isdst != 0 ? 1 : 0],
            sizeof(system_time_zone) - 1);
#else
    strmake(system_time_zone, tzname[tm_tmp.tm_isdst != 0 ? 1 : 0],
            sizeof(system_time_zone) - 1);
#endif
  }
  /*
    We set SYSTEM time zone as reasonable default and
    also for failure of my_tz_init() and bootstrap mode.
    If user explicitly set time zone with --default-time-zone
    option we will change this value in my_tz_init().
  */
  global_system_variables.time_zone = my_tz_SYSTEM;

#ifdef HAVE_PSI_INTERFACE
  /*
    Complete the mysql_bin_log initialization.
    Instrumentation keys are known only after the performance schema
    initialization, and can not be set in the MYSQL_BIN_LOG constructor (called
    before main()).
  */
  mysql_bin_log.set_psi_keys(
      key_BINLOG_LOCK_index, key_BINLOG_LOCK_commit,
      key_BINLOG_LOCK_commit_queue, key_BINLOG_LOCK_done,
      key_BINLOG_LOCK_flush_queue, key_BINLOG_LOCK_log,
      key_BINLOG_LOCK_binlog_end_pos, key_BINLOG_LOCK_sync,
      key_BINLOG_LOCK_sync_queue, key_BINLOG_LOCK_xids, key_BINLOG_COND_done,
      key_BINLOG_update_cond, key_BINLOG_prep_xids_cond, key_file_binlog,
      key_file_binlog_index, key_file_binlog_cache,
      key_file_binlog_index_cache);
#endif

  /*
    Init mutexes for the global MYSQL_BIN_LOG objects.
    As safe_mutex depends on what MY_INIT() does, we can't init the mutexes of
    global MYSQL_BIN_LOGs in their constructors, because then they would be
    inited before MY_INIT(). So we do it here.
  */
  mysql_bin_log.init_pthread_objects();

  /* TODO: remove this when my_time_t is 64 bit compatible */
  if (!is_time_t_valid_for_timestamp(server_start_time)) {
    LogErr(ERROR_LEVEL, ER_UNSUPPORTED_DATE);
    return 1;
  }

  if (gethostname(glob_hostname, sizeof(glob_hostname)) < 0) {
    strmake(glob_hostname, STRING_WITH_LEN("localhost"));
    LogErr(WARNING_LEVEL, ER_CALL_ME_LOCALHOST, glob_hostname);
    strmake(default_logfile_name, STRING_WITH_LEN("mysql"));
  } else
    strmake(default_logfile_name, glob_hostname,
            sizeof(default_logfile_name) - 5);

  strmake(default_binlogfile_name, STRING_WITH_LEN("binlog"));
  if (opt_initialize || opt_initialize_insecure) {
    /*
      System tables initialization are not binary logged (regardless
      --log-bin option).

      Disable binary log while executing any user script sourced while
      initializing system except if explicitly requested.
    */
    opt_bin_log = false;
  }

  strmake(pidfile_name, default_logfile_name, sizeof(pidfile_name) - 5);
  my_stpcpy(fn_ext(pidfile_name), ".pid");  // Add proper extension

  /*
    The default-storage-engine entry in my_long_options should have a
    non-null default value. It was earlier intialized as
    (longlong)"MyISAM" in my_long_options but this triggered a
    compiler error in the Sun Studio 12 compiler. As a work-around we
    set the def_value member to 0 in my_long_options and initialize it
    to the correct value here.

    From MySQL 5.5 onwards, the default storage engine is InnoDB.
  */
  default_storage_engine = "InnoDB";
  default_tmp_storage_engine = default_storage_engine;

  /*
    Add server status variables to the dynamic list of
    status variables that is shown by SHOW STATUS.
    Later, in plugin_register_builtin_and_init_core_se(),
    plugin_register_dynamic_and_init_all() and
    mysql_install_plugin(), new entries could be added
    to that list.
  */
  if (add_status_vars(status_vars)) return 1;  // an error was already reported

#ifndef DBUG_OFF
  /*
    We have few debug-only commands in com_status_vars, only visible in debug
    builds. for simplicity we enable the assert only in debug builds

    There are 8 Com_ variables which don't have corresponding SQLCOM_ values:
    (TODO strictly speaking they shouldn't be here, should not have Com_ prefix
    that is. Perhaps Stmt_ ? Comstmt_ ? Prepstmt_ ?)

      Com_admin_commands       => com_other
      Com_stmt_close           => com_stmt_close
      Com_stmt_execute         => com_stmt_execute
      Com_stmt_fetch           => com_stmt_fetch
      Com_stmt_prepare         => com_stmt_prepare
      Com_stmt_reprepare       => com_stmt_reprepare
      Com_stmt_reset           => com_stmt_reset
      Com_stmt_send_long_data  => com_stmt_send_long_data

    With this correction the number of Com_ variables (number of elements in
    the array, excluding the last element - terminator) must match the number
    of SQLCOM_ constants.
  */
  static_assert(sizeof(com_status_vars) / sizeof(com_status_vars[0]) - 1 ==
                    SQLCOM_END + 7,
                "");
#endif

  if (get_options(&remaining_argc, &remaining_argv)) return 1;

  /*
    The opt_bin_log can be false (binary log is disabled) only if
    --skip-log-bin/--disable-log-bin is configured or while the
    system is initializing.
  */
  if (!opt_bin_log) {
    /*
      The log-slave-updates should be disabled if binary log is disabled
      and --log-slave-updates option is not set explicitly on command
      line or configuration file.
    */
    if (!log_slave_updates_supplied) opt_log_slave_updates = false;
    /*
      The slave-preserve-commit-order should be disabled if binary log is
      disabled and --slave-preserve-commit-order option is not set
      explicitly on command line or configuration file.
    */
    if (!slave_preserve_commit_order_supplied)
      opt_slave_preserve_commit_order = false;
  }

  if (opt_protocol_compression_algorithms) {
    if ((opt_protocol_compression_algorithms[0] == 0) ||
        (validate_compression_attributes(
            std::string(opt_protocol_compression_algorithms), std::string(),
            true))) {
      /*
       --protocol-compression-algorithms is set to invalid value, resetting
       its value to default "zlib,zstd,uncompressed"
      */
      opt_protocol_compression_algorithms =
          const_cast<char *>(PROTOCOL_COMPRESSION_DEFAULT_VALUE);
      LogErr(WARNING_LEVEL, ER_PROTOCOL_COMPRESSION_RESET_LOG);
    }
  }
  update_parser_max_mem_size();

  if (set_default_auth_plugin(default_auth_plugin,
                              strlen(default_auth_plugin))) {
    LogErr(ERROR_LEVEL, ER_AUTH_CANT_SET_DEFAULT_PLUGIN);
    return 1;
  }
  set_server_version();

  if (!is_help_or_validate_option()) {
    LogErr(INFORMATION_LEVEL, ER_BASEDIR_SET_TO, mysql_home);
  }

  if (!opt_validate_config && (opt_initialize || opt_initialize_insecure)) {
    LogErr(SYSTEM_LEVEL, ER_STARTING_INIT, my_progname, server_version,
           (ulong)getpid());
  } else if (!is_help_or_validate_option()) {
    LogErr(SYSTEM_LEVEL, ER_STARTING_AS, my_progname, server_version,
           (ulong)getpid());
  }
  if (opt_help && !opt_verbose) unireg_abort(MYSQLD_SUCCESS_EXIT);

  DBUG_PRINT("info", ("%s  Ver %s for %s on %s\n", my_progname, server_version,
                      SYSTEM_TYPE, MACHINE_TYPE));

#ifdef HAVE_LINUX_LARGE_PAGES
  /* Initialize large page size */
  if (opt_large_pages && (opt_large_page_size = my_get_large_page_size())) {
    DBUG_PRINT("info",
               ("Large page set, large_page_size = %d", opt_large_page_size));
  } else {
    opt_large_pages = false;
    /*
       Either not configured to use large pages or Linux haven't
       been compiled with large page support
    */
  }
#endif /* HAVE_LINUX_LARGE_PAGES */
#ifdef HAVE_SOLARIS_LARGE_PAGES
#define LARGE_PAGESIZE (4 * 1024 * 1024)         /* 4MB */
#define SUPER_LARGE_PAGESIZE (256 * 1024 * 1024) /* 256MB */
  if (opt_large_pages) {
    /*
      tell the kernel that we want to use 4/256MB page for heap storage
      and also for the stack. We use 4 MByte as default and if the
      super-large-page is set we increase it to 256 MByte. 256 MByte
      is for server installations with GBytes of RAM memory where
      the MySQL Server will have page caches and other memory regions
      measured in a number of GBytes.
      We use as big pages as possible which isn't bigger than the above
      desired page sizes.
    */
    int nelem;
    size_t max_desired_page_size;
    if (opt_super_large_pages)
      max_desired_page_size = SUPER_LARGE_PAGESIZE;
    else
      max_desired_page_size = LARGE_PAGESIZE;
    nelem = getpagesizes(NULL, 0);
    if (nelem > 0) {
      size_t *pagesize = (size_t *)malloc(sizeof(size_t) * nelem);
      if (pagesize != NULL && getpagesizes(pagesize, nelem) > 0) {
        size_t max_page_size = 0;
        for (int i = 0; i < nelem; i++) {
          if (pagesize[i] > max_page_size &&
              pagesize[i] <= max_desired_page_size)
            max_page_size = pagesize[i];
        }
        free(pagesize);
        if (max_page_size > 0) {
          struct memcntl_mha mpss;

          mpss.mha_cmd = MHA_MAPSIZE_BSSBRK;
          mpss.mha_pagesize = max_page_size;
          mpss.mha_flags = 0;
          memcntl(NULL, 0, MC_HAT_ADVISE, (caddr_t)&mpss, 0, 0);
          mpss.mha_cmd = MHA_MAPSIZE_STACK;
          memcntl(NULL, 0, MC_HAT_ADVISE, (caddr_t)&mpss, 0, 0);
        }
      }
    }
  }
#endif /* HAVE_SOLARIS_LARGE_PAGES */

  longlong default_value;
  sys_var *var;
  /* Calculate and update default value for thread_cache_size. */
  if ((default_value = 8 + max_connections / 100) > 100) default_value = 100;
  var = intern_find_sys_var(STRING_WITH_LEN("thread_cache_size"));
  var->update_default(default_value);

  /* Calculate and update default value for host_cache_size. */
  if ((default_value = 128 + max_connections) > 628 &&
      (default_value = 628 + ((max_connections - 500) / 20)) > 2000)
    default_value = 2000;
  var = intern_find_sys_var(STRING_WITH_LEN("host_cache_size"));
  var->update_default(default_value);

  /* Fix thread_cache_size. */
  if (!thread_cache_size_specified &&
      (Per_thread_connection_handler::max_blocked_pthreads =
           8 + max_connections / 100) > 100)
    Per_thread_connection_handler::max_blocked_pthreads = 100;

  /* Fix host_cache_size. */
  if (!host_cache_size_specified &&
      (host_cache_size = 128 + max_connections) > 628 &&
      (host_cache_size = 628 + ((max_connections - 500) / 20)) > 2000)
    host_cache_size = 2000;

  /* Fix back_log */
  if (back_log == 0 && (back_log = max_connections) > 65535) back_log = 65535;

  unireg_init(opt_specialflag); /* Set up extern variables */
  while (!(my_default_lc_messages =
               my_locale_by_name(nullptr, lc_messages, strlen(lc_messages)))) {
    LogErr(ERROR_LEVEL, ER_FAILED_TO_FIND_LOCALE_NAME, lc_messages);
    if (!my_strcasecmp(&my_charset_latin1, lc_messages,
                       mysqld_default_locale_name))
      return 1;
    lc_messages = mysqld_default_locale_name;
  }
  global_system_variables.lc_messages = my_default_lc_messages;
  if (init_errmessage()) /* Read error messages from file */
    return 1;
  init_client_errs();

  mysql_client_plugin_init();
  if (item_create_init()) return 1;
  item_init();
  range_optimizer_init();
  my_string_stack_guard = check_enough_stack_size;
  /*
    Process a comma-separated character set list and choose
    the first available character set. This is mostly for
    test purposes, to be able to start "mysqld" even if
    the requested character set is not available (see bug#18743).
  */
  for (;;) {
    char *next_character_set_name =
        strchr(const_cast<char *>(default_character_set_name), ',');
    if (next_character_set_name) *next_character_set_name++ = '\0';
    if (!(default_charset_info = get_charset_by_csname(
              default_character_set_name, MY_CS_PRIMARY, MYF(MY_WME)))) {
      if (next_character_set_name) {
        default_character_set_name = next_character_set_name;
        default_collation_name = nullptr;  // Ignore collation
      } else
        return 1;  // Eof of the list
    } else {
      warn_on_deprecated_charset(nullptr, default_charset_info,
                                 default_character_set_name,
                                 "--character-set-server");
      break;
    }
  }

  if (default_collation_name) {
    CHARSET_INFO *default_collation;
    default_collation = get_charset_by_name(default_collation_name, MYF(0));
    if (!default_collation) {
      LogErr(ERROR_LEVEL, ER_FAILED_TO_FIND_COLLATION_NAME,
             default_collation_name);
      return 1;
    }
    if (!my_charset_same(default_charset_info, default_collation)) {
      LogErr(ERROR_LEVEL, ER_INVALID_COLLATION_FOR_CHARSET,
             default_collation_name, default_charset_info->csname);
      return 1;
    }
    warn_on_deprecated_collation(nullptr, default_collation,
                                 "--collation-server");
    default_charset_info = default_collation;
  }
  /* Set collactions that depends on the default collation */
  global_system_variables.collation_server = default_charset_info;
  global_system_variables.collation_database = default_charset_info;
  global_system_variables.default_collation_for_utf8mb4 =
      &my_charset_utf8mb4_0900_ai_ci;

  if (is_supported_parser_charset(default_charset_info)) {
    global_system_variables.collation_connection = default_charset_info;
    global_system_variables.character_set_results = default_charset_info;
    global_system_variables.character_set_client = default_charset_info;
  } else {
    LogErr(INFORMATION_LEVEL, ER_FIXING_CLIENT_CHARSET,
           default_charset_info->csname, my_charset_latin1.csname);
    global_system_variables.collation_connection = &my_charset_latin1;
    global_system_variables.character_set_results = &my_charset_latin1;
    global_system_variables.character_set_client = &my_charset_latin1;
  }

  if (!(character_set_filesystem = get_charset_by_csname(
            character_set_filesystem_name, MY_CS_PRIMARY, MYF(MY_WME))))
    return 1;
  else
    warn_on_deprecated_charset(nullptr, character_set_filesystem,
                               character_set_filesystem_name,
                               "--character-set-filesystem");
  global_system_variables.character_set_filesystem = character_set_filesystem;

  if (lex_init()) {
    LogErr(ERROR_LEVEL, ER_OOM);
    return 1;
  }

  while (!(my_default_lc_time_names = my_locale_by_name(
               nullptr, lc_time_names_name, strlen(lc_time_names_name)))) {
    LogErr(ERROR_LEVEL, ER_FAILED_TO_FIND_LOCALE_NAME, lc_time_names_name);
    if (!my_strcasecmp(&my_charset_latin1, lc_time_names_name,
                       mysqld_default_locale_name))
      return 1;
    lc_time_names_name = mysqld_default_locale_name;
  }
  global_system_variables.lc_time_names = my_default_lc_time_names;

  /* check log options and issue warnings if needed */
  if (opt_general_log && opt_general_logname &&
      !(log_output_options & LOG_FILE) && !(log_output_options & LOG_NONE))
    LogErr(WARNING_LEVEL, ER_LOG_FILES_GIVEN_LOG_OUTPUT_IS_TABLE,
           "--general-log-file option");

  if (opt_slow_log && opt_slow_logname && !(log_output_options & LOG_FILE) &&
      !(log_output_options & LOG_NONE))
    LogErr(WARNING_LEVEL, ER_LOG_FILES_GIVEN_LOG_OUTPUT_IS_TABLE,
           "--slow-query-log-file option");

  if (opt_general_logname &&
      !is_valid_log_name(opt_general_logname, strlen(opt_general_logname))) {
    LogErr(ERROR_LEVEL, ER_LOG_FILE_INVALID, "--general_log_file",
           opt_general_logname);
    return 1;
  }

  if (opt_slow_logname &&
      !is_valid_log_name(opt_slow_logname, strlen(opt_slow_logname))) {
    LogErr(ERROR_LEVEL, ER_LOG_FILE_INVALID, "--slow_query_log_file",
           opt_slow_logname);
    return 1;
  }

  if (global_system_variables.transaction_write_set_extraction ==
          HASH_ALGORITHM_OFF &&
      mysql_bin_log.m_dependency_tracker.m_opt_tracking_mode !=
          DEPENDENCY_TRACKING_COMMIT_ORDER) {
    LogErr(ERROR_LEVEL,
           ER_TX_EXTRACTION_ALGORITHM_FOR_BINLOG_TX_DEPEDENCY_TRACKING,
           "XXHASH64 or MURMUR32", "WRITESET or WRITESET_SESSION");
    return 1;
  } else
    mysql_bin_log.m_dependency_tracker.tracking_mode_changed();

#define FIX_LOG_VAR(VAR, ALT) \
  if (!VAR || !*VAR) VAR = ALT;

  FIX_LOG_VAR(opt_general_logname,
              make_query_log_name(logname_path, QUERY_LOG_GENERAL));
  FIX_LOG_VAR(opt_slow_logname,
              make_query_log_name(slow_logname_path, QUERY_LOG_SLOW));

#if defined(ENABLED_DEBUG_SYNC)
  /* Initialize the debug sync facility. See debug_sync.cc. */
  if (debug_sync_init()) return 1; /* purecov: tested */
#endif                             /* defined(ENABLED_DEBUG_SYNC) */

  if (opt_validate_config) return 0;

  /* create the data directory if requested */
  if (unlikely(opt_initialize) &&
      initialize_create_data_directory(mysql_real_data_home))
    return 1;

  /*
    Ensure that lower_case_table_names is set on system where we have case
    insensitive names.  If this is not done the users MyISAM tables will
    get corrupted if accesses with names of different case.
  */
  DBUG_PRINT("info", ("lower_case_table_names: %d", lower_case_table_names));
  lower_case_file_system = test_if_case_insensitive(mysql_real_data_home);
  if (!lower_case_table_names && lower_case_file_system == 1) {
    if (lower_case_table_names_used) {
      LogErr(ERROR_LEVEL, ER_LOWER_CASE_TABLE_NAMES_CS_DD_ON_CI_FS_UNSUPPORTED);
      return 1;
    } else {
      LogErr(WARNING_LEVEL, ER_LOWER_CASE_TABLE_NAMES_USING_2,
             mysql_real_data_home);
      lower_case_table_names = 2;
    }
  } else if (lower_case_table_names == 2 &&
             !(lower_case_file_system =
                   (test_if_case_insensitive(mysql_real_data_home) == 1))) {
    LogErr(WARNING_LEVEL, ER_LOWER_CASE_TABLE_NAMES_USING_0,
           mysql_real_data_home);
    lower_case_table_names = 0;
  } else {
    lower_case_file_system =
        (test_if_case_insensitive(mysql_real_data_home) == 1);
  }

  /* Reset table_alias_charset, now that lower_case_table_names is set. */
  table_alias_charset =
      (lower_case_table_names ? &my_charset_utf8_tolower_ci : &my_charset_bin);

  /*
    Build do_table and ignore_table rules to hashes
    after the resetting of table_alias_charset.
  */
  if (rpl_global_filter.build_do_table_hash() ||
      rpl_global_filter.build_ignore_table_hash()) {
    LogErr(ERROR_LEVEL, ER_CANT_HASH_DO_AND_IGNORE_RULES);
    return 1;
  }

  /*
    Reset the P_S view for global replication filter at
    the end of server startup.
  */
#ifdef WITH_PERFSCHEMA_STORAGE_ENGINE
  rpl_global_filter.wrlock();
  rpl_global_filter.reset_pfs_view();
  rpl_global_filter.unlock();
#endif /* WITH_PERFSCHEMA_STORAGE_ENGINE */

  if (rpl_channel_filters.build_do_and_ignore_table_hashes()) return 1;

  return 0;
}

static int init_thread_environment() {
  mysql_mutex_init(key_LOCK_status, &LOCK_status, MY_MUTEX_INIT_FAST);
  mysql_mutex_init(key_LOCK_manager, &LOCK_manager, MY_MUTEX_INIT_FAST);
  mysql_mutex_init(key_LOCK_crypt, &LOCK_crypt, MY_MUTEX_INIT_FAST);
  mysql_mutex_init(key_LOCK_user_conn, &LOCK_user_conn, MY_MUTEX_INIT_FAST);
  mysql_mutex_init(key_LOCK_global_system_variables,
                   &LOCK_global_system_variables, MY_MUTEX_INIT_FAST);
  mysql_rwlock_init(key_rwlock_LOCK_system_variables_hash,
                    &LOCK_system_variables_hash);
  mysql_mutex_init(key_LOCK_prepared_stmt_count, &LOCK_prepared_stmt_count,
                   MY_MUTEX_INIT_FAST);
  mysql_mutex_init(key_LOCK_sql_slave_skip_counter,
                   &LOCK_sql_slave_skip_counter, MY_MUTEX_INIT_FAST);
  mysql_mutex_init(key_LOCK_slave_net_timeout, &LOCK_slave_net_timeout,
                   MY_MUTEX_INIT_FAST);
  mysql_mutex_init(key_LOCK_slave_trans_dep_tracker,
                   &LOCK_slave_trans_dep_tracker, MY_MUTEX_INIT_FAST);
  mysql_mutex_init(key_LOCK_error_messages, &LOCK_error_messages,
                   MY_MUTEX_INIT_FAST);
  mysql_mutex_init(key_LOCK_uuid_generator, &LOCK_uuid_generator,
                   MY_MUTEX_INIT_FAST);
  mysql_mutex_init(key_LOCK_sql_rand, &LOCK_sql_rand, MY_MUTEX_INIT_FAST);
  mysql_mutex_init(key_LOCK_log_throttle_qni, &LOCK_log_throttle_qni,
                   MY_MUTEX_INIT_FAST);
  mysql_mutex_init(key_LOCK_default_password_lifetime,
                   &LOCK_default_password_lifetime, MY_MUTEX_INIT_FAST);
  mysql_mutex_init(key_LOCK_mandatory_roles, &LOCK_mandatory_roles,
                   MY_MUTEX_INIT_FAST);
  mysql_mutex_init(key_LOCK_password_history, &LOCK_password_history,
                   MY_MUTEX_INIT_FAST);
  mysql_mutex_init(key_LOCK_password_reuse_interval,
                   &LOCK_password_reuse_interval, MY_MUTEX_INIT_FAST);
  mysql_rwlock_init(key_rwlock_LOCK_sys_init_connect, &LOCK_sys_init_connect);
  mysql_rwlock_init(key_rwlock_LOCK_sys_init_slave, &LOCK_sys_init_slave);
  mysql_cond_init(key_COND_manager, &COND_manager);
  mysql_mutex_init(key_LOCK_server_started, &LOCK_server_started,
                   MY_MUTEX_INIT_FAST);
  mysql_cond_init(key_COND_server_started, &COND_server_started);
  mysql_mutex_init(key_LOCK_reset_gtid_table, &LOCK_reset_gtid_table,
                   MY_MUTEX_INIT_FAST);
  mysql_mutex_init(key_LOCK_compress_gtid_table, &LOCK_compress_gtid_table,
                   MY_MUTEX_INIT_FAST);
  mysql_mutex_init(key_LOCK_collect_instance_log, &LOCK_collect_instance_log,
                   MY_MUTEX_INIT_FAST);
  mysql_cond_init(key_COND_compress_gtid_table, &COND_compress_gtid_table);
  Events::init_mutexes();
#if defined(_WIN32)
  mysql_mutex_init(key_LOCK_handler_count, &LOCK_handler_count,
                   MY_MUTEX_INIT_FAST);
  mysql_cond_init(key_COND_handler_count, &COND_handler_count);
  mysql_rwlock_init(key_rwlock_LOCK_named_pipe_full_access_group,
                    &LOCK_named_pipe_full_access_group);
#else
  mysql_mutex_init(key_LOCK_socket_listener_active,
                   &LOCK_socket_listener_active, MY_MUTEX_INIT_FAST);
  mysql_cond_init(key_COND_socket_listener_active,
                  &COND_socket_listener_active);
  mysql_mutex_init(key_LOCK_start_signal_handler, &LOCK_start_signal_handler,
                   MY_MUTEX_INIT_FAST);
  mysql_cond_init(key_COND_start_signal_handler, &COND_start_signal_handler);
#endif  // _WIN32
  /* Parameter for threads created for connections */
  (void)my_thread_attr_init(&connection_attrib);
  my_thread_attr_setdetachstate(&connection_attrib, MY_THREAD_CREATE_DETACHED);
#ifndef _WIN32
  pthread_attr_setscope(&connection_attrib, PTHREAD_SCOPE_SYSTEM);
#endif

  mysql_mutex_init(key_LOCK_keyring_operations, &LOCK_keyring_operations,
                   MY_MUTEX_INIT_FAST);
  mysql_mutex_init(key_LOCK_tls_ctx_options, &LOCK_tls_ctx_options,
                   MY_MUTEX_INIT_FAST);
  mysql_mutex_init(key_LOCK_rotate_binlog_master_key,
                   &LOCK_rotate_binlog_master_key, MY_MUTEX_INIT_FAST);
  return 0;
}

#if !defined(__sun)
/* TODO: remove the !defined(__sun) when bug 23285559 is out of the picture */

static PSI_memory_key key_memory_openssl = PSI_NOT_INSTRUMENTED;

#if OPENSSL_VERSION_NUMBER < 0x10100000L
#define FILE_LINE_ARGS
#else
#define FILE_LINE_ARGS , const char *, int
#endif

static void *my_openssl_malloc(size_t size FILE_LINE_ARGS) {
  return my_malloc(key_memory_openssl, size, MYF(MY_WME));
}
static void *my_openssl_realloc(void *ptr, size_t size FILE_LINE_ARGS) {
  return my_realloc(key_memory_openssl, ptr, size, MYF(MY_WME));
}
static void my_openssl_free(void *ptr FILE_LINE_ARGS) { return my_free(ptr); }
#endif /* !defined(__sun) */

static void init_ssl() {
#if !defined(__sun)
#if defined(HAVE_PSI_MEMORY_INTERFACE)
  static PSI_memory_info all_openssl_memory[] = {
      {&key_memory_openssl, "openssl_malloc", 0, 0,
       "All memory used by openSSL"}};
  mysql_memory_register("mysqld_openssl", all_openssl_memory,
                        (int)array_elements(all_openssl_memory));
#endif /* defined(HAVE_PSI_MEMORY_INTERFACE) */
  int ret = CRYPTO_set_mem_functions(my_openssl_malloc, my_openssl_realloc,
                                     my_openssl_free);
  if (ret == 0)
    LogErr(WARNING_LEVEL, ER_SSL_MEMORY_INSTRUMENTATION_INIT_FAILED,
           "CRYPTO_set_mem_functions");
#endif /* !defined(__sun) */
  ssl_start();
}

static int init_ssl_communication() {
#if !defined(XTRABACKUP)
  char ssl_err_string[OPENSSL_ERROR_LENGTH] = {'\0'};
  int ret_fips_mode = set_fips_mode(opt_ssl_fips_mode, ssl_err_string);
  if (ret_fips_mode != 1) {
    LogErr(ERROR_LEVEL, ER_SSL_FIPS_MODE_ERROR, ssl_err_string);
    return 1;
  }
  if (SslAcceptorContext::singleton_init(opt_use_ssl)) return 1;
#endif

#if OPENSSL_VERSION_NUMBER < 0x10100000L
  ERR_remove_thread_state(0);
#endif /* OPENSSL_VERSION_NUMBER < 0x10100000L */

  if (init_rsa_keys()) return 1;
  return 0;
}

static void end_ssl() {
  SslAcceptorContext::singleton_deinit();
  deinit_rsa_keys();
}

/**
  Generate a UUID and save it into server_uuid variable.

  @return Retur 0 or 1 if an error occurred.
 */
static int generate_server_uuid() {
  THD *thd;
  Item_func_uuid *func_uuid;
  String uuid;

  /*
    To be able to run this from boot, we allocate a temporary THD
   */
  if (!(thd = new THD)) {
    LogErr(ERROR_LEVEL, ER_NO_THD_NO_UUID);
    return 1;
  }
  thd->thread_stack = (char *)&thd;
  thd->store_globals();

  /*
    Initialize the variables which are used during "uuid generator
    initialization" with values that should normally differ between
    mysqlds on the same host. This avoids that another mysqld started
    at the same time on the same host get the same "server_uuid".
  */

  const time_t save_server_start_time = server_start_time;
  server_start_time += ((ulonglong)current_pid << 48) + current_pid;
  thd->status_var.bytes_sent = (ulonglong)thd;

  lex_start(thd);
  func_uuid = new (thd->mem_root) Item_func_uuid();
  func_uuid->fixed = true;
  func_uuid->val_str(&uuid);

  // Restore global variables used for salting
  server_start_time = save_server_start_time;

  delete thd;

  strncpy(server_uuid, uuid.c_ptr(), UUID_LENGTH);
  DBUG_EXECUTE_IF("server_uuid_deterministic",
                  memcpy(server_uuid, "00000000-1111-0000-1111-000000000000",
                         UUID_LENGTH););
  server_uuid[UUID_LENGTH] = '\0';
  return 0;
}

/**
  Save all options which was auto-generated by server-self into the given file.

  @param fname The name of the file in which the auto-generated options will b
  e saved.

  @return Return 0 or 1 if an error occurred.
 */
static int flush_auto_options(const char *fname) {
  File fd;
  IO_CACHE io_cache;
  int result = 0;

  if ((fd = my_open(fname, O_CREAT | O_RDWR, MYF(MY_WME))) < 0) {
    LogErr(ERROR_LEVEL, ER_AUTO_OPTIONS_FAILED, "file", fname, my_errno());
    return 1;
  }

  if (init_io_cache(&io_cache, fd, IO_SIZE * 2, WRITE_CACHE, 0L, false,
                    MYF(MY_WME))) {
    LogErr(ERROR_LEVEL, ER_AUTO_OPTIONS_FAILED, "a cache on ", fname,
           my_errno());
    my_close(fd, MYF(MY_WME));
    return 1;
  }

  my_b_seek(&io_cache, 0L);
  my_b_printf(&io_cache, "%s\n", "[auto]");
  my_b_printf(&io_cache, "server-uuid=%s\n", server_uuid);

  if (flush_io_cache(&io_cache) || my_sync(fd, MYF(MY_WME))) result = 1;

  my_close(fd, MYF(MY_WME));
  end_io_cache(&io_cache);
  return result;
}

/**
  File 'auto.cnf' resides in the data directory to hold values of options that
  server evaluates itself and that needs to be durable to sustain the server
  restart. There is only a section ['auto'] in the file. All these options are
  in the section. Only one option exists now, it is server_uuid.
  Note, the user may not supply any literal value to these auto-options, and
  only allowed to trigger (re)evaluation.
  For instance, 'server_uuid' value will be evaluated and stored if there is
  no corresponding line in the file.
  Because of the specifics of the auto-options, they need a seperate storage.
  Meanwhile, it is the 'auto.cnf' that has the same structure as 'my.cnf'.

  @todo consider to implement sql-query-able persistent storage by WL#5279.
  @return Return 0 or 1 if an error occurred.
 */
static int init_server_auto_options() {
  bool flush = false;
  char fname[FN_REFLEN];
  char name[] = "auto";
  char *name_ptr = name;
  const char *groups[] = {"auto", nullptr};
  char *uuid = nullptr;
  my_option auto_options[] = {
      {"server-uuid", 0, "", &uuid, &uuid, nullptr, GET_STR, REQUIRED_ARG, 0, 0,
       0, nullptr, 0, nullptr},
      {nullptr, 0, nullptr, nullptr, nullptr, nullptr, GET_NO_ARG, NO_ARG, 0, 0,
       0, nullptr, 0, nullptr}};

  DBUG_TRACE;

  if (nullptr == fn_format(fname, "auto.cnf", mysql_data_home, "",
                           MY_UNPACK_FILENAME | MY_SAFE_PATH))
    return 1;

  /* load_defaults require argv[0] is not null */
  char **argv = &name_ptr;
  int argc = 1;
  if (!check_file_permissions(fname, false)) {
    /*
      Found a world writable file hence removing it as it is dangerous to write
      a new UUID into the same file.
     */
    my_delete(fname, MYF(MY_WME));
    LogErr(WARNING_LEVEL, ER_WRITABLE_CONFIG_REMOVED, fname);
  }

  /* load all options in 'auto.cnf'. */
  MEM_ROOT alloc{PSI_NOT_INSTRUMENTED, 512};
  if (my_load_defaults(fname, groups, &argc, &argv, &alloc, nullptr)) return 1;

  if (handle_options(&argc, &argv, auto_options, mysqld_get_one_option))
    return 1;

  DBUG_PRINT("info", ("uuid=%p=%s server_uuid=%s", uuid, uuid, server_uuid));
  if (uuid) {
    if (!binary_log::Uuid::is_valid(uuid, binary_log::Uuid::TEXT_LENGTH)) {
      LogErr(ERROR_LEVEL, ER_UUID_INVALID);
      goto err;
    }
    /*
      Uuid::is_valid() cannot do strict check on the length as it will be
      called by GTID::is_valid() as well (GTID = UUID:seq_no). We should
      explicitly add the *length check* here in this function.

      If UUID length is less than '36' (UUID_LENGTH), that error case would have
      got caught in above is_valid check. The below check is to make sure that
      length is not greater than UUID_LENGTH i.e., there are no extra characters
      (Garbage) at the end of the valid UUID.
    */
    if (strlen(uuid) > UUID_LENGTH) {
      LogErr(ERROR_LEVEL, ER_UUID_SCRUB, UUID_LENGTH);
      goto err;
    }
    strcpy(server_uuid, uuid);
  } else {
    DBUG_PRINT("info", ("generating server_uuid"));
    flush = true;
    /* server_uuid will be set in the function */
    if (generate_server_uuid()) goto err;
    DBUG_PRINT("info", ("generated server_uuid=%s", server_uuid));
    if (opt_initialize || opt_initialize_insecure) {
      LogErr(INFORMATION_LEVEL, ER_CREATING_NEW_UUID_FIRST_START, server_uuid);

    } else {
      LogErr(WARNING_LEVEL, ER_CREATING_NEW_UUID, server_uuid);
    }
  }

  if (flush) return flush_auto_options(fname);
  return 0;
err:
  return 1;
}

static bool initialize_storage_engine(const char *se_name, const char *se_kind,
                                      plugin_ref *dest_plugin) {
  LEX_CSTRING name = {se_name, strlen(se_name)};
  plugin_ref plugin;
  handlerton *hton;
  if ((plugin = ha_resolve_by_name(nullptr, &name, false)))
    hton = plugin_data<handlerton *>(plugin);
  else {
    LogErr(ERROR_LEVEL, ER_UNKNOWN_UNSUPPORTED_STORAGE_ENGINE, se_name);
    return true;
  }
  if (!ha_storage_engine_is_enabled(hton)) {
    if (!opt_initialize) {
      LogErr(ERROR_LEVEL, ER_DEFAULT_SE_UNAVAILABLE, se_kind, se_name);
      return true;
    }
    DBUG_ASSERT(*dest_plugin);
  } else {
    /*
      Need to unlock as global_system_variables.table_plugin
      was acquired during plugin_register_builtin_and_init_core_se()
    */
    plugin_ref old_dest_plugin = *dest_plugin;
    *dest_plugin = plugin;
    plugin_unlock(nullptr, old_dest_plugin);
  }
  return false;
}

static void setup_error_log() {
/* Setup logs */

/*
  Enable old-fashioned error log, except when the user has requested
  help information. Since the implementation of plugin server
  variables the help output is now written much later.

  log_error_dest can be:
  disabled_my_option     --log-error was not used or --log-error=
  ""                     --log-error without arguments (no '=')
  filename               --log-error=filename
*/
#ifdef _WIN32
  /*
    Enable the error log file only if console option is not specified
    and --help is not used.
  */
  bool log_errors_to_file = !is_help_or_validate_option() && !opt_console;
#else
  /*
    Enable the error log file only if --log-error=filename or --log-error
    was used. Logging to file is disabled by default unlike on Windows.
  */
  bool log_errors_to_file =
      !is_help_or_validate_option() && (log_error_dest != disabled_my_option);
#endif

  enum log_error_stage les = LOG_ERROR_STAGE_BUFFERING_UNIPLEX;

  if (log_errors_to_file) {
    // Construct filename if no filename was given by the user.
    if (!log_error_dest[0] || log_error_dest == disabled_my_option) {
#ifdef _WIN32
      const char *filename = pidfile_name;
#else
      const char *filename = default_logfile_name;
#endif
      fn_format(errorlog_filename_buff, filename, mysql_real_data_home, ".err",
                MY_REPLACE_EXT | /* replace '.<domain>' by '.err', bug#4997 */
                    MY_REPLACE_DIR);
    } else
      fn_format(errorlog_filename_buff, log_error_dest, mysql_data_home, ".err",
                MY_UNPACK_FILENAME);
    /*
      log_error_dest may have been set to disabled_my_option or "" if no
      argument was passed, but we need to show the real name in SHOW VARIABLES.
    */
    log_error_dest = errorlog_filename_buff;

#ifndef _WIN32
    // Create backup stream to stdout if deamonizing and connected to tty
    if (opt_daemonize && isatty(STDOUT_FILENO)) {
      nstdout = fdopen(dup(STDOUT_FILENO), "a");
      if (nstdout == nullptr) {
        LogErr(ERROR_LEVEL, ER_DUP_FD_OPEN_FAILED, "stdout", strerror(errno));
        unireg_abort(MYSQLD_ABORT_EXIT);
      }
      // Display location of error log file on stdout if connected to tty
      fprintf(nstdout, "mysqld will log errors to %s\n",
              errorlog_filename_buff);
    }
#endif /* ndef _WIN32 */

    if (open_error_log(errorlog_filename_buff, false))
      unireg_abort(MYSQLD_ABORT_EXIT);

#ifdef _WIN32
      // FreeConsole();        // Remove window
#endif /* _WIN32 */
  } else {
    // We are logging to stderr and SHOW VARIABLES should reflect that.
    log_error_dest = "stderr";

    /*
      We have no known file-name, and a non-standard logging pipeline,
      so output of multiple log-writers may be multi-plexed to stderr.
      This can result in false positives, but since we're only using
      this to turn off some optimizations, this seems acceptable for now.
      With regard to the pipeline, what matters is that a non-standard
      set-up was requested, not that it is actually active at this point
      (which it wouldn't be, we do not try to apply a user-supplied
      configuration until external components are available).
    */
    if ((opt_log_error_services == nullptr) ||
        (0 != strcmp(LOG_ERROR_SERVICES_DEFAULT, opt_log_error_services)))
      les = LOG_ERROR_STAGE_BUFFERING_MULTIPLEX;
  }

  log_error_stage_set(les);
}

static int init_server_components() {
  DBUG_TRACE;
  /*
    We need to call each of these following functions to ensure that
    all things are initialized so that unireg_abort() doesn't fail
  */
  mdl_init();
  partitioning_init();
  if (table_def_init() | hostname_cache_init(host_cache_size))
    unireg_abort(MYSQLD_ABORT_EXIT);

  /*
    Timers not needed if only starting with --help.
  */
  if (!is_help_or_validate_option()) {
    if (my_timer_initialize())
      LogErr(ERROR_LEVEL, ER_CANT_INIT_TIMER, errno);
    else
      have_statement_timeout = SHOW_OPTION_YES;
  }

  randominit(&sql_rand, (ulong)server_start_time, (ulong)server_start_time / 2);
  setup_fpu();
  init_slave_list();

  setup_error_log();  // opens the log if needed

  enter_cond_hook = thd_enter_cond;
  exit_cond_hook = thd_exit_cond;
  enter_stage_hook = thd_enter_stage;
  set_waiting_for_disk_space_hook = thd_set_waiting_for_disk_space;
  is_killed_hook = thd_killed;

  if (transaction_cache_init()) {
    LogErr(ERROR_LEVEL, ER_OOM);
    unireg_abort(MYSQLD_ABORT_EXIT);
  }

  if (MDL_context_backup_manager::init()) {
    LogErr(ERROR_LEVEL, ER_OOM);
    unireg_abort(MYSQLD_ABORT_EXIT);
  }

  /*
    initialize delegates for extension observers, errors have already
    been reported in the function
  */
  if (delegates_init()) unireg_abort(MYSQLD_ABORT_EXIT);

  /* need to configure logging before initializing storage engines */
  if (opt_log_slave_updates && !opt_bin_log) {
    LogErr(WARNING_LEVEL, ER_NEED_LOG_BIN, "--log-slave-updates");
  }
  if (binlog_format_used && !opt_bin_log)
    LogErr(WARNING_LEVEL, ER_NEED_LOG_BIN, "--binlog-format");

  /* Check that we have not let the format to unspecified at this point */
  DBUG_ASSERT((uint)global_system_variables.binlog_format <=
              array_elements(binlog_format_names) - 1);

  opt_server_id_mask = ~ulong(0);
  opt_server_id_mask =
      (opt_server_id_bits == 32) ? ~ulong(0) : (1 << opt_server_id_bits) - 1;
  if (server_id != (server_id & opt_server_id_mask)) {
    LogErr(ERROR_LEVEL, ER_SERVERID_TOO_LARGE);
    unireg_abort(MYSQLD_ABORT_EXIT);
  }

  if (opt_bin_log) {
    /* Reports an error and aborts, if the --log-bin's path
       is a directory.*/
    if (opt_bin_logname &&
        opt_bin_logname[strlen(opt_bin_logname) - 1] == FN_LIBCHAR) {
      LogErr(ERROR_LEVEL, ER_NEED_FILE_INSTEAD_OF_DIR, "--log-bin",
             opt_bin_logname);
      unireg_abort(MYSQLD_ABORT_EXIT);
    }

    /* Reports an error and aborts, if the --log-bin-index's path
       is a directory.*/
    if (opt_binlog_index_name &&
        opt_binlog_index_name[strlen(opt_binlog_index_name) - 1] ==
            FN_LIBCHAR) {
      LogErr(ERROR_LEVEL, ER_NEED_FILE_INSTEAD_OF_DIR, "--log-bin-index",
             opt_binlog_index_name);
      unireg_abort(MYSQLD_ABORT_EXIT);
    }

    char buf[FN_REFLEN];
    const char *ln;
    if (log_bin_supplied) {
      /*
        Binary log basename defaults to "`hostname`-bin" name prefix
        if --log-bin is used without argument.
      */
      ln = mysql_bin_log.generate_name(opt_bin_logname, "-bin", buf);
    } else {
      /*
        Binary log basename defaults to "binlog" name prefix
        if --log-bin is not used.
      */
      ln = mysql_bin_log.generate_name(opt_bin_logname, "", buf);
    }

    if (!opt_bin_logname && !opt_binlog_index_name && log_bin_supplied) {
      /*
        User didn't give us info to name the binlog index file.
        Picking `hostname`-bin.index like did in 4.x, causes replication to
        fail if the hostname is changed later. So, we would like to instead
        require a name. But as we don't want to break many existing setups, we
        only give warning, not error.
      */
      LogErr(INFORMATION_LEVEL, ER_LOG_BIN_BETTER_WITH_NAME, ln);
    }
    if (ln == buf) {
      my_free(opt_bin_logname);
      opt_bin_logname = my_strdup(key_memory_opt_bin_logname, buf, MYF(0));
    }

    /*
      Skip opening the index file if we start with --help. This is necessary
      to avoid creating the file in an otherwise empty datadir, which will
      cause a succeeding 'mysqld --initialize' to fail.
    */
    if (!is_help_or_validate_option() &&
        mysql_bin_log.open_index_file(opt_binlog_index_name, ln, true)) {
      unireg_abort(MYSQLD_ABORT_EXIT);
    }
  }

  if (opt_bin_log) {
    /*
      opt_bin_logname[0] needs to be checked to make sure opt binlog name is
      not an empty string, incase it is an empty string default file
      extension will be passed
     */
    if (log_bin_supplied) {
      log_bin_basename = rpl_make_log_name(
          key_memory_MYSQL_BIN_LOG_basename, opt_bin_logname,
          default_logfile_name,
          (opt_bin_logname && opt_bin_logname[0]) ? "" : "-bin");
    } else {
      log_bin_basename =
          rpl_make_log_name(key_memory_MYSQL_BIN_LOG_basename, opt_bin_logname,
                            default_binlogfile_name, "");
    }

    log_bin_index =
        rpl_make_log_name(key_memory_MYSQL_BIN_LOG_index, opt_binlog_index_name,
                          log_bin_basename, ".index");

    if ((!opt_binlog_index_name || !opt_binlog_index_name[0]) &&
        log_bin_index) {
      strmake(default_binlog_index_name,
              log_bin_index + dirname_length(log_bin_index),
              FN_REFLEN + index_ext_length - 1);
      opt_binlog_index_name = default_binlog_index_name;
    }

    if (log_bin_basename == nullptr || log_bin_index == nullptr) {
      LogErr(ERROR_LEVEL, ER_RPL_CANT_MAKE_PATHS, (int)FN_REFLEN, (int)FN_LEN);
      unireg_abort(MYSQLD_ABORT_EXIT);
    }
  }

  DBUG_PRINT("debug",
             ("opt_bin_logname: %s, opt_relay_logname: %s, pidfile_name: %s",
              opt_bin_logname, opt_relay_logname, pidfile_name));

  /*
    opt_relay_logname[0] needs to be checked to make sure opt relaylog name is
    not an empty string, incase it is an empty string default file
    extension will be passed
   */
  relay_log_basename = rpl_make_log_name(
      key_memory_MYSQL_RELAY_LOG_basename, opt_relay_logname,
      default_logfile_name,
      (opt_relay_logname && opt_relay_logname[0]) ? "" : relay_ext);

  if (!opt_relay_logname || !opt_relay_logname[0]) {
    if (relay_log_basename) {
      strmake(default_relaylogfile_name,
              relay_log_basename + dirname_length(relay_log_basename),
              FN_REFLEN + relay_ext_length - 1);
      opt_relay_logname = default_relaylogfile_name;
    }
  } else
    opt_relay_logname_supplied = true;

  if (relay_log_basename != nullptr)
    relay_log_index = rpl_make_log_name(key_memory_MYSQL_RELAY_LOG_index,
                                        opt_relaylog_index_name,
                                        relay_log_basename, ".index");

  if (!opt_relaylog_index_name || !opt_relaylog_index_name[0]) {
    if (relay_log_index) {
      strmake(default_relaylog_index_name,
              relay_log_index + dirname_length(relay_log_index),
              FN_REFLEN + relay_ext_length + index_ext_length - 1);
      opt_relaylog_index_name = default_relaylog_index_name;
    }
  } else
    opt_relaylog_index_name_supplied = true;

  if (relay_log_basename == nullptr || relay_log_index == nullptr) {
    LogErr(ERROR_LEVEL, ER_RPL_CANT_MAKE_PATHS, (int)FN_REFLEN, (int)FN_LEN);
    unireg_abort(MYSQLD_ABORT_EXIT);
  }

  if (log_bin_basename != nullptr &&
      !strcmp(log_bin_basename, relay_log_basename)) {
    const int bin_ext_length = 4;
    char default_binlogfile_name_from_hostname[FN_REFLEN + bin_ext_length];
    /* Generate default bin log file name. */
    strmake(default_binlogfile_name_from_hostname, default_logfile_name,
            FN_REFLEN - 1);
    strcat(default_binlogfile_name_from_hostname, "-bin");

    if (!default_relaylogfile_name[0]) {
      /* Generate default relay log file name. */
      strmake(default_relaylogfile_name, default_logfile_name, FN_REFLEN - 1);
      strcat(default_relaylogfile_name, relay_ext);
    }
    /*
      Reports an error and aborts, if the same base name is specified
      for both binary and relay logs.
    */
    LogErr(ERROR_LEVEL, ER_RPL_CANT_HAVE_SAME_BASENAME, log_bin_basename,
           "--log-bin", default_binlogfile_name,
           default_binlogfile_name_from_hostname, "--relay-log",
           default_relaylogfile_name);
    unireg_abort(MYSQLD_ABORT_EXIT);
  }

  if (global_system_variables.binlog_row_value_options != 0) {
    const char *msg = nullptr;
    longlong err = ER_BINLOG_ROW_VALUE_OPTION_IGNORED;
    if (!opt_bin_log)
      msg = "the binary log is disabled";
    else if (global_system_variables.binlog_format == BINLOG_FORMAT_STMT)
      msg = "binlog_format=STATEMENT";
    else if (log_bin_use_v1_row_events) {
      msg = "binlog_row_value_options=PARTIAL_JSON";
      err = ER_BINLOG_USE_V1_ROW_EVENTS_IGNORED;
    } else if (global_system_variables.binlog_row_image ==
               BINLOG_ROW_IMAGE_FULL) {
      msg = "binlog_row_image=FULL";
      err = ER_BINLOG_ROW_VALUE_OPTION_USED_ONLY_FOR_AFTER_IMAGES;
    }
    if (msg) {
      switch (err) {
        case ER_BINLOG_ROW_VALUE_OPTION_IGNORED:
        case ER_BINLOG_ROW_VALUE_OPTION_USED_ONLY_FOR_AFTER_IMAGES:
          LogErr(WARNING_LEVEL, err, msg, "PARTIAL_JSON");
          break;
        case ER_BINLOG_USE_V1_ROW_EVENTS_IGNORED:
          LogErr(WARNING_LEVEL, err, msg);
          break;
        default:
          DBUG_ASSERT(0); /* purecov: deadcode */
      }
    }
  }

  /* call ha_init_key_cache() on all key caches to init them */
  process_key_caches(&ha_init_key_cache);

  /* Allow storage engine to give real error messages */
  if (ha_init_errors()) return 1;

  if (gtid_server_init()) {
    LogErr(ERROR_LEVEL, ER_CANT_INITIALIZE_GTID);
    unireg_abort(MYSQLD_ABORT_EXIT);
  }

  if (opt_log_slave_updates && replicate_same_server_id) {
    enum_gtid_mode gtid_mode = get_gtid_mode(GTID_MODE_LOCK_NONE);
    if (opt_bin_log && gtid_mode != GTID_MODE_ON) {
      LogErr(ERROR_LEVEL, ER_RPL_INFINITY_DENIED);
      unireg_abort(MYSQLD_ABORT_EXIT);
    } else
      LogErr(WARNING_LEVEL, ER_RPL_INFINITY_IGNORED);
  }

  {
    /*
      We have to call a function in log_resource.cc, or its references
      won't be visible to plugins.
    */
#ifndef DBUG_OFF
    int dummy =
#endif
        Log_resource::dummy_function_to_ensure_we_are_linked_into_the_server();
    DBUG_ASSERT(dummy == 1);
  }

  /*
    We need to initialize the UDF globals early before reading the proc table
    and before the server component initialization to allow other components
    to register their UDFs at init time and de-register them at deinit time.
  */
  udf_init_globals();

  /*
    Set tc_log to point to TC_LOG_DUMMY early in order to allow plugin_init()
    to commit attachable transaction after reading from mysql.plugin table.
    If necessary tc_log will be adjusted to point to correct TC_LOG instance
    later.
  */
  tc_log = &tc_log_dummy;

  /* This limits ability to configure SSL library through config options */
  init_ssl();

  /*Load early plugins */
  if (plugin_register_early_plugins(&remaining_argc, remaining_argv,
                                    (is_help_or_validate_option())
                                        ? PLUGIN_INIT_SKIP_INITIALIZATION
                                        : 0)) {
    LogErr(ERROR_LEVEL, ER_CANT_INITIALIZE_EARLY_PLUGINS);
    unireg_abort(1);
  }

  /* Load builtin plugins, initialize MyISAM, CSV and InnoDB */
  if (plugin_register_builtin_and_init_core_se(&remaining_argc,
                                               remaining_argv)) {
    if (!opt_validate_config)
      LogErr(ERROR_LEVEL, ER_CANT_INITIALIZE_BUILTIN_PLUGINS);
    unireg_abort(1);
  }

  /*
    Needs to be done before dd::init() which runs DDL commands (for real)
    during instance initialization.
  */
  init_sql_command_flags();

  /*
    plugin_register_dynamic_and_init_all() needs DD initialized.
    Initialize DD to create data directory using current server.
  */
  if (opt_initialize) {
    if (!is_help_or_validate_option()) {
      if (dd::init(dd::enum_dd_init_type::DD_INITIALIZE)) {
        LogErr(ERROR_LEVEL, ER_DD_INIT_FAILED);
        unireg_abort(1);
      }

      if (dd::init(dd::enum_dd_init_type::DD_INITIALIZE_SYSTEM_VIEWS)) {
        LogErr(ERROR_LEVEL, ER_SYSTEM_VIEW_INIT_FAILED);
        unireg_abort(1);
      }
    }
  } else {
    /*
      Initialize DD in case of upgrade and normal normal server restart.
      It is detected if we are starting on old data directory or current
      data directory. If it is old data directory, DD tables are created.
      If server is starting on data directory with DD tables, DD is initialized.
    */
    if (!is_help_or_validate_option() &&
        dd::init(dd::enum_dd_init_type::DD_RESTART_OR_UPGRADE)) {
      LogErr(ERROR_LEVEL, ER_DD_INIT_FAILED);

      /* If clone recovery fails, we rollback the files to previous
      dataset and attempt to restart server. */
      int exit_code =
          clone_recovery_error ? MYSQLD_RESTART_EXIT : MYSQLD_ABORT_EXIT;
      unireg_abort(exit_code);
    }
  }

  /*
   During plugin initialization, a plugin may expect (depending on what the
   plugin actually does) to find a functional server, including:
   - mysql system tables
   - information schema tables
   - performance schema tables
   - data dictionary
   - components / services, including the registry service
   During the server installation, all these parts are not available yet, as
   they are created during the installation process with mysqld --initialize.

   As a result, plugins are not loaded during mysqld --initialize, so that
   the server install can proceed and complete before any plugin is loaded
   through any config file or pre-programmed command line.
  */
  int flags = 0;

  if (opt_noacl) flags |= PLUGIN_INIT_SKIP_PLUGIN_TABLE;
  if (is_help_or_validate_option())
    flags |= PLUGIN_INIT_SKIP_INITIALIZATION | PLUGIN_INIT_SKIP_PLUGIN_TABLE;
  if (opt_initialize) flags |= PLUGIN_INIT_SKIP_DYNAMIC_LOADING;

  /*
    In the case of upgrade, we need to delay initialization of plugins that
    depend on e.g. mysql tables that will be changed during upgrade.
  */
  if (!is_help_or_validate_option() && !opt_initialize &&
      !dd::upgrade::no_server_upgrade_required() &&
      opt_upgrade_mode != UPGRADE_MINIMAL)
    flags |= PLUGIN_INIT_DELAY_UNTIL_AFTER_UPGRADE;

  if (plugin_register_dynamic_and_init_all(&remaining_argc, remaining_argv,
                                           flags)) {
    // Delete all DD tables in case of error in initializing plugins.
    if (dd::upgrade_57::in_progress())
      (void)dd::init(dd::enum_dd_init_type::DD_DELETE);

    if (!opt_validate_config)
      LogErr(ERROR_LEVEL, ER_CANT_INITIALIZE_DYNAMIC_PLUGINS);
    unireg_abort(MYSQLD_ABORT_EXIT);
  }
  dynamic_plugins_are_initialized =
      true; /* Don't separate from init function */

  LEX_CSTRING plugin_name = {STRING_WITH_LEN("thread_pool")};
  if (Connection_handler_manager::thread_handling !=
          Connection_handler_manager::SCHEDULER_ONE_THREAD_PER_CONNECTION ||
      plugin_is_ready(plugin_name, MYSQL_DAEMON_PLUGIN)) {
    auto res_grp_mgr = resourcegroups::Resource_group_mgr::instance();
    res_grp_mgr->disable_resource_group();
    res_grp_mgr->set_unsupport_reason("Thread pool plugin enabled");
  }

#ifdef WITH_PERFSCHEMA_STORAGE_ENGINE
  /*
    A value of the variable dd_upgrade_flag is reset after
    dd::init(dd::enum_dd_init_type::DD_POPULATE_UPGRADE) returned.
    So make its copy to call init_pfs_tables() with right argument value later.
  */
  bool dd_upgrade_was_initiated = dd::upgrade_57::in_progress();
#endif

  if (!is_help_or_validate_option() && dd::upgrade_57::in_progress()) {
    // Populate DD tables with meta data from 5.7
    if (dd::init(dd::enum_dd_init_type::DD_POPULATE_UPGRADE)) {
      LogErr(ERROR_LEVEL, ER_DD_POPULATING_TABLES_FAILED);
      unireg_abort(1);
    }
    // Run after_dd_upgrade hook
    if (RUN_HOOK(server_state, after_dd_upgrade_from_57, (nullptr)))
      unireg_abort(MYSQLD_ABORT_EXIT);
  }

  /*
    Store server and plugin IS tables metadata into new DD.
    This is done after all the plugins are registered.
  */
  if (!is_help_or_validate_option() && !opt_initialize &&
      !dd::upgrade_57::in_progress() &&
      dd::init(dd::enum_dd_init_type::DD_UPDATE_I_S_METADATA)) {
    LogErr(ERROR_LEVEL, ER_DD_UPDATING_PLUGIN_MD_FAILED);
    unireg_abort(MYSQLD_ABORT_EXIT);
  }

#ifdef WITH_PERFSCHEMA_STORAGE_ENGINE
  if (!is_help_or_validate_option()) {
    /*
      Initialize the cost model, but delete it after the pfs is initialized.
      Cost model is needed while dropping and creating pfs tables to
      update metadata of referencing views (if there are any).
    */
    init_optimizer_cost_module(true);

    bool st;
    if (opt_initialize || dd_upgrade_was_initiated)
      st = dd::performance_schema::init_pfs_tables(
          dd::enum_dd_init_type::DD_INITIALIZE);
    else
      st = dd::performance_schema::init_pfs_tables(
          dd::enum_dd_init_type::DD_RESTART_OR_UPGRADE);

    /* Now that the pfs is initialized, delete the cost model. */
    delete_optimizer_cost_module();

    if (st) {
      LogErr(ERROR_LEVEL, ER_PERFSCHEMA_TABLES_INIT_FAILED);
      unireg_abort(1);
    }
  }
#endif

  bool recreate_non_dd_based_system_view = dd::upgrade::I_S_upgrade_required();
  if (!is_help_or_validate_option() && !opt_initialize &&
      !dd::upgrade::no_server_upgrade_required()) {
    if (opt_upgrade_mode == UPGRADE_MINIMAL)
      LogErr(WARNING_LEVEL, ER_SERVER_UPGRADE_SKIP);
    else {
      init_optimizer_cost_module(true);
      if (bootstrap::run_bootstrap_thread(nullptr, nullptr,
                                          &dd::upgrade::upgrade_system_schemas,
                                          SYSTEM_THREAD_SERVER_UPGRADE)) {
        LogErr(ERROR_LEVEL, ER_SERVER_UPGRADE_FAILED);
        unireg_abort(MYSQLD_ABORT_EXIT);
      }
      delete_optimizer_cost_module();
      recreate_non_dd_based_system_view = true;

      /*
        When upgrade is finished, we need to initialize the plugins that
        had their initialization delayed due to dependencies on the
        environment.

        TODO: Provide a better long term solution by re-ordering startup
              sequence and rewriting the way we create and upgrade server
              resources needed by plugins.
      */
      if (dd::upgrade::plugin_initialize_delayed_after_upgrade()) {
        unireg_abort(MYSQLD_ABORT_EXIT);
      }
    }
  }

  /*
    Re-create non DD based system views after a) if we upgraded system
    schemas b) I_S system view version is changed and server system views
    were recreated. c) If the database was upgraded. We do not update this
    in upgrade-minimal mode.
   */
  if (!is_help_or_validate_option() && !opt_initialize &&
      opt_upgrade_mode != UPGRADE_MINIMAL &&
      recreate_non_dd_based_system_view) {
    if (dd::init(
            dd::enum_dd_init_type::DD_INITIALIZE_NON_DD_BASED_SYSTEM_VIEWS)) {
      LogErr(ERROR_LEVEL, ER_SYSTEM_VIEW_INIT_FAILED);
      unireg_abort(MYSQLD_ABORT_EXIT);
    }
  }

  auto res_grp_mgr = resourcegroups::Resource_group_mgr::instance();
  // Initialize the Resource group subsystem.
  if (!is_help_or_validate_option() && !opt_initialize) {
    if (res_grp_mgr->post_init()) {
      LogErr(ERROR_LEVEL, ER_RESOURCE_GROUP_POST_INIT_FAILED);
      unireg_abort(MYSQLD_ABORT_EXIT);
    }
  }

  Session_tracker session_track_system_variables_check;
  LEX_STRING var_list;
  char *tmp_str;
  size_t len = strlen(global_system_variables.track_sysvars_ptr);
  tmp_str = (char *)my_malloc(PSI_NOT_INSTRUMENTED, len * sizeof(char) + 2,
                              MYF(MY_WME));
  strcpy(tmp_str, global_system_variables.track_sysvars_ptr);
  var_list.length = len;
  var_list.str = tmp_str;
  if (session_track_system_variables_check.server_boot_verify(
          system_charset_info, var_list)) {
    LogErr(ERROR_LEVEL, ER_TRACK_VARIABLES_BOGUS);
    if (tmp_str) my_free(tmp_str);
    unireg_abort(MYSQLD_ABORT_EXIT);
  }
  if (tmp_str) my_free(tmp_str);

  // Validate the configuration if --validate-config was specified.
  if (opt_validate_config && (remaining_argc > 1)) {
    bool saved_getopt_skip_unknown = my_getopt_skip_unknown;
    struct my_option no_opts[] = {{nullptr, 0, nullptr, nullptr, nullptr,
                                   nullptr, GET_NO_ARG, NO_ARG, 0, 0, 0,
                                   nullptr, 0, nullptr}};

    my_getopt_skip_unknown = false;

    if (handle_options(&remaining_argc, &remaining_argv, no_opts,
                       mysqld_get_one_option))
      unireg_abort(MYSQLD_ABORT_EXIT);
    my_getopt_skip_unknown = saved_getopt_skip_unknown;
  }

  if (is_help_or_validate_option()) unireg_abort(MYSQLD_SUCCESS_EXIT);

  /* if the errmsg.sys is not loaded, terminate to maintain behaviour */
  if (!my_default_lc_messages->errmsgs->is_loaded()) {
    LogErr(ERROR_LEVEL, ER_CANT_READ_ERRMSGS);
    unireg_abort(MYSQLD_ABORT_EXIT);
  }

  /* We have to initialize the storage engines before CSV logging */
  if (ha_init()) {
    LogErr(ERROR_LEVEL, ER_CANT_INIT_DBS);
    unireg_abort(MYSQLD_ABORT_EXIT);
  }

  /* Initialize ndbinfo tables in DD */
  if (dd::ndbinfo::init_schema_and_tables(opt_upgrade_mode)) {
    LogErr(ERROR_LEVEL, ER_NDBINFO_UPGRADING_SCHEMA_FAIL);
    unireg_abort(1);
  }

  if (opt_initialize) log_output_options = LOG_FILE;

  /*
    Issue a warning if there were specified additional options to the
    log-output along with NONE. Probably this wasn't what user wanted.
  */
  if ((log_output_options & LOG_NONE) && (log_output_options & ~LOG_NONE))
    LogErr(WARNING_LEVEL, ER_LOG_OUTPUT_CONTRADICTORY);

  if (log_output_options & LOG_TABLE) {
    /* Fall back to log files if the csv engine is not loaded. */
    LEX_CSTRING csv_name = {STRING_WITH_LEN("csv")};
    if (!plugin_is_ready(csv_name, MYSQL_STORAGE_ENGINE_PLUGIN)) {
      LogErr(ERROR_LEVEL, ER_NO_CSV_NO_LOG_TABLES);
      log_output_options = (log_output_options & ~LOG_TABLE) | LOG_FILE;
    }
  }

  query_logger.set_handlers(log_output_options);

  // Open slow log file if enabled.
  query_logger.set_log_file(QUERY_LOG_SLOW);
  if (opt_slow_log && query_logger.reopen_log_file(QUERY_LOG_SLOW))
    opt_slow_log = false;

  // Open general log file if enabled.
  query_logger.set_log_file(QUERY_LOG_GENERAL);
  if (opt_general_log && query_logger.reopen_log_file(QUERY_LOG_GENERAL))
    opt_general_log = false;

  /*
    Set the default storage engines
  */
  if (initialize_storage_engine(default_storage_engine, "",
                                &global_system_variables.table_plugin))
    unireg_abort(MYSQLD_ABORT_EXIT);
  if (initialize_storage_engine(default_tmp_storage_engine, " temp",
                                &global_system_variables.temp_table_plugin))
    unireg_abort(MYSQLD_ABORT_EXIT);

  if (!opt_initialize && !opt_noacl) {
    std::string disabled_se_str(opt_disabled_storage_engines);
    ha_set_normalized_disabled_se_str(disabled_se_str);

    // Log warning if default_storage_engine is a disabled storage engine.
    handlerton *default_se_handle =
        plugin_data<handlerton *>(global_system_variables.table_plugin);
    if (ha_is_storage_engine_disabled(default_se_handle))
      LogErr(WARNING_LEVEL, ER_DISABLED_STORAGE_ENGINE_AS_DEFAULT,
             "default_storage_engine", default_storage_engine);

    // Log warning if default_tmp_storage_engine is a disabled storage engine.
    handlerton *default_tmp_se_handle =
        plugin_data<handlerton *>(global_system_variables.temp_table_plugin);
    if (ha_is_storage_engine_disabled(default_tmp_se_handle))
      LogErr(WARNING_LEVEL, ER_DISABLED_STORAGE_ENGINE_AS_DEFAULT,
             "default_tmp_storage_engine", default_tmp_storage_engine);
  }

  if (total_ha_2pc > 1 || (1 == total_ha_2pc && opt_bin_log)) {
    if (opt_bin_log)
      tc_log = &mysql_bin_log;
    else
      tc_log = &tc_log_mmap;
  }

  if (Recovered_xa_transactions::init()) {
    LogErr(ERROR_LEVEL, ER_OOM);
    unireg_abort(MYSQLD_ABORT_EXIT);
  }

  if (tc_log->open(opt_bin_log ? opt_bin_logname : opt_tc_log_file)) {
    LogErr(ERROR_LEVEL, ER_CANT_INIT_TC_LOG);
    unireg_abort(MYSQLD_ABORT_EXIT);
  }
  (void)RUN_HOOK(server_state, before_recovery, (nullptr));
  if (ha_recover(nullptr)) {
    unireg_abort(MYSQLD_ABORT_EXIT);
  }

  if (dd::reset_tables_and_tablespaces()) {
    unireg_abort(MYSQLD_ABORT_EXIT);
  }
  ha_post_recover();

  /*
    Add prepared XA transactions into the cache of XA transactions and acquire
    mdl lock for every table involved in any of these prepared XA transactions.
    This step moved away from the function ha_recover() in order to avoid
    possible suspending on acquiring EXLUSIVE mdl lock on tables inside the
    function dd::reset_tables_and_tablespaces() when table cache being reset.
  */
  if (Recovered_xa_transactions::instance()
          .recover_prepared_xa_transactions()) {
    unireg_abort(MYSQLD_ABORT_EXIT);
  }

  /// @todo: this looks suspicious, revisit this /sven
  enum_gtid_mode gtid_mode = get_gtid_mode(GTID_MODE_LOCK_NONE);

  if (gtid_mode == GTID_MODE_ON &&
      _gtid_consistency_mode != GTID_CONSISTENCY_MODE_ON) {
    LogErr(ERROR_LEVEL, ER_RPL_GTID_MODE_REQUIRES_ENFORCE_GTID_CONSISTENCY_ON);
    unireg_abort(MYSQLD_ABORT_EXIT);
  }

  /*
    Each server should have one UUID. We will create it automatically, if it
    does not exist. It should be initialized before opening binlog file. Because
    server's uuid will be stored into the new binlog file.
  */
  if (init_server_auto_options()) {
    LogErr(ERROR_LEVEL, ER_CANT_CREATE_UUID);
    unireg_abort(MYSQLD_ABORT_EXIT);
  }

  if (rpl_encryption.initialize()) {
    LogErr(ERROR_LEVEL, ER_SERVER_RPL_ENCRYPTION_UNABLE_TO_INITIALIZE);
    unireg_abort(MYSQLD_ABORT_EXIT);
  }

  if (opt_bin_log) {
    /*
      Configures what object is used by the current log to store processed
      gtid(s). This is necessary in the MYSQL_BIN_LOG::MYSQL_BIN_LOG to
      corretly compute the set of previous gtids.
    */
    DBUG_ASSERT(!mysql_bin_log.is_relay_log);
    mysql_mutex_t *log_lock = mysql_bin_log.get_log_lock();
    mysql_mutex_lock(log_lock);

    if (mysql_bin_log.open_binlog(opt_bin_logname, nullptr, max_binlog_size,
                                  false, true /*need_lock_index=true*/,
                                  true /*need_sid_lock=true*/, nullptr)) {
      mysql_mutex_unlock(log_lock);
      unireg_abort(MYSQLD_ABORT_EXIT);
    }
    mysql_mutex_unlock(log_lock);
  }

  /*
    When we pass non-zero values for both expire_logs_days and
    binlog_expire_logs_seconds at the server start-up, the value of
    expire_logs_days will be ignored and only binlog_expire_logs_seconds
    will be used.
  */
  if (binlog_expire_logs_seconds_supplied && expire_logs_days_supplied) {
    if (binlog_expire_logs_seconds != 0 && expire_logs_days != 0) {
      LogErr(WARNING_LEVEL, ER_EXPIRE_LOGS_DAYS_IGNORED);
      expire_logs_days = 0;
    }
  } else if (expire_logs_days_supplied)
    binlog_expire_logs_seconds = 0;
  DBUG_ASSERT(expire_logs_days == 0 || binlog_expire_logs_seconds == 0);

  if (opt_bin_log) {
    if (expire_logs_days > 0 || binlog_expire_logs_seconds > 0) {
      time_t purge_time = my_time(0) - binlog_expire_logs_seconds -
                          expire_logs_days * 24 * 60 * 60;
      DBUG_EXECUTE_IF("expire_logs_always_at_start",
                      { purge_time = my_time(0); });
      mysql_bin_log.purge_logs_before_date(purge_time, true);
    }
  } else {
    if (binlog_expire_logs_seconds_supplied)
      LogErr(WARNING_LEVEL, ER_NEED_LOG_BIN, "--binlog-expire-logs-seconds");
    if (expire_logs_days_supplied)
      LogErr(WARNING_LEVEL, ER_NEED_LOG_BIN, "--expire_logs_days");
  }

  if (opt_myisam_log) (void)mi_log(1);

#if defined(HAVE_MLOCKALL) && defined(MCL_CURRENT)
  if (locked_in_memory && !getuid()) {
    if (setreuid((uid_t)-1, 0) == -1) {  // this should never happen
      LogErr(ERROR_LEVEL, ER_FAIL_SETREUID, strerror(errno));
      unireg_abort(MYSQLD_ABORT_EXIT);
    }
    if (mlockall(MCL_CURRENT)) {
      LogErr(WARNING_LEVEL, ER_FAILED_TO_LOCK_MEM,
             errno); /* purecov: inspected */
      locked_in_memory = false;
    }
#ifndef _WIN32
    if (!user_info.IsVoid()) set_user(mysqld_user, user_info);
#endif
  } else
#endif
    locked_in_memory = false;

  /* Initialize the optimizer cost module */
  init_optimizer_cost_module(true);
  ft_init_stopwords();

  init_max_user_conn();

  return 0;
}

#ifdef _WIN32

extern "C" void *handle_shutdown_and_restart(void *arg) {
  MSG msg;
  HANDLE event_handles[2];
  event_handles[0] = hEventShutdown;
  event_handles[1] = hEventRestart;

  my_thread_init();
  /* This call should create the message queue for this thread. */
  PeekMessage(&msg, NULL, 1, 65534, PM_NOREMOVE);
  DWORD ret_code = WaitForMultipleObjects(
      2, static_cast<HANDLE *>(event_handles), FALSE, INFINITE);

  if (ret_code == WAIT_OBJECT_0 || ret_code == WAIT_OBJECT_0 + 1) {
    if (ret_code == WAIT_OBJECT_0)
      LogErr(SYSTEM_LEVEL, ER_NORMAL_SERVER_SHUTDOWN, my_progname);
    else
      signal_hand_thr_exit_code = MYSQLD_RESTART_EXIT;

    set_connection_events_loop_aborted(true);
    close_connections();
    my_thread_end();
    my_thread_exit(0);
  }
  return 0;
}

static void create_shutdown_and_restart_thread() {
  DBUG_TRACE;

  const char *errmsg;
  my_thread_attr_t thr_attr;
  SECURITY_ATTRIBUTES *shutdown_sec_attr;

  my_security_attr_create(&shutdown_sec_attr, &errmsg, GENERIC_ALL,
                          SYNCHRONIZE | EVENT_MODIFY_STATE);

  if (!opt_no_monitor) {
    snprintf(shutdown_event_name, sizeof(shutdown_event_name),
             "mysqld%s_shutdown", get_monitor_pid());
  }

  hEventShutdown =
      CreateEvent(shutdown_sec_attr, FALSE, FALSE, shutdown_event_name);
  hEventRestart = CreateEvent(0, FALSE, FALSE, restart_event_name);

  my_thread_attr_init(&thr_attr);

  if (my_thread_create(&shutdown_restart_thr_handle, &thr_attr,
                       handle_shutdown_and_restart, 0))
    LogErr(WARNING_LEVEL, ER_CANT_CREATE_SHUTDOWN_THREAD, errno);

  my_security_attr_free(shutdown_sec_attr);
  my_thread_attr_destroy(&thr_attr);
}
#endif /* _WIN32 */

#ifndef DBUG_OFF
/*
  Debugging helper function to keep the locale database
  (see sql_locale.cc) and max_month_name_length and
  max_day_name_length variable values in consistent state.
*/
static void test_lc_time_sz() {
  DBUG_TRACE;
  for (MY_LOCALE **loc = my_locales; *loc; loc++) {
    size_t max_month_len = 0;
    size_t max_day_len = 0;
    for (const char **month = (*loc)->month_names->type_names; *month;
         month++) {
      max_month_len = std::max(
          max_month_len, my_numchars_mb(&my_charset_utf8_general_ci, *month,
                                        *month + strlen(*month)));
    }
    for (const char **day = (*loc)->day_names->type_names; *day; day++) {
      max_day_len =
          std::max(max_day_len, my_numchars_mb(&my_charset_utf8_general_ci,
                                               *day, *day + strlen(*day)));
    }
    if ((*loc)->max_month_name_length != max_month_len ||
        (*loc)->max_day_name_length != max_day_len) {
      DBUG_PRINT("Wrong max day name(or month name) length for locale:",
                 ("%s", (*loc)->name));
      DBUG_ASSERT(0);
    }
  }
}
#endif  // DBUG_OFF

/*
  @brief : Set opt_super_readonly to user supplied value before
           enabling communication channels to accept user connections
*/

static void set_super_read_only_post_init() {
  opt_super_readonly = super_read_only;
}

static void calculate_mysql_home_from_my_progname() {
  const std::string runtime_output_directory_addon{
      "/runtime_output_directory/"};
#if defined(_WIN32) || defined(APPLE_XCODE)
  /* Allow Win32 users to move MySQL anywhere */
  char prg_dev[LIBLEN];
  my_path(prg_dev, my_progname, nullptr);

  // On windows or Xcode the basedir will always be one level up from where
  // the executable is located. E.g. <basedir>/bin/mysqld.exe in a
  // package, or <basedir>/runtime_output_directory/<buildconfig>/mysqld.exe
  // for a sandbox build.
  strcat(prg_dev, "/../");  // Remove containing directory to get base dir
  cleanup_dirname(mysql_home, prg_dev);

  // New layout: <cmake_binary_dir>/runtime_output_directory/<buildconfig>/
  char cmake_binary_dir[FN_REFLEN];
  size_t dlen = 0;
  dirname_part(cmake_binary_dir, mysql_home, &dlen);
  if (dlen > runtime_output_directory_addon.length() &&
      (!strcmp(
           cmake_binary_dir + (dlen - runtime_output_directory_addon.length()),
           runtime_output_directory_addon.c_str()) ||
       !strcmp(
           cmake_binary_dir + (dlen - runtime_output_directory_addon.length()),
           "\\runtime_output_directory\\"))) {
    mysql_home[strlen(mysql_home) - 1] = '\0';  // remove trailing
    dirname_part(cmake_binary_dir, mysql_home, &dlen);
    strmake(mysql_home, cmake_binary_dir, sizeof(mysql_home) - 1);
  }
  // The sql_print_information below outputs nothing ??
  // fprintf(stderr, "mysql_home %s\n", mysql_home);
  // fflush(stderr);
#else
  const char *tmpenv = getenv("MY_BASEDIR_VERSION");
  if (tmpenv != nullptr) {
    strmake(mysql_home, tmpenv, sizeof(mysql_home) - 1);
  } else {
    char progdir[FN_REFLEN];
    size_t dlen = 0;
    dirname_part(progdir, my_progname, &dlen);
    if (dlen > runtime_output_directory_addon.length() &&
        !strcmp(progdir + (dlen - runtime_output_directory_addon.length()),
                runtime_output_directory_addon.c_str())) {
      char cmake_binary_dir[FN_REFLEN];
      progdir[strlen(progdir) - 1] = '\0';  // remove trailing "/"
      dirname_part(cmake_binary_dir, progdir, &dlen);
      strmake(mysql_home, cmake_binary_dir, sizeof(mysql_home) - 1);
    } else {
      strcat(progdir, "/../");
      cleanup_dirname(mysql_home, progdir);
    }
  }
#endif
  mysql_home_ptr = mysql_home;
}

#ifdef _WIN32
int win_main(int argc, char **argv)
#else
int mysqld_main(int argc, char **argv)
#endif
{
  // Substitute the full path to the executable in argv[0]
  substitute_progpath(argv);
  sysd::notify_connect();
  sysd::notify("STATUS=Server startup in progress\n");

  /*
    Perform basic thread library and malloc initialization,
    to be able to read defaults files and parse options.
  */
  my_progname = argv[0];
  calculate_mysql_home_from_my_progname();

#ifndef _WIN32
#ifdef WITH_PERFSCHEMA_STORAGE_ENGINE
  pre_initialize_performance_schema();
#endif /*WITH_PERFSCHEMA_STORAGE_ENGINE */
  // For windows, my_init() is called from the win specific mysqld_main
  if (my_init())  // init my_sys library & pthreads
  {
    LogErr(ERROR_LEVEL, ER_MYINIT_FAILED);
    flush_error_log_messages();
    return 1;
  }
#endif /* _WIN32 */

  orig_argc = argc;
  orig_argv = argv;
  my_getopt_use_args_separator = true;
  my_defaults_read_login_file = false;
  if (load_defaults(MYSQL_CONFIG_NAME, load_default_groups, &argc, &argv,
                    &argv_alloc)) {
    flush_error_log_messages();
    return 1;
  }

  /* Set data dir directory paths */
  strmake(mysql_real_data_home, get_relative_path(MYSQL_DATADIR),
          sizeof(mysql_real_data_home) - 1);

  /*
   Initialize variables cache for persisted variables, load persisted
   config file and append read only persisted variables to command line
   options if present.
  */
  if (persisted_variables_cache.init(&argc, &argv) ||
      persisted_variables_cache.load_persist_file() ||
      persisted_variables_cache.append_read_only_variables(&argc, &argv)) {
    flush_error_log_messages();
    return 1;
  }
  my_getopt_use_args_separator = false;
  remaining_argc = argc;
  remaining_argv = argv;

  init_variable_default_paths();

  /* Must be initialized early for comparison of options name */
  system_charset_info = &my_charset_utf8_general_ci;

  /* Write mysys error messages to the error log. */
  local_message_hook = error_log_print;

  int heo_error;

#ifdef WITH_PERFSCHEMA_STORAGE_ENGINE
  /*
    Initialize the array of performance schema instrument configurations.
  */
  init_pfs_instrument_array();
#endif /* WITH_PERFSCHEMA_STORAGE_ENGINE */

  heo_error = handle_early_options();

  init_sql_statement_names();
  sys_var_init();
  ulong requested_open_files = 0;

  //  Init error log subsystem. This does not actually open the log yet.
  if (init_error_log()) unireg_abort(MYSQLD_ABORT_EXIT);
  if (!opt_validate_config) adjust_related_options(&requested_open_files);

#ifdef WITH_PERFSCHEMA_STORAGE_ENGINE
  if (heo_error == 0) {
    if (!is_help_or_validate_option() && !opt_initialize) {
      int pfs_rc;
      /* Add sizing hints from the server sizing parameters. */
      pfs_param.m_hints.m_table_definition_cache = table_def_size;
      pfs_param.m_hints.m_table_open_cache = table_cache_size;
      pfs_param.m_hints.m_max_connections = max_connections;
      pfs_param.m_hints.m_open_files_limit = requested_open_files;
      pfs_param.m_hints.m_max_prepared_stmt_count = max_prepared_stmt_count;

      pfs_rc = initialize_performance_schema(
          &pfs_param, &psi_thread_hook, &psi_mutex_hook, &psi_rwlock_hook,
          &psi_cond_hook, &psi_file_hook, &psi_socket_hook, &psi_table_hook,
          &psi_mdl_hook, &psi_idle_hook, &psi_stage_hook, &psi_statement_hook,
          &psi_transaction_hook, &psi_memory_hook, &psi_error_hook,
          &psi_data_lock_hook, &psi_system_hook);
      if ((pfs_rc != 0) && pfs_param.m_enabled) {
        pfs_param.m_enabled = false;
        LogErr(WARNING_LEVEL, ER_PERFSCHEMA_INIT_FAILED);
      }
    }
  }
#endif /* WITH_PERFSCHEMA_STORAGE_ENGINE */

#ifdef WITH_LOCK_ORDER
  if (heo_error == 0) {
    if (lo_param.m_enabled && !opt_help && !opt_initialize) {
      int lo_rc;
      lo_rc = LO_init(&lo_param, &psi_thread_hook, &psi_mutex_hook,
                      &psi_rwlock_hook, &psi_cond_hook, &psi_file_hook,
                      &psi_socket_hook, &psi_table_hook, &psi_mdl_hook,
                      &psi_idle_hook, &psi_stage_hook, &psi_statement_hook,
                      &psi_transaction_hook, &psi_memory_hook);
      if (lo_rc != 0) {
        LogErr(WARNING_LEVEL, ER_LOCK_ORDER_INIT_FAILED);
      }
    }
  }
#endif /* WITH_LOCK_ORDER */

  /*
    Other provider of the instrumentation interface should
    initialize PSI_hook here:
    - HAVE_PSI_INTERFACE is for the instrumentation interface
    - WITH_PERFSCHEMA_STORAGE_ENGINE is for one implementation
      of the interface,
    but there could be alternate implementations, which is why
    these two defines are kept separate.
  */

#ifdef HAVE_PSI_INTERFACE
  /*
    Obtain the current performance schema instrumentation interface,
    if available.
  */

  void *service;

  if (psi_thread_hook != nullptr) {
    service = psi_thread_hook->get_interface(PSI_CURRENT_THREAD_VERSION);
    if (service != nullptr) {
      set_psi_thread_service(service);
    }
  }

  if (psi_mutex_hook != nullptr) {
    service = psi_mutex_hook->get_interface(PSI_CURRENT_MUTEX_VERSION);
    if (service != nullptr) {
      set_psi_mutex_service(service);
    }
  }

  if (psi_rwlock_hook != nullptr) {
    service = psi_rwlock_hook->get_interface(PSI_CURRENT_RWLOCK_VERSION);
    if (service != nullptr) {
      set_psi_rwlock_service(service);
    }
  }

  if (psi_cond_hook != nullptr) {
    service = psi_cond_hook->get_interface(PSI_CURRENT_COND_VERSION);
    if (service != nullptr) {
      set_psi_cond_service(service);
    }
  }

  if (psi_file_hook != nullptr) {
    service = psi_file_hook->get_interface(PSI_CURRENT_FILE_VERSION);
    if (service != nullptr) {
      set_psi_file_service(service);
    }
  }

  if (psi_socket_hook != nullptr) {
    service = psi_socket_hook->get_interface(PSI_CURRENT_SOCKET_VERSION);
    if (service != nullptr) {
      set_psi_socket_service(service);
    }
  }

  if (psi_table_hook != nullptr) {
    service = psi_table_hook->get_interface(PSI_CURRENT_TABLE_VERSION);
    if (service != nullptr) {
      set_psi_table_service(service);
    }
  }

  if (psi_mdl_hook != nullptr) {
    service = psi_mdl_hook->get_interface(PSI_CURRENT_MDL_VERSION);
    if (service != nullptr) {
      set_psi_mdl_service(service);
    }
  }

  if (psi_idle_hook != nullptr) {
    service = psi_idle_hook->get_interface(PSI_CURRENT_IDLE_VERSION);
    if (service != nullptr) {
      set_psi_idle_service(service);
    }
  }

  if (psi_stage_hook != nullptr) {
    service = psi_stage_hook->get_interface(PSI_CURRENT_STAGE_VERSION);
    if (service != nullptr) {
      set_psi_stage_service(service);
    }
  }

  if (psi_statement_hook != nullptr) {
    service = psi_statement_hook->get_interface(PSI_CURRENT_STATEMENT_VERSION);
    if (service != nullptr) {
      set_psi_statement_service(service);
    }
  }

  if (psi_transaction_hook != nullptr) {
    service =
        psi_transaction_hook->get_interface(PSI_CURRENT_TRANSACTION_VERSION);
    if (service != nullptr) {
      set_psi_transaction_service(service);
    }
  }

  if (psi_memory_hook != nullptr) {
    service = psi_memory_hook->get_interface(PSI_CURRENT_MEMORY_VERSION);
    if (service != nullptr) {
      set_psi_memory_service(service);
    }
  }

  if (psi_error_hook != nullptr) {
    service = psi_error_hook->get_interface(PSI_CURRENT_ERROR_VERSION);
    if (service != nullptr) {
      set_psi_error_service(service);
    }
  }

  if (psi_data_lock_hook != nullptr) {
    service = psi_data_lock_hook->get_interface(PSI_CURRENT_DATA_LOCK_VERSION);
    if (service != nullptr) {
      set_psi_data_lock_service(service);
    }
  }

  if (psi_system_hook != nullptr) {
    service = psi_system_hook->get_interface(PSI_CURRENT_SYSTEM_VERSION);
    if (service != nullptr) {
      set_psi_system_service(service);
    }
  }

  /*
    Now that we have parsed the command line arguments, and have initialized
    the performance schema itself, the next step is to register all the
    server instruments.
  */
  init_server_psi_keys();

  /*
    Now that some instrumentation is in place,
    recreate objects which were initialised early,
    so that they are instrumented as well.
  */
  my_thread_global_reinit();
#endif /* HAVE_PSI_INTERFACE */

  /*
    Initialize Components core subsystem early on, once we have PSI, which it
    uses. This part doesn't use any more MySQL-specific functionalities but
    error logging and PFS.
  */
  if (component_infrastructure_init()) unireg_abort(MYSQLD_ABORT_EXIT);

    /*
      Initialize Performance Schema component services.
    */
#ifdef HAVE_PSI_THREAD_INTERFACE
  if (!is_help_or_validate_option() && !opt_initialize) {
    register_pfs_notification_service();
    register_pfs_resource_group_service();
  }
#endif

  // Initialize the resource group subsystem.
  auto res_grp_mgr = resourcegroups::Resource_group_mgr::instance();
  if (!is_help_or_validate_option() && !opt_initialize) {
    if (res_grp_mgr->init()) {
      LogErr(ERROR_LEVEL, ER_RESOURCE_GROUP_SUBSYSTEM_INIT_FAILED);
      unireg_abort(MYSQLD_ABORT_EXIT);
    }
  }

#ifdef HAVE_PSI_THREAD_INTERFACE
  /* Instrument the main thread */
  PSI_thread *psi = PSI_THREAD_CALL(new_thread)(key_thread_main, nullptr, 0);
  PSI_THREAD_CALL(set_thread_os_id)(psi);
  PSI_THREAD_CALL(set_thread)(psi);
#endif /* HAVE_PSI_THREAD_INTERFACE */

  /* Initialize audit interface globals. Audit plugins are inited later. */
  mysql_audit_initialize();

  Srv_session::module_init();

  /*
    Perform basic query log initialization. Should be called after
    MY_INIT, as it initializes mutexes.
  */
  query_logger.init();

  if (heo_error) {
    /*
      Parsing command line option failed,
      Since we don't have a workable remaining_argc/remaining_argv
      to continue the server initialization, this is as far as this
      code can go.
      This is the best effort to log meaningful messages:
      - messages will be printed to stderr, which is not redirected yet,
      - messages will be printed in the NT event log, for windows.
    */
    flush_error_log_messages();
    /*
      Not enough initializations for unireg_abort()
      Using exit() for windows.
    */
    exit(MYSQLD_ABORT_EXIT);
  }

  if (init_common_variables()) {
    setup_error_log();
    unireg_abort(MYSQLD_ABORT_EXIT);  // Will do exit
  }

  my_init_signals();

  size_t guardize = 0;
#ifndef _WIN32
  int retval = pthread_attr_getguardsize(&connection_attrib, &guardize);
  DBUG_ASSERT(retval == 0);
  if (retval != 0) guardize = my_thread_stack_size;
#endif

#if defined(__ia64__) || defined(__ia64)
  /*
    Peculiar things with ia64 platforms - it seems we only have half the
    stack size in reality, so we have to double it here
  */
  guardize = my_thread_stack_size;
#endif

  if (0 != my_thread_attr_setstacksize(&connection_attrib,
                                       my_thread_stack_size + guardize)) {
    DBUG_ASSERT(false);
  }

  {
    /* Retrieve used stack size;  Needed for checking stack overflows */
    size_t stack_size = 0;
    my_thread_attr_getstacksize(&connection_attrib, &stack_size);

    /* We must check if stack_size = 0 as Solaris 2.9 can return 0 here */
    if (stack_size && stack_size < (my_thread_stack_size + guardize)) {
      LogErr(WARNING_LEVEL, ER_STACKSIZE_UNEXPECTED,
             my_thread_stack_size + guardize, (long)stack_size);
#if defined(__ia64__) || defined(__ia64)
      my_thread_stack_size = stack_size / 2;
#else
      my_thread_stack_size = static_cast<ulong>(stack_size - guardize);
#endif
    }
  }

#ifndef DBUG_OFF
  test_lc_time_sz();
  srand(static_cast<uint>(time(nullptr)));
#endif

#if !defined(_WIN32)

  if (opt_initialize && opt_daemonize) {
    fprintf(stderr, "Initialize and daemon options are incompatible.\n");
    unireg_abort(MYSQLD_ABORT_EXIT);
  }

  if (opt_daemonize && log_error_dest == disabled_my_option &&
      (isatty(STDOUT_FILENO) || isatty(STDERR_FILENO))) {
    // Just use the default in this case.
    log_error_dest = "";
  }

  if (opt_daemonize && !opt_validate_config) {
    if (chdir("/") < 0) {
      LogErr(ERROR_LEVEL, ER_CANNOT_CHANGE_TO_ROOT_DIR, strerror(errno));
      unireg_abort(MYSQLD_ABORT_EXIT);
    }

    if ((pipe_write_fd = mysqld::runtime::mysqld_daemonize()) < -1) {
      LogErr(ERROR_LEVEL, ER_FAILED_START_MYSQLD_DAEMON);
      unireg_abort(MYSQLD_ABORT_EXIT);
    }

    if (pipe_write_fd < 0) {
      // This is the launching process and the daemon appears to have
      // started ok (Need to call unireg_abort with success here to
      // clean up resources in the lauching process.
      unireg_abort(MYSQLD_SUCCESS_EXIT);
    }

    // Need to update the value of current_pid so that it reflects the
    // pid of the daemon (the previous value was set by unireg_init()
    // while still in the launcher process.
    current_pid = static_cast<ulong>(getpid());
  }
#endif

#ifndef _WIN32
  user_info = check_user(mysqld_user);
  if (!user_info.IsVoid()) {
#if HAVE_CHOWN
    if (unlikely(opt_initialize)) {
      /* need to change the owner of the freshly created data directory */
      MY_STAT stat;
      char errbuf[MYSYS_STRERROR_SIZE];
      bool must_chown = true;

      /* fetch the directory's owner */
      if (!my_stat(mysql_real_data_home, &stat, MYF(0))) {
        LogErr(INFORMATION_LEVEL, ER_CANT_STAT_DATADIR, my_errno(),
               my_strerror(errbuf, sizeof(errbuf), my_errno()));
      }
      /* Don't change it if it's already the same as SElinux stops this */
      else if (stat.st_uid == user_info.pw_uid &&
               stat.st_gid == user_info.pw_gid)
        must_chown = false;

      if (must_chown &&
          chown(mysql_real_data_home, user_info.pw_uid, user_info.pw_gid)) {
        LogErr(ERROR_LEVEL, ER_CANT_CHOWN_DATADIR, mysqld_user);
        unireg_abort(1);
      }
    }
#endif

#if defined(HAVE_MLOCKALL) && defined(MCL_CURRENT)
    if (locked_in_memory)  // getuid() == 0 here
      set_effective_user(user_info);
    else
#endif
      set_user(mysqld_user, user_info);
  }
#endif  // !_WIN32

  /*
   initiate key migration if any one of the migration specific
   options are provided.
  */
  if (opt_keyring_migration_source || opt_keyring_migration_destination ||
      migrate_connect_options) {
    Migrate_keyring mk;
    my_getopt_skip_unknown = TRUE;
    if (mk.init(remaining_argc, remaining_argv, opt_keyring_migration_source,
                opt_keyring_migration_destination, opt_keyring_migration_user,
                opt_keyring_migration_host, opt_keyring_migration_password,
                opt_keyring_migration_socket, opt_keyring_migration_port)) {
      LogErr(ERROR_LEVEL, ER_KEYRING_MIGRATION_FAILED);
      log_error_dest = "stderr";
      flush_error_log_messages();
      unireg_abort(MYSQLD_ABORT_EXIT);
    }

    if (mk.execute()) {
      LogErr(ERROR_LEVEL, ER_KEYRING_MIGRATION_FAILED);
      log_error_dest = "stderr";
      flush_error_log_messages();
      unireg_abort(MYSQLD_ABORT_EXIT);
    }

    my_getopt_skip_unknown = false;
    LogErr(INFORMATION_LEVEL, ER_KEYRING_MIGRATION_SUCCESSFUL);
    log_error_dest = "stderr";
    flush_error_log_messages();
    unireg_abort(MYSQLD_SUCCESS_EXIT);
  }

  /*
   We have enough space for fiddling with the argv, continue
  */
  if (!(is_help_or_validate_option()) &&
      my_setwd(mysql_real_data_home, MYF(0))) {
    char errbuf[MYSYS_STRERROR_SIZE];

    LogErr(ERROR_LEVEL, ER_CANT_SET_DATA_DIR, mysql_real_data_home, errno,
           my_strerror(errbuf, sizeof(errbuf), errno));
    unireg_abort(MYSQLD_ABORT_EXIT); /* purecov: inspected */
  }

  /*
   The subsequent calls may take a long time : e.g. innodb log read.
   Thus set the long running service control manager timeout
  */
#if defined(_WIN32)
  if (windows_service) {
    if (setup_service_status_cmd_processed_handle())
      unireg_abort(MYSQLD_ABORT_EXIT);

    char buf[32];
    snprintf(buf, sizeof(buf), "T %lu", slow_start_timeout);
    Service_status_msg msg(buf);
    send_service_status(msg);
  }
#endif

  /* Determine default TCP port and unix socket name */
  set_ports();

  if (init_server_components()) unireg_abort(MYSQLD_ABORT_EXIT);

  if (!server_id_supplied)
    LogErr(INFORMATION_LEVEL, ER_WARN_NO_SERVERID_SPECIFIED);

  /*
    Add server_uuid to the sid_map.  This must be done after
    server_uuid has been initialized in init_server_auto_options and
    after the binary log (and sid_map file) has been initialized in
    init_server_components().

    No error message is needed: init_sid_map() prints a message.

    Strictly speaking, this is not currently needed when
    opt_bin_log==0, since the variables that gtid_state->init
    initializes are not currently used in that case.  But we call it
    regardless to avoid possible future bugs if gtid_state ever
    needs to do anything else.
  */
  global_sid_lock->wrlock();
  int gtid_ret = gtid_state->init();
  global_sid_lock->unlock();

  if (gtid_ret) unireg_abort(MYSQLD_ABORT_EXIT);

  if (!opt_initialize && !opt_initialize_insecure) {
    // Initialize executed_gtids from mysql.gtid_executed table.
    if (gtid_state->read_gtid_executed_from_table() == -1) unireg_abort(1);
  }

  if (opt_bin_log) {
    /*
      Initialize GLOBAL.GTID_EXECUTED and GLOBAL.GTID_PURGED from
      gtid_executed table and binlog files during server startup.
    */
    Gtid_set *executed_gtids =
        const_cast<Gtid_set *>(gtid_state->get_executed_gtids());
    Gtid_set *lost_gtids = const_cast<Gtid_set *>(gtid_state->get_lost_gtids());
    Gtid_set *gtids_only_in_table =
        const_cast<Gtid_set *>(gtid_state->get_gtids_only_in_table());
    Gtid_set *previous_gtids_logged =
        const_cast<Gtid_set *>(gtid_state->get_previous_gtids_logged());

    Gtid_set purged_gtids_from_binlog(global_sid_map, global_sid_lock);
    Gtid_set gtids_in_binlog(global_sid_map, global_sid_lock);
    Gtid_set gtids_in_binlog_not_in_table(global_sid_map, global_sid_lock);

    if (mysql_bin_log.init_gtid_sets(
            &gtids_in_binlog, &purged_gtids_from_binlog,
            opt_master_verify_checksum, true /*true=need lock*/,
            nullptr /*trx_parser*/, nullptr /*partial_trx*/,
            true /*is_server_starting*/))
      unireg_abort(MYSQLD_ABORT_EXIT);

    global_sid_lock->wrlock();

    purged_gtids_from_binlog.dbug_print("purged_gtids_from_binlog");
    gtids_in_binlog.dbug_print("gtids_in_binlog");

    if (!gtids_in_binlog.is_empty() &&
        !gtids_in_binlog.is_subset(executed_gtids)) {
      gtids_in_binlog_not_in_table.add_gtid_set(&gtids_in_binlog);
      if (!executed_gtids->is_empty())
        gtids_in_binlog_not_in_table.remove_gtid_set(executed_gtids);
      /*
        Save unsaved GTIDs into gtid_executed table, in the following
        four cases:
          1. the upgrade case.
          2. the case that a slave is provisioned from a backup of
             the master and the slave is cleaned by RESET MASTER
             and RESET SLAVE before this.
          3. the case that no binlog rotation happened from the
             last RESET MASTER on the server before it crashes.
          4. The set of GTIDs of the last binlog is not saved into the
             gtid_executed table if server crashes, so we save it into
             gtid_executed table and executed_gtids during recovery
             from the crash.
      */
      if (gtid_state->save(&gtids_in_binlog_not_in_table) == -1) {
        global_sid_lock->unlock();
        unireg_abort(MYSQLD_ABORT_EXIT);
      }
      executed_gtids->add_gtid_set(&gtids_in_binlog_not_in_table);
    }

    /* gtids_only_in_table= executed_gtids - gtids_in_binlog */
    if (gtids_only_in_table->add_gtid_set(executed_gtids) != RETURN_STATUS_OK) {
      global_sid_lock->unlock();
      unireg_abort(MYSQLD_ABORT_EXIT);
    }
    gtids_only_in_table->remove_gtid_set(&gtids_in_binlog);
    /*
      lost_gtids = executed_gtids -
                   (gtids_in_binlog - purged_gtids_from_binlog)
                 = gtids_only_in_table + purged_gtids_from_binlog;
    */
    DBUG_ASSERT(lost_gtids->is_empty());
    if (lost_gtids->add_gtid_set(gtids_only_in_table) != RETURN_STATUS_OK ||
        lost_gtids->add_gtid_set(&purged_gtids_from_binlog) !=
            RETURN_STATUS_OK) {
      global_sid_lock->unlock();
      unireg_abort(MYSQLD_ABORT_EXIT);
    }

    /* Prepare previous_gtids_logged for next binlog */
    if (previous_gtids_logged->add_gtid_set(&gtids_in_binlog) !=
        RETURN_STATUS_OK) {
      global_sid_lock->unlock();
      unireg_abort(MYSQLD_ABORT_EXIT);
    }

    /*
      Write the previous set of gtids at this point because during
      the creation of the binary log this is not done as we cannot
      move the init_gtid_sets() to a place before openning the binary
      log. This requires some investigation.

      /Alfranio
    */
    Previous_gtids_log_event prev_gtids_ev(&gtids_in_binlog);

    global_sid_lock->unlock();

    (prev_gtids_ev.common_footer)->checksum_alg =
        static_cast<enum_binlog_checksum_alg>(binlog_checksum_options);

    if (mysql_bin_log.write_event_to_binlog_and_sync(&prev_gtids_ev))
      unireg_abort(MYSQLD_ABORT_EXIT);

    (void)RUN_HOOK(server_state, after_engine_recovery, (nullptr));
  }

  if (init_ssl_communication()) unireg_abort(MYSQLD_ABORT_EXIT);
  if (network_init()) unireg_abort(MYSQLD_ABORT_EXIT);

#ifdef _WIN32
  if (opt_require_secure_transport && !opt_enable_shared_memory &&
      !SslAcceptorContext::have_ssl() && !opt_initialize) {
    LogErr(ERROR_LEVEL, ER_TRANSPORTS_WHAT_TRANSPORTS);
    unireg_abort(MYSQLD_ABORT_EXIT);
  }
#endif

  /*
   Initialize my_str_malloc(), my_str_realloc() and my_str_free()
  */
  my_str_malloc = &my_str_malloc_mysqld;
  my_str_free = &my_str_free_mysqld;
  my_str_realloc = &my_str_realloc_mysqld;

  error_handler_hook = my_message_sql;

  bool abort = false;

  /* Save pid of this process in a file */
  if (!opt_initialize) {
    if (create_pid_file()) abort = true;
  }

  /* Read the optimizer cost model configuration tables */
  if (!opt_initialize) reload_optimizer_cost_constants();

  if (
      /*
        Read components table to restore previously installed components. This
        requires read access to mysql.component table.
      */
      (!opt_initialize && mysql_component_infrastructure_init()) ||
      mysql_rm_tmp_tables()) {
    abort = true;
  }

  /* we do want to exit if there are any other unknown options */
  if (remaining_argc > 1) {
    int ho_error;
    struct my_option no_opts[] = {{nullptr, 0, nullptr, nullptr, nullptr,
                                   nullptr, GET_NO_ARG, NO_ARG, 0, 0, 0,
                                   nullptr, 0, nullptr}};
    /*
      We need to eat any 'loose' arguments first before we conclude
      that there are unprocessed options.
    */
    my_getopt_skip_unknown = false;

    if ((ho_error = handle_options(&remaining_argc, &remaining_argv, no_opts,
                                   mysqld_get_one_option)))
      abort = true;
    else {
      /* Add back the program name handle_options removes */
      remaining_argc++;
      remaining_argv--;
      my_getopt_skip_unknown = true;

      if (remaining_argc > 1) {
        LogErr(ERROR_LEVEL, ER_EXCESS_ARGUMENTS, remaining_argv[1]);
        LogErr(INFORMATION_LEVEL, ER_VERBOSE_HINT);
        abort = true;
      }
    }
  }

  if (abort || acl_init(opt_noacl)) {
    if (!abort) LogErr(ERROR_LEVEL, ER_PRIVILEGE_SYSTEM_INIT_FAILED);
    abort = true;
    opt_noacl = true;
  }

  /*
   if running with --initialize, explicitly allocate the memory
   to be used by ACL objects.
  */
  if (opt_initialize) init_acl_memory();

  /*
    Turn ON the system variable '@@partial_revokes' during server
    start in case there exist at least one restrictions instance.
  */
  if (mysqld_partial_revokes() == false && is_partial_revoke_exists(nullptr)) {
    set_mysqld_partial_revokes(true);
    LogErr(WARNING_LEVEL, ER_TURNING_ON_PARTIAL_REVOKES);
  }

  if (abort || my_tz_init((THD *)nullptr, default_tz_name, opt_initialize) ||
      grant_init(opt_noacl)) {
    set_connection_events_loop_aborted(true);

    delete_pid_file(MYF(MY_WME));

    unireg_abort(MYSQLD_ABORT_EXIT);
  }

  /*
    Bootstrap the dynamic privilege service implementation
  */
  if (dynamic_privilege_init()) {
    LogErr(WARNING_LEVEL, ER_PERSISTENT_PRIVILEGES_BOOTSTRAP);
  }

  if (!opt_initialize) servers_init(false);

  if (!opt_noacl) {
    udf_read_functions_table();
  }

  init_status_vars();
  /* If running with --initialize, do not start replication. */
  if (opt_initialize) opt_skip_slave_start = true;

  check_binlog_cache_size(nullptr);
  check_binlog_stmt_cache_size(nullptr);

  binlog_unsafe_map_init();

  /* If running with --initialize, do not start replication. */
  if (!opt_initialize) {
    // Make @@slave_skip_errors show the nice human-readable value.
    set_slave_skip_errors(&opt_slave_skip_errors);
    /*
      Group replication filters should be discarded before init_slave(),
      otherwise the pre-configured filters will be referenced by group
      replication channels.
    */
    rpl_channel_filters.discard_group_replication_filters();

    /*
      init_slave() must be called after the thread keys are created.
    */
    if (server_id != 0)
      init_slave(); /* Ignoring errors while configuring replication. */

    /*
      If the user specifies a per-channel replication filter through a
      command-line option (or in a configuration file) for a slave
      replication channel which does not exist as of now (i.e not
      present in slave info tables yet), then the per-channel
      replication filter is discarded with a warning.
      If the user specifies a per-channel replication filter through
      a command-line option (or in a configuration file) for group
      replication channels 'group_replication_recovery' and
      'group_replication_applier' which is disallowed, then the
      per-channel replication filter is discarded with a warning.
    */
    rpl_channel_filters.discard_all_unattached_filters();
  }

#ifdef WITH_LOCK_ORDER
  if (!opt_initialize) {
    LO_activate();
  }
#endif /* WITH_LOCK_ORDER */

#ifdef WITH_PERFSCHEMA_STORAGE_ENGINE
  initialize_performance_schema_acl(opt_initialize);
#endif /* WITH_PERFSCHEMA_STORAGE_ENGINE */

  initialize_information_schema_acl();

  (void)RUN_HOOK(server_state, after_recovery, (nullptr));

  if (Events::init(opt_noacl || opt_initialize))
    unireg_abort(MYSQLD_ABORT_EXIT);

#ifndef _WIN32
  //  Start signal handler thread.
  start_signal_handler();
#endif

  /* set all persistent options */
  if (persisted_variables_cache.set_persist_options()) {
    LogErr(ERROR_LEVEL, ER_CANT_SET_UP_PERSISTED_VALUES);
    flush_error_log_messages();
    return 1;
  }

  /*
    Activate loadable error logging components, if any.
    First, check configuration value -- is it well-formed, and do
    the requested services exist?
  */
  if (log_builtins_error_stack(opt_log_error_services, true, nullptr) == 0) {
    // Syntax is OK and services exist; let's try to initialize them:
    size_t pos;

    if (log_builtins_error_stack(opt_log_error_services, false, &pos) < 0) {
      char *problem = opt_log_error_services; /* purecov: begin inspected */
      const char *var_name = "log_error_services";

      /*
        We failed to set the requested configuration. This can happen
        e.g. when a given log-writer does not have sufficient permissions
        to open its log files. pos should mark the position in the
        configuration string where we ran into trouble. Make a char-pointer
        from it so we can inform the user what log-service we could not
        initialize.
      */
      if (pos < strlen(opt_log_error_services))
        problem = &((char *)opt_log_error_services)[pos];

      flush_error_log_messages();

      /*
        We could not set the requested pipeline.
        Try to fall back to default error logging stack
        (by looking up the system variable for this configuration
        item and extracting the default value from it).
        If that's impossible, print diagnostics, then exit.
      */
      sys_var *var = intern_find_sys_var(var_name, strlen(var_name));

      if (var != nullptr) {
        // We found the system variable, now extract the default value:
        opt_log_error_services = (char *)var->get_default();
        if (log_builtins_error_stack(opt_log_error_services, false, nullptr) >=
            0) {
          /*
            We managed to set the default pipeline. Now log what was wrong
            about the user-supplied value, then shut down.
          */
          LogErr(ERROR_LEVEL, ER_CANT_START_ERROR_LOG_SERVICE, var_name,
                 problem);
          unireg_abort(MYSQLD_ABORT_EXIT);
        }
        /*
          If we arrive here, the user-supplied value was valid, but could
          not be set. The default value was found, but also could not be
          set. Something is very wrong. Fall-through to below where we
          low-level write diagnostics, then abort.
        */
      }

      /*
        We failed to set the default error logging stack (or failed to look
        up the default setting). At this point, we don't know whether ANY of
        the requested sinks work, so our best bet is to write directly to the
        error stream. Then, we abort.
      */
      {
        char buff[512];
        size_t len;

        len = snprintf(buff, sizeof(buff),
                       ER_DEFAULT(ER_CANT_START_ERROR_LOG_SERVICE), var_name,
                       problem);
        len = std::min(len, sizeof(buff) - 1);

        // Trust nothing. Write directly. Quit.
        log_write_errstream(buff, len);

        unireg_abort(MYSQLD_ABORT_EXIT);
      } /* purecov: end */
    }   // value was OK, but could not be set
    // If we arrive here, the value was OK, and was set successfully.
  } else {
    /*
      We were given an illegal value at start-up, so the default was
      used instead. Let's now point our variable back at the default
      (i.e. the value actually used) so SELECT @@GLOBAL.log_error_services
      will render correct results.
    */
    sys_var *var = intern_find_sys_var(STRING_WITH_LEN("log_error_services"));
    char *default_services = nullptr;

    if ((var != nullptr) &&
        ((default_services = (char *)var->get_default()) != nullptr))
      log_builtins_error_stack(default_services, false, nullptr);

    // Report that we're falling back to the default value.
    LogErr(WARNING_LEVEL, ER_CANNOT_SET_LOG_ERROR_SERVICES,
           opt_log_error_services);

    if (default_services != nullptr) opt_log_error_services = default_services;
  }

  /*
    Now that the error-logging stack is fully set up, loadable components
    and all, flush buffered log-events to the log-services the user actually
    wants!
  */
  log_error_stage_set(LOG_ERROR_STAGE_EXTERNAL_SERVICES_AVAILABLE);
  flush_error_log_messages();

  /*
    Invoke the bootstrap thread, if required.
  */
  process_bootstrap();

  /*
    Event must be invoked after error_handler_hook is assigned to
    my_message_sql, otherwise my_message will not cause the event to abort.
  */
  void *argv_p = argv;
  if (mysql_audit_notify(AUDIT_EVENT(MYSQL_AUDIT_SERVER_STARTUP_STARTUP),
                         static_cast<const char **>(argv_p), argc))
    unireg_abort(MYSQLD_ABORT_EXIT);

#ifdef _WIN32
  create_shutdown_and_restart_thread();
#endif
  if (mysqld_process_must_end_at_startup) {
#if !defined(_WIN32)
    if (opt_daemonize) mysqld::runtime::signal_parent(pipe_write_fd, 1);
#endif
    unireg_abort(MYSQLD_SUCCESS_EXIT);
  }

  start_handle_manager();

  create_compress_gtid_table_thread();

  LogEvent()
      .type(LOG_TYPE_ERROR)
      .subsys(LOG_SUBSYSTEM_TAG)
      .prio(SYSTEM_LEVEL)
      .lookup(ER_SERVER_STARTUP_MSG, my_progname, server_version,
#ifdef HAVE_SYS_UN_H
              (opt_initialize ? "" : mysqld_unix_port),
#else
              "",
#endif
              mysqld_port, MYSQL_COMPILATION_COMMENT_SERVER);

  if (!opt_disable_networking && my_admin_bind_addr_str)
    LogEvent()
        .type(LOG_TYPE_ERROR)
        .subsys(LOG_SUBSYSTEM_TAG)
        .prio(SYSTEM_LEVEL)
        .lookup(ER_SERVER_STARTUP_ADMIN_INTERFACE, my_admin_bind_addr_str,
                mysqld_admin_port, MYSQL_COMPILATION_COMMENT);

#if defined(_WIN32)
  if (windows_service) {
    Service_status_msg s("R");
    send_service_status(s);
  }
#endif

  server_components_initialized();

  /*
    Set opt_super_readonly here because if opt_super_readonly is set
    in get_option, it will create problem while setting up event scheduler.
  */
  set_super_read_only_post_init();

  DBUG_PRINT("info", ("Block, listening for incoming connections"));

  (void)MYSQL_SET_STAGE(0, __FILE__, __LINE__);

  server_operational_state = SERVER_OPERATING;
  sysd::notify("READY=1\nSTATUS=Server is operational\nMAIN_PID=", getpid(),
               "\n");

  (void)RUN_HOOK(server_state, before_handle_connection, (nullptr));

#if defined(_WIN32)
  setup_conn_event_handler_threads();
#else
  mysql_mutex_lock(&LOCK_socket_listener_active);
  // Make it possible for the signal handler to kill the listener.
  socket_listener_active = true;
  mysql_mutex_unlock(&LOCK_socket_listener_active);

  if (opt_daemonize) {
    if (nstdout != nullptr) {
      // Show the pid on stdout if deamonizing and connected to tty
      fprintf(nstdout, "mysqld is running as pid %lu\n", current_pid);
      fclose(nstdout);
      nstdout = nullptr;
    }

    mysqld::runtime::signal_parent(pipe_write_fd, 1);
  }

  mysqld_socket_acceptor->connection_event_loop();
#endif /* _WIN32 */
  server_operational_state = SERVER_SHUTTING_DOWN;
  sysd::notify("STOPPING=1\nSTATUS=Server shutdown in progress\n");

  DBUG_PRINT("info", ("No longer listening for incoming connections"));

  mysql_audit_notify(MYSQL_AUDIT_SERVER_SHUTDOWN_SHUTDOWN,
                     MYSQL_AUDIT_SERVER_SHUTDOWN_REASON_SHUTDOWN,
                     MYSQLD_SUCCESS_EXIT);

  terminate_compress_gtid_table_thread();
  /*
    Save set of GTIDs of the last binlog into gtid_executed table
    on server shutdown.
  */
  if (opt_bin_log)
    if (gtid_state->save_gtids_of_last_binlog_into_table())
      LogErr(WARNING_LEVEL, ER_CANT_SAVE_GTIDS);

#ifndef _WIN32
  mysql_mutex_lock(&LOCK_socket_listener_active);
  // Notify the signal handler that we have stopped listening for connections.
  socket_listener_active = false;
  mysql_cond_broadcast(&COND_socket_listener_active);
  mysql_mutex_unlock(&LOCK_socket_listener_active);
#endif  // !_WIN32

#ifdef HAVE_PSI_THREAD_INTERFACE
  /*
    Disable the main thread instrumentation,
    to avoid recording events during the shutdown.
  */
  PSI_THREAD_CALL(delete_current_thread)();
#endif /* HAVE_PSI_THREAD_INTERFACE */

  DBUG_PRINT("info", ("Waiting for shutdown proceed"));
  int ret = 0;
#ifdef _WIN32
  if (shutdown_restart_thr_handle.handle)
    ret = my_thread_join(&shutdown_restart_thr_handle, NULL);
  shutdown_restart_thr_handle.handle = NULL;
  if (0 != ret)
    LogErr(WARNING_LEVEL, ER_CANT_JOIN_SHUTDOWN_THREAD, "shutdown ", ret);
#else
  if (signal_thread_id.thread != 0)
    ret = my_thread_join(&signal_thread_id, nullptr);
  signal_thread_id.thread = 0;
  if (0 != ret)
    LogErr(WARNING_LEVEL, ER_CANT_JOIN_SHUTDOWN_THREAD, "signal_", ret);
#endif  // _WIN32

  clean_up(true);
  sysd::notify("STATUS=Server shutdown complete");
  mysqld_exit(signal_hand_thr_exit_code);
}

/****************************************************************************
  Main and thread entry function for Win32
  (all this is needed only to run mysqld as a service on WinNT)
****************************************************************************/

#if defined(_WIN32)

bool is_windows_service() { return windows_service; }

NTService *get_win_service_ptr() { return &Service; }

int mysql_service(void *p) {
  int my_argc;
  char **my_argv;

  if (use_opt_args) {
    my_argc = opt_argc;
    my_argv = opt_argv;
  } else if (is_mysqld_monitor()) {
    my_argc = Service.my_argc;
    my_argv = Service.my_argv;
  } else {
    my_argc = my_global_argc;
    my_argv = my_global_argv;
  }

  if (!mysqld_early_option) {
    int res = start_monitor();
    if (res != -1) {
      deinitialize_mysqld_monitor();
      return res;
    }
  }

  if (my_thread_init()) {
    flush_error_log_messages();
    return 1;
  }

  win_main(my_argc, my_argv);

  my_thread_end();
  return 0;
}

/* Quote string if it contains space, else copy */

static char *add_quoted_string(char *to, const char *from, char *to_end) {
  uint length = (uint)(to_end - to);

  if (!strchr(from, ' ')) return strmake(to, from, length - 1);
  return strxnmov(to, length - 1, "\"", from, "\"", NullS);
}

/**
  Handle basic handling of services, like installation and removal.

  @param argv             Pointer to argument list
  @param servicename    Internal name of service
  @param displayname    Display name of service (in taskbar ?)
  @param file_path    Path to this program
  @param startup_option Startup option to mysqld

  @retval
    0   option handled
  @retval
    1   Could not handle option
*/

static bool default_service_handling(char **argv, const char *servicename,
                                     const char *displayname,
                                     const char *file_path,
                                     const char *extra_opt,
                                     const char *account_name) {
  char path_and_service[FN_REFLEN + FN_REFLEN + 32], *pos, *end;
  const char *opt_delim;
  end = path_and_service + sizeof(path_and_service) - 3;

  /* We have to quote filename if it contains spaces */
  pos = add_quoted_string(path_and_service, file_path, end);
  if (extra_opt && *extra_opt) {
    /*
     Add option after file_path. There will be zero or one extra option.  It's
     assumed to be --defaults-file=file but isn't checked.  The variable (not
     the option name) should be quoted if it contains a string.
    */
    *pos++ = ' ';
    if (opt_delim = strchr(extra_opt, '=')) {
      size_t length = ++opt_delim - extra_opt;
      pos = my_stpnmov(pos, extra_opt, length);
    } else
      opt_delim = extra_opt;

    pos = add_quoted_string(pos, opt_delim, end);
  }
  /* We must have servicename last */
  *pos++ = ' ';
  (void)add_quoted_string(pos, servicename, end);

  if (Service.got_service_option(argv, "install")) {
    Service.Install(1, servicename, displayname, path_and_service,
                    account_name);
    return 0;
  }
  if (Service.got_service_option(argv, "install-manual")) {
    Service.Install(0, servicename, displayname, path_and_service,
                    account_name);
    return 0;
  }
  if (Service.got_service_option(argv, "remove")) {
    Service.Remove(servicename);
    return 0;
  }
  return 1;
}

int mysqld_main(int argc, char **argv) {
  bool mysqld_monitor = false;
  mysqld_early_option = is_early_option(argc, argv);

  if (!mysqld_early_option) {
    initialize_mysqld_monitor();
    mysqld_monitor = is_mysqld_monitor();
  }

  if (mysqld_early_option || !mysqld_monitor) {
    /*
      When several instances are running on the same machine, we
      need to have an  unique  named  hEventShudown  through the
      application PID e.g.: MySQLShutdown1890; MySQLShutdown2342
    */

    longlong10_to_str(GetCurrentProcessId(),
                      my_stpcpy(shutdown_event_name, "MYSQLShutdown"), 10);
    longlong10_to_str(GetCurrentProcessId(),
                      my_stpcpy(restart_event_name, "MYSQLRestart"), 10);
  }

  /* Must be initialized early for comparison of service name */
  system_charset_info = &my_charset_utf8_general_ci;

  if (mysqld_early_option || !mysqld_monitor) {
#ifdef WITH_PERFSCHEMA_STORAGE_ENGINE
    pre_initialize_performance_schema();
#endif /*WITH_PERFSCHEMA_STORAGE_ENGINE */

    if (my_init()) {
      LogErr(ERROR_LEVEL, ER_MYINIT_FAILED);
      flush_error_log_messages();
      return 1;
    }
  }

  if (Service.GetOS() && mysqld_monitor) /* true NT family */
  {
    char file_path[FN_REFLEN];
    my_path(file_path, argv[0], ""); /* Find name in path */
    fn_format(file_path, argv[0], file_path, "",
              MY_REPLACE_DIR | MY_UNPACK_FILENAME | MY_RESOLVE_SYMLINKS);

    if (argc == 2) {
      if (!default_service_handling(argv, MYSQL_SERVICENAME, MYSQL_SERVICENAME,
                                    file_path, "", NULL))
        return 0;
      if (Service.IsService(argv[1])) /* Start an optional service */
      {
        /*
          Only add the service name to the groups read from the config file
          if it's not "MySQL". (The default service name should be 'mysqld'
          but we started a bad tradition by calling it MySQL from the start
          and we are now stuck with it.
        */
        if (my_strcasecmp(system_charset_info, argv[1], "mysql"))
          load_default_groups[load_default_groups_sz - 2] = argv[1];
        windows_service = true;

        Service.Init(argv[1], mysql_service);
        return 0;
      }
    } else if (argc == 3) /* install or remove any optional service */
    {
      if (!default_service_handling(argv, argv[2], argv[2], file_path, "",
                                    NULL))
        return 0;
      if (Service.IsService(argv[2])) {
        /*
          mysqld was started as
          mysqld --defaults-file=my_path\my.ini service-name
        */
        use_opt_args = 1;
        opt_argc = 2;  // Skip service-name
        opt_argv = argv;
        windows_service = true;
        if (my_strcasecmp(system_charset_info, argv[2], "mysql"))
          load_default_groups[load_default_groups_sz - 2] = argv[2];
        Service.Init(argv[2], mysql_service);
        return 0;
      }
    } else if (argc == 4 || argc == 5) {
      /*
        This may seem strange, because we handle --local-service while
        preserving 4.1's behavior of allowing any one other argument that is
        passed to the service on startup. (The assumption is that this is
        --defaults-file=file, but that was not enforced in 4.1, so we don't
        enforce it here.)
      */
      const char *extra_opt = NullS;
      const char *account_name = NullS;
      int index;
      for (index = 3; index < argc; index++) {
        if (!strcmp(argv[index], "--local-service"))
          account_name = "NT AUTHORITY\\LocalService";
        else
          extra_opt = argv[index];
      }

      if (argc == 4 || account_name)
        if (!default_service_handling(argv, argv[2], argv[2], file_path,
                                      extra_opt, account_name))
          return 0;
    } else if (argc == 1 && Service.IsService(MYSQL_SERVICENAME)) {
      /* start the default service */
      windows_service = true;
      Service.Init(MYSQL_SERVICENAME, mysql_service);
      return 0;
    }
  }

  // Set windows_service value in mysqld
  if (!mysqld_monitor) {
    windows_service = is_monitor_win_service();

    if (windows_service) {
      if (argc == 2 && Service.IsService(argv[1])) {
        if (my_strcasecmp(system_charset_info, argv[1], "mysql"))
          load_default_groups[load_default_groups_sz - 2] = argv[1];
        argc--;

      } else if (argc == 3 && Service.IsService(argv[2])) {
        /*
        mysqld was started as
        mysqld --defaults-file=my_path\my.ini service-name
        */
        if (my_strcasecmp(system_charset_info, argv[2], "mysql"))
          load_default_groups[load_default_groups_sz - 2] = argv[2];
        argc--;
      }
    }

    my_global_argc = argc;
    my_global_argv = argv;
  } else {
    Service.my_argc = argc;
    Service.my_argv = argv;
  }

  return mysql_service(NULL);
}
#endif  // _WIN32

/**
  Execute the bootstrap thread, if required.

  When mysqld is started with --initialize only,
  the bootstrap thread executes
  - compiled in statements.
  - create the non-DD based INFORMATION_SCHEMA.
  and the server exits.

  When mysqld is started with --init-file only,
  the bootstrap thread executes SQL statements provided
  in the input text file,
  and the server continues and serves requests.

  When mysqld is started with both --initialize and --init-file,
  the bootstrap thread:
  - executes compiled in statements,
  - executes SQL statements in the --init-file.
  - creates the non-DD based INFORMATION_SCHEMA.
  The server then exits.

  Compiled in statements are executed in a privileged mode,
  with SYSTEM_THREAD_SERVER_INITIALIZE.

  @see handle_bootstrap_impl
*/
static void process_bootstrap() {
  MYSQL_FILE *init_file = nullptr;
  const char *init_file_name = nullptr;
  enum_thread_type system_thread;
  bool need_bootstrap = false;

  if (opt_initialize) {
    // Make sure we can process SIGHUP during bootstrap.
    server_components_initialized();
    need_bootstrap = true;
    system_thread = SYSTEM_THREAD_SERVER_INITIALIZE;
  } else {
    system_thread = SYSTEM_THREAD_INIT_FILE;
  }

  if (opt_init_file != nullptr) {
    if (*opt_init_file != '\0') {
      init_file_name = opt_init_file;
      LogErr(INFORMATION_LEVEL, ER_BEG_INITFILE, init_file_name);

      init_file = mysql_file_fopen(key_file_init, init_file_name, O_RDONLY,
                                   MYF(MY_WME));
      need_bootstrap = true;
    }

    if (init_file == nullptr) {
      LogErr(ERROR_LEVEL, ER_INIT_CANT_OPEN_BOOTSTRAP_FILE, init_file_name);
      unireg_abort(MYSQLD_ABORT_EXIT);
    }
  }

  if (need_bootstrap) {
    bool error = bootstrap::run_bootstrap_thread(init_file_name, init_file,
                                                 nullptr, system_thread);

    if (init_file != nullptr) {
      mysql_file_fclose(init_file, MYF(MY_WME));
      LogErr(INFORMATION_LEVEL, ER_END_INITFILE, init_file_name);
    }

    if (error) {
      /* Abort during system initialization, but not init-file execution */
      if (system_thread == SYSTEM_THREAD_SERVER_INITIALIZE) {
        unireg_abort(MYSQLD_ABORT_EXIT);
      }
    }

    if (opt_initialize) {
      // Create non DD based system views during --initialize.
      error = dd::init(
          dd::enum_dd_init_type::DD_INITIALIZE_NON_DD_BASED_SYSTEM_VIEWS);
      if (error != 0) {
        LogErr(ERROR_LEVEL, ER_SYSTEM_VIEW_INIT_FAILED);
        unireg_abort(MYSQLD_ABORT_EXIT);
      }

      unireg_abort(MYSQLD_SUCCESS_EXIT);
    }
  }

  return;
}

/****************************************************************************
  Handle start options
******************************************************************************/

/**
  Process command line options flagged as 'early'.
  Some components needs to be initialized as early as possible,
  because the rest of the server initialization depends on them.
  Options that needs to be parsed early includes:
  - the performance schema, when compiled in,
  - options related to the help,
  - options related to the bootstrap
  The performance schema needs to be initialized as early as possible,
  before to-be-instrumented objects of the server are initialized.
*/
static int handle_early_options() {
  int ho_error;
  vector<my_option> all_early_options;
  all_early_options.reserve(100);

  my_getopt_register_get_addr(nullptr);
  /* Skip unknown options so that they may be processed later */
  my_getopt_skip_unknown = true;

  /* Add the system variables parsed early */
  sys_var_add_options(&all_early_options, sys_var::PARSE_EARLY);

  /* Add the command line options parsed early */
  for (my_option *opt = my_long_early_options; opt->name != nullptr; opt++)
    all_early_options.push_back(*opt);

  add_terminator(&all_early_options);

  my_getopt_error_reporter = option_error_reporter;
  my_charset_error_reporter = charset_error_reporter;

  ho_error = handle_options(&remaining_argc, &remaining_argv,
                            &all_early_options[0], mysqld_get_one_option);
  if (ho_error == 0) {
    /* Add back the program name handle_options removes */
    remaining_argc++;
    remaining_argv--;

    if (opt_initialize_insecure) opt_initialize = true;
  }

  // Swap with an empty vector, i.e. delete elements and free allocated space.
  vector<my_option>().swap(all_early_options);

  return ho_error;
}

/**
  Adjust @c open_files_limit.
  Computation is  based on:
  - @c max_connections,
  - @c table_cache_size,
  - the platform max open file limit.
*/
static void adjust_open_files_limit(ulong *requested_open_files) {
  ulong limit_1;
  ulong limit_2;
  ulong limit_3;
  ulong request_open_files;
  ulong effective_open_files;

  /* MyISAM requires two file handles per table. */
  limit_1 = 10 + max_connections + table_cache_size * 2;

  /*
    We are trying to allocate no less than max_connections*5 file
    handles (i.e. we are trying to set the limit so that they will
    be available).
  */
  limit_2 = max_connections * 5;

  /* Try to allocate no less than 5000 by default. */
  limit_3 = open_files_limit ? open_files_limit : 5000;

  request_open_files = max<ulong>(max<ulong>(limit_1, limit_2), limit_3);

  /* Notice: my_set_max_open_files() may return more than requested. */
  effective_open_files = my_set_max_open_files(request_open_files);

  if (effective_open_files < request_open_files) {
    if (open_files_limit == 0) {
      LogErr(WARNING_LEVEL, ER_CHANGED_MAX_OPEN_FILES, effective_open_files,
             request_open_files);
    } else {
      LogErr(WARNING_LEVEL, ER_CANT_INCREASE_MAX_OPEN_FILES,
             effective_open_files, request_open_files);
    }
  }

  open_files_limit = effective_open_files;
  if (requested_open_files)
    *requested_open_files =
        min<ulong>(effective_open_files, request_open_files);
}

static void adjust_max_connections(ulong requested_open_files) {
  ulong limit;

  limit = requested_open_files - 10 - TABLE_OPEN_CACHE_MIN * 2;

  if (limit < max_connections) {
    LogErr(WARNING_LEVEL, ER_CHANGED_MAX_CONNECTIONS, limit, max_connections);

    // This can be done unprotected since it is only called on startup.
    max_connections = limit;
  }
}

static void adjust_table_cache_size(ulong requested_open_files) {
  ulong limit;

  limit = max<ulong>((requested_open_files - 10 - max_connections) / 2,
                     TABLE_OPEN_CACHE_MIN);

  if (limit < table_cache_size) {
    LogErr(WARNING_LEVEL, ER_CHANGED_TABLE_OPEN_CACHE, limit, table_cache_size);

    table_cache_size = limit;
  }

  table_cache_size_per_instance = table_cache_size / table_cache_instances;
}

static void adjust_table_def_size() {
  ulong default_value;
  sys_var *var;

  default_value = min<ulong>(400 + table_cache_size / 2, 2000);
  var = intern_find_sys_var(STRING_WITH_LEN("table_definition_cache"));
  DBUG_ASSERT(var != nullptr);
  var->update_default(default_value);

  if (!table_definition_cache_specified) table_def_size = default_value;
}

static void adjust_related_options(ulong *requested_open_files) {
  /*
    In bootstrap, disable grant tables (about to be created)
  */
  if (opt_initialize) opt_noacl = true;

  /* The order is critical here, because of dependencies. */
  adjust_open_files_limit(requested_open_files);
  adjust_max_connections(*requested_open_files);
  adjust_table_cache_size(*requested_open_files);
  adjust_table_def_size();
}

vector<my_option> all_options;

struct my_option my_long_early_options[] = {
#if !defined(_WIN32)
    {"daemonize", 'D', "Run mysqld as sysv daemon", &opt_daemonize,
     &opt_daemonize, nullptr, GET_BOOL, NO_ARG, 0, 0, 0, nullptr, 0, nullptr},
#endif
    {"skip-grant-tables", 0,
     "Start without grant tables. This gives all users FULL ACCESS to all "
     "tables.",
     &opt_noacl, &opt_noacl, nullptr, GET_BOOL, NO_ARG, 0, 0, 0, nullptr, 0,
     nullptr},
    {"help", '?', "Display this help and exit.", &opt_help, &opt_help, nullptr,
     GET_BOOL, NO_ARG, 0, 0, 0, nullptr, 0, nullptr},
    {"verbose", 'v', "Used with --help option for detailed help.", &opt_verbose,
     &opt_verbose, nullptr, GET_BOOL, NO_ARG, 0, 0, 0, nullptr, 0, nullptr},
    {"version", 'V', "Output version information and exit.", nullptr, nullptr,
     nullptr, GET_NO_ARG, NO_ARG, 0, 0, 0, nullptr, 0, nullptr},
    {"initialize", 'I',
     "Create the default database and exit."
     " Create a super user with a random expired password and store it into "
     "the log.",
     &opt_initialize, &opt_initialize, nullptr, GET_BOOL, NO_ARG, 0, 0, 0,
     nullptr, 0, nullptr},
    {"initialize-insecure", 0,
     "Create the default database and exit."
     " Create a super user with empty password.",
     &opt_initialize_insecure, &opt_initialize_insecure, nullptr, GET_BOOL,
     NO_ARG, 0, 0, 0, nullptr, 0, nullptr},
    {"keyring-migration-source", OPT_KEYRING_MIGRATION_SOURCE,
     "Keyring plugin from where the keys needs to "
     "be migrated to. This option must be specified along with "
     "--keyring-migration-destination.",
     &opt_keyring_migration_source, &opt_keyring_migration_source, nullptr,
     GET_STR, REQUIRED_ARG, 0, 0, 0, nullptr, 0, nullptr},
    {"keyring-migration-destination", OPT_KEYRING_MIGRATION_DESTINATION,
     "Keyring plugin to which the keys are "
     "migrated to. This option must be specified along with "
     "--keyring-migration-source.",
     &opt_keyring_migration_destination, &opt_keyring_migration_destination,
     nullptr, GET_STR, REQUIRED_ARG, 0, 0, 0, nullptr, 0, nullptr},
    {"keyring-migration-user", OPT_KEYRING_MIGRATION_USER,
     "User to login to server.", &opt_keyring_migration_user,
     &opt_keyring_migration_user, nullptr, GET_STR, REQUIRED_ARG, 0, 0, 0,
     nullptr, 0, nullptr},
    {"keyring-migration-host", OPT_KEYRING_MIGRATION_HOST, "Connect to host.",
     &opt_keyring_migration_host, &opt_keyring_migration_host, nullptr, GET_STR,
     REQUIRED_ARG, 0, 0, 0, nullptr, 0, nullptr},
    {"keyring-migration-password", 'p',
     "Password to use when connecting to server during keyring migration. "
     "If password value is not specified then it will be asked from the tty.",
     nullptr, nullptr, nullptr, GET_PASSWORD, OPT_ARG, 0, 0, 0, nullptr, 0,
     nullptr},
    {"keyring-migration-socket", OPT_KEYRING_MIGRATION_SOCKET,
     "The socket file to use for connection.", &opt_keyring_migration_socket,
     &opt_keyring_migration_socket, nullptr, GET_STR, REQUIRED_ARG, 0, 0, 0,
     nullptr, 0, nullptr},
    {"keyring-migration-port", OPT_KEYRING_MIGRATION_PORT,
     "Port number to use for connection.", &opt_keyring_migration_port,
     &opt_keyring_migration_port, nullptr, GET_ULONG, REQUIRED_ARG, 0, 0, 0,
     nullptr, 0, nullptr},
    {"no-dd-upgrade", 0,
     "Abort restart if automatic upgrade or downgrade of the data dictionary "
     "is needed. Deprecated option. Use --upgrade=NONE instead.",
     &opt_no_dd_upgrade, &opt_no_dd_upgrade, nullptr, GET_BOOL, NO_ARG, 0, 0, 0,
     nullptr, 0, nullptr},
    {"validate-config", 0,
     "Validate the server configuration specified by the user.",
     &opt_validate_config, &opt_validate_config, nullptr, GET_BOOL, NO_ARG, 0,
     0, 0, nullptr, 0, nullptr},
    {nullptr, 0, nullptr, nullptr, nullptr, nullptr, GET_NO_ARG, NO_ARG, 0, 0,
     0, nullptr, 0, nullptr}};

/**
  System variables are automatically command-line options (few
  exceptions are documented in sys_var.h), so don't need
  to be listed here.
*/

struct my_option my_long_options[] = {
    {"abort-slave-event-count", 0,
     "Option used by mysql-test for debugging and testing of replication.",
     &abort_slave_event_count, &abort_slave_event_count, nullptr, GET_INT,
     REQUIRED_ARG, 0, 0, 0, nullptr, 0, nullptr},
    {"allow-suspicious-udfs", 0,
     "Allows use of UDFs consisting of only one symbol xxx() "
     "without corresponding xxx_init() or xxx_deinit(). That also means "
     "that one can load any function from any library, for example exit() "
     "from libc.so",
     &opt_allow_suspicious_udfs, &opt_allow_suspicious_udfs, nullptr, GET_BOOL,
     NO_ARG, 0, 0, 0, nullptr, 0, nullptr},
    {"ansi", 'a',
     "Use ANSI SQL syntax instead of MySQL syntax. This mode "
     "will also set transaction isolation level 'serializable'.",
     nullptr, nullptr, nullptr, GET_NO_ARG, NO_ARG, 0, 0, 0, nullptr, 0,
     nullptr},
    /*
      Because Sys_var_bit does not support command-line options, we need to
      explicitly add one for --autocommit
    */
    {"autocommit", 0, "Set default value for autocommit (0 or 1)",
     &opt_autocommit, &opt_autocommit, nullptr, GET_BOOL, OPT_ARG, 1, 0, 0,
     &source_autocommit, /* arg_source, to be copied to Sys_var */
     0, nullptr},
    {"binlog-do-db", OPT_BINLOG_DO_DB,
     "Tells the master it should log updates for the specified database, "
     "and exclude all others not explicitly mentioned.",
     nullptr, nullptr, nullptr, GET_STR, REQUIRED_ARG, 0, 0, 0, nullptr, 0,
     nullptr},
    {"binlog-ignore-db", OPT_BINLOG_IGNORE_DB,
     "Tells the master that updates to the given database should not be logged "
     "to the binary log.",
     nullptr, nullptr, nullptr, GET_STR, REQUIRED_ARG, 0, 0, 0, nullptr, 0,
     nullptr},
    {"character-set-client-handshake", 0,
     "Don't ignore client side character set value sent during handshake.",
     &opt_character_set_client_handshake, &opt_character_set_client_handshake,
     nullptr, GET_BOOL, NO_ARG, 1, 0, 0, nullptr, 0, nullptr},
    {"character-set-filesystem", 0, "Set the filesystem character set.",
     &character_set_filesystem_name, &character_set_filesystem_name, nullptr,
     GET_STR, REQUIRED_ARG, 0, 0, 0, nullptr, 0, nullptr},
    {"character-set-server", 'C', "Set the default character set.",
     &default_character_set_name, &default_character_set_name, nullptr, GET_STR,
     REQUIRED_ARG, 0, 0, 0, nullptr, 0, nullptr},
    {"chroot", 'r', "Chroot mysqld daemon during startup.", &mysqld_chroot,
     &mysqld_chroot, nullptr, GET_STR, REQUIRED_ARG, 0, 0, 0, nullptr, 0,
     nullptr},
    {"collation-server", 0, "Set the default collation.",
     &default_collation_name, &default_collation_name, nullptr, GET_STR,
     REQUIRED_ARG, 0, 0, 0, nullptr, 0, nullptr},
    {"console", OPT_CONSOLE,
     "Write error output on screen; don't remove the console window on "
     "windows.",
     &opt_console, &opt_console, nullptr, GET_BOOL, NO_ARG, 0, 0, 0, nullptr, 0,
     nullptr},
    {"core-file", OPT_WANT_CORE, "Write core on errors.", nullptr, nullptr,
     nullptr, GET_NO_ARG, NO_ARG, 0, 0, 0, nullptr, 0, nullptr},
    /* default-storage-engine should have "MyISAM" as def_value. Instead
       of initializing it here it is done in init_common_variables() due
       to a compiler bug in Sun Studio compiler. */
    {"default-storage-engine", 0, "The default storage engine for new tables",
     &default_storage_engine, nullptr, nullptr, GET_STR, REQUIRED_ARG, 0, 0, 0,
     nullptr, 0, nullptr},
    {"default-tmp-storage-engine", 0,
     "The default storage engine for new explicit temporary tables",
     &default_tmp_storage_engine, nullptr, nullptr, GET_STR, REQUIRED_ARG, 0, 0,
     0, nullptr, 0, nullptr},
    {"default-time-zone", 0, "Set the default time zone.", &default_tz_name,
     &default_tz_name, nullptr, GET_STR, REQUIRED_ARG, 0, 0, 0, nullptr, 0,
     nullptr},
    {"disconnect-slave-event-count", 0,
     "Option used by mysql-test for debugging and testing of replication.",
     &disconnect_slave_event_count, &disconnect_slave_event_count, nullptr,
     GET_INT, REQUIRED_ARG, 0, 0, 0, nullptr, 0, nullptr},
    {"exit-info", 'T', "Used for debugging. Use at your own risk.", nullptr,
     nullptr, nullptr, GET_LONG, OPT_ARG, 0, 0, 0, nullptr, 0, nullptr},

    {"external-locking", 0,
     "Use system (external) locking (disabled by "
     "default).  With this option enabled you can run myisamchk to test "
     "(not repair) tables while the MySQL server is running. Disable with "
     "--skip-external-locking.",
     &opt_external_locking, &opt_external_locking, nullptr, GET_BOOL, NO_ARG, 0,
     0, 0, nullptr, 0, nullptr},
    /* We must always support the next option to make scripts like mysqltest
       easier to do */
    {"gdb", 0, "Set up signals usable for debugging.", &opt_debugging,
     &opt_debugging, nullptr, GET_BOOL, NO_ARG, 0, 0, 0, nullptr, 0, nullptr},
#if defined(HAVE_LINUX_LARGE_PAGES) || defined(HAVE_SOLARIS_LARGE_PAGES)
    {"super-large-pages", 0, "Enable support for super large pages.",
     &opt_super_large_pages, &opt_super_large_pages, nullptr, GET_BOOL, OPT_ARG,
     0, 0, 1, nullptr, 1, nullptr},
#endif
    {"language", 'L',
     "Client error messages in given language. May be given as a full path. "
     "Deprecated. Use --lc-messages-dir instead.",
     &lc_messages_dir_ptr, &lc_messages_dir_ptr, nullptr, GET_STR, REQUIRED_ARG,
     0, 0, 0, nullptr, 0, nullptr},
    {"lc-messages", 0, "Set the language used for the error messages.",
     &lc_messages, &lc_messages, nullptr, GET_STR, REQUIRED_ARG, 0, 0, 0,
     nullptr, 0, nullptr},
    {"lc-time-names", 0,
     "Set the language used for the month names and the days of the week.",
     &lc_time_names_name, &lc_time_names_name, nullptr, GET_STR, REQUIRED_ARG,
     0, 0, 0, nullptr, 0, nullptr},
    {"log-bin", OPT_BIN_LOG,
     "Configures the name prefix to use for binary log files. If the --log-bin "
     "option is not supplied, the name prefix defaults to \"binlog\". If the "
     "--log-bin option is supplied without argument, the name prefix defaults "
     "to \"HOSTNAME-bin\", where HOSTNAME is the machine's hostname. To set a "
     "different name prefix for binary log files, use --log-bin=name. To "
     "disable "
     "binary logging, use the --skip-log-bin or --disable-log-bin option.",
     &opt_bin_logname, &opt_bin_logname, nullptr, GET_STR_ALLOC, OPT_ARG, 0, 0,
     0, nullptr, 0, nullptr},
    {"log-bin-index", 0, "File that holds the names for binary log files.",
     &opt_binlog_index_name, &opt_binlog_index_name, nullptr, GET_STR,
     REQUIRED_ARG, 0, 0, 0, nullptr, 0, nullptr},
    {"relay-log-index", 0, "File that holds the names for relay log files.",
     &opt_relaylog_index_name, &opt_relaylog_index_name, nullptr, GET_STR,
     REQUIRED_ARG, 0, 0, 0, nullptr, 0, nullptr},
    {"log-isam", OPT_ISAM_LOG, "Log all MyISAM changes to file.",
     &myisam_log_filename, &myisam_log_filename, nullptr, GET_STR, OPT_ARG, 0,
     0, 0, nullptr, 0, nullptr},
    {"log-short-format", 0,
     "Don't log extra information to update and slow-query logs.",
     &opt_short_log_format, &opt_short_log_format, nullptr, GET_BOOL, NO_ARG, 0,
     0, 0, nullptr, 0, nullptr},
    {"log-tc", 0,
     "Path to transaction coordinator log (used for transactions that affect "
     "more than one storage engine, when binary log is disabled).",
     &opt_tc_log_file, &opt_tc_log_file, nullptr, GET_STR, REQUIRED_ARG, 0, 0,
     0, nullptr, 0, nullptr},
    {"log-tc-size", 0, "Size of transaction coordinator log.", &opt_tc_log_size,
     &opt_tc_log_size, nullptr, GET_ULONG, REQUIRED_ARG,
     TC_LOG_MIN_PAGES *my_getpagesize(), TC_LOG_MIN_PAGES *my_getpagesize(),
     ULONG_MAX, nullptr, my_getpagesize(), nullptr},
    {"master-info-file", OPT_MASTER_INFO_FILE,
     "The location and name of the file that remembers the master and where "
     "the I/O replication thread is in the master's binlogs. "
     "Deprecated option that shall be removed eventually without a "
     "replacement.",
     &master_info_file, &master_info_file, nullptr, GET_STR, REQUIRED_ARG, 0, 0,
     0, nullptr, 0, nullptr},
    {"master-retry-count", OPT_MASTER_RETRY_COUNT,
     "The number of tries the slave will make to connect to the master before "
     "giving up. "
     "Deprecated option, use 'CHANGE MASTER TO master_retry_count = <num>' "
     "instead.",
     &master_retry_count, &master_retry_count, nullptr, GET_ULONG, REQUIRED_ARG,
     3600 * 24, 0, 0, nullptr, 0, nullptr},
    {"max-binlog-dump-events", 0,
     "Option used by mysql-test for debugging and testing of replication.",
     &max_binlog_dump_events, &max_binlog_dump_events, nullptr, GET_INT,
     REQUIRED_ARG, 0, 0, 0, nullptr, 0, nullptr},
    {"memlock", 0, "Lock mysqld in memory.", &locked_in_memory,
     &locked_in_memory, nullptr, GET_BOOL, NO_ARG, 0, 0, 0, nullptr, 0,
     nullptr},
    {"old-style-user-limits", 0,
     "Enable old-style user limits (before 5.0.3, user resources were counted "
     "per each user+host vs. per account).",
     &opt_old_style_user_limits, &opt_old_style_user_limits, nullptr, GET_BOOL,
     NO_ARG, 0, 0, 0, nullptr, 0, nullptr},
    {"port-open-timeout", 0,
     "Maximum time in seconds to wait for the port to become free. "
     "(Default: No wait).",
     &mysqld_port_timeout, &mysqld_port_timeout, nullptr, GET_UINT,
     REQUIRED_ARG, 0, 0, 0, nullptr, 0, nullptr},
    {"replicate-do-db", OPT_REPLICATE_DO_DB,
     "Tells the slave thread to restrict replication to the specified "
     "database. "
     "To specify more than one database, use the directive multiple times, "
     "once for each database. Note that this will only work if you do not use "
     "cross-database queries such as UPDATE some_db.some_table SET foo='bar' "
     "while having selected a different or no database. If you need cross "
     "database updates to work, make sure you have 3.23.28 or later, and use "
     "replicate-wild-do-table=db_name.%.",
     nullptr, nullptr, nullptr, GET_STR, REQUIRED_ARG, 0, 0, 0, nullptr, 0,
     nullptr},
    {"replicate-do-table", OPT_REPLICATE_DO_TABLE,
     "Tells the slave thread to restrict replication to the specified table. "
     "To specify more than one table, use the directive multiple times, once "
     "for each table. This will work for cross-database updates, in contrast "
     "to replicate-do-db.",
     nullptr, nullptr, nullptr, GET_STR, REQUIRED_ARG, 0, 0, 0, nullptr, 0,
     nullptr},
    {"replicate-ignore-db", OPT_REPLICATE_IGNORE_DB,
     "Tells the slave thread to not replicate to the specified database. To "
     "specify more than one database to ignore, use the directive multiple "
     "times, once for each database. This option will not work if you use "
     "cross database updates. If you need cross database updates to work, "
     "make sure you have 3.23.28 or later, and use replicate-wild-ignore-"
     "table=db_name.%. ",
     nullptr, nullptr, nullptr, GET_STR, REQUIRED_ARG, 0, 0, 0, nullptr, 0,
     nullptr},
    {"replicate-ignore-table", OPT_REPLICATE_IGNORE_TABLE,
     "Tells the slave thread to not replicate to the specified table. To "
     "specify "
     "more than one table to ignore, use the directive multiple times, once "
     "for "
     "each table. This will work for cross-database updates, in contrast to "
     "replicate-ignore-db.",
     nullptr, nullptr, nullptr, GET_STR, REQUIRED_ARG, 0, 0, 0, nullptr, 0,
     nullptr},
    {"replicate-rewrite-db", OPT_REPLICATE_REWRITE_DB,
     "Updates to a database with a different name than the original. Example: "
     "replicate-rewrite-db=master_db_name->slave_db_name.",
     nullptr, nullptr, nullptr, GET_STR, REQUIRED_ARG, 0, 0, 0, nullptr, 0,
     nullptr},
    {"replicate-same-server-id", 0,
     "In replication, if set to 1, do not skip events having our server id. "
     "Default value is 0 (to break infinite loops in circular replication). "
     "Can't be set to 1 if --log-slave-updates is used.",
     &replicate_same_server_id, &replicate_same_server_id, nullptr, GET_BOOL,
     NO_ARG, 0, 0, 0, nullptr, 0, nullptr},
    {"replicate-wild-do-table", OPT_REPLICATE_WILD_DO_TABLE,
     "Tells the slave thread to restrict replication to the tables that match "
     "the specified wildcard pattern. To specify more than one table, use the "
     "directive multiple times, once for each table. This will work for cross-"
     "database updates. Example: replicate-wild-do-table=foo%.bar% will "
     "replicate only updates to tables in all databases that start with foo "
     "and whose table names start with bar.",
     nullptr, nullptr, nullptr, GET_STR, REQUIRED_ARG, 0, 0, 0, nullptr, 0,
     nullptr},
    {"replicate-wild-ignore-table", OPT_REPLICATE_WILD_IGNORE_TABLE,
     "Tells the slave thread to not replicate to the tables that match the "
     "given wildcard pattern. To specify more than one table to ignore, use "
     "the directive multiple times, once for each table. This will work for "
     "cross-database updates. Example: replicate-wild-ignore-table=foo%.bar% "
     "will not do updates to tables in databases that start with foo and whose "
     "table names start with bar.",
     nullptr, nullptr, nullptr, GET_STR, REQUIRED_ARG, 0, 0, 0, nullptr, 0,
     nullptr},
    {"safe-user-create", 0,
     "Don't allow new user creation by the user who has no write privileges to "
     "the mysql.user table.",
     &opt_safe_user_create, &opt_safe_user_create, nullptr, GET_BOOL, NO_ARG, 0,
     0, 0, nullptr, 0, nullptr},
    {"show-slave-auth-info", 0,
     "Show user and password in SHOW SLAVE HOSTS on this master.",
     &opt_show_slave_auth_info, &opt_show_slave_auth_info, nullptr, GET_BOOL,
     NO_ARG, 0, 0, 0, nullptr, 0, nullptr},
    {"skip-host-cache", OPT_SKIP_HOST_CACHE, "Don't cache host names.", nullptr,
     nullptr, nullptr, GET_NO_ARG, NO_ARG, 0, 0, 0, nullptr, 0, nullptr},
    {"skip-new", OPT_SKIP_NEW, "Don't use new, possibly wrong routines.",
     nullptr, nullptr, nullptr, GET_NO_ARG, NO_ARG, 0, 0, 0, nullptr, 0,
     nullptr},
    {"skip-slave-start", 0, "If set, slave is not autostarted.",
     &opt_skip_slave_start, &opt_skip_slave_start, nullptr, GET_BOOL, NO_ARG, 0,
     0, 0, nullptr, 0, nullptr},
    {"skip-stack-trace", OPT_SKIP_STACK_TRACE,
     "Don't print a stack trace on failure.", nullptr, nullptr, nullptr,
     GET_NO_ARG, NO_ARG, 0, 0, 0, nullptr, 0, nullptr},
#if defined(_WIN32)
    {"slow-start-timeout", 0,
     "Maximum number of milliseconds that the service control manager should "
     "wait "
     "before trying to kill the windows service during startup"
     "(Default: 15000).",
     &slow_start_timeout, &slow_start_timeout, 0, GET_ULONG, REQUIRED_ARG,
     15000, 0, 0, 0, 0, 0},
#endif
    {"sporadic-binlog-dump-fail", 0,
     "Option used by mysql-test for debugging and testing of replication.",
<<<<<<< HEAD
     &opt_sporadic_binlog_dump_fail, &opt_sporadic_binlog_dump_fail, 0,
     GET_BOOL, NO_ARG, 0, 0, 0, 0, 0, 0},
#ifndef XTRABACKUP
    {"ssl", 0,
     "Enable SSL for connection (automatically enabled with other flags).",
     &opt_use_ssl, &opt_use_ssl, 0, GET_BOOL, OPT_ARG, 1, 0, 0, 0, 0, 0},
#endif /* XTRABACKUP */
=======
     &opt_sporadic_binlog_dump_fail, &opt_sporadic_binlog_dump_fail, nullptr,
     GET_BOOL, NO_ARG, 0, 0, 0, nullptr, 0, nullptr},
    {"ssl", 0,
     "Enable SSL for connection (automatically enabled with other flags).",
     &opt_use_ssl, &opt_use_ssl, nullptr, GET_BOOL, OPT_ARG, 1, 0, 0, nullptr,
     0, nullptr},
>>>>>>> 7d10c821
#ifdef _WIN32
    {"standalone", 0, "Dummy option to start as a standalone program (NT).", 0,
     0, 0, GET_NO_ARG, NO_ARG, 0, 0, 0, 0, 0, 0},
    {"no-monitor", 0, "Disable monitor process.", &opt_no_monitor,
     &opt_no_monitor, 0, GET_BOOL, NO_ARG, 0, 0, 0, 0, 0, 0},
#endif
    {"symbolic-links", 's',
     "Enable symbolic link support (deprecated and will be  removed in a future"
     " release).",
     &my_enable_symlinks, &my_enable_symlinks, nullptr, GET_BOOL, NO_ARG, 0, 0,
     0, nullptr, 0, nullptr},
    {"sysdate-is-now", 0,
     "Non-default option to alias SYSDATE() to NOW() to make it "
     "safe-replicable. "
     "Since 5.0, SYSDATE() returns a `dynamic' value different for different "
     "invocations, even within the same statement.",
     &global_system_variables.sysdate_is_now, nullptr, nullptr, GET_BOOL,
     NO_ARG, 0, 0, 1, nullptr, 1, nullptr},
    {"tc-heuristic-recover", 0,
     "Decision to use in heuristic recover process. Possible values are OFF, "
     "COMMIT or ROLLBACK.",
     &tc_heuristic_recover, &tc_heuristic_recover,
     &tc_heuristic_recover_typelib, GET_ENUM, REQUIRED_ARG,
     TC_HEURISTIC_NOT_USED, 0, 0, nullptr, 0, nullptr},
#if defined(ENABLED_DEBUG_SYNC)
    {"debug-sync-timeout", OPT_DEBUG_SYNC_TIMEOUT,
     "Enable the debug sync facility "
     "and optionally specify a default wait timeout in seconds. "
     "A zero value keeps the facility disabled.",
     &opt_debug_sync_timeout, nullptr, nullptr, GET_UINT, OPT_ARG, 0, 0,
     UINT_MAX, nullptr, 0, nullptr},
#endif /* defined(ENABLED_DEBUG_SYNC) */
    {"transaction-isolation", 0, "Default transaction isolation level.",
     &global_system_variables.transaction_isolation,
     &global_system_variables.transaction_isolation, &tx_isolation_typelib,
     GET_ENUM, REQUIRED_ARG, ISO_REPEATABLE_READ, 0, 0, nullptr, 0, nullptr},
    {"transaction-read-only", 0,
     "Default transaction access mode. "
     "True if transactions are read-only.",
     &global_system_variables.transaction_read_only,
     &global_system_variables.transaction_read_only, nullptr, GET_BOOL, OPT_ARG,
     0, 0, 0, nullptr, 0, nullptr},
    {"user", 'u', "Run mysqld daemon as user.", nullptr, nullptr, nullptr,
     GET_STR, REQUIRED_ARG, 0, 0, 0, nullptr, 0, nullptr},
    {"early-plugin-load", OPT_EARLY_PLUGIN_LOAD,
     "Optional semicolon-separated list of plugins to load before storage "
     "engine "
     "initialization, where each plugin is identified as name=library, where "
     "name is the plugin name and library is the plugin library in plugin_dir.",
     nullptr, nullptr, nullptr, GET_STR, REQUIRED_ARG, 0, 0, 0, nullptr, 0,
     nullptr},
    {"plugin-load", OPT_PLUGIN_LOAD,
     "Optional semicolon-separated list of plugins to load, where each plugin "
     "is "
     "identified as name=library, where name is the plugin name and library "
     "is the plugin library in plugin_dir.",
     nullptr, nullptr, nullptr, GET_STR, REQUIRED_ARG, 0, 0, 0, nullptr, 0,
     nullptr},
    {"plugin-load-add", OPT_PLUGIN_LOAD_ADD,
     "Optional semicolon-separated list of plugins to load, where each plugin "
     "is "
     "identified as name=library, where name is the plugin name and library "
     "is the plugin library in plugin_dir. This option adds to the list "
     "specified by --plugin-load in an incremental way. "
     "Multiple --plugin-load-add are supported.",
     nullptr, nullptr, nullptr, GET_STR, REQUIRED_ARG, 0, 0, 0, nullptr, 0,
     nullptr},

    {"innodb", OPT_SKIP_INNODB,
     "Deprecated option. Provided for backward compatibility only. "
     "The option has no effect on the server behaviour. InnoDB is always "
     "enabled. "
     "The option will be removed in a future release.",
     nullptr, nullptr, nullptr, GET_BOOL, OPT_ARG, 0, 0, 0, nullptr, 0,
     nullptr},

    {"upgrade", 0,
     "Set server upgrade mode. NONE to abort server if automatic upgrade of "
     "the server is needed; MINIMAL to start the server, but skip upgrade "
     "steps that are not absolutely necessary; AUTO (default) to upgrade the "
     "server if required; FORCE to force upgrade server.",
     &opt_upgrade_mode, &opt_upgrade_mode, &upgrade_mode_typelib, GET_ENUM,
     REQUIRED_ARG, UPGRADE_AUTO, 0, 0, nullptr, 0, nullptr},

    {nullptr, 0, nullptr, nullptr, nullptr, nullptr, GET_NO_ARG, NO_ARG, 0, 0,
     0, nullptr, 0, nullptr}};

static int show_queries(THD *thd, SHOW_VAR *var, char *) {
  var->type = SHOW_LONGLONG;
  var->value = (char *)&thd->query_id;
  return 0;
}

static int show_net_compression(THD *thd, SHOW_VAR *var, char *buff) {
  var->type = SHOW_MY_BOOL;
  var->value = buff;
  *((bool *)buff) = thd->get_protocol()->get_compression();
  return 0;
}

static int show_net_compression_algorithm(THD *thd, SHOW_VAR *var, char *buff) {
  const char *s = thd->get_protocol()->get_compression_algorithm();
  var->type = SHOW_CHAR;
  var->value = buff;
  sprintf(buff, "%s", (s ? s : ""));
  return 0;
}

static int show_net_compression_level(THD *thd, SHOW_VAR *var, char *buff) {
  var->type = SHOW_INT;
  var->value = buff;
  unsigned int *value = reinterpret_cast<unsigned int *>(buff);
  *value = thd->get_protocol()->get_compression_level();
  return 0;
}

static int show_starttime(THD *thd, SHOW_VAR *var, char *buff) {
  var->type = SHOW_LONGLONG;
  var->value = buff;
  *((longlong *)buff) =
      (longlong)(thd->query_start_in_secs() - server_start_time);
  return 0;
}

static int show_max_used_connections_time(THD *thd, SHOW_VAR *var, char *buff) {
  MYSQL_TIME max_used_connections_time;
  var->type = SHOW_CHAR;
  var->value = buff;
  thd->variables.time_zone->gmt_sec_to_TIME(
      &max_used_connections_time,
      Connection_handler_manager::max_used_connections_time);
  my_datetime_to_str(max_used_connections_time, buff, 0);
  return 0;
}

static int show_num_thread_running(THD *, SHOW_VAR *var, char *buff) {
  var->type = SHOW_LONGLONG;
  var->value = buff;
  long long *value = reinterpret_cast<long long *>(buff);
  *value = static_cast<long long>(
      Global_THD_manager::get_instance()->get_num_thread_running());
  return 0;
}

static int show_num_thread_created(THD *, SHOW_VAR *var, char *buff) {
  var->type = SHOW_LONG;
  var->value = buff;
  long *value = reinterpret_cast<long *>(buff);
  *value = static_cast<long>(
      Global_THD_manager::get_instance()->get_num_thread_created());
  return 0;
}

static int show_thread_id_count(THD *, SHOW_VAR *var, char *buff) {
  var->type = SHOW_LONG;
  var->value = buff;
  long *value = reinterpret_cast<long *>(buff);
  *value = static_cast<long>(
      Global_THD_manager::get_instance()->get_thread_id() - 1);
  return 0;
}

static int show_aborted_connects(THD *, SHOW_VAR *var, char *buff) {
  var->type = SHOW_LONG;
  var->value = buff;
  long *value = reinterpret_cast<long *>(buff);
  *value = static_cast<long>(
      Connection_handler_manager::get_instance()->aborted_connects());
  return 0;
}

static int show_acl_cache_items_count(THD *, SHOW_VAR *var, char *buff) {
  var->type = SHOW_LONG;
  var->value = buff;
  long *value = reinterpret_cast<long *>(buff);
  *value = static_cast<long>(get_global_acl_cache_size());
  return 0;
}

static int show_connection_errors_max_connection(THD *, SHOW_VAR *var,
                                                 char *buff) {
  var->type = SHOW_LONG;
  var->value = buff;
  long *value = reinterpret_cast<long *>(buff);
  *value = static_cast<long>(Connection_handler_manager::get_instance()
                                 ->connection_errors_max_connection());
  return 0;
}

static int show_connection_errors_select(THD *, SHOW_VAR *var, char *buff) {
  var->type = SHOW_LONG;
  var->value = buff;
  long *value = reinterpret_cast<long *>(buff);
  *value = static_cast<long>(get_connection_errors_select());
  return 0;
}

static int show_connection_errors_accept(THD *, SHOW_VAR *var, char *buff) {
  var->type = SHOW_LONG;
  var->value = buff;
  long *value = reinterpret_cast<long *>(buff);
  *value = static_cast<long>(get_connection_errors_accept());
  return 0;
}

static int show_connection_errors_tcpwrap(THD *, SHOW_VAR *var, char *buff) {
  var->type = SHOW_LONG;
  var->value = buff;
  long *value = reinterpret_cast<long *>(buff);
  *value = static_cast<long>(get_connection_errors_tcpwrap());
  return 0;
}

#ifdef ENABLED_PROFILING
static int show_flushstatustime(THD *thd, SHOW_VAR *var, char *buff) {
  var->type = SHOW_LONGLONG;
  var->value = buff;
  *((longlong *)buff) =
      (longlong)(thd->query_start_in_secs() - flush_status_time);
  return 0;
}
#endif

/**
  After Multisource replication, this function only shows the value
  of default channel.

  To know the status of other channels, performance schema replication
  tables comes to the rescue.

  @todo  Any warning needed if multiple channels exist to request
         the users to start using replication performance schema
         tables.
*/
static int show_slave_running(THD *, SHOW_VAR *var, char *buff) {
  channel_map.rdlock();
  Master_info *mi = channel_map.get_default_channel_mi();

  if (mi) {
    var->type = SHOW_MY_BOOL;
    var->value = buff;
    *((bool *)buff) =
        (bool)(mi && mi->slave_running == MYSQL_SLAVE_RUN_CONNECT &&
               mi->rli->slave_running);
  } else
    var->type = SHOW_UNDEF;

  channel_map.unlock();
  return 0;
}

/**
  This status variable is also exclusively (look comments on
  show_slave_running()) for default channel.
*/
static int show_slave_retried_trans(THD *, SHOW_VAR *var, char *buff) {
  channel_map.rdlock();
  Master_info *mi = channel_map.get_default_channel_mi();

  if (mi) {
    var->type = SHOW_LONG;
    var->value = buff;
    *((long *)buff) = (long)mi->rli->retried_trans;
  } else
    var->type = SHOW_UNDEF;

  channel_map.unlock();
  return 0;
}

/**
  Only for default channel. Refer to comments on show_slave_running()
*/
static int show_slave_received_heartbeats(THD *, SHOW_VAR *var, char *buff) {
  channel_map.rdlock();
  Master_info *mi = channel_map.get_default_channel_mi();

  if (mi) {
    var->type = SHOW_LONGLONG;
    var->value = buff;
    *((longlong *)buff) = mi->received_heartbeats;
  } else
    var->type = SHOW_UNDEF;

  channel_map.unlock();
  return 0;
}

/**
  Only for default channel. Refer to comments on show_slave_running()
*/
static int show_slave_last_heartbeat(THD *thd, SHOW_VAR *var, char *buff) {
  MYSQL_TIME received_heartbeat_time;

  channel_map.rdlock();
  Master_info *mi = channel_map.get_default_channel_mi();

  if (mi) {
    var->type = SHOW_CHAR;
    var->value = buff;
    if (mi->last_heartbeat == 0)
      buff[0] = '\0';
    else {
      thd->variables.time_zone->gmt_sec_to_TIME(
          &received_heartbeat_time,
          static_cast<my_time_t>(mi->last_heartbeat / 1000000));
      my_datetime_to_str(received_heartbeat_time, buff, 0);
    }
  } else
    var->type = SHOW_UNDEF;

  channel_map.unlock();
  return 0;
}

/**
  Only for default channel. For details, refer to show_slave_running()
*/
static int show_heartbeat_period(THD *, SHOW_VAR *var, char *buff) {
  channel_map.rdlock();
  Master_info *mi = channel_map.get_default_channel_mi();

  if (mi) {
    var->type = SHOW_CHAR;
    var->value = buff;
    sprintf(buff, "%.3f", mi->heartbeat_period);
  } else
    var->type = SHOW_UNDEF;

  channel_map.unlock();
  return 0;
}

#ifndef DBUG_OFF
static int show_slave_rows_last_search_algorithm_used(THD *, SHOW_VAR *var,
                                                      char *buff) {
  uint res = slave_rows_last_search_algorithm_used;
  const char *s =
      ((res == Rows_log_event::ROW_LOOKUP_TABLE_SCAN)
           ? "TABLE_SCAN"
           : ((res == Rows_log_event::ROW_LOOKUP_HASH_SCAN) ? "HASH_SCAN"
                                                            : "INDEX_SCAN"));

  var->type = SHOW_CHAR;
  var->value = buff;
  sprintf(buff, "%s", s);

  return 0;
}

static int show_ongoing_automatic_gtid_violating_transaction_count(
    THD *, SHOW_VAR *var, char *buf) {
  var->type = SHOW_CHAR;
  var->value = buf;
  sprintf(buf, "%d",
          gtid_state->get_automatic_gtid_violating_transaction_count());
  return 0;
}

static int show_ongoing_anonymous_gtid_violating_transaction_count(
    THD *, SHOW_VAR *var, char *buf) {
  var->type = SHOW_CHAR;
  var->value = buf;
  sprintf(buf, "%d",
          gtid_state->get_anonymous_gtid_violating_transaction_count());
  return 0;
}

#endif

static int show_ongoing_anonymous_transaction_count(THD *, SHOW_VAR *var,
                                                    char *buf) {
  var->type = SHOW_CHAR;
  var->value = buf;
  sprintf(buf, "%d", gtid_state->get_anonymous_ownership_count());
  return 0;
}

static int show_open_tables(THD *, SHOW_VAR *var, char *buff) {
  var->type = SHOW_LONG;
  var->value = buff;
  *((long *)buff) = (long)table_cache_manager.cached_tables();
  return 0;
}

static int show_prepared_stmt_count(THD *, SHOW_VAR *var, char *buff) {
  var->type = SHOW_LONG;
  var->value = buff;
  mysql_mutex_lock(&LOCK_prepared_stmt_count);
  *((long *)buff) = (long)prepared_stmt_count;
  mysql_mutex_unlock(&LOCK_prepared_stmt_count);
  return 0;
}

static int show_table_definitions(THD *, SHOW_VAR *var, char *buff) {
  var->type = SHOW_LONG;
  var->value = buff;
  *((long *)buff) = (long)cached_table_definitions();
  return 0;
}

/*
   Functions relying on SSL
   Note: In the show_ssl_* functions, we need to check if we have a
         valid vio-object since this isn't always true, specifically
         when session_status or global_status is requested from
         inside an Event.
 */
static int show_ssl_get_version(THD *thd, SHOW_VAR *var, char *) {
  SSL_handle ssl = thd->get_ssl();
  var->type = SHOW_CHAR;
  if (ssl)
    var->value = const_cast<char *>(SSL_get_version(ssl));
  else
    var->value = const_cast<char *>("");
  return 0;
}

static int show_ssl_session_reused(THD *thd, SHOW_VAR *var, char *buff) {
  SSL_handle ssl = thd->get_ssl();
  var->type = SHOW_LONG;
  var->value = buff;
  if (ssl)
    *((long *)buff) = (long)SSL_session_reused(ssl);
  else
    *((long *)buff) = 0;
  return 0;
}

static int show_ssl_get_default_timeout(THD *thd, SHOW_VAR *var, char *buff) {
  SSL_handle ssl = thd->get_ssl();
  var->type = SHOW_LONG;
  var->value = buff;
  if (ssl)
    *((long *)buff) = (long)SSL_get_default_timeout(ssl);
  else
    *((long *)buff) = 0;
  return 0;
}

static int show_ssl_get_verify_mode(THD *thd, SHOW_VAR *var, char *buff) {
  SSL_handle ssl = thd->get_ssl();
  var->type = SHOW_LONG;
  var->value = buff;
  if (ssl)
    *((long *)buff) = (long)SSL_get_verify_mode(ssl);
  else
    *((long *)buff) = 0;
  return 0;
}

static int show_ssl_get_verify_depth(THD *thd, SHOW_VAR *var, char *buff) {
  SSL_handle ssl = thd->get_ssl();
  var->type = SHOW_LONG;
  var->value = buff;
  if (ssl)
    *((long *)buff) = (long)SSL_get_verify_depth(ssl);
  else
    *((long *)buff) = 0;
  return 0;
}

static int show_ssl_get_cipher(THD *thd, SHOW_VAR *var, char *) {
  SSL_handle ssl = thd->get_ssl();
  var->type = SHOW_CHAR;
  if (ssl)
    var->value = const_cast<char *>(SSL_get_cipher(ssl));
  else
    var->value = const_cast<char *>("");
  return 0;
}

static int show_ssl_get_cipher_list(THD *thd, SHOW_VAR *var, char *buff) {
  SSL_handle ssl = thd->get_ssl();
  var->type = SHOW_CHAR;
  var->value = buff;
  if (ssl) {
    int i;
    const char *p;
    char *end = buff + SHOW_VAR_FUNC_BUFF_SIZE;
    for (i = 0; (p = SSL_get_cipher_list(ssl, i)) && buff < end; i++) {
      buff = my_stpnmov(buff, p, end - buff - 1);
      *buff++ = ':';
    }
    if (i) buff--;
  }
  *buff = 0;
  return 0;
}

static int show_slave_open_temp_tables(THD *, SHOW_VAR *var, char *buf) {
  var->type = SHOW_INT;
  var->value = buf;
  *((int *)buf) = atomic_slave_open_temp_tables;
  return 0;
}

/*
  Variables shown by SHOW STATUS in alphabetical order
*/

SHOW_VAR status_vars[] = {
    {"Aborted_clients", (char *)&aborted_threads, SHOW_LONG, SHOW_SCOPE_GLOBAL},
    {"Aborted_connects", (char *)&show_aborted_connects, SHOW_FUNC,
     SHOW_SCOPE_GLOBAL},
    {"Acl_cache_items_count", (char *)&show_acl_cache_items_count, SHOW_FUNC,
     SHOW_SCOPE_GLOBAL},
#ifndef DBUG_OFF
    {"Ongoing_anonymous_gtid_violating_transaction_count",
     (char *)&show_ongoing_anonymous_gtid_violating_transaction_count,
     SHOW_FUNC, SHOW_SCOPE_GLOBAL},
#endif  //! DBUG_OFF
    {"Ongoing_anonymous_transaction_count",
     (char *)&show_ongoing_anonymous_transaction_count, SHOW_FUNC,
     SHOW_SCOPE_GLOBAL},
#ifndef DBUG_OFF
    {"Ongoing_automatic_gtid_violating_transaction_count",
     (char *)&show_ongoing_automatic_gtid_violating_transaction_count,
     SHOW_FUNC, SHOW_SCOPE_GLOBAL},
#endif  //! DBUG_OFF
    {"Binlog_cache_disk_use", (char *)&binlog_cache_disk_use, SHOW_LONG,
     SHOW_SCOPE_GLOBAL},
    {"Binlog_cache_use", (char *)&binlog_cache_use, SHOW_LONG,
     SHOW_SCOPE_GLOBAL},
    {"Binlog_stmt_cache_disk_use", (char *)&binlog_stmt_cache_disk_use,
     SHOW_LONG, SHOW_SCOPE_GLOBAL},
    {"Binlog_stmt_cache_use", (char *)&binlog_stmt_cache_use, SHOW_LONG,
     SHOW_SCOPE_GLOBAL},
    {"Bytes_received", (char *)offsetof(System_status_var, bytes_received),
     SHOW_LONGLONG_STATUS, SHOW_SCOPE_ALL},
    {"Bytes_sent", (char *)offsetof(System_status_var, bytes_sent),
     SHOW_LONGLONG_STATUS, SHOW_SCOPE_ALL},
    {"Com", (char *)com_status_vars, SHOW_ARRAY, SHOW_SCOPE_ALL},
    {"Com_stmt_reprepare",
     (char *)offsetof(System_status_var, com_stmt_reprepare), SHOW_LONG_STATUS,
     SHOW_SCOPE_ALL},
    {"Compression", (char *)&show_net_compression, SHOW_FUNC,
     SHOW_SCOPE_SESSION},
    {"Compression_algorithm", (char *)&show_net_compression_algorithm,
     SHOW_FUNC, SHOW_SCOPE_SESSION},
    {"Compression_level", (char *)&show_net_compression_level, SHOW_FUNC,
     SHOW_SCOPE_SESSION},
    {"Connections", (char *)&show_thread_id_count, SHOW_FUNC,
     SHOW_SCOPE_GLOBAL},
    {"Connection_errors_accept", (char *)&show_connection_errors_accept,
     SHOW_FUNC, SHOW_SCOPE_GLOBAL},
    {"Connection_errors_internal", (char *)&connection_errors_internal,
     SHOW_LONG, SHOW_SCOPE_GLOBAL},
    {"Connection_errors_max_connections",
     (char *)&show_connection_errors_max_connection, SHOW_FUNC,
     SHOW_SCOPE_GLOBAL},
    {"Connection_errors_peer_address", (char *)&connection_errors_peer_addr,
     SHOW_LONG, SHOW_SCOPE_GLOBAL},
    {"Connection_errors_select", (char *)&show_connection_errors_select,
     SHOW_FUNC, SHOW_SCOPE_GLOBAL},
    {"Connection_errors_tcpwrap", (char *)&show_connection_errors_tcpwrap,
     SHOW_FUNC, SHOW_SCOPE_GLOBAL},
    {"Created_tmp_disk_tables",
     (char *)offsetof(System_status_var, created_tmp_disk_tables),
     SHOW_LONGLONG_STATUS, SHOW_SCOPE_ALL},
    {"Created_tmp_files", (char *)&my_tmp_file_created, SHOW_LONG,
     SHOW_SCOPE_GLOBAL},
    {"Created_tmp_tables",
     (char *)offsetof(System_status_var, created_tmp_tables),
     SHOW_LONGLONG_STATUS, SHOW_SCOPE_ALL},
    {"Delayed_errors", (char *)&delayed_insert_errors, SHOW_LONG,
     SHOW_SCOPE_GLOBAL},
    {"Delayed_insert_threads", (char *)&delayed_insert_threads,
     SHOW_LONG_NOFLUSH, SHOW_SCOPE_GLOBAL},
    {"Delayed_writes", (char *)&delayed_insert_writes, SHOW_LONG,
     SHOW_SCOPE_GLOBAL},
    {"Flush_commands", (char *)&refresh_version, SHOW_LONG_NOFLUSH,
     SHOW_SCOPE_GLOBAL},
    {"Handler_commit", (char *)offsetof(System_status_var, ha_commit_count),
     SHOW_LONGLONG_STATUS, SHOW_SCOPE_ALL},
    {"Handler_delete", (char *)offsetof(System_status_var, ha_delete_count),
     SHOW_LONGLONG_STATUS, SHOW_SCOPE_ALL},
    {"Handler_discover", (char *)offsetof(System_status_var, ha_discover_count),
     SHOW_LONGLONG_STATUS, SHOW_SCOPE_ALL},
    {"Handler_external_lock",
     (char *)offsetof(System_status_var, ha_external_lock_count),
     SHOW_LONGLONG_STATUS, SHOW_SCOPE_ALL},
    {"Handler_mrr_init",
     (char *)offsetof(System_status_var, ha_multi_range_read_init_count),
     SHOW_LONGLONG_STATUS, SHOW_SCOPE_ALL},
    {"Handler_prepare", (char *)offsetof(System_status_var, ha_prepare_count),
     SHOW_LONGLONG_STATUS, SHOW_SCOPE_ALL},
    {"Handler_read_first",
     (char *)offsetof(System_status_var, ha_read_first_count),
     SHOW_LONGLONG_STATUS, SHOW_SCOPE_ALL},
    {"Handler_read_key", (char *)offsetof(System_status_var, ha_read_key_count),
     SHOW_LONGLONG_STATUS, SHOW_SCOPE_ALL},
    {"Handler_read_last",
     (char *)offsetof(System_status_var, ha_read_last_count),
     SHOW_LONGLONG_STATUS, SHOW_SCOPE_ALL},
    {"Handler_read_next",
     (char *)offsetof(System_status_var, ha_read_next_count),
     SHOW_LONGLONG_STATUS, SHOW_SCOPE_ALL},
    {"Handler_read_prev",
     (char *)offsetof(System_status_var, ha_read_prev_count),
     SHOW_LONGLONG_STATUS, SHOW_SCOPE_ALL},
    {"Handler_read_rnd", (char *)offsetof(System_status_var, ha_read_rnd_count),
     SHOW_LONGLONG_STATUS, SHOW_SCOPE_ALL},
    {"Handler_read_rnd_next",
     (char *)offsetof(System_status_var, ha_read_rnd_next_count),
     SHOW_LONGLONG_STATUS, SHOW_SCOPE_ALL},
    {"Handler_rollback", (char *)offsetof(System_status_var, ha_rollback_count),
     SHOW_LONGLONG_STATUS, SHOW_SCOPE_ALL},
    {"Handler_savepoint",
     (char *)offsetof(System_status_var, ha_savepoint_count),
     SHOW_LONGLONG_STATUS, SHOW_SCOPE_ALL},
    {"Handler_savepoint_rollback",
     (char *)offsetof(System_status_var, ha_savepoint_rollback_count),
     SHOW_LONGLONG_STATUS, SHOW_SCOPE_ALL},
    {"Handler_update", (char *)offsetof(System_status_var, ha_update_count),
     SHOW_LONGLONG_STATUS, SHOW_SCOPE_ALL},
    {"Handler_write", (char *)offsetof(System_status_var, ha_write_count),
     SHOW_LONGLONG_STATUS, SHOW_SCOPE_ALL},
    {"Key_blocks_not_flushed",
     (char *)offsetof(KEY_CACHE, global_blocks_changed), SHOW_KEY_CACHE_LONG,
     SHOW_SCOPE_GLOBAL},
    {"Key_blocks_unused", (char *)offsetof(KEY_CACHE, blocks_unused),
     SHOW_KEY_CACHE_LONG, SHOW_SCOPE_GLOBAL},
    {"Key_blocks_used", (char *)offsetof(KEY_CACHE, blocks_used),
     SHOW_KEY_CACHE_LONG, SHOW_SCOPE_GLOBAL},
    {"Key_read_requests", (char *)offsetof(KEY_CACHE, global_cache_r_requests),
     SHOW_KEY_CACHE_LONGLONG, SHOW_SCOPE_GLOBAL},
    {"Key_reads", (char *)offsetof(KEY_CACHE, global_cache_read),
     SHOW_KEY_CACHE_LONGLONG, SHOW_SCOPE_GLOBAL},
    {"Key_write_requests", (char *)offsetof(KEY_CACHE, global_cache_w_requests),
     SHOW_KEY_CACHE_LONGLONG, SHOW_SCOPE_GLOBAL},
    {"Key_writes", (char *)offsetof(KEY_CACHE, global_cache_write),
     SHOW_KEY_CACHE_LONGLONG, SHOW_SCOPE_GLOBAL},
    {"Last_query_cost", (char *)offsetof(System_status_var, last_query_cost),
     SHOW_DOUBLE_STATUS, SHOW_SCOPE_SESSION},
    {"Last_query_partial_plans",
     (char *)offsetof(System_status_var, last_query_partial_plans),
     SHOW_LONGLONG_STATUS, SHOW_SCOPE_SESSION},
    {"Locked_connects", (char *)&locked_account_connection_count, SHOW_LONG,
     SHOW_SCOPE_GLOBAL},
    {"Max_execution_time_exceeded",
     (char *)offsetof(System_status_var, max_execution_time_exceeded),
     SHOW_LONGLONG_STATUS, SHOW_SCOPE_ALL},
    {"Max_execution_time_set",
     (char *)offsetof(System_status_var, max_execution_time_set),
     SHOW_LONGLONG_STATUS, SHOW_SCOPE_ALL},
    {"Max_execution_time_set_failed",
     (char *)offsetof(System_status_var, max_execution_time_set_failed),
     SHOW_LONGLONG_STATUS, SHOW_SCOPE_ALL},
    {"Max_used_connections",
     (char *)&Connection_handler_manager::max_used_connections, SHOW_LONG,
     SHOW_SCOPE_GLOBAL},
    {"Max_used_connections_time", (char *)&show_max_used_connections_time,
     SHOW_FUNC, SHOW_SCOPE_GLOBAL},
    {"Not_flushed_delayed_rows", (char *)&delayed_rows_in_use,
     SHOW_LONG_NOFLUSH, SHOW_SCOPE_GLOBAL},
    {"Open_files", (char *)&my_file_opened, SHOW_LONG_NOFLUSH,
     SHOW_SCOPE_GLOBAL},
    {"Open_streams", (char *)&my_stream_opened, SHOW_LONG_NOFLUSH,
     SHOW_SCOPE_GLOBAL},
    {"Open_table_definitions", (char *)&show_table_definitions, SHOW_FUNC,
     SHOW_SCOPE_GLOBAL},
    {"Open_tables", (char *)&show_open_tables, SHOW_FUNC, SHOW_SCOPE_ALL},
    {"Opened_files",
     const_cast<char *>(reinterpret_cast<const char *>(&my_file_total_opened)),
     SHOW_LONG_NOFLUSH, SHOW_SCOPE_GLOBAL},
    {"Opened_tables", (char *)offsetof(System_status_var, opened_tables),
     SHOW_LONGLONG_STATUS, SHOW_SCOPE_ALL},
    {"Opened_table_definitions",
     (char *)offsetof(System_status_var, opened_shares), SHOW_LONGLONG_STATUS,
     SHOW_SCOPE_ALL},
    {"Prepared_stmt_count", (char *)&show_prepared_stmt_count, SHOW_FUNC,
     SHOW_SCOPE_GLOBAL},
    {"Queries", (char *)&show_queries, SHOW_FUNC, SHOW_SCOPE_ALL},
    {"Questions", (char *)offsetof(System_status_var, questions),
     SHOW_LONGLONG_STATUS, SHOW_SCOPE_ALL},
    {"Secondary_engine_execution_count",
     (char *)offsetof(System_status_var, secondary_engine_execution_count),
     SHOW_LONGLONG_STATUS, SHOW_SCOPE_ALL},
    {"Select_full_join",
     (char *)offsetof(System_status_var, select_full_join_count),
     SHOW_LONGLONG_STATUS, SHOW_SCOPE_ALL},
    {"Select_full_range_join",
     (char *)offsetof(System_status_var, select_full_range_join_count),
     SHOW_LONGLONG_STATUS, SHOW_SCOPE_ALL},
    {"Select_range", (char *)offsetof(System_status_var, select_range_count),
     SHOW_LONGLONG_STATUS, SHOW_SCOPE_ALL},
    {"Select_range_check",
     (char *)offsetof(System_status_var, select_range_check_count),
     SHOW_LONGLONG_STATUS, SHOW_SCOPE_ALL},
    {"Select_scan", (char *)offsetof(System_status_var, select_scan_count),
     SHOW_LONGLONG_STATUS, SHOW_SCOPE_ALL},
    {"Slave_open_temp_tables", (char *)&show_slave_open_temp_tables, SHOW_FUNC,
     SHOW_SCOPE_GLOBAL},
    {"Slave_retried_transactions", (char *)&show_slave_retried_trans, SHOW_FUNC,
     SHOW_SCOPE_GLOBAL},
    {"Slave_heartbeat_period", (char *)&show_heartbeat_period, SHOW_FUNC,
     SHOW_SCOPE_GLOBAL},
    {"Slave_received_heartbeats", (char *)&show_slave_received_heartbeats,
     SHOW_FUNC, SHOW_SCOPE_GLOBAL},
    {"Slave_last_heartbeat", (char *)&show_slave_last_heartbeat, SHOW_FUNC,
     SHOW_SCOPE_GLOBAL},
#ifndef DBUG_OFF
    {"Slave_rows_last_search_algorithm_used",
     (char *)&show_slave_rows_last_search_algorithm_used, SHOW_FUNC,
     SHOW_SCOPE_GLOBAL},
#endif
    {"Slave_running", (char *)&show_slave_running, SHOW_FUNC,
     SHOW_SCOPE_GLOBAL},
    {"Slow_launch_threads",
     (char *)&Per_thread_connection_handler::slow_launch_threads, SHOW_LONG,
     SHOW_SCOPE_ALL},
    {"Slow_queries", (char *)offsetof(System_status_var, long_query_count),
     SHOW_LONGLONG_STATUS, SHOW_SCOPE_ALL},
    {"Sort_merge_passes",
     (char *)offsetof(System_status_var, filesort_merge_passes),
     SHOW_LONGLONG_STATUS, SHOW_SCOPE_ALL},
    {"Sort_range", (char *)offsetof(System_status_var, filesort_range_count),
     SHOW_LONGLONG_STATUS, SHOW_SCOPE_ALL},
    {"Sort_rows", (char *)offsetof(System_status_var, filesort_rows),
     SHOW_LONGLONG_STATUS, SHOW_SCOPE_ALL},
    {"Sort_scan", (char *)offsetof(System_status_var, filesort_scan_count),
     SHOW_LONGLONG_STATUS, SHOW_SCOPE_ALL},
    {"Ssl_accept_renegotiates",
     (char *)&SslAcceptorContext::show_ssl_ctx_sess_accept_renegotiate,
     SHOW_FUNC, SHOW_SCOPE_GLOBAL},
    {"Ssl_accepts", (char *)&SslAcceptorContext::show_ssl_ctx_sess_accept,
     SHOW_FUNC, SHOW_SCOPE_GLOBAL},
    {"Ssl_callback_cache_hits",
     (char *)&SslAcceptorContext::show_ssl_ctx_sess_cb_hits, SHOW_FUNC,
     SHOW_SCOPE_GLOBAL},
    {"Ssl_cipher", (char *)&show_ssl_get_cipher, SHOW_FUNC, SHOW_SCOPE_ALL},
    {"Ssl_cipher_list", (char *)&show_ssl_get_cipher_list, SHOW_FUNC,
     SHOW_SCOPE_ALL},
    {"Ssl_client_connects",
     (char *)&SslAcceptorContext::show_ssl_ctx_sess_connect, SHOW_FUNC,
     SHOW_SCOPE_GLOBAL},
    {"Ssl_connect_renegotiates",
     (char *)&SslAcceptorContext::show_ssl_ctx_sess_connect_renegotiate,
     SHOW_FUNC, SHOW_SCOPE_GLOBAL},
    {"Ssl_ctx_verify_depth",
     (char *)&SslAcceptorContext::show_ssl_ctx_get_verify_depth, SHOW_FUNC,
     SHOW_SCOPE_GLOBAL},
    {"Ssl_ctx_verify_mode",
     (char *)&SslAcceptorContext::show_ssl_ctx_get_verify_mode, SHOW_FUNC,
     SHOW_SCOPE_GLOBAL},
    {"Ssl_default_timeout", (char *)&show_ssl_get_default_timeout, SHOW_FUNC,
     SHOW_SCOPE_ALL},
    {"Ssl_finished_accepts",
     (char *)&SslAcceptorContext::show_ssl_ctx_sess_accept_good, SHOW_FUNC,
     SHOW_SCOPE_GLOBAL},
    {"Ssl_finished_connects",
     (char *)&SslAcceptorContext::show_ssl_ctx_sess_connect_good, SHOW_FUNC,
     SHOW_SCOPE_GLOBAL},
    {"Ssl_session_cache_hits",
     (char *)&SslAcceptorContext::show_ssl_ctx_sess_hits, SHOW_FUNC,
     SHOW_SCOPE_GLOBAL},
    {"Ssl_session_cache_misses",
     (char *)&SslAcceptorContext::show_ssl_ctx_sess_misses, SHOW_FUNC,
     SHOW_SCOPE_GLOBAL},
    {"Ssl_session_cache_mode",
     (char *)&SslAcceptorContext::show_ssl_ctx_get_session_cache_mode,
     SHOW_FUNC, SHOW_SCOPE_GLOBAL},
    {"Ssl_session_cache_overflows",
     (char *)&SslAcceptorContext::show_ssl_ctx_sess_cache_full, SHOW_FUNC,
     SHOW_SCOPE_GLOBAL},
    {"Ssl_session_cache_size",
     (char *)&SslAcceptorContext::show_ssl_ctx_sess_get_cache_size, SHOW_FUNC,
     SHOW_SCOPE_GLOBAL},
    {"Ssl_session_cache_timeouts",
     (char *)&SslAcceptorContext::show_ssl_ctx_sess_timeouts, SHOW_FUNC,
     SHOW_SCOPE_GLOBAL},
    {"Ssl_sessions_reused", (char *)&show_ssl_session_reused, SHOW_FUNC,
     SHOW_SCOPE_ALL},
    {"Ssl_used_session_cache_entries",
     (char *)&SslAcceptorContext::show_ssl_ctx_sess_number, SHOW_FUNC,
     SHOW_SCOPE_GLOBAL},
    {"Ssl_verify_depth", (char *)&show_ssl_get_verify_depth, SHOW_FUNC,
     SHOW_SCOPE_ALL},
    {"Ssl_verify_mode", (char *)&show_ssl_get_verify_mode, SHOW_FUNC,
     SHOW_SCOPE_ALL},
    {"Ssl_version", (char *)&show_ssl_get_version, SHOW_FUNC, SHOW_SCOPE_ALL},
    {"Ssl_server_not_before",
     (char *)&SslAcceptorContext::show_ssl_get_server_not_before, SHOW_FUNC,
     SHOW_SCOPE_ALL},
    {"Ssl_server_not_after",
     (char *)&SslAcceptorContext::show_ssl_get_server_not_after, SHOW_FUNC,
     SHOW_SCOPE_ALL},
    {"Current_tls_ca", (char *)&SslAcceptorContext::show_ssl_get_ssl_ca,
     SHOW_FUNC, SHOW_SCOPE_GLOBAL},
    {"Current_tls_capath", (char *)&SslAcceptorContext::show_ssl_get_ssl_capath,
     SHOW_FUNC, SHOW_SCOPE_GLOBAL},
    {"Current_tls_cert", (char *)&SslAcceptorContext::show_ssl_get_ssl_cert,
     SHOW_FUNC, SHOW_SCOPE_GLOBAL},
    {"Current_tls_key", (char *)&SslAcceptorContext::show_ssl_get_ssl_key,
     SHOW_FUNC, SHOW_SCOPE_GLOBAL},
    {"Current_tls_version",
     (char *)&SslAcceptorContext::show_ssl_get_tls_version, SHOW_FUNC,
     SHOW_SCOPE_GLOBAL},
    {"Current_tls_cipher", (char *)&SslAcceptorContext::show_ssl_get_ssl_cipher,
     SHOW_FUNC, SHOW_SCOPE_GLOBAL},
    {"Current_tls_ciphersuites",
     (char *)&SslAcceptorContext::show_ssl_get_tls_ciphersuites, SHOW_FUNC,
     SHOW_SCOPE_GLOBAL},
    {"Current_tls_crl", (char *)&SslAcceptorContext::show_ssl_get_ssl_crl,
     SHOW_FUNC, SHOW_SCOPE_GLOBAL},
    {"Current_tls_crlpath",
     (char *)&SslAcceptorContext::show_ssl_get_ssl_crlpath, SHOW_FUNC,
     SHOW_SCOPE_GLOBAL},
    {"Rsa_public_key", (char *)&show_rsa_public_key, SHOW_FUNC,
     SHOW_SCOPE_GLOBAL},
    {"Table_locks_immediate", (char *)&locks_immediate, SHOW_LONG,
     SHOW_SCOPE_GLOBAL},
    {"Table_locks_waited", (char *)&locks_waited, SHOW_LONG, SHOW_SCOPE_GLOBAL},
    {"Table_open_cache_hits",
     (char *)offsetof(System_status_var, table_open_cache_hits),
     SHOW_LONGLONG_STATUS, SHOW_SCOPE_ALL},
    {"Table_open_cache_misses",
     (char *)offsetof(System_status_var, table_open_cache_misses),
     SHOW_LONGLONG_STATUS, SHOW_SCOPE_ALL},
    {"Table_open_cache_overflows",
     (char *)offsetof(System_status_var, table_open_cache_overflows),
     SHOW_LONGLONG_STATUS, SHOW_SCOPE_ALL},
    {"Tc_log_max_pages_used", (char *)&tc_log_max_pages_used, SHOW_LONG,
     SHOW_SCOPE_GLOBAL},
    {"Tc_log_page_size", (char *)&tc_log_page_size, SHOW_LONG_NOFLUSH,
     SHOW_SCOPE_GLOBAL},
    {"Tc_log_page_waits", (char *)&tc_log_page_waits, SHOW_LONG,
     SHOW_SCOPE_GLOBAL},
    {"Threads_cached",
     (char *)&Per_thread_connection_handler::blocked_pthread_count,
     SHOW_LONG_NOFLUSH, SHOW_SCOPE_GLOBAL},
    {"Threads_connected", (char *)&Connection_handler_manager::connection_count,
     SHOW_INT, SHOW_SCOPE_GLOBAL},
    {"Threads_created", (char *)&show_num_thread_created, SHOW_FUNC,
     SHOW_SCOPE_GLOBAL},
    {"Threads_running", (char *)&show_num_thread_running, SHOW_FUNC,
     SHOW_SCOPE_GLOBAL},
    {"Uptime", (char *)&show_starttime, SHOW_FUNC, SHOW_SCOPE_GLOBAL},
#ifdef ENABLED_PROFILING
    {"Uptime_since_flush_status", (char *)&show_flushstatustime, SHOW_FUNC,
     SHOW_SCOPE_GLOBAL},
#endif
    {NullS, NullS, SHOW_LONG, SHOW_SCOPE_ALL}};

void add_terminator(vector<my_option> *options) {
  my_option empty_element = {nullptr, 0,          nullptr, nullptr, nullptr,
                             nullptr, GET_NO_ARG, NO_ARG,  0,       0,
                             0,       nullptr,    0,       nullptr};
  options->push_back(empty_element);
}

static void print_server_version(void) {
  set_server_version();

  print_explicit_version(server_version);
}

/** Compares two options' names, treats - and _ the same */
static bool operator<(const my_option &a, const my_option &b) {
  const char *sa = a.name;
  const char *sb = b.name;
  for (; *sa || *sb; sa++, sb++) {
    if (*sa < *sb) {
      if (*sa == '-' && *sb == '_')
        continue;
      else
        return true;
    }
    if (*sa > *sb) {
      if (*sa == '_' && *sb == '-')
        continue;
      else
        return false;
    }
  }
  DBUG_ASSERT(a.name == b.name);
  return false;
}

static void print_help() {
  MEM_ROOT mem_root;
  init_alloc_root(key_memory_help, &mem_root, 4096, 4096);

  all_options.pop_back();
  sys_var_add_options(&all_options, sys_var::PARSE_EARLY);
  for (my_option *opt = my_long_early_options; opt->name != nullptr; opt++) {
    all_options.push_back(*opt);
  }
  add_plugin_options(&all_options, &mem_root);
  std::sort(all_options.begin(), all_options.end(), std::less<my_option>());
  add_terminator(&all_options);

  my_print_help(&all_options[0]);
  my_print_variables(&all_options[0]);

  free_root(&mem_root, MYF(0));
  vector<my_option>().swap(all_options);  // Deletes the vector contents.
}

static void usage(void) {
  DBUG_TRACE;
  if (!(default_charset_info = get_charset_by_csname(
            default_character_set_name, MY_CS_PRIMARY, MYF(MY_WME))))
    exit(MYSQLD_ABORT_EXIT);
  if (!default_collation_name)
    default_collation_name = default_charset_info->name;
  if (is_help_or_validate_option() || opt_verbose) {
    my_progname = my_progname + dirname_length(my_progname);
  }
  print_server_version();
  puts(ORACLE_WELCOME_COPYRIGHT_NOTICE("2000"));
  puts("Starts the MySQL database server.\n");
  printf("Usage: %s [OPTIONS]\n", my_progname);
  if (!opt_verbose)
    puts(
        "\nFor more help options (several pages), use mysqld --verbose "
        "--help.");
  else {
#ifdef _WIN32
    puts(
        "NT and Win32 specific options:\n\
  --install                     Install the default service (NT).\n\
  --install-manual              Install the default service started manually (NT).\n\
  --install service_name        Install an optional service (NT).\n\
  --install-manual service_name Install an optional service started manually (NT).\n\
  --remove                      Remove the default service from the service list (NT).\n\
  --remove service_name         Remove the service_name from the service list (NT).\n\
  --enable-named-pipe           Only to be used for the default server (NT).\n\
  --standalone                  Dummy option to start as a standalone server (NT).\
");
    puts("");
#endif
    print_defaults(MYSQL_CONFIG_NAME, load_default_groups);
    puts("");
    set_ports();

    /* Print out all the options including plugin supplied options */
    print_help();

    if (!dynamic_plugins_are_initialized) {
      puts(
          "\n\
Plugins have parameters that are not reflected in this list\n\
because execution stopped before plugins were initialized.");
    }

    puts(
        "\n\
To see what values a running MySQL server is using, type\n\
'mysqladmin variables' instead of 'mysqld --verbose --help'.");
  }
}

/**
  Initialize MySQL global variables to default values.

  @note
    The reason to set a lot of global variables to zero is that
    on some exotic platforms global variables are
    not set to 0 when a program starts.

    We don't need to set variables refered to in my_long_options
    as these are initialized by my_getopt.
*/

static int mysql_init_variables() {
  /* Things reset to zero */
  opt_skip_slave_start = false;
  pidfile_name[0] = 0;
  myisam_test_invalid_symlink = test_if_data_home_dir;
  opt_general_log = opt_slow_log = false;
  opt_disable_networking = opt_skip_show_db = false;
  opt_skip_name_resolve = false;
  opt_general_logname = opt_binlog_index_name = opt_slow_logname = nullptr;
  opt_tc_log_file = "tc.log";  // no hostname in tc_log file name !
  opt_myisam_log = false;
  mqh_used = false;
  cleanup_done = 0;
  server_id_supplied = false;
  test_flags = select_errors = ha_open_options = 0;
  atomic_slave_open_temp_tables = 0;
  opt_endinfo = using_udf_functions = false;
  opt_using_transactions = false;
  set_connection_events_loop_aborted(false);
  set_mysqld_offline_mode(false);
  set_mysqld_partial_revokes(opt_partial_revokes);
  server_operational_state = SERVER_BOOTING;
  aborted_threads = 0;
  delayed_insert_threads = delayed_insert_writes = delayed_rows_in_use = 0;
  delayed_insert_errors = 0;
  specialflag = 0;
  binlog_cache_use = binlog_cache_disk_use = 0;
  mysqld_user = mysqld_chroot = opt_init_file = opt_bin_logname = nullptr;
  prepared_stmt_count = 0;
  mysqld_unix_port = opt_mysql_tmpdir = my_bind_addr_str = NullS;
  new (&mysql_tmpdir_list) MY_TMPDIR;
  memset(&global_status_var, 0, sizeof(global_status_var));
  opt_large_pages = false;
  opt_super_large_pages = false;
#if defined(ENABLED_DEBUG_SYNC)
  opt_debug_sync_timeout = 0;
#endif /* defined(ENABLED_DEBUG_SYNC) */
  server_uuid[0] = 0;

  /* Character sets */
  system_charset_info = &my_charset_utf8_general_ci;
  files_charset_info = &my_charset_utf8_general_ci;
  national_charset_info = &my_charset_utf8_general_ci;
  table_alias_charset = &my_charset_bin;
  character_set_filesystem = &my_charset_bin;

  opt_specialflag = 0;
  pidfile_name_ptr = pidfile_name;
  lc_messages_dir_ptr = lc_messages_dir;
  protocol_version = PROTOCOL_VERSION;
  what_to_log = ~(1L << (uint)COM_TIME);
  refresh_version = 1L; /* Increments on each reload */
  my_stpcpy(server_version, MYSQL_SERVER_VERSION);
  key_caches.empty();
  if (!(dflt_key_cache = get_or_create_key_cache(
            default_key_cache_base.str, default_key_cache_base.length))) {
    LogErr(ERROR_LEVEL, ER_KEYCACHE_OOM);
    return 1;
  }
  /* set key_cache_hash.default_value = dflt_key_cache */
  multi_keycache_init();

  /* Replication parameters */
  master_info_file = "master.info";
  relay_log_info_file = "relay-log.info";
  report_user = report_password = report_host = nullptr; /* TO BE DELETED */
  opt_relay_logname = opt_relaylog_index_name = nullptr;
  opt_relaylog_index_name_supplied = false;
  opt_relay_logname_supplied = false;
  log_bin_basename = nullptr;
  log_bin_index = nullptr;

  /* Handler variables */
  total_ha_2pc = 0;
  /* Variables in libraries */
  charsets_dir = nullptr;
  default_character_set_name = MYSQL_DEFAULT_CHARSET_NAME;
  default_collation_name = compiled_default_collation_name;
  character_set_filesystem_name = "binary";
  lc_messages = mysqld_default_locale_name;
  lc_time_names_name = mysqld_default_locale_name;

  /* Variables that depends on compile options */
#ifndef DBUG_OFF
  default_dbug_option =
      IF_WIN("d:t:i:O,\\mysqld.trace", "d:t:i:o,/tmp/mysqld.trace");
#endif
#ifdef ENABLED_PROFILING
  have_profiling = SHOW_OPTION_YES;
#else
  have_profiling = SHOW_OPTION_NO;
#endif

  have_symlink = SHOW_OPTION_YES;

  have_dlopen = SHOW_OPTION_YES;

  have_query_cache = SHOW_OPTION_NO;

  have_geometry = SHOW_OPTION_YES;

  have_rtree_keys = SHOW_OPTION_YES;

  /* Always true */
  have_compress = SHOW_OPTION_YES;
#if defined(_WIN32)
  shared_memory_base_name = default_shared_memory_base_name;
#endif

  return 0;
}

/**
  Check if it is a global replication filter setting.

  @param argument The setting of startup option --replicate-*.

  @retval
    0    OK
  @retval
    1    Error
*/
static bool is_rpl_global_filter_setting(char *argument) {
  DBUG_TRACE;

  bool res = false;
  char *p = strchr(argument, ':');
  if (p == nullptr) res = true;

  return res;
}

/**
  Extract channel name and filter value from argument.

  @param [out] channel_name The name of the channel.
  @param [out] filter_val The value of filter.
  @param argument The setting of startup option --replicate-*.
*/
void parse_filter_arg(char **channel_name, char **filter_val, char *argument) {
  DBUG_TRACE;

  char *p = strchr(argument, ':');

  DBUG_ASSERT(p != nullptr);

  /*
    If argument='channel_1:db1', then channel_name='channel_1'
    and filter_val='db1'; If argument=':db1', then channel_name=''
    and filter_val='db1'.
  */
  *channel_name = argument;
  *filter_val = p + 1;
  *p = 0;
}

/**
  Extract channel name and filter value from argument.

  @param [out] key The db is rewritten from.
  @param [out] val The db is rewritten to.
  @param argument The value of filter.

  @retval
    0    OK
  @retval
    1    Error
*/
static int parse_replicate_rewrite_db(char **key, char **val, char *argument) {
  DBUG_TRACE;
  char *p;
  *key = argument;

  if (!(p = strstr(argument, "->"))) {
    LogErr(ERROR_LEVEL, ER_RPL_REWRITEDB_MISSING_ARROW);
    return 1;
  }
  *val = p + 2;

  while (p > argument && my_isspace(mysqld_charset, p[-1])) p--;
  *p = 0;

  if (!**key) {
    LogErr(ERROR_LEVEL, ER_RPL_REWRITEDB_EMPTY_FROM);
    return 1;
  }
  while (**val && my_isspace(mysqld_charset, **val)) (*val)++;
  if (!**val) {
    LogErr(ERROR_LEVEL, ER_RPL_REWRITEDB_EMPTY_TO);
    return 1;
  }

  return 0;
}

bool mysqld_get_one_option(int optid,
                           const struct my_option *opt MY_ATTRIBUTE((unused)),
                           char *argument) {
  Rpl_filter *rpl_filter = nullptr;
  char *filter_val;
  char *channel_name;

  switch (optid) {
    case '#':
#ifndef DBUG_OFF
      DBUG_SET_INITIAL(argument ? argument : default_dbug_option);
#endif
      opt_endinfo = true; /* unireg: memory allocation */
      break;
    case 'a':
      global_system_variables.sql_mode = MODE_ANSI;
      global_system_variables.transaction_isolation = ISO_SERIALIZABLE;
      break;
    case 'b':
      strmake(mysql_home, argument, sizeof(mysql_home) - 1);
      mysql_home_ptr = mysql_home;
      break;
    case 'C':
      if (default_collation_name == compiled_default_collation_name)
        default_collation_name = nullptr;
      break;
    case 'h':
      strmake(mysql_real_data_home, argument, sizeof(mysql_real_data_home) - 1);
      /* Correct pointer set by my_getopt */
      mysql_real_data_home_ptr = mysql_real_data_home;
      break;
    case 'u':
      if (!mysqld_user || !strcmp(mysqld_user, argument))
        mysqld_user = argument;
      else
        LogErr(WARNING_LEVEL, ER_THE_USER_ABIDES, argument, mysqld_user);
      break;
    case 's':
      if (argument && argument[0] == '0') {
        LogErr(WARNING_LEVEL, ER_DEPRECATE_MSG_NO_REPLACEMENT,
               "Disabling symbolic links using --skip-symbolic-links"
               " (or equivalent) is the default. Consider not using"
               " this option as it");
      } else {
        LogErr(WARNING_LEVEL, ER_DEPRECATE_MSG_NO_REPLACEMENT,
               "Enabling symbolic using --symbolic-links/-s (or equivalent)");
      }
      break;
    case 'L':
      push_deprecated_warn(nullptr, "--language/-l", "'--lc-messages-dir'");
      /* Note:  fall-through */
    case OPT_LC_MESSAGES_DIRECTORY:
      strmake(lc_messages_dir, argument, sizeof(lc_messages_dir) - 1);
      lc_messages_dir_ptr = lc_messages_dir;
      break;
    case OPT_BINLOG_FORMAT:
      binlog_format_used = true;
      break;
    case OPT_BINLOG_MAX_FLUSH_QUEUE_TIME:
      push_deprecated_warn_no_replacement(nullptr,
                                          "--binlog_max_flush_queue_time");
      break;
    case OPT_EXPIRE_LOGS_DAYS:
      push_deprecated_warn(nullptr, "expire-logs-days",
                           "binlog_expire_logs_seconds");
      expire_logs_days_supplied = true;
      break;
    case OPT_BINLOG_EXPIRE_LOGS_SECONDS:
      binlog_expire_logs_seconds_supplied = true;
      break;
#ifndef XTRABACKUP
    case OPT_SSL_KEY:
    case OPT_SSL_CERT:
    case OPT_SSL_CA:
    case OPT_SSL_CAPATH:
    case OPT_SSL_CIPHER:
    case OPT_TLS_CIPHERSUITES:
    case OPT_SSL_CRL:
    case OPT_SSL_CRLPATH:
    case OPT_TLS_VERSION:
      /*
        Enable use of SSL if we are using any ssl option.
        One can disable SSL later by using --skip-ssl or --ssl=0.
      */
      opt_use_ssl = true;
      break;
#endif /* XTRABACKUP */
    case 'V':
      print_server_version();
      exit(MYSQLD_SUCCESS_EXIT);
    case 'T':
      test_flags = argument ? (uint)atoi(argument) : 0;
      opt_endinfo = true;
      break;
    case (int)OPT_ISAM_LOG:
      opt_myisam_log = true;
      break;
    case (int)OPT_BIN_LOG:
      opt_bin_log = (argument != disabled_my_option);
      if (!opt_bin_log) {
        // Clear the binlog basename used by any previous --log-bin
        if (opt_bin_logname) {
          my_free(opt_bin_logname);
          opt_bin_logname = nullptr;
        }
      }
      log_bin_supplied = true;
      break;
    case (int)OPT_REPLICATE_IGNORE_DB: {
      if (is_rpl_global_filter_setting(argument)) {
        rpl_global_filter.add_ignore_db(argument);
        rpl_global_filter.ignore_db_statistics.set_all(
            CONFIGURED_BY_STARTUP_OPTIONS);
      } else {
        parse_filter_arg(&channel_name, &filter_val, argument);
        rpl_filter = rpl_channel_filters.get_channel_filter(channel_name);
        rpl_filter->add_ignore_db(filter_val);
        rpl_filter->ignore_db_statistics.set_all(
            CONFIGURED_BY_STARTUP_OPTIONS_FOR_CHANNEL);
      }
      break;
    }
    case (int)OPT_REPLICATE_DO_DB: {
      if (is_rpl_global_filter_setting(argument)) {
        rpl_global_filter.add_do_db(argument);
        rpl_global_filter.do_db_statistics.set_all(
            CONFIGURED_BY_STARTUP_OPTIONS);
      } else {
        parse_filter_arg(&channel_name, &filter_val, argument);
        rpl_filter = rpl_channel_filters.get_channel_filter(channel_name);
        rpl_filter->add_do_db(filter_val);
        rpl_filter->do_db_statistics.set_all(
            CONFIGURED_BY_STARTUP_OPTIONS_FOR_CHANNEL);
      }
      break;
    }
    case (int)OPT_REPLICATE_REWRITE_DB: {
      char *key, *val;
      if (is_rpl_global_filter_setting(argument)) {
        if (parse_replicate_rewrite_db(&key, &val, argument)) return true;
        rpl_global_filter.add_db_rewrite(key, val);
        rpl_global_filter.rewrite_db_statistics.set_all(
            CONFIGURED_BY_STARTUP_OPTIONS);
      } else {
        parse_filter_arg(&channel_name, &filter_val, argument);
        rpl_filter = rpl_channel_filters.get_channel_filter(channel_name);
        if (parse_replicate_rewrite_db(&key, &val, filter_val)) return true;
        rpl_filter->add_db_rewrite(key, val);
        rpl_filter->rewrite_db_statistics.set_all(
            CONFIGURED_BY_STARTUP_OPTIONS_FOR_CHANNEL);
      }
      break;
    }

    case (int)OPT_BINLOG_IGNORE_DB: {
      binlog_filter->add_ignore_db(argument);
      break;
    }
    case (int)OPT_BINLOG_DO_DB: {
      binlog_filter->add_do_db(argument);
      break;
    }
    case (int)OPT_REPLICATE_DO_TABLE: {
      if (is_rpl_global_filter_setting(argument)) {
        if (rpl_global_filter.add_do_table_array(argument)) {
          LogErr(ERROR_LEVEL, ER_RPL_CANT_ADD_DO_TABLE, argument);
          return true;
        }
        rpl_global_filter.do_table_statistics.set_all(
            CONFIGURED_BY_STARTUP_OPTIONS);
      } else {
        parse_filter_arg(&channel_name, &filter_val, argument);
        rpl_filter = rpl_channel_filters.get_channel_filter(channel_name);
        if (rpl_filter->add_do_table_array(filter_val)) {
          LogErr(ERROR_LEVEL, ER_RPL_CANT_ADD_DO_TABLE, argument);
          return true;
        }
        rpl_filter->do_table_statistics.set_all(
            CONFIGURED_BY_STARTUP_OPTIONS_FOR_CHANNEL);
      }
      break;
    }
    case (int)OPT_REPLICATE_WILD_DO_TABLE: {
      if (is_rpl_global_filter_setting(argument)) {
        if (rpl_global_filter.add_wild_do_table(argument)) {
          LogErr(ERROR_LEVEL, ER_RPL_FILTER_ADD_WILD_DO_TABLE_FAILED, argument);
          return true;
        }
        rpl_global_filter.wild_do_table_statistics.set_all(
            CONFIGURED_BY_STARTUP_OPTIONS);
      } else {
        parse_filter_arg(&channel_name, &filter_val, argument);
        rpl_filter = rpl_channel_filters.get_channel_filter(channel_name);
        if (rpl_filter->add_wild_do_table(filter_val)) {
          LogErr(ERROR_LEVEL, ER_RPL_FILTER_ADD_WILD_DO_TABLE_FAILED, argument);
          return true;
        }
        rpl_filter->wild_do_table_statistics.set_all(
            CONFIGURED_BY_STARTUP_OPTIONS_FOR_CHANNEL);
      }
      break;
    }
    case (int)OPT_REPLICATE_WILD_IGNORE_TABLE: {
      if (is_rpl_global_filter_setting(argument)) {
        if (rpl_global_filter.add_wild_ignore_table(argument)) {
          LogErr(ERROR_LEVEL, ER_RPL_FILTER_ADD_WILD_IGNORE_TABLE_FAILED,
                 argument);
          return true;
        }
        rpl_global_filter.wild_ignore_table_statistics.set_all(
            CONFIGURED_BY_STARTUP_OPTIONS);
      } else {
        parse_filter_arg(&channel_name, &filter_val, argument);
        rpl_filter = rpl_channel_filters.get_channel_filter(channel_name);
        if (rpl_filter->add_wild_ignore_table(filter_val)) {
          LogErr(ERROR_LEVEL, ER_RPL_FILTER_ADD_WILD_IGNORE_TABLE_FAILED,
                 argument);
          return true;
        }
        rpl_filter->wild_ignore_table_statistics.set_all(
            CONFIGURED_BY_STARTUP_OPTIONS_FOR_CHANNEL);
      }
      break;
    }
    case (int)OPT_REPLICATE_IGNORE_TABLE: {
      if (is_rpl_global_filter_setting(argument)) {
        if (rpl_global_filter.add_ignore_table_array(argument)) {
          LogErr(ERROR_LEVEL, ER_RPL_CANT_ADD_IGNORE_TABLE, argument);
          return true;
        }
        rpl_global_filter.ignore_table_statistics.set_all(
            CONFIGURED_BY_STARTUP_OPTIONS);
      } else {
        parse_filter_arg(&channel_name, &filter_val, argument);
        rpl_filter = rpl_channel_filters.get_channel_filter(channel_name);
        if (rpl_filter->add_ignore_table_array(filter_val)) {
          LogErr(ERROR_LEVEL, ER_RPL_CANT_ADD_IGNORE_TABLE, argument);
          return true;
        }
        rpl_filter->ignore_table_statistics.set_all(
            CONFIGURED_BY_STARTUP_OPTIONS_FOR_CHANNEL);
      }
      break;
    }
    case (int)OPT_MASTER_RETRY_COUNT:
      push_deprecated_warn(nullptr, "--master-retry-count",
                           "'CHANGE MASTER TO master_retry_count = <num>'");
      break;
    case (int)OPT_SKIP_NEW:
      opt_specialflag |= SPECIAL_NO_NEW_FUNC;
      delay_key_write_options = DELAY_KEY_WRITE_NONE;
      myisam_concurrent_insert = 0;
      myisam_recover_options = HA_RECOVER_OFF;
      sp_automatic_privileges = false;
      my_enable_symlinks = false;
      ha_open_options &= ~(HA_OPEN_ABORT_IF_CRASHED | HA_OPEN_DELAY_KEY_WRITE);
      break;
    case (int)OPT_SKIP_HOST_CACHE:
      opt_specialflag |= SPECIAL_NO_HOST_CACHE;
      break;
    case (int)OPT_SKIP_RESOLVE:
      if (argument && (argument == disabled_my_option ||
                       !my_strcasecmp(system_charset_info, argument, "OFF")))
        opt_skip_name_resolve = false;
      else {
        opt_skip_name_resolve = true;
        opt_specialflag |= SPECIAL_NO_RESOLVE;
      }
      break;
    case (int)OPT_WANT_CORE:
      test_flags |= TEST_CORE_ON_SIGNAL;
      break;
    case (int)OPT_SKIP_STACK_TRACE:
      test_flags |= TEST_NO_STACKTRACE;
      break;
    case OPT_SERVER_ID:
      /*
       Consider that one received a Server Id when 2 conditions are present:
       1) The argument is on the list
       2) There is a value present
      */
      server_id_supplied = (*argument != 0);
      break;
    case OPT_LOWER_CASE_TABLE_NAMES:
      lower_case_table_names_used = true;
      break;
#if defined(ENABLED_DEBUG_SYNC)
    case OPT_DEBUG_SYNC_TIMEOUT:
      /*
        Debug Sync Facility. See debug_sync.cc.
        Default timeout for WAIT_FOR action.
        Default value is zero (facility disabled).
        If option is given without an argument, supply a non-zero value.
      */
      if (!argument) {
        /* purecov: begin tested */
        opt_debug_sync_timeout = DEBUG_SYNC_DEFAULT_WAIT_TIMEOUT;
        /* purecov: end */
      }
      break;
#endif /* defined(ENABLED_DEBUG_SYNC) */
    case OPT_LOG_ERROR:
      /*
        "No --log-error" == "write errors to stderr",
        "--log-error without argument" == "write errors to a file".
      */
      if (argument == nullptr) /* no argument */
        log_error_dest = "";
      break;

    case OPT_EARLY_PLUGIN_LOAD:
      free_list(opt_early_plugin_load_list_ptr);
      opt_early_plugin_load_list_ptr->push_back(new i_string(argument));
      break;
    case OPT_PLUGIN_LOAD:
      free_list(opt_plugin_load_list_ptr);
      /* fall through */
    case OPT_PLUGIN_LOAD_ADD:
      opt_plugin_load_list_ptr->push_back(new i_string(argument));
      break;
    case OPT_PFS_INSTRUMENT: {
#ifdef WITH_PERFSCHEMA_STORAGE_ENGINE
      /*
        Parse instrument name and value from argument string. Handle leading
        and trailing spaces. Also handle single quotes.

        Acceptable:
          performance_schema_instrument = ' foo/%/bar/  =  ON  '
          performance_schema_instrument = '%=OFF'
        Not acceptable:
          performance_schema_instrument = '' foo/%/bar = ON ''
          performance_schema_instrument = '%='OFF''
      */
      char *name = argument, *p = nullptr, *val = nullptr;
      bool quote = false; /* true if quote detected */
      bool error = true;  /* false if no errors detected */
      const int PFS_BUFFER_SIZE = 128;
      char orig_argument[PFS_BUFFER_SIZE + 1];
      orig_argument[0] = 0;

      if (!argument) goto pfs_error;

      /* Save original argument string for error reporting */
      strncpy(orig_argument, argument, PFS_BUFFER_SIZE);

      /* Split instrument name and value at the equal sign */
      if (!(p = strchr(argument, '='))) goto pfs_error;

      /* Get option value */
      val = p + 1;
      if (!*val) goto pfs_error;

      /* Trim leading spaces and quote from the instrument name */
      while (*name && (my_isspace(mysqld_charset, *name) || (*name == '\''))) {
        /* One quote allowed */
        if (*name == '\'') {
          if (!quote)
            quote = true;
          else
            goto pfs_error;
        }
        name++;
      }

      /* Trim trailing spaces from instrument name */
      while ((p > name) && my_isspace(mysqld_charset, p[-1])) p--;
      *p = 0;

      /* Remove trailing slash from instrument name */
      if (p > name && (p[-1] == '/')) p[-1] = 0;

      if (!*name) goto pfs_error;

      /* Trim leading spaces from option value */
      while (*val && my_isspace(mysqld_charset, *val)) val++;

      /* Trim trailing spaces and matching quote from value */
      p = val + strlen(val);
      while (p > val && (my_isspace(mysqld_charset, p[-1]) || p[-1] == '\'')) {
        /* One matching quote allowed */
        if (p[-1] == '\'') {
          if (quote)
            quote = false;
          else
            goto pfs_error;
        }
        p--;
      }

      *p = 0;

      if (!*val) goto pfs_error;

      /* Add instrument name and value to array of configuration options */
      if (add_pfs_instr_to_array(name, val)) goto pfs_error;

      error = false;

    pfs_error:
      if (error) {
        LogErr(WARNING_LEVEL, ER_INVALID_INSTRUMENT, orig_argument);
        return false;
      }
#endif /* WITH_PERFSCHEMA_STORAGE_ENGINE */
      break;
    }
    case OPT_THREAD_CACHE_SIZE:
      thread_cache_size_specified = true;
      break;
    case OPT_HOST_CACHE_SIZE:
      host_cache_size_specified = true;
      break;
    case OPT_TABLE_DEFINITION_CACHE:
      table_definition_cache_specified = true;
      break;
    case OPT_SKIP_INNODB:
      LogErr(WARNING_LEVEL, ER_INNODB_MANDATORY);
      break;
    case OPT_AVOID_TEMPORAL_UPGRADE:
      push_deprecated_warn_no_replacement(nullptr, "avoid_temporal_upgrade");
      break;
    case OPT_SHOW_OLD_TEMPORALS:
      push_deprecated_warn_no_replacement(nullptr, "show_old_temporals");
      break;
    case 'p':
      if (argument) {
        char *start = argument;
        my_free(opt_keyring_migration_password);
        opt_keyring_migration_password =
            my_strdup(PSI_NOT_INSTRUMENTED, argument, MYF(MY_FAE));
        while (*argument) *argument++ = 'x';
        if (*start) start[1] = 0;
      } else
        opt_keyring_migration_password = get_tty_password(NullS);
      migrate_connect_options = true;
      break;
    case OPT_KEYRING_MIGRATION_USER:
    case OPT_KEYRING_MIGRATION_HOST:
    case OPT_KEYRING_MIGRATION_SOCKET:
    case OPT_KEYRING_MIGRATION_PORT:
      migrate_connect_options = true;
      break;
    case OPT_LOG_SLAVE_UPDATES:
      log_slave_updates_supplied = true;
      break;
    case OPT_SLAVE_PRESERVE_COMMIT_ORDER:
      slave_preserve_commit_order_supplied = true;
      break;
    case OPT_ENFORCE_GTID_CONSISTENCY: {
      const char *wrong_value =
          fixup_enforce_gtid_consistency_command_line(argument);
      if (wrong_value != nullptr)
        LogErr(WARNING_LEVEL, ER_INVALID_VALUE_FOR_ENFORCE_GTID_CONSISTENCY,
               wrong_value);
    } break;
    case OPT_NAMED_PIPE_FULL_ACCESS_GROUP:
#ifdef _WIN32
      if (!is_valid_named_pipe_full_access_group(argument)) {
        LogErr(ERROR_LEVEL, ER_INVALID_NAMED_PIPE_FULL_ACCESS_GROUP);
        return 1;
      }
#endif  // _WIN32
      break;
    case OPT_RELAY_LOG_INFO_FILE:
      push_deprecated_warn_no_replacement(nullptr, "--relay-log-info-file");
      break;
    case OPT_MASTER_INFO_FILE:
      push_deprecated_warn_no_replacement(nullptr, "--master-info-file");
      break;
    case OPT_LOG_BIN_USE_V1_ROW_EVENTS:
      push_deprecated_warn_no_replacement(nullptr,
                                          "--log-bin-use-v1-row-events");
      break;
    case OPT_SLAVE_ROWS_SEARCH_ALGORITHMS:
      push_deprecated_warn_no_replacement(nullptr,
                                          "--slave-rows-search-algorithms");
      break;
  }
  return false;
}

/** Handle arguments for multiple key caches. */

static void *mysql_getopt_value(const char *keyname, size_t key_length,
                                const struct my_option *option, int *error) {
  if (error) *error = 0;
  switch (option->id) {
    case OPT_KEY_BUFFER_SIZE:
    case OPT_KEY_CACHE_BLOCK_SIZE:
    case OPT_KEY_CACHE_DIVISION_LIMIT:
    case OPT_KEY_CACHE_AGE_THRESHOLD: {
      KEY_CACHE *key_cache;
      if (!(key_cache = get_or_create_key_cache(keyname, key_length))) {
        if (error) *error = EXIT_OUT_OF_MEMORY;
        return nullptr;
      }
      switch (option->id) {
        case OPT_KEY_BUFFER_SIZE:
          return &key_cache->param_buff_size;
        case OPT_KEY_CACHE_BLOCK_SIZE:
          return &key_cache->param_block_size;
        case OPT_KEY_CACHE_DIVISION_LIMIT:
          return &key_cache->param_division_limit;
        case OPT_KEY_CACHE_AGE_THRESHOLD:
          return &key_cache->param_age_threshold;
      }
    }
  }
  return option->value;
}

/**
  Get server options from the command line,
  and perform related server initializations.
  @param [in, out] argc_ptr       command line options (count)
  @param [in, out] argv_ptr       command line options (values)
  @return 0 on success

  @todo
  - FIXME add EXIT_TOO_MANY_ARGUMENTS to "mysys_err.h" and return that code?
*/
static int get_options(int *argc_ptr, char ***argv_ptr) {
  int ho_error;

  my_getopt_register_get_addr(mysql_getopt_value);

  /* prepare all_options array */
  all_options.reserve(array_elements(my_long_options));
  for (my_option *opt = my_long_options;
       opt < my_long_options + array_elements(my_long_options) - 1; opt++) {
    all_options.push_back(*opt);
  }
  sys_var_add_options(&all_options, sys_var::PARSE_NORMAL);
  add_terminator(&all_options);

  if (is_help_or_validate_option() || opt_initialize) {
    /*
      Show errors during --help, but mute everything else so the info the
      user actually wants isn't lost in the spam.  (For --help --verbose,
      we need to set up far enough to be able to print variables provided
      by plugins, so a good number of warnings/notes might get printed.)
      Likewise for --initialize.
    */
    struct my_option *opt = &all_options[0];
    for (; opt->name; opt++)
      if (!strcmp("log_error_verbosity", opt->name))
        opt->def_value = opt_initialize ? 2 : 1;
  }

  /* Skip unknown options so that they may be processed later by plugins */
  my_getopt_skip_unknown = true;

  if ((ho_error = handle_options(argc_ptr, argv_ptr, &all_options[0],
                                 mysqld_get_one_option)))
    return ho_error;

  // update verbosity in filter engine, if needed
  log_builtins_filter_update_verbosity(log_error_verbosity);

  // update suppression list in filter engine
  {
    int rr;
    // try to set the list
    if (((rr = log_builtins_filter_parse_suppression_list(
              opt_log_error_suppression_list, false)) != 0) ||
        ((rr = log_builtins_filter_parse_suppression_list(
              opt_log_error_suppression_list, true)) != 0)) {
      rr = -(rr + 1);
      LogErr(ERROR_LEVEL, ER_CANT_SET_ERROR_SUPPRESSION_LIST_FROM_COMMAND_LINE,
             "log_error_suppression_list", &opt_log_error_suppression_list[rr]);

      /*
        We were given an illegal value at start-up, so the default will be
        used instead. We have reported the problem (and the dodgy value);
        let's now point our variable back at the default (i.e. the value
        actually used) so SELECT @@GLOBAL.log_error_suppression_list will
        render correct results.
      */
      sys_var *var =
          intern_find_sys_var(STRING_WITH_LEN("log_error_suppression_list"));
      if (var != nullptr) {
        opt_log_error_suppression_list = (char *)var->get_default();
        /*
          During unit-testing, the log subsystem is not initialized,
          so while the default should always check out as a valid
          argument, actually setting it will still fail in this
          particular case as we cannot acquire the rule-set or its
          lock.
        */
        if (log_builtins_filter_parse_suppression_list(
                opt_log_error_suppression_list, false) == 0) {
          log_builtins_filter_parse_suppression_list(
              opt_log_error_suppression_list, true);
        } else {
          DBUG_ASSERT(false); /* purecov: inspected */
        }
      }
    }
  }

  if (!is_help_or_validate_option())
    vector<my_option>().swap(all_options);  // Deletes the vector contents.

  /* Add back the program name handle_options removes */
  (*argc_ptr)++;
  (*argv_ptr)--;

  /*
    Options have been parsed. Now some of them need additional special
    handling, like custom value checking, checking of incompatibilites
    between options, setting of multiple variables, etc.
    Do them here.
  */

  if (!opt_help && opt_verbose) LogErr(ERROR_LEVEL, ER_VERBOSE_REQUIRES_HELP);

  if ((opt_log_slow_admin_statements || opt_log_queries_not_using_indexes ||
       opt_log_slow_slave_statements) &&
      !opt_slow_log)
    LogErr(WARNING_LEVEL, ER_POINTLESS_WITHOUT_SLOWLOG);

  if (global_system_variables.net_buffer_length >
      global_system_variables.max_allowed_packet) {
    LogErr(WARNING_LEVEL, ER_WASTEFUL_NET_BUFFER_SIZE,
           global_system_variables.net_buffer_length,
           global_system_variables.max_allowed_packet);
  }

  /*
    TIMESTAMP columns get implicit DEFAULT values when
    --explicit_defaults_for_timestamp is not set.
    This behavior is deprecated now.
  */
  if (!is_help_or_validate_option() &&
      !global_system_variables.explicit_defaults_for_timestamp)
    LogErr(WARNING_LEVEL, ER_DEPRECATED_TIMESTAMP_IMPLICIT_DEFAULTS);

  if (!is_help_or_validate_option() &&
      opt_mi_repository_id == INFO_REPOSITORY_FILE)
    push_deprecated_warn(nullptr, "--master-info-repository=FILE",
                         "'--master-info-repository=TABLE'");

  if (!is_help_or_validate_option() &&
      opt_rli_repository_id == INFO_REPOSITORY_FILE)
    push_deprecated_warn(nullptr, "--relay-log-info-repository=FILE",
                         "'--relay-log-info-repository=TABLE'");

  opt_init_connect.length = strlen(opt_init_connect.str);
  opt_init_slave.length = strlen(opt_init_slave.str);
  opt_mandatory_roles.length = strlen(opt_mandatory_roles.str);

  if (global_system_variables.low_priority_updates)
    thr_upgraded_concurrent_insert_lock = TL_WRITE_LOW_PRIORITY;

  if (ft_boolean_check_syntax_string(
          pointer_cast<const uchar *>(ft_boolean_syntax))) {
    LogErr(ERROR_LEVEL, ER_FT_BOOL_SYNTAX_INVALID, ft_boolean_syntax);
    return 1;
  }

  if (opt_noacl && !is_help_or_validate_option()) opt_disable_networking = true;

  if (opt_disable_networking) mysqld_port = 0;

  if (opt_skip_show_db) opt_specialflag |= SPECIAL_SKIP_SHOW_DB;

  if (myisam_flush) flush_time = 0;

  if (opt_slave_skip_errors) add_slave_skip_errors(opt_slave_skip_errors);

  if (global_system_variables.max_join_size == HA_POS_ERROR)
    global_system_variables.option_bits |= OPTION_BIG_SELECTS;
  else
    global_system_variables.option_bits &= ~OPTION_BIG_SELECTS;

  // Synchronize @@global.autocommit value on --autocommit
  const ulonglong turn_bit_on =
      opt_autocommit ? OPTION_AUTOCOMMIT : OPTION_NOT_AUTOCOMMIT;
  global_system_variables.option_bits =
      (global_system_variables.option_bits &
       ~(OPTION_NOT_AUTOCOMMIT | OPTION_AUTOCOMMIT)) |
      turn_bit_on;

  // Synchronize @@global.autocommit metadata on --autocommit
  my_option *opt = &my_long_options[3];
  DBUG_ASSERT(strcmp(opt->name, "autocommit") == 0);
  DBUG_ASSERT(opt->arg_source != nullptr);
  Sys_autocommit_ptr->set_source_name(opt->arg_source->m_path_name);
  Sys_autocommit_ptr->set_source(opt->arg_source->m_source);

  global_system_variables.sql_mode =
      expand_sql_mode(global_system_variables.sql_mode, nullptr);

  if (!my_enable_symlinks) have_symlink = SHOW_OPTION_DISABLED;

  if (opt_debugging) {
    /* Allow break with SIGINT, no core or stack trace */
    test_flags |= TEST_SIGINT | TEST_NO_STACKTRACE;
    test_flags &= ~TEST_CORE_ON_SIGNAL;
  }
  /* Set global MyISAM variables from delay_key_write_options */
  fix_delay_key_write(nullptr, nullptr, OPT_GLOBAL);

#ifndef _WIN32
  if (mysqld_chroot) set_root(mysqld_chroot);
#endif
  if (fix_paths()) return 1;

  /*
    Set some global variables from the global_system_variables
    In most cases the global variables will not be used
  */
  my_disable_locking = myisam_single_user = (opt_external_locking == 0);
  my_default_record_cache_size = global_system_variables.read_buff_size;

  global_system_variables.long_query_time =
      (ulonglong)(global_system_variables.long_query_time_double * 1e6);

  if (opt_short_log_format) opt_specialflag |= SPECIAL_SHORT_LOG_FORMAT;

  if (Connection_handler_manager::init()) {
    LogErr(ERROR_LEVEL, ER_CONNECTION_HANDLING_OOM);
    return 1;
  }
  if (Global_THD_manager::create_instance()) {
    LogErr(ERROR_LEVEL, ER_THREAD_HANDLING_OOM);
    return 1;
  }

  /* If --super-read-only was specified, set read_only to 1 */
  read_only = super_read_only ? super_read_only : read_only;
  opt_readonly = read_only;

  return 0;
}

/*
  Create version name for running mysqld version
  We automaticly add suffixes -debug, -valgrind, -asan, -ubsan
  to the version name to make the version more descriptive.
  (MYSQL_SERVER_SUFFIX is set by the compilation environment)
*/

/*
  The following code is quite ugly as there is no portable way to easily set a
  string to the value of a macro
*/
#ifdef MYSQL_SERVER_SUFFIX
#define MYSQL_SERVER_SUFFIX_STR STRINGIFY_ARG(MYSQL_SERVER_SUFFIX)
#else
#define MYSQL_SERVER_SUFFIX_STR MYSQL_SERVER_SUFFIX_DEF
#endif

static void set_server_version(void) {
  char *end MY_ATTRIBUTE((unused)) = strxmov(
      server_version, MYSQL_SERVER_VERSION, MYSQL_SERVER_SUFFIX_STR, NullS);
#ifndef DBUG_OFF
  if (!strstr(MYSQL_SERVER_SUFFIX_STR, "-debug"))
    end = my_stpcpy(end, "-debug");
#endif
#ifdef HAVE_VALGRIND
  if (SERVER_VERSION_LENGTH - (end - server_version) >
      static_cast<int>(sizeof("-valgrind")))
    end = my_stpcpy(end, "-valgrind");
#endif
#ifdef HAVE_ASAN
  if (SERVER_VERSION_LENGTH - (end - server_version) >
      static_cast<int>(sizeof("-asan")))
    end = my_stpcpy(end, "-asan");
#endif
#ifdef HAVE_LSAN
  if (SERVER_VERSION_LENGTH - (end - server_version) >
      static_cast<int>(sizeof("-lsan")))
    end = my_stpcpy(end, "-lsan");
#endif
#ifdef HAVE_UBSAN
  if (SERVER_VERSION_LENGTH - (end - server_version) >
      static_cast<int>(sizeof("-ubsan")))
    end = my_stpcpy(end, "-ubsan");
#endif
#ifdef HAVE_TSAN
  if (SERVER_VERSION_LENGTH - (end - server_version) >
      static_cast<int>(sizeof("-tsan")))
    end = my_stpcpy(end, "-tsan");
#endif
}

static const char *get_relative_path(const char *path) {
  if (test_if_hard_path(path) && is_prefix(path, DEFAULT_MYSQL_HOME) &&
      strcmp(DEFAULT_MYSQL_HOME, FN_ROOTDIR)) {
    path += strlen(DEFAULT_MYSQL_HOME);
    while (is_directory_separator(*path)) path++;
  }
  return path;
}

/**
  Test a file path to determine if the path is compatible with the secure file
  path restriction.

  @param path null terminated character string

  @retval true The path is secure
  @retval false The path isn't secure
*/

bool is_secure_file_path(const char *path) {
  char buff1[FN_REFLEN], buff2[FN_REFLEN];
  size_t opt_secure_file_priv_len;
  /*
    All paths are secure if opt_secure_file_priv is 0
  */
  if (!opt_secure_file_priv[0]) return true;

  opt_secure_file_priv_len = strlen(opt_secure_file_priv);

  if (strlen(path) >= FN_REFLEN) return false;

  if (!my_strcasecmp(system_charset_info, opt_secure_file_priv, "NULL"))
    return false;

  if (my_realpath(buff1, path, 0)) {
    /*
      The supplied file path might have been a file and not a directory.
    */
    int length = (int)dirname_length(path);
    if (length >= FN_REFLEN) return false;
    memcpy(buff2, path, length);
    buff2[length] = '\0';
    if (length == 0 || my_realpath(buff1, buff2, 0)) return false;
  }
  convert_dirname(buff2, buff1, NullS);
  if (!lower_case_file_system) {
    if (strncmp(opt_secure_file_priv, buff2, opt_secure_file_priv_len))
      return false;
  } else {
    if (files_charset_info->coll->strnncoll(
            files_charset_info, (uchar *)buff2, strlen(buff2),
            pointer_cast<const uchar *>(opt_secure_file_priv),
            opt_secure_file_priv_len, true))
      return false;
  }
  return true;
}

/**
  check_secure_file_priv_path : Checks path specified through
  --secure-file-priv and raises warning in following cases:
  1. If path is empty string or NULL and mysqld is not running
     with --initialize (bootstrap mode).
  2. If path can access data directory
  3. If path points to a directory which is accessible by
     all OS users (non-Windows build only)

  It throws error in following cases:

  1. If path normalization fails
  2. If it can not get stats of the directory

  Assumptions :
  1. Data directory path has been normalized
  2. opt_secure_file_priv has been normalized unless it is set
     to "NULL".

  @returns Status of validation
    @retval true : Validation is successful with/without warnings
    @retval false : Validation failed. Error is raised.
*/

static bool check_secure_file_priv_path() {
  char datadir_buffer[FN_REFLEN + 1] = {0};
  char plugindir_buffer[FN_REFLEN + 1] = {0};
  char whichdir[20] = {0};
  size_t opt_plugindir_len = 0;
  size_t opt_datadir_len = 0;
  size_t opt_secure_file_priv_len = 0;
  bool warn = false;
  bool case_insensitive_fs;
#ifndef _WIN32
  MY_STAT dir_stat;
#endif

  if (!opt_secure_file_priv[0]) {
    if (opt_initialize) {
      /*
        Do not impose --secure-file-priv restriction
        in bootstrap mode
      */
      LogErr(INFORMATION_LEVEL, ER_SEC_FILE_PRIV_IGNORED);
    } else {
      LogErr(WARNING_LEVEL, ER_SEC_FILE_PRIV_EMPTY);
    }
    return true;
  }

  /*
    Setting --secure-file-priv to NULL would disable
    reading/writing from/to file
  */
  if (!my_strcasecmp(system_charset_info, opt_secure_file_priv, "NULL")) {
    LogErr(INFORMATION_LEVEL, ER_SEC_FILE_PRIV_NULL);
    return true;
  }

  /*
    Check if --secure-file-priv can access data directory
  */
  opt_secure_file_priv_len = strlen(opt_secure_file_priv);

  /*
    Adds dir seperator at the end.
    This is required in subsequent comparison
  */
  convert_dirname(datadir_buffer, mysql_unpacked_real_data_home, NullS);
  opt_datadir_len = strlen(datadir_buffer);

  case_insensitive_fs = (test_if_case_insensitive(datadir_buffer) == 1);

  if (!case_insensitive_fs) {
    if (!strncmp(datadir_buffer, opt_secure_file_priv,
                 opt_datadir_len < opt_secure_file_priv_len
                     ? opt_datadir_len
                     : opt_secure_file_priv_len)) {
      warn = true;
      strcpy(whichdir, "Data directory");
    }
  } else {
    if (!files_charset_info->coll->strnncoll(
            files_charset_info, (uchar *)datadir_buffer, opt_datadir_len,
            pointer_cast<const uchar *>(opt_secure_file_priv),
            opt_secure_file_priv_len, true)) {
      warn = true;
      strcpy(whichdir, "Data directory");
    }
  }

  /*
    Don't bother comparing --secure-file-priv with --plugin-dir
    if we already have a match against --datdir or
    --plugin-dir is not pointing to a valid directory.
  */
  if (!warn && !my_realpath(plugindir_buffer, opt_plugin_dir, 0)) {
    convert_dirname(plugindir_buffer, plugindir_buffer, NullS);
    opt_plugindir_len = strlen(plugindir_buffer);

    if (!case_insensitive_fs) {
      if (!strncmp(plugindir_buffer, opt_secure_file_priv,
                   opt_plugindir_len < opt_secure_file_priv_len
                       ? opt_plugindir_len
                       : opt_secure_file_priv_len)) {
        warn = true;
        strcpy(whichdir, "Plugin directory");
      }
    } else {
      if (!files_charset_info->coll->strnncoll(
              files_charset_info, (uchar *)plugindir_buffer, opt_plugindir_len,
              pointer_cast<const uchar *>(opt_secure_file_priv),
              opt_secure_file_priv_len, true)) {
        warn = true;
        strcpy(whichdir, "Plugin directory");
      }
    }
  }

  if (warn)
    LogErr(WARNING_LEVEL, ER_SEC_FILE_PRIV_DIRECTORY_INSECURE, whichdir);

#ifndef _WIN32
  /*
     Check for --secure-file-priv directory's permission
  */
  if (!(my_stat(opt_secure_file_priv, &dir_stat, MYF(0)))) {
    LogErr(ERROR_LEVEL, ER_SEC_FILE_PRIV_CANT_STAT);
    return false;
  }

  if (dir_stat.st_mode & S_IRWXO)
    LogErr(WARNING_LEVEL, ER_SEC_FILE_PRIV_DIRECTORY_PERMISSIONS);
#endif
  return true;
}

static int fix_paths(void) {
  char buff[FN_REFLEN];
  bool secure_file_priv_nonempty = false;
  convert_dirname(mysql_home, mysql_home, NullS);
  /* Resolve symlinks to allow 'mysql_home' to be a relative symlink */
  my_realpath(mysql_home, mysql_home, MYF(0));
  /* Ensure that mysql_home ends in FN_LIBCHAR */
  char *pos = strend(mysql_home);
  if (pos == mysql_home || pos[-1] != FN_LIBCHAR) {
    pos[0] = FN_LIBCHAR;
    pos[1] = 0;
  }
  convert_dirname(lc_messages_dir, lc_messages_dir, NullS);
  convert_dirname(mysql_real_data_home, mysql_real_data_home, NullS);
  (void)my_load_path(mysql_home, mysql_home, "");  // Resolve current dir
  (void)my_load_path(mysql_real_data_home, mysql_real_data_home, mysql_home);
  (void)my_load_path(pidfile_name, pidfile_name_ptr, mysql_real_data_home);

  convert_dirname(
      opt_plugin_dir,
      opt_plugin_dir_ptr ? opt_plugin_dir_ptr : get_relative_path(PLUGINDIR),
      NullS);
  (void)my_load_path(opt_plugin_dir, opt_plugin_dir, mysql_home);
  opt_plugin_dir_ptr = opt_plugin_dir;

  my_realpath(mysql_unpacked_real_data_home, mysql_real_data_home, MYF(0));
  mysql_unpacked_real_data_home_len = strlen(mysql_unpacked_real_data_home);
  if (mysql_unpacked_real_data_home[mysql_unpacked_real_data_home_len - 1] ==
      FN_LIBCHAR)
    --mysql_unpacked_real_data_home_len;

  const char *sharedir = get_relative_path(SHAREDIR);
  if (test_if_hard_path(sharedir))
    strmake(buff, sharedir, sizeof(buff) - 1); /* purecov: tested */
  else
    strxnmov(buff, sizeof(buff) - 1, mysql_home, sharedir, NullS);
  convert_dirname(buff, buff, NullS);
  (void)my_load_path(lc_messages_dir, lc_messages_dir, buff);

  /* If --character-sets-dir isn't given, use shared library dir */
  if (charsets_dir)
    strmake(mysql_charsets_dir, charsets_dir, sizeof(mysql_charsets_dir) - 1);
  else
    strxnmov(mysql_charsets_dir, sizeof(mysql_charsets_dir) - 1, buff,
             CHARSET_DIR, NullS);
  (void)my_load_path(mysql_charsets_dir, mysql_charsets_dir, buff);
  convert_dirname(mysql_charsets_dir, mysql_charsets_dir, NullS);
  charsets_dir = mysql_charsets_dir;

  if (init_tmpdir(&mysql_tmpdir_list, opt_mysql_tmpdir)) return 1;
  if (!opt_mysql_tmpdir) opt_mysql_tmpdir = mysql_tmpdir;
  if (!slave_load_tmpdir) slave_load_tmpdir = mysql_tmpdir;

  if (opt_help) return 0;
  /*
    Convert the secure-file-priv option to system format, allowing
    a quick strcmp to check if read or write is in an allowed dir
  */
  if (opt_initialize) opt_secure_file_priv = "";
  secure_file_priv_nonempty = opt_secure_file_priv[0] ? true : false;

  if (secure_file_priv_nonempty && strlen(opt_secure_file_priv) > FN_REFLEN) {
    LogErr(WARNING_LEVEL, ER_SEC_FILE_PRIV_ARGUMENT_TOO_LONG, FN_REFLEN - 1);
    return 1;
  }

  memset(buff, 0, sizeof(buff));
  if (secure_file_priv_nonempty &&
      my_strcasecmp(system_charset_info, opt_secure_file_priv, "NULL")) {
    int retval = my_realpath(buff, opt_secure_file_priv, MYF(MY_WME));
    if (!retval) {
      convert_dirname(secure_file_real_path, buff, NullS);
#ifdef WIN32
      MY_DIR *dir = my_dir(secure_file_real_path, MYF(MY_DONT_SORT + MY_WME));
      if (!dir) {
        retval = 1;
      } else {
        my_dirend(dir);
      }
#endif
    }

    if (retval) {
      LogErr(ERROR_LEVEL, ER_SEC_FILE_PRIV_CANT_ACCESS_DIR,
             opt_secure_file_priv);
      return 1;
    }
    opt_secure_file_priv = secure_file_real_path;
  }

  if (!check_secure_file_priv_path()) return 1;

  return 0;
}

/**
  Check if file system used for databases is case insensitive.

  @param dir_name     Directory to test

  @retval
    -1  Don't know (Test failed)
  @retval
    0   File system is case sensitive
  @retval
    1   File system is case insensitive
*/

static int test_if_case_insensitive(const char *dir_name) {
  int result = 0;
  File file;
  char buff[FN_REFLEN], buff2[FN_REFLEN];
  MY_STAT stat_info;
  const char *const tmp_file_name = "mysqld_tmp_file_case_insensitive_test";
  DBUG_TRACE;

  fn_format(buff, tmp_file_name, dir_name, ".lower-test",
            MY_UNPACK_FILENAME | MY_REPLACE_EXT | MY_REPLACE_DIR);
  fn_format(buff2, tmp_file_name, dir_name, ".LOWER-TEST",
            MY_UNPACK_FILENAME | MY_REPLACE_EXT | MY_REPLACE_DIR);
  mysql_file_delete(key_file_casetest, buff2, MYF(0));
  if ((file = mysql_file_create(key_file_casetest, buff, 0666, O_RDWR,
                                MYF(0))) < 0) {
    LogErr(WARNING_LEVEL, ER_CANT_CREATE_TEST_FILE, buff);
    return -1;
  }
  mysql_file_close(file, MYF(0));
  if (mysql_file_stat(key_file_casetest, buff2, &stat_info, MYF(0)))
    result = 1;  // Can access file
  mysql_file_delete(key_file_casetest, buff, MYF(MY_WME));
  DBUG_PRINT("exit", ("result: %d", result));
  return result;
}

/**
  Create file to store pid number.
*/
static bool create_pid_file() {
  File file;
  bool check_parent_path = true, is_path_accessible = true;
  char pid_filepath[FN_REFLEN], *pos = nullptr;
  /* Copy pid file name to get pid file path */
  strcpy(pid_filepath, pidfile_name);

  /* Iterate through the entire path to check if even one of the sub-dirs
     is world-writable */
  while (check_parent_path && (pos = strrchr(pid_filepath, FN_LIBCHAR)) &&
         (pos != pid_filepath)) /* shouldn't check root */
  {
    *pos = '\0'; /* Trim the inner-most dir */
    switch (is_file_or_dir_world_writable(pid_filepath)) {
      case -2:
        is_path_accessible = false;
        break;
      case -1:
        LogErr(ERROR_LEVEL, ER_CANT_CHECK_PID_PATH, strerror(errno));
        exit(MYSQLD_ABORT_EXIT);
      case 1:
        LogErr(WARNING_LEVEL, ER_PID_FILE_PRIV_DIRECTORY_INSECURE,
               pid_filepath);
        check_parent_path = false;
        break;
      case 0:
        continue; /* Keep checking the parent dir */
    }
  }
  if (!is_path_accessible) {
    LogErr(WARNING_LEVEL, ER_PID_FILEPATH_LOCATIONS_INACCESSIBLE);
  }
  if ((file = mysql_file_create(key_file_pid, pidfile_name, 0664,
                                O_WRONLY | O_TRUNC, MYF(MY_WME))) >= 0) {
    char buff[MAX_BIGINT_WIDTH + 1], *end;
    end = longlong10_to_str(getpid(), buff, -10);
    *end++ = '\n';
    if (!mysql_file_write(file, (uchar *)buff, (uint)(end - buff),
                          MYF(MY_WME | MY_NABP))) {
      mysql_file_close(file, MYF(0));
      pid_file_created = true;
      return false;
    }
    mysql_file_close(file, MYF(0));
  }
  LogErr(ERROR_LEVEL, ER_CANT_CREATE_PID_FILE, strerror(errno));
  return true;
}

/**
  Remove the process' pid file.

  @param  flags  file operation flags
*/

static void delete_pid_file(myf flags) {
  File file;
  if (opt_initialize || !pid_file_created ||
      !(file = mysql_file_open(key_file_pid, pidfile_name, O_RDONLY, flags)))
    return;

  if (file == -1) {
    LogErr(INFORMATION_LEVEL, ER_CANT_REMOVE_PID_FILE, strerror(errno));
    return;
  }

  uchar buff[MAX_BIGINT_WIDTH + 1];
  /* Make sure that the pid file was created by the same process. */
  size_t error = mysql_file_read(file, buff, sizeof(buff), flags);
  mysql_file_close(file, flags);
  buff[sizeof(buff) - 1] = '\0';
  if (error != MY_FILE_ERROR && atol((char *)buff) == (long)getpid()) {
    mysql_file_delete(key_file_pid, pidfile_name, flags);
    pid_file_created = false;
  }
  return;
}

/**
  Delete mysql.ibd after aborting upgrade.
*/
static void delete_dictionary_tablespace() {
  char path[FN_REFLEN + 1];
  bool not_used;

  build_table_filename(path, sizeof(path) - 1, "", "mysql", ".ibd", 0,
                       &not_used);
  (void)mysql_file_delete(key_file_misc, path, MYF(MY_WME));

  // Drop file which tracks progress of upgrade.
  dd::upgrade_57::Upgrade_status().remove();
}

/**
  Returns the current state of the server : booting, operational or shutting
  down.

  @return
    SERVER_BOOTING        Server is not operational. It is starting.
    SERVER_OPERATING      Server is fully initialized and operating.
    SERVER_SHUTTING_DOWN  Server is shutting down.
*/
enum_server_operational_state get_server_state() {
  return server_operational_state;
}

/**
  Reset status for all threads.
*/
class Reset_thd_status : public Do_THD_Impl {
 public:
  Reset_thd_status() {}
  virtual void operator()(THD *thd) {
    /* Update the global status if not done so already. */
    if (!thd->status_var_aggregated) {
      add_to_status(&global_status_var, &thd->status_var);
    }
    reset_system_status_vars(&thd->status_var);
  }
};

/**
  Reset global and session status variables.
*/
void refresh_status() {
  mysql_mutex_lock(&LOCK_status);

  /* For all threads, add status to global status and then reset. */
  Reset_thd_status reset_thd_status;
  Global_THD_manager::get_instance()->do_for_all_thd_copy(&reset_thd_status);
#ifdef WITH_PERFSCHEMA_STORAGE_ENGINE
  /* Reset aggregated status counters. */
  reset_pfs_status_stats();
#endif

  /* Reset some global variables. */
  reset_status_vars();

  /* Reset the counters of all key caches (default and named). */
  process_key_caches(reset_key_cache_counters);
  flush_status_time = time((time_t *)nullptr);
  mysql_mutex_unlock(&LOCK_status);

  /*
    Set max_used_connections to the number of currently open
    connections.  Do this out of LOCK_status to avoid deadlocks.
    Status reset becomes not atomic, but status data is not exact anyway.
  */
  Connection_handler_manager::reset_max_used_connections();
}

/*****************************************************************************
  Instantiate variables for missing storage engines
  This section should go away soon
*****************************************************************************/

#ifdef HAVE_PSI_INTERFACE
PSI_mutex_key key_LOCK_tc;
PSI_mutex_key key_hash_filo_lock;
PSI_mutex_key key_LOCK_error_log;
PSI_mutex_key key_LOCK_thd_data;
PSI_mutex_key key_LOCK_thd_sysvar;
PSI_mutex_key key_LOCK_thd_protocol;
PSI_mutex_key key_LOG_LOCK_log;
PSI_mutex_key key_master_info_data_lock;
PSI_mutex_key key_master_info_run_lock;
PSI_mutex_key key_master_info_sleep_lock;
PSI_mutex_key key_master_info_thd_lock;
PSI_mutex_key key_master_info_rotate_lock;
PSI_mutex_key key_mutex_slave_reporting_capability_err_lock;
PSI_mutex_key key_relay_log_info_data_lock;
PSI_mutex_key key_relay_log_info_sleep_lock;
PSI_mutex_key key_relay_log_info_thd_lock;
PSI_mutex_key key_relay_log_info_log_space_lock;
PSI_mutex_key key_relay_log_info_run_lock;
PSI_mutex_key key_mutex_slave_parallel_pend_jobs;
PSI_mutex_key key_mutex_slave_parallel_worker_count;
PSI_mutex_key key_mutex_slave_parallel_worker;
PSI_mutex_key key_structure_guard_mutex;
PSI_mutex_key key_TABLE_SHARE_LOCK_ha_data;
PSI_mutex_key key_LOCK_query_plan;
PSI_mutex_key key_LOCK_thd_query;
PSI_mutex_key key_LOCK_cost_const;
PSI_mutex_key key_LOCK_current_cond;
PSI_mutex_key key_RELAYLOG_LOCK_commit;
PSI_mutex_key key_RELAYLOG_LOCK_commit_queue;
PSI_mutex_key key_RELAYLOG_LOCK_done;
PSI_mutex_key key_RELAYLOG_LOCK_flush_queue;
PSI_mutex_key key_RELAYLOG_LOCK_index;
PSI_mutex_key key_RELAYLOG_LOCK_log;
PSI_mutex_key key_RELAYLOG_LOCK_log_end_pos;
PSI_mutex_key key_RELAYLOG_LOCK_sync;
PSI_mutex_key key_RELAYLOG_LOCK_sync_queue;
PSI_mutex_key key_RELAYLOG_LOCK_xids;
PSI_mutex_key key_gtid_ensure_index_mutex;
PSI_mutex_key key_object_cache_mutex;  // TODO need to initialize
PSI_cond_key key_object_loading_cond;  // TODO need to initialize
PSI_mutex_key key_mts_temp_table_LOCK;
PSI_mutex_key key_mts_gaq_LOCK;
PSI_mutex_key key_thd_timer_mutex;
PSI_mutex_key key_commit_order_manager_mutex;
PSI_mutex_key key_mutex_slave_worker_hash;

/* clang-format off */
static PSI_mutex_info all_server_mutexes[]=
{
  { &key_LOCK_tc, "TC_LOG_MMAP::LOCK_tc", 0, 0, PSI_DOCUMENT_ME},
  { &key_BINLOG_LOCK_commit, "MYSQL_BIN_LOG::LOCK_commit", 0, 0, PSI_DOCUMENT_ME},
  { &key_BINLOG_LOCK_commit_queue, "MYSQL_BIN_LOG::LOCK_commit_queue", 0, 0, PSI_DOCUMENT_ME},
  { &key_BINLOG_LOCK_done, "MYSQL_BIN_LOG::LOCK_done", 0, 0, PSI_DOCUMENT_ME},
  { &key_BINLOG_LOCK_flush_queue, "MYSQL_BIN_LOG::LOCK_flush_queue", 0, 0, PSI_DOCUMENT_ME},
  { &key_BINLOG_LOCK_index, "MYSQL_BIN_LOG::LOCK_index", 0, 0, PSI_DOCUMENT_ME},
  { &key_BINLOG_LOCK_log, "MYSQL_BIN_LOG::LOCK_log", 0, 0, PSI_DOCUMENT_ME},
  { &key_BINLOG_LOCK_binlog_end_pos, "MYSQL_BIN_LOG::LOCK_binlog_end_pos", 0, 0, PSI_DOCUMENT_ME},
  { &key_BINLOG_LOCK_sync, "MYSQL_BIN_LOG::LOCK_sync", 0, 0, PSI_DOCUMENT_ME},
  { &key_BINLOG_LOCK_sync_queue, "MYSQL_BIN_LOG::LOCK_sync_queue", 0, 0, PSI_DOCUMENT_ME},
  { &key_BINLOG_LOCK_xids, "MYSQL_BIN_LOG::LOCK_xids", 0, 0, PSI_DOCUMENT_ME},
  { &key_RELAYLOG_LOCK_commit, "MYSQL_RELAY_LOG::LOCK_commit", 0, 0, PSI_DOCUMENT_ME},
  { &key_RELAYLOG_LOCK_commit_queue, "MYSQL_RELAY_LOG::LOCK_commit_queue", 0, 0, PSI_DOCUMENT_ME},
  { &key_RELAYLOG_LOCK_done, "MYSQL_RELAY_LOG::LOCK_done", 0, 0, PSI_DOCUMENT_ME},
  { &key_RELAYLOG_LOCK_flush_queue, "MYSQL_RELAY_LOG::LOCK_flush_queue", 0, 0, PSI_DOCUMENT_ME},
  { &key_RELAYLOG_LOCK_index, "MYSQL_RELAY_LOG::LOCK_index", 0, 0, PSI_DOCUMENT_ME},
  { &key_RELAYLOG_LOCK_log, "MYSQL_RELAY_LOG::LOCK_log", 0, 0, PSI_DOCUMENT_ME},
  { &key_RELAYLOG_LOCK_log_end_pos, "MYSQL_RELAY_LOG::LOCK_log_end_pos", 0, 0, PSI_DOCUMENT_ME},
  { &key_RELAYLOG_LOCK_sync, "MYSQL_RELAY_LOG::LOCK_sync", 0, 0, PSI_DOCUMENT_ME},
  { &key_RELAYLOG_LOCK_sync_queue, "MYSQL_RELAY_LOG::LOCK_sync_queue", 0, 0, PSI_DOCUMENT_ME},
  { &key_RELAYLOG_LOCK_xids, "MYSQL_RELAY_LOG::LOCK_xids", 0, 0, PSI_DOCUMENT_ME},
  { &key_hash_filo_lock, "hash_filo::lock", 0, 0, PSI_DOCUMENT_ME},
  { &Gtid_set::key_gtid_executed_free_intervals_mutex, "Gtid_set::gtid_executed::free_intervals_mutex", 0, 0, PSI_DOCUMENT_ME},
  { &key_LOCK_crypt, "LOCK_crypt", PSI_FLAG_SINGLETON, 0, PSI_DOCUMENT_ME},
  { &key_LOCK_error_log, "LOCK_error_log", PSI_FLAG_SINGLETON, 0, PSI_DOCUMENT_ME},
  { &key_LOCK_global_system_variables, "LOCK_global_system_variables", PSI_FLAG_SINGLETON, 0, PSI_DOCUMENT_ME},
#if defined(_WIN32)
  { &key_LOCK_handler_count, "LOCK_handler_count", PSI_FLAG_SINGLETON, 0, PSI_DOCUMENT_ME},
#endif
  { &key_LOCK_manager, "LOCK_manager", PSI_FLAG_SINGLETON, 0, PSI_DOCUMENT_ME},
  { &key_LOCK_prepared_stmt_count, "LOCK_prepared_stmt_count", PSI_FLAG_SINGLETON, 0, PSI_DOCUMENT_ME},
  { &key_LOCK_sql_slave_skip_counter, "LOCK_sql_slave_skip_counter", PSI_FLAG_SINGLETON, 0, PSI_DOCUMENT_ME},
  { &key_LOCK_slave_net_timeout, "LOCK_slave_net_timeout", PSI_FLAG_SINGLETON, 0, PSI_DOCUMENT_ME},
  { &key_LOCK_slave_trans_dep_tracker, "LOCK_slave_trans_dep_tracker", PSI_FLAG_SINGLETON, 0, PSI_DOCUMENT_ME},
  { &key_LOCK_server_started, "LOCK_server_started", PSI_FLAG_SINGLETON, 0, PSI_DOCUMENT_ME},
#if !defined(_WIN32)
  { &key_LOCK_socket_listener_active, "LOCK_socket_listener_active", PSI_FLAG_SINGLETON, 0, PSI_DOCUMENT_ME},
  { &key_LOCK_start_signal_handler, "LOCK_start_signal_handler", PSI_FLAG_SINGLETON, 0, PSI_DOCUMENT_ME},
#endif
  { &key_LOCK_status, "LOCK_status", PSI_FLAG_SINGLETON, 0, PSI_DOCUMENT_ME},
  { &key_LOCK_thd_data, "THD::LOCK_thd_data", 0, PSI_VOLATILITY_SESSION, PSI_DOCUMENT_ME},
  { &key_LOCK_thd_query, "THD::LOCK_thd_query", 0, PSI_VOLATILITY_SESSION, PSI_DOCUMENT_ME},
  { &key_LOCK_thd_sysvar, "THD::LOCK_thd_sysvar", 0, PSI_VOLATILITY_SESSION, PSI_DOCUMENT_ME},
  { &key_LOCK_thd_protocol, "THD::LOCK_thd_protocol", 0, PSI_VOLATILITY_SESSION, PSI_DOCUMENT_ME},
  { &key_LOCK_user_conn, "LOCK_user_conn", PSI_FLAG_SINGLETON, 0, PSI_DOCUMENT_ME},
  { &key_LOCK_uuid_generator, "LOCK_uuid_generator", PSI_FLAG_SINGLETON, 0, PSI_DOCUMENT_ME},
  { &key_LOCK_sql_rand, "LOCK_sql_rand", PSI_FLAG_SINGLETON, 0, PSI_DOCUMENT_ME},
  { &key_LOG_LOCK_log, "LOG::LOCK_log", 0, 0, PSI_DOCUMENT_ME},
  { &key_master_info_data_lock, "Master_info::data_lock", 0, 0, PSI_DOCUMENT_ME},
  { &key_master_info_run_lock, "Master_info::run_lock", 0, 0, PSI_DOCUMENT_ME},
  { &key_master_info_sleep_lock, "Master_info::sleep_lock", 0, 0, PSI_DOCUMENT_ME},
  { &key_master_info_thd_lock, "Master_info::info_thd_lock", 0, 0, PSI_DOCUMENT_ME},
  { &key_master_info_rotate_lock, "Master_info::rotate_lock", 0, 0, PSI_DOCUMENT_ME},
  { &key_mutex_slave_reporting_capability_err_lock, "Slave_reporting_capability::err_lock", 0, 0, PSI_DOCUMENT_ME},
  { &key_relay_log_info_data_lock, "Relay_log_info::data_lock", 0, 0, PSI_DOCUMENT_ME},
  { &key_relay_log_info_sleep_lock, "Relay_log_info::sleep_lock", 0, 0, PSI_DOCUMENT_ME},
  { &key_relay_log_info_thd_lock, "Relay_log_info::info_thd_lock", 0, 0, PSI_DOCUMENT_ME},
  { &key_relay_log_info_log_space_lock, "Relay_log_info::log_space_lock", 0, 0, PSI_DOCUMENT_ME},
  { &key_relay_log_info_run_lock, "Relay_log_info::run_lock", 0, 0, PSI_DOCUMENT_ME},
  { &key_mutex_slave_parallel_pend_jobs, "Relay_log_info::pending_jobs_lock", 0, 0, PSI_DOCUMENT_ME},
  { &key_mutex_slave_parallel_worker_count, "Relay_log_info::exit_count_lock", 0, 0, PSI_DOCUMENT_ME},
  { &key_mutex_slave_parallel_worker, "Worker_info::jobs_lock", 0, 0, PSI_DOCUMENT_ME},
  { &key_TABLE_SHARE_LOCK_ha_data, "TABLE_SHARE::LOCK_ha_data", 0, 0, PSI_DOCUMENT_ME},
  { &key_LOCK_error_messages, "LOCK_error_messages", PSI_FLAG_SINGLETON, 0, PSI_DOCUMENT_ME},
  { &key_LOCK_log_throttle_qni, "LOCK_log_throttle_qni", PSI_FLAG_SINGLETON, 0, PSI_DOCUMENT_ME},
  { &key_gtid_ensure_index_mutex, "Gtid_state", PSI_FLAG_SINGLETON, 0, PSI_DOCUMENT_ME},
  { &key_LOCK_query_plan, "THD::LOCK_query_plan", 0, PSI_VOLATILITY_SESSION, PSI_DOCUMENT_ME},
  { &key_LOCK_cost_const, "Cost_constant_cache::LOCK_cost_const", PSI_FLAG_SINGLETON, 0, PSI_DOCUMENT_ME},
  { &key_LOCK_current_cond, "THD::LOCK_current_cond", 0, PSI_VOLATILITY_SESSION, PSI_DOCUMENT_ME},
  { &key_mts_temp_table_LOCK, "key_mts_temp_table_LOCK", 0, 0, PSI_DOCUMENT_ME},
  { &key_LOCK_reset_gtid_table, "LOCK_reset_gtid_table", PSI_FLAG_SINGLETON, 0, PSI_DOCUMENT_ME},
  { &key_LOCK_compress_gtid_table, "LOCK_compress_gtid_table", PSI_FLAG_SINGLETON, 0, PSI_DOCUMENT_ME},
  { &key_LOCK_collect_instance_log, "LOCK_collect_instance_log", PSI_FLAG_SINGLETON, 0, PSI_DOCUMENT_ME},
  { &key_mts_gaq_LOCK, "key_mts_gaq_LOCK", 0, 0, PSI_DOCUMENT_ME},
  { &key_thd_timer_mutex, "thd_timer_mutex", 0, 0, PSI_DOCUMENT_ME},
  { &key_commit_order_manager_mutex, "Commit_order_manager::m_mutex", 0, 0, PSI_DOCUMENT_ME},
  { &key_mutex_slave_worker_hash, "Relay_log_info::slave_worker_hash_lock", 0, 0, PSI_DOCUMENT_ME},
  { &key_LOCK_default_password_lifetime, "LOCK_default_password_lifetime", PSI_FLAG_SINGLETON, 0, PSI_DOCUMENT_ME},
  { &key_LOCK_mandatory_roles, "LOCK_mandatory_roles", PSI_FLAG_SINGLETON, 0, PSI_DOCUMENT_ME},
  { &key_LOCK_password_history, "LOCK_password_history", PSI_FLAG_SINGLETON, 0, PSI_DOCUMENT_ME},
  { &key_LOCK_password_reuse_interval, "LOCK_password_reuse_interval", PSI_FLAG_SINGLETON, 0, PSI_DOCUMENT_ME},
  { &key_LOCK_keyring_operations, "LOCK_keyring_operations", PSI_FLAG_SINGLETON, 0, PSI_DOCUMENT_ME},
  { &key_LOCK_tls_ctx_options, "LOCK_tls_ctx_options", 0, 0, "A lock to control all of the --ssl-* CTX related command line options"},
  { &key_LOCK_rotate_binlog_master_key, "LOCK_rotate_binlog_master_key", PSI_FLAG_SINGLETON, 0, PSI_DOCUMENT_ME}
};
/* clang-format on */

PSI_rwlock_key key_rwlock_LOCK_logger;
PSI_rwlock_key key_rwlock_channel_map_lock;
PSI_rwlock_key key_rwlock_channel_lock;
PSI_rwlock_key key_rwlock_receiver_sid_lock;
PSI_rwlock_key key_rwlock_rpl_filter_lock;
PSI_rwlock_key key_rwlock_channel_to_filter_lock;

PSI_rwlock_key key_rwlock_Trans_delegate_lock;
PSI_rwlock_key key_rwlock_Server_state_delegate_lock;
PSI_rwlock_key key_rwlock_Binlog_storage_delegate_lock;
PSI_rwlock_key key_rwlock_Binlog_transmit_delegate_lock;
PSI_rwlock_key key_rwlock_Binlog_relay_IO_delegate_lock;
PSI_rwlock_key key_rwlock_resource_group_mgr_map_lock;

/* clang-format off */
static PSI_rwlock_info all_server_rwlocks[]=
{
  { &key_rwlock_Binlog_transmit_delegate_lock, "Binlog_transmit_delegate::lock", PSI_FLAG_SINGLETON, 0, PSI_DOCUMENT_ME},
  { &key_rwlock_Binlog_relay_IO_delegate_lock, "Binlog_relay_IO_delegate::lock", PSI_FLAG_SINGLETON, 0, PSI_DOCUMENT_ME},
  { &key_rwlock_LOCK_logger, "LOGGER::LOCK_logger", 0, 0, PSI_DOCUMENT_ME},
  { &key_rwlock_LOCK_sys_init_connect, "LOCK_sys_init_connect", PSI_FLAG_SINGLETON, 0, PSI_DOCUMENT_ME},
  { &key_rwlock_LOCK_sys_init_slave, "LOCK_sys_init_slave", PSI_FLAG_SINGLETON, 0, PSI_DOCUMENT_ME},
  { &key_rwlock_LOCK_system_variables_hash, "LOCK_system_variables_hash", PSI_FLAG_SINGLETON, 0, PSI_DOCUMENT_ME},
  { &key_rwlock_global_sid_lock, "gtid_commit_rollback", PSI_FLAG_SINGLETON, 0, PSI_DOCUMENT_ME},
  { &key_rwlock_gtid_mode_lock, "gtid_mode_lock", PSI_FLAG_SINGLETON, 0, PSI_DOCUMENT_ME},
  { &key_rwlock_channel_map_lock, "channel_map_lock", 0, 0, PSI_DOCUMENT_ME},
  { &key_rwlock_channel_lock, "channel_lock", 0, 0, PSI_DOCUMENT_ME},
  { &key_rwlock_Trans_delegate_lock, "Trans_delegate::lock", PSI_FLAG_SINGLETON, 0, PSI_DOCUMENT_ME},
  { &key_rwlock_Server_state_delegate_lock, "Server_state_delegate::lock", PSI_FLAG_SINGLETON, 0, PSI_DOCUMENT_ME},
  { &key_rwlock_Binlog_storage_delegate_lock, "Binlog_storage_delegate::lock", PSI_FLAG_SINGLETON, 0, PSI_DOCUMENT_ME},
  { &key_rwlock_receiver_sid_lock, "gtid_retrieved", PSI_FLAG_SINGLETON, 0, PSI_DOCUMENT_ME},
  { &key_rwlock_rpl_filter_lock, "rpl_filter_lock", 0, 0, PSI_DOCUMENT_ME},
  { &key_rwlock_channel_to_filter_lock, "channel_to_filter_lock", 0, 0, PSI_DOCUMENT_ME},
  { &key_rwlock_resource_group_mgr_map_lock, "Resource_group_mgr::m_map_rwlock", 0, 0, PSI_DOCUMENT_ME},
#ifdef _WIN32
  { &key_rwlock_LOCK_named_pipe_full_access_group, "LOCK_named_pipe_full_access_group", PSI_FLAG_SINGLETON, 0,
     "This lock protects named pipe security attributes, preventing their "
     "simultaneous application and modification."},
#endif // _WIN32
};
/* clang-format on */

PSI_cond_key key_PAGE_cond;
PSI_cond_key key_COND_active;
PSI_cond_key key_COND_pool;
PSI_cond_key key_COND_cache_status_changed;
PSI_cond_key key_item_func_sleep_cond;
PSI_cond_key key_master_info_data_cond;
PSI_cond_key key_master_info_start_cond;
PSI_cond_key key_master_info_stop_cond;
PSI_cond_key key_master_info_sleep_cond;
PSI_cond_key key_master_info_rotate_cond;
PSI_cond_key key_relay_log_info_data_cond;
PSI_cond_key key_relay_log_info_log_space_cond;
PSI_cond_key key_relay_log_info_start_cond;
PSI_cond_key key_relay_log_info_stop_cond;
PSI_cond_key key_relay_log_info_sleep_cond;
PSI_cond_key key_cond_slave_parallel_pend_jobs;
PSI_cond_key key_cond_slave_parallel_worker;
PSI_cond_key key_cond_mts_gaq;
PSI_cond_key key_RELAYLOG_update_cond;
PSI_cond_key key_RELAYLOG_COND_done;
PSI_cond_key key_RELAYLOG_prep_xids_cond;
PSI_cond_key key_gtid_ensure_index_cond;
PSI_cond_key key_COND_thr_lock;
PSI_cond_key key_commit_order_manager_cond;
PSI_cond_key key_cond_slave_worker_hash;

/* clang-format off */
static PSI_cond_info all_server_conds[]=
{
  { &key_PAGE_cond, "PAGE::cond", 0, 0, PSI_DOCUMENT_ME},
  { &key_COND_active, "TC_LOG_MMAP::COND_active", 0, 0, PSI_DOCUMENT_ME},
  { &key_COND_pool, "TC_LOG_MMAP::COND_pool", 0, 0, PSI_DOCUMENT_ME},
  { &key_BINLOG_COND_done, "MYSQL_BIN_LOG::COND_done", 0, 0, PSI_DOCUMENT_ME},
  { &key_BINLOG_update_cond, "MYSQL_BIN_LOG::update_cond", 0, 0, PSI_DOCUMENT_ME},
  { &key_BINLOG_prep_xids_cond, "MYSQL_BIN_LOG::prep_xids_cond", 0, 0, PSI_DOCUMENT_ME},
  { &key_RELAYLOG_COND_done, "MYSQL_RELAY_LOG::COND_done", 0, 0, PSI_DOCUMENT_ME},
  { &key_RELAYLOG_update_cond, "MYSQL_RELAY_LOG::update_cond", 0, 0, PSI_DOCUMENT_ME},
  { &key_RELAYLOG_prep_xids_cond, "MYSQL_RELAY_LOG::prep_xids_cond", 0, 0, PSI_DOCUMENT_ME},
#if defined(_WIN32)
  { &key_COND_handler_count, "COND_handler_count", PSI_FLAG_SINGLETON, 0, PSI_DOCUMENT_ME},
#endif
  { &key_COND_manager, "COND_manager", PSI_FLAG_SINGLETON, 0, PSI_DOCUMENT_ME},
  { &key_COND_server_started, "COND_server_started", PSI_FLAG_SINGLETON, 0, PSI_DOCUMENT_ME},
#if !defined(_WIN32)
  { &key_COND_socket_listener_active, "COND_socket_listener_active", PSI_FLAG_SINGLETON, 0, PSI_DOCUMENT_ME},
  { &key_COND_start_signal_handler, "COND_start_signal_handler", PSI_FLAG_SINGLETON, 0, PSI_DOCUMENT_ME},
#endif
  { &key_COND_thr_lock, "COND_thr_lock", 0, 0, PSI_DOCUMENT_ME},
  { &key_item_func_sleep_cond, "Item_func_sleep::cond", 0, 0, PSI_DOCUMENT_ME},
  { &key_master_info_data_cond, "Master_info::data_cond", 0, 0, PSI_DOCUMENT_ME},
  { &key_master_info_start_cond, "Master_info::start_cond", 0, 0, PSI_DOCUMENT_ME},
  { &key_master_info_stop_cond, "Master_info::stop_cond", 0, 0, PSI_DOCUMENT_ME},
  { &key_master_info_sleep_cond, "Master_info::sleep_cond", 0, 0, PSI_DOCUMENT_ME},
  { &key_master_info_rotate_cond, "Master_info::rotate_cond", 0, 0, PSI_DOCUMENT_ME},
  { &key_relay_log_info_data_cond, "Relay_log_info::data_cond", 0, 0, PSI_DOCUMENT_ME},
  { &key_relay_log_info_log_space_cond, "Relay_log_info::log_space_cond", 0, 0, PSI_DOCUMENT_ME},
  { &key_relay_log_info_start_cond, "Relay_log_info::start_cond", 0, 0, PSI_DOCUMENT_ME},
  { &key_relay_log_info_stop_cond, "Relay_log_info::stop_cond", 0, 0, PSI_DOCUMENT_ME},
  { &key_relay_log_info_sleep_cond, "Relay_log_info::sleep_cond", 0, 0, PSI_DOCUMENT_ME},
  { &key_cond_slave_parallel_pend_jobs, "Relay_log_info::pending_jobs_cond", 0, 0, PSI_DOCUMENT_ME},
  { &key_cond_slave_parallel_worker, "Worker_info::jobs_cond", 0, 0, PSI_DOCUMENT_ME},
  { &key_cond_mts_gaq, "Relay_log_info::mts_gaq_cond", 0, 0, PSI_DOCUMENT_ME},
  { &key_gtid_ensure_index_cond, "Gtid_state", PSI_FLAG_SINGLETON, 0, PSI_DOCUMENT_ME},
  { &key_COND_compress_gtid_table, "COND_compress_gtid_table", PSI_FLAG_SINGLETON, 0, PSI_DOCUMENT_ME},
  { &key_commit_order_manager_cond, "Commit_order_manager::m_workers.cond", 0, 0, PSI_DOCUMENT_ME},
  { &key_cond_slave_worker_hash, "Relay_log_info::slave_worker_hash_lock", 0, 0, PSI_DOCUMENT_ME}
};
/* clang-format on */

PSI_thread_key key_thread_bootstrap;
PSI_thread_key key_thread_handle_manager;
PSI_thread_key key_thread_one_connection;
PSI_thread_key key_thread_compress_gtid_table;
PSI_thread_key key_thread_parser_service;
PSI_thread_key key_thread_handle_con_admin_sockets;

/* clang-format off */
static PSI_thread_info all_server_threads[]=
{
#if defined (_WIN32)
  { &key_thread_handle_con_namedpipes, "con_named_pipes", PSI_FLAG_SINGLETON, 0, PSI_DOCUMENT_ME},
  { &key_thread_handle_con_sharedmem, "con_shared_mem", PSI_FLAG_SINGLETON, 0, PSI_DOCUMENT_ME},
  { &key_thread_handle_con_sockets, "con_sockets", PSI_FLAG_SINGLETON, 0, PSI_DOCUMENT_ME},
  { &key_thread_handle_shutdown_restart, "shutdown_restart", PSI_FLAG_SINGLETON, 0, PSI_DOCUMENT_ME},
#endif /* _WIN32 */
  { &key_thread_bootstrap, "bootstrap", PSI_FLAG_SINGLETON, 0, PSI_DOCUMENT_ME},
  { &key_thread_handle_manager, "manager", PSI_FLAG_SINGLETON, 0, PSI_DOCUMENT_ME},
  { &key_thread_main, "main", PSI_FLAG_SINGLETON, 0, PSI_DOCUMENT_ME},
  { &key_thread_one_connection, "one_connection", PSI_FLAG_USER, 0, PSI_DOCUMENT_ME},
  { &key_thread_signal_hand, "signal_handler", PSI_FLAG_SINGLETON, 0, PSI_DOCUMENT_ME},
  { &key_thread_compress_gtid_table, "compress_gtid_table", PSI_FLAG_SINGLETON, 0, PSI_DOCUMENT_ME},
  { &key_thread_parser_service, "parser_service", PSI_FLAG_SINGLETON, 0, PSI_DOCUMENT_ME},
  { &key_thread_handle_con_admin_sockets, "admin_interface", PSI_FLAG_USER, 0, PSI_DOCUMENT_ME},
};
/* clang-format on */

PSI_file_key key_file_binlog;
PSI_file_key key_file_binlog_index;
PSI_file_key key_file_dbopt;
PSI_file_key key_file_ERRMSG;
PSI_file_key key_select_to_file;
PSI_file_key key_file_fileparser;
PSI_file_key key_file_frm;
PSI_file_key key_file_load;
PSI_file_key key_file_loadfile;
PSI_file_key key_file_log_event_data;
PSI_file_key key_file_log_event_info;
PSI_file_key key_file_misc;
PSI_file_key key_file_tclog;
PSI_file_key key_file_trg;
PSI_file_key key_file_trn;
PSI_file_key key_file_init;
PSI_file_key key_file_general_log;
PSI_file_key key_file_slow_log;
PSI_file_key key_file_relaylog;
PSI_file_key key_file_relaylog_cache;
PSI_file_key key_file_relaylog_index;
PSI_file_key key_file_relaylog_index_cache;
PSI_file_key key_file_sdi;
PSI_file_key key_file_hash_join;

/* clang-format off */
static PSI_file_info all_server_files[]=
{
  { &key_file_binlog, "binlog", 0, 0, PSI_DOCUMENT_ME},
  { &key_file_binlog_cache, "binlog_cache", 0, 0, PSI_DOCUMENT_ME},
  { &key_file_binlog_index, "binlog_index", 0, 0, PSI_DOCUMENT_ME},
  { &key_file_binlog_index_cache, "binlog_index_cache", 0, 0, PSI_DOCUMENT_ME},
  { &key_file_relaylog, "relaylog", 0, 0, PSI_DOCUMENT_ME},
  { &key_file_relaylog_cache, "relaylog_cache", 0, 0, PSI_DOCUMENT_ME},
  { &key_file_relaylog_index, "relaylog_index", 0, 0, PSI_DOCUMENT_ME},
  { &key_file_relaylog_index_cache, "relaylog_index_cache", 0, 0, PSI_DOCUMENT_ME},
  { &key_file_io_cache, "io_cache", 0, 0, PSI_DOCUMENT_ME},
  { &key_file_casetest, "casetest", 0, 0, PSI_DOCUMENT_ME},
  { &key_file_dbopt, "dbopt", 0, 0, PSI_DOCUMENT_ME},
  { &key_file_ERRMSG, "ERRMSG", 0, 0, PSI_DOCUMENT_ME},
  { &key_select_to_file, "select_to_file", 0, 0, PSI_DOCUMENT_ME},
  { &key_file_fileparser, "file_parser", 0, 0, PSI_DOCUMENT_ME},
  { &key_file_frm, "FRM", 0, 0, PSI_DOCUMENT_ME},
  { &key_file_load, "load", 0, 0, PSI_DOCUMENT_ME},
  { &key_file_loadfile, "LOAD_FILE", 0, 0, PSI_DOCUMENT_ME},
  { &key_file_log_event_data, "log_event_data", 0, 0, PSI_DOCUMENT_ME},
  { &key_file_log_event_info, "log_event_info", 0, 0, PSI_DOCUMENT_ME},
  { &key_file_misc, "misc", 0, 0, PSI_DOCUMENT_ME},
  { &key_file_pid, "pid", 0, 0, PSI_DOCUMENT_ME},
  { &key_file_general_log, "query_log", 0, 0, PSI_DOCUMENT_ME},
  { &key_file_slow_log, "slow_log", 0, 0, PSI_DOCUMENT_ME},
  { &key_file_tclog, "tclog", 0, 0, PSI_DOCUMENT_ME},
  { &key_file_trg, "trigger_name", 0, 0, PSI_DOCUMENT_ME},
  { &key_file_trn, "trigger", 0, 0, PSI_DOCUMENT_ME},
  { &key_file_init, "init", 0, 0, PSI_DOCUMENT_ME},
  { &key_file_sdi, "SDI", 0, 0, PSI_DOCUMENT_ME},
  { &key_file_hash_join, "hash_join", 0, 0, PSI_DOCUMENT_ME}
};
/* clang-format on */
#endif /* HAVE_PSI_INTERFACE */

/* clang-format off */
PSI_stage_info stage_after_create= { 0, "After create", 0, PSI_DOCUMENT_ME};
PSI_stage_info stage_alter_inplace_prepare= { 0, "preparing for alter table", 0, PSI_DOCUMENT_ME};
PSI_stage_info stage_alter_inplace= { 0, "altering table", 0, PSI_DOCUMENT_ME};
PSI_stage_info stage_alter_inplace_commit= { 0, "committing alter table to storage engine", 0, PSI_DOCUMENT_ME};
PSI_stage_info stage_changing_master= { 0, "Changing master", 0, PSI_DOCUMENT_ME};
PSI_stage_info stage_checking_master_version= { 0, "Checking master version", 0, PSI_DOCUMENT_ME};
PSI_stage_info stage_checking_permissions= { 0, "checking permissions", 0, PSI_DOCUMENT_ME};
PSI_stage_info stage_cleaning_up= { 0, "cleaning up", 0, PSI_DOCUMENT_ME};
PSI_stage_info stage_closing_tables= { 0, "closing tables", 0, PSI_DOCUMENT_ME};
PSI_stage_info stage_compressing_gtid_table= { 0, "Compressing gtid_executed table", 0, PSI_DOCUMENT_ME};
PSI_stage_info stage_connecting_to_master= { 0, "Connecting to master", 0, PSI_DOCUMENT_ME};
PSI_stage_info stage_converting_heap_to_ondisk= { 0, "converting HEAP to ondisk", 0, PSI_DOCUMENT_ME};
PSI_stage_info stage_copy_to_tmp_table= { 0, "copy to tmp table", PSI_FLAG_STAGE_PROGRESS, PSI_DOCUMENT_ME};
PSI_stage_info stage_creating_table= { 0, "creating table", 0, PSI_DOCUMENT_ME};
PSI_stage_info stage_creating_tmp_table= { 0, "Creating tmp table", 0, PSI_DOCUMENT_ME};
PSI_stage_info stage_deleting_from_main_table= { 0, "deleting from main table", 0, PSI_DOCUMENT_ME};
PSI_stage_info stage_deleting_from_reference_tables= { 0, "deleting from reference tables", 0, PSI_DOCUMENT_ME};
PSI_stage_info stage_discard_or_import_tablespace= { 0, "discard_or_import_tablespace", 0, PSI_DOCUMENT_ME};
PSI_stage_info stage_end= { 0, "end", 0, PSI_DOCUMENT_ME};
PSI_stage_info stage_executing= { 0, "executing", 0, PSI_DOCUMENT_ME};
PSI_stage_info stage_execution_of_init_command= { 0, "Execution of init_command", 0, PSI_DOCUMENT_ME};
PSI_stage_info stage_explaining= { 0, "explaining", 0, PSI_DOCUMENT_ME};
PSI_stage_info stage_finished_reading_one_binlog_switching_to_next_binlog= { 0, "Finished reading one binlog; switching to next binlog", 0, PSI_DOCUMENT_ME};
PSI_stage_info stage_flushing_relay_log_and_master_info_repository= { 0, "Flushing relay log and master info repository.", 0, PSI_DOCUMENT_ME};
PSI_stage_info stage_flushing_relay_log_info_file= { 0, "Flushing relay-log info file.", 0, PSI_DOCUMENT_ME};
PSI_stage_info stage_freeing_items= { 0, "freeing items", 0, PSI_DOCUMENT_ME};
PSI_stage_info stage_fulltext_initialization= { 0, "FULLTEXT initialization", 0, PSI_DOCUMENT_ME};
PSI_stage_info stage_init= { 0, "init", 0, PSI_DOCUMENT_ME};
PSI_stage_info stage_killing_slave= { 0, "Killing slave", 0, PSI_DOCUMENT_ME};
PSI_stage_info stage_logging_slow_query= { 0, "logging slow query", 0, PSI_DOCUMENT_ME};
PSI_stage_info stage_making_temp_file_append_before_load_data= { 0, "Making temporary file (append) before replaying LOAD DATA INFILE", 0, PSI_DOCUMENT_ME};
PSI_stage_info stage_manage_keys= { 0, "manage keys", 0, PSI_DOCUMENT_ME};
PSI_stage_info stage_master_has_sent_all_binlog_to_slave= { 0, "Master has sent all binlog to slave; waiting for more updates", 0, PSI_DOCUMENT_ME};
PSI_stage_info stage_opening_tables= { 0, "Opening tables", 0, PSI_DOCUMENT_ME};
PSI_stage_info stage_optimizing= { 0, "optimizing", 0, PSI_DOCUMENT_ME};
PSI_stage_info stage_preparing= { 0, "preparing", 0, PSI_DOCUMENT_ME};
PSI_stage_info stage_purging_old_relay_logs= { 0, "Purging old relay logs", 0, PSI_DOCUMENT_ME};
PSI_stage_info stage_query_end= { 0, "query end", 0, PSI_DOCUMENT_ME};
PSI_stage_info stage_queueing_master_event_to_the_relay_log= { 0, "Queueing master event to the relay log", 0, PSI_DOCUMENT_ME};
PSI_stage_info stage_reading_event_from_the_relay_log= { 0, "Reading event from the relay log", 0, PSI_DOCUMENT_ME};
PSI_stage_info stage_registering_slave_on_master= { 0, "Registering slave on master", 0, PSI_DOCUMENT_ME};
PSI_stage_info stage_removing_tmp_table= { 0, "removing tmp table", 0, PSI_DOCUMENT_ME};
PSI_stage_info stage_rename= { 0, "rename", 0, PSI_DOCUMENT_ME};
PSI_stage_info stage_rename_result_table= { 0, "rename result table", 0, PSI_DOCUMENT_ME};
PSI_stage_info stage_requesting_binlog_dump= { 0, "Requesting binlog dump", 0, PSI_DOCUMENT_ME};
PSI_stage_info stage_searching_rows_for_update= { 0, "Searching rows for update", 0, PSI_DOCUMENT_ME};
PSI_stage_info stage_sending_binlog_event_to_slave= { 0, "Sending binlog event to slave", 0, PSI_DOCUMENT_ME};
PSI_stage_info stage_setup= { 0, "setup", 0, PSI_DOCUMENT_ME};
PSI_stage_info stage_slave_has_read_all_relay_log= { 0, "Slave has read all relay log; waiting for more updates", 0, PSI_DOCUMENT_ME};
PSI_stage_info stage_slave_waiting_event_from_coordinator= { 0, "Waiting for an event from Coordinator", 0, PSI_DOCUMENT_ME};
PSI_stage_info stage_slave_waiting_for_workers_to_process_queue= { 0, "Waiting for slave workers to process their queues", 0, PSI_DOCUMENT_ME};
PSI_stage_info stage_slave_waiting_worker_queue= { 0, "Waiting for Slave Worker queue", 0, PSI_DOCUMENT_ME};
PSI_stage_info stage_slave_waiting_worker_to_free_events= { 0, "Waiting for Slave Workers to free pending events", 0, PSI_DOCUMENT_ME};
PSI_stage_info stage_slave_waiting_worker_to_release_partition= { 0, "Waiting for Slave Worker to release partition", 0, PSI_DOCUMENT_ME};
PSI_stage_info stage_slave_waiting_workers_to_exit= { 0, "Waiting for workers to exit", 0, PSI_DOCUMENT_ME};
PSI_stage_info stage_rpl_apply_row_evt_write= { 0, "Applying batch of row changes (write)", PSI_FLAG_STAGE_PROGRESS, PSI_DOCUMENT_ME};
PSI_stage_info stage_rpl_apply_row_evt_update= { 0, "Applying batch of row changes (update)", PSI_FLAG_STAGE_PROGRESS, PSI_DOCUMENT_ME};
PSI_stage_info stage_rpl_apply_row_evt_delete= { 0, "Applying batch of row changes (delete)", PSI_FLAG_STAGE_PROGRESS, PSI_DOCUMENT_ME};
PSI_stage_info stage_statistics= { 0, "statistics", 0, PSI_DOCUMENT_ME};
PSI_stage_info stage_sql_thd_waiting_until_delay= { 0, "Waiting until MASTER_DELAY seconds after master executed event", 0, PSI_DOCUMENT_ME};
PSI_stage_info stage_system_lock= { 0, "System lock", 0, PSI_DOCUMENT_ME};
PSI_stage_info stage_update= { 0, "update", 0, PSI_DOCUMENT_ME};
PSI_stage_info stage_updating= { 0, "updating", 0, PSI_DOCUMENT_ME};
PSI_stage_info stage_updating_main_table= { 0, "updating main table", 0, PSI_DOCUMENT_ME};
PSI_stage_info stage_updating_reference_tables= { 0, "updating reference tables", 0, PSI_DOCUMENT_ME};
PSI_stage_info stage_user_sleep= { 0, "User sleep", 0, PSI_DOCUMENT_ME};
PSI_stage_info stage_verifying_table= { 0, "verifying table", 0, PSI_DOCUMENT_ME};
PSI_stage_info stage_waiting_for_gtid_to_be_committed= { 0, "Waiting for GTID to be committed", 0, PSI_DOCUMENT_ME};
PSI_stage_info stage_waiting_for_handler_commit= { 0, "waiting for handler commit", 0, PSI_DOCUMENT_ME};
PSI_stage_info stage_waiting_for_master_to_send_event= { 0, "Waiting for master to send event", 0, PSI_DOCUMENT_ME};
PSI_stage_info stage_waiting_for_master_update= { 0, "Waiting for master update", 0, PSI_DOCUMENT_ME};
PSI_stage_info stage_waiting_for_relay_log_space= { 0, "Waiting for the slave SQL thread to free enough relay log space", 0, PSI_DOCUMENT_ME};
PSI_stage_info stage_waiting_for_slave_mutex_on_exit= { 0, "Waiting for slave mutex on exit", 0, PSI_DOCUMENT_ME};
PSI_stage_info stage_waiting_for_slave_thread_to_start= { 0, "Waiting for slave thread to start", 0, PSI_DOCUMENT_ME};
PSI_stage_info stage_waiting_for_table_flush= { 0, "Waiting for table flush", 0, PSI_DOCUMENT_ME};
PSI_stage_info stage_waiting_for_the_next_event_in_relay_log= { 0, "Waiting for the next event in relay log", 0, PSI_DOCUMENT_ME};
PSI_stage_info stage_waiting_for_the_slave_thread_to_advance_position= { 0, "Waiting for the slave SQL thread to advance position", 0, PSI_DOCUMENT_ME};
PSI_stage_info stage_waiting_to_finalize_termination= { 0, "Waiting to finalize termination", 0, PSI_DOCUMENT_ME};
PSI_stage_info stage_worker_waiting_for_its_turn_to_commit= { 0, "Waiting for preceding transaction to commit", 0, PSI_DOCUMENT_ME};
PSI_stage_info stage_worker_waiting_for_commit_parent= { 0, "Waiting for dependent transaction to commit", 0, PSI_DOCUMENT_ME};
PSI_stage_info stage_suspending= { 0, "Suspending", 0, PSI_DOCUMENT_ME};
PSI_stage_info stage_starting= { 0, "starting", 0, PSI_DOCUMENT_ME};
PSI_stage_info stage_waiting_for_no_channel_reference= { 0, "Waiting for no channel reference.", 0, PSI_DOCUMENT_ME};
PSI_stage_info stage_hook_begin_trans= { 0, "Executing hook on transaction begin.", 0, PSI_DOCUMENT_ME};
PSI_stage_info stage_binlog_transaction_compress= { 0, "Compressing transaction changes.", 0, PSI_DOCUMENT_ME};
PSI_stage_info stage_binlog_transaction_decompress= { 0, "Decompressing transaction changes.", 0, PSI_DOCUMENT_ME};
/* clang-format on */

extern PSI_stage_info stage_waiting_for_disk_space;

#ifdef HAVE_PSI_INTERFACE

PSI_stage_info *all_server_stages[] = {
    &stage_after_create,
    &stage_alter_inplace_prepare,
    &stage_alter_inplace,
    &stage_alter_inplace_commit,
    &stage_changing_master,
    &stage_checking_master_version,
    &stage_checking_permissions,
    &stage_cleaning_up,
    &stage_closing_tables,
    &stage_compressing_gtid_table,
    &stage_connecting_to_master,
    &stage_converting_heap_to_ondisk,
    &stage_copy_to_tmp_table,
    &stage_creating_table,
    &stage_creating_tmp_table,
    &stage_deleting_from_main_table,
    &stage_deleting_from_reference_tables,
    &stage_discard_or_import_tablespace,
    &stage_end,
    &stage_executing,
    &stage_execution_of_init_command,
    &stage_explaining,
    &stage_finished_reading_one_binlog_switching_to_next_binlog,
    &stage_flushing_relay_log_and_master_info_repository,
    &stage_flushing_relay_log_info_file,
    &stage_freeing_items,
    &stage_fulltext_initialization,
    &stage_init,
    &stage_killing_slave,
    &stage_logging_slow_query,
    &stage_making_temp_file_append_before_load_data,
    &stage_manage_keys,
    &stage_master_has_sent_all_binlog_to_slave,
    &stage_opening_tables,
    &stage_optimizing,
    &stage_preparing,
    &stage_purging_old_relay_logs,
    &stage_query_end,
    &stage_queueing_master_event_to_the_relay_log,
    &stage_reading_event_from_the_relay_log,
    &stage_registering_slave_on_master,
    &stage_removing_tmp_table,
    &stage_rename,
    &stage_rename_result_table,
    &stage_requesting_binlog_dump,
    &stage_searching_rows_for_update,
    &stage_sending_binlog_event_to_slave,
    &stage_setup,
    &stage_slave_has_read_all_relay_log,
    &stage_slave_waiting_event_from_coordinator,
    &stage_slave_waiting_for_workers_to_process_queue,
    &stage_slave_waiting_worker_queue,
    &stage_slave_waiting_worker_to_free_events,
    &stage_slave_waiting_worker_to_release_partition,
    &stage_slave_waiting_workers_to_exit,
    &stage_rpl_apply_row_evt_write,
    &stage_rpl_apply_row_evt_update,
    &stage_rpl_apply_row_evt_delete,
    &stage_sql_thd_waiting_until_delay,
    &stage_statistics,
    &stage_system_lock,
    &stage_update,
    &stage_updating,
    &stage_updating_main_table,
    &stage_updating_reference_tables,
    &stage_user_sleep,
    &stage_verifying_table,
    &stage_waiting_for_gtid_to_be_committed,
    &stage_waiting_for_handler_commit,
    &stage_waiting_for_master_to_send_event,
    &stage_waiting_for_master_update,
    &stage_waiting_for_relay_log_space,
    &stage_waiting_for_slave_mutex_on_exit,
    &stage_waiting_for_slave_thread_to_start,
    &stage_waiting_for_table_flush,
    &stage_waiting_for_the_next_event_in_relay_log,
    &stage_waiting_for_the_slave_thread_to_advance_position,
    &stage_waiting_to_finalize_termination,
    &stage_worker_waiting_for_its_turn_to_commit,
    &stage_worker_waiting_for_commit_parent,
    &stage_suspending,
    &stage_starting,
    &stage_waiting_for_no_channel_reference,
    &stage_hook_begin_trans,
    &stage_waiting_for_disk_space,
    &stage_binlog_transaction_compress,
    &stage_binlog_transaction_decompress};

PSI_socket_key key_socket_tcpip;
PSI_socket_key key_socket_unix;
PSI_socket_key key_socket_client_connection;

/* clang-format off */
static PSI_socket_info all_server_sockets[]=
{
  { &key_socket_tcpip, "server_tcpip_socket", PSI_FLAG_SINGLETON, 0, PSI_DOCUMENT_ME},
  { &key_socket_unix, "server_unix_socket", PSI_FLAG_SINGLETON, 0, PSI_DOCUMENT_ME},
  { &key_socket_client_connection, "client_connection", PSI_FLAG_USER, 0, PSI_DOCUMENT_ME}
};
/* clang-format on */

/* TODO: find a good header */
void init_client_psi_keys(void);

/**
  Initialise all the performance schema instrumentation points
  used by the server.
*/
static void init_server_psi_keys(void) {
  const char *category = "sql";
  int count;

  count = static_cast<int>(array_elements(all_server_mutexes));
  mysql_mutex_register(category, all_server_mutexes, count);

  count = static_cast<int>(array_elements(all_server_rwlocks));
  mysql_rwlock_register(category, all_server_rwlocks, count);

  count = static_cast<int>(array_elements(all_server_conds));
  mysql_cond_register(category, all_server_conds, count);

  count = static_cast<int>(array_elements(all_server_threads));
  mysql_thread_register(category, all_server_threads, count);

  count = static_cast<int>(array_elements(all_server_files));
  mysql_file_register(category, all_server_files, count);

  count = static_cast<int>(array_elements(all_server_stages));
  mysql_stage_register(category, all_server_stages, count);

  count = static_cast<int>(array_elements(all_server_sockets));
  mysql_socket_register(category, all_server_sockets, count);

  register_server_memory_keys();

#ifdef HAVE_PSI_STATEMENT_INTERFACE
  init_sql_statement_info();

  /* Register [0 .. SQLCOM_CLONE - 1] as "statement/sql/..." */
  count = (int)SQLCOM_CLONE;
  mysql_statement_register(category, sql_statement_info, count);

  /* Exclude SQLCOM_CLONE as it mutates and is registered as abstract. */
  count = (int)SQLCOM_END - (int)SQLCOM_CLONE;
  mysql_statement_register(category, &sql_statement_info[(int)SQLCOM_CLONE + 1],
                           count);
  category = "abstract";
  mysql_statement_register(category, &sql_statement_info[(int)SQLCOM_CLONE], 1);

  init_sp_psi_keys();

  init_scheduler_psi_keys();

  category = "com";
  init_com_statement_info();

  /*
    Register [0 .. COM_QUERY - 1] as "statement/com/..."
  */
  count = (int)COM_QUERY;
  mysql_statement_register(category, com_statement_info, count);

  /* Exclude COM_CLONE as it would mutate */
  count = (int)COM_CLONE - (int)COM_QUERY - 1;
  mysql_statement_register(category, &com_statement_info[(int)COM_QUERY + 1],
                           count);
  /*
    Register [COM_CLONE + 1 .. COM_END] as "statement/com/..."
  */
  count = (int)COM_END - (int)COM_CLONE;
  mysql_statement_register(category, &com_statement_info[(int)COM_CLONE + 1],
                           count);
  category = "abstract";
  /*
    Register [COM_QUERY] as "statement/abstract/com_query"
  */
  mysql_statement_register(category, &com_statement_info[(int)COM_QUERY], 1);
  mysql_statement_register(category, &com_statement_info[(int)COM_CLONE], 1);

  /*
    When a new packet is received,
    it is instrumented as "statement/abstract/new_packet".
    Based on the packet type found, it later mutates to the
    proper narrow type, for example
    "statement/abstract/query" or "statement/com/ping".
    In cases of "statement/abstract/query", SQL queries are given to
    the parser, which mutates the statement type to an even more
    narrow classification, for example "statement/sql/select".
  */
  stmt_info_new_packet.m_key = 0;
  stmt_info_new_packet.m_name = "new_packet";
  stmt_info_new_packet.m_flags = PSI_FLAG_MUTABLE;
  stmt_info_new_packet.m_documentation =
      "New packet just received from the network. "
      "At this point, the real command type is unknown, "
      "the type will be refined after reading the packet header.";
  mysql_statement_register(category, &stmt_info_new_packet, 1);

  /*
    Statements processed from the relay log are initially instrumented as
    "statement/abstract/relay_log". The parser will mutate the statement type to
    a more specific classification, for example "statement/sql/insert".
  */
  stmt_info_rpl.m_key = 0;
  stmt_info_rpl.m_name = "relay_log";
  stmt_info_rpl.m_flags = PSI_FLAG_MUTABLE;
  stmt_info_rpl.m_documentation =
      "New event just read from the relay log. "
      "At this point, the real statement type is unknown, "
      "the type will be refined after parsing the event.";
  mysql_statement_register(category, &stmt_info_rpl, 1);
#endif

  /* Common client and server code. */
  init_client_psi_keys();
  /* Vio */
  init_vio_psi_keys();
}
#endif /* HAVE_PSI_INTERFACE */

bool do_create_native_table_for_pfs(THD *thd, const Plugin_table *t) {
  const char *schema_name = t->get_schema_name();
  const char *table_name = t->get_name();
  MDL_request table_request;
  MDL_REQUEST_INIT(&table_request, MDL_key::TABLE, schema_name, table_name,
                   MDL_EXCLUSIVE, MDL_TRANSACTION);

  if (thd->mdl_context.acquire_lock(&table_request,
                                    thd->variables.lock_wait_timeout)) {
    /* Error, failed to get MDL lock. */
    return true;
  }

  tdc_remove_table(thd, TDC_RT_REMOVE_ALL, schema_name, table_name, false);

  if (dd::create_native_table(thd, t)) {
    /* Error, failed to create DD table. */
    return true;
  }

  return false;
}

bool create_native_table_for_pfs(const Plugin_table *t) {
  /* If InnoDB is not initialized yet, return error */
  if (!is_builtin_and_core_se_initialized()) return true;

  THD *thd = current_thd;
  DBUG_ASSERT(thd);
  return do_create_native_table_for_pfs(thd, t);
}

static bool do_drop_native_table_for_pfs(THD *thd, const char *schema_name,
                                         const char *table_name) {
  MDL_request table_request;
  MDL_REQUEST_INIT(&table_request, MDL_key::TABLE, schema_name, table_name,
                   MDL_EXCLUSIVE, MDL_TRANSACTION);

  if (thd->mdl_context.acquire_lock(&table_request,
                                    thd->variables.lock_wait_timeout)) {
    /* Error, failed to get MDL lock. */
    return true;
  }

  tdc_remove_table(thd, TDC_RT_REMOVE_ALL, schema_name, table_name, false);

  if (dd::drop_native_table(thd, schema_name, table_name)) {
    /* Error, failed to destroy DD table. */
    return true;
  }

  return false;
}

bool drop_native_table_for_pfs(const char *schema_name,
                               const char *table_name) {
  /* If server is shutting down, by the time control reaches here, DD would have
   * already been shut down. Therefore return success and tables won't be
   * deleted and would be available at next server start.
   */
  if (get_server_state() == SERVER_SHUTTING_DOWN) {
    return false;
  }

  /* During bootstrap error cleanup, we don't have THD. */
  THD *thd = current_thd;
  if (thd == nullptr) {
    DBUG_ASSERT(get_server_state() == SERVER_BOOTING);
    return false;
  }
  return do_drop_native_table_for_pfs(thd, schema_name, table_name);
}

#ifdef _WIN32
// update_named_pipe_full_access_group returns false on success, true on failure
bool update_named_pipe_full_access_group(const char *new_group_name) {
  if (named_pipe_acceptor) {
    return named_pipe_listener->update_named_pipe_full_access_group(
        new_group_name);
  }
  return true;
}

#endif  // _WIN32

/**
  Get status partial_revokes on server

  @return a bool indicating partial_revokes status of the server.
    @retval true  Parital revokes is ON
    @retval flase Partial revokes is OFF
*/
bool mysqld_partial_revokes() {
  return partial_revokes.load(std::memory_order_relaxed);
}

/**
  Set partial_revokes with a given value

  @param value true or false indicating the status of partial revokes
               turned ON/OFF on server.
*/
void set_mysqld_partial_revokes(bool value) {
  partial_revokes.store(value, std::memory_order_relaxed);
}<|MERGE_RESOLUTION|>--- conflicted
+++ resolved
@@ -1761,7 +1761,7 @@
   @retval false success
   @retval true failure
 */
-static bool component_infrastructure_init() {
+bool component_infrastructure_init() {
   if (initialize_minimal_chassis(&srv_registry)) {
     LogErr(ERROR_LEVEL, ER_COMPONENTS_INFRASTRUCTURE_BOOTSTRAP);
     return true;
@@ -1855,7 +1855,7 @@
   @retval false success
   @retval true failure
 */
-static bool component_infrastructure_deinit() {
+bool component_infrastructure_deinit() {
   persistent_dynamic_loader_deinit();
 
   srv_registry->release(reinterpret_cast<my_h_service>(
@@ -8102,22 +8102,14 @@
 #endif
     {"sporadic-binlog-dump-fail", 0,
      "Option used by mysql-test for debugging and testing of replication.",
-<<<<<<< HEAD
      &opt_sporadic_binlog_dump_fail, &opt_sporadic_binlog_dump_fail, 0,
-     GET_BOOL, NO_ARG, 0, 0, 0, 0, 0, 0},
+     GET_BOOL, NO_ARG, 0, 0, 0, nullptr, 0, nullptr},
 #ifndef XTRABACKUP
-    {"ssl", 0,
-     "Enable SSL for connection (automatically enabled with other flags).",
-     &opt_use_ssl, &opt_use_ssl, 0, GET_BOOL, OPT_ARG, 1, 0, 0, 0, 0, 0},
-#endif /* XTRABACKUP */
-=======
-     &opt_sporadic_binlog_dump_fail, &opt_sporadic_binlog_dump_fail, nullptr,
-     GET_BOOL, NO_ARG, 0, 0, 0, nullptr, 0, nullptr},
     {"ssl", 0,
      "Enable SSL for connection (automatically enabled with other flags).",
      &opt_use_ssl, &opt_use_ssl, nullptr, GET_BOOL, OPT_ARG, 1, 0, 0, nullptr,
      0, nullptr},
->>>>>>> 7d10c821
+#endif /* XTRABACKUP */
 #ifdef _WIN32
     {"standalone", 0, "Dummy option to start as a standalone program (NT).", 0,
      0, 0, GET_NO_ARG, NO_ARG, 0, 0, 0, 0, 0, 0},
