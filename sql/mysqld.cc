/* Copyright (c) 2000, 2020, Oracle and/or its affiliates. All rights reserved.

  This program is free software; you can redistribute it and/or modify
  it under the terms of the GNU General Public License, version 2.0,
  as published by the Free Software Foundation.

  This program is also distributed with certain software (including
  but not limited to OpenSSL) that is licensed under separate terms,
  as designated in a particular file or component or in included license
  documentation.  The authors of MySQL hereby grant you an additional
  permission to link the program and your derivative works with the
  separately licensed software that they have included with MySQL.

  This program is distributed in the hope that it will be useful,
  but WITHOUT ANY WARRANTY; without even the implied warranty of
  MERCHANTABILITY or FITNESS FOR A PARTICULAR PURPOSE.  See the
  GNU General Public License, version 2.0, for more details.

  You should have received a copy of the GNU General Public License
  along with this program; if not, write to the Free Software
  Foundation, Inc., 51 Franklin St, Fifth Floor, Boston, MA 02110-1301  USA */

/**
  @file sql/mysqld.cc
  MySQL server daemon.
*/

/* clang-format off */
/**
  @mainpage Welcome

  Welcome to the MySQL source code documentation.

  This documentation covers primarily the MySQL server,
  for the @c mysqld process.

  Other programs, like the MySQL Router, are also documented,
  see the @ref PAGE_SERVER_TOOLS section.

  The order chosen to present the content is to start with low level components,
  and build upon previous sections, so that code is presented in a logical order.

  For some sections, a full article (Doxygen 'page') presents the component in detail.

  For other sections, only links are provided, as a starting point into the component.

  For the user manual, see http://dev.mysql.com/doc/refman/8.0/en/

  For the internals manual, see https://dev.mysql.com/doc/internals/en/index.html

  This documentation is published for each release, starting with MySQL 8.0.

  The present document corresponds to:

  Document generated on: ${DOXYGEN_GENERATION_DATE},
  branch: ${DOXYGEN_GENERATION_BRANCH},
  revision: ${DOXYGEN_GENERATION_REVISION}

  For the latest available version, see https://dev.mysql.com/doc/dev/mysql-server/latest/

  For other versions, see https://dev.mysql.com/doc/index-archive.html
*/

/**
  @page PAGE_GET_STARTED Getting Started

  - @ref start_source
  - @subpage PAGE_CODING_GUIDELINES
  - @ref start_debug

  @section start_source Build from source

  See https://dev.mysql.com/doc/refman/8.0/en/source-installation.html

  @section start_debug Debugging

  The easiest way to install a server, and attach a debugger to it,
  is to start the mysql-test-run (MTR) tool with debugging options

  @verbatim
  cd mysql-test
  ./mtr --ddd main.parser
  @endverbatim

  The following functions are good candidates for breakpoints:
  - #my_message_sql
  - #dispatch_command

  Replace 'main.parser' with another test script, or write your own, to debug a specific area.
*/

/**
  @page PAGE_CODING_GUIDELINES Coding Guidelines

  This section shows the guidelines that MySQL developers
  follow when writing new code.

  New MySQL code uses the Google C++ coding style
  (https://google.github.io/styleguide/cppguide.html), with one
  exception:

  - Member variable names: Do not use foo_. Instead, use
    m_foo (non-static) or s_foo (static).

  Old projects and modifications to old code use an older MySQL-specific
  style for the time being. Since 8.0, MySQL style uses the same formatting
  rules as Google coding style (e.g., brace placement, indentation, line
  lengths, etc.), but differs in a few important aspects:

  - Class names: Do not use MyClass. Instead, use My_class.

  - Function names: Use snake_case().

  - Comment Style: Use either the // or <em>/</em>* *<em>/</em> syntax. // is
    much more common but both syntaxes are permitted for the time being.

  - Doxygen comments: Use <em>/</em>** ... *<em>/</em> syntax and not ///.

  - Doxygen commands: Use '@' and not '\' for doxygen commands.

  - You may see structs starting with st_ and being typedef-ed to some
    UPPERCASE (e.g. typedef struct st_foo { ... } FOO). However,
    this is legacy from when the codebase contained C. Do not make such new
    typedefs nor structs with st_ prefixes, and feel free to remove those that
    already exist, except in public header files that are part of libmysql
    (which need to be parseable as C99).


  Code formatting is enforced by use of clang-format throughout the code
  base. However, note that formatting is only one part of coding style;
  you are required to take care of non-formatting issues yourself, such as
  following naming conventions, having clear ownership of code or minimizing
  the use of macros. See the Google coding style guide for the entire list.

  Consistent style is important for us, because everyone must know what to
  expect. Knowing our rules, you'll find it easier to read our code, and when
  you decide to contribute (which we hope you'll consider!) we'll find it
  easier to read and review your code.

  - @subpage GENERAL_DEVELOPMENT_GUIDELINES
  - @subpage CPP_CODING_GUIDELINES_FOR_NDB_SE
  - @subpage DBUG_TAGS

*/

/**
  @page PAGE_INFRASTRUCTURE Infrastructure

  @section infra_basic Basic classes and templates

  @subsection infra_basic_container Container

  See #DYNAMIC_ARRAY, #List, #I_P_List, #LF_HASH.

  @subsection infra_basic_syncho Synchronization

  See #native_mutex_t, #native_rw_lock_t, #native_cond_t.

  @subsection infra_basic_fileio File IO

  See #my_open, #my_dir.

  @section infra_server_blocks Server building blocs

  @subsection infra_server_blocks_vio Virtual Input Output

  See #Vio, #vio_init.

  @section deployment Deployment

  @subsection deploy_install Installation

  See #opt_initialize, #bootstrap::run_bootstrap_thread.

  @subsection deploy_startup Startup

  See #mysqld_main.

  @subsection deploy_shutdown Shutdown

  See #handle_fatal_signal, #signal_hand.

  @subsection deploy_upgrade Upgrade

  See #Mysql::Tools::Upgrade::Program.

*/

/**
  @page PAGE_PROTOCOL Client/Server Protocol

  @section protocol_overview Overview

  The MySQL protocol is used between MySQL Clients and a MySQL Server.
  It is implemented by:
    - Connectors (Connector/C, Connector/J, and so forth)
    - MySQL Proxy
    - Communication between master and slave replication servers

  The protocol supports these features:
    - Transparent encryption using SSL
    - Transparent compression
    - A @ref page_protocol_connection_phase where capabilities and
      authentication data are exchanged
    - A @ref page_protocol_command_phase which accepts commands
      from the client and executes them

  Further reading:
    - @subpage page_protocol_basics
    - @subpage page_protocol_connection_lifecycle
*/


/** @page mysqlx_protocol X %Protocol

@par Topics in this section:

- @subpage mysqlx_protocol_lifecycle
- @subpage mysqlx_protocol_authentication
- @subpage mysqlx_protocol_messages
- @subpage mysqlx_protocol_expectations
- @subpage mysqlx_protocol_notices
- @subpage mysqlx_protocol_xplugin
- @subpage mysqlx_protocol_use_cases
- @subpage mysqlx_protocol_implementation
- @subpage mysqlx_protocol_comparison


The X %Protocol is implemented by the X Plugin and the following
MySQL clients support the protocol:

-  MYSQLXSHELL

-  MySQL for Visual Studio 2.0.2 or higher

-  MySQL Connector/J 6.0.2 or higher

-  MySQL Connector/Net 7.0.2 or higher

-  MySQL Connector/Node.js

@section xprotocol_community_connector How to build a Community Connector

MySQL provides a set of official MySQL Connectors for several popular
development frameworks and languages like Node.js, .Net, Python, Java, C,
C++ and more. At the same time, we also encourage community developers to
create native connectors for their favorite languages. To improve the process
and encourage creating a community connector going forward, and allow for more
rapid new feature support within the MySQL communications protocol, we created
a new protocol called the MySQL X Protocol.

The new X Protocol leverages current industry standards. One of those standards
in use is protobuf (more formally know as Google Protobuffers).
The .proto formatted files provide the complete message definitions of the
X Protocol. Another feature of protobuf is the automatic code generation based
on those .proto files across a variety of languages for use in community
developed connectors for MySQL.

These language specific generated files can be used with no restrictions under
your own terms.

The X Protocol use of .proto makes our protocol design clear and concise,
no longer requiring the efforts previously required – no longer will you need
to directly analyze our message format. In addition to the layout of
the message format, the .proto also defines and documents message sequence
and flow between the connectors and the MySQL server. The information defined
in the .proto file makes it easy to implement X protocol support in connector
code. As those who have written a MySQL connector know, coding the protocol
is only a small part of the effort required.

Finally, you can focus on the big task of creating a MySQL community
connector - designing apis, coding, testing, selecting your license, packaging,
documentation. And, promoting and speaking about your work.

@section xprotocol_mysqlxshell_example X Protocol example

The following figure shows usage of the X %Protocol between MYSQLXSHELL and
MySQL Server 5.7.12 or higher with the X %Plugin enabled.
The object _X %Protocol_ on this figure represents rather some concept
than an implementation object. The aim is to show its role in the process
of information exchange between the client and the server.

@startuml "X Protocol Overview"
actor "User"
box "MySQLx Shell"
participant "X DevAPI" as devapi
participant "X Protocol" as xclproto
end box

box "MySQL Server"
participant "X Plugin" as xpl
participant "X Protocol" as xplproto
participant "Server" as serv
end box

User -> devapi: Request
activate devapi
devapi -> xclproto: Encode request
activate xclproto

xclproto --> devapi
deactivate xclproto

devapi -> xpl: Receive request << Network (TCP) >>
activate xpl

xpl -> xplproto: Decode request
activate xplproto

xplproto --> xpl
deactivate xplproto

xpl -> serv: Execute request
activate serv

serv --> xpl
deactivate serv

xpl --> devapi: << Network (TCP) >>
deactivate xpl

devapi --> User
deactivate devapi
...
@enduml

The documentation is based on the source files such as:

-  [``mysqlx.proto``](https://github.com/mysql/mysql-server/tree/5.7/rapid/plugin/x/protocol/mysqlx.proto)
-  [``mysqlx_connection.proto``](https://github.com/mysql/mysql-server/tree/5.7/rapid/plugin/x/protocol/mysqlx_connection.proto)
-  [``mysqlx_session.proto``](https://github.com/mysql/mysql-server/tree/5.7/rapid/plugin/x/protocol/mysqlx_session.proto>)
-  [``mysqlx_crud.proto``](https://github.com/mysql/mysql-server/tree/5.7/rapid/plugin/x/protocol/mysqlx_crud.proto>)
-  [``mysqlx_sql.proto``](https://github.com/mysql/mysql-server/tree/5.7/rapid/plugin/x/protocol/mysqlx_sql.proto>)
-  [``mysqlx_resultset.proto``](https://github.com/mysql/mysql-server/tree/5.7/rapid/plugin/x/protocol/mysqlx_resultset.proto>)
-  [``mysqlx_expr.proto``](https://github.com/mysql/mysql-server/tree/5.7/rapid/plugin/x/protocol/mysqlx_expr.proto>)
-  [``mysqlx_datatypes.proto``](https://github.com/mysql/mysql-server/tree/5.7/rapid/plugin/x/protocol/mysqlx_datatypes.proto>)
-  [``mysqlx_expect.proto``](https://github.com/mysql/mysql-server/tree/5.7/rapid/plugin/x/protocol/mysqlx_expect.proto>)
-  [``mysqlx_notice.proto``](https://github.com/mysql/mysql-server/tree/5.7/rapid/plugin/x/protocol/mysqlx_notice.proto>)

*/


/**
  @page PAGE_SQL_EXECUTION SQL Query Execution

  @section sql_query_exec_parsing SQL Parsing

  The parser processes SQL strings and builds a tree representation of them.

  See @ref GROUP_PARSER.

  @subpage PAGE_SQL_Optimizer

  @subpage stored_programs

  @section sql_query_exec_prepared Prepared statements

  See #mysql_stmt_prepare

  @section func_stored_proc Stored procedures

  See #sp_head, #sp_instr.

  @section sql_query_exec_sql_functions SQL Functions

  See #Item_func

  @section sql_query_exec_error_handling Error handling

  See #my_message, #my_error

  @subpage PAGE_TXN

*/

/**
  @page PAGE_STORAGE Data Storage

  @section storage_innodb Innodb

  See #ha_innobase or read details about InnoDB internals:
  - @subpage PAGE_INNODB_PFS
  - @subpage PAGE_INNODB_REDO_LOG
  - @subpage PAGE_INNODB_LOCK_SYS
  - @subpage PAGE_INNODB_UTILS

  @section storage_temptable Temp table

  Before 8.0, temporary tables were handled by heap engine.
  The heap engine had no feature to store bigger tables on disk.

  Since 8.0, there is a brand new temptable engine, which
  is written from scratch using c++11. It has following advantages:
  - it is able to store bigger tables on disk (in temporary files),
  - it uses row format with variable size (can save memory for varchars),
  - it is better designed (easier to maintain).

  @subpage PAGE_TEMPTABLE

*/


/**
  @page PAGE_REPLICATION Replication

  @subpage PAGE_RPL_FIELD_METADATA

*/

/**
  @page PAGE_TXN Transactions

  See #trans_begin, #trans_commit, #trans_rollback.
*/

/**
  @page PAGE_SECURITY Security

  @subpage AUTHORIZATION_PAGE
*/


/**
  @page PAGE_MONITORING Monitoring

  @subpage PAGE_PFS
*/

/**
  @page PAGE_EXTENDING Extending MySQL

  Components
  ----------

  MySQL 8.0 introduces support for extending the server through components.
  Components can communicate with other components through service APIs.
  And can provide implementations of service APIs for other components to use.
  All components are equal and can communicate with all other components.
  Service implementations can be found by name via a registry service handle
  which is passed to the component initialization function.
  There can be multiple service API implementations for a single service API.
  One of them is the default implementation.
  Service API are stateless by definition. If they need to handle state or
  object instances they need to do so by using factory methods and instance
  handles.

  To ease up transition to the component model the current server
  functionality (server proper and plugins) is contained within
  a dedicated built in server component. The server component currently
  contains all of the functionality provided by the server and
  classical server plugins.

  More components can be installed via the "INSTALL COMPONENT" SQL command.

  The component infrastructure is designed as a replacement for the classical
  MySQL plugin system as it does not suffer from some of the limitations of it
  and provides better isolation for the component code.

  See @subpage PAGE_COMPONENTS.

  Plugins and Services
  --------------------

  As of MySQL 5.1 the server functionality can be extended through
  installing (dynamically or statically linked) extra code modules
  called plugins.

  The server defines a set of well known plugin APIs that the modules
  can implement.

  To allow plugins to reuse server code the server exposes a pre-defined
  set of functions to plugins called plugin services.

  See the following for more details:
  - @subpage page_ext_plugins
  - @subpage page_ext_plugin_services


  User Defined Functions
  ----------------------

  Native code user defined functions can be added to MySQL server using
  the CREATE FUNCTION ... SONAME syntax.

  These can co-exit with @ref page_ext_plugins or reside in their own
  separate binaries.

  To learn how to create these user defined functions see @subpage page_ext_udf
*/


/**
  @page PAGE_SERVER_TOOLS Server tools

  - @subpage PAGE_MYSQL_ROUTER
*/


/**
  @page PAGE_CLIENT_TOOLS Client tools

  See mysqldump.cc mysql.cc
*/


/**
  @page PAGE_TESTING_TOOLS Testing Tools

  - @subpage PAGE_MYSQL_TEST_RUN
*/

/**
  @page PAGE_DEV_TOOLS Development Tools

  - @subpage PAGE_LOCK_ORDER
*/

/**
  @page PAGE_CODE_PATHS Code paths

  This section details how the server executes some statements,
  to illustrate how different parts work together.

  Note that this overall view might take some shortcuts,
  hiding some details or taking liberties with the notations,
  to present the whole code structure in a comprehensible way.

  - @subpage CODE_PATH_CREATE_TABLE
*/

/**
  @page CODE_PATH_CREATE_TABLE CREATE TABLE

  @section CREATE_TABLE_PARSER Parser

  @startuml

  actor ddl as "CREATE TABLE Query"
  participant server as "MySQL Server"
  participant parser as "SQL Parser"
  participant bison as "Bison Parser"
  participant lexer as "Lexical Scanner"
  participant pt as "Parse Tree Nodes"

  ddl -> server : DDL QUERY TEXT
  server -> parser : THD::sql_parser()
  == Bison parser ==
  parser -> bison : MYSQLparse()
  bison -> lexer : MYSQLlex()
  bison <-- lexer : yylval, yylloc
  bison -> pt : new
  activate pt
  parser <-- pt : Abstract Syntax Tree

  @enduml

  When a query is sent to the server,
  the first step is to invoke the bison parser
  to build an Abstract Syntax Tree to represent the query text.

  Assume the following statement:
  @verbatim
  CREATE TABLE test.t1 (a int) ENGINE = "INNODB";
  @endverbatim

  In the bison grammar file, the rule implementing the CREATE TABLE
  statement is @c create_table_stmt.

  The tree created is an object of class @ref PT_create_table_stmt.

  This parse tree node has several related nodes, such as:
  - @ref PT_create_table_option and sub classes, for table options.
  - @ref PT_table_element and sub classes, for the columns, indexes, etc.

  The collection of nodes returned after the bison parsing is known
  as the "Abstract Syntax Tree" that represents a SQL query.

  @section CREATE_TABLE_CMD Sql command

  @startuml

  actor ddl as "CREATE TABLE Query"
  participant server as "MySQL Server"
  participant parser as "SQL Parser"
  participant ast as "Abstract Syntax Tree"
  participant cmd as "SQL Command"
  participant ci as "HA_CREATE_INFO"
  participant plugin as "MySQL plugin"

  ddl -> server : DDL QUERY TEXT
  server -> parser : THD::sql_parser()
  == Bison parser ==
  == Build SQL command ==
  parser -> ast : make_cmd()
  ast -> ast : contextualize()
  ast -> ci : build()
  activate ci
  ci -> plugin : ha_resolve_engine()
  ci <-- plugin : storage engine handlerton
  ast <-- ci : Parse Tree (contextualized)
  ast -> cmd : build()
  activate cmd
  server <-- cmd : SQL Command

  @enduml

  Once the bison parser has finished parsing a query text,
  the next step is to build a SQL command from the Abstract Syntax Tree.

  In the Abstract Syntax Tree, attributes like a storage engine name
  ("INNODB") are represented as strings, taken from the query text.

  These attributes need to be converted to objects in the SQL context,
  such as an @ref innodb_hton pointer to represent the INNODB storage engine.

  The process that performs these transformations is contextualize().

  The @ref Parse_tree_root class is an abstract factory, building @ref Sql_cmd
  objects.

  For a CREATE TABLE statement, class @ref PT_create_table_stmt builds a
  concrete @ref Sql_cmd_create_table object.

  @ref PT_create_table_stmt::make_cmd() in particular performs the following
  actions:
  - contextualize the parse tree for the CREATE TABLE statement.
  - build a @ref HA_CREATE_INFO structure to represent the table DDL.
  - resolve the storage engine name to an actual @ref handlerton pointer,
    in @ref PT_create_table_engine_option::contextualize()

  @section CREATE_TABLE_RUNTIME Runtime execution

  @startuml

  actor ddl as "CREATE TABLE Query"
  participant server as "MySQL Server"
  participant cmd as "SQL Command"
  participant rt as "Runtime"

  ddl -> server : DDL QUERY TEXT
  == Bison parser ==
  == Build SQL command ==
  == Execute SQL command ==
  server -> cmd : execute()
  cmd -> rt : mysql_create_table()

  @enduml

  Execution of a CREATE TABLE statement invokes
  @ref Sql_cmd_create_table::execute(),
  which in turns calls:
  - @ref mysql_create_table(),
  - @ref mysql_create_table_no_lock(),
  - @ref create_table_impl(),
  - @ref rea_create_base_table().

  Execution of this code is the runtime implementation of the CREATE TABLE
  statement, and eventually leads to:
  - @ref dd::create_table(), to create the table in the Data Dictionary,
  - @ref ha_create_table(), to create the table in the handlerton.

  Details about the dictionary and the storage engine are expanded
  in the following two sections.


  @section CREATE_TABLE_DD Data Dictionary

  @startuml

  actor ddl as "CREATE TABLE Query"
  participant server as "MySQL Server"
  participant rt as "Runtime"
  participant dd as "Data Dictionary"
  participant ddt as "Data Dictionary Table"
  participant sdi as "Serialized Dictionary Information"
  participant hton as "Handlerton"
  participant se as "Storage Engine"
  participant ts as "Tablespace"

  ddl -> server : DDL QUERY TEXT
  == ... ==
  server -> rt : ( execution code path )
  == Data Dictionary ==
  rt -> dd : dd::create_table()
  dd -> ddt : build dd::Table()
  activate ddt
  rt <-- ddt : dd:Table instance
  == Serialized Dictionary Information ==
  rt -> dd : store()
  dd -> sdi : dd::sdi::store()
  sdi -> sdi : sdi_tablespace::store_tbl_sdi()
  == Storage Engine (Tablespace) ==
  sdi -> hton : handlerton::sdi()
  hton -> se : ::sdi() implementation.
  se -> ts : write metadata in tablespace

  @enduml

  In the data dictionary, creation of a new table calls:
  - @ref dd::create_dd_user_table()
  - @ref fill_dd_table_from_create_info()

  The data dictionary code parses the content of the HA_CREATE_INFO
  input, and builds a @ref dd::Table object, to represent the table metadata.
  Part of this metadata includes the storage engine name.

  The runtime code then calls @c store() to save this new metadata.

  To store a table metadata, the data dictionary code first serialize it
  into an sdi format.

  The serialized object is then stored in persistence,
  either in a tablespace or in a file:
  - @ref sdi_tablespace::store_tbl_sdi()
  - @ref sfi_file::store_tbl_sdi()

  When storing data into a tablespace, the storage engine handlerton is
  invoked, so that the storage engine can ultimately store
  the table metadata in the tablespace maintained by the storage engine.

  @section CREATE_TABLE_SE Storage Engine

  @startuml

  actor ddl as "CREATE TABLE Query"
  participant server as "MySQL Server"
  participant rt as "Runtime"
  participant sei as "Storage Engine Interface"
  participant hton as "Storage Engine Handlerton"
  participant handler as "Storage Engine Handler"

  ddl -> server : DDL QUERY TEXT
  == ... ==
  server -> rt : ( execution code path )
  == Storage Engine (table) ==
  rt -> sei : ha_create_table()
  sei -> hton : handlerton::create()
  hton -> handler : (build a new table handler)
  activate handler
  sei <-- handler : storage engine table handler
  sei -> handler : handler::create()

  @enduml

  When execution of the CREATE TABLE statement
  reaches the storage engine interface,
  the SQL layer function @ref ha_create_table()
  invokes the storage engine @ref handlerton::create()
  method to instantiate a new storage engine table,
  represented by @ref handler.
  The SQL layer then calls @ref handler::create() to create
  the table inside the storage engine.
*/

/**
  @page PAGE_SQL_Optimizer SQL Optimizer

  The task of query optimizer is to determine the most efficient means for
  executing queries. The query optimizer consists of the following
  sub-modules:

  - @ref Query_Resolver
  - @ref Query_Optimizer
  - @ref Query_Planner
  - @ref Query_Executor

  @subpage PAGE_OPT_TRACE

  Additional articles about the query optimizer:

  - @ref PAGE_OPT_TRACE
  - @ref AGGREGATE_CHECKS
*/
/* clang-format on */

#include "sql/mysqld.h"

#include "my_config.h"

#include "errmsg.h"  // init_client_errs
#include "ft_global.h"
#include "keycache.h"  // KEY_CACHE
#include "libbinlogevents/include/binlog_event.h"
#include "libbinlogevents/include/control_events.h"
#include "m_string.h"
#include "migrate_keyring.h"  // Migrate_keyring
#include "my_alloc.h"
#include "my_base.h"
#include "my_bitmap.h"  // MY_BITMAP
#include "my_command.h"
#include "my_dbug.h"
#include "my_default.h"  // print_defaults
#include "my_dir.h"
#include "my_getpwnam.h"
#include "my_loglevel.h"
#include "my_macros.h"
#include "my_shm_defaults.h"  // IWYU pragma: keep
#include "my_stacktrace.h"    // my_set_exception_pointers
#include "my_thread_local.h"
#include "my_time.h"
#include "my_timer.h"  // my_timer_initialize
#include "myisam.h"
#include "mysql/components/services/log_builtins.h"
#include "mysql/components/services/log_shared.h"
#include "mysql/components/services/mysql_runtime_error_service.h"
#include "mysql/plugin.h"
#include "mysql/plugin_audit.h"
#include "mysql/psi/mysql_cond.h"
#include "mysql/psi/mysql_file.h"
#include "mysql/psi/mysql_memory.h"  // mysql_memory_init
#include "mysql/psi/mysql_mutex.h"
#include "mysql/psi/mysql_rwlock.h"
#include "mysql/psi/mysql_socket.h"
#include "mysql/psi/mysql_stage.h"
#include "mysql/psi/mysql_statement.h"
#include "mysql/psi/mysql_thread.h"
#include "mysql/psi/psi_base.h"
#include "mysql/psi/psi_cond.h"
#include "mysql/psi/psi_data_lock.h"
#include "mysql/psi/psi_error.h"
#include "mysql/psi/psi_file.h"
#include "mysql/psi/psi_idle.h"
#include "mysql/psi/psi_mdl.h"
#include "mysql/psi/psi_memory.h"
#include "mysql/psi/psi_mutex.h"
#include "mysql/psi/psi_rwlock.h"
#include "mysql/psi/psi_socket.h"
#include "mysql/psi/psi_stage.h"
#include "mysql/psi/psi_statement.h"
#include "mysql/psi/psi_system.h"
#include "mysql/psi/psi_table.h"
#include "mysql/psi/psi_thread.h"
#include "mysql/psi/psi_tls_channel.h"
#include "mysql/psi/psi_transaction.h"
#include "mysql/service_mysql_alloc.h"
#include "mysql/thread_type.h"
#include "mysql_com.h"
#include "mysql_time.h"
#include "mysql_version.h"
#include "mysqld_error.h"
#include "mysys_err.h"  // EXIT_OUT_OF_MEMORY
#include "pfs_thread_provider.h"
#include "print_version.h"
#ifdef _WIN32
#include <shellapi.h>
#endif
#include "sql/auth/auth_common.h"         // grant_init
#include "sql/auth/sql_authentication.h"  // init_rsa_keys
#include "sql/auth/sql_security_ctx.h"
#include "sql/auto_thd.h"   // Auto_THD
#include "sql/binlog.h"     // mysql_bin_log
#include "sql/bootstrap.h"  // bootstrap
#include "sql/check_stack.h"
#include "sql/conn_handler/connection_acceptor.h"  // Connection_acceptor
#include "sql/conn_handler/connection_handler_impl.h"  // Per_thread_connection_handler
#include "sql/conn_handler/connection_handler_manager.h"  // Connection_handler_manager
#include "sql/conn_handler/socket_connection.h"  // stmt_info_new_packet
#include "sql/current_thd.h"                     // current_thd
#include "sql/dd/cache/dictionary_client.h"
#include "sql/debug_sync.h"  // debug_sync_end
#include "sql/derror.h"
#include "sql/event_data_objects.h"  // init_scheduler_psi_keys
#include "sql/events.h"              // Events
#include "sql/handler.h"
#include "sql/hostname_cache.h"  // hostname_cache_init
#include "sql/init.h"            // unireg_init
#include "sql/item.h"
#include "sql/item_cmpfunc.h"  // Arg_comparator
#include "sql/item_create.h"
#include "sql/item_func.h"
#include "sql/item_strfunc.h"  // Item_func_uuid
#include "sql/keycaches.h"     // get_or_create_key_cache
#include "sql/log.h"
#include "sql/log_event.h"  // Rows_log_event
#include "sql/log_resource.h"
#include "sql/mdl.h"
#include "sql/mdl_context_backup.h"  // mdl_context_backup_manager
#include "sql/my_decimal.h"
#include "sql/mysqld_daemon.h"
#include "sql/mysqld_thd_manager.h"              // Global_THD_manager
#include "sql/opt_costconstantcache.h"           // delete_optimizer_cost_module
#include "sql/opt_range.h"                       // range_optimizer_init
#include "sql/options_mysqld.h"                  // OPT_THREAD_CACHE_SIZE
#include "sql/partitioning/partition_handler.h"  // partitioning_init
#include "sql/persisted_variable.h"              // Persisted_variables_cache
#include "sql/plugin_table.h"
#include "sql/protocol.h"
#include "sql/psi_memory_key.h"  // key_memory_MYSQL_RELAY_LOG_index
#include "sql/query_options.h"
#include "sql/replication.h"                        // thd_enter_cond
#include "sql/resourcegroups/resource_group_mgr.h"  // init, post_init
#ifdef _WIN32
#include "sql/restart_monitor_win.h"
#endif
#include "sql/rpl_filter.h"
#include "sql/rpl_gtid.h"
#include "sql/rpl_gtid_persist.h"  // Gtid_table_persistor
#include "sql/rpl_handler.h"       // RUN_HOOK
#include "sql/rpl_info_factory.h"
#include "sql/rpl_info_handler.h"
#include "sql/rpl_injector.h"  // injector
#include "sql/rpl_log_encryption.h"
#include "sql/rpl_master.h"  // max_binlog_dump_events
#include "sql/rpl_mi.h"
#include "sql/rpl_msr.h"    // Multisource_info
#include "sql/rpl_rli.h"    // Relay_log_info
#include "sql/rpl_slave.h"  // slave_load_tmpdir
#include "sql/rpl_trx_tracking.h"
#include "sql/sd_notify.h"  // sd_notify_connect
#include "sql/session_tracker.h"
#include "sql/set_var.h"
#include "sql/sp_head.h"    // init_sp_psi_keys
#include "sql/sql_audit.h"  // mysql_audit_general
#include "sql/sql_base.h"
#include "sql/sql_callback.h"  // MUSQL_CALLBACK
#include "sql/sql_class.h"     // THD
#include "sql/sql_connect.h"
#include "sql/sql_error.h"
#include "sql/sql_initialize.h"  // opt_initialize_insecure
#include "sql/sql_lex.h"
#include "sql/sql_list.h"
#include "sql/sql_locale.h"   // MY_LOCALE
#include "sql/sql_manager.h"  // start_handle_manager
#include "sql/sql_parse.h"    // check_stack_overrun
#include "sql/sql_plugin.h"   // opt_plugin_dir
#include "sql/sql_plugin_ref.h"
#include "sql/sql_reload.h"          // handle_reload_request
#include "sql/sql_restart_server.h"  // is_mysqld_managed
#include "sql/sql_servers.h"
#include "sql/sql_show.h"
#include "sql/sql_table.h"  // build_table_filename
#include "sql/sql_udf.h"
#include "sql/ssl_acceptor_context_iterator.h"
#include "sql/ssl_acceptor_context_operator.h"
#include "sql/ssl_acceptor_context_status.h"
#include "sql/ssl_init_callback.h"
#include "sql/sys_vars.h"         // fixup_enforce_gtid_consistency_...
#include "sql/sys_vars_shared.h"  // intern_find_sys_var
#include "sql/table_cache.h"      // table_cache_manager
#include "sql/tc_log.h"           // tc_log
#include "sql/thd_raii.h"
#include "sql/thr_malloc.h"
#include "sql/transaction.h"
#include "sql/tztime.h"  // Time_zone
#include "sql/xa.h"
#include "sql_common.h"  // mysql_client_plugin_init
#include "sql_string.h"
#include "storage/myisam/ha_myisam.h"  // HA_RECOVER_OFF
#include "storage/perfschema/pfs_services.h"
#include "thr_lock.h"
#include "thr_mutex.h"
#include "typelib.h"
#include "violite.h"

#ifdef WITH_PERFSCHEMA_STORAGE_ENGINE
#include "storage/perfschema/pfs_server.h"
#endif /* WITH_PERFSCHEMA_STORAGE_ENGINE */

#ifdef _WIN32
#include "sql/conn_handler/named_pipe_connection.h"
#include "sql/conn_handler/shared_memory_connection.h"
#include "sql/named_pipe.h"
#endif

#ifdef MY_MSCRT_DEBUG
#include <crtdbg.h>
#endif
#include <errno.h>
#include <fcntl.h>
#include <fenv.h>
#include <limits.h>
#ifdef HAVE_GRP_H
#include <grp.h>
#endif
#ifndef _WIN32
#include <netdb.h>
#endif
#ifdef HAVE_NETINET_IN_H
#include <netinet/in.h>
#endif
#include <signal.h>
#include <stdarg.h>
#include <stddef.h>
#include <stdio.h>
#include <stdlib.h>
#include <string.h>
#include <sys/types.h>
#ifdef HAVE_SYS_MMAN_H
#include <sys/mman.h>
#endif
#ifdef HAVE_SYS_PRCTL_H
#include <sys/prctl.h>
#endif
#ifdef HAVE_SYS_RESOURCE_H
#include <sys/resource.h>
#endif
#include <sys/stat.h>
#ifdef HAVE_UNISTD_H
#include <unistd.h>
#endif
#ifdef _WIN32
#include <crtdbg.h>
#include <process.h>
#endif
#include "unicode/uclean.h"  // u_cleanup()

#include <algorithm>
#include <atomic>
#include <functional>
#include <new>
#include <string>
#include <vector>

#ifndef EMBEDDED_LIBRARY
#ifdef WITH_LOCK_ORDER
#include "sql/debug_lock_order.h"
#endif /* WITH_LOCK_ORDER */
#endif /* EMBEDDED_LIBRARY */

#ifndef EMBEDDED_LIBRARY
#include "srv_session.h"
#endif

#include <mysql/components/minimal_chassis.h>
#include <mysql/components/services/dynamic_loader_scheme_file.h>
#include <mysql/components/services/mysql_psi_system_service.h>
#include <mysql/components/services/mysql_rwlock_service.h>
#include <mysql/components/services/ongoing_transaction_query_service.h>
#include "sql/auth/dynamic_privileges_impl.h"
#include "sql/dd/dd.h"                   // dd::shutdown
#include "sql/dd/dd_kill_immunizer.h"    // dd::DD_kill_immunizer
#include "sql/dd/dictionary.h"           // dd::get_dictionary
#include "sql/dd/ndbinfo_schema/init.h"  // dd::ndbinfo::init_schema_and_tables()
#include "sql/dd/performance_schema/init.h"  // performance_schema::init
#include "sql/dd/upgrade/server.h"      // dd::upgrade::upgrade_system_schemas
#include "sql/dd/upgrade_57/upgrade.h"  // dd::upgrade_57::in_progress
#include "sql/server_component/component_sys_var_service_imp.h"
#include "sql/server_component/log_builtins_filter_imp.h"
#include "sql/server_component/log_builtins_imp.h"
#include "sql/server_component/persistent_dynamic_loader_imp.h"
#include "sql/srv_session.h"

using std::max;
using std::min;
using std::vector;

#define mysqld_charset &my_charset_latin1
#define mysqld_default_locale_name "en_US"

#ifdef HAVE_FPU_CONTROL_H
#include <fpu_control.h>  // IWYU pragma: keep
#elif defined(__i386__)
#define fpu_control_t unsigned int
#define _FPU_EXTENDED 0x300
#define _FPU_DOUBLE 0x200
#if defined(__GNUC__) || defined(__SUNPRO_CC)
#define _FPU_GETCW(cw) asm volatile("fnstcw %0" : "=m"(*&cw))
#define _FPU_SETCW(cw) asm volatile("fldcw %0" : : "m"(*&cw))
#else
#define _FPU_GETCW(cw) (cw = 0)
#define _FPU_SETCW(cw)
#endif
#endif
inline void setup_fpu() {
#ifdef HAVE_FEDISABLEEXCEPT
  fedisableexcept(FE_ALL_EXCEPT);
#endif

  /* Set FPU rounding mode to "round-to-nearest" */
  fesetround(FE_TONEAREST);

  /*
    x86 (32-bit) requires FPU precision to be explicitly set to 64 bit
    (double precision) for portable results of floating point operations.
    However, there is no need to do so if compiler is using SSE2 for floating
    point, double values will be stored and processed in 64 bits anyway.
  */
#if defined(__i386__) && !defined(__SSE2_MATH__)
#if !defined(_WIN32)
  fpu_control_t cw;
  _FPU_GETCW(cw);
  cw = (cw & ~_FPU_EXTENDED) | _FPU_DOUBLE;
  _FPU_SETCW(cw);
#endif /* _WIN32 && */
#endif /* __i386__ */
}

extern "C" void handle_fatal_signal(int sig);

/* Constants */

#include "welcome_copyright_notice.h"  // ORACLE_WELCOME_COPYRIGHT_NOTICE

const char *show_comp_option_name[] = {"YES", "NO", "DISABLED"};

static const char *tc_heuristic_recover_names[] = {"OFF", "COMMIT", "ROLLBACK",
                                                   NullS};
static TYPELIB tc_heuristic_recover_typelib = {
    array_elements(tc_heuristic_recover_names) - 1, "",
    tc_heuristic_recover_names, nullptr};

const char *first_keyword = "first", *binary_keyword = "BINARY";
const char *my_localhost = "localhost";

bool opt_large_files = sizeof(my_off_t) > 4;
static bool opt_autocommit;  ///< for --autocommit command-line option
static get_opt_arg_source source_autocommit;

/*
  Used with --help for detailed option
*/
bool opt_help = false, opt_verbose = false, opt_validate_config = false;

arg_cmp_func Arg_comparator::comparator_matrix[5] = {
    &Arg_comparator::compare_string,      // Compare strings
    &Arg_comparator::compare_real,        // Compare float values
    &Arg_comparator::compare_int_signed,  // Compare signed int values
    &Arg_comparator::compare_row,         // Compare row values
    &Arg_comparator::compare_decimal};    // Compare decimal values

PSI_file_key key_file_binlog_cache;
PSI_file_key key_file_binlog_index_cache;

#ifdef HAVE_PSI_INTERFACE
static PSI_mutex_key key_LOCK_status;
static PSI_mutex_key key_LOCK_manager;
static PSI_mutex_key key_LOCK_crypt;
static PSI_mutex_key key_LOCK_user_conn;
static PSI_mutex_key key_LOCK_global_system_variables;
static PSI_mutex_key key_LOCK_prepared_stmt_count;
static PSI_mutex_key key_LOCK_sql_slave_skip_counter;
static PSI_mutex_key key_LOCK_slave_net_timeout;
static PSI_mutex_key key_LOCK_slave_trans_dep_tracker;
static PSI_mutex_key key_LOCK_uuid_generator;
static PSI_mutex_key key_LOCK_error_messages;
static PSI_mutex_key key_LOCK_default_password_lifetime;
static PSI_mutex_key key_LOCK_mandatory_roles;
static PSI_mutex_key key_LOCK_password_history;
static PSI_mutex_key key_LOCK_password_reuse_interval;
static PSI_mutex_key key_LOCK_sql_rand;
static PSI_mutex_key key_LOCK_log_throttle_qni;
static PSI_mutex_key key_LOCK_reset_gtid_table;
static PSI_mutex_key key_LOCK_compress_gtid_table;
static PSI_mutex_key key_LOCK_collect_instance_log;
static PSI_mutex_key key_BINLOG_LOCK_commit;
static PSI_mutex_key key_BINLOG_LOCK_commit_queue;
static PSI_mutex_key key_BINLOG_LOCK_done;
static PSI_mutex_key key_BINLOG_LOCK_flush_queue;
static PSI_mutex_key key_BINLOG_LOCK_index;
static PSI_mutex_key key_BINLOG_LOCK_log;
static PSI_mutex_key key_BINLOG_LOCK_binlog_end_pos;
static PSI_mutex_key key_BINLOG_LOCK_sync;
static PSI_mutex_key key_BINLOG_LOCK_sync_queue;
static PSI_mutex_key key_BINLOG_LOCK_xids;
static PSI_rwlock_key key_rwlock_global_sid_lock;
PSI_rwlock_key key_rwlock_gtid_mode_lock;
static PSI_rwlock_key key_rwlock_LOCK_system_variables_hash;
static PSI_rwlock_key key_rwlock_LOCK_sys_init_connect;
static PSI_rwlock_key key_rwlock_LOCK_sys_init_slave;
static PSI_cond_key key_BINLOG_COND_done;
static PSI_cond_key key_BINLOG_update_cond;
static PSI_cond_key key_BINLOG_prep_xids_cond;
static PSI_cond_key key_COND_manager;
static PSI_cond_key key_COND_compress_gtid_table;
static PSI_thread_key key_thread_signal_hand;
static PSI_thread_key key_thread_main;
static PSI_file_key key_file_casetest;
static PSI_file_key key_file_pid;
#if defined(_WIN32)
static PSI_thread_key key_thread_handle_con_namedpipes;
static PSI_thread_key key_thread_handle_con_sharedmem;
static PSI_thread_key key_thread_handle_con_sockets;
static PSI_mutex_key key_LOCK_handler_count;
static PSI_cond_key key_COND_handler_count;
static PSI_thread_key key_thread_handle_shutdown_restart;
static PSI_rwlock_key key_rwlock_LOCK_named_pipe_full_access_group;
#else
static PSI_mutex_key key_LOCK_socket_listener_active;
static PSI_cond_key key_COND_socket_listener_active;
static PSI_mutex_key key_LOCK_start_signal_handler;
static PSI_cond_key key_COND_start_signal_handler;
#endif  // _WIN32
static PSI_mutex_key key_LOCK_server_started;
static PSI_cond_key key_COND_server_started;
static PSI_mutex_key key_LOCK_keyring_operations;
static PSI_mutex_key key_LOCK_tls_ctx_options;
static PSI_mutex_key key_LOCK_admin_tls_ctx_options;
static PSI_mutex_key key_LOCK_rotate_binlog_master_key;
#endif /* HAVE_PSI_INTERFACE */

/**
  Statement instrumentation key for replication.
*/
#ifdef HAVE_PSI_STATEMENT_INTERFACE
PSI_statement_info stmt_info_rpl;
#endif

/* the default log output is log tables */
static bool lower_case_table_names_used = false;
#if !defined(_WIN32)
static bool socket_listener_active = false;
static int pipe_write_fd = -1;
static bool opt_daemonize = false;
#endif
bool opt_debugging = false;
static bool opt_external_locking = false, opt_console = false;
static bool opt_short_log_format = false;
static char *mysqld_user, *mysqld_chroot;
static const char *default_character_set_name;
static const char *character_set_filesystem_name;
static const char *lc_messages;
static const char *lc_time_names_name;
char *my_bind_addr_str;
char *my_admin_bind_addr_str;
uint mysqld_admin_port;
bool listen_admin_interface_in_separate_thread;
static const char *default_collation_name;
const char *default_storage_engine;
const char *default_tmp_storage_engine;
ulonglong temptable_max_ram;
bool temptable_use_mmap;
static char compiled_default_collation_name[] = MYSQL_DEFAULT_COLLATION_NAME;
static bool binlog_format_used = false;

LEX_STRING opt_init_connect, opt_init_slave;

/* Global variables */

LEX_STRING opt_mandatory_roles;
bool opt_mandatory_roles_cache = false;
bool opt_always_activate_granted_roles = false;
bool opt_bin_log;
bool opt_general_log, opt_slow_log, opt_general_log_raw;
ulonglong log_output_options;
bool opt_log_queries_not_using_indexes = false;
ulong opt_log_throttle_queries_not_using_indexes = 0;
bool opt_log_slow_extra = false;
bool opt_disable_networking = false, opt_skip_show_db = false;
bool opt_skip_name_resolve = false;
bool opt_character_set_client_handshake = true;
bool server_id_supplied = false;
static bool opt_endinfo;
bool using_udf_functions;
bool locked_in_memory;
bool opt_using_transactions;
ulong opt_tc_log_size;
std::atomic<int32> connection_events_loop_aborted_flag;
static std::atomic<enum_server_operational_state> server_operational_state{
    SERVER_BOOTING};
char *opt_log_error_suppression_list;
char *opt_log_error_services;
char *opt_keyring_migration_user = nullptr;
char *opt_keyring_migration_host = nullptr;
char *opt_keyring_migration_password = nullptr;
char *opt_keyring_migration_socket = nullptr;
char *opt_keyring_migration_source = nullptr;
char *opt_keyring_migration_destination = nullptr;
ulong opt_keyring_migration_port = 0;
bool migrate_connect_options = false;
uint host_cache_size;
ulong log_error_verbosity = 3;  // have a non-zero value during early start-up

#if defined(_WIN32)
/*
  Thread handle of shutdown event handler thread.
  It is used as argument during thread join.
*/
my_thread_handle shutdown_restart_thr_handle;

ulong slow_start_timeout;
bool opt_no_monitor = false;
#endif

bool opt_no_dd_upgrade = false;
long opt_upgrade_mode = UPGRADE_AUTO;
bool opt_initialize = false;
bool opt_skip_slave_start = false;  ///< If set, slave is not autostarted
bool opt_enable_named_pipe = false;
bool opt_local_infile, opt_slave_compressed_protocol;
bool opt_safe_user_create = false;
bool opt_show_slave_auth_info;
bool opt_log_slave_updates = false;
char *opt_slave_skip_errors;
bool opt_slave_allow_batching = false;

/**
  compatibility option:
    - index usage hints (USE INDEX without a FOR clause) behave as in 5.0
*/
bool old_mode;

/*
  Legacy global handlerton. These will be removed (please do not add more).
*/
handlerton *heap_hton;
handlerton *temptable_hton;
handlerton *myisam_hton;
handlerton *innodb_hton;

char *opt_disabled_storage_engines;
uint opt_server_id_bits = 0;
ulong opt_server_id_mask = 0;
bool read_only = false, opt_readonly = false;
bool super_read_only = false, opt_super_readonly = false;
bool opt_require_secure_transport = false;
bool relay_log_purge;
bool relay_log_recovery;
bool opt_allow_suspicious_udfs;
const char *opt_secure_file_priv;
bool opt_log_slow_admin_statements = false;
bool opt_log_slow_slave_statements = false;
bool lower_case_file_system = false;
bool opt_large_pages = false;
bool opt_super_large_pages = false;
bool opt_myisam_use_mmap = false;
std::atomic<bool> offline_mode;
uint opt_large_page_size = 0;
uint default_password_lifetime = 0;
bool password_require_current = false;
std::atomic<bool> partial_revokes;
bool opt_partial_revokes;

mysql_mutex_t LOCK_default_password_lifetime;
mysql_mutex_t LOCK_mandatory_roles;
mysql_mutex_t LOCK_password_history;
mysql_mutex_t LOCK_password_reuse_interval;
mysql_mutex_t LOCK_tls_ctx_options;
mysql_mutex_t LOCK_admin_tls_ctx_options;

#if defined(ENABLED_DEBUG_SYNC)
MYSQL_PLUGIN_IMPORT uint opt_debug_sync_timeout = 0;
#endif /* defined(ENABLED_DEBUG_SYNC) */
bool opt_old_style_user_limits = false, trust_function_creators = false;
bool check_proxy_users = false, mysql_native_password_proxy_users = false,
     sha256_password_proxy_users = false;
/*
  True if there is at least one per-hour limit for some user, so we should
  check them before each query (and possibly reset counters when hour is
  changed). False otherwise.
*/
volatile bool mqh_used = false;
bool opt_noacl = false;
bool sp_automatic_privileges = true;

int32_t opt_regexp_time_limit;
int32_t opt_regexp_stack_limit;

/** True, if restarted from a cloned database. This information
is needed by GR to set some configurations right after clone. */
bool clone_startup = false;

/** True, if clone recovery has failed. For managed server we
restart server again with old databse files. */
bool clone_recovery_error = false;

ulong binlog_row_event_max_size;
ulong binlog_checksum_options;
ulong binlog_row_metadata;
bool opt_master_verify_checksum = false;
bool opt_slave_sql_verify_checksum = true;
const char *binlog_format_names[] = {"MIXED", "STATEMENT", "ROW", NullS};
bool binlog_gtid_simple_recovery;
ulong binlog_error_action;
const char *binlog_error_action_list[] = {"IGNORE_ERROR", "ABORT_SERVER",
                                          NullS};
uint32 gtid_executed_compression_period = 0;
bool opt_log_unsafe_statements;

const char *timestamp_type_names[] = {"UTC", "SYSTEM", NullS};
ulong opt_log_timestamps;
uint mysqld_port, test_flags, select_errors, ha_open_options;
uint mysqld_port_timeout;
ulong delay_key_write_options;
uint protocol_version;
uint lower_case_table_names;
long tc_heuristic_recover;
ulong back_log, connect_timeout, server_id;
ulong table_cache_size;
ulong table_cache_instances;
ulong table_cache_size_per_instance;
ulong schema_def_size;
ulong stored_program_def_size;
ulong table_def_size;
ulong tablespace_def_size;
ulong what_to_log;
ulong slow_launch_time;
std::atomic<int32> atomic_slave_open_temp_tables{0};
ulong open_files_limit, max_binlog_size, max_relay_log_size;
ulong slave_trans_retries;
uint slave_net_timeout;
ulong slave_exec_mode_options;
ulonglong slave_type_conversions_options;
ulong opt_mts_slave_parallel_workers;
ulonglong opt_mts_pending_jobs_size_max;
ulonglong slave_rows_search_algorithms_options;
bool opt_slave_preserve_commit_order;
#ifndef DBUG_OFF
uint slave_rows_last_search_algorithm_used;
#endif
ulong mts_parallel_option;
ulong binlog_cache_size = 0;
ulonglong max_binlog_cache_size = 0;
ulong slave_max_allowed_packet = 0;
ulong binlog_stmt_cache_size = 0;
int32 opt_binlog_max_flush_queue_time = 0;
long opt_binlog_group_commit_sync_delay = 0;
ulong opt_binlog_group_commit_sync_no_delay_count = 0;
ulonglong max_binlog_stmt_cache_size = 0;
ulong refresh_version; /* Increments on each reload */
std::atomic<query_id_t> atomic_global_query_id{1};
ulong aborted_threads;
ulong delayed_insert_timeout, delayed_insert_limit, delayed_queue_size;
ulong delayed_insert_threads, delayed_insert_writes, delayed_rows_in_use;
ulong delayed_insert_errors, flush_time;
ulong specialflag = 0;
ulong binlog_cache_use = 0, binlog_cache_disk_use = 0;
ulong binlog_stmt_cache_use = 0, binlog_stmt_cache_disk_use = 0;
ulong max_connections, max_connect_errors;
ulong rpl_stop_slave_timeout = LONG_TIMEOUT;
bool log_bin_use_v1_row_events = false;
bool thread_cache_size_specified = false;
bool host_cache_size_specified = false;
bool table_definition_cache_specified = false;
ulong locked_account_connection_count = 0;

/**
  Limit of the total number of prepared statements in the server.
  Is necessary to protect the server against out-of-memory attacks.
*/
ulong max_prepared_stmt_count;
/**
  Current total number of prepared statements in the server. This number
  is exact, and therefore may not be equal to the difference between
  `com_stmt_prepare' and `com_stmt_close' (global status variables), as
  the latter ones account for all registered attempts to prepare
  a statement (including unsuccessful ones).  Prepared statements are
  currently connection-local: if the same SQL query text is prepared in
  two different connections, this counts as two distinct prepared
  statements.
*/
ulong prepared_stmt_count = 0;
ulong current_pid;
uint sync_binlog_period = 0, sync_relaylog_period = 0,
     sync_relayloginfo_period = 0, sync_masterinfo_period = 0,
     opt_mts_checkpoint_period, opt_mts_checkpoint_group;
ulong expire_logs_days = 0;
ulong binlog_expire_logs_seconds = 0;
/**
  Soft upper limit for number of sp_head objects that can be stored
  in the sp_cache for one connection.
*/
ulong stored_program_cache_size = 0;
/**
  Compatibility option to prevent auto upgrade of old temporals
  during certain ALTER TABLE operations.
*/
bool avoid_temporal_upgrade;

bool persisted_globals_load = true;

bool opt_keyring_operations = true;

bool opt_table_encryption_privilege_check = false;

const double log_10[] = {
    1e000, 1e001, 1e002, 1e003, 1e004, 1e005, 1e006, 1e007, 1e008, 1e009, 1e010,
    1e011, 1e012, 1e013, 1e014, 1e015, 1e016, 1e017, 1e018, 1e019, 1e020, 1e021,
    1e022, 1e023, 1e024, 1e025, 1e026, 1e027, 1e028, 1e029, 1e030, 1e031, 1e032,
    1e033, 1e034, 1e035, 1e036, 1e037, 1e038, 1e039, 1e040, 1e041, 1e042, 1e043,
    1e044, 1e045, 1e046, 1e047, 1e048, 1e049, 1e050, 1e051, 1e052, 1e053, 1e054,
    1e055, 1e056, 1e057, 1e058, 1e059, 1e060, 1e061, 1e062, 1e063, 1e064, 1e065,
    1e066, 1e067, 1e068, 1e069, 1e070, 1e071, 1e072, 1e073, 1e074, 1e075, 1e076,
    1e077, 1e078, 1e079, 1e080, 1e081, 1e082, 1e083, 1e084, 1e085, 1e086, 1e087,
    1e088, 1e089, 1e090, 1e091, 1e092, 1e093, 1e094, 1e095, 1e096, 1e097, 1e098,
    1e099, 1e100, 1e101, 1e102, 1e103, 1e104, 1e105, 1e106, 1e107, 1e108, 1e109,
    1e110, 1e111, 1e112, 1e113, 1e114, 1e115, 1e116, 1e117, 1e118, 1e119, 1e120,
    1e121, 1e122, 1e123, 1e124, 1e125, 1e126, 1e127, 1e128, 1e129, 1e130, 1e131,
    1e132, 1e133, 1e134, 1e135, 1e136, 1e137, 1e138, 1e139, 1e140, 1e141, 1e142,
    1e143, 1e144, 1e145, 1e146, 1e147, 1e148, 1e149, 1e150, 1e151, 1e152, 1e153,
    1e154, 1e155, 1e156, 1e157, 1e158, 1e159, 1e160, 1e161, 1e162, 1e163, 1e164,
    1e165, 1e166, 1e167, 1e168, 1e169, 1e170, 1e171, 1e172, 1e173, 1e174, 1e175,
    1e176, 1e177, 1e178, 1e179, 1e180, 1e181, 1e182, 1e183, 1e184, 1e185, 1e186,
    1e187, 1e188, 1e189, 1e190, 1e191, 1e192, 1e193, 1e194, 1e195, 1e196, 1e197,
    1e198, 1e199, 1e200, 1e201, 1e202, 1e203, 1e204, 1e205, 1e206, 1e207, 1e208,
    1e209, 1e210, 1e211, 1e212, 1e213, 1e214, 1e215, 1e216, 1e217, 1e218, 1e219,
    1e220, 1e221, 1e222, 1e223, 1e224, 1e225, 1e226, 1e227, 1e228, 1e229, 1e230,
    1e231, 1e232, 1e233, 1e234, 1e235, 1e236, 1e237, 1e238, 1e239, 1e240, 1e241,
    1e242, 1e243, 1e244, 1e245, 1e246, 1e247, 1e248, 1e249, 1e250, 1e251, 1e252,
    1e253, 1e254, 1e255, 1e256, 1e257, 1e258, 1e259, 1e260, 1e261, 1e262, 1e263,
    1e264, 1e265, 1e266, 1e267, 1e268, 1e269, 1e270, 1e271, 1e272, 1e273, 1e274,
    1e275, 1e276, 1e277, 1e278, 1e279, 1e280, 1e281, 1e282, 1e283, 1e284, 1e285,
    1e286, 1e287, 1e288, 1e289, 1e290, 1e291, 1e292, 1e293, 1e294, 1e295, 1e296,
    1e297, 1e298, 1e299, 1e300, 1e301, 1e302, 1e303, 1e304, 1e305, 1e306, 1e307,
    1e308};

/* Index extention. */
const int index_ext_length = 6;
const char *index_ext = ".index";
const int relay_ext_length = 10;
const char *relay_ext = "-relay-bin";
/* True if --log-bin option is used. */
bool log_bin_supplied = false;

time_t server_start_time, flush_status_time;

char server_uuid[UUID_LENGTH + 1];
const char *server_uuid_ptr;
char mysql_home[FN_REFLEN], pidfile_name[FN_REFLEN], system_time_zone[30];
char default_logfile_name[FN_REFLEN];
char default_binlogfile_name[FN_REFLEN];
char default_binlog_index_name[FN_REFLEN + index_ext_length];
char default_relaylogfile_name[FN_REFLEN + relay_ext_length];
char default_relaylog_index_name[FN_REFLEN + relay_ext_length +
                                 index_ext_length];
char *default_tz_name;
static char errorlog_filename_buff[FN_REFLEN];
const char *log_error_dest;
const char *my_share_dir[FN_REFLEN];
char glob_hostname[HOSTNAME_LENGTH + 1];
char mysql_real_data_home[FN_REFLEN], lc_messages_dir[FN_REFLEN],
    reg_ext[FN_EXTLEN], mysql_charsets_dir[FN_REFLEN], *opt_init_file;
const char *opt_tc_log_file;
char *lc_messages_dir_ptr;
char mysql_unpacked_real_data_home[FN_REFLEN];
size_t mysql_unpacked_real_data_home_len;
size_t mysql_data_home_len = 1;
uint reg_ext_length;
char logname_path[FN_REFLEN];
char slow_logname_path[FN_REFLEN];
char secure_file_real_path[FN_REFLEN];
Time_zone *default_tz;
char *mysql_data_home = const_cast<char *>(".");
const char *mysql_real_data_home_ptr = mysql_real_data_home;
char *opt_protocol_compression_algorithms;
char server_version[SERVER_VERSION_LENGTH];
const char *mysqld_unix_port;
char *opt_mysql_tmpdir;

/** name of reference on left expression in rewritten IN subquery */
const char *in_left_expr_name = "<left expr>";

my_decimal decimal_zero;
/** Number of connection errors from internal server errors. */
ulong connection_errors_internal = 0;
/** Number of errors when reading the peer address. */
ulong connection_errors_peer_addr = 0;

/* classes for comparation parsing/processing */
Eq_creator eq_creator;
Ne_creator ne_creator;
Equal_creator equal_creator;
Gt_creator gt_creator;
Lt_creator lt_creator;
Ge_creator ge_creator;
Le_creator le_creator;

Rpl_global_filter rpl_global_filter;
Rpl_filter *binlog_filter;

struct System_variables global_system_variables;
struct System_variables max_system_variables;
struct System_status_var global_status_var;

MY_TMPDIR mysql_tmpdir_list;

CHARSET_INFO *system_charset_info, *files_charset_info;
CHARSET_INFO *national_charset_info, *table_alias_charset;
CHARSET_INFO *character_set_filesystem;

MY_LOCALE *my_default_lc_messages;
MY_LOCALE *my_default_lc_time_names;

SHOW_COMP_OPTION have_symlink, have_dlopen, have_query_cache;
SHOW_COMP_OPTION have_geometry, have_rtree_keys;
SHOW_COMP_OPTION have_compress;
SHOW_COMP_OPTION have_profiling;
SHOW_COMP_OPTION have_statement_timeout = SHOW_OPTION_DISABLED;

/* Thread specific variables */

thread_local MEM_ROOT **THR_MALLOC = nullptr;

mysql_mutex_t LOCK_status, LOCK_uuid_generator, LOCK_crypt,
    LOCK_global_system_variables, LOCK_user_conn, LOCK_error_messages;
mysql_mutex_t LOCK_sql_rand;

/**
  The below lock protects access to two global server variables:
  max_prepared_stmt_count and prepared_stmt_count. These variables
  set the limit and hold the current total number of prepared statements
  in the server, respectively. As PREPARE/DEALLOCATE rate in a loaded
  server may be fairly high, we need a dedicated lock.
*/
mysql_mutex_t LOCK_prepared_stmt_count;

/*
 The below two locks are introduced as guards (second mutex) for
  the global variables sql_slave_skip_counter and slave_net_timeout
  respectively. See fix_slave_skip_counter/fix_slave_net_timeout
  for more details
*/
mysql_mutex_t LOCK_sql_slave_skip_counter;
mysql_mutex_t LOCK_slave_net_timeout;
mysql_mutex_t LOCK_slave_trans_dep_tracker;
mysql_mutex_t LOCK_log_throttle_qni;
mysql_rwlock_t LOCK_sys_init_connect, LOCK_sys_init_slave;
mysql_rwlock_t LOCK_system_variables_hash;
my_thread_handle signal_thread_id;
sigset_t mysqld_signal_mask;
my_thread_attr_t connection_attrib;
mysql_mutex_t LOCK_server_started;
mysql_cond_t COND_server_started;
mysql_mutex_t LOCK_reset_gtid_table;
mysql_mutex_t LOCK_compress_gtid_table;
mysql_cond_t COND_compress_gtid_table;
mysql_mutex_t LOCK_collect_instance_log;
#if !defined(_WIN32)
mysql_mutex_t LOCK_socket_listener_active;
mysql_cond_t COND_socket_listener_active;
mysql_mutex_t LOCK_start_signal_handler;
mysql_cond_t COND_start_signal_handler;
#endif

/*
  The below lock protects access to global server variable
  keyring_operations.
*/
mysql_mutex_t LOCK_keyring_operations;
/*
  The below lock protects to execute commands 'ALTER INSTANCE ROTATE BINLOG
  MASTER KEY' and 'SET @@GLOBAL.binlog_encryption=ON/OFF' in parallel.
*/
mysql_mutex_t LOCK_rotate_binlog_master_key;

bool mysqld_server_started = false;
/**
  Set to true to signal at startup if the process must die.

  Needed because kill_mysql() will not do anything before
  the server is fully initialized. Thus it now just sets this
  flag to on and exits. And then mysqld_main() will check if
  the flag is on at the right place and exit the process if it
  is.
*/
static bool mysqld_process_must_end_at_startup = false;

/* replication parameters, if master_host is not NULL, we are a slave */
uint report_port = 0;
ulong master_retry_count = 0;
const char *master_info_file;
const char *relay_log_info_file;
char *report_user, *report_password, *report_host;
char *opt_relay_logname = nullptr, *opt_relaylog_index_name = nullptr;
/*
  True if the --relay-log-index is set by users from
  config file or command line.
*/
bool opt_relaylog_index_name_supplied = false;
/*
  True if the --relay-log is set by users from
  config file or command line.
*/
bool opt_relay_logname_supplied = false;
/*
  True if --log-slave-updates option is set explicitly
  on command line or configuration file.
*/
bool log_slave_updates_supplied = false;

/*
  True if --slave-preserve-commit-order-supplied option is set explicitly
  on command line or configuration file.
*/
bool slave_preserve_commit_order_supplied = false;
char *opt_general_logname, *opt_slow_logname, *opt_bin_logname;

/*
  True if expire_logs_days and binlog_expire_logs_seconds is set
  explictly.
*/
bool expire_logs_days_supplied = false;
bool binlog_expire_logs_seconds_supplied = false;
/* Static variables */

static bool opt_myisam_log;
static int cleanup_done;
static ulong opt_specialflag;
char *opt_binlog_index_name;
char *mysql_home_ptr, *pidfile_name_ptr;
char *default_auth_plugin;
/**
  Memory for allocating command line arguments, after load_defaults().
*/
static MEM_ROOT argv_alloc{PSI_NOT_INSTRUMENTED, 512};
/** Remaining command line arguments (count), filtered by handle_options().*/
static int remaining_argc;
/** Remaining command line arguments (arguments), filtered by
 * handle_options().*/
static char **remaining_argv;

/**
 Holds the "original" (i.e. as on startup) set of arguments.

 The argument processing goes as follows:
 1. At startup the "original" set of arguments is shallow-copied into
 the read only list @ref orig_argv.
 2. The config file arguments are read from the config files (.cnf and
   persisted read-only) and are appended as command line arguments.
   In the process the argv is deep copied because of the expansion
 3. The result from 2 is set into @ref remaining_argv / @ref remaining_argc.
 4. Then remaining_argv is fed into various consumers:
   - the server compiled in set of arguments
   - the early plugins
   - the rest of the plugins
   - the error log
   - the components from the persisted dynamic loader init.
   All of the above "take away" the values they match from the extended
   command line set. And vary the values of @ref my_getopt_skip_unknown
   according to their needs (mostly keep it set).
   As a result, when the server is done booting up the things that remain
   in remaining_argv become less and less.
 5. When the bootstrap process is done a check is run:
    my_getopt_skip_unknown is set to off and the argument parser is called
    on remaining_argv with an empty set of argument definitions.
    This ensures that all of the remaining argument values in remaining_argv
    are either marked as "loose" (i.e. optional) or are "consumed" by prior
    argument list processings.
    The side effect of this is that all --loose arguments are also consumed
    out of remaining_argv.
 6. A check is made if the remaining_argv is an empty list. If not the server
    exits.
 7. At this point the server is marked as succesfully started.
 8. Subsequent argument processings happen when e.g. a plugin is loaded via
    @ref mysql_install_plugin or a component registers system variables via
    @ref mysql_component_sys_variable_imp::register_variable. However, since
    remaining_argv is empty these need to run over the orig_argc/orig_argv.
    But argument value assignment would normally "eat" out the values found.
    This would mean that the orig_argv array will get shortened and if you
    load the same plugin twice for example its system variables will not have
    the values supplied the second time they start.
    Thus once the server is started (@ref mysqld_server_started is on) any
    argument value parsing should happen over a *copy* of orig_argc/orig_argv
    that should subsequently be discarded.
    @ref remaining_argv should not be consulted anymore at this point.
*/
int orig_argc;
char **orig_argv;
namespace {
FILE *nstdout = nullptr;
char my_progpath[FN_REFLEN];
const char *my_orig_progname = nullptr;

/**
  This variable holds the exit value of the signal handler thread.
*/
std::atomic<int> signal_hand_thr_exit_code(MYSQLD_SUCCESS_EXIT);

/**
  Inspects the program name in argv[0] and substitutes the full path
  of the executable.

  @param argv argument vector (array) for executable.
 */
void substitute_progpath(char **argv) {
  if (test_if_hard_path(argv[0])) return;

#if defined(_WIN32)
  if (GetModuleFileName(NULL, my_progpath, sizeof(my_progpath))) {
    my_orig_progname = argv[0];
    argv[0] = my_progpath;
  }
#else
  /* If the path has a directory component, use my_realpath()
     (implicitly relative to cwd) */
  if (strchr(argv[0], FN_LIBCHAR) != nullptr &&
      !my_realpath(my_progpath, argv[0], MYF(0))) {
    my_orig_progname = argv[0];
    argv[0] = my_progpath;
    return;
  }

  // my_realpath() cannot resolve it, it must be a bare executable
  // name in path
  DBUG_ASSERT(strchr(argv[0], FN_LIBCHAR) == nullptr);

  const char *spbegin = getenv("PATH");
  if (spbegin == nullptr) spbegin = "";
  const char *spend = spbegin + strlen(spbegin);

  while (true) {
    const char *colonend = std::find(spbegin, spend, ':');
    std::string cand{spbegin, colonend};
    spbegin = colonend + 1;

    cand.append(1, '/');
    cand.append(argv[0]);

    if (my_access(cand.c_str(), X_OK) == 0) {
      if (my_realpath(my_progpath, cand.c_str(), MYF(0))) {
        // Fallback to raw cand
        DBUG_ASSERT(cand.length() < FN_REFLEN);
        std::copy(cand.begin(), cand.end(), my_progpath);
        my_progpath[cand.length()] = '\0';
      }
      my_orig_progname = argv[0];
      argv[0] = my_progpath;
      break;
    }
    if (colonend == spend) {
      DBUG_ASSERT(false);
      break;
    }
  }  // while (true)
#endif  // defined(_WIN32)
  if (my_orig_progname == nullptr) {
    LogErr(WARNING_LEVEL, ER_FAILED_TO_GET_ABSOLUTE_PATH, argv[0]);
  }
}
}  // namespace

static Connection_acceptor<Mysqld_socket_listener> *mysqld_socket_acceptor =
    nullptr;
#ifdef _WIN32
static Named_pipe_listener *named_pipe_listener = NULL;
Connection_acceptor<Named_pipe_listener> *named_pipe_acceptor = NULL;
Connection_acceptor<Shared_mem_listener> *shared_mem_acceptor = NULL;
mysql_rwlock_t LOCK_named_pipe_full_access_group;
char *named_pipe_full_access_group;
#endif

Checkable_rwlock *global_sid_lock = nullptr;
Sid_map *global_sid_map = nullptr;
Gtid_state *gtid_state = nullptr;
Gtid_table_persistor *gtid_table_persistor = nullptr;

/* cache for persisted variables */
static Persisted_variables_cache persisted_variables_cache;

void set_remaining_args(int argc, char **argv) {
  remaining_argc = argc;
  remaining_argv = argv;
}

int *get_remaining_argc() { return &remaining_argc; }

char ***get_remaining_argv() { return &remaining_argv; }

/*
  Multiple threads of execution use the random state maintained in global
  sql_rand to generate random numbers. sql_rnd_with_mutex use mutex
  LOCK_sql_rand to protect sql_rand across multiple instantiations that use
  sql_rand to generate random numbers.
 */
ulong sql_rnd_with_mutex() {
  mysql_mutex_lock(&LOCK_sql_rand);
  ulong tmp =
      (ulong)(my_rnd(&sql_rand) * 0xffffffff); /* make all bits random */
  mysql_mutex_unlock(&LOCK_sql_rand);
  return tmp;
}

struct System_status_var *get_thd_status_var(THD *thd, bool *aggregated) {
  *aggregated = thd->status_var_aggregated;
  return &thd->status_var;
}

static void option_error_reporter(enum loglevel level, uint ecode, ...) {
  va_list args;
  va_start(args, ecode);

  /*
    Don't print warnings for --loose options during initialize.
  */
  if (level == ERROR_LEVEL || !opt_initialize || (log_error_verbosity > 1)) {
    error_log_print(level, ecode, args);
  }
  va_end(args);
}

/**
  Character set and collation error reporter that prints to sql error log.
  @param level          log message level
  @param ecode          Error code of the error message.

  This routine is used to print character set and collation
  warnings and errors inside an already running mysqld server,
  e.g. when a character set or collation is requested for the very first time
  and its initialization does not go well for some reasons.
*/

static void charset_error_reporter(enum loglevel level, uint ecode, ...) {
  va_list args;
  va_start(args, ecode);
  error_log_print(level, ecode, args);
  va_end(args);
}

struct rand_struct sql_rand;  ///< used by sql_class.cc:THD::THD()

#ifndef _WIN32
PasswdValue user_info;
static my_thread_t main_thread_id;
#endif  // !_WIN32

/* OS specific variables */

#ifdef _WIN32
static bool mysqld_early_option = false;
static bool windows_service = false;
static bool use_opt_args;
static int opt_argc;
static char **opt_argv;
static char **my_global_argv = nullptr;
static int my_global_argc;

static mysql_mutex_t LOCK_handler_count;
static mysql_cond_t COND_handler_count;
static HANDLE hEventShutdown;
static HANDLE hEventRestart;
const char *shared_memory_base_name = default_shared_memory_base_name;
bool opt_enable_shared_memory;
static char shutdown_event_name[40];
static char restart_event_name[40];
static NTService Service;  ///< Service object for WinNT
#endif                     /* _WIN32 */

static bool dynamic_plugins_are_initialized = false;

#ifndef DBUG_OFF
static const char *default_dbug_option;
#endif

#ifndef XTRABACKUP
bool opt_use_ssl = true;
bool opt_use_admin_ssl = true;
ulong opt_ssl_fips_mode = SSL_FIPS_MODE_OFF;
#endif

/* Function declarations */

static int mysql_init_variables();
static int get_options(int *argc_ptr, char ***argv_ptr);
static void add_terminator(vector<my_option> *options);
extern "C" bool mysqld_get_one_option(int, const struct my_option *, char *);
static void set_server_version(void);
static int init_thread_environment();
static const char *get_relative_path(const char *path);
static int fix_paths(void);
static int test_if_case_insensitive(const char *dir_name);
static void end_ssl();
static void delete_dictionary_tablespace();

extern "C" void *signal_hand(void *arg);
static bool pid_file_created = false;
static void usage(void);
static void clean_up_mutexes(void);
static bool create_pid_file();
static void mysqld_exit(int exit_code) MY_ATTRIBUTE((noreturn));
static void delete_pid_file(myf flags);
static void clean_up(bool print_message);
static int handle_early_options();
static void adjust_related_options(ulong *requested_open_files);
static void process_bootstrap();
#ifdef HAVE_PSI_INTERFACE
static void init_server_psi_keys();
#endif

/**
  Notify any waiters that the server components have been initialized.
  Used by the signal handler thread and by Cluster.

  @see signal_hand
*/

static void server_components_initialized() {
  mysql_mutex_lock(&LOCK_server_started);
  mysqld_server_started = true;
  mysql_cond_broadcast(&COND_server_started);
  mysql_mutex_unlock(&LOCK_server_started);
}

SERVICE_TYPE(mysql_runtime_error) * error_service;
SERVICE_TYPE(mysql_psi_system_v1) * system_service;
SERVICE_TYPE(mysql_rwlock_v1) * rwlock_service;
SERVICE_TYPE_NO_CONST(registry) * srv_registry;
SERVICE_TYPE(dynamic_loader_scheme_file) * scheme_file_srv;
using loader_type_t = SERVICE_TYPE_NO_CONST(dynamic_loader);
using runtime_error_type_t = SERVICE_TYPE_NO_CONST(mysql_runtime_error);
using psi_system_type_t = SERVICE_TYPE_NO_CONST(mysql_psi_system_v1);
using rwlock_type_t = SERVICE_TYPE_NO_CONST(mysql_rwlock_v1);
using loader_scheme_type_t = SERVICE_TYPE_NO_CONST(dynamic_loader_scheme_file);
extern REQUIRES_SERVICE_PLACEHOLDER(mysql_rwlock_v1);
extern REQUIRES_SERVICE_PLACEHOLDER(mysql_psi_system_v1);
extern bool initialize_minimal_chassis(SERVICE_TYPE_NO_CONST(registry) *
                                       *registry);
extern bool deinitialize_minimal_chassis(SERVICE_TYPE_NO_CONST(registry) *
                                         registry);

/**
  Initializes component infrastructure by bootstrapping core component
  subsystem.

  @return Status of performed operation
  @retval false success
  @retval true failure
*/
bool component_infrastructure_init() {
  if (initialize_minimal_chassis(&srv_registry)) {
    LogErr(ERROR_LEVEL, ER_COMPONENTS_INFRASTRUCTURE_BOOTSTRAP);
    return true;
  }
  /* Here minimal_chassis dynamic_loader_scheme_file service has
     to be acquired */
  srv_registry->acquire(
      "dynamic_loader_scheme_file.mysql_minimal_chassis",
      reinterpret_cast<my_h_service *>(
          const_cast<loader_scheme_type_t **>(&scheme_file_srv)));

  srv_registry->acquire("dynamic_loader",
                        reinterpret_cast<my_h_service *>(
                            const_cast<loader_type_t **>(&dynamic_loader_srv)));

  my_service<SERVICE_TYPE(registry_registration)> registrator(
      "registry_registration", srv_registry);

  // Sets default file scheme loader for MySQL server.
  registrator->set_default(
      "dynamic_loader_scheme_file.mysql_server_path_filter");

  // Sets default rw_lock for MySQL server.
  registrator->set_default("mysql_rwlock_v1.mysql_server");
  srv_registry->acquire("mysql_rwlock_v1.mysql_server",
                        reinterpret_cast<my_h_service *>(
                            const_cast<rwlock_type_t **>(&rwlock_service)));
  mysql_service_mysql_rwlock_v1 =
      reinterpret_cast<SERVICE_TYPE(mysql_rwlock_v1) *>(rwlock_service);

  // Sets default psi_system event service for MySQL server.
  registrator->set_default("mysql_psi_system_v1.mysql_server");
  srv_registry->acquire("mysql_psi_system_v1.mysql_server",
                        reinterpret_cast<my_h_service *>(
                            const_cast<psi_system_type_t **>(&system_service)));
  /* This service variable is needed for mysql_unload_plugin */
  mysql_service_mysql_psi_system_v1 =
      reinterpret_cast<SERVICE_TYPE(mysql_psi_system_v1) *>(system_service);

  // Sets default mysql_runtime_error for MySQL server.
  registrator->set_default("mysql_runtime_error.mysql_server");
  srv_registry->acquire(
      "mysql_runtime_error.mysql_server",
      reinterpret_cast<my_h_service *>(
          const_cast<runtime_error_type_t **>(&error_service)));
  /* This service variable is needed where ever mysql_error_service_printf()
     service api is used */
  mysql_service_mysql_runtime_error =
      reinterpret_cast<SERVICE_TYPE(mysql_runtime_error) *>(error_service);

  return false;
}

/**
  This function is used to initialize the mysql_server component services.
*/
static void server_component_init() { mysql_comp_sys_var_services_init(); }

/**
  Initializes MySQL Server component infrastructure part by initialize of
  dynamic loader persistence.

  @return Status of performed operation
  @retval false success
  @retval true failure
*/

static bool mysql_component_infrastructure_init() {
  /* We need a temporary THD during boot */
  Auto_THD thd;
  Disable_autocommit_guard autocommit_guard(thd.thd);
  dd::cache::Dictionary_client::Auto_releaser scope_releaser(
      thd.thd->dd_client());
  if (persistent_dynamic_loader_init(thd.thd)) {
    LogErr(ERROR_LEVEL, ER_COMPONENTS_PERSIST_LOADER_BOOTSTRAP);
    trans_rollback_stmt(thd.thd);
    // Full rollback in case we have THD::transaction_rollback_request.
    trans_rollback(thd.thd);
    return true;
  }
  server_component_init();
  return trans_commit_stmt(thd.thd) || trans_commit(thd.thd);
}

/**
  De-initializes Component infrastructure by de-initialization of the MySQL
  Server services (persistent dynamic loader) followed by de-initailization of
  the core Components infrostructure.

  @return Status of performed operation
  @retval false success
  @retval true failure
*/
bool component_infrastructure_deinit() {
  persistent_dynamic_loader_deinit();

  srv_registry->release(reinterpret_cast<my_h_service>(
      const_cast<loader_scheme_type_t *>(scheme_file_srv)));
  srv_registry->release(reinterpret_cast<my_h_service>(
      const_cast<loader_type_t *>(dynamic_loader_srv)));
  srv_registry->release(reinterpret_cast<my_h_service>(
      const_cast<runtime_error_type_t *>(error_service)));
  srv_registry->release(reinterpret_cast<my_h_service>(
      const_cast<psi_system_type_t *>(system_service)));
  srv_registry->release(reinterpret_cast<my_h_service>(
      const_cast<rwlock_type_t *>(rwlock_service)));

  if (deinitialize_minimal_chassis(srv_registry)) {
    LogErr(ERROR_LEVEL, ER_COMPONENTS_INFRASTRUCTURE_SHUTDOWN);
    return true;
  }
  return false;
}

/**
  Block and wait until server components have been initialized.
*/

static void server_components_init_wait() {
  mysql_mutex_lock(&LOCK_server_started);
  while (!mysqld_server_started)
    mysql_cond_wait(&COND_server_started, &LOCK_server_started);
  mysql_mutex_unlock(&LOCK_server_started);
}

/****************************************************************************
** Code to end mysqld
****************************************************************************/

/**
  This class implements callback function used by close_connections()
  to set KILL_CONNECTION flag on all thds in thd list.
  If m_kill_dump_thread_flag is not set it kills all other threads
  except dump threads. If this flag is set, it kills dump threads.
*/
class Set_kill_conn : public Do_THD_Impl {
 private:
  int m_dump_thread_count;
  bool m_kill_dump_threads_flag;

 public:
  Set_kill_conn() : m_dump_thread_count(0), m_kill_dump_threads_flag(false) {}

  void set_dump_thread_flag() { m_kill_dump_threads_flag = true; }

  int get_dump_thread_count() const { return m_dump_thread_count; }

  virtual void operator()(THD *killing_thd) {
    DBUG_PRINT("quit", ("Informing thread %u that it's time to die",
                        killing_thd->thread_id()));
    if (!m_kill_dump_threads_flag) {
      // We skip slave threads & scheduler on this first loop through.
      if (killing_thd->slave_thread) return;

      if (killing_thd->get_command() == COM_BINLOG_DUMP ||
          killing_thd->get_command() == COM_BINLOG_DUMP_GTID) {
        ++m_dump_thread_count;
        return;
      }
      DBUG_EXECUTE_IF("Check_dump_thread_is_alive", {
        DBUG_ASSERT(killing_thd->get_command() != COM_BINLOG_DUMP &&
                    killing_thd->get_command() != COM_BINLOG_DUMP_GTID);
      };);
    }
    mysql_mutex_lock(&killing_thd->LOCK_thd_data);

    if (killing_thd->kill_immunizer) {
      /*
        If killing_thd is in kill immune mode (i.e. operation on new DD tables
        is in progress) then just save state_to_set with THD::kill_immunizer
        object.

        While exiting kill immune mode, awake() is called again with the killed
        state saved in THD::kill_immunizer object.
      */
      killing_thd->kill_immunizer->save_killed_state(THD::KILL_CONNECTION);
    } else {
      killing_thd->killed = THD::KILL_CONNECTION;

      MYSQL_CALLBACK(Connection_handler_manager::event_functions,
                     post_kill_notification, (killing_thd));
    }

    if (killing_thd->is_killable && killing_thd->kill_immunizer == nullptr) {
      mysql_mutex_lock(&killing_thd->LOCK_current_cond);
      if (killing_thd->current_cond.load()) {
        mysql_mutex_lock(killing_thd->current_mutex);
        mysql_cond_broadcast(killing_thd->current_cond);
        mysql_mutex_unlock(killing_thd->current_mutex);
      }
      mysql_mutex_unlock(&killing_thd->LOCK_current_cond);
    }
    mysql_mutex_unlock(&killing_thd->LOCK_thd_data);
  }
};

/**
  This class implements callback function used by close_connections()
  to close vio connection for all thds in thd list
*/
class Call_close_conn : public Do_THD_Impl {
 public:
  Call_close_conn(bool server_shutdown) : is_server_shutdown(server_shutdown) {}

  virtual void operator()(THD *closing_thd) {
    if (closing_thd->get_protocol()->connection_alive()) {
      LEX_CSTRING main_sctx_user = closing_thd->m_main_security_ctx.user();
      LogErr(WARNING_LEVEL, ER_FORCE_CLOSE_THREAD, my_progname,
             (long)closing_thd->thread_id(),
             (main_sctx_user.length ? main_sctx_user.str : ""));
      /*
        Do not generate MYSQL_AUDIT_CONNECTION_DISCONNECT event, when closing
        thread close sessions. Each session will generate DISCONNECT event by
        itself.
      */
      close_connection(closing_thd, 0, is_server_shutdown, false);
    }
  }

 private:
  bool is_server_shutdown;
};

static void close_connections(void) {
  DBUG_TRACE;
  (void)RUN_HOOK(server_state, before_server_shutdown, (nullptr));

  Per_thread_connection_handler::kill_blocked_pthreads();

  uint dump_thread_count = 0;
  uint dump_thread_kill_retries = 8;

  // Close listeners.
  if (mysqld_socket_acceptor != nullptr)
    mysqld_socket_acceptor->close_listener();
#ifdef _WIN32
  if (named_pipe_acceptor != NULL) named_pipe_acceptor->close_listener();

  if (shared_mem_acceptor != NULL) shared_mem_acceptor->close_listener();
#endif

  /*
    First signal all threads that it's time to die
    This will give the threads some time to gracefully abort their
    statements and inform their clients that the server is about to die.
  */

  Global_THD_manager *thd_manager = Global_THD_manager::get_instance();
  LogErr(INFORMATION_LEVEL, ER_DEPART_WITH_GRACE,
         static_cast<int>(thd_manager->get_thd_count()));

  Set_kill_conn set_kill_conn;
  thd_manager->do_for_all_thd(&set_kill_conn);
  LogErr(INFORMATION_LEVEL, ER_SHUTTING_DOWN_SLAVE_THREADS);
  end_slave();

  if (set_kill_conn.get_dump_thread_count()) {
    /*
      Replication dump thread should be terminated after the clients are
      terminated. Wait for few more seconds for other sessions to end.
     */
    while (thd_manager->get_thd_count() > dump_thread_count &&
           dump_thread_kill_retries) {
      sleep(1);
      dump_thread_kill_retries--;
    }
    set_kill_conn.set_dump_thread_flag();
    thd_manager->do_for_all_thd(&set_kill_conn);
  }

  // Disable the event scheduler
  Events::stop();

  if (thd_manager->get_thd_count() > 0) sleep(2);  // Give threads time to die

  /*
    Force remaining threads to die by closing the connection to the client
    This will ensure that threads that are waiting for a command from the
    client on a blocking read call are aborted.
  */

  LogErr(INFORMATION_LEVEL, ER_DISCONNECTING_REMAINING_CLIENTS,
         static_cast<int>(thd_manager->get_thd_count()));

  Call_close_conn call_close_conn(true);
  thd_manager->do_for_all_thd(&call_close_conn);

  (void)RUN_HOOK(server_state, after_server_shutdown, (nullptr));

  /*
    All threads have now been aborted. Stop event scheduler thread
    after aborting all client connections, otherwise user may
    start/stop event scheduler after Events::deinit() deallocates
    scheduler object(static member in Events class)
  */
  Events::deinit();
  DBUG_PRINT("quit", ("Waiting for threads to die (count=%u)",
                      thd_manager->get_thd_count()));
  thd_manager->wait_till_no_thd();
  /*
    Connection threads might take a little while to go down after removing from
    global thread list. Give it some time.
  */
  Connection_handler_manager::wait_till_no_connection();

  delete_slave_info_objects();
  DBUG_PRINT("quit", ("close_connections thread"));
}

bool signal_restart_server() {
  if (!is_mysqld_managed()) {
    my_error(ER_RESTART_SERVER_FAILED, MYF(0),
             "mysqld is not managed by supervisor process");
    return true;
  }

#ifdef _WIN32
  if (!SetEvent(hEventRestart)) {
    LogErr(ERROR_LEVEL, ER_SET_EVENT_FAILED, GetLastError());
    my_error(ER_RESTART_SERVER_FAILED, MYF(0), "Internal operation failure");
    return true;
  }
#else

  if (pthread_kill(signal_thread_id.thread, SIGUSR2)) {
    DBUG_PRINT("error", ("Got error %d from pthread_kill", errno));
    my_error(ER_RESTART_SERVER_FAILED, MYF(0), "Internal operation failure");
    return true;
  }
#endif
  return false;
}

void kill_mysql(void) {
  DBUG_TRACE;

  if (!mysqld_server_started) {
    mysqld_process_must_end_at_startup = true;
    return;
  }
#if defined(_WIN32)
  {
    if (!SetEvent(hEventShutdown)) {
      DBUG_PRINT("error", ("Got error: %ld from SetEvent", GetLastError()));
    }
    /*
      or:
      HANDLE hEvent=OpenEvent(0, false, "MySqlShutdown");
      SetEvent(hEventShutdown);
      CloseHandle(hEvent);
    */
  }
#else
  if (pthread_kill(signal_thread_id.thread, SIGTERM)) {
    DBUG_PRINT("error", ("Got error %d from pthread_kill",
                         errno)); /* purecov: inspected */
  }
#endif
  DBUG_PRINT("quit", ("After pthread_kill"));
}

static void unireg_abort(int exit_code) {
  DBUG_TRACE;

  if (errno) {
    sysd::notify("ERRNO=", errno, "\n");
  }

  if (opt_initialize && exit_code && !opt_validate_config)
    LogErr(ERROR_LEVEL,
           mysql_initialize_directory_freshly_created
               ? ER_DATA_DIRECTORY_UNUSABLE_DELETABLE
               : ER_DATA_DIRECTORY_UNUSABLE,
           mysql_real_data_home);

  // At this point it does not make sense to buffer more messages.
  // Just flush what we have and write directly to stderr.
  flush_error_log_messages();

  if (opt_help) usage();

  bool daemon_launcher_quiet =
      (IF_WIN(false, opt_daemonize) && !mysqld::runtime::is_daemon() &&
       !is_help_or_validate_option());

  if (!daemon_launcher_quiet && exit_code) LogErr(ERROR_LEVEL, ER_ABORTING);

  mysql_audit_notify(MYSQL_AUDIT_SERVER_SHUTDOWN_SHUTDOWN,
                     MYSQL_AUDIT_SERVER_SHUTDOWN_REASON_ABORT, exit_code);
#ifndef _WIN32
  if (signal_thread_id.thread != 0) {
    // Make sure the signal thread isn't blocked when we are trying to exit.
    server_components_initialized();

    pthread_kill(signal_thread_id.thread, SIGTERM);
    my_thread_join(&signal_thread_id, nullptr);
  }
  signal_thread_id.thread = 0;

  if (mysqld::runtime::is_daemon()) {
    mysqld::runtime::signal_parent(pipe_write_fd, 0);
  }
#endif
  clean_up(!is_help_or_validate_option() && !daemon_launcher_quiet &&
           (exit_code || !opt_initialize)); /* purecov: inspected */
  DBUG_PRINT("quit", ("done with cleanup in unireg_abort"));
  mysqld_exit(exit_code);
}

void clean_up_mysqld_mutexes() { clean_up_mutexes(); }

static void mysqld_exit(int exit_code) {
  DBUG_ASSERT(
      (exit_code >= MYSQLD_SUCCESS_EXIT && exit_code <= MYSQLD_ABORT_EXIT) ||
      exit_code == MYSQLD_RESTART_EXIT);
  mysql_audit_finalize();
  Srv_session::module_deinit();
  delete_optimizer_cost_module();
  clean_up_mutexes();
  my_end(opt_endinfo ? MY_CHECK_ERROR | MY_GIVE_INFO : 0);
  destroy_error_log();
#ifdef WITH_PERFSCHEMA_STORAGE_ENGINE
  shutdown_performance_schema();
#endif

#ifdef WITH_LOCK_ORDER
  LO_cleanup();
#endif

#if defined(_WIN32)
  if (hEventShutdown) CloseHandle(hEventShutdown);
  close_service_status_pipe_in_mysqld();
#endif  // _WIN32

  exit(exit_code); /* purecov: inspected */
}

/**
   GTID cleanup destroys objects and reset their pointer.
   Function is reentrant.
*/
void gtid_server_cleanup() {
  if (gtid_state != nullptr) {
    delete gtid_state;
    gtid_state = nullptr;
  }
  if (global_sid_map != nullptr) {
    delete global_sid_map;
    global_sid_map = nullptr;
  }
  if (global_sid_lock != nullptr) {
    delete global_sid_lock;
    global_sid_lock = nullptr;
  }
  if (gtid_table_persistor != nullptr) {
    delete gtid_table_persistor;
    gtid_table_persistor = nullptr;
  }
}

/**
   GTID initialization.

   @return true if allocation does not succeed
           false if OK
*/
bool gtid_server_init() {
  global_gtid_mode.set(
      static_cast<Gtid_mode::value_type>(Gtid_mode::sysvar_mode));
  bool res = (!(global_sid_lock = new Checkable_rwlock(
#ifdef HAVE_PSI_INTERFACE
                    key_rwlock_global_sid_lock
#endif
                    )) ||
              !(global_sid_map = new Sid_map(global_sid_lock)) ||
              !(gtid_state = new Gtid_state(global_sid_lock, global_sid_map)) ||
              !(gtid_table_persistor = new Gtid_table_persistor()));

  if (res) {
    gtid_server_cleanup();
  }
  return res;
}

// Free connection acceptors
static void free_connection_acceptors() {
  delete mysqld_socket_acceptor;
  mysqld_socket_acceptor = nullptr;

#ifdef _WIN32
  delete named_pipe_acceptor;
  named_pipe_acceptor = NULL;
  delete shared_mem_acceptor;
  shared_mem_acceptor = NULL;
#endif
}

static void clean_up(bool print_message) {
  DBUG_PRINT("exit", ("clean_up"));
  if (cleanup_done++) return; /* purecov: inspected */

  ha_pre_dd_shutdown();
  dd::shutdown();

  Events::deinit();
  stop_handle_manager();

  memcached_shutdown();

  /*
    make sure that handlers finish up
    what they have that is dependent on the binlog
  */
  if (print_message && (!is_help_or_validate_option() || opt_verbose))
    LogErr(INFORMATION_LEVEL, ER_BINLOG_END);
  ha_binlog_end(current_thd);

  injector::free_instance();
  mysql_bin_log.cleanup();

  if (use_slave_mask) bitmap_free(&slave_error_mask);
  my_tz_free();
  servers_free(true);
  acl_free(true);
  grant_free();
  hostname_cache_free();
  range_optimizer_free();
  item_func_sleep_free();
  lex_free(); /* Free some memory */
  item_create_cleanup();
  if (!opt_noacl) udf_unload_udfs();
  table_def_start_shutdown();
  plugin_shutdown();
  gtid_server_cleanup();  // after plugin_shutdown
  delete_optimizer_cost_module();
  ha_end();
  if (tc_log) {
    tc_log->close();
    tc_log = nullptr;
  }

  if (dd::upgrade_57::in_progress()) delete_dictionary_tablespace();

  Recovered_xa_transactions::destroy();
  delegates_destroy();
  transaction_cache_free();
  MDL_context_backup_manager::destroy();
  table_def_free();
  mdl_destroy();
  key_caches.delete_elements();
  multi_keycache_free();
  query_logger.cleanup();
  free_tmpdir(&mysql_tmpdir_list);
  my_free(opt_bin_logname);
  free_max_user_conn();
  end_slave_list();
  delete binlog_filter;
  rpl_channel_filters.clean_up();
  end_ssl();
  vio_end();
  u_cleanup();
#if defined(ENABLED_DEBUG_SYNC)
  /* End the debug sync facility. See debug_sync.cc. */
  debug_sync_end();
#endif /* defined(ENABLED_DEBUG_SYNC) */

  delete_pid_file(MYF(0));

  if (print_message && my_default_lc_messages && server_start_time)
    LogErr(SYSTEM_LEVEL, ER_SERVER_SHUTDOWN_COMPLETE, my_progname,
           server_version, MYSQL_COMPILATION_COMMENT_SERVER);
  cleanup_errmsgs();

  free_connection_acceptors();
  Connection_handler_manager::destroy_instance();

  if (!is_help_or_validate_option() && !opt_initialize)
    resourcegroups::Resource_group_mgr::destroy_instance();
  mysql_client_plugin_deinit();

  Global_THD_manager::destroy_instance();

  my_free(const_cast<char *>(log_bin_basename));
  my_free(const_cast<char *>(log_bin_index));
  my_free(const_cast<char *>(relay_log_basename));
  my_free(const_cast<char *>(relay_log_index));
  free_list(opt_early_plugin_load_list_ptr);
  free_list(opt_plugin_load_list_ptr);

  /*
    Is this the best place for components deinit? It may be changed when new
    dependencies are discovered, possibly being divided into separate points
    where all dependencies are still ok.
  */
  log_error_stage_set(LOG_ERROR_STAGE_SHUTTING_DOWN);
  log_builtins_error_stack(LOG_ERROR_SERVICES_DEFAULT, false, nullptr);
#ifdef HAVE_PSI_THREAD_INTERFACE
  if (!is_help_or_validate_option() && !opt_initialize) {
    unregister_pfs_notification_service();
    unregister_pfs_resource_group_service();
  }
#endif
  deinit_tls_psi_keys();
  component_infrastructure_deinit();
  /*
    component unregister_variable() api depends on system_variable_hash.
    component_infrastructure_deinit() interns calls the deinit funtion
    of components which are loaded, and the deinit functions can have
    the component system unregister_ variable()  api's, hence we need
    to call the sys_var_end() after component_infrastructure_deinit()
  */
  sys_var_end();
  free_status_vars();

  finish_client_errs();
  deinit_errmessage();  // finish server errs
  DBUG_PRINT("quit", ("Error messages freed"));

  if (have_statement_timeout == SHOW_OPTION_YES) my_timer_deinitialize();

  have_statement_timeout = SHOW_OPTION_DISABLED;

  persisted_variables_cache.cleanup();

  udf_deinit_globals();
  /*
    The following lines may never be executed as the main thread may have
    killed us
  */
  DBUG_PRINT("quit", ("done with cleanup"));
} /* clean_up */

static void clean_up_mutexes() {
  mysql_mutex_destroy(&LOCK_log_throttle_qni);
  mysql_mutex_destroy(&LOCK_status);
  mysql_mutex_destroy(&LOCK_manager);
  mysql_mutex_destroy(&LOCK_crypt);
  mysql_mutex_destroy(&LOCK_user_conn);
  mysql_rwlock_destroy(&LOCK_sys_init_connect);
  mysql_rwlock_destroy(&LOCK_sys_init_slave);
  mysql_mutex_destroy(&LOCK_global_system_variables);
  mysql_rwlock_destroy(&LOCK_system_variables_hash);
  mysql_mutex_destroy(&LOCK_uuid_generator);
  mysql_mutex_destroy(&LOCK_sql_rand);
  mysql_mutex_destroy(&LOCK_prepared_stmt_count);
  mysql_mutex_destroy(&LOCK_sql_slave_skip_counter);
  mysql_mutex_destroy(&LOCK_slave_net_timeout);
  mysql_mutex_destroy(&LOCK_slave_trans_dep_tracker);
  mysql_mutex_destroy(&LOCK_error_messages);
  mysql_mutex_destroy(&LOCK_default_password_lifetime);
  mysql_mutex_destroy(&LOCK_mandatory_roles);
  mysql_mutex_destroy(&LOCK_server_started);
  mysql_cond_destroy(&COND_server_started);
  mysql_mutex_destroy(&LOCK_reset_gtid_table);
  mysql_mutex_destroy(&LOCK_compress_gtid_table);
  mysql_cond_destroy(&COND_compress_gtid_table);
  mysql_mutex_destroy(&LOCK_collect_instance_log);
  mysql_mutex_destroy(&LOCK_password_history);
  mysql_mutex_destroy(&LOCK_password_reuse_interval);
  mysql_cond_destroy(&COND_manager);
#ifdef _WIN32
  mysql_cond_destroy(&COND_handler_count);
  mysql_mutex_destroy(&LOCK_handler_count);
  mysql_rwlock_destroy(&LOCK_named_pipe_full_access_group);
#endif
#ifndef _WIN32
  mysql_cond_destroy(&COND_socket_listener_active);
  mysql_mutex_destroy(&LOCK_socket_listener_active);
  mysql_cond_destroy(&COND_start_signal_handler);
  mysql_mutex_destroy(&LOCK_start_signal_handler);
#endif
  mysql_mutex_destroy(&LOCK_keyring_operations);
  mysql_mutex_destroy(&LOCK_tls_ctx_options);
  mysql_mutex_destroy(&LOCK_rotate_binlog_master_key);
  mysql_mutex_destroy(&LOCK_admin_tls_ctx_options);
}

/****************************************************************************
** Init IP and UNIX socket
****************************************************************************/

static void set_ports() {
  char *env;
  if (!mysqld_port &&
      !opt_disable_networking) {  // Get port if not from commandline
    mysqld_port = MYSQL_PORT;

    /*
      if builder specifically requested a default port, use that
      (even if it coincides with our factory default).
      only if they didn't do we check /etc/services (and, failing
      on that, fall back to the factory default of 3306).
      either default can be overridden by the environment variable
      MYSQL_TCP_PORT, which in turn can be overridden with command
      line options.
    */

#if MYSQL_PORT_DEFAULT == 0
    struct servent *serv_ptr;
    if ((serv_ptr = getservbyname("mysql", "tcp")))
      mysqld_port = ntohs((u_short)serv_ptr->s_port); /* purecov: inspected */
#endif
    if ((env = getenv("MYSQL_TCP_PORT")))
      mysqld_port = (uint)atoi(env); /* purecov: inspected */
  }
  if (!mysqld_unix_port) {
#ifdef _WIN32
    mysqld_unix_port = (char *)MYSQL_NAMEDPIPE;
#else
    mysqld_unix_port = MYSQL_UNIX_ADDR;
#endif
    if ((env = getenv("MYSQL_UNIX_PORT")))
      mysqld_unix_port = env; /* purecov: inspected */
  }
}

#if !defined(_WIN32)
/* Change to run as another user if started with --user */

static PasswdValue check_user(const char *user) {
  uid_t user_id = geteuid();

  PasswdValue tmp_user_info =
      (user == nullptr ? PasswdValue{} : my_getpwnam(user));

  // Don't bother if we aren't superuser
  if (user_id) {
    if (user) {
      /* Don't give a warning, if real user is same as given with --user */
      if ((tmp_user_info.IsVoid() || user_id != tmp_user_info.pw_uid))
        LogErr(WARNING_LEVEL, ER_USER_REQUIRES_ROOT);
    }
    return PasswdValue{};
  }
  DBUG_ASSERT(user_id == 0);  // we are running as root

  if (!user) {
    if (!opt_initialize && !is_help_or_validate_option()) {
      LogErr(ERROR_LEVEL, ER_REALLY_RUN_AS_ROOT);
      unireg_abort(MYSQLD_ABORT_EXIT);
    }
    return PasswdValue{};
  }
  /* purecov: begin tested */
  if (!strcmp(user, "root"))
    return PasswdValue{};  // Avoid problem with dynamic libraries

  if (tmp_user_info.IsVoid()) {
    // Allow a numeric uid to be used
    const char *pos;
    for (pos = user; my_isdigit(mysqld_charset, *pos); pos++)
      ;
    if (*pos)  // Not numeric id
      goto err;

    tmp_user_info = my_getpwuid(atoi(user));
    if (tmp_user_info.IsVoid()) goto err;
  }
  return tmp_user_info;
  /* purecov: end */

err:
  LogErr(ERROR_LEVEL, ER_USER_WHAT_USER, user);
  unireg_abort(MYSQLD_ABORT_EXIT);

  return PasswdValue{};
}

namespace mysqld_funcs_unit_test {
PasswdValue check_user_drv(const char *user) { return check_user(user); }
}  // namespace mysqld_funcs_unit_test

static void set_user(const char *user, const PasswdValue &user_info_arg) {
  /* purecov: begin tested */
  DBUG_ASSERT(user_info_arg.IsVoid() == false);
#ifdef HAVE_INITGROUPS
  initgroups(user, user_info_arg.pw_gid);
#endif
  if (setgid(user_info_arg.pw_gid) == -1) {
    LogErr(ERROR_LEVEL, ER_FAIL_SETGID, strerror(errno));
    unireg_abort(MYSQLD_ABORT_EXIT);
  }
  if (setuid(user_info_arg.pw_uid) == -1) {
    LogErr(ERROR_LEVEL, ER_FAIL_SETUID, strerror(errno));
    unireg_abort(MYSQLD_ABORT_EXIT);
  }

#ifdef HAVE_SYS_PRCTL_H
  if (test_flags & TEST_CORE_ON_SIGNAL) {
    /* inform kernel that process is dumpable */
    (void)prctl(PR_SET_DUMPABLE, 1);
  }
#endif

  /* purecov: end */
}

static void set_effective_user(const PasswdValue &user_info_arg) {
  DBUG_ASSERT(user_info_arg.IsVoid() == false);
  if (setregid((gid_t)-1, user_info_arg.pw_gid) == -1) {
    LogErr(ERROR_LEVEL, ER_FAIL_SETREGID, strerror(errno));
    unireg_abort(MYSQLD_ABORT_EXIT);
  }
  if (setreuid((uid_t)-1, user_info_arg.pw_uid) == -1) {
    LogErr(ERROR_LEVEL, ER_FAIL_SETREUID, strerror(errno));
    unireg_abort(MYSQLD_ABORT_EXIT);
  }
}

/** Change root user if started with @c --chroot . */
static void set_root(const char *path) {
  if (chroot(path) == -1) {
    LogErr(ERROR_LEVEL, ER_FAIL_CHROOT, strerror(errno));
    unireg_abort(MYSQLD_ABORT_EXIT);
  }
  my_setwd("/", MYF(0));
}
#endif  // !_WIN32

/**
  Check that an address value is a wildcard IP value,
  that is it has either the value 0.0.0.0 for IPv4 or the value ::1 in
  case IPv6, or has the specially treated symbol * as its value.

  @param address_value   Address value to check
  @param address_length  Address length

  @return true in case the address value is a wildcard value, else false.
*/
bool check_address_is_wildcard(const char *address_value,
                               size_t address_length) {
  return
      // Wildcard is not allowed in case a comma separated list of
      // addresses is specified
      native_strncasecmp(address_value, MY_BIND_ALL_ADDRESSES,
                         address_length) == 0 ||
      // The specially treated address :: is not allowed in case
      // a comma separated list of addresses is specified
      native_strncasecmp(address_value, ipv6_all_addresses, address_length) ==
          0 ||
      // The specially treated address 0.0.0.0 is not allowed in case
      // a comma separated list of addresses is specified
      native_strncasecmp(address_value, ipv4_all_addresses, address_length) ==
          0;
}

/**
  Take a string representing host or ip address followed by
  optional delimiter '/' and namespace name and put address part
  and namespace part into corresponding output parameters.

  @param begin_address_value  start of a string containing an address value
  @param end_address_value  pointer to an end of string containing
                            an address value. Has the value nullptr in case
                            address value not continue
  @param [out] address_value  address value extracted from address string
  @param [out] network_namespace  network namespace extracted from
                                  the address string value if any

  @return false on success, true on address format error
*/
static bool parse_address_string(const char *begin_address_value,
                                 const char *end_address_value,
                                 std::string *address_value,
                                 std::string *network_namespace) {
  const char *namespace_separator = strchr(begin_address_value, '/');

  if (namespace_separator != nullptr) {
    if (begin_address_value == namespace_separator)
      /*
        Parse error: there is no character before '/',
        that is missed address value
      */
      return true;

    if (namespace_separator < end_address_value) {
      if (end_address_value - namespace_separator == 1)
        /*
          Parse error: there is no character immediately after '/',
          that is missed namespace name.
        */
        return true;

      /*
        Found namespace delimiter. Extract namespace and address values
      */
      *address_value = std::string(begin_address_value, namespace_separator);
      *network_namespace =
          std::string(namespace_separator + 1, end_address_value);
    } else if (end_address_value != nullptr)
      /*
        This branch corresponds to the case when namespace separator is located
        after the last character of the address subvalue being processed.
        For example, if the following string '192.168.1.1,172.1.1.1/red'
        passed into the function create_bind_address_info_from_string(),
        then during handling of the address 192.168.1.1 search of '/'
        will return a position after the end of the sub string 192.168.1.1
        (in the next sub string 172.1.1.1/red) that should be ignored.
      */
      *address_value = std::string(begin_address_value, end_address_value);
    else {
      /*
        This branch corresponds to the case when namespace separator is located
        at the last part of address values. For example,
        this branch is executed during handling of the following value
        192.168.1.1,::1,::1/greeen for the option --bind-address.
      */
      *address_value = std::string(begin_address_value, namespace_separator);
      *network_namespace = std::string(namespace_separator + 1);
      if (*(namespace_separator + 1) == 0)
        /*
          Parse error: there is no character immediately
          after '/' - a namespace name missed.
        */
        return true;
    }
  } else {
    /*
      Regular address without network namespace found.
    */
    *address_value = end_address_value != nullptr
                         ? std::string(begin_address_value, end_address_value)
                         : std::string(begin_address_value);
  }

  return false;
}

/**
  Parse a value of address sub string with checking of address string format,
  extract address part and namespace part of the address value, and store
  their values into the argument valid_bind_addresses.

  @return false on success, true on address format error
*/
static bool create_bind_address_info_from_string(
    const char *begin_address_value, const char *end_address_value,
    std::list<Bind_address_info> *valid_bind_addresses) {
  Bind_address_info bind_address_info;
  std::string address_value, network_namespace;

  if (parse_address_string(begin_address_value, end_address_value,
                           &address_value, &network_namespace))
    return true;

  if (network_namespace.empty())
    bind_address_info = Bind_address_info(address_value);
  else {
    /*
      Wildcard value is not allowed in case network namespace specified
      for address value in the option bind-address.
    */
    if (check_address_is_wildcard(address_value.c_str(),
                                  address_value.length())) {
      LogErr(ERROR_LEVEL,
             ER_NETWORK_NAMESPACE_NOT_ALLOWED_FOR_WILDCARD_ADDRESS);
      return true;
    }

    bind_address_info = Bind_address_info(address_value, network_namespace);
  }

  valid_bind_addresses->emplace_back(bind_address_info);

  return false;
}

/**
  Check acceptable value(s) of parameter bind-address

  @param      bind_address          Value of the parameter bind-address
  @param[out] valid_bind_addresses  List of addresses to listen and their
                                    corresponding network namespaces if set.

  @return false on success, true on failure
*/
static bool check_bind_address_has_valid_value(
    const char *bind_address,
    std::list<Bind_address_info> *valid_bind_addresses) {
  if (strlen(bind_address) == 0)
    // Empty value for bind_address is an error
    return true;

  const char *comma_separator = strchr(bind_address, ',');
  const char *begin_of_value = bind_address;
  const bool multiple_bind_addresses = (comma_separator != nullptr);

  if (comma_separator == begin_of_value)
    // Return an error if a value of bind_address begins with comma
    return true;

  while (comma_separator != nullptr) {
    Bind_address_info bind_address_info;
    std::string address_value, network_namespace;
    /*
      Wildcard value is not allowed in case multi-addresses value specified
      for the option bind-address.
    */
    if (check_address_is_wildcard(begin_of_value,
                                  comma_separator - begin_of_value)) {
      LogErr(ERROR_LEVEL, ER_WILDCARD_NOT_ALLOWED_FOR_MULTIADDRESS_BIND);

      return true;
    }

    if (create_bind_address_info_from_string(begin_of_value, comma_separator,
                                             valid_bind_addresses))
      return true;

    begin_of_value = comma_separator + 1;
    comma_separator = strchr(begin_of_value, ',');
    if (comma_separator == begin_of_value)
      // Return an error if a value of bind_address has two adjacent commas
      return true;
  }

  /*
    Wildcard value is not allowed in case multi-addresses value specified
    for the option bind-address.
  */
  if (multiple_bind_addresses &&
      (check_address_is_wildcard(begin_of_value, strlen(begin_of_value)) ||
       strlen(begin_of_value) == 0))
    return true;

  if (create_bind_address_info_from_string(begin_of_value, comma_separator,
                                           valid_bind_addresses))
    return true;

  return false;
}

/**
  Check acceptable value(s) of the parameter admin-address

  @param      admin_bind_addr_str   Value of the parameter admin-address
  @param[out] admin_address_info    List of addresses to listen and their
                                    corresponding network namespaces if set.

  @return false on success, true on failure
*/
static bool check_admin_address_has_valid_value(
    const char *admin_bind_addr_str, Bind_address_info *admin_address_info) {
  std::string address_value, network_namespace;

  if (parse_address_string(admin_bind_addr_str, nullptr, &address_value,
                           &network_namespace))
    return true;

  if (check_address_is_wildcard(address_value.c_str(),
                                address_value.length())) {
    if (!network_namespace.empty())
      LogErr(ERROR_LEVEL,
             ER_NETWORK_NAMESPACE_NOT_ALLOWED_FOR_WILDCARD_ADDRESS);

    return true;
  }

  if (network_namespace.empty())
    *admin_address_info = Bind_address_info(address_value);
  else
    *admin_address_info = Bind_address_info(address_value, network_namespace);

  return false;
}

static bool network_init(void) {
  if (opt_initialize) return false;

#ifdef HAVE_SYS_UN_H
  std::string const unix_sock_name(mysqld_unix_port ? mysqld_unix_port : "");
#else
  std::string const unix_sock_name("");
#endif

  std::list<Bind_address_info> bind_addresses_info;

  if (!opt_disable_networking || unix_sock_name != "") {
    if (my_bind_addr_str != nullptr &&
        check_bind_address_has_valid_value(my_bind_addr_str,
                                           &bind_addresses_info)) {
      LogErr(ERROR_LEVEL, ER_INVALID_VALUE_OF_BIND_ADDRESSES, my_bind_addr_str);
      return true;
    }

    Bind_address_info admin_address_info;
    if (!opt_disable_networking) {
      if (my_admin_bind_addr_str != nullptr &&
          check_admin_address_has_valid_value(my_admin_bind_addr_str,
                                              &admin_address_info)) {
        LogErr(ERROR_LEVEL, ER_INVALID_ADMIN_ADDRESS, my_admin_bind_addr_str);
        return true;
      }
      /*
        Port 0 is interpreted by implementations of TCP protocol
        as a hint to find a first free port value to use and bind to it.
        On the other hand, the option mysqld_admin_port can be assigned
        the value 0 if a user specified a value that is out of allowable
        range of values. Therefore, to avoid a case when an operating
        system binds admin interface to am arbitrary selected port value,
        set it explicitly to the value MYSQL_ADMIN_PORT in case it has value 0.
      */
      if (mysqld_admin_port == 0) mysqld_admin_port = MYSQL_ADMIN_PORT;
    }
    Mysqld_socket_listener *mysqld_socket_listener = new (std::nothrow)
        Mysqld_socket_listener(bind_addresses_info, mysqld_port,
                               admin_address_info, mysqld_admin_port,
                               admin_address_info.address.empty()
                                   ? false
                                   : listen_admin_interface_in_separate_thread,
                               back_log, mysqld_port_timeout, unix_sock_name);
    if (mysqld_socket_listener == nullptr) return true;

    mysqld_socket_acceptor = new (std::nothrow)
        Connection_acceptor<Mysqld_socket_listener>(mysqld_socket_listener);
    if (mysqld_socket_acceptor == nullptr) {
      delete mysqld_socket_listener;
      mysqld_socket_listener = nullptr;
      return true;
    }

    if (mysqld_socket_acceptor->init_connection_acceptor())
      return true;  // mysqld_socket_acceptor would be freed in unireg_abort.

    if (report_port == 0) report_port = mysqld_port;

    if (!opt_disable_networking) DBUG_ASSERT(report_port != 0);
  }
#ifdef _WIN32
  // Create named pipe
  if (opt_enable_named_pipe) {
    std::string pipe_name = mysqld_unix_port ? mysqld_unix_port : "";

    named_pipe_listener = new (std::nothrow) Named_pipe_listener(&pipe_name);
    if (named_pipe_listener == NULL) return true;

    named_pipe_acceptor = new (std::nothrow)
        Connection_acceptor<Named_pipe_listener>(named_pipe_listener);
    if (named_pipe_acceptor == NULL) {
      delete named_pipe_listener;
      named_pipe_listener = NULL;
      return true;
    }

    if (named_pipe_acceptor->init_connection_acceptor())
      return true;  // named_pipe_acceptor would be freed in unireg_abort.
  }

  // Setup shared_memory acceptor
  if (opt_enable_shared_memory) {
    std::string shared_mem_base_name =
        shared_memory_base_name ? shared_memory_base_name : "";

    Shared_mem_listener *shared_mem_listener =
        new (std::nothrow) Shared_mem_listener(&shared_mem_base_name);
    if (shared_mem_listener == NULL) return true;

    shared_mem_acceptor = new (std::nothrow)
        Connection_acceptor<Shared_mem_listener>(shared_mem_listener);
    if (shared_mem_acceptor == NULL) {
      delete shared_mem_listener;
      shared_mem_listener = NULL;
      return true;
    }

    if (shared_mem_acceptor->init_connection_acceptor())
      return true;  // shared_mem_acceptor would be freed in unireg_abort.
  }
#endif  // _WIN32
  return false;
}

#ifdef _WIN32
static uint handler_count = 0;

static inline void decrement_handler_count() {
  mysql_mutex_lock(&LOCK_handler_count);
  handler_count--;
  mysql_cond_signal(&COND_handler_count);
  mysql_mutex_unlock(&LOCK_handler_count);
}

extern "C" void *socket_conn_event_handler(void *arg) {
  my_thread_init();

  Connection_acceptor<Mysqld_socket_listener> *conn_acceptor =
      static_cast<Connection_acceptor<Mysqld_socket_listener> *>(arg);
  conn_acceptor->connection_event_loop();

  decrement_handler_count();
  my_thread_end();
  return 0;
}

extern "C" void *named_pipe_conn_event_handler(void *arg) {
  my_thread_init();

  Connection_acceptor<Named_pipe_listener> *conn_acceptor =
      static_cast<Connection_acceptor<Named_pipe_listener> *>(arg);
  conn_acceptor->connection_event_loop();

  decrement_handler_count();
  my_thread_end();
  return 0;
}

extern "C" void *shared_mem_conn_event_handler(void *arg) {
  my_thread_init();

  Connection_acceptor<Shared_mem_listener> *conn_acceptor =
      static_cast<Connection_acceptor<Shared_mem_listener> *>(arg);
  conn_acceptor->connection_event_loop();

  decrement_handler_count();
  my_thread_end();
  return 0;
}

void setup_conn_event_handler_threads() {
  my_thread_handle hThread;

  DBUG_TRACE;

  if ((!have_tcpip || opt_disable_networking) && !opt_enable_shared_memory &&
      !opt_enable_named_pipe) {
    LogErr(ERROR_LEVEL, ER_WIN_LISTEN_BUT_HOW);
    unireg_abort(MYSQLD_ABORT_EXIT);  // Will not return
  }

  mysql_mutex_lock(&LOCK_handler_count);
  handler_count = 0;

  if (opt_enable_named_pipe) {
    int error = mysql_thread_create(
        key_thread_handle_con_namedpipes, &hThread, &connection_attrib,
        named_pipe_conn_event_handler, named_pipe_acceptor);
    if (!error)
      handler_count++;
    else
      LogErr(WARNING_LEVEL, ER_CANT_CREATE_NAMED_PIPES_THREAD, error);
  }

  if (have_tcpip && !opt_disable_networking) {
    int error = mysql_thread_create(
        key_thread_handle_con_sockets, &hThread, &connection_attrib,
        socket_conn_event_handler, mysqld_socket_acceptor);
    if (!error)
      handler_count++;
    else
      LogErr(WARNING_LEVEL, ER_CANT_CREATE_TCPIP_THREAD, error);
  }

  if (opt_enable_shared_memory) {
    int error = mysql_thread_create(
        key_thread_handle_con_sharedmem, &hThread, &connection_attrib,
        shared_mem_conn_event_handler, shared_mem_acceptor);
    if (!error)
      handler_count++;
    else
      LogErr(WARNING_LEVEL, ER_CANT_CREATE_SHM_THREAD, error);
  }

  // Block until all connection listener threads have exited.
  while (handler_count > 0)
    mysql_cond_wait(&COND_handler_count, &LOCK_handler_count);
  mysql_mutex_unlock(&LOCK_handler_count);
}

/*
  On Windows, we use native SetConsoleCtrlHandler for handle events like Ctrl-C
  with graceful shutdown.
  Also, we do not use signal(), but SetUnhandledExceptionFilter instead - as it
  provides possibility to pass the exception to just-in-time debugger, collect
  dumps and potentially also the exception and thread context used to output
  callstack.
*/

static BOOL WINAPI console_event_handler(DWORD type) {
  DBUG_TRACE;
  if (type == CTRL_C_EVENT) {
    /*
      Do not shutdown before startup is finished and shutdown
      thread is initialized. Otherwise there is a race condition
      between main thread doing initialization and CTRL-C thread doing
      cleanup, which can result into crash.
    */
    if (hEventShutdown)
      kill_mysql();
    else
      LogErr(WARNING_LEVEL, ER_NOT_RIGHT_NOW);
    return true;
  }
  return false;
}

#ifdef DEBUG_UNHANDLED_EXCEPTION_FILTER
#define DEBUGGER_ATTACH_TIMEOUT 120
/*
  Wait for debugger to attach and break into debugger. If debugger is not
  attached, resume after timeout.
*/
static void wait_for_debugger(int timeout_sec) {
  if (!IsDebuggerPresent()) {
    int i;
    printf("Waiting for debugger to attach, pid=%u\n", GetCurrentProcessId());
    fflush(stdout);
    for (i = 0; i < timeout_sec; i++) {
      Sleep(1000);
      if (IsDebuggerPresent()) {
        /* Break into debugger */
        __debugbreak();
        return;
      }
    }
    printf("pid=%u, debugger not attached after %d seconds, resuming\n",
           GetCurrentProcessId(), timeout_sec);
    fflush(stdout);
  }
}
#endif /* DEBUG_UNHANDLED_EXCEPTION_FILTER */

LONG WINAPI my_unhandler_exception_filter(EXCEPTION_POINTERS *ex_pointers) {
  static BOOL first_time = true;
  if (!first_time) {
    /*
      This routine can be called twice, typically
      when detaching in JIT debugger.
      Return EXCEPTION_EXECUTE_HANDLER to terminate process.
    */
    return EXCEPTION_EXECUTE_HANDLER;
  }
  first_time = false;
#ifdef DEBUG_UNHANDLED_EXCEPTION_FILTER
  /*
   Unfortunately there is no clean way to debug unhandled exception filters,
   as debugger does not stop there(also documented in MSDN)
   To overcome, one could put a MessageBox, but this will not work in service.
   Better solution is to print error message and sleep some minutes
   until debugger is attached
 */
  wait_for_debugger(DEBUGGER_ATTACH_TIMEOUT);
#endif /* DEBUG_UNHANDLED_EXCEPTION_FILTER */
  __try {
    my_set_exception_pointers(ex_pointers);
    handle_fatal_signal(ex_pointers->ExceptionRecord->ExceptionCode);
  } __except (EXCEPTION_EXECUTE_HANDLER) {
    DWORD written;
    const char msg[] = "Got exception in exception handler!\n";
    WriteFile(GetStdHandle(STD_OUTPUT_HANDLE), msg, sizeof(msg) - 1, &written,
              NULL);
  }
  /*
    Return EXCEPTION_CONTINUE_SEARCH to give JIT debugger
    (drwtsn32 or vsjitdebugger) possibility to attach,
    if JIT debugger is configured.
    Windows Error reporting might generate a dump here.
  */
  return EXCEPTION_CONTINUE_SEARCH;
}

void my_init_signals() {
  if (opt_console) SetConsoleCtrlHandler(console_event_handler, true);

  /* Avoid MessageBox()es*/
  _CrtSetReportMode(_CRT_WARN, _CRTDBG_MODE_FILE);
  _CrtSetReportFile(_CRT_WARN, _CRTDBG_FILE_STDERR);
  _CrtSetReportMode(_CRT_ERROR, _CRTDBG_MODE_FILE);
  _CrtSetReportFile(_CRT_ERROR, _CRTDBG_FILE_STDERR);
  _CrtSetReportMode(_CRT_ASSERT, _CRTDBG_MODE_FILE);
  _CrtSetReportFile(_CRT_ASSERT, _CRTDBG_FILE_STDERR);

  /*
    Do not use SEM_NOGPFAULTERRORBOX in the following SetErrorMode (),
    because it would prevent JIT debugger and Windows error reporting
    from working. We need WER or JIT-debugging, since our own unhandled
    exception filter is not guaranteed to work in all situation
    (like heap corruption or stack overflow)
  */
  SetErrorMode(SetErrorMode(0) | SEM_FAILCRITICALERRORS |
               SEM_NOOPENFILEERRORBOX);
  SetUnhandledExceptionFilter(my_unhandler_exception_filter);
}

#else  // !_WIN32

extern "C" {
static void empty_signal_handler(int sig MY_ATTRIBUTE((unused))) {}
}

void my_init_signals() {
  DBUG_TRACE;
  struct sigaction sa;
  (void)sigemptyset(&sa.sa_mask);

  if (!(test_flags & TEST_NO_STACKTRACE) ||
      (test_flags & TEST_CORE_ON_SIGNAL)) {
#ifdef HAVE_STACKTRACE
    my_init_stacktrace();
#endif

    if (test_flags & TEST_CORE_ON_SIGNAL) {
      // Change limits so that we will get a core file.
      struct rlimit rl;
      rl.rlim_cur = rl.rlim_max = RLIM_INFINITY;
      if (setrlimit(RLIMIT_CORE, &rl)) LogErr(WARNING_LEVEL, ER_CORE_VALUES);
    }

    /*
      SA_RESETHAND resets handler action to default when entering handler.
      SA_NODEFER allows receiving the same signal during handler.
      E.g. SIGABRT during our signal handler will dump core (default action).
    */
    sa.sa_flags = SA_RESETHAND | SA_NODEFER;
    sa.sa_handler = handle_fatal_signal;
    // Treat these as fatal and handle them.
    sigaction(SIGABRT, &sa, nullptr);
    sigaction(SIGFPE, &sa, nullptr);
    // Handle these as well, except for ASAN/UBSAN builds:
    // we let sanitizer runtime handle them instead.
#if defined(HANDLE_FATAL_SIGNALS)
    sigaction(SIGBUS, &sa, nullptr);
    sigaction(SIGILL, &sa, nullptr);
    sigaction(SIGSEGV, &sa, nullptr);
#endif
  }

  // Ignore SIGPIPE
  sa.sa_flags = 0;
  sa.sa_handler = SIG_IGN;
  (void)sigaction(SIGPIPE, &sa, nullptr);

  // SIGALRM is used to interrupt the socket listener.
  sa.sa_handler = empty_signal_handler;
  (void)sigaction(SIGALRM, &sa, nullptr);

  // Fix signals if ignored by parents (can happen on Mac OS X).
  sa.sa_handler = SIG_DFL;
  (void)sigaction(SIGTERM, &sa, nullptr);
  (void)sigaction(SIGHUP, &sa, nullptr);
  (void)sigaction(SIGUSR1, &sa, nullptr);

  (void)sigemptyset(&mysqld_signal_mask);
  /*
    Block SIGQUIT, SIGHUP, SIGTERM, SIGUSR1 and SIGUSR2.
    The signal handler thread does sigwait() on these.
  */
  (void)sigaddset(&mysqld_signal_mask, SIGQUIT);
  (void)sigaddset(&mysqld_signal_mask, SIGHUP);
  (void)sigaddset(&mysqld_signal_mask, SIGTERM);
  (void)sigaddset(&mysqld_signal_mask, SIGTSTP);
  (void)sigaddset(&mysqld_signal_mask, SIGUSR1);
  (void)sigaddset(&mysqld_signal_mask, SIGUSR2);
  /*
    Block SIGINT unless debugging to prevent Ctrl+C from causing
    unclean shutdown of the server.
  */
  if (!(test_flags & TEST_SIGINT)) (void)sigaddset(&mysqld_signal_mask, SIGINT);
  pthread_sigmask(SIG_SETMASK, &mysqld_signal_mask, nullptr);
}

static void start_signal_handler() {
  int error;
  my_thread_attr_t thr_attr;
  DBUG_TRACE;

  (void)my_thread_attr_init(&thr_attr);
  (void)pthread_attr_setscope(&thr_attr, PTHREAD_SCOPE_SYSTEM);
  (void)my_thread_attr_setdetachstate(&thr_attr, MY_THREAD_CREATE_JOINABLE);

  size_t guardize = 0;
  (void)pthread_attr_getguardsize(&thr_attr, &guardize);
#if defined(__ia64__) || defined(__ia64)
  /*
    Peculiar things with ia64 platforms - it seems we only have half the
    stack size in reality, so we have to double it here
  */
  guardize = my_thread_stack_size;
#endif
  if (0 !=
      my_thread_attr_setstacksize(&thr_attr, my_thread_stack_size + guardize)) {
    DBUG_ASSERT(false);
  }

  /*
    Set main_thread_id so that SIGTERM/SIGQUIT/SIGKILL/SIGUSR2 can interrupt
    the socket listener successfully.
  */
  main_thread_id = my_thread_self();

  mysql_mutex_lock(&LOCK_start_signal_handler);
  if ((error = mysql_thread_create(key_thread_signal_hand, &signal_thread_id,
                                   &thr_attr, signal_hand, nullptr))) {
    LogErr(ERROR_LEVEL, ER_CANT_CREATE_INTERRUPT_THREAD, error, errno);
    flush_error_log_messages();
    exit(MYSQLD_ABORT_EXIT);
  }
  mysql_cond_wait(&COND_start_signal_handler, &LOCK_start_signal_handler);
  mysql_mutex_unlock(&LOCK_start_signal_handler);

  (void)my_thread_attr_destroy(&thr_attr);
}

/** This thread handles SIGTERM, SIGQUIT, SIGHUP, SIGUSR1 and SIGUSR2 signals.
 */
/* ARGSUSED */
extern "C" void *signal_hand(void *arg MY_ATTRIBUTE((unused))) {
  my_thread_init();

  sigset_t set;
  (void)sigemptyset(&set);
  (void)sigaddset(&set, SIGTERM);
  (void)sigaddset(&set, SIGQUIT);
  (void)sigaddset(&set, SIGHUP);
  (void)sigaddset(&set, SIGUSR1);
  (void)sigaddset(&set, SIGUSR2);

  /*
    Signal to start_signal_handler that we are ready.
    This works by waiting for start_signal_handler to free mutex,
    after which we signal it that we are ready.
  */
  mysql_mutex_lock(&LOCK_start_signal_handler);
  mysql_cond_broadcast(&COND_start_signal_handler);
  mysql_mutex_unlock(&LOCK_start_signal_handler);

  /*
    Wait until that all server components have been successfully initialized.
    This step is mandatory since signal processing can be done safely only when
    all server components have been initialized.
  */
  server_components_init_wait();
  for (;;) {
    int sig = 0;
    int rc;
    bool error;
#ifdef __APPLE__
    while ((rc = sigwait(&set, &sig)) == EINTR) {
    }
    error = rc != 0;
#else
    siginfo_t sig_info;
    while ((rc = sigwaitinfo(&set, &sig_info)) == -1 && errno == EINTR) {
    }
    error = rc == -1;
    if (!error) sig = sig_info.si_signo;
#endif             // __APPLE__
    if (error)
      sql_print_error(
          "Fatal error in signal handling thread. sigwait/sigwaitinfo returned "
          "error  %d\n. Exiting signal handler "
          "thread.",
          errno);

    if (error || cleanup_done) {
      my_thread_end();
      my_thread_exit(nullptr);  // Safety
      return nullptr;           // Avoid compiler warnings
    }
    switch (sig) {
      case SIGUSR2:
        signal_hand_thr_exit_code = MYSQLD_RESTART_EXIT;
#ifndef __APPLE__  // Mac OS doesn't have sigwaitinfo.
        //  Log a note if mysqld is restarted via kill command.
        if (sig_info.si_pid != getpid()) {
          sql_print_information(
              "Received signal SIGUSR2."
              " Restarting mysqld (Version %s)",
              server_version);
        }
#endif             // __APPLE__
        // fall through
      case SIGTERM:
      case SIGQUIT:
#ifndef __APPLE__  // Mac OS doesn't have sigwaitinfo.
        if (sig_info.si_pid != getpid())
          LogErr(SYSTEM_LEVEL, ER_SERVER_SHUTDOWN_INFO, "<via user signal>",
                 server_version, MYSQL_COMPILATION_COMMENT_SERVER);
#else
        LogErr(SYSTEM_LEVEL, ER_SERVER_SHUTDOWN_INFO, "<via user signal>",
               server_version, MYSQL_COMPILATION_COMMENT_SERVER);
#endif  // __APPLE__
        // Switch to the file log message processing.
        query_logger.set_handlers((log_output_options != LOG_NONE) ? LOG_FILE
                                                                   : LOG_NONE);
        DBUG_PRINT("info",
                   ("Got signal: %d  connection_events_loop_aborted: %d", sig,
                    connection_events_loop_aborted()));
        if (!connection_events_loop_aborted()) {
          // Mark abort for threads.
          set_connection_events_loop_aborted(true);
#ifdef HAVE_PSI_THREAD_INTERFACE
          // Delete the instrumentation for the signal thread.
          PSI_THREAD_CALL(delete_current_thread)();
#endif /* HAVE_PSI_THREAD_INTERFACE */
          /*
            Kill the socket listener.
            The main thread will then set socket_listener_active= false,
            and wait for us to finish all the cleanup below.
          */
          mysql_mutex_lock(&LOCK_socket_listener_active);
          while (socket_listener_active) {
            DBUG_PRINT("info", ("Killing socket listener"));
            if (pthread_kill(main_thread_id, SIGALRM)) {
              DBUG_ASSERT(false);
              break;
            }
            mysql_cond_wait(&COND_socket_listener_active,
                            &LOCK_socket_listener_active);
          }
          mysql_mutex_unlock(&LOCK_socket_listener_active);

          close_connections();
        }
        my_thread_end();
        my_thread_exit(nullptr);
        return nullptr;  // Avoid compiler warnings
        break;
      case SIGHUP:
        if (!connection_events_loop_aborted()) {
          int not_used;
          handle_reload_request(
              nullptr,
              (REFRESH_LOG | REFRESH_TABLES | REFRESH_FAST | REFRESH_GRANT |
               REFRESH_THREADS | REFRESH_HOSTS),
              nullptr, &not_used);  // Flush logs
          // Reenable query logs after the options were reloaded.
          query_logger.set_handlers(log_output_options);
        }
        break;
      case SIGUSR1:
        if (!connection_events_loop_aborted()) {
          int not_used;
          handle_reload_request(
              nullptr,
              (REFRESH_ERROR_LOG |   /**< Rotate only the error log */
               REFRESH_GENERAL_LOG | /**< Flush the general log */
               REFRESH_SLOW_LOG),    /**< Flush the slow query log */
              nullptr, &not_used);   // Flush logs
          // Reenable query logs after the options were reloaded.
          query_logger.set_handlers(log_output_options);
        }
        break;
      default:
        break; /* purecov: tested */
    }
  }
  return nullptr; /* purecov: deadcode */
}

#endif  // !_WIN32

/**
  All global error messages are sent here where the first one is stored
  for the client.
*/
/* ARGSUSED */
extern "C" void my_message_sql(uint error, const char *str, myf MyFlags);

void my_message_sql(uint error, const char *str, myf MyFlags) {
  THD *thd = current_thd;
  DBUG_TRACE;
  DBUG_PRINT("error", ("error: %u  message: '%s'", error, str));

  DBUG_ASSERT(str != nullptr);
  /*
    An error should have a valid error number (!= 0), so it can be caught
    in stored procedures by SQL exception handlers.
    Calling my_error() with error == 0 is a bug.
    Remaining known places to fix:
    - storage/myisam/mi_create.c, my_printf_error()
    TODO:
    DBUG_ASSERT(error != 0);
  */

  if (error == 0) {
    /* At least, prevent new abuse ... */
    DBUG_ASSERT(strncmp(str, "MyISAM table", 12) == 0);
    error = ER_UNKNOWN_ERROR;
  }

  /* Caller wishes to inform client, and one is attached. */
  if (thd) {
    (void)thd->raise_condition(error, nullptr, Sql_condition::SL_ERROR, str,
                               MyFlags & ME_FATALERROR);

    /*
      Now for an argument check.
      We're asserting after rather than before raising the
      condition to make the culprit easier to track down.

      Messages intended for the error-log are in the range
      starting at ER_SERVER_RANGE_START (error_code 10,000);
      messages intended for sending to a client are in the
      range below ER_SERVER_RANGE_START. If a message is to
      be sent to both a client and the error log, it must
      be added twice (once in each range), and two separate
      calls (e.g. my_error() and LogErr()) must be added to
      the code.

      Only error-codes from the client range should be seen
      in this if(). If your patch asserts here, one of two
      things probably happened:

      - You added a new message to messages_to_error_log.txt:
        The message was added to the server range, but code
        was added that tries to send the message to a client
        (my_error(), push_warning_printf(), etc.).

        => Move the new message to messages_to_clients.txt.
           The copied message should be added at the end of
           the range for the lowest server version you're adding
           the message to.
           Rebuild the server; rerun your test.

      - You used an existing message:
        The existing message is intended for use with
        the error-log (it appears in messages_to_error_log.txt),
        but the new code tries to send it to a client (my_error(),
        push_warning_printf(), etc.).

        => Copy the existing message to messages_to_clients.txt.
           - The copied message should be added at the end of
             the range for the lowest server version you're adding
             the message to.
           - The copied message will need its own symbol;
             if in doubt, call the copy of ER_EXAMPLE_MESSAGE
             ER_DA_EXAMPLE_MESSAGE (as this version is for use
             with the diagnostics area).
           Then make sure that your new code references
           this new symbol when it sends the message
           to a client.
           Rebuild the server; rerun your test.

      We'll assert this here (rather than in raise_condition) as
      SQL's SIGNAL command also calls raise_condition, and SIGNAL
      is currently allowed to set any error-code (regardless of
      range). SIGNALing an error-code from the error-log range
      will not result in writing to that log to prevent abuse.
    */
    DBUG_ASSERT(error < ER_SERVER_RANGE_START);
  }

  /* When simulating OOM, skip writing to error log to avoid mtr errors */
  DBUG_EXECUTE_IF("simulate_out_of_memory", return;);

  /*
    Caller wishes to send to both the client and the error-log.
    This is legacy behaviour that is no longer legal as errors flagged
    to a client and those sent to the error-log are in different
    numeric ranges now. If you own code that does this, see about
    updating it by splitting it into two calls, one sending status
    to the client, the other sending it to the error-log using
    LogErr() and friends.
  */
  if (MyFlags & ME_ERRORLOG) {
    /*
      We've removed most uses of ME_ERRORLOG in the server.
      This leaves three possible cases, in which we'll rewrite
      the error-code from one in the client-range to one in
      the error-log range here:

      - EE_OUTOFMEMORY: Correct to ER_SERVER_OUT_OF_RESOURCES so
                        mysys can remain logger-agnostic.

      - HA_* range:     Correct to catch-all ER_SERVER_HANDLER_ERROR.

      - otherwise:      Flag as using info from the diagnostics area
                        (ER_ERROR_INFO_FROM_DA). This is a failsafe;
                        if your code triggers it, your code is probably
                        wrong.
    */
    if ((error == EE_OUTOFMEMORY) || (error == HA_ERR_OUT_OF_MEM))
      error = ER_SERVER_OUT_OF_RESOURCES;
    else if (error <= HA_ERR_LAST)
      error = ER_SERVER_HANDLER_ERROR;

    if (error < ER_SERVER_RANGE_START)
      LogEvent()
          .type(LOG_TYPE_ERROR)
          .prio(ERROR_LEVEL)
          .errcode(ER_ERROR_INFO_FROM_DA)
          .lookup(ER_ERROR_INFO_FROM_DA, error, str);
    else
      LogEvent()
          .type(LOG_TYPE_ERROR)
          .prio(ERROR_LEVEL)
          .errcode(error)
          .verbatim(str);

    /*
      This is no longer supported behaviour except for the cases
      outlined above, so flag anything else in debug builds!
      (We're bailing after rather than before printing to make the
      culprit easier to track down.)
    */
    DBUG_ASSERT((error == ER_FEATURE_NOT_AVAILABLE) ||
                (error >= ER_SERVER_RANGE_START));
  }

  /*
    Caller wishes to send to client, but none is attached, so we send
    to error-log instead.
  */
  else if (!thd) {
    LogEvent()
        .type(LOG_TYPE_ERROR)
        .subsys(LOG_SUBSYSTEM_TAG)
        .prio(ERROR_LEVEL)
        .errcode((error < ER_SERVER_RANGE_START)
                     ? ER_SERVER_NO_SESSION_TO_SEND_TO
                     : error)
        .lookup(ER_SERVER_NO_SESSION_TO_SEND_TO, error, str);
  }
}

extern "C" void *my_str_malloc_mysqld(size_t size);
extern "C" void my_str_free_mysqld(void *ptr);
extern "C" void *my_str_realloc_mysqld(void *ptr, size_t size);

void *my_str_malloc_mysqld(size_t size) {
  return my_malloc(key_memory_my_str_malloc, size, MYF(MY_FAE));
}

void my_str_free_mysqld(void *ptr) { my_free(ptr); }

void *my_str_realloc_mysqld(void *ptr, size_t size) {
  return my_realloc(key_memory_my_str_malloc, ptr, size, MYF(MY_FAE));
}

const char *load_default_groups[] = {
#ifdef WITH_NDBCLUSTER_STORAGE_ENGINE
    "mysql_cluster",
#endif
    "mysqld",        "server", MYSQL_BASE_VERSION, nullptr, nullptr};

#if defined(_WIN32)
static const int load_default_groups_sz =
    sizeof(load_default_groups) / sizeof(load_default_groups[0]);
#endif

/**
  This function is used to check for stack overrun for pathological
  cases of regular expressions and 'like' expressions.
  The call to current_thd is quite expensive, so we try to avoid it
  for the normal cases.
  The size of each stack frame for the wildcmp() routines is ~128 bytes,
  so checking *every* recursive call is not necessary.
 */
extern "C" {
static int check_enough_stack_size(int recurse_level) {
  uchar stack_top;
  if (recurse_level % 16 != 0) return 0;

  THD *my_thd = current_thd;
  if (my_thd != nullptr)
    return check_stack_overrun(my_thd, STACK_MIN_SIZE * 4, &stack_top);
  return 0;
}
}  // extern "C"

SHOW_VAR com_status_vars[] = {
    {"admin_commands", (char *)offsetof(System_status_var, com_other),
     SHOW_LONG_STATUS, SHOW_SCOPE_ALL},
    {"assign_to_keycache",
     (char *)offsetof(System_status_var,
                      com_stat[(uint)SQLCOM_ASSIGN_TO_KEYCACHE]),
     SHOW_LONG_STATUS, SHOW_SCOPE_ALL},
    {"alter_db",
     (char *)offsetof(System_status_var, com_stat[(uint)SQLCOM_ALTER_DB]),
     SHOW_LONG_STATUS, SHOW_SCOPE_ALL},
    {"alter_event",
     (char *)offsetof(System_status_var, com_stat[(uint)SQLCOM_ALTER_EVENT]),
     SHOW_LONG_STATUS, SHOW_SCOPE_ALL},
    {"alter_function",
     (char *)offsetof(System_status_var, com_stat[(uint)SQLCOM_ALTER_FUNCTION]),
     SHOW_LONG_STATUS, SHOW_SCOPE_ALL},
    {"alter_instance",
     (char *)offsetof(System_status_var, com_stat[(uint)SQLCOM_ALTER_INSTANCE]),
     SHOW_LONG_STATUS, SHOW_SCOPE_ALL},
    {"alter_procedure",
     (char *)offsetof(System_status_var,
                      com_stat[(uint)SQLCOM_ALTER_PROCEDURE]),
     SHOW_LONG_STATUS, SHOW_SCOPE_ALL},
    {"alter_resource_group",
     (char *)offsetof(System_status_var,
                      com_stat[(uint)SQLCOM_ALTER_RESOURCE_GROUP]),
     SHOW_LONG_STATUS, SHOW_SCOPE_ALL},
    {"alter_server",
     (char *)offsetof(System_status_var, com_stat[(uint)SQLCOM_ALTER_SERVER]),
     SHOW_LONG_STATUS, SHOW_SCOPE_ALL},
    {"alter_table",
     (char *)offsetof(System_status_var, com_stat[(uint)SQLCOM_ALTER_TABLE]),
     SHOW_LONG_STATUS, SHOW_SCOPE_ALL},
    {"alter_tablespace",
     (char *)offsetof(System_status_var,
                      com_stat[(uint)SQLCOM_ALTER_TABLESPACE]),
     SHOW_LONG_STATUS, SHOW_SCOPE_ALL},
    {"alter_user",
     (char *)offsetof(System_status_var, com_stat[(uint)SQLCOM_ALTER_USER]),
     SHOW_LONG_STATUS, SHOW_SCOPE_ALL},
    {"alter_user_default_role",
     (char *)offsetof(System_status_var,
                      com_stat[(uint)SQLCOM_ALTER_USER_DEFAULT_ROLE]),
     SHOW_LONG_STATUS, SHOW_SCOPE_ALL},
    {"analyze",
     (char *)offsetof(System_status_var, com_stat[(uint)SQLCOM_ANALYZE]),
     SHOW_LONG_STATUS, SHOW_SCOPE_ALL},
    {"begin", (char *)offsetof(System_status_var, com_stat[(uint)SQLCOM_BEGIN]),
     SHOW_LONG_STATUS, SHOW_SCOPE_ALL},
    {"binlog",
     (char *)offsetof(System_status_var,
                      com_stat[(uint)SQLCOM_BINLOG_BASE64_EVENT]),
     SHOW_LONG_STATUS, SHOW_SCOPE_ALL},
    {"call_procedure",
     (char *)offsetof(System_status_var, com_stat[(uint)SQLCOM_CALL]),
     SHOW_LONG_STATUS, SHOW_SCOPE_ALL},
    {"change_db",
     (char *)offsetof(System_status_var, com_stat[(uint)SQLCOM_CHANGE_DB]),
     SHOW_LONG_STATUS, SHOW_SCOPE_ALL},
    {"change_master",
     (char *)offsetof(System_status_var, com_stat[(uint)SQLCOM_CHANGE_MASTER]),
     SHOW_LONG_STATUS, SHOW_SCOPE_ALL},
    {"change_repl_filter",
     (char *)offsetof(System_status_var,
                      com_stat[(uint)SQLCOM_CHANGE_REPLICATION_FILTER]),
     SHOW_LONG_STATUS, SHOW_SCOPE_ALL},
    {"check", (char *)offsetof(System_status_var, com_stat[(uint)SQLCOM_CHECK]),
     SHOW_LONG_STATUS, SHOW_SCOPE_ALL},
    {"checksum",
     (char *)offsetof(System_status_var, com_stat[(uint)SQLCOM_CHECKSUM]),
     SHOW_LONG_STATUS, SHOW_SCOPE_ALL},
    {"clone", (char *)offsetof(System_status_var, com_stat[(uint)SQLCOM_CLONE]),
     SHOW_LONG_STATUS, SHOW_SCOPE_ALL},
    {"commit",
     (char *)offsetof(System_status_var, com_stat[(uint)SQLCOM_COMMIT]),
     SHOW_LONG_STATUS, SHOW_SCOPE_ALL},
    {"create_db",
     (char *)offsetof(System_status_var, com_stat[(uint)SQLCOM_CREATE_DB]),
     SHOW_LONG_STATUS, SHOW_SCOPE_ALL},
    {"create_event",
     (char *)offsetof(System_status_var, com_stat[(uint)SQLCOM_CREATE_EVENT]),
     SHOW_LONG_STATUS, SHOW_SCOPE_ALL},
    {"create_function",
     (char *)offsetof(System_status_var,
                      com_stat[(uint)SQLCOM_CREATE_SPFUNCTION]),
     SHOW_LONG_STATUS, SHOW_SCOPE_ALL},
    {"create_index",
     (char *)offsetof(System_status_var, com_stat[(uint)SQLCOM_CREATE_INDEX]),
     SHOW_LONG_STATUS, SHOW_SCOPE_ALL},
    {"create_procedure",
     (char *)offsetof(System_status_var,
                      com_stat[(uint)SQLCOM_CREATE_PROCEDURE]),
     SHOW_LONG_STATUS, SHOW_SCOPE_ALL},
    {"create_role",
     (char *)offsetof(System_status_var, com_stat[(uint)SQLCOM_CREATE_ROLE]),
     SHOW_LONG_STATUS, SHOW_SCOPE_ALL},
    {"create_server",
     (char *)offsetof(System_status_var, com_stat[(uint)SQLCOM_CREATE_SERVER]),
     SHOW_LONG_STATUS, SHOW_SCOPE_ALL},
    {"create_table",
     (char *)offsetof(System_status_var, com_stat[(uint)SQLCOM_CREATE_TABLE]),
     SHOW_LONG_STATUS, SHOW_SCOPE_ALL},
    {"create_resource_group",
     (char *)offsetof(System_status_var,
                      com_stat[(uint)SQLCOM_CREATE_RESOURCE_GROUP]),
     SHOW_LONG_STATUS, SHOW_SCOPE_ALL},
    {"create_trigger",
     (char *)offsetof(System_status_var, com_stat[(uint)SQLCOM_CREATE_TRIGGER]),
     SHOW_LONG_STATUS, SHOW_SCOPE_ALL},
    {"create_udf",
     (char *)offsetof(System_status_var,
                      com_stat[(uint)SQLCOM_CREATE_FUNCTION]),
     SHOW_LONG_STATUS, SHOW_SCOPE_ALL},
    {"create_user",
     (char *)offsetof(System_status_var, com_stat[(uint)SQLCOM_CREATE_USER]),
     SHOW_LONG_STATUS, SHOW_SCOPE_ALL},
    {"create_view",
     (char *)offsetof(System_status_var, com_stat[(uint)SQLCOM_CREATE_VIEW]),
     SHOW_LONG_STATUS, SHOW_SCOPE_ALL},
    {"create_spatial_reference_system",
     (char *)offsetof(System_status_var, com_stat[(uint)SQLCOM_CREATE_SRS]),
     SHOW_LONG_STATUS, SHOW_SCOPE_ALL},
    {"dealloc_sql",
     (char *)offsetof(System_status_var,
                      com_stat[(uint)SQLCOM_DEALLOCATE_PREPARE]),
     SHOW_LONG_STATUS, SHOW_SCOPE_ALL},
    {"delete",
     (char *)offsetof(System_status_var, com_stat[(uint)SQLCOM_DELETE]),
     SHOW_LONG_STATUS, SHOW_SCOPE_ALL},
    {"delete_multi",
     (char *)offsetof(System_status_var, com_stat[(uint)SQLCOM_DELETE_MULTI]),
     SHOW_LONG_STATUS, SHOW_SCOPE_ALL},
    {"do", (char *)offsetof(System_status_var, com_stat[(uint)SQLCOM_DO]),
     SHOW_LONG_STATUS, SHOW_SCOPE_ALL},
    {"drop_db",
     (char *)offsetof(System_status_var, com_stat[(uint)SQLCOM_DROP_DB]),
     SHOW_LONG_STATUS, SHOW_SCOPE_ALL},
    {"drop_event",
     (char *)offsetof(System_status_var, com_stat[(uint)SQLCOM_DROP_EVENT]),
     SHOW_LONG_STATUS, SHOW_SCOPE_ALL},
    {"drop_function",
     (char *)offsetof(System_status_var, com_stat[(uint)SQLCOM_DROP_FUNCTION]),
     SHOW_LONG_STATUS, SHOW_SCOPE_ALL},
    {"drop_index",
     (char *)offsetof(System_status_var, com_stat[(uint)SQLCOM_DROP_INDEX]),
     SHOW_LONG_STATUS, SHOW_SCOPE_ALL},
    {"drop_procedure",
     (char *)offsetof(System_status_var, com_stat[(uint)SQLCOM_DROP_PROCEDURE]),
     SHOW_LONG_STATUS, SHOW_SCOPE_ALL},
    {"drop_resource_group",
     (char *)offsetof(System_status_var,
                      com_stat[(uint)SQLCOM_DROP_RESOURCE_GROUP]),
     SHOW_LONG_STATUS, SHOW_SCOPE_ALL},
    {"drop_role",
     (char *)offsetof(System_status_var, com_stat[(uint)SQLCOM_DROP_ROLE]),
     SHOW_LONG_STATUS, SHOW_SCOPE_ALL},
    {"drop_server",
     (char *)offsetof(System_status_var, com_stat[(uint)SQLCOM_DROP_SERVER]),
     SHOW_LONG_STATUS, SHOW_SCOPE_ALL},
    {"drop_spatial_reference_system",
     (char *)offsetof(System_status_var, com_stat[(uint)SQLCOM_DROP_SRS]),
     SHOW_LONG_STATUS, SHOW_SCOPE_ALL},
    {"drop_table",
     (char *)offsetof(System_status_var, com_stat[(uint)SQLCOM_DROP_TABLE]),
     SHOW_LONG_STATUS, SHOW_SCOPE_ALL},
    {"drop_trigger",
     (char *)offsetof(System_status_var, com_stat[(uint)SQLCOM_DROP_TRIGGER]),
     SHOW_LONG_STATUS, SHOW_SCOPE_ALL},
    {"drop_user",
     (char *)offsetof(System_status_var, com_stat[(uint)SQLCOM_DROP_USER]),
     SHOW_LONG_STATUS, SHOW_SCOPE_ALL},
    {"drop_view",
     (char *)offsetof(System_status_var, com_stat[(uint)SQLCOM_DROP_VIEW]),
     SHOW_LONG_STATUS, SHOW_SCOPE_ALL},
    {"empty_query",
     (char *)offsetof(System_status_var, com_stat[(uint)SQLCOM_EMPTY_QUERY]),
     SHOW_LONG_STATUS, SHOW_SCOPE_ALL},
    {"execute_sql",
     (char *)offsetof(System_status_var, com_stat[(uint)SQLCOM_EXECUTE]),
     SHOW_LONG_STATUS, SHOW_SCOPE_ALL},
    {"explain_other",
     (char *)offsetof(System_status_var, com_stat[(uint)SQLCOM_EXPLAIN_OTHER]),
     SHOW_LONG_STATUS, SHOW_SCOPE_ALL},
    {"flush", (char *)offsetof(System_status_var, com_stat[(uint)SQLCOM_FLUSH]),
     SHOW_LONG_STATUS, SHOW_SCOPE_ALL},
    {"get_diagnostics",
     (char *)offsetof(System_status_var,
                      com_stat[(uint)SQLCOM_GET_DIAGNOSTICS]),
     SHOW_LONG_STATUS, SHOW_SCOPE_ALL},
    {"grant", (char *)offsetof(System_status_var, com_stat[(uint)SQLCOM_GRANT]),
     SHOW_LONG_STATUS, SHOW_SCOPE_ALL},
    {"grant_roles",
     (char *)offsetof(System_status_var, com_stat[(uint)SQLCOM_GRANT_ROLE]),
     SHOW_LONG_STATUS, SHOW_SCOPE_ALL},
    {"ha_close",
     (char *)offsetof(System_status_var, com_stat[(uint)SQLCOM_HA_CLOSE]),
     SHOW_LONG_STATUS, SHOW_SCOPE_ALL},
    {"ha_open",
     (char *)offsetof(System_status_var, com_stat[(uint)SQLCOM_HA_OPEN]),
     SHOW_LONG_STATUS, SHOW_SCOPE_ALL},
    {"ha_read",
     (char *)offsetof(System_status_var, com_stat[(uint)SQLCOM_HA_READ]),
     SHOW_LONG_STATUS, SHOW_SCOPE_ALL},
    {"help", (char *)offsetof(System_status_var, com_stat[(uint)SQLCOM_HELP]),
     SHOW_LONG_STATUS, SHOW_SCOPE_ALL},
    {"import",
     (char *)offsetof(System_status_var, com_stat[(uint)SQLCOM_IMPORT]),
     SHOW_LONG_STATUS, SHOW_SCOPE_ALL},
    {"insert",
     (char *)offsetof(System_status_var, com_stat[(uint)SQLCOM_INSERT]),
     SHOW_LONG_STATUS, SHOW_SCOPE_ALL},
    {"insert_select",
     (char *)offsetof(System_status_var, com_stat[(uint)SQLCOM_INSERT_SELECT]),
     SHOW_LONG_STATUS, SHOW_SCOPE_ALL},
    {"install_component",
     (char *)offsetof(System_status_var,
                      com_stat[(uint)SQLCOM_INSTALL_COMPONENT]),
     SHOW_LONG_STATUS, SHOW_SCOPE_ALL},
    {"install_plugin",
     (char *)offsetof(System_status_var, com_stat[(uint)SQLCOM_INSTALL_PLUGIN]),
     SHOW_LONG_STATUS, SHOW_SCOPE_ALL},
    {"kill", (char *)offsetof(System_status_var, com_stat[(uint)SQLCOM_KILL]),
     SHOW_LONG_STATUS, SHOW_SCOPE_ALL},
    {"load", (char *)offsetof(System_status_var, com_stat[(uint)SQLCOM_LOAD]),
     SHOW_LONG_STATUS, SHOW_SCOPE_ALL},
    {"lock_instance",
     (char *)offsetof(System_status_var, com_stat[(uint)SQLCOM_LOCK_INSTANCE]),
     SHOW_LONG_STATUS, SHOW_SCOPE_ALL},
    {"lock_tables",
     (char *)offsetof(System_status_var, com_stat[(uint)SQLCOM_LOCK_TABLES]),
     SHOW_LONG_STATUS, SHOW_SCOPE_ALL},
    {"optimize",
     (char *)offsetof(System_status_var, com_stat[(uint)SQLCOM_OPTIMIZE]),
     SHOW_LONG_STATUS, SHOW_SCOPE_ALL},
    {"preload_keys",
     (char *)offsetof(System_status_var, com_stat[(uint)SQLCOM_PRELOAD_KEYS]),
     SHOW_LONG_STATUS, SHOW_SCOPE_ALL},
    {"prepare_sql",
     (char *)offsetof(System_status_var, com_stat[(uint)SQLCOM_PREPARE]),
     SHOW_LONG_STATUS, SHOW_SCOPE_ALL},
    {"purge", (char *)offsetof(System_status_var, com_stat[(uint)SQLCOM_PURGE]),
     SHOW_LONG_STATUS, SHOW_SCOPE_ALL},
    {"purge_before_date",
     (char *)offsetof(System_status_var, com_stat[(uint)SQLCOM_PURGE_BEFORE]),
     SHOW_LONG_STATUS, SHOW_SCOPE_ALL},
    {"release_savepoint",
     (char *)offsetof(System_status_var,
                      com_stat[(uint)SQLCOM_RELEASE_SAVEPOINT]),
     SHOW_LONG_STATUS, SHOW_SCOPE_ALL},
    {"rename_table",
     (char *)offsetof(System_status_var, com_stat[(uint)SQLCOM_RENAME_TABLE]),
     SHOW_LONG_STATUS, SHOW_SCOPE_ALL},
    {"rename_user",
     (char *)offsetof(System_status_var, com_stat[(uint)SQLCOM_RENAME_USER]),
     SHOW_LONG_STATUS, SHOW_SCOPE_ALL},
    {"repair",
     (char *)offsetof(System_status_var, com_stat[(uint)SQLCOM_REPAIR]),
     SHOW_LONG_STATUS, SHOW_SCOPE_ALL},
    {"replace",
     (char *)offsetof(System_status_var, com_stat[(uint)SQLCOM_REPLACE]),
     SHOW_LONG_STATUS, SHOW_SCOPE_ALL},
    {"replace_select",
     (char *)offsetof(System_status_var, com_stat[(uint)SQLCOM_REPLACE_SELECT]),
     SHOW_LONG_STATUS, SHOW_SCOPE_ALL},
    {"reset", (char *)offsetof(System_status_var, com_stat[(uint)SQLCOM_RESET]),
     SHOW_LONG_STATUS, SHOW_SCOPE_ALL},
    {"resignal",
     (char *)offsetof(System_status_var, com_stat[(uint)SQLCOM_RESIGNAL]),
     SHOW_LONG_STATUS, SHOW_SCOPE_ALL},
    {"restart",
     (char *)offsetof(System_status_var, com_stat[(uint)SQLCOM_RESTART_SERVER]),
     SHOW_LONG_STATUS, SHOW_SCOPE_ALL},
    {"revoke",
     (char *)offsetof(System_status_var, com_stat[(uint)SQLCOM_REVOKE]),
     SHOW_LONG_STATUS, SHOW_SCOPE_ALL},
    {"revoke_all",
     (char *)offsetof(System_status_var, com_stat[(uint)SQLCOM_REVOKE_ALL]),
     SHOW_LONG_STATUS, SHOW_SCOPE_ALL},
    {"revoke_roles",
     (char *)offsetof(System_status_var, com_stat[(uint)SQLCOM_REVOKE_ROLE]),
     SHOW_LONG_STATUS, SHOW_SCOPE_ALL},
    {"rollback",
     (char *)offsetof(System_status_var, com_stat[(uint)SQLCOM_ROLLBACK]),
     SHOW_LONG_STATUS, SHOW_SCOPE_ALL},
    {"rollback_to_savepoint",
     (char *)offsetof(System_status_var,
                      com_stat[(uint)SQLCOM_ROLLBACK_TO_SAVEPOINT]),
     SHOW_LONG_STATUS, SHOW_SCOPE_ALL},
    {"savepoint",
     (char *)offsetof(System_status_var, com_stat[(uint)SQLCOM_SAVEPOINT]),
     SHOW_LONG_STATUS, SHOW_SCOPE_ALL},
    {"select",
     (char *)offsetof(System_status_var, com_stat[(uint)SQLCOM_SELECT]),
     SHOW_LONG_STATUS, SHOW_SCOPE_ALL},
    {"set_option",
     (char *)offsetof(System_status_var, com_stat[(uint)SQLCOM_SET_OPTION]),
     SHOW_LONG_STATUS, SHOW_SCOPE_ALL},
    {"set_password",
     (char *)offsetof(System_status_var, com_stat[(uint)SQLCOM_SET_PASSWORD]),
     SHOW_LONG_STATUS, SHOW_SCOPE_ALL},
    {"set_resource_group",
     (char *)offsetof(System_status_var,
                      com_stat[(uint)SQLCOM_SET_RESOURCE_GROUP]),
     SHOW_LONG_STATUS, SHOW_SCOPE_ALL},
    {"set_role",
     (char *)offsetof(System_status_var, com_stat[(uint)SQLCOM_SET_ROLE]),
     SHOW_LONG_STATUS, SHOW_SCOPE_ALL},
    {"signal",
     (char *)offsetof(System_status_var, com_stat[(uint)SQLCOM_SIGNAL]),
     SHOW_LONG_STATUS, SHOW_SCOPE_ALL},
    {"show_binlog_events",
     (char *)offsetof(System_status_var,
                      com_stat[(uint)SQLCOM_SHOW_BINLOG_EVENTS]),
     SHOW_LONG_STATUS, SHOW_SCOPE_ALL},
    {"show_binlogs",
     (char *)offsetof(System_status_var, com_stat[(uint)SQLCOM_SHOW_BINLOGS]),
     SHOW_LONG_STATUS, SHOW_SCOPE_ALL},
    {"show_charsets",
     (char *)offsetof(System_status_var, com_stat[(uint)SQLCOM_SHOW_CHARSETS]),
     SHOW_LONG_STATUS, SHOW_SCOPE_ALL},
    {"show_collations",
     (char *)offsetof(System_status_var,
                      com_stat[(uint)SQLCOM_SHOW_COLLATIONS]),
     SHOW_LONG_STATUS, SHOW_SCOPE_ALL},
    {"show_create_db",
     (char *)offsetof(System_status_var, com_stat[(uint)SQLCOM_SHOW_CREATE_DB]),
     SHOW_LONG_STATUS, SHOW_SCOPE_ALL},
    {"show_create_event",
     (char *)offsetof(System_status_var,
                      com_stat[(uint)SQLCOM_SHOW_CREATE_EVENT]),
     SHOW_LONG_STATUS, SHOW_SCOPE_ALL},
    {"show_create_func",
     (char *)offsetof(System_status_var,
                      com_stat[(uint)SQLCOM_SHOW_CREATE_FUNC]),
     SHOW_LONG_STATUS, SHOW_SCOPE_ALL},
    {"show_create_proc",
     (char *)offsetof(System_status_var,
                      com_stat[(uint)SQLCOM_SHOW_CREATE_PROC]),
     SHOW_LONG_STATUS, SHOW_SCOPE_ALL},
    {"show_create_table",
     (char *)offsetof(System_status_var, com_stat[(uint)SQLCOM_SHOW_CREATE]),
     SHOW_LONG_STATUS, SHOW_SCOPE_ALL},
    {"show_create_trigger",
     (char *)offsetof(System_status_var,
                      com_stat[(uint)SQLCOM_SHOW_CREATE_TRIGGER]),
     SHOW_LONG_STATUS, SHOW_SCOPE_ALL},
    {"show_databases",
     (char *)offsetof(System_status_var, com_stat[(uint)SQLCOM_SHOW_DATABASES]),
     SHOW_LONG_STATUS, SHOW_SCOPE_ALL},
    {"show_engine_logs",
     (char *)offsetof(System_status_var,
                      com_stat[(uint)SQLCOM_SHOW_ENGINE_LOGS]),
     SHOW_LONG_STATUS, SHOW_SCOPE_ALL},
    {"show_engine_mutex",
     (char *)offsetof(System_status_var,
                      com_stat[(uint)SQLCOM_SHOW_ENGINE_MUTEX]),
     SHOW_LONG_STATUS, SHOW_SCOPE_ALL},
    {"show_engine_status",
     (char *)offsetof(System_status_var,
                      com_stat[(uint)SQLCOM_SHOW_ENGINE_STATUS]),
     SHOW_LONG_STATUS, SHOW_SCOPE_ALL},
    {"show_events",
     (char *)offsetof(System_status_var, com_stat[(uint)SQLCOM_SHOW_EVENTS]),
     SHOW_LONG_STATUS, SHOW_SCOPE_ALL},
    {"show_errors",
     (char *)offsetof(System_status_var, com_stat[(uint)SQLCOM_SHOW_ERRORS]),
     SHOW_LONG_STATUS, SHOW_SCOPE_ALL},
    {"show_fields",
     (char *)offsetof(System_status_var, com_stat[(uint)SQLCOM_SHOW_FIELDS]),
     SHOW_LONG_STATUS, SHOW_SCOPE_ALL},
    {"show_function_code",
     (char *)offsetof(System_status_var, com_stat[(uint)SQLCOM_SHOW_FUNC_CODE]),
     SHOW_LONG_STATUS, SHOW_SCOPE_ALL},
    {"show_function_status",
     (char *)offsetof(System_status_var,
                      com_stat[(uint)SQLCOM_SHOW_STATUS_FUNC]),
     SHOW_LONG_STATUS, SHOW_SCOPE_ALL},
    {"show_grants",
     (char *)offsetof(System_status_var, com_stat[(uint)SQLCOM_SHOW_GRANTS]),
     SHOW_LONG_STATUS, SHOW_SCOPE_ALL},
    {"show_keys",
     (char *)offsetof(System_status_var, com_stat[(uint)SQLCOM_SHOW_KEYS]),
     SHOW_LONG_STATUS, SHOW_SCOPE_ALL},
    {"show_master_status",
     (char *)offsetof(System_status_var,
                      com_stat[(uint)SQLCOM_SHOW_MASTER_STAT]),
     SHOW_LONG_STATUS, SHOW_SCOPE_ALL},
    {"show_open_tables",
     (char *)offsetof(System_status_var,
                      com_stat[(uint)SQLCOM_SHOW_OPEN_TABLES]),
     SHOW_LONG_STATUS, SHOW_SCOPE_ALL},
    {"show_plugins",
     (char *)offsetof(System_status_var, com_stat[(uint)SQLCOM_SHOW_PLUGINS]),
     SHOW_LONG_STATUS, SHOW_SCOPE_ALL},
    {"show_privileges",
     (char *)offsetof(System_status_var,
                      com_stat[(uint)SQLCOM_SHOW_PRIVILEGES]),
     SHOW_LONG_STATUS, SHOW_SCOPE_ALL},
    {"show_procedure_code",
     (char *)offsetof(System_status_var, com_stat[(uint)SQLCOM_SHOW_PROC_CODE]),
     SHOW_LONG_STATUS, SHOW_SCOPE_ALL},
    {"show_procedure_status",
     (char *)offsetof(System_status_var,
                      com_stat[(uint)SQLCOM_SHOW_STATUS_PROC]),
     SHOW_LONG_STATUS, SHOW_SCOPE_ALL},
    {"show_processlist",
     (char *)offsetof(System_status_var,
                      com_stat[(uint)SQLCOM_SHOW_PROCESSLIST]),
     SHOW_LONG_STATUS, SHOW_SCOPE_ALL},
    {"show_profile",
     (char *)offsetof(System_status_var, com_stat[(uint)SQLCOM_SHOW_PROFILE]),
     SHOW_LONG_STATUS, SHOW_SCOPE_ALL},
    {"show_profiles",
     (char *)offsetof(System_status_var, com_stat[(uint)SQLCOM_SHOW_PROFILES]),
     SHOW_LONG_STATUS, SHOW_SCOPE_ALL},
    {"show_relaylog_events",
     (char *)offsetof(System_status_var,
                      com_stat[(uint)SQLCOM_SHOW_RELAYLOG_EVENTS]),
     SHOW_LONG_STATUS, SHOW_SCOPE_ALL},
    {"show_slave_hosts",
     (char *)offsetof(System_status_var,
                      com_stat[(uint)SQLCOM_SHOW_SLAVE_HOSTS]),
     SHOW_LONG_STATUS, SHOW_SCOPE_ALL},
    {"show_slave_status",
     (char *)offsetof(System_status_var,
                      com_stat[(uint)SQLCOM_SHOW_SLAVE_STAT]),
     SHOW_LONG_STATUS, SHOW_SCOPE_ALL},
    {"show_status",
     (char *)offsetof(System_status_var, com_stat[(uint)SQLCOM_SHOW_STATUS]),
     SHOW_LONG_STATUS, SHOW_SCOPE_ALL},
    {"show_storage_engines",
     (char *)offsetof(System_status_var,
                      com_stat[(uint)SQLCOM_SHOW_STORAGE_ENGINES]),
     SHOW_LONG_STATUS, SHOW_SCOPE_ALL},
    {"show_table_status",
     (char *)offsetof(System_status_var,
                      com_stat[(uint)SQLCOM_SHOW_TABLE_STATUS]),
     SHOW_LONG_STATUS, SHOW_SCOPE_ALL},
    {"show_tables",
     (char *)offsetof(System_status_var, com_stat[(uint)SQLCOM_SHOW_TABLES]),
     SHOW_LONG_STATUS, SHOW_SCOPE_ALL},
    {"show_triggers",
     (char *)offsetof(System_status_var, com_stat[(uint)SQLCOM_SHOW_TRIGGERS]),
     SHOW_LONG_STATUS, SHOW_SCOPE_ALL},
    {"show_variables",
     (char *)offsetof(System_status_var, com_stat[(uint)SQLCOM_SHOW_VARIABLES]),
     SHOW_LONG_STATUS, SHOW_SCOPE_ALL},
    {"show_warnings",
     (char *)offsetof(System_status_var, com_stat[(uint)SQLCOM_SHOW_WARNS]),
     SHOW_LONG_STATUS, SHOW_SCOPE_ALL},
    {"show_create_user",
     (char *)offsetof(System_status_var,
                      com_stat[(uint)SQLCOM_SHOW_CREATE_USER]),
     SHOW_LONG_STATUS, SHOW_SCOPE_ALL},
    {"shutdown",
     (char *)offsetof(System_status_var, com_stat[(uint)SQLCOM_SHUTDOWN]),
     SHOW_LONG_STATUS, SHOW_SCOPE_ALL},
    {"slave_start",
     (char *)offsetof(System_status_var, com_stat[(uint)SQLCOM_SLAVE_START]),
     SHOW_LONG_STATUS, SHOW_SCOPE_ALL},
    {"slave_stop",
     (char *)offsetof(System_status_var, com_stat[(uint)SQLCOM_SLAVE_STOP]),
     SHOW_LONG_STATUS, SHOW_SCOPE_ALL},
    {"group_replication_start",
     (char *)offsetof(System_status_var,
                      com_stat[(uint)SQLCOM_START_GROUP_REPLICATION]),
     SHOW_LONG_STATUS, SHOW_SCOPE_ALL},
    {"group_replication_stop",
     (char *)offsetof(System_status_var,
                      com_stat[(uint)SQLCOM_STOP_GROUP_REPLICATION]),
     SHOW_LONG_STATUS, SHOW_SCOPE_ALL},
    {"stmt_execute", (char *)offsetof(System_status_var, com_stmt_execute),
     SHOW_LONG_STATUS, SHOW_SCOPE_ALL},
    {"stmt_close", (char *)offsetof(System_status_var, com_stmt_close),
     SHOW_LONG_STATUS, SHOW_SCOPE_ALL},
    {"stmt_fetch", (char *)offsetof(System_status_var, com_stmt_fetch),
     SHOW_LONG_STATUS, SHOW_SCOPE_ALL},
    {"stmt_prepare", (char *)offsetof(System_status_var, com_stmt_prepare),
     SHOW_LONG_STATUS, SHOW_SCOPE_ALL},
    {"stmt_reset", (char *)offsetof(System_status_var, com_stmt_reset),
     SHOW_LONG_STATUS, SHOW_SCOPE_ALL},
    {"stmt_send_long_data",
     (char *)offsetof(System_status_var, com_stmt_send_long_data),
     SHOW_LONG_STATUS, SHOW_SCOPE_ALL},
    {"truncate",
     (char *)offsetof(System_status_var, com_stat[(uint)SQLCOM_TRUNCATE]),
     SHOW_LONG_STATUS, SHOW_SCOPE_ALL},
    {"uninstall_component",
     (char *)offsetof(System_status_var,
                      com_stat[(uint)SQLCOM_UNINSTALL_COMPONENT]),
     SHOW_LONG_STATUS, SHOW_SCOPE_ALL},
    {"uninstall_plugin",
     (char *)offsetof(System_status_var,
                      com_stat[(uint)SQLCOM_UNINSTALL_PLUGIN]),
     SHOW_LONG_STATUS, SHOW_SCOPE_ALL},
    {"unlock_instance",
     (char *)offsetof(System_status_var,
                      com_stat[(uint)SQLCOM_UNLOCK_INSTANCE]),
     SHOW_LONG_STATUS, SHOW_SCOPE_ALL},
    {"unlock_tables",
     (char *)offsetof(System_status_var, com_stat[(uint)SQLCOM_UNLOCK_TABLES]),
     SHOW_LONG_STATUS, SHOW_SCOPE_ALL},
    {"update",
     (char *)offsetof(System_status_var, com_stat[(uint)SQLCOM_UPDATE]),
     SHOW_LONG_STATUS, SHOW_SCOPE_ALL},
    {"update_multi",
     (char *)offsetof(System_status_var, com_stat[(uint)SQLCOM_UPDATE_MULTI]),
     SHOW_LONG_STATUS, SHOW_SCOPE_ALL},
    {"xa_commit",
     (char *)offsetof(System_status_var, com_stat[(uint)SQLCOM_XA_COMMIT]),
     SHOW_LONG_STATUS, SHOW_SCOPE_ALL},
    {"xa_end",
     (char *)offsetof(System_status_var, com_stat[(uint)SQLCOM_XA_END]),
     SHOW_LONG_STATUS, SHOW_SCOPE_ALL},
    {"xa_prepare",
     (char *)offsetof(System_status_var, com_stat[(uint)SQLCOM_XA_PREPARE]),
     SHOW_LONG_STATUS, SHOW_SCOPE_ALL},
    {"xa_recover",
     (char *)offsetof(System_status_var, com_stat[(uint)SQLCOM_XA_RECOVER]),
     SHOW_LONG_STATUS, SHOW_SCOPE_ALL},
    {"xa_rollback",
     (char *)offsetof(System_status_var, com_stat[(uint)SQLCOM_XA_ROLLBACK]),
     SHOW_LONG_STATUS, SHOW_SCOPE_ALL},
    {"xa_start",
     (char *)offsetof(System_status_var, com_stat[(uint)SQLCOM_XA_START]),
     SHOW_LONG_STATUS, SHOW_SCOPE_ALL},
    {NullS, NullS, SHOW_LONG, SHOW_SCOPE_ALL}};

LEX_CSTRING sql_statement_names[(uint)SQLCOM_END + 1];

static void init_sql_statement_names() {
  char *first_com = (char *)offsetof(System_status_var, com_stat[0]);
  char *last_com =
      (char *)offsetof(System_status_var, com_stat[(uint)SQLCOM_END]);
  int record_size = (char *)offsetof(System_status_var, com_stat[1]) -
                    (char *)offsetof(System_status_var, com_stat[0]);
  char *ptr;
  uint i;
  uint com_index;

  for (i = 0; i < ((uint)SQLCOM_END + 1); i++)
    sql_statement_names[i] = {STRING_WITH_LEN("")};

  SHOW_VAR *var = &com_status_vars[0];
  while (var->name != nullptr) {
    ptr = var->value;
    if ((first_com <= ptr) && (ptr <= last_com)) {
      com_index = ((int)(ptr - first_com)) / record_size;
      DBUG_ASSERT(com_index < (uint)SQLCOM_END);
      sql_statement_names[com_index].str = var->name;
      /* TODO: Change SHOW_VAR::name to a LEX_STRING, to avoid strlen() */
      sql_statement_names[com_index].length = strlen(var->name);
    }
    var++;
  }

  DBUG_ASSERT(strcmp(sql_statement_names[(uint)SQLCOM_SELECT].str, "select") ==
              0);
  DBUG_ASSERT(strcmp(sql_statement_names[(uint)SQLCOM_SIGNAL].str, "signal") ==
              0);

  sql_statement_names[(uint)SQLCOM_END].str = "error";
}

#ifdef HAVE_PSI_STATEMENT_INTERFACE
PSI_statement_info sql_statement_info[(uint)SQLCOM_END + 1];
PSI_statement_info com_statement_info[(uint)COM_END + 1];

/**
  Initialize the command names array.
  Since we do not want to maintain a separate array,
  this is populated from data mined in com_status_vars,
  which already has one name for each command.
*/
static void init_sql_statement_info() {
  uint i;

  for (i = 0; i < ((uint)SQLCOM_END + 1); i++) {
    sql_statement_info[i].m_name = sql_statement_names[i].str;
    sql_statement_info[i].m_flags = 0;
    sql_statement_info[i].m_documentation = PSI_DOCUMENT_ME;
  }

  /* "statement/sql/error" represents broken queries (syntax error). */
  sql_statement_info[(uint)SQLCOM_END].m_name = "error";
  sql_statement_info[(uint)SQLCOM_END].m_flags = 0;
  sql_statement_info[(uint)SQLCOM_END].m_documentation =
      "Invalid SQL queries (syntax error).";

  /* "statement/sql/clone" will mutate to clone plugin statement */
  sql_statement_info[(uint)SQLCOM_CLONE].m_flags = PSI_FLAG_MUTABLE;
}

static void init_com_statement_info() {
  uint index;

  for (index = 0; index < (uint)COM_END + 1; index++) {
    com_statement_info[index].m_name = command_name[index].str;
    com_statement_info[index].m_flags = 0;
    com_statement_info[index].m_documentation = PSI_DOCUMENT_ME;
  }

  /* "statement/abstract/query" can mutate into "statement/sql/..." */
  com_statement_info[(uint)COM_QUERY].m_flags = PSI_FLAG_MUTABLE;
  com_statement_info[(uint)COM_QUERY].m_documentation =
      "SQL query just received from the network. "
      "At this point, the real statement type is unknown, "
      "the type will be refined after SQL parsing.";

  /* "statement/com/clone" will mutate to clone plugin statement */
  com_statement_info[(uint)COM_CLONE].m_flags = PSI_FLAG_MUTABLE;
}
#endif

/**
  Create a replication file name or base for file names.

  @param     key Instrumentation key used to track allocations
  @param[in] opt Value of option, or NULL
  @param[in] def Default value if option value is not set.
  @param[in] ext Extension to use for the path

  @returns Pointer to string containing the full file path, or NULL if
  it was not possible to create the path.
 */
static inline const char *rpl_make_log_name(PSI_memory_key key, const char *opt,
                                            const char *def, const char *ext) {
  DBUG_TRACE;
  DBUG_PRINT("enter", ("opt: %s, def: %s, ext: %s", (opt && opt[0]) ? opt : "",
                       def, ext));
  char buff[FN_REFLEN];
  /*
    opt[0] needs to be checked to make sure opt name is not an empty
    string, incase it is an empty string default name will be considered
  */
  const char *base = (opt && opt[0]) ? opt : def;
  unsigned int options = MY_REPLACE_EXT | MY_UNPACK_FILENAME | MY_SAFE_PATH;

  /* mysql_real_data_home_ptr may be null if no value of datadir has been
     specified through command-line or througha cnf file. If that is the
     case we make mysql_real_data_home_ptr point to mysql_real_data_home
     which, in that case holds the default path for data-dir.
  */

  DBUG_EXECUTE_IF("emulate_empty_datadir_param",
                  { mysql_real_data_home_ptr = nullptr; };);

  if (mysql_real_data_home_ptr == nullptr)
    mysql_real_data_home_ptr = mysql_real_data_home;

  if (fn_format(buff, base, mysql_real_data_home_ptr, ext, options))
    return my_strdup(key, buff, MYF(0));
  else
    return nullptr;
}

int init_common_variables() {
  umask(((~my_umask) & 0666));
  my_decimal_set_zero(&decimal_zero);  // set decimal_zero constant;
  tzset();                             // Set tzname

  max_system_variables.pseudo_thread_id = (my_thread_id)~0;
  server_start_time = flush_status_time = my_time(0);

  binlog_filter = new Rpl_filter;
  if (!binlog_filter) {
    LogErr(ERROR_LEVEL, ER_RPL_BINLOG_FILTERS_OOM, strerror(errno));
    return 1;
  }

  if (init_thread_environment() || mysql_init_variables()) return 1;

  {
    struct tm tm_tmp;
    localtime_r(&server_start_time, &tm_tmp);
#ifdef _WIN32
    strmake(system_time_zone, _tzname[tm_tmp.tm_isdst != 0 ? 1 : 0],
            sizeof(system_time_zone) - 1);
#else
    strmake(system_time_zone, tzname[tm_tmp.tm_isdst != 0 ? 1 : 0],
            sizeof(system_time_zone) - 1);
#endif
  }
  /*
    We set SYSTEM time zone as reasonable default and
    also for failure of my_tz_init() and bootstrap mode.
    If user explicitly set time zone with --default-time-zone
    option we will change this value in my_tz_init().
  */
  global_system_variables.time_zone = my_tz_SYSTEM;

#ifdef HAVE_PSI_INTERFACE
  /*
    Complete the mysql_bin_log initialization.
    Instrumentation keys are known only after the performance schema
    initialization, and can not be set in the MYSQL_BIN_LOG constructor (called
    before main()).
  */
  mysql_bin_log.set_psi_keys(
      key_BINLOG_LOCK_index, key_BINLOG_LOCK_commit,
      key_BINLOG_LOCK_commit_queue, key_BINLOG_LOCK_done,
      key_BINLOG_LOCK_flush_queue, key_BINLOG_LOCK_log,
      key_BINLOG_LOCK_binlog_end_pos, key_BINLOG_LOCK_sync,
      key_BINLOG_LOCK_sync_queue, key_BINLOG_LOCK_xids, key_BINLOG_COND_done,
      key_BINLOG_update_cond, key_BINLOG_prep_xids_cond, key_file_binlog,
      key_file_binlog_index, key_file_binlog_cache,
      key_file_binlog_index_cache);
#endif

  /*
    Init mutexes for the global MYSQL_BIN_LOG objects.
    As safe_mutex depends on what MY_INIT() does, we can't init the mutexes of
    global MYSQL_BIN_LOGs in their constructors, because then they would be
    inited before MY_INIT(). So we do it here.
  */
  mysql_bin_log.init_pthread_objects();

  /* TODO: remove this when my_time_t is 64 bit compatible */
  if (!is_time_t_valid_for_timestamp(server_start_time)) {
    LogErr(ERROR_LEVEL, ER_UNSUPPORTED_DATE);
    return 1;
  }

  if (gethostname(glob_hostname, sizeof(glob_hostname)) < 0) {
    strmake(glob_hostname, STRING_WITH_LEN("localhost"));
    LogErr(WARNING_LEVEL, ER_CALL_ME_LOCALHOST, glob_hostname);
    strmake(default_logfile_name, STRING_WITH_LEN("mysql"));
  } else
    strmake(default_logfile_name, glob_hostname,
            sizeof(default_logfile_name) - 5);

  strmake(default_binlogfile_name, STRING_WITH_LEN("binlog"));
  if (opt_initialize || opt_initialize_insecure) {
    /*
      System tables initialization are not binary logged (regardless
      --log-bin option).

      Disable binary log while executing any user script sourced while
      initializing system except if explicitly requested.
    */
    opt_bin_log = false;
  }

  strmake(pidfile_name, default_logfile_name, sizeof(pidfile_name) - 5);
  my_stpcpy(fn_ext(pidfile_name), ".pid");  // Add proper extension

  /*
    The default-storage-engine entry in my_long_options should have a
    non-null default value. It was earlier intialized as
    (longlong)"MyISAM" in my_long_options but this triggered a
    compiler error in the Sun Studio 12 compiler. As a work-around we
    set the def_value member to 0 in my_long_options and initialize it
    to the correct value here.

    From MySQL 5.5 onwards, the default storage engine is InnoDB.
  */
  default_storage_engine = "InnoDB";
  default_tmp_storage_engine = default_storage_engine;

  /*
    Add server status variables to the dynamic list of
    status variables that is shown by SHOW STATUS.
    Later, in plugin_register_builtin_and_init_core_se(),
    plugin_register_dynamic_and_init_all() and
    mysql_install_plugin(), new entries could be added
    to that list.
  */
  if (add_status_vars(status_vars)) return 1;  // an error was already reported

#ifndef DBUG_OFF
  /*
    We have few debug-only commands in com_status_vars, only visible in debug
    builds. for simplicity we enable the assert only in debug builds

    There are 8 Com_ variables which don't have corresponding SQLCOM_ values:
    (TODO strictly speaking they shouldn't be here, should not have Com_ prefix
    that is. Perhaps Stmt_ ? Comstmt_ ? Prepstmt_ ?)

      Com_admin_commands       => com_other
      Com_stmt_close           => com_stmt_close
      Com_stmt_execute         => com_stmt_execute
      Com_stmt_fetch           => com_stmt_fetch
      Com_stmt_prepare         => com_stmt_prepare
      Com_stmt_reprepare       => com_stmt_reprepare
      Com_stmt_reset           => com_stmt_reset
      Com_stmt_send_long_data  => com_stmt_send_long_data

    With this correction the number of Com_ variables (number of elements in
    the array, excluding the last element - terminator) must match the number
    of SQLCOM_ constants.
  */
  static_assert(sizeof(com_status_vars) / sizeof(com_status_vars[0]) - 1 ==
                    SQLCOM_END + 7,
                "");
#endif

  if (get_options(&remaining_argc, &remaining_argv)) return 1;

  /*
    The opt_bin_log can be false (binary log is disabled) only if
    --skip-log-bin/--disable-log-bin is configured or while the
    system is initializing.
  */
  if (!opt_bin_log) {
    /*
      The log-slave-updates should be disabled if binary log is disabled
      and --log-slave-updates option is not set explicitly on command
      line or configuration file.
    */
    if (!log_slave_updates_supplied) opt_log_slave_updates = false;
    /*
      The slave-preserve-commit-order should be disabled if binary log is
      disabled and --slave-preserve-commit-order option is not set
      explicitly on command line or configuration file.
    */
    if (!slave_preserve_commit_order_supplied)
      opt_slave_preserve_commit_order = false;
  }

  if (opt_protocol_compression_algorithms) {
    if ((opt_protocol_compression_algorithms[0] == 0) ||
        (validate_compression_attributes(
            std::string(opt_protocol_compression_algorithms), std::string(),
            true))) {
      /*
       --protocol-compression-algorithms is set to invalid value, resetting
       its value to default "zlib,zstd,uncompressed"
      */
      opt_protocol_compression_algorithms =
          const_cast<char *>(PROTOCOL_COMPRESSION_DEFAULT_VALUE);
      LogErr(WARNING_LEVEL, ER_PROTOCOL_COMPRESSION_RESET_LOG);
    }
  }
  update_parser_max_mem_size();

  if (set_default_auth_plugin(default_auth_plugin,
                              strlen(default_auth_plugin))) {
    LogErr(ERROR_LEVEL, ER_AUTH_CANT_SET_DEFAULT_PLUGIN);
    return 1;
  }
  set_server_version();

  if (!is_help_or_validate_option()) {
    LogErr(INFORMATION_LEVEL, ER_BASEDIR_SET_TO, mysql_home);
  }

  if (!opt_validate_config && (opt_initialize || opt_initialize_insecure)) {
    LogErr(SYSTEM_LEVEL, ER_STARTING_INIT, my_progname, server_version,
           (ulong)getpid());
  } else if (!is_help_or_validate_option()) {
    LogErr(SYSTEM_LEVEL, ER_STARTING_AS, my_progname, server_version,
           (ulong)getpid());
  }
  if (opt_help && !opt_verbose) unireg_abort(MYSQLD_SUCCESS_EXIT);

  DBUG_PRINT("info", ("%s  Ver %s for %s on %s\n", my_progname, server_version,
                      SYSTEM_TYPE, MACHINE_TYPE));

#ifdef HAVE_LINUX_LARGE_PAGES
  /* Initialize large page size */
  if (opt_large_pages && (opt_large_page_size = my_get_large_page_size())) {
    DBUG_PRINT("info",
               ("Large page set, large_page_size = %d", opt_large_page_size));
  } else {
    opt_large_pages = false;
    /*
       Either not configured to use large pages or Linux haven't
       been compiled with large page support
    */
  }
#endif /* HAVE_LINUX_LARGE_PAGES */
#ifdef HAVE_SOLARIS_LARGE_PAGES
#define LARGE_PAGESIZE (4 * 1024 * 1024)         /* 4MB */
#define SUPER_LARGE_PAGESIZE (256 * 1024 * 1024) /* 256MB */
  if (opt_large_pages) {
    /*
      tell the kernel that we want to use 4/256MB page for heap storage
      and also for the stack. We use 4 MByte as default and if the
      super-large-page is set we increase it to 256 MByte. 256 MByte
      is for server installations with GBytes of RAM memory where
      the MySQL Server will have page caches and other memory regions
      measured in a number of GBytes.
      We use as big pages as possible which isn't bigger than the above
      desired page sizes.
    */
    int nelem;
    size_t max_desired_page_size;
    if (opt_super_large_pages)
      max_desired_page_size = SUPER_LARGE_PAGESIZE;
    else
      max_desired_page_size = LARGE_PAGESIZE;
    nelem = getpagesizes(NULL, 0);
    if (nelem > 0) {
      size_t *pagesize = (size_t *)malloc(sizeof(size_t) * nelem);
      if (pagesize != NULL && getpagesizes(pagesize, nelem) > 0) {
        size_t max_page_size = 0;
        for (int i = 0; i < nelem; i++) {
          if (pagesize[i] > max_page_size &&
              pagesize[i] <= max_desired_page_size)
            max_page_size = pagesize[i];
        }
        free(pagesize);
        if (max_page_size > 0) {
          struct memcntl_mha mpss;

          mpss.mha_cmd = MHA_MAPSIZE_BSSBRK;
          mpss.mha_pagesize = max_page_size;
          mpss.mha_flags = 0;
          memcntl(NULL, 0, MC_HAT_ADVISE, (caddr_t)&mpss, 0, 0);
          mpss.mha_cmd = MHA_MAPSIZE_STACK;
          memcntl(NULL, 0, MC_HAT_ADVISE, (caddr_t)&mpss, 0, 0);
        }
      }
    }
  }
#endif /* HAVE_SOLARIS_LARGE_PAGES */

  longlong default_value;
  sys_var *var;
  /* Calculate and update default value for thread_cache_size. */
  if ((default_value = 8 + max_connections / 100) > 100) default_value = 100;
  var = intern_find_sys_var(STRING_WITH_LEN("thread_cache_size"));
  var->update_default(default_value);

  /* Calculate and update default value for host_cache_size. */
  if ((default_value = 128 + max_connections) > 628 &&
      (default_value = 628 + ((max_connections - 500) / 20)) > 2000)
    default_value = 2000;
  var = intern_find_sys_var(STRING_WITH_LEN("host_cache_size"));
  var->update_default(default_value);

  /* Fix thread_cache_size. */
  if (!thread_cache_size_specified &&
      (Per_thread_connection_handler::max_blocked_pthreads =
           8 + max_connections / 100) > 100)
    Per_thread_connection_handler::max_blocked_pthreads = 100;

  /* Fix host_cache_size. */
  if (!host_cache_size_specified &&
      (host_cache_size = 128 + max_connections) > 628 &&
      (host_cache_size = 628 + ((max_connections - 500) / 20)) > 2000)
    host_cache_size = 2000;

  /* Fix back_log */
  if (back_log == 0 && (back_log = max_connections) > 65535) back_log = 65535;

  unireg_init(opt_specialflag); /* Set up extern variables */
  while (!(my_default_lc_messages =
               my_locale_by_name(nullptr, lc_messages, strlen(lc_messages)))) {
    LogErr(ERROR_LEVEL, ER_FAILED_TO_FIND_LOCALE_NAME, lc_messages);
    if (!my_strcasecmp(&my_charset_latin1, lc_messages,
                       mysqld_default_locale_name))
      return 1;
    lc_messages = mysqld_default_locale_name;
  }
  global_system_variables.lc_messages = my_default_lc_messages;
  if (init_errmessage()) /* Read error messages from file */
    return 1;
  init_client_errs();

  mysql_client_plugin_init();
  if (item_create_init()) return 1;
  item_init();
  range_optimizer_init();
  my_string_stack_guard = check_enough_stack_size;
  /*
    Process a comma-separated character set list and choose
    the first available character set. This is mostly for
    test purposes, to be able to start "mysqld" even if
    the requested character set is not available (see bug#18743).
  */
  for (;;) {
    char *next_character_set_name =
        strchr(const_cast<char *>(default_character_set_name), ',');
    if (next_character_set_name) *next_character_set_name++ = '\0';
    if (!(default_charset_info = get_charset_by_csname(
              default_character_set_name, MY_CS_PRIMARY, MYF(MY_WME)))) {
      if (next_character_set_name) {
        default_character_set_name = next_character_set_name;
        default_collation_name = nullptr;  // Ignore collation
      } else
        return 1;  // Eof of the list
    } else {
      warn_on_deprecated_charset(nullptr, default_charset_info,
                                 default_character_set_name,
                                 "--character-set-server");
      break;
    }
  }

  if (default_collation_name) {
    CHARSET_INFO *default_collation;
    default_collation = get_charset_by_name(default_collation_name, MYF(0));
    if (!default_collation) {
      LogErr(ERROR_LEVEL, ER_FAILED_TO_FIND_COLLATION_NAME,
             default_collation_name);
      return 1;
    }
    if (!my_charset_same(default_charset_info, default_collation)) {
      LogErr(ERROR_LEVEL, ER_INVALID_COLLATION_FOR_CHARSET,
             default_collation_name, default_charset_info->csname);
      return 1;
    }
    warn_on_deprecated_collation(nullptr, default_collation,
                                 "--collation-server");
    default_charset_info = default_collation;
  }
  /* Set collactions that depends on the default collation */
  global_system_variables.collation_server = default_charset_info;
  global_system_variables.collation_database = default_charset_info;
  global_system_variables.default_collation_for_utf8mb4 =
      &my_charset_utf8mb4_0900_ai_ci;

  if (is_supported_parser_charset(default_charset_info)) {
    global_system_variables.collation_connection = default_charset_info;
    global_system_variables.character_set_results = default_charset_info;
    global_system_variables.character_set_client = default_charset_info;
  } else {
    LogErr(INFORMATION_LEVEL, ER_FIXING_CLIENT_CHARSET,
           default_charset_info->csname, my_charset_latin1.csname);
    global_system_variables.collation_connection = &my_charset_latin1;
    global_system_variables.character_set_results = &my_charset_latin1;
    global_system_variables.character_set_client = &my_charset_latin1;
  }

  if (!(character_set_filesystem = get_charset_by_csname(
            character_set_filesystem_name, MY_CS_PRIMARY, MYF(MY_WME))))
    return 1;
  else
    warn_on_deprecated_charset(nullptr, character_set_filesystem,
                               character_set_filesystem_name,
                               "--character-set-filesystem");
  global_system_variables.character_set_filesystem = character_set_filesystem;

  if (lex_init()) {
    LogErr(ERROR_LEVEL, ER_OOM);
    return 1;
  }

  while (!(my_default_lc_time_names = my_locale_by_name(
               nullptr, lc_time_names_name, strlen(lc_time_names_name)))) {
    LogErr(ERROR_LEVEL, ER_FAILED_TO_FIND_LOCALE_NAME, lc_time_names_name);
    if (!my_strcasecmp(&my_charset_latin1, lc_time_names_name,
                       mysqld_default_locale_name))
      return 1;
    lc_time_names_name = mysqld_default_locale_name;
  }
  global_system_variables.lc_time_names = my_default_lc_time_names;

  /* check log options and issue warnings if needed */
  if (opt_general_log && opt_general_logname &&
      !(log_output_options & LOG_FILE) && !(log_output_options & LOG_NONE))
    LogErr(WARNING_LEVEL, ER_LOG_FILES_GIVEN_LOG_OUTPUT_IS_TABLE,
           "--general-log-file option");

  if (opt_slow_log && opt_slow_logname && !(log_output_options & LOG_FILE) &&
      !(log_output_options & LOG_NONE))
    LogErr(WARNING_LEVEL, ER_LOG_FILES_GIVEN_LOG_OUTPUT_IS_TABLE,
           "--slow-query-log-file option");

  if (opt_general_logname &&
      !is_valid_log_name(opt_general_logname, strlen(opt_general_logname))) {
    LogErr(ERROR_LEVEL, ER_LOG_FILE_INVALID, "--general_log_file",
           opt_general_logname);
    return 1;
  }

  if (opt_slow_logname &&
      !is_valid_log_name(opt_slow_logname, strlen(opt_slow_logname))) {
    LogErr(ERROR_LEVEL, ER_LOG_FILE_INVALID, "--slow_query_log_file",
           opt_slow_logname);
    return 1;
  }

  set_mysqld_opt_tracking_mode();
  if (global_system_variables.transaction_write_set_extraction ==
          HASH_ALGORITHM_OFF &&
      mysql_bin_log.m_dependency_tracker.m_opt_tracking_mode !=
          DEPENDENCY_TRACKING_COMMIT_ORDER) {
    LogErr(ERROR_LEVEL,
           ER_TX_EXTRACTION_ALGORITHM_FOR_BINLOG_TX_DEPEDENCY_TRACKING,
           "XXHASH64 or MURMUR32", "WRITESET or WRITESET_SESSION");
    return 1;
  } else
    mysql_bin_log.m_dependency_tracker.tracking_mode_changed();

#define FIX_LOG_VAR(VAR, ALT) \
  if (!VAR || !*VAR) VAR = ALT;

  FIX_LOG_VAR(opt_general_logname,
              make_query_log_name(logname_path, QUERY_LOG_GENERAL));
  FIX_LOG_VAR(opt_slow_logname,
              make_query_log_name(slow_logname_path, QUERY_LOG_SLOW));

#if defined(ENABLED_DEBUG_SYNC)
  /* Initialize the debug sync facility. See debug_sync.cc. */
  if (debug_sync_init()) return 1; /* purecov: tested */
#endif                             /* defined(ENABLED_DEBUG_SYNC) */

  if (opt_validate_config) return 0;

  /* create the data directory if requested */
  if (unlikely(opt_initialize) &&
      initialize_create_data_directory(mysql_real_data_home))
    return 1;

  /*
    Ensure that lower_case_table_names is set on system where we have case
    insensitive names.  If this is not done the users MyISAM tables will
    get corrupted if accesses with names of different case.
  */
  DBUG_PRINT("info", ("lower_case_table_names: %d", lower_case_table_names));
  lower_case_file_system = test_if_case_insensitive(mysql_real_data_home);
  if (!lower_case_table_names && lower_case_file_system == 1) {
    if (lower_case_table_names_used) {
      LogErr(ERROR_LEVEL, ER_LOWER_CASE_TABLE_NAMES_CS_DD_ON_CI_FS_UNSUPPORTED);
      return 1;
    } else {
      LogErr(WARNING_LEVEL, ER_LOWER_CASE_TABLE_NAMES_USING_2,
             mysql_real_data_home);
      lower_case_table_names = 2;
    }
  } else if (lower_case_table_names == 2 &&
             !(lower_case_file_system =
                   (test_if_case_insensitive(mysql_real_data_home) == 1))) {
    LogErr(WARNING_LEVEL, ER_LOWER_CASE_TABLE_NAMES_USING_0,
           mysql_real_data_home);
    lower_case_table_names = 0;
  } else {
    lower_case_file_system =
        (test_if_case_insensitive(mysql_real_data_home) == 1);
  }

  /* Reset table_alias_charset, now that lower_case_table_names is set. */
  table_alias_charset =
      (lower_case_table_names ? &my_charset_utf8_tolower_ci : &my_charset_bin);

  /*
    Build do_table and ignore_table rules to hashes
    after the resetting of table_alias_charset.
  */
  if (rpl_global_filter.build_do_table_hash() ||
      rpl_global_filter.build_ignore_table_hash()) {
    LogErr(ERROR_LEVEL, ER_CANT_HASH_DO_AND_IGNORE_RULES);
    return 1;
  }

  /*
    Reset the P_S view for global replication filter at
    the end of server startup.
  */
#ifdef WITH_PERFSCHEMA_STORAGE_ENGINE
  rpl_global_filter.wrlock();
  rpl_global_filter.reset_pfs_view();
  rpl_global_filter.unlock();
#endif /* WITH_PERFSCHEMA_STORAGE_ENGINE */

  if (rpl_channel_filters.build_do_and_ignore_table_hashes()) return 1;

  return 0;
}

static int init_thread_environment() {
  mysql_mutex_init(key_LOCK_status, &LOCK_status, MY_MUTEX_INIT_FAST);
  mysql_mutex_init(key_LOCK_manager, &LOCK_manager, MY_MUTEX_INIT_FAST);
  mysql_mutex_init(key_LOCK_crypt, &LOCK_crypt, MY_MUTEX_INIT_FAST);
  mysql_mutex_init(key_LOCK_user_conn, &LOCK_user_conn, MY_MUTEX_INIT_FAST);
  mysql_mutex_init(key_LOCK_global_system_variables,
                   &LOCK_global_system_variables, MY_MUTEX_INIT_FAST);
  mysql_rwlock_init(key_rwlock_LOCK_system_variables_hash,
                    &LOCK_system_variables_hash);
  mysql_mutex_init(key_LOCK_prepared_stmt_count, &LOCK_prepared_stmt_count,
                   MY_MUTEX_INIT_FAST);
  mysql_mutex_init(key_LOCK_sql_slave_skip_counter,
                   &LOCK_sql_slave_skip_counter, MY_MUTEX_INIT_FAST);
  mysql_mutex_init(key_LOCK_slave_net_timeout, &LOCK_slave_net_timeout,
                   MY_MUTEX_INIT_FAST);
  mysql_mutex_init(key_LOCK_slave_trans_dep_tracker,
                   &LOCK_slave_trans_dep_tracker, MY_MUTEX_INIT_FAST);
  mysql_mutex_init(key_LOCK_error_messages, &LOCK_error_messages,
                   MY_MUTEX_INIT_FAST);
  mysql_mutex_init(key_LOCK_uuid_generator, &LOCK_uuid_generator,
                   MY_MUTEX_INIT_FAST);
  mysql_mutex_init(key_LOCK_sql_rand, &LOCK_sql_rand, MY_MUTEX_INIT_FAST);
  mysql_mutex_init(key_LOCK_log_throttle_qni, &LOCK_log_throttle_qni,
                   MY_MUTEX_INIT_FAST);
  mysql_mutex_init(key_LOCK_default_password_lifetime,
                   &LOCK_default_password_lifetime, MY_MUTEX_INIT_FAST);
  mysql_mutex_init(key_LOCK_mandatory_roles, &LOCK_mandatory_roles,
                   MY_MUTEX_INIT_FAST);
  mysql_mutex_init(key_LOCK_password_history, &LOCK_password_history,
                   MY_MUTEX_INIT_FAST);
  mysql_mutex_init(key_LOCK_password_reuse_interval,
                   &LOCK_password_reuse_interval, MY_MUTEX_INIT_FAST);
  mysql_rwlock_init(key_rwlock_LOCK_sys_init_connect, &LOCK_sys_init_connect);
  mysql_rwlock_init(key_rwlock_LOCK_sys_init_slave, &LOCK_sys_init_slave);
  mysql_cond_init(key_COND_manager, &COND_manager);
  mysql_mutex_init(key_LOCK_server_started, &LOCK_server_started,
                   MY_MUTEX_INIT_FAST);
  mysql_cond_init(key_COND_server_started, &COND_server_started);
  mysql_mutex_init(key_LOCK_reset_gtid_table, &LOCK_reset_gtid_table,
                   MY_MUTEX_INIT_FAST);
  mysql_mutex_init(key_LOCK_compress_gtid_table, &LOCK_compress_gtid_table,
                   MY_MUTEX_INIT_FAST);
  mysql_mutex_init(key_LOCK_collect_instance_log, &LOCK_collect_instance_log,
                   MY_MUTEX_INIT_FAST);
  mysql_cond_init(key_COND_compress_gtid_table, &COND_compress_gtid_table);
  Events::init_mutexes();
#if defined(_WIN32)
  mysql_mutex_init(key_LOCK_handler_count, &LOCK_handler_count,
                   MY_MUTEX_INIT_FAST);
  mysql_cond_init(key_COND_handler_count, &COND_handler_count);
  mysql_rwlock_init(key_rwlock_LOCK_named_pipe_full_access_group,
                    &LOCK_named_pipe_full_access_group);
#else
  mysql_mutex_init(key_LOCK_socket_listener_active,
                   &LOCK_socket_listener_active, MY_MUTEX_INIT_FAST);
  mysql_cond_init(key_COND_socket_listener_active,
                  &COND_socket_listener_active);
  mysql_mutex_init(key_LOCK_start_signal_handler, &LOCK_start_signal_handler,
                   MY_MUTEX_INIT_FAST);
  mysql_cond_init(key_COND_start_signal_handler, &COND_start_signal_handler);
#endif  // _WIN32
  /* Parameter for threads created for connections */
  (void)my_thread_attr_init(&connection_attrib);
  my_thread_attr_setdetachstate(&connection_attrib, MY_THREAD_CREATE_DETACHED);
#ifndef _WIN32
  pthread_attr_setscope(&connection_attrib, PTHREAD_SCOPE_SYSTEM);
#endif

  mysql_mutex_init(key_LOCK_keyring_operations, &LOCK_keyring_operations,
                   MY_MUTEX_INIT_FAST);
  mysql_mutex_init(key_LOCK_tls_ctx_options, &LOCK_tls_ctx_options,
                   MY_MUTEX_INIT_FAST);
  mysql_mutex_init(key_LOCK_rotate_binlog_master_key,
                   &LOCK_rotate_binlog_master_key, MY_MUTEX_INIT_FAST);
  mysql_mutex_init(key_LOCK_admin_tls_ctx_options, &LOCK_admin_tls_ctx_options,
                   MY_MUTEX_INIT_FAST);
  return 0;
}

#if !defined(__sun)
/* TODO: remove the !defined(__sun) when bug 23285559 is out of the picture */

static PSI_memory_key key_memory_openssl = PSI_NOT_INSTRUMENTED;

#if OPENSSL_VERSION_NUMBER < 0x10100000L
#define FILE_LINE_ARGS
#else
#define FILE_LINE_ARGS , const char *, int
#endif

static void *my_openssl_malloc(size_t size FILE_LINE_ARGS) {
  return my_malloc(key_memory_openssl, size, MYF(MY_WME));
}
static void *my_openssl_realloc(void *ptr, size_t size FILE_LINE_ARGS) {
  return my_realloc(key_memory_openssl, ptr, size, MYF(MY_WME));
}
static void my_openssl_free(void *ptr FILE_LINE_ARGS) { return my_free(ptr); }
#endif /* !defined(__sun) */

static void init_ssl() {
#if !defined(__sun)
#if defined(HAVE_PSI_MEMORY_INTERFACE)
  static PSI_memory_info all_openssl_memory[] = {
      {&key_memory_openssl, "openssl_malloc", 0, 0,
       "All memory used by openSSL"}};
  mysql_memory_register("mysqld_openssl", all_openssl_memory,
                        (int)array_elements(all_openssl_memory));
#endif /* defined(HAVE_PSI_MEMORY_INTERFACE) */
  int ret = CRYPTO_set_mem_functions(my_openssl_malloc, my_openssl_realloc,
                                     my_openssl_free);
  if (ret == 0)
    LogErr(WARNING_LEVEL, ER_SSL_MEMORY_INSTRUMENTATION_INIT_FAILED,
           "CRYPTO_set_mem_functions");
#endif /* !defined(__sun) */
  ssl_start();
}

static int init_ssl_communication() {
#if !defined(XTRABACKUP)
  char ssl_err_string[OPENSSL_ERROR_LENGTH] = {'\0'};
  int ret_fips_mode = set_fips_mode(opt_ssl_fips_mode, ssl_err_string);
  if (ret_fips_mode != 1) {
    LogErr(ERROR_LEVEL, ER_SSL_FIPS_MODE_ERROR, ssl_err_string);
    return 1;
  }
<<<<<<< HEAD
  if (SslAcceptorContext::singleton_init(opt_use_ssl)) return 1;
#endif
=======
  if (TLS_channel::singleton_init(&mysql_main, mysql_main_channel, opt_use_ssl,
                                  &server_main_callback, opt_initialize))
    return 1;

  /*
    The default value of --admin-ssl is ON. If it is set
    to off, we should treat it as an explicit attempt to
    set TLS off for admin channel and thereby not use
    main channel's TLS configuration.
  */
  if (!opt_use_admin_ssl) g_admin_ssl_configured = true;

  bool initialize_admin_tls =
      (!opt_initialize && (my_admin_bind_addr_str != nullptr))
          ? opt_use_admin_ssl
          : false;

  Ssl_init_callback_server_admin server_admin_callback;
  if (TLS_channel::singleton_init(&mysql_admin, mysql_admin_channel,
                                  initialize_admin_tls, &server_admin_callback,
                                  opt_initialize))
    return 1;

  if (initialize_admin_tls && !g_admin_ssl_configured) {
    Lock_and_access_ssl_acceptor_context context(mysql_main);
    if (context.have_ssl())
      LogErr(SYSTEM_LEVEL, ER_TLS_CONFIGURATION_REUSED,
             mysql_admin_channel.c_str(), mysql_main_channel.c_str());
  }
>>>>>>> f8cdce86

#if OPENSSL_VERSION_NUMBER < 0x10100000L
  ERR_remove_thread_state(0);
#endif /* OPENSSL_VERSION_NUMBER < 0x10100000L */

  if (init_rsa_keys()) return 1;
  return 0;
}

static void end_ssl() {
  TLS_channel::singleton_deinit(mysql_main);
  TLS_channel::singleton_deinit(mysql_admin);
  deinit_rsa_keys();
}

/**
  Generate a UUID and save it into server_uuid variable.

  @return Retur 0 or 1 if an error occurred.
 */
static int generate_server_uuid() {
  THD *thd;
  Item_func_uuid *func_uuid;
  String uuid;

  /*
    To be able to run this from boot, we allocate a temporary THD
   */
  if (!(thd = new THD)) {
    LogErr(ERROR_LEVEL, ER_NO_THD_NO_UUID);
    return 1;
  }
  thd->thread_stack = (char *)&thd;
  thd->store_globals();

  /*
    Initialize the variables which are used during "uuid generator
    initialization" with values that should normally differ between
    mysqlds on the same host. This avoids that another mysqld started
    at the same time on the same host get the same "server_uuid".
  */

  const time_t save_server_start_time = server_start_time;
  server_start_time += ((ulonglong)current_pid << 48) + current_pid;
  thd->status_var.bytes_sent = (ulonglong)thd;

  lex_start(thd);
  func_uuid = new (thd->mem_root) Item_func_uuid();
  func_uuid->fixed = true;
  func_uuid->val_str(&uuid);

  // Restore global variables used for salting
  server_start_time = save_server_start_time;

  delete thd;

  strncpy(server_uuid, uuid.c_ptr(), UUID_LENGTH);
  DBUG_EXECUTE_IF("server_uuid_deterministic",
                  memcpy(server_uuid, "00000000-1111-0000-1111-000000000000",
                         UUID_LENGTH););
  server_uuid[UUID_LENGTH] = '\0';
  return 0;
}

/**
  Save all options which was auto-generated by server-self into the given file.

  @param fname The name of the file in which the auto-generated options will b
  e saved.

  @return Return 0 or 1 if an error occurred.
 */
static int flush_auto_options(const char *fname) {
  File fd;
  IO_CACHE io_cache;
  int result = 0;

  if ((fd = my_open(fname, O_CREAT | O_RDWR, MYF(MY_WME))) < 0) {
    LogErr(ERROR_LEVEL, ER_AUTO_OPTIONS_FAILED, "file", fname, my_errno());
    return 1;
  }

  if (init_io_cache(&io_cache, fd, IO_SIZE * 2, WRITE_CACHE, 0L, false,
                    MYF(MY_WME))) {
    LogErr(ERROR_LEVEL, ER_AUTO_OPTIONS_FAILED, "a cache on ", fname,
           my_errno());
    my_close(fd, MYF(MY_WME));
    return 1;
  }

  my_b_seek(&io_cache, 0L);
  my_b_printf(&io_cache, "%s\n", "[auto]");
  my_b_printf(&io_cache, "server-uuid=%s\n", server_uuid);

  if (flush_io_cache(&io_cache) || my_sync(fd, MYF(MY_WME))) result = 1;

  my_close(fd, MYF(MY_WME));
  end_io_cache(&io_cache);
  return result;
}

/**
  File 'auto.cnf' resides in the data directory to hold values of options that
  server evaluates itself and that needs to be durable to sustain the server
  restart. There is only a section ['auto'] in the file. All these options are
  in the section. Only one option exists now, it is server_uuid.
  Note, the user may not supply any literal value to these auto-options, and
  only allowed to trigger (re)evaluation.
  For instance, 'server_uuid' value will be evaluated and stored if there is
  no corresponding line in the file.
  Because of the specifics of the auto-options, they need a seperate storage.
  Meanwhile, it is the 'auto.cnf' that has the same structure as 'my.cnf'.

  @todo consider to implement sql-query-able persistent storage by WL#5279.
  @return Return 0 or 1 if an error occurred.
 */
static int init_server_auto_options() {
  bool flush = false;
  char fname[FN_REFLEN];
  char name[] = "auto";
  char *name_ptr = name;
  const char *groups[] = {"auto", nullptr};
  char *uuid = nullptr;
  my_option auto_options[] = {
      {"server-uuid", 0, "", &uuid, &uuid, nullptr, GET_STR, REQUIRED_ARG, 0, 0,
       0, nullptr, 0, nullptr},
      {nullptr, 0, nullptr, nullptr, nullptr, nullptr, GET_NO_ARG, NO_ARG, 0, 0,
       0, nullptr, 0, nullptr}};

  DBUG_TRACE;

  if (nullptr == fn_format(fname, "auto.cnf", mysql_data_home, "",
                           MY_UNPACK_FILENAME | MY_SAFE_PATH))
    return 1;

  /* load_defaults require argv[0] is not null */
  char **argv = &name_ptr;
  int argc = 1;
  if (!check_file_permissions(fname, false)) {
    /*
      Found a world writable file hence removing it as it is dangerous to write
      a new UUID into the same file.
     */
    my_delete(fname, MYF(MY_WME));
    LogErr(WARNING_LEVEL, ER_WRITABLE_CONFIG_REMOVED, fname);
  }

  /* load all options in 'auto.cnf'. */
  MEM_ROOT alloc{PSI_NOT_INSTRUMENTED, 512};
  if (my_load_defaults(fname, groups, &argc, &argv, &alloc, nullptr)) return 1;

  if (handle_options(&argc, &argv, auto_options, mysqld_get_one_option))
    return 1;

  DBUG_PRINT("info", ("uuid=%p=%s server_uuid=%s", uuid, uuid, server_uuid));
  if (uuid) {
    if (!binary_log::Uuid::is_valid(uuid, binary_log::Uuid::TEXT_LENGTH)) {
      LogErr(ERROR_LEVEL, ER_UUID_INVALID);
      goto err;
    }
    /*
      Uuid::is_valid() cannot do strict check on the length as it will be
      called by GTID::is_valid() as well (GTID = UUID:seq_no). We should
      explicitly add the *length check* here in this function.

      If UUID length is less than '36' (UUID_LENGTH), that error case would have
      got caught in above is_valid check. The below check is to make sure that
      length is not greater than UUID_LENGTH i.e., there are no extra characters
      (Garbage) at the end of the valid UUID.
    */
    if (strlen(uuid) > UUID_LENGTH) {
      LogErr(ERROR_LEVEL, ER_UUID_SCRUB, UUID_LENGTH);
      goto err;
    }
    strcpy(server_uuid, uuid);
  } else {
    DBUG_PRINT("info", ("generating server_uuid"));
    flush = true;
    /* server_uuid will be set in the function */
    if (generate_server_uuid()) goto err;
    DBUG_PRINT("info", ("generated server_uuid=%s", server_uuid));
    if (opt_initialize || opt_initialize_insecure) {
      LogErr(INFORMATION_LEVEL, ER_CREATING_NEW_UUID_FIRST_START, server_uuid);

    } else {
      LogErr(WARNING_LEVEL, ER_CREATING_NEW_UUID, server_uuid);
    }
  }

  if (flush) return flush_auto_options(fname);
  return 0;
err:
  return 1;
}

static bool initialize_storage_engine(const char *se_name, const char *se_kind,
                                      plugin_ref *dest_plugin) {
  LEX_CSTRING name = {se_name, strlen(se_name)};
  plugin_ref plugin;
  handlerton *hton;
  if ((plugin = ha_resolve_by_name(nullptr, &name, false)))
    hton = plugin_data<handlerton *>(plugin);
  else {
    LogErr(ERROR_LEVEL, ER_UNKNOWN_UNSUPPORTED_STORAGE_ENGINE, se_name);
    return true;
  }
  if (!ha_storage_engine_is_enabled(hton)) {
    if (!opt_initialize) {
      LogErr(ERROR_LEVEL, ER_DEFAULT_SE_UNAVAILABLE, se_kind, se_name);
      return true;
    }
    DBUG_ASSERT(*dest_plugin);
  } else {
    /*
      Need to unlock as global_system_variables.table_plugin
      was acquired during plugin_register_builtin_and_init_core_se()
    */
    plugin_ref old_dest_plugin = *dest_plugin;
    *dest_plugin = plugin;
    plugin_unlock(nullptr, old_dest_plugin);
  }
  return false;
}

static void setup_error_log() {
/* Setup logs */

/*
  Enable old-fashioned error log, except when the user has requested
  help information. Since the implementation of plugin server
  variables the help output is now written much later.

  log_error_dest can be:
  disabled_my_option     --log-error was not used or --log-error=
  ""                     --log-error without arguments (no '=')
  filename               --log-error=filename
*/
#ifdef _WIN32
  /*
    Enable the error log file only if console option is not specified
    and --help is not used.
  */
  bool log_errors_to_file = !is_help_or_validate_option() && !opt_console;
#else
  /*
    Enable the error log file only if --log-error=filename or --log-error
    was used. Logging to file is disabled by default unlike on Windows.
  */
  bool log_errors_to_file =
      !is_help_or_validate_option() && (log_error_dest != disabled_my_option);
#endif

  enum log_error_stage les = LOG_ERROR_STAGE_BUFFERING_UNIPLEX;

  if (log_errors_to_file) {
    // Construct filename if no filename was given by the user.
    if (!log_error_dest[0] || log_error_dest == disabled_my_option) {
#ifdef _WIN32
      const char *filename = pidfile_name;
#else
      const char *filename = default_logfile_name;
#endif
      fn_format(errorlog_filename_buff, filename, mysql_real_data_home, ".err",
                MY_REPLACE_EXT | /* replace '.<domain>' by '.err', bug#4997 */
                    MY_REPLACE_DIR);
    } else
      fn_format(errorlog_filename_buff, log_error_dest, mysql_data_home, ".err",
                MY_UNPACK_FILENAME);
    /*
      log_error_dest may have been set to disabled_my_option or "" if no
      argument was passed, but we need to show the real name in SHOW VARIABLES.
    */
    log_error_dest = errorlog_filename_buff;

#ifndef _WIN32
    // Create backup stream to stdout if deamonizing and connected to tty
    if (opt_daemonize && isatty(STDOUT_FILENO)) {
      nstdout = fdopen(dup(STDOUT_FILENO), "a");
      if (nstdout == nullptr) {
        LogErr(ERROR_LEVEL, ER_DUP_FD_OPEN_FAILED, "stdout", strerror(errno));
        unireg_abort(MYSQLD_ABORT_EXIT);
      }
      // Display location of error log file on stdout if connected to tty
      fprintf(nstdout, "mysqld will log errors to %s\n",
              errorlog_filename_buff);
    }
#endif /* ndef _WIN32 */

    if (open_error_log(errorlog_filename_buff, false))
      unireg_abort(MYSQLD_ABORT_EXIT);

#ifdef _WIN32
      // FreeConsole();        // Remove window
#endif /* _WIN32 */
  } else {
    // We are logging to stderr and SHOW VARIABLES should reflect that.
    log_error_dest = "stderr";

    /*
      We have no known file-name, and a non-standard logging pipeline,
      so output of multiple log-writers may be multi-plexed to stderr.
      This can result in false positives, but since we're only using
      this to turn off some optimizations, this seems acceptable for now.
      With regard to the pipeline, what matters is that a non-standard
      set-up was requested, not that it is actually active at this point
      (which it wouldn't be, we do not try to apply a user-supplied
      configuration until external components are available).
    */
    if ((opt_log_error_services == nullptr) ||
        (0 != strcmp(LOG_ERROR_SERVICES_DEFAULT, opt_log_error_services)))
      les = LOG_ERROR_STAGE_BUFFERING_MULTIPLEX;
  }

  log_error_stage_set(les);
}

static int init_server_components() {
  DBUG_TRACE;
  /*
    We need to call each of these following functions to ensure that
    all things are initialized so that unireg_abort() doesn't fail
  */
  mdl_init();
  partitioning_init();
  if (table_def_init() | hostname_cache_init(host_cache_size))
    unireg_abort(MYSQLD_ABORT_EXIT);

  /*
    Timers not needed if only starting with --help.
  */
  if (!is_help_or_validate_option()) {
    if (my_timer_initialize())
      LogErr(ERROR_LEVEL, ER_CANT_INIT_TIMER, errno);
    else
      have_statement_timeout = SHOW_OPTION_YES;
  }

  randominit(&sql_rand, (ulong)server_start_time, (ulong)server_start_time / 2);
  setup_fpu();
  init_slave_list();

  setup_error_log();  // opens the log if needed

  enter_cond_hook = thd_enter_cond;
  exit_cond_hook = thd_exit_cond;
  enter_stage_hook = thd_enter_stage;
  set_waiting_for_disk_space_hook = thd_set_waiting_for_disk_space;
  is_killed_hook = thd_killed;

  if (transaction_cache_init()) {
    LogErr(ERROR_LEVEL, ER_OOM);
    unireg_abort(MYSQLD_ABORT_EXIT);
  }

  if (MDL_context_backup_manager::init()) {
    LogErr(ERROR_LEVEL, ER_OOM);
    unireg_abort(MYSQLD_ABORT_EXIT);
  }

  /*
    initialize delegates for extension observers, errors have already
    been reported in the function
  */
  if (delegates_init()) unireg_abort(MYSQLD_ABORT_EXIT);

  /* need to configure logging before initializing storage engines */
  if (opt_log_slave_updates && !opt_bin_log) {
    LogErr(WARNING_LEVEL, ER_NEED_LOG_BIN, "--log-slave-updates");
  }
  if (binlog_format_used && !opt_bin_log)
    LogErr(WARNING_LEVEL, ER_NEED_LOG_BIN, "--binlog-format");

  /* Check that we have not let the format to unspecified at this point */
  DBUG_ASSERT((uint)global_system_variables.binlog_format <=
              array_elements(binlog_format_names) - 1);

  opt_server_id_mask = ~ulong(0);
  opt_server_id_mask =
      (opt_server_id_bits == 32) ? ~ulong(0) : (1 << opt_server_id_bits) - 1;
  if (server_id != (server_id & opt_server_id_mask)) {
    LogErr(ERROR_LEVEL, ER_SERVERID_TOO_LARGE);
    unireg_abort(MYSQLD_ABORT_EXIT);
  }

  if (opt_bin_log) {
    /* Reports an error and aborts, if the --log-bin's path
       is a directory.*/
    if (opt_bin_logname &&
        opt_bin_logname[strlen(opt_bin_logname) - 1] == FN_LIBCHAR) {
      LogErr(ERROR_LEVEL, ER_NEED_FILE_INSTEAD_OF_DIR, "--log-bin",
             opt_bin_logname);
      unireg_abort(MYSQLD_ABORT_EXIT);
    }

    /* Reports an error and aborts, if the --log-bin-index's path
       is a directory.*/
    if (opt_binlog_index_name &&
        opt_binlog_index_name[strlen(opt_binlog_index_name) - 1] ==
            FN_LIBCHAR) {
      LogErr(ERROR_LEVEL, ER_NEED_FILE_INSTEAD_OF_DIR, "--log-bin-index",
             opt_binlog_index_name);
      unireg_abort(MYSQLD_ABORT_EXIT);
    }

    char buf[FN_REFLEN];
    const char *ln;
    if (log_bin_supplied) {
      /*
        Binary log basename defaults to "`hostname`-bin" name prefix
        if --log-bin is used without argument.
      */
      ln = mysql_bin_log.generate_name(opt_bin_logname, "-bin", buf);
    } else {
      /*
        Binary log basename defaults to "binlog" name prefix
        if --log-bin is not used.
      */
      ln = mysql_bin_log.generate_name(opt_bin_logname, "", buf);
    }

    if (!opt_bin_logname && !opt_binlog_index_name && log_bin_supplied) {
      /*
        User didn't give us info to name the binlog index file.
        Picking `hostname`-bin.index like did in 4.x, causes replication to
        fail if the hostname is changed later. So, we would like to instead
        require a name. But as we don't want to break many existing setups, we
        only give warning, not error.
      */
      LogErr(INFORMATION_LEVEL, ER_LOG_BIN_BETTER_WITH_NAME, ln);
    }
    if (ln == buf) {
      my_free(opt_bin_logname);
      opt_bin_logname = my_strdup(key_memory_opt_bin_logname, buf, MYF(0));
    }

    /*
      Skip opening the index file if we start with --help. This is necessary
      to avoid creating the file in an otherwise empty datadir, which will
      cause a succeeding 'mysqld --initialize' to fail.
    */
    if (!is_help_or_validate_option() &&
        mysql_bin_log.open_index_file(opt_binlog_index_name, ln, true)) {
      unireg_abort(MYSQLD_ABORT_EXIT);
    }
  }

  if (opt_bin_log) {
    /*
      opt_bin_logname[0] needs to be checked to make sure opt binlog name is
      not an empty string, incase it is an empty string default file
      extension will be passed
     */
    if (log_bin_supplied) {
      log_bin_basename = rpl_make_log_name(
          key_memory_MYSQL_BIN_LOG_basename, opt_bin_logname,
          default_logfile_name,
          (opt_bin_logname && opt_bin_logname[0]) ? "" : "-bin");
    } else {
      log_bin_basename =
          rpl_make_log_name(key_memory_MYSQL_BIN_LOG_basename, opt_bin_logname,
                            default_binlogfile_name, "");
    }

    log_bin_index =
        rpl_make_log_name(key_memory_MYSQL_BIN_LOG_index, opt_binlog_index_name,
                          log_bin_basename, ".index");

    if ((!opt_binlog_index_name || !opt_binlog_index_name[0]) &&
        log_bin_index) {
      strmake(default_binlog_index_name,
              log_bin_index + dirname_length(log_bin_index),
              FN_REFLEN + index_ext_length - 1);
      opt_binlog_index_name = default_binlog_index_name;
    }

    if (log_bin_basename == nullptr || log_bin_index == nullptr) {
      LogErr(ERROR_LEVEL, ER_RPL_CANT_MAKE_PATHS, (int)FN_REFLEN, (int)FN_LEN);
      unireg_abort(MYSQLD_ABORT_EXIT);
    }
  }

  DBUG_PRINT("debug",
             ("opt_bin_logname: %s, opt_relay_logname: %s, pidfile_name: %s",
              opt_bin_logname, opt_relay_logname, pidfile_name));

  /*
    opt_relay_logname[0] needs to be checked to make sure opt relaylog name is
    not an empty string, incase it is an empty string default file
    extension will be passed
   */
  relay_log_basename = rpl_make_log_name(
      key_memory_MYSQL_RELAY_LOG_basename, opt_relay_logname,
      default_logfile_name,
      (opt_relay_logname && opt_relay_logname[0]) ? "" : relay_ext);

  if (!opt_relay_logname || !opt_relay_logname[0]) {
    if (relay_log_basename) {
      strmake(default_relaylogfile_name,
              relay_log_basename + dirname_length(relay_log_basename),
              FN_REFLEN + relay_ext_length - 1);
      opt_relay_logname = default_relaylogfile_name;
    }
  } else
    opt_relay_logname_supplied = true;

  if (relay_log_basename != nullptr)
    relay_log_index = rpl_make_log_name(key_memory_MYSQL_RELAY_LOG_index,
                                        opt_relaylog_index_name,
                                        relay_log_basename, ".index");

  if (!opt_relaylog_index_name || !opt_relaylog_index_name[0]) {
    if (relay_log_index) {
      strmake(default_relaylog_index_name,
              relay_log_index + dirname_length(relay_log_index),
              FN_REFLEN + relay_ext_length + index_ext_length - 1);
      opt_relaylog_index_name = default_relaylog_index_name;
    }
  } else
    opt_relaylog_index_name_supplied = true;

  if (relay_log_basename == nullptr || relay_log_index == nullptr) {
    LogErr(ERROR_LEVEL, ER_RPL_CANT_MAKE_PATHS, (int)FN_REFLEN, (int)FN_LEN);
    unireg_abort(MYSQLD_ABORT_EXIT);
  }

  if (log_bin_basename != nullptr &&
      !strcmp(log_bin_basename, relay_log_basename)) {
    const int bin_ext_length = 4;
    char default_binlogfile_name_from_hostname[FN_REFLEN + bin_ext_length];
    /* Generate default bin log file name. */
    strmake(default_binlogfile_name_from_hostname, default_logfile_name,
            FN_REFLEN - 1);
    strcat(default_binlogfile_name_from_hostname, "-bin");

    if (!default_relaylogfile_name[0]) {
      /* Generate default relay log file name. */
      strmake(default_relaylogfile_name, default_logfile_name, FN_REFLEN - 1);
      strcat(default_relaylogfile_name, relay_ext);
    }
    /*
      Reports an error and aborts, if the same base name is specified
      for both binary and relay logs.
    */
    LogErr(ERROR_LEVEL, ER_RPL_CANT_HAVE_SAME_BASENAME, log_bin_basename,
           "--log-bin", default_binlogfile_name,
           default_binlogfile_name_from_hostname, "--relay-log",
           default_relaylogfile_name);
    unireg_abort(MYSQLD_ABORT_EXIT);
  }

  if (global_system_variables.binlog_row_value_options != 0) {
    const char *msg = nullptr;
    longlong err = ER_BINLOG_ROW_VALUE_OPTION_IGNORED;
    if (!opt_bin_log)
      msg = "the binary log is disabled";
    else if (global_system_variables.binlog_format == BINLOG_FORMAT_STMT)
      msg = "binlog_format=STATEMENT";
    else if (log_bin_use_v1_row_events) {
      msg = "binlog_row_value_options=PARTIAL_JSON";
      err = ER_BINLOG_USE_V1_ROW_EVENTS_IGNORED;
    } else if (global_system_variables.binlog_row_image ==
               BINLOG_ROW_IMAGE_FULL) {
      msg = "binlog_row_image=FULL";
      err = ER_BINLOG_ROW_VALUE_OPTION_USED_ONLY_FOR_AFTER_IMAGES;
    }
    if (msg) {
      switch (err) {
        case ER_BINLOG_ROW_VALUE_OPTION_IGNORED:
        case ER_BINLOG_ROW_VALUE_OPTION_USED_ONLY_FOR_AFTER_IMAGES:
          LogErr(WARNING_LEVEL, err, msg, "PARTIAL_JSON");
          break;
        case ER_BINLOG_USE_V1_ROW_EVENTS_IGNORED:
          LogErr(WARNING_LEVEL, err, msg);
          break;
        default:
          DBUG_ASSERT(0); /* purecov: deadcode */
      }
    }
  }

  /* call ha_init_key_cache() on all key caches to init them */
  process_key_caches(&ha_init_key_cache);

  /* Allow storage engine to give real error messages */
  if (ha_init_errors()) return 1;

  if (gtid_server_init()) {
    LogErr(ERROR_LEVEL, ER_CANT_INITIALIZE_GTID);
    unireg_abort(MYSQLD_ABORT_EXIT);
  }

  if (opt_log_slave_updates && replicate_same_server_id) {
    if (opt_bin_log && global_gtid_mode.get() != Gtid_mode::ON) {
      LogErr(ERROR_LEVEL, ER_RPL_INFINITY_DENIED);
      unireg_abort(MYSQLD_ABORT_EXIT);
    } else
      LogErr(WARNING_LEVEL, ER_RPL_INFINITY_IGNORED);
  }

  {
    /*
      We have to call a function in log_resource.cc, or its references
      won't be visible to plugins.
    */
#ifndef DBUG_OFF
    int dummy =
#endif
        Log_resource::dummy_function_to_ensure_we_are_linked_into_the_server();
    DBUG_ASSERT(dummy == 1);
  }

  /*
    We need to initialize the UDF globals early before reading the proc table
    and before the server component initialization to allow other components
    to register their UDFs at init time and de-register them at deinit time.
  */
  udf_init_globals();

  /*
    Set tc_log to point to TC_LOG_DUMMY early in order to allow plugin_init()
    to commit attachable transaction after reading from mysql.plugin table.
    If necessary tc_log will be adjusted to point to correct TC_LOG instance
    later.
  */
  tc_log = &tc_log_dummy;

  /* This limits ability to configure SSL library through config options */
  init_ssl();

  /*Load early plugins */
  if (plugin_register_early_plugins(&remaining_argc, remaining_argv,
                                    (is_help_or_validate_option())
                                        ? PLUGIN_INIT_SKIP_INITIALIZATION
                                        : 0)) {
    LogErr(ERROR_LEVEL, ER_CANT_INITIALIZE_EARLY_PLUGINS);
    unireg_abort(1);
  }

  /* Load builtin plugins, initialize MyISAM, CSV and InnoDB */
  if (plugin_register_builtin_and_init_core_se(&remaining_argc,
                                               remaining_argv)) {
    if (!opt_validate_config)
      LogErr(ERROR_LEVEL, ER_CANT_INITIALIZE_BUILTIN_PLUGINS);
    unireg_abort(1);
  }

  /*
    Needs to be done before dd::init() which runs DDL commands (for real)
    during instance initialization.
  */
  init_sql_command_flags();

  /*
    plugin_register_dynamic_and_init_all() needs DD initialized.
    Initialize DD to create data directory using current server.
  */
  if (opt_initialize) {
    if (!is_help_or_validate_option()) {
      if (dd::init(dd::enum_dd_init_type::DD_INITIALIZE)) {
        LogErr(ERROR_LEVEL, ER_DD_INIT_FAILED);
        unireg_abort(1);
      }

      if (dd::init(dd::enum_dd_init_type::DD_INITIALIZE_SYSTEM_VIEWS)) {
        LogErr(ERROR_LEVEL, ER_SYSTEM_VIEW_INIT_FAILED);
        unireg_abort(1);
      }
    }
  } else {
    /*
      Initialize DD in case of upgrade and normal normal server restart.
      It is detected if we are starting on old data directory or current
      data directory. If it is old data directory, DD tables are created.
      If server is starting on data directory with DD tables, DD is initialized.
    */
    if (!is_help_or_validate_option() &&
        dd::init(dd::enum_dd_init_type::DD_RESTART_OR_UPGRADE)) {
      LogErr(ERROR_LEVEL, ER_DD_INIT_FAILED);

      /* If clone recovery fails, we rollback the files to previous
      dataset and attempt to restart server. */
      int exit_code =
          clone_recovery_error ? MYSQLD_RESTART_EXIT : MYSQLD_ABORT_EXIT;
      unireg_abort(exit_code);
    }
  }

  /*
   During plugin initialization, a plugin may expect (depending on what the
   plugin actually does) to find a functional server, including:
   - mysql system tables
   - information schema tables
   - performance schema tables
   - data dictionary
   - components / services, including the registry service
   During the server installation, all these parts are not available yet, as
   they are created during the installation process with mysqld --initialize.

   As a result, plugins are not loaded during mysqld --initialize, so that
   the server install can proceed and complete before any plugin is loaded
   through any config file or pre-programmed command line.
  */
  int flags = 0;

  if (opt_noacl) flags |= PLUGIN_INIT_SKIP_PLUGIN_TABLE;
  if (is_help_or_validate_option())
    flags |= PLUGIN_INIT_SKIP_INITIALIZATION | PLUGIN_INIT_SKIP_PLUGIN_TABLE;
  if (opt_initialize) flags |= PLUGIN_INIT_SKIP_DYNAMIC_LOADING;

  /*
    In the case of upgrade, we need to delay initialization of plugins that
    depend on e.g. mysql tables that will be changed during upgrade.
  */
  if (!is_help_or_validate_option() && !opt_initialize &&
      !dd::upgrade::no_server_upgrade_required() &&
      opt_upgrade_mode != UPGRADE_MINIMAL)
    flags |= PLUGIN_INIT_DELAY_UNTIL_AFTER_UPGRADE;

  if (plugin_register_dynamic_and_init_all(&remaining_argc, remaining_argv,
                                           flags)) {
    // Delete all DD tables in case of error in initializing plugins.
    if (dd::upgrade_57::in_progress())
      (void)dd::init(dd::enum_dd_init_type::DD_DELETE);

    if (!opt_validate_config)
      LogErr(ERROR_LEVEL, ER_CANT_INITIALIZE_DYNAMIC_PLUGINS);
    unireg_abort(MYSQLD_ABORT_EXIT);
  }
  dynamic_plugins_are_initialized =
      true; /* Don't separate from init function */

  LEX_CSTRING plugin_name = {STRING_WITH_LEN("thread_pool")};
  if (Connection_handler_manager::thread_handling !=
          Connection_handler_manager::SCHEDULER_ONE_THREAD_PER_CONNECTION ||
      plugin_is_ready(plugin_name, MYSQL_DAEMON_PLUGIN)) {
    auto res_grp_mgr = resourcegroups::Resource_group_mgr::instance();
    res_grp_mgr->disable_resource_group();
    res_grp_mgr->set_unsupport_reason("Thread pool plugin enabled");
  }

#ifdef WITH_PERFSCHEMA_STORAGE_ENGINE
  /*
    A value of the variable dd_upgrade_flag is reset after
    dd::init(dd::enum_dd_init_type::DD_POPULATE_UPGRADE) returned.
    So make its copy to call init_pfs_tables() with right argument value later.
  */
  bool dd_upgrade_was_initiated = dd::upgrade_57::in_progress();
#endif

  if (!is_help_or_validate_option() && dd::upgrade_57::in_progress()) {
    // Populate DD tables with meta data from 5.7
    if (dd::init(dd::enum_dd_init_type::DD_POPULATE_UPGRADE)) {
      LogErr(ERROR_LEVEL, ER_DD_POPULATING_TABLES_FAILED);
      unireg_abort(1);
    }
    // Run after_dd_upgrade hook
    if (RUN_HOOK(server_state, after_dd_upgrade_from_57, (nullptr)))
      unireg_abort(MYSQLD_ABORT_EXIT);
  }

  /*
    Store server and plugin IS tables metadata into new DD.
    This is done after all the plugins are registered.
  */
  if (!is_help_or_validate_option() && !opt_initialize &&
      !dd::upgrade_57::in_progress() &&
      dd::init(dd::enum_dd_init_type::DD_UPDATE_I_S_METADATA)) {
    LogErr(ERROR_LEVEL, ER_DD_UPDATING_PLUGIN_MD_FAILED);
    unireg_abort(MYSQLD_ABORT_EXIT);
  }

#ifdef WITH_PERFSCHEMA_STORAGE_ENGINE
  if (!is_help_or_validate_option()) {
    /*
      Initialize the cost model, but delete it after the pfs is initialized.
      Cost model is needed while dropping and creating pfs tables to
      update metadata of referencing views (if there are any).
    */
    init_optimizer_cost_module(true);

    bool st;
    if (opt_initialize || dd_upgrade_was_initiated)
      st = dd::performance_schema::init_pfs_tables(
          dd::enum_dd_init_type::DD_INITIALIZE);
    else
      st = dd::performance_schema::init_pfs_tables(
          dd::enum_dd_init_type::DD_RESTART_OR_UPGRADE);

    /* Now that the pfs is initialized, delete the cost model. */
    delete_optimizer_cost_module();

    if (st) {
      LogErr(ERROR_LEVEL, ER_PERFSCHEMA_TABLES_INIT_FAILED);
      unireg_abort(1);
    }
  }
#endif

  bool recreate_non_dd_based_system_view = dd::upgrade::I_S_upgrade_required();
  if (!is_help_or_validate_option() && !opt_initialize &&
      !dd::upgrade::no_server_upgrade_required()) {
    if (opt_upgrade_mode == UPGRADE_MINIMAL)
      LogErr(WARNING_LEVEL, ER_SERVER_UPGRADE_SKIP);
    else {
      init_optimizer_cost_module(true);
      if (bootstrap::run_bootstrap_thread(nullptr, nullptr,
                                          &dd::upgrade::upgrade_system_schemas,
                                          SYSTEM_THREAD_SERVER_UPGRADE)) {
        LogErr(ERROR_LEVEL, ER_SERVER_UPGRADE_FAILED);
        unireg_abort(MYSQLD_ABORT_EXIT);
      }
      delete_optimizer_cost_module();
      recreate_non_dd_based_system_view = true;

      /*
        When upgrade is finished, we need to initialize the plugins that
        had their initialization delayed due to dependencies on the
        environment.

        TODO: Provide a better long term solution by re-ordering startup
              sequence and rewriting the way we create and upgrade server
              resources needed by plugins.
      */
      if (dd::upgrade::plugin_initialize_delayed_after_upgrade()) {
        unireg_abort(MYSQLD_ABORT_EXIT);
      }
    }
  }

  /*
    Re-create non DD based system views after a) if we upgraded system
    schemas b) I_S system view version is changed and server system views
    were recreated. c) If the database was upgraded. We do not update this
    in upgrade-minimal mode.
   */
  if (!is_help_or_validate_option() && !opt_initialize &&
      opt_upgrade_mode != UPGRADE_MINIMAL &&
      recreate_non_dd_based_system_view) {
    if (dd::init(
            dd::enum_dd_init_type::DD_INITIALIZE_NON_DD_BASED_SYSTEM_VIEWS)) {
      LogErr(ERROR_LEVEL, ER_SYSTEM_VIEW_INIT_FAILED);
      unireg_abort(MYSQLD_ABORT_EXIT);
    }
  }

  auto res_grp_mgr = resourcegroups::Resource_group_mgr::instance();
  // Initialize the Resource group subsystem.
  if (!is_help_or_validate_option() && !opt_initialize) {
    if (res_grp_mgr->post_init()) {
      LogErr(ERROR_LEVEL, ER_RESOURCE_GROUP_POST_INIT_FAILED);
      unireg_abort(MYSQLD_ABORT_EXIT);
    }
  }

  Session_tracker session_track_system_variables_check;
  LEX_STRING var_list;
  char *tmp_str;
  size_t len = strlen(global_system_variables.track_sysvars_ptr);
  tmp_str = (char *)my_malloc(PSI_NOT_INSTRUMENTED, len * sizeof(char) + 2,
                              MYF(MY_WME));
  strcpy(tmp_str, global_system_variables.track_sysvars_ptr);
  var_list.length = len;
  var_list.str = tmp_str;
  if (session_track_system_variables_check.server_boot_verify(
          system_charset_info, var_list)) {
    LogErr(ERROR_LEVEL, ER_TRACK_VARIABLES_BOGUS);
    if (tmp_str) my_free(tmp_str);
    unireg_abort(MYSQLD_ABORT_EXIT);
  }
  if (tmp_str) my_free(tmp_str);

  // Validate the configuration if --validate-config was specified.
  if (opt_validate_config && (remaining_argc > 1)) {
    bool saved_getopt_skip_unknown = my_getopt_skip_unknown;
    struct my_option no_opts[] = {{nullptr, 0, nullptr, nullptr, nullptr,
                                   nullptr, GET_NO_ARG, NO_ARG, 0, 0, 0,
                                   nullptr, 0, nullptr}};

    my_getopt_skip_unknown = false;

    if (handle_options(&remaining_argc, &remaining_argv, no_opts,
                       mysqld_get_one_option))
      unireg_abort(MYSQLD_ABORT_EXIT);
    my_getopt_skip_unknown = saved_getopt_skip_unknown;
  }

  if (is_help_or_validate_option()) unireg_abort(MYSQLD_SUCCESS_EXIT);

  /* if the errmsg.sys is not loaded, terminate to maintain behaviour */
  if (!my_default_lc_messages->errmsgs->is_loaded()) {
    LogErr(ERROR_LEVEL, ER_CANT_READ_ERRMSGS);
    unireg_abort(MYSQLD_ABORT_EXIT);
  }

  /* We have to initialize the storage engines before CSV logging */
  if (ha_init()) {
    LogErr(ERROR_LEVEL, ER_CANT_INIT_DBS);
    unireg_abort(MYSQLD_ABORT_EXIT);
  }

  /* Initialize ndbinfo tables in DD */
  if (dd::ndbinfo::init_schema_and_tables(opt_upgrade_mode)) {
    LogErr(ERROR_LEVEL, ER_NDBINFO_UPGRADING_SCHEMA_FAIL);
    unireg_abort(1);
  }

  if (opt_initialize) log_output_options = LOG_FILE;

  /*
    Issue a warning if there were specified additional options to the
    log-output along with NONE. Probably this wasn't what user wanted.
  */
  if ((log_output_options & LOG_NONE) && (log_output_options & ~LOG_NONE))
    LogErr(WARNING_LEVEL, ER_LOG_OUTPUT_CONTRADICTORY);

  if (log_output_options & LOG_TABLE) {
    /* Fall back to log files if the csv engine is not loaded. */
    LEX_CSTRING csv_name = {STRING_WITH_LEN("csv")};
    if (!plugin_is_ready(csv_name, MYSQL_STORAGE_ENGINE_PLUGIN)) {
      LogErr(ERROR_LEVEL, ER_NO_CSV_NO_LOG_TABLES);
      log_output_options = (log_output_options & ~LOG_TABLE) | LOG_FILE;
    }
  }

  query_logger.set_handlers(log_output_options);

  // Open slow log file if enabled.
  query_logger.set_log_file(QUERY_LOG_SLOW);
  if (opt_slow_log && query_logger.reopen_log_file(QUERY_LOG_SLOW))
    opt_slow_log = false;

  // Open general log file if enabled.
  query_logger.set_log_file(QUERY_LOG_GENERAL);
  if (opt_general_log && query_logger.reopen_log_file(QUERY_LOG_GENERAL))
    opt_general_log = false;

  /*
    Set the default storage engines
  */
  if (initialize_storage_engine(default_storage_engine, "",
                                &global_system_variables.table_plugin))
    unireg_abort(MYSQLD_ABORT_EXIT);
  if (initialize_storage_engine(default_tmp_storage_engine, " temp",
                                &global_system_variables.temp_table_plugin))
    unireg_abort(MYSQLD_ABORT_EXIT);

  if (!opt_initialize && !opt_noacl) {
    set_externally_disabled_storage_engine_names(opt_disabled_storage_engines);

    // Log warning if default_storage_engine is a disabled storage engine.
    handlerton *default_se_handle =
        plugin_data<handlerton *>(global_system_variables.table_plugin);
    if (ha_is_storage_engine_disabled(default_se_handle))
      LogErr(WARNING_LEVEL, ER_DISABLED_STORAGE_ENGINE_AS_DEFAULT,
             "default_storage_engine", default_storage_engine);

    // Log warning if default_tmp_storage_engine is a disabled storage engine.
    handlerton *default_tmp_se_handle =
        plugin_data<handlerton *>(global_system_variables.temp_table_plugin);
    if (ha_is_storage_engine_disabled(default_tmp_se_handle))
      LogErr(WARNING_LEVEL, ER_DISABLED_STORAGE_ENGINE_AS_DEFAULT,
             "default_tmp_storage_engine", default_tmp_storage_engine);
  }

  if (total_ha_2pc > 1 || (1 == total_ha_2pc && opt_bin_log)) {
    if (opt_bin_log)
      tc_log = &mysql_bin_log;
    else
      tc_log = &tc_log_mmap;
  }

  if (Recovered_xa_transactions::init()) {
    LogErr(ERROR_LEVEL, ER_OOM);
    unireg_abort(MYSQLD_ABORT_EXIT);
  }

  if (tc_log->open(opt_bin_log ? opt_bin_logname : opt_tc_log_file)) {
    LogErr(ERROR_LEVEL, ER_CANT_INIT_TC_LOG);
    unireg_abort(MYSQLD_ABORT_EXIT);
  }
  (void)RUN_HOOK(server_state, before_recovery, (nullptr));
  if (ha_recover(nullptr)) {
    unireg_abort(MYSQLD_ABORT_EXIT);
  }

  if (dd::reset_tables_and_tablespaces()) {
    unireg_abort(MYSQLD_ABORT_EXIT);
  }
  ha_post_recover();

  /*
    Add prepared XA transactions into the cache of XA transactions and acquire
    mdl lock for every table involved in any of these prepared XA transactions.
    This step moved away from the function ha_recover() in order to avoid
    possible suspending on acquiring EXLUSIVE mdl lock on tables inside the
    function dd::reset_tables_and_tablespaces() when table cache being reset.
  */
  if (Recovered_xa_transactions::instance()
          .recover_prepared_xa_transactions()) {
    unireg_abort(MYSQLD_ABORT_EXIT);
  }

  if (global_gtid_mode.get() == Gtid_mode::ON &&
      _gtid_consistency_mode != GTID_CONSISTENCY_MODE_ON) {
    LogErr(ERROR_LEVEL, ER_RPL_GTID_MODE_REQUIRES_ENFORCE_GTID_CONSISTENCY_ON);
    unireg_abort(MYSQLD_ABORT_EXIT);
  }

  /*
    Each server should have one UUID. We will create it automatically, if it
    does not exist. It should be initialized before opening binlog file. Because
    server's uuid will be stored into the new binlog file.
  */
  if (init_server_auto_options()) {
    LogErr(ERROR_LEVEL, ER_CANT_CREATE_UUID);
    unireg_abort(MYSQLD_ABORT_EXIT);
  }

  if (rpl_encryption.initialize()) {
    LogErr(ERROR_LEVEL, ER_SERVER_RPL_ENCRYPTION_UNABLE_TO_INITIALIZE);
    unireg_abort(MYSQLD_ABORT_EXIT);
  }

  if (opt_bin_log) {
    /*
      Configures what object is used by the current log to store processed
      gtid(s). This is necessary in the MYSQL_BIN_LOG::MYSQL_BIN_LOG to
      corretly compute the set of previous gtids.
    */
    DBUG_ASSERT(!mysql_bin_log.is_relay_log);
    mysql_mutex_t *log_lock = mysql_bin_log.get_log_lock();
    mysql_mutex_lock(log_lock);

    if (mysql_bin_log.open_binlog(opt_bin_logname, nullptr, max_binlog_size,
                                  false, true /*need_lock_index=true*/,
                                  true /*need_sid_lock=true*/, nullptr)) {
      mysql_mutex_unlock(log_lock);
      unireg_abort(MYSQLD_ABORT_EXIT);
    }
    mysql_mutex_unlock(log_lock);
  }

  /*
    When we pass non-zero values for both expire_logs_days and
    binlog_expire_logs_seconds at the server start-up, the value of
    expire_logs_days will be ignored and only binlog_expire_logs_seconds
    will be used.
  */
  if (binlog_expire_logs_seconds_supplied && expire_logs_days_supplied) {
    if (binlog_expire_logs_seconds != 0 && expire_logs_days != 0) {
      LogErr(WARNING_LEVEL, ER_EXPIRE_LOGS_DAYS_IGNORED);
      expire_logs_days = 0;
    }
  } else if (expire_logs_days_supplied)
    binlog_expire_logs_seconds = 0;
  DBUG_ASSERT(expire_logs_days == 0 || binlog_expire_logs_seconds == 0);

  if (opt_bin_log) {
    if (expire_logs_days > 0 || binlog_expire_logs_seconds > 0) {
      time_t purge_time = my_time(0) - binlog_expire_logs_seconds -
                          expire_logs_days * 24 * 60 * 60;
      DBUG_EXECUTE_IF("expire_logs_always_at_start",
                      { purge_time = my_time(0); });
      mysql_bin_log.purge_logs_before_date(purge_time, true);
    }
  } else {
    if (binlog_expire_logs_seconds_supplied)
      LogErr(WARNING_LEVEL, ER_NEED_LOG_BIN, "--binlog-expire-logs-seconds");
    if (expire_logs_days_supplied)
      LogErr(WARNING_LEVEL, ER_NEED_LOG_BIN, "--expire_logs_days");
  }

  if (opt_myisam_log) (void)mi_log(1);

#if defined(HAVE_MLOCKALL) && defined(MCL_CURRENT)
  if (locked_in_memory && !getuid()) {
    if (setreuid((uid_t)-1, 0) == -1) {  // this should never happen
      LogErr(ERROR_LEVEL, ER_FAIL_SETREUID, strerror(errno));
      unireg_abort(MYSQLD_ABORT_EXIT);
    }
    if (mlockall(MCL_CURRENT)) {
      LogErr(WARNING_LEVEL, ER_FAILED_TO_LOCK_MEM,
             errno); /* purecov: inspected */
      locked_in_memory = false;
    }
#ifndef _WIN32
    if (!user_info.IsVoid()) set_user(mysqld_user, user_info);
#endif
  } else
#endif
    locked_in_memory = false;

  /* Initialize the optimizer cost module */
  init_optimizer_cost_module(true);
  ft_init_stopwords();

  init_max_user_conn();

  return 0;
}

#ifdef _WIN32

extern "C" void *handle_shutdown_and_restart(void *arg) {
  MSG msg;
  HANDLE event_handles[2];
  event_handles[0] = hEventShutdown;
  event_handles[1] = hEventRestart;

  my_thread_init();
  /* This call should create the message queue for this thread. */
  PeekMessage(&msg, NULL, 1, 65534, PM_NOREMOVE);
  DWORD ret_code = WaitForMultipleObjects(
      2, static_cast<HANDLE *>(event_handles), FALSE, INFINITE);

  if (ret_code == WAIT_OBJECT_0 || ret_code == WAIT_OBJECT_0 + 1) {
    if (ret_code == WAIT_OBJECT_0)
      LogErr(SYSTEM_LEVEL, ER_NORMAL_SERVER_SHUTDOWN, my_progname);
    else
      signal_hand_thr_exit_code = MYSQLD_RESTART_EXIT;

    set_connection_events_loop_aborted(true);
    close_connections();
    my_thread_end();
    my_thread_exit(0);
  }
  return 0;
}

static void create_shutdown_and_restart_thread() {
  DBUG_TRACE;

  const char *errmsg;
  my_thread_attr_t thr_attr;
  SECURITY_ATTRIBUTES *shutdown_sec_attr;

  my_security_attr_create(&shutdown_sec_attr, &errmsg, GENERIC_ALL,
                          SYNCHRONIZE | EVENT_MODIFY_STATE);

  if (!opt_no_monitor) {
    snprintf(shutdown_event_name, sizeof(shutdown_event_name),
             "mysqld%s_shutdown", get_monitor_pid());
  }

  hEventShutdown =
      CreateEvent(shutdown_sec_attr, FALSE, FALSE, shutdown_event_name);
  hEventRestart = CreateEvent(0, FALSE, FALSE, restart_event_name);

  my_thread_attr_init(&thr_attr);

  if (my_thread_create(&shutdown_restart_thr_handle, &thr_attr,
                       handle_shutdown_and_restart, 0))
    LogErr(WARNING_LEVEL, ER_CANT_CREATE_SHUTDOWN_THREAD, errno);

  my_security_attr_free(shutdown_sec_attr);
  my_thread_attr_destroy(&thr_attr);
}
#endif /* _WIN32 */

#ifndef DBUG_OFF
/*
  Debugging helper function to keep the locale database
  (see sql_locale.cc) and max_month_name_length and
  max_day_name_length variable values in consistent state.
*/
static void test_lc_time_sz() {
  DBUG_TRACE;
  for (MY_LOCALE **loc = my_locales; *loc; loc++) {
    size_t max_month_len = 0;
    size_t max_day_len = 0;
    for (const char **month = (*loc)->month_names->type_names; *month;
         month++) {
      max_month_len = std::max(
          max_month_len, my_numchars_mb(&my_charset_utf8_general_ci, *month,
                                        *month + strlen(*month)));
    }
    for (const char **day = (*loc)->day_names->type_names; *day; day++) {
      max_day_len =
          std::max(max_day_len, my_numchars_mb(&my_charset_utf8_general_ci,
                                               *day, *day + strlen(*day)));
    }
    if ((*loc)->max_month_name_length != max_month_len ||
        (*loc)->max_day_name_length != max_day_len) {
      DBUG_PRINT("Wrong max day name(or month name) length for locale:",
                 ("%s", (*loc)->name));
      DBUG_ASSERT(0);
    }
  }
}
#endif  // DBUG_OFF

/*
  @brief : Set opt_super_readonly to user supplied value before
           enabling communication channels to accept user connections
*/

static void set_super_read_only_post_init() {
  opt_super_readonly = super_read_only;
}

static void calculate_mysql_home_from_my_progname() {
  const std::string runtime_output_directory_addon{
      "/runtime_output_directory/"};
#if defined(_WIN32) || defined(APPLE_XCODE)
  /* Allow Win32 users to move MySQL anywhere */
  char prg_dev[LIBLEN];
  my_path(prg_dev, my_progname, nullptr);

  // On windows or Xcode the basedir will always be one level up from where
  // the executable is located. E.g. <basedir>/bin/mysqld.exe in a
  // package, or <basedir>/runtime_output_directory/<buildconfig>/mysqld.exe
  // for a sandbox build.
  strcat(prg_dev, "/../");  // Remove containing directory to get base dir
  cleanup_dirname(mysql_home, prg_dev);

  // New layout: <cmake_binary_dir>/runtime_output_directory/<buildconfig>/
  char cmake_binary_dir[FN_REFLEN];
  size_t dlen = 0;
  dirname_part(cmake_binary_dir, mysql_home, &dlen);
  if (dlen > runtime_output_directory_addon.length() &&
      (!strcmp(
           cmake_binary_dir + (dlen - runtime_output_directory_addon.length()),
           runtime_output_directory_addon.c_str()) ||
       !strcmp(
           cmake_binary_dir + (dlen - runtime_output_directory_addon.length()),
           "\\runtime_output_directory\\"))) {
    mysql_home[strlen(mysql_home) - 1] = '\0';  // remove trailing
    dirname_part(cmake_binary_dir, mysql_home, &dlen);
    strmake(mysql_home, cmake_binary_dir, sizeof(mysql_home) - 1);
  }
  // The sql_print_information below outputs nothing ??
  // fprintf(stderr, "mysql_home %s\n", mysql_home);
  // fflush(stderr);
#else
  const char *tmpenv = getenv("MY_BASEDIR_VERSION");
  if (tmpenv != nullptr) {
    strmake(mysql_home, tmpenv, sizeof(mysql_home) - 1);
  } else {
    char progdir[FN_REFLEN];
    size_t dlen = 0;
    dirname_part(progdir, my_progname, &dlen);
    if (dlen > runtime_output_directory_addon.length() &&
        !strcmp(progdir + (dlen - runtime_output_directory_addon.length()),
                runtime_output_directory_addon.c_str())) {
      char cmake_binary_dir[FN_REFLEN];
      progdir[strlen(progdir) - 1] = '\0';  // remove trailing "/"
      dirname_part(cmake_binary_dir, progdir, &dlen);
      strmake(mysql_home, cmake_binary_dir, sizeof(mysql_home) - 1);
    } else {
      strcat(progdir, "/../");
      cleanup_dirname(mysql_home, progdir);
    }
  }
#endif
  mysql_home_ptr = mysql_home;
}

#ifdef _WIN32
int win_main(int argc, char **argv)
#else
int mysqld_main(int argc, char **argv)
#endif
{
  // Substitute the full path to the executable in argv[0]
  substitute_progpath(argv);
  sysd::notify_connect();
  sysd::notify("STATUS=Server startup in progress\n");

  /*
    Perform basic thread library and malloc initialization,
    to be able to read defaults files and parse options.
  */
  my_progname = argv[0];
  calculate_mysql_home_from_my_progname();

#ifndef _WIN32
#ifdef WITH_PERFSCHEMA_STORAGE_ENGINE
  pre_initialize_performance_schema();
#endif /*WITH_PERFSCHEMA_STORAGE_ENGINE */
  // For windows, my_init() is called from the win specific mysqld_main
  if (my_init())  // init my_sys library & pthreads
  {
    LogErr(ERROR_LEVEL, ER_MYINIT_FAILED);
    flush_error_log_messages();
    return 1;
  }
#endif /* _WIN32 */

  orig_argc = argc;
  orig_argv = argv;
  my_getopt_use_args_separator = true;
  my_defaults_read_login_file = false;
  if (load_defaults(MYSQL_CONFIG_NAME, load_default_groups, &argc, &argv,
                    &argv_alloc)) {
    flush_error_log_messages();
    return 1;
  }

  /* Set data dir directory paths */
  strmake(mysql_real_data_home, get_relative_path(MYSQL_DATADIR),
          sizeof(mysql_real_data_home) - 1);

  /*
   Initialize variables cache for persisted variables, load persisted
   config file and append read only persisted variables to command line
   options if present.
  */
  if (persisted_variables_cache.init(&argc, &argv) ||
      persisted_variables_cache.load_persist_file() ||
      persisted_variables_cache.append_read_only_variables(&argc, &argv)) {
    flush_error_log_messages();
    return 1;
  }
  my_getopt_use_args_separator = false;
  remaining_argc = argc;
  remaining_argv = argv;

  init_variable_default_paths();

  /* Must be initialized early for comparison of options name */
  system_charset_info = &my_charset_utf8_general_ci;

  /* Write mysys error messages to the error log. */
  local_message_hook = error_log_print;

  int heo_error;

#ifdef WITH_PERFSCHEMA_STORAGE_ENGINE
  /*
    Initialize the array of performance schema instrument configurations.
  */
  init_pfs_instrument_array();
#endif /* WITH_PERFSCHEMA_STORAGE_ENGINE */

  heo_error = handle_early_options();

  init_sql_statement_names();
  sys_var_init();
  ulong requested_open_files = 0;

  //  Init error log subsystem. This does not actually open the log yet.
  if (init_error_log()) unireg_abort(MYSQLD_ABORT_EXIT);
  if (!opt_validate_config) adjust_related_options(&requested_open_files);

#ifdef WITH_PERFSCHEMA_STORAGE_ENGINE
  if (heo_error == 0) {
    if (!is_help_or_validate_option() && !opt_initialize) {
      int pfs_rc;
      /* Add sizing hints from the server sizing parameters. */
      pfs_param.m_hints.m_table_definition_cache = table_def_size;
      pfs_param.m_hints.m_table_open_cache = table_cache_size;
      pfs_param.m_hints.m_max_connections = max_connections;
      pfs_param.m_hints.m_open_files_limit = requested_open_files;
      pfs_param.m_hints.m_max_prepared_stmt_count = max_prepared_stmt_count;

      pfs_rc = initialize_performance_schema(
          &pfs_param, &psi_thread_hook, &psi_mutex_hook, &psi_rwlock_hook,
          &psi_cond_hook, &psi_file_hook, &psi_socket_hook, &psi_table_hook,
          &psi_mdl_hook, &psi_idle_hook, &psi_stage_hook, &psi_statement_hook,
          &psi_transaction_hook, &psi_memory_hook, &psi_error_hook,
          &psi_data_lock_hook, &psi_system_hook, &psi_tls_channel_hook);
      if ((pfs_rc != 0) && pfs_param.m_enabled) {
        pfs_param.m_enabled = false;
        LogErr(WARNING_LEVEL, ER_PERFSCHEMA_INIT_FAILED);
      }
    }
  }
#endif /* WITH_PERFSCHEMA_STORAGE_ENGINE */

#ifdef WITH_LOCK_ORDER
  if (heo_error == 0) {
    if (lo_param.m_enabled && !opt_help && !opt_initialize) {
      int lo_rc;
      lo_rc = LO_init(&lo_param, &psi_thread_hook, &psi_mutex_hook,
                      &psi_rwlock_hook, &psi_cond_hook, &psi_file_hook,
                      &psi_socket_hook, &psi_table_hook, &psi_mdl_hook,
                      &psi_idle_hook, &psi_stage_hook, &psi_statement_hook,
                      &psi_transaction_hook, &psi_memory_hook);
      if (lo_rc != 0) {
        LogErr(WARNING_LEVEL, ER_LOCK_ORDER_INIT_FAILED);
      }
    }
  }
#endif /* WITH_LOCK_ORDER */

  /*
    Other provider of the instrumentation interface should
    initialize PSI_hook here:
    - HAVE_PSI_INTERFACE is for the instrumentation interface
    - WITH_PERFSCHEMA_STORAGE_ENGINE is for one implementation
      of the interface,
    but there could be alternate implementations, which is why
    these two defines are kept separate.
  */

#ifdef HAVE_PSI_INTERFACE
  /*
    Obtain the current performance schema instrumentation interface,
    if available.
  */

  void *service;

  if (psi_thread_hook != nullptr) {
    service = psi_thread_hook->get_interface(PSI_CURRENT_THREAD_VERSION);
    if (service != nullptr) {
      set_psi_thread_service(service);
    }
  }

  if (psi_mutex_hook != nullptr) {
    service = psi_mutex_hook->get_interface(PSI_CURRENT_MUTEX_VERSION);
    if (service != nullptr) {
      set_psi_mutex_service(service);
    }
  }

  if (psi_rwlock_hook != nullptr) {
    service = psi_rwlock_hook->get_interface(PSI_CURRENT_RWLOCK_VERSION);
    if (service != nullptr) {
      set_psi_rwlock_service(service);
    }
  }

  if (psi_cond_hook != nullptr) {
    service = psi_cond_hook->get_interface(PSI_CURRENT_COND_VERSION);
    if (service != nullptr) {
      set_psi_cond_service(service);
    }
  }

  if (psi_file_hook != nullptr) {
    service = psi_file_hook->get_interface(PSI_CURRENT_FILE_VERSION);
    if (service != nullptr) {
      set_psi_file_service(service);
    }
  }

  if (psi_socket_hook != nullptr) {
    service = psi_socket_hook->get_interface(PSI_CURRENT_SOCKET_VERSION);
    if (service != nullptr) {
      set_psi_socket_service(service);
    }
  }

  if (psi_table_hook != nullptr) {
    service = psi_table_hook->get_interface(PSI_CURRENT_TABLE_VERSION);
    if (service != nullptr) {
      set_psi_table_service(service);
    }
  }

  if (psi_mdl_hook != nullptr) {
    service = psi_mdl_hook->get_interface(PSI_CURRENT_MDL_VERSION);
    if (service != nullptr) {
      set_psi_mdl_service(service);
    }
  }

  if (psi_idle_hook != nullptr) {
    service = psi_idle_hook->get_interface(PSI_CURRENT_IDLE_VERSION);
    if (service != nullptr) {
      set_psi_idle_service(service);
    }
  }

  if (psi_stage_hook != nullptr) {
    service = psi_stage_hook->get_interface(PSI_CURRENT_STAGE_VERSION);
    if (service != nullptr) {
      set_psi_stage_service(service);
    }
  }

  if (psi_statement_hook != nullptr) {
    service = psi_statement_hook->get_interface(PSI_CURRENT_STATEMENT_VERSION);
    if (service != nullptr) {
      set_psi_statement_service(service);
    }
  }

  if (psi_transaction_hook != nullptr) {
    service =
        psi_transaction_hook->get_interface(PSI_CURRENT_TRANSACTION_VERSION);
    if (service != nullptr) {
      set_psi_transaction_service(service);
    }
  }

  if (psi_memory_hook != nullptr) {
    service = psi_memory_hook->get_interface(PSI_CURRENT_MEMORY_VERSION);
    if (service != nullptr) {
      set_psi_memory_service(service);
    }
  }

  if (psi_error_hook != nullptr) {
    service = psi_error_hook->get_interface(PSI_CURRENT_ERROR_VERSION);
    if (service != nullptr) {
      set_psi_error_service(service);
    }
  }

  if (psi_data_lock_hook != nullptr) {
    service = psi_data_lock_hook->get_interface(PSI_CURRENT_DATA_LOCK_VERSION);
    if (service != nullptr) {
      set_psi_data_lock_service(service);
    }
  }

  if (psi_system_hook != nullptr) {
    service = psi_system_hook->get_interface(PSI_CURRENT_SYSTEM_VERSION);
    if (service != nullptr) {
      set_psi_system_service(service);
    }
  }

  if (psi_tls_channel_hook != nullptr) {
    service =
        psi_tls_channel_hook->get_interface(PSI_CURRENT_TLS_CHANNEL_VERSION);
    if (service != nullptr) {
      set_psi_tls_channel_service(service);
    }
  }

  /*
    Now that we have parsed the command line arguments, and have initialized
    the performance schema itself, the next step is to register all the
    server instruments.
  */
  init_server_psi_keys();

  /*
    Now that some instrumentation is in place,
    recreate objects which were initialised early,
    so that they are instrumented as well.
  */
  my_thread_global_reinit();
#endif /* HAVE_PSI_INTERFACE */

  /*
    Initialize Components core subsystem early on, once we have PSI, which it
    uses. This part doesn't use any more MySQL-specific functionalities but
    error logging and PFS.
  */
  if (component_infrastructure_init()) unireg_abort(MYSQLD_ABORT_EXIT);

    /*
      Initialize Performance Schema component services.
    */
#ifdef HAVE_PSI_THREAD_INTERFACE
  if (!is_help_or_validate_option() && !opt_initialize) {
    register_pfs_notification_service();
    register_pfs_resource_group_service();
  }
#endif

  // Initialize the resource group subsystem.
  auto res_grp_mgr = resourcegroups::Resource_group_mgr::instance();
  if (!is_help_or_validate_option() && !opt_initialize) {
    if (res_grp_mgr->init()) {
      LogErr(ERROR_LEVEL, ER_RESOURCE_GROUP_SUBSYSTEM_INIT_FAILED);
      unireg_abort(MYSQLD_ABORT_EXIT);
    }
  }

#ifdef HAVE_PSI_THREAD_INTERFACE
  /* Instrument the main thread */
  PSI_thread *psi = PSI_THREAD_CALL(new_thread)(key_thread_main, nullptr, 0);
  PSI_THREAD_CALL(set_thread_os_id)(psi);
  PSI_THREAD_CALL(set_thread)(psi);
#endif /* HAVE_PSI_THREAD_INTERFACE */

  /* Initialize audit interface globals. Audit plugins are inited later. */
  mysql_audit_initialize();

  Srv_session::module_init();

  /*
    Perform basic query log initialization. Should be called after
    MY_INIT, as it initializes mutexes.
  */
  query_logger.init();

  if (heo_error) {
    /*
      Parsing command line option failed,
      Since we don't have a workable remaining_argc/remaining_argv
      to continue the server initialization, this is as far as this
      code can go.
      This is the best effort to log meaningful messages:
      - messages will be printed to stderr, which is not redirected yet,
      - messages will be printed in the NT event log, for windows.
    */
    flush_error_log_messages();
    /*
      Not enough initializations for unireg_abort()
      Using exit() for windows.
    */
    exit(MYSQLD_ABORT_EXIT);
  }

  if (init_common_variables()) {
    setup_error_log();
    unireg_abort(MYSQLD_ABORT_EXIT);  // Will do exit
  }

  my_init_signals();

  size_t guardize = 0;
#ifndef _WIN32
  int retval = pthread_attr_getguardsize(&connection_attrib, &guardize);
  DBUG_ASSERT(retval == 0);
  if (retval != 0) guardize = my_thread_stack_size;
#endif

#if defined(__ia64__) || defined(__ia64)
  /*
    Peculiar things with ia64 platforms - it seems we only have half the
    stack size in reality, so we have to double it here
  */
  guardize = my_thread_stack_size;
#endif

  if (0 != my_thread_attr_setstacksize(&connection_attrib,
                                       my_thread_stack_size + guardize)) {
    DBUG_ASSERT(false);
  }

  {
    /* Retrieve used stack size;  Needed for checking stack overflows */
    size_t stack_size = 0;
    my_thread_attr_getstacksize(&connection_attrib, &stack_size);

    /* We must check if stack_size = 0 as Solaris 2.9 can return 0 here */
    if (stack_size && stack_size < (my_thread_stack_size + guardize)) {
      LogErr(WARNING_LEVEL, ER_STACKSIZE_UNEXPECTED,
             my_thread_stack_size + guardize, (long)stack_size);
#if defined(__ia64__) || defined(__ia64)
      my_thread_stack_size = stack_size / 2;
#else
      my_thread_stack_size = static_cast<ulong>(stack_size - guardize);
#endif
    }
  }

#ifndef DBUG_OFF
  test_lc_time_sz();
  srand(static_cast<uint>(time(nullptr)));
#endif

#if !defined(_WIN32)

  if (opt_initialize && opt_daemonize) {
    fprintf(stderr, "Initialize and daemon options are incompatible.\n");
    unireg_abort(MYSQLD_ABORT_EXIT);
  }

  if (opt_daemonize && log_error_dest == disabled_my_option &&
      (isatty(STDOUT_FILENO) || isatty(STDERR_FILENO))) {
    // Just use the default in this case.
    log_error_dest = "";
  }

  if (opt_daemonize && !opt_validate_config) {
    if (chdir("/") < 0) {
      LogErr(ERROR_LEVEL, ER_CANNOT_CHANGE_TO_ROOT_DIR, strerror(errno));
      unireg_abort(MYSQLD_ABORT_EXIT);
    }

    if ((pipe_write_fd = mysqld::runtime::mysqld_daemonize()) < -1) {
      LogErr(ERROR_LEVEL, ER_FAILED_START_MYSQLD_DAEMON);
      unireg_abort(MYSQLD_ABORT_EXIT);
    }

    if (pipe_write_fd < 0) {
      // This is the launching process and the daemon appears to have
      // started ok (Need to call unireg_abort with success here to
      // clean up resources in the lauching process.
      unireg_abort(MYSQLD_SUCCESS_EXIT);
    }

    // Need to update the value of current_pid so that it reflects the
    // pid of the daemon (the previous value was set by unireg_init()
    // while still in the launcher process.
    current_pid = static_cast<ulong>(getpid());
  }
#endif

#ifndef _WIN32
  user_info = check_user(mysqld_user);
  if (!user_info.IsVoid()) {
#if HAVE_CHOWN
    if (unlikely(opt_initialize)) {
      /* need to change the owner of the freshly created data directory */
      MY_STAT stat;
      char errbuf[MYSYS_STRERROR_SIZE];
      bool must_chown = true;

      /* fetch the directory's owner */
      if (!my_stat(mysql_real_data_home, &stat, MYF(0))) {
        LogErr(INFORMATION_LEVEL, ER_CANT_STAT_DATADIR, my_errno(),
               my_strerror(errbuf, sizeof(errbuf), my_errno()));
      }
      /* Don't change it if it's already the same as SElinux stops this */
      else if (stat.st_uid == user_info.pw_uid &&
               stat.st_gid == user_info.pw_gid)
        must_chown = false;

      if (must_chown &&
          chown(mysql_real_data_home, user_info.pw_uid, user_info.pw_gid)) {
        LogErr(ERROR_LEVEL, ER_CANT_CHOWN_DATADIR, mysqld_user);
        unireg_abort(1);
      }
    }
#endif

#if defined(HAVE_MLOCKALL) && defined(MCL_CURRENT)
    if (locked_in_memory)  // getuid() == 0 here
      set_effective_user(user_info);
    else
#endif
      set_user(mysqld_user, user_info);
  }
#endif  // !_WIN32

  /*
   initiate key migration if any one of the migration specific
   options are provided.
  */
  if (opt_keyring_migration_source || opt_keyring_migration_destination ||
      migrate_connect_options) {
    Migrate_keyring mk;
    my_getopt_skip_unknown = TRUE;
    if (mk.init(remaining_argc, remaining_argv, opt_keyring_migration_source,
                opt_keyring_migration_destination, opt_keyring_migration_user,
                opt_keyring_migration_host, opt_keyring_migration_password,
                opt_keyring_migration_socket, opt_keyring_migration_port)) {
      LogErr(ERROR_LEVEL, ER_KEYRING_MIGRATION_FAILED);
      log_error_dest = "stderr";
      flush_error_log_messages();
      unireg_abort(MYSQLD_ABORT_EXIT);
    }

    if (mk.execute()) {
      LogErr(ERROR_LEVEL, ER_KEYRING_MIGRATION_FAILED);
      log_error_dest = "stderr";
      flush_error_log_messages();
      unireg_abort(MYSQLD_ABORT_EXIT);
    }

    my_getopt_skip_unknown = false;
    LogErr(INFORMATION_LEVEL, ER_KEYRING_MIGRATION_SUCCESSFUL);
    log_error_dest = "stderr";
    flush_error_log_messages();
    unireg_abort(MYSQLD_SUCCESS_EXIT);
  }

  /*
   We have enough space for fiddling with the argv, continue
  */
  if (!(is_help_or_validate_option()) &&
      my_setwd(mysql_real_data_home, MYF(0))) {
    char errbuf[MYSYS_STRERROR_SIZE];

    LogErr(ERROR_LEVEL, ER_CANT_SET_DATA_DIR, mysql_real_data_home, errno,
           my_strerror(errbuf, sizeof(errbuf), errno));
    unireg_abort(MYSQLD_ABORT_EXIT); /* purecov: inspected */
  }

  /*
   The subsequent calls may take a long time : e.g. innodb log read.
   Thus set the long running service control manager timeout
  */
#if defined(_WIN32)
  if (windows_service) {
    if (setup_service_status_cmd_processed_handle())
      unireg_abort(MYSQLD_ABORT_EXIT);

    char buf[32];
    snprintf(buf, sizeof(buf), "T %lu", slow_start_timeout);
    Service_status_msg msg(buf);
    send_service_status(msg);
  }
#endif

  /* Determine default TCP port and unix socket name */
  set_ports();

  if (init_server_components()) unireg_abort(MYSQLD_ABORT_EXIT);

  if (!server_id_supplied)
    LogErr(INFORMATION_LEVEL, ER_WARN_NO_SERVERID_SPECIFIED);

  /*
    Add server_uuid to the sid_map.  This must be done after
    server_uuid has been initialized in init_server_auto_options and
    after the binary log (and sid_map file) has been initialized in
    init_server_components().

    No error message is needed: init_sid_map() prints a message.

    Strictly speaking, this is not currently needed when
    opt_bin_log==0, since the variables that gtid_state->init
    initializes are not currently used in that case.  But we call it
    regardless to avoid possible future bugs if gtid_state ever
    needs to do anything else.
  */
  global_sid_lock->wrlock();
  int gtid_ret = gtid_state->init();
  global_sid_lock->unlock();

  if (gtid_ret) unireg_abort(MYSQLD_ABORT_EXIT);

  if (!opt_initialize && !opt_initialize_insecure) {
    // Initialize executed_gtids from mysql.gtid_executed table.
    if (gtid_state->read_gtid_executed_from_table() == -1) unireg_abort(1);
  }

  if (opt_bin_log) {
    /*
      Initialize GLOBAL.GTID_EXECUTED and GLOBAL.GTID_PURGED from
      gtid_executed table and binlog files during server startup.
    */
    Gtid_set *executed_gtids =
        const_cast<Gtid_set *>(gtid_state->get_executed_gtids());
    Gtid_set *lost_gtids = const_cast<Gtid_set *>(gtid_state->get_lost_gtids());
    Gtid_set *gtids_only_in_table =
        const_cast<Gtid_set *>(gtid_state->get_gtids_only_in_table());
    Gtid_set *previous_gtids_logged =
        const_cast<Gtid_set *>(gtid_state->get_previous_gtids_logged());

    Gtid_set purged_gtids_from_binlog(global_sid_map, global_sid_lock);
    Gtid_set gtids_in_binlog(global_sid_map, global_sid_lock);
    Gtid_set gtids_in_binlog_not_in_table(global_sid_map, global_sid_lock);

    if (mysql_bin_log.init_gtid_sets(
            &gtids_in_binlog, &purged_gtids_from_binlog,
            opt_master_verify_checksum, true /*true=need lock*/,
            nullptr /*trx_parser*/, nullptr /*partial_trx*/,
            true /*is_server_starting*/))
      unireg_abort(MYSQLD_ABORT_EXIT);

    global_sid_lock->wrlock();

    purged_gtids_from_binlog.dbug_print("purged_gtids_from_binlog");
    gtids_in_binlog.dbug_print("gtids_in_binlog");

    if (!gtids_in_binlog.is_empty() &&
        !gtids_in_binlog.is_subset(executed_gtids)) {
      gtids_in_binlog_not_in_table.add_gtid_set(&gtids_in_binlog);
      if (!executed_gtids->is_empty())
        gtids_in_binlog_not_in_table.remove_gtid_set(executed_gtids);
      /*
        Save unsaved GTIDs into gtid_executed table, in the following
        four cases:
          1. the upgrade case.
          2. the case that a slave is provisioned from a backup of
             the master and the slave is cleaned by RESET MASTER
             and RESET SLAVE before this.
          3. the case that no binlog rotation happened from the
             last RESET MASTER on the server before it crashes.
          4. The set of GTIDs of the last binlog is not saved into the
             gtid_executed table if server crashes, so we save it into
             gtid_executed table and executed_gtids during recovery
             from the crash.
      */
      if (gtid_state->save(&gtids_in_binlog_not_in_table) == -1) {
        global_sid_lock->unlock();
        unireg_abort(MYSQLD_ABORT_EXIT);
      }
      executed_gtids->add_gtid_set(&gtids_in_binlog_not_in_table);
    }

    /* gtids_only_in_table= executed_gtids - gtids_in_binlog */
    if (gtids_only_in_table->add_gtid_set(executed_gtids) != RETURN_STATUS_OK) {
      global_sid_lock->unlock();
      unireg_abort(MYSQLD_ABORT_EXIT);
    }
    gtids_only_in_table->remove_gtid_set(&gtids_in_binlog);
    /*
      lost_gtids = executed_gtids -
                   (gtids_in_binlog - purged_gtids_from_binlog)
                 = gtids_only_in_table + purged_gtids_from_binlog;
    */
    DBUG_ASSERT(lost_gtids->is_empty());
    if (lost_gtids->add_gtid_set(gtids_only_in_table) != RETURN_STATUS_OK ||
        lost_gtids->add_gtid_set(&purged_gtids_from_binlog) !=
            RETURN_STATUS_OK) {
      global_sid_lock->unlock();
      unireg_abort(MYSQLD_ABORT_EXIT);
    }

    /* Prepare previous_gtids_logged for next binlog */
    if (previous_gtids_logged->add_gtid_set(&gtids_in_binlog) !=
        RETURN_STATUS_OK) {
      global_sid_lock->unlock();
      unireg_abort(MYSQLD_ABORT_EXIT);
    }

    /*
      Write the previous set of gtids at this point because during
      the creation of the binary log this is not done as we cannot
      move the init_gtid_sets() to a place before openning the binary
      log. This requires some investigation.

      /Alfranio
    */
    Previous_gtids_log_event prev_gtids_ev(&gtids_in_binlog);

    global_sid_lock->unlock();

    (prev_gtids_ev.common_footer)->checksum_alg =
        static_cast<enum_binlog_checksum_alg>(binlog_checksum_options);

    if (mysql_bin_log.write_event_to_binlog_and_sync(&prev_gtids_ev))
      unireg_abort(MYSQLD_ABORT_EXIT);

    (void)RUN_HOOK(server_state, after_engine_recovery, (nullptr));
  }

  if (init_ssl_communication()) unireg_abort(MYSQLD_ABORT_EXIT);
  if (network_init()) unireg_abort(MYSQLD_ABORT_EXIT);

#ifdef _WIN32
  if (opt_require_secure_transport && !opt_enable_shared_memory &&
      !have_ssl() && !opt_initialize) {
    LogErr(ERROR_LEVEL, ER_TRANSPORTS_WHAT_TRANSPORTS);
    unireg_abort(MYSQLD_ABORT_EXIT);
  }
#endif

  /*
   Initialize my_str_malloc(), my_str_realloc() and my_str_free()
  */
  my_str_malloc = &my_str_malloc_mysqld;
  my_str_free = &my_str_free_mysqld;
  my_str_realloc = &my_str_realloc_mysqld;

  error_handler_hook = my_message_sql;

  bool abort = false;

  /* Save pid of this process in a file */
  if (!opt_initialize) {
    if (create_pid_file()) abort = true;
  }

  /* Read the optimizer cost model configuration tables */
  if (!opt_initialize) reload_optimizer_cost_constants();

  if (
      /*
        Read components table to restore previously installed components. This
        requires read access to mysql.component table.
      */
      (!opt_initialize && mysql_component_infrastructure_init()) ||
      mysql_rm_tmp_tables()) {
    abort = true;
  }

  /* we do want to exit if there are any other unknown options */
  if (remaining_argc > 1) {
    int ho_error;
    struct my_option no_opts[] = {{nullptr, 0, nullptr, nullptr, nullptr,
                                   nullptr, GET_NO_ARG, NO_ARG, 0, 0, 0,
                                   nullptr, 0, nullptr}};
    /*
      We need to eat any 'loose' arguments first before we conclude
      that there are unprocessed options.
    */
    my_getopt_skip_unknown = false;

    if ((ho_error = handle_options(&remaining_argc, &remaining_argv, no_opts,
                                   mysqld_get_one_option)))
      abort = true;
    else {
      /* Add back the program name handle_options removes */
      remaining_argc++;
      remaining_argv--;
      my_getopt_skip_unknown = true;

      if (remaining_argc > 1) {
        LogErr(ERROR_LEVEL, ER_EXCESS_ARGUMENTS, remaining_argv[1]);
        LogErr(INFORMATION_LEVEL, ER_VERBOSE_HINT);
        abort = true;
      }
    }
  }

  if (abort || acl_init(opt_noacl)) {
    if (!abort) LogErr(ERROR_LEVEL, ER_PRIVILEGE_SYSTEM_INIT_FAILED);
    abort = true;
    opt_noacl = true;
  }

  /*
   if running with --initialize, explicitly allocate the memory
   to be used by ACL objects.
  */
  if (opt_initialize) init_acl_memory();

  /*
    Turn ON the system variable '@@partial_revokes' during server
    start in case there exist at least one restrictions instance.
  */
  if (mysqld_partial_revokes() == false && is_partial_revoke_exists(nullptr)) {
    set_mysqld_partial_revokes(true);
    LogErr(WARNING_LEVEL, ER_TURNING_ON_PARTIAL_REVOKES);
  }

  if (abort || my_tz_init((THD *)nullptr, default_tz_name, opt_initialize) ||
      grant_init(opt_noacl)) {
    set_connection_events_loop_aborted(true);

    delete_pid_file(MYF(MY_WME));

    unireg_abort(MYSQLD_ABORT_EXIT);
  }

  /*
    Bootstrap the dynamic privilege service implementation
  */
  if (dynamic_privilege_init()) {
    LogErr(WARNING_LEVEL, ER_PERSISTENT_PRIVILEGES_BOOTSTRAP);
  }

  if (!opt_initialize) servers_init(false);

  if (!opt_noacl) {
    udf_read_functions_table();
  }

  init_status_vars();
  /* If running with --initialize, do not start replication. */
  if (opt_initialize) opt_skip_slave_start = true;

  check_binlog_cache_size(nullptr);
  check_binlog_stmt_cache_size(nullptr);

  binlog_unsafe_map_init();

  /* If running with --initialize, do not start replication. */
  if (!opt_initialize) {
    // Make @@slave_skip_errors show the nice human-readable value.
    set_slave_skip_errors(&opt_slave_skip_errors);
    /*
      Group replication filters should be discarded before init_slave(),
      otherwise the pre-configured filters will be referenced by group
      replication channels.
    */
    rpl_channel_filters.discard_group_replication_filters();

    /*
      init_slave() must be called after the thread keys are created.
    */
    if (server_id != 0)
      init_slave(); /* Ignoring errors while configuring replication. */

    /*
      If the user specifies a per-channel replication filter through a
      command-line option (or in a configuration file) for a slave
      replication channel which does not exist as of now (i.e not
      present in slave info tables yet), then the per-channel
      replication filter is discarded with a warning.
      If the user specifies a per-channel replication filter through
      a command-line option (or in a configuration file) for group
      replication channels 'group_replication_recovery' and
      'group_replication_applier' which is disallowed, then the
      per-channel replication filter is discarded with a warning.
    */
    rpl_channel_filters.discard_all_unattached_filters();
  }

#ifdef WITH_LOCK_ORDER
  if (!opt_initialize) {
    LO_activate();
  }
#endif /* WITH_LOCK_ORDER */

#ifdef WITH_PERFSCHEMA_STORAGE_ENGINE
  initialize_performance_schema_acl(opt_initialize);
#endif /* WITH_PERFSCHEMA_STORAGE_ENGINE */

  initialize_information_schema_acl();

  (void)RUN_HOOK(server_state, after_recovery, (nullptr));

  if (Events::init(opt_noacl || opt_initialize))
    unireg_abort(MYSQLD_ABORT_EXIT);

#ifndef _WIN32
  //  Start signal handler thread.
  start_signal_handler();
#endif

  /* set all persistent options */
  if (persisted_variables_cache.set_persist_options()) {
    LogErr(ERROR_LEVEL, ER_CANT_SET_UP_PERSISTED_VALUES);
    flush_error_log_messages();
    return 1;
  }

  /*
    Activate loadable error logging components, if any.
    First, check configuration value -- is it well-formed, and do
    the requested services exist?
  */
  if (log_builtins_error_stack(opt_log_error_services, true, nullptr) == 0) {
    // Syntax is OK and services exist; let's try to initialize them:
    size_t pos;

    if (log_builtins_error_stack(opt_log_error_services, false, &pos) < 0) {
      char *problem = opt_log_error_services; /* purecov: begin inspected */
      const char *var_name = "log_error_services";

      /*
        We failed to set the requested configuration. This can happen
        e.g. when a given log-writer does not have sufficient permissions
        to open its log files. pos should mark the position in the
        configuration string where we ran into trouble. Make a char-pointer
        from it so we can inform the user what log-service we could not
        initialize.
      */
      if (pos < strlen(opt_log_error_services))
        problem = &((char *)opt_log_error_services)[pos];

      flush_error_log_messages();

      /*
        We could not set the requested pipeline.
        Try to fall back to default error logging stack
        (by looking up the system variable for this configuration
        item and extracting the default value from it).
        If that's impossible, print diagnostics, then exit.
      */
      sys_var *var = intern_find_sys_var(var_name, strlen(var_name));

      if (var != nullptr) {
        // We found the system variable, now extract the default value:
        opt_log_error_services = (char *)var->get_default();
        if (log_builtins_error_stack(opt_log_error_services, false, nullptr) >=
            0) {
          /*
            We managed to set the default pipeline. Now log what was wrong
            about the user-supplied value, then shut down.
          */
          LogErr(ERROR_LEVEL, ER_CANT_START_ERROR_LOG_SERVICE, var_name,
                 problem);
          unireg_abort(MYSQLD_ABORT_EXIT);
        }
        /*
          If we arrive here, the user-supplied value was valid, but could
          not be set. The default value was found, but also could not be
          set. Something is very wrong. Fall-through to below where we
          low-level write diagnostics, then abort.
        */
      }

      /*
        We failed to set the default error logging stack (or failed to look
        up the default setting). At this point, we don't know whether ANY of
        the requested sinks work, so our best bet is to write directly to the
        error stream. Then, we abort.
      */
      {
        char buff[512];
        size_t len;

        len = snprintf(buff, sizeof(buff),
                       ER_DEFAULT(ER_CANT_START_ERROR_LOG_SERVICE), var_name,
                       problem);
        len = std::min(len, sizeof(buff) - 1);

        // Trust nothing. Write directly. Quit.
        log_write_errstream(buff, len);

        unireg_abort(MYSQLD_ABORT_EXIT);
      } /* purecov: end */
    }   // value was OK, but could not be set
    // If we arrive here, the value was OK, and was set successfully.
  } else {
    /*
      We were given an illegal value at start-up, so the default was
      used instead. Let's now point our variable back at the default
      (i.e. the value actually used) so SELECT @@GLOBAL.log_error_services
      will render correct results.
    */
    sys_var *var = intern_find_sys_var(STRING_WITH_LEN("log_error_services"));
    char *default_services = nullptr;

    if ((var != nullptr) &&
        ((default_services = (char *)var->get_default()) != nullptr))
      log_builtins_error_stack(default_services, false, nullptr);

    // Report that we're falling back to the default value.
    LogErr(WARNING_LEVEL, ER_CANNOT_SET_LOG_ERROR_SERVICES,
           opt_log_error_services);

    if (default_services != nullptr) opt_log_error_services = default_services;
  }

  /*
    Now that the error-logging stack is fully set up, loadable components
    and all, flush buffered log-events to the log-services the user actually
    wants!
  */
  log_error_stage_set(LOG_ERROR_STAGE_EXTERNAL_SERVICES_AVAILABLE);
  flush_error_log_messages();

  /*
    Invoke the bootstrap thread, if required.
  */
  process_bootstrap();

  /*
    Event must be invoked after error_handler_hook is assigned to
    my_message_sql, otherwise my_message will not cause the event to abort.
  */
  void *argv_p = argv;
  if (mysql_audit_notify(AUDIT_EVENT(MYSQL_AUDIT_SERVER_STARTUP_STARTUP),
                         static_cast<const char **>(argv_p), argc))
    unireg_abort(MYSQLD_ABORT_EXIT);

#ifdef _WIN32
  create_shutdown_and_restart_thread();
#endif
  if (mysqld_process_must_end_at_startup) {
#if !defined(_WIN32)
    if (opt_daemonize) mysqld::runtime::signal_parent(pipe_write_fd, 1);
#endif
    unireg_abort(MYSQLD_SUCCESS_EXIT);
  }

  start_handle_manager();

  create_compress_gtid_table_thread();

  LogEvent()
      .type(LOG_TYPE_ERROR)
      .subsys(LOG_SUBSYSTEM_TAG)
      .prio(SYSTEM_LEVEL)
      .lookup(ER_SERVER_STARTUP_MSG, my_progname, server_version,
#ifdef HAVE_SYS_UN_H
              (opt_initialize ? "" : mysqld_unix_port),
#else
              "",
#endif
              mysqld_port, MYSQL_COMPILATION_COMMENT_SERVER);

  if (!opt_disable_networking && my_admin_bind_addr_str)
    LogEvent()
        .type(LOG_TYPE_ERROR)
        .subsys(LOG_SUBSYSTEM_TAG)
        .prio(SYSTEM_LEVEL)
        .lookup(ER_SERVER_STARTUP_ADMIN_INTERFACE, my_admin_bind_addr_str,
                mysqld_admin_port, MYSQL_COMPILATION_COMMENT);

#if defined(_WIN32)
  if (windows_service) {
    Service_status_msg s("R");
    send_service_status(s);
  }
#endif

  server_components_initialized();

  /*
    Set opt_super_readonly here because if opt_super_readonly is set
    in get_option, it will create problem while setting up event scheduler.
  */
  set_super_read_only_post_init();

  DBUG_PRINT("info", ("Block, listening for incoming connections"));

  (void)MYSQL_SET_STAGE(0, __FILE__, __LINE__);

  server_operational_state = SERVER_OPERATING;
  sysd::notify("READY=1\nSTATUS=Server is operational\nMAIN_PID=", getpid(),
               "\n");

  (void)RUN_HOOK(server_state, before_handle_connection, (nullptr));

#if defined(_WIN32)
  setup_conn_event_handler_threads();
#else
  mysql_mutex_lock(&LOCK_socket_listener_active);
  // Make it possible for the signal handler to kill the listener.
  socket_listener_active = true;
  mysql_mutex_unlock(&LOCK_socket_listener_active);

  if (opt_daemonize) {
    if (nstdout != nullptr) {
      // Show the pid on stdout if deamonizing and connected to tty
      fprintf(nstdout, "mysqld is running as pid %lu\n", current_pid);
      fclose(nstdout);
      nstdout = nullptr;
    }

    mysqld::runtime::signal_parent(pipe_write_fd, 1);
  }

  mysqld_socket_acceptor->connection_event_loop();
#endif /* _WIN32 */
  server_operational_state = SERVER_SHUTTING_DOWN;
  sysd::notify("STOPPING=1\nSTATUS=Server shutdown in progress\n");

  DBUG_PRINT("info", ("No longer listening for incoming connections"));

  mysql_audit_notify(MYSQL_AUDIT_SERVER_SHUTDOWN_SHUTDOWN,
                     MYSQL_AUDIT_SERVER_SHUTDOWN_REASON_SHUTDOWN,
                     MYSQLD_SUCCESS_EXIT);

  terminate_compress_gtid_table_thread();
  /*
    Save set of GTIDs of the last binlog into gtid_executed table
    on server shutdown.
  */
  if (opt_bin_log)
    if (gtid_state->save_gtids_of_last_binlog_into_table())
      LogErr(WARNING_LEVEL, ER_CANT_SAVE_GTIDS);

#ifndef _WIN32
  mysql_mutex_lock(&LOCK_socket_listener_active);
  // Notify the signal handler that we have stopped listening for connections.
  socket_listener_active = false;
  mysql_cond_broadcast(&COND_socket_listener_active);
  mysql_mutex_unlock(&LOCK_socket_listener_active);
#endif  // !_WIN32

#ifdef HAVE_PSI_THREAD_INTERFACE
  /*
    Disable the main thread instrumentation,
    to avoid recording events during the shutdown.
  */
  PSI_THREAD_CALL(delete_current_thread)();
#endif /* HAVE_PSI_THREAD_INTERFACE */

  DBUG_PRINT("info", ("Waiting for shutdown proceed"));
  int ret = 0;
#ifdef _WIN32
  if (shutdown_restart_thr_handle.handle)
    ret = my_thread_join(&shutdown_restart_thr_handle, NULL);
  shutdown_restart_thr_handle.handle = NULL;
  if (0 != ret)
    LogErr(WARNING_LEVEL, ER_CANT_JOIN_SHUTDOWN_THREAD, "shutdown ", ret);
#else
  if (signal_thread_id.thread != 0)
    ret = my_thread_join(&signal_thread_id, nullptr);
  signal_thread_id.thread = 0;
  if (0 != ret)
    LogErr(WARNING_LEVEL, ER_CANT_JOIN_SHUTDOWN_THREAD, "signal_", ret);
#endif  // _WIN32

  clean_up(true);
  sysd::notify("STATUS=Server shutdown complete");
  mysqld_exit(signal_hand_thr_exit_code);
}

/****************************************************************************
  Main and thread entry function for Win32
  (all this is needed only to run mysqld as a service on WinNT)
****************************************************************************/

#if defined(_WIN32)

bool is_windows_service() { return windows_service; }

NTService *get_win_service_ptr() { return &Service; }

int mysql_service(void *p) {
  int my_argc;
  char **my_argv;

  if (use_opt_args) {
    my_argc = opt_argc;
    my_argv = opt_argv;
  } else if (is_mysqld_monitor()) {
    my_argc = Service.my_argc;
    my_argv = Service.my_argv;
  } else {
    my_argc = my_global_argc;
    my_argv = my_global_argv;
  }

  if (!mysqld_early_option) {
    int res = start_monitor();
    if (res != -1) {
      deinitialize_mysqld_monitor();
      return res;
    }
  }

  if (my_thread_init()) {
    flush_error_log_messages();
    return 1;
  }

  win_main(my_argc, my_argv);

  my_thread_end();
  return 0;
}

/* Quote string if it contains space, else copy */

static char *add_quoted_string(char *to, const char *from, char *to_end) {
  uint length = (uint)(to_end - to);

  if (!strchr(from, ' ')) return strmake(to, from, length - 1);
  return strxnmov(to, length - 1, "\"", from, "\"", NullS);
}

/**
  Handle basic handling of services, like installation and removal.

  @param argv             Pointer to argument list
  @param servicename    Internal name of service
  @param displayname    Display name of service (in taskbar ?)
  @param file_path    Path to this program
  @param startup_option Startup option to mysqld

  @retval
    0   option handled
  @retval
    1   Could not handle option
*/

static bool default_service_handling(char **argv, const char *servicename,
                                     const char *displayname,
                                     const char *file_path,
                                     const char *extra_opt,
                                     const char *account_name) {
  char path_and_service[FN_REFLEN + FN_REFLEN + 32], *pos, *end;
  const char *opt_delim;
  end = path_and_service + sizeof(path_and_service) - 3;

  /* We have to quote filename if it contains spaces */
  pos = add_quoted_string(path_and_service, file_path, end);
  if (extra_opt && *extra_opt) {
    /*
     Add option after file_path. There will be zero or one extra option.  It's
     assumed to be --defaults-file=file but isn't checked.  The variable (not
     the option name) should be quoted if it contains a string.
    */
    *pos++ = ' ';
    if (opt_delim = strchr(extra_opt, '=')) {
      size_t length = ++opt_delim - extra_opt;
      pos = my_stpnmov(pos, extra_opt, length);
    } else
      opt_delim = extra_opt;

    pos = add_quoted_string(pos, opt_delim, end);
  }
  /* We must have servicename last */
  *pos++ = ' ';
  (void)add_quoted_string(pos, servicename, end);

  if (Service.got_service_option(argv, "install")) {
    Service.Install(1, servicename, displayname, path_and_service,
                    account_name);
    return 0;
  }
  if (Service.got_service_option(argv, "install-manual")) {
    Service.Install(0, servicename, displayname, path_and_service,
                    account_name);
    return 0;
  }
  if (Service.got_service_option(argv, "remove")) {
    Service.Remove(servicename);
    return 0;
  }
  return 1;
}

int mysqld_main(int argc, char **argv) {
  bool mysqld_monitor = false;
  mysqld_early_option = is_early_option(argc, argv);

  if (!mysqld_early_option) {
    initialize_mysqld_monitor();
    mysqld_monitor = is_mysqld_monitor();
  }

  if (mysqld_early_option || !mysqld_monitor) {
    /*
      When several instances are running on the same machine, we
      need to have an  unique  named  hEventShudown  through the
      application PID e.g.: MySQLShutdown1890; MySQLShutdown2342
    */

    longlong10_to_str(GetCurrentProcessId(),
                      my_stpcpy(shutdown_event_name, "MYSQLShutdown"), 10);
    longlong10_to_str(GetCurrentProcessId(),
                      my_stpcpy(restart_event_name, "MYSQLRestart"), 10);
  }

  /* Must be initialized early for comparison of service name */
  system_charset_info = &my_charset_utf8_general_ci;

  if (mysqld_early_option || !mysqld_monitor) {
#ifdef WITH_PERFSCHEMA_STORAGE_ENGINE
    pre_initialize_performance_schema();
#endif /*WITH_PERFSCHEMA_STORAGE_ENGINE */

    if (my_init()) {
      LogErr(ERROR_LEVEL, ER_MYINIT_FAILED);
      flush_error_log_messages();
      return 1;
    }
  }

  if (Service.GetOS() && mysqld_monitor) /* true NT family */
  {
    char file_path[FN_REFLEN];
    my_path(file_path, argv[0], ""); /* Find name in path */
    fn_format(file_path, argv[0], file_path, "",
              MY_REPLACE_DIR | MY_UNPACK_FILENAME | MY_RESOLVE_SYMLINKS);

    if (argc == 2) {
      if (!default_service_handling(argv, MYSQL_SERVICENAME, MYSQL_SERVICENAME,
                                    file_path, "", NULL))
        return 0;
      if (Service.IsService(argv[1])) /* Start an optional service */
      {
        /*
          Only add the service name to the groups read from the config file
          if it's not "MySQL". (The default service name should be 'mysqld'
          but we started a bad tradition by calling it MySQL from the start
          and we are now stuck with it.
        */
        if (my_strcasecmp(system_charset_info, argv[1], "mysql"))
          load_default_groups[load_default_groups_sz - 2] = argv[1];
        windows_service = true;

        Service.Init(argv[1], mysql_service);
        return 0;
      }
    } else if (argc == 3) /* install or remove any optional service */
    {
      if (!default_service_handling(argv, argv[2], argv[2], file_path, "",
                                    NULL))
        return 0;
      if (Service.IsService(argv[2])) {
        /*
          mysqld was started as
          mysqld --defaults-file=my_path\my.ini service-name
        */
        use_opt_args = 1;
        opt_argc = 2;  // Skip service-name
        opt_argv = argv;
        windows_service = true;
        if (my_strcasecmp(system_charset_info, argv[2], "mysql"))
          load_default_groups[load_default_groups_sz - 2] = argv[2];
        Service.Init(argv[2], mysql_service);
        return 0;
      }
    } else if (argc == 4 || argc == 5) {
      /*
        This may seem strange, because we handle --local-service while
        preserving 4.1's behavior of allowing any one other argument that is
        passed to the service on startup. (The assumption is that this is
        --defaults-file=file, but that was not enforced in 4.1, so we don't
        enforce it here.)
      */
      const char *extra_opt = NullS;
      const char *account_name = NullS;
      int index;
      for (index = 3; index < argc; index++) {
        if (!strcmp(argv[index], "--local-service"))
          account_name = "NT AUTHORITY\\LocalService";
        else
          extra_opt = argv[index];
      }

      if (argc == 4 || account_name)
        if (!default_service_handling(argv, argv[2], argv[2], file_path,
                                      extra_opt, account_name))
          return 0;
    } else if (argc == 1 && Service.IsService(MYSQL_SERVICENAME)) {
      /* start the default service */
      windows_service = true;
      Service.Init(MYSQL_SERVICENAME, mysql_service);
      return 0;
    }
  }

  // Set windows_service value in mysqld
  if (!mysqld_monitor) {
    windows_service = is_monitor_win_service();

    if (windows_service) {
      if (argc == 2 && Service.IsService(argv[1])) {
        if (my_strcasecmp(system_charset_info, argv[1], "mysql"))
          load_default_groups[load_default_groups_sz - 2] = argv[1];
        argc--;

      } else if (argc == 3 && Service.IsService(argv[2])) {
        /*
        mysqld was started as
        mysqld --defaults-file=my_path\my.ini service-name
        */
        if (my_strcasecmp(system_charset_info, argv[2], "mysql"))
          load_default_groups[load_default_groups_sz - 2] = argv[2];
        argc--;
      }
    }

    my_global_argc = argc;
    my_global_argv = argv;
  } else {
    Service.my_argc = argc;
    Service.my_argv = argv;
  }

  return mysql_service(NULL);
}
#endif  // _WIN32

/**
  Execute the bootstrap thread, if required.

  When mysqld is started with --initialize only,
  the bootstrap thread executes
  - compiled in statements.
  - create the non-DD based INFORMATION_SCHEMA.
  and the server exits.

  When mysqld is started with --init-file only,
  the bootstrap thread executes SQL statements provided
  in the input text file,
  and the server continues and serves requests.

  When mysqld is started with both --initialize and --init-file,
  the bootstrap thread:
  - executes compiled in statements,
  - executes SQL statements in the --init-file.
  - creates the non-DD based INFORMATION_SCHEMA.
  The server then exits.

  Compiled in statements are executed in a privileged mode,
  with SYSTEM_THREAD_SERVER_INITIALIZE.

  @see handle_bootstrap_impl
*/
static void process_bootstrap() {
  MYSQL_FILE *init_file = nullptr;
  const char *init_file_name = nullptr;
  enum_thread_type system_thread;
  bool need_bootstrap = false;

  if (opt_initialize) {
    // Make sure we can process SIGHUP during bootstrap.
    server_components_initialized();
    need_bootstrap = true;
    system_thread = SYSTEM_THREAD_SERVER_INITIALIZE;
  } else {
    system_thread = SYSTEM_THREAD_INIT_FILE;
  }

  if (opt_init_file != nullptr) {
    if (*opt_init_file != '\0') {
      init_file_name = opt_init_file;
      LogErr(INFORMATION_LEVEL, ER_BEG_INITFILE, init_file_name);

      init_file = mysql_file_fopen(key_file_init, init_file_name, O_RDONLY,
                                   MYF(MY_WME));
      need_bootstrap = true;
    }

    if (init_file == nullptr) {
      LogErr(ERROR_LEVEL, ER_INIT_CANT_OPEN_BOOTSTRAP_FILE, init_file_name);
      unireg_abort(MYSQLD_ABORT_EXIT);
    }
  }

  if (need_bootstrap) {
    bool error = bootstrap::run_bootstrap_thread(init_file_name, init_file,
                                                 nullptr, system_thread);

    if (init_file != nullptr) {
      mysql_file_fclose(init_file, MYF(MY_WME));
      LogErr(INFORMATION_LEVEL, ER_END_INITFILE, init_file_name);
    }

    if (error) {
      /* Abort during system initialization, but not init-file execution */
      if (system_thread == SYSTEM_THREAD_SERVER_INITIALIZE) {
        unireg_abort(MYSQLD_ABORT_EXIT);
      }
    }

    if (opt_initialize) {
      // Create non DD based system views during --initialize.
      error = dd::init(
          dd::enum_dd_init_type::DD_INITIALIZE_NON_DD_BASED_SYSTEM_VIEWS);
      if (error != 0) {
        LogErr(ERROR_LEVEL, ER_SYSTEM_VIEW_INIT_FAILED);
        unireg_abort(MYSQLD_ABORT_EXIT);
      }

      unireg_abort(MYSQLD_SUCCESS_EXIT);
    }
  }

  return;
}

/****************************************************************************
  Handle start options
******************************************************************************/

/**
  Process command line options flagged as 'early'.
  Some components needs to be initialized as early as possible,
  because the rest of the server initialization depends on them.
  Options that needs to be parsed early includes:
  - the performance schema, when compiled in,
  - options related to the help,
  - options related to the bootstrap
  The performance schema needs to be initialized as early as possible,
  before to-be-instrumented objects of the server are initialized.
*/
static int handle_early_options() {
  int ho_error;
  vector<my_option> all_early_options;
  all_early_options.reserve(100);

  my_getopt_register_get_addr(nullptr);
  /* Skip unknown options so that they may be processed later */
  my_getopt_skip_unknown = true;

  /* Add the system variables parsed early */
  sys_var_add_options(&all_early_options, sys_var::PARSE_EARLY);

  /* Add the command line options parsed early */
  for (my_option *opt = my_long_early_options; opt->name != nullptr; opt++)
    all_early_options.push_back(*opt);

  add_terminator(&all_early_options);

  my_getopt_error_reporter = option_error_reporter;
  my_charset_error_reporter = charset_error_reporter;

  ho_error = handle_options(&remaining_argc, &remaining_argv,
                            &all_early_options[0], mysqld_get_one_option);
  if (ho_error == 0) {
    /* Add back the program name handle_options removes */
    remaining_argc++;
    remaining_argv--;

    if (opt_initialize_insecure) opt_initialize = true;
  }

  // Swap with an empty vector, i.e. delete elements and free allocated space.
  vector<my_option>().swap(all_early_options);

  return ho_error;
}

/**
  Adjust @c open_files_limit.
  Computation is  based on:
  - @c max_connections,
  - @c table_cache_size,
  - the platform max open file limit.
*/
static void adjust_open_files_limit(ulong *requested_open_files) {
  ulong limit_1;
  ulong limit_2;
  ulong limit_3;
  ulong request_open_files;
  ulong effective_open_files;

  /* MyISAM requires two file handles per table. */
  limit_1 = 10 + max_connections + table_cache_size * 2;

  /*
    We are trying to allocate no less than max_connections*5 file
    handles (i.e. we are trying to set the limit so that they will
    be available).
  */
  limit_2 = max_connections * 5;

  /* Try to allocate no less than 5000 by default. */
  limit_3 = open_files_limit ? open_files_limit : 5000;

  request_open_files = max<ulong>(max<ulong>(limit_1, limit_2), limit_3);

  /* Notice: my_set_max_open_files() may return more than requested. */
  effective_open_files = my_set_max_open_files(request_open_files);

  if (effective_open_files < request_open_files) {
    if (open_files_limit == 0) {
      LogErr(WARNING_LEVEL, ER_CHANGED_MAX_OPEN_FILES, effective_open_files,
             request_open_files);
    } else {
      LogErr(WARNING_LEVEL, ER_CANT_INCREASE_MAX_OPEN_FILES,
             effective_open_files, request_open_files);
    }
  }

  open_files_limit = effective_open_files;
  if (requested_open_files)
    *requested_open_files =
        min<ulong>(effective_open_files, request_open_files);
}

static void adjust_max_connections(ulong requested_open_files) {
  ulong limit;

  limit = requested_open_files - 10 - TABLE_OPEN_CACHE_MIN * 2;

  if (limit < max_connections) {
    LogErr(WARNING_LEVEL, ER_CHANGED_MAX_CONNECTIONS, limit, max_connections);

    // This can be done unprotected since it is only called on startup.
    max_connections = limit;
  }
}

static void adjust_table_cache_size(ulong requested_open_files) {
  ulong limit;

  limit = max<ulong>((requested_open_files - 10 - max_connections) / 2,
                     TABLE_OPEN_CACHE_MIN);

  if (limit < table_cache_size) {
    LogErr(WARNING_LEVEL, ER_CHANGED_TABLE_OPEN_CACHE, limit, table_cache_size);

    table_cache_size = limit;
  }

  table_cache_size_per_instance = table_cache_size / table_cache_instances;
}

static void adjust_table_def_size() {
  ulong default_value;
  sys_var *var;

  default_value = min<ulong>(400 + table_cache_size / 2, 2000);
  var = intern_find_sys_var(STRING_WITH_LEN("table_definition_cache"));
  DBUG_ASSERT(var != nullptr);
  var->update_default(default_value);

  if (!table_definition_cache_specified) table_def_size = default_value;
}

static void adjust_related_options(ulong *requested_open_files) {
  /*
    In bootstrap, disable grant tables (about to be created)
  */
  if (opt_initialize) opt_noacl = true;

  /* The order is critical here, because of dependencies. */
  adjust_open_files_limit(requested_open_files);
  adjust_max_connections(*requested_open_files);
  adjust_table_cache_size(*requested_open_files);
  adjust_table_def_size();
}

vector<my_option> all_options;

struct my_option my_long_early_options[] = {
#if !defined(_WIN32)
    {"daemonize", 'D', "Run mysqld as sysv daemon", &opt_daemonize,
     &opt_daemonize, nullptr, GET_BOOL, NO_ARG, 0, 0, 0, nullptr, 0, nullptr},
#endif
    {"skip-grant-tables", 0,
     "Start without grant tables. This gives all users FULL ACCESS to all "
     "tables.",
     &opt_noacl, &opt_noacl, nullptr, GET_BOOL, NO_ARG, 0, 0, 0, nullptr, 0,
     nullptr},
    {"help", '?', "Display this help and exit.", &opt_help, &opt_help, nullptr,
     GET_BOOL, NO_ARG, 0, 0, 0, nullptr, 0, nullptr},
    {"verbose", 'v', "Used with --help option for detailed help.", &opt_verbose,
     &opt_verbose, nullptr, GET_BOOL, NO_ARG, 0, 0, 0, nullptr, 0, nullptr},
    {"version", 'V', "Output version information and exit.", nullptr, nullptr,
     nullptr, GET_NO_ARG, NO_ARG, 0, 0, 0, nullptr, 0, nullptr},
    {"initialize", 'I',
     "Create the default database and exit."
     " Create a super user with a random expired password and store it into "
     "the log.",
     &opt_initialize, &opt_initialize, nullptr, GET_BOOL, NO_ARG, 0, 0, 0,
     nullptr, 0, nullptr},
    {"initialize-insecure", 0,
     "Create the default database and exit."
     " Create a super user with empty password.",
     &opt_initialize_insecure, &opt_initialize_insecure, nullptr, GET_BOOL,
     NO_ARG, 0, 0, 0, nullptr, 0, nullptr},
    {"keyring-migration-source", OPT_KEYRING_MIGRATION_SOURCE,
     "Keyring plugin from where the keys needs to "
     "be migrated to. This option must be specified along with "
     "--keyring-migration-destination.",
     &opt_keyring_migration_source, &opt_keyring_migration_source, nullptr,
     GET_STR, REQUIRED_ARG, 0, 0, 0, nullptr, 0, nullptr},
    {"keyring-migration-destination", OPT_KEYRING_MIGRATION_DESTINATION,
     "Keyring plugin to which the keys are "
     "migrated to. This option must be specified along with "
     "--keyring-migration-source.",
     &opt_keyring_migration_destination, &opt_keyring_migration_destination,
     nullptr, GET_STR, REQUIRED_ARG, 0, 0, 0, nullptr, 0, nullptr},
    {"keyring-migration-user", OPT_KEYRING_MIGRATION_USER,
     "User to login to server.", &opt_keyring_migration_user,
     &opt_keyring_migration_user, nullptr, GET_STR, REQUIRED_ARG, 0, 0, 0,
     nullptr, 0, nullptr},
    {"keyring-migration-host", OPT_KEYRING_MIGRATION_HOST, "Connect to host.",
     &opt_keyring_migration_host, &opt_keyring_migration_host, nullptr, GET_STR,
     REQUIRED_ARG, 0, 0, 0, nullptr, 0, nullptr},
    {"keyring-migration-password", 'p',
     "Password to use when connecting to server during keyring migration. "
     "If password value is not specified then it will be asked from the tty.",
     nullptr, nullptr, nullptr, GET_PASSWORD, OPT_ARG, 0, 0, 0, nullptr, 0,
     nullptr},
    {"keyring-migration-socket", OPT_KEYRING_MIGRATION_SOCKET,
     "The socket file to use for connection.", &opt_keyring_migration_socket,
     &opt_keyring_migration_socket, nullptr, GET_STR, REQUIRED_ARG, 0, 0, 0,
     nullptr, 0, nullptr},
    {"keyring-migration-port", OPT_KEYRING_MIGRATION_PORT,
     "Port number to use for connection.", &opt_keyring_migration_port,
     &opt_keyring_migration_port, nullptr, GET_ULONG, REQUIRED_ARG, 0, 0, 0,
     nullptr, 0, nullptr},
    {"no-dd-upgrade", 0,
     "Abort restart if automatic upgrade or downgrade of the data dictionary "
     "is needed. Deprecated option. Use --upgrade=NONE instead.",
     &opt_no_dd_upgrade, &opt_no_dd_upgrade, nullptr, GET_BOOL, NO_ARG, 0, 0, 0,
     nullptr, 0, nullptr},
    {"validate-config", 0,
     "Validate the server configuration specified by the user.",
     &opt_validate_config, &opt_validate_config, nullptr, GET_BOOL, NO_ARG, 0,
     0, 0, nullptr, 0, nullptr},
    {nullptr, 0, nullptr, nullptr, nullptr, nullptr, GET_NO_ARG, NO_ARG, 0, 0,
     0, nullptr, 0, nullptr}};

/**
  System variables are automatically command-line options (few
  exceptions are documented in sys_var.h), so don't need
  to be listed here.
*/

struct my_option my_long_options[] = {
    {"abort-slave-event-count", 0,
     "Option used by mysql-test for debugging and testing of replication.",
     &abort_slave_event_count, &abort_slave_event_count, nullptr, GET_INT,
     REQUIRED_ARG, 0, 0, 0, nullptr, 0, nullptr},
    {"allow-suspicious-udfs", 0,
     "Allows use of UDFs consisting of only one symbol xxx() "
     "without corresponding xxx_init() or xxx_deinit(). That also means "
     "that one can load any function from any library, for example exit() "
     "from libc.so",
     &opt_allow_suspicious_udfs, &opt_allow_suspicious_udfs, nullptr, GET_BOOL,
     NO_ARG, 0, 0, 0, nullptr, 0, nullptr},
    {"ansi", 'a',
     "Use ANSI SQL syntax instead of MySQL syntax. This mode "
     "will also set transaction isolation level 'serializable'.",
     nullptr, nullptr, nullptr, GET_NO_ARG, NO_ARG, 0, 0, 0, nullptr, 0,
     nullptr},
    /*
      Because Sys_var_bit does not support command-line options, we need to
      explicitly add one for --autocommit
    */
    {"autocommit", 0, "Set default value for autocommit (0 or 1)",
     &opt_autocommit, &opt_autocommit, nullptr, GET_BOOL, OPT_ARG, 1, 0, 0,
     &source_autocommit, /* arg_source, to be copied to Sys_var */
     0, nullptr},
    {"binlog-do-db", OPT_BINLOG_DO_DB,
     "Tells the master it should log updates for the specified database, "
     "and exclude all others not explicitly mentioned.",
     nullptr, nullptr, nullptr, GET_STR, REQUIRED_ARG, 0, 0, 0, nullptr, 0,
     nullptr},
    {"binlog-ignore-db", OPT_BINLOG_IGNORE_DB,
     "Tells the master that updates to the given database should not be logged "
     "to the binary log.",
     nullptr, nullptr, nullptr, GET_STR, REQUIRED_ARG, 0, 0, 0, nullptr, 0,
     nullptr},
    {"character-set-client-handshake", 0,
     "Don't ignore client side character set value sent during handshake.",
     &opt_character_set_client_handshake, &opt_character_set_client_handshake,
     nullptr, GET_BOOL, NO_ARG, 1, 0, 0, nullptr, 0, nullptr},
    {"character-set-filesystem", 0, "Set the filesystem character set.",
     &character_set_filesystem_name, &character_set_filesystem_name, nullptr,
     GET_STR, REQUIRED_ARG, 0, 0, 0, nullptr, 0, nullptr},
    {"character-set-server", 'C', "Set the default character set.",
     &default_character_set_name, &default_character_set_name, nullptr, GET_STR,
     REQUIRED_ARG, 0, 0, 0, nullptr, 0, nullptr},
    {"chroot", 'r', "Chroot mysqld daemon during startup.", &mysqld_chroot,
     &mysqld_chroot, nullptr, GET_STR, REQUIRED_ARG, 0, 0, 0, nullptr, 0,
     nullptr},
    {"collation-server", 0, "Set the default collation.",
     &default_collation_name, &default_collation_name, nullptr, GET_STR,
     REQUIRED_ARG, 0, 0, 0, nullptr, 0, nullptr},
    {"console", OPT_CONSOLE,
     "Write error output on screen; don't remove the console window on "
     "windows.",
     &opt_console, &opt_console, nullptr, GET_BOOL, NO_ARG, 0, 0, 0, nullptr, 0,
     nullptr},
    {"core-file", OPT_WANT_CORE, "Write core on errors.", nullptr, nullptr,
     nullptr, GET_NO_ARG, NO_ARG, 0, 0, 0, nullptr, 0, nullptr},
    /* default-storage-engine should have "MyISAM" as def_value. Instead
       of initializing it here it is done in init_common_variables() due
       to a compiler bug in Sun Studio compiler. */
    {"default-storage-engine", 0, "The default storage engine for new tables",
     &default_storage_engine, nullptr, nullptr, GET_STR, REQUIRED_ARG, 0, 0, 0,
     nullptr, 0, nullptr},
    {"default-tmp-storage-engine", 0,
     "The default storage engine for new explicit temporary tables",
     &default_tmp_storage_engine, nullptr, nullptr, GET_STR, REQUIRED_ARG, 0, 0,
     0, nullptr, 0, nullptr},
    {"default-time-zone", 0, "Set the default time zone.", &default_tz_name,
     &default_tz_name, nullptr, GET_STR, REQUIRED_ARG, 0, 0, 0, nullptr, 0,
     nullptr},
    {"disconnect-slave-event-count", 0,
     "Option used by mysql-test for debugging and testing of replication.",
     &disconnect_slave_event_count, &disconnect_slave_event_count, nullptr,
     GET_INT, REQUIRED_ARG, 0, 0, 0, nullptr, 0, nullptr},
    {"exit-info", 'T', "Used for debugging. Use at your own risk.", nullptr,
     nullptr, nullptr, GET_LONG, OPT_ARG, 0, 0, 0, nullptr, 0, nullptr},

    {"external-locking", 0,
     "Use system (external) locking (disabled by "
     "default).  With this option enabled you can run myisamchk to test "
     "(not repair) tables while the MySQL server is running. Disable with "
     "--skip-external-locking.",
     &opt_external_locking, &opt_external_locking, nullptr, GET_BOOL, NO_ARG, 0,
     0, 0, nullptr, 0, nullptr},
    /* We must always support the next option to make scripts like mysqltest
       easier to do */
    {"gdb", 0, "Set up signals usable for debugging.", &opt_debugging,
     &opt_debugging, nullptr, GET_BOOL, NO_ARG, 0, 0, 0, nullptr, 0, nullptr},
#if defined(HAVE_LINUX_LARGE_PAGES) || defined(HAVE_SOLARIS_LARGE_PAGES)
    {"super-large-pages", 0, "Enable support for super large pages.",
     &opt_super_large_pages, &opt_super_large_pages, nullptr, GET_BOOL, OPT_ARG,
     0, 0, 1, nullptr, 1, nullptr},
#endif
    {"language", 'L',
     "Client error messages in given language. May be given as a full path. "
     "Deprecated. Use --lc-messages-dir instead.",
     &lc_messages_dir_ptr, &lc_messages_dir_ptr, nullptr, GET_STR, REQUIRED_ARG,
     0, 0, 0, nullptr, 0, nullptr},
    {"lc-messages", 0, "Set the language used for the error messages.",
     &lc_messages, &lc_messages, nullptr, GET_STR, REQUIRED_ARG, 0, 0, 0,
     nullptr, 0, nullptr},
    {"lc-time-names", 0,
     "Set the language used for the month names and the days of the week.",
     &lc_time_names_name, &lc_time_names_name, nullptr, GET_STR, REQUIRED_ARG,
     0, 0, 0, nullptr, 0, nullptr},
    {"log-bin", OPT_BIN_LOG,
     "Configures the name prefix to use for binary log files. If the --log-bin "
     "option is not supplied, the name prefix defaults to \"binlog\". If the "
     "--log-bin option is supplied without argument, the name prefix defaults "
     "to \"HOSTNAME-bin\", where HOSTNAME is the machine's hostname. To set a "
     "different name prefix for binary log files, use --log-bin=name. To "
     "disable "
     "binary logging, use the --skip-log-bin or --disable-log-bin option.",
     &opt_bin_logname, &opt_bin_logname, nullptr, GET_STR_ALLOC, OPT_ARG, 0, 0,
     0, nullptr, 0, nullptr},
    {"log-bin-index", 0, "File that holds the names for binary log files.",
     &opt_binlog_index_name, &opt_binlog_index_name, nullptr, GET_STR,
     REQUIRED_ARG, 0, 0, 0, nullptr, 0, nullptr},
    {"relay-log-index", 0, "File that holds the names for relay log files.",
     &opt_relaylog_index_name, &opt_relaylog_index_name, nullptr, GET_STR,
     REQUIRED_ARG, 0, 0, 0, nullptr, 0, nullptr},
    {"log-isam", OPT_ISAM_LOG, "Log all MyISAM changes to file.",
     &myisam_log_filename, &myisam_log_filename, nullptr, GET_STR, OPT_ARG, 0,
     0, 0, nullptr, 0, nullptr},
    {"log-short-format", 0,
     "Don't log extra information to update and slow-query logs.",
     &opt_short_log_format, &opt_short_log_format, nullptr, GET_BOOL, NO_ARG, 0,
     0, 0, nullptr, 0, nullptr},
    {"log-tc", 0,
     "Path to transaction coordinator log (used for transactions that affect "
     "more than one storage engine, when binary log is disabled).",
     &opt_tc_log_file, &opt_tc_log_file, nullptr, GET_STR, REQUIRED_ARG, 0, 0,
     0, nullptr, 0, nullptr},
    {"log-tc-size", 0, "Size of transaction coordinator log.", &opt_tc_log_size,
     &opt_tc_log_size, nullptr, GET_ULONG, REQUIRED_ARG,
     TC_LOG_MIN_PAGES *my_getpagesize(), TC_LOG_MIN_PAGES *my_getpagesize(),
     ULONG_MAX, nullptr, my_getpagesize(), nullptr},
    {"master-info-file", OPT_MASTER_INFO_FILE,
     "The location and name of the file that remembers the master and where "
     "the I/O replication thread is in the master's binlogs. "
     "Deprecated option that shall be removed eventually without a "
     "replacement.",
     &master_info_file, &master_info_file, nullptr, GET_STR, REQUIRED_ARG, 0, 0,
     0, nullptr, 0, nullptr},
    {"master-retry-count", OPT_MASTER_RETRY_COUNT,
     "The number of tries the slave will make to connect to the master before "
     "giving up. "
     "Deprecated option, use 'CHANGE MASTER TO master_retry_count = <num>' "
     "instead.",
     &master_retry_count, &master_retry_count, nullptr, GET_ULONG, REQUIRED_ARG,
     3600 * 24, 0, 0, nullptr, 0, nullptr},
    {"max-binlog-dump-events", 0,
     "Option used by mysql-test for debugging and testing of replication.",
     &max_binlog_dump_events, &max_binlog_dump_events, nullptr, GET_INT,
     REQUIRED_ARG, 0, 0, 0, nullptr, 0, nullptr},
    {"memlock", 0, "Lock mysqld in memory.", &locked_in_memory,
     &locked_in_memory, nullptr, GET_BOOL, NO_ARG, 0, 0, 0, nullptr, 0,
     nullptr},
    {"old-style-user-limits", 0,
     "Enable old-style user limits (before 5.0.3, user resources were counted "
     "per each user+host vs. per account).",
     &opt_old_style_user_limits, &opt_old_style_user_limits, nullptr, GET_BOOL,
     NO_ARG, 0, 0, 0, nullptr, 0, nullptr},
    {"port-open-timeout", 0,
     "Maximum time in seconds to wait for the port to become free. "
     "(Default: No wait).",
     &mysqld_port_timeout, &mysqld_port_timeout, nullptr, GET_UINT,
     REQUIRED_ARG, 0, 0, 0, nullptr, 0, nullptr},
    {"replicate-do-db", OPT_REPLICATE_DO_DB,
     "Tells the slave thread to restrict replication to the specified "
     "database. "
     "To specify more than one database, use the directive multiple times, "
     "once for each database. Note that this will only work if you do not use "
     "cross-database queries such as UPDATE some_db.some_table SET foo='bar' "
     "while having selected a different or no database. If you need cross "
     "database updates to work, make sure you have 3.23.28 or later, and use "
     "replicate-wild-do-table=db_name.%.",
     nullptr, nullptr, nullptr, GET_STR, REQUIRED_ARG, 0, 0, 0, nullptr, 0,
     nullptr},
    {"replicate-do-table", OPT_REPLICATE_DO_TABLE,
     "Tells the slave thread to restrict replication to the specified table. "
     "To specify more than one table, use the directive multiple times, once "
     "for each table. This will work for cross-database updates, in contrast "
     "to replicate-do-db.",
     nullptr, nullptr, nullptr, GET_STR, REQUIRED_ARG, 0, 0, 0, nullptr, 0,
     nullptr},
    {"replicate-ignore-db", OPT_REPLICATE_IGNORE_DB,
     "Tells the slave thread to not replicate to the specified database. To "
     "specify more than one database to ignore, use the directive multiple "
     "times, once for each database. This option will not work if you use "
     "cross database updates. If you need cross database updates to work, "
     "make sure you have 3.23.28 or later, and use replicate-wild-ignore-"
     "table=db_name.%. ",
     nullptr, nullptr, nullptr, GET_STR, REQUIRED_ARG, 0, 0, 0, nullptr, 0,
     nullptr},
    {"replicate-ignore-table", OPT_REPLICATE_IGNORE_TABLE,
     "Tells the slave thread to not replicate to the specified table. To "
     "specify "
     "more than one table to ignore, use the directive multiple times, once "
     "for "
     "each table. This will work for cross-database updates, in contrast to "
     "replicate-ignore-db.",
     nullptr, nullptr, nullptr, GET_STR, REQUIRED_ARG, 0, 0, 0, nullptr, 0,
     nullptr},
    {"replicate-rewrite-db", OPT_REPLICATE_REWRITE_DB,
     "Updates to a database with a different name than the original. Example: "
     "replicate-rewrite-db=master_db_name->slave_db_name.",
     nullptr, nullptr, nullptr, GET_STR, REQUIRED_ARG, 0, 0, 0, nullptr, 0,
     nullptr},
    {"replicate-same-server-id", 0,
     "In replication, if set to 1, do not skip events having our server id. "
     "Default value is 0 (to break infinite loops in circular replication). "
     "Can't be set to 1 if --log-slave-updates is used.",
     &replicate_same_server_id, &replicate_same_server_id, nullptr, GET_BOOL,
     NO_ARG, 0, 0, 0, nullptr, 0, nullptr},
    {"replicate-wild-do-table", OPT_REPLICATE_WILD_DO_TABLE,
     "Tells the slave thread to restrict replication to the tables that match "
     "the specified wildcard pattern. To specify more than one table, use the "
     "directive multiple times, once for each table. This will work for cross-"
     "database updates. Example: replicate-wild-do-table=foo%.bar% will "
     "replicate only updates to tables in all databases that start with foo "
     "and whose table names start with bar.",
     nullptr, nullptr, nullptr, GET_STR, REQUIRED_ARG, 0, 0, 0, nullptr, 0,
     nullptr},
    {"replicate-wild-ignore-table", OPT_REPLICATE_WILD_IGNORE_TABLE,
     "Tells the slave thread to not replicate to the tables that match the "
     "given wildcard pattern. To specify more than one table to ignore, use "
     "the directive multiple times, once for each table. This will work for "
     "cross-database updates. Example: replicate-wild-ignore-table=foo%.bar% "
     "will not do updates to tables in databases that start with foo and whose "
     "table names start with bar.",
     nullptr, nullptr, nullptr, GET_STR, REQUIRED_ARG, 0, 0, 0, nullptr, 0,
     nullptr},
    {"safe-user-create", 0,
     "Don't allow new user creation by the user who has no write privileges to "
     "the mysql.user table.",
     &opt_safe_user_create, &opt_safe_user_create, nullptr, GET_BOOL, NO_ARG, 0,
     0, 0, nullptr, 0, nullptr},
    {"show-slave-auth-info", 0,
     "Show user and password in SHOW SLAVE HOSTS on this master.",
     &opt_show_slave_auth_info, &opt_show_slave_auth_info, nullptr, GET_BOOL,
     NO_ARG, 0, 0, 0, nullptr, 0, nullptr},
    {"skip-host-cache", OPT_SKIP_HOST_CACHE, "Don't cache host names.", nullptr,
     nullptr, nullptr, GET_NO_ARG, NO_ARG, 0, 0, 0, nullptr, 0, nullptr},
    {"skip-new", OPT_SKIP_NEW, "Don't use new, possibly wrong routines.",
     nullptr, nullptr, nullptr, GET_NO_ARG, NO_ARG, 0, 0, 0, nullptr, 0,
     nullptr},
    {"skip-slave-start", 0, "If set, slave is not autostarted.",
     &opt_skip_slave_start, &opt_skip_slave_start, nullptr, GET_BOOL, NO_ARG, 0,
     0, 0, nullptr, 0, nullptr},
    {"skip-stack-trace", OPT_SKIP_STACK_TRACE,
     "Don't print a stack trace on failure.", nullptr, nullptr, nullptr,
     GET_NO_ARG, NO_ARG, 0, 0, 0, nullptr, 0, nullptr},
#if defined(_WIN32)
    {"slow-start-timeout", 0,
     "Maximum number of milliseconds that the service control manager should "
     "wait "
     "before trying to kill the windows service during startup"
     "(Default: 15000).",
     &slow_start_timeout, &slow_start_timeout, 0, GET_ULONG, REQUIRED_ARG,
     15000, 0, 0, 0, 0, 0},
#endif
    {"sporadic-binlog-dump-fail", 0,
     "Option used by mysql-test for debugging and testing of replication.",
     &opt_sporadic_binlog_dump_fail, &opt_sporadic_binlog_dump_fail, 0,
     GET_BOOL, NO_ARG, 0, 0, 0, nullptr, 0, nullptr},
#ifndef XTRABACKUP
    {"ssl", 0,
     "Enable SSL for connection (automatically enabled with other flags).",
     &opt_use_ssl, &opt_use_ssl, nullptr, GET_BOOL, OPT_ARG, 1, 0, 0, nullptr,
     0, nullptr},
<<<<<<< HEAD
#endif /* XTRABACKUP */
=======
    {"admin-ssl", 0,
     "Enable SSL for admin interface (automatically enabled with other flags).",
     &opt_use_admin_ssl, &opt_use_admin_ssl, nullptr, GET_BOOL, OPT_ARG, 1, 0,
     0, nullptr, 0, nullptr},
>>>>>>> f8cdce86
#ifdef _WIN32
    {"standalone", 0, "Dummy option to start as a standalone program (NT).", 0,
     0, 0, GET_NO_ARG, NO_ARG, 0, 0, 0, 0, 0, 0},
    {"no-monitor", 0, "Disable monitor process.", &opt_no_monitor,
     &opt_no_monitor, 0, GET_BOOL, NO_ARG, 0, 0, 0, 0, 0, 0},
#endif
    {"symbolic-links", 's',
     "Enable symbolic link support (deprecated and will be  removed in a future"
     " release).",
     &my_enable_symlinks, &my_enable_symlinks, nullptr, GET_BOOL, NO_ARG, 0, 0,
     0, nullptr, 0, nullptr},
    {"sysdate-is-now", 0,
     "Non-default option to alias SYSDATE() to NOW() to make it "
     "safe-replicable. "
     "Since 5.0, SYSDATE() returns a `dynamic' value different for different "
     "invocations, even within the same statement.",
     &global_system_variables.sysdate_is_now, nullptr, nullptr, GET_BOOL,
     NO_ARG, 0, 0, 1, nullptr, 1, nullptr},
    {"tc-heuristic-recover", 0,
     "Decision to use in heuristic recover process. Possible values are OFF, "
     "COMMIT or ROLLBACK.",
     &tc_heuristic_recover, &tc_heuristic_recover,
     &tc_heuristic_recover_typelib, GET_ENUM, REQUIRED_ARG,
     TC_HEURISTIC_NOT_USED, 0, 0, nullptr, 0, nullptr},
#if defined(ENABLED_DEBUG_SYNC)
    {"debug-sync-timeout", OPT_DEBUG_SYNC_TIMEOUT,
     "Enable the debug sync facility "
     "and optionally specify a default wait timeout in seconds. "
     "A zero value keeps the facility disabled.",
     &opt_debug_sync_timeout, nullptr, nullptr, GET_UINT, OPT_ARG, 0, 0,
     UINT_MAX, nullptr, 0, nullptr},
#endif /* defined(ENABLED_DEBUG_SYNC) */
    {"transaction-isolation", 0, "Default transaction isolation level.",
     &global_system_variables.transaction_isolation,
     &global_system_variables.transaction_isolation, &tx_isolation_typelib,
     GET_ENUM, REQUIRED_ARG, ISO_REPEATABLE_READ, 0, 0, nullptr, 0, nullptr},
    {"transaction-read-only", 0,
     "Default transaction access mode. "
     "True if transactions are read-only.",
     &global_system_variables.transaction_read_only,
     &global_system_variables.transaction_read_only, nullptr, GET_BOOL, OPT_ARG,
     0, 0, 0, nullptr, 0, nullptr},
    {"user", 'u', "Run mysqld daemon as user.", nullptr, nullptr, nullptr,
     GET_STR, REQUIRED_ARG, 0, 0, 0, nullptr, 0, nullptr},
    {"early-plugin-load", OPT_EARLY_PLUGIN_LOAD,
     "Optional semicolon-separated list of plugins to load before storage "
     "engine "
     "initialization, where each plugin is identified as name=library, where "
     "name is the plugin name and library is the plugin library in plugin_dir.",
     nullptr, nullptr, nullptr, GET_STR, REQUIRED_ARG, 0, 0, 0, nullptr, 0,
     nullptr},
    {"plugin-load", OPT_PLUGIN_LOAD,
     "Optional semicolon-separated list of plugins to load, where each plugin "
     "is "
     "identified as name=library, where name is the plugin name and library "
     "is the plugin library in plugin_dir.",
     nullptr, nullptr, nullptr, GET_STR, REQUIRED_ARG, 0, 0, 0, nullptr, 0,
     nullptr},
    {"plugin-load-add", OPT_PLUGIN_LOAD_ADD,
     "Optional semicolon-separated list of plugins to load, where each plugin "
     "is "
     "identified as name=library, where name is the plugin name and library "
     "is the plugin library in plugin_dir. This option adds to the list "
     "specified by --plugin-load in an incremental way. "
     "Multiple --plugin-load-add are supported.",
     nullptr, nullptr, nullptr, GET_STR, REQUIRED_ARG, 0, 0, 0, nullptr, 0,
     nullptr},

    {"innodb", OPT_SKIP_INNODB,
     "Deprecated option. Provided for backward compatibility only. "
     "The option has no effect on the server behaviour. InnoDB is always "
     "enabled. "
     "The option will be removed in a future release.",
     nullptr, nullptr, nullptr, GET_BOOL, OPT_ARG, 0, 0, 0, nullptr, 0,
     nullptr},

    {"upgrade", 0,
     "Set server upgrade mode. NONE to abort server if automatic upgrade of "
     "the server is needed; MINIMAL to start the server, but skip upgrade "
     "steps that are not absolutely necessary; AUTO (default) to upgrade the "
     "server if required; FORCE to force upgrade server.",
     &opt_upgrade_mode, &opt_upgrade_mode, &upgrade_mode_typelib, GET_ENUM,
     REQUIRED_ARG, UPGRADE_AUTO, 0, 0, nullptr, 0, nullptr},

    {nullptr, 0, nullptr, nullptr, nullptr, nullptr, GET_NO_ARG, NO_ARG, 0, 0,
     0, nullptr, 0, nullptr}};

static int show_queries(THD *thd, SHOW_VAR *var, char *) {
  var->type = SHOW_LONGLONG;
  var->value = (char *)&thd->query_id;
  return 0;
}

static int show_net_compression(THD *thd, SHOW_VAR *var, char *buff) {
  var->type = SHOW_MY_BOOL;
  var->value = buff;
  *((bool *)buff) = thd->get_protocol()->get_compression();
  return 0;
}

static int show_net_compression_algorithm(THD *thd, SHOW_VAR *var, char *buff) {
  const char *s = thd->get_protocol()->get_compression_algorithm();
  var->type = SHOW_CHAR;
  var->value = buff;
  sprintf(buff, "%s", (s ? s : ""));
  return 0;
}

static int show_net_compression_level(THD *thd, SHOW_VAR *var, char *buff) {
  var->type = SHOW_INT;
  var->value = buff;
  unsigned int *value = reinterpret_cast<unsigned int *>(buff);
  *value = thd->get_protocol()->get_compression_level();
  return 0;
}

static int show_starttime(THD *thd, SHOW_VAR *var, char *buff) {
  var->type = SHOW_LONGLONG;
  var->value = buff;
  *((longlong *)buff) =
      (longlong)(thd->query_start_in_secs() - server_start_time);
  return 0;
}

static int show_max_used_connections_time(THD *thd, SHOW_VAR *var, char *buff) {
  MYSQL_TIME max_used_connections_time;
  var->type = SHOW_CHAR;
  var->value = buff;
  thd->variables.time_zone->gmt_sec_to_TIME(
      &max_used_connections_time,
      Connection_handler_manager::max_used_connections_time);
  my_datetime_to_str(max_used_connections_time, buff, 0);
  return 0;
}

static int show_num_thread_running(THD *, SHOW_VAR *var, char *buff) {
  var->type = SHOW_LONGLONG;
  var->value = buff;
  long long *value = reinterpret_cast<long long *>(buff);
  *value = static_cast<long long>(
      Global_THD_manager::get_instance()->get_num_thread_running());
  return 0;
}

static int show_num_thread_created(THD *, SHOW_VAR *var, char *buff) {
  var->type = SHOW_LONG;
  var->value = buff;
  long *value = reinterpret_cast<long *>(buff);
  *value = static_cast<long>(
      Global_THD_manager::get_instance()->get_num_thread_created());
  return 0;
}

static int show_thread_id_count(THD *, SHOW_VAR *var, char *buff) {
  var->type = SHOW_LONG;
  var->value = buff;
  long *value = reinterpret_cast<long *>(buff);
  *value = static_cast<long>(
      Global_THD_manager::get_instance()->get_thread_id() - 1);
  return 0;
}

static int show_aborted_connects(THD *, SHOW_VAR *var, char *buff) {
  var->type = SHOW_LONG;
  var->value = buff;
  long *value = reinterpret_cast<long *>(buff);
  *value = static_cast<long>(
      Connection_handler_manager::get_instance()->aborted_connects());
  return 0;
}

static int show_acl_cache_items_count(THD *, SHOW_VAR *var, char *buff) {
  var->type = SHOW_LONG;
  var->value = buff;
  long *value = reinterpret_cast<long *>(buff);
  *value = static_cast<long>(get_global_acl_cache_size());
  return 0;
}

static int show_connection_errors_max_connection(THD *, SHOW_VAR *var,
                                                 char *buff) {
  var->type = SHOW_LONG;
  var->value = buff;
  long *value = reinterpret_cast<long *>(buff);
  *value = static_cast<long>(Connection_handler_manager::get_instance()
                                 ->connection_errors_max_connection());
  return 0;
}

static int show_connection_errors_select(THD *, SHOW_VAR *var, char *buff) {
  var->type = SHOW_LONG;
  var->value = buff;
  long *value = reinterpret_cast<long *>(buff);
  *value = static_cast<long>(get_connection_errors_select());
  return 0;
}

static int show_connection_errors_accept(THD *, SHOW_VAR *var, char *buff) {
  var->type = SHOW_LONG;
  var->value = buff;
  long *value = reinterpret_cast<long *>(buff);
  *value = static_cast<long>(get_connection_errors_accept());
  return 0;
}

static int show_connection_errors_tcpwrap(THD *, SHOW_VAR *var, char *buff) {
  var->type = SHOW_LONG;
  var->value = buff;
  long *value = reinterpret_cast<long *>(buff);
  *value = static_cast<long>(get_connection_errors_tcpwrap());
  return 0;
}

#ifdef ENABLED_PROFILING
static int show_flushstatustime(THD *thd, SHOW_VAR *var, char *buff) {
  var->type = SHOW_LONGLONG;
  var->value = buff;
  *((longlong *)buff) =
      (longlong)(thd->query_start_in_secs() - flush_status_time);
  return 0;
}
#endif

/**
  After Multisource replication, this function only shows the value
  of default channel.

  To know the status of other channels, performance schema replication
  tables comes to the rescue.

  @todo  Any warning needed if multiple channels exist to request
         the users to start using replication performance schema
         tables.
*/
static int show_slave_running(THD *, SHOW_VAR *var, char *buff) {
  channel_map.rdlock();
  Master_info *mi = channel_map.get_default_channel_mi();

  if (mi) {
    var->type = SHOW_MY_BOOL;
    var->value = buff;
    *((bool *)buff) =
        (bool)(mi && mi->slave_running == MYSQL_SLAVE_RUN_CONNECT &&
               mi->rli->slave_running);
  } else
    var->type = SHOW_UNDEF;

  channel_map.unlock();
  return 0;
}

/**
  This status variable is also exclusively (look comments on
  show_slave_running()) for default channel.
*/
static int show_slave_retried_trans(THD *, SHOW_VAR *var, char *buff) {
  channel_map.rdlock();
  Master_info *mi = channel_map.get_default_channel_mi();

  if (mi) {
    var->type = SHOW_LONG;
    var->value = buff;
    *((long *)buff) = (long)mi->rli->retried_trans;
  } else
    var->type = SHOW_UNDEF;

  channel_map.unlock();
  return 0;
}

/**
  Only for default channel. Refer to comments on show_slave_running()
*/
static int show_slave_received_heartbeats(THD *, SHOW_VAR *var, char *buff) {
  channel_map.rdlock();
  Master_info *mi = channel_map.get_default_channel_mi();

  if (mi) {
    var->type = SHOW_LONGLONG;
    var->value = buff;
    *((longlong *)buff) = mi->received_heartbeats;
  } else
    var->type = SHOW_UNDEF;

  channel_map.unlock();
  return 0;
}

/**
  Only for default channel. Refer to comments on show_slave_running()
*/
static int show_slave_last_heartbeat(THD *thd, SHOW_VAR *var, char *buff) {
  MYSQL_TIME received_heartbeat_time;

  channel_map.rdlock();
  Master_info *mi = channel_map.get_default_channel_mi();

  if (mi) {
    var->type = SHOW_CHAR;
    var->value = buff;
    if (mi->last_heartbeat == 0)
      buff[0] = '\0';
    else {
      thd->variables.time_zone->gmt_sec_to_TIME(
          &received_heartbeat_time,
          static_cast<my_time_t>(mi->last_heartbeat / 1000000));
      my_datetime_to_str(received_heartbeat_time, buff, 0);
    }
  } else
    var->type = SHOW_UNDEF;

  channel_map.unlock();
  return 0;
}

/**
  Only for default channel. For details, refer to show_slave_running()
*/
static int show_heartbeat_period(THD *, SHOW_VAR *var, char *buff) {
  channel_map.rdlock();
  Master_info *mi = channel_map.get_default_channel_mi();

  if (mi) {
    var->type = SHOW_CHAR;
    var->value = buff;
    sprintf(buff, "%.3f", mi->heartbeat_period);
  } else
    var->type = SHOW_UNDEF;

  channel_map.unlock();
  return 0;
}

#ifndef DBUG_OFF
static int show_slave_rows_last_search_algorithm_used(THD *, SHOW_VAR *var,
                                                      char *buff) {
  uint res = slave_rows_last_search_algorithm_used;
  const char *s =
      ((res == Rows_log_event::ROW_LOOKUP_TABLE_SCAN)
           ? "TABLE_SCAN"
           : ((res == Rows_log_event::ROW_LOOKUP_HASH_SCAN) ? "HASH_SCAN"
                                                            : "INDEX_SCAN"));

  var->type = SHOW_CHAR;
  var->value = buff;
  sprintf(buff, "%s", s);

  return 0;
}

static int show_ongoing_automatic_gtid_violating_transaction_count(
    THD *, SHOW_VAR *var, char *buf) {
  var->type = SHOW_CHAR;
  var->value = buf;
  sprintf(buf, "%d",
          gtid_state->get_automatic_gtid_violating_transaction_count());
  return 0;
}

static int show_ongoing_anonymous_gtid_violating_transaction_count(
    THD *, SHOW_VAR *var, char *buf) {
  var->type = SHOW_CHAR;
  var->value = buf;
  sprintf(buf, "%d",
          gtid_state->get_anonymous_gtid_violating_transaction_count());
  return 0;
}

#endif

static int show_ongoing_anonymous_transaction_count(THD *, SHOW_VAR *var,
                                                    char *buf) {
  var->type = SHOW_CHAR;
  var->value = buf;
  sprintf(buf, "%d", gtid_state->get_anonymous_ownership_count());
  return 0;
}

static int show_open_tables(THD *, SHOW_VAR *var, char *buff) {
  var->type = SHOW_LONG;
  var->value = buff;
  *((long *)buff) = (long)table_cache_manager.cached_tables();
  return 0;
}

static int show_prepared_stmt_count(THD *, SHOW_VAR *var, char *buff) {
  var->type = SHOW_LONG;
  var->value = buff;
  mysql_mutex_lock(&LOCK_prepared_stmt_count);
  *((long *)buff) = (long)prepared_stmt_count;
  mysql_mutex_unlock(&LOCK_prepared_stmt_count);
  return 0;
}

static int show_table_definitions(THD *, SHOW_VAR *var, char *buff) {
  var->type = SHOW_LONG;
  var->value = buff;
  *((long *)buff) = (long)cached_table_definitions();
  return 0;
}

/*
   Functions relying on SSL
   Note: In the show_ssl_* functions, we need to check if we have a
         valid vio-object since this isn't always true, specifically
         when session_status or global_status is requested from
         inside an Event.
 */
static int show_ssl_get_version(THD *thd, SHOW_VAR *var, char *) {
  SSL_handle ssl = thd->get_ssl();
  var->type = SHOW_CHAR;
  if (ssl)
    var->value = const_cast<char *>(SSL_get_version(ssl));
  else
    var->value = const_cast<char *>("");
  return 0;
}

static int show_ssl_session_reused(THD *thd, SHOW_VAR *var, char *buff) {
  SSL_handle ssl = thd->get_ssl();
  var->type = SHOW_LONG;
  var->value = buff;
  if (ssl)
    *((long *)buff) = (long)SSL_session_reused(ssl);
  else
    *((long *)buff) = 0;
  return 0;
}

static int show_ssl_get_default_timeout(THD *thd, SHOW_VAR *var, char *buff) {
  SSL_handle ssl = thd->get_ssl();
  var->type = SHOW_LONG;
  var->value = buff;
  if (ssl)
    *((long *)buff) = (long)SSL_get_default_timeout(ssl);
  else
    *((long *)buff) = 0;
  return 0;
}

static int show_ssl_get_verify_mode(THD *thd, SHOW_VAR *var, char *buff) {
  SSL_handle ssl = thd->get_ssl();
  var->type = SHOW_LONG;
  var->value = buff;
  if (ssl)
    *((long *)buff) = (long)SSL_get_verify_mode(ssl);
  else
    *((long *)buff) = 0;
  return 0;
}

static int show_ssl_get_verify_depth(THD *thd, SHOW_VAR *var, char *buff) {
  SSL_handle ssl = thd->get_ssl();
  var->type = SHOW_LONG;
  var->value = buff;
  if (ssl)
    *((long *)buff) = (long)SSL_get_verify_depth(ssl);
  else
    *((long *)buff) = 0;
  return 0;
}

static int show_ssl_get_cipher(THD *thd, SHOW_VAR *var, char *) {
  SSL_handle ssl = thd->get_ssl();
  var->type = SHOW_CHAR;
  if (ssl)
    var->value = const_cast<char *>(SSL_get_cipher(ssl));
  else
    var->value = const_cast<char *>("");
  return 0;
}

static int show_ssl_get_cipher_list(THD *thd, SHOW_VAR *var, char *buff) {
  SSL_handle ssl = thd->get_ssl();
  var->type = SHOW_CHAR;
  var->value = buff;
  if (ssl) {
    int i;
    const char *p;
    char *end = buff + SHOW_VAR_FUNC_BUFF_SIZE;
    for (i = 0; (p = SSL_get_cipher_list(ssl, i)) && buff < end; i++) {
      buff = my_stpnmov(buff, p, end - buff - 1);
      *buff++ = ':';
    }
    if (i) buff--;
  }
  *buff = 0;
  return 0;
}

static int show_slave_open_temp_tables(THD *, SHOW_VAR *var, char *buf) {
  var->type = SHOW_INT;
  var->value = buf;
  *((int *)buf) = atomic_slave_open_temp_tables;
  return 0;
}

/*
  Variables shown by SHOW STATUS in alphabetical order
*/

SHOW_VAR status_vars[] = {
    {"Aborted_clients", (char *)&aborted_threads, SHOW_LONG, SHOW_SCOPE_GLOBAL},
    {"Aborted_connects", (char *)&show_aborted_connects, SHOW_FUNC,
     SHOW_SCOPE_GLOBAL},
    {"Acl_cache_items_count", (char *)&show_acl_cache_items_count, SHOW_FUNC,
     SHOW_SCOPE_GLOBAL},
#ifndef DBUG_OFF
    {"Ongoing_anonymous_gtid_violating_transaction_count",
     (char *)&show_ongoing_anonymous_gtid_violating_transaction_count,
     SHOW_FUNC, SHOW_SCOPE_GLOBAL},
#endif  //! DBUG_OFF
    {"Ongoing_anonymous_transaction_count",
     (char *)&show_ongoing_anonymous_transaction_count, SHOW_FUNC,
     SHOW_SCOPE_GLOBAL},
#ifndef DBUG_OFF
    {"Ongoing_automatic_gtid_violating_transaction_count",
     (char *)&show_ongoing_automatic_gtid_violating_transaction_count,
     SHOW_FUNC, SHOW_SCOPE_GLOBAL},
#endif  //! DBUG_OFF
    {"Binlog_cache_disk_use", (char *)&binlog_cache_disk_use, SHOW_LONG,
     SHOW_SCOPE_GLOBAL},
    {"Binlog_cache_use", (char *)&binlog_cache_use, SHOW_LONG,
     SHOW_SCOPE_GLOBAL},
    {"Binlog_stmt_cache_disk_use", (char *)&binlog_stmt_cache_disk_use,
     SHOW_LONG, SHOW_SCOPE_GLOBAL},
    {"Binlog_stmt_cache_use", (char *)&binlog_stmt_cache_use, SHOW_LONG,
     SHOW_SCOPE_GLOBAL},
    {"Bytes_received", (char *)offsetof(System_status_var, bytes_received),
     SHOW_LONGLONG_STATUS, SHOW_SCOPE_ALL},
    {"Bytes_sent", (char *)offsetof(System_status_var, bytes_sent),
     SHOW_LONGLONG_STATUS, SHOW_SCOPE_ALL},
    {"Com", (char *)com_status_vars, SHOW_ARRAY, SHOW_SCOPE_ALL},
    {"Com_stmt_reprepare",
     (char *)offsetof(System_status_var, com_stmt_reprepare), SHOW_LONG_STATUS,
     SHOW_SCOPE_ALL},
    {"Compression", (char *)&show_net_compression, SHOW_FUNC,
     SHOW_SCOPE_SESSION},
    {"Compression_algorithm", (char *)&show_net_compression_algorithm,
     SHOW_FUNC, SHOW_SCOPE_SESSION},
    {"Compression_level", (char *)&show_net_compression_level, SHOW_FUNC,
     SHOW_SCOPE_SESSION},
    {"Connections", (char *)&show_thread_id_count, SHOW_FUNC,
     SHOW_SCOPE_GLOBAL},
    {"Connection_errors_accept", (char *)&show_connection_errors_accept,
     SHOW_FUNC, SHOW_SCOPE_GLOBAL},
    {"Connection_errors_internal", (char *)&connection_errors_internal,
     SHOW_LONG, SHOW_SCOPE_GLOBAL},
    {"Connection_errors_max_connections",
     (char *)&show_connection_errors_max_connection, SHOW_FUNC,
     SHOW_SCOPE_GLOBAL},
    {"Connection_errors_peer_address", (char *)&connection_errors_peer_addr,
     SHOW_LONG, SHOW_SCOPE_GLOBAL},
    {"Connection_errors_select", (char *)&show_connection_errors_select,
     SHOW_FUNC, SHOW_SCOPE_GLOBAL},
    {"Connection_errors_tcpwrap", (char *)&show_connection_errors_tcpwrap,
     SHOW_FUNC, SHOW_SCOPE_GLOBAL},
    {"Created_tmp_disk_tables",
     (char *)offsetof(System_status_var, created_tmp_disk_tables),
     SHOW_LONGLONG_STATUS, SHOW_SCOPE_ALL},
    {"Created_tmp_files", (char *)&my_tmp_file_created, SHOW_LONG,
     SHOW_SCOPE_GLOBAL},
    {"Created_tmp_tables",
     (char *)offsetof(System_status_var, created_tmp_tables),
     SHOW_LONGLONG_STATUS, SHOW_SCOPE_ALL},
    {"Delayed_errors", (char *)&delayed_insert_errors, SHOW_LONG,
     SHOW_SCOPE_GLOBAL},
    {"Delayed_insert_threads", (char *)&delayed_insert_threads,
     SHOW_LONG_NOFLUSH, SHOW_SCOPE_GLOBAL},
    {"Delayed_writes", (char *)&delayed_insert_writes, SHOW_LONG,
     SHOW_SCOPE_GLOBAL},
    {"Flush_commands", (char *)&refresh_version, SHOW_LONG_NOFLUSH,
     SHOW_SCOPE_GLOBAL},
    {"Handler_commit", (char *)offsetof(System_status_var, ha_commit_count),
     SHOW_LONGLONG_STATUS, SHOW_SCOPE_ALL},
    {"Handler_delete", (char *)offsetof(System_status_var, ha_delete_count),
     SHOW_LONGLONG_STATUS, SHOW_SCOPE_ALL},
    {"Handler_discover", (char *)offsetof(System_status_var, ha_discover_count),
     SHOW_LONGLONG_STATUS, SHOW_SCOPE_ALL},
    {"Handler_external_lock",
     (char *)offsetof(System_status_var, ha_external_lock_count),
     SHOW_LONGLONG_STATUS, SHOW_SCOPE_ALL},
    {"Handler_mrr_init",
     (char *)offsetof(System_status_var, ha_multi_range_read_init_count),
     SHOW_LONGLONG_STATUS, SHOW_SCOPE_ALL},
    {"Handler_prepare", (char *)offsetof(System_status_var, ha_prepare_count),
     SHOW_LONGLONG_STATUS, SHOW_SCOPE_ALL},
    {"Handler_read_first",
     (char *)offsetof(System_status_var, ha_read_first_count),
     SHOW_LONGLONG_STATUS, SHOW_SCOPE_ALL},
    {"Handler_read_key", (char *)offsetof(System_status_var, ha_read_key_count),
     SHOW_LONGLONG_STATUS, SHOW_SCOPE_ALL},
    {"Handler_read_last",
     (char *)offsetof(System_status_var, ha_read_last_count),
     SHOW_LONGLONG_STATUS, SHOW_SCOPE_ALL},
    {"Handler_read_next",
     (char *)offsetof(System_status_var, ha_read_next_count),
     SHOW_LONGLONG_STATUS, SHOW_SCOPE_ALL},
    {"Handler_read_prev",
     (char *)offsetof(System_status_var, ha_read_prev_count),
     SHOW_LONGLONG_STATUS, SHOW_SCOPE_ALL},
    {"Handler_read_rnd", (char *)offsetof(System_status_var, ha_read_rnd_count),
     SHOW_LONGLONG_STATUS, SHOW_SCOPE_ALL},
    {"Handler_read_rnd_next",
     (char *)offsetof(System_status_var, ha_read_rnd_next_count),
     SHOW_LONGLONG_STATUS, SHOW_SCOPE_ALL},
    {"Handler_rollback", (char *)offsetof(System_status_var, ha_rollback_count),
     SHOW_LONGLONG_STATUS, SHOW_SCOPE_ALL},
    {"Handler_savepoint",
     (char *)offsetof(System_status_var, ha_savepoint_count),
     SHOW_LONGLONG_STATUS, SHOW_SCOPE_ALL},
    {"Handler_savepoint_rollback",
     (char *)offsetof(System_status_var, ha_savepoint_rollback_count),
     SHOW_LONGLONG_STATUS, SHOW_SCOPE_ALL},
    {"Handler_update", (char *)offsetof(System_status_var, ha_update_count),
     SHOW_LONGLONG_STATUS, SHOW_SCOPE_ALL},
    {"Handler_write", (char *)offsetof(System_status_var, ha_write_count),
     SHOW_LONGLONG_STATUS, SHOW_SCOPE_ALL},
    {"Key_blocks_not_flushed",
     (char *)offsetof(KEY_CACHE, global_blocks_changed), SHOW_KEY_CACHE_LONG,
     SHOW_SCOPE_GLOBAL},
    {"Key_blocks_unused", (char *)offsetof(KEY_CACHE, blocks_unused),
     SHOW_KEY_CACHE_LONG, SHOW_SCOPE_GLOBAL},
    {"Key_blocks_used", (char *)offsetof(KEY_CACHE, blocks_used),
     SHOW_KEY_CACHE_LONG, SHOW_SCOPE_GLOBAL},
    {"Key_read_requests", (char *)offsetof(KEY_CACHE, global_cache_r_requests),
     SHOW_KEY_CACHE_LONGLONG, SHOW_SCOPE_GLOBAL},
    {"Key_reads", (char *)offsetof(KEY_CACHE, global_cache_read),
     SHOW_KEY_CACHE_LONGLONG, SHOW_SCOPE_GLOBAL},
    {"Key_write_requests", (char *)offsetof(KEY_CACHE, global_cache_w_requests),
     SHOW_KEY_CACHE_LONGLONG, SHOW_SCOPE_GLOBAL},
    {"Key_writes", (char *)offsetof(KEY_CACHE, global_cache_write),
     SHOW_KEY_CACHE_LONGLONG, SHOW_SCOPE_GLOBAL},
    {"Last_query_cost", (char *)offsetof(System_status_var, last_query_cost),
     SHOW_DOUBLE_STATUS, SHOW_SCOPE_SESSION},
    {"Last_query_partial_plans",
     (char *)offsetof(System_status_var, last_query_partial_plans),
     SHOW_LONGLONG_STATUS, SHOW_SCOPE_SESSION},
    {"Locked_connects", (char *)&locked_account_connection_count, SHOW_LONG,
     SHOW_SCOPE_GLOBAL},
    {"Max_execution_time_exceeded",
     (char *)offsetof(System_status_var, max_execution_time_exceeded),
     SHOW_LONGLONG_STATUS, SHOW_SCOPE_ALL},
    {"Max_execution_time_set",
     (char *)offsetof(System_status_var, max_execution_time_set),
     SHOW_LONGLONG_STATUS, SHOW_SCOPE_ALL},
    {"Max_execution_time_set_failed",
     (char *)offsetof(System_status_var, max_execution_time_set_failed),
     SHOW_LONGLONG_STATUS, SHOW_SCOPE_ALL},
    {"Max_used_connections",
     (char *)&Connection_handler_manager::max_used_connections, SHOW_LONG,
     SHOW_SCOPE_GLOBAL},
    {"Max_used_connections_time", (char *)&show_max_used_connections_time,
     SHOW_FUNC, SHOW_SCOPE_GLOBAL},
    {"Not_flushed_delayed_rows", (char *)&delayed_rows_in_use,
     SHOW_LONG_NOFLUSH, SHOW_SCOPE_GLOBAL},
    {"Open_files", (char *)&my_file_opened, SHOW_LONG_NOFLUSH,
     SHOW_SCOPE_GLOBAL},
    {"Open_streams", (char *)&my_stream_opened, SHOW_LONG_NOFLUSH,
     SHOW_SCOPE_GLOBAL},
    {"Open_table_definitions", (char *)&show_table_definitions, SHOW_FUNC,
     SHOW_SCOPE_GLOBAL},
    {"Open_tables", (char *)&show_open_tables, SHOW_FUNC, SHOW_SCOPE_ALL},
    {"Opened_files",
     const_cast<char *>(reinterpret_cast<const char *>(&my_file_total_opened)),
     SHOW_LONG_NOFLUSH, SHOW_SCOPE_GLOBAL},
    {"Opened_tables", (char *)offsetof(System_status_var, opened_tables),
     SHOW_LONGLONG_STATUS, SHOW_SCOPE_ALL},
    {"Opened_table_definitions",
     (char *)offsetof(System_status_var, opened_shares), SHOW_LONGLONG_STATUS,
     SHOW_SCOPE_ALL},
    {"Prepared_stmt_count", (char *)&show_prepared_stmt_count, SHOW_FUNC,
     SHOW_SCOPE_GLOBAL},
    {"Queries", (char *)&show_queries, SHOW_FUNC, SHOW_SCOPE_ALL},
    {"Questions", (char *)offsetof(System_status_var, questions),
     SHOW_LONGLONG_STATUS, SHOW_SCOPE_ALL},
    {"Secondary_engine_execution_count",
     (char *)offsetof(System_status_var, secondary_engine_execution_count),
     SHOW_LONGLONG_STATUS, SHOW_SCOPE_ALL},
    {"Select_full_join",
     (char *)offsetof(System_status_var, select_full_join_count),
     SHOW_LONGLONG_STATUS, SHOW_SCOPE_ALL},
    {"Select_full_range_join",
     (char *)offsetof(System_status_var, select_full_range_join_count),
     SHOW_LONGLONG_STATUS, SHOW_SCOPE_ALL},
    {"Select_range", (char *)offsetof(System_status_var, select_range_count),
     SHOW_LONGLONG_STATUS, SHOW_SCOPE_ALL},
    {"Select_range_check",
     (char *)offsetof(System_status_var, select_range_check_count),
     SHOW_LONGLONG_STATUS, SHOW_SCOPE_ALL},
    {"Select_scan", (char *)offsetof(System_status_var, select_scan_count),
     SHOW_LONGLONG_STATUS, SHOW_SCOPE_ALL},
    {"Slave_open_temp_tables", (char *)&show_slave_open_temp_tables, SHOW_FUNC,
     SHOW_SCOPE_GLOBAL},
    {"Slave_retried_transactions", (char *)&show_slave_retried_trans, SHOW_FUNC,
     SHOW_SCOPE_GLOBAL},
    {"Slave_heartbeat_period", (char *)&show_heartbeat_period, SHOW_FUNC,
     SHOW_SCOPE_GLOBAL},
    {"Slave_received_heartbeats", (char *)&show_slave_received_heartbeats,
     SHOW_FUNC, SHOW_SCOPE_GLOBAL},
    {"Slave_last_heartbeat", (char *)&show_slave_last_heartbeat, SHOW_FUNC,
     SHOW_SCOPE_GLOBAL},
#ifndef DBUG_OFF
    {"Slave_rows_last_search_algorithm_used",
     (char *)&show_slave_rows_last_search_algorithm_used, SHOW_FUNC,
     SHOW_SCOPE_GLOBAL},
#endif
    {"Slave_running", (char *)&show_slave_running, SHOW_FUNC,
     SHOW_SCOPE_GLOBAL},
    {"Slow_launch_threads",
     (char *)&Per_thread_connection_handler::slow_launch_threads, SHOW_LONG,
     SHOW_SCOPE_ALL},
    {"Slow_queries", (char *)offsetof(System_status_var, long_query_count),
     SHOW_LONGLONG_STATUS, SHOW_SCOPE_ALL},
    {"Sort_merge_passes",
     (char *)offsetof(System_status_var, filesort_merge_passes),
     SHOW_LONGLONG_STATUS, SHOW_SCOPE_ALL},
    {"Sort_range", (char *)offsetof(System_status_var, filesort_range_count),
     SHOW_LONGLONG_STATUS, SHOW_SCOPE_ALL},
    {"Sort_rows", (char *)offsetof(System_status_var, filesort_rows),
     SHOW_LONGLONG_STATUS, SHOW_SCOPE_ALL},
    {"Sort_scan", (char *)offsetof(System_status_var, filesort_scan_count),
     SHOW_LONGLONG_STATUS, SHOW_SCOPE_ALL},
    {"Ssl_accept_renegotiates",
     (char *)&Ssl_mysql_main_status::show_ssl_ctx_sess_accept_renegotiate,
     SHOW_FUNC, SHOW_SCOPE_GLOBAL},
    {"Ssl_accepts", (char *)&Ssl_mysql_main_status::show_ssl_ctx_sess_accept,
     SHOW_FUNC, SHOW_SCOPE_GLOBAL},
    {"Ssl_callback_cache_hits",
     (char *)&Ssl_mysql_main_status::show_ssl_ctx_sess_cb_hits, SHOW_FUNC,
     SHOW_SCOPE_GLOBAL},
    {"Ssl_cipher", (char *)&show_ssl_get_cipher, SHOW_FUNC, SHOW_SCOPE_ALL},
    {"Ssl_cipher_list", (char *)&show_ssl_get_cipher_list, SHOW_FUNC,
     SHOW_SCOPE_ALL},
    {"Ssl_client_connects",
     (char *)&Ssl_mysql_main_status::show_ssl_ctx_sess_connect, SHOW_FUNC,
     SHOW_SCOPE_GLOBAL},
    {"Ssl_connect_renegotiates",
     (char *)&Ssl_mysql_main_status::show_ssl_ctx_sess_connect_renegotiate,
     SHOW_FUNC, SHOW_SCOPE_GLOBAL},
    {"Ssl_ctx_verify_depth",
     (char *)&Ssl_mysql_main_status::show_ssl_ctx_get_verify_depth, SHOW_FUNC,
     SHOW_SCOPE_GLOBAL},
    {"Ssl_ctx_verify_mode",
     (char *)&Ssl_mysql_main_status::show_ssl_ctx_get_verify_mode, SHOW_FUNC,
     SHOW_SCOPE_GLOBAL},
    {"Ssl_default_timeout", (char *)&show_ssl_get_default_timeout, SHOW_FUNC,
     SHOW_SCOPE_ALL},
    {"Ssl_finished_accepts",
     (char *)&Ssl_mysql_main_status::show_ssl_ctx_sess_accept_good, SHOW_FUNC,
     SHOW_SCOPE_GLOBAL},
    {"Ssl_finished_connects",
     (char *)&Ssl_mysql_main_status::show_ssl_ctx_sess_connect_good, SHOW_FUNC,
     SHOW_SCOPE_GLOBAL},
    {"Ssl_session_cache_hits",
     (char *)&Ssl_mysql_main_status::show_ssl_ctx_sess_hits, SHOW_FUNC,
     SHOW_SCOPE_GLOBAL},
    {"Ssl_session_cache_misses",
     (char *)&Ssl_mysql_main_status::show_ssl_ctx_sess_misses, SHOW_FUNC,
     SHOW_SCOPE_GLOBAL},
    {"Ssl_session_cache_mode",
     (char *)&Ssl_mysql_main_status::show_ssl_ctx_get_session_cache_mode,
     SHOW_FUNC, SHOW_SCOPE_GLOBAL},
    {"Ssl_session_cache_overflows",
     (char *)&Ssl_mysql_main_status::show_ssl_ctx_sess_cache_full, SHOW_FUNC,
     SHOW_SCOPE_GLOBAL},
    {"Ssl_session_cache_size",
     (char *)&Ssl_mysql_main_status::show_ssl_ctx_sess_get_cache_size,
     SHOW_FUNC, SHOW_SCOPE_GLOBAL},
    {"Ssl_session_cache_timeouts",
     (char *)&Ssl_mysql_main_status::show_ssl_ctx_sess_timeouts, SHOW_FUNC,
     SHOW_SCOPE_GLOBAL},
    {"Ssl_sessions_reused", (char *)&show_ssl_session_reused, SHOW_FUNC,
     SHOW_SCOPE_ALL},
    {"Ssl_used_session_cache_entries",
     (char *)&Ssl_mysql_main_status::show_ssl_ctx_sess_number, SHOW_FUNC,
     SHOW_SCOPE_GLOBAL},
    {"Ssl_verify_depth", (char *)&show_ssl_get_verify_depth, SHOW_FUNC,
     SHOW_SCOPE_ALL},
    {"Ssl_verify_mode", (char *)&show_ssl_get_verify_mode, SHOW_FUNC,
     SHOW_SCOPE_ALL},
    {"Ssl_version", (char *)&show_ssl_get_version, SHOW_FUNC, SHOW_SCOPE_ALL},
    {"Ssl_server_not_before",
     (char *)&Ssl_mysql_main_status::show_ssl_get_server_not_before, SHOW_FUNC,
     SHOW_SCOPE_ALL},
    {"Ssl_server_not_after",
     (char *)&Ssl_mysql_main_status::show_ssl_get_server_not_after, SHOW_FUNC,
     SHOW_SCOPE_ALL},
    {"Current_tls_ca", (char *)&Ssl_mysql_main_status::show_ssl_get_ssl_ca,
     SHOW_FUNC, SHOW_SCOPE_GLOBAL},
    {"Current_tls_capath",
     (char *)&Ssl_mysql_main_status::show_ssl_get_ssl_capath, SHOW_FUNC,
     SHOW_SCOPE_GLOBAL},
    {"Current_tls_cert", (char *)&Ssl_mysql_main_status::show_ssl_get_ssl_cert,
     SHOW_FUNC, SHOW_SCOPE_GLOBAL},
    {"Current_tls_key", (char *)&Ssl_mysql_main_status::show_ssl_get_ssl_key,
     SHOW_FUNC, SHOW_SCOPE_GLOBAL},
    {"Current_tls_version",
     (char *)&Ssl_mysql_main_status::show_ssl_get_tls_version, SHOW_FUNC,
     SHOW_SCOPE_GLOBAL},
    {"Current_tls_cipher",
     (char *)&Ssl_mysql_main_status::show_ssl_get_ssl_cipher, SHOW_FUNC,
     SHOW_SCOPE_GLOBAL},
    {"Current_tls_ciphersuites",
     (char *)&Ssl_mysql_main_status::show_ssl_get_tls_ciphersuites, SHOW_FUNC,
     SHOW_SCOPE_GLOBAL},
    {"Current_tls_crl", (char *)&Ssl_mysql_main_status::show_ssl_get_ssl_crl,
     SHOW_FUNC, SHOW_SCOPE_GLOBAL},
    {"Current_tls_crlpath",
     (char *)&Ssl_mysql_main_status::show_ssl_get_ssl_crlpath, SHOW_FUNC,
     SHOW_SCOPE_GLOBAL},
    {"Rsa_public_key", (char *)&show_rsa_public_key, SHOW_FUNC,
     SHOW_SCOPE_GLOBAL},
    {"Table_locks_immediate", (char *)&locks_immediate, SHOW_LONG,
     SHOW_SCOPE_GLOBAL},
    {"Table_locks_waited", (char *)&locks_waited, SHOW_LONG, SHOW_SCOPE_GLOBAL},
    {"Table_open_cache_hits",
     (char *)offsetof(System_status_var, table_open_cache_hits),
     SHOW_LONGLONG_STATUS, SHOW_SCOPE_ALL},
    {"Table_open_cache_misses",
     (char *)offsetof(System_status_var, table_open_cache_misses),
     SHOW_LONGLONG_STATUS, SHOW_SCOPE_ALL},
    {"Table_open_cache_overflows",
     (char *)offsetof(System_status_var, table_open_cache_overflows),
     SHOW_LONGLONG_STATUS, SHOW_SCOPE_ALL},
    {"Tc_log_max_pages_used", (char *)&tc_log_max_pages_used, SHOW_LONG,
     SHOW_SCOPE_GLOBAL},
    {"Tc_log_page_size", (char *)&tc_log_page_size, SHOW_LONG_NOFLUSH,
     SHOW_SCOPE_GLOBAL},
    {"Tc_log_page_waits", (char *)&tc_log_page_waits, SHOW_LONG,
     SHOW_SCOPE_GLOBAL},
    {"Threads_cached",
     (char *)&Per_thread_connection_handler::blocked_pthread_count,
     SHOW_LONG_NOFLUSH, SHOW_SCOPE_GLOBAL},
    {"Threads_connected", (char *)&Connection_handler_manager::connection_count,
     SHOW_INT, SHOW_SCOPE_GLOBAL},
    {"Threads_created", (char *)&show_num_thread_created, SHOW_FUNC,
     SHOW_SCOPE_GLOBAL},
    {"Threads_running", (char *)&show_num_thread_running, SHOW_FUNC,
     SHOW_SCOPE_GLOBAL},
    {"Uptime", (char *)&show_starttime, SHOW_FUNC, SHOW_SCOPE_GLOBAL},
#ifdef ENABLED_PROFILING
    {"Uptime_since_flush_status", (char *)&show_flushstatustime, SHOW_FUNC,
     SHOW_SCOPE_GLOBAL},
#endif
    {NullS, NullS, SHOW_LONG, SHOW_SCOPE_ALL}};

void add_terminator(vector<my_option> *options) {
  my_option empty_element = {nullptr, 0,          nullptr, nullptr, nullptr,
                             nullptr, GET_NO_ARG, NO_ARG,  0,       0,
                             0,       nullptr,    0,       nullptr};
  options->push_back(empty_element);
}

static void print_server_version(void) {
  set_server_version();

  print_explicit_version(server_version);
}

/** Compares two options' names, treats - and _ the same */
static bool operator<(const my_option &a, const my_option &b) {
  const char *sa = a.name;
  const char *sb = b.name;
  for (; *sa || *sb; sa++, sb++) {
    if (*sa < *sb) {
      if (*sa == '-' && *sb == '_')
        continue;
      else
        return true;
    }
    if (*sa > *sb) {
      if (*sa == '_' && *sb == '-')
        continue;
      else
        return false;
    }
  }
  DBUG_ASSERT(a.name == b.name);
  return false;
}

static void print_help() {
  MEM_ROOT mem_root;
  init_alloc_root(key_memory_help, &mem_root, 4096, 4096);

  all_options.pop_back();
  sys_var_add_options(&all_options, sys_var::PARSE_EARLY);
  for (my_option *opt = my_long_early_options; opt->name != nullptr; opt++) {
    all_options.push_back(*opt);
  }
  add_plugin_options(&all_options, &mem_root);
  std::sort(all_options.begin(), all_options.end(), std::less<my_option>());
  add_terminator(&all_options);

  my_print_help(&all_options[0]);
  my_print_variables(&all_options[0]);

  free_root(&mem_root, MYF(0));
  vector<my_option>().swap(all_options);  // Deletes the vector contents.
}

static void usage(void) {
  DBUG_TRACE;
  if (!(default_charset_info = get_charset_by_csname(
            default_character_set_name, MY_CS_PRIMARY, MYF(MY_WME))))
    exit(MYSQLD_ABORT_EXIT);
  if (!default_collation_name)
    default_collation_name = default_charset_info->name;
  if (is_help_or_validate_option() || opt_verbose) {
    my_progname = my_progname + dirname_length(my_progname);
  }
  print_server_version();
  puts(ORACLE_WELCOME_COPYRIGHT_NOTICE("2000"));
  puts("Starts the MySQL database server.\n");
  printf("Usage: %s [OPTIONS]\n", my_progname);
  if (!opt_verbose)
    puts(
        "\nFor more help options (several pages), use mysqld --verbose "
        "--help.");
  else {
#ifdef _WIN32
    puts(
        "NT and Win32 specific options:\n\
  --install                     Install the default service (NT).\n\
  --install-manual              Install the default service started manually (NT).\n\
  --install service_name        Install an optional service (NT).\n\
  --install-manual service_name Install an optional service started manually (NT).\n\
  --remove                      Remove the default service from the service list (NT).\n\
  --remove service_name         Remove the service_name from the service list (NT).\n\
  --enable-named-pipe           Only to be used for the default server (NT).\n\
  --standalone                  Dummy option to start as a standalone server (NT).\
");
    puts("");
#endif
    print_defaults(MYSQL_CONFIG_NAME, load_default_groups);
    puts("");
    set_ports();

    /* Print out all the options including plugin supplied options */
    print_help();

    if (!dynamic_plugins_are_initialized) {
      puts(
          "\n\
Plugins have parameters that are not reflected in this list\n\
because execution stopped before plugins were initialized.");
    }

    puts(
        "\n\
To see what values a running MySQL server is using, type\n\
'mysqladmin variables' instead of 'mysqld --verbose --help'.");
  }
}

/**
  Initialize MySQL global variables to default values.

  @note
    The reason to set a lot of global variables to zero is that
    on some exotic platforms global variables are
    not set to 0 when a program starts.

    We don't need to set variables refered to in my_long_options
    as these are initialized by my_getopt.
*/

static int mysql_init_variables() {
  /* Things reset to zero */
  opt_skip_slave_start = false;
  pidfile_name[0] = 0;
  myisam_test_invalid_symlink = test_if_data_home_dir;
  opt_general_log = opt_slow_log = false;
  opt_disable_networking = opt_skip_show_db = false;
  opt_skip_name_resolve = false;
  opt_general_logname = opt_binlog_index_name = opt_slow_logname = nullptr;
  opt_tc_log_file = "tc.log";  // no hostname in tc_log file name !
  opt_myisam_log = false;
  mqh_used = false;
  cleanup_done = 0;
  server_id_supplied = false;
  test_flags = select_errors = ha_open_options = 0;
  atomic_slave_open_temp_tables = 0;
  opt_endinfo = using_udf_functions = false;
  opt_using_transactions = false;
  set_connection_events_loop_aborted(false);
  set_mysqld_offline_mode(false);
  set_mysqld_partial_revokes(opt_partial_revokes);
  server_operational_state = SERVER_BOOTING;
  aborted_threads = 0;
  delayed_insert_threads = delayed_insert_writes = delayed_rows_in_use = 0;
  delayed_insert_errors = 0;
  specialflag = 0;
  binlog_cache_use = binlog_cache_disk_use = 0;
  mysqld_user = mysqld_chroot = opt_init_file = opt_bin_logname = nullptr;
  prepared_stmt_count = 0;
  mysqld_unix_port = opt_mysql_tmpdir = my_bind_addr_str = NullS;
  new (&mysql_tmpdir_list) MY_TMPDIR;
  memset(&global_status_var, 0, sizeof(global_status_var));
  opt_large_pages = false;
  opt_super_large_pages = false;
#if defined(ENABLED_DEBUG_SYNC)
  opt_debug_sync_timeout = 0;
#endif /* defined(ENABLED_DEBUG_SYNC) */
  server_uuid[0] = 0;

  /* Character sets */
  system_charset_info = &my_charset_utf8_general_ci;
  files_charset_info = &my_charset_utf8_general_ci;
  national_charset_info = &my_charset_utf8_general_ci;
  table_alias_charset = &my_charset_bin;
  character_set_filesystem = &my_charset_bin;

  opt_specialflag = 0;
  pidfile_name_ptr = pidfile_name;
  lc_messages_dir_ptr = lc_messages_dir;
  protocol_version = PROTOCOL_VERSION;
  what_to_log = ~(1L << (uint)COM_TIME);
  refresh_version = 1L; /* Increments on each reload */
  my_stpcpy(server_version, MYSQL_SERVER_VERSION);
  key_caches.empty();
  if (!(dflt_key_cache = get_or_create_key_cache(
            default_key_cache_base.str, default_key_cache_base.length))) {
    LogErr(ERROR_LEVEL, ER_KEYCACHE_OOM);
    return 1;
  }
  /* set key_cache_hash.default_value = dflt_key_cache */
  multi_keycache_init();

  /* Replication parameters */
  master_info_file = "master.info";
  relay_log_info_file = "relay-log.info";
  report_user = report_password = report_host = nullptr; /* TO BE DELETED */
  opt_relay_logname = opt_relaylog_index_name = nullptr;
  opt_relaylog_index_name_supplied = false;
  opt_relay_logname_supplied = false;
  log_bin_basename = nullptr;
  log_bin_index = nullptr;

  /* Handler variables */
  total_ha_2pc = 0;
  /* Variables in libraries */
  charsets_dir = nullptr;
  default_character_set_name = MYSQL_DEFAULT_CHARSET_NAME;
  default_collation_name = compiled_default_collation_name;
  character_set_filesystem_name = "binary";
  lc_messages = mysqld_default_locale_name;
  lc_time_names_name = mysqld_default_locale_name;

  /* Variables that depends on compile options */
#ifndef DBUG_OFF
  default_dbug_option =
      IF_WIN("d:t:i:O,\\mysqld.trace", "d:t:i:o,/tmp/mysqld.trace");
#endif
#ifdef ENABLED_PROFILING
  have_profiling = SHOW_OPTION_YES;
#else
  have_profiling = SHOW_OPTION_NO;
#endif

  have_symlink = SHOW_OPTION_YES;

  have_dlopen = SHOW_OPTION_YES;

  have_query_cache = SHOW_OPTION_NO;

  have_geometry = SHOW_OPTION_YES;

  have_rtree_keys = SHOW_OPTION_YES;

  /* Always true */
  have_compress = SHOW_OPTION_YES;
#if defined(_WIN32)
  shared_memory_base_name = default_shared_memory_base_name;
#endif

  return 0;
}

/**
  Check if it is a global replication filter setting.

  @param argument The setting of startup option --replicate-*.

  @retval
    0    OK
  @retval
    1    Error
*/
static bool is_rpl_global_filter_setting(char *argument) {
  DBUG_TRACE;

  bool res = false;
  char *p = strchr(argument, ':');
  if (p == nullptr) res = true;

  return res;
}

/**
  Extract channel name and filter value from argument.

  @param [out] channel_name The name of the channel.
  @param [out] filter_val The value of filter.
  @param argument The setting of startup option --replicate-*.
*/
void parse_filter_arg(char **channel_name, char **filter_val, char *argument) {
  DBUG_TRACE;

  char *p = strchr(argument, ':');

  DBUG_ASSERT(p != nullptr);

  /*
    If argument='channel_1:db1', then channel_name='channel_1'
    and filter_val='db1'; If argument=':db1', then channel_name=''
    and filter_val='db1'.
  */
  *channel_name = argument;
  *filter_val = p + 1;
  *p = 0;
}

/**
  Extract channel name and filter value from argument.

  @param [out] key The db is rewritten from.
  @param [out] val The db is rewritten to.
  @param argument The value of filter.

  @retval
    0    OK
  @retval
    1    Error
*/
static int parse_replicate_rewrite_db(char **key, char **val, char *argument) {
  DBUG_TRACE;
  char *p;
  *key = argument;

  if (!(p = strstr(argument, "->"))) {
    LogErr(ERROR_LEVEL, ER_RPL_REWRITEDB_MISSING_ARROW);
    return 1;
  }
  *val = p + 2;

  while (p > argument && my_isspace(mysqld_charset, p[-1])) p--;
  *p = 0;

  if (!**key) {
    LogErr(ERROR_LEVEL, ER_RPL_REWRITEDB_EMPTY_FROM);
    return 1;
  }
  while (**val && my_isspace(mysqld_charset, **val)) (*val)++;
  if (!**val) {
    LogErr(ERROR_LEVEL, ER_RPL_REWRITEDB_EMPTY_TO);
    return 1;
  }

  return 0;
}

bool mysqld_get_one_option(int optid,
                           const struct my_option *opt MY_ATTRIBUTE((unused)),
                           char *argument) {
  Rpl_filter *rpl_filter = nullptr;
  char *filter_val;
  char *channel_name;

  switch (optid) {
    case '#':
#ifndef DBUG_OFF
      DBUG_SET_INITIAL(argument ? argument : default_dbug_option);
#endif
      opt_endinfo = true; /* unireg: memory allocation */
      break;
    case 'a':
      global_system_variables.sql_mode = MODE_ANSI;
      global_system_variables.transaction_isolation = ISO_SERIALIZABLE;
      break;
    case 'b':
      strmake(mysql_home, argument, sizeof(mysql_home) - 1);
      mysql_home_ptr = mysql_home;
      break;
    case 'C':
      if (default_collation_name == compiled_default_collation_name)
        default_collation_name = nullptr;
      break;
    case 'h':
      strmake(mysql_real_data_home, argument, sizeof(mysql_real_data_home) - 1);
      /* Correct pointer set by my_getopt */
      mysql_real_data_home_ptr = mysql_real_data_home;
      break;
    case 'u':
      if (!mysqld_user || !strcmp(mysqld_user, argument))
        mysqld_user = argument;
      else
        LogErr(WARNING_LEVEL, ER_THE_USER_ABIDES, argument, mysqld_user);
      break;
    case 's':
      if (argument && argument[0] == '0') {
        LogErr(WARNING_LEVEL, ER_DEPRECATE_MSG_NO_REPLACEMENT,
               "Disabling symbolic links using --skip-symbolic-links"
               " (or equivalent) is the default. Consider not using"
               " this option as it");
      } else {
        LogErr(WARNING_LEVEL, ER_DEPRECATE_MSG_NO_REPLACEMENT,
               "Enabling symbolic using --symbolic-links/-s (or equivalent)");
      }
      break;
    case 'L':
      push_deprecated_warn(nullptr, "--language/-l", "'--lc-messages-dir'");
      /* Note:  fall-through */
    case OPT_LC_MESSAGES_DIRECTORY:
      strmake(lc_messages_dir, argument, sizeof(lc_messages_dir) - 1);
      lc_messages_dir_ptr = lc_messages_dir;
      break;
    case OPT_BINLOG_FORMAT:
      binlog_format_used = true;
      break;
    case OPT_BINLOG_MAX_FLUSH_QUEUE_TIME:
      push_deprecated_warn_no_replacement(nullptr,
                                          "--binlog_max_flush_queue_time");
      break;
    case OPT_EXPIRE_LOGS_DAYS:
      push_deprecated_warn(nullptr, "expire-logs-days",
                           "binlog_expire_logs_seconds");
      expire_logs_days_supplied = true;
      break;
    case OPT_BINLOG_EXPIRE_LOGS_SECONDS:
      binlog_expire_logs_seconds_supplied = true;
      break;
#ifndef XTRABACKUP
    case OPT_SSL_KEY:
    case OPT_SSL_CERT:
    case OPT_SSL_CA:
    case OPT_SSL_CAPATH:
    case OPT_SSL_CIPHER:
    case OPT_TLS_CIPHERSUITES:
    case OPT_SSL_CRL:
    case OPT_SSL_CRLPATH:
    case OPT_TLS_VERSION:
      /*
        Enable use of SSL if we are using any ssl option.
        One can disable SSL later by using --skip-ssl or --ssl=0.
      */
      opt_use_ssl = true;
      break;
<<<<<<< HEAD
#endif /* XTRABACKUP */
=======
    case OPT_ADMIN_SSL_KEY:
    case OPT_ADMIN_SSL_CERT:
    case OPT_ADMIN_SSL_CA:
    case OPT_ADMIN_SSL_CAPATH:
    case OPT_ADMIN_SSL_CIPHER:
    case OPT_ADMIN_TLS_CIPHERSUITES:
    case OPT_ADMIN_SSL_CRL:
    case OPT_ADMIN_SSL_CRLPATH:
    case OPT_ADMIN_TLS_VERSION:
      /*
        Enable use of SSL if we are using any ssl option.
        One can disable SSL later by using --skip-admin-ssl or --admin-ssl=0.
      */
      g_admin_ssl_configured = true;
      opt_use_admin_ssl = true;
      break;
>>>>>>> f8cdce86
    case 'V':
      print_server_version();
      exit(MYSQLD_SUCCESS_EXIT);
    case 'T':
      test_flags = argument ? (uint)atoi(argument) : 0;
      opt_endinfo = true;
      break;
    case (int)OPT_ISAM_LOG:
      opt_myisam_log = true;
      break;
    case (int)OPT_BIN_LOG:
      opt_bin_log = (argument != disabled_my_option);
      if (!opt_bin_log) {
        // Clear the binlog basename used by any previous --log-bin
        if (opt_bin_logname) {
          my_free(opt_bin_logname);
          opt_bin_logname = nullptr;
        }
      }
      log_bin_supplied = true;
      break;
    case (int)OPT_REPLICATE_IGNORE_DB: {
      if (is_rpl_global_filter_setting(argument)) {
        rpl_global_filter.add_ignore_db(argument);
        rpl_global_filter.ignore_db_statistics.set_all(
            CONFIGURED_BY_STARTUP_OPTIONS);
      } else {
        parse_filter_arg(&channel_name, &filter_val, argument);
        rpl_filter = rpl_channel_filters.get_channel_filter(channel_name);
        rpl_filter->add_ignore_db(filter_val);
        rpl_filter->ignore_db_statistics.set_all(
            CONFIGURED_BY_STARTUP_OPTIONS_FOR_CHANNEL);
      }
      break;
    }
    case (int)OPT_REPLICATE_DO_DB: {
      if (is_rpl_global_filter_setting(argument)) {
        rpl_global_filter.add_do_db(argument);
        rpl_global_filter.do_db_statistics.set_all(
            CONFIGURED_BY_STARTUP_OPTIONS);
      } else {
        parse_filter_arg(&channel_name, &filter_val, argument);
        rpl_filter = rpl_channel_filters.get_channel_filter(channel_name);
        rpl_filter->add_do_db(filter_val);
        rpl_filter->do_db_statistics.set_all(
            CONFIGURED_BY_STARTUP_OPTIONS_FOR_CHANNEL);
      }
      break;
    }
    case (int)OPT_REPLICATE_REWRITE_DB: {
      char *key, *val;
      if (is_rpl_global_filter_setting(argument)) {
        if (parse_replicate_rewrite_db(&key, &val, argument)) return true;
        rpl_global_filter.add_db_rewrite(key, val);
        rpl_global_filter.rewrite_db_statistics.set_all(
            CONFIGURED_BY_STARTUP_OPTIONS);
      } else {
        parse_filter_arg(&channel_name, &filter_val, argument);
        rpl_filter = rpl_channel_filters.get_channel_filter(channel_name);
        if (parse_replicate_rewrite_db(&key, &val, filter_val)) return true;
        rpl_filter->add_db_rewrite(key, val);
        rpl_filter->rewrite_db_statistics.set_all(
            CONFIGURED_BY_STARTUP_OPTIONS_FOR_CHANNEL);
      }
      break;
    }

    case (int)OPT_BINLOG_IGNORE_DB: {
      binlog_filter->add_ignore_db(argument);
      break;
    }
    case (int)OPT_BINLOG_DO_DB: {
      binlog_filter->add_do_db(argument);
      break;
    }
    case (int)OPT_REPLICATE_DO_TABLE: {
      if (is_rpl_global_filter_setting(argument)) {
        if (rpl_global_filter.add_do_table_array(argument)) {
          LogErr(ERROR_LEVEL, ER_RPL_CANT_ADD_DO_TABLE, argument);
          return true;
        }
        rpl_global_filter.do_table_statistics.set_all(
            CONFIGURED_BY_STARTUP_OPTIONS);
      } else {
        parse_filter_arg(&channel_name, &filter_val, argument);
        rpl_filter = rpl_channel_filters.get_channel_filter(channel_name);
        if (rpl_filter->add_do_table_array(filter_val)) {
          LogErr(ERROR_LEVEL, ER_RPL_CANT_ADD_DO_TABLE, argument);
          return true;
        }
        rpl_filter->do_table_statistics.set_all(
            CONFIGURED_BY_STARTUP_OPTIONS_FOR_CHANNEL);
      }
      break;
    }
    case (int)OPT_REPLICATE_WILD_DO_TABLE: {
      if (is_rpl_global_filter_setting(argument)) {
        if (rpl_global_filter.add_wild_do_table(argument)) {
          LogErr(ERROR_LEVEL, ER_RPL_FILTER_ADD_WILD_DO_TABLE_FAILED, argument);
          return true;
        }
        rpl_global_filter.wild_do_table_statistics.set_all(
            CONFIGURED_BY_STARTUP_OPTIONS);
      } else {
        parse_filter_arg(&channel_name, &filter_val, argument);
        rpl_filter = rpl_channel_filters.get_channel_filter(channel_name);
        if (rpl_filter->add_wild_do_table(filter_val)) {
          LogErr(ERROR_LEVEL, ER_RPL_FILTER_ADD_WILD_DO_TABLE_FAILED, argument);
          return true;
        }
        rpl_filter->wild_do_table_statistics.set_all(
            CONFIGURED_BY_STARTUP_OPTIONS_FOR_CHANNEL);
      }
      break;
    }
    case (int)OPT_REPLICATE_WILD_IGNORE_TABLE: {
      if (is_rpl_global_filter_setting(argument)) {
        if (rpl_global_filter.add_wild_ignore_table(argument)) {
          LogErr(ERROR_LEVEL, ER_RPL_FILTER_ADD_WILD_IGNORE_TABLE_FAILED,
                 argument);
          return true;
        }
        rpl_global_filter.wild_ignore_table_statistics.set_all(
            CONFIGURED_BY_STARTUP_OPTIONS);
      } else {
        parse_filter_arg(&channel_name, &filter_val, argument);
        rpl_filter = rpl_channel_filters.get_channel_filter(channel_name);
        if (rpl_filter->add_wild_ignore_table(filter_val)) {
          LogErr(ERROR_LEVEL, ER_RPL_FILTER_ADD_WILD_IGNORE_TABLE_FAILED,
                 argument);
          return true;
        }
        rpl_filter->wild_ignore_table_statistics.set_all(
            CONFIGURED_BY_STARTUP_OPTIONS_FOR_CHANNEL);
      }
      break;
    }
    case (int)OPT_REPLICATE_IGNORE_TABLE: {
      if (is_rpl_global_filter_setting(argument)) {
        if (rpl_global_filter.add_ignore_table_array(argument)) {
          LogErr(ERROR_LEVEL, ER_RPL_CANT_ADD_IGNORE_TABLE, argument);
          return true;
        }
        rpl_global_filter.ignore_table_statistics.set_all(
            CONFIGURED_BY_STARTUP_OPTIONS);
      } else {
        parse_filter_arg(&channel_name, &filter_val, argument);
        rpl_filter = rpl_channel_filters.get_channel_filter(channel_name);
        if (rpl_filter->add_ignore_table_array(filter_val)) {
          LogErr(ERROR_LEVEL, ER_RPL_CANT_ADD_IGNORE_TABLE, argument);
          return true;
        }
        rpl_filter->ignore_table_statistics.set_all(
            CONFIGURED_BY_STARTUP_OPTIONS_FOR_CHANNEL);
      }
      break;
    }
    case (int)OPT_MASTER_RETRY_COUNT:
      push_deprecated_warn(nullptr, "--master-retry-count",
                           "'CHANGE MASTER TO master_retry_count = <num>'");
      break;
    case (int)OPT_SKIP_NEW:
      opt_specialflag |= SPECIAL_NO_NEW_FUNC;
      delay_key_write_options = DELAY_KEY_WRITE_NONE;
      myisam_concurrent_insert = 0;
      myisam_recover_options = HA_RECOVER_OFF;
      sp_automatic_privileges = false;
      my_enable_symlinks = false;
      ha_open_options &= ~(HA_OPEN_ABORT_IF_CRASHED | HA_OPEN_DELAY_KEY_WRITE);
      break;
    case (int)OPT_SKIP_HOST_CACHE:
      opt_specialflag |= SPECIAL_NO_HOST_CACHE;
      break;
    case (int)OPT_SKIP_RESOLVE:
      if (argument && (argument == disabled_my_option ||
                       !my_strcasecmp(system_charset_info, argument, "OFF")))
        opt_skip_name_resolve = false;
      else {
        opt_skip_name_resolve = true;
        opt_specialflag |= SPECIAL_NO_RESOLVE;
      }
      break;
    case (int)OPT_WANT_CORE:
      test_flags |= TEST_CORE_ON_SIGNAL;
      break;
    case (int)OPT_SKIP_STACK_TRACE:
      test_flags |= TEST_NO_STACKTRACE;
      break;
    case OPT_SERVER_ID:
      /*
       Consider that one received a Server Id when 2 conditions are present:
       1) The argument is on the list
       2) There is a value present
      */
      server_id_supplied = (*argument != 0);
      break;
    case OPT_LOWER_CASE_TABLE_NAMES:
      lower_case_table_names_used = true;
      break;
#if defined(ENABLED_DEBUG_SYNC)
    case OPT_DEBUG_SYNC_TIMEOUT:
      /*
        Debug Sync Facility. See debug_sync.cc.
        Default timeout for WAIT_FOR action.
        Default value is zero (facility disabled).
        If option is given without an argument, supply a non-zero value.
      */
      if (!argument) {
        /* purecov: begin tested */
        opt_debug_sync_timeout = DEBUG_SYNC_DEFAULT_WAIT_TIMEOUT;
        /* purecov: end */
      }
      break;
#endif /* defined(ENABLED_DEBUG_SYNC) */
    case OPT_LOG_ERROR:
      /*
        "No --log-error" == "write errors to stderr",
        "--log-error without argument" == "write errors to a file".
      */
      if (argument == nullptr) /* no argument */
        log_error_dest = "";
      break;

    case OPT_EARLY_PLUGIN_LOAD:
      free_list(opt_early_plugin_load_list_ptr);
      opt_early_plugin_load_list_ptr->push_back(new i_string(argument));
      break;
    case OPT_PLUGIN_LOAD:
      free_list(opt_plugin_load_list_ptr);
      /* fall through */
    case OPT_PLUGIN_LOAD_ADD:
      opt_plugin_load_list_ptr->push_back(new i_string(argument));
      break;
    case OPT_PFS_INSTRUMENT: {
#ifdef WITH_PERFSCHEMA_STORAGE_ENGINE
      /*
        Parse instrument name and value from argument string. Handle leading
        and trailing spaces. Also handle single quotes.

        Acceptable:
          performance_schema_instrument = ' foo/%/bar/  =  ON  '
          performance_schema_instrument = '%=OFF'
        Not acceptable:
          performance_schema_instrument = '' foo/%/bar = ON ''
          performance_schema_instrument = '%='OFF''
      */
      char *name = argument, *p = nullptr, *val = nullptr;
      bool quote = false; /* true if quote detected */
      bool error = true;  /* false if no errors detected */
      const int PFS_BUFFER_SIZE = 128;
      char orig_argument[PFS_BUFFER_SIZE + 1];
      orig_argument[0] = 0;

      if (!argument) goto pfs_error;

      /* Save original argument string for error reporting */
      strncpy(orig_argument, argument, PFS_BUFFER_SIZE);

      /* Split instrument name and value at the equal sign */
      if (!(p = strchr(argument, '='))) goto pfs_error;

      /* Get option value */
      val = p + 1;
      if (!*val) goto pfs_error;

      /* Trim leading spaces and quote from the instrument name */
      while (*name && (my_isspace(mysqld_charset, *name) || (*name == '\''))) {
        /* One quote allowed */
        if (*name == '\'') {
          if (!quote)
            quote = true;
          else
            goto pfs_error;
        }
        name++;
      }

      /* Trim trailing spaces from instrument name */
      while ((p > name) && my_isspace(mysqld_charset, p[-1])) p--;
      *p = 0;

      /* Remove trailing slash from instrument name */
      if (p > name && (p[-1] == '/')) p[-1] = 0;

      if (!*name) goto pfs_error;

      /* Trim leading spaces from option value */
      while (*val && my_isspace(mysqld_charset, *val)) val++;

      /* Trim trailing spaces and matching quote from value */
      p = val + strlen(val);
      while (p > val && (my_isspace(mysqld_charset, p[-1]) || p[-1] == '\'')) {
        /* One matching quote allowed */
        if (p[-1] == '\'') {
          if (quote)
            quote = false;
          else
            goto pfs_error;
        }
        p--;
      }

      *p = 0;

      if (!*val) goto pfs_error;

      /* Add instrument name and value to array of configuration options */
      if (add_pfs_instr_to_array(name, val)) goto pfs_error;

      error = false;

    pfs_error:
      if (error) {
        LogErr(WARNING_LEVEL, ER_INVALID_INSTRUMENT, orig_argument);
        return false;
      }
#endif /* WITH_PERFSCHEMA_STORAGE_ENGINE */
      break;
    }
    case OPT_THREAD_CACHE_SIZE:
      thread_cache_size_specified = true;
      break;
    case OPT_HOST_CACHE_SIZE:
      host_cache_size_specified = true;
      break;
    case OPT_TABLE_DEFINITION_CACHE:
      table_definition_cache_specified = true;
      break;
    case OPT_SKIP_INNODB:
      LogErr(WARNING_LEVEL, ER_INNODB_MANDATORY);
      break;
    case OPT_AVOID_TEMPORAL_UPGRADE:
      push_deprecated_warn_no_replacement(nullptr, "avoid_temporal_upgrade");
      break;
    case OPT_SHOW_OLD_TEMPORALS:
      push_deprecated_warn_no_replacement(nullptr, "show_old_temporals");
      break;
    case 'p':
      if (argument) {
        char *start = argument;
        my_free(opt_keyring_migration_password);
        opt_keyring_migration_password =
            my_strdup(PSI_NOT_INSTRUMENTED, argument, MYF(MY_FAE));
        while (*argument) *argument++ = 'x';
        if (*start) start[1] = 0;
      } else
        opt_keyring_migration_password = get_tty_password(NullS);
      migrate_connect_options = true;
      break;
    case OPT_KEYRING_MIGRATION_USER:
    case OPT_KEYRING_MIGRATION_HOST:
    case OPT_KEYRING_MIGRATION_SOCKET:
    case OPT_KEYRING_MIGRATION_PORT:
      migrate_connect_options = true;
      break;
    case OPT_LOG_SLAVE_UPDATES:
      log_slave_updates_supplied = true;
      break;
    case OPT_SLAVE_PRESERVE_COMMIT_ORDER:
      slave_preserve_commit_order_supplied = true;
      break;
    case OPT_ENFORCE_GTID_CONSISTENCY: {
      const char *wrong_value =
          fixup_enforce_gtid_consistency_command_line(argument);
      if (wrong_value != nullptr)
        LogErr(WARNING_LEVEL, ER_INVALID_VALUE_FOR_ENFORCE_GTID_CONSISTENCY,
               wrong_value);
    } break;
    case OPT_NAMED_PIPE_FULL_ACCESS_GROUP:
#ifdef _WIN32
      if (!is_valid_named_pipe_full_access_group(argument)) {
        LogErr(ERROR_LEVEL, ER_INVALID_NAMED_PIPE_FULL_ACCESS_GROUP);
        return 1;
      }
#endif  // _WIN32
      break;
    case OPT_RELAY_LOG_INFO_FILE:
      push_deprecated_warn_no_replacement(nullptr, "--relay-log-info-file");
      break;
    case OPT_MASTER_INFO_FILE:
      push_deprecated_warn_no_replacement(nullptr, "--master-info-file");
      break;
    case OPT_LOG_BIN_USE_V1_ROW_EVENTS:
      push_deprecated_warn_no_replacement(nullptr,
                                          "--log-bin-use-v1-row-events");
      break;
    case OPT_SLAVE_ROWS_SEARCH_ALGORITHMS:
      push_deprecated_warn_no_replacement(nullptr,
                                          "--slave-rows-search-algorithms");
      break;
  }
  return false;
}

/** Handle arguments for multiple key caches. */

static void *mysql_getopt_value(const char *keyname, size_t key_length,
                                const struct my_option *option, int *error) {
  if (error) *error = 0;
  switch (option->id) {
    case OPT_KEY_BUFFER_SIZE:
    case OPT_KEY_CACHE_BLOCK_SIZE:
    case OPT_KEY_CACHE_DIVISION_LIMIT:
    case OPT_KEY_CACHE_AGE_THRESHOLD: {
      KEY_CACHE *key_cache;
      if (!(key_cache = get_or_create_key_cache(keyname, key_length))) {
        if (error) *error = EXIT_OUT_OF_MEMORY;
        return nullptr;
      }
      switch (option->id) {
        case OPT_KEY_BUFFER_SIZE:
          return &key_cache->param_buff_size;
        case OPT_KEY_CACHE_BLOCK_SIZE:
          return &key_cache->param_block_size;
        case OPT_KEY_CACHE_DIVISION_LIMIT:
          return &key_cache->param_division_limit;
        case OPT_KEY_CACHE_AGE_THRESHOLD:
          return &key_cache->param_age_threshold;
      }
    }
  }
  return option->value;
}

/**
  Get server options from the command line,
  and perform related server initializations.
  @param [in, out] argc_ptr       command line options (count)
  @param [in, out] argv_ptr       command line options (values)
  @return 0 on success

  @todo
  - FIXME add EXIT_TOO_MANY_ARGUMENTS to "mysys_err.h" and return that code?
*/
static int get_options(int *argc_ptr, char ***argv_ptr) {
  int ho_error;

  my_getopt_register_get_addr(mysql_getopt_value);

  /* prepare all_options array */
  all_options.reserve(array_elements(my_long_options));
  for (my_option *opt = my_long_options;
       opt < my_long_options + array_elements(my_long_options) - 1; opt++) {
    all_options.push_back(*opt);
  }
  sys_var_add_options(&all_options, sys_var::PARSE_NORMAL);
  add_terminator(&all_options);

  if (is_help_or_validate_option() || opt_initialize) {
    /*
      Show errors during --help, but mute everything else so the info the
      user actually wants isn't lost in the spam.  (For --help --verbose,
      we need to set up far enough to be able to print variables provided
      by plugins, so a good number of warnings/notes might get printed.)
      Likewise for --initialize.
    */
    struct my_option *opt = &all_options[0];
    for (; opt->name; opt++)
      if (!strcmp("log_error_verbosity", opt->name))
        opt->def_value = opt_initialize ? 2 : 1;
  }

  /* Skip unknown options so that they may be processed later by plugins */
  my_getopt_skip_unknown = true;

  if ((ho_error = handle_options(argc_ptr, argv_ptr, &all_options[0],
                                 mysqld_get_one_option)))
    return ho_error;

  // update verbosity in filter engine, if needed
  log_builtins_filter_update_verbosity(log_error_verbosity);

  // update suppression list in filter engine
  {
    int rr;
    // try to set the list
    if (((rr = log_builtins_filter_parse_suppression_list(
              opt_log_error_suppression_list, false)) != 0) ||
        ((rr = log_builtins_filter_parse_suppression_list(
              opt_log_error_suppression_list, true)) != 0)) {
      rr = -(rr + 1);
      LogErr(ERROR_LEVEL, ER_CANT_SET_ERROR_SUPPRESSION_LIST_FROM_COMMAND_LINE,
             "log_error_suppression_list", &opt_log_error_suppression_list[rr]);

      /*
        We were given an illegal value at start-up, so the default will be
        used instead. We have reported the problem (and the dodgy value);
        let's now point our variable back at the default (i.e. the value
        actually used) so SELECT @@GLOBAL.log_error_suppression_list will
        render correct results.
      */
      sys_var *var =
          intern_find_sys_var(STRING_WITH_LEN("log_error_suppression_list"));
      if (var != nullptr) {
        opt_log_error_suppression_list = (char *)var->get_default();
        /*
          During unit-testing, the log subsystem is not initialized,
          so while the default should always check out as a valid
          argument, actually setting it will still fail in this
          particular case as we cannot acquire the rule-set or its
          lock.
        */
        if (log_builtins_filter_parse_suppression_list(
                opt_log_error_suppression_list, false) == 0) {
          log_builtins_filter_parse_suppression_list(
              opt_log_error_suppression_list, true);
        } else {
          DBUG_ASSERT(false); /* purecov: inspected */
        }
      }
    }
  }

  if (!is_help_or_validate_option())
    vector<my_option>().swap(all_options);  // Deletes the vector contents.

  /* Add back the program name handle_options removes */
  (*argc_ptr)++;
  (*argv_ptr)--;

  /*
    Options have been parsed. Now some of them need additional special
    handling, like custom value checking, checking of incompatibilites
    between options, setting of multiple variables, etc.
    Do them here.
  */

  if (!opt_help && opt_verbose) LogErr(ERROR_LEVEL, ER_VERBOSE_REQUIRES_HELP);

  if ((opt_log_slow_admin_statements || opt_log_queries_not_using_indexes ||
       opt_log_slow_slave_statements) &&
      !opt_slow_log)
    LogErr(WARNING_LEVEL, ER_POINTLESS_WITHOUT_SLOWLOG);

  if (global_system_variables.net_buffer_length >
      global_system_variables.max_allowed_packet) {
    LogErr(WARNING_LEVEL, ER_WASTEFUL_NET_BUFFER_SIZE,
           global_system_variables.net_buffer_length,
           global_system_variables.max_allowed_packet);
  }

  /*
    TIMESTAMP columns get implicit DEFAULT values when
    --explicit_defaults_for_timestamp is not set.
    This behavior is deprecated now.
  */
  if (!is_help_or_validate_option() &&
      !global_system_variables.explicit_defaults_for_timestamp)
    LogErr(WARNING_LEVEL, ER_DEPRECATED_TIMESTAMP_IMPLICIT_DEFAULTS);

  if (!is_help_or_validate_option() &&
      opt_mi_repository_id == INFO_REPOSITORY_FILE)
    push_deprecated_warn(nullptr, "--master-info-repository=FILE",
                         "'--master-info-repository=TABLE'");

  if (!is_help_or_validate_option() &&
      opt_rli_repository_id == INFO_REPOSITORY_FILE)
    push_deprecated_warn(nullptr, "--relay-log-info-repository=FILE",
                         "'--relay-log-info-repository=TABLE'");

  opt_init_connect.length = strlen(opt_init_connect.str);
  opt_init_slave.length = strlen(opt_init_slave.str);
  opt_mandatory_roles.length = strlen(opt_mandatory_roles.str);

  if (global_system_variables.low_priority_updates)
    thr_upgraded_concurrent_insert_lock = TL_WRITE_LOW_PRIORITY;

  if (ft_boolean_check_syntax_string(
          pointer_cast<const uchar *>(ft_boolean_syntax))) {
    LogErr(ERROR_LEVEL, ER_FT_BOOL_SYNTAX_INVALID, ft_boolean_syntax);
    return 1;
  }

  if (opt_noacl && !is_help_or_validate_option()) opt_disable_networking = true;

  if (opt_disable_networking) mysqld_port = 0;

  if (opt_skip_show_db) opt_specialflag |= SPECIAL_SKIP_SHOW_DB;

  if (myisam_flush) flush_time = 0;

  if (opt_slave_skip_errors) add_slave_skip_errors(opt_slave_skip_errors);

  if (global_system_variables.max_join_size == HA_POS_ERROR)
    global_system_variables.option_bits |= OPTION_BIG_SELECTS;
  else
    global_system_variables.option_bits &= ~OPTION_BIG_SELECTS;

  // Synchronize @@global.autocommit value on --autocommit
  const ulonglong turn_bit_on =
      opt_autocommit ? OPTION_AUTOCOMMIT : OPTION_NOT_AUTOCOMMIT;
  global_system_variables.option_bits =
      (global_system_variables.option_bits &
       ~(OPTION_NOT_AUTOCOMMIT | OPTION_AUTOCOMMIT)) |
      turn_bit_on;

  // Synchronize @@global.autocommit metadata on --autocommit
  my_option *opt = &my_long_options[3];
  DBUG_ASSERT(strcmp(opt->name, "autocommit") == 0);
  DBUG_ASSERT(opt->arg_source != nullptr);
  Sys_autocommit_ptr->set_source_name(opt->arg_source->m_path_name);
  Sys_autocommit_ptr->set_source(opt->arg_source->m_source);

  global_system_variables.sql_mode =
      expand_sql_mode(global_system_variables.sql_mode, nullptr);

  if (!my_enable_symlinks) have_symlink = SHOW_OPTION_DISABLED;

  if (opt_debugging) {
    /* Allow break with SIGINT, no core or stack trace */
    test_flags |= TEST_SIGINT | TEST_NO_STACKTRACE;
    test_flags &= ~TEST_CORE_ON_SIGNAL;
  }
  /* Set global MyISAM variables from delay_key_write_options */
  fix_delay_key_write(nullptr, nullptr, OPT_GLOBAL);

#ifndef _WIN32
  if (mysqld_chroot) set_root(mysqld_chroot);
#endif
  if (fix_paths()) return 1;

  /*
    Set some global variables from the global_system_variables
    In most cases the global variables will not be used
  */
  my_disable_locking = myisam_single_user = (opt_external_locking == 0);
  my_default_record_cache_size = global_system_variables.read_buff_size;

  global_system_variables.long_query_time =
      (ulonglong)(global_system_variables.long_query_time_double * 1e6);

  if (opt_short_log_format) opt_specialflag |= SPECIAL_SHORT_LOG_FORMAT;

  if (Connection_handler_manager::init()) {
    LogErr(ERROR_LEVEL, ER_CONNECTION_HANDLING_OOM);
    return 1;
  }
  if (Global_THD_manager::create_instance()) {
    LogErr(ERROR_LEVEL, ER_THREAD_HANDLING_OOM);
    return 1;
  }

  /* If --super-read-only was specified, set read_only to 1 */
  read_only = super_read_only ? super_read_only : read_only;
  opt_readonly = read_only;

  return 0;
}

/*
  Create version name for running mysqld version
  We automaticly add suffixes -debug, -valgrind, -asan, -ubsan
  to the version name to make the version more descriptive.
  (MYSQL_SERVER_SUFFIX is set by the compilation environment)
*/

/*
  The following code is quite ugly as there is no portable way to easily set a
  string to the value of a macro
*/
#ifdef MYSQL_SERVER_SUFFIX
#define MYSQL_SERVER_SUFFIX_STR STRINGIFY_ARG(MYSQL_SERVER_SUFFIX)
#else
#define MYSQL_SERVER_SUFFIX_STR MYSQL_SERVER_SUFFIX_DEF
#endif

static void set_server_version(void) {
  char *end MY_ATTRIBUTE((unused)) = strxmov(
      server_version, MYSQL_SERVER_VERSION, MYSQL_SERVER_SUFFIX_STR, NullS);
#ifndef DBUG_OFF
  if (!strstr(MYSQL_SERVER_SUFFIX_STR, "-debug"))
    end = my_stpcpy(end, "-debug");
#endif
#ifdef HAVE_VALGRIND
  if (SERVER_VERSION_LENGTH - (end - server_version) >
      static_cast<int>(sizeof("-valgrind")))
    end = my_stpcpy(end, "-valgrind");
#endif
#ifdef HAVE_ASAN
  if (SERVER_VERSION_LENGTH - (end - server_version) >
      static_cast<int>(sizeof("-asan")))
    end = my_stpcpy(end, "-asan");
#endif
#ifdef HAVE_LSAN
  if (SERVER_VERSION_LENGTH - (end - server_version) >
      static_cast<int>(sizeof("-lsan")))
    end = my_stpcpy(end, "-lsan");
#endif
#ifdef HAVE_UBSAN
  if (SERVER_VERSION_LENGTH - (end - server_version) >
      static_cast<int>(sizeof("-ubsan")))
    end = my_stpcpy(end, "-ubsan");
#endif
#ifdef HAVE_TSAN
  if (SERVER_VERSION_LENGTH - (end - server_version) >
      static_cast<int>(sizeof("-tsan")))
    end = my_stpcpy(end, "-tsan");
#endif
}

static const char *get_relative_path(const char *path) {
  if (test_if_hard_path(path) && is_prefix(path, DEFAULT_MYSQL_HOME) &&
      strcmp(DEFAULT_MYSQL_HOME, FN_ROOTDIR)) {
    path += strlen(DEFAULT_MYSQL_HOME);
    while (is_directory_separator(*path)) path++;
  }
  return path;
}

/**
  Test a file path to determine if the path is compatible with the secure file
  path restriction.

  @param path null terminated character string

  @retval true The path is secure
  @retval false The path isn't secure
*/

bool is_secure_file_path(const char *path) {
  char buff1[FN_REFLEN], buff2[FN_REFLEN];
  size_t opt_secure_file_priv_len;
  /*
    All paths are secure if opt_secure_file_priv is 0
  */
  if (!opt_secure_file_priv[0]) return true;

  opt_secure_file_priv_len = strlen(opt_secure_file_priv);

  if (strlen(path) >= FN_REFLEN) return false;

  if (!my_strcasecmp(system_charset_info, opt_secure_file_priv, "NULL"))
    return false;

  if (my_realpath(buff1, path, 0)) {
    /*
      The supplied file path might have been a file and not a directory.
    */
    int length = (int)dirname_length(path);
    if (length >= FN_REFLEN) return false;
    memcpy(buff2, path, length);
    buff2[length] = '\0';
    if (length == 0 || my_realpath(buff1, buff2, 0)) return false;
  }
  convert_dirname(buff2, buff1, NullS);
  if (!lower_case_file_system) {
    if (strncmp(opt_secure_file_priv, buff2, opt_secure_file_priv_len))
      return false;
  } else {
    if (files_charset_info->coll->strnncoll(
            files_charset_info, (uchar *)buff2, strlen(buff2),
            pointer_cast<const uchar *>(opt_secure_file_priv),
            opt_secure_file_priv_len, true))
      return false;
  }
  return true;
}

/**
  check_secure_file_priv_path : Checks path specified through
  --secure-file-priv and raises warning in following cases:
  1. If path is empty string or NULL and mysqld is not running
     with --initialize (bootstrap mode).
  2. If path can access data directory
  3. If path points to a directory which is accessible by
     all OS users (non-Windows build only)

  It throws error in following cases:

  1. If path normalization fails
  2. If it can not get stats of the directory

  Assumptions :
  1. Data directory path has been normalized
  2. opt_secure_file_priv has been normalized unless it is set
     to "NULL".

  @returns Status of validation
    @retval true : Validation is successful with/without warnings
    @retval false : Validation failed. Error is raised.
*/

static bool check_secure_file_priv_path() {
  char datadir_buffer[FN_REFLEN + 1] = {0};
  char plugindir_buffer[FN_REFLEN + 1] = {0};
  char whichdir[20] = {0};
  size_t opt_plugindir_len = 0;
  size_t opt_datadir_len = 0;
  size_t opt_secure_file_priv_len = 0;
  bool warn = false;
  bool case_insensitive_fs;
#ifndef _WIN32
  MY_STAT dir_stat;
#endif

  if (!opt_secure_file_priv[0]) {
    if (opt_initialize) {
      /*
        Do not impose --secure-file-priv restriction
        in bootstrap mode
      */
      LogErr(INFORMATION_LEVEL, ER_SEC_FILE_PRIV_IGNORED);
    } else {
      LogErr(WARNING_LEVEL, ER_SEC_FILE_PRIV_EMPTY);
    }
    return true;
  }

  /*
    Setting --secure-file-priv to NULL would disable
    reading/writing from/to file
  */
  if (!my_strcasecmp(system_charset_info, opt_secure_file_priv, "NULL")) {
    LogErr(INFORMATION_LEVEL, ER_SEC_FILE_PRIV_NULL);
    return true;
  }

  /*
    Check if --secure-file-priv can access data directory
  */
  opt_secure_file_priv_len = strlen(opt_secure_file_priv);

  /*
    Adds dir seperator at the end.
    This is required in subsequent comparison
  */
  convert_dirname(datadir_buffer, mysql_unpacked_real_data_home, NullS);
  opt_datadir_len = strlen(datadir_buffer);

  case_insensitive_fs = (test_if_case_insensitive(datadir_buffer) == 1);

  if (!case_insensitive_fs) {
    if (!strncmp(datadir_buffer, opt_secure_file_priv,
                 opt_datadir_len < opt_secure_file_priv_len
                     ? opt_datadir_len
                     : opt_secure_file_priv_len)) {
      warn = true;
      strcpy(whichdir, "Data directory");
    }
  } else {
    if (!files_charset_info->coll->strnncoll(
            files_charset_info, (uchar *)datadir_buffer, opt_datadir_len,
            pointer_cast<const uchar *>(opt_secure_file_priv),
            opt_secure_file_priv_len, true)) {
      warn = true;
      strcpy(whichdir, "Data directory");
    }
  }

  /*
    Don't bother comparing --secure-file-priv with --plugin-dir
    if we already have a match against --datdir or
    --plugin-dir is not pointing to a valid directory.
  */
  if (!warn && !my_realpath(plugindir_buffer, opt_plugin_dir, 0)) {
    convert_dirname(plugindir_buffer, plugindir_buffer, NullS);
    opt_plugindir_len = strlen(plugindir_buffer);

    if (!case_insensitive_fs) {
      if (!strncmp(plugindir_buffer, opt_secure_file_priv,
                   opt_plugindir_len < opt_secure_file_priv_len
                       ? opt_plugindir_len
                       : opt_secure_file_priv_len)) {
        warn = true;
        strcpy(whichdir, "Plugin directory");
      }
    } else {
      if (!files_charset_info->coll->strnncoll(
              files_charset_info, (uchar *)plugindir_buffer, opt_plugindir_len,
              pointer_cast<const uchar *>(opt_secure_file_priv),
              opt_secure_file_priv_len, true)) {
        warn = true;
        strcpy(whichdir, "Plugin directory");
      }
    }
  }

  if (warn)
    LogErr(WARNING_LEVEL, ER_SEC_FILE_PRIV_DIRECTORY_INSECURE, whichdir);

#ifndef _WIN32
  /*
     Check for --secure-file-priv directory's permission
  */
  if (!(my_stat(opt_secure_file_priv, &dir_stat, MYF(0)))) {
    LogErr(ERROR_LEVEL, ER_SEC_FILE_PRIV_CANT_STAT);
    return false;
  }

  if (dir_stat.st_mode & S_IRWXO)
    LogErr(WARNING_LEVEL, ER_SEC_FILE_PRIV_DIRECTORY_PERMISSIONS);
#endif
  return true;
}

static int fix_paths(void) {
  char buff[FN_REFLEN];
  bool secure_file_priv_nonempty = false;
  convert_dirname(mysql_home, mysql_home, NullS);
  /* Resolve symlinks to allow 'mysql_home' to be a relative symlink */
  my_realpath(mysql_home, mysql_home, MYF(0));
  /* Ensure that mysql_home ends in FN_LIBCHAR */
  char *pos = strend(mysql_home);
  if (pos == mysql_home || pos[-1] != FN_LIBCHAR) {
    pos[0] = FN_LIBCHAR;
    pos[1] = 0;
  }
  convert_dirname(lc_messages_dir, lc_messages_dir, NullS);
  convert_dirname(mysql_real_data_home, mysql_real_data_home, NullS);
  (void)my_load_path(mysql_home, mysql_home, "");  // Resolve current dir
  (void)my_load_path(mysql_real_data_home, mysql_real_data_home, mysql_home);
  (void)my_load_path(pidfile_name, pidfile_name_ptr, mysql_real_data_home);

  convert_dirname(
      opt_plugin_dir,
      opt_plugin_dir_ptr ? opt_plugin_dir_ptr : get_relative_path(PLUGINDIR),
      NullS);
  (void)my_load_path(opt_plugin_dir, opt_plugin_dir, mysql_home);
  opt_plugin_dir_ptr = opt_plugin_dir;

  my_realpath(mysql_unpacked_real_data_home, mysql_real_data_home, MYF(0));
  mysql_unpacked_real_data_home_len = strlen(mysql_unpacked_real_data_home);
  if (mysql_unpacked_real_data_home[mysql_unpacked_real_data_home_len - 1] ==
      FN_LIBCHAR)
    --mysql_unpacked_real_data_home_len;

  const char *sharedir = get_relative_path(SHAREDIR);
  if (test_if_hard_path(sharedir))
    strmake(buff, sharedir, sizeof(buff) - 1); /* purecov: tested */
  else
    strxnmov(buff, sizeof(buff) - 1, mysql_home, sharedir, NullS);
  convert_dirname(buff, buff, NullS);
  (void)my_load_path(lc_messages_dir, lc_messages_dir, buff);

  /* If --character-sets-dir isn't given, use shared library dir */
  if (charsets_dir)
    strmake(mysql_charsets_dir, charsets_dir, sizeof(mysql_charsets_dir) - 1);
  else
    strxnmov(mysql_charsets_dir, sizeof(mysql_charsets_dir) - 1, buff,
             CHARSET_DIR, NullS);
  (void)my_load_path(mysql_charsets_dir, mysql_charsets_dir, buff);
  convert_dirname(mysql_charsets_dir, mysql_charsets_dir, NullS);
  charsets_dir = mysql_charsets_dir;

  if (init_tmpdir(&mysql_tmpdir_list, opt_mysql_tmpdir)) return 1;
  if (!opt_mysql_tmpdir) opt_mysql_tmpdir = mysql_tmpdir;
  if (!slave_load_tmpdir) slave_load_tmpdir = mysql_tmpdir;

  if (opt_help) return 0;
  /*
    Convert the secure-file-priv option to system format, allowing
    a quick strcmp to check if read or write is in an allowed dir
  */
  if (opt_initialize) opt_secure_file_priv = "";
  secure_file_priv_nonempty = opt_secure_file_priv[0] ? true : false;

  if (secure_file_priv_nonempty && strlen(opt_secure_file_priv) > FN_REFLEN) {
    LogErr(WARNING_LEVEL, ER_SEC_FILE_PRIV_ARGUMENT_TOO_LONG, FN_REFLEN - 1);
    return 1;
  }

  memset(buff, 0, sizeof(buff));
  if (secure_file_priv_nonempty &&
      my_strcasecmp(system_charset_info, opt_secure_file_priv, "NULL")) {
    int retval = my_realpath(buff, opt_secure_file_priv, MYF(MY_WME));
    if (!retval) {
      convert_dirname(secure_file_real_path, buff, NullS);
#ifdef WIN32
      MY_DIR *dir = my_dir(secure_file_real_path, MYF(MY_DONT_SORT + MY_WME));
      if (!dir) {
        retval = 1;
      } else {
        my_dirend(dir);
      }
#endif
    }

    if (retval) {
      LogErr(ERROR_LEVEL, ER_SEC_FILE_PRIV_CANT_ACCESS_DIR,
             opt_secure_file_priv);
      return 1;
    }
    opt_secure_file_priv = secure_file_real_path;
  }

  if (!check_secure_file_priv_path()) return 1;

  return 0;
}

/**
  Check if file system used for databases is case insensitive.

  @param dir_name     Directory to test

  @retval
    -1  Don't know (Test failed)
  @retval
    0   File system is case sensitive
  @retval
    1   File system is case insensitive
*/

static int test_if_case_insensitive(const char *dir_name) {
  int result = 0;
  File file;
  char buff[FN_REFLEN], buff2[FN_REFLEN];
  MY_STAT stat_info;
  const char *const tmp_file_name = "mysqld_tmp_file_case_insensitive_test";
  DBUG_TRACE;

  fn_format(buff, tmp_file_name, dir_name, ".lower-test",
            MY_UNPACK_FILENAME | MY_REPLACE_EXT | MY_REPLACE_DIR);
  fn_format(buff2, tmp_file_name, dir_name, ".LOWER-TEST",
            MY_UNPACK_FILENAME | MY_REPLACE_EXT | MY_REPLACE_DIR);
  mysql_file_delete(key_file_casetest, buff2, MYF(0));
  if ((file = mysql_file_create(key_file_casetest, buff, 0666, O_RDWR,
                                MYF(0))) < 0) {
    LogErr(WARNING_LEVEL, ER_CANT_CREATE_TEST_FILE, buff);
    return -1;
  }
  mysql_file_close(file, MYF(0));
  if (mysql_file_stat(key_file_casetest, buff2, &stat_info, MYF(0)))
    result = 1;  // Can access file
  mysql_file_delete(key_file_casetest, buff, MYF(MY_WME));
  DBUG_PRINT("exit", ("result: %d", result));
  return result;
}

/**
  Create file to store pid number.
*/
static bool create_pid_file() {
  File file;
  bool check_parent_path = true, is_path_accessible = true;
  char pid_filepath[FN_REFLEN], *pos = nullptr;
  /* Copy pid file name to get pid file path */
  strcpy(pid_filepath, pidfile_name);

  /* Iterate through the entire path to check if even one of the sub-dirs
     is world-writable */
  while (check_parent_path && (pos = strrchr(pid_filepath, FN_LIBCHAR)) &&
         (pos != pid_filepath)) /* shouldn't check root */
  {
    *pos = '\0'; /* Trim the inner-most dir */
    switch (is_file_or_dir_world_writable(pid_filepath)) {
      case -2:
        is_path_accessible = false;
        break;
      case -1:
        LogErr(ERROR_LEVEL, ER_CANT_CHECK_PID_PATH, strerror(errno));
        exit(MYSQLD_ABORT_EXIT);
      case 1:
        LogErr(WARNING_LEVEL, ER_PID_FILE_PRIV_DIRECTORY_INSECURE,
               pid_filepath);
        check_parent_path = false;
        break;
      case 0:
        continue; /* Keep checking the parent dir */
    }
  }
  if (!is_path_accessible) {
    LogErr(WARNING_LEVEL, ER_PID_FILEPATH_LOCATIONS_INACCESSIBLE);
  }
  if ((file = mysql_file_create(key_file_pid, pidfile_name, 0664,
                                O_WRONLY | O_TRUNC, MYF(MY_WME))) >= 0) {
    char buff[MAX_BIGINT_WIDTH + 1], *end;
    end = longlong10_to_str(getpid(), buff, -10);
    *end++ = '\n';
    if (!mysql_file_write(file, (uchar *)buff, (uint)(end - buff),
                          MYF(MY_WME | MY_NABP))) {
      mysql_file_close(file, MYF(0));
      pid_file_created = true;
      return false;
    }
    mysql_file_close(file, MYF(0));
  }
  LogErr(ERROR_LEVEL, ER_CANT_CREATE_PID_FILE, strerror(errno));
  return true;
}

/**
  Remove the process' pid file.

  @param  flags  file operation flags
*/

static void delete_pid_file(myf flags) {
  File file;
  if (opt_initialize || !pid_file_created ||
      !(file = mysql_file_open(key_file_pid, pidfile_name, O_RDONLY, flags)))
    return;

  if (file == -1) {
    LogErr(INFORMATION_LEVEL, ER_CANT_REMOVE_PID_FILE, strerror(errno));
    return;
  }

  uchar buff[MAX_BIGINT_WIDTH + 1];
  /* Make sure that the pid file was created by the same process. */
  size_t error = mysql_file_read(file, buff, sizeof(buff), flags);
  mysql_file_close(file, flags);
  buff[sizeof(buff) - 1] = '\0';
  if (error != MY_FILE_ERROR && atol((char *)buff) == (long)getpid()) {
    mysql_file_delete(key_file_pid, pidfile_name, flags);
    pid_file_created = false;
  }
  return;
}

/**
  Delete mysql.ibd after aborting upgrade.
*/
static void delete_dictionary_tablespace() {
  char path[FN_REFLEN + 1];
  bool not_used;

  build_table_filename(path, sizeof(path) - 1, "", "mysql", ".ibd", 0,
                       &not_used);
  (void)mysql_file_delete(key_file_misc, path, MYF(MY_WME));

  // Drop file which tracks progress of upgrade.
  dd::upgrade_57::Upgrade_status().remove();
}

/**
  Returns the current state of the server : booting, operational or shutting
  down.

  @return
    SERVER_BOOTING        Server is not operational. It is starting.
    SERVER_OPERATING      Server is fully initialized and operating.
    SERVER_SHUTTING_DOWN  Server is shutting down.
*/
enum_server_operational_state get_server_state() {
  return server_operational_state;
}

/**
  Reset status for all threads.
*/
class Reset_thd_status : public Do_THD_Impl {
 public:
  Reset_thd_status() {}
  virtual void operator()(THD *thd) {
    /* Update the global status if not done so already. */
    if (!thd->status_var_aggregated) {
      add_to_status(&global_status_var, &thd->status_var);
    }
    reset_system_status_vars(&thd->status_var);
  }
};

/**
  Reset global and session status variables.
*/
void refresh_status() {
  mysql_mutex_lock(&LOCK_status);

  /* For all threads, add status to global status and then reset. */
  Reset_thd_status reset_thd_status;
  Global_THD_manager::get_instance()->do_for_all_thd_copy(&reset_thd_status);
#ifdef WITH_PERFSCHEMA_STORAGE_ENGINE
  /* Reset aggregated status counters. */
  reset_pfs_status_stats();
#endif

  /* Reset some global variables. */
  reset_status_vars();

  /* Reset the counters of all key caches (default and named). */
  process_key_caches(reset_key_cache_counters);
  flush_status_time = time((time_t *)nullptr);
  mysql_mutex_unlock(&LOCK_status);

  /*
    Set max_used_connections to the number of currently open
    connections.  Do this out of LOCK_status to avoid deadlocks.
    Status reset becomes not atomic, but status data is not exact anyway.
  */
  Connection_handler_manager::reset_max_used_connections();
}

/*****************************************************************************
  Instantiate variables for missing storage engines
  This section should go away soon
*****************************************************************************/

#ifdef HAVE_PSI_INTERFACE
PSI_mutex_key key_LOCK_tc;
PSI_mutex_key key_hash_filo_lock;
PSI_mutex_key key_LOCK_error_log;
PSI_mutex_key key_LOCK_thd_data;
PSI_mutex_key key_LOCK_thd_sysvar;
PSI_mutex_key key_LOCK_thd_protocol;
PSI_mutex_key key_LOG_LOCK_log;
PSI_mutex_key key_master_info_data_lock;
PSI_mutex_key key_master_info_run_lock;
PSI_mutex_key key_master_info_sleep_lock;
PSI_mutex_key key_master_info_thd_lock;
PSI_mutex_key key_master_info_rotate_lock;
PSI_mutex_key key_mutex_slave_reporting_capability_err_lock;
PSI_mutex_key key_relay_log_info_data_lock;
PSI_mutex_key key_relay_log_info_sleep_lock;
PSI_mutex_key key_relay_log_info_thd_lock;
PSI_mutex_key key_relay_log_info_log_space_lock;
PSI_mutex_key key_relay_log_info_run_lock;
PSI_mutex_key key_mutex_slave_parallel_pend_jobs;
PSI_mutex_key key_mutex_slave_parallel_worker_count;
PSI_mutex_key key_mutex_slave_parallel_worker;
PSI_mutex_key key_structure_guard_mutex;
PSI_mutex_key key_TABLE_SHARE_LOCK_ha_data;
PSI_mutex_key key_LOCK_query_plan;
PSI_mutex_key key_LOCK_thd_query;
PSI_mutex_key key_LOCK_cost_const;
PSI_mutex_key key_LOCK_current_cond;
PSI_mutex_key key_RELAYLOG_LOCK_commit;
PSI_mutex_key key_RELAYLOG_LOCK_commit_queue;
PSI_mutex_key key_RELAYLOG_LOCK_done;
PSI_mutex_key key_RELAYLOG_LOCK_flush_queue;
PSI_mutex_key key_RELAYLOG_LOCK_index;
PSI_mutex_key key_RELAYLOG_LOCK_log;
PSI_mutex_key key_RELAYLOG_LOCK_log_end_pos;
PSI_mutex_key key_RELAYLOG_LOCK_sync;
PSI_mutex_key key_RELAYLOG_LOCK_sync_queue;
PSI_mutex_key key_RELAYLOG_LOCK_xids;
PSI_mutex_key key_gtid_ensure_index_mutex;
PSI_mutex_key key_object_cache_mutex;  // TODO need to initialize
PSI_cond_key key_object_loading_cond;  // TODO need to initialize
PSI_mutex_key key_mts_temp_table_LOCK;
PSI_mutex_key key_mts_gaq_LOCK;
PSI_mutex_key key_thd_timer_mutex;
PSI_mutex_key key_commit_order_manager_mutex;
PSI_mutex_key key_mutex_slave_worker_hash;

/* clang-format off */
static PSI_mutex_info all_server_mutexes[]=
{
  { &key_LOCK_tc, "TC_LOG_MMAP::LOCK_tc", 0, 0, PSI_DOCUMENT_ME},
  { &key_BINLOG_LOCK_commit, "MYSQL_BIN_LOG::LOCK_commit", 0, 0, PSI_DOCUMENT_ME},
  { &key_BINLOG_LOCK_commit_queue, "MYSQL_BIN_LOG::LOCK_commit_queue", 0, 0, PSI_DOCUMENT_ME},
  { &key_BINLOG_LOCK_done, "MYSQL_BIN_LOG::LOCK_done", 0, 0, PSI_DOCUMENT_ME},
  { &key_BINLOG_LOCK_flush_queue, "MYSQL_BIN_LOG::LOCK_flush_queue", 0, 0, PSI_DOCUMENT_ME},
  { &key_BINLOG_LOCK_index, "MYSQL_BIN_LOG::LOCK_index", 0, 0, PSI_DOCUMENT_ME},
  { &key_BINLOG_LOCK_log, "MYSQL_BIN_LOG::LOCK_log", 0, 0, PSI_DOCUMENT_ME},
  { &key_BINLOG_LOCK_binlog_end_pos, "MYSQL_BIN_LOG::LOCK_binlog_end_pos", 0, 0, PSI_DOCUMENT_ME},
  { &key_BINLOG_LOCK_sync, "MYSQL_BIN_LOG::LOCK_sync", 0, 0, PSI_DOCUMENT_ME},
  { &key_BINLOG_LOCK_sync_queue, "MYSQL_BIN_LOG::LOCK_sync_queue", 0, 0, PSI_DOCUMENT_ME},
  { &key_BINLOG_LOCK_xids, "MYSQL_BIN_LOG::LOCK_xids", 0, 0, PSI_DOCUMENT_ME},
  { &key_RELAYLOG_LOCK_commit, "MYSQL_RELAY_LOG::LOCK_commit", 0, 0, PSI_DOCUMENT_ME},
  { &key_RELAYLOG_LOCK_commit_queue, "MYSQL_RELAY_LOG::LOCK_commit_queue", 0, 0, PSI_DOCUMENT_ME},
  { &key_RELAYLOG_LOCK_done, "MYSQL_RELAY_LOG::LOCK_done", 0, 0, PSI_DOCUMENT_ME},
  { &key_RELAYLOG_LOCK_flush_queue, "MYSQL_RELAY_LOG::LOCK_flush_queue", 0, 0, PSI_DOCUMENT_ME},
  { &key_RELAYLOG_LOCK_index, "MYSQL_RELAY_LOG::LOCK_index", 0, 0, PSI_DOCUMENT_ME},
  { &key_RELAYLOG_LOCK_log, "MYSQL_RELAY_LOG::LOCK_log", 0, 0, PSI_DOCUMENT_ME},
  { &key_RELAYLOG_LOCK_log_end_pos, "MYSQL_RELAY_LOG::LOCK_log_end_pos", 0, 0, PSI_DOCUMENT_ME},
  { &key_RELAYLOG_LOCK_sync, "MYSQL_RELAY_LOG::LOCK_sync", 0, 0, PSI_DOCUMENT_ME},
  { &key_RELAYLOG_LOCK_sync_queue, "MYSQL_RELAY_LOG::LOCK_sync_queue", 0, 0, PSI_DOCUMENT_ME},
  { &key_RELAYLOG_LOCK_xids, "MYSQL_RELAY_LOG::LOCK_xids", 0, 0, PSI_DOCUMENT_ME},
  { &key_hash_filo_lock, "hash_filo::lock", 0, 0, PSI_DOCUMENT_ME},
  { &Gtid_set::key_gtid_executed_free_intervals_mutex, "Gtid_set::gtid_executed::free_intervals_mutex", 0, 0, PSI_DOCUMENT_ME},
  { &key_LOCK_crypt, "LOCK_crypt", PSI_FLAG_SINGLETON, 0, PSI_DOCUMENT_ME},
  { &key_LOCK_error_log, "LOCK_error_log", PSI_FLAG_SINGLETON, 0, PSI_DOCUMENT_ME},
  { &key_LOCK_global_system_variables, "LOCK_global_system_variables", PSI_FLAG_SINGLETON, 0, PSI_DOCUMENT_ME},
#if defined(_WIN32)
  { &key_LOCK_handler_count, "LOCK_handler_count", PSI_FLAG_SINGLETON, 0, PSI_DOCUMENT_ME},
#endif
  { &key_LOCK_manager, "LOCK_manager", PSI_FLAG_SINGLETON, 0, PSI_DOCUMENT_ME},
  { &key_LOCK_prepared_stmt_count, "LOCK_prepared_stmt_count", PSI_FLAG_SINGLETON, 0, PSI_DOCUMENT_ME},
  { &key_LOCK_sql_slave_skip_counter, "LOCK_sql_slave_skip_counter", PSI_FLAG_SINGLETON, 0, PSI_DOCUMENT_ME},
  { &key_LOCK_slave_net_timeout, "LOCK_slave_net_timeout", PSI_FLAG_SINGLETON, 0, PSI_DOCUMENT_ME},
  { &key_LOCK_slave_trans_dep_tracker, "LOCK_slave_trans_dep_tracker", PSI_FLAG_SINGLETON, 0, PSI_DOCUMENT_ME},
  { &key_LOCK_server_started, "LOCK_server_started", PSI_FLAG_SINGLETON, 0, PSI_DOCUMENT_ME},
#if !defined(_WIN32)
  { &key_LOCK_socket_listener_active, "LOCK_socket_listener_active", PSI_FLAG_SINGLETON, 0, PSI_DOCUMENT_ME},
  { &key_LOCK_start_signal_handler, "LOCK_start_signal_handler", PSI_FLAG_SINGLETON, 0, PSI_DOCUMENT_ME},
#endif
  { &key_LOCK_status, "LOCK_status", PSI_FLAG_SINGLETON, 0, PSI_DOCUMENT_ME},
  { &key_LOCK_thd_data, "THD::LOCK_thd_data", 0, PSI_VOLATILITY_SESSION, PSI_DOCUMENT_ME},
  { &key_LOCK_thd_query, "THD::LOCK_thd_query", 0, PSI_VOLATILITY_SESSION, PSI_DOCUMENT_ME},
  { &key_LOCK_thd_sysvar, "THD::LOCK_thd_sysvar", 0, PSI_VOLATILITY_SESSION, PSI_DOCUMENT_ME},
  { &key_LOCK_thd_protocol, "THD::LOCK_thd_protocol", 0, PSI_VOLATILITY_SESSION, PSI_DOCUMENT_ME},
  { &key_LOCK_user_conn, "LOCK_user_conn", PSI_FLAG_SINGLETON, 0, PSI_DOCUMENT_ME},
  { &key_LOCK_uuid_generator, "LOCK_uuid_generator", PSI_FLAG_SINGLETON, 0, PSI_DOCUMENT_ME},
  { &key_LOCK_sql_rand, "LOCK_sql_rand", PSI_FLAG_SINGLETON, 0, PSI_DOCUMENT_ME},
  { &key_LOG_LOCK_log, "LOG::LOCK_log", 0, 0, PSI_DOCUMENT_ME},
  { &key_master_info_data_lock, "Master_info::data_lock", 0, 0, PSI_DOCUMENT_ME},
  { &key_master_info_run_lock, "Master_info::run_lock", 0, 0, PSI_DOCUMENT_ME},
  { &key_master_info_sleep_lock, "Master_info::sleep_lock", 0, 0, PSI_DOCUMENT_ME},
  { &key_master_info_thd_lock, "Master_info::info_thd_lock", 0, 0, PSI_DOCUMENT_ME},
  { &key_master_info_rotate_lock, "Master_info::rotate_lock", 0, 0, PSI_DOCUMENT_ME},
  { &key_mutex_slave_reporting_capability_err_lock, "Slave_reporting_capability::err_lock", 0, 0, PSI_DOCUMENT_ME},
  { &key_relay_log_info_data_lock, "Relay_log_info::data_lock", 0, 0, PSI_DOCUMENT_ME},
  { &key_relay_log_info_sleep_lock, "Relay_log_info::sleep_lock", 0, 0, PSI_DOCUMENT_ME},
  { &key_relay_log_info_thd_lock, "Relay_log_info::info_thd_lock", 0, 0, PSI_DOCUMENT_ME},
  { &key_relay_log_info_log_space_lock, "Relay_log_info::log_space_lock", 0, 0, PSI_DOCUMENT_ME},
  { &key_relay_log_info_run_lock, "Relay_log_info::run_lock", 0, 0, PSI_DOCUMENT_ME},
  { &key_mutex_slave_parallel_pend_jobs, "Relay_log_info::pending_jobs_lock", 0, 0, PSI_DOCUMENT_ME},
  { &key_mutex_slave_parallel_worker_count, "Relay_log_info::exit_count_lock", 0, 0, PSI_DOCUMENT_ME},
  { &key_mutex_slave_parallel_worker, "Worker_info::jobs_lock", 0, 0, PSI_DOCUMENT_ME},
  { &key_TABLE_SHARE_LOCK_ha_data, "TABLE_SHARE::LOCK_ha_data", 0, 0, PSI_DOCUMENT_ME},
  { &key_LOCK_error_messages, "LOCK_error_messages", PSI_FLAG_SINGLETON, 0, PSI_DOCUMENT_ME},
  { &key_LOCK_log_throttle_qni, "LOCK_log_throttle_qni", PSI_FLAG_SINGLETON, 0, PSI_DOCUMENT_ME},
  { &key_gtid_ensure_index_mutex, "Gtid_state", PSI_FLAG_SINGLETON, 0, PSI_DOCUMENT_ME},
  { &key_LOCK_query_plan, "THD::LOCK_query_plan", 0, PSI_VOLATILITY_SESSION, PSI_DOCUMENT_ME},
  { &key_LOCK_cost_const, "Cost_constant_cache::LOCK_cost_const", PSI_FLAG_SINGLETON, 0, PSI_DOCUMENT_ME},
  { &key_LOCK_current_cond, "THD::LOCK_current_cond", 0, PSI_VOLATILITY_SESSION, PSI_DOCUMENT_ME},
  { &key_mts_temp_table_LOCK, "key_mts_temp_table_LOCK", 0, 0, PSI_DOCUMENT_ME},
  { &key_LOCK_reset_gtid_table, "LOCK_reset_gtid_table", PSI_FLAG_SINGLETON, 0, PSI_DOCUMENT_ME},
  { &key_LOCK_compress_gtid_table, "LOCK_compress_gtid_table", PSI_FLAG_SINGLETON, 0, PSI_DOCUMENT_ME},
  { &key_LOCK_collect_instance_log, "LOCK_collect_instance_log", PSI_FLAG_SINGLETON, 0, PSI_DOCUMENT_ME},
  { &key_mts_gaq_LOCK, "key_mts_gaq_LOCK", 0, 0, PSI_DOCUMENT_ME},
  { &key_thd_timer_mutex, "thd_timer_mutex", 0, 0, PSI_DOCUMENT_ME},
  { &key_commit_order_manager_mutex, "Commit_order_manager::m_mutex", 0, 0, PSI_DOCUMENT_ME},
  { &key_mutex_slave_worker_hash, "Relay_log_info::slave_worker_hash_lock", 0, 0, PSI_DOCUMENT_ME},
  { &key_LOCK_default_password_lifetime, "LOCK_default_password_lifetime", PSI_FLAG_SINGLETON, 0, PSI_DOCUMENT_ME},
  { &key_LOCK_mandatory_roles, "LOCK_mandatory_roles", PSI_FLAG_SINGLETON, 0, PSI_DOCUMENT_ME},
  { &key_LOCK_password_history, "LOCK_password_history", PSI_FLAG_SINGLETON, 0, PSI_DOCUMENT_ME},
  { &key_LOCK_password_reuse_interval, "LOCK_password_reuse_interval", PSI_FLAG_SINGLETON, 0, PSI_DOCUMENT_ME},
  { &key_LOCK_keyring_operations, "LOCK_keyring_operations", PSI_FLAG_SINGLETON, 0, PSI_DOCUMENT_ME},
  { &key_LOCK_tls_ctx_options, "LOCK_tls_ctx_options", 0, 0, "A lock to control all of the --ssl-* CTX related command line options for client server connection port"},
  { &key_LOCK_admin_tls_ctx_options, "LOCK_admin_tls_ctx_options", 0, 0, "A lock to control all of the --ssl-* CTX related command line options for administrative connection port"},
  { &key_LOCK_rotate_binlog_master_key, "LOCK_rotate_binlog_master_key", PSI_FLAG_SINGLETON, 0, PSI_DOCUMENT_ME}
};
/* clang-format on */

PSI_rwlock_key key_rwlock_LOCK_logger;
PSI_rwlock_key key_rwlock_channel_map_lock;
PSI_rwlock_key key_rwlock_channel_lock;
PSI_rwlock_key key_rwlock_receiver_sid_lock;
PSI_rwlock_key key_rwlock_rpl_filter_lock;
PSI_rwlock_key key_rwlock_channel_to_filter_lock;

PSI_rwlock_key key_rwlock_Trans_delegate_lock;
PSI_rwlock_key key_rwlock_Server_state_delegate_lock;
PSI_rwlock_key key_rwlock_Binlog_storage_delegate_lock;
PSI_rwlock_key key_rwlock_Binlog_transmit_delegate_lock;
PSI_rwlock_key key_rwlock_Binlog_relay_IO_delegate_lock;
PSI_rwlock_key key_rwlock_resource_group_mgr_map_lock;

/* clang-format off */
static PSI_rwlock_info all_server_rwlocks[]=
{
  { &key_rwlock_Binlog_transmit_delegate_lock, "Binlog_transmit_delegate::lock", PSI_FLAG_SINGLETON, 0, PSI_DOCUMENT_ME},
  { &key_rwlock_Binlog_relay_IO_delegate_lock, "Binlog_relay_IO_delegate::lock", PSI_FLAG_SINGLETON, 0, PSI_DOCUMENT_ME},
  { &key_rwlock_LOCK_logger, "LOGGER::LOCK_logger", 0, 0, PSI_DOCUMENT_ME},
  { &key_rwlock_LOCK_sys_init_connect, "LOCK_sys_init_connect", PSI_FLAG_SINGLETON, 0, PSI_DOCUMENT_ME},
  { &key_rwlock_LOCK_sys_init_slave, "LOCK_sys_init_slave", PSI_FLAG_SINGLETON, 0, PSI_DOCUMENT_ME},
  { &key_rwlock_LOCK_system_variables_hash, "LOCK_system_variables_hash", PSI_FLAG_SINGLETON, 0, PSI_DOCUMENT_ME},
  { &key_rwlock_global_sid_lock, "gtid_commit_rollback", PSI_FLAG_SINGLETON, 0, PSI_DOCUMENT_ME},
  { &key_rwlock_gtid_mode_lock, "gtid_mode_lock", PSI_FLAG_SINGLETON, 0, PSI_DOCUMENT_ME},
  { &key_rwlock_channel_map_lock, "channel_map_lock", 0, 0, PSI_DOCUMENT_ME},
  { &key_rwlock_channel_lock, "channel_lock", 0, 0, PSI_DOCUMENT_ME},
  { &key_rwlock_Trans_delegate_lock, "Trans_delegate::lock", PSI_FLAG_SINGLETON, 0, PSI_DOCUMENT_ME},
  { &key_rwlock_Server_state_delegate_lock, "Server_state_delegate::lock", PSI_FLAG_SINGLETON, 0, PSI_DOCUMENT_ME},
  { &key_rwlock_Binlog_storage_delegate_lock, "Binlog_storage_delegate::lock", PSI_FLAG_SINGLETON, 0, PSI_DOCUMENT_ME},
  { &key_rwlock_receiver_sid_lock, "gtid_retrieved", PSI_FLAG_SINGLETON, 0, PSI_DOCUMENT_ME},
  { &key_rwlock_rpl_filter_lock, "rpl_filter_lock", 0, 0, PSI_DOCUMENT_ME},
  { &key_rwlock_channel_to_filter_lock, "channel_to_filter_lock", 0, 0, PSI_DOCUMENT_ME},
  { &key_rwlock_resource_group_mgr_map_lock, "Resource_group_mgr::m_map_rwlock", 0, 0, PSI_DOCUMENT_ME},
#ifdef _WIN32
  { &key_rwlock_LOCK_named_pipe_full_access_group, "LOCK_named_pipe_full_access_group", PSI_FLAG_SINGLETON, 0,
     "This lock protects named pipe security attributes, preventing their "
     "simultaneous application and modification."},
#endif // _WIN32
};
/* clang-format on */

PSI_cond_key key_PAGE_cond;
PSI_cond_key key_COND_active;
PSI_cond_key key_COND_pool;
PSI_cond_key key_COND_cache_status_changed;
PSI_cond_key key_item_func_sleep_cond;
PSI_cond_key key_master_info_data_cond;
PSI_cond_key key_master_info_start_cond;
PSI_cond_key key_master_info_stop_cond;
PSI_cond_key key_master_info_sleep_cond;
PSI_cond_key key_master_info_rotate_cond;
PSI_cond_key key_relay_log_info_data_cond;
PSI_cond_key key_relay_log_info_log_space_cond;
PSI_cond_key key_relay_log_info_start_cond;
PSI_cond_key key_relay_log_info_stop_cond;
PSI_cond_key key_relay_log_info_sleep_cond;
PSI_cond_key key_cond_slave_parallel_pend_jobs;
PSI_cond_key key_cond_slave_parallel_worker;
PSI_cond_key key_cond_mts_gaq;
PSI_cond_key key_RELAYLOG_update_cond;
PSI_cond_key key_RELAYLOG_COND_done;
PSI_cond_key key_RELAYLOG_prep_xids_cond;
PSI_cond_key key_gtid_ensure_index_cond;
PSI_cond_key key_COND_thr_lock;
PSI_cond_key key_commit_order_manager_cond;
PSI_cond_key key_cond_slave_worker_hash;

/* clang-format off */
static PSI_cond_info all_server_conds[]=
{
  { &key_PAGE_cond, "PAGE::cond", 0, 0, PSI_DOCUMENT_ME},
  { &key_COND_active, "TC_LOG_MMAP::COND_active", 0, 0, PSI_DOCUMENT_ME},
  { &key_COND_pool, "TC_LOG_MMAP::COND_pool", 0, 0, PSI_DOCUMENT_ME},
  { &key_BINLOG_COND_done, "MYSQL_BIN_LOG::COND_done", 0, 0, PSI_DOCUMENT_ME},
  { &key_BINLOG_update_cond, "MYSQL_BIN_LOG::update_cond", 0, 0, PSI_DOCUMENT_ME},
  { &key_BINLOG_prep_xids_cond, "MYSQL_BIN_LOG::prep_xids_cond", 0, 0, PSI_DOCUMENT_ME},
  { &key_RELAYLOG_COND_done, "MYSQL_RELAY_LOG::COND_done", 0, 0, PSI_DOCUMENT_ME},
  { &key_RELAYLOG_update_cond, "MYSQL_RELAY_LOG::update_cond", 0, 0, PSI_DOCUMENT_ME},
  { &key_RELAYLOG_prep_xids_cond, "MYSQL_RELAY_LOG::prep_xids_cond", 0, 0, PSI_DOCUMENT_ME},
#if defined(_WIN32)
  { &key_COND_handler_count, "COND_handler_count", PSI_FLAG_SINGLETON, 0, PSI_DOCUMENT_ME},
#endif
  { &key_COND_manager, "COND_manager", PSI_FLAG_SINGLETON, 0, PSI_DOCUMENT_ME},
  { &key_COND_server_started, "COND_server_started", PSI_FLAG_SINGLETON, 0, PSI_DOCUMENT_ME},
#if !defined(_WIN32)
  { &key_COND_socket_listener_active, "COND_socket_listener_active", PSI_FLAG_SINGLETON, 0, PSI_DOCUMENT_ME},
  { &key_COND_start_signal_handler, "COND_start_signal_handler", PSI_FLAG_SINGLETON, 0, PSI_DOCUMENT_ME},
#endif
  { &key_COND_thr_lock, "COND_thr_lock", 0, 0, PSI_DOCUMENT_ME},
  { &key_item_func_sleep_cond, "Item_func_sleep::cond", 0, 0, PSI_DOCUMENT_ME},
  { &key_master_info_data_cond, "Master_info::data_cond", 0, 0, PSI_DOCUMENT_ME},
  { &key_master_info_start_cond, "Master_info::start_cond", 0, 0, PSI_DOCUMENT_ME},
  { &key_master_info_stop_cond, "Master_info::stop_cond", 0, 0, PSI_DOCUMENT_ME},
  { &key_master_info_sleep_cond, "Master_info::sleep_cond", 0, 0, PSI_DOCUMENT_ME},
  { &key_master_info_rotate_cond, "Master_info::rotate_cond", 0, 0, PSI_DOCUMENT_ME},
  { &key_relay_log_info_data_cond, "Relay_log_info::data_cond", 0, 0, PSI_DOCUMENT_ME},
  { &key_relay_log_info_log_space_cond, "Relay_log_info::log_space_cond", 0, 0, PSI_DOCUMENT_ME},
  { &key_relay_log_info_start_cond, "Relay_log_info::start_cond", 0, 0, PSI_DOCUMENT_ME},
  { &key_relay_log_info_stop_cond, "Relay_log_info::stop_cond", 0, 0, PSI_DOCUMENT_ME},
  { &key_relay_log_info_sleep_cond, "Relay_log_info::sleep_cond", 0, 0, PSI_DOCUMENT_ME},
  { &key_cond_slave_parallel_pend_jobs, "Relay_log_info::pending_jobs_cond", 0, 0, PSI_DOCUMENT_ME},
  { &key_cond_slave_parallel_worker, "Worker_info::jobs_cond", 0, 0, PSI_DOCUMENT_ME},
  { &key_cond_mts_gaq, "Relay_log_info::mts_gaq_cond", 0, 0, PSI_DOCUMENT_ME},
  { &key_gtid_ensure_index_cond, "Gtid_state", PSI_FLAG_SINGLETON, 0, PSI_DOCUMENT_ME},
  { &key_COND_compress_gtid_table, "COND_compress_gtid_table", PSI_FLAG_SINGLETON, 0, PSI_DOCUMENT_ME},
  { &key_commit_order_manager_cond, "Commit_order_manager::m_workers.cond", 0, 0, PSI_DOCUMENT_ME},
  { &key_cond_slave_worker_hash, "Relay_log_info::slave_worker_hash_lock", 0, 0, PSI_DOCUMENT_ME}
};
/* clang-format on */

PSI_thread_key key_thread_bootstrap;
PSI_thread_key key_thread_handle_manager;
PSI_thread_key key_thread_one_connection;
PSI_thread_key key_thread_compress_gtid_table;
PSI_thread_key key_thread_parser_service;
PSI_thread_key key_thread_handle_con_admin_sockets;

/* clang-format off */
static PSI_thread_info all_server_threads[]=
{
#if defined (_WIN32)
  { &key_thread_handle_con_namedpipes, "con_named_pipes", PSI_FLAG_SINGLETON, 0, PSI_DOCUMENT_ME},
  { &key_thread_handle_con_sharedmem, "con_shared_mem", PSI_FLAG_SINGLETON, 0, PSI_DOCUMENT_ME},
  { &key_thread_handle_con_sockets, "con_sockets", PSI_FLAG_SINGLETON, 0, PSI_DOCUMENT_ME},
  { &key_thread_handle_shutdown_restart, "shutdown_restart", PSI_FLAG_SINGLETON, 0, PSI_DOCUMENT_ME},
#endif /* _WIN32 */
  { &key_thread_bootstrap, "bootstrap", PSI_FLAG_SINGLETON, 0, PSI_DOCUMENT_ME},
  { &key_thread_handle_manager, "manager", PSI_FLAG_SINGLETON, 0, PSI_DOCUMENT_ME},
  { &key_thread_main, "main", PSI_FLAG_SINGLETON, 0, PSI_DOCUMENT_ME},
  { &key_thread_one_connection, "one_connection", PSI_FLAG_USER, 0, PSI_DOCUMENT_ME},
  { &key_thread_signal_hand, "signal_handler", PSI_FLAG_SINGLETON, 0, PSI_DOCUMENT_ME},
  { &key_thread_compress_gtid_table, "compress_gtid_table", PSI_FLAG_SINGLETON, 0, PSI_DOCUMENT_ME},
  { &key_thread_parser_service, "parser_service", PSI_FLAG_SINGLETON, 0, PSI_DOCUMENT_ME},
  { &key_thread_handle_con_admin_sockets, "admin_interface", PSI_FLAG_USER, 0, PSI_DOCUMENT_ME},
};
/* clang-format on */

PSI_file_key key_file_binlog;
PSI_file_key key_file_binlog_index;
PSI_file_key key_file_dbopt;
PSI_file_key key_file_ERRMSG;
PSI_file_key key_select_to_file;
PSI_file_key key_file_fileparser;
PSI_file_key key_file_frm;
PSI_file_key key_file_load;
PSI_file_key key_file_loadfile;
PSI_file_key key_file_log_event_data;
PSI_file_key key_file_log_event_info;
PSI_file_key key_file_misc;
PSI_file_key key_file_tclog;
PSI_file_key key_file_trg;
PSI_file_key key_file_trn;
PSI_file_key key_file_init;
PSI_file_key key_file_general_log;
PSI_file_key key_file_slow_log;
PSI_file_key key_file_relaylog;
PSI_file_key key_file_relaylog_cache;
PSI_file_key key_file_relaylog_index;
PSI_file_key key_file_relaylog_index_cache;
PSI_file_key key_file_sdi;
PSI_file_key key_file_hash_join;

/* clang-format off */
static PSI_file_info all_server_files[]=
{
  { &key_file_binlog, "binlog", 0, 0, PSI_DOCUMENT_ME},
  { &key_file_binlog_cache, "binlog_cache", 0, 0, PSI_DOCUMENT_ME},
  { &key_file_binlog_index, "binlog_index", 0, 0, PSI_DOCUMENT_ME},
  { &key_file_binlog_index_cache, "binlog_index_cache", 0, 0, PSI_DOCUMENT_ME},
  { &key_file_relaylog, "relaylog", 0, 0, PSI_DOCUMENT_ME},
  { &key_file_relaylog_cache, "relaylog_cache", 0, 0, PSI_DOCUMENT_ME},
  { &key_file_relaylog_index, "relaylog_index", 0, 0, PSI_DOCUMENT_ME},
  { &key_file_relaylog_index_cache, "relaylog_index_cache", 0, 0, PSI_DOCUMENT_ME},
  { &key_file_io_cache, "io_cache", 0, 0, PSI_DOCUMENT_ME},
  { &key_file_casetest, "casetest", 0, 0, PSI_DOCUMENT_ME},
  { &key_file_dbopt, "dbopt", 0, 0, PSI_DOCUMENT_ME},
  { &key_file_ERRMSG, "ERRMSG", 0, 0, PSI_DOCUMENT_ME},
  { &key_select_to_file, "select_to_file", 0, 0, PSI_DOCUMENT_ME},
  { &key_file_fileparser, "file_parser", 0, 0, PSI_DOCUMENT_ME},
  { &key_file_frm, "FRM", 0, 0, PSI_DOCUMENT_ME},
  { &key_file_load, "load", 0, 0, PSI_DOCUMENT_ME},
  { &key_file_loadfile, "LOAD_FILE", 0, 0, PSI_DOCUMENT_ME},
  { &key_file_log_event_data, "log_event_data", 0, 0, PSI_DOCUMENT_ME},
  { &key_file_log_event_info, "log_event_info", 0, 0, PSI_DOCUMENT_ME},
  { &key_file_misc, "misc", 0, 0, PSI_DOCUMENT_ME},
  { &key_file_pid, "pid", 0, 0, PSI_DOCUMENT_ME},
  { &key_file_general_log, "query_log", 0, 0, PSI_DOCUMENT_ME},
  { &key_file_slow_log, "slow_log", 0, 0, PSI_DOCUMENT_ME},
  { &key_file_tclog, "tclog", 0, 0, PSI_DOCUMENT_ME},
  { &key_file_trg, "trigger_name", 0, 0, PSI_DOCUMENT_ME},
  { &key_file_trn, "trigger", 0, 0, PSI_DOCUMENT_ME},
  { &key_file_init, "init", 0, 0, PSI_DOCUMENT_ME},
  { &key_file_sdi, "SDI", 0, 0, PSI_DOCUMENT_ME},
  { &key_file_hash_join, "hash_join", 0, 0, PSI_DOCUMENT_ME}
};
/* clang-format on */
#endif /* HAVE_PSI_INTERFACE */

/* clang-format off */
PSI_stage_info stage_after_create= { 0, "After create", 0, PSI_DOCUMENT_ME};
PSI_stage_info stage_alter_inplace_prepare= { 0, "preparing for alter table", 0, PSI_DOCUMENT_ME};
PSI_stage_info stage_alter_inplace= { 0, "altering table", 0, PSI_DOCUMENT_ME};
PSI_stage_info stage_alter_inplace_commit= { 0, "committing alter table to storage engine", 0, PSI_DOCUMENT_ME};
PSI_stage_info stage_changing_master= { 0, "Changing master", 0, PSI_DOCUMENT_ME};
PSI_stage_info stage_checking_master_version= { 0, "Checking master version", 0, PSI_DOCUMENT_ME};
PSI_stage_info stage_checking_permissions= { 0, "checking permissions", 0, PSI_DOCUMENT_ME};
PSI_stage_info stage_cleaning_up= { 0, "cleaning up", 0, PSI_DOCUMENT_ME};
PSI_stage_info stage_closing_tables= { 0, "closing tables", 0, PSI_DOCUMENT_ME};
PSI_stage_info stage_compressing_gtid_table= { 0, "Compressing gtid_executed table", 0, PSI_DOCUMENT_ME};
PSI_stage_info stage_connecting_to_master= { 0, "Connecting to master", 0, PSI_DOCUMENT_ME};
PSI_stage_info stage_converting_heap_to_ondisk= { 0, "converting HEAP to ondisk", 0, PSI_DOCUMENT_ME};
PSI_stage_info stage_copy_to_tmp_table= { 0, "copy to tmp table", PSI_FLAG_STAGE_PROGRESS, PSI_DOCUMENT_ME};
PSI_stage_info stage_creating_table= { 0, "creating table", 0, PSI_DOCUMENT_ME};
PSI_stage_info stage_creating_tmp_table= { 0, "Creating tmp table", 0, PSI_DOCUMENT_ME};
PSI_stage_info stage_deleting_from_main_table= { 0, "deleting from main table", 0, PSI_DOCUMENT_ME};
PSI_stage_info stage_deleting_from_reference_tables= { 0, "deleting from reference tables", 0, PSI_DOCUMENT_ME};
PSI_stage_info stage_discard_or_import_tablespace= { 0, "discard_or_import_tablespace", 0, PSI_DOCUMENT_ME};
PSI_stage_info stage_end= { 0, "end", 0, PSI_DOCUMENT_ME};
PSI_stage_info stage_executing= { 0, "executing", 0, PSI_DOCUMENT_ME};
PSI_stage_info stage_execution_of_init_command= { 0, "Execution of init_command", 0, PSI_DOCUMENT_ME};
PSI_stage_info stage_explaining= { 0, "explaining", 0, PSI_DOCUMENT_ME};
PSI_stage_info stage_finished_reading_one_binlog_switching_to_next_binlog= { 0, "Finished reading one binlog; switching to next binlog", 0, PSI_DOCUMENT_ME};
PSI_stage_info stage_flushing_relay_log_and_master_info_repository= { 0, "Flushing relay log and master info repository.", 0, PSI_DOCUMENT_ME};
PSI_stage_info stage_flushing_relay_log_info_file= { 0, "Flushing relay-log info file.", 0, PSI_DOCUMENT_ME};
PSI_stage_info stage_freeing_items= { 0, "freeing items", 0, PSI_DOCUMENT_ME};
PSI_stage_info stage_fulltext_initialization= { 0, "FULLTEXT initialization", 0, PSI_DOCUMENT_ME};
PSI_stage_info stage_init= { 0, "init", 0, PSI_DOCUMENT_ME};
PSI_stage_info stage_killing_slave= { 0, "Killing slave", 0, PSI_DOCUMENT_ME};
PSI_stage_info stage_logging_slow_query= { 0, "logging slow query", 0, PSI_DOCUMENT_ME};
PSI_stage_info stage_making_temp_file_append_before_load_data= { 0, "Making temporary file (append) before replaying LOAD DATA INFILE", 0, PSI_DOCUMENT_ME};
PSI_stage_info stage_manage_keys= { 0, "manage keys", 0, PSI_DOCUMENT_ME};
PSI_stage_info stage_master_has_sent_all_binlog_to_slave= { 0, "Master has sent all binlog to slave; waiting for more updates", 0, PSI_DOCUMENT_ME};
PSI_stage_info stage_opening_tables= { 0, "Opening tables", 0, PSI_DOCUMENT_ME};
PSI_stage_info stage_optimizing= { 0, "optimizing", 0, PSI_DOCUMENT_ME};
PSI_stage_info stage_preparing= { 0, "preparing", 0, PSI_DOCUMENT_ME};
PSI_stage_info stage_purging_old_relay_logs= { 0, "Purging old relay logs", 0, PSI_DOCUMENT_ME};
PSI_stage_info stage_query_end= { 0, "query end", 0, PSI_DOCUMENT_ME};
PSI_stage_info stage_queueing_master_event_to_the_relay_log= { 0, "Queueing master event to the relay log", 0, PSI_DOCUMENT_ME};
PSI_stage_info stage_reading_event_from_the_relay_log= { 0, "Reading event from the relay log", 0, PSI_DOCUMENT_ME};
PSI_stage_info stage_registering_slave_on_master= { 0, "Registering slave on master", 0, PSI_DOCUMENT_ME};
PSI_stage_info stage_removing_tmp_table= { 0, "removing tmp table", 0, PSI_DOCUMENT_ME};
PSI_stage_info stage_rename= { 0, "rename", 0, PSI_DOCUMENT_ME};
PSI_stage_info stage_rename_result_table= { 0, "rename result table", 0, PSI_DOCUMENT_ME};
PSI_stage_info stage_requesting_binlog_dump= { 0, "Requesting binlog dump", 0, PSI_DOCUMENT_ME};
PSI_stage_info stage_searching_rows_for_update= { 0, "Searching rows for update", 0, PSI_DOCUMENT_ME};
PSI_stage_info stage_sending_binlog_event_to_slave= { 0, "Sending binlog event to slave", 0, PSI_DOCUMENT_ME};
PSI_stage_info stage_setup= { 0, "setup", 0, PSI_DOCUMENT_ME};
PSI_stage_info stage_slave_has_read_all_relay_log= { 0, "Slave has read all relay log; waiting for more updates", 0, PSI_DOCUMENT_ME};
PSI_stage_info stage_slave_waiting_event_from_coordinator= { 0, "Waiting for an event from Coordinator", 0, PSI_DOCUMENT_ME};
PSI_stage_info stage_slave_waiting_for_workers_to_process_queue= { 0, "Waiting for slave workers to process their queues", 0, PSI_DOCUMENT_ME};
PSI_stage_info stage_slave_waiting_worker_queue= { 0, "Waiting for Slave Worker queue", 0, PSI_DOCUMENT_ME};
PSI_stage_info stage_slave_waiting_worker_to_free_events= { 0, "Waiting for Slave Workers to free pending events", 0, PSI_DOCUMENT_ME};
PSI_stage_info stage_slave_waiting_worker_to_release_partition= { 0, "Waiting for Slave Worker to release partition", 0, PSI_DOCUMENT_ME};
PSI_stage_info stage_slave_waiting_workers_to_exit= { 0, "Waiting for workers to exit", 0, PSI_DOCUMENT_ME};
PSI_stage_info stage_rpl_apply_row_evt_write= { 0, "Applying batch of row changes (write)", PSI_FLAG_STAGE_PROGRESS, PSI_DOCUMENT_ME};
PSI_stage_info stage_rpl_apply_row_evt_update= { 0, "Applying batch of row changes (update)", PSI_FLAG_STAGE_PROGRESS, PSI_DOCUMENT_ME};
PSI_stage_info stage_rpl_apply_row_evt_delete= { 0, "Applying batch of row changes (delete)", PSI_FLAG_STAGE_PROGRESS, PSI_DOCUMENT_ME};
PSI_stage_info stage_statistics= { 0, "statistics", 0, PSI_DOCUMENT_ME};
PSI_stage_info stage_sql_thd_waiting_until_delay= { 0, "Waiting until MASTER_DELAY seconds after master executed event", 0, PSI_DOCUMENT_ME};
PSI_stage_info stage_system_lock= { 0, "System lock", 0, PSI_DOCUMENT_ME};
PSI_stage_info stage_update= { 0, "update", 0, PSI_DOCUMENT_ME};
PSI_stage_info stage_updating= { 0, "updating", 0, PSI_DOCUMENT_ME};
PSI_stage_info stage_updating_main_table= { 0, "updating main table", 0, PSI_DOCUMENT_ME};
PSI_stage_info stage_updating_reference_tables= { 0, "updating reference tables", 0, PSI_DOCUMENT_ME};
PSI_stage_info stage_user_sleep= { 0, "User sleep", 0, PSI_DOCUMENT_ME};
PSI_stage_info stage_verifying_table= { 0, "verifying table", 0, PSI_DOCUMENT_ME};
PSI_stage_info stage_waiting_for_gtid_to_be_committed= { 0, "Waiting for GTID to be committed", 0, PSI_DOCUMENT_ME};
PSI_stage_info stage_waiting_for_handler_commit= { 0, "waiting for handler commit", 0, PSI_DOCUMENT_ME};
PSI_stage_info stage_waiting_for_master_to_send_event= { 0, "Waiting for master to send event", 0, PSI_DOCUMENT_ME};
PSI_stage_info stage_waiting_for_master_update= { 0, "Waiting for master update", 0, PSI_DOCUMENT_ME};
PSI_stage_info stage_waiting_for_relay_log_space= { 0, "Waiting for the slave SQL thread to free enough relay log space", 0, PSI_DOCUMENT_ME};
PSI_stage_info stage_waiting_for_slave_mutex_on_exit= { 0, "Waiting for slave mutex on exit", 0, PSI_DOCUMENT_ME};
PSI_stage_info stage_waiting_for_slave_thread_to_start= { 0, "Waiting for slave thread to start", 0, PSI_DOCUMENT_ME};
PSI_stage_info stage_waiting_for_table_flush= { 0, "Waiting for table flush", 0, PSI_DOCUMENT_ME};
PSI_stage_info stage_waiting_for_the_next_event_in_relay_log= { 0, "Waiting for the next event in relay log", 0, PSI_DOCUMENT_ME};
PSI_stage_info stage_waiting_for_the_slave_thread_to_advance_position= { 0, "Waiting for the slave SQL thread to advance position", 0, PSI_DOCUMENT_ME};
PSI_stage_info stage_waiting_to_finalize_termination= { 0, "Waiting to finalize termination", 0, PSI_DOCUMENT_ME};
PSI_stage_info stage_worker_waiting_for_its_turn_to_commit= { 0, "Waiting for preceding transaction to commit", 0, PSI_DOCUMENT_ME};
PSI_stage_info stage_worker_waiting_for_commit_parent= { 0, "Waiting for dependent transaction to commit", 0, PSI_DOCUMENT_ME};
PSI_stage_info stage_suspending= { 0, "Suspending", 0, PSI_DOCUMENT_ME};
PSI_stage_info stage_starting= { 0, "starting", 0, PSI_DOCUMENT_ME};
PSI_stage_info stage_waiting_for_no_channel_reference= { 0, "Waiting for no channel reference.", 0, PSI_DOCUMENT_ME};
PSI_stage_info stage_hook_begin_trans= { 0, "Executing hook on transaction begin.", 0, PSI_DOCUMENT_ME};
PSI_stage_info stage_binlog_transaction_compress= { 0, "Compressing transaction changes.", 0, PSI_DOCUMENT_ME};
PSI_stage_info stage_binlog_transaction_decompress= { 0, "Decompressing transaction changes.", 0, PSI_DOCUMENT_ME};
/* clang-format on */

extern PSI_stage_info stage_waiting_for_disk_space;

#ifdef HAVE_PSI_INTERFACE

PSI_stage_info *all_server_stages[] = {
    &stage_after_create,
    &stage_alter_inplace_prepare,
    &stage_alter_inplace,
    &stage_alter_inplace_commit,
    &stage_changing_master,
    &stage_checking_master_version,
    &stage_checking_permissions,
    &stage_cleaning_up,
    &stage_closing_tables,
    &stage_compressing_gtid_table,
    &stage_connecting_to_master,
    &stage_converting_heap_to_ondisk,
    &stage_copy_to_tmp_table,
    &stage_creating_table,
    &stage_creating_tmp_table,
    &stage_deleting_from_main_table,
    &stage_deleting_from_reference_tables,
    &stage_discard_or_import_tablespace,
    &stage_end,
    &stage_executing,
    &stage_execution_of_init_command,
    &stage_explaining,
    &stage_finished_reading_one_binlog_switching_to_next_binlog,
    &stage_flushing_relay_log_and_master_info_repository,
    &stage_flushing_relay_log_info_file,
    &stage_freeing_items,
    &stage_fulltext_initialization,
    &stage_init,
    &stage_killing_slave,
    &stage_logging_slow_query,
    &stage_making_temp_file_append_before_load_data,
    &stage_manage_keys,
    &stage_master_has_sent_all_binlog_to_slave,
    &stage_opening_tables,
    &stage_optimizing,
    &stage_preparing,
    &stage_purging_old_relay_logs,
    &stage_query_end,
    &stage_queueing_master_event_to_the_relay_log,
    &stage_reading_event_from_the_relay_log,
    &stage_registering_slave_on_master,
    &stage_removing_tmp_table,
    &stage_rename,
    &stage_rename_result_table,
    &stage_requesting_binlog_dump,
    &stage_searching_rows_for_update,
    &stage_sending_binlog_event_to_slave,
    &stage_setup,
    &stage_slave_has_read_all_relay_log,
    &stage_slave_waiting_event_from_coordinator,
    &stage_slave_waiting_for_workers_to_process_queue,
    &stage_slave_waiting_worker_queue,
    &stage_slave_waiting_worker_to_free_events,
    &stage_slave_waiting_worker_to_release_partition,
    &stage_slave_waiting_workers_to_exit,
    &stage_rpl_apply_row_evt_write,
    &stage_rpl_apply_row_evt_update,
    &stage_rpl_apply_row_evt_delete,
    &stage_sql_thd_waiting_until_delay,
    &stage_statistics,
    &stage_system_lock,
    &stage_update,
    &stage_updating,
    &stage_updating_main_table,
    &stage_updating_reference_tables,
    &stage_user_sleep,
    &stage_verifying_table,
    &stage_waiting_for_gtid_to_be_committed,
    &stage_waiting_for_handler_commit,
    &stage_waiting_for_master_to_send_event,
    &stage_waiting_for_master_update,
    &stage_waiting_for_relay_log_space,
    &stage_waiting_for_slave_mutex_on_exit,
    &stage_waiting_for_slave_thread_to_start,
    &stage_waiting_for_table_flush,
    &stage_waiting_for_the_next_event_in_relay_log,
    &stage_waiting_for_the_slave_thread_to_advance_position,
    &stage_waiting_to_finalize_termination,
    &stage_worker_waiting_for_its_turn_to_commit,
    &stage_worker_waiting_for_commit_parent,
    &stage_suspending,
    &stage_starting,
    &stage_waiting_for_no_channel_reference,
    &stage_hook_begin_trans,
    &stage_waiting_for_disk_space,
    &stage_binlog_transaction_compress,
    &stage_binlog_transaction_decompress};

PSI_socket_key key_socket_tcpip;
PSI_socket_key key_socket_unix;
PSI_socket_key key_socket_client_connection;

/* clang-format off */
static PSI_socket_info all_server_sockets[]=
{
  { &key_socket_tcpip, "server_tcpip_socket", PSI_FLAG_SINGLETON, 0, PSI_DOCUMENT_ME},
  { &key_socket_unix, "server_unix_socket", PSI_FLAG_SINGLETON, 0, PSI_DOCUMENT_ME},
  { &key_socket_client_connection, "client_connection", PSI_FLAG_USER, 0, PSI_DOCUMENT_ME}
};
/* clang-format on */

/* TODO: find a good header */
void init_client_psi_keys(void);

/**
  Initialise all the performance schema instrumentation points
  used by the server.
*/
static void init_server_psi_keys(void) {
  const char *category = "sql";
  int count;

  count = static_cast<int>(array_elements(all_server_mutexes));
  mysql_mutex_register(category, all_server_mutexes, count);

  count = static_cast<int>(array_elements(all_server_rwlocks));
  mysql_rwlock_register(category, all_server_rwlocks, count);

  count = static_cast<int>(array_elements(all_server_conds));
  mysql_cond_register(category, all_server_conds, count);

  count = static_cast<int>(array_elements(all_server_threads));
  mysql_thread_register(category, all_server_threads, count);

  count = static_cast<int>(array_elements(all_server_files));
  mysql_file_register(category, all_server_files, count);

  count = static_cast<int>(array_elements(all_server_stages));
  mysql_stage_register(category, all_server_stages, count);

  count = static_cast<int>(array_elements(all_server_sockets));
  mysql_socket_register(category, all_server_sockets, count);

  register_server_memory_keys();

#ifdef HAVE_PSI_STATEMENT_INTERFACE
  init_sql_statement_info();

  /* Register [0 .. SQLCOM_CLONE - 1] as "statement/sql/..." */
  count = (int)SQLCOM_CLONE;
  mysql_statement_register(category, sql_statement_info, count);

  /* Exclude SQLCOM_CLONE as it mutates and is registered as abstract. */
  count = (int)SQLCOM_END - (int)SQLCOM_CLONE;
  mysql_statement_register(category, &sql_statement_info[(int)SQLCOM_CLONE + 1],
                           count);
  category = "abstract";
  mysql_statement_register(category, &sql_statement_info[(int)SQLCOM_CLONE], 1);

  init_sp_psi_keys();

  init_scheduler_psi_keys();

  category = "com";
  init_com_statement_info();

  /*
    Register [0 .. COM_QUERY - 1] as "statement/com/..."
  */
  count = (int)COM_QUERY;
  mysql_statement_register(category, com_statement_info, count);

  /* Exclude COM_CLONE as it would mutate */
  count = (int)COM_CLONE - (int)COM_QUERY - 1;
  mysql_statement_register(category, &com_statement_info[(int)COM_QUERY + 1],
                           count);
  /*
    Register [COM_CLONE + 1 .. COM_END] as "statement/com/..."
  */
  count = (int)COM_END - (int)COM_CLONE;
  mysql_statement_register(category, &com_statement_info[(int)COM_CLONE + 1],
                           count);
  category = "abstract";
  /*
    Register [COM_QUERY] as "statement/abstract/com_query"
  */
  mysql_statement_register(category, &com_statement_info[(int)COM_QUERY], 1);
  mysql_statement_register(category, &com_statement_info[(int)COM_CLONE], 1);

  /*
    When a new packet is received,
    it is instrumented as "statement/abstract/new_packet".
    Based on the packet type found, it later mutates to the
    proper narrow type, for example
    "statement/abstract/query" or "statement/com/ping".
    In cases of "statement/abstract/query", SQL queries are given to
    the parser, which mutates the statement type to an even more
    narrow classification, for example "statement/sql/select".
  */
  stmt_info_new_packet.m_key = 0;
  stmt_info_new_packet.m_name = "new_packet";
  stmt_info_new_packet.m_flags = PSI_FLAG_MUTABLE;
  stmt_info_new_packet.m_documentation =
      "New packet just received from the network. "
      "At this point, the real command type is unknown, "
      "the type will be refined after reading the packet header.";
  mysql_statement_register(category, &stmt_info_new_packet, 1);

  /*
    Statements processed from the relay log are initially instrumented as
    "statement/abstract/relay_log". The parser will mutate the statement type to
    a more specific classification, for example "statement/sql/insert".
  */
  stmt_info_rpl.m_key = 0;
  stmt_info_rpl.m_name = "relay_log";
  stmt_info_rpl.m_flags = PSI_FLAG_MUTABLE;
  stmt_info_rpl.m_documentation =
      "New event just read from the relay log. "
      "At this point, the real statement type is unknown, "
      "the type will be refined after parsing the event.";
  mysql_statement_register(category, &stmt_info_rpl, 1);
#endif

  /* Common client and server code. */
  init_client_psi_keys();
  /* Vio */
  init_vio_psi_keys();
  /* TLS interfaces */
  init_tls_psi_keys();
}
#endif /* HAVE_PSI_INTERFACE */

bool do_create_native_table_for_pfs(THD *thd, const Plugin_table *t) {
  const char *schema_name = t->get_schema_name();
  const char *table_name = t->get_name();
  MDL_request table_request;
  MDL_REQUEST_INIT(&table_request, MDL_key::TABLE, schema_name, table_name,
                   MDL_EXCLUSIVE, MDL_TRANSACTION);

  if (thd->mdl_context.acquire_lock(&table_request,
                                    thd->variables.lock_wait_timeout)) {
    /* Error, failed to get MDL lock. */
    return true;
  }

  tdc_remove_table(thd, TDC_RT_REMOVE_ALL, schema_name, table_name, false);

  if (dd::create_native_table(thd, t)) {
    /* Error, failed to create DD table. */
    return true;
  }

  return false;
}

bool create_native_table_for_pfs(const Plugin_table *t) {
  /* If InnoDB is not initialized yet, return error */
  if (!is_builtin_and_core_se_initialized()) return true;

  THD *thd = current_thd;
  DBUG_ASSERT(thd);
  return do_create_native_table_for_pfs(thd, t);
}

static bool do_drop_native_table_for_pfs(THD *thd, const char *schema_name,
                                         const char *table_name) {
  MDL_request table_request;
  MDL_REQUEST_INIT(&table_request, MDL_key::TABLE, schema_name, table_name,
                   MDL_EXCLUSIVE, MDL_TRANSACTION);

  if (thd->mdl_context.acquire_lock(&table_request,
                                    thd->variables.lock_wait_timeout)) {
    /* Error, failed to get MDL lock. */
    return true;
  }

  tdc_remove_table(thd, TDC_RT_REMOVE_ALL, schema_name, table_name, false);

  if (dd::drop_native_table(thd, schema_name, table_name)) {
    /* Error, failed to destroy DD table. */
    return true;
  }

  return false;
}

bool drop_native_table_for_pfs(const char *schema_name,
                               const char *table_name) {
  /* If server is shutting down, by the time control reaches here, DD would have
   * already been shut down. Therefore return success and tables won't be
   * deleted and would be available at next server start.
   */
  if (get_server_state() == SERVER_SHUTTING_DOWN) {
    return false;
  }

  /* During bootstrap error cleanup, we don't have THD. */
  THD *thd = current_thd;
  if (thd == nullptr) {
    DBUG_ASSERT(get_server_state() == SERVER_BOOTING);
    return false;
  }
  return do_drop_native_table_for_pfs(thd, schema_name, table_name);
}

#ifdef _WIN32
// update_named_pipe_full_access_group returns false on success, true on failure
bool update_named_pipe_full_access_group(const char *new_group_name) {
  if (named_pipe_acceptor) {
    return named_pipe_listener->update_named_pipe_full_access_group(
        new_group_name);
  }
  return true;
}

#endif  // _WIN32

/**
  Get status partial_revokes on server

  @return a bool indicating partial_revokes status of the server.
    @retval true  Parital revokes is ON
    @retval flase Partial revokes is OFF
*/
bool mysqld_partial_revokes() {
  return partial_revokes.load(std::memory_order_relaxed);
}

/**
  Set partial_revokes with a given value

  @param value true or false indicating the status of partial revokes
               turned ON/OFF on server.
*/
void set_mysqld_partial_revokes(bool value) {
  partial_revokes.store(value, std::memory_order_relaxed);
}

/**
  Set m_opt_tracking_mode with a user given value associated with sysvar.
*/
void set_mysqld_opt_tracking_mode() {
  mysql_bin_log.m_dependency_tracker.m_opt_tracking_mode.store(
      mysql_bin_log.m_dependency_tracker.m_opt_tracking_mode_value,
      std::memory_order_relaxed);
}<|MERGE_RESOLUTION|>--- conflicted
+++ resolved
@@ -5152,10 +5152,6 @@
     LogErr(ERROR_LEVEL, ER_SSL_FIPS_MODE_ERROR, ssl_err_string);
     return 1;
   }
-<<<<<<< HEAD
-  if (SslAcceptorContext::singleton_init(opt_use_ssl)) return 1;
-#endif
-=======
   if (TLS_channel::singleton_init(&mysql_main, mysql_main_channel, opt_use_ssl,
                                   &server_main_callback, opt_initialize))
     return 1;
@@ -5185,7 +5181,7 @@
       LogErr(SYSTEM_LEVEL, ER_TLS_CONFIGURATION_REUSED,
              mysql_admin_channel.c_str(), mysql_main_channel.c_str());
   }
->>>>>>> f8cdce86
+#endif
 
 #if OPENSSL_VERSION_NUMBER < 0x10100000L
   ERR_remove_thread_state(0);
@@ -8397,14 +8393,11 @@
      "Enable SSL for connection (automatically enabled with other flags).",
      &opt_use_ssl, &opt_use_ssl, nullptr, GET_BOOL, OPT_ARG, 1, 0, 0, nullptr,
      0, nullptr},
-<<<<<<< HEAD
-#endif /* XTRABACKUP */
-=======
     {"admin-ssl", 0,
      "Enable SSL for admin interface (automatically enabled with other flags).",
      &opt_use_admin_ssl, &opt_use_admin_ssl, nullptr, GET_BOOL, OPT_ARG, 1, 0,
      0, nullptr, 0, nullptr},
->>>>>>> f8cdce86
+#endif /* XTRABACKUP */
 #ifdef _WIN32
     {"standalone", 0, "Dummy option to start as a standalone program (NT).", 0,
      0, 0, GET_NO_ARG, NO_ARG, 0, 0, 0, 0, 0, 0},
@@ -9654,9 +9647,6 @@
       */
       opt_use_ssl = true;
       break;
-<<<<<<< HEAD
-#endif /* XTRABACKUP */
-=======
     case OPT_ADMIN_SSL_KEY:
     case OPT_ADMIN_SSL_CERT:
     case OPT_ADMIN_SSL_CA:
@@ -9673,7 +9663,7 @@
       g_admin_ssl_configured = true;
       opt_use_admin_ssl = true;
       break;
->>>>>>> f8cdce86
+#endif /* XTRABACKUP */
     case 'V':
       print_server_version();
       exit(MYSQLD_SUCCESS_EXIT);
