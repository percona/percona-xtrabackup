--- conflicted
+++ resolved
@@ -4835,10 +4835,7 @@
 }
 
 static int init_ssl_communication() {
-<<<<<<< HEAD
-#if !defined(HAVE_WOLFSSL) && !defined(XTRABACKUP)
-=======
->>>>>>> 91a17ced
+#if !defined(XTRABACKUP)
   char ssl_err_string[OPENSSL_ERROR_LENGTH] = {'\0'};
   int ret_fips_mode = set_fips_mode(opt_ssl_fips_mode, ssl_err_string);
   if (ret_fips_mode != 1) {
