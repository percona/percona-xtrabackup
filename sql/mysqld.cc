--- conflicted
+++ resolved
@@ -3415,18 +3415,11 @@
 {
 #ifdef HAVE_OPENSSL
 #ifndef HAVE_YASSL
-<<<<<<< HEAD
-#if OPENSSL_VERSION_NUMBER >= 0x10100005L
-  OPENSSL_malloc_init();
-#else
-=======
 #if OPENSSL_VERSION_NUMBER < 0x10100000L
->>>>>>> 8cc757da
   CRYPTO_malloc_init();
 #else /* OPENSSL_VERSION_NUMBER < 0x10100000L */
   OPENSSL_malloc_init();
 #endif /* OPENSSL_VERSION_NUMBER < 0x10100000L */
-#endif
 #endif
   ssl_start();
 #if !defined(EMBEDDED_LIBRARY) || defined(XTRABACKUP)
