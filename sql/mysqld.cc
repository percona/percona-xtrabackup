--- conflicted
+++ resolved
@@ -3213,7 +3213,7 @@
   return 0;
 }
 
-#ifndef EMBEDDED_LIBRARY
+#if !defined(EMBEDDED_LIBRARY) || defined(XTRABACKUP)
 ssl_artifacts_status auto_detect_ssl()
 {
   MY_STAT cert_stat, cert_key, ca_stat;
@@ -3339,7 +3339,7 @@
   return ret_val;
 }
 
-#endif /* EMBEDDED_LIBRARY */
+#endif /* !EMBEDDED_LIBRARY || XTRABACKUP */
 
 static int init_ssl()
 {
@@ -3348,12 +3348,8 @@
   CRYPTO_malloc_init();
 #endif
   ssl_start();
-<<<<<<< HEAD
-#ifndef EMBEDDED_LIBRARY
-
-=======
 #if !defined(EMBEDDED_LIBRARY) || defined(XTRABACKUP)
->>>>>>> 32ababf4
+
   if (opt_use_ssl)
   {
     ssl_artifacts_status auto_detection_status= auto_detect_ssl();
