--- conflicted
+++ resolved
@@ -1184,40 +1184,15 @@
   {
     ip_sock=INVALID_SOCKET;
     DBUG_PRINT("info",("calling shutdown on TCP/IP socket"));
-<<<<<<< HEAD
-    (void) shutdown(tmp_sock, SHUT_RDWR);
-=======
-    VOID(mysql_socket_shutdown(tmp_sock, SHUT_RDWR));
-#if defined(__NETWARE__)
-    /*
-      The following code is disabled for normal systems as it causes MySQL
-      to hang on AIX 4.3 during shutdown
-    */
-    DBUG_PRINT("info",("calling closesocket on TCP/IP socket"));
-    VOID(closesocket(tmp_sock));
-#endif
->>>>>>> 10844554
+    (void) mysql_socket_shutdown(tmp_sock, SHUT_RDWR);
   }
   tmp_sock=unix_sock;
   if (tmp_sock != INVALID_SOCKET)
   {
     unix_sock=INVALID_SOCKET;
     DBUG_PRINT("info",("calling shutdown on unix socket"));
-<<<<<<< HEAD
-    (void) shutdown(tmp_sock, SHUT_RDWR);
+    (void) mysql_socket_shutdown(tmp_sock, SHUT_RDWR);
     (void) unlink(mysqld_unix_port);
-=======
-    VOID(mysql_socket_shutdown(tmp_sock, SHUT_RDWR));
-#if defined(__NETWARE__)
-    /*
-      The following code is disabled for normal systems as it may cause MySQL
-      to hang on AIX 4.3 during shutdown
-    */
-    DBUG_PRINT("info",("calling closesocket on unix/IP socket"));
-    VOID(closesocket(tmp_sock));
-#endif
-    VOID(unlink(mysqld_unix_port));
->>>>>>> 10844554
   }
   DBUG_VOID_RETURN;
 #endif
@@ -5244,13 +5219,8 @@
 
     if (!(thd= new THD))
     {
-<<<<<<< HEAD
-      (void) shutdown(new_sock, SHUT_RDWR);
+      (void) mysql_socket_shutdown(new_sock, SHUT_RDWR);
       (void) closesocket(new_sock);
-=======
-      (void) mysql_socket_shutdown(new_sock, SHUT_RDWR);
-      VOID(closesocket(new_sock));
->>>>>>> 10844554
       continue;
     }
     if (!(vio_tmp=vio_new(new_sock,
