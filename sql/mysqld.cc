--- conflicted
+++ resolved
@@ -3358,7 +3358,6 @@
   }
 #endif
 
-<<<<<<< HEAD
 #ifdef	__WIN__
   /*
     Before performing any socket operation (like retrieving hostname
@@ -3375,9 +3374,7 @@
   }
 #endif /* __WIN__ */
 
-=======
   thd_lib_detected= get_thread_lib();
->>>>>>> adc2ca23
   if (init_common_variables(MYSQL_CONFIG_NAME,
 			    argc, argv, load_default_groups))
     unireg_abort(1);				// Will do exit
@@ -7548,6 +7545,22 @@
 }
 
 
+static uint get_thread_lib(void)
+{
+  char buff[64];
+    
+#ifdef _CS_GNU_LIBPTHREAD_VERSION
+  confstr(_CS_GNU_LIBPTHREAD_VERSION, buff, sizeof(buff));
+
+  if (!strncasecmp(buff, "NPTL", 4))
+    return THD_LIB_NPTL;
+  else if (!strncasecmp(buff, "linuxthreads", 12))
+    return THD_LIB_LT;
+#endif
+  return THD_LIB_OTHER;
+}
+
+
 /* Clear most status variables */
 void refresh_status(THD *thd)
 {
@@ -7579,22 +7592,6 @@
   pthread_mutex_lock(&LOCK_thread_count);
   max_used_connections= thread_count-delayed_insert_threads;
   pthread_mutex_unlock(&LOCK_thread_count);
-}
-
-
-static uint get_thread_lib(void)
-{
-  char buff[64];
-    
-#ifdef _CS_GNU_LIBPTHREAD_VERSION
-  confstr(_CS_GNU_LIBPTHREAD_VERSION, buff, sizeof(buff));
-
-  if (!strncasecmp(buff, "NPTL", 4))
-    return THD_LIB_NPTL;
-  else if (!strncasecmp(buff, "linuxthreads", 12))
-    return THD_LIB_LT;
-#endif
-  return THD_LIB_OTHER;
 }
 
 
