/* Copyright (c) 2000, 2017, Oracle and/or its affiliates. All rights reserved.

   This program is free software; you can redistribute it and/or modify
   it under the terms of the GNU General Public License as published by
   the Free Software Foundation; version 2 of the License.

   This program is distributed in the hope that it will be useful,
   but WITHOUT ANY WARRANTY; without even the implied warranty of
   MERCHANTABILITY or FITNESS FOR A PARTICULAR PURPOSE.  See the
   GNU General Public License for more details.

   You should have received a copy of the GNU General Public License
   along with this program; if not, write to the Free Software
   Foundation, Inc., 51 Franklin St, Fifth Floor, Boston, MA 02110-1301  USA */

/**
  @file sql/mysqld.cc
  MySQL server daemon.
*/

/**
  @mainpage Welcome

  Welcome to the MySQL source code documentation.

  The order chosen to present the content is to start with low level components,
  and build upon previous sections, so that code is presented in a logical order.

  For some sections, a full article (Doxygen 'page') presents the component in detail.

  For other sections, only links are provided, as a starting point into the component.

  For the user manual, see http://dev.mysql.com/doc/refman/8.0/en/

  For the internals manual, see https://dev.mysql.com/doc/internals/en/index.html

  Document generated on: ${DOXYGEN_GENERATION_DATE},
  branch: ${DOXYGEN_GENERATION_BRANCH},
  revision: ${DOXYGEN_GENERATION_REVISION}
*/

/**
  @page PAGE_GET_STARTED Getting Started

  - @ref start_source
  - @subpage PAGE_CODING_GUIDELINES
  - @ref start_debug

  @section start_source Build from source

  See https://dev.mysql.com/doc/refman/8.0/en/source-installation.html

  @section start_debug Debugging

  The easiest way to install a server, and attach a debugger to it,
  is to start the mysql-test-run (MTR) tool with debugging options

  @verbatim
  cd mysql-test
  ./mtr --ddd main.parser
  @endverbatim

  The following functions are good candidates for breakpoints:
  - #my_message_sql
  - #dispatch_command

  Replace 'main.parser' with another test script, or write your own, to debug a specific area.
*/

/**
  @page PAGE_CODING_GUIDELINES Coding Guidelines

  This section shows the guidelines that MySQL developers
  follow when writing new code. In general, MySQL development
  uses the Google coding style (See https://google.github.io/styleguide/cppguide.html):

  - For new projects/components, use Google coding style wherever
    possible.

  - For old projects or code, use the style already used in the
    existing code for the time being.

  Exceptions in MySQL coding guidelines:

  - Class names: Do not use MyClass. Instead, use My_class.
    This exception exists because the server has a history of using
    My_class. It will be confusing to mix the two
    (from a code-review perspective).
    InnoDB has had freedom of choice for Class names
    and will therefore not suffer from the mix.

  - Member variable names: Do not use foo_. Instead, use
    m_foo (non-static) and s_foo (static), which
    are improvements over the Google style.

  Notes:

  - Comment Style: Use either the // or <em>/</em>* *<em>/</em> syntax. // is
    much more common but both syntaxes are permitted for the time being.

  - Doxygen comments: Use <em>/</em>** ... *<em>/</em> syntax and not ///.

  - Doxygen command: Use '@' and not '\' for doxygen commands.

  - Braces alignment, if..else indentation, spaces around '=':
    MySQL coding guideline traditionally places left braces aligned
    with the start of the preceding line, whereas the Google style is
    to place the left brace on the end of the previous line.

  - MySQL coding guideline is to have no space before '='
    while assignment “foo= bar”. The Google style is have space
    around '=' in assignment "foo = bar".


  Consistent style is important for us, because everyone must
  know what to expect. For example, after we become accustomed
  to seeing that everything inside an <em>if</em> is indented
  two spaces, we can glance at a listing and understand what's
  nested within what. Writing non-conforming code can be bad.
  Knowing our rules, you'll find it easier to read our code,
  and when you decide to contribute (which we hope you'll consider!)
  we'll find it easier to read and review your code.

  - @subpage GENERAL_DEVELOPMENT_GUIDELINES
  - @subpage CPP_CODING_GUIDELINES_FOR_NDB_SE
  - @subpage DBUG_TAGS

*/

/**
  @page PAGE_INFRASTRUCTURE Infrastructure

  @section infra_basic Basic classes and templates

  @subsection infra_basic_container Container

  See #DYNAMIC_ARRAY, #List, #I_P_List, #LF_HASH.

  @subsection infra_basic_syncho Synchronization

  See #native_mutex_t, #native_rw_lock_t, #native_cond_t.

  @subsection infra_basic_fileio File IO

  See #my_open, #my_dir.

  @section infra_server_blocks Server building blocs

  @subsection infra_server_blocks_vio Virtual Input Output

  See #Vio, #vio_init.

  @section deployment Deployment

  @subsection deploy_install Installation

  See #opt_initialize, #bootstrap::run_bootstrap_thread.

  @subsection deploy_startup Startup

  See #mysqld_main.

  @subsection deploy_shutdown Shutdown

  See #handle_fatal_signal, #signal_hand.

  @subsection deploy_upgrade Upgrade

  See #Mysql::Tools::Upgrade::Program.

*/

/**
  @page PAGE_PROTOCOL Client/Server Protocol

  @section protocol_overview Overview

  The MySQL protocol is used between MySQL Clients and a MySQL Server.
  It is implemented by:
    - Connectors (Connector/C, Connector/J, and so forth)
    - MySQL Proxy
    - Communication between master and slave replication servers

  The protocol supports these features:
    - Transparent encryption using SSL
    - Transparent compression
    - A @ref page_protocol_connection_phase where capabilities and
      authentication data are exchanged
    - A @ref page_protocol_command_phase which accepts commands
      from the client and executes them

  Further reading:
    - @subpage page_protocol_basics
    - @subpage page_protocol_connection_lifecycle
*/

/**
  @page PAGE_SQL_EXECUTION SQL Query Execution

  @section sql_query_exec_parsing SQL Parsing

  The parser processes SQL strings and builds a tree representation of them.

  See @ref GROUP_PARSER.

  @subpage PAGE_SQL_Optimizer

  @subpage stored_programs

  @section sql_query_exec_prepared Prepared statements

  See #mysql_stmt_prepare

  @section func_stored_proc Stored procedures

  See #sp_head, #sp_instr.

  @section sql_query_exec_sql_functions SQL Functions

  See #Item_func

  @section sql_query_exec_error_handling Error handling

  See #my_message, #my_error

*/

/**
  @page PAGE_STORAGE Data Storage

  @section storage_innodb Innodb

  See #ha_innobase.

  @subpage PAGE_INNODB_PFS

  @subpage PAGE_TEMPTABLE
*/


/**
  @page PAGE_REPLICATION Replication

  @subpage PAGE_RPL_FIELD_METADATA

*/

/**
  @page PAGE_TXN Transactions

  See #trans_begin, #trans_commit, #trans_rollback.
*/

/**
  @page PAGE_SECURITY Security

  @subpage AUTHORIZATION_PAGE
*/


/**
  @page PAGE_MONITORING Monitoring

  @subpage PAGE_PFS
*/

/**
  @page PAGE_EXTENDING Extending MySQL

  Components
  ----------

  MySQL 8.0 introduces support for extending the server through components.
  Components can communicate with other components through service APIs.
  And can provide implementations of service APIs for other components to use.
  All components are equal and can communicate with all other components.
  Service implementations can be found by name via a registry service handle
  which is passed to the component initialization function.
  There can be multiple service API implementations for a single service API.
  One of them is the default implementation.
  Service API are stateless by definition. If they need to handle state or
  object instances they need to do so by using factory methods and instance
  handles.

  To ease up transition to the component model the current server
  functionality (server proper and plugins) is contained within
  a dedicated built in server component. The server component currently
  contains all of the functionality provided by the server and
  classical server plugins.

  More components can be installed via the "INSTALL COMPONENT" SQL command.

  The component infrastructure is designed as a replacement for the classical
  MySQL plugin system as it does not suffer from some of the limitations of it
  and provides better isolation for the component code.

  See @subpage PAGE_COMPONENTS.

  Plugins and Services
  --------------------

  As of MySQL 5.1 the server functionality can be extended through
  installing (dynamically or statically linked) extra code modules
  called plugins.

  The server defines a set of well known plugin APIs that the modules
  can implement.

  To allow plugins to reuse server code the server exposes a pre-defined
  set of functions to plugins called plugin services.

  See the following for more details:
  - @subpage page_ext_plugins
  - @subpage page_ext_plugin_services


  User Defined Functions
  ----------------------

  Native code user defined functions can be added to MySQL server using
  the CREATE FUNCTION ... SONAME syntax.

  These can co-exit with @ref page_ext_plugins or reside in their own
  separate binaries.

  To learn how to create these user defined functions see @subpage page_ext_udf
*/


/**
  @page PAGE_CLIENT_TOOLS Client tools

  See mysqldump.cc mysql.cc
*/


/**
  @page PAGE_TESTING_TOOLS Testing Tools

  - @subpage PAGE_MYSQL_TEST_RUN
*/


/**
  @page PAGE_SQL_Optimizer SQL Optimizer

  The task of query optimizer is to determine the most efficient means for
  executing queries. The query optimizer consists of the following
  sub-modules:

  - @ref Query_Resolver
  - @ref Query_Optimizer
  - @ref Query_Planner
  - @ref Query_Executor

  @subpage PAGE_OPT_TRACE

  Additional articles about the query optimizer:

  - @ref PAGE_OPT_TRACE
  - @ref AGGREGATE_CHECKS
*/

#define LOG_SYSTEM_TAG "mysqld"

#include "sql/mysqld.h"

#include "my_config.h"

#include "binlog_event.h"
#include "control_events.h"
#include "errmsg.h"                     // init_client_errs
#include "extra/regex/my_regex.h"
#include "ft_global.h"
#include "keycache.h"                   // KEY_CACHE
#include "m_string.h"
<<<<<<< HEAD
#include "my_alloc.h"
=======
#include "migrate_keyring.h"            // Migrate_keyring
>>>>>>> 47fb4440
#include "my_base.h"
#include "my_bitmap.h"                  // MY_BITMAP
#include "my_command.h"
#include "my_dbug.h"
#include "my_default.h"                 // print_defaults
#include "my_dir.h"
#include "my_loglevel.h"
#include "my_macros.h"
#include "my_shm_defaults.h"            // IWYU pragma: keep
#include "my_stacktrace.h"              // my_set_exception_pointers
#include "my_thread_local.h"
#include "my_time.h"
#include "my_timer.h"                   // my_timer_initialize
#include "myisam.h"
#include "mysql/components/services/log_builtins.h"
#include "mysql/components/services/log_shared.h"
#include "mysql/plugin.h"
#include "mysql/plugin_audit.h"
#include "mysql/psi/mysql_cond.h"
#include "mysql/psi/mysql_file.h"
#include "mysql/psi/mysql_mutex.h"
#include "mysql/psi/mysql_rwlock.h"
#include "mysql/psi/mysql_socket.h"
#include "mysql/psi/mysql_stage.h"
#include "mysql/psi/mysql_statement.h"
#include "mysql/psi/mysql_thread.h"
#include "mysql/psi/psi_base.h"
#include "mysql/psi/psi_cond.h"
#include "mysql/psi/psi_data_lock.h"
#include "mysql/psi/psi_error.h"
#include "mysql/psi/psi_file.h"
#include "mysql/psi/psi_idle.h"
#include "mysql/psi/psi_mdl.h"
#include "mysql/psi/psi_memory.h"
#include "mysql/psi/psi_mutex.h"
#include "mysql/psi/psi_rwlock.h"
#include "mysql/psi/psi_socket.h"
#include "mysql/psi/psi_stage.h"
#include "mysql/psi/psi_statement.h"
#include "mysql/psi/psi_table.h"
#include "mysql/psi/psi_thread.h"
#include "mysql/psi/psi_transaction.h"
#include "mysql/service_mysql_alloc.h"
#include "mysql/thread_type.h"
#include "mysql_com.h"
#include "mysql_time.h"
#include "mysql_version.h"
#include "mysqld_error.h"
#include "mysys_err.h"                  // EXIT_OUT_OF_MEMORY
#include "pfs_thread_provider.h"
#include "print_version.h"
#include "sql/auth/auth_common.h"       // grant_init
#include "sql/auth/sql_authentication.h" // init_rsa_keys
#include "sql/auth/sql_security_ctx.h"
#include "sql/auto_thd.h"               // Auto_THD
#include "sql/binlog.h"                 // mysql_bin_log
#include "sql/bootstrap.h"              // bootstrap
#include "sql/check_stack.h"
#include "sql/conn_handler/connection_acceptor.h" // Connection_acceptor
#include "sql/conn_handler/connection_handler_impl.h" // Per_thread_connection_handler
#include "sql/conn_handler/connection_handler_manager.h" // Connection_handler_manager
#include "sql/conn_handler/socket_connection.h" // stmt_info_new_packet
#include "sql/current_thd.h"            // current_thd
#include "sql/dd/cache/dictionary_client.h"
#include "sql/debug_sync.h"             // debug_sync_end
#include "sql/derror.h"
#include "sql/event_data_objects.h"     // init_scheduler_psi_keys
#include "sql/events.h"                 // Events
#include "sql/handler.h"
#include "sql/hostname.h"               // hostname_cache_init
#include "sql/init.h"                   // unireg_init
#include "sql/item.h"
#include "sql/item_cmpfunc.h"           // Arg_comparator
#include "sql/item_create.h"
#include "sql/item_func.h"
#include "sql/item_strfunc.h"           // Item_func_uuid
#include "sql/keycaches.h"              // get_or_create_key_cache
#include "sql/log.h"
#include "sql/log_event.h"              // Rows_log_event
#include "sql/mdl.h"
#include "sql/my_decimal.h"
#include "sql/mysqld_daemon.h"
#include "sql/mysqld_thd_manager.h"     // Global_THD_manager
#include "sql/opt_costconstantcache.h"  // delete_optimizer_cost_module
#include "sql/opt_range.h"              // range_optimizer_init
#include "sql/options_mysqld.h"         // OPT_THREAD_CACHE_SIZE
#include "sql/partitioning/partition_handler.h" // partitioning_init
#include "sql/persisted_variable.h"     // Persisted_variables_cache
#include "sql/plugin_table.h"
#include "sql/protocol.h"
#include "sql/psi_memory_key.h"         // key_memory_MYSQL_RELAY_LOG_index
#include "sql/query_options.h"
#include "sql/replication.h"            // thd_enter_cond
#include "sql/resourcegroups/resource_group_mgr.h" // init, post_init
#include "sql/rpl_filter.h"
#include "sql/rpl_gtid.h"
#include "sql/rpl_gtid_persist.h"       // Gtid_table_persistor
#include "sql/rpl_handler.h"            // RUN_HOOK
#include "sql/rpl_info_factory.h"
#include "sql/rpl_info_handler.h"
#include "sql/rpl_injector.h"           // injector
#include "sql/rpl_master.h"             // max_binlog_dump_events
#include "sql/rpl_mi.h"
#include "sql/rpl_msr.h"                // Multisource_info
#include "sql/rpl_rli.h"                // Relay_log_info
#include "sql/rpl_slave.h"              // slave_load_tmpdir
#include "sql/rpl_trx_tracking.h"
#include "sql/session_tracker.h"
#include "sql/set_var.h"
#include "sql/sp_head.h"                // init_sp_psi_keys
#include "sql/sql_audit.h"              // mysql_audit_general
#include "sql/sql_base.h"
#include "sql/sql_callback.h"           // MUSQL_CALLBACK
#include "sql/sql_class.h"              // THD
#include "sql/sql_connect.h"
#include "sql/sql_error.h"
#include "sql/sql_initialize.h"         // opt_initialize_insecure
#include "sql/sql_lex.h"
#include "sql/sql_list.h"
#include "sql/sql_locale.h"             // MY_LOCALE
#include "sql/sql_manager.h"            // start_handle_manager
#include "sql/sql_parse.h"              // check_stack_overrun
#include "sql/sql_plugin.h"             // opt_plugin_dir
#include "sql/sql_plugin_ref.h"
#include "sql/sql_reload.h"             // reload_acl_and_cache
#include "sql/sql_servers.h"
#include "sql/sql_show.h"
#include "sql/sql_table.h"              // build_table_filename
#include "sql/sql_test.h"               // mysql_print_status
#include "sql/sql_udf.h"
#include "sql/sys_vars.h"               // fixup_enforce_gtid_consistency_...
#include "sql/sys_vars_shared.h"        // intern_find_sys_var
#include "sql/table_cache.h"            // table_cache_manager
#include "sql/tc_log.h"                 // tc_log
#include "sql/thd_raii.h"
#include "sql/thr_malloc.h"
#include "sql/transaction.h"
#include "sql/tztime.h"                 // Time_zone
#include "sql/xa.h"
#include "sql_common.h"                 // mysql_client_plugin_init
#include "sql_string.h"
#include "storage/myisam/ha_myisam.h"    // HA_RECOVER_OFF
#include "storage/perfschema/pfs_services.h"
#include "thr_lock.h"
#include "thr_mutex.h"
#include "typelib.h"
#include "violite.h"

#ifdef WITH_PERFSCHEMA_STORAGE_ENGINE
#include "storage/perfschema/pfs_server.h"
#endif /* WITH_PERFSCHEMA_STORAGE_ENGINE */

#ifdef _WIN32
#include "sql/conn_handler/named_pipe_connection.h"
#include "sql/conn_handler/shared_memory_connection.h"
#include "sql/named_pipe.h"
#include "sql/nt_servc.h"
#endif

#ifdef MY_MSCRT_DEBUG
#include <crtdbg.h>
#endif
#include <errno.h>
#include <fcntl.h>
#include <fenv.h>
#include <limits.h>
#ifdef HAVE_GRP_H
#include <grp.h>
#endif
#ifndef _WIN32
#include <netdb.h>
#endif
#ifdef HAVE_NETINET_IN_H
#include <netinet/in.h>
#endif
#ifdef HAVE_PWD_H
#include <pwd.h>
#endif
#include <signal.h>
#include <stdarg.h>
#include <stddef.h>
#include <stdio.h>
#include <stdlib.h>
#include <string.h>
#ifdef HAVE_SYS_MMAN_H
#include <sys/mman.h>
#endif
#ifdef HAVE_SYS_RESOURCE_H
#include <sys/resource.h>
#endif
#include <sys/stat.h>
#ifdef HAVE_UNISTD_H
#include <unistd.h>
#endif
#ifdef _WIN32
#include <crtdbg.h>
#include <process.h>
#endif
#include "unicode/uclean.h"  // u_cleanup()

#include <algorithm>
#include <atomic>
#include <functional>
#include <new>
#include <string>
#include <vector>

#include "../components/mysql_server/log_builtins_filter_imp.h"
#include "../components/mysql_server/server_component.h"
#include "sql/auth/dynamic_privileges_impl.h" 
#include "sql/dd/dd.h"                  // dd::shutdown
#include "sql/dd/dd_kill_immunizer.h"   // dd::DD_kill_immunizer
#include "sql/dd/dictionary.h"          // dd::get_dictionary
#include "sql/dd/performance_schema/init.h" // performance_schema::init
#include "sql/dd/upgrade/upgrade.h"     // dd::upgrade::in_progress
#include "sql/srv_session.h"

using std::min;
using std::max;
using std::vector;

#define mysqld_charset              &my_charset_latin1
#define mysqld_default_locale_name  "en_US"

#if defined(HAVE_SOLARIS_LARGE_PAGES) && defined(__GNUC__)
extern "C" int getpagesizes(size_t *, int);
extern "C" int memcntl(caddr_t, size_t, int, caddr_t, int, int);
#endif

#ifdef HAVE_FPU_CONTROL_H
# include <fpu_control.h>  // IWYU pragma: keep
#elif defined(__i386__)
# define fpu_control_t unsigned int
# define _FPU_EXTENDED 0x300
# define _FPU_DOUBLE 0x200
# if defined(__GNUC__) || defined(__SUNPRO_CC)
#  define _FPU_GETCW(cw) asm volatile ("fnstcw %0" : "=m" (*&cw))
#  define _FPU_SETCW(cw) asm volatile ("fldcw %0" : : "m" (*&cw))
# else
#  define _FPU_GETCW(cw) (cw= 0)
#  define _FPU_SETCW(cw)
# endif
#endif

inline void setup_fpu()
{
#ifdef HAVE_FEDISABLEEXCEPT
  fedisableexcept(FE_ALL_EXCEPT);
#endif

  /* Set FPU rounding mode to "round-to-nearest" */
  fesetround(FE_TONEAREST);

  /*
    x86 (32-bit) requires FPU precision to be explicitly set to 64 bit
    (double precision) for portable results of floating point operations.
    However, there is no need to do so if compiler is using SSE2 for floating
    point, double values will be stored and processed in 64 bits anyway.
  */
#if defined(__i386__) && !defined(__SSE2_MATH__)
#if !defined(_WIN32)
  fpu_control_t cw;
  _FPU_GETCW(cw);
  cw= (cw & ~_FPU_EXTENDED) | _FPU_DOUBLE;
  _FPU_SETCW(cw);
#endif /* _WIN32 && */
#endif /* __i386__ */

}

extern "C" void handle_fatal_signal(int sig);

/* Constants */

#include "welcome_copyright_notice.h" // ORACLE_WELCOME_COPYRIGHT_NOTICE

const char *show_comp_option_name[]= {"YES", "NO", "DISABLED"};

static const char *tc_heuristic_recover_names[]=
{
  "OFF", "COMMIT", "ROLLBACK", NullS
};
static TYPELIB tc_heuristic_recover_typelib=
{
  array_elements(tc_heuristic_recover_names)-1,"",
  tc_heuristic_recover_names, NULL
};

const char *first_keyword= "first", *binary_keyword= "BINARY";
const char *my_localhost= "localhost";

bool opt_large_files= sizeof(my_off_t) > 4;
static bool opt_autocommit; ///< for --autocommit command-line option
static get_opt_arg_source source_autocommit;

/*
  Used with --help for detailed option
*/
bool opt_help= false, opt_verbose= false;

arg_cmp_func Arg_comparator::comparator_matrix[5][2] =
{{&Arg_comparator::compare_string,     &Arg_comparator::compare_e_string},
 {&Arg_comparator::compare_real,       &Arg_comparator::compare_e_real},
 {&Arg_comparator::compare_int_signed, &Arg_comparator::compare_e_int},
 {&Arg_comparator::compare_row,        &Arg_comparator::compare_e_row},
 {&Arg_comparator::compare_decimal,    &Arg_comparator::compare_e_decimal}};

PSI_file_key key_file_binlog_cache;
PSI_file_key key_file_binlog_index_cache;

#ifdef HAVE_PSI_INTERFACE
static PSI_mutex_key key_LOCK_status;
static PSI_mutex_key key_LOCK_manager;
static PSI_mutex_key key_LOCK_crypt;
static PSI_mutex_key key_LOCK_user_conn;
static PSI_mutex_key key_LOCK_global_system_variables;
static PSI_mutex_key key_LOCK_prepared_stmt_count;
static PSI_mutex_key key_LOCK_sql_slave_skip_counter;
static PSI_mutex_key key_LOCK_slave_net_timeout;
static PSI_mutex_key key_LOCK_uuid_generator;
static PSI_mutex_key key_LOCK_error_messages;
static PSI_mutex_key key_LOCK_default_password_lifetime;
static PSI_mutex_key key_LOCK_mandatory_roles;
static PSI_mutex_key key_LOCK_password_history;
static PSI_mutex_key key_LOCK_password_reuse_interval;
static PSI_mutex_key key_LOCK_sql_rand;
static PSI_mutex_key key_LOCK_log_throttle_qni;
static PSI_mutex_key key_LOCK_reset_gtid_table;
static PSI_mutex_key key_LOCK_offline_mode;
static PSI_mutex_key key_LOCK_compress_gtid_table;
static PSI_mutex_key key_BINLOG_LOCK_commit;
static PSI_mutex_key key_BINLOG_LOCK_commit_queue;
static PSI_mutex_key key_BINLOG_LOCK_done;
static PSI_mutex_key key_BINLOG_LOCK_flush_queue;
static PSI_mutex_key key_BINLOG_LOCK_index;
static PSI_mutex_key key_BINLOG_LOCK_log;
static PSI_mutex_key key_BINLOG_LOCK_binlog_end_pos;
static PSI_mutex_key key_BINLOG_LOCK_sync;
static PSI_mutex_key key_BINLOG_LOCK_sync_queue;
static PSI_mutex_key key_BINLOG_LOCK_xids;
static PSI_rwlock_key key_rwlock_global_sid_lock;
static PSI_rwlock_key key_rwlock_gtid_mode_lock;
static PSI_rwlock_key key_rwlock_LOCK_system_variables_hash;
static PSI_rwlock_key key_rwlock_LOCK_sys_init_connect;
static PSI_rwlock_key key_rwlock_LOCK_sys_init_slave;
static PSI_cond_key key_BINLOG_COND_done;
static PSI_cond_key key_BINLOG_update_cond;
static PSI_cond_key key_BINLOG_prep_xids_cond;
static PSI_cond_key key_COND_manager;
static PSI_cond_key key_COND_compress_gtid_table;
static PSI_thread_key key_thread_signal_hand;
static PSI_thread_key key_thread_main;
static PSI_file_key key_file_casetest;
static PSI_file_key key_file_pid;
#if defined(_WIN32)
static PSI_thread_key key_thread_handle_con_namedpipes;
static PSI_thread_key key_thread_handle_con_sharedmem;
static PSI_thread_key key_thread_handle_con_sockets;
static PSI_mutex_key key_LOCK_handler_count;
static PSI_cond_key key_COND_handler_count;
static PSI_thread_key key_thread_handle_shutdown;
#else
static PSI_mutex_key key_LOCK_socket_listener_active;
static PSI_cond_key key_COND_socket_listener_active;
static PSI_mutex_key key_LOCK_start_signal_handler;
static PSI_cond_key key_COND_start_signal_handler;
#endif // _WIN32
static PSI_mutex_key key_LOCK_server_started;
static PSI_cond_key key_COND_server_started;
static PSI_mutex_key key_LOCK_keyring_operations;
#endif /* HAVE_PSI_INTERFACE */

/**
  Statement instrumentation key for replication.
*/
#ifdef HAVE_PSI_STATEMENT_INTERFACE
PSI_statement_info stmt_info_rpl;
#endif

/* the default log output is log tables */
static bool lower_case_table_names_used= 0;
#if !defined(_WIN32)
static bool socket_listener_active= false;
static int pipe_write_fd= -1;
static bool opt_daemonize= 0;
#endif
static bool opt_debugging= 0, opt_external_locking= 0, opt_console= 0;
static bool opt_short_log_format= 0;
static char *mysqld_user, *mysqld_chroot;
static char *default_character_set_name;
static char *character_set_filesystem_name;
static char *lc_messages;
static char *lc_time_names_name;
char *my_bind_addr_str;
static char *default_collation_name;
char *default_storage_engine;
char *default_tmp_storage_engine;
/**
   Use to mark which engine should be chosen to create internal
   temp table
 */
ulong internal_tmp_disk_storage_engine;
ulonglong temptable_max_ram;
static char compiled_default_collation_name[]= MYSQL_DEFAULT_COLLATION_NAME;
static bool binlog_format_used= false;

LEX_STRING opt_init_connect, opt_init_slave;

/* Global variables */

LEX_STRING opt_mandatory_roles;
bool opt_mandatory_roles_cache= false;
bool opt_always_activate_granted_roles= false;
bool opt_bin_log;
bool opt_general_log, opt_slow_log, opt_general_log_raw;
ulonglong log_output_options;
bool opt_log_queries_not_using_indexes= 0;
ulong opt_log_throttle_queries_not_using_indexes= 0;
bool opt_disable_networking=0, opt_skip_show_db=0;
bool opt_skip_name_resolve=0;
bool opt_character_set_client_handshake= 1;
bool server_id_supplied = false;
static bool opt_endinfo;
bool using_udf_functions;
bool locked_in_memory;
bool opt_using_transactions;
ulong opt_tc_log_size;
std::atomic<int32> connection_events_loop_aborted_flag;
static enum_server_operational_state server_operational_state= SERVER_BOOTING;
char *opt_log_error_filter_rules;
char *opt_log_error_services;
bool  opt_log_syslog_enable;
char *opt_log_syslog_tag= NULL;
char *opt_keyring_migration_user= NULL;
char *opt_keyring_migration_host= NULL;
char *opt_keyring_migration_password= NULL;
char *opt_keyring_migration_socket= NULL;
char *opt_keyring_migration_source= NULL;
char *opt_keyring_migration_destination= NULL;
ulong opt_keyring_migration_port= 0;
bool migrate_connect_options= 0;
#ifndef _WIN32
bool  opt_log_syslog_include_pid;
char *opt_log_syslog_facility;

#else
/*
  Thread handle of shutdown event handler thread.
  It is used as argument during thread join.
*/
my_thread_handle shutdown_thr_handle;
#endif
uint host_cache_size;
ulong log_error_verbosity= 3; // have a non-zero value during early start-up

#if defined(_WIN32)
ulong slow_start_timeout;
#endif

bool opt_initialize= 0;
bool opt_skip_slave_start = 0; ///< If set, slave is not autostarted
bool opt_enable_named_pipe= 0;
bool opt_local_infile, opt_slave_compressed_protocol;
bool opt_safe_user_create = 0;
bool opt_show_slave_auth_info;
bool opt_log_slave_updates= 0;
char *opt_slave_skip_errors;
bool opt_slave_allow_batching= 0;

/**
  compatibility option:
    - index usage hints (USE INDEX without a FOR clause) behave as in 5.0
*/
bool old_mode;

/*
  Legacy global handlerton. These will be removed (please do not add more).
*/
handlerton *heap_hton;
handlerton *temptable_hton;
handlerton *myisam_hton;
handlerton *innodb_hton;

char *opt_disabled_storage_engines;
uint opt_server_id_bits= 0;
ulong opt_server_id_mask= 0;
bool read_only= 0, opt_readonly= 0;
bool super_read_only= 0, opt_super_readonly= 0;
bool opt_require_secure_transport= 0;
bool relay_log_purge;
bool relay_log_recovery;
bool opt_allow_suspicious_udfs;
char* opt_secure_file_priv;
bool opt_log_slow_admin_statements= 0;
bool opt_log_slow_slave_statements= 0;
bool lower_case_file_system= 0;
bool opt_large_pages= 0;
bool opt_super_large_pages= 0;
bool opt_myisam_use_mmap= 0;
bool offline_mode= 0;
bool opt_log_builtin_as_identified_by_password= 0;
uint   opt_large_page_size= 0;
uint default_password_lifetime= 0;

mysql_mutex_t LOCK_default_password_lifetime;
mysql_mutex_t LOCK_mandatory_roles;
mysql_mutex_t LOCK_password_history;
mysql_mutex_t LOCK_password_reuse_interval;

#if defined(ENABLED_DEBUG_SYNC)
MYSQL_PLUGIN_IMPORT uint    opt_debug_sync_timeout= 0;
#endif /* defined(ENABLED_DEBUG_SYNC) */
bool opt_old_style_user_limits= 0, trust_function_creators= 0;
bool check_proxy_users= 0, mysql_native_password_proxy_users= 0, sha256_password_proxy_users= 0;
/*
  True if there is at least one per-hour limit for some user, so we should
  check them before each query (and possibly reset counters when hour is
  changed). False otherwise.
*/
volatile bool mqh_used = 0;
bool opt_noacl= 0;
bool sp_automatic_privileges= 1;

int32_t opt_regexp_time_limit;
int32_t opt_regexp_stack_limit;

ulong opt_binlog_rows_event_max_size;
ulong binlog_checksum_options;
ulong binlog_row_metadata;
bool opt_master_verify_checksum= 0;
bool opt_slave_sql_verify_checksum= 1;
const char *binlog_format_names[]= {"MIXED", "STATEMENT", "ROW", NullS};
bool binlog_gtid_simple_recovery;
ulong binlog_error_action;
const char *binlog_error_action_list[]= {"IGNORE_ERROR", "ABORT_SERVER", NullS};
uint32 gtid_executed_compression_period= 0;
bool opt_log_unsafe_statements;

#ifdef HAVE_INITGROUPS
volatile sig_atomic_t calling_initgroups= 0; /**< Used in SIGSEGV handler. */
#endif
const char *timestamp_type_names[]= {"UTC", "SYSTEM", NullS};
ulong opt_log_timestamps;
uint mysqld_port, test_flags, select_errors, ha_open_options;
uint mysqld_port_timeout;
ulong delay_key_write_options;
uint protocol_version;
uint lower_case_table_names;
long tc_heuristic_recover;
ulong back_log, connect_timeout, server_id;
ulong table_cache_size;
ulong table_cache_instances;
ulong table_cache_size_per_instance;
ulong schema_def_size;
ulong stored_program_def_size;
ulong table_def_size;
ulong tablespace_def_size;
ulong what_to_log;
ulong slow_launch_time;
std::atomic<int32> atomic_slave_open_temp_tables{0};
ulong open_files_limit, max_binlog_size, max_relay_log_size;
ulong slave_trans_retries;
uint  slave_net_timeout;
ulong slave_exec_mode_options;
ulonglong slave_type_conversions_options;
ulong opt_mts_slave_parallel_workers;
ulonglong opt_mts_pending_jobs_size_max;
ulonglong slave_rows_search_algorithms_options;
bool opt_slave_preserve_commit_order;
#ifndef DBUG_OFF
uint slave_rows_last_search_algorithm_used;
#endif
ulong mts_parallel_option;
ulong binlog_cache_size=0;
ulonglong  max_binlog_cache_size=0;
ulong slave_max_allowed_packet= 0;
ulong binlog_stmt_cache_size=0;
int32 opt_binlog_max_flush_queue_time= 0;
ulong opt_binlog_group_commit_sync_delay= 0;
ulong opt_binlog_group_commit_sync_no_delay_count= 0;
ulonglong  max_binlog_stmt_cache_size=0;
ulong refresh_version;  /* Increments on each reload */
std::atomic<query_id_t> atomic_global_query_id { 1 };
ulong aborted_threads;
ulong delayed_insert_timeout, delayed_insert_limit, delayed_queue_size;
ulong delayed_insert_threads, delayed_insert_writes, delayed_rows_in_use;
ulong delayed_insert_errors,flush_time;
ulong specialflag=0;
ulong binlog_cache_use= 0, binlog_cache_disk_use= 0;
ulong binlog_stmt_cache_use= 0, binlog_stmt_cache_disk_use= 0;
ulong max_connections, max_connect_errors;
ulong rpl_stop_slave_timeout= LONG_TIMEOUT;
bool log_bin_use_v1_row_events= 0;
bool thread_cache_size_specified= false;
bool host_cache_size_specified= false;
bool table_definition_cache_specified= false;
ulong locked_account_connection_count= 0;

/**
  Limit of the total number of prepared statements in the server.
  Is necessary to protect the server against out-of-memory attacks.
*/
ulong max_prepared_stmt_count;
/**
  Current total number of prepared statements in the server. This number
  is exact, and therefore may not be equal to the difference between
  `com_stmt_prepare' and `com_stmt_close' (global status variables), as
  the latter ones account for all registered attempts to prepare
  a statement (including unsuccessful ones).  Prepared statements are
  currently connection-local: if the same SQL query text is prepared in
  two different connections, this counts as two distinct prepared
  statements.
*/
ulong prepared_stmt_count=0;
ulong current_pid;
uint sync_binlog_period= 0, sync_relaylog_period= 0,
     sync_relayloginfo_period= 0, sync_masterinfo_period= 0,
     opt_mts_checkpoint_period, opt_mts_checkpoint_group;
ulong expire_logs_days = 0;
ulong binlog_expire_logs_seconds= 0;
/**
  Soft upper limit for number of sp_head objects that can be stored
  in the sp_cache for one connection.
*/
ulong stored_program_cache_size= 0;
/**
  Compatibility option to prevent auto upgrade of old temporals
  during certain ALTER TABLE operations.
*/
bool avoid_temporal_upgrade;

bool persisted_globals_load= true;

bool opt_keyring_operations= true;

const double log_10[] = {
  1e000, 1e001, 1e002, 1e003, 1e004, 1e005, 1e006, 1e007, 1e008, 1e009,
  1e010, 1e011, 1e012, 1e013, 1e014, 1e015, 1e016, 1e017, 1e018, 1e019,
  1e020, 1e021, 1e022, 1e023, 1e024, 1e025, 1e026, 1e027, 1e028, 1e029,
  1e030, 1e031, 1e032, 1e033, 1e034, 1e035, 1e036, 1e037, 1e038, 1e039,
  1e040, 1e041, 1e042, 1e043, 1e044, 1e045, 1e046, 1e047, 1e048, 1e049,
  1e050, 1e051, 1e052, 1e053, 1e054, 1e055, 1e056, 1e057, 1e058, 1e059,
  1e060, 1e061, 1e062, 1e063, 1e064, 1e065, 1e066, 1e067, 1e068, 1e069,
  1e070, 1e071, 1e072, 1e073, 1e074, 1e075, 1e076, 1e077, 1e078, 1e079,
  1e080, 1e081, 1e082, 1e083, 1e084, 1e085, 1e086, 1e087, 1e088, 1e089,
  1e090, 1e091, 1e092, 1e093, 1e094, 1e095, 1e096, 1e097, 1e098, 1e099,
  1e100, 1e101, 1e102, 1e103, 1e104, 1e105, 1e106, 1e107, 1e108, 1e109,
  1e110, 1e111, 1e112, 1e113, 1e114, 1e115, 1e116, 1e117, 1e118, 1e119,
  1e120, 1e121, 1e122, 1e123, 1e124, 1e125, 1e126, 1e127, 1e128, 1e129,
  1e130, 1e131, 1e132, 1e133, 1e134, 1e135, 1e136, 1e137, 1e138, 1e139,
  1e140, 1e141, 1e142, 1e143, 1e144, 1e145, 1e146, 1e147, 1e148, 1e149,
  1e150, 1e151, 1e152, 1e153, 1e154, 1e155, 1e156, 1e157, 1e158, 1e159,
  1e160, 1e161, 1e162, 1e163, 1e164, 1e165, 1e166, 1e167, 1e168, 1e169,
  1e170, 1e171, 1e172, 1e173, 1e174, 1e175, 1e176, 1e177, 1e178, 1e179,
  1e180, 1e181, 1e182, 1e183, 1e184, 1e185, 1e186, 1e187, 1e188, 1e189,
  1e190, 1e191, 1e192, 1e193, 1e194, 1e195, 1e196, 1e197, 1e198, 1e199,
  1e200, 1e201, 1e202, 1e203, 1e204, 1e205, 1e206, 1e207, 1e208, 1e209,
  1e210, 1e211, 1e212, 1e213, 1e214, 1e215, 1e216, 1e217, 1e218, 1e219,
  1e220, 1e221, 1e222, 1e223, 1e224, 1e225, 1e226, 1e227, 1e228, 1e229,
  1e230, 1e231, 1e232, 1e233, 1e234, 1e235, 1e236, 1e237, 1e238, 1e239,
  1e240, 1e241, 1e242, 1e243, 1e244, 1e245, 1e246, 1e247, 1e248, 1e249,
  1e250, 1e251, 1e252, 1e253, 1e254, 1e255, 1e256, 1e257, 1e258, 1e259,
  1e260, 1e261, 1e262, 1e263, 1e264, 1e265, 1e266, 1e267, 1e268, 1e269,
  1e270, 1e271, 1e272, 1e273, 1e274, 1e275, 1e276, 1e277, 1e278, 1e279,
  1e280, 1e281, 1e282, 1e283, 1e284, 1e285, 1e286, 1e287, 1e288, 1e289,
  1e290, 1e291, 1e292, 1e293, 1e294, 1e295, 1e296, 1e297, 1e298, 1e299,
  1e300, 1e301, 1e302, 1e303, 1e304, 1e305, 1e306, 1e307, 1e308
};


/* Index extention. */
const int index_ext_length= 6;
const char *index_ext= ".index";
const int relay_ext_length= 10;
const char *relay_ext= "-relay-bin";

time_t server_start_time, flush_status_time;

char server_uuid[UUID_LENGTH+1];
const char *server_uuid_ptr;
char mysql_home[FN_REFLEN], pidfile_name[FN_REFLEN], system_time_zone[30];
char default_logfile_name[FN_REFLEN];
char default_binlog_index_name[FN_REFLEN+index_ext_length];
char default_relaylogfile_name[FN_REFLEN+relay_ext_length];
char default_relaylog_index_name[FN_REFLEN+relay_ext_length+index_ext_length];
char *default_tz_name;
static char errorlog_filename_buff[FN_REFLEN];
const char *log_error_dest;
const char *my_share_dir[FN_REFLEN];
char glob_hostname[FN_REFLEN];
char mysql_real_data_home[FN_REFLEN],
     lc_messages_dir[FN_REFLEN], reg_ext[FN_EXTLEN],
     mysql_charsets_dir[FN_REFLEN],
     *opt_init_file, *opt_tc_log_file;
char *lc_messages_dir_ptr;
char mysql_unpacked_real_data_home[FN_REFLEN];
size_t mysql_unpacked_real_data_home_len;
size_t mysql_data_home_len= 1;
uint reg_ext_length;
char logname_path[FN_REFLEN];
char slow_logname_path[FN_REFLEN];
char secure_file_real_path[FN_REFLEN];
Time_zone *default_tz;
char *mysql_data_home= const_cast<char*>(".");
const char *mysql_real_data_home_ptr= mysql_real_data_home;
char server_version[SERVER_VERSION_LENGTH];
char *mysqld_unix_port, *opt_mysql_tmpdir;

/** name of reference on left expression in rewritten IN subquery */
const char *in_left_expr_name= "<left expr>";

my_decimal decimal_zero;
/** Number of connection errors from internal server errors. */
ulong connection_errors_internal= 0;
/** Number of errors when reading the peer address. */
ulong connection_errors_peer_addr= 0;

/* classes for comparation parsing/processing */
Eq_creator eq_creator;
Ne_creator ne_creator;
Equal_creator equal_creator;
Gt_creator gt_creator;
Lt_creator lt_creator;
Ge_creator ge_creator;
Le_creator le_creator;

Rpl_global_filter rpl_global_filter;
Rpl_filter* binlog_filter;

struct System_variables global_system_variables;
struct System_variables max_system_variables;
struct System_status_var global_status_var;

MY_TMPDIR mysql_tmpdir_list;

CHARSET_INFO *system_charset_info, *files_charset_info ;
CHARSET_INFO *national_charset_info, *table_alias_charset;
CHARSET_INFO *character_set_filesystem;

MY_LOCALE *my_default_lc_messages;
MY_LOCALE *my_default_lc_time_names;

SHOW_COMP_OPTION have_ssl, have_symlink, have_dlopen, have_query_cache;
SHOW_COMP_OPTION have_geometry, have_rtree_keys;
SHOW_COMP_OPTION have_compress;
SHOW_COMP_OPTION have_profiling;
SHOW_COMP_OPTION have_statement_timeout= SHOW_OPTION_DISABLED;

/* Thread specific variables */

thread_local MEM_ROOT **THR_MALLOC= nullptr;

mysql_mutex_t
  LOCK_status, LOCK_uuid_generator,
  LOCK_crypt,
  LOCK_global_system_variables,
  LOCK_user_conn,
  LOCK_error_messages;
mysql_mutex_t LOCK_sql_rand;

/**
  The below lock protects access to two global server variables:
  max_prepared_stmt_count and prepared_stmt_count. These variables
  set the limit and hold the current total number of prepared statements
  in the server, respectively. As PREPARE/DEALLOCATE rate in a loaded
  server may be fairly high, we need a dedicated lock.
*/
mysql_mutex_t LOCK_prepared_stmt_count;

/*
 The below two locks are introduced as guards (second mutex) for
  the global variables sql_slave_skip_counter and slave_net_timeout
  respectively. See fix_slave_skip_counter/fix_slave_net_timeout
  for more details
*/
mysql_mutex_t LOCK_sql_slave_skip_counter;
mysql_mutex_t LOCK_slave_net_timeout;
mysql_mutex_t LOCK_log_throttle_qni;
mysql_mutex_t LOCK_offline_mode;
mysql_rwlock_t LOCK_sys_init_connect, LOCK_sys_init_slave;
mysql_rwlock_t LOCK_system_variables_hash;
my_thread_handle signal_thread_id;
sigset_t mysqld_signal_mask;
my_thread_attr_t connection_attrib;
mysql_mutex_t LOCK_server_started;
mysql_cond_t COND_server_started;
mysql_mutex_t LOCK_reset_gtid_table;
mysql_mutex_t LOCK_compress_gtid_table;
mysql_cond_t COND_compress_gtid_table;
#if !defined(_WIN32)
mysql_mutex_t LOCK_socket_listener_active;
mysql_cond_t COND_socket_listener_active;
mysql_mutex_t LOCK_start_signal_handler;
mysql_cond_t COND_start_signal_handler;
#endif

/*
  The below lock protects access to global server variable
  keyring_operations.
*/
mysql_mutex_t LOCK_keyring_operations;

bool mysqld_server_started= false;

/* replication parameters, if master_host is not NULL, we are a slave */
uint report_port= 0;
ulong master_retry_count=0;
char *master_info_file;
char *relay_log_info_file, *report_user, *report_password, *report_host;
char *opt_relay_logname = 0, *opt_relaylog_index_name=0;
/*
  True if the --relay-log-index is set by users from
  config file or command line.
*/
bool opt_relaylog_index_name_supplied= false;
/*
  True if the --relay-log is set by users from
  config file or command line.
*/
bool opt_relay_logname_supplied= false;
char *opt_general_logname, *opt_slow_logname, *opt_bin_logname;

/* Static variables */

static bool opt_myisam_log;
static int cleanup_done;
static ulong opt_specialflag;
char *opt_binlog_index_name;
char *mysql_home_ptr, *pidfile_name_ptr;
char *default_auth_plugin;
/**
  Memory for allocating command line arguments, after load_defaults().
*/
static MEM_ROOT argv_alloc{PSI_NOT_INSTRUMENTED, 512};
/** Remaining command line arguments (count), filtered by handle_options().*/
static int remaining_argc;
/** Remaining command line arguments (arguments), filtered by handle_options().*/
static char **remaining_argv;

int orig_argc;
char **orig_argv;

namespace
{
FILE *nstdout= nullptr;
char my_progpath[FN_REFLEN];
const char *my_orig_progname= nullptr;

/**
  Inspects the program name in argv[0] and substitutes the full path
  of the executable.

  @param argv argument vector (array) for executable.
 */
void substitute_progpath(char** argv)
{
  if (test_if_hard_path(argv[0]))
    return;

#if defined(_WIN32)
  if (GetModuleFileName(NULL, my_progpath, sizeof(my_progpath)))
  {
    my_orig_progname= argv[0];
    argv[0]= my_progpath;
  }
#else
  /* If the path has a directory component, use my_realpath()
     (implicitly relative to cwd) */
  if (strchr(argv[0], FN_LIBCHAR) != nullptr &&
      !my_realpath(my_progpath, argv[0], MYF(0)))
  {
    my_orig_progname= argv[0];
    argv[0]= my_progpath;
    return;
  }

  // my_realpath() cannot resolve it, it must be a bare executable
  // name in path
  DBUG_ASSERT(strchr(argv[0], FN_LIBCHAR) == nullptr);

  const char *spbegin= getenv("PATH");
  if (spbegin == nullptr)
    spbegin= "";
  const char *spend= spbegin + strlen(spbegin);

  while (true)
  {
    const char *colonend= std::find(spbegin, spend, ':');
    if (colonend == spend)
    {
      DBUG_ASSERT(false);
      break;
    }

    std::string cand { spbegin, colonend };
    spbegin= colonend + 1;

    cand.append(1, '/');
    cand.append(argv[0]);

    if (my_access(cand.c_str(), X_OK) == 0)
    {
      if (my_realpath(my_progpath, cand.c_str(), MYF(0)))
      {
        // Fallback to raw cand
        DBUG_ASSERT(cand.length() < FN_REFLEN);
        std::copy(cand.begin(), cand.end(), my_progpath);
        my_progpath[cand.length()]= '\0';
      }
      my_orig_progname= argv[0];
      argv[0]= my_progpath;
      break;
    }
  } // while (true)
#endif // defined(_WIN32)
  if (my_orig_progname == nullptr)
  {
    sql_print_warning("Failed to get absolute path of program executable %s",
                      argv[0]);
  }
}
} // namespace

static Connection_acceptor<Mysqld_socket_listener> *mysqld_socket_acceptor= NULL;
#ifdef _WIN32
Connection_acceptor<Named_pipe_listener> *named_pipe_acceptor= NULL;
Connection_acceptor<Shared_mem_listener> *shared_mem_acceptor= NULL;
#endif

Checkable_rwlock *global_sid_lock= NULL;
Sid_map *global_sid_map= NULL;
Gtid_state *gtid_state= NULL;
Gtid_table_persistor *gtid_table_persistor= NULL;

/* cache for persisted variables */
static Persisted_variables_cache persisted_variables_cache;

void set_remaining_args(int argc, char **argv)
{
  remaining_argc= argc;
  remaining_argv= argv;
}

int *get_remaining_argc()
{ return &remaining_argc; }

char ***get_remaining_argv()
{ return &remaining_argv; }

/* 
  Multiple threads of execution use the random state maintained in global
  sql_rand to generate random numbers. sql_rnd_with_mutex use mutex
  LOCK_sql_rand to protect sql_rand across multiple instantiations that use
  sql_rand to generate random numbers.
 */
ulong sql_rnd_with_mutex()
{
  mysql_mutex_lock(&LOCK_sql_rand);
  ulong tmp=(ulong) (my_rnd(&sql_rand) * 0xffffffff); /* make all bits random */
  mysql_mutex_unlock(&LOCK_sql_rand);
  return tmp;
}

struct System_status_var* get_thd_status_var(THD *thd)
{
  return & thd->status_var;
}

static void option_error_reporter(enum loglevel level, const char *format, ...)
  MY_ATTRIBUTE((format(printf, 2, 3)));

static void option_error_reporter(enum loglevel level, const char *format, ...)
{
  va_list args;
  va_start(args, format);

  /*
    Don't print warnings for --loose options during initialize.
  */
  if (level == ERROR_LEVEL || !opt_initialize ||
      (log_error_verbosity > 1))
  {
    error_log_printf(level, format, args);
  }
  va_end(args);
}

/**
  Character set and collation error reporter that prints to sql error log.
  @param level          log message level
  @param format         log message format string

  This routine is used to print character set and collation
  warnings and errors inside an already running mysqld server,
  e.g. when a character set or collation is requested for the very first time
  and its initialization does not go well for some reasons.
*/
static void charset_error_reporter(enum loglevel level,
                                   const char *format, ...)
  MY_ATTRIBUTE((format(printf, 2, 3)));

static void charset_error_reporter(enum loglevel level,
                                   const char *format, ...)
{
  va_list args;
  va_start(args, format);
  error_log_printf(level, format, args);
  va_end(args);
}

struct rand_struct sql_rand; ///< used by sql_class.cc:THD::THD()

struct passwd *user_info= NULL;
#ifndef _WIN32
static my_thread_t main_thread_id;
#endif // !_WIN32

/* OS specific variables */

#ifdef _WIN32
static bool windows_service= false;
static bool use_opt_args;
static int opt_argc;
static char **opt_argv;

static mysql_mutex_t LOCK_handler_count;
static mysql_cond_t COND_handler_count;
static HANDLE hEventShutdown;
char *shared_memory_base_name= default_shared_memory_base_name;
bool opt_enable_shared_memory;
static char shutdown_event_name[40];
static   NTService  Service;        ///< Service object for WinNT
#endif /* _WIN32 */

static bool dynamic_plugins_are_initialized= false;

#ifndef DBUG_OFF
static const char* default_dbug_option;
#endif

bool opt_use_ssl= 1;
char *opt_ssl_ca= NULL, *opt_ssl_capath= NULL, *opt_ssl_cert= NULL,
     *opt_ssl_cipher= NULL, *opt_ssl_key= NULL, *opt_ssl_crl= NULL,
     *opt_ssl_crlpath= NULL, *opt_tls_version= NULL;

#ifdef HAVE_OPENSSL
struct st_VioSSLFd *ssl_acceptor_fd;
SSL *ssl_acceptor;
#endif /* HAVE_OPENSSL */

/* Function declarations */

static int mysql_init_variables();
static int get_options(int *argc_ptr, char ***argv_ptr);
static void add_terminator(vector<my_option> *options);
extern "C" bool mysqld_get_one_option(int, const struct my_option *, char *);
static void set_server_version(void);
static int init_thread_environment();
static char *get_relative_path(const char *path);
static int fix_paths(void);
static int test_if_case_insensitive(const char *dir_name);
static void end_ssl();
static void delete_dictionary_tablespace();

extern "C" void *signal_hand(void *arg);
static bool pid_file_created= false;
static void usage(void);
static void clean_up_mutexes(void);
static void create_pid_file();
static void mysqld_exit(int exit_code) MY_ATTRIBUTE((noreturn));
static void delete_pid_file(myf flags);
static void clean_up(bool print_message);
static int handle_early_options();
static void adjust_related_options(ulong *requested_open_files);
static bool read_init_file(char *file_name);
#ifdef HAVE_PSI_INTERFACE
static void init_server_psi_keys();
#endif


/**
  Notify any waiters that the server components have been initialized.
  Used by the signal handler thread and by Cluster.

  @see signal_hand
*/

static void server_components_initialized()
{
  mysql_mutex_lock(&LOCK_server_started);
  mysqld_server_started= true;
  mysql_cond_broadcast(&COND_server_started);
  mysql_mutex_unlock(&LOCK_server_started);
}

/**
  Initializes component infrastructure by bootstrapping core component
  subsystem.

  @return Status of performed operation
  @retval false success
  @retval true failure
*/
static bool component_infrastructure_init()
{
  if (mysql_services_bootstrap(NULL))
  {
    LogErr(ERROR_LEVEL, ER_COMPONENTS_INFRASTRUCTURE_BOOTSTRAP);
    return true;
  }
  if (pfs_init_services(&imp_mysql_server_registry_registration))
  {
    sql_print_error("Failed to bootstrap performance schema components infrastructure.\n");
    return true;
  }
  return false;
}

/**
  This function is used to initialize the mysql_server component services.
  Most of the init functions are dummy functions, to solve the linker issues.
*/
static void server_component_init()
{
  /*
    Below are dummy initialization functions. Else linker, is cutting out (as
    library optimization) the string services, component system variables and
    backup lock service code. This is because of libsql code is not calling
    any functions of them
  */
  mysql_string_services_init();
  mysql_comp_status_var_services_init();
  mysql_comp_sys_var_services_init();
  mysql_comp_system_variable_source_init();
  mysql_backup_lock_service_init();
}

/**
  Initializes MySQL Server component infrastructure part by initialize of
  dynamic loader persistence.

  @return Status of performed operation
  @retval false success
  @retval true failure
*/

static bool mysql_component_infrastructure_init()
{
  /* We need a temporary THD during boot */
  Auto_THD thd;
  Disable_autocommit_guard autocommit_guard(thd.thd);
  dd::cache::Dictionary_client::Auto_releaser scope_releaser(thd.thd->dd_client());
  if (persistent_dynamic_loader_init(thd.thd))
  {
    LogErr(ERROR_LEVEL, ER_COMPONENTS_PERSIST_LOADER_BOOTSTRAP);
    trans_rollback_stmt(thd.thd);
    // Full rollback in case we have THD::transaction_rollback_request.
    trans_rollback(thd.thd);
    return true;
  }
  server_component_init();
  return trans_commit_stmt(thd.thd) || trans_commit(thd.thd);
}

/**
  De-initializes Component infrastructure by de-initialization of the MySQL
  Server services (persistent dynamic loader) followed by de-initailization of
  the core Components infrostructure.

  @return Status of performed operation
  @retval false success
  @retval true failure
*/
static bool component_infrastructure_deinit()
{
  persistent_dynamic_loader_deinit();
  shutdown_dynamic_loader();

  if (pfs_deinit_services(&imp_mysql_server_registry_registration))
  {
    sql_print_error("Failed to deinit performance schema components infrastructure.\n");
    return true;
  }
  if (mysql_services_shutdown())
  {
    LogErr(ERROR_LEVEL, ER_COMPONENTS_INFRASTRUCTURE_SHUTDOWN);
    return true;
  }

  return false;
}

/**
  Block and wait until server components have been initialized.
*/

static void server_components_init_wait()
{
  mysql_mutex_lock(&LOCK_server_started);
  while (!mysqld_server_started)
    mysql_cond_wait(&COND_server_started, &LOCK_server_started);
  mysql_mutex_unlock(&LOCK_server_started);
}

/****************************************************************************
** Code to end mysqld
****************************************************************************/

/**
  This class implements callback function used by close_connections()
  to set KILL_CONNECTION flag on all thds in thd list.
  If m_kill_dump_thread_flag is not set it kills all other threads
  except dump threads. If this flag is set, it kills dump threads.
*/
class Set_kill_conn : public Do_THD_Impl
{
private:
  int m_dump_thread_count;
  bool m_kill_dump_threads_flag;
public:
  Set_kill_conn()
    : m_dump_thread_count(0),
      m_kill_dump_threads_flag(false)
  {}

  void set_dump_thread_flag()
  {
    m_kill_dump_threads_flag= true;
  }

  int get_dump_thread_count() const
  {
    return m_dump_thread_count;
  }

  virtual void operator()(THD *killing_thd)
  {
    DBUG_PRINT("quit",("Informing thread %u that it's time to die",
                       killing_thd->thread_id()));
    if (!m_kill_dump_threads_flag)
    {
      // We skip slave threads & scheduler on this first loop through.
      if (killing_thd->slave_thread)
        return;

      if (killing_thd->get_command() == COM_BINLOG_DUMP ||
          killing_thd->get_command() == COM_BINLOG_DUMP_GTID)
      {
        ++m_dump_thread_count;
        return;
      }
      DBUG_EXECUTE_IF("Check_dump_thread_is_alive",
                      {
                        DBUG_ASSERT(killing_thd->get_command() != COM_BINLOG_DUMP &&
                                    killing_thd->get_command() != COM_BINLOG_DUMP_GTID);
                      };);
    }
    mysql_mutex_lock(&killing_thd->LOCK_thd_data);

    if (killing_thd->kill_immunizer)
    {
      /*
        If killing_thd is in kill immune mode (i.e. operation on new DD tables
        is in progress) then just save state_to_set with THD::kill_immunizer
        object.

        While exiting kill immune mode, awake() is called again with the killed
        state saved in THD::kill_immunizer object.
      */
      killing_thd->kill_immunizer->save_killed_state(THD::KILL_CONNECTION);
    }
    else
    {
      killing_thd->killed= THD::KILL_CONNECTION;

      MYSQL_CALLBACK(Connection_handler_manager::event_functions,
                     post_kill_notification, (killing_thd));
    }

    if (killing_thd->is_killable &&
        killing_thd->kill_immunizer == NULL)
    {
      mysql_mutex_lock(&killing_thd->LOCK_current_cond);
      if (killing_thd->current_cond.load())
      {
        mysql_mutex_lock(killing_thd->current_mutex);
        mysql_cond_broadcast(killing_thd->current_cond);
        mysql_mutex_unlock(killing_thd->current_mutex);
      }
      mysql_mutex_unlock(&killing_thd->LOCK_current_cond);
    }
    mysql_mutex_unlock(&killing_thd->LOCK_thd_data);
  }
};

/**
  This class implements callback function used by close_connections()
  to close vio connection for all thds in thd list
*/
class Call_close_conn : public Do_THD_Impl
{
public:
  Call_close_conn(bool server_shutdown) : is_server_shutdown(server_shutdown)
  {}

  virtual void operator()(THD *closing_thd)
  {
    if (closing_thd->get_protocol()->connection_alive())
    {
      LEX_CSTRING main_sctx_user= closing_thd->m_main_security_ctx.user();
      LogErr(WARNING_LEVEL, ER_FORCING_CLOSE, my_progname,
             (long) closing_thd->thread_id(),
             (main_sctx_user.length ? main_sctx_user.str : ""));
      /*
        Do not generate MYSQL_AUDIT_CONNECTION_DISCONNECT event, when closing
        thread close sessions. Each session will generate DISCONNECT event by
        itself.
      */
      close_connection(closing_thd, 0, is_server_shutdown, false);
    }
  }
private:
  bool is_server_shutdown;
};

static void close_connections(void)
{
  DBUG_ENTER("close_connections");
  (void) RUN_HOOK(server_state, before_server_shutdown, (NULL));

  Per_thread_connection_handler::kill_blocked_pthreads();

  uint dump_thread_count= 0;
  uint dump_thread_kill_retries= 8;

  // Close listeners.
  if (mysqld_socket_acceptor != NULL)
    mysqld_socket_acceptor->close_listener();
#ifdef _WIN32
  if (named_pipe_acceptor != NULL)
    named_pipe_acceptor->close_listener();

  if (shared_mem_acceptor != NULL)
    shared_mem_acceptor->close_listener();
#endif

  /*
    First signal all threads that it's time to die
    This will give the threads some time to gracefully abort their
    statements and inform their clients that the server is about to die.
  */

  Global_THD_manager *thd_manager= Global_THD_manager::get_instance();
  LogErr(INFORMATION_LEVEL, ER_DEPART_WITH_GRACE,
         static_cast<int>(thd_manager->get_thd_count()));

  Set_kill_conn set_kill_conn;
  thd_manager->do_for_all_thd(&set_kill_conn);
  LogErr(INFORMATION_LEVEL, ER_SHUTTING_DOWN_SLAVE_THREADS);
  end_slave();

  if (set_kill_conn.get_dump_thread_count())
  {
    /*
      Replication dump thread should be terminated after the clients are
      terminated. Wait for few more seconds for other sessions to end.
     */
    while (thd_manager->get_thd_count() > dump_thread_count &&
           dump_thread_kill_retries)
    {
      sleep(1);
      dump_thread_kill_retries--;
    }
    set_kill_conn.set_dump_thread_flag();
    thd_manager->do_for_all_thd(&set_kill_conn);
  }

  // Disable the event scheduler
  Events::stop();

  if (thd_manager->get_thd_count() > 0)
    sleep(2);         // Give threads time to die

  /*
    Force remaining threads to die by closing the connection to the client
    This will ensure that threads that are waiting for a command from the
    client on a blocking read call are aborted.
  */

  LogErr(INFORMATION_LEVEL, ER_DISCONNECTING_REMAINING_CLIENTS,
         static_cast<int>(thd_manager->get_thd_count()));

  Call_close_conn call_close_conn(true);
  thd_manager->do_for_all_thd(&call_close_conn);

  (void) RUN_HOOK(server_state, after_server_shutdown, (NULL));

  /*
    All threads have now been aborted. Stop event scheduler thread
    after aborting all client connections, otherwise user may
    start/stop event scheduler after Events::deinit() deallocates
    scheduler object(static member in Events class)
  */
  Events::deinit();
  DBUG_PRINT("quit",("Waiting for threads to die (count=%u)",
                     thd_manager->get_thd_count()));
  thd_manager->wait_till_no_thd();
  /*
    Connection threads might take a little while to go down after removing from
    global thread list. Give it some time.
  */
  Connection_handler_manager::wait_till_no_connection();

  delete_slave_info_objects();
  DBUG_PRINT("quit",("close_connections thread"));

  DBUG_VOID_RETURN;
}


void kill_mysql(void)
{
  DBUG_ENTER("kill_mysql");

#if defined(_WIN32)
  {
    if (!SetEvent(hEventShutdown))
    {
      DBUG_PRINT("error",("Got error: %ld from SetEvent",GetLastError()));
    }
    /*
      or:
      HANDLE hEvent=OpenEvent(0, false, "MySqlShutdown");
      SetEvent(hEventShutdown);
      CloseHandle(hEvent);
    */
  }
#else
  if (pthread_kill(signal_thread_id.thread, SIGTERM))
  {
    DBUG_PRINT("error",("Got error %d from pthread_kill",errno)); /* purecov: inspected */
  }
#endif
  DBUG_PRINT("quit",("After pthread_kill"));
  DBUG_VOID_RETURN;
}


static void unireg_abort(int exit_code)
{
  DBUG_ENTER("unireg_abort");

  // At this point it does not make sense to buffer more messages.
  // Just flush what we have and write directly to stderr.
  flush_error_log_messages();

  if (opt_help)
    usage();

  bool daemon_launcher_quiet=
    (IF_WIN(false, opt_daemonize) && !mysqld::runtime::is_daemon() && !opt_help);

  if (!daemon_launcher_quiet && exit_code)
    LogErr(ERROR_LEVEL, ER_ABORTING);

  mysql_audit_notify(MYSQL_AUDIT_SERVER_SHUTDOWN_SHUTDOWN,
                     MYSQL_AUDIT_SERVER_SHUTDOWN_REASON_ABORT, exit_code);
#ifndef _WIN32
  if (signal_thread_id.thread != 0)
  {
    // Make sure the signal thread isn't blocked when we are trying to exit.
    server_components_initialized();

    pthread_kill(signal_thread_id.thread, SIGTERM);
    my_thread_join(&signal_thread_id, NULL);
  }
  signal_thread_id.thread= 0;

  if (mysqld::runtime::is_daemon())
  {
    mysqld::runtime::signal_parent(pipe_write_fd,0);
  }
#endif
  clean_up(!opt_help && !daemon_launcher_quiet && (exit_code ||
           !opt_initialize)); /* purecov: inspected */
  DBUG_PRINT("quit",("done with cleanup in unireg_abort"));
  mysqld_exit(exit_code);
}


static void mysqld_exit(int exit_code)
{
  DBUG_ASSERT(exit_code >= MYSQLD_SUCCESS_EXIT
              && exit_code <= MYSQLD_FAILURE_EXIT);
  mysql_audit_finalize();
  Srv_session::module_deinit();
  delete_optimizer_cost_module();
  clean_up_mutexes();
  my_end(opt_endinfo ? MY_CHECK_ERROR | MY_GIVE_INFO : 0);
  destroy_error_log();
#ifdef WITH_PERFSCHEMA_STORAGE_ENGINE
  shutdown_performance_schema();
#endif
#if defined(_WIN32)
  if (Service.IsNT() && windows_service)
  {
    Service.Stop();
  }
  else
  {
    Service.SetShutdownEvent(0);
    if (hEventShutdown)
      CloseHandle(hEventShutdown);
  }
#endif
  exit(exit_code); /* purecov: inspected */
}


/**
   GTID cleanup destroys objects and reset their pointer.
   Function is reentrant.
*/
void gtid_server_cleanup()
{
  if (gtid_state != NULL)
  {
    delete gtid_state;
    gtid_state= NULL;
  }
  if (global_sid_map != NULL)
  {
    delete global_sid_map;
    global_sid_map= NULL;
  }
  if (global_sid_lock != NULL)
  {
    delete global_sid_lock;
    global_sid_lock= NULL;
  }
  if (gtid_table_persistor != NULL)
  {
    delete gtid_table_persistor;
    gtid_table_persistor= NULL;
  }
  if (gtid_mode_lock)
  {
    delete gtid_mode_lock;
    gtid_mode_lock= NULL;
  }
}

/**
   GTID initialization.

   @return true if allocation does not succeed
           false if OK
*/
bool gtid_server_init()
{
  bool res=
    (!(global_sid_lock= new Checkable_rwlock(
#ifdef HAVE_PSI_INTERFACE
                                             key_rwlock_global_sid_lock
#endif
                                            )) ||
     !(gtid_mode_lock= new Checkable_rwlock(
#ifdef HAVE_PSI_INTERFACE
                                            key_rwlock_gtid_mode_lock
#endif
                                           )) ||
     !(global_sid_map= new Sid_map(global_sid_lock)) ||
     !(gtid_state= new Gtid_state(global_sid_lock, global_sid_map))||
     !(gtid_table_persistor= new Gtid_table_persistor()));

  gtid_mode_counter= 1;

  if (res)
  {
    gtid_server_cleanup();
  }
  return res;
}


// Free connection acceptors
static void free_connection_acceptors()
{
  delete mysqld_socket_acceptor;
  mysqld_socket_acceptor= NULL;

#ifdef _WIN32
  delete named_pipe_acceptor;
  named_pipe_acceptor= NULL;
  delete shared_mem_acceptor;
  shared_mem_acceptor= NULL;
#endif
}


static void clean_up(bool print_message)
{
  DBUG_PRINT("exit",("clean_up"));
  if (cleanup_done++)
    return; /* purecov: inspected */

  ha_pre_dd_shutdown();
  dd::shutdown();

  Events::deinit();
  stop_handle_manager();

  memcached_shutdown();

  /*
    make sure that handlers finish up
    what they have that is dependent on the binlog
  */
  if (print_message && ((!opt_help) || (opt_verbose)))
    LogErr(INFORMATION_LEVEL, ER_BINLOG_END);
  ha_binlog_end(current_thd);

  injector::free_instance();
  mysql_bin_log.cleanup();

  if (use_slave_mask)
    bitmap_free(&slave_error_mask);
  my_tz_free();
  servers_free(1);
  acl_free(1);
  grant_free();
  hostname_cache_free();
  range_optimizer_free();
  item_func_sleep_free();
  lex_free();       /* Free some memory */
  item_create_cleanup();
  if (!opt_noacl)
    udf_unload_udfs();
  table_def_start_shutdown();
  plugin_shutdown();
  gtid_server_cleanup(); // after plugin_shutdown
  delete_optimizer_cost_module();
  ha_end();
  if (tc_log)
  {
    tc_log->close();
    tc_log= NULL;
  }

  if (dd::upgrade::in_progress())
    delete_dictionary_tablespace();

  delegates_destroy();
  transaction_cache_free();
  table_def_free();
  mdl_destroy();
  key_caches.delete_elements();
  multi_keycache_free();
  query_logger.cleanup();
  my_free_open_file_info();
  free_tmpdir(&mysql_tmpdir_list);
  my_free(opt_bin_logname);
  free_max_user_conn();
  end_slave_list();
  delete binlog_filter;
  rpl_channel_filters.clean_up();
  end_ssl();
  vio_end();
  u_cleanup();
#if defined(ENABLED_DEBUG_SYNC)
  /* End the debug sync facility. See debug_sync.cc. */
  debug_sync_end();
#endif /* defined(ENABLED_DEBUG_SYNC) */

  delete_pid_file(MYF(0));

  if (print_message && my_default_lc_messages && server_start_time)
    LogErr(SYSTEM_LEVEL, ER_SHUTDOWN_COMPLETE, my_progname);
  cleanup_errmsgs();

  free_connection_acceptors();
  Connection_handler_manager::destroy_instance();

  if (!opt_help && !opt_initialize)
    resourcegroups::Resource_group_mgr::destroy_instance();
  mysql_client_plugin_deinit();
  finish_client_errs();
  deinit_errmessage(); // finish server errs
  DBUG_PRINT("quit", ("Error messages freed"));

  Global_THD_manager::destroy_instance();

  my_free(const_cast<char*>(log_bin_basename));
  my_free(const_cast<char*>(log_bin_index));
  my_free(const_cast<char*>(relay_log_basename));
  my_free(const_cast<char*>(relay_log_index));
  free_list(opt_early_plugin_load_list_ptr);
  free_list(opt_plugin_load_list_ptr);

  /*
    Is this the best place for components deinit? It may be changed when new
    dependencies are discovered, possibly being divided into separate points
    where all dependencies are still ok.
  */
  log_builtins_error_stack("log_filter_internal; log_sink_internal", false);
#ifdef HAVE_PSI_THREAD_INTERFACE
  if (!opt_help && !opt_initialize)
  {
    unregister_pfs_notification_service();
    unregister_pfs_resource_group_service();
  }
#endif
  component_infrastructure_deinit();
  /*
    component unregister_variable() api depends on system_variable_hash.
    component_infrastructure_deinit() interns calls the deinit funtion
    of components which are loaded, and the deinit functions can have
    the component system unregister_ variable()  api's, hence we need
    to call the sys_var_end() after component_infrastructure_deinit()
  */
  sys_var_end();
  free_status_vars();

  if (have_statement_timeout == SHOW_OPTION_YES)
    my_timer_deinitialize();

  have_statement_timeout= SHOW_OPTION_DISABLED;
  shutdown_acl_cache();

  persisted_variables_cache.cleanup();

  udf_deinit_globals();
  /*
    The following lines may never be executed as the main thread may have
    killed us
  */
  DBUG_PRINT("quit", ("done with cleanup"));
} /* clean_up */


static void clean_up_mutexes()
{
  mysql_mutex_destroy(&LOCK_log_throttle_qni);
  mysql_mutex_destroy(&LOCK_status);
  mysql_mutex_destroy(&LOCK_manager);
  mysql_mutex_destroy(&LOCK_crypt);
  mysql_mutex_destroy(&LOCK_user_conn);
  mysql_rwlock_destroy(&LOCK_sys_init_connect);
  mysql_rwlock_destroy(&LOCK_sys_init_slave);
  mysql_mutex_destroy(&LOCK_global_system_variables);
  mysql_rwlock_destroy(&LOCK_system_variables_hash);
  mysql_mutex_destroy(&LOCK_uuid_generator);
  mysql_mutex_destroy(&LOCK_sql_rand);
  mysql_mutex_destroy(&LOCK_prepared_stmt_count);
  mysql_mutex_destroy(&LOCK_sql_slave_skip_counter);
  mysql_mutex_destroy(&LOCK_slave_net_timeout);
  mysql_mutex_destroy(&LOCK_error_messages);
  mysql_mutex_destroy(&LOCK_offline_mode);
  mysql_mutex_destroy(&LOCK_default_password_lifetime);
  mysql_mutex_destroy(&LOCK_mandatory_roles);
  mysql_mutex_destroy(&LOCK_server_started);
  mysql_cond_destroy(&COND_server_started);
  mysql_mutex_destroy(&LOCK_reset_gtid_table);
  mysql_mutex_destroy(&LOCK_compress_gtid_table);
  mysql_cond_destroy(&COND_compress_gtid_table);
  mysql_mutex_destroy(&LOCK_password_history);
  mysql_mutex_destroy(&LOCK_password_reuse_interval);
  mysql_cond_destroy(&COND_manager);
#ifdef _WIN32
  mysql_cond_destroy(&COND_handler_count);
  mysql_mutex_destroy(&LOCK_handler_count);
#endif
#ifndef _WIN32
  mysql_cond_destroy(&COND_socket_listener_active);
  mysql_mutex_destroy(&LOCK_socket_listener_active);
  mysql_cond_destroy(&COND_start_signal_handler);
  mysql_mutex_destroy(&LOCK_start_signal_handler);
#endif
  mysql_mutex_destroy(&LOCK_keyring_operations);
}


/****************************************************************************
** Init IP and UNIX socket
****************************************************************************/

static void set_ports()
{
  char  *env;
  if (!mysqld_port && !opt_disable_networking)
  {         // Get port if not from commandline
    mysqld_port= MYSQL_PORT;

    /*
      if builder specifically requested a default port, use that
      (even if it coincides with our factory default).
      only if they didn't do we check /etc/services (and, failing
      on that, fall back to the factory default of 3306).
      either default can be overridden by the environment variable
      MYSQL_TCP_PORT, which in turn can be overridden with command
      line options.
    */

#if MYSQL_PORT_DEFAULT == 0
    struct  servent *serv_ptr;
    if ((serv_ptr= getservbyname("mysql", "tcp")))
      mysqld_port= ntohs((u_short) serv_ptr->s_port); /* purecov: inspected */
#endif
    if ((env = getenv("MYSQL_TCP_PORT")))
      mysqld_port= (uint) atoi(env);    /* purecov: inspected */
  }
  if (!mysqld_unix_port)
  {
#ifdef _WIN32
    mysqld_unix_port= (char*) MYSQL_NAMEDPIPE;
#else
    mysqld_unix_port= (char*) MYSQL_UNIX_ADDR;
#endif
    if ((env = getenv("MYSQL_UNIX_PORT")))
      mysqld_unix_port= env;      /* purecov: inspected */
  }
}


#if !defined(_WIN32)
/* Change to run as another user if started with --user */

static struct passwd *check_user(const char *user)
{
  struct passwd *tmp_user_info;
  uid_t user_id= geteuid();

  // Don't bother if we aren't superuser
  if (user_id)
  {
    if (user)
    {
      /* Don't give a warning, if real user is same as given with --user */
      tmp_user_info= getpwnam(user);
      if ((!tmp_user_info || user_id != tmp_user_info->pw_uid))
        LogErr(WARNING_LEVEL, ER_USER_REQUIRES_ROOT);
    }
    return NULL;
  }
  if (!user)
  {
    if (!opt_initialize && !opt_help)
    {
      LogErr(ERROR_LEVEL, ER_REALLY_RUN_AS_ROOT);
      unireg_abort(MYSQLD_ABORT_EXIT);
    }
    return NULL;
  }
  /* purecov: begin tested */
  if (!strcmp(user,"root"))
    return NULL;                        // Avoid problem with dynamic libraries

  if (!(tmp_user_info= getpwnam(user)))
  {
    // Allow a numeric uid to be used
    const char *pos;
    for (pos= user; my_isdigit(mysqld_charset,*pos); pos++) ;
    if (*pos)                                   // Not numeric id
      goto err;
    if (!(tmp_user_info= getpwuid(atoi(user))))
      goto err;
  }
  return tmp_user_info;
  /* purecov: end */

err:
  LogErr(ERROR_LEVEL, ER_USER_WHAT_USER, user);
  unireg_abort(MYSQLD_ABORT_EXIT);

#ifdef PR_SET_DUMPABLE
  if (test_flags & TEST_CORE_ON_SIGNAL)
  {
    /* inform kernel that process is dumpable */
    (void) prctl(PR_SET_DUMPABLE, 1);
  }
#endif

  return NULL;
}

static void set_user(const char *user, struct passwd *user_info_arg)
{
  /* purecov: begin tested */
  DBUG_ASSERT(user_info_arg != 0);
#ifdef HAVE_INITGROUPS
  /*
    We can get a SIGSEGV when calling initgroups() on some systems when NSS
    is configured to use LDAP and the server is statically linked.  We set
    calling_initgroups as a flag to the SIGSEGV handler that is then used to
    output a specific message to help the user resolve this problem.
  */
  calling_initgroups= 1;
  initgroups((char*) user, user_info_arg->pw_gid);
  calling_initgroups= 0;
#endif
  if (setgid(user_info_arg->pw_gid) == -1)
  {
    LogErr(ERROR_LEVEL, ER_FAIL_SETGID, strerror(errno));
    unireg_abort(MYSQLD_ABORT_EXIT);
  }
  if (setuid(user_info_arg->pw_uid) == -1)
  {
    LogErr(ERROR_LEVEL, ER_FAIL_SETUID, strerror(errno));
    unireg_abort(MYSQLD_ABORT_EXIT);
  }
  /* purecov: end */
}


static void set_effective_user(struct passwd *user_info_arg)
{
  DBUG_ASSERT(user_info_arg != 0);
  if (setregid((gid_t)-1, user_info_arg->pw_gid) == -1)
  {
    LogErr(ERROR_LEVEL, ER_FAIL_SETREGID, strerror(errno));
    unireg_abort(MYSQLD_ABORT_EXIT);
  }
  if (setreuid((uid_t)-1, user_info_arg->pw_uid) == -1)
  {
    LogErr(ERROR_LEVEL, ER_FAIL_SETREUID, strerror(errno));
    unireg_abort(MYSQLD_ABORT_EXIT);
  }
}


/** Change root user if started with @c --chroot . */
static void set_root(const char *path)
{
  if (chroot(path) == -1)
  {
    LogErr(ERROR_LEVEL, ER_FAIL_CHROOT, strerror(errno));
    unireg_abort(MYSQLD_ABORT_EXIT);
  }
  my_setwd("/", MYF(0));
}
#endif // !_WIN32


static bool network_init(void)
{
  if (opt_initialize)
    return false;

  set_ports();

#ifdef HAVE_SYS_UN_H
  std::string const unix_sock_name(mysqld_unix_port ? mysqld_unix_port : "");
#else
  std::string const unix_sock_name("");
#endif

  if (!opt_disable_networking || unix_sock_name != "")
  {
    std::string const bind_addr_str(my_bind_addr_str ? my_bind_addr_str : "");

    Mysqld_socket_listener *mysqld_socket_listener=
      new (std::nothrow) Mysqld_socket_listener(bind_addr_str,
                                                mysqld_port, back_log,
                                                mysqld_port_timeout,
                                                unix_sock_name);
    if (mysqld_socket_listener == NULL)
      return true;

    mysqld_socket_acceptor=
      new (std::nothrow) Connection_acceptor<Mysqld_socket_listener>(mysqld_socket_listener);
    if (mysqld_socket_acceptor == NULL)
    {
      delete mysqld_socket_listener;
      mysqld_socket_listener= NULL;
      return true;
    }

    if (mysqld_socket_acceptor->init_connection_acceptor())
      return true; // mysqld_socket_acceptor would be freed in unireg_abort.

    if (report_port == 0)
      report_port= mysqld_port;

    if (!opt_disable_networking)
      DBUG_ASSERT(report_port != 0);
  }
#ifdef _WIN32
  // Create named pipe
  if (opt_enable_named_pipe)
  {
    std::string pipe_name= mysqld_unix_port ? mysqld_unix_port : "";

    Named_pipe_listener *named_pipe_listener=
      new (std::nothrow) Named_pipe_listener(&pipe_name);
    if (named_pipe_listener == NULL)
      return true;

    named_pipe_acceptor=
      new (std::nothrow) Connection_acceptor<Named_pipe_listener>(named_pipe_listener);
    if (named_pipe_acceptor == NULL)
    {
      delete named_pipe_listener;
      named_pipe_listener= NULL;
      return true;
    }

    if (named_pipe_acceptor->init_connection_acceptor())
      return true; // named_pipe_acceptor would be freed in unireg_abort.
  }

  // Setup shared_memory acceptor
  if (opt_enable_shared_memory)
  {
    std::string shared_mem_base_name= shared_memory_base_name ? shared_memory_base_name : "";

    Shared_mem_listener *shared_mem_listener=
      new (std::nothrow) Shared_mem_listener(&shared_mem_base_name);
    if (shared_mem_listener == NULL)
      return true;

    shared_mem_acceptor=
      new (std::nothrow) Connection_acceptor<Shared_mem_listener>(shared_mem_listener);
    if (shared_mem_acceptor == NULL)
    {
      delete shared_mem_listener;
      shared_mem_listener= NULL;
      return true;
    }

    if (shared_mem_acceptor->init_connection_acceptor())
      return true; // shared_mem_acceptor would be freed in unireg_abort.
  }
#endif // _WIN32
  return false;
}

#ifdef _WIN32
static uint handler_count= 0;


static inline void decrement_handler_count()
{
  mysql_mutex_lock(&LOCK_handler_count);
  handler_count--;
  mysql_cond_signal(&COND_handler_count);
  mysql_mutex_unlock(&LOCK_handler_count);
}


extern "C" void *socket_conn_event_handler(void *arg)
{
  my_thread_init();

  Connection_acceptor<Mysqld_socket_listener> *conn_acceptor=
    static_cast<Connection_acceptor<Mysqld_socket_listener>*>(arg);
  conn_acceptor->connection_event_loop();

  decrement_handler_count();
  my_thread_end();
  return 0;
}


extern "C" void *named_pipe_conn_event_handler(void *arg)
{
  my_thread_init();

  Connection_acceptor<Named_pipe_listener> *conn_acceptor=
    static_cast<Connection_acceptor<Named_pipe_listener>*>(arg);
  conn_acceptor->connection_event_loop();

  decrement_handler_count();
  my_thread_end();
  return 0;
}


extern "C" void *shared_mem_conn_event_handler(void *arg)
{
  my_thread_init();

  Connection_acceptor<Shared_mem_listener> *conn_acceptor=
    static_cast<Connection_acceptor<Shared_mem_listener>*>(arg);
  conn_acceptor->connection_event_loop();

  decrement_handler_count();
  my_thread_end();
  return 0;
}


void setup_conn_event_handler_threads()
{
  my_thread_handle hThread;

  DBUG_ENTER("handle_connections_methods");

  if ((!have_tcpip || opt_disable_networking) &&
      !opt_enable_shared_memory && !opt_enable_named_pipe)
  {
    LogErr(ERROR_LEVEL, ER_WIN_LISTEN_BUT_HOW);
    unireg_abort(MYSQLD_ABORT_EXIT);        // Will not return
  }

  mysql_mutex_lock(&LOCK_handler_count);
  handler_count=0;

  if (opt_enable_named_pipe)
  {
    int error= mysql_thread_create(key_thread_handle_con_namedpipes,
                                   &hThread, &connection_attrib,
                                   named_pipe_conn_event_handler,
                                   named_pipe_acceptor);
    if (!error)
      handler_count++;
    else
      LogErr(WARNING_LEVEL, ER_CANT_CREATE_NAMED_PIPES_THREAD, error);
  }

  if (have_tcpip && !opt_disable_networking)
  {
    int error= mysql_thread_create(key_thread_handle_con_sockets,
                                   &hThread, &connection_attrib,
                                   socket_conn_event_handler,
                                   mysqld_socket_acceptor);
    if (!error)
      handler_count++;
    else
      LogErr(WARNING_LEVEL, ER_CANT_CREATE_TCPIP_THREAD, error);
  }

  if (opt_enable_shared_memory)
  {
    int error= mysql_thread_create(key_thread_handle_con_sharedmem,
                                   &hThread, &connection_attrib,
                                   shared_mem_conn_event_handler,
                                   shared_mem_acceptor);
    if (!error)
      handler_count++;
    else
      LogErr(WARNING_LEVEL, ER_CANT_CREATE_SHM_THREAD, error);
  }

  // Block until all connection listener threads have exited.
  while (handler_count > 0)
    mysql_cond_wait(&COND_handler_count, &LOCK_handler_count);
  mysql_mutex_unlock(&LOCK_handler_count);
  DBUG_VOID_RETURN;
}


/*
  On Windows, we use native SetConsoleCtrlHandler for handle events like Ctrl-C
  with graceful shutdown.
  Also, we do not use signal(), but SetUnhandledExceptionFilter instead - as it
  provides possibility to pass the exception to just-in-time debugger, collect
  dumps and potentially also the exception and thread context used to output
  callstack.
*/

static BOOL WINAPI console_event_handler( DWORD type )
{
  DBUG_ENTER("console_event_handler");
  if(type == CTRL_C_EVENT)
  {
     /*
       Do not shutdown before startup is finished and shutdown
       thread is initialized. Otherwise there is a race condition
       between main thread doing initialization and CTRL-C thread doing
       cleanup, which can result into crash.
     */
     if(hEventShutdown)
       kill_mysql();
     else
       LogErr(WARNING_LEVEL, ER_NOT_RIGHT_NOW);
     DBUG_RETURN(true);
  }
  DBUG_RETURN(false);
}


#ifdef DEBUG_UNHANDLED_EXCEPTION_FILTER
#define DEBUGGER_ATTACH_TIMEOUT 120
/*
  Wait for debugger to attach and break into debugger. If debugger is not attached,
  resume after timeout.
*/
static void wait_for_debugger(int timeout_sec)
{
   if(!IsDebuggerPresent())
   {
     int i;
     printf("Waiting for debugger to attach, pid=%u\n",GetCurrentProcessId());
     fflush(stdout);
     for(i= 0; i < timeout_sec; i++)
     {
       Sleep(1000);
       if(IsDebuggerPresent())
       {
         /* Break into debugger */
         __debugbreak();
         return;
       }
     }
     printf("pid=%u, debugger not attached after %d seconds, resuming\n",GetCurrentProcessId(),
       timeout_sec);
     fflush(stdout);
   }
}
#endif /* DEBUG_UNHANDLED_EXCEPTION_FILTER */

LONG WINAPI my_unhandler_exception_filter(EXCEPTION_POINTERS *ex_pointers)
{
   static BOOL first_time= true;
   if(!first_time)
   {
     /*
       This routine can be called twice, typically
       when detaching in JIT debugger.
       Return EXCEPTION_EXECUTE_HANDLER to terminate process.
     */
     return EXCEPTION_EXECUTE_HANDLER;
   }
   first_time= false;
#ifdef DEBUG_UNHANDLED_EXCEPTION_FILTER
   /*
    Unfortunately there is no clean way to debug unhandled exception filters,
    as debugger does not stop there(also documented in MSDN)
    To overcome, one could put a MessageBox, but this will not work in service.
    Better solution is to print error message and sleep some minutes
    until debugger is attached
  */
  wait_for_debugger(DEBUGGER_ATTACH_TIMEOUT);
#endif /* DEBUG_UNHANDLED_EXCEPTION_FILTER */
  __try
  {
    my_set_exception_pointers(ex_pointers);
    handle_fatal_signal(ex_pointers->ExceptionRecord->ExceptionCode);
  }
  __except(EXCEPTION_EXECUTE_HANDLER)
  {
    DWORD written;
    const char msg[] = "Got exception in exception handler!\n";
    WriteFile(GetStdHandle(STD_OUTPUT_HANDLE),msg, sizeof(msg)-1,
      &written,NULL);
  }
  /*
    Return EXCEPTION_CONTINUE_SEARCH to give JIT debugger
    (drwtsn32 or vsjitdebugger) possibility to attach,
    if JIT debugger is configured.
    Windows Error reporting might generate a dump here.
  */
  return EXCEPTION_CONTINUE_SEARCH;
}


void my_init_signals()
{
  if(opt_console)
    SetConsoleCtrlHandler(console_event_handler,true);

    /* Avoid MessageBox()es*/
  _CrtSetReportMode(_CRT_WARN, _CRTDBG_MODE_FILE);
  _CrtSetReportFile(_CRT_WARN, _CRTDBG_FILE_STDERR);
  _CrtSetReportMode(_CRT_ERROR, _CRTDBG_MODE_FILE);
  _CrtSetReportFile(_CRT_ERROR, _CRTDBG_FILE_STDERR);
  _CrtSetReportMode(_CRT_ASSERT, _CRTDBG_MODE_FILE);
  _CrtSetReportFile(_CRT_ASSERT, _CRTDBG_FILE_STDERR);

   /*
     Do not use SEM_NOGPFAULTERRORBOX in the following SetErrorMode (),
     because it would prevent JIT debugger and Windows error reporting
     from working. We need WER or JIT-debugging, since our own unhandled
     exception filter is not guaranteed to work in all situation
     (like heap corruption or stack overflow)
   */
  SetErrorMode(SetErrorMode(0) | SEM_FAILCRITICALERRORS
                               | SEM_NOOPENFILEERRORBOX);
  SetUnhandledExceptionFilter(my_unhandler_exception_filter);
}

#else // !_WIN32

extern "C" {
static void empty_signal_handler(int sig MY_ATTRIBUTE((unused)))
{ }
}


void my_init_signals()
{
  DBUG_ENTER("my_init_signals");
  struct sigaction sa;
  (void) sigemptyset(&sa.sa_mask);

  if (!(test_flags & TEST_NO_STACKTRACE) || (test_flags & TEST_CORE_ON_SIGNAL))
  {
#ifdef HAVE_STACKTRACE
    my_init_stacktrace();
#endif

    if (test_flags & TEST_CORE_ON_SIGNAL)
    {
      // Change limits so that we will get a core file.
      struct rlimit rl;
      rl.rlim_cur= rl.rlim_max= RLIM_INFINITY;
      if (setrlimit(RLIMIT_CORE, &rl))
        LogErr(WARNING_LEVEL, ER_CORE_VALUES);
    }

    /*
      SA_RESETHAND resets handler action to default when entering handler.
      SA_NODEFER allows receiving the same signal during handler.
      E.g. SIGABRT during our signal handler will dump core (default action).
    */
    sa.sa_flags= SA_RESETHAND | SA_NODEFER;
    sa.sa_handler= handle_fatal_signal;
    // Treat all these as fatal and handle them.
    (void) sigaction(SIGSEGV, &sa, NULL);
    (void) sigaction(SIGABRT, &sa, NULL);
    (void) sigaction(SIGBUS, &sa, NULL);
    (void) sigaction(SIGILL, &sa, NULL);
    (void) sigaction(SIGFPE, &sa, NULL);
  }

  // Ignore SIGPIPE and SIGALRM
  sa.sa_flags= 0;
  sa.sa_handler= SIG_IGN;
  (void) sigaction(SIGPIPE, &sa, NULL);
  (void) sigaction(SIGALRM, &sa, NULL);

  // SIGUSR1 is used to interrupt the socket listener.
  sa.sa_handler= empty_signal_handler;
  (void) sigaction(SIGUSR1, &sa, NULL);

  // Fix signals if ignored by parents (can happen on Mac OS X).
  sa.sa_handler= SIG_DFL;
  (void) sigaction(SIGTERM, &sa, NULL);
  (void) sigaction(SIGHUP, &sa, NULL);

  (void) sigemptyset(&mysqld_signal_mask);
  /*
    Block SIGQUIT, SIGHUP and SIGTERM.
    The signal handler thread does sigwait() on these.
  */
  (void) sigaddset(&mysqld_signal_mask, SIGQUIT);
  (void) sigaddset(&mysqld_signal_mask, SIGHUP);
  (void) sigaddset(&mysqld_signal_mask, SIGTERM);
  (void) sigaddset(&mysqld_signal_mask, SIGTSTP);
  /*
    Block SIGINT unless debugging to prevent Ctrl+C from causing
    unclean shutdown of the server.
  */
  if (!(test_flags & TEST_SIGINT))
    (void) sigaddset(&mysqld_signal_mask, SIGINT);
  pthread_sigmask(SIG_SETMASK, &mysqld_signal_mask, NULL);
  DBUG_VOID_RETURN;
}


static void start_signal_handler()
{
  int error;
  my_thread_attr_t thr_attr;
  DBUG_ENTER("start_signal_handler");

  (void) my_thread_attr_init(&thr_attr);
  (void) pthread_attr_setscope(&thr_attr, PTHREAD_SCOPE_SYSTEM);
  (void) my_thread_attr_setdetachstate(&thr_attr, MY_THREAD_CREATE_JOINABLE);

  size_t guardize= 0;
  (void) pthread_attr_getguardsize(&thr_attr, &guardize);
#if defined(__ia64__) || defined(__ia64)
  /*
    Peculiar things with ia64 platforms - it seems we only have half the
    stack size in reality, so we have to double it here
  */
  guardize= my_thread_stack_size;
#endif
  (void) my_thread_attr_setstacksize(&thr_attr, my_thread_stack_size + guardize);

  /*
    Set main_thread_id so that SIGTERM/SIGQUIT/SIGKILL can interrupt
    the socket listener successfully.
  */
  main_thread_id= my_thread_self();

  mysql_mutex_lock(&LOCK_start_signal_handler);
  if ((error=
       mysql_thread_create(key_thread_signal_hand,
                           &signal_thread_id, &thr_attr, signal_hand, 0)))
  {
    LogErr(ERROR_LEVEL, ER_CANT_CREATE_INTERRUPT_THREAD, error, errno);
    flush_error_log_messages();
    exit(MYSQLD_ABORT_EXIT);
  }
  mysql_cond_wait(&COND_start_signal_handler, &LOCK_start_signal_handler);
  mysql_mutex_unlock(&LOCK_start_signal_handler);

  (void) my_thread_attr_destroy(&thr_attr);
  DBUG_VOID_RETURN;
}


/** This thread handles SIGTERM, SIGQUIT and SIGHUP signals. */
/* ARGSUSED */
extern "C" void *signal_hand(void *arg MY_ATTRIBUTE((unused)))
{
  my_thread_init();

  sigset_t set;
  (void) sigemptyset(&set);
  (void) sigaddset(&set, SIGTERM);
  (void) sigaddset(&set, SIGQUIT);
  (void) sigaddset(&set, SIGHUP);

  /*
    Signal to start_signal_handler that we are ready.
    This works by waiting for start_signal_handler to free mutex,
    after which we signal it that we are ready.
  */
  mysql_mutex_lock(&LOCK_start_signal_handler);
  mysql_cond_broadcast(&COND_start_signal_handler);
  mysql_mutex_unlock(&LOCK_start_signal_handler);

  /*
    Wait until that all server components have been successfully initialized.
    This step is mandatory since signal processing can be done safely only when
    all server components have been initialized.
  */
  server_components_init_wait();

  for (;;)
  {
    int sig;
    while (sigwait(&set, &sig) == EINTR)
    {}
    if (cleanup_done)
    {
      my_thread_end();
      my_thread_exit(0);      // Safety
      return NULL;            // Avoid compiler warnings
    }
    switch (sig) {
    case SIGTERM:
    case SIGQUIT:
      // Switch to the file log message processing.
      query_logger.set_handlers((log_output_options != LOG_NONE) ?
                                LOG_FILE : LOG_NONE);
      DBUG_PRINT("info", ("Got signal: %d  connection_events_loop_aborted: %d",
                 sig, connection_events_loop_aborted()));
      if (!connection_events_loop_aborted())
      {
        // Mark abort for threads.
        set_connection_events_loop_aborted(true);
#ifdef HAVE_PSI_THREAD_INTERFACE
        // Delete the instrumentation for the signal thread.
        PSI_THREAD_CALL(delete_current_thread)();
#endif /* HAVE_PSI_THREAD_INTERFACE */
        /*
          Kill the socket listener.
          The main thread will then set socket_listener_active= false,
          and wait for us to finish all the cleanup below.
        */
        mysql_mutex_lock(&LOCK_socket_listener_active);
        while (socket_listener_active)
        {
          DBUG_PRINT("info",("Killing socket listener"));
          if (pthread_kill(main_thread_id, SIGUSR1))
          {
            DBUG_ASSERT(false);
            break;
          }
          mysql_cond_wait(&COND_socket_listener_active,
                          &LOCK_socket_listener_active);
        }
        mysql_mutex_unlock(&LOCK_socket_listener_active);

        close_connections();
      }
      my_thread_end();
      my_thread_exit(0);
      return NULL;  // Avoid compiler warnings
      break;
    case SIGHUP:
      if (!connection_events_loop_aborted())
      {
        int not_used;
        mysql_print_status();   // Print some debug info
        reload_acl_and_cache(NULL,
                             (REFRESH_LOG | REFRESH_TABLES | REFRESH_FAST |
                              REFRESH_GRANT | REFRESH_THREADS | REFRESH_HOSTS),
                             NULL, &not_used); // Flush logs
        // Reenable query logs after the options were reloaded.
        query_logger.set_handlers(log_output_options);
      }
      break;
    default:
      break;          /* purecov: tested */
    }
  }
  return NULL;        /* purecov: deadcode */
}

#endif // !_WIN32


/**
  All global error messages are sent here where the first one is stored
  for the client.
*/
/* ARGSUSED */
extern "C" void my_message_sql(uint error, const char *str, myf MyFlags);

void my_message_sql(uint error, const char *str, myf MyFlags)
{
  THD *thd= current_thd;
  DBUG_ENTER("my_message_sql");
  DBUG_PRINT("error", ("error: %u  message: '%s'", error, str));

  DBUG_ASSERT(str != NULL);
  /*
    An error should have a valid error number (!= 0), so it can be caught
    in stored procedures by SQL exception handlers.
    Calling my_error() with error == 0 is a bug.
    Remaining known places to fix:
    - storage/myisam/mi_create.c, my_printf_error()
    TODO:
    DBUG_ASSERT(error != 0);
  */

  if (error == 0)
  {
    /* At least, prevent new abuse ... */
    DBUG_ASSERT(strncmp(str, "MyISAM table", 12) == 0);
    error= ER_UNKNOWN_ERROR;
  }

  if (thd)
  {
    Sql_condition::enum_severity_level level= Sql_condition::SL_ERROR;

    /**
      Reporting an error invokes audit API call that notifies the error
      to the plugin. Audit API that generate the error adds a protection
      (condition handler) that prevents entering infinite recursion, when
      a plugin signals error, when already handling the error.

      handle_condition is normally invoked from within raise_condition,
      but we need to prevent recursion befere notifying error to the plugin.

      Additionaly, handle_condition must be called once during reporting
      an error, so the raise_condition is called depending on the result of
      the handle_condition call.
    */
    bool handle= thd->handle_condition(error,
                                       mysql_errno_to_sqlstate(error),
                                       &level,
                                       str ? str : ER_DEFAULT(error));
    if (!handle)
      mysql_audit_notify(thd, AUDIT_EVENT(MYSQL_AUDIT_GENERAL_ERROR),
                         error, str, strlen(str));

    if (MyFlags & ME_FATALERROR)
      thd->is_fatal_error= 1;

    if (!handle)
      (void) thd->raise_condition(error, NULL, level, str, false);
  }

  /* When simulating OOM, skip writing to error log to avoid mtr errors */
  DBUG_EXECUTE_IF("simulate_out_of_memory", DBUG_VOID_RETURN;);

  if (!thd || MyFlags & ME_ERRORLOG)
    LogEvent().type(LOG_TYPE_ERROR)
              .prio(ERROR_LEVEL)
              .errcode(error)
              .message("%s: %s", my_progname, str);

  DBUG_VOID_RETURN;
}


extern "C" void *my_str_malloc_mysqld(size_t size);
extern "C" void my_str_free_mysqld(void *ptr);
extern "C" void *my_str_realloc_mysqld(void *ptr, size_t size);

void *my_str_malloc_mysqld(size_t size)
{
  return my_malloc(key_memory_my_str_malloc,
                   size, MYF(MY_FAE));
}


void my_str_free_mysqld(void *ptr)
{
  my_free(ptr);
}

void *my_str_realloc_mysqld(void *ptr, size_t size)
{
  return my_realloc(key_memory_my_str_malloc,
                    ptr, size, MYF(MY_FAE));
}

const char *load_default_groups[]= {
#ifdef WITH_NDBCLUSTER_STORAGE_ENGINE
"mysql_cluster",
#endif
"mysqld","server", MYSQL_BASE_VERSION, 0, 0};

#if defined(_WIN32)
static const int load_default_groups_sz=
sizeof(load_default_groups)/sizeof(load_default_groups[0]);
#endif

/**
  This function is used to check for stack overrun for pathological
  cases of regular expressions and 'like' expressions.
  The call to current_thd is quite expensive, so we try to avoid it
  for the normal cases.
  The size of each stack frame for the wildcmp() routines is ~128 bytes,
  so checking *every* recursive call is not necessary.
 */
extern "C" {
static int check_enough_stack_size(int recurse_level)
{
  uchar stack_top;
  if (recurse_level % 16 != 0)
    return 0;

  THD *my_thd= current_thd;
  if (my_thd != NULL)
    return check_stack_overrun(my_thd, STACK_MIN_SIZE * 2, &stack_top);
  return 0;
}
} // extern "C"


/**
  Initialize one of the global date/time format variables.

  @param format_type    What kind of format should be supported
  @param [in,out] format Format variable to initialize

  @retval
    0 ok
  @retval
    1 error
*/

SHOW_VAR com_status_vars[]= {
  {"admin_commands",       (char*) offsetof(System_status_var, com_other),                                          SHOW_LONG_STATUS, SHOW_SCOPE_ALL},
  {"assign_to_keycache",   (char*) offsetof(System_status_var, com_stat[(uint) SQLCOM_ASSIGN_TO_KEYCACHE]),         SHOW_LONG_STATUS, SHOW_SCOPE_ALL},
  {"alter_db",             (char*) offsetof(System_status_var, com_stat[(uint) SQLCOM_ALTER_DB]),                   SHOW_LONG_STATUS, SHOW_SCOPE_ALL},
  {"alter_event",          (char*) offsetof(System_status_var, com_stat[(uint) SQLCOM_ALTER_EVENT]),                SHOW_LONG_STATUS, SHOW_SCOPE_ALL},
  {"alter_function",       (char*) offsetof(System_status_var, com_stat[(uint) SQLCOM_ALTER_FUNCTION]),             SHOW_LONG_STATUS, SHOW_SCOPE_ALL},
  {"alter_instance",       (char*) offsetof(System_status_var, com_stat[(uint) SQLCOM_ALTER_INSTANCE]),             SHOW_LONG_STATUS, SHOW_SCOPE_ALL},
  {"alter_procedure",      (char*) offsetof(System_status_var, com_stat[(uint) SQLCOM_ALTER_PROCEDURE]),            SHOW_LONG_STATUS, SHOW_SCOPE_ALL},
  {"alter_resource_group", (char*) offsetof(System_status_var, com_stat[(uint) SQLCOM_ALTER_RESOURCE_GROUP]),       SHOW_LONG_STATUS, SHOW_SCOPE_ALL},
  {"alter_server",         (char*) offsetof(System_status_var, com_stat[(uint) SQLCOM_ALTER_SERVER]),               SHOW_LONG_STATUS, SHOW_SCOPE_ALL},
  {"alter_table",          (char*) offsetof(System_status_var, com_stat[(uint) SQLCOM_ALTER_TABLE]),                SHOW_LONG_STATUS, SHOW_SCOPE_ALL},
  {"alter_tablespace",     (char*) offsetof(System_status_var, com_stat[(uint) SQLCOM_ALTER_TABLESPACE]),           SHOW_LONG_STATUS, SHOW_SCOPE_ALL},
  {"alter_user",           (char*) offsetof(System_status_var, com_stat[(uint) SQLCOM_ALTER_USER]),                 SHOW_LONG_STATUS, SHOW_SCOPE_ALL},
  {"alter_user_default_role", (char*) offsetof(System_status_var, com_stat[(uint) SQLCOM_ALTER_USER_DEFAULT_ROLE]), SHOW_LONG_STATUS, SHOW_SCOPE_ALL},
  {"analyze",              (char*) offsetof(System_status_var, com_stat[(uint) SQLCOM_ANALYZE]),                    SHOW_LONG_STATUS, SHOW_SCOPE_ALL},
  {"begin",                (char*) offsetof(System_status_var, com_stat[(uint) SQLCOM_BEGIN]),                      SHOW_LONG_STATUS, SHOW_SCOPE_ALL},
  {"binlog",               (char*) offsetof(System_status_var, com_stat[(uint) SQLCOM_BINLOG_BASE64_EVENT]),        SHOW_LONG_STATUS, SHOW_SCOPE_ALL},
  {"call_procedure",       (char*) offsetof(System_status_var, com_stat[(uint) SQLCOM_CALL]),                       SHOW_LONG_STATUS, SHOW_SCOPE_ALL},
  {"change_db",            (char*) offsetof(System_status_var, com_stat[(uint) SQLCOM_CHANGE_DB]),                  SHOW_LONG_STATUS, SHOW_SCOPE_ALL},
  {"change_master",        (char*) offsetof(System_status_var, com_stat[(uint) SQLCOM_CHANGE_MASTER]),              SHOW_LONG_STATUS, SHOW_SCOPE_ALL},
  {"change_repl_filter",   (char*) offsetof(System_status_var, com_stat[(uint) SQLCOM_CHANGE_REPLICATION_FILTER]),  SHOW_LONG_STATUS, SHOW_SCOPE_ALL},
  {"check",                (char*) offsetof(System_status_var, com_stat[(uint) SQLCOM_CHECK]),                      SHOW_LONG_STATUS, SHOW_SCOPE_ALL},
  {"checksum",             (char*) offsetof(System_status_var, com_stat[(uint) SQLCOM_CHECKSUM]),                   SHOW_LONG_STATUS, SHOW_SCOPE_ALL},
  {"clone",                (char*) offsetof(System_status_var, com_stat[(uint) SQLCOM_CLONE]),                      SHOW_LONG_STATUS, SHOW_SCOPE_ALL},
  {"commit",               (char*) offsetof(System_status_var, com_stat[(uint) SQLCOM_COMMIT]),                     SHOW_LONG_STATUS, SHOW_SCOPE_ALL},
  {"create_db",            (char*) offsetof(System_status_var, com_stat[(uint) SQLCOM_CREATE_DB]),                  SHOW_LONG_STATUS, SHOW_SCOPE_ALL},
  {"create_event",         (char*) offsetof(System_status_var, com_stat[(uint) SQLCOM_CREATE_EVENT]),               SHOW_LONG_STATUS, SHOW_SCOPE_ALL},
  {"create_function",      (char*) offsetof(System_status_var, com_stat[(uint) SQLCOM_CREATE_SPFUNCTION]),          SHOW_LONG_STATUS, SHOW_SCOPE_ALL},
  {"create_index",         (char*) offsetof(System_status_var, com_stat[(uint) SQLCOM_CREATE_INDEX]),               SHOW_LONG_STATUS, SHOW_SCOPE_ALL},
  {"create_procedure",     (char*) offsetof(System_status_var, com_stat[(uint) SQLCOM_CREATE_PROCEDURE]),           SHOW_LONG_STATUS, SHOW_SCOPE_ALL},
  {"create_role",          (char*) offsetof(System_status_var, com_stat[(uint) SQLCOM_CREATE_ROLE]),                SHOW_LONG_STATUS, SHOW_SCOPE_ALL},
  {"create_server",        (char*) offsetof(System_status_var, com_stat[(uint) SQLCOM_CREATE_SERVER]),              SHOW_LONG_STATUS, SHOW_SCOPE_ALL},
  {"create_table",         (char*) offsetof(System_status_var, com_stat[(uint) SQLCOM_CREATE_TABLE]),               SHOW_LONG_STATUS, SHOW_SCOPE_ALL},
  {"create_resource_group",(char*) offsetof(System_status_var, com_stat[(uint) SQLCOM_CREATE_RESOURCE_GROUP]),      SHOW_LONG_STATUS, SHOW_SCOPE_ALL},
  {"create_trigger",       (char*) offsetof(System_status_var, com_stat[(uint) SQLCOM_CREATE_TRIGGER]),             SHOW_LONG_STATUS, SHOW_SCOPE_ALL},
  {"create_udf",           (char*) offsetof(System_status_var, com_stat[(uint) SQLCOM_CREATE_FUNCTION]),            SHOW_LONG_STATUS, SHOW_SCOPE_ALL},
  {"create_user",          (char*) offsetof(System_status_var, com_stat[(uint) SQLCOM_CREATE_USER]),                SHOW_LONG_STATUS, SHOW_SCOPE_ALL},
  {"create_view",          (char*) offsetof(System_status_var, com_stat[(uint) SQLCOM_CREATE_VIEW]),                SHOW_LONG_STATUS, SHOW_SCOPE_ALL},
  {"dealloc_sql",          (char*) offsetof(System_status_var, com_stat[(uint) SQLCOM_DEALLOCATE_PREPARE]),         SHOW_LONG_STATUS, SHOW_SCOPE_ALL},
  {"delete",               (char*) offsetof(System_status_var, com_stat[(uint) SQLCOM_DELETE]),                     SHOW_LONG_STATUS, SHOW_SCOPE_ALL},
  {"delete_multi",         (char*) offsetof(System_status_var, com_stat[(uint) SQLCOM_DELETE_MULTI]),               SHOW_LONG_STATUS, SHOW_SCOPE_ALL},
  {"do",                   (char*) offsetof(System_status_var, com_stat[(uint) SQLCOM_DO]),                         SHOW_LONG_STATUS, SHOW_SCOPE_ALL},
  {"drop_db",              (char*) offsetof(System_status_var, com_stat[(uint) SQLCOM_DROP_DB]),                    SHOW_LONG_STATUS, SHOW_SCOPE_ALL},
  {"drop_event",           (char*) offsetof(System_status_var, com_stat[(uint) SQLCOM_DROP_EVENT]),                 SHOW_LONG_STATUS, SHOW_SCOPE_ALL},
  {"drop_function",        (char*) offsetof(System_status_var, com_stat[(uint) SQLCOM_DROP_FUNCTION]),              SHOW_LONG_STATUS, SHOW_SCOPE_ALL},
  {"drop_index",           (char*) offsetof(System_status_var, com_stat[(uint) SQLCOM_DROP_INDEX]),                 SHOW_LONG_STATUS, SHOW_SCOPE_ALL},
  {"drop_procedure",       (char*) offsetof(System_status_var, com_stat[(uint) SQLCOM_DROP_PROCEDURE]),             SHOW_LONG_STATUS, SHOW_SCOPE_ALL},
  {"drop_resource_group",  (char*) offsetof(System_status_var, com_stat[(uint) SQLCOM_DROP_RESOURCE_GROUP]),        SHOW_LONG_STATUS, SHOW_SCOPE_ALL},
  {"drop_role",            (char*) offsetof(System_status_var, com_stat[(uint) SQLCOM_DROP_ROLE]),                  SHOW_LONG_STATUS, SHOW_SCOPE_ALL},
  {"drop_server",          (char*) offsetof(System_status_var, com_stat[(uint) SQLCOM_DROP_SERVER]),                SHOW_LONG_STATUS, SHOW_SCOPE_ALL},
  {"drop_table",           (char*) offsetof(System_status_var, com_stat[(uint) SQLCOM_DROP_TABLE]),                 SHOW_LONG_STATUS, SHOW_SCOPE_ALL},
  {"drop_trigger",         (char*) offsetof(System_status_var, com_stat[(uint) SQLCOM_DROP_TRIGGER]),               SHOW_LONG_STATUS, SHOW_SCOPE_ALL},
  {"drop_user",            (char*) offsetof(System_status_var, com_stat[(uint) SQLCOM_DROP_USER]),                  SHOW_LONG_STATUS, SHOW_SCOPE_ALL},
  {"drop_view",            (char*) offsetof(System_status_var, com_stat[(uint) SQLCOM_DROP_VIEW]),                  SHOW_LONG_STATUS, SHOW_SCOPE_ALL},
  {"empty_query",          (char*) offsetof(System_status_var, com_stat[(uint) SQLCOM_EMPTY_QUERY]),                SHOW_LONG_STATUS, SHOW_SCOPE_ALL},
  {"execute_sql",          (char*) offsetof(System_status_var, com_stat[(uint) SQLCOM_EXECUTE]),                    SHOW_LONG_STATUS, SHOW_SCOPE_ALL},
  {"explain_other",        (char*) offsetof(System_status_var, com_stat[(uint) SQLCOM_EXPLAIN_OTHER]),              SHOW_LONG_STATUS, SHOW_SCOPE_ALL},
  {"flush",                (char*) offsetof(System_status_var, com_stat[(uint) SQLCOM_FLUSH]),                      SHOW_LONG_STATUS, SHOW_SCOPE_ALL},
  {"get_diagnostics",      (char*) offsetof(System_status_var, com_stat[(uint) SQLCOM_GET_DIAGNOSTICS]),            SHOW_LONG_STATUS, SHOW_SCOPE_ALL},
  {"grant",                (char*) offsetof(System_status_var, com_stat[(uint) SQLCOM_GRANT]),                      SHOW_LONG_STATUS, SHOW_SCOPE_ALL},
  {"grant_roles",          (char*) offsetof(System_status_var, com_stat[(uint) SQLCOM_GRANT_ROLE]),                 SHOW_LONG_STATUS, SHOW_SCOPE_ALL},
  {"ha_close",             (char*) offsetof(System_status_var, com_stat[(uint) SQLCOM_HA_CLOSE]),                   SHOW_LONG_STATUS, SHOW_SCOPE_ALL},
  {"ha_open",              (char*) offsetof(System_status_var, com_stat[(uint) SQLCOM_HA_OPEN]),                    SHOW_LONG_STATUS, SHOW_SCOPE_ALL},
  {"ha_read",              (char*) offsetof(System_status_var, com_stat[(uint) SQLCOM_HA_READ]),                    SHOW_LONG_STATUS, SHOW_SCOPE_ALL},
  {"help",                 (char*) offsetof(System_status_var, com_stat[(uint) SQLCOM_HELP]),                       SHOW_LONG_STATUS, SHOW_SCOPE_ALL},
  {"import",               (char*) offsetof(System_status_var, com_stat[(uint) SQLCOM_IMPORT]),                     SHOW_LONG_STATUS, SHOW_SCOPE_ALL},
  {"insert",               (char*) offsetof(System_status_var, com_stat[(uint) SQLCOM_INSERT]),                     SHOW_LONG_STATUS, SHOW_SCOPE_ALL},
  {"insert_select",        (char*) offsetof(System_status_var, com_stat[(uint) SQLCOM_INSERT_SELECT]),              SHOW_LONG_STATUS, SHOW_SCOPE_ALL},
  {"install_component",    (char*) offsetof(System_status_var, com_stat[(uint) SQLCOM_INSTALL_COMPONENT]),          SHOW_LONG_STATUS, SHOW_SCOPE_ALL},
  {"install_plugin",       (char*) offsetof(System_status_var, com_stat[(uint) SQLCOM_INSTALL_PLUGIN]),             SHOW_LONG_STATUS, SHOW_SCOPE_ALL},
  {"kill",                 (char*) offsetof(System_status_var, com_stat[(uint) SQLCOM_KILL]),                       SHOW_LONG_STATUS, SHOW_SCOPE_ALL},
  {"load",                 (char*) offsetof(System_status_var, com_stat[(uint) SQLCOM_LOAD]),                       SHOW_LONG_STATUS, SHOW_SCOPE_ALL},
  {"lock_instance",        (char*) offsetof(System_status_var,
                                            com_stat[(uint) SQLCOM_LOCK_INSTANCE]),
    SHOW_LONG_STATUS, SHOW_SCOPE_ALL},
  {"lock_tables",          (char*) offsetof(System_status_var, com_stat[(uint) SQLCOM_LOCK_TABLES]),                SHOW_LONG_STATUS, SHOW_SCOPE_ALL},
  {"optimize",             (char*) offsetof(System_status_var, com_stat[(uint) SQLCOM_OPTIMIZE]),                   SHOW_LONG_STATUS, SHOW_SCOPE_ALL},
  {"preload_keys",         (char*) offsetof(System_status_var, com_stat[(uint) SQLCOM_PRELOAD_KEYS]),               SHOW_LONG_STATUS, SHOW_SCOPE_ALL},
  {"prepare_sql",          (char*) offsetof(System_status_var, com_stat[(uint) SQLCOM_PREPARE]),                    SHOW_LONG_STATUS, SHOW_SCOPE_ALL},
  {"purge",                (char*) offsetof(System_status_var, com_stat[(uint) SQLCOM_PURGE]),                      SHOW_LONG_STATUS, SHOW_SCOPE_ALL},
  {"purge_before_date",    (char*) offsetof(System_status_var, com_stat[(uint) SQLCOM_PURGE_BEFORE]),               SHOW_LONG_STATUS, SHOW_SCOPE_ALL},
  {"release_savepoint",    (char*) offsetof(System_status_var, com_stat[(uint) SQLCOM_RELEASE_SAVEPOINT]),          SHOW_LONG_STATUS, SHOW_SCOPE_ALL},
  {"rename_table",         (char*) offsetof(System_status_var, com_stat[(uint) SQLCOM_RENAME_TABLE]),               SHOW_LONG_STATUS, SHOW_SCOPE_ALL},
  {"rename_user",          (char*) offsetof(System_status_var, com_stat[(uint) SQLCOM_RENAME_USER]),                SHOW_LONG_STATUS, SHOW_SCOPE_ALL},
  {"repair",               (char*) offsetof(System_status_var, com_stat[(uint) SQLCOM_REPAIR]),                     SHOW_LONG_STATUS, SHOW_SCOPE_ALL},
  {"replace",              (char*) offsetof(System_status_var, com_stat[(uint) SQLCOM_REPLACE]),                    SHOW_LONG_STATUS, SHOW_SCOPE_ALL},
  {"replace_select",       (char*) offsetof(System_status_var, com_stat[(uint) SQLCOM_REPLACE_SELECT]),             SHOW_LONG_STATUS, SHOW_SCOPE_ALL},
  {"reset",                (char*) offsetof(System_status_var, com_stat[(uint) SQLCOM_RESET]),                      SHOW_LONG_STATUS, SHOW_SCOPE_ALL},
  {"resignal",             (char*) offsetof(System_status_var, com_stat[(uint) SQLCOM_RESIGNAL]),                   SHOW_LONG_STATUS, SHOW_SCOPE_ALL},
  {"revoke",               (char*) offsetof(System_status_var, com_stat[(uint) SQLCOM_REVOKE]),                     SHOW_LONG_STATUS, SHOW_SCOPE_ALL},
  {"revoke_all",           (char*) offsetof(System_status_var, com_stat[(uint) SQLCOM_REVOKE_ALL]),                 SHOW_LONG_STATUS, SHOW_SCOPE_ALL},
  {"revoke_roles",         (char*) offsetof(System_status_var, com_stat[(uint) SQLCOM_REVOKE_ROLE]),                SHOW_LONG_STATUS, SHOW_SCOPE_ALL},
  {"rollback",             (char*) offsetof(System_status_var, com_stat[(uint) SQLCOM_ROLLBACK]),                   SHOW_LONG_STATUS, SHOW_SCOPE_ALL},
  {"rollback_to_savepoint",(char*) offsetof(System_status_var, com_stat[(uint) SQLCOM_ROLLBACK_TO_SAVEPOINT]),      SHOW_LONG_STATUS, SHOW_SCOPE_ALL},
  {"savepoint",            (char*) offsetof(System_status_var, com_stat[(uint) SQLCOM_SAVEPOINT]),                  SHOW_LONG_STATUS, SHOW_SCOPE_ALL},
  {"select",               (char*) offsetof(System_status_var, com_stat[(uint) SQLCOM_SELECT]),                     SHOW_LONG_STATUS, SHOW_SCOPE_ALL},
  {"set_option",           (char*) offsetof(System_status_var, com_stat[(uint) SQLCOM_SET_OPTION]),                 SHOW_LONG_STATUS, SHOW_SCOPE_ALL},
  {"set_password",         (char*) offsetof(System_status_var, com_stat[(uint) SQLCOM_SET_PASSWORD]),               SHOW_LONG_STATUS, SHOW_SCOPE_ALL},
  {"set_resource_group",   (char*) offsetof(System_status_var, com_stat[(uint) SQLCOM_SET_RESOURCE_GROUP]),         SHOW_LONG_STATUS, SHOW_SCOPE_ALL},
  {"set_role",             (char*) offsetof(System_status_var, com_stat[(uint) SQLCOM_SET_ROLE]),                   SHOW_LONG_STATUS, SHOW_SCOPE_ALL},
  {"signal",               (char*) offsetof(System_status_var, com_stat[(uint) SQLCOM_SIGNAL]),                     SHOW_LONG_STATUS, SHOW_SCOPE_ALL},
  {"show_binlog_events",   (char*) offsetof(System_status_var, com_stat[(uint) SQLCOM_SHOW_BINLOG_EVENTS]),         SHOW_LONG_STATUS, SHOW_SCOPE_ALL},
  {"show_binlogs",         (char*) offsetof(System_status_var, com_stat[(uint) SQLCOM_SHOW_BINLOGS]),               SHOW_LONG_STATUS, SHOW_SCOPE_ALL},
  {"show_charsets",        (char*) offsetof(System_status_var, com_stat[(uint) SQLCOM_SHOW_CHARSETS]),              SHOW_LONG_STATUS, SHOW_SCOPE_ALL},
  {"show_collations",      (char*) offsetof(System_status_var, com_stat[(uint) SQLCOM_SHOW_COLLATIONS]),            SHOW_LONG_STATUS, SHOW_SCOPE_ALL},
  {"show_create_db",       (char*) offsetof(System_status_var, com_stat[(uint) SQLCOM_SHOW_CREATE_DB]),             SHOW_LONG_STATUS, SHOW_SCOPE_ALL},
  {"show_create_event",    (char*) offsetof(System_status_var, com_stat[(uint) SQLCOM_SHOW_CREATE_EVENT]),          SHOW_LONG_STATUS, SHOW_SCOPE_ALL},
  {"show_create_func",     (char*) offsetof(System_status_var, com_stat[(uint) SQLCOM_SHOW_CREATE_FUNC]),           SHOW_LONG_STATUS, SHOW_SCOPE_ALL},
  {"show_create_proc",     (char*) offsetof(System_status_var, com_stat[(uint) SQLCOM_SHOW_CREATE_PROC]),           SHOW_LONG_STATUS, SHOW_SCOPE_ALL},
  {"show_create_table",    (char*) offsetof(System_status_var, com_stat[(uint) SQLCOM_SHOW_CREATE]),                SHOW_LONG_STATUS, SHOW_SCOPE_ALL},
  {"show_create_trigger",  (char*) offsetof(System_status_var, com_stat[(uint) SQLCOM_SHOW_CREATE_TRIGGER]),        SHOW_LONG_STATUS, SHOW_SCOPE_ALL},
  {"show_databases",       (char*) offsetof(System_status_var, com_stat[(uint) SQLCOM_SHOW_DATABASES]),             SHOW_LONG_STATUS, SHOW_SCOPE_ALL},
  {"show_engine_logs",     (char*) offsetof(System_status_var, com_stat[(uint) SQLCOM_SHOW_ENGINE_LOGS]),           SHOW_LONG_STATUS, SHOW_SCOPE_ALL},
  {"show_engine_mutex",    (char*) offsetof(System_status_var, com_stat[(uint) SQLCOM_SHOW_ENGINE_MUTEX]),          SHOW_LONG_STATUS, SHOW_SCOPE_ALL},
  {"show_engine_status",   (char*) offsetof(System_status_var, com_stat[(uint) SQLCOM_SHOW_ENGINE_STATUS]),         SHOW_LONG_STATUS, SHOW_SCOPE_ALL},
  {"show_events",          (char*) offsetof(System_status_var, com_stat[(uint) SQLCOM_SHOW_EVENTS]),                SHOW_LONG_STATUS, SHOW_SCOPE_ALL},
  {"show_errors",          (char*) offsetof(System_status_var, com_stat[(uint) SQLCOM_SHOW_ERRORS]),                SHOW_LONG_STATUS, SHOW_SCOPE_ALL},
  {"show_fields",          (char*) offsetof(System_status_var, com_stat[(uint) SQLCOM_SHOW_FIELDS]),                SHOW_LONG_STATUS, SHOW_SCOPE_ALL},
  {"show_function_code",   (char*) offsetof(System_status_var, com_stat[(uint) SQLCOM_SHOW_FUNC_CODE]),             SHOW_LONG_STATUS, SHOW_SCOPE_ALL},
  {"show_function_status", (char*) offsetof(System_status_var, com_stat[(uint) SQLCOM_SHOW_STATUS_FUNC]),           SHOW_LONG_STATUS, SHOW_SCOPE_ALL},
  {"show_grants",          (char*) offsetof(System_status_var, com_stat[(uint) SQLCOM_SHOW_GRANTS]),                SHOW_LONG_STATUS, SHOW_SCOPE_ALL},
  {"show_keys",            (char*) offsetof(System_status_var, com_stat[(uint) SQLCOM_SHOW_KEYS]),                  SHOW_LONG_STATUS, SHOW_SCOPE_ALL},
  {"show_master_status",   (char*) offsetof(System_status_var, com_stat[(uint) SQLCOM_SHOW_MASTER_STAT]),           SHOW_LONG_STATUS, SHOW_SCOPE_ALL},
  {"show_open_tables",     (char*) offsetof(System_status_var, com_stat[(uint) SQLCOM_SHOW_OPEN_TABLES]),           SHOW_LONG_STATUS, SHOW_SCOPE_ALL},
  {"show_plugins",         (char*) offsetof(System_status_var, com_stat[(uint) SQLCOM_SHOW_PLUGINS]),               SHOW_LONG_STATUS, SHOW_SCOPE_ALL},
  {"show_privileges",      (char*) offsetof(System_status_var, com_stat[(uint) SQLCOM_SHOW_PRIVILEGES]),            SHOW_LONG_STATUS, SHOW_SCOPE_ALL},
  {"show_procedure_code",  (char*) offsetof(System_status_var, com_stat[(uint) SQLCOM_SHOW_PROC_CODE]),             SHOW_LONG_STATUS, SHOW_SCOPE_ALL},
  {"show_procedure_status",(char*) offsetof(System_status_var, com_stat[(uint) SQLCOM_SHOW_STATUS_PROC]),           SHOW_LONG_STATUS, SHOW_SCOPE_ALL},
  {"show_processlist",     (char*) offsetof(System_status_var, com_stat[(uint) SQLCOM_SHOW_PROCESSLIST]),           SHOW_LONG_STATUS, SHOW_SCOPE_ALL},
  {"show_profile",         (char*) offsetof(System_status_var, com_stat[(uint) SQLCOM_SHOW_PROFILE]),               SHOW_LONG_STATUS, SHOW_SCOPE_ALL},
  {"show_profiles",        (char*) offsetof(System_status_var, com_stat[(uint) SQLCOM_SHOW_PROFILES]),              SHOW_LONG_STATUS, SHOW_SCOPE_ALL},
  {"show_relaylog_events", (char*) offsetof(System_status_var, com_stat[(uint) SQLCOM_SHOW_RELAYLOG_EVENTS]),       SHOW_LONG_STATUS, SHOW_SCOPE_ALL},
  {"show_slave_hosts",     (char*) offsetof(System_status_var, com_stat[(uint) SQLCOM_SHOW_SLAVE_HOSTS]),           SHOW_LONG_STATUS, SHOW_SCOPE_ALL},
  {"show_slave_status",    (char*) offsetof(System_status_var, com_stat[(uint) SQLCOM_SHOW_SLAVE_STAT]),            SHOW_LONG_STATUS, SHOW_SCOPE_ALL},
  {"show_status",          (char*) offsetof(System_status_var, com_stat[(uint) SQLCOM_SHOW_STATUS]),                SHOW_LONG_STATUS, SHOW_SCOPE_ALL},
  {"show_storage_engines", (char*) offsetof(System_status_var, com_stat[(uint) SQLCOM_SHOW_STORAGE_ENGINES]),       SHOW_LONG_STATUS, SHOW_SCOPE_ALL},
  {"show_table_status",    (char*) offsetof(System_status_var, com_stat[(uint) SQLCOM_SHOW_TABLE_STATUS]),          SHOW_LONG_STATUS, SHOW_SCOPE_ALL},
  {"show_tables",          (char*) offsetof(System_status_var, com_stat[(uint) SQLCOM_SHOW_TABLES]),                SHOW_LONG_STATUS, SHOW_SCOPE_ALL},
  {"show_triggers",        (char*) offsetof(System_status_var, com_stat[(uint) SQLCOM_SHOW_TRIGGERS]),              SHOW_LONG_STATUS, SHOW_SCOPE_ALL},
  {"show_variables",       (char*) offsetof(System_status_var, com_stat[(uint) SQLCOM_SHOW_VARIABLES]),             SHOW_LONG_STATUS, SHOW_SCOPE_ALL},
  {"show_warnings",        (char*) offsetof(System_status_var, com_stat[(uint) SQLCOM_SHOW_WARNS]),                 SHOW_LONG_STATUS, SHOW_SCOPE_ALL},
  {"show_create_user",     (char*) offsetof(System_status_var, com_stat[(uint) SQLCOM_SHOW_CREATE_USER]),           SHOW_LONG_STATUS, SHOW_SCOPE_ALL},
  {"shutdown",             (char*) offsetof(System_status_var, com_stat[(uint) SQLCOM_SHUTDOWN]),                   SHOW_LONG_STATUS, SHOW_SCOPE_ALL},
  {"slave_start",          (char*) offsetof(System_status_var, com_stat[(uint) SQLCOM_SLAVE_START]),                SHOW_LONG_STATUS, SHOW_SCOPE_ALL},
  {"slave_stop",           (char*) offsetof(System_status_var, com_stat[(uint) SQLCOM_SLAVE_STOP]),                 SHOW_LONG_STATUS, SHOW_SCOPE_ALL},
  {"group_replication_start", (char*) offsetof(System_status_var, com_stat[(uint) SQLCOM_START_GROUP_REPLICATION]), SHOW_LONG_STATUS, SHOW_SCOPE_ALL},
  {"group_replication_stop",  (char*) offsetof(System_status_var, com_stat[(uint) SQLCOM_STOP_GROUP_REPLICATION]),  SHOW_LONG_STATUS, SHOW_SCOPE_ALL},
  {"stmt_execute",         (char*) offsetof(System_status_var, com_stmt_execute),                                   SHOW_LONG_STATUS, SHOW_SCOPE_ALL},
  {"stmt_close",           (char*) offsetof(System_status_var, com_stmt_close),                                     SHOW_LONG_STATUS, SHOW_SCOPE_ALL},
  {"stmt_fetch",           (char*) offsetof(System_status_var, com_stmt_fetch),                                     SHOW_LONG_STATUS, SHOW_SCOPE_ALL},
  {"stmt_prepare",         (char*) offsetof(System_status_var, com_stmt_prepare),                                   SHOW_LONG_STATUS, SHOW_SCOPE_ALL},
  {"stmt_reset",           (char*) offsetof(System_status_var, com_stmt_reset),                                     SHOW_LONG_STATUS, SHOW_SCOPE_ALL},
  {"stmt_send_long_data",  (char*) offsetof(System_status_var, com_stmt_send_long_data),                            SHOW_LONG_STATUS, SHOW_SCOPE_ALL},
  {"truncate",             (char*) offsetof(System_status_var, com_stat[(uint) SQLCOM_TRUNCATE]),                   SHOW_LONG_STATUS, SHOW_SCOPE_ALL},
  {"uninstall_component",  (char*) offsetof(System_status_var, com_stat[(uint) SQLCOM_UNINSTALL_COMPONENT]),        SHOW_LONG_STATUS, SHOW_SCOPE_ALL},
  {"uninstall_plugin",     (char*) offsetof(System_status_var, com_stat[(uint) SQLCOM_UNINSTALL_PLUGIN]),           SHOW_LONG_STATUS, SHOW_SCOPE_ALL},
  {"unlock_instance",      (char*) offsetof(System_status_var,
                                            com_stat[(uint) SQLCOM_UNLOCK_INSTANCE]),
    SHOW_LONG_STATUS, SHOW_SCOPE_ALL},
  {"unlock_tables",        (char*) offsetof(System_status_var, com_stat[(uint) SQLCOM_UNLOCK_TABLES]),              SHOW_LONG_STATUS, SHOW_SCOPE_ALL},
  {"update",               (char*) offsetof(System_status_var, com_stat[(uint) SQLCOM_UPDATE]),                     SHOW_LONG_STATUS, SHOW_SCOPE_ALL},
  {"update_multi",         (char*) offsetof(System_status_var, com_stat[(uint) SQLCOM_UPDATE_MULTI]),               SHOW_LONG_STATUS, SHOW_SCOPE_ALL},
  {"xa_commit",            (char*) offsetof(System_status_var, com_stat[(uint) SQLCOM_XA_COMMIT]),                  SHOW_LONG_STATUS, SHOW_SCOPE_ALL},
  {"xa_end",               (char*) offsetof(System_status_var, com_stat[(uint) SQLCOM_XA_END]),                     SHOW_LONG_STATUS, SHOW_SCOPE_ALL},
  {"xa_prepare",           (char*) offsetof(System_status_var, com_stat[(uint) SQLCOM_XA_PREPARE]),                 SHOW_LONG_STATUS, SHOW_SCOPE_ALL},
  {"xa_recover",           (char*) offsetof(System_status_var, com_stat[(uint) SQLCOM_XA_RECOVER]),                 SHOW_LONG_STATUS, SHOW_SCOPE_ALL},
  {"xa_rollback",          (char*) offsetof(System_status_var, com_stat[(uint) SQLCOM_XA_ROLLBACK]),                SHOW_LONG_STATUS, SHOW_SCOPE_ALL},
  {"xa_start",             (char*) offsetof(System_status_var, com_stat[(uint) SQLCOM_XA_START]),                   SHOW_LONG_STATUS, SHOW_SCOPE_ALL},
  {NullS, NullS, SHOW_LONG, SHOW_SCOPE_ALL}
};


LEX_CSTRING sql_statement_names[(uint) SQLCOM_END + 1];

static void init_sql_statement_names()
{
  static LEX_CSTRING empty= { C_STRING_WITH_LEN("") };

  char *first_com= (char*) offsetof(System_status_var, com_stat[0]);
  char *last_com= (char*) offsetof(System_status_var, com_stat[(uint) SQLCOM_END]);
  int record_size= (char*) offsetof(System_status_var, com_stat[1])
                   - (char*) offsetof(System_status_var, com_stat[0]);
  char *ptr;
  uint i;
  uint com_index;

  for (i= 0; i < ((uint) SQLCOM_END + 1); i++)
    sql_statement_names[i]= empty;

  SHOW_VAR *var= &com_status_vars[0];
  while (var->name != NULL)
  {
    ptr= var->value;
    if ((first_com <= ptr) && (ptr <= last_com))
    {
      com_index= ((int)(ptr - first_com))/record_size;
      DBUG_ASSERT(com_index < (uint) SQLCOM_END);
      sql_statement_names[com_index].str= var->name;
      /* TODO: Change SHOW_VAR::name to a LEX_STRING, to avoid strlen() */
      sql_statement_names[com_index].length= strlen(var->name);
    }
    var++;
  }

  DBUG_ASSERT(strcmp(sql_statement_names[(uint) SQLCOM_SELECT].str, "select") == 0);
  DBUG_ASSERT(strcmp(sql_statement_names[(uint) SQLCOM_SIGNAL].str, "signal") == 0);

  sql_statement_names[(uint) SQLCOM_END].str= "error";
}

#ifdef HAVE_PSI_STATEMENT_INTERFACE
PSI_statement_info sql_statement_info[(uint) SQLCOM_END + 1];
PSI_statement_info com_statement_info[(uint) COM_END + 1];

/**
  Initialize the command names array.
  Since we do not want to maintain a separate array,
  this is populated from data mined in com_status_vars,
  which already has one name for each command.
*/
static void init_sql_statement_info()
{
  uint i;

  for (i= 0; i < ((uint) SQLCOM_END + 1); i++)
  {
    sql_statement_info[i].m_name= sql_statement_names[i].str;
    sql_statement_info[i].m_flags= 0;
    sql_statement_info[i].m_documentation= PSI_DOCUMENT_ME;
  }

  /* "statement/sql/error" represents broken queries (syntax error). */
  sql_statement_info[(uint) SQLCOM_END].m_name= "error";
  sql_statement_info[(uint) SQLCOM_END].m_flags= 0;
  sql_statement_info[(uint) SQLCOM_END].m_documentation=
   "Invalid SQL queries (syntax error)." ;
}

static void init_com_statement_info()
{
  uint index;

  for (index= 0; index < (uint) COM_END + 1; index++)
  {
    com_statement_info[index].m_name= command_name[index].str;
    com_statement_info[index].m_flags= 0;
    com_statement_info[index].m_documentation= PSI_DOCUMENT_ME;
  }

  /* "statement/abstract/query" can mutate into "statement/sql/..." */
  com_statement_info[(uint) COM_QUERY].m_flags= PSI_FLAG_MUTABLE;
  com_statement_info[(uint) COM_QUERY].m_documentation=
   "SQL query just received from the network. "
     "At this point, the real statement type is unknown, "
     "the type will be refined after SQL parsing.";
}
#endif

/**
  Create a replication file name or base for file names.

  @param     key Instrumentation key used to track allocations
  @param[in] opt Value of option, or NULL
  @param[in] def Default value if option value is not set.
  @param[in] ext Extension to use for the path

  @returns Pointer to string containing the full file path, or NULL if
  it was not possible to create the path.
 */
static inline const char *
rpl_make_log_name(PSI_memory_key key,
                  const char *opt,
                  const char *def,
                  const char *ext)
{
  DBUG_ENTER("rpl_make_log_name");
  DBUG_PRINT("enter", ("opt: %s, def: %s, ext: %s", (opt && opt[0])? opt : "", def, ext));
  char buff[FN_REFLEN];
  /*
    opt[0] needs to be checked to make sure opt name is not an empty
    string, incase it is an empty string default name will be considered
  */
  const char *base= (opt && opt[0]) ? opt : def;
  unsigned int options=
    MY_REPLACE_EXT | MY_UNPACK_FILENAME | MY_SAFE_PATH;

  /* mysql_real_data_home_ptr may be null if no value of datadir has been
     specified through command-line or througha cnf file. If that is the 
     case we make mysql_real_data_home_ptr point to mysql_real_data_home
     which, in that case holds the default path for data-dir.
  */

  DBUG_EXECUTE_IF("emulate_empty_datadir_param",
                  {
                    mysql_real_data_home_ptr= NULL;
                  };
                 );

  if(mysql_real_data_home_ptr == NULL)
    mysql_real_data_home_ptr= mysql_real_data_home;

  if (fn_format(buff, base, mysql_real_data_home_ptr, ext, options))
    DBUG_RETURN(my_strdup(key, buff, MYF(0)));
  else
    DBUG_RETURN(NULL);
}


int init_common_variables()
{
  umask(((~my_umask) & 0666));
  my_decimal_set_zero(&decimal_zero); // set decimal_zero constant;
  tzset();      // Set tzname

  max_system_variables.pseudo_thread_id= (my_thread_id) ~0;
  server_start_time= flush_status_time= my_time(0);

  binlog_filter= new Rpl_filter;
  if (!binlog_filter)
  {
    LogErr(ERROR_LEVEL, ER_RPL_BINLOG_FILTERS_OOM, strerror(errno));
    return 1;
  }

  if (init_thread_environment() ||
      mysql_init_variables())
    return 1;

  {
    struct tm tm_tmp;
    localtime_r(&server_start_time,&tm_tmp);
#ifdef _WIN32
    strmake(system_time_zone, _tzname[tm_tmp.tm_isdst != 0 ? 1 : 0],
            sizeof(system_time_zone) - 1);
#else
    strmake(system_time_zone, tzname[tm_tmp.tm_isdst != 0 ? 1 : 0],
            sizeof(system_time_zone)-1);
#endif

  }
  /*
    We set SYSTEM time zone as reasonable default and
    also for failure of my_tz_init() and bootstrap mode.
    If user explicitly set time zone with --default-time-zone
    option we will change this value in my_tz_init().
  */
  global_system_variables.time_zone= my_tz_SYSTEM;

#ifdef HAVE_PSI_INTERFACE
  /*
    Complete the mysql_bin_log initialization.
    Instrumentation keys are known only after the performance schema initialization,
    and can not be set in the MYSQL_BIN_LOG constructor (called before main()).
  */
  mysql_bin_log.set_psi_keys(key_BINLOG_LOCK_index,
                             key_BINLOG_LOCK_commit,
                             key_BINLOG_LOCK_commit_queue,
                             key_BINLOG_LOCK_done,
                             key_BINLOG_LOCK_flush_queue,
                             key_BINLOG_LOCK_log,
                             key_BINLOG_LOCK_binlog_end_pos,
                             key_BINLOG_LOCK_sync,
                             key_BINLOG_LOCK_sync_queue,
                             key_BINLOG_LOCK_xids,
                             key_BINLOG_COND_done,
                             key_BINLOG_update_cond,
                             key_BINLOG_prep_xids_cond,
                             key_file_binlog,
                             key_file_binlog_index,
                             key_file_binlog_cache,
                             key_file_binlog_index_cache);
#endif

  /*
    Init mutexes for the global MYSQL_BIN_LOG objects.
    As safe_mutex depends on what MY_INIT() does, we can't init the mutexes of
    global MYSQL_BIN_LOGs in their constructors, because then they would be
    inited before MY_INIT(). So we do it here.
  */
  mysql_bin_log.init_pthread_objects();

  /* TODO: remove this when my_time_t is 64 bit compatible */
  if (!IS_TIME_T_VALID_FOR_TIMESTAMP(server_start_time))
  {
    LogErr(ERROR_LEVEL, ER_UNSUPPORTED_DATE);
    return 1;
  }

  if (gethostname(glob_hostname,sizeof(glob_hostname)) < 0)
  {
    strmake(glob_hostname, STRING_WITH_LEN("localhost"));
    LogErr(WARNING_LEVEL, ER_CALL_ME_LOCALHOST, glob_hostname);
    strmake(default_logfile_name, STRING_WITH_LEN("mysql"));
  }
  else
    strmake(default_logfile_name, glob_hostname,
      sizeof(default_logfile_name)-5);

  if (opt_initialize || opt_initialize_insecure)
  {
    /*
      System tables initialization are not binary logged (regardless
      --log-bin option).

      Disable binary log while executing any user script sourced while
      initializing system except if explicitly requested.
    */
    opt_bin_log= false;
  }

  strmake(pidfile_name, default_logfile_name, sizeof(pidfile_name)-5);
  my_stpcpy(fn_ext(pidfile_name),".pid");    // Add proper extension


  /*
    The default-storage-engine entry in my_long_options should have a
    non-null default value. It was earlier intialized as
    (longlong)"MyISAM" in my_long_options but this triggered a
    compiler error in the Sun Studio 12 compiler. As a work-around we
    set the def_value member to 0 in my_long_options and initialize it
    to the correct value here.

    From MySQL 5.5 onwards, the default storage engine is InnoDB.
  */
  default_storage_engine= const_cast<char *>("InnoDB");
  default_tmp_storage_engine= default_storage_engine;


  /*
    Add server status variables to the dynamic list of
    status variables that is shown by SHOW STATUS.
    Later, in plugin_register_builtin_and_init_core_se(),
    plugin_register_dynamic_and_init_all() and
    mysql_install_plugin(), new entries could be added
    to that list.
  */
  if (add_status_vars(status_vars))
    return 1; // an error was already reported

#ifndef DBUG_OFF
  /*
    We have few debug-only commands in com_status_vars, only visible in debug
    builds. for simplicity we enable the assert only in debug builds

    There are 8 Com_ variables which don't have corresponding SQLCOM_ values:
    (TODO strictly speaking they shouldn't be here, should not have Com_ prefix
    that is. Perhaps Stmt_ ? Comstmt_ ? Prepstmt_ ?)

      Com_admin_commands       => com_other
      Com_stmt_close           => com_stmt_close
      Com_stmt_execute         => com_stmt_execute
      Com_stmt_fetch           => com_stmt_fetch
      Com_stmt_prepare         => com_stmt_prepare
      Com_stmt_reprepare       => com_stmt_reprepare
      Com_stmt_reset           => com_stmt_reset
      Com_stmt_send_long_data  => com_stmt_send_long_data

    With this correction the number of Com_ variables (number of elements in
    the array, excluding the last element - terminator) must match the number
    of SQLCOM_ constants.
  */
  static_assert(sizeof(com_status_vars) / sizeof(com_status_vars[0]) - 1 ==
                  SQLCOM_END + 7, "");
#endif

  if (get_options(&remaining_argc, &remaining_argv))
    return 1;

  update_parser_max_mem_size();

  if (set_default_auth_plugin(default_auth_plugin, strlen(default_auth_plugin)))
  {
    LogErr(ERROR_LEVEL, ER_AUTH_CANT_SET_DEFAULT_PLUGIN);
    return 1;
  }
  set_server_version();

  if (!opt_help)
  {
    sql_print_information("Basedir set to %s", mysql_home);
  }

  LogErr(SYSTEM_LEVEL, ER_STARTING_AS,
         my_progname, server_version, (ulong) getpid());

  if (opt_help && !opt_verbose)
    unireg_abort(MYSQLD_SUCCESS_EXIT);

  DBUG_PRINT("info",("%s  Ver %s for %s on %s\n",my_progname,
         server_version, SYSTEM_TYPE,MACHINE_TYPE));

#ifdef HAVE_LINUX_LARGE_PAGES
  /* Initialize large page size */
  if (opt_large_pages && (opt_large_page_size= my_get_large_page_size()))
  {
      DBUG_PRINT("info", ("Large page set, large_page_size = %d",
                 opt_large_page_size));
  }
  else
  {
    opt_large_pages= 0;
    /*
       Either not configured to use large pages or Linux haven't
       been compiled with large page support
    */
  }
#endif /* HAVE_LINUX_LARGE_PAGES */
#ifdef HAVE_SOLARIS_LARGE_PAGES
#define LARGE_PAGESIZE (4*1024*1024)  /* 4MB */
#define SUPER_LARGE_PAGESIZE (256*1024*1024)  /* 256MB */
  if (opt_large_pages)
  {
  /*
    tell the kernel that we want to use 4/256MB page for heap storage
    and also for the stack. We use 4 MByte as default and if the
    super-large-page is set we increase it to 256 MByte. 256 MByte
    is for server installations with GBytes of RAM memory where
    the MySQL Server will have page caches and other memory regions
    measured in a number of GBytes.
    We use as big pages as possible which isn't bigger than the above
    desired page sizes.
  */
   int nelem;
   size_t max_desired_page_size;
   if (opt_super_large_pages)
     max_desired_page_size= SUPER_LARGE_PAGESIZE;
   else
     max_desired_page_size= LARGE_PAGESIZE;
   nelem = getpagesizes(NULL, 0);
   if (nelem > 0)
   {
     size_t *pagesize = (size_t *) malloc(sizeof(size_t) * nelem);
     if (pagesize != NULL && getpagesizes(pagesize, nelem) > 0)
     {
       size_t max_page_size= 0;
       for (int i= 0; i < nelem; i++)
       {
         if (pagesize[i] > max_page_size &&
             pagesize[i] <= max_desired_page_size)
            max_page_size= pagesize[i];
       }
       free(pagesize);
       if (max_page_size > 0)
       {
         struct memcntl_mha mpss;

         mpss.mha_cmd= MHA_MAPSIZE_BSSBRK;
         mpss.mha_pagesize= max_page_size;
         mpss.mha_flags= 0;
         memcntl(NULL, 0, MC_HAT_ADVISE, (caddr_t)&mpss, 0, 0);
         mpss.mha_cmd= MHA_MAPSIZE_STACK;
         memcntl(NULL, 0, MC_HAT_ADVISE, (caddr_t)&mpss, 0, 0);
       }
     }
   }
  }
#endif /* HAVE_SOLARIS_LARGE_PAGES */

  longlong default_value;
  sys_var *var;
  /* Calculate and update default value for thread_cache_size. */
  if ((default_value= 8 + max_connections / 100) > 100)
    default_value= 100;
  var= intern_find_sys_var(STRING_WITH_LEN("thread_cache_size"));
  var->update_default(default_value);

  /* Calculate and update default value for host_cache_size. */
  if ((default_value= 128 + max_connections) > 628 &&
      (default_value= 628 + ((max_connections - 500) / 20)) > 2000)
    default_value= 2000;
  var= intern_find_sys_var(STRING_WITH_LEN("host_cache_size"));
  var->update_default(default_value);

  /* Fix thread_cache_size. */
  if (!thread_cache_size_specified &&
      (Per_thread_connection_handler::max_blocked_pthreads=
       8 + max_connections / 100) > 100)
    Per_thread_connection_handler::max_blocked_pthreads= 100;

  /* Fix host_cache_size. */
  if (!host_cache_size_specified &&
      (host_cache_size= 128 + max_connections) > 628 &&
      (host_cache_size= 628 + ((max_connections - 500) / 20)) > 2000)
    host_cache_size= 2000;

  /* Fix back_log */
  if (back_log == 0 && (back_log= max_connections) > 65535)
    back_log= 65535;

  unireg_init(opt_specialflag); /* Set up extern variables */
  while (!(my_default_lc_messages=
           my_locale_by_name(NULL, lc_messages)))
  {
    LogErr(ERROR_LEVEL, ER_UNKNOWN_LOCALE, lc_messages);
    if (!my_strcasecmp(&my_charset_latin1,
                       lc_messages, mysqld_default_locale_name))
      return 1;
    lc_messages= (char*) mysqld_default_locale_name;
  }
  global_system_variables.lc_messages= my_default_lc_messages;
  if (init_errmessage())  /* Read error messages from file */
    return 1;
  init_client_errs();

  mysql_client_plugin_init();
  if (item_create_init())
    return 1;
  item_init();
  range_optimizer_init();
  my_string_stack_guard= check_enough_stack_size;
  /*
    Process a comma-separated character set list and choose
    the first available character set. This is mostly for
    test purposes, to be able to start "mysqld" even if
    the requested character set is not available (see bug#18743).
  */
  for (;;)
  {
    char *next_character_set_name= strchr(default_character_set_name, ',');
    if (next_character_set_name)
      *next_character_set_name++= '\0';
    if (!(default_charset_info=
          get_charset_by_csname(default_character_set_name,
                                MY_CS_PRIMARY, MYF(MY_WME))))
    {
      if (next_character_set_name)
      {
        default_character_set_name= next_character_set_name;
        default_collation_name= 0;          // Ignore collation
      }
      else
        return 1;                           // Eof of the list
    }
    else
      break;
  }

  if (default_collation_name)
  {
    CHARSET_INFO *default_collation;
    default_collation= get_charset_by_name(default_collation_name, MYF(0));
    if (!default_collation)
    {
      LogErr(ERROR_LEVEL, ER_UNKNOWN_COLLATION, default_collation_name);
      return 1;
    }
    if (!my_charset_same(default_charset_info, default_collation))
    {
      LogErr(ERROR_LEVEL, ER_COLLATION_CHARSET_MISMATCH,
             default_collation_name, default_charset_info->csname);
      return 1;
    }
    default_charset_info= default_collation;
  }
  /* Set collactions that depends on the default collation */
  global_system_variables.collation_server=  default_charset_info;
  global_system_variables.collation_database=  default_charset_info;

  if (is_supported_parser_charset(default_charset_info))
  {
    global_system_variables.collation_connection= default_charset_info;
    global_system_variables.character_set_results= default_charset_info;
    global_system_variables.character_set_client= default_charset_info;
  }
  else
  {
    LogErr(INFORMATION_LEVEL, ER_FIXING_CLIENT_CHARSET,
           default_charset_info->csname, my_charset_latin1.csname);
    global_system_variables.collation_connection= &my_charset_latin1;
    global_system_variables.character_set_results= &my_charset_latin1;
    global_system_variables.character_set_client= &my_charset_latin1;
  }

  if (!(character_set_filesystem=
        get_charset_by_csname(character_set_filesystem_name,
                              MY_CS_PRIMARY, MYF(MY_WME))))
    return 1;
  global_system_variables.character_set_filesystem= character_set_filesystem;

  if (lex_init())
  {
    LogErr(ERROR_LEVEL, ER_OOM);
    return 1;
  }

  while (!(my_default_lc_time_names=
           my_locale_by_name(NULL, lc_time_names_name)))
  {
    LogErr(ERROR_LEVEL, ER_UNKNOWN_LOCALE, lc_time_names_name);
    if (!my_strcasecmp(&my_charset_latin1,
                       lc_time_names_name, mysqld_default_locale_name))
      return 1;
    lc_time_names_name= (char*) mysqld_default_locale_name;
  }
  global_system_variables.lc_time_names= my_default_lc_time_names;

  /* check log options and issue warnings if needed */
  if (opt_general_log && opt_general_logname && !(log_output_options & LOG_FILE) &&
      !(log_output_options & LOG_NONE))
    LogErr(WARNING_LEVEL, ER_LOG_FILES_GIVEN_LOG_OUTPUT_IS_TABLE,
           "--general-log-file option");

  if (opt_slow_log && opt_slow_logname && !(log_output_options & LOG_FILE)
      && !(log_output_options & LOG_NONE))
    LogErr(WARNING_LEVEL, ER_LOG_FILES_GIVEN_LOG_OUTPUT_IS_TABLE,
           "--slow-query-log-file option");

  if (opt_general_logname &&
      !is_valid_log_name(opt_general_logname, strlen(opt_general_logname)))
  {
    LogErr(ERROR_LEVEL, ER_LOG_FILE_INVALID,
           "--general_log_file", opt_general_logname);
    return 1;
  }

  if (opt_slow_logname &&
      !is_valid_log_name(opt_slow_logname, strlen(opt_slow_logname)))
  {
    LogErr(ERROR_LEVEL, ER_LOG_FILE_INVALID,
           "--slow_query_log_file", opt_slow_logname);
    return 1;
  }

  if (global_system_variables.transaction_write_set_extraction == HASH_ALGORITHM_OFF
      && mysql_bin_log.m_dependency_tracker.m_opt_tracking_mode != DEPENDENCY_TRACKING_COMMIT_ORDER)
  {
    sql_print_error("The transaction_write_set_extraction must be set to XXHASH64 or MURMUR32"
                    " when binlog_transaction_dependency_tracking is WRITESET or WRITESET_SESSION.");
    return 1;
  }
  else
    mysql_bin_log.m_dependency_tracker.tracking_mode_changed();


#define FIX_LOG_VAR(VAR, ALT)                                   \
  if (!VAR || !*VAR)                                            \
    VAR= ALT;

  FIX_LOG_VAR(opt_general_logname,
              make_query_log_name(logname_path, QUERY_LOG_GENERAL));
  FIX_LOG_VAR(opt_slow_logname,
              make_query_log_name(slow_logname_path, QUERY_LOG_SLOW));

#if defined(ENABLED_DEBUG_SYNC)
  /* Initialize the debug sync facility. See debug_sync.cc. */
  if (debug_sync_init())
    return 1; /* purecov: tested */
#endif /* defined(ENABLED_DEBUG_SYNC) */

  /* create the data directory if requested */
  if (unlikely(opt_initialize) &&
      initialize_create_data_directory(mysql_real_data_home))
      return 1;

  /*
    Ensure that lower_case_table_names is set on system where we have case
    insensitive names.  If this is not done the users MyISAM tables will
    get corrupted if accesses with names of different case.
  */
  DBUG_PRINT("info", ("lower_case_table_names: %d", lower_case_table_names));
  lower_case_file_system= test_if_case_insensitive(mysql_real_data_home);
  if (!lower_case_table_names && lower_case_file_system == 1)
  {
    if (lower_case_table_names_used)
    {
      LogErr(ERROR_LEVEL, ER_LOWER_CASE_TABLE_NAMES_CS_DD_ON_CI_FS_UNSUPPORTED);
      return 1;
    }
    else
    {
      LogErr(WARNING_LEVEL, ER_LOWER_CASE_TABLE_NAMES_USING_2, mysql_real_data_home);
      lower_case_table_names= 2;
    }
  }
  else if (lower_case_table_names == 2 &&
           !(lower_case_file_system=
             (test_if_case_insensitive(mysql_real_data_home) == 1)))
  {
    LogErr(WARNING_LEVEL, ER_LOWER_CASE_TABLE_NAMES_USING_0, mysql_real_data_home);
    lower_case_table_names= 0;
  }
  else
  {
    lower_case_file_system=
      (test_if_case_insensitive(mysql_real_data_home) == 1);
  }

  /* Reset table_alias_charset, now that lower_case_table_names is set. */
  table_alias_charset= (lower_case_table_names ?
      &my_charset_utf8_tolower_ci :
      &my_charset_bin);

  /*
    Build do_table and ignore_table rules to hashes
    after the resetting of table_alias_charset.
  */
  if (rpl_global_filter.build_do_table_hash() ||
      rpl_global_filter.build_ignore_table_hash())
  {
    LogErr(ERROR_LEVEL, ER_CANT_HASH_DO_AND_IGNORE_RULES);
    return 1;
  }

  /*
    Reset the P_S view for global replication filter at
    the end of server startup.
  */
#ifdef WITH_PERFSCHEMA_STORAGE_ENGINE
  rpl_global_filter.wrlock();
  rpl_global_filter.reset_pfs_view();
  rpl_global_filter.unlock();
#endif /* WITH_PERFSCHEMA_STORAGE_ENGINE */

  if (rpl_channel_filters.build_do_and_ignore_table_hashes())
    return 1;

  return 0;
}


static int init_thread_environment()
{
  mysql_mutex_init(key_LOCK_status, &LOCK_status, MY_MUTEX_INIT_FAST);
  mysql_mutex_init(key_LOCK_manager,
                   &LOCK_manager, MY_MUTEX_INIT_FAST);
  mysql_mutex_init(key_LOCK_crypt, &LOCK_crypt, MY_MUTEX_INIT_FAST);
  mysql_mutex_init(key_LOCK_user_conn, &LOCK_user_conn, MY_MUTEX_INIT_FAST);
  mysql_mutex_init(key_LOCK_global_system_variables,
                   &LOCK_global_system_variables, MY_MUTEX_INIT_FAST);
  mysql_rwlock_init(key_rwlock_LOCK_system_variables_hash,
                    &LOCK_system_variables_hash);
  mysql_mutex_init(key_LOCK_prepared_stmt_count,
                   &LOCK_prepared_stmt_count, MY_MUTEX_INIT_FAST);
  mysql_mutex_init(key_LOCK_sql_slave_skip_counter,
                   &LOCK_sql_slave_skip_counter, MY_MUTEX_INIT_FAST);
  mysql_mutex_init(key_LOCK_slave_net_timeout,
                   &LOCK_slave_net_timeout, MY_MUTEX_INIT_FAST);
  mysql_mutex_init(key_LOCK_error_messages,
                   &LOCK_error_messages, MY_MUTEX_INIT_FAST);
  mysql_mutex_init(key_LOCK_uuid_generator,
                   &LOCK_uuid_generator, MY_MUTEX_INIT_FAST);
  mysql_mutex_init(key_LOCK_sql_rand,
                   &LOCK_sql_rand, MY_MUTEX_INIT_FAST);
  mysql_mutex_init(key_LOCK_log_throttle_qni,
                   &LOCK_log_throttle_qni, MY_MUTEX_INIT_FAST);
  mysql_mutex_init(key_LOCK_offline_mode,
                   &LOCK_offline_mode, MY_MUTEX_INIT_FAST);
  mysql_mutex_init(key_LOCK_default_password_lifetime,
                   &LOCK_default_password_lifetime, MY_MUTEX_INIT_FAST);
  mysql_mutex_init(key_LOCK_mandatory_roles,
                   &LOCK_mandatory_roles, MY_MUTEX_INIT_FAST);
  mysql_mutex_init(key_LOCK_password_history,
                   &LOCK_password_history, MY_MUTEX_INIT_FAST);
  mysql_mutex_init(key_LOCK_password_reuse_interval,
                   &LOCK_password_reuse_interval, MY_MUTEX_INIT_FAST);
  mysql_rwlock_init(key_rwlock_LOCK_sys_init_connect, &LOCK_sys_init_connect);
  mysql_rwlock_init(key_rwlock_LOCK_sys_init_slave, &LOCK_sys_init_slave);
  mysql_cond_init(key_COND_manager, &COND_manager);
  mysql_mutex_init(key_LOCK_server_started,
                   &LOCK_server_started, MY_MUTEX_INIT_FAST);
  mysql_cond_init(key_COND_server_started, &COND_server_started);
  mysql_mutex_init(key_LOCK_reset_gtid_table,
                   &LOCK_reset_gtid_table, MY_MUTEX_INIT_FAST);
  mysql_mutex_init(key_LOCK_compress_gtid_table,
                   &LOCK_compress_gtid_table, MY_MUTEX_INIT_FAST);
  mysql_cond_init(key_COND_compress_gtid_table,
                  &COND_compress_gtid_table);
  Events::init_mutexes();
#if defined(_WIN32)
  mysql_mutex_init(key_LOCK_handler_count,
                   &LOCK_handler_count, MY_MUTEX_INIT_FAST);
  mysql_cond_init(key_COND_handler_count, &COND_handler_count);
#else
  mysql_mutex_init(key_LOCK_socket_listener_active,
                   &LOCK_socket_listener_active, MY_MUTEX_INIT_FAST);
  mysql_cond_init(key_COND_socket_listener_active,
                  &COND_socket_listener_active);
  mysql_mutex_init(key_LOCK_start_signal_handler,
                   &LOCK_start_signal_handler, MY_MUTEX_INIT_FAST);
  mysql_cond_init(key_COND_start_signal_handler,
                  &COND_start_signal_handler);
#endif // _WIN32
  /* Parameter for threads created for connections */
  (void) my_thread_attr_init(&connection_attrib);
  my_thread_attr_setdetachstate(&connection_attrib, MY_THREAD_CREATE_DETACHED);
#ifndef _WIN32
  pthread_attr_setscope(&connection_attrib, PTHREAD_SCOPE_SYSTEM);
#endif

  mysql_mutex_init(key_LOCK_keyring_operations,
                   &LOCK_keyring_operations, MY_MUTEX_INIT_FAST);
  return 0;
}


static ssl_artifacts_status auto_detect_ssl()
{
  MY_STAT cert_stat, cert_key, ca_stat;
  uint result= 1;
  ssl_artifacts_status ret_status= SSL_ARTIFACTS_VIA_OPTIONS;

  if ((!opt_ssl_cert || !opt_ssl_cert[0]) &&
      (!opt_ssl_key || !opt_ssl_key[0]) &&
      (!opt_ssl_ca || !opt_ssl_ca[0]) &&
      (!opt_ssl_capath || !opt_ssl_capath[0]) &&
      (!opt_ssl_crl || !opt_ssl_crl[0]) &&
      (!opt_ssl_crlpath || !opt_ssl_crlpath[0]))
  {
    result= result << (my_stat(DEFAULT_SSL_SERVER_CERT, &cert_stat, MYF(0)) ? 1 : 0)
                   << (my_stat(DEFAULT_SSL_SERVER_KEY, &cert_key, MYF(0)) ? 1 : 0)
                   << (my_stat(DEFAULT_SSL_CA_CERT, &ca_stat, MYF(0)) ? 1 : 0);

    switch(result)
    {
      case 8:
        opt_ssl_ca= (char *)DEFAULT_SSL_CA_CERT;
        opt_ssl_cert= (char *)DEFAULT_SSL_SERVER_CERT;
        opt_ssl_key= (char *)DEFAULT_SSL_SERVER_KEY;
        ret_status= SSL_ARTIFACTS_AUTO_DETECTED;
        break;
      case 4:
      case 2:
        ret_status= SSL_ARTIFACT_TRACES_FOUND;
        break;
      default:
        ret_status= SSL_ARTIFACTS_NOT_FOUND;
        break;
    };
  }

  return ret_status;
}

static int warn_one(const char *file_name)
{
  FILE *fp;
  char *issuer= NULL;
  char *subject= NULL;

  if (!(fp= my_fopen(file_name, O_RDONLY | MY_FOPEN_BINARY, MYF(MY_WME))))
  {
    LogErr(ERROR_LEVEL, ER_CANT_OPEN_CA);
    return 1;
  }

  X509 *ca_cert= PEM_read_X509(fp, 0, 0, 0);

  if (!ca_cert)
  {
    /* We are not interested in anything other than X509 certificates */
    my_fclose(fp, MYF(MY_WME));
    return 0;
  }

  issuer= X509_NAME_oneline(X509_get_issuer_name(ca_cert), 0, 0);
  subject= X509_NAME_oneline(X509_get_subject_name(ca_cert), 0, 0);

  if (!strcmp(issuer, subject))
  {
    LogErr(WARNING_LEVEL, ER_CA_SELF_SIGNED, file_name);
  }

  OPENSSL_free(issuer);
  OPENSSL_free(subject);
  X509_free(ca_cert);
  my_fclose(fp, MYF(MY_WME));
  return 0;

}

static int warn_self_signed_ca()
{
  int ret_val= 0;
  if (opt_ssl_ca && opt_ssl_ca[0])
  {
    if (warn_one(opt_ssl_ca))
      return 1;
  }
#ifndef HAVE_YASSL
  if (opt_ssl_capath && opt_ssl_capath[0])
  {
    /* We have ssl-capath. So search all files in the dir */
    MY_DIR *ca_dir;
    uint file_count;
    DYNAMIC_STRING file_path;
    char dir_separator[FN_REFLEN];
    size_t dir_path_length;

    init_dynamic_string(&file_path, opt_ssl_capath, FN_REFLEN, FN_REFLEN);
    dir_separator[0]= FN_LIBCHAR;
    dir_separator[1]= 0;
    dynstr_append(&file_path, dir_separator);
    dir_path_length= file_path.length;

    if (!(ca_dir= my_dir(opt_ssl_capath,MY_WANT_STAT|MY_DONT_SORT|MY_WME)))
    {
      LogErr(ERROR_LEVEL, ER_CANT_ACCESS_CAPATH);
      return 1;
    }

    for (file_count = 0; file_count < ca_dir->number_off_files; file_count++)
    {
      if (!MY_S_ISDIR(ca_dir->dir_entry[file_count].mystat->st_mode))
      {
        file_path.length= dir_path_length;
        dynstr_append(&file_path, ca_dir->dir_entry[file_count].name);
        if ((ret_val= warn_one(file_path.str)))
          break;
      }
    }
    my_dirend(ca_dir);
    dynstr_free(&file_path);

    ca_dir= 0;
    memset(&file_path, 0, sizeof(file_path));
  }
#endif /* HAVE_YASSL */
  return ret_val;
}


static void init_ssl()
{
#ifdef HAVE_OPENSSL
#ifndef HAVE_YASSL
  CRYPTO_malloc_init();
#endif
  ssl_start();
#endif
}

static int init_ssl_communication()
{
#ifdef HAVE_OPENSSL
  if (opt_use_ssl)
  {
    ssl_artifacts_status auto_detection_status= auto_detect_ssl();
    if (auto_detection_status == SSL_ARTIFACTS_AUTO_DETECTED)
      LogErr(INFORMATION_LEVEL, ER_SSL_TRYING_DATADIR_DEFAULTS,
             DEFAULT_SSL_CA_CERT, DEFAULT_SSL_SERVER_CERT,
             DEFAULT_SSL_SERVER_KEY);
#ifndef HAVE_YASSL
    if (do_auto_cert_generation(auto_detection_status) == false)
      return 1;
#endif

    enum enum_ssl_init_error error= SSL_INITERR_NOERROR;
    long ssl_ctx_flags= process_tls_version(opt_tls_version);
    /* having ssl_acceptor_fd != 0 signals the use of SSL */
    ssl_acceptor_fd= new_VioSSLAcceptorFd(opt_ssl_key, opt_ssl_cert,
					  opt_ssl_ca, opt_ssl_capath,
					  opt_ssl_cipher, &error,
                                          opt_ssl_crl, opt_ssl_crlpath, ssl_ctx_flags);
    DBUG_PRINT("info",("ssl_acceptor_fd: %p", ssl_acceptor_fd));
    ERR_remove_state(0);
    if (!ssl_acceptor_fd)
    {
      /*
        No real need for opt_use_ssl to be enabled in bootstrap mode,
        but we want the SSL materal generation and/or validation (if supplied).
        So we keep it on.

        For yaSSL (since it can't auto-generate the certs from inside the
        server) we need to hush the warning if in bootstrap mode, as in
        that mode the server won't be listening for connections and thus
        the lack of SSL material makes no real difference.
        However if the user specified any of the --ssl options we keep the
        warning as it's showing problems with the values supplied.

        For openssl, we don't hush the option since it would indicate a failure
        in auto-generation, bad key material explicitly specified or
        auto-generation disabled explcitly while SSL is still on.
      */
#ifdef HAVE_YASSL
      if (!opt_initialize || SSL_ARTIFACTS_NOT_FOUND != auto_detection_status)
#endif
      {
        LogErr(WARNING_LEVEL, ER_SSL_LIBRARY_ERROR, sslGetErrString(error));
      }
      opt_use_ssl = 0;
      have_ssl= SHOW_OPTION_DISABLED;
    }
    else
    {
      /* Check if CA certificate is self signed */
      if (warn_self_signed_ca())
        return 1;
      /* create one SSL that we can use to read information from */
      if (!(ssl_acceptor= SSL_new(ssl_acceptor_fd->ssl_context)))
        return 1;
    }
  }
  else
  {
    have_ssl= SHOW_OPTION_DISABLED;
  }
  if (init_rsa_keys())
    return 1;
#endif /* HAVE_OPENSSL */
  return 0;
}


static void end_ssl()
{
#ifdef HAVE_OPENSSL
  if (ssl_acceptor_fd)
  {
    if (ssl_acceptor)
      SSL_free(ssl_acceptor);
    free_vio_ssl_acceptor_fd(ssl_acceptor_fd);
    ssl_acceptor_fd= 0;
  }
  deinit_rsa_keys();
#endif /* HAVE_OPENSSL */
}

/**
  Generate a UUID and save it into server_uuid variable.

  @return Retur 0 or 1 if an error occurred.
 */
static int generate_server_uuid()
{
  THD *thd;
  Item_func_uuid *func_uuid;
  String uuid;

  /*
    To be able to run this from boot, we allocate a temporary THD
   */
  if (!(thd=new THD))
  {
    LogErr(ERROR_LEVEL, ER_NO_THD_NO_UUID);
    return 1;
  }
  thd->thread_stack= (char*) &thd;
  thd->store_globals();

  /*
    Initialize the variables which are used during "uuid generator
    initialization" with values that should normally differ between
    mysqlds on the same host. This avoids that another mysqld started
    at the same time on the same host get the same "server_uuid".
  */
  LogErr(INFORMATION_LEVEL, ER_UUID_SALT, current_pid,
         (ulong)server_start_time, thd->status_var.bytes_sent);

  const time_t save_server_start_time= server_start_time;
  server_start_time+= ((ulonglong)current_pid << 48) + current_pid;
  thd->status_var.bytes_sent= (ulonglong)thd;

  lex_start(thd);
  func_uuid= new (thd->mem_root) Item_func_uuid();
  func_uuid->fixed= 1;
  func_uuid->val_str(&uuid);

  LogErr(INFORMATION_LEVEL, ER_UUID_IS, uuid.c_ptr(),
         (ulong)server_start_time, thd->status_var.bytes_sent);
  // Restore global variables used for salting
  server_start_time = save_server_start_time;

  delete thd;

  strncpy(server_uuid, uuid.c_ptr(), UUID_LENGTH);
  DBUG_EXECUTE_IF("server_uuid_deterministic",
                  strncpy(server_uuid, "00000000-1111-0000-1111-000000000000", UUID_LENGTH););
  server_uuid[UUID_LENGTH]= '\0';
  return 0;
}

/**
  Save all options which was auto-generated by server-self into the given file.

  @param fname The name of the file in which the auto-generated options will b
  e saved.

  @return Return 0 or 1 if an error occurred.
 */
static int flush_auto_options(const char* fname)
{
  File fd;
  IO_CACHE io_cache;
  int result= 0;

  if ((fd= my_open(fname, O_CREAT|O_RDWR, MYF(MY_WME))) < 0)
  {
    LogErr(ERROR_LEVEL, ER_AUTO_OPTIONS_FAILED, "file", fname, my_errno());
    return 1;
  }

  if (init_io_cache(&io_cache, fd, IO_SIZE*2, WRITE_CACHE, 0L, 0, MYF(MY_WME)))
  {
    LogErr(ERROR_LEVEL, ER_AUTO_OPTIONS_FAILED,
           "a cache on ", fname, my_errno());
    my_close(fd, MYF(MY_WME));
    return 1;
  }

  my_b_seek(&io_cache, 0L);
  my_b_printf(&io_cache, "%s\n", "[auto]");
  my_b_printf(&io_cache, "server-uuid=%s\n", server_uuid);

  if (flush_io_cache(&io_cache) || my_sync(fd, MYF(MY_WME)))
    result= 1;

  my_close(fd, MYF(MY_WME));
  end_io_cache(&io_cache);
  return result;
}

/**
  File 'auto.cnf' resides in the data directory to hold values of options that
  server evaluates itself and that needs to be durable to sustain the server
  restart. There is only a section ['auto'] in the file. All these options are
  in the section. Only one option exists now, it is server_uuid.
  Note, the user may not supply any literal value to these auto-options, and
  only allowed to trigger (re)evaluation.
  For instance, 'server_uuid' value will be evaluated and stored if there is
  no corresponding line in the file.
  Because of the specifics of the auto-options, they need a seperate storage.
  Meanwhile, it is the 'auto.cnf' that has the same structure as 'my.cnf'.

  @todo consider to implement sql-query-able persistent storage by WL#5279.
  @return Return 0 or 1 if an error occurred.
 */
static int init_server_auto_options()
{
  bool flush= false;
  char fname[FN_REFLEN];
  char *name= (char *)"auto";
  const char *groups[]= {"auto", NULL};
  char *uuid= 0;
  my_option auto_options[]= {
    {"server-uuid", 0, "", &uuid, &uuid,
      0, GET_STR, REQUIRED_ARG, 0, 0, 0, 0, 0, 0},
    {0, 0, 0, 0, 0, 0, GET_NO_ARG, NO_ARG, 0, 0, 0, 0, 0, 0}
  };

  DBUG_ENTER("init_server_auto_options");

  if (NULL == fn_format(fname, "auto.cnf", mysql_data_home, "",
                        MY_UNPACK_FILENAME | MY_SAFE_PATH))
    DBUG_RETURN(1);

  /* load_defaults require argv[0] is not null */
  char **argv= &name;
  int argc= 1;
  if (!check_file_permissions(fname, false))
  {
    /*
      Found a world writable file hence removing it as it is dangerous to write
      a new UUID into the same file.
     */
    my_delete(fname,MYF(MY_WME));
    LogErr(WARNING_LEVEL, ER_WRITABLE_CONFIG_REMOVED, fname);
  }

  /* load all options in 'auto.cnf'. */
  MEM_ROOT alloc{PSI_NOT_INSTRUMENTED, 512};
  if (my_load_defaults(fname, groups, &argc, &argv, &alloc, NULL))
    DBUG_RETURN(1);

  if (handle_options(&argc, &argv, auto_options, mysqld_get_one_option))
    DBUG_RETURN(1);

  DBUG_PRINT("info", ("uuid=%p=%s server_uuid=%s", uuid, uuid, server_uuid));
  if (uuid)
  {
    if (!binary_log::Uuid::is_valid(uuid, binary_log::Uuid::TEXT_LENGTH))
    {
      LogErr(ERROR_LEVEL, ER_UUID_INVALID);
      goto err;
    }
    /*
      Uuid::is_valid() cannot do strict check on the length as it will be
      called by GTID::is_valid() as well (GTID = UUID:seq_no). We should
      explicitly add the *length check* here in this function.

      If UUID length is less than '36' (UUID_LENGTH), that error case would have
      got caught in above is_valid check. The below check is to make sure that
      length is not greater than UUID_LENGTH i.e., there are no extra characters
      (Garbage) at the end of the valid UUID.
    */
    if (strlen(uuid) > UUID_LENGTH)
    {
      LogErr(ERROR_LEVEL, ER_UUID_SCRUB, UUID_LENGTH);
      goto err;
    }
    strcpy(server_uuid, uuid);
  }
  else
  {
    DBUG_PRINT("info", ("generating server_uuid"));
    flush= true;
    /* server_uuid will be set in the function */
    if (generate_server_uuid())
      goto err;
    DBUG_PRINT("info", ("generated server_uuid=%s", server_uuid));
    LogErr(WARNING_LEVEL, ER_CREATING_NEW_UUID, server_uuid);
  }

  if (flush)
    DBUG_RETURN(flush_auto_options(fname));
  DBUG_RETURN(0);
err:
  DBUG_RETURN(1);
}


static bool
initialize_storage_engine(char *se_name, const char *se_kind,
                          plugin_ref *dest_plugin)
{
  LEX_STRING name= { se_name, strlen(se_name) };
  plugin_ref plugin;
  handlerton *hton;
  if ((plugin= ha_resolve_by_name(0, &name, false)))
    hton= plugin_data<handlerton*>(plugin);
  else
  {
    LogErr(ERROR_LEVEL, ER_UNKNOWN_UNSUPPORTED_STORAGE_ENGINE, se_name);
    return true;
  }
  if (!ha_storage_engine_is_enabled(hton))
  {
    if (!opt_initialize)
    {
      LogErr(ERROR_LEVEL, ER_DEFAULT_SE_UNAVAILABLE, se_kind, se_name);
      return true;
    }
    DBUG_ASSERT(*dest_plugin);
  }
  else
  {
    /*
      Need to unlock as global_system_variables.table_plugin
      was acquired during plugin_register_builtin_and_init_core_se()
    */
    plugin_unlock(0, *dest_plugin);
    *dest_plugin= plugin;
  }
  return false;
}


static int init_server_components()
{
  DBUG_ENTER("init_server_components");
  /*
    We need to call each of these following functions to ensure that
    all things are initialized so that unireg_abort() doesn't fail
  */
  mdl_init();
  partitioning_init();
  if (table_def_init() | hostname_cache_init(host_cache_size))
    unireg_abort(MYSQLD_ABORT_EXIT);

  /*
    Timers not needed if only starting with --help.
  */
  if (!opt_help)
  {
    if (my_timer_initialize())
      LogErr(ERROR_LEVEL, ER_CANT_INIT_TIMER, errno);
    else
      have_statement_timeout= SHOW_OPTION_YES;
  }

  randominit(&sql_rand,(ulong) server_start_time,(ulong) server_start_time/2);
  setup_fpu();
  init_slave_list();

  /* Setup logs */

  /*
    Enable old-fashioned error log, except when the user has requested
    help information. Since the implementation of plugin server
    variables the help output is now written much later.

    log_error_dest can be:
    disabled_my_option     --log-error was not used or --log-error=
    ""                     --log-error without arguments (no '=')
    filename               --log-error=filename
  */
#ifdef _WIN32
  /*
    Enable the error log file only if console option is not specified
    and --help is not used.
  */
  bool log_errors_to_file= !opt_help && !opt_console;
#else
  /*
    Enable the error log file only if --log-error=filename or --log-error
    was used. Logging to file is disabled by default unlike on Windows.
  */
  bool log_errors_to_file= !opt_help && (log_error_dest != disabled_my_option);
#endif

  if (log_errors_to_file)
  {
    // Construct filename if no filename was given by the user.
    if (!log_error_dest[0] || log_error_dest == disabled_my_option)
    {
#ifdef _WIN32
      const char *filename= pidfile_name;
#else
      const char *filename= default_logfile_name;
#endif
      fn_format(errorlog_filename_buff, filename, mysql_real_data_home, ".err",
                MY_REPLACE_EXT |  /* replace '.<domain>' by '.err', bug#4997 */
                MY_REPLACE_DIR);
    }
    else
      fn_format(errorlog_filename_buff, log_error_dest, mysql_data_home, ".err",
                MY_UNPACK_FILENAME);
    /*
      log_error_dest may have been set to disabled_my_option or "" if no
      argument was passed, but we need to show the real name in SHOW VARIABLES.
    */
    log_error_dest= errorlog_filename_buff;

#ifndef _WIN32
    // Create backup stream to stdout if deamonizing and connected to tty
    if (opt_daemonize && isatty(STDOUT_FILENO))
    {
      nstdout= fdopen(dup(STDOUT_FILENO), "a");
      if (nstdout == nullptr)
      {
        sql_print_error("Could not open duplicate fd for stdout: %s",
                        strerror(errno));
        unireg_abort(MYSQLD_ABORT_EXIT);
      }
      // Display location of error log file on stdout if connected to tty
      fprintf(nstdout, "mysqld will log errors to %s\n", errorlog_filename_buff);
    }
#endif /* ndef _WIN32 */

    if (open_error_log(errorlog_filename_buff))
    {
      LogErr(ERROR_LEVEL, ER_CANT_OPEN_ERROR_LOG,
              log_error_dest, strerror(errno));
      unireg_abort(MYSQLD_ABORT_EXIT);
    }
#ifdef _WIN32
    FreeConsole();        // Remove window
#endif /* _WIN32 */
  }
  else
  {
    // We are logging to stderr and SHOW VARIABLES should reflect that.
    log_error_dest= "stderr";
    // Flush messages buffered so far.
    flush_error_log_messages();
  }

  enter_cond_hook= thd_enter_cond;
  exit_cond_hook= thd_exit_cond;
  enter_stage_hook= thd_enter_stage;
  set_waiting_for_disk_space_hook= thd_set_waiting_for_disk_space;
  is_killed_hook= (int(*)(const void*))thd_killed;

  if (transaction_cache_init())
  {
    LogErr(ERROR_LEVEL, ER_OOM);
    unireg_abort(MYSQLD_ABORT_EXIT);
  }

  /*
    initialize delegates for extension observers, errors have already
    been reported in the function
  */
  if (delegates_init())
    unireg_abort(MYSQLD_ABORT_EXIT);

  /* need to configure logging before initializing storage engines */
  if (opt_log_slave_updates && !opt_bin_log)
  {
    LogErr(WARNING_LEVEL, ER_NEED_LOG_BIN, "--log-slave-updates");
  }
  if (binlog_format_used && !opt_bin_log)
    LogErr(WARNING_LEVEL, ER_NEED_LOG_BIN, "--binlog-format");

  /* Check that we have not let the format to unspecified at this point */
  DBUG_ASSERT((uint)global_system_variables.binlog_format <=
              array_elements(binlog_format_names)-1);

  if (opt_log_slave_updates && replicate_same_server_id)
  {
    if (opt_bin_log)
    {
      LogErr(ERROR_LEVEL, ER_RPL_INFINITY_DENIED);
      unireg_abort(MYSQLD_ABORT_EXIT);
    }
    else
      LogErr(WARNING_LEVEL, ER_RPL_INFINITY_IGNORED);
  }

  opt_server_id_mask = ~ulong(0);
  opt_server_id_mask = (opt_server_id_bits == 32)?
    ~ ulong(0) : (1 << opt_server_id_bits) -1;
  if (server_id != (server_id & opt_server_id_mask))
  {
    LogErr(ERROR_LEVEL, ER_SERVERID_TOO_LARGE);
    unireg_abort(MYSQLD_ABORT_EXIT);
  }

  if (opt_bin_log)
  {
    /* Reports an error and aborts, if the --log-bin's path
       is a directory.*/
    if (opt_bin_logname &&
        opt_bin_logname[strlen(opt_bin_logname) - 1] == FN_LIBCHAR)
    {
      LogErr(ERROR_LEVEL, ER_NEED_FILE_INSTEAD_OF_DIR, "--log-bin", opt_bin_logname);
      unireg_abort(MYSQLD_ABORT_EXIT);
    }

    /* Reports an error and aborts, if the --log-bin-index's path
       is a directory.*/
    if (opt_binlog_index_name &&
        opt_binlog_index_name[strlen(opt_binlog_index_name) - 1]
        == FN_LIBCHAR)
    {
      LogErr(ERROR_LEVEL, ER_NEED_FILE_INSTEAD_OF_DIR,
             "--log-bin-index", opt_binlog_index_name);
      unireg_abort(MYSQLD_ABORT_EXIT);
    }

    char buf[FN_REFLEN];
    const char *ln;
    /*
      Binary log basename defaults to "`hostname`-bin" name prefix
      if no configuration and argument were provided to --log-bin
      and --loose-log-bin, and no one of --(loose-)skip-log-bin
      and --(loose-)disable-log-bin is set explicitly.
    */
    ln= mysql_bin_log.generate_name(opt_bin_logname, "-bin", buf);
    if (!opt_bin_logname && !opt_binlog_index_name)
    {
      /*
        User didn't give us info to name the binlog index file.
        Picking `hostname`-bin.index like did in 4.x, causes replication to
        fail if the hostname is changed later. So, we would like to instead
        require a name. But as we don't want to break many existing setups, we
        only give warning, not error.
      */
      LogErr(WARNING_LEVEL, ER_LOG_BIN_BETTER_WITH_NAME, ln);
    }
    if (ln == buf)
    {
      my_free(opt_bin_logname);
      opt_bin_logname=my_strdup(key_memory_opt_bin_logname,
                                buf, MYF(0));
    }

    /*
      Skip opening the index file if we start with --help. This is necessary
      to avoid creating the file in an otherwise empty datadir, which will
      cause a succeeding 'mysqld --initialize' to fail.
    */
    if (!opt_help && mysql_bin_log.open_index_file(opt_binlog_index_name, ln, true))
    {
      unireg_abort(MYSQLD_ABORT_EXIT);
    }
  }

  if (opt_bin_log)
  {
    /*
      opt_bin_logname[0] needs to be checked to make sure opt binlog name is
      not an empty string, incase it is an empty string default file
      extension will be passed
     */
    log_bin_basename=
      rpl_make_log_name(key_memory_MYSQL_BIN_LOG_basename,
                        opt_bin_logname, default_logfile_name,
                        (opt_bin_logname && opt_bin_logname[0]) ? "" : "-bin");
    log_bin_index=
      rpl_make_log_name(key_memory_MYSQL_BIN_LOG_index,
                        opt_binlog_index_name, log_bin_basename, ".index");

    if ((!opt_binlog_index_name || !opt_binlog_index_name[0]) && log_bin_index)
    {
      strmake(default_binlog_index_name,
              log_bin_index + dirname_length(log_bin_index),
              FN_REFLEN + index_ext_length - 1);
      opt_binlog_index_name= default_binlog_index_name;
    }

    if (log_bin_basename == NULL || log_bin_index == NULL)
    {
      LogErr(ERROR_LEVEL, ER_RPL_CANT_MAKE_PATHS,
             (int) FN_REFLEN, (int) FN_LEN);
      unireg_abort(MYSQLD_ABORT_EXIT);
    }
  }

  DBUG_PRINT("debug",
             ("opt_bin_logname: %s, opt_relay_logname: %s, pidfile_name: %s",
              opt_bin_logname, opt_relay_logname, pidfile_name));

  /*
    opt_relay_logname[0] needs to be checked to make sure opt relaylog name is
    not an empty string, incase it is an empty string default file
    extension will be passed
   */
  relay_log_basename=
    rpl_make_log_name(key_memory_MYSQL_RELAY_LOG_basename,
                      opt_relay_logname, default_logfile_name,
                      (opt_relay_logname && opt_relay_logname[0]) ? "" : relay_ext);

  if (!opt_relay_logname || !opt_relay_logname[0])
  {
    if (relay_log_basename)
    {
      strmake(default_relaylogfile_name,
              relay_log_basename + dirname_length(relay_log_basename),
              FN_REFLEN + relay_ext_length - 1);
      opt_relay_logname= default_relaylogfile_name;
    }
  }
  else
    opt_relay_logname_supplied= true;

  if (relay_log_basename != NULL)
    relay_log_index=
      rpl_make_log_name(key_memory_MYSQL_RELAY_LOG_index,
                        opt_relaylog_index_name, relay_log_basename, ".index");

  if (!opt_relaylog_index_name || !opt_relaylog_index_name[0])
  {
    if (relay_log_index)
    {
      strmake(default_relaylog_index_name,
              relay_log_index + dirname_length(relay_log_index),
              FN_REFLEN + relay_ext_length + index_ext_length - 1);
      opt_relaylog_index_name= default_relaylog_index_name;
    }
  }
  else
    opt_relaylog_index_name_supplied= true;

  if (relay_log_basename == NULL || relay_log_index == NULL)
  {
    LogErr(ERROR_LEVEL, ER_RPL_CANT_MAKE_PATHS,
           (int) FN_REFLEN, (int) FN_LEN);
    unireg_abort(MYSQLD_ABORT_EXIT);
  }

  if (log_bin_basename != NULL && !strcmp(log_bin_basename, relay_log_basename))
  {
    const int bin_ext_length= 4;
    char default_binlogfile_name[FN_REFLEN+bin_ext_length];
    /* Generate default bin log file name. */
    strmake(default_binlogfile_name, default_logfile_name, FN_REFLEN - 1);
    strcat(default_binlogfile_name, "-bin");

    if (!default_relaylogfile_name[0])
    {
      /* Generate default relay log file name. */
      strmake(default_relaylogfile_name, default_logfile_name, FN_REFLEN - 1);
      strcat(default_relaylogfile_name, relay_ext);
    }
    /*
      Reports an error and aborts, if the same base name is specified
      for both binary and relay logs.
    */
    LogErr(ERROR_LEVEL, ER_RPL_CANT_HAVE_SAME_BASENAME, log_bin_basename,
           "--log-bin", default_binlogfile_name,
           "--relay-log", default_relaylogfile_name);
    unireg_abort(MYSQLD_ABORT_EXIT);
  }

  if (global_system_variables.binlog_row_value_options != 0)
  {
    const char *msg= NULL;
    int err=  ER_WARN_BINLOG_PARTIAL_UPDATES_DISABLED;
    if (!opt_bin_log)
      msg= "the binary log is disabled";
    else if (global_system_variables.binlog_format == BINLOG_FORMAT_STMT)
      msg= "binlog_format=STATEMENT";
    else if (log_bin_use_v1_row_events)
    {
      msg= "binlog_row_value_options=PARTIAL_JSON";
      err= ER_WARN_BINLOG_V1_ROW_EVENTS_DISABLED;
    }
    else if (global_system_variables.binlog_row_image ==
             BINLOG_ROW_IMAGE_FULL)
    {
      msg= "binlog_row_image=FULL";
      err= ER_WARN_BINLOG_PARTIAL_UPDATES_SUGGESTS_PARTIAL_IMAGES;
    }
    if (msg)
    {
      switch (err)
      {
      case ER_WARN_BINLOG_PARTIAL_UPDATES_DISABLED:
      case ER_WARN_BINLOG_PARTIAL_UPDATES_SUGGESTS_PARTIAL_IMAGES:
        sql_print_warning(ER_DEFAULT(err), msg, "PARTIAL_JSON");
        break;
      case ER_WARN_BINLOG_V1_ROW_EVENTS_DISABLED:
        sql_print_warning(ER_DEFAULT(err), msg);
        break;
      default:
        DBUG_ASSERT(0); /* purecov: deadcode */
      }
    }
  }

  /* call ha_init_key_cache() on all key caches to init them */
  process_key_caches(&ha_init_key_cache);

  /* Allow storage engine to give real error messages */
  if (ha_init_errors())
    DBUG_RETURN(1);

  if (gtid_server_init())
  {
    LogErr(ERROR_LEVEL, ER_CANT_INITIALIZE_GTID);
    unireg_abort(MYSQLD_ABORT_EXIT);
  }

  /*
    We need to initialize the UDF globals early before reading the proc table
    and before the server component initialization to allow other components
    to register their UDFs at init time and de-register them at deinit time.
  */
  udf_init_globals();

  /*
    Set tc_log to point to TC_LOG_DUMMY early in order to allow plugin_init()
    to commit attachable transaction after reading from mysql.plugin table.
    If necessary tc_log will be adjusted to point to correct TC_LOG instance
    later.
  */
  tc_log= &tc_log_dummy;

  /*Load early plugins */
  if (plugin_register_early_plugins(&remaining_argc, remaining_argv,
                                    opt_help ?
                                      PLUGIN_INIT_SKIP_INITIALIZATION : 0))
  {
    LogErr(ERROR_LEVEL, ER_CANT_INITIALIZE_EARLY_PLUGINS);
    unireg_abort(1);
  }

  /* This limits ability to configure SSL library through config options */
  init_ssl();
  /* Load builtin plugins, initialize MyISAM, CSV and InnoDB */
  if (plugin_register_builtin_and_init_core_se(&remaining_argc,
                                               remaining_argv))
  {
    LogErr(ERROR_LEVEL, ER_CANT_INITIALIZE_BUILTIN_PLUGINS);
    unireg_abort(1);
  }

  /*
    Needs to be done before dd::init() which runs DDL commands (for real)
    during instance initialization.
  */
  init_sql_command_flags();

  /*
    plugin_register_dynamic_and_init_all() needs DD initialized.
    Initialize DD to create data directory using current server.
  */
  if (opt_initialize)
  {
    if (!opt_help)
    {
      if (dd::init(dd::enum_dd_init_type::DD_INITIALIZE))
      {
        LogErr(ERROR_LEVEL, ER_DD_INIT_FAILED);
        unireg_abort(1);
      }

      if (dd::init(dd::enum_dd_init_type::DD_INITIALIZE_SYSTEM_VIEWS))
      {
        sql_print_error("System views initialization failed.");
        unireg_abort(1);
      }
    }
  }
  else
  {
    /*
      Initialize DD in case of upgrade and normal normal server restart.
      It is detected if we are starting on old data directory or current
      data directory. If it is old data directory, DD tables are created.
      If server is starting on data directory with DD tables, DD is initialized.
    */
    if (!opt_help &&
        dd::init(dd::enum_dd_init_type::DD_RESTART_OR_UPGRADE))
    {
      LogErr(ERROR_LEVEL, ER_DD_INIT_FAILED);
      unireg_abort(1);
    }
  }

  /*
    Skip reading the plugin table when starting with --help in order
    to also skip initializing InnoDB. This provides a simpler and more
    uniform handling of various startup use cases, e.g. when the data
    directory does not exist, exists but is empty, exists with InnoDB
    system tablespaces present etc.
  */
  if (plugin_register_dynamic_and_init_all(&remaining_argc, remaining_argv,
                  (opt_noacl ? PLUGIN_INIT_SKIP_PLUGIN_TABLE : 0) |
                  (opt_help ? (PLUGIN_INIT_SKIP_INITIALIZATION |
                               PLUGIN_INIT_SKIP_PLUGIN_TABLE) : 0)))
  {
    // Delete all DD tables in case of error in initializing plugins.
    if (dd::upgrade::in_progress())
      (void)dd::init(dd::enum_dd_init_type::DD_DELETE);

    LogErr(ERROR_LEVEL, ER_CANT_INITIALIZE_DYNAMIC_PLUGINS);
    unireg_abort(MYSQLD_ABORT_EXIT);
  }
  dynamic_plugins_are_initialized= true;  /* Don't separate from init function */

  LEX_CSTRING plugin_name= { C_STRING_WITH_LEN("thread_pool") };
  if (Connection_handler_manager::thread_handling !=
      Connection_handler_manager::SCHEDULER_ONE_THREAD_PER_CONNECTION ||
      plugin_is_ready(plugin_name, MYSQL_DAEMON_PLUGIN))
  {
    auto res_grp_mgr= resourcegroups::Resource_group_mgr::instance();
    res_grp_mgr->disable_resource_group();
    res_grp_mgr->set_unsupport_reason("Thread pool plugin enabled");
  }

#ifdef WITH_PERFSCHEMA_STORAGE_ENGINE
  /*
    A value of the variable dd_upgrade_flag is reset after
    dd::init(dd::enum_dd_init_type::DD_POPULATE_UPGRADE) returned.
    So make its copy to call init_pfs_tables() with right argument value later.
  */
  bool dd_upgrade_was_initiated= dd::upgrade::in_progress();
#endif
  // Populate DD tables with meta data from 5.7 in case of upgrade
  if (!opt_help && dd::upgrade::in_progress() &&
      dd::init(dd::enum_dd_init_type::DD_POPULATE_UPGRADE))
  {
    LogErr(ERROR_LEVEL, ER_DD_POPULATING_TABLES_FAILED);
    unireg_abort(1);
  }

  /*
    Store server and plugin IS tables metadata into new DD.
    This is done after all the plugins are registered.
  */
  if (!opt_help && !opt_initialize && !dd::upgrade::in_progress() &&
      dd::init(dd::enum_dd_init_type::DD_UPDATE_I_S_METADATA))
  {
    LogErr(ERROR_LEVEL, ER_DD_UPDATING_PLUGIN_MD_FAILED);
    unireg_abort(MYSQLD_ABORT_EXIT);
  }

#ifdef WITH_PERFSCHEMA_STORAGE_ENGINE
  if (!opt_help)
  {
    bool st;
    if (opt_initialize || dd_upgrade_was_initiated)
      st= dd::performance_schema::init_pfs_tables(
            dd::enum_dd_init_type::DD_INITIALIZE);
    else
      st= dd::performance_schema::init_pfs_tables(
            dd::enum_dd_init_type::DD_RESTART_OR_UPGRADE);

    if (st)
    {
      sql_print_error("Performance schema initialization failed.");
      unireg_abort(1);
    }
  }
#endif

  auto res_grp_mgr= resourcegroups::Resource_group_mgr::instance();
  // Initialize the Resource group subsystem.
  if (!opt_help && !opt_initialize)
  {
    if (res_grp_mgr->post_init())
    {
      sql_print_error("Resource group post initialization failed");
      unireg_abort(MYSQLD_ABORT_EXIT);
    }
  }

  Session_tracker session_track_system_variables_check;
  LEX_STRING var_list;
  char *tmp_str;
  size_t len= strlen(global_system_variables.track_sysvars_ptr);
  tmp_str= (char *)my_malloc(PSI_NOT_INSTRUMENTED, len*sizeof(char)+2,
                             MYF(MY_WME));
  strcpy(tmp_str,global_system_variables.track_sysvars_ptr);
  var_list.length= len;
  var_list.str= tmp_str;
  if (session_track_system_variables_check.server_boot_verify(system_charset_info,
	                                                      var_list))
  {
    LogErr(ERROR_LEVEL, ER_TRACK_VARIABLES_BOGUS);
    if (tmp_str)
      my_free(tmp_str);
    unireg_abort(MYSQLD_ABORT_EXIT);
  }
  if (tmp_str)
    my_free(tmp_str);

  if (opt_help)
    unireg_abort(MYSQLD_SUCCESS_EXIT);

  /* if the errmsg.sys is not loaded, terminate to maintain behaviour */
  if (!my_default_lc_messages->errmsgs->is_loaded())
  {
    LogErr(ERROR_LEVEL, ER_CANT_READ_ERRMSGS);
    unireg_abort(MYSQLD_ABORT_EXIT);
  }

  /* We have to initialize the storage engines before CSV logging */
  if (ha_init())
  {
    LogErr(ERROR_LEVEL, ER_CANT_INIT_DBS);
    unireg_abort(MYSQLD_ABORT_EXIT);
  }

  if (opt_initialize)
    log_output_options= LOG_FILE;

  /*
    Issue a warning if there were specified additional options to the
    log-output along with NONE. Probably this wasn't what user wanted.
  */
  if ((log_output_options & LOG_NONE) && (log_output_options & ~LOG_NONE))
    LogErr(WARNING_LEVEL, ER_LOG_OUTPUT_CONTRADICTORY);

  if (log_output_options & LOG_TABLE)
  {
    /* Fall back to log files if the csv engine is not loaded. */
    LEX_CSTRING csv_name={C_STRING_WITH_LEN("csv")};
    if (!plugin_is_ready(csv_name, MYSQL_STORAGE_ENGINE_PLUGIN))
    {
      LogErr(ERROR_LEVEL, ER_NO_CSV_NO_LOG_TABLES);
      log_output_options= (log_output_options & ~LOG_TABLE) | LOG_FILE;
    }
  }

  query_logger.set_handlers(log_output_options);

  // Open slow log file if enabled.
  query_logger.set_log_file(QUERY_LOG_SLOW);
  if (opt_slow_log && query_logger.reopen_log_file(QUERY_LOG_SLOW))
    opt_slow_log= false;

  // Open general log file if enabled.
  query_logger.set_log_file(QUERY_LOG_GENERAL);
  if (opt_general_log && query_logger.reopen_log_file(QUERY_LOG_GENERAL))
    opt_general_log= false;

  /*
    Set the default storage engines
  */
  if (initialize_storage_engine(default_storage_engine, "",
                                &global_system_variables.table_plugin))
    unireg_abort(MYSQLD_ABORT_EXIT);
  if (initialize_storage_engine(default_tmp_storage_engine, " temp",
                                &global_system_variables.temp_table_plugin))
    unireg_abort(MYSQLD_ABORT_EXIT);

  if (!opt_initialize && !opt_noacl)
  {
    std::string disabled_se_str(opt_disabled_storage_engines);
    ha_set_normalized_disabled_se_str(disabled_se_str);

    // Log warning if default_storage_engine is a disabled storage engine.
    handlerton *default_se_handle=
      plugin_data<handlerton*>(global_system_variables.table_plugin);
    if (ha_is_storage_engine_disabled(default_se_handle))
      LogErr(WARNING_LEVEL, ER_DISABLED_STORAGE_ENGINE_AS_DEFAULT,
             "default_storage_engine", default_storage_engine);

    // Log warning if default_tmp_storage_engine is a disabled storage engine.
    handlerton *default_tmp_se_handle=
      plugin_data<handlerton*>(global_system_variables.temp_table_plugin);
    if (ha_is_storage_engine_disabled(default_tmp_se_handle))
      LogErr(WARNING_LEVEL, ER_DISABLED_STORAGE_ENGINE_AS_DEFAULT,
             "default_tmp_storage_engine", default_tmp_storage_engine);

  }

  if (total_ha_2pc > 1 || (1 == total_ha_2pc && opt_bin_log))
  {
    if (opt_bin_log)
      tc_log= &mysql_bin_log;
    else
      tc_log= &tc_log_mmap;
  }

  if (tc_log->open(opt_bin_log ? opt_bin_logname : opt_tc_log_file))
  {
    LogErr(ERROR_LEVEL, ER_CANT_INIT_TC_LOG);
    unireg_abort(MYSQLD_ABORT_EXIT);
  }
  (void)RUN_HOOK(server_state, before_recovery, (NULL));

  if (ha_recover(0))
  {
    unireg_abort(MYSQLD_ABORT_EXIT);
  }

  if (dd::reset_tables_and_tablespaces())
  {
    unireg_abort(MYSQLD_ABORT_EXIT);
  }
  ha_post_recover();

  /// @todo: this looks suspicious, revisit this /sven
  enum_gtid_mode gtid_mode= get_gtid_mode(GTID_MODE_LOCK_NONE);

  if (gtid_mode == GTID_MODE_ON &&
      _gtid_consistency_mode != GTID_CONSISTENCY_MODE_ON)
  {
    LogErr(ERROR_LEVEL, ER_GTID_MODE_ON_REQUIRES_ENFORCE_GTID_CONSISTENCY_ON);
    unireg_abort(MYSQLD_ABORT_EXIT);
  }

  if (opt_bin_log)
  {
    /*
      Configures what object is used by the current log to store processed
      gtid(s). This is necessary in the MYSQL_BIN_LOG::MYSQL_BIN_LOG to
      corretly compute the set of previous gtids.
    */
    DBUG_ASSERT(!mysql_bin_log.is_relay_log);
    mysql_mutex_t *log_lock= mysql_bin_log.get_log_lock();
    mysql_mutex_lock(log_lock);

    if (mysql_bin_log.open_binlog(opt_bin_logname, 0,
                                  max_binlog_size, false,
                                  true/*need_lock_index=true*/,
                                  true/*need_sid_lock=true*/,
                                  NULL))
    {
      mysql_mutex_unlock(log_lock);
      unireg_abort(MYSQLD_ABORT_EXIT);
    }
    mysql_mutex_unlock(log_lock);
  }

  if (opt_bin_log && (expire_logs_days || binlog_expire_logs_seconds))
  {
    time_t purge_time= 0;

    if (binlog_expire_logs_seconds)
    {
      sql_print_warning("The option expire_logs_days cannot be used together"
                        " with option binlog_expire_logs_seconds. Therefore,"
                        " value of expire_logs_days is ignored.");
      purge_time= my_time(0) - binlog_expire_logs_seconds;
    }
    else
      purge_time= my_time(0) - expire_logs_days * 24 * 60 * 60;

    if (purge_time >= 0)
      mysql_bin_log.purge_logs_before_date(purge_time, true);
  }

  if (opt_myisam_log)
    (void) mi_log(1);

#if defined(HAVE_MLOCKALL) && defined(MCL_CURRENT)
  if (locked_in_memory && !getuid())
  {
    if (setreuid((uid_t)-1, 0) == -1)
    {                        // this should never happen
      LogErr(ERROR_LEVEL, ER_FAIL_SETREUID, strerror(errno));
      unireg_abort(MYSQLD_ABORT_EXIT);
    }
    if (mlockall(MCL_CURRENT))
    {
      LogErr(WARNING_LEVEL, ER_FAILED_TO_LOCK_MEM, errno); /* purecov: inspected */
      locked_in_memory= 0;
    }
#ifndef _WIN32
    if (user_info)
      set_user(mysqld_user, user_info);
#endif
  }
  else
#endif
    locked_in_memory=0;

  /* Initialize the optimizer cost module */
  init_optimizer_cost_module(true);
  ft_init_stopwords();

  init_max_user_conn();

  DBUG_RETURN(0);
}


#ifdef _WIN32

extern "C" void *handle_shutdown(void *arg)
{
  MSG msg;
  my_thread_init();
  /* This call should create the message queue for this thread. */
  PeekMessage(&msg, NULL, 1, 65534,PM_NOREMOVE);
  if (WaitForSingleObject(hEventShutdown,INFINITE)==WAIT_OBJECT_0)
  {
    LogErr(SYSTEM_LEVEL, ER_NORMAL_SHUTDOWN, my_progname);
    set_connection_events_loop_aborted(true);
    close_connections();
    my_thread_end();
    my_thread_exit(0);
  }
  return 0;
}


static void create_shutdown_thread()
{
  hEventShutdown=CreateEvent(0, false, false, shutdown_event_name);
  my_thread_attr_t thr_attr;
  DBUG_ENTER("create_shutdown_thread");

  my_thread_attr_init(&thr_attr);

  if (my_thread_create(&shutdown_thr_handle, &thr_attr, handle_shutdown, 0))
    LogErr(WARNING_LEVEL, ER_CANT_CREATE_SHUTDOWN_THREAD, errno);
  my_thread_attr_destroy(&thr_attr);
  // On "Stop Service" we have to do regular shutdown
  Service.SetShutdownEvent(hEventShutdown);
}
#endif /* _WIN32 */

#ifndef DBUG_OFF
/*
  Debugging helper function to keep the locale database
  (see sql_locale.cc) and max_month_name_length and
  max_day_name_length variable values in consistent state.
*/
static void test_lc_time_sz()
{
  DBUG_ENTER("test_lc_time_sz");
  for (MY_LOCALE **loc= my_locales; *loc; loc++)
  {
    size_t max_month_len= 0;
    size_t max_day_len = 0;
    for (const char **month= (*loc)->month_names->type_names; *month; month++)
    {
      set_if_bigger(max_month_len,
                    my_numchars_mb(&my_charset_utf8_general_ci,
                                   *month, *month + strlen(*month)));
    }
    for (const char **day= (*loc)->day_names->type_names; *day; day++)
    {
      set_if_bigger(max_day_len,
                    my_numchars_mb(&my_charset_utf8_general_ci,
                                   *day, *day + strlen(*day)));
    }
    if ((*loc)->max_month_name_length != max_month_len ||
        (*loc)->max_day_name_length != max_day_len)
    {
      DBUG_PRINT("Wrong max day name(or month name) length for locale:",
                 ("%s", (*loc)->name));
      DBUG_ASSERT(0);
    }
  }
  DBUG_VOID_RETURN;
}
#endif//DBUG_OFF

/*
  @brief : Set opt_super_readonly to user supplied value before
           enabling communication channels to accept user connections
*/

static void set_super_read_only_post_init()
{
  opt_super_readonly= super_read_only;
}

#ifdef _WIN32
int win_main(int argc, char **argv)
#else
int mysqld_main(int argc, char **argv)
#endif
{
  // Substitute the full path to the executable in argv[0]
  substitute_progpath(argv);
  /*
    Perform basic thread library and malloc initialization,
    to be able to read defaults files and parse options.
  */
  my_progname= argv[0];

#ifndef _WIN32
#ifdef WITH_PERFSCHEMA_STORAGE_ENGINE
  pre_initialize_performance_schema();
#endif /*WITH_PERFSCHEMA_STORAGE_ENGINE */
  // For windows, my_init() is called from the win specific mysqld_main
  if (my_init())                 // init my_sys library & pthreads
  {
    LogErr(ERROR_LEVEL, ER_MYINIT_FAILED);
    flush_error_log_messages();
    return 1;
  }
#endif /* _WIN32 */

  orig_argc= argc;
  orig_argv= argv;
  my_getopt_use_args_separator= true;
  my_defaults_read_login_file= false;
  if (load_defaults(MYSQL_CONFIG_NAME, load_default_groups, &argc, &argv, &argv_alloc))
  {
    flush_error_log_messages();
    return 1;
  }

  /*
   Initialize variables cache for persisted variables, load persisted
   config file and append read only persisted variables to command line
   options if present.
  */
  if (persisted_variables_cache.init(&argc, &argv) ||
      persisted_variables_cache.load_persist_file() ||
      persisted_variables_cache.append_read_only_variables(&argc, &argv))
    return 1;
  my_getopt_use_args_separator= false;
  remaining_argc= argc;
  remaining_argv= argv;

  init_variable_default_paths();

  /* Must be initialized early for comparison of options name */
  system_charset_info= &my_charset_utf8_general_ci;

  /* Write mysys error messages to the error log. */
  local_message_hook= error_log_printf;

  int ho_error;

#ifdef WITH_PERFSCHEMA_STORAGE_ENGINE
  /*
    Initialize the array of performance schema instrument configurations.
  */
  init_pfs_instrument_array();
#endif /* WITH_PERFSCHEMA_STORAGE_ENGINE */

  ho_error= handle_early_options();


  init_sql_statement_names();
  sys_var_init();
  ulong requested_open_files;
  init_error_log();
  adjust_related_options(&requested_open_files);

#ifdef WITH_PERFSCHEMA_STORAGE_ENGINE
  if (ho_error == 0)
  {
    if (!opt_help && !opt_initialize)
    {
      int pfs_rc;
      /* Add sizing hints from the server sizing parameters. */
      pfs_param.m_hints.m_table_definition_cache= table_def_size;
      pfs_param.m_hints.m_table_open_cache= table_cache_size;
      pfs_param.m_hints.m_max_connections= max_connections;
      pfs_param.m_hints.m_open_files_limit= requested_open_files;
      pfs_param.m_hints.m_max_prepared_stmt_count= max_prepared_stmt_count;

      pfs_rc= initialize_performance_schema(& pfs_param,
                                            & psi_thread_hook,
                                            & psi_mutex_hook,
                                            & psi_rwlock_hook,
                                            & psi_cond_hook,
                                            & psi_file_hook,
                                            & psi_socket_hook,
                                            & psi_table_hook,
                                            & psi_mdl_hook,
                                            & psi_idle_hook,
                                            & psi_stage_hook,
                                            & psi_statement_hook,
                                            & psi_transaction_hook,
                                            & psi_memory_hook,
                                            & psi_error_hook,
                                            & psi_data_lock_hook);
      if ((pfs_rc != 0) && pfs_param.m_enabled)
      {
        pfs_param.m_enabled= false;
        LogErr(WARNING_LEVEL, ER_PERFSCHEMA_INIT_FAILED);
      }
    }
  }
#else
  /*
    Other provider of the instrumentation interface should
    initialize PSI_hook here:
    - HAVE_PSI_INTERFACE is for the instrumentation interface
    - WITH_PERFSCHEMA_STORAGE_ENGINE is for one implementation
      of the interface,
    but there could be alternate implementations, which is why
    these two defines are kept separate.
  */
#endif /* WITH_PERFSCHEMA_STORAGE_ENGINE */

#ifdef HAVE_PSI_INTERFACE
  /*
    Obtain the current performance schema instrumentation interface,
    if available.
  */

  void *service;

  if (psi_thread_hook != NULL)
  {
    service= psi_thread_hook->get_interface(PSI_CURRENT_THREAD_VERSION);
    if (service != NULL)
    {
      set_psi_thread_service(service);
    }
  }

  if (psi_mutex_hook != NULL)
  {
    service= psi_mutex_hook->get_interface(PSI_CURRENT_MUTEX_VERSION);
    if (service != NULL)
    {
      set_psi_mutex_service(service);
    }
  }

  if (psi_rwlock_hook != NULL)
  {
    service= psi_rwlock_hook->get_interface(PSI_CURRENT_RWLOCK_VERSION);
    if (service != NULL)
    {
      set_psi_rwlock_service(service);
    }
  }

  if (psi_cond_hook != NULL)
  {
    service= psi_cond_hook->get_interface(PSI_CURRENT_COND_VERSION);
    if (service != NULL)
    {
      set_psi_cond_service(service);
    }
  }

  if (psi_file_hook != NULL)
  {
    service= psi_file_hook->get_interface(PSI_CURRENT_FILE_VERSION);
    if (service != NULL)
    {
      set_psi_file_service(service);
    }
  }

  if (psi_socket_hook != NULL)
  {
    service= psi_socket_hook->get_interface(PSI_CURRENT_SOCKET_VERSION);
    if (service != NULL)
    {
      set_psi_socket_service(service);
    }
  }

  if (psi_table_hook != NULL)
  {
    service= psi_table_hook->get_interface(PSI_CURRENT_TABLE_VERSION);
    if (service != NULL)
    {
      set_psi_table_service(service);
    }
  }

  if (psi_mdl_hook != NULL)
  {
    service= psi_mdl_hook->get_interface(PSI_CURRENT_MDL_VERSION);
    if (service != NULL)
    {
      set_psi_mdl_service(service);
    }
  }

  if (psi_idle_hook != NULL)
  {
    service= psi_idle_hook->get_interface(PSI_CURRENT_IDLE_VERSION);
    if (service != NULL)
    {
      set_psi_idle_service(service);
    }
  }

  if (psi_stage_hook != NULL)
  {
    service= psi_stage_hook->get_interface(PSI_CURRENT_STAGE_VERSION);
    if (service != NULL)
    {
      set_psi_stage_service(service);
    }
  }

  if (psi_statement_hook != NULL)
  {
    service= psi_statement_hook->get_interface(PSI_CURRENT_STATEMENT_VERSION);
    if (service != NULL)
    {
      set_psi_statement_service(service);
    }
  }

  if (psi_transaction_hook != NULL)
  {
    service= psi_transaction_hook->get_interface(PSI_CURRENT_TRANSACTION_VERSION);
    if (service != NULL)
    {
      set_psi_transaction_service(service);
    }
  }

  if (psi_memory_hook != NULL)
  {
    service= psi_memory_hook->get_interface(PSI_CURRENT_MEMORY_VERSION);
    if (service != NULL)
    {
      set_psi_memory_service(service);
    }
  }

  if (psi_error_hook != NULL)
  {
    service= psi_error_hook->get_interface(PSI_CURRENT_ERROR_VERSION);
    if (service != NULL)
    {
      set_psi_error_service(service);
    }
  }

  if (psi_data_lock_hook != NULL)
  {
    service= psi_data_lock_hook->get_interface(PSI_CURRENT_DATA_LOCK_VERSION);
    if (service != NULL)
    {
      set_psi_data_lock_service(service);
    }
  }

  /*
    Now that we have parsed the command line arguments, and have initialized
    the performance schema itself, the next step is to register all the
    server instruments.
  */
  init_server_psi_keys();

  /*
    Now that some instrumentation is in place,
    recreate objects which were initialised early,
    so that they are instrumented as well.
  */
  my_thread_global_reinit();
#endif /* HAVE_PSI_INTERFACE */

  /*
    Initialize Components core subsystem early on, once we have PSI, which it
    uses. This part doesn't use any more MySQL-specific functionalities but
    error logging and PFS.
  */
  if (component_infrastructure_init())
    unireg_abort(MYSQLD_ABORT_EXIT);

  /*
    Initialize Performance Schema component services.
  */
#ifdef HAVE_PSI_THREAD_INTERFACE
  if (!opt_help && !opt_initialize)
  {
    register_pfs_notification_service();
    register_pfs_resource_group_service();
  }
#endif

  // Initialize the resource group subsystem.
  auto res_grp_mgr= resourcegroups::Resource_group_mgr::instance();
  if (!opt_help && !opt_initialize)
  {
    if (res_grp_mgr->init())
    {
      sql_print_error("Resource Group subsystem initialization failed.");
      unireg_abort(MYSQLD_ABORT_EXIT);
    }
  }

#ifdef HAVE_PSI_THREAD_INTERFACE
  /* Instrument the main thread */
  PSI_thread *psi= PSI_THREAD_CALL(new_thread)(key_thread_main, NULL, 0);
  PSI_THREAD_CALL(set_thread_os_id)(psi);
  PSI_THREAD_CALL(set_thread)(psi);
#endif /* HAVE_PSI_THREAD_INTERFACE */

  /* Initialize audit interface globals. Audit plugins are inited later. */
  mysql_audit_initialize();

  Srv_session::module_init();

  /*
    Perform basic query log initialization. Should be called after
    MY_INIT, as it initializes mutexes.
  */
  query_logger.init();

  if (ho_error)
  {
    /*
      Parsing command line option failed,
      Since we don't have a workable remaining_argc/remaining_argv
      to continue the server initialization, this is as far as this
      code can go.
      This is the best effort to log meaningful messages:
      - messages will be printed to stderr, which is not redirected yet,
      - messages will be printed in the NT event log, for windows.
    */
    flush_error_log_messages();
    /*
      Not enough initializations for unireg_abort()
      Using exit() for windows.
    */
    exit (MYSQLD_ABORT_EXIT);
  }

  if (init_common_variables())
    unireg_abort(MYSQLD_ABORT_EXIT);        // Will do exit

  my_init_signals();

  size_t guardize= 0;
#ifndef _WIN32
  int retval= pthread_attr_getguardsize(&connection_attrib, &guardize);
  DBUG_ASSERT(retval == 0);
  if (retval != 0)
    guardize= my_thread_stack_size;
#endif

#if defined(__ia64__) || defined(__ia64)
  /*
    Peculiar things with ia64 platforms - it seems we only have half the
    stack size in reality, so we have to double it here
  */
  guardize= my_thread_stack_size;
#endif

  my_thread_attr_setstacksize(&connection_attrib,
                            my_thread_stack_size + guardize);

  {
    /* Retrieve used stack size;  Needed for checking stack overflows */
    size_t stack_size= 0;
    my_thread_attr_getstacksize(&connection_attrib, &stack_size);

    /* We must check if stack_size = 0 as Solaris 2.9 can return 0 here */
    if (stack_size && stack_size < (my_thread_stack_size + guardize))
    {
      LogErr(WARNING_LEVEL, ER_STACKSIZE_UNEXPECTED,
             my_thread_stack_size + guardize, (long) stack_size);
#if defined(__ia64__) || defined(__ia64)
      my_thread_stack_size= stack_size / 2;
#else
      my_thread_stack_size= static_cast<ulong>(stack_size - guardize);
#endif
    }
  }

#ifndef DBUG_OFF
  test_lc_time_sz();
  srand(static_cast<uint>(time(NULL)));
#endif

#if !defined(_WIN32)

  if (opt_initialize && opt_daemonize)
  {
    fprintf(stderr, "Initialize and daemon options are incompatible.\n");
    unireg_abort(MYSQLD_ABORT_EXIT);
  }

  if (opt_daemonize && log_error_dest == disabled_my_option &&
      (isatty(STDOUT_FILENO) || isatty(STDERR_FILENO)))
  {
    // Just use the default in this case.
    log_error_dest="";
  }

  if (opt_daemonize)
  {
    if (chdir("/") < 0)
    {
      fprintf(stderr, "Cannot change to root directory: %s\n",
                      strerror(errno));
      unireg_abort(MYSQLD_ABORT_EXIT);
    }

    if ((pipe_write_fd= mysqld::runtime::mysqld_daemonize()) < -1)
    {
      sql_print_error("Failed to start mysqld daemon. "
                      "Check mysqld error log.");
      unireg_abort(MYSQLD_ABORT_EXIT);
    }

    if (pipe_write_fd < 0)
    {
      // This is the launching process and the daemon appears to have
      // started ok (Need to call unireg_abort with success here to
      // clean up resources in the lauching process.
      unireg_abort(MYSQLD_SUCCESS_EXIT);
    }

    // Need to update the value of current_pid so that it reflects the
    // pid of the daemon (the previous value was set by unireg_init()
    // while still in the launcher process.
    current_pid= static_cast<ulong>(getpid());
  }
#endif

#ifndef _WIN32
  if ((user_info= check_user(mysqld_user)))
  {
#if HAVE_CHOWN
    if (unlikely(opt_initialize))
    {
      /* need to change the owner of the freshly created data directory */
      MY_STAT stat;
      char errbuf[MYSYS_STRERROR_SIZE];
      bool must_chown= true;

      /* fetch the directory's owner */
      if (!my_stat(mysql_real_data_home, &stat, MYF(0)))
      {
        LogErr(INFORMATION_LEVEL, ER_CANT_STAT_DATADIR, my_errno(),
               my_strerror(errbuf, sizeof(errbuf), my_errno()));
      }
      /* Don't change it if it's already the same as SElinux stops this */
      else if(stat.st_uid == user_info->pw_uid &&
              stat.st_gid == user_info->pw_gid)
        must_chown= false;

      if (must_chown &&
          chown(mysql_real_data_home, user_info->pw_uid, user_info->pw_gid)
         )
      {
        LogErr(ERROR_LEVEL, ER_CANT_CHOWN_DATADIR, mysqld_user);
        unireg_abort(1);
      }
    }
#endif


#if defined(HAVE_MLOCKALL) && defined(MCL_CURRENT)
    if (locked_in_memory) // getuid() == 0 here
      set_effective_user(user_info);
    else
#endif
      set_user(mysqld_user, user_info);
  }
#endif // !_WIN32

  /*
   initiate key migration if any one of the migration specific
   options are provided.
  */
  if (opt_keyring_migration_source ||
      opt_keyring_migration_destination ||
     migrate_connect_options)
  {
    Migrate_keyring mk;
    my_getopt_skip_unknown= TRUE;
    if (mk.init(remaining_argc, remaining_argv,
                opt_keyring_migration_source,
                opt_keyring_migration_destination,
                opt_keyring_migration_user,
                opt_keyring_migration_host,
                opt_keyring_migration_password,
                opt_keyring_migration_socket,
                opt_keyring_migration_port))
    {
      sql_print_error(ER_DEFAULT(ER_KEYRING_MIGRATION_STATUS),
                      "failed");
      log_error_dest= "stderr";
      flush_error_log_messages();
      unireg_abort(MYSQLD_ABORT_EXIT);
    }

    if (mk.execute())
    {
      sql_print_error(ER_DEFAULT(ER_KEYRING_MIGRATION_STATUS),
                      "failed");
      log_error_dest= "stderr";
      flush_error_log_messages();
      unireg_abort(MYSQLD_ABORT_EXIT);
    }

    my_getopt_skip_unknown= 0;
    sql_print_information(ER_DEFAULT(ER_KEYRING_MIGRATION_STATUS),
                          "sucessfull");
    log_error_dest= "stderr";
    flush_error_log_messages();
    exit(MYSQLD_SUCCESS_EXIT);
  }

  /*
   We have enough space for fiddling with the argv, continue
  */
  if (!opt_help && my_setwd(mysql_real_data_home,MYF(MY_WME)))
  {
    LogErr(ERROR_LEVEL, ER_CANT_SET_DATADIR, mysql_real_data_home);
    unireg_abort(MYSQLD_ABORT_EXIT);        /* purecov: inspected */
  }

  /*
   The subsequent calls may take a long time : e.g. innodb log read.
   Thus set the long running service control manager timeout
  */
#if defined(_WIN32)
  Service.SetSlowStarting(slow_start_timeout);
#endif

  if (init_server_components())
    unireg_abort(MYSQLD_ABORT_EXIT);

  /*
    Each server should have one UUID. We will create it automatically, if it
    does not exist.
   */
  if (init_server_auto_options())
  {
    LogErr(ERROR_LEVEL, ER_CANT_CREATE_UUID);
    unireg_abort(MYSQLD_ABORT_EXIT);
  }

  if (!server_id_supplied)
    LogErr(WARNING_LEVEL, ER_WARN_NO_SERVERID_SPECIFIED);


  /*
    Add server_uuid to the sid_map.  This must be done after
    server_uuid has been initialized in init_server_auto_options and
    after the binary log (and sid_map file) has been initialized in
    init_server_components().

    No error message is needed: init_sid_map() prints a message.

    Strictly speaking, this is not currently needed when
    opt_bin_log==0, since the variables that gtid_state->init
    initializes are not currently used in that case.  But we call it
    regardless to avoid possible future bugs if gtid_state ever
    needs to do anything else.
  */
  global_sid_lock->wrlock();
  int gtid_ret= gtid_state->init();
  global_sid_lock->unlock();

  if (gtid_ret)
    unireg_abort(MYSQLD_ABORT_EXIT);

  // Initialize executed_gtids from mysql.gtid_executed table.
  if (gtid_state->read_gtid_executed_from_table() == -1)
    unireg_abort(1);

  if (opt_bin_log)
  {
    /*
      Initialize GLOBAL.GTID_EXECUTED and GLOBAL.GTID_PURGED from
      gtid_executed table and binlog files during server startup.
    */
    Gtid_set *executed_gtids=
      const_cast<Gtid_set *>(gtid_state->get_executed_gtids());
    Gtid_set *lost_gtids=
      const_cast<Gtid_set *>(gtid_state->get_lost_gtids());
    Gtid_set *gtids_only_in_table=
      const_cast<Gtid_set *>(gtid_state->get_gtids_only_in_table());
    Gtid_set *previous_gtids_logged=
      const_cast<Gtid_set *>(gtid_state->get_previous_gtids_logged());

    Gtid_set purged_gtids_from_binlog(global_sid_map, global_sid_lock);
    Gtid_set gtids_in_binlog(global_sid_map, global_sid_lock);
    Gtid_set gtids_in_binlog_not_in_table(global_sid_map, global_sid_lock);

    if (mysql_bin_log.init_gtid_sets(&gtids_in_binlog,
                                     &purged_gtids_from_binlog,
                                     opt_master_verify_checksum,
                                     true/*true=need lock*/,
                                     NULL/*trx_parser*/,
                                     NULL/*partial_trx*/,
                                     true/*is_server_starting*/))
      unireg_abort(MYSQLD_ABORT_EXIT);

    global_sid_lock->wrlock();

    purged_gtids_from_binlog.dbug_print("purged_gtids_from_binlog");
    gtids_in_binlog.dbug_print("gtids_in_binlog");

    if (!gtids_in_binlog.is_empty() &&
        !gtids_in_binlog.is_subset(executed_gtids))
    {
      gtids_in_binlog_not_in_table.add_gtid_set(&gtids_in_binlog);
      if (!executed_gtids->is_empty())
        gtids_in_binlog_not_in_table.remove_gtid_set(executed_gtids);
      /*
        Save unsaved GTIDs into gtid_executed table, in the following
        four cases:
          1. the upgrade case.
          2. the case that a slave is provisioned from a backup of
             the master and the slave is cleaned by RESET MASTER
             and RESET SLAVE before this.
          3. the case that no binlog rotation happened from the
             last RESET MASTER on the server before it crashes.
          4. The set of GTIDs of the last binlog is not saved into the
             gtid_executed table if server crashes, so we save it into
             gtid_executed table and executed_gtids during recovery
             from the crash.
      */
      if (gtid_state->save(&gtids_in_binlog_not_in_table) == -1)
      {
        global_sid_lock->unlock();
        unireg_abort(MYSQLD_ABORT_EXIT);
      }
      executed_gtids->add_gtid_set(&gtids_in_binlog_not_in_table);
    }

    /* gtids_only_in_table= executed_gtids - gtids_in_binlog */
    if (gtids_only_in_table->add_gtid_set(executed_gtids) !=
        RETURN_STATUS_OK)
    {
      global_sid_lock->unlock();
      unireg_abort(MYSQLD_ABORT_EXIT);
    }
    gtids_only_in_table->remove_gtid_set(&gtids_in_binlog);
    /*
      lost_gtids = executed_gtids -
                   (gtids_in_binlog - purged_gtids_from_binlog)
                 = gtids_only_in_table + purged_gtids_from_binlog;
    */
    DBUG_ASSERT(lost_gtids->is_empty());
    if (lost_gtids->add_gtid_set(gtids_only_in_table) != RETURN_STATUS_OK ||
        lost_gtids->add_gtid_set(&purged_gtids_from_binlog) !=
        RETURN_STATUS_OK)
    {
      global_sid_lock->unlock();
      unireg_abort(MYSQLD_ABORT_EXIT);
    }

    /* Prepare previous_gtids_logged for next binlog */
    if (previous_gtids_logged->add_gtid_set(&gtids_in_binlog) !=
        RETURN_STATUS_OK)
    {
      global_sid_lock->unlock();
      unireg_abort(MYSQLD_ABORT_EXIT);
    }

    /*
      Write the previous set of gtids at this point because during
      the creation of the binary log this is not done as we cannot
      move the init_gtid_sets() to a place before openning the binary
      log. This requires some investigation.

      /Alfranio
    */
    Previous_gtids_log_event prev_gtids_ev(&gtids_in_binlog);

    global_sid_lock->unlock();

    (prev_gtids_ev.common_footer)->checksum_alg=
      static_cast<enum_binlog_checksum_alg>(binlog_checksum_options);

    if (prev_gtids_ev.write(mysql_bin_log.get_log_file()))
      unireg_abort(MYSQLD_ABORT_EXIT);
    mysql_bin_log.add_bytes_written(
      prev_gtids_ev.common_header->data_written);

    if (flush_io_cache(mysql_bin_log.get_log_file()) ||
        mysql_file_sync(mysql_bin_log.get_log_file()->file, MYF(MY_WME)))
      unireg_abort(MYSQLD_ABORT_EXIT);
    mysql_bin_log.update_binlog_end_pos();

    (void) RUN_HOOK(server_state, after_engine_recovery, (NULL));
  }


  if (init_ssl_communication())
    unireg_abort(MYSQLD_ABORT_EXIT);
  if (network_init())
    unireg_abort(MYSQLD_ABORT_EXIT);

#ifdef _WIN32
  if (opt_require_secure_transport &&
      !opt_enable_shared_memory && !opt_use_ssl &&
      !opt_initialize)
  {
    LogErr(ERROR_LEVEL, ER_TRANSPORTS_WHAT_TRANSPORTS);
    unireg_abort(MYSQLD_ABORT_EXIT);
  }
#endif

  /*
   Initialize my_str_malloc(), my_str_realloc() and my_str_free()
  */
  my_str_malloc= &my_str_malloc_mysqld;
  my_str_free= &my_str_free_mysqld;
  my_str_realloc= &my_str_realloc_mysqld;

  error_handler_hook= my_message_sql;

  /* Save pid of this process in a file */
  if (!opt_initialize)
    create_pid_file();

  /* Read the optimizer cost model configuration tables */
  if (!opt_initialize)
    reload_optimizer_cost_constants();

  bool abort= false;
  if (
    /*
      Read components table to restore previously installed components. This
      requires read access to mysql.component table.
    */
    (!opt_initialize && mysql_component_infrastructure_init())
     || mysql_rm_tmp_tables())
  {
    abort= true;
  }

  /* we do want to exit if there are any other unknown options */
  if (remaining_argc > 1)
  {
    int ho_error;
    struct my_option no_opts[]=
    {
      {0, 0, 0, 0, 0, 0, GET_NO_ARG, NO_ARG, 0, 0, 0, 0, 0, 0}
    };
    /*
      We need to eat any 'loose' arguments first before we conclude
      that there are unprocessed options.
    */
    my_getopt_skip_unknown= 0;

    if ((ho_error= handle_options(&remaining_argc, &remaining_argv, no_opts,
                                  mysqld_get_one_option)))
      abort= true;
    else
    {
      /* Add back the program name handle_options removes */
      remaining_argc++;
      remaining_argv--;
      my_getopt_skip_unknown= true;

      if (remaining_argc > 1)
      {
        LogErr(ERROR_LEVEL, ER_EXCESS_ARGUMENTS, remaining_argv[1]);
        LogErr(INFORMATION_LEVEL, ER_VERBOSE_HINT);
        abort= true;
      }
    }
  }

  if (abort || acl_init(opt_noacl))
  {
    /*
      During upgrade we might be missing the mysql.global_grants table
      which is opened during acl_reload along with all the other core privilege
      tables. If this operation fails we simply disable the privilege system
      and issue a warning.
    */
    opt_noacl= true;
    sql_print_warning("The privilege system failed to initialize correctly. "
      "If you have upgraded your server, make sure you're executing "
      "mysql_upgrade to correct the issue.");
  }
  if (abort || my_tz_init((THD *)0, default_tz_name, opt_initialize)
      || grant_init(opt_noacl))
  {
    set_connection_events_loop_aborted(true);

    delete_pid_file(MYF(MY_WME));

    unireg_abort(MYSQLD_ABORT_EXIT);
  }

  /*
    Activate loadable error logging components, if any.
  */
  if (log_builtins_error_stack(opt_log_error_services, true) >= 0)
  {
    // Syntax is OK and services exist; let's try to initialize them:
    int rr= log_builtins_error_stack(opt_log_error_services, false);

    // Well, that didn't work. Print diagnostics and bail.
    if (rr < 0)
    {
      char       *problem=  opt_log_error_services;
      const char *var_name= "log_error_services";

      rr= -(rr + 1);

      if (((size_t) rr) < strlen(opt_log_error_services))
        problem= &((char *) opt_log_error_services)[rr];

      /*
        Try to fall back to default error logging stack.
        If that's possible, print diagnostics there, then exit.
      */
      sys_var *var= intern_find_sys_var(var_name, strlen(var_name));

      if (var != nullptr)
      {
        opt_log_error_services= (char *) var->get_default();
        if (log_builtins_error_stack(opt_log_error_services, false) >= 0)
        {
          LogErr(ERROR_LEVEL, ER_CANT_START_ERROR_LOG_SERVICE,
                 var_name, problem);
          unireg_abort(MYSQLD_ABORT_EXIT);
        }
      }

      /*
        We failed to set the default error logging stack. At this point,
        we don't know whether ANY of the requested sinks work,
        so our best bet is to write directly to the error stream.
        Then, we abort.
      */
      {
        char        buff[512];
        size_t      len;

        len= snprintf(buff, sizeof(buff),
                      ER_DEFAULT(ER_CANT_START_ERROR_LOG_SERVICE),
                      var_name, problem);
        len= std::min(len, sizeof(buff) - 1);

        log_write_errstream(buff, len);

        unireg_abort(MYSQLD_ABORT_EXIT);
      }
    }
  }
  else
  {
    sql_print_information("Cannot set services \"%s\" requested in "
                          "--log-error-services, using defaults",
                          opt_log_error_services);
    /*
      We were given an illegal value at start-up, so the default was
      used instead. We have reported the problem (and the dodgy value);
      let's now point our variable back at the default (i.e. the value
      actually used) so SELECT @@GLOBAL.log_error_services will render
      correct results.
    */
    sys_var *var= intern_find_sys_var(STRING_WITH_LEN("log_error_services"));
    if (var != nullptr)
      opt_log_error_services= (char *) var->get_default();
  }

  /*
    Bootstrap the dynamic privilege service implementation
  */
  if (dynamic_privilege_init())
  {
    sql_print_warning("Failed to bootstrap persistent privileges.");
  }

  if (!opt_initialize)
    servers_init(0);

  if (!opt_noacl)
  {
    udf_read_functions_table();
  }

  init_status_vars();
  /* If running with --initialize, do not start replication. */
  if (opt_initialize)
    opt_skip_slave_start= 1;

  check_binlog_cache_size(NULL);
  check_binlog_stmt_cache_size(NULL);

  binlog_unsafe_map_init();

  /* If running with --initialize, do not start replication. */
  if (!opt_initialize)
  {
    // Make @@slave_skip_errors show the nice human-readable value.
    set_slave_skip_errors(&opt_slave_skip_errors);
    /*
      Group replication filters should be discarded before init_slave(), otherwise
      the pre-configured filters will be referenced by group replication channels.
    */
    rpl_channel_filters.discard_group_replication_filters();

    /*
      init_slave() must be called after the thread keys are created.
    */
    if (server_id != 0)
      init_slave(); /* Ignoring errors while configuring replication. */

    /*
      If the user specifies a per-channel replication filter through a
      command-line option (or in a configuration file) for a slave
      replication channel which does not exist as of now (i.e not
      present in slave info tables yet), then the per-channel
      replication filter is discarded with a warning.
      If the user specifies a per-channel replication filter through
      a command-line option (or in a configuration file) for group
      replication channels 'group_replication_recovery' and
      'group_replication_applier' which is disallowed, then the
      per-channel replication filter is discarded with a warning.
    */
    rpl_channel_filters.discard_all_unattached_filters();
  }

#ifdef WITH_PERFSCHEMA_STORAGE_ENGINE
  initialize_performance_schema_acl(opt_initialize);
#endif

  initialize_information_schema_acl();

  (void) RUN_HOOK(server_state, after_recovery, (NULL));

  if (Events::init(opt_noacl || opt_initialize))
    unireg_abort(MYSQLD_ABORT_EXIT);

#ifndef _WIN32
  //  Start signal handler thread.
  start_signal_handler();
#endif

  /* set all persistent options */
  if (persisted_variables_cache.set_persist_options())
  {
    LogErr(ERROR_LEVEL, ER_CANT_SET_UP_PERSISTED_VALUES);
    return 1;
  }

  if (opt_initialize)
  {
    // Make sure we can process SIGHUP during bootstrap.
    server_components_initialized();

    int error= bootstrap::run_bootstrap_thread(mysql_stdin, NULL,
                                          SYSTEM_THREAD_SERVER_INITIALIZE);
    unireg_abort(error ? MYSQLD_ABORT_EXIT : MYSQLD_SUCCESS_EXIT);
  }

  if (opt_init_file && *opt_init_file)
  {
    if (read_init_file(opt_init_file))
      unireg_abort(MYSQLD_ABORT_EXIT);
  }

  /*
    Event must be invoked after error_handler_hook is assigned to
    my_message_sql, otherwise my_message will not cause the event to abort.
  */
  if (mysql_audit_notify(AUDIT_EVENT(MYSQL_AUDIT_SERVER_STARTUP_STARTUP),
                         (const char **) argv, argc))
    unireg_abort(MYSQLD_ABORT_EXIT);

#ifdef _WIN32
  create_shutdown_thread();
#endif
  start_handle_manager();

  create_compress_gtid_table_thread();

  LogEvent().type(LOG_TYPE_ERROR)
            .prio(SYSTEM_LEVEL)
            .lookup(ER_STARTUP,
                    my_progname,
                    server_version,
#  ifdef HAVE_SYS_UN_H
                    (opt_initialize ? (char*) "" : mysqld_unix_port),
#  else
                    (char*) "",
#  endif
                    mysqld_port, MYSQL_COMPILATION_COMMENT);

#if defined(_WIN32)
  Service.SetRunning();
#endif

  server_components_initialized();

  /*
    Set opt_super_readonly here because if opt_super_readonly is set
    in get_option, it will create problem while setting up event scheduler.
  */
  set_super_read_only_post_init();

  DBUG_PRINT("info", ("Block, listening for incoming connections"));

  (void)MYSQL_SET_STAGE(0 ,__FILE__, __LINE__);

  server_operational_state= SERVER_OPERATING;

  (void) RUN_HOOK(server_state, before_handle_connection, (NULL));

#if defined(_WIN32)
  setup_conn_event_handler_threads();
#else
  mysql_mutex_lock(&LOCK_socket_listener_active);
  // Make it possible for the signal handler to kill the listener.
  socket_listener_active= true;
  mysql_mutex_unlock(&LOCK_socket_listener_active);

  if (opt_daemonize)
  {
    if (nstdout != nullptr)
    {
      // Show the pid on stdout if deamonizing and connected to tty
      fprintf(nstdout, "mysqld is running as pid %lu\n", current_pid);
      fclose(nstdout);
      nstdout= nullptr;
    }

    mysqld::runtime::signal_parent(pipe_write_fd,1);
  }

  mysqld_socket_acceptor->connection_event_loop();
#endif /* _WIN32 */
  server_operational_state= SERVER_SHUTTING_DOWN;

  DBUG_PRINT("info", ("No longer listening for incoming connections"));

  mysql_audit_notify(MYSQL_AUDIT_SERVER_SHUTDOWN_SHUTDOWN,
                     MYSQL_AUDIT_SERVER_SHUTDOWN_REASON_SHUTDOWN,
                     MYSQLD_SUCCESS_EXIT);

  terminate_compress_gtid_table_thread();
  /*
    Save set of GTIDs of the last binlog into gtid_executed table
    on server shutdown.
  */
  if (opt_bin_log)
    if (gtid_state->save_gtids_of_last_binlog_into_table(false))
      LogErr(WARNING_LEVEL, ER_CANT_SAVE_GTIDS);

#ifndef _WIN32
  mysql_mutex_lock(&LOCK_socket_listener_active);
  // Notify the signal handler that we have stopped listening for connections.
  socket_listener_active= false;
  mysql_cond_broadcast(&COND_socket_listener_active);
  mysql_mutex_unlock(&LOCK_socket_listener_active);
#endif // !_WIN32

#ifdef HAVE_PSI_THREAD_INTERFACE
  /*
    Disable the main thread instrumentation,
    to avoid recording events during the shutdown.
  */
  PSI_THREAD_CALL(delete_current_thread)();
#endif /* HAVE_PSI_THREAD_INTERFACE */

  DBUG_PRINT("info", ("Waiting for shutdown proceed"));
  int ret= 0;
#ifdef _WIN32
  if (shutdown_thr_handle.handle)
    ret= my_thread_join(&shutdown_thr_handle, NULL);
  shutdown_thr_handle.handle= NULL;
  if (0 != ret)
    LogErr(WARNING_LEVEL, ER_CANT_JOIN_SHUTDOWN_THREAD, "shutdown ", ret);
#else
  if (signal_thread_id.thread != 0)
    ret= my_thread_join(&signal_thread_id, NULL);
  signal_thread_id.thread= 0;
  if (0 != ret)
    LogErr(WARNING_LEVEL, ER_CANT_JOIN_SHUTDOWN_THREAD, "signal_", ret);
#endif

  clean_up(1);
  mysqld_exit(MYSQLD_SUCCESS_EXIT);
}


/****************************************************************************
  Main and thread entry function for Win32
  (all this is needed only to run mysqld as a service on WinNT)
****************************************************************************/

#if defined(_WIN32)
int mysql_service(void *p)
{
  if (my_thread_init())
  {
    flush_error_log_messages();
    return 1;
  }

  if (use_opt_args)
    win_main(opt_argc, opt_argv);
  else
    win_main(Service.my_argc, Service.my_argv);

  my_thread_end();
  return 0;
}


/* Quote string if it contains space, else copy */

static char *add_quoted_string(char *to, const char *from, char *to_end)
{
  uint length= (uint) (to_end-to);

  if (!strchr(from, ' '))
    return strmake(to, from, length-1);
  return strxnmov(to, length-1, "\"", from, "\"", NullS);
}


/**
  Handle basic handling of services, like installation and removal.

  @param argv             Pointer to argument list
  @param servicename    Internal name of service
  @param displayname    Display name of service (in taskbar ?)
  @param file_path    Path to this program
  @param startup_option Startup option to mysqld

  @retval
    0   option handled
  @retval
    1   Could not handle option
*/

static bool
default_service_handling(char **argv,
       const char *servicename,
       const char *displayname,
       const char *file_path,
       const char *extra_opt,
       const char *account_name)
{
  char path_and_service[FN_REFLEN+FN_REFLEN+32], *pos, *end;
  const char *opt_delim;
  end= path_and_service + sizeof(path_and_service)-3;

  /* We have to quote filename if it contains spaces */
  pos= add_quoted_string(path_and_service, file_path, end);
  if (extra_opt && *extra_opt)
  {
    /*
     Add option after file_path. There will be zero or one extra option.  It's
     assumed to be --defaults-file=file but isn't checked.  The variable (not
     the option name) should be quoted if it contains a string.
    */
    *pos++= ' ';
    if (opt_delim= strchr(extra_opt, '='))
    {
      size_t length= ++opt_delim - extra_opt;
      pos= my_stpnmov(pos, extra_opt, length);
    }
    else
      opt_delim= extra_opt;

    pos= add_quoted_string(pos, opt_delim, end);
  }
  /* We must have servicename last */
  *pos++= ' ';
  (void) add_quoted_string(pos, servicename, end);

  if (Service.got_service_option(argv, "install"))
  {
    Service.Install(1, servicename, displayname, path_and_service,
                    account_name);
    return 0;
  }
  if (Service.got_service_option(argv, "install-manual"))
  {
    Service.Install(0, servicename, displayname, path_and_service,
                    account_name);
    return 0;
  }
  if (Service.got_service_option(argv, "remove"))
  {
    Service.Remove(servicename);
    return 0;
  }
  return 1;
}


int mysqld_main(int argc, char **argv)
{
  /*
    When several instances are running on the same machine, we
    need to have an  unique  named  hEventShudown  through the
    application PID e.g.: MySQLShutdown1890; MySQLShutdown2342
  */
  int10_to_str((int) GetCurrentProcessId(),my_stpcpy(shutdown_event_name,
                                                  "MySQLShutdown"), 10);

  /* Must be initialized early for comparison of service name */
  system_charset_info= &my_charset_utf8_general_ci;

#ifdef WITH_PERFSCHEMA_STORAGE_ENGINE
  pre_initialize_performance_schema();
#endif /*WITH_PERFSCHEMA_STORAGE_ENGINE */

  if (my_init())
  {
    LogErr(ERROR_LEVEL, ER_MYINIT_FAILED);
    flush_error_log_messages();
    return 1;
  }

  if (Service.GetOS())  /* true NT family */
  {
    char file_path[FN_REFLEN];
    my_path(file_path, argv[0], "");          /* Find name in path */
    fn_format(file_path,argv[0],file_path,"",
              MY_REPLACE_DIR | MY_UNPACK_FILENAME | MY_RESOLVE_SYMLINKS);

    if (argc == 2)
    {
      if (!default_service_handling(argv, MYSQL_SERVICENAME, MYSQL_SERVICENAME,
                                    file_path, "", NULL))
        return 0;
      if (Service.IsService(argv[1]))        /* Start an optional service */
      {
        /*
          Only add the service name to the groups read from the config file
          if it's not "MySQL". (The default service name should be 'mysqld'
          but we started a bad tradition by calling it MySQL from the start
          and we are now stuck with it.
        */
        if (my_strcasecmp(system_charset_info, argv[1],"mysql"))
          load_default_groups[load_default_groups_sz-2]= argv[1];
        windows_service= true;
        Service.Init(argv[1], mysql_service);
        return 0;
      }
    }
    else if (argc == 3) /* install or remove any optional service */
    {
      if (!default_service_handling(argv, argv[2], argv[2], file_path, "",
                                    NULL))
        return 0;
      if (Service.IsService(argv[2]))
      {
        /*
          mysqld was started as
          mysqld --defaults-file=my_path\my.ini service-name
        */
        use_opt_args=1;
        opt_argc= 2;        // Skip service-name
        opt_argv=argv;
        windows_service= true;
        if (my_strcasecmp(system_charset_info, argv[2],"mysql"))
          load_default_groups[load_default_groups_sz-2]= argv[2];
        Service.Init(argv[2], mysql_service);
        return 0;
      }
    }
    else if (argc == 4 || argc == 5)
    {
      /*
        This may seem strange, because we handle --local-service while
        preserving 4.1's behavior of allowing any one other argument that is
        passed to the service on startup. (The assumption is that this is
        --defaults-file=file, but that was not enforced in 4.1, so we don't
        enforce it here.)
      */
      const char *extra_opt= NullS;
      const char *account_name = NullS;
      int index;
      for (index = 3; index < argc; index++)
      {
        if (!strcmp(argv[index], "--local-service"))
          account_name= "NT AUTHORITY\\LocalService";
        else
          extra_opt= argv[index];
      }

      if (argc == 4 || account_name)
        if (!default_service_handling(argv, argv[2], argv[2], file_path,
                                      extra_opt, account_name))
          return 0;
    }
    else if (argc == 1 && Service.IsService(MYSQL_SERVICENAME))
    {
      /* start the default service */
      windows_service= true;
      Service.Init(MYSQL_SERVICENAME, mysql_service);
      return 0;
    }
  }
  /* Start as standalone server */
  Service.my_argc=argc;
  Service.my_argv=argv;
  mysql_service(NULL);
  return 0;
}
#endif // _WIN32


static bool read_init_file(char *file_name)
{
  MYSQL_FILE *file;
  DBUG_ENTER("read_init_file");
  DBUG_PRINT("enter",("name: %s",file_name));

  LogErr(INFORMATION_LEVEL, ER_BEG_INITFILE, file_name);

  if (!(file= mysql_file_fopen(key_file_init, file_name,
                               O_RDONLY, MYF(MY_WME))))
    DBUG_RETURN(true);
  (void) bootstrap::run_bootstrap_thread(file, NULL, SYSTEM_THREAD_INIT_FILE);
  mysql_file_fclose(file, MYF(MY_WME));

  LogErr(INFORMATION_LEVEL, ER_END_INITFILE, file_name);

  DBUG_RETURN(false);
}


/****************************************************************************
  Handle start options
******************************************************************************/

/**
  Process command line options flagged as 'early'.
  Some components needs to be initialized as early as possible,
  because the rest of the server initialization depends on them.
  Options that needs to be parsed early includes:
  - the performance schema, when compiled in,
  - options related to the help,
  - options related to the bootstrap
  The performance schema needs to be initialized as early as possible,
  before to-be-instrumented objects of the server are initialized.
*/
static int handle_early_options()
{
  int ho_error;
  vector<my_option> all_early_options;
  all_early_options.reserve(100);

  my_getopt_register_get_addr(NULL);
  /* Skip unknown options so that they may be processed later */
  my_getopt_skip_unknown= true;

  /* Add the system variables parsed early */
  sys_var_add_options(&all_early_options, sys_var::PARSE_EARLY);

  /* Add the command line options parsed early */
  for (my_option *opt= my_long_early_options;
       opt->name != NULL;
       opt++)
    all_early_options.push_back(*opt);

  add_terminator(&all_early_options);

  my_getopt_error_reporter= option_error_reporter;
  my_charset_error_reporter= charset_error_reporter;

  ho_error= handle_options(&remaining_argc, &remaining_argv,
                           &all_early_options[0], mysqld_get_one_option);
  if (ho_error == 0)
  {
    /* Add back the program name handle_options removes */
    remaining_argc++;
    remaining_argv--;

    if (opt_initialize_insecure)
      opt_initialize= true;
  }

  // Swap with an empty vector, i.e. delete elements and free allocated space.
  vector<my_option>().swap(all_early_options);

  return ho_error;
}

/**
  Adjust @c open_files_limit.
  Computation is  based on:
  - @c max_connections,
  - @c table_cache_size,
  - the platform max open file limit.
*/
static void adjust_open_files_limit(ulong *requested_open_files)
{
  ulong limit_1;
  ulong limit_2;
  ulong limit_3;
  ulong request_open_files;
  ulong effective_open_files;

  /* MyISAM requires two file handles per table. */
  limit_1= 10 + max_connections + table_cache_size * 2;

  /*
    We are trying to allocate no less than max_connections*5 file
    handles (i.e. we are trying to set the limit so that they will
    be available).
  */
  limit_2= max_connections * 5;

  /* Try to allocate no less than 5000 by default. */
  limit_3= open_files_limit ? open_files_limit : 5000;

  request_open_files= max<ulong>(max<ulong>(limit_1, limit_2), limit_3);

  /* Notice: my_set_max_open_files() may return more than requested. */
  effective_open_files= my_set_max_open_files(request_open_files);

  if (effective_open_files < request_open_files)
  {
    if (open_files_limit == 0)
    {
      LogErr(WARNING_LEVEL, ER_CHANGED_MAX_OPEN_FILES,
             effective_open_files, request_open_files);
    }
    else
    {
      LogErr(WARNING_LEVEL, ER_CANT_INCREASE_MAX_OPEN_FILES,
             effective_open_files, request_open_files);
    }
  }

  open_files_limit= effective_open_files;
  if (requested_open_files)
    *requested_open_files= min<ulong>(effective_open_files, request_open_files);
}

static void adjust_max_connections(ulong requested_open_files)
{
  ulong limit;

  limit= requested_open_files - 10 - TABLE_OPEN_CACHE_MIN * 2;

  if (limit < max_connections)
  {
    LogErr(WARNING_LEVEL, ER_CHANGED_MAX_CONNECTIONS, limit, max_connections);

    // This can be done unprotected since it is only called on startup.
    max_connections= limit;
  }
}

static void adjust_table_cache_size(ulong requested_open_files)
{
  ulong limit;

  limit= max<ulong>((requested_open_files - 10 - max_connections) / 2,
                    TABLE_OPEN_CACHE_MIN);

  if (limit < table_cache_size)
  {
    LogErr(WARNING_LEVEL, ER_CHANGED_TABLE_OPEN_CACHE,
           limit, table_cache_size);

    table_cache_size= limit;
  }

  table_cache_size_per_instance= table_cache_size / table_cache_instances;
}

static void adjust_table_def_size()
{
  ulong default_value;
  sys_var *var;

  default_value= min<ulong> (400 + table_cache_size / 2, 2000);
  var= intern_find_sys_var(STRING_WITH_LEN("table_definition_cache"));
  DBUG_ASSERT(var != NULL);
  var->update_default(default_value);

  if (! table_definition_cache_specified)
    table_def_size= default_value;
}

static void adjust_related_options(ulong *requested_open_files)
{
  /*
    In bootstrap, disable grant tables (about to be created)
  */
  if (opt_initialize)
    opt_noacl= 1;

  /* The order is critical here, because of dependencies. */
  adjust_open_files_limit(requested_open_files);
  adjust_max_connections(*requested_open_files);
  adjust_table_cache_size(*requested_open_files);
  adjust_table_def_size();
}

vector<my_option> all_options;

struct my_option my_long_early_options[]=
{
#if !defined(_WIN32)
  {"daemonize", 'D', "Run mysqld as sysv daemon", &opt_daemonize,
    &opt_daemonize, 0, GET_BOOL, NO_ARG, 0, 0, 0, 0, 0,0},
#endif
  {"skip-grant-tables", 0,
   "Start without grant tables. This gives all users FULL ACCESS to all tables.",
   &opt_noacl, &opt_noacl, 0, GET_BOOL, NO_ARG, 0, 0, 0, 0, 0,
   0},
  {"help", '?', "Display this help and exit.",
   &opt_help, &opt_help, 0, GET_BOOL, NO_ARG, 0, 0, 0, 0,
   0, 0},
  {"verbose", 'v', "Used with --help option for detailed help.",
   &opt_verbose, &opt_verbose, 0, GET_BOOL, NO_ARG, 0, 0, 0, 0, 0, 0},
  {"version", 'V', "Output version information and exit.", 0, 0, 0, GET_NO_ARG,
   NO_ARG, 0, 0, 0, 0, 0, 0},
  {"initialize", 'I', "Create the default database and exit."
   " Create a super user with a random expired password and store it into the log.",
   &opt_initialize, &opt_initialize, 0, GET_BOOL, NO_ARG, 0, 0, 0, 0, 0, 0},
  {"initialize-insecure", 0, "Create the default database and exit."
   " Create a super user with empty password.",
   &opt_initialize_insecure, &opt_initialize_insecure, 0, GET_BOOL, NO_ARG,
   0, 0, 0, 0, 0, 0},
  {"keyring-migration-source", OPT_KEYRING_MIGRATION_SOURCE,
   "Keyring plugin from where the keys needs to "
   "be migrated to. This option must be specified along with "
   "--keyring-migration-destination.",
   &opt_keyring_migration_source, &opt_keyring_migration_source,
   0, GET_STR, REQUIRED_ARG, 0, 0, 0, 0, 0, 0},
  {"keyring-migration-destination", OPT_KEYRING_MIGRATION_DESTINATION,
   "Keyring plugin to which the keys are "
   "migrated to. This option must be specified along with "
   "--keyring-migration-source.",
   &opt_keyring_migration_destination, &opt_keyring_migration_destination,
   0, GET_STR, REQUIRED_ARG, 0, 0, 0, 0, 0, 0},
  {"keyring-migration-user", OPT_KEYRING_MIGRATION_USER,
   "User to login to server.",
   &opt_keyring_migration_user, &opt_keyring_migration_user,
   0, GET_STR, REQUIRED_ARG, 0, 0, 0, 0, 0, 0},
  {"keyring-migration-host", OPT_KEYRING_MIGRATION_HOST, "Connect to host.",
   &opt_keyring_migration_host, &opt_keyring_migration_host,
   0, GET_STR, REQUIRED_ARG, 0, 0, 0, 0, 0, 0},
  {"keyring-migration-password", 'p',
   "Password to use when connecting to server during keyring migration. "
   "If password value is not specified then it will be asked from the tty.",
   0, 0, 0, GET_PASSWORD, OPT_ARG, 0, 0, 0, 0, 0, 0},
  {"keyring-migration-socket", OPT_KEYRING_MIGRATION_SOCKET,
   "The socket file to use for connection.",
   &opt_keyring_migration_socket, &opt_keyring_migration_socket,
   0, GET_STR, REQUIRED_ARG, 0, 0, 0, 0, 0, 0},
  {"keyring-migration-port", OPT_KEYRING_MIGRATION_PORT,
   "Port number to use for connection.",
   &opt_keyring_migration_port, &opt_keyring_migration_port,
   0, GET_ULONG, REQUIRED_ARG, 0, 0, 0, 0, 0, 0},
  { 0, 0, 0, 0, 0, 0, GET_NO_ARG, NO_ARG, 0, 0, 0, 0, 0, 0 }
};

/**
  System variables are automatically command-line options (few
  exceptions are documented in sys_var.h), so don't need
  to be listed here.
*/

struct my_option my_long_options[]=
{
  {"abort-slave-event-count", 0,
   "Option used by mysql-test for debugging and testing of replication.",
   &abort_slave_event_count,  &abort_slave_event_count,
   0, GET_INT, REQUIRED_ARG, 0, 0, 0, 0, 0, 0},
  {"allow-suspicious-udfs", 0,
   "Allows use of UDFs consisting of only one symbol xxx() "
   "without corresponding xxx_init() or xxx_deinit(). That also means "
   "that one can load any function from any library, for example exit() "
   "from libc.so",
   &opt_allow_suspicious_udfs, &opt_allow_suspicious_udfs,
   0, GET_BOOL, NO_ARG, 0, 0, 0, 0, 0, 0},
  {"ansi", 'a', "Use ANSI SQL syntax instead of MySQL syntax. This mode "
   "will also set transaction isolation level 'serializable'.", 0, 0, 0,
   GET_NO_ARG, NO_ARG, 0, 0, 0, 0, 0, 0},
  /*
    Because Sys_var_bit does not support command-line options, we need to
    explicitly add one for --autocommit
  */
  {"autocommit", 0, "Set default value for autocommit (0 or 1)",
   &opt_autocommit, &opt_autocommit, 0,
   GET_BOOL, OPT_ARG, 1, 0, 0,
   & source_autocommit, /* arg_source, to be copied to Sys_var */
   0, NULL},
  {"binlog-do-db", OPT_BINLOG_DO_DB,
   "Tells the master it should log updates for the specified database, "
   "and exclude all others not explicitly mentioned.",
   0, 0, 0, GET_STR, REQUIRED_ARG, 0, 0, 0, 0, 0, 0},
  {"binlog-ignore-db", OPT_BINLOG_IGNORE_DB,
   "Tells the master that updates to the given database should not be logged to the binary log.",
   0, 0, 0, GET_STR, REQUIRED_ARG, 0, 0, 0, 0, 0, 0},
  {"binlog-row-event-max-size", 0,
   "The maximum size of a row-based binary log event in bytes. Rows will be "
   "grouped into events smaller than this size if possible. "
   "The value has to be a multiple of 256.",
   &opt_binlog_rows_event_max_size, &opt_binlog_rows_event_max_size,
   0, GET_ULONG, REQUIRED_ARG,
   /* def_value */ 8192, /* min_value */  256, /* max_value */ ULONG_MAX,
   /* sub_size */     0, /* block_size */ 256,
   /* app_type */ 0
  },
  {"character-set-client-handshake", 0,
   "Don't ignore client side character set value sent during handshake.",
   &opt_character_set_client_handshake,
   &opt_character_set_client_handshake,
    0, GET_BOOL, NO_ARG, 1, 0, 0, 0, 0, 0},
  {"character-set-filesystem", 0,
   "Set the filesystem character set.",
   &character_set_filesystem_name,
   &character_set_filesystem_name,
   0, GET_STR, REQUIRED_ARG, 0, 0, 0, 0, 0, 0 },
  {"character-set-server", 'C', "Set the default character set.",
   &default_character_set_name, &default_character_set_name,
   0, GET_STR, REQUIRED_ARG, 0, 0, 0, 0, 0, 0 },
  {"chroot", 'r', "Chroot mysqld daemon during startup.",
   &mysqld_chroot, &mysqld_chroot, 0, GET_STR, REQUIRED_ARG,
   0, 0, 0, 0, 0, 0},
  {"collation-server", 0, "Set the default collation.",
   &default_collation_name, &default_collation_name,
   0, GET_STR, REQUIRED_ARG, 0, 0, 0, 0, 0, 0 },
  {"console", OPT_CONSOLE, "Write error output on screen; don't remove the console window on windows.",
   &opt_console, &opt_console, 0, GET_BOOL, NO_ARG, 0, 0, 0,
   0, 0, 0},
  {"core-file", OPT_WANT_CORE, "Write core on errors.", 0, 0, 0, GET_NO_ARG,
   NO_ARG, 0, 0, 0, 0, 0, 0},
  /* default-storage-engine should have "MyISAM" as def_value. Instead
     of initializing it here it is done in init_common_variables() due
     to a compiler bug in Sun Studio compiler. */
  {"default-storage-engine", 0, "The default storage engine for new tables",
   &default_storage_engine, 0, 0, GET_STR, REQUIRED_ARG,
   0, 0, 0, 0, 0, 0 },
  {"default-tmp-storage-engine", 0, 
    "The default storage engine for new explict temporary tables",
   &default_tmp_storage_engine, 0, 0, GET_STR, REQUIRED_ARG,
   0, 0, 0, 0, 0, 0 },
  {"default-time-zone", 0, "Set the default time zone.",
   &default_tz_name, &default_tz_name,
   0, GET_STR, REQUIRED_ARG, 0, 0, 0, 0, 0, 0 },
  {"disconnect-slave-event-count", 0,
   "Option used by mysql-test for debugging and testing of replication.",
   &disconnect_slave_event_count, &disconnect_slave_event_count,
   0, GET_INT, REQUIRED_ARG, 0, 0, 0, 0, 0, 0},
  {"exit-info", 'T', "Used for debugging. Use at your own risk.", 0, 0, 0,
   GET_LONG, OPT_ARG, 0, 0, 0, 0, 0, 0},

  {"external-locking", 0, "Use system (external) locking (disabled by "
   "default).  With this option enabled you can run myisamchk to test "
   "(not repair) tables while the MySQL server is running. Disable with "
   "--skip-external-locking.", &opt_external_locking, &opt_external_locking,
   0, GET_BOOL, NO_ARG, 0, 0, 0, 0, 0, 0},
  /* We must always support the next option to make scripts like mysqltest
     easier to do */
  {"gdb", 0,
   "Set up signals usable for debugging.",
   &opt_debugging, &opt_debugging,
   0, GET_BOOL, NO_ARG, 0, 0, 0, 0, 0, 0},
#if defined(HAVE_LINUX_LARGE_PAGES) || defined (HAVE_SOLARIS_LARGE_PAGES)
  {"super-large-pages", 0, "Enable support for super large pages.",
   &opt_super_large_pages, &opt_super_large_pages, 0,
   GET_BOOL, OPT_ARG, 0, 0, 1, 0, 1, 0},
#endif
  {"language", 'L',
   "Client error messages in given language. May be given as a full path. "
   "Deprecated. Use --lc-messages-dir instead.",
   &lc_messages_dir_ptr, &lc_messages_dir_ptr, 0,
   GET_STR, REQUIRED_ARG, 0, 0, 0, 0, 0, 0},
  {"lc-messages", 0,
   "Set the language used for the error messages.",
   &lc_messages, &lc_messages, 0, GET_STR, REQUIRED_ARG,
   0, 0, 0, 0, 0, 0 },
  {"lc-time-names", 0,
   "Set the language used for the month names and the days of the week.",
   &lc_time_names_name, &lc_time_names_name,
   0, GET_STR, REQUIRED_ARG, 0, 0, 0, 0, 0, 0 },
  {"log-bin", OPT_BIN_LOG,
   "Configures the name prefix to use for binary log files. The name prefix "
   "defaults to `hostname`-bin if the --log-bin option is not configured. "
   "To set a different name prefix for binary log files use --log-bin=name. "
   "To disable binary logging use the --skip-log-bin or --disable-log-bin "
   "option.",
   &opt_bin_logname, &opt_bin_logname, 0, GET_STR_ALLOC,
   OPT_ARG, 0, 0, 0, 0, 0, 0},
  {"log-bin-index", 0,
   "File that holds the names for binary log files.",
   &opt_binlog_index_name, &opt_binlog_index_name, 0, GET_STR,
   REQUIRED_ARG, 0, 0, 0, 0, 0, 0},
  {"relay-log-index", 0,
   "File that holds the names for relay log files.",
   &opt_relaylog_index_name, &opt_relaylog_index_name, 0, GET_STR,
   REQUIRED_ARG, 0, 0, 0, 0, 0, 0},
  {"log-isam", OPT_ISAM_LOG, "Log all MyISAM changes to file.",
   &myisam_log_filename, &myisam_log_filename, 0, GET_STR,
   OPT_ARG, 0, 0, 0, 0, 0, 0},
  {"log-raw", 0,
   "Log to general log before any rewriting of the query. For use in debugging, not production as "
   "sensitive information may be logged.",
   &opt_general_log_raw, &opt_general_log_raw,
   0, GET_BOOL, NO_ARG, 0, 0, 1, 0, 1, 0 },
  {"log-short-format", 0,
   "Don't log extra information to update and slow-query logs.",
   &opt_short_log_format, &opt_short_log_format,
   0, GET_BOOL, NO_ARG, 0, 0, 0, 0, 0, 0},
  {"log-tc", 0,
   "Path to transaction coordinator log (used for transactions that affect "
   "more than one storage engine, when binary log is disabled).",
   &opt_tc_log_file, &opt_tc_log_file, 0, GET_STR,
   REQUIRED_ARG, 0, 0, 0, 0, 0, 0},
  {"log-tc-size", 0, "Size of transaction coordinator log.",
   &opt_tc_log_size, &opt_tc_log_size, 0, GET_ULONG,
   REQUIRED_ARG, TC_LOG_MIN_PAGES * my_getpagesize(),
   TC_LOG_MIN_PAGES * my_getpagesize(), ULONG_MAX, 0,
   my_getpagesize(), 0},
  {"master-info-file", 0,
   "The location and name of the file that remembers the master and where "
   "the I/O replication thread is in the master's binlogs.",
   &master_info_file, &master_info_file, 0, GET_STR,
   REQUIRED_ARG, 0, 0, 0, 0, 0, 0},
  {"master-retry-count", OPT_MASTER_RETRY_COUNT,
   "The number of tries the slave will make to connect to the master before giving up. "
   "Deprecated option, use 'CHANGE MASTER TO master_retry_count = <num>' instead.",
   &master_retry_count, &master_retry_count, 0, GET_ULONG,
   REQUIRED_ARG, 3600*24, 0, 0, 0, 0, 0},
  {"max-binlog-dump-events", 0,
   "Option used by mysql-test for debugging and testing of replication.",
   &max_binlog_dump_events, &max_binlog_dump_events, 0,
   GET_INT, REQUIRED_ARG, 0, 0, 0, 0, 0, 0},
  {"memlock", 0, "Lock mysqld in memory.", &locked_in_memory,
   &locked_in_memory, 0, GET_BOOL, NO_ARG, 0, 0, 0, 0, 0, 0},
  {"old-style-user-limits", 0,
   "Enable old-style user limits (before 5.0.3, user resources were counted "
   "per each user+host vs. per account).",
   &opt_old_style_user_limits, &opt_old_style_user_limits,
   0, GET_BOOL, NO_ARG, 0, 0, 0, 0, 0, 0},
  {"port-open-timeout", 0,
   "Maximum time in seconds to wait for the port to become free. "
   "(Default: No wait).", &mysqld_port_timeout, &mysqld_port_timeout, 0,
   GET_UINT, REQUIRED_ARG, 0, 0, 0, 0, 0, 0},
  {"replicate-do-db", OPT_REPLICATE_DO_DB,
   "Tells the slave thread to restrict replication to the specified database. "
   "To specify more than one database, use the directive multiple times, "
   "once for each database. Note that this will only work if you do not use "
   "cross-database queries such as UPDATE some_db.some_table SET foo='bar' "
   "while having selected a different or no database. If you need cross "
   "database updates to work, make sure you have 3.23.28 or later, and use "
   "replicate-wild-do-table=db_name.%.",
   0, 0, 0, GET_STR, REQUIRED_ARG, 0, 0, 0, 0, 0, 0},
  {"replicate-do-table", OPT_REPLICATE_DO_TABLE,
   "Tells the slave thread to restrict replication to the specified table. "
   "To specify more than one table, use the directive multiple times, once "
   "for each table. This will work for cross-database updates, in contrast "
   "to replicate-do-db.", 0, 0, 0, GET_STR, REQUIRED_ARG, 0, 0, 0, 0, 0, 0},
  {"replicate-ignore-db", OPT_REPLICATE_IGNORE_DB,
   "Tells the slave thread to not replicate to the specified database. To "
   "specify more than one database to ignore, use the directive multiple "
   "times, once for each database. This option will not work if you use "
   "cross database updates. If you need cross database updates to work, "
   "make sure you have 3.23.28 or later, and use replicate-wild-ignore-"
   "table=db_name.%. ", 0, 0, 0, GET_STR, REQUIRED_ARG, 0, 0, 0, 0, 0, 0},
  {"replicate-ignore-table", OPT_REPLICATE_IGNORE_TABLE,
   "Tells the slave thread to not replicate to the specified table. To specify "
   "more than one table to ignore, use the directive multiple times, once for "
   "each table. This will work for cross-database updates, in contrast to "
   "replicate-ignore-db.", 0, 0, 0, GET_STR, REQUIRED_ARG, 0, 0, 0, 0, 0, 0},
  {"replicate-rewrite-db", OPT_REPLICATE_REWRITE_DB,
   "Updates to a database with a different name than the original. Example: "
   "replicate-rewrite-db=master_db_name->slave_db_name.",
   0, 0, 0, GET_STR, REQUIRED_ARG, 0, 0, 0, 0, 0, 0},
  {"replicate-same-server-id", 0,
   "In replication, if set to 1, do not skip events having our server id. "
   "Default value is 0 (to break infinite loops in circular replication). "
   "Can't be set to 1 if --log-slave-updates is used.",
   &replicate_same_server_id, &replicate_same_server_id,
   0, GET_BOOL, NO_ARG, 0, 0, 0, 0, 0, 0},
  {"replicate-wild-do-table", OPT_REPLICATE_WILD_DO_TABLE,
   "Tells the slave thread to restrict replication to the tables that match "
   "the specified wildcard pattern. To specify more than one table, use the "
   "directive multiple times, once for each table. This will work for cross-"
   "database updates. Example: replicate-wild-do-table=foo%.bar% will "
   "replicate only updates to tables in all databases that start with foo "
   "and whose table names start with bar.",
   0, 0, 0, GET_STR, REQUIRED_ARG, 0, 0, 0, 0, 0, 0},
  {"replicate-wild-ignore-table", OPT_REPLICATE_WILD_IGNORE_TABLE,
   "Tells the slave thread to not replicate to the tables that match the "
   "given wildcard pattern. To specify more than one table to ignore, use "
   "the directive multiple times, once for each table. This will work for "
   "cross-database updates. Example: replicate-wild-ignore-table=foo%.bar% "
   "will not do updates to tables in databases that start with foo and whose "
   "table names start with bar.",
   0, 0, 0, GET_STR, REQUIRED_ARG, 0, 0, 0, 0, 0, 0},
  {"safe-user-create", 0,
   "Don't allow new user creation by the user who has no write privileges to the mysql.user table.",
   &opt_safe_user_create, &opt_safe_user_create, 0, GET_BOOL,
   NO_ARG, 0, 0, 0, 0, 0, 0},
  {"show-slave-auth-info", 0,
   "Show user and password in SHOW SLAVE HOSTS on this master.",
   &opt_show_slave_auth_info, &opt_show_slave_auth_info, 0,
   GET_BOOL, NO_ARG, 0, 0, 0, 0, 0, 0},
  {"skip-host-cache", OPT_SKIP_HOST_CACHE, "Don't cache host names.", 0, 0, 0,
   GET_NO_ARG, NO_ARG, 0, 0, 0, 0, 0, 0},
  {"skip-new", OPT_SKIP_NEW, "Don't use new, possibly wrong routines.",
   0, 0, 0, GET_NO_ARG, NO_ARG, 0, 0, 0, 0, 0, 0},
  {"skip-slave-start", 0,
   "If set, slave is not autostarted.", &opt_skip_slave_start,
   &opt_skip_slave_start, 0, GET_BOOL, NO_ARG, 0, 0, 0, 0, 0, 0},
  {"skip-stack-trace", OPT_SKIP_STACK_TRACE,
   "Don't print a stack trace on failure.", 0, 0, 0, GET_NO_ARG, NO_ARG, 0, 0,
   0, 0, 0, 0},
#if defined(_WIN32)
  {"slow-start-timeout", 0,
   "Maximum number of milliseconds that the service control manager should wait "
   "before trying to kill the windows service during startup"
   "(Default: 15000).", &slow_start_timeout, &slow_start_timeout, 0,
   GET_ULONG, REQUIRED_ARG, 15000, 0, 0, 0, 0, 0},
#endif
  {"sporadic-binlog-dump-fail", 0,
   "Option used by mysql-test for debugging and testing of replication.",
   &opt_sporadic_binlog_dump_fail,
   &opt_sporadic_binlog_dump_fail, 0, GET_BOOL, NO_ARG, 0, 0, 0, 0, 0,
   0},
#ifdef HAVE_OPENSSL
  {"ssl", 0,
   "Enable SSL for connection (automatically enabled with other flags).",
   &opt_use_ssl, &opt_use_ssl, 0, GET_BOOL, OPT_ARG, 1, 0, 0,
   0, 0, 0},
#endif
#ifdef _WIN32
  {"standalone", 0,
  "Dummy option to start as a standalone program (NT).", 0, 0, 0, GET_NO_ARG,
   NO_ARG, 0, 0, 0, 0, 0, 0},
#endif
  {"symbolic-links", 's',
   "Enable symbolic link support (deprecated and will be  removed in a future"
   " release).",
   &my_enable_symlinks, &my_enable_symlinks, 0, GET_BOOL, NO_ARG,
   0, 0, 0, 0, 0, 0},
  {"sysdate-is-now", 0,
   "Non-default option to alias SYSDATE() to NOW() to make it safe-replicable. "
   "Since 5.0, SYSDATE() returns a `dynamic' value different for different "
   "invocations, even within the same statement.",
   &global_system_variables.sysdate_is_now,
   0, 0, GET_BOOL, NO_ARG, 0, 0, 1, 0, 1, 0},
  {"tc-heuristic-recover", 0,
   "Decision to use in heuristic recover process. Possible values are OFF, "
   "COMMIT or ROLLBACK.", &tc_heuristic_recover, &tc_heuristic_recover,
   &tc_heuristic_recover_typelib, GET_ENUM, REQUIRED_ARG,
   TC_HEURISTIC_NOT_USED, 0, 0, 0, 0, 0},
#if defined(ENABLED_DEBUG_SYNC)
  {"debug-sync-timeout", OPT_DEBUG_SYNC_TIMEOUT,
   "Enable the debug sync facility "
   "and optionally specify a default wait timeout in seconds. "
   "A zero value keeps the facility disabled.",
   &opt_debug_sync_timeout, 0,
   0, GET_UINT, OPT_ARG, 0, 0, UINT_MAX, 0, 0, 0},
#endif /* defined(ENABLED_DEBUG_SYNC) */
  {"transaction-isolation", 0,
   "Default transaction isolation level.",
   &global_system_variables.transaction_isolation,
   &global_system_variables.transaction_isolation, &tx_isolation_typelib,
   GET_ENUM, REQUIRED_ARG, ISO_REPEATABLE_READ, 0, 0, 0, 0, 0},
  {"transaction-read-only", 0,
   "Default transaction access mode. "
   "True if transactions are read-only.",
   &global_system_variables.transaction_read_only,
   &global_system_variables.transaction_read_only, 0,
   GET_BOOL, OPT_ARG, 0, 0, 0, 0, 0, 0},
  {"user", 'u', "Run mysqld daemon as user.", 0, 0, 0, GET_STR, REQUIRED_ARG,
   0, 0, 0, 0, 0, 0},
  {"early-plugin-load", OPT_EARLY_PLUGIN_LOAD,
   "Optional semicolon-separated list of plugins to load before storage engine "
   "initialization, where each plugin is identified as name=library, where "
   "name is the plugin name and library is the plugin library in plugin_dir.",
   0, 0, 0,
   GET_STR, REQUIRED_ARG, 0, 0, 0, 0, 0, 0},
  {"plugin-load", OPT_PLUGIN_LOAD,
   "Optional semicolon-separated list of plugins to load, where each plugin is "
   "identified as name=library, where name is the plugin name and library "
   "is the plugin library in plugin_dir.",
   0, 0, 0,
   GET_STR, REQUIRED_ARG, 0, 0, 0, 0, 0, 0},
  {"plugin-load-add", OPT_PLUGIN_LOAD_ADD,
   "Optional semicolon-separated list of plugins to load, where each plugin is "
   "identified as name=library, where name is the plugin name and library "
   "is the plugin library in plugin_dir. This option adds to the list "
   "specified by --plugin-load in an incremental way. "
   "Multiple --plugin-load-add are supported.",
   0, 0, 0,
   GET_STR, REQUIRED_ARG, 0, 0, 0, 0, 0, 0},

  {"innodb", OPT_SKIP_INNODB,
   "Deprecated option. Provided for backward compatibility only. "
   "The option has no effect on the server behaviour. InnoDB is always enabled. "
   "The option will be removed in a future release.",
   0, 0, 0, GET_BOOL, OPT_ARG,
   0, 0, 0, 0, 0, 0},

  {0, 0, 0, 0, 0, 0, GET_NO_ARG, NO_ARG, 0, 0, 0, 0, 0, 0}
};


static int show_queries(THD *thd, SHOW_VAR *var, char*)
{
  var->type= SHOW_LONGLONG;
  var->value= (char *)&thd->query_id;
  return 0;
}


static int show_net_compression(THD *thd, SHOW_VAR *var, char *buff)
{
  var->type= SHOW_MY_BOOL;
  var->value= buff;
  *((bool *)buff)= thd->get_protocol()->get_compression();
  return 0;
}

static int show_starttime(THD *thd, SHOW_VAR *var, char *buff)
{
  var->type= SHOW_LONGLONG;
  var->value= buff;
  *((longlong *)buff)= (longlong) (thd->query_start_in_secs() -
                                   server_start_time);
  return 0;
}

static int show_max_used_connections_time(THD *thd, SHOW_VAR *var, char *buff)
{
  MYSQL_TIME max_used_connections_time;
  var->type= SHOW_CHAR;
  var->value= buff;
  thd->variables.time_zone->gmt_sec_to_TIME(&max_used_connections_time,
    Connection_handler_manager::max_used_connections_time);
  my_datetime_to_str(&max_used_connections_time, buff, 0);
  return 0;
}

static int show_num_thread_running(THD*, SHOW_VAR *var, char *buff)
{
  var->type= SHOW_LONGLONG;
  var->value= buff;
  long long *value= reinterpret_cast<long long*>(buff);
  *value= static_cast<long long>(Global_THD_manager::get_instance()->
                                 get_num_thread_running());
  return 0;
}


static int show_num_thread_created(THD*, SHOW_VAR *var, char *buff)
{
  var->type= SHOW_LONG;
  var->value= buff;
  long *value= reinterpret_cast<long*>(buff);
  *value= static_cast<long>(Global_THD_manager::get_instance()->
                            get_num_thread_created());
  return 0;
}

static int show_thread_id_count(THD*, SHOW_VAR *var, char *buff)
{
  var->type= SHOW_LONG;
  var->value= buff;
  long *value= reinterpret_cast<long*>(buff);
  *value= static_cast<long>(Global_THD_manager::get_instance()->
                            get_thread_id() - 1);
  return 0;
}


static int show_aborted_connects(THD*, SHOW_VAR *var, char *buff)
{
  var->type= SHOW_LONG;
  var->value= buff;
  long *value= reinterpret_cast<long*>(buff);
  *value= static_cast<long>(Connection_handler_manager::get_instance()->
                            aborted_connects());
  return 0;
}

static int show_acl_cache_items_count(THD*, SHOW_VAR *var, char *buff)
{
  var->type= SHOW_LONG;
  var->value= buff;
  long *value= reinterpret_cast<long*>(buff);
  *value= static_cast<long>(get_global_acl_cache_size());
  return 0;
}


static int show_connection_errors_max_connection(THD*, SHOW_VAR *var,
                                                 char *buff)
{
  var->type= SHOW_LONG;
  var->value= buff;
  long *value= reinterpret_cast<long*>(buff);
  *value= static_cast<long>(Connection_handler_manager::get_instance()->
                            connection_errors_max_connection());
  return 0;
}

static int show_connection_errors_select(THD*, SHOW_VAR *var, char *buff)
{
  var->type= SHOW_LONG;
  var->value= buff;
  long *value= reinterpret_cast<long*>(buff);
  *value=
    static_cast<long>(Mysqld_socket_listener::get_connection_errors_select());
  return 0;
}

static int show_connection_errors_accept(THD*, SHOW_VAR *var, char *buff)
{
  var->type= SHOW_LONG;
  var->value= buff;
  long *value= reinterpret_cast<long*>(buff);
  *value=
    static_cast<long>(Mysqld_socket_listener::get_connection_errors_accept());
  return 0;
}

static int show_connection_errors_tcpwrap(THD*, SHOW_VAR *var, char *buff)
{
  var->type= SHOW_LONG;
  var->value= buff;
  long *value= reinterpret_cast<long*>(buff);
  *value=
    static_cast<long>(Mysqld_socket_listener::get_connection_errors_tcpwrap());
  return 0;
}


#ifdef ENABLED_PROFILING
static int show_flushstatustime(THD *thd, SHOW_VAR *var, char *buff)
{
  var->type= SHOW_LONGLONG;
  var->value= buff;
  *((longlong *)buff)= (longlong) (thd->query_start_in_secs() -
                                   flush_status_time);
  return 0;
}
#endif

/**
  After Multisource replication, this function only shows the value
  of default channel.

  To know the status of other channels, performance schema replication
  tables comes to the rescue.

  @todo  Any warning needed if multiple channels exist to request
         the users to start using replication performance schema
         tables.
*/
static int show_slave_running(THD*, SHOW_VAR *var, char *buff)
{
  channel_map.rdlock();
  Master_info *mi= channel_map.get_default_channel_mi();

  if (mi)
  {
    var->type= SHOW_MY_BOOL;
    var->value= buff;
    *((bool *)buff)= (bool) (mi &&
                                   mi->slave_running == MYSQL_SLAVE_RUN_CONNECT &&
                                   mi->rli->slave_running);
  }
  else
    var->type= SHOW_UNDEF;

  channel_map.unlock();
  return 0;
}


/**
  This status variable is also exclusively (look comments on
  show_slave_running()) for default channel.
*/
static int show_slave_retried_trans(THD*, SHOW_VAR *var, char *buff)
{
  channel_map.rdlock();
  Master_info *mi= channel_map.get_default_channel_mi();

  if (mi)
  {
    var->type= SHOW_LONG;
    var->value= buff;
    *((long *)buff)= (long)mi->rli->retried_trans;
  }
  else
    var->type= SHOW_UNDEF;

  channel_map.unlock();
  return 0;
}

/**
  Only for default channel. Refer to comments on show_slave_running()
*/
static int show_slave_received_heartbeats(THD*, SHOW_VAR *var, char *buff)
{
  channel_map.rdlock();
  Master_info *mi= channel_map.get_default_channel_mi();

  if (mi)
  {
    var->type= SHOW_LONGLONG;
    var->value= buff;
    *((longlong *)buff)= mi->received_heartbeats;
  }
  else
    var->type= SHOW_UNDEF;

  channel_map.unlock();
  return 0;
}

/**
  Only for default channel. Refer to comments on show_slave_running()
*/
static int show_slave_last_heartbeat(THD *thd, SHOW_VAR *var, char *buff)
{
  MYSQL_TIME received_heartbeat_time;

  channel_map.rdlock();
  Master_info *mi= channel_map.get_default_channel_mi();

  if (mi)
  {
    var->type= SHOW_CHAR;
    var->value= buff;
    if (mi->last_heartbeat == 0)
      buff[0]='\0';
    else
    {
      thd->variables.time_zone->gmt_sec_to_TIME(&received_heartbeat_time, 
        static_cast<my_time_t>(mi->last_heartbeat/1000000));
      my_datetime_to_str(&received_heartbeat_time, buff, 0);
    }
  }
  else
    var->type= SHOW_UNDEF;

  channel_map.unlock();
  return 0;
}

/**
  Only for default channel. For details, refer to show_slave_running()
*/
static int show_heartbeat_period(THD*, SHOW_VAR *var, char *buff)
{
  channel_map.rdlock();
  Master_info *mi= channel_map.get_default_channel_mi();

  if (mi)
  {
    var->type= SHOW_CHAR;
    var->value= buff;
    sprintf(buff, "%.3f", mi->heartbeat_period);
  }
  else
    var->type= SHOW_UNDEF;

  channel_map.unlock();
  return 0;
}

#ifndef DBUG_OFF
static int show_slave_rows_last_search_algorithm_used(THD*, SHOW_VAR *var, char *buff)
{
  uint res= slave_rows_last_search_algorithm_used;
  const char* s= ((res == Rows_log_event::ROW_LOOKUP_TABLE_SCAN) ? "TABLE_SCAN" :
                  ((res == Rows_log_event::ROW_LOOKUP_HASH_SCAN) ? "HASH_SCAN" : 
                   "INDEX_SCAN"));

  var->type= SHOW_CHAR;
  var->value= buff;
  sprintf(buff, "%s", s);

  return 0;
}

static int show_ongoing_automatic_gtid_violating_transaction_count(
  THD*, SHOW_VAR *var, char *buf)
{
  var->type= SHOW_CHAR;
  var->value= buf;
  sprintf(buf, "%d",
          gtid_state->get_automatic_gtid_violating_transaction_count());
  return 0;
}

static int show_ongoing_anonymous_gtid_violating_transaction_count(
  THD*, SHOW_VAR *var, char *buf)
{
  var->type= SHOW_CHAR;
  var->value= buf;
  sprintf(buf, "%d",
          gtid_state->get_anonymous_gtid_violating_transaction_count());
  return 0;
}

#endif

static int show_ongoing_anonymous_transaction_count(
  THD*, SHOW_VAR *var, char *buf)
{
  var->type= SHOW_CHAR;
  var->value= buf;
  sprintf(buf, "%d", gtid_state->get_anonymous_ownership_count());
  return 0;
}


static int show_open_tables(THD*, SHOW_VAR *var, char *buff)
{
  var->type= SHOW_LONG;
  var->value= buff;
  *((long *)buff)= (long)table_cache_manager.cached_tables();
  return 0;
}

static int show_prepared_stmt_count(THD*, SHOW_VAR *var, char *buff)
{
  var->type= SHOW_LONG;
  var->value= buff;
  mysql_mutex_lock(&LOCK_prepared_stmt_count);
  *((long *)buff)= (long)prepared_stmt_count;
  mysql_mutex_unlock(&LOCK_prepared_stmt_count);
  return 0;
}

static int show_table_definitions(THD*, SHOW_VAR *var, char *buff)
{
  var->type= SHOW_LONG;
  var->value= buff;
  *((long *)buff)= (long)cached_table_definitions();
  return 0;
}

#if defined(HAVE_OPENSSL)
/* Functions relying on CTX */
static int show_ssl_ctx_sess_accept(THD*, SHOW_VAR *var, char *buff)
{
  var->type= SHOW_LONG;
  var->value= buff;
  *((long *)buff)= (!ssl_acceptor_fd ? 0 :
                     SSL_CTX_sess_accept(ssl_acceptor_fd->ssl_context));
  return 0;
}

static int show_ssl_ctx_sess_accept_good(THD*, SHOW_VAR *var, char *buff)
{
  var->type= SHOW_LONG;
  var->value= buff;
  *((long *)buff)= (!ssl_acceptor_fd ? 0 :
                     SSL_CTX_sess_accept_good(ssl_acceptor_fd->ssl_context));
  return 0;
}

static int show_ssl_ctx_sess_connect_good(THD*, SHOW_VAR *var, char *buff)
{
  var->type= SHOW_LONG;
  var->value= buff;
  *((long *)buff)= (!ssl_acceptor_fd ? 0 :
                     SSL_CTX_sess_connect_good(ssl_acceptor_fd->ssl_context));
  return 0;
}

static int show_ssl_ctx_sess_accept_renegotiate(THD*, SHOW_VAR *var, char *buff)
{
  var->type= SHOW_LONG;
  var->value= buff;
  *((long *)buff)= (!ssl_acceptor_fd ? 0 :
                     SSL_CTX_sess_accept_renegotiate(ssl_acceptor_fd->ssl_context));
  return 0;
}

static int show_ssl_ctx_sess_connect_renegotiate(THD*, SHOW_VAR *var, char *buff)
{
  var->type= SHOW_LONG;
  var->value= buff;
  *((long *)buff)= (!ssl_acceptor_fd ? 0 :
                     SSL_CTX_sess_connect_renegotiate(ssl_acceptor_fd->ssl_context));
  return 0;
}

static int show_ssl_ctx_sess_cb_hits(THD*, SHOW_VAR *var, char *buff)
{
  var->type= SHOW_LONG;
  var->value= buff;
  *((long *)buff)= (!ssl_acceptor_fd ? 0 :
                     SSL_CTX_sess_cb_hits(ssl_acceptor_fd->ssl_context));
  return 0;
}

static int show_ssl_ctx_sess_hits(THD*, SHOW_VAR *var, char *buff)
{
  var->type= SHOW_LONG;
  var->value= buff;
  *((long *)buff)= (!ssl_acceptor_fd ? 0 :
                     SSL_CTX_sess_hits(ssl_acceptor_fd->ssl_context));
  return 0;
}

static int show_ssl_ctx_sess_cache_full(THD*, SHOW_VAR *var, char *buff)
{
  var->type= SHOW_LONG;
  var->value= buff;
  *((long *)buff)= (!ssl_acceptor_fd ? 0 :
                     SSL_CTX_sess_cache_full(ssl_acceptor_fd->ssl_context));
  return 0;
}

static int show_ssl_ctx_sess_misses(THD*, SHOW_VAR *var, char *buff)
{
  var->type= SHOW_LONG;
  var->value= buff;
  *((long *)buff)= (!ssl_acceptor_fd ? 0 :
                     SSL_CTX_sess_misses(ssl_acceptor_fd->ssl_context));
  return 0;
}

static int show_ssl_ctx_sess_timeouts(THD*, SHOW_VAR *var, char *buff)
{
  var->type= SHOW_LONG;
  var->value= buff;
  *((long *)buff)= (!ssl_acceptor_fd ? 0 :
                     SSL_CTX_sess_timeouts(ssl_acceptor_fd->ssl_context));
  return 0;
}

static int show_ssl_ctx_sess_number(THD*, SHOW_VAR *var, char *buff)
{
  var->type= SHOW_LONG;
  var->value= buff;
  *((long *)buff)= (!ssl_acceptor_fd ? 0 :
                     SSL_CTX_sess_number(ssl_acceptor_fd->ssl_context));
  return 0;
}

static int show_ssl_ctx_sess_connect(THD*, SHOW_VAR *var, char *buff)
{
  var->type= SHOW_LONG;
  var->value= buff;
  *((long *)buff)= (!ssl_acceptor_fd ? 0 :
                     SSL_CTX_sess_connect(ssl_acceptor_fd->ssl_context));
  return 0;
}

static int show_ssl_ctx_sess_get_cache_size(THD*, SHOW_VAR *var, char *buff)
{
  var->type= SHOW_LONG;
  var->value= buff;
  *((long *)buff)= (!ssl_acceptor_fd ? 0 :
                     SSL_CTX_sess_get_cache_size(ssl_acceptor_fd->ssl_context));
  return 0;
}

static int show_ssl_ctx_get_verify_mode(THD*, SHOW_VAR *var, char *buff)
{
  var->type= SHOW_LONG;
  var->value= buff;
  *((long *)buff)= (!ssl_acceptor_fd ? 0 :
                     SSL_CTX_get_verify_mode(ssl_acceptor_fd->ssl_context));
  return 0;
}

static int show_ssl_ctx_get_verify_depth(THD*, SHOW_VAR *var, char *buff)
{
  var->type= SHOW_LONG;
  var->value= buff;
  *((long *)buff)= (!ssl_acceptor_fd ? 0 :
                     SSL_CTX_get_verify_depth(ssl_acceptor_fd->ssl_context));
  return 0;
}

static int show_ssl_ctx_get_session_cache_mode(THD*, SHOW_VAR *var, char*)
{
  var->type= SHOW_CHAR;
  if (!ssl_acceptor_fd)
    var->value= const_cast<char*>("NONE");
  else
    switch (SSL_CTX_get_session_cache_mode(ssl_acceptor_fd->ssl_context))
    {
    case SSL_SESS_CACHE_OFF:
      var->value= const_cast<char*>("OFF"); break;
    case SSL_SESS_CACHE_CLIENT:
      var->value= const_cast<char*>("CLIENT"); break;
    case SSL_SESS_CACHE_SERVER:
      var->value= const_cast<char*>("SERVER"); break;
    case SSL_SESS_CACHE_BOTH:
      var->value= const_cast<char*>("BOTH"); break;
    case SSL_SESS_CACHE_NO_AUTO_CLEAR:
      var->value= const_cast<char*>("NO_AUTO_CLEAR"); break;
    case SSL_SESS_CACHE_NO_INTERNAL_LOOKUP:
      var->value= const_cast<char*>("NO_INTERNAL_LOOKUP"); break;
    default:
      var->value= const_cast<char*>("Unknown"); break;
    }
  return 0;
}

/*
   Functions relying on SSL
   Note: In the show_ssl_* functions, we need to check if we have a
         valid vio-object since this isn't always true, specifically
         when session_status or global_status is requested from
         inside an Event.
 */
static int show_ssl_get_version(THD *thd, SHOW_VAR *var, char*)
{
  var->type= SHOW_CHAR;
  if (thd->get_protocol()->get_ssl())
    var->value=
      const_cast<char*>(SSL_get_version(thd->get_protocol()->get_ssl()));
  else
    var->value= (char *)"";
  return 0;
}

static int show_ssl_session_reused(THD *thd, SHOW_VAR *var, char *buff)
{
  var->type= SHOW_LONG;
  var->value= buff;
  if (thd->get_protocol()->get_ssl())
    *((long *)buff)=
        (long)SSL_session_reused(thd->get_protocol()->get_ssl());
  else
    *((long *)buff)= 0;
  return 0;
}

static int show_ssl_get_default_timeout(THD *thd, SHOW_VAR *var, char *buff)
{
  var->type= SHOW_LONG;
  var->value= buff;
  if (thd->get_protocol()->get_ssl())
    *((long *)buff)=
      (long)SSL_get_default_timeout(thd->get_protocol()->get_ssl());
  else
    *((long *)buff)= 0;
  return 0;
}

static int show_ssl_get_verify_mode(THD *thd, SHOW_VAR *var, char *buff)
{
  var->type= SHOW_LONG;
  var->value= buff;
  if (thd->get_protocol()->get_ssl())
    *((long *)buff)=
      (long)SSL_get_verify_mode(thd->get_protocol()->get_ssl());
  else
    *((long *)buff)= 0;
  return 0;
}

static int show_ssl_get_verify_depth(THD *thd, SHOW_VAR *var, char *buff)
{
  var->type= SHOW_LONG;
  var->value= buff;
  if (thd->get_protocol()->get_ssl())
    *((long *)buff)=
        (long)SSL_get_verify_depth(thd->get_protocol()->get_ssl());
  else
    *((long *)buff)= 0;
  return 0;
}

static int show_ssl_get_cipher(THD *thd, SHOW_VAR *var, char*)
{
  var->type= SHOW_CHAR;
  if (thd->get_protocol()->get_ssl())
    var->value=
      const_cast<char*>(SSL_get_cipher(thd->get_protocol()->get_ssl()));
  else
    var->value= (char *)"";
  return 0;
}

static int show_ssl_get_cipher_list(THD *thd, SHOW_VAR *var, char *buff)
{
  var->type= SHOW_CHAR;
  var->value= buff;
  if (thd->get_protocol()->get_ssl())
  {
    int i;
    const char *p;
    char *end= buff + SHOW_VAR_FUNC_BUFF_SIZE;
    for (i=0; (p= SSL_get_cipher_list(thd->get_protocol()->get_ssl(),i)) &&
               buff < end; i++)
    {
      buff= my_stpnmov(buff, p, end-buff-1);
      *buff++= ':';
    }
    if (i)
      buff--;
  }
  *buff=0;
  return 0;
}


#ifdef HAVE_YASSL

static char *
my_asn1_time_to_string(ASN1_TIME *time, char *buf, size_t len)
{
  return yaSSL_ASN1_TIME_to_string(time, buf, len);
}

#else /* openssl */

static char *
my_asn1_time_to_string(ASN1_TIME *time, char *buf, size_t len)
{
  int n_read;
  char *res= NULL;
  BIO *bio= BIO_new(BIO_s_mem());

  if (bio == NULL)
    return NULL;

  if (!ASN1_TIME_print(bio, time))
    goto end;

  n_read= BIO_read(bio, buf, (int) (len - 1));

  if (n_read > 0)
  {
    buf[n_read]= 0;
    res= buf;
  }

end:
  BIO_free(bio);
  return res;
}

#endif


/**
  Handler function for the 'ssl_get_server_not_before' variable

  @param      var  the data for the variable
  @param[out] buf  the string to put the value of the variable into

  @return          status
  @retval     0    success
*/

static int
show_ssl_get_server_not_before(THD*, SHOW_VAR *var, char *buff)
{
  var->type= SHOW_CHAR;
  if (ssl_acceptor_fd)
  {
    X509 *cert= SSL_get_certificate(ssl_acceptor);
    ASN1_TIME *not_before= X509_get_notBefore(cert);

    if (not_before == NULL)
    {
      var->value= empty_c_string;
      return 0;
    }

    var->value= my_asn1_time_to_string(not_before, buff,
                                       SHOW_VAR_FUNC_BUFF_SIZE);
    if (var->value == NULL)
    {
      var->value= empty_c_string;
      return 1;
    }
  }
  else
    var->value= empty_c_string;
  return 0;
}


/**
  Handler function for the 'ssl_get_server_not_after' variable

  @param      var  the data for the variable
  @param[out] buf  the string to put the value of the variable into

  @return          status
  @retval     0    success
*/

static int
show_ssl_get_server_not_after(THD*, SHOW_VAR *var, char *buff)
{
  var->type= SHOW_CHAR;
  if (ssl_acceptor_fd)
  {
    X509 *cert= SSL_get_certificate(ssl_acceptor);
    ASN1_TIME *not_after= X509_get_notAfter(cert);

    if (not_after == NULL)
    {
      var->value= empty_c_string;
      return 0;
    }

    var->value= my_asn1_time_to_string(not_after, buff,
                                       SHOW_VAR_FUNC_BUFF_SIZE);
    if (var->value == NULL)
    {
      var->value= empty_c_string;
      return 1;
    }
  }
  else
    var->value= empty_c_string;
  return 0;
}

#endif /* HAVE_OPENSSL */

static int show_slave_open_temp_tables(THD*, SHOW_VAR *var, char *buf)
{
  var->type= SHOW_INT;
  var->value= buf;
  *((int *) buf)= atomic_slave_open_temp_tables;
  return 0;
}

/*
  Variables shown by SHOW STATUS in alphabetical order
*/

SHOW_VAR status_vars[]= {
  {"Aborted_clients",          (char*) &aborted_threads,                              SHOW_LONG,               SHOW_SCOPE_GLOBAL},
  {"Aborted_connects",         (char*) &show_aborted_connects,                        SHOW_FUNC,               SHOW_SCOPE_GLOBAL},
  {"Acl_cache_items_count",    (char*) &show_acl_cache_items_count,                   SHOW_FUNC,               SHOW_SCOPE_GLOBAL},
#ifndef DBUG_OFF
  {"Ongoing_anonymous_gtid_violating_transaction_count",(char*) &show_ongoing_anonymous_gtid_violating_transaction_count, SHOW_FUNC, SHOW_SCOPE_GLOBAL},
#endif//!DBUG_OFF
  {"Ongoing_anonymous_transaction_count",(char*) &show_ongoing_anonymous_transaction_count, SHOW_FUNC, SHOW_SCOPE_GLOBAL},
#ifndef DBUG_OFF
  {"Ongoing_automatic_gtid_violating_transaction_count",(char*) &show_ongoing_automatic_gtid_violating_transaction_count, SHOW_FUNC, SHOW_SCOPE_GLOBAL},
#endif//!DBUG_OFF
  {"Binlog_cache_disk_use",    (char*) &binlog_cache_disk_use,                        SHOW_LONG,               SHOW_SCOPE_GLOBAL},
  {"Binlog_cache_use",         (char*) &binlog_cache_use,                             SHOW_LONG,               SHOW_SCOPE_GLOBAL},
  {"Binlog_stmt_cache_disk_use",(char*) &binlog_stmt_cache_disk_use,                  SHOW_LONG,               SHOW_SCOPE_GLOBAL},
  {"Binlog_stmt_cache_use",    (char*) &binlog_stmt_cache_use,                        SHOW_LONG,               SHOW_SCOPE_GLOBAL},
  {"Bytes_received",           (char*) offsetof(System_status_var, bytes_received),          SHOW_LONGLONG_STATUS,    SHOW_SCOPE_ALL},
  {"Bytes_sent",               (char*) offsetof(System_status_var, bytes_sent),              SHOW_LONGLONG_STATUS,    SHOW_SCOPE_ALL},
  {"Com",                      (char*) com_status_vars,                               SHOW_ARRAY,              SHOW_SCOPE_ALL},
  {"Com_stmt_reprepare",       (char*) offsetof(System_status_var, com_stmt_reprepare),      SHOW_LONG_STATUS, SHOW_SCOPE_ALL},
  {"Compression",              (char*) &show_net_compression,                         SHOW_FUNC,               SHOW_SCOPE_SESSION},
  {"Connections",              (char*) &show_thread_id_count,                         SHOW_FUNC,               SHOW_SCOPE_GLOBAL},
  {"Connection_errors_accept",   (char*) &show_connection_errors_accept,              SHOW_FUNC,               SHOW_SCOPE_GLOBAL},
  {"Connection_errors_internal", (char*) &connection_errors_internal,                 SHOW_LONG,               SHOW_SCOPE_GLOBAL},
  {"Connection_errors_max_connections",   (char*) &show_connection_errors_max_connection, SHOW_FUNC,           SHOW_SCOPE_GLOBAL},
  {"Connection_errors_peer_address", (char*) &connection_errors_peer_addr,            SHOW_LONG,               SHOW_SCOPE_GLOBAL},
  {"Connection_errors_select",   (char*) &show_connection_errors_select,              SHOW_FUNC,               SHOW_SCOPE_GLOBAL},
  {"Connection_errors_tcpwrap",  (char*) &show_connection_errors_tcpwrap,             SHOW_FUNC,               SHOW_SCOPE_GLOBAL},
  {"Created_tmp_disk_tables",  (char*) offsetof(System_status_var, created_tmp_disk_tables), SHOW_LONGLONG_STATUS,    SHOW_SCOPE_ALL},
  {"Created_tmp_files",        (char*) &my_tmp_file_created,                          SHOW_LONG,               SHOW_SCOPE_GLOBAL},
  {"Created_tmp_tables",       (char*) offsetof(System_status_var, created_tmp_tables),      SHOW_LONGLONG_STATUS,    SHOW_SCOPE_ALL},
  {"Delayed_errors",           (char*) &delayed_insert_errors,                        SHOW_LONG,               SHOW_SCOPE_GLOBAL},
  {"Delayed_insert_threads",   (char*) &delayed_insert_threads,                       SHOW_LONG_NOFLUSH,       SHOW_SCOPE_GLOBAL},
  {"Delayed_writes",           (char*) &delayed_insert_writes,                        SHOW_LONG,               SHOW_SCOPE_GLOBAL},
  {"Flush_commands",           (char*) &refresh_version,                              SHOW_LONG_NOFLUSH,       SHOW_SCOPE_GLOBAL},
  {"Handler_commit",           (char*) offsetof(System_status_var, ha_commit_count),         SHOW_LONGLONG_STATUS,    SHOW_SCOPE_ALL},
  {"Handler_delete",           (char*) offsetof(System_status_var, ha_delete_count),         SHOW_LONGLONG_STATUS,    SHOW_SCOPE_ALL},
  {"Handler_discover",         (char*) offsetof(System_status_var, ha_discover_count),       SHOW_LONGLONG_STATUS,    SHOW_SCOPE_ALL},
  {"Handler_external_lock",    (char*) offsetof(System_status_var, ha_external_lock_count),  SHOW_LONGLONG_STATUS,    SHOW_SCOPE_ALL},
  {"Handler_mrr_init",         (char*) offsetof(System_status_var, ha_multi_range_read_init_count), SHOW_LONGLONG_STATUS, SHOW_SCOPE_ALL},
  {"Handler_prepare",          (char*) offsetof(System_status_var, ha_prepare_count),        SHOW_LONGLONG_STATUS,    SHOW_SCOPE_ALL},
  {"Handler_read_first",       (char*) offsetof(System_status_var, ha_read_first_count),     SHOW_LONGLONG_STATUS,    SHOW_SCOPE_ALL},
  {"Handler_read_key",         (char*) offsetof(System_status_var, ha_read_key_count),       SHOW_LONGLONG_STATUS,    SHOW_SCOPE_ALL},
  {"Handler_read_last",        (char*) offsetof(System_status_var, ha_read_last_count),      SHOW_LONGLONG_STATUS,    SHOW_SCOPE_ALL},
  {"Handler_read_next",        (char*) offsetof(System_status_var, ha_read_next_count),      SHOW_LONGLONG_STATUS,    SHOW_SCOPE_ALL},
  {"Handler_read_prev",        (char*) offsetof(System_status_var, ha_read_prev_count),      SHOW_LONGLONG_STATUS,    SHOW_SCOPE_ALL},
  {"Handler_read_rnd",         (char*) offsetof(System_status_var, ha_read_rnd_count),       SHOW_LONGLONG_STATUS,    SHOW_SCOPE_ALL},
  {"Handler_read_rnd_next",    (char*) offsetof(System_status_var, ha_read_rnd_next_count),  SHOW_LONGLONG_STATUS,    SHOW_SCOPE_ALL},
  {"Handler_rollback",         (char*) offsetof(System_status_var, ha_rollback_count),       SHOW_LONGLONG_STATUS,    SHOW_SCOPE_ALL},
  {"Handler_savepoint",        (char*) offsetof(System_status_var, ha_savepoint_count),      SHOW_LONGLONG_STATUS,    SHOW_SCOPE_ALL},
  {"Handler_savepoint_rollback",(char*) offsetof(System_status_var, ha_savepoint_rollback_count), SHOW_LONGLONG_STATUS, SHOW_SCOPE_ALL},
  {"Handler_update",           (char*) offsetof(System_status_var, ha_update_count),         SHOW_LONGLONG_STATUS,    SHOW_SCOPE_ALL},
  {"Handler_write",            (char*) offsetof(System_status_var, ha_write_count),          SHOW_LONGLONG_STATUS,    SHOW_SCOPE_ALL},
  {"Key_blocks_not_flushed",   (char*) offsetof(KEY_CACHE, global_blocks_changed),    SHOW_KEY_CACHE_LONG,     SHOW_SCOPE_GLOBAL},
  {"Key_blocks_unused",        (char*) offsetof(KEY_CACHE, blocks_unused),            SHOW_KEY_CACHE_LONG,     SHOW_SCOPE_GLOBAL},
  {"Key_blocks_used",          (char*) offsetof(KEY_CACHE, blocks_used),              SHOW_KEY_CACHE_LONG,     SHOW_SCOPE_GLOBAL},
  {"Key_read_requests",        (char*) offsetof(KEY_CACHE, global_cache_r_requests),  SHOW_KEY_CACHE_LONGLONG, SHOW_SCOPE_GLOBAL},
  {"Key_reads",                (char*) offsetof(KEY_CACHE, global_cache_read),        SHOW_KEY_CACHE_LONGLONG, SHOW_SCOPE_GLOBAL},
  {"Key_write_requests",       (char*) offsetof(KEY_CACHE, global_cache_w_requests),  SHOW_KEY_CACHE_LONGLONG, SHOW_SCOPE_GLOBAL},
  {"Key_writes",               (char*) offsetof(KEY_CACHE, global_cache_write),       SHOW_KEY_CACHE_LONGLONG, SHOW_SCOPE_GLOBAL},
  {"Last_query_cost",          (char*) offsetof(System_status_var, last_query_cost),         SHOW_DOUBLE_STATUS,      SHOW_SCOPE_SESSION},
  {"Last_query_partial_plans", (char*) offsetof(System_status_var, last_query_partial_plans),SHOW_LONGLONG_STATUS,    SHOW_SCOPE_SESSION},
  {"Locked_connects",          (char*) &locked_account_connection_count,              SHOW_LONG,               SHOW_SCOPE_GLOBAL},
  {"Max_execution_time_exceeded",   (char*) offsetof(System_status_var, max_execution_time_exceeded),   SHOW_LONGLONG_STATUS, SHOW_SCOPE_ALL},
  {"Max_execution_time_set",        (char*) offsetof(System_status_var, max_execution_time_set),        SHOW_LONGLONG_STATUS, SHOW_SCOPE_ALL},
  {"Max_execution_time_set_failed", (char*) offsetof(System_status_var, max_execution_time_set_failed), SHOW_LONGLONG_STATUS, SHOW_SCOPE_ALL},
  {"Max_used_connections",     (char*) &Connection_handler_manager::max_used_connections,        SHOW_LONG,        SHOW_SCOPE_GLOBAL},
  {"Max_used_connections_time",(char*) &show_max_used_connections_time,               SHOW_FUNC,               SHOW_SCOPE_GLOBAL},
  {"Not_flushed_delayed_rows", (char*) &delayed_rows_in_use,                          SHOW_LONG_NOFLUSH,       SHOW_SCOPE_GLOBAL},
  {"Open_files",               (char*) &my_file_opened,                               SHOW_LONG_NOFLUSH,       SHOW_SCOPE_GLOBAL},
  {"Open_streams",             (char*) &my_stream_opened,                             SHOW_LONG_NOFLUSH,       SHOW_SCOPE_GLOBAL},
  {"Open_table_definitions",   (char*) &show_table_definitions,                       SHOW_FUNC,               SHOW_SCOPE_GLOBAL},
  {"Open_tables",              (char*) &show_open_tables,                             SHOW_FUNC,               SHOW_SCOPE_ALL},
  {"Opened_files",             (char*) &my_file_total_opened,                         SHOW_LONG_NOFLUSH,       SHOW_SCOPE_GLOBAL},
  {"Opened_tables",            (char*) offsetof(System_status_var, opened_tables),           SHOW_LONGLONG_STATUS,    SHOW_SCOPE_ALL},
  {"Opened_table_definitions", (char*) offsetof(System_status_var, opened_shares),           SHOW_LONGLONG_STATUS,    SHOW_SCOPE_ALL},
  {"Prepared_stmt_count",      (char*) &show_prepared_stmt_count,                     SHOW_FUNC,               SHOW_SCOPE_GLOBAL},
  {"Queries",                  (char*) &show_queries,                                 SHOW_FUNC,               SHOW_SCOPE_ALL},
  {"Questions",                (char*) offsetof(System_status_var, questions),               SHOW_LONGLONG_STATUS,    SHOW_SCOPE_ALL},
  {"Select_full_join",         (char*) offsetof(System_status_var, select_full_join_count),  SHOW_LONGLONG_STATUS,    SHOW_SCOPE_ALL},
  {"Select_full_range_join",   (char*) offsetof(System_status_var, select_full_range_join_count), SHOW_LONGLONG_STATUS, SHOW_SCOPE_ALL},
  {"Select_range",             (char*) offsetof(System_status_var, select_range_count),       SHOW_LONGLONG_STATUS,   SHOW_SCOPE_ALL},
  {"Select_range_check",       (char*) offsetof(System_status_var, select_range_check_count), SHOW_LONGLONG_STATUS,   SHOW_SCOPE_ALL},
  {"Select_scan",	       (char*) offsetof(System_status_var, select_scan_count),              SHOW_LONGLONG_STATUS,   SHOW_SCOPE_ALL},
  {"Slave_open_temp_tables",   (char*) &show_slave_open_temp_tables,                   SHOW_FUNC,              SHOW_SCOPE_GLOBAL},
  {"Slave_retried_transactions",(char*) &show_slave_retried_trans,                     SHOW_FUNC,              SHOW_SCOPE_GLOBAL},
  {"Slave_heartbeat_period",   (char*) &show_heartbeat_period,                         SHOW_FUNC,              SHOW_SCOPE_GLOBAL},
  {"Slave_received_heartbeats",(char*) &show_slave_received_heartbeats,                SHOW_FUNC,              SHOW_SCOPE_GLOBAL},
  {"Slave_last_heartbeat",     (char*) &show_slave_last_heartbeat,                     SHOW_FUNC,              SHOW_SCOPE_GLOBAL},
#ifndef DBUG_OFF
  {"Slave_rows_last_search_algorithm_used",(char*) &show_slave_rows_last_search_algorithm_used, SHOW_FUNC,     SHOW_SCOPE_GLOBAL},
#endif
  {"Slave_running",            (char*) &show_slave_running,                            SHOW_FUNC,              SHOW_SCOPE_GLOBAL},
  {"Slow_launch_threads",      (char*) &Per_thread_connection_handler::slow_launch_threads, SHOW_LONG,         SHOW_SCOPE_ALL},
  {"Slow_queries",             (char*) offsetof(System_status_var, long_query_count),         SHOW_LONGLONG_STATUS,   SHOW_SCOPE_ALL},
  {"Sort_merge_passes",        (char*) offsetof(System_status_var, filesort_merge_passes),    SHOW_LONGLONG_STATUS,   SHOW_SCOPE_ALL},
  {"Sort_range",               (char*) offsetof(System_status_var, filesort_range_count),     SHOW_LONGLONG_STATUS,   SHOW_SCOPE_ALL},
  {"Sort_rows",                (char*) offsetof(System_status_var, filesort_rows),            SHOW_LONGLONG_STATUS,   SHOW_SCOPE_ALL},
  {"Sort_scan",                (char*) offsetof(System_status_var, filesort_scan_count),      SHOW_LONGLONG_STATUS,   SHOW_SCOPE_ALL},
#ifdef HAVE_OPENSSL
  {"Ssl_accept_renegotiates",  (char*) &show_ssl_ctx_sess_accept_renegotiate,          SHOW_FUNC,              SHOW_SCOPE_GLOBAL},
  {"Ssl_accepts",              (char*) &show_ssl_ctx_sess_accept,                      SHOW_FUNC,              SHOW_SCOPE_GLOBAL},
  {"Ssl_callback_cache_hits",  (char*) &show_ssl_ctx_sess_cb_hits,                     SHOW_FUNC,              SHOW_SCOPE_GLOBAL},
  {"Ssl_cipher",               (char*) &show_ssl_get_cipher,                           SHOW_FUNC,              SHOW_SCOPE_ALL},
  {"Ssl_cipher_list",          (char*) &show_ssl_get_cipher_list,                      SHOW_FUNC,              SHOW_SCOPE_ALL},
  {"Ssl_client_connects",      (char*) &show_ssl_ctx_sess_connect,                     SHOW_FUNC,              SHOW_SCOPE_GLOBAL},
  {"Ssl_connect_renegotiates", (char*) &show_ssl_ctx_sess_connect_renegotiate,         SHOW_FUNC,              SHOW_SCOPE_GLOBAL},
  {"Ssl_ctx_verify_depth",     (char*) &show_ssl_ctx_get_verify_depth,                 SHOW_FUNC,              SHOW_SCOPE_GLOBAL},
  {"Ssl_ctx_verify_mode",      (char*) &show_ssl_ctx_get_verify_mode,                  SHOW_FUNC,              SHOW_SCOPE_GLOBAL},
  {"Ssl_default_timeout",      (char*) &show_ssl_get_default_timeout,                  SHOW_FUNC,              SHOW_SCOPE_ALL},
  {"Ssl_finished_accepts",     (char*) &show_ssl_ctx_sess_accept_good,                 SHOW_FUNC,              SHOW_SCOPE_GLOBAL},
  {"Ssl_finished_connects",    (char*) &show_ssl_ctx_sess_connect_good,                SHOW_FUNC,              SHOW_SCOPE_GLOBAL},
  {"Ssl_session_cache_hits",   (char*) &show_ssl_ctx_sess_hits,                        SHOW_FUNC,              SHOW_SCOPE_GLOBAL},
  {"Ssl_session_cache_misses", (char*) &show_ssl_ctx_sess_misses,                      SHOW_FUNC,              SHOW_SCOPE_GLOBAL},
  {"Ssl_session_cache_mode",   (char*) &show_ssl_ctx_get_session_cache_mode,           SHOW_FUNC,              SHOW_SCOPE_GLOBAL},
  {"Ssl_session_cache_overflows", (char*) &show_ssl_ctx_sess_cache_full,               SHOW_FUNC,              SHOW_SCOPE_GLOBAL},
  {"Ssl_session_cache_size",   (char*) &show_ssl_ctx_sess_get_cache_size,              SHOW_FUNC,              SHOW_SCOPE_GLOBAL},
  {"Ssl_session_cache_timeouts", (char*) &show_ssl_ctx_sess_timeouts,                  SHOW_FUNC,              SHOW_SCOPE_GLOBAL},
  {"Ssl_sessions_reused",      (char*) &show_ssl_session_reused,                       SHOW_FUNC,              SHOW_SCOPE_ALL},
  {"Ssl_used_session_cache_entries",(char*) &show_ssl_ctx_sess_number,                 SHOW_FUNC,              SHOW_SCOPE_GLOBAL},
  {"Ssl_verify_depth",         (char*) &show_ssl_get_verify_depth,                     SHOW_FUNC,              SHOW_SCOPE_ALL},
  {"Ssl_verify_mode",          (char*) &show_ssl_get_verify_mode,                      SHOW_FUNC,              SHOW_SCOPE_ALL},
  {"Ssl_version",              (char*) &show_ssl_get_version,                          SHOW_FUNC,              SHOW_SCOPE_ALL},
  {"Ssl_server_not_before",    (char*) &show_ssl_get_server_not_before,                SHOW_FUNC,              SHOW_SCOPE_ALL},
  {"Ssl_server_not_after",     (char*) &show_ssl_get_server_not_after,                 SHOW_FUNC,              SHOW_SCOPE_ALL},
#ifndef HAVE_YASSL
  {"Rsa_public_key",           (char*) &show_rsa_public_key,                           SHOW_FUNC,              SHOW_SCOPE_GLOBAL},
#endif
#endif /* HAVE_OPENSSL */
  {"Table_locks_immediate",    (char*) &locks_immediate,                               SHOW_LONG,              SHOW_SCOPE_GLOBAL},
  {"Table_locks_waited",       (char*) &locks_waited,                                  SHOW_LONG,              SHOW_SCOPE_GLOBAL},
  {"Table_open_cache_hits",    (char*) offsetof(System_status_var, table_open_cache_hits),    SHOW_LONGLONG_STATUS,   SHOW_SCOPE_ALL},
  {"Table_open_cache_misses",  (char*) offsetof(System_status_var, table_open_cache_misses),  SHOW_LONGLONG_STATUS,   SHOW_SCOPE_ALL},
  {"Table_open_cache_overflows",(char*) offsetof(System_status_var, table_open_cache_overflows), SHOW_LONGLONG_STATUS,SHOW_SCOPE_ALL},
  {"Tc_log_max_pages_used",    (char*) &tc_log_max_pages_used,                         SHOW_LONG,              SHOW_SCOPE_GLOBAL},
  {"Tc_log_page_size",         (char*) &tc_log_page_size,                              SHOW_LONG_NOFLUSH,      SHOW_SCOPE_GLOBAL},
  {"Tc_log_page_waits",        (char*) &tc_log_page_waits,                             SHOW_LONG,              SHOW_SCOPE_GLOBAL},
  {"Threads_cached",           (char*) &Per_thread_connection_handler::blocked_pthread_count, SHOW_LONG_NOFLUSH, SHOW_SCOPE_GLOBAL},
  {"Threads_connected",        (char*) &Connection_handler_manager::connection_count,  SHOW_INT,               SHOW_SCOPE_GLOBAL},
  {"Threads_created",          (char*) &show_num_thread_created,                       SHOW_FUNC,              SHOW_SCOPE_GLOBAL},
  {"Threads_running",          (char*) &show_num_thread_running,                       SHOW_FUNC,              SHOW_SCOPE_GLOBAL},
  {"Uptime",                   (char*) &show_starttime,                                SHOW_FUNC,              SHOW_SCOPE_GLOBAL},
#ifdef ENABLED_PROFILING
  {"Uptime_since_flush_status",(char*) &show_flushstatustime,                          SHOW_FUNC,              SHOW_SCOPE_GLOBAL},
#endif
  {NullS, NullS, SHOW_LONG, SHOW_SCOPE_ALL}
};

void add_terminator(vector<my_option> *options)
{
  my_option empty_element=
    {0, 0, 0, 0, 0, 0, GET_NO_ARG, NO_ARG, 0, 0, 0, 0, 0, 0};
  options->push_back(empty_element);
}

static void print_server_version(void)
{
  set_server_version();

  print_explicit_version(server_version);
}

/** Compares two options' names, treats - and _ the same */
static bool operator<(const my_option &a, const my_option &b)
{
  const char *sa= a.name;
  const char *sb= b.name;
  for (; *sa || *sb; sa++, sb++)
  {
    if (*sa < *sb)
    {
      if (*sa == '-' && *sb == '_')
        continue;
      else
        return true;
    }
    if (*sa > *sb)
    {
      if (*sa == '_' && *sb == '-')
        continue;
      else
        return false;
    }
  }
  DBUG_ASSERT(a.name == b.name);
  return false;
}

static void print_help()
{
  MEM_ROOT mem_root;
  init_alloc_root(key_memory_help, &mem_root, 4096, 4096);

  all_options.pop_back();
  sys_var_add_options(&all_options, sys_var::PARSE_EARLY);
  for (my_option *opt= my_long_early_options;
       opt->name != NULL;
       opt++)
  {
    all_options.push_back(*opt);
  }
  add_plugin_options(&all_options, &mem_root);
  std::sort(all_options.begin(), all_options.end(), std::less<my_option>());
  add_terminator(&all_options);

  my_print_help(&all_options[0]);
  my_print_variables(&all_options[0]);

  free_root(&mem_root, MYF(0));
  vector<my_option>().swap(all_options);  // Deletes the vector contents.
}

static void usage(void)
{
  DBUG_ENTER("usage");
  if (!(default_charset_info= get_charset_by_csname(default_character_set_name,
                     MY_CS_PRIMARY,
               MYF(MY_WME))))
    exit(MYSQLD_ABORT_EXIT);
  if (!default_collation_name)
    default_collation_name= (char*) default_charset_info->name;
  print_server_version();
  puts(ORACLE_WELCOME_COPYRIGHT_NOTICE("2000"));
  puts("Starts the MySQL database server.\n");
  printf("Usage: %s [OPTIONS]\n", my_progname);
  if (!opt_verbose)
    puts("\nFor more help options (several pages), use mysqld --verbose --help.");
  else
  {
#ifdef _WIN32
  puts("NT and Win32 specific options:\n\
  --install                     Install the default service (NT).\n\
  --install-manual              Install the default service started manually (NT).\n\
  --install service_name        Install an optional service (NT).\n\
  --install-manual service_name Install an optional service started manually (NT).\n\
  --remove                      Remove the default service from the service list (NT).\n\
  --remove service_name         Remove the service_name from the service list (NT).\n\
  --enable-named-pipe           Only to be used for the default server (NT).\n\
  --standalone                  Dummy option to start as a standalone server (NT).\
");
  puts("");
#endif
  print_defaults(MYSQL_CONFIG_NAME,load_default_groups);
  puts("");
  set_ports();

  /* Print out all the options including plugin supplied options */
  print_help();

  if (! dynamic_plugins_are_initialized)
  {
    puts("\n\
Plugins have parameters that are not reflected in this list\n\
because execution stopped before plugins were initialized.");
  }

  puts("\n\
To see what values a running MySQL server is using, type\n\
'mysqladmin variables' instead of 'mysqld --verbose --help'.");
  }
  DBUG_VOID_RETURN;
}


/**
  Initialize MySQL global variables to default values.

  @note
    The reason to set a lot of global variables to zero is that
    on some exotic platforms global variables are
    not set to 0 when a program starts.

    We don't need to set variables refered to in my_long_options
    as these are initialized by my_getopt.
*/

static int mysql_init_variables()
{
  /* Things reset to zero */
  opt_skip_slave_start= 0;
  mysql_home[0]= pidfile_name[0]= 0;
  myisam_test_invalid_symlink= test_if_data_home_dir;
  opt_general_log= opt_slow_log= false;
  opt_disable_networking= opt_skip_show_db=0;
  opt_skip_name_resolve= 0;
  opt_general_logname= opt_binlog_index_name= opt_slow_logname= NULL;
  opt_tc_log_file= (char *)"tc.log";      // no hostname in tc_log file name !
  opt_myisam_log= 0;
  mqh_used= 0;
  cleanup_done= 0;
  server_id_supplied= false;
  test_flags= select_errors= ha_open_options=0;
  atomic_slave_open_temp_tables= 0;
  opt_endinfo= using_udf_functions= 0;
  opt_using_transactions= 0;
  set_connection_events_loop_aborted(false);
  server_operational_state= SERVER_BOOTING;
  aborted_threads= 0;
  delayed_insert_threads= delayed_insert_writes= delayed_rows_in_use= 0;
  delayed_insert_errors= 0;
  specialflag= 0;
  binlog_cache_use=  binlog_cache_disk_use= 0;
  mysqld_user= mysqld_chroot= opt_init_file= opt_bin_logname = 0;
  prepared_stmt_count= 0;
  mysqld_unix_port= opt_mysql_tmpdir= my_bind_addr_str= NullS;
  new (&mysql_tmpdir_list) MY_TMPDIR;
  memset(&global_status_var, 0, sizeof(global_status_var));
  opt_large_pages= 0;
  opt_super_large_pages= 0;
#if defined(ENABLED_DEBUG_SYNC)
  opt_debug_sync_timeout= 0;
#endif /* defined(ENABLED_DEBUG_SYNC) */
  server_uuid[0]= 0;

  /* Character sets */
  system_charset_info= &my_charset_utf8_general_ci;
  files_charset_info= &my_charset_utf8_general_ci;
  national_charset_info= &my_charset_utf8_general_ci;
  table_alias_charset= &my_charset_bin;
  character_set_filesystem= &my_charset_bin;

  opt_specialflag= 0;
  mysql_home_ptr= mysql_home;
  pidfile_name_ptr= pidfile_name;
  lc_messages_dir_ptr= lc_messages_dir;
  protocol_version= PROTOCOL_VERSION;
  what_to_log= ~ (1L << (uint) COM_TIME);
  refresh_version= 1L;  /* Increments on each reload */
  my_stpcpy(server_version, MYSQL_SERVER_VERSION);
  key_caches.empty();
  if (!(dflt_key_cache= get_or_create_key_cache(default_key_cache_base.str,
                                                default_key_cache_base.length)))
  {
    LogErr(ERROR_LEVEL, ER_KEYCACHE_OOM);
    return 1;
  }
  /* set key_cache_hash.default_value = dflt_key_cache */
  multi_keycache_init();

  /* Set directory paths */
  strmake(mysql_real_data_home, get_relative_path(MYSQL_DATADIR),
          sizeof(mysql_real_data_home)-1);
  /* Replication parameters */
  master_info_file= (char*) "master.info",
    relay_log_info_file= (char*) "relay-log.info";
  report_user= report_password = report_host= 0;  /* TO BE DELETED */
  opt_relay_logname= opt_relaylog_index_name= 0;
  opt_relaylog_index_name_supplied= false;
  opt_relay_logname_supplied= false;
  log_bin_basename= NULL;
  log_bin_index= NULL;

  /* Handler variables */
  total_ha_2pc=                  0;
  /* Variables in libraries */
  charsets_dir=                  0;
  default_character_set_name=    (char*) MYSQL_DEFAULT_CHARSET_NAME;
  default_collation_name=        compiled_default_collation_name;
  character_set_filesystem_name= (char*) "binary";
  lc_messages=                   (char*) mysqld_default_locale_name;
  lc_time_names_name=            (char*) mysqld_default_locale_name;

  /* Variables that depends on compile options */
#ifndef DBUG_OFF
  default_dbug_option=IF_WIN("d:t:i:O,\\mysqld.trace",
           "d:t:i:o,/tmp/mysqld.trace");
#endif
#ifdef ENABLED_PROFILING
    have_profiling = SHOW_OPTION_YES;
#else
    have_profiling = SHOW_OPTION_NO;
#endif

#ifdef HAVE_OPENSSL
  have_ssl=SHOW_OPTION_YES;
#else
  have_ssl=SHOW_OPTION_NO;
#endif

  have_symlink= SHOW_OPTION_YES;

  have_dlopen=SHOW_OPTION_YES;

  have_query_cache= SHOW_OPTION_NO;

  have_geometry=SHOW_OPTION_YES;

  have_rtree_keys=SHOW_OPTION_YES;

  /* Always true */
  have_compress= SHOW_OPTION_YES;
#ifdef HAVE_OPENSSL
  ssl_acceptor_fd= 0;
#endif /* HAVE_OPENSSL */
#if defined (_WIN32)
  shared_memory_base_name= default_shared_memory_base_name;
#endif

#if defined(_WIN32) || defined(APPLE_XCODE)
  /* Allow Win32 users to move MySQL anywhere */
  char prg_dev[LIBLEN];
  my_path(prg_dev, my_progname, nullptr);

  // On windows or Xcode the basedir will always be one level up from where
  // the executable is located. E.g. <basedir>/bin/mysqld.exe in a
  // package, or <basedir>/runtime_output_directory/<buildconfig>/mysqld.exe
  // for a sandbox build.
  strcat(prg_dev,"/../");     // Remove containing directory to get base dir
  cleanup_dirname(mysql_home, prg_dev);

  // New layout: <cmake_binary_dir>/runtime_output_directory/<buildconfig>/
  char cmake_binary_dir[FN_REFLEN];
  size_t dlen= 0;
  dirname_part(cmake_binary_dir, mysql_home, &dlen);
  if (dlen > 26U &&
      (!strcmp(cmake_binary_dir + (dlen - 26), "/runtime_output_directory/") ||
       !strcmp(cmake_binary_dir + (dlen - 26), "\\runtime_output_directory\\")))
  {
    mysql_home[strlen(mysql_home) - 1]= '\0';   // remove trailing
    dirname_part(cmake_binary_dir, mysql_home, &dlen);
    strmake(mysql_home, cmake_binary_dir, sizeof(mysql_home) - 1);
  }
  // The sql_print_information below outputs nothing ??
  // fprintf(stderr, "mysql_home %s\n", mysql_home);
  // fflush(stderr);
#else
  const char *tmpenv= getenv("MY_BASEDIR_VERSION");
  if (tmpenv != nullptr)
  {
    strmake(mysql_home, tmpenv, sizeof(mysql_home) - 1);
  }
  else
  {
    char progdir[FN_REFLEN];
    size_t dlen= 0;
    dirname_part(progdir, my_progname, &dlen);
    if (dlen > 26U &&
             !strcmp(progdir + (dlen - 26), "/runtime_output_directory/"))
    {
      char cmake_binary_dir[FN_REFLEN];
      progdir[strlen(progdir) - 1]= '\0';       // remove trailing "/"
      dirname_part(cmake_binary_dir, progdir, &dlen);
      strmake(mysql_home, cmake_binary_dir, sizeof(mysql_home) - 1);
    }
    else
    {
      strcat(progdir, "/../");
      cleanup_dirname(mysql_home, progdir);
    }
  }
#endif

  return 0;
}


/**
  Check if it is a global replication filter setting.

  @param argument The setting of startup option --replicate-*.

  @retval
    0    OK
  @retval
    1    Error
*/
static bool is_rpl_global_filter_setting(char* argument)
{
  DBUG_ENTER("is_rpl_global_filter_setting");

  bool res= false;
  char *p= strchr(argument, ':');
  if (p == NULL)
    res= true;

  DBUG_RETURN(res);
}


/**
  Extract channel name and filter value from argument.

  @param [out] channel_name The name of the channel.
  @param [out] filter_val The value of filter.
  @param argument The setting of startup option --replicate-*.
*/
void parse_filter_arg(char** channel_name, char** filter_val, char* argument)
{
  DBUG_ENTER("parse_filter_arg");

  char *p= strchr(argument, ':');

  DBUG_ASSERT(p != NULL);

  /*
    If argument='channel_1:db1', then channel_name='channel_1'
    and filter_val='db1'; If argument=':db1', then channel_name=''
    and filter_val='db1'.
  */
  *channel_name= argument;
  *filter_val= p +1;
  *p=0;

  DBUG_VOID_RETURN;
}


/**
  Extract channel name and filter value from argument.

  @param [out] key The db is rewritten from.
  @param [out] val The db is rewritten to.
  @param argument The value of filter.

  @retval
    0    OK
  @retval
    1    Error
*/
static int parse_replicate_rewrite_db(char **key, char **val, char *argument)
{
  DBUG_ENTER("parse_replicate_rewrite_db");
  char *p;
  *key= argument;

  if (!(p= strstr(argument, "->")))
  {
    LogErr(ERROR_LEVEL, ER_RPL_REWRITEDB_MISSING_ARROW);
    DBUG_RETURN(1);
  }
  *val= p + 2;

  while(p > argument && my_isspace(mysqld_charset, p[-1]))
    p--;
  *p= 0;

  if (!**key)
  {
    LogErr(ERROR_LEVEL, ER_RPL_REWRITEDB_EMPTY_FROM);
    DBUG_RETURN(1);
  }
  while (**val && my_isspace(mysqld_charset, **val))
    (*val)++;
  if (!**val)
  {
    LogErr(ERROR_LEVEL, ER_RPL_REWRITEDB_EMPTY_TO);
    DBUG_RETURN(1);
  }

  DBUG_RETURN(0);
}


bool
mysqld_get_one_option(int optid,
                      const struct my_option *opt MY_ATTRIBUTE((unused)),
                      char *argument)
{
  Rpl_filter* rpl_filter= NULL;
  char* filter_val;
  char* channel_name;

  switch(optid) {
  case '#':
#ifndef DBUG_OFF
    DBUG_SET_INITIAL(argument ? argument : default_dbug_option);
#endif
    opt_endinfo=1;        /* unireg: memory allocation */
    break;
  case 'a':
    global_system_variables.sql_mode= MODE_ANSI;
    global_system_variables.transaction_isolation= ISO_SERIALIZABLE;
    break;
  case 'b':
    strmake(mysql_home,argument,sizeof(mysql_home)-1);
    mysql_home_ptr= mysql_home;
    break;
  case 'C':
    if (default_collation_name == compiled_default_collation_name)
      default_collation_name= 0;
    break;
  case 'h':
    strmake(mysql_real_data_home,argument, sizeof(mysql_real_data_home)-1);
    /* Correct pointer set by my_getopt */
    mysql_real_data_home_ptr= mysql_real_data_home;
    break;
  case 'u':
    if (!mysqld_user || !strcmp(mysqld_user, argument))
      mysqld_user= argument;
    else
      LogErr(WARNING_LEVEL, ER_THE_USER_ABIDES, argument, mysqld_user);
    break;
  case 's':
    if (argument[0] == '0')
    {
      sql_print_warning("Disabling symbolic links using --skip-symbolic-links "
                        "(or equivalent) is the default. Consider not using "
                        "this option as it is deprecated and will be removed "
                        "in a future release.");
    }
    else
    {
      sql_print_warning("Enabling symbolic links using --symbolic-links/-s "
                        "(or equivalent) is deprecated and will be removed in "
                        "a future release.");
    }
    break;
  case 'L':
    push_deprecated_warn(NULL, "--language/-l", "'--lc-messages-dir'");
    /* Note:  fall-through */
  case OPT_LC_MESSAGES_DIRECTORY:
    strmake(lc_messages_dir, argument, sizeof(lc_messages_dir)-1);
    lc_messages_dir_ptr= lc_messages_dir;
    break;
  case OPT_BINLOG_FORMAT:
    binlog_format_used= true;
    break;
  case OPT_BINLOG_MAX_FLUSH_QUEUE_TIME:
    push_deprecated_warn_no_replacement(NULL, "--binlog_max_flush_queue_time");
    break;
  case OPT_EXPIRE_LOGS_DAYS:
    push_deprecated_warn(NULL, "expire-logs-days","binlog_expire_logs_seconds");
    break;
#if defined(HAVE_OPENSSL)
  case OPT_SSL_KEY:
  case OPT_SSL_CERT:
  case OPT_SSL_CA:  
  case OPT_SSL_CAPATH:
  case OPT_SSL_CIPHER:
  case OPT_SSL_CRL:   
  case OPT_SSL_CRLPATH:
  case OPT_TLS_VERSION:
    /*
      Enable use of SSL if we are using any ssl option.
      One can disable SSL later by using --skip-ssl or --ssl=0.
    */
    opt_use_ssl= true;
#ifdef HAVE_YASSL
    /* crl has no effect in yaSSL. */
    opt_ssl_crl= NULL;
    opt_ssl_crlpath= NULL;
#endif /* HAVE_YASSL */   
    break;
#endif /* HAVE_OPENSSL */
  case 'V':
    print_server_version();
    exit(MYSQLD_SUCCESS_EXIT);
  case 'T':
    test_flags= argument ? (uint) atoi(argument) : 0;
    opt_endinfo=1;
    break;
  case (int) OPT_ISAM_LOG:
    opt_myisam_log=1;
    break;
  case (int) OPT_BIN_LOG:
    opt_bin_log= (argument != disabled_my_option);
    if (!opt_bin_log)
    {
      // Clear the binlog basename used by any previous --log-bin
      if (opt_bin_logname)
      {
        my_free(opt_bin_logname);
        opt_bin_logname= NULL;
      }
    }
    break;
  case (int)OPT_REPLICATE_IGNORE_DB:
  {
    if (is_rpl_global_filter_setting(argument))
    {
      rpl_global_filter.add_ignore_db(argument);
      rpl_global_filter.ignore_db_statistics.set_all(
        CONFIGURED_BY_STARTUP_OPTIONS);
    }
    else
    {
      parse_filter_arg(&channel_name, &filter_val, argument);
      rpl_filter= rpl_channel_filters.get_channel_filter(channel_name);
      rpl_filter->add_ignore_db(filter_val);
      rpl_filter->ignore_db_statistics.set_all(
        CONFIGURED_BY_STARTUP_OPTIONS_FOR_CHANNEL);
    }
    break;
  }
  case (int)OPT_REPLICATE_DO_DB:
  {
    if (is_rpl_global_filter_setting(argument))
    {
      rpl_global_filter.add_do_db(argument);
      rpl_global_filter.do_db_statistics.set_all(
        CONFIGURED_BY_STARTUP_OPTIONS);
    }
    else
    {
      parse_filter_arg(&channel_name, &filter_val, argument);
      rpl_filter= rpl_channel_filters.get_channel_filter(channel_name);
      rpl_filter->add_do_db(filter_val);
      rpl_filter->do_db_statistics.set_all(
        CONFIGURED_BY_STARTUP_OPTIONS_FOR_CHANNEL);
    }
    break;
  }
  case (int)OPT_REPLICATE_REWRITE_DB:
  {
    char* key,*val;
    if (is_rpl_global_filter_setting(argument))
    {
      if (parse_replicate_rewrite_db(&key, &val, argument))
        return 1;
      rpl_global_filter.add_db_rewrite(key, val);
      rpl_global_filter.rewrite_db_statistics.set_all(
        CONFIGURED_BY_STARTUP_OPTIONS);
    }
    else
    {
      parse_filter_arg(&channel_name, &filter_val, argument);
      rpl_filter= rpl_channel_filters.get_channel_filter(channel_name);
      if (parse_replicate_rewrite_db(&key, &val, filter_val))
        return 1;
      rpl_filter->add_db_rewrite(key, val);
      rpl_filter->rewrite_db_statistics.set_all(
        CONFIGURED_BY_STARTUP_OPTIONS_FOR_CHANNEL);
    }
    break;
  }

  case (int)OPT_BINLOG_IGNORE_DB:
  {
    binlog_filter->add_ignore_db(argument);
    break;
  }
  case (int)OPT_BINLOG_DO_DB:
  {
    binlog_filter->add_do_db(argument);
    break;
  }
  case (int)OPT_REPLICATE_DO_TABLE:
  {
    if (is_rpl_global_filter_setting(argument))
    {
      if (rpl_global_filter.add_do_table_array(argument))
      {
        LogErr(ERROR_LEVEL, ER_RPL_CANT_ADD_DO_TABLE, argument);
        return 1;
      }
      rpl_global_filter.do_table_statistics.set_all(
        CONFIGURED_BY_STARTUP_OPTIONS);
    }
    else
    {
      parse_filter_arg(&channel_name, &filter_val, argument);
      rpl_filter= rpl_channel_filters.get_channel_filter(channel_name);
      if (rpl_filter->add_do_table_array(filter_val))
      {
        LogErr(ERROR_LEVEL, ER_RPL_CANT_ADD_DO_TABLE, argument);
        return 1;
      }
      rpl_filter->do_table_statistics.set_all(
        CONFIGURED_BY_STARTUP_OPTIONS_FOR_CHANNEL);
    }
    break;
  }
  case (int)OPT_REPLICATE_WILD_DO_TABLE:
  {
    if (is_rpl_global_filter_setting(argument))
    {
      if (rpl_global_filter.add_wild_do_table(argument))
      {
        sql_print_error("Could not add wild do table rule '%s'!\n", argument);
        return 1;
      }
      rpl_global_filter.wild_do_table_statistics.set_all(
        CONFIGURED_BY_STARTUP_OPTIONS);
    }
    else
    {
      parse_filter_arg(&channel_name, &filter_val, argument);
      rpl_filter= rpl_channel_filters.get_channel_filter(channel_name);
      if (rpl_filter->add_wild_do_table(filter_val))
      {
        sql_print_error("Could not add wild do table rule '%s'!\n", argument);
        return 1;
      }
      rpl_filter->wild_do_table_statistics.set_all(
        CONFIGURED_BY_STARTUP_OPTIONS_FOR_CHANNEL);
    }
    break;
  }
  case (int)OPT_REPLICATE_WILD_IGNORE_TABLE:
  {
    if (is_rpl_global_filter_setting(argument))
    {
      if (rpl_global_filter.add_wild_ignore_table(argument))
      {
        sql_print_error("Could not add wild ignore table rule '%s'!\n",
                        argument);
        return 1;
      }
      rpl_global_filter.wild_ignore_table_statistics.set_all(
        CONFIGURED_BY_STARTUP_OPTIONS);
    }
    else
    {
      parse_filter_arg(&channel_name, &filter_val, argument);
      rpl_filter= rpl_channel_filters.get_channel_filter(channel_name);
      if (rpl_filter->add_wild_ignore_table(filter_val))
      {
        sql_print_error("Could not add wild ignore table rule '%s'!\n",
                        argument);
        return 1;
      }
      rpl_filter->wild_ignore_table_statistics.set_all(
        CONFIGURED_BY_STARTUP_OPTIONS_FOR_CHANNEL);
    }
    break;
  }
  case (int)OPT_REPLICATE_IGNORE_TABLE:
  {
    if (is_rpl_global_filter_setting(argument))
    {
      if (rpl_global_filter.add_ignore_table_array(argument))
      {
        LogErr(ERROR_LEVEL, ER_RPL_CANT_ADD_IGNORE_TABLE, argument);
        return 1;
      }
      rpl_global_filter.ignore_table_statistics.set_all(
        CONFIGURED_BY_STARTUP_OPTIONS);
    }
    else
    {
      parse_filter_arg(&channel_name, &filter_val, argument);
      rpl_filter= rpl_channel_filters.get_channel_filter(channel_name);
      if (rpl_filter->add_ignore_table_array(filter_val))
      {
        LogErr(ERROR_LEVEL, ER_RPL_CANT_ADD_IGNORE_TABLE, argument);
        return 1;
      }
      rpl_filter->ignore_table_statistics.set_all(
        CONFIGURED_BY_STARTUP_OPTIONS_FOR_CHANNEL);
    }
    break;
  }
  case (int) OPT_MASTER_RETRY_COUNT:
    push_deprecated_warn(NULL, "--master-retry-count", "'CHANGE MASTER TO master_retry_count = <num>'");
    break;
  case (int) OPT_SKIP_NEW:
    opt_specialflag|= SPECIAL_NO_NEW_FUNC;
    delay_key_write_options= DELAY_KEY_WRITE_NONE;
    myisam_concurrent_insert=0;
    myisam_recover_options= HA_RECOVER_OFF;
    sp_automatic_privileges=0;
    my_enable_symlinks= 0;
    ha_open_options&= ~(HA_OPEN_ABORT_IF_CRASHED | HA_OPEN_DELAY_KEY_WRITE);
    break;
  case (int) OPT_SKIP_HOST_CACHE:
    opt_specialflag|= SPECIAL_NO_HOST_CACHE;
    break;
  case (int) OPT_SKIP_RESOLVE:
    opt_skip_name_resolve= 1;
    opt_specialflag|=SPECIAL_NO_RESOLVE;
    break;
  case (int) OPT_WANT_CORE:
    test_flags |= TEST_CORE_ON_SIGNAL;
    break;
  case (int) OPT_SKIP_STACK_TRACE:
    test_flags|=TEST_NO_STACKTRACE;
    break;
  case OPT_SERVER_ID:
    /*
     Consider that one received a Server Id when 2 conditions are present:
     1) The argument is on the list
     2) There is a value present
    */
    server_id_supplied= (*argument != 0);
    break;
  case OPT_LOWER_CASE_TABLE_NAMES:
    lower_case_table_names_used= 1;
    break;
#if defined(ENABLED_DEBUG_SYNC)
  case OPT_DEBUG_SYNC_TIMEOUT:
    /*
      Debug Sync Facility. See debug_sync.cc.
      Default timeout for WAIT_FOR action.
      Default value is zero (facility disabled).
      If option is given without an argument, supply a non-zero value.
    */
    if (!argument)
    {
      /* purecov: begin tested */
      opt_debug_sync_timeout= DEBUG_SYNC_DEFAULT_WAIT_TIMEOUT;
      /* purecov: end */
    }
    break;
#endif /* defined(ENABLED_DEBUG_SYNC) */
  case OPT_LOG_ERROR:
    /*
      "No --log-error" == "write errors to stderr",
      "--log-error without argument" == "write errors to a file".
    */
    if (argument == NULL) /* no argument */
      log_error_dest= "";
    break;

  case OPT_EARLY_PLUGIN_LOAD:
    free_list(opt_early_plugin_load_list_ptr);
    opt_early_plugin_load_list_ptr->push_back(new i_string(argument));
    break;
  case OPT_PLUGIN_LOAD:
    free_list(opt_plugin_load_list_ptr);
    /* fall through */
  case OPT_PLUGIN_LOAD_ADD:
    opt_plugin_load_list_ptr->push_back(new i_string(argument));
    break;
  case OPT_PFS_INSTRUMENT:
    {
#ifdef WITH_PERFSCHEMA_STORAGE_ENGINE
      /*
        Parse instrument name and value from argument string. Handle leading
        and trailing spaces. Also handle single quotes.

        Acceptable:
          performance_schema_instrument = ' foo/%/bar/  =  ON  '
          performance_schema_instrument = '%=OFF'
        Not acceptable:
          performance_schema_instrument = '' foo/%/bar = ON ''
          performance_schema_instrument = '%='OFF''
      */
      char *name= argument,*p= NULL, *val= NULL;
      bool quote= false; /* true if quote detected */
      bool error= true;  /* false if no errors detected */
      const int PFS_BUFFER_SIZE= 128;
      char orig_argument[PFS_BUFFER_SIZE+1];
      orig_argument[0]= 0;

      if (!argument)
        goto pfs_error;

      /* Save original argument string for error reporting */
      strncpy(orig_argument, argument, PFS_BUFFER_SIZE);

      /* Split instrument name and value at the equal sign */
      if (!(p= strchr(argument, '=')))
        goto pfs_error;

      /* Get option value */
      val= p + 1;
      if (!*val)
        goto pfs_error;

      /* Trim leading spaces and quote from the instrument name */
      while (*name && (my_isspace(mysqld_charset, *name) || (*name == '\'')))
      {
        /* One quote allowed */
        if (*name == '\'')
        {
          if (!quote)
            quote= true;
          else
            goto pfs_error;
        }
        name++;
      }

      /* Trim trailing spaces from instrument name */
      while ((p > name) && my_isspace(mysqld_charset, p[-1]))
        p--;
      *p= 0;

      /* Remove trailing slash from instrument name */
      if (p > name && (p[-1] == '/'))
        p[-1]= 0;

      if (!*name)
        goto pfs_error;

      /* Trim leading spaces from option value */
      while (*val && my_isspace(mysqld_charset, *val))
        val++;

      /* Trim trailing spaces and matching quote from value */
      p= val + strlen(val);
      while (p > val && (my_isspace(mysqld_charset, p[-1]) || p[-1] == '\''))
      {
        /* One matching quote allowed */
        if (p[-1] == '\'')
        {
          if (quote)
            quote= false;
          else
            goto pfs_error;
        }
        p--;
      }

      *p= 0;

      if (!*val)
        goto pfs_error;

      /* Add instrument name and value to array of configuration options */
      if (add_pfs_instr_to_array(name, val))
        goto pfs_error;

      error= false;

pfs_error:
      if (error)
      {
        LogErr(WARNING_LEVEL, ER_INVALID_INSTRUMENT, orig_argument);
        return 0;
      }
#endif /* WITH_PERFSCHEMA_STORAGE_ENGINE */
      break;
    }
  case OPT_THREAD_CACHE_SIZE:
    thread_cache_size_specified= true;
    break;
  case OPT_HOST_CACHE_SIZE:
    host_cache_size_specified= true;
    break;
  case OPT_TABLE_DEFINITION_CACHE:
    table_definition_cache_specified= true;
    break;
  case OPT_MDL_CACHE_SIZE:
    push_deprecated_warn_no_replacement(NULL, "--metadata_locks_cache_size");
    break;
  case OPT_MDL_HASH_INSTANCES:
    push_deprecated_warn_no_replacement(NULL,
                                        "--metadata_locks_hash_instances");
    break;
  case OPT_SKIP_INNODB:
    LogErr(WARNING_LEVEL, ER_INNODB_MANDATORY);
    break;
  case OPT_AVOID_TEMPORAL_UPGRADE:
    push_deprecated_warn_no_replacement(NULL, "avoid_temporal_upgrade");
    break;
  case OPT_SHOW_OLD_TEMPORALS:
    push_deprecated_warn_no_replacement(NULL, "show_old_temporals");
    break;
  case 'p':
    if (argument)
    {
      char *start= argument;
      my_free(opt_keyring_migration_password);
      opt_keyring_migration_password= my_strdup(PSI_NOT_INSTRUMENTED,
        argument, MYF(MY_FAE));
      while (*argument) *argument++= 'x';
      if (*start)
       start[1]= 0;
    }
    else
      opt_keyring_migration_password= get_tty_password(NullS);
    migrate_connect_options= 1;
    break;
  case OPT_KEYRING_MIGRATION_USER:
  case OPT_KEYRING_MIGRATION_HOST:
  case OPT_KEYRING_MIGRATION_SOCKET:
  case OPT_KEYRING_MIGRATION_PORT:
    migrate_connect_options= 1;
    break;
  case OPT_ENFORCE_GTID_CONSISTENCY:
  {
    const char *wrong_value=
      fixup_enforce_gtid_consistency_command_line(argument);
    if (wrong_value != NULL)
      LogErr(WARNING_LEVEL, ER_INVALID_VALUE_FOR_ENFORCE_GTID_CONSISTENCY, wrong_value);
  }
  }
  return 0;
}


/** Handle arguments for multiple key caches. */

C_MODE_START

static void*
mysql_getopt_value(const char *keyname, size_t key_length,
       const struct my_option *option, int *error)
{
  if (error)
    *error= 0;
  switch (option->id) {
  case OPT_KEY_BUFFER_SIZE:
  case OPT_KEY_CACHE_BLOCK_SIZE:
  case OPT_KEY_CACHE_DIVISION_LIMIT:
  case OPT_KEY_CACHE_AGE_THRESHOLD:
  {
    KEY_CACHE *key_cache;
    if (!(key_cache= get_or_create_key_cache(keyname, key_length)))
    {
      if (error)
        *error= EXIT_OUT_OF_MEMORY;
      return 0;
    }
    switch (option->id) {
    case OPT_KEY_BUFFER_SIZE:
      return &key_cache->param_buff_size;
    case OPT_KEY_CACHE_BLOCK_SIZE:
      return &key_cache->param_block_size;
    case OPT_KEY_CACHE_DIVISION_LIMIT:
      return &key_cache->param_division_limit;
    case OPT_KEY_CACHE_AGE_THRESHOLD:
      return &key_cache->param_age_threshold;
    }
  }
  }
  return option->value;
}

C_MODE_END

/**
  Ensure all the deprecared options with 1 possible value are
  within acceptable range.

  @retval true error in the values set
  @retval false all checked
*/
static bool check_ghost_options()
{
  if (global_system_variables.old_passwords == 1)
  {
    LogErr(ERROR_LEVEL, ER_OLD_PASSWORDS_NO_MIDDLE_GROUND);
    return true;
  }

  return false;
}


/**
  Get server options from the command line,
  and perform related server initializations.
  @param [in, out] argc_ptr       command line options (count)
  @param [in, out] argv_ptr       command line options (values)
  @return 0 on success

  @todo
  - FIXME add EXIT_TOO_MANY_ARGUMENTS to "mysys_err.h" and return that code?
*/
static int get_options(int *argc_ptr, char ***argv_ptr)
{
  int ho_error;

  my_getopt_register_get_addr(mysql_getopt_value);

  /* prepare all_options array */
  all_options.reserve(array_elements(my_long_options));
  for (my_option *opt= my_long_options;
       opt < my_long_options + array_elements(my_long_options) - 1;
       opt++)
  {
    all_options.push_back(*opt);
  }
  sys_var_add_options(&all_options, sys_var::PARSE_NORMAL);
  add_terminator(&all_options);

  if (opt_help || opt_initialize)
  {
    /*
      Show errors during --help, but gag everything else so the info the
      user actually wants isn't lost in the spam.  (For --help --verbose,
      we need to set up far enough to be able to print variables provided
      by plugins, so a good number of warnings/notes might get printed.)
      Likewise for --initialize.
    */
    struct my_option *opt= &all_options[0];
    for (; opt->name; opt++)
      if (!strcmp("log_error_verbosity", opt->name))
        opt->def_value= opt_initialize ? 2 : 1;
  }

  /* Skip unknown options so that they may be processed later by plugins */
  my_getopt_skip_unknown= true;

  if ((ho_error= handle_options(argc_ptr, argv_ptr, &all_options[0],
                                mysqld_get_one_option)))
    return ho_error;

  // update verbosity in filter engine, if needed
  log_builtins_filter_update_verbosity(log_error_verbosity);

  if (!opt_help)
    vector<my_option>().swap(all_options);  // Deletes the vector contents.

  /* Add back the program name handle_options removes */
  (*argc_ptr)++;
  (*argv_ptr)--;

  /*
    Options have been parsed. Now some of them need additional special
    handling, like custom value checking, checking of incompatibilites
    between options, setting of multiple variables, etc.
    Do them here.
  */

  if (!opt_help && opt_verbose)
    LogErr(ERROR_LEVEL, ER_VERBOSE_REQUIRES_HELP);

  if ((opt_log_slow_admin_statements || opt_log_queries_not_using_indexes ||
       opt_log_slow_slave_statements) &&
      !opt_slow_log)
    LogErr(WARNING_LEVEL, ER_POINTLESS_WITHOUT_SLOWLOG);

  if (global_system_variables.net_buffer_length >
      global_system_variables.max_allowed_packet)
  {
    LogErr(WARNING_LEVEL, ER_WASTEFUL_NET_BUFFER_SIZE,
           global_system_variables.net_buffer_length,
           global_system_variables.max_allowed_packet);
  }

  /*
    TIMESTAMP columns get implicit DEFAULT values when
    --explicit_defaults_for_timestamp is not set.
    This behavior is deprecated now.
  */
  if (!opt_help && !global_system_variables.explicit_defaults_for_timestamp)
    LogErr(WARNING_LEVEL, ER_DEPRECATED_TIMESTAMP_IMPLICIT_DEFAULTS);

  if (!opt_help && opt_mi_repository_id == INFO_REPOSITORY_FILE)
    push_deprecated_warn(NULL, "--master-info-repository=FILE",
                         "'--master-info-repository=TABLE'");

  if (!opt_help && opt_rli_repository_id == INFO_REPOSITORY_FILE)
    push_deprecated_warn(NULL, "--relay-log-info-repository=FILE",
                         "'--relay-log-info-repository=TABLE'");

  opt_init_connect.length=strlen(opt_init_connect.str);
  opt_init_slave.length=strlen(opt_init_slave.str);
  opt_mandatory_roles.length= strlen(opt_mandatory_roles.str);

  if (global_system_variables.low_priority_updates)
    thr_upgraded_concurrent_insert_lock= TL_WRITE_LOW_PRIORITY;

  if (ft_boolean_check_syntax_string((uchar*) ft_boolean_syntax))
  {
    LogErr(ERROR_LEVEL, ER_FT_BOOL_SYNTAX_INVALID, ft_boolean_syntax);
    return 1;
  }

  if (opt_noacl && !opt_help)
    opt_disable_networking= true;

  if (opt_disable_networking)
    mysqld_port= 0;

  if (opt_skip_show_db)
    opt_specialflag|= SPECIAL_SKIP_SHOW_DB;

  if (check_ghost_options())
    return 1;

  if (myisam_flush)
    flush_time= 0;

  if (opt_slave_skip_errors)
    add_slave_skip_errors(opt_slave_skip_errors);

  if (global_system_variables.max_join_size == HA_POS_ERROR)
    global_system_variables.option_bits|= OPTION_BIG_SELECTS;
  else
    global_system_variables.option_bits&= ~OPTION_BIG_SELECTS;

  // Synchronize @@global.autocommit value on --autocommit
  const ulonglong turn_bit_on= opt_autocommit ?
    OPTION_AUTOCOMMIT : OPTION_NOT_AUTOCOMMIT;
  global_system_variables.option_bits=
    (global_system_variables.option_bits &
     ~(OPTION_NOT_AUTOCOMMIT | OPTION_AUTOCOMMIT)) | turn_bit_on;

  // Synchronize @@global.autocommit metadata on --autocommit
  my_option *opt = & my_long_options[3];
  DBUG_ASSERT(strcmp(opt->name, "autocommit") == 0);
  DBUG_ASSERT(opt->arg_source != NULL);
  Sys_autocommit_ptr->set_source_name(opt->arg_source->m_path_name);
  Sys_autocommit_ptr->set_source(opt->arg_source->m_source);

  global_system_variables.sql_mode=
    expand_sql_mode(global_system_variables.sql_mode, NULL);

  if (!(global_system_variables.sql_mode & MODE_NO_AUTO_CREATE_USER))
  {
    LogErr(WARNING_LEVEL, ER_CREDENTIALLESS_AUTO_USER_BAD);
  }

  if (!my_enable_symlinks)
    have_symlink= SHOW_OPTION_DISABLED;

  if (opt_debugging)
  {
    /* Allow break with SIGINT, no core or stack trace */
    test_flags|= TEST_SIGINT | TEST_NO_STACKTRACE;
    test_flags&= ~TEST_CORE_ON_SIGNAL;
  }
  /* Set global MyISAM variables from delay_key_write_options */
  fix_delay_key_write(0, 0, OPT_GLOBAL);

#ifndef _WIN32
  if (mysqld_chroot)
    set_root(mysqld_chroot);
#endif
  if (fix_paths())
    return 1;

  /*
    Set some global variables from the global_system_variables
    In most cases the global variables will not be used
  */
  my_disable_locking= myisam_single_user= (opt_external_locking == 0);
  my_default_record_cache_size=global_system_variables.read_buff_size;

  global_system_variables.long_query_time= (ulonglong)
    (global_system_variables.long_query_time_double * 1e6);

  if (opt_short_log_format)
    opt_specialflag|= SPECIAL_SHORT_LOG_FORMAT;

  if (Connection_handler_manager::init())
  {
    LogErr(ERROR_LEVEL, ER_CONNECTION_HANDLING_OOM);
    return 1;
  }
  if (Global_THD_manager::create_instance())
  {
    LogErr(ERROR_LEVEL, ER_THREAD_HANDLING_OOM);
    return 1;
  }

  /* If --super-read-only was specified, set read_only to 1 */
  read_only= super_read_only ? super_read_only : read_only;
  opt_readonly= read_only;

  return 0;
}


/*
  Create version name for running mysqld version
  We automaticly add suffixes -debug, -log, -valgrind, -asan, -ubsan
  to the version name to make the version more descriptive.
  (MYSQL_SERVER_SUFFIX is set by the compilation environment)
*/

/*
  The following code is quite ugly as there is no portable way to easily set a
  string to the value of a macro
*/
#ifdef MYSQL_SERVER_SUFFIX
#define MYSQL_SERVER_SUFFIX_STR STRINGIFY_ARG(MYSQL_SERVER_SUFFIX)
#else
#define MYSQL_SERVER_SUFFIX_STR MYSQL_SERVER_SUFFIX_DEF
#endif

static void set_server_version(void)
{
  char *end= strxmov(server_version, MYSQL_SERVER_VERSION,
                     MYSQL_SERVER_SUFFIX_STR, NullS);
#ifndef DBUG_OFF
  if (!strstr(MYSQL_SERVER_SUFFIX_STR, "-debug"))
    end= my_stpcpy(end, "-debug");
#endif
  if (opt_general_log || opt_slow_log || opt_bin_log)
    end= my_stpcpy(end, "-log");          // This may slow down system
#ifdef HAVE_VALGRIND
  if (SERVER_VERSION_LENGTH - (end - server_version) >
      static_cast<int>(sizeof("-valgrind")))
    end= my_stpcpy(end, "-valgrind"); 
#endif
#ifdef HAVE_ASAN
  if (SERVER_VERSION_LENGTH - (end - server_version) >
      static_cast<int>(sizeof("-asan")))
    end= my_stpcpy(end, "-asan");
#endif
#ifdef HAVE_UBSAN
  if (SERVER_VERSION_LENGTH - (end - server_version) >
      static_cast<int>(sizeof("-ubsan")))
    end= my_stpcpy(end, "-ubsan");
#endif
}


static char *get_relative_path(const char *path)
{
  if (test_if_hard_path(path) &&
      is_prefix(path,DEFAULT_MYSQL_HOME) &&
      strcmp(DEFAULT_MYSQL_HOME,FN_ROOTDIR))
  {
    path+= strlen(DEFAULT_MYSQL_HOME);
    while (is_directory_separator(*path))
      path++;
  }
  return (char*) path;
}


/**
  Test a file path to determine if the path is compatible with the secure file
  path restriction.

  @param path null terminated character string

  @return
    @retval true The path is secure
    @retval false The path isn't secure
*/

bool is_secure_file_path(const char *path)
{
  char buff1[FN_REFLEN], buff2[FN_REFLEN];
  size_t opt_secure_file_priv_len;
  /*
    All paths are secure if opt_secure_file_priv is 0
  */
  if (!opt_secure_file_priv[0])
    return true;

  opt_secure_file_priv_len= strlen(opt_secure_file_priv);

  if (strlen(path) >= FN_REFLEN)
    return false;

  if (!my_strcasecmp(system_charset_info, opt_secure_file_priv, "NULL"))
    return false;

  if (my_realpath(buff1, path, 0))
  {
    /*
      The supplied file path might have been a file and not a directory.
    */
    int length= (int)dirname_length(path);
    if (length >= FN_REFLEN)
      return false;
    memcpy(buff2, path, length);
    buff2[length]= '\0';
    if (length == 0 || my_realpath(buff1, buff2, 0))
      return false;
  }
  convert_dirname(buff2, buff1, NullS);
  if (!lower_case_file_system)
  {
    if (strncmp(opt_secure_file_priv, buff2, opt_secure_file_priv_len))
      return false;
  }
  else
  {
    if (files_charset_info->coll->strnncoll(files_charset_info,
                                            (uchar *) buff2, strlen(buff2),
                                            (uchar *) opt_secure_file_priv,
                                            opt_secure_file_priv_len,
                                            true))
      return false;
  }
  return true;
}


/**
  check_secure_file_priv_path : Checks path specified through
  --secure-file-priv and raises warning in following cases:
  1. If path is empty string or NULL and mysqld is not running
     with --initialize (bootstrap mode).
  2. If path can access data directory
  3. If path points to a directory which is accessible by
     all OS users (non-Windows build only)

  It throws error in following cases:

  1. If path normalization fails
  2. If it can not get stats of the directory

  Assumptions :
  1. Data directory path has been normalized
  2. opt_secure_file_priv has been normalized unless it is set
     to "NULL".

  @returns Status of validation
    @retval true : Validation is successful with/without warnings
    @retval false : Validation failed. Error is raised.
*/

static bool check_secure_file_priv_path()
{
  char datadir_buffer[FN_REFLEN+1]={0};
  char plugindir_buffer[FN_REFLEN+1]={0};
  char whichdir[20]= {0};
  size_t opt_plugindir_len= 0;
  size_t opt_datadir_len= 0;
  size_t opt_secure_file_priv_len= 0;
  bool warn= false;
  bool case_insensitive_fs;
#ifndef _WIN32
  MY_STAT dir_stat;
#endif

  if (!opt_secure_file_priv[0])
  {
    if (opt_initialize)
    {
      /*
        Do not impose --secure-file-priv restriction
        in bootstrap mode
      */
      LogErr(INFORMATION_LEVEL, ER_SEC_FILE_PRIV_IGNORED);
    }
    else
    {
      LogErr(WARNING_LEVEL, ER_SEC_FILE_PRIV_EMPTY);
    }
    return true;
  }

  /*
    Setting --secure-file-priv to NULL would disable
    reading/writing from/to file
  */
  if(!my_strcasecmp(system_charset_info, opt_secure_file_priv, "NULL"))
  {
    LogErr(INFORMATION_LEVEL, ER_SEC_FILE_PRIV_NULL);
    return true;
  }

  /*
    Check if --secure-file-priv can access data directory
  */
  opt_secure_file_priv_len= strlen(opt_secure_file_priv);

  /*
    Adds dir seperator at the end.
    This is required in subsequent comparison
  */
  convert_dirname(datadir_buffer, mysql_unpacked_real_data_home, NullS);
  opt_datadir_len= strlen(datadir_buffer);

  case_insensitive_fs=
    (test_if_case_insensitive(datadir_buffer) == 1);

  if (!case_insensitive_fs)
  {
    if (!strncmp(datadir_buffer, opt_secure_file_priv,
          opt_datadir_len < opt_secure_file_priv_len ?
          opt_datadir_len : opt_secure_file_priv_len))
    {
      warn= true;
      strcpy(whichdir, "Data directory");
    }
  }
  else
  {
    if (!files_charset_info->coll->strnncoll(files_charset_info,
          (uchar *) datadir_buffer,
          opt_datadir_len,
          (uchar *) opt_secure_file_priv,
          opt_secure_file_priv_len,
          true))
    {
      warn= true;
      strcpy(whichdir, "Data directory");
    }
  }

  /*
    Don't bother comparing --secure-file-priv with --plugin-dir
    if we already have a match against --datdir or
    --plugin-dir is not pointing to a valid directory.
  */
  if (!warn && !my_realpath(plugindir_buffer, opt_plugin_dir, 0))
  {
    convert_dirname(plugindir_buffer, plugindir_buffer, NullS);
    opt_plugindir_len= strlen(plugindir_buffer);

    if (!case_insensitive_fs)
    {
      if (!strncmp(plugindir_buffer, opt_secure_file_priv,
          opt_plugindir_len < opt_secure_file_priv_len ?
          opt_plugindir_len : opt_secure_file_priv_len))
      {
        warn= true;
        strcpy(whichdir, "Plugin directory");
      }
    }
    else
    {
      if (!files_charset_info->coll->strnncoll(files_charset_info,
          (uchar *) plugindir_buffer,
          opt_plugindir_len,
          (uchar *) opt_secure_file_priv,
          opt_secure_file_priv_len,
          true))
      {
        warn= true;
        strcpy(whichdir, "Plugin directory");
      }
    }
  }


  if (warn)
    LogErr(WARNING_LEVEL, ER_SEC_FILE_PRIV_DIRECTORY_INSECURE, whichdir);

#ifndef _WIN32
  /*
     Check for --secure-file-priv directory's permission
  */
  if (!(my_stat(opt_secure_file_priv, &dir_stat, MYF(0))))
  {
    LogErr(ERROR_LEVEL, ER_SEC_FILE_PRIV_CANT_STAT);
    return false;
  }

  if (dir_stat.st_mode & S_IRWXO)
    LogErr(WARNING_LEVEL, ER_SEC_FILE_PRIV_DIRECTORY_PERMISSIONS);
#endif
  return true;
}

static int fix_paths(void)
{
  char buff[FN_REFLEN];
  bool secure_file_priv_nonempty= false;
  convert_dirname(mysql_home,mysql_home,NullS);
  /* Resolve symlinks to allow 'mysql_home' to be a relative symlink */
  my_realpath(mysql_home,mysql_home,MYF(0));
  /* Ensure that mysql_home ends in FN_LIBCHAR */
  char *pos= strend(mysql_home);
  if (pos == mysql_home || pos[-1] != FN_LIBCHAR)
  {
    pos[0]= FN_LIBCHAR;
    pos[1]= 0;
  }
  convert_dirname(lc_messages_dir, lc_messages_dir, NullS);
  convert_dirname(mysql_real_data_home,mysql_real_data_home,NullS);
  (void) my_load_path(mysql_home,mysql_home,""); // Resolve current dir
  (void) my_load_path(mysql_real_data_home,mysql_real_data_home,mysql_home);
  (void) my_load_path(pidfile_name, pidfile_name_ptr, mysql_real_data_home);

  convert_dirname(opt_plugin_dir, opt_plugin_dir_ptr ? opt_plugin_dir_ptr : 
                                  get_relative_path(PLUGINDIR), NullS);
  (void) my_load_path(opt_plugin_dir, opt_plugin_dir, mysql_home);
  opt_plugin_dir_ptr= opt_plugin_dir;

  my_realpath(mysql_unpacked_real_data_home, mysql_real_data_home, MYF(0));
  mysql_unpacked_real_data_home_len=
    strlen(mysql_unpacked_real_data_home);
  if (mysql_unpacked_real_data_home[mysql_unpacked_real_data_home_len-1] == FN_LIBCHAR)
    --mysql_unpacked_real_data_home_len;

  char *sharedir=get_relative_path(SHAREDIR);
  if (test_if_hard_path(sharedir))
    strmake(buff,sharedir,sizeof(buff)-1);    /* purecov: tested */
  else
    strxnmov(buff,sizeof(buff)-1,mysql_home,sharedir,NullS);
  convert_dirname(buff,buff,NullS);
  (void) my_load_path(lc_messages_dir, lc_messages_dir, buff);

  /* If --character-sets-dir isn't given, use shared library dir */
  if (charsets_dir)
    strmake(mysql_charsets_dir, charsets_dir, sizeof(mysql_charsets_dir)-1);
  else
    strxnmov(mysql_charsets_dir, sizeof(mysql_charsets_dir)-1, buff,
       CHARSET_DIR, NullS);
  (void) my_load_path(mysql_charsets_dir, mysql_charsets_dir, buff);
  convert_dirname(mysql_charsets_dir, mysql_charsets_dir, NullS);
  charsets_dir=mysql_charsets_dir;

  if (init_tmpdir(&mysql_tmpdir_list, opt_mysql_tmpdir))
    return 1;
  if (!opt_mysql_tmpdir)
    opt_mysql_tmpdir= mysql_tmpdir;
  if (!slave_load_tmpdir)
    slave_load_tmpdir= mysql_tmpdir;
  /*
    Convert the secure-file-priv option to system format, allowing
    a quick strcmp to check if read or write is in an allowed dir
  */
  if (opt_initialize)
    opt_secure_file_priv= EMPTY_STR.str;
  secure_file_priv_nonempty= opt_secure_file_priv[0] ? true : false;

  if (secure_file_priv_nonempty && strlen(opt_secure_file_priv) > FN_REFLEN)
  {
    LogErr(WARNING_LEVEL, ER_SEC_FILE_PRIV_ARGUMENT_TOO_LONG, FN_REFLEN-1);
    return 1;
  }

  memset(buff, 0, sizeof(buff));
  if (secure_file_priv_nonempty &&
      my_strcasecmp(system_charset_info, opt_secure_file_priv, "NULL"))
  {
    int retval= my_realpath(buff, opt_secure_file_priv, MYF(MY_WME));
    if (!retval)
    {
      convert_dirname(secure_file_real_path, buff, NullS);
#ifdef WIN32
      MY_DIR *dir= my_dir(secure_file_real_path, MYF(MY_DONT_SORT+MY_WME));
      if (!dir)
      {
        retval= 1;
      }
      else
      {
        my_dirend(dir);
      }
#endif
    }

    if (retval)
    {
      LogErr(ERROR_LEVEL, ER_SEC_FILE_PRIV_CANT_ACCESS_DIR, opt_secure_file_priv);
      return 1;
    }
    opt_secure_file_priv= secure_file_real_path;
  }

  if (!check_secure_file_priv_path())
    return 1;

  return 0;
}

/**
  Check if file system used for databases is case insensitive.

  @param dir_name     Directory to test

  @retval
    -1  Don't know (Test failed)
  @retval
    0   File system is case sensitive
  @retval
    1   File system is case insensitive
*/

static int test_if_case_insensitive(const char *dir_name)
{
  int result= 0;
  File file;
  char buff[FN_REFLEN], buff2[FN_REFLEN];
  MY_STAT stat_info;
  DBUG_ENTER("test_if_case_insensitive");

  fn_format(buff, glob_hostname, dir_name, ".lower-test",
      MY_UNPACK_FILENAME | MY_REPLACE_EXT | MY_REPLACE_DIR);
  fn_format(buff2, glob_hostname, dir_name, ".LOWER-TEST",
      MY_UNPACK_FILENAME | MY_REPLACE_EXT | MY_REPLACE_DIR);
  mysql_file_delete(key_file_casetest, buff2, MYF(0));
  if ((file= mysql_file_create(key_file_casetest,
                               buff, 0666, O_RDWR, MYF(0))) < 0)
  {
    LogErr(WARNING_LEVEL, ER_CANT_CREATE_TEST_FILE, buff);
    DBUG_RETURN(-1);
  }
  mysql_file_close(file, MYF(0));
  if (mysql_file_stat(key_file_casetest, buff2, &stat_info, MYF(0)))
    result= 1;          // Can access file
  mysql_file_delete(key_file_casetest, buff, MYF(MY_WME));
  DBUG_PRINT("exit", ("result: %d", result));
  DBUG_RETURN(result);
}


/**
  Create file to store pid number.
*/
static void create_pid_file()
{
  File file;
  if ((file= mysql_file_create(key_file_pid, pidfile_name, 0664,
                               O_WRONLY | O_TRUNC, MYF(MY_WME))) >= 0)
  {
    char buff[MAX_BIGINT_WIDTH + 1], *end;
    end= int10_to_str((long) getpid(), buff, 10);
    *end++= '\n';
    if (!mysql_file_write(file, (uchar*) buff, (uint) (end-buff),
                          MYF(MY_WME | MY_NABP)))
    {
      mysql_file_close(file, MYF(0));
      pid_file_created= true;
      return;
    }
    mysql_file_close(file, MYF(0));
  }
  LogErr(ERROR_LEVEL, ER_CANT_CREATE_PID_FILE, strerror(errno));
  unireg_abort(MYSQLD_ABORT_EXIT);
}


/**
  Remove the process' pid file.

  @param  flags  file operation flags
*/

static void delete_pid_file(myf flags)
{
  File file;
  if (opt_initialize || !pid_file_created ||
      !(file= mysql_file_open(key_file_pid, pidfile_name,
                              O_RDONLY, flags)))
    return;

  if (file == -1)
  {
    LogErr(INFORMATION_LEVEL, ER_CANT_REMOVE_PID_FILE, strerror(errno));
    return;
  }

  uchar buff[MAX_BIGINT_WIDTH + 1];
  /* Make sure that the pid file was created by the same process. */
  size_t error= mysql_file_read(file, buff, sizeof(buff), flags);
  mysql_file_close(file, flags);
  buff[sizeof(buff) - 1]= '\0';
  if (error != MY_FILE_ERROR &&
      atol((char *) buff) == (long) getpid())
  {
    mysql_file_delete(key_file_pid, pidfile_name, flags);
    pid_file_created= false;
  }
  return;
}

/**
  Delete mysql.ibd after aborting upgrade.
*/
static void delete_dictionary_tablespace()
{
  char path[FN_REFLEN+1];
  bool not_used;

  build_table_filename(path, sizeof(path) - 1, "",
                       "mysql",".ibd", 0, &not_used);
  (void) mysql_file_delete(key_file_misc, path, MYF(MY_WME));

  // Drop file which tracks progress of upgrade.
  dd::upgrade::Upgrade_status().remove();
}

/**
  Returns the current state of the server : booting, operational or shutting
  down.

  @return
    SERVER_BOOTING        Server is not operational. It is starting.
    SERVER_OPERATING      Server is fully initialized and operating.
    SERVER_SHUTTING_DOWN  Server is shutting down.
*/
enum_server_operational_state get_server_state()
{
  return server_operational_state;
}

/**
  Reset status for all threads.
*/
class Reset_thd_status : public Do_THD_Impl
{
public:
  Reset_thd_status() { }
  virtual void operator()(THD *thd)
  {
    /*
      Add thread's status variabes to global status
      and reset thread's status variables.
    */
    add_to_status(&global_status_var, &thd->status_var, true);
  }

};

/**
  Reset global and session status variables.
*/
void refresh_status()
{
  mysql_mutex_lock(&LOCK_status);

  /* For all threads, add status to global status and then reset. */
  Reset_thd_status reset_thd_status;
  Global_THD_manager::get_instance()->do_for_all_thd_copy(&reset_thd_status);
#ifdef WITH_PERFSCHEMA_STORAGE_ENGINE
  /* Reset aggregated status counters. */
  reset_pfs_status_stats();
#endif

  /* Reset some global variables. */
  reset_status_vars();

  /* Reset the counters of all key caches (default and named). */
  process_key_caches(reset_key_cache_counters);
  flush_status_time= time((time_t*) 0);
  mysql_mutex_unlock(&LOCK_status);

  /*
    Set max_used_connections to the number of currently open
    connections.  Do this out of LOCK_status to avoid deadlocks.
    Status reset becomes not atomic, but status data is not exact anyway.
  */
  Connection_handler_manager::reset_max_used_connections();
}


/*****************************************************************************
  Instantiate variables for missing storage engines
  This section should go away soon
*****************************************************************************/

#ifdef HAVE_PSI_INTERFACE
PSI_mutex_key key_LOCK_tc;
PSI_mutex_key key_hash_filo_lock;
PSI_mutex_key key_LOCK_error_log;
PSI_mutex_key key_LOCK_thd_data;
PSI_mutex_key key_LOCK_thd_sysvar;
PSI_mutex_key key_LOG_LOCK_log;
PSI_mutex_key key_master_info_data_lock;
PSI_mutex_key key_master_info_run_lock;
PSI_mutex_key key_master_info_sleep_lock;
PSI_mutex_key key_master_info_thd_lock;
PSI_mutex_key key_mutex_slave_reporting_capability_err_lock;
PSI_mutex_key key_relay_log_info_data_lock;
PSI_mutex_key key_relay_log_info_sleep_lock;
PSI_mutex_key key_relay_log_info_thd_lock;
PSI_mutex_key key_relay_log_info_log_space_lock;
PSI_mutex_key key_relay_log_info_run_lock;
PSI_mutex_key key_mutex_slave_parallel_pend_jobs;
PSI_mutex_key key_mutex_slave_parallel_worker_count;
PSI_mutex_key key_mutex_slave_parallel_worker;
PSI_mutex_key key_structure_guard_mutex;
PSI_mutex_key key_TABLE_SHARE_LOCK_ha_data;
PSI_mutex_key key_LOCK_query_plan;
PSI_mutex_key key_LOCK_thd_query;
PSI_mutex_key key_LOCK_cost_const;
PSI_mutex_key key_LOCK_current_cond;
PSI_mutex_key key_RELAYLOG_LOCK_commit;
PSI_mutex_key key_RELAYLOG_LOCK_commit_queue;
PSI_mutex_key key_RELAYLOG_LOCK_done;
PSI_mutex_key key_RELAYLOG_LOCK_flush_queue;
PSI_mutex_key key_RELAYLOG_LOCK_index;
PSI_mutex_key key_RELAYLOG_LOCK_log;
PSI_mutex_key key_RELAYLOG_LOCK_log_end_pos;
PSI_mutex_key key_RELAYLOG_LOCK_sync;
PSI_mutex_key key_RELAYLOG_LOCK_sync_queue;
PSI_mutex_key key_RELAYLOG_LOCK_xids;
PSI_mutex_key key_gtid_ensure_index_mutex;
PSI_mutex_key key_object_cache_mutex; // TODO need to initialize
PSI_cond_key key_object_loading_cond; // TODO need to initialize
PSI_mutex_key key_mts_temp_table_LOCK;
PSI_mutex_key key_mts_gaq_LOCK;
PSI_mutex_key key_thd_timer_mutex;
PSI_mutex_key key_commit_order_manager_mutex;
PSI_mutex_key key_mutex_slave_worker_hash;

/* clang-format off */
static PSI_mutex_info all_server_mutexes[]=
{
  { &key_LOCK_tc, "TC_LOG_MMAP::LOCK_tc", 0, 0, PSI_DOCUMENT_ME},
  { &key_BINLOG_LOCK_commit, "MYSQL_BIN_LOG::LOCK_commit", 0, 0, PSI_DOCUMENT_ME},
  { &key_BINLOG_LOCK_commit_queue, "MYSQL_BIN_LOG::LOCK_commit_queue", 0, 0, PSI_DOCUMENT_ME},
  { &key_BINLOG_LOCK_done, "MYSQL_BIN_LOG::LOCK_done", 0, 0, PSI_DOCUMENT_ME},
  { &key_BINLOG_LOCK_flush_queue, "MYSQL_BIN_LOG::LOCK_flush_queue", 0, 0, PSI_DOCUMENT_ME},
  { &key_BINLOG_LOCK_index, "MYSQL_BIN_LOG::LOCK_index", 0, 0, PSI_DOCUMENT_ME},
  { &key_BINLOG_LOCK_log, "MYSQL_BIN_LOG::LOCK_log", 0, 0, PSI_DOCUMENT_ME},
  { &key_BINLOG_LOCK_binlog_end_pos, "MYSQL_BIN_LOG::LOCK_binlog_end_pos", 0, 0, PSI_DOCUMENT_ME},
  { &key_BINLOG_LOCK_sync, "MYSQL_BIN_LOG::LOCK_sync", 0, 0, PSI_DOCUMENT_ME},
  { &key_BINLOG_LOCK_sync_queue, "MYSQL_BIN_LOG::LOCK_sync_queue", 0, 0, PSI_DOCUMENT_ME},
  { &key_BINLOG_LOCK_xids, "MYSQL_BIN_LOG::LOCK_xids", 0, 0, PSI_DOCUMENT_ME},
  { &key_RELAYLOG_LOCK_commit, "MYSQL_RELAY_LOG::LOCK_commit", 0, 0, PSI_DOCUMENT_ME},
  { &key_RELAYLOG_LOCK_commit_queue, "MYSQL_RELAY_LOG::LOCK_commit_queue", 0, 0, PSI_DOCUMENT_ME},
  { &key_RELAYLOG_LOCK_done, "MYSQL_RELAY_LOG::LOCK_done", 0, 0, PSI_DOCUMENT_ME},
  { &key_RELAYLOG_LOCK_flush_queue, "MYSQL_RELAY_LOG::LOCK_flush_queue", 0, 0, PSI_DOCUMENT_ME},
  { &key_RELAYLOG_LOCK_index, "MYSQL_RELAY_LOG::LOCK_index", 0, 0, PSI_DOCUMENT_ME},
  { &key_RELAYLOG_LOCK_log, "MYSQL_RELAY_LOG::LOCK_log", 0, 0, PSI_DOCUMENT_ME},
  { &key_RELAYLOG_LOCK_log_end_pos, "MYSQL_RELAY_LOG::LOCK_log_end_pos", 0, 0, PSI_DOCUMENT_ME},
  { &key_RELAYLOG_LOCK_sync, "MYSQL_RELAY_LOG::LOCK_sync", 0, 0, PSI_DOCUMENT_ME},
  { &key_RELAYLOG_LOCK_sync_queue, "MYSQL_RELAY_LOG::LOCK_sync_queue", 0, 0, PSI_DOCUMENT_ME},
  { &key_RELAYLOG_LOCK_xids, "MYSQL_RELAY_LOG::LOCK_xids", 0, 0, PSI_DOCUMENT_ME},
  { &key_hash_filo_lock, "hash_filo::lock", 0, 0, PSI_DOCUMENT_ME},
  { &Gtid_set::key_gtid_executed_free_intervals_mutex, "Gtid_set::gtid_executed::free_intervals_mutex", 0, 0, PSI_DOCUMENT_ME},
  { &key_LOCK_crypt, "LOCK_crypt", PSI_FLAG_SINGLETON, 0, PSI_DOCUMENT_ME},
  { &key_LOCK_error_log, "LOCK_error_log", PSI_FLAG_SINGLETON, 0, PSI_DOCUMENT_ME},
  { &key_LOCK_global_system_variables, "LOCK_global_system_variables", PSI_FLAG_SINGLETON, 0, PSI_DOCUMENT_ME},
#if defined(_WIN32)
  { &key_LOCK_handler_count, "LOCK_handler_count", PSI_FLAG_SINGLETON, 0, PSI_DOCUMENT_ME},
#endif
  { &key_LOCK_manager, "LOCK_manager", PSI_FLAG_SINGLETON, 0, PSI_DOCUMENT_ME},
  { &key_LOCK_prepared_stmt_count, "LOCK_prepared_stmt_count", PSI_FLAG_SINGLETON, 0, PSI_DOCUMENT_ME},
  { &key_LOCK_sql_slave_skip_counter, "LOCK_sql_slave_skip_counter", PSI_FLAG_SINGLETON, 0, PSI_DOCUMENT_ME},
  { &key_LOCK_slave_net_timeout, "LOCK_slave_net_timeout", PSI_FLAG_SINGLETON, 0, PSI_DOCUMENT_ME},
  { &key_LOCK_server_started, "LOCK_server_started", PSI_FLAG_SINGLETON, 0, PSI_DOCUMENT_ME},
#if !defined(_WIN32)
  { &key_LOCK_socket_listener_active, "LOCK_socket_listener_active", PSI_FLAG_SINGLETON, 0, PSI_DOCUMENT_ME},
  { &key_LOCK_start_signal_handler, "LOCK_start_signal_handler", PSI_FLAG_SINGLETON, 0, PSI_DOCUMENT_ME},
#endif
  { &key_LOCK_status, "LOCK_status", PSI_FLAG_SINGLETON, 0, PSI_DOCUMENT_ME},
  { &key_LOCK_thd_data, "THD::LOCK_thd_data", 0, PSI_VOLATILITY_SESSION, PSI_DOCUMENT_ME},
  { &key_LOCK_thd_query, "THD::LOCK_thd_query", 0, PSI_VOLATILITY_SESSION, PSI_DOCUMENT_ME},
  { &key_LOCK_thd_sysvar, "THD::LOCK_thd_sysvar", 0, PSI_VOLATILITY_SESSION, PSI_DOCUMENT_ME},
  { &key_LOCK_user_conn, "LOCK_user_conn", PSI_FLAG_SINGLETON, 0, PSI_DOCUMENT_ME},
  { &key_LOCK_uuid_generator, "LOCK_uuid_generator", PSI_FLAG_SINGLETON, 0, PSI_DOCUMENT_ME},
  { &key_LOCK_sql_rand, "LOCK_sql_rand", PSI_FLAG_SINGLETON, 0, PSI_DOCUMENT_ME},
  { &key_LOG_LOCK_log, "LOG::LOCK_log", 0, 0, PSI_DOCUMENT_ME},
  { &key_master_info_data_lock, "Master_info::data_lock", 0, 0, PSI_DOCUMENT_ME},
  { &key_master_info_run_lock, "Master_info::run_lock", 0, 0, PSI_DOCUMENT_ME},
  { &key_master_info_sleep_lock, "Master_info::sleep_lock", 0, 0, PSI_DOCUMENT_ME},
  { &key_master_info_thd_lock, "Master_info::info_thd_lock", 0, 0, PSI_DOCUMENT_ME},
  { &key_mutex_slave_reporting_capability_err_lock, "Slave_reporting_capability::err_lock", 0, 0, PSI_DOCUMENT_ME},
  { &key_relay_log_info_data_lock, "Relay_log_info::data_lock", 0, 0, PSI_DOCUMENT_ME},
  { &key_relay_log_info_sleep_lock, "Relay_log_info::sleep_lock", 0, 0, PSI_DOCUMENT_ME},
  { &key_relay_log_info_thd_lock, "Relay_log_info::info_thd_lock", 0, 0, PSI_DOCUMENT_ME},
  { &key_relay_log_info_log_space_lock, "Relay_log_info::log_space_lock", 0, 0, PSI_DOCUMENT_ME},
  { &key_relay_log_info_run_lock, "Relay_log_info::run_lock", 0, 0, PSI_DOCUMENT_ME},
  { &key_mutex_slave_parallel_pend_jobs, "Relay_log_info::pending_jobs_lock", 0, 0, PSI_DOCUMENT_ME},
  { &key_mutex_slave_parallel_worker_count, "Relay_log_info::exit_count_lock", 0, 0, PSI_DOCUMENT_ME},
  { &key_mutex_slave_parallel_worker, "Worker_info::jobs_lock", 0, 0, PSI_DOCUMENT_ME},
  { &key_TABLE_SHARE_LOCK_ha_data, "TABLE_SHARE::LOCK_ha_data", 0, 0, PSI_DOCUMENT_ME},
  { &key_LOCK_error_messages, "LOCK_error_messages", PSI_FLAG_SINGLETON, 0, PSI_DOCUMENT_ME},
  { &key_LOCK_log_throttle_qni, "LOCK_log_throttle_qni", PSI_FLAG_SINGLETON, 0, PSI_DOCUMENT_ME},
  { &key_gtid_ensure_index_mutex, "Gtid_state", PSI_FLAG_SINGLETON, 0, PSI_DOCUMENT_ME},
  { &key_LOCK_query_plan, "THD::LOCK_query_plan", 0, PSI_VOLATILITY_SESSION, PSI_DOCUMENT_ME},
  { &key_LOCK_cost_const, "Cost_constant_cache::LOCK_cost_const", PSI_FLAG_SINGLETON, 0, PSI_DOCUMENT_ME},
  { &key_LOCK_current_cond, "THD::LOCK_current_cond", 0, PSI_VOLATILITY_SESSION, PSI_DOCUMENT_ME},
  { &key_mts_temp_table_LOCK, "key_mts_temp_table_LOCK", 0, 0, PSI_DOCUMENT_ME},
  { &key_LOCK_reset_gtid_table, "LOCK_reset_gtid_table", PSI_FLAG_SINGLETON, 0, PSI_DOCUMENT_ME},
  { &key_LOCK_compress_gtid_table, "LOCK_compress_gtid_table", PSI_FLAG_SINGLETON, 0, PSI_DOCUMENT_ME},
  { &key_mts_gaq_LOCK, "key_mts_gaq_LOCK", 0, 0, PSI_DOCUMENT_ME},
  { &key_thd_timer_mutex, "thd_timer_mutex", 0, 0, PSI_DOCUMENT_ME},
  { &key_commit_order_manager_mutex, "Commit_order_manager::m_mutex", 0, 0, PSI_DOCUMENT_ME},
  { &key_mutex_slave_worker_hash, "Relay_log_info::slave_worker_hash_lock", 0, 0, PSI_DOCUMENT_ME},
  { &key_LOCK_offline_mode, "LOCK_offline_mode", PSI_FLAG_SINGLETON, 0, PSI_DOCUMENT_ME},
  { &key_LOCK_default_password_lifetime, "LOCK_default_password_lifetime", PSI_FLAG_SINGLETON, 0, PSI_DOCUMENT_ME},
  { &key_LOCK_mandatory_roles, "LOCK_mandatory_roles", PSI_FLAG_SINGLETON, 0, PSI_DOCUMENT_ME},
  { &key_LOCK_password_history, "LOCK_password_history", PSI_FLAG_SINGLETON, 0, PSI_DOCUMENT_ME},
  { &key_LOCK_password_reuse_interval, "LOCK_password_reuse_interval", PSI_FLAG_SINGLETON, 0, PSI_DOCUMENT_ME},
  { &key_LOCK_keyring_operations, "LOCK_keyring_operations", PSI_FLAG_SINGLETON, 0, PSI_DOCUMENT_ME}
};
/* clang-format on */

PSI_rwlock_key key_rwlock_LOCK_logger;
PSI_rwlock_key key_rwlock_channel_map_lock;
PSI_rwlock_key key_rwlock_channel_lock;
PSI_rwlock_key key_rwlock_receiver_sid_lock;
PSI_rwlock_key key_rwlock_rpl_filter_lock;
PSI_rwlock_key key_rwlock_channel_to_filter_lock;

PSI_rwlock_key key_rwlock_Trans_delegate_lock;
PSI_rwlock_key key_rwlock_Server_state_delegate_lock;
PSI_rwlock_key key_rwlock_Binlog_storage_delegate_lock;
PSI_rwlock_key key_rwlock_Binlog_transmit_delegate_lock;
PSI_rwlock_key key_rwlock_Binlog_relay_IO_delegate_lock;
PSI_rwlock_key key_rwlock_resource_group_mgr_map_lock;

/* clang-format off */
static PSI_rwlock_info all_server_rwlocks[]=
{
  { &key_rwlock_Binlog_transmit_delegate_lock, "Binlog_transmit_delegate::lock", PSI_FLAG_SINGLETON, 0, PSI_DOCUMENT_ME},
  { &key_rwlock_Binlog_relay_IO_delegate_lock, "Binlog_relay_IO_delegate::lock", PSI_FLAG_SINGLETON, 0, PSI_DOCUMENT_ME},
  { &key_rwlock_LOCK_logger, "LOGGER::LOCK_logger", 0, 0, PSI_DOCUMENT_ME},
  { &key_rwlock_LOCK_sys_init_connect, "LOCK_sys_init_connect", PSI_FLAG_SINGLETON, 0, PSI_DOCUMENT_ME},
  { &key_rwlock_LOCK_sys_init_slave, "LOCK_sys_init_slave", PSI_FLAG_SINGLETON, 0, PSI_DOCUMENT_ME},
  { &key_rwlock_LOCK_system_variables_hash, "LOCK_system_variables_hash", PSI_FLAG_SINGLETON, 0, PSI_DOCUMENT_ME},
  { &key_rwlock_global_sid_lock, "gtid_commit_rollback", PSI_FLAG_SINGLETON, 0, PSI_DOCUMENT_ME},
  { &key_rwlock_gtid_mode_lock, "gtid_mode_lock", PSI_FLAG_SINGLETON, 0, PSI_DOCUMENT_ME},
  { &key_rwlock_channel_map_lock, "channel_map_lock", 0, 0, PSI_DOCUMENT_ME},
  { &key_rwlock_channel_lock, "channel_lock", 0, 0, PSI_DOCUMENT_ME},
  { &key_rwlock_Trans_delegate_lock, "Trans_delegate::lock", PSI_FLAG_SINGLETON, 0, PSI_DOCUMENT_ME},
  { &key_rwlock_Server_state_delegate_lock, "Server_state_delegate::lock", PSI_FLAG_SINGLETON, 0, PSI_DOCUMENT_ME},
  { &key_rwlock_Binlog_storage_delegate_lock, "Binlog_storage_delegate::lock", PSI_FLAG_SINGLETON, 0, PSI_DOCUMENT_ME},
  { &key_rwlock_receiver_sid_lock, "gtid_retrieved", PSI_FLAG_SINGLETON, 0, PSI_DOCUMENT_ME},
  { &key_rwlock_rpl_filter_lock, "rpl_filter_lock", 0, 0, PSI_DOCUMENT_ME},
  { &key_rwlock_channel_to_filter_lock, "channel_to_filter_lock", 0, 0, PSI_DOCUMENT_ME},
  { &key_rwlock_resource_group_mgr_map_lock, "Resource_group_mgr::m_map_rwlock", 0, 0, PSI_DOCUMENT_ME}
};
/* clang-format on */

PSI_cond_key key_PAGE_cond;
PSI_cond_key key_COND_active;
PSI_cond_key key_COND_pool;
PSI_cond_key key_COND_cache_status_changed;
PSI_cond_key key_item_func_sleep_cond;
PSI_cond_key key_master_info_data_cond;
PSI_cond_key key_master_info_start_cond;
PSI_cond_key key_master_info_stop_cond;
PSI_cond_key key_master_info_sleep_cond;
PSI_cond_key key_relay_log_info_data_cond;
PSI_cond_key key_relay_log_info_log_space_cond;
PSI_cond_key key_relay_log_info_start_cond;
PSI_cond_key key_relay_log_info_stop_cond;
PSI_cond_key key_relay_log_info_sleep_cond;
PSI_cond_key key_cond_slave_parallel_pend_jobs;
PSI_cond_key key_cond_slave_parallel_worker;
PSI_cond_key key_cond_mts_gaq;
PSI_cond_key key_RELAYLOG_update_cond;
PSI_cond_key key_RELAYLOG_COND_done;
PSI_cond_key key_RELAYLOG_prep_xids_cond;
PSI_cond_key key_gtid_ensure_index_cond;
PSI_cond_key key_COND_thr_lock;
PSI_cond_key key_commit_order_manager_cond;
PSI_cond_key key_cond_slave_worker_hash;

/* clang-format off */
static PSI_cond_info all_server_conds[]=
{
  { &key_PAGE_cond, "PAGE::cond", 0, 0, PSI_DOCUMENT_ME},
  { &key_COND_active, "TC_LOG_MMAP::COND_active", 0, 0, PSI_DOCUMENT_ME},
  { &key_COND_pool, "TC_LOG_MMAP::COND_pool", 0, 0, PSI_DOCUMENT_ME},
  { &key_BINLOG_COND_done, "MYSQL_BIN_LOG::COND_done", 0, 0, PSI_DOCUMENT_ME},
  { &key_BINLOG_update_cond, "MYSQL_BIN_LOG::update_cond", 0, 0, PSI_DOCUMENT_ME},
  { &key_BINLOG_prep_xids_cond, "MYSQL_BIN_LOG::prep_xids_cond", 0, 0, PSI_DOCUMENT_ME},
  { &key_RELAYLOG_COND_done, "MYSQL_RELAY_LOG::COND_done", 0, 0, PSI_DOCUMENT_ME},
  { &key_RELAYLOG_update_cond, "MYSQL_RELAY_LOG::update_cond", 0, 0, PSI_DOCUMENT_ME},
  { &key_RELAYLOG_prep_xids_cond, "MYSQL_RELAY_LOG::prep_xids_cond", 0, 0, PSI_DOCUMENT_ME},
#if defined(_WIN32)
  { &key_COND_handler_count, "COND_handler_count", PSI_FLAG_SINGLETON, 0, PSI_DOCUMENT_ME},
#endif
  { &key_COND_manager, "COND_manager", PSI_FLAG_SINGLETON, 0, PSI_DOCUMENT_ME},
  { &key_COND_server_started, "COND_server_started", PSI_FLAG_SINGLETON, 0, PSI_DOCUMENT_ME},
#if !defined(_WIN32)
  { &key_COND_socket_listener_active, "COND_socket_listener_active", PSI_FLAG_SINGLETON, 0, PSI_DOCUMENT_ME},
  { &key_COND_start_signal_handler, "COND_start_signal_handler", PSI_FLAG_SINGLETON, 0, PSI_DOCUMENT_ME},
#endif
  { &key_COND_thr_lock, "COND_thr_lock", 0, 0, PSI_DOCUMENT_ME},
  { &key_item_func_sleep_cond, "Item_func_sleep::cond", 0, 0, PSI_DOCUMENT_ME},
  { &key_master_info_data_cond, "Master_info::data_cond", 0, 0, PSI_DOCUMENT_ME},
  { &key_master_info_start_cond, "Master_info::start_cond", 0, 0, PSI_DOCUMENT_ME},
  { &key_master_info_stop_cond, "Master_info::stop_cond", 0, 0, PSI_DOCUMENT_ME},
  { &key_master_info_sleep_cond, "Master_info::sleep_cond", 0, 0, PSI_DOCUMENT_ME},
  { &key_relay_log_info_data_cond, "Relay_log_info::data_cond", 0, 0, PSI_DOCUMENT_ME},
  { &key_relay_log_info_log_space_cond, "Relay_log_info::log_space_cond", 0, 0, PSI_DOCUMENT_ME},
  { &key_relay_log_info_start_cond, "Relay_log_info::start_cond", 0, 0, PSI_DOCUMENT_ME},
  { &key_relay_log_info_stop_cond, "Relay_log_info::stop_cond", 0, 0, PSI_DOCUMENT_ME},
  { &key_relay_log_info_sleep_cond, "Relay_log_info::sleep_cond", 0, 0, PSI_DOCUMENT_ME},
  { &key_cond_slave_parallel_pend_jobs, "Relay_log_info::pending_jobs_cond", 0, 0, PSI_DOCUMENT_ME},
  { &key_cond_slave_parallel_worker, "Worker_info::jobs_cond", 0, 0, PSI_DOCUMENT_ME},
  { &key_cond_mts_gaq, "Relay_log_info::mts_gaq_cond", 0, 0, PSI_DOCUMENT_ME},
  { &key_gtid_ensure_index_cond, "Gtid_state", PSI_FLAG_SINGLETON, 0, PSI_DOCUMENT_ME},
  { &key_COND_compress_gtid_table, "COND_compress_gtid_table", PSI_FLAG_SINGLETON, 0, PSI_DOCUMENT_ME},
  { &key_commit_order_manager_cond, "Commit_order_manager::m_workers.cond", 0, 0, PSI_DOCUMENT_ME},
  { &key_cond_slave_worker_hash, "Relay_log_info::slave_worker_hash_lock", 0, 0, PSI_DOCUMENT_ME}
};
/* clang-format on */

PSI_thread_key key_thread_bootstrap;
PSI_thread_key key_thread_handle_manager;
PSI_thread_key key_thread_one_connection;
PSI_thread_key key_thread_compress_gtid_table;
PSI_thread_key key_thread_parser_service;

/* clang-format off */
static PSI_thread_info all_server_threads[]=
{
#if defined (_WIN32)
  { &key_thread_handle_con_namedpipes, "con_named_pipes", PSI_FLAG_SINGLETON, 0, PSI_DOCUMENT_ME},
  { &key_thread_handle_con_sharedmem, "con_shared_mem", PSI_FLAG_SINGLETON, 0, PSI_DOCUMENT_ME},
  { &key_thread_handle_con_sockets, "con_sockets", PSI_FLAG_SINGLETON, 0, PSI_DOCUMENT_ME},
  { &key_thread_handle_shutdown, "shutdown", PSI_FLAG_SINGLETON, 0, PSI_DOCUMENT_ME},
#endif /* _WIN32 */
  { &key_thread_bootstrap, "bootstrap", PSI_FLAG_SINGLETON, 0, PSI_DOCUMENT_ME},
  { &key_thread_handle_manager, "manager", PSI_FLAG_SINGLETON, 0, PSI_DOCUMENT_ME},
  { &key_thread_main, "main", PSI_FLAG_SINGLETON, 0, PSI_DOCUMENT_ME},
  { &key_thread_one_connection, "one_connection", PSI_FLAG_USER, 0, PSI_DOCUMENT_ME},
  { &key_thread_signal_hand, "signal_handler", PSI_FLAG_SINGLETON, 0, PSI_DOCUMENT_ME},
  { &key_thread_compress_gtid_table, "compress_gtid_table", PSI_FLAG_SINGLETON, 0, PSI_DOCUMENT_ME},
  { &key_thread_parser_service, "parser_service", PSI_FLAG_SINGLETON, 0, PSI_DOCUMENT_ME},
};
/* clang-format on */

PSI_file_key key_file_binlog;
PSI_file_key key_file_binlog_index;
PSI_file_key key_file_dbopt;
PSI_file_key key_file_ERRMSG;
PSI_file_key key_select_to_file;
PSI_file_key key_file_fileparser;
PSI_file_key key_file_frm;
PSI_file_key key_file_load;
PSI_file_key key_file_loadfile;
PSI_file_key key_file_log_event_data;
PSI_file_key key_file_log_event_info;
PSI_file_key key_file_misc;
PSI_file_key key_file_tclog;
PSI_file_key key_file_trg;
PSI_file_key key_file_trn;
PSI_file_key key_file_init;
PSI_file_key key_file_general_log;
PSI_file_key key_file_slow_log;
PSI_file_key key_file_relaylog;
PSI_file_key key_file_relaylog_cache;
PSI_file_key key_file_relaylog_index;
PSI_file_key key_file_relaylog_index_cache;
PSI_file_key key_file_sdi;

/* clang-format off */
static PSI_file_info all_server_files[]=
{
  { &key_file_binlog, "binlog", 0, 0, PSI_DOCUMENT_ME},
  { &key_file_binlog_cache, "binlog_cache", 0, 0, PSI_DOCUMENT_ME},
  { &key_file_binlog_index, "binlog_index", 0, 0, PSI_DOCUMENT_ME},
  { &key_file_binlog_index_cache, "binlog_index_cache", 0, 0, PSI_DOCUMENT_ME},
  { &key_file_relaylog, "relaylog", 0, 0, PSI_DOCUMENT_ME},
  { &key_file_relaylog_cache, "relaylog_cache", 0, 0, PSI_DOCUMENT_ME},
  { &key_file_relaylog_index, "relaylog_index", 0, 0, PSI_DOCUMENT_ME},
  { &key_file_relaylog_index_cache, "relaylog_index_cache", 0, 0, PSI_DOCUMENT_ME},
  { &key_file_io_cache, "io_cache", 0, 0, PSI_DOCUMENT_ME},
  { &key_file_casetest, "casetest", 0, 0, PSI_DOCUMENT_ME},
  { &key_file_dbopt, "dbopt", 0, 0, PSI_DOCUMENT_ME},
  { &key_file_ERRMSG, "ERRMSG", 0, 0, PSI_DOCUMENT_ME},
  { &key_select_to_file, "select_to_file", 0, 0, PSI_DOCUMENT_ME},
  { &key_file_fileparser, "file_parser", 0, 0, PSI_DOCUMENT_ME},
  { &key_file_frm, "FRM", 0, 0, PSI_DOCUMENT_ME},
  { &key_file_load, "load", 0, 0, PSI_DOCUMENT_ME},
  { &key_file_loadfile, "LOAD_FILE", 0, 0, PSI_DOCUMENT_ME},
  { &key_file_log_event_data, "log_event_data", 0, 0, PSI_DOCUMENT_ME},
  { &key_file_log_event_info, "log_event_info", 0, 0, PSI_DOCUMENT_ME},
  { &key_file_misc, "misc", 0, 0, PSI_DOCUMENT_ME},
  { &key_file_pid, "pid", 0, 0, PSI_DOCUMENT_ME},
  { &key_file_general_log, "query_log", 0, 0, PSI_DOCUMENT_ME},
  { &key_file_slow_log, "slow_log", 0, 0, PSI_DOCUMENT_ME},
  { &key_file_tclog, "tclog", 0, 0, PSI_DOCUMENT_ME},
  { &key_file_trg, "trigger_name", 0, 0, PSI_DOCUMENT_ME},
  { &key_file_trn, "trigger", 0, 0, PSI_DOCUMENT_ME},
  { &key_file_init, "init", 0, 0, PSI_DOCUMENT_ME},
  { &key_file_sdi, "SDI", 0, 0, PSI_DOCUMENT_ME}
};
/* clang-format on */
#endif /* HAVE_PSI_INTERFACE */

/* clang-format off */
PSI_stage_info stage_after_create= { 0, "After create", 0, PSI_DOCUMENT_ME};
PSI_stage_info stage_allocating_local_table= { 0, "allocating local table", 0, PSI_DOCUMENT_ME};
PSI_stage_info stage_alter_inplace_prepare= { 0, "preparing for alter table", 0, PSI_DOCUMENT_ME};
PSI_stage_info stage_alter_inplace= { 0, "altering table", 0, PSI_DOCUMENT_ME};
PSI_stage_info stage_alter_inplace_commit= { 0, "committing alter table to storage engine", 0, PSI_DOCUMENT_ME};
PSI_stage_info stage_changing_master= { 0, "Changing master", 0, PSI_DOCUMENT_ME};
PSI_stage_info stage_checking_master_version= { 0, "Checking master version", 0, PSI_DOCUMENT_ME};
PSI_stage_info stage_checking_permissions= { 0, "checking permissions", 0, PSI_DOCUMENT_ME};
PSI_stage_info stage_checking_privileges_on_cached_query= { 0, "checking privileges on cached query", 0, PSI_DOCUMENT_ME};
PSI_stage_info stage_cleaning_up= { 0, "cleaning up", 0, PSI_DOCUMENT_ME};
PSI_stage_info stage_closing_tables= { 0, "closing tables", 0, PSI_DOCUMENT_ME};
PSI_stage_info stage_compressing_gtid_table= { 0, "Compressing gtid_executed table", 0, PSI_DOCUMENT_ME};
PSI_stage_info stage_connecting_to_master= { 0, "Connecting to master", 0, PSI_DOCUMENT_ME};
PSI_stage_info stage_converting_heap_to_ondisk= { 0, "converting HEAP to ondisk", 0, PSI_DOCUMENT_ME};
PSI_stage_info stage_copying_to_group_table= { 0, "Copying to group table", 0, PSI_DOCUMENT_ME};
PSI_stage_info stage_copying_to_tmp_table= { 0, "Copying to tmp table", 0, PSI_DOCUMENT_ME};
PSI_stage_info stage_copy_to_tmp_table= { 0, "copy to tmp table", PSI_FLAG_STAGE_PROGRESS, PSI_DOCUMENT_ME};
PSI_stage_info stage_creating_sort_index= { 0, "Creating sort index", 0, PSI_DOCUMENT_ME};
PSI_stage_info stage_creating_table= { 0, "creating table", 0, PSI_DOCUMENT_ME};
PSI_stage_info stage_creating_tmp_table= { 0, "Creating tmp table", 0, PSI_DOCUMENT_ME};
PSI_stage_info stage_deleting_from_main_table= { 0, "deleting from main table", 0, PSI_DOCUMENT_ME};
PSI_stage_info stage_deleting_from_reference_tables= { 0, "deleting from reference tables", 0, PSI_DOCUMENT_ME};
PSI_stage_info stage_discard_or_import_tablespace= { 0, "discard_or_import_tablespace", 0, PSI_DOCUMENT_ME};
PSI_stage_info stage_end= { 0, "end", 0, PSI_DOCUMENT_ME};
PSI_stage_info stage_executing= { 0, "executing", 0, PSI_DOCUMENT_ME};
PSI_stage_info stage_execution_of_init_command= { 0, "Execution of init_command", 0, PSI_DOCUMENT_ME};
PSI_stage_info stage_explaining= { 0, "explaining", 0, PSI_DOCUMENT_ME};
PSI_stage_info stage_finished_reading_one_binlog_switching_to_next_binlog= { 0, "Finished reading one binlog; switching to next binlog", 0, PSI_DOCUMENT_ME};
PSI_stage_info stage_flushing_relay_log_and_master_info_repository= { 0, "Flushing relay log and master info repository.", 0, PSI_DOCUMENT_ME};
PSI_stage_info stage_flushing_relay_log_info_file= { 0, "Flushing relay-log info file.", 0, PSI_DOCUMENT_ME};
PSI_stage_info stage_freeing_items= { 0, "freeing items", 0, PSI_DOCUMENT_ME};
PSI_stage_info stage_fulltext_initialization= { 0, "FULLTEXT initialization", 0, PSI_DOCUMENT_ME};
PSI_stage_info stage_got_handler_lock= { 0, "got handler lock", 0, PSI_DOCUMENT_ME};
PSI_stage_info stage_got_old_table= { 0, "got old table", 0, PSI_DOCUMENT_ME};
PSI_stage_info stage_init= { 0, "init", 0, PSI_DOCUMENT_ME};
PSI_stage_info stage_insert= { 0, "insert", 0, PSI_DOCUMENT_ME};
PSI_stage_info stage_killing_slave= { 0, "Killing slave", 0, PSI_DOCUMENT_ME};
PSI_stage_info stage_logging_slow_query= { 0, "logging slow query", 0, PSI_DOCUMENT_ME};
PSI_stage_info stage_making_temp_file_append_before_load_data= { 0, "Making temporary file (append) before replaying LOAD DATA INFILE", 0, PSI_DOCUMENT_ME};
PSI_stage_info stage_making_temp_file_create_before_load_data= { 0, "Making temporary file (create) before replaying LOAD DATA INFILE", 0, PSI_DOCUMENT_ME};
PSI_stage_info stage_manage_keys= { 0, "manage keys", 0, PSI_DOCUMENT_ME};
PSI_stage_info stage_master_has_sent_all_binlog_to_slave= { 0, "Master has sent all binlog to slave; waiting for more updates", 0, PSI_DOCUMENT_ME};
PSI_stage_info stage_opening_tables= { 0, "Opening tables", 0, PSI_DOCUMENT_ME};
PSI_stage_info stage_optimizing= { 0, "optimizing", 0, PSI_DOCUMENT_ME};
PSI_stage_info stage_preparing= { 0, "preparing", 0, PSI_DOCUMENT_ME};
PSI_stage_info stage_purging_old_relay_logs= { 0, "Purging old relay logs", 0, PSI_DOCUMENT_ME};
PSI_stage_info stage_query_end= { 0, "query end", 0, PSI_DOCUMENT_ME};
PSI_stage_info stage_queueing_master_event_to_the_relay_log= { 0, "Queueing master event to the relay log", 0, PSI_DOCUMENT_ME};
PSI_stage_info stage_reading_event_from_the_relay_log= { 0, "Reading event from the relay log", 0, PSI_DOCUMENT_ME};
PSI_stage_info stage_registering_slave_on_master= { 0, "Registering slave on master", 0, PSI_DOCUMENT_ME};
PSI_stage_info stage_removing_duplicates= { 0, "Removing duplicates", 0, PSI_DOCUMENT_ME};
PSI_stage_info stage_removing_tmp_table= { 0, "removing tmp table", 0, PSI_DOCUMENT_ME};
PSI_stage_info stage_rename= { 0, "rename", 0, PSI_DOCUMENT_ME};
PSI_stage_info stage_rename_result_table= { 0, "rename result table", 0, PSI_DOCUMENT_ME};
PSI_stage_info stage_requesting_binlog_dump= { 0, "Requesting binlog dump", 0, PSI_DOCUMENT_ME};
PSI_stage_info stage_reschedule= { 0, "reschedule", 0, PSI_DOCUMENT_ME};
PSI_stage_info stage_searching_rows_for_update= { 0, "Searching rows for update", 0, PSI_DOCUMENT_ME};
PSI_stage_info stage_sending_binlog_event_to_slave= { 0, "Sending binlog event to slave", 0, PSI_DOCUMENT_ME};
PSI_stage_info stage_sending_cached_result_to_client= { 0, "sending cached result to client", 0, PSI_DOCUMENT_ME};
PSI_stage_info stage_sending_data= { 0, "Sending data", 0, PSI_DOCUMENT_ME};
PSI_stage_info stage_setup= { 0, "setup", 0, PSI_DOCUMENT_ME};
PSI_stage_info stage_slave_has_read_all_relay_log= { 0, "Slave has read all relay log; waiting for more updates", 0, PSI_DOCUMENT_ME};
PSI_stage_info stage_slave_waiting_event_from_coordinator= { 0, "Waiting for an event from Coordinator", 0, PSI_DOCUMENT_ME};
PSI_stage_info stage_slave_waiting_for_workers_to_process_queue= { 0, "Waiting for slave workers to process their queues", 0, PSI_DOCUMENT_ME};
PSI_stage_info stage_slave_waiting_worker_queue= { 0, "Waiting for Slave Worker queue", 0, PSI_DOCUMENT_ME};
PSI_stage_info stage_slave_waiting_worker_to_free_events= { 0, "Waiting for Slave Workers to free pending events", 0, PSI_DOCUMENT_ME};
PSI_stage_info stage_slave_waiting_worker_to_release_partition= { 0, "Waiting for Slave Worker to release partition", 0, PSI_DOCUMENT_ME};
PSI_stage_info stage_slave_waiting_workers_to_exit= { 0, "Waiting for workers to exit", 0, PSI_DOCUMENT_ME};
PSI_stage_info stage_rpl_apply_row_evt_write= { 0, "Applying batch of row changes (write)", PSI_FLAG_STAGE_PROGRESS, PSI_DOCUMENT_ME};
PSI_stage_info stage_rpl_apply_row_evt_update= { 0, "Applying batch of row changes (update)", PSI_FLAG_STAGE_PROGRESS, PSI_DOCUMENT_ME};
PSI_stage_info stage_rpl_apply_row_evt_delete= { 0, "Applying batch of row changes (delete)", PSI_FLAG_STAGE_PROGRESS, PSI_DOCUMENT_ME};
PSI_stage_info stage_sorting_for_group= { 0, "Sorting for group", 0, PSI_DOCUMENT_ME};
PSI_stage_info stage_sorting_for_order= { 0, "Sorting for order", 0, PSI_DOCUMENT_ME};
PSI_stage_info stage_sorting_result= { 0, "Sorting result", 0, PSI_DOCUMENT_ME};
PSI_stage_info stage_statistics= { 0, "statistics", 0, PSI_DOCUMENT_ME};
PSI_stage_info stage_sql_thd_waiting_until_delay= { 0, "Waiting until MASTER_DELAY seconds after master executed event", 0, PSI_DOCUMENT_ME};
PSI_stage_info stage_storing_row_into_queue= { 0, "storing row into queue", 0, PSI_DOCUMENT_ME};
PSI_stage_info stage_system_lock= { 0, "System lock", 0, PSI_DOCUMENT_ME};
PSI_stage_info stage_update= { 0, "update", 0, PSI_DOCUMENT_ME};
PSI_stage_info stage_updating= { 0, "updating", 0, PSI_DOCUMENT_ME};
PSI_stage_info stage_updating_main_table= { 0, "updating main table", 0, PSI_DOCUMENT_ME};
PSI_stage_info stage_updating_reference_tables= { 0, "updating reference tables", 0, PSI_DOCUMENT_ME};
PSI_stage_info stage_upgrading_lock= { 0, "upgrading lock", 0, PSI_DOCUMENT_ME};
PSI_stage_info stage_user_sleep= { 0, "User sleep", 0, PSI_DOCUMENT_ME};
PSI_stage_info stage_verifying_table= { 0, "verifying table", 0, PSI_DOCUMENT_ME};
PSI_stage_info stage_waiting_for_gtid_to_be_committed= { 0, "Waiting for GTID to be committed", 0, PSI_DOCUMENT_ME};
PSI_stage_info stage_waiting_for_handler_insert= { 0, "waiting for handler insert", 0, PSI_DOCUMENT_ME};
PSI_stage_info stage_waiting_for_handler_lock= { 0, "waiting for handler lock", 0, PSI_DOCUMENT_ME};
PSI_stage_info stage_waiting_for_handler_open= { 0, "waiting for handler open", 0, PSI_DOCUMENT_ME};
PSI_stage_info stage_waiting_for_insert= { 0, "Waiting for INSERT", 0, PSI_DOCUMENT_ME};
PSI_stage_info stage_waiting_for_master_to_send_event= { 0, "Waiting for master to send event", 0, PSI_DOCUMENT_ME};
PSI_stage_info stage_waiting_for_master_update= { 0, "Waiting for master update", 0, PSI_DOCUMENT_ME};
PSI_stage_info stage_waiting_for_relay_log_space= { 0, "Waiting for the slave SQL thread to free enough relay log space", 0, PSI_DOCUMENT_ME};
PSI_stage_info stage_waiting_for_slave_mutex_on_exit= { 0, "Waiting for slave mutex on exit", 0, PSI_DOCUMENT_ME};
PSI_stage_info stage_waiting_for_slave_thread_to_start= { 0, "Waiting for slave thread to start", 0, PSI_DOCUMENT_ME};
PSI_stage_info stage_waiting_for_table_flush= { 0, "Waiting for table flush", 0, PSI_DOCUMENT_ME};
PSI_stage_info stage_waiting_for_the_next_event_in_relay_log= { 0, "Waiting for the next event in relay log", 0, PSI_DOCUMENT_ME};
PSI_stage_info stage_waiting_for_the_slave_thread_to_advance_position= { 0, "Waiting for the slave SQL thread to advance position", 0, PSI_DOCUMENT_ME};
PSI_stage_info stage_waiting_to_finalize_termination= { 0, "Waiting to finalize termination", 0, PSI_DOCUMENT_ME};
PSI_stage_info stage_worker_waiting_for_its_turn_to_commit= { 0, "Waiting for preceding transaction to commit", 0, PSI_DOCUMENT_ME};
PSI_stage_info stage_worker_waiting_for_commit_parent= { 0, "Waiting for dependent transaction to commit", 0, PSI_DOCUMENT_ME};
PSI_stage_info stage_suspending= { 0, "Suspending", 0, PSI_DOCUMENT_ME};
PSI_stage_info stage_starting= { 0, "starting", 0, PSI_DOCUMENT_ME};
PSI_stage_info stage_waiting_for_no_channel_reference= { 0, "Waiting for no channel reference.", 0, PSI_DOCUMENT_ME};
/* clang-format on */

extern PSI_stage_info stage_waiting_for_disk_space;

#ifdef HAVE_PSI_INTERFACE

PSI_stage_info *all_server_stages[]=
{
  & stage_after_create,
  & stage_allocating_local_table,
  & stage_alter_inplace_prepare,
  & stage_alter_inplace,
  & stage_alter_inplace_commit,
  & stage_changing_master,
  & stage_checking_master_version,
  & stage_checking_permissions,
  & stage_checking_privileges_on_cached_query,
  & stage_cleaning_up,
  & stage_closing_tables,
  & stage_compressing_gtid_table,
  & stage_connecting_to_master,
  & stage_converting_heap_to_ondisk,
  & stage_copying_to_group_table,
  & stage_copying_to_tmp_table,
  & stage_copy_to_tmp_table,
  & stage_creating_sort_index,
  & stage_creating_table,
  & stage_creating_tmp_table,
  & stage_deleting_from_main_table,
  & stage_deleting_from_reference_tables,
  & stage_discard_or_import_tablespace,
  & stage_end,
  & stage_executing,
  & stage_execution_of_init_command,
  & stage_explaining,
  & stage_finished_reading_one_binlog_switching_to_next_binlog,
  & stage_flushing_relay_log_and_master_info_repository,
  & stage_flushing_relay_log_info_file,
  & stage_freeing_items,
  & stage_fulltext_initialization,
  & stage_got_handler_lock,
  & stage_got_old_table,
  & stage_init,
  & stage_insert,
  & stage_killing_slave,
  & stage_logging_slow_query,
  & stage_making_temp_file_append_before_load_data,
  & stage_making_temp_file_create_before_load_data,
  & stage_manage_keys,
  & stage_master_has_sent_all_binlog_to_slave,
  & stage_opening_tables,
  & stage_optimizing,
  & stage_preparing,
  & stage_purging_old_relay_logs,
  & stage_query_end,
  & stage_queueing_master_event_to_the_relay_log,
  & stage_reading_event_from_the_relay_log,
  & stage_registering_slave_on_master,
  & stage_removing_duplicates,
  & stage_removing_tmp_table,
  & stage_rename,
  & stage_rename_result_table,
  & stage_requesting_binlog_dump,
  & stage_reschedule,
  & stage_searching_rows_for_update,
  & stage_sending_binlog_event_to_slave,
  & stage_sending_cached_result_to_client,
  & stage_sending_data,
  & stage_setup,
  & stage_slave_has_read_all_relay_log,
  & stage_slave_waiting_event_from_coordinator,
  & stage_slave_waiting_for_workers_to_process_queue,
  & stage_slave_waiting_worker_queue,
  & stage_slave_waiting_worker_to_free_events,
  & stage_slave_waiting_worker_to_release_partition,
  & stage_slave_waiting_workers_to_exit,
  & stage_rpl_apply_row_evt_write,
  & stage_rpl_apply_row_evt_update,
  & stage_rpl_apply_row_evt_delete,
  & stage_sorting_for_group,
  & stage_sorting_for_order,
  & stage_sorting_result,
  & stage_sql_thd_waiting_until_delay,
  & stage_statistics,
  & stage_storing_row_into_queue,
  & stage_system_lock,
  & stage_update,
  & stage_updating,
  & stage_updating_main_table,
  & stage_updating_reference_tables,
  & stage_upgrading_lock,
  & stage_user_sleep,
  & stage_verifying_table,
  & stage_waiting_for_gtid_to_be_committed,
  & stage_waiting_for_handler_insert,
  & stage_waiting_for_handler_lock,
  & stage_waiting_for_handler_open,
  & stage_waiting_for_insert,
  & stage_waiting_for_master_to_send_event,
  & stage_waiting_for_master_update,
  & stage_waiting_for_relay_log_space,
  & stage_waiting_for_slave_mutex_on_exit,
  & stage_waiting_for_slave_thread_to_start,
  & stage_waiting_for_table_flush,
  & stage_waiting_for_the_next_event_in_relay_log,
  & stage_waiting_for_the_slave_thread_to_advance_position,
  & stage_waiting_to_finalize_termination,
  & stage_worker_waiting_for_its_turn_to_commit,
  & stage_worker_waiting_for_commit_parent,
  & stage_suspending,
  & stage_starting,
  & stage_waiting_for_no_channel_reference,
  & stage_waiting_for_disk_space
};

PSI_socket_key key_socket_tcpip;
PSI_socket_key key_socket_unix;
PSI_socket_key key_socket_client_connection;

/* clang-format off */
static PSI_socket_info all_server_sockets[]=
{
  { &key_socket_tcpip, "server_tcpip_socket", PSI_FLAG_SINGLETON, 0, PSI_DOCUMENT_ME},
  { &key_socket_unix, "server_unix_socket", PSI_FLAG_SINGLETON, 0, PSI_DOCUMENT_ME},
  { &key_socket_client_connection, "client_connection", PSI_FLAG_USER, 0, PSI_DOCUMENT_ME}
};
/* clang-format on */

/* TODO: find a good header */
void init_client_psi_keys(void);

/**
  Initialise all the performance schema instrumentation points
  used by the server.
*/
static void init_server_psi_keys(void)
{
  const char* category= "sql";
  int count;

  count= static_cast<int>(array_elements(all_server_mutexes));
  mysql_mutex_register(category, all_server_mutexes, count);

  count= static_cast<int>(array_elements(all_server_rwlocks));
  mysql_rwlock_register(category, all_server_rwlocks, count);

  count= static_cast<int>(array_elements(all_server_conds));
  mysql_cond_register(category, all_server_conds, count);

  count= static_cast<int>(array_elements(all_server_threads));
  mysql_thread_register(category, all_server_threads, count);

  count= static_cast<int>(array_elements(all_server_files));
  mysql_file_register(category, all_server_files, count);

  count= static_cast<int>(array_elements(all_server_stages));
  mysql_stage_register(category, all_server_stages, count);

  count= static_cast<int>(array_elements(all_server_sockets));
  mysql_socket_register(category, all_server_sockets, count);

  register_server_memory_keys();

#ifdef HAVE_PSI_STATEMENT_INTERFACE
  init_sql_statement_info();
  count= static_cast<int>(array_elements(sql_statement_info));
  mysql_statement_register(category, sql_statement_info, count);

  init_sp_psi_keys();

  init_scheduler_psi_keys();

  category= "com";
  init_com_statement_info();

  /*
    Register [0 .. COM_QUERY - 1] as "statement/com/..."
  */
  count= (int) COM_QUERY;
  mysql_statement_register(category, com_statement_info, count);

  /*
    Register [COM_QUERY + 1 .. COM_END] as "statement/com/..."
  */
  count= (int) COM_END - (int) COM_QUERY;
  mysql_statement_register(category, & com_statement_info[(int) COM_QUERY + 1], count);

  category= "abstract";
  /*
    Register [COM_QUERY] as "statement/abstract/com_query"
  */
  mysql_statement_register(category, & com_statement_info[(int) COM_QUERY], 1);

  /*
    When a new packet is received,
    it is instrumented as "statement/abstract/new_packet".
    Based on the packet type found, it later mutates to the
    proper narrow type, for example
    "statement/abstract/query" or "statement/com/ping".
    In cases of "statement/abstract/query", SQL queries are given to
    the parser, which mutates the statement type to an even more
    narrow classification, for example "statement/sql/select".
  */
  stmt_info_new_packet.m_key= 0;
  stmt_info_new_packet.m_name= "new_packet";
  stmt_info_new_packet.m_flags= PSI_FLAG_MUTABLE;
  stmt_info_new_packet.m_documentation=
   "New packet just received from the network. "
     "At this point, the real command type is unknown, "
     "the type will be refined after reading the packet header.";
  mysql_statement_register(category, &stmt_info_new_packet, 1);

  /*
    Statements processed from the relay log are initially instrumented as
    "statement/abstract/relay_log". The parser will mutate the statement type to
    a more specific classification, for example "statement/sql/insert".
  */
  stmt_info_rpl.m_key= 0;
  stmt_info_rpl.m_name= "relay_log";
  stmt_info_rpl.m_flags= PSI_FLAG_MUTABLE;
  stmt_info_rpl.m_documentation=
   "New event just read from the relay log. "
     "At this point, the real statement type is unknown, "
     "the type will be refined after parsing the event.";
  mysql_statement_register(category, &stmt_info_rpl, 1);
#endif

  /* Common client and server code. */
  init_client_psi_keys();
  /* Vio */
  init_vio_psi_keys();
}
#endif /* HAVE_PSI_INTERFACE */

bool do_create_native_table_for_pfs(THD *thd, const Plugin_table *t)
{
  const char *schema_name = t->get_schema_name();
  const char *table_name = t->get_name();
  MDL_request table_request;
  MDL_REQUEST_INIT(&table_request,
                   MDL_key::TABLE,
                   schema_name,
                   table_name,
                   MDL_EXCLUSIVE,
                   MDL_TRANSACTION);

  if (thd->mdl_context.acquire_lock(&table_request,
                                    thd->variables.lock_wait_timeout))
  {
    /* Error, failed to get MDL lock. */
    return true;
  }

  tdc_remove_table(thd, TDC_RT_REMOVE_ALL, schema_name, table_name, false);

  if (dd::create_native_table(thd, t))
  {
    /* Error, failed to create DD table. */
    return true;
  }

  return false;
}

bool create_native_table_for_pfs(const Plugin_table *t)
{
  /* If InnoDB is not initialized yet, return error */
  if (!is_builtin_and_core_se_initialized())
    return true;

  THD * thd = current_thd;
  DBUG_ASSERT(thd);
  return do_create_native_table_for_pfs(thd, t);
}

static bool do_drop_native_table_for_pfs(THD *thd, const char *schema_name, const char *table_name)
{
  MDL_request table_request;
  MDL_REQUEST_INIT(&table_request,
                   MDL_key::TABLE,
                   schema_name,
                   table_name,
                   MDL_EXCLUSIVE,
                   MDL_TRANSACTION);

  if (thd->mdl_context.acquire_lock(&table_request,
                                       thd->variables.lock_wait_timeout))
  {
    /* Error, failed to get MDL lock. */
    return true;
  }

  tdc_remove_table(thd, TDC_RT_REMOVE_ALL, schema_name, table_name, false);

  if (dd::drop_native_table(thd, schema_name, table_name))
  {
    /* Error, failed to destroy DD table. */
    return true;
  }

  return false;
}

bool drop_native_table_for_pfs(const char *schema_name, const char *table_name)
{
  /* If server is shutting down, by the time control reaches here, DD would have
   * already been shut down. Therefore return success and tables won't be 
   * deleted and would be available at next server start.
   */
  if (get_server_state() == SERVER_SHUTTING_DOWN)
  {
    return false;
  }

  THD *thd= current_thd;
  DBUG_ASSERT(thd);
  return do_drop_native_table_for_pfs(thd, schema_name, table_name);
}
<|MERGE_RESOLUTION|>--- conflicted
+++ resolved
@@ -374,11 +374,8 @@
 #include "ft_global.h"
 #include "keycache.h"                   // KEY_CACHE
 #include "m_string.h"
-<<<<<<< HEAD
 #include "my_alloc.h"
-=======
 #include "migrate_keyring.h"            // Migrate_keyring
->>>>>>> 47fb4440
 #include "my_base.h"
 #include "my_bitmap.h"                  // MY_BITMAP
 #include "my_command.h"
