--- conflicted
+++ resolved
@@ -119,14 +119,9 @@
   Slave_job_item empty= {NULL};
 
   c_rli= rli;
-<<<<<<< HEAD
-  if (init_info() || 
+  if (rli_init_info() ||
       DBUG_EVALUATE_IF("inject_init_worker_init_info_fault", true, false))
     DBUG_RETURN(1);
-=======
-  if (rli_init_info())
-    return 1;
->>>>>>> 3d4edd56
 
   id= i;
   curr_group_exec_parts.elements= 0;
