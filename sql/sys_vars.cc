/* Copyright (c) 2009, 2014, Oracle and/or its affiliates. All rights reserved.

   This program is free software; you can redistribute it and/or modify
   it under the terms of the GNU General Public License as published by
   the Free Software Foundation; version 2 of the License.

   This program is distributed in the hope that it will be useful,
   but WITHOUT ANY WARRANTY; without even the implied warranty of
   MERCHANTABILITY or FITNESS FOR A PARTICULAR PURPOSE.  See the
   GNU General Public License for more details.

   You should have received a copy of the GNU General Public License
   along with this program; if not, write to the Free Software
   Foundation, Inc., 51 Franklin St, Fifth Floor, Boston, MA 02110-1301  USA */

/**
  @file
  Definitions of all server's session or global variables.

  How to add new variables:

  1. copy one of the existing variables, and edit the declaration.
  2. if you need special behavior on assignment or additional checks
     use ON_CHECK and ON_UPDATE callbacks.
  3. *Don't* add new Sys_var classes or uncle Occam will come
     with his razor to haunt you at nights

  Note - all storage engine variables (for example myisam_whatever)
  should go into the corresponding storage engine sources
  (for example in storage/myisam/ha_myisam.cc) !
*/

#include "my_global.h"                          /* NO_EMBEDDED_ACCESS_CHECKS */
#include "sql_priv.h"
#include "sql_class.h"                          // set_var.h: THD
#include "rpl_gtid.h"
#include "sys_vars.h"
#include "mysql_com.h"

#include "events.h"
#include <thr_alarm.h>
#include "rpl_slave.h"
#include "rpl_mi.h"
#include "rpl_rli.h"
#include "rpl_slave.h"
#include "rpl_info_factory.h"
#include "transaction.h"
#include "opt_trace.h"
#include "mysqld.h"
#include "lock.h"
#include "sql_time.h"                       // known_date_time_formats
#include "auth_common.h" // SUPER_ACL,
                         // mysql_user_table_is_in_short_password_format
                         // disconnect_on_expired_password
#include "derror.h"  // read_texts
#include "sql_base.h"                           // close_cached_tables
#include "debug_sync.h"                         // DEBUG_SYNC
#include "hostname.h"                           // host_cache_size
#include "sql_show.h"                           // opt_ignore_db_dirs
#include "table_cache.h"                        // Table_cache_manager
#include "connection_handler_impl.h"            // Per_thread_connection_handler
#include "connection_handler_manager.h"         // Connection_handler_manager
#include "socket_connection.h"                  // MY_BIND_ALL_ADDRESSES
#include "sp_head.h" // SP_PSI_STATEMENT_INFO_COUNT 
<<<<<<< HEAD
=======
#include "my_aes.h" // my_aes_opmode_names
>>>>>>> a9800d0d

#include "log_event.h"
#ifdef WITH_PERFSCHEMA_STORAGE_ENGINE
#include "../storage/perfschema/pfs_server.h"
#endif /* WITH_PERFSCHEMA_STORAGE_ENGINE */

TYPELIB bool_typelib={ array_elements(bool_values)-1, "", bool_values, 0 };

/*
  This forward declaration is needed because including sql_base.h
  causes further includes.  [TODO] Eliminate this forward declaration
  and include a file with the prototype instead.
*/
extern void close_thread_tables(THD *thd);


static bool update_buffer_size(THD *thd, KEY_CACHE *key_cache,
                               ptrdiff_t offset, ulonglong new_value)
{
  bool error= false;
  DBUG_ASSERT(offset == offsetof(KEY_CACHE, param_buff_size));

  if (new_value == 0)
  {
    if (key_cache == dflt_key_cache)
    {
      my_error(ER_WARN_CANT_DROP_DEFAULT_KEYCACHE, MYF(0));
      return true;
    }

    if (key_cache->key_cache_inited)            // If initied
    {
      /*
        Move tables using this key cache to the default key cache
        and clear the old key cache.
      */
      key_cache->in_init= 1;
      mysql_mutex_unlock(&LOCK_global_system_variables);
      key_cache->param_buff_size= 0;
      ha_resize_key_cache(key_cache);
      ha_change_key_cache(key_cache, dflt_key_cache);
      /*
        We don't delete the key cache as some running threads my still be in
        the key cache code with a pointer to the deleted (empty) key cache
      */
      mysql_mutex_lock(&LOCK_global_system_variables);
      key_cache->in_init= 0;
    }
    return error;
  }

  key_cache->param_buff_size= new_value;

  /* If key cache didn't exist initialize it, else resize it */
  key_cache->in_init= 1;
  mysql_mutex_unlock(&LOCK_global_system_variables);

  if (!key_cache->key_cache_inited)
    error= ha_init_key_cache(0, key_cache);
  else
    error= ha_resize_key_cache(key_cache);

  mysql_mutex_lock(&LOCK_global_system_variables);
  key_cache->in_init= 0;

  return error;
}

static bool update_keycache_param(THD *thd, KEY_CACHE *key_cache,
                                  ptrdiff_t offset, ulonglong new_value)
{
  bool error= false;
  DBUG_ASSERT(offset != offsetof(KEY_CACHE, param_buff_size));

  keycache_var(key_cache, offset)= new_value;

  key_cache->in_init= 1;
  mysql_mutex_unlock(&LOCK_global_system_variables);
  error= ha_resize_key_cache(key_cache);

  mysql_mutex_lock(&LOCK_global_system_variables);
  key_cache->in_init= 0;

  return error;
}

/*
  The rule for this file: everything should be 'static'. When a sys_var
  variable or a function from this file is - in very rare cases - needed
  elsewhere it should be explicitly declared 'export' here to show that it's
  not a mistakenly forgotten 'static' keyword.
*/
#define export /* not static */

#ifdef WITH_PERFSCHEMA_STORAGE_ENGINE
#ifndef EMBEDDED_LIBRARY

#define PFS_TRAILING_PROPERTIES \
  NO_MUTEX_GUARD, NOT_IN_BINLOG, ON_CHECK(NULL), ON_UPDATE(NULL), \
  NULL, sys_var::PARSE_EARLY

static Sys_var_mybool Sys_pfs_enabled(
       "performance_schema",
       "Enable the performance schema.",
       READ_ONLY GLOBAL_VAR(pfs_param.m_enabled),
       CMD_LINE(OPT_ARG), DEFAULT(TRUE),
       PFS_TRAILING_PROPERTIES);

static Sys_var_charptr Sys_pfs_instrument(
       "performance_schema_instrument",
       "Default startup value for a performance schema instrument.",
       READ_ONLY NOT_VISIBLE GLOBAL_VAR(pfs_param.m_pfs_instrument),
       CMD_LINE(OPT_ARG, OPT_PFS_INSTRUMENT),
       IN_FS_CHARSET,
       DEFAULT(""),
       PFS_TRAILING_PROPERTIES);

static Sys_var_mybool Sys_pfs_consumer_events_stages_current(
       "performance_schema_consumer_events_stages_current",
       "Default startup value for the events_stages_current consumer.",
       READ_ONLY NOT_VISIBLE GLOBAL_VAR(pfs_param.m_consumer_events_stages_current_enabled),
       CMD_LINE(OPT_ARG), DEFAULT(FALSE),
       PFS_TRAILING_PROPERTIES);

static Sys_var_mybool Sys_pfs_consumer_events_stages_history(
       "performance_schema_consumer_events_stages_history",
       "Default startup value for the events_stages_history consumer.",
       READ_ONLY NOT_VISIBLE GLOBAL_VAR(pfs_param.m_consumer_events_stages_history_enabled),
       CMD_LINE(OPT_ARG), DEFAULT(FALSE),
       PFS_TRAILING_PROPERTIES);

static Sys_var_mybool Sys_pfs_consumer_events_stages_history_long(
       "performance_schema_consumer_events_stages_history_long",
       "Default startup value for the events_stages_history_long consumer.",
       READ_ONLY NOT_VISIBLE GLOBAL_VAR(pfs_param.m_consumer_events_stages_history_long_enabled),
       CMD_LINE(OPT_ARG), DEFAULT(FALSE),
       PFS_TRAILING_PROPERTIES);

static Sys_var_mybool Sys_pfs_consumer_events_statements_current(
       "performance_schema_consumer_events_statements_current",
       "Default startup value for the events_statements_current consumer.",
       READ_ONLY NOT_VISIBLE GLOBAL_VAR(pfs_param.m_consumer_events_statements_current_enabled),
       CMD_LINE(OPT_ARG), DEFAULT(TRUE),
       PFS_TRAILING_PROPERTIES);

static Sys_var_mybool Sys_pfs_consumer_events_statements_history(
       "performance_schema_consumer_events_statements_history",
       "Default startup value for the events_statements_history consumer.",
       READ_ONLY NOT_VISIBLE GLOBAL_VAR(pfs_param.m_consumer_events_statements_history_enabled),
       CMD_LINE(OPT_ARG), DEFAULT(FALSE),
       PFS_TRAILING_PROPERTIES);

static Sys_var_mybool Sys_pfs_consumer_events_statements_history_long(
       "performance_schema_consumer_events_statements_history_long",
       "Default startup value for the events_statements_history_long consumer.",
       READ_ONLY NOT_VISIBLE GLOBAL_VAR(pfs_param.m_consumer_events_statements_history_long_enabled),
       CMD_LINE(OPT_ARG), DEFAULT(FALSE),
       PFS_TRAILING_PROPERTIES);

static Sys_var_mybool Sys_pfs_consumer_events_transactions_current(
       "performance_schema_consumer_events_transactions_current",
       "Default startup value for the events_transactions_current consumer.",
       READ_ONLY NOT_VISIBLE GLOBAL_VAR(pfs_param.m_consumer_events_transactions_current_enabled),
       CMD_LINE(OPT_ARG), DEFAULT(TRUE),
       PFS_TRAILING_PROPERTIES);

static Sys_var_mybool Sys_pfs_consumer_events_transactions_history(
       "performance_schema_consumer_events_transactions_history",
       "Default startup value for the events_transactions_history consumer.",
       READ_ONLY NOT_VISIBLE GLOBAL_VAR(pfs_param.m_consumer_events_transactions_history_enabled),
       CMD_LINE(OPT_ARG), DEFAULT(FALSE),
       PFS_TRAILING_PROPERTIES);

static Sys_var_mybool Sys_pfs_consumer_events_transactions_history_long(
       "performance_schema_consumer_events_transactions_history_long",
       "Default startup value for the events_transactions_history_long consumer.",
       READ_ONLY NOT_VISIBLE GLOBAL_VAR(pfs_param.m_consumer_events_transactions_history_long_enabled),
       CMD_LINE(OPT_ARG), DEFAULT(FALSE),
       PFS_TRAILING_PROPERTIES);

static Sys_var_mybool Sys_pfs_consumer_events_waits_current(
       "performance_schema_consumer_events_waits_current",
       "Default startup value for the events_waits_current consumer.",
       READ_ONLY NOT_VISIBLE GLOBAL_VAR(pfs_param.m_consumer_events_waits_current_enabled),
       CMD_LINE(OPT_ARG), DEFAULT(FALSE),
       PFS_TRAILING_PROPERTIES);

static Sys_var_mybool Sys_pfs_consumer_events_waits_history(
       "performance_schema_consumer_events_waits_history",
       "Default startup value for the events_waits_history consumer.",
       READ_ONLY NOT_VISIBLE GLOBAL_VAR(pfs_param.m_consumer_events_waits_history_enabled),
       CMD_LINE(OPT_ARG), DEFAULT(FALSE),
       PFS_TRAILING_PROPERTIES);

static Sys_var_mybool Sys_pfs_consumer_events_waits_history_long(
       "performance_schema_consumer_events_waits_history_long",
       "Default startup value for the events_waits_history_long consumer.",
       READ_ONLY NOT_VISIBLE GLOBAL_VAR(pfs_param.m_consumer_events_waits_history_long_enabled),
       CMD_LINE(OPT_ARG), DEFAULT(FALSE),
       PFS_TRAILING_PROPERTIES);

static Sys_var_mybool Sys_pfs_consumer_global_instrumentation(
       "performance_schema_consumer_global_instrumentation",
       "Default startup value for the global_instrumentation consumer.",
       READ_ONLY NOT_VISIBLE GLOBAL_VAR(pfs_param.m_consumer_global_instrumentation_enabled),
       CMD_LINE(OPT_ARG), DEFAULT(TRUE),
       PFS_TRAILING_PROPERTIES);

static Sys_var_mybool Sys_pfs_consumer_thread_instrumentation(
       "performance_schema_consumer_thread_instrumentation",
       "Default startup value for the thread_instrumentation consumer.",
       READ_ONLY NOT_VISIBLE GLOBAL_VAR(pfs_param.m_consumer_thread_instrumentation_enabled),
       CMD_LINE(OPT_ARG), DEFAULT(TRUE),
       PFS_TRAILING_PROPERTIES);

static Sys_var_mybool Sys_pfs_consumer_statement_digest(
       "performance_schema_consumer_statements_digest",
       "Default startup value for the statements_digest consumer.",
       READ_ONLY NOT_VISIBLE GLOBAL_VAR(pfs_param.m_consumer_statement_digest_enabled),
       CMD_LINE(OPT_ARG), DEFAULT(TRUE),
       PFS_TRAILING_PROPERTIES);

static Sys_var_long Sys_pfs_events_waits_history_long_size(
       "performance_schema_events_waits_history_long_size",
       "Number of rows in EVENTS_WAITS_HISTORY_LONG."
         " Use 0 to disable, -1 for automated sizing.",
       READ_ONLY GLOBAL_VAR(pfs_param.m_events_waits_history_long_sizing),
       CMD_LINE(REQUIRED_ARG), VALID_RANGE(-1, 1024*1024),
       DEFAULT(-1),
       BLOCK_SIZE(1), PFS_TRAILING_PROPERTIES);

static Sys_var_long Sys_pfs_events_waits_history_size(
       "performance_schema_events_waits_history_size",
       "Number of rows per thread in EVENTS_WAITS_HISTORY."
         " Use 0 to disable, -1 for automated sizing.",
       READ_ONLY GLOBAL_VAR(pfs_param.m_events_waits_history_sizing),
       CMD_LINE(REQUIRED_ARG), VALID_RANGE(-1, 1024),
       DEFAULT(-1),
       BLOCK_SIZE(1), PFS_TRAILING_PROPERTIES);

static Sys_var_ulong Sys_pfs_max_cond_classes(
       "performance_schema_max_cond_classes",
       "Maximum number of condition instruments.",
       READ_ONLY GLOBAL_VAR(pfs_param.m_cond_class_sizing),
       CMD_LINE(REQUIRED_ARG), VALID_RANGE(0, 256),
       DEFAULT(PFS_MAX_COND_CLASS),
       BLOCK_SIZE(1), PFS_TRAILING_PROPERTIES);

static Sys_var_long Sys_pfs_max_cond_instances(
       "performance_schema_max_cond_instances",
       "Maximum number of instrumented condition objects."
         " Use 0 to disable, -1 for automated sizing.",
       READ_ONLY GLOBAL_VAR(pfs_param.m_cond_sizing),
       CMD_LINE(REQUIRED_ARG), VALID_RANGE(-1, 1024*1024),
       DEFAULT(-1),
       BLOCK_SIZE(1), PFS_TRAILING_PROPERTIES);

static Sys_var_long Sys_pfs_max_program_instances(
       "performance_schema_max_program_instances",
       "Maximum number of instrumented programs."
         " Use 0 to disable, -1 for automated sizing.",
       READ_ONLY GLOBAL_VAR(pfs_param.m_program_sizing),
       CMD_LINE(REQUIRED_ARG), VALID_RANGE(-1, 1024*1024),
       DEFAULT(5000),
       BLOCK_SIZE(1), PFS_TRAILING_PROPERTIES);

<<<<<<< HEAD
=======
static Sys_var_long Sys_pfs_max_prepared_stmt_instances(
       "performance_schema_max_prepared_statements_instances",
       "Maximum number of instrumented prepared statements."
         " Use 0 to disable, -1 for automated sizing.",
       READ_ONLY GLOBAL_VAR(pfs_param.m_prepared_stmt_sizing),
       CMD_LINE(REQUIRED_ARG), VALID_RANGE(-1, 1024*1024),
       DEFAULT(-1),
       BLOCK_SIZE(1), PFS_TRAILING_PROPERTIES);

>>>>>>> a9800d0d
static Sys_var_ulong Sys_pfs_max_file_classes(
       "performance_schema_max_file_classes",
       "Maximum number of file instruments.",
       READ_ONLY GLOBAL_VAR(pfs_param.m_file_class_sizing),
       CMD_LINE(REQUIRED_ARG), VALID_RANGE(0, 256),
       DEFAULT(PFS_MAX_FILE_CLASS),
       BLOCK_SIZE(1), PFS_TRAILING_PROPERTIES);

static Sys_var_ulong Sys_pfs_max_file_handles(
       "performance_schema_max_file_handles",
       "Maximum number of opened instrumented files.",
       READ_ONLY GLOBAL_VAR(pfs_param.m_file_handle_sizing),
       CMD_LINE(REQUIRED_ARG), VALID_RANGE(0, 1024*1024),
       DEFAULT(PFS_MAX_FILE_HANDLE),
       BLOCK_SIZE(1), PFS_TRAILING_PROPERTIES);

static Sys_var_long Sys_pfs_max_file_instances(
       "performance_schema_max_file_instances",
       "Maximum number of instrumented files."
         " Use 0 to disable, -1 for automated sizing.",
       READ_ONLY GLOBAL_VAR(pfs_param.m_file_sizing),
       CMD_LINE(REQUIRED_ARG), VALID_RANGE(-1, 1024*1024),
       DEFAULT(-1),
       BLOCK_SIZE(1), PFS_TRAILING_PROPERTIES);

static Sys_var_long Sys_pfs_max_sockets(
       "performance_schema_max_socket_instances",
       "Maximum number of opened instrumented sockets."
         " Use 0 to disable, -1 for automated sizing.",
       READ_ONLY GLOBAL_VAR(pfs_param.m_socket_sizing),
       CMD_LINE(REQUIRED_ARG), VALID_RANGE(-1, 1024*1024),
       DEFAULT(-1),
       BLOCK_SIZE(1), PFS_TRAILING_PROPERTIES);

static Sys_var_ulong Sys_pfs_max_socket_classes(
       "performance_schema_max_socket_classes",
       "Maximum number of socket instruments.",
       READ_ONLY GLOBAL_VAR(pfs_param.m_socket_class_sizing),
       CMD_LINE(REQUIRED_ARG), VALID_RANGE(0, 256),
       DEFAULT(PFS_MAX_SOCKET_CLASS),
       BLOCK_SIZE(1), PFS_TRAILING_PROPERTIES);

static Sys_var_ulong Sys_pfs_max_mutex_classes(
       "performance_schema_max_mutex_classes",
       "Maximum number of mutex instruments.",
       READ_ONLY GLOBAL_VAR(pfs_param.m_mutex_class_sizing),
       CMD_LINE(REQUIRED_ARG), VALID_RANGE(0, 256),
       DEFAULT(PFS_MAX_MUTEX_CLASS),
       BLOCK_SIZE(1), PFS_TRAILING_PROPERTIES);

static Sys_var_long Sys_pfs_max_mutex_instances(
       "performance_schema_max_mutex_instances",
       "Maximum number of instrumented MUTEX objects."
         " Use 0 to disable, -1 for automated sizing.",
       READ_ONLY GLOBAL_VAR(pfs_param.m_mutex_sizing),
       CMD_LINE(REQUIRED_ARG), VALID_RANGE(-1, 100*1024*1024),
       DEFAULT(-1),
       BLOCK_SIZE(1), PFS_TRAILING_PROPERTIES);

static Sys_var_ulong Sys_pfs_max_rwlock_classes(
       "performance_schema_max_rwlock_classes",
       "Maximum number of rwlock instruments.",
       READ_ONLY GLOBAL_VAR(pfs_param.m_rwlock_class_sizing),
       CMD_LINE(REQUIRED_ARG), VALID_RANGE(0, 256),
       DEFAULT(PFS_MAX_RWLOCK_CLASS),
       BLOCK_SIZE(1), PFS_TRAILING_PROPERTIES);

static Sys_var_long Sys_pfs_max_rwlock_instances(
       "performance_schema_max_rwlock_instances",
       "Maximum number of instrumented RWLOCK objects."
         " Use 0 to disable, -1 for automated sizing.",
       READ_ONLY GLOBAL_VAR(pfs_param.m_rwlock_sizing),
       CMD_LINE(REQUIRED_ARG), VALID_RANGE(-1, 100*1024*1024),
       DEFAULT(-1),
       BLOCK_SIZE(1), PFS_TRAILING_PROPERTIES);

static Sys_var_long Sys_pfs_max_table_handles(
       "performance_schema_max_table_handles",
       "Maximum number of opened instrumented tables."
         " Use 0 to disable, -1 for automated sizing.",
       READ_ONLY GLOBAL_VAR(pfs_param.m_table_sizing),
       CMD_LINE(REQUIRED_ARG), VALID_RANGE(-1, 1024*1024),
       DEFAULT(-1),
       BLOCK_SIZE(1), PFS_TRAILING_PROPERTIES);

static Sys_var_long Sys_pfs_max_table_instances(
       "performance_schema_max_table_instances",
       "Maximum number of instrumented tables."
         " Use 0 to disable, -1 for automated sizing.",
       READ_ONLY GLOBAL_VAR(pfs_param.m_table_share_sizing),
       CMD_LINE(REQUIRED_ARG), VALID_RANGE(-1, 1024*1024),
       DEFAULT(-1),
       BLOCK_SIZE(1), PFS_TRAILING_PROPERTIES);

static Sys_var_ulong Sys_pfs_max_thread_classes(
       "performance_schema_max_thread_classes",
       "Maximum number of thread instruments.",
       READ_ONLY GLOBAL_VAR(pfs_param.m_thread_class_sizing),
       CMD_LINE(REQUIRED_ARG), VALID_RANGE(0, 256),
       DEFAULT(PFS_MAX_THREAD_CLASS),
       BLOCK_SIZE(1), PFS_TRAILING_PROPERTIES);

static Sys_var_long Sys_pfs_max_thread_instances(
       "performance_schema_max_thread_instances",
       "Maximum number of instrumented threads."
         " Use 0 to disable, -1 for automated sizing.",
       READ_ONLY GLOBAL_VAR(pfs_param.m_thread_sizing),
       CMD_LINE(REQUIRED_ARG), VALID_RANGE(-1, 1024*1024),
       DEFAULT(-1),
       BLOCK_SIZE(1), PFS_TRAILING_PROPERTIES);

static Sys_var_ulong Sys_pfs_setup_actors_size(
       "performance_schema_setup_actors_size",
       "Maximum number of rows in SETUP_ACTORS.",
       READ_ONLY GLOBAL_VAR(pfs_param.m_setup_actor_sizing),
       CMD_LINE(REQUIRED_ARG), VALID_RANGE(0, 1024),
       DEFAULT(PFS_MAX_SETUP_ACTOR),
       BLOCK_SIZE(1), PFS_TRAILING_PROPERTIES);

static Sys_var_ulong Sys_pfs_setup_objects_size(
       "performance_schema_setup_objects_size",
       "Maximum number of rows in SETUP_OBJECTS.",
       READ_ONLY GLOBAL_VAR(pfs_param.m_setup_object_sizing),
       CMD_LINE(REQUIRED_ARG), VALID_RANGE(0, 1024*1024),
       DEFAULT(PFS_MAX_SETUP_OBJECT),
       BLOCK_SIZE(1), PFS_TRAILING_PROPERTIES);

static Sys_var_long Sys_pfs_accounts_size(
       "performance_schema_accounts_size",
       "Maximum number of instrumented user@host accounts."
         " Use 0 to disable, -1 for automated sizing.",
       READ_ONLY GLOBAL_VAR(pfs_param.m_account_sizing),
       CMD_LINE(REQUIRED_ARG), VALID_RANGE(-1, 1024*1024),
       DEFAULT(-1),
       BLOCK_SIZE(1), PFS_TRAILING_PROPERTIES);

static Sys_var_long Sys_pfs_hosts_size(
       "performance_schema_hosts_size",
       "Maximum number of instrumented hosts."
         " Use 0 to disable, -1 for automated sizing.",
       READ_ONLY GLOBAL_VAR(pfs_param.m_host_sizing),
       CMD_LINE(REQUIRED_ARG), VALID_RANGE(-1, 1024*1024),
       DEFAULT(-1),
       BLOCK_SIZE(1), PFS_TRAILING_PROPERTIES);

static Sys_var_long Sys_pfs_users_size(
       "performance_schema_users_size",
       "Maximum number of instrumented users."
         " Use 0 to disable, -1 for automated sizing.",
       READ_ONLY GLOBAL_VAR(pfs_param.m_user_sizing),
       CMD_LINE(REQUIRED_ARG), VALID_RANGE(-1, 1024*1024),
       DEFAULT(-1),
       BLOCK_SIZE(1), PFS_TRAILING_PROPERTIES);

static Sys_var_ulong Sys_pfs_max_stage_classes(
       "performance_schema_max_stage_classes",
       "Maximum number of stage instruments.",
       READ_ONLY GLOBAL_VAR(pfs_param.m_stage_class_sizing),
       CMD_LINE(REQUIRED_ARG), VALID_RANGE(0, 256),
       DEFAULT(PFS_MAX_STAGE_CLASS),
       BLOCK_SIZE(1), PFS_TRAILING_PROPERTIES);

static Sys_var_long Sys_pfs_events_stages_history_long_size(
       "performance_schema_events_stages_history_long_size",
       "Number of rows in EVENTS_STAGES_HISTORY_LONG."
         " Use 0 to disable, -1 for automated sizing.",
       READ_ONLY GLOBAL_VAR(pfs_param.m_events_stages_history_long_sizing),
       CMD_LINE(REQUIRED_ARG), VALID_RANGE(-1, 1024*1024),
       DEFAULT(-1),
       BLOCK_SIZE(1), PFS_TRAILING_PROPERTIES);

static Sys_var_long Sys_pfs_events_stages_history_size(
       "performance_schema_events_stages_history_size",
       "Number of rows per thread in EVENTS_STAGES_HISTORY."
         " Use 0 to disable, -1 for automated sizing.",
       READ_ONLY GLOBAL_VAR(pfs_param.m_events_stages_history_sizing),
       CMD_LINE(REQUIRED_ARG), VALID_RANGE(-1, 1024),
       DEFAULT(-1),
       BLOCK_SIZE(1), PFS_TRAILING_PROPERTIES);

/**
  Variable performance_schema_max_statement_classes.
  The default number of statement classes is the sum of:
  - COM_END for all regular "statement/com/...",
  - 1 for "statement/com/new_packet", for unknown enum_server_command
  - 1 for "statement/com/Error", for invalid enum_server_command
  - SQLCOM_END for all regular "statement/sql/...",
  - 1 for "statement/sql/error", for invalid enum_sql_command.
  - SP_PSI_STATEMENT_INFO_COUNT for "statement/sp/...". 
  - 1 for "statement/rpl/relay_log", for replicated statements.
  - 1 for "statement/scheduler/event", for scheduled events.
*/
static Sys_var_ulong Sys_pfs_max_statement_classes(
       "performance_schema_max_statement_classes",
       "Maximum number of statement instruments.",
       READ_ONLY GLOBAL_VAR(pfs_param.m_statement_class_sizing),
       CMD_LINE(REQUIRED_ARG), VALID_RANGE(0, 256),
       DEFAULT((ulong) SQLCOM_END + (ulong) COM_END + 5 + SP_PSI_STATEMENT_INFO_COUNT),
       BLOCK_SIZE(1), PFS_TRAILING_PROPERTIES);

static Sys_var_long Sys_pfs_events_statements_history_long_size(
       "performance_schema_events_statements_history_long_size",
       "Number of rows in EVENTS_STATEMENTS_HISTORY_LONG."
         " Use 0 to disable, -1 for automated sizing.",
       READ_ONLY GLOBAL_VAR(pfs_param.m_events_statements_history_long_sizing),
       CMD_LINE(REQUIRED_ARG), VALID_RANGE(-1, 1024*1024),
       DEFAULT(-1),
       BLOCK_SIZE(1), PFS_TRAILING_PROPERTIES);

static Sys_var_long Sys_pfs_events_statements_history_size(
       "performance_schema_events_statements_history_size",
       "Number of rows per thread in EVENTS_STATEMENTS_HISTORY."
         " Use 0 to disable, -1 for automated sizing.",
       READ_ONLY GLOBAL_VAR(pfs_param.m_events_statements_history_sizing),
       CMD_LINE(REQUIRED_ARG), VALID_RANGE(-1, 1024),
       DEFAULT(-1),
       BLOCK_SIZE(1), PFS_TRAILING_PROPERTIES);

static Sys_var_ulong Sys_pfs_statement_stack_size(
       "performance_schema_max_statement_stack",
       "Number of rows per thread in EVENTS_STATEMENTS_CURRENT.",
       READ_ONLY GLOBAL_VAR(pfs_param.m_statement_stack_sizing),
       CMD_LINE(REQUIRED_ARG), VALID_RANGE(1, 256),
       DEFAULT(PFS_STATEMENTS_STACK_SIZE),
       BLOCK_SIZE(1), PFS_TRAILING_PROPERTIES);

static Sys_var_ulong Sys_pfs_max_memory_classes(
       "performance_schema_max_memory_classes",
       "Maximum number of memory pool instruments.",
       READ_ONLY GLOBAL_VAR(pfs_param.m_memory_class_sizing),
       CMD_LINE(REQUIRED_ARG), VALID_RANGE(0, 256),
       DEFAULT(PFS_MAX_MEMORY_CLASS),
       BLOCK_SIZE(1), PFS_TRAILING_PROPERTIES);

static Sys_var_long Sys_pfs_digest_size(
       "performance_schema_digests_size",
       "Size of the statement digest."
         " Use 0 to disable, -1 for automated sizing.",
       READ_ONLY GLOBAL_VAR(pfs_param.m_digest_sizing),
       CMD_LINE(REQUIRED_ARG), VALID_RANGE(-1, 1024 * 1024),
       DEFAULT(-1),
       BLOCK_SIZE(1), PFS_TRAILING_PROPERTIES);

static Sys_var_long Sys_pfs_events_transactions_history_long_size(
       "performance_schema_events_transactions_history_long_size",
       "Number of rows in EVENTS_TRANSACTIONS_HISTORY_LONG."
         " Use 0 to disable, -1 for automated sizing.",
       READ_ONLY GLOBAL_VAR(pfs_param.m_events_transactions_history_long_sizing),
       CMD_LINE(REQUIRED_ARG), VALID_RANGE(-1, 1024*1024),
       DEFAULT(-1),
       BLOCK_SIZE(1), PFS_TRAILING_PROPERTIES);

static Sys_var_long Sys_pfs_events_transactions_history_size(
       "performance_schema_events_transactions_history_size",
       "Number of rows per thread in EVENTS_TRANSACTIONS_HISTORY."
         " Use 0 to disable, -1 for automated sizing.",
       READ_ONLY GLOBAL_VAR(pfs_param.m_events_transactions_history_sizing),
       CMD_LINE(REQUIRED_ARG), VALID_RANGE(-1, 1024),
       DEFAULT(-1),
       BLOCK_SIZE(1), PFS_TRAILING_PROPERTIES);

static Sys_var_long Sys_pfs_connect_attrs_size(
       "performance_schema_session_connect_attrs_size",
       "Size of session attribute string buffer per thread."
         " Use 0 to disable, -1 for automated sizing.",
       READ_ONLY GLOBAL_VAR(pfs_param.m_session_connect_attrs_sizing),
       CMD_LINE(REQUIRED_ARG), VALID_RANGE(-1, 1024 * 1024),
       DEFAULT(-1),
       BLOCK_SIZE(1), PFS_TRAILING_PROPERTIES);

static Sys_var_long Sys_pfs_max_metadata_locks(
       "performance_schema_max_metadata_locks",
       "Maximum number of metadata locks."
         " Use 0 to disable, -1 for automated sizing.",
       READ_ONLY GLOBAL_VAR(pfs_param.m_metadata_lock_sizing),
       CMD_LINE(REQUIRED_ARG), VALID_RANGE(-1, 100*1024*1024),
       DEFAULT(-1),
       BLOCK_SIZE(1), PFS_TRAILING_PROPERTIES);

#endif /* EMBEDDED_LIBRARY */
#endif /* WITH_PERFSCHEMA_STORAGE_ENGINE */

static Sys_var_ulong Sys_auto_increment_increment(
       "auto_increment_increment",
       "Auto-increment columns are incremented by this",
       SESSION_VAR(auto_increment_increment),
       CMD_LINE(OPT_ARG),
       VALID_RANGE(1, 65535), DEFAULT(1), BLOCK_SIZE(1),
       NO_MUTEX_GUARD, IN_BINLOG);

static Sys_var_ulong Sys_auto_increment_offset(
       "auto_increment_offset",
       "Offset added to Auto-increment columns. Used when "
       "auto-increment-increment != 1",
       SESSION_VAR(auto_increment_offset),
       CMD_LINE(OPT_ARG),
       VALID_RANGE(1, 65535), DEFAULT(1), BLOCK_SIZE(1),
       NO_MUTEX_GUARD, IN_BINLOG);

static Sys_var_mybool Sys_automatic_sp_privileges(
       "automatic_sp_privileges",
       "Creating and dropping stored procedures alters ACLs",
       GLOBAL_VAR(sp_automatic_privileges),
       CMD_LINE(OPT_ARG), DEFAULT(TRUE));

static Sys_var_ulong Sys_back_log(
       "back_log", "The number of outstanding connection requests "
       "MySQL can have. This comes into play when the main MySQL thread "
       "gets very many connection requests in a very short time",
       READ_ONLY GLOBAL_VAR(back_log), CMD_LINE(REQUIRED_ARG),
       VALID_RANGE(0, 65535), DEFAULT(0), BLOCK_SIZE(1));

static Sys_var_charptr Sys_basedir(
       "basedir", "Path to installation directory. All paths are "
       "usually resolved relative to this",
       READ_ONLY GLOBAL_VAR(mysql_home_ptr), CMD_LINE(REQUIRED_ARG, 'b'),
       IN_FS_CHARSET, DEFAULT(0));

static Sys_var_charptr Sys_default_authentication_plugin(
       "default_authentication_plugin", "The default authentication plugin "
       "used by the server to hash the password.",
       READ_ONLY GLOBAL_VAR(default_auth_plugin), CMD_LINE(REQUIRED_ARG),
       IN_FS_CHARSET, DEFAULT("mysql_native_password"));

<<<<<<< HEAD
=======
static Sys_var_uint Sys_default_password_lifetime(
       "default_password_lifetime", "The number of days after which the "
       "password will expire.",
       GLOBAL_VAR(default_password_lifetime), CMD_LINE(REQUIRED_ARG),
       VALID_RANGE(0, UINT_MAX16), DEFAULT(360), BLOCK_SIZE(1),
       NO_MUTEX_GUARD);

>>>>>>> a9800d0d
#ifndef EMBEDDED_LIBRARY
static Sys_var_charptr Sys_my_bind_addr(
       "bind_address", "IP address to bind to.",
       READ_ONLY GLOBAL_VAR(my_bind_addr_str), CMD_LINE(REQUIRED_ARG),
       IN_FS_CHARSET, DEFAULT(MY_BIND_ALL_ADDRESSES));
#endif

static bool fix_binlog_cache_size(sys_var *self, THD *thd, enum_var_type type)
{
  check_binlog_cache_size(thd);
  return false;
}

static bool fix_binlog_stmt_cache_size(sys_var *self, THD *thd, enum_var_type type)
{
  check_binlog_stmt_cache_size(thd);
  return false;
}

static Sys_var_ulong Sys_binlog_cache_size(
       "binlog_cache_size", "The size of the transactional cache for "
       "updates to transactional engines for the binary log. "
       "If you often use transactions containing many statements, "
       "you can increase this to get more performance",
       GLOBAL_VAR(binlog_cache_size),
       CMD_LINE(REQUIRED_ARG),
       VALID_RANGE(IO_SIZE, ULONG_MAX), DEFAULT(32768), BLOCK_SIZE(IO_SIZE),
       NO_MUTEX_GUARD, NOT_IN_BINLOG, ON_CHECK(0),
       ON_UPDATE(fix_binlog_cache_size));

static Sys_var_ulong Sys_binlog_stmt_cache_size(
       "binlog_stmt_cache_size", "The size of the statement cache for "
       "updates to non-transactional engines for the binary log. "
       "If you often use statements updating a great number of rows, "
       "you can increase this to get more performance",
       GLOBAL_VAR(binlog_stmt_cache_size),
       CMD_LINE(REQUIRED_ARG),
       VALID_RANGE(IO_SIZE, ULONG_MAX), DEFAULT(32768), BLOCK_SIZE(IO_SIZE),
       NO_MUTEX_GUARD, NOT_IN_BINLOG, ON_CHECK(0),
       ON_UPDATE(fix_binlog_stmt_cache_size));

static Sys_var_int32 Sys_binlog_max_flush_queue_time(
       "binlog_max_flush_queue_time",
       "The maximum time that the binary log group commit will keep reading"
       " transactions before it flush the transactions to the binary log (and"
       " optionally sync, depending on the value of sync_binlog).",
       GLOBAL_VAR(opt_binlog_max_flush_queue_time),
       CMD_LINE(REQUIRED_ARG),
       VALID_RANGE(0, 100000), DEFAULT(0), BLOCK_SIZE(1),
       NO_MUTEX_GUARD, NOT_IN_BINLOG);

static bool check_has_super(sys_var *self, THD *thd, set_var *var)
{
  DBUG_ASSERT(self->scope() != sys_var::GLOBAL);// don't abuse check_has_super()
#ifndef NO_EMBEDDED_ACCESS_CHECKS
  if (!(thd->security_ctx->master_access & SUPER_ACL))
  {
    my_error(ER_SPECIFIC_ACCESS_DENIED_ERROR, MYF(0), "SUPER");
    return true;
  }
#endif
  return false;
}

#if defined(HAVE_GTID_NEXT_LIST) || defined(NON_DISABLED_GTID) || defined(HAVE_REPLICATION)
static bool check_top_level_stmt(sys_var *self, THD *thd, set_var *var)
{
  if (thd->in_sub_stmt)
  {
    my_error(ER_VARIABLE_NOT_SETTABLE_IN_SF_OR_TRIGGER, MYF(0), var->var->name.str);
    return true;
  }
  return false;
}

static bool check_top_level_stmt_and_super(sys_var *self, THD *thd, set_var *var)
{
  return (check_has_super(self, thd, var) ||
          check_top_level_stmt(self, thd, var));
}
#endif

#if defined(HAVE_GTID_NEXT_LIST) || defined(HAVE_REPLICATION)
static bool check_outside_transaction(sys_var *self, THD *thd, set_var *var)
{
  if (thd->in_active_multi_stmt_transaction())
  {
    my_error(ER_VARIABLE_NOT_SETTABLE_IN_TRANSACTION, MYF(0), var->var->name.str);
    return true;
  }
  return false;
}
static bool check_outside_sp(sys_var *self, THD *thd, set_var *var)
{
  if (thd->lex->sphead)
  {
    my_error(ER_VARIABLE_NOT_SETTABLE_IN_SP, MYF(0), var->var->name.str);
    return true;
  }
  return false;
}
#endif

static bool binlog_format_check(sys_var *self, THD *thd, set_var *var)
{
  if (check_has_super(self, thd, var))
    return true;

  if (var->type == OPT_GLOBAL)
    return false;

  /*
     If RBR and open temporary tables, their CREATE TABLE may not be in the
     binlog, so we can't toggle to SBR in this connection.

     If binlog_format=MIXED, there are open temporary tables, and an unsafe
     statement is executed, then subsequent statements are logged in row
     format and hence changes to temporary tables may be lost. So we forbid
     switching @@SESSION.binlog_format from MIXED to STATEMENT when there are
     open temp tables and we are logging in row format.
  */
  if (thd->temporary_tables && var->type == OPT_SESSION &&
      var->save_result.ulonglong_value == BINLOG_FORMAT_STMT &&
      ((thd->variables.binlog_format == BINLOG_FORMAT_MIXED &&
        thd->is_current_stmt_binlog_format_row()) ||
       thd->variables.binlog_format == BINLOG_FORMAT_ROW))
  {
    my_error(ER_TEMP_TABLE_PREVENTS_SWITCH_OUT_OF_RBR, MYF(0));
    return true;
  }

  /*
    if in a stored function/trigger, it's too late to change mode
  */
  if (thd->in_sub_stmt)
  {
    my_error(ER_STORED_FUNCTION_PREVENTS_SWITCH_BINLOG_FORMAT, MYF(0));
    return true;
  }
  /*
    Make the session variable 'binlog_format' read-only inside a transaction.
  */
  if (thd->in_active_multi_stmt_transaction())
  {
    my_error(ER_INSIDE_TRANSACTION_PREVENTS_SWITCH_BINLOG_FORMAT, MYF(0));
    return true;
  }

  return false;
}

static bool fix_binlog_format_after_update(sys_var *self, THD *thd,
                                           enum_var_type type)
{
  if (type == OPT_SESSION)
    thd->reset_current_stmt_binlog_format_row();
  return false;
}

static bool prevent_global_rbr_exec_mode_idempotent(sys_var *self, THD *thd,
                                                    set_var *var )
{
  if (var->type == OPT_GLOBAL)
  {
    my_error(ER_LOCAL_VARIABLE, MYF(0), self->name.str);
    return true;
  }
  return false;
}

static Sys_var_test_flag Sys_core_file(
       "core_file", "write a core-file on crashes", TEST_CORE_ON_SIGNAL);

static Sys_var_enum Sys_binlog_format(
       "binlog_format", "What form of binary logging the master will "
       "use: either ROW for row-based binary logging, STATEMENT "
       "for statement-based binary logging, or MIXED. MIXED is statement-"
       "based binary logging except for those statements where only row-"
       "based is correct: those which involve user-defined functions (i.e. "
       "UDFs) or the UUID() function; for those, row-based binary logging is "
       "automatically used. If NDBCLUSTER is enabled and binlog-format is "
       "MIXED, the format switches to row-based and back implicitly per each "
       "query accessing an NDBCLUSTER table",
       SESSION_VAR(binlog_format), CMD_LINE(REQUIRED_ARG, OPT_BINLOG_FORMAT),
       binlog_format_names, DEFAULT(BINLOG_FORMAT_STMT),
       NO_MUTEX_GUARD, NOT_IN_BINLOG, ON_CHECK(binlog_format_check),
       ON_UPDATE(fix_binlog_format_after_update));

static const char *rbr_exec_mode_names[]=
       {"STRICT", "IDEMPOTENT", 0};
static Sys_var_enum rbr_exec_mode(
       "rbr_exec_mode",
       "Modes for how row events should be executed. Legal values "
       "are STRICT (default) and IDEMPOTENT. In IDEMPOTENT mode, "
       "the server will not throw errors for operations that are idempotent. "
       "In STRICT mode, server will throw errors for the operations that "
       "cause a conflict.",
       SESSION_VAR(rbr_exec_mode_options), NO_CMD_LINE,
       rbr_exec_mode_names, DEFAULT(RBR_EXEC_MODE_STRICT),
       NO_MUTEX_GUARD, NOT_IN_BINLOG,
       ON_CHECK(prevent_global_rbr_exec_mode_idempotent),
       ON_UPDATE(NULL));

static const char *binlog_row_image_names[]= {"MINIMAL", "NOBLOB", "FULL", NullS};
static Sys_var_enum Sys_binlog_row_image(
       "binlog_row_image", 
       "Controls whether rows should be logged in 'FULL', 'NOBLOB' or "
       "'MINIMAL' formats. 'FULL', means that all columns in the before "
       "and after image are logged. 'NOBLOB', means that mysqld avoids logging "
       "blob columns whenever possible (eg, blob column was not changed or "
       "is not part of primary key). 'MINIMAL', means that a PK equivalent (PK "
       "columns or full row if there is no PK in the table) is logged in the "
       "before image, and only changed columns are logged in the after image. "
       "(Default: FULL).",
       SESSION_VAR(binlog_row_image), CMD_LINE(REQUIRED_ARG),
       binlog_row_image_names, DEFAULT(BINLOG_ROW_IMAGE_FULL),
       NO_MUTEX_GUARD, NOT_IN_BINLOG, ON_CHECK(NULL),
       ON_UPDATE(NULL));

static bool binlog_direct_check(sys_var *self, THD *thd, set_var *var)
{
  if (check_has_super(self, thd, var))
    return true;

  if (var->type == OPT_GLOBAL)
    return false;

   /*
     Makes the session variable 'binlog_direct_non_transactional_updates'
     read-only if within a procedure, trigger or function.
   */
   if (thd->in_sub_stmt)
   {
     my_error(ER_STORED_FUNCTION_PREVENTS_SWITCH_BINLOG_DIRECT, MYF(0));
     return true;
   }
   /*
     Makes the session variable 'binlog_direct_non_transactional_updates'
     read-only inside a transaction.
   */
   if (thd->in_active_multi_stmt_transaction())
   {
     my_error(ER_INSIDE_TRANSACTION_PREVENTS_SWITCH_BINLOG_DIRECT, MYF(0));
     return true;
   }

  return false;
}

static Sys_var_mybool Sys_binlog_direct(
       "binlog_direct_non_transactional_updates",
       "Causes updates to non-transactional engines using statement format to "
       "be written directly to binary log. Before using this option make sure "
       "that there are no dependencies between transactional and "
       "non-transactional tables such as in the statement INSERT INTO t_myisam "
       "SELECT * FROM t_innodb; otherwise, slaves may diverge from the master.",
       SESSION_VAR(binlog_direct_non_trans_update),
       CMD_LINE(OPT_ARG), DEFAULT(FALSE),
       NO_MUTEX_GUARD, NOT_IN_BINLOG, ON_CHECK(binlog_direct_check));

/**
  This variable is read only to users. It can be enabled or disabled
  only at mysqld startup. This variable is used by User thread and
  as well as by replication slave applier thread to apply relay_log.
  Slave applier thread enables/disables this option based on
  relay_log's from replication master versions. There is possibility of
  slave applier thread and User thread to have different setting for
  explicit_defaults_for_timestamp, hence this options is defined as
  SESSION_VAR rather than GLOBAL_VAR.
*/
static Sys_var_mybool Sys_explicit_defaults_for_timestamp(
       "explicit_defaults_for_timestamp",
       "This option causes CREATE TABLE to create all TIMESTAMP columns "
       "as NULL with DEFAULT NULL attribute, Without this option, "
       "TIMESTAMP columns are NOT NULL and have implicit DEFAULT clauses. "
       "The old behavior is deprecated.",
       READ_ONLY SESSION_VAR(explicit_defaults_for_timestamp),
       CMD_LINE(OPT_ARG), DEFAULT(FALSE));

static bool repository_check(sys_var *self, THD *thd, set_var *var, SLAVE_THD_TYPE thread_mask)
{
  bool ret= FALSE;
#ifndef NO_EMBEDDED_ACCESS_CHECKS
  if (!(thd->security_ctx->master_access & SUPER_ACL))
  {
    my_error(ER_SPECIFIC_ACCESS_DENIED_ERROR, MYF(0), "SUPER");
    return TRUE;
  }
#endif
#ifdef HAVE_REPLICATION
  int running= 0;
  const char *msg= NULL;
  mysql_mutex_lock(&LOCK_active_mi);
  if (active_mi != NULL)
  {
    lock_slave_threads(active_mi);
    init_thread_mask(&running, active_mi, FALSE);
    if(!running)
    {
      switch (thread_mask)
      {
        case SLAVE_THD_IO:
        if (Rpl_info_factory::
            change_mi_repository(active_mi,
                                 static_cast<uint>(var->save_result.
                                                   ulonglong_value),
                                 &msg))
        {
          ret= TRUE;
          my_error(ER_CHANGE_RPL_INFO_REPOSITORY_FAILURE, MYF(0), msg);
        }
        break;
        case SLAVE_THD_SQL:
          mts_recovery_groups(active_mi->rli);
          if (!active_mi->rli->is_mts_recovery())
          {
            if (Rpl_info_factory::reset_workers(active_mi->rli) ||
                Rpl_info_factory::
                change_rli_repository(active_mi->rli,
                                      static_cast<uint>(var->save_result.
                                                        ulonglong_value),
                                      &msg))
            {
              ret= TRUE;
              my_error(ER_CHANGE_RPL_INFO_REPOSITORY_FAILURE, MYF(0), msg);
            }
          }
          else
            sql_print_warning("It is not possible to change the type of the "
                              "relay log's repository because there are workers' "
                              "repositories with gaps. Please, fix the gaps first "
                              "before doing such change.");
        break;
        default:
          assert(0);
        break;
      }
    }
    else
    {
      ret= TRUE;
      my_error(ER_SLAVE_MUST_STOP, MYF(0));
    }
    unlock_slave_threads(active_mi);
  }
  mysql_mutex_unlock(&LOCK_active_mi);
#endif
  return ret;
}

static bool relay_log_info_repository_check(sys_var *self, THD *thd, set_var *var)
{
  return repository_check(self, thd, var, SLAVE_THD_SQL);
}

static bool master_info_repository_check(sys_var *self, THD *thd, set_var *var)
{
  return repository_check(self, thd, var, SLAVE_THD_IO);
}

static const char *repository_names[]=
{
  "FILE", "TABLE",
#ifndef DBUG_OFF
  "DUMMY",
#endif
  0
};

ulong opt_mi_repository_id= INFO_REPOSITORY_FILE;
static Sys_var_enum Sys_mi_repository(
       "master_info_repository",
       "Defines the type of the repository for the master information."
       ,GLOBAL_VAR(opt_mi_repository_id), CMD_LINE(REQUIRED_ARG),
       repository_names, DEFAULT(INFO_REPOSITORY_FILE), NO_MUTEX_GUARD,
       NOT_IN_BINLOG, ON_CHECK(master_info_repository_check),
       ON_UPDATE(0));

ulong opt_rli_repository_id= INFO_REPOSITORY_FILE;
static Sys_var_enum Sys_rli_repository(
       "relay_log_info_repository",
       "Defines the type of the repository for the relay log information "
       "and associated workers."
       ,GLOBAL_VAR(opt_rli_repository_id), CMD_LINE(REQUIRED_ARG),
       repository_names, DEFAULT(INFO_REPOSITORY_FILE), NO_MUTEX_GUARD,
       NOT_IN_BINLOG, ON_CHECK(relay_log_info_repository_check),
       ON_UPDATE(0));

static Sys_var_mybool Sys_binlog_rows_query(
       "binlog_rows_query_log_events",
       "Allow writing of Rows_query_log events into binary log.",
       SESSION_VAR(binlog_rows_query_log_events),
       CMD_LINE(OPT_ARG), DEFAULT(FALSE));

static Sys_var_mybool Sys_binlog_order_commits(
       "binlog_order_commits",
       "Issue internal commit calls in the same order as transactions are"
       " written to the binary log. Default is to order commits.",
       GLOBAL_VAR(opt_binlog_order_commits),
       CMD_LINE(OPT_ARG), DEFAULT(TRUE));

static Sys_var_ulong Sys_bulk_insert_buff_size(
       "bulk_insert_buffer_size", "Size of tree cache used in bulk "
       "insert optimisation. Note that this is a limit per thread!",
       SESSION_VAR(bulk_insert_buff_size), CMD_LINE(REQUIRED_ARG),
       VALID_RANGE(0, ULONG_MAX), DEFAULT(8192*1024), BLOCK_SIZE(1));

static Sys_var_charptr Sys_character_sets_dir(
       "character_sets_dir", "Directory where character sets are",
       READ_ONLY GLOBAL_VAR(charsets_dir), CMD_LINE(REQUIRED_ARG),
       IN_FS_CHARSET, DEFAULT(0));

static bool check_not_null(sys_var *self, THD *thd, set_var *var)
{
  return var->value && var->value->is_null();
}
static bool check_charset(sys_var *self, THD *thd, set_var *var)
{
  if (!var->value)
    return false;

  char buff[STRING_BUFFER_USUAL_SIZE];
  if (var->value->result_type() == STRING_RESULT)
  {
    String str(buff, sizeof(buff), system_charset_info), *res;
    if (!(res= var->value->val_str(&str)))
      var->save_result.ptr= NULL;
    else
    {
      ErrConvString err(res); /* Get utf8 '\0' terminated string */
      if (!(var->save_result.ptr= get_charset_by_csname(err.ptr(),
                                                         MY_CS_PRIMARY,
                                                         MYF(0))) &&
          !(var->save_result.ptr= get_old_charset_by_name(err.ptr())))
      {
        my_error(ER_UNKNOWN_CHARACTER_SET, MYF(0), err.ptr());
        return true;
      }
    }
  }
  else // INT_RESULT
  {
    int csno= (int)var->value->val_int();
    if (!(var->save_result.ptr= get_charset(csno, MYF(0))))
    {
      my_error(ER_UNKNOWN_CHARACTER_SET, MYF(0), llstr(csno, buff));
      return true;
    }
  }
  return false;
}
static bool check_charset_not_null(sys_var *self, THD *thd, set_var *var)
{
  return check_charset(self, thd, var) || check_not_null(self, thd, var);
}
static Sys_var_struct Sys_character_set_system(
       "character_set_system", "The character set used by the server "
       "for storing identifiers",
       READ_ONLY GLOBAL_VAR(system_charset_info), NO_CMD_LINE,
       offsetof(CHARSET_INFO, csname), DEFAULT(0));

static Sys_var_struct Sys_character_set_server(
       "character_set_server", "The default character set",
       SESSION_VAR(collation_server), NO_CMD_LINE,
       offsetof(CHARSET_INFO, csname), DEFAULT(&default_charset_info),
       NO_MUTEX_GUARD, IN_BINLOG, ON_CHECK(check_charset_not_null));

static bool check_charset_db(sys_var *self, THD *thd, set_var *var)
{
  if (check_charset_not_null(self, thd, var))
    return true;
  if (!var->value) // = DEFAULT
    var->save_result.ptr= thd->db_charset;
  return false;
}
static Sys_var_struct Sys_character_set_database(
       "character_set_database",
       " The character set used by the default database",
       SESSION_VAR(collation_database), NO_CMD_LINE,
       offsetof(CHARSET_INFO, csname), DEFAULT(&default_charset_info),
       NO_MUTEX_GUARD, IN_BINLOG, ON_CHECK(check_charset_db));

static bool check_cs_client(sys_var *self, THD *thd, set_var *var)
{
  if (check_charset_not_null(self, thd, var))
    return true;

  // Currently, UCS-2 cannot be used as a client character set
  if (((CHARSET_INFO *)(var->save_result.ptr))->mbminlen > 1)
    return true;

  return false;
}
static bool fix_thd_charset(sys_var *self, THD *thd, enum_var_type type)
{
  if (type == OPT_SESSION)
    thd->update_charset();
  return false;
}
static Sys_var_struct Sys_character_set_client(
       "character_set_client", "The character set for statements "
       "that arrive from the client",
       SESSION_VAR(character_set_client), NO_CMD_LINE,
       offsetof(CHARSET_INFO, csname), DEFAULT(&default_charset_info),
       NO_MUTEX_GUARD, IN_BINLOG, ON_CHECK(check_cs_client),
       ON_UPDATE(fix_thd_charset));

static Sys_var_struct Sys_character_set_connection(
       "character_set_connection", "The character set used for "
       "literals that do not have a character set introducer and for "
       "number-to-string conversion",
       SESSION_VAR(collation_connection), NO_CMD_LINE,
       offsetof(CHARSET_INFO, csname), DEFAULT(&default_charset_info),
       NO_MUTEX_GUARD, IN_BINLOG, ON_CHECK(check_charset_not_null),
       ON_UPDATE(fix_thd_charset));

static Sys_var_struct Sys_character_set_results(
       "character_set_results", "The character set used for returning "
       "query results to the client",
       SESSION_VAR(character_set_results), NO_CMD_LINE,
       offsetof(CHARSET_INFO, csname), DEFAULT(&default_charset_info),
       NO_MUTEX_GUARD, NOT_IN_BINLOG, ON_CHECK(check_charset));

static Sys_var_struct Sys_character_set_filesystem(
       "character_set_filesystem", "The filesystem character set",
       SESSION_VAR(character_set_filesystem), NO_CMD_LINE,
       offsetof(CHARSET_INFO, csname), DEFAULT(&character_set_filesystem),
       NO_MUTEX_GUARD, NOT_IN_BINLOG, ON_CHECK(check_charset_not_null),
       ON_UPDATE(fix_thd_charset));

static const char *completion_type_names[]= {"NO_CHAIN", "CHAIN", "RELEASE", 0};
static Sys_var_enum Sys_completion_type(
       "completion_type", "The transaction completion type, one of "
       "NO_CHAIN, CHAIN, RELEASE",
       SESSION_VAR(completion_type), CMD_LINE(REQUIRED_ARG),
       completion_type_names, DEFAULT(0));

static bool check_collation_not_null(sys_var *self, THD *thd, set_var *var)
{
  if (!var->value)
    return false;

  char buff[STRING_BUFFER_USUAL_SIZE];
  if (var->value->result_type() == STRING_RESULT)
  {
    String str(buff, sizeof(buff), system_charset_info), *res;
    if (!(res= var->value->val_str(&str)))
      var->save_result.ptr= NULL;
    else
    {
      ErrConvString err(res); /* Get utf8 '\0'-terminated string */
      if (!(var->save_result.ptr= get_charset_by_name(err.ptr(), MYF(0))))
      {
        my_error(ER_UNKNOWN_COLLATION, MYF(0), err.ptr());
        return true;
      }
    }
  }
  else // INT_RESULT
  {
    int csno= (int)var->value->val_int();
    if (!(var->save_result.ptr= get_charset(csno, MYF(0))))
    {
      my_error(ER_UNKNOWN_COLLATION, MYF(0), llstr(csno, buff));
      return true;
    }
  }
  return check_not_null(self, thd, var);
}
static Sys_var_struct Sys_collation_connection(
       "collation_connection", "The collation of the connection "
       "character set",
       SESSION_VAR(collation_connection), NO_CMD_LINE,
       offsetof(CHARSET_INFO, name), DEFAULT(&default_charset_info),
       NO_MUTEX_GUARD, IN_BINLOG, ON_CHECK(check_collation_not_null),
       ON_UPDATE(fix_thd_charset));

static bool check_collation_db(sys_var *self, THD *thd, set_var *var)
{
  if (check_collation_not_null(self, thd, var))
    return true;
  if (!var->value) // = DEFAULT
    var->save_result.ptr= thd->db_charset;
  return false;
}
static Sys_var_struct Sys_collation_database(
       "collation_database", "The collation of the database "
       "character set",
       SESSION_VAR(collation_database), NO_CMD_LINE,
       offsetof(CHARSET_INFO, name), DEFAULT(&default_charset_info),
       NO_MUTEX_GUARD, IN_BINLOG, ON_CHECK(check_collation_db));

static Sys_var_struct Sys_collation_server(
       "collation_server", "The server default collation",
       SESSION_VAR(collation_server), NO_CMD_LINE,
       offsetof(CHARSET_INFO, name), DEFAULT(&default_charset_info),
       NO_MUTEX_GUARD, IN_BINLOG, ON_CHECK(check_collation_not_null));

static const char *concurrent_insert_names[]= {"NEVER", "AUTO", "ALWAYS", 0};
static Sys_var_enum Sys_concurrent_insert(
       "concurrent_insert", "Use concurrent insert with MyISAM. Possible "
       "values are NEVER, AUTO, ALWAYS",
       GLOBAL_VAR(myisam_concurrent_insert), CMD_LINE(OPT_ARG),
       concurrent_insert_names, DEFAULT(1));

static Sys_var_ulong Sys_connect_timeout(
       "connect_timeout",
       "The number of seconds the mysqld server is waiting for a connect "
       "packet before responding with 'Bad handshake'",
       GLOBAL_VAR(connect_timeout), CMD_LINE(REQUIRED_ARG),
       VALID_RANGE(2, LONG_TIMEOUT), DEFAULT(CONNECT_TIMEOUT), BLOCK_SIZE(1));

static Sys_var_charptr Sys_datadir(
       "datadir", "Path to the database root directory",
       READ_ONLY GLOBAL_VAR(mysql_real_data_home_ptr),
       CMD_LINE(REQUIRED_ARG, 'h'), IN_FS_CHARSET, DEFAULT(mysql_real_data_home));

#ifndef DBUG_OFF
static Sys_var_dbug Sys_dbug(
       "debug", "Debug log", sys_var::SESSION,
       CMD_LINE(OPT_ARG, '#'), DEFAULT(""), NO_MUTEX_GUARD, NOT_IN_BINLOG,
       ON_CHECK(check_has_super));
#endif

/**
  @todo
    When updating myisam_delay_key_write, we should do a 'flush tables'
    of all MyISAM tables to ensure that they are reopen with the
    new attribute.
*/
export bool fix_delay_key_write(sys_var *self, THD *thd, enum_var_type type)
{
  switch (delay_key_write_options) {
  case DELAY_KEY_WRITE_NONE:
    myisam_delay_key_write=0;
    break;
  case DELAY_KEY_WRITE_ON:
    myisam_delay_key_write=1;
    break;
  case DELAY_KEY_WRITE_ALL:
    myisam_delay_key_write=1;
    ha_open_options|= HA_OPEN_DELAY_KEY_WRITE;
    break;
  }
  return false;
}
static const char *delay_key_write_names[]= { "OFF", "ON", "ALL", NullS };
static Sys_var_enum Sys_delay_key_write(
       "delay_key_write", "Type of DELAY_KEY_WRITE",
       GLOBAL_VAR(delay_key_write_options), CMD_LINE(OPT_ARG),
       delay_key_write_names, DEFAULT(DELAY_KEY_WRITE_ON),
       NO_MUTEX_GUARD, NOT_IN_BINLOG, ON_CHECK(0),
       ON_UPDATE(fix_delay_key_write));

static Sys_var_ulong Sys_delayed_insert_limit(
       "delayed_insert_limit",
       "After inserting delayed_insert_limit rows, the INSERT DELAYED "
       "handler will check if there are any SELECT statements pending. "
       "If so, it allows these to execute before continuing. "
       "This variable is deprecated along with INSERT DELAYED.",
       GLOBAL_VAR(delayed_insert_limit), CMD_LINE(REQUIRED_ARG),
       VALID_RANGE(1, ULONG_MAX), DEFAULT(DELAYED_LIMIT), BLOCK_SIZE(1),
       NO_MUTEX_GUARD, NOT_IN_BINLOG, ON_CHECK(0), ON_UPDATE(0),
       DEPRECATED(""));

static Sys_var_ulong Sys_delayed_insert_timeout(
       "delayed_insert_timeout",
       "How long a INSERT DELAYED thread should wait for INSERT statements "
       "before terminating. "
       "This variable is deprecated along with INSERT DELAYED.",
       GLOBAL_VAR(delayed_insert_timeout), CMD_LINE(REQUIRED_ARG),
       VALID_RANGE(1, LONG_TIMEOUT), DEFAULT(DELAYED_WAIT_TIMEOUT),
       BLOCK_SIZE(1), NO_MUTEX_GUARD, NOT_IN_BINLOG, ON_CHECK(0),
       ON_UPDATE(0), DEPRECATED(""));

static Sys_var_ulong Sys_delayed_queue_size(
       "delayed_queue_size",
       "What size queue (in rows) should be allocated for handling INSERT "
       "DELAYED. If the queue becomes full, any client that does INSERT "
       "DELAYED will wait until there is room in the queue again. "
       "This variable is deprecated along with INSERT DELAYED.",
       GLOBAL_VAR(delayed_queue_size), CMD_LINE(REQUIRED_ARG),
       VALID_RANGE(1, ULONG_MAX), DEFAULT(DELAYED_QUEUE_SIZE), BLOCK_SIZE(1),
       NO_MUTEX_GUARD, NOT_IN_BINLOG, ON_CHECK(0), ON_UPDATE(0),
       DEPRECATED(""));

#ifndef EMBEDDED_LIBRARY
static const char *event_scheduler_names[]= { "OFF", "ON", "DISABLED", NullS };
static bool event_scheduler_check(sys_var *self, THD *thd, set_var *var)
{
  /* DISABLED is only accepted on the command line */
  if (var->save_result.ulonglong_value == Events::EVENTS_DISABLED)
    return true;
  /*
    If the scheduler was disabled because there are no/bad
    system tables, produce a more meaningful error message
    than ER_OPTION_PREVENTS_STATEMENT
  */
  if (Events::check_if_system_tables_error())
    return true;
  if (Events::opt_event_scheduler == Events::EVENTS_DISABLED)
  {
    my_error(ER_OPTION_PREVENTS_STATEMENT, MYF(0),
             "--event-scheduler=DISABLED or --skip-grant-tables");
    return true;
  }
  return false;
}
static bool event_scheduler_update(sys_var *self, THD *thd, enum_var_type type)
{
  int err_no= 0;
  ulong opt_event_scheduler_value= Events::opt_event_scheduler;
  mysql_mutex_unlock(&LOCK_global_system_variables);
  /*
    Events::start() is heavyweight. In particular it creates a new THD,
    which takes LOCK_global_system_variables internally.
    Thus we have to release it here.
    We need to re-take it before returning, though.

    Note that since we release LOCK_global_system_variables before calling
    start/stop, there is a possibility that the server variable
    can become out of sync with the real event scheduler state.

    This can happen with two concurrent statments if the first gets
    interrupted after start/stop but before retaking
    LOCK_global_system_variables. However, this problem should be quite
    rare and it's difficult to avoid it without opening up possibilities
    for deadlocks. See bug#51160.
  */
  bool ret= opt_event_scheduler_value == Events::EVENTS_ON
            ? Events::start(&err_no)
            : Events::stop();
  mysql_mutex_lock(&LOCK_global_system_variables);
  if (ret)
  {
    Events::opt_event_scheduler= Events::EVENTS_OFF;
    my_error(ER_EVENT_SET_VAR_ERROR, MYF(0), err_no);
  }
  return ret;
}

static Sys_var_enum Sys_event_scheduler(
       "event_scheduler", "Enable the event scheduler. Possible values are "
       "ON, OFF, and DISABLED (keep the event scheduler completely "
       "deactivated, it cannot be activated run-time)",
       GLOBAL_VAR(Events::opt_event_scheduler), CMD_LINE(OPT_ARG),
       event_scheduler_names, DEFAULT(Events::EVENTS_OFF),
       NO_MUTEX_GUARD, NOT_IN_BINLOG,
       ON_CHECK(event_scheduler_check), ON_UPDATE(event_scheduler_update));
#endif

static Sys_var_ulong Sys_expire_logs_days(
       "expire_logs_days",
       "If non-zero, binary logs will be purged after expire_logs_days "
       "days; possible purges happen at startup and at binary log rotation",
       GLOBAL_VAR(expire_logs_days),
       CMD_LINE(REQUIRED_ARG), VALID_RANGE(0, 99), DEFAULT(0), BLOCK_SIZE(1));

static Sys_var_mybool Sys_flush(
       "flush", "Flush MyISAM tables to disk between SQL commands",
       GLOBAL_VAR(myisam_flush),
       CMD_LINE(OPT_ARG), DEFAULT(FALSE));

static Sys_var_ulong Sys_flush_time(
       "flush_time",
       "A dedicated thread is created to flush all tables at the "
       "given interval",
       GLOBAL_VAR(flush_time),
       CMD_LINE(REQUIRED_ARG), VALID_RANGE(0, LONG_TIMEOUT),
       DEFAULT(0), BLOCK_SIZE(1));

static bool check_ftb_syntax(sys_var *self, THD *thd, set_var *var)
{
  return ft_boolean_check_syntax_string((uchar*)
                      (var->save_result.string_value.str));
}
static bool query_cache_flush(sys_var *self, THD *thd, enum_var_type type)
{
  query_cache.flush();
  return false;
}
/// @todo make SESSION_VAR (usability enhancement and a fix for a race condition)
static Sys_var_charptr Sys_ft_boolean_syntax(
       "ft_boolean_syntax", "List of operators for "
       "MATCH ... AGAINST ( ... IN BOOLEAN MODE)",
       GLOBAL_VAR(ft_boolean_syntax),
       CMD_LINE(REQUIRED_ARG), IN_SYSTEM_CHARSET,
       DEFAULT(DEFAULT_FTB_SYNTAX), NO_MUTEX_GUARD,
       NOT_IN_BINLOG, ON_CHECK(check_ftb_syntax), ON_UPDATE(query_cache_flush));

static Sys_var_ulong Sys_ft_max_word_len(
       "ft_max_word_len",
       "The maximum length of the word to be included in a FULLTEXT index. "
       "Note: FULLTEXT indexes must be rebuilt after changing this variable",
       READ_ONLY GLOBAL_VAR(ft_max_word_len), CMD_LINE(REQUIRED_ARG),
       VALID_RANGE(10, HA_FT_MAXCHARLEN), DEFAULT(HA_FT_MAXCHARLEN),
       BLOCK_SIZE(1));

static Sys_var_ulong Sys_ft_min_word_len(
       "ft_min_word_len",
       "The minimum length of the word to be included in a FULLTEXT index. "
       "Note: FULLTEXT indexes must be rebuilt after changing this variable",
       READ_ONLY GLOBAL_VAR(ft_min_word_len), CMD_LINE(REQUIRED_ARG),
       VALID_RANGE(1, HA_FT_MAXCHARLEN), DEFAULT(4), BLOCK_SIZE(1));

/// @todo make it an updatable SESSION_VAR
static Sys_var_ulong Sys_ft_query_expansion_limit(
       "ft_query_expansion_limit",
       "Number of best matches to use for query expansion",
       READ_ONLY GLOBAL_VAR(ft_query_expansion_limit),
       CMD_LINE(REQUIRED_ARG),
       VALID_RANGE(0, 1000), DEFAULT(20), BLOCK_SIZE(1));

static Sys_var_charptr Sys_ft_stopword_file(
       "ft_stopword_file",
       "Use stopwords from this file instead of built-in list",
       READ_ONLY GLOBAL_VAR(ft_stopword_file), CMD_LINE(REQUIRED_ARG),
       IN_FS_CHARSET, DEFAULT(0));

static Sys_var_mybool Sys_ignore_builtin_innodb(
       "ignore_builtin_innodb",
       "IGNORED. This option will be removed in future releases. "
       "Disable initialization of builtin InnoDB plugin",
       READ_ONLY GLOBAL_VAR(opt_ignore_builtin_innodb),
       CMD_LINE(OPT_ARG), DEFAULT(FALSE));

static bool check_init_string(sys_var *self, THD *thd, set_var *var)
{
  if (var->save_result.string_value.str == 0)
  {
    var->save_result.string_value.str= const_cast<char*>("");
    var->save_result.string_value.length= 0;
  }
  return false;
}
static PolyLock_rwlock PLock_sys_init_connect(&LOCK_sys_init_connect);
static Sys_var_lexstring Sys_init_connect(
       "init_connect", "Command(s) that are executed for each "
       "new connection", GLOBAL_VAR(opt_init_connect),
       CMD_LINE(REQUIRED_ARG), IN_SYSTEM_CHARSET,
       DEFAULT(""), &PLock_sys_init_connect, NOT_IN_BINLOG,
       ON_CHECK(check_init_string));

static Sys_var_charptr Sys_init_file(
       "init_file", "Read SQL commands from this file at startup",
       READ_ONLY GLOBAL_VAR(opt_init_file),
       CMD_LINE(REQUIRED_ARG),
       IN_FS_CHARSET, DEFAULT(0));

static PolyLock_rwlock PLock_sys_init_slave(&LOCK_sys_init_slave);
static Sys_var_lexstring Sys_init_slave(
       "init_slave", "Command(s) that are executed by a slave server "
       "each time the SQL thread starts", GLOBAL_VAR(opt_init_slave),
       CMD_LINE(REQUIRED_ARG), IN_SYSTEM_CHARSET,
       DEFAULT(""), &PLock_sys_init_slave,
       NOT_IN_BINLOG, ON_CHECK(check_init_string));

static Sys_var_ulong Sys_interactive_timeout(
       "interactive_timeout",
       "The number of seconds the server waits for activity on an interactive "
       "connection before closing it",
       SESSION_VAR(net_interactive_timeout),
       CMD_LINE(REQUIRED_ARG),
       VALID_RANGE(1, LONG_TIMEOUT), DEFAULT(NET_WAIT_TIMEOUT), BLOCK_SIZE(1));

static Sys_var_ulong Sys_join_buffer_size(
       "join_buffer_size",
       "The size of the buffer that is used for full joins",
       SESSION_VAR(join_buff_size), CMD_LINE(REQUIRED_ARG),
       VALID_RANGE(128, ULONG_MAX), DEFAULT(256 * 1024), BLOCK_SIZE(128));

static Sys_var_keycache Sys_key_buffer_size(
       "key_buffer_size", "The size of the buffer used for "
       "index blocks for MyISAM tables. Increase this to get better index "
       "handling (for all reads and multiple writes) to as much as you can "
       "afford",
       KEYCACHE_VAR(param_buff_size),
       CMD_LINE(REQUIRED_ARG, OPT_KEY_BUFFER_SIZE),
       VALID_RANGE(0, SIZE_T_MAX), DEFAULT(KEY_CACHE_SIZE),
       BLOCK_SIZE(IO_SIZE), NO_MUTEX_GUARD, NOT_IN_BINLOG, ON_CHECK(0),
       ON_UPDATE(update_buffer_size));

static Sys_var_keycache Sys_key_cache_block_size(
       "key_cache_block_size", "The default size of key cache blocks",
       KEYCACHE_VAR(param_block_size),
       CMD_LINE(REQUIRED_ARG, OPT_KEY_CACHE_BLOCK_SIZE),
       VALID_RANGE(512, 1024*16), DEFAULT(KEY_CACHE_BLOCK_SIZE),
       BLOCK_SIZE(512), NO_MUTEX_GUARD, NOT_IN_BINLOG, ON_CHECK(0),
       ON_UPDATE(update_keycache_param));

static Sys_var_keycache Sys_key_cache_division_limit(
       "key_cache_division_limit",
       "The minimum percentage of warm blocks in key cache",
       KEYCACHE_VAR(param_division_limit),
       CMD_LINE(REQUIRED_ARG, OPT_KEY_CACHE_DIVISION_LIMIT),
       VALID_RANGE(1, 100), DEFAULT(100),
       BLOCK_SIZE(1), NO_MUTEX_GUARD, NOT_IN_BINLOG, ON_CHECK(0),
       ON_UPDATE(update_keycache_param));

static Sys_var_keycache Sys_key_cache_age_threshold(
       "key_cache_age_threshold", "This characterizes the number of "
       "hits a hot block has to be untouched until it is considered aged "
       "enough to be downgraded to a warm block. This specifies the "
       "percentage ratio of that number of hits to the total number of "
       "blocks in key cache",
       KEYCACHE_VAR(param_age_threshold),
       CMD_LINE(REQUIRED_ARG, OPT_KEY_CACHE_AGE_THRESHOLD),
       VALID_RANGE(100, ULONG_MAX), DEFAULT(300),
       BLOCK_SIZE(100), NO_MUTEX_GUARD, NOT_IN_BINLOG, ON_CHECK(0),
       ON_UPDATE(update_keycache_param));

static Sys_var_mybool Sys_large_files_support(
       "large_files_support",
       "Whether mysqld was compiled with options for large file support",
       READ_ONLY GLOBAL_VAR(opt_large_files),
       NO_CMD_LINE, DEFAULT(sizeof(my_off_t) > 4));

static Sys_var_uint Sys_large_page_size(
       "large_page_size",
       "If large page support is enabled, this shows the size of memory pages",
       READ_ONLY GLOBAL_VAR(opt_large_page_size), NO_CMD_LINE,
       VALID_RANGE(0, UINT_MAX), DEFAULT(0), BLOCK_SIZE(1));

static Sys_var_mybool Sys_large_pages(
       "large_pages", "Enable support for large pages",
       READ_ONLY GLOBAL_VAR(opt_large_pages),
       IF_WIN(NO_CMD_LINE, CMD_LINE(OPT_ARG)), DEFAULT(FALSE));

static Sys_var_charptr Sys_language(
       "lc_messages_dir", "Directory where error messages are",
       READ_ONLY GLOBAL_VAR(lc_messages_dir_ptr), 
       CMD_LINE(REQUIRED_ARG, OPT_LC_MESSAGES_DIRECTORY),
       IN_FS_CHARSET, DEFAULT(0));

static Sys_var_mybool Sys_local_infile(
       "local_infile", "Enable LOAD DATA LOCAL INFILE",
       GLOBAL_VAR(opt_local_infile), CMD_LINE(OPT_ARG), DEFAULT(TRUE));

static Sys_var_ulong Sys_lock_wait_timeout(
       "lock_wait_timeout",
       "Timeout in seconds to wait for a lock before returning an error.",
       SESSION_VAR(lock_wait_timeout), CMD_LINE(REQUIRED_ARG),
       VALID_RANGE(1, LONG_TIMEOUT), DEFAULT(LONG_TIMEOUT), BLOCK_SIZE(1));

#ifdef HAVE_MLOCKALL
static Sys_var_mybool Sys_locked_in_memory(
       "locked_in_memory",
       "Whether mysqld was locked in memory with --memlock",
       READ_ONLY GLOBAL_VAR(locked_in_memory), NO_CMD_LINE, DEFAULT(FALSE));
#endif

/* this says NO_CMD_LINE, as command-line option takes a string, not a bool */
static Sys_var_mybool Sys_log_bin(
       "log_bin", "Whether the binary log is enabled",
       READ_ONLY GLOBAL_VAR(opt_bin_log), NO_CMD_LINE, DEFAULT(FALSE));

static Sys_var_ulong Sys_rpl_stop_slave_timeout(
       "rpl_stop_slave_timeout",
       "Timeout in seconds to wait for slave to stop before returning a "
       "warning.",
       GLOBAL_VAR(rpl_stop_slave_timeout), CMD_LINE(REQUIRED_ARG),
       VALID_RANGE(2, LONG_TIMEOUT), DEFAULT(LONG_TIMEOUT), BLOCK_SIZE(1));

static Sys_var_mybool Sys_trust_function_creators(
       "log_bin_trust_function_creators",
       "If set to FALSE (the default), then when --log-bin is used, creation "
       "of a stored function (or trigger) is allowed only to users having the "
       "SUPER privilege and only if this stored function (trigger) may not "
       "break binary logging. Note that if ALL connections to this server "
       "ALWAYS use row-based binary logging, the security issues do not "
       "exist and the binary logging cannot break, so you can safely set "
       "this to TRUE",
       GLOBAL_VAR(trust_function_creators),
       CMD_LINE(OPT_ARG), DEFAULT(FALSE));

static Sys_var_mybool Sys_use_v1_row_events(
       "log_bin_use_v1_row_events",
       "If equal to 1 then version 1 row events are written to a row based "
       "binary log.  If equal to 0, then the latest version of events are "
       "written.  "
       "This option is useful during some upgrades.",
       GLOBAL_VAR(log_bin_use_v1_row_events),
       CMD_LINE(OPT_ARG), DEFAULT(FALSE));

static Sys_var_charptr Sys_log_error(
       "log_error", "Error log file",
       READ_ONLY GLOBAL_VAR(log_error_file_ptr),
       CMD_LINE(OPT_ARG, OPT_LOG_ERROR),
       IN_FS_CHARSET, DEFAULT(disabled_my_option));

static Sys_var_mybool Sys_log_queries_not_using_indexes(
       "log_queries_not_using_indexes",
       "Log queries that are executed without benefit of any index to the "
       "slow log if it is open",
       GLOBAL_VAR(opt_log_queries_not_using_indexes),
       CMD_LINE(OPT_ARG), DEFAULT(FALSE));

static Sys_var_mybool Sys_log_slow_admin_statements(
       "log_slow_admin_statements",
       "Log slow OPTIMIZE, ANALYZE, ALTER and other administrative statements to "
       "the slow log if it is open.",
       GLOBAL_VAR(opt_log_slow_admin_statements),
       CMD_LINE(OPT_ARG), DEFAULT(FALSE));

static Sys_var_mybool Sys_log_slow_slave_statements(
       "log_slow_slave_statements",
       "Log slow statements executed by slave thread to the slow log if it is open.",
       GLOBAL_VAR(opt_log_slow_slave_statements),
       CMD_LINE(OPT_ARG), DEFAULT(FALSE));

static bool update_log_throttle_queries_not_using_indexes(sys_var *self,
                                                          THD *thd,
                                                          enum_var_type type)
{
  // Check if we should print a summary of any suppressed lines to the slow log
  // now since opt_log_throttle_queries_not_using_indexes was changed.
  log_throttle_qni.flush(thd);
  return false;
}

static Sys_var_ulong Sys_log_throttle_queries_not_using_indexes(
       "log_throttle_queries_not_using_indexes",
       "Log at most this many 'not using index' warnings per minute to the "
       "slow log. Any further warnings will be condensed into a single "
       "summary line. A value of 0 disables throttling. "
       "Option has no effect unless --log_queries_not_using_indexes is set.",
       GLOBAL_VAR(opt_log_throttle_queries_not_using_indexes),
       CMD_LINE(REQUIRED_ARG),
       VALID_RANGE(0, ULONG_MAX), DEFAULT(0), BLOCK_SIZE(1),
       NO_MUTEX_GUARD, NOT_IN_BINLOG,
       ON_CHECK(0),
       ON_UPDATE(update_log_throttle_queries_not_using_indexes));

static bool update_log_warnings(sys_var *self, THD *thd, enum_var_type type)
{
  // log_warnings is deprecated, but for now, we'll set the
  // new log_error_verbosity from it for backward compatibility.
  log_error_verbosity= std::min(3UL, 1UL + log_warnings);
  return false;
}

static Sys_var_ulong Sys_log_warnings(
       "log_warnings",
       "Log some not critical warnings to the log file",
       GLOBAL_VAR(log_warnings),
       CMD_LINE(OPT_ARG, 'W'),
       VALID_RANGE(0, 2), DEFAULT(2), BLOCK_SIZE(1), NO_MUTEX_GUARD,
       NOT_IN_BINLOG, ON_CHECK(0), ON_UPDATE(update_log_warnings),
       DEPRECATED("log_error_verbosity"));

static bool update_log_error_verbosity(sys_var *self, THD *thd,
                                       enum_var_type type)
{
  // log_warnings is deprecated, but for now, we'll set it from
  // the new log_error_verbosity for backward compatibility.
  log_warnings= log_error_verbosity - 1;
  return false;
}

static Sys_var_ulong Sys_log_error_verbosity(
       "log_error_verbosity",
       "How detailed the error log should be. "
       "1, log errors only. "
       "2, log errors and warnings. "
       "3, log errors, warnings, and notes. "
       "Messages sent to the client are unaffected by this setting.",
       GLOBAL_VAR(log_error_verbosity),
       CMD_LINE(REQUIRED_ARG),
       VALID_RANGE(1, 3), DEFAULT(3), BLOCK_SIZE(1), NO_MUTEX_GUARD,
       NOT_IN_BINLOG, ON_CHECK(0), ON_UPDATE(update_log_error_verbosity));

static Sys_var_enum Sys_log_timestamps(
       "log_timestamps",
       "UTC to timestamp log files in zulu time, for more concise timestamps "
       "and easier correlation of logs from servers from multiple time zones, "
       "or SYSTEM to use the system's local time. "
       "This affects only log files, not log tables, as the timestamp columns "
       "of the latter can be converted at will.",
       GLOBAL_VAR(opt_log_timestamps),
       CMD_LINE(REQUIRED_ARG, OPT_BINLOG_FORMAT),
       timestamp_type_names, DEFAULT(0),
       NO_MUTEX_GUARD, NOT_IN_BINLOG);

static bool update_cached_long_query_time(sys_var *self, THD *thd,
                                          enum_var_type type)
{
  if (type == OPT_SESSION)
    thd->variables.long_query_time=
      double2ulonglong(thd->variables.long_query_time_double * 1e6);
  else
    global_system_variables.long_query_time=
      double2ulonglong(global_system_variables.long_query_time_double * 1e6);
  return false;
}

static Sys_var_double Sys_long_query_time(
       "long_query_time",
       "Log all queries that have taken more than long_query_time seconds "
       "to execute to file. The argument will be treated as a decimal value "
       "with microsecond precision",
       SESSION_VAR(long_query_time_double),
       CMD_LINE(REQUIRED_ARG), VALID_RANGE(0, LONG_TIMEOUT), DEFAULT(10),
       NO_MUTEX_GUARD, NOT_IN_BINLOG, ON_CHECK(0),
       ON_UPDATE(update_cached_long_query_time));

static bool fix_low_prio_updates(sys_var *self, THD *thd, enum_var_type type)
{
  if (type == OPT_SESSION)
  {
    thd->update_lock_default= (thd->variables.low_priority_updates ?
                               TL_WRITE_LOW_PRIORITY : TL_WRITE);
    thd->insert_lock_default= (thd->variables.low_priority_updates ?
                               TL_WRITE_LOW_PRIORITY : TL_WRITE_CONCURRENT_INSERT);
  }
  else
    thr_upgraded_concurrent_insert_lock=
      (global_system_variables.low_priority_updates ?
       TL_WRITE_LOW_PRIORITY : TL_WRITE);
  return false;
}
static Sys_var_mybool Sys_low_priority_updates(
       "low_priority_updates",
       "INSERT/DELETE/UPDATE has lower priority than selects",
       SESSION_VAR(low_priority_updates),
       CMD_LINE(OPT_ARG),
       DEFAULT(FALSE), NO_MUTEX_GUARD, NOT_IN_BINLOG, ON_CHECK(0),
       ON_UPDATE(fix_low_prio_updates));

static Sys_var_mybool Sys_lower_case_file_system(
       "lower_case_file_system",
       "Case sensitivity of file names on the file system where the "
       "data directory is located",
       READ_ONLY GLOBAL_VAR(lower_case_file_system), NO_CMD_LINE,
       DEFAULT(FALSE));

static Sys_var_uint Sys_lower_case_table_names(
       "lower_case_table_names",
       "If set to 1 table names are stored in lowercase on disk and table "
       "names will be case-insensitive.  Should be set to 2 if you are using "
       "a case insensitive file system",
       READ_ONLY GLOBAL_VAR(lower_case_table_names),
       CMD_LINE(OPT_ARG, OPT_LOWER_CASE_TABLE_NAMES),
       VALID_RANGE(0, 2),
#ifdef FN_NO_CASE_SENSE
    DEFAULT(1),
#else
    DEFAULT(0),
#endif
       BLOCK_SIZE(1));

static bool session_readonly(sys_var *self, THD *thd, set_var *var)
{
  if (var->type == OPT_GLOBAL)
    return false;
  my_error(ER_VARIABLE_IS_READONLY, MYF(0), "SESSION",
           self->name.str, "GLOBAL");
  return true;
}

static bool
check_max_allowed_packet(sys_var *self, THD *thd,  set_var *var)
{
  longlong val;
  if (session_readonly(self, thd, var))
    return true;

  val= var->save_result.ulonglong_value;
  if (val < (longlong) global_system_variables.net_buffer_length)
  {
    push_warning_printf(thd, Sql_condition::SL_WARNING,
                        WARN_OPTION_BELOW_LIMIT, ER(WARN_OPTION_BELOW_LIMIT),
                        "max_allowed_packet", "net_buffer_length");
  }
  return false;
}


static Sys_var_ulong Sys_max_allowed_packet(
       "max_allowed_packet",
       "Max packet length to send to or receive from the server",
       SESSION_VAR(max_allowed_packet), CMD_LINE(REQUIRED_ARG),
       VALID_RANGE(1024, 1024 * 1024 * 1024), DEFAULT(4096 * 1024),
       BLOCK_SIZE(1024), NO_MUTEX_GUARD, NOT_IN_BINLOG,
       ON_CHECK(check_max_allowed_packet));

static Sys_var_ulong Sys_slave_max_allowed_packet(
       "slave_max_allowed_packet",
       "The maximum packet length to sent successfully from the master to slave.",
       GLOBAL_VAR(slave_max_allowed_packet), CMD_LINE(REQUIRED_ARG),
       VALID_RANGE(1024, MAX_MAX_ALLOWED_PACKET),
       DEFAULT(MAX_MAX_ALLOWED_PACKET),
       BLOCK_SIZE(1024));

static Sys_var_ulonglong Sys_max_binlog_cache_size(
       "max_binlog_cache_size",
       "Sets the total size of the transactional cache",
       GLOBAL_VAR(max_binlog_cache_size), CMD_LINE(REQUIRED_ARG),
       VALID_RANGE(IO_SIZE, ULONGLONG_MAX),
       DEFAULT((ULONGLONG_MAX/IO_SIZE)*IO_SIZE),
       BLOCK_SIZE(IO_SIZE),
       NO_MUTEX_GUARD, NOT_IN_BINLOG, ON_CHECK(0),
       ON_UPDATE(fix_binlog_cache_size));

static Sys_var_ulonglong Sys_max_binlog_stmt_cache_size(
       "max_binlog_stmt_cache_size",
       "Sets the total size of the statement cache",
       GLOBAL_VAR(max_binlog_stmt_cache_size), CMD_LINE(REQUIRED_ARG),
       VALID_RANGE(IO_SIZE, ULONGLONG_MAX),
       DEFAULT((ULONGLONG_MAX/IO_SIZE)*IO_SIZE),
       BLOCK_SIZE(IO_SIZE),
       NO_MUTEX_GUARD, NOT_IN_BINLOG, ON_CHECK(0),
       ON_UPDATE(fix_binlog_stmt_cache_size));

static bool fix_max_binlog_size(sys_var *self, THD *thd, enum_var_type type)
{
  mysql_bin_log.set_max_size(max_binlog_size);
#ifdef HAVE_REPLICATION
  if (active_mi != NULL && !max_relay_log_size)
    active_mi->rli->relay_log.set_max_size(max_binlog_size);
#endif
  return false;
}
static Sys_var_ulong Sys_max_binlog_size(
       "max_binlog_size",
       "Binary log will be rotated automatically when the size exceeds this "
       "value. Will also apply to relay logs if max_relay_log_size is 0",
       GLOBAL_VAR(max_binlog_size), CMD_LINE(REQUIRED_ARG),
       VALID_RANGE(IO_SIZE, 1024*1024L*1024L), DEFAULT(1024*1024L*1024L),
       BLOCK_SIZE(IO_SIZE), NO_MUTEX_GUARD, NOT_IN_BINLOG, ON_CHECK(0),
       ON_UPDATE(fix_max_binlog_size));

static bool fix_max_connections(sys_var *self, THD *thd, enum_var_type type)
{
#ifndef EMBEDDED_LIBRARY
<<<<<<< HEAD
  resize_thr_alarm(max_connections + 10);
=======
  resize_thr_alarm(static_cast<uint>(max_connections + 10));
>>>>>>> a9800d0d
#endif
  return false;
}

static Sys_var_ulong Sys_max_connections(
       "max_connections", "The number of simultaneous clients allowed",
       GLOBAL_VAR(max_connections), CMD_LINE(REQUIRED_ARG),
       VALID_RANGE(1, 100000),
       DEFAULT(MAX_CONNECTIONS_DEFAULT),
       BLOCK_SIZE(1),
       NO_MUTEX_GUARD,
       NOT_IN_BINLOG,
       ON_CHECK(0),
       ON_UPDATE(fix_max_connections),
       NULL,
       /* max_connections is used as a sizing hint by the performance schema. */
       sys_var::PARSE_EARLY);

static Sys_var_ulong Sys_max_connect_errors(
       "max_connect_errors",
       "If there is more than this number of interrupted connections from "
       "a host this host will be blocked from further connections",
       GLOBAL_VAR(max_connect_errors), CMD_LINE(REQUIRED_ARG),
       VALID_RANGE(1, ULONG_MAX), DEFAULT(100),
       BLOCK_SIZE(1));

static bool check_max_delayed_threads(sys_var *self, THD *thd, set_var *var)
{
  return var->type != OPT_GLOBAL &&
         var->save_result.ulonglong_value != 0 &&
         var->save_result.ulonglong_value !=
                           global_system_variables.max_insert_delayed_threads;
}

// Alias for max_delayed_threads
static Sys_var_ulong Sys_max_insert_delayed_threads(
       "max_insert_delayed_threads",
       "Don't start more than this number of threads to handle INSERT "
       "DELAYED statements. If set to zero INSERT DELAYED will be not used. "
       "This variable is deprecated along with INSERT DELAYED.",
       SESSION_VAR(max_insert_delayed_threads),
       NO_CMD_LINE, VALID_RANGE(0, 16384), DEFAULT(20),
       BLOCK_SIZE(1), NO_MUTEX_GUARD, NOT_IN_BINLOG,
       ON_CHECK(check_max_delayed_threads), ON_UPDATE(fix_max_connections),
       DEPRECATED(""));

static Sys_var_ulong Sys_max_delayed_threads(
       "max_delayed_threads",
       "Don't start more than this number of threads to handle INSERT "
       "DELAYED statements. If set to zero INSERT DELAYED will be not used. "
       "This variable is deprecated along with INSERT DELAYED.",
       SESSION_VAR(max_insert_delayed_threads),
       CMD_LINE(REQUIRED_ARG), VALID_RANGE(0, 16384), DEFAULT(20),
       BLOCK_SIZE(1), NO_MUTEX_GUARD, NOT_IN_BINLOG,
       ON_CHECK(check_max_delayed_threads), ON_UPDATE(fix_max_connections),
       DEPRECATED(""));

static Sys_var_ulong Sys_max_error_count(
       "max_error_count",
       "Max number of errors/warnings to store for a statement",
       SESSION_VAR(max_error_count), CMD_LINE(REQUIRED_ARG),
       VALID_RANGE(0, 65535), DEFAULT(DEFAULT_ERROR_COUNT), BLOCK_SIZE(1));

static Sys_var_ulonglong Sys_max_heap_table_size(
       "max_heap_table_size",
       "Don't allow creation of heap tables bigger than this",
       SESSION_VAR(max_heap_table_size), CMD_LINE(REQUIRED_ARG),
       VALID_RANGE(16384, (ulonglong)~(intptr)0), DEFAULT(16*1024*1024),
       BLOCK_SIZE(1024));

static ulong mdl_locks_cache_size_unused;
static Sys_var_ulong Sys_metadata_locks_cache_size(
       "metadata_locks_cache_size", "Has no effect, deprecated",
       READ_ONLY GLOBAL_VAR(mdl_locks_cache_size_unused),
       CMD_LINE(REQUIRED_ARG, OPT_MDL_CACHE_SIZE),
       VALID_RANGE(1, 1024*1024), DEFAULT(1024), BLOCK_SIZE(1), NO_MUTEX_GUARD,
       NOT_IN_BINLOG, ON_CHECK(0), ON_UPDATE(0), DEPRECATED(""));

static ulong mdl_locks_hash_partitions_unused;
static Sys_var_ulong Sys_metadata_locks_hash_instances(
       "metadata_locks_hash_instances", "Has no effect, deprecated",
       READ_ONLY GLOBAL_VAR(mdl_locks_hash_partitions_unused),
       CMD_LINE(REQUIRED_ARG, OPT_MDL_HASH_INSTANCES),
       VALID_RANGE(1, 1024), DEFAULT(8), BLOCK_SIZE(1), NO_MUTEX_GUARD,
       NOT_IN_BINLOG, ON_CHECK(0), ON_UPDATE(0), DEPRECATED(""));

static Sys_var_ulong Sys_pseudo_thread_id(
       "pseudo_thread_id",
       "This variable is for internal server use",
       SESSION_ONLY(pseudo_thread_id),
       NO_CMD_LINE, VALID_RANGE(0, ULONG_MAX), DEFAULT(0),
       BLOCK_SIZE(1), NO_MUTEX_GUARD, IN_BINLOG,
       ON_CHECK(check_has_super));

static bool fix_max_join_size(sys_var *self, THD *thd, enum_var_type type)
{
  SV *sv= type == OPT_GLOBAL ? &global_system_variables : &thd->variables;
  if (sv->max_join_size == HA_POS_ERROR)
    sv->option_bits|= OPTION_BIG_SELECTS;
  else
    sv->option_bits&= ~OPTION_BIG_SELECTS;
  return false;
}
static Sys_var_harows Sys_max_join_size(
       "max_join_size",
       "Joins that are probably going to read more than max_join_size "
       "records return an error",
       SESSION_VAR(max_join_size), CMD_LINE(REQUIRED_ARG),
       VALID_RANGE(1, HA_POS_ERROR), DEFAULT(HA_POS_ERROR), BLOCK_SIZE(1),
       NO_MUTEX_GUARD, NOT_IN_BINLOG, ON_CHECK(0),
       ON_UPDATE(fix_max_join_size));

static Sys_var_ulong Sys_max_seeks_for_key(
       "max_seeks_for_key",
       "Limit assumed max number of seeks when looking up rows based on a key",
       SESSION_VAR(max_seeks_for_key), CMD_LINE(REQUIRED_ARG),
       VALID_RANGE(1, ULONG_MAX), DEFAULT(ULONG_MAX), BLOCK_SIZE(1));

static Sys_var_ulong Sys_max_length_for_sort_data(
       "max_length_for_sort_data",
       "Max number of bytes in sorted records",
       SESSION_VAR(max_length_for_sort_data), CMD_LINE(REQUIRED_ARG),
       VALID_RANGE(4, 8192*1024L), DEFAULT(1024), BLOCK_SIZE(1));

static PolyLock_mutex PLock_prepared_stmt_count(&LOCK_prepared_stmt_count);
static Sys_var_ulong Sys_max_prepared_stmt_count(
       "max_prepared_stmt_count",
       "Maximum number of prepared statements in the server",
       GLOBAL_VAR(max_prepared_stmt_count), CMD_LINE(REQUIRED_ARG),
       VALID_RANGE(0, 1024*1024), DEFAULT(16382), BLOCK_SIZE(1),
       &PLock_prepared_stmt_count, NOT_IN_BINLOG, ON_CHECK(NULL),
       ON_UPDATE(NULL), NULL,
       /* max_prepared_stmt_count is used as a sizing hint by the performance schema. */
       sys_var::PARSE_EARLY);

static bool fix_max_relay_log_size(sys_var *self, THD *thd, enum_var_type type)
{
#ifdef HAVE_REPLICATION
  if (active_mi != NULL)
    active_mi->rli->relay_log.set_max_size(max_relay_log_size ?
                                           max_relay_log_size: max_binlog_size);
#endif
  return false;
}
static Sys_var_ulong Sys_max_relay_log_size(
       "max_relay_log_size",
       "If non-zero: relay log will be rotated automatically when the "
       "size exceeds this value; if zero: when the size "
       "exceeds max_binlog_size",
       GLOBAL_VAR(max_relay_log_size), CMD_LINE(REQUIRED_ARG),
       VALID_RANGE(0, 1024L*1024*1024), DEFAULT(0), BLOCK_SIZE(IO_SIZE),
       NO_MUTEX_GUARD, NOT_IN_BINLOG, ON_CHECK(0),
       ON_UPDATE(fix_max_relay_log_size));

static Sys_var_ulong Sys_max_sort_length(
       "max_sort_length",
       "The number of bytes to use when sorting BLOB or TEXT values (only "
       "the first max_sort_length bytes of each value are used; the rest "
       "are ignored)",
       SESSION_VAR(max_sort_length), CMD_LINE(REQUIRED_ARG),
       VALID_RANGE(4, 8192*1024L), DEFAULT(1024), BLOCK_SIZE(1));

static Sys_var_ulong Sys_max_sp_recursion_depth(
       "max_sp_recursion_depth",
       "Maximum stored procedure recursion depth",
       SESSION_VAR(max_sp_recursion_depth), CMD_LINE(OPT_ARG),
       VALID_RANGE(0, 255), DEFAULT(0), BLOCK_SIZE(1));

// non-standard session_value_ptr() here
static Sys_var_max_user_conn Sys_max_user_connections(
       "max_user_connections",
       "The maximum number of active connections for a single user "
       "(0 = no limit)",
       SESSION_VAR(max_user_connections), CMD_LINE(REQUIRED_ARG),
       VALID_RANGE(0, UINT_MAX), DEFAULT(0), BLOCK_SIZE(1), NO_MUTEX_GUARD,
       NOT_IN_BINLOG, ON_CHECK(session_readonly));

static Sys_var_ulong Sys_max_tmp_tables(
       "max_tmp_tables",
       "Maximum number of temporary tables a client can keep open at a time",
       SESSION_VAR(max_tmp_tables), CMD_LINE(REQUIRED_ARG),
       VALID_RANGE(1, ULONG_MAX), DEFAULT(32), BLOCK_SIZE(1), NO_MUTEX_GUARD,
       NOT_IN_BINLOG, ON_CHECK(0), ON_UPDATE(0), DEPRECATED(""));

static Sys_var_ulong Sys_max_write_lock_count(
       "max_write_lock_count",
       "After this many write locks, allow some read locks to run in between",
       GLOBAL_VAR(max_write_lock_count), CMD_LINE(REQUIRED_ARG),
       VALID_RANGE(1, ULONG_MAX), DEFAULT(ULONG_MAX), BLOCK_SIZE(1));

static Sys_var_ulong Sys_min_examined_row_limit(
       "min_examined_row_limit",
       "Don't write queries to slow log that examine fewer rows "
       "than that",
       SESSION_VAR(min_examined_row_limit), CMD_LINE(REQUIRED_ARG),
       VALID_RANGE(0, ULONG_MAX), DEFAULT(0), BLOCK_SIZE(1));

#ifdef _WIN32
static Sys_var_mybool Sys_named_pipe(
       "named_pipe", "Enable the named pipe (NT)",
       READ_ONLY GLOBAL_VAR(opt_enable_named_pipe), CMD_LINE(OPT_ARG),
       DEFAULT(FALSE));
#endif


static bool 
check_net_buffer_length(sys_var *self, THD *thd,  set_var *var)
{
  longlong val;
  if (session_readonly(self, thd, var))
    return true;

  val= var->save_result.ulonglong_value;
  if (val > (longlong) global_system_variables.max_allowed_packet)
  {
    push_warning_printf(thd, Sql_condition::SL_WARNING,
                        WARN_OPTION_BELOW_LIMIT, ER(WARN_OPTION_BELOW_LIMIT),
                        "max_allowed_packet", "net_buffer_length");
  }
  return false;
}
static Sys_var_ulong Sys_net_buffer_length(
       "net_buffer_length",
       "Buffer length for TCP/IP and socket communication",
       SESSION_VAR(net_buffer_length), CMD_LINE(REQUIRED_ARG),
       VALID_RANGE(1024, 1024*1024), DEFAULT(16384), BLOCK_SIZE(1024),
       NO_MUTEX_GUARD, NOT_IN_BINLOG, ON_CHECK(check_net_buffer_length));

static bool fix_net_read_timeout(sys_var *self, THD *thd, enum_var_type type)
{
  if (type != OPT_GLOBAL)
    my_net_set_read_timeout(&thd->net, thd->variables.net_read_timeout);
  return false;
}
static Sys_var_ulong Sys_net_read_timeout(
       "net_read_timeout",
       "Number of seconds to wait for more data from a connection before "
       "aborting the read",
       SESSION_VAR(net_read_timeout), CMD_LINE(REQUIRED_ARG),
       VALID_RANGE(1, LONG_TIMEOUT), DEFAULT(NET_READ_TIMEOUT), BLOCK_SIZE(1),
       NO_MUTEX_GUARD, NOT_IN_BINLOG, ON_CHECK(0),
       ON_UPDATE(fix_net_read_timeout));

static bool fix_net_write_timeout(sys_var *self, THD *thd, enum_var_type type)
{
  if (type != OPT_GLOBAL)
    my_net_set_write_timeout(&thd->net, thd->variables.net_write_timeout);
  return false;
}
static Sys_var_ulong Sys_net_write_timeout(
       "net_write_timeout",
       "Number of seconds to wait for a block to be written to a connection "
       "before aborting the write",
       SESSION_VAR(net_write_timeout), CMD_LINE(REQUIRED_ARG),
       VALID_RANGE(1, LONG_TIMEOUT), DEFAULT(NET_WRITE_TIMEOUT), BLOCK_SIZE(1),
       NO_MUTEX_GUARD, NOT_IN_BINLOG, ON_CHECK(0),
       ON_UPDATE(fix_net_write_timeout));

static bool fix_net_retry_count(sys_var *self, THD *thd, enum_var_type type)
{
  if (type != OPT_GLOBAL)
    thd->net.retry_count=thd->variables.net_retry_count;
  return false;
}
static Sys_var_ulong Sys_net_retry_count(
       "net_retry_count",
       "If a read on a communication port is interrupted, retry this "
       "many times before giving up",
       SESSION_VAR(net_retry_count), CMD_LINE(REQUIRED_ARG),
       VALID_RANGE(1, ULONG_MAX), DEFAULT(MYSQLD_NET_RETRY_COUNT),
       BLOCK_SIZE(1), NO_MUTEX_GUARD, NOT_IN_BINLOG, ON_CHECK(0),
       ON_UPDATE(fix_net_retry_count));

static Sys_var_mybool Sys_new_mode(
       "new", "Use very new possible \"unsafe\" functions",
       SESSION_VAR(new_mode), CMD_LINE(OPT_ARG, 'n'), DEFAULT(FALSE));

static Sys_var_mybool Sys_old_mode(
       "old", "Use compatible behavior",
       READ_ONLY GLOBAL_VAR(old_mode), CMD_LINE(OPT_ARG), DEFAULT(FALSE));

static Sys_var_mybool Sys_old_alter_table(
       "old_alter_table", "Use old, non-optimized alter table",
       SESSION_VAR(old_alter_table), CMD_LINE(OPT_ARG), DEFAULT(FALSE));

static Sys_var_uint Sys_old_passwords(
       "old_passwords",
       "Determine which hash algorithm to use when generating passwords using "
       "the PASSWORD() function",
       SESSION_VAR(old_passwords), CMD_LINE(REQUIRED_ARG),
       VALID_RANGE(0, 2), DEFAULT(0), BLOCK_SIZE(1));

static Sys_var_ulong Sys_open_files_limit(
       "open_files_limit",
       "If this is not 0, then mysqld will use this value to reserve file "
       "descriptors to use with setrlimit(). If this value is 0 then mysqld "
       "will reserve max_connections*5 or max_connections + table_cache*2 "
       "(whichever is larger) number of file descriptors",
       READ_ONLY GLOBAL_VAR(open_files_limit), CMD_LINE(REQUIRED_ARG),
       VALID_RANGE(0, OS_FILE_LIMIT), DEFAULT(0), BLOCK_SIZE(1),
       NO_MUTEX_GUARD, NOT_IN_BINLOG, ON_CHECK(NULL), ON_UPDATE(NULL),
       NULL,
       /* open_files_limit is used as a sizing hint by the performance schema. */
       sys_var::PARSE_EARLY);

/// @todo change to enum
static Sys_var_ulong Sys_optimizer_prune_level(
       "optimizer_prune_level",
       "Controls the heuristic(s) applied during query optimization to prune "
       "less-promising partial plans from the optimizer search space. "
       "Meaning: 0 - do not apply any heuristic, thus perform exhaustive "
       "search; 1 - prune plans based on number of retrieved rows",
       SESSION_VAR(optimizer_prune_level), CMD_LINE(REQUIRED_ARG),
       VALID_RANGE(0, 1), DEFAULT(1), BLOCK_SIZE(1));

static Sys_var_ulong Sys_optimizer_search_depth(
       "optimizer_search_depth",
       "Maximum depth of search performed by the query optimizer. Values "
       "larger than the number of relations in a query result in better "
       "query plans, but take longer to compile a query. Values smaller "
       "than the number of tables in a relation result in faster "
       "optimization, but may produce very bad query plans. If set to 0, "
       "the system will automatically pick a reasonable value",
       SESSION_VAR(optimizer_search_depth), CMD_LINE(REQUIRED_ARG),
       VALID_RANGE(0, MAX_TABLES+1), DEFAULT(MAX_TABLES+1), BLOCK_SIZE(1));

static const char *optimizer_switch_names[]=
{
  "index_merge", "index_merge_union", "index_merge_sort_union",
  "index_merge_intersection", "engine_condition_pushdown",
  "index_condition_pushdown" , "mrr", "mrr_cost_based",
  "block_nested_loop", "batched_key_access",
  "materialization", "semijoin", "loosescan", "firstmatch",
  "subquery_materialization_cost_based",
  "use_index_extensions", "default", NullS
};
static Sys_var_flagset Sys_optimizer_switch(
       "optimizer_switch",
       "optimizer_switch=option=val[,option=val...], where option is one of "
       "{index_merge, index_merge_union, index_merge_sort_union, "
       "index_merge_intersection, engine_condition_pushdown, "
       "index_condition_pushdown, mrr, mrr_cost_based"
       ", materialization, semijoin, loosescan, firstmatch,"
       " subquery_materialization_cost_based"
       ", block_nested_loop, batched_key_access, use_index_extensions"
       "} and val is one of {on, off, default}",
       SESSION_VAR(optimizer_switch), CMD_LINE(REQUIRED_ARG),
       optimizer_switch_names, DEFAULT(OPTIMIZER_SWITCH_DEFAULT),
       NO_MUTEX_GUARD, NOT_IN_BINLOG, ON_CHECK(NULL), ON_UPDATE(NULL));

static Sys_var_mybool Sys_var_end_markers_in_json(
       "end_markers_in_json",
       "In JSON output (\"EXPLAIN FORMAT=JSON\" and optimizer trace), "
       "if variable is set to 1, repeats the structure's key (if it has one) "
       "near the closing bracket",
       SESSION_VAR(end_markers_in_json), CMD_LINE(OPT_ARG),
       DEFAULT(FALSE));

#ifdef OPTIMIZER_TRACE

static Sys_var_flagset Sys_optimizer_trace(
       "optimizer_trace",
       "Controls tracing of the Optimizer:"
       " optimizer_trace=option=val[,option=val...], where option is one of"
       " {enabled, one_line}"
       " and val is one of {on, default}",
       SESSION_VAR(optimizer_trace), CMD_LINE(REQUIRED_ARG),
       Opt_trace_context::flag_names,
       DEFAULT(Opt_trace_context::FLAG_DEFAULT));
// @see set_var::is_var_optimizer_trace()
export sys_var *Sys_optimizer_trace_ptr= &Sys_optimizer_trace;

/**
  Note how "misc" is not here: it is not accessible to the user; disabling
  "misc" would disable the top object, which would make an empty trace.
*/
static Sys_var_flagset Sys_optimizer_trace_features(
       "optimizer_trace_features",
       "Enables/disables tracing of selected features of the Optimizer:"
       " optimizer_trace_features=option=val[,option=val...], where option is one of"
       " {greedy_search, range_optimizer, dynamic_range, repeated_subselect}"
       " and val is one of {on, off, default}",
       SESSION_VAR(optimizer_trace_features), CMD_LINE(REQUIRED_ARG),
       Opt_trace_context::feature_names,
       DEFAULT(Opt_trace_context::default_features));

/** Delete all old optimizer traces */
static bool optimizer_trace_update(sys_var *self, THD *thd,
                                   enum_var_type type)
{
  thd->opt_trace.reset();
  return false;
}

static Sys_var_long Sys_optimizer_trace_offset(
       "optimizer_trace_offset",
       "Offset of first optimizer trace to show; see manual",
       SESSION_VAR(optimizer_trace_offset), CMD_LINE(REQUIRED_ARG),
       VALID_RANGE(LONG_MIN, LONG_MAX), DEFAULT(-1), BLOCK_SIZE(1),
       NO_MUTEX_GUARD, NOT_IN_BINLOG, ON_CHECK(NULL),
       ON_UPDATE(optimizer_trace_update));

static Sys_var_long Sys_optimizer_trace_limit(
       "optimizer_trace_limit",
       "Maximum number of shown optimizer traces",
       SESSION_VAR(optimizer_trace_limit), CMD_LINE(REQUIRED_ARG),
       VALID_RANGE(0, LONG_MAX), DEFAULT(1), BLOCK_SIZE(1),
       NO_MUTEX_GUARD, NOT_IN_BINLOG, ON_CHECK(NULL),
       ON_UPDATE(optimizer_trace_update));

static Sys_var_ulong Sys_optimizer_trace_max_mem_size(
       "optimizer_trace_max_mem_size",
       "Maximum allowed cumulated size of stored optimizer traces",
       SESSION_VAR(optimizer_trace_max_mem_size), CMD_LINE(REQUIRED_ARG),
       VALID_RANGE(0, ULONG_MAX), DEFAULT(1024*16), BLOCK_SIZE(1));

#endif

static Sys_var_charptr Sys_pid_file(
       "pid_file", "Pid file used by safe_mysqld",
       READ_ONLY GLOBAL_VAR(pidfile_name_ptr), CMD_LINE(REQUIRED_ARG),
       IN_FS_CHARSET, DEFAULT(0));

static Sys_var_charptr Sys_plugin_dir(
       "plugin_dir", "Directory for plugins",
       READ_ONLY GLOBAL_VAR(opt_plugin_dir_ptr), CMD_LINE(REQUIRED_ARG),
       IN_FS_CHARSET, DEFAULT(0));

static Sys_var_uint Sys_port(
       "port",
       "Port number to use for connection or 0 to default to, "
       "my.cnf, $MYSQL_TCP_PORT, "
#if MYSQL_PORT_DEFAULT == 0
       "/etc/services, "
#endif
       "built-in default (" STRINGIFY_ARG(MYSQL_PORT) "), whatever comes first",
       READ_ONLY GLOBAL_VAR(mysqld_port), CMD_LINE(REQUIRED_ARG, 'P'),
       VALID_RANGE(0, 65535), DEFAULT(0), BLOCK_SIZE(1));

static Sys_var_ulong Sys_preload_buff_size(
       "preload_buffer_size",
       "The size of the buffer that is allocated when preloading indexes",
       SESSION_VAR(preload_buff_size), CMD_LINE(REQUIRED_ARG),
       VALID_RANGE(1024, 1024*1024*1024), DEFAULT(32768), BLOCK_SIZE(1));

static Sys_var_uint Sys_protocol_version(
       "protocol_version",
       "The version of the client/server protocol used by the MySQL server",
       READ_ONLY GLOBAL_VAR(protocol_version), NO_CMD_LINE,
       VALID_RANGE(0, ~0), DEFAULT(PROTOCOL_VERSION), BLOCK_SIZE(1));

static Sys_var_proxy_user Sys_proxy_user(
       "proxy_user", "The proxy user account name used when logging in",
       IN_SYSTEM_CHARSET);

static Sys_var_external_user Sys_external_user(
       "external_user", "The external user account used when logging in",
       IN_SYSTEM_CHARSET);

static Sys_var_ulong Sys_read_buff_size(
       "read_buffer_size",
       "Each thread that does a sequential scan allocates a buffer of "
       "this size for each table it scans. If you do many sequential scans, "
       "you may want to increase this value",
       SESSION_VAR(read_buff_size), CMD_LINE(REQUIRED_ARG),
       VALID_RANGE(IO_SIZE*2, INT_MAX32), DEFAULT(128*1024),
       BLOCK_SIZE(IO_SIZE));

static bool check_read_only(sys_var *self, THD *thd, set_var *var)
{
  /* Prevent self dead-lock */
  if (thd->locked_tables_mode || thd->in_active_multi_stmt_transaction())
  {
    my_error(ER_LOCK_OR_ACTIVE_TRANSACTION, MYF(0));
    return true;
  }
  return false;
}
static bool fix_read_only(sys_var *self, THD *thd, enum_var_type type)
{
  bool result= true;
  my_bool new_read_only= read_only; // make a copy before releasing a mutex
  DBUG_ENTER("sys_var_opt_readonly::update");

  if (read_only == FALSE || read_only == opt_readonly)
  {
    opt_readonly= read_only;
    DBUG_RETURN(false);
  }

  if (check_read_only(self, thd, 0)) // just in case
    goto end;

  if (thd->global_read_lock.is_acquired())
  {
    /*
      This connection already holds the global read lock.
      This can be the case with:
      - FLUSH TABLES WITH READ LOCK
      - SET GLOBAL READ_ONLY = 1
    */
    opt_readonly= read_only;
    DBUG_RETURN(false);
  }

  /*
    READ_ONLY=1 prevents write locks from being taken on tables and
    blocks transactions from committing. We therefore should make sure
    that no such events occur while setting the read_only variable.
    This is a 2 step process:
    [1] lock_global_read_lock()
      Prevents connections from obtaining new write locks on
      tables. Note that we can still have active rw transactions.
    [2] make_global_read_lock_block_commit()
      Prevents transactions from committing.
  */

  read_only= opt_readonly;
  mysql_mutex_unlock(&LOCK_global_system_variables);

  if (thd->global_read_lock.lock_global_read_lock(thd))
    goto end_with_mutex_unlock;

  if ((result= thd->global_read_lock.make_global_read_lock_block_commit(thd)))
    goto end_with_read_lock;

  /* Change the opt_readonly system variable, safe because the lock is held */
  opt_readonly= new_read_only;
  result= false;

 end_with_read_lock:
  /* Release the lock */
  thd->global_read_lock.unlock_global_read_lock(thd);
 end_with_mutex_unlock:
  mysql_mutex_lock(&LOCK_global_system_variables);
 end:
  read_only= opt_readonly;
  DBUG_RETURN(result);
}


/**
  The read_only boolean is always equal to the opt_readonly boolean except
  during fix_read_only(); when that function is entered, opt_readonly is
  the pre-update value and read_only is the post-update value.
  fix_read_only() compares them and runs needed operations for the
  transition (especially when transitioning from false to true) and
  synchronizes both booleans in the end.
*/
static Sys_var_mybool Sys_readonly(
       "read_only",
       "Make all non-temporary tables read-only, with the exception for "
       "replication (slave) threads and users with the SUPER privilege",
       GLOBAL_VAR(read_only), CMD_LINE(OPT_ARG), DEFAULT(FALSE),
       NO_MUTEX_GUARD, NOT_IN_BINLOG,
       ON_CHECK(check_read_only), ON_UPDATE(fix_read_only));

// Small lower limit to be able to test MRR
static Sys_var_ulong Sys_read_rnd_buff_size(
       "read_rnd_buffer_size",
       "When reading rows in sorted order after a sort, the rows are read "
       "through this buffer to avoid a disk seeks",
       SESSION_VAR(read_rnd_buff_size), CMD_LINE(REQUIRED_ARG),
       VALID_RANGE(1, INT_MAX32), DEFAULT(256*1024), BLOCK_SIZE(1));

static Sys_var_ulong Sys_div_precincrement(
       "div_precision_increment", "Precision of the result of '/' "
       "operator will be increased on that value",
       SESSION_VAR(div_precincrement), CMD_LINE(REQUIRED_ARG),
       VALID_RANGE(0, DECIMAL_MAX_SCALE), DEFAULT(4), BLOCK_SIZE(1));

static Sys_var_uint Sys_eq_range_index_dive_limit(
       "eq_range_index_dive_limit",
       "The optimizer will use existing index statistics instead of "
       "doing index dives for equality ranges if the number of equality "
       "ranges for the index is larger than or equal to this number. "
       "If set to 0, index dives are always used.",
       SESSION_VAR(eq_range_index_dive_limit), CMD_LINE(REQUIRED_ARG),
       VALID_RANGE(0, UINT_MAX32), DEFAULT(200), BLOCK_SIZE(1));

static Sys_var_ulong Sys_range_alloc_block_size(
       "range_alloc_block_size",
       "Allocation block size for storing ranges during optimization",
       SESSION_VAR(range_alloc_block_size), CMD_LINE(REQUIRED_ARG),
       VALID_RANGE(RANGE_ALLOC_BLOCK_SIZE, ULONG_MAX),
       DEFAULT(RANGE_ALLOC_BLOCK_SIZE), BLOCK_SIZE(1024));

static Sys_var_ulong Sys_multi_range_count(
       "multi_range_count",
       "Number of key ranges to request at once. "
       "This variable has no effect, and is deprecated. "
       "It will be removed in a future release.",
       SESSION_VAR(multi_range_count), CMD_LINE(REQUIRED_ARG),
       VALID_RANGE(1, ULONG_MAX), DEFAULT(256), BLOCK_SIZE(1),
       NO_MUTEX_GUARD, NOT_IN_BINLOG, ON_CHECK(0), ON_UPDATE(0),
       DEPRECATED(""));

static bool fix_thd_mem_root(sys_var *self, THD *thd, enum_var_type type)
{
  if (type != OPT_GLOBAL)
    reset_root_defaults(thd->mem_root,
                        thd->variables.query_alloc_block_size,
                        thd->variables.query_prealloc_size);
  return false;
}
static Sys_var_ulong Sys_query_alloc_block_size(
       "query_alloc_block_size",
       "Allocation block size for query parsing and execution",
       SESSION_VAR(query_alloc_block_size), CMD_LINE(REQUIRED_ARG),
       VALID_RANGE(1024, ULONG_MAX), DEFAULT(QUERY_ALLOC_BLOCK_SIZE),
       BLOCK_SIZE(1024), NO_MUTEX_GUARD, NOT_IN_BINLOG, ON_CHECK(0),
       ON_UPDATE(fix_thd_mem_root));

static Sys_var_ulong Sys_query_prealloc_size(
       "query_prealloc_size",
       "Persistent buffer for query parsing and execution",
       SESSION_VAR(query_prealloc_size), CMD_LINE(REQUIRED_ARG),
       VALID_RANGE(QUERY_ALLOC_PREALLOC_SIZE, ULONG_MAX),
       DEFAULT(QUERY_ALLOC_PREALLOC_SIZE),
       BLOCK_SIZE(1024), NO_MUTEX_GUARD, NOT_IN_BINLOG, ON_CHECK(0),
       ON_UPDATE(fix_thd_mem_root));

#if defined (_WIN32) && !defined (EMBEDDED_LIBRARY)
static Sys_var_mybool Sys_shared_memory(
       "shared_memory", "Enable the shared memory",
       READ_ONLY GLOBAL_VAR(opt_enable_shared_memory), CMD_LINE(OPT_ARG),
       DEFAULT(FALSE));

static Sys_var_charptr Sys_shared_memory_base_name(
       "shared_memory_base_name", "Base name of shared memory",
       READ_ONLY GLOBAL_VAR(shared_memory_base_name), CMD_LINE(REQUIRED_ARG),
       IN_FS_CHARSET, DEFAULT(0));
#endif

// this has to be NO_CMD_LINE as the command-line option has a different name
static Sys_var_mybool Sys_skip_external_locking(
       "skip_external_locking", "Don't use system (external) locking",
       READ_ONLY GLOBAL_VAR(my_disable_locking), NO_CMD_LINE, DEFAULT(TRUE));

static Sys_var_mybool Sys_skip_networking(
       "skip_networking", "Don't allow connection with TCP/IP",
       READ_ONLY GLOBAL_VAR(opt_disable_networking), CMD_LINE(OPT_ARG),
       DEFAULT(FALSE));

static Sys_var_mybool Sys_skip_name_resolve(
       "skip_name_resolve",
       "Don't resolve hostnames. All hostnames are IP's or 'localhost'.",
       READ_ONLY GLOBAL_VAR(opt_skip_name_resolve),
       CMD_LINE(OPT_ARG, OPT_SKIP_RESOLVE),
       DEFAULT(FALSE));

static Sys_var_mybool Sys_skip_show_database(
       "skip_show_database", "Don't allow 'SHOW DATABASE' commands",
       READ_ONLY GLOBAL_VAR(opt_skip_show_db), CMD_LINE(OPT_ARG),
       DEFAULT(FALSE));

static Sys_var_charptr Sys_socket(
       "socket", "Socket file to use for connection",
       READ_ONLY GLOBAL_VAR(mysqld_unix_port), CMD_LINE(REQUIRED_ARG),
       IN_FS_CHARSET, DEFAULT(0));

static Sys_var_ulong Sys_thread_stack(
       "thread_stack", "The stack size for each thread",
       READ_ONLY GLOBAL_VAR(my_thread_stack_size), CMD_LINE(REQUIRED_ARG),
       VALID_RANGE(128*1024, ULONG_MAX), DEFAULT(DEFAULT_THREAD_STACK),
       BLOCK_SIZE(1024));

static Sys_var_charptr Sys_tmpdir(
       "tmpdir", "Path for temporary files. Several paths may "
       "be specified, separated by a "
#if defined(_WIN32)
       "semicolon (;)"
#else
       "colon (:)"
#endif
       ", in this case they are used in a round-robin fashion",
       READ_ONLY GLOBAL_VAR(opt_mysql_tmpdir), CMD_LINE(REQUIRED_ARG, 't'),
       IN_FS_CHARSET, DEFAULT(0));

static bool fix_trans_mem_root(sys_var *self, THD *thd, enum_var_type type)
{
  if (type != OPT_GLOBAL)
    thd->get_transaction()->init_mem_root_defaults(
        thd->variables.trans_alloc_block_size,
        thd->variables.trans_prealloc_size);
  return false;
}
static Sys_var_ulong Sys_trans_alloc_block_size(
       "transaction_alloc_block_size",
       "Allocation block size for transactions to be stored in binary log",
       SESSION_VAR(trans_alloc_block_size), CMD_LINE(REQUIRED_ARG),
       VALID_RANGE(1024, ULONG_MAX), DEFAULT(QUERY_ALLOC_BLOCK_SIZE),
       BLOCK_SIZE(1024), NO_MUTEX_GUARD, NOT_IN_BINLOG, ON_CHECK(0),
       ON_UPDATE(fix_trans_mem_root));

static Sys_var_ulong Sys_trans_prealloc_size(
       "transaction_prealloc_size",
       "Persistent buffer for transactions to be stored in binary log",
       SESSION_VAR(trans_prealloc_size), CMD_LINE(REQUIRED_ARG),
       VALID_RANGE(1024, ULONG_MAX), DEFAULT(TRANS_ALLOC_PREALLOC_SIZE),
       BLOCK_SIZE(1024), NO_MUTEX_GUARD, NOT_IN_BINLOG, ON_CHECK(0),
       ON_UPDATE(fix_trans_mem_root));

#ifndef EMBEDDED_LIBRARY
static const char *thread_handling_names[]=
{
  "one-thread-per-connection", "no-threads", "loaded-dynamically",
  0
};
static Sys_var_enum Sys_thread_handling(
       "thread_handling",
       "Define threads usage for handling queries, one of "
       "one-thread-per-connection, no-threads, loaded-dynamically"
       , READ_ONLY GLOBAL_VAR(Connection_handler_manager::thread_handling),
       CMD_LINE(REQUIRED_ARG), thread_handling_names, DEFAULT(0));
#endif // !EMBEDDED_LIBRARY

static bool fix_query_cache_size(sys_var *self, THD *thd, enum_var_type type)
{
  ulong new_cache_size= query_cache.resize(query_cache_size);
  /*
     Note: query_cache_size is a global variable reflecting the
     requested cache size. See also query_cache_size_arg
  */
  if (query_cache_size != new_cache_size)
    push_warning_printf(current_thd, Sql_condition::SL_WARNING,
                        ER_WARN_QC_RESIZE, ER(ER_WARN_QC_RESIZE),
                        query_cache_size, new_cache_size);

  query_cache_size= new_cache_size;
  return false;
}
static Sys_var_ulong Sys_query_cache_size(
       "query_cache_size",
       "The memory allocated to store results from old queries",
       GLOBAL_VAR(query_cache_size), CMD_LINE(REQUIRED_ARG),
       VALID_RANGE(0, ULONG_MAX), DEFAULT(1024U*1024U), BLOCK_SIZE(1024),
       NO_MUTEX_GUARD, NOT_IN_BINLOG, ON_CHECK(0),
       ON_UPDATE(fix_query_cache_size));

static Sys_var_ulong Sys_query_cache_limit(
       "query_cache_limit",
       "Don't cache results that are bigger than this",
       GLOBAL_VAR(query_cache.query_cache_limit), CMD_LINE(REQUIRED_ARG),
       VALID_RANGE(0, ULONG_MAX), DEFAULT(1024*1024), BLOCK_SIZE(1));

static bool fix_qcache_min_res_unit(sys_var *self, THD *thd, enum_var_type type)
{
  query_cache_min_res_unit=
    query_cache.set_min_res_unit(query_cache_min_res_unit);
  return false;
}
static Sys_var_ulong Sys_query_cache_min_res_unit(
       "query_cache_min_res_unit",
       "The minimum size for blocks allocated by the query cache",
       GLOBAL_VAR(query_cache_min_res_unit), CMD_LINE(REQUIRED_ARG),
       VALID_RANGE(0, ULONG_MAX), DEFAULT(QUERY_CACHE_MIN_RESULT_DATA_SIZE),
       BLOCK_SIZE(1), NO_MUTEX_GUARD, NOT_IN_BINLOG, ON_CHECK(0),
       ON_UPDATE(fix_qcache_min_res_unit));

static const char *query_cache_type_names[]= { "OFF", "ON", "DEMAND", 0 };
static bool check_query_cache_type(sys_var *self, THD *thd, set_var *var)
{
  /*
   Setting it to 0 (or OFF) is always OK, even if the query cache
   is disabled.
  */
  if (var->save_result.ulonglong_value == 0)
    return false;
  else if (query_cache.is_disabled())
  {
    my_error(ER_QUERY_CACHE_DISABLED, MYF(0));
    return true;
  }
  return false;
}
static Sys_var_enum Sys_query_cache_type(
       "query_cache_type",
       "OFF = Don't cache or retrieve results. ON = Cache all results "
       "except SELECT SQL_NO_CACHE ... queries. DEMAND = Cache only "
       "SELECT SQL_CACHE ... queries",
       SESSION_VAR(query_cache_type), CMD_LINE(REQUIRED_ARG),
       query_cache_type_names, DEFAULT(0), NO_MUTEX_GUARD, NOT_IN_BINLOG,
       ON_CHECK(check_query_cache_type));

static Sys_var_mybool Sys_query_cache_wlock_invalidate(
       "query_cache_wlock_invalidate",
       "Invalidate queries in query cache on LOCK for write",
       SESSION_VAR(query_cache_wlock_invalidate), CMD_LINE(OPT_ARG),
       DEFAULT(FALSE));

static bool
on_check_opt_secure_auth(sys_var *self, THD *thd, set_var *var)
{
  if (!var->save_result.ulonglong_value)
  {
    push_deprecated_warn(thd, "pre-4.1 password hash",
                         "post-4.1 password hash");
  }
  return false;
}

static Sys_var_mybool Sys_secure_auth(
       "secure_auth",
       "Disallow authentication for accounts that have old (pre-4.1) "
       "passwords",
       GLOBAL_VAR(opt_secure_auth), CMD_LINE(OPT_ARG, OPT_SECURE_AUTH),
       DEFAULT(TRUE),
       NO_MUTEX_GUARD, NOT_IN_BINLOG,
       ON_CHECK(on_check_opt_secure_auth)
       );

static Sys_var_charptr Sys_secure_file_priv(
       "secure_file_priv",
       "Limit LOAD DATA, SELECT ... OUTFILE, and LOAD_FILE() to files "
       "within specified directory",
       READ_ONLY GLOBAL_VAR(opt_secure_file_priv),
       CMD_LINE(REQUIRED_ARG), IN_FS_CHARSET, DEFAULT(0));

static bool fix_server_id(sys_var *self, THD *thd, enum_var_type type)
{
  // server_id is 'MYSQL_PLUGIN_IMPORT ulong'
  // So we cast here, rather than change its type.
  server_id_supplied = 1;
  thd->server_id= static_cast<uint32>(server_id);
  return false;
}
static Sys_var_ulong Sys_server_id(
       "server_id",
       "Uniquely identifies the server instance in the community of "
       "replication partners",
       GLOBAL_VAR(server_id), CMD_LINE(REQUIRED_ARG, OPT_SERVER_ID),
       VALID_RANGE(0, UINT_MAX32), DEFAULT(0), BLOCK_SIZE(1), NO_MUTEX_GUARD,
       NOT_IN_BINLOG, ON_CHECK(0), ON_UPDATE(fix_server_id));

static Sys_var_charptr Sys_server_uuid(
       "server_uuid",
       "Uniquely identifies the server instance in the universe",
       READ_ONLY GLOBAL_VAR(server_uuid_ptr),
       NO_CMD_LINE, IN_FS_CHARSET, DEFAULT(server_uuid));

static Sys_var_uint Sys_server_id_bits(
       "server_id_bits",
       "Set number of significant bits in server-id",
       GLOBAL_VAR(opt_server_id_bits), CMD_LINE(REQUIRED_ARG),
       VALID_RANGE(0, 32), DEFAULT(32), BLOCK_SIZE(1));

static Sys_var_mybool Sys_slave_compressed_protocol(
       "slave_compressed_protocol",
       "Use compression on master/slave protocol",
       GLOBAL_VAR(opt_slave_compressed_protocol), CMD_LINE(OPT_ARG),
       DEFAULT(FALSE));

#ifdef HAVE_REPLICATION
static const char *slave_exec_mode_names[]=
       {"STRICT", "IDEMPOTENT", 0};
static Sys_var_enum Slave_exec_mode(
       "slave_exec_mode",
       "Modes for how replication events should be executed. Legal values "
       "are STRICT (default) and IDEMPOTENT. In IDEMPOTENT mode, "
       "replication will not stop for operations that are idempotent. "
       "In STRICT mode, replication will stop on any unexpected difference "
       "between the master and the slave",
       GLOBAL_VAR(slave_exec_mode_options), CMD_LINE(REQUIRED_ARG),
       slave_exec_mode_names, DEFAULT(RBR_EXEC_MODE_STRICT));

const char *slave_type_conversions_name[]=
       {"ALL_LOSSY", "ALL_NON_LOSSY", "ALL_UNSIGNED", "ALL_SIGNED", 0};
static Sys_var_set Slave_type_conversions(
       "slave_type_conversions",
       "Set of slave type conversions that are enabled. Legal values are:"
       " ALL_LOSSY to enable lossy conversions,"
       " ALL_NON_LOSSY to enable non-lossy conversions,"
       " ALL_UNSIGNED to treat all integer column type data to be unsigned values, and"
       " ALL_SIGNED to treat all integer column type data to be signed values." 
       " Default treatment is ALL_SIGNED. If ALL_SIGNED and ALL_UNSIGNED both are"
       " specifed, ALL_SIGNED will take high priority than ALL_UNSIGNED."
       " If the variable is assigned the empty set, no conversions are"
       " allowed and it is expected that the types match exactly.",
       GLOBAL_VAR(slave_type_conversions_options), CMD_LINE(REQUIRED_ARG),
       slave_type_conversions_name,
       DEFAULT(0));

static Sys_var_mybool Sys_slave_sql_verify_checksum(
       "slave_sql_verify_checksum",
       "Force checksum verification of replication events after reading them "
       "from relay log. Note: Events are always checksum-verified by slave on "
       "receiving them from the network before writing them to the relay "
       "log. Enabled by default.",
       GLOBAL_VAR(opt_slave_sql_verify_checksum), CMD_LINE(OPT_ARG), DEFAULT(TRUE));

static bool check_not_null_not_empty(sys_var *self, THD *thd, set_var *var)
{
  String str, *res;
  /* null value is not allowed */
  if (check_not_null(self, thd, var))
    return true;

  /** empty value ('') is not allowed */
  res= var->value? var->value->val_str(&str) : NULL;
  if (res && res->is_empty())
    return true;

  return false;
}

static bool check_update_mts_type(sys_var *self, THD *thd, set_var *var)
{
  bool result= false;
  if (check_not_null_not_empty(self, thd, var))
    return true;
  mysql_mutex_lock(&LOCK_active_mi);
  if (active_mi != NULL)
  {
    mysql_mutex_lock(&active_mi->rli->run_lock);
    if (active_mi->rli->slave_running)
    {
<<<<<<< HEAD
      my_error(ER_SLAVE_MUST_STOP, MYF(0));
=======
      my_error(ER_SLAVE_SQL_THREAD_MUST_STOP, MYF(0));
>>>>>>> a9800d0d
      result= true;
    }
    mysql_mutex_unlock(&active_mi->rli->run_lock);
  }
  mysql_mutex_unlock(&LOCK_active_mi);
  return result;
}

static const char *slave_rows_search_algorithms_names[]= {"TABLE_SCAN", "INDEX_SCAN", "HASH_SCAN", 0};
static Sys_var_set Slave_rows_search_algorithms(
       "slave_rows_search_algorithms", 
       "Set of searching algorithms that the slave will use while "
       "searching for records from the storage engine to either "
       "updated or deleted them. Possible values are: INDEX_SCAN, "
       "TABLE_SCAN and HASH_SCAN. Any combination is allowed, and "
       "the slave will always pick the most suitable algorithm for "
       "any given scenario. "
       "(Default: INDEX_SCAN, TABLE_SCAN).",
       GLOBAL_VAR(slave_rows_search_algorithms_options), CMD_LINE(REQUIRED_ARG),
       slave_rows_search_algorithms_names,
       DEFAULT(SLAVE_ROWS_INDEX_SCAN | SLAVE_ROWS_TABLE_SCAN),  NO_MUTEX_GUARD,
       NOT_IN_BINLOG, ON_CHECK(check_not_null_not_empty), ON_UPDATE(NULL));

static const char *mts_parallel_type_names[]= {"DATABASE", "LOGICAL_CLOCK", 0};
static Sys_var_enum Mts_parallel_type(
       "slave_parallel_type",
       "Specifies if the slave will use database partioning "
       "or information from master to parallelize transactions."
       "(Default: DATABASE).",
       GLOBAL_VAR(mts_parallel_option), CMD_LINE(REQUIRED_ARG),
       mts_parallel_type_names,
       DEFAULT(MTS_PARALLEL_TYPE_DB_NAME),  NO_MUTEX_GUARD,
       NOT_IN_BINLOG, ON_CHECK(check_update_mts_type),
       ON_UPDATE(NULL));

#endif

bool Sys_var_enum_binlog_checksum::global_update(THD *thd, set_var *var)
{
  bool check_purge= false;

  mysql_mutex_lock(mysql_bin_log.get_log_lock());
  if(mysql_bin_log.is_open())
  {
    bool alg_changed=
      (binlog_checksum_options != (uint) var->save_result.ulonglong_value);
    if (alg_changed)
      mysql_bin_log.checksum_alg_reset= (uint8) var->save_result.ulonglong_value;
    mysql_bin_log.rotate(true, &check_purge);
    if (alg_changed)
      mysql_bin_log.checksum_alg_reset= BINLOG_CHECKSUM_ALG_UNDEF; // done
  }
  else
  {
    binlog_checksum_options=
      static_cast<ulong>(var->save_result.ulonglong_value);
  }
  DBUG_ASSERT((ulong) binlog_checksum_options == var->save_result.ulonglong_value);
  DBUG_ASSERT(mysql_bin_log.checksum_alg_reset == BINLOG_CHECKSUM_ALG_UNDEF);
  mysql_mutex_unlock(mysql_bin_log.get_log_lock());
  
  if (check_purge)
    mysql_bin_log.purge();

  return 0;
}

static Sys_var_enum_binlog_checksum Binlog_checksum_enum(
       "binlog_checksum", "Type of BINLOG_CHECKSUM_ALG. Include checksum for "
       "log events in the binary log. Possible values are NONE and CRC32; "
       "default is CRC32.",
       GLOBAL_VAR(binlog_checksum_options), CMD_LINE(REQUIRED_ARG),
       binlog_checksum_type_names, DEFAULT(BINLOG_CHECKSUM_ALG_CRC32),
       NO_MUTEX_GUARD, NOT_IN_BINLOG);

static Sys_var_mybool Sys_master_verify_checksum(
       "master_verify_checksum",
       "Force checksum verification of logged events in binary log before "
       "sending them to slaves or printing them in output of SHOW BINLOG EVENTS. "
       "Disabled by default.",
       GLOBAL_VAR(opt_master_verify_checksum), CMD_LINE(OPT_ARG), DEFAULT(FALSE));

static Sys_var_ulong Sys_slow_launch_time(
       "slow_launch_time",
       "If creating the thread takes longer than this value (in seconds), "
       "the Slow_launch_threads counter will be incremented",
       GLOBAL_VAR(slow_launch_time), CMD_LINE(REQUIRED_ARG),
       VALID_RANGE(0, LONG_TIMEOUT), DEFAULT(2), BLOCK_SIZE(1));

static Sys_var_ulong Sys_sort_buffer(
       "sort_buffer_size",
       "Each thread that needs to do a sort allocates a buffer of this size",
       SESSION_VAR(sortbuff_size), CMD_LINE(REQUIRED_ARG),
       VALID_RANGE(MIN_SORT_MEMORY, ULONG_MAX), DEFAULT(DEFAULT_SORT_MEMORY),
       BLOCK_SIZE(1));

/**
  NO_ZERO_DATE, NO_ZERO_IN_DATE and ERROR_FOR_DIVISION_BY_ZERO modes are
  removed in 5.7 and their functionality is merged with STRICT MODE.
  However, For backward compatibility during upgrade, these modes are kept
  but they are not used. Setting these modes in 5.7 will give warning and
  have no effect.
*/

void unset_removed_sql_modes(sql_mode_t &sql_mode)
{
  /**
    If sql_mode is set throught the client, the warning should
    go to the client connection. If it is used as server startup option,
    it will go the error-log if the removed sql_modes are used.
  */
  THD *thd= current_thd;
  if (thd)
  {
    if (sql_mode & MODE_ERROR_FOR_DIVISION_BY_ZERO)
    {
      push_warning_printf(thd, Sql_condition::SL_WARNING,
                          ER_SQL_MODE_NO_EFFECT,
                          ER(ER_SQL_MODE_NO_EFFECT),
                          "ERROR_FOR_DIVISION_BY_ZERO");
    }

    if (sql_mode & MODE_NO_ZERO_DATE)
    {
      push_warning_printf(thd, Sql_condition::SL_WARNING,
                          ER_SQL_MODE_NO_EFFECT,
                          ER(ER_SQL_MODE_NO_EFFECT),
                          "NO_ZERO_DATE");
    }

    if (sql_mode & MODE_NO_ZERO_IN_DATE)
    {
      push_warning_printf(thd, Sql_condition::SL_WARNING,
                          ER_SQL_MODE_NO_EFFECT,
                          ER(ER_SQL_MODE_NO_EFFECT),
                          "NO_ZERO_IN_DATE");
    }
  }
  else
  {
    if (sql_mode & MODE_ERROR_FOR_DIVISION_BY_ZERO)
    {
      sql_print_warning("'ERROR_FOR_DIVISION_BY_ZERO' mode is removed. "
                        "Setting this will have no effect.");
    }
    if (sql_mode & MODE_NO_ZERO_DATE)
    {
      sql_print_warning("'ERROR_FOR_DIVISION_BY_ZERO' mode is removed. "
                        "Setting this will have no effect.");
    }
    if (sql_mode & MODE_NO_ZERO_IN_DATE)
    {
      sql_print_warning("'ERROR_FOR_DIVISION_BY_ZERO' mode is removed. "
                        "Setting this will have no effect.");
    }
  }
  /* Unset removed SQL MODES */
  sql_mode&= ~(MODE_ERROR_FOR_DIVISION_BY_ZERO | MODE_NO_ZERO_DATE |
               MODE_NO_ZERO_IN_DATE);
}

export sql_mode_t expand_sql_mode(sql_mode_t sql_mode)
{
  unset_removed_sql_modes(sql_mode);

  if (sql_mode & MODE_ANSI)
  {
    /*
      Note that we dont set
      MODE_NO_KEY_OPTIONS | MODE_NO_TABLE_OPTIONS | MODE_NO_FIELD_OPTIONS
      to allow one to get full use of MySQL in this mode.

      MODE_ONLY_FULL_GROUP_BY was removed from ANSI mode because it is
      currently overly restrictive (see BUG#8510).
    */
    sql_mode|= (MODE_REAL_AS_FLOAT | MODE_PIPES_AS_CONCAT | MODE_ANSI_QUOTES |
                MODE_IGNORE_SPACE);
  }
  if (sql_mode & MODE_ORACLE)
    sql_mode|= (MODE_PIPES_AS_CONCAT | MODE_ANSI_QUOTES |
                MODE_IGNORE_SPACE |
                MODE_NO_KEY_OPTIONS | MODE_NO_TABLE_OPTIONS |
                MODE_NO_FIELD_OPTIONS | MODE_NO_AUTO_CREATE_USER);
  if (sql_mode & MODE_MSSQL)
    sql_mode|= (MODE_PIPES_AS_CONCAT | MODE_ANSI_QUOTES |
                MODE_IGNORE_SPACE |
                MODE_NO_KEY_OPTIONS | MODE_NO_TABLE_OPTIONS |
                MODE_NO_FIELD_OPTIONS);
  if (sql_mode & MODE_POSTGRESQL)
    sql_mode|= (MODE_PIPES_AS_CONCAT | MODE_ANSI_QUOTES |
                MODE_IGNORE_SPACE |
                MODE_NO_KEY_OPTIONS | MODE_NO_TABLE_OPTIONS |
                MODE_NO_FIELD_OPTIONS);
  if (sql_mode & MODE_DB2)
    sql_mode|= (MODE_PIPES_AS_CONCAT | MODE_ANSI_QUOTES |
                MODE_IGNORE_SPACE |
                MODE_NO_KEY_OPTIONS | MODE_NO_TABLE_OPTIONS |
                MODE_NO_FIELD_OPTIONS);
  if (sql_mode & MODE_MAXDB)
    sql_mode|= (MODE_PIPES_AS_CONCAT | MODE_ANSI_QUOTES |
                MODE_IGNORE_SPACE |
                MODE_NO_KEY_OPTIONS | MODE_NO_TABLE_OPTIONS |
                MODE_NO_FIELD_OPTIONS | MODE_NO_AUTO_CREATE_USER);
  if (sql_mode & MODE_MYSQL40)
    sql_mode|= MODE_HIGH_NOT_PRECEDENCE;
  if (sql_mode & MODE_MYSQL323)
    sql_mode|= MODE_HIGH_NOT_PRECEDENCE;
  if (sql_mode & MODE_TRADITIONAL)
    sql_mode|= (MODE_STRICT_TRANS_TABLES | MODE_STRICT_ALL_TABLES |
                MODE_NO_AUTO_CREATE_USER | MODE_NO_ENGINE_SUBSTITUTION);
  return sql_mode;
}
static bool check_sql_mode(sys_var *self, THD *thd, set_var *var)
{
  var->save_result.ulonglong_value=
    expand_sql_mode(var->save_result.ulonglong_value);
  return false;
}
static bool fix_sql_mode(sys_var *self, THD *thd, enum_var_type type)
{
  if (type != OPT_GLOBAL)
  {
    /* Update thd->server_status */
    if (thd->variables.sql_mode & MODE_NO_BACKSLASH_ESCAPES)
      thd->server_status|= SERVER_STATUS_NO_BACKSLASH_ESCAPES;
    else
      thd->server_status&= ~SERVER_STATUS_NO_BACKSLASH_ESCAPES;
  }
  return false;
}
/*
  WARNING: When adding new SQL modes don't forget to update the
  tables definitions that stores it's value (ie: mysql.event, mysql.proc)
*/
static const char *sql_mode_names[]=
{
  "REAL_AS_FLOAT", "PIPES_AS_CONCAT", "ANSI_QUOTES", "IGNORE_SPACE", ",",
  "ONLY_FULL_GROUP_BY", "NO_UNSIGNED_SUBTRACTION", "NO_DIR_IN_CREATE",
  "POSTGRESQL", "ORACLE", "MSSQL", "DB2", "MAXDB", "NO_KEY_OPTIONS",
  "NO_TABLE_OPTIONS", "NO_FIELD_OPTIONS", "MYSQL323", "MYSQL40", "ANSI",
  "NO_AUTO_VALUE_ON_ZERO", "NO_BACKSLASH_ESCAPES", "STRICT_TRANS_TABLES",
  "STRICT_ALL_TABLES", "NO_ZERO_IN_DATE", "NO_ZERO_DATE",
  "ALLOW_INVALID_DATES", "ERROR_FOR_DIVISION_BY_ZERO", "TRADITIONAL",
  "NO_AUTO_CREATE_USER", "HIGH_NOT_PRECEDENCE", "NO_ENGINE_SUBSTITUTION",
  "PAD_CHAR_TO_FULL_LENGTH",
  0
};
export bool sql_mode_string_representation(THD *thd, sql_mode_t sql_mode,
                                           LEX_STRING *ls)
{
  sql_mode&= ~(MODE_ERROR_FOR_DIVISION_BY_ZERO | MODE_NO_ZERO_DATE |
               MODE_NO_ZERO_IN_DATE);

  set_to_string(thd, ls, sql_mode, sql_mode_names);
  return ls->str == 0;
}
/*
  sql_mode should *not* be IN_BINLOG: even though it is written to the binlog,
  the slave ignores the MODE_NO_DIR_IN_CREATE variable, so slave's value
  differs from master's (see log_event.cc: Query_log_event::do_apply_event()).
*/
static Sys_var_set Sys_sql_mode(
       "sql_mode",
       "Syntax: sql-mode=mode[,mode[,mode...]]. See the manual for the "
       "complete list of valid sql modes",
       SESSION_VAR(sql_mode), CMD_LINE(REQUIRED_ARG),
       sql_mode_names, DEFAULT(MODE_NO_ENGINE_SUBSTITUTION), NO_MUTEX_GUARD,
       NOT_IN_BINLOG, ON_CHECK(check_sql_mode), ON_UPDATE(fix_sql_mode));

static Sys_var_ulong Sys_max_statement_time(
       "max_statement_time",
       "Kill SELECT statement that takes over the specified number of milliseconds",
       SESSION_VAR(max_statement_time), NO_CMD_LINE,
       VALID_RANGE(0, ULONG_MAX), DEFAULT(0), BLOCK_SIZE(1));

#if defined(HAVE_OPENSSL) && !defined(EMBEDDED_LIBRARY)
#define SSL_OPT(X) CMD_LINE(REQUIRED_ARG,X)
#else
#define SSL_OPT(X) NO_CMD_LINE
#endif

static Sys_var_charptr Sys_ssl_ca(
       "ssl_ca",
       "CA file in PEM format (check OpenSSL docs, implies --ssl)",
       READ_ONLY GLOBAL_VAR(opt_ssl_ca), SSL_OPT(OPT_SSL_CA),
       IN_FS_CHARSET, DEFAULT(0));

static Sys_var_charptr Sys_ssl_capath(
       "ssl_capath",
       "CA directory (check OpenSSL docs, implies --ssl)",
       READ_ONLY GLOBAL_VAR(opt_ssl_capath), SSL_OPT(OPT_SSL_CAPATH),
       IN_FS_CHARSET, DEFAULT(0));

static Sys_var_charptr Sys_ssl_cert(
       "ssl_cert", "X509 cert in PEM format (implies --ssl)",
       READ_ONLY GLOBAL_VAR(opt_ssl_cert), SSL_OPT(OPT_SSL_CERT),
       IN_FS_CHARSET, DEFAULT(0));

static Sys_var_charptr Sys_ssl_cipher(
       "ssl_cipher", "SSL cipher to use (implies --ssl)",
       READ_ONLY GLOBAL_VAR(opt_ssl_cipher), SSL_OPT(OPT_SSL_CIPHER),
       IN_FS_CHARSET, DEFAULT(0));

static Sys_var_charptr Sys_ssl_key(
       "ssl_key", "X509 key in PEM format (implies --ssl)",
       READ_ONLY GLOBAL_VAR(opt_ssl_key), SSL_OPT(OPT_SSL_KEY),
       IN_FS_CHARSET, DEFAULT(0));

static Sys_var_charptr Sys_ssl_crl(
       "ssl_crl",
       "CRL file in PEM format (check OpenSSL docs, implies --ssl)",
       READ_ONLY GLOBAL_VAR(opt_ssl_crl), SSL_OPT(OPT_SSL_CRL),
       IN_FS_CHARSET, DEFAULT(0));

static Sys_var_charptr Sys_ssl_crlpath(
       "ssl_crlpath",
       "CRL directory (check OpenSSL docs, implies --ssl)",
       READ_ONLY GLOBAL_VAR(opt_ssl_crlpath), SSL_OPT(OPT_SSL_CRLPATH),
       IN_FS_CHARSET, DEFAULT(0));


// why ENUM and not BOOL ?
static const char *updatable_views_with_limit_names[]= {"NO", "YES", 0};
static Sys_var_enum Sys_updatable_views_with_limit(
       "updatable_views_with_limit",
       "YES = Don't issue an error message (warning only) if a VIEW without "
       "presence of a key of the underlying table is used in queries with a "
       "LIMIT clause for updating. NO = Prohibit update of a VIEW, which "
       "does not contain a key of the underlying table and the query uses "
       "a LIMIT clause (usually get from GUI tools)",
       SESSION_VAR(updatable_views_with_limit), CMD_LINE(REQUIRED_ARG),
       updatable_views_with_limit_names, DEFAULT(TRUE));

static Sys_var_mybool Sys_sync_frm(
       "sync_frm", "Sync .frm files to disk on creation",
       GLOBAL_VAR(opt_sync_frm), CMD_LINE(OPT_ARG),
       DEFAULT(TRUE));

static char *system_time_zone_ptr;
static Sys_var_charptr Sys_system_time_zone(
       "system_time_zone", "The server system time zone",
       READ_ONLY GLOBAL_VAR(system_time_zone_ptr), NO_CMD_LINE,
       IN_FS_CHARSET, DEFAULT(system_time_zone));

static Sys_var_ulong Sys_table_def_size(
       "table_definition_cache",
       "The number of cached table definitions",
       GLOBAL_VAR(table_def_size),
       CMD_LINE(REQUIRED_ARG, OPT_TABLE_DEFINITION_CACHE),
       VALID_RANGE(TABLE_DEF_CACHE_MIN, 512*1024),
       DEFAULT(TABLE_DEF_CACHE_DEFAULT),
       BLOCK_SIZE(1),
       NO_MUTEX_GUARD,
       NOT_IN_BINLOG,
       ON_CHECK(NULL),
       ON_UPDATE(NULL),
       NULL,
       /* table_definition_cache is used as a sizing hint by the performance schema. */
       sys_var::PARSE_EARLY);

static bool fix_table_cache_size(sys_var *self, THD *thd, enum_var_type type)
{
  /*
    table_open_cache parameter is a soft limit for total number of objects
    in all table cache instances. Once this value is updated we need to
    update value of a per-instance soft limit on table cache size.
  */
  table_cache_size_per_instance= table_cache_size / table_cache_instances;
  return false;
}

static Sys_var_ulong Sys_table_cache_size(
       "table_open_cache", "The number of cached open tables "
       "(total for all table cache instances)",
       GLOBAL_VAR(table_cache_size), CMD_LINE(REQUIRED_ARG),
       VALID_RANGE(1, 512*1024), DEFAULT(TABLE_OPEN_CACHE_DEFAULT),
       BLOCK_SIZE(1), NO_MUTEX_GUARD, NOT_IN_BINLOG, ON_CHECK(NULL),
       ON_UPDATE(fix_table_cache_size),
       NULL,
       /* table_open_cache is used as a sizing hint by the performance schema. */
       sys_var::PARSE_EARLY);

static Sys_var_ulong Sys_table_cache_instances(
       "table_open_cache_instances", "The number of table cache instances",
       READ_ONLY GLOBAL_VAR(table_cache_instances), CMD_LINE(REQUIRED_ARG),
       VALID_RANGE(1, Table_cache_manager::MAX_TABLE_CACHES), DEFAULT(1),
       BLOCK_SIZE(1), NO_MUTEX_GUARD, NOT_IN_BINLOG, ON_CHECK(NULL),
       ON_UPDATE(NULL), NULL,
       /*
         table_open_cache is used as a sizing hint by the performance schema,
         and 'table_open_cache' is a prefix of 'table_open_cache_instances'.
         Is is better to keep these options together, to avoid confusing
         handle_options() with partial name matches.
       */
       sys_var::PARSE_EARLY);

#ifndef EMBEDDED_LIBRARY
static Sys_var_ulong Sys_thread_cache_size(
       "thread_cache_size",
       "How many threads we should keep in a cache for reuse",
       GLOBAL_VAR(Per_thread_connection_handler::max_blocked_pthreads),
       CMD_LINE(REQUIRED_ARG, OPT_THREAD_CACHE_SIZE),
       VALID_RANGE(0, 16384), DEFAULT(0), BLOCK_SIZE(1));
#endif // !EMBEDDED_LIBRARY

/**
  Can't change the 'next' tx_isolation if we are already in a
  transaction.
*/

static bool check_tx_isolation(sys_var *self, THD *thd, set_var *var)
{
  if (var->type == OPT_DEFAULT && thd->in_active_multi_stmt_transaction())
  {
    DBUG_ASSERT(thd->in_multi_stmt_transaction_mode());
    my_error(ER_CANT_CHANGE_TX_CHARACTERISTICS, MYF(0));
    return TRUE;
  }
  return FALSE;
}


bool Sys_var_tx_isolation::session_update(THD *thd, set_var *var)
{
  if (var->type == OPT_SESSION && Sys_var_enum::session_update(thd, var))
    return TRUE;
  if (var->type == OPT_DEFAULT || !thd->in_active_multi_stmt_transaction())
  {
    /*
      Update the isolation level of the next transaction.
      I.e. if one did:
      COMMIT;
      SET SESSION ISOLATION LEVEL ...
      BEGIN; <-- this transaction has the new isolation
      Note, that in case of:
      COMMIT;
      SET TRANSACTION ISOLATION LEVEL ...
      SET SESSION ISOLATION LEVEL ...
      BEGIN; <-- the session isolation level is used, not the
      result of SET TRANSACTION statement.
     */
    thd->tx_isolation= (enum_tx_isolation) var->save_result.ulonglong_value;
  }
  return FALSE;
}


// NO_CMD_LINE - different name of the option
static Sys_var_tx_isolation Sys_tx_isolation(
       "tx_isolation", "Default transaction isolation level",
       SESSION_VAR(tx_isolation), NO_CMD_LINE,
       tx_isolation_names, DEFAULT(ISO_REPEATABLE_READ),
       NO_MUTEX_GUARD, NOT_IN_BINLOG, ON_CHECK(check_tx_isolation));


/**
  Can't change the tx_read_only state if we are already in a
  transaction.
*/

static bool check_tx_read_only(sys_var *self, THD *thd, set_var *var)
{
  if (var->type == OPT_DEFAULT && thd->in_active_multi_stmt_transaction())
  {
    DBUG_ASSERT(thd->in_multi_stmt_transaction_mode());
    my_error(ER_CANT_CHANGE_TX_CHARACTERISTICS, MYF(0));
    return true;
  }
  return false;
}


bool Sys_var_tx_read_only::session_update(THD *thd, set_var *var)
{
  if (var->type == OPT_SESSION && Sys_var_mybool::session_update(thd, var))
    return true;
  if (var->type == OPT_DEFAULT || !thd->in_active_multi_stmt_transaction())
  {
    // @see Sys_var_tx_isolation::session_update() above for the rules.
    thd->tx_read_only= var->save_result.ulonglong_value;
  }
  return false;
}


static Sys_var_tx_read_only Sys_tx_read_only(
       "tx_read_only", "Set default transaction access mode to read only.",
       SESSION_VAR(tx_read_only), NO_CMD_LINE, DEFAULT(0),
       NO_MUTEX_GUARD, NOT_IN_BINLOG, ON_CHECK(check_tx_read_only));

static Sys_var_ulonglong Sys_tmp_table_size(
       "tmp_table_size",
       "If an internal in-memory temporary table exceeds this size, MySQL "
       "will automatically convert it to an on-disk MyISAM table",
       SESSION_VAR(tmp_table_size), CMD_LINE(REQUIRED_ARG),
       VALID_RANGE(1024, (ulonglong)~(intptr)0), DEFAULT(16*1024*1024),
       BLOCK_SIZE(1));

static Sys_var_mybool Sys_timed_mutexes(
       "timed_mutexes",
       "Specify whether to time mutexes (only InnoDB mutexes are currently "
       "supported)",
       GLOBAL_VAR(timed_mutexes), CMD_LINE(OPT_ARG), DEFAULT(0));

static char *server_version_ptr;
static Sys_var_charptr Sys_version(
       "version", "Server version",
       READ_ONLY GLOBAL_VAR(server_version_ptr), NO_CMD_LINE,
       IN_SYSTEM_CHARSET, DEFAULT(server_version));

static char *server_version_comment_ptr;
static Sys_var_charptr Sys_version_comment(
       "version_comment", "version_comment",
       READ_ONLY GLOBAL_VAR(server_version_comment_ptr), NO_CMD_LINE,
       IN_SYSTEM_CHARSET, DEFAULT(MYSQL_COMPILATION_COMMENT));

static char *server_version_compile_machine_ptr;
static Sys_var_charptr Sys_version_compile_machine(
       "version_compile_machine", "version_compile_machine",
       READ_ONLY GLOBAL_VAR(server_version_compile_machine_ptr), NO_CMD_LINE,
       IN_SYSTEM_CHARSET, DEFAULT(MACHINE_TYPE));

static char *server_version_compile_os_ptr;
static Sys_var_charptr Sys_version_compile_os(
       "version_compile_os", "version_compile_os",
       READ_ONLY GLOBAL_VAR(server_version_compile_os_ptr), NO_CMD_LINE,
       IN_SYSTEM_CHARSET, DEFAULT(SYSTEM_TYPE));

static Sys_var_ulong Sys_net_wait_timeout(
       "wait_timeout",
       "The number of seconds the server waits for activity on a "
       "connection before closing it",
       SESSION_VAR(net_wait_timeout), CMD_LINE(REQUIRED_ARG),
       VALID_RANGE(1, IF_WIN(INT_MAX32/1000, LONG_TIMEOUT)),
       DEFAULT(NET_WAIT_TIMEOUT), BLOCK_SIZE(1));

static Sys_var_plugin Sys_default_storage_engine(
       "default_storage_engine", "The default storage engine for new tables",
       SESSION_VAR(table_plugin), NO_CMD_LINE,
       MYSQL_STORAGE_ENGINE_PLUGIN, DEFAULT(&default_storage_engine),
       NO_MUTEX_GUARD, NOT_IN_BINLOG, ON_CHECK(check_not_null));

static Sys_var_plugin Sys_default_tmp_storage_engine(
       "default_tmp_storage_engine", "The default storage engine for new explict temporary tables",
       SESSION_VAR(temp_table_plugin), NO_CMD_LINE,
       MYSQL_STORAGE_ENGINE_PLUGIN, DEFAULT(&default_tmp_storage_engine),
       NO_MUTEX_GUARD, NOT_IN_BINLOG, ON_CHECK(check_not_null));

//  Alias for @@default_storage_engine
static Sys_var_plugin Sys_storage_engine(
       "storage_engine", "Alias for @@default_storage_engine. Deprecated",
       SESSION_VAR(table_plugin), NO_CMD_LINE,
       MYSQL_STORAGE_ENGINE_PLUGIN, DEFAULT(&default_storage_engine),
       NO_MUTEX_GUARD, NOT_IN_BINLOG, ON_CHECK(check_not_null),
       ON_UPDATE(NULL), DEPRECATED("'@@default_storage_engine'"));

#if defined(ENABLED_DEBUG_SYNC)
/*
  Variable can be set for the session only.

  This could be changed later. Then we need to have a global array of
  actions in addition to the thread local ones. SET GLOBAL would
  manage the global array, SET [SESSION] the local array. A sync point
  would need to look for a local and a global action. Setting and
  executing of global actions need to be protected by a mutex.

  The purpose of global actions could be to allow synchronizing with
  connectionless threads that cannot execute SET statements.
*/
static Sys_var_debug_sync Sys_debug_sync(
       "debug_sync", "Debug Sync Facility",
       sys_var::ONLY_SESSION, NO_CMD_LINE,
       DEFAULT(0), NO_MUTEX_GUARD, NOT_IN_BINLOG, ON_CHECK(check_has_super));
#endif /* defined(ENABLED_DEBUG_SYNC) */

/**
 "time_format" "date_format" "datetime_format"

  the following three variables are unused, and the source of confusion
  (bug reports like "I've changed date_format, but date format hasn't changed.
  I've made them read-only, to alleviate the situation somewhat.

  @todo make them NO_CMD_LINE ?
*/
static Sys_var_charptr Sys_date_format(
       "date_format", "The DATE format (ignored)",
       READ_ONLY GLOBAL_VAR(global_date_format.format.str),
       CMD_LINE(REQUIRED_ARG), IN_SYSTEM_CHARSET,
       DEFAULT(known_date_time_formats[ISO_FORMAT].date_format),
       NO_MUTEX_GUARD, NOT_IN_BINLOG, ON_CHECK(0), ON_UPDATE(0),
       DEPRECATED(""));

static Sys_var_charptr Sys_datetime_format(
       "datetime_format", "The DATETIME format (ignored)",
       READ_ONLY GLOBAL_VAR(global_datetime_format.format.str),
       CMD_LINE(REQUIRED_ARG), IN_SYSTEM_CHARSET,
       DEFAULT(known_date_time_formats[ISO_FORMAT].datetime_format),
       NO_MUTEX_GUARD, NOT_IN_BINLOG, ON_CHECK(0), ON_UPDATE(0),
       DEPRECATED(""));

static Sys_var_charptr Sys_time_format(
       "time_format", "The TIME format (ignored)",
       READ_ONLY GLOBAL_VAR(global_time_format.format.str),
       CMD_LINE(REQUIRED_ARG), IN_SYSTEM_CHARSET,
       DEFAULT(known_date_time_formats[ISO_FORMAT].time_format),
       NO_MUTEX_GUARD, NOT_IN_BINLOG, ON_CHECK(0), ON_UPDATE(0),
       DEPRECATED(""));

static bool fix_autocommit(sys_var *self, THD *thd, enum_var_type type)
{
  if (type == OPT_GLOBAL)
  {
    if (global_system_variables.option_bits & OPTION_AUTOCOMMIT)
      global_system_variables.option_bits&= ~OPTION_NOT_AUTOCOMMIT;
    else
      global_system_variables.option_bits|= OPTION_NOT_AUTOCOMMIT;
    return false;
  }

  if (thd->variables.option_bits & OPTION_AUTOCOMMIT &&
      thd->variables.option_bits & OPTION_NOT_AUTOCOMMIT)
  { // activating autocommit

    if (trans_commit_stmt(thd) || trans_commit(thd))
    {
      thd->variables.option_bits&= ~OPTION_AUTOCOMMIT;
      return true;
    }
    /*
      Don't close thread tables or release metadata locks: if we do so, we
      risk releasing locks/closing tables of expressions used to assign
      other variables, as in:
      set @var=my_stored_function1(), @@autocommit=1, @var2=(select max(a)
      from my_table), ...
      The locks will be released at statement end anyway, as SET
      statement that assigns autocommit is marked to commit
      transaction implicitly at the end (@sa stmt_causes_implicitcommit()).
    */
    thd->variables.option_bits&=
                 ~(OPTION_BEGIN | OPTION_NOT_AUTOCOMMIT);
    thd->get_transaction()->reset_unsafe_rollback_flags(
        Transaction_ctx::SESSION);
    thd->server_status|= SERVER_STATUS_AUTOCOMMIT;
    return false;
  }

  if (!(thd->variables.option_bits & OPTION_AUTOCOMMIT) &&
      !(thd->variables.option_bits & OPTION_NOT_AUTOCOMMIT))
  { // disabling autocommit

    thd->get_transaction()->reset_unsafe_rollback_flags(
        Transaction_ctx::SESSION);
    thd->server_status&= ~SERVER_STATUS_AUTOCOMMIT;
    thd->variables.option_bits|= OPTION_NOT_AUTOCOMMIT;
    return false;
  }

  return false; // autocommit value wasn't changed
}
static Sys_var_bit Sys_autocommit(
       "autocommit", "autocommit",
       SESSION_VAR(option_bits), NO_CMD_LINE, OPTION_AUTOCOMMIT, DEFAULT(TRUE),
       NO_MUTEX_GUARD, NOT_IN_BINLOG, ON_CHECK(0), ON_UPDATE(fix_autocommit));
export sys_var *Sys_autocommit_ptr= &Sys_autocommit; // for sql_yacc.yy

static Sys_var_mybool Sys_big_tables(
       "big_tables", "Allow big result sets by saving all "
       "temporary sets on file (Solves most 'table full' errors)",
       SESSION_VAR(big_tables), CMD_LINE(OPT_ARG), DEFAULT(FALSE));

static Sys_var_bit Sys_big_selects(
       "sql_big_selects", "sql_big_selects",
       SESSION_VAR(option_bits), NO_CMD_LINE, OPTION_BIG_SELECTS,
       DEFAULT(FALSE));

static Sys_var_bit Sys_log_off(
       "sql_log_off", "sql_log_off",
       SESSION_VAR(option_bits), NO_CMD_LINE, OPTION_LOG_OFF,
       DEFAULT(FALSE), NO_MUTEX_GUARD, NOT_IN_BINLOG, ON_CHECK(check_has_super));

/**
  This function sets the session variable thd->variables.sql_log_bin 
  to reflect changes to @@session.sql_log_bin.

  @param[in] self   A pointer to the sys_var, i.e. Sys_log_binlog.
  @param[in] type   The type either session or global.

  @return @c FALSE.
*/
static bool fix_sql_log_bin_after_update(sys_var *self, THD *thd,
                                         enum_var_type type)
{
  if (type == OPT_SESSION)
  {
    if (thd->variables.sql_log_bin)
      thd->variables.option_bits |= OPTION_BIN_LOG;
    else
      thd->variables.option_bits &= ~OPTION_BIN_LOG;
  }
  return FALSE;
}

/**
  This function checks if the sql_log_bin can be changed,
  what is possible if:
    - the user is a super user;
    - the set is not called from within a function/trigger;
    - there is no on-going transaction.

  @param[in] self   A pointer to the sys_var, i.e. Sys_log_binlog.
  @param[in] var    A pointer to the set_var created by the parser.

  @return @c FALSE if the change is allowed, otherwise @c TRUE.
*/
static bool check_sql_log_bin(sys_var *self, THD *thd, set_var *var)
{
  if (check_has_super(self, thd, var))
    return TRUE;

  if (var->type == OPT_GLOBAL)
    return FALSE;

  /* If in a stored function/trigger, it's too late to change sql_log_bin. */
  if (thd->in_sub_stmt)
  {
    my_error(ER_STORED_FUNCTION_PREVENTS_SWITCH_SQL_LOG_BIN, MYF(0));
    return TRUE;
  }
  /* Make the session variable 'sql_log_bin' read-only inside a transaction. */
  if (thd->in_active_multi_stmt_transaction())
  {
    my_error(ER_INSIDE_TRANSACTION_PREVENTS_SWITCH_SQL_LOG_BIN, MYF(0));
    return TRUE;
  }

  return FALSE;
}

static Sys_var_mybool Sys_log_binlog(
       "sql_log_bin", "sql_log_bin",
       SESSION_VAR(sql_log_bin), NO_CMD_LINE,
       DEFAULT(TRUE), NO_MUTEX_GUARD, NOT_IN_BINLOG, ON_CHECK(check_sql_log_bin),
       ON_UPDATE(fix_sql_log_bin_after_update));

static Sys_var_bit Sys_transaction_allow_batching(
       "transaction_allow_batching", "transaction_allow_batching",
       SESSION_ONLY(option_bits), NO_CMD_LINE, OPTION_ALLOW_BATCH,
       DEFAULT(FALSE));

static Sys_var_bit Sys_sql_warnings(
       "sql_warnings", "sql_warnings",
       SESSION_VAR(option_bits), NO_CMD_LINE, OPTION_WARNINGS,
       DEFAULT(FALSE));

static Sys_var_bit Sys_sql_notes(
       "sql_notes", "sql_notes",
       SESSION_VAR(option_bits), NO_CMD_LINE, OPTION_SQL_NOTES,
       DEFAULT(TRUE));

static Sys_var_bit Sys_auto_is_null(
       "sql_auto_is_null", "sql_auto_is_null",
       SESSION_VAR(option_bits), NO_CMD_LINE, OPTION_AUTO_IS_NULL,
       DEFAULT(FALSE), NO_MUTEX_GUARD, IN_BINLOG);

static Sys_var_bit Sys_safe_updates(
       "sql_safe_updates", "sql_safe_updates",
       SESSION_VAR(option_bits), NO_CMD_LINE, OPTION_SAFE_UPDATES,
       DEFAULT(FALSE));

static Sys_var_bit Sys_buffer_results(
       "sql_buffer_result", "sql_buffer_result",
       SESSION_VAR(option_bits), NO_CMD_LINE, OPTION_BUFFER_RESULT,
       DEFAULT(FALSE));

static Sys_var_bit Sys_quote_show_create(
       "sql_quote_show_create", "sql_quote_show_create",
       SESSION_VAR(option_bits), NO_CMD_LINE, OPTION_QUOTE_SHOW_CREATE,
       DEFAULT(TRUE));

static Sys_var_bit Sys_foreign_key_checks(
       "foreign_key_checks", "foreign_key_checks",
       SESSION_VAR(option_bits), NO_CMD_LINE,
       REVERSE(OPTION_NO_FOREIGN_KEY_CHECKS),
       DEFAULT(TRUE), NO_MUTEX_GUARD, IN_BINLOG);

static Sys_var_bit Sys_unique_checks(
       "unique_checks", "unique_checks",
       SESSION_VAR(option_bits), NO_CMD_LINE,
       REVERSE(OPTION_RELAXED_UNIQUE_CHECKS),
       DEFAULT(TRUE), NO_MUTEX_GUARD, IN_BINLOG);

#ifdef ENABLED_PROFILING
static Sys_var_bit Sys_profiling(
       "profiling", "profiling",
       SESSION_VAR(option_bits), NO_CMD_LINE, OPTION_PROFILING,
       DEFAULT(FALSE), NO_MUTEX_GUARD, NOT_IN_BINLOG, ON_CHECK(0),
       ON_UPDATE(0), DEPRECATED(""));

static Sys_var_ulong Sys_profiling_history_size(
       "profiling_history_size", "Limit of query profiling memory",
       SESSION_VAR(profiling_history_size), CMD_LINE(REQUIRED_ARG),
       VALID_RANGE(0, 100), DEFAULT(15), BLOCK_SIZE(1), NO_MUTEX_GUARD,
       NOT_IN_BINLOG, ON_CHECK(0), ON_UPDATE(0), DEPRECATED(""));
#endif

static Sys_var_harows Sys_select_limit(
       "sql_select_limit",
       "The maximum number of rows to return from SELECT statements",
       SESSION_VAR(select_limit), NO_CMD_LINE,
       VALID_RANGE(0, HA_POS_ERROR), DEFAULT(HA_POS_ERROR), BLOCK_SIZE(1));

static bool update_timestamp(THD *thd, set_var *var)
{
  if (var->value)
  {
    double fl= floor(var->save_result.double_value); // Truncate integer part
    struct timeval tmp;
    tmp.tv_sec= static_cast<long>(fl);
    /* Round nanoseconds to nearest microsecond */
    tmp.tv_usec=
      static_cast<long>(rint((var->save_result.double_value - fl) * 1000000));
    thd->set_time(&tmp);
  }
  else // SET timestamp=DEFAULT
  {
    thd->user_time.tv_sec= 0;
    thd->user_time.tv_usec= 0;
  }
  return false;
}
static double read_timestamp(THD *thd)
{
  return (double) thd->start_time.tv_sec +
         (double) thd->start_time.tv_usec / 1000000;
}


static bool check_timestamp(sys_var *self, THD *thd, set_var *var)
{
  double val;

  if (!var->value)
    return FALSE;

  val= var->save_result.double_value;
  if (val != 0 &&          // this is how you set the default value
      (val < TIMESTAMP_MIN_VALUE || val > TIMESTAMP_MAX_VALUE))
  {
    ErrConvString prm(val);
    my_error(ER_WRONG_VALUE_FOR_VAR, MYF(0), "timestamp", prm.ptr());
    return TRUE;
  }
  return FALSE;
}


static Sys_var_session_special_double Sys_timestamp(
       "timestamp", "Set the time for this client",
       sys_var::ONLY_SESSION, NO_CMD_LINE,
       VALID_RANGE(0, 0), BLOCK_SIZE(1),
       NO_MUTEX_GUARD, IN_BINLOG, ON_CHECK(check_timestamp), 
       ON_UPDATE(update_timestamp), ON_READ(read_timestamp));

static bool update_last_insert_id(THD *thd, set_var *var)
{
  if (!var->value)
  {
    my_error(ER_NO_DEFAULT, MYF(0), var->var->name.str);
    return true;
  }
  thd->first_successful_insert_id_in_prev_stmt=
    var->save_result.ulonglong_value;
  return false;
}
static ulonglong read_last_insert_id(THD *thd)
{
  return (ulonglong) thd->read_first_successful_insert_id_in_prev_stmt();
}
static Sys_var_session_special Sys_last_insert_id(
       "last_insert_id", "The value to be returned from LAST_INSERT_ID()",
       sys_var::ONLY_SESSION, NO_CMD_LINE,
       VALID_RANGE(0, ULONGLONG_MAX), BLOCK_SIZE(1),
       NO_MUTEX_GUARD, IN_BINLOG, ON_CHECK(0),
       ON_UPDATE(update_last_insert_id), ON_READ(read_last_insert_id));

// alias for last_insert_id(), Sybase-style
static Sys_var_session_special Sys_identity(
       "identity", "Synonym for the last_insert_id variable",
       sys_var::ONLY_SESSION, NO_CMD_LINE,
       VALID_RANGE(0, ULONGLONG_MAX), BLOCK_SIZE(1),
       NO_MUTEX_GUARD, IN_BINLOG, ON_CHECK(0),
       ON_UPDATE(update_last_insert_id), ON_READ(read_last_insert_id));

/*
  insert_id should *not* be marked as written to the binlog (i.e., it
  should *not* be IN_BINLOG), because we want any statement that
  refers to insert_id explicitly to be unsafe.  (By "explicitly", we
  mean using @@session.insert_id, whereas insert_id is used
  "implicitly" when NULL value is inserted into an auto_increment
  column).

  We want statements referring explicitly to @@session.insert_id to be
  unsafe, because insert_id is modified internally by the slave sql
  thread when NULL values are inserted in an AUTO_INCREMENT column.
  This modification interfers with the value of the
  @@session.insert_id variable if @@session.insert_id is referred
  explicitly by an insert statement (as is seen by executing "SET
  @@session.insert_id=0; CREATE TABLE t (a INT, b INT KEY
  AUTO_INCREMENT); INSERT INTO t(a) VALUES (@@session.insert_id);" in
  statement-based logging mode: t will be different on master and
  slave).
*/
static bool update_insert_id(THD *thd, set_var *var)
{
  if (!var->value)
  {
    my_error(ER_NO_DEFAULT, MYF(0), var->var->name.str);
    return true;
  }
  thd->force_one_auto_inc_interval(var->save_result.ulonglong_value);
  return false;
}

static ulonglong read_insert_id(THD *thd)
{
  return thd->auto_inc_intervals_forced.minimum();
}
static Sys_var_session_special Sys_insert_id(
       "insert_id", "The value to be used by the following INSERT "
       "or ALTER TABLE statement when inserting an AUTO_INCREMENT value",
       sys_var::ONLY_SESSION, NO_CMD_LINE,
       VALID_RANGE(0, ULONGLONG_MAX), BLOCK_SIZE(1),
       NO_MUTEX_GUARD, NOT_IN_BINLOG, ON_CHECK(0),
       ON_UPDATE(update_insert_id), ON_READ(read_insert_id));

static bool update_rand_seed1(THD *thd, set_var *var)
{
  if (!var->value)
  {
    my_error(ER_NO_DEFAULT, MYF(0), var->var->name.str);
    return true;
  }
  thd->rand.seed1= (ulong) var->save_result.ulonglong_value;
  return false;
}
static ulonglong read_rand_seed(THD *thd)
{
  return 0;
}
static Sys_var_session_special Sys_rand_seed1(
       "rand_seed1", "Sets the internal state of the RAND() "
       "generator for replication purposes",
       sys_var::ONLY_SESSION, NO_CMD_LINE,
       VALID_RANGE(0, ULONG_MAX), BLOCK_SIZE(1),
       NO_MUTEX_GUARD, IN_BINLOG, ON_CHECK(0),
       ON_UPDATE(update_rand_seed1), ON_READ(read_rand_seed));

static bool update_rand_seed2(THD *thd, set_var *var)
{
  if (!var->value)
  {
    my_error(ER_NO_DEFAULT, MYF(0), var->var->name.str);
    return true;
  }
  thd->rand.seed2= (ulong) var->save_result.ulonglong_value;
  return false;
}
static Sys_var_session_special Sys_rand_seed2(
       "rand_seed2", "Sets the internal state of the RAND() "
       "generator for replication purposes",
       sys_var::ONLY_SESSION, NO_CMD_LINE,
       VALID_RANGE(0, ULONG_MAX), BLOCK_SIZE(1),
       NO_MUTEX_GUARD, IN_BINLOG, ON_CHECK(0),
       ON_UPDATE(update_rand_seed2), ON_READ(read_rand_seed));

static ulonglong read_error_count(THD *thd)
{
  return thd->get_stmt_da()->error_count(thd);
}
// this really belongs to the SHOW STATUS
static Sys_var_session_special Sys_error_count(
       "error_count", "The number of errors that resulted from the "
       "last statement that generated messages",
       READ_ONLY sys_var::ONLY_SESSION, NO_CMD_LINE,
       VALID_RANGE(0, ULONGLONG_MAX), BLOCK_SIZE(1), NO_MUTEX_GUARD,
       NOT_IN_BINLOG, ON_CHECK(0), ON_UPDATE(0), ON_READ(read_error_count));

static ulonglong read_warning_count(THD *thd)
{
  return thd->get_stmt_da()->warn_count(thd);
}
// this really belongs to the SHOW STATUS
static Sys_var_session_special Sys_warning_count(
       "warning_count", "The number of errors, warnings, and notes "
       "that resulted from the last statement that generated messages",
       READ_ONLY sys_var::ONLY_SESSION, NO_CMD_LINE,
       VALID_RANGE(0, ULONGLONG_MAX), BLOCK_SIZE(1), NO_MUTEX_GUARD,
       NOT_IN_BINLOG, ON_CHECK(0), ON_UPDATE(0), ON_READ(read_warning_count));

static Sys_var_ulong Sys_default_week_format(
       "default_week_format",
       "The default week format used by WEEK() functions",
       SESSION_VAR(default_week_format), CMD_LINE(REQUIRED_ARG),
       VALID_RANGE(0, 7), DEFAULT(0), BLOCK_SIZE(1));

static Sys_var_ulong Sys_group_concat_max_len(
       "group_concat_max_len",
       "The maximum length of the result of function  GROUP_CONCAT()",
       SESSION_VAR(group_concat_max_len), CMD_LINE(REQUIRED_ARG),
       VALID_RANGE(4, ULONG_MAX), DEFAULT(1024), BLOCK_SIZE(1));

static char *glob_hostname_ptr;
static Sys_var_charptr Sys_hostname(
       "hostname", "Server host name",
       READ_ONLY GLOBAL_VAR(glob_hostname_ptr), NO_CMD_LINE,
       IN_FS_CHARSET, DEFAULT(glob_hostname));

#ifndef EMBEDDED_LIBRARY
static Sys_var_charptr Sys_repl_report_host(
       "report_host",
       "Hostname or IP of the slave to be reported to the master during "
       "slave registration. Will appear in the output of SHOW SLAVE HOSTS. "
       "Leave unset if you do not want the slave to register itself with the "
       "master. Note that it is not sufficient for the master to simply read "
       "the IP of the slave off the socket once the slave connects. Due to "
       "NAT and other routing issues, that IP may not be valid for connecting "
       "to the slave from the master or other hosts",
       READ_ONLY GLOBAL_VAR(report_host), CMD_LINE(REQUIRED_ARG),
       IN_FS_CHARSET, DEFAULT(0));

static Sys_var_charptr Sys_repl_report_user(
       "report_user",
       "The account user name of the slave to be reported to the master "
       "during slave registration",
       READ_ONLY GLOBAL_VAR(report_user), CMD_LINE(REQUIRED_ARG),
       IN_FS_CHARSET, DEFAULT(0));

static Sys_var_charptr Sys_repl_report_password(
       "report_password",
       "The account password of the slave to be reported to the master "
       "during slave registration",
       READ_ONLY GLOBAL_VAR(report_password), CMD_LINE(REQUIRED_ARG),
       IN_FS_CHARSET, DEFAULT(0));

static Sys_var_uint Sys_repl_report_port(
       "report_port",
       "Port for connecting to slave reported to the master during slave "
       "registration. Set it only if the slave is listening on a non-default "
       "port or if you have a special tunnel from the master or other clients "
       "to the slave. If not sure, leave this option unset",
       READ_ONLY GLOBAL_VAR(report_port), CMD_LINE(REQUIRED_ARG),
       VALID_RANGE(0, 65535), DEFAULT(0), BLOCK_SIZE(1));
#endif

static Sys_var_mybool Sys_keep_files_on_create(
       "keep_files_on_create",
       "Don't overwrite stale .MYD and .MYI even if no directory is specified",
       SESSION_VAR(keep_files_on_create), CMD_LINE(OPT_ARG),
       DEFAULT(FALSE));

static char *license;
static Sys_var_charptr Sys_license(
       "license", "The type of license the server has",
       READ_ONLY GLOBAL_VAR(license), NO_CMD_LINE, IN_SYSTEM_CHARSET,
       DEFAULT(STRINGIFY_ARG(LICENSE)));

static bool check_log_path(sys_var *self, THD *thd, set_var *var)
{
  if (!var->value)
    return false; // DEFAULT is ok

  if (!var->save_result.string_value.str)
    return true;

  if (var->save_result.string_value.length > FN_REFLEN)
  { // path is too long
    my_error(ER_PATH_LENGTH, MYF(0), self->name.str);
    return true;
  }

  char path[FN_REFLEN];
  size_t path_length= unpack_filename(path, var->save_result.string_value.str);

  if (!path_length)
    return true;

  if (!is_filename_allowed(var->save_result.string_value.str, 
                           var->save_result.string_value.length, TRUE))
  {
     my_error(ER_WRONG_VALUE_FOR_VAR, MYF(0), 
              self->name.str, var->save_result.string_value.str);
     return true;
  }

  MY_STAT f_stat;

  if (my_stat(path, &f_stat, MYF(0)))
  {
    if (!MY_S_ISREG(f_stat.st_mode) || !(f_stat.st_mode & MY_S_IWRITE))
      return true; // not a regular writable file
    return false;
  }

  (void) dirname_part(path, var->save_result.string_value.str, &path_length);

  if (var->save_result.string_value.length - path_length >= FN_LEN)
  { // filename is too long
      my_error(ER_PATH_LENGTH, MYF(0), self->name.str);
      return true;
  }

  if (!path_length) // no path is good path (remember, relative to datadir)
    return false;

  if (my_access(path, (F_OK|W_OK)))
    return true; // directory is not writable

  return false;
}
static bool fix_general_log_file(sys_var *self, THD *thd, enum_var_type type)
{
  if (!opt_general_logname) // SET ... = DEFAULT
  {
    char buff[FN_REFLEN];
    opt_general_logname= my_strdup(key_memory_LOG_name,
                                   make_query_log_name(buff, QUERY_LOG_GENERAL),
                                   MYF(MY_FAE+MY_WME));
    if (!opt_general_logname)
      return true;
  }
  bool res= false;
  if (opt_general_log)
  {
    mysql_mutex_unlock(&LOCK_global_system_variables);
    res= query_logger.reopen_log_file(QUERY_LOG_GENERAL);
    mysql_mutex_lock(&LOCK_global_system_variables);
    if (res)
      opt_general_log= false;
  }
  return res;
}
static Sys_var_charptr Sys_general_log_path(
       "general_log_file", "Log connections and queries to given file",
       GLOBAL_VAR(opt_general_logname), CMD_LINE(REQUIRED_ARG),
       IN_FS_CHARSET, DEFAULT(0), NO_MUTEX_GUARD, NOT_IN_BINLOG,
       ON_CHECK(check_log_path), ON_UPDATE(fix_general_log_file));

static bool fix_slow_log_file(sys_var *self, THD *thd, enum_var_type type)
{
  if (!opt_slow_logname) // SET ... = DEFAULT
  {
    char buff[FN_REFLEN];
    opt_slow_logname= my_strdup(key_memory_LOG_name,
                                make_query_log_name(buff, QUERY_LOG_SLOW),
                                MYF(MY_FAE+MY_WME));
    if (!opt_slow_logname)
      return true;
  }
  bool res= false;
  if (opt_slow_log)
  {
    mysql_mutex_unlock(&LOCK_global_system_variables);
    res= query_logger.reopen_log_file(QUERY_LOG_SLOW);
    mysql_mutex_lock(&LOCK_global_system_variables);
    if (res)
      opt_slow_log= false;
  }
  return res;
}
static Sys_var_charptr Sys_slow_log_path(
       "slow_query_log_file", "Log slow queries to given log file. "
       "Defaults logging to hostname-slow.log. Must be enabled to activate "
       "other slow log options",
       GLOBAL_VAR(opt_slow_logname), CMD_LINE(REQUIRED_ARG),
       IN_FS_CHARSET, DEFAULT(0), NO_MUTEX_GUARD, NOT_IN_BINLOG,
       ON_CHECK(check_log_path), ON_UPDATE(fix_slow_log_file));

static Sys_var_have Sys_have_compress(
       "have_compress", "have_compress",
       READ_ONLY GLOBAL_VAR(have_compress), NO_CMD_LINE);

static Sys_var_have Sys_have_crypt(
       "have_crypt", "have_crypt",
       READ_ONLY GLOBAL_VAR(have_crypt), NO_CMD_LINE);

static Sys_var_have Sys_have_dlopen(
       "have_dynamic_loading", "have_dynamic_loading",
       READ_ONLY GLOBAL_VAR(have_dlopen), NO_CMD_LINE);

static Sys_var_have Sys_have_geometry(
       "have_geometry", "have_geometry",
       READ_ONLY GLOBAL_VAR(have_geometry), NO_CMD_LINE);

static Sys_var_have Sys_have_openssl(
       "have_openssl", "have_openssl",
       READ_ONLY GLOBAL_VAR(have_ssl), NO_CMD_LINE);

static Sys_var_have Sys_have_profiling(
       "have_profiling", "have_profiling",
       READ_ONLY GLOBAL_VAR(have_profiling), NO_CMD_LINE, NO_MUTEX_GUARD,
       NOT_IN_BINLOG, ON_CHECK(0), ON_UPDATE(0), DEPRECATED(""));

static Sys_var_have Sys_have_query_cache(
       "have_query_cache", "have_query_cache",
       READ_ONLY GLOBAL_VAR(have_query_cache), NO_CMD_LINE);

static Sys_var_have Sys_have_rtree_keys(
       "have_rtree_keys", "have_rtree_keys",
       READ_ONLY GLOBAL_VAR(have_rtree_keys), NO_CMD_LINE);

static Sys_var_have Sys_have_ssl(
       "have_ssl", "have_ssl",
       READ_ONLY GLOBAL_VAR(have_ssl), NO_CMD_LINE);

static Sys_var_have Sys_have_symlink(
       "have_symlink", "have_symlink",
       READ_ONLY GLOBAL_VAR(have_symlink), NO_CMD_LINE);

<<<<<<< HEAD
=======
static Sys_var_have Sys_have_statement_timeout(
       "have_statement_timeout", "have_statement_timeout",
       READ_ONLY GLOBAL_VAR(have_statement_timeout), NO_CMD_LINE);
>>>>>>> a9800d0d

static bool fix_general_log_state(sys_var *self, THD *thd, enum_var_type type)
{
  if (query_logger.is_log_file_enabled(QUERY_LOG_GENERAL) == opt_general_log)
    return false;

  if (!opt_general_log)
  {
    mysql_mutex_unlock(&LOCK_global_system_variables);
    query_logger.deactivate_log_handler(QUERY_LOG_GENERAL);
    mysql_mutex_lock(&LOCK_global_system_variables);
    return false;
  }
  else
  {
    mysql_mutex_unlock(&LOCK_global_system_variables);
    bool res= query_logger.activate_log_handler(thd, QUERY_LOG_GENERAL);
    mysql_mutex_lock(&LOCK_global_system_variables);
    if (res)
      opt_general_log= false;
    return res;
  }
}
static Sys_var_mybool Sys_general_log(
       "general_log", "Log connections and queries to a table or log file. "
       "Defaults logging to a file hostname.log or a table mysql.general_log"
       "if --log-output=TABLE is used",
       GLOBAL_VAR(opt_general_log), CMD_LINE(OPT_ARG),
       DEFAULT(FALSE), NO_MUTEX_GUARD, NOT_IN_BINLOG, ON_CHECK(0),
       ON_UPDATE(fix_general_log_state));

static bool fix_slow_log_state(sys_var *self, THD *thd, enum_var_type type)
{
  if (query_logger.is_log_file_enabled(QUERY_LOG_SLOW) == opt_slow_log)
    return false;

  if (!opt_slow_log)
  {
    mysql_mutex_unlock(&LOCK_global_system_variables);
    query_logger.deactivate_log_handler(QUERY_LOG_SLOW);
    mysql_mutex_lock(&LOCK_global_system_variables);
    return false;
  }
  else
  {
    mysql_mutex_unlock(&LOCK_global_system_variables);
    bool res= query_logger.activate_log_handler(thd, QUERY_LOG_SLOW);
    mysql_mutex_lock(&LOCK_global_system_variables);
    if (res)
      opt_slow_log= false;
    return res;
  }
}
static Sys_var_mybool Sys_slow_query_log(
       "slow_query_log",
       "Log slow queries to a table or log file. Defaults logging to a file "
       "hostname-slow.log or a table mysql.slow_log if --log-output=TABLE is "
       "used. Must be enabled to activate other slow log options",
       GLOBAL_VAR(opt_slow_log), CMD_LINE(OPT_ARG),
       DEFAULT(FALSE), NO_MUTEX_GUARD, NOT_IN_BINLOG, ON_CHECK(0),
       ON_UPDATE(fix_slow_log_state));

static bool check_not_empty_set(sys_var *self, THD *thd, set_var *var)
{
  return var->save_result.ulonglong_value == 0;
}
static bool fix_log_output(sys_var *self, THD *thd, enum_var_type type)
{
<<<<<<< HEAD
  query_logger.set_handlers(log_output_options);
=======
  query_logger.set_handlers(static_cast<uint>(log_output_options));
>>>>>>> a9800d0d
  return false;
}

static const char *log_output_names[] = { "NONE", "FILE", "TABLE", NULL};

static Sys_var_set Sys_log_output(
       "log_output", "Syntax: log-output=value[,value...], "
       "where \"value\" could be TABLE, FILE or NONE",
       GLOBAL_VAR(log_output_options), CMD_LINE(REQUIRED_ARG),
       log_output_names, DEFAULT(LOG_FILE), NO_MUTEX_GUARD, NOT_IN_BINLOG,
       ON_CHECK(check_not_empty_set), ON_UPDATE(fix_log_output));

#ifdef HAVE_REPLICATION
static Sys_var_mybool Sys_log_slave_updates(
       "log_slave_updates", "Tells the slave to log the updates from "
       "the slave thread to the binary log. You will need to turn it on if "
       "you plan to daisy-chain the slaves",
       READ_ONLY GLOBAL_VAR(opt_log_slave_updates), CMD_LINE(OPT_ARG),
       DEFAULT(0));

static Sys_var_charptr Sys_relay_log(
       "relay_log", "The location and name to use for relay logs",
       READ_ONLY GLOBAL_VAR(opt_relay_logname), CMD_LINE(REQUIRED_ARG),
       IN_FS_CHARSET, DEFAULT(0));

/*
  Uses NO_CMD_LINE since the --relay-log-index option set
  opt_relaylog_index_name variable and computes a value for the
  relay_log_index variable.
*/
static Sys_var_charptr Sys_relay_log_index(
       "relay_log_index", "The location and name to use for the file "
       "that keeps a list of the last relay logs",
       READ_ONLY GLOBAL_VAR(relay_log_index), NO_CMD_LINE,
       IN_FS_CHARSET, DEFAULT(0));

/*
  Uses NO_CMD_LINE since the --log-bin-index option set
  opt_binlog_index_name variable and computes a value for the
  log_bin_index variable.
*/
static Sys_var_charptr Sys_binlog_index(
       "log_bin_index", "File that holds the names for last binary log files.",
       READ_ONLY GLOBAL_VAR(log_bin_index), NO_CMD_LINE,
       IN_FS_CHARSET, DEFAULT(0));

static Sys_var_charptr Sys_relay_log_basename(
       "relay_log_basename",
       "The full path of the relay log file names, excluding the extension.",
       READ_ONLY GLOBAL_VAR(relay_log_basename), NO_CMD_LINE,
       IN_FS_CHARSET, DEFAULT(0));

static Sys_var_charptr Sys_log_bin_basename(
       "log_bin_basename",
       "The full path of the binary log file names, excluding the extension.",
       READ_ONLY GLOBAL_VAR(log_bin_basename), NO_CMD_LINE,
       IN_FS_CHARSET, DEFAULT(0));

static Sys_var_charptr Sys_relay_log_info_file(
       "relay_log_info_file", "The location and name of the file that "
       "remembers where the SQL replication thread is in the relay logs",
       READ_ONLY GLOBAL_VAR(relay_log_info_file), CMD_LINE(REQUIRED_ARG),
       IN_FS_CHARSET, DEFAULT(0));

static Sys_var_mybool Sys_relay_log_purge(
       "relay_log_purge", "if disabled - do not purge relay logs. "
       "if enabled - purge them as soon as they are no more needed",
       GLOBAL_VAR(relay_log_purge), CMD_LINE(OPT_ARG), DEFAULT(TRUE));

static Sys_var_mybool Sys_relay_log_recovery(
       "relay_log_recovery", "Enables automatic relay log recovery "
       "right after the database startup, which means that the IO Thread "
       "starts re-fetching from the master right after the last transaction "
       "processed",
        READ_ONLY GLOBAL_VAR(relay_log_recovery), CMD_LINE(OPT_ARG), DEFAULT(FALSE));

static Sys_var_mybool Sys_slave_allow_batching(
       "slave_allow_batching", "Allow slave to batch requests",
       GLOBAL_VAR(opt_slave_allow_batching),
       CMD_LINE(OPT_ARG), DEFAULT(FALSE));

static Sys_var_charptr Sys_slave_load_tmpdir(
       "slave_load_tmpdir", "The location where the slave should put "
       "its temporary files when replicating a LOAD DATA INFILE command",
       READ_ONLY GLOBAL_VAR(slave_load_tmpdir), CMD_LINE(REQUIRED_ARG),
       IN_FS_CHARSET, DEFAULT(0));

static bool fix_slave_net_timeout(sys_var *self, THD *thd, enum_var_type type)
{
  DEBUG_SYNC(thd, "fix_slave_net_timeout");

  /*
   Here we have lock on LOCK_global_system_variables and we need
    lock on LOCK_active_mi. In START_SLAVE handler, we take these
    two locks in different order. This can lead to DEADLOCKs. See
    BUG#14236151 for more details.
   So we release lock on LOCK_global_system_variables before acquiring
    lock on LOCK_active_mi. But this could lead to isolation issues
    between multiple seters. Hence introducing secondary guard
    for this global variable and releasing the lock here and acquiring
    locks back again at the end of this function.
   */
  mysql_mutex_unlock(&LOCK_slave_net_timeout);
  mysql_mutex_unlock(&LOCK_global_system_variables);
  mysql_mutex_lock(&LOCK_active_mi);
  DBUG_PRINT("info", ("slave_net_timeout=%u mi->heartbeat_period=%.3f",
                     slave_net_timeout,
                     (active_mi ? active_mi->heartbeat_period : 0.0)));
  if (active_mi != NULL && slave_net_timeout < active_mi->heartbeat_period)
    push_warning_printf(thd, Sql_condition::SL_WARNING,
                        ER_SLAVE_HEARTBEAT_VALUE_OUT_OF_RANGE_MAX,
                        ER(ER_SLAVE_HEARTBEAT_VALUE_OUT_OF_RANGE_MAX));
  mysql_mutex_unlock(&LOCK_active_mi);
  mysql_mutex_lock(&LOCK_global_system_variables);
  mysql_mutex_lock(&LOCK_slave_net_timeout);
  return false;
}
static PolyLock_mutex PLock_slave_net_timeout(&LOCK_slave_net_timeout);
static Sys_var_uint Sys_slave_net_timeout(
       "slave_net_timeout", "Number of seconds to wait for more data "
       "from a master/slave connection before aborting the read",
       GLOBAL_VAR(slave_net_timeout), CMD_LINE(REQUIRED_ARG),
       VALID_RANGE(1, LONG_TIMEOUT), DEFAULT(SLAVE_NET_TIMEOUT), BLOCK_SIZE(1),
       &PLock_slave_net_timeout, NOT_IN_BINLOG, ON_CHECK(0),
       ON_UPDATE(fix_slave_net_timeout));

static bool check_slave_skip_counter(sys_var *self, THD *thd, set_var *var)
{
  bool result= false;
  mysql_mutex_lock(&LOCK_active_mi);
  if (active_mi != NULL)
  {
    mysql_mutex_lock(&active_mi->rli->run_lock);
    if (active_mi->rli->slave_running)
    {
      my_message(ER_SLAVE_SQL_THREAD_MUST_STOP,
                 ER(ER_SLAVE_SQL_THREAD_MUST_STOP), MYF(0));
      result= true;
    }
    if (gtid_mode == 3)
    {
      my_message(ER_SQL_SLAVE_SKIP_COUNTER_NOT_SETTABLE_IN_GTID_MODE,
                 ER(ER_SQL_SLAVE_SKIP_COUNTER_NOT_SETTABLE_IN_GTID_MODE),
                 MYF(0));
      result= true;
    }
    mysql_mutex_unlock(&active_mi->rli->run_lock);
  }
  mysql_mutex_unlock(&LOCK_active_mi);
  return result;
}
static bool fix_slave_skip_counter(sys_var *self, THD *thd, enum_var_type type)
{

  /*
   To understand the below two unlock statments, please see comments in
    fix_slave_net_timeout function above
   */
  mysql_mutex_unlock(&LOCK_sql_slave_skip_counter);
  mysql_mutex_unlock(&LOCK_global_system_variables);
  mysql_mutex_lock(&LOCK_active_mi);
  if (active_mi != NULL)
  {
    mysql_mutex_lock(&active_mi->rli->run_lock);
    /*
      The following test should normally never be true as we test this
      in the check function;  To be safe against multiple
      SQL_SLAVE_SKIP_COUNTER request, we do the check anyway
    */
    if (!active_mi->rli->slave_running)
    {
      mysql_mutex_lock(&active_mi->rli->data_lock);
      active_mi->rli->slave_skip_counter= sql_slave_skip_counter;
      mysql_mutex_unlock(&active_mi->rli->data_lock);
    }
    mysql_mutex_unlock(&active_mi->rli->run_lock);
  }
  mysql_mutex_unlock(&LOCK_active_mi);
  mysql_mutex_lock(&LOCK_global_system_variables);
  mysql_mutex_lock(&LOCK_sql_slave_skip_counter);
  return 0;
}
static PolyLock_mutex PLock_sql_slave_skip_counter(&LOCK_sql_slave_skip_counter);
static Sys_var_uint Sys_slave_skip_counter(
       "sql_slave_skip_counter", "sql_slave_skip_counter",
       GLOBAL_VAR(sql_slave_skip_counter), NO_CMD_LINE,
       VALID_RANGE(0, UINT_MAX), DEFAULT(0), BLOCK_SIZE(1),
       &PLock_sql_slave_skip_counter, NOT_IN_BINLOG,
       ON_CHECK(check_slave_skip_counter), ON_UPDATE(fix_slave_skip_counter));

static Sys_var_charptr Sys_slave_skip_errors(
       "slave_skip_errors", "Tells the slave thread to continue "
       "replication when a query event returns an error from the "
       "provided list",
       READ_ONLY GLOBAL_VAR(opt_slave_skip_errors), CMD_LINE(REQUIRED_ARG),
       IN_SYSTEM_CHARSET, DEFAULT(0));

static Sys_var_ulonglong Sys_relay_log_space_limit(
       "relay_log_space_limit", "Maximum space to use for all relay logs",
       READ_ONLY GLOBAL_VAR(relay_log_space_limit), CMD_LINE(REQUIRED_ARG),
       VALID_RANGE(0, ULONG_MAX), DEFAULT(0), BLOCK_SIZE(1));

static Sys_var_uint Sys_sync_relaylog_period(
       "sync_relay_log", "Synchronously flush relay log to disk after "
       "every #th event. Use 0 to disable synchronous flushing",
       GLOBAL_VAR(sync_relaylog_period), CMD_LINE(REQUIRED_ARG),
       VALID_RANGE(0, UINT_MAX), DEFAULT(10000), BLOCK_SIZE(1));

static Sys_var_uint Sys_sync_relayloginfo_period(
       "sync_relay_log_info", "Synchronously flush relay log info "
       "to disk after every #th transaction. Use 0 to disable "
       "synchronous flushing",
       GLOBAL_VAR(sync_relayloginfo_period), CMD_LINE(REQUIRED_ARG),
       VALID_RANGE(0, UINT_MAX), DEFAULT(10000), BLOCK_SIZE(1));

static Sys_var_uint Sys_checkpoint_mts_period(
       "slave_checkpoint_period", "Gather workers' activities to "
       "Update progress status of Multi-threaded slave and flush "
       "the relay log info to disk after every #th milli-seconds.",
       GLOBAL_VAR(opt_mts_checkpoint_period), CMD_LINE(REQUIRED_ARG),
#ifndef DBUG_OFF
       VALID_RANGE(0, UINT_MAX), DEFAULT(300), BLOCK_SIZE(1));
#else
       VALID_RANGE(1, UINT_MAX), DEFAULT(300), BLOCK_SIZE(1));
#endif /* DBUG_OFF */

static Sys_var_uint Sys_checkpoint_mts_group(
       "slave_checkpoint_group",
       "Maximum number of processed transactions by Multi-threaded slave "
       "before a checkpoint operation is called to update progress status.",
       GLOBAL_VAR(opt_mts_checkpoint_group), CMD_LINE(REQUIRED_ARG),
#ifndef DBUG_OFF
       VALID_RANGE(1, MTS_MAX_BITS_IN_GROUP), DEFAULT(512), BLOCK_SIZE(1));
#else
       VALID_RANGE(32, MTS_MAX_BITS_IN_GROUP), DEFAULT(512), BLOCK_SIZE(8));
#endif /* DBUG_OFF */
#endif /* HAVE_REPLICATION */

static Sys_var_uint Sys_sync_binlog_period(
       "sync_binlog", "Synchronously flush binary log to disk after"
       " every #th write to the file. Use 0 (default) to disable synchronous"
       " flushing",
       GLOBAL_VAR(sync_binlog_period), CMD_LINE(REQUIRED_ARG),
       VALID_RANGE(0, UINT_MAX), DEFAULT(0), BLOCK_SIZE(1));

static Sys_var_uint Sys_sync_masterinfo_period(
       "sync_master_info", "Synchronously flush master info to disk "
       "after every #th event. Use 0 to disable synchronous flushing",
       GLOBAL_VAR(sync_masterinfo_period), CMD_LINE(REQUIRED_ARG),
       VALID_RANGE(0, UINT_MAX), DEFAULT(10000), BLOCK_SIZE(1));

#ifdef HAVE_REPLICATION
static Sys_var_ulong Sys_slave_trans_retries(
       "slave_transaction_retries", "Number of times the slave SQL "
       "thread will retry a transaction in case it failed with a deadlock "
       "or elapsed lock wait timeout, before giving up and stopping",
       GLOBAL_VAR(slave_trans_retries), CMD_LINE(REQUIRED_ARG),
       VALID_RANGE(0, ULONG_MAX), DEFAULT(10), BLOCK_SIZE(1));

static Sys_var_ulong Sys_slave_parallel_workers(
       "slave_parallel_workers",
       "Number of worker threads for executing events in parallel ",
       GLOBAL_VAR(opt_mts_slave_parallel_workers), CMD_LINE(REQUIRED_ARG),
       VALID_RANGE(0, MTS_MAX_WORKERS), DEFAULT(0), BLOCK_SIZE(1));

static Sys_var_ulonglong Sys_mts_pending_jobs_size_max(
       "slave_pending_jobs_size_max",
       "Max size of Slave Worker queues holding yet not applied events."
       "The least possible value must be not less than the master side "
       "max_allowed_packet.",
       GLOBAL_VAR(opt_mts_pending_jobs_size_max), CMD_LINE(REQUIRED_ARG),
       VALID_RANGE(1024, (ulonglong)~(intptr)0), DEFAULT(16 * 1024*1024),
       BLOCK_SIZE(1024), ON_CHECK(0));
#endif

static bool check_locale(sys_var *self, THD *thd, set_var *var)
{
  if (!var->value)
    return false;

  MY_LOCALE *locale;
  char buff[STRING_BUFFER_USUAL_SIZE];
  if (var->value->result_type() == INT_RESULT)
  {
    int lcno= (int)var->value->val_int();
    if (!(locale= my_locale_by_number(lcno)))
    {
      my_error(ER_UNKNOWN_LOCALE, MYF(0), llstr(lcno, buff));
      return true;
    }
    if (check_not_null(self, thd, var))
      return true;
  }
  else // STRING_RESULT
  {
    String str(buff, sizeof(buff), system_charset_info), *res;
    if (!(res=var->value->val_str(&str)))
      return true;
    else if (!(locale= my_locale_by_name(res->c_ptr_safe())))
    {
      ErrConvString err(res);
      my_error(ER_UNKNOWN_LOCALE, MYF(0), err.ptr());
      return true;
    }
  }

  var->save_result.ptr= locale;

  if (!locale->errmsgs->errmsgs)
  {
    mysql_mutex_lock(&LOCK_error_messages);
    if (!locale->errmsgs->errmsgs &&
        read_texts(ERRMSG_FILE, locale->errmsgs->language,
                   locale->errmsgs->errmsgs,
                   ER_ERROR_LAST - ER_ERROR_FIRST + 1))
    {
      push_warning_printf(thd, Sql_condition::SL_WARNING, ER_UNKNOWN_ERROR,
                          "Can't process error message file for locale '%s'",
                          locale->name);
      mysql_mutex_unlock(&LOCK_error_messages);
      return true;
    }
    mysql_mutex_unlock(&LOCK_error_messages);
  }
  return false;
}
static Sys_var_struct Sys_lc_messages(
       "lc_messages", "Set the language used for the error messages",
       SESSION_VAR(lc_messages), NO_CMD_LINE,
       my_offsetof(MY_LOCALE, name), DEFAULT(&my_default_lc_messages),
       NO_MUTEX_GUARD, NOT_IN_BINLOG, ON_CHECK(check_locale));

static Sys_var_struct Sys_lc_time_names(
       "lc_time_names", "Set the language used for the month "
       "names and the days of the week",
       SESSION_VAR(lc_time_names), NO_CMD_LINE,
       my_offsetof(MY_LOCALE, name), DEFAULT(&my_default_lc_time_names),
       NO_MUTEX_GUARD, IN_BINLOG, ON_CHECK(check_locale));

static Sys_var_tz Sys_time_zone(
       "time_zone", "time_zone",
       SESSION_VAR(time_zone), NO_CMD_LINE,
       DEFAULT(&default_tz), NO_MUTEX_GUARD, IN_BINLOG);

static bool fix_host_cache_size(sys_var *, THD *, enum_var_type)
{
  hostname_cache_resize(host_cache_size);
  return false;
}

static Sys_var_uint Sys_host_cache_size(
       "host_cache_size",
       "How many host names should be cached to avoid resolving.",
       GLOBAL_VAR(host_cache_size),
       CMD_LINE(REQUIRED_ARG, OPT_HOST_CACHE_SIZE), VALID_RANGE(0, 65536),
       DEFAULT(HOST_CACHE_SIZE),
       BLOCK_SIZE(1),
       NO_MUTEX_GUARD, NOT_IN_BINLOG, ON_CHECK(NULL),
       ON_UPDATE(fix_host_cache_size));

static Sys_var_charptr Sys_ignore_db_dirs(
       "ignore_db_dirs",
       "The list of directories to ignore when collecting database lists",
       READ_ONLY GLOBAL_VAR(opt_ignore_db_dirs), 
       NO_CMD_LINE,
       IN_FS_CHARSET, DEFAULT(0));

/*
  This code is not being used but we will keep it as it may be
  useful if we decide to keeep enforce_gtid_consistency.
*/
#ifdef NON_DISABLED_GTID
static bool check_enforce_gtid_consistency(
  sys_var *self, THD *thd, set_var *var)
{
  DBUG_ENTER("check_enforce_gtid_consistency");

  my_error(ER_NOT_SUPPORTED_YET, MYF(0),
           "ENFORCE_GTID_CONSISTENCY");
  DBUG_RETURN(true);

  if (check_top_level_stmt_and_super(self, thd, var) ||
      check_outside_transaction(self, thd, var))
    DBUG_RETURN(true);
  if (gtid_mode >= 2 && var->value->val_int() == 0)
  {
    my_error(ER_GTID_MODE_2_OR_3_REQUIRES_ENFORCE_GTID_CONSISTENCY_ON, MYF(0));
    DBUG_RETURN(true);
  }
  DBUG_RETURN(false);
}
#endif

static Sys_var_mybool Sys_enforce_gtid_consistency(
       "enforce_gtid_consistency",
       "Prevents execution of statements that would be impossible to log "
       "in a transactionally safe manner. Currently, the disallowed "
       "statements include CREATE TEMPORARY TABLE inside transactions, "
       "all updates to non-transactional tables, and CREATE TABLE ... SELECT.",
       READ_ONLY GLOBAL_VAR(enforce_gtid_consistency),
       CMD_LINE(OPT_ARG), DEFAULT(FALSE),
       NO_MUTEX_GUARD, NOT_IN_BINLOG
#ifdef NON_DISABLED_GTID
       , ON_CHECK(check_enforce_gtid_consistency));
#else
       );
#endif

static Sys_var_ulong Sys_sp_cache_size(
       "stored_program_cache",
       "The soft upper limit for number of cached stored routines for "
       "one connection.",
       GLOBAL_VAR(stored_program_cache_size), CMD_LINE(REQUIRED_ARG),
       VALID_RANGE(256, 512 * 1024), DEFAULT(256), BLOCK_SIZE(1));

static bool check_pseudo_slave_mode(sys_var *self, THD *thd, set_var *var)
{
  longlong previous_val= thd->variables.pseudo_slave_mode;
  longlong val= (longlong) var->save_result.ulonglong_value;
  bool rli_fake= false;

#ifndef EMBEDDED_LIBRARY
  rli_fake= thd->rli_fake ? true : false;
#endif

  if (rli_fake)
  {
    if (!val)
    {
#ifndef EMBEDDED_LIBRARY
      thd->rli_fake->end_info();
      delete thd->rli_fake;
      thd->rli_fake= NULL;
#endif
    }
    else if (previous_val && val)
      goto ineffective;
    else if (!previous_val && val)
      push_warning(thd, Sql_condition::SL_WARNING,
                   ER_WRONG_VALUE_FOR_VAR,
                   "'pseudo_slave_mode' is already ON.");
  }
  else
  {
    if (!previous_val && !val)
      goto ineffective;
    else if (previous_val && !val)
      push_warning(thd, Sql_condition::SL_WARNING,
                   ER_WRONG_VALUE_FOR_VAR,
                   "Slave applier execution mode not active, "
                   "statement ineffective.");
  }
  goto end;

ineffective:
  push_warning(thd, Sql_condition::SL_WARNING,
               ER_WRONG_VALUE_FOR_VAR,
               "'pseudo_slave_mode' change was ineffective.");

end:
  return FALSE;
}
static Sys_var_mybool Sys_pseudo_slave_mode(
       "pseudo_slave_mode",
       "SET pseudo_slave_mode= 0,1 are commands that mysqlbinlog "
       "adds to beginning and end of binary log dumps. While zero "
       "value indeed disables, the actual enabling of the slave "
       "applier execution mode is done implicitly when a "
       "Format_description_event is sent through the session.",
       SESSION_ONLY(pseudo_slave_mode), NO_CMD_LINE, DEFAULT(FALSE),
       NO_MUTEX_GUARD, NOT_IN_BINLOG, ON_CHECK(check_pseudo_slave_mode));


#ifdef HAVE_REPLICATION
static bool check_gtid_next(sys_var *self, THD *thd, set_var *var)
{
  DBUG_ENTER("check_gtid_next");

  // Note: we also check in sql_yacc.yy:set_system_variable that the
  // SET GTID_NEXT statement does not invoke a stored function.

  DBUG_PRINT("info", ("thd->in_sub_stmt=%d", thd->in_sub_stmt));

  // GTID_NEXT must be set by SUPER in a top-level statement
  if (check_top_level_stmt_and_super(self, thd, var))
    DBUG_RETURN(true);

  // check compatibility with GTID_NEXT
  const Gtid_set *gtid_next_list= thd->get_gtid_next_list_const();

  // Inside a transaction, GTID_NEXT is read-only if GTID_NEXT_LIST is
  // NULL.
  if (thd->in_active_multi_stmt_transaction() && gtid_next_list == NULL)
  {
    my_error(ER_CANT_CHANGE_GTID_NEXT_IN_TRANSACTION_WHEN_GTID_NEXT_LIST_IS_NULL, MYF(0));
    DBUG_RETURN(true);
  }

  // Read specification
  Gtid_specification spec;
  global_sid_lock->rdlock();
  if (spec.parse(global_sid_map, var->save_result.string_value.str) !=
      RETURN_STATUS_OK)
  {
    // fail on out of memory
    global_sid_lock->unlock();
    DBUG_RETURN(true);
  }
  global_sid_lock->unlock();

  // check compatibility with GTID_MODE
  if (gtid_mode == 0 && spec.type == GTID_GROUP)
    my_error(ER_CANT_SET_GTID_NEXT_TO_GTID_WHEN_GTID_MODE_IS_OFF, MYF(0));
  if (gtid_mode == 3 && spec.type == ANONYMOUS_GROUP)
    my_error(ER_CANT_SET_GTID_NEXT_TO_ANONYMOUS_WHEN_GTID_MODE_IS_ON, MYF(0));

  if (gtid_next_list != NULL)
  {
#ifdef HAVE_GTID_NEXT_LIST
    // If GTID_NEXT==SID:GNO, then SID:GNO must be listed in GTID_NEXT_LIST
    if (spec.type == GTID_GROUP && !gtid_next_list->contains_gtid(spec.gtid))
    {
      char buf[Gtid_specification::MAX_TEXT_LENGTH + 1];
      global_sid_lock->rdlock();
      spec.gtid.to_string(global_sid_map, buf);
      global_sid_lock->unlock();
      my_error(ER_GTID_NEXT_IS_NOT_IN_GTID_NEXT_LIST, MYF(0), buf);
      DBUG_RETURN(true);
    }

    // GTID_NEXT cannot be "AUTOMATIC" when GTID_NEXT_LIST != NULL.
    if (spec.type == AUTOMATIC_GROUP)
    {
      my_error(ER_GTID_NEXT_CANT_BE_AUTOMATIC_IF_GTID_NEXT_LIST_IS_NON_NULL,
               MYF(0));
      DBUG_RETURN(true);
    }
#else
    DBUG_ASSERT(0);
#endif
  }
  // check that we don't own a GTID
  else if(thd->owned_gtid.sidno != 0)
  {
    char buf[Gtid::MAX_TEXT_LENGTH + 1];
#ifndef DBUG_OFF
    DBUG_ASSERT(thd->owned_gtid.sidno > 0);
    global_sid_lock->wrlock();
    DBUG_ASSERT(gtid_state->get_owned_gtids()->
                thread_owns_anything(thd->thread_id));
#else
    global_sid_lock->rdlock();
#endif
    thd->owned_gtid.to_string(global_sid_map, buf);
    global_sid_lock->unlock();
    my_error(ER_CANT_SET_GTID_NEXT_WHEN_OWNING_GTID, MYF(0), buf);
    DBUG_RETURN(true);
  }

  DBUG_RETURN(false);
}

static bool update_gtid_next(sys_var *self, THD *thd, enum_var_type type)
{
  DBUG_ASSERT(type == OPT_SESSION);
  if (thd->variables.gtid_next.type == GTID_GROUP)
    return gtid_acquire_ownership_single(thd) != 0 ? true : false;
  return false;
}

#ifdef HAVE_GTID_NEXT_LIST
static bool check_gtid_next_list(sys_var *self, THD *thd, set_var *var)
{
  DBUG_ENTER("check_gtid_next_list");
  my_error(ER_NOT_SUPPORTED_YET, MYF(0), "GTID_NEXT_LIST");
  if (check_top_level_stmt_and_super(self, thd, var) ||
      check_outside_transaction(self, thd, var))
    DBUG_RETURN(true);
  if (gtid_mode == 0 && var->save_result.string_value.str != NULL)
    my_error(ER_CANT_SET_GTID_NEXT_LIST_TO_NON_NULL_WHEN_GTID_MODE_IS_OFF,
             MYF(0));
  DBUG_RETURN(false);
}

static bool update_gtid_next_list(sys_var *self, THD *thd, enum_var_type type)
{
  DBUG_ASSERT(type == OPT_SESSION);
  if (thd->get_gtid_next_list() != NULL)
    return gtid_acquire_ownership_multiple(thd) != 0 ? true : false;
  return false;
}

static Sys_var_gtid_set Sys_gtid_next_list(
       "gtid_next_list",
       "Before re-executing a transaction that contains multiple "
       "Global Transaction Identifiers, this variable must be set "
       "to the set of all re-executed transactions.",
       SESSION_ONLY(gtid_next_list), NO_CMD_LINE,
       DEFAULT(NULL), NO_MUTEX_GUARD,
       NOT_IN_BINLOG, ON_CHECK(check_gtid_next_list),
       ON_UPDATE(update_gtid_next_list)
);
export sys_var *Sys_gtid_next_list_ptr= &Sys_gtid_next_list;
#endif

static Sys_var_gtid_specification Sys_gtid_next(
       "gtid_next",
       "Specified the Global Transaction Identifier for the following "
       "re-executed statement.",
       SESSION_ONLY(gtid_next), NO_CMD_LINE,
       DEFAULT("AUTOMATIC"), NO_MUTEX_GUARD,
       NOT_IN_BINLOG, ON_CHECK(check_gtid_next), ON_UPDATE(update_gtid_next));
export sys_var *Sys_gtid_next_ptr= &Sys_gtid_next;

static Sys_var_gtid_executed Sys_gtid_executed(
       "gtid_executed",
       "The global variable contains the set of GTIDs in the "
       "binary log. The session variable contains the set of GTIDs "
       "in the current, ongoing transaction.");

static bool check_gtid_purged(sys_var *self, THD *thd, set_var *var)
{
  DBUG_ENTER("check_gtid_purged");

  if (!var->value || check_top_level_stmt(self, thd, var) ||
      check_outside_transaction(self, thd, var) ||
      check_outside_sp(self, thd, var))
    DBUG_RETURN(true);

  if (0 == gtid_mode)
  {
    my_error(ER_CANT_SET_GTID_PURGED_WHEN_GTID_MODE_IS_OFF, MYF(0));
    DBUG_RETURN(true);
  }

  if (var->value->result_type() != STRING_RESULT ||
      !var->save_result.string_value.str)
    DBUG_RETURN(true);

  DBUG_RETURN(false);
}

Gtid_set *gtid_purged;
static Sys_var_gtid_purged Sys_gtid_purged(
       "gtid_purged",
       "The set of GTIDs that existed in previous, purged binary logs.",
       GLOBAL_VAR(gtid_purged), NO_CMD_LINE,
       DEFAULT(NULL), NO_MUTEX_GUARD,
       NOT_IN_BINLOG, ON_CHECK(check_gtid_purged));
export sys_var *Sys_gtid_purged_ptr= &Sys_gtid_purged;

static Sys_var_gtid_owned Sys_gtid_owned(
       "gtid_owned",
       "The global variable lists all GTIDs owned by all threads. "
       "The session variable lists all GTIDs owned by the current thread.");

/*
  This code is not being used but we will keep it as it may be
  useful when we improve the code around Sys_gtid_mode.
*/
#ifdef NON_DISABLED_GTID
static bool check_gtid_mode(sys_var *self, THD *thd, set_var *var)
{
  DBUG_ENTER("check_gtid_mode");

  my_error(ER_NOT_SUPPORTED_YET, MYF(0), "GTID_MODE");
  DBUG_RETURN(true);

  if (check_top_level_stmt_and_super(self, thd, var) ||
      check_outside_transaction(self, thd, var))
    DBUG_RETURN(true);
  uint new_gtid_mode= var->value->val_int();
  if (abs((long)(new_gtid_mode - gtid_mode)) > 1)
  {
    my_error(ER_GTID_MODE_CAN_ONLY_CHANGE_ONE_STEP_AT_A_TIME, MYF(0));
    DBUG_RETURN(true);
  }
  if (new_gtid_mode >= 1)
  {
    if (!opt_bin_log || !opt_log_slave_updates)
    {
      my_error(ER_GTID_MODE_REQUIRES_BINLOG, MYF(0));
      DBUG_RETURN(false);
    }
  }
  if (new_gtid_mode >= 2)
  {
    /*
    if (new_gtid_mode == 3 &&
        (there are un-processed anonymous transactions in relay log ||
         there is a client executing an anonymous transaction))
    {
      my_error(ER_CANT_SET_GTID_MODE_3_WITH_UNPROCESSED_ANONYMOUS_GROUPS,
               MYF(0));
      DBUG_RETURN(true);
    }
    */
    if (!enforce_gtid_consistency)
    {
      //my_error(ER_GTID_MODE_2_OR_3_REQUIRES_ENFORCE_GTID_CONSISTENCY), MYF(0));
      DBUG_RETURN(true);
    }
  }
  else
  {
    /*
    if (new_gtid_mode == 0 &&
        (there are un-processed GTIDs in relay log ||
         there is a client executing a GTID transaction))
    {
      my_error(ER_CANT_SET_GTID_MODE_0_WITH_UNPROCESSED_GTID_GROUPS, MYF(0));
      DBUG_RETURN(true);
    }
    */
  }
  DBUG_RETURN(false);
}
#endif

static Sys_var_enum Sys_gtid_mode(
       "gtid_mode",
       /*
       "Whether Global Transaction Identifiers (GTIDs) are enabled: OFF, "
       "UPGRADE_STEP_1, UPGRADE_STEP_2, or ON. OFF means GTIDs are not "
       "supported at all, ON means GTIDs are supported by all servers in "
       "the replication topology. To safely switch from OFF to ON, first "
       "set all servers to UPGRADE_STEP_1, then set all servers to "
       "UPGRADE_STEP_2, then wait for all anonymous transactions to "
       "be re-executed on all servers, and finally set all servers to ON.",
       */
       "Whether Global Transaction Identifiers (GTIDs) are enabled. Can be "
       "ON or OFF.",
       READ_ONLY GLOBAL_VAR(gtid_mode), CMD_LINE(REQUIRED_ARG),
       gtid_mode_names, DEFAULT(GTID_MODE_OFF),
       NO_MUTEX_GUARD, NOT_IN_BINLOG
#ifdef NON_DISABLED_GTID
       , ON_CHECK(check_gtid_mode));
#else
       );
#endif

#endif // HAVE_REPLICATION


static Sys_var_mybool Sys_disconnect_on_expired_password(
       "disconnect_on_expired_password",
       "Give clients that don't signal password expiration support execution time error(s) instead of connection error",
       READ_ONLY GLOBAL_VAR(disconnect_on_expired_password),
       CMD_LINE(OPT_ARG), DEFAULT(TRUE));

#ifndef NO_EMBEDDED_ACCESS_CHECKS 
static Sys_var_mybool Sys_validate_user_plugins(
       "validate_user_plugins",
       "Turns on additional validation of authentication plugins assigned "
       "to user accounts. ",
       READ_ONLY NOT_VISIBLE GLOBAL_VAR(validate_user_plugins),
       CMD_LINE(OPT_ARG), DEFAULT(TRUE),
       NO_MUTEX_GUARD, NOT_IN_BINLOG);
#endif

static Sys_var_enum Sys_block_encryption_mode(
  "block_encryption_mode", "mode for AES_ENCRYPT/AES_DECRYPT",
  SESSION_VAR(my_aes_mode), CMD_LINE(REQUIRED_ARG),
  my_aes_opmode_names, DEFAULT(my_aes_128_ecb));

static bool check_track_session_sys_vars(sys_var *self, THD *thd, set_var *var)
{
  DBUG_ENTER("check_sysvar_change_reporter");
  DBUG_RETURN(thd->session_tracker.get_tracker(SESSION_SYSVARS_TRACKER)->check(thd, var));
  DBUG_RETURN(false);
}

static bool update_track_session_sys_vars(sys_var *self, THD *thd,
                                          enum_var_type type)
{
  DBUG_ENTER("check_sysvar_change_reporter");
  /* Populate map only for session variable. */
  if (type == OPT_SESSION)
    DBUG_RETURN(thd->session_tracker.get_tracker(SESSION_SYSVARS_TRACKER)->update(thd));
  DBUG_RETURN(false);
}

static Sys_var_charptr Sys_track_session_sys_vars(
       "session_track_system_variables",
       "Track changes in registered system variables.",
       SESSION_VAR(track_sysvars_ptr),
       CMD_LINE(REQUIRED_ARG),
       IN_FS_CHARSET,
       DEFAULT("time_zone,autocommit,character_set_client,character_set_results,"
               "character_set_connection"),
       NO_MUTEX_GUARD,
       NOT_IN_BINLOG,
       ON_CHECK(check_track_session_sys_vars),
       ON_UPDATE(update_track_session_sys_vars)
);

static bool update_session_track_schema(sys_var *self, THD *thd,
                                        enum_var_type type)
{
  DBUG_ENTER("update_session_track_schema");
  DBUG_RETURN(thd->session_tracker.get_tracker(CURRENT_SCHEMA_TRACKER)->update(thd));
}

static Sys_var_mybool Sys_session_track_schema(
       "session_track_schema",
       "Track changes to the 'default schema'.",
       SESSION_VAR(session_track_schema),
       CMD_LINE(OPT_ARG), DEFAULT(TRUE),
       NO_MUTEX_GUARD, NOT_IN_BINLOG,
       ON_CHECK(0),
       ON_UPDATE(update_session_track_schema));

static bool update_session_track_state_change(sys_var *self, THD *thd,
                                              enum_var_type type)
{
  DBUG_ENTER("update_session_track_state_change");
  DBUG_RETURN(thd->session_tracker.get_tracker(SESSION_STATE_CHANGE_TRACKER)->update(thd));
}

static Sys_var_mybool Sys_session_track_state_change(
       "session_track_state_change",
       "Track changes to the 'session state'.",
       SESSION_VAR(session_track_state_change),
       CMD_LINE(OPT_ARG), DEFAULT(FALSE),
       NO_MUTEX_GUARD, NOT_IN_BINLOG,
       ON_CHECK(0),
       ON_UPDATE(update_session_track_state_change));
<|MERGE_RESOLUTION|>--- conflicted
+++ resolved
@@ -62,10 +62,7 @@
 #include "connection_handler_manager.h"         // Connection_handler_manager
 #include "socket_connection.h"                  // MY_BIND_ALL_ADDRESSES
 #include "sp_head.h" // SP_PSI_STATEMENT_INFO_COUNT 
-<<<<<<< HEAD
-=======
 #include "my_aes.h" // my_aes_opmode_names
->>>>>>> a9800d0d
 
 #include "log_event.h"
 #ifdef WITH_PERFSCHEMA_STORAGE_ENGINE
@@ -332,8 +329,6 @@
        DEFAULT(5000),
        BLOCK_SIZE(1), PFS_TRAILING_PROPERTIES);
 
-<<<<<<< HEAD
-=======
 static Sys_var_long Sys_pfs_max_prepared_stmt_instances(
        "performance_schema_max_prepared_statements_instances",
        "Maximum number of instrumented prepared statements."
@@ -343,7 +338,6 @@
        DEFAULT(-1),
        BLOCK_SIZE(1), PFS_TRAILING_PROPERTIES);
 
->>>>>>> a9800d0d
 static Sys_var_ulong Sys_pfs_max_file_classes(
        "performance_schema_max_file_classes",
        "Maximum number of file instruments.",
@@ -668,8 +662,6 @@
        READ_ONLY GLOBAL_VAR(default_auth_plugin), CMD_LINE(REQUIRED_ARG),
        IN_FS_CHARSET, DEFAULT("mysql_native_password"));
 
-<<<<<<< HEAD
-=======
 static Sys_var_uint Sys_default_password_lifetime(
        "default_password_lifetime", "The number of days after which the "
        "password will expire.",
@@ -677,7 +669,6 @@
        VALID_RANGE(0, UINT_MAX16), DEFAULT(360), BLOCK_SIZE(1),
        NO_MUTEX_GUARD);
 
->>>>>>> a9800d0d
 #ifndef EMBEDDED_LIBRARY
 static Sys_var_charptr Sys_my_bind_addr(
        "bind_address", "IP address to bind to.",
@@ -1912,11 +1903,7 @@
 static bool fix_max_connections(sys_var *self, THD *thd, enum_var_type type)
 {
 #ifndef EMBEDDED_LIBRARY
-<<<<<<< HEAD
-  resize_thr_alarm(max_connections + 10);
-=======
   resize_thr_alarm(static_cast<uint>(max_connections + 10));
->>>>>>> a9800d0d
 #endif
   return false;
 }
@@ -2834,11 +2821,7 @@
     mysql_mutex_lock(&active_mi->rli->run_lock);
     if (active_mi->rli->slave_running)
     {
-<<<<<<< HEAD
-      my_error(ER_SLAVE_MUST_STOP, MYF(0));
-=======
       my_error(ER_SLAVE_SQL_THREAD_MUST_STOP, MYF(0));
->>>>>>> a9800d0d
       result= true;
     }
     mysql_mutex_unlock(&active_mi->rli->run_lock);
@@ -4057,12 +4040,9 @@
        "have_symlink", "have_symlink",
        READ_ONLY GLOBAL_VAR(have_symlink), NO_CMD_LINE);
 
-<<<<<<< HEAD
-=======
 static Sys_var_have Sys_have_statement_timeout(
        "have_statement_timeout", "have_statement_timeout",
        READ_ONLY GLOBAL_VAR(have_statement_timeout), NO_CMD_LINE);
->>>>>>> a9800d0d
 
 static bool fix_general_log_state(sys_var *self, THD *thd, enum_var_type type)
 {
@@ -4131,11 +4111,7 @@
 }
 static bool fix_log_output(sys_var *self, THD *thd, enum_var_type type)
 {
-<<<<<<< HEAD
-  query_logger.set_handlers(log_output_options);
-=======
   query_logger.set_handlers(static_cast<uint>(log_output_options));
->>>>>>> a9800d0d
   return false;
 }
 
