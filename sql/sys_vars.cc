/* Copyright (c) 2009, 2023, Oracle and/or its affiliates.

   This program is free software; you can redistribute it and/or modify
   it under the terms of the GNU General Public License, version 2.0,
   as published by the Free Software Foundation.

   This program is also distributed with certain software (including
   but not limited to OpenSSL) that is licensed under separate terms,
   as designated in a particular file or component or in included license
   documentation.  The authors of MySQL hereby grant you an additional
   permission to link the program and your derivative works with the
   separately licensed software that they have included with MySQL.

   This program is distributed in the hope that it will be useful,
   but WITHOUT ANY WARRANTY; without even the implied warranty of
   MERCHANTABILITY or FITNESS FOR A PARTICULAR PURPOSE.  See the
   GNU General Public License, version 2.0, for more details.

   You should have received a copy of the GNU General Public License
   along with this program; if not, write to the Free Software
   Foundation, Inc., 51 Franklin St, Fifth Floor, Boston, MA 02110-1301  USA */

/**
  @file
  Definitions of all server's session or global variables.

  How to add new variables:

  1. copy one of the existing variables, and edit the declaration.
  2. if you need special behavior on assignment or additional checks
     use ON_CHECK and ON_UPDATE callbacks.
  3. *Don't* add new Sys_var classes or uncle Occam will come
     with his razor to haunt you at nights

  Note - all storage engine variables (for example myisam_whatever)
  should go into the corresponding storage engine sources
  (for example in storage/myisam/ha_myisam.cc) !
*/

#include "sql/sys_vars.h"

#include "my_config.h"

#include <assert.h>
#include <limits.h>
#include <math.h>
#include <stdint.h>
#include <stdio.h>
#include <sys/stat.h>
#include <zlib.h>
#include <atomic>
#include <limits>

#include "include/compression.h"

#include "mysql/components/services/log_builtins.h"
#include "mysql/components/services/log_shared.h"
#include "mysql/my_loglevel.h"
#include "mysql_com.h"
#include "sql/protocol.h"
#include "sql/rpl_trx_tracking.h"
#ifdef HAVE_SYS_TIME_H
#include <sys/time.h>
#endif
#ifdef HAVE_UNISTD_H
#include <unistd.h>
#endif
#include <algorithm>
#include <map>
#include <utility>

#include "ft_global.h"
#include "m_string.h"
#include "my_aes.h"  // my_aes_opmode_names
#include "my_command.h"
#include "my_compiler.h"
#include "my_dbug.h"
#include "my_dir.h"
#include "my_double2ulonglong.h"
#include "my_io.h"
#include "my_macros.h"
#include "my_sqlcommand.h"
#include "my_thread.h"
#include "my_thread_local.h"
#include "my_time.h"
#include "myisam.h"                           // myisam_flush
#include "mysql/binlog/event/binlog_event.h"  // mysql::binlog::event::max_log_event_size
#include "mysql/binlog/event/compression/zstd_comp.h"  // DEFAULT_COMPRESSION_LEVEL
#include "mysql/plugin_group_replication.h"
#include "mysql/psi/mysql_mutex.h"
#include "mysql/strings/dtoa.h"
#include "mysql/strings/int2str.h"
#include "mysql/strings/m_ctype.h"
#include "mysql_version.h"
#include "nulls.h"
<<<<<<< HEAD
=======
#include "sql-common/my_decimal.h"
>>>>>>> 87307d4d
#include "sql/auth/auth_acls.h"
#include "sql/auth/auth_common.h"  // validate_user_plugins
#include "sql/binlog.h"            // mysql_bin_log
#include "sql/changestreams/apply/replication_thread_status.h"
#include "sql/clone_handler.h"
#include "sql/conn_handler/connection_handler_impl.h"  // Per_thread_connection_handler
#include "sql/conn_handler/connection_handler_manager.h"  // Connection_handler_manager
#include "sql/conn_handler/socket_connection.h"  // MY_BIND_ALL_ADDRESSES
#include "sql/derror.h"                          // read_texts
#include "sql/discrete_interval.h"
#include "sql/events.h"          // Events
#include "sql/hostname_cache.h"  // host_cache_resize
#include "sql/log.h"
#include "sql/mdl.h"
#include "sql/opt_trace_context.h"
#include "sql/options_mysqld.h"
#include "sql/protocol_classic.h"
#include "sql/psi_memory_key.h"
#include "sql/query_options.h"
#include "sql/rpl_group_replication.h"  // is_group_replication_running
#include "sql/rpl_handler.h"            // delegates_update_lock_type
#include "sql/rpl_info_factory.h"       // Rpl_info_factory
#include "sql/rpl_info_handler.h"       // INFO_REPOSITORY_TABLE
#include "sql/rpl_log_encryption.h"
#include "sql/rpl_mi.h"                 // Master_info
#include "sql/rpl_msr.h"                // channel_map
#include "sql/rpl_mta_submode.h"        // MTS_PARALLEL_TYPE_DB_NAME
#include "sql/rpl_replica.h"            // SLAVE_THD_TYPE
#include "sql/rpl_rli.h"                // Relay_log_info
#include "sql/rpl_write_set_handler.h"  // transaction_write_set_hashing_algorithms
#include "sql/server_component/log_builtins_filter_imp.h"  // until we have pluggable variables
#include "sql/server_component/log_builtins_imp.h"
#include "sql/session_tracker.h"
#include "sql/sp_head.h"  // SP_PSI_STATEMENT_INFO_COUNT
#include "sql/sql_lex.h"
#include "sql/sql_locale.h"            // my_locale_by_number
#include "sql/sql_parse.h"             // killall_non_super_threads
#include "sql/sql_show_processlist.h"  // pfs_processlist_enabled
#include "sql/sql_tmp_table.h"         // internal_tmp_mem_storage_engine_names
#include "sql/ssl_acceptor_context_operator.h"
#include "sql/system_variables.h"
#include "sql/table_cache.h"  // Table_cache_manager
#include "sql/transaction.h"  // trans_commit_stmt
#include "sql/transaction_info.h"
#include "sql/xa.h"
#include "string_with_len.h"
#include "template_utils.h"  // pointer_cast
#include "thr_lock.h"
#ifdef _WIN32
#include "sql/named_pipe.h"
#endif
#include "my_openssl_fips.h"

#ifdef WITH_LOCK_ORDER
#include "sql/debug_lock_order.h"
#endif /* WITH_LOCK_ORDER */

#ifdef WITH_PERFSCHEMA_STORAGE_ENGINE
#include "storage/perfschema/pfs_server.h"
#include "storage/perfschema/terminology_use_previous.h"
#endif /* WITH_PERFSCHEMA_STORAGE_ENGINE */

static constexpr const unsigned long DEFAULT_ERROR_COUNT{1024};
static constexpr const unsigned long DEFAULT_SORT_MEMORY{256UL * 1024UL};
static constexpr const unsigned HOST_CACHE_SIZE{128};
static constexpr const unsigned long SCHEMA_DEF_CACHE_DEFAULT{256};
static constexpr const unsigned long STORED_PROGRAM_DEF_CACHE_DEFAULT{256};
static constexpr const unsigned long TABLESPACE_DEF_CACHE_DEFAULT{256};

/**
  We must have room for at least 400 table definitions in the table
  cache, since otherwise there is no chance prepared
  statements that use these many tables can work.
  Prepared statements use table definition cache ids (table_map_id)
  as table version identifiers. If the table definition
  cache size is less than the number of tables used in a statement,
  the contents of the table definition cache is guaranteed to rotate
  between a prepare and execute. This leads to stable validation
  errors. In future we shall use more stable version identifiers,
  for now the only solution is to ensure that the table definition
  cache can contain at least all tables of a given statement.
*/
static constexpr const unsigned long TABLE_DEF_CACHE_MIN{400};
static constexpr const unsigned long SCHEMA_DEF_CACHE_MIN{256};
static constexpr const unsigned long STORED_PROGRAM_DEF_CACHE_MIN{256};
static constexpr const unsigned long TABLESPACE_DEF_CACHE_MIN{256};
/*
  Default time to wait before aborting a new client connection
  that does not respond to "initial server greeting" timely
*/
static constexpr const unsigned long CONNECT_TIMEOUT{10};

/* Defaults for deprecated "insert delayed" */
static constexpr const unsigned long DELAYED_LIMIT{100};
static constexpr const unsigned long DELAYED_QUEUE_SIZE{1000};
static constexpr const unsigned long DELAYED_WAIT_TIMEOUT{5 * 60};

static constexpr const unsigned long QUERY_ALLOC_BLOCK_SIZE{8192};
static constexpr const unsigned long QUERY_ALLOC_PREALLOC_SIZE{8192};
static constexpr const unsigned long TRANS_ALLOC_PREALLOC_SIZE{4096};
static constexpr const unsigned long RANGE_ALLOC_BLOCK_SIZE{4096};

// Including the switch in this set, makes its default 'on'
static constexpr const unsigned long long OPTIMIZER_SWITCH_DEFAULT{
    OPTIMIZER_SWITCH_INDEX_MERGE | OPTIMIZER_SWITCH_INDEX_MERGE_UNION |
    OPTIMIZER_SWITCH_INDEX_MERGE_SORT_UNION |
    OPTIMIZER_SWITCH_INDEX_MERGE_INTERSECT |
    OPTIMIZER_SWITCH_ENGINE_CONDITION_PUSHDOWN |
    OPTIMIZER_SWITCH_INDEX_CONDITION_PUSHDOWN | OPTIMIZER_SWITCH_MRR |
    OPTIMIZER_SWITCH_MRR_COST_BASED | OPTIMIZER_SWITCH_BNL |
    OPTIMIZER_SWITCH_MATERIALIZATION | OPTIMIZER_SWITCH_SEMIJOIN |
    OPTIMIZER_SWITCH_LOOSE_SCAN | OPTIMIZER_SWITCH_FIRSTMATCH |
    OPTIMIZER_SWITCH_DUPSWEEDOUT | OPTIMIZER_SWITCH_SUBQ_MAT_COST_BASED |
    OPTIMIZER_SWITCH_USE_INDEX_EXTENSIONS |
    OPTIMIZER_SWITCH_COND_FANOUT_FILTER | OPTIMIZER_SWITCH_DERIVED_MERGE |
    OPTIMIZER_SKIP_SCAN | OPTIMIZER_SWITCH_HASH_JOIN |
    OPTIMIZER_SWITCH_PREFER_ORDERING_INDEX |
    OPTIMIZER_SWITCH_DERIVED_CONDITION_PUSHDOWN |
    OPTIMIZER_SWITCH_HASH_SET_OPERATIONS};

static constexpr const unsigned long MYSQLD_NET_RETRY_COUNT{10};

TYPELIB bool_typelib = {array_elements(bool_values) - 1, "", bool_values,
                        nullptr};

static bool update_buffer_size(THD *, KEY_CACHE *key_cache,
                               ptrdiff_t offset [[maybe_unused]],
                               ulonglong new_value) {
  bool error = false;
  assert(offset == offsetof(KEY_CACHE, param_buff_size));

  if (new_value == 0) {
    if (key_cache == dflt_key_cache) {
      my_error(ER_WARN_CANT_DROP_DEFAULT_KEYCACHE, MYF(0));
      return true;
    }

    if (key_cache->key_cache_inited)  // If initied
    {
      /*
        Move tables using this key cache to the default key cache
        and clear the old key cache.
      */
      key_cache->in_init = true;
      mysql_mutex_unlock(&LOCK_global_system_variables);
      key_cache->param_buff_size = 0;
      ha_resize_key_cache(key_cache);
      ha_change_key_cache(key_cache, dflt_key_cache);
      /*
        We don't delete the key cache as some running threads my still be in
        the key cache code with a pointer to the deleted (empty) key cache
      */
      mysql_mutex_lock(&LOCK_global_system_variables);
      key_cache->in_init = false;
    }
    return error;
  }

  key_cache->param_buff_size = new_value;

  /* If key cache didn't exist initialize it, else resize it */
  key_cache->in_init = true;
  mysql_mutex_unlock(&LOCK_global_system_variables);

  if (!key_cache->key_cache_inited)
    error = ha_init_key_cache({}, key_cache);
  else
    error = ha_resize_key_cache(key_cache);

  mysql_mutex_lock(&LOCK_global_system_variables);
  key_cache->in_init = false;

  return error;
}

static bool update_keycache_param(THD *, KEY_CACHE *key_cache, ptrdiff_t offset,
                                  ulonglong new_value) {
  bool error = false;
  assert(offset != offsetof(KEY_CACHE, param_buff_size));

  keycache_var(key_cache, offset) = new_value;

  key_cache->in_init = true;
  mysql_mutex_unlock(&LOCK_global_system_variables);
  error = ha_resize_key_cache(key_cache);

  mysql_mutex_lock(&LOCK_global_system_variables);
  key_cache->in_init = false;

  return error;
}

/**
  Check if REPLICATION_APPLIER granted. Throw SQL error if not.

  Use this when setting session variables that are to be protected within
  replication applier context.

  @note For compatibility we also accept SUPER.

  @retval true failure
  @retval false success

  @param self the system variable to set value for
  @param thd the session context
  @param setv the SET operations metadata
 */
static bool check_session_admin_or_replication_applier(sys_var *self
                                                       [[maybe_unused]],
                                                       THD *thd,
                                                       set_var *setv) {
  assert(self->scope() != sys_var::GLOBAL);
  Security_context *sctx = thd->security_context();
  if ((setv->type == OPT_SESSION || setv->type == OPT_DEFAULT) &&
      !sctx->has_global_grant(STRING_WITH_LEN("REPLICATION_APPLIER")).first &&
      !sctx->has_global_grant(STRING_WITH_LEN("SESSION_VARIABLES_ADMIN"))
           .first &&
      !sctx->has_global_grant(STRING_WITH_LEN("SYSTEM_VARIABLES_ADMIN"))
           .first &&
      !sctx->check_access(SUPER_ACL)) {
    my_error(ER_SPECIFIC_ACCESS_DENIED_ERROR, MYF(0),
             "SUPER, SYSTEM_VARIABLES_ADMIN, SESSION_VARIABLES_ADMIN or "
             "REPLICATION_APPLIER");
    return true;
  }
  return false;
}

/**
  Utility method that checks if user has correct session administrative
  dynamic privileges.
  @return 0 on success, 1 on failure.
*/
static bool check_session_admin_privileges_only(sys_var *self [[maybe_unused]],
                                                THD *thd, set_var *setv) {
  // Privilege check for global variable must have already done before.
  assert(self->scope() != sys_var::GLOBAL);
  Security_context *sctx = thd->security_context();
  if ((setv->type == OPT_SESSION || setv->type == OPT_DEFAULT) &&
      !sctx->has_global_grant(STRING_WITH_LEN("SESSION_VARIABLES_ADMIN"))
           .first &&
      !sctx->has_global_grant(STRING_WITH_LEN("SYSTEM_VARIABLES_ADMIN"))
           .first) {
    return true;
  }
  return false;
}

/**
  Check if SESSION_VARIABLES_ADMIN granted. Throw SQL error if not.

  Use this when setting session variables that are sensitive and should
  be protected.

  We also accept SYSTEM_VARIABLES_ADMIN since it doesn't make a lot of
  sense to be allowed to set the global variable and not the session ones.

  @retval true failure
  @retval false success

  @param self the system variable to set value for
  @param thd the session context
  @param setv the SET operations metadata
 */
static bool check_session_admin_no_super(sys_var *self, THD *thd,
                                         set_var *setv) {
  if (check_session_admin_privileges_only(self, thd, setv)) {
    my_error(ER_SPECIFIC_ACCESS_DENIED_ERROR, MYF(0),
             "SYSTEM_VARIABLES_ADMIN or SESSION_VARIABLES_ADMIN");
    return true;
  }
  return false;
}

/**
  Check if SESSION_VARIABLES_ADMIN granted. Throw SQL error if not.

  Use this when setting session variables that are sensitive and should
  be protected.

  We also accept SYSTEM_VARIABLES_ADMIN since it doesn't make a lot of
  sense to be allowed to set the global variable and not the session ones.

  @note For compatibility we also accept SUPER.

  @retval true failure
  @retval false success

  @param self the system variable to set value for
  @param thd the session context
  @param setv the SET operations metadata
 */
static bool check_session_admin(sys_var *self, THD *thd, set_var *setv) {
  Security_context *sctx = thd->security_context();
  if (check_session_admin_privileges_only(self, thd, setv) &&
      !sctx->check_access(SUPER_ACL)) {
    my_error(ER_SPECIFIC_ACCESS_DENIED_ERROR, MYF(0),
             "SUPER, SYSTEM_VARIABLES_ADMIN or SESSION_VARIABLES_ADMIN");
    return true;
  }
  return false;
}

/*
  The rule for this file: everything should be 'static'. When a sys_var
  variable or a function from this file is - in very rare cases - needed
  elsewhere it should be explicitly declared 'export' here to show that it's
  not a mistakenly forgotten 'static' keyword.
*/
#define export /* not static */

#ifdef WITH_LOCK_ORDER

#define LO_TRAILING_PROPERTIES                                             \
  NO_MUTEX_GUARD, NOT_IN_BINLOG, ON_CHECK(NULL), ON_UPDATE(NULL), nullptr, \
      sys_var::PARSE_EARLY

static Sys_var_bool Sys_lo_enabled("lock_order", "Enable the lock order.",
                                   READ_ONLY GLOBAL_VAR(lo_param.m_enabled),
                                   CMD_LINE(OPT_ARG), DEFAULT(false),
                                   LO_TRAILING_PROPERTIES);

static Sys_var_charptr Sys_lo_out_dir("lock_order_output_directory",
                                      "Lock order output directory.",
                                      READ_ONLY GLOBAL_VAR(lo_param.m_out_dir),
                                      CMD_LINE(OPT_ARG), IN_FS_CHARSET,
                                      DEFAULT(nullptr), LO_TRAILING_PROPERTIES);

static Sys_var_charptr Sys_lo_dep_1(
    "lock_order_dependencies", "Lock order dependencies file.",
    READ_ONLY GLOBAL_VAR(lo_param.m_dependencies_1), CMD_LINE(OPT_ARG),
    IN_FS_CHARSET, DEFAULT(nullptr), LO_TRAILING_PROPERTIES);

static Sys_var_charptr Sys_lo_dep_2(
    "lock_order_extra_dependencies", "Lock order extra dependencies file.",
    READ_ONLY GLOBAL_VAR(lo_param.m_dependencies_2), CMD_LINE(OPT_ARG),
    IN_FS_CHARSET, DEFAULT(nullptr), LO_TRAILING_PROPERTIES);

static Sys_var_bool Sys_lo_print_txt("lock_order_print_txt",
                                     "Print the lock_order.txt file.",
                                     READ_ONLY GLOBAL_VAR(lo_param.m_print_txt),
                                     CMD_LINE(OPT_ARG), DEFAULT(false),
                                     LO_TRAILING_PROPERTIES);

static Sys_var_bool Sys_lo_trace_loop(
    "lock_order_trace_loop", "Enable tracing for all loops.",
    READ_ONLY GLOBAL_VAR(lo_param.m_trace_loop), CMD_LINE(OPT_ARG),
    DEFAULT(false), LO_TRAILING_PROPERTIES);

static Sys_var_bool Sys_lo_debug_loop(
    "lock_order_debug_loop", "Enable debugging for all loops.",
    READ_ONLY GLOBAL_VAR(lo_param.m_debug_loop), CMD_LINE(OPT_ARG),
    DEFAULT(false), LO_TRAILING_PROPERTIES);

static Sys_var_bool Sys_lo_trace_missing_arc(
    "lock_order_trace_missing_arc", "Enable tracing for all missing arcs.",
    READ_ONLY GLOBAL_VAR(lo_param.m_trace_missing_arc), CMD_LINE(OPT_ARG),
    DEFAULT(true), LO_TRAILING_PROPERTIES);

static Sys_var_bool Sys_lo_debug_missing_arc(
    "lock_order_debug_missing_arc", "Enable debugging for all missing arcs.",
    READ_ONLY GLOBAL_VAR(lo_param.m_debug_missing_arc), CMD_LINE(OPT_ARG),
    DEFAULT(false), LO_TRAILING_PROPERTIES);

static Sys_var_bool Sys_lo_trace_missing_unlock(
    "lock_order_trace_missing_unlock", "Enable tracing for all missing unlocks",
    READ_ONLY GLOBAL_VAR(lo_param.m_trace_missing_unlock), CMD_LINE(OPT_ARG),
    DEFAULT(true), LO_TRAILING_PROPERTIES);

static Sys_var_bool Sys_lo_debug_missing_unlock(
    "lock_order_debug_missing_unlock",
    "Enable debugging for all missing unlocks",
    READ_ONLY GLOBAL_VAR(lo_param.m_debug_missing_unlock), CMD_LINE(OPT_ARG),
    DEFAULT(false), LO_TRAILING_PROPERTIES);

static Sys_var_bool Sys_lo_trace_missing_key(
    "lock_order_trace_missing_key",
    "Enable trace for missing performance schema keys",
    READ_ONLY GLOBAL_VAR(lo_param.m_trace_missing_key), CMD_LINE(OPT_ARG),
    DEFAULT(false), LO_TRAILING_PROPERTIES);

static Sys_var_bool Sys_lo_debug_missing_key(
    "lock_order_debug_missing_key",
    "Enable debugging for missing performance schema keys",
    READ_ONLY GLOBAL_VAR(lo_param.m_debug_missing_key), CMD_LINE(OPT_ARG),
    DEFAULT(false), LO_TRAILING_PROPERTIES);

#endif /* WITH_LOCK_ORDER */

#ifdef WITH_PERFSCHEMA_STORAGE_ENGINE

#define PFS_TRAILING_PROPERTIES                                         \
  NO_MUTEX_GUARD, NOT_IN_BINLOG, ON_CHECK(nullptr), ON_UPDATE(nullptr), \
      nullptr, sys_var::PARSE_EARLY

static Sys_var_bool Sys_pfs_enabled("performance_schema",
                                    "Enable the performance schema.",
                                    READ_ONLY GLOBAL_VAR(pfs_param.m_enabled),
                                    CMD_LINE(OPT_ARG), DEFAULT(true),
                                    PFS_TRAILING_PROPERTIES);

static Sys_var_charptr Sys_pfs_instrument(
    "performance_schema_instrument",
    "Default startup value for a performance schema instrument.",
    READ_ONLY NOT_VISIBLE GLOBAL_VAR(pfs_param.m_pfs_instrument),
    CMD_LINE(OPT_ARG, OPT_PFS_INSTRUMENT), IN_FS_CHARSET, DEFAULT(""),
    PFS_TRAILING_PROPERTIES);

/**
  Update the performance_schema_show_processlist.
  Warn that the use of information_schema processlist is deprecated.
*/
static bool performance_schema_show_processlist_update(sys_var *, THD *thd,
                                                       enum_var_type) {
  push_warning_printf(thd, Sql_condition::SL_WARNING,
                      ER_WARN_DEPRECATED_WITH_NOTE,
                      ER_THD(thd, ER_WARN_DEPRECATED_WITH_NOTE),
                      "@@performance_schema_show_processlist",
                      "When it is removed, SHOW PROCESSLIST will always use the"
                      " performance schema implementation.");

  return false;
}

static Sys_var_bool Sys_pfs_processlist(
    "performance_schema_show_processlist",
    "Default startup value to enable SHOW PROCESSLIST "
    "in the performance schema.",
    GLOBAL_VAR(pfs_processlist_enabled), CMD_LINE(OPT_ARG), DEFAULT(false),
    NO_MUTEX_GUARD, NOT_IN_BINLOG, ON_CHECK(nullptr),
    ON_UPDATE(performance_schema_show_processlist_update), nullptr,
    sys_var::PARSE_NORMAL);

static Sys_var_bool Sys_pfs_consumer_events_stages_current(
    "performance_schema_consumer_events_stages_current",
    "Default startup value for the events_stages_current consumer.",
    READ_ONLY NOT_VISIBLE
        GLOBAL_VAR(pfs_param.m_consumer_events_stages_current_enabled),
    CMD_LINE(OPT_ARG), DEFAULT(false), PFS_TRAILING_PROPERTIES);

static Sys_var_bool Sys_pfs_consumer_events_stages_history(
    "performance_schema_consumer_events_stages_history",
    "Default startup value for the events_stages_history consumer.",
    READ_ONLY NOT_VISIBLE
        GLOBAL_VAR(pfs_param.m_consumer_events_stages_history_enabled),
    CMD_LINE(OPT_ARG), DEFAULT(false), PFS_TRAILING_PROPERTIES);

static Sys_var_bool Sys_pfs_consumer_events_stages_history_long(
    "performance_schema_consumer_events_stages_history_long",
    "Default startup value for the events_stages_history_long consumer.",
    READ_ONLY NOT_VISIBLE
        GLOBAL_VAR(pfs_param.m_consumer_events_stages_history_long_enabled),
    CMD_LINE(OPT_ARG), DEFAULT(false), PFS_TRAILING_PROPERTIES);

static Sys_var_bool Sys_pfs_consumer_events_statements_cpu(
    "performance_schema_consumer_events_statements_cpu",
    "Default startup value for the events_statements_cpu consumer.",
    READ_ONLY NOT_VISIBLE
        GLOBAL_VAR(pfs_param.m_consumer_events_statements_cpu_enabled),
    CMD_LINE(OPT_ARG), DEFAULT(false), PFS_TRAILING_PROPERTIES);

static Sys_var_bool Sys_pfs_consumer_events_statements_current(
    "performance_schema_consumer_events_statements_current",
    "Default startup value for the events_statements_current consumer.",
    READ_ONLY NOT_VISIBLE
        GLOBAL_VAR(pfs_param.m_consumer_events_statements_current_enabled),
    CMD_LINE(OPT_ARG), DEFAULT(true), PFS_TRAILING_PROPERTIES);

static Sys_var_bool Sys_pfs_consumer_events_statements_history(
    "performance_schema_consumer_events_statements_history",
    "Default startup value for the events_statements_history consumer.",
    READ_ONLY NOT_VISIBLE
        GLOBAL_VAR(pfs_param.m_consumer_events_statements_history_enabled),
    CMD_LINE(OPT_ARG), DEFAULT(true), PFS_TRAILING_PROPERTIES);

static Sys_var_bool Sys_pfs_consumer_events_statements_history_long(
    "performance_schema_consumer_events_statements_history_long",
    "Default startup value for the events_statements_history_long consumer.",
    READ_ONLY NOT_VISIBLE
        GLOBAL_VAR(pfs_param.m_consumer_events_statements_history_long_enabled),
    CMD_LINE(OPT_ARG), DEFAULT(false), PFS_TRAILING_PROPERTIES);

static Sys_var_bool Sys_pfs_consumer_events_transactions_current(
    "performance_schema_consumer_events_transactions_current",
    "Default startup value for the events_transactions_current consumer.",
    READ_ONLY NOT_VISIBLE
        GLOBAL_VAR(pfs_param.m_consumer_events_transactions_current_enabled),
    CMD_LINE(OPT_ARG), DEFAULT(true), PFS_TRAILING_PROPERTIES);

static Sys_var_bool Sys_pfs_consumer_events_transactions_history(
    "performance_schema_consumer_events_transactions_history",
    "Default startup value for the events_transactions_history consumer.",
    READ_ONLY NOT_VISIBLE
        GLOBAL_VAR(pfs_param.m_consumer_events_transactions_history_enabled),
    CMD_LINE(OPT_ARG), DEFAULT(true), PFS_TRAILING_PROPERTIES);

static Sys_var_bool Sys_pfs_consumer_events_transactions_history_long(
    "performance_schema_consumer_events_transactions_history_long",
    "Default startup value for the events_transactions_history_long consumer.",
    READ_ONLY NOT_VISIBLE GLOBAL_VAR(
        pfs_param.m_consumer_events_transactions_history_long_enabled),
    CMD_LINE(OPT_ARG), DEFAULT(false), PFS_TRAILING_PROPERTIES);

static Sys_var_bool Sys_pfs_consumer_events_waits_current(
    "performance_schema_consumer_events_waits_current",
    "Default startup value for the events_waits_current consumer.",
    READ_ONLY NOT_VISIBLE
        GLOBAL_VAR(pfs_param.m_consumer_events_waits_current_enabled),
    CMD_LINE(OPT_ARG), DEFAULT(false), PFS_TRAILING_PROPERTIES);

static Sys_var_bool Sys_pfs_consumer_events_waits_history(
    "performance_schema_consumer_events_waits_history",
    "Default startup value for the events_waits_history consumer.",
    READ_ONLY NOT_VISIBLE
        GLOBAL_VAR(pfs_param.m_consumer_events_waits_history_enabled),
    CMD_LINE(OPT_ARG), DEFAULT(false), PFS_TRAILING_PROPERTIES);

static Sys_var_bool Sys_pfs_consumer_events_waits_history_long(
    "performance_schema_consumer_events_waits_history_long",
    "Default startup value for the events_waits_history_long consumer.",
    READ_ONLY NOT_VISIBLE
        GLOBAL_VAR(pfs_param.m_consumer_events_waits_history_long_enabled),
    CMD_LINE(OPT_ARG), DEFAULT(false), PFS_TRAILING_PROPERTIES);

static Sys_var_bool Sys_pfs_consumer_global_instrumentation(
    "performance_schema_consumer_global_instrumentation",
    "Default startup value for the global_instrumentation consumer.",
    READ_ONLY NOT_VISIBLE
        GLOBAL_VAR(pfs_param.m_consumer_global_instrumentation_enabled),
    CMD_LINE(OPT_ARG), DEFAULT(true), PFS_TRAILING_PROPERTIES);

static Sys_var_bool Sys_pfs_consumer_thread_instrumentation(
    "performance_schema_consumer_thread_instrumentation",
    "Default startup value for the thread_instrumentation consumer.",
    READ_ONLY NOT_VISIBLE
        GLOBAL_VAR(pfs_param.m_consumer_thread_instrumentation_enabled),
    CMD_LINE(OPT_ARG), DEFAULT(true), PFS_TRAILING_PROPERTIES);

static Sys_var_bool Sys_pfs_consumer_statement_digest(
    "performance_schema_consumer_statements_digest",
    "Default startup value for the statements_digest consumer.",
    READ_ONLY NOT_VISIBLE
        GLOBAL_VAR(pfs_param.m_consumer_statement_digest_enabled),
    CMD_LINE(OPT_ARG), DEFAULT(true), PFS_TRAILING_PROPERTIES);

static Sys_var_long Sys_pfs_events_waits_history_long_size(
    "performance_schema_events_waits_history_long_size",
    "Number of rows in EVENTS_WAITS_HISTORY_LONG."
    " Use 0 to disable, -1 for automated sizing.",
    READ_ONLY GLOBAL_VAR(pfs_param.m_events_waits_history_long_sizing),
    CMD_LINE(REQUIRED_ARG), VALID_RANGE(-1, 1024 * 1024),
    DEFAULT(PFS_AUTOSIZE_VALUE), BLOCK_SIZE(1), PFS_TRAILING_PROPERTIES);

static Sys_var_long Sys_pfs_events_waits_history_size(
    "performance_schema_events_waits_history_size",
    "Number of rows per thread in EVENTS_WAITS_HISTORY."
    " Use 0 to disable, -1 for automated sizing.",
    READ_ONLY GLOBAL_VAR(pfs_param.m_events_waits_history_sizing),
    CMD_LINE(REQUIRED_ARG), VALID_RANGE(-1, 1024), DEFAULT(PFS_AUTOSIZE_VALUE),
    BLOCK_SIZE(1), PFS_TRAILING_PROPERTIES);

static Sys_var_ulong Sys_pfs_max_cond_classes(
    "performance_schema_max_cond_classes",
    "Maximum number of condition instruments.",
    READ_ONLY GLOBAL_VAR(pfs_param.m_cond_class_sizing), CMD_LINE(REQUIRED_ARG),
    VALID_RANGE(0, 1024), DEFAULT(PFS_MAX_COND_CLASS), BLOCK_SIZE(1),
    PFS_TRAILING_PROPERTIES);

static Sys_var_long Sys_pfs_max_cond_instances(
    "performance_schema_max_cond_instances",
    "Maximum number of instrumented condition objects."
    " Use 0 to disable, -1 for automated scaling.",
    READ_ONLY GLOBAL_VAR(pfs_param.m_cond_sizing), CMD_LINE(REQUIRED_ARG),
    VALID_RANGE(-1, 1024 * 1024), DEFAULT(PFS_AUTOSCALE_VALUE), BLOCK_SIZE(1),
    PFS_TRAILING_PROPERTIES);

static Sys_var_long Sys_pfs_max_program_instances(
    "performance_schema_max_program_instances",
    "Maximum number of instrumented programs."
    " Use 0 to disable, -1 for automated scaling.",
    READ_ONLY GLOBAL_VAR(pfs_param.m_program_sizing), CMD_LINE(REQUIRED_ARG),
    VALID_RANGE(-1, 1024 * 1024), DEFAULT(PFS_AUTOSCALE_VALUE), BLOCK_SIZE(1),
    PFS_TRAILING_PROPERTIES);

static constexpr int num_prepared_stmt_limit = 4 * 1024 * 1024;

static Sys_var_long Sys_pfs_max_prepared_stmt_instances(
    "performance_schema_max_prepared_statements_instances",
    "Maximum number of instrumented prepared statements."
    " Use 0 to disable, -1 for automated scaling.",
    READ_ONLY GLOBAL_VAR(pfs_param.m_prepared_stmt_sizing),
    CMD_LINE(REQUIRED_ARG), VALID_RANGE(-1, num_prepared_stmt_limit),
    DEFAULT(PFS_AUTOSCALE_VALUE), BLOCK_SIZE(1), PFS_TRAILING_PROPERTIES);

static Sys_var_ulong Sys_pfs_max_file_classes(
    "performance_schema_max_file_classes",
    "Maximum number of file instruments.",
    READ_ONLY GLOBAL_VAR(pfs_param.m_file_class_sizing), CMD_LINE(REQUIRED_ARG),
    VALID_RANGE(0, 1024), DEFAULT(PFS_MAX_FILE_CLASS), BLOCK_SIZE(1),
    PFS_TRAILING_PROPERTIES);

static Sys_var_ulong Sys_pfs_max_file_handles(
    "performance_schema_max_file_handles",
    "Maximum number of opened instrumented files.",
    READ_ONLY GLOBAL_VAR(pfs_param.m_file_handle_sizing),
    CMD_LINE(REQUIRED_ARG), VALID_RANGE(0, 1024 * 1024),
    DEFAULT(PFS_MAX_FILE_HANDLE), BLOCK_SIZE(1), PFS_TRAILING_PROPERTIES);

static Sys_var_long Sys_pfs_max_file_instances(
    "performance_schema_max_file_instances",
    "Maximum number of instrumented files."
    " Use 0 to disable, -1 for automated scaling.",
    READ_ONLY GLOBAL_VAR(pfs_param.m_file_sizing), CMD_LINE(REQUIRED_ARG),
    VALID_RANGE(-1, 1024 * 1024), DEFAULT(PFS_AUTOSCALE_VALUE), BLOCK_SIZE(1),
    PFS_TRAILING_PROPERTIES);

static Sys_var_long Sys_pfs_max_sockets(
    "performance_schema_max_socket_instances",
    "Maximum number of opened instrumented sockets."
    " Use 0 to disable, -1 for automated scaling.",
    READ_ONLY GLOBAL_VAR(pfs_param.m_socket_sizing), CMD_LINE(REQUIRED_ARG),
    VALID_RANGE(-1, 1024 * 1024), DEFAULT(PFS_AUTOSCALE_VALUE), BLOCK_SIZE(1),
    PFS_TRAILING_PROPERTIES);

static Sys_var_ulong Sys_pfs_max_socket_classes(
    "performance_schema_max_socket_classes",
    "Maximum number of socket instruments.",
    READ_ONLY GLOBAL_VAR(pfs_param.m_socket_class_sizing),
    CMD_LINE(REQUIRED_ARG), VALID_RANGE(0, 1024), DEFAULT(PFS_MAX_SOCKET_CLASS),
    BLOCK_SIZE(1), PFS_TRAILING_PROPERTIES);

static Sys_var_ulong Sys_pfs_max_mutex_classes(
    "performance_schema_max_mutex_classes",
    "Maximum number of mutex instruments.",
    READ_ONLY GLOBAL_VAR(pfs_param.m_mutex_class_sizing),
    CMD_LINE(REQUIRED_ARG), VALID_RANGE(0, 1024), DEFAULT(PFS_MAX_MUTEX_CLASS),
    BLOCK_SIZE(1), PFS_TRAILING_PROPERTIES);

static Sys_var_long Sys_pfs_max_mutex_instances(
    "performance_schema_max_mutex_instances",
    "Maximum number of instrumented MUTEX objects."
    " Use 0 to disable, -1 for automated scaling.",
    READ_ONLY GLOBAL_VAR(pfs_param.m_mutex_sizing), CMD_LINE(REQUIRED_ARG),
    VALID_RANGE(-1, 100 * 1024 * 1024), DEFAULT(PFS_AUTOSCALE_VALUE),
    BLOCK_SIZE(1), PFS_TRAILING_PROPERTIES);

static Sys_var_ulong Sys_pfs_max_rwlock_classes(
    "performance_schema_max_rwlock_classes",
    "Maximum number of rwlock instruments.",
    READ_ONLY GLOBAL_VAR(pfs_param.m_rwlock_class_sizing),
    CMD_LINE(REQUIRED_ARG), VALID_RANGE(0, 1024), DEFAULT(PFS_MAX_RWLOCK_CLASS),
    BLOCK_SIZE(1), PFS_TRAILING_PROPERTIES);

static Sys_var_long Sys_pfs_max_rwlock_instances(
    "performance_schema_max_rwlock_instances",
    "Maximum number of instrumented RWLOCK objects."
    " Use 0 to disable, -1 for automated scaling.",
    READ_ONLY GLOBAL_VAR(pfs_param.m_rwlock_sizing), CMD_LINE(REQUIRED_ARG),
    VALID_RANGE(-1, 100 * 1024 * 1024), DEFAULT(PFS_AUTOSCALE_VALUE),
    BLOCK_SIZE(1), PFS_TRAILING_PROPERTIES);

static Sys_var_long Sys_pfs_max_table_handles(
    "performance_schema_max_table_handles",
    "Maximum number of opened instrumented tables."
    " Use 0 to disable, -1 for automated scaling.",
    READ_ONLY GLOBAL_VAR(pfs_param.m_table_sizing), CMD_LINE(REQUIRED_ARG),
    VALID_RANGE(-1, 1024 * 1024), DEFAULT(PFS_AUTOSCALE_VALUE), BLOCK_SIZE(1),
    PFS_TRAILING_PROPERTIES);

static Sys_var_long Sys_pfs_max_table_instances(
    "performance_schema_max_table_instances",
    "Maximum number of instrumented tables."
    " Use 0 to disable, -1 for automated scaling.",
    READ_ONLY GLOBAL_VAR(pfs_param.m_table_share_sizing),
    CMD_LINE(REQUIRED_ARG), VALID_RANGE(-1, 1024 * 1024),
    DEFAULT(PFS_AUTOSCALE_VALUE), BLOCK_SIZE(1), PFS_TRAILING_PROPERTIES);

static Sys_var_long Sys_pfs_max_table_lock_stat(
    "performance_schema_max_table_lock_stat",
    "Maximum number of lock statistics for instrumented tables."
    " Use 0 to disable, -1 for automated scaling.",
    READ_ONLY GLOBAL_VAR(pfs_param.m_table_lock_stat_sizing),
    CMD_LINE(REQUIRED_ARG), VALID_RANGE(-1, 1024 * 1024),
    DEFAULT(PFS_AUTOSCALE_VALUE), BLOCK_SIZE(1), PFS_TRAILING_PROPERTIES);

static Sys_var_long Sys_pfs_max_index_stat(
    "performance_schema_max_index_stat",
    "Maximum number of index statistics for instrumented tables."
    " Use 0 to disable, -1 for automated scaling.",
    READ_ONLY GLOBAL_VAR(pfs_param.m_index_stat_sizing), CMD_LINE(REQUIRED_ARG),
    VALID_RANGE(-1, 1024 * 1024), DEFAULT(PFS_AUTOSCALE_VALUE), BLOCK_SIZE(1),
    PFS_TRAILING_PROPERTIES);

static Sys_var_ulong Sys_pfs_max_thread_classes(
    "performance_schema_max_thread_classes",
    "Maximum number of thread instruments.",
    READ_ONLY GLOBAL_VAR(pfs_param.m_thread_class_sizing),
    CMD_LINE(REQUIRED_ARG), VALID_RANGE(0, 1024), DEFAULT(PFS_MAX_THREAD_CLASS),
    BLOCK_SIZE(1), PFS_TRAILING_PROPERTIES);

static Sys_var_long Sys_pfs_max_thread_instances(
    "performance_schema_max_thread_instances",
    "Maximum number of instrumented threads."
    " Use 0 to disable, -1 for automated scaling.",
    READ_ONLY GLOBAL_VAR(pfs_param.m_thread_sizing), CMD_LINE(REQUIRED_ARG),
    VALID_RANGE(-1, 1024 * 1024), DEFAULT(PFS_AUTOSCALE_VALUE), BLOCK_SIZE(1),
    PFS_TRAILING_PROPERTIES);

static Sys_var_long Sys_pfs_setup_actors_size(
    "performance_schema_setup_actors_size",
    "Maximum number of rows in SETUP_ACTORS."
    " Use 0 to disable, -1 for automated scaling.",
    READ_ONLY GLOBAL_VAR(pfs_param.m_setup_actor_sizing),
    CMD_LINE(REQUIRED_ARG), VALID_RANGE(-1, 1024 * 1024),
    DEFAULT(PFS_AUTOSCALE_VALUE), BLOCK_SIZE(1), PFS_TRAILING_PROPERTIES);

static Sys_var_long Sys_pfs_setup_objects_size(
    "performance_schema_setup_objects_size",
    "Maximum number of rows in SETUP_OBJECTS."
    " Use 0 to disable, -1 for automated scaling.",
    READ_ONLY GLOBAL_VAR(pfs_param.m_setup_object_sizing),
    CMD_LINE(REQUIRED_ARG), VALID_RANGE(-1, 1024 * 1024),
    DEFAULT(PFS_AUTOSCALE_VALUE), BLOCK_SIZE(1), PFS_TRAILING_PROPERTIES);

static Sys_var_long Sys_pfs_accounts_size(
    "performance_schema_accounts_size",
    "Maximum number of instrumented user@host accounts."
    " Use 0 to disable, -1 for automated scaling.",
    READ_ONLY GLOBAL_VAR(pfs_param.m_account_sizing), CMD_LINE(REQUIRED_ARG),
    VALID_RANGE(-1, 1024 * 1024), DEFAULT(PFS_AUTOSCALE_VALUE), BLOCK_SIZE(1),
    PFS_TRAILING_PROPERTIES);

static Sys_var_long Sys_pfs_hosts_size(
    "performance_schema_hosts_size",
    "Maximum number of instrumented hosts."
    " Use 0 to disable, -1 for automated scaling.",
    READ_ONLY GLOBAL_VAR(pfs_param.m_host_sizing), CMD_LINE(REQUIRED_ARG),
    VALID_RANGE(-1, 1024 * 1024), DEFAULT(PFS_AUTOSCALE_VALUE), BLOCK_SIZE(1),
    PFS_TRAILING_PROPERTIES);

static Sys_var_long Sys_pfs_users_size(
    "performance_schema_users_size",
    "Maximum number of instrumented users."
    " Use 0 to disable, -1 for automated scaling.",
    READ_ONLY GLOBAL_VAR(pfs_param.m_user_sizing), CMD_LINE(REQUIRED_ARG),
    VALID_RANGE(-1, 1024 * 1024), DEFAULT(PFS_AUTOSCALE_VALUE), BLOCK_SIZE(1),
    PFS_TRAILING_PROPERTIES);

static Sys_var_ulong Sys_pfs_max_stage_classes(
    "performance_schema_max_stage_classes",
    "Maximum number of stage instruments.",
    READ_ONLY GLOBAL_VAR(pfs_param.m_stage_class_sizing),
    CMD_LINE(REQUIRED_ARG), VALID_RANGE(0, 1024), DEFAULT(PFS_MAX_STAGE_CLASS),
    BLOCK_SIZE(1), PFS_TRAILING_PROPERTIES);

static Sys_var_long Sys_pfs_events_stages_history_long_size(
    "performance_schema_events_stages_history_long_size",
    "Number of rows in EVENTS_STAGES_HISTORY_LONG."
    " Use 0 to disable, -1 for automated sizing.",
    READ_ONLY GLOBAL_VAR(pfs_param.m_events_stages_history_long_sizing),
    CMD_LINE(REQUIRED_ARG), VALID_RANGE(-1, 1024 * 1024),
    DEFAULT(PFS_AUTOSIZE_VALUE), BLOCK_SIZE(1), PFS_TRAILING_PROPERTIES);

static Sys_var_long Sys_pfs_events_stages_history_size(
    "performance_schema_events_stages_history_size",
    "Number of rows per thread in EVENTS_STAGES_HISTORY."
    " Use 0 to disable, -1 for automated sizing.",
    READ_ONLY GLOBAL_VAR(pfs_param.m_events_stages_history_sizing),
    CMD_LINE(REQUIRED_ARG), VALID_RANGE(-1, 1024), DEFAULT(PFS_AUTOSIZE_VALUE),
    BLOCK_SIZE(1), PFS_TRAILING_PROPERTIES);

/**
  Variable performance_schema_max_statement_classes.
  The default number of statement classes is the sum of:
  - COM_END for all regular "statement/com/...",
  - 1 for "statement/com/new_packet", for unknown enum_server_command
  - 1 for "statement/com/Error", for invalid enum_server_command
  - SQLCOM_END for all regular "statement/sql/...",
  - 1 for "statement/sql/error", for invalid enum_sql_command.
  - SP_PSI_STATEMENT_INFO_COUNT for "statement/sp/...".
  - CLONE_PSI_STATEMENT_COUNT for "statement/clone/...".
  - 1 for "statement/rpl/relay_log", for replicated statements.
  - 1 for "statement/scheduler/event", for scheduled events.
*/
static Sys_var_ulong Sys_pfs_max_statement_classes(
    "performance_schema_max_statement_classes",
    "Maximum number of statement instruments.",
    READ_ONLY GLOBAL_VAR(pfs_param.m_statement_class_sizing),
    CMD_LINE(REQUIRED_ARG), VALID_RANGE(0, 256),
    DEFAULT((ulong)SQLCOM_END + (ulong)COM_END + 5 +
            SP_PSI_STATEMENT_INFO_COUNT + CLONE_PSI_STATEMENT_COUNT),
    BLOCK_SIZE(1), PFS_TRAILING_PROPERTIES);

static Sys_var_long Sys_pfs_events_statements_history_long_size(
    "performance_schema_events_statements_history_long_size",
    "Number of rows in EVENTS_STATEMENTS_HISTORY_LONG."
    " Use 0 to disable, -1 for automated sizing.",
    READ_ONLY GLOBAL_VAR(pfs_param.m_events_statements_history_long_sizing),
    CMD_LINE(REQUIRED_ARG), VALID_RANGE(-1, 1024 * 1024),
    DEFAULT(PFS_AUTOSIZE_VALUE), BLOCK_SIZE(1), PFS_TRAILING_PROPERTIES);

static Sys_var_long Sys_pfs_events_statements_history_size(
    "performance_schema_events_statements_history_size",
    "Number of rows per thread in EVENTS_STATEMENTS_HISTORY."
    " Use 0 to disable, -1 for automated sizing.",
    READ_ONLY GLOBAL_VAR(pfs_param.m_events_statements_history_sizing),
    CMD_LINE(REQUIRED_ARG), VALID_RANGE(-1, 1024), DEFAULT(PFS_AUTOSIZE_VALUE),
    BLOCK_SIZE(1), PFS_TRAILING_PROPERTIES);

static Sys_var_ulong Sys_pfs_statement_stack_size(
    "performance_schema_max_statement_stack",
    "Number of rows per thread in EVENTS_STATEMENTS_CURRENT.",
    READ_ONLY GLOBAL_VAR(pfs_param.m_statement_stack_sizing),
    CMD_LINE(REQUIRED_ARG), VALID_RANGE(1, 256),
    DEFAULT(PFS_STATEMENTS_STACK_SIZE), BLOCK_SIZE(1), PFS_TRAILING_PROPERTIES);

static Sys_var_ulong Sys_pfs_max_memory_classes(
    "performance_schema_max_memory_classes",
    "Maximum number of memory pool instruments.",
    READ_ONLY GLOBAL_VAR(pfs_param.m_memory_class_sizing),
    CMD_LINE(REQUIRED_ARG), VALID_RANGE(0, 1024), DEFAULT(PFS_MAX_MEMORY_CLASS),
    BLOCK_SIZE(1), PFS_TRAILING_PROPERTIES);

static Sys_var_ulong Sys_pfs_max_meter_classes(
    "performance_schema_max_meter_classes",
    "Maximum number of meter source instruments.",
    READ_ONLY GLOBAL_VAR(pfs_param.m_meter_class_sizing),
    CMD_LINE(REQUIRED_ARG), VALID_RANGE(0, 64), DEFAULT(PFS_MAX_METER_CLASS),
    BLOCK_SIZE(1), PFS_TRAILING_PROPERTIES);

static Sys_var_ulong Sys_pfs_max_metric_classes(
    "performance_schema_max_metric_classes",
    "Maximum number of metric source instruments.",
    READ_ONLY GLOBAL_VAR(pfs_param.m_metric_class_sizing),
    CMD_LINE(REQUIRED_ARG), VALID_RANGE(0, 11000),
    DEFAULT(PFS_MAX_METRIC_CLASS), BLOCK_SIZE(1), PFS_TRAILING_PROPERTIES);

static Sys_var_long Sys_pfs_digest_size(
    "performance_schema_digests_size",
    "Size of the statement digest."
    " Use 0 to disable, -1 for automated sizing.",
    READ_ONLY GLOBAL_VAR(pfs_param.m_digest_sizing), CMD_LINE(REQUIRED_ARG),
    VALID_RANGE(-1, 1024 * 1024), DEFAULT(PFS_AUTOSIZE_VALUE), BLOCK_SIZE(1),
    PFS_TRAILING_PROPERTIES);

static Sys_var_long Sys_pfs_events_transactions_history_long_size(
    "performance_schema_events_transactions_history_long_size",
    "Number of rows in EVENTS_TRANSACTIONS_HISTORY_LONG."
    " Use 0 to disable, -1 for automated sizing.",
    READ_ONLY GLOBAL_VAR(pfs_param.m_events_transactions_history_long_sizing),
    CMD_LINE(REQUIRED_ARG), VALID_RANGE(-1, 1024 * 1024),
    DEFAULT(PFS_AUTOSIZE_VALUE), BLOCK_SIZE(1), PFS_TRAILING_PROPERTIES);

static Sys_var_long Sys_pfs_events_transactions_history_size(
    "performance_schema_events_transactions_history_size",
    "Number of rows per thread in EVENTS_TRANSACTIONS_HISTORY."
    " Use 0 to disable, -1 for automated sizing.",
    READ_ONLY GLOBAL_VAR(pfs_param.m_events_transactions_history_sizing),
    CMD_LINE(REQUIRED_ARG), VALID_RANGE(-1, 1024), DEFAULT(PFS_AUTOSIZE_VALUE),
    BLOCK_SIZE(1), PFS_TRAILING_PROPERTIES);

static Sys_var_long Sys_pfs_max_digest_length(
    "performance_schema_max_digest_length",
    "Maximum length considered for digest text, when stored in "
    "performance_schema tables.",
    READ_ONLY GLOBAL_VAR(pfs_param.m_max_digest_length), CMD_LINE(REQUIRED_ARG),
    VALID_RANGE(0, 1024 * 1024), DEFAULT(1024), BLOCK_SIZE(1),
    PFS_TRAILING_PROPERTIES);

static Sys_var_ulong Sys_pfs_max_digest_sample_age(
    "performance_schema_max_digest_sample_age",
    "The time in seconds after which a previous query sample is considered old."
    " When the value is 0, queries are sampled once."
    " When the value is greater than zero, queries are re sampled if the"
    " last sample is more than performance_schema_max_digest_sample_age "
    "seconds old.",
    GLOBAL_VAR(pfs_param.m_max_digest_sample_age), CMD_LINE(REQUIRED_ARG),
    VALID_RANGE(0, 1024 * 1024), DEFAULT(60), BLOCK_SIZE(1),
    PFS_TRAILING_PROPERTIES);

static Sys_var_long Sys_pfs_connect_attrs_size(
    "performance_schema_session_connect_attrs_size",
    "Size of session attribute string buffer per thread."
    " Use 0 to disable, -1 for automated sizing.",
    READ_ONLY GLOBAL_VAR(pfs_param.m_session_connect_attrs_sizing),
    CMD_LINE(REQUIRED_ARG), VALID_RANGE(-1, 1024 * 1024),
    DEFAULT(PFS_AUTOSIZE_VALUE), BLOCK_SIZE(1), PFS_TRAILING_PROPERTIES);

static Sys_var_long Sys_pfs_max_metadata_locks(
    "performance_schema_max_metadata_locks",
    "Maximum number of metadata locks."
    " Use 0 to disable, -1 for automated scaling.",
    READ_ONLY GLOBAL_VAR(pfs_param.m_metadata_lock_sizing),
    CMD_LINE(REQUIRED_ARG), VALID_RANGE(-1, 100 * 1024 * 1024),
    DEFAULT(PFS_AUTOSCALE_VALUE), BLOCK_SIZE(1), PFS_TRAILING_PROPERTIES);

static Sys_var_long Sys_pfs_max_sql_text_length(
    "performance_schema_max_sql_text_length",
    "Maximum length of displayed sql text.",
    READ_ONLY GLOBAL_VAR(pfs_param.m_max_sql_text_length),
    CMD_LINE(REQUIRED_ARG), VALID_RANGE(0, 1024 * 1024), DEFAULT(1024),
    BLOCK_SIZE(1), PFS_TRAILING_PROPERTIES);

static Sys_var_long Sys_pfs_error_size(
    "performance_schema_error_size", "Number of server errors instrumented.",
    READ_ONLY GLOBAL_VAR(pfs_param.m_error_sizing), CMD_LINE(REQUIRED_ARG),
    VALID_RANGE(0, 1024 * 1024), DEFAULT(PFS_MAX_GLOBAL_SERVER_ERRORS),
    BLOCK_SIZE(1), PFS_TRAILING_PROPERTIES);

#endif /* WITH_PERFSCHEMA_STORAGE_ENGINE */

static Sys_var_ulong Sys_auto_increment_increment(
    "auto_increment_increment",
    "Auto-increment columns are incremented by this",
    HINT_UPDATEABLE SESSION_VAR(auto_increment_increment), CMD_LINE(OPT_ARG),
    VALID_RANGE(1, 65535), DEFAULT(1), BLOCK_SIZE(1), NO_MUTEX_GUARD,
    IN_BINLOG);

static Sys_var_ulong Sys_auto_increment_offset(
    "auto_increment_offset",
    "Offset added to Auto-increment columns. Used when "
    "auto-increment-increment != 1",
    HINT_UPDATEABLE SESSION_VAR(auto_increment_offset), CMD_LINE(OPT_ARG),
    VALID_RANGE(1, 65535), DEFAULT(1), BLOCK_SIZE(1), NO_MUTEX_GUARD,
    IN_BINLOG);

static Sys_var_bool Sys_windowing_use_high_precision(
    "windowing_use_high_precision",
    "For SQL window functions, determines whether to enable inversion "
    "optimization for moving window frames also for floating values.",
    HINT_UPDATEABLE SESSION_VAR(windowing_use_high_precision),
    CMD_LINE(OPT_ARG), DEFAULT(true));

static Sys_var_uint Sys_cte_max_recursion_depth(
    "cte_max_recursion_depth",
    "Abort a recursive common table expression "
    "if it does more than this number of iterations.",
    HINT_UPDATEABLE SESSION_VAR(cte_max_recursion_depth),
    CMD_LINE(REQUIRED_ARG), VALID_RANGE(0, UINT_MAX32), DEFAULT(1000),
    BLOCK_SIZE(1));

static Sys_var_bool Sys_automatic_sp_privileges(
    "automatic_sp_privileges",
    "Creating and dropping stored procedures alters ACLs",
    GLOBAL_VAR(sp_automatic_privileges), CMD_LINE(OPT_ARG), DEFAULT(true));

static Sys_var_ulong Sys_back_log(
    "back_log",
    "The number of outstanding connection requests "
    "MySQL can have. This comes into play when the main MySQL thread "
    "gets very many connection requests in a very short time",
    READ_ONLY GLOBAL_VAR(back_log), CMD_LINE(REQUIRED_ARG),
    VALID_RANGE(0, 65535), DEFAULT(0), BLOCK_SIZE(1));

static Sys_var_charptr Sys_basedir(
    "basedir",
    "Path to installation directory. All paths are "
    "usually resolved relative to this",
    READ_ONLY NON_PERSIST GLOBAL_VAR(mysql_home_ptr),
    CMD_LINE(REQUIRED_ARG, 'b'), IN_FS_CHARSET, DEFAULT(nullptr));

/*
  --authentication_policy will take precedence over this variable
  except in case where plugin name for first factor is not a concrete
  value. Please refer authentication_policy variable.
*/
static Sys_var_charptr Sys_default_authentication_plugin(
    "default_authentication_plugin",
    "The default authentication plugin "
    "used by the server to hash the password.",
    READ_ONLY NON_PERSIST GLOBAL_VAR(default_auth_plugin),
    CMD_LINE(REQUIRED_ARG), IN_FS_CHARSET, DEFAULT("caching_sha2_password"),
    NO_MUTEX_GUARD, NOT_IN_BINLOG, ON_CHECK(nullptr), ON_UPDATE(nullptr),
    DEPRECATED_VAR("authentication_policy"));

static PolyLock_mutex Plock_default_password_lifetime(
    &LOCK_default_password_lifetime);
static Sys_var_uint Sys_default_password_lifetime(
    "default_password_lifetime",
    "The number of days after which the "
    "password will expire.",
    GLOBAL_VAR(default_password_lifetime), CMD_LINE(REQUIRED_ARG),
    VALID_RANGE(0, UINT_MAX16), DEFAULT(0), BLOCK_SIZE(1),
    &Plock_default_password_lifetime);

static Sys_var_charptr Sys_my_bind_addr(
    "bind_address",
    "IP address(es) to bind to. Syntax: address[,address]...,"
    " where address can be an IPv4 address, IPv6 address,"
    " host name or one of the wildcard values *, ::, 0.0.0.0."
    " In case more than one address is specified in a"
    " comma-separated list, wildcard values are not allowed."
    " Every address can have optional network namespace separated"
    " by the delimiter / from the address value. E.g., the following value"
    " 192.168.1.1/red,172.16.1.1/green,193.168.1.1 specifies three IP"
    " addresses to listen for incoming TCP connections two of that have"
    " to be placed in corresponding namespaces: the address 192.168.1.1"
    " must be placed into the namespace red and the address 172.16.1.1"
    " must be placed into the namespace green. Using of network namespace"
    " requires its support from underlying Operating System. Attempt to specify"
    " a network namespace for a platform that doesn't support it results in"
    " error during socket creation.",
    READ_ONLY NON_PERSIST GLOBAL_VAR(my_bind_addr_str), CMD_LINE(REQUIRED_ARG),
    IN_FS_CHARSET, DEFAULT(MY_BIND_ALL_ADDRESSES));

static Sys_var_charptr Sys_admin_addr(
    "admin_address",
    "IP address to bind to for service connection. Address can be an IPv4"
    " address, IPv6 address, or host name. Wildcard values *, ::, 0.0.0.0"
    " are not allowed. Address value can have following optional network"
    " namespace separated by the delimiter / from the address value."
    " E.g., the following value 192.168.1.1/red specifies IP addresses to"
    " listen for incoming TCP connections that have to be placed into"
    " the namespace 'red'. Using of network namespace requires its support"
    " from underlying Operating System. Attempt to specify a network namespace"
    " for a platform that doesn't support it results in error during socket"
    " creation.",
    READ_ONLY NON_PERSIST GLOBAL_VAR(my_admin_bind_addr_str),
    CMD_LINE(REQUIRED_ARG), IN_FS_CHARSET, DEFAULT(nullptr));

static Sys_var_uint Sys_admin_port(
    "admin_port",
    "Port number to use for service connection,"
    " built-in default (" STRINGIFY_ARG(MYSQL_ADMIN_PORT) ")",
    READ_ONLY NON_PERSIST GLOBAL_VAR(mysqld_admin_port), CMD_LINE(REQUIRED_ARG),
    VALID_RANGE(0, 65535), DEFAULT(MYSQL_ADMIN_PORT), BLOCK_SIZE(1));

static Sys_var_bool Sys_use_separate_thread_for_admin(
    "create_admin_listener_thread",
    "Use a dedicated thread for listening incoming connections on admin"
    " interface",
    READ_ONLY NON_PERSIST GLOBAL_VAR(listen_admin_interface_in_separate_thread),
    CMD_LINE(OPT_ARG), DEFAULT(false));

static Sys_var_bool Sys_password_require_current(
    "password_require_current",
    "Current password is needed to be specified in order to change it",
    GLOBAL_VAR(password_require_current), CMD_LINE(OPT_ARG), DEFAULT(false));

/**
  Checks,
  if there exists at least a partial revoke on a database at the time
  of turning OFF the system variable "@@partial_revokes". If it does then
  throw error.
  if there exists at least a DB grant with wildcard entry at the time of
  turning ON the system variable "@@partial_revokes". If it does then
  throw error.

  @retval true failure
  @retval false success

  @param self the system variable to set value for
  @param thd the session context
  @param setv the SET operations metadata
*/
static bool check_partial_revokes(sys_var *self, THD *thd, set_var *setv) {
  if (is_partial_revoke_exists(thd) && setv->save_result.ulonglong_value == 0) {
    my_error(ER_PARTIAL_REVOKES_EXIST, MYF(0), self->name.str);
    return true;
  }
  return false;
}

/**
  Set the updated global variable to the corresponding atomic system variable.
*/
static bool partial_revokes_update(sys_var *, THD *, enum_var_type) {
  set_mysqld_partial_revokes(opt_partial_revokes);
  return false;
}

/**
  We also modify the global variable outside of sys_var structure.
  Protect the global variable updates through this lock.
*/
static PolyLock_mutex Plock_partial_revokes(&LOCK_partial_revokes);

static Sys_var_bool Sys_partial_revokes(
    "partial_revokes",
    "Access of database objects can be restricted, "
    "even if user has global privileges granted.",
    GLOBAL_VAR(opt_partial_revokes), CMD_LINE(OPT_ARG),
    DEFAULT(DEFAULT_PARTIAL_REVOKES), &Plock_partial_revokes, IN_BINLOG,
    ON_CHECK(check_partial_revokes), ON_UPDATE(partial_revokes_update), nullptr,
    sys_var::PARSE_EARLY);

static bool fix_binlog_cache_size(sys_var *, THD *thd, enum_var_type) {
  check_binlog_cache_size(thd);
  return false;
}

static bool fix_binlog_stmt_cache_size(sys_var *, THD *thd, enum_var_type) {
  check_binlog_stmt_cache_size(thd);
  return false;
}

static Sys_var_ulong Sys_binlog_cache_size(
    "binlog_cache_size",
    "The size of the transactional cache for "
    "updates to transactional engines for the binary log. "
    "If you often use transactions containing many statements, "
    "you can increase this to get more performance",
    GLOBAL_VAR(binlog_cache_size), CMD_LINE(REQUIRED_ARG),
    VALID_RANGE(IO_SIZE, ULONG_MAX), DEFAULT(32768), BLOCK_SIZE(IO_SIZE),
    NO_MUTEX_GUARD, NOT_IN_BINLOG, ON_CHECK(nullptr),
    ON_UPDATE(fix_binlog_cache_size));

static Sys_var_ulong Sys_binlog_stmt_cache_size(
    "binlog_stmt_cache_size",
    "The size of the statement cache for "
    "updates to non-transactional engines for the binary log. "
    "If you often use statements updating a great number of rows, "
    "you can increase this to get more performance",
    GLOBAL_VAR(binlog_stmt_cache_size), CMD_LINE(REQUIRED_ARG),
    VALID_RANGE(IO_SIZE, ULONG_MAX), DEFAULT(32768), BLOCK_SIZE(IO_SIZE),
    NO_MUTEX_GUARD, NOT_IN_BINLOG, ON_CHECK(nullptr),
    ON_UPDATE(fix_binlog_stmt_cache_size));

static Sys_var_int32 Sys_binlog_max_flush_queue_time(
    "binlog_max_flush_queue_time",
    "The maximum time that the binary log group commit will keep reading"
    " transactions before it flush the transactions to the binary log (and"
    " optionally sync, depending on the value of sync_binlog).",
    GLOBAL_VAR(opt_binlog_max_flush_queue_time),
    CMD_LINE(REQUIRED_ARG, OPT_BINLOG_MAX_FLUSH_QUEUE_TIME),
    VALID_RANGE(0, 100000), DEFAULT(0), BLOCK_SIZE(1), NO_MUTEX_GUARD,
    NOT_IN_BINLOG, ON_CHECK(nullptr), ON_UPDATE(nullptr), DEPRECATED_VAR(""));

static Sys_var_long Sys_binlog_group_commit_sync_delay(
    "binlog_group_commit_sync_delay",
    "The number of microseconds the server waits for the "
    "binary log group commit sync queue to fill before "
    "continuing. Default: 0. Min: 0. Max: 1000000.",
    GLOBAL_VAR(opt_binlog_group_commit_sync_delay), CMD_LINE(REQUIRED_ARG),
    VALID_RANGE(0, 1000000 /* max 1 sec */), DEFAULT(0), BLOCK_SIZE(1),
    NO_MUTEX_GUARD, NOT_IN_BINLOG);

static Sys_var_ulong Sys_binlog_group_commit_sync_no_delay_count(
    "binlog_group_commit_sync_no_delay_count",
    "If there are this many transactions in the commit sync "
    "queue and the server is waiting for more transactions "
    "to be enqueued (as set using --binlog-group-commit-sync-delay), "
    "the commit procedure resumes.",
    GLOBAL_VAR(opt_binlog_group_commit_sync_no_delay_count),
    CMD_LINE(REQUIRED_ARG), VALID_RANGE(0, 100000 /* max connections */),
    DEFAULT(0), BLOCK_SIZE(1), NO_MUTEX_GUARD, NOT_IN_BINLOG);

static bool check_outside_trx(sys_var *var, THD *thd, set_var *) {
  if (thd->in_active_multi_stmt_transaction()) {
    my_error(ER_VARIABLE_NOT_SETTABLE_IN_TRANSACTION, MYF(0), var->name.str);
    return true;
  }
  if (!thd->owned_gtid_is_empty()) {
    char buf[Gtid::MAX_TEXT_LENGTH + 1];
    if (thd->owned_gtid.sidno > 0)
      thd->owned_gtid.to_string(thd->owned_sid, buf);
    else
      strcpy(buf, "ANONYMOUS");
    my_error(ER_CANT_SET_VARIABLE_WHEN_OWNING_GTID, MYF(0), var->name.str, buf);
    return true;
  }
  return false;
}

static bool check_session_admin_outside_trx_outside_sf(sys_var *self, THD *thd,
                                                       set_var *var) {
  if (thd->in_sub_stmt) {
    my_error(ER_VARIABLE_NOT_SETTABLE_IN_SF_OR_TRIGGER, MYF(0), self->name.str);
    return true;
  }
  if (check_outside_trx(self, thd, var)) return true;
  if (self->scope() != sys_var::GLOBAL)
    return check_session_admin(self, thd, var);
  return false;
}

static bool check_explicit_defaults_for_timestamp(sys_var *self, THD *thd,
                                                  set_var *var) {
  // Deprecation warning if switching OFF explicit_defaults_for_timestamp
  if (thd->variables.explicit_defaults_for_timestamp) {
    if (!var->save_result.ulonglong_value)
      push_warning_printf(thd, Sql_condition::SL_WARNING,
                          ER_WARN_DEPRECATED_SYNTAX,
                          ER_THD(thd, ER_WARN_DEPRECATED_SYNTAX_NO_REPLACEMENT),
                          self->name.str);
  }
  if (thd->in_sub_stmt) {
    my_error(ER_VARIABLE_NOT_SETTABLE_IN_SF_OR_TRIGGER, MYF(0), self->name.str);
    return true;
  }
  if (thd->in_active_multi_stmt_transaction()) {
    my_error(ER_VARIABLE_NOT_SETTABLE_IN_TRANSACTION, MYF(0), self->name.str);
    return true;
  }
  return false;
}

/**
  Check-function to @@GTID_NEXT system variable.

  @param self   a pointer to the sys_var, i.e. gtid_next
  @param thd    a reference to THD object
  @param var    a pointer to the set_var created by the parser.

  @return @c false if the change is allowed, otherwise @c true.
*/

static bool check_gtid_next(sys_var *self, THD *thd, set_var *var) {
  const bool is_prepared_trx =
      thd->get_transaction()->xid_state()->has_state(XID_STATE::XA_PREPARED);

  if (thd->in_sub_stmt) {
    my_error(ER_VARIABLE_NOT_SETTABLE_IN_SF_OR_TRIGGER, MYF(0), self->name.str);
    return true;
  }
  if (!is_prepared_trx && thd->in_active_multi_stmt_transaction()) {
    my_error(ER_VARIABLE_NOT_SETTABLE_IN_TRANSACTION, MYF(0), self->name.str);
    return true;
  }
  return check_session_admin_or_replication_applier(self, thd, var);
}

static bool check_session_admin_outside_trx_outside_sf_outside_sp(
    sys_var *self, THD *thd, set_var *var) {
  if (check_session_admin_outside_trx_outside_sf(self, thd, var)) return true;
  if (thd->lex->sphead) {
    my_error(ER_VARIABLE_NOT_SETTABLE_IN_SP, MYF(0), self->name.str);
    return true;
  }
  return false;
}

static bool binlog_format_check(sys_var *self, THD *thd, set_var *var) {
  if (check_session_admin(self, thd, var)) return true;

  if (var->type == OPT_GLOBAL || var->type == OPT_PERSIST) {
    /*
      SET @@global.binlog_format and SET @@persist.binlog_format must be
      disallowed if any replication channel has open temporary table(s).
      Otherwise DROP TEMPORARY TABLE is written into binary log on slave
      (which disobeys the simple rule: When @@session.binlog_format=
       ROW/MIXED, the server must not write CREATE/DROP TEMPORARY TABLE
      to the binary log) in the following case:
        slave> SET @@global.binlog_format=STATEMENT;
        slave> START SLAVE;
        master> CREATE TEMPORARY TABLE t1(a INT);
        slave> [wait for t1 to replicate]
        slave> STOP SLAVE;
        slave> SET @@global.binlog_format=ROW / SET @@persist.binlog_format=ROW
        master> DROP TEMPORARY TABLE t1;
        slave> START SLAVE;
      Note: SET @@persist_only.binlog_format is not disallowed if any
      replication channel has temporary table(s), since unlike PERSIST,
      PERSIST_ONLY does not modify the runtime global system variable value.

      SET @@global.binlog_format and SET @@persist.binlog_format must be
      disallowed if any replication channel applier is running, because
      SET @@global.binlog_format does not take effect when any replication
      channel applier is running. SET @@global.binlog_format takes effect
      on the channel until its applier is (re)starting.
      Note: SET @@persist_only.binlog_format is not disallowed if any
      replication channel applier is running, since unlike PERSIST,
      PERSIST_ONLY does not modify the runtime global system variable value.
    */
    const enum_slave_channel_status slave_channel_status =
        has_any_slave_channel_open_temp_table_or_is_its_applier_running();
    if (slave_channel_status == SLAVE_CHANNEL_APPLIER_IS_RUNNING) {
      my_error(ER_RUNNING_APPLIER_PREVENTS_SWITCH_GLOBAL_BINLOG_FORMAT, MYF(0));
      return true;
    } else if (slave_channel_status == SLAVE_CHANNEL_HAS_OPEN_TEMPORARY_TABLE) {
      my_error(ER_TEMP_TABLE_PREVENTS_SWITCH_GLOBAL_BINLOG_FORMAT, MYF(0));
      return true;
    }
  }

  if (!var->is_global_persist()) {
    /*
      SET @@session.binlog_format must be disallowed if the session has open
      temporary table(s). Otherwise DROP TEMPORARY TABLE is written into
      binary log (which disobeys the simple rule: When
      @@session.binlog_format=ROW/MIXED, the server must not write
      CREATE/DROP TEMPORARY TABLE to the binary log) in the following case:
        SET @@session.binlog_format=STATEMENT;
        CREATE TEMPORARY TABLE t1 (a INT);
        SET @@session.binlog_format=ROW;
        DROP TEMPORARY TABLE t1;
      And more, if binlog_format=ROW/MIXED and the session has open temporary
      table(s), these CREATE TEMPORARY TABLE are not written into the binlog,
      so we can not switch to STATEMENT.
    */
    if (thd->temporary_tables) {
      my_error(ER_TEMP_TABLE_PREVENTS_SWITCH_SESSION_BINLOG_FORMAT, MYF(0));
      return true;
    }

    /*
      if in a stored function/trigger, it's too late to change mode
    */
    if (thd->in_sub_stmt) {
      my_error(ER_STORED_FUNCTION_PREVENTS_SWITCH_BINLOG_FORMAT, MYF(0));
      return true;
    }
    /*
      Make the session variable 'binlog_format' read-only inside a transaction.
    */
    if (thd->in_active_multi_stmt_transaction()) {
      my_error(ER_INSIDE_TRANSACTION_PREVENTS_SWITCH_BINLOG_FORMAT, MYF(0));
      return true;
    }
  }

  /*
    If moving to statement format, and binlog_row_value_options is set,
    generate a warning.
  */
  if (var->save_result.ulonglong_value == BINLOG_FORMAT_STMT) {
    if ((var->is_global_persist() &&
         global_system_variables.binlog_row_value_options != 0) ||
        (!var->is_global_persist() &&
         thd->variables.binlog_row_value_options != 0)) {
      push_warning_printf(thd, Sql_condition::SL_WARNING,
                          ER_WARN_BINLOG_PARTIAL_UPDATES_DISABLED,
                          ER_THD(thd, ER_WARN_BINLOG_PARTIAL_UPDATES_DISABLED),
                          "binlog_format=STATEMENT", "PARTIAL_JSON");
    }
  }

  return false;
}

static bool fix_binlog_format_after_update(sys_var *, THD *thd,
                                           enum_var_type type) {
  if (type == OPT_SESSION) thd->reset_current_stmt_binlog_format_row();
  return false;
}

static bool prevent_global_rbr_exec_mode_idempotent(sys_var *self, THD *,
                                                    set_var *var) {
  if (var->is_global_persist()) {
    my_error(ER_LOCAL_VARIABLE, MYF(0), self->name.str);
    return true;
  }
  return false;
}

static Sys_var_test_flag Sys_core_file("core_file",
                                       "write a core-file on crashes",
                                       TEST_CORE_ON_SIGNAL);

static Sys_var_enum Sys_binlog_format(
    "binlog_format",
    "The format used when writing the binary log. ROW writes each changed "
    "row in a binary format. STATEMENT writes SQL statements. MIXED writes "
    "SQL statements for most statements, and row format for statements that "
    "cannot be replayed in a deterministic manner using SQL. If NDBCLUSTER "
    "is enabled and binlog-format is MIXED, the format switches to row-based "
    "and back implicitly for each query accessing an NDBCLUSTER table."
    " This option is deprecated and will be removed in a future version.",
    SESSION_VAR(binlog_format), CMD_LINE(REQUIRED_ARG, OPT_BINLOG_FORMAT),
    binlog_format_names, DEFAULT(BINLOG_FORMAT_ROW), NO_MUTEX_GUARD,
    NOT_IN_BINLOG, ON_CHECK(binlog_format_check),
    ON_UPDATE(fix_binlog_format_after_update), DEPRECATED_VAR(""));

static const char *rbr_exec_mode_names[] = {"STRICT", "IDEMPOTENT", nullptr};
static Sys_var_enum rbr_exec_mode(
    "rbr_exec_mode",
    "Modes for how row events should be executed. Legal values "
    "are STRICT (default) and IDEMPOTENT. In IDEMPOTENT mode, "
    "the server will not throw errors for operations that are idempotent. "
    "In STRICT mode, server will throw errors for the operations that "
    "cause a conflict.",
    SESSION_VAR(rbr_exec_mode_options), NO_CMD_LINE, rbr_exec_mode_names,
    DEFAULT(RBR_EXEC_MODE_STRICT), NO_MUTEX_GUARD, NOT_IN_BINLOG,
    ON_CHECK(prevent_global_rbr_exec_mode_idempotent), ON_UPDATE(nullptr));

static bool check_binlog_row_image(sys_var *self [[maybe_unused]], THD *thd,
                                   set_var *var) {
  DBUG_TRACE;
  if (check_session_admin(self, thd, var)) return true;
  if (var->save_result.ulonglong_value == BINLOG_ROW_IMAGE_FULL) {
    if ((var->is_global_persist() &&
         global_system_variables.binlog_row_value_options != 0) ||
        (!var->is_global_persist() &&
         thd->variables.binlog_row_value_options != 0)) {
      push_warning_printf(
          thd, Sql_condition::SL_WARNING,
          ER_WARN_BINLOG_PARTIAL_UPDATES_SUGGESTS_PARTIAL_IMAGES,
          ER_THD(thd, ER_WARN_BINLOG_PARTIAL_UPDATES_SUGGESTS_PARTIAL_IMAGES),
          "binlog_row_image=FULL", "PARTIAL_JSON");
    }
  }
  return false;
}

static const char *binlog_row_image_names[] = {"MINIMAL", "NOBLOB", "FULL",
                                               NullS};
static Sys_var_enum Sys_binlog_row_image(
    "binlog_row_image",
    "Controls whether rows should be logged in 'FULL', 'NOBLOB' or "
    "'MINIMAL' formats. 'FULL', means that all columns in the before "
    "and after image are logged. 'NOBLOB', means that mysqld avoids logging "
    "blob columns whenever possible (e.g. blob column was not changed or "
    "is not part of primary key). 'MINIMAL', means that a PK equivalent (PK "
    "columns or full row if there is no PK in the table) is logged in the "
    "before image, and only changed columns are logged in the after image. "
    "(Default: FULL).",
    SESSION_VAR(binlog_row_image), CMD_LINE(REQUIRED_ARG),
    binlog_row_image_names, DEFAULT(BINLOG_ROW_IMAGE_FULL), NO_MUTEX_GUARD,
    NOT_IN_BINLOG, ON_CHECK(check_binlog_row_image), ON_UPDATE(nullptr));

static const char *binlog_row_metadata_names[] = {"MINIMAL", "FULL", NullS};
static Sys_var_enum Sys_binlog_row_metadata(
    "binlog_row_metadata",
    "Controls how much type information is written to the binary log when "
    "using ROW format. FULL causes all metadata to be logged. MINIMAL means "
    "that only metadata actually needed by replicas is logged.",
    GLOBAL_VAR(binlog_row_metadata), CMD_LINE(REQUIRED_ARG),
    binlog_row_metadata_names, DEFAULT(BINLOG_ROW_METADATA_MINIMAL),
    NO_MUTEX_GUARD, NOT_IN_BINLOG, ON_CHECK(nullptr), ON_UPDATE(nullptr));

static bool check_binlog_trx_compression(sys_var *self [[maybe_unused]],
                                         THD *thd, set_var *var) {
  DBUG_TRACE;
  if (check_session_admin(self, thd, var)) return true;

  if (!var->is_global_persist() && thd->in_active_multi_stmt_transaction()) {
    my_error(ER_VARIABLE_NOT_SETTABLE_IN_TRANSACTION, MYF(0), self->name.str);
    return true;
  }
  return false;
}

static Sys_var_bool Sys_binlog_trx_compression(
    "binlog_transaction_compression",
    "Whether to compress transactions or not. Transactions are compressed "
    "using the ZSTD compression algorythm.",
    SESSION_VAR(binlog_trx_compression), CMD_LINE(OPT_ARG), DEFAULT(false),
    NO_MUTEX_GUARD, NOT_IN_BINLOG, ON_CHECK(check_binlog_trx_compression));

static Sys_var_uint Sys_binlog_transaction_compression_level_zstd(
    "binlog_transaction_compression_level_zstd",
    "Specifies the transaction compression level for ZSTD "
    "transaction compression in the binary log.",
    SESSION_VAR(binlog_trx_compression_level_zstd), CMD_LINE(REQUIRED_ARG),
    VALID_RANGE(1, 22),
    DEFAULT(mysql::binlog::event::compression::Zstd_comp::
                default_compression_level),
    BLOCK_SIZE(1), NO_MUTEX_GUARD, NOT_IN_BINLOG,
    ON_CHECK(check_binlog_trx_compression), ON_UPDATE(nullptr));

static bool on_session_track_gtids_update(sys_var *, THD *thd, enum_var_type) {
  thd->session_tracker.get_tracker(SESSION_GTIDS_TRACKER)->update(thd);
  return false;
}

static const char *session_track_gtids_names[] = {"OFF", "OWN_GTID",
                                                  "ALL_GTIDS", NullS};
static Sys_var_enum Sys_session_track_gtids(
    "session_track_gtids",
    "Controls the amount of global transaction ids to be "
    "included in the response packet sent by the server."
    "(Default: OFF).",
    SESSION_VAR(session_track_gtids), CMD_LINE(REQUIRED_ARG),
    session_track_gtids_names, DEFAULT(SESSION_TRACK_GTIDS_OFF), NO_MUTEX_GUARD,
    NOT_IN_BINLOG, ON_CHECK(check_outside_trx),
    ON_UPDATE(on_session_track_gtids_update));

static bool binlog_direct_check(sys_var *self, THD *thd, set_var *var) {
  if (check_session_admin(self, thd, var)) return true;

  if (var->is_global_persist()) return false;

  /*
    Makes the session variable 'binlog_direct_non_transactional_updates'
    read-only if within a procedure, trigger or function.
  */
  if (thd->in_sub_stmt) {
    my_error(ER_STORED_FUNCTION_PREVENTS_SWITCH_BINLOG_DIRECT, MYF(0));
    return true;
  }
  /*
    Makes the session variable 'binlog_direct_non_transactional_updates'
    read-only inside a transaction.
  */
  if (thd->in_active_multi_stmt_transaction()) {
    my_error(ER_INSIDE_TRANSACTION_PREVENTS_SWITCH_BINLOG_DIRECT, MYF(0));
    return true;
  }

  return false;
}

static Sys_var_bool Sys_binlog_direct(
    "binlog_direct_non_transactional_updates",
    "Causes updates to non-transactional engines using statement format to "
    "be written directly to binary log, after executing them and before "
    "committing the transaction. Before using this option make sure "
    "that there are no dependencies between transactional and "
    "non-transactional tables such as in the statement INSERT INTO t_myisam "
    "SELECT * FROM t_innodb; otherwise, replicas may diverge.",
    SESSION_VAR(binlog_direct_non_trans_update), CMD_LINE(OPT_ARG),
    DEFAULT(false), NO_MUTEX_GUARD, NOT_IN_BINLOG,
    ON_CHECK(binlog_direct_check));

/**
  This variable is read only to users. It can be enabled or disabled
  only at mysqld startup. This variable is used by User thread and
  as well as by replication slave applier thread to apply relay_log.
  Slave applier thread enables/disables this option based on
  relay_log's from replication master versions. There is possibility of
  slave applier thread and User thread to have different setting for
  explicit_defaults_for_timestamp, hence this options is defined as
  SESSION_VAR rather than GLOBAL_VAR.
*/
static Sys_var_bool Sys_explicit_defaults_for_timestamp(
    "explicit_defaults_for_timestamp",
    "This option causes CREATE TABLE to create all TIMESTAMP columns "
    "as NULL with DEFAULT NULL attribute, Without this option, "
    "TIMESTAMP columns are NOT NULL and have implicit DEFAULT clauses. "
    "The old behavior is deprecated. "
    "The variable can only be set by users having the SUPER privilege.",
    SESSION_VAR(explicit_defaults_for_timestamp), CMD_LINE(OPT_ARG),
    DEFAULT(true), NO_MUTEX_GUARD, NOT_IN_BINLOG,
    ON_CHECK(check_explicit_defaults_for_timestamp));

static bool repository_check(sys_var *self, THD *thd, set_var *var,
                             SLAVE_THD_TYPE thread_mask) {
  bool ret = false;
  if (check_session_admin_outside_trx_outside_sf(self, thd, var)) return true;
  Master_info *mi;
  int running = 0;
  const char *msg = nullptr;
  const bool rpl_info_option =
      static_cast<uint>(var->save_result.ulonglong_value);

  /* don't convert if the repositories are same */
  if (rpl_info_option ==
      (0 != (thread_mask == SLAVE_THD_IO ? opt_mi_repository_id
                                         : opt_rli_repository_id)))
    return false;

  channel_map.wrlock();

  /* Repository conversion not possible, when multiple channels exist */
  if (channel_map.get_num_instances(true) > 1) {
    msg = "Repository conversion is possible when only default channel exists";
    my_error(ER_CHANGE_RPL_INFO_REPOSITORY_FAILURE, MYF(0), msg);
    channel_map.unlock();
    return true;
  }

  mi = channel_map.get_default_channel_mi();

  if (mi != nullptr) {
    mi->channel_wrlock();
    lock_slave_threads(mi);
    init_thread_mask(&running, mi, false);
    if (!running) {
      bool is_pos_info_invalid{false};
      switch (thread_mask) {
        case SLAVE_THD_IO:
          is_pos_info_invalid = mi->is_receiver_position_info_invalid();
          mysql_mutex_lock(&mi->data_lock);
          mi->flush_info(true);
          mysql_mutex_unlock(&mi->data_lock);
          if (Rpl_info_factory::change_mi_repository(
                  mi, static_cast<uint>(var->save_result.ulonglong_value),
                  &msg)) {
            ret = true;
            my_error(ER_CHANGE_RPL_INFO_REPOSITORY_FAILURE, MYF(0), msg);
          }
          mi->set_receiver_position_info_invalid(is_pos_info_invalid);
          break;
        case SLAVE_THD_SQL:
          mts_recovery_groups(mi->rli);
          if (!mi->rli->is_mts_recovery()) {
            is_pos_info_invalid =
                mi->rli->is_applier_source_position_info_invalid();
            if (Rpl_info_factory::reset_workers(mi->rli) ||
                mi->rli->flush_info(
                    Relay_log_info::RLI_FLUSH_IGNORE_SYNC_OPT |
                    Relay_log_info::RLI_FLUSH_IGNORE_GTID_ONLY) ||
                Rpl_info_factory::change_rli_repository(
                    mi->rli,
                    static_cast<uint>(var->save_result.ulonglong_value),
                    &msg)) {
              ret = true;
              my_error(ER_CHANGE_RPL_INFO_REPOSITORY_FAILURE, MYF(0), msg);
            }
            mi->rli->set_applier_source_position_info_invalid(
                is_pos_info_invalid);
          } else
            LogErr(WARNING_LEVEL, ER_RPL_REPO_HAS_GAPS);
          break;
        default:
          assert(0);
          break;
      }
    } else {
      ret = true;
      my_error(ER_REPLICA_CHANNEL_MUST_STOP, MYF(0), mi->get_channel());
    }
    unlock_slave_threads(mi);
    mi->channel_unlock();
  }
  channel_map.unlock();
  return ret;
}

static bool relay_log_info_repository_check(sys_var *self, THD *thd,
                                            set_var *var) {
  return repository_check(self, thd, var, SLAVE_THD_SQL);
}

static bool master_info_repository_check(sys_var *self, THD *thd,
                                         set_var *var) {
  return repository_check(self, thd, var, SLAVE_THD_IO);
}

static bool replica_parallel_workers_update(sys_var *, THD *thd,
                                            enum_var_type) {
  if (opt_mts_replica_parallel_workers == 0) {
    push_warning_printf(thd, Sql_condition::SL_WARNING,
                        ER_WARN_DEPRECATED_SYNTAX,
                        ER_THD(thd, ER_WARN_DEPRECATED_SYNTAX), "0", "1");
  }
  return false;
}

static const char *repository_names[] = {"FILE", "TABLE",
#ifndef NDEBUG
                                         "DUMMY",
#endif
                                         nullptr};

ulong opt_mi_repository_id = INFO_REPOSITORY_TABLE;
static Sys_var_enum Sys_mi_repository(
    "master_info_repository",
    "The repository format for the replication connection configuration.",
    GLOBAL_VAR(opt_mi_repository_id),
    CMD_LINE(REQUIRED_ARG, OPT_MASTER_INFO_REPOSITORY), repository_names,
    DEFAULT(INFO_REPOSITORY_TABLE), NO_MUTEX_GUARD, NOT_IN_BINLOG,
    ON_CHECK(master_info_repository_check), ON_UPDATE(nullptr),
    DEPRECATED_VAR(""));

ulong opt_rli_repository_id = INFO_REPOSITORY_TABLE;
static Sys_var_enum Sys_rli_repository(
    "relay_log_info_repository",
    "Defines the type of the repository for the relay log information "
    "and associated workers.",
    GLOBAL_VAR(opt_rli_repository_id),
    CMD_LINE(REQUIRED_ARG, OPT_RELAY_LOG_INFO_REPOSITORY), repository_names,
    DEFAULT(INFO_REPOSITORY_TABLE), NO_MUTEX_GUARD, NOT_IN_BINLOG,
    ON_CHECK(relay_log_info_repository_check), ON_UPDATE(nullptr),
    DEPRECATED_VAR(""));

static Sys_var_bool Sys_binlog_rows_query(
    "binlog_rows_query_log_events",
    "Allow writing of Rows_query_log events into binary log.",
    SESSION_VAR(binlog_rows_query_log_events), CMD_LINE(OPT_ARG),
    DEFAULT(false), NO_MUTEX_GUARD, NOT_IN_BINLOG,
    ON_CHECK(check_session_admin));

static Sys_var_bool Sys_binlog_order_commits(
    "binlog_order_commits",
    "Issue internal commit calls in the same order as transactions are"
    " written to the binary log. Default is to order commits.",
    GLOBAL_VAR(opt_binlog_order_commits), CMD_LINE(OPT_ARG), DEFAULT(true));

static Sys_var_ulong Sys_bulk_insert_buff_size(
    "bulk_insert_buffer_size",
    "Size of tree cache used in bulk "
    "insert optimisation. Note that this is a limit per thread!",
    HINT_UPDATEABLE SESSION_VAR(bulk_insert_buff_size), CMD_LINE(REQUIRED_ARG),
    VALID_RANGE(0, ULONG_MAX), DEFAULT(8192 * 1024), BLOCK_SIZE(1),
    NO_MUTEX_GUARD, NOT_IN_BINLOG, ON_CHECK(check_session_admin));

static Sys_var_charptr Sys_character_sets_dir(
    "character_sets_dir", "Directory where character sets are",
    READ_ONLY NON_PERSIST GLOBAL_VAR(charsets_dir), CMD_LINE(REQUIRED_ARG),
    IN_FS_CHARSET, DEFAULT(nullptr));

static Sys_var_ulong Sys_select_into_buffer_size(
    "select_into_buffer_size", "Buffer size for SELECT INTO OUTFILE/DUMPFILE.",
    HINT_UPDATEABLE SESSION_VAR(select_into_buffer_size), CMD_LINE(OPT_ARG),
    VALID_RANGE(IO_SIZE * 2, INT_MAX32), DEFAULT(128 * 1024),
    BLOCK_SIZE(IO_SIZE), NO_MUTEX_GUARD, NOT_IN_BINLOG,
    ON_CHECK(check_session_admin_no_super));

static Sys_var_bool Sys_select_into_disk_sync(
    "select_into_disk_sync",
    "Synchronize flushed buffer with disk for SELECT INTO OUTFILE/DUMPFILE.",
    HINT_UPDATEABLE SESSION_VAR(select_into_disk_sync), CMD_LINE(OPT_ARG),
    DEFAULT(false));

static Sys_var_uint Sys_select_into_disk_sync_delay(
    "select_into_disk_sync_delay",
    "The delay in milliseconds after each buffer sync "
    "for SELECT INTO OUTFILE/DUMPFILE. Requires select_into_sync_disk = ON.",
    HINT_UPDATEABLE SESSION_VAR(select_into_disk_sync_delay), CMD_LINE(OPT_ARG),
    VALID_RANGE(0, LONG_TIMEOUT), DEFAULT(0), BLOCK_SIZE(1), NO_MUTEX_GUARD,
    NOT_IN_BINLOG, ON_CHECK(check_session_admin_no_super));

static bool check_not_null(sys_var *, THD *, set_var *var) {
  return var->value && var->value->is_null();
}

/**
  Check storage engine is not empty and log warning.

  Checks if default_storage_engine or default_tmp_storage_engine is set
  empty and return true. This method also logs warning if the
  storage engine set is a disabled storage engine specified in
  disabled_storage_engines.

  @param self    pointer to system variable object.
  @param thd     Connection handle.
  @param var     pointer to set variable object.

  @return  true if the set variable is empty.
           false if the set variable is not empty.
*/
static bool check_storage_engine(sys_var *self, THD *thd, set_var *var) {
  if (check_not_null(self, thd, var)) return true;

  if (!opt_initialize && !opt_noacl) {
    char buff[STRING_BUFFER_USUAL_SIZE];
    String str(buff, sizeof(buff), system_charset_info), *res;
    LEX_CSTRING se_name;

    if (var->value) {
      res = var->value->val_str(&str);
      lex_cstring_set(&se_name, res->ptr());
    } else {
      // Use the default value defined by sys_var.
      lex_cstring_set(
          &se_name,
          pointer_cast<const char *>(
              down_cast<Sys_var_plugin *>(self)->global_value_ptr(thd, {})));
    }

    plugin_ref plugin;
    if ((plugin = ha_resolve_by_name(nullptr, &se_name, false))) {
      handlerton *hton = plugin_data<handlerton *>(plugin);
      if (ha_is_storage_engine_disabled(hton))
        LogErr(WARNING_LEVEL, ER_DISABLED_STORAGE_ENGINE_AS_DEFAULT,
               self->name.str, se_name.str);
      plugin_unlock(nullptr, plugin);
    }
  }
  return false;
}

static bool check_charset(sys_var *, THD *thd, set_var *var) {
  if (!var->value) return false;

  char buff[STRING_BUFFER_USUAL_SIZE];
  if (var->value->result_type() == STRING_RESULT) {
    String str(buff, sizeof(buff), system_charset_info), *res;
    if (!(res = var->value->val_str(&str)))
      var->save_result.ptr = nullptr;
    else {
      const ErrConvString err(res); /* Get utf8 '\0' terminated string */
      if (!(var->save_result.ptr =
                get_charset_by_csname(err.ptr(), MY_CS_PRIMARY, MYF(0))) &&
          !(var->save_result.ptr = get_old_charset_by_name(err.ptr()))) {
        my_error(ER_UNKNOWN_CHARACTER_SET, MYF(0), err.ptr());
        return true;
      }
      warn_on_deprecated_charset(
          thd, static_cast<const CHARSET_INFO *>(var->save_result.ptr),
          err.ptr());
    }
  } else  // INT_RESULT
  {
    const int csno = (int)var->value->val_int();
    if (!(var->save_result.ptr = get_charset(csno, MYF(0)))) {
      my_error(ER_UNKNOWN_CHARACTER_SET, MYF(0), llstr(csno, buff));
      return true;
    }
    warn_on_deprecated_charset(
        thd, static_cast<const CHARSET_INFO *>(var->save_result.ptr),
        static_cast<const CHARSET_INFO *>(var->save_result.ptr)->m_coll_name);
  }
  return false;
}
static bool check_charset_not_null(sys_var *self, THD *thd, set_var *var) {
  return check_charset(self, thd, var) || check_not_null(self, thd, var);
}

namespace {
struct Get_name {
  explicit Get_name(const CHARSET_INFO *ci) : m_ci(ci) {}
  const uchar *get_name() const {
    return pointer_cast<const uchar *>(m_ci->m_coll_name);
  }
  const CHARSET_INFO *m_ci;
};

struct Get_csname {
  explicit Get_csname(const CHARSET_INFO *ci) : m_ci(ci) {}
  const uchar *get_name() const {
    return pointer_cast<const uchar *>(m_ci->csname);
  }
  const CHARSET_INFO *m_ci;
};

}  // namespace

static CHARSET_INFO *charset_system_default = &my_charset_utf8mb3_general_ci;

static Sys_var_struct<CHARSET_INFO, Get_csname> Sys_character_set_system(
    "character_set_system",
    "The character set used by the server "
    "for storing identifiers",
    READ_ONLY NON_PERSIST GLOBAL_VAR(system_charset_info), NO_CMD_LINE,
    DEFAULT(&charset_system_default));

static Sys_var_struct<CHARSET_INFO, Get_csname> Sys_character_set_server(
    "character_set_server", "The default character set",
    SESSION_VAR(collation_server), NO_CMD_LINE, DEFAULT(&default_charset_info),
    NO_MUTEX_GUARD, IN_BINLOG, ON_CHECK(check_charset_not_null));

static bool check_charset_db(sys_var *self, THD *thd, set_var *var) {
  if (check_session_admin(self, thd, var)) return true;
  if (check_charset_not_null(self, thd, var)) return true;
  if (!var->value)  // = DEFAULT
    var->save_result.ptr = thd->db_charset;
  return false;
}

static bool update_deprecated_with_removal_message(sys_var *self, THD *thd,
                                                   enum_var_type) {
  push_warning_printf(thd, Sql_condition::SL_WARNING, ER_WARN_DEPRECATED_SYNTAX,
                      ER_THD(thd, ER_WARN_DEPRECATED_SYNTAX_NO_REPLACEMENT),
                      self->name.str);
  return false;
}
static bool update_deprecated(sys_var *self, THD *thd, enum_var_type) {
  push_warning_printf(
      thd, Sql_condition::SL_WARNING, ER_WARN_DEPRECATED_SYNTAX_NO_REPLACEMENT,
      ER_THD(thd, ER_WARN_DEPRECATED_SYSVAR_UPDATE), self->name.str);
  return false;
}
static Sys_var_struct<CHARSET_INFO, Get_csname> Sys_character_set_database(
    "character_set_database", " The character set used by the default database",
    SESSION_VAR(collation_database), NO_CMD_LINE,
    DEFAULT(&default_charset_info), NO_MUTEX_GUARD, IN_BINLOG,
    ON_CHECK(check_charset_db), ON_UPDATE(update_deprecated));

static bool check_cs_client(sys_var *self, THD *thd, set_var *var) {
  if (check_charset_not_null(self, thd, var)) return true;

  // We don't currently support any variable-width character set with a minimum
  // length greater than 1. If we ever do, we have to revisit
  // is_supported_parser_charset(). See Item_func_statement_digest::val_str()
  // and Item_func_statement_digest_text::val_str().
  return (static_cast<const CHARSET_INFO *>(var->save_result.ptr))->mbminlen >
         1;
}
static bool fix_thd_charset(sys_var *, THD *thd, enum_var_type type) {
  if (type == OPT_SESSION) thd->update_charset();
  return false;
}
static Sys_var_struct<CHARSET_INFO, Get_csname> Sys_character_set_client(
    "character_set_client",
    "The character set for statements "
    "that arrive from the client",
    SESSION_VAR(character_set_client), NO_CMD_LINE,
    DEFAULT(&default_charset_info), NO_MUTEX_GUARD, IN_BINLOG,
    ON_CHECK(check_cs_client), ON_UPDATE(fix_thd_charset));

static Sys_var_struct<CHARSET_INFO, Get_csname> Sys_character_set_connection(
    "character_set_connection",
    "The character set used for "
    "literals that do not have a character set introducer and for "
    "number-to-string conversion",
    SESSION_VAR(collation_connection), NO_CMD_LINE,
    DEFAULT(&default_charset_info), NO_MUTEX_GUARD, IN_BINLOG,
    ON_CHECK(check_charset_not_null), ON_UPDATE(fix_thd_charset));

static Sys_var_struct<CHARSET_INFO, Get_csname> Sys_character_set_results(
    "character_set_results",
    "The character set used for returning "
    "query results to the client",
    SESSION_VAR(character_set_results), NO_CMD_LINE,
    DEFAULT(&default_charset_info), NO_MUTEX_GUARD, NOT_IN_BINLOG,
    ON_CHECK(check_charset));

static bool check_cs_filesystem(sys_var *self, THD *thd, set_var *var) {
  if (check_session_admin(self, thd, var)) return true;
  if (check_charset_not_null(self, thd, var)) return true;

  return false;
}

static Sys_var_struct<CHARSET_INFO, Get_csname> Sys_character_set_filesystem(
    "character_set_filesystem", "The filesystem character set",
    SESSION_VAR(character_set_filesystem), NO_CMD_LINE,
    DEFAULT(&character_set_filesystem), NO_MUTEX_GUARD, NOT_IN_BINLOG,
    ON_CHECK(check_cs_filesystem), ON_UPDATE(fix_thd_charset));

static const char *completion_type_names[] = {"NO_CHAIN", "CHAIN", "RELEASE",
                                              nullptr};
static Sys_var_enum Sys_completion_type(
    "completion_type",
    "The transaction completion type, one of "
    "NO_CHAIN, CHAIN, RELEASE",
    SESSION_VAR(completion_type), CMD_LINE(REQUIRED_ARG), completion_type_names,
    DEFAULT(0));

static bool check_collation_not_null(sys_var *self, THD *thd, set_var *var) {
  if (!var->value) return false;

  char buff[STRING_BUFFER_USUAL_SIZE];
  if (var->value->result_type() == STRING_RESULT) {
    String str(buff, sizeof(buff), system_charset_info), *res;
    if (!(res = var->value->val_str(&str)))
      var->save_result.ptr = nullptr;
    else {
      const ErrConvString err(res); /* Get utf8 '\0'-terminated string */
      if (!(var->save_result.ptr = get_charset_by_name(err.ptr(), MYF(0)))) {
        my_error(ER_UNKNOWN_COLLATION, MYF(0), err.ptr());
        return true;
      }
    }
  } else  // INT_RESULT
  {
    const int csno = (int)var->value->val_int();
    if (!(var->save_result.ptr = get_charset(csno, MYF(0)))) {
      my_error(ER_UNKNOWN_COLLATION, MYF(0), llstr(csno, buff));
      return true;
    }
  }
  if (var->save_result.ptr) {
    warn_on_deprecated_collation(
        thd, static_cast<const CHARSET_INFO *>(var->save_result.ptr));
  }

  return check_not_null(self, thd, var);
}
static Sys_var_struct<CHARSET_INFO, Get_name> Sys_collation_connection(
    "collation_connection",
    "The collation of the connection "
    "character set",
    SESSION_VAR(collation_connection), NO_CMD_LINE,
    DEFAULT(&default_charset_info), NO_MUTEX_GUARD, IN_BINLOG,
    ON_CHECK(check_collation_not_null), ON_UPDATE(fix_thd_charset));

static bool check_collation_db(sys_var *self, THD *thd, set_var *var) {
  if (check_collation_not_null(self, thd, var)) return true;
  if (!var->value)  // = DEFAULT
    var->save_result.ptr = thd->db_charset;
  return false;
}
static Sys_var_struct<CHARSET_INFO, Get_name> Sys_collation_database(
    "collation_database",
    "The collation of the database "
    "character set",
    SESSION_VAR(collation_database), NO_CMD_LINE,
    DEFAULT(&default_charset_info), NO_MUTEX_GUARD, IN_BINLOG,
    ON_CHECK(check_collation_db), ON_UPDATE(update_deprecated));

static Sys_var_struct<CHARSET_INFO, Get_name> Sys_collation_server(
    "collation_server", "The server default collation",
    SESSION_VAR(collation_server), NO_CMD_LINE, DEFAULT(&default_charset_info),
    NO_MUTEX_GUARD, IN_BINLOG, ON_CHECK(check_collation_not_null));

static const char *concurrent_insert_names[] = {"NEVER", "AUTO", "ALWAYS",
                                                nullptr};
static Sys_var_enum Sys_concurrent_insert(
    "concurrent_insert",
    "Use concurrent insert with MyISAM. Possible "
    "values are NEVER, AUTO, ALWAYS",
    GLOBAL_VAR(myisam_concurrent_insert), CMD_LINE(OPT_ARG),
    concurrent_insert_names, DEFAULT(1));

static Sys_var_ulong Sys_connect_timeout(
    "connect_timeout",
    "The number of seconds the mysqld server is waiting for a connect "
    "packet before responding with 'Bad handshake'",
    GLOBAL_VAR(connect_timeout), CMD_LINE(REQUIRED_ARG),
    VALID_RANGE(2, LONG_TIMEOUT), DEFAULT(CONNECT_TIMEOUT), BLOCK_SIZE(1));

static Sys_var_ulong Sys_information_schema_stats_expiry(
    "information_schema_stats_expiry",
    "The number of seconds after which mysqld server will fetch "
    "data from storage engine and replace the data in cache.",
    SESSION_VAR(information_schema_stats_expiry), CMD_LINE(REQUIRED_ARG),
    VALID_RANGE(0, LONG_TIMEOUT), DEFAULT(24 * 60 * 60), BLOCK_SIZE(1));

static Sys_var_charptr Sys_datadir(
    "datadir", "Path to the database root directory",
    READ_ONLY NON_PERSIST GLOBAL_VAR(mysql_real_data_home_ptr),
    CMD_LINE(REQUIRED_ARG, 'h'), IN_FS_CHARSET, DEFAULT(mysql_real_data_home));

#ifndef NDEBUG
static Sys_var_dbug Sys_dbug("debug", "Debug log", sys_var::SESSION,
                             CMD_LINE(OPT_ARG, '#'), DEFAULT(""),
                             NO_MUTEX_GUARD, NOT_IN_BINLOG,
                             ON_CHECK(check_session_admin));
#endif

/**
  @todo
    When updating myisam_delay_key_write, we should do a 'flush tables'
    of all MyISAM tables to ensure that they are reopen with the
    new attribute.
*/
export bool fix_delay_key_write(sys_var *, THD *, enum_var_type) {
  switch (delay_key_write_options) {
    case DELAY_KEY_WRITE_NONE:
      myisam_delay_key_write = false;
      break;
    case DELAY_KEY_WRITE_ON:
      myisam_delay_key_write = true;
      break;
    case DELAY_KEY_WRITE_ALL:
      myisam_delay_key_write = true;
      ha_open_options |= HA_OPEN_DELAY_KEY_WRITE;
      break;
  }
  return false;
}
static const char *delay_key_write_names[] = {"OFF", "ON", "ALL", NullS};
static Sys_var_enum Sys_delay_key_write(
    "delay_key_write", "Type of DELAY_KEY_WRITE",
    GLOBAL_VAR(delay_key_write_options), CMD_LINE(OPT_ARG),
    delay_key_write_names, DEFAULT(DELAY_KEY_WRITE_ON), NO_MUTEX_GUARD,
    NOT_IN_BINLOG, ON_CHECK(nullptr), ON_UPDATE(fix_delay_key_write));

static Sys_var_ulong Sys_delayed_insert_limit(
    "delayed_insert_limit",
    "After inserting delayed_insert_limit rows, the INSERT DELAYED "
    "handler will check if there are any SELECT statements pending. "
    "If so, it allows these to execute before continuing. "
    "This variable is deprecated along with INSERT DELAYED.",
    GLOBAL_VAR(delayed_insert_limit), CMD_LINE(REQUIRED_ARG),
    VALID_RANGE(1, ULONG_MAX), DEFAULT(DELAYED_LIMIT), BLOCK_SIZE(1),
    NO_MUTEX_GUARD, NOT_IN_BINLOG, ON_CHECK(nullptr), ON_UPDATE(nullptr),
    DEPRECATED_VAR(""));

static Sys_var_ulong Sys_delayed_insert_timeout(
    "delayed_insert_timeout",
    "How long a INSERT DELAYED thread should wait for INSERT statements "
    "before terminating. "
    "This variable is deprecated along with INSERT DELAYED.",
    GLOBAL_VAR(delayed_insert_timeout), CMD_LINE(REQUIRED_ARG),
    VALID_RANGE(1, LONG_TIMEOUT), DEFAULT(DELAYED_WAIT_TIMEOUT), BLOCK_SIZE(1),
    NO_MUTEX_GUARD, NOT_IN_BINLOG, ON_CHECK(nullptr), ON_UPDATE(nullptr),
    DEPRECATED_VAR(""));

static Sys_var_ulong Sys_delayed_queue_size(
    "delayed_queue_size",
    "What size queue (in rows) should be allocated for handling INSERT "
    "DELAYED. If the queue becomes full, any client that does INSERT "
    "DELAYED will wait until there is room in the queue again. "
    "This variable is deprecated along with INSERT DELAYED.",
    GLOBAL_VAR(delayed_queue_size), CMD_LINE(REQUIRED_ARG),
    VALID_RANGE(1, ULONG_MAX), DEFAULT(DELAYED_QUEUE_SIZE), BLOCK_SIZE(1),
    NO_MUTEX_GUARD, NOT_IN_BINLOG, ON_CHECK(nullptr), ON_UPDATE(nullptr),
    DEPRECATED_VAR(""));

static const char *event_scheduler_names[] = {"OFF", "ON", "DISABLED", NullS};
static bool event_scheduler_check(sys_var *, THD *, set_var *var) {
  /* DISABLED is only accepted on the command line */
  if (var->save_result.ulonglong_value == Events::EVENTS_DISABLED) return true;
  if (Events::opt_event_scheduler == Events::EVENTS_DISABLED) {
    my_error(ER_OPTION_PREVENTS_STATEMENT, MYF(0),
             "--event-scheduler=DISABLED or --skip-grant-tables");
    return true;
  }
  return false;
}
static bool event_scheduler_update(sys_var *, THD *, enum_var_type) {
  int err_no = 0;
  const ulong opt_event_scheduler_value = Events::opt_event_scheduler;
  mysql_mutex_unlock(&LOCK_global_system_variables);
  /*
    Events::start() is heavyweight. In particular it creates a new THD,
    which takes LOCK_global_system_variables internally.
    Thus we have to release it here.
    We need to re-take it before returning, though.

    Note that since we release LOCK_global_system_variables before calling
    start/stop, there is a possibility that the server variable
    can become out of sync with the real event scheduler state.

    This can happen with two concurrent statements if the first gets
    interrupted after start/stop but before retaking
    LOCK_global_system_variables. However, this problem should be quite
    rare and it's difficult to avoid it without opening up possibilities
    for deadlocks. See bug#51160.
  */
  const bool ret = opt_event_scheduler_value == Events::EVENTS_ON
                       ? Events::start(&err_no)
                       : Events::stop();
  mysql_mutex_lock(&LOCK_global_system_variables);
  if (ret) {
    Events::opt_event_scheduler = Events::EVENTS_OFF;
    my_error(ER_EVENT_SET_VAR_ERROR, MYF(0), err_no);
  }
  return ret;
}

static Sys_var_enum Sys_event_scheduler(
    "event_scheduler",
    "Enable the event scheduler. Possible values are "
    "ON, OFF, and DISABLED (keep the event scheduler completely "
    "deactivated, it cannot be activated run-time)",
    GLOBAL_VAR(Events::opt_event_scheduler), CMD_LINE(OPT_ARG),
    event_scheduler_names, DEFAULT(Events::EVENTS_ON), NO_MUTEX_GUARD,
    NOT_IN_BINLOG, ON_CHECK(event_scheduler_check),
    ON_UPDATE(event_scheduler_update));

<<<<<<< HEAD
static bool check_expire_logs_days(sys_var *, THD *, set_var *var) {
  const ulonglong expire_logs_days_value = var->save_result.ulonglong_value;

  if (expire_logs_days_value && binlog_expire_logs_seconds) {
    my_error(ER_BINLOG_EXPIRE_LOG_DAYS_AND_SECS_USED_TOGETHER, MYF(0));
    return true;
  }
  return false;
}

static bool check_expire_logs_seconds(sys_var *, THD *, set_var *var) {
  const ulonglong expire_logs_seconds_value = var->save_result.ulonglong_value;

  if (expire_logs_days && expire_logs_seconds_value) {
    my_error(ER_DA_EXPIRE_LOGS_DAYS_IGNORED, MYF(0));
    return true;
  }
  return false;
}

static Sys_var_ulong Sys_expire_logs_days(
    "expire_logs_days",
    "If non-zero, binary logs will be purged after expire_logs_days "
    "days; If this option alone is set on the command line or in a "
    "configuration file, it overrides the default value for "
    "binlog-expire-logs-seconds. If both options are set to nonzero values, "
    "binlog-expire-logs-seconds takes priority. Possible purges happen at "
    "startup and at binary log rotation.",
    GLOBAL_VAR(expire_logs_days), CMD_LINE(REQUIRED_ARG, OPT_EXPIRE_LOGS_DAYS),
    VALID_RANGE(0, 99), DEFAULT(0), BLOCK_SIZE(1), NO_MUTEX_GUARD,
    NOT_IN_BINLOG, ON_CHECK(check_expire_logs_days), ON_UPDATE(nullptr),
    DEPRECATED_VAR("binlog_expire_logs_seconds"));

=======
>>>>>>> 87307d4d
static Sys_var_ulong Sys_binlog_expire_logs_seconds(
    "binlog_expire_logs_seconds",
    "If non-zero, binary logs will be purged after binlog_expire_logs_seconds"
    " seconds; Purges happen at startup and at binary log rotation.",
    GLOBAL_VAR(binlog_expire_logs_seconds),
    CMD_LINE(REQUIRED_ARG, OPT_BINLOG_EXPIRE_LOGS_SECONDS),
    VALID_RANGE(0, 0xFFFFFFFF), DEFAULT(2592000), BLOCK_SIZE(1), NO_MUTEX_GUARD,
    NOT_IN_BINLOG, ON_CHECK(nullptr), ON_UPDATE(nullptr));

static Sys_var_bool Sys_binlog_expire_logs_auto_purge(
    "binlog_expire_logs_auto_purge",
    "Controls whether the server shall automatically purge binary log "
    "files or not. If this variable is set to FALSE then the server will "
    "not purge binary log files automatically.",
    GLOBAL_VAR(opt_binlog_expire_logs_auto_purge), CMD_LINE(OPT_ARG),
    DEFAULT(true));

static Sys_var_bool Sys_flush(
    "flush", "Flush MyISAM tables to disk between SQL commands",
    GLOBAL_VAR(myisam_flush), CMD_LINE(OPT_ARG), DEFAULT(false));

static Sys_var_ulong Sys_flush_time(
    "flush_time",
    "A dedicated thread is created to flush all tables at the "
    "given interval",
    GLOBAL_VAR(flush_time), CMD_LINE(REQUIRED_ARG),
    VALID_RANGE(0, LONG_TIMEOUT), DEFAULT(0), BLOCK_SIZE(1));

static bool check_ftb_syntax(sys_var *, THD *, set_var *var) {
  return ft_boolean_check_syntax_string(
      (uchar *)(var->save_result.string_value.str));
}
/// @todo make SESSION_VAR (usability enhancement and a fix for a race
/// condition)
static Sys_var_charptr Sys_ft_boolean_syntax(
    "ft_boolean_syntax",
    "List of operators for "
    "MATCH ... AGAINST ( ... IN BOOLEAN MODE)",
    GLOBAL_VAR(ft_boolean_syntax), CMD_LINE(REQUIRED_ARG), IN_SYSTEM_CHARSET,
    DEFAULT(DEFAULT_FTB_SYNTAX), NO_MUTEX_GUARD, NOT_IN_BINLOG,
    ON_CHECK(check_ftb_syntax));

static Sys_var_ulong Sys_ft_max_word_len(
    "ft_max_word_len",
    "The maximum length of the word to be included in a FULLTEXT index. "
    "Note: FULLTEXT indexes must be rebuilt after changing this variable",
    READ_ONLY GLOBAL_VAR(ft_max_word_len), CMD_LINE(REQUIRED_ARG),
    VALID_RANGE(10, HA_FT_MAXCHARLEN), DEFAULT(HA_FT_MAXCHARLEN),
    BLOCK_SIZE(1));

static Sys_var_ulong Sys_ft_min_word_len(
    "ft_min_word_len",
    "The minimum length of the word to be included in a FULLTEXT index. "
    "Note: FULLTEXT indexes must be rebuilt after changing this variable",
    READ_ONLY GLOBAL_VAR(ft_min_word_len), CMD_LINE(REQUIRED_ARG),
    VALID_RANGE(1, HA_FT_MAXCHARLEN), DEFAULT(4), BLOCK_SIZE(1));

/// @todo make it an updatable SESSION_VAR
static Sys_var_ulong Sys_ft_query_expansion_limit(
    "ft_query_expansion_limit",
    "Number of best matches to use for query expansion",
    READ_ONLY GLOBAL_VAR(ft_query_expansion_limit), CMD_LINE(REQUIRED_ARG),
    VALID_RANGE(0, 1000), DEFAULT(20), BLOCK_SIZE(1));

static Sys_var_charptr Sys_ft_stopword_file(
    "ft_stopword_file", "Use stopwords from this file instead of built-in list",
    READ_ONLY NON_PERSIST GLOBAL_VAR(ft_stopword_file), CMD_LINE(REQUIRED_ARG),
    IN_FS_CHARSET, DEFAULT(nullptr));

static bool check_init_string(sys_var *, THD *, set_var *var) {
  if (var->save_result.string_value.str == nullptr) {
    var->save_result.string_value.str = const_cast<char *>("");
    var->save_result.string_value.length = 0;
  }
  return false;
}
static PolyLock_rwlock PLock_sys_init_connect(&LOCK_sys_init_connect);
static Sys_var_lexstring Sys_init_connect(
    "init_connect",
    "Command(s) that are executed for each "
    "new connection",
    GLOBAL_VAR(opt_init_connect), CMD_LINE(REQUIRED_ARG), IN_SYSTEM_CHARSET,
    DEFAULT(""), &PLock_sys_init_connect, NOT_IN_BINLOG,
    ON_CHECK(check_init_string));

static Sys_var_charptr Sys_init_file(
    "init_file", "Read SQL commands from this file at startup",
    READ_ONLY NON_PERSIST GLOBAL_VAR(opt_init_file), CMD_LINE(REQUIRED_ARG),
    IN_FS_CHARSET, DEFAULT(nullptr));

static PolyLock_rwlock PLock_sys_init_replica(&LOCK_sys_init_replica);
static Sys_var_lexstring Sys_init_replica(
    "init_replica",
    "Command(s) that are executed by the replication applier thread "
    "each time the applier threads start.",
    GLOBAL_VAR(opt_init_replica), CMD_LINE(REQUIRED_ARG), IN_SYSTEM_CHARSET,
    DEFAULT(""), &PLock_sys_init_replica, NOT_IN_BINLOG,
    ON_CHECK(check_init_string));

static Sys_var_deprecated_alias Sys_init_slave("init_slave", Sys_init_replica);

static Sys_var_ulong Sys_interactive_timeout(
    "interactive_timeout",
    "The number of seconds the server waits for activity on an interactive "
    "connection before closing it",
    SESSION_VAR(net_interactive_timeout), CMD_LINE(REQUIRED_ARG),
    VALID_RANGE(1, LONG_TIMEOUT), DEFAULT(NET_WAIT_TIMEOUT), BLOCK_SIZE(1));

static Sys_var_ulong Sys_join_buffer_size(
    "join_buffer_size", "The size of the buffer that is used for full joins",
    HINT_UPDATEABLE SESSION_VAR(join_buff_size), CMD_LINE(REQUIRED_ARG),
    VALID_RANGE(128, ULONG_MAX), DEFAULT(256 * 1024), BLOCK_SIZE(128));

static Sys_var_keycache Sys_key_buffer_size(
    "key_buffer_size",
    "The size of the buffer used for "
    "index blocks for MyISAM tables. Increase this to get better index "
    "handling (for all reads and multiple writes) to as much as you can "
    "afford",
    KEYCACHE_VAR(param_buff_size), CMD_LINE(REQUIRED_ARG, OPT_KEY_BUFFER_SIZE),
    VALID_RANGE(0, SIZE_T_MAX), DEFAULT(KEY_CACHE_SIZE), BLOCK_SIZE(IO_SIZE),
    NO_MUTEX_GUARD, NOT_IN_BINLOG, ON_CHECK(nullptr),
    ON_UPDATE(update_buffer_size));

static Sys_var_keycache Sys_key_cache_block_size(
    "key_cache_block_size", "The default size of key cache blocks",
    KEYCACHE_VAR(param_block_size),
    CMD_LINE(REQUIRED_ARG, OPT_KEY_CACHE_BLOCK_SIZE),
    VALID_RANGE(512, 1024 * 16), DEFAULT(KEY_CACHE_BLOCK_SIZE), BLOCK_SIZE(512),
    NO_MUTEX_GUARD, NOT_IN_BINLOG, ON_CHECK(nullptr),
    ON_UPDATE(update_keycache_param));

static Sys_var_keycache Sys_key_cache_division_limit(
    "key_cache_division_limit",
    "The minimum percentage of warm blocks in key cache",
    KEYCACHE_VAR(param_division_limit),
    CMD_LINE(REQUIRED_ARG, OPT_KEY_CACHE_DIVISION_LIMIT), VALID_RANGE(1, 100),
    DEFAULT(100), BLOCK_SIZE(1), NO_MUTEX_GUARD, NOT_IN_BINLOG,
    ON_CHECK(nullptr), ON_UPDATE(update_keycache_param));

static Sys_var_keycache Sys_key_cache_age_threshold(
    "key_cache_age_threshold",
    "This characterizes the number of "
    "hits a hot block has to be untouched until it is considered aged "
    "enough to be downgraded to a warm block. This specifies the "
    "percentage ratio of that number of hits to the total number of "
    "blocks in key cache",
    KEYCACHE_VAR(param_age_threshold),
    CMD_LINE(REQUIRED_ARG, OPT_KEY_CACHE_AGE_THRESHOLD),
    VALID_RANGE(100, ULONG_MAX), DEFAULT(300), BLOCK_SIZE(100), NO_MUTEX_GUARD,
    NOT_IN_BINLOG, ON_CHECK(nullptr), ON_UPDATE(update_keycache_param));

static Sys_var_bool Sys_large_files_support(
    "large_files_support",
    "Whether mysqld was compiled with options for large file support",
    READ_ONLY NON_PERSIST GLOBAL_VAR(opt_large_files), NO_CMD_LINE,
    DEFAULT(sizeof(my_off_t) > 4));

static Sys_var_uint Sys_large_page_size(
    "large_page_size",
    "If large page support is enabled, this shows the size of memory pages",
    READ_ONLY NON_PERSIST GLOBAL_VAR(opt_large_page_size), NO_CMD_LINE,
    VALID_RANGE(0, UINT_MAX), DEFAULT(0), BLOCK_SIZE(1));

static Sys_var_bool Sys_large_pages("large_pages",
                                    "Enable support for large pages",
                                    READ_ONLY GLOBAL_VAR(opt_large_pages),
                                    IF_WIN(NO_CMD_LINE, CMD_LINE(OPT_ARG)),
                                    DEFAULT(false));

static Sys_var_charptr Sys_language(
    "lc_messages_dir", "Directory where error messages are",
    READ_ONLY NON_PERSIST GLOBAL_VAR(lc_messages_dir_ptr),
    CMD_LINE(REQUIRED_ARG, OPT_LC_MESSAGES_DIRECTORY), IN_FS_CHARSET,
    DEFAULT(nullptr));

static Sys_var_bool Sys_local_infile("local_infile",
                                     "Enable LOAD DATA LOCAL INFILE",
                                     GLOBAL_VAR(opt_local_infile),
                                     CMD_LINE(OPT_ARG), DEFAULT(false));

static Sys_var_ulong Sys_lock_wait_timeout(
    "lock_wait_timeout",
    "Timeout in seconds to wait for a lock before returning an error.",
    HINT_UPDATEABLE SESSION_VAR(lock_wait_timeout), CMD_LINE(REQUIRED_ARG),
    VALID_RANGE(1, LONG_TIMEOUT), DEFAULT(LONG_TIMEOUT), BLOCK_SIZE(1));

#ifdef HAVE_MLOCKALL
static Sys_var_bool Sys_locked_in_memory(
    "locked_in_memory", "Whether mysqld was locked in memory with --memlock",
    READ_ONLY NON_PERSIST GLOBAL_VAR(locked_in_memory), NO_CMD_LINE,
    DEFAULT(false));
#endif

/* this says NO_CMD_LINE, as command-line option takes a string, not a bool */
static Sys_var_bool Sys_log_bin("log_bin", "Whether the binary log is enabled",
                                READ_ONLY NON_PERSIST GLOBAL_VAR(opt_bin_log),
                                NO_CMD_LINE, DEFAULT(true));

static bool transaction_write_set_check(sys_var *self, THD *thd, set_var *var) {
  if (check_session_admin(self, thd, var)) return true;
  // Can't change the algorithm when group replication is enabled.
  if (is_group_replication_running()) {
    my_message(
        ER_GROUP_REPLICATION_RUNNING,
        "The write set algorithm cannot be changed when Group replication"
        " is running.",
        MYF(0));
    return true;
  }

  if ((var->is_global_persist()) &&
      global_system_variables.binlog_format != BINLOG_FORMAT_ROW) {
    my_error(ER_PREVENTS_VARIABLE_WITHOUT_RBR, MYF(0), self->name.str);
    return true;
  }

  if (var->type == OPT_SESSION &&
      thd->variables.binlog_format != BINLOG_FORMAT_ROW) {
    my_error(ER_PREVENTS_VARIABLE_WITHOUT_RBR, MYF(0), self->name.str);
    return true;
  }
  /*
    if in a stored function/trigger, it's too late to change
  */
  if (thd->in_sub_stmt) {
    my_error(ER_VARIABLE_NOT_SETTABLE_IN_TRANSACTION, MYF(0), self->name.str);
    return true;
  }
  /*
    Make the session variable 'transaction_write_set_extraction' read-only
    inside a transaction.
  */
  if (thd->in_active_multi_stmt_transaction()) {
    my_error(ER_VARIABLE_NOT_SETTABLE_IN_TRANSACTION, MYF(0), self->name.str);
    return true;
  }
  /*
    Disallow changing variable 'transaction_write_set_extraction' while
    binlog_transaction_dependency_tracking is different from COMMIT_ORDER.
  */
  if (mysql_bin_log.m_dependency_tracker.m_opt_tracking_mode !=
      DEPENDENCY_TRACKING_COMMIT_ORDER) {
    my_error(ER_WRONG_USAGE, MYF(0),
             "transaction_write_set_extraction (changed)",
             "binlog_transaction_dependency_tracking (!= COMMIT_ORDER)");
    return true;
  }

  return false;
}

static Sys_var_enum Sys_extract_write_set(
    "transaction_write_set_extraction",
    "This option is used to let the server know when to "
    "extract the write set which will be used for various purposes. ",
    SESSION_VAR(transaction_write_set_extraction),
    CMD_LINE(OPT_ARG, OPT_TRANSACTION_WRITE_SET_EXTRACTION),
    transaction_write_set_hashing_algorithms, DEFAULT(HASH_ALGORITHM_XXHASH64),
    NO_MUTEX_GUARD, NOT_IN_BINLOG, ON_CHECK(transaction_write_set_check),
    ON_UPDATE(nullptr), DEPRECATED_VAR(""));

static Sys_var_ulong Sys_rpl_stop_replica_timeout(
    "rpl_stop_replica_timeout",
    "Timeout in seconds to wait for replication threads to stop, before "
    "STOP REPLICA returns a warning.",
    GLOBAL_VAR(rpl_stop_replica_timeout), CMD_LINE(REQUIRED_ARG),
    VALID_RANGE(2, LONG_TIMEOUT), DEFAULT(LONG_TIMEOUT), BLOCK_SIZE(1));

static Sys_var_deprecated_alias Sys_rpl_stop_slave_timeout(
    "rpl_stop_slave_timeout", Sys_rpl_stop_replica_timeout);

static Sys_var_enum Sys_binlog_error_action(
    "binlog_error_action",
    "When statements cannot be written to the binary log due to a fatal "
    "error, this option determines whether the server ignores the error and "
    "closes the binary log, or aborts.",
    GLOBAL_VAR(binlog_error_action), CMD_LINE(REQUIRED_ARG),
    binlog_error_action_list, DEFAULT(ABORT_SERVER));

static Sys_var_bool Sys_trust_function_creators(
    "log_bin_trust_function_creators",
    "If set to FALSE (the default), then when --log-bin is used, creation "
    "of a stored function (or trigger) is allowed only to users having the "
    "SUPER privilege and only if this stored function (trigger) may not "
    "break binary logging. Note that if ALL connections to this server "
    "ALWAYS use row-based binary logging, the security issues do not "
    "exist and the binary logging cannot break, so you can safely set "
    "this to TRUE. This variable is deprecated and will be removed in a "
    "future version.",
    GLOBAL_VAR(trust_function_creators), CMD_LINE(OPT_ARG), DEFAULT(false),
    NO_MUTEX_GUARD, NOT_IN_BINLOG, ON_CHECK(nullptr), ON_UPDATE(nullptr),
    DEPRECATED_VAR(""));

static Sys_var_bool Sys_check_proxy_users(
    "check_proxy_users",
    "If set to FALSE (the default), then proxy user identity will not be "
    "mapped for authentication plugins which support mapping from grant "
    "tables.  When set to TRUE, users associated with authentication "
    "plugins which signal proxy user mapping should be done according to "
    "GRANT PROXY privilege definition.",
    GLOBAL_VAR(check_proxy_users), CMD_LINE(OPT_ARG), DEFAULT(false));

static Sys_var_bool Sys_mysql_native_password_proxy_users(
    "mysql_native_password_proxy_users",
    "If set to FALSE (the default), then the mysql_native_password "
    "plugin will not signal for authenticated users to be checked for "
    "mapping "
    "to proxy users.  When set to TRUE, the plugin will flag associated "
    "authenticated accounts to be mapped to proxy users when the server "
    "option "
    "check_proxy_users is enabled.",
    GLOBAL_VAR(mysql_native_password_proxy_users), CMD_LINE(OPT_ARG),
    DEFAULT(false));

static Sys_var_bool Sys_sha256_password_proxy_users(
    "sha256_password_proxy_users",
    "If set to FALSE (the default), then the sha256_password authentication "
    "plugin will not signal for authenticated users to be checked for "
    "mapping "
    "to proxy users.  When set to TRUE, the plugin will flag associated "
    "authenticated accounts to be mapped to proxy users when the server "
    "option "
    "check_proxy_users is enabled.",
    GLOBAL_VAR(sha256_password_proxy_users), CMD_LINE(OPT_ARG), DEFAULT(false));

static bool check_log_bin_use_v1_row_events(sys_var *, THD *thd, set_var *var) {
  if (var->save_result.ulonglong_value == 1 &&
      global_system_variables.binlog_row_value_options != 0)
    push_warning_printf(thd, Sql_condition::SL_WARNING,
                        ER_WARN_BINLOG_V1_ROW_EVENTS_DISABLED,
                        ER_THD(thd, ER_WARN_BINLOG_V1_ROW_EVENTS_DISABLED),
                        "binlog_row_value_options=PARTIAL_JSON");
  return false;
}

static Sys_var_bool Sys_log_bin_use_v1_row_events(
    "log_bin_use_v1_row_events",
    "If equal to 1 then version 1 row events are written to a row based "
    "binary log.  If equal to 0, then the latest version of events are "
    "written.  "
    "This option is useful during some upgrades.",
    NON_PERSIST GLOBAL_VAR(log_bin_use_v1_row_events),
    CMD_LINE(OPT_ARG, OPT_LOG_BIN_USE_V1_ROW_EVENTS), DEFAULT(false),
    NO_MUTEX_GUARD, NOT_IN_BINLOG, ON_CHECK(check_log_bin_use_v1_row_events),
    ON_UPDATE(nullptr), DEPRECATED_VAR(""));

static Sys_var_charptr Sys_log_error(
    "log_error", "Error log file",
    READ_ONLY NON_PERSIST GLOBAL_VAR(log_error_dest),
    CMD_LINE(OPT_ARG, OPT_LOG_ERROR), IN_FS_CHARSET,
    DEFAULT(disabled_my_option), NO_MUTEX_GUARD, NOT_IN_BINLOG,
    ON_CHECK(nullptr), ON_UPDATE(nullptr), nullptr, sys_var::PARSE_EARLY);

static bool check_log_error_services(sys_var *self, THD *thd, set_var *var) {
  // test whether syntax is OK and services exist
  size_t pos;
  log_error_stack_error ret;

  if (var->save_result.string_value.str == nullptr) return true;

  ret = log_builtins_error_stack(var->save_result.string_value.str, true, &pos);

  if (strlen(var->save_result.string_value.str) < 1) {
    push_warning_printf(
        thd, Sql_condition::SL_WARNING, ER_EMPTY_PIPELINE_FOR_ERROR_LOG_SERVICE,
        ER_THD(thd, ER_EMPTY_PIPELINE_FOR_ERROR_LOG_SERVICE), self->name.str);
  } else if (ret != LOG_ERROR_STACK_SUCCESS) {
    int err_code = 0;
    switch (ret) {
      case LOG_ERROR_STACK_NO_PFS_SUPPORT:
        err_code = ER_DA_ERROR_LOG_TABLE_DISABLED;
        break;
      case LOG_ERROR_STACK_NO_LOG_PARSER:
        err_code = ER_DA_NO_ERROR_LOG_PARSER_CONFIGURED;
        break;
      case LOG_ERROR_MULTIPLE_FILTERS:
        err_code = ER_DA_ERROR_LOG_MULTIPLE_FILTERS;
        break;
      default:
        push_warning_printf(
            thd, Sql_condition::SL_WARNING, ER_CANT_SET_ERROR_LOG_SERVICE,
            ER_THD(thd, ER_CANT_SET_ERROR_LOG_SERVICE), self->name.str,
            &((char *)var->save_result.string_value.str)[pos]);
        return true;
    }

    push_warning(thd, Sql_condition::SL_NOTE, err_code,
                 ER_THD_NONCONST(thd, err_code));
    return false;
  }

  return false;
}

static bool fix_log_error_services(sys_var *self [[maybe_unused]], THD *thd,
                                   enum_var_type type [[maybe_unused]]) {
  bool ret = false;
  // syntax is OK and services exist; try to initialize them!
  size_t pos;

  char *pipeline_config =
      my_strdup(PSI_NOT_INSTRUMENTED, opt_log_error_services, MYF(0));

  if (pipeline_config == nullptr) return true;

  /*
    Temporarily release mutex.
    This solves two issues:

    a) Setting up the error-logger may implicitly load external
       logging components. The init-function of such a component
       may try to install a system-variable and then ask the system
       for a (persisted / passed on the command-line / ...) initial
       value for said variable. The function in the component framework
       that tries to obtain this value tries to obtain the mutex
       LOCK_global_system_variables.

       Note that implicit loading is attempted during the pre-check
       phase and thus should already have happened at this stage
       and no longer be a concern.

    b) This function is called with the mutex held.
       log_builtins_error_stack() will obtain an exclusive lock on
       THR_LOCK_log_stack while it re-configures the error-logger.
       A different session might run FLUSH ERROR LOGS at the same time.
       This obtains THR_LOCK_log_stack first; an individual component's
       flush function might then try to re-install its system-variables
       on flush, which would try to obtain LOCK_global_system_variables
       as per above. I.e. both functions would try to obtain the two
       locks in a different order.

       Note that components should not behave that way; they should
       install/uninstall their variables on init/exit, not on open/close.

     Both issues are admittedly unlikely, but guarding against them is cheap.
  */
  mysql_mutex_unlock(&LOCK_global_system_variables);

  if (log_builtins_error_stack(pipeline_config, false, &pos) < 0) {
    if (pos < strlen(pipeline_config)) /* purecov: begin inspected */
      push_warning_printf(thd, Sql_condition::SL_WARNING,
                          ER_CANT_START_ERROR_LOG_SERVICE,
                          ER_THD(thd, ER_CANT_START_ERROR_LOG_SERVICE),
                          self->name.str, &((char *)pipeline_config)[pos]);
    ret = true; /* purecov: end */
  }

  my_free(pipeline_config);

  mysql_mutex_lock(&LOCK_global_system_variables);

  return ret;
}

static Sys_var_charptr Sys_log_error_services(
    "log_error_services",
    "Services that should be called when an error event is received",
    PERSIST_AS_READONLY GLOBAL_VAR(opt_log_error_services),
    CMD_LINE(REQUIRED_ARG), IN_SYSTEM_CHARSET,
    DEFAULT(LOG_ERROR_SERVICES_DEFAULT), NO_MUTEX_GUARD, NOT_IN_BINLOG,
    ON_CHECK(check_log_error_services), ON_UPDATE(fix_log_error_services),
    /*
      We parse it early so it goes into one logical chunk with log_error
      and log_timestamps, but we don't activate it immediately. We need
      to wait until component_infrastructure_init() has run, but want to
      set up logging services before get_options() is run. That way, any
      loadable components are ready in case component system variables
      are set from get_options().
    */
    nullptr, sys_var::PARSE_EARLY);

static bool check_log_error_suppression_list(sys_var *self, THD *thd,
                                             set_var *var) {
  int i;

  if (var->save_result.string_value.str == nullptr) return true;

  if ((i = log_builtins_filter_parse_suppression_list(
           var->save_result.string_value.str, false)) < 0) {
    push_warning_printf(
        thd, Sql_condition::SL_WARNING, ER_CANT_SET_ERROR_SUPPRESSION_LIST,
        ER_THD(thd, ER_CANT_SET_ERROR_SUPPRESSION_LIST), self->name.str,
        &((char *)var->save_result.string_value.str)[-(i + 1)]);
    return true;
  }

  return false;
}

static bool fix_log_error_suppression_list(sys_var *self [[maybe_unused]],
                                           THD *thd [[maybe_unused]],
                                           enum_var_type type
                                           [[maybe_unused]]) {
  // syntax is OK and errcodes have messages; try to make filter rules for
  // them!
  int rr = log_builtins_filter_parse_suppression_list(
      opt_log_error_suppression_list, true);
  return (rr < 0) ? true : false;
}

static Sys_var_charptr Sys_log_error_suppression_list(
    "log_error_suppression_list",
    "Comma-separated list of error-codes. Error messages corresponding to "
    "these codes will not be included in the error log. Only events with a "
    "severity of Warning or Information can be suppressed; events with "
    "System "
    "or Error severity will always be included. Requires the filter "
    "\'log_filter_internal\' to be set in @@global.log_error_services, which "
    "is the default.",
    PERSIST_AS_READONLY GLOBAL_VAR(opt_log_error_suppression_list),
    CMD_LINE(REQUIRED_ARG), IN_SYSTEM_CHARSET, DEFAULT(""), NO_MUTEX_GUARD,
    NOT_IN_BINLOG, ON_CHECK(check_log_error_suppression_list),
    ON_UPDATE(fix_log_error_suppression_list));

static Sys_var_bool Sys_log_queries_not_using_indexes(
    "log_queries_not_using_indexes",
    "Log queries that are executed without benefit of any index to the "
    "slow log if it is open",
    GLOBAL_VAR(opt_log_queries_not_using_indexes), CMD_LINE(OPT_ARG),
    DEFAULT(false));

static Sys_var_bool Sys_log_slow_admin_statements(
    "log_slow_admin_statements",
    "Log slow OPTIMIZE, ANALYZE, ALTER and other administrative statements "
    "to "
    "the slow log if it is open.",
    GLOBAL_VAR(opt_log_slow_admin_statements), CMD_LINE(OPT_ARG),
    DEFAULT(false));

static Sys_var_bool Sys_log_slow_replica_statements(
    "log_slow_replica_statements",
    "Log slow statements executed by the replication applier threads to the "
    "slow log if it is open.",
    GLOBAL_VAR(opt_log_slow_replica_statements), CMD_LINE(OPT_ARG),
    DEFAULT(false));

static Sys_var_deprecated_alias Sys_log_slow_slave_statements(
    "log_slow_slave_statements", Sys_log_slow_replica_statements);

static bool update_log_throttle_queries_not_using_indexes(sys_var *, THD *thd,
                                                          enum_var_type) {
  // Check if we should print a summary of any suppressed lines to the slow
  // log now since opt_log_throttle_queries_not_using_indexes was changed.
  log_throttle_qni.flush(thd);
  return false;
}

static Sys_var_ulong Sys_log_throttle_queries_not_using_indexes(
    "log_throttle_queries_not_using_indexes",
    "Log at most this many 'not using index' warnings per minute to the "
    "slow log. Any further warnings will be condensed into a single "
    "summary line. A value of 0 disables throttling. "
    "Option has no effect unless --log_queries_not_using_indexes is set.",
    GLOBAL_VAR(opt_log_throttle_queries_not_using_indexes),
    CMD_LINE(REQUIRED_ARG), VALID_RANGE(0, ULONG_MAX), DEFAULT(0),
    BLOCK_SIZE(1), NO_MUTEX_GUARD, NOT_IN_BINLOG, ON_CHECK(nullptr),
    ON_UPDATE(update_log_throttle_queries_not_using_indexes));

static bool update_log_error_verbosity(sys_var *, THD *, enum_var_type) {
  return (log_builtins_filter_update_verbosity(log_error_verbosity) < 0);
}

static Sys_var_ulong Sys_log_error_verbosity(
    "log_error_verbosity",
    "How detailed the error log should be. "
    "1, log errors only. "
    "2, log errors and warnings. "
    "3, log errors, warnings, and notes. "
    "Messages sent to the client are unaffected by this setting.",
    PERSIST_AS_READONLY GLOBAL_VAR(log_error_verbosity), CMD_LINE(REQUIRED_ARG),
    VALID_RANGE(1, 3), DEFAULT(2), BLOCK_SIZE(1), NO_MUTEX_GUARD, NOT_IN_BINLOG,
    ON_CHECK(nullptr), ON_UPDATE(update_log_error_verbosity));

static Sys_var_enum Sys_log_timestamps(
    "log_timestamps",
    "UTC to timestamp log files in zulu time, for more concise timestamps "
    "and easier correlation of logs from servers from multiple time zones, "
    "or SYSTEM to use the system's local time. "
    "This affects only log files, not log tables, as the timestamp columns "
    "of the latter can be converted at will.",
    GLOBAL_VAR(opt_log_timestamps), CMD_LINE(REQUIRED_ARG),
    timestamp_type_names, DEFAULT(0), NO_MUTEX_GUARD, NOT_IN_BINLOG,
    ON_CHECK(nullptr), ON_UPDATE(nullptr), nullptr,
    /* log_error is an early option, so its timestamp format should be, too. */
    sys_var::PARSE_EARLY);

static Sys_var_bool Sys_log_statements_unsafe_for_binlog(
    "log_statements_unsafe_for_binlog",
    "Log statements considered unsafe when using statement based binary "
    "logging. This variable is deprecated and will be removed in a "
    "future version.",
    GLOBAL_VAR(opt_log_unsafe_statements), CMD_LINE(OPT_ARG), DEFAULT(true),
    NO_MUTEX_GUARD, NOT_IN_BINLOG, ON_CHECK(nullptr), ON_UPDATE(nullptr),
    DEPRECATED_VAR(""));

static bool update_cached_long_query_time(sys_var *, THD *thd,
                                          enum_var_type type) {
  if (type == OPT_SESSION)
    thd->variables.long_query_time =
        double2ulonglong(thd->variables.long_query_time_double * 1e6);
  else
    global_system_variables.long_query_time =
        double2ulonglong(global_system_variables.long_query_time_double * 1e6);
  return false;
}

static Sys_var_double Sys_long_query_time(
    "long_query_time",
    "Log all queries that have taken more than long_query_time seconds "
    "to execute to file. The argument will be treated as a decimal value "
    "with microsecond precision",
    SESSION_VAR(long_query_time_double), CMD_LINE(REQUIRED_ARG),
    VALID_RANGE(0, LONG_TIMEOUT), DEFAULT(10), NO_MUTEX_GUARD, NOT_IN_BINLOG,
    ON_CHECK(nullptr), ON_UPDATE(update_cached_long_query_time));

static bool fix_low_prio_updates(sys_var *, THD *thd, enum_var_type type) {
  if (type == OPT_SESSION) {
    thd->update_lock_default =
        (thd->variables.low_priority_updates ? TL_WRITE_LOW_PRIORITY
                                             : TL_WRITE);
    thd->insert_lock_default =
        (thd->variables.low_priority_updates ? TL_WRITE_LOW_PRIORITY
                                             : TL_WRITE_CONCURRENT_INSERT);
  } else
    thr_upgraded_concurrent_insert_lock =
        (global_system_variables.low_priority_updates ? TL_WRITE_LOW_PRIORITY
                                                      : TL_WRITE);
  return false;
}
static Sys_var_bool Sys_low_priority_updates(
    "low_priority_updates",
    "INSERT/DELETE/UPDATE has lower priority than selects",
    SESSION_VAR(low_priority_updates), CMD_LINE(OPT_ARG), DEFAULT(false),
    NO_MUTEX_GUARD, NOT_IN_BINLOG, ON_CHECK(check_session_admin_no_super),
    ON_UPDATE(fix_low_prio_updates));

static Sys_var_bool Sys_lower_case_file_system(
    "lower_case_file_system",
    "Case sensitivity of file names on the file system where the "
    "data directory is located",
    READ_ONLY NON_PERSIST GLOBAL_VAR(lower_case_file_system), NO_CMD_LINE,
    DEFAULT(false));

static Sys_var_uint Sys_lower_case_table_names(
    "lower_case_table_names",
    "If set to 1 table names are stored in lowercase on disk and table "
    "names will be case-insensitive.  Should be set to 2 if you are using "
    "a case insensitive file system",
    READ_ONLY GLOBAL_VAR(lower_case_table_names),
    CMD_LINE(OPT_ARG, OPT_LOWER_CASE_TABLE_NAMES), VALID_RANGE(0, 2),
#ifdef FN_NO_CASE_SENSE
    DEFAULT(1),
#else
    DEFAULT(0),
#endif
    BLOCK_SIZE(1));

static bool session_readonly(sys_var *self, THD *, set_var *var) {
  if (var->is_global_persist()) return false;
  my_error(ER_VARIABLE_IS_READONLY, MYF(0), "SESSION", self->name.str,
           "GLOBAL");
  return true;
}

static bool check_max_allowed_packet(sys_var *self, THD *thd, set_var *var) {
  longlong val;
  if (session_readonly(self, thd, var)) return true;

  val = var->save_result.ulonglong_value;
  if (val < (longlong)global_system_variables.net_buffer_length) {
    push_warning_printf(thd, Sql_condition::SL_WARNING, WARN_OPTION_BELOW_LIMIT,
                        ER_THD(thd, WARN_OPTION_BELOW_LIMIT),
                        "max_allowed_packet", "net_buffer_length");
  }
  return false;
}

static Sys_var_ulong Sys_max_allowed_packet(
    "max_allowed_packet",
    "Max packet length to send to or receive from the server",
    SESSION_VAR(max_allowed_packet), CMD_LINE(REQUIRED_ARG),
    VALID_RANGE(1024, 1024 * 1024 * 1024), DEFAULT(64 * 1024 * 1024),
    BLOCK_SIZE(1024), NO_MUTEX_GUARD, NOT_IN_BINLOG,
    ON_CHECK(check_max_allowed_packet));

static Sys_var_ulong Sys_replica_max_allowed_packet(
    "replica_max_allowed_packet",
    "The maximum size of packets sent from an upstream source server to this "
    "server.",
    GLOBAL_VAR(replica_max_allowed_packet), CMD_LINE(REQUIRED_ARG),
    VALID_RANGE(1024, mysql::binlog::event::max_log_event_size),
    DEFAULT(mysql::binlog::event::max_log_event_size), BLOCK_SIZE(1024));

static Sys_var_deprecated_alias Sys_slave_max_allowed_packet(
    "slave_max_allowed_packet", Sys_replica_max_allowed_packet);

static Sys_var_ulonglong Sys_max_binlog_cache_size(
    "max_binlog_cache_size", "Sets the total size of the transactional cache",
    GLOBAL_VAR(max_binlog_cache_size), CMD_LINE(REQUIRED_ARG),
    VALID_RANGE(IO_SIZE, ULLONG_MAX), DEFAULT((ULLONG_MAX / IO_SIZE) * IO_SIZE),
    BLOCK_SIZE(IO_SIZE), NO_MUTEX_GUARD, NOT_IN_BINLOG, ON_CHECK(nullptr),
    ON_UPDATE(fix_binlog_cache_size));

static Sys_var_ulonglong Sys_max_binlog_stmt_cache_size(
    "max_binlog_stmt_cache_size", "Sets the total size of the statement cache",
    GLOBAL_VAR(max_binlog_stmt_cache_size), CMD_LINE(REQUIRED_ARG),
    VALID_RANGE(IO_SIZE, ULLONG_MAX), DEFAULT((ULLONG_MAX / IO_SIZE) * IO_SIZE),
    BLOCK_SIZE(IO_SIZE), NO_MUTEX_GUARD, NOT_IN_BINLOG, ON_CHECK(nullptr),
    ON_UPDATE(fix_binlog_stmt_cache_size));

static bool fix_max_binlog_size(sys_var *, THD *, enum_var_type) {
  mysql_bin_log.set_max_size(max_binlog_size);
  /*
    For multisource replication, this max size is set to all relay logs
    per channel. So, run through them
  */
  if (!max_relay_log_size) {
    Master_info *mi = nullptr;

    channel_map.wrlock();
    for (mi_map::iterator it = channel_map.begin(); it != channel_map.end();
         it++) {
      mi = it->second;
      if (mi != nullptr) mi->rli->relay_log.set_max_size(max_binlog_size);
    }
    channel_map.unlock();
  }
  return false;
}
static Sys_var_ulong Sys_max_binlog_size(
    "max_binlog_size",
    "Binary log will be rotated automatically when the size exceeds this "
    "value. Will also apply to relay logs if max_relay_log_size is 0",
    GLOBAL_VAR(max_binlog_size), CMD_LINE(REQUIRED_ARG),
    VALID_RANGE(IO_SIZE, 1024 * 1024L * 1024L), DEFAULT(1024 * 1024L * 1024L),
    BLOCK_SIZE(IO_SIZE), NO_MUTEX_GUARD, NOT_IN_BINLOG, ON_CHECK(nullptr),
    ON_UPDATE(fix_max_binlog_size));

static Sys_var_ulong Sys_max_connections(
    "max_connections", "The number of simultaneous clients allowed",
    GLOBAL_VAR(max_connections), CMD_LINE(REQUIRED_ARG), VALID_RANGE(1, 100000),
    DEFAULT(MAX_CONNECTIONS_DEFAULT), BLOCK_SIZE(1), NO_MUTEX_GUARD,
    NOT_IN_BINLOG, ON_CHECK(nullptr), ON_UPDATE(nullptr), nullptr,
    /* max_connections is used as a sizing hint by the performance schema. */
    sys_var::PARSE_EARLY);

static Sys_var_ulong Sys_max_connect_errors(
    "max_connect_errors",
    "If there is more than this number of interrupted connections from "
    "a host this host will be blocked from further connections",
    GLOBAL_VAR(max_connect_errors), CMD_LINE(REQUIRED_ARG),
    VALID_RANGE(1, ULONG_MAX), DEFAULT(100), BLOCK_SIZE(1));

static Sys_var_long Sys_max_digest_length(
    "max_digest_length", "Maximum length considered for digest text.",
    READ_ONLY GLOBAL_VAR(max_digest_length), CMD_LINE(REQUIRED_ARG),
    VALID_RANGE(0, 1024 * 1024), DEFAULT(1024), BLOCK_SIZE(1));

static bool check_max_delayed_threads(sys_var *self, THD *thd, set_var *var) {
  if (check_session_admin_no_super(self, thd, var)) return true;
  return (!var->is_global_persist()) && var->save_result.ulonglong_value != 0 &&
         var->save_result.ulonglong_value !=
             global_system_variables.max_insert_delayed_threads;
}

// Alias for max_delayed_threads
static Sys_var_ulong Sys_max_insert_delayed_threads(
    "max_insert_delayed_threads",
    "Don't start more than this number of threads to handle INSERT "
    "DELAYED statements. If set to zero INSERT DELAYED will be not used. "
    "This variable is deprecated along with INSERT DELAYED.",
    SESSION_VAR(max_insert_delayed_threads), NO_CMD_LINE, VALID_RANGE(0, 16384),
    DEFAULT(20), BLOCK_SIZE(1), NO_MUTEX_GUARD, NOT_IN_BINLOG,
    ON_CHECK(check_max_delayed_threads), ON_UPDATE(nullptr),
    DEPRECATED_VAR(""));

static Sys_var_ulong Sys_max_delayed_threads(
    "max_delayed_threads",
    "Don't start more than this number of threads to handle INSERT "
    "DELAYED statements. If set to zero INSERT DELAYED will be not used. "
    "This variable is deprecated along with INSERT DELAYED.",
    SESSION_VAR(max_insert_delayed_threads), CMD_LINE(REQUIRED_ARG),
    VALID_RANGE(0, 16384), DEFAULT(20), BLOCK_SIZE(1), NO_MUTEX_GUARD,
    NOT_IN_BINLOG, ON_CHECK(check_max_delayed_threads), ON_UPDATE(nullptr),
    DEPRECATED_VAR(""));

static Sys_var_ulong Sys_max_error_count(
    "max_error_count", "Max number of errors/warnings to store for a statement",
    HINT_UPDATEABLE SESSION_VAR(max_error_count), CMD_LINE(REQUIRED_ARG),
    VALID_RANGE(0, 65535), DEFAULT(DEFAULT_ERROR_COUNT), BLOCK_SIZE(1),
    NO_MUTEX_GUARD, NOT_IN_BINLOG, ON_CHECK(check_session_admin_no_super));

static Sys_var_ulonglong Sys_max_heap_table_size(
    "max_heap_table_size",
    "Don't allow creation of heap tables bigger than this",
    HINT_UPDATEABLE SESSION_VAR(max_heap_table_size), CMD_LINE(REQUIRED_ARG),
    VALID_RANGE(16384, (ulonglong) ~(intptr)0), DEFAULT(16 * 1024 * 1024),
    BLOCK_SIZE(1024));

// relies on assert(sizeof(my_thread_id) == 4);
static Sys_var_uint Sys_pseudo_thread_id(
    "pseudo_thread_id", "This variable is for internal server use",
    SESSION_ONLY(pseudo_thread_id), NO_CMD_LINE, VALID_RANGE(0, UINT_MAX32),
    DEFAULT(0), BLOCK_SIZE(1), NO_MUTEX_GUARD, IN_BINLOG,
    ON_CHECK(check_session_admin));

static bool fix_max_join_size(sys_var *self, THD *thd, enum_var_type type) {
  System_variables *sv = (self->is_global_persist(type))
                             ? &global_system_variables
                             : &thd->variables;
  if (sv->max_join_size == HA_POS_ERROR)
    sv->option_bits |= OPTION_BIG_SELECTS;
  else
    sv->option_bits &= ~OPTION_BIG_SELECTS;
  return false;
}
static Sys_var_harows Sys_max_join_size(
    "max_join_size",
    "Joins that are probably going to read more than max_join_size "
    "records return an error",
    HINT_UPDATEABLE SESSION_VAR(max_join_size), CMD_LINE(REQUIRED_ARG),
    VALID_RANGE(1, HA_POS_ERROR), DEFAULT(HA_POS_ERROR), BLOCK_SIZE(1),
    NO_MUTEX_GUARD, NOT_IN_BINLOG, ON_CHECK(nullptr),
    ON_UPDATE(fix_max_join_size));

static Sys_var_ulong Sys_max_seeks_for_key(
    "max_seeks_for_key",
    "Limit assumed max number of seeks when looking up rows based on a key",
    HINT_UPDATEABLE SESSION_VAR(max_seeks_for_key), CMD_LINE(REQUIRED_ARG),
    VALID_RANGE(1, ULONG_MAX), DEFAULT(ULONG_MAX), BLOCK_SIZE(1));

static Sys_var_ulong Sys_max_length_for_sort_data(
    "max_length_for_sort_data",
    "This variable is deprecated and will be removed in a future release.",
    HINT_UPDATEABLE SESSION_VAR(max_length_for_sort_data),
    CMD_LINE(REQUIRED_ARG), VALID_RANGE(4, 8192 * 1024L), DEFAULT(4096),
    BLOCK_SIZE(1), NO_MUTEX_GUARD, NOT_IN_BINLOG, ON_CHECK(nullptr),
    ON_UPDATE(nullptr), DEPRECATED_VAR(""));

static Sys_var_ulong Sys_max_points_in_geometry(
    "max_points_in_geometry", "Maximum number of points in a geometry",
    HINT_UPDATEABLE SESSION_VAR(max_points_in_geometry), CMD_LINE(OPT_ARG),
    VALID_RANGE(3, 1024 * 1024L), DEFAULT(64 * 1024), BLOCK_SIZE(1));

static PolyLock_mutex PLock_prepared_stmt_count(&LOCK_prepared_stmt_count);

static Sys_var_ulong Sys_max_prepared_stmt_count(
    "max_prepared_stmt_count",
    "Maximum number of prepared statements in the server",
    GLOBAL_VAR(max_prepared_stmt_count), CMD_LINE(REQUIRED_ARG),
    VALID_RANGE(0, num_prepared_stmt_limit), DEFAULT(16382), BLOCK_SIZE(1),
    &PLock_prepared_stmt_count, NOT_IN_BINLOG, ON_CHECK(nullptr),
    ON_UPDATE(nullptr), nullptr,
    /* max_prepared_stmt_count is used as a sizing hint by the performance
       schema. */
    sys_var::PARSE_EARLY);

static bool fix_max_relay_log_size(sys_var *, THD *, enum_var_type) {
  Master_info *mi = nullptr;

  channel_map.wrlock();
  for (mi_map::iterator it = channel_map.begin(); it != channel_map.end();
       it++) {
    mi = it->second;

    if (mi != nullptr)
      mi->rli->relay_log.set_max_size(max_relay_log_size ? max_relay_log_size
                                                         : max_binlog_size);
  }
  channel_map.unlock();
  return false;
}
static Sys_var_ulong Sys_max_relay_log_size(
    "max_relay_log_size",
    "If non-zero: relay log will be rotated automatically when the "
    "size exceeds this value; if zero: when the size "
    "exceeds max_binlog_size",
    GLOBAL_VAR(max_relay_log_size), CMD_LINE(REQUIRED_ARG),
    VALID_RANGE(0, 1024L * 1024 * 1024), DEFAULT(0), BLOCK_SIZE(IO_SIZE),
    NO_MUTEX_GUARD, NOT_IN_BINLOG, ON_CHECK(nullptr),
    ON_UPDATE(fix_max_relay_log_size));

static Sys_var_ulong Sys_max_sort_length(
    "max_sort_length",
    "The number of bytes to use when sorting long values with PAD SPACE "
    "collations (only the first max_sort_length bytes of each value are "
    "used; the rest are ignored)",
    HINT_UPDATEABLE SESSION_VAR(max_sort_length), CMD_LINE(REQUIRED_ARG),
    VALID_RANGE(4, 8192 * 1024L), DEFAULT(1024), BLOCK_SIZE(1));

static Sys_var_ulong Sys_max_sp_recursion_depth(
    "max_sp_recursion_depth", "Maximum stored procedure recursion depth",
    SESSION_VAR(max_sp_recursion_depth), CMD_LINE(OPT_ARG), VALID_RANGE(0, 255),
    DEFAULT(0), BLOCK_SIZE(1));

// non-standard session_value_ptr() here
static Sys_var_max_user_conn Sys_max_user_connections(
    "max_user_connections",
    "The maximum number of active connections for a single user "
    "(0 = no limit)",
    SESSION_VAR(max_user_connections), CMD_LINE(REQUIRED_ARG),
    VALID_RANGE(0, UINT_MAX), DEFAULT(0), BLOCK_SIZE(1), NO_MUTEX_GUARD,
    NOT_IN_BINLOG, ON_CHECK(session_readonly));

static Sys_var_ulong Sys_max_write_lock_count(
    "max_write_lock_count",
    "After this many write locks, allow some read locks to run in between",
    GLOBAL_VAR(max_write_lock_count), CMD_LINE(REQUIRED_ARG),
    VALID_RANGE(1, ULONG_MAX), DEFAULT(ULONG_MAX), BLOCK_SIZE(1));

static Sys_var_ulong Sys_min_examined_row_limit(
    "min_examined_row_limit",
    "Don't write queries to slow log that examine fewer rows "
    "than that",
    SESSION_VAR(min_examined_row_limit), CMD_LINE(REQUIRED_ARG),
    VALID_RANGE(0, ULONG_MAX), DEFAULT(0), BLOCK_SIZE(1), NO_MUTEX_GUARD,
    NOT_IN_BINLOG, ON_CHECK(check_session_admin_no_super));

#ifdef _WIN32
static Sys_var_bool Sys_named_pipe("named_pipe", "Enable the named pipe (NT)",
                                   READ_ONLY NON_PERSIST
                                       GLOBAL_VAR(opt_enable_named_pipe),
                                   CMD_LINE(OPT_ARG), DEFAULT(false));

static PolyLock_rwlock PLock_named_pipe_full_access_group(
    &LOCK_named_pipe_full_access_group);
static bool check_named_pipe_full_access_group(sys_var *self, THD *,
                                               set_var *var) {
  if (!var->value) return false;  // DEFAULT is ok

  if (!is_valid_named_pipe_full_access_group(
          var->save_result.string_value.str)) {
    my_error(ER_WRONG_VALUE_FOR_VAR, MYF(0), self->name.str,
             var->save_result.string_value.str);
    return true;
  }
  return false;
}
static bool fix_named_pipe_full_access_group(sys_var *, THD *, enum_var_type) {
  return update_named_pipe_full_access_group(named_pipe_full_access_group);
}
static Sys_var_charptr Sys_named_pipe_full_access_group(
    "named_pipe_full_access_group",
    "Name of Windows group granted full access to the named pipe",
    GLOBAL_VAR(named_pipe_full_access_group),
    CMD_LINE(REQUIRED_ARG, OPT_NAMED_PIPE_FULL_ACCESS_GROUP), IN_FS_CHARSET,
    DEFAULT(DEFAULT_NAMED_PIPE_FULL_ACCESS_GROUP),
    &PLock_named_pipe_full_access_group, NOT_IN_BINLOG,
    ON_CHECK(check_named_pipe_full_access_group),
    ON_UPDATE(fix_named_pipe_full_access_group));
#endif

static bool check_net_buffer_length(sys_var *self, THD *thd, set_var *var) {
  longlong val;
  if (session_readonly(self, thd, var)) return true;

  val = var->save_result.ulonglong_value;
  if (val > (longlong)global_system_variables.max_allowed_packet) {
    push_warning_printf(thd, Sql_condition::SL_WARNING, WARN_OPTION_BELOW_LIMIT,
                        ER_THD(thd, WARN_OPTION_BELOW_LIMIT),
                        "max_allowed_packet", "net_buffer_length");
  }
  return false;
}
static Sys_var_ulong Sys_net_buffer_length(
    "net_buffer_length", "Buffer length for TCP/IP and socket communication",
    SESSION_VAR(net_buffer_length), CMD_LINE(REQUIRED_ARG),
    VALID_RANGE(1024, 1024 * 1024), DEFAULT(16384), BLOCK_SIZE(1024),
    NO_MUTEX_GUARD, NOT_IN_BINLOG, ON_CHECK(check_net_buffer_length));

static bool fix_net_read_timeout(sys_var *self, THD *thd, enum_var_type type) {
  if (!self->is_global_persist(type)) {
    // net_buffer_length is a specific property for the classic protocols
    if (!thd->is_classic_protocol()) {
      my_error(ER_PLUGGABLE_PROTOCOL_COMMAND_NOT_SUPPORTED, MYF(0));
      return true;
    }
    my_net_set_read_timeout(thd->get_protocol_classic()->get_net(),
                            thd->variables.net_read_timeout);
  }
  return false;
}
static Sys_var_ulong Sys_net_read_timeout(
    "net_read_timeout",
    "Number of seconds to wait for more data from a connection before "
    "aborting the read",
    SESSION_VAR(net_read_timeout), CMD_LINE(REQUIRED_ARG),
    VALID_RANGE(1, LONG_TIMEOUT), DEFAULT(NET_READ_TIMEOUT), BLOCK_SIZE(1),
    NO_MUTEX_GUARD, NOT_IN_BINLOG, ON_CHECK(nullptr),
    ON_UPDATE(fix_net_read_timeout));

static bool fix_net_write_timeout(sys_var *self, THD *thd, enum_var_type type) {
  if (!self->is_global_persist(type)) {
    // net_read_timeout is a specific property for the classic protocols
    if (!thd->is_classic_protocol()) {
      my_error(ER_PLUGGABLE_PROTOCOL_COMMAND_NOT_SUPPORTED, MYF(0));
      return true;
    }
    my_net_set_write_timeout(thd->get_protocol_classic()->get_net(),
                             thd->variables.net_write_timeout);
  }
  return false;
}
static Sys_var_ulong Sys_net_write_timeout(
    "net_write_timeout",
    "Number of seconds to wait for a block to be written to a connection "
    "before aborting the write",
    SESSION_VAR(net_write_timeout), CMD_LINE(REQUIRED_ARG),
    VALID_RANGE(1, LONG_TIMEOUT), DEFAULT(NET_WRITE_TIMEOUT), BLOCK_SIZE(1),
    NO_MUTEX_GUARD, NOT_IN_BINLOG, ON_CHECK(nullptr),
    ON_UPDATE(fix_net_write_timeout));

static bool fix_net_retry_count(sys_var *self, THD *thd, enum_var_type type) {
  if (!self->is_global_persist(type)) {
    // net_write_timeout is a specific property for the classic protocols
    if (!thd->is_classic_protocol()) {
      my_error(ER_PLUGGABLE_PROTOCOL_COMMAND_NOT_SUPPORTED, MYF(0));
      return true;
    }
    thd->get_protocol_classic()->get_net()->retry_count =
        thd->variables.net_retry_count;
  }
  return false;
}
static Sys_var_ulong Sys_net_retry_count(
    "net_retry_count",
    "If a read on a communication port is interrupted, retry this "
    "many times before giving up",
    SESSION_VAR(net_retry_count), CMD_LINE(REQUIRED_ARG),
    VALID_RANGE(1, ULONG_MAX), DEFAULT(MYSQLD_NET_RETRY_COUNT), BLOCK_SIZE(1),
    NO_MUTEX_GUARD, NOT_IN_BINLOG, ON_CHECK(nullptr),
    ON_UPDATE(fix_net_retry_count));

static Sys_var_bool Sys_new_mode("new",
                                 "Use very new possible \"unsafe\" functions",
                                 SESSION_VAR(new_mode), CMD_LINE(OPT_ARG, 'n'),
                                 DEFAULT(false), NO_MUTEX_GUARD, NOT_IN_BINLOG,
                                 ON_CHECK(nullptr), ON_UPDATE(nullptr),
                                 DEPRECATED_VAR(""));

static Sys_var_bool Sys_old_mode("old", "Use compatible behavior",
                                 READ_ONLY GLOBAL_VAR(old_mode),
                                 CMD_LINE(OPT_ARG, OPT_OLD_OPTION),
                                 DEFAULT(false), NO_MUTEX_GUARD, NOT_IN_BINLOG,
                                 ON_CHECK(nullptr), ON_UPDATE(nullptr),
                                 DEPRECATED_VAR(""));

static Sys_var_bool Sys_old_alter_table("old_alter_table",
                                        "Use old, non-optimized alter table",
                                        SESSION_VAR(old_alter_table),
                                        CMD_LINE(OPT_ARG), DEFAULT(false));

static Sys_var_ulong Sys_open_files_limit(
    "open_files_limit",
    "If this is not 0, then mysqld will use this value to reserve file "
    "descriptors to use with setrlimit(). If this value is 0 then mysqld "
    "will reserve max_connections*5 or max_connections + table_open_cache*2 "
    "(whichever is larger) number of file descriptors",
    READ_ONLY GLOBAL_VAR(open_files_limit), CMD_LINE(REQUIRED_ARG),
    VALID_RANGE(0, OS_FILE_LIMIT), DEFAULT(0), BLOCK_SIZE(1), NO_MUTEX_GUARD,
    NOT_IN_BINLOG, ON_CHECK(nullptr), ON_UPDATE(nullptr), nullptr,
    /* open_files_limit is used as a sizing hint by the performance schema. */
    sys_var::PARSE_EARLY);

/// @todo change to enum
static Sys_var_ulong Sys_optimizer_prune_level(
    "optimizer_prune_level",
    "Controls the heuristic(s) applied during query optimization to prune "
    "less-promising partial plans from the optimizer search space. "
    "Meaning: 0 - do not apply any heuristic, thus perform exhaustive "
    "search; 1 - prune plans based on number of retrieved rows",
    HINT_UPDATEABLE SESSION_VAR(optimizer_prune_level), CMD_LINE(REQUIRED_ARG),
    VALID_RANGE(0, 1), DEFAULT(1), BLOCK_SIZE(1));

static Sys_var_ulong Sys_optimizer_search_depth(
    "optimizer_search_depth",
    "Maximum depth of search performed by the query optimizer. Values "
    "larger than the number of relations in a query result in better "
    "query plans, but take longer to compile a query. Values smaller "
    "than the number of tables in a relation result in faster "
    "optimization, but may produce very bad query plans. If set to 0, "
    "the system will automatically pick a reasonable value",
    HINT_UPDATEABLE SESSION_VAR(optimizer_search_depth), CMD_LINE(REQUIRED_ARG),
    VALID_RANGE(0, MAX_TABLES + 1), DEFAULT(MAX_TABLES + 1), BLOCK_SIZE(1));

static Sys_var_ulong Sys_optimizer_max_subgraph_pairs(
    "optimizer_max_subgraph_pairs",
    "Maximum depth of subgraph pairs a query can have before the "
    "hypergraph join optimizer starts reducing the search space "
    "heuristically. Larger values may result in better query plans "
    "for large queries, but also more time and memory spent during planning. "
    "Increasing this larger than the actual number of subgraph pairs "
    "in the query will have no further effect. "
    "Ignored by the old (non-hypergraph) join optimizer",
    HINT_UPDATEABLE SESSION_VAR(optimizer_max_subgraph_pairs),
    CMD_LINE(REQUIRED_ARG), VALID_RANGE(1, INT_MAX), DEFAULT(100000),
    BLOCK_SIZE(1));

static Sys_var_ulong Sys_range_optimizer_max_mem_size(
    "range_optimizer_max_mem_size",
    "Maximum amount of memory used by the range optimizer "
    "to allocate predicates during range analysis. "
    "The larger the number, more memory may be consumed during "
    "range analysis. If the value is too low to completed range "
    "optimization of a query, index range scan will not be "
    "considered for this query. A value of 0 means range optimizer "
    "does not have any cap on memory. ",
    HINT_UPDATEABLE SESSION_VAR(range_optimizer_max_mem_size),
    CMD_LINE(REQUIRED_ARG), VALID_RANGE(0, ULONG_MAX), DEFAULT(8388608),
    BLOCK_SIZE(1));

static bool limit_parser_max_mem_size(sys_var *, THD *thd, set_var *var) {
  if (var->is_global_persist()) return false;
  const ulonglong val = var->save_result.ulonglong_value;
  if (val > global_system_variables.parser_max_mem_size) {
    if (thd->security_context()->check_access(SUPER_ACL)) return false;
    var->save_result.ulonglong_value =
        global_system_variables.parser_max_mem_size;
    return throw_bounds_warning(thd, "parser_max_mem_size",
                                true,  // fixed
                                true,  // is_unsigned
                                val);
  }
  return false;
}

constexpr size_t max_mem_sz = std::numeric_limits<size_t>::max();

static Sys_var_ulonglong Sys_histogram_generation_max_mem_size(
    "histogram_generation_max_mem_size",
    "Maximum amount of memory available for generating histograms",
    SESSION_VAR(histogram_generation_max_mem_size), CMD_LINE(REQUIRED_ARG),
    VALID_RANGE(1000000, max_mem_sz), DEFAULT(20000000), BLOCK_SIZE(1),
    NO_MUTEX_GUARD, NOT_IN_BINLOG, ON_CHECK(check_session_admin),
    ON_UPDATE(nullptr));

/*
  Need at least 400Kb to get through bootstrap.
  Need at least 8Mb to get through mtr check testcase, which does
    SELECT * FROM INFORMATION_SCHEMA.VIEWS
*/
static Sys_var_ulonglong Sys_parser_max_mem_size(
    "parser_max_mem_size", "Maximum amount of memory available to the parser",
    SESSION_VAR(parser_max_mem_size), CMD_LINE(REQUIRED_ARG),
    VALID_RANGE(10 * 1000 * 1000, max_mem_sz), DEFAULT(max_mem_sz),
    BLOCK_SIZE(1), NO_MUTEX_GUARD, NOT_IN_BINLOG,
    ON_CHECK(limit_parser_max_mem_size), ON_UPDATE(nullptr));

/*
  There is no call on Sys_var_integer::do_check() for 'set xxx=default';
  The predefined default for parser_max_mem_size is "infinite".
  Update it in case we have seen option maximum-parser-max-mem-size
  Also update global_system_variables, so 'SELECT parser_max_mem_size'
  reports correct data.
*/
export void update_parser_max_mem_size() {
  const ulonglong max_max = max_system_variables.parser_max_mem_size;
  if (max_max == max_mem_sz) return;
  // In case parser-max-mem-size is also set:
  const ulonglong new_val =
      std::min(max_max, global_system_variables.parser_max_mem_size);
  Sys_parser_max_mem_size.update_default(new_val);
  global_system_variables.parser_max_mem_size = new_val;
}

static bool check_optimizer_switch(sys_var *, THD *thd [[maybe_unused]],
                                   set_var *var) {
  const bool current_hypergraph_optimizer =
      thd->optimizer_switch_flag(OPTIMIZER_SWITCH_HYPERGRAPH_OPTIMIZER);
  const bool want_hypergraph_optimizer =
      var->save_result.ulonglong_value & OPTIMIZER_SWITCH_HYPERGRAPH_OPTIMIZER;

  if (current_hypergraph_optimizer && !want_hypergraph_optimizer) {
    // Don't turn off the hypergraph optimizer on set optimizer_switch=DEFAULT.
    // This is so that mtr --hypergraph should not be easily cancelled in the
    // middle of a test, unless the test explicitly meant it.
    if (var->value == nullptr) {
      var->save_result.ulonglong_value |= OPTIMIZER_SWITCH_HYPERGRAPH_OPTIMIZER;
    }
  } else if (!current_hypergraph_optimizer && want_hypergraph_optimizer) {
#ifdef WITH_HYPERGRAPH_OPTIMIZER
    // Allow, with a warning.
    push_warning(thd, Sql_condition::SL_WARNING, ER_WARN_DEPRECATED_SYNTAX,
                 ER_THD(thd, ER_WARN_HYPERGRAPH_EXPERIMENTAL));
    return false;
#else
    // Disallow; the hypergraph optimizer is not ready for production yet.
    my_error(ER_HYPERGRAPH_NOT_SUPPORTED_YET, MYF(0),
             "use in non-debug builds");
    return true;
#endif
  }
  return false;
}

/**
  @note
  @b BEWARE! These must have the same order as the \#defines in sql_const.h!
*/
static const char *optimizer_switch_names[] = {
    "index_merge",
    "index_merge_union",
    "index_merge_sort_union",
    "index_merge_intersection",
    "engine_condition_pushdown",
    "index_condition_pushdown",
    "mrr",
    "mrr_cost_based",
    "block_nested_loop",
    "batched_key_access",
    "materialization",
    "semijoin",
    "loosescan",
    "firstmatch",
    "duplicateweedout",
    "subquery_materialization_cost_based",
    "use_index_extensions",
    "condition_fanout_filter",
    "derived_merge",
    "use_invisible_indexes",
    "skip_scan",
    "hash_join",
    "subquery_to_derived",
    "prefer_ordering_index",
    "hypergraph_optimizer",  // Deliberately not documented below.
    "derived_condition_pushdown",
    "hash_set_operations",
    "default",
    NullS};
static Sys_var_flagset Sys_optimizer_switch(
    "optimizer_switch",
    "optimizer_switch=option=val[,option=val...], where option is one of "
    "{index_merge, index_merge_union, index_merge_sort_union, "
    "index_merge_intersection, engine_condition_pushdown, "
    "index_condition_pushdown, mrr, mrr_cost_based"
    ", materialization, semijoin, loosescan, firstmatch, duplicateweedout,"
    " subquery_materialization_cost_based, skip_scan,"
    " block_nested_loop, batched_key_access, use_index_extensions,"
    " condition_fanout_filter, derived_merge, hash_join,"
    " subquery_to_derived, prefer_ordering_index,"
    " derived_condition_pushdown, hash_set_operations} and val is one of "
    "{on, off, default}",
    HINT_UPDATEABLE SESSION_VAR(optimizer_switch), CMD_LINE(REQUIRED_ARG),
    optimizer_switch_names, DEFAULT(OPTIMIZER_SWITCH_DEFAULT), NO_MUTEX_GUARD,
    NOT_IN_BINLOG, ON_CHECK(check_optimizer_switch), ON_UPDATE(nullptr));

static PolyLock_mutex PLock_global_conn_mem_limit(&LOCK_global_conn_mem_limit);

static Sys_var_ulonglong Sys_global_connection_memory_limit(
    "global_connection_memory_limit",
    "Maximum amount of memory all connections can consume",
    GLOBAL_VAR(global_conn_mem_limit), CMD_LINE(REQUIRED_ARG),
#ifndef NDEBUG
    VALID_RANGE(1, max_mem_sz), DEFAULT(max_mem_sz),
#else
    VALID_RANGE(1024 * 1024 * 16, max_mem_sz), DEFAULT(max_mem_sz),
#endif
    BLOCK_SIZE(1), &PLock_global_conn_mem_limit, NOT_IN_BINLOG,
    ON_CHECK(nullptr), ON_UPDATE(nullptr));

static Sys_var_ulonglong Sys_connection_memory_limit(
    "connection_memory_limit",
    "Maximum amount of memory connection can consume",
    SESSION_VAR(conn_mem_limit), CMD_LINE(REQUIRED_ARG),
#ifndef NDEBUG
    VALID_RANGE(1, max_mem_sz), DEFAULT(max_mem_sz),
#else
    VALID_RANGE(1024 * 1024 * 2, max_mem_sz), DEFAULT(max_mem_sz),
#endif
    BLOCK_SIZE(1), NO_MUTEX_GUARD, NOT_IN_BINLOG, ON_CHECK(check_session_admin),
    ON_UPDATE(nullptr));

static Sys_var_ulong Sys_connection_memory_chunk_size(
    "connection_memory_chunk_size",
    "Chunk size regulating frequency of updating the global memory counter",
    SESSION_VAR(conn_mem_chunk_size), CMD_LINE(REQUIRED_ARG),
    VALID_RANGE(1, 1024 * 1024 * 512), DEFAULT(8192), BLOCK_SIZE(1),
    NO_MUTEX_GUARD, NOT_IN_BINLOG, ON_CHECK(check_session_admin),
    ON_UPDATE(nullptr));

static Sys_var_bool Sys_connection_global_memory_tracking(
    "global_connection_memory_tracking",
    "Enable updating the global memory counter and checking "
    "the global connection memory limit exceeding",
    SESSION_VAR(conn_global_mem_tracking), CMD_LINE(OPT_ARG), DEFAULT(false),
    NO_MUTEX_GUARD, NOT_IN_BINLOG, ON_CHECK(check_session_admin),
    ON_UPDATE(nullptr));

static Sys_var_bool Sys_var_end_markers_in_json(
    "end_markers_in_json",
    "In JSON output (\"EXPLAIN FORMAT=JSON\" and optimizer trace), "
    "if variable is set to 1, repeats the structure's key (if it has one) "
    "near the closing bracket",
    HINT_UPDATEABLE SESSION_VAR(end_markers_in_json), CMD_LINE(OPT_ARG),
    DEFAULT(false));

static Sys_var_flagset Sys_optimizer_trace(
    "optimizer_trace",
    "Controls tracing of the Optimizer:"
    " optimizer_trace=option=val[,option=val...], where option is one of"
    " {enabled, one_line}"
    " and val is one of {on, default}",
    SESSION_VAR(optimizer_trace), CMD_LINE(REQUIRED_ARG),
    Opt_trace_context::flag_names, DEFAULT(Opt_trace_context::FLAG_DEFAULT));
// @see set_var::is_var_optimizer_trace()
export sys_var *Sys_optimizer_trace_ptr = &Sys_optimizer_trace;

/**
  Note how "misc" is not here: it is not accessible to the user; disabling
  "misc" would disable the top object, which would make an empty trace.
*/
static Sys_var_flagset Sys_optimizer_trace_features(
    "optimizer_trace_features",
    "Enables/disables tracing of selected features of the Optimizer:"
    " optimizer_trace_features=option=val[,option=val...], where option is "
    "one "
    "of"
    " {greedy_search, range_optimizer, dynamic_range, repeated_subselect}"
    " and val is one of {on, off, default}",
    SESSION_VAR(optimizer_trace_features), CMD_LINE(REQUIRED_ARG),
    Opt_trace_context::feature_names,
    DEFAULT(Opt_trace_context::default_features));

/** Delete all old optimizer traces */
static bool optimizer_trace_update(sys_var *, THD *thd, enum_var_type) {
  thd->opt_trace.reset();
  return false;
}

static Sys_var_long Sys_optimizer_trace_offset(
    "optimizer_trace_offset",
    "Offset of first optimizer trace to show; see manual",
    SESSION_VAR(optimizer_trace_offset), CMD_LINE(REQUIRED_ARG),
    VALID_RANGE(LONG_MIN, LONG_MAX), DEFAULT(-1), BLOCK_SIZE(1), NO_MUTEX_GUARD,
    NOT_IN_BINLOG, ON_CHECK(nullptr), ON_UPDATE(optimizer_trace_update));

static Sys_var_long Sys_optimizer_trace_limit(
    "optimizer_trace_limit", "Maximum number of shown optimizer traces",
    SESSION_VAR(optimizer_trace_limit), CMD_LINE(REQUIRED_ARG),
    VALID_RANGE(0, LONG_MAX), DEFAULT(1), BLOCK_SIZE(1), NO_MUTEX_GUARD,
    NOT_IN_BINLOG, ON_CHECK(nullptr), ON_UPDATE(optimizer_trace_update));

static Sys_var_ulong Sys_optimizer_trace_max_mem_size(
    "optimizer_trace_max_mem_size",
    "Maximum allowed cumulated size of stored optimizer traces",
    SESSION_VAR(optimizer_trace_max_mem_size), CMD_LINE(REQUIRED_ARG),
    VALID_RANGE(0, ULONG_MAX), DEFAULT(1024 * 1024), BLOCK_SIZE(1));

static Sys_var_charptr Sys_pid_file(
    "pid_file", "Pid file used by safe_mysqld",
    READ_ONLY NON_PERSIST GLOBAL_VAR(pidfile_name_ptr), CMD_LINE(REQUIRED_ARG),
    IN_FS_CHARSET, DEFAULT(pidfile_name));

static Sys_var_charptr Sys_plugin_dir(
    "plugin_dir", "Directory for plugins",
    READ_ONLY NON_PERSIST GLOBAL_VAR(opt_plugin_dir_ptr),
    CMD_LINE(REQUIRED_ARG), IN_FS_CHARSET, DEFAULT(nullptr));

static Sys_var_uint Sys_port(
    "port",
    "Port number to use for connection or 0 to default to, "
    "my.cnf, $MYSQL_TCP_PORT, "
#if MYSQL_PORT_DEFAULT == 0
    "/etc/services, "
#endif
    "built-in default (" STRINGIFY_ARG(MYSQL_PORT) "), whatever comes first",
    READ_ONLY NON_PERSIST GLOBAL_VAR(mysqld_port), CMD_LINE(REQUIRED_ARG, 'P'),
    VALID_RANGE(0, 65535), DEFAULT(0), BLOCK_SIZE(1));

static Sys_var_ulong Sys_preload_buff_size(
    "preload_buffer_size",
    "The size of the buffer that is allocated when preloading indexes",
    SESSION_VAR(preload_buff_size), CMD_LINE(REQUIRED_ARG),
    VALID_RANGE(1024, 1024 * 1024 * 1024), DEFAULT(32768), BLOCK_SIZE(1),
    NO_MUTEX_GUARD, NOT_IN_BINLOG, ON_CHECK(check_session_admin_no_super));

static Sys_var_uint Sys_protocol_version(
    "protocol_version",
    "The version of the client/server protocol used by the MySQL server",
    READ_ONLY NON_PERSIST GLOBAL_VAR(protocol_version), NO_CMD_LINE,
    VALID_RANGE(0, ~0), DEFAULT(PROTOCOL_VERSION), BLOCK_SIZE(1));

static Sys_var_proxy_user Sys_proxy_user(
    "proxy_user", "The proxy user account name used when logging in",
    IN_SYSTEM_CHARSET);

static Sys_var_external_user Sys_external_user(
    "external_user", "The external user account used when logging in",
    IN_SYSTEM_CHARSET);

static Sys_var_ulong Sys_read_buff_size(
    "read_buffer_size",
    "Each thread that does a sequential scan allocates a buffer of "
    "this size for each table it scans. If you do many sequential scans, "
    "you may want to increase this value",
    HINT_UPDATEABLE SESSION_VAR(read_buff_size), CMD_LINE(REQUIRED_ARG),
    VALID_RANGE(IO_SIZE * 2, INT_MAX32), DEFAULT(128 * 1024),
    BLOCK_SIZE(IO_SIZE));

static bool check_read_only(sys_var *, THD *thd, set_var *) {
  /* Prevent self dead-lock */
  if (thd->locked_tables_mode || thd->in_active_multi_stmt_transaction()) {
    my_error(ER_LOCK_OR_ACTIVE_TRANSACTION, MYF(0));
    return true;
  }
  return false;
}

static bool check_require_secure_transport(sys_var *, THD *,
                                           set_var *var [[maybe_unused]]) {
#if !defined(_WIN32)
  /*
    always allow require_secure_transport to be enabled on
    Linux, as socket is secure.
  */
  return false;
#else
  /*
    check whether SSL or shared memory transports are enabled before
    turning require_secure_transport ON, otherwise no connections will
    be allowed on Windows.
  */

  if (!var->save_result.ulonglong_value) return false;
  if (have_ssl() || opt_enable_shared_memory) return false;
  /* reject if SSL and shared memory are both disabled: */
  my_error(ER_NO_SECURE_TRANSPORTS_CONFIGURED, MYF(0));
  return true;

#endif
}

static void event_scheduler_restart(THD *thd) {
  /*
    Restart event scheduler if needed.

    At present, turning on SUPER_READ_ONLY means that we
    can no longer acquire an MDL to update mysql.*.
    As a result of this, updating the "last run at ..."
    timestamp of events fails, and the event scheduler
    shuts down when trying to do so.

    As a convenience, we restart the event scheduler when
    [SUPER_]READ_ONLY is turned off while the scheduler is
    enabled (in the settings), but not actually running.
  */
  if (Events::opt_event_scheduler == Events::EVENTS_ON) {
    bool evsched_error;       // Did we fail to start the event scheduler?
    int evsched_errcode = 0;  // If we failed, what was the actual error code?

    /*
      We must not hold the lock while starting the event scheduler,
      as that will internally try to take the lock while creating a THD.
    */
    mysql_mutex_unlock(&LOCK_global_system_variables);
    evsched_error = Events::start(&evsched_errcode);
    mysql_mutex_lock(&LOCK_global_system_variables);

    if (evsched_error) {
      /*
        The user requested a change of super_read_only.
        That change succeeded, so we do not signal a failure here,
        since it is only the side-effect/convenience of restarting
        the event scheduler that failed.
        We do however notify them of that failure, since we're
        just that nice.
        We also do not modify opt_event_scheduler, since user
        intent has not changed. If this policy ever changes,
        opt_event_scheduler should probably be unset when the
        event scheduler shuts down.
      */
      push_warning_printf(thd, Sql_condition::SL_WARNING,
                          ER_EVENT_SET_VAR_ERROR,
                          ER_THD(thd, ER_EVENT_SET_VAR_ERROR), evsched_errcode);
    }
  }
}

static bool fix_read_only(sys_var *self, THD *thd, enum_var_type) {
  bool result = true;
  const bool new_read_only = read_only;  // make a copy before releasing a mutex
  DBUG_TRACE;

  /*
    If we're not newly turning on READ_ONLY, we don't have to worry
    about locks.
  */
  if (read_only == false || read_only == opt_readonly) {
    opt_readonly = read_only;

    /*
      If we're turning off READ_ONLY here, turn off
      SUPER_READ_ONLY as well (if on).
    */
    if (opt_super_readonly && !read_only) {
      opt_super_readonly = false;
      super_read_only = false;

      // Do this last as it temporarily releases the global sys-var lock.
      event_scheduler_restart(thd);
    }
    return false;
  }

  /*
    Check whether we can change read_only state without causing a deadlock.

    Not to be confused with check_readonly(), which checks in a
    standardized way whether the current settings of opt_readonly
    and opt_super_readonly prohibit certain operations.
  */
  if (check_read_only(self, thd, nullptr))  // just in case
    goto end;

  if (thd->global_read_lock.is_acquired()) {
    /*
      This connection already holds the global read lock.
      This can be the case with:
      - FLUSH TABLES WITH READ LOCK
      - SET GLOBAL READ_ONLY = 1
    */
    opt_readonly = read_only;

    if (opt_super_readonly && !read_only) {
      opt_super_readonly = false;
      super_read_only = false;

      // Do this last as it temporarily releases the global sys-var lock.
      event_scheduler_restart(thd);
    }
    return false;
  }

  /*
    READ_ONLY=1 prevents write locks from being taken on tables and
    blocks transactions from committing. We therefore should make sure
    that no such events occur while setting the read_only variable.
    This is a 2 step process:
    [1] lock_global_read_lock()
      Prevents connections from obtaining new write locks on
      tables. Note that we can still have active rw transactions.
    [2] make_global_read_lock_block_commit()
      Prevents transactions from committing.
  */

  read_only = opt_readonly;
  mysql_mutex_unlock(&LOCK_global_system_variables);

  if (thd->global_read_lock.lock_global_read_lock(thd))
    goto end_with_mutex_unlock;

  if ((result = thd->global_read_lock.make_global_read_lock_block_commit(thd)))
    goto end_with_read_lock;

  /* Change the opt_readonly system variable, safe because the lock is held */
  opt_readonly = new_read_only;

  result = false;

end_with_read_lock:
  /* Release the lock */
  thd->global_read_lock.unlock_global_read_lock(thd);
end_with_mutex_unlock:
  mysql_mutex_lock(&LOCK_global_system_variables);
end:
  read_only = opt_readonly;
  return result;
}

static bool fix_super_read_only(sys_var *, THD *thd, enum_var_type type) {
  DBUG_TRACE;

  /* return if no changes: */
  if (super_read_only == opt_super_readonly) return false;

  /* return immediately if turning super_read_only OFF: */
  if (super_read_only == false) {
    opt_super_readonly = false;

    // Do this last as it temporarily releases the global sys-var lock.
    event_scheduler_restart(thd);

    return false;
  }
  bool result = true;
  const bool new_super_read_only =
      super_read_only; /* make a copy before releasing a mutex */

  /* set read_only to ON if it is OFF, letting fix_read_only()
     handle its own locking needs
  */
  if (!opt_readonly) {
    read_only = true;
    if ((result = fix_read_only(nullptr, thd, type))) goto end;
  }

  /* if we already have global read lock, set super_read_only
     and return immediately:
  */
  if (thd->global_read_lock.is_acquired()) {
    opt_super_readonly = super_read_only;
    return false;
  }

  /* now we're turning ON super_read_only: */
  super_read_only = opt_super_readonly;
  mysql_mutex_unlock(&LOCK_global_system_variables);

  if (thd->global_read_lock.lock_global_read_lock(thd))
    goto end_with_mutex_unlock;

  if ((result = thd->global_read_lock.make_global_read_lock_block_commit(thd)))
    goto end_with_read_lock;
  opt_super_readonly = new_super_read_only;
  result = false;

end_with_read_lock:
  /* Release the lock */
  thd->global_read_lock.unlock_global_read_lock(thd);
end_with_mutex_unlock:
  mysql_mutex_lock(&LOCK_global_system_variables);
end:
  super_read_only = opt_super_readonly;
  return result;
}

static Sys_var_bool Sys_require_secure_transport(
    "require_secure_transport",
    "When this option is enabled, connections attempted using insecure "
    "transport will be rejected.  Secure transports are SSL/TLS, "
    "Unix socket or Shared Memory (on Windows).",
    GLOBAL_VAR(opt_require_secure_transport), CMD_LINE(OPT_ARG), DEFAULT(false),
    NO_MUTEX_GUARD, NOT_IN_BINLOG, ON_CHECK(check_require_secure_transport),
    ON_UPDATE(nullptr));

/**
  The read_only boolean is always equal to the opt_readonly boolean except
  during fix_read_only(); when that function is entered, opt_readonly is
  the pre-update value and read_only is the post-update value.
  fix_read_only() compares them and runs needed operations for the
  transition (especially when transitioning from false to true) and
  synchronizes both booleans in the end.
*/
static Sys_var_bool Sys_readonly(
    "read_only",
    "Make all non-temporary tables read-only, with the exception for "
    "replication applier threads and users with the SUPER privilege.",
    GLOBAL_VAR(read_only), CMD_LINE(OPT_ARG), DEFAULT(false), NO_MUTEX_GUARD,
    NOT_IN_BINLOG, ON_CHECK(check_read_only), ON_UPDATE(fix_read_only));

/**
Setting super_read_only to ON triggers read_only to also be set to ON.
*/
static Sys_var_bool Sys_super_readonly(
    "super_read_only",
    "Make all non-temporary tables read-only, with the exception for "
    "replication applier threads.  Users with the SUPER privilege are "
    "affected, unlike read_only.  Setting super_read_only to ON "
    "also sets read_only to ON.",
    GLOBAL_VAR(super_read_only), CMD_LINE(OPT_ARG), DEFAULT(false),
    NO_MUTEX_GUARD, NOT_IN_BINLOG, ON_CHECK(nullptr),
    ON_UPDATE(fix_super_read_only));

// Small lower limit to be able to test MRR
static Sys_var_ulong Sys_read_rnd_buff_size(
    "read_rnd_buffer_size",
    "When reading rows in sorted order after a sort, the rows are read "
    "through this buffer to avoid a disk seeks",
    HINT_UPDATEABLE SESSION_VAR(read_rnd_buff_size), CMD_LINE(REQUIRED_ARG),
    VALID_RANGE(1, INT_MAX32), DEFAULT(256 * 1024), BLOCK_SIZE(1));

static Sys_var_ulong Sys_div_precincrement(
    "div_precision_increment",
    "Precision of the result of '/' "
    "operator will be increased on that value",
    HINT_UPDATEABLE SESSION_VAR(div_precincrement), CMD_LINE(REQUIRED_ARG),
    VALID_RANGE(0, DECIMAL_MAX_SCALE), DEFAULT(4), BLOCK_SIZE(1));

static Sys_var_uint Sys_eq_range_index_dive_limit(
    "eq_range_index_dive_limit",
    "The optimizer will use existing index statistics instead of "
    "doing index dives for equality ranges if the number of equality "
    "ranges for the index is larger than or equal to this number. "
    "If set to 0, index dives are always used.",
    HINT_UPDATEABLE SESSION_VAR(eq_range_index_dive_limit),
    CMD_LINE(REQUIRED_ARG), VALID_RANGE(0, UINT_MAX32), DEFAULT(200),
    BLOCK_SIZE(1));

static Sys_var_ulong Sys_range_alloc_block_size(
    "range_alloc_block_size",
    "Allocation block size for storing ranges during optimization",
    HINT_UPDATEABLE SESSION_VAR(range_alloc_block_size), CMD_LINE(REQUIRED_ARG),
    VALID_RANGE(RANGE_ALLOC_BLOCK_SIZE, UINT32_MAX),
    DEFAULT(RANGE_ALLOC_BLOCK_SIZE), BLOCK_SIZE(1024));

static bool fix_thd_mem_root(sys_var *self, THD *thd, enum_var_type type) {
  if (!self->is_global_persist(type))
    thd->mem_root->set_block_size(thd->variables.query_alloc_block_size);
  return false;
}
static Sys_var_ulong Sys_query_alloc_block_size(
    "query_alloc_block_size",
    "Allocation block size for query parsing and execution",
    SESSION_VAR(query_alloc_block_size), CMD_LINE(REQUIRED_ARG),
    VALID_RANGE(1024, UINT_MAX32), DEFAULT(QUERY_ALLOC_BLOCK_SIZE),
    BLOCK_SIZE(1024), NO_MUTEX_GUARD, NOT_IN_BINLOG, ON_CHECK(nullptr),
    ON_UPDATE(fix_thd_mem_root));

static Sys_var_ulong Sys_query_prealloc_size(
    "query_prealloc_size", "Persistent buffer for query parsing and execution",
    SESSION_VAR(query_prealloc_size), CMD_LINE(REQUIRED_ARG),
    VALID_RANGE(QUERY_ALLOC_PREALLOC_SIZE, ULONG_MAX),
    DEFAULT(QUERY_ALLOC_PREALLOC_SIZE), BLOCK_SIZE(1024), NO_MUTEX_GUARD,
    NOT_IN_BINLOG, ON_CHECK(nullptr), ON_UPDATE(nullptr), DEPRECATED_VAR(""));

#if defined(_WIN32)
static Sys_var_bool Sys_shared_memory(
    "shared_memory", "Enable the shared memory",
    READ_ONLY NON_PERSIST GLOBAL_VAR(opt_enable_shared_memory),
    CMD_LINE(OPT_ARG), DEFAULT(false));

static Sys_var_charptr Sys_shared_memory_base_name(
    "shared_memory_base_name", "Base name of shared memory",
    READ_ONLY NON_PERSIST GLOBAL_VAR(shared_memory_base_name),
    CMD_LINE(REQUIRED_ARG), IN_FS_CHARSET, DEFAULT(nullptr));
#endif

// this has to be NO_CMD_LINE as the command-line option has a different name
static Sys_var_bool Sys_skip_external_locking(
    "skip_external_locking", "Don't use system (external) locking",
    READ_ONLY NON_PERSIST GLOBAL_VAR(my_disable_locking), NO_CMD_LINE,
    DEFAULT(true));

static Sys_var_bool Sys_skip_networking(
    "skip_networking", "Don't allow connection with TCP/IP",
    READ_ONLY NON_PERSIST GLOBAL_VAR(opt_disable_networking), CMD_LINE(OPT_ARG),
    DEFAULT(false));

static Sys_var_bool Sys_skip_name_resolve(
    "skip_name_resolve",
    "Don't resolve hostnames. All hostnames are IP's or 'localhost'.",
    READ_ONLY GLOBAL_VAR(opt_skip_name_resolve),
    CMD_LINE(OPT_ARG, OPT_SKIP_RESOLVE), DEFAULT(false));

static Sys_var_bool Sys_skip_show_database(
    "skip_show_database", "Don't allow 'SHOW DATABASE' commands",
    READ_ONLY GLOBAL_VAR(opt_skip_show_db), CMD_LINE(OPT_ARG), DEFAULT(false));

static Sys_var_charptr Sys_socket(
    "socket", "Socket file to use for connection",
    READ_ONLY NON_PERSIST GLOBAL_VAR(mysqld_unix_port), CMD_LINE(REQUIRED_ARG),
    IN_FS_CHARSET, DEFAULT(nullptr));

static Sys_var_ulong Sys_thread_stack(
    "thread_stack", "The stack size for each thread",
    READ_ONLY GLOBAL_VAR(my_thread_stack_size), CMD_LINE(REQUIRED_ARG),
#if defined(__clang__) && defined(HAVE_UBSAN)
    // Clang with DEBUG needs more stack, esp. with UBSAN.
    VALID_RANGE(DEFAULT_THREAD_STACK, ULONG_MAX),
#else
    VALID_RANGE(128 * 1024, ULONG_MAX),
#endif
    DEFAULT(DEFAULT_THREAD_STACK), BLOCK_SIZE(1024));

static Sys_var_charptr Sys_tmpdir(
    "tmpdir",
    "Path for temporary files. Several paths may "
    "be specified, separated by a "
#if defined(_WIN32)
    "semicolon (;)"
#else
    "colon (:)"
#endif
    ", in this case they are used in a round-robin fashion",
    READ_ONLY NON_PERSIST GLOBAL_VAR(opt_mysql_tmpdir),
    CMD_LINE(REQUIRED_ARG, 't'), IN_FS_CHARSET, DEFAULT(nullptr));

static bool fix_trans_mem_root(sys_var *self, THD *thd, enum_var_type type) {
  if (!self->is_global_persist(type))
    thd->get_transaction()->init_mem_root_defaults(
        thd->variables.trans_alloc_block_size,
        thd->variables.trans_prealloc_size);
  return false;
}
static Sys_var_ulong Sys_trans_alloc_block_size(
    "transaction_alloc_block_size",
    "Allocation block size for transactions to be stored in binary log",
    SESSION_VAR(trans_alloc_block_size), CMD_LINE(REQUIRED_ARG),
    VALID_RANGE(1024, 128 * 1024), DEFAULT(QUERY_ALLOC_BLOCK_SIZE),
    BLOCK_SIZE(1024), NO_MUTEX_GUARD, NOT_IN_BINLOG, ON_CHECK(nullptr),
    ON_UPDATE(fix_trans_mem_root));

static Sys_var_ulong Sys_trans_prealloc_size(
    "transaction_prealloc_size",
    "Persistent buffer for transactions to be stored in binary log",
    SESSION_VAR(trans_prealloc_size), CMD_LINE(REQUIRED_ARG),
    VALID_RANGE(1024, 128 * 1024), DEFAULT(TRANS_ALLOC_PREALLOC_SIZE),
    BLOCK_SIZE(1024), NO_MUTEX_GUARD, NOT_IN_BINLOG, ON_CHECK(nullptr),
    ON_UPDATE(nullptr), DEPRECATED_VAR(""));

static const char *thread_handling_names[] = {
    "one-thread-per-connection", "no-threads", "loaded-dynamically", nullptr};
static Sys_var_enum Sys_thread_handling(
    "thread_handling",
    "Define threads usage for handling queries, one of "
    "one-thread-per-connection, no-threads, loaded-dynamically",
    READ_ONLY GLOBAL_VAR(Connection_handler_manager::thread_handling),
    CMD_LINE(REQUIRED_ARG), thread_handling_names, DEFAULT(0));

static Sys_var_charptr Sys_secure_file_priv(
    "secure_file_priv",
    "Limit LOAD DATA, SELECT ... OUTFILE, and LOAD_FILE() to files "
    "within specified directory",
    READ_ONLY NON_PERSIST GLOBAL_VAR(opt_secure_file_priv),
    CMD_LINE(REQUIRED_ARG), IN_FS_CHARSET,
    DEFAULT(DEFAULT_SECURE_FILE_PRIV_DIR));

static bool fix_server_id(sys_var *, THD *thd, enum_var_type) {
  // server_id is 'MYSQL_PLUGIN_IMPORT ulong'
  // So we cast here, rather than change its type.
  server_id_supplied = true;
  thd->server_id = static_cast<uint32>(server_id);
  return false;
}
static Sys_var_ulong Sys_server_id(
    "server_id",
    "Uniquely identifies the server instance in the community of "
    "replication partners",
    PERSIST_AS_READONLY GLOBAL_VAR(server_id),
    CMD_LINE(REQUIRED_ARG, OPT_SERVER_ID), VALID_RANGE(0, UINT_MAX32),
    DEFAULT(1), BLOCK_SIZE(1), NO_MUTEX_GUARD, NOT_IN_BINLOG, ON_CHECK(nullptr),
    ON_UPDATE(fix_server_id));

static Sys_var_charptr Sys_server_uuid(
    "server_uuid", "Uniquely identifies the server instance in the universe",
    READ_ONLY NON_PERSIST GLOBAL_VAR(server_uuid_ptr), NO_CMD_LINE,
    IN_FS_CHARSET, DEFAULT(server_uuid));

#if defined(HAVE_BUILD_ID_SUPPORT)
static Sys_var_charptr Sys_server_build_id(
    "build_id",
    "A unique Build ID generated by the linker, a 160 bit sha1 signature.",
    READ_ONLY NON_PERSIST GLOBAL_VAR(server_build_id_ptr), NO_CMD_LINE,
    IN_FS_CHARSET, DEFAULT(server_build_id));
#endif

static Sys_var_uint Sys_server_id_bits(
    "server_id_bits", "Set number of significant bits in server-id",
    GLOBAL_VAR(opt_server_id_bits), CMD_LINE(REQUIRED_ARG), VALID_RANGE(0, 32),
    DEFAULT(32), BLOCK_SIZE(1));

static Sys_var_int32 Sys_regexp_time_limit(
    "regexp_time_limit",
    "Timeout for regular expressions matches, in steps of the match "
    "engine, typically on the order of milliseconds.",
    GLOBAL_VAR(opt_regexp_time_limit), CMD_LINE(REQUIRED_ARG),
    VALID_RANGE(0, INT32_MAX), DEFAULT(32), BLOCK_SIZE(1));

static Sys_var_int32 Sys_regexp_stack_limit(
    "regexp_stack_limit", "Stack size limit for regular expressions matches",
    GLOBAL_VAR(opt_regexp_stack_limit), CMD_LINE(REQUIRED_ARG),
    VALID_RANGE(0, INT32_MAX), DEFAULT(8000000), BLOCK_SIZE(1));

static Sys_var_bool Sys_replica_compressed_protocol(
    "replica_compressed_protocol",
    "Use compression in the source/replica protocol.",
    GLOBAL_VAR(opt_replica_compressed_protocol), CMD_LINE(OPT_ARG),
    DEFAULT(false));

static Sys_var_deprecated_alias Sys_slave_compressed_protocol(
    "slave_compressed_protocol", Sys_replica_compressed_protocol);

static const char *replica_exec_mode_names[] = {"STRICT", "IDEMPOTENT",
                                                nullptr};
static Sys_var_enum Sys_replica_exec_mode(
    "replica_exec_mode",
    "Modes for how replication events should be executed. Legal values "
    "are STRICT (default) and IDEMPOTENT. In IDEMPOTENT mode, "
    "replication will ignore duplicate key errors and key not found errors. "
    "In STRICT mode, replication will stop at those errors.",
    GLOBAL_VAR(replica_exec_mode_options), CMD_LINE(REQUIRED_ARG),
    replica_exec_mode_names, DEFAULT(RBR_EXEC_MODE_STRICT));

static Sys_var_deprecated_alias Sys_slave_exec_mode("slave_exec_mode",
                                                    Sys_replica_exec_mode);

const char *replica_type_conversions_name[] = {
    "ALL_LOSSY", "ALL_NON_LOSSY", "ALL_UNSIGNED", "ALL_SIGNED", nullptr};
static Sys_var_set Sys_replica_type_conversions(
    "replica_type_conversions",
    "Set of type conversions that may be used by the replication applier "
    "thread for row events. Allowed values are:"
    " ALL_LOSSY to enable lossy conversions,"
    " ALL_NON_LOSSY to enable non-lossy conversions,"
    " ALL_UNSIGNED to treat all integer column type data to be unsigned "
    "values, and"
    " ALL_SIGNED to treat all integer column type data to be signed values."
    " Default treatment is ALL_SIGNED. If ALL_SIGNED and ALL_UNSIGNED both "
    "are"
    " specified, ALL_SIGNED will take higher priority than ALL_UNSIGNED."
    " If the variable is assigned the empty set, no conversions are"
    " allowed and it is expected that the types match exactly.",
    GLOBAL_VAR(replica_type_conversions_options), CMD_LINE(REQUIRED_ARG),
    replica_type_conversions_name, DEFAULT(0));

static Sys_var_deprecated_alias Sys_slave_type_conversions(
    "slave_type_conversions", Sys_replica_type_conversions);

static Sys_var_bool Sys_replica_sql_verify_checksum(
    "replica_sql_verify_checksum",
    "Force checksum verification of replication events after reading them "
    "from relay log. Note: The replica always verifies checksums for events "
    "received from the network, if the event has a checksum at all, before "
    "it writes the event to the relay log. Enabled by default.",
    GLOBAL_VAR(opt_replica_sql_verify_checksum), CMD_LINE(OPT_ARG),
    DEFAULT(true));

static Sys_var_deprecated_alias Sys_slave_sql_verify_checksum(
    "slave_sql_verify_checksum", Sys_replica_sql_verify_checksum);

static bool check_not_null_not_empty(sys_var *self, THD *thd, set_var *var) {
  String str, *res;
  /* null value is not allowed */
  if (check_not_null(self, thd, var)) return true;

  /** empty value ('') is not allowed */
  res = var->value ? var->value->val_str(&str) : nullptr;
  if (res && res->is_empty()) return true;

  return false;
}

static bool check_slave_stopped(sys_var *self, THD *thd, set_var *var) {
  bool result = false;
  Master_info *mi = nullptr;

  if (check_not_null_not_empty(self, thd, var)) return true;

  channel_map.wrlock();

  for (mi_map::iterator it = channel_map.begin(); it != channel_map.end();
       it++) {
    mi = it->second;
    if (mi) {
      mysql_mutex_lock(&mi->rli->run_lock);
      if (mi->rli->slave_running) {
        my_error(ER_REPLICA_SQL_THREAD_MUST_STOP, MYF(0));
        result = true;
      }
      mysql_mutex_unlock(&mi->rli->run_lock);
    }
  }
  channel_map.unlock();
  return result;
}

static const char *slave_rows_search_algorithms_names[] = {
    "TABLE_SCAN", "INDEX_SCAN", "HASH_SCAN", nullptr};
static Sys_var_set Slave_rows_search_algorithms(
    "slave_rows_search_algorithms",
    "The set of algorithms used by the replication applier while searching the "
    "table for rows to update or delete. Possible values are: INDEX_SCAN, "
    "TABLE_SCAN and HASH_SCAN. Any combination is allowed, and the applier "
    "picks the most efficient among them for any given scenario. "
    "(Default: INDEX_SCAN, HASH_SCAN).",
    GLOBAL_VAR(slave_rows_search_algorithms_options),
    CMD_LINE(REQUIRED_ARG, OPT_SLAVE_ROWS_SEARCH_ALGORITHMS),
    slave_rows_search_algorithms_names,
    DEFAULT(SLAVE_ROWS_INDEX_SCAN | SLAVE_ROWS_HASH_SCAN), NO_MUTEX_GUARD,
    NOT_IN_BINLOG, ON_CHECK(check_not_null_not_empty), ON_UPDATE(nullptr),
    DEPRECATED_VAR(""));

static const char *mts_parallel_type_names[] = {"DATABASE", "LOGICAL_CLOCK",
                                                nullptr};
static Sys_var_enum Sys_replica_parallel_type(
    "replica_parallel_type",
    "The method used by the replication applier to parallelize "
    "transactions. DATABASE, indicates that it "
    "may apply transactions in parallel in case they update different "
    "databases. LOGICAL_CLOCK, which is the default, indicates that it decides "
    "whether two "
    "transactions can be applied in parallel using the logical timestamps "
    "computed by the source, according to "
    "binlog_transaction_dependency_tracking.",
    PERSIST_AS_READONLY GLOBAL_VAR(mts_parallel_option),
    CMD_LINE(REQUIRED_ARG, OPT_REPLICA_PARALLEL_TYPE), mts_parallel_type_names,
    DEFAULT(MTS_PARALLEL_TYPE_LOGICAL_CLOCK), NO_MUTEX_GUARD, NOT_IN_BINLOG,
    ON_CHECK(check_slave_stopped), ON_UPDATE(nullptr), DEPRECATED_VAR(""));

static Sys_var_deprecated_alias Sys_slave_parallel_type(
    "slave_parallel_type", Sys_replica_parallel_type);

static bool check_binlog_transaction_dependency_tracking(sys_var *, THD *,
                                                         set_var *var) {
  if (global_system_variables.transaction_write_set_extraction ==
          HASH_ALGORITHM_OFF &&
      var->save_result.ulonglong_value != DEPENDENCY_TRACKING_COMMIT_ORDER) {
    my_error(ER_WRONG_USAGE, MYF(0),
             "binlog_transaction_dependency_tracking (!= COMMIT_ORDER)",
             "transaction_write_set_extraction (= OFF)");

    return true;
  }
  return false;
}

static bool update_binlog_transaction_dependency_tracking(sys_var *, THD *,
                                                          enum_var_type) {
  /*
    the writeset_history_start needs to be set to 0 whenever there is a
    change in the transaction dependency source so that WS and COMMIT
    transition smoothly.
  */
  mysql_bin_log.m_dependency_tracker.tracking_mode_changed();
  return false;
}

static PolyLock_mutex PLock_slave_trans_dep_tracker(
    &LOCK_replica_trans_dep_tracker);
static const char *opt_binlog_transaction_dependency_tracking_names[] = {
    "COMMIT_ORDER", "WRITESET", "WRITESET_SESSION", NullS};
static Sys_var_enum Binlog_transaction_dependency_tracking(
    "binlog_transaction_dependency_tracking",
    "Selects the source of dependency information from which to "
    "compute logical timestamps, which replicas can use to decide which "
    "transactions can be executed in parallel when using "
    "replica_parallel_type=LOGICAL_CLOCK. "
    "Possible values are COMMIT_ORDER, WRITESET and WRITESET_SESSION.",
    GLOBAL_VAR(mysql_bin_log.m_dependency_tracker.m_opt_tracking_mode),
    CMD_LINE(REQUIRED_ARG, OPT_BINLOG_TRANSACTION_DEPENDENCY_TRACKING),
    opt_binlog_transaction_dependency_tracking_names,
    DEFAULT(DEPENDENCY_TRACKING_COMMIT_ORDER), &PLock_slave_trans_dep_tracker,
    NOT_IN_BINLOG, ON_CHECK(check_binlog_transaction_dependency_tracking),
    ON_UPDATE(update_binlog_transaction_dependency_tracking),
    DEPRECATED_VAR(""));
static Sys_var_ulong Binlog_transaction_dependency_history_size(
    "binlog_transaction_dependency_history_size",
    "Maximum number of rows to keep in the writeset history.",
    GLOBAL_VAR(mysql_bin_log.m_dependency_tracker.get_writeset()
                   ->m_opt_max_history_size),
    CMD_LINE(REQUIRED_ARG, 0), VALID_RANGE(1, 1000000), DEFAULT(25000),
    BLOCK_SIZE(1), &PLock_slave_trans_dep_tracker, NOT_IN_BINLOG,
    ON_CHECK(nullptr), ON_UPDATE(nullptr));

static Sys_var_bool Sys_replica_preserve_commit_order(
    "replica_preserve_commit_order",
    "Force replication worker threads to commit in the same order as on the "
    "source. Enabled by default",
    PERSIST_AS_READONLY GLOBAL_VAR(opt_replica_preserve_commit_order),
    CMD_LINE(OPT_ARG, OPT_REPLICA_PRESERVE_COMMIT_ORDER), DEFAULT(true),
    NO_MUTEX_GUARD, NOT_IN_BINLOG, ON_CHECK(check_slave_stopped),
    ON_UPDATE(nullptr));

static Sys_var_deprecated_alias Sys_slave_preserve_commit_order(
    "slave_preserve_commit_order", Sys_replica_preserve_commit_order);

bool Sys_var_charptr::global_update(THD *, set_var *var) {
  char *new_val, *ptr = var->save_result.string_value.str;
  const size_t len = var->save_result.string_value.length;
  if (ptr) {
    new_val = (char *)my_memdup(key_memory_Sys_var_charptr_value, ptr, len + 1,
                                MYF(MY_WME));
    if (!new_val) return true;
    new_val[len] = 0;
  } else
    new_val = nullptr;
  if (flags & ALLOCATED) my_free(global_var(char *));
  flags |= ALLOCATED;
  global_var(char *) = new_val;
  return false;
}

bool Sys_var_enum_binlog_checksum::global_update(THD *thd, set_var *var) {
  bool check_purge = false;

  /*
    SET binlog_checksome command should ignore 'read-only' and
    'super_read_only' options so that it can update 'mysql.gtid_executed'
    replication repository table.
  */
  thd->set_skip_readonly_check();
  mysql_mutex_lock(mysql_bin_log.get_log_lock());
  if (mysql_bin_log.is_open()) {
    const bool alg_changed =
        (binlog_checksum_options != (uint)var->save_result.ulonglong_value);
    if (alg_changed)
      mysql_bin_log.checksum_alg_reset =
          (uint8)var->save_result.ulonglong_value;
    mysql_bin_log.rotate(true, &check_purge);
    if (alg_changed)
      mysql_bin_log.checksum_alg_reset =
          mysql::binlog::event::BINLOG_CHECKSUM_ALG_UNDEF;  // done
  } else {
    binlog_checksum_options =
        static_cast<ulong>(var->save_result.ulonglong_value);
  }
  assert(binlog_checksum_options == var->save_result.ulonglong_value);
  assert(mysql_bin_log.checksum_alg_reset ==
         mysql::binlog::event::BINLOG_CHECKSUM_ALG_UNDEF);
  mysql_mutex_unlock(mysql_bin_log.get_log_lock());

  if (check_purge) mysql_bin_log.auto_purge();

  return false;
}

bool Sys_var_gtid_next::session_update(THD *thd, set_var *var) {
  DBUG_TRACE;
  char buf[Gtid::MAX_TEXT_LENGTH + 1];
  // Get the value
  String str(buf, sizeof(buf), &my_charset_latin1);
  char *res = nullptr;
  if (!var->value) {
    // set session gtid_next= default
    assert(var->save_result.string_value.str);
    assert(var->save_result.string_value.length);
    res = var->save_result.string_value.str;
  } else if (var->value->val_str(&str))
    res = var->value->val_str(&str)->c_ptr_safe();
  if (!res) {
    my_error(ER_WRONG_VALUE_FOR_VAR, MYF(0), name.str, "NULL");
    return true;
  }
  global_sid_lock->rdlock();
  Gtid_specification spec;
  if (spec.parse(global_sid_map, res) != RETURN_STATUS_OK) {
    global_sid_lock->unlock();
    return true;
  }

  bool ret = set_gtid_next(thd, spec);
  // set_gtid_next releases global_sid_lock
  return ret;
}

#ifdef HAVE_GTID_NEXT_LIST
bool Sys_var_gtid_set::session_update(THD *thd, set_var *var) {
  DBUG_TRACE;
  Gtid_set_or_null *gsn = (Gtid_set_or_null *)session_var_ptr(thd);
  char *value = var->save_result.string_value.str;
  if (value == nullptr)
    gsn->set_null();
  else {
    Gtid_set *gs = gsn->set_non_null(global_sid_map);
    if (gs == nullptr) {
      my_error(ER_OUT_OF_RESOURCES, MYF(0));  // allocation failed
      return true;
    }
    /*
      If string begins with '+', add to the existing set, otherwise
      replace existing set.
    */
    while (isspace(*value)) value++;
    if (*value == '+')
      value++;
    else
      gs->clear();
    // Add specified set of groups to Gtid_set.
    global_sid_lock->rdlock();
    enum_return_status ret = gs->add_gtid_text(value);
    global_sid_lock->unlock();
    if (ret != RETURN_STATUS_OK) {
      gsn->set_null();
      return true;
    }
  }
  return false;
}
#endif  // HAVE_GTID_NEXT_LIST

/**
  This function shall issue a deprecation warning
  if the new gtid mode is set to GTID_MODE_ON and
  there is at least one replication channel with
  IGNORE_SERVER_IDS configured (i.e., not empty).

  The caller must have acquired a lock on the
  channel_map object before calling this function.

  The warning emitted is: ER_WARN_DEPRECATED_SYNTAX_NO_REPLACEMENT .

  @param thd The current session thread context.
  @param oldmode The old value of @@global.gtid_mode.
  @param newmode The new value for @@global.gtid_mode.

*/
static void issue_deprecation_warnings_gtid_mode(
    THD *thd, Gtid_mode::value_type oldmode [[maybe_unused]],
    Gtid_mode::value_type newmode) {
  channel_map.assert_some_lock();

  /*
    Check that if changing to gtid_mode=on no channel is configured
    to ignore server ids. If it is, issue a deprecation warning.
  */
  if (newmode == Gtid_mode::ON) {
    for (mi_map::iterator it = channel_map.begin(); it != channel_map.end();
         it++) {
      Master_info *mi = it->second;
      if (mi != nullptr && mi->is_ignore_server_ids_configured()) {
        push_warning_printf(
            thd, Sql_condition::SL_WARNING, ER_WARN_DEPRECATED_SYNTAX,
            ER_THD(thd, ER_WARN_DEPRECATED_SYNTAX_NO_REPLACEMENT),
            "CHANGE MASTER TO ... IGNORE_SERVER_IDS='...' "
            "(when @@GLOBAL.GTID_MODE = ON)");

        break;  // Only push one warning
      }
    }
  }
}

/**
  This function shall be called whenever the global scope
  of gtid_mode var is updated.

  It checks some preconditions and also emits deprecation
  warnings conditionally when changing the value.

  Deprecation warnings are emitted after error conditions
  have been checked and only if there is no error raised.
*/
bool Sys_var_gtid_mode::global_update(THD *thd, set_var *var) {
  DBUG_TRACE;
  bool ret = true;

  /*
    SET binlog_checksome command should ignore 'read-only' and
    'super_read_only' options so that it can update 'mysql.gtid_executed'
    replication repository table.
  */
  thd->set_skip_readonly_check();
  /*
    Hold lock_log so that:
    - other transactions are not flushed while gtid_mode is changed;
    - gtid_mode is not changed while some other thread is rotating
    the binlog.

    Hold channel_map lock so that:
    - gtid_mode is not changed during the execution of some
    replication command; particularly CHANGE MASTER. CHANGE MASTER
    checks if GTID_MODE is compatible with AUTO_POSITION, and
    later it actually updates the in-memory structure for
    AUTO_POSITION.  If gtid_mode was changed between these calls,
    auto_position could be set incompatible with gtid_mode.

    Hold global_sid_lock.wrlock so that:
    - other transactions cannot acquire ownership of any gtid.

    Hold Gtid_mode::lock so that all places that don't want to hold
    any of the other locks, but want to read gtid_mode, don't need
    to take the other locks.
  */

  auto new_gtid_mode =
      static_cast<Gtid_mode::value_type>(var->save_result.ulonglong_value);

  if (Gtid_mode::lock.trywrlock()) {
    my_error(ER_CANT_SET_GTID_MODE, MYF(0), Gtid_mode::to_string(new_gtid_mode),
             "there is a concurrent operation that disallows changes to "
             "@@GLOBAL.GTID_MODE");
    return ret;
  }

  channel_map.wrlock();
  mysql_mutex_lock(mysql_bin_log.get_log_lock());
  global_sid_lock->wrlock();
  int lock_count = 4;

  auto old_gtid_mode = global_gtid_mode.get();
  assert(new_gtid_mode <= Gtid_mode::ON);

  DBUG_PRINT("info", ("old_gtid_mode=%d new_gtid_mode=%d", old_gtid_mode,
                      new_gtid_mode));

  if (new_gtid_mode == old_gtid_mode) goto end;

  // Can only change one step at a time.
  /*
   Change gtid_mode value without checking for one step change during
   server startup.
  */
  if (mysqld_server_started &&
      abs((int)new_gtid_mode - (int)old_gtid_mode) > 1) {
    my_error(ER_GTID_MODE_CAN_ONLY_CHANGE_ONE_STEP_AT_A_TIME, MYF(0));
    goto err;
  }

  DBUG_PRINT("info", ("sql_replica_skip_counter=%d", sql_replica_skip_counter));
  if (new_gtid_mode == Gtid_mode::ON && sql_replica_skip_counter > 0) {
    push_warning(
        thd, Sql_condition::SL_WARNING,
        ER_SQL_REPLICA_SKIP_COUNTER_USED_WITH_GTID_MODE_ON,
        ER_THD(thd, ER_SQL_REPLICA_SKIP_COUNTER_USED_WITH_GTID_MODE_ON));
  }

  if (new_gtid_mode != Gtid_mode::ON && replicate_same_server_id &&
      opt_log_replica_updates && opt_bin_log) {
    std::stringstream ss;

    ss << "replicate_same_server_id is set together with log_replica_updates"
       << " and log_bin. Thus, any anonymous transactions"
       << " would circulate infinitely in case this server is part of a"
       << " circular replication topology";

    my_error(ER_CANT_SET_GTID_MODE, MYF(0), Gtid_mode::to_string(new_gtid_mode),
             ss.str().c_str());
    goto err;
  }

  // Cannot set OFF when some channel uses AUTO_POSITION.
  if (new_gtid_mode == Gtid_mode::OFF) {
    for (mi_map::iterator it = channel_map.begin(); it != channel_map.end();
         it++) {
      Master_info *mi = it->second;
      if (mi != nullptr && mi->is_auto_position()) {
        DBUG_PRINT("info", ("auto_position for channel '%s' is %d",
                            mi->get_channel(), mi->is_auto_position()));
        char buf[1024];
        snprintf(buf, sizeof(buf),
                 "replication channel '%.192s' is configured "
                 "in AUTO_POSITION mode. Execute "
                 "CHANGE REPLICATION SOURCE TO SOURCE_AUTO_POSITION = 0 "
                 "FOR CHANNEL '%.192s' before you set "
                 "@@GLOBAL.GTID_MODE = OFF.",
                 mi->get_channel(), mi->get_channel());
        my_error(ER_CANT_SET_GTID_MODE, MYF(0), "OFF", buf);
        goto err;
      }
    }
  }

  // Cannot set to GTID_MODE <> ON when some channel uses
  // ASSIGN_GTIDS_TO_ANONYMOUS_TRANSACTIONS = LOCAL|UUID.
  if (old_gtid_mode == Gtid_mode::ON && new_gtid_mode != Gtid_mode::ON) {
    for (auto it : channel_map) {
      Master_info *mi = it.second;
      if (mi != nullptr &&
          mi->rli->m_assign_gtids_to_anonymous_transactions_info.get_type() >
              Assign_gtids_to_anonymous_transactions_info::enum_type::
                  AGAT_OFF) {
        DBUG_PRINT(
            "info",
            ("assign_gtids_to_anonymous_transactions for channel '%s' is %d",
             mi->get_channel(),
             static_cast<int>(
                 mi->rli->m_assign_gtids_to_anonymous_transactions_info
                     .get_type())));
        char buf[1024];
        snprintf(buf, sizeof(buf),
                 "replication channel '%.192s' is configured "
                 "with ASSIGN_GTIDS_TO_ANONYMOUS_TRANSACTIONS set to LOCAL or "
                 "to a UUID. "
                 "Execute CHANGE REPLICATION SOURCE TO "
                 "ASSIGN_GTIDS_TO_ANONYMOUS_TRANSACTIONS = OFF "
                 "FOR CHANNEL '%.192s' before you set "
                 "@@GLOBAL.GTID_MODE = '%s'",
                 mi->get_channel(), mi->get_channel(),
                 Gtid_mode::to_string(new_gtid_mode));
        my_error(ER_CANT_SET_GTID_MODE, MYF(0),
                 Gtid_mode::to_string(new_gtid_mode), buf);
        goto err;
      }
    }
  }
  /*
    Cannot set OFF when source_connection_auto_failover is enabled for any
    channel.
  */
  if (new_gtid_mode != Gtid_mode::ON) {
    for (mi_map::iterator it = channel_map.begin(); it != channel_map.end();
         it++) {
      Master_info *mi = it->second;
      if (mi != nullptr && mi->is_source_connection_auto_failover()) {
        my_error(ER_DISABLE_GTID_MODE_REQUIRES_ASYNC_RECONNECT_OFF, MYF(0),
                 Gtid_mode::to_string(new_gtid_mode));
        goto err;
      }
    }
  }
  /*
    Cannot set to <> ON when gtid_only is enabled for any channel.
  */
  if (old_gtid_mode == Gtid_mode::ON && new_gtid_mode != Gtid_mode::ON) {
    for (auto it : channel_map) {
      Master_info *mi = it.second;
      if (mi != nullptr && mi->is_gtid_only_mode()) {
        char buf[1024];
        snprintf(buf, sizeof(buf),
                 "replication channel '%.192s' is configured "
                 "with GTID_ONLY = 1. "
                 "Execute CHANGE REPLICATION SOURCE TO "
                 "GTID_ONLY = 0 "
                 "FOR CHANNEL '%.192s' before you set "
                 "@@GLOBAL.GTID_MODE = '%s'",
                 mi->get_channel(), mi->get_channel(),
                 Gtid_mode::to_string(new_gtid_mode));
        my_error(ER_CANT_SET_GTID_MODE, MYF(0),
                 Gtid_mode::to_string(new_gtid_mode), buf);
        goto err;
      }
    }
  }

  // Can't set GTID_MODE != ON when group replication is enabled.
  if (is_group_replication_running()) {
    assert(old_gtid_mode == Gtid_mode::ON);
    assert(new_gtid_mode == Gtid_mode::ON_PERMISSIVE);
    my_error(ER_CANT_SET_GTID_MODE, MYF(0), Gtid_mode::to_string(new_gtid_mode),
             "group replication requires @@GLOBAL.GTID_MODE=ON");
    goto err;
  }

  // Compatible with ongoing transactions.
  DBUG_PRINT("info", ("anonymous_ownership_count=%d owned_gtids->is_empty=%d",
                      gtid_state->get_anonymous_ownership_count(),
                      gtid_state->get_owned_gtids()->is_empty()));
  gtid_state->get_owned_gtids()->dbug_print("global owned_gtids");
  if (new_gtid_mode == Gtid_mode::ON &&
      gtid_state->get_anonymous_ownership_count() > 0) {
    my_error(ER_CANT_SET_GTID_MODE, MYF(0), "ON",
             "there are ongoing, anonymous transactions. Before "
             "setting @@GLOBAL.GTID_MODE = ON, wait until "
             "SHOW STATUS LIKE 'ANONYMOUS_TRANSACTION_COUNT' "
             "shows zero on all servers. Then wait for all "
             "existing, anonymous transactions to replicate to "
             "all replicas, and then execute "
             "SET @@GLOBAL.GTID_MODE = ON on all servers. "
             "See the Manual for details");
    goto err;
  }

  if (new_gtid_mode == Gtid_mode::OFF &&
      !gtid_state->get_owned_gtids()->is_empty()) {
    my_error(ER_CANT_SET_GTID_MODE, MYF(0), "OFF",
             "there are ongoing transactions that have a GTID. "
             "Before you set @@GLOBAL.GTID_MODE = OFF, wait "
             "until SELECT @@GLOBAL.GTID_OWNED is empty on all "
             "servers. Then wait for all GTID-transactions to "
             "replicate to all servers, and then execute "
             "SET @@GLOBAL.GTID_MODE = OFF on all servers. "
             "See the Manual for details");
    goto err;
  }

  // Compatible with ongoing GTID-violating transactions
  DBUG_PRINT("info",
             ("automatic_gtid_violating_transaction_count=%d",
              gtid_state->get_automatic_gtid_violating_transaction_count()));
  if (new_gtid_mode >= Gtid_mode::ON_PERMISSIVE &&
      gtid_state->get_automatic_gtid_violating_transaction_count() > 0) {
    my_error(ER_CANT_SET_GTID_MODE, MYF(0), "ON_PERMISSIVE",
             "there are ongoing transactions that use "
             "GTID_NEXT = 'AUTOMATIC', which violate GTID "
             "consistency. Adjust your workload to be "
             "GTID-consistent before setting "
             "@@GLOBAL.GTID_MODE = ON_PERMISSIVE. "
             "See the Manual for "
             "@@GLOBAL.ENFORCE_GTID_CONSISTENCY for details");
    goto err;
  }

  // Compatible with ENFORCE_GTID_CONSISTENCY.
  if (new_gtid_mode == Gtid_mode::ON &&
      get_gtid_consistency_mode() != GTID_CONSISTENCY_MODE_ON) {
    my_error(ER_CANT_SET_GTID_MODE, MYF(0), "ON",
             "ENFORCE_GTID_CONSISTENCY is not ON");
    goto err;
  }

  // Can't set GTID_MODE=OFF with ongoing calls to
  // WAIT_FOR_EXECUTED_GTID_SET.
  DBUG_PRINT("info",
             ("gtid_wait_count=%d", gtid_state->get_gtid_wait_count() > 0));
  if (new_gtid_mode == Gtid_mode::OFF &&
      gtid_state->get_gtid_wait_count() > 0) {
    my_error(ER_CANT_SET_GTID_MODE, MYF(0), "OFF",
             "there are ongoing calls to "
             "WAIT_FOR_EXECUTED_GTID_SET. Before you set "
             "@@GLOBAL.GTID_MODE = OFF, ensure that no other "
             "client is waiting for GTID-transactions to be "
             "committed");
    goto err;
  }

  // Update the mode
  global_var(ulong) = new_gtid_mode;
  global_gtid_mode.set(new_gtid_mode);
  global_sid_lock->unlock();
  lock_count = 3;

  // Generate note in log
  LogErr(SYSTEM_LEVEL, ER_CHANGED_GTID_MODE,
         Gtid_mode::to_string(old_gtid_mode),
         Gtid_mode::to_string(new_gtid_mode));

  // Rotate
  {
    bool dont_care = false;
    if (mysql_bin_log.rotate(true, &dont_care)) goto err;
  }

end:
  /* handle deprecations warning */
  issue_deprecation_warnings_gtid_mode(thd, old_gtid_mode, new_gtid_mode);

  ret = false;
err:
  assert(lock_count >= 0);
  assert(lock_count <= 4);
  if (lock_count == 4) global_sid_lock->unlock();
  mysql_mutex_unlock(mysql_bin_log.get_log_lock());
  channel_map.unlock();
  Gtid_mode::lock.unlock();
  return ret;
}

bool Sys_var_enforce_gtid_consistency::global_update(THD *thd, set_var *var) {
  DBUG_TRACE;
  bool ret = true;

  /*
    Hold global_sid_lock.wrlock so that other transactions cannot
    acquire ownership of any gtid.
  */
  global_sid_lock->wrlock();

  DBUG_PRINT("info", ("var->save_result.ulonglong_value=%llu",
                      var->save_result.ulonglong_value));
  const enum_gtid_consistency_mode new_mode =
      (enum_gtid_consistency_mode)var->save_result.ulonglong_value;
  const enum_gtid_consistency_mode old_mode = get_gtid_consistency_mode();
  auto gtid_mode = global_gtid_mode.get();

  assert(new_mode <= GTID_CONSISTENCY_MODE_WARN);

  DBUG_PRINT("info", ("old enforce_gtid_consistency=%d "
                      "new enforce_gtid_consistency=%d "
                      "gtid_mode=%d ",
                      old_mode, new_mode, gtid_mode));

  if (new_mode == old_mode) goto end;

  // Can't turn off GTID-consistency when GTID_MODE=ON.
  if (new_mode != GTID_CONSISTENCY_MODE_ON && gtid_mode == Gtid_mode::ON) {
    my_error(ER_GTID_MODE_ON_REQUIRES_ENFORCE_GTID_CONSISTENCY_ON, MYF(0));
    goto err;
  }
  // If there are ongoing GTID-violating transactions, and we are
  // moving from OFF->ON, WARN->ON, or OFF->WARN, generate warning
  // or error accordingly.
  if (new_mode == GTID_CONSISTENCY_MODE_ON ||
      (old_mode == GTID_CONSISTENCY_MODE_OFF &&
       new_mode == GTID_CONSISTENCY_MODE_WARN)) {
    DBUG_PRINT("info",
               ("automatic_gtid_violating_transaction_count=%d "
                "anonymous_gtid_violating_transaction_count=%d",
                gtid_state->get_automatic_gtid_violating_transaction_count(),
                gtid_state->get_anonymous_gtid_violating_transaction_count()));
    if (gtid_state->get_automatic_gtid_violating_transaction_count() > 0 ||
        gtid_state->get_anonymous_gtid_violating_transaction_count() > 0) {
      if (new_mode == GTID_CONSISTENCY_MODE_ON) {
        my_error(
            ER_CANT_ENFORCE_GTID_CONSISTENCY_WITH_ONGOING_GTID_VIOLATING_TX,
            MYF(0));
        goto err;
      } else {
        push_warning(
            thd, Sql_condition::SL_WARNING,
            ER_ENFORCE_GTID_CONSISTENCY_WARN_WITH_ONGOING_GTID_VIOLATING_TX,
            ER_THD(
                thd,
                ER_ENFORCE_GTID_CONSISTENCY_WARN_WITH_ONGOING_GTID_VIOLATING_TX));
      }
    }
  }

  // Update the mode
  global_var(ulong) = new_mode;

  // Generate note in log
  LogErr(INFORMATION_LEVEL, ER_CHANGED_ENFORCE_GTID_CONSISTENCY,
         get_gtid_consistency_mode_string(old_mode),
         get_gtid_consistency_mode_string(new_mode));

end:
  ret = false;
err:
  global_sid_lock->unlock();
  return ret;
}

static Sys_var_enum_binlog_checksum Binlog_checksum_enum(
    "binlog_checksum",
    "Type of BINLOG_CHECKSUM_ALG. Include checksum for "
    "log events in the binary log. Possible values are NONE and CRC32; "
    "default is CRC32.",
    GLOBAL_VAR(binlog_checksum_options), CMD_LINE(REQUIRED_ARG),
    binlog_checksum_type_names,
    DEFAULT(mysql::binlog::event::BINLOG_CHECKSUM_ALG_CRC32), NO_MUTEX_GUARD,
    NOT_IN_BINLOG, ON_CHECK(check_outside_trx));

static Sys_var_bool Sys_source_verify_checksum(
    "source_verify_checksum",
    "Force checksum verification of events in binary log before "
    "sending them to replicas or printing them in output of SHOW BINLOG "
    "EVENTS. "
    "Disabled by default.",
    GLOBAL_VAR(opt_source_verify_checksum), CMD_LINE(OPT_ARG), DEFAULT(false));

static Sys_var_deprecated_alias Sys_master_verify_checksum(
    "master_verify_checksum", Sys_source_verify_checksum);

static Sys_var_ulong Sys_slow_launch_time(
    "slow_launch_time",
    "If creating the thread takes longer than this value (in seconds), "
    "the Slow_launch_threads counter will be incremented",
    GLOBAL_VAR(slow_launch_time), CMD_LINE(REQUIRED_ARG),
    VALID_RANGE(0, LONG_TIMEOUT), DEFAULT(2), BLOCK_SIZE(1));

static Sys_var_ulong Sys_sort_buffer(
    "sort_buffer_size",
    "Each thread that needs to do a sort allocates a buffer of this size",
    HINT_UPDATEABLE SESSION_VAR(sortbuff_size), CMD_LINE(REQUIRED_ARG),
    VALID_RANGE(MIN_SORT_MEMORY, ULONG_MAX), DEFAULT(DEFAULT_SORT_MEMORY),
    BLOCK_SIZE(1));

/**
  Check sql modes strict_mode, 'NO_ZERO_DATE', 'NO_ZERO_IN_DATE' and
  'ERROR_FOR_DIVISION_BY_ZERO' are used together. If only subset of it
  is set then warning is reported.

  @param sql_mode sql mode.
  @param thd      Current thread
*/
static void check_sub_modes_of_strict_mode(sql_mode_t &sql_mode, THD *thd) {
  const sql_mode_t strict_modes =
      (MODE_STRICT_TRANS_TABLES | MODE_STRICT_ALL_TABLES);

  const sql_mode_t new_strict_submodes =
      (MODE_NO_ZERO_IN_DATE | MODE_NO_ZERO_DATE |
       MODE_ERROR_FOR_DIVISION_BY_ZERO);

  const sql_mode_t strict_modes_set = (sql_mode & strict_modes);
  const sql_mode_t new_strict_submodes_set = (sql_mode & new_strict_submodes);

  if (((strict_modes_set | new_strict_submodes_set) != 0) &&
      ((new_strict_submodes_set != new_strict_submodes) ||
       (strict_modes_set == 0))) {
    if (thd)
      push_warning(thd, Sql_condition::SL_WARNING, ER_SQL_MODE_MERGED,
                   ER_THD(thd, ER_SQL_MODE_MERGED));
    else
      LogErr(WARNING_LEVEL, ER_SQL_MODE_MERGED_WITH_STRICT_MODE);
  }
}

export sql_mode_t expand_sql_mode(sql_mode_t sql_mode, THD *thd) {
  if (sql_mode & MODE_ANSI) {
    /*
      Note that we dont set
      MODE_NO_KEY_OPTIONS | MODE_NO_TABLE_OPTIONS | MODE_NO_FIELD_OPTIONS
      to allow one to get full use of MySQL in this mode.
    */
    sql_mode |= (MODE_REAL_AS_FLOAT | MODE_PIPES_AS_CONCAT | MODE_ANSI_QUOTES |
                 MODE_IGNORE_SPACE | MODE_ONLY_FULL_GROUP_BY);
  }
  if (sql_mode & MODE_TRADITIONAL)
    sql_mode |= (MODE_STRICT_TRANS_TABLES | MODE_STRICT_ALL_TABLES |
                 MODE_NO_ZERO_IN_DATE | MODE_NO_ZERO_DATE |
                 MODE_ERROR_FOR_DIVISION_BY_ZERO | MODE_NO_ENGINE_SUBSTITUTION);

  check_sub_modes_of_strict_mode(sql_mode, thd);
  return sql_mode;
}
static bool check_sql_mode(sys_var *, THD *thd, set_var *var) {
  sql_mode_t candidate_mode =
      expand_sql_mode(var->save_result.ulonglong_value, thd);

  if (candidate_mode & ~(MODE_ALLOWED_MASK | MODE_IGNORED_MASK)) {
    my_error(ER_UNSUPPORTED_SQL_MODE, MYF(0),
             candidate_mode & ~(MODE_ALLOWED_MASK | MODE_IGNORED_MASK));
    return true;  // mode seems never supported before
  }

  if (candidate_mode & ~MODE_ALLOWED_MASK) {
    if (thd->variables.pseudo_replica_mode &&  // (1)
        thd->lex->sphead == nullptr) {         // (2)
      /*
        (1): catch the auto-generated SET SQL_MODE calls in the output of
             mysqlbinlog,
        (2): but ignore the other ones (e.g. nested SET SQL_MODE calls in
             SBR-invoked trigger calls).
      */
      push_warning_printf(
          thd, Sql_condition::SL_WARNING, ER_WARN_REMOVED_SQL_MODE,
          ER_THD(thd, ER_WARN_REMOVED_SQL_MODE),
          static_cast<uint>(candidate_mode & ~MODE_ALLOWED_MASK));
      // ignore obsolete mode flags in case this is an old mysqlbinlog:
      candidate_mode &= MODE_ALLOWED_MASK;
    } else {
      my_error(ER_UNSUPPORTED_SQL_MODE, MYF(0),
               candidate_mode & ~MODE_ALLOWED_MASK);
      return true;  // error on obsolete mode flags
    }
  }

  if (candidate_mode & MODE_PAD_CHAR_TO_FULL_LENGTH) {
    push_warning_printf(
        thd, Sql_condition::SL_WARNING, ER_WARN_DEPRECATED_SQLMODE,
        ER_THD(thd, ER_WARN_DEPRECATED_SQLMODE), "PAD_CHAR_TO_FULL_LENGTH");
  }

  var->save_result.ulonglong_value = candidate_mode;
  return false;
}
static bool fix_sql_mode(sys_var *self, THD *thd, enum_var_type type) {
  if (!self->is_global_persist(type)) {
    /* Update thd->server_status */
    if (thd->variables.sql_mode & MODE_NO_BACKSLASH_ESCAPES)
      thd->server_status |= SERVER_STATUS_NO_BACKSLASH_ESCAPES;
    else
      thd->server_status &= ~SERVER_STATUS_NO_BACKSLASH_ESCAPES;
  }
  return false;
}
/*
  WARNING: When adding new SQL modes don't forget to update the
  tables definitions that stores it's value (ie: mysql.event, mysql.routines,
  mysql.triggers)
*/
static const char *sql_mode_names[] = {"REAL_AS_FLOAT",
                                       "PIPES_AS_CONCAT",
                                       "ANSI_QUOTES",
                                       "IGNORE_SPACE",
                                       "NOT_USED",
                                       "ONLY_FULL_GROUP_BY",
                                       "NO_UNSIGNED_SUBTRACTION",
                                       "NO_DIR_IN_CREATE",
                                       "NOT_USED_9",
                                       "NOT_USED_10",
                                       "NOT_USED_11",
                                       "NOT_USED_12",
                                       "NOT_USED_13",
                                       "NOT_USED_14",
                                       "NOT_USED_15",
                                       "NOT_USED_16",
                                       "NOT_USED_17",
                                       "NOT_USED_18",
                                       "ANSI",
                                       "NO_AUTO_VALUE_ON_ZERO",
                                       "NO_BACKSLASH_ESCAPES",
                                       "STRICT_TRANS_TABLES",
                                       "STRICT_ALL_TABLES",
                                       "NO_ZERO_IN_DATE",
                                       "NO_ZERO_DATE",
                                       "ALLOW_INVALID_DATES",
                                       "ERROR_FOR_DIVISION_BY_ZERO",
                                       "TRADITIONAL",
                                       "NOT_USED_29",
                                       "HIGH_NOT_PRECEDENCE",
                                       "NO_ENGINE_SUBSTITUTION",
                                       "PAD_CHAR_TO_FULL_LENGTH",
                                       "TIME_TRUNCATE_FRACTIONAL",
                                       nullptr};
export bool sql_mode_string_representation(THD *thd, sql_mode_t sql_mode,
                                           LEX_STRING *ls) {
  set_to_string(thd, ls, sql_mode, sql_mode_names);
  return ls->str == nullptr;
}
export bool sql_mode_quoted_string_representation(THD *thd, sql_mode_t sql_mode,
                                                  LEX_STRING *ls) {
  set_to_string(thd, ls, sql_mode, sql_mode_names, true);
  return ls->str == nullptr;
}
/*
  sql_mode should *not* be IN_BINLOG: even though it is written to the binlog,
  the slave ignores the MODE_NO_DIR_IN_CREATE variable, so slave's value
  differs from master's (see log_event.cc: Query_log_event::do_apply_event()).
*/
static Sys_var_set Sys_sql_mode(
    "sql_mode",
    "Syntax: sql-mode=mode[,mode[,mode...]]. See the manual for the "
    "complete list of valid sql modes",
    HINT_UPDATEABLE SESSION_VAR(sql_mode), CMD_LINE(REQUIRED_ARG),
    sql_mode_names,
    DEFAULT(MODE_NO_ENGINE_SUBSTITUTION | MODE_ONLY_FULL_GROUP_BY |
            MODE_STRICT_TRANS_TABLES | MODE_NO_ZERO_IN_DATE |
            MODE_NO_ZERO_DATE | MODE_ERROR_FOR_DIVISION_BY_ZERO),
    NO_MUTEX_GUARD, NOT_IN_BINLOG, ON_CHECK(check_sql_mode),
    ON_UPDATE(fix_sql_mode));

static Sys_var_ulong Sys_max_execution_time(
    "max_execution_time",
    "Kill SELECT statement that takes over the specified number of "
    "milliseconds",
    HINT_UPDATEABLE SESSION_VAR(max_execution_time), CMD_LINE(REQUIRED_ARG),
    VALID_RANGE(0, ULONG_MAX), DEFAULT(0), BLOCK_SIZE(1));

static const char *ssl_fips_mode_names[] = {"OFF", "ON", "STRICT", nullptr};
static Sys_var_enum Sys_ssl_fips_mode(
    "ssl_fips_mode",
    "SSL FIPS mode (applies only for OpenSSL); "
    "permitted values are: OFF, ON, STRICT",
    READ_ONLY GLOBAL_VAR(opt_ssl_fips_mode),
    CMD_LINE(REQUIRED_ARG, OPT_SSL_FIPS_MODE), ssl_fips_mode_names, DEFAULT(0),
    NO_MUTEX_GUARD, NOT_IN_BINLOG, ON_CHECK(nullptr), ON_UPDATE(nullptr),
    DEPRECATED_VAR(""), sys_var::PARSE_EARLY);

static Sys_var_bool Sys_auto_generate_certs(
    "auto_generate_certs",
    "Auto generate SSL certificates at server startup if --ssl is set to "
    "ON and none of the other SSL system variables are specified and "
    "certificate/key files are not present in data directory.",
    READ_ONLY NON_PERSIST GLOBAL_VAR(opt_auto_generate_certs),
    CMD_LINE(OPT_ARG), DEFAULT(true), NO_MUTEX_GUARD, NOT_IN_BINLOG,
    ON_CHECK(nullptr), ON_UPDATE(nullptr), nullptr);

// why ENUM and not BOOL ?
static const char *updatable_views_with_limit_names[] = {"NO", "YES", nullptr};
static Sys_var_enum Sys_updatable_views_with_limit(
    "updatable_views_with_limit",
    "YES = Don't issue an error message (warning only) if a VIEW without "
    "presence of a key of the underlying table is used in queries with a "
    "LIMIT clause for updating. NO = Prohibit update of a VIEW, which "
    "does not contain a key of the underlying table and the query uses "
    "a LIMIT clause (usually get from GUI tools)",
    HINT_UPDATEABLE SESSION_VAR(updatable_views_with_limit),
    CMD_LINE(REQUIRED_ARG), updatable_views_with_limit_names, DEFAULT(true));

static Sys_var_system_time_zone Sys_system_time_zone(
    "system_time_zone", "The server system time zone");

static Sys_var_ulong Sys_table_def_size(
    "table_definition_cache", "The number of cached table definitions",
    GLOBAL_VAR(table_def_size),
    CMD_LINE(REQUIRED_ARG, OPT_TABLE_DEFINITION_CACHE),
    VALID_RANGE(TABLE_DEF_CACHE_MIN, 512 * 1024),
    DEFAULT(TABLE_DEF_CACHE_DEFAULT), BLOCK_SIZE(1), NO_MUTEX_GUARD,
    NOT_IN_BINLOG, ON_CHECK(nullptr), ON_UPDATE(nullptr), nullptr,
    /* table_definition_cache is used as a sizing hint by the performance
       schema. */
    sys_var::PARSE_EARLY);

static Sys_var_ulong Sys_schema_def_size(
    "schema_definition_cache", "The number of cached schema definitions",
    GLOBAL_VAR(schema_def_size), CMD_LINE(REQUIRED_ARG),
    VALID_RANGE(SCHEMA_DEF_CACHE_MIN, 512 * 1024),
    DEFAULT(SCHEMA_DEF_CACHE_DEFAULT), BLOCK_SIZE(1));

static Sys_var_ulong Sys_tablespace_def_size(
    "tablespace_definition_cache",
    "The number of cached tablespace definitions",
    GLOBAL_VAR(tablespace_def_size), CMD_LINE(REQUIRED_ARG),
    VALID_RANGE(TABLESPACE_DEF_CACHE_MIN, 512 * 1024),
    DEFAULT(TABLESPACE_DEF_CACHE_DEFAULT), BLOCK_SIZE(1));

static Sys_var_ulong Sys_stored_program_def_size(
    "stored_program_definition_cache",
    "The number of cached stored program definitions",
    GLOBAL_VAR(stored_program_def_size), CMD_LINE(REQUIRED_ARG),
    VALID_RANGE(STORED_PROGRAM_DEF_CACHE_MIN, 512 * 1024),
    DEFAULT(STORED_PROGRAM_DEF_CACHE_DEFAULT), BLOCK_SIZE(1));

static bool fix_table_cache_size(sys_var *, THD *, enum_var_type) {
  /*
    table_open_cache parameter is a soft limit for total number of objects
    in all table cache instances. Once this value is updated we need to
    update value of a per-instance soft limit on table cache size.
  */
  table_cache_size_per_instance = table_cache_size / table_cache_instances;
  return false;
}

static Sys_var_ulong Sys_table_cache_size(
    "table_open_cache",
    "The number of cached open tables "
    "(total for all table cache instances)",
    GLOBAL_VAR(table_cache_size), CMD_LINE(REQUIRED_ARG),
    VALID_RANGE(1, 512 * 1024), DEFAULT(TABLE_OPEN_CACHE_DEFAULT),
    BLOCK_SIZE(1), NO_MUTEX_GUARD, NOT_IN_BINLOG, ON_CHECK(nullptr),
    ON_UPDATE(fix_table_cache_size), nullptr,
    /* table_open_cache is used as a sizing hint by the performance schema. */
    sys_var::PARSE_EARLY);

static Sys_var_ulong Sys_table_cache_instances(
    "table_open_cache_instances", "The number of table cache instances",
    READ_ONLY GLOBAL_VAR(table_cache_instances), CMD_LINE(REQUIRED_ARG),
    VALID_RANGE(1, Table_cache_manager::MAX_TABLE_CACHES),
    DEFAULT(Table_cache_manager::DEFAULT_MAX_TABLE_CACHES), BLOCK_SIZE(1),
    NO_MUTEX_GUARD, NOT_IN_BINLOG, ON_CHECK(nullptr), ON_UPDATE(nullptr),
    nullptr,
    /*
      table_open_cache is used as a sizing hint by the performance schema,
      and 'table_open_cache' is a prefix of 'table_open_cache_instances'.
      Is is better to keep these options together, to avoid confusing
      handle_options() with partial name matches.
    */
    sys_var::PARSE_EARLY);

/**
  Modify the thread size cache size.
*/

static inline bool modify_thread_cache_size(sys_var *, THD *, enum_var_type) {
  if (Connection_handler_manager::thread_handling ==
      Connection_handler_manager::SCHEDULER_ONE_THREAD_PER_CONNECTION) {
    Per_thread_connection_handler::modify_thread_cache_size(
        Per_thread_connection_handler::max_blocked_pthreads);
  }
  return false;
}

static Sys_var_ulong Sys_thread_cache_size(
    "thread_cache_size", "How many threads we should keep in a cache for reuse",
    GLOBAL_VAR(Per_thread_connection_handler::max_blocked_pthreads),
    CMD_LINE(REQUIRED_ARG, OPT_THREAD_CACHE_SIZE), VALID_RANGE(0, 16384),
    DEFAULT(0), BLOCK_SIZE(1), NO_MUTEX_GUARD, NOT_IN_BINLOG, nullptr,
    ON_UPDATE(modify_thread_cache_size));

/**
  Function to check if the 'next' transaction isolation level
  can be changed.

  @param[in] thd    Thread handler.
  @param[in] var    A pointer to set_var holding the specified list of
                    system variable names.

  @retval   false   Success.
  @retval   true    Error.
*/
static bool check_transaction_isolation(sys_var *, THD *thd, set_var *var) {
  if (var->type == OPT_DEFAULT &&
      (thd->in_active_multi_stmt_transaction() || thd->in_sub_stmt)) {
    assert(thd->in_multi_stmt_transaction_mode() || thd->in_sub_stmt);
    my_error(ER_CANT_CHANGE_TX_CHARACTERISTICS, MYF(0));
    return true;
  }
  return false;
}

/**
  This function sets the session variable thd->variables.transaction_isolation
  to reflect changes to @@session.transaction_isolation.

  @param[in] thd    Thread handler.
  @param[in] var    A pointer to the set_var.

  @retval   false   Success.
  @retval   true    Error.
*/
bool Sys_var_transaction_isolation::session_update(THD *thd, set_var *var) {
  if (var->type == OPT_SESSION && Sys_var_enum::session_update(thd, var))
    return true;
  if (var->type == OPT_DEFAULT ||
      !(thd->in_active_multi_stmt_transaction() || thd->in_sub_stmt)) {
    /*
      Update the isolation level of the next transaction.
      I.e. if one did:
      COMMIT;
      SET SESSION ISOLATION LEVEL ...
      BEGIN; <-- this transaction has the new isolation
      Note, that in case of:
      COMMIT;
      SET TRANSACTION ISOLATION LEVEL ...
      SET SESSION ISOLATION LEVEL ...
      BEGIN; <-- the session isolation level is used, not the
      result of SET TRANSACTION statement.

      When we are in a trigger/function the transaction is already
      started. Adhering to above behavior, the SET TRANSACTION would
      fail when run from within trigger/function. And SET SESSION
      TRANSACTION would always succeed making the characteristics
      effective for the next transaction that starts.
     */
    enum_tx_isolation tx_isol;
    tx_isol = (enum_tx_isolation)var->save_result.ulonglong_value;
    const bool one_shot = (var->type == OPT_DEFAULT);
    return set_tx_isolation(thd, tx_isol, one_shot);
  }
  return false;
}

// NO_CMD_LINE
static Sys_var_transaction_isolation Sys_transaction_isolation(
    "transaction_isolation", "Default transaction isolation level",
    UNTRACKED_DEFAULT SESSION_VAR(transaction_isolation), NO_CMD_LINE,
    tx_isolation_names, DEFAULT(ISO_REPEATABLE_READ), NO_MUTEX_GUARD,
    NOT_IN_BINLOG, ON_CHECK(check_transaction_isolation));

/**
  Function to check if the state of 'transaction_read_only' can be changed.
  The state cannot be changed if there is already a transaction in progress.

  @param[in] thd    Thread handler
  @param[in] var    A pointer to set_var holding the specified list of
                    system variable names.

  @retval   false   Success.
  @retval   true    Error.
*/
static bool check_transaction_read_only(sys_var *, THD *thd, set_var *var) {
  if (var->type == OPT_DEFAULT &&
      (thd->in_active_multi_stmt_transaction() || thd->in_sub_stmt)) {
    assert(thd->in_multi_stmt_transaction_mode() || thd->in_sub_stmt);
    my_error(ER_CANT_CHANGE_TX_CHARACTERISTICS, MYF(0));
    return true;
  }
  return false;
}

/**
  This function sets the session variable thd->variables.transaction_read_only
  to reflect changes to @@session.transaction_read_only.

  @param[in] thd    Thread handler.
  @param[in] var    A pointer to the set_var.

  @retval   false   Success.
*/
bool Sys_var_transaction_read_only::session_update(THD *thd, set_var *var) {
  if (var->type == OPT_SESSION && Sys_var_bool::session_update(thd, var))
    return true;
  if (var->type == OPT_DEFAULT ||
      !(thd->in_active_multi_stmt_transaction() || thd->in_sub_stmt)) {
    // @see Sys_var_transaction_isolation::session_update() above for the
    // rules.
    thd->tx_read_only = var->save_result.ulonglong_value;

    if (thd->variables.session_track_transaction_info > TX_TRACK_NONE) {
      TX_TRACKER_GET(tst);

      if (var->type == OPT_DEFAULT)
        tst->set_read_flags(thd,
                            thd->tx_read_only ? TX_READ_ONLY : TX_READ_WRITE);
      else
        tst->set_read_flags(thd, TX_READ_INHERIT);
    }
  }
  return false;
}

static Sys_var_transaction_read_only Sys_transaction_read_only(
    "transaction_read_only",
    "Set default transaction access mode to read only.",
    UNTRACKED_DEFAULT SESSION_VAR(transaction_read_only), NO_CMD_LINE,
    DEFAULT(0), NO_MUTEX_GUARD, NOT_IN_BINLOG,
    ON_CHECK(check_transaction_read_only));

static Sys_var_ulonglong Sys_tmp_table_size(
    "tmp_table_size",
    "If an internal in-memory temporary table in the MEMORY or TempTable "
    "storage engine exceeds this size, MySQL will automatically convert it "
    "to an on-disk table ",
    HINT_UPDATEABLE SESSION_VAR(tmp_table_size), CMD_LINE(REQUIRED_ARG),
    VALID_RANGE(1024, std::numeric_limits<ulonglong>::max()),
    DEFAULT(16 * 1024 * 1024), BLOCK_SIZE(1));

static char *server_version_ptr;
static Sys_var_version Sys_version(
    "version", "Server version",
    READ_ONLY NON_PERSIST GLOBAL_VAR(server_version_ptr), NO_CMD_LINE,
    IN_SYSTEM_CHARSET, DEFAULT(server_version));

static char *server_version_comment_ptr;
static Sys_var_charptr Sys_version_comment(
    "version_comment", "version_comment",
    READ_ONLY NON_PERSIST GLOBAL_VAR(server_version_comment_ptr), NO_CMD_LINE,
    IN_SYSTEM_CHARSET, DEFAULT(MYSQL_COMPILATION_COMMENT_SERVER));

static char *server_version_compile_machine_ptr;
static Sys_var_charptr Sys_version_compile_machine(
    "version_compile_machine", "version_compile_machine",
    READ_ONLY NON_PERSIST GLOBAL_VAR(server_version_compile_machine_ptr),
    NO_CMD_LINE, IN_SYSTEM_CHARSET, DEFAULT(MACHINE_TYPE));

static char *server_version_compile_os_ptr;
static Sys_var_charptr Sys_version_compile_os(
    "version_compile_os", "version_compile_os",
    READ_ONLY NON_PERSIST GLOBAL_VAR(server_version_compile_os_ptr),
    NO_CMD_LINE, IN_SYSTEM_CHARSET, DEFAULT(SYSTEM_TYPE));

static const char *server_version_compile_zlib_ptr = ZLIB_VERSION;
static Sys_var_charptr Sys_version_compile_zlib(
    "version_compile_zlib", "version_compile_zlib",
    READ_ONLY NON_PERSIST GLOBAL_VAR(server_version_compile_zlib_ptr),
    NO_CMD_LINE, IN_SYSTEM_CHARSET, DEFAULT(ZLIB_VERSION));

static Sys_var_ulong Sys_net_wait_timeout(
    "wait_timeout",
    "The number of seconds the server waits for activity on a "
    "connection before closing it",
    SESSION_VAR(net_wait_timeout), CMD_LINE(REQUIRED_ARG),
    VALID_RANGE(1, IF_WIN(INT_MAX32 / 1000, LONG_TIMEOUT)),
    DEFAULT(NET_WAIT_TIMEOUT), BLOCK_SIZE(1));

static Sys_var_plugin Sys_default_storage_engine(
    "default_storage_engine", "The default storage engine for new tables",
    SESSION_VAR(table_plugin), NO_CMD_LINE, MYSQL_STORAGE_ENGINE_PLUGIN,
    DEFAULT(&default_storage_engine), NO_MUTEX_GUARD, NOT_IN_BINLOG,
    ON_CHECK(check_storage_engine));

const char *internal_tmp_mem_storage_engine_names[] = {"MEMORY", "TempTable",
                                                       nullptr};
static Sys_var_enum Sys_internal_tmp_mem_storage_engine(
    "internal_tmp_mem_storage_engine",
    "The default storage engine for in-memory internal temporary tables.",
    HINT_UPDATEABLE SESSION_VAR(internal_tmp_mem_storage_engine),
    CMD_LINE(REQUIRED_ARG), internal_tmp_mem_storage_engine_names,
    DEFAULT(TMP_TABLE_TEMPTABLE), NO_MUTEX_GUARD, NOT_IN_BINLOG,
    ON_CHECK(check_session_admin_no_super));

static Sys_var_ulonglong Sys_temptable_max_ram(
    "temptable_max_ram",
    "Maximum amount of memory (in bytes) the TempTable storage engine is "
    "allowed to allocate from the main memory (RAM) before starting to "
    "store data on disk.",
    GLOBAL_VAR(temptable_max_ram), CMD_LINE(REQUIRED_ARG),
    VALID_RANGE(2 << 20 /* 2 MiB */, ULLONG_MAX), DEFAULT(1 << 30 /* 1 GiB */),
    BLOCK_SIZE(1));

static Sys_var_ulonglong Sys_temptable_max_mmap(
    "temptable_max_mmap",
    "Maximum amount of memory (in bytes) the TempTable storage engine is "
    "allowed to allocate from MMAP-backed files before starting to "
    "store data on disk.",
    GLOBAL_VAR(temptable_max_mmap), CMD_LINE(REQUIRED_ARG),
    VALID_RANGE(0, ULLONG_MAX), DEFAULT(1 << 30 /* 1 GiB */), BLOCK_SIZE(1));

static Sys_var_bool Sys_temptable_use_mmap(
    "temptable_use_mmap",
    "Use mmap files for temptables. "
    "This variable is deprecated and will be removed in a future release.",
    GLOBAL_VAR(temptable_use_mmap), CMD_LINE(OPT_ARG), DEFAULT(true),
    NO_MUTEX_GUARD, NOT_IN_BINLOG, ON_CHECK(nullptr),
    ON_UPDATE(update_deprecated_with_removal_message), nullptr,
    sys_var::PARSE_NORMAL);

static Sys_var_plugin Sys_default_tmp_storage_engine(
    "default_tmp_storage_engine",
    "The default storage engine for new explicit temporary tables",
    HINT_UPDATEABLE SESSION_VAR(temp_table_plugin), NO_CMD_LINE,
    MYSQL_STORAGE_ENGINE_PLUGIN, DEFAULT(&default_tmp_storage_engine),
    NO_MUTEX_GUARD, NOT_IN_BINLOG, ON_CHECK(check_storage_engine));

#if defined(ENABLED_DEBUG_SYNC)
/*
  Variable can be set for the session only.

  This could be changed later. Then we need to have a global array of
  actions in addition to the thread local ones. SET GLOBAL would
  manage the global array, SET [SESSION] the local array. A sync point
  would need to look for a local and a global action. Setting and
  executing of global actions need to be protected by a mutex.

  The purpose of global actions could be to allow synchronizing with
  connectionless threads that cannot execute SET statements.
*/
static Sys_var_debug_sync Sys_debug_sync("debug_sync", "Debug Sync Facility",
                                         sys_var::ONLY_SESSION, NO_CMD_LINE,
                                         DEFAULT(nullptr), NO_MUTEX_GUARD,
                                         NOT_IN_BINLOG,
                                         ON_CHECK(check_session_admin));
#endif /* defined(ENABLED_DEBUG_SYNC) */

/**
  Pre-update function to commit connection's active transactions when autocommit
  is enabled.

  @note This hook relies on the fact that it is called while not holding any
        locks. Breaking this assumption might result in deadlocks as commit
        acquires many different locks in its process (e.g. to open GTID-related
        tables).

  @param[in] self   A pointer to the sys_var, i.e. Sys_autocommit.
  @param[in] thd    A reference to THD object.
  @param[in] var    A pointer to the set_var created by the parser.

  @retval true   Error during commit
  @retval false  Otherwise
*/
static bool pre_autocommit(sys_var *self, THD *thd, set_var *var) {
  if (!(self->is_global_persist(var->type)) &&
      (thd->variables.option_bits & OPTION_NOT_AUTOCOMMIT) &&
      var->save_result.ulonglong_value) {
    // Autocommit mode is about to be activated.
    if (trans_commit_stmt(thd) || trans_commit(thd)) return true;
  }
  return false;
}

static bool fix_autocommit(sys_var *self, THD *thd, enum_var_type type) {
  if (self->is_global_persist(type)) {
    if (global_system_variables.option_bits & OPTION_AUTOCOMMIT)
      global_system_variables.option_bits &= ~OPTION_NOT_AUTOCOMMIT;
    else
      global_system_variables.option_bits |= OPTION_NOT_AUTOCOMMIT;
    return false;
  }

  if (thd->variables.option_bits & OPTION_AUTOCOMMIT &&
      thd->variables.option_bits &
          OPTION_NOT_AUTOCOMMIT) {  // activating autocommit
    /*
      Don't close thread tables or release metadata locks: if we do so, we
      risk releasing locks/closing tables of expressions used to assign
      other variables, as in:
      set @var=my_stored_function1(), @@autocommit=1, @var2=(select max(a)
      from my_table), ...
      The locks will be released at statement end anyway, as SET
      statement that assigns autocommit is marked to commit
      transaction implicitly at the end (@sa stmt_causes_implicitcommit()).
    */
    thd->variables.option_bits &= ~(OPTION_BEGIN | OPTION_NOT_AUTOCOMMIT);
    thd->get_transaction()->reset_unsafe_rollback_flags(
        Transaction_ctx::SESSION);
    thd->server_status |= SERVER_STATUS_AUTOCOMMIT;
    return false;
  }

  if (!(thd->variables.option_bits & OPTION_AUTOCOMMIT) &&
      !(thd->variables.option_bits &
        OPTION_NOT_AUTOCOMMIT)) {  // disabling autocommit

    thd->get_transaction()->reset_unsafe_rollback_flags(
        Transaction_ctx::SESSION);
    thd->server_status &= ~SERVER_STATUS_AUTOCOMMIT;
    thd->variables.option_bits |= OPTION_NOT_AUTOCOMMIT;
    return false;
  }

  return false;  // autocommit value wasn't changed
}
static Sys_var_bit Sys_autocommit("autocommit", "autocommit",
                                  SESSION_VAR(option_bits), NO_CMD_LINE,
                                  OPTION_AUTOCOMMIT, DEFAULT(true),
                                  NO_MUTEX_GUARD, NOT_IN_BINLOG,
                                  ON_CHECK(nullptr), PRE_UPDATE(pre_autocommit),
                                  ON_UPDATE(fix_autocommit));
export sys_var *Sys_autocommit_ptr = &Sys_autocommit;  // for sql_yacc.yy

static Sys_var_bool Sys_big_tables(
    "big_tables",
    "Allow big result sets by saving all "
    "temporary sets on file (Solves most 'table full' errors)",
    HINT_UPDATEABLE SESSION_VAR(big_tables), CMD_LINE(OPT_ARG), DEFAULT(false));

static Sys_var_bit Sys_big_selects("sql_big_selects", "sql_big_selects",
                                   HINT_UPDATEABLE SESSION_VAR(option_bits),
                                   NO_CMD_LINE, OPTION_BIG_SELECTS,
                                   DEFAULT(false));

static Sys_var_bit Sys_log_off("sql_log_off", "sql_log_off",
                               SESSION_VAR(option_bits), NO_CMD_LINE,
                               OPTION_LOG_OFF, DEFAULT(false), NO_MUTEX_GUARD,
                               NOT_IN_BINLOG, ON_CHECK(check_session_admin));

/**
  This function sets the session variable thd->variables.sql_log_bin
  to reflect changes to @@session.sql_log_bin.

  @param     thd    Current thread
  @param[in] type   The type either session or global.

  @return @c false.
*/
static bool fix_sql_log_bin_after_update(sys_var *, THD *thd,
                                         enum_var_type type [[maybe_unused]]) {
  assert(type == OPT_SESSION);

  if (thd->variables.sql_log_bin)
    thd->variables.option_bits |= OPTION_BIN_LOG;
  else
    thd->variables.option_bits &= ~OPTION_BIN_LOG;

  return false;
}

/**
  This function checks if the sql_log_bin can be changed,
  what is possible if:
    - the user is a super user;
    - the set is not called from within a function/trigger;
    - there is no on-going transaction.

  @param     thd    Current thread
  @param[in] self   A pointer to the sys_var, i.e. Sys_log_binlog.
  @param[in] var    A pointer to the set_var created by the parser.

  @return @c false if the change is allowed, otherwise @c true.
*/
static bool check_sql_log_bin(sys_var *self, THD *thd, set_var *var) {
  if (check_session_admin(self, thd, var)) return true;

  if (var->is_global_persist()) return true;

  /* If in a stored function/trigger, it's too late to change sql_log_bin. */
  if (thd->in_sub_stmt) {
    my_error(ER_STORED_FUNCTION_PREVENTS_SWITCH_SQL_LOG_BIN, MYF(0));
    return true;
  }
  /* Make the session variable 'sql_log_bin' read-only inside a transaction.
   */
  if (thd->in_active_multi_stmt_transaction()) {
    my_error(ER_INSIDE_TRANSACTION_PREVENTS_SWITCH_SQL_LOG_BIN, MYF(0));
    return true;
  }

  return false;
}

static Sys_var_bool Sys_log_binlog(
    "sql_log_bin", "Controls whether logging to the binary log is done",
    SESSION_ONLY(sql_log_bin), NO_CMD_LINE, DEFAULT(true), NO_MUTEX_GUARD,
    NOT_IN_BINLOG, ON_CHECK(check_sql_log_bin),
    ON_UPDATE(fix_sql_log_bin_after_update));

static Sys_var_bit Sys_transaction_allow_batching(
    "transaction_allow_batching", "transaction_allow_batching",
    SESSION_ONLY(option_bits), NO_CMD_LINE, OPTION_ALLOW_BATCH, DEFAULT(false));

static Sys_var_bit Sys_sql_warnings("sql_warnings", "sql_warnings",
                                    SESSION_VAR(option_bits), NO_CMD_LINE,
                                    OPTION_WARNINGS, DEFAULT(false));

static Sys_var_bit Sys_sql_notes("sql_notes", "sql_notes",
                                 SESSION_VAR(option_bits), NO_CMD_LINE,
                                 OPTION_SQL_NOTES, DEFAULT(true));

static Sys_var_bit Sys_auto_is_null("sql_auto_is_null", "sql_auto_is_null",
                                    HINT_UPDATEABLE SESSION_VAR(option_bits),
                                    NO_CMD_LINE, OPTION_AUTO_IS_NULL,
                                    DEFAULT(false), NO_MUTEX_GUARD, IN_BINLOG);

static Sys_var_bit Sys_safe_updates("sql_safe_updates", "sql_safe_updates",
                                    HINT_UPDATEABLE SESSION_VAR(option_bits),
                                    NO_CMD_LINE, OPTION_SAFE_UPDATES,
                                    DEFAULT(false));

static Sys_var_bit Sys_buffer_results("sql_buffer_result", "sql_buffer_result",
                                      HINT_UPDATEABLE SESSION_VAR(option_bits),
                                      NO_CMD_LINE, OPTION_BUFFER_RESULT,
                                      DEFAULT(false));

static Sys_var_bit Sys_quote_show_create("sql_quote_show_create",
                                         "sql_quote_show_create",
                                         SESSION_VAR(option_bits), NO_CMD_LINE,
                                         OPTION_QUOTE_SHOW_CREATE,
                                         DEFAULT(true));

static Sys_var_bit Sys_foreign_key_checks(
    "foreign_key_checks", "foreign_key_checks",
    HINT_UPDATEABLE SESSION_VAR(option_bits), NO_CMD_LINE,
    REVERSE(OPTION_NO_FOREIGN_KEY_CHECKS), DEFAULT(true), NO_MUTEX_GUARD,
    IN_BINLOG);

static Sys_var_bit Sys_unique_checks("unique_checks", "unique_checks",
                                     HINT_UPDATEABLE SESSION_VAR(option_bits),
                                     NO_CMD_LINE,
                                     REVERSE(OPTION_RELAXED_UNIQUE_CHECKS),
                                     DEFAULT(true), NO_MUTEX_GUARD, IN_BINLOG);

#ifdef ENABLED_PROFILING
static Sys_var_bit Sys_profiling("profiling", "profiling",
                                 SESSION_VAR(option_bits), NO_CMD_LINE,
                                 OPTION_PROFILING, DEFAULT(false),
                                 NO_MUTEX_GUARD, NOT_IN_BINLOG,
                                 ON_CHECK(nullptr), PRE_UPDATE(nullptr),
                                 ON_UPDATE(nullptr), DEPRECATED_VAR(""));

static Sys_var_ulong Sys_profiling_history_size(
    "profiling_history_size", "Limit of query profiling memory",
    SESSION_VAR(profiling_history_size), CMD_LINE(REQUIRED_ARG),
    VALID_RANGE(0, 100), DEFAULT(15), BLOCK_SIZE(1), NO_MUTEX_GUARD,
    NOT_IN_BINLOG, ON_CHECK(nullptr), ON_UPDATE(nullptr), DEPRECATED_VAR(""));
#endif

static Sys_var_harows Sys_select_limit(
    "sql_select_limit",
    "The maximum number of rows to return from SELECT statements",
    HINT_UPDATEABLE SESSION_VAR(select_limit), NO_CMD_LINE,
    VALID_RANGE(0, HA_POS_ERROR), DEFAULT(HA_POS_ERROR), BLOCK_SIZE(1));

static bool update_timestamp(THD *thd, set_var *var) {
  if (var->value) {
    double intpart;
    const double fractpart = modf(var->save_result.double_value, &intpart);
    const double micros = fractpart * 1000000.0;
    // Double multiplication, and conversion to integral may yield
    // 1000000 rather than 999999.
    struct timeval tmp;
    tmp.tv_sec = llrint(intpart);
    tmp.tv_usec = std::min(llrint(micros), 999999LL);
    thd->set_time(&tmp);
  } else  // SET timestamp=DEFAULT
  {
    thd->user_time.tv_sec = 0;
    thd->user_time.tv_usec = 0;
  }
  return false;
}
static double read_timestamp(THD *thd) {
  return (double)thd->start_time.tv_sec +
         (double)thd->start_time.tv_usec / 1000000;
}

static bool check_timestamp(sys_var *, THD *, set_var *var) {
  double val;

  if (!var->value) return false;

  val = var->save_result.double_value;
  if (val != 0 &&  // this is how you set the default value
      (val < TYPE_TIMESTAMP_MIN_VALUE || val > TYPE_TIMESTAMP_MAX_VALUE)) {
    const ErrConvString prm(val);
    my_error(ER_WRONG_VALUE_FOR_VAR, MYF(0), "timestamp", prm.ptr());
    return true;
  }
  return false;
}

static Sys_var_session_special_double Sys_timestamp(
    "timestamp", "Set the time for this client",
    HINT_UPDATEABLE sys_var::ONLY_SESSION, NO_CMD_LINE, VALID_RANGE(0, 0),
    BLOCK_SIZE(1), NO_MUTEX_GUARD, IN_BINLOG, ON_CHECK(check_timestamp),
    ON_UPDATE(update_timestamp), ON_READ(read_timestamp));

static bool update_last_insert_id(THD *thd, set_var *var) {
  if (!var->value) {
    my_error(ER_NO_DEFAULT, MYF(0), var->m_var_tracker.get_var_name());
    return true;
  }
  thd->first_successful_insert_id_in_prev_stmt =
      var->save_result.ulonglong_value;
  return false;
}
static ulonglong read_last_insert_id(THD *thd) {
  return thd->read_first_successful_insert_id_in_prev_stmt();
}
static Sys_var_session_special Sys_last_insert_id(
    "last_insert_id", "The value to be returned from LAST_INSERT_ID()",
    sys_var::ONLY_SESSION, NO_CMD_LINE, VALID_RANGE(0, ULLONG_MAX),
    BLOCK_SIZE(1), NO_MUTEX_GUARD, IN_BINLOG, ON_CHECK(nullptr),
    ON_UPDATE(update_last_insert_id), ON_READ(read_last_insert_id));

// alias for last_insert_id(), Sybase-style
static Sys_var_session_special Sys_identity(
    "identity", "Synonym for the last_insert_id variable",
    sys_var::ONLY_SESSION, NO_CMD_LINE, VALID_RANGE(0, ULLONG_MAX),
    BLOCK_SIZE(1), NO_MUTEX_GUARD, IN_BINLOG, ON_CHECK(nullptr),
    ON_UPDATE(update_last_insert_id), ON_READ(read_last_insert_id));

/*
  insert_id should *not* be marked as written to the binlog (i.e., it
  should *not* be IN_BINLOG), because we want any statement that
  refers to insert_id explicitly to be unsafe.  (By "explicitly", we
  mean using @@session.insert_id, whereas insert_id is used
  "implicitly" when NULL value is inserted into an auto_increment
  column).

  We want statements referring explicitly to @@session.insert_id to be
  unsafe, because insert_id is modified internally by the slave sql
  thread when NULL values are inserted in an AUTO_INCREMENT column.
  This modification interfers with the value of the
  @@session.insert_id variable if @@session.insert_id is referred
  explicitly by an insert statement (as is seen by executing "SET
  @@session.insert_id=0; CREATE TABLE t (a INT, b INT KEY
  AUTO_INCREMENT); INSERT INTO t(a) VALUES (@@session.insert_id);" in
  statement-based logging mode: t will be different on master and
  slave).
*/
static bool update_insert_id(THD *thd, set_var *var) {
  if (!var->value) {
    my_error(ER_NO_DEFAULT, MYF(0), var->m_var_tracker.get_var_name());
    return true;
  }
  thd->force_one_auto_inc_interval(var->save_result.ulonglong_value);
  return false;
}

static ulonglong read_insert_id(THD *thd) {
  return thd->auto_inc_intervals_forced.minimum();
}
static Sys_var_session_special Sys_insert_id(
    "insert_id",
    "The value to be used by the following INSERT "
    "or ALTER TABLE statement when inserting an AUTO_INCREMENT value",
    HINT_UPDATEABLE sys_var::ONLY_SESSION, NO_CMD_LINE,
    VALID_RANGE(0, ULLONG_MAX), BLOCK_SIZE(1), NO_MUTEX_GUARD, NOT_IN_BINLOG,
    ON_CHECK(nullptr), ON_UPDATE(update_insert_id), ON_READ(read_insert_id));

static bool update_rand_seed1(THD *thd, set_var *var) {
  if (!var->value) {
    my_error(ER_NO_DEFAULT, MYF(0), var->m_var_tracker.get_var_name());
    return true;
  }
  thd->rand.seed1 = (ulong)var->save_result.ulonglong_value;
  return false;
}
static ulonglong read_rand_seed(THD *) { return 0; }
static Sys_var_session_special Sys_rand_seed1(
    "rand_seed1",
    "Sets the internal state of the RAND() "
    "generator for replication purposes",
    sys_var::ONLY_SESSION, NO_CMD_LINE, VALID_RANGE(0, ULONG_MAX),
    BLOCK_SIZE(1), NO_MUTEX_GUARD, IN_BINLOG, ON_CHECK(nullptr),
    ON_UPDATE(update_rand_seed1), ON_READ(read_rand_seed));

static bool update_rand_seed2(THD *thd, set_var *var) {
  if (!var->value) {
    my_error(ER_NO_DEFAULT, MYF(0), var->m_var_tracker.get_var_name());
    return true;
  }
  thd->rand.seed2 = (ulong)var->save_result.ulonglong_value;
  return false;
}
static Sys_var_session_special Sys_rand_seed2(
    "rand_seed2",
    "Sets the internal state of the RAND() "
    "generator for replication purposes",
    sys_var::ONLY_SESSION, NO_CMD_LINE, VALID_RANGE(0, ULONG_MAX),
    BLOCK_SIZE(1), NO_MUTEX_GUARD, IN_BINLOG, ON_CHECK(nullptr),
    ON_UPDATE(update_rand_seed2), ON_READ(read_rand_seed));

static ulonglong read_error_count(THD *thd) {
  return thd->get_stmt_da()->error_count(thd);
}
// this really belongs to the SHOW STATUS
static Sys_var_session_special Sys_error_count(
    "error_count",
    "The number of errors that resulted from the "
    "last statement that generated messages",
    READ_ONLY sys_var::ONLY_SESSION, NO_CMD_LINE, VALID_RANGE(0, ULLONG_MAX),
    BLOCK_SIZE(1), NO_MUTEX_GUARD, NOT_IN_BINLOG, ON_CHECK(nullptr),
    ON_UPDATE(nullptr), ON_READ(read_error_count));

static ulonglong read_warning_count(THD *thd) {
  return thd->get_stmt_da()->warn_count(thd);
}

static ulonglong read_statement_id(THD *thd) {
  return (ulonglong)thd->query_id;
}

// this really belongs to the SHOW STATUS
static Sys_var_session_special Sys_warning_count(
    "warning_count",
    "The number of errors, warnings, and notes "
    "that resulted from the last statement that generated messages",
    READ_ONLY sys_var::ONLY_SESSION, NO_CMD_LINE, VALID_RANGE(0, ULLONG_MAX),
    BLOCK_SIZE(1), NO_MUTEX_GUARD, NOT_IN_BINLOG, ON_CHECK(nullptr),
    ON_UPDATE(nullptr), ON_READ(read_warning_count));

static Sys_var_ulong Sys_default_week_format(
    "default_week_format", "The default week format used by WEEK() functions",
    SESSION_VAR(default_week_format), CMD_LINE(REQUIRED_ARG), VALID_RANGE(0, 7),
    DEFAULT(0), BLOCK_SIZE(1));

static Sys_var_ulong Sys_group_concat_max_len(
    "group_concat_max_len",
    "The maximum length of the result of function  GROUP_CONCAT()",
    HINT_UPDATEABLE SESSION_VAR(group_concat_max_len), CMD_LINE(REQUIRED_ARG),
    VALID_RANGE(4, ULONG_MAX), DEFAULT(1024), BLOCK_SIZE(1));

static char *glob_hostname_ptr;
static Sys_var_charptr Sys_hostname(
    "hostname", "Server host name",
    READ_ONLY NON_PERSIST GLOBAL_VAR(glob_hostname_ptr), NO_CMD_LINE,
    IN_FS_CHARSET, DEFAULT(glob_hostname));

static Sys_var_charptr Sys_repl_report_host(
    "report_host",
    "Hostname or IP that this replica will report to the source while "
    "initiating the replication connection. Will appear in the output of "
    "SHOW REPLICAS. Leave this unset if you do not want the replica to "
    "register itself with the source. Note that it is not sufficient for "
    "the source to simply read the IP of the replica off the socket once the "
    "replica connects: in the presence of NAT other routing features, that IP "
    "may not be valid for connecting to the replica from the source or other "
    "hosts.",
    READ_ONLY GLOBAL_VAR(report_host), CMD_LINE(REQUIRED_ARG), IN_FS_CHARSET,
    DEFAULT(nullptr));

static Sys_var_charptr Sys_repl_report_user(
    "report_user",
    "The account user name that this replica will report to the source "
    "while initiating the replication connection.",
    READ_ONLY GLOBAL_VAR(report_user), CMD_LINE(REQUIRED_ARG), IN_FS_CHARSET,
    DEFAULT(nullptr));

static Sys_var_charptr Sys_repl_report_password(
    "report_password",
    "The account password that this replica will report to the source "
    "while initiating the replication connection.",
    READ_ONLY GLOBAL_VAR(report_password), CMD_LINE(REQUIRED_ARG),
    IN_FS_CHARSET, DEFAULT(nullptr));

static Sys_var_uint Sys_repl_report_port(
    "report_port",
    "The port for connecting to the replica, which this replica will report "
    "to the source while initiating the replication connection. "
    "Set it only if the replica is listening on a non-default "
    "port or if you have a special tunnel from the source or other clients "
    "to this replica. If not sure, leave this option unset.",
    READ_ONLY GLOBAL_VAR(report_port), CMD_LINE(REQUIRED_ARG),
    VALID_RANGE(0, 65535), DEFAULT(0), BLOCK_SIZE(1));

static Sys_var_bool Sys_keep_files_on_create(
    "keep_files_on_create",
    "Don't overwrite stale .MYD and .MYI even if no directory is specified",
    SESSION_VAR(keep_files_on_create), CMD_LINE(OPT_ARG), DEFAULT(false));

static char *license;
static Sys_var_charptr Sys_license("license",
                                   "The type of license the server has",
                                   READ_ONLY NON_PERSIST GLOBAL_VAR(license),
                                   NO_CMD_LINE, IN_SYSTEM_CHARSET,
                                   DEFAULT(STRINGIFY_ARG(LICENSE)));

static bool check_log_path(sys_var *self, THD *, set_var *var) {
  if (!var->value) return false;  // DEFAULT is ok

  if (!var->save_result.string_value.str) return true;

  if (!is_valid_log_name(var->save_result.string_value.str,
                         var->save_result.string_value.length)) {
    my_error(ER_WRONG_VALUE_FOR_VAR, MYF(0), self->name.str,
             var->save_result.string_value.str);
    return true;
  }

  if (var->save_result.string_value.length > FN_REFLEN) {  // path is too long
    my_error(ER_PATH_LENGTH, MYF(0), self->name.str);
    return true;
  }

  char path[FN_REFLEN];
  size_t path_length = unpack_filename(path, var->save_result.string_value.str);

  if (!path_length) return true;

  if (!is_filename_allowed(var->save_result.string_value.str,
                           var->save_result.string_value.length, true)) {
    my_error(ER_WRONG_VALUE_FOR_VAR, MYF(0), self->name.str,
             var->save_result.string_value.str);
    return true;
  }

  MY_STAT f_stat;

  if (my_stat(path, &f_stat, MYF(0))) {
    if (!MY_S_ISREG(f_stat.st_mode) || !(f_stat.st_mode & MY_S_IWRITE))
      return true;  // not a regular writable file
    return false;
  }

  (void)dirname_part(path, var->save_result.string_value.str, &path_length);

  if (var->save_result.string_value.length - path_length >=
      FN_LEN) {  // filename is too long
    my_error(ER_PATH_LENGTH, MYF(0), self->name.str);
    return true;
  }

  if (!path_length)  // no path is good path (remember, relative to datadir)
    return false;

  if (my_access(path, (F_OK | W_OK))) return true;  // directory is not writable

  return false;
}

static bool fix_general_log_file(sys_var *, THD *, enum_var_type) {
  bool res;

  if (!opt_general_logname)  // SET ... = DEFAULT
  {
    char buff[FN_REFLEN];
    opt_general_logname = my_strdup(
        key_memory_LOG_name, make_query_log_name(buff, QUERY_LOG_GENERAL),
        MYF(MY_FAE + MY_WME));
    if (!opt_general_logname) return true;
  }

  res = query_logger.set_log_file(QUERY_LOG_GENERAL);

  if (opt_general_log) {
    mysql_mutex_unlock(&LOCK_global_system_variables);

    if (!res)
      res = query_logger.reopen_log_file(QUERY_LOG_GENERAL);
    else
      query_logger.deactivate_log_handler(QUERY_LOG_GENERAL);

    mysql_mutex_lock(&LOCK_global_system_variables);
  }

  if (res) opt_general_log = false;

  return res;
}

static Sys_var_charptr Sys_general_log_path(
    "general_log_file", "Log connections and queries to given file",
    GLOBAL_VAR(opt_general_logname), CMD_LINE(REQUIRED_ARG), IN_FS_CHARSET,
    DEFAULT(nullptr), NO_MUTEX_GUARD, NOT_IN_BINLOG, ON_CHECK(check_log_path),
    ON_UPDATE(fix_general_log_file));

static bool fix_slow_log_file(sys_var *, THD *thd [[maybe_unused]],
                              enum_var_type) {
  bool res;

  DEBUG_SYNC(thd, "log_fix_slow_log_holds_sysvar_lock");

  if (!opt_slow_logname)  // SET ... = DEFAULT
  {
    char buff[FN_REFLEN];
    opt_slow_logname = my_strdup(key_memory_LOG_name,
                                 make_query_log_name(buff, QUERY_LOG_SLOW),
                                 MYF(MY_FAE + MY_WME));
    if (!opt_slow_logname) return true;
  }

  res = query_logger.set_log_file(QUERY_LOG_SLOW);

  DEBUG_SYNC(thd, "log_fix_slow_log_released_logger_lock");

  if (opt_slow_log) {
    mysql_mutex_unlock(&LOCK_global_system_variables);

    DEBUG_SYNC(thd, "log_fix_slow_log_released_sysvar_lock");

    if (!res)
      res = query_logger.reopen_log_file(QUERY_LOG_SLOW);
    else
      query_logger.deactivate_log_handler(QUERY_LOG_SLOW);

    mysql_mutex_lock(&LOCK_global_system_variables);
  }

  if (res) opt_slow_log = false;

  return res;
}
static Sys_var_charptr Sys_slow_log_path(
    "slow_query_log_file",
    "Log slow queries to given log file. "
    "Defaults logging to hostname-slow.log. Must be enabled to activate "
    "other slow log options",
    GLOBAL_VAR(opt_slow_logname), CMD_LINE(REQUIRED_ARG), IN_FS_CHARSET,
    DEFAULT(nullptr), NO_MUTEX_GUARD, NOT_IN_BINLOG, ON_CHECK(check_log_path),
    ON_UPDATE(fix_slow_log_file));

static Sys_var_have Sys_have_compress(
    "have_compress", "have_compress",
    READ_ONLY NON_PERSIST GLOBAL_VAR(have_compress), NO_CMD_LINE);

static Sys_var_have Sys_have_dlopen(
    "have_dynamic_loading", "have_dynamic_loading",
    READ_ONLY NON_PERSIST GLOBAL_VAR(have_dlopen), NO_CMD_LINE);

static Sys_var_have Sys_have_geometry(
    "have_geometry", "have_geometry",
    READ_ONLY NON_PERSIST GLOBAL_VAR(have_geometry), NO_CMD_LINE);

static SHOW_COMP_OPTION have_ssl_func(THD *thd [[maybe_unused]]) {
  return have_ssl() ? SHOW_OPTION_YES : SHOW_OPTION_DISABLED;
}

enum SHOW_COMP_OPTION Sys_var_have_func::dummy_;

static Sys_var_have_func Sys_have_openssl("have_openssl", "have_openssl",
                                          have_ssl_func, DEPRECATED_VAR(""));

static Sys_var_have Sys_have_profiling(
    "have_profiling", "have_profiling",
    READ_ONLY NON_PERSIST GLOBAL_VAR(have_profiling), NO_CMD_LINE,
    NO_MUTEX_GUARD, NOT_IN_BINLOG, ON_CHECK(nullptr), ON_UPDATE(nullptr),
    DEPRECATED_VAR(""));

static Sys_var_have Sys_have_query_cache(
    "have_query_cache",
    "have_query_cache. "
    "This variable is deprecated and will be removed in a future release.",
    READ_ONLY NON_PERSIST GLOBAL_VAR(have_query_cache), NO_CMD_LINE,
    NO_MUTEX_GUARD, NOT_IN_BINLOG, ON_CHECK(nullptr), ON_UPDATE(nullptr),
    DEPRECATED_VAR(""));

static Sys_var_have Sys_have_rtree_keys(
    "have_rtree_keys", "have_rtree_keys",
    READ_ONLY NON_PERSIST GLOBAL_VAR(have_rtree_keys), NO_CMD_LINE);

static Sys_var_have_func Sys_have_ssl(
    "have_ssl", "have_ssl", have_ssl_func,
    DEPRECATED_VAR("performance_schema.tls_channel_status table"));

static Sys_var_have Sys_have_symlink(
    "have_symlink", "have_symlink",
    READ_ONLY NON_PERSIST GLOBAL_VAR(have_symlink), NO_CMD_LINE);

static Sys_var_have Sys_have_statement_timeout(
    "have_statement_timeout", "have_statement_timeout",
    READ_ONLY NON_PERSIST GLOBAL_VAR(have_statement_timeout), NO_CMD_LINE);

static bool fix_general_log_state(sys_var *, THD *thd, enum_var_type) {
  const bool new_state = opt_general_log;
  bool res = false;

  if (query_logger.is_log_file_enabled(QUERY_LOG_GENERAL) == new_state)
    return false;

  mysql_mutex_unlock(&LOCK_global_system_variables);

  if (!new_state) {
    query_logger.deactivate_log_handler(QUERY_LOG_GENERAL);
  } else {
    res = query_logger.activate_log_handler(thd, QUERY_LOG_GENERAL);
  }

  mysql_mutex_lock(&LOCK_global_system_variables);

  if (res) opt_general_log = false;

  return res;
}
static Sys_var_bool Sys_general_log(
    "general_log",
    "Log connections and queries to a table or log file. "
    "Defaults to logging to a file hostname.log, "
    "or if --log-output=TABLE is used, to a table mysql.general_log.",
    GLOBAL_VAR(opt_general_log), CMD_LINE(OPT_ARG), DEFAULT(false),
    NO_MUTEX_GUARD, NOT_IN_BINLOG, ON_CHECK(nullptr),
    ON_UPDATE(fix_general_log_state));

static Sys_var_bool Sys_log_raw(
    "log_raw",
    "Log to general log before any rewriting of the query. For use in "
    "debugging, not production as sensitive information may be logged.",
    GLOBAL_VAR(opt_general_log_raw), CMD_LINE(OPT_ARG), DEFAULT(false),
    NO_MUTEX_GUARD, NOT_IN_BINLOG);

static bool fix_slow_log_state(sys_var *, THD *thd, enum_var_type) {
  const bool new_state = opt_slow_log;
  bool res = false;

  if (query_logger.is_log_file_enabled(QUERY_LOG_SLOW) == new_state)
    return false;

  mysql_mutex_unlock(&LOCK_global_system_variables);

  if (!new_state) {
    query_logger.deactivate_log_handler(QUERY_LOG_SLOW);
  } else {
    res = query_logger.activate_log_handler(thd, QUERY_LOG_SLOW);
  }

  mysql_mutex_lock(&LOCK_global_system_variables);

  if (res) opt_slow_log = false;

  return res;
}
static Sys_var_bool Sys_slow_query_log(
    "slow_query_log",
    "Log slow queries to a table or log file. Defaults logging to a file "
    "hostname-slow.log or a table mysql.slow_log if --log-output=TABLE is "
    "used. Must be enabled to activate other slow log options",
    GLOBAL_VAR(opt_slow_log), CMD_LINE(OPT_ARG), DEFAULT(false), NO_MUTEX_GUARD,
    NOT_IN_BINLOG, ON_CHECK(nullptr), ON_UPDATE(fix_slow_log_state));

static bool check_slow_log_extra(sys_var *, THD *thd, set_var *) {
  // If FILE is not one of the log-targets, succeed but warn!
  if (!(log_output_options & LOG_FILE))
    push_warning(
        thd, Sql_condition::SL_WARNING,
        ER_SLOW_LOG_MODE_IGNORED_WHEN_NOT_LOGGING_TO_FILE,
        ER_THD(thd, ER_SLOW_LOG_MODE_IGNORED_WHEN_NOT_LOGGING_TO_FILE));

  return false;
}

static Sys_var_bool Sys_slow_log_extra(
    "log_slow_extra",
    "Print more attributes to the slow query log file. Has no effect on "
    "logging to table.",
    GLOBAL_VAR(opt_log_slow_extra), CMD_LINE(OPT_ARG), DEFAULT(false),
    NO_MUTEX_GUARD, NOT_IN_BINLOG, ON_CHECK(check_slow_log_extra),
    ON_UPDATE(nullptr));

static bool check_not_empty_set(sys_var *, THD *, set_var *var) {
  return var->save_result.ulonglong_value == 0;
}
static bool fix_log_output(sys_var *, THD *, enum_var_type) {
  query_logger.set_handlers(static_cast<uint>(log_output_options));
  return false;
}

static const char *log_output_names[] = {"NONE", "FILE", "TABLE", nullptr};

static Sys_var_set Sys_log_output(
    "log_output",
    "Syntax: log-output=value[,value...], "
    "where \"value\" could be TABLE, FILE or NONE",
    GLOBAL_VAR(log_output_options), CMD_LINE(REQUIRED_ARG), log_output_names,
    DEFAULT(LOG_FILE), NO_MUTEX_GUARD, NOT_IN_BINLOG,
    ON_CHECK(check_not_empty_set), ON_UPDATE(fix_log_output));

static Sys_var_bool Sys_log_replica_updates(
    "log_replica_updates",
    "If enabled, the replication applier threads will write to this server's "
    "binary log.",
    READ_ONLY GLOBAL_VAR(opt_log_replica_updates),
    CMD_LINE(OPT_ARG, OPT_LOG_REPLICA_UPDATES), DEFAULT(1));

static Sys_var_deprecated_alias Sys_log_slave_updates("log_slave_updates",
                                                      Sys_log_replica_updates);

static Sys_var_charptr Sys_relay_log(
    "relay_log", "The location and name to use for relay logs",
    READ_ONLY NON_PERSIST GLOBAL_VAR(opt_relay_logname), CMD_LINE(REQUIRED_ARG),
    IN_FS_CHARSET, DEFAULT(nullptr));

/*
  Uses NO_CMD_LINE since the --relay-log-index option set
  opt_relaylog_index_name variable and computes a value for the
  relay_log_index variable.
*/
static Sys_var_charptr Sys_relay_log_index(
    "relay_log_index",
    "The location and name to use for the file "
    "that keeps a list of the last relay logs",
    READ_ONLY NON_PERSIST GLOBAL_VAR(relay_log_index), NO_CMD_LINE,
    IN_FS_CHARSET, DEFAULT(nullptr));

/*
  Uses NO_CMD_LINE since the --log-bin-index option set
  opt_binlog_index_name variable and computes a value for the
  log_bin_index variable.
*/
static Sys_var_charptr Sys_binlog_index(
    "log_bin_index", "File that holds the names for last binary log files.",
    READ_ONLY NON_PERSIST GLOBAL_VAR(log_bin_index), NO_CMD_LINE, IN_FS_CHARSET,
    DEFAULT(nullptr));

static Sys_var_charptr Sys_relay_log_basename(
    "relay_log_basename",
    "The full path of the relay log file names, excluding the extension.",
    READ_ONLY NON_PERSIST GLOBAL_VAR(relay_log_basename), NO_CMD_LINE,
    IN_FS_CHARSET, DEFAULT(nullptr));

static Sys_var_charptr Sys_log_bin_basename(
    "log_bin_basename",
    "The full path of the binary log file names, excluding the extension.",
    READ_ONLY NON_PERSIST GLOBAL_VAR(log_bin_basename), NO_CMD_LINE,
    IN_FS_CHARSET, DEFAULT(nullptr));

static Sys_var_charptr Sys_relay_log_info_file(
    "relay_log_info_file",
    "The location and name of the file that "
    "remembers where the SQL replication thread is in the relay logs",
    READ_ONLY NON_PERSIST GLOBAL_VAR(relay_log_info_file),
    CMD_LINE(REQUIRED_ARG, OPT_RELAY_LOG_INFO_FILE), IN_FS_CHARSET,
    DEFAULT(nullptr), NO_MUTEX_GUARD, NOT_IN_BINLOG, ON_CHECK(nullptr),
    ON_UPDATE(nullptr), DEPRECATED_VAR(""));

static Sys_var_bool Sys_relay_log_purge(
    "relay_log_purge",
    "if disabled - do not purge relay logs. "
    "if enabled - purge them as soon as they are no more needed",
    GLOBAL_VAR(relay_log_purge), CMD_LINE(OPT_ARG), DEFAULT(true));

static Sys_var_bool Sys_relay_log_recovery(
    "relay_log_recovery",
    "If enabled, existing relay logs will be skipped by the "
    "replication threads. The receiver will start a new relay "
    "log and the applier will start reading from the beginning of that file. "
    "The receiver's position relative to the source will be reset to the "
    "applier's "
    "position relative to the source; the receiver uses this in case "
    "SOURCE_AUTO_POSITION=0.",
    READ_ONLY GLOBAL_VAR(relay_log_recovery), CMD_LINE(OPT_ARG),
    DEFAULT(false));

static Sys_var_ulong Sys_rpl_read_size(
    "rpl_read_size",
    "The size for reads done from the binlog and relay log. "
    "It must be a multiple of 4kb. Making it larger might help with IO "
    "stalls while reading these files when they are not in the OS buffer "
    "cache",
    GLOBAL_VAR(rpl_read_size), CMD_LINE(REQUIRED_ARG),
    VALID_RANGE(IO_SIZE * 2, ULONG_MAX), DEFAULT(IO_SIZE * 2),
    BLOCK_SIZE(IO_SIZE));

static Sys_var_bool Sys_replica_allow_batching(
    "replica_allow_batching",
    "Allow this replica to batch requests when "
    "using the NDB storage engine.",
    GLOBAL_VAR(opt_replica_allow_batching), CMD_LINE(OPT_ARG), DEFAULT(true));

static Sys_var_deprecated_alias Sys_slave_allow_batching(
    "slave_allow_batching", Sys_replica_allow_batching);

static Sys_var_charptr Sys_replica_load_tmpdir(
    "replica_load_tmpdir",
    "The location where this replica will store temporary files when "
    "replicating a LOAD DATA INFILE command from a source having "
    "binlog_format=STATEMENT.",
    READ_ONLY NON_PERSIST GLOBAL_VAR(replica_load_tmpdir),
    CMD_LINE(REQUIRED_ARG), IN_FS_CHARSET, DEFAULT(nullptr));

static Sys_var_deprecated_alias Sys_slave_load_tmpdir("slave_load_tmpdir",
                                                      Sys_replica_load_tmpdir);

static bool fix_replica_net_timeout(sys_var *, THD *thd, enum_var_type) {
  DEBUG_SYNC(thd, "fix_replica_net_timeout");
  Master_info *mi;

  /* @TODO: slave net timeout is for all channels, but does this make
           sense?
   */

  /*
   Here we have lock on LOCK_global_system_variables and we need
    lock on channel_map lock. In START_SLAVE handler, we take these
    two locks in different order. This can lead to DEADLOCKs. See
    BUG#14236151 for more details.
   So we release lock on LOCK_global_system_variables before acquiring
    lock on channel_map lock. But this could lead to isolation issues
    between multiple setters. Hence introducing secondary guard
    for this global variable and releasing the lock here and acquiring
    locks back again at the end of this function.
   */
  mysql_mutex_unlock(&LOCK_replica_net_timeout);
  mysql_mutex_unlock(&LOCK_global_system_variables);
  channel_map.wrlock();

  for (mi_map::iterator it = channel_map.begin(); it != channel_map.end();
       it++) {
    mi = it->second;

    DBUG_PRINT("info",
               ("replica_net_timeout=%u mi->heartbeat_period=%.3f",
                replica_net_timeout, (mi ? mi->heartbeat_period : 0.0)));
    if (mi != nullptr && replica_net_timeout < mi->heartbeat_period)
      push_warning(thd, Sql_condition::SL_WARNING,
                   ER_REPLICA_HEARTBEAT_VALUE_OUT_OF_RANGE_MAX,
                   ER_THD(thd, ER_REPLICA_HEARTBEAT_VALUE_OUT_OF_RANGE_MAX));
  }

  channel_map.unlock();
  mysql_mutex_lock(&LOCK_global_system_variables);
  mysql_mutex_lock(&LOCK_replica_net_timeout);
  return false;
}
static PolyLock_mutex PLock_replica_net_timeout(&LOCK_replica_net_timeout);
static Sys_var_uint Sys_replica_net_timeout(
    "replica_net_timeout",
    "Number of seconds to wait for more data "
    "from a replication connection before aborting the read.",
    GLOBAL_VAR(replica_net_timeout), CMD_LINE(REQUIRED_ARG),
    VALID_RANGE(1, LONG_TIMEOUT), DEFAULT(REPLICA_NET_TIMEOUT), BLOCK_SIZE(1),
    &PLock_replica_net_timeout, NOT_IN_BINLOG, ON_CHECK(nullptr),
    ON_UPDATE(fix_replica_net_timeout));

static Sys_var_deprecated_alias Sys_slave_net_timeout("slave_net_timeout",
                                                      Sys_replica_net_timeout);

static bool check_slave_skip_counter(sys_var *, THD *thd, set_var *var) {
  /*
    @todo: move this check into the set function and hold the lock on
    Gtid_mode::lock until the operation has completed, so that we are
    sure a concurrent connection does not change gtid_mode between
    check and fix.
  */
  if (global_gtid_mode.get() == Gtid_mode::ON &&
      var->save_result.ulonglong_value > 0)
    push_warning(
        thd, Sql_condition::SL_WARNING,
        ER_SQL_REPLICA_SKIP_COUNTER_USED_WITH_GTID_MODE_ON,
        ER_THD(thd, ER_SQL_REPLICA_SKIP_COUNTER_USED_WITH_GTID_MODE_ON));
  return false;
}

static PolyLock_mutex PLock_sql_replica_skip_counter(
    &LOCK_sql_replica_skip_counter);
static Sys_var_uint Sys_sql_replica_skip_counter(
    "sql_replica_skip_counter", "sql_replica_skip_counter",
    GLOBAL_VAR(sql_replica_skip_counter), NO_CMD_LINE, VALID_RANGE(0, UINT_MAX),
    DEFAULT(0), BLOCK_SIZE(1), &PLock_sql_replica_skip_counter, NOT_IN_BINLOG,
    ON_CHECK(check_slave_skip_counter));

static Sys_var_deprecated_alias Sys_sql_slave_skip_counter(
    "sql_slave_skip_counter", Sys_sql_replica_skip_counter);

static Sys_var_charptr Sys_replica_skip_errors(
    "replica_skip_errors",
    "Comma-separated list of error numbers. If an applier thread on this "
    "replica encounters one of these errors while applying a Query_log_event, "
    "it will ignore the error, rather than stop.",
    READ_ONLY GLOBAL_VAR(opt_replica_skip_errors), CMD_LINE(REQUIRED_ARG),
    IN_SYSTEM_CHARSET, DEFAULT(nullptr));

static Sys_var_deprecated_alias Sys_slave_skip_errors("slave_skip_errors",
                                                      Sys_replica_skip_errors);

static Sys_var_ulonglong Sys_relay_log_space_limit(
    "relay_log_space_limit", "Maximum space to use for all relay logs",
    READ_ONLY GLOBAL_VAR(relay_log_space_limit), CMD_LINE(REQUIRED_ARG),
    VALID_RANGE(0, ULLONG_MAX), DEFAULT(0), BLOCK_SIZE(1));

static Sys_var_uint Sys_sync_relaylog_period(
    "sync_relay_log",
    "Synchronously flush relay log to disk after "
    "every #th event. Use 0 to disable synchronous flushing",
    GLOBAL_VAR(sync_relaylog_period), CMD_LINE(REQUIRED_ARG),
    VALID_RANGE(0, UINT_MAX), DEFAULT(10000), BLOCK_SIZE(1));

static Sys_var_uint Sys_sync_relayloginfo_period(
    "sync_relay_log_info",
    "Synchronously flush relay log info "
    "to disk after every #th transaction. Use 0 to disable "
    "synchronous flushing. This variable is deprecated and will be removed in "
    "a future version.",
    GLOBAL_VAR(sync_relayloginfo_period),
    CMD_LINE(REQUIRED_ARG, OPT_SYNC_RELAY_LOG_INFO), VALID_RANGE(0, UINT_MAX),
    DEFAULT(10000), BLOCK_SIZE(1), NO_MUTEX_GUARD, NOT_IN_BINLOG,
    ON_CHECK(nullptr), ON_UPDATE(nullptr), DEPRECATED_VAR(""));

static Sys_var_uint Sys_replica_checkpoint_period(
    "replica_checkpoint_period",
    "When using a multi-threaded applier (replica_parallel_workers>0), it "
    "will update the worker progress status periodically. This option "
    "specifies the maximum number of milliseconds between updates.",
    GLOBAL_VAR(opt_mta_checkpoint_period), CMD_LINE(REQUIRED_ARG),
#ifndef NDEBUG
    VALID_RANGE(0, UINT_MAX), DEFAULT(300), BLOCK_SIZE(1));
#else
    VALID_RANGE(1, UINT_MAX), DEFAULT(300), BLOCK_SIZE(1));
#endif /* NDEBUG */

static Sys_var_deprecated_alias Sys_slave_checkpoint_period(
    "slave_checkpoint_period", Sys_replica_checkpoint_period);

static Sys_var_uint Sys_replica_checkpoint_group(
    "replica_checkpoint_group",
    "When using multi-threaded applier (replica_parallel_workers>0), it will "
    "update the worker progress status periodically. This option specifies "
    "the maximum number of committed transactions between updates.",
    GLOBAL_VAR(opt_mta_checkpoint_group), CMD_LINE(REQUIRED_ARG),
#ifndef NDEBUG
    VALID_RANGE(1, MTS_MAX_BITS_IN_GROUP), DEFAULT(512), BLOCK_SIZE(1));
#else
    VALID_RANGE(32, MTS_MAX_BITS_IN_GROUP), DEFAULT(512), BLOCK_SIZE(8));
#endif /* NDEBUG */

static Sys_var_deprecated_alias Sys_slave_checkpoint_group(
    "slave_checkpoint_group", Sys_replica_checkpoint_group);

static Sys_var_uint Sys_sync_binlog_period(
    "sync_binlog",
    "Synchronously flush binary log to disk after"
    " every #th write to the file. Use 0 to disable synchronous"
    " flushing",
    GLOBAL_VAR(sync_binlog_period), CMD_LINE(REQUIRED_ARG),
    VALID_RANGE(0, UINT_MAX), DEFAULT(1), BLOCK_SIZE(1));

static Sys_var_uint Sys_sync_source_info(
    "sync_source_info",
    "Synchronize replication receiver positions to disk periodically, after "
    "the specified number of events. Use 0 to disable periodic "
    "synchronization.",
    GLOBAL_VAR(sync_masterinfo_period), CMD_LINE(REQUIRED_ARG),
    VALID_RANGE(0, UINT_MAX), DEFAULT(10000), BLOCK_SIZE(1));

static Sys_var_deprecated_alias Sys_sync_master_info("sync_master_info",
                                                     Sys_sync_source_info);

static Sys_var_ulonglong Sys_var_original_commit_timestamp(
    "original_commit_timestamp",
    "The time when the current transaction was committed on the originating "
    "source, measured in microseconds since 1970 (the \"epoch\").",
    SESSION_ONLY(original_commit_timestamp), NO_CMD_LINE,
    VALID_RANGE(0, MAX_COMMIT_TIMESTAMP_VALUE),
    DEFAULT(MAX_COMMIT_TIMESTAMP_VALUE), BLOCK_SIZE(1), NO_MUTEX_GUARD,
    IN_BINLOG, ON_CHECK(check_session_admin_or_replication_applier));

static Sys_var_ulong Sys_replica_transaction_retries(
    "replica_transaction_retries",
    "Number of times the replication applier will retry a transaction in "
    "case it failed with a deadlock or other transient error, before it gives "
    "up and stops.",
    GLOBAL_VAR(slave_trans_retries), CMD_LINE(REQUIRED_ARG),
    VALID_RANGE(0, ULONG_MAX), DEFAULT(10), BLOCK_SIZE(1));

static Sys_var_deprecated_alias Sys_slave_transaction_retries(
    "slave_transaction_retries", Sys_replica_transaction_retries);

static Sys_var_ulong Sys_replica_parallel_workers(
    "replica_parallel_workers",
    "Number of worker threads for executing events in parallel ",
    PERSIST_AS_READONLY GLOBAL_VAR(opt_mts_replica_parallel_workers),
    CMD_LINE(REQUIRED_ARG, OPT_REPLICA_PARALLEL_WORKERS),
    VALID_RANGE(0, MTS_MAX_WORKERS), DEFAULT(4), BLOCK_SIZE(1), NO_MUTEX_GUARD,
    NOT_IN_BINLOG, ON_CHECK(nullptr),
    ON_UPDATE(replica_parallel_workers_update));

static Sys_var_deprecated_alias Sys_slave_parallel_workers(
    "slave_parallel_workers", Sys_replica_parallel_workers);

static Sys_var_ulonglong Sys_replica_pending_jobs_size_max(
    "replica_pending_jobs_size_max",
    "Soft limit on the size, in bytes, of per-worker queues of events that "
    "have not yet been applied. The queue size may exceed this limit in case "
    "a single event is bigger than the limit.",
    GLOBAL_VAR(opt_mts_pending_jobs_size_max), CMD_LINE(REQUIRED_ARG),
    VALID_RANGE(1024, (ulonglong) ~(intptr)0), DEFAULT(128 * 1024 * 1024),
    BLOCK_SIZE(1024), ON_CHECK(nullptr));

static Sys_var_deprecated_alias Sys_slave_pending_jobs_size_max(
    "slave_pending_jobs_size_max", Sys_replica_pending_jobs_size_max);

static bool check_locale(sys_var *self, THD *thd, set_var *var) {
  if (!var->value) return false;

  MY_LOCALE *locale;
  char buff[STRING_BUFFER_USUAL_SIZE];
  if (var->value->result_type() == INT_RESULT) {
    const int lcno = (int)var->value->val_int();
    if (!(locale = my_locale_by_number(lcno))) {
      my_error(ER_UNKNOWN_LOCALE, MYF(0), llstr(lcno, buff));
      return true;
    }
    if (check_not_null(self, thd, var)) return true;
  } else  // STRING_RESULT
  {
    String str(buff, sizeof(buff), system_charset_info), *res;
    if (!(res = var->value->val_str(&str)))
      return true;
    else if (!(locale = my_locale_by_name(thd, res->ptr(), res->length()))) {
      const ErrConvString err(res);
      my_error(ER_UNKNOWN_LOCALE, MYF(0), err.ptr());
      return true;
    }
  }

  var->save_result.ptr = locale;

  if (!locale->errmsgs->is_loaded()) {
    mysql_mutex_lock(&LOCK_error_messages);
    if (!locale->errmsgs->is_loaded() && locale->errmsgs->read_texts()) {
      push_warning_printf(thd, Sql_condition::SL_WARNING, ER_UNKNOWN_ERROR,
                          "Can't process error message file for locale '%s'",
                          locale->name);
      mysql_mutex_unlock(&LOCK_error_messages);
      return true;
    }
    mysql_mutex_unlock(&LOCK_error_messages);
  }
  return false;
}

namespace {
struct Get_locale_name {
  explicit Get_locale_name(const MY_LOCALE *ml) : m_ml(ml) {}
  const uchar *get_name() const {
    return pointer_cast<const uchar *>(m_ml->name);
  }
  const MY_LOCALE *m_ml;
};
}  // namespace

static Sys_var_struct<MY_LOCALE, Get_locale_name> Sys_lc_messages(
    "lc_messages", "Set the language used for the error messages",
    SESSION_VAR(lc_messages), NO_CMD_LINE, DEFAULT(&my_default_lc_messages),
    NO_MUTEX_GUARD, NOT_IN_BINLOG, ON_CHECK(check_locale));

static Sys_var_struct<MY_LOCALE, Get_locale_name> Sys_lc_time_names(
    "lc_time_names",
    "Set the language used for the month "
    "names and the days of the week",
    SESSION_VAR(lc_time_names), NO_CMD_LINE, DEFAULT(&my_default_lc_time_names),
    NO_MUTEX_GUARD, IN_BINLOG, ON_CHECK(check_locale));

static Sys_var_tz Sys_time_zone("time_zone", "time_zone",
                                HINT_UPDATEABLE SESSION_VAR(time_zone),
                                NO_CMD_LINE, DEFAULT(&default_tz),
                                NO_MUTEX_GUARD, IN_BINLOG);

static bool fix_host_cache_size(sys_var *, THD *, enum_var_type) {
  hostname_cache_resize(host_cache_size);
  return false;
}

static Sys_var_uint Sys_host_cache_size(
    "host_cache_size",
    "How many host names should be cached to avoid resolving.",
    GLOBAL_VAR(host_cache_size), CMD_LINE(REQUIRED_ARG, OPT_HOST_CACHE_SIZE),
    VALID_RANGE(0, 65536), DEFAULT(HOST_CACHE_SIZE), BLOCK_SIZE(1),
    NO_MUTEX_GUARD, NOT_IN_BINLOG, ON_CHECK(nullptr),
    ON_UPDATE(fix_host_cache_size));

const Sys_var_multi_enum::ALIAS enforce_gtid_consistency_aliases[] = {
    {"OFF", 0},   {"ON", 1},   {"WARN", 2},
    {"FALSE", 0}, {"TRUE", 1}, {nullptr, 0}};
static Sys_var_enforce_gtid_consistency Sys_enforce_gtid_consistency(
    "enforce_gtid_consistency",
    "Prevents execution of statements that would be impossible to log "
    "in a transactionally safe manner. Currently, the disallowed "
    "statements include CREATE TEMPORARY TABLE inside transactions, "
    "all updates to non-transactional tables, and CREATE TABLE ... SELECT.",
    PERSIST_AS_READONLY GLOBAL_VAR(_gtid_consistency_mode),
    CMD_LINE(OPT_ARG, OPT_ENFORCE_GTID_CONSISTENCY),
    enforce_gtid_consistency_aliases, 3,
    DEFAULT(3 /*position of "FALSE" in enforce_gtid_consistency_aliases*/),
    DEFAULT(GTID_CONSISTENCY_MODE_ON), NO_MUTEX_GUARD, NOT_IN_BINLOG,
    ON_CHECK(check_session_admin_outside_trx_outside_sf_outside_sp));
const char *fixup_enforce_gtid_consistency_command_line(char *value_arg) {
  return Sys_enforce_gtid_consistency.fixup_command_line(value_arg);
}

static Sys_var_bool Sys_binlog_gtid_simple_recovery(
    "binlog_gtid_simple_recovery",
    "If this option is enabled, the server does not open more than "
    "two binary logs when initializing GTID_PURGED and "
    "GTID_EXECUTED, either during server restart or when binary "
    "logs are being purged. Enabling this option is useful when "
    "the server has already generated many binary logs without "
    "GTID events (e.g., having GTID_MODE = OFF). Note: If this "
    "option is enabled, GLOBAL.GTID_EXECUTED and "
    "GLOBAL.GTID_PURGED may be initialized wrongly in two cases: "
    "(1) All binary logs were generated by MySQL 5.7.5 or older, "
    "and GTID_MODE was ON for some binary logs but OFF for the "
    "newest binary log. (2) The oldest existing binary log was "
    "generated by MySQL 5.7.5 or older, and SET GTID_PURGED was "
    "issued after the oldest binary log was generated. If a wrong "
    "set is computed in one of case (1) or case (2), it will "
    "remain wrong even if the server is later restarted with this "
    "option disabled.",
    READ_ONLY GLOBAL_VAR(binlog_gtid_simple_recovery), CMD_LINE(OPT_ARG),
    DEFAULT(true));

static Sys_var_ulong Sys_sp_cache_size(
    "stored_program_cache",
    "The soft upper limit for number of cached stored routines for "
    "one connection.",
    GLOBAL_VAR(stored_program_cache_size), CMD_LINE(REQUIRED_ARG),
    VALID_RANGE(16, 512 * 1024), DEFAULT(256), BLOCK_SIZE(1));

static bool check_pseudo_replica_mode(sys_var *self, THD *thd, set_var *var) {
  if (check_session_admin_or_replication_applier(self, thd, var)) return true;
  if (check_outside_trx(self, thd, var)) return true;
  const longlong previous_val = thd->variables.pseudo_replica_mode;
  const longlong val = (longlong)var->save_result.ulonglong_value;
  bool rli_fake = false;

  rli_fake = thd->rli_fake ? true : false;

  if (rli_fake) {
    if (!val) {
      thd->rli_fake->end_info();
      delete thd->rli_fake;
      thd->rli_fake = nullptr;
    } else if (previous_val && val)
      goto ineffective;
    else if (!previous_val && val)
      push_warning(thd, Sql_condition::SL_WARNING, ER_WRONG_VALUE_FOR_VAR,
                   "'pseudo_replica_mode' is already ON.");
  } else {
    if (!previous_val && !val)
      goto ineffective;
    else if (previous_val && !val)
      push_warning(thd, Sql_condition::SL_WARNING, ER_WRONG_VALUE_FOR_VAR,
                   "Replica applier execution mode not active, "
                   "statement ineffective.");
  }
  goto end;

ineffective:
  push_warning(thd, Sql_condition::SL_WARNING, ER_WRONG_VALUE_FOR_VAR,
               "'pseudo_replica_mode' change was ineffective.");

end:
  return false;
}
static Sys_var_bool Sys_pseudo_replica_mode(
    "pseudo_replica_mode",
    "Internal variable that will be enabled while applying a "
    "Format_description_log_event encoded in a BINLOG statement printed "
    "by mysqlbinlog.",
    SESSION_ONLY(pseudo_replica_mode), NO_CMD_LINE, DEFAULT(false),
    NO_MUTEX_GUARD, NOT_IN_BINLOG, ON_CHECK(check_pseudo_replica_mode));

static Sys_var_deprecated_alias Sys_pseudo_slave_mode("pseudo_slave_mode",
                                                      Sys_pseudo_replica_mode);

#ifdef HAVE_GTID_NEXT_LIST
static bool check_gtid_next_list(sys_var *self, THD *thd, set_var *var) {
  DBUG_TRACE;
  my_error(ER_NOT_SUPPORTED_YET, MYF(0), "GTID_NEXT_LIST");
  if (check_session_admin_outside_trx_outside_sf_outside_sp(self, thd, var))
    return true;
  /*
    @todo: move this check into the set function and hold the lock on
    Gtid_mode::lock until the operation has completed, so that we are
    sure a concurrent connection does not change gtid_mode between
    check and fix - if we ever implement this variable.
  */
  if (global_gtid_mode.get() == Gtid_mode::OFF &&
      var->save_result.string_value.str != nullptr)
    my_error(ER_CANT_SET_GTID_NEXT_LIST_TO_NON_NULL_WHEN_GTID_MODE_IS_OFF,
             MYF(0));
  return false;
}

static bool update_gtid_next_list(sys_var *self, THD *thd, enum_var_type type) {
  assert(type == OPT_SESSION);
  if (thd->get_gtid_next_list() != nullptr)
    return gtid_acquire_ownership_multiple(thd) != 0 ? true : false;
  return false;
}

static Sys_var_gtid_set Sys_gtid_next_list(
    "gtid_next_list",
    "Before re-executing a transaction that contains multiple "
    "Global Transaction Identifiers, this variable must be set "
    "to the set of all re-executed transactions.",
    SESSION_ONLY(gtid_next_list), NO_CMD_LINE, DEFAULT(NULL), NO_MUTEX_GUARD,
    NOT_IN_BINLOG, ON_CHECK(check_gtid_next_list),
    ON_UPDATE(update_gtid_next_list));
export sys_var *Sys_gtid_next_list_ptr = &Sys_gtid_next_list;
#endif  // HAVE_GTID_NEXT_LIST

static Sys_var_gtid_next Sys_gtid_next(
    "gtid_next",
    "Specifies the Global Transaction Identifier for the following "
    "transaction.",
    SESSION_ONLY(gtid_next), NO_CMD_LINE, DEFAULT("AUTOMATIC"), NO_MUTEX_GUARD,
    NOT_IN_BINLOG, ON_CHECK(check_gtid_next));
export sys_var *Sys_gtid_next_ptr = &Sys_gtid_next;

static Sys_var_gtid_executed Sys_gtid_executed(
    "gtid_executed",
    "The global variable contains the set of GTIDs in the "
    "binary log. The session variable contains the set of GTIDs "
    "in the current, ongoing transaction.");

static bool check_gtid_purged(sys_var *self, THD *thd, set_var *var) {
  DBUG_TRACE;

  /*
    GTID_PURGED must not be set / updated when GR is running (it goes against
    the whole purpose of update everywhere replication).
  */
  if (is_group_replication_running()) {
    my_error(ER_UPDATE_GTID_PURGED_WITH_GR, MYF(0));
    return true;
  }

  if (!var->value || check_session_admin_outside_trx_outside_sf(self, thd, var))
    return true;

  if (var->value->result_type() != STRING_RESULT ||
      !var->save_result.string_value.str)
    return true;

  return false;
}

bool Sys_var_gtid_purged::global_update(THD *thd, set_var *var) {
  DBUG_TRACE;
  bool error = false;
  bool gtid_threshold_breach = false;

  global_sid_lock->wrlock();

  /*
    ensures the commit of the transaction started when saving the
    purged gtid set in the table
  */
  thd->lex->autocommit = true;

  /*
    SET GITD_PURGED command should ignore 'read-only' and 'super_read_only'
    options so that it can update 'mysql.gtid_executed' replication repository
    table.
  */
  thd->set_skip_readonly_check();
  char *previous_gtid_executed = nullptr, *previous_gtid_purged = nullptr,
       *current_gtid_executed = nullptr, *current_gtid_purged = nullptr;
  gtid_state->get_executed_gtids()->to_string(&previous_gtid_executed);
  gtid_state->get_lost_gtids()->to_string(&previous_gtid_purged);
  Gtid_set gtid_set(global_sid_map, global_sid_lock);
  bool starts_with_plus = false;
  enum_return_status ret = gtid_set.add_gtid_text(
      var->save_result.string_value.str, nullptr, &starts_with_plus);

  if (ret != RETURN_STATUS_OK) {
    error = true;
    goto end;
  }
  ret = gtid_state->add_lost_gtids(&gtid_set, starts_with_plus);
  if (ret != RETURN_STATUS_OK) {
    error = true;
    goto end;
  }
  gtid_state->get_executed_gtids()->to_string(&current_gtid_executed);
  gtid_state->get_lost_gtids()->to_string(&current_gtid_purged);

  gtid_threshold_breach =
      (gtid_state->get_executed_gtids()->get_gtid_count(
           gtid_state->get_server_sidno()) > GNO_WARNING_THRESHOLD);

  // Log messages saying that GTID_PURGED and GTID_EXECUTED were changed.
  LogErr(SYSTEM_LEVEL, ER_GTID_PURGED_WAS_UPDATED, previous_gtid_purged,
         current_gtid_purged);
  LogErr(SYSTEM_LEVEL, ER_GTID_EXECUTED_WAS_UPDATED, previous_gtid_executed,
         current_gtid_executed);

end:
  global_sid_lock->unlock();
  my_free(previous_gtid_executed);
  my_free(previous_gtid_purged);
  my_free(current_gtid_executed);
  my_free(current_gtid_purged);

  if (gtid_threshold_breach)
    LogErr(WARNING_LEVEL, ER_WARN_GTID_THRESHOLD_BREACH);

  return error;
}

Gtid_set *gtid_purged;
static Sys_var_gtid_purged Sys_gtid_purged(
    "gtid_purged",
    "The set of GTIDs that existed in previous, purged binary logs.",
    NON_PERSIST GLOBAL_VAR(gtid_purged), NO_CMD_LINE, DEFAULT(nullptr),
    NO_MUTEX_GUARD, NOT_IN_BINLOG, ON_CHECK(check_gtid_purged));
export sys_var *Sys_gtid_purged_ptr = &Sys_gtid_purged;

static Sys_var_gtid_owned Sys_gtid_owned(
    "gtid_owned",
    "The global variable lists all GTIDs owned by all threads. "
    "The session variable lists all GTIDs owned by the current thread.");

static Sys_var_gtid_mode Sys_gtid_mode(
    "gtid_mode",
    "Controls whether Global Transaction Identifiers (GTIDs) are "
    "enabled. Can be OFF, OFF_PERMISSIVE, ON_PERMISSIVE, or ON. OFF "
    "means that no transaction has a GTID. OFF_PERMISSIVE means that "
    "new transactions (committed in a client session using "
    "GTID_NEXT='AUTOMATIC') are not assigned any GTID, and "
    "replicated transactions are allowed to have or not have a "
    "GTID. ON_PERMISSIVE means that new transactions are assigned a "
    "GTID, and replicated transactions are allowed to have or not "
    "have a GTID. ON means that all transactions have a GTID. "
    "ON is required on a source before any replica can use "
    "SOURCE_AUTO_POSITION=1. To safely switch from OFF to ON, first "
    "set all servers to OFF_PERMISSIVE, then set all servers to "
    "ON_PERMISSIVE, then wait for all transactions without a GTID to "
    "be replicated and executed on all servers, and finally set all "
    "servers to GTID_MODE = ON.",
    PERSIST_AS_READONLY GLOBAL_VAR(Gtid_mode::sysvar_mode),
    CMD_LINE(REQUIRED_ARG), Gtid_mode::names, DEFAULT(Gtid_mode::DEFAULT),
    NO_MUTEX_GUARD, NOT_IN_BINLOG,
    ON_CHECK(check_session_admin_outside_trx_outside_sf_outside_sp));

static Sys_var_uint Sys_gtid_executed_compression_period(
    "gtid_executed_compression_period",
    "Compress the mysql.gtid_executed table whenever this number of "
    "transactions have been added, by waking up a foreground thread "
    "(compress_gtid_table). This compression method only operates when "
    "binary logging is disabled on the replica; if binary logging is "
    "enabled, the table is compressed every time the binary log is "
    "rotated, and this value is ignored. Before MySQL 8.0.23, the "
    "default is 1000, and from MySQL 8.0.23, the default is zero, which "
    "disables this compression method. This is because in releases from "
    "MySQL 8.0.17, InnoDB transactions are written to the "
    "mysql.gtid_executed table by a separate process to non-InnoDB "
    "transactions. If the server has a mix of InnoDB and non-InnoDB "
    "transactions, attempting to compress the table with the "
    "compress_gtid_table thread can slow this process, so from "
    "MySQL 8.0.17 it is recommended that you set "
    "gtid_executed_compression_period to 0.",
    GLOBAL_VAR(gtid_executed_compression_period), CMD_LINE(OPT_ARG),
    VALID_RANGE(0, UINT_MAX32), DEFAULT(0), BLOCK_SIZE(1));

static Sys_var_bool Sys_disconnect_on_expired_password(
    "disconnect_on_expired_password",
    "Give clients that don't signal password expiration support execution "
    "time "
    "error(s) instead of connection error",
    READ_ONLY GLOBAL_VAR(disconnect_on_expired_password), CMD_LINE(OPT_ARG),
    DEFAULT(true));

static Sys_var_bool Sys_validate_user_plugins(
    "validate_user_plugins",
    "Turns on additional validation of authentication plugins assigned "
    "to user accounts. ",
    READ_ONLY NOT_VISIBLE GLOBAL_VAR(validate_user_plugins), CMD_LINE(OPT_ARG),
    DEFAULT(true), NO_MUTEX_GUARD, NOT_IN_BINLOG);

static Sys_var_enum Sys_block_encryption_mode(
    "block_encryption_mode", "mode for AES_ENCRYPT/AES_DECRYPT",
    SESSION_VAR(my_aes_mode), CMD_LINE(REQUIRED_ARG), my_aes_opmode_names,
    DEFAULT(my_aes_128_ecb));

static bool check_track_session_sys_vars(sys_var *, THD *thd, set_var *var) {
  DBUG_TRACE;
  return thd->session_tracker.get_tracker(SESSION_SYSVARS_TRACKER)
      ->check(thd, var);
  return false;
}

static bool update_track_session_sys_vars(sys_var *, THD *thd,
                                          enum_var_type type) {
  DBUG_TRACE;
  /* Populate map only for session variable. */
  if (type == OPT_SESSION)
    return thd->session_tracker.get_tracker(SESSION_SYSVARS_TRACKER)
        ->update(thd);
  return false;
}

static Sys_var_charptr Sys_track_session_sys_vars(
    "session_track_system_variables",
    "Track changes in registered system variables.",
    SESSION_VAR(track_sysvars_ptr), CMD_LINE(REQUIRED_ARG), IN_FS_CHARSET,
    DEFAULT("time_zone,autocommit,character_set_client,character_set_results,"
            "character_set_connection"),
    NO_MUTEX_GUARD, NOT_IN_BINLOG, ON_CHECK(check_track_session_sys_vars),
    ON_UPDATE(update_track_session_sys_vars));
export sys_var *Sys_track_session_sys_vars_ptr = &Sys_track_session_sys_vars;

static bool update_session_track_schema(sys_var *, THD *thd, enum_var_type) {
  DBUG_TRACE;
  return thd->session_tracker.get_tracker(CURRENT_SCHEMA_TRACKER)->update(thd);
}

static Sys_var_bool Sys_session_track_schema(
    "session_track_schema", "Track changes to the 'default schema'.",
    SESSION_VAR(session_track_schema), CMD_LINE(OPT_ARG), DEFAULT(true),
    NO_MUTEX_GUARD, NOT_IN_BINLOG, ON_CHECK(nullptr),
    ON_UPDATE(update_session_track_schema));

static bool update_session_track_tx_info(sys_var *, THD *thd, enum_var_type) {
  DBUG_TRACE;
  TX_TRACKER_GET(tst);
  return tst->update(thd);
}

static const char *session_track_transaction_info_names[] = {
    "OFF", "STATE", "CHARACTERISTICS", NullS};

static Sys_var_enum Sys_session_track_transaction_info(
    "session_track_transaction_info",
    "Track changes to the transaction attributes. OFF to disable; "
    "STATE to track just transaction state (Is there an active transaction? "
    "Does it have any data? etc.); CHARACTERISTICS to track transaction "
    "state "
    "and report all statements needed to start a transaction with the same "
    "characteristics (isolation level, read only/read write, snapshot - "
    "but not any work done / data modified within the transaction).",
    SESSION_VAR(session_track_transaction_info), CMD_LINE(REQUIRED_ARG),
    session_track_transaction_info_names, DEFAULT(TX_TRACK_NONE),
    NO_MUTEX_GUARD, NOT_IN_BINLOG, ON_CHECK(nullptr),
    ON_UPDATE(update_session_track_tx_info));

static bool update_session_track_state_change(sys_var *, THD *thd,
                                              enum_var_type) {
  DBUG_TRACE;
  return thd->session_tracker.get_tracker(SESSION_STATE_CHANGE_TRACKER)
      ->update(thd);
}

static Sys_var_bool Sys_session_track_state_change(
    "session_track_state_change", "Track changes to the 'session state'.",
    SESSION_VAR(session_track_state_change), CMD_LINE(OPT_ARG), DEFAULT(false),
    NO_MUTEX_GUARD, NOT_IN_BINLOG, ON_CHECK(nullptr),
    ON_UPDATE(update_session_track_state_change));

static bool handle_offline_mode(sys_var *, THD *thd, enum_var_type) {
  DBUG_TRACE;
  DEBUG_SYNC(thd, "after_lock_offline_mode_acquire");

  if (mysqld_offline_mode()) {
    // Unlock the global system variable lock as kill holds LOCK_thd_data.
    mysql_mutex_unlock(&LOCK_global_system_variables);
    killall_non_super_threads(thd);
    mysql_mutex_lock(&LOCK_global_system_variables);
  }

  return false;
}

/**
  Checks if user has an additional CONNECTION_ADMIN privilege, needed
  to modify OFFLINE_MODE system variable (unless having SUPER).

  @retval true failure
  @retval false success

  @param thd the session context
*/
static bool check_offline_mode(sys_var * /*self*/, THD *thd,
                               set_var * /*setv*/) {
  Security_context *sctx = thd->security_context();
  if (!sctx->has_global_grant(STRING_WITH_LEN("CONNECTION_ADMIN")).first &&
      !sctx->check_access(SUPER_ACL)) {
    my_error(ER_SPECIFIC_ACCESS_DENIED_ERROR, MYF(0),
             "SYSTEM_VARIABLES_ADMIN plus CONNECTION_ADMIN or SUPER");
    return true;
  }
  return false;
}

static Sys_var_bool Sys_offline_mode("offline_mode",
                                     "Make the server into offline mode",
                                     GLOBAL_VAR(offline_mode),
                                     CMD_LINE(OPT_ARG), DEFAULT(false),
                                     NO_MUTEX_GUARD, NOT_IN_BINLOG,
                                     ON_CHECK(check_offline_mode),
                                     ON_UPDATE(handle_offline_mode));

static Sys_var_bool Sys_avoid_temporal_upgrade(
    "avoid_temporal_upgrade",
    "When this option is enabled, the pre-5.6.4 temporal types are "
    "not upgraded to the new format for ALTER TABLE requests "
    "ADD/CHANGE/MODIFY"
    " COLUMN, ADD INDEX or FORCE operation. "
    "This variable is deprecated and will be removed in a future release.",
    GLOBAL_VAR(avoid_temporal_upgrade),
    CMD_LINE(OPT_ARG, OPT_AVOID_TEMPORAL_UPGRADE), DEFAULT(false),
    NO_MUTEX_GUARD, NOT_IN_BINLOG, ON_CHECK(nullptr), ON_UPDATE(nullptr),
    DEPRECATED_VAR(""));

static Sys_var_bool Sys_show_old_temporals(
    "show_old_temporals",
    "When this option is enabled, the pre-5.6.4 temporal types will "
    "be marked in the 'SHOW CREATE TABLE' and 'INFORMATION_SCHEMA.COLUMNS' "
    "table as a comment in COLUMN_TYPE field. "
    "This variable is deprecated and will be removed in a future release.",
    SESSION_VAR(show_old_temporals), CMD_LINE(OPT_ARG, OPT_SHOW_OLD_TEMPORALS),
    DEFAULT(false), NO_MUTEX_GUARD, NOT_IN_BINLOG,
    ON_CHECK(check_session_admin_no_super), ON_UPDATE(nullptr),
    DEPRECATED_VAR(""));

static Sys_var_charptr Sys_disabled_storage_engines(
    "disabled_storage_engines",
    "Limit CREATE TABLE for the storage engines listed",
    READ_ONLY GLOBAL_VAR(opt_disabled_storage_engines), CMD_LINE(REQUIRED_ARG),
    IN_SYSTEM_CHARSET, DEFAULT(""));

static Sys_var_bool Sys_persisted_globals_load(
    PERSISTED_GLOBALS_LOAD,
    "When this option is enabled, config file mysqld-auto.cnf is read "
    "and applied to server, else this file is ignored even if present.",
    READ_ONLY NON_PERSIST GLOBAL_VAR(persisted_globals_load), CMD_LINE(OPT_ARG),
    DEFAULT(true), NO_MUTEX_GUARD, NOT_IN_BINLOG, ON_CHECK(nullptr),
    ON_UPDATE(nullptr));

static bool sysvar_check_authid_string(sys_var *, THD *thd, set_var *var) {
  /*
    Since mandatory_roles is similar to a GRANT role statement without a
    GRANT ADMIN privilege, setting this variable requires both the
    ROLE_ADMIN and the SYSTEM_VARIABLES_ADMIN.
  */
  Security_context *sctx = thd->security_context();
  assert(sctx != nullptr);
  if (sctx && !sctx->has_global_grant(STRING_WITH_LEN("ROLE_ADMIN")).first) {
    my_error(ER_SPECIFIC_ACCESS_DENIED_ERROR, MYF(0),
             "SYSTEM_VARIABLES_ADMIN or SUPER privileges, as well as the "
             "ROLE_ADMIN");
    /* No privilege access error */
    return true;
  }
  if (var->save_result.string_value.str == nullptr) {
    var->save_result.string_value.str = const_cast<char *>("");
    var->save_result.string_value.length = 0;
  }
  return check_authorization_id_string(thd, var->save_result.string_value);
}

static bool sysvar_update_mandatory_roles(sys_var *, THD *, enum_var_type) {
  update_mandatory_roles();
  return false;
}

static PolyLock_mutex PLock_sys_mandatory_roles(&LOCK_mandatory_roles);
static Sys_var_lexstring Sys_mandatory_roles(
    "mandatory_roles",
    "All the specified roles are always considered granted to every user and "
    "they"
    " can't be revoked. Mandatory roles still require activation unless they "
    "are made into "
    "default roles. The granted roles will not be visible in the "
    "mysql.role_edges"
    " table.",
    GLOBAL_VAR(opt_mandatory_roles), CMD_LINE(REQUIRED_ARG), IN_SYSTEM_CHARSET,
    DEFAULT(""), &PLock_sys_mandatory_roles, NOT_IN_BINLOG,
    ON_CHECK(sysvar_check_authid_string),
    ON_UPDATE(sysvar_update_mandatory_roles));

static Sys_var_bool Sys_always_activate_granted_roles(
    "activate_all_roles_on_login",
    "Automatically set all granted roles as active after the user has "
    "authenticated successfully.",
    GLOBAL_VAR(opt_always_activate_granted_roles), CMD_LINE(OPT_ARG),
    DEFAULT(false), NO_MUTEX_GUARD, NOT_IN_BINLOG, ON_CHECK(nullptr),
    ON_UPDATE(nullptr));

static PolyLock_mutex plock_sys_password_history(&LOCK_password_history);
static Sys_var_uint Sys_password_history(
    "password_history",
    "The number of old passwords to check in the history."
    " Set to 0 (the default) to turn the checks off",
    GLOBAL_VAR(global_password_history), CMD_LINE(REQUIRED_ARG),
    VALID_RANGE(0, UINT_MAX32), DEFAULT(0), BLOCK_SIZE(1),
    &plock_sys_password_history);

static PolyLock_mutex plock_sys_password_reuse_interval(
    &LOCK_password_reuse_interval);
static Sys_var_uint Sys_password_reuse_interval(
    "password_reuse_interval",
    "The minimum number of days that need to pass before a password can "
    "be reused. Set to 0 (the default) to turn the checks off",
    GLOBAL_VAR(global_password_reuse_interval), CMD_LINE(REQUIRED_ARG),
    VALID_RANGE(0, UINT_MAX32), DEFAULT(0), BLOCK_SIZE(1),
    &plock_sys_password_reuse_interval);

static bool check_resultset_metadata(sys_var *, THD *thd, set_var *var) {
  /*
    Set @@resultset_metadata to the value other than FULL only if
    the client supports it.
  */
  if (var->save_result.ulonglong_value != RESULTSET_METADATA_FULL &&
      !thd->get_protocol()->has_client_capability(
          CLIENT_OPTIONAL_RESULTSET_METADATA)) {
    my_error(ER_CLIENT_DOES_NOT_SUPPORT, MYF(0), "optional metadata transfer");
    return true;
  }
  return false;
}

static const char *resultset_metadata_names[] = {"NONE", "FULL", NullS};

static Sys_var_enum Sys_resultset_metadata(
    "resultset_metadata",
    "Controls what meatadata the server will send to the client: "
    "either FULL (default) for all metadata, NONE for no metadata.",
    SESSION_ONLY(resultset_metadata), NO_CMD_LINE, resultset_metadata_names,
    DEFAULT(static_cast<ulong>(RESULTSET_METADATA_FULL)), NO_MUTEX_GUARD,
    NOT_IN_BINLOG, ON_CHECK(check_resultset_metadata), ON_UPDATE(nullptr));

static bool check_binlog_row_value_options(sys_var *self, THD *thd,
                                           set_var *var) {
  DBUG_TRACE;
  if (check_session_admin_outside_trx_outside_sf_outside_sp(self, thd, var))
    return true;
  if (var->save_result.ulonglong_value != 0) {
    const char *msg = nullptr;
    int code = ER_WARN_BINLOG_PARTIAL_UPDATES_DISABLED;
    if (!mysql_bin_log.is_open())
      msg = "the binary log is closed";
    else if (!var->is_global_persist()) {
      if (!thd->variables.sql_log_bin)
        msg = "the binary log is disabled";
      else if (thd->variables.binlog_format == BINLOG_FORMAT_STMT)
        msg = "binlog_format=STATEMENT";
      else if (log_bin_use_v1_row_events) {
        msg = "binlog_row_value_options=PARTIAL_JSON";
        code = ER_WARN_BINLOG_V1_ROW_EVENTS_DISABLED;
      } else if (thd->variables.binlog_row_image == BINLOG_ROW_IMAGE_FULL) {
        msg = "binlog_row_image=FULL";
        code = ER_WARN_BINLOG_PARTIAL_UPDATES_SUGGESTS_PARTIAL_IMAGES;
      }
    } else {
      if (global_system_variables.binlog_format == BINLOG_FORMAT_STMT)
        msg = "binlog_format=STATEMENT";
      else if (log_bin_use_v1_row_events) {
        msg = "binlog_row_value_options=PARTIAL_JSON";
        code = ER_WARN_BINLOG_V1_ROW_EVENTS_DISABLED;
      } else if (global_system_variables.binlog_row_image ==
                 BINLOG_ROW_IMAGE_FULL) {
        msg = "binlog_row_image=FULL";
        code = ER_WARN_BINLOG_PARTIAL_UPDATES_SUGGESTS_PARTIAL_IMAGES;
      }
    }
    if (msg) {
      switch (code) {
        case ER_WARN_BINLOG_PARTIAL_UPDATES_DISABLED:
          push_warning_printf(
              thd, Sql_condition::SL_WARNING, code,
              ER_THD(thd, ER_WARN_BINLOG_PARTIAL_UPDATES_DISABLED), msg,
              "PARTIAL_JSON");
          break;
        case ER_WARN_BINLOG_PARTIAL_UPDATES_SUGGESTS_PARTIAL_IMAGES:
          push_warning_printf(
              thd, Sql_condition::SL_WARNING, code,
              ER_THD(thd,
                     ER_WARN_BINLOG_PARTIAL_UPDATES_SUGGESTS_PARTIAL_IMAGES),
              msg, "PARTIAL_JSON");
          break;
        case ER_WARN_BINLOG_V1_ROW_EVENTS_DISABLED:
          push_warning_printf(
              thd, Sql_condition::SL_WARNING, code,
              ER_THD(thd, ER_WARN_BINLOG_V1_ROW_EVENTS_DISABLED), msg);
          break;
        default:
          assert(0); /* purecov: deadcode */
      }
    }
  }

  return false;
}

const char *binlog_row_value_options_names[] = {"PARTIAL_JSON", nullptr};
static Sys_var_set Sys_binlog_row_value_options(
    "binlog_row_value_options",
    "When set to PARTIAL_JSON, this option enables a space-efficient "
    "row-based binary log format for UPDATE statements that modify a "
    "JSON value using only the functions JSON_SET, JSON_REPLACE, and "
    "JSON_REMOVE. For such updates, only the modified parts of the "
    "JSON document are included in the binary log, so small changes of "
    "big documents may need significantly less space.",
    SESSION_VAR(binlog_row_value_options), CMD_LINE(REQUIRED_ARG),
    binlog_row_value_options_names, DEFAULT(0), NO_MUTEX_GUARD, NOT_IN_BINLOG,
    ON_CHECK(check_binlog_row_value_options));

static bool check_keyring_access(sys_var *, THD *thd, set_var *) {
  if (!thd->security_context()->check_access(SUPER_ACL) &&
      !(thd->security_context()
            ->has_global_grant(STRING_WITH_LEN("ENCRYPTION_KEY_ADMIN"))
            .first)) {
    my_error(ER_KEYRING_ACCESS_DENIED_ERROR, MYF(0),
             "SUPER or ENCRYPTION_KEY_ADMIN");
    return true;
  }
  return false;
}

/**
  This is a mutex used to protect global variable @@keyring_operations.
*/
static PolyLock_mutex PLock_keyring_operations(&LOCK_keyring_operations);
/**
  This variable provides access to keyring service APIs. When this variable
  is disabled calls to keyring_key_generate(), keyring_key_store() and
  keyring_key_remove() will report error until this variable is enabled.
  This variable is protected under a mutex named PLock_keyring_operations.
  To access this variable you must first set this mutex.

  @sa PLock_keyring_operations
*/
static Sys_var_bool Sys_keyring_operations(
    "keyring_operations",
    "This variable provides access to keyring service APIs. When this "
    "option is disabled calls to keyring_key_generate(), keyring_key_store() "
    "and keyring_key_remove() will report error until this variable is "
    "enabled.",
    NON_PERSIST GLOBAL_VAR(opt_keyring_operations), NO_CMD_LINE, DEFAULT(true),
    &PLock_keyring_operations, NOT_IN_BINLOG, ON_CHECK(check_keyring_access),
    ON_UPDATE(nullptr));

static bool check_default_collation_for_utf8mb4(sys_var *self, THD *thd,
                                                set_var *var) {
  if (check_collation_not_null(self, thd, var)) {
    return true;
  }

  if (!var->value)
    var->save_result.ptr = reinterpret_cast<void *>(self->get_default());

  auto cs = static_cast<const CHARSET_INFO *>(var->save_result.ptr);
  if (cs == &my_charset_utf8mb4_0900_ai_ci ||
      cs == &my_charset_utf8mb4_general_ci)
    return false;

  my_error(ER_INVALID_DEFAULT_UTF8MB4_COLLATION, MYF(0), cs->m_coll_name);
  return true;
}

static Sys_var_struct<CHARSET_INFO, Get_name> Sys_default_collation_for_utf8mb4(
    "default_collation_for_utf8mb4",
    "Controls default collation for utf8mb4 while replicating implicit "
    "utf8mb4 collations.",
    SESSION_VAR(default_collation_for_utf8mb4), NO_CMD_LINE,
    DEFAULT(&my_charset_utf8mb4_0900_ai_ci), NO_MUTEX_GUARD, IN_BINLOG,
    ON_CHECK(check_default_collation_for_utf8mb4),
    ON_UPDATE(update_deprecated));

static Sys_var_bool Sys_show_create_table_verbosity(
    "show_create_table_verbosity",
    "When this option is enabled, it increases the verbosity of "
    "'SHOW CREATE TABLE'.",
    SESSION_VAR(show_create_table_verbosity), CMD_LINE(OPT_ARG), DEFAULT(false),
    NO_MUTEX_GUARD, NOT_IN_BINLOG, ON_CHECK(nullptr), ON_UPDATE(nullptr));

static const char *use_secondary_engine_values[] = {"OFF", "ON", "FORCED",
                                                    nullptr};
static Sys_var_enum Sys_use_secondary_engine(
    "use_secondary_engine",
    "Controls preparation of SELECT statements against secondary storage "
    "engine. Valid values: OFF/ON/FORCED. OFF = Prepare only against primary "
    "storage engine. ON = First prepare against secondary storage engine, "
    "reprepare against primary storage engine if error. FORCED = Prepare all "
    "SELECT statements referencing one or more base tables only against "
    "secondary storage engine.",
    HINT_UPDATEABLE SESSION_ONLY(use_secondary_engine), NO_CMD_LINE,
    use_secondary_engine_values, DEFAULT(SECONDARY_ENGINE_ON), NO_MUTEX_GUARD,
    NOT_IN_BINLOG, ON_CHECK(nullptr), ON_UPDATE(nullptr));

static Sys_var_session_special Sys_statement_id(
    "statement_id",
    "statement_id: represents the id of the query "
    "When this option is enabled it returns the statement id to the client, "
    "the client can find more data about this query from the performance schema"
    "(such as: events_statements_history table, rpd_query_stats table etc)  by "
    "searching for a specific statement_id value.",
    READ_ONLY sys_var::ONLY_SESSION, NO_CMD_LINE, VALID_RANGE(0, INT_MAX64),
    BLOCK_SIZE(1), NO_MUTEX_GUARD, NOT_IN_BINLOG, ON_CHECK(nullptr),
    ON_UPDATE(nullptr), ON_READ(read_statement_id));

/**
  Cost threshold for executing queries in a secondary storage engine. Only
  queries that have an estimated cost above this value will be attempted
  executed in a secondary storage engine.

  Secondary storage engines are meant to accelerate queries that would otherwise
  take a relatively long time to execute. If a secondary storage engine accepts
  a query, it is assumed that it will be able to accelerate it. However, if the
  estimated cost of the query is low, the query will execute fast in the primary
  engine too, so there is little to gain by offloading the query to the
  secondary engine.

  The default value aims to avoid use of secondary storage engines for queries
  that could be executed by the primary engine in a few tenths of seconds or
  less, and attempt to use secondary storage engines for queries would take
  seconds or more.
*/
static Sys_var_double Sys_secondary_engine_cost_threshold(
    "secondary_engine_cost_threshold",
    "Controls which statements to consider for execution in a secondary "
    "storage engine. Only statements that have a cost estimate higher than "
    "this value will be attempted executed in a secondary storage engine.",
    HINT_UPDATEABLE SESSION_VAR(secondary_engine_cost_threshold),
    CMD_LINE(OPT_ARG), VALID_RANGE(0, DBL_MAX), DEFAULT(100000), NO_MUTEX_GUARD,
    NOT_IN_BINLOG, ON_CHECK(nullptr), ON_UPDATE(nullptr));

static Sys_var_bool Sys_sql_require_primary_key{
    "sql_require_primary_key",
    "When set, tables must be created with a primary key, and an existing "
    "primary key cannot be removed with 'ALTER TABLE'. Attempts to do so "
    "will result in an error.",
    HINT_UPDATEABLE SESSION_VAR(sql_require_primary_key),
    CMD_LINE(OPT_ARG),
    DEFAULT(false),
    NO_MUTEX_GUARD,
    IN_BINLOG,
    ON_CHECK(check_session_admin)};

static Sys_var_bool Sys_sql_generate_invisible_primary_key(
    "sql_generate_invisible_primary_key",
    "When set, if a table is created without a primary key then server "
    "generates invisible auto-increment column as a primary key for the table.",
    SESSION_VAR(sql_generate_invisible_primary_key), CMD_LINE(OPT_ARG),
    DEFAULT(false), NO_MUTEX_GUARD, NOT_IN_BINLOG,
    ON_CHECK(check_session_admin), ON_UPDATE(nullptr));

static Sys_var_bool Sys_show_gipk_in_create_table_and_information_schema(
    "show_gipk_in_create_table_and_information_schema",
    "When set, if a primary key is generated for a table then SHOW commands "
    "and INFORMATION_SCHEMA tables shows generated invisible primary key "
    "definition.",
    SESSION_VAR(show_gipk_in_create_table_and_information_schema),
    CMD_LINE(OPT_ARG), DEFAULT(true), NO_MUTEX_GUARD, NOT_IN_BINLOG,
    ON_CHECK(nullptr), ON_UPDATE(nullptr));

static Sys_var_charptr Sys_sys_variables_admin_subject(
    PERSIST_ONLY_ADMIN_X509_SUBJECT,
    "The client peer certificate name required to enable setting all "
    "system variables via SET PERSIST[_ONLY]",
    READ_ONLY NON_PERSIST GLOBAL_VAR(sys_var_persist_only_admin_x509_subject),
    CMD_LINE(OPT_ARG), IN_SYSTEM_CHARSET, DEFAULT(""));

static Sys_var_ulong Sys_binlog_row_event_max_size(
    "binlog_row_event_max_size",
    "The maximum size of a row-based binary log event in bytes. Rows will be "
    "grouped into events smaller than this size if possible. "
    "The value has to be a multiple of 256.",
    READ_ONLY GLOBAL_VAR(binlog_row_event_max_size), CMD_LINE(REQUIRED_ARG),
    VALID_RANGE(256, ULONG_MAX), DEFAULT(8192), BLOCK_SIZE(256));

static bool check_group_replication_consistency(sys_var *self, THD *thd,
                                                set_var *var) {
  if (var->type == OPT_GLOBAL || var->type == OPT_PERSIST) {
    Security_context *sctx = thd->security_context();
    if (!sctx->check_access(SUPER_ACL) &&
        !sctx->has_global_grant(STRING_WITH_LEN("GROUP_REPLICATION_ADMIN"))
             .first) {
      my_error(ER_SPECIFIC_ACCESS_DENIED_ERROR, MYF(0),
               "SUPER or GROUP_REPLICATION_ADMIN");
      return true;
    }
  }

  return check_outside_trx(self, thd, var);
}

static const char *group_replication_consistency_names[] = {
    "EVENTUAL", "BEFORE_ON_PRIMARY_FAILOVER", "BEFORE",
    "AFTER",    "BEFORE_AND_AFTER",           NullS};

static Sys_var_enum Sys_group_replication_consistency(
    "group_replication_consistency",
    "Transaction consistency guarantee, possible values: EVENTUAL, "
    "BEFORE_ON_PRIMARY_FAILOVER, BEFORE, AFTER, BEFORE_AND_AFTER",
    SESSION_VAR(group_replication_consistency), CMD_LINE(OPT_ARG),
    group_replication_consistency_names,
    DEFAULT(GROUP_REPLICATION_CONSISTENCY_EVENTUAL), NO_MUTEX_GUARD,
    NOT_IN_BINLOG, ON_CHECK(check_group_replication_consistency),
    ON_UPDATE(nullptr));

static bool check_binlog_encryption_admin(sys_var *, THD *thd, set_var *) {
  DBUG_TRACE;
  if (!thd->security_context()->check_access(SUPER_ACL) &&
      !(thd->security_context()
            ->has_global_grant(STRING_WITH_LEN("BINLOG_ENCRYPTION_ADMIN"))
            .first)) {
    my_error(ER_SPECIFIC_ACCESS_DENIED_ERROR, MYF(0),
             "SUPER or BINLOG_ENCRYPTION_ADMIN");
    return true;
  }
  return false;
}

bool Sys_var_binlog_encryption::global_update(THD *thd, set_var *var) {
  DBUG_TRACE;

  /* No-op if trying to set to current value */
  const bool new_value = var->save_result.ulonglong_value;
  if (new_value == rpl_encryption.is_enabled()) return false;

  DEBUG_SYNC(thd, "after_locking_global_sys_var_set_binlog_enc");
  /* We unlock in following statement to avoid deadlock involving following
   * conditions.
   * ------------------------------------------------------------------------
   * Thread 1 (START SLAVE)  has locked channel_map and waiting for cond_wait
   * that is supposed to be done by Thread 2.
   *
   * Thread 2 (handle_slave_io) is supposed to signal Thread 1 but waiting to
   * lock LOCK_global_system_variables.
   *
   * Thread 3 (SET GLOBAL binlog_encryption=ON|OFF) has locked
   * LOCK_global_system_variables and waiting for channel_map.
   */
  mysql_mutex_unlock(&LOCK_global_system_variables);
  /* Set the option new value */
  bool res = false;
  if (new_value)
    res = rpl_encryption.enable(thd);
  else
    rpl_encryption.disable(thd);
  mysql_mutex_lock(&LOCK_global_system_variables);
  return res;
}

static Sys_var_binlog_encryption Sys_binlog_encryption(
    "binlog_encryption", "Enable/disable binary and relay logs encryption.",
    GLOBAL_VAR(rpl_encryption.get_enabled_var()), CMD_LINE(OPT_ARG),
    DEFAULT(false), NO_MUTEX_GUARD, NOT_IN_BINLOG,
    ON_CHECK(check_binlog_encryption_admin));

static Sys_var_bool Sys_binlog_rotate_encryption_master_key_at_startup(
    "binlog_rotate_encryption_master_key_at_startup",
    "Force binlog encryption master key rotation at startup",
    READ_ONLY GLOBAL_VAR(
        rpl_encryption.get_master_key_rotation_at_startup_var()),
    CMD_LINE(OPT_ARG), DEFAULT(false), NO_MUTEX_GUARD, NOT_IN_BINLOG);

static Sys_var_uint Sys_original_server_version(
    "original_server_version",
    "The version of the server where the transaction was originally executed",
    SESSION_ONLY(original_server_version), NO_CMD_LINE,
    VALID_RANGE(0, UNDEFINED_SERVER_VERSION), DEFAULT(UNDEFINED_SERVER_VERSION),
    BLOCK_SIZE(1), NO_MUTEX_GUARD, IN_BINLOG,
    ON_CHECK(check_session_admin_or_replication_applier));

static Sys_var_uint Sys_immediate_server_version(
    "immediate_server_version",
    "The server version of the immediate server in the replication topology",
    SESSION_ONLY(immediate_server_version), NO_CMD_LINE,
    VALID_RANGE(0, UNDEFINED_SERVER_VERSION), DEFAULT(UNDEFINED_SERVER_VERSION),
    BLOCK_SIZE(1), NO_MUTEX_GUARD, IN_BINLOG,
    ON_CHECK(check_session_admin_or_replication_applier));

static bool check_set_default_table_encryption_access(sys_var *self
                                                      [[maybe_unused]],
                                                      THD *thd, set_var *var) {
  DBUG_EXECUTE_IF("skip_table_encryption_admin_check_for_set",
                  { return false; });
  if ((var->type == OPT_GLOBAL || var->type == OPT_PERSIST) &&
      is_group_replication_running()) {
    my_message(ER_GROUP_REPLICATION_RUNNING,
               "The default_table_encryption option cannot be changed when "
               "Group replication is running.",
               MYF(0));
    return true;
  }

  // Should own one of SUPER or both (SYSTEM_VARIABLES_ADMIN and
  // TABLE_ENCRYPTION_ADMIN), unless this is the session option and
  // the value is unchanged.
  const longlong previous_val = thd->variables.default_table_encryption;
  const longlong val = (longlong)var->save_result.ulonglong_value;
  if ((!var->is_global_persist() && val == previous_val) ||
      thd->security_context()->check_access(SUPER_ACL) ||
      (thd->security_context()
           ->has_global_grant(STRING_WITH_LEN("SYSTEM_VARIABLES_ADMIN"))
           .first &&
       thd->security_context()
           ->has_global_grant(STRING_WITH_LEN("TABLE_ENCRYPTION_ADMIN"))
           .first)) {
    return false;
  }

  my_error(ER_SPECIFIC_ACCESS_DENIED_ERROR, MYF(0),
           "SUPER or SYSTEM_VARIABLES_ADMIN and TABLE_ENCRYPTION_ADMIN");
  return true;
}

static Sys_var_bool Sys_default_table_encryption(
    "default_table_encryption",
    "Database and tablespace are created with this default encryption property "
    "unless the user specifies an explicit encryption property.",
    HINT_UPDATEABLE SESSION_VAR(default_table_encryption), CMD_LINE(OPT_ARG),
    DEFAULT(false), NO_MUTEX_GUARD, IN_BINLOG,
    ON_CHECK(check_set_default_table_encryption_access), ON_UPDATE(nullptr));

static bool check_set_table_encryption_privilege_access(sys_var *, THD *thd,
                                                        set_var *) {
  DBUG_EXECUTE_IF("skip_table_encryption_admin_check_for_set",
                  { return false; });
  if (!thd->security_context()->check_access(SUPER_ACL)) {
    my_error(ER_SPECIFIC_ACCESS_DENIED_ERROR, MYF(0), "SUPER");
    return true;
  }
  return false;
}

static Sys_var_bool Sys_table_encryption_privilege_check(
    "table_encryption_privilege_check",
    "Indicates if server enables privilege check when user tries to use "
    "non-default value for CREATE DATABASE or CREATE TABLESPACE or when "
    "user tries to do CREATE TABLE with ENCRYPTION option which deviates "
    "from per-database default.",
    GLOBAL_VAR(opt_table_encryption_privilege_check), CMD_LINE(OPT_ARG),
    DEFAULT(false), NO_MUTEX_GUARD, NOT_IN_BINLOG,
    ON_CHECK(check_set_table_encryption_privilege_access), ON_UPDATE(nullptr));

static Sys_var_bool Sys_var_print_identified_with_as_hex(
    "print_identified_with_as_hex",
    "SHOW CREATE USER will print the AS clause as HEX if it contains "
    "non-prinable characters",
    SESSION_VAR(print_identified_with_as_hex), CMD_LINE(OPT_ARG),
    DEFAULT(false));

/**
   Session only flag to skip printing secondary engine in SHOW CREATE
   TABLE.

   @sa store_create_info
*/
static Sys_var_bool Sys_var_show_create_table_skip_secondary_engine(
    "show_create_table_skip_secondary_engine",
    "SHOW CREATE TABLE will skip SECONDARY_ENGINE when printing the table "
    "definition",
    SESSION_ONLY(show_create_table_skip_secondary_engine), NO_CMD_LINE,
    DEFAULT(false));

static Sys_var_uint Sys_generated_random_password_length(
    "generated_random_password_length",
    "Determines the length randomly generated passwords in CREATE USER-,"
    "SET PASSWORD- or ALTER USER statements",
    SESSION_VAR(generated_random_password_length), CMD_LINE(REQUIRED_ARG),
    VALID_RANGE(5, 255), DEFAULT(20), BLOCK_SIZE(1), NO_MUTEX_GUARD, IN_BINLOG,
    ON_CHECK(nullptr));

static bool check_set_protocol_compression_algorithms(sys_var *, THD *,
                                                      set_var *var) {
  if (!(var->save_result.string_value.str)) return true;
  return validate_compression_attributes(var->save_result.string_value.str,
                                         std::string(), true);
}

static Sys_var_charptr Sys_protocol_compression_algorithms(
    "protocol_compression_algorithms",
    "List of compression algorithms supported by server. Supported values "
    "are any combination of zlib, zstd, uncompressed. Command line clients "
    "may use the --compression-algorithms flag to specify a set of algorithms, "
    "and the connection will use an algorithm supported by both client and "
    "server. It picks zlib if both client and server support it; otherwise it "
    "picks zstd if both support it; otherwise it picks uncompressed if both "
    "support it; otherwise it fails.",
    GLOBAL_VAR(opt_protocol_compression_algorithms), CMD_LINE(REQUIRED_ARG),
    IN_FS_CHARSET,
    DEFAULT(const_cast<char *>(PROTOCOL_COMPRESSION_DEFAULT_VALUE)),
    NO_MUTEX_GUARD, NOT_IN_BINLOG,
    ON_CHECK(check_set_protocol_compression_algorithms), ON_UPDATE(nullptr));

static bool check_set_require_row_format(sys_var *, THD *thd, set_var *var) {
  /*
   Should own SUPER or SYSTEM_VARIABLES_ADMIN or SESSION_VARIABLES_ADMIN
   when the value is changing to NO, no privileges are needed to set to YES
  */
  const longlong previous_val = thd->variables.require_row_format;
  const longlong val = (longlong)var->save_result.ulonglong_value;
  assert(!var->is_global_persist());

  // if it was true and we are changing it
  if (previous_val && val != previous_val) {
    if (thd->security_context()->check_access(SUPER_ACL) ||
        thd->security_context()
            ->has_global_grant(STRING_WITH_LEN("SYSTEM_VARIABLES_ADMIN"))
            .first ||
        thd->security_context()
            ->has_global_grant(STRING_WITH_LEN("SESSION_VARIABLES_ADMIN"))
            .first)
      return false;

    my_error(ER_SPECIFIC_ACCESS_DENIED_ERROR, MYF(0),
             "SUPER or SYSTEM_VARIABLES_ADMIN or SESSION_VARIABLES_ADMIN");
    return true;
  }
  return false;
}

/**
   Session only flag to limit the application of queries to row based events
   and DDLs with the exception of temporary table creation/deletion
*/
static Sys_var_bool Sys_var_require_row_format(
    "require_row_format",
    "Limit the application of queries to row based events "
    "and DDLs with the exception of temporary table creation/deletion.",
    SESSION_ONLY(require_row_format), NO_CMD_LINE, DEFAULT(false),
    NO_MUTEX_GUARD, NOT_IN_BINLOG, ON_CHECK(check_set_require_row_format));

/**
  Changes the `Delegate` internal state in regards to which type of lock to
  use and in regards to whether or not to take plugin locks in each hook
  invocation.
*/
static bool handle_plugin_lock_type_change(sys_var *, THD *, enum_var_type) {
  DBUG_TRACE;
  delegates_acquire_locks();
  delegates_update_lock_type();
  delegates_release_locks();
  return false;
}

static Sys_var_bool Sys_replication_optimize_for_static_plugin_config(
    "replication_optimize_for_static_plugin_config",
    "Optional flag that blocks plugin install/uninstall and allows skipping "
    "the acquisition of the lock to read from the plugin list and the usage "
    "of read-optimized spin-locks. Use only when plugin hook callback needs "
    "optimization (a lot of semi-sync replicas, for instance).",
    GLOBAL_VAR(opt_replication_optimize_for_static_plugin_config),
    CMD_LINE(OPT_ARG), DEFAULT(false), NO_MUTEX_GUARD, NOT_IN_BINLOG,
    ON_CHECK(nullptr), ON_UPDATE(handle_plugin_lock_type_change));

static Sys_var_bool Sys_replication_sender_observe_commit_only(
    "replication_sender_observe_commit_only",
    "Optional flag that allows for only calling back observer hooks at "
    "commit.",
    GLOBAL_VAR(opt_replication_sender_observe_commit_only), CMD_LINE(OPT_ARG),
    DEFAULT(false), NO_MUTEX_GUARD, NOT_IN_BINLOG, ON_CHECK(nullptr),
    ON_UPDATE(nullptr));

static Sys_var_bool Sys_skip_replica_start(
    "skip_replica_start",
    "Do not start replication threads automatically "
    "when the server starts.",
    READ_ONLY GLOBAL_VAR(opt_skip_replica_start), CMD_LINE(OPT_ARG),
    DEFAULT(false), NO_MUTEX_GUARD, NOT_IN_BINLOG, ON_CHECK(nullptr),
    ON_UPDATE(nullptr));

static bool check_authentication_policy(sys_var *, THD *, set_var *var) {
  if (!(var->save_result.string_value.str)) return true;
  return validate_authentication_policy(var->save_result.string_value.str);
}

static bool fix_authentication_policy(sys_var *, THD *, enum_var_type) {
  DBUG_TRACE;
  update_authentication_policy();
  return false;
}
/**
  This is a mutex used to protect @@global.authentication_policy variable.
*/
static PolyLock_mutex PLock_authentication_policy(&LOCK_authentication_policy);
/*
  when authentication_policy = 'mysql_native_password,,' and
  --default-authentication-plugin = 'caching_sha2_password'
  set default as mysql_native_password.
  --authentication_policy has precedence over --default-authentication-plugin
  with 1 exception as below: when authentication_policy = '*,,' and
  --default-authentication-plugin = 'mysql_native_password'
  set default as mysql_native_password
  in case no concrete plugin can be extracted from --authentication_policy
  for first factor, server picks plugin name from
  --default-authentication-plugin
*/
static Sys_var_charptr Sys_authentication_policy(
    "authentication_policy",
    "Defines policies around how user account can be configured with Multi "
    "Factor authentication methods during CREATE/ALTER USER statement. "
    "This variable accepts at-most 3 comma separated list of authentication "
    "plugin names where each value refers to what authentication plugin should "
    "be used in place of 1st Factor Authentication (FA), 2FA and 3FA method. "
    "Value * indicates any plugin is allowed for 1FA, 2FA and 3FA method. "
    "An empty value means nth FA method is optional.",
    GLOBAL_VAR(opt_authentication_policy), CMD_LINE(REQUIRED_ARG),
    IN_FS_CHARSET, DEFAULT("*,,"), &PLock_authentication_policy, NOT_IN_BINLOG,
    ON_CHECK(check_authentication_policy),
    ON_UPDATE(fix_authentication_policy));

static Sys_var_deprecated_alias Sys_skip_slave_start("skip_slave_start",
                                                     Sys_skip_replica_start);

static const char *terminology_use_previous_names[] = {"NONE", "BEFORE_8_0_26",
                                                       "BEFORE_8_2_0", nullptr};

static Sys_var_enum Sys_terminology_use_previous(
    "terminology_use_previous",
    "Make monitoring tables and statements use the identifiers that were "
    "in use before they were changed in a given release. That includes names "
    "for mutexes, read/write locks, condition variables, memory allocations, "
    "thread names, thread stages, and thread commands. When the session "
    "option is set to BEFORE_8_0_26, the session uses the names that were in "
    "use until 8.0.25, when it selects from performance_schema tables, or "
    "selects from INFORMATION_SCHEMA.PROCESSLIST, or issues SHOW PROCESSLIST "
    "or SHOW REPLICA STATUS. When the global option is set to BEFORE_8_0_26, "
    "new sessions use BEFORE_8_0_26 as default for the session option, and in "
    "addition the thread commands that were in use until 8.0.25 are written "
    "to the slow query log. If set to BEFORE_8_2_0 or less the command SHOW "
    "CREATE EVENT will show how the event would have been created in a server "
    "of a version lower than 8.2.0. SHOW EVENTS and queries into "
    "information_schema.events will also output the old terminology for the "
    "event status field.",
    SESSION_VAR(terminology_use_previous), CMD_LINE(REQUIRED_ARG),
    terminology_use_previous_names, DEFAULT(terminology_use_previous::NONE),
    NO_MUTEX_GUARD, NOT_IN_BINLOG, ON_CHECK(nullptr), ON_UPDATE(nullptr),
    DEPRECATED_VAR(""));

static Sys_var_bool Sys_xa_detatch_on_prepare(
    "xa_detach_on_prepare",
    "When set, XA transactions will be detached (AKA dissociated or "
    "disconnected) from connection as part of XA PREPARE. This means that "
    "the XA transaction can be committed/rolled back by any connection, "
    "even if the starting connection has not terminated, and the starting "
    "connection can start new transactions. As a side effect, temporary "
    "tables cannot be used inside XA transactions. "
    "When disabled, XA transactions are associated with the same connection "
    "until the session disconnects. ON is the only safe choice for "
    "replication.",
    HINT_UPDATEABLE SESSION_VAR(xa_detach_on_prepare), CMD_LINE(OPT_ARG),
    DEFAULT(true), NO_MUTEX_GUARD, IN_BINLOG,
    ON_CHECK(check_session_admin_outside_trx_outside_sf));

#ifndef NDEBUG
static Sys_var_charptr Sys_debug_sensitive_session_string(
    "debug_sensitive_session_string",
    "Debug variable to test sensitive session string variable.",
    SENSITIVE SESSION_VAR(debug_sensitive_session_str), CMD_LINE(REQUIRED_ARG),
    IN_FS_CHARSET, DEFAULT(""));
#endif /* NDEBUG */

static Sys_var_bool Sys_persist_sensitive_variables_in_plaintext(
    "persist_sensitive_variables_in_plaintext",
    "If set to FALSE, server will refuse to persist SENSITIVE variables in "
    "plaintext and refuse to start if encrypted part of persited file cannot "
    "be processed.",
    READ_ONLY NON_PERSIST
        GLOBAL_VAR(opt_persist_sensitive_variables_in_plaintext),
    CMD_LINE(OPT_ARG), DEFAULT(true), NO_MUTEX_GUARD, NOT_IN_BINLOG,
    ON_CHECK(nullptr), ON_UPDATE(nullptr), nullptr, sys_var::PARSE_EARLY);

static const char *explain_format_names[] = {
    "TRADITIONAL", "TRADITIONAL_STRICT", "TREE", "JSON", NullS};
static Sys_var_enum Sys_explain_format(
    "explain_format",
    "The default format in which the EXPLAIN statement displays information. "
    "Valid values are TRADITIONAL (default), TREE, JSON and TRADITIONAL_STRICT."
    " TRADITIONAL_STRICT is only used internally by the mtr test suite, and is "
    "not meant to be used anywhere else.",
    SESSION_VAR(explain_format), CMD_LINE(OPT_ARG), explain_format_names,
    DEFAULT(static_cast<ulong>(Explain_format_type::TRADITIONAL)),
    NO_MUTEX_GUARD, NOT_IN_BINLOG, ON_CHECK(nullptr), ON_UPDATE(nullptr));

static Sys_var_bool Sys_tls_certificates_enforced_validation(
    "tls_certificates_enforced_validation",
    "If set to TRUE, server stops execution at the start up in case of invalid "
    "certificates "
    "When ALTER INSTANCE RELOAD TLS executed, new certficates will not be used "
    "if validation fails. ",
    READ_ONLY NON_PERSIST GLOBAL_VAR(opt_tls_certificates_enforced_validation),
    CMD_LINE(OPT_ARG), DEFAULT(false), NO_MUTEX_GUARD, NOT_IN_BINLOG,
<<<<<<< HEAD
    ON_CHECK(nullptr), ON_UPDATE(nullptr));
=======
    ON_CHECK(nullptr), ON_UPDATE(nullptr));

static Sys_var_ulonglong Sys_set_operations_buffer_size(
    "set_operations_buffer_size",
    "The maximum size of the buffer used for hash based set operations ",
    HINT_UPDATEABLE SESSION_VAR(set_operations_buffer_size),
    CMD_LINE(REQUIRED_ARG), VALID_RANGE(16384 /* 16*1024 */, max_mem_sz),
    DEFAULT(256ULL * 1024), BLOCK_SIZE(128));

#ifndef NDEBUG
// If this variable is set, it will inject a secondary overflow in spill to
// disk of in-memory hash table used for INTERSECT, EXCEPT. Three integers must
// be given to indicate where to inject the overflow:
//   a) set index, cf. explanation in comments for class SpillState
//   b) chunk index
//   c) row number
// Syntax: <set-idx:integer 0-based> <chunk-idx:integer 0-based>
//         <row_no:integer 1-based>
// Example:
//       SET SESSION debug_set_operations_secondary_overflow_at = '1 5 7';
// If the numbers given are outside range on the high side, they will never
// trigger any secondary spill.
static Sys_var_charptr Sys_debug_set_operations_secondary_overflow_at(
    "debug_set_operations_secondary_overflow_at", "Error injection",
    HINT_UPDATEABLE SESSION_VAR(debug_set_operations_secondary_overflow_at),
    CMD_LINE(REQUIRED_ARG), IN_FS_CHARSET, DEFAULT(""), NO_MUTEX_GUARD,
    NOT_IN_BINLOG, ON_CHECK(nullptr), ON_UPDATE(nullptr));
#endif
>>>>>>> 87307d4d
<|MERGE_RESOLUTION|>--- conflicted
+++ resolved
@@ -93,10 +93,7 @@
 #include "mysql/strings/m_ctype.h"
 #include "mysql_version.h"
 #include "nulls.h"
-<<<<<<< HEAD
-=======
 #include "sql-common/my_decimal.h"
->>>>>>> 87307d4d
 #include "sql/auth/auth_acls.h"
 #include "sql/auth/auth_common.h"  // validate_user_plugins
 #include "sql/binlog.h"            // mysql_bin_log
@@ -2212,42 +2209,6 @@
     NOT_IN_BINLOG, ON_CHECK(event_scheduler_check),
     ON_UPDATE(event_scheduler_update));
 
-<<<<<<< HEAD
-static bool check_expire_logs_days(sys_var *, THD *, set_var *var) {
-  const ulonglong expire_logs_days_value = var->save_result.ulonglong_value;
-
-  if (expire_logs_days_value && binlog_expire_logs_seconds) {
-    my_error(ER_BINLOG_EXPIRE_LOG_DAYS_AND_SECS_USED_TOGETHER, MYF(0));
-    return true;
-  }
-  return false;
-}
-
-static bool check_expire_logs_seconds(sys_var *, THD *, set_var *var) {
-  const ulonglong expire_logs_seconds_value = var->save_result.ulonglong_value;
-
-  if (expire_logs_days && expire_logs_seconds_value) {
-    my_error(ER_DA_EXPIRE_LOGS_DAYS_IGNORED, MYF(0));
-    return true;
-  }
-  return false;
-}
-
-static Sys_var_ulong Sys_expire_logs_days(
-    "expire_logs_days",
-    "If non-zero, binary logs will be purged after expire_logs_days "
-    "days; If this option alone is set on the command line or in a "
-    "configuration file, it overrides the default value for "
-    "binlog-expire-logs-seconds. If both options are set to nonzero values, "
-    "binlog-expire-logs-seconds takes priority. Possible purges happen at "
-    "startup and at binary log rotation.",
-    GLOBAL_VAR(expire_logs_days), CMD_LINE(REQUIRED_ARG, OPT_EXPIRE_LOGS_DAYS),
-    VALID_RANGE(0, 99), DEFAULT(0), BLOCK_SIZE(1), NO_MUTEX_GUARD,
-    NOT_IN_BINLOG, ON_CHECK(check_expire_logs_days), ON_UPDATE(nullptr),
-    DEPRECATED_VAR("binlog_expire_logs_seconds"));
-
-=======
->>>>>>> 87307d4d
 static Sys_var_ulong Sys_binlog_expire_logs_seconds(
     "binlog_expire_logs_seconds",
     "If non-zero, binary logs will be purged after binlog_expire_logs_seconds"
@@ -7757,9 +7718,6 @@
     "if validation fails. ",
     READ_ONLY NON_PERSIST GLOBAL_VAR(opt_tls_certificates_enforced_validation),
     CMD_LINE(OPT_ARG), DEFAULT(false), NO_MUTEX_GUARD, NOT_IN_BINLOG,
-<<<<<<< HEAD
-    ON_CHECK(nullptr), ON_UPDATE(nullptr));
-=======
     ON_CHECK(nullptr), ON_UPDATE(nullptr));
 
 static Sys_var_ulonglong Sys_set_operations_buffer_size(
@@ -7787,5 +7745,4 @@
     HINT_UPDATEABLE SESSION_VAR(debug_set_operations_secondary_overflow_at),
     CMD_LINE(REQUIRED_ARG), IN_FS_CHARSET, DEFAULT(""), NO_MUTEX_GUARD,
     NOT_IN_BINLOG, ON_CHECK(nullptr), ON_UPDATE(nullptr));
-#endif
->>>>>>> 87307d4d
+#endif