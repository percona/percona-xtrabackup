--- conflicted
+++ resolved
@@ -1,8 +1,4 @@
-<<<<<<< HEAD
-/* Copyright (c) 2009, 2011, Oracle and/or its affiliates. All rights reserved.
-=======
 /* Copyright (c) 2009, 2011, 2012 Oracle and/or its affiliates. All rights reserved.
->>>>>>> 53d17a2f
 
    This program is free software; you can redistribute it and/or modify
    it under the terms of the GNU General Public License as published by
@@ -59,10 +55,7 @@
 #include "sql_base.h"                           // close_cached_tables
 #include "hostname.h"                           // host_cache_size
 #include "sql_show.h"                           // opt_ignore_db_dirs
-<<<<<<< HEAD
-=======
 #include "table_cache.h"                        // Table_cache_manager
->>>>>>> 53d17a2f
 
 #include "log_event.h"
 #ifdef WITH_PERFSCHEMA_STORAGE_ENGINE
@@ -243,81 +236,6 @@
        CMD_LINE(OPT_ARG), DEFAULT(FALSE),
        PFS_TRAILING_PROPERTIES);
 
-<<<<<<< HEAD
-static Sys_var_charptr Sys_pfs_instrument(
-       "performance_schema_instrument",
-       "Default startup value for a performance schema instrument.",
-       READ_ONLY NOT_VISIBLE GLOBAL_VAR(pfs_param.m_pfs_instrument),
-       CMD_LINE(OPT_ARG, OPT_PFS_INSTRUMENT),
-       IN_FS_CHARSET,
-       DEFAULT(""),
-       PFS_TRAILING_PROPERTIES);
-
-static Sys_var_mybool Sys_pfs_consumer_events_stages_current(
-       "performance_schema_consumer_events_stages_current",
-       "Default startup value for the events_stages_current consumer.",
-       READ_ONLY NOT_VISIBLE GLOBAL_VAR(pfs_param.m_consumer_events_stages_current_enabled),
-       CMD_LINE(OPT_ARG), DEFAULT(FALSE),
-       PFS_TRAILING_PROPERTIES);
-
-static Sys_var_mybool Sys_pfs_consumer_events_stages_history(
-       "performance_schema_consumer_events_stages_history",
-       "Default startup value for the events_stages_history consumer.",
-       READ_ONLY NOT_VISIBLE GLOBAL_VAR(pfs_param.m_consumer_events_stages_history_enabled),
-       CMD_LINE(OPT_ARG), DEFAULT(FALSE),
-       PFS_TRAILING_PROPERTIES);
-
-static Sys_var_mybool Sys_pfs_consumer_events_stages_history_long(
-       "performance_schema_consumer_events_stages_history_long",
-       "Default startup value for the events_stages_history_long consumer.",
-       READ_ONLY NOT_VISIBLE GLOBAL_VAR(pfs_param.m_consumer_events_stages_history_long_enabled),
-       CMD_LINE(OPT_ARG), DEFAULT(FALSE),
-       PFS_TRAILING_PROPERTIES);
-
-static Sys_var_mybool Sys_pfs_consumer_events_statements_current(
-       "performance_schema_consumer_events_statements_current",
-       "Default startup value for the events_statements_current consumer.",
-       READ_ONLY NOT_VISIBLE GLOBAL_VAR(pfs_param.m_consumer_events_statements_current_enabled),
-       CMD_LINE(OPT_ARG), DEFAULT(TRUE),
-       PFS_TRAILING_PROPERTIES);
-
-static Sys_var_mybool Sys_pfs_consumer_events_statements_history(
-       "performance_schema_consumer_events_statements_history",
-       "Default startup value for the events_statements_history consumer.",
-       READ_ONLY NOT_VISIBLE GLOBAL_VAR(pfs_param.m_consumer_events_statements_history_enabled),
-       CMD_LINE(OPT_ARG), DEFAULT(FALSE),
-       PFS_TRAILING_PROPERTIES);
-
-static Sys_var_mybool Sys_pfs_consumer_events_statements_history_long(
-       "performance_schema_consumer_events_statements_history_long",
-       "Default startup value for the events_statements_history_long consumer.",
-       READ_ONLY NOT_VISIBLE GLOBAL_VAR(pfs_param.m_consumer_events_statements_history_long_enabled),
-       CMD_LINE(OPT_ARG), DEFAULT(FALSE),
-       PFS_TRAILING_PROPERTIES);
-
-static Sys_var_mybool Sys_pfs_consumer_events_waits_current(
-       "performance_schema_consumer_events_waits_current",
-       "Default startup value for the events_waits_current consumer.",
-       READ_ONLY NOT_VISIBLE GLOBAL_VAR(pfs_param.m_consumer_events_waits_current_enabled),
-       CMD_LINE(OPT_ARG), DEFAULT(FALSE),
-       PFS_TRAILING_PROPERTIES);
-
-static Sys_var_mybool Sys_pfs_consumer_events_waits_history(
-       "performance_schema_consumer_events_waits_history",
-       "Default startup value for the events_waits_history consumer.",
-       READ_ONLY NOT_VISIBLE GLOBAL_VAR(pfs_param.m_consumer_events_waits_history_enabled),
-       CMD_LINE(OPT_ARG), DEFAULT(FALSE),
-       PFS_TRAILING_PROPERTIES);
-
-static Sys_var_mybool Sys_pfs_consumer_events_waits_history_long(
-       "performance_schema_consumer_events_waits_history_long",
-       "Default startup value for the events_waits_history_long consumer.",
-       READ_ONLY NOT_VISIBLE GLOBAL_VAR(pfs_param.m_consumer_events_waits_history_long_enabled),
-       CMD_LINE(OPT_ARG), DEFAULT(FALSE),
-       PFS_TRAILING_PROPERTIES);
-
-=======
->>>>>>> 53d17a2f
 static Sys_var_mybool Sys_pfs_consumer_global_instrumentation(
        "performance_schema_consumer_global_instrumentation",
        "Default startup value for the global_instrumentation consumer.",
@@ -339,11 +257,7 @@
        CMD_LINE(OPT_ARG), DEFAULT(TRUE),
        PFS_TRAILING_PROPERTIES);
 
-<<<<<<< HEAD
-static Sys_var_ulong Sys_pfs_events_waits_history_long_size(
-=======
 static Sys_var_long Sys_pfs_events_waits_history_long_size(
->>>>>>> 53d17a2f
        "performance_schema_events_waits_history_long_size",
        "Number of rows in EVENTS_WAITS_HISTORY_LONG."
          " Use 0 to disable, -1 for automated sizing.",
@@ -410,22 +324,6 @@
        READ_ONLY GLOBAL_VAR(pfs_param.m_socket_sizing),
        CMD_LINE(REQUIRED_ARG), VALID_RANGE(-1, 1024*1024),
        DEFAULT(-1),
-       BLOCK_SIZE(1), PFS_TRAILING_PROPERTIES);
-
-static Sys_var_ulong Sys_pfs_max_socket_classes(
-       "performance_schema_max_socket_classes",
-       "Maximum number of socket instruments.",
-       READ_ONLY GLOBAL_VAR(pfs_param.m_socket_class_sizing),
-       CMD_LINE(REQUIRED_ARG), VALID_RANGE(0, 256),
-       DEFAULT(PFS_MAX_SOCKET_CLASS),
-       BLOCK_SIZE(1), PFS_TRAILING_PROPERTIES);
-
-static Sys_var_ulong Sys_pfs_max_sockets(
-       "performance_schema_max_socket_instances",
-       "Maximum number of opened instrumented sockets.",
-       READ_ONLY GLOBAL_VAR(pfs_param.m_socket_sizing),
-       CMD_LINE(REQUIRED_ARG), VALID_RANGE(0, 1024*1024),
-       DEFAULT(PFS_MAX_SOCKETS),
        BLOCK_SIZE(1), PFS_TRAILING_PROPERTIES);
 
 static Sys_var_ulong Sys_pfs_max_socket_classes(
@@ -600,113 +498,6 @@
        DEFAULT(-1),
        BLOCK_SIZE(1), PFS_TRAILING_PROPERTIES);
 
-<<<<<<< HEAD
-static Sys_var_ulong Sys_pfs_setup_actors_size(
-       "performance_schema_setup_actors_size",
-       "Maximum number of rows in SETUP_ACTORS.",
-       READ_ONLY GLOBAL_VAR(pfs_param.m_setup_actor_sizing),
-       CMD_LINE(REQUIRED_ARG), VALID_RANGE(0, 1024),
-       DEFAULT(PFS_MAX_SETUP_ACTOR),
-       BLOCK_SIZE(1), PFS_TRAILING_PROPERTIES);
-
-static Sys_var_ulong Sys_pfs_setup_objects_size(
-       "performance_schema_setup_objects_size",
-       "Maximum number of rows in SETUP_OBJECTS.",
-       READ_ONLY GLOBAL_VAR(pfs_param.m_setup_object_sizing),
-       CMD_LINE(REQUIRED_ARG), VALID_RANGE(0, 1024*1024),
-       DEFAULT(PFS_MAX_SETUP_OBJECT),
-       BLOCK_SIZE(1), PFS_TRAILING_PROPERTIES);
-
-static Sys_var_ulong Sys_pfs_accounts_size(
-       "performance_schema_accounts_size",
-       "Maximum number of instrumented user@host accounts.",
-       READ_ONLY GLOBAL_VAR(pfs_param.m_account_sizing),
-       CMD_LINE(REQUIRED_ARG), VALID_RANGE(0, 1024*1024),
-       DEFAULT(PFS_MAX_ACCOUNT),
-       BLOCK_SIZE(1), PFS_TRAILING_PROPERTIES);
-
-static Sys_var_ulong Sys_pfs_hosts_size(
-       "performance_schema_hosts_size",
-       "Maximum number of instrumented hosts.",
-       READ_ONLY GLOBAL_VAR(pfs_param.m_host_sizing),
-       CMD_LINE(REQUIRED_ARG), VALID_RANGE(0, 1024*1024),
-       DEFAULT(PFS_MAX_HOST),
-       BLOCK_SIZE(1), PFS_TRAILING_PROPERTIES);
-
-static Sys_var_ulong Sys_pfs_users_size(
-       "performance_schema_users_size",
-       "Maximum number of instrumented users.",
-       READ_ONLY GLOBAL_VAR(pfs_param.m_user_sizing),
-       CMD_LINE(REQUIRED_ARG), VALID_RANGE(0, 1024*1024),
-       DEFAULT(PFS_MAX_USER),
-       BLOCK_SIZE(1), PFS_TRAILING_PROPERTIES);
-
-static Sys_var_ulong Sys_pfs_max_stage_classes(
-       "performance_schema_max_stage_classes",
-       "Maximum number of stage instruments.",
-       READ_ONLY GLOBAL_VAR(pfs_param.m_stage_class_sizing),
-       CMD_LINE(REQUIRED_ARG), VALID_RANGE(0, 256),
-       DEFAULT(PFS_MAX_STAGE_CLASS),
-       BLOCK_SIZE(1), PFS_TRAILING_PROPERTIES);
-
-static Sys_var_ulong Sys_pfs_events_stages_history_long_size(
-       "performance_schema_events_stages_history_long_size",
-       "Number of rows in EVENTS_STAGES_HISTORY_LONG.",
-       READ_ONLY GLOBAL_VAR(pfs_param.m_events_stages_history_long_sizing),
-       CMD_LINE(REQUIRED_ARG), VALID_RANGE(0, 1024*1024),
-       DEFAULT(PFS_STAGES_HISTORY_LONG_SIZE),
-       BLOCK_SIZE(1), PFS_TRAILING_PROPERTIES);
-
-static Sys_var_ulong Sys_pfs_events_stages_history_size(
-       "performance_schema_events_stages_history_size",
-       "Number of rows per thread in EVENTS_STAGES_HISTORY.",
-       READ_ONLY GLOBAL_VAR(pfs_param.m_events_stages_history_sizing),
-       CMD_LINE(REQUIRED_ARG), VALID_RANGE(0, 1024),
-       DEFAULT(PFS_STAGES_HISTORY_SIZE),
-       BLOCK_SIZE(1), PFS_TRAILING_PROPERTIES);
-
-/**
-  Variable performance_schema_max_statement_classes.
-  The default number of statement classes is the sum of:
-  - COM_END for all regular "statement/com/...",
-  - 1 for "statement/com/new_packet", for unknown enum_server_command
-  - 1 for "statement/com/Error", for invalid enum_server_command
-  - SQLCOM_END for all regular "statement/sql/...",
-  - 1 for "statement/sql/error", for invalid enum_sql_command.
-*/
-static Sys_var_ulong Sys_pfs_max_statement_classes(
-       "performance_schema_max_statement_classes",
-       "Maximum number of statement instruments.",
-       READ_ONLY GLOBAL_VAR(pfs_param.m_statement_class_sizing),
-       CMD_LINE(REQUIRED_ARG), VALID_RANGE(0, 256),
-       DEFAULT((ulong) SQLCOM_END + (ulong) COM_END + 3),
-       BLOCK_SIZE(1), PFS_TRAILING_PROPERTIES);
-
-static Sys_var_ulong Sys_pfs_events_statements_history_long_size(
-       "performance_schema_events_statements_history_long_size",
-       "Number of rows in EVENTS_STATEMENTS_HISTORY_LONG.",
-       READ_ONLY GLOBAL_VAR(pfs_param.m_events_statements_history_long_sizing),
-       CMD_LINE(REQUIRED_ARG), VALID_RANGE(0, 1024*1024),
-       DEFAULT(PFS_STATEMENTS_HISTORY_LONG_SIZE),
-       BLOCK_SIZE(1), PFS_TRAILING_PROPERTIES);
-
-static Sys_var_ulong Sys_pfs_events_statements_history_size(
-       "performance_schema_events_statements_history_size",
-       "Number of rows per thread in EVENTS_STATEMENTS_HISTORY.",
-       READ_ONLY GLOBAL_VAR(pfs_param.m_events_statements_history_sizing),
-       CMD_LINE(REQUIRED_ARG), VALID_RANGE(0, 1024),
-       DEFAULT(PFS_STATEMENTS_HISTORY_SIZE),
-       BLOCK_SIZE(1), PFS_TRAILING_PROPERTIES);
-
-static Sys_var_ulong Sys_pfs_digest_size(
-       "performance_schema_digests_size",
-       "Size of the statement digest.",
-       READ_ONLY GLOBAL_VAR(pfs_param.m_digest_sizing),
-       CMD_LINE(REQUIRED_ARG), VALID_RANGE(0, 1024 * 1024),
-       DEFAULT(PFS_DIGEST_SIZE),
-       BLOCK_SIZE(1), PFS_TRAILING_PROPERTIES);
-
-=======
 static Sys_var_long Sys_pfs_events_statements_history_size(
        "performance_schema_events_statements_history_size",
        "Number of rows per thread in EVENTS_STATEMENTS_HISTORY."
@@ -735,7 +526,6 @@
        BLOCK_SIZE(1), PFS_TRAILING_PROPERTIES);
 
 #endif /* EMBEDDED_LIBRARY */
->>>>>>> 53d17a2f
 #endif /* WITH_PERFSCHEMA_STORAGE_ENGINE */
 
 static Sys_var_ulong Sys_auto_increment_increment(
@@ -777,11 +567,7 @@
 static Sys_var_charptr Sys_my_bind_addr(
        "bind_address", "IP address to bind to.",
        READ_ONLY GLOBAL_VAR(my_bind_addr_str), CMD_LINE(REQUIRED_ARG),
-<<<<<<< HEAD
-       IN_FS_CHARSET, DEFAULT("0.0.0.0"));
-=======
        IN_FS_CHARSET, DEFAULT(MY_BIND_ALL_ADDRESSES));
->>>>>>> 53d17a2f
 
 static bool fix_binlog_cache_size(sys_var *self, THD *thd, enum_var_type type)
 {
@@ -816,8 +602,6 @@
        VALID_RANGE(IO_SIZE, ULONG_MAX), DEFAULT(32768), BLOCK_SIZE(IO_SIZE),
        NO_MUTEX_GUARD, NOT_IN_BINLOG, ON_CHECK(0),
        ON_UPDATE(fix_binlog_stmt_cache_size));
-<<<<<<< HEAD
-=======
 
 static Sys_var_int32 Sys_binlog_max_flush_queue_time(
        "binlog_max_flush_queue_time",
@@ -828,7 +612,6 @@
        CMD_LINE(REQUIRED_ARG),
        VALID_RANGE(0, 100000), DEFAULT(0), BLOCK_SIZE(1),
        NO_MUTEX_GUARD, NOT_IN_BINLOG);
->>>>>>> 53d17a2f
 
 static bool check_has_super(sys_var *self, THD *thd, set_var *var)
 {
@@ -1004,8 +787,6 @@
        CMD_LINE(OPT_ARG), DEFAULT(FALSE),
        NO_MUTEX_GUARD, NOT_IN_BINLOG, ON_CHECK(binlog_direct_check));
 
-<<<<<<< HEAD
-=======
 /**
   This variable is read only to users. It can be enabled or disabled
   only at mysqld startup. This variable is used by User thread and
@@ -1025,7 +806,6 @@
        READ_ONLY SESSION_VAR(explicit_defaults_for_timestamp),
        CMD_LINE(OPT_ARG), DEFAULT(FALSE));
 
->>>>>>> 53d17a2f
 static bool repository_check(sys_var *self, THD *thd, set_var *var, SLAVE_THD_TYPE thread_mask)
 {
   bool ret= FALSE;
@@ -1058,20 +838,6 @@
         }
         break;
         case SLAVE_THD_SQL:
-<<<<<<< HEAD
-          /*
-            The worker repositories will be migrated when the SQL Thread is start up.
-            We may decide to change this behavior in the future if people think that
-            this is odd. /Alfranio
-          */
-          if (Rpl_info_factory::change_rli_repository(active_mi->rli,
-                                                      var->save_result.ulonglong_value,
-                                                      &msg))
-          {
-            ret= TRUE;
-            my_error(ER_CHANGE_RPL_INFO_REPOSITORY_FAILURE, MYF(0), msg);
-          }
-=======
           mts_recovery_groups(active_mi->rli);
           if (!active_mi->rli->is_mts_recovery())
           {
@@ -1089,7 +855,6 @@
                               "relay log's repository because there are workers' "
                               "repositories with gaps. Please, fix the gaps first "
                               "before doing such change.");
->>>>>>> 53d17a2f
         break;
         default:
           assert(0);
@@ -1152,8 +917,6 @@
        SESSION_VAR(binlog_rows_query_log_events),
        CMD_LINE(OPT_ARG), DEFAULT(FALSE));
 
-<<<<<<< HEAD
-=======
 static Sys_var_mybool Sys_binlog_order_commits(
        "binlog_order_commits",
        "Issue internal commit calls in the same order as transactions are"
@@ -1161,7 +924,6 @@
        GLOBAL_VAR(opt_binlog_order_commits),
        CMD_LINE(OPT_ARG), DEFAULT(TRUE));
 
->>>>>>> 53d17a2f
 static Sys_var_ulong Sys_bulk_insert_buff_size(
        "bulk_insert_buffer_size", "Size of tree cache used in bulk "
        "insert optimisation. Note that this is a limit per thread!",
@@ -2263,26 +2025,10 @@
   "block_nested_loop", "batched_key_access",
 #ifdef OPTIMIZER_SWITCH_ALL
   "materialization", "semijoin", "loosescan", "firstmatch",
-<<<<<<< HEAD
-#endif
-  "default", NullS
-};
-/** propagates changes to @@engine_condition_pushdown */
-static bool fix_optimizer_switch(sys_var *self, THD *thd,
-                                 enum_var_type type)
-{
-  SV *sv= (type == OPT_GLOBAL) ? &global_system_variables : &thd->variables;
-  sv->engine_condition_pushdown= 
-    test(sv->optimizer_switch & OPTIMIZER_SWITCH_ENGINE_CONDITION_PUSHDOWN);
-
-  return false;
-}
-=======
   "subquery_materialization_cost_based",
 #endif
   "default", NullS
 };
->>>>>>> 53d17a2f
 static Sys_var_flagset Sys_optimizer_switch(
        "optimizer_switch",
        "optimizer_switch=option=val[,option=val...], where option is one of "
@@ -2290,87 +2036,14 @@
        "index_merge_intersection, engine_condition_pushdown, "
        "index_condition_pushdown, mrr, mrr_cost_based"
 #ifdef OPTIMIZER_SWITCH_ALL
-<<<<<<< HEAD
-       ", materialization, "
-       "semijoin, loosescan, firstmatch"
-=======
        ", materialization, semijoin, loosescan, firstmatch,"
        " subquery_materialization_cost_based"
->>>>>>> 53d17a2f
 #endif
        ", block_nested_loop, batched_key_access"
        "} and val is one of {on, off, default}",
        SESSION_VAR(optimizer_switch), CMD_LINE(REQUIRED_ARG),
        optimizer_switch_names, DEFAULT(OPTIMIZER_SWITCH_DEFAULT),
        NO_MUTEX_GUARD, NOT_IN_BINLOG, ON_CHECK(NULL), ON_UPDATE(NULL));
-
-static Sys_var_mybool Sys_var_end_markers_in_json(
-       "end_markers_in_json",
-       "In JSON output (\"EXPLAIN FORMAT=JSON\" and optimizer trace), "
-       "if variable is set to 1, repeats the structure's key (if it has one) "
-       "near the closing bracket",
-       SESSION_VAR(end_markers_in_json), CMD_LINE(OPT_ARG),
-       DEFAULT(FALSE));
-
-#ifdef OPTIMIZER_TRACE
-
-static Sys_var_flagset Sys_optimizer_trace(
-       "optimizer_trace",
-       "Controls tracing of the Optimizer:"
-       " optimizer_trace=option=val[,option=val...], where option is one of"
-       " {enabled, one_line}"
-       " and val is one of {on, default}",
-       SESSION_VAR(optimizer_trace), CMD_LINE(REQUIRED_ARG),
-       Opt_trace_context::flag_names,
-       DEFAULT(Opt_trace_context::FLAG_DEFAULT));
-// @see set_var::is_var_optimizer_trace()
-export sys_var *Sys_optimizer_trace_ptr= &Sys_optimizer_trace;
-
-/**
-  Note how "misc" is not here: it is not accessible to the user; disabling
-  "misc" would disable the top object, which would make an empty trace.
-*/
-static Sys_var_flagset Sys_optimizer_trace_features(
-       "optimizer_trace_features",
-       "Enables/disables tracing of selected features of the Optimizer:"
-       " optimizer_trace_features=option=val[,option=val...], where option is one of"
-       " {greedy_search, range_optimizer, dynamic_range, repeated_subselect}"
-       " and val is one of {on, off, default}",
-       SESSION_VAR(optimizer_trace_features), CMD_LINE(REQUIRED_ARG),
-       Opt_trace_context::feature_names,
-       DEFAULT(Opt_trace_context::default_features));
-
-/** Delete all old optimizer traces */
-static bool optimizer_trace_update(sys_var *self, THD *thd,
-                                   enum_var_type type)
-{
-  thd->opt_trace.reset();
-  return false;
-}
-
-static Sys_var_long Sys_optimizer_trace_offset(
-       "optimizer_trace_offset",
-       "Offset of first optimizer trace to show; see manual",
-       SESSION_VAR(optimizer_trace_offset), CMD_LINE(REQUIRED_ARG),
-       VALID_RANGE(LONG_MIN, LONG_MAX), DEFAULT(-1), BLOCK_SIZE(1),
-       NO_MUTEX_GUARD, NOT_IN_BINLOG, ON_CHECK(NULL),
-       ON_UPDATE(optimizer_trace_update));
-
-static Sys_var_long Sys_optimizer_trace_limit(
-       "optimizer_trace_limit",
-       "Maximum number of shown optimizer traces",
-       SESSION_VAR(optimizer_trace_limit), CMD_LINE(REQUIRED_ARG),
-       VALID_RANGE(0, LONG_MAX), DEFAULT(1), BLOCK_SIZE(1),
-       NO_MUTEX_GUARD, NOT_IN_BINLOG, ON_CHECK(NULL),
-       ON_UPDATE(optimizer_trace_update));
-
-static Sys_var_ulong Sys_optimizer_trace_max_mem_size(
-       "optimizer_trace_max_mem_size",
-       "Maximum allowed cumulated size of stored optimizer traces",
-       SESSION_VAR(optimizer_trace_max_mem_size), CMD_LINE(REQUIRED_ARG),
-       VALID_RANGE(0, ULONG_MAX), DEFAULT(1024*16), BLOCK_SIZE(1));
-
-#endif
 
 static Sys_var_mybool Sys_var_end_markers_in_json(
        "end_markers_in_json",
@@ -2837,11 +2510,7 @@
        "secure_auth",
        "Disallow authentication for accounts that have old (pre-4.1) "
        "passwords",
-<<<<<<< HEAD
-       GLOBAL_VAR(opt_secure_auth), CMD_LINE(OPT_ARG),
-=======
        GLOBAL_VAR(opt_secure_auth), CMD_LINE(OPT_ARG, OPT_SECURE_AUTH),
->>>>>>> 53d17a2f
        DEFAULT(TRUE),
        NO_MUTEX_GUARD, NOT_IN_BINLOG,
        ON_CHECK(on_check_opt_secure_auth)
@@ -2981,15 +2650,9 @@
 static Sys_var_enum_binlog_checksum Binlog_checksum_enum(
        "binlog_checksum", "Type of BINLOG_CHECKSUM_ALG. Include checksum for "
        "log events in the binary log. Possible values are NONE and CRC32; "
-<<<<<<< HEAD
-       "default is NONE.",
-       GLOBAL_VAR(binlog_checksum_options), CMD_LINE(REQUIRED_ARG),
-       binlog_checksum_type_names, DEFAULT(BINLOG_CHECKSUM_ALG_OFF),
-=======
        "default is CRC32.",
        GLOBAL_VAR(binlog_checksum_options), CMD_LINE(REQUIRED_ARG),
        binlog_checksum_type_names, DEFAULT(BINLOG_CHECKSUM_ALG_CRC32),
->>>>>>> 53d17a2f
        NO_MUTEX_GUARD, NOT_IN_BINLOG);
 
 static Sys_var_mybool Sys_master_verify_checksum(
@@ -4286,11 +3949,7 @@
        "to disk after every #th transaction. Use 0 to disable "
        "synchronous flushing",
        GLOBAL_VAR(sync_relayloginfo_period), CMD_LINE(REQUIRED_ARG),
-<<<<<<< HEAD
-       VALID_RANGE(0, UINT_MAX), DEFAULT(0), BLOCK_SIZE(1));
-=======
        VALID_RANGE(0, UINT_MAX), DEFAULT(10000), BLOCK_SIZE(1));
->>>>>>> 53d17a2f
 
 static Sys_var_uint Sys_checkpoint_mts_period(
        "slave_checkpoint_period", "Gather workers' activities to "
@@ -4499,37 +4158,6 @@
 
   // Note: we also check in sql_yacc.yy:set_system_variable that the
   // SET GTID_NEXT statement does not invoke a stored function.
-<<<<<<< HEAD
-
-  DBUG_PRINT("info", ("thd->in_sub_stmt=%d", thd->in_sub_stmt));
-
-  // GTID_NEXT must be set by SUPER in a top-level statement
-  if (check_top_level_stmt_and_super(self, thd, var))
-    DBUG_RETURN(true);
-
-  // check compatibility with GTID_NEXT
-  const Gtid_set *gtid_next_list= thd->get_gtid_next_list_const();
-
-  // Inside a transaction, GTID_NEXT is read-only if GTID_NEXT_LIST is
-  // NULL.
-  if (thd->in_active_multi_stmt_transaction() && gtid_next_list == NULL)
-  {
-    my_error(ER_CANT_CHANGE_GTID_NEXT_IN_TRANSACTION_WHEN_GTID_NEXT_LIST_IS_NULL, MYF(0));
-    DBUG_RETURN(true);
-  }
-
-  // Read specification
-  Gtid_specification spec;
-  global_sid_lock.rdlock();
-  if (spec.parse(&global_sid_map, var->save_result.string_value.str) !=
-      RETURN_STATUS_OK)
-  {
-    // fail on out of memory
-    global_sid_lock.unlock();
-    DBUG_RETURN(true);
-  }
-  global_sid_lock.unlock();
-=======
 
   DBUG_PRINT("info", ("thd->in_sub_stmt=%d", thd->in_sub_stmt));
 
@@ -4559,7 +4187,6 @@
     DBUG_RETURN(true);
   }
   global_sid_lock->unlock();
->>>>>>> 53d17a2f
 
   // check compatibility with GTID_MODE
   if (gtid_mode == 0 && spec.type == GTID_GROUP)
@@ -4574,15 +4201,9 @@
     if (spec.type == GTID_GROUP && !gtid_next_list->contains_gtid(spec.gtid))
     {
       char buf[Gtid_specification::MAX_TEXT_LENGTH + 1];
-<<<<<<< HEAD
-      global_sid_lock.rdlock();
-      spec.gtid.to_string(&global_sid_map, buf);
-      global_sid_lock.unlock();
-=======
       global_sid_lock->rdlock();
       spec.gtid.to_string(global_sid_map, buf);
       global_sid_lock->unlock();
->>>>>>> 53d17a2f
       my_error(ER_GTID_NEXT_IS_NOT_IN_GTID_NEXT_LIST, MYF(0), buf);
       DBUG_RETURN(true);
     }
@@ -4596,24 +4217,6 @@
     }
 #else
     DBUG_ASSERT(0);
-<<<<<<< HEAD
-#endif
-  }
-  // check that we don't own a GTID
-  else if(thd->owned_gtid.sidno != 0)
-  {
-    char buf[Gtid::MAX_TEXT_LENGTH + 1];
-#ifndef DBUG_OFF
-    DBUG_ASSERT(thd->owned_gtid.sidno > 0);
-    global_sid_lock.wrlock();
-    DBUG_ASSERT(gtid_state.get_owned_gtids()->
-                thread_owns_anything(thd->thread_id));
-#else
-    global_sid_lock.rdlock();
-#endif
-    thd->owned_gtid.to_string(&global_sid_map, buf);
-    global_sid_lock.unlock();
-=======
 #endif
   }
   // check that we don't own a GTID
@@ -4630,7 +4233,6 @@
 #endif
     thd->owned_gtid.to_string(global_sid_map, buf);
     global_sid_lock->unlock();
->>>>>>> 53d17a2f
     my_error(ER_CANT_SET_GTID_NEXT_WHEN_OWNING_GTID, MYF(0), buf);
     DBUG_RETURN(true);
   }
