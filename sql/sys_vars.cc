/* Copyright (c) 2002, 2016, Oracle and/or its affiliates. All rights reserved.

   This program is free software; you can redistribute it and/or modify
   it under the terms of the GNU General Public License as published by
   the Free Software Foundation; version 2 of the License.

   This program is distributed in the hope that it will be useful,
   but WITHOUT ANY WARRANTY; without even the implied warranty of
   MERCHANTABILITY or FITNESS FOR A PARTICULAR PURPOSE.  See the
   GNU General Public License for more details.

   You should have received a copy of the GNU General Public License
   along with this program; if not, write to the Free Software
   Foundation, Inc., 51 Franklin St, Fifth Floor, Boston, MA 02110-1301  USA */

/**
  @file
  Definitions of all server's session or global variables.

  How to add new variables:

  1. copy one of the existing variables, and edit the declaration.
  2. if you need special behavior on assignment or additional checks
     use ON_CHECK and ON_UPDATE callbacks.
  3. *Don't* add new Sys_var classes or uncle Occam will come
     with his razor to haunt you at nights

  Note - all storage engine variables (for example myisam_whatever)
  should go into the corresponding storage engine sources
  (for example in storage/myisam/ha_myisam.cc) !
*/

#include "my_global.h"                          /* NO_EMBEDDED_ACCESS_CHECKS */
#include "sql_priv.h"
#include "sql_class.h"                          // set_var.h: THD
#include "rpl_gtid.h"
#include "sys_vars.h"
#include "mysql_com.h"

#include "events.h"
#include <thr_alarm.h>
#include "rpl_slave.h"
#include "rpl_mi.h"
#include "rpl_rli.h"
#include "rpl_slave.h"
#include "rpl_info_factory.h"
#include "transaction.h"
#include "opt_trace.h"
#include "mysqld.h"
#include "lock.h"
#include "sql_time.h"                       // known_date_time_formats
#include "sql_acl.h" // SUPER_ACL,
                     // mysql_user_table_is_in_short_password_format
                     // disconnect_on_expired_password
#include "derror.h"  // read_texts
#include "sql_base.h"                           // close_cached_tables
#include "debug_sync.h"                         // DEBUG_SYNC
#include "hostname.h"                           // host_cache_size
#include "sql_show.h"                           // opt_ignore_db_dirs
#include "table_cache.h"                        // Table_cache_manager
#include "my_aes.h" // my_aes_opmode_names

#include "log_event.h"
#ifdef WITH_PERFSCHEMA_STORAGE_ENGINE
#include "../storage/perfschema/pfs_server.h"
#endif /* WITH_PERFSCHEMA_STORAGE_ENGINE */

TYPELIB bool_typelib={ array_elements(bool_values)-1, "", bool_values, 0 };

/*
  This forward declaration is needed because including sql_base.h
  causes further includes.  [TODO] Eliminate this forward declaration
  and include a file with the prototype instead.
*/
extern void close_thread_tables(THD *thd);


static bool update_buffer_size(THD *thd, KEY_CACHE *key_cache,
                               ptrdiff_t offset, ulonglong new_value)
{
  bool error= false;
  DBUG_ASSERT(offset == offsetof(KEY_CACHE, param_buff_size));

  if (new_value == 0)
  {
    if (key_cache == dflt_key_cache)
    {
      my_error(ER_WARN_CANT_DROP_DEFAULT_KEYCACHE, MYF(0));
      return true;
    }

    if (key_cache->key_cache_inited)            // If initied
    {
      /*
        Move tables using this key cache to the default key cache
        and clear the old key cache.
      */
      key_cache->in_init= 1;
      mysql_mutex_unlock(&LOCK_global_system_variables);
      key_cache->param_buff_size= 0;
      ha_resize_key_cache(key_cache);
      ha_change_key_cache(key_cache, dflt_key_cache);
      /*
        We don't delete the key cache as some running threads my still be in
        the key cache code with a pointer to the deleted (empty) key cache
      */
      mysql_mutex_lock(&LOCK_global_system_variables);
      key_cache->in_init= 0;
    }
    return error;
  }

  key_cache->param_buff_size= new_value;

  /* If key cache didn't exist initialize it, else resize it */
  key_cache->in_init= 1;
  mysql_mutex_unlock(&LOCK_global_system_variables);

  if (!key_cache->key_cache_inited)
    error= ha_init_key_cache(0, key_cache);
  else
    error= ha_resize_key_cache(key_cache);

  mysql_mutex_lock(&LOCK_global_system_variables);
  key_cache->in_init= 0;

  return error;
}

static bool update_keycache_param(THD *thd, KEY_CACHE *key_cache,
                                  ptrdiff_t offset, ulonglong new_value)
{
  bool error= false;
  DBUG_ASSERT(offset != offsetof(KEY_CACHE, param_buff_size));

  keycache_var(key_cache, offset)= new_value;

  key_cache->in_init= 1;
  mysql_mutex_unlock(&LOCK_global_system_variables);
  error= ha_resize_key_cache(key_cache);

  mysql_mutex_lock(&LOCK_global_system_variables);
  key_cache->in_init= 0;

  return error;
}

/*
  The rule for this file: everything should be 'static'. When a sys_var
  variable or a function from this file is - in very rare cases - needed
  elsewhere it should be explicitly declared 'export' here to show that it's
  not a mistakenly forgotten 'static' keyword.
*/
#define export /* not static */

#ifdef WITH_PERFSCHEMA_STORAGE_ENGINE
#ifndef EMBEDDED_LIBRARY

#define PFS_TRAILING_PROPERTIES \
  NO_MUTEX_GUARD, NOT_IN_BINLOG, ON_CHECK(NULL), ON_UPDATE(NULL), \
  NULL, sys_var::PARSE_EARLY

static Sys_var_mybool Sys_pfs_enabled(
       "performance_schema",
       "Enable the performance schema.",
       READ_ONLY GLOBAL_VAR(pfs_param.m_enabled),
       CMD_LINE(OPT_ARG), DEFAULT(TRUE),
       PFS_TRAILING_PROPERTIES);

static Sys_var_charptr Sys_pfs_instrument(
       "performance_schema_instrument",
       "Default startup value for a performance schema instrument.",
       READ_ONLY NOT_VISIBLE GLOBAL_VAR(pfs_param.m_pfs_instrument),
       CMD_LINE(OPT_ARG, OPT_PFS_INSTRUMENT),
       IN_FS_CHARSET,
       DEFAULT(""),
       PFS_TRAILING_PROPERTIES);

static Sys_var_mybool Sys_pfs_consumer_events_stages_current(
       "performance_schema_consumer_events_stages_current",
       "Default startup value for the events_stages_current consumer.",
       READ_ONLY NOT_VISIBLE GLOBAL_VAR(pfs_param.m_consumer_events_stages_current_enabled),
       CMD_LINE(OPT_ARG), DEFAULT(FALSE),
       PFS_TRAILING_PROPERTIES);

static Sys_var_mybool Sys_pfs_consumer_events_stages_history(
       "performance_schema_consumer_events_stages_history",
       "Default startup value for the events_stages_history consumer.",
       READ_ONLY NOT_VISIBLE GLOBAL_VAR(pfs_param.m_consumer_events_stages_history_enabled),
       CMD_LINE(OPT_ARG), DEFAULT(FALSE),
       PFS_TRAILING_PROPERTIES);

static Sys_var_mybool Sys_pfs_consumer_events_stages_history_long(
       "performance_schema_consumer_events_stages_history_long",
       "Default startup value for the events_stages_history_long consumer.",
       READ_ONLY NOT_VISIBLE GLOBAL_VAR(pfs_param.m_consumer_events_stages_history_long_enabled),
       CMD_LINE(OPT_ARG), DEFAULT(FALSE),
       PFS_TRAILING_PROPERTIES);

static Sys_var_mybool Sys_pfs_consumer_events_statements_current(
       "performance_schema_consumer_events_statements_current",
       "Default startup value for the events_statements_current consumer.",
       READ_ONLY NOT_VISIBLE GLOBAL_VAR(pfs_param.m_consumer_events_statements_current_enabled),
       CMD_LINE(OPT_ARG), DEFAULT(TRUE),
       PFS_TRAILING_PROPERTIES);

static Sys_var_mybool Sys_pfs_consumer_events_statements_history(
       "performance_schema_consumer_events_statements_history",
       "Default startup value for the events_statements_history consumer.",
       READ_ONLY NOT_VISIBLE GLOBAL_VAR(pfs_param.m_consumer_events_statements_history_enabled),
       CMD_LINE(OPT_ARG), DEFAULT(FALSE),
       PFS_TRAILING_PROPERTIES);

static Sys_var_mybool Sys_pfs_consumer_events_statements_history_long(
       "performance_schema_consumer_events_statements_history_long",
       "Default startup value for the events_statements_history_long consumer.",
       READ_ONLY NOT_VISIBLE GLOBAL_VAR(pfs_param.m_consumer_events_statements_history_long_enabled),
       CMD_LINE(OPT_ARG), DEFAULT(FALSE),
       PFS_TRAILING_PROPERTIES);

static Sys_var_mybool Sys_pfs_consumer_events_waits_current(
       "performance_schema_consumer_events_waits_current",
       "Default startup value for the events_waits_current consumer.",
       READ_ONLY NOT_VISIBLE GLOBAL_VAR(pfs_param.m_consumer_events_waits_current_enabled),
       CMD_LINE(OPT_ARG), DEFAULT(FALSE),
       PFS_TRAILING_PROPERTIES);

static Sys_var_mybool Sys_pfs_consumer_events_waits_history(
       "performance_schema_consumer_events_waits_history",
       "Default startup value for the events_waits_history consumer.",
       READ_ONLY NOT_VISIBLE GLOBAL_VAR(pfs_param.m_consumer_events_waits_history_enabled),
       CMD_LINE(OPT_ARG), DEFAULT(FALSE),
       PFS_TRAILING_PROPERTIES);

static Sys_var_mybool Sys_pfs_consumer_events_waits_history_long(
       "performance_schema_consumer_events_waits_history_long",
       "Default startup value for the events_waits_history_long consumer.",
       READ_ONLY NOT_VISIBLE GLOBAL_VAR(pfs_param.m_consumer_events_waits_history_long_enabled),
       CMD_LINE(OPT_ARG), DEFAULT(FALSE),
       PFS_TRAILING_PROPERTIES);

static Sys_var_mybool Sys_pfs_consumer_global_instrumentation(
       "performance_schema_consumer_global_instrumentation",
       "Default startup value for the global_instrumentation consumer.",
       READ_ONLY NOT_VISIBLE GLOBAL_VAR(pfs_param.m_consumer_global_instrumentation_enabled),
       CMD_LINE(OPT_ARG), DEFAULT(TRUE),
       PFS_TRAILING_PROPERTIES);

static Sys_var_mybool Sys_pfs_consumer_thread_instrumentation(
       "performance_schema_consumer_thread_instrumentation",
       "Default startup value for the thread_instrumentation consumer.",
       READ_ONLY NOT_VISIBLE GLOBAL_VAR(pfs_param.m_consumer_thread_instrumentation_enabled),
       CMD_LINE(OPT_ARG), DEFAULT(TRUE),
       PFS_TRAILING_PROPERTIES);

static Sys_var_mybool Sys_pfs_consumer_statement_digest(
       "performance_schema_consumer_statements_digest",
       "Default startup value for the statements_digest consumer.",
       READ_ONLY NOT_VISIBLE GLOBAL_VAR(pfs_param.m_consumer_statement_digest_enabled),
       CMD_LINE(OPT_ARG), DEFAULT(TRUE),
       PFS_TRAILING_PROPERTIES);

static Sys_var_long Sys_pfs_events_waits_history_long_size(
       "performance_schema_events_waits_history_long_size",
       "Number of rows in EVENTS_WAITS_HISTORY_LONG."
         " Use 0 to disable, -1 for automated sizing.",
       READ_ONLY GLOBAL_VAR(pfs_param.m_events_waits_history_long_sizing),
       CMD_LINE(REQUIRED_ARG), VALID_RANGE(-1, 1024*1024),
       DEFAULT(-1),
       BLOCK_SIZE(1), PFS_TRAILING_PROPERTIES);

static Sys_var_long Sys_pfs_events_waits_history_size(
       "performance_schema_events_waits_history_size",
       "Number of rows per thread in EVENTS_WAITS_HISTORY."
         " Use 0 to disable, -1 for automated sizing.",
       READ_ONLY GLOBAL_VAR(pfs_param.m_events_waits_history_sizing),
       CMD_LINE(REQUIRED_ARG), VALID_RANGE(-1, 1024),
       DEFAULT(-1),
       BLOCK_SIZE(1), PFS_TRAILING_PROPERTIES);

static Sys_var_ulong Sys_pfs_max_cond_classes(
       "performance_schema_max_cond_classes",
       "Maximum number of condition instruments.",
       READ_ONLY GLOBAL_VAR(pfs_param.m_cond_class_sizing),
       CMD_LINE(REQUIRED_ARG), VALID_RANGE(0, 256),
       DEFAULT(PFS_MAX_COND_CLASS),
       BLOCK_SIZE(1), PFS_TRAILING_PROPERTIES);

static Sys_var_long Sys_pfs_max_cond_instances(
       "performance_schema_max_cond_instances",
       "Maximum number of instrumented condition objects."
         " Use 0 to disable, -1 for automated sizing.",
       READ_ONLY GLOBAL_VAR(pfs_param.m_cond_sizing),
       CMD_LINE(REQUIRED_ARG), VALID_RANGE(-1, 1024*1024),
       DEFAULT(-1),
       BLOCK_SIZE(1), PFS_TRAILING_PROPERTIES);

static Sys_var_ulong Sys_pfs_max_file_classes(
       "performance_schema_max_file_classes",
       "Maximum number of file instruments.",
       READ_ONLY GLOBAL_VAR(pfs_param.m_file_class_sizing),
       CMD_LINE(REQUIRED_ARG), VALID_RANGE(0, 256),
       DEFAULT(PFS_MAX_FILE_CLASS),
       BLOCK_SIZE(1), PFS_TRAILING_PROPERTIES);

static Sys_var_ulong Sys_pfs_max_file_handles(
       "performance_schema_max_file_handles",
       "Maximum number of opened instrumented files.",
       READ_ONLY GLOBAL_VAR(pfs_param.m_file_handle_sizing),
       CMD_LINE(REQUIRED_ARG), VALID_RANGE(0, 1024*1024),
       DEFAULT(PFS_MAX_FILE_HANDLE),
       BLOCK_SIZE(1), PFS_TRAILING_PROPERTIES);

static Sys_var_long Sys_pfs_max_file_instances(
       "performance_schema_max_file_instances",
       "Maximum number of instrumented files."
         " Use 0 to disable, -1 for automated sizing.",
       READ_ONLY GLOBAL_VAR(pfs_param.m_file_sizing),
       CMD_LINE(REQUIRED_ARG), VALID_RANGE(-1, 1024*1024),
       DEFAULT(-1),
       BLOCK_SIZE(1), PFS_TRAILING_PROPERTIES);

static Sys_var_long Sys_pfs_max_sockets(
       "performance_schema_max_socket_instances",
       "Maximum number of opened instrumented sockets."
         " Use 0 to disable, -1 for automated sizing.",
       READ_ONLY GLOBAL_VAR(pfs_param.m_socket_sizing),
       CMD_LINE(REQUIRED_ARG), VALID_RANGE(-1, 1024*1024),
       DEFAULT(-1),
       BLOCK_SIZE(1), PFS_TRAILING_PROPERTIES);

static Sys_var_ulong Sys_pfs_max_socket_classes(
       "performance_schema_max_socket_classes",
       "Maximum number of socket instruments.",
       READ_ONLY GLOBAL_VAR(pfs_param.m_socket_class_sizing),
       CMD_LINE(REQUIRED_ARG), VALID_RANGE(0, 256),
       DEFAULT(PFS_MAX_SOCKET_CLASS),
       BLOCK_SIZE(1), PFS_TRAILING_PROPERTIES);

static Sys_var_ulong Sys_pfs_max_mutex_classes(
       "performance_schema_max_mutex_classes",
       "Maximum number of mutex instruments.",
       READ_ONLY GLOBAL_VAR(pfs_param.m_mutex_class_sizing),
       CMD_LINE(REQUIRED_ARG), VALID_RANGE(0, 256),
       DEFAULT(PFS_MAX_MUTEX_CLASS),
       BLOCK_SIZE(1), PFS_TRAILING_PROPERTIES);

static Sys_var_long Sys_pfs_max_mutex_instances(
       "performance_schema_max_mutex_instances",
       "Maximum number of instrumented MUTEX objects."
         " Use 0 to disable, -1 for automated sizing.",
       READ_ONLY GLOBAL_VAR(pfs_param.m_mutex_sizing),
       CMD_LINE(REQUIRED_ARG), VALID_RANGE(-1, 100*1024*1024),
       DEFAULT(-1),
       BLOCK_SIZE(1), PFS_TRAILING_PROPERTIES);

static Sys_var_ulong Sys_pfs_max_rwlock_classes(
       "performance_schema_max_rwlock_classes",
       "Maximum number of rwlock instruments.",
       READ_ONLY GLOBAL_VAR(pfs_param.m_rwlock_class_sizing),
       CMD_LINE(REQUIRED_ARG), VALID_RANGE(0, 256),
       DEFAULT(PFS_MAX_RWLOCK_CLASS),
       BLOCK_SIZE(1), PFS_TRAILING_PROPERTIES);

static Sys_var_long Sys_pfs_max_rwlock_instances(
       "performance_schema_max_rwlock_instances",
       "Maximum number of instrumented RWLOCK objects."
         " Use 0 to disable, -1 for automated sizing.",
       READ_ONLY GLOBAL_VAR(pfs_param.m_rwlock_sizing),
       CMD_LINE(REQUIRED_ARG), VALID_RANGE(-1, 100*1024*1024),
       DEFAULT(-1),
       BLOCK_SIZE(1), PFS_TRAILING_PROPERTIES);

static Sys_var_long Sys_pfs_max_table_handles(
       "performance_schema_max_table_handles",
       "Maximum number of opened instrumented tables."
         " Use 0 to disable, -1 for automated sizing.",
       READ_ONLY GLOBAL_VAR(pfs_param.m_table_sizing),
       CMD_LINE(REQUIRED_ARG), VALID_RANGE(-1, 1024*1024),
       DEFAULT(-1),
       BLOCK_SIZE(1), PFS_TRAILING_PROPERTIES);

static Sys_var_long Sys_pfs_max_table_instances(
       "performance_schema_max_table_instances",
       "Maximum number of instrumented tables."
         " Use 0 to disable, -1 for automated sizing.",
       READ_ONLY GLOBAL_VAR(pfs_param.m_table_share_sizing),
       CMD_LINE(REQUIRED_ARG), VALID_RANGE(-1, 1024*1024),
       DEFAULT(-1),
       BLOCK_SIZE(1), PFS_TRAILING_PROPERTIES);

static Sys_var_ulong Sys_pfs_max_thread_classes(
       "performance_schema_max_thread_classes",
       "Maximum number of thread instruments.",
       READ_ONLY GLOBAL_VAR(pfs_param.m_thread_class_sizing),
       CMD_LINE(REQUIRED_ARG), VALID_RANGE(0, 256),
       DEFAULT(PFS_MAX_THREAD_CLASS),
       BLOCK_SIZE(1), PFS_TRAILING_PROPERTIES);

static Sys_var_long Sys_pfs_max_thread_instances(
       "performance_schema_max_thread_instances",
       "Maximum number of instrumented threads."
         " Use 0 to disable, -1 for automated sizing.",
       READ_ONLY GLOBAL_VAR(pfs_param.m_thread_sizing),
       CMD_LINE(REQUIRED_ARG), VALID_RANGE(-1, 1024*1024),
       DEFAULT(-1),
       BLOCK_SIZE(1), PFS_TRAILING_PROPERTIES);

static Sys_var_ulong Sys_pfs_setup_actors_size(
       "performance_schema_setup_actors_size",
       "Maximum number of rows in SETUP_ACTORS.",
       READ_ONLY GLOBAL_VAR(pfs_param.m_setup_actor_sizing),
       CMD_LINE(REQUIRED_ARG), VALID_RANGE(0, 1024),
       DEFAULT(PFS_MAX_SETUP_ACTOR),
       BLOCK_SIZE(1), PFS_TRAILING_PROPERTIES);

static Sys_var_ulong Sys_pfs_setup_objects_size(
       "performance_schema_setup_objects_size",
       "Maximum number of rows in SETUP_OBJECTS.",
       READ_ONLY GLOBAL_VAR(pfs_param.m_setup_object_sizing),
       CMD_LINE(REQUIRED_ARG), VALID_RANGE(0, 1024*1024),
       DEFAULT(PFS_MAX_SETUP_OBJECT),
       BLOCK_SIZE(1), PFS_TRAILING_PROPERTIES);

static Sys_var_long Sys_pfs_accounts_size(
       "performance_schema_accounts_size",
       "Maximum number of instrumented user@host accounts."
         " Use 0 to disable, -1 for automated sizing.",
       READ_ONLY GLOBAL_VAR(pfs_param.m_account_sizing),
       CMD_LINE(REQUIRED_ARG), VALID_RANGE(-1, 1024*1024),
       DEFAULT(-1),
       BLOCK_SIZE(1), PFS_TRAILING_PROPERTIES);

static Sys_var_long Sys_pfs_hosts_size(
       "performance_schema_hosts_size",
       "Maximum number of instrumented hosts."
         " Use 0 to disable, -1 for automated sizing.",
       READ_ONLY GLOBAL_VAR(pfs_param.m_host_sizing),
       CMD_LINE(REQUIRED_ARG), VALID_RANGE(-1, 1024*1024),
       DEFAULT(-1),
       BLOCK_SIZE(1), PFS_TRAILING_PROPERTIES);

static Sys_var_long Sys_pfs_users_size(
       "performance_schema_users_size",
       "Maximum number of instrumented users."
         " Use 0 to disable, -1 for automated sizing.",
       READ_ONLY GLOBAL_VAR(pfs_param.m_user_sizing),
       CMD_LINE(REQUIRED_ARG), VALID_RANGE(-1, 1024*1024),
       DEFAULT(-1),
       BLOCK_SIZE(1), PFS_TRAILING_PROPERTIES);

static Sys_var_ulong Sys_pfs_max_stage_classes(
       "performance_schema_max_stage_classes",
       "Maximum number of stage instruments.",
       READ_ONLY GLOBAL_VAR(pfs_param.m_stage_class_sizing),
       CMD_LINE(REQUIRED_ARG), VALID_RANGE(0, 256),
       DEFAULT(PFS_MAX_STAGE_CLASS),
       BLOCK_SIZE(1), PFS_TRAILING_PROPERTIES);

static Sys_var_long Sys_pfs_events_stages_history_long_size(
       "performance_schema_events_stages_history_long_size",
       "Number of rows in EVENTS_STAGES_HISTORY_LONG."
         " Use 0 to disable, -1 for automated sizing.",
       READ_ONLY GLOBAL_VAR(pfs_param.m_events_stages_history_long_sizing),
       CMD_LINE(REQUIRED_ARG), VALID_RANGE(-1, 1024*1024),
       DEFAULT(-1),
       BLOCK_SIZE(1), PFS_TRAILING_PROPERTIES);

static Sys_var_long Sys_pfs_events_stages_history_size(
       "performance_schema_events_stages_history_size",
       "Number of rows per thread in EVENTS_STAGES_HISTORY."
         " Use 0 to disable, -1 for automated sizing.",
       READ_ONLY GLOBAL_VAR(pfs_param.m_events_stages_history_sizing),
       CMD_LINE(REQUIRED_ARG), VALID_RANGE(-1, 1024),
       DEFAULT(-1),
       BLOCK_SIZE(1), PFS_TRAILING_PROPERTIES);

/**
  Variable performance_schema_max_statement_classes.
  The default number of statement classes is the sum of:
  - COM_END for all regular "statement/com/...",
  - 1 for "statement/com/new_packet", for unknown enum_server_command
  - 1 for "statement/com/Error", for invalid enum_server_command
  - SQLCOM_END for all regular "statement/sql/...",
  - 1 for "statement/sql/error", for invalid enum_sql_command
  - 1 for "statement/rpl/relay_log", for replicated statements.
*/
static Sys_var_ulong Sys_pfs_max_statement_classes(
       "performance_schema_max_statement_classes",
       "Maximum number of statement instruments.",
       READ_ONLY GLOBAL_VAR(pfs_param.m_statement_class_sizing),
       CMD_LINE(REQUIRED_ARG), VALID_RANGE(0, 256),
       DEFAULT((ulong) SQLCOM_END + (ulong) COM_END + 4),
       BLOCK_SIZE(1), PFS_TRAILING_PROPERTIES);

static Sys_var_long Sys_pfs_events_statements_history_long_size(
       "performance_schema_events_statements_history_long_size",
       "Number of rows in EVENTS_STATEMENTS_HISTORY_LONG."
         " Use 0 to disable, -1 for automated sizing.",
       READ_ONLY GLOBAL_VAR(pfs_param.m_events_statements_history_long_sizing),
       CMD_LINE(REQUIRED_ARG), VALID_RANGE(-1, 1024*1024),
       DEFAULT(-1),
       BLOCK_SIZE(1), PFS_TRAILING_PROPERTIES);

static Sys_var_long Sys_pfs_events_statements_history_size(
       "performance_schema_events_statements_history_size",
       "Number of rows per thread in EVENTS_STATEMENTS_HISTORY."
         " Use 0 to disable, -1 for automated sizing.",
       READ_ONLY GLOBAL_VAR(pfs_param.m_events_statements_history_sizing),
       CMD_LINE(REQUIRED_ARG), VALID_RANGE(-1, 1024),
       DEFAULT(-1),
       BLOCK_SIZE(1), PFS_TRAILING_PROPERTIES);

static Sys_var_long Sys_pfs_digest_size(
       "performance_schema_digests_size",
       "Size of the statement digest."
         " Use 0 to disable, -1 for automated sizing.",
       READ_ONLY GLOBAL_VAR(pfs_param.m_digest_sizing),
       CMD_LINE(REQUIRED_ARG), VALID_RANGE(-1, 1024 * 1024),
       DEFAULT(-1),
       BLOCK_SIZE(1), PFS_TRAILING_PROPERTIES);

static Sys_var_long Sys_pfs_max_digest_length(
       "performance_schema_max_digest_length",
       "Maximum length considered for digest text, when stored in performance_schema tables.",
       READ_ONLY GLOBAL_VAR(pfs_param.m_max_digest_length),
       CMD_LINE(REQUIRED_ARG), VALID_RANGE(0, 1024 * 1024),
       DEFAULT(1024),
       BLOCK_SIZE(1), PFS_TRAILING_PROPERTIES);

static Sys_var_long Sys_pfs_connect_attrs_size(
       "performance_schema_session_connect_attrs_size",
       "Size of session attribute string buffer per thread."
         " Use 0 to disable, -1 for automated sizing.",
       READ_ONLY GLOBAL_VAR(pfs_param.m_session_connect_attrs_sizing),
       CMD_LINE(REQUIRED_ARG), VALID_RANGE(-1, 1024 * 1024),
       DEFAULT(-1),
       BLOCK_SIZE(1), PFS_TRAILING_PROPERTIES);

#endif /* EMBEDDED_LIBRARY */
#endif /* WITH_PERFSCHEMA_STORAGE_ENGINE */

static Sys_var_ulong Sys_auto_increment_increment(
       "auto_increment_increment",
       "Auto-increment columns are incremented by this",
       SESSION_VAR(auto_increment_increment),
       CMD_LINE(OPT_ARG),
       VALID_RANGE(1, 65535), DEFAULT(1), BLOCK_SIZE(1),
       NO_MUTEX_GUARD, IN_BINLOG);

static Sys_var_ulong Sys_auto_increment_offset(
       "auto_increment_offset",
       "Offset added to Auto-increment columns. Used when "
       "auto-increment-increment != 1",
       SESSION_VAR(auto_increment_offset),
       CMD_LINE(OPT_ARG),
       VALID_RANGE(1, 65535), DEFAULT(1), BLOCK_SIZE(1),
       NO_MUTEX_GUARD, IN_BINLOG);

static Sys_var_mybool Sys_automatic_sp_privileges(
       "automatic_sp_privileges",
       "Creating and dropping stored procedures alters ACLs",
       GLOBAL_VAR(sp_automatic_privileges),
       CMD_LINE(OPT_ARG), DEFAULT(TRUE));

static Sys_var_ulong Sys_back_log(
       "back_log", "The number of outstanding connection requests "
       "MySQL can have. This comes into play when the main MySQL thread "
       "gets very many connection requests in a very short time",
       READ_ONLY GLOBAL_VAR(back_log), CMD_LINE(REQUIRED_ARG),
       VALID_RANGE(0, 65535), DEFAULT(0), BLOCK_SIZE(1));

static Sys_var_charptr Sys_basedir(
       "basedir", "Path to installation directory. All paths are "
       "usually resolved relative to this",
       READ_ONLY GLOBAL_VAR(mysql_home_ptr), CMD_LINE(REQUIRED_ARG, 'b'),
       IN_FS_CHARSET, DEFAULT(0));

static Sys_var_charptr Sys_my_bind_addr(
       "bind_address", "IP address to bind to.",
       READ_ONLY GLOBAL_VAR(my_bind_addr_str), CMD_LINE(REQUIRED_ARG),
       IN_FS_CHARSET, DEFAULT(MY_BIND_ALL_ADDRESSES));

static bool fix_binlog_cache_size(sys_var *self, THD *thd, enum_var_type type)
{
  check_binlog_cache_size(thd);
  return false;
}

static bool fix_binlog_stmt_cache_size(sys_var *self, THD *thd, enum_var_type type)
{
  check_binlog_stmt_cache_size(thd);
  return false;
}

static Sys_var_ulong Sys_binlog_cache_size(
       "binlog_cache_size", "The size of the transactional cache for "
       "updates to transactional engines for the binary log. "
       "If you often use transactions containing many statements, "
       "you can increase this to get more performance",
       GLOBAL_VAR(binlog_cache_size),
       CMD_LINE(REQUIRED_ARG),
       VALID_RANGE(IO_SIZE, ULONG_MAX), DEFAULT(32768), BLOCK_SIZE(IO_SIZE),
       NO_MUTEX_GUARD, NOT_IN_BINLOG, ON_CHECK(0),
       ON_UPDATE(fix_binlog_cache_size));

static Sys_var_ulong Sys_binlog_stmt_cache_size(
       "binlog_stmt_cache_size", "The size of the statement cache for "
       "updates to non-transactional engines for the binary log. "
       "If you often use statements updating a great number of rows, "
       "you can increase this to get more performance",
       GLOBAL_VAR(binlog_stmt_cache_size),
       CMD_LINE(REQUIRED_ARG),
       VALID_RANGE(IO_SIZE, ULONG_MAX), DEFAULT(32768), BLOCK_SIZE(IO_SIZE),
       NO_MUTEX_GUARD, NOT_IN_BINLOG, ON_CHECK(0),
       ON_UPDATE(fix_binlog_stmt_cache_size));

static Sys_var_int32 Sys_binlog_max_flush_queue_time(
       "binlog_max_flush_queue_time",
       "The maximum time that the binary log group commit will keep reading"
       " transactions before it flush the transactions to the binary log (and"
       " optionally sync, depending on the value of sync_binlog).",
       GLOBAL_VAR(opt_binlog_max_flush_queue_time),
       CMD_LINE(REQUIRED_ARG),
       VALID_RANGE(0, 100000), DEFAULT(0), BLOCK_SIZE(1),
       NO_MUTEX_GUARD, NOT_IN_BINLOG);

static bool check_has_super(sys_var *self, THD *thd, set_var *var)
{
  DBUG_ASSERT(self->scope() != sys_var::GLOBAL);// don't abuse check_has_super()
#ifndef NO_EMBEDDED_ACCESS_CHECKS
  if (!(thd->security_ctx->master_access & SUPER_ACL))
  {
    my_error(ER_SPECIFIC_ACCESS_DENIED_ERROR, MYF(0), "SUPER");
    return true;
  }
#endif
  return false;
}

#if defined(HAVE_GTID_NEXT_LIST) || defined(NON_DISABLED_GTID) || defined(HAVE_REPLICATION)
static bool check_top_level_stmt(sys_var *self, THD *thd, set_var *var)
{
  if (thd->in_sub_stmt)
  {
    my_error(ER_VARIABLE_NOT_SETTABLE_IN_SF_OR_TRIGGER, MYF(0), var->var->name.str);
    return true;
  }
  return false;
}

static bool check_top_level_stmt_and_super(sys_var *self, THD *thd, set_var *var)
{
  return (check_has_super(self, thd, var) ||
          check_top_level_stmt(self, thd, var));
}
#endif

#if defined(HAVE_GTID_NEXT_LIST) || defined(HAVE_REPLICATION)
static bool check_outside_transaction(sys_var *self, THD *thd, set_var *var)
{
  if (thd->in_active_multi_stmt_transaction())
  {
    my_error(ER_VARIABLE_NOT_SETTABLE_IN_TRANSACTION, MYF(0), var->var->name.str);
    return true;
  }
  return false;
}
static bool check_outside_sp(sys_var *self, THD *thd, set_var *var)
{
  if (thd->lex->sphead)
  {
    my_error(ER_VARIABLE_NOT_SETTABLE_IN_SP, MYF(0), var->var->name.str);
    return true;
  }
  return false;
}
#endif

static bool binlog_format_check(sys_var *self, THD *thd, set_var *var)
{
  if (check_has_super(self, thd, var))
    return true;

  if (var->type == OPT_GLOBAL)
    return false;

  /*
     If RBR and open temporary tables, their CREATE TABLE may not be in the
     binlog, so we can't toggle to SBR in this connection.

     If binlog_format=MIXED, there are open temporary tables, and an unsafe
     statement is executed, then subsequent statements are logged in row
     format and hence changes to temporary tables may be lost. So we forbid
     switching @@SESSION.binlog_format from MIXED to STATEMENT when there are
     open temp tables and we are logging in row format.
  */
  if (thd->temporary_tables && var->type == OPT_SESSION &&
      var->save_result.ulonglong_value == BINLOG_FORMAT_STMT &&
      ((thd->variables.binlog_format == BINLOG_FORMAT_MIXED &&
        thd->is_current_stmt_binlog_format_row()) ||
       thd->variables.binlog_format == BINLOG_FORMAT_ROW))
  {
    my_error(ER_TEMP_TABLE_PREVENTS_SWITCH_OUT_OF_RBR, MYF(0));
    return true;
  }

  /*
    if in a stored function/trigger, it's too late to change mode
  */
  if (thd->in_sub_stmt)
  {
    my_error(ER_STORED_FUNCTION_PREVENTS_SWITCH_BINLOG_FORMAT, MYF(0));
    return true;
  }
  /*
    Make the session variable 'binlog_format' read-only inside a transaction.
  */
  if (thd->in_active_multi_stmt_transaction())
  {
    my_error(ER_INSIDE_TRANSACTION_PREVENTS_SWITCH_BINLOG_FORMAT, MYF(0));
    return true;
  }

  return false;
}

static bool fix_binlog_format_after_update(sys_var *self, THD *thd,
                                           enum_var_type type)
{
  if (type == OPT_SESSION)
    thd->reset_current_stmt_binlog_format_row();
  return false;
}

static Sys_var_test_flag Sys_core_file(
       "core_file", "write a core-file on crashes", TEST_CORE_ON_SIGNAL);

static Sys_var_enum Sys_binlog_format(
       "binlog_format", "What form of binary logging the master will "
       "use: either ROW for row-based binary logging, STATEMENT "
       "for statement-based binary logging, or MIXED. MIXED is statement-"
       "based binary logging except for those statements where only row-"
       "based is correct: those which involve user-defined functions (i.e. "
       "UDFs) or the UUID() function; for those, row-based binary logging is "
       "automatically used. If NDBCLUSTER is enabled and binlog-format is "
       "MIXED, the format switches to row-based and back implicitly per each "
       "query accessing an NDBCLUSTER table",
       SESSION_VAR(binlog_format), CMD_LINE(REQUIRED_ARG, OPT_BINLOG_FORMAT),
       binlog_format_names, DEFAULT(BINLOG_FORMAT_STMT),
       NO_MUTEX_GUARD, NOT_IN_BINLOG, ON_CHECK(binlog_format_check),
       ON_UPDATE(fix_binlog_format_after_update));

static const char *binlog_row_image_names[]= {"MINIMAL", "NOBLOB", "FULL", NullS};
static Sys_var_enum Sys_binlog_row_image(
       "binlog_row_image", 
       "Controls whether rows should be logged in 'FULL', 'NOBLOB' or "
       "'MINIMAL' formats. 'FULL', means that all columns in the before "
       "and after image are logged. 'NOBLOB', means that mysqld avoids logging "
       "blob columns whenever possible (eg, blob column was not changed or "
       "is not part of primary key). 'MINIMAL', means that a PK equivalent (PK "
       "columns or full row if there is no PK in the table) is logged in the "
       "before image, and only changed columns are logged in the after image. "
       "(Default: FULL).",
       SESSION_VAR(binlog_row_image), CMD_LINE(REQUIRED_ARG),
       binlog_row_image_names, DEFAULT(BINLOG_ROW_IMAGE_FULL),
       NO_MUTEX_GUARD, NOT_IN_BINLOG, ON_CHECK(NULL),
       ON_UPDATE(NULL));

static bool binlog_direct_check(sys_var *self, THD *thd, set_var *var)
{
  if (check_has_super(self, thd, var))
    return true;

  if (var->type == OPT_GLOBAL)
    return false;

   /*
     Makes the session variable 'binlog_direct_non_transactional_updates'
     read-only if within a procedure, trigger or function.
   */
   if (thd->in_sub_stmt)
   {
     my_error(ER_STORED_FUNCTION_PREVENTS_SWITCH_BINLOG_DIRECT, MYF(0));
     return true;
   }
   /*
     Makes the session variable 'binlog_direct_non_transactional_updates'
     read-only inside a transaction.
   */
   if (thd->in_active_multi_stmt_transaction())
   {
     my_error(ER_INSIDE_TRANSACTION_PREVENTS_SWITCH_BINLOG_DIRECT, MYF(0));
     return true;
   }

  return false;
}

static Sys_var_mybool Sys_binlog_direct(
       "binlog_direct_non_transactional_updates",
       "Causes updates to non-transactional engines using statement format to "
       "be written directly to binary log. Before using this option make sure "
       "that there are no dependencies between transactional and "
       "non-transactional tables such as in the statement INSERT INTO t_myisam "
       "SELECT * FROM t_innodb; otherwise, slaves may diverge from the master.",
       SESSION_VAR(binlog_direct_non_trans_update),
       CMD_LINE(OPT_ARG), DEFAULT(FALSE),
       NO_MUTEX_GUARD, NOT_IN_BINLOG, ON_CHECK(binlog_direct_check));

/**
  This variable is read only to users. It can be enabled or disabled
  only at mysqld startup. This variable is used by User thread and
  as well as by replication slave applier thread to apply relay_log.
  Slave applier thread enables/disables this option based on
  relay_log's from replication master versions. There is possibility of
  slave applier thread and User thread to have different setting for
  explicit_defaults_for_timestamp, hence this options is defined as
  SESSION_VAR rather than GLOBAL_VAR.
*/
static Sys_var_mybool Sys_explicit_defaults_for_timestamp(
       "explicit_defaults_for_timestamp",
       "This option causes CREATE TABLE to create all TIMESTAMP columns "
       "as NULL with DEFAULT NULL attribute, Without this option, "
       "TIMESTAMP columns are NOT NULL and have implicit DEFAULT clauses. "
       "The old behavior is deprecated.",
       READ_ONLY SESSION_VAR(explicit_defaults_for_timestamp),
       CMD_LINE(OPT_ARG), DEFAULT(FALSE));

static bool repository_check(sys_var *self, THD *thd, set_var *var, SLAVE_THD_TYPE thread_mask)
{
  bool ret= FALSE;
  if (thd->in_active_multi_stmt_transaction())
  {
    my_error(ER_VARIABLE_NOT_SETTABLE_IN_TRANSACTION, MYF(0),
             var->var->name.str);
    return true;
  }
#ifdef HAVE_REPLICATION
  int running= 0;
  const char *msg= NULL;
  mysql_mutex_lock(&LOCK_active_mi);
  if (active_mi != NULL)
  {
    lock_slave_threads(active_mi);
    init_thread_mask(&running, active_mi, FALSE);
    if(!running)
    {
      switch (thread_mask)
      {
        case SLAVE_THD_IO:
        if (Rpl_info_factory::change_mi_repository(active_mi,
                                                   var->save_result.ulonglong_value,
                                                   &msg))
        {
          ret= TRUE;
          my_error(ER_CHANGE_RPL_INFO_REPOSITORY_FAILURE, MYF(0), msg);
        }
        break;
        case SLAVE_THD_SQL:
          mts_recovery_groups(active_mi->rli);
          if (!active_mi->rli->is_mts_recovery())
          {
            if (Rpl_info_factory::reset_workers(active_mi->rli) ||
                Rpl_info_factory::change_rli_repository(active_mi->rli,
                                                        var->save_result.ulonglong_value,
                                                        &msg))
            {
              ret= TRUE;
              my_error(ER_CHANGE_RPL_INFO_REPOSITORY_FAILURE, MYF(0), msg);
            }
          }
          else
            sql_print_warning("It is not possible to change the type of the "
                              "relay log's repository because there are workers' "
                              "repositories with gaps. Please, fix the gaps first "
                              "before doing such change.");
        break;
        default:
          assert(0);
        break;
      }
    }
    else
    {
      ret= TRUE;
      my_error(ER_SLAVE_MUST_STOP, MYF(0));
    }
    unlock_slave_threads(active_mi);
  }
  mysql_mutex_unlock(&LOCK_active_mi);
#endif
  return ret;
}

static bool relay_log_info_repository_check(sys_var *self, THD *thd, set_var *var)
{
  return repository_check(self, thd, var, SLAVE_THD_SQL);
}

static bool master_info_repository_check(sys_var *self, THD *thd, set_var *var)
{
  return repository_check(self, thd, var, SLAVE_THD_IO);
}

static const char *repository_names[]=
{
  "FILE", "TABLE",
#ifndef DBUG_OFF
  "DUMMY",
#endif
  0
};

ulong opt_mi_repository_id= INFO_REPOSITORY_FILE;
static Sys_var_enum Sys_mi_repository(
       "master_info_repository",
       "Defines the type of the repository for the master information."
       ,GLOBAL_VAR(opt_mi_repository_id), CMD_LINE(REQUIRED_ARG),
       repository_names, DEFAULT(INFO_REPOSITORY_FILE), NO_MUTEX_GUARD,
       NOT_IN_BINLOG, ON_CHECK(master_info_repository_check),
       ON_UPDATE(0));

ulong opt_rli_repository_id= INFO_REPOSITORY_FILE;
static Sys_var_enum Sys_rli_repository(
       "relay_log_info_repository",
       "Defines the type of the repository for the relay log information "
       "and associated workers."
       ,GLOBAL_VAR(opt_rli_repository_id), CMD_LINE(REQUIRED_ARG),
       repository_names, DEFAULT(INFO_REPOSITORY_FILE), NO_MUTEX_GUARD,
       NOT_IN_BINLOG, ON_CHECK(relay_log_info_repository_check),
       ON_UPDATE(0));

static Sys_var_mybool Sys_binlog_rows_query(
       "binlog_rows_query_log_events",
       "Allow writing of Rows_query_log events into binary log.",
       SESSION_VAR(binlog_rows_query_log_events),
       CMD_LINE(OPT_ARG), DEFAULT(FALSE));

static Sys_var_mybool Sys_binlog_order_commits(
       "binlog_order_commits",
       "Issue internal commit calls in the same order as transactions are"
       " written to the binary log. Default is to order commits.",
       GLOBAL_VAR(opt_binlog_order_commits),
       CMD_LINE(OPT_ARG), DEFAULT(TRUE));

static Sys_var_ulong Sys_bulk_insert_buff_size(
       "bulk_insert_buffer_size", "Size of tree cache used in bulk "
       "insert optimisation. Note that this is a limit per thread!",
       SESSION_VAR(bulk_insert_buff_size), CMD_LINE(REQUIRED_ARG),
       VALID_RANGE(0, ULONG_MAX), DEFAULT(8192*1024), BLOCK_SIZE(1));

static Sys_var_charptr Sys_character_sets_dir(
       "character_sets_dir", "Directory where character sets are",
       READ_ONLY GLOBAL_VAR(charsets_dir), CMD_LINE(REQUIRED_ARG),
       IN_FS_CHARSET, DEFAULT(0));

static bool check_not_null(sys_var *self, THD *thd, set_var *var)
{
  return var->value && var->value->is_null();
}
static bool check_charset(sys_var *self, THD *thd, set_var *var)
{
  if (!var->value)
    return false;

  char buff[STRING_BUFFER_USUAL_SIZE];
  if (var->value->result_type() == STRING_RESULT)
  {
    String str(buff, sizeof(buff), system_charset_info), *res;
    if (!(res= var->value->val_str(&str)))
      var->save_result.ptr= NULL;
    else
    {
      ErrConvString err(res); /* Get utf8 '\0' terminated string */
      if (!(var->save_result.ptr= get_charset_by_csname(err.ptr(),
                                                         MY_CS_PRIMARY,
                                                         MYF(0))) &&
          !(var->save_result.ptr= get_old_charset_by_name(err.ptr())))
      {
        my_error(ER_UNKNOWN_CHARACTER_SET, MYF(0), err.ptr());
        return true;
      }
    }
  }
  else // INT_RESULT
  {
    int csno= (int)var->value->val_int();
    if (!(var->save_result.ptr= get_charset(csno, MYF(0))))
    {
      my_error(ER_UNKNOWN_CHARACTER_SET, MYF(0), llstr(csno, buff));
      return true;
    }
  }
  return false;
}
static bool check_charset_not_null(sys_var *self, THD *thd, set_var *var)
{
  return check_charset(self, thd, var) || check_not_null(self, thd, var);
}
static Sys_var_struct Sys_character_set_system(
       "character_set_system", "The character set used by the server "
       "for storing identifiers",
       READ_ONLY GLOBAL_VAR(system_charset_info), NO_CMD_LINE,
       offsetof(CHARSET_INFO, csname), DEFAULT(0));

static Sys_var_struct Sys_character_set_server(
       "character_set_server", "The default character set",
       SESSION_VAR(collation_server), NO_CMD_LINE,
       offsetof(CHARSET_INFO, csname), DEFAULT(&default_charset_info),
       NO_MUTEX_GUARD, IN_BINLOG, ON_CHECK(check_charset_not_null));

static bool check_charset_db(sys_var *self, THD *thd, set_var *var)
{
  if (check_charset_not_null(self, thd, var))
    return true;
  if (!var->value) // = DEFAULT
    var->save_result.ptr= thd->db_charset;
  return false;
}
static Sys_var_struct Sys_character_set_database(
       "character_set_database",
       " The character set used by the default database",
       SESSION_VAR(collation_database), NO_CMD_LINE,
       offsetof(CHARSET_INFO, csname), DEFAULT(&default_charset_info),
       NO_MUTEX_GUARD, IN_BINLOG, ON_CHECK(check_charset_db));

static bool check_cs_client(sys_var *self, THD *thd, set_var *var)
{
  if (check_charset_not_null(self, thd, var))
    return true;

  // Currently, UCS-2 cannot be used as a client character set
  if (((CHARSET_INFO *)(var->save_result.ptr))->mbminlen > 1)
    return true;

  return false;
}
static bool fix_thd_charset(sys_var *self, THD *thd, enum_var_type type)
{
  if (type == OPT_SESSION)
    thd->update_charset();
  return false;
}
static Sys_var_struct Sys_character_set_client(
       "character_set_client", "The character set for statements "
       "that arrive from the client",
       SESSION_VAR(character_set_client), NO_CMD_LINE,
       offsetof(CHARSET_INFO, csname), DEFAULT(&default_charset_info),
       NO_MUTEX_GUARD, IN_BINLOG, ON_CHECK(check_cs_client),
       ON_UPDATE(fix_thd_charset));

static Sys_var_struct Sys_character_set_connection(
       "character_set_connection", "The character set used for "
       "literals that do not have a character set introducer and for "
       "number-to-string conversion",
       SESSION_VAR(collation_connection), NO_CMD_LINE,
       offsetof(CHARSET_INFO, csname), DEFAULT(&default_charset_info),
       NO_MUTEX_GUARD, IN_BINLOG, ON_CHECK(check_charset_not_null),
       ON_UPDATE(fix_thd_charset));

static Sys_var_struct Sys_character_set_results(
       "character_set_results", "The character set used for returning "
       "query results to the client",
       SESSION_VAR(character_set_results), NO_CMD_LINE,
       offsetof(CHARSET_INFO, csname), DEFAULT(&default_charset_info),
       NO_MUTEX_GUARD, NOT_IN_BINLOG, ON_CHECK(check_charset));

static Sys_var_struct Sys_character_set_filesystem(
       "character_set_filesystem", "The filesystem character set",
       SESSION_VAR(character_set_filesystem), NO_CMD_LINE,
       offsetof(CHARSET_INFO, csname), DEFAULT(&character_set_filesystem),
       NO_MUTEX_GUARD, NOT_IN_BINLOG, ON_CHECK(check_charset_not_null),
       ON_UPDATE(fix_thd_charset));

static const char *completion_type_names[]= {"NO_CHAIN", "CHAIN", "RELEASE", 0};
static Sys_var_enum Sys_completion_type(
       "completion_type", "The transaction completion type, one of "
       "NO_CHAIN, CHAIN, RELEASE",
       SESSION_VAR(completion_type), CMD_LINE(REQUIRED_ARG),
       completion_type_names, DEFAULT(0));

static bool check_collation_not_null(sys_var *self, THD *thd, set_var *var)
{
  if (!var->value)
    return false;

  char buff[STRING_BUFFER_USUAL_SIZE];
  if (var->value->result_type() == STRING_RESULT)
  {
    String str(buff, sizeof(buff), system_charset_info), *res;
    if (!(res= var->value->val_str(&str)))
      var->save_result.ptr= NULL;
    else
    {
      ErrConvString err(res); /* Get utf8 '\0'-terminated string */
      if (!(var->save_result.ptr= get_charset_by_name(err.ptr(), MYF(0))))
      {
        my_error(ER_UNKNOWN_COLLATION, MYF(0), err.ptr());
        return true;
      }
    }
  }
  else // INT_RESULT
  {
    int csno= (int)var->value->val_int();
    if (!(var->save_result.ptr= get_charset(csno, MYF(0))))
    {
      my_error(ER_UNKNOWN_COLLATION, MYF(0), llstr(csno, buff));
      return true;
    }
  }
  return check_not_null(self, thd, var);
}
static Sys_var_struct Sys_collation_connection(
       "collation_connection", "The collation of the connection "
       "character set",
       SESSION_VAR(collation_connection), NO_CMD_LINE,
       offsetof(CHARSET_INFO, name), DEFAULT(&default_charset_info),
       NO_MUTEX_GUARD, IN_BINLOG, ON_CHECK(check_collation_not_null),
       ON_UPDATE(fix_thd_charset));

static bool check_collation_db(sys_var *self, THD *thd, set_var *var)
{
  if (check_collation_not_null(self, thd, var))
    return true;
  if (!var->value) // = DEFAULT
    var->save_result.ptr= thd->db_charset;
  return false;
}
static Sys_var_struct Sys_collation_database(
       "collation_database", "The collation of the database "
       "character set",
       SESSION_VAR(collation_database), NO_CMD_LINE,
       offsetof(CHARSET_INFO, name), DEFAULT(&default_charset_info),
       NO_MUTEX_GUARD, IN_BINLOG, ON_CHECK(check_collation_db));

static Sys_var_struct Sys_collation_server(
       "collation_server", "The server default collation",
       SESSION_VAR(collation_server), NO_CMD_LINE,
       offsetof(CHARSET_INFO, name), DEFAULT(&default_charset_info),
       NO_MUTEX_GUARD, IN_BINLOG, ON_CHECK(check_collation_not_null));

static const char *concurrent_insert_names[]= {"NEVER", "AUTO", "ALWAYS", 0};
static Sys_var_enum Sys_concurrent_insert(
       "concurrent_insert", "Use concurrent insert with MyISAM. Possible "
       "values are NEVER, AUTO, ALWAYS",
       GLOBAL_VAR(myisam_concurrent_insert), CMD_LINE(OPT_ARG),
       concurrent_insert_names, DEFAULT(1));

static Sys_var_ulong Sys_connect_timeout(
       "connect_timeout",
       "The number of seconds the mysqld server is waiting for a connect "
       "packet before responding with 'Bad handshake'",
       GLOBAL_VAR(connect_timeout), CMD_LINE(REQUIRED_ARG),
       VALID_RANGE(2, LONG_TIMEOUT), DEFAULT(CONNECT_TIMEOUT), BLOCK_SIZE(1));

static Sys_var_charptr Sys_datadir(
       "datadir", "Path to the database root directory",
       READ_ONLY GLOBAL_VAR(mysql_real_data_home_ptr),
       CMD_LINE(REQUIRED_ARG, 'h'), IN_FS_CHARSET, DEFAULT(mysql_real_data_home));

#ifndef DBUG_OFF
static Sys_var_dbug Sys_dbug(
       "debug", "Debug log", sys_var::SESSION,
       CMD_LINE(OPT_ARG, '#'), DEFAULT(""), NO_MUTEX_GUARD, NOT_IN_BINLOG,
       ON_CHECK(check_has_super));
#endif

/**
  @todo
    When updating myisam_delay_key_write, we should do a 'flush tables'
    of all MyISAM tables to ensure that they are reopen with the
    new attribute.
*/
export bool fix_delay_key_write(sys_var *self, THD *thd, enum_var_type type)
{
  switch (delay_key_write_options) {
  case DELAY_KEY_WRITE_NONE:
    myisam_delay_key_write=0;
    break;
  case DELAY_KEY_WRITE_ON:
    myisam_delay_key_write=1;
    break;
  case DELAY_KEY_WRITE_ALL:
    myisam_delay_key_write=1;
    ha_open_options|= HA_OPEN_DELAY_KEY_WRITE;
    break;
  }
  return false;
}
static const char *delay_key_write_names[]= { "OFF", "ON", "ALL", NullS };
static Sys_var_enum Sys_delay_key_write(
       "delay_key_write", "Type of DELAY_KEY_WRITE",
       GLOBAL_VAR(delay_key_write_options), CMD_LINE(OPT_ARG),
       delay_key_write_names, DEFAULT(DELAY_KEY_WRITE_ON),
       NO_MUTEX_GUARD, NOT_IN_BINLOG, ON_CHECK(0),
       ON_UPDATE(fix_delay_key_write));

static Sys_var_ulong Sys_delayed_insert_limit(
       "delayed_insert_limit",
       "After inserting delayed_insert_limit rows, the INSERT DELAYED "
       "handler will check if there are any SELECT statements pending. "
       "If so, it allows these to execute before continuing. "
       "This variable is deprecated along with INSERT DELAYED.",
       GLOBAL_VAR(delayed_insert_limit), CMD_LINE(REQUIRED_ARG),
       VALID_RANGE(1, ULONG_MAX), DEFAULT(DELAYED_LIMIT), BLOCK_SIZE(1),
       NO_MUTEX_GUARD, NOT_IN_BINLOG, ON_CHECK(0), ON_UPDATE(0),
       DEPRECATED(""));

static Sys_var_ulong Sys_delayed_insert_timeout(
       "delayed_insert_timeout",
       "How long a INSERT DELAYED thread should wait for INSERT statements "
       "before terminating."
       "This variable is deprecated along with INSERT DELAYED.",
       GLOBAL_VAR(delayed_insert_timeout), CMD_LINE(REQUIRED_ARG),
       VALID_RANGE(1, LONG_TIMEOUT), DEFAULT(DELAYED_WAIT_TIMEOUT),
       BLOCK_SIZE(1), NO_MUTEX_GUARD, NOT_IN_BINLOG, ON_CHECK(0),
       ON_UPDATE(0), DEPRECATED(""));

static Sys_var_ulong Sys_delayed_queue_size(
       "delayed_queue_size",
       "What size queue (in rows) should be allocated for handling INSERT "
       "DELAYED. If the queue becomes full, any client that does INSERT "
       "DELAYED will wait until there is room in the queue again."
       "This variable is deprecated along with INSERT DELAYED.",
       GLOBAL_VAR(delayed_queue_size), CMD_LINE(REQUIRED_ARG),
       VALID_RANGE(1, ULONG_MAX), DEFAULT(DELAYED_QUEUE_SIZE), BLOCK_SIZE(1),
       NO_MUTEX_GUARD, NOT_IN_BINLOG, ON_CHECK(0), ON_UPDATE(0),
       DEPRECATED(""));

#ifdef HAVE_EVENT_SCHEDULER
static const char *event_scheduler_names[]= { "OFF", "ON", "DISABLED", NullS };
static bool event_scheduler_check(sys_var *self, THD *thd, set_var *var)
{
  /* DISABLED is only accepted on the command line */
  if (var->save_result.ulonglong_value == Events::EVENTS_DISABLED)
    return true;
  /*
    If the scheduler was disabled because there are no/bad
    system tables, produce a more meaningful error message
    than ER_OPTION_PREVENTS_STATEMENT
  */
  if (Events::check_if_system_tables_error())
    return true;
  if (Events::opt_event_scheduler == Events::EVENTS_DISABLED)
  {
    my_error(ER_OPTION_PREVENTS_STATEMENT, MYF(0),
             "--event-scheduler=DISABLED or --skip-grant-tables");
    return true;
  }
  return false;
}
static bool event_scheduler_update(sys_var *self, THD *thd, enum_var_type type)
{
  int err_no= 0;
  uint opt_event_scheduler_value= Events::opt_event_scheduler;
  mysql_mutex_unlock(&LOCK_global_system_variables);
  /*
    Events::start() is heavyweight. In particular it creates a new THD,
    which takes LOCK_global_system_variables internally.
    Thus we have to release it here.
    We need to re-take it before returning, though.

    Note that since we release LOCK_global_system_variables before calling
    start/stop, there is a possibility that the server variable
    can become out of sync with the real event scheduler state.

    This can happen with two concurrent statments if the first gets
    interrupted after start/stop but before retaking
    LOCK_global_system_variables. However, this problem should be quite
    rare and it's difficult to avoid it without opening up possibilities
    for deadlocks. See bug#51160.
  */
  bool ret= opt_event_scheduler_value == Events::EVENTS_ON
            ? Events::start(&err_no)
            : Events::stop();
  mysql_mutex_lock(&LOCK_global_system_variables);
  if (ret)
  {
    Events::opt_event_scheduler= Events::EVENTS_OFF;
    my_error(ER_EVENT_SET_VAR_ERROR, MYF(0), err_no);
  }
  return ret;
}

static Sys_var_enum Sys_event_scheduler(
       "event_scheduler", "Enable the event scheduler. Possible values are "
       "ON, OFF, and DISABLED (keep the event scheduler completely "
       "deactivated, it cannot be activated run-time)",
       GLOBAL_VAR(Events::opt_event_scheduler), CMD_LINE(OPT_ARG),
       event_scheduler_names, DEFAULT(Events::EVENTS_OFF),
       NO_MUTEX_GUARD, NOT_IN_BINLOG,
       ON_CHECK(event_scheduler_check), ON_UPDATE(event_scheduler_update));
#endif

static Sys_var_ulong Sys_expire_logs_days(
       "expire_logs_days",
       "If non-zero, binary logs will be purged after expire_logs_days "
       "days; possible purges happen at startup and at binary log rotation",
       GLOBAL_VAR(expire_logs_days),
       CMD_LINE(REQUIRED_ARG), VALID_RANGE(0, 99), DEFAULT(0), BLOCK_SIZE(1));

static Sys_var_mybool Sys_flush(
       "flush", "Flush MyISAM tables to disk between SQL commands",
       GLOBAL_VAR(myisam_flush),
       CMD_LINE(OPT_ARG), DEFAULT(FALSE));

static Sys_var_ulong Sys_flush_time(
       "flush_time",
       "A dedicated thread is created to flush all tables at the "
       "given interval",
       GLOBAL_VAR(flush_time),
       CMD_LINE(REQUIRED_ARG), VALID_RANGE(0, LONG_TIMEOUT),
       DEFAULT(0), BLOCK_SIZE(1));

static bool check_ftb_syntax(sys_var *self, THD *thd, set_var *var)
{
  return ft_boolean_check_syntax_string((uchar*)
                      (var->save_result.string_value.str));
}
static bool query_cache_flush(sys_var *self, THD *thd, enum_var_type type)
{
#ifdef HAVE_QUERY_CACHE
  query_cache.flush();
#endif /* HAVE_QUERY_CACHE */
  return false;
}
/// @todo make SESSION_VAR (usability enhancement and a fix for a race condition)
static Sys_var_charptr Sys_ft_boolean_syntax(
       "ft_boolean_syntax", "List of operators for "
       "MATCH ... AGAINST ( ... IN BOOLEAN MODE)",
       GLOBAL_VAR(ft_boolean_syntax),
       CMD_LINE(REQUIRED_ARG), IN_SYSTEM_CHARSET,
       DEFAULT(DEFAULT_FTB_SYNTAX), NO_MUTEX_GUARD,
       NOT_IN_BINLOG, ON_CHECK(check_ftb_syntax), ON_UPDATE(query_cache_flush));

static Sys_var_ulong Sys_ft_max_word_len(
       "ft_max_word_len",
       "The maximum length of the word to be included in a FULLTEXT index. "
       "Note: FULLTEXT indexes must be rebuilt after changing this variable",
       READ_ONLY GLOBAL_VAR(ft_max_word_len), CMD_LINE(REQUIRED_ARG),
       VALID_RANGE(10, HA_FT_MAXCHARLEN), DEFAULT(HA_FT_MAXCHARLEN),
       BLOCK_SIZE(1));

static Sys_var_ulong Sys_ft_min_word_len(
       "ft_min_word_len",
       "The minimum length of the word to be included in a FULLTEXT index. "
       "Note: FULLTEXT indexes must be rebuilt after changing this variable",
       READ_ONLY GLOBAL_VAR(ft_min_word_len), CMD_LINE(REQUIRED_ARG),
       VALID_RANGE(1, HA_FT_MAXCHARLEN), DEFAULT(4), BLOCK_SIZE(1));

/// @todo make it an updatable SESSION_VAR
static Sys_var_ulong Sys_ft_query_expansion_limit(
       "ft_query_expansion_limit",
       "Number of best matches to use for query expansion",
       READ_ONLY GLOBAL_VAR(ft_query_expansion_limit),
       CMD_LINE(REQUIRED_ARG),
       VALID_RANGE(0, 1000), DEFAULT(20), BLOCK_SIZE(1));

static Sys_var_charptr Sys_ft_stopword_file(
       "ft_stopword_file",
       "Use stopwords from this file instead of built-in list",
       READ_ONLY GLOBAL_VAR(ft_stopword_file), CMD_LINE(REQUIRED_ARG),
       IN_FS_CHARSET, DEFAULT(0));

static Sys_var_mybool Sys_ignore_builtin_innodb(
       "ignore_builtin_innodb",
       "IGNORED. This option will be removed in future releases. "
       "Disable initialization of builtin InnoDB plugin",
       READ_ONLY GLOBAL_VAR(opt_ignore_builtin_innodb),
       CMD_LINE(OPT_ARG), DEFAULT(FALSE));

static bool check_init_string(sys_var *self, THD *thd, set_var *var)
{
  if (var->save_result.string_value.str == 0)
  {
    var->save_result.string_value.str= const_cast<char*>("");
    var->save_result.string_value.length= 0;
  }
  return false;
}
static PolyLock_rwlock PLock_sys_init_connect(&LOCK_sys_init_connect);
static Sys_var_lexstring Sys_init_connect(
       "init_connect", "Command(s) that are executed for each "
       "new connection", GLOBAL_VAR(opt_init_connect),
       CMD_LINE(REQUIRED_ARG), IN_SYSTEM_CHARSET,
       DEFAULT(""), &PLock_sys_init_connect, NOT_IN_BINLOG,
       ON_CHECK(check_init_string));

static Sys_var_charptr Sys_init_file(
       "init_file", "Read SQL commands from this file at startup",
       READ_ONLY GLOBAL_VAR(opt_init_file),
#ifdef DISABLE_GRANT_OPTIONS
       NO_CMD_LINE,
#else
       CMD_LINE(REQUIRED_ARG),
#endif
       IN_FS_CHARSET, DEFAULT(0));

static PolyLock_rwlock PLock_sys_init_slave(&LOCK_sys_init_slave);
static Sys_var_lexstring Sys_init_slave(
       "init_slave", "Command(s) that are executed by a slave server "
       "each time the SQL thread starts", GLOBAL_VAR(opt_init_slave),
       CMD_LINE(REQUIRED_ARG), IN_SYSTEM_CHARSET,
       DEFAULT(""), &PLock_sys_init_slave,
       NOT_IN_BINLOG, ON_CHECK(check_init_string));

static Sys_var_ulong Sys_interactive_timeout(
       "interactive_timeout",
       "The number of seconds the server waits for activity on an interactive "
       "connection before closing it",
       SESSION_VAR(net_interactive_timeout),
       CMD_LINE(REQUIRED_ARG),
       VALID_RANGE(1, LONG_TIMEOUT), DEFAULT(NET_WAIT_TIMEOUT), BLOCK_SIZE(1));

static Sys_var_ulong Sys_join_buffer_size(
       "join_buffer_size",
       "The size of the buffer that is used for full joins",
       SESSION_VAR(join_buff_size), CMD_LINE(REQUIRED_ARG),
       VALID_RANGE(128, ULONG_MAX), DEFAULT(256 * 1024), BLOCK_SIZE(128));

static Sys_var_keycache Sys_key_buffer_size(
       "key_buffer_size", "The size of the buffer used for "
       "index blocks for MyISAM tables. Increase this to get better index "
       "handling (for all reads and multiple writes) to as much as you can "
       "afford",
       KEYCACHE_VAR(param_buff_size),
       CMD_LINE(REQUIRED_ARG, OPT_KEY_BUFFER_SIZE),
       VALID_RANGE(0, SIZE_T_MAX), DEFAULT(KEY_CACHE_SIZE),
       BLOCK_SIZE(IO_SIZE), NO_MUTEX_GUARD, NOT_IN_BINLOG, ON_CHECK(0),
       ON_UPDATE(update_buffer_size));

static Sys_var_keycache Sys_key_cache_block_size(
       "key_cache_block_size", "The default size of key cache blocks",
       KEYCACHE_VAR(param_block_size),
       CMD_LINE(REQUIRED_ARG, OPT_KEY_CACHE_BLOCK_SIZE),
       VALID_RANGE(512, 1024*16), DEFAULT(KEY_CACHE_BLOCK_SIZE),
       BLOCK_SIZE(512), NO_MUTEX_GUARD, NOT_IN_BINLOG, ON_CHECK(0),
       ON_UPDATE(update_keycache_param));

static Sys_var_keycache Sys_key_cache_division_limit(
       "key_cache_division_limit",
       "The minimum percentage of warm blocks in key cache",
       KEYCACHE_VAR(param_division_limit),
       CMD_LINE(REQUIRED_ARG, OPT_KEY_CACHE_DIVISION_LIMIT),
       VALID_RANGE(1, 100), DEFAULT(100),
       BLOCK_SIZE(1), NO_MUTEX_GUARD, NOT_IN_BINLOG, ON_CHECK(0),
       ON_UPDATE(update_keycache_param));

static Sys_var_keycache Sys_key_cache_age_threshold(
       "key_cache_age_threshold", "This characterizes the number of "
       "hits a hot block has to be untouched until it is considered aged "
       "enough to be downgraded to a warm block. This specifies the "
       "percentage ratio of that number of hits to the total number of "
       "blocks in key cache",
       KEYCACHE_VAR(param_age_threshold),
       CMD_LINE(REQUIRED_ARG, OPT_KEY_CACHE_AGE_THRESHOLD),
       VALID_RANGE(100, ULONG_MAX), DEFAULT(300),
       BLOCK_SIZE(100), NO_MUTEX_GUARD, NOT_IN_BINLOG, ON_CHECK(0),
       ON_UPDATE(update_keycache_param));

static Sys_var_mybool Sys_large_files_support(
       "large_files_support",
       "Whether mysqld was compiled with options for large file support",
       READ_ONLY GLOBAL_VAR(opt_large_files),
       NO_CMD_LINE, DEFAULT(sizeof(my_off_t) > 4));

static Sys_var_uint Sys_large_page_size(
       "large_page_size",
       "If large page support is enabled, this shows the size of memory pages",
       READ_ONLY GLOBAL_VAR(opt_large_page_size), NO_CMD_LINE,
       VALID_RANGE(0, UINT_MAX), DEFAULT(0), BLOCK_SIZE(1));

static Sys_var_mybool Sys_large_pages(
       "large_pages", "Enable support for large pages",
       READ_ONLY GLOBAL_VAR(opt_large_pages),
       IF_WIN(NO_CMD_LINE, CMD_LINE(OPT_ARG)), DEFAULT(FALSE));

static Sys_var_charptr Sys_language(
       "lc_messages_dir", "Directory where error messages are",
       READ_ONLY GLOBAL_VAR(lc_messages_dir_ptr), 
       CMD_LINE(REQUIRED_ARG, OPT_LC_MESSAGES_DIRECTORY),
       IN_FS_CHARSET, DEFAULT(0));

static Sys_var_mybool Sys_local_infile(
       "local_infile", "Enable LOAD DATA LOCAL INFILE",
       GLOBAL_VAR(opt_local_infile), CMD_LINE(OPT_ARG), DEFAULT(TRUE));

static Sys_var_ulong Sys_lock_wait_timeout(
       "lock_wait_timeout",
       "Timeout in seconds to wait for a lock before returning an error.",
       SESSION_VAR(lock_wait_timeout), CMD_LINE(REQUIRED_ARG),
       VALID_RANGE(1, LONG_TIMEOUT), DEFAULT(LONG_TIMEOUT), BLOCK_SIZE(1));

#ifdef HAVE_MLOCKALL
static Sys_var_mybool Sys_locked_in_memory(
       "locked_in_memory",
       "Whether mysqld was locked in memory with --memlock",
       READ_ONLY GLOBAL_VAR(locked_in_memory), NO_CMD_LINE, DEFAULT(FALSE));
#endif

/* this says NO_CMD_LINE, as command-line option takes a string, not a bool */
static Sys_var_mybool Sys_log_bin(
       "log_bin", "Whether the binary log is enabled",
       READ_ONLY GLOBAL_VAR(opt_bin_log), NO_CMD_LINE, DEFAULT(FALSE));

static Sys_var_ulong Sys_rpl_stop_slave_timeout(
       "rpl_stop_slave_timeout",
       "Timeout in seconds to wait for slave to stop before returning a "
       "warning.",
       GLOBAL_VAR(rpl_stop_slave_timeout), CMD_LINE(REQUIRED_ARG),
       VALID_RANGE(2, LONG_TIMEOUT), DEFAULT(LONG_TIMEOUT), BLOCK_SIZE(1));
/*
  alias for binlogging_imposible_mode as per the appropriate naming
  convention
*/
static Sys_var_enum Sys_binlog_error_action(
       "binlog_error_action",
       "When statements cannot be written to the binary log due to a fatal "
       "error, the server can either ignore the error and let the master "
       "continue, or abort.", GLOBAL_VAR(binlog_error_action),
       CMD_LINE(REQUIRED_ARG), binlog_error_action_list, DEFAULT(IGNORE_ERROR));

static Sys_var_enum Sys_binlogging_impossible_mode(
       "binlogging_impossible_mode",
       "On a fatal error when statements cannot be binlogged the behaviour can "
       "be ignore the error and let the master continue or abort the server. "
       "This variable is deprecated and will be removed in a future release. "
       "Please use binlog_error_action instead.",
       GLOBAL_VAR(binlog_error_action),
       CMD_LINE(REQUIRED_ARG, OPT_BINLOGGING_IMPOSSIBLE_MODE),
       binlog_error_action_list, DEFAULT(IGNORE_ERROR),
       NO_MUTEX_GUARD, NOT_IN_BINLOG, ON_CHECK(0), ON_UPDATE(0),
       DEPRECATED("'@@binlog_error_action'"));

static Sys_var_mybool Sys_trust_function_creators(
       "log_bin_trust_function_creators",
       "If set to FALSE (the default), then when --log-bin is used, creation "
       "of a stored function (or trigger) is allowed only to users having the "
       "SUPER privilege and only if this stored function (trigger) may not "
       "break binary logging. Note that if ALL connections to this server "
       "ALWAYS use row-based binary logging, the security issues do not "
       "exist and the binary logging cannot break, so you can safely set "
       "this to TRUE",
       GLOBAL_VAR(trust_function_creators),
       CMD_LINE(OPT_ARG), DEFAULT(FALSE));

static Sys_var_mybool Sys_use_v1_row_events(
       "log_bin_use_v1_row_events",
       "If equal to 1 then version 1 row events are written to a row based "
       "binary log.  If equal to 0, then the latest version of events are "
       "written.  "
       "This option is useful during some upgrades.",
       GLOBAL_VAR(log_bin_use_v1_row_events),
       CMD_LINE(OPT_ARG), DEFAULT(FALSE));

static Sys_var_charptr Sys_log_error(
       "log_error", "Error log file",
       READ_ONLY GLOBAL_VAR(log_error_file_ptr),
       CMD_LINE(OPT_ARG, OPT_LOG_ERROR),
       IN_FS_CHARSET, DEFAULT(disabled_my_option));

static Sys_var_mybool Sys_log_queries_not_using_indexes(
       "log_queries_not_using_indexes",
       "Log queries that are executed without benefit of any index to the "
       "slow log if it is open",
       GLOBAL_VAR(opt_log_queries_not_using_indexes),
       CMD_LINE(OPT_ARG), DEFAULT(FALSE));

static Sys_var_mybool Sys_log_slow_admin_statements(
       "log_slow_admin_statements",
       "Log slow OPTIMIZE, ANALYZE, ALTER and other administrative statements to "
       "the slow log if it is open.",
       GLOBAL_VAR(opt_log_slow_admin_statements),
       CMD_LINE(OPT_ARG), DEFAULT(FALSE));

static Sys_var_mybool Sys_log_slow_slave_statements(
       "log_slow_slave_statements",
       "Log slow statements executed by slave thread to the slow log if it is open.",
       GLOBAL_VAR(opt_log_slow_slave_statements),
       CMD_LINE(OPT_ARG), DEFAULT(FALSE));

static bool update_log_throttle_queries_not_using_indexes(sys_var *self,
                                                          THD *thd,
                                                          enum_var_type type)
{
  // Check if we should print a summary of any suppressed lines to the slow log
  // now since opt_log_throttle_queries_not_using_indexes was changed.
  log_throttle_qni.flush(thd);
  return false;
}

static Sys_var_ulong Sys_log_throttle_queries_not_using_indexes(
       "log_throttle_queries_not_using_indexes",
       "Log at most this many 'not using index' warnings per minute to the "
       "slow log. Any further warnings will be condensed into a single "
       "summary line. A value of 0 disables throttling. "
       "Option has no effect unless --log_queries_not_using_indexes is set.",
       GLOBAL_VAR(opt_log_throttle_queries_not_using_indexes),
       CMD_LINE(OPT_ARG),
       VALID_RANGE(0, ULONG_MAX), DEFAULT(0), BLOCK_SIZE(1),
       NO_MUTEX_GUARD, NOT_IN_BINLOG,
       ON_CHECK(0),
       ON_UPDATE(update_log_throttle_queries_not_using_indexes));

static Sys_var_ulong Sys_log_warnings(
       "log_warnings",
       "Log some not critical warnings to the log file",
       GLOBAL_VAR(log_warnings),
       CMD_LINE(OPT_ARG, 'W'),
       VALID_RANGE(0, ULONG_MAX), DEFAULT(1), BLOCK_SIZE(1));

static bool update_cached_long_query_time(sys_var *self, THD *thd,
                                          enum_var_type type)
{
  if (type == OPT_SESSION)
    thd->variables.long_query_time=
      double2ulonglong(thd->variables.long_query_time_double * 1e6);
  else
    global_system_variables.long_query_time=
      double2ulonglong(global_system_variables.long_query_time_double * 1e6);
  return false;
}

static Sys_var_double Sys_long_query_time(
       "long_query_time",
       "Log all queries that have taken more than long_query_time seconds "
       "to execute to file. The argument will be treated as a decimal value "
       "with microsecond precision",
       SESSION_VAR(long_query_time_double),
       CMD_LINE(REQUIRED_ARG), VALID_RANGE(0, LONG_TIMEOUT), DEFAULT(10),
       NO_MUTEX_GUARD, NOT_IN_BINLOG, ON_CHECK(0),
       ON_UPDATE(update_cached_long_query_time));

static bool fix_low_prio_updates(sys_var *self, THD *thd, enum_var_type type)
{
  if (type == OPT_SESSION)
    thd->update_lock_default= (thd->variables.low_priority_updates ?
                               TL_WRITE_LOW_PRIORITY : TL_WRITE);
  else
    thr_upgraded_concurrent_insert_lock=
      (global_system_variables.low_priority_updates ?
       TL_WRITE_LOW_PRIORITY : TL_WRITE);
  return false;
}
static Sys_var_mybool Sys_low_priority_updates(
       "low_priority_updates",
       "INSERT/DELETE/UPDATE has lower priority than selects",
       SESSION_VAR(low_priority_updates),
       CMD_LINE(OPT_ARG),
       DEFAULT(FALSE), NO_MUTEX_GUARD, NOT_IN_BINLOG, ON_CHECK(0),
       ON_UPDATE(fix_low_prio_updates));

static Sys_var_mybool Sys_lower_case_file_system(
       "lower_case_file_system",
       "Case sensitivity of file names on the file system where the "
       "data directory is located",
       READ_ONLY GLOBAL_VAR(lower_case_file_system), NO_CMD_LINE,
       DEFAULT(FALSE));

static Sys_var_uint Sys_lower_case_table_names(
       "lower_case_table_names",
       "If set to 1 table names are stored in lowercase on disk and table "
       "names will be case-insensitive.  Should be set to 2 if you are using "
       "a case insensitive file system",
       READ_ONLY GLOBAL_VAR(lower_case_table_names),
       CMD_LINE(OPT_ARG, OPT_LOWER_CASE_TABLE_NAMES),
       VALID_RANGE(0, 2),
#ifdef FN_NO_CASE_SENSE
    DEFAULT(1),
#else
    DEFAULT(0),
#endif
       BLOCK_SIZE(1));

static bool session_readonly(sys_var *self, THD *thd, set_var *var)
{
  if (var->type == OPT_GLOBAL)
    return false;
  my_error(ER_VARIABLE_IS_READONLY, MYF(0), "SESSION",
           self->name.str, "GLOBAL");
  return true;
}

static bool
check_max_allowed_packet(sys_var *self, THD *thd,  set_var *var)
{
  longlong val;
  if (session_readonly(self, thd, var))
    return true;

  val= var->save_result.ulonglong_value;
  if (val < (longlong) global_system_variables.net_buffer_length)
  {
    push_warning_printf(thd, Sql_condition::WARN_LEVEL_WARN,
                        WARN_OPTION_BELOW_LIMIT, ER(WARN_OPTION_BELOW_LIMIT),
                        "max_allowed_packet", "net_buffer_length");
  }
  return false;
}


static Sys_var_ulong Sys_max_allowed_packet(
       "max_allowed_packet",
       "Max packet length to send to or receive from the server",
       SESSION_VAR(max_allowed_packet), CMD_LINE(REQUIRED_ARG),
       VALID_RANGE(1024, 1024 * 1024 * 1024), DEFAULT(4096 * 1024),
       BLOCK_SIZE(1024), NO_MUTEX_GUARD, NOT_IN_BINLOG,
       ON_CHECK(check_max_allowed_packet));

static Sys_var_ulong Sys_slave_max_allowed_packet(
       "slave_max_allowed_packet",
       "The maximum packet length to sent successfully from the master to slave.",
       GLOBAL_VAR(slave_max_allowed_packet), CMD_LINE(REQUIRED_ARG),
       VALID_RANGE(1024, MAX_MAX_ALLOWED_PACKET),
       DEFAULT(MAX_MAX_ALLOWED_PACKET),
       BLOCK_SIZE(1024));

static Sys_var_ulonglong Sys_max_binlog_cache_size(
       "max_binlog_cache_size",
       "Sets the total size of the transactional cache",
       GLOBAL_VAR(max_binlog_cache_size), CMD_LINE(REQUIRED_ARG),
       VALID_RANGE(IO_SIZE, ULONGLONG_MAX),
       DEFAULT((ULONGLONG_MAX/IO_SIZE)*IO_SIZE),
       BLOCK_SIZE(IO_SIZE),
       NO_MUTEX_GUARD, NOT_IN_BINLOG, ON_CHECK(0),
       ON_UPDATE(fix_binlog_cache_size));

static Sys_var_ulonglong Sys_max_binlog_stmt_cache_size(
       "max_binlog_stmt_cache_size",
       "Sets the total size of the statement cache",
       GLOBAL_VAR(max_binlog_stmt_cache_size), CMD_LINE(REQUIRED_ARG),
       VALID_RANGE(IO_SIZE, ULONGLONG_MAX),
       DEFAULT((ULONGLONG_MAX/IO_SIZE)*IO_SIZE),
       BLOCK_SIZE(IO_SIZE),
       NO_MUTEX_GUARD, NOT_IN_BINLOG, ON_CHECK(0),
       ON_UPDATE(fix_binlog_stmt_cache_size));

static bool fix_max_binlog_size(sys_var *self, THD *thd, enum_var_type type)
{
  mysql_bin_log.set_max_size(max_binlog_size);
#ifdef HAVE_REPLICATION
  if (active_mi != NULL && !max_relay_log_size)
    active_mi->rli->relay_log.set_max_size(max_binlog_size);
#endif
  return false;
}
static Sys_var_ulong Sys_max_binlog_size(
       "max_binlog_size",
       "Binary log will be rotated automatically when the size exceeds this "
       "value. Will also apply to relay logs if max_relay_log_size is 0",
       GLOBAL_VAR(max_binlog_size), CMD_LINE(REQUIRED_ARG),
       VALID_RANGE(IO_SIZE, 1024*1024L*1024L), DEFAULT(1024*1024L*1024L),
       BLOCK_SIZE(IO_SIZE), NO_MUTEX_GUARD, NOT_IN_BINLOG, ON_CHECK(0),
       ON_UPDATE(fix_max_binlog_size));

static bool fix_max_connections(sys_var *self, THD *thd, enum_var_type type)
{
#ifndef EMBEDDED_LIBRARY
  resize_thr_alarm(max_connections +
                   global_system_variables.max_insert_delayed_threads + 10);
#endif
  return false;
}

static Sys_var_ulong Sys_max_connections(
       "max_connections", "The number of simultaneous clients allowed",
       GLOBAL_VAR(max_connections), CMD_LINE(REQUIRED_ARG),
       VALID_RANGE(1, 100000),
       DEFAULT(MAX_CONNECTIONS_DEFAULT),
       BLOCK_SIZE(1),
       NO_MUTEX_GUARD,
       NOT_IN_BINLOG,
       ON_CHECK(0),
       ON_UPDATE(fix_max_connections),
       NULL,
       /* max_connections is used as a sizing hint by the performance schema. */
       sys_var::PARSE_EARLY);

static Sys_var_ulong Sys_max_connect_errors(
       "max_connect_errors",
       "If there is more than this number of interrupted connections from "
       "a host this host will be blocked from further connections",
       GLOBAL_VAR(max_connect_errors), CMD_LINE(REQUIRED_ARG),
       VALID_RANGE(1, ULONG_MAX), DEFAULT(100),
       BLOCK_SIZE(1));

static Sys_var_long Sys_max_digest_length(
       "max_digest_length",
       "Maximum length considered for digest text.",
       READ_ONLY GLOBAL_VAR(max_digest_length),
       CMD_LINE(REQUIRED_ARG), VALID_RANGE(0, 1024 * 1024),
       DEFAULT(1024),
       BLOCK_SIZE(1));

static bool check_max_delayed_threads(sys_var *self, THD *thd, set_var *var)
{
  return var->type != OPT_GLOBAL &&
         var->save_result.ulonglong_value != 0 &&
         var->save_result.ulonglong_value !=
                           global_system_variables.max_insert_delayed_threads;
}

// Alias for max_delayed_threads
static Sys_var_ulong Sys_max_insert_delayed_threads(
       "max_insert_delayed_threads",
       "Don't start more than this number of threads to handle INSERT "
       "DELAYED statements. If set to zero INSERT DELAYED will be not used."
       "This variable is deprecated along with INSERT DELAYED.",
       SESSION_VAR(max_insert_delayed_threads),
       NO_CMD_LINE, VALID_RANGE(0, 16384), DEFAULT(20),
       BLOCK_SIZE(1), NO_MUTEX_GUARD, NOT_IN_BINLOG,
       ON_CHECK(check_max_delayed_threads), ON_UPDATE(fix_max_connections),
       DEPRECATED(""));

static Sys_var_ulong Sys_max_delayed_threads(
       "max_delayed_threads",
       "Don't start more than this number of threads to handle INSERT "
       "DELAYED statements. If set to zero INSERT DELAYED will be not used."
       "This variable is deprecated along with INSERT DELAYED.",
       SESSION_VAR(max_insert_delayed_threads),
       CMD_LINE(REQUIRED_ARG), VALID_RANGE(0, 16384), DEFAULT(20),
       BLOCK_SIZE(1), NO_MUTEX_GUARD, NOT_IN_BINLOG,
       ON_CHECK(check_max_delayed_threads), ON_UPDATE(fix_max_connections),
       DEPRECATED(""));

static Sys_var_ulong Sys_max_error_count(
       "max_error_count",
       "Max number of errors/warnings to store for a statement",
       SESSION_VAR(max_error_count), CMD_LINE(REQUIRED_ARG),
       VALID_RANGE(0, 65535), DEFAULT(DEFAULT_ERROR_COUNT), BLOCK_SIZE(1));

static Sys_var_ulonglong Sys_max_heap_table_size(
       "max_heap_table_size",
       "Don't allow creation of heap tables bigger than this",
       SESSION_VAR(max_heap_table_size), CMD_LINE(REQUIRED_ARG),
       VALID_RANGE(16384, (ulonglong)~(intptr)0), DEFAULT(16*1024*1024),
       BLOCK_SIZE(1024));

static Sys_var_ulong Sys_metadata_locks_cache_size(
       "metadata_locks_cache_size", "Size of unused metadata locks cache",
       READ_ONLY GLOBAL_VAR(mdl_locks_cache_size), CMD_LINE(REQUIRED_ARG),
       VALID_RANGE(1, 1024*1024), DEFAULT(MDL_LOCKS_CACHE_SIZE_DEFAULT),
       BLOCK_SIZE(1));

static Sys_var_ulong Sys_metadata_locks_hash_instances(
       "metadata_locks_hash_instances", "Number of metadata locks hash instances",
       READ_ONLY GLOBAL_VAR(mdl_locks_hash_partitions), CMD_LINE(REQUIRED_ARG),
       VALID_RANGE(1, 1024), DEFAULT(MDL_LOCKS_HASH_PARTITIONS_DEFAULT),
       BLOCK_SIZE(1));

static Sys_var_ulong Sys_pseudo_thread_id(
       "pseudo_thread_id",
       "This variable is for internal server use",
       SESSION_ONLY(pseudo_thread_id),
       NO_CMD_LINE, VALID_RANGE(0, ULONG_MAX), DEFAULT(0),
       BLOCK_SIZE(1), NO_MUTEX_GUARD, IN_BINLOG,
       ON_CHECK(check_has_super));

static bool fix_max_join_size(sys_var *self, THD *thd, enum_var_type type)
{
  SV *sv= type == OPT_GLOBAL ? &global_system_variables : &thd->variables;
  if (sv->max_join_size == HA_POS_ERROR)
    sv->option_bits|= OPTION_BIG_SELECTS;
  else
    sv->option_bits&= ~OPTION_BIG_SELECTS;
  return false;
}
static Sys_var_harows Sys_max_join_size(
       "max_join_size",
       "Joins that are probably going to read more than max_join_size "
       "records return an error",
       SESSION_VAR(max_join_size), CMD_LINE(REQUIRED_ARG),
       VALID_RANGE(1, HA_POS_ERROR), DEFAULT(HA_POS_ERROR), BLOCK_SIZE(1),
       NO_MUTEX_GUARD, NOT_IN_BINLOG, ON_CHECK(0),
       ON_UPDATE(fix_max_join_size));

static Sys_var_ulong Sys_max_seeks_for_key(
       "max_seeks_for_key",
       "Limit assumed max number of seeks when looking up rows based on a key",
       SESSION_VAR(max_seeks_for_key), CMD_LINE(REQUIRED_ARG),
       VALID_RANGE(1, ULONG_MAX), DEFAULT(ULONG_MAX), BLOCK_SIZE(1));

static Sys_var_ulong Sys_max_length_for_sort_data(
       "max_length_for_sort_data",
       "Max number of bytes in sorted records",
       SESSION_VAR(max_length_for_sort_data), CMD_LINE(REQUIRED_ARG),
       VALID_RANGE(4, 8192*1024L), DEFAULT(1024), BLOCK_SIZE(1));

static PolyLock_mutex PLock_prepared_stmt_count(&LOCK_prepared_stmt_count);
static Sys_var_ulong Sys_max_prepared_stmt_count(
       "max_prepared_stmt_count",
       "Maximum number of prepared statements in the server",
       GLOBAL_VAR(max_prepared_stmt_count), CMD_LINE(REQUIRED_ARG),
       VALID_RANGE(0, 1024*1024), DEFAULT(16382), BLOCK_SIZE(1),
       &PLock_prepared_stmt_count);

static bool fix_max_relay_log_size(sys_var *self, THD *thd, enum_var_type type)
{
#ifdef HAVE_REPLICATION
  if (active_mi != NULL)
    active_mi->rli->relay_log.set_max_size(max_relay_log_size ?
                                           max_relay_log_size: max_binlog_size);
#endif
  return false;
}
static Sys_var_ulong Sys_max_relay_log_size(
       "max_relay_log_size",
       "If non-zero: relay log will be rotated automatically when the "
       "size exceeds this value; if zero: when the size "
       "exceeds max_binlog_size",
       GLOBAL_VAR(max_relay_log_size), CMD_LINE(REQUIRED_ARG),
       VALID_RANGE(0, 1024L*1024*1024), DEFAULT(0), BLOCK_SIZE(IO_SIZE),
       NO_MUTEX_GUARD, NOT_IN_BINLOG, ON_CHECK(0),
       ON_UPDATE(fix_max_relay_log_size));

static Sys_var_ulong Sys_max_sort_length(
       "max_sort_length",
       "The number of bytes to use when sorting BLOB or TEXT values (only "
       "the first max_sort_length bytes of each value are used; the rest "
       "are ignored)",
       SESSION_VAR(max_sort_length), CMD_LINE(REQUIRED_ARG),
       VALID_RANGE(4, 8192*1024L), DEFAULT(1024), BLOCK_SIZE(1));

static Sys_var_ulong Sys_max_sp_recursion_depth(
       "max_sp_recursion_depth",
       "Maximum stored procedure recursion depth",
       SESSION_VAR(max_sp_recursion_depth), CMD_LINE(OPT_ARG),
       VALID_RANGE(0, 255), DEFAULT(0), BLOCK_SIZE(1));

// non-standard session_value_ptr() here
static Sys_var_max_user_conn Sys_max_user_connections(
       "max_user_connections",
       "The maximum number of active connections for a single user "
       "(0 = no limit)",
       SESSION_VAR(max_user_connections), CMD_LINE(REQUIRED_ARG),
       VALID_RANGE(0, UINT_MAX), DEFAULT(0), BLOCK_SIZE(1), NO_MUTEX_GUARD,
       NOT_IN_BINLOG, ON_CHECK(session_readonly));

static Sys_var_ulong Sys_max_tmp_tables(
       "max_tmp_tables",
       "Maximum number of temporary tables a client can keep open at a time",
       SESSION_VAR(max_tmp_tables), CMD_LINE(REQUIRED_ARG),
       VALID_RANGE(1, ULONG_MAX), DEFAULT(32), BLOCK_SIZE(1), NO_MUTEX_GUARD,
       NOT_IN_BINLOG, ON_CHECK(0), ON_UPDATE(0), DEPRECATED(""));

static Sys_var_ulong Sys_max_write_lock_count(
       "max_write_lock_count",
       "After this many write locks, allow some read locks to run in between",
       GLOBAL_VAR(max_write_lock_count), CMD_LINE(REQUIRED_ARG),
       VALID_RANGE(1, ULONG_MAX), DEFAULT(ULONG_MAX), BLOCK_SIZE(1));

static Sys_var_ulong Sys_min_examined_row_limit(
       "min_examined_row_limit",
       "Don't write queries to slow log that examine fewer rows "
       "than that",
       SESSION_VAR(min_examined_row_limit), CMD_LINE(REQUIRED_ARG),
       VALID_RANGE(0, ULONG_MAX), DEFAULT(0), BLOCK_SIZE(1));

#ifdef _WIN32
static Sys_var_mybool Sys_named_pipe(
       "named_pipe", "Enable the named pipe (NT)",
       READ_ONLY GLOBAL_VAR(opt_enable_named_pipe), CMD_LINE(OPT_ARG),
       DEFAULT(FALSE));
#endif


static bool 
check_net_buffer_length(sys_var *self, THD *thd,  set_var *var)
{
  longlong val;
  if (session_readonly(self, thd, var))
    return true;

  val= var->save_result.ulonglong_value;
  if (val > (longlong) global_system_variables.max_allowed_packet)
  {
    push_warning_printf(thd, Sql_condition::WARN_LEVEL_WARN,
                        WARN_OPTION_BELOW_LIMIT, ER(WARN_OPTION_BELOW_LIMIT),
                        "max_allowed_packet", "net_buffer_length");
  }
  return false;
}
static Sys_var_ulong Sys_net_buffer_length(
       "net_buffer_length",
       "Buffer length for TCP/IP and socket communication",
       SESSION_VAR(net_buffer_length), CMD_LINE(REQUIRED_ARG),
       VALID_RANGE(1024, 1024*1024), DEFAULT(16384), BLOCK_SIZE(1024),
       NO_MUTEX_GUARD, NOT_IN_BINLOG, ON_CHECK(check_net_buffer_length));

static bool fix_net_read_timeout(sys_var *self, THD *thd, enum_var_type type)
{
  if (type != OPT_GLOBAL)
    my_net_set_read_timeout(&thd->net, thd->variables.net_read_timeout);
  return false;
}
static Sys_var_ulong Sys_net_read_timeout(
       "net_read_timeout",
       "Number of seconds to wait for more data from a connection before "
       "aborting the read",
       SESSION_VAR(net_read_timeout), CMD_LINE(REQUIRED_ARG),
       VALID_RANGE(1, LONG_TIMEOUT), DEFAULT(NET_READ_TIMEOUT), BLOCK_SIZE(1),
       NO_MUTEX_GUARD, NOT_IN_BINLOG, ON_CHECK(0),
       ON_UPDATE(fix_net_read_timeout));

static bool fix_net_write_timeout(sys_var *self, THD *thd, enum_var_type type)
{
  if (type != OPT_GLOBAL)
    my_net_set_write_timeout(&thd->net, thd->variables.net_write_timeout);
  return false;
}
static Sys_var_ulong Sys_net_write_timeout(
       "net_write_timeout",
       "Number of seconds to wait for a block to be written to a connection "
       "before aborting the write",
       SESSION_VAR(net_write_timeout), CMD_LINE(REQUIRED_ARG),
       VALID_RANGE(1, LONG_TIMEOUT), DEFAULT(NET_WRITE_TIMEOUT), BLOCK_SIZE(1),
       NO_MUTEX_GUARD, NOT_IN_BINLOG, ON_CHECK(0),
       ON_UPDATE(fix_net_write_timeout));

static bool fix_net_retry_count(sys_var *self, THD *thd, enum_var_type type)
{
  if (type != OPT_GLOBAL)
    thd->net.retry_count=thd->variables.net_retry_count;
  return false;
}
static Sys_var_ulong Sys_net_retry_count(
       "net_retry_count",
       "If a read on a communication port is interrupted, retry this "
       "many times before giving up",
       SESSION_VAR(net_retry_count), CMD_LINE(REQUIRED_ARG),
       VALID_RANGE(1, ULONG_MAX), DEFAULT(MYSQLD_NET_RETRY_COUNT),
       BLOCK_SIZE(1), NO_MUTEX_GUARD, NOT_IN_BINLOG, ON_CHECK(0),
       ON_UPDATE(fix_net_retry_count));

static Sys_var_mybool Sys_new_mode(
       "new", "Use very new possible \"unsafe\" functions",
       SESSION_VAR(new_mode), CMD_LINE(OPT_ARG, 'n'), DEFAULT(FALSE));

static Sys_var_mybool Sys_old_mode(
       "old", "Use compatible behavior",
       READ_ONLY GLOBAL_VAR(old_mode), CMD_LINE(OPT_ARG), DEFAULT(FALSE));

static Sys_var_mybool Sys_old_alter_table(
       "old_alter_table", "Use old, non-optimized alter table",
       SESSION_VAR(old_alter_table), CMD_LINE(OPT_ARG), DEFAULT(FALSE));

static Sys_var_uint Sys_old_passwords(
       "old_passwords",
       "Determine which hash algorithm to use when generating passwords using "
       "the PASSWORD() function",
       SESSION_VAR(old_passwords), CMD_LINE(REQUIRED_ARG),
       VALID_RANGE(0, 2), DEFAULT(0), BLOCK_SIZE(1));

static Sys_var_ulong Sys_open_files_limit(
       "open_files_limit",
       "If this is not 0, then mysqld will use this value to reserve file "
       "descriptors to use with setrlimit(). If this value is 0 then mysqld "
       "will reserve max_connections*5 or max_connections + table_open_cache*2 "
       "(whichever is larger) number of file descriptors",
       READ_ONLY GLOBAL_VAR(open_files_limit), CMD_LINE(REQUIRED_ARG),
       VALID_RANGE(0, OS_FILE_LIMIT), DEFAULT(0), BLOCK_SIZE(1),
       NO_MUTEX_GUARD, NOT_IN_BINLOG, ON_CHECK(NULL), ON_UPDATE(NULL),
       NULL,
       /* open_files_limit is used as a sizing hint by the performance schema. */
       sys_var::PARSE_EARLY);

/// @todo change to enum
static Sys_var_ulong Sys_optimizer_prune_level(
       "optimizer_prune_level",
       "Controls the heuristic(s) applied during query optimization to prune "
       "less-promising partial plans from the optimizer search space. "
       "Meaning: 0 - do not apply any heuristic, thus perform exhaustive "
       "search; 1 - prune plans based on number of retrieved rows",
       SESSION_VAR(optimizer_prune_level), CMD_LINE(REQUIRED_ARG),
       VALID_RANGE(0, 1), DEFAULT(1), BLOCK_SIZE(1));

static Sys_var_ulong Sys_optimizer_search_depth(
       "optimizer_search_depth",
       "Maximum depth of search performed by the query optimizer. Values "
       "larger than the number of relations in a query result in better "
       "query plans, but take longer to compile a query. Values smaller "
       "than the number of tables in a relation result in faster "
       "optimization, but may produce very bad query plans. If set to 0, "
       "the system will automatically pick a reasonable value",
       SESSION_VAR(optimizer_search_depth), CMD_LINE(REQUIRED_ARG),
       VALID_RANGE(0, MAX_TABLES+1), DEFAULT(MAX_TABLES+1), BLOCK_SIZE(1));

static const char *optimizer_switch_names[]=
{
  "index_merge", "index_merge_union", "index_merge_sort_union",
  "index_merge_intersection", "engine_condition_pushdown",
  "index_condition_pushdown" , "mrr", "mrr_cost_based",
  "block_nested_loop", "batched_key_access",
#ifdef OPTIMIZER_SWITCH_ALL
  "materialization", "semijoin", "loosescan", "firstmatch",
  "subquery_materialization_cost_based",
#endif
  "use_index_extensions", "default", NullS
};
/** propagates changes to @@engine_condition_pushdown */
static bool fix_optimizer_switch(sys_var *self, THD *thd,
                                 enum_var_type type)
{
  SV *sv= (type == OPT_GLOBAL) ? &global_system_variables : &thd->variables;
  sv->engine_condition_pushdown= 
    MY_TEST(sv->optimizer_switch & OPTIMIZER_SWITCH_ENGINE_CONDITION_PUSHDOWN);

  return false;
}
static Sys_var_flagset Sys_optimizer_switch(
       "optimizer_switch",
       "optimizer_switch=option=val[,option=val...], where option is one of "
       "{index_merge, index_merge_union, index_merge_sort_union, "
       "index_merge_intersection, engine_condition_pushdown, "
       "index_condition_pushdown, mrr, mrr_cost_based"
#ifdef OPTIMIZER_SWITCH_ALL
       ", materialization, semijoin, loosescan, firstmatch,"
       " subquery_materialization_cost_based"
#endif
       ", block_nested_loop, batched_key_access, use_index_extensions"
       "} and val is one of {on, off, default}",
       SESSION_VAR(optimizer_switch), CMD_LINE(REQUIRED_ARG),
       optimizer_switch_names, DEFAULT(OPTIMIZER_SWITCH_DEFAULT),
       NO_MUTEX_GUARD, NOT_IN_BINLOG, ON_CHECK(NULL),
       ON_UPDATE(fix_optimizer_switch));

static Sys_var_mybool Sys_var_end_markers_in_json(
       "end_markers_in_json",
       "In JSON output (\"EXPLAIN FORMAT=JSON\" and optimizer trace), "
       "if variable is set to 1, repeats the structure's key (if it has one) "
       "near the closing bracket",
       SESSION_VAR(end_markers_in_json), CMD_LINE(OPT_ARG),
       DEFAULT(FALSE));

#ifdef OPTIMIZER_TRACE

static Sys_var_flagset Sys_optimizer_trace(
       "optimizer_trace",
       "Controls tracing of the Optimizer:"
       " optimizer_trace=option=val[,option=val...], where option is one of"
       " {enabled, one_line}"
       " and val is one of {on, default}",
       SESSION_VAR(optimizer_trace), CMD_LINE(REQUIRED_ARG),
       Opt_trace_context::flag_names,
       DEFAULT(Opt_trace_context::FLAG_DEFAULT));
// @see set_var::is_var_optimizer_trace()
export sys_var *Sys_optimizer_trace_ptr= &Sys_optimizer_trace;

/**
  Note how "misc" is not here: it is not accessible to the user; disabling
  "misc" would disable the top object, which would make an empty trace.
*/
static Sys_var_flagset Sys_optimizer_trace_features(
       "optimizer_trace_features",
       "Enables/disables tracing of selected features of the Optimizer:"
       " optimizer_trace_features=option=val[,option=val...], where option is one of"
       " {greedy_search, range_optimizer, dynamic_range, repeated_subselect}"
       " and val is one of {on, off, default}",
       SESSION_VAR(optimizer_trace_features), CMD_LINE(REQUIRED_ARG),
       Opt_trace_context::feature_names,
       DEFAULT(Opt_trace_context::default_features));

/** Delete all old optimizer traces */
static bool optimizer_trace_update(sys_var *self, THD *thd,
                                   enum_var_type type)
{
  thd->opt_trace.reset();
  return false;
}

static Sys_var_long Sys_optimizer_trace_offset(
       "optimizer_trace_offset",
       "Offset of first optimizer trace to show; see manual",
       SESSION_VAR(optimizer_trace_offset), CMD_LINE(REQUIRED_ARG),
       VALID_RANGE(LONG_MIN, LONG_MAX), DEFAULT(-1), BLOCK_SIZE(1),
       NO_MUTEX_GUARD, NOT_IN_BINLOG, ON_CHECK(NULL),
       ON_UPDATE(optimizer_trace_update));

static Sys_var_long Sys_optimizer_trace_limit(
       "optimizer_trace_limit",
       "Maximum number of shown optimizer traces",
       SESSION_VAR(optimizer_trace_limit), CMD_LINE(REQUIRED_ARG),
       VALID_RANGE(0, LONG_MAX), DEFAULT(1), BLOCK_SIZE(1),
       NO_MUTEX_GUARD, NOT_IN_BINLOG, ON_CHECK(NULL),
       ON_UPDATE(optimizer_trace_update));

static Sys_var_ulong Sys_optimizer_trace_max_mem_size(
       "optimizer_trace_max_mem_size",
       "Maximum allowed cumulated size of stored optimizer traces",
       SESSION_VAR(optimizer_trace_max_mem_size), CMD_LINE(REQUIRED_ARG),
       VALID_RANGE(0, ULONG_MAX), DEFAULT(1024*16), BLOCK_SIZE(1));

#endif

static Sys_var_charptr Sys_pid_file(
       "pid_file", "Pid file used by safe_mysqld",
       READ_ONLY GLOBAL_VAR(pidfile_name_ptr), CMD_LINE(REQUIRED_ARG),
       IN_FS_CHARSET, DEFAULT(0));

static Sys_var_charptr Sys_plugin_dir(
       "plugin_dir", "Directory for plugins",
       READ_ONLY GLOBAL_VAR(opt_plugin_dir_ptr), CMD_LINE(REQUIRED_ARG),
       IN_FS_CHARSET, DEFAULT(0));

static Sys_var_uint Sys_port(
       "port",
       "Port number to use for connection or 0 to default to, "
       "my.cnf, $MYSQL_TCP_PORT, "
#if MYSQL_PORT_DEFAULT == 0
       "/etc/services, "
#endif
       "built-in default (" STRINGIFY_ARG(MYSQL_PORT) "), whatever comes first",
       READ_ONLY GLOBAL_VAR(mysqld_port), CMD_LINE(REQUIRED_ARG, 'P'),
       VALID_RANGE(0, UINT_MAX32), DEFAULT(0), BLOCK_SIZE(1));

static Sys_var_ulong Sys_preload_buff_size(
       "preload_buffer_size",
       "The size of the buffer that is allocated when preloading indexes",
       SESSION_VAR(preload_buff_size), CMD_LINE(REQUIRED_ARG),
       VALID_RANGE(1024, 1024*1024*1024), DEFAULT(32768), BLOCK_SIZE(1));

static Sys_var_uint Sys_protocol_version(
       "protocol_version",
       "The version of the client/server protocol used by the MySQL server",
       READ_ONLY GLOBAL_VAR(protocol_version), NO_CMD_LINE,
       VALID_RANGE(0, ~0), DEFAULT(PROTOCOL_VERSION), BLOCK_SIZE(1));

static Sys_var_proxy_user Sys_proxy_user(
       "proxy_user", "The proxy user account name used when logging in",
       IN_SYSTEM_CHARSET);

static Sys_var_external_user Sys_external_user(
       "external_user", "The external user account used when logging in",
       IN_SYSTEM_CHARSET);

static Sys_var_ulong Sys_read_buff_size(
       "read_buffer_size",
       "Each thread that does a sequential scan allocates a buffer of "
       "this size for each table it scans. If you do many sequential scans, "
       "you may want to increase this value",
       SESSION_VAR(read_buff_size), CMD_LINE(REQUIRED_ARG),
       VALID_RANGE(IO_SIZE*2, INT_MAX32), DEFAULT(128*1024),
       BLOCK_SIZE(IO_SIZE));

static bool check_read_only(sys_var *self, THD *thd, set_var *var)
{
  /* Prevent self dead-lock */
  if (thd->locked_tables_mode || thd->in_active_multi_stmt_transaction())
  {
    my_error(ER_LOCK_OR_ACTIVE_TRANSACTION, MYF(0));
    return true;
  }
  return false;
}
static bool fix_read_only(sys_var *self, THD *thd, enum_var_type type)
{
  bool result= true;
  my_bool new_read_only= read_only; // make a copy before releasing a mutex
  DBUG_ENTER("sys_var_opt_readonly::update");

  if (read_only == FALSE || read_only == opt_readonly)
  {
    opt_readonly= read_only;
    DBUG_RETURN(false);
  }

  if (check_read_only(self, thd, 0)) // just in case
    goto end;

  if (thd->global_read_lock.is_acquired())
  {
    /*
      This connection already holds the global read lock.
      This can be the case with:
      - FLUSH TABLES WITH READ LOCK
      - SET GLOBAL READ_ONLY = 1
    */
    opt_readonly= read_only;
    DBUG_RETURN(false);
  }

  /*
    READ_ONLY=1 prevents write locks from being taken on tables and
    blocks transactions from committing. We therefore should make sure
    that no such events occur while setting the read_only variable.
    This is a 2 step process:
    [1] lock_global_read_lock()
      Prevents connections from obtaining new write locks on
      tables. Note that we can still have active rw transactions.
    [2] make_global_read_lock_block_commit()
      Prevents transactions from committing.
  */

  read_only= opt_readonly;
  mysql_mutex_unlock(&LOCK_global_system_variables);

  if (thd->global_read_lock.lock_global_read_lock(thd))
    goto end_with_mutex_unlock;

  if ((result= thd->global_read_lock.make_global_read_lock_block_commit(thd)))
    goto end_with_read_lock;

  /* Change the opt_readonly system variable, safe because the lock is held */
  opt_readonly= new_read_only;
  result= false;

 end_with_read_lock:
  /* Release the lock */
  thd->global_read_lock.unlock_global_read_lock(thd);
 end_with_mutex_unlock:
  mysql_mutex_lock(&LOCK_global_system_variables);
 end:
  read_only= opt_readonly;
  DBUG_RETURN(result);
}


/**
  The read_only boolean is always equal to the opt_readonly boolean except
  during fix_read_only(); when that function is entered, opt_readonly is
  the pre-update value and read_only is the post-update value.
  fix_read_only() compares them and runs needed operations for the
  transition (especially when transitioning from false to true) and
  synchronizes both booleans in the end.
*/
static Sys_var_mybool Sys_readonly(
       "read_only",
       "Make all non-temporary tables read-only, with the exception for "
       "replication (slave) threads and users with the SUPER privilege",
       GLOBAL_VAR(read_only), CMD_LINE(OPT_ARG), DEFAULT(FALSE),
       NO_MUTEX_GUARD, NOT_IN_BINLOG,
       ON_CHECK(check_read_only), ON_UPDATE(fix_read_only));

// Small lower limit to be able to test MRR
static Sys_var_ulong Sys_read_rnd_buff_size(
       "read_rnd_buffer_size",
       "When reading rows in sorted order after a sort, the rows are read "
       "through this buffer to avoid a disk seeks",
       SESSION_VAR(read_rnd_buff_size), CMD_LINE(REQUIRED_ARG),
       VALID_RANGE(1, INT_MAX32), DEFAULT(256*1024), BLOCK_SIZE(1));

static Sys_var_ulong Sys_div_precincrement(
       "div_precision_increment", "Precision of the result of '/' "
       "operator will be increased on that value",
       SESSION_VAR(div_precincrement), CMD_LINE(REQUIRED_ARG),
       VALID_RANGE(0, DECIMAL_MAX_SCALE), DEFAULT(4), BLOCK_SIZE(1));

static Sys_var_uint Sys_eq_range_index_dive_limit(
       "eq_range_index_dive_limit",
       "The optimizer will use existing index statistics instead of "
       "doing index dives for equality ranges if the number of equality "
       "ranges for the index is larger than or equal to this number. "
       "If set to 0, index dives are always used.",
       SESSION_VAR(eq_range_index_dive_limit), CMD_LINE(REQUIRED_ARG),
       VALID_RANGE(0, UINT_MAX32), DEFAULT(10), BLOCK_SIZE(1));

static Sys_var_ulong Sys_range_alloc_block_size(
       "range_alloc_block_size",
       "Allocation block size for storing ranges during optimization",
       SESSION_VAR(range_alloc_block_size), CMD_LINE(REQUIRED_ARG),
       VALID_RANGE(RANGE_ALLOC_BLOCK_SIZE, ULONG_MAX),
       DEFAULT(RANGE_ALLOC_BLOCK_SIZE), BLOCK_SIZE(1024));

static Sys_var_ulong Sys_multi_range_count(
       "multi_range_count",
       "Number of key ranges to request at once. "
       "This variable has no effect, and is deprecated. "
       "It will be removed in a future release.",
       SESSION_VAR(multi_range_count), CMD_LINE(REQUIRED_ARG),
       VALID_RANGE(1, ULONG_MAX), DEFAULT(256), BLOCK_SIZE(1),
       NO_MUTEX_GUARD, NOT_IN_BINLOG, ON_CHECK(0), ON_UPDATE(0),
       DEPRECATED(""));

static bool fix_thd_mem_root(sys_var *self, THD *thd, enum_var_type type)
{
  if (type != OPT_GLOBAL)
    reset_root_defaults(thd->mem_root,
                        thd->variables.query_alloc_block_size,
                        thd->variables.query_prealloc_size);
  return false;
}
static Sys_var_ulong Sys_query_alloc_block_size(
       "query_alloc_block_size",
       "Allocation block size for query parsing and execution",
       SESSION_VAR(query_alloc_block_size), CMD_LINE(REQUIRED_ARG),
       VALID_RANGE(1024, ULONG_MAX), DEFAULT(QUERY_ALLOC_BLOCK_SIZE),
       BLOCK_SIZE(1024), NO_MUTEX_GUARD, NOT_IN_BINLOG, ON_CHECK(0),
       ON_UPDATE(fix_thd_mem_root));

static Sys_var_ulong Sys_query_prealloc_size(
       "query_prealloc_size",
       "Persistent buffer for query parsing and execution",
       SESSION_VAR(query_prealloc_size), CMD_LINE(REQUIRED_ARG),
       VALID_RANGE(QUERY_ALLOC_PREALLOC_SIZE, ULONG_MAX),
       DEFAULT(QUERY_ALLOC_PREALLOC_SIZE),
       BLOCK_SIZE(1024), NO_MUTEX_GUARD, NOT_IN_BINLOG, ON_CHECK(0),
       ON_UPDATE(fix_thd_mem_root));

#ifdef HAVE_SMEM
static Sys_var_mybool Sys_shared_memory(
       "shared_memory", "Enable the shared memory",
       READ_ONLY GLOBAL_VAR(opt_enable_shared_memory), CMD_LINE(OPT_ARG),
       DEFAULT(FALSE));

static Sys_var_charptr Sys_shared_memory_base_name(
       "shared_memory_base_name", "Base name of shared memory",
       READ_ONLY GLOBAL_VAR(shared_memory_base_name), CMD_LINE(REQUIRED_ARG),
       IN_FS_CHARSET, DEFAULT(0));
#endif

// this has to be NO_CMD_LINE as the command-line option has a different name
static Sys_var_mybool Sys_skip_external_locking(
       "skip_external_locking", "Don't use system (external) locking",
       READ_ONLY GLOBAL_VAR(my_disable_locking), NO_CMD_LINE, DEFAULT(TRUE));

static Sys_var_mybool Sys_skip_networking(
       "skip_networking", "Don't allow connection with TCP/IP",
       READ_ONLY GLOBAL_VAR(opt_disable_networking), CMD_LINE(OPT_ARG),
       DEFAULT(FALSE));

static Sys_var_mybool Sys_skip_name_resolve(
       "skip_name_resolve",
       "Don't resolve hostnames. All hostnames are IP's or 'localhost'.",
       READ_ONLY GLOBAL_VAR(opt_skip_name_resolve),
       CMD_LINE(OPT_ARG, OPT_SKIP_RESOLVE),
       DEFAULT(FALSE));

static Sys_var_mybool Sys_skip_show_database(
       "skip_show_database", "Don't allow 'SHOW DATABASE' commands",
       READ_ONLY GLOBAL_VAR(opt_skip_show_db), CMD_LINE(OPT_ARG),
       DEFAULT(FALSE));

static Sys_var_charptr Sys_socket(
       "socket", "Socket file to use for connection",
       READ_ONLY GLOBAL_VAR(mysqld_unix_port), CMD_LINE(REQUIRED_ARG),
       IN_FS_CHARSET, DEFAULT(0));

/* 
  thread_concurrency is a no-op on all platforms since
  MySQL 5.1.  It will be removed in the context of
  WL#5265
*/
static Sys_var_ulong Sys_thread_concurrency(
       "thread_concurrency",
       "Permits the application to give the threads system a hint for "
       "the desired number of threads that should be run at the same time. "
       "This variable has no effect, and is deprecated. "
       "It will be removed in a future release. ",
       READ_ONLY GLOBAL_VAR(concurrency),
       CMD_LINE(REQUIRED_ARG, OPT_THREAD_CONCURRENCY),
       VALID_RANGE(1, 512), DEFAULT(DEFAULT_CONCURRENCY), BLOCK_SIZE(1),
       NO_MUTEX_GUARD, NOT_IN_BINLOG, ON_CHECK(0), ON_UPDATE(0),
       DEPRECATED(""));

static Sys_var_ulong Sys_thread_stack(
       "thread_stack", "The stack size for each thread",
       READ_ONLY GLOBAL_VAR(my_thread_stack_size), CMD_LINE(REQUIRED_ARG),
       VALID_RANGE(128*1024, ULONG_MAX), DEFAULT(DEFAULT_THREAD_STACK),
       BLOCK_SIZE(1024));

static Sys_var_charptr Sys_tmpdir(
       "tmpdir", "Path for temporary files. Several paths may "
       "be specified, separated by a "
#if defined(__WIN__)
       "semicolon (;)"
#else
       "colon (:)"
#endif
       ", in this case they are used in a round-robin fashion",
       READ_ONLY GLOBAL_VAR(opt_mysql_tmpdir), CMD_LINE(REQUIRED_ARG, 't'),
       IN_FS_CHARSET, DEFAULT(0));

static bool fix_trans_mem_root(sys_var *self, THD *thd, enum_var_type type)
{
  if (type != OPT_GLOBAL)
    reset_root_defaults(&thd->transaction.mem_root,
                        thd->variables.trans_alloc_block_size,
                        thd->variables.trans_prealloc_size);
  return false;
}
static Sys_var_ulong Sys_trans_alloc_block_size(
       "transaction_alloc_block_size",
       "Allocation block size for transactions to be stored in binary log",
       SESSION_VAR(trans_alloc_block_size), CMD_LINE(REQUIRED_ARG),
       VALID_RANGE(1024, 128 * 1024), DEFAULT(QUERY_ALLOC_BLOCK_SIZE),
       BLOCK_SIZE(1024), NO_MUTEX_GUARD, NOT_IN_BINLOG, ON_CHECK(0),
       ON_UPDATE(fix_trans_mem_root));

static Sys_var_ulong Sys_trans_prealloc_size(
       "transaction_prealloc_size",
       "Persistent buffer for transactions to be stored in binary log",
       SESSION_VAR(trans_prealloc_size), CMD_LINE(REQUIRED_ARG),
       VALID_RANGE(1024, 128 * 1024), DEFAULT(TRANS_ALLOC_PREALLOC_SIZE),
       BLOCK_SIZE(1024), NO_MUTEX_GUARD, NOT_IN_BINLOG, ON_CHECK(0),
       ON_UPDATE(fix_trans_mem_root));

static const char *thread_handling_names[]=
{
  "one-thread-per-connection", "no-threads", "loaded-dynamically",
  0
};
static Sys_var_enum Sys_thread_handling(
       "thread_handling",
       "Define threads usage for handling queries, one of "
       "one-thread-per-connection, no-threads, loaded-dynamically"
       , READ_ONLY GLOBAL_VAR(thread_handling), CMD_LINE(REQUIRED_ARG),
       thread_handling_names, DEFAULT(0));

#ifdef HAVE_QUERY_CACHE
static bool fix_query_cache_size(sys_var *self, THD *thd, enum_var_type type)
{
  ulong new_cache_size= query_cache.resize(query_cache_size);
  /*
     Note: query_cache_size is a global variable reflecting the
     requested cache size. See also query_cache_size_arg
  */
  if (query_cache_size != new_cache_size)
    push_warning_printf(current_thd, Sql_condition::WARN_LEVEL_WARN,
                        ER_WARN_QC_RESIZE, ER(ER_WARN_QC_RESIZE),
                        query_cache_size, new_cache_size);

  query_cache_size= new_cache_size;
  return false;
}
static Sys_var_ulong Sys_query_cache_size(
       "query_cache_size",
       "The memory allocated to store results from old queries",
       GLOBAL_VAR(query_cache_size), CMD_LINE(REQUIRED_ARG),
       VALID_RANGE(0, ULONG_MAX), DEFAULT(1024U*1024U), BLOCK_SIZE(1024),
       NO_MUTEX_GUARD, NOT_IN_BINLOG, ON_CHECK(0),
       ON_UPDATE(fix_query_cache_size));

static Sys_var_ulong Sys_query_cache_limit(
       "query_cache_limit",
       "Don't cache results that are bigger than this",
       GLOBAL_VAR(query_cache.query_cache_limit), CMD_LINE(REQUIRED_ARG),
       VALID_RANGE(0, ULONG_MAX), DEFAULT(1024*1024), BLOCK_SIZE(1));

static bool fix_qcache_min_res_unit(sys_var *self, THD *thd, enum_var_type type)
{
  query_cache_min_res_unit=
    query_cache.set_min_res_unit(query_cache_min_res_unit);
  return false;
}
static Sys_var_ulong Sys_query_cache_min_res_unit(
       "query_cache_min_res_unit",
       "The minimum size for blocks allocated by the query cache",
       GLOBAL_VAR(query_cache_min_res_unit), CMD_LINE(REQUIRED_ARG),
       VALID_RANGE(0, ULONG_MAX), DEFAULT(QUERY_CACHE_MIN_RESULT_DATA_SIZE),
       BLOCK_SIZE(1), NO_MUTEX_GUARD, NOT_IN_BINLOG, ON_CHECK(0),
       ON_UPDATE(fix_qcache_min_res_unit));

static const char *query_cache_type_names[]= { "OFF", "ON", "DEMAND", 0 };
static bool check_query_cache_type(sys_var *self, THD *thd, set_var *var)
{
  if (query_cache.is_disabled())
  {
    my_error(ER_QUERY_CACHE_DISABLED, MYF(0));
    return true;
  }
  return false;
}
static Sys_var_enum Sys_query_cache_type(
       "query_cache_type",
       "OFF = Don't cache or retrieve results. ON = Cache all results "
       "except SELECT SQL_NO_CACHE ... queries. DEMAND = Cache only "
       "SELECT SQL_CACHE ... queries",
       SESSION_VAR(query_cache_type), CMD_LINE(REQUIRED_ARG),
       query_cache_type_names, DEFAULT(0), NO_MUTEX_GUARD, NOT_IN_BINLOG,
       ON_CHECK(check_query_cache_type));

static Sys_var_mybool Sys_query_cache_wlock_invalidate(
       "query_cache_wlock_invalidate",
       "Invalidate queries in query cache on LOCK for write",
       SESSION_VAR(query_cache_wlock_invalidate), CMD_LINE(OPT_ARG),
       DEFAULT(FALSE));
#endif /* HAVE_QUERY_CACHE */

static bool
on_check_opt_secure_auth(sys_var *self, THD *thd, set_var *var)
{
  if (!var->save_result.ulonglong_value)
  {
    WARN_DEPRECATED(thd, "pre-4.1 password hash", "post-4.1 password hash");
  }
  return false;
}

static Sys_var_mybool Sys_secure_auth(
       "secure_auth",
       "Disallow authentication for accounts that have old (pre-4.1) "
       "passwords",
       GLOBAL_VAR(opt_secure_auth), CMD_LINE(OPT_ARG, OPT_SECURE_AUTH),
       DEFAULT(TRUE),
       NO_MUTEX_GUARD, NOT_IN_BINLOG,
       ON_CHECK(on_check_opt_secure_auth)
       );

static Sys_var_charptr Sys_secure_file_priv(
       "secure_file_priv",
       "Limit LOAD DATA, SELECT ... OUTFILE, and LOAD_FILE() to files "
       "within specified directory",
       READ_ONLY GLOBAL_VAR(opt_secure_file_priv),
<<<<<<< HEAD
       CMD_LINE(REQUIRED_ARG), IN_FS_CHARSET, DEFAULT(0));
=======
#ifndef EMBEDDED_LIBRARY
       CMD_LINE(REQUIRED_ARG), IN_FS_CHARSET, DEFAULT(DEFAULT_SECURE_FILE_PRIV_DIR));
#else
       CMD_LINE(REQUIRED_ARG), IN_FS_CHARSET, DEFAULT(DEFAULT_SECURE_FILE_PRIV_EMBEDDED_DIR));
#endif
>>>>>>> ac143744

static bool fix_server_id(sys_var *self, THD *thd, enum_var_type type)
{
  server_id_supplied = 1;
  thd->server_id= server_id;
  return false;
}
static Sys_var_ulong Sys_server_id(
       "server_id",
       "Uniquely identifies the server instance in the community of "
       "replication partners",
       GLOBAL_VAR(server_id), CMD_LINE(REQUIRED_ARG, OPT_SERVER_ID),
       VALID_RANGE(0, UINT_MAX32), DEFAULT(0), BLOCK_SIZE(1), NO_MUTEX_GUARD,
       NOT_IN_BINLOG, ON_CHECK(0), ON_UPDATE(fix_server_id));

static Sys_var_charptr Sys_server_uuid(
       "server_uuid",
       "Uniquely identifies the server instance in the universe",
       READ_ONLY GLOBAL_VAR(server_uuid_ptr),
       NO_CMD_LINE, IN_FS_CHARSET, DEFAULT(server_uuid));

static Sys_var_uint Sys_server_id_bits(
       "server_id_bits",
       "Set number of significant bits in server-id",
       GLOBAL_VAR(opt_server_id_bits), CMD_LINE(REQUIRED_ARG),
       VALID_RANGE(0, 32), DEFAULT(32), BLOCK_SIZE(1));

static Sys_var_mybool Sys_slave_compressed_protocol(
       "slave_compressed_protocol",
       "Use compression on master/slave protocol",
       GLOBAL_VAR(opt_slave_compressed_protocol), CMD_LINE(OPT_ARG),
       DEFAULT(FALSE));

#ifdef HAVE_REPLICATION
static const char *slave_exec_mode_names[]=
       {"STRICT", "IDEMPOTENT", 0};
static Sys_var_enum Slave_exec_mode(
       "slave_exec_mode",
       "Modes for how replication events should be executed. Legal values "
       "are STRICT (default) and IDEMPOTENT. In IDEMPOTENT mode, "
       "replication will not stop for operations that are idempotent. "
       "In STRICT mode, replication will stop on any unexpected difference "
       "between the master and the slave",
       GLOBAL_VAR(slave_exec_mode_options), CMD_LINE(REQUIRED_ARG),
       slave_exec_mode_names, DEFAULT(SLAVE_EXEC_MODE_STRICT));
const char *slave_type_conversions_name[]=
       {"ALL_LOSSY", "ALL_NON_LOSSY", "ALL_UNSIGNED", "ALL_SIGNED", 0};
static Sys_var_set Slave_type_conversions(
       "slave_type_conversions",
       "Set of slave type conversions that are enabled. Legal values are:"
       " ALL_LOSSY to enable lossy conversions,"
       " ALL_NON_LOSSY to enable non-lossy conversions,"
       " ALL_UNSIGNED to treat all integer column type data to be unsigned values, and"
       " ALL_SIGNED to treat all integer column type data to be signed values."
       " Default treatment is ALL_SIGNED. If ALL_SIGNED and ALL_UNSIGNED both are"
       " specifed, ALL_SIGNED will take high priority than ALL_UNSIGNED."
       " If the variable is assigned the empty set, no conversions are"
       " allowed and it is expected that the types match exactly.",
       GLOBAL_VAR(slave_type_conversions_options), CMD_LINE(REQUIRED_ARG),
       slave_type_conversions_name,
       DEFAULT(0));

static Sys_var_mybool Sys_slave_sql_verify_checksum(
       "slave_sql_verify_checksum",
       "Force checksum verification of replication events after reading them "
       "from relay log. Note: Events are always checksum-verified by slave on "
       "receiving them from the network before writing them to the relay "
       "log. Enabled by default.",
       GLOBAL_VAR(opt_slave_sql_verify_checksum), CMD_LINE(OPT_ARG), DEFAULT(TRUE));

static bool slave_rows_search_algorithms_check(sys_var *self, THD *thd, set_var *var)
{
  String str, *res;
  /* null value is not allowed */
  if (check_not_null(self, thd, var))
    return true;

  /** empty value ('') is not allowed */
  res= var->value? var->value->val_str(&str) : NULL;
  if (res && res->is_empty())
    return true;

  return false;
}

static const char *slave_rows_search_algorithms_names[]= {"TABLE_SCAN", "INDEX_SCAN", "HASH_SCAN", 0};
static Sys_var_set Slave_rows_search_algorithms(
       "slave_rows_search_algorithms", 
       "Set of searching algorithms that the slave will use while "
       "searching for records from the storage engine to either "
       "updated or deleted them. Possible values are: INDEX_SCAN, "
       "TABLE_SCAN and HASH_SCAN. Any combination is allowed, and "
       "the slave will always pick the most suitable algorithm for "
       "any given scenario. "
       "(Default: INDEX_SCAN, TABLE_SCAN).",
       GLOBAL_VAR(slave_rows_search_algorithms_options), CMD_LINE(REQUIRED_ARG),
       slave_rows_search_algorithms_names,
       DEFAULT(SLAVE_ROWS_INDEX_SCAN | SLAVE_ROWS_TABLE_SCAN),  NO_MUTEX_GUARD,
       NOT_IN_BINLOG, ON_CHECK(slave_rows_search_algorithms_check), ON_UPDATE(NULL));
#endif

bool Sys_var_enum_binlog_checksum::global_update(THD *thd, set_var *var)
{
  bool check_purge= false;

  mysql_mutex_lock(mysql_bin_log.get_log_lock());
  if(mysql_bin_log.is_open())
  {
    bool alg_changed=
      (binlog_checksum_options != (uint) var->save_result.ulonglong_value);
    if (alg_changed)
      mysql_bin_log.checksum_alg_reset= (uint8) var->save_result.ulonglong_value;
    mysql_bin_log.rotate(true, &check_purge);
    if (alg_changed)
      mysql_bin_log.checksum_alg_reset= BINLOG_CHECKSUM_ALG_UNDEF; // done
  }
  else
  {
    binlog_checksum_options= var->save_result.ulonglong_value;
  }
  DBUG_ASSERT((ulong) binlog_checksum_options == var->save_result.ulonglong_value);
  DBUG_ASSERT(mysql_bin_log.checksum_alg_reset == BINLOG_CHECKSUM_ALG_UNDEF);
  mysql_mutex_unlock(mysql_bin_log.get_log_lock());
  
  if (check_purge)
    mysql_bin_log.purge();

  return 0;
}

static Sys_var_enum_binlog_checksum Binlog_checksum_enum(
       "binlog_checksum", "Type of BINLOG_CHECKSUM_ALG. Include checksum for "
       "log events in the binary log. Possible values are NONE and CRC32; "
       "default is CRC32.",
       GLOBAL_VAR(binlog_checksum_options), CMD_LINE(REQUIRED_ARG),
       binlog_checksum_type_names, DEFAULT(BINLOG_CHECKSUM_ALG_CRC32),
       NO_MUTEX_GUARD, NOT_IN_BINLOG);

static Sys_var_mybool Sys_master_verify_checksum(
       "master_verify_checksum",
       "Force checksum verification of logged events in binary log before "
       "sending them to slaves or printing them in output of SHOW BINLOG EVENTS. "
       "Disabled by default.",
       GLOBAL_VAR(opt_master_verify_checksum), CMD_LINE(OPT_ARG), DEFAULT(FALSE));

static Sys_var_ulong Sys_slow_launch_time(
       "slow_launch_time",
       "If creating the thread takes longer than this value (in seconds), "
       "the Slow_launch_threads counter will be incremented",
       GLOBAL_VAR(slow_launch_time), CMD_LINE(REQUIRED_ARG),
       VALID_RANGE(0, LONG_TIMEOUT), DEFAULT(2), BLOCK_SIZE(1));

static Sys_var_ulong Sys_sort_buffer(
       "sort_buffer_size",
       "Each thread that needs to do a sort allocates a buffer of this size",
       SESSION_VAR(sortbuff_size), CMD_LINE(REQUIRED_ARG),
       VALID_RANGE(MIN_SORT_MEMORY, ULONG_MAX), DEFAULT(DEFAULT_SORT_MEMORY),
       BLOCK_SIZE(1));

void sql_mode_deprecation_warnings(sql_mode_t sql_mode)
{
  /**
    If sql_mode is set throught the client, the deprecation warning should
    go to the client connection. If it is used as server startup option,
    it will go the error-log if the deprecated sql_modes are used.
  */
  THD *thd= current_thd;
  if (sql_mode & MODE_ERROR_FOR_DIVISION_BY_ZERO)
    WARN_DEPRECATED_NO_REPLACEMENT(thd, "ERROR_FOR_DIVISION_BY_ZERO");

  if (sql_mode & MODE_NO_ZERO_DATE)
    WARN_DEPRECATED_NO_REPLACEMENT(thd, "NO_ZERO_DATE");

  if (sql_mode & MODE_NO_ZERO_IN_DATE)
    WARN_DEPRECATED_NO_REPLACEMENT(thd, "NO_ZERO_IN_DATE");
}

export sql_mode_t expand_sql_mode(sql_mode_t sql_mode)
{
  sql_mode_deprecation_warnings(sql_mode);
  if (sql_mode & MODE_ANSI)
  {
    /*
      Note that we dont set
      MODE_NO_KEY_OPTIONS | MODE_NO_TABLE_OPTIONS | MODE_NO_FIELD_OPTIONS
      to allow one to get full use of MySQL in this mode.

      MODE_ONLY_FULL_GROUP_BY was removed from ANSI mode because it is
      currently overly restrictive (see BUG#8510).
    */
    sql_mode|= (MODE_REAL_AS_FLOAT | MODE_PIPES_AS_CONCAT | MODE_ANSI_QUOTES |
                MODE_IGNORE_SPACE);
  }
  if (sql_mode & MODE_ORACLE)
    sql_mode|= (MODE_PIPES_AS_CONCAT | MODE_ANSI_QUOTES |
                MODE_IGNORE_SPACE |
                MODE_NO_KEY_OPTIONS | MODE_NO_TABLE_OPTIONS |
                MODE_NO_FIELD_OPTIONS | MODE_NO_AUTO_CREATE_USER);
  if (sql_mode & MODE_MSSQL)
    sql_mode|= (MODE_PIPES_AS_CONCAT | MODE_ANSI_QUOTES |
                MODE_IGNORE_SPACE |
                MODE_NO_KEY_OPTIONS | MODE_NO_TABLE_OPTIONS |
                MODE_NO_FIELD_OPTIONS);
  if (sql_mode & MODE_POSTGRESQL)
    sql_mode|= (MODE_PIPES_AS_CONCAT | MODE_ANSI_QUOTES |
                MODE_IGNORE_SPACE |
                MODE_NO_KEY_OPTIONS | MODE_NO_TABLE_OPTIONS |
                MODE_NO_FIELD_OPTIONS);
  if (sql_mode & MODE_DB2)
    sql_mode|= (MODE_PIPES_AS_CONCAT | MODE_ANSI_QUOTES |
                MODE_IGNORE_SPACE |
                MODE_NO_KEY_OPTIONS | MODE_NO_TABLE_OPTIONS |
                MODE_NO_FIELD_OPTIONS);
  if (sql_mode & MODE_MAXDB)
    sql_mode|= (MODE_PIPES_AS_CONCAT | MODE_ANSI_QUOTES |
                MODE_IGNORE_SPACE |
                MODE_NO_KEY_OPTIONS | MODE_NO_TABLE_OPTIONS |
                MODE_NO_FIELD_OPTIONS | MODE_NO_AUTO_CREATE_USER);
  if (sql_mode & MODE_MYSQL40)
    sql_mode|= MODE_HIGH_NOT_PRECEDENCE;
  if (sql_mode & MODE_MYSQL323)
    sql_mode|= MODE_HIGH_NOT_PRECEDENCE;
  if (sql_mode & MODE_TRADITIONAL)
    sql_mode|= (MODE_STRICT_TRANS_TABLES | MODE_STRICT_ALL_TABLES |
                MODE_NO_ZERO_IN_DATE | MODE_NO_ZERO_DATE |
                MODE_ERROR_FOR_DIVISION_BY_ZERO | MODE_NO_AUTO_CREATE_USER |
                MODE_NO_ENGINE_SUBSTITUTION);
  return sql_mode;
}
static bool check_sql_mode(sys_var *self, THD *thd, set_var *var)
{
  var->save_result.ulonglong_value=
    expand_sql_mode(var->save_result.ulonglong_value);
  return false;
}
static bool fix_sql_mode(sys_var *self, THD *thd, enum_var_type type)
{
  if (type != OPT_GLOBAL)
  {
    /* Update thd->server_status */
    if (thd->variables.sql_mode & MODE_NO_BACKSLASH_ESCAPES)
      thd->server_status|= SERVER_STATUS_NO_BACKSLASH_ESCAPES;
    else
      thd->server_status&= ~SERVER_STATUS_NO_BACKSLASH_ESCAPES;
  }
  return false;
}
/*
  WARNING: When adding new SQL modes don't forget to update the
  tables definitions that stores it's value (ie: mysql.event, mysql.proc)
*/
static const char *sql_mode_names[]=
{
  "REAL_AS_FLOAT", "PIPES_AS_CONCAT", "ANSI_QUOTES", "IGNORE_SPACE", ",",
  "ONLY_FULL_GROUP_BY", "NO_UNSIGNED_SUBTRACTION", "NO_DIR_IN_CREATE",
  "POSTGRESQL", "ORACLE", "MSSQL", "DB2", "MAXDB", "NO_KEY_OPTIONS",
  "NO_TABLE_OPTIONS", "NO_FIELD_OPTIONS", "MYSQL323", "MYSQL40", "ANSI",
  "NO_AUTO_VALUE_ON_ZERO", "NO_BACKSLASH_ESCAPES", "STRICT_TRANS_TABLES",
  "STRICT_ALL_TABLES", "NO_ZERO_IN_DATE", "NO_ZERO_DATE",
  "ALLOW_INVALID_DATES", "ERROR_FOR_DIVISION_BY_ZERO", "TRADITIONAL",
  "NO_AUTO_CREATE_USER", "HIGH_NOT_PRECEDENCE", "NO_ENGINE_SUBSTITUTION",
  "PAD_CHAR_TO_FULL_LENGTH",
  0
};
export bool sql_mode_string_representation(THD *thd, sql_mode_t sql_mode,
                                           LEX_STRING *ls)
{
  set_to_string(thd, ls, sql_mode, sql_mode_names);
  return ls->str == 0;
}
/*
  sql_mode should *not* be IN_BINLOG: even though it is written to the binlog,
  the slave ignores the MODE_NO_DIR_IN_CREATE variable, so slave's value
  differs from master's (see log_event.cc: Query_log_event::do_apply_event()).
*/
static Sys_var_set Sys_sql_mode(
       "sql_mode",
       "Syntax: sql-mode=mode[,mode[,mode...]]. See the manual for the "
       "complete list of valid sql modes",
       SESSION_VAR(sql_mode), CMD_LINE(REQUIRED_ARG),
       sql_mode_names, DEFAULT(MODE_NO_ENGINE_SUBSTITUTION), NO_MUTEX_GUARD,
       NOT_IN_BINLOG, ON_CHECK(check_sql_mode), ON_UPDATE(fix_sql_mode));

#if defined(HAVE_OPENSSL) && !defined(EMBEDDED_LIBRARY)
#define SSL_OPT(X) CMD_LINE(REQUIRED_ARG,X)
#else
#define SSL_OPT(X) NO_CMD_LINE
#endif

static Sys_var_charptr Sys_ssl_ca(
       "ssl_ca",
       "CA file in PEM format (check OpenSSL docs, implies --ssl)",
       READ_ONLY GLOBAL_VAR(opt_ssl_ca), SSL_OPT(OPT_SSL_CA),
       IN_FS_CHARSET, DEFAULT(0));

static Sys_var_charptr Sys_ssl_capath(
       "ssl_capath",
       "CA directory (check OpenSSL docs, implies --ssl)",
       READ_ONLY GLOBAL_VAR(opt_ssl_capath), SSL_OPT(OPT_SSL_CAPATH),
       IN_FS_CHARSET, DEFAULT(0));

static Sys_var_charptr Sys_ssl_cert(
       "ssl_cert", "X509 cert in PEM format (implies --ssl)",
       READ_ONLY GLOBAL_VAR(opt_ssl_cert), SSL_OPT(OPT_SSL_CERT),
       IN_FS_CHARSET, DEFAULT(0));

static Sys_var_charptr Sys_ssl_cipher(
       "ssl_cipher", "SSL cipher to use (implies --ssl)",
       READ_ONLY GLOBAL_VAR(opt_ssl_cipher), SSL_OPT(OPT_SSL_CIPHER),
       IN_FS_CHARSET, DEFAULT(0));

static Sys_var_charptr Sys_ssl_key(
       "ssl_key", "X509 key in PEM format (implies --ssl)",
       READ_ONLY GLOBAL_VAR(opt_ssl_key), SSL_OPT(OPT_SSL_KEY),
       IN_FS_CHARSET, DEFAULT(0));

static Sys_var_charptr Sys_ssl_crl(
       "ssl_crl",
       "CRL file in PEM format (check OpenSSL docs, implies --ssl)",
       READ_ONLY GLOBAL_VAR(opt_ssl_crl), SSL_OPT(OPT_SSL_CRL),
       IN_FS_CHARSET, DEFAULT(0));

static Sys_var_charptr Sys_ssl_crlpath(
       "ssl_crlpath",
       "CRL directory (check OpenSSL docs, implies --ssl)",
       READ_ONLY GLOBAL_VAR(opt_ssl_crlpath), SSL_OPT(OPT_SSL_CRLPATH),
       IN_FS_CHARSET, DEFAULT(0));


// why ENUM and not BOOL ?
static const char *updatable_views_with_limit_names[]= {"NO", "YES", 0};
static Sys_var_enum Sys_updatable_views_with_limit(
       "updatable_views_with_limit",
       "YES = Don't issue an error message (warning only) if a VIEW without "
       "presence of a key of the underlying table is used in queries with a "
       "LIMIT clause for updating. NO = Prohibit update of a VIEW, which "
       "does not contain a key of the underlying table and the query uses "
       "a LIMIT clause (usually get from GUI tools)",
       SESSION_VAR(updatable_views_with_limit), CMD_LINE(REQUIRED_ARG),
       updatable_views_with_limit_names, DEFAULT(TRUE));

static Sys_var_mybool Sys_sync_frm(
       "sync_frm", "Sync .frm files to disk on creation",
       GLOBAL_VAR(opt_sync_frm), CMD_LINE(OPT_ARG),
       DEFAULT(TRUE));

static char *system_time_zone_ptr;
static Sys_var_charptr Sys_system_time_zone(
       "system_time_zone", "The server system time zone",
       READ_ONLY GLOBAL_VAR(system_time_zone_ptr), NO_CMD_LINE,
       IN_FS_CHARSET, DEFAULT(system_time_zone));

static Sys_var_ulong Sys_table_def_size(
       "table_definition_cache",
       "The number of cached table definitions",
       GLOBAL_VAR(table_def_size),
       CMD_LINE(REQUIRED_ARG, OPT_TABLE_DEFINITION_CACHE),
       VALID_RANGE(TABLE_DEF_CACHE_MIN, 512*1024),
       DEFAULT(TABLE_DEF_CACHE_DEFAULT),
       BLOCK_SIZE(1),
       NO_MUTEX_GUARD,
       NOT_IN_BINLOG,
       ON_CHECK(NULL),
       ON_UPDATE(NULL),
       NULL,
       /* table_definition_cache is used as a sizing hint by the performance schema. */
       sys_var::PARSE_EARLY);

static bool fix_table_cache_size(sys_var *self, THD *thd, enum_var_type type)
{
  /*
    table_open_cache parameter is a soft limit for total number of objects
    in all table cache instances. Once this value is updated we need to
    update value of a per-instance soft limit on table cache size.
  */
  table_cache_size_per_instance= table_cache_size / table_cache_instances;
  return false;
}

static Sys_var_ulong Sys_table_cache_size(
       "table_open_cache", "The number of cached open tables "
       "(total for all table cache instances)",
       GLOBAL_VAR(table_cache_size), CMD_LINE(REQUIRED_ARG),
       VALID_RANGE(1, 512*1024), DEFAULT(TABLE_OPEN_CACHE_DEFAULT),
       BLOCK_SIZE(1), NO_MUTEX_GUARD, NOT_IN_BINLOG, ON_CHECK(NULL),
       ON_UPDATE(fix_table_cache_size),
       NULL,
       /* table_open_cache is used as a sizing hint by the performance schema. */
       sys_var::PARSE_EARLY);

static Sys_var_ulong Sys_table_cache_instances(
       "table_open_cache_instances", "The number of table cache instances",
       READ_ONLY GLOBAL_VAR(table_cache_instances), CMD_LINE(REQUIRED_ARG),
       VALID_RANGE(1, Table_cache_manager::MAX_TABLE_CACHES), DEFAULT(1),
       BLOCK_SIZE(1), NO_MUTEX_GUARD, NOT_IN_BINLOG, ON_CHECK(NULL),
       ON_UPDATE(NULL), NULL,
       /*
         table_open_cache is used as a sizing hint by the performance schema,
         and 'table_open_cache' is a prefix of 'table_open_cache_instances'.
         Is is better to keep these options together, to avoid confusing
         handle_options() with partial name matches.
       */
       sys_var::PARSE_EARLY);

static Sys_var_ulong Sys_thread_cache_size(
       "thread_cache_size",
       "How many threads we should keep in a cache for reuse",
       GLOBAL_VAR(max_blocked_pthreads),
       CMD_LINE(REQUIRED_ARG, OPT_THREAD_CACHE_SIZE),
       VALID_RANGE(0, 16384), DEFAULT(0), BLOCK_SIZE(1));

/**
  Can't change the 'next' tx_isolation if we are already in a
  transaction.
*/

static bool check_tx_isolation(sys_var *self, THD *thd, set_var *var)
{
  if (var->type == OPT_DEFAULT && thd->in_active_multi_stmt_transaction())
  {
    DBUG_ASSERT(thd->in_multi_stmt_transaction_mode());
    my_error(ER_CANT_CHANGE_TX_CHARACTERISTICS, MYF(0));
    return TRUE;
  }
  return FALSE;
}


bool Sys_var_tx_isolation::session_update(THD *thd, set_var *var)
{
  if (var->type == OPT_SESSION && Sys_var_enum::session_update(thd, var))
    return TRUE;
  if (var->type == OPT_DEFAULT || !thd->in_active_multi_stmt_transaction())
  {
    /*
      Update the isolation level of the next transaction.
      I.e. if one did:
      COMMIT;
      SET SESSION ISOLATION LEVEL ...
      BEGIN; <-- this transaction has the new isolation
      Note, that in case of:
      COMMIT;
      SET TRANSACTION ISOLATION LEVEL ...
      SET SESSION ISOLATION LEVEL ...
      BEGIN; <-- the session isolation level is used, not the
      result of SET TRANSACTION statement.
     */
    thd->tx_isolation= (enum_tx_isolation) var->save_result.ulonglong_value;
  }
  return FALSE;
}


// NO_CMD_LINE - different name of the option
static Sys_var_tx_isolation Sys_tx_isolation(
       "tx_isolation", "Default transaction isolation level",
       SESSION_VAR(tx_isolation), NO_CMD_LINE,
       tx_isolation_names, DEFAULT(ISO_REPEATABLE_READ),
       NO_MUTEX_GUARD, NOT_IN_BINLOG, ON_CHECK(check_tx_isolation));


/**
  Can't change the tx_read_only state if we are already in a
  transaction.
*/

static bool check_tx_read_only(sys_var *self, THD *thd, set_var *var)
{
  if (var->type == OPT_DEFAULT && thd->in_active_multi_stmt_transaction())
  {
    DBUG_ASSERT(thd->in_multi_stmt_transaction_mode());
    my_error(ER_CANT_CHANGE_TX_CHARACTERISTICS, MYF(0));
    return true;
  }
  return false;
}


bool Sys_var_tx_read_only::session_update(THD *thd, set_var *var)
{
  if (var->type == OPT_SESSION && Sys_var_mybool::session_update(thd, var))
    return true;
  if (var->type == OPT_DEFAULT || !thd->in_active_multi_stmt_transaction())
  {
    // @see Sys_var_tx_isolation::session_update() above for the rules.
    thd->tx_read_only= var->save_result.ulonglong_value;
  }
  return false;
}


static Sys_var_tx_read_only Sys_tx_read_only(
       "tx_read_only", "Set default transaction access mode to read only.",
       SESSION_VAR(tx_read_only), NO_CMD_LINE, DEFAULT(0),
       NO_MUTEX_GUARD, NOT_IN_BINLOG, ON_CHECK(check_tx_read_only));

static Sys_var_ulonglong Sys_tmp_table_size(
       "tmp_table_size",
       "If an internal in-memory temporary table exceeds this size, MySQL "
       "will automatically convert it to an on-disk MyISAM table",
       SESSION_VAR(tmp_table_size), CMD_LINE(REQUIRED_ARG),
       VALID_RANGE(1024, (ulonglong)~(intptr)0), DEFAULT(16*1024*1024),
       BLOCK_SIZE(1));

static Sys_var_mybool Sys_timed_mutexes(
       "timed_mutexes",
       "Specify whether to time mutexes. Deprecated, has no effect.",
       GLOBAL_VAR(timed_mutexes), CMD_LINE(OPT_ARG), DEFAULT(0),
       NO_MUTEX_GUARD, NOT_IN_BINLOG, ON_CHECK(NULL), ON_UPDATE(NULL),
       DEPRECATED(""));

static char *server_version_ptr;
static Sys_var_charptr Sys_version(
       "version", "Server version",
       READ_ONLY GLOBAL_VAR(server_version_ptr), NO_CMD_LINE,
       IN_SYSTEM_CHARSET, DEFAULT(server_version));

static char *server_version_comment_ptr;
static Sys_var_charptr Sys_version_comment(
       "version_comment", "version_comment",
       READ_ONLY GLOBAL_VAR(server_version_comment_ptr), NO_CMD_LINE,
       IN_SYSTEM_CHARSET, DEFAULT(MYSQL_COMPILATION_COMMENT));

static char *server_version_compile_machine_ptr;
static Sys_var_charptr Sys_version_compile_machine(
       "version_compile_machine", "version_compile_machine",
       READ_ONLY GLOBAL_VAR(server_version_compile_machine_ptr), NO_CMD_LINE,
       IN_SYSTEM_CHARSET, DEFAULT(MACHINE_TYPE));

static char *server_version_compile_os_ptr;
static Sys_var_charptr Sys_version_compile_os(
       "version_compile_os", "version_compile_os",
       READ_ONLY GLOBAL_VAR(server_version_compile_os_ptr), NO_CMD_LINE,
       IN_SYSTEM_CHARSET, DEFAULT(SYSTEM_TYPE));

static Sys_var_ulong Sys_net_wait_timeout(
       "wait_timeout",
       "The number of seconds the server waits for activity on a "
       "connection before closing it",
       SESSION_VAR(net_wait_timeout), CMD_LINE(REQUIRED_ARG),
       VALID_RANGE(1, IF_WIN(INT_MAX32/1000, LONG_TIMEOUT)),
       DEFAULT(NET_WAIT_TIMEOUT), BLOCK_SIZE(1));

static Sys_var_plugin Sys_default_storage_engine(
       "default_storage_engine", "The default storage engine for new tables",
       SESSION_VAR(table_plugin), NO_CMD_LINE,
       MYSQL_STORAGE_ENGINE_PLUGIN, DEFAULT(&default_storage_engine),
       NO_MUTEX_GUARD, NOT_IN_BINLOG, ON_CHECK(check_not_null));

static Sys_var_plugin Sys_default_tmp_storage_engine(
       "default_tmp_storage_engine", "The default storage engine for new explict temporary tables",
       SESSION_VAR(temp_table_plugin), NO_CMD_LINE,
       MYSQL_STORAGE_ENGINE_PLUGIN, DEFAULT(&default_tmp_storage_engine),
       NO_MUTEX_GUARD, NOT_IN_BINLOG, ON_CHECK(check_not_null));

//  Alias for @@default_storage_engine
static Sys_var_plugin Sys_storage_engine(
       "storage_engine", "Alias for @@default_storage_engine. Deprecated",
       SESSION_VAR(table_plugin), NO_CMD_LINE,
       MYSQL_STORAGE_ENGINE_PLUGIN, DEFAULT(&default_storage_engine),
       NO_MUTEX_GUARD, NOT_IN_BINLOG, ON_CHECK(check_not_null),
       ON_UPDATE(NULL), DEPRECATED("'@@default_storage_engine'"));

#if defined(ENABLED_DEBUG_SYNC)
/*
  Variable can be set for the session only.

  This could be changed later. Then we need to have a global array of
  actions in addition to the thread local ones. SET GLOBAL would
  manage the global array, SET [SESSION] the local array. A sync point
  would need to look for a local and a global action. Setting and
  executing of global actions need to be protected by a mutex.

  The purpose of global actions could be to allow synchronizing with
  connectionless threads that cannot execute SET statements.
*/
static Sys_var_debug_sync Sys_debug_sync(
       "debug_sync", "Debug Sync Facility",
       sys_var::ONLY_SESSION, NO_CMD_LINE,
       DEFAULT(0), NO_MUTEX_GUARD, NOT_IN_BINLOG, ON_CHECK(check_has_super));
#endif /* defined(ENABLED_DEBUG_SYNC) */

/**
 "time_format" "date_format" "datetime_format"

  the following three variables are unused, and the source of confusion
  (bug reports like "I've changed date_format, but date format hasn't changed.
  I've made them read-only, to alleviate the situation somewhat.

  @todo make them NO_CMD_LINE ?
*/
static Sys_var_charptr Sys_date_format(
       "date_format", "The DATE format (ignored)",
       READ_ONLY GLOBAL_VAR(global_date_format.format.str),
       CMD_LINE(REQUIRED_ARG), IN_SYSTEM_CHARSET,
       DEFAULT(known_date_time_formats[ISO_FORMAT].date_format),
       NO_MUTEX_GUARD, NOT_IN_BINLOG, ON_CHECK(0), ON_UPDATE(0),
       DEPRECATED(""));

static Sys_var_charptr Sys_datetime_format(
       "datetime_format", "The DATETIME format (ignored)",
       READ_ONLY GLOBAL_VAR(global_datetime_format.format.str),
       CMD_LINE(REQUIRED_ARG), IN_SYSTEM_CHARSET,
       DEFAULT(known_date_time_formats[ISO_FORMAT].datetime_format),
       NO_MUTEX_GUARD, NOT_IN_BINLOG, ON_CHECK(0), ON_UPDATE(0),
       DEPRECATED(""));

static Sys_var_charptr Sys_time_format(
       "time_format", "The TIME format (ignored)",
       READ_ONLY GLOBAL_VAR(global_time_format.format.str),
       CMD_LINE(REQUIRED_ARG), IN_SYSTEM_CHARSET,
       DEFAULT(known_date_time_formats[ISO_FORMAT].time_format),
       NO_MUTEX_GUARD, NOT_IN_BINLOG, ON_CHECK(0), ON_UPDATE(0),
       DEPRECATED(""));

static bool fix_autocommit(sys_var *self, THD *thd, enum_var_type type)
{
  if (type == OPT_GLOBAL)
  {
    if (global_system_variables.option_bits & OPTION_AUTOCOMMIT)
      global_system_variables.option_bits&= ~OPTION_NOT_AUTOCOMMIT;
    else
      global_system_variables.option_bits|= OPTION_NOT_AUTOCOMMIT;
    return false;
  }

  if (thd->variables.option_bits & OPTION_AUTOCOMMIT &&
      thd->variables.option_bits & OPTION_NOT_AUTOCOMMIT)
  { // activating autocommit

    if (trans_commit_stmt(thd) || trans_commit(thd))
    {
      thd->variables.option_bits&= ~OPTION_AUTOCOMMIT;
      return true;
    }
    /*
      Don't close thread tables or release metadata locks: if we do so, we
      risk releasing locks/closing tables of expressions used to assign
      other variables, as in:
      set @var=my_stored_function1(), @@autocommit=1, @var2=(select max(a)
      from my_table), ...
      The locks will be released at statement end anyway, as SET
      statement that assigns autocommit is marked to commit
      transaction implicitly at the end (@sa stmt_causes_implicitcommit()).
    */
    thd->variables.option_bits&=
                 ~(OPTION_BEGIN | OPTION_NOT_AUTOCOMMIT);
    thd->transaction.all.reset_unsafe_rollback_flags();
    thd->server_status|= SERVER_STATUS_AUTOCOMMIT;
    return false;
  }

  if (!(thd->variables.option_bits & OPTION_AUTOCOMMIT) &&
      !(thd->variables.option_bits & OPTION_NOT_AUTOCOMMIT))
  { // disabling autocommit

    thd->transaction.all.reset_unsafe_rollback_flags();
    thd->server_status&= ~SERVER_STATUS_AUTOCOMMIT;
    thd->variables.option_bits|= OPTION_NOT_AUTOCOMMIT;
    return false;
  }

  return false; // autocommit value wasn't changed
}
static Sys_var_bit Sys_autocommit(
       "autocommit", "autocommit",
       SESSION_VAR(option_bits), NO_CMD_LINE, OPTION_AUTOCOMMIT, DEFAULT(TRUE),
       NO_MUTEX_GUARD, NOT_IN_BINLOG, ON_CHECK(0), ON_UPDATE(fix_autocommit));
export sys_var *Sys_autocommit_ptr= &Sys_autocommit; // for sql_yacc.yy

static Sys_var_mybool Sys_big_tables(
       "big_tables", "Allow big result sets by saving all "
       "temporary sets on file (Solves most 'table full' errors)",
       SESSION_VAR(big_tables), CMD_LINE(OPT_ARG), DEFAULT(FALSE));

static Sys_var_bit Sys_big_selects(
       "sql_big_selects", "sql_big_selects",
       SESSION_VAR(option_bits), NO_CMD_LINE, OPTION_BIG_SELECTS,
       DEFAULT(FALSE));

static Sys_var_bit Sys_log_off(
       "sql_log_off", "sql_log_off",
       SESSION_VAR(option_bits), NO_CMD_LINE, OPTION_LOG_OFF,
       DEFAULT(FALSE), NO_MUTEX_GUARD, NOT_IN_BINLOG, ON_CHECK(check_has_super));

/**
  This function sets the session variable thd->variables.sql_log_bin 
  to reflect changes to @@session.sql_log_bin.

  @param[IN] self   A pointer to the sys_var, i.e. Sys_log_binlog.
  @param[IN] type   The type either session or global.

  @return @c FALSE.
*/
static bool fix_sql_log_bin_after_update(sys_var *self, THD *thd,
                                         enum_var_type type)
{
  DBUG_ASSERT(type == OPT_SESSION);

  if (thd->variables.sql_log_bin)
    thd->variables.option_bits |= OPTION_BIN_LOG;
  else
    thd->variables.option_bits &= ~OPTION_BIN_LOG;

  return FALSE;
}

/**
  This function checks if the sql_log_bin can be changed,
  what is possible if:
    - the user is a super user;
    - the set is not called from within a function/trigger;
    - there is no on-going transaction.

  @param[IN] self   A pointer to the sys_var, i.e. Sys_log_binlog.
  @param[IN] var    A pointer to the set_var created by the parser.

  @return @c FALSE if the change is allowed, otherwise @c TRUE.
*/
static bool check_sql_log_bin(sys_var *self, THD *thd, set_var *var)
{
  if (check_has_super(self, thd, var))
    return TRUE;

  if (var->type == OPT_GLOBAL)
    return TRUE;

  /* If in a stored function/trigger, it's too late to change sql_log_bin. */
  if (thd->in_sub_stmt)
  {
    my_error(ER_STORED_FUNCTION_PREVENTS_SWITCH_SQL_LOG_BIN, MYF(0));
    return TRUE;
  }
  /* Make the session variable 'sql_log_bin' read-only inside a transaction. */
  if (thd->in_active_multi_stmt_transaction())
  {
    my_error(ER_INSIDE_TRANSACTION_PREVENTS_SWITCH_SQL_LOG_BIN, MYF(0));
    return TRUE;
  }

  return FALSE;
}

static Sys_var_mybool Sys_log_binlog(
       "sql_log_bin", "Controls whether logging to the binary log is done",
       SESSION_VAR(sql_log_bin), NO_CMD_LINE, DEFAULT(TRUE),
       NO_MUTEX_GUARD, NOT_IN_BINLOG, ON_CHECK(check_sql_log_bin),
       ON_UPDATE(fix_sql_log_bin_after_update));

static Sys_var_bit Sys_transaction_allow_batching(
       "transaction_allow_batching", "transaction_allow_batching",
       SESSION_ONLY(option_bits), NO_CMD_LINE, OPTION_ALLOW_BATCH,
       DEFAULT(FALSE));

static Sys_var_bit Sys_sql_warnings(
       "sql_warnings", "sql_warnings",
       SESSION_VAR(option_bits), NO_CMD_LINE, OPTION_WARNINGS,
       DEFAULT(FALSE));

static Sys_var_bit Sys_sql_notes(
       "sql_notes", "sql_notes",
       SESSION_VAR(option_bits), NO_CMD_LINE, OPTION_SQL_NOTES,
       DEFAULT(TRUE));

static Sys_var_bit Sys_auto_is_null(
       "sql_auto_is_null", "sql_auto_is_null",
       SESSION_VAR(option_bits), NO_CMD_LINE, OPTION_AUTO_IS_NULL,
       DEFAULT(FALSE), NO_MUTEX_GUARD, IN_BINLOG);

static Sys_var_bit Sys_safe_updates(
       "sql_safe_updates", "sql_safe_updates",
       SESSION_VAR(option_bits), NO_CMD_LINE, OPTION_SAFE_UPDATES,
       DEFAULT(FALSE));

static Sys_var_bit Sys_buffer_results(
       "sql_buffer_result", "sql_buffer_result",
       SESSION_VAR(option_bits), NO_CMD_LINE, OPTION_BUFFER_RESULT,
       DEFAULT(FALSE));

static Sys_var_bit Sys_quote_show_create(
       "sql_quote_show_create", "sql_quote_show_create",
       SESSION_VAR(option_bits), NO_CMD_LINE, OPTION_QUOTE_SHOW_CREATE,
       DEFAULT(TRUE));

static Sys_var_bit Sys_foreign_key_checks(
       "foreign_key_checks", "foreign_key_checks",
       SESSION_VAR(option_bits), NO_CMD_LINE,
       REVERSE(OPTION_NO_FOREIGN_KEY_CHECKS),
       DEFAULT(TRUE), NO_MUTEX_GUARD, IN_BINLOG);

static Sys_var_bit Sys_unique_checks(
       "unique_checks", "unique_checks",
       SESSION_VAR(option_bits), NO_CMD_LINE,
       REVERSE(OPTION_RELAXED_UNIQUE_CHECKS),
       DEFAULT(TRUE), NO_MUTEX_GUARD, IN_BINLOG);

#ifdef ENABLED_PROFILING
static Sys_var_bit Sys_profiling(
       "profiling", "profiling",
       SESSION_VAR(option_bits), NO_CMD_LINE, OPTION_PROFILING,
       DEFAULT(FALSE), NO_MUTEX_GUARD, NOT_IN_BINLOG, ON_CHECK(0),
       ON_UPDATE(0), DEPRECATED(""));

static Sys_var_ulong Sys_profiling_history_size(
       "profiling_history_size", "Limit of query profiling memory",
       SESSION_VAR(profiling_history_size), CMD_LINE(REQUIRED_ARG),
       VALID_RANGE(0, 100), DEFAULT(15), BLOCK_SIZE(1), NO_MUTEX_GUARD,
       NOT_IN_BINLOG, ON_CHECK(0), ON_UPDATE(0), DEPRECATED(""));
#endif

static Sys_var_harows Sys_select_limit(
       "sql_select_limit",
       "The maximum number of rows to return from SELECT statements",
       SESSION_VAR(select_limit), NO_CMD_LINE,
       VALID_RANGE(0, HA_POS_ERROR), DEFAULT(HA_POS_ERROR), BLOCK_SIZE(1));

static bool update_timestamp(THD *thd, set_var *var)
{
  if (var->value)
  {
    double fl= floor(var->save_result.double_value); // Truncate integer part
    struct timeval tmp;
    tmp.tv_sec= (ulonglong) fl;
    /* Round nanoseconds to nearest microsecond */
    tmp.tv_usec= (ulonglong) rint((var->save_result.double_value - fl) * 1000000);
    thd->set_time(&tmp);
  }
  else // SET timestamp=DEFAULT
  {
    thd->user_time.tv_sec= 0;
    thd->user_time.tv_usec= 0;
  }
  return false;
}
static double read_timestamp(THD *thd)
{
  return (double) thd->start_time.tv_sec +
         (double) thd->start_time.tv_usec / 1000000;
}


static bool check_timestamp(sys_var *self, THD *thd, set_var *var)
{
  double val;

  if (!var->value)
    return FALSE;

  val= var->save_result.double_value;
  if (val != 0 &&          // this is how you set the default value
      (val < TIMESTAMP_MIN_VALUE || val > TIMESTAMP_MAX_VALUE))
  {
    ErrConvString prm(val);
    my_error(ER_WRONG_VALUE_FOR_VAR, MYF(0), "timestamp", prm.ptr());
    return TRUE;
  }
  return FALSE;
}


static Sys_var_session_special_double Sys_timestamp(
       "timestamp", "Set the time for this client",
       sys_var::ONLY_SESSION, NO_CMD_LINE,
       VALID_RANGE(0, 0), BLOCK_SIZE(1),
       NO_MUTEX_GUARD, IN_BINLOG, ON_CHECK(check_timestamp), 
       ON_UPDATE(update_timestamp), ON_READ(read_timestamp));

static bool update_last_insert_id(THD *thd, set_var *var)
{
  if (!var->value)
  {
    my_error(ER_NO_DEFAULT, MYF(0), var->var->name.str);
    return true;
  }
  thd->first_successful_insert_id_in_prev_stmt=
    var->save_result.ulonglong_value;
  return false;
}
static ulonglong read_last_insert_id(THD *thd)
{
  return (ulonglong) thd->read_first_successful_insert_id_in_prev_stmt();
}
static Sys_var_session_special Sys_last_insert_id(
       "last_insert_id", "The value to be returned from LAST_INSERT_ID()",
       sys_var::ONLY_SESSION, NO_CMD_LINE,
       VALID_RANGE(0, ULONGLONG_MAX), BLOCK_SIZE(1),
       NO_MUTEX_GUARD, IN_BINLOG, ON_CHECK(0),
       ON_UPDATE(update_last_insert_id), ON_READ(read_last_insert_id));

// alias for last_insert_id(), Sybase-style
static Sys_var_session_special Sys_identity(
       "identity", "Synonym for the last_insert_id variable",
       sys_var::ONLY_SESSION, NO_CMD_LINE,
       VALID_RANGE(0, ULONGLONG_MAX), BLOCK_SIZE(1),
       NO_MUTEX_GUARD, IN_BINLOG, ON_CHECK(0),
       ON_UPDATE(update_last_insert_id), ON_READ(read_last_insert_id));

/*
  insert_id should *not* be marked as written to the binlog (i.e., it
  should *not* be IN_BINLOG), because we want any statement that
  refers to insert_id explicitly to be unsafe.  (By "explicitly", we
  mean using @@session.insert_id, whereas insert_id is used
  "implicitly" when NULL value is inserted into an auto_increment
  column).

  We want statements referring explicitly to @@session.insert_id to be
  unsafe, because insert_id is modified internally by the slave sql
  thread when NULL values are inserted in an AUTO_INCREMENT column.
  This modification interfers with the value of the
  @@session.insert_id variable if @@session.insert_id is referred
  explicitly by an insert statement (as is seen by executing "SET
  @@session.insert_id=0; CREATE TABLE t (a INT, b INT KEY
  AUTO_INCREMENT); INSERT INTO t(a) VALUES (@@session.insert_id);" in
  statement-based logging mode: t will be different on master and
  slave).
*/
static bool update_insert_id(THD *thd, set_var *var)
{
  if (!var->value)
  {
    my_error(ER_NO_DEFAULT, MYF(0), var->var->name.str);
    return true;
  }
  thd->force_one_auto_inc_interval(var->save_result.ulonglong_value);
  return false;
}

static ulonglong read_insert_id(THD *thd)
{
  return thd->auto_inc_intervals_forced.minimum();
}
static Sys_var_session_special Sys_insert_id(
       "insert_id", "The value to be used by the following INSERT "
       "or ALTER TABLE statement when inserting an AUTO_INCREMENT value",
       sys_var::ONLY_SESSION, NO_CMD_LINE,
       VALID_RANGE(0, ULONGLONG_MAX), BLOCK_SIZE(1),
       NO_MUTEX_GUARD, NOT_IN_BINLOG, ON_CHECK(0),
       ON_UPDATE(update_insert_id), ON_READ(read_insert_id));

static bool update_rand_seed1(THD *thd, set_var *var)
{
  if (!var->value)
  {
    my_error(ER_NO_DEFAULT, MYF(0), var->var->name.str);
    return true;
  }
  thd->rand.seed1= (ulong) var->save_result.ulonglong_value;
  return false;
}
static ulonglong read_rand_seed(THD *thd)
{
  return 0;
}
static Sys_var_session_special Sys_rand_seed1(
       "rand_seed1", "Sets the internal state of the RAND() "
       "generator for replication purposes",
       sys_var::ONLY_SESSION, NO_CMD_LINE,
       VALID_RANGE(0, ULONG_MAX), BLOCK_SIZE(1),
       NO_MUTEX_GUARD, IN_BINLOG, ON_CHECK(0),
       ON_UPDATE(update_rand_seed1), ON_READ(read_rand_seed));

static bool update_rand_seed2(THD *thd, set_var *var)
{
  if (!var->value)
  {
    my_error(ER_NO_DEFAULT, MYF(0), var->var->name.str);
    return true;
  }
  thd->rand.seed2= (ulong) var->save_result.ulonglong_value;
  return false;
}
static Sys_var_session_special Sys_rand_seed2(
       "rand_seed2", "Sets the internal state of the RAND() "
       "generator for replication purposes",
       sys_var::ONLY_SESSION, NO_CMD_LINE,
       VALID_RANGE(0, ULONG_MAX), BLOCK_SIZE(1),
       NO_MUTEX_GUARD, IN_BINLOG, ON_CHECK(0),
       ON_UPDATE(update_rand_seed2), ON_READ(read_rand_seed));

static ulonglong read_error_count(THD *thd)
{
  return thd->get_stmt_da()->error_count();
}
// this really belongs to the SHOW STATUS
static Sys_var_session_special Sys_error_count(
       "error_count", "The number of errors that resulted from the "
       "last statement that generated messages",
       READ_ONLY sys_var::ONLY_SESSION, NO_CMD_LINE,
       VALID_RANGE(0, ULONGLONG_MAX), BLOCK_SIZE(1), NO_MUTEX_GUARD,
       NOT_IN_BINLOG, ON_CHECK(0), ON_UPDATE(0), ON_READ(read_error_count));

static ulonglong read_warning_count(THD *thd)
{
  return thd->get_stmt_da()->warn_count();
}
// this really belongs to the SHOW STATUS
static Sys_var_session_special Sys_warning_count(
       "warning_count", "The number of errors, warnings, and notes "
       "that resulted from the last statement that generated messages",
       READ_ONLY sys_var::ONLY_SESSION, NO_CMD_LINE,
       VALID_RANGE(0, ULONGLONG_MAX), BLOCK_SIZE(1), NO_MUTEX_GUARD,
       NOT_IN_BINLOG, ON_CHECK(0), ON_UPDATE(0), ON_READ(read_warning_count));

static Sys_var_ulong Sys_default_week_format(
       "default_week_format",
       "The default week format used by WEEK() functions",
       SESSION_VAR(default_week_format), CMD_LINE(REQUIRED_ARG),
       VALID_RANGE(0, 7), DEFAULT(0), BLOCK_SIZE(1));

static Sys_var_ulong Sys_group_concat_max_len(
       "group_concat_max_len",
       "The maximum length of the result of function  GROUP_CONCAT()",
       SESSION_VAR(group_concat_max_len), CMD_LINE(REQUIRED_ARG),
       VALID_RANGE(4, ULONG_MAX), DEFAULT(1024), BLOCK_SIZE(1));

static char *glob_hostname_ptr;
static Sys_var_charptr Sys_hostname(
       "hostname", "Server host name",
       READ_ONLY GLOBAL_VAR(glob_hostname_ptr), NO_CMD_LINE,
       IN_FS_CHARSET, DEFAULT(glob_hostname));

#ifndef EMBEDDED_LIBRARY
static Sys_var_charptr Sys_repl_report_host(
       "report_host",
       "Hostname or IP of the slave to be reported to the master during "
       "slave registration. Will appear in the output of SHOW SLAVE HOSTS. "
       "Leave unset if you do not want the slave to register itself with the "
       "master. Note that it is not sufficient for the master to simply read "
       "the IP of the slave off the socket once the slave connects. Due to "
       "NAT and other routing issues, that IP may not be valid for connecting "
       "to the slave from the master or other hosts",
       READ_ONLY GLOBAL_VAR(report_host), CMD_LINE(REQUIRED_ARG),
       IN_FS_CHARSET, DEFAULT(0));

static Sys_var_charptr Sys_repl_report_user(
       "report_user",
       "The account user name of the slave to be reported to the master "
       "during slave registration",
       READ_ONLY GLOBAL_VAR(report_user), CMD_LINE(REQUIRED_ARG),
       IN_FS_CHARSET, DEFAULT(0));

static Sys_var_charptr Sys_repl_report_password(
       "report_password",
       "The account password of the slave to be reported to the master "
       "during slave registration",
       READ_ONLY GLOBAL_VAR(report_password), CMD_LINE(REQUIRED_ARG),
       IN_FS_CHARSET, DEFAULT(0));

static Sys_var_uint Sys_repl_report_port(
       "report_port",
       "Port for connecting to slave reported to the master during slave "
       "registration. Set it only if the slave is listening on a non-default "
       "port or if you have a special tunnel from the master or other clients "
       "to the slave. If not sure, leave this option unset",
       READ_ONLY GLOBAL_VAR(report_port), CMD_LINE(REQUIRED_ARG),
       VALID_RANGE(0, UINT_MAX), DEFAULT(0), BLOCK_SIZE(1));
#endif

static Sys_var_mybool Sys_keep_files_on_create(
       "keep_files_on_create",
       "Don't overwrite stale .MYD and .MYI even if no directory is specified",
       SESSION_VAR(keep_files_on_create), CMD_LINE(OPT_ARG),
       DEFAULT(FALSE));

static char *license;
static Sys_var_charptr Sys_license(
       "license", "The type of license the server has",
       READ_ONLY GLOBAL_VAR(license), NO_CMD_LINE, IN_SYSTEM_CHARSET,
       DEFAULT(STRINGIFY_ARG(LICENSE)));

static bool check_log_path(sys_var *self, THD *thd, set_var *var)
{
  if (!var->value)
    return false; // DEFAULT is ok

  if (!var->save_result.string_value.str)
    return true;

  if (!is_valid_log_name(var->save_result.string_value.str,
                         var->save_result.string_value.length))
  {
    my_error(ER_WRONG_VALUE_FOR_VAR, MYF(0),
             self->name.str, var->save_result.string_value.str);
    return true;
  }

  if (var->save_result.string_value.length > FN_REFLEN)
  { // path is too long
    my_error(ER_PATH_LENGTH, MYF(0), self->name.str);
    return true;
  }

  char path[FN_REFLEN];
  size_t path_length= unpack_filename(path, var->save_result.string_value.str);

  if (!path_length)
    return true;

  if (!is_filename_allowed(var->save_result.string_value.str, 
                           var->save_result.string_value.length, TRUE))
  {
     my_error(ER_WRONG_VALUE_FOR_VAR, MYF(0), 
              self->name.str, var->save_result.string_value.str);
     return true;
  }

  MY_STAT f_stat;

  if (my_stat(path, &f_stat, MYF(0)))
  {
    if (!MY_S_ISREG(f_stat.st_mode) || !(f_stat.st_mode & MY_S_IWRITE))
      return true; // not a regular writable file
    return false;
  }

  (void) dirname_part(path, var->save_result.string_value.str, &path_length);

  if (var->save_result.string_value.length - path_length >= FN_LEN)
  { // filename is too long
      my_error(ER_PATH_LENGTH, MYF(0), self->name.str);
      return true;
  }

  if (!path_length) // no path is good path (remember, relative to datadir)
    return false;

  if (my_access(path, (F_OK|W_OK)))
    return true; // directory is not writable

  return false;
}
static bool fix_log(char** logname, const char* default_logname,
                    const char*ext, bool enabled, bool (*reopen)(char*))
{
  if (!*logname) // SET ... = DEFAULT
  {
    char buff[FN_REFLEN];
    *logname= my_strdup(make_log_name(buff, default_logname, ext),
                        MYF(MY_FAE+MY_WME));
    if (!*logname)
      return true;
  }
  logger.lock_exclusive();
  mysql_mutex_unlock(&LOCK_global_system_variables);
  bool error= false;
  if (enabled)
    error= reopen(*logname);
  logger.unlock();
  mysql_mutex_lock(&LOCK_global_system_variables);
  return error;
}
static bool reopen_general_log(char* name)
{
  logger.get_log_file_handler()->close(0);
  return logger.get_log_file_handler()->open_query_log(name);
}
static bool fix_general_log_file(sys_var *self, THD *thd, enum_var_type type)
{
  return fix_log(&opt_logname, default_logfile_name, ".log", opt_log,
                 reopen_general_log);
}
static Sys_var_charptr Sys_general_log_path(
       "general_log_file", "Log connections and queries to given file",
       GLOBAL_VAR(opt_logname), CMD_LINE(REQUIRED_ARG),
       IN_FS_CHARSET, DEFAULT(0), NO_MUTEX_GUARD, NOT_IN_BINLOG,
       ON_CHECK(check_log_path), ON_UPDATE(fix_general_log_file));

static bool reopen_slow_log(char* name)
{
  logger.get_slow_log_file_handler()->close(0);
  return logger.get_slow_log_file_handler()->open_slow_log(name);
}
static bool fix_slow_log_file(sys_var *self, THD *thd, enum_var_type type)
{
  return fix_log(&opt_slow_logname, default_logfile_name, "-slow.log",
                 opt_slow_log, reopen_slow_log);
}
static Sys_var_charptr Sys_slow_log_path(
       "slow_query_log_file", "Log slow queries to given log file. "
       "Defaults logging to hostname-slow.log. Must be enabled to activate "
       "other slow log options",
       GLOBAL_VAR(opt_slow_logname), CMD_LINE(REQUIRED_ARG),
       IN_FS_CHARSET, DEFAULT(0), NO_MUTEX_GUARD, NOT_IN_BINLOG,
       ON_CHECK(check_log_path), ON_UPDATE(fix_slow_log_file));

static Sys_var_have Sys_have_compress(
       "have_compress", "have_compress",
       READ_ONLY GLOBAL_VAR(have_compress), NO_CMD_LINE);

static Sys_var_have Sys_have_crypt(
       "have_crypt", "have_crypt",
       READ_ONLY GLOBAL_VAR(have_crypt), NO_CMD_LINE);

static Sys_var_have Sys_have_dlopen(
       "have_dynamic_loading", "have_dynamic_loading",
       READ_ONLY GLOBAL_VAR(have_dlopen), NO_CMD_LINE);

static Sys_var_have Sys_have_geometry(
       "have_geometry", "have_geometry",
       READ_ONLY GLOBAL_VAR(have_geometry), NO_CMD_LINE);

static Sys_var_have Sys_have_openssl(
       "have_openssl", "have_openssl",
       READ_ONLY GLOBAL_VAR(have_ssl), NO_CMD_LINE);

static Sys_var_have Sys_have_profiling(
       "have_profiling", "have_profiling",
       READ_ONLY GLOBAL_VAR(have_profiling), NO_CMD_LINE, NO_MUTEX_GUARD,
       NOT_IN_BINLOG, ON_CHECK(0), ON_UPDATE(0), DEPRECATED(""));

static Sys_var_have Sys_have_query_cache(
       "have_query_cache", "have_query_cache",
       READ_ONLY GLOBAL_VAR(have_query_cache), NO_CMD_LINE);

static Sys_var_have Sys_have_rtree_keys(
       "have_rtree_keys", "have_rtree_keys",
       READ_ONLY GLOBAL_VAR(have_rtree_keys), NO_CMD_LINE);

static Sys_var_have Sys_have_ssl(
       "have_ssl", "have_ssl",
       READ_ONLY GLOBAL_VAR(have_ssl), NO_CMD_LINE);

static Sys_var_have Sys_have_symlink(
       "have_symlink", "have_symlink",
       READ_ONLY GLOBAL_VAR(have_symlink), NO_CMD_LINE);

static bool fix_log_state(sys_var *self, THD *thd, enum_var_type type);
static Sys_var_mybool Sys_general_log(
       "general_log", "Log connections and queries to a table or log file. "
       "Defaults logging to a file hostname.log or a table mysql.general_log"
       "if --log-output=TABLE is used",
       GLOBAL_VAR(opt_log), CMD_LINE(OPT_ARG),
       DEFAULT(FALSE), NO_MUTEX_GUARD, NOT_IN_BINLOG, ON_CHECK(0),
       ON_UPDATE(fix_log_state));

static Sys_var_mybool Sys_slow_query_log(
       "slow_query_log",
       "Log slow queries to a table or log file. Defaults logging to a file "
       "hostname-slow.log or a table mysql.slow_log if --log-output=TABLE is "
       "used. Must be enabled to activate other slow log options",
       GLOBAL_VAR(opt_slow_log), CMD_LINE(OPT_ARG),
       DEFAULT(FALSE), NO_MUTEX_GUARD, NOT_IN_BINLOG, ON_CHECK(0),
       ON_UPDATE(fix_log_state));


static bool fix_log_state(sys_var *self, THD *thd, enum_var_type type)
{
  bool res;
  my_bool *UNINIT_VAR(newvalptr), newval, UNINIT_VAR(oldval);
  uint UNINIT_VAR(log_type);

  if (self == &Sys_general_log)
  {
    newvalptr= &opt_log;
    oldval=    logger.get_log_file_handler()->is_open();
    log_type=  QUERY_LOG_GENERAL;
  }
  else if (self == &Sys_slow_query_log)
  {
    newvalptr= &opt_slow_log;
    oldval=    logger.get_slow_log_file_handler()->is_open();
    log_type=  QUERY_LOG_SLOW;
  }
  else
    DBUG_ASSERT(FALSE);

  newval= *newvalptr;
  if (oldval == newval)
    return false;

  *newvalptr= oldval; // [de]activate_log_handler works that way (sigh)

  mysql_mutex_unlock(&LOCK_global_system_variables);
  if (!newval)
  {
    logger.deactivate_log_handler(thd, log_type);
    res= false;
  }
  else
    res= logger.activate_log_handler(thd, log_type);
  mysql_mutex_lock(&LOCK_global_system_variables);
  return res;
}

static bool check_not_empty_set(sys_var *self, THD *thd, set_var *var)
{
  return var->save_result.ulonglong_value == 0;
}
static bool fix_log_output(sys_var *self, THD *thd, enum_var_type type)
{
  logger.lock_exclusive();
  logger.init_slow_log(log_output_options);
  logger.init_general_log(log_output_options);
  logger.unlock();
  return false;
}

static const char *log_output_names[] = { "NONE", "FILE", "TABLE", NULL};

static Sys_var_set Sys_log_output(
       "log_output", "Syntax: log-output=value[,value...], "
       "where \"value\" could be TABLE, FILE or NONE",
       GLOBAL_VAR(log_output_options), CMD_LINE(REQUIRED_ARG),
       log_output_names, DEFAULT(LOG_FILE), NO_MUTEX_GUARD, NOT_IN_BINLOG,
       ON_CHECK(check_not_empty_set), ON_UPDATE(fix_log_output));

#ifdef HAVE_REPLICATION
static Sys_var_mybool Sys_log_slave_updates(
       "log_slave_updates", "Tells the slave to log the updates from "
       "the slave thread to the binary log. You will need to turn it on if "
       "you plan to daisy-chain the slaves",
       READ_ONLY GLOBAL_VAR(opt_log_slave_updates), CMD_LINE(OPT_ARG),
       DEFAULT(0));

static Sys_var_charptr Sys_relay_log(
       "relay_log", "The location and name to use for relay logs",
       READ_ONLY GLOBAL_VAR(opt_relay_logname), CMD_LINE(REQUIRED_ARG),
       IN_FS_CHARSET, DEFAULT(0));

/*
  Uses NO_CMD_LINE since the --relay-log-index option set
  opt_relaylog_index_name variable and computes a value for the
  relay_log_index variable.
*/
static Sys_var_charptr Sys_relay_log_index(
       "relay_log_index", "The location and name to use for the file "
       "that keeps a list of the last relay logs",
       READ_ONLY GLOBAL_VAR(relay_log_index), NO_CMD_LINE,
       IN_FS_CHARSET, DEFAULT(0));

/*
  Uses NO_CMD_LINE since the --log-bin-index option set
  opt_binlog_index_name variable and computes a value for the
  log_bin_index variable.
*/
static Sys_var_charptr Sys_binlog_index(
       "log_bin_index", "File that holds the names for last binary log files.",
       READ_ONLY GLOBAL_VAR(log_bin_index), NO_CMD_LINE,
       IN_FS_CHARSET, DEFAULT(0));

static Sys_var_charptr Sys_relay_log_basename(
       "relay_log_basename",
       "The full path of the relay log file names, excluding the extension.",
       READ_ONLY GLOBAL_VAR(relay_log_basename), NO_CMD_LINE,
       IN_FS_CHARSET, DEFAULT(0));

static Sys_var_charptr Sys_log_bin_basename(
       "log_bin_basename",
       "The full path of the binary log file names, excluding the extension.",
       READ_ONLY GLOBAL_VAR(log_bin_basename), NO_CMD_LINE,
       IN_FS_CHARSET, DEFAULT(0));

static Sys_var_charptr Sys_relay_log_info_file(
       "relay_log_info_file", "The location and name of the file that "
       "remembers where the SQL replication thread is in the relay logs",
       READ_ONLY GLOBAL_VAR(relay_log_info_file), CMD_LINE(REQUIRED_ARG),
       IN_FS_CHARSET, DEFAULT(0));

static Sys_var_mybool Sys_relay_log_purge(
       "relay_log_purge", "if disabled - do not purge relay logs. "
       "if enabled - purge them as soon as they are no more needed",
       GLOBAL_VAR(relay_log_purge), CMD_LINE(OPT_ARG), DEFAULT(TRUE));

static Sys_var_mybool Sys_relay_log_recovery(
       "relay_log_recovery", "Enables automatic relay log recovery "
       "right after the database startup, which means that the IO Thread "
       "starts re-fetching from the master right after the last transaction "
       "processed",
        READ_ONLY GLOBAL_VAR(relay_log_recovery), CMD_LINE(OPT_ARG), DEFAULT(FALSE));

static Sys_var_mybool Sys_slave_allow_batching(
       "slave_allow_batching", "Allow slave to batch requests",
       GLOBAL_VAR(opt_slave_allow_batching),
       CMD_LINE(OPT_ARG), DEFAULT(FALSE));

static Sys_var_charptr Sys_slave_load_tmpdir(
       "slave_load_tmpdir", "The location where the slave should put "
       "its temporary files when replicating a LOAD DATA INFILE command",
       READ_ONLY GLOBAL_VAR(slave_load_tmpdir), CMD_LINE(REQUIRED_ARG),
       IN_FS_CHARSET, DEFAULT(0));

static bool fix_slave_net_timeout(sys_var *self, THD *thd, enum_var_type type)
{
  DEBUG_SYNC(thd, "fix_slave_net_timeout");

  /*
   Here we have lock on LOCK_global_system_variables and we need
    lock on LOCK_active_mi. In START_SLAVE handler, we take these
    two locks in different order. This can lead to DEADLOCKs. See
    BUG#14236151 for more details.
   So we release lock on LOCK_global_system_variables before acquiring
    lock on LOCK_active_mi. But this could lead to isolation issues
    between multiple seters. Hence introducing secondary guard
    for this global variable and releasing the lock here and acquiring
    locks back again at the end of this function.
   */
  mysql_mutex_unlock(&LOCK_slave_net_timeout);
  mysql_mutex_unlock(&LOCK_global_system_variables);
  mysql_mutex_lock(&LOCK_active_mi);
  DBUG_PRINT("info", ("slave_net_timeout=%u mi->heartbeat_period=%.3f",
                     slave_net_timeout,
                     (active_mi ? active_mi->heartbeat_period : 0.0)));
  if (active_mi != NULL && slave_net_timeout < active_mi->heartbeat_period)
    push_warning_printf(thd, Sql_condition::WARN_LEVEL_WARN,
                        ER_SLAVE_HEARTBEAT_VALUE_OUT_OF_RANGE_MAX,
                        ER(ER_SLAVE_HEARTBEAT_VALUE_OUT_OF_RANGE_MAX));
  mysql_mutex_unlock(&LOCK_active_mi);
  mysql_mutex_lock(&LOCK_global_system_variables);
  mysql_mutex_lock(&LOCK_slave_net_timeout);
  return false;
}
static PolyLock_mutex PLock_slave_net_timeout(&LOCK_slave_net_timeout);
static Sys_var_uint Sys_slave_net_timeout(
       "slave_net_timeout", "Number of seconds to wait for more data "
       "from a master/slave connection before aborting the read",
       GLOBAL_VAR(slave_net_timeout), CMD_LINE(REQUIRED_ARG),
       VALID_RANGE(1, LONG_TIMEOUT), DEFAULT(SLAVE_NET_TIMEOUT), BLOCK_SIZE(1),
       &PLock_slave_net_timeout, NOT_IN_BINLOG, ON_CHECK(0),
       ON_UPDATE(fix_slave_net_timeout));

static bool check_slave_skip_counter(sys_var *self, THD *thd, set_var *var)
{
  bool result= false;
  mysql_mutex_lock(&LOCK_active_mi);
  if (active_mi != NULL)
  {
    mysql_mutex_lock(&active_mi->rli->run_lock);
    if (active_mi->rli->slave_running)
    {
      my_message(ER_SLAVE_MUST_STOP, ER(ER_SLAVE_MUST_STOP), MYF(0));
      result= true;
    }
    if (gtid_mode == 3)
    {
      my_message(ER_SQL_SLAVE_SKIP_COUNTER_NOT_SETTABLE_IN_GTID_MODE,
                 ER(ER_SQL_SLAVE_SKIP_COUNTER_NOT_SETTABLE_IN_GTID_MODE),
                 MYF(0));
      result= true;
    }
    mysql_mutex_unlock(&active_mi->rli->run_lock);
  }
  mysql_mutex_unlock(&LOCK_active_mi);
  return result;
}
static bool fix_slave_skip_counter(sys_var *self, THD *thd, enum_var_type type)
{

  /*
   To understand the below two unlock statments, please see comments in
    fix_slave_net_timeout function above
   */
  mysql_mutex_unlock(&LOCK_sql_slave_skip_counter);
  mysql_mutex_unlock(&LOCK_global_system_variables);
  mysql_mutex_lock(&LOCK_active_mi);
  if (active_mi != NULL)
  {
    mysql_mutex_lock(&active_mi->rli->run_lock);
    /*
      The following test should normally never be true as we test this
      in the check function;  To be safe against multiple
      SQL_SLAVE_SKIP_COUNTER request, we do the check anyway
    */
    if (!active_mi->rli->slave_running)
    {
      mysql_mutex_lock(&active_mi->rli->data_lock);
      active_mi->rli->slave_skip_counter= sql_slave_skip_counter;
      mysql_mutex_unlock(&active_mi->rli->data_lock);
    }
    mysql_mutex_unlock(&active_mi->rli->run_lock);
  }
  mysql_mutex_unlock(&LOCK_active_mi);
  mysql_mutex_lock(&LOCK_global_system_variables);
  mysql_mutex_lock(&LOCK_sql_slave_skip_counter);
  return 0;
}
static PolyLock_mutex PLock_sql_slave_skip_counter(&LOCK_sql_slave_skip_counter);
static Sys_var_uint Sys_slave_skip_counter(
       "sql_slave_skip_counter", "sql_slave_skip_counter",
       GLOBAL_VAR(sql_slave_skip_counter), NO_CMD_LINE,
       VALID_RANGE(0, UINT_MAX), DEFAULT(0), BLOCK_SIZE(1),
       &PLock_sql_slave_skip_counter, NOT_IN_BINLOG,
       ON_CHECK(check_slave_skip_counter), ON_UPDATE(fix_slave_skip_counter));

static Sys_var_charptr Sys_slave_skip_errors(
       "slave_skip_errors", "Tells the slave thread to continue "
       "replication when a query event returns an error from the "
       "provided list",
       READ_ONLY GLOBAL_VAR(opt_slave_skip_errors), CMD_LINE(REQUIRED_ARG),
       IN_SYSTEM_CHARSET, DEFAULT(0));

static Sys_var_ulonglong Sys_relay_log_space_limit(
       "relay_log_space_limit", "Maximum space to use for all relay logs",
       READ_ONLY GLOBAL_VAR(relay_log_space_limit), CMD_LINE(REQUIRED_ARG),
       VALID_RANGE(0, ULONG_MAX), DEFAULT(0), BLOCK_SIZE(1));

static Sys_var_uint Sys_sync_relaylog_period(
       "sync_relay_log", "Synchronously flush relay log to disk after "
       "every #th event. Use 0 to disable synchronous flushing",
       GLOBAL_VAR(sync_relaylog_period), CMD_LINE(REQUIRED_ARG),
       VALID_RANGE(0, UINT_MAX), DEFAULT(10000), BLOCK_SIZE(1));

static Sys_var_uint Sys_sync_relayloginfo_period(
       "sync_relay_log_info", "Synchronously flush relay log info "
       "to disk after every #th transaction. Use 0 to disable "
       "synchronous flushing",
       GLOBAL_VAR(sync_relayloginfo_period), CMD_LINE(REQUIRED_ARG),
       VALID_RANGE(0, UINT_MAX), DEFAULT(10000), BLOCK_SIZE(1));

static Sys_var_uint Sys_checkpoint_mts_period(
       "slave_checkpoint_period", "Gather workers' activities to "
       "Update progress status of Multi-threaded slave and flush "
       "the relay log info to disk after every #th milli-seconds.",
       GLOBAL_VAR(opt_mts_checkpoint_period), CMD_LINE(REQUIRED_ARG),
#ifndef DBUG_OFF
       VALID_RANGE(0, UINT_MAX), DEFAULT(300), BLOCK_SIZE(1));
#else
       VALID_RANGE(1, UINT_MAX), DEFAULT(300), BLOCK_SIZE(1));
#endif /* DBUG_OFF */

static Sys_var_uint Sys_checkpoint_mts_group(
       "slave_checkpoint_group",
       "Maximum number of processed transactions by Multi-threaded slave "
       "before a checkpoint operation is called to update progress status.",
       GLOBAL_VAR(opt_mts_checkpoint_group), CMD_LINE(REQUIRED_ARG),
#ifndef DBUG_OFF
       VALID_RANGE(1, MTS_MAX_BITS_IN_GROUP), DEFAULT(512), BLOCK_SIZE(1));
#else
       VALID_RANGE(32, MTS_MAX_BITS_IN_GROUP), DEFAULT(512), BLOCK_SIZE(8));
#endif /* DBUG_OFF */
#endif /* HAVE_REPLICATION */

static Sys_var_uint Sys_sync_binlog_period(
       "sync_binlog", "Synchronously flush binary log to disk after"
       " every #th write to the file. Use 0 (default) to disable synchronous"
       " flushing",
       GLOBAL_VAR(sync_binlog_period), CMD_LINE(REQUIRED_ARG),
       VALID_RANGE(0, UINT_MAX), DEFAULT(0), BLOCK_SIZE(1));

static Sys_var_uint Sys_sync_masterinfo_period(
       "sync_master_info", "Synchronously flush master info to disk "
       "after every #th event. Use 0 to disable synchronous flushing",
       GLOBAL_VAR(sync_masterinfo_period), CMD_LINE(REQUIRED_ARG),
       VALID_RANGE(0, UINT_MAX), DEFAULT(10000), BLOCK_SIZE(1));

#ifdef HAVE_REPLICATION
static Sys_var_ulong Sys_slave_trans_retries(
       "slave_transaction_retries", "Number of times the slave SQL "
       "thread will retry a transaction in case it failed with a deadlock "
       "or elapsed lock wait timeout, before giving up and stopping",
       GLOBAL_VAR(slave_trans_retries), CMD_LINE(REQUIRED_ARG),
       VALID_RANGE(0, ULONG_MAX), DEFAULT(10), BLOCK_SIZE(1));

static Sys_var_ulong Sys_slave_parallel_workers(
       "slave_parallel_workers",
       "Number of worker threads for executing events in parallel ",
       GLOBAL_VAR(opt_mts_slave_parallel_workers), CMD_LINE(REQUIRED_ARG),
       VALID_RANGE(0, MTS_MAX_WORKERS), DEFAULT(0), BLOCK_SIZE(1));

static Sys_var_ulonglong Sys_mts_pending_jobs_size_max(
       "slave_pending_jobs_size_max",
       "Max size of Slave Worker queues holding yet not applied events."
       "The least possible value must be not less than the master side "
       "max_allowed_packet.",
       GLOBAL_VAR(opt_mts_pending_jobs_size_max), CMD_LINE(REQUIRED_ARG),
       VALID_RANGE(1024, (ulonglong)~(intptr)0), DEFAULT(16 * 1024*1024),
       BLOCK_SIZE(1024), ON_CHECK(0));
#endif

static bool check_locale(sys_var *self, THD *thd, set_var *var)
{
  if (!var->value)
    return false;

  MY_LOCALE *locale;
  char buff[STRING_BUFFER_USUAL_SIZE];
  if (var->value->result_type() == INT_RESULT)
  {
    int lcno= (int)var->value->val_int();
    if (!(locale= my_locale_by_number(lcno)))
    {
      my_error(ER_UNKNOWN_LOCALE, MYF(0), llstr(lcno, buff));
      return true;
    }
    if (check_not_null(self, thd, var))
      return true;
  }
  else // STRING_RESULT
  {
    String str(buff, sizeof(buff), system_charset_info), *res;
    if (!(res=var->value->val_str(&str)))
      return true;
    else if (!(locale= my_locale_by_name(res->c_ptr_safe())))
    {
      ErrConvString err(res);
      my_error(ER_UNKNOWN_LOCALE, MYF(0), err.ptr());
      return true;
    }
  }

  var->save_result.ptr= locale;

  if (!locale->errmsgs->errmsgs)
  {
    mysql_mutex_lock(&LOCK_error_messages);
    if (!locale->errmsgs->errmsgs &&
        read_texts(ERRMSG_FILE, locale->errmsgs->language,
                   &locale->errmsgs->errmsgs,
                   ER_ERROR_LAST - ER_ERROR_FIRST + 1))
    {
      push_warning_printf(thd, Sql_condition::WARN_LEVEL_WARN, ER_UNKNOWN_ERROR,
                          "Can't process error message file for locale '%s'",
                          locale->name);
      mysql_mutex_unlock(&LOCK_error_messages);
      return true;
    }
    mysql_mutex_unlock(&LOCK_error_messages);
  }
  return false;
}
static Sys_var_struct Sys_lc_messages(
       "lc_messages", "Set the language used for the error messages",
       SESSION_VAR(lc_messages), NO_CMD_LINE,
       my_offsetof(MY_LOCALE, name), DEFAULT(&my_default_lc_messages),
       NO_MUTEX_GUARD, NOT_IN_BINLOG, ON_CHECK(check_locale));

static Sys_var_struct Sys_lc_time_names(
       "lc_time_names", "Set the language used for the month "
       "names and the days of the week",
       SESSION_VAR(lc_time_names), NO_CMD_LINE,
       my_offsetof(MY_LOCALE, name), DEFAULT(&my_default_lc_time_names),
       NO_MUTEX_GUARD, IN_BINLOG, ON_CHECK(check_locale));

static Sys_var_tz Sys_time_zone(
       "time_zone", "time_zone",
       SESSION_VAR(time_zone), NO_CMD_LINE,
       DEFAULT(&default_tz), NO_MUTEX_GUARD, IN_BINLOG);

static bool fix_host_cache_size(sys_var *, THD *, enum_var_type)
{
  hostname_cache_resize(host_cache_size);
  return false;
}

static Sys_var_uint Sys_host_cache_size(
       "host_cache_size",
       "How many host names should be cached to avoid resolving.",
       GLOBAL_VAR(host_cache_size),
       CMD_LINE(REQUIRED_ARG, OPT_HOST_CACHE_SIZE), VALID_RANGE(0, 65536),
       DEFAULT(HOST_CACHE_SIZE),
       BLOCK_SIZE(1),
       NO_MUTEX_GUARD, NOT_IN_BINLOG, ON_CHECK(NULL),
       ON_UPDATE(fix_host_cache_size));

static Sys_var_charptr Sys_ignore_db_dirs(
       "ignore_db_dirs",
       "The list of directories to ignore when collecting database lists",
       READ_ONLY GLOBAL_VAR(opt_ignore_db_dirs), 
       NO_CMD_LINE,
       IN_FS_CHARSET, DEFAULT(0));

/*
  This code is not being used but we will keep it as it may be
  useful if we decide to keeep enforce_gtid_consistency.
*/
#ifdef NON_DISABLED_GTID
static bool check_enforce_gtid_consistency(
  sys_var *self, THD *thd, set_var *var)
{
  DBUG_ENTER("check_enforce_gtid_consistency");

  my_error(ER_NOT_SUPPORTED_YET, MYF(0),
           "ENFORCE_GTID_CONSISTENCY");
  DBUG_RETURN(true);

  if (check_top_level_stmt_and_super(self, thd, var) ||
      check_outside_transaction(self, thd, var))
    DBUG_RETURN(true);
  if (gtid_mode >= 2 && var->value->val_int() == 0)
  {
    my_error(ER_GTID_MODE_2_OR_3_REQUIRES_ENFORCE_GTID_CONSISTENCY_ON, MYF(0));
    DBUG_RETURN(true);
  }
  DBUG_RETURN(false);
}
#endif

static Sys_var_mybool Sys_enforce_gtid_consistency(
       "enforce_gtid_consistency",
       "Prevents execution of statements that would be impossible to log "
       "in a transactionally safe manner. Currently, the disallowed "
       "statements include CREATE TEMPORARY TABLE inside transactions, "
       "all updates to non-transactional tables, and CREATE TABLE ... SELECT.",
       READ_ONLY GLOBAL_VAR(enforce_gtid_consistency),
       CMD_LINE(OPT_ARG), DEFAULT(FALSE),
       NO_MUTEX_GUARD, NOT_IN_BINLOG
#ifdef NON_DISABLED_GTID
       , ON_CHECK(check_enforce_gtid_consistency));
#else
       );
#endif

static Sys_var_mybool Sys_binlog_gtid_simple_recovery(
       "binlog_gtid_simple_recovery",
       "If this option is enabled, the server does not open more than "
       "two binary logs when initializing GTID_PURGED and "
       "GTID_EXECUTED, either during server restart or when binary "
       "logs are being purged. Enabling this option is useful when "
       "the server has already generated many binary logs without "
       "GTID events (e.g., having GTID_MODE = OFF). Note: If this "
       "option is enabled, GLOBAL.GTID_EXECUTED and "
       "GLOBAL.GTID_PURGED may be initialized wrongly in two cases: "
       "(1) GTID_MODE was ON for some binary logs but OFF for the "
       "newest binary log. (2) SET GTID_PURGED was issued after the "
       "oldest existing binary log was generated. If a wrong set is "
       "computed in one of case (1) or case (2), it will remain "
       "wrong even if the server is later restarted with this option "
       "disabled.",
       READ_ONLY GLOBAL_VAR(binlog_gtid_simple_recovery),
       CMD_LINE(OPT_ARG), DEFAULT(FALSE));

static Sys_var_mybool Sys_simplified_binlog_gtid_recovery(
       "simplified_binlog_gtid_recovery",
       "Alias for @@binlog_gtid_simple_recovery. Deprecated",
       READ_ONLY GLOBAL_VAR(binlog_gtid_simple_recovery),
       CMD_LINE(OPT_ARG, OPT_SIMPLIFIED_BINLOG_GTID_RECOVERY),
       DEFAULT(FALSE), NO_MUTEX_GUARD, NOT_IN_BINLOG, ON_CHECK(0),
       ON_UPDATE(0), DEPRECATED("'@@binlog_gtid_simple_recovery'"));

static Sys_var_ulong Sys_sp_cache_size(
       "stored_program_cache",
       "The soft upper limit for number of cached stored routines for "
       "one connection.",
       GLOBAL_VAR(stored_program_cache_size), CMD_LINE(REQUIRED_ARG),
       VALID_RANGE(256, 512 * 1024), DEFAULT(256), BLOCK_SIZE(1));

static bool check_pseudo_slave_mode(sys_var *self, THD *thd, set_var *var)
{
  longlong previous_val= thd->variables.pseudo_slave_mode;
  longlong val= (longlong) var->save_result.ulonglong_value;
  bool rli_fake= false;

#ifndef EMBEDDED_LIBRARY
  rli_fake= thd->rli_fake ? true : false;
#endif

  if (rli_fake)
  {
    if (!val)
    {
#ifndef EMBEDDED_LIBRARY
      thd->rli_fake->end_info();
      delete thd->rli_fake;
      thd->rli_fake= NULL;
#endif
    }
    else if (previous_val && val)
      goto ineffective;
    else if (!previous_val && val)
      push_warning(thd, Sql_condition::WARN_LEVEL_WARN,
                   ER_WRONG_VALUE_FOR_VAR,
                   "'pseudo_slave_mode' is already ON.");
  }
  else
  {
    if (!previous_val && !val)
      goto ineffective;
    else if (previous_val && !val)
      push_warning(thd, Sql_condition::WARN_LEVEL_WARN,
                   ER_WRONG_VALUE_FOR_VAR,
                   "Slave applier execution mode not active, "
                   "statement ineffective.");
  }
  goto end;

ineffective:
  push_warning(thd, Sql_condition::WARN_LEVEL_WARN,
               ER_WRONG_VALUE_FOR_VAR,
               "'pseudo_slave_mode' change was ineffective.");

end:
  return FALSE;
}
static Sys_var_mybool Sys_pseudo_slave_mode(
       "pseudo_slave_mode",
       "SET pseudo_slave_mode= 0,1 are commands that mysqlbinlog "
       "adds to beginning and end of binary log dumps. While zero "
       "value indeed disables, the actual enabling of the slave "
       "applier execution mode is done implicitly when a "
       "Format_description_event is sent through the session.",
       SESSION_ONLY(pseudo_slave_mode), NO_CMD_LINE, DEFAULT(FALSE),
       NO_MUTEX_GUARD, NOT_IN_BINLOG, ON_CHECK(check_pseudo_slave_mode));


#ifdef HAVE_REPLICATION
static bool check_gtid_next(sys_var *self, THD *thd, set_var *var)
{
  DBUG_ENTER("check_gtid_next");

  // Note: we also check in sql_yacc.yy:set_system_variable that the
  // SET GTID_NEXT statement does not invoke a stored function.

  DBUG_PRINT("info", ("thd->in_sub_stmt=%d", thd->in_sub_stmt));

  // GTID_NEXT must be set by SUPER in a top-level statement
  if (check_top_level_stmt_and_super(self, thd, var))
    DBUG_RETURN(true);

  // check compatibility with GTID_NEXT
  const Gtid_set *gtid_next_list= thd->get_gtid_next_list_const();

  // Inside a transaction, GTID_NEXT is read-only if GTID_NEXT_LIST is
  // NULL.
  if (thd->in_active_multi_stmt_transaction() && gtid_next_list == NULL)
  {
    my_error(ER_CANT_CHANGE_GTID_NEXT_IN_TRANSACTION_WHEN_GTID_NEXT_LIST_IS_NULL, MYF(0));
    DBUG_RETURN(true);
  }

  // Read specification
  Gtid_specification spec;
  global_sid_lock->rdlock();
  if (spec.parse(global_sid_map, var->save_result.string_value.str) !=
      RETURN_STATUS_OK)
  {
    // fail on out of memory
    global_sid_lock->unlock();
    DBUG_RETURN(true);
  }
  global_sid_lock->unlock();

  // check compatibility with GTID_MODE
  if (gtid_mode == 0 && spec.type == GTID_GROUP)
    my_error(ER_CANT_SET_GTID_NEXT_TO_GTID_WHEN_GTID_MODE_IS_OFF, MYF(0));
  if (gtid_mode == 3 && spec.type == ANONYMOUS_GROUP)
    my_error(ER_CANT_SET_GTID_NEXT_TO_ANONYMOUS_WHEN_GTID_MODE_IS_ON, MYF(0));

  if (gtid_next_list != NULL)
  {
#ifdef HAVE_GTID_NEXT_LIST
    // If GTID_NEXT==SID:GNO, then SID:GNO must be listed in GTID_NEXT_LIST
    if (spec.type == GTID_GROUP && !gtid_next_list->contains_gtid(spec.gtid))
    {
      char buf[Gtid_specification::MAX_TEXT_LENGTH + 1];
      global_sid_lock->rdlock();
      spec.gtid.to_string(global_sid_map, buf);
      global_sid_lock->unlock();
      my_error(ER_GTID_NEXT_IS_NOT_IN_GTID_NEXT_LIST, MYF(0), buf);
      DBUG_RETURN(true);
    }

    // GTID_NEXT cannot be "AUTOMATIC" when GTID_NEXT_LIST != NULL.
    if (spec.type == AUTOMATIC_GROUP)
    {
      my_error(ER_GTID_NEXT_CANT_BE_AUTOMATIC_IF_GTID_NEXT_LIST_IS_NON_NULL,
               MYF(0));
      DBUG_RETURN(true);
    }
#else
    DBUG_ASSERT(0);
#endif
  }
  // check that we don't own a GTID
  else if(thd->owned_gtid.sidno != 0)
  {
    char buf[Gtid::MAX_TEXT_LENGTH + 1];
#ifndef DBUG_OFF
    DBUG_ASSERT(thd->owned_gtid.sidno > 0);
    global_sid_lock->wrlock();
    DBUG_ASSERT(gtid_state->get_owned_gtids()->
                thread_owns_anything(thd->thread_id));
#else
    global_sid_lock->rdlock();
#endif
    thd->owned_gtid.to_string(global_sid_map, buf);
    global_sid_lock->unlock();
    my_error(ER_CANT_SET_GTID_NEXT_WHEN_OWNING_GTID, MYF(0), buf);
    DBUG_RETURN(true);
  }

  DBUG_RETURN(false);
}

static bool update_gtid_next(sys_var *self, THD *thd, enum_var_type type)
{
  DBUG_ASSERT(type == OPT_SESSION);
  if (thd->variables.gtid_next.type == GTID_GROUP)
    return gtid_acquire_ownership_single(thd) != 0 ? true : false;
  return false;
}

#ifdef HAVE_GTID_NEXT_LIST
static bool check_gtid_next_list(sys_var *self, THD *thd, set_var *var)
{
  DBUG_ENTER("check_gtid_next_list");
  my_error(ER_NOT_SUPPORTED_YET, MYF(0), "GTID_NEXT_LIST");
  if (check_top_level_stmt_and_super(self, thd, var) ||
      check_outside_transaction(self, thd, var))
    DBUG_RETURN(true);
  if (gtid_mode == 0 && var->save_result.string_value.str != NULL)
    my_error(ER_CANT_SET_GTID_NEXT_LIST_TO_NON_NULL_WHEN_GTID_MODE_IS_OFF,
             MYF(0));
  DBUG_RETURN(false);
}

static bool update_gtid_next_list(sys_var *self, THD *thd, enum_var_type type)
{
  DBUG_ASSERT(type == OPT_SESSION);
  if (thd->get_gtid_next_list() != NULL)
    return gtid_acquire_ownership_multiple(thd) != 0 ? true : false;
  return false;
}

static Sys_var_gtid_set Sys_gtid_next_list(
       "gtid_next_list",
       "Before re-executing a transaction that contains multiple "
       "Global Transaction Identifiers, this variable must be set "
       "to the set of all re-executed transactions.",
       SESSION_ONLY(gtid_next_list), NO_CMD_LINE,
       DEFAULT(NULL), NO_MUTEX_GUARD,
       NOT_IN_BINLOG, ON_CHECK(check_gtid_next_list),
       ON_UPDATE(update_gtid_next_list)
);
export sys_var *Sys_gtid_next_list_ptr= &Sys_gtid_next_list;
#endif

static Sys_var_gtid_specification Sys_gtid_next(
       "gtid_next",
       "Specified the Global Transaction Identifier for the following "
       "re-executed statement.",
       SESSION_ONLY(gtid_next), NO_CMD_LINE,
       DEFAULT("AUTOMATIC"), NO_MUTEX_GUARD,
       NOT_IN_BINLOG, ON_CHECK(check_gtid_next), ON_UPDATE(update_gtid_next));
export sys_var *Sys_gtid_next_ptr= &Sys_gtid_next;

static Sys_var_gtid_executed Sys_gtid_executed(
       "gtid_executed",
       "The global variable contains the set of GTIDs in the "
       "binary log. The session variable contains the set of GTIDs "
       "in the current, ongoing transaction.");

static bool check_gtid_purged(sys_var *self, THD *thd, set_var *var)
{
  DBUG_ENTER("check_gtid_purged");

  if (!var->value || check_top_level_stmt(self, thd, var) ||
      check_outside_transaction(self, thd, var) ||
      check_outside_sp(self, thd, var))
    DBUG_RETURN(true);

  if (0 == gtid_mode)
  {
    my_error(ER_CANT_SET_GTID_PURGED_WHEN_GTID_MODE_IS_OFF, MYF(0));
    DBUG_RETURN(true);
  }

  if (var->value->result_type() != STRING_RESULT ||
      !var->save_result.string_value.str)
    DBUG_RETURN(true);

  DBUG_RETURN(false);
}

Gtid_set *gtid_purged;
static Sys_var_gtid_purged Sys_gtid_purged(
       "gtid_purged",
       "The set of GTIDs that existed in previous, purged binary logs.",
       GLOBAL_VAR(gtid_purged), NO_CMD_LINE,
       DEFAULT(NULL), NO_MUTEX_GUARD,
       NOT_IN_BINLOG, ON_CHECK(check_gtid_purged));
export sys_var *Sys_gtid_purged_ptr= &Sys_gtid_purged;

static Sys_var_gtid_owned Sys_gtid_owned(
       "gtid_owned",
       "The global variable lists all GTIDs owned by all threads. "
       "The session variable lists all GTIDs owned by the current thread.");

/*
  This code is not being used but we will keep it as it may be
  useful when we improve the code around Sys_gtid_mode.
*/
#ifdef NON_DISABLED_GTID
static bool check_gtid_mode(sys_var *self, THD *thd, set_var *var)
{
  DBUG_ENTER("check_gtid_mode");

  my_error(ER_NOT_SUPPORTED_YET, MYF(0), "GTID_MODE");
  DBUG_RETURN(true);

  if (check_top_level_stmt_and_super(self, thd, var) ||
      check_outside_transaction(self, thd, var))
    DBUG_RETURN(true);
  uint new_gtid_mode= var->value->val_int();
  if (abs((long)(new_gtid_mode - gtid_mode)) > 1)
  {
    my_error(ER_GTID_MODE_CAN_ONLY_CHANGE_ONE_STEP_AT_A_TIME, MYF(0));
    DBUG_RETURN(true);
  }
  if (new_gtid_mode >= 1)
  {
    if (!opt_bin_log || !opt_log_slave_updates)
    {
      my_error(ER_GTID_MODE_REQUIRES_BINLOG, MYF(0));
      DBUG_RETURN(false);
    }
  }
  if (new_gtid_mode >= 2)
  {
    /*
    if (new_gtid_mode == 3 &&
        (there are un-processed anonymous transactions in relay log ||
         there is a client executing an anonymous transaction))
    {
      my_error(ER_CANT_SET_GTID_MODE_3_WITH_UNPROCESSED_ANONYMOUS_GROUPS,
               MYF(0));
      DBUG_RETURN(true);
    }
    */
    if (!enforce_gtid_consistency)
    {
      //my_error(ER_GTID_MODE_2_OR_3_REQUIRES_ENFORCE_GTID_CONSISTENCY), MYF(0));
      DBUG_RETURN(true);
    }
  }
  else
  {
    /*
    if (new_gtid_mode == 0 &&
        (there are un-processed GTIDs in relay log ||
         there is a client executing a GTID transaction))
    {
      my_error(ER_CANT_SET_GTID_MODE_0_WITH_UNPROCESSED_GTID_GROUPS, MYF(0));
      DBUG_RETURN(true);
    }
    */
  }
  DBUG_RETURN(false);
}
#endif

static Sys_var_enum Sys_gtid_mode(
       "gtid_mode",
       /*
       "Whether Global Transaction Identifiers (GTIDs) are enabled: OFF, "
       "UPGRADE_STEP_1, UPGRADE_STEP_2, or ON. OFF means GTIDs are not "
       "supported at all, ON means GTIDs are supported by all servers in "
       "the replication topology. To safely switch from OFF to ON, first "
       "set all servers to UPGRADE_STEP_1, then set all servers to "
       "UPGRADE_STEP_2, then wait for all anonymous transactions to "
       "be re-executed on all servers, and finally set all servers to ON.",
       */
       "Whether Global Transaction Identifiers (GTIDs) are enabled. Can be "
       "ON or OFF.",
       READ_ONLY GLOBAL_VAR(gtid_mode), CMD_LINE(REQUIRED_ARG),
       gtid_mode_names, DEFAULT(GTID_MODE_OFF),
       NO_MUTEX_GUARD, NOT_IN_BINLOG
#ifdef NON_DISABLED_GTID
       , ON_CHECK(check_gtid_mode));
#else
       );
#endif

#endif // HAVE_REPLICATION


static Sys_var_mybool Sys_disconnect_on_expired_password(
       "disconnect_on_expired_password",
       "Give clients that don't signal password expiration support execution time error(s) instead of connection error",
       READ_ONLY GLOBAL_VAR(disconnect_on_expired_password),
       CMD_LINE(OPT_ARG), DEFAULT(TRUE));

#ifndef NO_EMBEDDED_ACCESS_CHECKS 
static Sys_var_mybool Sys_validate_user_plugins(
       "validate_user_plugins",
       "Turns on additional validation of authentication plugins assigned "
       "to user accounts. ",
       READ_ONLY NOT_VISIBLE GLOBAL_VAR(validate_user_plugins),
       CMD_LINE(OPT_ARG), DEFAULT(TRUE),
       NO_MUTEX_GUARD, NOT_IN_BINLOG);
#endif

static Sys_var_enum Sys_block_encryption_mode(
  "block_encryption_mode", "mode for AES_ENCRYPT/AES_DECRYPT",
  SESSION_VAR(my_aes_mode), CMD_LINE(REQUIRED_ARG),
  my_aes_opmode_names, DEFAULT(my_aes_128_ecb));

static Sys_var_mybool Sys_avoid_temporal_upgrade(
       "avoid_temporal_upgrade",
       "When this option is enabled, the pre-5.6.4 temporal types are "
       "not upgraded to the new format for ALTER TABLE requests ADD/CHANGE/MODIFY"
       " COLUMN, ADD INDEX or FORCE operation. "
       "This variable is deprecated and will be removed in a future release.",
        GLOBAL_VAR(avoid_temporal_upgrade),
        CMD_LINE(OPT_ARG, OPT_AVOID_TEMPORAL_UPGRADE),
        DEFAULT(FALSE), NO_MUTEX_GUARD, NOT_IN_BINLOG,
        ON_CHECK(0), ON_UPDATE(0),
        DEPRECATED(""));

static Sys_var_mybool Sys_show_old_temporals(
       "show_old_temporals",
       "When this option is enabled, the pre-5.6.4 temporal types will "
       "be marked in the 'SHOW CREATE TABLE' and 'INFORMATION_SCHEMA.COLUMNS' "
       "table as a comment in COLUMN_TYPE field. "
       "This variable is deprecated and will be removed in a future release.",
        SESSION_VAR(show_old_temporals),
        CMD_LINE(OPT_ARG, OPT_SHOW_OLD_TEMPORALS),
        DEFAULT(FALSE), NO_MUTEX_GUARD, NOT_IN_BINLOG,
        ON_CHECK(0), ON_UPDATE(0),
        DEPRECATED(""));
<|MERGE_RESOLUTION|>--- conflicted
+++ resolved
@@ -2603,15 +2603,11 @@
        "Limit LOAD DATA, SELECT ... OUTFILE, and LOAD_FILE() to files "
        "within specified directory",
        READ_ONLY GLOBAL_VAR(opt_secure_file_priv),
-<<<<<<< HEAD
-       CMD_LINE(REQUIRED_ARG), IN_FS_CHARSET, DEFAULT(0));
-=======
 #ifndef EMBEDDED_LIBRARY
        CMD_LINE(REQUIRED_ARG), IN_FS_CHARSET, DEFAULT(DEFAULT_SECURE_FILE_PRIV_DIR));
 #else
        CMD_LINE(REQUIRED_ARG), IN_FS_CHARSET, DEFAULT(DEFAULT_SECURE_FILE_PRIV_EMBEDDED_DIR));
 #endif
->>>>>>> ac143744
 
 static bool fix_server_id(sys_var *self, THD *thd, enum_var_type type)
 {
