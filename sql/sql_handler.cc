--- conflicted
+++ resolved
@@ -526,12 +526,8 @@
   }
 
   /* Accessing data in XA_IDLE or XA_PREPARED is not allowed. */
-<<<<<<< HEAD
-  if (tables && thd->transaction.xid_state.check_xa_idle_or_prepared(true))
-=======
   if (tables &&
       thd->get_transaction()->xid_state()->check_xa_idle_or_prepared(true))
->>>>>>> 871dd169
   {
     DBUG_RETURN(true);
   }
