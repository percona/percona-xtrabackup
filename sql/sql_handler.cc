/* Copyright (c) 2001, 2014, Oracle and/or its affiliates. All rights reserved.

   This program is free software; you can redistribute it and/or modify
   it under the terms of the GNU General Public License as published by
   the Free Software Foundation; version 2 of the License.

   This program is distributed in the hope that it will be useful,
   but WITHOUT ANY WARRANTY; without even the implied warranty of
   MERCHANTABILITY or FITNESS FOR A PARTICULAR PURPOSE.  See the
   GNU General Public License for more details.

   You should have received a copy of the GNU General Public License
   along with this program; if not, write to the Free Software Foundation,
   51 Franklin Street, Suite 500, Boston, MA 02110-1335 USA */


/* HANDLER ... commands - direct access to ISAM */

/* TODO:
  HANDLER blabla OPEN [ AS foobar ] [ (column-list) ]

  the most natural (easiest, fastest) way to do it is to
  compute List<Item> field_list not in mysql_ha_read
  but in mysql_ha_open, and then store it in TABLE structure.

  The problem here is that mysql_parse calls free_item to free all the
  items allocated at the end of every query. The workaround would to
  keep two item lists per THD - normal free_list and handler_items.
  The second is to be freeed only on thread end. mysql_ha_open should
  then do { handler_items=concat(handler_items, free_list); free_list=0; }

  But !!! do_command calls free_root at the end of every query and frees up
  all the sql_alloc'ed memory. It's harder to work around...
*/

/*
  The information about open HANDLER objects is stored in a HASH.
  It holds objects of type TABLE_LIST, which are indexed by table
  name/alias, and allows us to quickly find a HANDLER table for any
  operation at hand - be it HANDLER READ or HANDLER CLOSE.

  It also allows us to maintain an "open" HANDLER even in cases
  when there is no physically open cursor. E.g. a FLUSH TABLE
  statement in this or some other connection demands that all open
  HANDLERs against the flushed table are closed. In order to
  preserve the information about an open HANDLER, we don't perform
  a complete HANDLER CLOSE, but only close the TABLE object.  The
  corresponding TABLE_LIST is kept in the cache with 'table'
  pointer set to NULL. The table will be reopened on next access
  (this, however, leads to loss of cursor position, unless the
  cursor points at the first record).
*/

#include "sql_priv.h"
#include "sql_handler.h"
#include "sql_base.h"                           // close_thread_tables
#include "lock.h"                               // mysql_unlock_tables
#include "key.h"                                // key_copy
#include "sql_base.h"                           // insert_fields
#include "sql_select.h"
#include "transaction.h"
#include "sql_parse.h"                          // check_table_access

#define HANDLER_TABLES_HASH_SIZE 120

static enum enum_ha_read_modes rkey_to_rnext[]=
{ RNEXT_SAME, RNEXT, RPREV, RNEXT, RPREV, RNEXT, RPREV, RPREV };

static bool mysql_ha_open_table(THD *thd, TABLE_LIST *table);

/*
  Get hash key and hash key length.

  SYNOPSIS
    mysql_ha_hash_get_key()
    tables                      Pointer to the hash object.
    key_len_p   (out)           Pointer to the result for key length.
    first                       Unused.

  DESCRIPTION
    The hash object is an TABLE_LIST struct.
    The hash key is the alias name.
    The hash key length is the alias name length plus one for the
    terminateing NUL character.

  RETURN
    Pointer to the TABLE_LIST struct.
*/

static const char *mysql_ha_hash_get_key(TABLE_LIST *tables,
                                         size_t *key_len_p,
                                         my_bool first __attribute__((unused)))
{
  *key_len_p= strlen(tables->alias) + 1 ; /* include '\0' in comparisons */
  return tables->alias;
}


/*
  Free an hash object.

  SYNOPSIS
    mysql_ha_hash_free()
    tables                      Pointer to the hash object.

  DESCRIPTION
    The hash object is an TABLE_LIST struct.

  RETURN
    Nothing
*/

static void mysql_ha_hash_free(TABLE_LIST *tables)
{
  my_free(tables);
}

/**
  Close a HANDLER table.

  @param thd Thread identifier.
  @param tables A list of tables with the first entry to close.

  @note Though this function takes a list of tables, only the first list entry
  will be closed.
  @note Broadcasts refresh if it closed a table with old version.
*/

static void mysql_ha_close_table(THD *thd, TABLE_LIST *tables)
{

  if (tables->table && !tables->table->s->tmp_table)
  {
    /* Non temporary table. */
    tables->table->file->ha_index_or_rnd_end();
    tables->table->open_by_handler= 0;
    close_thread_table(thd, &tables->table);
    thd->mdl_context.release_lock(tables->mdl_request.ticket);
  }
  else if (tables->table)
  {
    /* Must be a temporary table */
    TABLE *table= tables->table;
    table->file->ha_index_or_rnd_end();
    table->query_id= thd->query_id;
    table->open_by_handler= 0;
    mark_tmp_table_for_reuse(table);
  }

  /* Mark table as closed, ready for re-open if necessary. */
  tables->table= NULL;
  /* Safety, cleanup the pointer to satisfy MDL assertions. */
  tables->mdl_request.ticket= NULL;
}


/**
  Execute a HANDLER OPEN statement.

  @param  thd   The current thread.

  @retval FALSE on success.
  @retval TRUE on failure.
*/

bool Sql_cmd_handler_open::execute(THD *thd)
{
  TABLE_LIST    *hash_tables = NULL;
  char          *db, *name, *alias;
  size_t        dblen, namelen, aliaslen;
  TABLE_LIST    *tables= thd->lex->select_lex->get_table_list();
  DBUG_ENTER("Sql_cmd_handler_open::execute");
  DBUG_PRINT("enter",("'%s'.'%s' as '%s'",
                      tables->db, tables->table_name, tables->alias));

  if (thd->locked_tables_mode)
  {
    my_error(ER_LOCK_OR_ACTIVE_TRANSACTION, MYF(0));
    DBUG_RETURN(TRUE);
  }
  if (tables->schema_table)
  {
    my_error(ER_WRONG_USAGE, MYF(0), "HANDLER OPEN",
             INFORMATION_SCHEMA_NAME.str);
    DBUG_PRINT("exit",("ERROR"));
    DBUG_RETURN(TRUE);
  }

  if (! my_hash_inited(&thd->handler_tables_hash))
  {
    /*
      HASH entries are of type TABLE_LIST.
    */
    if (my_hash_init(&thd->handler_tables_hash, &my_charset_latin1,
                     HANDLER_TABLES_HASH_SIZE, 0, 0,
                     (my_hash_get_key) mysql_ha_hash_get_key,
                     (my_hash_free_key) mysql_ha_hash_free, 0))
    {
      DBUG_PRINT("exit",("ERROR"));
      DBUG_RETURN(TRUE);
    }
  }
  else
  {
    /*
      Otherwise we might have handler with the same name already.

      Note that it is safe to disclose this information before doing privilege
      check. Current user can always find out that handler is open by using
      HANDLER ... READ command, which doesn't requires any privileges.
    */
    if (my_hash_search(&thd->handler_tables_hash, (uchar*) tables->alias,
                       strlen(tables->alias) + 1))
    {
      DBUG_PRINT("info",("duplicate '%s'", tables->alias));
      DBUG_PRINT("exit",("ERROR"));
      my_error(ER_NONUNIQ_TABLE, MYF(0), tables->alias);
      DBUG_RETURN(TRUE);
    }
  }

  /* copy the TABLE_LIST struct */
  dblen= strlen(tables->db) + 1;
  namelen= strlen(tables->table_name) + 1;
  aliaslen= strlen(tables->alias) + 1;
  if (!(my_multi_malloc(key_memory_THD_handler_tables_hash,
                        MYF(MY_WME),
                        &hash_tables, sizeof(*hash_tables),
                        &db, dblen,
                        &name, namelen,
                        &alias, aliaslen,
                        NullS)))
  {
    DBUG_PRINT("exit",("ERROR"));
    DBUG_RETURN(TRUE);
  }
  /* structure copy */
  *hash_tables= *tables;
  hash_tables->db= db;
  hash_tables->table_name= name;
  hash_tables->alias= alias;
  hash_tables->set_tableno(0);
  memcpy(const_cast<char*>(hash_tables->db), tables->db, dblen);
  memcpy(const_cast<char*>(hash_tables->table_name),
         tables->table_name, namelen);
  memcpy(const_cast<char*>(hash_tables->alias), tables->alias, aliaslen);
  /*
    We can't request lock with explicit duration for this table
    right from the start as open_tables() can't handle properly
    back-off for such locks.
  */
  MDL_REQUEST_INIT(&hash_tables->mdl_request,
                   MDL_key::TABLE, db, name, MDL_SHARED,
                   MDL_TRANSACTION);
  /* for now HANDLER can be used only for real TABLES */
  hash_tables->required_type= FRMTYPE_TABLE;
  /* add to hash */
  if (my_hash_insert(&thd->handler_tables_hash, (uchar*) hash_tables))
  {
    my_free(hash_tables);
    DBUG_PRINT("exit",("ERROR"));
    DBUG_RETURN(TRUE);
  }

  if (open_temporary_tables(thd, hash_tables) ||
      check_table_access(thd, SELECT_ACL, hash_tables, FALSE, UINT_MAX,
                         FALSE) ||
      mysql_ha_open_table(thd, hash_tables))

  {
    my_hash_delete(&thd->handler_tables_hash, (uchar*) hash_tables);
    DBUG_PRINT("exit",("ERROR"));
    DBUG_RETURN(TRUE);
  }

  my_ok(thd);

  DBUG_PRINT("exit",("OK"));
  DBUG_RETURN(FALSE);
}


/**
  Auxiliary function which opens or re-opens table for HANDLER statements.

  @param thd          Thread context..
  @param hash_tables  Table list element for table to open.

  @retval FALSE - Success.
  @retval TRUE  - Failure.
*/

static bool mysql_ha_open_table(THD *thd, TABLE_LIST *hash_tables)
{
  TABLE         *backup_open_tables;
  MDL_savepoint mdl_savepoint;
  uint          counter;
  bool          error;

  DBUG_ENTER("mysql_ha_open_table");

  DBUG_ASSERT(!thd->locked_tables_mode);

  /*
    Save and reset the open_tables list so that open_tables() won't
    be able to access (or know about) the previous list. And on return
    from open_tables(), thd->open_tables will contain only the opened
    table.

    See open_table() back-off comments for more details.
  */
  backup_open_tables= thd->open_tables;
  thd->set_open_tables(NULL);
  mdl_savepoint= thd->mdl_context.mdl_savepoint();

  /*
    'hash_tables->table' must be NULL, unless there is pre-opened
    temporary table. open_tables() will set it if successful.
  */
  DBUG_ASSERT(! hash_tables->table || is_temporary_table(hash_tables));

  error= open_tables(thd, &hash_tables, &counter, 0);

  if (! error &&
      ! (hash_tables->table->file->ha_table_flags() & HA_CAN_SQL_HANDLER))
  {
    my_error(ER_ILLEGAL_HA, MYF(0), hash_tables->alias);
    error= TRUE;
  }
  if (!error &&
      hash_tables->mdl_request.ticket &&
      thd->mdl_context.has_lock(mdl_savepoint,
                                hash_tables->mdl_request.ticket))
  {
    /* The ticket returned is within a savepoint. Make a copy.  */
    error= thd->mdl_context.clone_ticket(&hash_tables->mdl_request);
    hash_tables->table->mdl_ticket= hash_tables->mdl_request.ticket;
  }
  if (error)
  {
    /*
      No need to rollback statement transaction, it's not started.
      If called for re-open, no need to rollback either,
      it will be done at statement end.
    */
    DBUG_ASSERT(thd->get_transaction()->is_empty(Transaction_ctx::STMT));
    close_thread_tables(thd);
    thd->mdl_context.rollback_to_savepoint(mdl_savepoint);
    thd->set_open_tables(backup_open_tables);
    hash_tables->table= NULL;
    /* Safety, cleanup the pointer to satisfy MDL assertions. */
    hash_tables->mdl_request.ticket= NULL;
    DBUG_PRINT("exit",("ERROR"));
    DBUG_RETURN(TRUE);
  }
  thd->set_open_tables(backup_open_tables);
  if (hash_tables->mdl_request.ticket)
  {
    thd->mdl_context.set_lock_duration(hash_tables->mdl_request.ticket,
                                       MDL_EXPLICIT);
    thd->mdl_context.set_needs_thr_lock_abort(TRUE);
  }

  /*
    Assert that the above check prevents opening of views and merge tables.
    For temporary tables, TABLE::next can be set even if only one table
    was opened for HANDLER as it is used to link them together
    (see thd->temporary_tables).
  */
  DBUG_ASSERT(hash_tables->table->next == NULL ||
              hash_tables->table->s->tmp_table);
  /*
    If it's a temp table, don't reset table->query_id as the table is
    being used by this handler. For non-temp tables we use this flag
    in asserts.
  */
  hash_tables->table->open_by_handler= 1;

  DBUG_PRINT("exit",("OK"));
  DBUG_RETURN(FALSE);
}


/**
  Execute a HANDLER CLOSE statement.

  @param  thd   The current thread.

  @note  Closes the table that is associated (on the handler tables hash)
         with the name (TABLE_LIST::alias) of the specified table.

  @retval FALSE on success.
  @retval TRUE on failure.
*/

bool Sql_cmd_handler_close::execute(THD *thd)
{
  TABLE_LIST    *tables= thd->lex->select_lex->get_table_list();
  TABLE_LIST    *hash_tables;
  DBUG_ENTER("Sql_cmd_handler_close::execute");
  DBUG_PRINT("enter",("'%s'.'%s' as '%s'",
                      tables->db, tables->table_name, tables->alias));

  if (thd->locked_tables_mode)
  {
    my_error(ER_LOCK_OR_ACTIVE_TRANSACTION, MYF(0));
    DBUG_RETURN(TRUE);
  }
  if ((hash_tables= (TABLE_LIST*) my_hash_search(&thd->handler_tables_hash,
                                                 (uchar*) tables->alias,
                                                 strlen(tables->alias) + 1)))
  {
    mysql_ha_close_table(thd, hash_tables);
    my_hash_delete(&thd->handler_tables_hash, (uchar*) hash_tables);
  }
  else
  {
    my_error(ER_UNKNOWN_TABLE, MYF(0), tables->alias, "HANDLER");
    DBUG_PRINT("exit",("ERROR"));
    DBUG_RETURN(TRUE);
  }

  /*
    Mark MDL_context as no longer breaking protocol if we have
    closed last HANDLER.
  */
  if (! thd->handler_tables_hash.records)
    thd->mdl_context.set_needs_thr_lock_abort(FALSE);

  my_ok(thd);
  DBUG_PRINT("exit", ("OK"));
  DBUG_RETURN(FALSE);
}


/**
  Execute a HANDLER READ statement.

  @param  thd   The current thread.

  @note  Closes the table that is associated (on the handler tables hash)
         with the name (TABLE_LIST::alias) of the specified table.

  @retval FALSE on success.
  @retval TRUE on failure.
*/

bool Sql_cmd_handler_read::execute(THD *thd)
{
  TABLE_LIST    *hash_tables;
  TABLE         *table, *backup_open_tables;
  MYSQL_LOCK    *lock;
  List<Item>	list;
  Protocol	*protocol= thd->protocol;
  char		buff[MAX_FIELD_WIDTH];
  String	buffer(buff, sizeof(buff), system_charset_info);
  int           error, keyno= -1;
  uint          num_rows;
  uchar		*key= NULL;
  uint		key_len= 0;
  MDL_deadlock_and_lock_abort_error_handler sql_handler_lock_error;
  LEX           *lex= thd->lex;
  SELECT_LEX    *select_lex= lex->select_lex;
  SELECT_LEX_UNIT *unit= lex->unit;
  TABLE_LIST    *tables= select_lex->get_table_list();
  enum enum_ha_read_modes mode= m_read_mode;
  Item          *cond= select_lex->where_cond();
  ha_rows select_limit_cnt, offset_limit_cnt;
  MDL_savepoint mdl_savepoint;
  DBUG_ENTER("Sql_cmd_handler_read::execute");
  DBUG_PRINT("enter",("'%s'.'%s' as '%s'",
                      tables->db, tables->table_name, tables->alias));

  if (thd->locked_tables_mode)
  {
    my_error(ER_LOCK_OR_ACTIVE_TRANSACTION, MYF(0));
    DBUG_RETURN(TRUE);
  }

  /* Accessing data in XA_IDLE or XA_PREPARED is not allowed. */
  if (thd->get_transaction()->xid_state()->check_xa_idle_or_prepared(true))
    DBUG_RETURN(true);

  /*
    There is no need to check for table permissions here, because
    if a user has no permissions to read a table, he won't be
    able to open it (with SQLCOM_HA_OPEN) in the first place.
  */

  /* Get limit counters from SELECT_LEX. */
  unit->set_limit(select_lex);
  select_limit_cnt= unit->select_limit_cnt;
  offset_limit_cnt= unit->offset_limit_cnt;

  select_lex->context.resolve_in_table_list_only(tables);
  list.push_front(new Item_field(&select_lex->context,
                                 NULL, NULL, "*"));
  List_iterator<Item> it(list);
  it++;

retry:
  if ((hash_tables= (TABLE_LIST*) my_hash_search(&thd->handler_tables_hash,
                                                 (uchar*) tables->alias,
                                                 strlen(tables->alias) + 1)))
  {
    table= hash_tables->table;
    DBUG_PRINT("info-in-hash",("'%s'.'%s' as '%s' table: 0x%lx",
                               hash_tables->db, hash_tables->table_name,
                               hash_tables->alias, (long) table));
    if (!table)
    {
      /*
        The handler table has been closed. Re-open it.
      */
      if (mysql_ha_open_table(thd, hash_tables))
      {
        DBUG_PRINT("exit",("reopen failed"));
        goto err0;
      }

      table= hash_tables->table;
      DBUG_PRINT("info",("re-opened '%s'.'%s' as '%s' tab %p",
                         hash_tables->db, hash_tables->table_name,
                         hash_tables->alias, table));
    }
  }
  else
    table= NULL;

  if (!table)
  {
    my_error(ER_UNKNOWN_TABLE, MYF(0), tables->alias, "HANDLER");
    goto err0;
  }

  sql_handler_lock_error.init();

  /*
    For non-temporary tables we need to acquire SR lock in order to ensure
    that HANDLER READ is blocked by LOCK TABLES WRITE in other connections
    for storage engines which don't use THR_LOCK locks (e.g. InnoDB).

    To simplify clean-up code we take MDL_savepoint even for temporary tables.
  */
  mdl_savepoint= thd->mdl_context.mdl_savepoint();

  if (hash_tables->table->s->tmp_table == NO_TMP_TABLE)
  {
    MDL_request read_request;

    MDL_REQUEST_INIT_BY_KEY(&read_request, &hash_tables->mdl_request.key,
                            MDL_SHARED_READ, MDL_TRANSACTION);

    thd->push_internal_handler(&sql_handler_lock_error);

    error= thd->mdl_context.acquire_lock(&read_request,
                                         thd->variables.lock_wait_timeout);
    thd->pop_internal_handler();

    if (sql_handler_lock_error.need_reopen())
    {
      /*
        HANDLER READ statement's attempt to upgrade lock on the subject table
        may get aborted if there is a pending DDL. In that case we close the
        table, reopen it, and try to read again.
        This is implicit and obscure, since HANDLER position is lost in the
        process, but it's the legacy server behaviour we should preserve.
      */
      DBUG_ASSERT(error && !thd->is_error());
      mysql_ha_close_table(thd, hash_tables);
      goto retry;
    }

    if (error)
      goto err0;
  }

  /* save open_tables state */
  backup_open_tables= thd->open_tables;
  /* Always a one-element list, see mysql_ha_open(). */
  DBUG_ASSERT(hash_tables->table->next == NULL ||
              hash_tables->table->s->tmp_table);
  /*
    mysql_lock_tables() needs thd->open_tables to be set correctly to
    be able to handle aborts properly.
  */
  thd->set_open_tables(hash_tables->table);

  /* Re-use Sql_handler_lock_error instance which was initialized earlier. */
  thd->push_internal_handler(&sql_handler_lock_error);

  lock= mysql_lock_tables(thd, &thd->open_tables, 1, 0);

  thd->pop_internal_handler();
  /*
    In 5.1 and earlier, mysql_lock_tables() could replace the TABLE
    object with another one (reopen it). This is no longer the case
    with new MDL.
  */
  DBUG_ASSERT(hash_tables->table == thd->open_tables);
  /* Restore previous context. */
  thd->set_open_tables(backup_open_tables);

  if (sql_handler_lock_error.need_reopen())
  {
    DBUG_ASSERT(!lock && !thd->is_error());
    /*
      Always close statement transaction explicitly,
      so that the engine doesn't have to count locks.
      There should be no need to perform transaction
      rollback due to deadlock.
    */
    DBUG_ASSERT(! thd->transaction_rollback_request);
    trans_rollback_stmt(thd);
    thd->mdl_context.rollback_to_savepoint(mdl_savepoint);
    mysql_ha_close_table(thd, hash_tables);
    goto retry;
  }

  if (!lock)
    goto err1; // mysql_lock_tables() printed error message already

  // Always read all columns
  hash_tables->table->read_set= &hash_tables->table->s->all_set;
  tables->table= hash_tables->table;

  if (cond)
  {
    if (table->query_id != thd->query_id)
      cond->cleanup();                          // File was reopened
    if ((!cond->fixed &&
	 cond->fix_fields(thd, &cond)) || cond->check_cols(1))
      goto err;
  }

  if (m_key_name)
  {
    keyno= find_type((char*) m_key_name,
                     &table->s->keynames,
                     FIND_TYPE_NO_PREFIX) - 1;
    if (keyno < 0)
    {
      my_error(ER_KEY_DOES_NOT_EXITS, MYF(0), m_key_name, tables->alias);
      goto err;
    }
    /* Check if the same index involved. */
    if ((uint) keyno != table->file->get_index())
    {
      if (mode == RNEXT)
        mode= RFIRST;
      else if (mode == RPREV)
        mode= RLAST;
    }
  }

  if (insert_fields(thd, &select_lex->context,
                    tables->db, tables->alias, &it, 0))
    goto err;

  protocol->send_result_set_metadata(&list, Protocol::SEND_NUM_ROWS | Protocol::SEND_EOF);

  /*
    In ::external_lock InnoDB resets the fields which tell it that
    the handle is used in the HANDLER interface. Tell it again that
    we are using it for HANDLER.
  */

  table->file->init_table_handle_for_HANDLER();

  for (num_rows=0; num_rows < select_limit_cnt; )
  {
    switch (mode) {
    case RNEXT:
      if (m_key_name)
      {
        if (table->file->inited == handler::INDEX)
        {
          /* Check if we read from the same index. */
          DBUG_ASSERT((uint) keyno == table->file->get_index());
          error= table->file->ha_index_next(table->record[0]);
          break;
        }
      }
      else if (table->file->inited == handler::RND)
      {
        error= table->file->ha_rnd_next(table->record[0]);
        break;
      }
      /*
        Fall through to HANDLER ... READ ... FIRST case if we are trying
        to read next row in index order after starting reading rows in
        natural order, or, vice versa, trying to read next row in natural
        order after reading previous rows in index order.
      */
    case RFIRST:
      if (m_key_name)
      {
        if (!(error= table->file->ha_index_or_rnd_end()) &&
            !(error= table->file->ha_index_init(keyno, 1)))
          error= table->file->ha_index_first(table->record[0]);
      }
      else
      {
        if (!(error= table->file->ha_index_or_rnd_end()) &&
            !(error= table->file->ha_rnd_init(1)))
          error= table->file->ha_rnd_next(table->record[0]);
      }
      mode=RNEXT;
      break;
    case RPREV:
      DBUG_ASSERT(m_key_name != 0);
      /* Check if we read from the same index. */
      DBUG_ASSERT((uint) keyno == table->file->get_index());
      if (table->file->inited == handler::INDEX)
      {
        error= table->file->ha_index_prev(table->record[0]);
        break;
      }
      /* else fall through, for more info, see comment before 'case RFIRST'. */
    case RLAST:
      DBUG_ASSERT(m_key_name != 0);
      if (!(error= table->file->ha_index_or_rnd_end()) &&
          !(error= table->file->ha_index_init(keyno, 1)))
        error= table->file->ha_index_last(table->record[0]);
      mode=RPREV;
      break;
    case RNEXT_SAME:
      /* Continue scan on "(keypart1,keypart2,...)=(c1, c2, ...)  */
      DBUG_ASSERT(table->file->inited == handler::INDEX);
      error= table->file->ha_index_next_same(table->record[0], key, key_len);
      break;
    case RKEY:
    {
      DBUG_ASSERT(m_key_name != 0);
      KEY *keyinfo=table->key_info+keyno;
      KEY_PART_INFO *key_part=keyinfo->key_part;
      if (m_key_expr->elements > keyinfo->user_defined_key_parts)
      {
	my_error(ER_TOO_MANY_KEY_PARTS, MYF(0), keyinfo->user_defined_key_parts);
	goto err;
      }
      List_iterator<Item> it_ke(*m_key_expr);
      Item *item;
      key_part_map keypart_map;
      for (keypart_map= key_len=0 ; (item=it_ke++) ; key_part++)
      {
        my_bitmap_map *old_map;
	// 'item' can be changed by fix_fields() call
        if ((!item->fixed &&
             item->fix_fields(thd, it_ke.ref())) ||
	    (item= *it_ke.ref())->check_cols(1))
	  goto err;
	if (item->used_tables() & ~RAND_TABLE_BIT)
        {
          my_error(ER_WRONG_ARGUMENTS,MYF(0),"HANDLER ... READ");
	  goto err;
        }
        old_map= dbug_tmp_use_all_columns(table, table->write_set);
	item->save_in_field(key_part->field, true);
        dbug_tmp_restore_column_map(table->write_set, old_map);
	key_len+=key_part->store_length;
        keypart_map= (keypart_map << 1) | 1;
      }

      if (!(key= (uchar*) thd->mem_calloc(ALIGN_SIZE(key_len))))
	goto err;
      if ((error= table->file->ha_index_or_rnd_end()))
        break;
      key_copy(key, table->record[0], table->key_info + keyno, key_len);
      if (!(error= table->file->ha_index_init(keyno, 1)))
        error= table->file->ha_index_read_map(table->record[0],
                                              key, keypart_map, m_rkey_mode);
      mode=rkey_to_rnext[(int)m_rkey_mode];
      break;
    }
    default:
      my_message(ER_ILLEGAL_HA, ER(ER_ILLEGAL_HA), MYF(0));
      goto err;
    }

    if (error)
    {
      if (error == HA_ERR_RECORD_DELETED)
        continue;
      if (error != HA_ERR_KEY_NOT_FOUND && error != HA_ERR_END_OF_FILE)
      {
        sql_print_error("mysql_ha_read: Got error %d when reading table '%s'",
                        error, tables->table_name);
        table->file->print_error(error,MYF(0));
        goto err;
      }
      goto ok;
    }
    /* Generate values for generated fields */
<<<<<<< HEAD
    if (table->vfield && update_generated_fields(table))
=======
    if (table->vfield && update_generated_read_fields(table))
>>>>>>> dad9d039
      goto err;
    if (cond && !cond->val_int())
    {
      if (thd->is_error())
        goto err;
      continue;
    }
    if (num_rows >= offset_limit_cnt)
    {
      protocol->prepare_for_resend();

      if (protocol->send_result_set_row(&list))
        goto err;

      protocol->write();
    }
    num_rows++;
  }
ok:
  /*
    Always close statement transaction explicitly,
    so that the engine doesn't have to count locks.
  */
  trans_commit_stmt(thd);
  mysql_unlock_tables(thd,lock);
  thd->mdl_context.rollback_to_savepoint(mdl_savepoint);
  my_eof(thd);
  DBUG_PRINT("exit",("OK"));
  DBUG_RETURN(FALSE);

err:
  trans_rollback_stmt(thd);
  mysql_unlock_tables(thd,lock);
err1:
  thd->mdl_context.rollback_to_savepoint(mdl_savepoint);
err0:
  DBUG_PRINT("exit",("ERROR"));
  DBUG_RETURN(TRUE);
}


/**
  Scan the handler tables hash for matching tables.

  @param thd Thread identifier.
  @param tables The list of tables to remove.

  @return Pointer to head of linked list (TABLE_LIST::next_local) of matching
          TABLE_LIST elements from handler_tables_hash. Otherwise, NULL if no
          table was matched.
*/

static TABLE_LIST *mysql_ha_find(THD *thd, TABLE_LIST *tables)
{
  TABLE_LIST *hash_tables, *head= NULL, *first= tables;
  DBUG_ENTER("mysql_ha_find");

  /* search for all handlers with matching table names */
  for (uint i= 0; i < thd->handler_tables_hash.records; i++)
  {
    hash_tables= (TABLE_LIST*) my_hash_element(&thd->handler_tables_hash, i);
    for (tables= first; tables; tables= tables->next_local)
    {
      if (tables->is_anonymous_derived_table())
        continue;
      if ((! *tables->get_db_name() ||
          ! my_strcasecmp(&my_charset_latin1,
                          hash_tables->get_db_name(),
                          tables->get_db_name())) &&
          ! my_strcasecmp(&my_charset_latin1,
                          hash_tables->get_table_name(),
                          tables->get_table_name()))
        break;
    }
    if (tables)
    {
      hash_tables->next_local= head;
      head= hash_tables;
    }
  }

  DBUG_RETURN(head);
}


/**
  Remove matching tables from the HANDLER's hash table.

  @param thd Thread identifier.
  @param tables The list of tables to remove.

  @note Broadcasts refresh if it closed a table with old version.
*/

void mysql_ha_rm_tables(THD *thd, TABLE_LIST *tables)
{
  TABLE_LIST *hash_tables, *next;
  DBUG_ENTER("mysql_ha_rm_tables");

  DBUG_ASSERT(tables);

  hash_tables= mysql_ha_find(thd, tables);

  while (hash_tables)
  {
    next= hash_tables->next_local;
    if (hash_tables->table)
      mysql_ha_close_table(thd, hash_tables);
    my_hash_delete(&thd->handler_tables_hash, (uchar*) hash_tables);
    hash_tables= next;
  }

  /*
    Mark MDL_context as no longer breaking protocol if we have
    closed last HANDLER.
  */
  if (! thd->handler_tables_hash.records)
    thd->mdl_context.set_needs_thr_lock_abort(FALSE);

  DBUG_VOID_RETURN;
}


/**
  Close cursors of matching tables from the HANDLER's hash table.

  @param thd Thread identifier.
  @param tables The list of tables to flush.
*/

void mysql_ha_flush_tables(THD *thd, TABLE_LIST *all_tables)
{
  DBUG_ENTER("mysql_ha_flush_tables");

  for (TABLE_LIST *table_list= all_tables; table_list;
       table_list= table_list->next_global)
  {
    TABLE_LIST *hash_tables= mysql_ha_find(thd, table_list);
    /* Close all aliases of the same table. */
    while (hash_tables)
    {
      TABLE_LIST *next_local= hash_tables->next_local;
      if (hash_tables->table)
        mysql_ha_close_table(thd, hash_tables);
      hash_tables= next_local;
    }
  }

  DBUG_VOID_RETURN;
}


/**
  Flush (close and mark for re-open) all tables that should be should
  be reopen.

  @param thd Thread identifier.

  @note Broadcasts refresh if it closed a table with old version.
*/

void mysql_ha_flush(THD *thd)
{
  TABLE_LIST *hash_tables;
  DBUG_ENTER("mysql_ha_flush");

  mysql_mutex_assert_not_owner(&LOCK_open);

  /*
    Don't try to flush open HANDLERs when we're working with
    system tables. The main MDL context is backed up and we can't
    properly release HANDLER locks stored there.
  */
  if (thd->state_flags & Open_tables_state::BACKUPS_AVAIL)
    DBUG_VOID_RETURN;

  for (uint i= 0; i < thd->handler_tables_hash.records; i++)
  {
    hash_tables= (TABLE_LIST*) my_hash_element(&thd->handler_tables_hash, i);
    /*
      TABLE::mdl_ticket is 0 for temporary tables so we need extra check.
    */
    if (hash_tables->table &&
        ((hash_tables->table->mdl_ticket &&
         hash_tables->table->mdl_ticket->has_pending_conflicting_lock()) ||
         (!hash_tables->table->s->tmp_table &&
          hash_tables->table->s->has_old_version())))
      mysql_ha_close_table(thd, hash_tables);
  }

  DBUG_VOID_RETURN;
}


/**
  Close all HANDLER's tables.

  @param thd Thread identifier.

  @note Broadcasts refresh if it closed a table with old version.
*/

void mysql_ha_cleanup(THD *thd)
{
  TABLE_LIST *hash_tables;
  DBUG_ENTER("mysql_ha_cleanup");

  for (uint i= 0; i < thd->handler_tables_hash.records; i++)
  {
    hash_tables= (TABLE_LIST*) my_hash_element(&thd->handler_tables_hash, i);
    if (hash_tables->table)
      mysql_ha_close_table(thd, hash_tables);
  }

  my_hash_free(&thd->handler_tables_hash);

  DBUG_VOID_RETURN;
}


/**
  Set explicit duration for metadata locks corresponding to open HANDLERs
  to protect them from being released at the end of transaction.

  @param thd Thread identifier.
*/

void mysql_ha_set_explicit_lock_duration(THD *thd)
{
  TABLE_LIST *hash_tables;
  DBUG_ENTER("mysql_ha_set_explicit_lock_duration");

  for (uint i= 0; i < thd->handler_tables_hash.records; i++)
  {
    hash_tables= (TABLE_LIST*) my_hash_element(&thd->handler_tables_hash, i);
    if (hash_tables->table && hash_tables->table->mdl_ticket)
      thd->mdl_context.set_lock_duration(hash_tables->table->mdl_ticket,
                                         MDL_EXPLICIT);
  }
  DBUG_VOID_RETURN;
}
<|MERGE_RESOLUTION|>--- conflicted
+++ resolved
@@ -792,11 +792,7 @@
       goto ok;
     }
     /* Generate values for generated fields */
-<<<<<<< HEAD
-    if (table->vfield && update_generated_fields(table))
-=======
     if (table->vfield && update_generated_read_fields(table))
->>>>>>> dad9d039
       goto err;
     if (cond && !cond->val_int())
     {
