/*
   Copyright (c) 2011, 2016, Oracle and/or its affiliates. All rights reserved.

   This program is free software; you can redistribute it and/or modify
   it under the terms of the GNU General Public License as published by
   the Free Software Foundation; version 2 of the License.

   This program is distributed in the hope that it will be useful,
   but WITHOUT ANY WARRANTY; without even the implied warranty of
   MERCHANTABILITY or FITNESS FOR A PARTICULAR PURPOSE.  See the
   GNU General Public License for more details.

   You should have received a copy of the GNU General Public License
   along with this program; if not, write to the Free Software
   Foundation, Inc., 51 Franklin St, Fifth Floor, Boston, MA 02110-1301  USA
*/

#include "ha_ndbcluster_glue.h"
#include "ndb_schema_object.h"
#include "ha_ndbcluster.h"
#include "hash.h"
#include "mysql/service_mysql_alloc.h"
#include "template_utils.h"


<<<<<<< HEAD
extern mysql_mutex_t ndbcluster_mutex;


static const uchar *
ndb_schema_objects_get_key(const uchar *arg,
                           size_t *length)
=======
static uchar *
ndb_schema_objects_get_key(NDB_SCHEMA_OBJECT *schema_object,
                           size_t *length,
                           my_bool)
>>>>>>> 84759626
{
  const NDB_SCHEMA_OBJECT *schema_object=
    pointer_cast<const NDB_SCHEMA_OBJECT*>(arg);
  *length= schema_object->key_length;
  return (uchar*) schema_object->key;
}

class Ndb_schema_objects
{
public:
  HASH m_hash;
  Ndb_schema_objects()
  {
    (void)my_hash_init(&m_hash, &my_charset_bin, 1, 0,
                       ndb_schema_objects_get_key, nullptr, 0,
                       PSI_INSTRUMENT_ME);
  }

  ~Ndb_schema_objects()
  {
    my_hash_free(&m_hash);
  }

} ndb_schema_objects;


NDB_SCHEMA_OBJECT *ndb_get_schema_object(const char *key,
                                         bool create_if_not_exists)
{
  NDB_SCHEMA_OBJECT *ndb_schema_object;
  size_t length= strlen(key);
  DBUG_ENTER("ndb_get_schema_object");
  DBUG_PRINT("enter", ("key: '%s'", key));

  mysql_mutex_lock(&ndbcluster_mutex);
  while (!(ndb_schema_object=
           (NDB_SCHEMA_OBJECT*) my_hash_search(&ndb_schema_objects.m_hash,
                                               (const uchar*) key,
                                               length)))
  {
    if (!create_if_not_exists)
    {
      DBUG_PRINT("info", ("does not exist"));
      break;
    }
    if (!(ndb_schema_object=
          (NDB_SCHEMA_OBJECT*) my_malloc(PSI_INSTRUMENT_ME,
                                         sizeof(*ndb_schema_object) + length + 1,
                                         MYF(MY_WME | MY_ZEROFILL))))
    {
      DBUG_PRINT("info", ("malloc error"));
      break;
    }
    ndb_schema_object->key= (char *)(ndb_schema_object+1);
    memcpy(ndb_schema_object->key, key, length + 1);
    ndb_schema_object->key_length= length;
    if (my_hash_insert(&ndb_schema_objects.m_hash, (uchar*) ndb_schema_object))
    {
      my_free(ndb_schema_object);
      break;
    }
    mysql_mutex_init(PSI_INSTRUMENT_ME, &ndb_schema_object->mutex,
                     MY_MUTEX_INIT_FAST);
    mysql_cond_init(PSI_INSTRUMENT_ME, &ndb_schema_object->cond);
    bitmap_init(&ndb_schema_object->slock_bitmap, ndb_schema_object->slock,
                sizeof(ndb_schema_object->slock)*8, FALSE);
    // Expect answer from all other nodes by default(those
    // who are not subscribed will be filtered away by
    // the Coordinator which keep track of that stuff)
    bitmap_set_all(&ndb_schema_object->slock_bitmap);
    break;
  }
  if (ndb_schema_object)
  {
    ndb_schema_object->use_count++;
    DBUG_PRINT("info", ("use_count: %d", ndb_schema_object->use_count));
  }
  mysql_mutex_unlock(&ndbcluster_mutex);
  DBUG_RETURN(ndb_schema_object);
}


void
ndb_free_schema_object(NDB_SCHEMA_OBJECT **ndb_schema_object)
{
  DBUG_ENTER("ndb_free_schema_object");
  DBUG_PRINT("enter", ("key: '%s'", (*ndb_schema_object)->key));

  mysql_mutex_lock(&ndbcluster_mutex);
  if (!--(*ndb_schema_object)->use_count)
  {
    DBUG_PRINT("info", ("use_count: %d", (*ndb_schema_object)->use_count));
    my_hash_delete(&ndb_schema_objects.m_hash, (uchar*) *ndb_schema_object);
    mysql_cond_destroy(&(*ndb_schema_object)->cond);
    mysql_mutex_destroy(&(*ndb_schema_object)->mutex);
    my_free(*ndb_schema_object);
    *ndb_schema_object= 0;
  }
  else
  {
    DBUG_PRINT("info", ("use_count: %d", (*ndb_schema_object)->use_count));
  }
  mysql_mutex_unlock(&ndbcluster_mutex);
  DBUG_VOID_RETURN;
}

//static
void NDB_SCHEMA_OBJECT::check_waiters(const MY_BITMAP &new_participants)
{
  mysql_mutex_lock(&ndbcluster_mutex);
  for (ulong i = 0; i < ndb_schema_objects.m_hash.records; i++)
  {
    NDB_SCHEMA_OBJECT *schema_object =
        (NDB_SCHEMA_OBJECT*)my_hash_element(&ndb_schema_objects.m_hash, i);
    schema_object->check_waiter(new_participants);
  }
  mysql_mutex_unlock(&ndbcluster_mutex);
}

void
NDB_SCHEMA_OBJECT::check_waiter(const MY_BITMAP &new_participants)
{
  mysql_mutex_lock(&mutex);
  bitmap_intersect(&slock_bitmap, &new_participants);
  mysql_mutex_unlock(&mutex);

  // Wakeup waiting Client
  mysql_cond_signal(&cond);
}<|MERGE_RESOLUTION|>--- conflicted
+++ resolved
@@ -23,19 +23,12 @@
 #include "template_utils.h"
 
 
-<<<<<<< HEAD
 extern mysql_mutex_t ndbcluster_mutex;
 
 
 static const uchar *
 ndb_schema_objects_get_key(const uchar *arg,
                            size_t *length)
-=======
-static uchar *
-ndb_schema_objects_get_key(NDB_SCHEMA_OBJECT *schema_object,
-                           size_t *length,
-                           my_bool)
->>>>>>> 84759626
 {
   const NDB_SCHEMA_OBJECT *schema_object=
     pointer_cast<const NDB_SCHEMA_OBJECT*>(arg);
