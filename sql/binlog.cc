/* Copyright (c) 2009, 2019, Oracle and/or its affiliates. All rights reserved.

   This program is free software; you can redistribute it and/or modify
   it under the terms of the GNU General Public License, version 2.0,
   as published by the Free Software Foundation.

   This program is also distributed with certain software (including
   but not limited to OpenSSL) that is licensed under separate terms,
   as designated in a particular file or component or in included license
   documentation.  The authors of MySQL hereby grant you an additional
   permission to link the program and your derivative works with the
   separately licensed software that they have included with MySQL.

   This program is distributed in the hope that it will be useful,
   but WITHOUT ANY WARRANTY; without even the implied warranty of
   MERCHANTABILITY or FITNESS FOR A PARTICULAR PURPOSE.  See the
   GNU General Public License, version 2.0, for more details.

   You should have received a copy of the GNU General Public License
   along with this program; if not, write to the Free Software
   Foundation, Inc., 51 Franklin St, Fifth Floor, Boston, MA 02110-1301  USA */

#include "sql/binlog.h"

#include "my_config.h"

#include <errno.h>
#include <fcntl.h>
#include <limits.h>
#include <stdio.h>
#include <stdlib.h>

#include "lex_string.h"
#include "map_helpers.h"
#include "my_alloc.h"
#include "my_loglevel.h"
#include "my_macros.h"
#include "my_systime.h"
#include "my_thread.h"
#include "sql/check_stack.h"
#include "sql/clone_handler.h"
#include "sql_string.h"
#include "template_utils.h"
#ifdef HAVE_UNISTD_H
#include <unistd.h>
#endif
#include <algorithm>
#include <list>
#include <map>
#include <new>
#include <string>
#include <sstream>

#include "dur_prop.h"
#include "libbinlogevents/include/control_events.h"
#include "libbinlogevents/include/debug_vars.h"
#include "libbinlogevents/include/rows_event.h"
#include "libbinlogevents/include/statement_events.h"
#include "libbinlogevents/include/table_id.h"
#include "m_ctype.h"
#include "mf_wcomp.h"    // wild_one, wild_many
#include "mutex_lock.h"  // Mutex_lock
#include "my_base.h"
#include "my_bitmap.h"
#include "my_byteorder.h"
#include "my_compiler.h"
#include "my_dbug.h"
#include "my_dir.h"
#include "my_sqlcommand.h"
#include "my_stacktrace.h"  // my_safe_print_system_time
#include "my_thread_local.h"
#include "mysql/components/services/log_builtins.h"
#include "mysql/plugin.h"
#include "mysql/psi/mysql_file.h"
#include "mysql/service_mysql_alloc.h"
#include "mysql/thread_type.h"
#include "mysqld_error.h"
#include "partition_info.h"
#include "prealloced_array.h"
#include "sql/binlog_ostream.h"
#include "sql/binlog_reader.h"
#include "sql/create_field.h"
#include "sql/current_thd.h"
#include "sql/debug_sync.h"  // DEBUG_SYNC
#include "sql/derror.h"      // ER_THD
#include "sql/discrete_interval.h"
#include "sql/field.h"
#include "sql/handler.h"
#include "sql/item_func.h"  // user_var_entry
#include "sql/key.h"
#include "sql/log.h"
#include "sql/log_event.h"           // Rows_log_event
#include "sql/mysqld.h"              // sync_binlog_period ...
#include "sql/mysqld_thd_manager.h"  // Global_THD_manager
#include "sql/protocol.h"
#include "sql/psi_memory_key.h"
#include "sql/query_options.h"
#include "sql/rpl_filter.h"
#include "sql/rpl_gtid.h"
#include "sql/rpl_handler.h"  // RUN_HOOK
#include "sql/rpl_mi.h"       // Master_info
#include "sql/rpl_record.h"
#include "sql/rpl_rli.h"      // Relay_log_info
#include "sql/rpl_rli_pdb.h"  // Slave_worker
#include "sql/rpl_slave.h"
#include "sql/rpl_slave_commit_order_manager.h"  // Commit_order_manager
#include "sql/rpl_transaction_ctx.h"
#include "sql/rpl_trx_boundary_parser.h"  // Transaction_boundary_parser
#include "sql/rpl_utility.h"
#include "sql/sql_backup_lock.h"  // is_instance_backup_locked
#include "sql/sql_base.h"         // find_temporary_table
#include "sql/sql_bitmap.h"
#include "sql/sql_class.h"  // THD
#include "sql/sql_const.h"
#include "sql/sql_data_change.h"
#include "sql/sql_error.h"
#include "sql/sql_lex.h"
#include "sql/sql_list.h"
#include "sql/sql_parse.h"  // sqlcom_can_generate_row_events
#include "sql/sql_show.h"   // append_identifier
#include "sql/system_variables.h"
#include "sql/table.h"
#include "sql/transaction_info.h"
#include "sql/xa.h"
#include "sql_partition.h"
#include "thr_lock.h"

class Item;

using binary_log::checksum_crc32;
using std::list;
using std::max;
using std::min;
using std::string;

#define FLAGSTR(V, F) ((V) & (F) ? #F " " : "")
#define YESNO(X) ((X) ? "yes" : "no")

/**
  @defgroup Binary_Log Binary Log
  @{
 */

#define MY_OFF_T_UNDEF (~(my_off_t)0UL)

/*
  Constants required for the limit unsafe warnings suppression
 */
// seconds after which the limit unsafe warnings suppression will be activated
#define LIMIT_UNSAFE_WARNING_ACTIVATION_TIMEOUT 50
// number of limit unsafe warnings after which the suppression will be activated
#define LIMIT_UNSAFE_WARNING_ACTIVATION_THRESHOLD_COUNT 50

static ulonglong limit_unsafe_suppression_start_time = 0;
static bool unsafe_warning_suppression_is_activated = false;
static int limit_unsafe_warning_count = 0;

static handlerton *binlog_hton;
bool opt_binlog_order_commits = true;

const char *log_bin_index = nullptr;
const char *log_bin_basename = nullptr;

/* Size for IO_CACHE buffer for binlog & relay log */
ulong rpl_read_size;

MYSQL_BIN_LOG mysql_bin_log(&sync_binlog_period);

static int binlog_init(void *p);
static int binlog_start_trans_and_stmt(THD *thd, Log_event *start_event);
static int binlog_close_connection(handlerton *hton, THD *thd);
static int binlog_savepoint_set(handlerton *hton, THD *thd, void *sv);
static int binlog_savepoint_rollback(handlerton *hton, THD *thd, void *sv);
static bool binlog_savepoint_rollback_can_release_mdl(handlerton *hton,
                                                      THD *thd);
static int binlog_commit(handlerton *hton, THD *thd, bool all);
static int binlog_rollback(handlerton *hton, THD *thd, bool all);
static int binlog_prepare(handlerton *hton, THD *thd, bool all);
static xa_status_code binlog_xa_commit(handlerton *hton, XID *xid);
static xa_status_code binlog_xa_rollback(handlerton *hton, XID *xid);
static void exec_binlog_error_action_abort(const char *err_string);
static int binlog_recover(Binlog_file_reader *binlog_file_reader,
                          my_off_t *valid_pos);
static void binlog_prepare_row_images(const THD *thd, TABLE *table);

bool normalize_binlog_name(char *to, const char *from, bool is_relay_log) {
  DBUG_TRACE;
  bool error = false;
  char buff[FN_REFLEN];
  char *ptr = const_cast<char *>(from);
  char *opt_name = is_relay_log ? opt_relay_logname : opt_bin_logname;

  DBUG_ASSERT(from);

  /* opt_name is not null and not empty and from is a relative path */
  if (opt_name && opt_name[0] && from && !test_if_hard_path(from)) {
    // take the path from opt_name
    // take the filename from from
    char log_dirpart[FN_REFLEN], log_dirname[FN_REFLEN];
    size_t log_dirpart_len, log_dirname_len;
    dirname_part(log_dirpart, opt_name, &log_dirpart_len);
    dirname_part(log_dirname, from, &log_dirname_len);

    /* log may be empty => relay-log or log-bin did not
        hold paths, just filename pattern */
    if (log_dirpart_len > 0) {
      /* create the new path name */
      if (fn_format(buff, from + log_dirname_len, log_dirpart, "",
                    MYF(MY_UNPACK_FILENAME | MY_SAFE_PATH)) == nullptr) {
        error = true;
        goto end;
      }

      ptr = buff;
    }
  }

  DBUG_ASSERT(ptr);
  if (ptr) {
    size_t length = strlen(ptr);

    // Strips the CR+LF at the end of log name and \0-terminates it.
    if (length && ptr[length - 1] == '\n') {
      ptr[length - 1] = 0;
      length--;
      if (length && ptr[length - 1] == '\r') {
        ptr[length - 1] = 0;
        length--;
      }
    }
    if (!length) {
      error = true;
      goto end;
    }
    strmake(to, ptr, length);
  }
end:
  return error;
}

/**
   Logical binlog file which wraps and hides the detail of lower layer storage
   implementation. Binlog code just use this class to control real storage
 */
class MYSQL_BIN_LOG::Binlog_ofile : public Basic_ostream {
 public:
  ~Binlog_ofile() override {
    DBUG_TRACE;
    close();
    return;
  }

  /**
     Opens the binlog file. It opens the lower layer storage.

     @param[in] log_file_key  The PSI_file_key for this stream
     @param[in] binlog_name  The file to be opened
     @param[in] flags  The flags used by IO_CACHE.
     @param[in] existing True if opening the file, false if creating a new one.

     @retval false  Success
     @retval true  Error
  */
  bool open(
#ifdef HAVE_PSI_INTERFACE
      PSI_file_key log_file_key,
#endif
      const char *binlog_name, myf flags, bool existing = false) {
    DBUG_TRACE;
    DBUG_ASSERT(m_pipeline_head == nullptr);

#ifndef DBUG_OFF
    {
#ifndef HAVE_PSI_INTERFACE
      PSI_file_key log_file_key = PSI_NOT_INSTRUMENTED;
#endif
      MY_STAT info;
      if (!mysql_file_stat(log_file_key, binlog_name, &info, MYF(0))) {
        DBUG_ASSERT(existing == !(my_errno() == ENOENT));
        set_my_errno(0);
      }
    }
#endif

    std::unique_ptr<IO_CACHE_ostream> file_ostream(new IO_CACHE_ostream);
    if (file_ostream->open(log_file_key, binlog_name, flags)) return true;

    m_pipeline_head = std::move(file_ostream);

    /* Setup encryption for new files if needed */
    if (!existing && rpl_encryption.is_enabled()) {
      std::unique_ptr<Binlog_encryption_ostream> encrypted_ostream(
          new Binlog_encryption_ostream());
      if (encrypted_ostream->open(std::move(m_pipeline_head))) return true;
      m_encrypted_header_size = encrypted_ostream->get_header_size();
      m_pipeline_head = std::move(encrypted_ostream);
    }

    return false;
  }

  /**
    Opens an existing binlog file. It opens the lower layer storage reusing the
    existing file password if needed.

    @param[in] log_file_key The PSI_file_key for this stream
    @param[in] binlog_name The file to be opened
    @param[in] flags The flags used by IO_CACHE.

    @retval std::unique_ptr A Binlog_ofile object pointer.
    @retval nullptr Error.
  */
  static std::unique_ptr<Binlog_ofile> open_existing(
#ifdef HAVE_PSI_INTERFACE
      PSI_file_key log_file_key,
#endif
      const char *binlog_name, myf flags) {
    DBUG_TRACE;
    std::unique_ptr<Rpl_encryption_header> header;
    unsigned char magic[BINLOG_MAGIC_SIZE];

    /* Open a simple istream to read the magic from the file */
    IO_CACHE_istream istream;
    if (istream.open(key_file_binlog, key_file_binlog_cache, binlog_name,
                     MYF(MY_WME | MY_DONT_CHECK_FILESIZE), rpl_read_size))
      return nullptr;
    if (istream.read(magic, BINLOG_MAGIC_SIZE) != BINLOG_MAGIC_SIZE)
      return nullptr;

    DBUG_ASSERT(Rpl_encryption_header::ENCRYPTION_MAGIC_SIZE ==
                BINLOG_MAGIC_SIZE);
    /* Identify the file type by the magic to get the encryption header */
    if (memcmp(magic, Rpl_encryption_header::ENCRYPTION_MAGIC,
               BINLOG_MAGIC_SIZE) == 0) {
      header = Rpl_encryption_header::get_header(&istream);
      if (header == nullptr) return nullptr;
    } else if (memcmp(magic, BINLOG_MAGIC, BINLOG_MAGIC_SIZE) != 0) {
      return nullptr;
    }

    /* Open the binlog_ofile */
    std::unique_ptr<Binlog_ofile> ret_ofile(new Binlog_ofile);
    if (ret_ofile->open(
#ifdef HAVE_PSI_INTERFACE
            log_file_key,
#endif
            binlog_name, flags, true)) {
      return nullptr;
    }

    if (header != nullptr) {
      /* Add the encryption stream on top of IO_CACHE */
      std::unique_ptr<Binlog_encryption_ostream> encrypted_ostream(
          new Binlog_encryption_ostream);
      ret_ofile->m_encrypted_header_size = header->get_header_size();
      encrypted_ostream->open(std::move(ret_ofile->m_pipeline_head),
                              std::move(header));
      ret_ofile->m_pipeline_head = std::move(encrypted_ostream);
      ret_ofile->set_encrypted();
    }
    return ret_ofile;
  }

  void close() {
    m_pipeline_head.reset(nullptr);
    m_position = 0;
    m_encrypted_header_size = 0;
  }

  /**
     Writes data into storage and maintains binlog position.

     @param[in] buffer  the data will be written
     @param[in] length  the length of the data

     @retval false  Success
     @retval true  Error
  */
  bool write(const unsigned char *buffer, my_off_t length) override {
    DBUG_ASSERT(m_pipeline_head != nullptr);

    if (m_pipeline_head->write(buffer, length)) return true;

    m_position += length;
    return false;
  }

  /**
     Updates some bytes in the binlog file. If is only used for clearing
     LOG_EVENT_BINLOG_IN_USE_F.

     @param[in] buffer  the data will be written
     @param[in] length  the length of the data
     @param[in] offset  the offset of the bytes will be updated

     @retval false  Success
     @retval true  Error
  */
  bool update(const unsigned char *buffer, my_off_t length, my_off_t offset) {
    DBUG_ASSERT(m_pipeline_head != nullptr);
    return m_pipeline_head->seek(offset) ||
           m_pipeline_head->write(buffer, length);
  }

  /**
     Truncates some data at the end of the binlog file.

     @param[in] offset  where the binlog file will be truncated to.

     @retval false  Success
     @retval true  Error
  */
  bool truncate(my_off_t offset) {
    DBUG_ASSERT(m_pipeline_head != nullptr);

    if (m_pipeline_head->truncate(offset)) return true;
    m_position = offset;
    return false;
  }

  bool flush() { return m_pipeline_head->flush(); }
  bool sync() { return m_pipeline_head->sync(); }
  bool flush_and_sync() { return flush() || sync(); }
  my_off_t position() { return m_position; }
  bool is_empty() { return position() == 0; }
  bool is_open() { return m_pipeline_head != nullptr; }
  /**
    Returns the encrypted header size of the binary log file.

    @retval 0 The file is not encrypted.
    @retval >0 The encryption header size.
  */
  int get_encrypted_header_size() { return m_encrypted_header_size; }
  /**
    Returns the real file size.

    While position() returns the "file size" from the plain binary log events
    stream point of view, this function considers the encryption header when it
    exists.

    @return The real file size considering the encryption header.
  */
  my_off_t get_real_file_size() { return m_position + m_encrypted_header_size; }
  /**
    Get the pipeline head.

    @retval  Returns the pipeline head or nullptr.
  */
  std::unique_ptr<Truncatable_ostream> get_pipeline_head() {
    return std::move(m_pipeline_head);
  }
  /**
    Check if the log file is encrypted.

    @retval  True if the log file is encrypted.
    @retval  False if the log file is not encrypted.
  */
  bool is_encrypted() { return m_encrypted; }
  /**
    Set that the log file is encrypted.
  */
  void set_encrypted() { m_encrypted = true; }

 private:
  my_off_t m_position = 0;
  int m_encrypted_header_size = 0;
  std::unique_ptr<Truncatable_ostream> m_pipeline_head;
  bool m_encrypted = false;
};

/**
  Helper class to switch to a new thread and then go back to the previous one,
  when the object is destroyed using RAII.

  This class is used to temporarily switch to another session (THD
  structure). It will set up thread specific "globals" correctly
  so that the POSIX thread looks exactly like the session attached to.
  However, PSI_thread info is not touched as it is required to show
  the actual physial view in PFS instrumentation i.e., it should
  depict as the real thread doing the work instead of thread it switched
  to.

  On destruction, the original session (which is supplied to the
  constructor) will be re-attached automatically. For example, with
  this code, the value of @c current_thd will be the same before and
  after execution of the code.

  @code
  {
    for (int i = 0 ; i < count ; ++i)
    {
      // here we are attached to current_thd
      // [...]
      Thd_backup_and_restore switch_thd(current_thd, other_thd[i]);
      // [...]
      // here we are attached to other_thd[i]
      // [...]
    }
    // here we are attached to current_thd
  }
  @endcode

  @warning The class is not designed to be inherited from.
 */

class Thd_backup_and_restore {
 public:
  /**
    Try to attach the POSIX thread to a session.

    @param[in] backup_thd    The thd to restore to when object is destructed.
    @param[in] new_thd       The thd to attach to.
   */

  Thd_backup_and_restore(THD *backup_thd, THD *new_thd)
      : m_backup_thd(backup_thd),
        m_new_thd(new_thd),
        m_new_thd_old_real_id(new_thd->real_id),
        m_new_thd_old_thread_stack(new_thd->thread_stack) {
    DBUG_ASSERT(m_backup_thd != nullptr && m_new_thd != nullptr);
    // Reset the state of the current thd.
    m_backup_thd->restore_globals();

    m_new_thd->thread_stack = m_backup_thd->thread_stack;
    m_new_thd->store_globals();
  }

  /**
      Restores to previous thd.
   */
  ~Thd_backup_and_restore() {
    /*
      Restore the global variables of the thd we previously attached to,
      to its original state. In other words, detach the m_new_thd.
    */
    m_new_thd->restore_globals();
    m_new_thd->real_id = m_new_thd_old_real_id;
    m_new_thd->thread_stack = m_new_thd_old_thread_stack;

    // Reset the global variables to the original state.
    m_backup_thd->store_globals();
  }

 private:
  THD *m_backup_thd;
  THD *m_new_thd;
  my_thread_t m_new_thd_old_real_id;
  const char *m_new_thd_old_thread_stack;
};

/**
  Caches for non-transactional and transactional data before writing
  it to the binary log.

  @todo All the access functions for the flags suggest that the
  encapsuling is not done correctly, so try to move any logic that
  requires access to the flags into the cache.
*/
class binlog_cache_data {
 public:
  binlog_cache_data(bool trx_cache_arg, ulong *ptr_binlog_cache_use_arg,
                    ulong *ptr_binlog_cache_disk_use_arg)
      : m_pending(nullptr),
        ptr_binlog_cache_use(ptr_binlog_cache_use_arg),
        ptr_binlog_cache_disk_use(ptr_binlog_cache_disk_use_arg) {
    flags.transactional = trx_cache_arg;
  }

  bool open(my_off_t cache_size, my_off_t max_cache_size) {
    return m_cache.open(cache_size, max_cache_size);
  }

  Binlog_cache_storage *get_cache() { return &m_cache; }
  int finalize(THD *thd, Log_event *end_event);
  int finalize(THD *thd, Log_event *end_event, XID_STATE *xs);
  int flush(THD *thd, my_off_t *bytes, bool *wrote_xid);
  int write_event(Log_event *event);
  size_t get_event_counter() { return event_counter; }

  virtual ~binlog_cache_data() {
    DBUG_ASSERT(is_binlog_empty());
    m_cache.close();
  }

  bool is_binlog_empty() const {
    DBUG_PRINT("debug", ("%s_cache - pending: 0x%llx, bytes: %llu",
                         (flags.transactional ? "trx" : "stmt"),
                         (ulonglong)pending(), (ulonglong)m_cache.length()));
    return pending() == nullptr && m_cache.is_empty();
  }

  bool is_finalized() const { return flags.finalized; }

  Rows_log_event *pending() const { return m_pending; }

  void set_pending(Rows_log_event *const pending) { m_pending = pending; }

  void set_incident(void) { flags.incident = true; }

  bool has_incident(void) const { return flags.incident; }

  bool has_xid() const {
    // There should only be an XID event if we are transactional
    DBUG_ASSERT((flags.transactional && flags.with_xid) || !flags.with_xid);
    return flags.with_xid;
  }

  bool is_trx_cache() const { return flags.transactional; }

  my_off_t get_byte_position() const { return m_cache.length(); }

  void cache_state_checkpoint(my_off_t pos_to_checkpoint) {
    // We only need to store the cache state for pos > 0
    if (pos_to_checkpoint) {
      cache_state state;
      state.with_rbr = flags.with_rbr;
      state.with_sbr = flags.with_sbr;
      state.with_start = flags.with_start;
      state.with_end = flags.with_end;
      state.with_content = flags.with_content;
      state.event_counter = event_counter;
      cache_state_map[pos_to_checkpoint] = state;
    }
  }

  void cache_state_rollback(my_off_t pos_to_rollback) {
    if (pos_to_rollback) {
      std::map<my_off_t, cache_state>::iterator it;
      it = cache_state_map.find(pos_to_rollback);
      if (it != cache_state_map.end()) {
        flags.with_rbr = it->second.with_rbr;
        flags.with_sbr = it->second.with_sbr;
        flags.with_start = it->second.with_start;
        flags.with_end = it->second.with_end;
        flags.with_content = it->second.with_content;
        event_counter = it->second.event_counter;
      } else
        DBUG_ASSERT(it == cache_state_map.end());
    }
    // Rolling back to pos == 0 means cleaning up the cache.
    else {
      flags.with_rbr = false;
      flags.with_sbr = false;
      flags.with_start = false;
      flags.with_end = false;
      flags.with_content = false;
      event_counter = 0;
    }
  }

  /**
     Reset the cache to unused state when the transaction is finished. It
     drops all data in the cache and clears the flags of the transaction state.
  */
  virtual void reset() {
    compute_statistics();
    remove_pending_event();

    if (m_cache.reset()) {
      LogErr(WARNING_LEVEL, ER_BINLOG_CANT_RESIZE_CACHE);
    }

    flags.incident = false;
    flags.with_xid = false;
    flags.immediate = false;
    flags.finalized = false;
    flags.with_sbr = false;
    flags.with_rbr = false;
    flags.with_start = false;
    flags.with_end = false;
    flags.with_content = false;

    /*
      The truncate function calls reinit_io_cache that calls my_b_flush_io_cache
      which may increase disk_writes. This breaks the disk_writes use by the
      binary log which aims to compute the ratio between in-memory cache usage
      and disk cache usage. To avoid this undesirable behavior, we reset the
      variable after truncating the cache.
    */
    cache_state_map.clear();
    event_counter = 0;
    DBUG_ASSERT(is_binlog_empty());
  }

  /**
    Returns information about the cache content with respect to
    the binlog_format of the events.

    This will be used to set a flag on GTID_LOG_EVENT stating that the
    transaction may have SBR statements or not, but the binlog dump
    will show this flag as "rbr_only" when it is not set. That's why
    an empty transaction should return true below, or else an empty
    transaction would be assumed as "rbr_only" even not having RBR
    events.

    When dumping a binary log content using mysqlbinlog client program,
    for any transaction assumed as "rbr_only" it will be printed a
    statement changing the transaction isolation level to READ COMMITTED.
    It doesn't make sense to have an empty transaction "requiring" this
    isolation level change.

    @return true  The cache have SBR events or is empty.
    @return false The cache contains a transaction with no SBR events.
   */
  bool may_have_sbr_stmts() { return flags.with_sbr || !flags.with_rbr; }

  /**
    Check if the binlog cache contains an empty transaction, which has
    two binlog events "BEGIN" and "COMMIT".

    @return true  The binlog cache contains an empty transaction.
    @return false Otherwise.
  */
  bool has_empty_transaction() {
    /*
      The empty transaction has two events in trx/stmt binlog cache
      and no changes: one is a transaction start and other is a transaction
      end (there should be no SBR changing content and no RBR events).
    */
    if (flags.with_start &&   // Has transaction start statement
        flags.with_end &&     // Has transaction end statement
        !flags.with_content)  // Has no other content than START/END
    {
      DBUG_ASSERT(event_counter == 2);  // Two events in the cache only
      DBUG_ASSERT(!flags.with_sbr);     // No statements changing content
      DBUG_ASSERT(!flags.with_rbr);     // No rows changing content
      DBUG_ASSERT(!flags.immediate);    // Not a DDL
      DBUG_ASSERT(
          !flags.with_xid);  // Not a XID trx and not an atomic DDL Query
      return true;
    }
    return false;
  }

  /**
    Check if the binlog cache is empty or contains an empty transaction,
    which has two binlog events "BEGIN" and "COMMIT".

    @return true  The binlog cache is empty or contains an empty transaction.
    @return false Otherwise.
  */
  bool is_empty_or_has_empty_transaction() {
    return is_binlog_empty() || has_empty_transaction();
  }

 protected:
  /*
    This structure should have all cache variables/flags that should be restored
    when a ROLLBACK TO SAVEPOINT statement be executed.
  */
  struct cache_state {
    bool with_sbr;
    bool with_rbr;
    bool with_start;
    bool with_end;
    bool with_content;
    size_t event_counter;
  };
  /*
    For every SAVEPOINT used, we will store a cache_state for the current
    binlog cache position. So, if a ROLLBACK TO SAVEPOINT is used, we can
    restore the cache_state values after truncating the binlog cache.
  */
  std::map<my_off_t, cache_state> cache_state_map;
  /*
    In order to compute the transaction size (because of possible extra checksum
    bytes), we need to keep track of how many events are in the binlog cache.
  */
  size_t event_counter = 0;
  /*
    It truncates the cache to a certain position. This includes deleting the
    pending event. It corresponds to rollback statement or rollback to
    a savepoint. It doesn't change transaction state.
   */
  void truncate(my_off_t pos) {
    DBUG_PRINT("info", ("truncating to position %lu", (ulong)pos));
    remove_pending_event();

    // TODO: check the return value.
    (void)m_cache.truncate(pos);
  }

  /**
     Flush pending event to the cache buffer.
   */
  int flush_pending_event(THD *thd) {
    if (m_pending) {
      m_pending->set_flags(Rows_log_event::STMT_END_F);
      if (int error = write_event(m_pending)) return error;
      thd->clear_binlog_table_maps();
    }
    return 0;
  }

  /**
    Remove the pending event.
   */
  int remove_pending_event() {
    delete m_pending;
    m_pending = nullptr;
    return 0;
  }
  struct Flags {
    /*
      Defines if this is either a trx-cache or stmt-cache, respectively, a
      transactional or non-transactional cache.
    */
    bool transactional : 1;

    /*
      This indicates that some events did not get into the cache and most likely
      it is corrupted.
    */
    bool incident : 1;

    /*
      This indicates that the cache should be written without BEGIN/END.
    */
    bool immediate : 1;

    /*
      This flag indicates that the buffer was finalized and has to be
      flushed to disk.
     */
    bool finalized : 1;

    /*
      This indicates that either the cache contain an XID event, or it's
      an atomic DDL Query-log-event. In the latter case the flag is set up
      on the statement level, namely when the Query-log-event is cached
      at time the DDL transaction is not committing.
      The flag therefore gets reset when the cache is cleaned due to
      the statement rollback, e.g in case of a DDL post-caching execution
      error.
      Any statement scope flag among other things must consider its
      reset policy when the statement is rolled back.
    */
    bool with_xid : 1;

    /*
      This indicates that the cache contain statements changing content.
    */
    bool with_sbr : 1;

    /*
      This indicates that the cache contain RBR event changing content.
    */
    bool with_rbr : 1;

    /*
      This indicates that the cache contain s transaction start statement.
    */
    bool with_start : 1;

    /*
      This indicates that the cache contain a transaction end event.
    */
    bool with_end : 1;

    /*
      This indicates that the cache contain content other than START/END.
    */
    bool with_content : 1;
  } flags;

 private:
  /*
    Storage for byte data. This binlog_cache_data will serialize
    events into bytes and put them into m_cache.
  */
  Binlog_cache_storage m_cache;

  /*
    Pending binrows event. This event is the event where the rows are currently
    written.
   */
  Rows_log_event *m_pending;

  /**
    This function computes binlog cache and disk usage.
  */
  void compute_statistics() {
    if (!is_binlog_empty()) {
      (*ptr_binlog_cache_use)++;
      if (m_cache.disk_writes() != 0) (*ptr_binlog_cache_disk_use)++;
    }
  }

  /*
    Stores a pointer to the status variable that keeps track of the in-memory
    cache usage. This corresponds to either
      . binlog_cache_use or binlog_stmt_cache_use.
  */
  ulong *ptr_binlog_cache_use;

  /*
    Stores a pointer to the status variable that keeps track of the disk
    cache usage. This corresponds to either
      . binlog_cache_disk_use or binlog_stmt_cache_disk_use.
  */
  ulong *ptr_binlog_cache_disk_use;

  binlog_cache_data &operator=(const binlog_cache_data &info);
  binlog_cache_data(const binlog_cache_data &info);
};

class binlog_stmt_cache_data : public binlog_cache_data {
 public:
  binlog_stmt_cache_data(bool trx_cache_arg, ulong *ptr_binlog_cache_use_arg,
                         ulong *ptr_binlog_cache_disk_use_arg)
      : binlog_cache_data(trx_cache_arg, ptr_binlog_cache_use_arg,
                          ptr_binlog_cache_disk_use_arg) {}

  using binlog_cache_data::finalize;

  int finalize(THD *thd);
};

int binlog_stmt_cache_data::finalize(THD *thd) {
  if (flags.immediate) {
    if (int error = finalize(thd, nullptr)) return error;
  } else {
    Query_log_event end_evt(thd, STRING_WITH_LEN("COMMIT"), false, false, true,
                            0, true);
    if (int error = finalize(thd, &end_evt)) return error;
  }
  return 0;
}

class binlog_trx_cache_data : public binlog_cache_data {
 public:
  binlog_trx_cache_data(bool trx_cache_arg, ulong *ptr_binlog_cache_use_arg,
                        ulong *ptr_binlog_cache_disk_use_arg)
      : binlog_cache_data(trx_cache_arg, ptr_binlog_cache_use_arg,
                          ptr_binlog_cache_disk_use_arg),
        m_cannot_rollback(false),
        before_stmt_pos(MY_OFF_T_UNDEF) {}

  void reset() {
    DBUG_TRACE;
    DBUG_PRINT("enter", ("before_stmt_pos: %llu", (ulonglong)before_stmt_pos));
    m_cannot_rollback = false;
    before_stmt_pos = MY_OFF_T_UNDEF;
    binlog_cache_data::reset();
    DBUG_PRINT("return", ("before_stmt_pos: %llu", (ulonglong)before_stmt_pos));
    return;
  }

  bool cannot_rollback() const { return m_cannot_rollback; }

  void set_cannot_rollback() { m_cannot_rollback = true; }

  my_off_t get_prev_position() const { return before_stmt_pos; }

  void set_prev_position(my_off_t pos) {
    DBUG_TRACE;
    DBUG_PRINT("enter", ("before_stmt_pos: %llu", (ulonglong)before_stmt_pos));
    before_stmt_pos = pos;
    cache_state_checkpoint(before_stmt_pos);
    DBUG_PRINT("return", ("before_stmt_pos: %llu", (ulonglong)before_stmt_pos));
    return;
  }

  void restore_prev_position() {
    DBUG_TRACE;
    DBUG_PRINT("enter", ("before_stmt_pos: %llu", (ulonglong)before_stmt_pos));
    binlog_cache_data::truncate(before_stmt_pos);
    cache_state_rollback(before_stmt_pos);
    before_stmt_pos = MY_OFF_T_UNDEF;
    /*
      Binlog statement rollback clears with_xid now as the atomic DDL statement
      marker which can be set as early as at event creation and caching.
    */
    flags.with_xid = false;
    DBUG_PRINT("return", ("before_stmt_pos: %llu", (ulonglong)before_stmt_pos));
    return;
  }

  void restore_savepoint(my_off_t pos) {
    DBUG_TRACE;
    DBUG_PRINT("enter", ("before_stmt_pos: %llu", (ulonglong)before_stmt_pos));
    binlog_cache_data::truncate(pos);
    if (pos <= before_stmt_pos) before_stmt_pos = MY_OFF_T_UNDEF;
    cache_state_rollback(pos);
    DBUG_PRINT("return", ("before_stmt_pos: %llu", (ulonglong)before_stmt_pos));
    return;
  }

  using binlog_cache_data::truncate;

  int truncate(THD *thd, bool all);

 private:
  /*
    It will be set true if any statement which cannot be rolled back safely
    is put in trx_cache.
  */
  bool m_cannot_rollback;

  /*
    Binlog position before the start of the current statement.
  */
  my_off_t before_stmt_pos;

  binlog_trx_cache_data &operator=(const binlog_trx_cache_data &info);
  binlog_trx_cache_data(const binlog_trx_cache_data &info);
};

class binlog_cache_mngr {
 public:
  binlog_cache_mngr(ulong *ptr_binlog_stmt_cache_use_arg,
                    ulong *ptr_binlog_stmt_cache_disk_use_arg,
                    ulong *ptr_binlog_cache_use_arg,
                    ulong *ptr_binlog_cache_disk_use_arg)
      : stmt_cache(false, ptr_binlog_stmt_cache_use_arg,
                   ptr_binlog_stmt_cache_disk_use_arg),
        trx_cache(true, ptr_binlog_cache_use_arg,
                  ptr_binlog_cache_disk_use_arg),
        has_logged_xid(false) {}

  bool init() {
    return stmt_cache.open(binlog_stmt_cache_size,
                           max_binlog_stmt_cache_size) ||
           trx_cache.open(binlog_cache_size, max_binlog_cache_size);
  }

  binlog_cache_data *get_binlog_cache_data(bool is_transactional) {
    if (is_transactional)
      return &trx_cache;
    else
      return &stmt_cache;
  }

  Binlog_cache_storage *get_stmt_cache() { return stmt_cache.get_cache(); }
  Binlog_cache_storage *get_trx_cache() { return trx_cache.get_cache(); }
  /**
    Convenience method to check if both caches are empty.
   */
  bool is_binlog_empty() const {
    return stmt_cache.is_binlog_empty() && trx_cache.is_binlog_empty();
  }

  /*
    clear stmt_cache and trx_cache if they are not empty
  */
  void reset() {
    if (!stmt_cache.is_binlog_empty()) stmt_cache.reset();
    if (!trx_cache.is_binlog_empty()) trx_cache.reset();
  }

#ifndef DBUG_OFF
  bool dbug_any_finalized() const {
    return stmt_cache.is_finalized() || trx_cache.is_finalized();
  }
#endif

  /*
    Convenience method to flush both caches to the binary log.

    @param bytes_written Pointer to variable that will be set to the
                         number of bytes written for the flush.
    @param wrote_xid     Pointer to variable that will be set to @c
                         true if any XID event was written to the
                         binary log. Otherwise, the variable will not
                         be touched.
    @return Error code on error, zero if no error.
   */
  int flush(THD *thd, my_off_t *bytes_written, bool *wrote_xid) {
    my_off_t stmt_bytes = 0;
    my_off_t trx_bytes = 0;
    DBUG_ASSERT(stmt_cache.has_xid() == 0);
    int error = stmt_cache.flush(thd, &stmt_bytes, wrote_xid);
    if (error) return error;
    DEBUG_SYNC(thd, "after_flush_stm_cache_before_flush_trx_cache");
    error = trx_cache.flush(thd, &trx_bytes, wrote_xid);
    if (error) return error;
    *bytes_written = stmt_bytes + trx_bytes;
    return 0;
  }

  /**
    Check if at least one of transacaction and statement binlog caches
    contains an empty transaction, other one is empty or contains an
    empty transaction.

    @return true  At least one of transacaction and statement binlog
                  caches an empty transaction, other one is emptry
                  or contains an empty transaction.
    @return false Otherwise.
  */
  bool has_empty_transaction() {
    return (trx_cache.is_empty_or_has_empty_transaction() &&
            stmt_cache.is_empty_or_has_empty_transaction() &&
            !is_binlog_empty());
  }

  binlog_stmt_cache_data stmt_cache;
  binlog_trx_cache_data trx_cache;
  /*
    The bool flag is for preventing do_binlog_xa_commit_rollback()
    execution twice which can happen for "external" xa commit/rollback.
  */
  bool has_logged_xid;

 private:
  binlog_cache_mngr &operator=(const binlog_cache_mngr &info);
  binlog_cache_mngr(const binlog_cache_mngr &info);
};

static binlog_cache_mngr *thd_get_cache_mngr(const THD *thd) {
  /*
    If opt_bin_log is not set, binlog_hton->slot == -1 and hence
    thd_get_ha_data(thd, hton) segfaults.
  */
  DBUG_ASSERT(opt_bin_log);
  return (binlog_cache_mngr *)thd_get_ha_data(thd, binlog_hton);
}

/**
  Checks if the BINLOG_CACHE_SIZE's value is greater than MAX_BINLOG_CACHE_SIZE.
  If this happens, the BINLOG_CACHE_SIZE is set to MAX_BINLOG_CACHE_SIZE.
*/
void check_binlog_cache_size(THD *thd) {
  if (binlog_cache_size > max_binlog_cache_size) {
    if (thd) {
      push_warning_printf(
          thd, Sql_condition::SL_WARNING, ER_BINLOG_CACHE_SIZE_GREATER_THAN_MAX,
          ER_THD(thd, ER_BINLOG_CACHE_SIZE_GREATER_THAN_MAX),
          (ulong)binlog_cache_size, (ulong)max_binlog_cache_size);
    } else {
      LogErr(WARNING_LEVEL, ER_BINLOG_CACHE_SIZE_TOO_LARGE, binlog_cache_size,
             (ulong)max_binlog_cache_size);
    }
    binlog_cache_size = static_cast<ulong>(max_binlog_cache_size);
  }
}

/**
  Checks if the BINLOG_STMT_CACHE_SIZE's value is greater than
  MAX_BINLOG_STMT_CACHE_SIZE. If this happens, the BINLOG_STMT_CACHE_SIZE is set
  to MAX_BINLOG_STMT_CACHE_SIZE.
*/
void check_binlog_stmt_cache_size(THD *thd) {
  if (binlog_stmt_cache_size > max_binlog_stmt_cache_size) {
    if (thd) {
      push_warning_printf(
          thd, Sql_condition::SL_WARNING,
          ER_BINLOG_STMT_CACHE_SIZE_GREATER_THAN_MAX,
          ER_THD(thd, ER_BINLOG_STMT_CACHE_SIZE_GREATER_THAN_MAX),
          (ulong)binlog_stmt_cache_size, (ulong)max_binlog_stmt_cache_size);
    } else {
      LogErr(WARNING_LEVEL, ER_BINLOG_STMT_CACHE_SIZE_TOO_LARGE,
             binlog_stmt_cache_size, (ulong)max_binlog_stmt_cache_size);
    }
    binlog_stmt_cache_size = static_cast<ulong>(max_binlog_stmt_cache_size);
  }
}

/**
 Check whether binlog_hton has valid slot and enabled
*/
bool binlog_enabled() {
  return (binlog_hton && binlog_hton->slot != HA_SLOT_UNDEF);
}

/*
 Save position of binary log transaction cache.

 SYNPOSIS
   binlog_trans_log_savepos()

   thd      The thread to take the binlog data from
   pos      Pointer to variable where the position will be stored

 DESCRIPTION

   Save the current position in the binary log transaction cache into
   the variable pointed to by 'pos'
*/

static void binlog_trans_log_savepos(THD *thd, my_off_t *pos) {
  DBUG_TRACE;
  DBUG_ASSERT(pos != nullptr);
  binlog_cache_mngr *const cache_mngr = thd_get_cache_mngr(thd);
  DBUG_ASSERT(mysql_bin_log.is_open());
  *pos = cache_mngr->trx_cache.get_byte_position();
  DBUG_PRINT("return", ("position: %lu", (ulong)*pos));
  cache_mngr->trx_cache.cache_state_checkpoint(*pos);
}

static int binlog_dummy_recover(handlerton *, XA_recover_txn *, uint,
                                MEM_ROOT *) {
  return 0;
}

/**
  Auxiliary class to copy serialized events to the binary log and
  correct some of the fields that are not known until just before
  writing the event.

  This class allows feeding events in parts, so it is practical to use
  in do_write_cache() which reads events from an IO_CACHE where events
  may span mutiple cache pages.

  The following fields are fixed before writing the event:
  - end_log_pos is set
  - the checksum is computed if checksums are enabled
  - the length is incremented by the checksum size if checksums are enabled
*/
class Binlog_event_writer : public Basic_ostream {
  MYSQL_BIN_LOG::Binlog_ofile *m_binlog_file;
  bool have_checksum;
  ha_checksum initial_checksum;
  ha_checksum checksum;
  uint32 end_log_pos;
  uchar header[LOG_EVENT_HEADER_LEN];
  my_off_t header_len = 0;
  uint32 event_len = 0;

 public:
  /**
    Constructs a new Binlog_event_writer. Should be called once before
    starting to flush the transaction or statement cache to the
    binlog.

    @param binlog_file to write to.
  */
  Binlog_event_writer(MYSQL_BIN_LOG::Binlog_ofile *binlog_file)
      : m_binlog_file(binlog_file),
        have_checksum(binlog_checksum_options !=
                      binary_log::BINLOG_CHECKSUM_ALG_OFF),
        initial_checksum(my_checksum(0L, nullptr, 0)),
        checksum(initial_checksum),
        end_log_pos(binlog_file->position()) {
    // Simulate checksum error
    if (DBUG_EVALUATE_IF("fault_injection_crc_value", 1, 0)) checksum--;
  }

  void update_header() {
    event_len = uint4korr(header + EVENT_LEN_OFFSET);

    // Increase end_log_pos
    end_log_pos += event_len;

    // Update event length if it has checksum
    if (have_checksum) {
      int4store(header + EVENT_LEN_OFFSET, event_len + BINLOG_CHECKSUM_LEN);
      end_log_pos += BINLOG_CHECKSUM_LEN;
    }

    // Store end_log_pos
    int4store(header + LOG_POS_OFFSET, end_log_pos);
    // update the checksum
    if (have_checksum) checksum = my_checksum(checksum, header, header_len);
  }

  bool write(const unsigned char *buffer, my_off_t length) {
    DBUG_TRACE;

    while (length > 0) {
      /* Write event header into binlog */
      if (event_len == 0) {
        /* data in the buf may be smaller than header size.*/
        uint32 header_incr =
            std::min<uint32>(LOG_EVENT_HEADER_LEN - header_len, length);

        memcpy(header + header_len, buffer, header_incr);
        header_len += header_incr;
        buffer += header_incr;
        length -= header_incr;

        if (header_len == LOG_EVENT_HEADER_LEN) {
          update_header();
          if (m_binlog_file->write(header, header_len)) return true;

          event_len -= header_len;
          header_len = 0;
        }
      } else {
        my_off_t write_bytes = std::min<uint64>(length, event_len);

        if (m_binlog_file->write(buffer, write_bytes)) return true;

        // update the checksum
        if (have_checksum)
          checksum = my_checksum(checksum, buffer, write_bytes);

        event_len -= write_bytes;
        length -= write_bytes;
        buffer += write_bytes;

        // The whole event is copied, now add the checksum
        if (have_checksum && event_len == 0) {
          uchar checksum_buf[BINLOG_CHECKSUM_LEN];

          int4store(checksum_buf, checksum);
          if (m_binlog_file->write(checksum_buf, BINLOG_CHECKSUM_LEN))
            return true;
          checksum = initial_checksum;
        }
      }
    }
    return false;
  }
  /**
    Returns true if per event checksum is enabled.
  */
  bool is_checksum_enabled() { return have_checksum; }
};

/*
  this function is mostly a placeholder.
  conceptually, binlog initialization (now mostly done in MYSQL_BIN_LOG::open)
  should be moved here.
*/

static int binlog_init(void *p) {
  binlog_hton = (handlerton *)p;
  binlog_hton->state = opt_bin_log ? SHOW_OPTION_YES : SHOW_OPTION_NO;
  binlog_hton->db_type = DB_TYPE_BINLOG;
  binlog_hton->savepoint_offset = sizeof(my_off_t);
  binlog_hton->close_connection = binlog_close_connection;
  binlog_hton->savepoint_set = binlog_savepoint_set;
  binlog_hton->savepoint_rollback = binlog_savepoint_rollback;
  binlog_hton->savepoint_rollback_can_release_mdl =
      binlog_savepoint_rollback_can_release_mdl;
  binlog_hton->commit = binlog_commit;
  binlog_hton->commit_by_xid = binlog_xa_commit;
  binlog_hton->rollback = binlog_rollback;
  binlog_hton->rollback_by_xid = binlog_xa_rollback;
  binlog_hton->prepare = binlog_prepare;
  binlog_hton->recover = binlog_dummy_recover;
  binlog_hton->flags = HTON_NOT_USER_SELECTABLE | HTON_HIDDEN;
  return 0;
}

static int binlog_deinit(void *) {
  /* Using binlog as TC after the binlog has been unloaded, won't work */
  if (tc_log == &mysql_bin_log) tc_log = nullptr;
  binlog_hton = nullptr;
  return 0;
}

static int binlog_close_connection(handlerton *, THD *thd) {
  DBUG_TRACE;
  binlog_cache_mngr *const cache_mngr = thd_get_cache_mngr(thd);
  DBUG_ASSERT(cache_mngr->is_binlog_empty());
  DBUG_PRINT("debug", ("Set ha_data slot %d to 0x%llx", binlog_hton->slot,
                       (ulonglong) nullptr));
  thd_set_ha_data(thd, binlog_hton, nullptr);
  cache_mngr->~binlog_cache_mngr();
  my_free(cache_mngr);
  return 0;
}

int binlog_cache_data::write_event(Log_event *ev) {
  DBUG_TRACE;

  if (ev != nullptr) {
    DBUG_EXECUTE_IF("simulate_disk_full_at_flush_pending",
                    { DBUG_SET("+d,simulate_file_write_error"); });

    if (binary_event_serialize(ev, &m_cache)) {
      DBUG_EXECUTE_IF("simulate_disk_full_at_flush_pending", {
        DBUG_SET("-d,simulate_file_write_error");
        DBUG_SET("-d,simulate_disk_full_at_flush_pending");
        /*
           after +d,simulate_file_write_error the local cache
           is in unsane state. Since -d,simulate_file_write_error
           revokes the first simulation do_write_cache()
           can't be run without facing an assert.
           So it's blocked with the following 2nd simulation:
        */
        DBUG_SET("+d,simulate_do_write_cache_failure");
      });
      return 1;
    }
    if (ev->get_type_code() == binary_log::XID_EVENT) flags.with_xid = true;
    if (ev->is_using_immediate_logging()) flags.immediate = true;
    /* DDL gets marked as xid-requiring at its caching. */
    if (is_atomic_ddl_event(ev)) flags.with_xid = true;
    /* With respect to the event type being written */
    if (ev->is_sbr_logging_format()) flags.with_sbr = true;
    if (ev->is_rbr_logging_format()) flags.with_rbr = true;
    /* With respect to empty transactions */
    if (ev->starts_group()) flags.with_start = true;
    if (ev->ends_group()) flags.with_end = true;
    if (!ev->starts_group() && !ev->ends_group()) flags.with_content = true;
    event_counter++;
    DBUG_PRINT("debug",
               ("event_counter= %lu", static_cast<ulong>(event_counter)));
  }
  return 0;
}

bool MYSQL_BIN_LOG::assign_automatic_gtids_to_flush_group(THD *first_seen) {
  DBUG_TRACE;
  bool error = false;
  bool is_global_sid_locked = false;
  rpl_sidno locked_sidno = 0;

  for (THD *head = first_seen; head; head = head->next_to_commit) {
    DBUG_ASSERT(head->variables.gtid_next.type != UNDEFINED_GTID);

    /* Generate GTID */
    if (head->variables.gtid_next.type == AUTOMATIC_GTID) {
      if (!is_global_sid_locked) {
        global_sid_lock->rdlock();
        is_global_sid_locked = true;
      }
      if (gtid_state->generate_automatic_gtid(
              head,
              head->get_transaction()->get_rpl_transaction_ctx()->get_sidno(),
              head->get_transaction()->get_rpl_transaction_ctx()->get_gno(),
              &locked_sidno) != RETURN_STATUS_OK) {
        head->commit_error = THD::CE_FLUSH_ERROR;
        error = true;
      }
    } else {
      DBUG_PRINT("info",
                 ("thd->variables.gtid_next.type=%d "
                  "thd->owned_gtid.sidno=%d",
                  head->variables.gtid_next.type, head->owned_gtid.sidno));
      if (head->variables.gtid_next.type == ASSIGNED_GTID)
        DBUG_ASSERT(head->owned_gtid.sidno > 0);
      else {
        DBUG_ASSERT(head->variables.gtid_next.type == ANONYMOUS_GTID);
        DBUG_ASSERT(head->owned_gtid.sidno == THD::OWNED_SIDNO_ANONYMOUS);
      }
    }
  }

  if (locked_sidno > 0) gtid_state->unlock_sidno(locked_sidno);

  if (is_global_sid_locked) global_sid_lock->unlock();

  return error;
}

/**
  Write the Gtid_log_event to the binary log (prior to writing the
  statement or transaction cache).

  @param thd Thread that is committing.
  @param cache_data The cache that is flushing.
  @param writer The event will be written to this Binlog_event_writer object.

  @retval false Success.
  @retval true Error.
*/
bool MYSQL_BIN_LOG::write_gtid(THD *thd, binlog_cache_data *cache_data,
                               Binlog_event_writer *writer) {
  DBUG_TRACE;

  /*
    The GTID for the THD was assigned at
    assign_automatic_gtids_to_flush_group()
  */
  DBUG_ASSERT(thd->owned_gtid.sidno == THD::OWNED_SIDNO_ANONYMOUS ||
              thd->owned_gtid.sidno > 0);

  int64 sequence_number, last_committed;

  /* Generate logical timestamps for MTS */
  m_dependency_tracker.get_dependency(thd, sequence_number, last_committed);

  /*
    In case both the transaction cache and the statement cache are
    non-empty, both will be flushed in sequence and logged as
    different transactions. Then the second transaction must only
    be executed after the first one has committed. Therefore, we
    need to set last_committed for the second transaction equal to
    last_committed for the first transaction. This is done in
    binlog_cache_data::flush. binlog_cache_data::flush uses the
    condition trn_ctx->last_committed==SEQ_UNINIT to detect this
    situation, hence the need to set it here.
  */
  thd->get_transaction()->last_committed = SEQ_UNINIT;

  /*
    For delayed replication and also for the purpose of lag monitoring,
    we assume that the commit timestamp of the transaction is the time of
    executing this code (the time of writing the Gtid_log_event to the binary
    log).
  */
  ulonglong immediate_commit_timestamp = my_micro_time();

  /*
    When the original_commit_timestamp session variable is set to a value
    other than UNDEFINED_COMMIT_TIMESTAMP, it means that either the timestamp
    is known ( > 0 ) or the timestamp is not known ( == 0 ).
  */
  ulonglong original_commit_timestamp =
      thd->variables.original_commit_timestamp;
  /*
    When original_commit_timestamp == UNDEFINED_COMMIT_TIMESTAMP, we assume
    that:
    a) it is not known if this thread is a slave applier ( = 0 );
    b) this is a new transaction ( = immediate_commit_timestamp);
  */
  if (original_commit_timestamp == UNDEFINED_COMMIT_TIMESTAMP) {
    /*
      When applying a transaction using replication, assume that the
      original commit timestamp is not known (the transaction wasn't
      originated on the current server).
    */
    if (thd->slave_thread || thd->is_binlog_applier()) {
      original_commit_timestamp = 0;
    } else
    /* Assume that this transaction is original from this server */
    {
      DBUG_EXECUTE_IF("rpl_invalid_gtid_timestamp",
                      // add one our to the commit timestamps
                      immediate_commit_timestamp += 3600000000;);
      original_commit_timestamp = immediate_commit_timestamp;
    }
  } else {
    // Clear the session variable to have cleared states for next transaction.
    thd->variables.original_commit_timestamp = UNDEFINED_COMMIT_TIMESTAMP;
  }

  if (thd->slave_thread) {
    // log warning if the replication timestamps are invalid
    if (original_commit_timestamp > immediate_commit_timestamp &&
        !thd->rli_slave->get_c_rli()->gtid_timestamps_warning_logged) {
      LogErr(WARNING_LEVEL, ER_INVALID_REPLICATION_TIMESTAMPS);
      thd->rli_slave->get_c_rli()->gtid_timestamps_warning_logged = true;
    } else {
      if (thd->rli_slave->get_c_rli()->gtid_timestamps_warning_logged &&
          original_commit_timestamp <= immediate_commit_timestamp) {
        LogErr(WARNING_LEVEL, ER_RPL_TIMESTAMPS_RETURNED_TO_NORMAL);
        thd->rli_slave->get_c_rli()->gtid_timestamps_warning_logged = false;
      }
    }
  }

  uint32_t trx_immediate_server_version =
      do_server_version_int(::server_version);
  // Clear the session variable to have cleared states for next transaction.
  thd->variables.immediate_server_version = UNDEFINED_SERVER_VERSION;
  DBUG_EXECUTE_IF("fixed_server_version",
                  trx_immediate_server_version = 888888;);
  DBUG_EXECUTE_IF("gr_fixed_server_version",
                  trx_immediate_server_version = 777777;);

  /*
    When the original_server_version session variable is set to a value
    other than UNDEFINED_SERVER_VERSION, it means that either the
    server version is known or the server_version is not known
    (UNKNOWN_SERVER_VERSION).
  */
  uint32_t trx_original_server_version = thd->variables.original_server_version;

  /*
    When original_server_version == UNDEFINED_SERVER_VERSION, we assume
    that:
    a) it is not known if this thread is a slave applier ( = 0 );
    b) this is a new transaction ( = ::server_version);
  */
  if (trx_original_server_version == UNDEFINED_SERVER_VERSION) {
    /*
      When applying a transaction using replication, assume that the
      original server version is not known (the transaction wasn't
      originated on the current server).
    */
    if (thd->slave_thread || thd->is_binlog_applier()) {
      trx_original_server_version = UNKNOWN_SERVER_VERSION;
    } else
    /* Assume that this transaction is original from this server */
    {
      trx_original_server_version = trx_immediate_server_version;
    }
  } else {
    // Clear the session variable to have cleared states for next transaction.
    thd->variables.original_server_version = UNDEFINED_SERVER_VERSION;
  }
  /*
    Generate and write the Gtid_log_event.
  */
  Gtid_log_event gtid_event(
      thd, cache_data->is_trx_cache(), last_committed, sequence_number,
      cache_data->may_have_sbr_stmts(), original_commit_timestamp,
      immediate_commit_timestamp, trx_original_server_version,
      trx_immediate_server_version);
  // Set the transaction length, based on cache info
  gtid_event.set_trx_length_by_cache_size(cache_data->get_byte_position(),
                                          writer->is_checksum_enabled(),
                                          cache_data->get_event_counter());
  DBUG_PRINT("debug", ("cache_data->get_byte_position()= %llu",
                       cache_data->get_byte_position()));
  DBUG_PRINT("debug", ("cache_data->get_event_counter()= %lu",
                       static_cast<ulong>(cache_data->get_event_counter())));
  DBUG_PRINT("debug", ("writer->is_checksum_enabled()= %s",
                       YESNO(writer->is_checksum_enabled())));
  DBUG_PRINT("debug", ("gtid_event.get_event_length()= %lu",
                       static_cast<ulong>(gtid_event.get_event_length())));
  DBUG_PRINT("info",
             ("transaction_length= %llu", gtid_event.transaction_length));

  bool ret = gtid_event.write(writer);

  return ret;
}

int MYSQL_BIN_LOG::gtid_end_transaction(THD *thd) {
  DBUG_TRACE;

  DBUG_PRINT("info", ("query=%s", thd->query().str));

  if (thd->owned_gtid.sidno > 0) {
    DBUG_ASSERT(thd->variables.gtid_next.type == ASSIGNED_GTID);

    if (!opt_bin_log || (thd->slave_thread && !opt_log_slave_updates)) {
      /*
        If the binary log is disabled for this thread (either by
        log_bin=0 or sql_log_bin=0 or by log_slave_updates=0 for a
        slave thread), then the statement must not be written to the
        binary log.  In this case, we just save the GTID into the
        table directly.

        (This only happens for DDL, since DML will save the GTID into
        table and release ownership inside ha_commit_trans.)
      */
      if (gtid_state->save(thd) != 0) {
        gtid_state->update_on_rollback(thd);
        return 1;
      } else if (!has_commit_order_manager(thd)) {
        /*
          The gtid_state->save implicitly performs the commit, in the following
          stack:
            Gtid_state::save ->
            Gtid_table_persistor::save ->
            Gtid_table_access_context::deinit ->
            System_table_access::close_table ->
            ha_commit_trans ->
            Relay_log_info::pre_commit ->
            Slave_worker::commit_positions(THD*) ->
            Slave_worker::commit_positions(THD*,Log_event*,...) ->
            Slave_worker::flush_info ->
            Rpl_info_handler::flush_info ->
            Rpl_info_table::do_flush_info ->
            Rpl_info_table_access::close_table ->
            System_table_access::close_table ->
            ha_commit_trans ->
            MYSQL_BIN_LOG::commit ->
            ha_commit_low

          If slave-preserve-commit-order is disabled, it does not call
          update_on_commit from this stack. The reason is as follows:

          In the normal case of MYSQL_BIN_LOG::commit, where the transaction is
          going to be written to the binary log, it invokes
          MYSQL_BIN_LOG::ordered_commit, which updates the GTID state (the call
          gtid_state->update_commit_group(first) in process_commit_stage_queue).
          However, when MYSQL_BIN_LOG::commit is invoked from this stack, it is
          because the transaction is not going to be written to the binary log,
          and then MYSQL_BIN_LOG::commit has a special case that calls
          ha_commit_low directly, skipping ordered_commit. Therefore, the GTID
          state is not updated in this stack.

          On the other hand, if slave-preserve-commit-order is enabled, the
          logic that orders commit carries out a subset of the binlog group
          commit from within ha_commit_low, and this includes updating the GTID
          state. In particular, there is the following call stack under
          ha_commit_low:

            ha_commit_low ->
            Commit_order_manager::wait_and_finish ->
            Commit_order_manager::finish ->
            Commit_order_manager::flush_engine_and_signal_threads ->
            Gtid_state::update_commit_group

          Therefore, it is necessary to call update_on_commit only in case we
          are not using slave-preserve-commit-order here.
        */
        gtid_state->update_on_commit(thd);
      }
    } else {
      /*
        If statement is supposed to be written to binlog, we write it
        to the binary log.  Inserting into table and releasing
        ownership will be done in the binlog commit handler.
      */

      /*
        thd->cache_mngr may be uninitialized if the first transaction
        executed by the client is empty.
      */
      if (thd->binlog_setup_trx_data()) return 1;
      binlog_cache_data *cache_data = &thd_get_cache_mngr(thd)->trx_cache;

      // Generate BEGIN event
      Query_log_event qinfo(thd, STRING_WITH_LEN("BEGIN"), true, false, true, 0,
                            true);
      DBUG_ASSERT(!qinfo.is_using_immediate_logging());

      /*
        Write BEGIN event and then commit (which will generate commit
        event and Gtid_log_event)
      */
      DBUG_PRINT("debug", ("Writing to trx_cache"));
      if (cache_data->write_event(&qinfo) || mysql_bin_log.commit(thd, true))
        return 1;
    }
  } else if (thd->owned_gtid.sidno == THD::OWNED_SIDNO_ANONYMOUS ||
             /*
               A transaction with an empty owned gtid should call
               end_gtid_violating_transaction(...) to clear the
               flag thd->has_gtid_consistency_violatoin in case
               it is set. It missed the clear in ordered_commit,
               because its binlog transaction cache is empty.
             */
             thd->has_gtid_consistency_violation)

  {
    gtid_state->update_on_commit(thd);
  } else if (thd->variables.gtid_next.type == ASSIGNED_GTID &&
             thd->owned_gtid_is_empty()) {
    DBUG_ASSERT(thd->has_gtid_consistency_violation == false);
    gtid_state->update_on_commit(thd);
  }

  return 0;
}

bool MYSQL_BIN_LOG::reencrypt_logs() {
  DBUG_TRACE;

  if (!is_open()) return false;

  std::string error_message;
  /* Gather the set of files to be accessed. */
  list<string> filename_list;
  LOG_INFO linfo;
  int error = 0;
  list<string>::reverse_iterator rit;

  /* Read binary/relay log file names from index file. */
  mysql_mutex_lock(&LOCK_index);
  for (error = find_log_pos(&linfo, nullptr, false); !error;
       error = find_next_log(&linfo, false)) {
    filename_list.push_back(string(linfo.log_file_name));
  }
  mysql_mutex_unlock(&LOCK_index);
  if (error != LOG_INFO_EOF ||
      DBUG_EVALUATE_IF("fail_to_open_index_file", true, false)) {
    error_message.assign("I/O error reading index file '");
    error_message.append(index_file_name);
    error_message.append("'");
    goto err;
  }

  rit = filename_list.rbegin();
  /* Skip the last binary/relay log. */
  if (rit != filename_list.rend()) rit++;
  /* Iterate backwards through binary/relay logs. */
  while (rit != filename_list.rend()) {
    const char *filename = rit->c_str();
    DBUG_EXECUTE_IF("purge_logs_during_reencryption", {
      purge_logs(filename, true, true /*need_lock_index=true*/,
                 true /*need_update_threads=true*/, nullptr, false);
    });
    MUTEX_LOCK(lock, &LOCK_index);
    std::unique_ptr<Binlog_ofile> ofile(
        Binlog_ofile::open_existing(key_file_binlog, filename, MYF(MY_WME)));

    if (ofile == nullptr ||
        DBUG_EVALUATE_IF("fail_to_open_log_file", true, false) ||
        DBUG_EVALUATE_IF("fail_to_read_index_file", true, false)) {
      /* If we can not open the log file, check if it exists in index file. */
      error = find_log_pos(&linfo, filename, false);
      DBUG_EXECUTE_IF("fail_to_read_index_file", error = LOG_INFO_IO;);
      if (error == LOG_INFO_EOF) {
        /* If it does not exist in index file, re-encryption has finished. */
        if (current_thd->is_error()) current_thd->clear_error();
        break;
      } else if (error == 0) {
        /* If it exists in index file, failed to open the log file. */
        error_message.assign("Failed to open log file '");
        error_message.append(filename);
        error_message.append("'");
        goto err;
      } else if (error == LOG_INFO_IO) {
        /* Failed to read index file. */
        error_message.assign("I/O error reading index file '");
        error_message.append(index_file_name);
        error_message.append("'");
        goto err;
      }
    }

    if (ofile->is_encrypted()) {
      std::unique_ptr<Truncatable_ostream> pipeline_head =
          ofile->get_pipeline_head();
      std::unique_ptr<Binlog_encryption_ostream> binlog_encryption_ostream(
          down_cast<Binlog_encryption_ostream *>(pipeline_head.release()));

      auto ret_value = binlog_encryption_ostream->reencrypt();
      if (ret_value.first) {
        error_message.assign("Failed to re-encrypt log file '");
        error_message.append(filename);
        error_message.append("': ");
        error_message.append(ret_value.second.c_str());
        goto err;
      }
    }

    rit++;
  }

  filename_list.clear();

  return false;

err:
  if (current_thd->is_error()) current_thd->clear_error();
  my_error(ER_BINLOG_MASTER_KEY_ROTATION_FAIL_TO_REENCRYPT_LOG, MYF(0),
           error_message.c_str());
  filename_list.clear();

  return true;
}

/**
  This function finalizes the cache preparing for commit or rollback.

  The function just writes all the necessary events to the cache but
  does not flush the data to the binary log file. That is the role of
  the binlog_cache_data::flush function.

  @see binlog_cache_data::flush

  @param thd                The thread whose transaction should be flushed
  @param end_event          The end event either commit/rollback

  @return
    nonzero if an error pops up when flushing the cache.
*/
int binlog_cache_data::finalize(THD *thd, Log_event *end_event) {
  DBUG_TRACE;
  if (!is_binlog_empty()) {
    DBUG_ASSERT(!flags.finalized);
    if (int error = flush_pending_event(thd)) return error;
    if (int error = write_event(end_event)) return error;
    flags.finalized = true;
    DBUG_PRINT("debug", ("flags.finalized: %s", YESNO(flags.finalized)));
  }
  return 0;
}

/**
   The method writes XA END query to XA-prepared transaction's cache
   and calls the "basic" finalize().

   @return error code, 0 success
*/

int binlog_cache_data::finalize(THD *thd, Log_event *end_event, XID_STATE *xs) {
  int error = 0;
  char buf[XID::ser_buf_size];
  char query[sizeof("XA END") + 1 + sizeof(buf)];
  int qlen = sprintf(query, "XA END %s", xs->get_xid()->serialize(buf));
  Query_log_event qev(thd, query, qlen, true, false, true, 0);

  if ((error = write_event(&qev))) return error;

  return finalize(thd, end_event);
}

/**
  Flush caches to the binary log.

  If the cache is finalized, the cache will be flushed to the binary
  log file. If the cache is not finalized, nothing will be done.

  If flushing fails for any reason, an error will be reported and the
  cache will be reset. Flushing can fail in two circumstances:

  - It was not possible to write the cache to the file. In this case,
    it does not make sense to keep the cache.

  - The cache was successfully written to disk but post-flush actions
    (such as binary log rotation) failed. In this case, the cache is
    already written to disk and there is no reason to keep it.

  @see binlog_cache_data::finalize
 */
int binlog_cache_data::flush(THD *thd, my_off_t *bytes_written,
                             bool *wrote_xid) {
  /*
    Doing a commit or a rollback including non-transactional tables,
    i.e., ending a transaction where we might write the transaction
    cache to the binary log.

    We can always end the statement when ending a transaction since
    transactions are not allowed inside stored functions. If they
    were, we would have to ensure that we're not ending a statement
    inside a stored function.
  */
  DBUG_TRACE;
  DBUG_PRINT("debug", ("flags.finalized: %s", YESNO(flags.finalized)));
  int error = 0;
  if (flags.finalized) {
    my_off_t bytes_in_cache = m_cache.length();
    Transaction_ctx *trn_ctx = thd->get_transaction();

    DBUG_PRINT("debug", ("bytes_in_cache: %llu", bytes_in_cache));

    trn_ctx->sequence_number = mysql_bin_log.m_dependency_tracker.step();

    /*
      In case of two caches the transaction is split into two groups.
      The 2nd group is considered to be a successor of the 1st rather
      than to have a common commit parent with it.
      Notice that due to a simple method of detection that the current is
      the 2nd cache being flushed, the very first few transactions may be logged
      sequentially (a next one is tagged as if a preceding one is its
      commit parent).
    */
    if (trn_ctx->last_committed == SEQ_UNINIT)
      trn_ctx->last_committed = trn_ctx->sequence_number - 1;

    /*
      The GTID is written prior to flushing the statement cache, if
      the transaction has written to the statement cache; and prior to
      flushing the transaction cache if the transaction has written to
      the transaction cache.  If GTIDs are enabled, then transactional
      and non-transactional updates cannot be mixed, so at most one of
      the caches can be non-empty, so just one GTID will be
      generated. If GTIDs are disabled, then no GTID is generated at
      all; if both the transactional cache and the statement cache are
      non-empty then we get two Anonymous_gtid_log_events, which is
      correct.
    */
    Binlog_event_writer writer(mysql_bin_log.get_binlog_file());

    /* The GTID ownership process might set the commit_error */
    error = (thd->commit_error == THD::CE_FLUSH_ERROR);

    DBUG_EXECUTE_IF("simulate_binlog_flush_error", {
      if (rand() % 3 == 0) {
        thd->commit_error = THD::CE_FLUSH_ERROR;
      }
    };);

    if (!error)
      if ((error = mysql_bin_log.write_gtid(thd, this, &writer)))
        thd->commit_error = THD::CE_FLUSH_ERROR;
    if (!error) error = mysql_bin_log.write_cache(thd, this, &writer);

    if (flags.with_xid && error == 0) *wrote_xid = true;

    /*
      Reset have to be after the if above, since it clears the
      with_xid flag
    */
    reset();
    if (bytes_written) *bytes_written = bytes_in_cache;
  }
  DBUG_ASSERT(!flags.finalized);
  return error;
}

/**
  This function truncates the transactional cache upon committing or rolling
  back either a transaction or a statement.

  @param thd        The thread whose transaction should be flushed
  @param all        @c true means truncate the transaction, otherwise the
                    statement must be truncated.

  @return
    nonzero if an error pops up when truncating the transactional cache.
*/
int binlog_trx_cache_data::truncate(THD *thd, bool all) {
  DBUG_TRACE;
  int error = 0;

  DBUG_PRINT("info",
             ("thd->options={ %s %s}, transaction: %s",
              FLAGSTR(thd->variables.option_bits, OPTION_NOT_AUTOCOMMIT),
              FLAGSTR(thd->variables.option_bits, OPTION_BEGIN),
              all ? "all" : "stmt"));

  remove_pending_event();

  /*
    If rolling back an entire transaction or a single statement not
    inside a transaction, we reset the transaction cache.
    Even though formally the atomic DDL statement may not end multi-statement
    transaction the cache needs full resetting as there must
    be no other data in it but belonging to the DDL.
  */
  if (ending_trans(thd, all)) {
    if (has_incident()) {
      const char *err_msg =
          "Error happend while resetting the transaction "
          "cache for a rolled back transaction or a single "
          "statement not inside a transaction.";
      error = mysql_bin_log.write_incident(thd, true /*need_lock_log=true*/,
                                           err_msg);
    }
    reset();
  }
  /*
    If rolling back a statement in a transaction, we truncate the
    transaction cache to remove the statement.
  */
  else if (get_prev_position() != MY_OFF_T_UNDEF)
    restore_prev_position();

  thd->clear_binlog_table_maps();

  return error;
}

inline enum xa_option_words get_xa_opt(THD *thd) {
  enum xa_option_words xa_opt = XA_NONE;
  switch (thd->lex->sql_command) {
    case SQLCOM_XA_COMMIT:
      xa_opt =
          static_cast<Sql_cmd_xa_commit *>(thd->lex->m_sql_cmd)->get_xa_opt();
      break;
    default:
      break;
  }

  return xa_opt;
}

/**
   Predicate function yields true when XA transaction is
   being logged having a proper state ready for prepare or
   commit in one phase.

   @param thd    THD pointer of running transaction
   @return true  When the being prepared transaction should be binlogged,
           false otherwise.
*/

inline bool is_loggable_xa_prepare(THD *thd) {
  /*
    simulate_commit_failure is doing a trick with XID_STATE while
    the ongoing transaction is not XA, and therefore to be errored out,
    asserted below. In that case because of the
    latter fact the function returns @c false.
  */
  DBUG_EXECUTE_IF("simulate_commit_failure", {
    XID_STATE *xs = thd->get_transaction()->xid_state();
    DBUG_ASSERT((thd->is_error() && xs->get_state() == XID_STATE::XA_IDLE) ||
                xs->get_state() == XID_STATE::XA_NOTR);
  });

  return DBUG_EVALUATE_IF(
      "simulate_commit_failure", false,
      thd->get_transaction()->xid_state()->has_state(XID_STATE::XA_IDLE));
}

static int binlog_prepare(handlerton *, THD *thd, bool all) {
  DBUG_TRACE;
  if (!all) {
    thd->get_transaction()->store_commit_parent(
        mysql_bin_log.m_dependency_tracker.get_max_committed_timestamp());
  }

  return all && is_loggable_xa_prepare(thd) ? mysql_bin_log.commit(thd, true)
                                            : 0;
}

/**
   Logging XA commit/rollback of a prepared transaction.

   The function is called at XA-commit or XA-rollback logging via
   two paths: the recovered-or-slave-applier or immediately through
   the  XA-prepared transaction connection itself.
   It fills in appropiate event in the statement cache whenever
   xid state is marked with is_binlogged() flag that indicates
   the prepared part of the transaction must've been logged.

   About early returns from the function.
   In the recovered-or-slave-applier case the function may be called
   for the 2nd time, which has_logged_xid monitors.
   ONE_PHASE option to XA-COMMIT is handled to skip
   writing XA-commit event now.
   And the final early return check is for the read-only XA that is
   not to be logged.

   @param thd          THD handle
   @param xid          a pointer to XID object that is serialized
   @param commit       when @c true XA-COMMIT is to be logged,
                       and @c false when it's XA-ROLLBACK.
   @return error code, 0 success
*/

inline int do_binlog_xa_commit_rollback(THD *thd, XID *xid, bool commit) {
  DBUG_ASSERT(thd->lex->sql_command == SQLCOM_XA_COMMIT ||
              thd->lex->sql_command == SQLCOM_XA_ROLLBACK);

  XID_STATE *xid_state = thd->get_transaction()->xid_state();
  binlog_cache_mngr *cache_mngr = thd_get_cache_mngr(thd);

  if (cache_mngr != nullptr && cache_mngr->has_logged_xid) return 0;

  if (get_xa_opt(thd) == XA_ONE_PHASE) return 0;
  if (!xid_state->is_binlogged())
    return 0;  // nothing was really logged at prepare
  if (thd->is_error() && DBUG_EVALUATE_IF("simulate_xa_rm_error", 0, 1))
    return 0;  // don't binlog if there are some errors.

  DBUG_ASSERT(!xid->is_null() ||
              !(thd->variables.option_bits & OPTION_BIN_LOG));

  char buf[XID::ser_buf_size];
  char query[(sizeof("XA ROLLBACK")) + 1 + sizeof(buf)];
  int qlen = sprintf(query, "XA %s %s", commit ? "COMMIT" : "ROLLBACK",
                     xid->serialize(buf));
  Query_log_event qinfo(thd, query, qlen, false, true, true, 0, false);
  return mysql_bin_log.write_event(&qinfo);
}

/**
   Logging XA commit/rollback of a prepared transaction in the case
   it was disconnected and resumed (recovered), or executed by a slave applier.

   @param thd         THD handle
   @param xid         a pointer to XID object
   @param commit      when @c true XA-COMMIT is logged, otherwise XA-ROLLBACK

   @return error code, 0 success
*/

inline xa_status_code binlog_xa_commit_or_rollback(THD *thd, XID *xid,
                                                   bool commit) {
  int error = 0;

#ifndef DBUG_OFF
  {
    binlog_cache_mngr *cache_mngr = thd_get_cache_mngr(thd);
    DBUG_ASSERT(!cache_mngr || !cache_mngr->has_logged_xid);
  }
#endif
  if (!(error = do_binlog_xa_commit_rollback(thd, xid, commit))) {
    /*
      Error can't be propagated naturally via result.
      A grand-caller has to access to it through thd's da.
      todo:
      Bug #20488921 ERROR PROPAGATION DOES FULLY WORK IN XA
      stands in the way of implementing a failure simulation
      for XA PREPARE/COMMIT/ROLLBACK.
    */
    binlog_cache_mngr *cache_mngr = thd_get_cache_mngr(thd);

    if (cache_mngr) cache_mngr->has_logged_xid = true;
    if (commit)
      error = mysql_bin_log.commit(thd, true);
    else
      error = mysql_bin_log.rollback(thd, true);
    if (cache_mngr) cache_mngr->has_logged_xid = false;
  }

  return error == TC_LOG::RESULT_SUCCESS ? XA_OK : XAER_RMERR;
}

static xa_status_code binlog_xa_commit(handlerton *, XID *xid) {
  return binlog_xa_commit_or_rollback(current_thd, xid, true);
}

static xa_status_code binlog_xa_rollback(handlerton *, XID *xid) {
  return binlog_xa_commit_or_rollback(current_thd, xid, false);
}

/**
  When a fatal error occurs due to which binary logging becomes impossible and
  the user specified binlog_error_action= ABORT_SERVER the following function is
  invoked. This function pushes the appropriate error message to client and logs
  the same to server error log and then aborts the server.

  @param err_string          Error string which specifies the exact error
                             message from the caller.

  @retval
    none
*/
static void exec_binlog_error_action_abort(const char *err_string) {
  THD *thd = current_thd;
  /*
    When the code enters here it means that there was an error at higher layer
    and my_error function could have been invoked to let the client know what
    went wrong during the execution.

    But these errors will not let the client know that the server is going to
    abort. Even if we add an additional my_error function call at this point
    client will be able to see only the first error message that was set
    during the very first invocation of my_error function call.

    The advantage of having multiple my_error function calls are visible when
    the server is up and running and user issues SHOW WARNINGS or SHOW ERROR
    calls. In this special scenario server will be immediately aborted and
    user will not be able execute the above SHOW commands.

    Hence we clear the previous errors and push one critical error message to
    clients.
   */
  if (thd) {
    if (thd->is_error()) thd->clear_error();
    /*
      Send error to both client and to the server error log.
    */
    my_error(ER_BINLOG_LOGGING_IMPOSSIBLE, MYF(ME_FATALERROR), err_string);
  }

  LogErr(ERROR_LEVEL, ER_BINLOG_LOGGING_NOT_POSSIBLE, err_string);
  flush_error_log_messages();

  if (thd) thd->send_statement_status();
  abort();
}

/**
  This function is called once after each statement.

  @todo This function is currently not used any more and will
  eventually be eliminated. The real commit job is done in the
  MYSQL_BIN_LOG::commit function.

  @see MYSQL_BIN_LOG::commit

  @see handlerton::commit
*/
static int binlog_commit(handlerton *, THD *, bool) {
  DBUG_TRACE;
  /*
    Nothing to do (any more) on commit.
   */
  return 0;
}

/**
  This function is called when a transaction or a statement is rolled back.

  @internal It is necessary to execute a rollback here if the
  transaction was rolled back because of executing a ROLLBACK TO
  SAVEPOINT command, but it is not used for normal rollback since
  MYSQL_BIN_LOG::rollback is called in that case.

  @todo Refactor code to introduce a <code>MYSQL_BIN_LOG::rollback(THD
  *thd, SAVEPOINT *sv)</code> function in @c TC_LOG and have that
  function execute the necessary work to rollback to a savepoint.

  @param thd   The client thread that executes the transaction.
  @param all   This is @c true if this is a real transaction rollback, and
               @false otherwise.

  @see handlerton::rollback
*/
static int binlog_rollback(handlerton *, THD *thd, bool all) {
  DBUG_TRACE;
  int error = 0;
  if (thd->lex->sql_command == SQLCOM_ROLLBACK_TO_SAVEPOINT)
    error = mysql_bin_log.rollback(thd, all);
  return error;
}

/**
  Write a rollback record of the transaction to the binary log.

  For binary log group commit, the rollback is separated into three
  parts:

  1. First part consists of filling the necessary caches and
     finalizing them (if they need to be finalized). After a cache is
     finalized, nothing can be added to the cache.

  2. Second part execute an ordered flush and commit. This will be
     done using the group commit functionality in @c ordered_commit.

     Since we roll back the transaction early, we call @c
     ordered_commit with the @c skip_commit flag set. The @c
     ha_commit_low call inside @c ordered_commit will then not be
     called.

  3. Third part checks any errors resulting from the flush and handles
     them appropriately.

  @see MYSQL_BIN_LOG::ordered_commit
  @see ha_commit_low
  @see ha_rollback_low

  @param thd Session to commit
  @param all This is @c true if this is a real transaction rollback, and
             @c false otherwise.

  @return Error code, or zero if there were no error.
 */

int MYSQL_BIN_LOG::rollback(THD *thd, bool all) {
  int error = 0;
  bool stuff_logged = false;
  binlog_cache_mngr *cache_mngr = thd_get_cache_mngr(thd);
  bool is_empty = false;

  DBUG_TRACE;
  DBUG_PRINT("enter",
             ("all: %s, cache_mngr: 0x%llx, thd->is_error: %s", YESNO(all),
              (ulonglong)cache_mngr, YESNO(thd->is_error())));
  /*
    Defer XA-transaction rollback until its XA-rollback event is recorded.
    When we are executing a ROLLBACK TO SAVEPOINT, we
    should only clear the caches since this function is called as part
    of the engine rollback.
    In other cases we roll back the transaction in the engines early
    since this will release locks and allow other transactions to
    start executing.
  */
  if (thd->lex->sql_command == SQLCOM_XA_ROLLBACK) {
    XID_STATE *xs = thd->get_transaction()->xid_state();

    DBUG_ASSERT(all || !xs->is_binlogged() ||
                (!xs->is_in_recovery() && thd->is_error()));
    /*
      Whenever cache_mngr is not initialized, the xa prepared
      transaction's binary logging status must not be set, unless the
      transaction is rolled back through an external connection which
      has binlogging switched off.
    */
    DBUG_ASSERT(cache_mngr || !xs->is_binlogged() ||
                !(is_open() && thd->variables.option_bits & OPTION_BIN_LOG));

    is_empty = !xs->is_binlogged();
    if ((error = do_binlog_xa_commit_rollback(thd, xs->get_xid(), false)))
      goto end;
    cache_mngr = thd_get_cache_mngr(thd);
  } else if (thd->lex->sql_command != SQLCOM_ROLLBACK_TO_SAVEPOINT)
    if ((error = ha_rollback_low(thd, all))) goto end;

  /*
    If there is no cache manager, or if there is nothing in the
    caches, there are no caches to roll back, so we're trivially done
    unless XA-ROLLBACK that yet to run rollback_low().
  */
  if (cache_mngr == nullptr || cache_mngr->is_binlog_empty()) {
    goto end;
  }

  DBUG_PRINT("debug", ("all.cannot_safely_rollback(): %s, trx_cache_empty: %s",
                       YESNO(thd->get_transaction()->cannot_safely_rollback(
                           Transaction_ctx::SESSION)),
                       YESNO(cache_mngr->trx_cache.is_binlog_empty())));
  DBUG_PRINT("debug",
             ("stmt.cannot_safely_rollback(): %s, stmt_cache_empty: %s",
              YESNO(thd->get_transaction()->cannot_safely_rollback(
                  Transaction_ctx::STMT)),
              YESNO(cache_mngr->stmt_cache.is_binlog_empty())));

  /*
    If an incident event is set we do not flush the content of the statement
    cache because it may be corrupted.
  */
  if (cache_mngr->stmt_cache.has_incident()) {
    const char *err_msg =
        "The content of the statement cache is corrupted "
        "while writing a rollback record of the transaction "
        "to the binary log.";
    error = write_incident(thd, true /*need_lock_log=true*/, err_msg);
    cache_mngr->stmt_cache.reset();
  } else if (!cache_mngr->stmt_cache.is_binlog_empty()) {
    if (thd->lex->sql_command == SQLCOM_CREATE_TABLE &&
        thd->lex->select_lex->item_list.elements && /* With select */
        !(thd->lex->create_info->options & HA_LEX_CREATE_TMP_TABLE) &&
        thd->is_current_stmt_binlog_format_row()) {
      /*
        In row based binlog format, we reset the binlog statement cache
        when rolling back a single statement 'CREATE...SELECT' transaction,
        since the 'CREATE TABLE' event was put in the binlog statement cache.
      */
      cache_mngr->stmt_cache.reset();
    } else {
      if ((error = cache_mngr->stmt_cache.finalize(thd))) goto end;
      stuff_logged = true;
    }
  }

  if (ending_trans(thd, all)) {
    if (trans_cannot_safely_rollback(thd)) {
      const char xa_rollback_str[] = "XA ROLLBACK";
      /*
        sizeof(xa_rollback_str) and XID::ser_buf_size both allocate `\0',
        so one of the two is used for necessary in the xa case `space' char
      */
      char query[sizeof(xa_rollback_str) + XID::ser_buf_size] = "ROLLBACK";
      XID_STATE *xs = thd->get_transaction()->xid_state();

      if (thd->lex->sql_command == SQLCOM_XA_ROLLBACK) {
        /* this block is relevant only for not prepared yet and "local" xa trx
         */
        DBUG_ASSERT(
            thd->get_transaction()->xid_state()->has_state(XID_STATE::XA_IDLE));
        DBUG_ASSERT(!cache_mngr->has_logged_xid);

        sprintf(query, "%s ", xa_rollback_str);
        xs->get_xid()->serialize(query + sizeof(xa_rollback_str));
      }
      /*
        If the transaction is being rolled back and contains changes that
        cannot be rolled back, the trx-cache's content is flushed.
      */
      Query_log_event end_evt(thd, query, strlen(query), true, false, true, 0,
                              true);
      error = thd->lex->sql_command != SQLCOM_XA_ROLLBACK
                  ? cache_mngr->trx_cache.finalize(thd, &end_evt)
                  : cache_mngr->trx_cache.finalize(thd, &end_evt, xs);
      stuff_logged = true;
    } else {
      /*
        If the transaction is being rolled back and its changes can be
        rolled back, the trx-cache's content is truncated.
      */
      error = cache_mngr->trx_cache.truncate(thd, all);

      DBUG_EXECUTE_IF("ensure_binlog_cache_is_reset", {
        /* Assert that binlog cache is reset at rollback time. */
        DBUG_ASSERT(binlog_cache_is_reset);
        binlog_cache_is_reset = false;
      };);
    }
  } else {
    /*
      If a statement is being rolled back, it is necessary to know
      exactly why a statement may not be safely rolled back as in
      some specific situations the trx-cache can be truncated.

      If a temporary table is created or dropped, the trx-cache is not
      truncated. Note that if the stmt-cache is used, there is nothing
      to truncate in the trx-cache.

      If a non-transactional table is updated and the binlog format is
      statement, the trx-cache is not truncated. The trx-cache is used
      when the direct option is off and a transactional table has been
      updated before the current statement in the context of the
      current transaction. Note that if the stmt-cache is used there is
      nothing to truncate in the trx-cache.

      If other binlog formats are used, updates to non-transactional
      tables are written to the stmt-cache and trx-cache can be safely
      truncated, if necessary.
    */
    if (thd->get_transaction()->has_dropped_temp_table(Transaction_ctx::STMT) ||
        thd->get_transaction()->has_created_temp_table(Transaction_ctx::STMT) ||
        (thd->get_transaction()->has_modified_non_trans_table(
             Transaction_ctx::STMT) &&
         thd->variables.binlog_format == BINLOG_FORMAT_STMT)) {
      /*
        If the statement is being rolled back and dropped or created a
        temporary table or modified a non-transactional table and the
        statement-based replication is in use, the statement's changes
        in the trx-cache are preserved.
      */
      cache_mngr->trx_cache.set_prev_position(MY_OFF_T_UNDEF);
    } else {
      /*
        Otherwise, the statement's changes in the trx-cache are
        truncated.
      */
      error = cache_mngr->trx_cache.truncate(thd, all);
    }
  }
  if (stuff_logged) {
    Transaction_ctx *trn_ctx = thd->get_transaction();
    trn_ctx->store_commit_parent(
        m_dependency_tracker.get_max_committed_timestamp());
  }

  DBUG_PRINT("debug", ("error: %d", error));
  if (error == 0 && stuff_logged) {
    if (RUN_HOOK(
            transaction, before_commit,
            (thd, all, thd_get_cache_mngr(thd)->get_trx_cache(),
             thd_get_cache_mngr(thd)->get_stmt_cache(),
             max<my_off_t>(max_binlog_cache_size, max_binlog_stmt_cache_size),
             false))) {
      // Reset the thread OK status before changing the outcome.
      if (thd->get_stmt_da()->is_ok())
        thd->get_stmt_da()->reset_diagnostics_area();
      my_error(ER_RUN_HOOK_ERROR, MYF(0), "before_commit");
      return RESULT_ABORTED;
    }
#ifndef DBUG_OFF
    /*
      XA rollback is always accepted.
    */
    if (thd->get_transaction()
            ->get_rpl_transaction_ctx()
            ->is_transaction_rollback())
      DBUG_ASSERT(0);
#endif

    error = ordered_commit(thd, all, /* skip_commit */ true);
  }

  if (check_write_error(thd)) {
    /*
      "all == true" means that a "rollback statement" triggered the error and
      this function was called. However, this must not happen as a rollback
      is written directly to the binary log. And in auto-commit mode, a single
      statement that is rolled back has the flag all == false.
    */
    DBUG_ASSERT(!all);
    /*
      We reach this point if the effect of a statement did not properly get into
      a cache and need to be rolled back.
    */
    error |= cache_mngr->trx_cache.truncate(thd, all);
  }

end:
  /* Deferred xa rollback to engines */
  if (!error && thd->lex->sql_command == SQLCOM_XA_ROLLBACK) {
    error = ha_rollback_low(thd, all);
    if (!error && !thd->is_error()) {
      /*
        XA-rollback ignores the gtid_state, if the transaciton
        is empty.
      */
      if (is_empty && !thd->slave_thread) gtid_state->update_on_rollback(thd);
      /*
        XA-rollback commits the new gtid_state, if transaction
        is not empty.
      */
      else {
        gtid_state->update_on_commit(thd);
        /*
          Inform hook listeners that a XA ROLLBACK did commit, that
          is, did log a transaction to the binary log.
        */
        (void)RUN_HOOK(transaction, after_commit, (thd, all));
      }
    }
  }
  /*
    When a statement errors out on auto-commit mode it is rollback
    implicitly, so the same should happen to its GTID.
  */
  if (!thd->in_active_multi_stmt_transaction())
    gtid_state->update_on_rollback(thd);

  /*
    TODO: some errors are overwritten, which may cause problem,
    fix it later.
  */
  DBUG_PRINT("return", ("error: %d", error));
  return error;
}

/**
  @note
  How do we handle this (unlikely but legal) case:
  @verbatim
    [transaction] + [update to non-trans table] + [rollback to savepoint] ?
  @endverbatim
  The problem occurs when a savepoint is before the update to the
  non-transactional table. Then when there's a rollback to the savepoint, if we
  simply truncate the binlog cache, we lose the part of the binlog cache where
  the update is. If we want to not lose it, we need to write the SAVEPOINT
  command and the ROLLBACK TO SAVEPOINT command to the binlog cache. The latter
  is easy: it's just write at the end of the binlog cache, but the former
  should be *inserted* to the place where the user called SAVEPOINT. The
  solution is that when the user calls SAVEPOINT, we write it to the binlog
  cache (so no need to later insert it). As transactions are never intermixed
  in the binary log (i.e. they are serialized), we won't have conflicts with
  savepoint names when using mysqlbinlog or in the slave SQL thread.
  Then when ROLLBACK TO SAVEPOINT is called, if we updated some
  non-transactional table, we don't truncate the binlog cache but instead write
  ROLLBACK TO SAVEPOINT to it; otherwise we truncate the binlog cache (which
  will chop the SAVEPOINT command from the binlog cache, which is good as in
  that case there is no need to have it in the binlog).
*/

static int binlog_savepoint_set(handlerton *, THD *thd, void *sv) {
  DBUG_TRACE;
  int error = 1;

  String log_query;
  if (log_query.append(STRING_WITH_LEN("SAVEPOINT ")))
    return error;
  else
    append_identifier(thd, &log_query, thd->lex->ident.str,
                      thd->lex->ident.length);

  int errcode = query_error_code(thd, thd->killed == THD::NOT_KILLED);
  Query_log_event qinfo(thd, log_query.c_ptr_safe(), log_query.length(), true,
                        false, true, errcode);
  /*
    We cannot record the position before writing the statement
    because a rollback to a savepoint (.e.g. consider it "S") would
    prevent the savepoint statement (i.e. "SAVEPOINT S") from being
    written to the binary log despite the fact that the server could
    still issue other rollback statements to the same savepoint (i.e.
    "S").
    Given that the savepoint is valid until the server releases it,
    ie, until the transaction commits or it is released explicitly,
    we need to log it anyway so that we don't have "ROLLBACK TO S"
    or "RELEASE S" without the preceding "SAVEPOINT S" in the binary
    log.
  */
  if (!(error = mysql_bin_log.write_event(&qinfo)))
    binlog_trans_log_savepos(thd, (my_off_t *)sv);

  return error;
}

static int binlog_savepoint_rollback(handlerton *, THD *thd, void *sv) {
  DBUG_TRACE;
  binlog_cache_mngr *const cache_mngr = thd_get_cache_mngr(thd);
  my_off_t pos = *(my_off_t *)sv;
  DBUG_ASSERT(pos != ~(my_off_t)0);

  /*
    Write ROLLBACK TO SAVEPOINT to the binlog cache if we have updated some
    non-transactional table. Otherwise, truncate the binlog cache starting
    from the SAVEPOINT command.
  */
  if (trans_cannot_safely_rollback(thd)) {
    String log_query;
    if (log_query.append(STRING_WITH_LEN("ROLLBACK TO ")))
      return 1;
    else {
      /*
        Before writing identifier to the binlog, make sure to
        quote the identifier properly so as to prevent any SQL
        injection on the slave.
      */
      append_identifier(thd, &log_query, thd->lex->ident.str,
                        thd->lex->ident.length);
    }

    int errcode = query_error_code(thd, thd->killed == THD::NOT_KILLED);
    Query_log_event qinfo(thd, log_query.c_ptr_safe(), log_query.length(), true,
                          false, true, errcode);
    return mysql_bin_log.write_event(&qinfo);
  }
  // Otherwise, we truncate the cache
  cache_mngr->trx_cache.restore_savepoint(pos);
  /*
    When a SAVEPOINT is executed inside a stored function/trigger we force the
    pending event to be flushed with a STMT_END_F flag and clear the table maps
    as well to ensure that following DMLs will have a clean state to start
    with. ROLLBACK inside a stored routine has to finalize possibly existing
    current row-based pending event with cleaning up table maps. That ensures
    that following DMLs will have a clean state to start with.
   */
  if (thd->in_sub_stmt) thd->clear_binlog_table_maps();
  return 0;
}

/**
   purge logs, master and slave sides both, related error code
   convertor.
   Called from @c purge_error_message(), @c MYSQL_BIN_LOG::reset_logs()

   @param  res  an error code as used by purging routines

   @return the user level error code ER_*
*/
static uint purge_log_get_error_code(int res) {
  uint errcode = 0;

  switch (res) {
    case 0:
      break;
    case LOG_INFO_EOF:
      errcode = ER_UNKNOWN_TARGET_BINLOG;
      break;
    case LOG_INFO_IO:
      errcode = ER_IO_ERR_LOG_INDEX_READ;
      break;
    case LOG_INFO_INVALID:
      errcode = ER_BINLOG_PURGE_PROHIBITED;
      break;
    case LOG_INFO_SEEK:
      errcode = ER_FSEEK_FAIL;
      break;
    case LOG_INFO_MEM:
      errcode = ER_OUT_OF_RESOURCES;
      break;
    case LOG_INFO_FATAL:
      errcode = ER_BINLOG_PURGE_FATAL_ERR;
      break;
    case LOG_INFO_IN_USE:
      errcode = ER_LOG_IN_USE;
      break;
    case LOG_INFO_EMFILE:
      errcode = ER_BINLOG_PURGE_EMFILE;
      break;
    default:
      errcode = ER_LOG_PURGE_UNKNOWN_ERR;
      break;
  }

  return errcode;
}

/**
  Check whether binlog state allows to safely release MDL locks after
  rollback to savepoint.

  @param thd   The client thread that executes the transaction.

  @return true  - It is safe to release MDL locks.
          false - If it is not.
*/
static bool binlog_savepoint_rollback_can_release_mdl(handlerton *, THD *thd) {
  DBUG_TRACE;
  /**
    If we have not updated any non-transactional tables rollback
    to savepoint will simply truncate binlog cache starting from
    SAVEPOINT command. So it should be safe to release MDL acquired
    after SAVEPOINT command in this case.
  */
  return !trans_cannot_safely_rollback(thd);
}

/**
  Adjust log offset in the binary log file for all running slaves
  This class implements call back function for do_for_all_thd().
  It is called for each thd in thd list to adjust offset.
*/
class Adjust_offset : public Do_THD_Impl {
 public:
  Adjust_offset(my_off_t value) : m_purge_offset(value) {}
  virtual void operator()(THD *thd) {
    LOG_INFO *linfo;
    mysql_mutex_lock(&thd->LOCK_thd_data);
    if ((linfo = thd->current_linfo)) {
      /*
        Index file offset can be less that purge offset only if
        we just started reading the index file. In that case
        we have nothing to adjust.
      */
      if (linfo->index_file_offset < m_purge_offset)
        linfo->fatal = (linfo->index_file_offset != 0);
      else
        linfo->index_file_offset -= m_purge_offset;
    }
    mysql_mutex_unlock(&thd->LOCK_thd_data);
  }

 private:
  my_off_t m_purge_offset;
};

/*
  Adjust the position pointer in the binary log file for all running slaves.

  SYNOPSIS
    adjust_linfo_offsets()
    purge_offset	Number of bytes removed from start of log index file

  NOTES
    - This is called when doing a PURGE when we delete lines from the
      index log file.

  REQUIREMENTS
    - Before calling this function, we have to ensure that no threads are
      using any binary log file before purge_offset.

  TODO
    - Inform the slave threads that they should sync the position
      in the binary log file with flush_relay_log_info.
      Now they sync is done for next read.
*/
static void adjust_linfo_offsets(my_off_t purge_offset) {
  Adjust_offset adjust_offset(purge_offset);
  Global_THD_manager::get_instance()->do_for_all_thd(&adjust_offset);
}

/**
  This class implements Call back function for do_for_all_thd().
  It is called for each thd in thd list to count
  threads using bin log file
*/

class Log_in_use : public Do_THD_Impl {
 public:
  Log_in_use(const char *value) : m_log_name(value), m_count(0) {
    m_log_name_len = strlen(m_log_name) + 1;
  }
  virtual void operator()(THD *thd) {
    LOG_INFO *linfo;
    mysql_mutex_lock(&thd->LOCK_thd_data);
    if ((linfo = thd->current_linfo)) {
      if (!strncmp(m_log_name, linfo->log_file_name, m_log_name_len)) {
        LogErr(WARNING_LEVEL, ER_BINLOG_FILE_BEING_READ_NOT_PURGED, m_log_name,
               thd->thread_id());
        m_count++;
      }
    }
    mysql_mutex_unlock(&thd->LOCK_thd_data);
  }
  int get_count() { return m_count; }

 private:
  const char *m_log_name;
  size_t m_log_name_len;
  int m_count;
};

static int log_in_use(const char *log_name) {
  Log_in_use log_in_use(log_name);
#ifndef DBUG_OFF
  if (current_thd)
    DEBUG_SYNC(current_thd, "purge_logs_after_lock_index_before_thread_count");
#endif
  Global_THD_manager::get_instance()->do_for_all_thd(&log_in_use);
  return log_in_use.get_count();
}

static bool purge_error_message(THD *thd, int res) {
  uint errcode;

  if ((errcode = purge_log_get_error_code(res)) != 0) {
    my_error(errcode, MYF(0));
    return true;
  }
  my_ok(thd);
  return false;
}

bool is_transaction_empty(THD *thd) {
  DBUG_TRACE;
  int rw_ha_count = check_trx_rw_engines(thd, Transaction_ctx::SESSION);
  rw_ha_count += check_trx_rw_engines(thd, Transaction_ctx::STMT);
  return rw_ha_count == 0;
}

int check_trx_rw_engines(THD *thd, Transaction_ctx::enum_trx_scope trx_scope) {
  DBUG_TRACE;

  int rw_ha_count = 0;
  Ha_trx_info *ha_list =
      (Ha_trx_info *)thd->get_transaction()->ha_trx_info(trx_scope);

  for (Ha_trx_info *ha_info = ha_list; ha_info; ha_info = ha_info->next()) {
    if (ha_info->is_trx_read_write()) ++rw_ha_count;
  }
  return rw_ha_count;
}

bool is_empty_transaction_in_binlog_cache(const THD *thd) {
  DBUG_TRACE;

  binlog_cache_mngr *const cache_mngr = thd_get_cache_mngr(thd);
  if (cache_mngr != nullptr && cache_mngr->has_empty_transaction()) {
    return true;
  }

  return false;
}

/**
  This function checks if a transactional table was updated by the
  current transaction.

  @param thd The client thread that executed the current statement.
  @return
    @c true if a transactional table was updated, @c false otherwise.
*/
bool trans_has_updated_trans_table(const THD *thd) {
  binlog_cache_mngr *const cache_mngr = thd_get_cache_mngr(thd);

  return (cache_mngr ? !cache_mngr->trx_cache.is_binlog_empty() : 0);
}

/**
  This function checks if a transactional table was updated by the
  current statement.

  @param ha_list Registered storage engine handler list.
  @return
    @c true if a transactional table was updated, @c false otherwise.
*/
bool stmt_has_updated_trans_table(Ha_trx_info *ha_list) {
  const Ha_trx_info *ha_info;
  for (ha_info = ha_list; ha_info; ha_info = ha_info->next()) {
    if (ha_info->is_trx_read_write() && ha_info->ht() != binlog_hton)
      return (true);
  }
  return (false);
}

/**
  This function checks if a transaction, either a multi-statement
  or a single statement transaction is about to commit or not.

  @param thd The client thread that executed the current statement.
  @param all Committing a transaction (i.e. true) or a statement
             (i.e. false).
  @return
    @c true if committing a transaction, otherwise @c false.
*/
bool ending_trans(THD *thd, const bool all) {
  return (all || ending_single_stmt_trans(thd, all));
}

/**
  This function checks if a single statement transaction is about
  to commit or not.

  @param thd The client thread that executed the current statement.
  @param all Committing a transaction (i.e. true) or a statement
             (i.e. false).
  @return
    @c true if committing a single statement transaction, otherwise
    @c false.
*/
bool ending_single_stmt_trans(THD *thd, const bool all) {
  return (!all && !thd->in_multi_stmt_transaction_mode());
}

/**
  This function checks if a transaction cannot be rolled back safely.

  @param thd The client thread that executed the current statement.
  @return
    @c true if cannot be safely rolled back, @c false otherwise.
*/
bool trans_cannot_safely_rollback(const THD *thd) {
  binlog_cache_mngr *const cache_mngr = thd_get_cache_mngr(thd);

  return cache_mngr->trx_cache.cannot_rollback();
}

/**
  This function checks if current statement cannot be rollded back safely.

  @param thd The client thread that executed the current statement.
  @return
    @c true if cannot be safely rolled back, @c false otherwise.
*/
bool stmt_cannot_safely_rollback(const THD *thd) {
  return thd->get_transaction()->cannot_safely_rollback(Transaction_ctx::STMT);
}

/**
  Execute a PURGE BINARY LOGS TO @<log@> command.

  @param thd Pointer to THD object for the client thread executing the
  statement.

  @param to_log Name of the last log to purge.

  @retval false success
  @retval true failure
*/
bool purge_master_logs(THD *thd, const char *to_log) {
  char search_file_name[FN_REFLEN];
  if (!mysql_bin_log.is_open()) {
    my_ok(thd);
    return false;
  }

  mysql_bin_log.make_log_name(search_file_name, to_log);
  return purge_error_message(
      thd, mysql_bin_log.purge_logs(
               search_file_name, false, true /*need_lock_index=true*/,
               true /*need_update_threads=true*/, nullptr, false));
}

/**
  Execute a PURGE BINARY LOGS BEFORE @<date@> command.

  @param thd Pointer to THD object for the client thread executing the
  statement.

  @param purge_time Date before which logs should be purged.

  @retval false success
  @retval true failure
*/
bool purge_master_logs_before_date(THD *thd, time_t purge_time) {
  if (!mysql_bin_log.is_open()) {
    my_ok(thd);
    return false;
  }
  return purge_error_message(
      thd, mysql_bin_log.purge_logs_before_date(purge_time, false));
}

/*
  Helper function to get the error code of the query to be binlogged.
 */
int query_error_code(const THD *thd, bool not_killed) {
  int error;

  if (not_killed) {
    error = thd->is_error() ? thd->get_stmt_da()->mysql_errno() : 0;

    /* thd->get_stmt_da()->sql_errno() might be ER_SERVER_SHUTDOWN or
       ER_QUERY_INTERRUPTED, So here we need to make sure that error
       is not set to these errors when specified not_killed by the
       caller.
    */
    if (error == ER_SERVER_SHUTDOWN || error == ER_QUERY_INTERRUPTED) error = 0;
  } else
    error = thd->killed;

  return error;
}

/**
  Copy content of 'from' file from offset to 'to' file.

  - We do the copy outside of the IO_CACHE as the cache
  buffers would just make things slower and more complicated.
  In most cases the copy loop should only do one read.

  @param from          File to copy.
  @param to            File to copy to.
  @param offset        Offset in 'from' file.


  @retval
    0    ok
  @retval
    -1    error
*/
static bool copy_file(IO_CACHE *from, IO_CACHE *to, my_off_t offset) {
  int bytes_read;
  uchar io_buf[IO_SIZE * 2];
  DBUG_TRACE;

  mysql_file_seek(from->file, offset, MY_SEEK_SET, MYF(0));
  while (true) {
    if ((bytes_read = (int)mysql_file_read(from->file, io_buf, sizeof(io_buf),
                                           MYF(MY_WME))) < 0)
      goto err;
    if (DBUG_EVALUATE_IF("fault_injection_copy_part_file", 1, 0))
      bytes_read = bytes_read / 2;
    if (!bytes_read) break;  // end of file
    if (mysql_file_write(to->file, io_buf, bytes_read, MYF(MY_WME | MY_NABP)))
      goto err;
  }

  return false;

err:
  return true;
}

/**
   Load data's io cache specific hook to be executed
   before a chunk of data is being read into the cache's buffer
   The fuction instantianates and writes into the binlog
   replication events along LOAD DATA processing.

   @param file  pointer to io-cache
   @retval 0 success
   @retval 1 failure
*/
int log_loaded_block(IO_CACHE *file) {
  DBUG_TRACE;
  LOAD_FILE_INFO *lf_info;
  uint block_len;
  /* buffer contains position where we started last read */
  uchar *buffer = (uchar *)my_b_get_buffer_start(file);
  uint max_event_size = current_thd->variables.max_allowed_packet;
  lf_info = (LOAD_FILE_INFO *)file->arg;
  if (lf_info->thd->is_current_stmt_binlog_format_row()) return 0;
  if (lf_info->last_pos_in_file != HA_POS_ERROR &&
      lf_info->last_pos_in_file >= my_b_get_pos_in_file(file))
    return 0;

  for (block_len = (uint)(my_b_get_bytes_in_buffer(file)); block_len > 0;
       buffer += min(block_len, max_event_size),
      block_len -= min(block_len, max_event_size)) {
    lf_info->last_pos_in_file = my_b_get_pos_in_file(file);
    if (lf_info->logged_data_file) {
      Append_block_log_event a(lf_info->thd, lf_info->thd->db().str, buffer,
                               min(block_len, max_event_size),
                               lf_info->log_delayed);
      if (mysql_bin_log.write_event(&a)) return 1;
    } else {
      Begin_load_query_log_event b(lf_info->thd, lf_info->thd->db().str, buffer,
                                   min(block_len, max_event_size),
                                   lf_info->log_delayed);
      if (mysql_bin_log.write_event(&b)) return 1;
      lf_info->logged_data_file = true;
    }
  }
  return 0;
}

/* Helper function for SHOW BINLOG/RELAYLOG EVENTS */
template <class BINLOG_FILE_READER>
bool show_binlog_events(THD *thd, MYSQL_BIN_LOG *binary_log) {
  Protocol *protocol = thd->get_protocol();
  List<Item> field_list;
  const char *errmsg = nullptr;
  LOG_INFO linfo;

  DBUG_TRACE;

  DBUG_ASSERT(thd->lex->sql_command == SQLCOM_SHOW_BINLOG_EVENTS ||
              thd->lex->sql_command == SQLCOM_SHOW_RELAYLOG_EVENTS);

  if (binary_log->is_open()) {
    LEX_MASTER_INFO *lex_mi = &thd->lex->mi;
    SELECT_LEX_UNIT *unit = thd->lex->unit;
    ha_rows event_count, limit_start, limit_end;
    my_off_t pos =
        max<my_off_t>(BIN_LOG_HEADER_SIZE, lex_mi->pos);  // user-friendly
    char search_file_name[FN_REFLEN], *name;
    const char *log_file_name = lex_mi->log_file_name;

    unit->set_limit(thd, thd->lex->current_select());
    limit_start = unit->offset_limit_cnt;
    limit_end = unit->select_limit_cnt;

    name = search_file_name;
    if (log_file_name)
      binary_log->make_log_name(search_file_name, log_file_name);
    else
      name = 0;  // Find first log

    linfo.index_file_offset = 0;

    if (binary_log->find_log_pos(&linfo, name, true /*need_lock_index=true*/)) {
      errmsg = "Could not find target log";
      goto err;
    }

    mysql_mutex_lock(&thd->LOCK_thd_data);
    thd->current_linfo = &linfo;
    mysql_mutex_unlock(&thd->LOCK_thd_data);

    BINLOG_FILE_READER binlog_file_reader(
        opt_master_verify_checksum,
        std::max(thd->variables.max_allowed_packet,
                 binlog_row_event_max_size + MAX_LOG_EVENT_HEADER));

    if (binlog_file_reader.open(linfo.log_file_name, pos)) {
      errmsg = binlog_file_reader.get_error_str();
      goto err;
    }

    /*
      Adjust the pos to the correct starting offset of an event after the
      specified position if it is an invalid starting offset.
    */
    pos = binlog_file_reader.position();

    /*
      For 'in-active' binlog file, it is safe to read all events in it. But
      for 'active' binlog file, it is only safe to read the events before
      get_binlog_end_pos().

      Binlog rotation may happen after calling is_active(). In this case,
      end_pos will NOT be set to 0 while the file is actually not 'active'.
      It is safe, since 'end_pos' still expresses a correct position.
    */
    my_off_t end_pos = binary_log->get_binlog_end_pos();
    if (!binary_log->is_active(linfo.log_file_name)) end_pos = 0;

    DEBUG_SYNC(thd, "after_show_binlog_event_found_file");
    for (event_count = 0; event_count < limit_end; event_count++) {
      Log_event *ev = binlog_file_reader.read_event_object();
      if (ev == nullptr) {
        if (binlog_file_reader.has_fatal_error())
          errmsg = binlog_file_reader.get_error_str();
        break;
      }

      DEBUG_SYNC(thd, "wait_in_show_binlog_events_loop");
      if (event_count >= limit_start &&
          ev->net_send(protocol, linfo.log_file_name, pos)) {
        errmsg = "Net error";
        delete ev;
        goto err;
      }
      delete ev;
      pos = binlog_file_reader.position();
      if (end_pos > 0 && pos >= end_pos) break;
    }
  }
  // Check that linfo is still on the function scope.
  DEBUG_SYNC(thd, "after_show_binlog_events");

err:
  if (errmsg) {
    if (thd->lex->sql_command == SQLCOM_SHOW_RELAYLOG_EVENTS)
      my_error(ER_ERROR_WHEN_EXECUTING_COMMAND, MYF(0), "SHOW RELAYLOG EVENTS",
               errmsg);
    else
      my_error(ER_ERROR_WHEN_EXECUTING_COMMAND, MYF(0), "SHOW BINLOG EVENTS",
               errmsg);
  } else
    my_eof(thd);

  mysql_mutex_lock(&thd->LOCK_thd_data);
  thd->current_linfo = 0;
  mysql_mutex_unlock(&thd->LOCK_thd_data);
  return errmsg != nullptr;
}

bool show_binlog_events(THD *thd, MYSQL_BIN_LOG *binary_log) {
  if (binary_log->is_relay_log)
    return show_binlog_events<Relaylog_file_reader>(thd, binary_log);
  return show_binlog_events<Binlog_file_reader>(thd, binary_log);
}

/**
  Execute a SHOW BINLOG EVENTS statement.

  @param thd Pointer to THD object for the client thread executing the
  statement.

  @retval false success
  @retval true failure
*/
bool mysql_show_binlog_events(THD *thd) {
  List<Item> field_list;
  DBUG_TRACE;

  DBUG_ASSERT(thd->lex->sql_command == SQLCOM_SHOW_BINLOG_EVENTS);

  Log_event::init_show_field_list(&field_list);
  if (thd->send_result_metadata(&field_list,
                                Protocol::SEND_NUM_ROWS | Protocol::SEND_EOF))
    return true;

  /*
    Wait for handlers to insert any pending information
    into the binlog.  For e.g. ndb which updates the binlog asynchronously
    this is needed so that the uses sees all its own commands in the binlog
  */
  ha_binlog_wait(thd);

  return show_binlog_events(thd, &mysql_bin_log);
}

MYSQL_BIN_LOG::MYSQL_BIN_LOG(uint *sync_period, bool relay_log)
    : name(nullptr),
      write_error(false),
      inited(false),
      m_binlog_file(new Binlog_ofile()),
      m_key_LOCK_log(key_LOG_LOCK_log),
      bytes_written(0),
      file_id(1),
      sync_period_ptr(sync_period),
      sync_counter(0),
      is_relay_log(relay_log),
      checksum_alg_reset(binary_log::BINLOG_CHECKSUM_ALG_UNDEF),
      relay_log_checksum_alg(binary_log::BINLOG_CHECKSUM_ALG_UNDEF),
      previous_gtid_set_relaylog(nullptr),
      is_rotating_caused_by_incident(false) {
  /*
    We don't want to initialize locks here as such initialization depends on
    safe_mutex (when using safe_mutex) which depends on MY_INIT(), which is
    called only in main(). Doing initialization here would make it happen
    before main().
  */
  index_file_name[0] = 0;
}

MYSQL_BIN_LOG::~MYSQL_BIN_LOG() { delete m_binlog_file; }

/* this is called only once */

void MYSQL_BIN_LOG::cleanup() {
  DBUG_TRACE;
  if (inited) {
    inited = false;
    close(LOG_CLOSE_INDEX | LOG_CLOSE_STOP_EVENT, true /*need_lock_log=true*/,
          true /*need_lock_index=true*/);
    mysql_mutex_destroy(&LOCK_log);
    mysql_mutex_destroy(&LOCK_index);
    mysql_mutex_destroy(&LOCK_commit);
    mysql_mutex_destroy(&LOCK_sync);
    mysql_mutex_destroy(&LOCK_binlog_end_pos);
    mysql_mutex_destroy(&LOCK_xids);
    mysql_cond_destroy(&update_cond);
    mysql_cond_destroy(&m_prep_xids_cond);
    if (!is_relay_log) {
      Commit_stage_manager::get_instance().deinit();
    }
  }

  delete m_binlog_file;
  m_binlog_file = nullptr;
}

void MYSQL_BIN_LOG::init_pthread_objects() {
  DBUG_ASSERT(inited == 0);
  inited = true;

  mysql_mutex_init(m_key_LOCK_log, &LOCK_log, MY_MUTEX_INIT_SLOW);
  mysql_mutex_init(m_key_LOCK_index, &LOCK_index, MY_MUTEX_INIT_SLOW);
  mysql_mutex_init(m_key_LOCK_commit, &LOCK_commit, MY_MUTEX_INIT_FAST);
  mysql_mutex_init(m_key_LOCK_sync, &LOCK_sync, MY_MUTEX_INIT_FAST);
  mysql_mutex_init(m_key_LOCK_binlog_end_pos, &LOCK_binlog_end_pos,
                   MY_MUTEX_INIT_FAST);
  mysql_mutex_init(m_key_LOCK_xids, &LOCK_xids, MY_MUTEX_INIT_FAST);
  mysql_cond_init(m_key_update_cond, &update_cond);
  mysql_cond_init(m_key_prep_xids_cond, &m_prep_xids_cond);
  if (!is_relay_log) {
    Commit_stage_manager::get_instance().init(
        m_key_LOCK_flush_queue, m_key_LOCK_sync_queue, m_key_LOCK_commit_queue,
        m_key_LOCK_done, m_key_COND_done);
  }
}

/**
  Check if a string is a valid number.

  @param str			String to test
  @param res			Store value here
  @param allow_wildcards	Set to 1 if we should ignore '%' and '_'

  @note
    For the moment the allow_wildcards argument is not used
    Should be moved to some other file.

  @retval
    1	String is a number
  @retval
    0	String is not a number
*/

static bool is_number(const char *str, ulong *res, bool allow_wildcards) {
  int flag;
  const char *start;
  DBUG_TRACE;

  flag = 0;
  start = str;
  while (*str++ == ' ')
    ;
  if (*--str == '-' || *str == '+') str++;
  while (my_isdigit(files_charset_info, *str) ||
         (allow_wildcards && (*str == wild_many || *str == wild_one))) {
    flag = 1;
    str++;
  }
  if (*str == '.') {
    for (str++; my_isdigit(files_charset_info, *str) ||
                (allow_wildcards && (*str == wild_many || *str == wild_one));
         str++, flag = 1)
      ;
  }
  if (*str != 0 || flag == 0) return false;
  if (res) *res = atol(start);
  return true; /* Number ok */
} /* is_number */

/**
  Find a unique filename for 'filename.#'.

  Set '#' to the highest existing log file extension plus one.

  This function will return nonzero if: (i) the generated name
  exceeds FN_REFLEN; (ii) if the number of extensions is exhausted;
  or (iii) some other error happened while examining the filesystem.

  @return
    nonzero if not possible to get unique filename.
*/

static int find_uniq_filename(char *name, uint32 new_index_number) {
  uint i;
  char buff[FN_REFLEN], ext_buf[FN_REFLEN];
  MY_DIR *dir_info = nullptr;
  struct fileinfo *file_info;
  ulong max_found = 0, next = 0, number = 0;
  size_t buf_length, length;
  char *start, *end;
  int error = 0;
  DBUG_TRACE;

  length = dirname_part(buff, name, &buf_length);
  start = name + length;
  end = strend(start);

  *end = '.';
  length = (size_t)(end - start + 1);

  if ((DBUG_EVALUATE_IF(
          "error_unique_log_filename", 1,
          !(dir_info =
                my_dir(buff, MYF(MY_DONT_SORT)))))) {  // This shouldn't happen
    my_stpcpy(end, ".1");                              // use name+1
    return 1;
  }
  file_info = dir_info->dir_entry;
  for (i = dir_info->number_off_files; i--; file_info++) {
    if (strncmp(file_info->name, start, length) == 0 &&
        is_number(file_info->name + length, &number, false)) {
      max_found = std::max(max_found, number);
    }
  }
  my_dirend(dir_info);

  /* check if reached the maximum possible extension number */
  if (max_found >= MAX_LOG_UNIQUE_FN_EXT) {
    LogErr(ERROR_LEVEL, ER_BINLOG_FILE_EXTENSION_NUMBER_EXHAUSTED, max_found);
    error = 1;
    goto end;
  }

  if (new_index_number > 0) {
    /*
      If "new_index_number" was specified, this means we are handling a
      "RESET MASTER TO" command and the binary log was already purged
      so max_found should be 0.
    */
    DBUG_ASSERT(max_found == 0);
    next = new_index_number;
  } else
    next = max_found + 1;
  if (sprintf(ext_buf, "%06lu", next) < 0) {
    error = 1;
    goto end;
  }
  *end++ = '.';

  /*
    Check if the generated extension size + the file name exceeds the
    buffer size used. If one did not check this, then the filename might be
    truncated, resulting in error.
   */
  if (((strlen(ext_buf) + (end - name)) >= FN_REFLEN)) {
    LogErr(ERROR_LEVEL, ER_BINLOG_FILE_NAME_TOO_LONG, name, ext_buf,
           (strlen(ext_buf) + (end - name)));
    error = 1;
    goto end;
  }

  if (sprintf(end, "%06lu", next) < 0) {
    error = 1;
    goto end;
  }

  /* print warning if reaching the end of available extensions. */
  if (next > MAX_ALLOWED_FN_EXT_RESET_MASTER)
    LogErr(WARNING_LEVEL, ER_BINLOG_FILE_EXTENSION_NUMBER_RUNNING_LOW, next,
           (MAX_LOG_UNIQUE_FN_EXT - next));

end:
  return error;
}

int MYSQL_BIN_LOG::generate_new_name(char *new_name, const char *log_name,
                                     uint32 new_index_number) {
  fn_format(new_name, log_name, mysql_data_home, "", 4);
  if (!fn_ext(log_name)[0]) {
    if (find_uniq_filename(new_name, new_index_number)) {
      if (current_thd != nullptr)
        my_printf_error(ER_NO_UNIQUE_LOGFILE,
                        ER_THD(current_thd, ER_NO_UNIQUE_LOGFILE),
                        MYF(ME_FATALERROR), log_name);
      LogErr(ERROR_LEVEL, ER_FAILED_TO_GENERATE_UNIQUE_LOGFILE, log_name);
      return 1;
    }
  }
  return 0;
}

/**
  @todo
  The following should be using fn_format();  We just need to
  first change fn_format() to cut the file name if it's too long.
*/
const char *MYSQL_BIN_LOG::generate_name(const char *log_name,
                                         const char *suffix, char *buff) {
  if (!log_name || !log_name[0]) {
    if (is_relay_log || log_bin_supplied)
      strmake(buff, default_logfile_name, FN_REFLEN - strlen(suffix) - 1);
    else
      strmake(buff, default_binlogfile_name, FN_REFLEN - strlen(suffix) - 1);

    return (const char *)fn_format(buff, buff, "", suffix,
                                   MYF(MY_REPLACE_EXT | MY_REPLACE_DIR));
  }
  // get rid of extension to avoid problems

  const char *p = fn_ext(log_name);
  uint length = (uint)(p - log_name);
  strmake(buff, log_name, min<size_t>(length, FN_REFLEN - 1));
  return (const char *)buff;
}

bool MYSQL_BIN_LOG::init_and_set_log_file_name(const char *log_name,
                                               const char *new_name,
                                               uint32 new_index_number) {
  if (new_name && !my_stpcpy(log_file_name, new_name))
    return true;
  else if (!new_name &&
           generate_new_name(log_file_name, log_name, new_index_number))
    return true;

  return false;
}

/**
  Open the logfile and init IO_CACHE.

  @param log_file_key        The file instrumentation key for this file
  @param log_name            The name of the log to open
  @param new_name            The new name for the logfile.
                             NULL forces generate_new_name() to be called.
  @param new_index_number    The binary log file index number to start from
                             after the RESET MASTER TO command is called.

  @return true if error, false otherwise.
*/

bool MYSQL_BIN_LOG::open(PSI_file_key log_file_key, const char *log_name,
                         const char *new_name, uint32 new_index_number) {
  DBUG_TRACE;
  bool ret = false;

  write_error = false;
  myf flags = MY_WME | MY_NABP | MY_WAIT_IF_FULL;
  if (is_relay_log) flags = flags | MY_REPORT_WAITING_IF_FULL;

  if (!(name = my_strdup(key_memory_MYSQL_LOG_name, log_name, MYF(MY_WME)))) {
    goto err;
  }

  if (init_and_set_log_file_name(name, new_name, new_index_number) ||
      DBUG_EVALUATE_IF("fault_injection_init_name", 1, 0))
    goto err;

  db[0] = 0;

  /* Keep the key for reopen */
  m_log_file_key = log_file_key;

  /*
    LOCK_sync guarantees that no thread is calling m_binlog_file to sync data
    to disk when another thread is opening the new file
    (FLUSH LOG or RESET MASTER).
  */
  if (!is_relay_log) mysql_mutex_lock(&LOCK_sync);

  ret = m_binlog_file->open(log_file_key, log_file_name, flags);

  if (!is_relay_log) mysql_mutex_unlock(&LOCK_sync);

  if (ret) goto err;

  atomic_log_state = LOG_OPENED;
  return false;

err:
  if (binlog_error_action == ABORT_SERVER) {
    exec_binlog_error_action_abort(
        "Either disk is full, file system is read only or "
        "there was an encryption error while opening the binlog. "
        "Aborting the server.");
  } else
    LogErr(ERROR_LEVEL, ER_BINLOG_CANT_OPEN_FOR_LOGGING, log_name, errno);

  my_free(name);
  name = nullptr;
  atomic_log_state = LOG_CLOSED;
  return true;
}

bool MYSQL_BIN_LOG::open_index_file(const char *index_file_name_arg,
                                    const char *log_name,
                                    bool need_lock_index) {
  bool error = false;
  File index_file_nr = -1;
  if (need_lock_index)
    mysql_mutex_lock(&LOCK_index);
  else
    mysql_mutex_assert_owner(&LOCK_index);

  /*
    First open of this class instance
    Create an index file that will hold all file names uses for logging.
    Add new entries to the end of it.
  */
  myf opt = MY_UNPACK_FILENAME;

  if (my_b_inited(&index_file)) goto end;

  if (!index_file_name_arg) {
    index_file_name_arg = log_name;  // Use same basename for index file
    opt = MY_UNPACK_FILENAME | MY_REPLACE_EXT;
  }
  fn_format(index_file_name, index_file_name_arg, mysql_data_home, ".index",
            opt);

  if (set_crash_safe_index_file_name(index_file_name_arg)) {
    error = true;
    goto end;
  }

  /*
    We need move crash_safe_index_file to index_file if the index_file
    does not exist and crash_safe_index_file exists when mysqld server
    restarts.
  */
  if (my_access(index_file_name, F_OK) &&
      !my_access(crash_safe_index_file_name, F_OK) &&
      my_rename(crash_safe_index_file_name, index_file_name, MYF(MY_WME))) {
    LogErr(ERROR_LEVEL, ER_BINLOG_CANT_MOVE_TMP_TO_INDEX,
           "MYSQL_BIN_LOG::open_index_file");
    error = true;
    goto end;
  }

  if ((index_file_nr = mysql_file_open(m_key_file_log_index, index_file_name,
                                       O_RDWR | O_CREAT, MYF(MY_WME))) < 0 ||
      mysql_file_sync(index_file_nr, MYF(MY_WME)) ||
      init_io_cache_ext(&index_file, index_file_nr, IO_SIZE, READ_CACHE,
                        mysql_file_seek(index_file_nr, 0L, MY_SEEK_END, MYF(0)),
                        false, MYF(MY_WME | MY_WAIT_IF_FULL),
                        m_key_file_log_index_cache) ||
      DBUG_EVALUATE_IF("fault_injection_openning_index", 1, 0)) {
    /*
      TODO: all operations creating/deleting the index file or a log, should
      call my_sync_dir() or my_sync_dir_by_file() to be durable.
      TODO: file creation should be done with mysql_file_create()
      not mysql_file_open().
    */
    if (index_file_nr >= 0) mysql_file_close(index_file_nr, MYF(0));
    error = true;
    goto end;
  }

  /*
    Sync the index by purging any binary log file that is not registered.
    In other words, either purge binary log files that were removed from
    the index but not purged from the file system due to a crash or purge
    any binary log file that was created but not register in the index
    due to a crash.
  */

  if (set_purge_index_file_name(index_file_name_arg) ||
      open_purge_index_file(false) ||
      purge_index_entry(nullptr, nullptr, false) || close_purge_index_file() ||
      DBUG_EVALUATE_IF("fault_injection_recovering_index", 1, 0)) {
    LogErr(ERROR_LEVEL, ER_BINLOG_FAILED_TO_SYNC_INDEX_FILE);
    error = true;
    goto end;
  }

end:
  if (need_lock_index) mysql_mutex_unlock(&LOCK_index);
  return error;
}

/**
  Add the GTIDs from the given relaylog file and also
  update the IO thread transaction parser.

  @param filename Relaylog file to read from.
  @param retrieved_gtids Gtid_set to store the GTIDs found on the relaylog file.
  @param verify_checksum Set to true to verify event checksums.
  @param trx_parser The transaction boundary parser to be used in order to
  only add a GTID to the gtid_set after ensuring the transaction is fully
  stored on the relay log.
  @param partial_trx The trx_monitoring_info of the last incomplete transaction
  found in the relay log.

  @retval false The file was successfully read and all GTIDs from
  Previous_gtids and Gtid_log_event from complete transactions were added to
  the retrieved_set.
  @retval true There was an error during the procedure.
*/
static bool read_gtids_and_update_trx_parser_from_relaylog(
    const char *filename, Gtid_set *retrieved_gtids, bool verify_checksum,
    Transaction_boundary_parser *trx_parser,
    Gtid_monitoring_info *partial_trx) {
  DBUG_TRACE;
  DBUG_PRINT("info", ("Opening file %s", filename));

  DBUG_ASSERT(retrieved_gtids != nullptr);
  DBUG_ASSERT(trx_parser != nullptr);
#ifndef DBUG_OFF
  unsigned long event_counter = 0;
#endif
  bool error = false;

  Relaylog_file_reader relaylog_file_reader(verify_checksum);
  if (relaylog_file_reader.open(filename)) {
    LogErr(ERROR_LEVEL, ER_BINLOG_FILE_OPEN_FAILED,
           relaylog_file_reader.get_error_str());

    /*
      As read_gtids_from_binlog() will not throw error on truncated
      relaylog files, we should do the same here in order to keep the
      current behavior.
    */
    if (relaylog_file_reader.get_error_type() ==
        Binlog_read_error::CANNOT_GET_FILE_PASSWORD)
      error = true;
    return error;
  }

  Log_event *ev = nullptr;
  bool seen_prev_gtids = false;
  ulong data_len = 0;

  while (!error && (ev = relaylog_file_reader.read_event_object()) != nullptr) {
    DBUG_PRINT("info", ("Read event of type %s", ev->get_type_str()));
#ifndef DBUG_OFF
    event_counter++;
#endif

    data_len = uint4korr(ev->temp_buf + EVENT_LEN_OFFSET);

    bool info_error{false};
    binary_log::Log_event_basic_info log_event_info;
    std::tie(info_error, log_event_info) = extract_log_event_basic_info(
        ev->temp_buf, data_len,
        relaylog_file_reader.format_description_event());

    if (info_error || trx_parser->feed_event(log_event_info, false)) {
      /*
        The transaction boundary parser found an error while parsing a
        sequence of events from the relaylog. As we don't know if the
        parsing has started from a reliable point (it might started in
        a relay log file that begins with the rest of a transaction
        that started in a previous relay log file), it is better to do
        nothing in this case. The boundary parser will fix itself once
        finding an event that represent a transaction boundary.

        Suppose the following relaylog:

         rl-bin.000011 | rl-bin.000012 | rl-bin.000013 | rl-bin-000014
        ---------------+---------------+---------------+---------------
         PREV_GTIDS    | PREV_GTIDS    | PREV_GTIDS    | PREV_GTIDS
         (empty)       | (UUID:1-2)    | (UUID:1-2)    | (UUID:1-2)
        ---------------+---------------+---------------+---------------
         XID           | QUERY(INSERT) | QUERY(INSERT) | XID
        ---------------+---------------+---------------+---------------
         GTID(UUID:2)  |
        ---------------+
         QUERY(CREATE  |
         TABLE t1 ...) |
        ---------------+
         GTID(UUID:3)  |
        ---------------+
         QUERY(BEGIN)  |
        ---------------+

        As it is impossible to determine the current Retrieved_Gtid_Set by only
        looking to the PREVIOUS_GTIDS on the last relay log file, and scanning
        events on it, we tried to find a relay log file that contains at least
        one GTID event during the backwards search.

        In the example, we will find a GTID only in rl-bin.000011, as the
        UUID:3 transaction was spanned across 4 relay log files.

        The transaction spanning can be caused by "FLUSH RELAY LOGS" commands
        on slave while it is queuing the transaction.

        So, in order to correctly add UUID:3 into Retrieved_Gtid_Set, we need
        to parse the relay log starting on the file we found the last GTID
        queued to know if the transaction was fully retrieved or not.

        Start scanning rl-bin.000011 after resetting the transaction parser
        will generate an error, as XID event is only expected inside a DML,
        but in this case, we can ignore this error and reset the parser.
      */
      trx_parser->reset();
      /*
        We also have to discard the GTID of the partial transaction that was
        not finished if there is one. This is needed supposing that an
        incomplete transaction was replicated with a GTID.

        GTID(1), QUERY(BEGIN), QUERY(INSERT), ANONYMOUS_GTID, QUERY(DROP ...)

        In the example above, without cleaning the partial_trx,
        the GTID(1) would be added to the Retrieved_Gtid_Set after the
        QUERY(DROP ...) event.

        GTID(1), QUERY(BEGIN), QUERY(INSERT), GTID(2), QUERY(DROP ...)

        In the example above the GTID(1) will also be discarded as the
        GTID(1) transaction is not complete.
      */
      if (partial_trx->is_processing_trx_set()) {
        DBUG_PRINT("info", ("Discarding Gtid(%d, %lld) as the transaction "
                            "wasn't complete and we found an error in the"
                            "transaction boundary parser.",
                            partial_trx->get_processing_trx_gtid()->sidno,
                            partial_trx->get_processing_trx_gtid()->gno));
        partial_trx->clear_processing_trx();
      }
    }

    switch (ev->get_type_code()) {
      case binary_log::FORMAT_DESCRIPTION_EVENT:
      case binary_log::ROTATE_EVENT:
        // do nothing; just accept this event and go to next
        break;
      case binary_log::PREVIOUS_GTIDS_LOG_EVENT: {
        seen_prev_gtids = true;
        // add events to sets
        Previous_gtids_log_event *prev_gtids_ev =
            (Previous_gtids_log_event *)ev;
        if (prev_gtids_ev->add_to_set(retrieved_gtids) != 0) {
          error = true;
          break;
        }
#ifndef DBUG_OFF
        char *prev_buffer = prev_gtids_ev->get_str(nullptr, nullptr);
        DBUG_PRINT("info", ("Got Previous_gtids from file '%s': Gtid_set='%s'.",
                            filename, prev_buffer));
        my_free(prev_buffer);
#endif
        break;
      }
      case binary_log::GTID_LOG_EVENT: {
        /* If we didn't find any PREVIOUS_GTIDS in this file */
        if (!seen_prev_gtids) {
          my_error(ER_BINLOG_LOGICAL_CORRUPTION, MYF(0), filename,
                   "The first global transaction identifier was read, but "
                   "no other information regarding identifiers existing "
                   "on the previous log files was found.");
          error = true;
          break;
        }

        Gtid_log_event *gtid_ev = (Gtid_log_event *)ev;
        rpl_sidno sidno = gtid_ev->get_sidno(retrieved_gtids->get_sid_map());
        ulonglong immediate_commit_timestamp =
            gtid_ev->immediate_commit_timestamp;
        longlong original_commit_timestamp = gtid_ev->original_commit_timestamp;

        if (sidno < 0) {
          error = true;
          break;
        } else {
          if (retrieved_gtids->ensure_sidno(sidno) != RETURN_STATUS_OK) {
            error = true;
            break;
          } else {
            Gtid gtid = {sidno, gtid_ev->get_gno()};
            /*
              As are updating the transaction boundary parser while reading
              GTIDs from relay log files to fill the Retrieved_Gtid_Set, we
              should not add the GTID here as we don't know if the transaction
              is complete on the relay log yet.
            */
            partial_trx->start(gtid, original_commit_timestamp,
                               immediate_commit_timestamp);
          }
          DBUG_PRINT("info",
                     ("Found Gtid in relaylog file '%s': Gtid(%d, %lld).",
                      filename, sidno, gtid_ev->get_gno()));
        }
        break;
      }
      case binary_log::ANONYMOUS_GTID_LOG_EVENT:
      default:
        /*
          If we reached the end of a transaction after storing it's GTID
          in partial_trx structure, it is time to add this GTID to the
          retrieved_gtids set because the transaction is complete and there is
          no need for asking this transaction again.
        */
        if (trx_parser->is_not_inside_transaction()) {
          if (partial_trx->is_processing_trx_set()) {
            const Gtid *fully_retrieved_gtid;
            fully_retrieved_gtid = partial_trx->get_processing_trx_gtid();
            DBUG_PRINT("info", ("Adding Gtid to Retrieved_Gtid_Set as the "
                                "transaction was completed at "
                                "relaylog file '%s': Gtid(%d, %lld).",
                                filename, fully_retrieved_gtid->sidno,
                                fully_retrieved_gtid->gno));
            retrieved_gtids->_add_gtid(*fully_retrieved_gtid);
            /*
             We don't need to update the last queued structure here. We just
             want to have the information about the partial transaction left in
             the relay log.
            */
            partial_trx->clear();
          }
        }
        break;
    }
    delete ev;
  }

  if (relaylog_file_reader.has_fatal_error()) {
    // This is not a fatal error; the log may just be truncated.
    // @todo but what other errors could happen? IO error?
    LogErr(WARNING_LEVEL, ER_BINLOG_ERROR_READING_GTIDS_FROM_RELAY_LOG, -1);
  }

#ifndef DBUG_OFF
  LogErr(INFORMATION_LEVEL, ER_BINLOG_EVENTS_READ_FROM_RELAY_LOG_INFO,
         event_counter, filename);
#endif

  return error;
}

/**
  Reads GTIDs from the given binlog file.

  @param filename File to read from.
  @param all_gtids If not NULL, then the GTIDs from the
  Previous_gtids_log_event and from all Gtid_log_events are stored in
  this object.
  @param prev_gtids If not NULL, then the GTIDs from the
  Previous_gtids_log_events are stored in this object.
  @param first_gtid If not NULL, then the first GTID information from the
  file will be stored in this object.
  @param sid_map The sid_map object to use in the rpl_sidno generation
  of the Gtid_log_event. If lock is needed in the sid_map, the caller
  must hold it.
  @param verify_checksum Set to true to verify event checksums.

  @retval GOT_GTIDS The file was successfully read and it contains
  both Gtid_log_events and Previous_gtids_log_events.
  This is only possible if either all_gtids or first_gtid are not null.
  @retval GOT_PREVIOUS_GTIDS The file was successfully read and it
  contains Previous_gtids_log_events but no Gtid_log_events.
  For binary logs, if no all_gtids and no first_gtid are specified,
  this function will be done right after reading the PREVIOUS_GTIDS
  regardless of the rest of the content of the binary log file.
  @retval NO_GTIDS The file was successfully read and it does not
  contain GTID events.
  @retval ERROR Out of memory, or IO error, or malformed event
  structure, or the file is malformed (e.g., contains Gtid_log_events
  but no Previous_gtids_log_event).
  @retval TRUNCATED The file was truncated before the end of the
  first Previous_gtids_log_event.
*/
enum enum_read_gtids_from_binlog_status {
  GOT_GTIDS,
  GOT_PREVIOUS_GTIDS,
  NO_GTIDS,
  ERROR,
  TRUNCATED
};
static enum_read_gtids_from_binlog_status read_gtids_from_binlog(
    const char *filename, Gtid_set *all_gtids, Gtid_set *prev_gtids,
    Gtid *first_gtid, Sid_map *sid_map, bool verify_checksum,
    bool is_relay_log) {
  DBUG_TRACE;
  DBUG_PRINT("info", ("Opening file %s", filename));

#ifndef DBUG_OFF
  unsigned long event_counter = 0;
  /*
    We assert here that both all_gtids and prev_gtids, if specified,
    uses the same sid_map as the one passed as a parameter. This is just
    to ensure that, if the sid_map needed some lock and was locked by
    the caller, the lock applies to all the GTID sets this function is
    dealing with.
  */
  if (all_gtids) DBUG_ASSERT(all_gtids->get_sid_map() == sid_map);
  if (prev_gtids) DBUG_ASSERT(prev_gtids->get_sid_map() == sid_map);
#endif

  Binlog_file_reader binlog_file_reader(verify_checksum);
  if (binlog_file_reader.open(filename)) {
    LogErr(ERROR_LEVEL, ER_BINLOG_FILE_OPEN_FAILED,
           binlog_file_reader.get_error_str());
    /*
      We need to revisit the recovery procedure for relay log
      files. Currently, it is called after this routine.
      /Alfranio
    */
    if (binlog_file_reader.get_error_type() ==
        Binlog_read_error::CANNOT_GET_FILE_PASSWORD)
      return ERROR;
    return TRUNCATED;
  }

  Log_event *ev = nullptr;
  enum_read_gtids_from_binlog_status ret = NO_GTIDS;
  bool done = false;
  bool seen_first_gtid = false;
  while (!done && (ev = binlog_file_reader.read_event_object()) != nullptr) {
#ifndef DBUG_OFF
    event_counter++;
#endif
    DBUG_PRINT("info", ("Read event of type %s", ev->get_type_str()));
    switch (ev->get_type_code()) {
      case binary_log::FORMAT_DESCRIPTION_EVENT:
      case binary_log::ROTATE_EVENT:
        // do nothing; just accept this event and go to next
        break;
      case binary_log::PREVIOUS_GTIDS_LOG_EVENT: {
        ret = GOT_PREVIOUS_GTIDS;
        // add events to sets
        Previous_gtids_log_event *prev_gtids_ev =
            (Previous_gtids_log_event *)ev;
        if (all_gtids != nullptr && prev_gtids_ev->add_to_set(all_gtids) != 0)
          ret = ERROR, done = true;
        else if (prev_gtids != nullptr &&
                 prev_gtids_ev->add_to_set(prev_gtids) != 0)
          ret = ERROR, done = true;
#ifndef DBUG_OFF
        char *prev_buffer = prev_gtids_ev->get_str(nullptr, nullptr);
        DBUG_PRINT("info", ("Got Previous_gtids from file '%s': Gtid_set='%s'.",
                            filename, prev_buffer));
        my_free(prev_buffer);
#endif
        /*
          If this is not a relay log, the previous_gtids were asked and no
          all_gtids neither first_gtid were asked, it is fine to consider the
          job as done.
        */
        if (!is_relay_log && prev_gtids != nullptr && all_gtids == nullptr &&
            first_gtid == nullptr)
          done = true;
        DBUG_EXECUTE_IF("inject_fault_bug16502579", {
          DBUG_PRINT("debug", ("PREVIOUS_GTIDS_LOG_EVENT found. "
                               "Injected ret=NO_GTIDS."));
          if (ret == GOT_PREVIOUS_GTIDS) {
            ret = NO_GTIDS;
            done = false;
          }
        });
        break;
      }
      case binary_log::GTID_LOG_EVENT: {
        if (ret != GOT_GTIDS) {
          if (ret != GOT_PREVIOUS_GTIDS) {
            /*
              Since this routine is run on startup, there may not be a
              THD instance. Therefore, ER(X) cannot be used.
             */
            const char *msg_fmt =
                (current_thd != nullptr)
                    ? ER_THD(current_thd, ER_BINLOG_LOGICAL_CORRUPTION)
                    : ER_DEFAULT(ER_BINLOG_LOGICAL_CORRUPTION);
            my_printf_error(
                ER_BINLOG_LOGICAL_CORRUPTION, msg_fmt, MYF(0), filename,
                "The first global transaction identifier was read, but "
                "no other information regarding identifiers existing "
                "on the previous log files was found.");
            ret = ERROR, done = true;
            break;
          } else
            ret = GOT_GTIDS;
        }
        /*
          When this is a relaylog, we just check if the relay log contains at
          least one Gtid_log_event, so that we can distinguish the return values
          GOT_GTID and GOT_PREVIOUS_GTIDS. We don't need to read anything else
          from the relay log.
          When this is a binary log, if all_gtids is requested (i.e., NOT NULL),
          we should continue to read all gtids. If just first_gtid was
          requested, we will be done after storing this Gtid_log_event info on
          it.
        */
        if (is_relay_log) {
          ret = GOT_GTIDS, done = true;
        } else {
          Gtid_log_event *gtid_ev = (Gtid_log_event *)ev;
          rpl_sidno sidno = gtid_ev->get_sidno(sid_map);
          if (sidno < 0)
            ret = ERROR, done = true;
          else {
            if (all_gtids) {
              if (all_gtids->ensure_sidno(sidno) != RETURN_STATUS_OK)
                ret = ERROR, done = true;
              all_gtids->_add_gtid(sidno, gtid_ev->get_gno());
              DBUG_PRINT("info", ("Got Gtid from file '%s': Gtid(%d, %lld).",
                                  filename, sidno, gtid_ev->get_gno()));
            }

            /* If the first GTID was requested, stores it */
            if (first_gtid && !seen_first_gtid) {
              first_gtid->set(sidno, gtid_ev->get_gno());
              seen_first_gtid = true;
              /* If the first_gtid was the only thing requested, we are done */
              if (all_gtids == nullptr) ret = GOT_GTIDS, done = true;
            }
          }
        }
        break;
      }
      case binary_log::ANONYMOUS_GTID_LOG_EVENT: {
        /*
          When this is a relaylog, we just check if it contains
          at least one Anonymous_gtid_log_event after initialization
          (FDs, Rotates and PREVIOUS_GTIDS), so that we can distinguish the
          return values GOT_GTID and GOT_PREVIOUS_GTIDS.
          We don't need to read anything else from the relay log.
        */
        if (is_relay_log) {
          ret = GOT_GTIDS;
          done = true;
          break;
        }
        DBUG_ASSERT(prev_gtids == nullptr
                        ? true
                        : all_gtids != nullptr || first_gtid != nullptr);
      }
      // Fall through.
      default:
        // if we found any other event type without finding a
        // previous_gtids_log_event, then the rest of this binlog
        // cannot contain gtids
        if (ret != GOT_GTIDS && ret != GOT_PREVIOUS_GTIDS) done = true;
        /*
          The GTIDs of the relaylog files will be handled later
          because of the possibility of transactions be spanned
          along distinct relaylog files.
          So, if we found an ordinary event without finding the
          GTID but we already found the PREVIOUS_GTIDS, this probably
          means that the event is from a transaction that started on
          previous relaylog file.
        */
        if (ret == GOT_PREVIOUS_GTIDS && is_relay_log) done = true;
        break;
    }
    delete ev;
    DBUG_PRINT("info", ("done=%d", done));
  }

  if (binlog_file_reader.has_fatal_error()) {
    // This is not a fatal error; the log may just be truncated.

    // @todo but what other errors could happen? IO error?
    LogErr(WARNING_LEVEL, ER_BINLOG_ERROR_READING_GTIDS_FROM_BINARY_LOG, -1);
  }

  if (all_gtids)
    all_gtids->dbug_print("all_gtids");
  else
    DBUG_PRINT("info", ("all_gtids==NULL"));
  if (prev_gtids)
    prev_gtids->dbug_print("prev_gtids");
  else
    DBUG_PRINT("info", ("prev_gtids==NULL"));
  if (first_gtid == nullptr)
    DBUG_PRINT("info", ("first_gtid==NULL"));
  else if (first_gtid->sidno == 0)
    DBUG_PRINT("info", ("first_gtid.sidno==0"));
  else
    first_gtid->dbug_print(sid_map, "first_gtid");

  DBUG_PRINT("info", ("returning %d", ret));
#ifndef DBUG_OFF
  if (!is_relay_log && prev_gtids != nullptr && all_gtids == nullptr &&
      first_gtid == nullptr)
    LogErr(INFORMATION_LEVEL, ER_BINLOG_EVENTS_READ_FROM_BINLOG_INFO,
           event_counter, filename);
#endif
  return ret;
}

bool MYSQL_BIN_LOG::find_first_log_not_in_gtid_set(char *binlog_file_name,
                                                   const Gtid_set *gtid_set,
                                                   Gtid *first_gtid,
                                                   const char **errmsg) {
  DBUG_TRACE;
  LOG_INFO linfo;
  auto log_index = this->get_log_index();
  std::list<std::string> filename_list = log_index.second;
  int error = log_index.first;
  list<string>::reverse_iterator rit;
  Gtid_set binlog_previous_gtid_set{gtid_set->get_sid_map()};

  if (error != LOG_INFO_EOF) {
    *errmsg =
        "Failed to read the binary log index file while "
        "looking for the oldest binary log that contains any GTID "
        "that is not in the given gtid set";
    error = -1;
    goto end;
  }

  if (filename_list.empty()) {
    *errmsg =
        "Could not find first log file name in binary log index file "
        "while looking for the oldest binary log that contains any GTID "
        "that is not in the given gtid set";
    error = -2;
    goto end;
  }

  /*
    Iterate over all the binary logs in reverse order, and read only
    the Previous_gtids_log_event, to find the first one, that is the
    subset of the given gtid set. Since every binary log begins with
    a Previous_gtids_log_event, that contains all GTIDs in all
    previous binary logs.
    We also ask for the first GTID in the binary log to know if we
    should send the FD event with the "created" field cleared or not.
  */
  DBUG_PRINT("info", ("Iterating backwards through binary logs, and reading "
                      "only the Previous_gtids_log_event, to find the first "
                      "one, that is the subset of the given gtid set."));
<<<<<<< HEAD
  rit = filename_list.rbegin();
  error = 0;
  while (rit != filename_list.rend()) {
    binlog_previous_gtid_set.clear();
    const char *filename = rit->c_str();
    DBUG_PRINT("info",
               ("Read Previous_gtids_log_event from filename='%s'", filename));
    switch (read_gtids_from_binlog(filename, nullptr, &binlog_previous_gtid_set,
=======
  rit= filename_list.rbegin();
  error= 0;
  while (rit != filename_list.rend())
  {
    binlog_previous_gtid_set.clear();
    const char *filename= rit->c_str();
    DBUG_PRINT("info", ("Read Previous_gtids_log_event from filename='%s'",
                        filename));
    switch (read_gtids_from_binlog(filename, NULL, &binlog_previous_gtid_set,
>>>>>>> 03d8eeed
                                   first_gtid,
                                   binlog_previous_gtid_set.get_sid_map(),
                                   opt_master_verify_checksum, is_relay_log)) {
      case ERROR:
        *errmsg =
            "Error reading header of binary log while looking for "
            "the oldest binary log that contains any GTID that is not in "
            "the given gtid set";
        error = -3;
        goto end;
      case NO_GTIDS:
        *errmsg =
            "Found old binary log without GTIDs while looking for "
            "the oldest binary log that contains any GTID that is not in "
            "the given gtid set";
        error = -4;
        goto end;
      case GOT_GTIDS:
      case GOT_PREVIOUS_GTIDS:
        if (binlog_previous_gtid_set.is_subset(gtid_set)) {
          strcpy(binlog_file_name, filename);
          /*
            Verify that the selected binlog is not the first binlog,
          */
          DBUG_EXECUTE_IF("slave_reconnect_with_gtid_set_executed",
                          DBUG_ASSERT(strcmp(filename_list.begin()->c_str(),
                                             binlog_file_name) != 0););
          goto end;
        }
      case TRUNCATED:
        break;
    }

    rit++;
  }

<<<<<<< HEAD
  if (rit == filename_list.rend()) {
    char *missing_gtids = nullptr;
    Gtid_set gtid_missing(gtid_set->get_sid_map());
    gtid_missing.add_gtid_set(gtid_set);
    gtid_missing.remove_gtid_set(&binlog_previous_gtid_set);
    gtid_missing.to_string(&missing_gtids, false, nullptr);

    String tmp_uuid;
    mysql_mutex_lock(&current_thd->LOCK_thd_data);
    const auto it = current_thd->user_vars.find("slave_uuid");
    if (it != current_thd->user_vars.end() && it->second->length() > 0) {
      tmp_uuid.copy(it->second->ptr(), it->second->length(), nullptr);
    }
    mysql_mutex_unlock(&current_thd->LOCK_thd_data);

    LogErr(WARNING_LEVEL, ER_FOUND_MISSING_GTIDS, tmp_uuid.ptr(),
           missing_gtids);
    my_free(missing_gtids);

    *errmsg = ER_THD(current_thd, ER_MASTER_HAS_PURGED_REQUIRED_GTIDS);
    error = -5;
=======
  if (rit == filename_list.rend())
  {
    report_missing_gtids(&binlog_previous_gtid_set, gtid_set, errmsg);
    error= -5;
>>>>>>> 03d8eeed
  }

end:
  if (error) DBUG_PRINT("error", ("'%s'", *errmsg));
  filename_list.clear();
  DBUG_PRINT("info", ("returning %d", error));
  return error != 0 ? true : false;
}

bool MYSQL_BIN_LOG::init_gtid_sets(Gtid_set *all_gtids, Gtid_set *lost_gtids,
                                   bool verify_checksum, bool need_lock,
                                   Transaction_boundary_parser *trx_parser,
                                   Gtid_monitoring_info *partial_trx,
                                   bool is_server_starting) {
  DBUG_TRACE;
  DBUG_PRINT(
      "info",
      ("lost_gtids=%p; so we are recovering a %s log; is_relay_log=%d",
       lost_gtids, lost_gtids == nullptr ? "relay" : "binary", is_relay_log));

  Checkable_rwlock *sid_lock =
      is_relay_log ? all_gtids->get_sid_map()->get_sid_lock() : global_sid_lock;
  /*
    If this is a relay log, we must have the IO thread Master_info trx_parser
    in order to correctly feed it with relay log events.
  */
#ifndef DBUG_OFF
  if (is_relay_log) {
    DBUG_ASSERT(trx_parser != nullptr);
    DBUG_ASSERT(lost_gtids == nullptr);
  }
#endif

  /*
    Acquires the necessary locks to ensure that logs are not either
    removed or updated when we are reading from it.
  */
  if (need_lock) {
    // We don't need LOCK_log if we are only going to read the initial
    // Prevoius_gtids_log_event and ignore the Gtid_log_events.
    if (all_gtids != nullptr) mysql_mutex_lock(&LOCK_log);
    mysql_mutex_lock(&LOCK_index);
    sid_lock->wrlock();
  } else {
    if (all_gtids != nullptr) mysql_mutex_assert_owner(&LOCK_log);
    mysql_mutex_assert_owner(&LOCK_index);
    sid_lock->assert_some_wrlock();
  }

  /* Initialize the sid_map to be used in read_gtids_from_binlog */
  Sid_map *sid_map = nullptr;
  if (all_gtids)
    sid_map = all_gtids->get_sid_map();
  else if (lost_gtids)
    sid_map = lost_gtids->get_sid_map();

  // Gather the set of files to be accessed.
  auto log_index = this->get_log_index(false);
  std::list<std::string> filename_list = log_index.second;
  int error = log_index.first;
  list<string>::iterator it;
  list<string>::reverse_iterator rit;
  bool reached_first_file = false;

  if (error != LOG_INFO_EOF) {
    DBUG_PRINT("error", ("Error reading %s index",
                         is_relay_log ? "relaylog" : "binlog"));
    goto end;
  }
  /*
    On server starting, one new empty binlog file is created and
    its file name is put into index file before initializing
    GLOBAL.GTID_EXECUTED AND GLOBAL.GTID_PURGED, it is not the
    last binlog file before the server restarts, so we remove
    its file name from filename_list.
  */
  if (is_server_starting && !is_relay_log && !filename_list.empty())
    filename_list.pop_back();

  error = 0;
  if (all_gtids != nullptr) {
    DBUG_PRINT("info", ("Iterating backwards through %s logs, "
                        "looking for the last %s log that contains "
                        "a Previous_gtids_log_event.",
                        is_relay_log ? "relay" : "binary",
                        is_relay_log ? "relay" : "binary"));
    // Iterate over all files in reverse order until we find one that
    // contains a Previous_gtids_log_event.
    rit = filename_list.rbegin();
    bool can_stop_reading = false;
    reached_first_file = (rit == filename_list.rend());
    DBUG_PRINT("info",
               ("filename='%s' reached_first_file=%d",
                reached_first_file ? "" : rit->c_str(), reached_first_file));
    while (!can_stop_reading && !reached_first_file) {
      const char *filename = rit->c_str();
      DBUG_ASSERT(rit != filename_list.rend());
      rit++;
      reached_first_file = (rit == filename_list.rend());
      DBUG_PRINT("info", ("filename='%s' can_stop_reading=%d "
                          "reached_first_file=%d, ",
                          filename, can_stop_reading, reached_first_file));
      switch (read_gtids_from_binlog(
          filename, all_gtids, reached_first_file ? lost_gtids : nullptr,
          nullptr /* first_gtid */, sid_map, verify_checksum, is_relay_log)) {
        case ERROR: {
          error = 1;
          goto end;
        }
        case GOT_GTIDS: {
          can_stop_reading = true;
          break;
        }
        case GOT_PREVIOUS_GTIDS: {
          /*
            If this is a binlog file, it is enough to have GOT_PREVIOUS_GTIDS.
            If this is a relaylog file, we need to find at least one GTID to
            start parsing the relay log to add GTID of transactions that might
            have spanned in distinct relaylog files.
          */
          if (!is_relay_log) can_stop_reading = true;
          break;
        }
        case NO_GTIDS: {
          /*
            Mysql server iterates backwards through binary logs, looking for
            the last binary log that contains a Previous_gtids_log_event for
            gathering the set of gtid_executed on server start. This may take
            very long time if it has many binary logs and almost all of them
            are out of filesystem cache. So if the binlog_gtid_simple_recovery
            is enabled, and the last binary log does not contain any GTID
            event, do not read any more binary logs, GLOBAL.GTID_EXECUTED and
            GLOBAL.GTID_PURGED should be empty in the case.
          */
          if (binlog_gtid_simple_recovery && is_server_starting &&
              !is_relay_log) {
            DBUG_ASSERT(all_gtids->is_empty());
            DBUG_ASSERT(lost_gtids->is_empty());
            goto end;
          }
          /*FALLTHROUGH*/
        }
        case TRUNCATED: {
          break;
        }
      }
    }

    /*
      If we use GTIDs and have partial transactions on the relay log,
      must check if it ends on next relay log files.
      We also need to feed the boundary parser with the rest of the
      relay log to put it in the correct state before receiving new
      events from the master in the case of GTID auto positioning be
      disabled.
    */
    if (is_relay_log && filename_list.size() > 0) {
      /*
        Suppose the following relaylog:

         rl-bin.000001 | rl-bin.000002 | rl-bin.000003 | rl-bin-000004
        ---------------+---------------+---------------+---------------
         PREV_GTIDS    | PREV_GTIDS    | PREV_GTIDS    | PREV_GTIDS
         (empty)       | (UUID:1)      | (UUID:1)      | (UUID:1)
        ---------------+---------------+---------------+---------------
         GTID(UUID:1)  | QUERY(INSERT) | QUERY(INSERT) | XID
        ---------------+---------------+---------------+---------------
         QUERY(CREATE  |
         TABLE t1 ...) |
        ---------------+
         GTID(UUID:2)  |
        ---------------+
         QUERY(BEGIN)  |
        ---------------+

        As it is impossible to determine the current Retrieved_Gtid_Set by only
        looking to the PREVIOUS_GTIDS on the last relay log file, and scanning
        events on it, we tried to find a relay log file that contains at least
        one GTID event during the backwards search.

        In the example, we will find a GTID only in rl-bin.000001, as the
        UUID:2 transaction was spanned across 4 relay log files.

        The transaction spanning can be caused by "FLUSH RELAY LOGS" commands
        on slave while it is queuing the transaction.

        So, in order to correctly add UUID:2 into Retrieved_Gtid_Set, we need
        to parse the relay log starting on the file we found the last GTID
        queued to know if the transaction was fully retrieved or not.
      */

      /*
        Adjust the reverse iterator to point to the relaylog file we
        need to start parsing, as it was incremented after generating
        the relay log file name.
      */
      DBUG_ASSERT(rit != filename_list.rbegin());
      rit--;
      DBUG_ASSERT(rit != filename_list.rend());
      /* Reset the transaction parser before feeding it with events */
      trx_parser->reset();
      partial_trx->clear();

      DBUG_PRINT("info", ("Iterating forwards through relay logs, "
                          "updating the Retrieved_Gtid_Set and updating "
                          "IO thread trx parser before start."));
      for (it = find(filename_list.begin(), filename_list.end(), *rit);
           it != filename_list.end(); it++) {
        const char *filename = it->c_str();
        DBUG_PRINT("info", ("filename='%s'", filename));
        if (read_gtids_and_update_trx_parser_from_relaylog(
                filename, all_gtids, true, trx_parser, partial_trx)) {
          error = 1;
          goto end;
        }
      }
    }
  }
  if (lost_gtids != nullptr && !reached_first_file) {
    /*
      This branch is only reacheable by a binary log. The relay log
      don't need to get lost_gtids information.

      A 5.6 server sets GTID_PURGED by rotating the binary log.

      A 5.6 server that had recently enabled GTIDs and set GTID_PURGED
      would have a sequence of binary logs like:

      master-bin.N  : No PREVIOUS_GTIDS (GTID wasn't enabled)
      master-bin.N+1: Has an empty PREVIOUS_GTIDS and a ROTATE
                      (GTID was enabled on startup)
      master-bin.N+2: Has a PREVIOUS_GTIDS with the content set by a
                      SET @@GLOBAL.GTID_PURGED + has GTIDs of some
                      transactions.

      If this 5.6 server be upgraded to 5.7 keeping its binary log files,
      this routine will have to find the first binary log that contains a
      PREVIOUS_GTIDS + a GTID event to ensure that the content of the
      GTID_PURGED will be correctly set (assuming binlog_gtid_simple_recovery
      is not enabled).
    */
    DBUG_PRINT("info", ("Iterating forwards through binary logs, looking for "
                        "the first binary log that contains both a "
                        "Previous_gtids_log_event and a Gtid_log_event."));
    DBUG_ASSERT(!is_relay_log);
    for (it = filename_list.begin(); it != filename_list.end(); it++) {
      /*
        We should pass a first_gtid to read_gtids_from_binlog when
        binlog_gtid_simple_recovery is disabled, or else it will return
        right after reading the PREVIOUS_GTIDS event to avoid stall on
        reading the whole binary log.
      */
      Gtid first_gtid = {0, 0};
      const char *filename = it->c_str();
      DBUG_PRINT("info", ("filename='%s'", filename));
      switch (read_gtids_from_binlog(
          filename, nullptr, lost_gtids,
          binlog_gtid_simple_recovery ? nullptr : &first_gtid, sid_map,
          verify_checksum, is_relay_log)) {
        case ERROR: {
          error = 1;
          /*FALLTHROUGH*/
        }
        case GOT_GTIDS: {
          goto end;
        }
        case NO_GTIDS:
        case GOT_PREVIOUS_GTIDS: {
          /*
            Mysql server iterates forwards through binary logs, looking for
            the first binary log that contains both Previous_gtids_log_event
            and gtid_log_event for gathering the set of gtid_purged on server
            start. It also iterates forwards through binary logs, looking for
            the first binary log that contains both Previous_gtids_log_event
            and gtid_log_event for gathering the set of gtid_purged when
            purging binary logs. This may take very long time if it has many
            binary logs and almost all of them are out of filesystem cache.
            So if the binlog_gtid_simple_recovery is enabled, we just
            initialize GLOBAL.GTID_PURGED from the first binary log, do not
            read any more binary logs.
          */
          if (binlog_gtid_simple_recovery) goto end;
          /*FALLTHROUGH*/
        }
        case TRUNCATED: {
          break;
        }
      }
    }
  }
end:
  if (all_gtids) all_gtids->dbug_print("all_gtids");
  if (lost_gtids) lost_gtids->dbug_print("lost_gtids");
  if (need_lock) {
    sid_lock->unlock();
    mysql_mutex_unlock(&LOCK_index);
    if (all_gtids != nullptr) mysql_mutex_unlock(&LOCK_log);
  }
  filename_list.clear();
  DBUG_PRINT("info", ("returning %d", error));
  return error != 0 ? true : false;
}

/**
  Open a (new) binlog file.

  - Open the log file and the index file. Register the new
  file name in it
  - When calling this when the file is in use, you must have a locks
  on LOCK_log and LOCK_index.

  @retval
    0	ok
  @retval
    1	error
*/

bool MYSQL_BIN_LOG::open_binlog(
    const char *log_name, const char *new_name, ulong max_size_arg,
    bool null_created_arg, bool need_lock_index, bool need_sid_lock,
    Format_description_log_event *extra_description_event,
    uint32 new_index_number) {
  // lock_index must be acquired *before* sid_lock.
  DBUG_ASSERT(need_sid_lock || !need_lock_index);
  DBUG_TRACE;
  DBUG_PRINT("enter", ("base filename: %s", log_name));

  mysql_mutex_assert_owner(get_log_lock());

  if (init_and_set_log_file_name(log_name, new_name, new_index_number)) {
    LogErr(ERROR_LEVEL, ER_BINLOG_CANT_GENERATE_NEW_FILE_NAME);
    return true;
  }

  DBUG_PRINT("info", ("generated filename: %s", log_file_name));

  DEBUG_SYNC(current_thd, "after_log_file_name_initialized");

  if (open_purge_index_file(true) ||
      register_create_index_entry(log_file_name) || sync_purge_index_file() ||
      DBUG_EVALUATE_IF("fault_injection_registering_index", 1, 0)) {
    /**
      @todo: although this was introduced to appease valgrind
      when injecting emulated faults using fault_injection_registering_index
      it may be good to consider what actually happens when
      open_purge_index_file succeeds but register or sync fails.

      Perhaps we might need the code below in MYSQL_BIN_LOG::cleanup
      for "real life" purposes as well?
    */
    DBUG_EXECUTE_IF("fault_injection_registering_index", {
      if (my_b_inited(&purge_index_file)) {
        end_io_cache(&purge_index_file);
        my_close(purge_index_file.file, MYF(0));
      }
    });

    LogErr(ERROR_LEVEL, ER_BINLOG_FAILED_TO_SYNC_INDEX_FILE_IN_OPEN);
    return true;
  }
  DBUG_EXECUTE_IF("crash_create_non_critical_before_update_index",
                  DBUG_SUICIDE(););

  write_error = false;

  /* open the main log file */
  if (open(m_key_file_log, log_name, new_name, new_index_number)) {
    close_purge_index_file();
    return true; /* all warnings issued */
  }

  max_size = max_size_arg;

  bool write_file_name_to_index_file = false;

  /* This must be before goto err. */
#ifndef DBUG_OFF
  binary_log_debug::debug_pretend_version_50034_in_binlog =
      DBUG_EVALUATE_IF("pretend_version_50034_in_binlog", true, false);
#endif
  Format_description_log_event s;

  if (m_binlog_file->is_empty()) {
    /*
      The binary log file was empty (probably newly created)
      This is the normal case and happens when the user doesn't specify
      an extension for the binary log files.
      In this case we write a standard header to it.
    */
    if (m_binlog_file->write(pointer_cast<const uchar *>(BINLOG_MAGIC),
                             BIN_LOG_HEADER_SIZE))
      goto err;
    bytes_written += BIN_LOG_HEADER_SIZE;
    write_file_name_to_index_file = true;
  }

  /*
    don't set LOG_EVENT_BINLOG_IN_USE_F for the relay log
  */
  if (!is_relay_log) {
    s.common_header->flags |= LOG_EVENT_BINLOG_IN_USE_F;
  }

  if (is_relay_log) {
    /* relay-log */
    if (relay_log_checksum_alg == binary_log::BINLOG_CHECKSUM_ALG_UNDEF) {
      /* inherit master's A descriptor if one has been received */
      if (opt_slave_sql_verify_checksum == 0)
        /* otherwise use slave's local preference of RL events verification */
        relay_log_checksum_alg = binary_log::BINLOG_CHECKSUM_ALG_OFF;
      else
        relay_log_checksum_alg =
            static_cast<enum_binlog_checksum_alg>(binlog_checksum_options);
    }
  }

  if (!s.is_valid()) goto err;
  s.dont_set_created = null_created_arg;
  /* Set LOG_EVENT_RELAY_LOG_F flag for relay log's FD */
  if (is_relay_log) s.set_relay_log_event();
  if (write_event_to_binlog(&s)) goto err;
  /*
    We need to revisit this code and improve it.
    See further comments in the mysqld.
    /Alfranio
  */
  if (current_thd) {
    Checkable_rwlock *sid_lock = nullptr;
    Gtid_set logged_gtids_binlog(global_sid_map, global_sid_lock);
    Gtid_set *previous_logged_gtids;

    if (is_relay_log) {
      previous_logged_gtids = previous_gtid_set_relaylog;
      sid_lock = previous_gtid_set_relaylog->get_sid_map()->get_sid_lock();
    } else {
      previous_logged_gtids = &logged_gtids_binlog;
      sid_lock = global_sid_lock;
    }

    if (need_sid_lock)
      sid_lock->wrlock();
    else
      sid_lock->assert_some_wrlock();

    if (!is_relay_log) {
      const Gtid_set *executed_gtids = gtid_state->get_executed_gtids();
      const Gtid_set *gtids_only_in_table =
          gtid_state->get_gtids_only_in_table();
      /* logged_gtids_binlog= executed_gtids - gtids_only_in_table */
      if (logged_gtids_binlog.add_gtid_set(executed_gtids) !=
          RETURN_STATUS_OK) {
        if (need_sid_lock) sid_lock->unlock();
        goto err;
      }
      logged_gtids_binlog.remove_gtid_set(gtids_only_in_table);
    }
    DBUG_PRINT("info", ("Generating PREVIOUS_GTIDS for %s file.",
                        is_relay_log ? "relaylog" : "binlog"));
    Previous_gtids_log_event prev_gtids_ev(previous_logged_gtids);
    if (is_relay_log) prev_gtids_ev.set_relay_log_event();
    if (need_sid_lock) sid_lock->unlock();
    if (write_event_to_binlog(&prev_gtids_ev)) goto err;
  } else  // !(current_thd)
  {
    /*
      If the slave was configured before server restart, the server will
      generate a new relay log file without having current_thd, but this
      new relay log file must have a PREVIOUS_GTIDS event as we now
      generate the PREVIOUS_GTIDS event always.

      This is only needed for relay log files because the server will add
      the PREVIOUS_GTIDS of binary logs (when current_thd==NULL) after
      server's GTID initialization.

      During server's startup at mysqld_main(), from the binary/relay log
      initialization point of view, it will:
      1) Call init_server_components() that will generate a new binary log
         file but won't write the PREVIOUS_GTIDS event yet;
      2) Initialize server's GTIDs;
      3) Write the binary log PREVIOUS_GTIDS;
      4) Call init_slave() in where the new relay log file will be created
         after initializing relay log's Retrieved_Gtid_Set;
    */
    if (is_relay_log) {
      Sid_map *previous_gtid_sid_map =
          previous_gtid_set_relaylog->get_sid_map();
      Checkable_rwlock *sid_lock = previous_gtid_sid_map->get_sid_lock();

      if (need_sid_lock)
        sid_lock->wrlock();
      else
        sid_lock->assert_some_wrlock(); /* purecov: inspected */

      DBUG_PRINT("info", ("Generating PREVIOUS_GTIDS for relaylog file."));
      Previous_gtids_log_event prev_gtids_ev(previous_gtid_set_relaylog);
      prev_gtids_ev.set_relay_log_event();

      if (need_sid_lock) sid_lock->unlock();

      if (write_event_to_binlog(&prev_gtids_ev)) goto err;
    }
  }
  if (extra_description_event) {
    /*
      This is a relay log written to by the I/O slave thread.
      Write the event so that others can later know the format of this relay
      log.
      Note that this event is very close to the original event from the
      master (it has binlog version of the master, event types of the
      master), so this is suitable to parse the next relay log's event. It
      has been produced by
      Format_description_log_event::Format_description_log_event(char* buf,).
      Why don't we want to write the mi_description_event if this
      event is for format<4 (3.23 or 4.x): this is because in that case, the
      mi_description_event describes the data received from the
      master, but not the data written to the relay log (*conversion*),
      which is in format 4 (slave's).
    */
    /*
      Set 'created' to 0, so that in next relay logs this event does not
      trigger cleaning actions on the slave in
      Format_description_log_event::apply_event_impl().
    */
    extra_description_event->created = 0;
    /* Don't set log_pos in event header */
    extra_description_event->set_artificial_event();

    if (binary_event_serialize(extra_description_event, m_binlog_file))
      goto err;
    bytes_written += extra_description_event->common_header->data_written;
  }
  if (m_binlog_file->flush_and_sync()) goto err;

  if (write_file_name_to_index_file) {
    DBUG_EXECUTE_IF("crash_create_critical_before_update_index",
                    DBUG_SUICIDE(););
    DBUG_ASSERT(my_b_inited(&index_file) != 0);

    /*
      The new log file name is appended into crash safe index file after
      all the content of index file is copyed into the crash safe index
      file. Then move the crash safe index file to index file.
    */
    DBUG_EXECUTE_IF("simulate_disk_full_on_open_binlog",
                    { DBUG_SET("+d,simulate_no_free_space_error"); });
    if (DBUG_EVALUATE_IF("fault_injection_updating_index", 1, 0) ||
        add_log_to_index((uchar *)log_file_name, strlen(log_file_name),
                         need_lock_index)) {
      DBUG_EXECUTE_IF("simulate_disk_full_on_open_binlog", {
        DBUG_SET("-d,simulate_file_write_error");
        DBUG_SET("-d,simulate_no_free_space_error");
        DBUG_SET("-d,simulate_disk_full_on_open_binlog");
      });
      goto err;
    }

    DBUG_EXECUTE_IF("crash_create_after_update_index", DBUG_SUICIDE(););
  }

  atomic_log_state = LOG_OPENED;
  /*
    At every rotate memorize the last transaction counter state to use it as
    offset at logging the transaction logical timestamps.
  */
  m_dependency_tracker.rotate();

  close_purge_index_file();

  update_binlog_end_pos();
  return false;

err:
  if (is_inited_purge_index_file())
    purge_index_entry(nullptr, nullptr, need_lock_index);
  close_purge_index_file();
  if (binlog_error_action == ABORT_SERVER) {
    exec_binlog_error_action_abort(
        "Either disk is full, file system is read only or "
        "there was an encryption error while opening the binlog. "
        "Aborting the server.");
  } else {
    LogErr(ERROR_LEVEL, ER_BINLOG_CANT_USE_FOR_LOGGING,
           (new_name) ? new_name : name, errno);
    close(LOG_CLOSE_INDEX, false, need_lock_index);
  }
  return true;
}

/**
  Move crash safe index file to index file.

  @param need_lock_index If true, LOCK_index will be acquired;
  otherwise it should already be held.

  @retval 0 ok
  @retval -1 error
*/
int MYSQL_BIN_LOG::move_crash_safe_index_file_to_index_file(
    bool need_lock_index) {
  int error = 0;
  File fd = -1;
  DBUG_TRACE;
  int failure_trials = MYSQL_BIN_LOG::MAX_RETRIES_FOR_DELETE_RENAME_FAILURE;
  bool file_rename_status = false, file_delete_status = false;
  THD *thd = current_thd;

  if (need_lock_index)
    mysql_mutex_lock(&LOCK_index);
  else
    mysql_mutex_assert_owner(&LOCK_index);

  if (my_b_inited(&index_file)) {
    end_io_cache(&index_file);
    if (mysql_file_close(index_file.file, MYF(0)) < 0) {
      error = -1;
      LogErr(ERROR_LEVEL, ER_BINLOG_FAILED_TO_CLOSE_INDEX_FILE_WHILE_REBUILDING,
             index_file_name);
      /*
        Delete Crash safe index file here and recover the binlog.index
        state(index_file io_cache) from old binlog.index content.
       */
      mysql_file_delete(key_file_binlog_index, crash_safe_index_file_name,
                        MYF(0));

      goto recoverable_err;
    }

    /*
      Sometimes an outsider can lock index files for temporary viewing
      purpose. For eg: MEB locks binlog.index/relaylog.index to view
      the content of the file. During that small period of time, deletion
      of the file is not possible on some platforms(Eg: Windows)
      Server should retry the delete operation for few times instead of
      panicking immediately.
    */
    while ((file_delete_status == false) && (failure_trials > 0)) {
      if (DBUG_EVALUATE_IF("force_index_file_delete_failure", 1, 0)) break;

      DBUG_EXECUTE_IF("simulate_index_file_delete_failure", {
        /* This simulation causes the delete to fail */
        static char first_char = index_file_name[0];
        index_file_name[0] = 0;
        sql_print_information("Retrying delete");
        if (failure_trials == 1) index_file_name[0] = first_char;
      };);
      file_delete_status = !(mysql_file_delete(key_file_binlog_index,
                                               index_file_name, MYF(MY_WME)));
      --failure_trials;
      if (!file_delete_status) {
        my_sleep(1000);
        /* Clear the error before retrying. */
        if (failure_trials > 0) thd->clear_error();
      }
    }

    if (!file_delete_status) {
      error = -1;
      LogErr(ERROR_LEVEL,
             ER_BINLOG_FAILED_TO_DELETE_INDEX_FILE_WHILE_REBUILDING,
             index_file_name);
      /*
        Delete Crash safe file index file here and recover the binlog.index
        state(index_file io_cache) from old binlog.index content.
       */
      mysql_file_delete(key_file_binlog_index, crash_safe_index_file_name,
                        MYF(0));

      goto recoverable_err;
    }
  }

  DBUG_EXECUTE_IF("crash_create_before_rename_index_file", DBUG_SUICIDE(););
  /*
    Sometimes an outsider can lock index files for temporary viewing
    purpose. For eg: MEB locks binlog.index/relaylog.index to view
    the content of the file. During that small period of time, rename
    of the file is not possible on some platforms(Eg: Windows)
    Server should retry the rename operation for few times instead of panicking
    immediately.
  */
  failure_trials = MYSQL_BIN_LOG::MAX_RETRIES_FOR_DELETE_RENAME_FAILURE;
  while ((file_rename_status == false) && (failure_trials > 0)) {
    DBUG_EXECUTE_IF("simulate_crash_safe_index_file_rename_failure", {
      /* This simulation causes the rename to fail */
      static char first_char = index_file_name[0];
      index_file_name[0] = 0;
      sql_print_information("Retrying rename");
      if (failure_trials == 1) index_file_name[0] = first_char;
    };);
    file_rename_status =
        !(my_rename(crash_safe_index_file_name, index_file_name, MYF(MY_WME)));
    --failure_trials;
    if (!file_rename_status) {
      my_sleep(1000);
      /* Clear the error before retrying. */
      if (failure_trials > 0) thd->clear_error();
    }
  }
  if (!file_rename_status) {
    error = -1;
    LogErr(ERROR_LEVEL, ER_BINLOG_FAILED_TO_RENAME_INDEX_FILE_WHILE_REBUILDING,
           index_file_name);
    goto fatal_err;
  }
  DBUG_EXECUTE_IF("crash_create_after_rename_index_file", DBUG_SUICIDE(););

recoverable_err:
  if ((fd = mysql_file_open(key_file_binlog_index, index_file_name,
                            O_RDWR | O_CREAT, MYF(MY_WME))) < 0 ||
      mysql_file_sync(fd, MYF(MY_WME)) ||
      init_io_cache_ext(&index_file, fd, IO_SIZE, READ_CACHE,
                        mysql_file_seek(fd, 0L, MY_SEEK_END, MYF(0)), false,
                        MYF(MY_WME | MY_WAIT_IF_FULL),
                        key_file_binlog_index_cache)) {
    LogErr(ERROR_LEVEL, ER_BINLOG_FAILED_TO_OPEN_INDEX_FILE_AFTER_REBUILDING,
           index_file_name);
    goto fatal_err;
  }

  if (need_lock_index) mysql_mutex_unlock(&LOCK_index);
  return error;

fatal_err:
  /*
    This situation is very very rare to happen (unless there is some serious
    memory related issues like OOM) and should be treated as fatal error.
    Hence it is better to bring down the server without respecting
    'binlog_error_action' value here.
  */
  exec_binlog_error_action_abort(
      "MySQL server failed to update the "
      "binlog.index file's content properly. "
      "It might not be in sync with available "
      "binlogs and the binlog.index file state is in "
      "unrecoverable state. Aborting the server.");
  /*
    Server is aborted in the above function.
    This is dead code to make compiler happy.
   */
  return error;
}

/**
  Append log file name to index file.

  - To make crash safe, we copy all the content of index file
  to crash safe index file firstly and then append the log
  file name to the crash safe index file. Finally move the
  crash safe index file to index file.

  @retval
    0   ok
  @retval
    -1   error
*/
int MYSQL_BIN_LOG::add_log_to_index(uchar *log_name, size_t log_name_len,
                                    bool need_lock_index) {
  DBUG_TRACE;

  if (open_crash_safe_index_file()) {
    LogErr(ERROR_LEVEL, ER_BINLOG_CANT_OPEN_TMP_INDEX,
           "MYSQL_BIN_LOG::add_log_to_index");
    goto err;
  }

  if (copy_file(&index_file, &crash_safe_index_file, 0)) {
    LogErr(ERROR_LEVEL, ER_BINLOG_CANT_COPY_INDEX_TO_TMP,
           "MYSQL_BIN_LOG::add_log_to_index");
    goto err;
  }

  if (my_b_write(&crash_safe_index_file, log_name, log_name_len) ||
      my_b_write(&crash_safe_index_file, pointer_cast<const uchar *>("\n"),
                 1) ||
      flush_io_cache(&crash_safe_index_file) ||
      mysql_file_sync(crash_safe_index_file.file, MYF(MY_WME))) {
    LogErr(ERROR_LEVEL, ER_BINLOG_CANT_APPEND_LOG_TO_TMP_INDEX, log_name);
    goto err;
  }

  if (close_crash_safe_index_file()) {
    LogErr(ERROR_LEVEL, ER_BINLOG_CANT_CLOSE_TMP_INDEX,
           "MYSQL_BIN_LOG::add_log_to_index");
    goto err;
  }

  if (move_crash_safe_index_file_to_index_file(need_lock_index)) {
    LogErr(ERROR_LEVEL, ER_BINLOG_CANT_MOVE_TMP_TO_INDEX,
           "MYSQL_BIN_LOG::add_log_to_index");
    goto err;
  }

  return 0;

err:
  return -1;
}

int MYSQL_BIN_LOG::get_current_log(LOG_INFO *linfo,
                                   bool need_lock_log /*true*/) {
  if (need_lock_log) mysql_mutex_lock(&LOCK_log);
  int ret = raw_get_current_log(linfo);
  if (need_lock_log) mysql_mutex_unlock(&LOCK_log);
  return ret;
}

int MYSQL_BIN_LOG::raw_get_current_log(LOG_INFO *linfo) {
  strmake(linfo->log_file_name, log_file_name,
          sizeof(linfo->log_file_name) - 1);
  linfo->pos = m_binlog_file->position();
  linfo->encrypted_header_size = m_binlog_file->get_encrypted_header_size();
  return 0;
}

bool MYSQL_BIN_LOG::check_write_error(const THD *thd) {
  DBUG_TRACE;

  bool checked = false;

  if (!thd->is_error()) return checked;

  switch (thd->get_stmt_da()->mysql_errno()) {
    case ER_TRANS_CACHE_FULL:
    case ER_STMT_CACHE_FULL:
    case ER_ERROR_ON_WRITE:
    case ER_BINLOG_LOGGING_IMPOSSIBLE:
      checked = true;
      break;
  }
  DBUG_PRINT("return", ("checked: %s", YESNO(checked)));
  return checked;
}

void MYSQL_BIN_LOG::report_cache_write_error(THD *thd, bool is_transactional) {
  DBUG_TRACE;

  write_error = true;

  if (check_write_error(thd)) return;

  if (my_errno() == EFBIG) {
    if (is_transactional) {
      my_error(ER_TRANS_CACHE_FULL, MYF(MY_WME));
    } else {
      my_error(ER_STMT_CACHE_FULL, MYF(MY_WME));
    }
  } else {
    char errbuf[MYSYS_STRERROR_SIZE];
    my_error(ER_ERROR_ON_WRITE, MYF(MY_WME), name, errno,
             my_strerror(errbuf, sizeof(errbuf), errno));
  }
}

static int compare_log_name(const char *log_1, const char *log_2) {
  const char *log_1_basename = log_1 + dirname_length(log_1);
  const char *log_2_basename = log_2 + dirname_length(log_2);

  return strcmp(log_1_basename, log_2_basename);
}

/**
  Find the position in the log-index-file for the given log name.

  @param[out] linfo The found log file name will be stored here, along
  with the byte offset of the next log file name in the index file.
  @param log_name Filename to find in the index file, or NULL if we
  want to read the first entry.
  @param need_lock_index If false, this function acquires LOCK_index;
  otherwise the lock should already be held by the caller.

  @note
    On systems without the truncate function the file will end with one or
    more empty lines.  These will be ignored when reading the file.

  @retval
    0			ok
  @retval
    LOG_INFO_EOF	        End of log-index-file found
  @retval
    LOG_INFO_IO		Got IO error while reading file
*/

int MYSQL_BIN_LOG::find_log_pos(LOG_INFO *linfo, const char *log_name,
                                bool need_lock_index) {
  int error = 0;
  char *full_fname = linfo->log_file_name;
  char full_log_name[FN_REFLEN], fname[FN_REFLEN];
  DBUG_TRACE;
  full_log_name[0] = full_fname[0] = 0;

  /*
    Mutex needed because we need to make sure the file pointer does not
    move from under our feet
  */
  if (need_lock_index)
    mysql_mutex_lock(&LOCK_index);
  else
    mysql_mutex_assert_owner(&LOCK_index);

  if (!my_b_inited(&index_file)) {
    error = LOG_INFO_IO;
    goto end;
  }

  // extend relative paths for log_name to be searched
  if (log_name) {
    if (normalize_binlog_name(full_log_name, log_name, is_relay_log)) {
      error = LOG_INFO_EOF;
      goto end;
    }
  }

  DBUG_PRINT("enter", ("log_name: %s, full_log_name: %s",
                       log_name ? log_name : "NULL", full_log_name));

  /* As the file is flushed, we can't get an error here */
  my_b_seek(&index_file, (my_off_t)0);

  for (;;) {
    size_t length;
    my_off_t offset = my_b_tell(&index_file);

    DBUG_EXECUTE_IF("simulate_find_log_pos_error", error = LOG_INFO_EOF;
                    break;);
    /* If we get 0 or 1 characters, this is the end of the file */
    if ((length = my_b_gets(&index_file, fname, FN_REFLEN)) <= 1) {
      /* Did not find the given entry; Return not found or error */
      error = !index_file.error ? LOG_INFO_EOF : LOG_INFO_IO;
      break;
    }

    // extend relative paths and match against full path
    if (normalize_binlog_name(full_fname, fname, is_relay_log)) {
      error = LOG_INFO_EOF;
      break;
    }
    // if the log entry matches, null string matching anything
    if (!log_name || !compare_log_name(full_fname, full_log_name)) {
      DBUG_PRINT("info", ("Found log file entry"));
      linfo->index_file_start_offset = offset;
      linfo->index_file_offset = my_b_tell(&index_file);
      break;
    }
    linfo->entry_index++;
  }

end:
  if (need_lock_index) mysql_mutex_unlock(&LOCK_index);
  return error;
}

/**
  Find the position in the log-index-file for the given log name.

  @param[out] linfo The filename will be stored here, along with the
  byte offset of the next filename in the index file.

  @param need_lock_index If true, LOCK_index will be acquired;
  otherwise it should already be held by the caller.

  @note
    - Before calling this function, one has to call find_log_pos()
    to set up 'linfo'
    - Mutex needed because we need to make sure the file pointer does not move
    from under our feet

  @retval 0 ok
  @retval LOG_INFO_EOF End of log-index-file found
  @retval LOG_INFO_IO Got IO error while reading file
*/
int MYSQL_BIN_LOG::find_next_log(LOG_INFO *linfo, bool need_lock_index) {
  int error = 0;
  size_t length;
  char fname[FN_REFLEN];
  char *full_fname = linfo->log_file_name;

  if (need_lock_index)
    mysql_mutex_lock(&LOCK_index);
  else
    mysql_mutex_assert_owner(&LOCK_index);

  if (!my_b_inited(&index_file)) {
    error = LOG_INFO_IO;
    goto err;
  }
  /* As the file is flushed, we can't get an error here */
  my_b_seek(&index_file, linfo->index_file_offset);

  linfo->index_file_start_offset = linfo->index_file_offset;
  if ((length = my_b_gets(&index_file, fname, FN_REFLEN)) <= 1) {
    error = !index_file.error ? LOG_INFO_EOF : LOG_INFO_IO;
    goto err;
  }

  if (fname[0] != 0) {
    if (normalize_binlog_name(full_fname, fname, is_relay_log)) {
      error = LOG_INFO_EOF;
      goto err;
    }
    length = strlen(full_fname);
  }

  linfo->index_file_offset = my_b_tell(&index_file);

err:
  if (need_lock_index) mysql_mutex_unlock(&LOCK_index);
  return error;
}

/**
  Find the relay log name following the given name from relay log index file.

  @param[in,out] log_name  The name is full path name.

  @return return 0 if it finds next relay log. Otherwise return the error code.
*/
int MYSQL_BIN_LOG::find_next_relay_log(char log_name[FN_REFLEN + 1]) {
  LOG_INFO info;
  int error;
  char relative_path_name[FN_REFLEN + 1];

  if (fn_format(relative_path_name, log_name + dirname_length(log_name),
                mysql_data_home, "", 0) == NullS)
    return 1;

  mysql_mutex_lock(&LOCK_index);

  error = find_log_pos(&info, relative_path_name, false);
  if (error == 0) {
    error = find_next_log(&info, false);
    if (error == 0) strcpy(log_name, info.log_file_name);
  }

  mysql_mutex_unlock(&LOCK_index);
  return error;
}

std::pair<int, std::list<std::string>> MYSQL_BIN_LOG::get_log_index(
    bool need_lock_index) {
  DBUG_TRACE;
  LOG_INFO log_info;

  if (need_lock_index)
    mysql_mutex_lock(&LOCK_index);
  else
    mysql_mutex_assert_owner(&LOCK_index);

  std::list<std::string> filename_list;
  int error = 0;
  for (error =
           this->find_log_pos(&log_info, nullptr, false /*need_lock_index*/);
       error == 0;
       error = this->find_next_log(&log_info, false /*need_lock_index*/)) {
    filename_list.push_back(std::string(log_info.log_file_name));
  }

  if (need_lock_index) mysql_mutex_unlock(&LOCK_index);

  return std::make_pair(error, filename_list);
}

/**
  Removes files, as part of a RESET MASTER or RESET SLAVE statement,
  by deleting all logs referred to in the index file and the index
  file. Then, it creates a new index file and a new log file.

  The new index file will only contain the new log file.

  @param thd Thread
  @param delete_only If true, do not create a new index file and
  a new log file.

  @note
    If not called from slave thread, write start event to new log

  @retval
    0	ok
  @retval
    1   error
*/
bool MYSQL_BIN_LOG::reset_logs(THD *thd, bool delete_only) {
  LOG_INFO linfo;
  bool error = false;
  int err;
  const char *save_name = nullptr;
  Checkable_rwlock *sid_lock = nullptr;
  DBUG_TRACE;

  /*
    Flush logs for storage engines, so that the last transaction
    is persisted inside storage engines.
  */
  DBUG_ASSERT(!thd->is_log_reset());
  thd->set_log_reset();
  if (ha_flush_logs()) {
    thd->clear_log_reset();
    return true;
  }
  thd->clear_log_reset();

  ha_reset_logs(thd);

  /*
    We need to get both locks to be sure that no one is trying to
    write to the index log file.
  */
  mysql_mutex_lock(&LOCK_log);
  mysql_mutex_lock(&LOCK_index);

  if (is_relay_log)
    sid_lock = previous_gtid_set_relaylog->get_sid_map()->get_sid_lock();
  else
    sid_lock = global_sid_lock;
  sid_lock->wrlock();

  /* Save variables so that we can reopen the log */
  save_name = name;
  name = nullptr;  // Protect against free
  close(LOG_CLOSE_TO_BE_OPENED, false /*need_lock_log=false*/,
        false /*need_lock_index=false*/);

  /*
    First delete all old log files and then update the index file.
    As we first delete the log files and do not use sort of logging,
    a crash may lead to an inconsistent state where the index has
    references to non-existent files.

    We need to invert the steps and use the purge_index_file methods
    in order to make the operation safe.
  */

  if ((err = find_log_pos(&linfo, NullS, false /*need_lock_index=false*/)) !=
      0) {
    uint errcode = purge_log_get_error_code(err);
    LogErr(ERROR_LEVEL, ER_BINLOG_CANT_LOCATE_OLD_BINLOG_OR_RELAY_LOG_FILES);
    my_error(errcode, MYF(0));
    error = true;
    goto err;
  }

  for (;;) {
    if ((error = my_delete_allow_opened(linfo.log_file_name, MYF(0))) != 0) {
      if (my_errno() == ENOENT) {
        push_warning_printf(
            current_thd, Sql_condition::SL_WARNING, ER_LOG_PURGE_NO_FILE,
            ER_THD(current_thd, ER_LOG_PURGE_NO_FILE), linfo.log_file_name);
        LogErr(INFORMATION_LEVEL, ER_BINLOG_CANT_DELETE_FILE,
               linfo.log_file_name);
        set_my_errno(0);
        error = false;
      } else {
        push_warning_printf(current_thd, Sql_condition::SL_WARNING,
                            ER_BINLOG_PURGE_FATAL_ERR,
                            "a problem with deleting %s; "
                            "consider examining correspondence "
                            "of your binlog index file "
                            "to the actual binlog files",
                            linfo.log_file_name);
        error = true;
        goto err;
      }
    }
    if (find_next_log(&linfo, false /*need_lock_index=false*/)) break;
  }

  /* Start logging with a new file */
  close(LOG_CLOSE_INDEX | LOG_CLOSE_TO_BE_OPENED, false /*need_lock_log=false*/,
        false /*need_lock_index=false*/);
  if ((error = my_delete_allow_opened(index_file_name,
                                      MYF(0))))  // Reset (open will update)
  {
    if (my_errno() == ENOENT) {
      push_warning_printf(
          current_thd, Sql_condition::SL_WARNING, ER_LOG_PURGE_NO_FILE,
          ER_THD(current_thd, ER_LOG_PURGE_NO_FILE), index_file_name);
      LogErr(INFORMATION_LEVEL, ER_BINLOG_CANT_DELETE_FILE, index_file_name);
      set_my_errno(0);
      error = false;
    } else {
      push_warning_printf(current_thd, Sql_condition::SL_WARNING,
                          ER_BINLOG_PURGE_FATAL_ERR,
                          "a problem with deleting %s; "
                          "consider examining correspondence "
                          "of your binlog index file "
                          "to the actual binlog files",
                          index_file_name);
      error = true;
      goto err;
    }
  }
  DBUG_EXECUTE_IF("wait_for_kill_gtid_state_clear", {
    const char action[] = "now WAIT_FOR kill_gtid_state_clear";
    DBUG_ASSERT(!debug_sync_set_action(thd, STRING_WITH_LEN(action)));
  };);

  /*
    For relay logs we clear the gtid state associated per channel(i.e rli)
    in the purge_relay_logs()
  */
  if (!is_relay_log) {
    if (gtid_state->clear(thd)) {
      error = true;
    }
    /*
      Don't clear global_sid_map because gtid_state->clear() above didn't
      touched owned_gtids GTID set.
    */
    error = error || gtid_state->init();
  }

  if (!delete_only) {
    if (!open_index_file(index_file_name, 0, false /*need_lock_index=false*/))
      error = open_binlog(save_name, 0, max_size, false,
                          false /*need_lock_index=false*/,
                          false /*need_sid_lock=false*/, nullptr,
                          thd->lex->next_binlog_file_nr) ||
              error;
  }
  /* String has been duplicated, free old file-name */
  if (name != nullptr) {
    my_free(const_cast<char *>(save_name));
    save_name = nullptr;
  }

err:
  if (name == nullptr)
    name = const_cast<char *>(save_name);  // restore old file-name
  sid_lock->unlock();
  mysql_mutex_unlock(&LOCK_index);
  mysql_mutex_unlock(&LOCK_log);
  return error;
}

/**
  Set the name of crash safe index file.

  @retval
    0   ok
  @retval
    1   error
*/
int MYSQL_BIN_LOG::set_crash_safe_index_file_name(const char *base_file_name) {
  int error = 0;
  DBUG_TRACE;
  if (fn_format(crash_safe_index_file_name, base_file_name, mysql_data_home,
                ".index_crash_safe",
                MYF(MY_UNPACK_FILENAME | MY_SAFE_PATH | MY_REPLACE_EXT)) ==
      nullptr) {
    error = 1;
    LogErr(ERROR_LEVEL, ER_BINLOG_CANT_SET_TMP_INDEX_NAME);
  }
  return error;
}

/**
  Open a (new) crash safe index file.

  @note
    The crash safe index file is a special file
    used for guaranteeing index file crash safe.
  @retval
    0   ok
  @retval
    1   error
*/
int MYSQL_BIN_LOG::open_crash_safe_index_file() {
  int error = 0;
  File file = -1;

  DBUG_TRACE;

  if (!my_b_inited(&crash_safe_index_file)) {
    myf flags = MY_WME | MY_NABP | MY_WAIT_IF_FULL;
    if (is_relay_log) flags = flags | MY_REPORT_WAITING_IF_FULL;

    if ((file = my_open(crash_safe_index_file_name, O_RDWR | O_CREAT,
                        MYF(MY_WME))) < 0 ||
        init_io_cache(&crash_safe_index_file, file, IO_SIZE, WRITE_CACHE, 0,
                      false, flags)) {
      error = 1;
      LogErr(ERROR_LEVEL, ER_BINLOG_FAILED_TO_OPEN_TEMPORARY_INDEX_FILE);
    }
  }
  return error;
}

/**
  Close the crash safe index file.

  @note
    The crash safe file is just closed, is not deleted.
    Because it is moved to index file later on.
  @retval
    0   ok
  @retval
    1   error
*/
int MYSQL_BIN_LOG::close_crash_safe_index_file() {
  int error = 0;

  DBUG_TRACE;

  if (my_b_inited(&crash_safe_index_file)) {
    end_io_cache(&crash_safe_index_file);
    error = my_close(crash_safe_index_file.file, MYF(0));
  }
  crash_safe_index_file = IO_CACHE();

  return error;
}

/**
  Remove logs from index file.

  - To make crash safe, we copy the content of index file
  from index_file_start_offset recored in log_info to
  crash safe index file firstly and then move the crash
  safe index file to index file.

  @param log_info               Store here the found log file name and
                                position to the NEXT log file name in
                                the index file.

  @param need_update_threads    If we want to update the log coordinates
                                of all threads. False for relay logs,
                                true otherwise.

  @retval
    0    ok
  @retval
    LOG_INFO_IO    Got IO error while reading/writing file
*/
int MYSQL_BIN_LOG::remove_logs_from_index(LOG_INFO *log_info,
                                          bool need_update_threads) {
  if (open_crash_safe_index_file()) {
    LogErr(ERROR_LEVEL, ER_BINLOG_CANT_OPEN_TMP_INDEX,
           "MYSQL_BIN_LOG::remove_logs_from_index");
    goto err;
  }

  if (copy_file(&index_file, &crash_safe_index_file,
                log_info->index_file_start_offset)) {
    LogErr(ERROR_LEVEL, ER_BINLOG_CANT_COPY_INDEX_TO_TMP,
           "MYSQL_BIN_LOG::remove_logs_from_index");
    goto err;
  }

  if (close_crash_safe_index_file()) {
    LogErr(ERROR_LEVEL, ER_BINLOG_CANT_CLOSE_TMP_INDEX,
           "MYSQL_BIN_LOG::remove_logs_from_index");
    goto err;
  }
  DBUG_EXECUTE_IF("fault_injection_copy_part_file", DBUG_SUICIDE(););

  if (move_crash_safe_index_file_to_index_file(
          false /*need_lock_index=false*/)) {
    LogErr(ERROR_LEVEL, ER_BINLOG_CANT_MOVE_TMP_TO_INDEX,
           "MYSQL_BIN_LOG::remove_logs_from_index");
    goto err;
  }

  // now update offsets in index file for running threads
  if (need_update_threads)
    adjust_linfo_offsets(log_info->index_file_start_offset);
  return 0;

err:
  return LOG_INFO_IO;
}

/**
  Remove all logs before the given log from disk and from the index file.

  @param to_log	      Delete all log file name before this file.
  @param included            If true, to_log is deleted too.
  @param need_lock_index
  @param need_update_threads If we want to update the log coordinates of
                             all threads. False for relay logs, true otherwise.
  @param decrease_log_space  If not null, decrement this variable of
                             the amount of log space freed
  @param auto_purge          True if this is an automatic purge.

  @note
    If any of the logs before the deleted one is in use,
    only purge logs up to this one.

  @retval
    0			ok
  @retval
    LOG_INFO_EOF		to_log not found
    LOG_INFO_EMFILE             too many files opened
    LOG_INFO_FATAL              if any other than ENOENT error from
                                mysql_file_stat() or mysql_file_delete()
*/

int MYSQL_BIN_LOG::purge_logs(const char *to_log, bool included,
                              bool need_lock_index, bool need_update_threads,
                              ulonglong *decrease_log_space, bool auto_purge) {
  int error = 0, no_of_log_files_to_purge = 0, no_of_log_files_purged = 0;
  int no_of_threads_locking_log = 0;
  bool exit_loop = false;
  LOG_INFO log_info;
  THD *thd = current_thd;
  DBUG_TRACE;
  DBUG_PRINT("info", ("to_log= %s", to_log));

  if (need_lock_index)
    mysql_mutex_lock(&LOCK_index);
  else
    mysql_mutex_assert_owner(&LOCK_index);
  if ((error =
           find_log_pos(&log_info, to_log, false /*need_lock_index=false*/))) {
    LogErr(ERROR_LEVEL, ER_BINLOG_PURGE_LOGS_CALLED_WITH_FILE_NOT_IN_INDEX,
           to_log);
    goto err;
  }

  no_of_log_files_to_purge = log_info.entry_index;

  if ((error = open_purge_index_file(true))) {
    LogErr(ERROR_LEVEL, ER_BINLOG_PURGE_LOGS_CANT_SYNC_INDEX_FILE);
    goto err;
  }

  /*
    File name exists in index file; delete until we find this file
    or a file that is used.
  */
  if ((error = find_log_pos(&log_info, NullS, false /*need_lock_index=false*/)))
    goto err;

  while ((compare_log_name(to_log, log_info.log_file_name) ||
          (exit_loop = included))) {
    if (is_active(log_info.log_file_name)) {
      if (!auto_purge)
        push_warning_printf(
            thd, Sql_condition::SL_WARNING, ER_WARN_PURGE_LOG_IS_ACTIVE,
            ER_THD(thd, ER_WARN_PURGE_LOG_IS_ACTIVE), log_info.log_file_name);
      break;
    }

    if ((no_of_threads_locking_log = log_in_use(log_info.log_file_name))) {
      if (!auto_purge)
        push_warning_printf(thd, Sql_condition::SL_WARNING,
                            ER_WARN_PURGE_LOG_IN_USE,
                            ER_THD(thd, ER_WARN_PURGE_LOG_IN_USE),
                            log_info.log_file_name, no_of_threads_locking_log,
                            no_of_log_files_purged, no_of_log_files_to_purge);
      break;
    }
    no_of_log_files_purged++;

    if ((error = register_purge_index_entry(log_info.log_file_name))) {
      LogErr(ERROR_LEVEL, ER_BINLOG_PURGE_LOGS_CANT_COPY_TO_REGISTER_FILE,
             log_info.log_file_name);
      goto err;
    }

    if (find_next_log(&log_info, false /*need_lock_index=false*/) || exit_loop)
      break;
  }

  DBUG_EXECUTE_IF("crash_purge_before_update_index", DBUG_SUICIDE(););

  if ((error = sync_purge_index_file())) {
    LogErr(ERROR_LEVEL, ER_BINLOG_PURGE_LOGS_CANT_FLUSH_REGISTER_FILE);
    goto err;
  }

  /* We know how many files to delete. Update index file. */
  if ((error = remove_logs_from_index(&log_info, need_update_threads))) {
    LogErr(ERROR_LEVEL, ER_BINLOG_PURGE_LOGS_CANT_UPDATE_INDEX_FILE);
    goto err;
  }

  // Update gtid_state->lost_gtids
  if (!is_relay_log) {
    global_sid_lock->wrlock();
    error = init_gtid_sets(
        nullptr, const_cast<Gtid_set *>(gtid_state->get_lost_gtids()),
        opt_master_verify_checksum, false /*false=don't need lock*/,
        nullptr /*trx_parser*/, nullptr /*partial_trx*/);
    global_sid_lock->unlock();
    if (error) goto err;
  }

  DBUG_EXECUTE_IF("crash_purge_critical_after_update_index", DBUG_SUICIDE(););

err:

  int error_index = 0, close_error_index = 0;
  /* Read each entry from purge_index_file and delete the file. */
  if (!error && is_inited_purge_index_file() &&
      (error_index = purge_index_entry(thd, decrease_log_space,
                                       false /*need_lock_index=false*/)))
    LogErr(ERROR_LEVEL, ER_BINLOG_PURGE_LOGS_FAILED_TO_PURGE_LOG);

  close_error_index = close_purge_index_file();

  DBUG_EXECUTE_IF("crash_purge_non_critical_after_update_index",
                  DBUG_SUICIDE(););

  if (need_lock_index) mysql_mutex_unlock(&LOCK_index);

  /*
    Error codes from purge logs take precedence.
    Then error codes from purging the index entry.
    Finally, error codes from closing the purge index file.
  */
  error = error ? error : (error_index ? error_index : close_error_index);

  return error;
}

int MYSQL_BIN_LOG::set_purge_index_file_name(const char *base_file_name) {
  int error = 0;
  DBUG_TRACE;
  if (fn_format(
          purge_index_file_name, base_file_name, mysql_data_home, ".~rec~",
          MYF(MY_UNPACK_FILENAME | MY_SAFE_PATH | MY_REPLACE_EXT)) == nullptr) {
    error = 1;
    LogErr(ERROR_LEVEL, ER_BINLOG_FAILED_TO_SET_PURGE_INDEX_FILE_NAME);
  }
  return error;
}

int MYSQL_BIN_LOG::open_purge_index_file(bool destroy) {
  int error = 0;
  File file = -1;

  DBUG_TRACE;

  if (destroy) close_purge_index_file();

  if (!my_b_inited(&purge_index_file)) {
    myf flags = MY_WME | MY_NABP | MY_WAIT_IF_FULL;
    if (is_relay_log) flags = flags | MY_REPORT_WAITING_IF_FULL;

    if ((file = my_open(purge_index_file_name, O_RDWR | O_CREAT, MYF(MY_WME))) <
            0 ||
        init_io_cache(&purge_index_file, file, IO_SIZE,
                      (destroy ? WRITE_CACHE : READ_CACHE), 0, false, flags)) {
      error = 1;
      LogErr(ERROR_LEVEL, ER_BINLOG_FAILED_TO_OPEN_REGISTER_FILE);
    }
  }
  return error;
}

int MYSQL_BIN_LOG::close_purge_index_file() {
  int error = 0;

  DBUG_TRACE;

  if (my_b_inited(&purge_index_file)) {
    end_io_cache(&purge_index_file);
    error = my_close(purge_index_file.file, MYF(0));
  }
  my_delete(purge_index_file_name, MYF(0));
  new (&purge_index_file) IO_CACHE();

  return error;
}

bool MYSQL_BIN_LOG::is_inited_purge_index_file() {
  DBUG_TRACE;
  return my_b_inited(&purge_index_file);
}

int MYSQL_BIN_LOG::sync_purge_index_file() {
  int error = 0;
  DBUG_TRACE;

  if ((error = flush_io_cache(&purge_index_file)) ||
      (error = my_sync(purge_index_file.file, MYF(MY_WME))))
    return error;

  return error;
}

int MYSQL_BIN_LOG::register_purge_index_entry(const char *entry) {
  int error = 0;
  DBUG_TRACE;

  if ((error = my_b_write(&purge_index_file, (const uchar *)entry,
                          strlen(entry))) ||
      (error = my_b_write(&purge_index_file, (const uchar *)"\n", 1)))
    return error;

  return error;
}

int MYSQL_BIN_LOG::register_create_index_entry(const char *entry) {
  DBUG_TRACE;
  return register_purge_index_entry(entry);
}

int MYSQL_BIN_LOG::purge_index_entry(THD *thd, ulonglong *decrease_log_space,
                                     bool need_lock_index) {
  MY_STAT s;
  int error = 0;
  LOG_INFO log_info;
  LOG_INFO check_log_info;

  DBUG_TRACE;

  DBUG_ASSERT(my_b_inited(&purge_index_file));

  if ((error =
           reinit_io_cache(&purge_index_file, READ_CACHE, 0, false, false))) {
    LogErr(ERROR_LEVEL, ER_BINLOG_FAILED_TO_REINIT_REGISTER_FILE);
    goto err;
  }

  for (;;) {
    size_t length;

    if ((length = my_b_gets(&purge_index_file, log_info.log_file_name,
                            FN_REFLEN)) <= 1) {
      if (purge_index_file.error) {
        error = purge_index_file.error;
        LogErr(ERROR_LEVEL, ER_BINLOG_FAILED_TO_READ_REGISTER_FILE, error);
        goto err;
      }

      /* Reached EOF */
      break;
    }

    /* Get rid of the trailing '\n' */
    log_info.log_file_name[length - 1] = 0;

    if (!mysql_file_stat(m_key_file_log, log_info.log_file_name, &s, MYF(0))) {
      if (my_errno() == ENOENT) {
        /*
          It's not fatal if we can't stat a log file that does not exist;
          If we could not stat, we won't delete.
        */
        if (thd) {
          push_warning_printf(
              thd, Sql_condition::SL_WARNING, ER_LOG_PURGE_NO_FILE,
              ER_THD(thd, ER_LOG_PURGE_NO_FILE), log_info.log_file_name);
        }
        LogErr(INFORMATION_LEVEL, ER_CANT_STAT_FILE, log_info.log_file_name);
        set_my_errno(0);
      } else {
        /*
          Other than ENOENT are fatal
        */
        if (thd) {
          push_warning_printf(thd, Sql_condition::SL_WARNING,
                              ER_BINLOG_PURGE_FATAL_ERR,
                              "a problem with getting info on being purged %s; "
                              "consider examining correspondence "
                              "of your binlog index file "
                              "to the actual binlog files",
                              log_info.log_file_name);
        } else {
          LogErr(INFORMATION_LEVEL,
                 ER_BINLOG_CANT_DELETE_LOG_FILE_DOES_INDEX_MATCH_FILES,
                 log_info.log_file_name);
        }
        error = LOG_INFO_FATAL;
        goto err;
      }
    } else {
      if ((error = find_log_pos(&check_log_info, log_info.log_file_name,
                                need_lock_index))) {
        if (error != LOG_INFO_EOF) {
          if (thd) {
            push_warning_printf(thd, Sql_condition::SL_WARNING,
                                ER_BINLOG_PURGE_FATAL_ERR,
                                "a problem with deleting %s and "
                                "reading the binlog index file",
                                log_info.log_file_name);
          } else {
            LogErr(INFORMATION_LEVEL,
                   ER_BINLOG_CANT_DELETE_FILE_AND_READ_BINLOG_INDEX,
                   log_info.log_file_name);
          }
          goto err;
        }

        error = 0;
        if (!need_lock_index) {
          /*
            This is to avoid triggering an error in NDB.

            @todo: This is weird, what does NDB errors have to do with
            need_lock_index? Explain better or refactor /Sven
          */
          ha_binlog_index_purge_file(current_thd, log_info.log_file_name);
        }

        DBUG_PRINT("info", ("purging %s", log_info.log_file_name));
        if (!mysql_file_delete(key_file_binlog, log_info.log_file_name,
                               MYF(0))) {
          DBUG_EXECUTE_IF("wait_in_purge_index_entry", {
            const char action[] =
                "now SIGNAL in_purge_index_entry WAIT_FOR go_ahead_sql";
            DBUG_ASSERT(!debug_sync_set_action(thd, STRING_WITH_LEN(action)));
            DBUG_SET("-d,wait_in_purge_index_entry");
          };);

          if (decrease_log_space) *decrease_log_space -= s.st_size;
        } else {
          if (my_errno() == ENOENT) {
            if (thd) {
              push_warning_printf(
                  thd, Sql_condition::SL_WARNING, ER_LOG_PURGE_NO_FILE,
                  ER_THD(thd, ER_LOG_PURGE_NO_FILE), log_info.log_file_name);
            }
            LogErr(INFORMATION_LEVEL, ER_BINLOG_CANT_DELETE_FILE,
                   log_info.log_file_name);
            set_my_errno(0);
          } else {
            if (thd) {
              push_warning_printf(thd, Sql_condition::SL_WARNING,
                                  ER_BINLOG_PURGE_FATAL_ERR,
                                  "a problem with deleting %s; "
                                  "consider examining correspondence "
                                  "of your binlog index file "
                                  "to the actual binlog files",
                                  log_info.log_file_name);
            } else {
              LogErr(INFORMATION_LEVEL,
                     ER_BINLOG_CANT_DELETE_LOG_FILE_DOES_INDEX_MATCH_FILES,
                     log_info.log_file_name);
            }
            if (my_errno() == EMFILE) {
              DBUG_PRINT("info", ("my_errno: %d, set ret = LOG_INFO_EMFILE",
                                  my_errno()));
              error = LOG_INFO_EMFILE;
              goto err;
            }
            error = LOG_INFO_FATAL;
            goto err;
          }
        }
      }
    }
  }

err:
  return error;
}

/**
  Remove all logs before the given file date from disk and from the
  index file.

  @param purge_time	Delete all log files before given date.
  @param auto_purge     True if this is an automatic purge.

  @note
    If any of the logs before the deleted one is in use,
    only purge logs up to this one.

  @retval
    0				ok
  @retval
    LOG_INFO_PURGE_NO_ROTATE	Binary file that can't be rotated
    LOG_INFO_FATAL              if any other than ENOENT error from
                                mysql_file_stat() or mysql_file_delete()
*/

int MYSQL_BIN_LOG::purge_logs_before_date(time_t purge_time, bool auto_purge) {
  int error;
  int no_of_threads_locking_log = 0, no_of_log_files_purged = 0;
  bool log_is_active = false, log_is_in_use = false;
  char to_log[FN_REFLEN], copy_log_in_use[FN_REFLEN];
  LOG_INFO log_info;
  MY_STAT stat_area;
  THD *thd = current_thd;

  DBUG_TRACE;

  mysql_mutex_lock(&LOCK_index);
  to_log[0] = 0;

  if ((error = find_log_pos(&log_info, NullS, false /*need_lock_index=false*/)))
    goto err;

  while (!(log_is_active = is_active(log_info.log_file_name))) {
    if (!mysql_file_stat(m_key_file_log, log_info.log_file_name, &stat_area,
                         MYF(0))) {
      if (my_errno() == ENOENT) {
        /*
          It's not fatal if we can't stat a log file that does not exist.
        */
        set_my_errno(0);
      } else {
        /*
          Other than ENOENT are fatal
        */
        if (thd) {
          push_warning_printf(thd, Sql_condition::SL_WARNING,
                              ER_BINLOG_PURGE_FATAL_ERR,
                              "a problem with getting info on being purged %s; "
                              "consider examining correspondence "
                              "of your binlog index file "
                              "to the actual binlog files",
                              log_info.log_file_name);
        } else {
          LogErr(INFORMATION_LEVEL, ER_BINLOG_FAILED_TO_DELETE_LOG_FILE,
                 log_info.log_file_name);
        }
        error = LOG_INFO_FATAL;
        goto err;
      }
    }
    /* check if the binary log file is older than the purge_time
       if yes check if it is in use, if not in use then add
       it in the list of binary log files to be purged.
    */
    else if (stat_area.st_mtime < purge_time) {
      if ((no_of_threads_locking_log = log_in_use(log_info.log_file_name))) {
        if (!auto_purge) {
          log_is_in_use = true;
          strcpy(copy_log_in_use, log_info.log_file_name);
        }
        break;
      }
      strmake(to_log, log_info.log_file_name,
              sizeof(log_info.log_file_name) - 1);
      no_of_log_files_purged++;
    } else
      break;
    if (find_next_log(&log_info, false /*need_lock_index=false*/)) break;
  }

  if (log_is_active) {
    if (!auto_purge)
      push_warning_printf(
          thd, Sql_condition::SL_WARNING, ER_WARN_PURGE_LOG_IS_ACTIVE,
          ER_THD(thd, ER_WARN_PURGE_LOG_IS_ACTIVE), log_info.log_file_name);
  }

  if (log_is_in_use) {
    int no_of_log_files_to_purge = no_of_log_files_purged + 1;
    while (strcmp(log_file_name, log_info.log_file_name)) {
      if (mysql_file_stat(m_key_file_log, log_info.log_file_name, &stat_area,
                          MYF(0))) {
        if (stat_area.st_mtime < purge_time)
          no_of_log_files_to_purge++;
        else
          break;
      }
      if (find_next_log(&log_info, false /*need_lock_index=false*/)) {
        no_of_log_files_to_purge++;
        break;
      }
    }

    push_warning_printf(thd, Sql_condition::SL_WARNING,
                        ER_WARN_PURGE_LOG_IN_USE,
                        ER_THD(thd, ER_WARN_PURGE_LOG_IN_USE), copy_log_in_use,
                        no_of_threads_locking_log, no_of_log_files_purged,
                        no_of_log_files_to_purge);
  }

  error = (to_log[0] ? purge_logs(to_log, true, false /*need_lock_index=false*/,
                                  true /*need_update_threads=true*/,
                                  (ulonglong *)0, auto_purge)
                     : 0);

err:
  mysql_mutex_unlock(&LOCK_index);
  return error;
}

/**
  Create a new log file name.

  @param[out] buf       Buffer allocated with at least FN_REFLEN bytes where
                        new name is stored.
  @param      log_ident Identity of the binary/relay log.

  @note
    If file name will be longer then FN_REFLEN it will be truncated
*/

void MYSQL_BIN_LOG::make_log_name(char *buf, const char *log_ident) {
  size_t dir_len = dirname_length(log_file_name);
  if (dir_len >= FN_REFLEN) dir_len = FN_REFLEN - 1;
  my_stpnmov(buf, log_file_name, dir_len);
  strmake(buf + dir_len, log_ident, FN_REFLEN - dir_len - 1);
}

/**
  Check if we are writing/reading to the given log file.
*/

bool MYSQL_BIN_LOG::is_active(const char *log_file_name_arg) {
  return !compare_log_name(log_file_name, log_file_name_arg);
}

void MYSQL_BIN_LOG::inc_prep_xids(THD *thd) {
  DBUG_TRACE;
#ifndef DBUG_OFF
  int result = ++m_atomic_prep_xids;
  DBUG_PRINT("debug", ("m_atomic_prep_xids: %d", result));
#else
  m_atomic_prep_xids++;
#endif
  thd->get_transaction()->m_flags.xid_written = true;
}

void MYSQL_BIN_LOG::dec_prep_xids(THD *thd) {
  DBUG_TRACE;
  int32 result = --m_atomic_prep_xids;
  DBUG_PRINT("debug", ("m_atomic_prep_xids: %d", result));
  thd->get_transaction()->m_flags.xid_written = false;
  if (result == 0) {
    mysql_mutex_lock(&LOCK_xids);
    mysql_cond_signal(&m_prep_xids_cond);
    mysql_mutex_unlock(&LOCK_xids);
  }
}

/*
  Wrappers around new_file_impl to avoid using argument
  to control locking. The argument 1) less readable 2) breaks
  incapsulation 3) allows external access to the class without
  a lock (which is not possible with private new_file_without_locking
  method).

  @retval
    nonzero - error

*/

int MYSQL_BIN_LOG::new_file(
    Format_description_log_event *extra_description_event) {
  return new_file_impl(true /*need_lock_log=true*/, extra_description_event);
}

/*
  @retval
    nonzero - error
*/
int MYSQL_BIN_LOG::new_file_without_locking(
    Format_description_log_event *extra_description_event) {
  return new_file_impl(false /*need_lock_log=false*/, extra_description_event);
}

/**
  Start writing to a new log file or reopen the old file.

  @param need_lock_log If true, this function acquires LOCK_log;
  otherwise the caller should already have acquired it.

  @param extra_description_event The master's FDE to be written by the I/O
  thread while creating a new relay log file. This should be NULL for
  binary log files.

  @retval 0 success
  @retval nonzero - error

  @note The new file name is stored last in the index file
*/
int MYSQL_BIN_LOG::new_file_impl(
    bool need_lock_log, Format_description_log_event *extra_description_event) {
  int error = 0;
  bool close_on_error = false;
  char new_name[FN_REFLEN], *new_name_ptr = nullptr, *old_name, *file_to_open;
  const size_t ERR_CLOSE_MSG_LEN = 1024;
  char close_on_error_msg[ERR_CLOSE_MSG_LEN];
  memset(close_on_error_msg, 0, sizeof close_on_error_msg);

  DBUG_TRACE;
  if (!is_open()) {
    DBUG_PRINT("info", ("log is closed"));
    return error;
  }

  if (need_lock_log)
    mysql_mutex_lock(&LOCK_log);
  else
    mysql_mutex_assert_owner(&LOCK_log);
  DBUG_EXECUTE_IF("semi_sync_3-way_deadlock",
                  DEBUG_SYNC(current_thd, "before_rotate_binlog"););
  mysql_mutex_lock(&LOCK_xids);
  /*
    We need to ensure that the number of prepared XIDs are 0.

    If m_atomic_prep_xids is not zero:
    - We wait for storage engine commit, hence decrease m_atomic_prep_xids
    - We keep the LOCK_log to block new transactions from being
      written to the binary log.
   */
  while (get_prep_xids() > 0) {
    mysql_cond_wait(&m_prep_xids_cond, &LOCK_xids);
  }
  mysql_mutex_unlock(&LOCK_xids);

  mysql_mutex_lock(&LOCK_index);

  mysql_mutex_assert_owner(&LOCK_log);
  mysql_mutex_assert_owner(&LOCK_index);

  if (DBUG_EVALUATE_IF("expire_logs_always", 0, 1) &&
      (error = ha_flush_logs())) {
    goto end;
  }

  if (!is_relay_log) {
    /* Save set of GTIDs of the last binlog into table on binlog rotation */
    if ((error = gtid_state->save_gtids_of_last_binlog_into_table())) {
      if (error == ER_RPL_GTID_TABLE_CANNOT_OPEN) {
        close_on_error =
            m_binlog_file->get_real_file_size() >=
                static_cast<my_off_t>(max_size) ||
            DBUG_EVALUATE_IF("simulate_max_binlog_size", true, false);

        if (!close_on_error) {
          LogErr(ERROR_LEVEL, ER_BINLOG_UNABLE_TO_ROTATE_GTID_TABLE_READONLY,
                 "Current binlog file was flushed to disk and will be kept in "
                 "use.");
        } else {
          snprintf(close_on_error_msg, sizeof close_on_error_msg,
                   ER_THD(current_thd, ER_RPL_GTID_TABLE_CANNOT_OPEN), "mysql",
                   "gtid_executed");

          if (binlog_error_action != ABORT_SERVER)
            LogErr(WARNING_LEVEL,
                   ER_BINLOG_UNABLE_TO_ROTATE_GTID_TABLE_READONLY,
                   "Binary logging going to be disabled.");
        }

        DBUG_EXECUTE_IF("gtid_executed_readonly",
                        { DBUG_SET("-d,gtid_executed_readonly"); });
        DBUG_EXECUTE_IF("simulate_max_binlog_size",
                        { DBUG_SET("-d,simulate_max_binlog_size"); });
      } else {
        close_on_error = true;
        snprintf(close_on_error_msg, sizeof close_on_error_msg, "%s",
                 ER_THD(current_thd, ER_OOM_SAVE_GTIDS));
      }
      goto end;
    }
  }

  /*
    If user hasn't specified an extension, generate a new log name
    We have to do this here and not in open as we want to store the
    new file name in the current binary log file.
  */
  new_name_ptr = new_name;
  if ((error = generate_new_name(new_name, name))) {
    // Use the old name if generation of new name fails.
    strcpy(new_name, name);
    close_on_error = true;
    snprintf(close_on_error_msg, sizeof close_on_error_msg,
             ER_THD(current_thd, ER_NO_UNIQUE_LOGFILE), name);
    if (strlen(close_on_error_msg)) {
      close_on_error_msg[strlen(close_on_error_msg) - 1] = '\0';
    }
    goto end;
  }

  /*
    Make sure that the log_file is initialized before writing
    Rotate_log_event into it.
  */
  if (m_binlog_file->is_open()) {
    /*
      We log the whole file name for log file as the user may decide
      to change base names at some point.
    */
    Rotate_log_event r(new_name + dirname_length(new_name), 0, LOG_EVENT_OFFSET,
                       is_relay_log ? Rotate_log_event::RELAY_LOG : 0);

    if (DBUG_EVALUATE_IF("fault_injection_new_file_rotate_event", (error = 1),
                         false) ||
        (error = write_event_to_binlog(&r))) {
      char errbuf[MYSYS_STRERROR_SIZE];
      DBUG_EXECUTE_IF("fault_injection_new_file_rotate_event", errno = 2;);
      close_on_error = true;
      snprintf(close_on_error_msg, sizeof close_on_error_msg,
               ER_THD(current_thd, ER_ERROR_ON_WRITE), name, errno,
               my_strerror(errbuf, sizeof(errbuf), errno));
      my_printf_error(ER_ERROR_ON_WRITE, ER_THD(current_thd, ER_ERROR_ON_WRITE),
                      MYF(ME_FATALERROR), name, errno,
                      my_strerror(errbuf, sizeof(errbuf), errno));
      goto end;
    }

    if ((error = m_binlog_file->flush())) {
      close_on_error = true;
      snprintf(close_on_error_msg, sizeof close_on_error_msg, "%s",
               "Either disk is full or file system is read only");
      goto end;
    }
  }

  DEBUG_SYNC(current_thd, "after_rotate_event_appended");

  old_name = name;
  name = 0;  // Don't free name
  close(LOG_CLOSE_TO_BE_OPENED | LOG_CLOSE_INDEX, false /*need_lock_log=false*/,
        false /*need_lock_index=false*/);

  if (checksum_alg_reset != binary_log::BINLOG_CHECKSUM_ALG_UNDEF) {
    DBUG_ASSERT(!is_relay_log);
    DBUG_ASSERT(binlog_checksum_options != checksum_alg_reset);
    binlog_checksum_options = checksum_alg_reset;
  }
  /*
    Note that at this point, atomic_log_state != LOG_CLOSED
    (important for is_open()).
  */

  DEBUG_SYNC(current_thd, "binlog_rotate_between_close_and_open");
  /*
    new_file() is only used for rotation (in FLUSH LOGS or because size >
    max_binlog_size or max_relay_log_size).
    If this is a binary log, the Format_description_log_event at the beginning
    of the new file should have created=0 (to distinguish with the
    Format_description_log_event written at server startup, which should
    trigger temp tables deletion on slaves.
  */

  /* reopen index binlog file, BUG#34582 */
  file_to_open = index_file_name;
  error = open_index_file(index_file_name, 0, false /*need_lock_index=false*/);
  if (!error) {
    /* reopen the binary log file. */
    file_to_open = new_name_ptr;
    error = open_binlog(old_name, new_name_ptr, max_size,
                        true /*null_created_arg=true*/,
                        false /*need_lock_index=false*/,
                        true /*need_sid_lock=true*/, extra_description_event);
  }

  /* handle reopening errors */
  if (error) {
    char errbuf[MYSYS_STRERROR_SIZE];
    my_printf_error(ER_CANT_OPEN_FILE, ER_THD(current_thd, ER_CANT_OPEN_FILE),
                    MYF(ME_FATALERROR), file_to_open, error,
                    my_strerror(errbuf, sizeof(errbuf), error));
    close_on_error = true;
    snprintf(close_on_error_msg, sizeof close_on_error_msg,
             ER_THD(current_thd, ER_CANT_OPEN_FILE), file_to_open, error,
             my_strerror(errbuf, sizeof(errbuf), error));
  }
  my_free(old_name);

end:

  if (error && close_on_error /* rotate, flush or reopen failed */) {
    /*
      Close whatever was left opened.

      We are keeping the behavior as it exists today, ie,
      we disable logging and move on (see: BUG#51014).

      TODO: as part of WL#1790 consider other approaches:
       - kill mysql (safety);
       - try multiple locations for opening a log file;
       - switch server to protected/readonly mode
       - ...
    */
    if (binlog_error_action == ABORT_SERVER) {
      char abort_msg[ERR_CLOSE_MSG_LEN + 48];
      memset(abort_msg, 0, sizeof abort_msg);
      snprintf(abort_msg, sizeof abort_msg,
               "%s, while rotating the binlog. "
               "Aborting the server",
               close_on_error_msg);
      exec_binlog_error_action_abort(abort_msg);
    } else
      LogErr(ERROR_LEVEL, ER_BINLOG_CANT_OPEN_FOR_LOGGING,
             new_name_ptr != nullptr ? new_name_ptr : "new file", errno);

    close(LOG_CLOSE_INDEX, false /*need_lock_log=false*/,
          false /*need_lock_index=false*/);
  }

  mysql_mutex_unlock(&LOCK_index);
  if (need_lock_log) mysql_mutex_unlock(&LOCK_log);

  DEBUG_SYNC(current_thd, "after_disable_binlog");
  return error;
}

/**
  Called after an event has been written to the relay log by the IO
  thread.  This flushes and possibly syncs the file (according to the
  sync options), rotates the file if it has grown over the limit, and
  finally calls signal_update().

  @note The caller must hold LOCK_log before invoking this function.

  @param mi Master_info for the IO thread.

  @retval false success
  @retval true error
*/
bool MYSQL_BIN_LOG::after_write_to_relay_log(Master_info *mi) {
  DBUG_TRACE;
  DBUG_PRINT("info", ("max_size: %lu", max_size));

  // Check pre-conditions
  mysql_mutex_assert_owner(&LOCK_log);
  DBUG_ASSERT(is_relay_log);

  /*
    We allow the relay log rotation by relay log size
    only if the trx parser is not inside a transaction.
  */
  bool can_rotate = mi->transaction_parser.is_not_inside_transaction();

#ifndef DBUG_OFF
  if (m_binlog_file->get_real_file_size() >
          DBUG_EVALUATE_IF("rotate_slave_debug_group", 500, max_size) &&
      !can_rotate) {
    DBUG_PRINT("info", ("Postponing the rotation by size waiting for "
                        "the end of the current transaction."));
  }
#endif

  // Flush and sync
  bool error = flush_and_sync(false);
  if (error) {
    mi->report(ERROR_LEVEL, ER_SLAVE_RELAY_LOG_WRITE_FAILURE,
               ER_THD(current_thd, ER_SLAVE_RELAY_LOG_WRITE_FAILURE),
               "failed to flush event to relay log file");
    truncate_relaylog_file(mi, atomic_binlog_end_pos);
  } else {
    if (can_rotate) {
      mysql_mutex_lock(&mi->data_lock);
      /*
        If the last event of the transaction has been flushed, we can add
        the GTID (if it is not empty) to the logged set, or else it will
        not be available in the Previous GTIDs of the next relay log file
        if we are going to rotate the relay log.
      */
      const Gtid *last_gtid_queued = mi->get_queueing_trx_gtid();
      if (!last_gtid_queued->is_empty()) {
        mi->rli->get_sid_lock()->rdlock();
        DBUG_SIGNAL_WAIT_FOR(current_thd, "updating_received_transaction_set",
                             "reached_updating_received_transaction_set",
                             "continue_updating_received_transaction_set");
        mi->rli->add_logged_gtid(last_gtid_queued->sidno,
                                 last_gtid_queued->gno);
        mi->rli->get_sid_lock()->unlock();
      }

      if (mi->is_queueing_trx()) {
        mi->finished_queueing();
      }
      mysql_mutex_unlock(&mi->data_lock);

      /*
        If relay log is too big, rotate. But only if not in the middle of a
        transaction when GTIDs are enabled.

        Also rotate, if a deffered flush request has been placed.

        We now try to mimic the following master binlog behavior: "A transaction
        is written in one chunk to the binary log, so it is never split between
        several binary logs. Therefore, if you have big transactions, you might
        see binary log files larger than max_binlog_size."
      */
      if (m_binlog_file->get_real_file_size() >
              DBUG_EVALUATE_IF("rotate_slave_debug_group", 500, max_size) ||
          mi->is_rotate_requested()) {
        error = new_file_without_locking(mi->get_mi_description_event());
        mi->clear_rotate_requests();
      }
    }
  }

  lock_binlog_end_pos();
  mi->rli->ign_master_log_name_end[0] = 0;
  update_binlog_end_pos(false /*need_lock*/);
  harvest_bytes_written(mi->rli, true /*need_log_space_lock=true*/);
  unlock_binlog_end_pos();

  return error;
}

bool MYSQL_BIN_LOG::write_event(Log_event *ev, Master_info *mi) {
  DBUG_TRACE;

  DBUG_EXECUTE_IF("fail_to_write_ignored_event_to_relay_log", { return true; });
  // check preconditions
  DBUG_ASSERT(is_relay_log);

  mysql_mutex_assert_owner(&LOCK_log);

  // write data
  bool error = false;
  if (!binary_event_serialize(ev, m_binlog_file)) {
    bytes_written += ev->common_header->data_written;
    error = after_write_to_relay_log(mi);
  } else {
    mi->report(ERROR_LEVEL, ER_SLAVE_RELAY_LOG_WRITE_FAILURE,
               ER_THD(current_thd, ER_SLAVE_RELAY_LOG_WRITE_FAILURE),
               "failed to write event to the relay log file");
    truncate_relaylog_file(mi, atomic_binlog_end_pos);
    error = true;
  }

  return error;
}

bool MYSQL_BIN_LOG::write_buffer(const char *buf, uint len, Master_info *mi) {
  DBUG_TRACE;

  // check preconditions
  DBUG_ASSERT(is_relay_log);
  mysql_mutex_assert_owner(&LOCK_log);

  // write data
  bool error = false;
  if (m_binlog_file->write(pointer_cast<const uchar *>(buf), len) == 0) {
    bytes_written += len;
    error = after_write_to_relay_log(mi);
  } else {
    mi->report(ERROR_LEVEL, ER_SLAVE_RELAY_LOG_WRITE_FAILURE,
               ER_THD(current_thd, ER_SLAVE_RELAY_LOG_WRITE_FAILURE),
               "failed to write event to the relay log file");
    truncate_relaylog_file(mi, atomic_binlog_end_pos);
    error = true;
  }

  return error;
}

bool MYSQL_BIN_LOG::flush() {
  return m_binlog_file->is_open() && m_binlog_file->flush();
}

bool MYSQL_BIN_LOG::flush_and_sync(const bool force) {
  mysql_mutex_assert_owner(&LOCK_log);

  if (m_binlog_file->flush()) return true;

  std::pair<bool, bool> result = sync_binlog_file(force);

  return result.first;
}

void MYSQL_BIN_LOG::start_union_events(THD *thd, query_id_t query_id_param) {
  DBUG_ASSERT(!thd->binlog_evt_union.do_union);
  thd->binlog_evt_union.do_union = true;
  thd->binlog_evt_union.unioned_events = false;
  thd->binlog_evt_union.unioned_events_trans = false;
  thd->binlog_evt_union.first_query_id = query_id_param;
}

void MYSQL_BIN_LOG::stop_union_events(THD *thd) {
  DBUG_ASSERT(thd->binlog_evt_union.do_union);
  thd->binlog_evt_union.do_union = false;
}

bool MYSQL_BIN_LOG::is_query_in_union(THD *thd, query_id_t query_id_param) {
  return (thd->binlog_evt_union.do_union &&
          query_id_param >= thd->binlog_evt_union.first_query_id);
}

/*
  Updates thd's position-of-next-event variables
  after a *real* write a file.
 */
void MYSQL_BIN_LOG::update_thd_next_event_pos(THD *thd) {
  if (likely(thd != nullptr)) {
    thd->set_next_event_pos(log_file_name, m_binlog_file->position());
  }
}

/*
  Moves the last bunch of rows from the pending Rows event to a cache (either
  transactional cache if is_transaction is @c true, or the non-transactional
  cache otherwise. Sets a new pending event.

  @param thd               a pointer to the user thread.
  @param evt               a pointer to the row event.
  @param is_transactional  @c true indicates a transactional cache,
                           otherwise @c false a non-transactional.
*/
int MYSQL_BIN_LOG::flush_and_set_pending_rows_event(THD *thd,
                                                    Rows_log_event *event,
                                                    bool is_transactional) {
  DBUG_TRACE;
  DBUG_ASSERT(mysql_bin_log.is_open());
  DBUG_PRINT("enter", ("event: %p", event));

  int error = 0;
  binlog_cache_mngr *const cache_mngr = thd_get_cache_mngr(thd);

  DBUG_ASSERT(cache_mngr);

  binlog_cache_data *cache_data =
      cache_mngr->get_binlog_cache_data(is_transactional);

  DBUG_PRINT("info", ("cache_mngr->pending(): %p", cache_data->pending()));

  if (Rows_log_event *pending = cache_data->pending()) {
    /*
      Write pending event to the cache.
    */
    if (cache_data->write_event(pending)) {
      report_cache_write_error(thd, is_transactional);
      if (check_write_error(thd) && cache_data &&
          stmt_cannot_safely_rollback(thd))
        cache_data->set_incident();
      delete pending;
      cache_data->set_pending(nullptr);
      return 1;
    }

    delete pending;
  }

  cache_data->set_pending(event);

  return error;
}

/**
  Write an event to the binary log cache.
*/

bool MYSQL_BIN_LOG::write_event(Log_event *event_info) {
  THD *thd = event_info->thd;
  bool error = true;
  DBUG_TRACE;

  if (thd->binlog_evt_union.do_union) {
    /*
      In Stored function; Remember that function call caused an update.
      We will log the function call to the binary log on function exit
    */
    thd->binlog_evt_union.unioned_events = true;
    thd->binlog_evt_union.unioned_events_trans |=
        event_info->is_using_trans_cache();
    return false;
  }

  /*
    We only end the statement if we are in a top-level statement.  If
    we are inside a stored function, we do not end the statement since
    this will close all tables on the slave. But there can be a special case
    where we are inside a stored function/trigger and a SAVEPOINT is being
    set in side the stored function/trigger. This SAVEPOINT execution will
    force the pending event to be flushed without an STMT_END_F flag. This
    will result in a case where following DMLs will be considered as part of
    same statement and result in data loss on slave. Hence in this case we
    force the end_stmt to be true.
  */
  bool const end_stmt =
      (thd->in_sub_stmt && thd->lex->sql_command == SQLCOM_SAVEPOINT)
          ? true
          : (thd->locked_tables_mode && thd->lex->requires_prelocking());
  if (thd->binlog_flush_pending_rows_event(end_stmt,
                                           event_info->is_using_trans_cache()))
    return error;

  /*
     In most cases this is only called if 'is_open()' is true; in fact this is
     mostly called if is_open() *was* true a few instructions before, but it
     could have changed since.
  */
  if (likely(is_open())) {
    /*
      In the future we need to add to the following if tests like
      "do the involved tables match (to be implemented)
      binlog_[wild_]{do|ignore}_table?" (WL#1049)"
    */
    const char *local_db = event_info->get_db();
    if ((thd && !(thd->variables.option_bits & OPTION_BIN_LOG)) ||
        (thd->lex->sql_command != SQLCOM_ROLLBACK_TO_SAVEPOINT &&
         thd->lex->sql_command != SQLCOM_SAVEPOINT &&
         (!event_info->is_no_filter_event() &&
          !binlog_filter->db_ok(local_db))))
      return false;

    DBUG_ASSERT(event_info->is_using_trans_cache() ||
                event_info->is_using_stmt_cache());

    if (binlog_start_trans_and_stmt(thd, event_info)) return error;

    bool is_trans_cache = event_info->is_using_trans_cache();
    binlog_cache_mngr *cache_mngr = thd_get_cache_mngr(thd);
    binlog_cache_data *cache_data =
        cache_mngr->get_binlog_cache_data(is_trans_cache);

    DBUG_PRINT("info", ("event type: %d", event_info->get_type_code()));

    /*
       No check for auto events flag here - this write method should
       never be called if auto-events are enabled.

       Write first log events which describe the 'run environment'
       of the SQL command. If row-based binlogging, Insert_id, Rand
       and other kind of "setting context" events are not needed.
    */
    if (thd) {
      if (!thd->is_current_stmt_binlog_format_row()) {
        if (thd->stmt_depends_on_first_successful_insert_id_in_prev_stmt) {
          Intvar_log_event e(
              thd, (uchar)binary_log::Intvar_event::LAST_INSERT_ID_EVENT,
              thd->first_successful_insert_id_in_prev_stmt_for_binlog,
              event_info->event_cache_type, event_info->event_logging_type);
          if (cache_data->write_event(&e)) goto err;
        }
        if (thd->auto_inc_intervals_in_cur_stmt_for_binlog.nb_elements() > 0) {
          DBUG_PRINT(
              "info",
              ("number of auto_inc intervals: %u",
               thd->auto_inc_intervals_in_cur_stmt_for_binlog.nb_elements()));
          Intvar_log_event e(
              thd, (uchar)binary_log::Intvar_event::INSERT_ID_EVENT,
              thd->auto_inc_intervals_in_cur_stmt_for_binlog.minimum(),
              event_info->event_cache_type, event_info->event_logging_type);
          if (cache_data->write_event(&e)) goto err;
        }
        if (thd->rand_used) {
          Rand_log_event e(thd, thd->rand_saved_seed1, thd->rand_saved_seed2,
                           event_info->event_cache_type,
                           event_info->event_logging_type);
          if (cache_data->write_event(&e)) goto err;
        }
        if (!thd->user_var_events.empty()) {
          for (size_t i = 0; i < thd->user_var_events.size(); i++) {
            Binlog_user_var_event *user_var_event = thd->user_var_events[i];

            /* setting flags for user var log event */
            uchar flags = User_var_log_event::UNDEF_F;
            if (user_var_event->unsigned_flag)
              flags |= User_var_log_event::UNSIGNED_F;

            User_var_log_event e(
                thd, user_var_event->user_var_event->entry_name.ptr(),
                user_var_event->user_var_event->entry_name.length(),
                user_var_event->value, user_var_event->length,
                user_var_event->type, user_var_event->charset_number, flags,
                event_info->event_cache_type, event_info->event_logging_type);
            if (cache_data->write_event(&e)) goto err;
          }
        }
      }
    }

    /*
      Write the event.
    */
    if (cache_data->write_event(event_info)) goto err;

    if (DBUG_EVALUATE_IF("injecting_fault_writing", 1, 0)) goto err;

    /*
      After writing the event, if the trx-cache was used and any unsafe
      change was written into it, the cache is marked as cannot safely
      roll back.
    */
    if (is_trans_cache && stmt_cannot_safely_rollback(thd))
      cache_mngr->trx_cache.set_cannot_rollback();

    error = false;

  err:
    if (error) {
      report_cache_write_error(thd, is_trans_cache);
      if (check_write_error(thd) && cache_data &&
          stmt_cannot_safely_rollback(thd))
        cache_data->set_incident();
    }
  }

  return error;
}

/**
  The method executes rotation when LOCK_log is already acquired
  by the caller.

  @param force_rotate  caller can request the log rotation
  @param check_purge   is set to true if rotation took place

  @note
    If rotation fails, for instance the server was unable
    to create a new log file, we still try to write an
    incident event to the current log.

  @note The caller must hold LOCK_log when invoking this function.

  @retval
    nonzero - error in rotating routine.
*/
int MYSQL_BIN_LOG::rotate(bool force_rotate, bool *check_purge) {
  int error = 0;
  DBUG_TRACE;

  DBUG_ASSERT(!is_relay_log);
  mysql_mutex_assert_owner(&LOCK_log);

  *check_purge = false;

  if (DBUG_EVALUATE_IF("force_rotate", 1, 0) || force_rotate ||
      (m_binlog_file->get_real_file_size() >= (my_off_t)max_size) ||
      DBUG_EVALUATE_IF("simulate_max_binlog_size", true, false)) {
    error = new_file_without_locking(nullptr);
    *check_purge = true;
  }
  return error;
}

/**
  The method executes logs purging routine.
*/
void MYSQL_BIN_LOG::purge() {
  if (expire_logs_days || binlog_expire_logs_seconds) {
    DEBUG_SYNC(current_thd, "at_purge_logs_before_date");
    time_t purge_time = 0;

    if (binlog_expire_logs_seconds) {
      purge_time = my_time(0) - binlog_expire_logs_seconds;
    } else
      purge_time = my_time(0) - expire_logs_days * 24 * 60 * 60;

    DBUG_EXECUTE_IF("expire_logs_always", { purge_time = my_time(0); });
    if (purge_time >= 0) {
      Is_instance_backup_locked_result is_instance_locked =
          is_instance_backup_locked(current_thd);

      if (is_instance_locked == Is_instance_backup_locked_result::OOM) {
        exec_binlog_error_action_abort(
            "Out of memory happened while checking if "
            "instance was locked for backup");
      }
      if (is_instance_locked == Is_instance_backup_locked_result::NOT_LOCKED) {
        /*
          Flush logs for storage engines, so that the last transaction
          is persisted inside storage engines.
        */
        ha_flush_logs();
        purge_logs_before_date(purge_time, true);
      }
    }
  }
}

/**
  Execute a FLUSH LOGS statement.

  The method is a shortcut of @c rotate() and @c purge().
  LOCK_log is acquired prior to rotate and is released after it.

  @param thd           Current session.
  @param force_rotate  caller can request the log rotation

  @retval
    nonzero - error in rotating routine.
*/
int MYSQL_BIN_LOG::rotate_and_purge(THD *thd, bool force_rotate) {
  int error = 0;
  DBUG_TRACE;
  bool check_purge = false;

  /*
    FLUSH BINARY LOGS command should ignore 'read-only' and 'super_read_only'
    options so that it can update 'mysql.gtid_executed' replication repository
    table.
  */
  thd->set_skip_readonly_check();
  /*
    Wait for handlerton to insert any pending information into the binlog.
    For e.g. ha_ndbcluster which updates the binlog asynchronously this is
    needed so that the user see its own commands in the binlog.
  */
  ha_binlog_wait(thd);

  DBUG_ASSERT(!is_relay_log);
  mysql_mutex_lock(&LOCK_log);
  error = rotate(force_rotate, &check_purge);
  /*
    NOTE: Run purge_logs wo/ holding LOCK_log because it does not need
          the mutex. Otherwise causes various deadlocks.
  */
  mysql_mutex_unlock(&LOCK_log);

  if (!error && check_purge) purge();

  return error;
}

uint MYSQL_BIN_LOG::next_file_id() {
  uint res;
  mysql_mutex_lock(&LOCK_log);
  res = file_id++;
  mysql_mutex_unlock(&LOCK_log);
  return res;
}

int MYSQL_BIN_LOG::get_gtid_executed(Sid_map *sid_map, Gtid_set *gtid_set) {
  DBUG_TRACE;
  int error = 0;

  mysql_mutex_lock(&mysql_bin_log.LOCK_commit);
  global_sid_lock->wrlock();

  enum_return_status return_status = global_sid_map->copy(sid_map);
  if (return_status != RETURN_STATUS_OK) {
    error = 1;
    goto end;
  }

  return_status = gtid_set->add_gtid_set(gtid_state->get_executed_gtids());
  if (return_status != RETURN_STATUS_OK) error = 1;

end:
  global_sid_lock->unlock();
  mysql_mutex_unlock(&mysql_bin_log.LOCK_commit);

  return error;
}

/**
  Write the contents of the given IO_CACHE to the binary log.

  The cache will be reset as a READ_CACHE to be able to read the
  contents from it.

  The data will be post-processed: see class Binlog_event_writer for
  details.

  @param cache Events will be read from this IO_CACHE.
  @param writer Events will be written to this Binlog_event_writer.

  @retval true IO error.
  @retval false Success.

  @see MYSQL_BIN_LOG::write_cache
*/
bool MYSQL_BIN_LOG::do_write_cache(Binlog_cache_storage *cache,
                                   Binlog_event_writer *writer) {
  DBUG_TRACE;

  DBUG_EXECUTE_IF("simulate_do_write_cache_failure", {
    /*
       see binlog_cache_data::write_event() that reacts on
       @c simulate_disk_full_at_flush_pending.
    */
    DBUG_SET("-d,simulate_do_write_cache_failure");
    return true;
  });

#ifndef DBUG_OFF
  uint64 expected_total_len = cache->length();
  DBUG_PRINT("info", ("bytes in cache= %" PRIu64, expected_total_len));
#endif

  bool error = false;
  if (cache->copy_to(writer, &error)) {
    if (error) report_binlog_write_error();
    return true;
  }
  return false;
}

/**
  Writes an incident event to stmt_cache.

  @param ev Incident event to be written
  @param thd Thread variable
  @param need_lock_log If true, will acquire LOCK_log; otherwise the
  caller should already have acquired LOCK_log.
  @param err_msg Error message written to log file for the incident.
  @param do_flush_and_sync If true, will call flush_and_sync(), rotate() and
  purge().

  @retval false error
  @retval true success
*/
bool MYSQL_BIN_LOG::write_incident(Incident_log_event *ev, THD *thd,
                                   bool need_lock_log, const char *err_msg,
                                   bool do_flush_and_sync) {
  uint error = 0;
  DBUG_TRACE;
  DBUG_ASSERT(err_msg);

  if (!is_open()) return error;

  binlog_cache_mngr *const cache_mngr = thd_get_cache_mngr(thd);

#ifndef DBUG_OFF
  if (DBUG_EVALUATE_IF("simulate_write_incident_event_into_binlog_directly", 1,
                       0) &&
      !cache_mngr->stmt_cache.is_binlog_empty()) {
    /* The stmt_cache contains corruption data, so we can reset it. */
    cache_mngr->stmt_cache.reset();
  }
#endif

  /*
    If there is no binlog cache then we write incidents directly
    into the binlog. If caller needs GTIDs it has to setup the
    binlog cache (for the injector thread).
  */
  if (cache_mngr == nullptr ||
      DBUG_EVALUATE_IF("simulate_write_incident_event_into_binlog_directly", 1,
                       0)) {
    if (need_lock_log)
      mysql_mutex_lock(&LOCK_log);
    else
      mysql_mutex_assert_owner(&LOCK_log);
    /* Write an incident event into binlog directly. */
    error = write_event_to_binlog(ev);
    /*
      Write an error to log. So that user might have a chance
      to be alerted and explore incident details.
    */
    if (!error)
      LogErr(ERROR_LEVEL, ER_BINLOG_LOGGING_INCIDENT_TO_STOP_SLAVES, err_msg);
  } else  // (cache_mngr != NULL)
  {
    if (!cache_mngr->stmt_cache.is_binlog_empty()) {
      /* The stmt_cache contains corruption data, so we can reset it. */
      cache_mngr->stmt_cache.reset();
    }
    if (!cache_mngr->trx_cache.is_binlog_empty()) {
      /* The trx_cache contains corruption data, so we can reset it. */
      cache_mngr->trx_cache.reset();
    }
    /*
      Write the incident event into stmt_cache, so that a GTID is generated and
      written for it prior to flushing the stmt_cache.
    */
    binlog_cache_data *cache_data = cache_mngr->get_binlog_cache_data(false);
    if ((error = cache_data->write_event(ev))) {
      LogErr(ERROR_LEVEL, ER_BINLOG_EVENT_WRITE_TO_STMT_CACHE_FAILED);
      cache_mngr->stmt_cache.reset();
      return error;
    }

    if (need_lock_log)
      mysql_mutex_lock(&LOCK_log);
    else
      mysql_mutex_assert_owner(&LOCK_log);
  }

  if (do_flush_and_sync) {
    if (!error && !(error = flush_and_sync())) {
      bool check_purge = false;
      update_binlog_end_pos();
      is_rotating_caused_by_incident = true;
      error = rotate(true, &check_purge);
      is_rotating_caused_by_incident = false;
      if (!error && check_purge) purge();
    }
  }

  if (need_lock_log) mysql_mutex_unlock(&LOCK_log);

  /*
    Write an error to log. So that user might have a chance
    to be alerted and explore incident details.
  */
  if (!error && cache_mngr != nullptr)
    LogErr(ERROR_LEVEL, ER_BINLOG_LOGGING_INCIDENT_TO_STOP_SLAVES, err_msg);

  return error;
}

bool MYSQL_BIN_LOG::write_dml_directly(THD *thd, const char *stmt,
                                       size_t stmt_len) {
  bool ret = false;
  /* backup the original command */
  enum_sql_command save_sql_command = thd->lex->sql_command;

  /* Fake it as a DELETE statement, so it can be binlogged correctly */
  thd->lex->sql_command = SQLCOM_DELETE;

  if (thd->binlog_query(THD::STMT_QUERY_TYPE, stmt, stmt_len, false, false,
                        false, 0) ||
      commit(thd, false) != TC_LOG::RESULT_SUCCESS) {
    ret = true;
  }

  thd->lex->sql_command = save_sql_command;
  return ret;
}

/**
  Creates an incident event and writes it to the binary log.

  @param thd  Thread variable
  @param need_lock_log If the binary lock should be locked or not
  @param err_msg Error message written to log file for the incident.
  @param do_flush_and_sync If true, will call flush_and_sync(), rotate() and
  purge().

  @retval
    0    error
  @retval
    1    success
*/
bool MYSQL_BIN_LOG::write_incident(THD *thd, bool need_lock_log,
                                   const char *err_msg,
                                   bool do_flush_and_sync) {
  DBUG_TRACE;

  if (!is_open()) return false;

  LEX_CSTRING write_error_msg = {err_msg, strlen(err_msg)};
  binary_log::Incident_event::enum_incident incident =
      binary_log::Incident_event::INCIDENT_LOST_EVENTS;
  Incident_log_event ev(thd, incident, write_error_msg);

  return write_incident(&ev, thd, need_lock_log, err_msg, do_flush_and_sync);
}

/*
  Write the event into current binlog directly without going though a session
  binlog cache. It will update the event's log_pos and set checksum accordingly.
  binary_event_serialize can be called directly if log_pos should not be
  updated.
*/
inline bool MYSQL_BIN_LOG::write_event_to_binlog(Log_event *ev) {
  ev->common_footer->checksum_alg =
      is_relay_log
          ? relay_log_checksum_alg
          : static_cast<enum_binlog_checksum_alg>(binlog_checksum_options);
  DBUG_ASSERT(ev->common_footer->checksum_alg !=
              binary_log::BINLOG_CHECKSUM_ALG_UNDEF);

  /*
    Stores current position into log_pos, it is used to calculate correcty
    end_log_pos by adding data_written in Log_event::write_header().
  */
  ev->common_header->log_pos = m_binlog_file->position();

  if (binary_event_serialize(ev, m_binlog_file)) return true;

  add_bytes_written(ev->common_header->data_written);
  return false;
}

/* Write the event into current binlog and flush and sync */
bool MYSQL_BIN_LOG::write_event_to_binlog_and_sync(Log_event *ev) {
  if (write_event_to_binlog(ev) || m_binlog_file->flush() ||
      m_binlog_file->sync())
    return true;

  update_binlog_end_pos();
  return false;
}

/**
  Write the contents of the statement or transaction cache to the binary log.

  Comparison with do_write_cache:

  - do_write_cache is a lower-level function that only performs the
    actual write.

  - write_cache is a higher-level function that calls do_write_cache
    and additionally performs some maintenance tasks, including:
    - report any errors that occurred
    - write incident event if needed
    - update gtid_state
    - update thd.binlog_next_event_pos

  @param thd Thread variable

  @param cache_data Events will be read from the IO_CACHE of this
  cache_data object.

  @param writer Events will be written to this Binlog_event_writer.

  @retval true IO error.
  @retval false Success.

  @note We only come here if there is something in the cache.
  @note Whatever is in the cache is always a complete transaction.
  @note 'cache' needs to be reinitialized after this functions returns.
*/
bool MYSQL_BIN_LOG::write_cache(THD *thd, binlog_cache_data *cache_data,
                                Binlog_event_writer *writer) {
  DBUG_TRACE;

  Binlog_cache_storage *cache = cache_data->get_cache();
  bool incident = cache_data->has_incident();

  mysql_mutex_assert_owner(&LOCK_log);

  DBUG_ASSERT(is_open());
  if (likely(is_open()))  // Should always be true
  {
    /*
      We only bother to write to the binary log if there is anything
      to write.

      @todo Is this check redundant? Probably this is only called if
      there is anything in the cache (see @note in comment above this
      function). Check if we can replace this by an assertion. /Sven
    */
    if (!cache->is_empty()) {
      DBUG_EXECUTE_IF("crash_before_writing_xid", {
        if (do_write_cache(cache, writer))
          DBUG_PRINT("info", ("error writing binlog cache: %d", write_error));
        flush_and_sync(true);
        DBUG_PRINT("info", ("crashing before writing xid"));
        DBUG_SUICIDE();
      });
      if (do_write_cache(cache, writer)) goto err;

      const char *err_msg =
          "Non-transactional changes did not get into "
          "the binlog.";
      if (incident &&
          write_incident(thd, false /*need_lock_log=false*/, err_msg,
                         false /*do_flush_and_sync==false*/)) {
        report_binlog_write_error();
        goto err;
      }
      DBUG_EXECUTE_IF("half_binlogged_transaction", DBUG_SUICIDE(););
    }
    update_thd_next_event_pos(thd);
  }

  return false;

err:
  thd->commit_error = THD::CE_FLUSH_ERROR;

  return true;
}

void MYSQL_BIN_LOG::report_binlog_write_error() {
  char errbuf[MYSYS_STRERROR_SIZE];

  write_error = true;
  LogErr(ERROR_LEVEL, ER_FAILED_TO_WRITE_TO_FILE, name, errno,
         my_strerror(errbuf, sizeof(errbuf), errno));
}

/**
  Wait until we get a signal that the binary log has been updated.
  Applies to master only.

  NOTES
  @param[in] timeout    a pointer to a timespec;
                        NULL means to wait w/o timeout.
  @retval    0          if got signalled on update
  @retval    non-0      if wait timeout elapsed
  @note
    LOCK_binlog_end_pos must be taken before calling this function.
    LOCK_binlog_end_pos is being released while the thread is waiting.
    LOCK_binlog_end_pos is released by the caller.
*/

int MYSQL_BIN_LOG::wait_for_update(const struct timespec *timeout) {
  int ret = 0;
  DBUG_TRACE;

  if (!timeout)
    mysql_cond_wait(&update_cond, &LOCK_binlog_end_pos);
  else
    ret = mysql_cond_timedwait(&update_cond, &LOCK_binlog_end_pos,
                               const_cast<struct timespec *>(timeout));
  return ret;
}

/**
  Close the log file.

  @param exiting     Bitmask for one or more of the following bits:
          - LOG_CLOSE_INDEX : if we should close the index file
          - LOG_CLOSE_TO_BE_OPENED : if we intend to call open
                                     at once after close.
          - LOG_CLOSE_STOP_EVENT : write a 'stop' event to the log

  @param need_lock_log If true, this function acquires LOCK_log;
  otherwise the caller should already have acquired it.

  @param need_lock_index If true, this function acquires LOCK_index;
  otherwise the caller should already have acquired it.

  @note
    One can do an open on the object at once after doing a close.
    The internal structures are not freed until cleanup() is called
*/

void MYSQL_BIN_LOG::close(
    uint exiting, bool need_lock_log,
    bool need_lock_index) {  // One can't set log_type here!
  DBUG_TRACE;
  DBUG_PRINT("enter", ("exiting: %d", (int)exiting));
  if (need_lock_log)
    mysql_mutex_lock(&LOCK_log);
  else
    mysql_mutex_assert_owner(&LOCK_log);

  if (atomic_log_state == LOG_OPENED) {
    if ((exiting & LOG_CLOSE_STOP_EVENT) != 0) {
      /**
        TODO(WL#7546): Change the implementation to Stop_event after write() is
        moved into libbinlogevents
      */
      Stop_log_event s;
      // the checksumming rule for relay-log case is similar to Rotate
      s.common_footer->checksum_alg =
          is_relay_log
              ? relay_log_checksum_alg
              : static_cast<enum_binlog_checksum_alg>(binlog_checksum_options);
      DBUG_ASSERT(!is_relay_log || relay_log_checksum_alg !=
                                       binary_log::BINLOG_CHECKSUM_ALG_UNDEF);
      if (!write_event_to_binlog(&s) && !m_binlog_file->flush())
        update_binlog_end_pos();
    }

    /* The following update should not be done in relay log files */
    if (!is_relay_log) {
      my_off_t offset = BIN_LOG_HEADER_SIZE + FLAGS_OFFSET;
      uchar flags = 0;  // clearing LOG_EVENT_BINLOG_IN_USE_F
      (void)m_binlog_file->update(&flags, 1, offset);
    }

    if (m_binlog_file->flush_and_sync() && !write_error) {
      report_binlog_write_error();
    }

    /*
      LOCK_sync to guarantee that no thread is calling m_binlog_file
      to sync data to disk when another thread is closing m_binlog_file.
    */
    if (!is_relay_log) mysql_mutex_lock(&LOCK_sync);
    m_binlog_file->close();
    if (!is_relay_log) mysql_mutex_unlock(&LOCK_sync);

    atomic_log_state =
        (exiting & LOG_CLOSE_TO_BE_OPENED) ? LOG_TO_BE_OPENED : LOG_CLOSED;
    my_free(name);
    name = nullptr;
  }

  /*
    The following test is needed even if is_open() is not set, as we may have
    called a not complete close earlier and the index file is still open.
  */

  if (need_lock_index)
    mysql_mutex_lock(&LOCK_index);
  else
    mysql_mutex_assert_owner(&LOCK_index);

  if ((exiting & LOG_CLOSE_INDEX) && my_b_inited(&index_file)) {
    end_io_cache(&index_file);
    if (mysql_file_close(index_file.file, MYF(0)) < 0 && !write_error) {
      report_binlog_write_error();
    }
  }

  if (need_lock_index) mysql_mutex_unlock(&LOCK_index);

  atomic_log_state =
      (exiting & LOG_CLOSE_TO_BE_OPENED) ? LOG_TO_BE_OPENED : LOG_CLOSED;
  my_free(name);
  name = nullptr;

  if (need_lock_log) mysql_mutex_unlock(&LOCK_log);
}

void MYSQL_BIN_LOG::harvest_bytes_written(Relay_log_info *rli,
                                          bool need_log_space_lock) {
#ifndef DBUG_OFF
  char buf1[22], buf2[22];
#endif

  DBUG_TRACE;
  if (need_log_space_lock)
    mysql_mutex_lock(&rli->log_space_lock);
  else
    mysql_mutex_assert_owner(&rli->log_space_lock);
  rli->log_space_total += bytes_written;
  DBUG_PRINT("info",
             ("relay_log_space: %s  bytes_written: %s",
              llstr(rli->log_space_total, buf1), llstr(bytes_written, buf2)));
  bytes_written = 0;
  if (need_log_space_lock) mysql_mutex_unlock(&rli->log_space_lock);
}

void MYSQL_BIN_LOG::set_max_size(ulong max_size_arg) {
  /*
    We need to take locks, otherwise this may happen:
    new_file() is called, calls open(old_max_size), then before open() starts,
    set_max_size() sets max_size to max_size_arg, then open() starts and
    uses the old_max_size argument, so max_size_arg has been overwritten and
    it's like if the SET command was never run.
  */
  DBUG_TRACE;
  mysql_mutex_lock(&LOCK_log);
  if (is_open()) max_size = max_size_arg;
  mysql_mutex_unlock(&LOCK_log);
}

/****** transaction coordinator log for 2pc - binlog() based solution ******/

/**
  @todo
  keep in-memory list of prepared transactions
  (add to list in log(), remove on unlog())
  and copy it to the new binlog if rotated
  but let's check the behaviour of tc_log_page_waits first!
*/

int MYSQL_BIN_LOG::open_binlog(const char *opt_name) {
  LOG_INFO log_info;
  int error = 1;

  /*
    This function is used for 2pc transaction coordination.  Hence, it
    is never used for relay logs.
  */
  DBUG_ASSERT(!is_relay_log);
  DBUG_ASSERT(total_ha_2pc > 1 || (1 == total_ha_2pc && opt_bin_log));
  DBUG_ASSERT(opt_name && opt_name[0]);

  if (!my_b_inited(&index_file)) {
    /* There was a failure to open the index file, can't open the binlog */
    cleanup();
    return 1;
  }

  if (using_heuristic_recover()) {
    /* generate a new binlog to mask a corrupted one */
    mysql_mutex_lock(&LOCK_log);
    open_binlog(opt_name, 0, max_binlog_size, false,
                true /*need_lock_index=true*/, true /*need_sid_lock=true*/,
                nullptr);
    mysql_mutex_unlock(&LOCK_log);
    cleanup();
    return 1;
  }

  if ((error = find_log_pos(&log_info, NullS, true /*need_lock_index=true*/))) {
    if (error != LOG_INFO_EOF)
      LogErr(ERROR_LEVEL, ER_BINLOG_CANT_FIND_LOG_IN_INDEX, error);
    else
      error = 0;
    goto err;
  }

  {
    Log_event *ev = nullptr;
    char log_name[FN_REFLEN];
    my_off_t valid_pos = 0;
    my_off_t binlog_size = 0;

    do {
      strmake(log_name, log_info.log_file_name, sizeof(log_name) - 1);
    } while (
        !(error = find_next_log(&log_info, true /*need_lock_index=true*/)));

    if (error != LOG_INFO_EOF) {
      LogErr(ERROR_LEVEL, ER_BINLOG_CANT_FIND_LOG_IN_INDEX, error);
      goto err;
    }

    Binlog_file_reader binlog_file_reader(opt_master_verify_checksum);
    if (binlog_file_reader.open(log_name)) {
      LogErr(ERROR_LEVEL, ER_BINLOG_FILE_OPEN_FAILED,
             binlog_file_reader.get_error_str());
      goto err;
    }

    /*
      If the binary log was not properly closed it means that the server
      may have crashed. In that case, we need to call MYSQL_BIN_LOG::recover
      to:

        a) collect logged XIDs;
        b) complete the 2PC of the pending XIDs;
        c) collect the last valid position.

      Therefore, we do need to iterate over the binary log, even if
      total_ha_2pc == 1, to find the last valid group of events written.
      Later we will take this value and truncate the log if need be.
    */
    if ((ev = binlog_file_reader.read_event_object()) &&
        ev->get_type_code() == binary_log::FORMAT_DESCRIPTION_EVENT &&
        (ev->common_header->flags & LOG_EVENT_BINLOG_IN_USE_F ||
         DBUG_EVALUATE_IF("eval_force_bin_log_recovery", true, false))) {
      LogErr(INFORMATION_LEVEL, ER_BINLOG_RECOVERING_AFTER_CRASH_USING,
             opt_name);
      valid_pos = binlog_file_reader.position();
      error = binlog_recover(&binlog_file_reader, &valid_pos);
      binlog_size = binlog_file_reader.ifile()->length();
    } else
      error = 0;

    delete ev;

    if (error) goto err;

    /* Trim the crashed binlog file to last valid transaction
      or event (non-transaction) base on valid_pos. */
    if (valid_pos > 0) {
      std::unique_ptr<Binlog_ofile> ofile(
          Binlog_ofile::open_existing(key_file_binlog, log_name, MYF(MY_WME)));

      if (!ofile) {
        LogErr(ERROR_LEVEL, ER_BINLOG_CANT_OPEN_CRASHED_BINLOG);
        return -1;
      }

      /* Change binlog file size to valid_pos */
      if (valid_pos < binlog_size) {
        if (ofile->truncate(valid_pos)) {
          LogErr(ERROR_LEVEL, ER_BINLOG_CANT_TRIM_CRASHED_BINLOG);
          return -1;
        }
        LogErr(INFORMATION_LEVEL, ER_BINLOG_CRASHED_BINLOG_TRIMMED, log_name,
               binlog_size, valid_pos, valid_pos);
      }

      /* Clear LOG_EVENT_BINLOG_IN_USE_F */
      uchar flags = 0;
      if (ofile->update(&flags, 1, BIN_LOG_HEADER_SIZE + FLAGS_OFFSET)) {
        LogErr(ERROR_LEVEL,
               ER_BINLOG_CANT_CLEAR_IN_USE_FLAG_FOR_CRASHED_BINLOG);
        return -1;
      }
    }  // end if (valid_pos > 0)
  }

err:
  return error;
}

/**
 Truncate the active relay log file in the specified position.

  @param mi Master_info of the channel going to truncate the relay log file.
  @param truncate_pos The position to truncate the active relay log file.
  @return False on success and true on failure.
*/
bool MYSQL_BIN_LOG::truncate_relaylog_file(Master_info *mi,
                                           my_off_t truncate_pos) {
  DBUG_TRACE;
  DBUG_ASSERT(is_relay_log);
  mysql_mutex_assert_owner(&LOCK_log);
  Relay_log_info *rli = mi->rli;
  bool error = false;

  /*
    If the relay log was closed by an error (binlog_error_action=IGNORE_ERROR)
    this truncate function should produce no result as the relay log is already
    in really bad shape.
  */
  if (!is_open()) {
    return false;
  }

  my_off_t relaylog_file_size = m_binlog_file->position();

  if (truncate_pos > 0 && truncate_pos < relaylog_file_size) {
    if (m_binlog_file->truncate(truncate_pos)) {
      mi->report(ERROR_LEVEL, ER_SLAVE_RELAY_LOG_WRITE_FAILURE,
                 ER_THD(current_thd, ER_SLAVE_RELAY_LOG_WRITE_FAILURE),
                 "failed to truncate relay log file");
      error = true;
    } else {
      LogErr(INFORMATION_LEVEL, ER_SLAVE_RELAY_LOG_TRUNCATE_INFO, log_file_name,
             relaylog_file_size, truncate_pos);

      // Re-init the SQL thread IO_CACHE
      DBUG_ASSERT(strcmp(rli->get_event_relay_log_name(), log_file_name) ||
                  rli->get_event_relay_log_pos() <= truncate_pos);
      rli->notify_relay_log_truncated();
    }
  }
  return error;
}

/** This is called on shutdown, after ha_panic. */
void MYSQL_BIN_LOG::close() {}

/*
  Prepare the transaction in the transaction coordinator.

  This function will prepare the transaction in the storage engines
  (by calling @c ha_prepare_low) what will write a prepare record
  to the log buffers.

  @retval 0    success
  @retval 1    error
*/
int MYSQL_BIN_LOG::prepare(THD *thd, bool all) {
  DBUG_TRACE;

  DBUG_ASSERT(opt_bin_log);
  /*
    The applier thread explicitly overrides the value of sql_log_bin
    with the value of log_slave_updates.
  */
  DBUG_ASSERT(thd->slave_thread ? opt_log_slave_updates
                                : thd->variables.sql_log_bin);

  /*
    Set HA_IGNORE_DURABILITY to not flush the prepared record of the
    transaction to the log of storage engine (for example, InnoDB
    redo log) during the prepare phase. So that we can flush prepared
    records of transactions to the log of storage engine in a group
    right before flushing them to binary log during binlog group
    commit flush stage. Reset to HA_REGULAR_DURABILITY at the
    beginning of parsing next command.
  */
  thd->durability_property = HA_IGNORE_DURABILITY;

  int error = ha_prepare_low(thd, all);

  return error;
}

/**
  Commit the transaction in the transaction coordinator.

  This function will commit the sessions transaction in the binary log
  and in the storage engines (by calling @c ha_commit_low). If the
  transaction was successfully logged (or not successfully unlogged)
  but the commit in the engines did not succed, there is a risk of
  inconsistency between the engines and the binary log.

  For binary log group commit, the commit is separated into three
  parts:

  1. First part consists of filling the necessary caches and
     finalizing them (if they need to be finalized). After this,
     nothing is added to any of the caches.

  2. Second part execute an ordered flush and commit. This will be
     done using the group commit functionality in ordered_commit.

  3. Third part checks any errors resulting from the ordered commit
     and handles them appropriately.

  @retval RESULT_SUCCESS   success
  @retval RESULT_ABORTED   error, transaction was neither logged nor committed
  @retval RESULT_INCONSISTENT  error, transaction was logged but not committed
*/
TC_LOG::enum_result MYSQL_BIN_LOG::commit(THD *thd, bool all) {
  DBUG_TRACE;
  DBUG_PRINT("info",
             ("query='%s'", thd == current_thd ? thd->query().str : nullptr));
  binlog_cache_mngr *cache_mngr = thd_get_cache_mngr(thd);
  Transaction_ctx *trn_ctx = thd->get_transaction();
  my_xid xid = trn_ctx->xid_state()->get_xid()->get_my_xid();
  bool stmt_stuff_logged = false;
  bool trx_stuff_logged = false;
  bool skip_commit = is_loggable_xa_prepare(thd);
  bool is_atomic_ddl = false;

  DBUG_PRINT("enter", ("thd: 0x%llx, all: %s, xid: %llu, cache_mngr: 0x%llx",
                       (ulonglong)thd, YESNO(all), (ulonglong)xid,
                       (ulonglong)cache_mngr));

  /*
    No cache manager means nothing to log, but we still have to commit
    the transaction.
   */
  if (cache_mngr == nullptr) {
    if (!skip_commit && ha_commit_low(thd, all)) return RESULT_ABORTED;
    return RESULT_SUCCESS;
  }

  Transaction_ctx::enum_trx_scope trx_scope =
      all ? Transaction_ctx::SESSION : Transaction_ctx::STMT;

  DBUG_PRINT("debug", ("in_transaction: %s, no_2pc: %s, rw_ha_count: %d",
                       YESNO(thd->in_multi_stmt_transaction_mode()),
                       YESNO(trn_ctx->no_2pc(trx_scope)),
                       trn_ctx->rw_ha_count(trx_scope)));
  DBUG_PRINT("debug",
             ("all.cannot_safely_rollback(): %s, trx_cache_empty: %s",
              YESNO(trn_ctx->cannot_safely_rollback(Transaction_ctx::SESSION)),
              YESNO(cache_mngr->trx_cache.is_binlog_empty())));
  DBUG_PRINT("debug",
             ("stmt.cannot_safely_rollback(): %s, stmt_cache_empty: %s",
              YESNO(trn_ctx->cannot_safely_rollback(Transaction_ctx::STMT)),
              YESNO(cache_mngr->stmt_cache.is_binlog_empty())));

  /*
    If there are no handlertons registered, there is nothing to
    commit. Note that DDLs are written earlier in this case (inside
    binlog_query).

    TODO: This can be a problem in those cases that there are no
    handlertons registered. DDLs are one example, but the other case
    is MyISAM. In this case, we could register a dummy handlerton to
    trigger the commit.

    Any statement that requires logging will call binlog_query before
    trans_commit_stmt, so an alternative is to use the condition
    "binlog_query called or stmt.ha_list != 0".
   */
  if (!all && !trn_ctx->is_active(trx_scope) &&
      cache_mngr->stmt_cache.is_binlog_empty())
    return RESULT_SUCCESS;

  if (thd->lex->sql_command == SQLCOM_XA_COMMIT) {
    /* The Commit phase of the XA two phase logging. */

#ifndef DBUG_OFF
    bool one_phase = get_xa_opt(thd) == XA_ONE_PHASE;
    DBUG_ASSERT(all || (thd->slave_thread && one_phase));
    DBUG_ASSERT(!skip_commit || one_phase);
#endif

    XID_STATE *xs = thd->get_transaction()->xid_state();
    if (DBUG_EVALUATE_IF(
            "simulate_xa_commit_log_failure", true,
            do_binlog_xa_commit_rollback(thd, xs->get_xid(), true)))
      return RESULT_ABORTED;
  }

  if (!cache_mngr->stmt_cache.is_binlog_empty()) {
    /*
      Commit parent identification of non-transactional query has
      been deferred until now, except for the mixed transaction case.
    */
    trn_ctx->store_commit_parent(
        m_dependency_tracker.get_max_committed_timestamp());
    if (cache_mngr->stmt_cache.finalize(thd)) return RESULT_ABORTED;
    stmt_stuff_logged = true;
  }

  /*
    We commit the transaction if:
     - We are not in a transaction and committing a statement, or
     - We are in a transaction and a full transaction is committed.
    Otherwise, we accumulate the changes.
  */
  if (!cache_mngr->trx_cache.is_binlog_empty() && ending_trans(thd, all) &&
      !trx_stuff_logged) {
    const bool real_trans =
        (all || !trn_ctx->is_active(Transaction_ctx::SESSION));

    bool one_phase = get_xa_opt(thd) == XA_ONE_PHASE;
    bool is_loggable_xa = is_loggable_xa_prepare(thd);
    XID_STATE *xs = thd->get_transaction()->xid_state();

    /*
      Log and finalize transaction cache regarding XA PREPARE/XA COMMIT ONE
      PHASE if one of the following statements is true:
      - If it is a loggable XA transaction in prepare state;
      - If it is a transaction being commited with 'XA COMMIT ONE PHASE',
      statement and is not an empty transaction when GTID_NEXT is set to a
      manual GTID.

      For other XA COMMIT ONE PHASE statements that already have been finalized
      or are finalizing empty transactions when GTID_NEXT is set to a manual
      GTID, just let the execution flow get into the final 'else' branch and log
      a final 'COMMIT;' statement.
    */
    if (is_loggable_xa ||  // XA transaction in prepare state
        (thd->lex->sql_command == SQLCOM_XA_COMMIT &&  // Is a 'XA COMMIT
         one_phase &&                                  // ONE PHASE'
         xs != nullptr &&                              // and it has not yet
         !xs->is_binlogged() &&                        // been logged
         (thd->owned_gtid.sidno <= 0 ||  // and GTID_NEXT is NOT set to a
                                         // manual GTID
          !xs->has_state(XID_STATE::XA_NOTR))))  // and the transaction is NOT
                                                 // empty and NOT finalized in
                                                 // 'trans_xa_commit'
    {
      /* The prepare phase of XA transaction two phase logging. */
      int err = 0;

      DBUG_ASSERT(thd->lex->sql_command != SQLCOM_XA_COMMIT || one_phase);

      XA_prepare_log_event end_evt(thd, xs->get_xid(), one_phase);

      DBUG_ASSERT(!is_loggable_xa || skip_commit);

      err = cache_mngr->trx_cache.finalize(thd, &end_evt, xs);
      if (err) return RESULT_ABORTED;
      if (is_loggable_xa)
        if (DBUG_EVALUATE_IF("simulate_xa_prepare_failure_in_cache_finalize",
                             true, false))
          return RESULT_ABORTED;
    }
    /*
      If is atomic DDL, finalize cache for DDL and no further logging is needed.
    */
    else if ((is_atomic_ddl = cache_mngr->trx_cache.has_xid())) {
      if (cache_mngr->trx_cache.finalize(thd, nullptr)) return RESULT_ABORTED;
    }
    /*
      We are committing a 2PC transaction if it is a "real" transaction
      and has an XID assigned (because some handlerton registered). A
      transaction is "real" if either 'all' is true or
      'trn_ctx->is_active(Transaction_ctx::SESSION)' is not true.

      Note: This is kind of strange since registering the binlog
      handlerton will then make the transaction 2PC, which is not really
      true. This occurs for example if a MyISAM statement is executed
      with row-based replication on.
    */
    else if (real_trans && xid && trn_ctx->rw_ha_count(trx_scope) > 1 &&
             !trn_ctx->no_2pc(trx_scope)) {
      Xid_log_event end_evt(thd, xid);
      if (cache_mngr->trx_cache.finalize(thd, &end_evt)) return RESULT_ABORTED;
    }
    /*
      No further action needed and no special case applies, log a final
      'COMMIT' statement and finalize the transaction cache.

      Empty transactions finalized with 'XA COMMIT ONE PHASE' will be covered
      by this branch.
     */
    else {
      Query_log_event end_evt(thd, STRING_WITH_LEN("COMMIT"), true, false, true,
                              0, true);
      if (cache_mngr->trx_cache.finalize(thd, &end_evt)) return RESULT_ABORTED;
    }
    trx_stuff_logged = true;
  }

  /*
    This is part of the stmt rollback.
  */
  if (!all) cache_mngr->trx_cache.set_prev_position(MY_OFF_T_UNDEF);

  /*
    Now all the events are written to the caches, so we will commit
    the transaction in the engines. This is done using the group
    commit logic in ordered_commit, which will return when the
    transaction is committed.

    If the commit in the engines fail, we still have something logged
    to the binary log so we have to report this as a "bad" failure
    (failed to commit, but logged something).
  */
  if (stmt_stuff_logged || trx_stuff_logged) {
    if (RUN_HOOK(
            transaction, before_commit,
            (thd, all, thd_get_cache_mngr(thd)->get_trx_cache(),
             thd_get_cache_mngr(thd)->get_stmt_cache(),
             max<my_off_t>(max_binlog_cache_size, max_binlog_stmt_cache_size),
             is_atomic_ddl)) ||
        DBUG_EVALUATE_IF("simulate_failure_in_before_commit_hook", true,
                         false)) {
      ha_rollback_low(thd, all);
      gtid_state->update_on_rollback(thd);
      thd_get_cache_mngr(thd)->reset();
      // Reset the thread OK status before changing the outcome.
      if (thd->get_stmt_da()->is_ok())
        thd->get_stmt_da()->reset_diagnostics_area();
      my_error(ER_RUN_HOOK_ERROR, MYF(0), "before_commit");
      return RESULT_ABORTED;
    }
    /*
      Check whether the transaction should commit or abort given the
      plugin feedback.
    */
    if (thd->get_transaction()
            ->get_rpl_transaction_ctx()
            ->is_transaction_rollback() ||
        (DBUG_EVALUATE_IF("simulate_transaction_rollback_request", true,
                          false))) {
      ha_rollback_low(thd, all);
      gtid_state->update_on_rollback(thd);
      thd_get_cache_mngr(thd)->reset();
      if (thd->get_stmt_da()->is_ok())
        thd->get_stmt_da()->reset_diagnostics_area();
      my_error(ER_TRANSACTION_ROLLBACK_DURING_COMMIT, MYF(0));
      return RESULT_ABORTED;
    }

    if (ordered_commit(thd, all, skip_commit)) return RESULT_INCONSISTENT;

    DBUG_EXECUTE_IF("ensure_binlog_cache_is_reset", {
      /* Assert that binlog cache is reset at commit time. */
      DBUG_ASSERT(binlog_cache_is_reset);
      binlog_cache_is_reset = false;
    };);

    /*
      Mark the flag m_is_binlogged to true only after we are done
      with checking all the error cases.
    */
    if (is_loggable_xa_prepare(thd)) {
      thd->get_transaction()->xid_state()->set_binlogged();
      /*
        Inform hook listeners that a XA PREPARE did commit, that
        is, did log a transaction to the binary log.
      */
      (void)RUN_HOOK(transaction, after_commit, (thd, all));
    }
  } else if (!skip_commit) {
    if (ha_commit_low(thd, all)) return RESULT_INCONSISTENT;
  }

  return RESULT_SUCCESS;
}

/**
   Flush caches for session.

   @note @c set_trans_pos is called with a pointer to the file name
   that the binary log currently use and a rotation will change the
   contents of the variable.

   The position is used when calling the after_flush, after_commit,
   and after_rollback hooks, but these have been placed so that they
   occur before a rotation is executed.

   It is the responsibility of any plugin that use this position to
   copy it if they need it after the hook has returned.

   The current "global" transaction_counter is stepped and its new value
   is assigned to the transaction.
 */
std::pair<int, my_off_t> MYSQL_BIN_LOG::flush_thread_caches(THD *thd) {
  binlog_cache_mngr *cache_mngr = thd_get_cache_mngr(thd);
  my_off_t bytes = 0;
  bool wrote_xid = false;
  int error = cache_mngr->flush(thd, &bytes, &wrote_xid);
  if (!error && bytes > 0) {
    /*
      Note that set_trans_pos does not copy the file name. See
      this function documentation for more info.
    */
    thd->set_trans_pos(log_file_name, m_binlog_file->position());
    if (wrote_xid) inc_prep_xids(thd);
  }
  DBUG_PRINT("debug", ("bytes: %llu", bytes));
  return std::make_pair(error, bytes);
}

void MYSQL_BIN_LOG::init_thd_variables(THD *thd, bool all, bool skip_commit) {
  /*
    These values are used while committing a transaction, so clear
    everything.

    Notes:

    - It would be good if we could keep transaction coordinator
      log-specific data out of the THD structure, but that is not the
      case right now.

    - Everything in the transaction structure is reset when calling
      ha_commit_low since that calls Transaction_ctx::cleanup.
  */
  thd->tx_commit_pending = true;
  thd->commit_error = THD::CE_NONE;
  thd->next_to_commit = nullptr;
  thd->durability_property = HA_IGNORE_DURABILITY;
  thd->get_transaction()->m_flags.real_commit = all;
  thd->get_transaction()->m_flags.xid_written = false;
  thd->get_transaction()->m_flags.commit_low = !skip_commit;
  thd->get_transaction()->m_flags.run_hooks = !skip_commit;
#ifndef DBUG_OFF
  /*
     The group commit Leader may have to wait for follower whose transaction
     is not ready to be preempted. Initially the status is pessimistic.
     Preemption guarding logics is necessary only when !DBUG_OFF is set.
     It won't be required for the dbug-off case as long as the follower won't
     execute any thread-specific write access code in this method, which is
     the case as of current.
  */
  thd->get_transaction()->m_flags.ready_preempt = 0;
#endif
}

THD *MYSQL_BIN_LOG::fetch_and_process_flush_stage_queue(
    const bool check_and_skip_flush_logs) {
  /*
    Fetch the entire flush queue and empty it, so that the next batch
    has a leader. We must do this before invoking ha_flush_logs(...)
    for guaranteeing to flush prepared records of transactions before
    flushing them to binary log, which is required by crash recovery.
  */
  Commit_stage_manager::get_instance().lock_queue(
      Commit_stage_manager::BINLOG_FLUSH_STAGE);

  THD *first_seen =
      Commit_stage_manager::get_instance().fetch_queue_skip_acquire_lock(
          Commit_stage_manager::BINLOG_FLUSH_STAGE);
  DBUG_ASSERT(first_seen != NULL);

  THD *commit_order_thd =
      Commit_stage_manager::get_instance().fetch_queue_skip_acquire_lock(
          Commit_stage_manager::COMMIT_ORDER_FLUSH_STAGE);

  Commit_stage_manager::get_instance().unlock_queue(
      Commit_stage_manager::BINLOG_FLUSH_STAGE);

  if (!check_and_skip_flush_logs ||
      (check_and_skip_flush_logs && commit_order_thd != nullptr)) {
    /*
      We flush prepared records of transactions to the log of storage
      engine (for example, InnoDB redo log) in a group right before
      flushing them to binary log.
    */
    ha_flush_logs(true);
  }

  /*
    The transactions are flushed to the disk and so threads
    executing slave preserve commit order can be unblocked.
  */
  Commit_stage_manager::get_instance()
      .process_final_stage_for_ordered_commit_group(commit_order_thd);
  return first_seen;
}

int MYSQL_BIN_LOG::process_flush_stage_queue(my_off_t *total_bytes_var,
                                             bool *rotate_var,
                                             THD **out_queue_var) {
  DBUG_TRACE;
#ifndef DBUG_OFF
  // number of flushes per group.
  int no_flushes = 0;
#endif
  DBUG_ASSERT(total_bytes_var && rotate_var && out_queue_var);
  my_off_t total_bytes = 0;
  int flush_error = 1;
  mysql_mutex_assert_owner(&LOCK_log);

  THD *first_seen = fetch_and_process_flush_stage_queue();
  DBUG_EXECUTE_IF("crash_after_flush_engine_log", DBUG_SUICIDE(););
  assign_automatic_gtids_to_flush_group(first_seen);
  /* Flush thread caches to binary log. */
  for (THD *head = first_seen; head; head = head->next_to_commit) {
    std::pair<int, my_off_t> result = flush_thread_caches(head);
    total_bytes += result.second;
    if (flush_error == 1) flush_error = result.first;
#ifndef DBUG_OFF
    no_flushes++;
#endif
  }

  *out_queue_var = first_seen;
  *total_bytes_var = total_bytes;
  if (total_bytes > 0 &&
      (m_binlog_file->get_real_file_size() >= (my_off_t)max_size ||
       DBUG_EVALUATE_IF("simulate_max_binlog_size", true, false)))
    *rotate_var = true;
#ifndef DBUG_OFF
  DBUG_PRINT("info", ("no_flushes:= %d", no_flushes));
  no_flushes = 0;
#endif
  return flush_error;
}

/**
  Commit a sequence of sessions.

  This function commit an entire queue of sessions starting with the
  session in @c first. If there were an error in the flushing part of
  the ordered commit, the error code is passed in and all the threads
  are marked accordingly (but not committed).

  It will also add the GTIDs of the transactions to gtid_executed.

  @see MYSQL_BIN_LOG::ordered_commit

  @param thd The "master" thread
  @param first First thread in the queue of threads to commit
 */

void MYSQL_BIN_LOG::process_commit_stage_queue(THD *thd, THD *first) {
  mysql_mutex_assert_owner(&LOCK_commit);
#ifndef DBUG_OFF
  thd->get_transaction()->m_flags.ready_preempt =
      true;  // formality by the leader
#endif
  for (THD *head = first; head; head = head->next_to_commit) {
    DBUG_PRINT("debug", ("Thread ID: %u, commit_error: %d, commit_pending: %s",
                         head->thread_id(), head->commit_error,
                         YESNO(head->tx_commit_pending)));
    DBUG_EXECUTE_IF(
        "block_leader_after_delete",
        if (thd != head) { DBUG_SET("+d,after_delete_wait"); };);
    /*
      If flushing failed, set commit_error for the session, skip the
      transaction and proceed with the next transaction instead. This
      will mark all threads as failed, since the flush failed.

      If flush succeeded, attach to the session and commit it in the
      engines.
    */
#ifndef DBUG_OFF
    Commit_stage_manager::get_instance().clear_preempt_status(head);
#endif
    if (head->get_transaction()->sequence_number != SEQ_UNINIT) {
      mysql_mutex_lock(&LOCK_slave_trans_dep_tracker);
      m_dependency_tracker.update_max_committed(head);
      mysql_mutex_unlock(&LOCK_slave_trans_dep_tracker);
    }
    /*
      Flush/Sync error should be ignored and continue
      to commit phase. And thd->commit_error cannot be
      COMMIT_ERROR at this moment.
    */
    DBUG_ASSERT(head->commit_error != THD::CE_COMMIT_ERROR);
    Thd_backup_and_restore switch_thd(thd, head);
    bool all = head->get_transaction()->m_flags.real_commit;
    if (head->get_transaction()->m_flags.commit_low) {
      /* head is parked to have exited append() */
      DBUG_ASSERT(head->get_transaction()->m_flags.ready_preempt);
      /*
        storage engine commit
       */
      if (ha_commit_low(head, all, false))
        head->commit_error = THD::CE_COMMIT_ERROR;
    }
    DBUG_PRINT("debug", ("commit_error: %d, commit_pending: %s",
                         head->commit_error, YESNO(head->tx_commit_pending)));
  }

  /*
    Handle the GTID of the threads.
    gtid_executed table is kept updated even though transactions fail to be
    logged. That's required by slave auto positioning.
  */
  gtid_state->update_commit_group(first);

  for (THD *head = first; head; head = head->next_to_commit) {
    /*
      Decrement the prepared XID counter after storage engine commit.
      We also need decrement the prepared XID when encountering a
      flush error or session attach error for avoiding 3-way deadlock
      among user thread, rotate thread and dump thread.
    */
    if (head->get_transaction()->m_flags.xid_written) dec_prep_xids(head);
  }
}

/**
  Process after commit for a sequence of sessions.

  @param thd The "master" thread
  @param first First thread in the queue of threads to commit
 */

void MYSQL_BIN_LOG::process_after_commit_stage_queue(THD *thd, THD *first) {
  for (THD *head = first; head; head = head->next_to_commit) {
    if (head->get_transaction()->m_flags.run_hooks &&
        head->commit_error != THD::CE_COMMIT_ERROR) {
      /*
        TODO: This hook here should probably move outside/below this
              if and be the only after_commit invocation left in the
              code.
      */
      Thd_backup_and_restore switch_thd(thd, head);
      bool all = head->get_transaction()->m_flags.real_commit;
      (void)RUN_HOOK(transaction, after_commit, (head, all));
      /*
        When after_commit finished for the transaction, clear the run_hooks
        flag. This allow other parts of the system to check if after_commit was
        called.
      */
      head->get_transaction()->m_flags.run_hooks = false;
    }
  }
}

#ifndef DBUG_OFF
/** Names for the stages. */
static const char *g_stage_name[] = {
    "FLUSH",
    "SYNC",
    "COMMIT",
};
#endif

bool MYSQL_BIN_LOG::change_stage(THD *thd MY_ATTRIBUTE((unused)),
                                 Commit_stage_manager::StageID stage,
                                 THD *queue, mysql_mutex_t *leave_mutex,
                                 mysql_mutex_t *enter_mutex) {
  DBUG_TRACE;
  DBUG_PRINT("enter", ("thd: 0x%llx, stage: %s, queue: 0x%llx", (ulonglong)thd,
                       g_stage_name[stage], (ulonglong)queue));
  DBUG_ASSERT(0 <= stage && stage < Commit_stage_manager::STAGE_COUNTER);
  DBUG_ASSERT(enter_mutex);
  DBUG_ASSERT(queue);
  /*
    enroll_for will release the leave_mutex once the sessions are
    queued.
  */
  if (!Commit_stage_manager::get_instance().enroll_for(
          stage, queue, leave_mutex, enter_mutex)) {
    DBUG_ASSERT(!thd_get_cache_mngr(thd)->dbug_any_finalized());
    return true;
  }

  return false;
}

/**
  Flush the I/O cache to file.

  Flush the binary log to the binlog file if any byte where written
  and signal that the binary log file has been updated if the flush
  succeeds.
*/

int MYSQL_BIN_LOG::flush_cache_to_file(my_off_t *end_pos_var) {
  if (m_binlog_file->flush()) {
    THD *thd = current_thd;
    thd->commit_error = THD::CE_FLUSH_ERROR;
    return ER_ERROR_ON_WRITE;
  }
  *end_pos_var = m_binlog_file->position();
  return 0;
}

/**
  Call fsync() to sync the file to disk.
*/
std::pair<bool, bool> MYSQL_BIN_LOG::sync_binlog_file(bool force) {
  bool synced = false;
  unsigned int sync_period = get_sync_period();
  if (force || (sync_period && ++sync_counter >= sync_period)) {
    sync_counter = 0;

    /*
      There is a chance that binlog file could be closed by 'RESET MASTER' or
      or 'FLUSH LOGS' just after the leader releases LOCK_log and before it
      acquires LOCK_sync log. So it should check if m_binlog_file is opened.
    */
    if (DBUG_EVALUATE_IF("simulate_error_during_sync_binlog_file", 1,
                         m_binlog_file->is_open() && m_binlog_file->sync())) {
      THD *thd = current_thd;
      thd->commit_error = THD::CE_SYNC_ERROR;
      return std::make_pair(true, synced);
    }
    synced = true;
  }
  return std::make_pair(false, synced);
}

/**
   Helper function executed when leaving @c ordered_commit.

   This function contain the necessary code for fetching the error
   code, doing post-commit checks, and wrapping up the commit if
   necessary.

   It is typically called when enter_stage indicates that the thread
   should bail out, and also when the ultimate leader thread finishes
   executing @c ordered_commit.

   It is typically used in this manner:
   @code
   if (enter_stage(thd, Thread_queue::BINLOG_FLUSH_STAGE, thd, &LOCK_log))
     return finish_commit(thd);
   @endcode

   @return Error code if the session commit failed, or zero on
   success.
 */
int MYSQL_BIN_LOG::finish_commit(THD *thd) {
  DBUG_TRACE;
  DEBUG_SYNC(thd, "reached_finish_commit");
  /*
    In some unlikely situations, it can happen that binary
    log is closed before the thread flushes it's cache.
    In that case, clear the caches before doing commit.
  */
  if (unlikely(!is_open())) {
    binlog_cache_mngr *cache_mngr = thd_get_cache_mngr(thd);
    if (cache_mngr) cache_mngr->reset();
  }
  if (thd->get_transaction()->sequence_number != SEQ_UNINIT) {
    mysql_mutex_lock(&LOCK_slave_trans_dep_tracker);
    m_dependency_tracker.update_max_committed(thd);
    mysql_mutex_unlock(&LOCK_slave_trans_dep_tracker);
  }
  if (thd->get_transaction()->m_flags.commit_low) {
    const bool all = thd->get_transaction()->m_flags.real_commit;
    /*
      Now flush error and sync erros are ignored and we are continuing and
      committing. And at this time, commit_error cannot be COMMIT_ERROR.
    */
    DBUG_ASSERT(thd->commit_error != THD::CE_COMMIT_ERROR);
    /*
      storage engine commit
    */
    if (ha_commit_low(thd, all, false))
      thd->commit_error = THD::CE_COMMIT_ERROR;
    /*
      Decrement the prepared XID counter after storage engine commit
    */
    if (thd->get_transaction()->m_flags.xid_written) dec_prep_xids(thd);
    /*
      If commit succeeded, we call the after_commit hook

      TODO: This hook here should probably move outside/below this
            if and be the only after_commit invocation left in the
            code.
    */
    if ((thd->commit_error != THD::CE_COMMIT_ERROR) &&
        thd->get_transaction()->m_flags.run_hooks) {
      (void)RUN_HOOK(transaction, after_commit, (thd, all));
      thd->get_transaction()->m_flags.run_hooks = false;
    }
  } else if (thd->get_transaction()->m_flags.xid_written)
    dec_prep_xids(thd);

  /*
    If the ordered commit didn't updated the GTIDs for this thd yet
    at process_commit_stage_queue (i.e. --binlog-order-commits=0)
    the thd still has the ownership of a GTID and we must handle it.
  */
  if (!thd->owned_gtid_is_empty()) {
    /*
      Gtid is added to gtid_state.executed_gtids and removed from owned_gtids
      on update_on_commit().
    */
    if (thd->commit_error == THD::CE_NONE) {
      gtid_state->update_on_commit(thd);
    } else
      gtid_state->update_on_rollback(thd);
  }

  DBUG_EXECUTE_IF("leaving_finish_commit", {
    const char act[] = "now SIGNAL signal_leaving_finish_commit";
    DBUG_ASSERT(!debug_sync_set_action(current_thd, STRING_WITH_LEN(act)));
  };);

  DBUG_ASSERT(thd->commit_error || !thd->get_transaction()->m_flags.run_hooks);
  DBUG_ASSERT(!thd_get_cache_mngr(thd)->dbug_any_finalized());
  DBUG_PRINT("return", ("Thread ID: %u, commit_error: %d", thd->thread_id(),
                        thd->commit_error));
  /*
    flush or sync errors are handled by the leader of the group
    (using binlog_error_action). Hence treat only COMMIT_ERRORs as errors.
  */
  return thd->commit_error == THD::CE_COMMIT_ERROR;
}

/**
   Auxiliary function used in ordered_commit.
*/
static inline int call_after_sync_hook(THD *queue_head) {
  const char *log_file = nullptr;
  my_off_t pos = 0;

  if (NO_HOOK(binlog_storage)) return 0;

  DBUG_ASSERT(queue_head != nullptr);
  for (THD *thd = queue_head; thd != nullptr; thd = thd->next_to_commit)
    if (likely(thd->commit_error == THD::CE_NONE))
      thd->get_trans_fixed_pos(&log_file, &pos);

  if (DBUG_EVALUATE_IF("simulate_after_sync_hook_error", 1, 0) ||
      RUN_HOOK(binlog_storage, after_sync, (queue_head, log_file, pos))) {
    LogErr(ERROR_LEVEL, ER_BINLOG_FAILED_TO_RUN_AFTER_SYNC_HOOK);
    return ER_ERROR_ON_WRITE;
  }
  return 0;
}

/**
  Helper function to handle flush or sync stage errors.
  If binlog_error_action= ABORT_SERVER, server will be aborted
  after reporting the error to the client.
  If binlog_error_action= IGNORE_ERROR, binlog will be closed
  for the reset of the life time of the server. close() call is protected
  with LOCK_log to avoid any parallel operations on binary log.

  @param thd Thread object that faced flush/sync error
  @param need_lock_log
                       > Indicates true if LOCk_log is needed before closing
                         binlog (happens when we are handling sync error)
                       > Indicates false if LOCK_log is already acquired
                         by the thread (happens when we are handling flush
                         error)
*/
void MYSQL_BIN_LOG::handle_binlog_flush_or_sync_error(THD *thd,
                                                      bool need_lock_log) {
  char errmsg[MYSQL_ERRMSG_SIZE];
  sprintf(
      errmsg,
      "An error occurred during %s stage of the commit. "
      "'binlog_error_action' is set to '%s'.",
      thd->commit_error == THD::CE_FLUSH_ERROR ? "flush" : "sync",
      binlog_error_action == ABORT_SERVER ? "ABORT_SERVER" : "IGNORE_ERROR");
  if (binlog_error_action == ABORT_SERVER) {
    char err_buff[MYSQL_ERRMSG_SIZE + 27];
    sprintf(err_buff, "%s Hence aborting the server.", errmsg);
    exec_binlog_error_action_abort(err_buff);
  } else {
    DEBUG_SYNC(thd, "before_binlog_closed_due_to_error");
    if (need_lock_log)
      mysql_mutex_lock(&LOCK_log);
    else
      mysql_mutex_assert_owner(&LOCK_log);
    /*
      It can happen that other group leader encountered
      error and already closed the binary log. So print
      error only if it is in open state. But we should
      call close() always just in case if the previous
      close did not close index file.
    */
    if (is_open()) {
      LogErr(ERROR_LEVEL, ER_TURNING_LOGGING_OFF_FOR_THE_DURATION, errmsg);
    }
    close(LOG_CLOSE_INDEX | LOG_CLOSE_STOP_EVENT, false /*need_lock_log=false*/,
          true /*need_lock_index=true*/);
    /*
      If there is a write error (flush/sync stage) and if
      binlog_error_action=IGNORE_ERROR, clear the error
      and allow the commit to happen in storage engine.
    */
    if (check_write_error(thd)) thd->clear_error();

    if (need_lock_log) mysql_mutex_unlock(&LOCK_log);
    DEBUG_SYNC(thd, "after_binlog_closed_due_to_error");
  }
}

int MYSQL_BIN_LOG::ordered_commit(THD *thd, bool all, bool skip_commit) {
  DBUG_TRACE;
  int flush_error = 0, sync_error = 0;
  my_off_t total_bytes = 0;
  bool do_rotate = false;

  DBUG_EXECUTE_IF("crash_commit_before_log", DBUG_SUICIDE(););
  init_thd_variables(thd, all, skip_commit);
  DBUG_PRINT("enter", ("commit_pending: %s, commit_error: %d, thread_id: %u",
                       YESNO(thd->tx_commit_pending), thd->commit_error,
                       thd->thread_id()));

  DEBUG_SYNC(thd, "bgc_before_flush_stage");

  /*
    Stage #0: ensure slave threads commit order as they appear in the slave's
              relay log for transactions flushing to binary log.

    This will make thread wait until its turn to commit.
    Commit_order_manager maintains it own queue and its own order for the
    commit. So Stage#0 doesn't maintain separate StageID.
  */
  if (Commit_order_manager::wait_for_its_turn_before_flush_stage(thd) ||
      ending_trans(thd, all) ||
      Commit_order_manager::get_rollback_status(thd)) {
    if (Commit_order_manager::wait(thd)) {
      return thd->commit_error;
    }
  }

  /*
    Stage #1: flushing transactions to binary log

    While flushing, we allow new threads to enter and will process
    them in due time. Once the queue was empty, we cannot reap
    anything more since it is possible that a thread entered and
    appointed itself leader for the flush phase.
  */

  if (change_stage(thd, Commit_stage_manager::BINLOG_FLUSH_STAGE, thd, NULL,
                   &LOCK_log)) {
    DBUG_PRINT("return", ("Thread ID: %u, commit_error: %d", thd->thread_id(),
                          thd->commit_error));
    return finish_commit(thd);
  }

  THD *wait_queue = nullptr, *final_queue = nullptr;
  mysql_mutex_t *leave_mutex_before_commit_stage = nullptr;
  my_off_t flush_end_pos = 0;
  bool update_binlog_end_pos_after_sync;
  if (unlikely(!is_open())) {
    final_queue = fetch_and_process_flush_stage_queue(true);
    leave_mutex_before_commit_stage = &LOCK_log;
    /*
      binary log is closed, flush stage and sync stage should be
      ignored. Binlog cache should be cleared, but instead of doing
      it here, do that work in 'finish_commit' function so that
      leader and followers thread caches will be cleared.
    */
    goto commit_stage;
  }
  DEBUG_SYNC(thd, "waiting_in_the_middle_of_flush_stage");
  flush_error =
      process_flush_stage_queue(&total_bytes, &do_rotate, &wait_queue);

  if (flush_error == 0 && total_bytes > 0)
    flush_error = flush_cache_to_file(&flush_end_pos);
  DBUG_EXECUTE_IF("crash_after_flush_binlog", DBUG_SUICIDE(););

  update_binlog_end_pos_after_sync = (get_sync_period() == 1);

  /*
    If the flush finished successfully, we can call the after_flush
    hook. Being invoked here, we have the guarantee that the hook is
    executed before the before/after_send_hooks on the dump thread
    preventing race conditions among these plug-ins.
  */
  if (flush_error == 0) {
    const char *file_name_ptr = log_file_name + dirname_length(log_file_name);
    DBUG_ASSERT(flush_end_pos != 0);
    if (RUN_HOOK(binlog_storage, after_flush,
                 (thd, file_name_ptr, flush_end_pos))) {
      LogErr(ERROR_LEVEL, ER_BINLOG_FAILED_TO_RUN_AFTER_FLUSH_HOOK);
      flush_error = ER_ERROR_ON_WRITE;
    }

    if (!update_binlog_end_pos_after_sync) update_binlog_end_pos();

    DBUG_EXECUTE_IF("crash_commit_after_log", DBUG_SUICIDE(););
  }

  if (flush_error) {
    /*
      Handle flush error (if any) after leader finishes it's flush stage.
    */
    handle_binlog_flush_or_sync_error(thd, false /* need_lock_log */);
  }

  DEBUG_SYNC(thd, "bgc_after_flush_stage_before_sync_stage");

  /*
    Stage #2: Syncing binary log file to disk
  */

  if (change_stage(thd, Commit_stage_manager::SYNC_STAGE, wait_queue, &LOCK_log,
                   &LOCK_sync)) {
    DBUG_PRINT("return", ("Thread ID: %u, commit_error: %d", thd->thread_id(),
                          thd->commit_error));
    return finish_commit(thd);
  }

  /*
    Shall introduce a delay only if it is going to do sync
    in this ongoing SYNC stage. The "+1" used below in the
    if condition is to count the ongoing sync stage.
    When sync_binlog=0 (where we never do sync in BGC group),
    it is considered as a special case and delay will be executed
    for every group just like how it is done when sync_binlog= 1.
  */
  if (!flush_error && (sync_counter + 1 >= get_sync_period()))
    Commit_stage_manager::get_instance().wait_count_or_timeout(
        opt_binlog_group_commit_sync_no_delay_count,
        opt_binlog_group_commit_sync_delay, Commit_stage_manager::SYNC_STAGE);

  final_queue = Commit_stage_manager::get_instance().fetch_queue_acquire_lock(
      Commit_stage_manager::SYNC_STAGE);

  if (flush_error == 0 && total_bytes > 0) {
    DEBUG_SYNC(thd, "before_sync_binlog_file");
    std::pair<bool, bool> result = sync_binlog_file(false);
    sync_error = result.first;
  }

  if (update_binlog_end_pos_after_sync) {
    THD *tmp_thd = final_queue;
    const char *binlog_file = nullptr;
    my_off_t pos = 0;
    while (tmp_thd->next_to_commit != nullptr)
      tmp_thd = tmp_thd->next_to_commit;
    if (flush_error == 0 && sync_error == 0) {
      tmp_thd->get_trans_fixed_pos(&binlog_file, &pos);
      update_binlog_end_pos(binlog_file, pos);
    }
  }

  DEBUG_SYNC(thd, "bgc_after_sync_stage_before_commit_stage");

  leave_mutex_before_commit_stage = &LOCK_sync;
  /*
    Stage #3: Commit all transactions in order.

    This stage is skipped if we do not need to order the commits and
    each thread have to execute the handlerton commit instead.

    Howver, since we are keeping the lock from the previous stage, we
    need to unlock it if we skip the stage.

    We must also step commit_clock before the ha_commit_low() is called
    either in ordered fashion(by the leader of this stage) or by the tread
    themselves.

    We are delaying the handling of sync error until
    all locks are released but we should not enter into
    commit stage if binlog_error_action is ABORT_SERVER.
  */
commit_stage:
  /* Clone needs binlog commit order. */
  if ((opt_binlog_order_commits || Clone_handler::need_commit_order()) &&
      (sync_error == 0 || binlog_error_action != ABORT_SERVER)) {
    if (change_stage(thd, Commit_stage_manager::COMMIT_STAGE, final_queue,
                     leave_mutex_before_commit_stage, &LOCK_commit)) {
      DBUG_PRINT("return", ("Thread ID: %u, commit_error: %d", thd->thread_id(),
                            thd->commit_error));
      return finish_commit(thd);
    }
    THD *commit_queue =
        Commit_stage_manager::get_instance().fetch_queue_acquire_lock(
            Commit_stage_manager::COMMIT_STAGE);
    DBUG_EXECUTE_IF("semi_sync_3-way_deadlock",
                    DEBUG_SYNC(thd, "before_process_commit_stage_queue"););

    if (flush_error == 0 && sync_error == 0)
      sync_error = call_after_sync_hook(commit_queue);

    /*
      process_commit_stage_queue will call update_on_commit or
      update_on_rollback for the GTID owned by each thd in the queue.

      This will be done this way to guarantee that GTIDs are added to
      gtid_executed in order, to avoid creating unnecessary temporary
      gaps and keep gtid_executed as a single interval at all times.

      If we allow each thread to call update_on_commit only when they
      are at finish_commit, the GTID order cannot be guaranteed and
      temporary gaps may appear in gtid_executed. When this happen,
      the server would have to add and remove intervals from the
      Gtid_set, and adding and removing intervals requires a mutex,
      which would reduce performance.
    */
    process_commit_stage_queue(thd, commit_queue);
    mysql_mutex_unlock(&LOCK_commit);
    /*
      Process after_commit after LOCK_commit is released for avoiding
      3-way deadlock among user thread, rotate thread and dump thread.
    */
    process_after_commit_stage_queue(thd, commit_queue);
    final_queue = commit_queue;
  } else {
    if (leave_mutex_before_commit_stage)
      mysql_mutex_unlock(leave_mutex_before_commit_stage);
    if (flush_error == 0 && sync_error == 0)
      sync_error = call_after_sync_hook(final_queue);
  }

  /*
    Handle sync error after we release all locks in order to avoid deadlocks
  */
  if (sync_error)
    handle_binlog_flush_or_sync_error(thd, true /* need_lock_log */);

  DEBUG_SYNC(thd, "before_signal_done");
  /* Commit done so signal all waiting threads */
  Commit_stage_manager::get_instance().signal_done(final_queue);
  DBUG_EXECUTE_IF("block_leader_after_delete", {
    const char action[] = "now SIGNAL leader_proceed";
    DBUG_ASSERT(!debug_sync_set_action(thd, STRING_WITH_LEN(action)));
  };);

  /*
    Finish the commit before executing a rotate, or run the risk of a
    deadlock. We don't need the return value here since it is in
    thd->commit_error, which is returned below.
  */
  (void)finish_commit(thd);
  DEBUG_SYNC(thd, "bgc_after_commit_stage_before_rotation");

  /*
    If we need to rotate, we do it without commit error.
    Otherwise the thd->commit_error will be possibly reset.
   */
  if (DBUG_EVALUATE_IF("force_rotate", 1, 0) ||
      (do_rotate && thd->commit_error == THD::CE_NONE &&
       !is_rotating_caused_by_incident)) {
    /*
      Do not force the rotate as several consecutive groups may
      request unnecessary rotations.

      NOTE: Run purge_logs wo/ holding LOCK_log because it does not
      need the mutex. Otherwise causes various deadlocks.
    */

    DEBUG_SYNC(thd, "ready_to_do_rotation");
    bool check_purge = false;
    mysql_mutex_lock(&LOCK_log);
    /*
      If rotate fails then depends on binlog_error_action variable
      appropriate action will be taken inside rotate call.
    */
    int error = rotate(false, &check_purge);
    mysql_mutex_unlock(&LOCK_log);

    if (error)
      thd->commit_error = THD::CE_COMMIT_ERROR;
    else if (check_purge)
      purge();
  }
  /*
    flush or sync errors are handled above (using binlog_error_action).
    Hence treat only COMMIT_ERRORs as errors.
  */
  return thd->commit_error == THD::CE_COMMIT_ERROR;
}

/**
  MYSQLD server recovers from last crashed binlog.

  @param[in] binlog_file_reader Binlog_file_reader of the crashed binlog.
  @param[out] valid_pos The position of the last valid transaction or
                        event(non-transaction) of the crashed binlog.
                        valid_pos must be non-NULL.

  After a crash, storage engines may contain transactions that are
  prepared but not committed (in theory any engine, in practice
  InnoDB).  This function uses the binary log as the source of truth
  to determine which of these transactions should be committed and
  which should be rolled back.

  The function collects the XIDs of all transactions that are
  completely written to the binary log into a hash, and passes this
  hash to the storage engines through the ha_recover function in the
  handler interface.  This tells the storage engines to commit all
  prepared transactions that are in the set, and to roll back all
  prepared transactions that are not in the set.

  To compute the hash, this function iterates over the last binary log
  only (i.e. it assumes that 'log' is the last binary log).  It
  instantiates each event.  For XID-events (i.e. commit to InnoDB), it
  extracts the xid from the event and stores it in the hash.

  It is enough to iterate over only the last binary log because when
  the binary log is rotated we force engines to commit (and we fsync
  the old binary log).

  @retval 0 Success
  @retval 1 Out of memory, or storage engine returns error.
*/
static int binlog_recover(Binlog_file_reader *binlog_file_reader,
                          my_off_t *valid_pos) {
  Log_event *ev;
  /*
    The flag is used for handling the case that a transaction
    is partially written to the binlog.
  */
  bool in_transaction = false;
  int memory_page_size = my_getpagesize();

  {
    MEM_ROOT mem_root(key_memory_binlog_recover_exec, memory_page_size);
    memroot_unordered_set<my_xid> xids(&mem_root);

    while ((ev = binlog_file_reader->read_event_object())) {
      if (ev->get_type_code() == binary_log::QUERY_EVENT &&
          !strcmp(((Query_log_event *)ev)->query, "BEGIN"))
        in_transaction = true;

      if (ev->get_type_code() == binary_log::QUERY_EVENT &&
          !strcmp(((Query_log_event *)ev)->query, "COMMIT")) {
        DBUG_ASSERT(in_transaction == true);
        in_transaction = false;
      } else if (ev->get_type_code() == binary_log::XID_EVENT ||
                 is_atomic_ddl_event(ev)) {
        my_xid xid;

        if (ev->get_type_code() == binary_log::XID_EVENT) {
          DBUG_ASSERT(in_transaction == true);
          in_transaction = false;
          Xid_log_event *xev = (Xid_log_event *)ev;
          xid = xev->xid;
        } else {
          xid = ((Query_log_event *)ev)->ddl_xid;
        }

        if (!xids.insert(xid).second) goto err1;
      }

      /*
        Recorded valid position for the crashed binlog file
        which did not contain incorrect events. The following
        positions increase the variable valid_pos:

        1 -
          ...
          <---> HERE IS VALID <--->
          GTID
          BEGIN
          ...
          COMMIT
          ...

        2 -
          ...
          <---> HERE IS VALID <--->
          GTID
          DDL/UTILITY
          ...

        In other words, the following positions do not increase
        the variable valid_pos:

        1 -
          GTID
          <---> HERE IS VALID <--->
          ...

        2 -
          GTID
          BEGIN
          <---> HERE IS VALID <--->
          ...
      */
      if (!in_transaction && !is_gtid_event(ev))
        *valid_pos = binlog_file_reader->position();

      delete ev;
    }

    /*
      Call ha_recover if and only if there is a registered engine that
      does 2PC, otherwise in DBUG builds calling ha_recover directly
      will result in an assert. (Production builds would be safe since
      ha_recover returns right away if total_ha_2pc <= opt_log_bin.)
     */
    if (total_ha_2pc > 1 && ha_recover(&xids)) goto err1;
  }

  return 0;

err1:
  LogErr(ERROR_LEVEL, ER_BINLOG_CRASH_RECOVERY_FAILED);
  return 1;
}

<<<<<<< HEAD
void MYSQL_BIN_LOG::update_binlog_end_pos(bool need_lock) {
  if (need_lock)
    lock_binlog_end_pos();
  else
    mysql_mutex_assert_owner(&LOCK_binlog_end_pos);
  atomic_binlog_end_pos = m_binlog_file->position();
  signal_update();
  if (need_lock) unlock_binlog_end_pos();
}

inline void MYSQL_BIN_LOG::update_binlog_end_pos(const char *file,
                                                 my_off_t pos) {
  lock_binlog_end_pos();
  if (is_active(file) && (pos > atomic_binlog_end_pos))
    atomic_binlog_end_pos = pos;
  signal_update();
  unlock_binlog_end_pos();
}

bool THD::is_binlog_cache_empty(bool is_transactional) const {
  DBUG_TRACE;
=======
void MYSQL_BIN_LOG::report_missing_purged_gtids(const Gtid_set* slave_executed_gtid_set,
                                         const char** errmsg)
{
  DBUG_ENTER("MYSQL_BIN_LOG::report_missing_purged_gtids");
  THD *thd= current_thd;
  Gtid_set gtid_missing(gtid_state->get_lost_gtids()->get_sid_map());
  gtid_missing.add_gtid_set(gtid_state->get_lost_gtids());
  gtid_missing.remove_gtid_set(slave_executed_gtid_set);

  String tmp_uuid;
  uchar name[]= "slave_uuid";

  /* Protects thd->user_vars. */
  mysql_mutex_lock(&thd->LOCK_thd_data);
  user_var_entry *entry=
    (user_var_entry*) my_hash_search(&thd->user_vars, name, sizeof(name)-1);
  if (entry && entry->length() > 0)
    tmp_uuid.copy(entry->ptr(), entry->length(), NULL);
  mysql_mutex_unlock(&thd->LOCK_thd_data);


  char* missing_gtids= NULL;
  char* slave_executed_gtids= NULL;
  gtid_missing.to_string(&missing_gtids, NULL);
  slave_executed_gtid_set->to_string(&slave_executed_gtids, NULL);

  /*
     Log the information about the missing purged GTIDs to the error log
     if the message is less than MAX_LOG_BUFFER_SIZE.
  */
  std::ostringstream log_info;
  log_info << "The missing transactions are '"<< missing_gtids <<"'";
  const char* log_msg= ER(ER_FOUND_MISSING_GTIDS);

  /* Don't consider the "%s" in the format string. Subtract 2 from the
     total length */
  uint total_length= (strlen(log_msg) - 2 + log_info.str().length());

  DBUG_EXECUTE_IF("simulate_long_missing_gtids",
                  { total_length= MAX_LOG_BUFFER_SIZE + 1;});

  if (total_length > MAX_LOG_BUFFER_SIZE)
    log_info.str("To find the missing purged transactions, run \"SELECT"
                 " @@GLOBAL.GTID_PURGED\" on the master, then run \"SELECT"
                 " CONCAT(RECEIVED_TRANSACTION_SET, ',', @@GLOBAL.GTID_EXECUTED)"
                 " FROM PERFORMANCE_SCHEMA.replication_connection_status\" on"
                 " the slave, and then run \"SELECT GTID_SUBTRACT(<master_set>,"
                 " <slave_set>)\" on any server");

  sql_print_warning(ER_THD(thd, ER_FOUND_MISSING_GTIDS), tmp_uuid.ptr(),
                    log_info.str().c_str());

  /*
     Send the information about the slave executed GTIDs and missing
     purged GTIDs to slave if the message is less than MYSQL_ERRMSG_SIZE.
  */
  std::ostringstream gtid_info;
  gtid_info << "The GTID set sent by the slave is '" << slave_executed_gtids
            << "', and the missing transactions are '"<< missing_gtids <<"'";
  *errmsg= ER_THD(thd, ER_MASTER_HAS_PURGED_REQUIRED_GTIDS);

  /* Don't consider the "%s" in the format string. Subtract 2 from the
     total length */
  total_length= (strlen(*errmsg) - 2 + gtid_info.str().length());

  DBUG_EXECUTE_IF("simulate_long_missing_gtids",
                  { total_length= MYSQL_ERRMSG_SIZE + 1;});

  if (total_length > MYSQL_ERRMSG_SIZE)
    gtid_info.str("The GTID sets and the missing purged transactions are too"
                  " long to print in this message. For more information,"
                  " please see the master's error log or the manual for"
                  " GTID_SUBTRACT");

  /* Buffer for formatting the message about the missing GTIDs. */
  static char buff[MYSQL_ERRMSG_SIZE];
  snprintf(buff, MYSQL_ERRMSG_SIZE, *errmsg, gtid_info.str().c_str());
  *errmsg= const_cast<const char*>(buff);

  my_free(missing_gtids);
  my_free(slave_executed_gtids);
  DBUG_VOID_RETURN;
}

void MYSQL_BIN_LOG::report_missing_gtids(const Gtid_set* previous_gtid_set,
                                         const Gtid_set* slave_executed_gtid_set,
                                         const char** errmsg)
{
  DBUG_ENTER("MYSQL_BIN_LOG::report_missing_gtids");
  THD *thd=current_thd;
  char* missing_gtids= NULL;
  char* slave_executed_gtids= NULL;
  Gtid_set gtid_missing(slave_executed_gtid_set->get_sid_map());
  gtid_missing.add_gtid_set(slave_executed_gtid_set);
  gtid_missing.remove_gtid_set(previous_gtid_set);
  gtid_missing.to_string(&missing_gtids, NULL);
  slave_executed_gtid_set->to_string(&slave_executed_gtids, NULL);

  String tmp_uuid;
  uchar name[]= "slave_uuid";

  /* Protects thd->user_vars. */
  mysql_mutex_lock(&thd->LOCK_thd_data);

  user_var_entry *entry=
    (user_var_entry*) my_hash_search(&thd->user_vars, name, sizeof(name)-1);
  if (entry && entry->length() > 0)
    tmp_uuid.copy(entry->ptr(), entry->length(), NULL);
  mysql_mutex_unlock(&thd->LOCK_thd_data);

  /*
     Log the information about the missing purged GTIDs to the error log
     if the message is less than MAX_LOG_BUFFER_SIZE.
  */
  std::ostringstream log_info;
  log_info << "If the binary log files have been deleted from disk,"
      " check the consistency of 'GTID_PURGED' variable."
      " The missing transactions are '"<< missing_gtids <<"'";
  const char* log_msg= ER(ER_FOUND_MISSING_GTIDS);

  /* Don't consider the "%s" in the format string. Subtract 2 from the
     total length */
  if ((strlen(log_msg) - 2 + log_info.str().length()) > MAX_LOG_BUFFER_SIZE)
    log_info.str("To find the missing purged transactions, run \"SELECT"
                 " @@GLOBAL.GTID_PURGED\" on the master, then run \"SELECT"
                 " CONCAT(RECEIVED_TRANSACTION_SET, ',', @@GLOBAL.GTID_EXECUTED)"
                 " FROM PERFORMANCE_SCHEMA.replication_connection_status\" on"
                 " the slave, and then run \"SELECT GTID_SUBTRACT(<master_set>,"
                 " <slave_set>)\" on any server");

  sql_print_warning(ER_THD(thd, ER_FOUND_MISSING_GTIDS), tmp_uuid.ptr(),
                    log_info.str().c_str());

  /*
     Send the information about the slave executed GTIDs and missing
     purged GTIDs to slave if the message is less than MYSQL_ERRMSG_SIZE.
  */
  std::ostringstream gtid_info;
  gtid_info << "The GTID set sent by the slave is '" << slave_executed_gtids
            << "', and the missing transactions are '"<< missing_gtids <<"'";
  *errmsg= ER_THD(thd, ER_MASTER_HAS_PURGED_REQUIRED_GTIDS);

  /* Don't consider the "%s" in the format string. Subtract 2 from the
     total length */
  if ((strlen(*errmsg) - 2 + gtid_info.str().length()) > MYSQL_ERRMSG_SIZE)
    gtid_info.str("The GTID sets and the missing purged transactions are too"
                  " long to print in this message. For more information,"
                  " please see the master's error log or the manual for"
                  " GTID_SUBTRACT");
  /* Buffer for formatting the message about the missing GTIDs. */
  static char buff[MYSQL_ERRMSG_SIZE];
  snprintf(buff, MYSQL_ERRMSG_SIZE, *errmsg, gtid_info.str().c_str());
  *errmsg= const_cast<const char*>(buff);

  my_free(missing_gtids);
  my_free(slave_executed_gtids);

  DBUG_VOID_RETURN;
}

bool THD::is_binlog_cache_empty(bool is_transactional)
{
  DBUG_ENTER("THD::is_binlog_cache_empty(bool)");
>>>>>>> 03d8eeed

  // If opt_bin_log==0, it is not safe to call thd_get_cache_mngr
  // because binlog_hton has not been completely set up.
  DBUG_ASSERT(opt_bin_log);
  binlog_cache_mngr *cache_mngr = thd_get_cache_mngr(this);

  // cache_mngr is NULL until we call thd->binlog_setup_trx_data, so
  // we assert that this has been done.
  DBUG_ASSERT(cache_mngr != nullptr);

  binlog_cache_data *cache_data =
      cache_mngr->get_binlog_cache_data(is_transactional);
  DBUG_ASSERT(cache_data != nullptr);

  return cache_data->is_binlog_empty();
}

/*
  These functions are placed in this file since they need access to
  binlog_hton, which has internal linkage.
*/

int THD::binlog_setup_trx_data() {
  DBUG_TRACE;
  binlog_cache_mngr *cache_mngr = thd_get_cache_mngr(this);

  if (cache_mngr) return 0;  // Already set up

  cache_mngr = (binlog_cache_mngr *)my_malloc(key_memory_binlog_cache_mngr,
                                              sizeof(binlog_cache_mngr),
                                              MYF(MY_ZEROFILL));
  if (!cache_mngr) {
    return 1;  // Didn't manage to set it up
  }

  cache_mngr = new (cache_mngr)
      binlog_cache_mngr(&binlog_stmt_cache_use, &binlog_stmt_cache_disk_use,
                        &binlog_cache_use, &binlog_cache_disk_use);
  if (cache_mngr->init()) {
    cache_mngr->~binlog_cache_mngr();
    my_free(cache_mngr);
    return 1;
  }

  DBUG_PRINT("debug", ("Set ha_data slot %d to 0x%llx", binlog_hton->slot,
                       (ulonglong)cache_mngr));
  thd_set_ha_data(this, binlog_hton, cache_mngr);

  return 0;
}

/**

*/
void register_binlog_handler(THD *thd, bool trx) {
  DBUG_TRACE;
  /*
    If this is the first call to this function while processing a statement,
    the transactional cache does not have a savepoint defined. So, in what
    follows:
      . an implicit savepoint is defined;
      . callbacks are registered;
      . binary log is set as read/write.

    The savepoint allows for truncating the trx-cache transactional changes
    fail. Callbacks are necessary to flush caches upon committing or rolling
    back a statement or a transaction. However, notifications do not happen
    if the binary log is set as read/write.
  */
  binlog_cache_mngr *cache_mngr = thd_get_cache_mngr(thd);
  if (cache_mngr->trx_cache.get_prev_position() == MY_OFF_T_UNDEF) {
    /*
      Set an implicit savepoint in order to be able to truncate a trx-cache.
    */
    my_off_t pos = 0;
    binlog_trans_log_savepos(thd, &pos);
    cache_mngr->trx_cache.set_prev_position(pos);

    /*
      Set callbacks in order to be able to call commmit or rollback.
    */
    if (trx) trans_register_ha(thd, true, binlog_hton, nullptr);
    trans_register_ha(thd, false, binlog_hton, nullptr);

    /*
      Set the binary log as read/write otherwise callbacks are not called.
    */
    thd->get_ha_data(binlog_hton->slot)->ha_info[0].set_trx_read_write();
  }
}

/**
  Function to start a statement and optionally a transaction for the
  binary log.

  This function does three things:
    - Starts a transaction if not in autocommit mode or if a BEGIN
      statement has been seen.

    - Start a statement transaction to allow us to truncate the cache.

    - Save the currrent binlog position so that we can roll back the
      statement by truncating the cache.

      We only update the saved position if the old one was undefined,
      the reason is that there are some cases (e.g., for CREATE-SELECT)
      where the position is saved twice (e.g., both in
      Query_result_create::prepare() and THD::binlog_write_table_map()), but
      we should use the first. This means that calls to this function
      can be used to start the statement before the first table map
      event, to include some extra events.

  Note however that IMMEDIATE_LOGGING implies that the statement is
  written without BEGIN/COMMIT.

  @param thd         Thread variable
  @param start_event The first event requested to be written into the
                     binary log
 */
static int binlog_start_trans_and_stmt(THD *thd, Log_event *start_event) {
  DBUG_TRACE;

  /*
    Initialize the cache manager if this was not done yet.
  */
  if (thd->binlog_setup_trx_data()) return 1;

  /*
    Retrieve the appropriated cache.
  */
  bool is_transactional = start_event->is_using_trans_cache();
  binlog_cache_mngr *cache_mngr = thd_get_cache_mngr(thd);
  binlog_cache_data *cache_data =
      cache_mngr->get_binlog_cache_data(is_transactional);

  /*
    If the event is requesting immediatly logging, there is no need to go
    further down and set savepoint and register callbacks.
  */
  if (start_event->is_using_immediate_logging()) return 0;

  register_binlog_handler(thd, thd->in_multi_stmt_transaction_mode());

  /* Transactional DDL is logged traditionally without BEGIN. */
  if (is_atomic_ddl_event(start_event)) return 0;

  /*
    If the cache is empty log "BEGIN" at the beginning of every transaction.
    Here, a transaction is either a BEGIN..COMMIT/ROLLBACK block or a single
    statement in autocommit mode.
  */
  if (cache_data->is_binlog_empty()) {
    static const char begin[] = "BEGIN";
    const char *query = nullptr;
    char buf[XID::ser_buf_size];
    char xa_start[sizeof("XA START") + 1 + sizeof(buf)];
    XID_STATE *xs = thd->get_transaction()->xid_state();
    int qlen = sizeof(begin) - 1;

    if (is_transactional && xs->has_state(XID_STATE::XA_ACTIVE)) {
      /*
        XA-prepare logging case.
      */
      qlen = sprintf(xa_start, "XA START %s", xs->get_xid()->serialize(buf));
      query = xa_start;
    } else {
      /*
        Regular transaction case.
      */
      query = begin;
    }

    Query_log_event qinfo(thd, query, qlen, is_transactional, false, true, 0,
                          true);
    if (cache_data->write_event(&qinfo)) return 1;
  }

  return 0;
}

/**
  This function writes a table map to the binary log.
  Note that in order to keep the signature uniform with related methods,
  we use a redundant parameter to indicate whether a transactional table
  was changed or not.
  Sometimes it will write a Rows_query_log_event into binary log before
  the table map too.

  @param table             a pointer to the table.
  @param is_transactional  @c true indicates a transactional table,
                           otherwise @c false a non-transactional.
  @param binlog_rows_query @c true indicates a Rows_query log event
                           will be binlogged before table map,
                           otherwise @c false indicates it will not
                           be binlogged.
  @return
    nonzero if an error pops up when writing the table map event
    or the Rows_query log event.
*/
int THD::binlog_write_table_map(TABLE *table, bool is_transactional,
                                bool binlog_rows_query) {
  int error;
  DBUG_TRACE;
  DBUG_PRINT("enter", ("table: %p (%s: #%llu)", table, table->s->table_name.str,
                       table->s->table_map_id.id()));

  /* Pre-conditions */
  DBUG_ASSERT(is_current_stmt_binlog_format_row() && mysql_bin_log.is_open());
  DBUG_ASSERT(table->s->table_map_id.is_valid());

  Table_map_log_event the_event(this, table, table->s->table_map_id,
                                is_transactional);

  binlog_start_trans_and_stmt(this, &the_event);

  binlog_cache_mngr *const cache_mngr = thd_get_cache_mngr(this);

  binlog_cache_data *cache_data =
      cache_mngr->get_binlog_cache_data(is_transactional);

  if (binlog_rows_query && this->query().str) {
    /* Write the Rows_query_log_event into binlog before the table map */
    Rows_query_log_event rows_query_ev(this, this->query().str,
                                       this->query().length);
    if ((error = cache_data->write_event(&rows_query_ev))) return error;
  }

  if ((error = cache_data->write_event(&the_event))) return error;

  binlog_table_maps++;
  return 0;
}

/**
  This function retrieves a pending row event from a cache which is
  specified through the parameter @c is_transactional. Respectively, when it
  is @c true, the pending event is returned from the transactional cache.
  Otherwise from the non-transactional cache.

  @param is_transactional  @c true indicates a transactional cache,
                           otherwise @c false a non-transactional.
  @return
    The row event if any.
*/
Rows_log_event *THD::binlog_get_pending_rows_event(
    bool is_transactional) const {
  Rows_log_event *rows = nullptr;
  binlog_cache_mngr *const cache_mngr = thd_get_cache_mngr(this);

  /*
    This is less than ideal, but here's the story: If there is no cache_mngr,
    prepare_pending_rows_event() has never been called (since the cache_mngr
    is set up there). In that case, we just return NULL.
   */
  if (cache_mngr) {
    binlog_cache_data *cache_data =
        cache_mngr->get_binlog_cache_data(is_transactional);

    rows = cache_data->pending();
  }
  return (rows);
}

/**
   @param db_param    db name c-string to be inserted into alphabetically sorted
                THD::binlog_accessed_db_names list.

                Note, that space for both the data and the node
                struct are allocated in THD::main_mem_root.
                The list lasts for the top-level query time and is reset
                in @c THD::cleanup_after_query().
*/
void THD::add_to_binlog_accessed_dbs(const char *db_param) {
  char *after_db;
  /*
    binlog_accessed_db_names list is to maintain the database
    names which are referenced in a given command.
    Prior to bug 17806014 fix, 'main_mem_root' memory root used
    to store this list. The 'main_mem_root' scope is till the end
    of the query. Hence it caused increasing memory consumption
    problem in big procedures like the ones mentioned below.
    Eg: CALL p1() where p1 is having 1,00,000 create and drop tables.
    'main_mem_root' is freed only at the end of the command CALL p1()'s
    execution. But binlog_accessed_db_names list scope is only till the
    individual statements specified the procedure(create/drop statements).
    Hence the memory allocated in 'main_mem_root' was left uncleared
    until the p1's completion, even though it is not required after
    completion of individual statements.

    Instead of using 'main_mem_root' whose scope is complete query execution,
    now the memroot is changed to use 'thd->mem_root' whose scope is until the
    individual statement in CALL p1(). 'thd->mem_root' is set to
    'execute_mem_root' in the context of procedure and it's scope is till the
    individual statement in CALL p1() and thd->memroot is equal to
    'main_mem_root' in the context of a normal 'top level query'.

    Eg: a) create table t1(i int); => If this function is called while
           processing this statement, thd->memroot is equal to &main_mem_root
           which will be freed immediately after executing this statement.
        b) CALL p1() -> p1 contains create table t1(i int); => If this function
           is called while processing create table statement which is inside
           a stored procedure, then thd->memroot is equal to 'execute_mem_root'
           which will be freed immediately after executing this statement.
    In both a and b case, thd->memroot will be freed immediately and will not
    increase memory consumption.

    A special case(stored functions/triggers):
    Consider the following example:
    create function f1(i int) returns int
    begin
      insert into db1.t1 values (1);
      insert into db2.t1 values (2);
    end;
    When we are processing SELECT f1(), the list should contain db1, db2 names.
    Since thd->mem_root contains 'execute_mem_root' in the context of
    stored function, the mem root will be freed after adding db1 in
    the list and when we are processing the second statement and when we try
    to add 'db2' in the db1's list, it will lead to crash as db1's memory
    is already freed. To handle this special case, if in_sub_stmt is set
    (which is true incase of stored functions/triggers), we use &main_mem_root,
    if not set we will use thd->memroot which changes it's value to
    'execute_mem_root' or '&main_mem_root' depends on the context.
   */
  MEM_ROOT *db_mem_root = in_sub_stmt ? &main_mem_root : mem_root;

  if (!binlog_accessed_db_names)
    binlog_accessed_db_names = new (db_mem_root) List<char>;

  if (binlog_accessed_db_names->elements > MAX_DBS_IN_EVENT_MTS) {
    push_warning_printf(
        this, Sql_condition::SL_WARNING, ER_MTS_UPDATED_DBS_GREATER_MAX,
        ER_THD(this, ER_MTS_UPDATED_DBS_GREATER_MAX), MAX_DBS_IN_EVENT_MTS);
    return;
  }

  after_db = strdup_root(db_mem_root, db_param);

  /*
     sorted insertion is implemented with first rearranging data
     (pointer to char*) of the links and final appending of the least
     ordered data to create a new link in the list.
  */
  if (binlog_accessed_db_names->elements != 0) {
    List_iterator<char> it(*get_binlog_accessed_db_names());

    while (it++) {
      char *swap = nullptr;
      char **ref_cur_db = it.ref();
      int cmp = strcmp(after_db, *ref_cur_db);

      DBUG_ASSERT(!swap || cmp < 0);

      if (cmp == 0) {
        after_db = nullptr; /* dup to ignore */
        break;
      } else if (swap || cmp > 0) {
        swap = *ref_cur_db;
        *ref_cur_db = after_db;
        after_db = swap;
      }
    }
  }
  if (after_db) binlog_accessed_db_names->push_back(after_db, db_mem_root);
}

/*
  Tells if two (or more) tables have auto_increment columns and we want to
  lock those tables with a write lock.

  SYNOPSIS
    has_two_write_locked_tables_with_auto_increment
      tables        Table list

  NOTES:
    Call this function only when you have established the list of all tables
    which you'll want to update (including stored functions, triggers, views
    inside your statement).
*/

static bool has_write_table_with_auto_increment(TABLE_LIST *tables) {
  for (TABLE_LIST *table = tables; table; table = table->next_global) {
    /* we must do preliminary checks as table->table may be NULL */
    if (!table->is_placeholder() && table->table->found_next_number_field &&
        (table->lock_descriptor().type >= TL_WRITE_ALLOW_WRITE))
      return true;
  }

  return false;
}

/*
   checks if we have select tables in the table list and write tables
   with auto-increment column.

  SYNOPSIS
   has_two_write_locked_tables_with_auto_increment_and_select
      tables        Table list

  RETURN VALUES

   -true if the table list has atleast one table with auto-increment column


         and atleast one table to select from.
   -false otherwise
*/

static bool has_write_table_with_auto_increment_and_select(TABLE_LIST *tables) {
  bool has_select = false;
  bool has_auto_increment_tables = has_write_table_with_auto_increment(tables);
  for (TABLE_LIST *table = tables; table; table = table->next_global) {
    if (!table->is_placeholder() &&
        (table->lock_descriptor().type <= TL_READ_NO_INSERT)) {
      has_select = true;
      break;
    }
  }
  return (has_select && has_auto_increment_tables);
}

/*
  Tells if there is a table whose auto_increment column is a part
  of a compound primary key while is not the first column in
  the table definition.

  @param tables Table list

  @return true if the table exists, fais if does not.
*/

static bool has_write_table_auto_increment_not_first_in_pk(TABLE_LIST *tables) {
  for (TABLE_LIST *table = tables; table; table = table->next_global) {
    /* we must do preliminary checks as table->table may be NULL */
    if (!table->is_placeholder() && table->table->found_next_number_field &&
        (table->lock_descriptor().type >= TL_WRITE_ALLOW_WRITE) &&
        table->table->s->next_number_keypart != 0)
      return true;
  }

  return false;
}

/**
  Checks if a table has a column with a non-deterministic DEFAULT expression.
*/
static bool has_nondeterministic_default(const TABLE *table) {
  return std::any_of(
      table->field, table->field + table->s->fields, [](const Field *field) {
        return field->m_default_val_expr != nullptr &&
               field->m_default_val_expr->get_stmt_unsafe_flags() != 0;
      });
}

/**
  Checks if a TABLE_LIST contains a table that has been opened for writing, and
  that has a column with a non-deterministic DEFAULT expression.
*/
static bool has_write_table_with_nondeterministic_default(
    const TABLE_LIST *tables) {
  for (const TABLE_LIST *table = tables; table != nullptr;
       table = table->next_global) {
    /* we must do preliminary checks as table->table may be NULL */
    if (!table->is_placeholder() &&
        table->lock_descriptor().type >= TL_WRITE_ALLOW_WRITE &&
        has_nondeterministic_default(table->table))
      return true;
  }
  return false;
}

/*
  Function to check whether the table in query uses a fulltext parser
  plugin or not.

  @param s - table share pointer.

  @retval true - The table uses fulltext parser plugin.
  @retval false - Otherwise.
*/
static bool inline fulltext_unsafe_set(TABLE_SHARE *s) {
  for (unsigned int i = 0; i < s->keys; i++) {
    if ((s->key_info[i].flags & HA_USES_PARSER) && s->keys_in_use.is_set(i))
      return true;
  }
  return false;
}
#ifndef DBUG_OFF
const char *get_locked_tables_mode_name(
    enum_locked_tables_mode locked_tables_mode) {
  switch (locked_tables_mode) {
    case LTM_NONE:
      return "LTM_NONE";
    case LTM_LOCK_TABLES:
      return "LTM_LOCK_TABLES";
    case LTM_PRELOCKED:
      return "LTM_PRELOCKED";
    case LTM_PRELOCKED_UNDER_LOCK_TABLES:
      return "LTM_PRELOCKED_UNDER_LOCK_TABLES";
    default:
      return "Unknown table lock mode";
  }
}
#endif

/**
  Decide on logging format to use for the statement and issue errors
  or warnings as needed.  The decision depends on the following
  parameters:

  - The logging mode, i.e., the value of binlog_format.  Can be
    statement, mixed, or row.

  - The type of statement.  There are three types of statements:
    "normal" safe statements; unsafe statements; and row injections.
    An unsafe statement is one that, if logged in statement format,
    might produce different results when replayed on the slave (e.g.,
    queries with a LIMIT clause).  A row injection is either a BINLOG
    statement, or a row event executed by the slave's SQL thread.

  - The capabilities of tables modified by the statement.  The
    *capabilities vector* for a table is a set of flags associated
    with the table.  Currently, it only includes two flags: *row
    capability flag* and *statement capability flag*.

    The row capability flag is set if and only if the engine can
    handle row-based logging. The statement capability flag is set if
    and only if the table can handle statement-based logging.

  Decision table for logging format
  ---------------------------------

  The following table summarizes how the format and generated
  warning/error depends on the tables' capabilities, the statement
  type, and the current binlog_format.

     Row capable        N NNNNNNNNN YYYYYYYYY YYYYYYYYY
     Statement capable  N YYYYYYYYY NNNNNNNNN YYYYYYYYY

     Statement type     * SSSUUUIII SSSUUUIII SSSUUUIII

     binlog_format      * SMRSMRSMR SMRSMRSMR SMRSMRSMR

     Logged format      - SS-S----- -RR-RR-RR SRRSRR-RR
     Warning/Error      1 --2732444 5--5--6-- ---7--6--

  Legend
  ------

  Row capable:    N - Some table not row-capable, Y - All tables row-capable
  Stmt capable:   N - Some table not stmt-capable, Y - All tables stmt-capable
  Statement type: (S)afe, (U)nsafe, or Row (I)njection
  binlog_format:  (S)TATEMENT, (M)IXED, or (R)OW
  Logged format:  (S)tatement or (R)ow
  Warning/Error:  Warnings and error messages are as follows:

  1. Error: Cannot execute statement: binlogging impossible since both
     row-incapable engines and statement-incapable engines are
     involved.

  2. Error: Cannot execute statement: binlogging impossible since
     BINLOG_FORMAT = ROW and at least one table uses a storage engine
     limited to statement-logging.

  3. Error: Cannot execute statement: binlogging of unsafe statement
     is impossible when storage engine is limited to statement-logging
     and BINLOG_FORMAT = MIXED.

  4. Error: Cannot execute row injection: binlogging impossible since
     at least one table uses a storage engine limited to
     statement-logging.

  5. Error: Cannot execute statement: binlogging impossible since
     BINLOG_FORMAT = STATEMENT and at least one table uses a storage
     engine limited to row-logging.

  6. Error: Cannot execute row injection: binlogging impossible since
     BINLOG_FORMAT = STATEMENT.

  7. Warning: Unsafe statement binlogged in statement format since
     BINLOG_FORMAT = STATEMENT.

  In addition, we can produce the following error (not depending on
  the variables of the decision diagram):

  8. Error: Cannot execute statement: binlogging impossible since more
     than one engine is involved and at least one engine is
     self-logging.

  9. Error: Do not allow users to modify a gtid_executed table
     explicitly by a XA transaction.

  For each error case above, the statement is prevented from being
  logged, we report an error, and roll back the statement.  For
  warnings, we set the thd->binlog_flags variable: the warning will be
  printed only if the statement is successfully logged.

  @see THD::binlog_query

  @param[in] tables Tables involved in the query

  @retval 0 No error; statement can be logged.
  @retval -1 One of the error conditions above applies (1, 2, 4, 5, 6 or 9).
*/

int THD::decide_logging_format(TABLE_LIST *tables) {
  DBUG_TRACE;
  DBUG_PRINT("info", ("query: %s", query().str));
  DBUG_PRINT("info", ("variables.binlog_format: %lu", variables.binlog_format));
  DBUG_PRINT("info", ("lex->get_stmt_unsafe_flags(): 0x%x",
                      lex->get_stmt_unsafe_flags()));

#if defined(ENABLED_DEBUG_SYNC)
  if (!is_attachable_ro_transaction_active())
    DEBUG_SYNC(this, "begin_decide_logging_format");
#endif

  reset_binlog_local_stmt_filter();

  /*
    We should not decide logging format if the binlog is closed or
    binlogging is off, or if the statement is filtered out from the
    binlog by filtering rules.
  */
  if (mysql_bin_log.is_open() && (variables.option_bits & OPTION_BIN_LOG) &&
      !(variables.binlog_format == BINLOG_FORMAT_STMT &&
        !binlog_filter->db_ok(m_db.str))) {
    /*
      Compute one bit field with the union of all the engine
      capabilities, and one with the intersection of all the engine
      capabilities.
    */
    handler::Table_flags flags_write_some_set = 0;
    handler::Table_flags flags_access_some_set = 0;
    handler::Table_flags flags_write_all_set =
        HA_BINLOG_ROW_CAPABLE | HA_BINLOG_STMT_CAPABLE;

    /*
       If different types of engines are about to be updated.
       For example: Innodb and Falcon; Innodb and MyIsam.
    */
    bool multi_write_engine = false;
    /*
       If different types of engines are about to be accessed
       and any of them is about to be updated. For example:
       Innodb and Falcon; Innodb and MyIsam.
    */
    bool multi_access_engine = false;
    /*
      Track if statement creates or drops a temporary table
      and log in ROW if it does.
*/
    bool is_create_drop_temp_table = false;
    /*
       Identifies if a table is changed.
    */
    bool is_write = false;
    /*
       A pointer to a previous table that was changed.
    */
    TABLE *prev_write_table = nullptr;
    /*
       A pointer to a previous table that was accessed.
    */
    TABLE *prev_access_table = nullptr;
    /*
      True if at least one table is transactional.
    */
    bool write_to_some_transactional_table = false;
    /*
      True if at least one table is non-transactional.
    */
    bool write_to_some_non_transactional_table = false;
    /*
       True if all non-transactional tables that has been updated
       are temporary.
    */
    bool write_all_non_transactional_are_tmp_tables = true;
    /**
      The number of tables used in the current statement,
      that should be replicated.
    */
    uint replicated_tables_count = 0;
    /**
      The number of tables written to in the current statement,
      that should not be replicated.
      A table should not be replicated when it is considered
      'local' to a MySQL instance.
      Currently, these tables are:
      - mysql.slow_log
      - mysql.general_log
      - mysql.slave_relay_log_info
      - mysql.slave_master_info
      - mysql.slave_worker_info
      - performance_schema.*
      - TODO: information_schema.*
      In practice, from this list, only performance_schema.* tables
      are written to by user queries.
    */
    uint non_replicated_tables_count = 0;
    /**
      Indicate whether we alreadly reported a warning
      on modifying gtid_executed table.
    */
    int warned_gtid_executed_table = 0;
#ifndef DBUG_OFF
    {
      DBUG_PRINT("debug", ("prelocked_mode: %s",
                           get_locked_tables_mode_name(locked_tables_mode)));
    }
#endif

    if (variables.binlog_format != BINLOG_FORMAT_ROW && tables) {
      /*
        DML statements that modify a table with an auto_increment column based
        on rows selected from a table are unsafe as the order in which the rows
        are fetched fron the select tables cannot be determined and may differ
        on master and slave.
       */
      if (has_write_table_with_auto_increment_and_select(tables))
        lex->set_stmt_unsafe(LEX::BINLOG_STMT_UNSAFE_WRITE_AUTOINC_SELECT);

      if (has_write_table_auto_increment_not_first_in_pk(tables))
        lex->set_stmt_unsafe(LEX::BINLOG_STMT_UNSAFE_AUTOINC_NOT_FIRST);

      /*
        A query that modifies autoinc column in sub-statement can make the
        master and slave inconsistent.
        We can solve these problems in mixed mode by switching to binlogging
        if at least one updated table is used by sub-statement
       */
      if (lex->requires_prelocking() &&
          has_write_table_with_auto_increment(lex->first_not_own_table()))
        lex->set_stmt_unsafe(LEX::BINLOG_STMT_UNSAFE_AUTOINC_COLUMNS);

      /*
        A query that modifies a table with a non-deterministic column default
        expression in a substatement, can make the master and the slave
        inconsistent. Switch to row logging in mixed mode, and raise a warning
        in statement mode.
      */
      if (lex->requires_prelocking() &&
          has_write_table_with_nondeterministic_default(
              lex->first_not_own_table()))
        lex->set_stmt_unsafe(
            LEX::BINLOG_STMT_UNSAFE_DEFAULT_EXPRESSION_IN_SUBSTATEMENT);
    }

    /*
      Get the capabilities vector for all involved storage engines and
      mask out the flags for the binary log.
    */
    for (TABLE_LIST *table = tables; table; table = table->next_global) {
      if (table->is_placeholder()) {
        /*
          Detect if this is a CREATE TEMPORARY or DROP of a
          temporary table. This will be used later in determining whether to
          log in ROW or STMT if MIXED replication is being used.
        */
        if (!is_create_drop_temp_table && !table->table &&
            ((lex->sql_command == SQLCOM_CREATE_TABLE &&
              (lex->create_info->options & HA_LEX_CREATE_TMP_TABLE)) ||
             ((lex->sql_command == SQLCOM_DROP_TABLE ||
               lex->sql_command == SQLCOM_TRUNCATE) &&
              find_temporary_table(this, table)))) {
          is_create_drop_temp_table = true;
        }
        continue;
      }
      handler::Table_flags const flags = table->table->file->ha_table_flags();

      DBUG_PRINT("info", ("table: %s; ha_table_flags: 0x%llx",
                          table->table_name, flags));

      if (table->table->no_replicate) {
        if (!warned_gtid_executed_table) {
          warned_gtid_executed_table =
              gtid_state->warn_or_err_on_modify_gtid_table(this, table);
          /*
            Do not allow users to modify the gtid_executed table
            explicitly by a XA transaction.
          */
          if (warned_gtid_executed_table == 2) return -1;
        }
        /*
          The statement uses a table that is not replicated.
          The following properties about the table:
          - persistent / transient
          - transactional / non transactional
          - temporary / permanent
          - read or write
          - multiple engines involved because of this table
          are not relevant, as this table is completely ignored.
          Because the statement uses a non replicated table,
          using STATEMENT format in the binlog is impossible.
          Either this statement will be discarded entirely,
          or it will be logged (possibly partially) in ROW format.
        */
        lex->set_stmt_unsafe(LEX::BINLOG_STMT_UNSAFE_SYSTEM_TABLE);

        if (table->lock_descriptor().type >= TL_WRITE_ALLOW_WRITE) {
          non_replicated_tables_count++;
          continue;
        }
      }

      replicated_tables_count++;

      bool trans = table->table->file->has_transactions();

      if (table->lock_descriptor().type >= TL_WRITE_ALLOW_WRITE) {
        write_to_some_transactional_table =
            write_to_some_transactional_table || trans;

        write_to_some_non_transactional_table =
            write_to_some_non_transactional_table || !trans;

        if (prev_write_table &&
            prev_write_table->file->ht != table->table->file->ht)
          multi_write_engine = true;

        if (table->table->s->tmp_table)
          lex->set_stmt_accessed_table(
              trans ? LEX::STMT_WRITES_TEMP_TRANS_TABLE
                    : LEX::STMT_WRITES_TEMP_NON_TRANS_TABLE);
        else
          lex->set_stmt_accessed_table(trans
                                           ? LEX::STMT_WRITES_TRANS_TABLE
                                           : LEX::STMT_WRITES_NON_TRANS_TABLE);

        /*
         Non-transactional updates are allowed when row binlog format is
         used and all non-transactional tables are temporary.
         Binlog format is checked on THD::is_dml_gtid_compatible() method.
        */
        if (!trans)
          write_all_non_transactional_are_tmp_tables =
              write_all_non_transactional_are_tmp_tables &&
              table->table->s->tmp_table;

        flags_write_all_set &= flags;
        flags_write_some_set |= flags;
        is_write = true;

        prev_write_table = table->table;

        /*
          It should be marked unsafe if a table which uses a fulltext parser
          plugin is modified. See also bug#48183.
        */
        if (!lex->is_stmt_unsafe(LEX::BINLOG_STMT_UNSAFE_FULLTEXT_PLUGIN)) {
          if (fulltext_unsafe_set(table->table->s))
            lex->set_stmt_unsafe(LEX::BINLOG_STMT_UNSAFE_FULLTEXT_PLUGIN);
        }
        /*
          INSERT...ON DUPLICATE KEY UPDATE on a table with more than one unique
          keys can be unsafe. Check for it if the flag is already not marked for
          the given statement.
        */
        if (!lex->is_stmt_unsafe(LEX::BINLOG_STMT_UNSAFE_INSERT_TWO_KEYS) &&
            lex->sql_command == SQLCOM_INSERT &&
            lex->duplicates == DUP_UPDATE) {
          uint keys = table->table->s->keys, i = 0, unique_keys = 0;
          for (KEY *keyinfo = table->table->s->key_info;
               i < keys && unique_keys <= 1; i++, keyinfo++) {
            if (keyinfo->flags & HA_NOSAME) unique_keys++;
          }
          if (unique_keys > 1)
            lex->set_stmt_unsafe(LEX::BINLOG_STMT_UNSAFE_INSERT_TWO_KEYS);
        }
      }
      if (lex->get_using_match()) {
        if (fulltext_unsafe_set(table->table->s))
          lex->set_stmt_unsafe(LEX::BINLOG_STMT_UNSAFE_FULLTEXT_PLUGIN);
      }

      flags_access_some_set |= flags;

      if (lex->sql_command != SQLCOM_CREATE_TABLE ||
          (lex->sql_command == SQLCOM_CREATE_TABLE &&
           ((lex->create_info->options & HA_LEX_CREATE_TMP_TABLE) ||
            (table->lock_descriptor().type < TL_WRITE_ALLOW_WRITE)))) {
        if (table->table->s->tmp_table)
          lex->set_stmt_accessed_table(
              trans ? LEX::STMT_READS_TEMP_TRANS_TABLE
                    : LEX::STMT_READS_TEMP_NON_TRANS_TABLE);
        else
          lex->set_stmt_accessed_table(trans ? LEX::STMT_READS_TRANS_TABLE
                                             : LEX::STMT_READS_NON_TRANS_TABLE);
      }

      if (prev_access_table &&
          prev_access_table->file->ht != table->table->file->ht)
        multi_access_engine = true;

      prev_access_table = table->table;
    }
    DBUG_ASSERT(!is_write || write_to_some_transactional_table ||
                write_to_some_non_transactional_table);
    /*
      write_all_non_transactional_are_tmp_tables may be true if any
      non-transactional table was not updated, so we fix its value here.
    */
    write_all_non_transactional_are_tmp_tables =
        write_all_non_transactional_are_tmp_tables &&
        write_to_some_non_transactional_table;

    DBUG_PRINT("info", ("flags_write_all_set: 0x%llx", flags_write_all_set));
    DBUG_PRINT("info", ("flags_write_some_set: 0x%llx", flags_write_some_set));
    DBUG_PRINT("info",
               ("flags_access_some_set: 0x%llx", flags_access_some_set));
    DBUG_PRINT("info", ("multi_write_engine: %d", multi_write_engine));
    DBUG_PRINT("info", ("multi_access_engine: %d", multi_access_engine));

    int error = 0;
    int unsafe_flags;

    /*
      With transactional data dictionary, CREATE TABLE runs as one statement
      in a multi-statement transaction internally. Revert this for the
      purposes of determining mixed statement safety.
    */
    const bool multi_stmt_trans = lex->sql_command != SQLCOM_CREATE_TABLE &&
                                  in_multi_stmt_transaction_mode();
    bool trans_table = trans_has_updated_trans_table(this);
    bool binlog_direct = variables.binlog_direct_non_trans_update;

    if (lex->is_mixed_stmt_unsafe(multi_stmt_trans, binlog_direct, trans_table,
                                  tx_isolation))
      lex->set_stmt_unsafe(LEX::BINLOG_STMT_UNSAFE_MIXED_STATEMENT);
    else if (multi_stmt_trans && trans_table && !binlog_direct &&
             lex->stmt_accessed_table(LEX::STMT_WRITES_NON_TRANS_TABLE))
      lex->set_stmt_unsafe(LEX::BINLOG_STMT_UNSAFE_NONTRANS_AFTER_TRANS);

    /*
      If more than one engine is involved in the statement and at
      least one is doing it's own logging (is *self-logging*), the
      statement cannot be logged atomically, so we generate an error
      rather than allowing the binlog to become corrupt.
    */
    if (multi_write_engine && (flags_write_some_set & HA_HAS_OWN_BINLOGGING))
      my_error((error = ER_BINLOG_MULTIPLE_ENGINES_AND_SELF_LOGGING_ENGINE),
               MYF(0));
    else if (multi_access_engine &&
             flags_access_some_set & HA_HAS_OWN_BINLOGGING)
      lex->set_stmt_unsafe(
          LEX::BINLOG_STMT_UNSAFE_MULTIPLE_ENGINES_AND_SELF_LOGGING_ENGINE);

    /* XA is unsafe for statements */
    if (is_write &&
        !get_transaction()->xid_state()->has_state(XID_STATE::XA_NOTR))
      lex->set_stmt_unsafe(LEX::BINLOG_STMT_UNSAFE_XA);

    DBUG_EXECUTE_IF("make_stmt_only_engines",
                    { flags_write_all_set = HA_BINLOG_STMT_CAPABLE; };);

    /* both statement-only and row-only engines involved */
    if ((flags_write_all_set &
         (HA_BINLOG_STMT_CAPABLE | HA_BINLOG_ROW_CAPABLE)) == 0) {
      /*
        1. Error: Binary logging impossible since both row-incapable
           engines and statement-incapable engines are involved
      */
      my_error((error = ER_BINLOG_ROW_ENGINE_AND_STMT_ENGINE), MYF(0));
    }
    /* statement-only engines involved */
    else if ((flags_write_all_set & HA_BINLOG_ROW_CAPABLE) == 0) {
      if (lex->is_stmt_row_injection()) {
        /*
          4. Error: Cannot execute row injection since table uses
             storage engine limited to statement-logging
        */
        my_error((error = ER_BINLOG_ROW_INJECTION_AND_STMT_ENGINE), MYF(0));
      } else if (variables.binlog_format == BINLOG_FORMAT_ROW &&
                 sqlcom_can_generate_row_events(this->lex->sql_command)) {
        /*
          2. Error: Cannot modify table that uses a storage engine
             limited to statement-logging when BINLOG_FORMAT = ROW
        */
        my_error((error = ER_BINLOG_ROW_MODE_AND_STMT_ENGINE), MYF(0));
      } else if (variables.binlog_format == BINLOG_FORMAT_MIXED &&
                 ((unsafe_flags = lex->get_stmt_unsafe_flags()) != 0)) {
        /*
          3. Error: Cannot execute statement: binlogging of unsafe
             statement is impossible when storage engine is limited to
             statement-logging and BINLOG_FORMAT = MIXED.
        */
        for (int unsafe_type = 0; unsafe_type < LEX::BINLOG_STMT_UNSAFE_COUNT;
             unsafe_type++)
          if (unsafe_flags & (1 << unsafe_type))
            my_error(
                (error = ER_BINLOG_UNSAFE_AND_STMT_ENGINE), MYF(0),
                ER_THD_NONCONST(current_thd,
                                LEX::binlog_stmt_unsafe_errcode[unsafe_type]));
      } else if (is_write &&
                 ((unsafe_flags = lex->get_stmt_unsafe_flags()) != 0)) {
        /*
          7. Warning: Unsafe statement logged as statement due to
             binlog_format = STATEMENT
        */
        binlog_unsafe_warning_flags |= unsafe_flags;
        DBUG_PRINT("info", ("Scheduling warning to be issued by "
                            "binlog_query: '%s'",
                            ER_THD(current_thd, ER_BINLOG_UNSAFE_STATEMENT)));
        DBUG_PRINT("info", ("binlog_unsafe_warning_flags: 0x%x",
                            binlog_unsafe_warning_flags));
      }
      /* log in statement format! */
    }
    /* no statement-only engines */
    else {
      /* binlog_format = STATEMENT */
      if (variables.binlog_format == BINLOG_FORMAT_STMT) {
        if (lex->is_stmt_row_injection()) {
          /*
            6. Error: Cannot execute row injection since
               BINLOG_FORMAT = STATEMENT
          */
          my_error((error = ER_BINLOG_ROW_INJECTION_AND_STMT_MODE), MYF(0));
        } else if ((flags_write_all_set & HA_BINLOG_STMT_CAPABLE) == 0 &&
                   sqlcom_can_generate_row_events(this->lex->sql_command)) {
          /*
            5. Error: Cannot modify table that uses a storage engine
               limited to row-logging when binlog_format = STATEMENT
          */
          my_error((error = ER_BINLOG_STMT_MODE_AND_ROW_ENGINE), MYF(0), "");
        } else if (is_write &&
                   (unsafe_flags = lex->get_stmt_unsafe_flags()) != 0) {
          /*
            7. Warning: Unsafe statement logged as statement due to
               binlog_format = STATEMENT
          */
          binlog_unsafe_warning_flags |= unsafe_flags;
          DBUG_PRINT("info", ("Scheduling warning to be issued by "
                              "binlog_query: '%s'",
                              ER_THD(current_thd, ER_BINLOG_UNSAFE_STATEMENT)));
          DBUG_PRINT("info", ("binlog_unsafe_warning_flags: 0x%x",
                              binlog_unsafe_warning_flags));
        }
        /* log in statement format! */
      }
      /* No statement-only engines and binlog_format != STATEMENT.
         I.e., nothing prevents us from row logging if needed. */
      else {
        if (lex->is_stmt_unsafe() || lex->is_stmt_row_injection() ||
            (flags_write_all_set & HA_BINLOG_STMT_CAPABLE) == 0 ||
            lex->stmt_accessed_table(LEX::STMT_READS_TEMP_TRANS_TABLE) ||
            lex->stmt_accessed_table(LEX::STMT_READS_TEMP_NON_TRANS_TABLE) ||
            is_create_drop_temp_table) {
#ifndef DBUG_OFF
          int flags = lex->get_stmt_unsafe_flags();
          DBUG_PRINT("info", ("setting row format for unsafe statement"));
          for (int i = 0; i < Query_tables_list::BINLOG_STMT_UNSAFE_COUNT;
               i++) {
            if (flags & (1 << i))
              DBUG_PRINT(
                  "info",
                  ("unsafe reason: %s",
                   ER_THD_NONCONST(
                       current_thd,
                       Query_tables_list::binlog_stmt_unsafe_errcode[i])));
          }
          DBUG_PRINT("info",
                     ("is_row_injection=%d", lex->is_stmt_row_injection()));
          DBUG_PRINT("info", ("stmt_capable=%llu",
                              (flags_write_all_set & HA_BINLOG_STMT_CAPABLE)));
#endif
          /* log in row format! */
          set_current_stmt_binlog_format_row_if_mixed();
        }
      }
    }

    if (non_replicated_tables_count > 0) {
      if ((replicated_tables_count == 0) || !is_write) {
        DBUG_PRINT("info",
                   ("decision: no logging, no replicated table affected"));
        set_binlog_local_stmt_filter();
      } else {
        if (!is_current_stmt_binlog_format_row()) {
          my_error((error = ER_BINLOG_STMT_MODE_AND_NO_REPL_TABLES), MYF(0));
        } else {
          clear_binlog_local_stmt_filter();
        }
      }
    } else {
      clear_binlog_local_stmt_filter();
    }

    if (!error &&
        !is_dml_gtid_compatible(write_to_some_transactional_table,
                                write_to_some_non_transactional_table,
                                write_all_non_transactional_are_tmp_tables))
      error = 1;

    if (error) {
      DBUG_PRINT("info", ("decision: no logging since an error was generated"));
      return -1;
    }

    if (is_write &&
        lex->sql_command != SQLCOM_END /* rows-event applying by slave */) {
      /*
        Master side of DML in the STMT format events parallelization.
        All involving table db:s are stored in a abc-ordered name list.
        In case the number of databases exceeds MAX_DBS_IN_EVENT_MTS maximum
        the list gathering breaks since it won't be sent to the slave.
      */
      for (TABLE_LIST *table = tables; table; table = table->next_global) {
        if (table->is_placeholder()) continue;

        DBUG_ASSERT(table->table);

        if (table->table->s->is_referenced_by_foreign_key()) {
          /*
             FK-referenced dbs can't be gathered currently. The following
             event will be marked for sequential execution on slave.
          */
          binlog_accessed_db_names = nullptr;
          add_to_binlog_accessed_dbs("");
          break;
        }
        if (!is_current_stmt_binlog_format_row())
          add_to_binlog_accessed_dbs(table->db);
      }
    }
    DBUG_PRINT("info",
               ("decision: logging in %s format",
                is_current_stmt_binlog_format_row() ? "ROW" : "STATEMENT"));

    if (variables.binlog_format == BINLOG_FORMAT_ROW &&
        (lex->sql_command == SQLCOM_UPDATE ||
         lex->sql_command == SQLCOM_UPDATE_MULTI ||
         lex->sql_command == SQLCOM_DELETE ||
         lex->sql_command == SQLCOM_DELETE_MULTI)) {
      String table_names;
      /*
        Generate a warning for UPDATE/DELETE statements that modify a
        BLACKHOLE table, as row events are not logged in row format.
      */
      for (TABLE_LIST *table = tables; table; table = table->next_global) {
        if (table->is_placeholder()) continue;
        if (table->table->file->ht->db_type == DB_TYPE_BLACKHOLE_DB &&
            table->lock_descriptor().type >= TL_WRITE_ALLOW_WRITE) {
          table_names.append(table->table_name);
          table_names.append(",");
        }
      }
      if (!table_names.is_empty()) {
        bool is_update = (lex->sql_command == SQLCOM_UPDATE ||
                          lex->sql_command == SQLCOM_UPDATE_MULTI);
        /*
          Replace the last ',' with '.' for table_names
        */
        table_names.replace(table_names.length() - 1, 1, ".", 1);
        push_warning_printf(
            this, Sql_condition::SL_WARNING, WARN_ON_BLOCKHOLE_IN_RBR,
            ER_THD(this, WARN_ON_BLOCKHOLE_IN_RBR),
            is_update ? "UPDATE" : "DELETE", table_names.c_ptr());
      }
    }
  } else {
    DBUG_PRINT(
        "info",
        ("decision: no logging since "
         "mysql_bin_log.is_open() = %d "
         "and (options & OPTION_BIN_LOG) = 0x%llx "
         "and binlog_format = %lu "
         "and binlog_filter->db_ok(db) = %d",
         mysql_bin_log.is_open(), (variables.option_bits & OPTION_BIN_LOG),
         variables.binlog_format, binlog_filter->db_ok(m_db.str)));

    for (TABLE_LIST *table = tables; table; table = table->next_global) {
      if (!table->is_placeholder() && table->table->no_replicate &&
          gtid_state->warn_or_err_on_modify_gtid_table(this, table))
        break;
    }
  }

#if defined(ENABLED_DEBUG_SYNC)
  if (!is_attachable_ro_transaction_active())
    DEBUG_SYNC(this, "end_decide_logging_format");
#endif

  return 0;
}

/**
  Given that a possible violation of gtid consistency has happened,
  checks if gtid-inconsistencies are forbidden by the current value of
  ENFORCE_GTID_CONSISTENCY and GTID_MODE. If forbidden, generates
  error or warning accordingly.

  @param thd The thread that has issued the GTID-violating statement.

  @param error_code The error code to use, if error or warning is to
  be generated.

  @param log_error_code The error code to use, if error message is to
  be logged.

  @retval false Error was generated.
  @retval true No error was generated (possibly a warning was generated).
*/
static bool handle_gtid_consistency_violation(THD *thd, int error_code,
                                              int log_error_code) {
  DBUG_TRACE;

  enum_gtid_type gtid_next_type = thd->variables.gtid_next.type;
  global_sid_lock->rdlock();
  enum_gtid_consistency_mode gtid_consistency_mode =
      get_gtid_consistency_mode();
  enum_gtid_mode gtid_mode = get_gtid_mode(GTID_MODE_LOCK_SID);

  DBUG_PRINT("info", ("gtid_next.type=%d gtid_mode=%s "
                      "gtid_consistency_mode=%d error=%d query=%s",
                      gtid_next_type, get_gtid_mode_string(gtid_mode),
                      gtid_consistency_mode, error_code, thd->query().str));

  /*
    GTID violations should generate error if:
    - GTID_MODE=ON or ON_PERMISSIVE and GTID_NEXT='AUTOMATIC' (since the
      transaction is expected to commit using a GTID), or
    - GTID_NEXT='UUID:NUMBER' (since the transaction is expected to
      commit usinga GTID), or
    - ENFORCE_GTID_CONSISTENCY=ON.
  */
  if ((gtid_next_type == AUTOMATIC_GTID &&
       gtid_mode >= GTID_MODE_ON_PERMISSIVE) ||
      gtid_next_type == ASSIGNED_GTID ||
      gtid_consistency_mode == GTID_CONSISTENCY_MODE_ON) {
    global_sid_lock->unlock();
    my_error(error_code, MYF(0));
    return false;
  } else {
    /*
      If we are not generating an error, we must increase the counter
      of GTID-violating transactions.  This will prevent a concurrent
      client from executing a SET GTID_MODE or SET
      ENFORCE_GTID_CONSISTENCY statement that would be incompatible
      with this transaction.

      If the transaction had already been accounted as a gtid violating
      transaction, then don't increment the counters, just issue the
      warning below. This prevents calling
      begin_automatic_gtid_violating_transaction or
      begin_anonymous_gtid_violating_transaction multiple times for the
      same transaction, which would make the counter go out of sync.
    */
    if (!thd->has_gtid_consistency_violation) {
      if (gtid_next_type == AUTOMATIC_GTID)
        gtid_state->begin_automatic_gtid_violating_transaction();
      else {
        DBUG_ASSERT(gtid_next_type == ANONYMOUS_GTID);
        gtid_state->begin_anonymous_gtid_violating_transaction();
      }

      /*
        If a transaction generates multiple GTID violation conditions,
        it must still only update the counters once.  Hence we use
        this per-thread flag to keep track of whether the thread has a
        consistency or not.  This function must only be called if the
        transaction does not already have a GTID violation.
      */
      thd->has_gtid_consistency_violation = true;
    }

    global_sid_lock->unlock();

    // Generate warning if ENFORCE_GTID_CONSISTENCY = WARN.
    if (gtid_consistency_mode == GTID_CONSISTENCY_MODE_WARN) {
      // Need to print to log so that replication admin knows when users
      // have adjusted their workloads.
      LogErr(WARNING_LEVEL, log_error_code);
      // Need to print to client so that users can adjust their workload.
      push_warning(thd, Sql_condition::SL_WARNING, error_code,
                   ER_THD_NONCONST(thd, error_code));
    }
    return true;
  }
}

bool THD::is_ddl_gtid_compatible() {
  DBUG_TRACE;

  // If @@session.sql_log_bin has been manually turned off (only
  // doable by SUPER), then no problem, we can execute any statement.
  if ((variables.option_bits & OPTION_BIN_LOG) == 0 ||
      mysql_bin_log.is_open() == false)
    return true;

  DBUG_PRINT("info",
             ("SQLCOM_CREATE:%d CREATE-TMP:%d SELECT:%d SQLCOM_DROP:%d "
              "DROP-TMP:%d trx:%d",
              lex->sql_command == SQLCOM_CREATE_TABLE,
              (lex->sql_command == SQLCOM_CREATE_TABLE &&
               (lex->create_info->options & HA_LEX_CREATE_TMP_TABLE)),
              lex->select_lex->item_list.elements,
              lex->sql_command == SQLCOM_DROP_TABLE,
              (lex->sql_command == SQLCOM_DROP_TABLE && lex->drop_temporary),
              in_multi_stmt_transaction_mode()));

  if (lex->sql_command == SQLCOM_CREATE_TABLE &&
      !(lex->create_info->options & HA_LEX_CREATE_TMP_TABLE) &&
      lex->select_lex->item_list.elements) {
    /*
      CREATE ... SELECT (without TEMPORARY) is unsafe because if
      binlog_format=row it will be logged as a CREATE TABLE followed
      by row events, re-executed non-atomically as two transactions,
      and then written to the slave's binary log as two separate
      transactions with the same GTID.
    */
    bool ret = handle_gtid_consistency_violation(
        this, ER_GTID_UNSAFE_CREATE_SELECT,
        ER_RPL_GTID_UNSAFE_STMT_CREATE_SELECT);
    return ret;
  } else if ((lex->sql_command == SQLCOM_CREATE_TABLE &&
              (lex->create_info->options & HA_LEX_CREATE_TMP_TABLE) != 0) ||
             (lex->sql_command == SQLCOM_DROP_TABLE && lex->drop_temporary)) {
    /*
      When @@session.binlog_format=statement, [CREATE|DROP] TEMPORARY TABLE
      is unsafe to execute inside a transaction or Procedure, because the
      [CREATE|DROP] statement on the temporary table will be executed and
      written into binary log with a GTID even if the transaction or
      Procedure is rolled back.
    */
    if (variables.binlog_format == BINLOG_FORMAT_STMT &&
        (in_multi_stmt_transaction_mode() || in_sub_stmt)) {
      bool ret = handle_gtid_consistency_violation(
          this, ER_CLIENT_GTID_UNSAFE_CREATE_DROP_TEMP_TABLE_IN_TRX_IN_SBR,
          ER_SERVER_GTID_UNSAFE_CREATE_DROP_TEMP_TABLE_IN_TRX_IN_SBR);
      return ret;
    }
  }
  return true;
}

bool THD::is_dml_gtid_compatible(bool some_transactional_table,
                                 bool some_non_transactional_table,
                                 bool non_transactional_tables_are_tmp) {
  DBUG_TRACE;

  // If @@session.sql_log_bin has been manually turned off (only
  // doable by SUPER), then no problem, we can execute any statement.
  if ((variables.option_bits & OPTION_BIN_LOG) == 0 ||
      mysql_bin_log.is_open() == false)
    return true;

  /*
    Single non-transactional updates are allowed when not mixed
    together with transactional statements within a transaction.
    Furthermore, writing to transactional and non-transactional
    engines in a single statement is also disallowed.
    Multi-statement transactions on non-transactional tables are
    split into single-statement transactions when
    GTID_NEXT = "AUTOMATIC".

    Non-transactional updates are allowed when row binlog format is
    used and all non-transactional tables are temporary.

    The debug symbol "allow_gtid_unsafe_non_transactional_updates"
    disables the error.  This is useful because it allows us to run
    old tests that were not written with the restrictions of GTIDs in
    mind.
  */
  DBUG_PRINT("info", ("some_non_transactional_table=%d "
                      "some_transactional_table=%d "
                      "trans_has_updated_trans_table=%d "
                      "non_transactional_tables_are_tmp=%d "
                      "is_current_stmt_binlog_format_row=%d",
                      some_non_transactional_table, some_transactional_table,
                      trans_has_updated_trans_table(this),
                      non_transactional_tables_are_tmp,
                      is_current_stmt_binlog_format_row()));
  if (some_non_transactional_table &&
      (some_transactional_table || trans_has_updated_trans_table(this)) &&
      !(non_transactional_tables_are_tmp &&
        is_current_stmt_binlog_format_row()) &&
      !DBUG_EVALUATE_IF("allow_gtid_unsafe_non_transactional_updates", 1, 0)) {
    return handle_gtid_consistency_violation(
        this, ER_GTID_UNSAFE_NON_TRANSACTIONAL_TABLE,
        ER_RPL_GTID_UNSAFE_STMT_ON_NON_TRANS_TABLE);
  }

  return true;
}

/*
  Implementation of interface to write rows to the binary log through the
  thread.  The thread is responsible for writing the rows it has
  inserted/updated/deleted.
*/

/*
  Template member function for ensuring that there is an rows log
  event of the apropriate type before proceeding.

  PRE CONDITION:
    - Events of type 'RowEventT' have the type code 'type_code'.

  POST CONDITION:
    If a non-NULL pointer is returned, the pending event for thread 'thd' will
    be an event of type 'RowEventT' (which have the type code 'type_code')
    will either empty or have enough space to hold 'needed' bytes.  In
    addition, the columns bitmap will be correct for the row, meaning that
    the pending event will be flushed if the columns in the event differ from
    the columns suppled to the function.

  RETURNS
    If no error, a non-NULL pending event (either one which already existed or
    the newly created one).
    If error, NULL.
 */

template <class RowsEventT>
Rows_log_event *THD::binlog_prepare_pending_rows_event(
    TABLE *table, uint32 serv_id, size_t needed, bool is_transactional,
    const unsigned char *extra_row_info, uint32 source_part_id) {
  DBUG_TRACE;

  /* Fetch the type code for the RowsEventT template parameter */
  int const general_type_code = RowsEventT::TYPE_CODE;

  partition_info *part_info = table->part_info;
  auto part_id = get_rpl_part_id(part_info);

  Rows_log_event *pending = binlog_get_pending_rows_event(is_transactional);

  if (unlikely(pending && !pending->is_valid())) return nullptr;

  /*
    Check if the current event is non-NULL and a write-rows
    event. Also check if the table provided is mapped: if it is not,
    then we have switched to writing to a new table.
    If there is no pending event, we need to create one. If there is a pending
    event, but it's not about the same table id, or not of the same type
    (between Write, Update and Delete), or not the same affected columns, or
    going to be too big, flush this event to disk and create a new pending
    event.

    We do not need to check that the pending event and the new event
    have the same setting for partial json updates, because
    partialness of json can only be changed outside transactions.
  */
  if (!pending || pending->server_id != serv_id ||
      pending->get_table_id() != table->s->table_map_id ||
      pending->get_general_type_code() != general_type_code ||
      pending->get_data_size() + needed > binlog_row_event_max_size ||
      pending->read_write_bitmaps_cmp(table) == false ||
      !(pending->m_extra_row_info.compare_extra_row_info(
          extra_row_info, part_id, source_part_id))) {
    /* Create a new RowsEventT... */
    Rows_log_event *const ev = new RowsEventT(
        this, table, table->s->table_map_id, is_transactional, extra_row_info);
    if (unlikely(!ev)) return nullptr;
    ev->server_id = serv_id;  // I don't like this, it's too easy to forget.
    /*
      flush the pending event and replace it with the newly created
      event...
    */
    if (unlikely(mysql_bin_log.flush_and_set_pending_rows_event(
            this, ev, is_transactional))) {
      delete ev;
      return nullptr;
    }

    return ev; /* This is the new pending event */
  }
  return pending; /* This is the current pending event */
}

/* Declare in unnamed namespace. */
namespace {

/**
   Class to handle temporary allocation of memory for row data.

   The responsibilities of the class is to provide memory for
   packing one or two rows of packed data (depending on what
   constructor is called).

   In order to make the allocation more efficient for rows without blobs,
   a pointer to the allocated memory is stored in the table structure
   for such rows.  If memory for a table containing a blob field
   is requested, only memory for that is allocated, and subsequently
   released when the object is destroyed.

 */
class Row_data_memory {
 public:
  /**
    Build an object to keep track of a block-local piece of memory
    for storing a row of data.

    @param table
    Table where the pre-allocated memory is stored.

    @param data
    Pointer to the table record.
   */
  Row_data_memory(TABLE *table, const uchar *data) : m_memory(0) {
#ifndef DBUG_OFF
    m_alloc_checked = false;
#endif
    allocate_memory(table, max_row_length(table, data));
    m_ptr[0] = has_memory() ? m_memory : 0;
    m_ptr[1] = 0;
  }

  Row_data_memory(TABLE *table, const uchar *data1, const uchar *data2,
                  ulonglong value_options = 0)
      : m_memory(0) {
#ifndef DBUG_OFF
    m_alloc_checked = false;
#endif
    size_t len1 = max_row_length(table, data1);
    size_t len2 = max_row_length(table, data2, value_options);
    allocate_memory(table, len1 + len2);
    m_ptr[0] = has_memory() ? m_memory : 0;
    m_ptr[1] = has_memory() ? m_memory + len1 : 0;
  }

  ~Row_data_memory() {
    if (m_memory != 0 && m_release_memory_on_destruction) my_free(m_memory);
  }

  /**
     Is there memory allocated?

     @retval true There is memory allocated
     @retval false Memory allocation failed
   */
  bool has_memory() const {
#ifndef DBUG_OFF
    m_alloc_checked = true;
#endif
    return m_memory != 0;
  }

  uchar *slot(uint s) {
    DBUG_ASSERT(s < sizeof(m_ptr) / sizeof(*m_ptr));
    DBUG_ASSERT(m_ptr[s] != 0);
    DBUG_ASSERT(m_alloc_checked == true);
    return m_ptr[s];
  }

 private:
  /**
    Compute an upper bound on the amount of memory needed.

    This may return an over-approximation.

    @param table The table
    @param data The server's row record.
    @param value_options The value of @@global.binlog_row_value_options
  */
  size_t max_row_length(TABLE *table, const uchar *data,
                        ulonglong value_options = 0) {
    TABLE_SHARE *table_s = table->s;
    Replicated_columns_view fields{table, Replicated_columns_view::OUTBOUND};
    /*
      The server stores rows using "records".  A record is a sequence of bytes
      which contains values or pointers to values for all fields (columns).  The
      server uses table_s->reclength bytes for a row record.

      The layout of a record is roughly:

      - N+1+B bits, packed into CEIL((N+1+B)/8) bytes, where N is the number of
        nullable columns in the table, and B is the sum of the number of bits of
        all BIT columns.

      - A sequence of serialized fields, each corresponding to a non-BIT,
        non-NULL column in the table.

        For variable-length columns, the first component of the serialized field
        is a length, stored using 1, 2, 3, or 4 bytes depending on the maximum
        length for the data type.

        For most data types, the next component of the serialized field is the
        actual data.  But for for VARCHAR, VARBINARY, TEXT, BLOB, and JSON, the
        next component of the serialized field is a serialized pointer,
        i.e. sizeof(pointer) bytes, which point to another memory area where the
        actual data is stored.

      The layout of a row image in the binary log is roughly:

      - If this is an after-image and partial JSON is enabled, 1 byte containing
        value_options.  If the PARTIAL_JSON bit of value_options is set, this is
        followed by P bits (the "partial_bits"), packed into CEIL(P) bytes,
        where P is the number of JSON columns in the table.

      - M bits (the "null_bits"), packed into CEIL(M) bytes, where M is the
        number of columns in the image.

      - A sequence of serialized fields, each corresponding to a non-NULL column
        in the row image.

        For variable-length columns, the first component of the serialized field
        is a length, stored using 1, 2, 3, or 4 bytes depending on the maximum
        length for the data type.

        For most data types, the next component of the serialized field is the
        actual field data.  But for JSON fields where the corresponding bit of
        the partial_bits is 1, this is a sequence of diffs instead.

      Now we try to use table_s->reclength to estimate how much memory to
      allocate for a row image in the binlog.  Due to the differences this will
      only be an upper bound.  Notice the differences:

      - The binlog may only include a subset of the fields (the row image),
        whereas reclength contains space for all fields.

      - BIT columns are not packed together with NULL bits in the binlog, so up
        to 1 more byte per BIT column may be needed.

      - The binlog has a null bit even for non-nullable fields, whereas the
        reclength only contains space nullable fields, so the binlog may need up
        to CEIL(table_s->fields/8) more bytes.

      - The binlog only has a null bit for fields in the image, whereas the
        reclength contains space for all fields.

      - The binlog contains the full blob whereas the record only contains
        sizeof(pointer) bytes.

      - The binlog contains value_options and partial_bits.  So this may use up
        to 1+CEIL(table_s->fields/8) more bytes.

      - The binlog may contain partial JSON.  This is guaranteed to be smaller
        than the size of the full value.

      - There may exist columns that, due to their nature, are not replicated,
        for instance, hidden generated columns used for functional indexes.

      For those data types that are not stored using a pointer, the size of the
      field in the binary log is at most 2 bytes more than what the field
      contributes to in table_s->reclength, because those data types use at most
      1 byte for the length and waste less than a byte on extra padding and
      extra bits in null_bits or BIT columns.

      For those data types that are stored using a pointer, the size of the
      field in the binary log is at most 2 bytes more than what the field
      contributes to in table_s->reclength, plus the size of the data.  The size
      of the pointer is at least 4 on all supported platforms, so it is bigger
      than what is used by partial_bits, value_format, or any waste due to extra
      padding and extra bits in null_bits.
    */
    size_t length = table_s->reclength + 2 * (fields.filtered_size());

    for (uint i = 0; i < table_s->blob_fields; i++) {
      if (fields.is_excluded(table_s->blob_field[i])) continue;

      Field *field = table->field[table_s->blob_field[i]];
      Field_blob *field_blob = down_cast<Field_blob *>(field);

      if (field_blob->type() == MYSQL_TYPE_JSON &&
          (value_options & PARTIAL_JSON_UPDATES) != 0) {
        Field_json *field_json = down_cast<Field_json *>(field_blob);
        length += field_json->get_diff_vector_and_length(value_options);
      } else
        length +=
            field_blob->get_length(data + field_blob->offset(table->record[0]));
    }
    return length;
  }

  void allocate_memory(TABLE *const table, const size_t total_length) {
    if (table->s->blob_fields == 0) {
      /*
        The maximum length of a packed record is less than this
        length. We use this value instead of the supplied length
        when allocating memory for records, since we don't know how
        the memory will be used in future allocations.

        Since table->s->reclength is for unpacked records, we have
        to add two bytes for each field, which can potentially be
        added to hold the length of a packed field.
      */
      size_t const maxlen = table->s->reclength + 2 * table->s->fields;

      /*
        Allocate memory for two records if memory hasn't been
        allocated. We allocate memory for two records so that it can
        be used when processing update rows as well.
      */
      if (table->write_row_record == 0)
        table->write_row_record = (uchar *)table->mem_root.Alloc(2 * maxlen);
      m_memory = table->write_row_record;
      m_release_memory_on_destruction = false;
    } else {
      m_memory = (uchar *)my_malloc(key_memory_Row_data_memory_memory,
                                    total_length, MYF(MY_WME));
      m_release_memory_on_destruction = true;
    }
  }

#ifndef DBUG_OFF
  mutable bool m_alloc_checked;
#endif
  bool m_release_memory_on_destruction;
  uchar *m_memory;
  uchar *m_ptr[2];
};

}  // namespace

int THD::binlog_write_row(TABLE *table, bool is_trans, uchar const *record,
                          const unsigned char *extra_row_info) {
  DBUG_ASSERT(is_current_stmt_binlog_format_row() && mysql_bin_log.is_open());

  /*
    Pack records into format for transfer. We are allocating more
    memory than needed, but that doesn't matter.
  */
  Row_data_memory memory(table, record);
  if (!memory.has_memory()) return HA_ERR_OUT_OF_MEM;

  uchar *row_data = memory.slot(0);

  size_t const len = pack_row(table, table->write_set, row_data, record,
                              enum_row_image_type::WRITE_AI);

  Rows_log_event *const ev =
      binlog_prepare_pending_rows_event<Write_rows_log_event>(
          table, server_id, len, is_trans, extra_row_info);

  if (unlikely(ev == 0)) return HA_ERR_OUT_OF_MEM;

  return ev->add_row_data(row_data, len);
}

int THD::binlog_update_row(TABLE *table, bool is_trans,
                           const uchar *before_record,
                           const uchar *after_record,
                           const unsigned char *extra_row_info) {
  DBUG_ASSERT(is_current_stmt_binlog_format_row() && mysql_bin_log.is_open());
  int error = 0;

  /**
    Save a reference to the original read and write set bitmaps.
    We will need this to restore the bitmaps at the end.
   */
  MY_BITMAP *old_read_set = table->read_set;
  MY_BITMAP *old_write_set = table->write_set;

  /**
     This will remove spurious fields required during execution but
     not needed for binlogging. This is done according to the:
     binlog-row-image option.
   */
  binlog_prepare_row_images(this, table);

  Row_data_memory row_data(table, before_record, after_record,
                           variables.binlog_row_value_options);
  if (!row_data.has_memory()) return HA_ERR_OUT_OF_MEM;

  uchar *before_row = row_data.slot(0);
  uchar *after_row = row_data.slot(1);

  size_t const before_size =
      pack_row(table, table->read_set, before_row, before_record,
               enum_row_image_type::UPDATE_BI);
  size_t const after_size = pack_row(
      table, table->write_set, after_row, after_record,
      enum_row_image_type::UPDATE_AI, variables.binlog_row_value_options);

  DBUG_DUMP("before_record", before_record, table->s->reclength);
  DBUG_DUMP("after_record", after_record, table->s->reclength);
  DBUG_DUMP("before_row", before_row, before_size);
  DBUG_DUMP("after_row", after_row, after_size);

  partition_info *part_info = table->part_info;
  uint32 source_part_id = binary_log::Rows_event::Extra_row_info::UNDEFINED;
  if (part_info) {
    uint32 new_part_id = binary_log::Rows_event::Extra_row_info::UNDEFINED;
    longlong func_value = 0;
    get_parts_for_update(before_record, after_record, table->record[0],
                         part_info, &source_part_id, &new_part_id, &func_value);
  }

  Rows_log_event *const ev =
      binlog_prepare_pending_rows_event<Update_rows_log_event>(
          table, server_id, before_size + after_size, is_trans, extra_row_info,
          source_part_id);

  if (part_info) {
    ev->m_extra_row_info.set_source_partition_id(source_part_id);
  }
  if (unlikely(ev == 0)) return HA_ERR_OUT_OF_MEM;

  error = ev->add_row_data(before_row, before_size) ||
          ev->add_row_data(after_row, after_size);

  /* restore read/write set for the rest of execution */
  table->column_bitmaps_set_no_signal(old_read_set, old_write_set);

  bitmap_clear_all(&table->tmp_set);

  return error;
}

int THD::binlog_delete_row(TABLE *table, bool is_trans, uchar const *record,
                           const unsigned char *extra_row_info) {
  DBUG_ASSERT(is_current_stmt_binlog_format_row() && mysql_bin_log.is_open());
  int error = 0;

  /**
    Save a reference to the original read and write set bitmaps.
    We will need this to restore the bitmaps at the end.
   */
  MY_BITMAP *old_read_set = table->read_set;
  MY_BITMAP *old_write_set = table->write_set;

  /**
     This will remove spurious fields required during execution but
     not needed for binlogging. This is done according to the:
     binlog-row-image option.
   */
  binlog_prepare_row_images(this, table);

  /*
     Pack records into format for transfer. We are allocating more
     memory than needed, but that doesn't matter.
  */
  Row_data_memory memory(table, record);
  if (unlikely(!memory.has_memory())) return HA_ERR_OUT_OF_MEM;

  uchar *row_data = memory.slot(0);

  DBUG_DUMP("table->read_set", (uchar *)table->read_set->bitmap,
            (table->s->fields + 7) / 8);
  size_t const len = pack_row(table, table->read_set, row_data, record,
                              enum_row_image_type::DELETE_BI);

  Rows_log_event *const ev =
      binlog_prepare_pending_rows_event<Delete_rows_log_event>(
          table, server_id, len, is_trans, extra_row_info);

  if (unlikely(ev == 0)) return HA_ERR_OUT_OF_MEM;

  error = ev->add_row_data(row_data, len);

  /* restore read/write set for the rest of execution */
  table->column_bitmaps_set_no_signal(old_read_set, old_write_set);

  bitmap_clear_all(&table->tmp_set);
  return error;
}

void binlog_prepare_row_images(const THD *thd, TABLE *table) {
  DBUG_TRACE;
  /**
    Remove from read_set spurious columns. The write_set has been
    handled before in table->mark_columns_needed_for_update.
   */

  DBUG_PRINT_BITSET("debug", "table->read_set (before preparing): %s",
                    table->read_set);

  /**
    if there is a primary key in the table (ie, user declared PK or a
    non-null unique index) and we dont want to ship the entire image,
    and the handler involved supports this.
   */
  if (table->s->primary_key < MAX_KEY &&
      (thd->variables.binlog_row_image < BINLOG_ROW_IMAGE_FULL) &&
      !ha_check_storage_engine_flag(table->s->db_type(),
                                    HTON_NO_BINLOG_ROW_OPT)) {
    /**
      Just to be sure that tmp_set is currently not in use as
      the read_set already.
    */
    DBUG_ASSERT(table->read_set != &table->tmp_set);
    // Verify it's not used
    DBUG_ASSERT(bitmap_is_clear_all(&table->tmp_set));

    switch (thd->variables.binlog_row_image) {
      case BINLOG_ROW_IMAGE_MINIMAL:
        /* MINIMAL: Mark only PK */
        table->mark_columns_used_by_index_no_reset(table->s->primary_key,
                                                   &table->tmp_set);
        break;
      case BINLOG_ROW_IMAGE_NOBLOB:
        /**
          NOBLOB: Remove unnecessary BLOB fields from read_set
                  (the ones that are not part of PK).
         */
        bitmap_union(&table->tmp_set, table->read_set);
        for (Field **ptr = table->field; *ptr; ptr++) {
          Field *field = (*ptr);
          if ((field->type() == MYSQL_TYPE_BLOB) &&
              !(field->flags & PRI_KEY_FLAG))
            bitmap_clear_bit(&table->tmp_set, field->field_index);
        }
        break;
      default:
        DBUG_ASSERT(0);  // impossible.
    }

    /* set the temporary read_set */
    table->column_bitmaps_set_no_signal(&table->tmp_set, table->write_set);
  }

  DBUG_PRINT_BITSET("debug", "table->read_set (after preparing): %s",
                    table->read_set);
}

int THD::binlog_flush_pending_rows_event(bool stmt_end, bool is_transactional) {
  DBUG_TRACE;
  /*
    We shall flush the pending event even if we are not in row-based
    mode: it might be the case that we left row-based mode before
    flushing anything (e.g., if we have explicitly locked tables).
   */
  if (!mysql_bin_log.is_open()) return 0;

  /*
    Mark the event as the last event of a statement if the stmt_end
    flag is set.
  */
  int error = 0;
  if (Rows_log_event *pending =
          binlog_get_pending_rows_event(is_transactional)) {
    if (stmt_end) {
      pending->set_flags(Rows_log_event::STMT_END_F);
      binlog_table_maps = 0;
    }

    error = mysql_bin_log.flush_and_set_pending_rows_event(this, 0,
                                                           is_transactional);
  }

  return error;
}

#if !defined(DBUG_OFF)
static const char *show_query_type(THD::enum_binlog_query_type qtype) {
  switch (qtype) {
    case THD::ROW_QUERY_TYPE:
      return "ROW";
    case THD::STMT_QUERY_TYPE:
      return "STMT";
    case THD::QUERY_TYPE_COUNT:
    default:
      DBUG_ASSERT(0 <= qtype && qtype < THD::QUERY_TYPE_COUNT);
  }
  static char buf[64];
  sprintf(buf, "UNKNOWN#%d", qtype);
  return buf;
}
#endif

/**
  Auxiliary function to reset the limit unsafety warning suppression.
*/
static void reset_binlog_unsafe_suppression() {
  DBUG_TRACE;
  unsafe_warning_suppression_is_activated = false;
  limit_unsafe_warning_count = 0;
  limit_unsafe_suppression_start_time = my_getsystime() / 10000000;
}

/**
  Auxiliary function to print warning in the error log.
*/
static void print_unsafe_warning_to_log(int unsafe_type, char *buf,
                                        const char *query) {
  DBUG_TRACE;
  sprintf(buf, ER_DEFAULT(ER_BINLOG_UNSAFE_STATEMENT),
          ER_DEFAULT_NONCONST(LEX::binlog_stmt_unsafe_errcode[unsafe_type]));
  LogErr(WARNING_LEVEL, ER_BINLOG_UNSAFE_MESSAGE_AND_STATEMENT, buf, query);
}

/**
  Auxiliary function to check if the warning for limit unsafety should be
  thrown or suppressed. Details of the implementation can be found in the
  comments inline.

  @param buf         Buffer to hold the warning message text
  @param unsafe_type The type of unsafety.
  @param query       The actual query statement.

  TODO: Remove this function and implement a general service for all warnings
  that would prevent flooding the error log. => switch to log_throttle class?
*/
static void do_unsafe_limit_checkout(char *buf, int unsafe_type,
                                     const char *query) {
  ulonglong now;
  DBUG_TRACE;
  DBUG_ASSERT(unsafe_type == LEX::BINLOG_STMT_UNSAFE_LIMIT);
  limit_unsafe_warning_count++;
  /*
    INITIALIZING:
    If this is the first time this function is called with log warning
    enabled, the monitoring the unsafe warnings should start.
  */
  if (limit_unsafe_suppression_start_time == 0) {
    limit_unsafe_suppression_start_time = my_getsystime() / 10000000;
    print_unsafe_warning_to_log(unsafe_type, buf, query);
  } else {
    if (!unsafe_warning_suppression_is_activated)
      print_unsafe_warning_to_log(unsafe_type, buf, query);

    if (limit_unsafe_warning_count >=
        LIMIT_UNSAFE_WARNING_ACTIVATION_THRESHOLD_COUNT) {
      now = my_getsystime() / 10000000;
      if (!unsafe_warning_suppression_is_activated) {
        /*
          ACTIVATION:
          We got LIMIT_UNSAFE_WARNING_ACTIVATION_THRESHOLD_COUNT warnings in
          less than LIMIT_UNSAFE_WARNING_ACTIVATION_TIMEOUT we activate the
          suppression.
        */
        if ((now - limit_unsafe_suppression_start_time) <=
            LIMIT_UNSAFE_WARNING_ACTIVATION_TIMEOUT) {
          unsafe_warning_suppression_is_activated = true;
          DBUG_PRINT("info", ("A warning flood has been detected and the limit \
unsafety warning suppression has been activated."));
        } else {
          /*
           there is no flooding till now, therefore we restart the monitoring
          */
          limit_unsafe_suppression_start_time = my_getsystime() / 10000000;
          limit_unsafe_warning_count = 0;
        }
      } else {
        /*
          Print the suppression note and the unsafe warning.
        */
        LogErr(INFORMATION_LEVEL, ER_BINLOG_WARNING_SUPPRESSED,
               limit_unsafe_warning_count,
               (int)(now - limit_unsafe_suppression_start_time));
        print_unsafe_warning_to_log(unsafe_type, buf, query);
        /*
          DEACTIVATION: We got LIMIT_UNSAFE_WARNING_ACTIVATION_THRESHOLD_COUNT
          warnings in more than  LIMIT_UNSAFE_WARNING_ACTIVATION_TIMEOUT, the
          suppression should be deactivated.
        */
        if ((now - limit_unsafe_suppression_start_time) >
            LIMIT_UNSAFE_WARNING_ACTIVATION_TIMEOUT) {
          reset_binlog_unsafe_suppression();
          DBUG_PRINT("info", ("The limit unsafety warning supression has been \
deactivated"));
        }
      }
      limit_unsafe_warning_count = 0;
    }
  }
}

/**
  Auxiliary method used by @c binlog_query() to raise warnings.

  The type of warning and the type of unsafeness is stored in
  THD::binlog_unsafe_warning_flags.
*/
void THD::issue_unsafe_warnings() {
  char buf[MYSQL_ERRMSG_SIZE * 2];
  DBUG_TRACE;
  /*
    Ensure that binlog_unsafe_warning_flags is big enough to hold all
    bits.  This is actually a constant expression.
  */
  DBUG_ASSERT(LEX::BINLOG_STMT_UNSAFE_COUNT <=
              sizeof(binlog_unsafe_warning_flags) * CHAR_BIT);

  uint32 unsafe_type_flags = binlog_unsafe_warning_flags;

  /*
    For each unsafe_type, check if the statement is unsafe in this way
    and issue a warning.
  */
  for (int unsafe_type = 0; unsafe_type < LEX::BINLOG_STMT_UNSAFE_COUNT;
       unsafe_type++) {
    if ((unsafe_type_flags & (1 << unsafe_type)) != 0) {
      push_warning_printf(
          this, Sql_condition::SL_NOTE, ER_BINLOG_UNSAFE_STATEMENT,
          ER_THD(this, ER_BINLOG_UNSAFE_STATEMENT),
          ER_THD_NONCONST(this, LEX::binlog_stmt_unsafe_errcode[unsafe_type]));
      if (log_error_verbosity > 1 && opt_log_unsafe_statements) {
        if (unsafe_type == LEX::BINLOG_STMT_UNSAFE_LIMIT)
          do_unsafe_limit_checkout(buf, unsafe_type, query().str);
        else  // cases other than LIMIT unsafety
          print_unsafe_warning_to_log(unsafe_type, buf, query().str);
      }
    }
  }
}

/**
  Log the current query.

  The query will be logged in either row format or statement format
  depending on the value of @c current_stmt_binlog_format_row field and
  the value of the @c qtype parameter.

  This function must be called:

  - After the all calls to ha_*_row() functions have been issued.

  - After any writes to system tables. Rationale: if system tables
    were written after a call to this function, and the master crashes
    after the call to this function and before writing the system
    tables, then the master and slave get out of sync.

  - Before tables are unlocked and closed.

  @see decide_logging_format

  @retval 0 Success

  @retval nonzero If there is a failure when writing the query (e.g.,
  write failure), then the error code is returned.
*/
int THD::binlog_query(THD::enum_binlog_query_type qtype, const char *query_arg,
                      size_t query_len, bool is_trans, bool direct,
                      bool suppress_use, int errcode) {
  DBUG_TRACE;
  DBUG_PRINT("enter",
             ("qtype: %s  query: '%s'", show_query_type(qtype), query_arg));
  DBUG_ASSERT(query_arg && mysql_bin_log.is_open());

  if (get_binlog_local_stmt_filter() == BINLOG_FILTER_SET) {
    /*
      The current statement is to be ignored, and not written to
      the binlog. Do not call issue_unsafe_warnings().
    */
    return 0;
  }

  /*
    If we are not in prelocked mode, mysql_unlock_tables() will be
    called after this binlog_query(), so we have to flush the pending
    rows event with the STMT_END_F set to unlock all tables at the
    slave side as well.

    If we are in prelocked mode, the flushing will be done inside the
    top-most close_thread_tables().
  */
  if (this->locked_tables_mode <= LTM_LOCK_TABLES)
    if (int error = binlog_flush_pending_rows_event(true, is_trans))
      return error;

  /*
    Warnings for unsafe statements logged in statement format are
    printed in three places instead of in decide_logging_format().
    This is because the warnings should be printed only if the statement
    is actually logged. When executing decide_logging_format(), we cannot
    know for sure if the statement will be logged:

    1 - sp_head::execute_procedure which prints out warnings for calls to
    stored procedures.

    2 - sp_head::execute_function which prints out warnings for calls
    involving functions.

    3 - THD::binlog_query (here) which prints warning for top level
    statements not covered by the two cases above: i.e., if not insided a
    procedure and a function.

    Besides, we should not try to print these warnings if it is not
    possible to write statements to the binary log as it happens when
    the execution is inside a function, or generaly speaking, when
    the variables.option_bits & OPTION_BIN_LOG is false.
  */
  if ((variables.option_bits & OPTION_BIN_LOG) && sp_runtime_ctx == nullptr &&
      !binlog_evt_union.do_union)
    issue_unsafe_warnings();

  switch (qtype) {
      /*
        ROW_QUERY_TYPE means that the statement may be logged either in
        row format or in statement format.  If
        current_stmt_binlog_format is row, it means that the
        statement has already been logged in row format and hence shall
        not be logged again.
      */
    case THD::ROW_QUERY_TYPE:
      DBUG_PRINT("debug", ("is_current_stmt_binlog_format_row: %d",
                           is_current_stmt_binlog_format_row()));
      if (is_current_stmt_binlog_format_row()) return 0;
      /* Fall through */

      /*
        STMT_QUERY_TYPE means that the query must be logged in statement
        format; it cannot be logged in row format.  This is typically
        used by DDL statements.  It is an error to use this query type
        if current_stmt_binlog_format_row is row.

        @todo Currently there are places that call this method with
        STMT_QUERY_TYPE and current_stmt_binlog_format is row.  Fix those
        places and add assert to ensure correct behavior. /Sven
      */
    case THD::STMT_QUERY_TYPE:
      /*
        The MYSQL_BIN_LOG::write() function will set the STMT_END_F flag and
        flush the pending rows event if necessary.
      */
      {
        Query_log_event qinfo(this, query_arg, query_len, is_trans, direct,
                              suppress_use, errcode);
        /*
          Binlog table maps will be irrelevant after a Query_log_event
          (they are just removed on the slave side) so after the query
          log event is written to the binary log, we pretend that no
          table maps were written.
         */
        int error = mysql_bin_log.write_event(&qinfo);
        binlog_table_maps = 0;
        return error;
      }
      break;

    case THD::QUERY_TYPE_COUNT:
    default:
      DBUG_ASSERT(0 <= qtype && qtype < QUERY_TYPE_COUNT);
  }
  return 0;
}

struct st_mysql_storage_engine binlog_storage_engine = {
    MYSQL_HANDLERTON_INTERFACE_VERSION};

/** @} */

mysql_declare_plugin(binlog){
    MYSQL_STORAGE_ENGINE_PLUGIN,
    &binlog_storage_engine,
    "binlog",
    "MySQL AB",
    "This is a pseudo storage engine to represent the binlog in a transaction",
    PLUGIN_LICENSE_GPL,
    binlog_init,   /* Plugin Init */
    nullptr,       /* Plugin Check uninstall */
    binlog_deinit, /* Plugin Deinit */
    0x0100 /* 1.0 */,
    nullptr, /* status variables                */
    nullptr, /* system variables                */
    nullptr, /* config options                  */
    0,
} mysql_declare_plugin_end;<|MERGE_RESOLUTION|>--- conflicted
+++ resolved
@@ -48,8 +48,8 @@
 #include <list>
 #include <map>
 #include <new>
+#include <sstream>
 #include <string>
-#include <sstream>
 
 #include "dur_prop.h"
 #include "libbinlogevents/include/control_events.h"
@@ -4193,7 +4193,6 @@
   DBUG_PRINT("info", ("Iterating backwards through binary logs, and reading "
                       "only the Previous_gtids_log_event, to find the first "
                       "one, that is the subset of the given gtid set."));
-<<<<<<< HEAD
   rit = filename_list.rbegin();
   error = 0;
   while (rit != filename_list.rend()) {
@@ -4202,17 +4201,6 @@
     DBUG_PRINT("info",
                ("Read Previous_gtids_log_event from filename='%s'", filename));
     switch (read_gtids_from_binlog(filename, nullptr, &binlog_previous_gtid_set,
-=======
-  rit= filename_list.rbegin();
-  error= 0;
-  while (rit != filename_list.rend())
-  {
-    binlog_previous_gtid_set.clear();
-    const char *filename= rit->c_str();
-    DBUG_PRINT("info", ("Read Previous_gtids_log_event from filename='%s'",
-                        filename));
-    switch (read_gtids_from_binlog(filename, NULL, &binlog_previous_gtid_set,
->>>>>>> 03d8eeed
                                    first_gtid,
                                    binlog_previous_gtid_set.get_sid_map(),
                                    opt_master_verify_checksum, is_relay_log)) {
@@ -4249,34 +4237,9 @@
     rit++;
   }
 
-<<<<<<< HEAD
   if (rit == filename_list.rend()) {
-    char *missing_gtids = nullptr;
-    Gtid_set gtid_missing(gtid_set->get_sid_map());
-    gtid_missing.add_gtid_set(gtid_set);
-    gtid_missing.remove_gtid_set(&binlog_previous_gtid_set);
-    gtid_missing.to_string(&missing_gtids, false, nullptr);
-
-    String tmp_uuid;
-    mysql_mutex_lock(&current_thd->LOCK_thd_data);
-    const auto it = current_thd->user_vars.find("slave_uuid");
-    if (it != current_thd->user_vars.end() && it->second->length() > 0) {
-      tmp_uuid.copy(it->second->ptr(), it->second->length(), nullptr);
-    }
-    mysql_mutex_unlock(&current_thd->LOCK_thd_data);
-
-    LogErr(WARNING_LEVEL, ER_FOUND_MISSING_GTIDS, tmp_uuid.ptr(),
-           missing_gtids);
-    my_free(missing_gtids);
-
-    *errmsg = ER_THD(current_thd, ER_MASTER_HAS_PURGED_REQUIRED_GTIDS);
+    report_missing_gtids(&binlog_previous_gtid_set, gtid_set, errmsg);
     error = -5;
-=======
-  if (rit == filename_list.rend())
-  {
-    report_missing_gtids(&binlog_previous_gtid_set, gtid_set, errmsg);
-    error= -5;
->>>>>>> 03d8eeed
   }
 
 end:
@@ -8900,7 +8863,128 @@
   return 1;
 }
 
-<<<<<<< HEAD
+void MYSQL_BIN_LOG::report_missing_purged_gtids(
+    const Gtid_set *slave_executed_gtid_set, const char **errmsg) {
+  DBUG_TRACE;
+  THD *thd = current_thd;
+  Gtid_set gtid_missing(gtid_state->get_lost_gtids()->get_sid_map());
+  gtid_missing.add_gtid_set(gtid_state->get_lost_gtids());
+  gtid_missing.remove_gtid_set(slave_executed_gtid_set);
+
+  String tmp_uuid;
+
+  /* Protects thd->user_vars. */
+  mysql_mutex_lock(&current_thd->LOCK_thd_data);
+  const auto it = current_thd->user_vars.find("slave_uuid");
+  if (it != current_thd->user_vars.end() && it->second->length() > 0) {
+    tmp_uuid.copy(it->second->ptr(), it->second->length(), NULL);
+  }
+  mysql_mutex_unlock(&current_thd->LOCK_thd_data);
+
+  char *missing_gtids = NULL;
+  char *slave_executed_gtids = NULL;
+  gtid_missing.to_string(&missing_gtids, NULL);
+  slave_executed_gtid_set->to_string(&slave_executed_gtids, NULL);
+
+  /*
+     Log the information about the missing purged GTIDs to the error log.
+  */
+  std::ostringstream log_info;
+  log_info << "The missing transactions are '" << missing_gtids << "'";
+
+  LogErr(WARNING_LEVEL, ER_FOUND_MISSING_GTIDS, tmp_uuid.ptr(),
+         log_info.str().c_str());
+
+  /*
+     Send the information about the slave executed GTIDs and missing
+     purged GTIDs to slave if the message is less than MYSQL_ERRMSG_SIZE.
+  */
+  std::ostringstream gtid_info;
+  gtid_info << "The GTID set sent by the slave is '" << slave_executed_gtids
+            << "', and the missing transactions are '" << missing_gtids << "'";
+  *errmsg = ER_THD(thd, ER_MASTER_HAS_PURGED_REQUIRED_GTIDS);
+
+  /* Don't consider the "%s" in the format string. Subtract 2 from the
+     total length */
+  int total_length = (strlen(*errmsg) - 2 + gtid_info.str().length());
+
+  DBUG_EXECUTE_IF("simulate_long_missing_gtids",
+                  { total_length = MYSQL_ERRMSG_SIZE + 1; });
+
+  if (total_length > MYSQL_ERRMSG_SIZE)
+    gtid_info.str(
+        "The GTID sets and the missing purged transactions are too"
+        " long to print in this message. For more information,"
+        " please see the master's error log or the manual for"
+        " GTID_SUBTRACT");
+
+  /* Buffer for formatting the message about the missing GTIDs. */
+  static char buff[MYSQL_ERRMSG_SIZE];
+  snprintf(buff, MYSQL_ERRMSG_SIZE, *errmsg, gtid_info.str().c_str());
+  *errmsg = const_cast<const char *>(buff);
+
+  my_free(missing_gtids);
+  my_free(slave_executed_gtids);
+}
+
+void MYSQL_BIN_LOG::report_missing_gtids(
+    const Gtid_set *previous_gtid_set, const Gtid_set *slave_executed_gtid_set,
+    const char **errmsg) {
+  DBUG_TRACE;
+  THD *thd = current_thd;
+  char *missing_gtids = NULL;
+  char *slave_executed_gtids = NULL;
+  Gtid_set gtid_missing(slave_executed_gtid_set->get_sid_map());
+  gtid_missing.add_gtid_set(slave_executed_gtid_set);
+  gtid_missing.remove_gtid_set(previous_gtid_set);
+  gtid_missing.to_string(&missing_gtids, NULL);
+  slave_executed_gtid_set->to_string(&slave_executed_gtids, NULL);
+
+  String tmp_uuid;
+
+  /* Protects thd->user_vars. */
+  mysql_mutex_lock(&current_thd->LOCK_thd_data);
+  const auto it = current_thd->user_vars.find("slave_uuid");
+  if (it != current_thd->user_vars.end() && it->second->length() > 0) {
+    tmp_uuid.copy(it->second->ptr(), it->second->length(), NULL);
+  }
+  mysql_mutex_unlock(&current_thd->LOCK_thd_data);
+
+  /*
+     Log the information about the missing purged GTIDs to the error log.
+  */
+  std::ostringstream log_info;
+  log_info << "If the binary log files have been deleted from disk,"
+              " check the consistency of 'GTID_PURGED' variable."
+              " The missing transactions are '"
+           << missing_gtids << "'";
+  LogErr(WARNING_LEVEL, ER_FOUND_MISSING_GTIDS, tmp_uuid.ptr(),
+         log_info.str().c_str());
+  /*
+     Send the information about the slave executed GTIDs and missing
+     purged GTIDs to slave if the message is less than MYSQL_ERRMSG_SIZE.
+  */
+  std::ostringstream gtid_info;
+  gtid_info << "The GTID set sent by the slave is '" << slave_executed_gtids
+            << "', and the missing transactions are '" << missing_gtids << "'";
+  *errmsg = ER_THD(thd, ER_MASTER_HAS_PURGED_REQUIRED_GTIDS);
+
+  /* Don't consider the "%s" in the format string. Subtract 2 from the
+     total length */
+  if ((strlen(*errmsg) - 2 + gtid_info.str().length()) > MYSQL_ERRMSG_SIZE)
+    gtid_info.str(
+        "The GTID sets and the missing purged transactions are too"
+        " long to print in this message. For more information,"
+        " please see the master's error log or the manual for"
+        " GTID_SUBTRACT");
+  /* Buffer for formatting the message about the missing GTIDs. */
+  static char buff[MYSQL_ERRMSG_SIZE];
+  snprintf(buff, MYSQL_ERRMSG_SIZE, *errmsg, gtid_info.str().c_str());
+  *errmsg = const_cast<const char *>(buff);
+  my_free(missing_gtids);
+  my_free(slave_executed_gtids);
+}
+
 void MYSQL_BIN_LOG::update_binlog_end_pos(bool need_lock) {
   if (need_lock)
     lock_binlog_end_pos();
@@ -8922,171 +9006,6 @@
 
 bool THD::is_binlog_cache_empty(bool is_transactional) const {
   DBUG_TRACE;
-=======
-void MYSQL_BIN_LOG::report_missing_purged_gtids(const Gtid_set* slave_executed_gtid_set,
-                                         const char** errmsg)
-{
-  DBUG_ENTER("MYSQL_BIN_LOG::report_missing_purged_gtids");
-  THD *thd= current_thd;
-  Gtid_set gtid_missing(gtid_state->get_lost_gtids()->get_sid_map());
-  gtid_missing.add_gtid_set(gtid_state->get_lost_gtids());
-  gtid_missing.remove_gtid_set(slave_executed_gtid_set);
-
-  String tmp_uuid;
-  uchar name[]= "slave_uuid";
-
-  /* Protects thd->user_vars. */
-  mysql_mutex_lock(&thd->LOCK_thd_data);
-  user_var_entry *entry=
-    (user_var_entry*) my_hash_search(&thd->user_vars, name, sizeof(name)-1);
-  if (entry && entry->length() > 0)
-    tmp_uuid.copy(entry->ptr(), entry->length(), NULL);
-  mysql_mutex_unlock(&thd->LOCK_thd_data);
-
-
-  char* missing_gtids= NULL;
-  char* slave_executed_gtids= NULL;
-  gtid_missing.to_string(&missing_gtids, NULL);
-  slave_executed_gtid_set->to_string(&slave_executed_gtids, NULL);
-
-  /*
-     Log the information about the missing purged GTIDs to the error log
-     if the message is less than MAX_LOG_BUFFER_SIZE.
-  */
-  std::ostringstream log_info;
-  log_info << "The missing transactions are '"<< missing_gtids <<"'";
-  const char* log_msg= ER(ER_FOUND_MISSING_GTIDS);
-
-  /* Don't consider the "%s" in the format string. Subtract 2 from the
-     total length */
-  uint total_length= (strlen(log_msg) - 2 + log_info.str().length());
-
-  DBUG_EXECUTE_IF("simulate_long_missing_gtids",
-                  { total_length= MAX_LOG_BUFFER_SIZE + 1;});
-
-  if (total_length > MAX_LOG_BUFFER_SIZE)
-    log_info.str("To find the missing purged transactions, run \"SELECT"
-                 " @@GLOBAL.GTID_PURGED\" on the master, then run \"SELECT"
-                 " CONCAT(RECEIVED_TRANSACTION_SET, ',', @@GLOBAL.GTID_EXECUTED)"
-                 " FROM PERFORMANCE_SCHEMA.replication_connection_status\" on"
-                 " the slave, and then run \"SELECT GTID_SUBTRACT(<master_set>,"
-                 " <slave_set>)\" on any server");
-
-  sql_print_warning(ER_THD(thd, ER_FOUND_MISSING_GTIDS), tmp_uuid.ptr(),
-                    log_info.str().c_str());
-
-  /*
-     Send the information about the slave executed GTIDs and missing
-     purged GTIDs to slave if the message is less than MYSQL_ERRMSG_SIZE.
-  */
-  std::ostringstream gtid_info;
-  gtid_info << "The GTID set sent by the slave is '" << slave_executed_gtids
-            << "', and the missing transactions are '"<< missing_gtids <<"'";
-  *errmsg= ER_THD(thd, ER_MASTER_HAS_PURGED_REQUIRED_GTIDS);
-
-  /* Don't consider the "%s" in the format string. Subtract 2 from the
-     total length */
-  total_length= (strlen(*errmsg) - 2 + gtid_info.str().length());
-
-  DBUG_EXECUTE_IF("simulate_long_missing_gtids",
-                  { total_length= MYSQL_ERRMSG_SIZE + 1;});
-
-  if (total_length > MYSQL_ERRMSG_SIZE)
-    gtid_info.str("The GTID sets and the missing purged transactions are too"
-                  " long to print in this message. For more information,"
-                  " please see the master's error log or the manual for"
-                  " GTID_SUBTRACT");
-
-  /* Buffer for formatting the message about the missing GTIDs. */
-  static char buff[MYSQL_ERRMSG_SIZE];
-  snprintf(buff, MYSQL_ERRMSG_SIZE, *errmsg, gtid_info.str().c_str());
-  *errmsg= const_cast<const char*>(buff);
-
-  my_free(missing_gtids);
-  my_free(slave_executed_gtids);
-  DBUG_VOID_RETURN;
-}
-
-void MYSQL_BIN_LOG::report_missing_gtids(const Gtid_set* previous_gtid_set,
-                                         const Gtid_set* slave_executed_gtid_set,
-                                         const char** errmsg)
-{
-  DBUG_ENTER("MYSQL_BIN_LOG::report_missing_gtids");
-  THD *thd=current_thd;
-  char* missing_gtids= NULL;
-  char* slave_executed_gtids= NULL;
-  Gtid_set gtid_missing(slave_executed_gtid_set->get_sid_map());
-  gtid_missing.add_gtid_set(slave_executed_gtid_set);
-  gtid_missing.remove_gtid_set(previous_gtid_set);
-  gtid_missing.to_string(&missing_gtids, NULL);
-  slave_executed_gtid_set->to_string(&slave_executed_gtids, NULL);
-
-  String tmp_uuid;
-  uchar name[]= "slave_uuid";
-
-  /* Protects thd->user_vars. */
-  mysql_mutex_lock(&thd->LOCK_thd_data);
-
-  user_var_entry *entry=
-    (user_var_entry*) my_hash_search(&thd->user_vars, name, sizeof(name)-1);
-  if (entry && entry->length() > 0)
-    tmp_uuid.copy(entry->ptr(), entry->length(), NULL);
-  mysql_mutex_unlock(&thd->LOCK_thd_data);
-
-  /*
-     Log the information about the missing purged GTIDs to the error log
-     if the message is less than MAX_LOG_BUFFER_SIZE.
-  */
-  std::ostringstream log_info;
-  log_info << "If the binary log files have been deleted from disk,"
-      " check the consistency of 'GTID_PURGED' variable."
-      " The missing transactions are '"<< missing_gtids <<"'";
-  const char* log_msg= ER(ER_FOUND_MISSING_GTIDS);
-
-  /* Don't consider the "%s" in the format string. Subtract 2 from the
-     total length */
-  if ((strlen(log_msg) - 2 + log_info.str().length()) > MAX_LOG_BUFFER_SIZE)
-    log_info.str("To find the missing purged transactions, run \"SELECT"
-                 " @@GLOBAL.GTID_PURGED\" on the master, then run \"SELECT"
-                 " CONCAT(RECEIVED_TRANSACTION_SET, ',', @@GLOBAL.GTID_EXECUTED)"
-                 " FROM PERFORMANCE_SCHEMA.replication_connection_status\" on"
-                 " the slave, and then run \"SELECT GTID_SUBTRACT(<master_set>,"
-                 " <slave_set>)\" on any server");
-
-  sql_print_warning(ER_THD(thd, ER_FOUND_MISSING_GTIDS), tmp_uuid.ptr(),
-                    log_info.str().c_str());
-
-  /*
-     Send the information about the slave executed GTIDs and missing
-     purged GTIDs to slave if the message is less than MYSQL_ERRMSG_SIZE.
-  */
-  std::ostringstream gtid_info;
-  gtid_info << "The GTID set sent by the slave is '" << slave_executed_gtids
-            << "', and the missing transactions are '"<< missing_gtids <<"'";
-  *errmsg= ER_THD(thd, ER_MASTER_HAS_PURGED_REQUIRED_GTIDS);
-
-  /* Don't consider the "%s" in the format string. Subtract 2 from the
-     total length */
-  if ((strlen(*errmsg) - 2 + gtid_info.str().length()) > MYSQL_ERRMSG_SIZE)
-    gtid_info.str("The GTID sets and the missing purged transactions are too"
-                  " long to print in this message. For more information,"
-                  " please see the master's error log or the manual for"
-                  " GTID_SUBTRACT");
-  /* Buffer for formatting the message about the missing GTIDs. */
-  static char buff[MYSQL_ERRMSG_SIZE];
-  snprintf(buff, MYSQL_ERRMSG_SIZE, *errmsg, gtid_info.str().c_str());
-  *errmsg= const_cast<const char*>(buff);
-
-  my_free(missing_gtids);
-  my_free(slave_executed_gtids);
-
-  DBUG_VOID_RETURN;
-}
-
-bool THD::is_binlog_cache_empty(bool is_transactional)
-{
-  DBUG_ENTER("THD::is_binlog_cache_empty(bool)");
->>>>>>> 03d8eeed
 
   // If opt_bin_log==0, it is not safe to call thd_get_cache_mngr
   // because binlog_hton has not been completely set up.
