/* Copyright (C) 2000-2003 MySQL AB

  This program is free software; you can redistribute it and/or modify
  it under the terms of the GNU General Public License as published by
  the Free Software Foundation; version 2 of the License.

  This program is distributed in the hope that it will be useful,
  but WITHOUT ANY WARRANTY; without even the implied warranty of
  MERCHANTABILITY or FITNESS FOR A PARTICULAR PURPOSE.  See the
  GNU General Public License for more details.

  You should have received a copy of the GNU General Public License
  along with this program; if not, write to the Free Software
  Foundation, Inc., 59 Temple Place, Suite 330, Boston, MA  02111-1307  USA
*/

/**
  @file

  @brief
  This file defines the NDB Cluster handler: the interface between
  MySQL and NDB Cluster
*/

#ifdef USE_PRAGMA_IMPLEMENTATION
#pragma implementation				// gcc: Class implementation
#endif

#include "mysql_priv.h"
#include "rpl_mi.h"

#include <my_dir.h>
#ifdef WITH_NDBCLUSTER_STORAGE_ENGINE
#include "ha_ndbcluster.h"
#include <ndbapi/NdbApi.hpp>
#include "ha_ndbcluster_cond.h"
#include <../util/Bitmask.hpp>
#include <ndbapi/NdbIndexStat.hpp>
#include <ndbapi/NdbInterpretedCode.hpp>

#include "ha_ndbcluster_binlog.h"
#include "ha_ndbcluster_tables.h"
#include "ha_ndbcluster_connection.h"

#include <mysql/plugin.h>

#ifdef ndb_dynamite
#undef assert
#define assert(x) do { if(x) break; ::printf("%s %d: assert failed: %s\n", __FILE__, __LINE__, #x); ::fflush(stdout); ::signal(SIGABRT,SIG_DFL); ::abort(); ::kill(::getpid(),6); ::kill(::getpid(),9); } while (0)
#endif

// options from from mysqld.cc
extern ulong opt_ndb_cache_check_time;

// ndb interface initialization/cleanup
#ifdef  __cplusplus
extern "C" {
#endif
extern void ndb_init_internal();
extern void ndb_end_internal();
#ifdef  __cplusplus
}
#endif

const char *ndb_distribution_names[]= {"KEYHASH", "LINHASH", NullS};
TYPELIB ndb_distribution_typelib= { array_elements(ndb_distribution_names)-1,
                                    "", ndb_distribution_names, NULL };
const char *opt_ndb_distribution= ndb_distribution_names[ND_KEYHASH];
enum ndb_distribution opt_ndb_distribution_id= ND_KEYHASH;

// Default value for parallelism
static const int parallelism= 0;

// Default value for max number of transactions
// createable against NDB from this handler
static const int max_transactions= 3; // should really be 2 but there is a transaction to much allocated when loch table is used

static uint ndbcluster_partition_flags();
static int ndbcluster_init(void *);
static int ndbcluster_end(handlerton *hton, ha_panic_function flag);
static bool ndbcluster_show_status(handlerton *hton, THD*,
                                   stat_print_fn *,
                                   enum ha_stat_type);
static int ndbcluster_alter_tablespace(handlerton *hton,
                                       THD* thd, 
                                       st_alter_tablespace *info);
static int ndbcluster_fill_files_table(handlerton *hton,
                                       THD *thd, 
                                       TABLE_LIST *tables, 
                                       COND *cond);

handlerton *ndbcluster_hton;

static handler *ndbcluster_create_handler(handlerton *hton,
                                          TABLE_SHARE *table,
                                          MEM_ROOT *mem_root)
{
  return new (mem_root) ha_ndbcluster(hton, table);
}

static uint ndbcluster_partition_flags()
{
  return (HA_CAN_PARTITION | HA_CAN_UPDATE_PARTITION_KEY |
          HA_CAN_PARTITION_UNIQUE | HA_USE_AUTO_PARTITION);
}

static uint ndbcluster_alter_partition_flags()
{
  return HA_PARTITION_FUNCTION_SUPPORTED;
}

#define NDB_AUTO_INCREMENT_RETRIES 10
#define BATCH_FLUSH_SIZE (32768)

static void set_ndb_err(THD *thd, const NdbError &err);

#define ERR_PRINT(err) \
  DBUG_PRINT("error", ("%d  message: %s", err.code, err.message))

#define ERR_RETURN(err)                  \
{                                        \
  const NdbError& tmp= err;              \
  set_ndb_err(current_thd, tmp);         \
  DBUG_RETURN(ndb_to_mysql_error(&tmp)); \
}

#define ERR_BREAK(err, code)             \
{                                        \
  const NdbError& tmp= err;              \
  set_ndb_err(current_thd, tmp);         \
  code= ndb_to_mysql_error(&tmp);        \
  break;                                 \
}

#define ERR_SET(err, code)               \
{                                        \
  const NdbError& tmp= err;              \
  set_ndb_err(current_thd, tmp);         \
  code= ndb_to_mysql_error(&tmp);        \
}

static int ndbcluster_inited= 0;
int ndbcluster_terminating= 0;

extern Ndb* g_ndb;

uchar g_node_id_map[max_ndb_nodes];

/// Handler synchronization
pthread_mutex_t ndbcluster_mutex;

/// Table lock handling
HASH ndbcluster_open_tables;

static uchar *ndbcluster_get_key(NDB_SHARE *share, size_t *length,
                                my_bool not_used __attribute__((unused)));

static int ndb_get_table_statistics(ha_ndbcluster*, bool, Ndb*,
                                    const NdbRecord *, struct Ndb_statistics *);


// Util thread variables
pthread_t ndb_util_thread;
int ndb_util_thread_running= 0;
pthread_mutex_t LOCK_ndb_util_thread;
pthread_cond_t COND_ndb_util_thread;
pthread_cond_t COND_ndb_util_ready;
pthread_handler_t ndb_util_thread_func(void *arg);
ulong ndb_cache_check_time;

/* Status variables shown with 'show status like 'Ndb%' */

struct st_ndb_status {
  st_ndb_status() { bzero(this, sizeof(struct st_ndb_status)); }
  long cluster_node_id;
  const char * connected_host;
  long connected_port;
  long number_of_replicas;
  long number_of_data_nodes;
  long number_of_ready_data_nodes;
  long connect_count;
  long execute_count;
};

static struct st_ndb_status g_ndb_status;
static long g_ndb_status_conflict_fn_max= 0;
static long g_ndb_status_conflict_fn_old= 0;

static int update_status_variables(Thd_ndb *thd_ndb,
                                   st_ndb_status *ns,
                                   Ndb_cluster_connection *c)
{
  ns->connected_port= c->get_connected_port();
  ns->connected_host= c->get_connected_host();
  if (ns->cluster_node_id != (int) c->node_id())
  {
    ns->cluster_node_id= c->node_id();
    if (&g_ndb_status == ns && g_ndb_cluster_connection == c)
      sql_print_information("NDB: NodeID is %lu, management server '%s:%lu'",
                            ns->cluster_node_id, ns->connected_host,
                            ns->connected_port);
  }
  ns->number_of_replicas= 0;
  ns->number_of_ready_data_nodes= c->get_no_ready();
  ns->number_of_data_nodes= c->no_db_nodes();
  ns->connect_count= c->get_connect_count();
  if (thd_ndb)
  {
    ns->execute_count= thd_ndb->m_execute_count;
  }
  return 0;
}

SHOW_VAR ndb_status_variables_dynamic[]= {
  {"cluster_node_id",     (char*) &g_ndb_status.cluster_node_id,      SHOW_LONG},
  {"config_from_host",    (char*) &g_ndb_status.connected_host,       SHOW_CHAR_PTR},
  {"config_from_port",    (char*) &g_ndb_status.connected_port,       SHOW_LONG},
//{"number_of_replicas",  (char*) &g_ndb_status.number_of_replicas,   SHOW_LONG},
  {"number_of_data_nodes",(char*) &g_ndb_status.number_of_data_nodes, SHOW_LONG},
  {"number_of_ready_data_nodes",
   (char*) &g_ndb_status.number_of_ready_data_nodes,                  SHOW_LONG},
  {"connect_count",      (char*) &g_ndb_status.connect_count,         SHOW_LONG},
  {"execute_count",      (char*) &g_ndb_status.execute_count,         SHOW_LONG},
  {NullS, NullS, SHOW_LONG}
};

SHOW_VAR ndb_status_variables_fixed[]= {
  {"cluster_connection_pool",(char*) &opt_ndb_cluster_connection_pool, SHOW_LONG},
  {NullS, NullS, SHOW_LONG}
};

SHOW_VAR ndb_status_conflict_variables[]= {
  {"fn_max",     (char*) &g_ndb_status_conflict_fn_max, SHOW_LONG},
  {"fn_old",     (char*) &g_ndb_status_conflict_fn_old, SHOW_LONG},
  {NullS, NullS, SHOW_LONG}
};

/*
  Error handling functions
*/

/* Note for merge: old mapping table, moved to storage/ndb/ndberror.c */

static int ndb_to_mysql_error(const NdbError *ndberr)
{
  /* read the mysql mapped error code */
  int error= ndberr->mysql_code;

  switch (error)
  {
    /* errors for which we do not add warnings, just return mapped error code
    */
  case HA_ERR_NO_SUCH_TABLE:
  case HA_ERR_KEY_NOT_FOUND:
    return error;

    /* Mapping missing, go with the ndb error code*/
  case -1:
    error= ndberr->code;
    break;
    /* Mapping exists, go with the mapped code */
  default:
    break;
  }

  /*
    Push the NDB error message as warning
    - Used to be able to use SHOW WARNINGS toget more info on what the error is
    - Used by replication to see if the error was temporary
  */
  if (ndberr->status == NdbError::TemporaryError)
    push_warning_printf(current_thd, MYSQL_ERROR::WARN_LEVEL_ERROR,
			ER_GET_TEMPORARY_ERRMSG, ER(ER_GET_TEMPORARY_ERRMSG),
			ndberr->code, ndberr->message, "NDB");
  else
    push_warning_printf(current_thd, MYSQL_ERROR::WARN_LEVEL_ERROR,
			ER_GET_ERRMSG, ER(ER_GET_ERRMSG),
			ndberr->code, ndberr->message, "NDB");
  return error;
}

#ifdef HAVE_NDB_BINLOG
/* Write conflicting row to exceptions table. */
static int write_conflict_row(NDB_SHARE *share,
                              NdbTransaction *trans,
                              const uchar *row,
                              NdbError& err)
{
  DBUG_ENTER("write_conflict_row");

  /* get exceptions table */
  NDB_CONFLICT_FN_SHARE *cfn_share= share->m_cfn_share;
  const NDBTAB *ex_tab= cfn_share->m_ex_tab;
  DBUG_ASSERT(ex_tab != NULL);

  /* get insert op */
  NdbOperation *ex_op= trans->getNdbOperation(ex_tab);
  if (ex_op == NULL)
  {
    err= trans->getNdbError();
    DBUG_RETURN(-1);
  }
  if (ex_op->insertTuple() == -1)
  {
    err= ex_op->getNdbError();
    DBUG_RETURN(-1);
  }
  {
    uint32 server_id= (uint32)::server_id;
    uint32 master_server_id= (uint32)active_mi->master_server_id;
    uint64 master_epoch= (uint64)active_mi->master_epoch;
    uint32 count= (uint32)++(cfn_share->m_count);
    if (ex_op->setValue((Uint32)0, (const char *)&(server_id)) ||
        ex_op->setValue((Uint32)1, (const char *)&(master_server_id)) ||
        ex_op->setValue((Uint32)2, (const char *)&(master_epoch)) ||
        ex_op->setValue((Uint32)3, (const char *)&(count)))
    {
      err= ex_op->getNdbError();
      DBUG_RETURN(-1);
    }
  }
  /* copy primary keys */
  {
    const int fixed_cols= 4;
    int nkey= cfn_share->m_pk_cols;
    int k;
    for (k= 0; k < nkey; k++)
    {
      DBUG_ASSERT(row != NULL);
      const uchar* data= row + cfn_share->m_offset[k];
      if (ex_op->setValue((Uint32)(fixed_cols + k), (const char*)data) == -1)
      {
        err= ex_op->getNdbError();
        DBUG_RETURN(-1);
      }
    }
  }
  DBUG_RETURN(0);
}
#endif

inline int
check_completed_operations_pre_commit(Thd_ndb *thd_ndb, NdbTransaction *trans,
                                      const NdbOperation *first,
                                      uint *ignore_count)
{
  uint ignores= 0;
  DBUG_ENTER("check_completed_operations_pre_commit");
  /*
    Check that all errors are "accepted" errors
    or exceptions to report
  */
#ifdef HAVE_NDB_BINLOG
  uint conflict_rows_written= 0;
#endif
  while (first)
  {
    const NdbError &err= first->getNdbError();
    if (err.classification != NdbError::NoError &&
        err.classification != NdbError::ConstraintViolation &&
        err.classification != NdbError::NoDataFound)
    {
#ifdef HAVE_NDB_BINLOG
      DBUG_PRINT("info", ("ndb error: %d", err.code));
      if (err.code == (int) error_conflict_fn_max_violation)
      {
        thd_ndb->m_max_violation_count++;
      }
      else if (err.code == (int) error_conflict_fn_old_violation)
      {
        thd_ndb->m_old_violation_count++;
        const void* buffer= first->getCustomData();
        if (buffer != NULL)
        {
          Ndb_exceptions_data ex_data;
          memcpy(&ex_data, buffer, sizeof(ex_data));
          NDB_SHARE *share= ex_data.share;
          const uchar* row= ex_data.row;
          DBUG_ASSERT(share != NULL && row != NULL);

          NDB_CONFLICT_FN_SHARE* cfn_share= share->m_cfn_share;
          if (cfn_share && cfn_share->m_ex_tab)
          {
            NdbError ex_err;
            if (write_conflict_row(share, trans, row, ex_err))
            {
              char msg[FN_REFLEN];
              my_snprintf(msg, sizeof(msg), "table %s NDB error %d '%s'",
                          cfn_share->m_ex_tab->getName(),
                          ex_err.code, ex_err.message);

              NdbDictionary::Dictionary* dict= thd_ndb->ndb->getDictionary();

              if (ex_err.classification == NdbError::SchemaError)
              {
                dict->removeTableGlobal(*(cfn_share->m_ex_tab), false);
                cfn_share->m_ex_tab= NULL;
              }
              else if (ex_err.status == NdbError::TemporaryError)
              {
                /* Slave will roll back and retry entire transaction. */
                ERR_RETURN(ex_err);
              }
              else
              {
                push_warning_printf(current_thd, MYSQL_ERROR::WARN_LEVEL_ERROR,
                                    ER_EXCEPTIONS_WRITE_ERROR,
                                    ER(ER_EXCEPTIONS_WRITE_ERROR), msg);
                /* Slave will stop replication. */
                DBUG_RETURN(ER_EXCEPTIONS_WRITE_ERROR);
              }
            }
            else
            {
              conflict_rows_written++;
            }
          }
          else
          {
            DBUG_PRINT("info", ("missing %s", !cfn_share ? "cfn_share" : "ex_tab"));
          }
        }
        else
        {
          DBUG_PRINT("info", ("missing custom data"));
        }
      }
      else
#endif
        DBUG_RETURN(err.code);
    }
    if (err.classification != NdbError::NoError)
      ignores++;
    first= trans->getNextCompletedOperation(first);
  }
  if (ignore_count)
    *ignore_count= ignores;
#ifdef HAVE_NDB_BINLOG
  if (conflict_rows_written)
  {
    if (trans->execute(NdbTransaction::NoCommit,
                       NdbOperation::AO_IgnoreError,
                       thd_ndb->m_force_send))
    {
      abort();
      //err= trans->getNdbError();
    }
    if (trans->getNdbError().code)
    {
      sql_print_error("NDB slave: write conflict row error code %d", trans->getNdbError().code);
    }
  }
#endif
  DBUG_RETURN(0);
}

inline int
check_completed_operations(Thd_ndb *thd_ndb, NdbTransaction *trans,
                           const NdbOperation *first,
                           uint *ignore_count)
{
  uint ignores= 0;
  DBUG_ENTER("check_completed_operations");
  /*
    Check that all errors are "accepted" errors
  */
  while (first)
  {
    const NdbError &err= first->getNdbError();
    if (err.classification != NdbError::NoError &&
        err.classification != NdbError::ConstraintViolation &&
        err.classification != NdbError::NoDataFound)
    {
#ifdef HAVE_NDB_BINLOG
      DBUG_ASSERT(err.code != 9999 && err.code != 9998);
#endif
      DBUG_RETURN(err.code);
    }
    if (err.classification != NdbError::NoError)
      ignores++;
    first= trans->getNextCompletedOperation(first);
  }
  if (ignore_count)
    *ignore_count= ignores;
  DBUG_RETURN(0);
}

void
ha_ndbcluster::release_completed_operations(Thd_ndb *thd_ndb,
                                            NdbTransaction *trans)
{
  if (trans->hasBlobOperation())
  {
    /* We are reading/writing BLOB fields, 
       releasing operation records is unsafe
    */
    return;
  }

  trans->releaseCompletedOperations();
}

int execute_no_commit(Thd_ndb *thd_ndb, NdbTransaction *trans,
                      bool ignore_no_key,
                      uint *ignore_count= 0);
inline
int execute_no_commit(Thd_ndb *thd_ndb, NdbTransaction *trans,
                      bool ignore_no_key,
                      uint *ignore_count)
{
  DBUG_ENTER("execute_no_commit");
  ha_ndbcluster::release_completed_operations(thd_ndb, trans);
  const NdbOperation *first= trans->getFirstDefinedOperation();
  thd_ndb->m_execute_count++;
  DBUG_PRINT("info", ("execute_count: %u", thd_ndb->m_execute_count));
  if (trans->execute(NdbTransaction::NoCommit,
                     NdbOperation::AO_IgnoreError,
                     thd_ndb->m_force_send))
  {
    thd_ndb->m_unsent_bytes= 0;
    DBUG_RETURN(-1);
  }
  thd_ndb->m_unsent_bytes= 0;
  if (!ignore_no_key || trans->getNdbError().code == 0)
    DBUG_RETURN(trans->getNdbError().code);

  DBUG_RETURN(check_completed_operations_pre_commit(thd_ndb, trans, first,
                                                    ignore_count));
}

int execute_commit(Thd_ndb *thd_ndb, NdbTransaction *trans,
                   int force_send, int ignore_error, uint *ignore_count= 0);
inline
int execute_commit(Thd_ndb *thd_ndb, NdbTransaction *trans,
                   int force_send, int ignore_error, uint *ignore_count)
{
  DBUG_ENTER("execute_commit");
  const NdbOperation *first= trans->getFirstDefinedOperation();
  thd_ndb->m_execute_count++;
  DBUG_PRINT("info", ("execute_count: %u", thd_ndb->m_execute_count));
  if (trans->execute(NdbTransaction::Commit,
                     NdbOperation::AO_IgnoreError,
                     force_send))
  {
    thd_ndb->m_max_violation_count= 0;
    thd_ndb->m_old_violation_count= 0;
    thd_ndb->m_conflict_fn_usage_count= 0;
    thd_ndb->m_unsent_bytes= 0;
    DBUG_RETURN(-1);
  }
  g_ndb_status_conflict_fn_max+= thd_ndb->m_max_violation_count;
  g_ndb_status_conflict_fn_old+= thd_ndb->m_old_violation_count;
  thd_ndb->m_max_violation_count= 0;
  thd_ndb->m_old_violation_count= 0;
  thd_ndb->m_conflict_fn_usage_count= 0;
  thd_ndb->m_unsent_bytes= 0;
  if (!ignore_error || trans->getNdbError().code == 0)
    DBUG_RETURN(trans->getNdbError().code);
  DBUG_RETURN(check_completed_operations(thd_ndb, trans, first, ignore_count));
}

inline
int execute_no_commit_ie(Thd_ndb *thd_ndb, NdbTransaction *trans)
{
  DBUG_ENTER("execute_no_commit_ie");
  ha_ndbcluster::release_completed_operations(thd_ndb, trans);
  int res= trans->execute(NdbTransaction::NoCommit,
                          NdbOperation::AO_IgnoreError,
                          thd_ndb->m_force_send);
  thd_ndb->m_unsent_bytes= 0;
  thd_ndb->m_execute_count++;
  DBUG_PRINT("info", ("execute_count: %u", thd_ndb->m_execute_count));
  DBUG_RETURN(res);
}

/*
  Place holder for ha_ndbcluster thread specific data
*/
typedef struct st_thd_ndb_share {
  const void *key;
  struct Ndb_local_table_statistics stat;
} THD_NDB_SHARE;
static
uchar *thd_ndb_share_get_key(THD_NDB_SHARE *thd_ndb_share, size_t *length,
                            my_bool not_used __attribute__((unused)))
{
  *length= sizeof(thd_ndb_share->key);
  return (uchar*) &thd_ndb_share->key;
}

Thd_ndb::Thd_ndb()
{
  connection= ndb_get_cluster_connection();
  ndb= new Ndb(connection, "");
  lock_count= 0;
  start_stmt_count= 0;
  count= 0;
  trans= NULL;
  m_handler= NULL;
  m_error= FALSE;
  m_error_code= 0;
  query_state&= NDB_QUERY_NORMAL;
  options= 0;
  (void) hash_init(&open_tables, &my_charset_bin, 5, 0, 0,
                   (hash_get_key)thd_ndb_share_get_key, 0, 0);
  m_unsent_bytes= 0;
  m_execute_count= 0;
  m_max_violation_count= 0;
  m_old_violation_count= 0;
  m_conflict_fn_usage_count= 0;
  init_alloc_root(&m_batch_mem_root, BATCH_FLUSH_SIZE/4, 0);
}

Thd_ndb::~Thd_ndb()
{
  if (ndb)
  {
#ifndef DBUG_OFF
    Ndb::Free_list_usage tmp;
    tmp.m_name= 0;
    while (ndb->get_free_list_usage(&tmp))
    {
      uint leaked= (uint) tmp.m_created - tmp.m_free;
      if (leaked)
        fprintf(stderr, "NDB: Found %u %s%s that %s not been released\n",
                leaked, tmp.m_name,
                (leaked == 1)?"":"'s",
                (leaked == 1)?"has":"have");
    }
#endif
    delete ndb;
    ndb= NULL;
  }
  changed_tables.empty();
  hash_free(&open_tables);
  free_root(&m_batch_mem_root, MYF(0));
}

void
Thd_ndb::init_open_tables()
{
  count= 0;
  m_error= FALSE;
  m_error_code= 0;
  my_hash_reset(&open_tables);
}

inline
Ndb *ha_ndbcluster::get_ndb(THD *thd)
{
  return get_thd_ndb(thd)->ndb;
}

/*
 * manage uncommitted insert/deletes during transactio to get records correct
 */

void ha_ndbcluster::set_rec_per_key()
{
  DBUG_ENTER("ha_ndbcluster::set_rec_per_key");
  for (uint i=0 ; i < table_share->keys ; i++)
  {
    table->key_info[i].rec_per_key[table->key_info[i].key_parts-1]= 1;
  }
  DBUG_VOID_RETURN;
}

ha_rows ha_ndbcluster::records()
{
  DBUG_ENTER("ha_ndbcluster::records");
  DBUG_PRINT("info", ("id=%d, no_uncommitted_rows_count=%d",
                      ((const NDBTAB *)m_table)->getTableId(),
                      m_table_info->no_uncommitted_rows_count));

  if (update_stats(table->in_use, 1) == 0)
  {
    DBUG_RETURN(stats.records);
  }
  else
  {
    DBUG_RETURN(HA_POS_ERROR);
  }
}

void ha_ndbcluster::no_uncommitted_rows_execute_failure()
{
  DBUG_ENTER("ha_ndbcluster::no_uncommitted_rows_execute_failure");
  get_thd_ndb(current_thd)->m_error= TRUE;
  get_thd_ndb(current_thd)->m_error_code= 0;
  DBUG_VOID_RETURN;
}

void ha_ndbcluster::no_uncommitted_rows_update(int c)
{
  DBUG_ENTER("ha_ndbcluster::no_uncommitted_rows_update");
  struct Ndb_local_table_statistics *local_info= m_table_info;
  local_info->no_uncommitted_rows_count+= c;
  DBUG_PRINT("info", ("id=%d, no_uncommitted_rows_count=%d",
                      ((const NDBTAB *)m_table)->getTableId(),
                      local_info->no_uncommitted_rows_count));
  DBUG_VOID_RETURN;
}

void ha_ndbcluster::no_uncommitted_rows_reset(THD *thd)
{
  DBUG_ENTER("ha_ndbcluster::no_uncommitted_rows_reset");
  Thd_ndb *thd_ndb= get_thd_ndb(thd);
  thd_ndb->count++;
  thd_ndb->m_error= FALSE;
  thd_ndb->m_unsent_bytes= 0;
  DBUG_VOID_RETURN;
}

/*
  Sets the latest ndb error code on the thd_ndb object such that it
  can be retrieved later to know which ndb error caused the handler
  error.
*/
static void set_ndb_err(THD *thd, const NdbError &err)
{
  DBUG_ENTER("set_ndb_err");
  ERR_PRINT(err);

  Thd_ndb *thd_ndb= get_thd_ndb(thd);
  if (thd_ndb == NULL)
    DBUG_VOID_RETURN;
#ifdef NOT_YET
  /*
    Check if error code is overwritten, in this case the original
    failure cause will be lost.  E.g. if 4350 error is given. So
    push a warning so that it can be detected which is the root
    error cause.
  */
  if (thd_ndb->m_query_id == thd->query_id &&
      thd_ndb->m_error_code != 0 &&
      thd_ndb->m_error_code != err.code)
  {
    char buf[FN_REFLEN];
    ndb_error_string(thd_ndb->m_error_code, buf, sizeof(buf));
    push_warning_printf(thd, MYSQL_ERROR::WARN_LEVEL_ERROR,
			ER_GET_ERRMSG, ER(ER_GET_ERRMSG),
			thd_ndb->m_error_code, buf, "NDB");
  }
#endif
  thd_ndb->m_query_id= thd->query_id;
  thd_ndb->m_error_code= err.code;
  DBUG_VOID_RETURN;
}

int ha_ndbcluster::ndb_err(NdbTransaction *trans)
{
  THD *thd= current_thd;
  int res;
  NdbError err= trans->getNdbError();
  DBUG_ENTER("ndb_err");
  
  set_ndb_err(thd, err);

  switch (err.classification) {
  case NdbError::SchemaError:
  {
    // TODO perhaps we need to do more here, invalidate also in the cache
    m_table->setStatusInvalid();
    /* Close other open handlers not used by any thread */
    TABLE_LIST table_list;
    bzero((char*) &table_list,sizeof(table_list));
    table_list.db= m_dbname;
    table_list.alias= table_list.table_name= m_tabname;
    close_cached_tables(thd, &table_list, FALSE, FALSE, FALSE);
    break;
  }
  default:
    break;
  }
  res= ndb_to_mysql_error(&err);
  DBUG_PRINT("info", ("transformed ndbcluster error %d to mysql error %d", 
                      err.code, res));
  if (res == HA_ERR_FOUND_DUPP_KEY)
  {
    char *error_data= err.details;
    uint dupkey= MAX_KEY;

    for (uint i= 0; i < MAX_KEY; i++)
    {
      if (m_index[i].type == UNIQUE_INDEX || 
          m_index[i].type == UNIQUE_ORDERED_INDEX)
      {
        const NDBINDEX *unique_index=
          (const NDBINDEX *) m_index[i].unique_index;
        if (unique_index &&
            (char *) unique_index->getObjectId() == error_data)
        {
          dupkey= i;
          break;
        }
      }
    }
    if (m_rows_to_insert == 1)
    {
      /*
	We can only distinguish between primary and non-primary
	violations here, so we need to return MAX_KEY for non-primary
	to signal that key is unknown
      */
      m_dupkey= err.code == 630 ? table_share->primary_key : dupkey; 
    }
    else
    {
      /* We are batching inserts, offending key is not available */
      m_dupkey= (uint) -1;
    }
  }
  DBUG_RETURN(res);
}


/**
  Override the default get_error_message in order to add the 
  error message of NDB .
*/

bool ha_ndbcluster::get_error_message(int error, 
                                      String *buf)
{
  DBUG_ENTER("ha_ndbcluster::get_error_message");
  DBUG_PRINT("enter", ("error: %d", error));

  Ndb *ndb= check_ndb_in_thd(current_thd);
  if (!ndb)
    DBUG_RETURN(FALSE);

  const NdbError err= ndb->getNdbError(error);
  bool temporary= err.status==NdbError::TemporaryError;
  buf->set(err.message, strlen(err.message), &my_charset_bin);
  DBUG_PRINT("exit", ("message: %s, temporary: %d", buf->ptr(), temporary));
  DBUG_RETURN(temporary);
}



/**
  Check if MySQL field type forces var part in ndb storage
*/
static bool field_type_forces_var_part(enum_field_types type)
{
  switch (type) {
  case MYSQL_TYPE_VAR_STRING:
  case MYSQL_TYPE_VARCHAR:
    return TRUE;
  case MYSQL_TYPE_TINY_BLOB:
  case MYSQL_TYPE_BLOB:
  case MYSQL_TYPE_MEDIUM_BLOB:
  case MYSQL_TYPE_LONG_BLOB:
  case MYSQL_TYPE_GEOMETRY:
    return FALSE;
  default:
    return FALSE;
  }
}

/*
 * This is used for every additional row operation, to update the guesstimate
 * of pending bytes to send, and to check if it is now time to flush a batch.
 */
bool
ha_ndbcluster::add_row_check_if_batch_full_size(Thd_ndb *thd_ndb, uint size)
{
  if (thd_ndb->m_unsent_bytes == 0)
    free_root(&(thd_ndb->m_batch_mem_root), MY_MARK_BLOCKS_FREE);

  uint unsent= thd_ndb->m_unsent_bytes;
  unsent+= size;
  thd_ndb->m_unsent_bytes= unsent;
  return unsent >= thd_ndb->m_batch_size;
}

/*
  Return a generic buffer that will remain valid until after next execute.

  The memory is freed by the first call to add_row_check_if_batch_full_size()
  following any execute() call. The intention is that the memory is associated
  with one batch of operations during batched slave updates.

  Note in particular that using get_buffer() / copy_row_to_buffer() separately
  from add_row_check_if_batch_full_size() could make meory usage grow without
  limit, and that this sequence:

    execute()
    get_buffer() / copy_row_to_buffer()
    add_row_check_if_batch_full_size()
    ...
    execute()

  will free the memory already at add_row_check_if_batch_full_size() time, it
  will not remain valid until the second execute().
*/
uchar *
ha_ndbcluster::get_buffer(Thd_ndb *thd_ndb, uint size)
{
  return (uchar*)alloc_root(&(thd_ndb->m_batch_mem_root), size);
}

uchar *
ha_ndbcluster::copy_row_to_buffer(Thd_ndb *thd_ndb, const uchar *record)
{
  uchar *row= get_buffer(thd_ndb, table->s->reclength);
  if (unlikely(!row))
    return NULL;
  memcpy(row, record, table->s->reclength);
  return row;
}

int g_get_ndb_blobs_value(NdbBlob *ndb_blob, void *arg)
{
  ha_ndbcluster *ha= (ha_ndbcluster *)arg;
  DBUG_ENTER("g_get_ndb_blobs_value");
  DBUG_PRINT("info", ("destination row: %p", ha->m_blob_destination_record));

  /* Count the total length needed for blob data. */
  int isNull;
  if (ndb_blob->getNull(isNull) != 0)
    ERR_RETURN(ndb_blob->getNdbError());
  if (isNull == 0) {
    Uint64 len64= 0;
    if (ndb_blob->getLength(len64) != 0)
      ERR_RETURN(ndb_blob->getNdbError());
    /* Align to Uint64. */
    ha->m_blob_total_size+= (len64 + 7) & ~((Uint64)7);
    if (ha->m_blob_total_size > 0xffffffff)
    {
      DBUG_ASSERT(FALSE);
      DBUG_RETURN(-1);
    }
  }
  ha->m_blob_counter++;

  /*
    Wait until all blobs are active with reading, so we can allocate
    and use a common buffer containing all.
  */
  if (ha->m_blob_counter < ha->m_blob_expected_count)
    DBUG_RETURN(0);
  ha->m_blob_counter= 0;

  /* Re-allocate bigger blob buffer if necessary. */
  if (ha->m_blob_total_size > ha->m_blobs_buffer_size)
  {
    my_free(ha->m_blobs_buffer, MYF(MY_ALLOW_ZERO_PTR));
    DBUG_PRINT("info", ("allocate blobs buffer size %u",
                        (uint32)(ha->m_blob_total_size)));
    ha->m_blobs_buffer=
      (uchar*) my_malloc(ha->m_blob_total_size, MYF(MY_WME));
    if (ha->m_blobs_buffer == NULL)
    {
      ha->m_blobs_buffer_size= 0;
      DBUG_RETURN(-1);
    }
    ha->m_blobs_buffer_size= ha->m_blob_total_size;
  }

  /*
    Now read all blob data.
    If we know the destination mysqld row, we also set the blob null bit and
    pointer/length (if not, it will be done instead in unpack_record()).
  */
  uint32 offset= 0;
  for (uint i= 0; i < ha->table->s->fields; i++)
  {
    Field *field= ha->table->field[i];
    if (! (field->flags & BLOB_FLAG))
      continue;
    NdbValue value= ha->m_value[i];
    if (value.blob == NULL)
    {
      DBUG_PRINT("info",("[%u] skipped", i));
      continue;
    }
    Field_blob *field_blob= (Field_blob *)field;
    NdbBlob *ndb_blob= value.blob;
    int isNull;
    if (ndb_blob->getNull(isNull) != 0)
      ERR_RETURN(ndb_blob->getNdbError());
    if (isNull == 0) {
      Uint64 len64= 0;
      if (ndb_blob->getLength(len64) != 0)
        ERR_RETURN(ndb_blob->getNdbError());
      DBUG_ASSERT(len64 < 0xffffffff);
      uchar *buf= ha->m_blobs_buffer + offset;
      uint32 len= ha->m_blobs_buffer_size - offset;
      if (ndb_blob->readData(buf, len) != 0)
          ERR_RETURN(ndb_blob->getNdbError());
      DBUG_PRINT("info", ("[%u] offset: %u  buf: 0x%lx  len=%u",
                          i, offset, (long) buf, len));
      DBUG_ASSERT(len == len64);
      if (ha->m_blob_destination_record)
      {
        my_ptrdiff_t ptrdiff=
          ha->m_blob_destination_record - ha->table->record[0];
        field_blob->move_field_offset(ptrdiff);
        field_blob->set_ptr(len, buf);
        field_blob->set_notnull();
        field_blob->move_field_offset(-ptrdiff);
      }
      offset+= ((len64 + 7) & ~((Uint64)7));
    }
    else if (ha->m_blob_destination_record)
    {
      /* Have to set length even in this case. */
      my_ptrdiff_t ptrdiff=
        ha->m_blob_destination_record - ha->table->record[0];
      uchar *buf= ha->m_blobs_buffer + offset;
      field_blob->move_field_offset(ptrdiff);
      field_blob->set_ptr((uint32)0, buf);
      field_blob->set_null();
      field_blob->move_field_offset(-ptrdiff);
      DBUG_PRINT("info", ("[%u] isNull=%d", i, isNull));
    }
  }

  DBUG_RETURN(0);
}

/*
  Request reading of blob values.

  If dst_record is specified, the blob null bit, pointer, and length will be
  set in that record. Otherwise they must be set later by calling
  unpack_record().
*/
int
ha_ndbcluster::get_blob_values(const NdbOperation *ndb_op, uchar *dst_record,
                               const MY_BITMAP *bitmap)
{
  uint i;
  DBUG_ENTER("ha_ndbcluster::get_blob_values");

  m_blob_counter= 0;
  m_blob_expected_count= 0;
  m_blob_destination_record= dst_record;
  m_blob_total_size= 0;

  for (i= 0; i < table_share->fields; i++) 
  {
    Field *field= table->field[i];
    if (!(field->flags & BLOB_FLAG))
      continue;

    DBUG_PRINT("info", ("fieldnr=%d", i));
    NdbBlob *ndb_blob;
    if (bitmap_is_set(bitmap, i))
    {
      if ((ndb_blob= ndb_op->getBlobHandle(i)) == NULL ||
          ndb_blob->setActiveHook(g_get_ndb_blobs_value, this) != 0)
        DBUG_RETURN(1);
      m_blob_expected_count++;
    }
    else
      ndb_blob= NULL;

    m_value[i].blob= ndb_blob;
  }

  DBUG_RETURN(0);
}

int
ha_ndbcluster::set_blob_values(const NdbOperation *ndb_op,
                               my_ptrdiff_t row_offset, const MY_BITMAP *bitmap,
                               uint *set_count, bool batch)
{
  uint field_no;
  uint *blob_index, *blob_index_end;
  int res= 0;
  DBUG_ENTER("ha_ndbcluster::set_blob_values");

  *set_count= 0;

  if (table_share->blob_fields == 0)
    DBUG_RETURN(0);

  blob_index= table_share->blob_field;
  blob_index_end= blob_index + table_share->blob_fields;
  do
  {
    field_no= *blob_index;
    /* A NULL bitmap sets all blobs. */
    if (bitmap && !bitmap_is_set(bitmap, field_no))
      continue;
    Field *field= table->field[field_no];

    NdbBlob *ndb_blob= ndb_op->getBlobHandle(field_no);
    if (ndb_blob == NULL)
      ERR_RETURN(ndb_op->getNdbError());
    if (field->is_null_in_record_with_offset(row_offset))
    {
      if (ndb_blob->setNull() != 0)
        ERR_RETURN(ndb_op->getNdbError());
    }
    else
    {
      Field_blob *field_blob= (Field_blob *)field;

      // Get length and pointer to data
      const uchar *field_ptr= field->ptr + row_offset;
      uint32 blob_len= field_blob->get_length(field_ptr);
      uchar* blob_ptr= NULL;
      field_blob->get_ptr(&blob_ptr);

      // Looks like NULL ptr signals length 0 blob
      if (blob_ptr == NULL) {
        DBUG_ASSERT(blob_len == 0);
        blob_ptr= (uchar*)"";
      }

      DBUG_PRINT("value", ("set blob ptr: 0x%lx  len: %u",
                           (long) blob_ptr, blob_len));
      DBUG_DUMP("value", blob_ptr, min(blob_len, 26));

      /*
        NdbBlob requires the data pointer to remain valid until execute() time.
        So when batching, we need to copy the value to a temporary buffer.
      */
      if (batch && blob_len > 0)
      {
        uchar *tmp_buf= get_buffer(m_thd_ndb, blob_len);
        if (!tmp_buf)
          DBUG_RETURN(HA_ERR_OUT_OF_MEM);
        memcpy(tmp_buf, blob_ptr, blob_len);
        blob_ptr= tmp_buf;
      }
      res= ndb_blob->setValue((char*)blob_ptr, blob_len);
      if (res != 0)
        ERR_RETURN(ndb_op->getNdbError());
    }

    ++(*set_count);
  } while (++blob_index != blob_index_end);

  DBUG_RETURN(res);
}

/*
  This routine is shared by injector.  There is no common blobs buffer
  so the buffer and length are passed by reference.  Injector also
  passes a record pointer diff.
 */
int get_ndb_blobs_value(TABLE* table, NdbValue* value_array,
                        uchar*& buffer, uint& buffer_size,
                        my_ptrdiff_t ptrdiff)
{
  DBUG_ENTER("get_ndb_blobs_value");

  // Field has no field number so cannot use TABLE blob_field
  // Loop twice, first only counting total buffer size
  for (int loop= 0; loop <= 1; loop++)
  {
    uint32 offset= 0;
    for (uint i= 0; i < table->s->fields; i++)
    {
      Field *field= table->field[i];
      NdbValue value= value_array[i];
      if (! (field->flags & BLOB_FLAG))
        continue;
      if (value.blob == NULL)
      {
        DBUG_PRINT("info",("[%u] skipped", i));
        continue;
      }
      Field_blob *field_blob= (Field_blob *)field;
      NdbBlob *ndb_blob= value.blob;
      int isNull;
      if (ndb_blob->getNull(isNull) != 0)
        ERR_RETURN(ndb_blob->getNdbError());
      if (isNull == 0) {
        Uint64 len64= 0;
        if (ndb_blob->getLength(len64) != 0)
          ERR_RETURN(ndb_blob->getNdbError());
        // Align to Uint64
        uint32 size= len64;
        if (size % 8 != 0)
          size+= 8 - size % 8;
        if (loop == 1)
        {
          uchar *buf= buffer + offset;
          uint32 len= 0xffffffff;  // Max uint32
          if (ndb_blob->readData(buf, len) != 0)
            ERR_RETURN(ndb_blob->getNdbError());
          DBUG_PRINT("info", ("[%u] offset: %u  buf: 0x%lx  len=%u  [ptrdiff=%d]",
                              i, offset, (long) buf, len, (int)ptrdiff));
          DBUG_ASSERT(len == len64);
          // Ugly hack assumes only ptr needs to be changed
          field_blob->set_ptr_offset(ptrdiff, len, buf);
        }
        offset+= size;
      }
      else if (loop == 1) // undefined or null
      {
        // have to set length even in this case
        uchar *buf= buffer + offset; // or maybe NULL
        uint32 len= 0;
	field_blob->set_ptr_offset(ptrdiff, len, buf);
        DBUG_PRINT("info", ("[%u] isNull=%d", i, isNull));
      }
    }
    if (loop == 0 && offset > buffer_size)
    {
      my_free(buffer, MYF(MY_ALLOW_ZERO_PTR));
      buffer_size= 0;
      DBUG_PRINT("info", ("allocate blobs buffer size %u", offset));
      buffer= (uchar*) my_malloc(offset, MYF(MY_WME));
      if (buffer == NULL)
      {
        sql_print_error("ha_ndbcluster::get_ndb_blobs_value: "
                        "my_malloc(%u) failed", offset);
        DBUG_RETURN(-1);
      }
      buffer_size= offset;
    }
  }
  DBUG_RETURN(0);
}


/**
  Check if any set or get of blob value in current query.
*/

bool ha_ndbcluster::uses_blob_value(const MY_BITMAP *bitmap)
{
  uint *blob_index, *blob_index_end;
  if (table_share->blob_fields == 0)
    return FALSE;

  blob_index=     table_share->blob_field;
  blob_index_end= blob_index + table_share->blob_fields;
  do
  {
    if (bitmap_is_set(bitmap, table->field[*blob_index]->field_index))
      return TRUE;
  } while (++blob_index != blob_index_end);
  return FALSE;
}


/**
  Get metadata for this table from NDB.

  Check that frm-file on disk is equal to frm-file
  of table accessed in NDB.

  @retval
    0    ok
  @retval
    -2   Meta data has changed; Re-read data and try again
*/

int cmp_frm(const NDBTAB *ndbtab, const void *pack_data,
            uint pack_length)
{
  DBUG_ENTER("cmp_frm");
  /*
    Compare FrmData in NDB with frm file from disk.
  */
  if ((pack_length != ndbtab->getFrmLength()) || 
      (memcmp(pack_data, ndbtab->getFrmData(), pack_length)))
    DBUG_RETURN(1);
  DBUG_RETURN(0);
}

int ha_ndbcluster::get_metadata(THD *thd, const char *path)
{
  Ndb *ndb= get_thd_ndb(thd)->ndb;
  NDBDICT *dict= ndb->getDictionary();
  const NDBTAB *tab;
  int error;
  DBUG_ENTER("get_metadata");
  DBUG_PRINT("enter", ("m_tabname: %s, path: %s", m_tabname, path));

  DBUG_ASSERT(m_table == NULL);
  DBUG_ASSERT(m_table_info == NULL);

  uchar *data= NULL, *pack_data= NULL;
  size_t length, pack_length;

  /*
    Compare FrmData in NDB with frm file from disk.
  */
  error= 0;
  if (readfrm(path, &data, &length) ||
      packfrm(data, length, &pack_data, &pack_length))
  {
    my_free(data, MYF(MY_ALLOW_ZERO_PTR));
    my_free(pack_data, MYF(MY_ALLOW_ZERO_PTR));
    DBUG_RETURN(1);
  }
    
  Ndb_table_guard ndbtab_g(dict, m_tabname);
  if (!(tab= ndbtab_g.get_table()))
    ERR_RETURN(dict->getNdbError());

  if (get_ndb_share_state(m_share) != NSS_ALTERED 
      && cmp_frm(tab, pack_data, pack_length))
  {
    DBUG_PRINT("error", 
               ("metadata, pack_length: %lu  getFrmLength: %d  memcmp: %d",
                (ulong) pack_length, tab->getFrmLength(),
                memcmp(pack_data, tab->getFrmData(), pack_length)));
    DBUG_DUMP("pack_data", (uchar*) pack_data, pack_length);
    DBUG_DUMP("frm", (uchar*) tab->getFrmData(), tab->getFrmLength());
    error= HA_ERR_TABLE_DEF_CHANGED;
  }
  my_free((char*)data, MYF(0));
  my_free((char*)pack_data, MYF(0));

  if (error)
    goto err;

  DBUG_PRINT("info", ("fetched table %s", tab->getName()));
  m_table= tab;

  if (bitmap_init(&m_bitmap, m_bitmap_buf, table_share->fields, 0))
  {
    error= HA_ERR_OUT_OF_MEM;
    goto err;
  }
  if (table_share->primary_key == MAX_KEY)
  {
    /* Hidden primary key. */
    if ((error= add_hidden_pk_ndb_record(dict)) != 0)
      goto err;
  }

  if ((error= add_table_ndb_record(dict)) != 0)
    goto err;

  /*
    Approx. write size in bytes over transporter
  */
  m_bytes_per_write= 12 + tab->getRowSizeInBytes() + 4 * tab->getNoOfColumns();
  if ((error= open_indexes(thd, ndb, table, FALSE)) == 0)
  {
    ndbtab_g.release();
#ifdef HAVE_NDB_BINLOG
    ndbcluster_read_binlog_replication(thd, ndb, m_share, m_table,
                                       ::server_id, table, FALSE);
#endif
    DBUG_RETURN(0);
  }

err:
  ndbtab_g.invalidate();
  m_table= NULL;
  DBUG_RETURN(error);
}

static int fix_unique_index_attr_order(NDB_INDEX_DATA &data,
                                       const NDBINDEX *index,
                                       KEY *key_info)
{
  DBUG_ENTER("fix_unique_index_attr_order");
  unsigned sz= index->getNoOfIndexColumns();

  if (data.unique_index_attrid_map)
    my_free((char*)data.unique_index_attrid_map, MYF(0));
  data.unique_index_attrid_map= (uchar*)my_malloc(sz,MYF(MY_WME));
  if (data.unique_index_attrid_map == 0)
  {
    sql_print_error("fix_unique_index_attr_order: my_malloc(%u) failure",
                    (unsigned int)sz);
    DBUG_RETURN(HA_ERR_OUT_OF_MEM);
  }

  KEY_PART_INFO* key_part= key_info->key_part;
  KEY_PART_INFO* end= key_part+key_info->key_parts;
  DBUG_ASSERT(key_info->key_parts == sz);
  for (unsigned i= 0; key_part != end; key_part++, i++) 
  {
    const char *field_name= key_part->field->field_name;
#ifndef DBUG_OFF
   data.unique_index_attrid_map[i]= 255;
#endif
    for (unsigned j= 0; j < sz; j++)
    {
      const NDBCOL *c= index->getColumn(j);
      if (strcmp(field_name, c->getName()) == 0)
      {
        data.unique_index_attrid_map[i]= j;
        break;
      }
    }
    DBUG_ASSERT(data.unique_index_attrid_map[i] != 255);
  }
  DBUG_RETURN(0);
}

/*
  Create all the indexes for a table.
  If any index should fail to be created,
  the error is returned immediately
*/
int ha_ndbcluster::create_indexes(THD *thd, Ndb *ndb, TABLE *tab)
{
  uint i;
  int error= 0;
  const char *index_name;
  KEY* key_info= tab->key_info;
  const char **key_name= tab->s->keynames.type_names;
  DBUG_ENTER("ha_ndbcluster::create_indexes");

  for (i= 0; i < tab->s->keys; i++, key_info++, key_name++)
  {
    index_name= *key_name;
    NDB_INDEX_TYPE idx_type= get_index_type_from_table(i);
    error= create_index(thd, index_name, key_info, idx_type, i);
    if (error)
    {
      DBUG_PRINT("error", ("Failed to create index %u", i));
      break;
    }
  }

  DBUG_RETURN(error);
}

static void ndb_init_index(NDB_INDEX_DATA &data)
{
  data.type= UNDEFINED_INDEX;
  data.status= UNDEFINED;
  data.unique_index= NULL;
  data.index= NULL;
  data.unique_index_attrid_map= NULL;
  data.index_stat=NULL;
  data.index_stat_cache_entries=0;
  data.index_stat_update_freq=0;
  data.index_stat_query_count=0;
  data.ndb_record_key= NULL;
  data.ndb_unique_record_key= NULL;
  data.ndb_unique_record_row= NULL;
}

static void ndb_clear_index(NDBDICT *dict, NDB_INDEX_DATA &data)
{
  if (data.unique_index_attrid_map)
  {
    my_free((char*)data.unique_index_attrid_map, MYF(0));
  }
  if (data.index_stat)
  {
    delete data.index_stat;
  }
  if (data.ndb_unique_record_key)
    dict->releaseRecord(data.ndb_unique_record_key);
  if (data.ndb_unique_record_row)
    dict->releaseRecord(data.ndb_unique_record_row);
  if (data.ndb_record_key)
    dict->releaseRecord(data.ndb_record_key);
  ndb_init_index(data);
}

/*
  Associate a direct reference to an index handle
  with an index (for faster access)
 */
int ha_ndbcluster::add_index_handle(THD *thd, NDBDICT *dict, KEY *key_info,
                                    const char *index_name, uint index_no)
{
  int error= 0;

  NDB_INDEX_TYPE idx_type= get_index_type_from_table(index_no);
  m_index[index_no].type= idx_type;
  DBUG_ENTER("ha_ndbcluster::add_index_handle");
  DBUG_PRINT("enter", ("table %s", m_tabname));

  if (idx_type != PRIMARY_KEY_INDEX && idx_type != UNIQUE_INDEX)
  {
    DBUG_PRINT("info", ("Get handle to index %s", index_name));
    const NDBINDEX *index;
    do
    {
      index= dict->getIndexGlobal(index_name, *m_table);
      if (!index)
        ERR_RETURN(dict->getNdbError());
      DBUG_PRINT("info", ("index: 0x%lx  id: %d  version: %d.%d  status: %d",
                          (long) index,
                          index->getObjectId(),
                          index->getObjectVersion() & 0xFFFFFF,
                          index->getObjectVersion() >> 24,
                          index->getObjectStatus()));
      DBUG_ASSERT(index->getObjectStatus() ==
                  NdbDictionary::Object::Retrieved);
      break;
    } while (1);
    m_index[index_no].index= index;
    // ordered index - add stats
    NDB_INDEX_DATA& d=m_index[index_no];
    delete d.index_stat;
    d.index_stat=NULL;
    if (thd->variables.ndb_index_stat_enable)
    {
      d.index_stat=new NdbIndexStat(index);
      d.index_stat_cache_entries=thd->variables.ndb_index_stat_cache_entries;
      d.index_stat_update_freq=thd->variables.ndb_index_stat_update_freq;
      d.index_stat_query_count=0;
      d.index_stat->alloc_cache(d.index_stat_cache_entries);
      DBUG_PRINT("info", ("index %s stat=on cache_entries=%u update_freq=%u",
                          index->getName(),
                          d.index_stat_cache_entries,
                          d.index_stat_update_freq));
    } else
    {
      DBUG_PRINT("info", ("index %s stat=off", index->getName()));
    }
  }
  if (idx_type == UNIQUE_ORDERED_INDEX || idx_type == UNIQUE_INDEX)
  {
    char unique_index_name[FN_LEN];
    static const char* unique_suffix= "$unique";
    m_has_unique_index= TRUE;
    strxnmov(unique_index_name, FN_LEN, index_name, unique_suffix, NullS);
    DBUG_PRINT("info", ("Get handle to unique_index %s", unique_index_name));
    const NDBINDEX *index;
    do
    {
      index= dict->getIndexGlobal(unique_index_name, *m_table);
      if (!index)
        ERR_RETURN(dict->getNdbError());
      DBUG_PRINT("info", ("index: 0x%lx  id: %d  version: %d.%d  status: %d",
                          (long) index,
                          index->getObjectId(),
                          index->getObjectVersion() & 0xFFFFFF,
                          index->getObjectVersion() >> 24,
                          index->getObjectStatus()));
      DBUG_ASSERT(index->getObjectStatus() ==
                  NdbDictionary::Object::Retrieved);
      break;
    } while (1);
    m_index[index_no].unique_index= index;
    error= fix_unique_index_attr_order(m_index[index_no], index, key_info);
  }

  if (!error)
    error= add_index_ndb_record(dict, key_info, index_no);

  if (!error)
    m_index[index_no].status= ACTIVE;
  
  DBUG_RETURN(error);
}

/*
  We use this function to convert null bit masks, as found in class Field,
  to bit numbers, as used in NdbRecord.
*/
static uint
null_bit_mask_to_bit_number(uchar bit_mask)
{
  switch (bit_mask)
  {
    case  0x1: return 0;
    case  0x2: return 1;
    case  0x4: return 2;
    case  0x8: return 3;
    case 0x10: return 4;
    case 0x20: return 5;
    case 0x40: return 6;
    case 0x80: return 7;
    default:
      DBUG_ASSERT(false);
      return 0;
  }
}

static void
ndb_set_record_specification(uint field_no,
                             NdbDictionary::RecordSpecification *spec,
                             const TABLE *table,
                             const NdbDictionary::Table *ndb_table)
{
  spec->column= ndb_table->getColumn(field_no);
  spec->offset= table->field[field_no]->ptr - table->record[0];
  if (table->field[field_no]->null_ptr)
  {
    spec->nullbit_byte_offset=
      table->field[field_no]->null_ptr - table->record[0];
    spec->nullbit_bit_in_byte=
      null_bit_mask_to_bit_number(table->field[field_no]->null_bit);
  }
  else if (table->field[field_no]->type() == MYSQL_TYPE_BIT)
  {
    /* We need to store the position of the overflow bits. */
    const Field_bit* field_bit= static_cast<Field_bit*>(table->field[field_no]);
    spec->nullbit_byte_offset=
      field_bit->bit_ptr - table->record[0];
    spec->nullbit_bit_in_byte= field_bit->bit_ofs;
  }
  else
  {
    spec->nullbit_byte_offset= 0;
    spec->nullbit_bit_in_byte= 0;
  }
}

int
ha_ndbcluster::add_table_ndb_record(NDBDICT *dict)
{
  DBUG_ENTER("ha_ndbcluster::add_table_ndb_record()");
  NdbDictionary::RecordSpecification spec[NDB_MAX_ATTRIBUTES_IN_TABLE + 2];
  NdbRecord *rec;
  uint i;

  for (i= 0; i < table_share->fields; i++)
  {
    ndb_set_record_specification(i, &spec[i], table, m_table);
  }

  rec= dict->createRecord(m_table, spec, i, sizeof(spec[0]),
                          NdbDictionary::RecMysqldBitfield);
  if (! rec)
    ERR_RETURN(dict->getNdbError());
  m_ndb_record= rec;

  DBUG_RETURN(0);
}

/* Create NdbRecord for setting hidden primary key from Uint64. */
int
ha_ndbcluster::add_hidden_pk_ndb_record(NDBDICT *dict)
{
  DBUG_ENTER("ha_ndbcluster::add_hidden_pk_ndb_record");
  NdbDictionary::RecordSpecification spec[1];
  NdbRecord *rec;

  spec[0].column= m_table->getColumn(table_share->fields);
  spec[0].offset= 0;
  spec[0].nullbit_byte_offset= 0;
  spec[0].nullbit_bit_in_byte= 0;

  rec= dict->createRecord(m_table, spec, 1, sizeof(spec[0]));
  if (! rec)
    ERR_RETURN(dict->getNdbError());
  m_ndb_hidden_key_record= rec;

  DBUG_RETURN(0);
}

int
ha_ndbcluster::add_index_ndb_record(NDBDICT *dict, KEY *key_info, uint index_no)
{
  DBUG_ENTER("ha_ndbcluster::add_index_ndb_record");
  NdbDictionary::RecordSpecification spec[NDB_MAX_ATTRIBUTES_IN_TABLE + 2];
  NdbRecord *rec;

  Uint32 offset= 0;
  for (uint i= 0; i < key_info->key_parts; i++)
  {
    KEY_PART_INFO *kp= &key_info->key_part[i];

    spec[i].column= m_table->getColumn(kp->fieldnr - 1);
    if (! spec[i].column)
      ERR_RETURN(dict->getNdbError());
    if (kp->null_bit)
    {
      /* Nullable column. */
      spec[i].offset= offset + 1;           // First byte is NULL flag
      spec[i].nullbit_byte_offset= offset;
      spec[i].nullbit_bit_in_byte= 0;
    }
    else
    {
      /* Not nullable column. */
      spec[i].offset= offset;
      spec[i].nullbit_byte_offset= 0;
      spec[i].nullbit_bit_in_byte= 0;
    }
    offset+= kp->store_length;
  }

  if (m_index[index_no].index)
  {
    /*
      Enable MysqldShrinkVarchar flag so that the two-byte length used by
      mysqld for short varchar keys is correctly converted into a one-byte
      length used by Ndb kernel.
    */
    rec= dict->createRecord(m_index[index_no].index, m_table,
                            spec, key_info->key_parts, sizeof(spec[0]),
                            ( NdbDictionary::RecMysqldShrinkVarchar |
                              NdbDictionary::RecMysqldBitfield ));
    if (! rec)
      ERR_RETURN(dict->getNdbError());
    m_index[index_no].ndb_record_key= rec;
  }
  else
    m_index[index_no].ndb_record_key= NULL;

  if (m_index[index_no].unique_index)
  {
    rec= dict->createRecord(m_index[index_no].unique_index, m_table,
                            spec, key_info->key_parts, sizeof(spec[0]),
                            ( NdbDictionary::RecMysqldShrinkVarchar |
                              NdbDictionary::RecMysqldBitfield ));
    if (! rec)
      ERR_RETURN(dict->getNdbError());
    m_index[index_no].ndb_unique_record_key= rec;
  }
  else if (index_no == table_share->primary_key)
  {
    /* The primary key is special, there is no explicit NDB index associated. */
    rec= dict->createRecord(m_table,
                            spec, key_info->key_parts, sizeof(spec[0]),
                            ( NdbDictionary::RecMysqldShrinkVarchar |
                              NdbDictionary::RecMysqldBitfield ));
    if (! rec)
      ERR_RETURN(dict->getNdbError());
    m_index[index_no].ndb_unique_record_key= rec;
  }
  else
    m_index[index_no].ndb_unique_record_key= NULL;

  /* Now do the same, but this time with offsets from Field, for row access. */
  for (uint i= 0; i < key_info->key_parts; i++)
  {
    const KEY_PART_INFO *kp= &key_info->key_part[i];

    spec[i].offset= kp->offset;
    if (kp->null_bit)
    {
      /* Nullable column. */
      spec[i].nullbit_byte_offset= kp->null_offset;
      spec[i].nullbit_bit_in_byte= null_bit_mask_to_bit_number(kp->null_bit);
    }
    else
    {
      /* Not nullable column. */
      spec[i].nullbit_byte_offset= 0;
      spec[i].nullbit_bit_in_byte= 0;
    }
  }

  if (m_index[index_no].unique_index)
  {
    rec= dict->createRecord(m_index[index_no].unique_index, m_table,
                            spec, key_info->key_parts, sizeof(spec[0]),
                            NdbDictionary::RecMysqldBitfield);
    if (! rec)
      ERR_RETURN(dict->getNdbError());
    m_index[index_no].ndb_unique_record_row= rec;
  }
  else if (index_no == table_share->primary_key)
  {
    rec= dict->createRecord(m_table,
                            spec, key_info->key_parts, sizeof(spec[0]),
                            NdbDictionary::RecMysqldBitfield);
    if (! rec)
      ERR_RETURN(dict->getNdbError());
    m_index[index_no].ndb_unique_record_row= rec;
  }
  else
    m_index[index_no].ndb_unique_record_row= NULL;

  DBUG_RETURN(0);
}

/*
  Associate index handles for each index of a table
*/
int ha_ndbcluster::open_indexes(THD *thd, Ndb *ndb, TABLE *tab,
                                bool ignore_error)
{
  uint i;
  int error= 0;
  NDBDICT *dict= ndb->getDictionary();
  KEY* key_info= tab->key_info;
  const char **key_name= tab->s->keynames.type_names;
  DBUG_ENTER("ha_ndbcluster::open_indexes");
  m_has_unique_index= FALSE;
  for (i= 0; i < tab->s->keys; i++, key_info++, key_name++)
  {
    if ((error= add_index_handle(thd, dict, key_info, *key_name, i)))
      if (ignore_error)
        m_index[i].index= m_index[i].unique_index= NULL;
      else
        break;
    m_index[i].null_in_unique_index= FALSE;
    if (check_index_fields_not_null(key_info))
      m_index[i].null_in_unique_index= TRUE;
  }

  if (error && !ignore_error)
  {
    while (i > 0)
    {
      i--;
      if (m_index[i].index)
      {
         dict->removeIndexGlobal(*m_index[i].index, 1);
         m_index[i].index= NULL;
      }
      if (m_index[i].unique_index)
      {
         dict->removeIndexGlobal(*m_index[i].unique_index, 1);
         m_index[i].unique_index= NULL;
      }
    }
  }

  DBUG_ASSERT(error == 0 || error == 4243);

  DBUG_RETURN(error);
}

/*
  Renumber indexes in index list by shifting out
  indexes that are to be dropped
 */
void ha_ndbcluster::renumber_indexes(Ndb *ndb, TABLE *tab)
{
  uint i;
  const char *index_name;
  KEY* key_info= tab->key_info;
  const char **key_name= tab->s->keynames.type_names;
  DBUG_ENTER("ha_ndbcluster::renumber_indexes");
  
  for (i= 0; i < tab->s->keys; i++, key_info++, key_name++)
  {
    index_name= *key_name;
    NDB_INDEX_TYPE idx_type= get_index_type_from_table(i);
    m_index[i].type= idx_type;
    if (m_index[i].status == TO_BE_DROPPED) 
    {
      DBUG_PRINT("info", ("Shifting index %s(%i) out of the list", 
                          index_name, i));
      NDB_INDEX_DATA tmp;
      uint j= i + 1;
      // Shift index out of list
      while(j != MAX_KEY && m_index[j].status != UNDEFINED)
      {
        tmp=  m_index[j - 1];
        m_index[j - 1]= m_index[j];
        m_index[j]= tmp;
        j++;
      }
    }
  }

  DBUG_VOID_RETURN;
}

/*
  Drop all indexes that are marked for deletion
*/
int ha_ndbcluster::drop_indexes(Ndb *ndb, TABLE *tab)
{
  uint i;
  int error= 0;
  const char *index_name;
  KEY* key_info= tab->key_info;
  NDBDICT *dict= ndb->getDictionary();
  DBUG_ENTER("ha_ndbcluster::drop_indexes");
  
  for (i= 0; i < tab->s->keys; i++, key_info++)
  {
    NDB_INDEX_TYPE idx_type= get_index_type_from_table(i);
    m_index[i].type= idx_type;
    if (m_index[i].status == TO_BE_DROPPED)
    {
      const NdbDictionary::Index *index= m_index[i].index;
      const NdbDictionary::Index *unique_index= m_index[i].unique_index;
      
      if (index)
      {
        index_name= index->getName();
        DBUG_PRINT("info", ("Dropping index %u: %s", i, index_name));  
        // Drop ordered index from ndb
        error= dict->dropIndexGlobal(*index);
        if (!error)
        {
          dict->removeIndexGlobal(*index, 1);
          m_index[i].index= NULL;
        }
      }
      if (!error && unique_index)
      {
        index_name= unique_index->getName();
        DBUG_PRINT("info", ("Dropping unique index %u: %s", i, index_name));
        // Drop unique index from ndb
        error= dict->dropIndexGlobal(*unique_index);
        if (!error)
        {
          dict->removeIndexGlobal(*unique_index, 1);
          m_index[i].unique_index= NULL;
        }
      }
      if (error)
        DBUG_RETURN(error);
      ndb_clear_index(dict, m_index[i]);
      continue;
    }
  }
  
  DBUG_RETURN(error);
}

/**
  Decode the type of an index from information 
  provided in table object.
*/
NDB_INDEX_TYPE ha_ndbcluster::get_index_type_from_table(uint inx) const
{
  return get_index_type_from_key(inx, table_share->key_info,
                                 inx == table_share->primary_key);
}

NDB_INDEX_TYPE ha_ndbcluster::get_index_type_from_key(uint inx,
                                                      KEY *key_info,
                                                      bool primary) const
{
  bool is_hash_index=  (key_info[inx].algorithm == 
                        HA_KEY_ALG_HASH);
  if (primary)
    return is_hash_index ? PRIMARY_KEY_INDEX : PRIMARY_KEY_ORDERED_INDEX;
  
  return ((key_info[inx].flags & HA_NOSAME) ? 
          (is_hash_index ? UNIQUE_INDEX : UNIQUE_ORDERED_INDEX) :
          ORDERED_INDEX);
} 

bool ha_ndbcluster::check_index_fields_not_null(KEY* key_info)
{
  KEY_PART_INFO* key_part= key_info->key_part;
  KEY_PART_INFO* end= key_part+key_info->key_parts;
  DBUG_ENTER("ha_ndbcluster::check_index_fields_not_null");
  
  for (; key_part != end; key_part++) 
    {
      Field* field= key_part->field;
      if (field->maybe_null())
	DBUG_RETURN(TRUE);
    }
  
  DBUG_RETURN(FALSE);
}

void ha_ndbcluster::release_metadata(THD *thd, Ndb *ndb)
{
  uint i;

  DBUG_ENTER("release_metadata");
  DBUG_PRINT("enter", ("m_tabname: %s", m_tabname));

  NDBDICT *dict= ndb->getDictionary();
  int invalidate_indexes= 0;
  if (thd && thd->lex && thd->lex->sql_command == SQLCOM_FLUSH)
  {
    invalidate_indexes = 1;
  }
  if (m_table != NULL)
  {
    if (m_ndb_record != NULL)
    {
      dict->releaseRecord(m_ndb_record);
      m_ndb_record= NULL;
    }
    if (m_ndb_hidden_key_record != NULL)
    {
      dict->releaseRecord(m_ndb_hidden_key_record);
      m_ndb_hidden_key_record= NULL;
    }
    if (m_table->getObjectStatus() == NdbDictionary::Object::Invalid)
      invalidate_indexes= 1;
    dict->removeTableGlobal(*m_table, invalidate_indexes);
  }
  // TODO investigate
  DBUG_ASSERT(m_table_info == NULL);
  m_table_info= NULL;

  // Release index list 
  for (i= 0; i < MAX_KEY; i++)
  {
    if (m_index[i].unique_index)
    {
      DBUG_ASSERT(m_table != NULL);
      dict->removeIndexGlobal(*m_index[i].unique_index, invalidate_indexes);
    }
    if (m_index[i].index)
    {
      DBUG_ASSERT(m_table != NULL);
      dict->removeIndexGlobal(*m_index[i].index, invalidate_indexes);
    }
    ndb_clear_index(dict, m_index[i]);
  }

  m_table= NULL;
  DBUG_VOID_RETURN;
}

int ha_ndbcluster::get_ndb_lock_type(enum thr_lock_type type,
                                     const MY_BITMAP *column_bitmap)
{
  if (type >= TL_WRITE_ALLOW_WRITE)
    return NdbOperation::LM_Exclusive;
  if (type ==  TL_READ_WITH_SHARED_LOCKS ||
      (column_bitmap != NULL && uses_blob_value(column_bitmap)))
    return NdbOperation::LM_Read;
  return NdbOperation::LM_CommittedRead;
}

static const ulong index_type_flags[]=
{
  /* UNDEFINED_INDEX */
  0,                         

  /* PRIMARY_KEY_INDEX */
  HA_ONLY_WHOLE_INDEX, 

  /* PRIMARY_KEY_ORDERED_INDEX */
  /* 
     Enable HA_KEYREAD_ONLY when "sorted" indexes are supported, 
     thus ORDERD BY clauses can be optimized by reading directly 
     through the index.
  */
  // HA_KEYREAD_ONLY | 
  HA_READ_NEXT |
  HA_READ_PREV |
  HA_READ_RANGE |
  HA_READ_ORDER,

  /* UNIQUE_INDEX */
  HA_ONLY_WHOLE_INDEX,

  /* UNIQUE_ORDERED_INDEX */
  HA_READ_NEXT |
  HA_READ_PREV |
  HA_READ_RANGE |
  HA_READ_ORDER,

  /* ORDERED_INDEX */
  HA_READ_NEXT |
  HA_READ_PREV |
  HA_READ_RANGE |
  HA_READ_ORDER
};

static const int index_flags_size= sizeof(index_type_flags)/sizeof(ulong);

inline NDB_INDEX_TYPE ha_ndbcluster::get_index_type(uint idx_no) const
{
  DBUG_ASSERT(idx_no < MAX_KEY);
  return m_index[idx_no].type;
}

inline bool ha_ndbcluster::has_null_in_unique_index(uint idx_no) const
{
  DBUG_ASSERT(idx_no < MAX_KEY);
  return m_index[idx_no].null_in_unique_index;
}


/**
  Get the flags for an index.

  @return
    flags depending on the type of the index.
*/

inline ulong ha_ndbcluster::index_flags(uint idx_no, uint part,
                                        bool all_parts) const 
{ 
  DBUG_ENTER("ha_ndbcluster::index_flags");
  DBUG_PRINT("enter", ("idx_no: %u", idx_no));
  DBUG_ASSERT(get_index_type_from_table(idx_no) < index_flags_size);
  DBUG_RETURN(index_type_flags[get_index_type_from_table(idx_no)] | 
              HA_KEY_SCAN_NOT_ROR);
}

bool ha_ndbcluster::check_index_fields_in_write_set(uint keyno)
{
  KEY* key_info= table->key_info + keyno;
  KEY_PART_INFO* key_part= key_info->key_part;
  KEY_PART_INFO* end= key_part+key_info->key_parts;
  uint i;
  DBUG_ENTER("check_index_fields_in_write_set");

  for (i= 0; key_part != end; key_part++, i++)
  {
    Field* field= key_part->field;
    if (!bitmap_is_set(table->write_set, field->field_index))
    {
      DBUG_RETURN(false);
    }
  }

  DBUG_RETURN(true);
}


/**
  Read one record from NDB using primary key.
*/

int ha_ndbcluster::pk_read(const uchar *key, uint key_len, uchar *buf,
                           uint32 part_id)
{
  NdbConnection *trans= m_thd_ndb->trans;
  const NdbOperation *op;
  int res;
  DBUG_ENTER("pk_read");
  DBUG_PRINT("enter", ("key_len: %u read_set=%x",
                       key_len, table->read_set->bitmap[0]));
  DBUG_DUMP("key", key, key_len);
  DBUG_ASSERT(trans);

  NdbOperation::LockMode lm=
    (NdbOperation::LockMode)get_ndb_lock_type(m_lock.type, table->read_set);
  
  if (!(op= pk_unique_index_read_key(table->s->primary_key, key, buf, lm,
                                     (m_user_defined_partitioning ?
                                      &part_id :
                                      NULL))))
    ERR_RETURN(trans->getNdbError());

  if ((res = execute_no_commit_ie(m_thd_ndb, trans)) != 0 ||
      op->getNdbError().code) 
  {
    table->status= STATUS_NOT_FOUND;
    DBUG_RETURN(ndb_err(trans));
  }

  table->status= 0;     
  DBUG_RETURN(0);
}

/**
  Update primary key or part id by doing delete insert.
*/

int ha_ndbcluster::ndb_pk_update_row(THD *thd,
                                     const uchar *old_data, uchar *new_data,
                                     uint32 old_part_id)
{
  NdbTransaction *trans= m_thd_ndb->trans;
  int error;
  const NdbOperation *op;
  DBUG_ENTER("ndb_pk_update_row");
  DBUG_ASSERT(trans);

  NdbOperation::OperationOptions *poptions = NULL;
  NdbOperation::OperationOptions options;
  options.optionsPresent=0;

  DBUG_PRINT("info", ("primary key update or partition change, "
                      "doing read+delete+insert"));
  // Get all old fields, since we optimize away fields not in query

  const NdbRecord *key_rec;
  const uchar *key_row;

  if (m_user_defined_partitioning)
  {
    options.optionsPresent |= NdbOperation::OperationOptions::OO_PARTITION_ID;
    options.partitionId=old_part_id;
    poptions=&options;
  }

  setup_key_ref_for_ndb_record(&key_rec, &key_row, old_data, FALSE);

  if (!bitmap_is_set_all(table->read_set))
  {
    /*
      Need to read rest of columns for later re-insert.

      Use mask only with columns that are not in write_set, not in
      read_set, and not part of the primary key.
    */

    bitmap_copy(&m_bitmap, table->read_set);
    bitmap_union(&m_bitmap, table->write_set);
    bitmap_invert(&m_bitmap);
    NdbOperation::LockMode lm=
      (NdbOperation::LockMode)get_ndb_lock_type(m_lock.type, &m_bitmap);
    if (!(op= trans->readTuple(key_rec, (const char *)key_row,
                               m_ndb_record, (char *)new_data, lm,
                               (const unsigned char *)(m_bitmap.bitmap),
                               poptions,
                               sizeof(NdbOperation::OperationOptions))))
      ERR_RETURN(trans->getNdbError());

    if (table_share->blob_fields > 0)
    {
      my_bitmap_map *old_map= dbug_tmp_use_all_columns(table, table->read_set);
      error= get_blob_values(op, new_data, &m_bitmap);
      dbug_tmp_restore_column_map(table->read_set, old_map);
      if (error != 0)
        ERR_RETURN(op->getNdbError());
    }
    if (execute_no_commit(m_thd_ndb, trans, m_ignore_no_key) != 0) 
    {
      table->status= STATUS_NOT_FOUND;
      DBUG_RETURN(ndb_err(trans));
    }
  }

  // Delete old row
  error= ndb_delete_row(old_data, TRUE);
  if (error)
  {
    DBUG_PRINT("info", ("delete failed"));
    DBUG_RETURN(error);
  }

  // Insert new row
  DBUG_PRINT("info", ("delete succeded"));
  bool batched_update= (m_active_cursor != 0);
  /*
    If we are updating a primary key with auto_increment
    then we need to update the auto_increment counter
  */
  if (table->found_next_number_field &&
      bitmap_is_set(table->write_set, 
                    table->found_next_number_field->field_index) &&
      (error= set_auto_inc(thd, table->found_next_number_field)))
  {
    DBUG_RETURN(error);
  }
  error= ndb_write_row(new_data, TRUE, batched_update);
  if (error)
  {
    DBUG_PRINT("info", ("insert failed"));
    if (trans->commitStatus() == NdbConnection::Started)
    {
      m_thd_ndb->m_max_violation_count= 0;
      m_thd_ndb->m_old_violation_count= 0;
      m_thd_ndb->m_conflict_fn_usage_count= 0;
      m_thd_ndb->m_unsent_bytes= 0;
      m_thd_ndb->m_execute_count++;
      DBUG_PRINT("info", ("execute_count: %u", m_thd_ndb->m_execute_count));
      trans->execute(NdbTransaction::Rollback);
#ifdef FIXED_OLD_DATA_TO_ACTUALLY_CONTAIN_GOOD_DATA
      int undo_res;
      // Undo delete_row(old_data)
      undo_res= ndb_write_row((uchar *)old_data, TRUE, batched_update);
      if (undo_res)
        push_warning(table->in_use,
                     MYSQL_ERROR::WARN_LEVEL_WARN,
                     undo_res,
                     "NDB failed undoing delete at primary key update");
#endif
    }
    DBUG_RETURN(error);
  }
  DBUG_PRINT("info", ("delete+insert succeeded"));

  DBUG_RETURN(0);
}

/**
  Check that all operations between first and last all
  have gotten the errcode
  If checking for HA_ERR_KEY_NOT_FOUND then update m_dupkey
  for all succeeding operations
*/
bool ha_ndbcluster::check_all_operations_for_error(NdbTransaction *trans,
                                                   const NdbOperation *first,
                                                   const NdbOperation *last,
                                                   uint errcode)
{
  const NdbOperation *op= first;
  DBUG_ENTER("ha_ndbcluster::check_all_operations_for_error");

  while(op)
  {
    NdbError err= op->getNdbError();
    if (err.status != NdbError::Success)
    {
      if (ndb_to_mysql_error(&err) != (int) errcode)
        DBUG_RETURN(FALSE);
      if (op == last) break;
      op= trans->getNextCompletedOperation(op);
    }
    else
    {
      // We found a duplicate
      if (op->getType() == NdbOperation::UniqueIndexAccess)
      {
        if (errcode == HA_ERR_KEY_NOT_FOUND)
        {
          NdbIndexOperation *iop= (NdbIndexOperation *) op;
          const NDBINDEX *index= iop->getIndex();
          // Find the key_no of the index
          for(uint i= 0; i<table->s->keys; i++)
          {
            if (m_index[i].unique_index == index)
            {
              m_dupkey= i;
              break;
            }
          }
        }
      }
      else
      {
        // Must have been primary key access
        DBUG_ASSERT(op->getType() == NdbOperation::PrimaryKeyAccess);
        if (errcode == HA_ERR_KEY_NOT_FOUND)
          m_dupkey= table->s->primary_key;
      }
      DBUG_RETURN(FALSE);      
    }
  }
  DBUG_RETURN(TRUE);
}


/**
 * Check if record contains any null valued columns that are part of a key
 */
static
int
check_null_in_record(const KEY* key_info, const uchar *record)
{
  KEY_PART_INFO *curr_part, *end_part;
  curr_part= key_info->key_part;
  end_part= curr_part + key_info->key_parts;

  while (curr_part != end_part)
  {
    if (curr_part->null_bit &&
        (record[curr_part->null_offset] & curr_part->null_bit))
      return 1;
    curr_part++;
  }
  return 0;
  /*
    We could instead pre-compute a bitmask in table_share with one bit for
    every null-bit in the key, and so check this just by OR'ing the bitmask
    with the null bitmap in the record.
    But not sure it's worth it.
  */
}

/* Empty mask and dummy row, for reading no attributes using NdbRecord. */
/* Mask will be initialized to all zeros by linker. */
static unsigned char empty_mask[(NDB_MAX_ATTRIBUTES_IN_TABLE+7)/8];
static char dummy_row[1];

/**
  Peek to check if any rows already exist with conflicting
  primary key or unique index values
*/

int ha_ndbcluster::peek_indexed_rows(const uchar *record, 
                                     NDB_WRITE_OP write_op)
{
  NdbTransaction *trans;
  const NdbOperation *op;
  const NdbOperation *first, *last;
  NdbOperation::OperationOptions options;
  NdbOperation::OperationOptions *poptions=NULL;
  options.optionsPresent = 0;
  uint i;
  int res, error;
  DBUG_ENTER("peek_indexed_rows");
  if (!(trans= get_transaction(error)))
  {
    DBUG_RETURN(error);
  }
  NdbOperation::LockMode lm=
      (NdbOperation::LockMode)get_ndb_lock_type(m_lock.type, NULL);
  first= NULL;
  if (write_op != NDB_UPDATE && table->s->primary_key != MAX_KEY)
  {
    /*
     * Fetch any row with colliding primary key
     */
    const NdbRecord *key_rec=
      m_index[table->s->primary_key].ndb_unique_record_row;

    if (m_user_defined_partitioning)
    {
      uint32 part_id;
      int error;
      longlong func_value;
      my_bitmap_map *old_map= dbug_tmp_use_all_columns(table, table->read_set);
      error= m_part_info->get_partition_id(m_part_info, &part_id, &func_value);
      dbug_tmp_restore_column_map(table->read_set, old_map);
      if (error)
      {
        m_part_info->err_value= func_value;
        DBUG_RETURN(error);
      }
      options.optionsPresent |= NdbOperation::OperationOptions::OO_PARTITION_ID;
      options.partitionId=part_id;
      poptions=&options;
    }    

    if (!(op= trans->readTuple(key_rec, (const char *)record,
                               m_ndb_record, dummy_row, lm, empty_mask,
                               poptions, 
                               sizeof(NdbOperation::OperationOptions))))
      ERR_RETURN(trans->getNdbError());
    
    first= op;
  }
  /*
   * Fetch any rows with colliding unique indexes
   */
  KEY* key_info;
  for (i= 0, key_info= table->key_info; i < table->s->keys; i++, key_info++)
  {
    if (i != table_share->primary_key &&
        key_info->flags & HA_NOSAME &&
        bitmap_is_overlapping(table->write_set, m_key_fields[i]))
    {
      /*
        A unique index is defined on table and it's being updated
        We cannot look up a NULL field value in a unique index. But since
        keys with NULLs are not indexed, such rows cannot conflict anyway, so
        we just skip the index in this case.
      */
      if (check_null_in_record(key_info, record))
      {
        DBUG_PRINT("info", ("skipping check for key with NULL"));
        continue;
      }
      if (write_op != NDB_INSERT && !check_index_fields_in_write_set(i))
      {
        DBUG_PRINT("info", ("skipping check for key %u not in write_set", i));
        continue;
      }

      const NdbOperation *iop;
      const NdbRecord *key_rec= m_index[i].ndb_unique_record_row;
      if (!(iop= trans->readTuple(key_rec, (const char *)record,
                                  m_ndb_record, dummy_row,
                                  lm, empty_mask)))
        ERR_RETURN(trans->getNdbError());

      if (!first)
        first= iop;
    }
  }
  last= trans->getLastDefinedOperation();
  if (first)
    res= execute_no_commit_ie(m_thd_ndb, trans);
  else
  {
    // Table has no keys
    table->status= STATUS_NOT_FOUND;
    DBUG_RETURN(HA_ERR_KEY_NOT_FOUND);
  }
  if (check_all_operations_for_error(trans, first, last, 
                                     HA_ERR_KEY_NOT_FOUND))
  {
    table->status= STATUS_NOT_FOUND;
    DBUG_RETURN(ndb_err(trans));
  } 
  else
  {
    DBUG_PRINT("info", ("m_dupkey %d", m_dupkey));
  }
  DBUG_RETURN(0);
}


/**
  Read one record from NDB using unique secondary index.
*/

int ha_ndbcluster::unique_index_read(const uchar *key,
                                     uint key_len, uchar *buf)
{
  NdbTransaction *trans= m_thd_ndb->trans;
  const NdbOperation *op;
  DBUG_ENTER("ha_ndbcluster::unique_index_read");
  DBUG_PRINT("enter", ("key_len: %u, index: %u", key_len, active_index));
  DBUG_DUMP("key", key, key_len);
  DBUG_ASSERT(trans);

  NdbOperation::LockMode lm=
    (NdbOperation::LockMode)get_ndb_lock_type(m_lock.type, table->read_set);
  if (!(op= pk_unique_index_read_key(active_index, key, buf, lm, NULL)))
    ERR_RETURN(trans->getNdbError());
  
  if (execute_no_commit_ie(m_thd_ndb, trans) != 0 ||
      op->getNdbError().code) 
  {
    int err= ndb_err(trans);
    if(err==HA_ERR_KEY_NOT_FOUND)
      table->status= STATUS_NOT_FOUND;
    else
      table->status= STATUS_GARBAGE;

    DBUG_RETURN(err);
  }

  table->status= 0;
  DBUG_RETURN(0);
}

int
ha_ndbcluster::scan_handle_lock_tuple(NdbScanOperation *scanOp,
                                      NdbTransaction *trans)
{
  DBUG_ENTER("ha_ndbcluster::scan_handle_lock_tuple");
  if (m_lock_tuple)
  {
    /*
      Lock level m_lock.type either TL_WRITE_ALLOW_WRITE
      (SELECT FOR UPDATE) or TL_READ_WITH_SHARED_LOCKS (SELECT
      LOCK WITH SHARE MODE) and row was not explictly unlocked 
      with unlock_row() call
    */
    const NdbOperation *op;
    // Lock row
    DBUG_PRINT("info", ("Keeping lock on scanned row"));
      
    if (!(op= scanOp->lockCurrentTuple(trans, m_ndb_record,
                                       dummy_row, empty_mask)))
    {
      /* purecov: begin inspected */
      m_lock_tuple= FALSE;
      ERR_RETURN(trans->getNdbError());
      /* purecov: end */    
    }
    m_thd_ndb->m_unsent_bytes+=12;
  }
  m_lock_tuple= FALSE;
  DBUG_RETURN(0);
}

inline int ha_ndbcluster::fetch_next(NdbScanOperation* cursor)
{
  DBUG_ENTER("fetch_next");
  int local_check;
  int error;
  NdbTransaction *trans= m_thd_ndb->trans;
  
  DBUG_ASSERT(trans);
  if ((error= scan_handle_lock_tuple(cursor, trans)) != 0)
    DBUG_RETURN(error);
  
  bool contact_ndb= m_lock.type < TL_WRITE_ALLOW_WRITE &&
                    m_lock.type != TL_READ_WITH_SHARED_LOCKS;
  do {
    DBUG_PRINT("info", ("Call nextResult, contact_ndb: %d", contact_ndb));
    /*
      We can only handle one tuple with blobs at a time.
    */
    if (m_thd_ndb->m_unsent_bytes && m_blobs_pending)
    {
      if (execute_no_commit(m_thd_ndb, trans, m_ignore_no_key) != 0)
        DBUG_RETURN(ndb_err(trans));
    }
    
    if ((local_check= cursor->nextResult(&_m_next_row,
                                         contact_ndb,
                                         m_thd_ndb->m_force_send)) == 0)
    {
      /*
	Explicitly lock tuple if "select for update" or
	"select lock in share mode"
      */
      m_lock_tuple= (m_lock.type == TL_WRITE_ALLOW_WRITE
		     || 
		     m_lock.type == TL_READ_WITH_SHARED_LOCKS);
      DBUG_RETURN(0);
    } 
    else if (local_check == 1 || local_check == 2)
    {
      // 1: No more records
      // 2: No more cached records
      
      /*
        Before fetching more rows and releasing lock(s),
        all pending update or delete operations should 
        be sent to NDB
      */
      DBUG_PRINT("info", ("thd_ndb->m_unsent_bytes: %ld",
                          (long) m_thd_ndb->m_unsent_bytes));
      if (m_thd_ndb->m_unsent_bytes)
      {
        if (flush_bulk_insert() != 0)
          DBUG_RETURN(-1);
      }
      contact_ndb= (local_check == 2);
    }
    else
    {
      DBUG_RETURN(ndb_err(trans));
    }
  } while (local_check == 2);

  DBUG_RETURN(1);
}

/**
  Get the next record of a started scan. Try to fetch
  it locally from NdbApi cached records if possible, 
  otherwise ask NDB for more.

  @note
    If this is a update/delete make sure to not contact
    NDB before any pending ops have been sent to NDB.
*/

inline int ha_ndbcluster::next_result(uchar *buf)
{  
  int res;
  DBUG_ENTER("next_result");
    
  if (!m_active_cursor)
    DBUG_RETURN(HA_ERR_END_OF_FILE);
  
  if ((res= fetch_next(m_active_cursor)) == 0)
  {
    DBUG_PRINT("info", ("One more record found"));    

    unpack_record(buf, m_next_row);
    table->status= 0;
    DBUG_RETURN(0);
  }
  else if (res == 1)
  {
    // No more records
    table->status= STATUS_NOT_FOUND;
    
    DBUG_PRINT("info", ("No more records"));
    DBUG_RETURN(HA_ERR_END_OF_FILE);
  }
  else
  {
    DBUG_RETURN(ndb_err(m_thd_ndb->trans));
  }
}

/**
  Do a primary key or unique key index read operation.
  The key value is taken from a buffer in mysqld key format.
*/
const NdbOperation *
ha_ndbcluster::pk_unique_index_read_key(uint idx, const uchar *key, uchar *buf,
                                        NdbOperation::LockMode lm,
                                        Uint32 *ppartition_id)
{
  const NdbOperation *op;
  const NdbRecord *key_rec;
  NdbOperation::OperationOptions options;
  NdbOperation::OperationOptions *poptions = NULL;
  options.optionsPresent= 0;
  NdbOperation::GetValueSpec gets[2];
  
  if (idx != MAX_KEY)
    key_rec= m_index[idx].ndb_unique_record_key;
  else
    key_rec= m_ndb_hidden_key_record;

  /* Initialize the null bitmap, setting unused null bits to 1. */
  memset(buf, 0xff, table->s->null_bytes);

  if (table_share->primary_key == MAX_KEY)
  {
    get_hidden_fields_keyop(&options, gets);
    poptions= &options;
  }

  if (ppartition_id != NULL)
  {
    options.optionsPresent|= NdbOperation::OperationOptions::OO_PARTITION_ID;
    options.partitionId= *ppartition_id;
    poptions= &options;
  }

  op= m_thd_ndb->trans->readTuple(key_rec, (const char *)key, m_ndb_record,
                                  (char *)buf, lm,
                                  (uchar *)(table->read_set->bitmap), poptions,
                                  sizeof(NdbOperation::OperationOptions));

  if (uses_blob_value(table->read_set) &&
      get_blob_values(op, buf, table->read_set) != 0)
    return NULL;

  return op;
}

/** Count number of columns in key part. */
static uint
count_key_columns(const KEY *key_info, const key_range *key)
{
  KEY_PART_INFO *first_key_part= key_info->key_part;
  KEY_PART_INFO *key_part_end= first_key_part + key_info->key_parts;
  KEY_PART_INFO *key_part;
  uint length= 0;
  for(key_part= first_key_part; key_part < key_part_end; key_part++)
  {
    if (length >= key->length)
      break;
    length+= key_part->store_length;
  }
  return key_part - first_key_part;
}

/* Helper method to compute NDB index bounds. Note: does not set range_no. */
static void
compute_index_bounds(NdbIndexScanOperation::IndexBound & bound,
                     const KEY *key_info,
                     const key_range *start_key, const key_range *end_key)
{
  if (start_key)
  {
    bound.low_key= (const char*)start_key->key;
    bound.low_key_count= count_key_columns(key_info, start_key);
    bound.low_inclusive=
      start_key->flag != HA_READ_AFTER_KEY &&
      start_key->flag != HA_READ_BEFORE_KEY;
  }
  else
  {
    bound.low_key= NULL;
    bound.low_key_count= 0;
  }

  if (start_key &&
      (start_key->flag == HA_READ_KEY_EXACT ||
       start_key->flag == HA_READ_PREFIX_LAST))
  {
    bound.high_key= bound.low_key;
    bound.high_key_count= bound.low_key_count;
    bound.high_inclusive= TRUE;
  }
  else if (end_key)
  {
    bound.high_key= (const char*)end_key->key;
    bound.high_key_count= count_key_columns(key_info, end_key);
    /*
      For some reason, 'where b >= 1 and b <= 3' uses HA_READ_AFTER_KEY for
      the end_key.
      So HA_READ_AFTER_KEY in end_key sets high_inclusive, even though in
      start_key it does not set low_inclusive.
    */
    bound.high_inclusive= end_key->flag != HA_READ_BEFORE_KEY;
    if (end_key->flag == HA_READ_KEY_EXACT ||
        end_key->flag == HA_READ_PREFIX_LAST)
    {
      bound.low_key= bound.high_key;
      bound.low_key_count= bound.high_key_count;
      bound.low_inclusive= TRUE;
    }
  }
  else
  {
    bound.high_key= NULL;
    bound.high_key_count= 0;
  }
}

/**
  Start ordered index scan in NDB
*/

int ha_ndbcluster::ordered_index_scan(const key_range *start_key,
                                      const key_range *end_key,
                                      bool sorted, bool descending,
                                      uchar* buf, part_id_range *part_spec)
{  
  NdbTransaction *trans;
  NdbIndexScanOperation *op;
  int error;

  DBUG_ENTER("ha_ndbcluster::ordered_index_scan");
  DBUG_PRINT("enter", ("index: %u, sorted: %d, descending: %d read_set=0x%x",
             active_index, sorted, descending, table->read_set->bitmap[0]));
  DBUG_PRINT("enter", ("Starting new ordered scan on %s", m_tabname));

  // Check that sorted seems to be initialised
  DBUG_ASSERT(sorted == 0 || sorted == 1);

  if (!(trans= get_transaction(error)))
  {
    DBUG_RETURN(error);
  }

  if (m_active_cursor && (error= close_scan()))
    DBUG_RETURN(error);

  if (m_active_cursor && (error= close_scan()))
    DBUG_RETURN(error);

  NdbOperation::LockMode lm=
    (NdbOperation::LockMode)get_ndb_lock_type(m_lock.type, table->read_set);

  NdbScanOperation::ScanOptions options;
  options.optionsPresent=NdbScanOperation::ScanOptions::SO_SCANFLAGS;
  options.scan_flags=0;

  NdbOperation::GetValueSpec gets[2];
  if (table_share->primary_key == MAX_KEY)
    get_hidden_fields_scan(&options, gets);

  if (lm == NdbOperation::LM_Read)
    options.scan_flags|= NdbScanOperation::SF_KeyInfo;
  if (sorted)
    options.scan_flags|= NdbScanOperation::SF_OrderBy;
  if (descending)
    options.scan_flags|= NdbScanOperation::SF_Descending;
  const NdbRecord *key_rec= m_index[active_index].ndb_record_key;
  const NdbRecord *row_rec= m_ndb_record;

  NdbIndexScanOperation::IndexBound bound;
  NdbIndexScanOperation::IndexBound *pbound = NULL;
  NdbInterpretedCode code(m_table);

  if (start_key != NULL || end_key != NULL)
  {
    /* 
       Compute bounds info, reversing range boundaries
       if descending
     */
    compute_index_bounds(bound, 
                         table->key_info + active_index,
                         (descending?
                          end_key : start_key),
                         (descending?
                          start_key : end_key));
    bound.range_no = 0;
    pbound = &bound;
  }

  /* Partition pruning */
  if (m_use_partition_pruning && part_spec != NULL &&
      part_spec->start_part == part_spec->end_part)
  {
    options.partitionId = part_spec->start_part;
    options.optionsPresent |= NdbScanOperation::ScanOptions::SO_PARTITION_ID;
  }

  if (m_cond && m_cond->generate_scan_filter(&code, &options))
    ERR_RETURN(code.getNdbError());

  if (!(op= trans->scanIndex(key_rec, row_rec, lm,
                             (uchar *)(table->read_set->bitmap),
                             pbound,
                             &options,
                             sizeof(NdbScanOperation::ScanOptions))))
    ERR_RETURN(trans->getNdbError());

  if (uses_blob_value(table->read_set) &&
      get_blob_values(op, NULL, table->read_set) != 0)
    ERR_RETURN(op->getNdbError());

  m_active_cursor= op;

  if (execute_no_commit(m_thd_ndb, trans, m_ignore_no_key) != 0)
    DBUG_RETURN(ndb_err(trans));
  
  DBUG_RETURN(next_result(buf));
}

static
int
guess_scan_flags(NdbOperation::LockMode lm, 
		 const NDBTAB* tab, const MY_BITMAP* readset)
{
  int flags= 0;
  flags|= (lm == NdbOperation::LM_Read) ? NdbScanOperation::SF_KeyInfo : 0;
  if (tab->checkColumns(0, 0) & 2)
  {
    int ret = tab->checkColumns(readset->bitmap, no_bytes_in_map(readset));
    
    if (ret & 2)
    { // If disk columns...use disk scan
      flags |= NdbScanOperation::SF_DiskScan;
    }
    else if ((ret & 4) == 0 && (lm == NdbOperation::LM_Exclusive))
    {
      // If no mem column is set and exclusive...guess disk scan
      flags |= NdbScanOperation::SF_DiskScan;
    }
  }
  return flags;
}

/*
  Start full table scan in NDB or unique index scan
 */

int ha_ndbcluster::full_table_scan(const KEY* key_info, 
                                   const uchar *key, 
                                   uint key_len,
                                   uchar *buf)
{
  int error;
  NdbScanOperation *op;
  NdbTransaction *trans;
  part_id_range part_spec;
  bool use_set_part_id= FALSE;
  NdbOperation::GetValueSpec gets[2];

  DBUG_ENTER("full_table_scan");  
  DBUG_PRINT("enter", ("Starting new scan on %s", m_tabname));

  if (m_use_partition_pruning)
  {
    part_spec.start_part= 0;
    part_spec.end_part= m_part_info->get_tot_partitions() - 1;
    prune_partition_set(table, &part_spec);
    DBUG_PRINT("info", ("part_spec.start_part: %u  part_spec.end_part: %u",
                        part_spec.start_part, part_spec.end_part));
    /*
      If partition pruning has found no partition in set
      we can return HA_ERR_END_OF_FILE
    */
    if (part_spec.start_part > part_spec.end_part)
    {
      DBUG_RETURN(HA_ERR_END_OF_FILE);
    }

    if (part_spec.start_part == part_spec.end_part)
    {
      /*
       * Only one partition is required to scan, if sorted is required
       * don't need it anymore since output from one ordered partitioned
       * index is always sorted.
       */
      use_set_part_id= TRUE;
      if (!(trans= get_transaction_part_id(part_spec.start_part, error)))
      {
        DBUG_RETURN(error);
      }
    }
    else
    {
      if (!(trans= get_transaction(error)))
      {
        DBUG_RETURN(error);
      }
    }
  }
  else
    trans= m_thd_ndb->trans;
  DBUG_ASSERT(trans);

  NdbOperation::LockMode lm=
    (NdbOperation::LockMode)get_ndb_lock_type(m_lock.type, table->read_set);
  NdbScanOperation::ScanOptions options;
  options.optionsPresent = (NdbScanOperation::ScanOptions::SO_SCANFLAGS |
                            NdbScanOperation::ScanOptions::SO_PARALLEL);
  options.scan_flags = guess_scan_flags(lm, m_table, table->read_set);
  options.parallel = parallelism;

  if (use_set_part_id) {
    options.optionsPresent|= NdbScanOperation::ScanOptions::SO_PARTITION_ID;
    options.partitionId = part_spec.start_part;
  };

  if (table_share->primary_key == MAX_KEY)
    get_hidden_fields_scan(&options, gets);

  {
    NdbInterpretedCode code(m_table);

    if (!key_info)
    {
      if (m_cond && m_cond->generate_scan_filter(&code, &options))
        ERR_RETURN(code.getNdbError());
    }
    else
    {
      /* Unique index scan in NDB (full table scan with scan filter) */
      DBUG_PRINT("info", ("Starting unique index scan"));
      if (!m_cond)
        m_cond= new ha_ndbcluster_cond;
      if (!m_cond)
      {
        my_errno= HA_ERR_OUT_OF_MEM;
        DBUG_RETURN(my_errno);
      }       
      if (m_cond->generate_scan_filter_from_key(&code, &options, key_info, key, key_len, buf))
        ERR_RETURN(code.getNdbError());
    }

    if (!(op= trans->scanTable(m_ndb_record, lm,
                               (uchar *)(table->read_set->bitmap),
                               &options, sizeof(NdbScanOperation::ScanOptions))))
      ERR_RETURN(trans->getNdbError());
  }
  
  m_active_cursor= op;

  if (uses_blob_value(table->read_set) &&
      get_blob_values(op, NULL, table->read_set) != 0)
    ERR_RETURN(op->getNdbError());

  if (execute_no_commit(m_thd_ndb, trans, m_ignore_no_key) != 0)
    DBUG_RETURN(ndb_err(trans));
  DBUG_PRINT("exit", ("Scan started successfully"));
  DBUG_RETURN(next_result(buf));
}

int
ha_ndbcluster::set_auto_inc(THD *thd, Field *field)
{
  DBUG_ENTER("ha_ndbcluster::set_auto_inc");
  Ndb *ndb= get_ndb(thd);
  bool read_bit= bitmap_is_set(table->read_set, field->field_index);
  bitmap_set_bit(table->read_set, field->field_index);
  Uint64 next_val= (Uint64) field->val_int() + 1;
  if (!read_bit)
    bitmap_clear_bit(table->read_set, field->field_index);
#ifndef DBUG_OFF
  char buff[22];
  DBUG_PRINT("info", 
             ("Trying to set next auto increment value to %s",
              llstr(next_val, buff)));
#endif
  if (ndb->checkUpdateAutoIncrementValue(m_share->tuple_id_range, next_val))
  {
    Ndb_tuple_id_range_guard g(m_share);
    if (ndb->setAutoIncrementValue(m_table, g.range, next_val, TRUE)
        == -1)
      ERR_RETURN(ndb->getNdbError());
  }
  DBUG_RETURN(0);
}

Uint32
ha_ndbcluster::setup_get_hidden_fields(NdbOperation::GetValueSpec gets[2])
{
  Uint32 num_gets= 0;
  /*
    We need to read the hidden primary key, and possibly the FRAGMENT
    pseudo-column.
  */
  gets[num_gets].column= get_hidden_key_column();
  gets[num_gets].appStorage= &m_ref;
  num_gets++;
  if (m_user_defined_partitioning)
  {
    /* Need to read partition id to support ORDER BY columns. */
    gets[num_gets].column= NdbDictionary::Column::FRAGMENT;
    gets[num_gets].appStorage= &m_part_id;
    num_gets++;
  }
  return num_gets;
}

void
ha_ndbcluster::get_hidden_fields_keyop(NdbOperation::OperationOptions *options,
                                       NdbOperation::GetValueSpec gets[2])
{
  Uint32 num_gets= setup_get_hidden_fields(gets);
  options->optionsPresent|= NdbOperation::OperationOptions::OO_GETVALUE;
  options->extraGetValues= gets;
  options->numExtraGetValues= num_gets;
}

void
ha_ndbcluster::get_hidden_fields_scan(NdbScanOperation::ScanOptions *options,
                                      NdbOperation::GetValueSpec gets[2])
{
  Uint32 num_gets= setup_get_hidden_fields(gets);
  options->optionsPresent|= NdbScanOperation::ScanOptions::SO_GETVALUE;
  options->extraGetValues= gets;
  options->numExtraGetValues= num_gets;
}

inline void
ha_ndbcluster::eventSetAnyValue(THD *thd, 
                                NdbOperation::OperationOptions *options)
{
  if (unlikely(m_slow_path))
  {
    /*
      Ignore TNTO_NO_LOGGING for slave thd.  It is used to indicate
      log-slave-updates option.  This is instead handled in the
      injector thread, by looking explicitly at the
      opt_log_slave_updates flag.
    */
    Thd_ndb *thd_ndb= get_thd_ndb(thd);
    if (thd->slave_thread)
    {
      options->optionsPresent |= NdbOperation::OperationOptions::OO_ANYVALUE;
      options->anyValue=thd->server_id;
    }
    else if (thd_ndb->trans_options & TNTO_NO_LOGGING)
    {
      options->optionsPresent |= NdbOperation::OperationOptions::OO_ANYVALUE;
      options->anyValue=NDB_ANYVALUE_FOR_NOLOGGING;
    }
  }
}

int ha_ndbcluster::write_row(uchar *record)
{
  DBUG_ENTER("ha_ndbcluster::write_row");
#ifdef HAVE_NDB_BINLOG
  if (m_share == ndb_apply_status_share && table->in_use->slave_thread)
  {
    uint32 sid, master_server_id= active_mi->master_server_id;
    memcpy(&sid, table->field[0]->ptr + (record - table->record[0]), sizeof(sid));
    if (sid == master_server_id)
    {
      uint64 master_epoch;
      memcpy(&master_epoch, table->field[1]->ptr + (record - table->record[0]),
             sizeof(master_epoch));
      active_mi->master_epoch= master_epoch;
    }
  }
#endif /* HAVE_NDB_BINLOG */
  DBUG_RETURN(ndb_write_row(record, FALSE, FALSE));
}

/**
  Insert one record into NDB
*/
int ha_ndbcluster::ndb_write_row(uchar *record,
                                 bool primary_key_update,
                                 bool batched_update)
{
  bool has_auto_increment;
  const NdbOperation *op;
  THD *thd= table->in_use;
  Thd_ndb *thd_ndb= m_thd_ndb;
  NdbTransaction *trans;
  uint32 part_id;
  int error;
  NdbOperation::SetValueSpec sets[2];
  Uint32 num_sets= 0;
  DBUG_ENTER("ha_ndbcluster::ndb_write_row");

  has_auto_increment= (table->next_number_field && record == table->record[0]);

  if (has_auto_increment && table_share->primary_key != MAX_KEY) 
  {
    /*
     * Increase any auto_incremented primary key
     */
    m_skip_auto_increment= FALSE;
    if ((error= update_auto_increment()))
      DBUG_RETURN(error);
    m_skip_auto_increment= (insert_id_for_cur_row == 0);
  }

  /*
   * If IGNORE the ignore constraint violations on primary and unique keys
   */
  if (!m_use_write && m_ignore_dup_key)
  {
    /*
      compare if expression with that in start_bulk_insert()
      start_bulk_insert will set parameters to ensure that each
      write_row is committed individually
    */
    int peek_res= peek_indexed_rows(record, NDB_INSERT);
    
    if (!peek_res) 
    {
      DBUG_RETURN(HA_ERR_FOUND_DUPP_KEY);
    }
    if (peek_res != HA_ERR_KEY_NOT_FOUND)
      DBUG_RETURN(peek_res);
  }

  bool uses_blobs= uses_blob_value(table->write_set);

  Uint64 auto_value;
  if (table_share->primary_key == MAX_KEY)
  {
    /* Table has hidden primary key. */
    Ndb *ndb= get_ndb(thd);
    uint retries= NDB_AUTO_INCREMENT_RETRIES;
    int retry_sleep= 30; /* 30 milliseconds, transaction */
    for (;;)
    {
      Ndb_tuple_id_range_guard g(m_share);
      if (ndb->getAutoIncrementValue(m_table, g.range, auto_value, 1) == -1)
      {
	if (--retries &&
	    ndb->getNdbError().status == NdbError::TemporaryError)
	{
	  my_sleep(retry_sleep);
	  continue;
	}
	ERR_RETURN(ndb->getNdbError());
      }
      break;
    }
    sets[num_sets].column= get_hidden_key_column();
    sets[num_sets].value= &auto_value;
    num_sets++;
  } 

  trans= thd_ndb->trans;
  if (m_user_defined_partitioning || !trans)
  {
    DBUG_ASSERT(m_use_partition_pruning);
    longlong func_value= 0;
    my_bitmap_map *old_map= dbug_tmp_use_all_columns(table, table->read_set);
    error= m_part_info->get_partition_id(m_part_info, &part_id, &func_value);
    dbug_tmp_restore_column_map(table->read_set, old_map);
    if (unlikely(error))
    {
      m_part_info->err_value= func_value;
      DBUG_RETURN(error);
    }
    if (m_user_defined_partitioning)
    {
      /*
        We need to set the value of the partition function value in
        NDB since the NDB kernel doesn't have easy access to the function
        to calculate the value.
      */
      if (func_value >= INT_MAX32)
        func_value= INT_MAX32;
      sets[num_sets].column= get_partition_id_column();
      sets[num_sets].value= &func_value;
      num_sets++;
    }
    if (!trans)
    {
      if (!(trans= start_transaction_part_id(part_id, error)))
      {
        DBUG_RETURN(error);
      }
    }
  }
  DBUG_ASSERT(trans);

  ha_statistic_increment(&SSV::ha_write_count);
  if (table->timestamp_field_type & TIMESTAMP_AUTO_SET_ON_INSERT)
    table->timestamp_field->set_time();

  /*
     Setup OperationOptions
   */
  NdbOperation::OperationOptions options;
  NdbOperation::OperationOptions *poptions = NULL;
  options.optionsPresent=0;
  
  eventSetAnyValue(thd, &options); 

  if (m_user_defined_partitioning)
  {
    options.optionsPresent |= NdbOperation::OperationOptions::OO_PARTITION_ID;
    options.partitionId= part_id;
  }
  if (num_sets)
  {
    options.optionsPresent |= NdbOperation::OperationOptions::OO_SETVALUE;
    options.extraSetValues= sets;
    options.numExtraSetValues= num_sets;
  }
  if (options.optionsPresent != 0)
    poptions=&options;

  const NdbRecord *key_rec;
  const uchar *key_row;
  if (table_share->primary_key == MAX_KEY)
  {
    key_rec= m_ndb_hidden_key_record;
    key_row= (const uchar *)&auto_value;
  }
  else
  {
    key_rec= m_index[table_share->primary_key].ndb_unique_record_row;
    key_row= record;
  }

  const MY_BITMAP *user_cols_written_bitmap;
  
  if (m_use_write)
  {
    uchar *mask;

#ifdef HAVE_NDB_BINLOG
    /*
      The use of table->write_set is tricky here. This is done as a temporary
      workaround for BUG#22045.

      There is some confusion on the precise meaning of write_set in write_row,
      with REPLACE INTO and replication SQL thread having different opinions.
      There is work on the way to sort that out, but until then we need to
      implement different semantics depending on whether we are in the slave
      SQL thread or not.

        SQL thread -> use the write_set for writeTuple().
        otherwise (REPLACE INTO) -> do not use write_set.
    */
    if (thd->slave_thread)
    {
      user_cols_written_bitmap= table->write_set;
      mask= (uchar *)(user_cols_written_bitmap->bitmap);
    }
    else
#endif
    {
      user_cols_written_bitmap= NULL;
      mask= NULL;
    }

    op= trans->writeTuple(key_rec, (const char *)key_row, m_ndb_record,
                          (char *)record, mask,
                          poptions, sizeof(NdbOperation::OperationOptions));
  }
  else
  {
    /* Using insert, we write all user visible columns */
    user_cols_written_bitmap= NULL;
    op= trans->insertTuple(key_rec, (const char *)key_row, m_ndb_record,
                           (char *)record, NULL, // No mask
                           poptions, sizeof(NdbOperation::OperationOptions));
  }
  if (!(op))
    ERR_RETURN(trans->getNdbError());

  bool need_flush= add_row_check_if_batch_full(thd_ndb);
  bool do_batch= !need_flush &&
    (batched_update || (thd->options & OPTION_ALLOW_BATCH));
  uint blob_count= 0;
  if (table_share->blob_fields > 0)
  {
    my_bitmap_map *old_map= dbug_tmp_use_all_columns(table, table->read_set);
    /* Set Blob values for all columns updated by the operation */
    int res= set_blob_values(op, record - table->record[0],
                             user_cols_written_bitmap, &blob_count, do_batch);
    dbug_tmp_restore_column_map(table->read_set, old_map);
    if (res != 0)
      DBUG_RETURN(res);
  }

  m_rows_changed++;

  /*
    Execute write operation
    NOTE When doing inserts with many values in 
    each INSERT statement it should not be necessary
    to NoCommit the transaction between each row.
    Find out how this is detected!
  */
  m_rows_inserted++;
  no_uncommitted_rows_update(1);
  if (( (m_rows_to_insert == 1 || uses_blobs) && !do_batch ) ||
      primary_key_update ||
      need_flush)
  {
    int res= flush_bulk_insert();
    if (res != 0)
    {
      m_skip_auto_increment= TRUE;
      DBUG_RETURN(res);
    }
  }
  if ((has_auto_increment) && (m_skip_auto_increment))
  {
    int ret_val;
    if ((ret_val= set_auto_inc(thd, table->next_number_field)))
    {
      DBUG_RETURN(ret_val);
    }
  }
  m_skip_auto_increment= TRUE;

  DBUG_PRINT("exit",("ok"));
  DBUG_RETURN(0);
}


/* Compare if an update changes the primary key in a row. */
int ha_ndbcluster::primary_key_cmp(const uchar * old_row, const uchar * new_row)
{
  uint keynr= table_share->primary_key;
  KEY_PART_INFO *key_part=table->key_info[keynr].key_part;
  KEY_PART_INFO *end=key_part+table->key_info[keynr].key_parts;

  for (; key_part != end ; key_part++)
  {
    if (!bitmap_is_set(table->write_set, key_part->fieldnr - 1))
      continue;

    /* The primary key does not allow NULLs. */
    DBUG_ASSERT(!key_part->null_bit);

    if (key_part->key_part_flag & (HA_BLOB_PART | HA_VAR_LENGTH_PART))
    {

      if (key_part->field->cmp_binary((old_row + key_part->offset),
                                      (new_row + key_part->offset),
                                      (ulong) key_part->length))
        return 1;
    }
    else
    {
      if (memcmp(old_row+key_part->offset, new_row+key_part->offset,
                 key_part->length))
        return 1;
    }
  }
  /*
    potentially not needed call to this function
  */
  DBUG_ASSERT(!table->in_use->slave_thread || (m_ignore_no_key == FALSE));
  return 0;
}

#ifdef HAVE_NDB_BINLOG

/**
  CFT_NDB_NEW

  To perform conflict resolution, an interpreted program is used to read
  the timestamp stored locally and compare to what is going to be applied.
  If timestamp is lower, an error for this operation (9999) will be raised,
  and new row will not be applied. The error codes for the operations will
  be checked on return.  For this to work is is vital that the operation
  is run with ignore error option.
*/

int
ha_ndbcluster::update_row_conflict_fn_max(const uchar *old_data,
                                          uchar *new_data,
                                          NdbInterpretedCode *code)
{
  uint32 resolve_column= m_share->m_cfn_share->m_resolve_column;
  uint32 resolve_size= m_share->m_cfn_share->m_resolve_size;

  DBUG_PRINT("info", ("interpreted update pre equal on column %u",
                      resolve_column));

  DBUG_ASSERT(resolve_size == 4 || resolve_size == 8);

  if (!bitmap_is_set(table->write_set, resolve_column))
  {
    sql_print_information("NDB Slave: missing data for NDB_MAX");
    return 0;
  }

  const uint label_0= 0;
  const Uint32 RegNewValue= 1, RegCurrentValue= 2;
  int r;
  Field *field= table->field[resolve_column];
  DBUG_PRINT("info", ("interpreted update post equal"));
  /*
   * read new value from record
   */
  union {
    uint32 new_value_32;
    uint64 new_value_64;
  };
  {
    const uchar *field_ptr= field->ptr + (new_data - table->record[0]);
    if (resolve_size == 4)
    {
      memcpy(&new_value_32, field_ptr, resolve_size);
      DBUG_PRINT("info", ("new_value_32: %u", new_value_32));
    }
    else
    {
      memcpy(&new_value_64, field_ptr, resolve_size);
      DBUG_PRINT("info", ("new_value_64: %llu",
                          (unsigned long long) new_value_64));
    }
  }
  /*
   * Load registers RegNewValue and RegCurrentValue
   */
  if (resolve_size == 4)
    r= code->load_const_u32(RegNewValue, new_value_32);
  else
    r= code->load_const_u64(RegNewValue, new_value_64);
  DBUG_ASSERT(r == 0);
  r= code->read_attr(RegCurrentValue, resolve_column);
  DBUG_ASSERT(r == 0);
  /*
   * if RegNewValue > RegCurrentValue goto label_0
   * else raise error for this row
   */
  r= code->branch_gt(RegNewValue, RegCurrentValue, label_0);
  DBUG_ASSERT(r == 0);
  r= code->interpret_exit_nok(error_conflict_fn_max_violation);
  DBUG_ASSERT(r == 0);
  r= code->def_label(label_0);
  DBUG_ASSERT(r == 0);
  r= code->interpret_exit_ok();
  DBUG_ASSERT(r == 0);
  r= code->finalise();
  DBUG_ASSERT(r == 0);
  return r;
}

/**
  CFT_NDB_OLD

  To perform conflict detection, an interpreted program is used to read
  the timestamp stored locally and compare to what was on the master.
  If timestamp is not equal, an error for this operation (9998) will be raised,
  and new row will not be applied. The error codes for the operations will
  be checked on return.  For this to work is is vital that the operation
  is run with ignore error option.

  As an independent feature, phase 2 also saves the
  conflicts into the table's exceptions table.
*/

int
ha_ndbcluster::update_row_conflict_fn_old(const uchar *old_data,
                                          uchar *new_data,
                                          NdbInterpretedCode *code)
{
  uint32 resolve_column= m_share->m_cfn_share->m_resolve_column;
  uint32 resolve_size= m_share->m_cfn_share->m_resolve_size;

  DBUG_PRINT("info", ("interpreted update pre equal on column %u",
                      resolve_column));

  DBUG_ASSERT(resolve_size == 4 || resolve_size == 8);

  if (!bitmap_is_set(table->write_set, resolve_column))
  {
    sql_print_information("NDB Slave: missing data for NDB_OLD");
    return 0;
  }

  const uint label_0= 0;
  const Uint32 RegOldValue= 1, RegCurrentValue= 2;
  int r;
  Field *field= table->field[resolve_column];
  DBUG_PRINT("info", ("interpreted update post equal"));
  /*
   * read old value from record
   */
  union {
    uint32 old_value_32;
    uint64 old_value_64;
  };
  {
    const uchar *field_ptr= field->ptr + (old_data - table->record[0]);
    if (resolve_size == 4)
    {
      memcpy(&old_value_32, field_ptr, resolve_size);
      DBUG_PRINT("info", ("old_value_32: %u", old_value_32));
    }
    else
    {
      memcpy(&old_value_64, field_ptr, resolve_size);
      DBUG_PRINT("info", ("old_value_64: %llu",
                          (unsigned long long) old_value_64));
    }
  }
  /*
   * Load registers RegOldValue and RegCurrentValue
   */
  if (resolve_size == 4)
    r= code->load_const_u32(RegOldValue, old_value_32);
  else
    r= code->load_const_u64(RegOldValue, old_value_64);
  DBUG_ASSERT(r == 0);
  r= code->read_attr(RegCurrentValue, resolve_column);
  DBUG_ASSERT(r == 0);
  /*
   * if RegOldValue == RegCurrentValue goto label_0
   * else raise error for this row
   */
  r= code->branch_eq(RegOldValue, RegCurrentValue, label_0);
  DBUG_ASSERT(r == 0);
  r= code->interpret_exit_nok(error_conflict_fn_old_violation);
  DBUG_ASSERT(r == 0);
  r= code->def_label(label_0);
  DBUG_ASSERT(r == 0);
  r= code->interpret_exit_ok();
  DBUG_ASSERT(r == 0);
  r= code->finalise();
  DBUG_ASSERT(r == 0);
  return r;
}

int
ha_ndbcluster::update_row_conflict_fn(enum_conflict_fn_type cft,
                                      const uchar *old_data,
                                      uchar *new_data,
                                      NdbInterpretedCode *code)
{
  DBUG_ASSERT(cft == CFT_NDB_MAX || cft == CFT_NDB_OLD);
  switch (cft) {
  case CFT_NDB_MAX:
    return update_row_conflict_fn_max(old_data, new_data, code);
  case CFT_NDB_OLD:
    return update_row_conflict_fn_old(old_data, new_data, code);
  case CFT_NDB_UNDEF:
    abort();
  }
  return 0;
}
#endif /* HAVE_NDB_BINLOG */

/**
  Update one record in NDB using primary key.
*/

bool ha_ndbcluster::start_bulk_update()
{
  DBUG_ENTER("ha_ndbcluster::start_bulk_update");
  DBUG_RETURN(FALSE);
}

int ha_ndbcluster::bulk_update_row(const uchar *old_data, uchar *new_data,
                                   uint *dup_key_found)
{
  DBUG_ENTER("ha_ndbcluster::bulk_update_row");
  *dup_key_found= 0;
  DBUG_RETURN(ndb_update_row(old_data, new_data, 1));
}

int ha_ndbcluster::exec_bulk_update(uint *dup_key_found)
{
  DBUG_ENTER("ha_ndbcluster::exec_bulk_update");
  *dup_key_found= 0;
  if (m_thd_ndb->m_unsent_bytes &&
      !(table->in_use->options & OPTION_ALLOW_BATCH) &&
      (!m_thd_ndb->m_handler ||
       m_blobs_pending))
  {
    uint ignore_count= 0;
    if (execute_no_commit(m_thd_ndb, m_thd_ndb->trans,
                          m_ignore_no_key || m_read_before_write_removal_used,
                          &ignore_count) != 0)
    {
      no_uncommitted_rows_execute_failure();
      DBUG_RETURN(ndb_err(m_thd_ndb->trans));
    }
    m_rows_changed-= ignore_count;
    m_rows_updated-= ignore_count;
  }
  DBUG_RETURN(0);
}

void ha_ndbcluster::end_bulk_update()
{
  DBUG_ENTER("ha_ndbcluster::end_bulk_update");
  DBUG_VOID_RETURN;
}

int ha_ndbcluster::update_row(const uchar *old_data, uchar *new_data)
{
  return ndb_update_row(old_data, new_data, 0);
}

void
ha_ndbcluster::setup_key_ref_for_ndb_record(const NdbRecord **key_rec,
                                            const uchar **key_row,
                                            const uchar *record,
                                            bool use_active_index)
{
  DBUG_ENTER("setup_key_ref_for_ndb_record");
  if (use_active_index)
  {
    /* Use unique key to access table */
    DBUG_PRINT("info", ("Using unique index (%u)", active_index));
    *key_rec= m_index[active_index].ndb_unique_record_row;
    *key_row= record;
  }
  else if (table_share->primary_key != MAX_KEY)
  {
    /* Use primary key to access table */
    DBUG_PRINT("info", ("Using primary key"));
    *key_rec= m_index[table_share->primary_key].ndb_unique_record_row;
    *key_row= record;
  }
  else
  {
    /* Use hidden primary key previously read into m_ref. */
<<<<<<< HEAD
    DBUG_PRINT("info", ("Using hidden primary key (%l)", m_ref));
=======
    DBUG_PRINT("info", ("Using hidden primary key (%llu)", m_ref));
>>>>>>> 1317ed84
    /* Can't use hidden pk if we didn't read it first */
    DBUG_ASSERT(m_read_before_write_removal_used == false);
    *key_rec= m_ndb_hidden_key_record;
    *key_row= (const uchar *)(&m_ref);
  }
  DBUG_VOID_RETURN;
}


/*
  Update one record in NDB using primary key
*/

int ha_ndbcluster::ndb_update_row(const uchar *old_data, uchar *new_data,
                                  int is_bulk_update)
{
  THD *thd= table->in_use;
  Thd_ndb *thd_ndb= m_thd_ndb;
  NdbTransaction *trans= thd_ndb->trans;
  NdbScanOperation* cursor= m_active_cursor;
  const NdbOperation *op;
  uint32 old_part_id= 0, new_part_id= 0;
  int error;
  longlong func_value;
  Uint32 func_value_uint32;
  bool have_pk= (table_share->primary_key != MAX_KEY);
  bool pk_update= (!m_read_before_write_removal_possible &&
                   have_pk &&
                   bitmap_is_overlapping(table->write_set, m_pk_bitmap_p) &&
                   primary_key_cmp(old_data, new_data));
  bool batch_allowed= is_bulk_update || (thd->options & OPTION_ALLOW_BATCH);
  NdbOperation::SetValueSpec sets[1];

  DBUG_ENTER("ndb_update_row");
  DBUG_ASSERT(trans); 
  /*
   * If IGNORE the ignore constraint violations on primary and unique keys,
   * but check that it is not part of INSERT ... ON DUPLICATE KEY UPDATE
   */
  if (m_ignore_dup_key && (thd->lex->sql_command == SQLCOM_UPDATE ||
                           thd->lex->sql_command == SQLCOM_UPDATE_MULTI))
  {
    NDB_WRITE_OP write_op= (pk_update) ? NDB_PK_UPDATE : NDB_UPDATE;
    int peek_res= peek_indexed_rows(new_data, write_op);
    
    if (!peek_res) 
    {
      DBUG_RETURN(HA_ERR_FOUND_DUPP_KEY);
    }
    if (peek_res != HA_ERR_KEY_NOT_FOUND)
      DBUG_RETURN(peek_res);
  }

  ha_statistic_increment(&SSV::ha_update_count);
  if (table->timestamp_field_type & TIMESTAMP_AUTO_SET_ON_UPDATE)
  {
    table->timestamp_field->set_time();
    bitmap_set_bit(table->write_set, table->timestamp_field->field_index);
  }

  if (m_use_partition_pruning &&
      (error= get_parts_for_update(old_data, new_data, table->record[0],
                                   m_part_info, &old_part_id, &new_part_id,
                                   &func_value)))
  {
    m_part_info->err_value= func_value;
    DBUG_RETURN(error);
  }

  /*
   * Check for update of primary key or partition change
   * for special handling
   */  
  if (pk_update || old_part_id != new_part_id)
  {
    DBUG_RETURN(ndb_pk_update_row(thd, old_data, new_data, old_part_id));
  }
  /*
    If we are updating a unique key with auto_increment
    then we need to update the auto_increment counter
   */
  if (table->found_next_number_field &&
      bitmap_is_set(table->write_set, 
		    table->found_next_number_field->field_index) &&
      (error= set_auto_inc(thd, table->found_next_number_field)))
  {
    DBUG_RETURN(error);
  }
  /*
    Set only non-primary-key attributes.
    We already checked that any primary key attribute in write_set has no
    real changes.
  */
  bitmap_copy(&m_bitmap, table->write_set);
  bitmap_subtract(&m_bitmap, m_pk_bitmap_p);
  uchar *mask= (uchar *)(m_bitmap.bitmap);
  DBUG_ASSERT(!pk_update);

  NdbOperation::OperationOptions *poptions = NULL;
  NdbOperation::OperationOptions options;
  options.optionsPresent=0;

  /* Need to set the value of any user-defined partitioning function. */
  if (m_user_defined_partitioning)
  {
    if (func_value >= INT_MAX32)
      func_value_uint32= INT_MAX32;
    else
      func_value_uint32= (uint32)func_value;
    sets[0].column= get_partition_id_column();
    sets[0].value= &func_value_uint32;
    options.optionsPresent|= NdbOperation::OperationOptions::OO_SETVALUE;
    options.extraSetValues= sets;
    options.numExtraSetValues= 1;

    if (!cursor)
    {
      options.optionsPresent|= NdbOperation::OperationOptions::OO_PARTITION_ID;
      options.partitionId= new_part_id;
    }
  }
  
  eventSetAnyValue(thd, &options);
  
  bool need_flush= add_row_check_if_batch_full(thd_ndb);

  if (cursor)
  {
    /*
      We are scanning records and want to update the record
      that was just found, call updateCurrentTuple on the cursor 
      to take over the lock to a new update operation
      And thus setting the primary key of the record from 
      the active record in cursor
    */
    DBUG_PRINT("info", ("Calling updateTuple on cursor, write_set=0x%x",
                        table->write_set->bitmap[0]));

    if (options.optionsPresent != 0)
      poptions = &options;

    if (!(op= cursor->updateCurrentTuple(trans, m_ndb_record,
                                         (const char*)new_data, mask,
                                         poptions,
                                         sizeof(NdbOperation::OperationOptions))))
      ERR_RETURN(trans->getNdbError());

    m_lock_tuple= FALSE;
    thd_ndb->m_unsent_bytes+= 12;
  }
  else
  {  
    const NdbRecord *key_rec;
    const uchar *key_row;
    setup_key_ref_for_ndb_record(&key_rec, &key_row, new_data,
				 m_read_before_write_removal_used);

#ifdef HAVE_NDB_BINLOG
    uchar* ex_data_buffer= NULL;
    if (thd->slave_thread && m_share->m_cfn_share &&
        (m_share->m_cfn_share->m_resolve_cft != CFT_NDB_UNDEF))
    {
      /* Conflict resolution in slave thread. */

      /*
        Room for 10 instruction words, two labels (@ 2words/label)
        + 2 extra words for the case of resolve_size == 8
      */
      Uint32 buffer[16];
      NdbInterpretedCode code(m_table, buffer,
                              sizeof(buffer)/sizeof(buffer[0]));
      enum_conflict_fn_type cft= m_share->m_cfn_share->m_resolve_cft;
      if (update_row_conflict_fn(cft, old_data, new_data, &code))
      {
        /* ToDo error handling */
        abort();
      }
      options.optionsPresent|=NdbOperation::OperationOptions::OO_INTERPRETED;
      options.interpretedCode= &code;

      thd_ndb->m_conflict_fn_usage_count++;

      Ndb_exceptions_data ex_data;
      ex_data.share= m_share;
      /*
        We need to save the row data for possible conflict resolution after
        execute().
      */
      ex_data.row= copy_row_to_buffer(thd_ndb, new_data);
      ex_data_buffer= get_buffer(thd_ndb, sizeof(ex_data));
      if (ex_data.row == NULL || ex_data_buffer == NULL)
      {
        DBUG_RETURN(HA_ERR_OUT_OF_MEM);
      }
      memcpy(ex_data_buffer, &ex_data, sizeof(ex_data));

      options.optionsPresent|= NdbOperation::OperationOptions::OO_CUSTOMDATA;
      options.customData= (void*)ex_data_buffer;
    }
#endif /* HAVE_NDB_BINLOG */
    if (options.optionsPresent !=0)
      poptions= &options;

    if (!(op= trans->updateTuple(key_rec, (const char *)key_row,
                                 m_ndb_record, (const char*)new_data, mask,
                                 poptions,
                                 sizeof(NdbOperation::OperationOptions))))
      ERR_RETURN(trans->getNdbError());  
  }

  uint blob_count= 0;
  if (uses_blob_value(table->write_set))
  {
    int row_offset= new_data - table->record[0];
    int res= set_blob_values(op, row_offset, table->write_set, &blob_count,
                             (batch_allowed && !need_flush));
    if (res != 0)
      DBUG_RETURN(res);
  }
  uint ignore_count= 0;
  /*
    Batch update operation if we are doing a scan for update, unless
    there exist UPDATE AFTER triggers
  */
  if (m_update_cannot_batch ||
      !(cursor || (batch_allowed && have_pk)) ||
      need_flush)
  {
    if (execute_no_commit(m_thd_ndb, trans,
                          m_ignore_no_key || m_read_before_write_removal_used,
                          &ignore_count) != 0)
    {
      no_uncommitted_rows_execute_failure();
      DBUG_RETURN(ndb_err(trans));
    }
  }
  else if (blob_count > 0)
    m_blobs_pending= TRUE;
  
  m_rows_changed+= 1 - ignore_count;
  m_rows_updated+= 1 - ignore_count;

  DBUG_RETURN(0);
}


/*
  handler delete interface
*/

int ha_ndbcluster::delete_row(const uchar *record)
{
  return ndb_delete_row(record, FALSE);
}

bool ha_ndbcluster::start_bulk_delete()
{
  DBUG_ENTER("start_bulk_delete");
  DBUG_RETURN(FALSE);
}

int ha_ndbcluster::bulk_delete_row(const uchar *record)
{
  DBUG_ENTER("bulk_delete_row");
  DBUG_RETURN(ndb_delete_row(record, FALSE, TRUE));
}

int ha_ndbcluster::end_bulk_delete()
{
  DBUG_ENTER("end_bulk_delete");
  if (m_thd_ndb->m_unsent_bytes &&
      !(table->in_use->options & OPTION_ALLOW_BATCH) &&
      !m_thd_ndb->m_handler)
  {
    uint ignore_count= 0;
    if (execute_no_commit(m_thd_ndb, m_thd_ndb->trans,
                          m_ignore_no_key || m_read_before_write_removal_used,
                          &ignore_count) != 0)
    {
      no_uncommitted_rows_execute_failure();
      DBUG_RETURN(ndb_err(m_thd_ndb->trans));
    }
    m_rows_deleted-= ignore_count;
  }
  DBUG_RETURN(0);
}


/**
  Delete one record from NDB, using primary key .
*/

int ha_ndbcluster::ndb_delete_row(const uchar *record,
                                  bool primary_key_update,
                                  bool is_bulk_delete)
{
  THD *thd= table->in_use;
  Thd_ndb *thd_ndb= get_thd_ndb(thd);
  NdbTransaction *trans= m_thd_ndb->trans;
  NdbScanOperation* cursor= m_active_cursor;
  const NdbOperation *op;
  uint32 part_id;
  int error;
  bool allow_batch= is_bulk_delete || (thd->options & OPTION_ALLOW_BATCH);
  DBUG_ENTER("ndb_delete_row");
  DBUG_ASSERT(trans);

  ha_statistic_increment(&SSV::ha_delete_count);
  m_rows_changed++;

  if (m_use_partition_pruning &&
      (error= get_part_for_delete(record, table->record[0], m_part_info,
                                  &part_id)))
  {
    DBUG_RETURN(error);
  }

  NdbOperation::OperationOptions options;
  NdbOperation::OperationOptions *poptions = NULL;
  options.optionsPresent=0;

  eventSetAnyValue(thd, &options);

  if (cursor)
  {
    if (options.optionsPresent != 0)
      poptions = &options;

    /*
      We are scanning records and want to delete the record
      that was just found, call deleteTuple on the cursor 
      to take over the lock to a new delete operation
      And thus setting the primary key of the record from 
      the active record in cursor
    */
    DBUG_PRINT("info", ("Calling deleteTuple on cursor"));
    if ((op = cursor->deleteCurrentTuple(trans, m_ndb_record,
                                         NULL, // result_row
                                         NULL, // result_mask
                                         poptions, 
                                         sizeof(NdbOperation::OperationOptions))) == 0)
      ERR_RETURN(trans->getNdbError());     
    m_lock_tuple= FALSE;
    thd_ndb->m_unsent_bytes+= 12;

    no_uncommitted_rows_update(-1);

    if (!(primary_key_update || m_delete_cannot_batch))
    {
      // If deleting from cursor, NoCommit will be handled in next_result
      m_rows_deleted++;
      DBUG_RETURN(0);
    }
  }
  else
  {
    const NdbRecord *key_rec;
    const uchar *key_row;

    if (m_user_defined_partitioning)
    {
      options.optionsPresent|= NdbOperation::OperationOptions::OO_PARTITION_ID;
      options.partitionId= part_id;
    }

    if (options.optionsPresent != 0)
      poptions= &options;

    setup_key_ref_for_ndb_record(&key_rec, &key_row, record,
				 m_read_before_write_removal_used);
    if (!(op=trans->deleteTuple(key_rec, (const char *)key_row,
                                m_ndb_record,
                                NULL, // row
                                NULL, // mask
                                poptions,
                                sizeof(NdbOperation::OperationOptions))))
      ERR_RETURN(trans->getNdbError());

    no_uncommitted_rows_update(-1);

    /*
      Check if we can batch the delete.

      We don't batch deletes as part of primary key updates.
      We do not batch deletes on tables with no primary key. For such tables,
      replication uses full table scan to locate the row to delete. The
      problem is the following scenario when deleting 2 (or more) rows:

       1. Table scan to locate the first row.
       2. Delete the row, batched so no execute.
       3. Table scan to locate the second row is executed, along with the
          batched delete operation from step 2.
       4. The first row is returned from nextResult() (not deleted yet).
       5. The kernel deletes the row (operation from step 2).
       6. lockCurrentTuple() is called on the row returned in step 4. However,
          as that row is now deleted, the operation fails and the transaction
          is aborted.
       7. The delete of the second tuple now fails, as the transaction has
          been aborted.
    */

    /*
      Poor approx. let delete ~ tabsize / 4
    */
    uint delete_size= 12 + m_bytes_per_write >> 2;
    bool need_flush= add_row_check_if_batch_full_size(thd_ndb, delete_size);
    if ( allow_batch &&
	 table_share->primary_key != MAX_KEY &&
	 !primary_key_update &&
	 !need_flush)
    {
      m_rows_deleted++;
      DBUG_RETURN(0);
    }
  }

  // Execute delete operation
  uint ignore_count= 0;
  if (execute_no_commit(m_thd_ndb, trans,
                        m_ignore_no_key || m_read_before_write_removal_used,
                        &ignore_count) != 0)
  {
    no_uncommitted_rows_execute_failure();
    DBUG_RETURN(ndb_err(trans));
  }
  if (!primary_key_update)
    m_rows_deleted+= 1 - ignore_count;
  DBUG_RETURN(0);
}
  
/**
  Unpack a record returned from a scan.
  We copy field-for-field to
   1. Avoid unnecessary copying for sparse rows.
   2. Properly initialize not used null bits.
  Note that we do not unpack all returned rows; some primary/unique key
  operations can read directly into the destination row.
*/
void ha_ndbcluster::unpack_record(uchar *dst_row, const uchar *src_row)
{
  int res;
  DBUG_ASSERT(src_row != NULL);

  my_ptrdiff_t dst_offset= dst_row - table->record[0];
  my_ptrdiff_t src_offset= src_row - table->record[0];

  /* Initialize the NULL bitmap. */
  memset(dst_row, 0xff, table->s->null_bytes);

  uchar *blob_ptr= m_blobs_buffer;

  for (uint i= 0; i < table_share->fields; i++) 
  {
    Field *field= table->field[i];
    if (bitmap_is_set(table->read_set, i))
    {
      if (field->type() == MYSQL_TYPE_BIT)
      {
        Field_bit *field_bit= static_cast<Field_bit*>(field);
        if (!field->is_null_in_record_with_offset(src_offset))
        {
          field->move_field_offset(src_offset);
          longlong value= field_bit->val_int();
          field->move_field_offset(dst_offset-src_offset);
          field_bit->set_notnull();
          /* Field_bit in DBUG requires the bit set in write_set for store(). */
          my_bitmap_map *old_map=
            dbug_tmp_use_all_columns(table, table->write_set);
          IF_DBUG(int res=) field_bit->store(value, true);
          dbug_tmp_restore_column_map(table->write_set, old_map);
          DBUG_ASSERT(res == 0);
          field->move_field_offset(-dst_offset);
        }
      }
      else if (field->flags & BLOB_FLAG)
      {
        Field_blob *field_blob= (Field_blob *)field;
        NdbBlob *ndb_blob= m_value[i].blob;
        DBUG_ASSERT(ndb_blob != 0);
        int isNull;
        res= ndb_blob->getNull(isNull);
        DBUG_ASSERT(res == 0);                  // Already succeeded once
        Uint64 len64= 0;
        field_blob->move_field_offset(dst_offset);
        if (!isNull)
        {
          res= ndb_blob->getLength(len64);
          DBUG_ASSERT(res == 0 && len64 <= (Uint64)0xffffffff);
          field->set_notnull();
        }
        /* Need not set_null(), as we initialized null bits to 1 above. */
        field_blob->set_ptr((uint32)len64, blob_ptr);
        field_blob->move_field_offset(-dst_offset);
        blob_ptr+= (len64 + 7) & ~((Uint64)7);
      }
      else
      {
        field->move_field_offset(src_offset);
        /* Normal field (not blob or bit type). */
        if (!field->is_null())
        {
          /* Only copy actually used bytes of varstrings. */
          uint32 actual_length= field->used_length();
          uchar *src_ptr= field->ptr;
          field->move_field_offset(dst_offset - src_offset);
          field->set_notnull();
          memcpy(field->ptr, src_ptr, actual_length);
#ifdef HAVE_purify
          /*
            We get Valgrind warnings on uninitialised padding bytes in
            varstrings, for example when writing rows to temporary tables.
            So for valgrind builds we pad with zeros, not needed for
            production code.
          */
          if (actual_length < field->pack_length())
            bzero(field->ptr + actual_length,
                  field->pack_length() - actual_length);
#endif
          field->move_field_offset(-dst_offset);
        }
        else
          field->move_field_offset(-src_offset);
        /* No action needed for a NULL field. */
      }
    }
  }
}

/*
    DBUG_EXECUTE("value", print_results(););
*/

void ha_ndbcluster::print_results()
{
  DBUG_ENTER("print_results");

#ifndef DBUG_OFF

  char buf_type[MAX_FIELD_WIDTH], buf_val[MAX_FIELD_WIDTH];
  String type(buf_type, sizeof(buf_type), &my_charset_bin);
  String val(buf_val, sizeof(buf_val), &my_charset_bin);
  for (uint f= 0; f < table_share->fields; f++)
  {
    /* Use DBUG_PRINT since DBUG_FILE cannot be filtered out */
    char buf[2000];
    Field *field;
    void* ptr;
    NdbValue value;

    buf[0]= 0;
    field= table->field[f];
    if (!(value= m_value[f]).ptr)
    {
      strmov(buf, "not read");
      goto print_value;
    }

    ptr= field->ptr;

    if (! (field->flags & BLOB_FLAG))
    {
      if (value.rec->isNULL())
      {
        strmov(buf, "NULL");
        goto print_value;
      }
      type.length(0);
      val.length(0);
      field->sql_type(type);
      field->val_str(&val);
      my_snprintf(buf, sizeof(buf), "%s %s", type.c_ptr(), val.c_ptr());
    }
    else
    {
      NdbBlob *ndb_blob= value.blob;
      bool isNull= TRUE;
      ndb_blob->getNull(isNull);
      if (isNull)
        strmov(buf, "NULL");
    }

print_value:
    DBUG_PRINT("value", ("%u,%s: %s", f, field->field_name, buf));
  }
#endif
  DBUG_VOID_RETURN;
}


int ha_ndbcluster::index_init(uint index, bool sorted)
{
  DBUG_ENTER("ha_ndbcluster::index_init");
  DBUG_PRINT("enter", ("index: %u  sorted: %d", index, sorted));
  active_index= index;
  m_sorted= sorted;
  /*
    Locks are are explicitly released in scan
    unless m_lock.type == TL_READ_HIGH_PRIORITY
    and no sub-sequent call to unlock_row()
  */
  m_lock_tuple= FALSE;
  if (table_share->primary_key == MAX_KEY &&
      m_use_partition_pruning)
    include_partition_fields_in_used_fields(
      m_part_info->full_part_field_array,
      table->read_set);
  DBUG_RETURN(0);
}


int ha_ndbcluster::index_end()
{
  DBUG_ENTER("ha_ndbcluster::index_end");
  DBUG_RETURN(close_scan());
}

/**
  Check if key contains null.
*/
static
int
check_null_in_key(const KEY* key_info, const uchar *key, uint key_len)
{
  KEY_PART_INFO *curr_part, *end_part;
  const uchar* end_ptr= key + key_len;
  curr_part= key_info->key_part;
  end_part= curr_part + key_info->key_parts;

  for (; curr_part != end_part && key < end_ptr; curr_part++)
  {
    if (curr_part->null_bit && *key)
      return 1;

    key += curr_part->store_length;
  }
  return 0;
}

int ha_ndbcluster::index_read(uchar *buf,
                              const uchar *key, uint key_len, 
                              enum ha_rkey_function find_flag)
{
  key_range start_key;
  bool descending= FALSE;
  DBUG_ENTER("ha_ndbcluster::index_read");
  DBUG_PRINT("enter", ("active_index: %u, key_len: %u, find_flag: %d", 
                       active_index, key_len, find_flag));

  start_key.key= key;
  start_key.length= key_len;
  start_key.flag= find_flag;
  descending= FALSE;
  switch (find_flag) {
  case HA_READ_KEY_OR_PREV:
  case HA_READ_BEFORE_KEY:
  case HA_READ_PREFIX_LAST:
  case HA_READ_PREFIX_LAST_OR_PREV:
    descending= TRUE;
    break;
  default:
    break;
  }
  DBUG_RETURN(read_range_first_to_buf(&start_key, 0, descending,
                                      m_sorted, buf));
}


int ha_ndbcluster::index_next(uchar *buf)
{
  DBUG_ENTER("ha_ndbcluster::index_next");
  ha_statistic_increment(&SSV::ha_read_next_count);
  DBUG_RETURN(next_result(buf));
}


int ha_ndbcluster::index_prev(uchar *buf)
{
  DBUG_ENTER("ha_ndbcluster::index_prev");
  ha_statistic_increment(&SSV::ha_read_prev_count);
  DBUG_RETURN(next_result(buf));
}


int ha_ndbcluster::index_first(uchar *buf)
{
  DBUG_ENTER("ha_ndbcluster::index_first");
  ha_statistic_increment(&SSV::ha_read_first_count);
  // Start the ordered index scan and fetch the first row

  // Only HA_READ_ORDER indexes get called by index_first
  DBUG_RETURN(ordered_index_scan(0, 0, TRUE, FALSE, buf, NULL));
}


int ha_ndbcluster::index_last(uchar *buf)
{
  DBUG_ENTER("ha_ndbcluster::index_last");
  ha_statistic_increment(&SSV::ha_read_last_count);
  DBUG_RETURN(ordered_index_scan(0, 0, TRUE, TRUE, buf, NULL));
}

int ha_ndbcluster::index_read_last(uchar * buf, const uchar * key, uint key_len)
{
  DBUG_ENTER("ha_ndbcluster::index_read_last");
  DBUG_RETURN(index_read(buf, key, key_len, HA_READ_PREFIX_LAST));
}

int ha_ndbcluster::read_range_first_to_buf(const key_range *start_key,
                                           const key_range *end_key,
                                           bool desc, bool sorted,
                                           uchar* buf)
{
  part_id_range part_spec;
  ndb_index_type type= get_index_type(active_index);
  const KEY* key_info= table->key_info+active_index;
  int error; 
  DBUG_ENTER("ha_ndbcluster::read_range_first_to_buf");
  DBUG_PRINT("info", ("desc: %d, sorted: %d", desc, sorted));

  if (m_use_partition_pruning)
  {
    get_partition_set(table, buf, active_index, start_key, &part_spec);
    DBUG_PRINT("info", ("part_spec.start_part: %u  part_spec.end_part: %u",
                        part_spec.start_part, part_spec.end_part));
    /*
      If partition pruning has found no partition in set
      we can return HA_ERR_END_OF_FILE
      If partition pruning has found exactly one partition in set
      we can optimize scan to run towards that partition only.
    */
    if (part_spec.start_part > part_spec.end_part)
    {
      DBUG_RETURN(HA_ERR_END_OF_FILE);
    }

    if (part_spec.start_part == part_spec.end_part)
    {
      /*
        Only one partition is required to scan, if sorted is required we
        don't need it any more since output from one ordered partitioned
        index is always sorted.
      */
      sorted= FALSE;
      if (unlikely(get_transaction_part_id(part_spec.start_part, error) == NULL))
      {
        DBUG_RETURN(error);
      }
    }
    else
    {
      if (unlikely(get_transaction(error) == NULL))
      {
        DBUG_RETURN(error);
      }
    }
  }

  switch (type){
  case PRIMARY_KEY_ORDERED_INDEX:
  case PRIMARY_KEY_INDEX:
    if (start_key && 
        start_key->length == key_info->key_length &&
        start_key->flag == HA_READ_KEY_EXACT)
    {
      if (m_active_cursor && (error= close_scan()))
        DBUG_RETURN(error);
      error= pk_read(start_key->key, start_key->length, buf,
		     part_spec.start_part);
      DBUG_RETURN(error == HA_ERR_KEY_NOT_FOUND ? HA_ERR_END_OF_FILE : error);
    }
    break;
  case UNIQUE_ORDERED_INDEX:
  case UNIQUE_INDEX:
    if (start_key && start_key->length == key_info->key_length &&
        start_key->flag == HA_READ_KEY_EXACT && 
        !check_null_in_key(key_info, start_key->key, start_key->length))
    {
      if (m_active_cursor && (error= close_scan()))
        DBUG_RETURN(error);

      error= unique_index_read(start_key->key, start_key->length, buf);
      DBUG_RETURN(error == HA_ERR_KEY_NOT_FOUND ? HA_ERR_END_OF_FILE : error);
    }
    else if (type == UNIQUE_INDEX)
      DBUG_RETURN(full_table_scan(key_info, 
                                  start_key->key, 
                                  start_key->length, 
                                  buf));
    break;
  default:
    break;
  }
  // Start the ordered index scan and fetch the first row
  DBUG_RETURN(ordered_index_scan(start_key, end_key, sorted, desc, buf,
                                 &part_spec));
}

int ha_ndbcluster::read_range_first(const key_range *start_key,
                                    const key_range *end_key,
                                    bool eq_r, bool sorted)
{
  uchar* buf= table->record[0];
  DBUG_ENTER("ha_ndbcluster::read_range_first");
  DBUG_RETURN(read_range_first_to_buf(start_key, end_key, FALSE,
                                      sorted, buf));
}

int ha_ndbcluster::read_range_next()
{
  DBUG_ENTER("ha_ndbcluster::read_range_next");
  DBUG_RETURN(next_result(table->record[0]));
}


int ha_ndbcluster::rnd_init(bool scan)
{
  int error;
  DBUG_ENTER("rnd_init");
  DBUG_PRINT("enter", ("scan: %d", scan));

  if (m_active_cursor && (error= close_scan()))
    DBUG_RETURN(error);
  index_init(table_share->primary_key, 0);
  DBUG_RETURN(0);
}

int ha_ndbcluster::close_scan()
{
  NdbTransaction *trans= m_thd_ndb->trans;
  int error;
  DBUG_ENTER("close_scan");

  NdbScanOperation *cursor= m_active_cursor;
  
  if (!cursor)
  {
    cursor = m_multi_cursor;
    if (!cursor)
      DBUG_RETURN(0);
  }

  if ((error= scan_handle_lock_tuple(cursor, trans)) != 0)
    DBUG_RETURN(error);

  if (m_thd_ndb->m_unsent_bytes)
  {
    /*
      Take over any pending transactions to the 
      deleteing/updating transaction before closing the scan    
    */
    DBUG_PRINT("info", ("thd_ndb->m_unsent_bytes: %ld",
                        (long) m_thd_ndb->m_unsent_bytes));    
    if (execute_no_commit(m_thd_ndb, trans, m_ignore_no_key) != 0)
    {
      no_uncommitted_rows_execute_failure();
      DBUG_RETURN(ndb_err(trans));
    }
  }
  
  cursor->close(m_thd_ndb->m_force_send, TRUE);
  m_active_cursor= NULL;
  m_multi_cursor= NULL;
  DBUG_RETURN(0);
}

int ha_ndbcluster::rnd_end()
{
  DBUG_ENTER("rnd_end");
  DBUG_RETURN(close_scan());
}


int ha_ndbcluster::rnd_next(uchar *buf)
{
  DBUG_ENTER("rnd_next");
  ha_statistic_increment(&SSV::ha_read_rnd_next_count);

  if (!m_active_cursor)
    DBUG_RETURN(full_table_scan(NULL, NULL, 0, buf));
  DBUG_RETURN(next_result(buf));
}


/**
  An "interesting" record has been found and it's pk 
  retrieved by calling position. Now it's time to read
  the record from db once again.
*/

int ha_ndbcluster::rnd_pos(uchar *buf, uchar *pos)
{
  DBUG_ENTER("rnd_pos");
  ha_statistic_increment(&SSV::ha_read_rnd_count);
  // The primary key for the record is stored in pos
  // Perform a pk_read using primary key "index"
  {
    part_id_range part_spec;
    uint key_length= ref_length;
    if (m_user_defined_partitioning)
    {
      if (table_share->primary_key == MAX_KEY)
      {
        /*
          The partition id has been fetched from ndb
          and has been stored directly after the hidden key
        */
        DBUG_DUMP("key+part", pos, key_length);
        key_length= ref_length - sizeof(m_part_id);
        part_spec.start_part= part_spec.end_part= *(uint32 *)(pos + key_length);
      }
      else
      {
        key_range key_spec;
        KEY *key_info= table->key_info + table_share->primary_key;
        key_spec.key= pos;
        key_spec.length= key_length;
        key_spec.flag= HA_READ_KEY_EXACT;
        get_full_part_id_from_key(table, buf, key_info, 
                                  &key_spec, &part_spec);
        DBUG_ASSERT(part_spec.start_part == part_spec.end_part);
      }
      DBUG_PRINT("info", ("partition id %u", part_spec.start_part));
    }
    DBUG_DUMP("key", pos, key_length);
    DBUG_RETURN(pk_read(pos, key_length, buf, part_spec.start_part));
  }
}


/**
  Store the primary key of this record in ref 
  variable, so that the row can be retrieved again later
  using "reference" in rnd_pos.
*/

void ha_ndbcluster::position(const uchar *record)
{
  KEY *key_info;
  KEY_PART_INFO *key_part;
  KEY_PART_INFO *end;
  uchar *buff;
  uint key_length;

  DBUG_ENTER("position");

  if (table_share->primary_key != MAX_KEY) 
  {
    key_length= ref_length;
    key_info= table->key_info + table_share->primary_key;
    key_part= key_info->key_part;
    end= key_part + key_info->key_parts;
    buff= ref;
    
    for (; key_part != end; key_part++) 
    {
      if (key_part->null_bit) {
        /* Store 0 if the key part is a NULL part */      
        if (record[key_part->null_offset]
            & key_part->null_bit) {
          *buff++= 1;
          continue;
        }      
        *buff++= 0;
      }

      size_t len = key_part->length;
      const uchar * ptr = record + key_part->offset;
      Field *field = key_part->field;
      if (field->type() ==  MYSQL_TYPE_VARCHAR)
      {
        if (((Field_varstring*)field)->length_bytes == 1)
        {
          /**
           * Keys always use 2 bytes length
           */
          buff[0] = ptr[0];
          buff[1] = 0;
          memcpy(buff+2, ptr + 1, len);
        }
        else
        {
          memcpy(buff, ptr, len + 2);
        }
        len += 2;
      }
      else
      {
        memcpy(buff, ptr, len);
      }
      buff += len;
    }
  } 
  else 
  {
    // No primary key, get hidden key
    DBUG_PRINT("info", ("Getting hidden key"));
    // If table has user defined partition save the partition id as well
    if (m_user_defined_partitioning)
    {
      DBUG_PRINT("info", ("Saving partition id %u", m_part_id));
      key_length= ref_length - sizeof(m_part_id);
      memcpy(ref+key_length, (void *)&m_part_id, sizeof(m_part_id));
    }
    else
      key_length= ref_length;
#ifndef DBUG_OFF
    int hidden_no= table->s->fields;
    const NDBTAB *tab= m_table;  
    const NDBCOL *hidden_col= tab->getColumn(hidden_no);
    DBUG_ASSERT(hidden_col->getPrimaryKey() && 
                hidden_col->getAutoIncrement() &&
                key_length == NDB_HIDDEN_PRIMARY_KEY_LENGTH);
#endif
    memcpy(ref, &m_ref, key_length);
  }
#ifndef DBUG_OFF
  if (table_share->primary_key == MAX_KEY && m_user_defined_partitioning) 
    DBUG_DUMP("key+part", ref, key_length+sizeof(m_part_id));
#endif
  DBUG_DUMP("ref", ref, key_length);
  DBUG_VOID_RETURN;
}


int ha_ndbcluster::info(uint flag)
{
  THD *thd= table->in_use;
  int result= 0;
  DBUG_ENTER("info");
  DBUG_PRINT("enter", ("flag: %d", flag));
  
  if (flag & HA_STATUS_POS)
    DBUG_PRINT("info", ("HA_STATUS_POS"));
  if (flag & HA_STATUS_TIME)
    DBUG_PRINT("info", ("HA_STATUS_TIME"));
  while (flag & HA_STATUS_VARIABLE)
  {
    if (!thd)
      thd= current_thd;
    DBUG_PRINT("info", ("HA_STATUS_VARIABLE"));
    if ((flag & HA_STATUS_NO_LOCK) &&
        !thd->variables.ndb_use_exact_count)
    {
      if (thd->lex->sql_command != SQLCOM_SHOW_TABLE_STATUS &&
          thd->lex->sql_command != SQLCOM_SHOW_KEYS)
      {
        /*
          just use whatever stats we have however,
          optimizer behaves strangely if we return few rows
        */
        if (stats.records < 2)
          stats.records= 2;
        break;
      }
    }
    if (!m_table_info)
    {
      if ((my_errno= check_ndb_connection(thd)))
        DBUG_RETURN(my_errno);
    }
    result= update_stats(thd, 1);
    break;
  }
  if (flag & HA_STATUS_CONST)
  {
    DBUG_PRINT("info", ("HA_STATUS_CONST"));
    set_rec_per_key();
  }
  if (flag & HA_STATUS_ERRKEY)
  {
    DBUG_PRINT("info", ("HA_STATUS_ERRKEY"));
    errkey= m_dupkey;
  }
  if (flag & HA_STATUS_AUTO)
  {
    DBUG_PRINT("info", ("HA_STATUS_AUTO"));
    if (m_table && table->found_next_number_field)
    {
      if (!thd)
        thd= current_thd;
      if ((my_errno= check_ndb_connection(thd)))
        DBUG_RETURN(my_errno);
      Ndb *ndb= get_ndb(thd);
      Ndb_tuple_id_range_guard g(m_share);
      
      Uint64 auto_increment_value64;
      if (ndb->readAutoIncrementValue(m_table, g.range,
                                      auto_increment_value64) == -1)
      {
        const NdbError err= ndb->getNdbError();
        sql_print_error("Error %lu in readAutoIncrementValue(): %s",
                        (ulong) err.code, err.message);
        stats.auto_increment_value= ~(ulonglong)0;
      }
      else
        stats.auto_increment_value= (ulonglong)auto_increment_value64;
    }
  }
  if (flag & HA_STATUS_WRITTEN_ROWS)
  {
    stats.rows_updated= m_rows_updated;
    stats.rows_deleted= m_rows_deleted;
  }

  if(result == -1)
    result= HA_ERR_NO_CONNECTION;

  DBUG_RETURN(result);
}


void ha_ndbcluster::get_dynamic_partition_info(PARTITION_INFO *stat_info,
                                               uint part_id)
{
  /* 
     This functions should be fixed. Suggested fix: to
     implement ndb function which retrives the statistics
     about ndb partitions.
  */
  bzero((char*) stat_info, sizeof(PARTITION_INFO));
  return;
}


int ha_ndbcluster::extra(enum ha_extra_function operation)
{
  DBUG_ENTER("extra");
  switch (operation) {
  case HA_EXTRA_IGNORE_DUP_KEY:       /* Dup keys don't rollback everything*/
    DBUG_PRINT("info", ("HA_EXTRA_IGNORE_DUP_KEY"));
    DBUG_PRINT("info", ("Ignoring duplicate key"));
    m_ignore_dup_key= TRUE;
    break;
  case HA_EXTRA_NO_IGNORE_DUP_KEY:
    DBUG_PRINT("info", ("HA_EXTRA_NO_IGNORE_DUP_KEY"));
    m_ignore_dup_key= FALSE;
    break;
  case HA_EXTRA_IGNORE_NO_KEY:
    DBUG_PRINT("info", ("HA_EXTRA_IGNORE_NO_KEY"));
    DBUG_PRINT("info", ("Turning on AO_IgnoreError at Commit/NoCommit"));
    m_ignore_no_key= TRUE;
    break;
  case HA_EXTRA_NO_IGNORE_NO_KEY:
    DBUG_PRINT("info", ("HA_EXTRA_NO_IGNORE_NO_KEY"));
    DBUG_PRINT("info", ("Turning on AO_IgnoreError at Commit/NoCommit"));
    m_ignore_no_key= FALSE;
    break;
  case HA_EXTRA_WRITE_CAN_REPLACE:
    DBUG_PRINT("info", ("HA_EXTRA_WRITE_CAN_REPLACE"));
    if (!m_has_unique_index ||
        current_thd->slave_thread) /* always set if slave, quick fix for bug 27378 */
    {
      DBUG_PRINT("info", ("Turning ON use of write instead of insert"));
      m_use_write= TRUE;
    }
    break;
  case HA_EXTRA_WRITE_CANNOT_REPLACE:
    DBUG_PRINT("info", ("HA_EXTRA_WRITE_CANNOT_REPLACE"));
    DBUG_PRINT("info", ("Turning OFF use of write instead of insert"));
    m_use_write= FALSE;
    break;
  case HA_EXTRA_DELETE_CANNOT_BATCH:
    DBUG_PRINT("info", ("HA_EXTRA_DELETE_CANNOT_BATCH"));
    m_delete_cannot_batch= TRUE;
    break;
  case HA_EXTRA_UPDATE_CANNOT_BATCH:
    DBUG_PRINT("info", ("HA_EXTRA_UPDATE_CANNOT_BATCH"));
    m_update_cannot_batch= TRUE;
    break;
  default:
    break;
  }
  
  DBUG_RETURN(0);
}


bool ha_ndbcluster::read_before_write_removal_possible(List<Item> *fields,
                                                       List<Item> *values)
{
  THD *thd= table->in_use;
  DBUG_ENTER("read_before_write_removal_possible");
  /*
    We need to verify a large number of things before accepting to remove
    the read before the update. We cannot avoid read before when primary
    key is updated, when a unique key is updated, when a BLOB is updated,
    for deletes on tables with BLOB's it is also not possible to avoid
    the read before the update and finally it is necessary that the
    update expressions only contain constant expressions.
  */
  if (uses_blob_value(table->write_set) ||
      (thd->lex->sql_command == SQLCOM_DELETE &&
       table_share->blob_fields) ||
      (values && !check_constant_expressions(values)) ||
      (table_share->primary_key != MAX_KEY &&
       bitmap_is_overlapping(table->write_set, m_pk_bitmap_p)))
  {
    DBUG_RETURN(FALSE);
  }
  if (m_has_unique_index)
  {
    KEY *key;
    uint i;
    for (i= 0; i < table_share->keys; i++)
    {
      key= table->key_info + i;
      if ((key->flags & HA_NOSAME) &&
          bitmap_is_overlapping(table->write_set,
                                m_key_fields[key - table->key_info]))
      {
        DBUG_RETURN(FALSE);
      }
    }
  }
  DBUG_PRINT("info", ("read_before_write_removal_possible TRUE"));
  m_read_before_write_removal_possible= TRUE;
  DBUG_RETURN(TRUE);
}


int ha_ndbcluster::reset()
{
  DBUG_ENTER("ha_ndbcluster::reset");
  if (m_cond)
  {
    m_cond->cond_clear();
  }

  /*
    Regular partition pruning will set the bitmap appropriately.
    Some queries like ALTER TABLE doesn't use partition pruning and
    thus the 'used_partitions' bitmap needs to be initialized
  */
  if (m_part_info)
    bitmap_set_all(&m_part_info->used_partitions);

  /* reset flags set by extra calls */
  m_read_before_write_removal_possible= FALSE;
  m_read_before_write_removal_used= FALSE;
  m_rows_updated= m_rows_deleted= 0;
  m_ignore_dup_key= FALSE;
  m_use_write= FALSE;
  m_ignore_no_key= FALSE;
  m_delete_cannot_batch= FALSE;
  m_update_cannot_batch= FALSE;

  DBUG_RETURN(0);
}


/**
  Start of an insert, remember number of rows to be inserted, it will
  be used in write_row and get_autoincrement to send an optimal number
  of rows in each roundtrip to the server.

  @param
   rows     number of rows to insert, 0 if unknown
*/

int
ha_ndbcluster::flush_bulk_insert(bool allow_batch)
{
  NdbTransaction *trans= m_thd_ndb->trans;
  DBUG_ENTER("ha_ndbcluster::flush_bulk_insert");
  DBUG_PRINT("info", ("Sending inserts to NDB, rows_inserted: %d", 
                      (int)m_rows_inserted));
  DBUG_ASSERT(trans);

  
  if (! (m_thd_ndb->trans_options & TNTO_TRANSACTIONS_OFF))
  {
    if (!allow_batch &&
        execute_no_commit(m_thd_ndb, trans, m_ignore_no_key) != 0)
    {
      no_uncommitted_rows_execute_failure();
      DBUG_RETURN(ndb_err(trans));
    }
  }
  else
  {
    /*
      signal that transaction has been broken up and hence cannot
      be rolled back
    */
    THD *thd= table->in_use;
    thd->transaction.all.modified_non_trans_table=
      thd->transaction.stmt.modified_non_trans_table= TRUE;
    if (execute_commit(m_thd_ndb, trans, m_thd_ndb->m_force_send,
                       m_ignore_no_key) != 0)
    {
      no_uncommitted_rows_execute_failure();
      DBUG_RETURN(ndb_err(trans));
    }
    if (trans->restart() != 0)
    {
      DBUG_ASSERT(0);
      DBUG_RETURN(-1);
    }
  }
  DBUG_RETURN(0);
}

void ha_ndbcluster::start_bulk_insert(ha_rows rows)
{
  DBUG_ENTER("start_bulk_insert");
  DBUG_PRINT("enter", ("rows: %d", (int)rows));
  
  m_rows_inserted= (ha_rows) 0;
  if (!m_use_write && m_ignore_dup_key)
  {
    /*
      compare if expression with that in write_row
      we have a situation where peek_indexed_rows() will be called
      so we cannot batch
    */
    DBUG_PRINT("info", ("Batching turned off as duplicate key is "
                        "ignored by using peek_row"));
    m_rows_to_insert= 1;
    DBUG_VOID_RETURN;
  }
  if (rows == (ha_rows) 0)
  {
    /* We don't know how many will be inserted, guess */
    m_rows_to_insert= m_autoincrement_prefetch;
  }
  else
    m_rows_to_insert= rows; 

  DBUG_VOID_RETURN;
}

/**
  End of an insert.
*/
int ha_ndbcluster::end_bulk_insert()
{
  int error= 0;

  DBUG_ENTER("end_bulk_insert");
  // Check if last inserts need to be flushed

  THD *thd= table->in_use;
  Thd_ndb *thd_ndb= m_thd_ndb;
  
  if ((thd->options & OPTION_ALLOW_BATCH) == 0 && thd_ndb->m_unsent_bytes)
  {
    bool allow_batch= (thd_ndb->m_handler != 0);
    error= flush_bulk_insert(allow_batch);
    if (error != 0)
      my_errno= error;
  }

  m_rows_inserted= (ha_rows) 0;
  m_rows_to_insert= (ha_rows) 1;
  DBUG_RETURN(error);
}


int ha_ndbcluster::extra_opt(enum ha_extra_function operation, ulong cache_size)
{
  DBUG_ENTER("extra_opt");
  DBUG_PRINT("enter", ("cache_size: %lu", cache_size));
  DBUG_RETURN(extra(operation));
}

static const char *ha_ndbcluster_exts[] = {
 ha_ndb_ext,
 NullS
};

const char** ha_ndbcluster::bas_ext() const
{
  return ha_ndbcluster_exts;
}

/**
  How many seeks it will take to read through the table.

  This is to be comparable to the number returned by records_in_range so
  that we can decide if we should scan the table or use keys.
*/

double ha_ndbcluster::scan_time()
{
  DBUG_ENTER("ha_ndbcluster::scan_time()");
  double res= rows2double(stats.records*1000);
  DBUG_PRINT("exit", ("table: %s value: %f", 
                      m_tabname, res));
  DBUG_RETURN(res);
}

/*
  Convert MySQL table locks into locks supported by Ndb Cluster.
  Note that MySQL Cluster does currently not support distributed
  table locks, so to be safe one should set cluster in Single
  User Mode, before relying on table locks when updating tables
  from several MySQL servers
*/

THR_LOCK_DATA **ha_ndbcluster::store_lock(THD *thd,
                                          THR_LOCK_DATA **to,
                                          enum thr_lock_type lock_type)
{
  DBUG_ENTER("store_lock");
  if (lock_type != TL_IGNORE && m_lock.type == TL_UNLOCK) 
  {

    /* If we are not doing a LOCK TABLE, then allow multiple
       writers */
    
    /* Since NDB does not currently have table locks
       this is treated as a ordinary lock */

    if ((lock_type >= TL_WRITE_CONCURRENT_INSERT &&
         lock_type <= TL_WRITE) && !thd->in_lock_tables)      
      lock_type= TL_WRITE_ALLOW_WRITE;
    
    /* In queries of type INSERT INTO t1 SELECT ... FROM t2 ...
       MySQL would use the lock TL_READ_NO_INSERT on t2, and that
       would conflict with TL_WRITE_ALLOW_WRITE, blocking all inserts
       to t2. Convert the lock to a normal read lock to allow
       concurrent inserts to t2. */
    
    if (lock_type == TL_READ_NO_INSERT && !thd->in_lock_tables)
      lock_type= TL_READ;
    
    m_lock.type=lock_type;
  }
  *to++= &m_lock;

  DBUG_PRINT("exit", ("lock_type: %d", lock_type));
  
  DBUG_RETURN(to);
}

#ifndef DBUG_OFF
#define PRINT_OPTION_FLAGS(t) { \
      if (t->options & OPTION_NOT_AUTOCOMMIT) \
        DBUG_PRINT("thd->options", ("OPTION_NOT_AUTOCOMMIT")); \
      if (t->options & OPTION_BEGIN) \
        DBUG_PRINT("thd->options", ("OPTION_BEGIN")); \
      if (t->options & OPTION_TABLE_LOCK) \
        DBUG_PRINT("thd->options", ("OPTION_TABLE_LOCK")); \
}
#else
#define PRINT_OPTION_FLAGS(t)
#endif


/*
  As MySQL will execute an external lock for every new table it uses
  we can use this to start the transactions.
  If we are in auto_commit mode we just need to start a transaction
  for the statement, this will be stored in thd_ndb.stmt.
  If not, we have to start a master transaction if there doesn't exist
  one from before, this will be stored in thd_ndb.all
 
  When a table lock is held one transaction will be started which holds
  the table lock and for each statement a hupp transaction will be started  
  If we are locking the table then:
  - save the NdbDictionary::Table for easy access
  - save reference to table statistics
  - refresh list of the indexes for the table if needed (if altered)
 */

#ifdef HAVE_NDB_BINLOG
extern Master_info *active_mi;
static int ndbcluster_update_apply_status(THD *thd, int do_update)
{
  Thd_ndb *thd_ndb= get_thd_ndb(thd);
  Ndb *ndb= thd_ndb->ndb;
  NDBDICT *dict= ndb->getDictionary();
  const NDBTAB *ndbtab;
  NdbTransaction *trans= thd_ndb->trans;
  ndb->setDatabaseName(NDB_REP_DB);
  Ndb_table_guard ndbtab_g(dict, NDB_APPLY_TABLE);
  if (!(ndbtab= ndbtab_g.get_table()))
  {
    return -1;
  }
  NdbOperation *op= 0;
  int r= 0;
  r|= (op= trans->getNdbOperation(ndbtab)) == 0;
  DBUG_ASSERT(r == 0);
  if (do_update)
    r|= op->updateTuple();
  else
    r|= op->writeTuple();
  DBUG_ASSERT(r == 0);
  // server_id
  r|= op->equal(0u, (Uint32)thd->server_id);
  DBUG_ASSERT(r == 0);
  if (!do_update)
  {
    // epoch
    r|= op->setValue(1u, (Uint64)0);
    DBUG_ASSERT(r == 0);
  }
  // log_name
  char tmp_buf[FN_REFLEN];
  ndb_pack_varchar(ndbtab->getColumn(2u), tmp_buf,
                   active_mi->rli.group_master_log_name,
                   strlen(active_mi->rli.group_master_log_name));
  r|= op->setValue(2u, tmp_buf);
  DBUG_ASSERT(r == 0);
  // start_pos
  r|= op->setValue(3u, (Uint64)active_mi->rli.group_master_log_pos);
  DBUG_ASSERT(r == 0);
  // end_pos
  r|= op->setValue(4u, (Uint64)active_mi->rli.group_master_log_pos + 
                   ((Uint64)active_mi->rli.future_event_relay_log_pos -
                    (Uint64)active_mi->rli.group_relay_log_pos));
  DBUG_ASSERT(r == 0);
  return 0;
}
#endif /* HAVE_NDB_BINLOG */

static void transaction_checks(THD *thd, Thd_ndb *thd_ndb)
{
  if (thd->lex->sql_command == SQLCOM_LOAD)
    thd_ndb->trans_options|= TNTO_TRANSACTIONS_OFF;
  else if (!thd->transaction.on)
    thd_ndb->trans_options|= TNTO_TRANSACTIONS_OFF;
  else if (!thd->variables.ndb_use_transactions)
    thd_ndb->trans_options|= TNTO_TRANSACTIONS_OFF;
  thd_ndb->m_force_send= thd->variables.ndb_force_send;
  if (!thd->slave_thread)
    thd_ndb->m_batch_size= thd->variables.ndb_batch_size;
  else
    thd_ndb->m_batch_size= global_system_variables.ndb_batch_size;
}

int ha_ndbcluster::start_statement(THD *thd,
                                   Thd_ndb *thd_ndb,
                                   uint table_count)
{
  NdbTransaction *trans= thd_ndb->trans;
  int error;
  DBUG_ENTER("ha_ndbcluster::start_statement");

  m_thd_ndb= thd_ndb;
  transaction_checks(thd, m_thd_ndb);

  if (table_count == 0)
  {
    PRINT_OPTION_FLAGS(thd);
    trans_register_ha(thd, FALSE, ndbcluster_hton);
    if (thd->options & (OPTION_NOT_AUTOCOMMIT | OPTION_BEGIN))
    {
      if (!trans)
        trans_register_ha(thd, TRUE, ndbcluster_hton);
      thd_ndb->m_handler= NULL;
    }
    else
    {
      /*
        this is an autocommit, we may keep a reference to the
        handler to be used in the commit phase for optimization
        reasons, defering execute
      */
      thd_ndb->m_handler= this;
    }
  }
  else
  {
    /*
      there is more than one handler involved, execute deferal
      not possible
    */
    thd_ndb->m_handler= NULL;
  }
  if (!trans)
  {
    thd_ndb->trans_options= 0;

    DBUG_PRINT("trans",("Possibly starting transaction"));
    DBUG_ASSERT(!table_count || table_count == 1);
    /*
      table_count == 0 indicates first table
      table_count == 1 indicates join in which case we do not defer start transaction
      m_use_partition_pruning == false will not defer start transaction
    */
    DBUG_PRINT("enter", ("optimized_node_selection: %lu"
                         "  table_count: %d"
                         "  m_use_partition_pruning: %d"
                         "  thd->slave_thread: %d"
                         "  thd->lex->sql_command: %d",
                         thd->variables.ndb_optimized_node_selection,
                         table_count, m_use_partition_pruning,
                         thd->slave_thread,
                         thd->lex->sql_command));
    if (table_count ||
        !m_use_partition_pruning ||
        thd->slave_thread ||
        !(thd->variables.ndb_optimized_node_selection & 2) ||
        !(thd->lex->sql_command == SQLCOM_SELECT ||
          thd->lex->sql_command == SQLCOM_UPDATE ||
          thd->lex->sql_command == SQLCOM_INSERT ||
          thd->lex->sql_command == SQLCOM_DELETE ||
          thd->lex->sql_command == SQLCOM_REPLACE))
    {
      if (unlikely(start_transaction(error) == NULL))
      {
        DBUG_RETURN(error);
      }
    }

    thd_ndb->init_open_tables();
    thd_ndb->query_state&= NDB_QUERY_NORMAL;
    thd_ndb->m_slow_path= FALSE;
    if (!(thd->options & OPTION_BIN_LOG) ||
        thd->variables.binlog_format == BINLOG_FORMAT_STMT)
    {
      thd_ndb->trans_options|= TNTO_NO_LOGGING;
      thd_ndb->m_slow_path= TRUE;
    }
    else if (thd->slave_thread)
      thd_ndb->m_slow_path= TRUE;
  }
  /*
    If this is the start of a LOCK TABLE, a table look 
    should be taken on the table in NDB
       
    Check if it should be read or write lock
  */
  if (thd->options & (OPTION_TABLE_LOCK))
  {
    /* This is currently dead code in wait for implementation in NDB */
    /* lockThisTable(); */
    DBUG_PRINT("info", ("Locking the table..." ));
  }
  DBUG_RETURN(0);
}

int ha_ndbcluster::init_handler_for_statement(THD *thd)
{
  /*
    This is the place to make sure this handler instance
    has a started transaction.
     
    The transaction is started by the first handler on which 
    MySQL Server calls external lock
   
    Other handlers in the same stmt or transaction should use 
    the same NDB transaction. This is done by setting up the m_thd_ndb
    pointer to point to the NDB transaction object. 
   */

  DBUG_ENTER("ha_ndbcluster::init_handler_for_statement");
  Thd_ndb *thd_ndb= m_thd_ndb;
  DBUG_ASSERT(thd_ndb);

  // store thread specific data first to set the right context
  m_autoincrement_prefetch=
    (thd->variables.ndb_autoincrement_prefetch_sz > 
     NDB_DEFAULT_AUTO_PREFETCH) ?
    (ha_rows) thd->variables.ndb_autoincrement_prefetch_sz
    : (ha_rows) NDB_DEFAULT_AUTO_PREFETCH;
  // Start of transaction
  m_rows_changed= 0;
  m_blobs_pending= FALSE;
  m_slow_path= m_thd_ndb->m_slow_path;
#ifdef HAVE_NDB_BINLOG
  if (unlikely(m_slow_path))
  {
    if (m_share == ndb_apply_status_share && thd->slave_thread)
        m_thd_ndb->trans_options|= TNTO_INJECTED_APPLY_STATUS;
  }
#endif

  if (thd->options & (OPTION_NOT_AUTOCOMMIT | OPTION_BEGIN))
  {
    const void *key= m_table;
    HASH_SEARCH_STATE state;
    THD_NDB_SHARE *thd_ndb_share=
      (THD_NDB_SHARE*)hash_first(&thd_ndb->open_tables, (uchar *)&key, sizeof(key), &state);
    while (thd_ndb_share && thd_ndb_share->key != key)
      thd_ndb_share= (THD_NDB_SHARE*)hash_next(&thd_ndb->open_tables, (uchar *)&key, sizeof(key), &state);
    if (thd_ndb_share == 0)
    {
      thd_ndb_share= (THD_NDB_SHARE *) alloc_root(&thd->transaction.mem_root,
                                                  sizeof(THD_NDB_SHARE));
      if (!thd_ndb_share)
      {
        mem_alloc_error(sizeof(THD_NDB_SHARE));
        DBUG_RETURN(1);
      }
      thd_ndb_share->key= key;
      thd_ndb_share->stat.last_count= thd_ndb->count;
      thd_ndb_share->stat.no_uncommitted_rows_count= 0;
      thd_ndb_share->stat.records= ~(ha_rows)0;
      my_hash_insert(&thd_ndb->open_tables, (uchar *)thd_ndb_share);
    }
    else if (thd_ndb_share->stat.last_count != thd_ndb->count)
    {
      thd_ndb_share->stat.last_count= thd_ndb->count;
      thd_ndb_share->stat.no_uncommitted_rows_count= 0;
      thd_ndb_share->stat.records= ~(ha_rows)0;
    }
    DBUG_PRINT("exit", ("thd_ndb_share: 0x%lx  key: 0x%lx",
                        (long) thd_ndb_share, (long) key));
    m_table_info= &thd_ndb_share->stat;
  }
  else
  {
    struct Ndb_local_table_statistics &stat= m_table_info_instance;
    stat.last_count= thd_ndb->count;
    stat.no_uncommitted_rows_count= 0;
    stat.records= ~(ha_rows)0;
    m_table_info= &stat;
  }
  DBUG_RETURN(0);
}

int ha_ndbcluster::external_lock(THD *thd, int lock_type)
{
  DBUG_ENTER("external_lock");
  if (lock_type != F_UNLCK)
  {
    int error;
    /*
      Check that this handler instance has a connection
      set up to the Ndb object of thd
    */
    if (check_ndb_connection(thd))
      DBUG_RETURN(1);
    Thd_ndb *thd_ndb= get_thd_ndb(thd);

    DBUG_PRINT("enter", ("lock_type != F_UNLCK "
                         "this: 0x%lx  thd: 0x%lx  thd_ndb: %lx  "
                         "thd_ndb->lock_count: %d",
                         (long) this, (long) thd, (long) thd_ndb,
                         thd_ndb->lock_count));

    if ((error= start_statement(thd, thd_ndb,
                                thd_ndb->lock_count++)))
    {
      thd_ndb->lock_count--;
      DBUG_RETURN(error);
    }
    if ((error= init_handler_for_statement(thd)))
    {
      thd_ndb->lock_count--;
      DBUG_RETURN(error);
    }
    DBUG_RETURN(0);
  }
  else
  {
    Thd_ndb *thd_ndb= m_thd_ndb;
    DBUG_ASSERT(thd_ndb);

    DBUG_PRINT("enter", ("lock_type == F_UNLCK "
                         "this: 0x%lx  thd: 0x%lx  thd_ndb: %lx  "
                         "thd_ndb->lock_count: %d",
                         (long) this, (long) thd, (long) thd_ndb,
                         thd_ndb->lock_count));

    if (m_rows_changed)
    {
      DBUG_PRINT("info", ("Rows has changed"));

      if (thd->options & (OPTION_NOT_AUTOCOMMIT | OPTION_BEGIN))
      {
        DBUG_PRINT("info", ("Add share to list of changed tables"));
        /* NOTE push_back allocates memory using transactions mem_root! */
        thd_ndb->changed_tables.push_back(m_share,
                                          &thd->transaction.mem_root);
      }

      if (ndb_cache_check_time)
      {
        pthread_mutex_lock(&m_share->mutex);
        DBUG_PRINT("info", ("Invalidating commit_count"));
        m_share->commit_count= 0;
        m_share->commit_count_lock++;
        pthread_mutex_unlock(&m_share->mutex);
      }
    }

    if (!--thd_ndb->lock_count)
    {
      DBUG_PRINT("trans", ("Last external_lock"));
      PRINT_OPTION_FLAGS(thd);

      if ((!(thd->options & (OPTION_NOT_AUTOCOMMIT | OPTION_BEGIN))) &&
          thd_ndb->trans)
      {
        if (thd_ndb->trans)
        {
          /*
            Unlock is done without a transaction commit / rollback.
            This happens if the thread didn't update any rows
            We must in this case close the transaction to release resources
          */
          DBUG_PRINT("trans",("ending non-updating transaction"));
          thd_ndb->ndb->closeTransaction(thd_ndb->trans);
          thd_ndb->trans= NULL;
          thd_ndb->m_handler= NULL;
        }
      }
    }
    m_table_info= NULL;

    /*
      This is the place to make sure this handler instance
      no longer are connected to the active transaction.

      And since the handler is no longer part of the transaction 
      it can't have open cursors, ops or blobs pending.
    */
    m_thd_ndb= NULL;    

    if (m_active_cursor)
      DBUG_PRINT("warning", ("m_active_cursor != NULL"));
    m_active_cursor= NULL;

    if (m_multi_cursor)
      DBUG_PRINT("warning", ("m_multi_cursor != NULL"));
    m_multi_cursor= NULL;

    if (m_blobs_pending)
      DBUG_PRINT("warning", ("blobs_pending != 0"));
    m_blobs_pending= 0;
    
    DBUG_RETURN(0);
  }
}

/**
  Unlock the last row read in an open scan.
  Rows are unlocked by default in ndb, but
  for SELECT FOR UPDATE and SELECT LOCK WIT SHARE MODE
  locks are kept if unlock_row() is not called.
*/

void ha_ndbcluster::unlock_row() 
{
  DBUG_ENTER("unlock_row");

  DBUG_PRINT("info", ("Unlocking row"));
  m_lock_tuple= FALSE;
  DBUG_VOID_RETURN;
}

/**
  Start statement, used when one of the tables are locked and also when
  a stored function is executed.

  start_stmt()
    thd                    Thd object
    lock_type              Lock type on table

  RETURN VALUE
    0                      Success
    >0                     Error code

  DESCRIPTION
    This call indicates the start of a statement when one of the tables in
    the statement are locked. In this case we cannot call external_lock.
    It also implies that external_lock is not called at end of statement.
    Rather the handlerton call commit (ndbcluster_commit) is called to
    indicate end of transaction. There are cases thus when the commit call
    actually doesn't refer to a commit but only to and end of statement.

    In the case of stored functions, one stored function is treated as one
    statement and the call to commit comes at the end of the stored function.
*/

int ha_ndbcluster::start_stmt(THD *thd, thr_lock_type lock_type)
{
  int error=0;
  Thd_ndb *thd_ndb;
  DBUG_ENTER("start_stmt");
  DBUG_ASSERT(thd == table->in_use);

  thd_ndb= get_thd_ndb(thd);
  if ((error= start_statement(thd, thd_ndb, thd_ndb->start_stmt_count++)))
    goto error;
  if ((error= init_handler_for_statement(thd)))
    goto error;
  DBUG_RETURN(0);
error:
  thd_ndb->start_stmt_count--;
  DBUG_RETURN(error);
}

NdbTransaction *
ha_ndbcluster::start_transaction(int &error)
{
  NdbTransaction *trans;
  DBUG_ENTER("ha_ndbcluster::start_transaction");

  DBUG_ASSERT(m_thd_ndb);
  DBUG_ASSERT(m_thd_ndb->trans == NULL);

  transaction_checks(table->in_use, m_thd_ndb);
  m_thd_ndb->connection->set_optimized_node_selection
    (table->in_use->variables.ndb_optimized_node_selection & 1);
  if ((trans= m_thd_ndb->ndb->startTransaction()))
  {
    DBUG_PRINT("info", ("Delayed allocation of TC"));
    DBUG_RETURN(m_thd_ndb->trans= trans);
  }

  ERR_SET(m_thd_ndb->ndb->getNdbError(), error);
  DBUG_RETURN(NULL);
}
   
NdbTransaction *
ha_ndbcluster::start_transaction_part_id(Uint32 part_id, int &error)
{
  NdbTransaction *trans;
  DBUG_ENTER("ha_ndbcluster::start_transaction_part_id");

  DBUG_ASSERT(m_thd_ndb);
  DBUG_ASSERT(m_thd_ndb->trans == NULL);

  transaction_checks(table->in_use, m_thd_ndb);
  if ((trans= m_thd_ndb->ndb->startTransaction(m_table, part_id)))
  {
    DBUG_PRINT("info", ("Delayed allocation of TC"));
    DBUG_RETURN(m_thd_ndb->trans= trans);
  }

  ERR_SET(m_thd_ndb->ndb->getNdbError(), error);
  DBUG_RETURN(NULL);
}
   

/**
  Commit a transaction started in NDB.
*/

int ndbcluster_commit(handlerton *hton, THD *thd, bool all)
{
  int res= 0;
  Thd_ndb *thd_ndb= get_thd_ndb(thd);
  Ndb *ndb= thd_ndb->ndb;
  NdbTransaction *trans= thd_ndb->trans;

  DBUG_ENTER("ndbcluster_commit");
  DBUG_ASSERT(ndb);
  PRINT_OPTION_FLAGS(thd);
  DBUG_PRINT("enter", ("Commit %s", (all ? "all" : "stmt")));
  thd_ndb->start_stmt_count= 0;
  if (trans == NULL || (!all &&
      thd->options & (OPTION_NOT_AUTOCOMMIT | OPTION_BEGIN)))
  {
    /*
      An odditity in the handler interface is that commit on handlerton
      is called to indicate end of statement only in cases where 
      autocommit isn't used and the all flag isn't set.
   
      We also leave quickly when a transaction haven't even been started,
      in this case we are safe that no clean up is needed. In this case
      the MySQL Server could handle the query without contacting the
      NDB kernel.
    */
    DBUG_PRINT("info", ("Commit before start or end-of-statement only"));
    DBUG_RETURN(0);
  }

#ifdef HAVE_NDB_BINLOG
  if (unlikely(thd_ndb->m_slow_path))
  {
    if (thd->slave_thread)
      ndbcluster_update_apply_status
        (thd, thd_ndb->trans_options & TNTO_INJECTED_APPLY_STATUS);
  }
#endif /* HAVE_NDB_BINLOG */

  if (thd->slave_thread)
  {
    if (!thd_ndb->m_conflict_fn_usage_count || !thd_ndb->m_unsent_bytes ||
        !(res= execute_no_commit(thd_ndb, trans, TRUE)))
      res= execute_commit(thd_ndb, trans, 1, TRUE);
  }
  else
  {
    if (thd_ndb->m_handler &&
        thd_ndb->m_handler->m_read_before_write_removal_possible)
    {
      uint ignore_count= 0;
      res= execute_commit(thd_ndb, trans, thd->variables.ndb_force_send,
                          TRUE, &ignore_count);
      if (!res && ignore_count)
        if (thd->lex->sql_command == SQLCOM_DELETE)
          thd_ndb->m_handler->m_rows_deleted-= ignore_count;
        else
          thd_ndb->m_handler->m_rows_updated-= ignore_count;
    }
    else
      res= execute_commit(thd_ndb, trans, thd->variables.ndb_force_send, FALSE);
  }

  if (res != 0)
  {
    const NdbError err= trans->getNdbError();
    const NdbOperation *error_op= trans->getNdbErrorOperation();
    set_ndb_err(thd, err);
    res= ndb_to_mysql_error(&err);
    if (res != -1)
      ndbcluster_print_error(res, error_op);
  }
  ndb->closeTransaction(trans);
  thd_ndb->trans= NULL;
  thd_ndb->m_handler= NULL;

  /* Clear commit_count for tables changed by transaction */
  NDB_SHARE* share;
  List_iterator_fast<NDB_SHARE> it(thd_ndb->changed_tables);
  while ((share= it++))
  {
    pthread_mutex_lock(&share->mutex);
    DBUG_PRINT("info", ("Invalidate commit_count for %s, share->commit_count: %lu",
                        share->table_name, (ulong) share->commit_count));
    share->commit_count= 0;
    share->commit_count_lock++;
    pthread_mutex_unlock(&share->mutex);
  }
  thd_ndb->changed_tables.empty();

  DBUG_RETURN(res);
}


/**
  Rollback a transaction started in NDB.
*/

static int ndbcluster_rollback(handlerton *hton, THD *thd, bool all)
{
  int res= 0;
  Thd_ndb *thd_ndb= get_thd_ndb(thd);
  Ndb *ndb= thd_ndb->ndb;
  NdbTransaction *trans= thd_ndb->trans;

  DBUG_ENTER("ndbcluster_rollback");
  DBUG_ASSERT(ndb);
  thd_ndb->start_stmt_count= 0;
  if (trans == NULL)
  {
    /* Ignore end-of-statement until real rollback or commit is called */
    DBUG_PRINT("info", ("Rollback before start or end-of-statement only"));
    DBUG_RETURN(0);
  }

  thd_ndb->m_max_violation_count= 0;
  thd_ndb->m_old_violation_count= 0;
  thd_ndb->m_conflict_fn_usage_count= 0;
  thd_ndb->m_unsent_bytes= 0;
  thd_ndb->m_execute_count++;
  DBUG_PRINT("info", ("execute_count: %u", thd_ndb->m_execute_count));
  if (trans->execute(NdbTransaction::Rollback) != 0)
  {
    const NdbError err= trans->getNdbError();
    const NdbOperation *error_op= trans->getNdbErrorOperation();
    set_ndb_err(thd, err);
    res= ndb_to_mysql_error(&err);
    if (res != -1) 
      ndbcluster_print_error(res, error_op);
  }
  if (!all &&
      thd->options & (OPTION_NOT_AUTOCOMMIT | OPTION_BEGIN))
  {
    DBUG_PRINT("info", ("Rollback transaction at statement error"));
    DBUG_RETURN(res);
  }
  ndb->closeTransaction(trans);
  thd_ndb->trans= NULL;
  thd_ndb->m_handler= NULL;

  /* Clear list of tables changed by transaction */
  thd_ndb->changed_tables.empty();

  DBUG_RETURN(res);
}


/**
  Define NDB column based on Field.

  Not member of ha_ndbcluster because NDBCOL cannot be declared.

  MySQL text types with character set "binary" are mapped to true
  NDB binary types without a character set.

  Blobs are V2 and striping from mysql level is not supported
  due to lack of syntax and lack of support for partitioning.

  @return
    Returns 0 or mysql error code.
*/

static bool
ndb_blob_striping()
{
#ifndef DBUG_OFF
  const char* p= getenv("NDB_BLOB_STRIPING");
  if (p != 0 && *p != 0 && *p != '0' && *p != 'n' && *p != 'N')
    return true;
#endif
  return false;
}

static int create_ndb_column(THD *thd,
                             NDBCOL &col,
                             Field *field,
                             HA_CREATE_INFO *create_info,
                             column_format_type
                               default_format= COLUMN_FORMAT_TYPE_DEFAULT)
{
  NDBCOL::StorageType type= NDBCOL::StorageTypeMemory;
  bool dynamic= FALSE;

  DBUG_ENTER("create_ndb_column");
  // Set name
  if (col.setName(field->field_name))
  {
    DBUG_RETURN(my_errno= errno);
  }
  // Get char set
  CHARSET_INFO *cs= field->charset();
  // Set type and sizes
  const enum enum_field_types mysql_type= field->real_type();
  switch (mysql_type) {
  // Numeric types
  case MYSQL_TYPE_TINY:        
    if (field->flags & UNSIGNED_FLAG)
      col.setType(NDBCOL::Tinyunsigned);
    else
      col.setType(NDBCOL::Tinyint);
    col.setLength(1);
    break;
  case MYSQL_TYPE_SHORT:
    if (field->flags & UNSIGNED_FLAG)
      col.setType(NDBCOL::Smallunsigned);
    else
      col.setType(NDBCOL::Smallint);
    col.setLength(1);
    break;
  case MYSQL_TYPE_LONG:
    if (field->flags & UNSIGNED_FLAG)
      col.setType(NDBCOL::Unsigned);
    else
      col.setType(NDBCOL::Int);
    col.setLength(1);
    break;
  case MYSQL_TYPE_INT24:       
    if (field->flags & UNSIGNED_FLAG)
      col.setType(NDBCOL::Mediumunsigned);
    else
      col.setType(NDBCOL::Mediumint);
    col.setLength(1);
    break;
  case MYSQL_TYPE_LONGLONG:
    if (field->flags & UNSIGNED_FLAG)
      col.setType(NDBCOL::Bigunsigned);
    else
      col.setType(NDBCOL::Bigint);
    col.setLength(1);
    break;
  case MYSQL_TYPE_FLOAT:
    col.setType(NDBCOL::Float);
    col.setLength(1);
    break;
  case MYSQL_TYPE_DOUBLE:
    col.setType(NDBCOL::Double);
    col.setLength(1);
    break;
  case MYSQL_TYPE_DECIMAL:    
    {
      Field_decimal *f= (Field_decimal*)field;
      uint precision= f->pack_length();
      uint scale= f->decimals();
      if (field->flags & UNSIGNED_FLAG)
      {
        col.setType(NDBCOL::Olddecimalunsigned);
        precision-= (scale > 0);
      }
      else
      {
        col.setType(NDBCOL::Olddecimal);
        precision-= 1 + (scale > 0);
      }
      col.setPrecision(precision);
      col.setScale(scale);
      col.setLength(1);
    }
    break;
  case MYSQL_TYPE_NEWDECIMAL:    
    {
      Field_new_decimal *f= (Field_new_decimal*)field;
      uint precision= f->precision;
      uint scale= f->decimals();
      if (field->flags & UNSIGNED_FLAG)
      {
        col.setType(NDBCOL::Decimalunsigned);
      }
      else
      {
        col.setType(NDBCOL::Decimal);
      }
      col.setPrecision(precision);
      col.setScale(scale);
      col.setLength(1);
    }
    break;
  // Date types
  case MYSQL_TYPE_DATETIME:    
    col.setType(NDBCOL::Datetime);
    col.setLength(1);
    break;
  case MYSQL_TYPE_DATE: // ?
    col.setType(NDBCOL::Char);
    col.setLength(field->pack_length());
    break;
  case MYSQL_TYPE_NEWDATE:
    col.setType(NDBCOL::Date);
    col.setLength(1);
    break;
  case MYSQL_TYPE_TIME:        
    col.setType(NDBCOL::Time);
    col.setLength(1);
    break;
  case MYSQL_TYPE_YEAR:
    col.setType(NDBCOL::Year);
    col.setLength(1);
    break;
  case MYSQL_TYPE_TIMESTAMP:
    col.setType(NDBCOL::Timestamp);
    col.setLength(1);
    break;
  // Char types
  case MYSQL_TYPE_STRING:      
    if (field->pack_length() == 0)
    {
      col.setType(NDBCOL::Bit);
      col.setLength(1);
    }
    else if ((field->flags & BINARY_FLAG) && cs == &my_charset_bin)
    {
      col.setType(NDBCOL::Binary);
      col.setLength(field->pack_length());
    }
    else
    {
      col.setType(NDBCOL::Char);
      col.setCharset(cs);
      col.setLength(field->pack_length());
    }
    break;
  case MYSQL_TYPE_VAR_STRING: // ?
  case MYSQL_TYPE_VARCHAR:
    {
      Field_varstring* f= (Field_varstring*)field;
      if (f->length_bytes == 1)
      {
        if ((field->flags & BINARY_FLAG) && cs == &my_charset_bin)
          col.setType(NDBCOL::Varbinary);
        else {
          col.setType(NDBCOL::Varchar);
          col.setCharset(cs);
        }
      }
      else if (f->length_bytes == 2)
      {
        if ((field->flags & BINARY_FLAG) && cs == &my_charset_bin)
          col.setType(NDBCOL::Longvarbinary);
        else {
          col.setType(NDBCOL::Longvarchar);
          col.setCharset(cs);
        }
      }
      else
      {
        DBUG_RETURN(HA_ERR_UNSUPPORTED);
      }
      col.setLength(field->field_length);
    }
    break;
  // Blob types (all come in as MYSQL_TYPE_BLOB)
  mysql_type_tiny_blob:
  case MYSQL_TYPE_TINY_BLOB:
    if ((field->flags & BINARY_FLAG) && cs == &my_charset_bin)
      col.setType(NDBCOL::Blob);
    else {
      col.setType(NDBCOL::Text);
      col.setCharset(cs);
    }
    col.setInlineSize(256);
    // No parts
    col.setPartSize(0);
    col.setStripeSize(ndb_blob_striping() ? 0 : 0);
    break;
  //mysql_type_blob:
  case MYSQL_TYPE_GEOMETRY:
  case MYSQL_TYPE_BLOB:    
    if ((field->flags & BINARY_FLAG) && cs == &my_charset_bin)
      col.setType(NDBCOL::Blob);
    else {
      col.setType(NDBCOL::Text);
      col.setCharset(cs);
    }
    {
      Field_blob *field_blob= (Field_blob *)field;
      /*
       * max_data_length is 2^8-1, 2^16-1, 2^24-1 for tiny, blob, medium.
       * Tinyblob gets no blob parts.  The other cases are just a crude
       * way to control part size and striping.
       *
       * In mysql blob(256) is promoted to blob(65535) so it does not
       * in fact fit "inline" in NDB.
       */
      if (field_blob->max_data_length() < (1 << 8))
        goto mysql_type_tiny_blob;
      else if (field_blob->max_data_length() < (1 << 16))
      {
        col.setInlineSize(256);
        col.setPartSize(2000);
        col.setStripeSize(ndb_blob_striping() ? 16 : 0);
      }
      else if (field_blob->max_data_length() < (1 << 24))
        goto mysql_type_medium_blob;
      else
        goto mysql_type_long_blob;
    }
    break;
  mysql_type_medium_blob:
  case MYSQL_TYPE_MEDIUM_BLOB:   
    if ((field->flags & BINARY_FLAG) && cs == &my_charset_bin)
      col.setType(NDBCOL::Blob);
    else {
      col.setType(NDBCOL::Text);
      col.setCharset(cs);
    }
    col.setInlineSize(256);
    col.setPartSize(4000);
    col.setStripeSize(ndb_blob_striping() ? 8 : 0);
    break;
  mysql_type_long_blob:
  case MYSQL_TYPE_LONG_BLOB:  
    if ((field->flags & BINARY_FLAG) && cs == &my_charset_bin)
      col.setType(NDBCOL::Blob);
    else {
      col.setType(NDBCOL::Text);
      col.setCharset(cs);
    }
    col.setInlineSize(256);
    col.setPartSize(8000);
    col.setStripeSize(ndb_blob_striping() ? 4 : 0);
    break;
  // Other types
  case MYSQL_TYPE_ENUM:
    col.setType(NDBCOL::Char);
    col.setLength(field->pack_length());
    break;
  case MYSQL_TYPE_SET:         
    col.setType(NDBCOL::Char);
    col.setLength(field->pack_length());
    break;
  case MYSQL_TYPE_BIT:
  {
    int no_of_bits= field->field_length;
    col.setType(NDBCOL::Bit);
    if (!no_of_bits)
      col.setLength(1);
      else
        col.setLength(no_of_bits);
    break;
  }
  case MYSQL_TYPE_NULL:        
    goto mysql_type_unsupported;
  mysql_type_unsupported:
  default:
    DBUG_RETURN(HA_ERR_UNSUPPORTED);
  }
  // Set nullable and pk
  col.setNullable(field->maybe_null());
  col.setPrimaryKey(field->flags & PRI_KEY_FLAG);
  // Set autoincrement
  if (field->flags & AUTO_INCREMENT_FLAG) 
  {
#ifndef DBUG_OFF
    char buff[22];
#endif
    col.setAutoIncrement(TRUE);
    ulonglong value= create_info->auto_increment_value ?
      create_info->auto_increment_value : (ulonglong) 1;
    DBUG_PRINT("info", ("Autoincrement key, initial: %s", llstr(value, buff)));
    col.setAutoIncrementInitialValue(value);
  }
  else
    col.setAutoIncrement(FALSE);
 
  switch (field->field_storage_type()) {
  case(HA_SM_DEFAULT):
  default:
    if (create_info->default_storage_media == HA_SM_DISK)
      type= NDBCOL::StorageTypeDisk;
    else
      type= NDBCOL::StorageTypeMemory;
    break;
  case(HA_SM_DISK):
    type= NDBCOL::StorageTypeDisk;
    break;
  case(HA_SM_MEMORY):
    type= NDBCOL::StorageTypeMemory;
    break;
  }

  switch (field->column_format()) {
  case(COLUMN_FORMAT_TYPE_FIXED):
    dynamic= FALSE;
    break;
  case(COLUMN_FORMAT_TYPE_DYNAMIC):
    dynamic= TRUE;
    break;
  case(COLUMN_FORMAT_TYPE_DEFAULT):
  default:
    if (create_info->row_type == ROW_TYPE_DEFAULT)
      dynamic= default_format;
    else
      dynamic= (create_info->row_type == ROW_TYPE_DYNAMIC);
    break;
  }
  DBUG_PRINT("info", ("Column %s is declared %s", field->field_name,
                      (dynamic) ? "dynamic" : "static"));
  if (type == NDBCOL::StorageTypeDisk)
  {
    if (dynamic)
    {
      DBUG_PRINT("info", ("Dynamic disk stored column %s changed to static",
                          field->field_name));
      dynamic= false;
    }
    if (thd && field->column_format() == COLUMN_FORMAT_TYPE_DYNAMIC)
    {
      push_warning_printf(thd, MYSQL_ERROR::WARN_LEVEL_WARN,
                          ER_ILLEGAL_HA_CREATE_OPTION,
                          "DYNAMIC column %s with "
                          "STORAGE DISK is not supported, "
                          "column will become FIXED",
                          field->field_name);
    }
  }

  switch (create_info->row_type) {
  case ROW_TYPE_FIXED:
    if (thd && (dynamic || field_type_forces_var_part(field->type())))
    {
      push_warning_printf(thd, MYSQL_ERROR::WARN_LEVEL_WARN,
                          ER_ILLEGAL_HA_CREATE_OPTION,
                          "Row format FIXED incompatible with "
                          "dynamic attribute %s",
                          field->field_name);
    }
    break;
  case ROW_TYPE_DYNAMIC:
    /*
      Future: make columns dynamic in this case
    */
    break;
  default:
    break;
  }

  DBUG_PRINT("info", ("Format %s, Storage %s", (dynamic)?"dynamic":"fixed",(type == NDBCOL::StorageTypeDisk)?"disk":"memory"));
  col.setStorageType(type);
  col.setDynamic(dynamic);

  DBUG_RETURN(0);
}

void ha_ndbcluster::update_create_info(HA_CREATE_INFO *create_info)
{
  DBUG_ENTER("update_create_info");
  TABLE_SHARE *share= table->s;
  if (share->mysql_version < MYSQL_VERSION_TABLESPACE_IN_FRM)
  {
     DBUG_PRINT("info", ("Restored an old table %s, pre-frm_version 7", 
	                 share->table_name.str));
     if (!create_info->tablespace && !share->tablespace)
     {
       DBUG_PRINT("info", ("Checking for tablespace in ndb"));
       THD *thd= current_thd;
       Ndb *ndb= check_ndb_in_thd(thd);
       NDBDICT *ndbdict= ndb->getDictionary();
       NdbError ndberr;
       Uint32 id;
       ndb->setDatabaseName(m_dbname);
       const NDBTAB *ndbtab= m_table;
       DBUG_ASSERT(ndbtab != NULL);
       if (!ndbtab->getTablespace(&id))
       {
         DBUG_VOID_RETURN;
       }
       {
         NdbDictionary::Tablespace ts= ndbdict->getTablespace(id);
         ndberr= ndbdict->getNdbError();
         if(ndberr.classification != NdbError::NoError)
           goto err;
	 const char *tablespace= ts.getName();
         DBUG_PRINT("info", ("Found tablespace '%s'", tablespace));
         uint tablespace_len= strlen(tablespace);
         if (tablespace_len != 0) 
         {
           share->tablespace= (char *) alloc_root(&share->mem_root,
                                                  tablespace_len+1);
           strxmov(share->tablespace, tablespace, NullS);
	   create_info->tablespace= share->tablespace;
         }
         DBUG_VOID_RETURN;
       }
err:
       my_errno= ndb_to_mysql_error(&ndberr);
    }
  }

  DBUG_VOID_RETURN;
}

/**
  Create a table in NDB Cluster
*/

int ha_ndbcluster::create(const char *name, 
                          TABLE *form, 
                          HA_CREATE_INFO *create_info)
{
  THD *thd= current_thd;
  NDBTAB tab;
  NDBCOL col;
  size_t pack_length, length;
  uint i, pk_length= 0;
  uchar *data= NULL, *pack_data= NULL;
  bool create_from_engine= (create_info->table_options & HA_OPTION_CREATE_FROM_ENGINE);
  bool is_truncate= (thd->lex->sql_command == SQLCOM_TRUNCATE);
  const char *tablespace= create_info->tablespace;
  bool use_disk= FALSE;
  NdbDictionary::Table::SingleUserMode single_user_mode= NdbDictionary::Table::SingleUserModeLocked;
  bool ndb_sys_table= FALSE;
  partition_info *part_info;
  int result= 0;

  DBUG_ENTER("ha_ndbcluster::create");
  DBUG_PRINT("enter", ("name: %s", name));

  DBUG_ASSERT(*fn_rext((char*)name) == 0);
  set_dbname(name);
  set_tabname(name);

  if ((my_errno= check_ndb_connection(thd)))
    DBUG_RETURN(my_errno);
  
  Ndb *ndb= get_ndb(thd);
  NDBDICT *dict= ndb->getDictionary();
  Ndb_table_guard ndbtab_g(dict);

  DBUG_PRINT("info", ("Tablespace %s,%s", form->s->tablespace, create_info->tablespace));
  if (is_truncate)
  {
    {
      ndbtab_g.init(m_tabname);
      if (!(m_table= ndbtab_g.get_table()))
	ERR_RETURN(dict->getNdbError());
      m_table= NULL;
    }
    DBUG_PRINT("info", ("Dropping and re-creating table for TRUNCATE"));
    if ((my_errno= delete_table(name)))
      DBUG_RETURN(my_errno);
  }
  table= form;
  if (create_from_engine)
  {
    /*
      Table already exists in NDB and frm file has been created by 
      caller.
      Do Ndb specific stuff, such as create a .ndb file
    */
    if ((my_errno= write_ndb_file(name)))
      DBUG_RETURN(my_errno);
    ndbcluster_create_binlog_setup(thd, get_ndb(thd), name, strlen(name),
                                   m_dbname, m_tabname, FALSE);
    DBUG_RETURN(my_errno);
  }

  /*
    Don't allow table creation unless
    schema distribution table is setup
    ( unless it is a creation of the schema dist table itself )
  */
  if (!ndb_schema_share)
  {
    if (!(strcmp(m_dbname, NDB_REP_DB) == 0 &&
          strcmp(m_tabname, NDB_SCHEMA_TABLE) == 0))
    {
      DBUG_PRINT("info", ("Schema distribution table not setup"));
      DBUG_RETURN(HA_ERR_NO_CONNECTION);
    }
    single_user_mode = NdbDictionary::Table::SingleUserModeReadWrite;
    ndb_sys_table= TRUE;
  }

  if ((dict->beginSchemaTrans() == -1))
  {
    DBUG_PRINT("info", ("Failed to start schema transaction"));
    goto err_return;
  }
  DBUG_PRINT("info", ("Started schema transaction"));

  if (!ndb_apply_status_share)
  {
    if ((strcmp(m_dbname, NDB_REP_DB) == 0 &&
         strcmp(m_tabname, NDB_APPLY_TABLE) == 0))
    {
      ndb_sys_table= TRUE;
    }
  }

  DBUG_PRINT("table", ("name: %s", m_tabname));  
  if (tab.setName(m_tabname))
  {
    my_errno= errno;
    goto abort;
  }
  if (!ndb_sys_table)
  {
    if (thd->variables.ndb_table_temporary)
    {
      tab.setTemporary(TRUE);
      tab.setLogging(FALSE);
    }
    else if (thd->variables.ndb_table_no_logging)
    {
      tab.setLogging(FALSE);
    }
  }
  tab.setSingleUserMode(single_user_mode);

  // Save frm data for this table
  if (readfrm(name, &data, &length))
  {
    result= 1;
    goto abort_return;
  }
  if (packfrm(data, length, &pack_data, &pack_length))
  {
    my_free((char*)data, MYF(0));
    result= 2;
    goto abort_return;
  }
  DBUG_PRINT("info",
             ("setFrm data: 0x%lx  len: %lu", (long) pack_data,
              (ulong) pack_length));
  tab.setFrm(pack_data, pack_length);      
  my_free((char*)data, MYF(0));
  my_free((char*)pack_data, MYF(0));
  
  /*
    Handle table row type

    Default is to let table rows have var part reference so that online 
    add column can be performed in the future.  Explicitly setting row 
    type to fixed will omit var part reference, which will save data 
    memory in ndb, but at the cost of not being able to online add 
    column to this table
  */
  switch (create_info->row_type) {
  case ROW_TYPE_FIXED:
    tab.setForceVarPart(FALSE);
    break;
  case ROW_TYPE_DYNAMIC:
    /* fall through, treat as default */
  default:
    /* fall through, treat as default */
  case ROW_TYPE_DEFAULT:
    tab.setForceVarPart(TRUE);
    break;
  }

  /*
    Setup columns
  */
  for (i= 0; i < form->s->fields; i++) 
  {
    Field *field= form->field[i];
    DBUG_PRINT("info", ("name: %s  type: %u  storage: %u  format: %u  "
                        "pack_length: %d", 
                        field->field_name, field->real_type(),
                        field->field_storage_type(),
                        field->column_format(),
                        field->pack_length()));
    if ((my_errno= create_ndb_column(thd, col, field, create_info)))
      goto abort;

    if (!use_disk &&
        col.getStorageType() == NDBCOL::StorageTypeDisk)
      use_disk= TRUE;

    if (tab.addColumn(col))
    {
      my_errno= errno;
      goto abort;
    }
    if (col.getPrimaryKey())
      pk_length += (field->pack_length() + 3) / 4;
  }

  if (use_disk)
  { 
    tab.setLogging(TRUE);
    tab.setTemporary(FALSE);
    if (tablespace)
      tab.setTablespaceName(tablespace);
    else
      tab.setTablespaceName("DEFAULT-TS");
  }
  else if (create_info->tablespace && 
           create_info->default_storage_media == HA_SM_MEMORY)
  {
    push_warning_printf(thd, MYSQL_ERROR::WARN_LEVEL_ERROR,
                        ER_ILLEGAL_HA_CREATE_OPTION,
                        ER(ER_ILLEGAL_HA_CREATE_OPTION),
                        ndbcluster_hton_name,
                        "TABLESPACE currently only supported for "
                        "STORAGE DISK"); 
    result= HA_ERR_UNSUPPORTED;
    goto abort_return;
  }

  DBUG_PRINT("info", ("Table %s is %s stored with tablespace %s",
                      m_tabname,
                      (use_disk) ? "disk" : "memory",
                      (use_disk) ? tab.getTablespaceName() : "N/A"));
 
  KEY* key_info;
  for (i= 0, key_info= form->key_info; i < form->s->keys; i++, key_info++)
  {
    KEY_PART_INFO *key_part= key_info->key_part;
    KEY_PART_INFO *end= key_part + key_info->key_parts;
    for (; key_part != end; key_part++)
    {
      if (key_part->field->field_storage_type() == HA_SM_DISK)
      {
        push_warning_printf(thd, MYSQL_ERROR::WARN_LEVEL_ERROR,
                            ER_ILLEGAL_HA_CREATE_OPTION,
                            ER(ER_ILLEGAL_HA_CREATE_OPTION),
                            ndbcluster_hton_name,
                            "Index on field "
                            "declared with "
                            "STORAGE DISK is not supported");
        result= HA_ERR_UNSUPPORTED;
        goto abort_return;
      }
      tab.getColumn(key_part->fieldnr-1)->setStorageType(
                             NdbDictionary::Column::StorageTypeMemory);
    }
  }

  // No primary key, create shadow key as 64 bit, auto increment  
  if (form->s->primary_key == MAX_KEY) 
  {
    DBUG_PRINT("info", ("Generating shadow key"));
    if (col.setName("$PK"))
    {
      my_errno= errno;
      goto abort;
    }
    col.setType(NdbDictionary::Column::Bigunsigned);
    col.setLength(1);
    col.setNullable(FALSE);
    col.setPrimaryKey(TRUE);
    col.setAutoIncrement(TRUE);
    if (tab.addColumn(col))
    {
      my_errno= errno;
      goto abort;
    }
    pk_length += 2;
  }
 
  // Make sure that blob tables don't have too big part size
  for (i= 0; i < form->s->fields; i++) 
  {
    /**
     * The extra +7 concists
     * 2 - words from pk in blob table
     * 5 - from extra words added by tup/dict??
     */
    switch (form->field[i]->real_type()) {
    case MYSQL_TYPE_GEOMETRY:
    case MYSQL_TYPE_BLOB:    
    case MYSQL_TYPE_MEDIUM_BLOB:   
    case MYSQL_TYPE_LONG_BLOB: 
    {
      NdbDictionary::Column * column= tab.getColumn(i);
      int size= pk_length + (column->getPartSize()+3)/4 + 7;
      if (size > NDB_MAX_TUPLE_SIZE_IN_WORDS && 
         (pk_length+7) < NDB_MAX_TUPLE_SIZE_IN_WORDS)
      {
        size= NDB_MAX_TUPLE_SIZE_IN_WORDS - pk_length - 7;
        column->setPartSize(4*size);
      }
      /**
       * If size > NDB_MAX and pk_length+7 >= NDB_MAX
       *   then the table can't be created anyway, so skip
       *   changing part size, and have error later
       */ 
    }
    default:
      break;
    }
  }

  // Check partition info
  part_info= form->part_info;
  if ((my_errno= set_up_partition_info(part_info, form, (void*)&tab)))
    goto abort;

  // Check for HashMap
  if (tab.getFragmentType() == NDBTAB::HashMapPartition)
  {
    NdbDictionary::HashMap hm;
    int res= dict->getDefaultHashMap(hm, tab.getFragmentCount());
    if (res == -1)
    {
      res= dict->initDefaultHashMap(hm, tab.getFragmentCount());
      if (res == -1)
      {
        const NdbError err= dict->getNdbError();
        set_ndb_err(thd, err);
        my_errno= ndb_to_mysql_error(&err);
        goto abort;
      }

      res= dict->createHashMap(hm);
      if (res == -1)
      {
        const NdbError err= dict->getNdbError();
        set_ndb_err(thd, err);
        my_errno= ndb_to_mysql_error(&err);
        goto abort;
      }
    }
  }

  // Create the table in NDB     
  if (dict->createTable(tab) != 0) 
  {
    const NdbError err= dict->getNdbError();
    set_ndb_err(thd, err);
    my_errno= ndb_to_mysql_error(&err);
    goto abort;
  }

  ndbtab_g.init(m_tabname);
  // temporary set m_table during create
  // reset at return
  m_table= ndbtab_g.get_table();
  // TODO check also that we have the same frm...
  if (!m_table)
  {
    /* purecov: begin deadcode */
    const NdbError err= dict->getNdbError();
    set_ndb_err(thd, err);
    my_errno= ndb_to_mysql_error(&err);
    goto abort;
    /* purecov: end */
  }

  DBUG_PRINT("info", ("Table %s/%s created successfully", 
                      m_dbname, m_tabname));

  // Create secondary indexes
  my_errno= create_indexes(thd, ndb, form);

  if (!my_errno)
  {
    /*
     * All steps have succeeded, try and commit schema transaction
     */
    if (dict->endSchemaTrans() == -1)
      goto err_return;
    my_errno= write_ndb_file(name);
  }
  else
  {
abort:
/*
 *  Some step during table creation failed, abort schema transaction
 */
    DBUG_PRINT("info", ("Aborting schema transaction due to error %i",
                        my_errno));
    if (dict->endSchemaTrans(NdbDictionary::Dictionary::SchemaTransAbort)
        == -1)
      DBUG_PRINT("info", ("Failed to abort schema transaction, %i",
                          dict->getNdbError().code));
    m_table= 0;
    DBUG_RETURN(my_errno);
abort_return:
    DBUG_PRINT("info", ("Aborting schema transaction"));
    if (dict->endSchemaTrans(NdbDictionary::Dictionary::SchemaTransAbort)
        == -1)
      DBUG_PRINT("info", ("Failed to abort schema transaction, %i",
                          dict->getNdbError().code));
    DBUG_RETURN(result);
err_return:
    m_table= 0;
    ERR_RETURN(dict->getNdbError());
  }
  if (my_errno)
  {
    /*
      Failed to create an index,
      drop the table (and all it's indexes)
    */
    while (!thd->killed)
    {
      if (dict->beginSchemaTrans() == -1)
        goto cleanup_failed;
      if (dict->dropTableGlobal(*m_table))
      {
        switch (dict->getNdbError().status)
        {
        case NdbError::TemporaryError:
          if (!thd->killed) 
          {
            if (dict->endSchemaTrans(NdbDictionary::Dictionary::SchemaTransAbort)
                == -1)
              DBUG_PRINT("info", ("Failed to abort schema transaction, %i",
                                  dict->getNdbError().code));
            goto cleanup_failed;
          }
          break;
        default:
          break;
        }
      }
      if (dict->endSchemaTrans() == -1)
      {
cleanup_failed:
        DBUG_PRINT("info", ("Could not cleanup failed create %i",
                          dict->getNdbError().code));
        continue; // retry indefinitly
      }
      break;
    }
    m_table = 0;
    DBUG_RETURN(my_errno);
  }
  else // if (!my_errno)
  {
    NDB_SHARE *share= 0;
    pthread_mutex_lock(&ndbcluster_mutex);
    /*
      First make sure we get a "fresh" share here, not an old trailing one...
    */
    {
      uint length= (uint) strlen(name);
      if ((share= (NDB_SHARE*) hash_search(&ndbcluster_open_tables,
                                           (uchar*) name, length)))
        handle_trailing_share(thd, share);
    }
    /*
      get a new share
    */

    /* ndb_share reference create */
    if (!(share= get_share(name, form, TRUE, TRUE)))
    {
      sql_print_error("NDB: allocating table share for %s failed", name);
      /* my_errno is set */
    }
    else
    {
      DBUG_PRINT("NDB_SHARE", ("%s binlog create  use_count: %u",
                               share->key, share->use_count));
    }
    pthread_mutex_unlock(&ndbcluster_mutex);

    while (!IS_TMP_PREFIX(m_tabname))
    {
#ifdef HAVE_NDB_BINLOG
      if (share)
        ndbcluster_read_binlog_replication(thd, ndb, share, m_table,
                                           ::server_id, form, TRUE);
#endif
      String event_name(INJECTOR_EVENT_LEN);
      ndb_rep_event_name(&event_name, m_dbname, m_tabname,
                         get_binlog_full(share));
      int do_event_op= ndb_binlog_running;

      if (!ndb_schema_share &&
          strcmp(share->db, NDB_REP_DB) == 0 &&
          strcmp(share->table_name, NDB_SCHEMA_TABLE) == 0)
        do_event_op= 1;

      /*
        Always create an event for the table, as other mysql servers
        expect it to be there.
      */
      if (!ndbcluster_create_event(thd, ndb, m_table, event_name.c_ptr(), share,
                                   share && do_event_op ? 2 : 1/* push warning */))
      {
        if (ndb_extra_logging)
          sql_print_information("NDB Binlog: CREATE TABLE Event: %s",
                                event_name.c_ptr());
        if (share && 
            ndbcluster_create_event_ops(thd, share,
                                        m_table, event_name.c_ptr()))
        {
          sql_print_error("NDB Binlog: FAILED CREATE TABLE event operations."
                          " Event: %s", name);
          /* a warning has been issued to the client */
        }
      }
      /*
        warning has been issued if ndbcluster_create_event failed
        and (share && do_event_op)
      */
      if (share && !do_event_op)
        set_binlog_nologging(share);
      ndbcluster_log_schema_op(thd,
                               thd->query, thd->query_length,
                               share->db, share->table_name,
                               m_table->getObjectId(),
                               m_table->getObjectVersion(),
                               (is_truncate) ?
			       SOT_TRUNCATE_TABLE : SOT_CREATE_TABLE, 
			       0, 0, 1);
      break;
    }
  }

  m_table= 0;
  DBUG_RETURN(my_errno);
}


int ha_ndbcluster::create_index(THD *thd, const char *name, KEY *key_info, 
                                NDB_INDEX_TYPE idx_type, uint idx_no)
{
  int error= 0;
  char unique_name[FN_LEN];
  static const char* unique_suffix= "$unique";
  DBUG_ENTER("ha_ndbcluster::create_ordered_index");
  DBUG_PRINT("info", ("Creating index %u: %s", idx_no, name));  

  if (idx_type == UNIQUE_ORDERED_INDEX || idx_type == UNIQUE_INDEX)
  {
    strxnmov(unique_name, FN_LEN, name, unique_suffix, NullS);
    DBUG_PRINT("info", ("Created unique index name \'%s\' for index %d",
                        unique_name, idx_no));
  }
    
  switch (idx_type){
  case PRIMARY_KEY_INDEX:
    // Do nothing, already created
    break;
  case PRIMARY_KEY_ORDERED_INDEX:
    error= create_ordered_index(thd, name, key_info);
    break;
  case UNIQUE_ORDERED_INDEX:
    if (!(error= create_ordered_index(thd, name, key_info)))
      error= create_unique_index(thd, unique_name, key_info);
    break;
  case UNIQUE_INDEX:
    if (check_index_fields_not_null(key_info))
    {
      push_warning_printf(thd, MYSQL_ERROR::WARN_LEVEL_WARN,
			  ER_NULL_COLUMN_IN_INDEX,
			  "Ndb does not support unique index on NULL valued attributes, index access with NULL value will become full table scan");
    }
    error= create_unique_index(thd, unique_name, key_info);
    break;
  case ORDERED_INDEX:
    if (key_info->algorithm == HA_KEY_ALG_HASH)
    {
      push_warning_printf(thd, MYSQL_ERROR::WARN_LEVEL_ERROR,
			  ER_ILLEGAL_HA_CREATE_OPTION,
			  ER(ER_ILLEGAL_HA_CREATE_OPTION),
			  ndbcluster_hton_name,
			  "Ndb does not support non-unique "
			  "hash based indexes");
      error= HA_ERR_UNSUPPORTED;
      break;
    }
    error= create_ordered_index(thd, name, key_info);
    break;
  default:
    DBUG_ASSERT(FALSE);
    break;
  }
  
  DBUG_RETURN(error);
}

int ha_ndbcluster::create_ordered_index(THD *thd, const char *name, 
                                        KEY *key_info)
{
  DBUG_ENTER("ha_ndbcluster::create_ordered_index");
  DBUG_RETURN(create_ndb_index(thd, name, key_info, FALSE));
}

int ha_ndbcluster::create_unique_index(THD *thd, const char *name, 
                                       KEY *key_info)
{

  DBUG_ENTER("ha_ndbcluster::create_unique_index");
  DBUG_RETURN(create_ndb_index(thd, name, key_info, TRUE));
}


/**
  Create an index in NDB Cluster.

  @todo
    Only temporary ordered indexes supported
*/

int ha_ndbcluster::create_ndb_index(THD *thd, const char *name, 
                                    KEY *key_info,
                                    bool unique)
{
  Ndb *ndb= get_ndb(thd);
  NdbDictionary::Dictionary *dict= ndb->getDictionary();
  KEY_PART_INFO *key_part= key_info->key_part;
  KEY_PART_INFO *end= key_part + key_info->key_parts;
  
  DBUG_ENTER("ha_ndbcluster::create_index");
  DBUG_PRINT("enter", ("name: %s ", name));

  NdbDictionary::Index ndb_index(name);
  if (unique)
    ndb_index.setType(NdbDictionary::Index::UniqueHashIndex);
  else 
  {
    ndb_index.setType(NdbDictionary::Index::OrderedIndex);
    // TODO Only temporary ordered indexes supported
    ndb_index.setLogging(FALSE); 
  }
  if (!m_table->getLogging())
    ndb_index.setLogging(FALSE); 
  if (((NDBTAB*)m_table)->getTemporary())
    ndb_index.setTemporary(TRUE); 
  if (ndb_index.setTable(m_tabname))
  {
    DBUG_RETURN(my_errno= errno);
  }

  for (; key_part != end; key_part++) 
  {
    Field *field= key_part->field;
    if (field->field_storage_type() == HA_SM_DISK)
    {
      push_warning_printf(thd, MYSQL_ERROR::WARN_LEVEL_ERROR,
                          ER_ILLEGAL_HA_CREATE_OPTION,
                          ER(ER_ILLEGAL_HA_CREATE_OPTION),
                          ndbcluster_hton_name,
                          "Index on field "
                          "declared with "
                          "STORAGE DISK is not supported");
      DBUG_RETURN(HA_ERR_UNSUPPORTED);
    }
    DBUG_PRINT("info", ("attr: %s", field->field_name));
    if (ndb_index.addColumnName(field->field_name))
    {
      DBUG_RETURN(my_errno= errno);
    }
  }
  
  if (dict->createIndex(ndb_index, *m_table))
    ERR_RETURN(dict->getNdbError());

  // Success
  DBUG_PRINT("info", ("Created index %s", name));
  DBUG_RETURN(0);  
}

/*
 Prepare for an on-line alter table
*/ 
void ha_ndbcluster::prepare_for_alter()
{
  /* ndb_share reference schema */
  ndbcluster_get_share(m_share); // Increase ref_count
  DBUG_PRINT("NDB_SHARE", ("%s binlog schema  use_count: %u",
                           m_share->key, m_share->use_count));
  set_ndb_share_state(m_share, NSS_ALTERED);
}

/*
  Add an index on-line to a table
*/
int ha_ndbcluster::add_index(TABLE *table_arg, 
                             KEY *key_info, uint num_of_keys)
{
  return add_index_impl(current_thd, table_arg, key_info, num_of_keys);
}

int ha_ndbcluster::add_index_impl(THD *thd, TABLE *table_arg, 
                                  KEY *key_info, uint num_of_keys)
{
  int error= 0;
  uint idx;
  DBUG_ENTER("ha_ndbcluster::add_index");
  DBUG_PRINT("enter", ("table %s", table_arg->s->table_name.str));
  DBUG_ASSERT(m_share->state == NSS_ALTERED);

  for (idx= 0; idx < num_of_keys; idx++)
  {
    KEY *key= key_info + idx;
    KEY_PART_INFO *key_part= key->key_part;
    KEY_PART_INFO *end= key_part + key->key_parts;
    NDB_INDEX_TYPE idx_type= get_index_type_from_key(idx, key_info, false);
    DBUG_PRINT("info", ("Adding index: '%s'", key_info[idx].name));
    // Add fields to key_part struct
    for (; key_part != end; key_part++)
      key_part->field= table->field[key_part->fieldnr];
    // Check index type
    // Create index in ndb
    if((error= create_index(thd, key_info[idx].name, key, idx_type, idx)))
      break;
  }
  DBUG_RETURN(error);  
}

/*
  Mark one or several indexes for deletion. and
  renumber the remaining indexes
*/
int ha_ndbcluster::prepare_drop_index(TABLE *table_arg, 
                                      uint *key_num, uint num_of_keys)
{
  DBUG_ENTER("ha_ndbcluster::prepare_drop_index");
  DBUG_ASSERT(m_share->state == NSS_ALTERED);
  // Mark indexes for deletion
  uint idx;
  for (idx= 0; idx < num_of_keys; idx++)
  {
    DBUG_PRINT("info", ("ha_ndbcluster::prepare_drop_index %u", *key_num));
    m_index[*key_num++].status= TO_BE_DROPPED;
  }
  // Renumber indexes
  THD *thd= current_thd;
  Thd_ndb *thd_ndb= get_thd_ndb(thd);
  Ndb *ndb= thd_ndb->ndb;
  renumber_indexes(ndb, table_arg);
  DBUG_RETURN(0);
}
 
/*
  Really drop all indexes marked for deletion
*/
int ha_ndbcluster::final_drop_index(TABLE *table_arg)
{
  int error;
  DBUG_ENTER("ha_ndbcluster::final_drop_index");
  DBUG_PRINT("info", ("ha_ndbcluster::final_drop_index"));
  // Really drop indexes
  THD *thd= current_thd;
  Thd_ndb *thd_ndb= get_thd_ndb(thd);
  Ndb *ndb= thd_ndb->ndb;
  error= drop_indexes(ndb, table_arg);
  DBUG_RETURN(error);
}

/**
  Rename a table in NDB Cluster.
*/

int ha_ndbcluster::rename_table(const char *from, const char *to)
{
  THD *thd= current_thd;
  NDBDICT *dict;
  char old_dbname[FN_HEADLEN];
  char new_dbname[FN_HEADLEN];
  char new_tabname[FN_HEADLEN];
  const NDBTAB *orig_tab;
  int result;
  bool recreate_indexes= FALSE;
  NDBDICT::List index_list;

  DBUG_ENTER("ha_ndbcluster::rename_table");
  DBUG_PRINT("info", ("Renaming %s to %s", from, to));
  set_dbname(from, old_dbname);
  set_dbname(to, new_dbname);
  set_tabname(from);
  set_tabname(to, new_tabname);

  if (check_ndb_connection(thd))
    DBUG_RETURN(my_errno= HA_ERR_NO_CONNECTION);

  Ndb *ndb= get_ndb(thd);
  ndb->setDatabaseName(old_dbname);
  dict= ndb->getDictionary();
  Ndb_table_guard ndbtab_g(dict, m_tabname);
  if (!(orig_tab= ndbtab_g.get_table()))
    ERR_RETURN(dict->getNdbError());

  if (my_strcasecmp(system_charset_info, new_dbname, old_dbname))
  {
    dict->listIndexes(index_list, *orig_tab);    
    recreate_indexes= TRUE;
  }
  // Change current database to that of target table
  set_dbname(to);
  if (ndb->setDatabaseName(m_dbname))
  {
    ERR_RETURN(ndb->getNdbError());
  }

  int ndb_table_id= orig_tab->getObjectId();
  int ndb_table_version= orig_tab->getObjectVersion();
  /* ndb_share reference temporary */
  NDB_SHARE *share= get_share(from, 0, FALSE);
  int is_old_table_tmpfile= IS_TMP_PREFIX(m_tabname);
  int is_new_table_tmpfile= IS_TMP_PREFIX(new_tabname);
  if (!is_new_table_tmpfile && !is_old_table_tmpfile)
  {
    /*
      this is a "real" rename table, i.e. not tied to an offline alter table
      - send new name == "to" in query field
    */
    ndbcluster_log_schema_op(thd, to, strlen(to),
                             old_dbname, m_tabname,
                             ndb_table_id, ndb_table_version,
                             SOT_RENAME_TABLE_PREPARE,
                             m_dbname, new_tabname, 1);
  }
  if (share)
  {
    DBUG_PRINT("NDB_SHARE", ("%s temporary  use_count: %u",
                             share->key, share->use_count));
    ndbcluster_prepare_rename_share(share, to);
    IF_DBUG(int r=) ndbcluster_rename_share(thd, share);
    DBUG_ASSERT(r == 0);
  }

  NdbDictionary::Table new_tab= *orig_tab;
  new_tab.setName(new_tabname);
  if (dict->alterTableGlobal(*orig_tab, new_tab) != 0)
  {
    NdbError ndb_error= dict->getNdbError();
    if (share)
    {
      IF_DBUG(int ret=) ndbcluster_undo_rename_share(thd, share);
      DBUG_ASSERT(ret == 0);
      /* ndb_share reference temporary free */
      DBUG_PRINT("NDB_SHARE", ("%s temporary free  use_count: %u",
                               share->key, share->use_count));
      free_share(&share);
    }
    ERR_RETURN(ndb_error);
  }
  
  // Rename .ndb file
  if ((result= handler::rename_table(from, to)))
  {
    // ToDo in 4.1 should rollback alter table...
    if (share)
    {
      /* ndb_share reference temporary free */
      DBUG_PRINT("NDB_SHARE", ("%s temporary  use_count: %u",
                               share->key, share->use_count));
      free_share(&share);
    }
    DBUG_RETURN(result);
  }

  /* handle old table */
  if (!is_old_table_tmpfile)
  {
    ndbcluster_drop_event(thd, ndb, share, "rename table",
                          from + sizeof(share_prefix) - 1);
  }

  if (!result && !is_new_table_tmpfile)
  {
    Ndb_table_guard ndbtab_g2(dict, new_tabname);
    const NDBTAB *ndbtab= ndbtab_g2.get_table();
#ifdef HAVE_NDB_BINLOG
    if (share)
      ndbcluster_read_binlog_replication(thd, ndb, share, ndbtab,
                                         ::server_id, NULL, TRUE);
#endif
    /* always create an event for the table */
    String event_name(INJECTOR_EVENT_LEN);
    ndb_rep_event_name(&event_name, to + sizeof(share_prefix) - 1, 0,
                       get_binlog_full(share));

    if (!ndbcluster_create_event(thd, ndb, ndbtab, event_name.c_ptr(), share,
                                 share && ndb_binlog_running ? 2 : 1/* push warning */))
    {
      if (ndb_extra_logging)
        sql_print_information("NDB Binlog: RENAME Event: %s",
                              event_name.c_ptr());
      if (share && (share->op == 0) &&
          ndbcluster_create_event_ops(thd, share, ndbtab, event_name.c_ptr()))
      {
        sql_print_error("NDB Binlog: FAILED create event operations "
                        "during RENAME. Event %s", event_name.c_ptr());
        /* a warning has been issued to the client */
      }
    }
    /*
      warning has been issued if ndbcluster_create_event failed
      and (share && ndb_binlog_running)
    */
    if (!is_old_table_tmpfile)
    {
      /* "real" rename table */
      ndbcluster_log_schema_op(thd, thd->query, thd->query_length,
                               old_dbname, m_tabname,
                               ndb_table_id, ndb_table_version,
                               SOT_RENAME_TABLE,
                               m_dbname, new_tabname, 1);
    }
    else
    {
      /* final phase of offline alter table */
      ndbcluster_log_schema_op(thd, thd->query, thd->query_length,
                               m_dbname, new_tabname,
                               ndb_table_id, ndb_table_version,
                               SOT_ALTER_TABLE_COMMIT,
                               0, 0, 1);

    }
  }

  // If we are moving tables between databases, we need to recreate
  // indexes
  if (recreate_indexes)
  {
    for (unsigned i = 0; i < index_list.count; i++) 
    {
        NDBDICT::List::Element& index_el = index_list.elements[i];
	// Recreate any indexes not stored in the system database
	if (my_strcasecmp(system_charset_info, 
			  index_el.database, NDB_SYSTEM_DATABASE))
	{
	  set_dbname(from);
	  ndb->setDatabaseName(m_dbname);
	  const NDBINDEX * index= dict->getIndexGlobal(index_el.name,  new_tab);
	  DBUG_PRINT("info", ("Creating index %s/%s",
			      index_el.database, index->getName()));
	  dict->createIndex(*index, new_tab);
	  DBUG_PRINT("info", ("Dropping index %s/%s",
			      index_el.database, index->getName()));
	  set_dbname(from);
	  ndb->setDatabaseName(m_dbname);
	  dict->dropIndexGlobal(*index);
	}
    }
  }
  if (share)
  {
    /* ndb_share reference temporary free */
    DBUG_PRINT("NDB_SHARE", ("%s temporary free  use_count: %u",
                             share->key, share->use_count));
    free_share(&share);
  }

  DBUG_RETURN(result);
}


/**
  Delete table from NDB Cluster.
*/

/* static version which does not need a handler */

int
ha_ndbcluster::delete_table(THD *thd, ha_ndbcluster *h, Ndb *ndb,
                            const char *path,
                            const char *db,
                            const char *table_name)
{
  DBUG_ENTER("ha_ndbcluster::ndbcluster_delete_table");
  NDBDICT *dict= ndb->getDictionary();
  int ndb_table_id= 0;
  int ndb_table_version= 0;
  /*
    Don't allow drop table unless
    schema distribution table is setup
  */
  if (!ndb_schema_share)
  {
    DBUG_PRINT("info", ("Schema distribution table not setup"));
    DBUG_ASSERT(ndb_schema_share);
    DBUG_RETURN(HA_ERR_NO_CONNECTION);
  }
  /* ndb_share reference temporary */
  NDB_SHARE *share= get_share(path, 0, FALSE);
  if (share)
  {
    DBUG_PRINT("NDB_SHARE", ("%s temporary  use_count: %u",
                             share->key, share->use_count));
  }

  /* Drop the table from NDB */
  
  int res= 0;
  if (h && h->m_table)
  {
retry_temporary_error1:
    if (dict->dropTableGlobal(*h->m_table) == 0)
    {
      ndb_table_id= h->m_table->getObjectId();
      ndb_table_version= h->m_table->getObjectVersion();
      DBUG_PRINT("info", ("success 1"));
    }
    else
    {
      switch (dict->getNdbError().status)
      {
        case NdbError::TemporaryError:
          if (!thd->killed) 
            goto retry_temporary_error1; // retry indefinitly
          break;
        default:
          break;
      }
      set_ndb_err(thd, dict->getNdbError());
      res= ndb_to_mysql_error(&dict->getNdbError());
      DBUG_PRINT("info", ("error(1) %u", res));
    }
    h->release_metadata(thd, ndb);
  }
  else
  {
    ndb->setDatabaseName(db);
    while (1)
    {
      Ndb_table_guard ndbtab_g(dict, table_name);
      if (ndbtab_g.get_table())
      {
    retry_temporary_error2:
        if (dict->dropTableGlobal(*ndbtab_g.get_table()) == 0)
        {
          ndb_table_id= ndbtab_g.get_table()->getObjectId();
          ndb_table_version= ndbtab_g.get_table()->getObjectVersion();
          DBUG_PRINT("info", ("success 2"));
          break;
        }
        else
        {
          switch (dict->getNdbError().status)
          {
            case NdbError::TemporaryError:
              if (!thd->killed) 
                goto retry_temporary_error2; // retry indefinitly
              break;
            default:
              if (dict->getNdbError().code == NDB_INVALID_SCHEMA_OBJECT)
              {
                ndbtab_g.invalidate();
                continue;
              }
              break;
          }
        }
      }
      set_ndb_err(thd, dict->getNdbError());
      res= ndb_to_mysql_error(&dict->getNdbError());
      DBUG_PRINT("info", ("error(2) %u", res));
      break;
    }
  }

  if (res)
  {
    /* the drop table failed for some reason, drop the share anyways */
    if (share)
    {
      pthread_mutex_lock(&ndbcluster_mutex);
      if (share->state != NSS_DROPPED)
      {
        /*
          The share kept by the server has not been freed, free it
        */
        share->state= NSS_DROPPED;
        /* ndb_share reference create free */
        DBUG_PRINT("NDB_SHARE", ("%s create free  use_count: %u",
                                 share->key, share->use_count));
        free_share(&share, TRUE);
      }
      /* ndb_share reference temporary free */
      DBUG_PRINT("NDB_SHARE", ("%s temporary free  use_count: %u",
                               share->key, share->use_count));
      free_share(&share, TRUE);
      pthread_mutex_unlock(&ndbcluster_mutex);
    }
    DBUG_RETURN(res);
  }

  /* stop the logging of the dropped table, and cleanup */

  /*
    drop table is successful even if table does not exist in ndb
    and in case table was actually not dropped, there is no need
    to force a gcp, and setting the event_name to null will indicate
    that there is no event to be dropped
  */
  int table_dropped= dict->getNdbError().code != 709;

  {
    ndbcluster_handle_drop_table(thd, ndb, share, "delete table",
                                 table_dropped ?
                                 (path + sizeof(share_prefix) - 1) : 0);
  }

  if (!IS_TMP_PREFIX(table_name) && share &&
      thd->lex->sql_command != SQLCOM_TRUNCATE)
  {
    ndbcluster_log_schema_op(thd,
                             thd->query, thd->query_length,
                             share->db, share->table_name,
                             ndb_table_id, ndb_table_version,
                             SOT_DROP_TABLE, 0, 0, 1);
  }

  if (share)
  {
    pthread_mutex_lock(&ndbcluster_mutex);
    if (share->state != NSS_DROPPED)
    {
      /*
        The share kept by the server has not been freed, free it
      */
      share->state= NSS_DROPPED;
      /* ndb_share reference create free */
      DBUG_PRINT("NDB_SHARE", ("%s create free  use_count: %u",
                               share->key, share->use_count));
      free_share(&share, TRUE);
    }
    /* ndb_share reference temporary free */
    DBUG_PRINT("NDB_SHARE", ("%s temporary free  use_count: %u",
                             share->key, share->use_count));
    free_share(&share, TRUE);
    pthread_mutex_unlock(&ndbcluster_mutex);
  }
  DBUG_RETURN(0);
}

int ha_ndbcluster::delete_table(const char *name)
{
  THD *thd= current_thd;
  Ndb *ndb;
  int error= 0;
  DBUG_ENTER("ha_ndbcluster::delete_table");
  DBUG_PRINT("enter", ("name: %s", name));
  set_dbname(name);
  set_tabname(name);

  /*
    Don't allow drop table unless
    schema distribution table is setup
  */
  if (!ndb_schema_share)
  {
    DBUG_PRINT("info", ("Schema distribution table not setup"));
    DBUG_ASSERT(ndb_schema_share);
    error= HA_ERR_NO_CONNECTION;
    goto err;
  }

  if (check_ndb_connection(thd))
  {
    error= HA_ERR_NO_CONNECTION;
    goto err;
  }

  ndb= get_ndb(thd);
  /*
    Drop table in ndb.
    If it was already gone it might have been dropped
    remotely, give a warning and then drop .ndb file.
   */
  if (!(error= delete_table(thd, this, ndb, name,
                            m_dbname, m_tabname)) ||
      error == HA_ERR_NO_SUCH_TABLE)
  {
    /* Call ancestor function to delete .ndb file */
    int error1= handler::delete_table(name);
    if (!error)
      error= error1;
  }

err:
  DBUG_RETURN(error);
}


void ha_ndbcluster::get_auto_increment(ulonglong offset, ulonglong increment,
                                       ulonglong nb_desired_values,
                                       ulonglong *first_value,
                                       ulonglong *nb_reserved_values)
{
  uint cache_size;
  Uint64 auto_value;
  THD *thd= current_thd;
  DBUG_ENTER("get_auto_increment");
  DBUG_PRINT("enter", ("m_tabname: %s", m_tabname));
  Ndb *ndb= get_ndb(table->in_use);
   
  if (m_rows_inserted > m_rows_to_insert)
  {
    /* We guessed too low */
    m_rows_to_insert+= m_autoincrement_prefetch;
  }
  uint remaining= m_rows_to_insert - m_rows_inserted;
  uint min_prefetch= 
    (remaining < thd->variables.ndb_autoincrement_prefetch_sz) ?
    thd->variables.ndb_autoincrement_prefetch_sz
    : remaining;
  cache_size= ((remaining < m_autoincrement_prefetch) ?
	       min_prefetch
	       : remaining);
  uint retries= NDB_AUTO_INCREMENT_RETRIES;
  int retry_sleep= 30; /* 30 milliseconds, transaction */
  for (;;)
  {
    Ndb_tuple_id_range_guard g(m_share);
    if (m_skip_auto_increment &&
        ndb->readAutoIncrementValue(m_table, g.range, auto_value) ||
        ndb->getAutoIncrementValue(m_table, g.range, auto_value, cache_size, increment, offset))
    {
      if (--retries &&
          ndb->getNdbError().status == NdbError::TemporaryError)
      {
        my_sleep(retry_sleep);
        continue;
      }
      const NdbError err= ndb->getNdbError();
      sql_print_error("Error %lu in ::get_auto_increment(): %s",
                      (ulong) err.code, err.message);
      *first_value= ~(ulonglong) 0;
      DBUG_VOID_RETURN;
    }
    break;
  }
  *first_value= (longlong)auto_value;
  /* From the point of view of MySQL, NDB reserves one row at a time */
  *nb_reserved_values= 1;
  DBUG_VOID_RETURN;
}


/**
  Constructor for the NDB Cluster table handler .
*/

/*
  Normal flags for binlogging is that ndb has HA_HAS_OWN_BINLOGGING
  and preferes HA_BINLOG_ROW_CAPABLE
  Other flags are set under certain circumstaces in table_flags()
*/
#define HA_NDBCLUSTER_TABLE_FLAGS \
                HA_REC_NOT_IN_SEQ | \
                HA_NULL_IN_KEY | \
                HA_AUTO_PART_KEY | \
                HA_NO_PREFIX_CHAR_KEYS | \
                HA_NEED_READ_RANGE_BUFFER | \
                HA_CAN_GEOMETRY | \
                HA_CAN_BIT_FIELD | \
                HA_PRIMARY_KEY_REQUIRED_FOR_POSITION | \
                HA_PRIMARY_KEY_REQUIRED_FOR_DELETE | \
                HA_PARTIAL_COLUMN_READ | \
                HA_HAS_OWN_BINLOGGING | \
                HA_BINLOG_ROW_CAPABLE | \
                HA_HAS_RECORDS | \
                HA_ONLINE_ALTER


ha_ndbcluster::ha_ndbcluster(handlerton *hton, TABLE_SHARE *table_arg):
  handler(hton, table_arg),
  m_thd_ndb(NULL),
  m_active_cursor(NULL),
  m_table(NULL),
  m_ndb_record(0),
  m_ndb_hidden_key_record(0),
  m_table_info(NULL),
  m_table_flags(HA_NDBCLUSTER_TABLE_FLAGS),
  m_share(0),
  m_key_fields(NULL),
  m_part_info(NULL),
  m_user_defined_partitioning(FALSE),
  m_use_partition_pruning(FALSE),
  m_sorted(FALSE),
  m_use_write(FALSE),
  m_ignore_dup_key(FALSE),
  m_has_unique_index(FALSE),
  m_ignore_no_key(FALSE),
  m_read_before_write_removal_possible(FALSE),
  m_read_before_write_removal_used(FALSE),
  m_rows_updated(0),
  m_rows_deleted(0),
  m_rows_to_insert((ha_rows) 1),
  m_rows_inserted((ha_rows) 0),
  m_rows_changed((ha_rows) 0),
  m_delete_cannot_batch(FALSE),
  m_update_cannot_batch(FALSE),
  m_skip_auto_increment(TRUE),
  m_blobs_pending(0),
  m_blobs_buffer(0),
  m_blobs_buffer_size(0),
  m_dupkey((uint) -1),
  m_autoincrement_prefetch((ha_rows) NDB_DEFAULT_AUTO_PREFETCH),
  m_cond(NULL),
  m_multi_cursor(NULL)
{
  int i;
 
  DBUG_ENTER("ha_ndbcluster");

  m_tabname[0]= '\0';
  m_dbname[0]= '\0';

  stats.records= ~(ha_rows)0; // uninitialized
  stats.block_size= 1024;

  for (i= 0; i < MAX_KEY; i++)
    ndb_init_index(m_index[i]);

  DBUG_VOID_RETURN;
}


int ha_ndbcluster::ha_initialise()
{
  DBUG_ENTER("ha_ndbcluster::ha_initialise");
  if (check_ndb_in_thd(current_thd))
  {
    DBUG_RETURN(FALSE);
  }
  DBUG_RETURN(TRUE);
}

/**
  Destructor for NDB Cluster table handler.
*/

ha_ndbcluster::~ha_ndbcluster() 
{
  THD *thd= current_thd;
  Ndb *ndb= thd ? check_ndb_in_thd(thd) : g_ndb;
  DBUG_ENTER("~ha_ndbcluster");

  if (m_share)
  {
    /* ndb_share reference handler free */
    DBUG_PRINT("NDB_SHARE", ("%s handler free  use_count: %u",
                             m_share->key, m_share->use_count));
    free_share(&m_share);
  }
  release_metadata(thd, ndb);
  my_free(m_blobs_buffer, MYF(MY_ALLOW_ZERO_PTR));
  m_blobs_buffer= 0;

  // Check for open cursor/transaction
  DBUG_ASSERT(m_active_cursor == NULL);
  DBUG_ASSERT(m_thd_ndb == NULL);

  // Discard any generated condition
  DBUG_PRINT("info", ("Deleting generated condition"));
  if (m_cond)
  {
    delete m_cond;
    m_cond= NULL;
  }

  DBUG_VOID_RETURN;
}



void
ha_ndbcluster::column_bitmaps_signal(uint sig_type)
{
  THD *thd= table->in_use;
  bool write_query= (thd->lex->sql_command == SQLCOM_UPDATE ||
                     thd->lex->sql_command == SQLCOM_DELETE);
  DBUG_ENTER("column_bitmaps_signal");
  DBUG_PRINT("enter", ("read_set: 0x%lx  write_set: 0x%lx",
             (long) table->read_set->bitmap[0],
             (long) table->write_set->bitmap[0]));
  if (sig_type & HA_COMPLETE_TABLE_READ_BITMAP)
    bitmap_copy(&m_save_read_set, table->read_set);
  if (!write_query || (sig_type & HA_COMPLETE_TABLE_READ_BITMAP))
  {
    /*
      We need to make sure we always read all of the primary key.
      Otherwise we cannot support position() and rnd_pos().
  
      Alternatively, we could just set a flag, and in the reader methods set
      the extra bits as required if the flag is set, followed by clearing the
      flag.  This to save doing the work of setting bits twice or more.
      On the other hand this is quite fast in itself.
    */
    bitmap_union(table->read_set, m_pk_bitmap_p);
  }
  DBUG_VOID_RETURN;
}

/**
  Open a table for further use
  - fetch metadata for this table from NDB
  - check that table exists

  @retval
    0    ok
  @retval
    < 0  Table has changed
*/

int ha_ndbcluster::open(const char *name, int mode, uint test_if_locked)
{
  THD *thd= current_thd;
  int res;
  KEY *key;
  KEY_PART_INFO *key_part_info;
  uint key_parts, i, j;
  DBUG_ENTER("ha_ndbcluster::open");
  DBUG_PRINT("enter", ("name: %s  mode: %d  test_if_locked: %d",
                       name, mode, test_if_locked));
  
  /*
    Setup ref_length to make room for the whole 
    primary key to be written in the ref variable
  */
  
  if (bitmap_init(&m_save_read_set, NULL, table_share->fields, FALSE))
  {
    DBUG_RETURN(1);
  }
  if (table_share->primary_key != MAX_KEY) 
  {
    key= table->key_info+table_share->primary_key;
    ref_length= key->key_length;
  }
  else // (table_share->primary_key == MAX_KEY) 
  {
    if (m_user_defined_partitioning)
    {
      ref_length+= sizeof(m_part_id);
    }
  }

  DBUG_PRINT("info", ("ref_length: %d", ref_length));
  {
    char* bitmap_array;
    uint extra_hidden_keys= table_share->primary_key != MAX_KEY ? 0 : 1;
    uint n_keys= table_share->keys + extra_hidden_keys;
    uint ptr_size= sizeof(MY_BITMAP*) * (n_keys + 1 /* null termination */);
    uint map_size= sizeof(MY_BITMAP) * n_keys;
    m_key_fields= (MY_BITMAP**)my_malloc(ptr_size + map_size,
                                         MYF(MY_WME + MY_ZEROFILL));
    if (!m_key_fields)
    {
      local_close(thd, FALSE);
      DBUG_RETURN(1);
    } 
    bitmap_array= ((char*)m_key_fields) + ptr_size;
    for (i= 0; i < n_keys; i++)
    {
      my_bitmap_map *bitbuf= NULL;
      bool is_hidden_key= (i == table_share->keys);
      m_key_fields[i]= (MY_BITMAP*)bitmap_array;
      if (is_hidden_key || (i == table_share->primary_key))
      {
        m_pk_bitmap_p= m_key_fields[i];
        bitbuf= m_pk_bitmap_buf;
      }
      if (bitmap_init(m_key_fields[i], bitbuf,
                      table_share->fields, FALSE))
      {
        m_key_fields[i]= NULL;
        local_close(thd, FALSE);
        DBUG_RETURN(1);
      }
      if (!is_hidden_key)
      {
        key= table->key_info + i;
        key_part_info= key->key_part;
        key_parts= key->key_parts;
        for (j= 0; j < key_parts; j++, key_part_info++)
          bitmap_set_bit(m_key_fields[i], key_part_info->fieldnr-1);
      }
      else
      {
        uint field_no= table_share->fields;
        ((uchar *)m_pk_bitmap_buf)[field_no>>3]|= (1 << (field_no & 7));
      }
      bitmap_array+= sizeof(MY_BITMAP);
    }
    m_key_fields[i]= NULL;
  }

  // Init table lock structure 
  /* ndb_share reference handler */
  if (!(m_share=get_share(name, table)))
  {
    local_close(thd, FALSE);
    DBUG_RETURN(1);
  }
  DBUG_PRINT("NDB_SHARE", ("%s handler  use_count: %u",
                           m_share->key, m_share->use_count));
  thr_lock_data_init(&m_share->lock,&m_lock,(void*) 0);
  
  set_dbname(name);
  set_tabname(name);
  
  if ((res= check_ndb_connection(thd)) ||
      (res= get_metadata(thd, name)))
  {
    local_close(thd, FALSE);
    DBUG_RETURN(res);
  }
  if ((res= update_stats(thd, 1)) ||
      (res= info(HA_STATUS_CONST)))
  {
    local_close(thd, TRUE);
    DBUG_RETURN(res);
  }
#ifdef HAVE_NDB_BINLOG
  if (!ndb_binlog_tables_inited ||
      (ndb_binlog_running && !ndb_binlog_is_ready))
  {
    table->db_stat|= HA_READ_ONLY;
    sql_print_information("table '%s' opened read only", name);
  }
#endif
  DBUG_RETURN(0);
}

/*
 * Support for OPTIMIZE TABLE
 * reclaims unused space of deleted rows
 * and updates index statistics
 */
int ha_ndbcluster::optimize(THD* thd, HA_CHECK_OPT* check_opt)
{
  ulong error, stats_error= 0;
  uint delay= (uint) thd->variables.ndb_optimization_delay;

  error= ndb_optimize_table(thd, delay);
  stats_error= update_stats(thd, 1);
  return (error) ? error : stats_error;
}

int ha_ndbcluster::ndb_optimize_table(THD* thd, uint delay)
{
  Thd_ndb *thd_ndb= get_thd_ndb(thd);
  Ndb *ndb= thd_ndb->ndb;
  NDBDICT *dict= ndb->getDictionary();
  int result=0, error= 0;
  uint i;
  NdbDictionary::OptimizeTableHandle th;
  NdbDictionary::OptimizeIndexHandle ih;

  DBUG_ENTER("ndb_optimize_table");
  if ((error= dict->optimizeTable(*m_table, th)))
  {
    DBUG_PRINT("info",
               ("Optimze table %s returned %d", m_tabname, error));
    ERR_RETURN(ndb->getNdbError());
  }
  while((result= th.next()) == 1)
  {
    if (thd->killed)
      DBUG_RETURN(-1);
    my_sleep(delay);
  }
  if (result == -1 || th.close() == -1)
  {
    DBUG_PRINT("info",
               ("Optimize table %s did not complete", m_tabname));
    ERR_RETURN(ndb->getNdbError());
  };
  for (i= 0; i < MAX_KEY; i++)
  {
    if (thd->killed)
      DBUG_RETURN(-1);
    if (m_index[i].status == ACTIVE)
    {
      const NdbDictionary::Index *index= m_index[i].index;
      const NdbDictionary::Index *unique_index= m_index[i].unique_index;
      
      if (index)
      {
        if ((error= dict->optimizeIndex(*index, ih)))
        {
          DBUG_PRINT("info",
                     ("Optimze index %s returned %d", 
                      index->getName(), error));
          ERR_RETURN(ndb->getNdbError());
          
        }
        while((result= ih.next()) == 1)
        {
          if (thd->killed)
            DBUG_RETURN(-1);
          my_sleep(delay);        
        }
        if (result == -1 || ih.close() == -1)
        {
          DBUG_PRINT("info",
                     ("Optimize index %s did not complete", index->getName()));
          ERR_RETURN(ndb->getNdbError());
        }          
      }
      if (unique_index)
      {
        if ((error= dict->optimizeIndex(*unique_index, ih)))
        {
          DBUG_PRINT("info",
                     ("Optimze unique index %s returned %d", 
                      unique_index->getName(), error));
          ERR_RETURN(ndb->getNdbError());
        } 
        while((result= ih.next()) == 1)
        {
          if (thd->killed)
            DBUG_RETURN(-1);
          my_sleep(delay);
        }
        if (result == -1 || ih.close() == -1)
        {
          DBUG_PRINT("info",
                     ("Optimize index %s did not complete", index->getName()));
          ERR_RETURN(ndb->getNdbError());
        }
      }
    }
  }
  DBUG_RETURN(0);
}

int ha_ndbcluster::analyze(THD* thd, HA_CHECK_OPT* check_opt)
{
  return update_stats(thd, 1);
}

/*
  Set partition info

  SYNOPSIS
    set_part_info()
    part_info

  RETURN VALUE
    NONE

  DESCRIPTION
    Set up partition info when handler object created
*/

void ha_ndbcluster::set_part_info(partition_info *part_info, bool early)
{
  DBUG_ENTER("ha_ndbcluster::set_part_info");
  m_part_info= part_info;
  if (!early)
  {
    m_use_partition_pruning= FALSE;
    if (!(m_part_info->part_type == HASH_PARTITION &&
          m_part_info->list_of_part_fields &&
          !m_part_info->is_sub_partitioned()))
    {
      /*
        PARTITION BY HASH, RANGE and LIST plus all subpartitioning variants
        all use MySQL defined partitioning. PARTITION BY KEY uses NDB native
        partitioning scheme.
      */
      m_use_partition_pruning= TRUE;
      m_user_defined_partitioning= TRUE;
    }
    if (m_part_info->part_type == HASH_PARTITION &&
        m_part_info->list_of_part_fields &&
        m_part_info->no_full_part_fields == 0)
    {
      /*
        CREATE TABLE t (....) ENGINE NDB PARTITON BY KEY();
        where no primary key is defined uses a hidden key as partition field
        and this makes it impossible to use any partition pruning. Partition
        pruning requires partitioning based on real fields, also the lack of
        a primary key means that all accesses to tables are based on either
        full table scans or index scans and they can never be pruned those
        scans given that the hidden key is unknown. In write_row, update_row,
        and delete_row the normal hidden key handling will fix things.
      */
      m_use_partition_pruning= FALSE;
    }
    DBUG_PRINT("info", ("m_use_partition_pruning = %d",
                         m_use_partition_pruning));
  }
  DBUG_VOID_RETURN;
}

/**
  Close the table
  - release resources setup by open()
 */

void ha_ndbcluster::local_close(THD *thd, bool release_metadata_flag)
{
  Ndb *ndb;
  DBUG_ENTER("ha_ndbcluster::local_close");
  if (m_key_fields)
  {
    MY_BITMAP **inx_bitmap;
    for (inx_bitmap= m_key_fields;
         (inx_bitmap != NULL) && ((*inx_bitmap) != NULL);
         inx_bitmap++)
      if ((*inx_bitmap)->bitmap != m_pk_bitmap_buf)
        bitmap_free(*inx_bitmap);
    my_free((char*)m_key_fields, MYF(0));
    m_key_fields= NULL;
  }
  bitmap_free(&m_save_read_set);
  if (m_share)
  {
    /* ndb_share reference handler free */
    DBUG_PRINT("NDB_SHARE", ("%s handler free  use_count: %u",
                             m_share->key, m_share->use_count));
    free_share(&m_share);
  }
  m_share= 0;
  if (release_metadata_flag)
  {
    ndb= thd ? check_ndb_in_thd(thd) : g_ndb;
    release_metadata(thd, ndb);
  }
  DBUG_VOID_RETURN;
}

int ha_ndbcluster::close(void)
{
  DBUG_ENTER("close");
  THD *thd= table->in_use;
  local_close(thd, TRUE);
  DBUG_RETURN(0);
}


/**
  @todo
  - Alt.1 If init fails because to many allocated Ndb 
  wait on condition for a Ndb object to be released.
  - Alt.2 Seize/release from pool, wait until next release 
*/
Thd_ndb* ha_ndbcluster::seize_thd_ndb()
{
  Thd_ndb *thd_ndb;
  DBUG_ENTER("seize_thd_ndb");

  thd_ndb= new Thd_ndb();
  if (thd_ndb == NULL)
  {
    my_errno= HA_ERR_OUT_OF_MEM;
    return NULL;
  }
  if (thd_ndb->ndb->init(max_transactions) != 0)
  {
    ERR_PRINT(thd_ndb->ndb->getNdbError());
    /*
      TODO 
      Alt.1 If init fails because to many allocated Ndb 
      wait on condition for a Ndb object to be released.
      Alt.2 Seize/release from pool, wait until next release 
    */
    delete thd_ndb;
    thd_ndb= NULL;
  }
  DBUG_RETURN(thd_ndb);
}


void ha_ndbcluster::release_thd_ndb(Thd_ndb* thd_ndb)
{
  DBUG_ENTER("release_thd_ndb");
  delete thd_ndb;
  DBUG_VOID_RETURN;
}


/**
  If this thread already has a Thd_ndb object allocated
  in current THD, reuse it. Otherwise
  seize a Thd_ndb object, assign it to current THD and use it.
 
*/

Ndb* check_ndb_in_thd(THD* thd)
{
  Thd_ndb *thd_ndb= get_thd_ndb(thd);
  if (!thd_ndb)
  {
    if (!(thd_ndb= ha_ndbcluster::seize_thd_ndb()))
      return NULL;
    set_thd_ndb(thd, thd_ndb);
  }
  return thd_ndb->ndb;
}



int ha_ndbcluster::check_ndb_connection(THD* thd)
{
  Ndb *ndb;
  DBUG_ENTER("check_ndb_connection");
  
  if (!(ndb= check_ndb_in_thd(thd)))
    DBUG_RETURN(HA_ERR_NO_CONNECTION);
  if (ndb->setDatabaseName(m_dbname))
  {
    ERR_RETURN(ndb->getNdbError());
  }
  DBUG_RETURN(0);
}


static int ndbcluster_close_connection(handlerton *hton, THD *thd)
{
  Thd_ndb *thd_ndb= get_thd_ndb(thd);
  DBUG_ENTER("ndbcluster_close_connection");
  if (thd_ndb)
  {
    ha_ndbcluster::release_thd_ndb(thd_ndb);
    set_thd_ndb(thd, NULL); // not strictly required but does not hurt either
  }
  DBUG_RETURN(0);
}


/**
  Try to discover one table from NDB.
*/

int ndbcluster_discover(handlerton *hton, THD* thd, const char *db, 
                        const char *name,
                        uchar **frmblob, 
                        size_t *frmlen)
{
  int error= 0;
  NdbError ndb_error;
  size_t len;
  uchar* data= NULL;
  Ndb* ndb;
  char key[FN_REFLEN];
  DBUG_ENTER("ndbcluster_discover");
  DBUG_PRINT("enter", ("db: %s, name: %s", db, name)); 

  if (!(ndb= check_ndb_in_thd(thd)))
    DBUG_RETURN(HA_ERR_NO_CONNECTION);  
  if (ndb->setDatabaseName(db))
  {
    ERR_RETURN(ndb->getNdbError());
  }
  NDBDICT* dict= ndb->getDictionary();
  build_table_filename(key, sizeof(key), db, name, "", 0);
  /* ndb_share reference temporary */
  NDB_SHARE *share= get_share(key, 0, FALSE);
  if (share)
  {
    DBUG_PRINT("NDB_SHARE", ("%s temporary  use_count: %u",
                             share->key, share->use_count));
  }
  if (share && get_ndb_share_state(share) == NSS_ALTERED)
  {
    // Frm has been altered on disk, but not yet written to ndb
    if (readfrm(key, &data, &len))
    {
      DBUG_PRINT("error", ("Could not read frm"));
      error= 1;
      goto err;
    }
  }
  else
  {
    Ndb_table_guard ndbtab_g(dict, name);
    const NDBTAB *tab= ndbtab_g.get_table();
    if (!tab)
    {
      const NdbError err= dict->getNdbError();
      if (err.code == 709 || err.code == 723)
      {
        error= -1;
        DBUG_PRINT("info", ("ndb_error.code: %u", ndb_error.code));
      }
      else
      {
        error= -1;
        ndb_error= err;
        DBUG_PRINT("info", ("ndb_error.code: %u", ndb_error.code));
      }
      goto err;
    }
    DBUG_PRINT("info", ("Found table %s", tab->getName()));
    
    len= tab->getFrmLength();  
    if (len == 0 || tab->getFrmData() == NULL)
    {
      DBUG_PRINT("error", ("No frm data found."));
      error= 1;
      goto err;
    }
    
    if (unpackfrm(&data, &len, (uchar*) tab->getFrmData()))
    {
      DBUG_PRINT("error", ("Could not unpack table"));
      error= 1;
      goto err;
    }
  }

  *frmlen= len;
  *frmblob= data;
  
  if (share)
  {
    /* ndb_share reference temporary free */
    DBUG_PRINT("NDB_SHARE", ("%s temporary free  use_count: %u",
                             share->key, share->use_count));
    free_share(&share);
  }

  DBUG_RETURN(0);
err:
  my_free((char*)data, MYF(MY_ALLOW_ZERO_PTR));
  if (share)
  {
    /* ndb_share reference temporary free */
    DBUG_PRINT("NDB_SHARE", ("%s temporary free  use_count: %u",
                             share->key, share->use_count));
    free_share(&share);
  }
  if (ndb_error.code)
  {
    ERR_RETURN(ndb_error);
  }
  DBUG_RETURN(error);
}

/**
  Check if a table exists in NDB.
*/

int ndbcluster_table_exists_in_engine(handlerton *hton, THD* thd, 
                                      const char *db,
                                      const char *name)
{
  Ndb* ndb;
  DBUG_ENTER("ndbcluster_table_exists_in_engine");
  DBUG_PRINT("enter", ("db: %s  name: %s", db, name));

  if (!(ndb= check_ndb_in_thd(thd)))
    DBUG_RETURN(HA_ERR_NO_CONNECTION);
  NDBDICT* dict= ndb->getDictionary();
  NdbDictionary::Dictionary::List list;
  if (dict->listObjects(list, NdbDictionary::Object::UserTable) != 0)
    ERR_RETURN(dict->getNdbError());
  for (uint i= 0 ; i < list.count ; i++)
  {
    NdbDictionary::Dictionary::List::Element& elmt= list.elements[i];
    if (my_strcasecmp(system_charset_info, elmt.database, db))
      continue;
    if (my_strcasecmp(system_charset_info, elmt.name, name))
      continue;
    DBUG_PRINT("info", ("Found table"));
    DBUG_RETURN(HA_ERR_TABLE_EXIST);
  }
  DBUG_RETURN(HA_ERR_NO_SUCH_TABLE);
}



extern "C" uchar* tables_get_key(const char *entry, size_t *length,
                                my_bool not_used __attribute__((unused)))
{
  *length= strlen(entry);
  return (uchar*) entry;
}


/**
  Drop a database in NDB Cluster

  @note
    add a dummy void function, since stupid handlerton is returning void instead of int...
*/
int ndbcluster_drop_database_impl(THD *thd, const char *path)
{
  DBUG_ENTER("ndbcluster_drop_database");
  char dbname[FN_HEADLEN];
  Ndb* ndb;
  NdbDictionary::Dictionary::List list;
  uint i;
  char *tabname;
  List<char> drop_list;
  int ret= 0;
  ha_ndbcluster::set_dbname(path, (char *)&dbname);
  DBUG_PRINT("enter", ("db: %s", dbname));
  
  if (!(ndb= check_ndb_in_thd(thd)))
    DBUG_RETURN(-1);
  
  // List tables in NDB
  NDBDICT *dict= ndb->getDictionary();
  if (dict->listObjects(list, 
                        NdbDictionary::Object::UserTable) != 0)
    DBUG_RETURN(-1);
  for (i= 0 ; i < list.count ; i++)
  {
    NdbDictionary::Dictionary::List::Element& elmt= list.elements[i];
    DBUG_PRINT("info", ("Found %s/%s in NDB", elmt.database, elmt.name));     
    
    // Add only tables that belongs to db
    if (my_strcasecmp(system_charset_info, elmt.database, dbname))
      continue;
    DBUG_PRINT("info", ("%s must be dropped", elmt.name));     
    drop_list.push_back(thd->strdup(elmt.name));
  }
  // Drop any tables belonging to database
  char full_path[FN_REFLEN];
  char *tmp= full_path +
    build_table_filename(full_path, sizeof(full_path), dbname, "", "", 0);
  if (ndb->setDatabaseName(dbname))
  {
    ERR_RETURN(ndb->getNdbError());
  }
  List_iterator_fast<char> it(drop_list);
  while ((tabname=it++))
  {
    tablename_to_filename(tabname, tmp, FN_REFLEN - (tmp - full_path)-1);
    VOID(pthread_mutex_lock(&LOCK_open));
    if (ha_ndbcluster::delete_table(thd, 0, ndb, full_path, dbname, tabname))
    {
      const NdbError err= dict->getNdbError();
      if (err.code != 709 && err.code != 723)
      {
        set_ndb_err(thd, err);
        ret= ndb_to_mysql_error(&err);
      }
    }
    VOID(pthread_mutex_unlock(&LOCK_open));
  }
  DBUG_RETURN(ret);      
}

static void ndbcluster_drop_database(handlerton *hton, char *path)
{
  THD *thd= current_thd;
  DBUG_ENTER("ndbcluster_drop_database");
  /*
    Don't allow drop database unless
    schema distribution table is setup
  */
  if (!ndb_schema_share)
  {
    DBUG_PRINT("info", ("Schema distribution table not setup"));
    DBUG_ASSERT(ndb_schema_share);
    DBUG_VOID_RETURN;
  }
  ndbcluster_drop_database_impl(thd, path);
  char db[FN_REFLEN];
  ha_ndbcluster::set_dbname(path, db);
  ndbcluster_log_schema_op(thd,
                           thd->query, thd->query_length,
                           db, "", 0, 0, SOT_DROP_DB, 0, 0, 0);
  DBUG_VOID_RETURN;
}

int ndb_create_table_from_engine(THD *thd, const char *db,
                                 const char *table_name)
{
  LEX *old_lex= thd->lex, newlex;
  thd->lex= &newlex;
  newlex.current_select= NULL;
  lex_start(thd);
  int res= ha_create_table_from_engine(thd, db, table_name);
  thd->lex= old_lex;
  return res;
}

/*
  find all tables in ndb and discover those needed
*/
int ndbcluster_find_all_files(THD *thd)
{
  Ndb* ndb;
  char key[FN_REFLEN];
  NDBDICT *dict;
  int unhandled, retries= 5, skipped;
  DBUG_ENTER("ndbcluster_find_all_files");

  if (!(ndb= check_ndb_in_thd(thd)))
    DBUG_RETURN(HA_ERR_NO_CONNECTION);

  dict= ndb->getDictionary();

  LINT_INIT(unhandled);
  LINT_INIT(skipped);
  do
  {
    NdbDictionary::Dictionary::List list;
    if (dict->listObjects(list, NdbDictionary::Object::UserTable) != 0)
      ERR_RETURN(dict->getNdbError());
    unhandled= 0;
    skipped= 0;
    retries--;
    for (uint i= 0 ; i < list.count ; i++)
    {
      NDBDICT::List::Element& elmt= list.elements[i];
      if (IS_TMP_PREFIX(elmt.name) || IS_NDB_BLOB_PREFIX(elmt.name))
      {
        DBUG_PRINT("info", ("Skipping %s.%s in NDB", elmt.database, elmt.name));
        continue;
      }
      DBUG_PRINT("info", ("Found %s.%s in NDB", elmt.database, elmt.name));
      if (elmt.state != NDBOBJ::StateOnline &&
          elmt.state != NDBOBJ::StateBackup &&
          elmt.state != NDBOBJ::StateBuilding)
      {
        sql_print_information("NDB: skipping setup table %s.%s, in state %d",
                              elmt.database, elmt.name, elmt.state);
        skipped++;
        continue;
      }

      ndb->setDatabaseName(elmt.database);
      Ndb_table_guard ndbtab_g(dict, elmt.name);
      const NDBTAB *ndbtab= ndbtab_g.get_table();
      if (!ndbtab)
      {
        if (retries == 0)
          sql_print_error("NDB: failed to setup table %s.%s, error: %d, %s",
                          elmt.database, elmt.name,
                          dict->getNdbError().code,
                          dict->getNdbError().message);
        unhandled++;
        continue;
      }

      if (ndbtab->getFrmLength() == 0)
        continue;
    
      /* check if database exists */
      char *end= key +
        build_table_filename(key, sizeof(key), elmt.database, "", "", 0);
      if (my_access(key, F_OK))
      {
        /* no such database defined, skip table */
        continue;
      }
      /* finalize construction of path */
      end+= tablename_to_filename(elmt.name, end,
                                  sizeof(key)-(end-key));
      uchar *data= 0, *pack_data= 0;
      size_t length, pack_length;
      int discover= 0;
      if (readfrm(key, &data, &length) ||
          packfrm(data, length, &pack_data, &pack_length))
      {
        discover= 1;
        sql_print_information("NDB: missing frm for %s.%s, discovering...",
                              elmt.database, elmt.name);
      }
      else if (cmp_frm(ndbtab, pack_data, pack_length))
      {
        /* ndb_share reference temporary */
        NDB_SHARE *share= get_share(key, 0, FALSE);
        if (share)
        {
          DBUG_PRINT("NDB_SHARE", ("%s temporary  use_count: %u",
                                   share->key, share->use_count));
        }
        if (!share || get_ndb_share_state(share) != NSS_ALTERED)
        {
          discover= 1;
          sql_print_information("NDB: mismatch in frm for %s.%s, discovering...",
                                elmt.database, elmt.name);
        }
        if (share)
        {
          /* ndb_share reference temporary free */
          DBUG_PRINT("NDB_SHARE", ("%s temporary free  use_count: %u",
                                   share->key, share->use_count));
          free_share(&share);
        }
      }
      my_free((char*) data, MYF(MY_ALLOW_ZERO_PTR));
      my_free((char*) pack_data, MYF(MY_ALLOW_ZERO_PTR));

      pthread_mutex_lock(&LOCK_open);
      if (discover)
      {
        /* ToDo 4.1 database needs to be created if missing */
        if (ndb_create_table_from_engine(thd, elmt.database, elmt.name))
        {
          /* ToDo 4.1 handle error */
        }
      }
      else
      {
        /* set up replication for this table */
        ndbcluster_create_binlog_setup(thd, ndb, key, end-key,
                                       elmt.database, elmt.name,
                                       TRUE);
      }
      pthread_mutex_unlock(&LOCK_open);
    }
  }
  while (unhandled && retries);

  DBUG_RETURN(-(skipped + unhandled));
}

int ndbcluster_find_files(handlerton *hton, THD *thd,
                          const char *db,
                          const char *path,
                          const char *wild, bool dir, List<LEX_STRING> *files)
{
  DBUG_ENTER("ndbcluster_find_files");
  DBUG_PRINT("enter", ("db: %s", db));
  { // extra bracket to avoid gcc 2.95.3 warning
  uint i;
  Ndb* ndb;
  char name[FN_REFLEN];
  HASH ndb_tables, ok_tables;
  NDBDICT::List list;

  if (!(ndb= check_ndb_in_thd(thd)))
    DBUG_RETURN(HA_ERR_NO_CONNECTION);

  if (dir)
    DBUG_RETURN(0); // Discover of databases not yet supported

  // List tables in NDB
  NDBDICT *dict= ndb->getDictionary();
  if (dict->listObjects(list, 
                        NdbDictionary::Object::UserTable) != 0)
    ERR_RETURN(dict->getNdbError());

  if (hash_init(&ndb_tables, system_charset_info,list.count,0,0,
                (hash_get_key)tables_get_key,0,0))
  {
    DBUG_PRINT("error", ("Failed to init HASH ndb_tables"));
    DBUG_RETURN(-1);
  }

  if (hash_init(&ok_tables, system_charset_info,32,0,0,
                (hash_get_key)tables_get_key,0,0))
  {
    DBUG_PRINT("error", ("Failed to init HASH ok_tables"));
    hash_free(&ndb_tables);
    DBUG_RETURN(-1);
  }  

  for (i= 0 ; i < list.count ; i++)
  {
    NDBDICT::List::Element& elmt= list.elements[i];
    if (IS_TMP_PREFIX(elmt.name) || IS_NDB_BLOB_PREFIX(elmt.name))
    {
      DBUG_PRINT("info", ("Skipping %s.%s in NDB", elmt.database, elmt.name));
      continue;
    }
    DBUG_PRINT("info", ("Found %s/%s in NDB", elmt.database, elmt.name));

    // Add only tables that belongs to db
    if (my_strcasecmp(system_charset_info, elmt.database, db))
      continue;

    // Apply wildcard to list of tables in NDB
    if (wild)
    {
      if (lower_case_table_names)
      {
        if (wild_case_compare(files_charset_info, elmt.name, wild))
          continue;
      }
      else if (wild_compare(elmt.name,wild,0))
        continue;
    }
    DBUG_PRINT("info", ("Inserting %s into ndb_tables hash", elmt.name));     
    my_hash_insert(&ndb_tables, (uchar*)thd->strdup(elmt.name));
  }

  LEX_STRING *file_name;
  List_iterator<LEX_STRING> it(*files);
  List<char> delete_list;
  char *file_name_str;
  while ((file_name=it++))
  {
    bool file_on_disk= FALSE;
    DBUG_PRINT("info", ("%s", file_name->str));
    if (hash_search(&ndb_tables, (uchar*) file_name->str, file_name->length))
    {
      build_table_filename(name, sizeof(name), db, file_name->str, reg_ext, 0);
      if (my_access(name, F_OK))
      {
        pthread_mutex_lock(&LOCK_open);
        DBUG_PRINT("info", ("Table %s listed and need discovery",
                            file_name->str));
        if (ndb_create_table_from_engine(thd, db, file_name->str))
        {
          pthread_mutex_unlock(&LOCK_open);
          push_warning_printf(thd, MYSQL_ERROR::WARN_LEVEL_WARN,
                              ER_TABLE_EXISTS_ERROR,
                              "Discover of table %s.%s failed",
                              db, file_name->str);
          continue;
        }
        pthread_mutex_unlock(&LOCK_open);
      }
      DBUG_PRINT("info", ("%s existed in NDB _and_ on disk ", file_name->str));
      file_on_disk= TRUE;
    }
    
    // Check for .ndb file with this name
    build_table_filename(name, sizeof(name), db, file_name->str, ha_ndb_ext, 0);
    DBUG_PRINT("info", ("Check access for %s", name));
    if (my_access(name, F_OK))
    {
      DBUG_PRINT("info", ("%s did not exist on disk", name));     
      // .ndb file did not exist on disk, another table type
      if (file_on_disk)
      {
	// Ignore this ndb table 
 	uchar *record= hash_search(&ndb_tables, (uchar*) file_name->str,
                                   file_name->length);
	DBUG_ASSERT(record);
	hash_delete(&ndb_tables, record);
	push_warning_printf(thd, MYSQL_ERROR::WARN_LEVEL_WARN,
			    ER_TABLE_EXISTS_ERROR,
			    "Local table %s.%s shadows ndb table",
			    db, file_name->str);
      }
      continue;
    }
    if (file_on_disk) 
    {
      // File existed in NDB and as frm file, put in ok_tables list
      my_hash_insert(&ok_tables, (uchar*) file_name->str);
      continue;
    }
    DBUG_PRINT("info", ("%s existed on disk", name));     
    // The .ndb file exists on disk, but it's not in list of tables in ndb
    // Verify that handler agrees table is gone.
    if (ndbcluster_table_exists_in_engine(hton, thd, db, file_name->str) ==
        HA_ERR_NO_SUCH_TABLE)
    {
      DBUG_PRINT("info", ("NDB says %s does not exists", file_name->str));
      it.remove();
      // Put in list of tables to remove from disk
      delete_list.push_back(thd->strdup(file_name->str));
    }
  }

  /* setup logging to binlog for all discovered tables */
  {
    char *end, *end1= name +
      build_table_filename(name, sizeof(name), db, "", "", 0);
    for (i= 0; i < ok_tables.records; i++)
    {
      file_name_str= (char*)hash_element(&ok_tables, i);
      end= end1 +
        tablename_to_filename(file_name_str, end1, sizeof(name) - (end1 - name));
      pthread_mutex_lock(&LOCK_open);
      ndbcluster_create_binlog_setup(thd, ndb, name, end-name,
                                     db, file_name_str, TRUE);
      pthread_mutex_unlock(&LOCK_open);
    }
  }

  // Check for new files to discover
  DBUG_PRINT("info", ("Checking for new files to discover"));       
  List<char> create_list;
  for (i= 0 ; i < ndb_tables.records ; i++)
  {
    file_name_str= (char*) hash_element(&ndb_tables, i);
    if (!hash_search(&ok_tables, (uchar*) file_name_str, strlen(file_name_str)))
    {
      build_table_filename(name, sizeof(name), db, file_name_str, reg_ext, 0);
      if (my_access(name, F_OK))
      {
        DBUG_PRINT("info", ("%s must be discovered", file_name_str));
        // File is in list of ndb tables and not in ok_tables
        // This table need to be created
        create_list.push_back(thd->strdup(file_name_str));
      }
    }
  }

  if (!global_read_lock)
  {
    // Delete old files
    List_iterator_fast<char> it3(delete_list);
    while ((file_name_str= it3++))
    {
      DBUG_PRINT("info", ("Remove table %s/%s", db, file_name_str));
      // Delete the table and all related files
      TABLE_LIST table_list;
      bzero((char*) &table_list,sizeof(table_list));
      table_list.db= (char*) db;
      table_list.alias= table_list.table_name= (char*)file_name_str;
      (void)mysql_rm_table_part2(thd, &table_list,
                                 FALSE,   /* if_exists */
                                 FALSE,   /* drop_temporary */ 
                                 FALSE,   /* drop_view */
                                 TRUE     /* dont_log_query*/);

      /* Clear error message that is returned when table is deleted */
      thd->clear_error();
    }
  }

  pthread_mutex_lock(&LOCK_open);
  // Create new files
  List_iterator_fast<char> it2(create_list);
  while ((file_name_str=it2++))
  {  
    DBUG_PRINT("info", ("Table %s need discovery", file_name_str));
    if (ndb_create_table_from_engine(thd, db, file_name_str) == 0)
    {
      LEX_STRING *tmp_file_name= 0;
      tmp_file_name= thd->make_lex_string(tmp_file_name, file_name_str,
                                          strlen(file_name_str), TRUE);
      files->push_back(tmp_file_name); 
    }
  }

  pthread_mutex_unlock(&LOCK_open);

  hash_free(&ok_tables);
  hash_free(&ndb_tables);

  // Delete schema file from files
  if (!strcmp(db, NDB_REP_DB))
  {
    uint count = 0;
    while (count++ < files->elements)
    {
      file_name = (LEX_STRING *)files->pop();
      if (!strcmp(file_name->str, NDB_SCHEMA_TABLE))
      {
        DBUG_PRINT("info", ("skip %s.%s table, it should be hidden to user",
                   NDB_REP_DB, NDB_SCHEMA_TABLE));
        continue;
      }
      files->push_back(file_name); 
    }
  }
  } // extra bracket to avoid gcc 2.95.3 warning
  DBUG_RETURN(0);    
}


/*
  Initialise all gloal variables before creating 
  a NDB Cluster table handler
 */

/* Call back after cluster connect */
static int connect_callback()
{
  pthread_mutex_lock(&LOCK_ndb_util_thread);
  update_status_variables(NULL, &g_ndb_status,
                          g_ndb_cluster_connection);

  uint node_id, i= 0;
  Ndb_cluster_connection_node_iter node_iter;
  memset((void *)g_node_id_map, 0xFFFF, sizeof(g_node_id_map));
  while ((node_id= g_ndb_cluster_connection->get_next_node(node_iter)))
    g_node_id_map[node_id]= i++;

  pthread_cond_signal(&COND_ndb_util_thread);
  pthread_mutex_unlock(&LOCK_ndb_util_thread);
  return 0;
}

extern int ndb_dictionary_is_mysqld;
extern pthread_mutex_t LOCK_plugin;

static int ndbcluster_init(void *p)
{
  DBUG_ENTER("ndbcluster_init");

  if (ndbcluster_inited)
    DBUG_RETURN(FALSE);

  /*
    Below we create new THD's. They'll need LOCK_plugin, but it's taken now by
    plugin initialization code. Release it to avoid deadlocks.  It's safe, as
    there're no threads that may concurrently access plugin control structures.
  */
  pthread_mutex_unlock(&LOCK_plugin);

  pthread_mutex_init(&ndbcluster_mutex,MY_MUTEX_INIT_FAST);
  pthread_mutex_init(&LOCK_ndb_util_thread, MY_MUTEX_INIT_FAST);
  pthread_cond_init(&COND_ndb_util_thread, NULL);
  pthread_cond_init(&COND_ndb_util_ready, NULL);
  ndb_util_thread_running= -1;
  ndbcluster_terminating= 0;
  ndb_dictionary_is_mysqld= 1;
  ndbcluster_hton= (handlerton *)p;

  {
    handlerton *h= ndbcluster_hton;
    h->state=            SHOW_OPTION_YES;
    h->db_type=          DB_TYPE_NDBCLUSTER;
    h->close_connection= ndbcluster_close_connection;
    h->commit=           ndbcluster_commit;
    h->rollback=         ndbcluster_rollback;
    h->create=           ndbcluster_create_handler; /* Create a new handler */
    h->drop_database=    ndbcluster_drop_database;  /* Drop a database */
    h->panic=            ndbcluster_end;            /* Panic call */
    h->show_status=      ndbcluster_show_status;    /* Show status */
    h->alter_tablespace= ndbcluster_alter_tablespace;    /* Show status */
    h->partition_flags=  ndbcluster_partition_flags; /* Partition flags */
    h->alter_partition_flags=
      ndbcluster_alter_partition_flags;             /* Alter table flags */
    h->fill_files_table= ndbcluster_fill_files_table;
#ifdef HAVE_NDB_BINLOG
    ndbcluster_binlog_init_handlerton();
#endif
    h->flags=            HTON_CAN_RECREATE | HTON_TEMPORARY_NOT_SUPPORTED;
    h->discover=         ndbcluster_discover;
    h->find_files= ndbcluster_find_files;
    h->table_exists_in_engine= ndbcluster_table_exists_in_engine;
  }

  // Initialize ndb interface
  ndb_init_internal();

  /* allocate connection resources and connect to cluster */
  if (ndbcluster_connect(connect_callback))
  {
    DBUG_PRINT("error", ("Could not initiate connection to cluster"));
    goto ndbcluster_init_error;
  }

  (void) hash_init(&ndbcluster_open_tables,system_charset_info,32,0,0,
                   (hash_get_key) ndbcluster_get_key,0,0);
  /* start the ndb injector thread */
  if (ndbcluster_binlog_start())
  {
    DBUG_PRINT("error", ("Could start the injector thread"));
    goto ndbcluster_init_error;
  }

  ndb_cache_check_time = opt_ndb_cache_check_time;
  // Create utility thread
  pthread_t tmp;
  if (pthread_create(&tmp, &connection_attrib, ndb_util_thread_func, 0))
  {
    DBUG_PRINT("error", ("Could not create ndb utility thread"));
    hash_free(&ndbcluster_open_tables);
    pthread_mutex_destroy(&ndbcluster_mutex);
    pthread_mutex_destroy(&LOCK_ndb_util_thread);
    pthread_cond_destroy(&COND_ndb_util_thread);
    pthread_cond_destroy(&COND_ndb_util_ready);
    goto ndbcluster_init_error;
  }

  /* Wait for the util thread to start */
  pthread_mutex_lock(&LOCK_ndb_util_thread);
  while (ndb_util_thread_running < 0)
    pthread_cond_wait(&COND_ndb_util_ready, &LOCK_ndb_util_thread);
  pthread_mutex_unlock(&LOCK_ndb_util_thread);
  
  if (!ndb_util_thread_running)
  {
    DBUG_PRINT("error", ("ndb utility thread exited prematurely"));
    hash_free(&ndbcluster_open_tables);
    pthread_mutex_destroy(&ndbcluster_mutex);
    pthread_mutex_destroy(&LOCK_ndb_util_thread);
    pthread_cond_destroy(&COND_ndb_util_thread);
    pthread_cond_destroy(&COND_ndb_util_ready);
    goto ndbcluster_init_error;
  }

  pthread_mutex_lock(&LOCK_plugin);

  ndbcluster_inited= 1;
  DBUG_RETURN(FALSE);

ndbcluster_init_error:
  /* disconnect from cluster and free connection resources */
  ndbcluster_disconnect();
  ndbcluster_hton->state= SHOW_OPTION_DISABLED;               // If we couldn't use handler

  pthread_mutex_lock(&LOCK_plugin);

  DBUG_RETURN(TRUE);
}

int ndbcluster_binlog_end(THD *thd);

static int ndbcluster_end(handlerton *hton, ha_panic_function type)
{
  DBUG_ENTER("ndbcluster_end");

  if (!ndbcluster_inited)
    DBUG_RETURN(0);
  ndbcluster_inited= 0;

  /* wait for util and binlog thread to finish */
  ndbcluster_binlog_end(NULL);

  {
    pthread_mutex_lock(&ndbcluster_mutex);
    while (ndbcluster_open_tables.records)
    {
      NDB_SHARE *share=
        (NDB_SHARE*) hash_element(&ndbcluster_open_tables, 0);
#ifndef DBUG_OFF
      fprintf(stderr, "NDB: table share %s with use_count %d not freed\n",
              share->key, share->use_count);
#endif
      ndbcluster_real_free_share(&share);
    }
    pthread_mutex_unlock(&ndbcluster_mutex);
  }
  hash_free(&ndbcluster_open_tables);

  if (g_ndb)
  {
#ifndef DBUG_OFF
    Ndb::Free_list_usage tmp;
    tmp.m_name= 0;
    while (g_ndb->get_free_list_usage(&tmp))
    {
      uint leaked= (uint) tmp.m_created - tmp.m_free;
      if (leaked)
        fprintf(stderr, "NDB: Found %u %s%s that %s not been released\n",
                leaked, tmp.m_name,
                (leaked == 1)?"":"'s",
                (leaked == 1)?"has":"have");
    }
#endif
  }
  ndbcluster_disconnect();

  // cleanup ndb interface
  ndb_end_internal();

  pthread_mutex_destroy(&ndbcluster_mutex);
  pthread_mutex_destroy(&LOCK_ndb_util_thread);
  pthread_cond_destroy(&COND_ndb_util_thread);
  pthread_cond_destroy(&COND_ndb_util_ready);
  DBUG_RETURN(0);
}

void ha_ndbcluster::print_error(int error, myf errflag)
{
  DBUG_ENTER("ha_ndbcluster::print_error");
  DBUG_PRINT("enter", ("error: %d", error));

  if (error == HA_ERR_NO_PARTITION_FOUND)
    m_part_info->print_no_partition_found(table);
  else
    handler::print_error(error, errflag);
  DBUG_VOID_RETURN;
}


/**
  Static error print function called from static handler method
  ndbcluster_commit and ndbcluster_rollback.
*/

void ndbcluster_print_error(int error, const NdbOperation *error_op)
{
  DBUG_ENTER("ndbcluster_print_error");
  TABLE_SHARE share;
  const char *tab_name= (error_op) ? error_op->getTableName() : "";
  share.db.str= (char*) "";
  share.db.length= 0;
  share.table_name.str= (char *) tab_name;
  share.table_name.length= strlen(tab_name);
  ha_ndbcluster error_handler(ndbcluster_hton, &share);
  error_handler.print_error(error, MYF(0));
  DBUG_VOID_RETURN;
}

/**
  Set a given location from full pathname to database name.
*/

void ha_ndbcluster::set_dbname(const char *path_name, char *dbname)
{
  char *end, *ptr, *tmp_name;
  char tmp_buff[FN_REFLEN];
 
  tmp_name= tmp_buff;
  /* Scan name from the end */
  ptr= strend(path_name)-1;
  while (ptr >= path_name && *ptr != '\\' && *ptr != '/') {
    ptr--;
  }
  ptr--;
  end= ptr;
  while (ptr >= path_name && *ptr != '\\' && *ptr != '/') {
    ptr--;
  }
  uint name_len= end - ptr;
  memcpy(tmp_name, ptr + 1, name_len);
  tmp_name[name_len]= '\0';
#ifdef __WIN__
  /* Put to lower case */
  
  ptr= tmp_name;
  
  while (*ptr != '\0') {
    *ptr= tolower(*ptr);
    ptr++;
  }
#endif
  filename_to_tablename(tmp_name, dbname, FN_REFLEN);
}

/**
  Set m_dbname from full pathname to table file.
*/

void ha_ndbcluster::set_dbname(const char *path_name)
{
  set_dbname(path_name, m_dbname);
}

/**
  Set a given location from full pathname to table file.
*/

void
ha_ndbcluster::set_tabname(const char *path_name, char * tabname)
{
  char *end, *ptr, *tmp_name;
  char tmp_buff[FN_REFLEN];

  tmp_name= tmp_buff;
  /* Scan name from the end */
  end= strend(path_name)-1;
  ptr= end;
  while (ptr >= path_name && *ptr != '\\' && *ptr != '/') {
    ptr--;
  }
  uint name_len= end - ptr;
  memcpy(tmp_name, ptr + 1, end - ptr);
  tmp_name[name_len]= '\0';
#ifdef __WIN__
  /* Put to lower case */
  ptr= tmp_name;
  
  while (*ptr != '\0') {
    *ptr= tolower(*ptr);
    ptr++;
  }
#endif
  filename_to_tablename(tmp_name, tabname, FN_REFLEN);
}

/**
  Set m_tabname from full pathname to table file.
*/

void ha_ndbcluster::set_tabname(const char *path_name)
{
  set_tabname(path_name, m_tabname);
}


/* Determine roughly how many records are in the range specified */
ha_rows 
ha_ndbcluster::records_in_range(uint inx, key_range *min_key,
                                key_range *max_key)
{
  KEY *key_info= table->key_info + inx;
  uint key_length= key_info->key_length;
  NDB_INDEX_TYPE idx_type= get_index_type(inx);  

  DBUG_ENTER("records_in_range");
  // Prevent partial read of hash indexes by returning HA_POS_ERROR
  if ((idx_type == UNIQUE_INDEX || idx_type == PRIMARY_KEY_INDEX) &&
      ((min_key && min_key->length < key_length) ||
       (max_key && max_key->length < key_length)))
    DBUG_RETURN(HA_POS_ERROR);
  
  // Read from hash index with full key
  // This is a "const" table which returns only one record!      
  if ((idx_type != ORDERED_INDEX) &&
      ((min_key && min_key->length == key_length) || 
       (max_key && max_key->length == key_length)))
    DBUG_RETURN(1);
  
  if ((idx_type == PRIMARY_KEY_ORDERED_INDEX ||
       idx_type == UNIQUE_ORDERED_INDEX ||
       idx_type == ORDERED_INDEX) &&
      m_index[inx].index_stat != NULL) // --ndb-index-stat-enable=1
  {
    THD *thd= current_thd;
    NDB_INDEX_DATA& d=m_index[inx];
    const NDBINDEX* index= d.index;
    Ndb *ndb= get_ndb(thd);
    NdbTransaction* active_trans= m_thd_ndb ? m_thd_ndb->trans : 0;
    NdbTransaction* trans=NULL;
    int res=0;
    Uint64 rows;

    do
    {
      // We must provide approx table rows
      Uint64 table_rows=0;
      if (stats.records != ~(ha_rows)0 && stats.records != 0)
      {
        table_rows = stats.records;
        DBUG_PRINT("info", ("use info->records: %lu", (ulong) table_rows));
      }
      else
      {
        if (update_stats(thd, 1))
          break;
        table_rows= stats.records;
        DBUG_PRINT("info", ("use db row_count: %lu", (ulong) table_rows));
        if (table_rows == 0) {
          // Problem if autocommit=0
#ifdef ndb_get_table_statistics_uses_active_trans
          rows=0;
          break;
#endif
        }
      }

      /*
        Query the index statistics for our range.
      */
      if ((trans=active_trans) == NULL || 
	  trans->commitStatus() != NdbTransaction::Started)
      {
        DBUG_PRINT("info", ("no active trans"));
        if (! (trans=ndb->startTransaction()))
          ERR_BREAK(ndb->getNdbError(), res);
      }
      
      /* Create an IndexBound struct for the keys */
      NdbIndexScanOperation::IndexBound ib;
      compute_index_bounds(ib,
                           key_info,
                           min_key, 
                           max_key);

      ib.range_no= 0;

      // Decide if db should be contacted
      int flags=0;
      if (d.index_stat_query_count < d.index_stat_cache_entries ||
          (d.index_stat_update_freq != 0 &&
           d.index_stat_query_count % d.index_stat_update_freq == 0))
      {
        DBUG_PRINT("info", ("force stat from db"));
        flags|=NdbIndexStat::RR_UseDb;
      }
      if (d.index_stat->records_in_range(index, 
                                         trans, 
                                         d.ndb_record_key,
                                         m_ndb_record,
                                         &ib, 
                                         table_rows, 
                                         &rows, 
                                         flags) == -1)
        ERR_BREAK(d.index_stat->getNdbError(), res);
      d.index_stat_query_count++;
    } while (0);

    if (trans != active_trans && rows == 0)
      rows = 1;
    if (trans != active_trans && trans != NULL)
      ndb->closeTransaction(trans);
    if (res != 0)
      DBUG_RETURN(HA_POS_ERROR);
    DBUG_RETURN(rows);
  }

  DBUG_RETURN(10); /* Good guess when you don't know anything */
}

ulonglong ha_ndbcluster::table_flags(void) const
{
  THD *thd= current_thd;
  ulonglong f= m_table_flags;
  /*
    To allow for logging of ndb tables during stmt based logging;
    flag cabablity, but also turn off flag for OWN_BINLOGGING
  */
  if (thd->variables.binlog_format == BINLOG_FORMAT_STMT)
    f= (f | HA_BINLOG_STMT_CAPABLE) & ~HA_HAS_OWN_BINLOGGING;
  return f;
}
const char * ha_ndbcluster::table_type() const 
{
  return("NDBCLUSTER");
}
uint ha_ndbcluster::max_supported_record_length() const
{ 
  return NDB_MAX_TUPLE_SIZE;
}
uint ha_ndbcluster::max_supported_keys() const
{
  return MAX_KEY;
}
uint ha_ndbcluster::max_supported_key_parts() const 
{
  return NDB_MAX_NO_OF_ATTRIBUTES_IN_KEY;
}
uint ha_ndbcluster::max_supported_key_length() const
{
  return NDB_MAX_KEY_SIZE;
}
uint ha_ndbcluster::max_supported_key_part_length() const
{
  return NDB_MAX_KEY_SIZE;
}
bool ha_ndbcluster::low_byte_first() const
{ 
#ifdef WORDS_BIGENDIAN
  return FALSE;
#else
  return TRUE;
#endif
}
const char* ha_ndbcluster::index_type(uint key_number)
{
  switch (get_index_type(key_number)) {
  case ORDERED_INDEX:
  case UNIQUE_ORDERED_INDEX:
  case PRIMARY_KEY_ORDERED_INDEX:
    return "BTREE";
  case UNIQUE_INDEX:
  case PRIMARY_KEY_INDEX:
  default:
    return "HASH";
  }
}

uint8 ha_ndbcluster::table_cache_type()
{
  DBUG_ENTER("ha_ndbcluster::table_cache_type=HA_CACHE_TBL_ASKTRANSACT");
  DBUG_RETURN(HA_CACHE_TBL_ASKTRANSACT);
}


uint ndb_get_commitcount(THD *thd, char *dbname, char *tabname,
                         Uint64 *commit_count)
{
  char name[FN_REFLEN];
  NDB_SHARE *share;
  DBUG_ENTER("ndb_get_commitcount");

  build_table_filename(name, sizeof(name), dbname, tabname, "", 0);
  DBUG_PRINT("enter", ("name: %s", name));
  pthread_mutex_lock(&ndbcluster_mutex);
  if (!(share=(NDB_SHARE*) hash_search(&ndbcluster_open_tables,
                                       (uchar*) name,
                                       strlen(name))))
  {
    pthread_mutex_unlock(&ndbcluster_mutex);
    DBUG_PRINT("info", ("Table %s not found in ndbcluster_open_tables", name));
    DBUG_RETURN(1);
  }
  /* ndb_share reference temporary, free below */
  share->use_count++;
  DBUG_PRINT("NDB_SHARE", ("%s temporary  use_count: %u",
                           share->key, share->use_count));
  pthread_mutex_unlock(&ndbcluster_mutex);

  pthread_mutex_lock(&share->mutex);
  if (ndb_cache_check_time > 0)
  {
    if (share->commit_count != 0)
    {
      *commit_count= share->commit_count;
#ifndef DBUG_OFF
      char buff[22];
#endif
      DBUG_PRINT("info", ("Getting commit_count: %s from share",
                          llstr(share->commit_count, buff)));
      pthread_mutex_unlock(&share->mutex);
      /* ndb_share reference temporary free */
      DBUG_PRINT("NDB_SHARE", ("%s temporary free  use_count: %u",
                               share->key, share->use_count));
      free_share(&share);
      DBUG_RETURN(0);
    }
  }
  DBUG_PRINT("info", ("Get commit_count from NDB"));
  Ndb *ndb;
  if (!(ndb= check_ndb_in_thd(thd)))
    DBUG_RETURN(1);
  if (ndb->setDatabaseName(dbname))
  {
    ERR_RETURN(ndb->getNdbError());
  }
  uint lock= share->commit_count_lock;
  pthread_mutex_unlock(&share->mutex);

  struct Ndb_statistics stat;
  {
    Ndb_table_guard ndbtab_g(ndb->getDictionary(), tabname);
    if (ndbtab_g.get_table() == 0
        || ndb_get_table_statistics(NULL, 
                                    FALSE, 
                                    ndb, 
                                    ndbtab_g.get_table()->getDefaultRecord(),
                                    &stat))
    {
      /* ndb_share reference temporary free */
      DBUG_PRINT("NDB_SHARE", ("%s temporary free  use_count: %u",
                               share->key, share->use_count));
      free_share(&share);
      DBUG_RETURN(1);
    }
  }

  pthread_mutex_lock(&share->mutex);
  if (share->commit_count_lock == lock)
  {
#ifndef DBUG_OFF
    char buff[22];
#endif
    DBUG_PRINT("info", ("Setting commit_count to %s",
                        llstr(stat.commit_count, buff)));
    share->commit_count= stat.commit_count;
    *commit_count= stat.commit_count;
  }
  else
  {
    DBUG_PRINT("info", ("Discarding commit_count, comit_count_lock changed"));
    *commit_count= 0;
  }
  pthread_mutex_unlock(&share->mutex);
  /* ndb_share reference temporary free */
  DBUG_PRINT("NDB_SHARE", ("%s temporary free  use_count: %u",
                           share->key, share->use_count));
  free_share(&share);
  DBUG_RETURN(0);
}


/**
  Check if a cached query can be used.

  This is done by comparing the supplied engine_data to commit_count of
  the table.

  The commit_count is either retrieved from the share for the table, where
  it has been cached by the util thread. If the util thread is not started,
  NDB has to be contacetd to retrieve the commit_count, this will introduce
  a small delay while waiting for NDB to answer.


  @param thd            thread handle
  @param full_name      concatenation of database name,
                        the null character '\\0', and the table name
  @param full_name_len  length of the full name,
                        i.e. len(dbname) + len(tablename) + 1
  @param engine_data    parameter retrieved when query was first inserted into
                        the cache. If the value of engine_data is changed,
                        all queries for this table should be invalidated.

  @retval
    TRUE  Yes, use the query from cache
  @retval
    FALSE No, don't use the cached query, and if engine_data
          has changed, all queries for this table should be invalidated

*/

static my_bool
ndbcluster_cache_retrieval_allowed(THD *thd,
                                   char *full_name, uint full_name_len,
                                   ulonglong *engine_data)
{
  Uint64 commit_count;
  char *dbname= full_name;
  char *tabname= dbname+strlen(dbname)+1;
#ifndef DBUG_OFF
  char buff[22], buff2[22];
#endif
  DBUG_ENTER("ndbcluster_cache_retrieval_allowed");
  DBUG_PRINT("enter", ("dbname: %s, tabname: %s",
                       dbname, tabname));

  if (thd->options & (OPTION_NOT_AUTOCOMMIT | OPTION_BEGIN))
  {
    /* Don't allow qc to be used if table has been previously
       modified in transaction */
    Thd_ndb *thd_ndb= get_thd_ndb(thd);
    if (!thd_ndb->changed_tables.is_empty())
    {
      NDB_SHARE* share;
      List_iterator_fast<NDB_SHARE> it(thd_ndb->changed_tables);
      while ((share= it++))
      {
        if (strcmp(share->table_name, tabname) == 0 &&
            strcmp(share->db, dbname) == 0)
        {
          DBUG_PRINT("exit", ("No, transaction has changed table"));
          DBUG_RETURN(FALSE);
        }
      }
    }
  }

  if (ndb_get_commitcount(thd, dbname, tabname, &commit_count))
  {
    *engine_data= 0; /* invalidate */
    DBUG_PRINT("exit", ("No, could not retrieve commit_count"));
    DBUG_RETURN(FALSE);
  }
  DBUG_PRINT("info", ("*engine_data: %s, commit_count: %s",
                      llstr(*engine_data, buff), llstr(commit_count, buff2)));
  if (commit_count == 0)
  {
    *engine_data= 0; /* invalidate */
    DBUG_PRINT("exit", ("No, local commit has been performed"));
    DBUG_RETURN(FALSE);
  }
  else if (*engine_data != commit_count)
  {
    *engine_data= commit_count; /* invalidate */
     DBUG_PRINT("exit", ("No, commit_count has changed"));
     DBUG_RETURN(FALSE);
   }

  DBUG_PRINT("exit", ("OK to use cache, engine_data: %s",
                      llstr(*engine_data, buff)));
  DBUG_RETURN(TRUE);
}


/**
  Register a table for use in the query cache.

  Fetch the commit_count for the table and return it in engine_data,
  this will later be used to check if the table has changed, before
  the cached query is reused.

  @param thd            thread handle
  @param full_name      concatenation of database name,
                        the null character '\\0', and the table name
  @param full_name_len  length of the full name,
                        i.e. len(dbname) + len(tablename) + 1
  @param engine_callback  function to be called before using cache on
                          this table
  @param[out] engine_data    commit_count for this table

  @retval
    TRUE  Yes, it's ok to cahce this query
  @retval
    FALSE No, don't cach the query
*/

my_bool
ha_ndbcluster::register_query_cache_table(THD *thd,
                                          char *full_name, uint full_name_len,
                                          qc_engine_callback *engine_callback,
                                          ulonglong *engine_data)
{
  Uint64 commit_count;
#ifndef DBUG_OFF
  char buff[22];
#endif
  DBUG_ENTER("ha_ndbcluster::register_query_cache_table");
  DBUG_PRINT("enter",("dbname: %s, tabname: %s",
		      m_dbname, m_tabname));

  if (thd->options & (OPTION_NOT_AUTOCOMMIT | OPTION_BEGIN))
  {
    /* Don't allow qc to be used if table has been previously
       modified in transaction */
    Thd_ndb *thd_ndb= get_thd_ndb(thd);
    if (!thd_ndb->changed_tables.is_empty())
    {
      DBUG_ASSERT(m_share);
      NDB_SHARE* share;
      List_iterator_fast<NDB_SHARE> it(thd_ndb->changed_tables);
      while ((share= it++))
      {
        if (m_share == share)
        {
          DBUG_PRINT("exit", ("No, transaction has changed table"));
          DBUG_RETURN(FALSE);
        }
      }
    }
  }

  if (ndb_get_commitcount(thd, m_dbname, m_tabname, &commit_count))
  {
    *engine_data= 0;
    DBUG_PRINT("exit", ("Error, could not get commitcount"));
    DBUG_RETURN(FALSE);
  }
  *engine_data= commit_count;
  *engine_callback= ndbcluster_cache_retrieval_allowed;
  DBUG_PRINT("exit", ("commit_count: %s", llstr(commit_count, buff)));
  DBUG_RETURN(commit_count > 0);
}


/**
  Handling the shared NDB_SHARE structure that is needed to
  provide table locking.

  It's also used for sharing data with other NDB handlers
  in the same MySQL Server. There is currently not much
  data we want to or can share.
*/

static uchar *ndbcluster_get_key(NDB_SHARE *share, size_t *length,
                                my_bool not_used __attribute__((unused)))
{
  *length= share->key_length;
  return (uchar*) share->key;
}


#ifndef DBUG_OFF

static void print_share(const char* where, NDB_SHARE* share)
{
  fprintf(DBUG_FILE,
          "%s %s.%s: use_count: %u, commit_count: %lu\n",
          where, share->db, share->table_name, share->use_count,
          (ulong) share->commit_count);
  fprintf(DBUG_FILE,
          "  - key: %s, key_length: %d\n",
          share->key, share->key_length);

  Ndb_event_data *event_data= 0;
  if (share->event_data)
    event_data= share->event_data;
  else if (share->op)
    event_data= (Ndb_event_data *) share->op->getCustomData();
  if (event_data)
  {
    fprintf(DBUG_FILE,
            "  - event_data->table: %p %s.%s\n",
            event_data->table, event_data->table->s->db.str,
            event_data->table->s->table_name.str);
  }
}


static void print_ndbcluster_open_tables()
{
  DBUG_LOCK_FILE;
  fprintf(DBUG_FILE, ">ndbcluster_open_tables\n");
  for (uint i= 0; i < ndbcluster_open_tables.records; i++)
    print_share("",
                (NDB_SHARE*)hash_element(&ndbcluster_open_tables, i));
  fprintf(DBUG_FILE, "<ndbcluster_open_tables\n");
  DBUG_UNLOCK_FILE;
}

#endif


#define dbug_print_open_tables()                \
  DBUG_EXECUTE("info",                          \
               print_ndbcluster_open_tables(););

#define dbug_print_share(t, s)                  \
  DBUG_LOCK_FILE;                               \
  DBUG_EXECUTE("info",                          \
               print_share((t), (s)););         \
  DBUG_UNLOCK_FILE;


/*
  For some reason a share is still around, try to salvage the situation
  by closing all cached tables. If the share still exists, there is an
  error somewhere but only report this to the error log.  Keep this
  "trailing share" but rename it since there are still references to it
  to avoid segmentation faults.  There is a risk that the memory for
  this trailing share leaks.
  
  Must be called with previous pthread_mutex_lock(&ndbcluster_mutex)
*/
int handle_trailing_share(THD *thd, NDB_SHARE *share, int have_lock_open)
{
  static ulong trailing_share_id= 0;
  DBUG_ENTER("handle_trailing_share");

  /* ndb_share reference temporary, free below */
  ++share->use_count;
  if (ndb_extra_logging > 9)
    sql_print_information ("handle_trailing_share: %s use_count: %u", share->key, share->use_count);
  DBUG_PRINT("NDB_SHARE", ("%s temporary  use_count: %u",
                           share->key, share->use_count));
  pthread_mutex_unlock(&ndbcluster_mutex);

  TABLE_LIST table_list;
  bzero((char*) &table_list,sizeof(table_list));
  table_list.db= share->db;
  table_list.alias= table_list.table_name= share->table_name;
  if (have_lock_open)
    safe_mutex_assert_owner(&LOCK_open);
  else
    VOID(pthread_mutex_lock(&LOCK_open));    
  close_cached_tables(thd, &table_list, TRUE, FALSE, FALSE);
  if (!have_lock_open)
    VOID(pthread_mutex_unlock(&LOCK_open));    

  pthread_mutex_lock(&ndbcluster_mutex);
  /* ndb_share reference temporary free */
  DBUG_PRINT("NDB_SHARE", ("%s temporary free  use_count: %u",
                           share->key, share->use_count));
  if (!--share->use_count)
  {
    if (ndb_extra_logging > 9)
      sql_print_information ("handle_trailing_share: %s use_count: %u", share->key, share->use_count);
    if (ndb_extra_logging)
      sql_print_information("NDB_SHARE: trailing share "
                            "%s(connect_count: %u) "
                            "released by close_cached_tables at "
                            "connect_count: %u",
                            share->key,
                            share->connect_count,
                            g_ndb_cluster_connection->get_connect_count());
    ndbcluster_real_free_share(&share);
    DBUG_RETURN(0);
  }
  if (ndb_extra_logging > 9)
    sql_print_information ("handle_trailing_share: %s use_count: %u", share->key, share->use_count);

  /*
    share still exists, if share has not been dropped by server
    release that share
  */
  if (share->state != NSS_DROPPED)
  {
    share->state= NSS_DROPPED;
    /* ndb_share reference create free */
    DBUG_PRINT("NDB_SHARE", ("%s create free  use_count: %u",
                             share->key, share->use_count));
    --share->use_count;
    if (ndb_extra_logging > 9)
      sql_print_information ("handle_trailing_share: %s use_count: %u", share->key, share->use_count);

    if (share->use_count == 0)
    {
      if (ndb_extra_logging)
        sql_print_information("NDB_SHARE: trailing share "
                              "%s(connect_count: %u) "
                              "released after NSS_DROPPED check "
                              "at connect_count: %u",
                              share->key,
                              share->connect_count,
                              g_ndb_cluster_connection->get_connect_count());
      ndbcluster_real_free_share(&share);
      DBUG_RETURN(0);
    }
  }

  sql_print_warning("NDB_SHARE: %s already exists  use_count=%d."
                    " Moving away for safety, but possible memleak.",
                    share->key, share->use_count);
  dbug_print_open_tables();

  /*
    Ndb share has not been released as it should
  */
#ifdef NOT_YET
  DBUG_ASSERT(FALSE);
#endif

  /*
    This is probably an error.  We can however save the situation
    at the cost of a possible mem leak, by "renaming" the share
    - First remove from hash
  */
  hash_delete(&ndbcluster_open_tables, (uchar*) share);

  /*
    now give it a new name, just a running number
    if space is not enough allocate some more
  */
  {
    const uint min_key_length= 10;
    if (share->key_length < min_key_length)
    {
      share->key= (char*) alloc_root(&share->mem_root, min_key_length + 1);
      share->key_length= min_key_length;
    }
    share->key_length=
      my_snprintf(share->key, min_key_length + 1, "#leak%lu",
                  trailing_share_id++);
  }
  /* Keep it for possible the future trailing free */
  my_hash_insert(&ndbcluster_open_tables, (uchar*) share);

  DBUG_RETURN(0);
}

/*
  Rename share is used during rename table.
*/
int ndbcluster_prepare_rename_share(NDB_SHARE *share, const char *new_key)
{
  /*
    allocate and set the new key, db etc
    enough space for key, db, and table_name
  */
  uint new_length= (uint) strlen(new_key);
  share->new_key= (char*) alloc_root(&share->mem_root, 2 * (new_length + 1));
  strmov(share->new_key, new_key);
  return 0;
}

int ndbcluster_undo_rename_share(THD *thd, NDB_SHARE *share)
{
  share->new_key= share->old_names;
  ndbcluster_rename_share(thd, share);
  return 0;
}

int ndbcluster_rename_share(THD *thd, NDB_SHARE *share, int have_lock_open)
{
  NDB_SHARE *tmp;
  pthread_mutex_lock(&ndbcluster_mutex);
  uint new_length= (uint) strlen(share->new_key);
  DBUG_PRINT("ndbcluster_rename_share", ("old_key: %s  old__length: %d",
                              share->key, share->key_length));
  if ((tmp= (NDB_SHARE*) hash_search(&ndbcluster_open_tables,
                                     (uchar*) share->new_key, new_length)))
    handle_trailing_share(thd, tmp, have_lock_open);

  /* remove the share from hash */
  hash_delete(&ndbcluster_open_tables, (uchar*) share);
  dbug_print_open_tables();

  /* save old stuff if insert should fail */
  uint old_length= share->key_length;
  char *old_key= share->key;

  share->key= share->new_key;
  share->key_length= new_length;

  if (my_hash_insert(&ndbcluster_open_tables, (uchar*) share))
  {
    // ToDo free the allocated stuff above?
    DBUG_PRINT("error", ("ndbcluster_rename_share: my_hash_insert %s failed",
                         share->key));
    share->key= old_key;
    share->key_length= old_length;
    if (my_hash_insert(&ndbcluster_open_tables, (uchar*) share))
    {
      sql_print_error("ndbcluster_rename_share: failed to recover %s", share->key);
      DBUG_PRINT("error", ("ndbcluster_rename_share: my_hash_insert %s failed",
                           share->key));
    }
    dbug_print_open_tables();
    pthread_mutex_unlock(&ndbcluster_mutex);
    return -1;
  }
  dbug_print_open_tables();

  share->db= share->key + new_length + 1;
  ha_ndbcluster::set_dbname(share->new_key, share->db);
  share->table_name= share->db + strlen(share->db) + 1;
  ha_ndbcluster::set_tabname(share->new_key, share->table_name);

  dbug_print_share("ndbcluster_rename_share:", share);
  Ndb_event_data *event_data= 0;
  if (share->event_data)
    event_data= share->event_data;
  else if (share->op)
    event_data= (Ndb_event_data *) share->op->getCustomData();
  if (event_data && event_data->table)
  {
    event_data->table->s->db.str= share->db;
    event_data->table->s->db.length= strlen(share->db);
    event_data->table->s->table_name.str= share->table_name;
    event_data->table->s->table_name.length= strlen(share->table_name);
  }
  /* else rename will be handled when the ALTER event comes */
  share->old_names= old_key;
  // ToDo free old_names after ALTER EVENT

  if (ndb_extra_logging > 9)
    sql_print_information ("ndbcluster_rename_share: %s-%s use_count: %u", old_key, share->key, share->use_count);

  pthread_mutex_unlock(&ndbcluster_mutex);
  return 0;
}

/*
  Increase refcount on existing share.
  Always returns share and cannot fail.
*/
NDB_SHARE *ndbcluster_get_share(NDB_SHARE *share)
{
  pthread_mutex_lock(&ndbcluster_mutex);
  share->use_count++;

  dbug_print_open_tables();
  dbug_print_share("ndbcluster_get_share:", share);
  if (ndb_extra_logging > 9)
    sql_print_information ("ndbcluster_get_share: %s use_count: %u", share->key, share->use_count);
  pthread_mutex_unlock(&ndbcluster_mutex);
  return share;
}


/*
  Get a share object for key

  Returns share for key, and increases the refcount on the share.

  create_if_not_exists == TRUE:
    creates share if it does not alreade exist
    returns 0 only due to out of memory, and then sets my_error

  create_if_not_exists == FALSE:
    returns 0 if share does not exist

  have_lock == TRUE, pthread_mutex_lock(&ndbcluster_mutex) already taken
*/

NDB_SHARE *ndbcluster_get_share(const char *key, TABLE *table,
                                bool create_if_not_exists,
                                bool have_lock)
{
  NDB_SHARE *share;
  uint length= (uint) strlen(key);
  DBUG_ENTER("ndbcluster_get_share");
  DBUG_PRINT("enter", ("key: '%s'", key));

  if (!have_lock)
    pthread_mutex_lock(&ndbcluster_mutex);
  if (!(share= (NDB_SHARE*) hash_search(&ndbcluster_open_tables,
                                        (uchar*) key,
                                        length)))
  {
    if (!create_if_not_exists)
    {
      DBUG_PRINT("error", ("get_share: %s does not exist", key));
      if (!have_lock)
        pthread_mutex_unlock(&ndbcluster_mutex);
      DBUG_RETURN(0);
    }
    if ((share= (NDB_SHARE*) my_malloc(sizeof(*share),
                                       MYF(MY_WME | MY_ZEROFILL))))
    {
      MEM_ROOT **root_ptr=
        my_pthread_getspecific_ptr(MEM_ROOT**, THR_MALLOC);
      MEM_ROOT *old_root= *root_ptr;
      init_sql_alloc(&share->mem_root, 1024, 0);
      *root_ptr= &share->mem_root; // remember to reset before return
      share->state= NSS_INITIAL;
      /* enough space for key, db, and table_name */
      share->key= (char*) alloc_root(*root_ptr, 2 * (length + 1));
      share->key_length= length;
      strmov(share->key, key);
      if (my_hash_insert(&ndbcluster_open_tables, (uchar*) share))
      {
        free_root(&share->mem_root, MYF(0));
        my_free((uchar*) share, 0);
        *root_ptr= old_root;
        if (!have_lock)
          pthread_mutex_unlock(&ndbcluster_mutex);
        DBUG_RETURN(0);
      }
      thr_lock_init(&share->lock);
      pthread_mutex_init(&share->mutex, MY_MUTEX_INIT_FAST);
      share->commit_count= 0;
      share->commit_count_lock= 0;
      share->db= share->key + length + 1;
      ha_ndbcluster::set_dbname(key, share->db);
      share->table_name= share->db + strlen(share->db) + 1;
      ha_ndbcluster::set_tabname(key, share->table_name);
      if (ndbcluster_binlog_init_share(current_thd, share, table))
      {
        DBUG_PRINT("error", ("get_share: %s could not init share", key));
        ndbcluster_real_free_share(&share);
        *root_ptr= old_root;
        if (!have_lock)
          pthread_mutex_unlock(&ndbcluster_mutex);
        DBUG_RETURN(0);
      }
      *root_ptr= old_root;
    }
    else
    {
      DBUG_PRINT("error", ("get_share: failed to alloc share"));
      if (!have_lock)
        pthread_mutex_unlock(&ndbcluster_mutex);
      my_error(ER_OUTOFMEMORY, MYF(0), sizeof(*share));
      DBUG_RETURN(0);
    }
  }
  share->use_count++;
  if (ndb_extra_logging > 9)
    sql_print_information ("ndbcluster_get_share: %s use_count: %u", share->key, share->use_count);

  dbug_print_open_tables();
  dbug_print_share("ndbcluster_get_share:", share);
  if (!have_lock)
    pthread_mutex_unlock(&ndbcluster_mutex);
  DBUG_RETURN(share);
}


void ndbcluster_real_free_share(NDB_SHARE **share)
{
  DBUG_ENTER("ndbcluster_real_free_share");
  dbug_print_share("ndbcluster_real_free_share:", *share);

  if (ndb_extra_logging > 9)
    sql_print_information ("ndbcluster_real_free_share: %s use_count: %u", (*share)->key, (*share)->use_count);

  hash_delete(&ndbcluster_open_tables, (uchar*) *share);
  thr_lock_delete(&(*share)->lock);
  pthread_mutex_destroy(&(*share)->mutex);

#ifdef HAVE_NDB_BINLOG
  if ((*share)->m_cfn_share && (*share)->m_cfn_share->m_ex_tab && g_ndb)
  {
    NDBDICT *dict= g_ndb->getDictionary();
    dict->removeTableGlobal(*(*share)->m_cfn_share->m_ex_tab, 0);
    (*share)->m_cfn_share->m_ex_tab= 0;
  }
#endif
  (*share)->new_op= 0;
  if ((*share)->event_data)
  {
    delete (*share)->event_data;
    (*share)->event_data= 0;
  }
  free_root(&(*share)->mem_root, MYF(0));
  my_free((uchar*) *share, MYF(0));
  *share= 0;

  dbug_print_open_tables();
  DBUG_VOID_RETURN;
}


void ndbcluster_free_share(NDB_SHARE **share, bool have_lock)
{
  if (!have_lock)
    pthread_mutex_lock(&ndbcluster_mutex);
  if (!--(*share)->use_count)
  {
    if (ndb_extra_logging > 9)
      sql_print_information ("ndbcluster_free_share: %s use_count: %u", (*share)->key, (*share)->use_count);
    ndbcluster_real_free_share(share);
  }
  else
  {
    if (ndb_extra_logging > 9)
      sql_print_information ("ndbcluster_free_share: %s use_count: %u", (*share)->key, (*share)->use_count);
    dbug_print_open_tables();
    dbug_print_share("ndbcluster_free_share:", *share);
  }
  if (!have_lock)
    pthread_mutex_unlock(&ndbcluster_mutex);
}


struct ndb_table_statistics_row {
  Uint64 rows;
  Uint64 commits;
  Uint32 size;
  Uint64 fixed_mem;
  Uint64 var_mem;
};

int ha_ndbcluster::update_stats(THD *thd, bool do_read_stat)
{
  struct Ndb_statistics stat;
  Thd_ndb *thd_ndb= get_thd_ndb(thd);
  DBUG_ENTER("ha_ndbcluster::update_stats");
  if (do_read_stat || !m_share)
  {
    Ndb *ndb= thd_ndb->ndb;
    if (ndb->setDatabaseName(m_dbname))
    {
      DBUG_RETURN(my_errno= HA_ERR_OUT_OF_MEM);
    }
    if (int err= ndb_get_table_statistics(this, TRUE, ndb,
                                          m_ndb_record, &stat))
    {
      DBUG_RETURN(err);
    }
    if (m_share)
    {
      pthread_mutex_lock(&m_share->mutex);
      m_share->stat= stat;
      pthread_mutex_unlock(&m_share->mutex);
    }
  }
  else
  {
    pthread_mutex_lock(&m_share->mutex);
    stat= m_share->stat;
    pthread_mutex_unlock(&m_share->mutex);
  }
  struct Ndb_local_table_statistics *local_info= m_table_info;
  int no_uncommitted_rows_count;
  if (thd_ndb->m_error || !local_info)
    no_uncommitted_rows_count= 0;
  else
    no_uncommitted_rows_count= local_info->no_uncommitted_rows_count;
  stats.mean_rec_length= stat.row_size;
  stats.data_file_length= stat.fragment_memory;
  stats.records= stat.row_count + no_uncommitted_rows_count;
  DBUG_PRINT("exit", ("stats.records: %d  "
                      "stat->row_count: %d  "
                      "no_uncommitted_rows_count: %d",
                      (int)stats.records,
                      (int)stat.row_count,
                      (int)no_uncommitted_rows_count));
  DBUG_RETURN(0);
}

static 
int
ndb_get_table_statistics(ha_ndbcluster* file, bool report_error, Ndb* ndb,
                         const NdbRecord *record,
                         struct Ndb_statistics * ndbstat)
{
  Thd_ndb *thd_ndb= get_thd_ndb(current_thd);
  NdbTransaction* pTrans;
  NdbError error;
  int retries= 10;
  int reterr= 0;
  int retry_sleep= 30 * 1000; /* 30 milliseconds */
  const char *dummyRowPtr;
  const Uint32 extraCols= 5;
  NdbOperation::GetValueSpec extraGets[extraCols];
  Uint64 rows, commits, fixed_mem, var_mem;
  Uint32 size;
#ifndef DBUG_OFF
  char buff[22], buff2[22], buff3[22], buff4[22];
#endif
  DBUG_ENTER("ndb_get_table_statistics");

  DBUG_ASSERT(record != 0);
  
  /* We use the passed in NdbRecord just to get access to the
     table, we mask out any/all columns it may have and add
     our reads as extraGets.  This is necessary as they are
     all pseudo-columns
  */
  extraGets[0].column= NdbDictionary::Column::ROW_COUNT;
  extraGets[0].appStorage= &rows;
  extraGets[1].column= NdbDictionary::Column::COMMIT_COUNT;
  extraGets[1].appStorage= &commits;
  extraGets[2].column= NdbDictionary::Column::ROW_SIZE;
  extraGets[2].appStorage= &size;
  extraGets[3].column= NdbDictionary::Column::FRAGMENT_FIXED_MEMORY;
  extraGets[3].appStorage= &fixed_mem;
  extraGets[4].column= NdbDictionary::Column::FRAGMENT_VARSIZED_MEMORY;
  extraGets[4].appStorage= &var_mem;

  const Uint32 codeWords= 1;
  Uint32 codeSpace[ codeWords ];
  NdbInterpretedCode code(NULL, // Table is irrelevant
                          &codeSpace[0],
                          codeWords);
  if ((code.interpret_exit_last_row() != 0) ||
      (code.finalise() != 0))
  {
    reterr= code.getNdbError().code;
    DBUG_PRINT("exit", ("failed, reterr: %u, NdbError %u(%s)", reterr,
                        error.code, error.message));
    DBUG_RETURN(reterr);
  }

  do
  {
    Uint32 count= 0;
    Uint64 sum_rows= 0;
    Uint64 sum_commits= 0;
    Uint64 sum_row_size= 0;
    Uint64 sum_mem= 0;
    NdbScanOperation*pOp;
    int check;

    if ((pTrans= ndb->startTransaction()) == NULL)
    {
      error= ndb->getNdbError();
      goto retry;
    }

    NdbScanOperation::ScanOptions options;
    options.optionsPresent= NdbScanOperation::ScanOptions::SO_BATCH |
                            NdbScanOperation::ScanOptions::SO_GETVALUE |
                            NdbScanOperation::ScanOptions::SO_INTERPRETED;
    /* Set batch_size=1, as we need only one row per fragment. */
    options.batch= 1;
    options.extraGetValues= &extraGets[0];
    options.numExtraGetValues= extraCols;
    options.interpretedCode= &code;

    if ((pOp= pTrans->scanTable(record, NdbOperation::LM_CommittedRead,
                                empty_mask,
                                &options,
                                sizeof(NdbScanOperation::ScanOptions))) == NULL)
    {
      error= pTrans->getNdbError();
      goto retry;
    }
    
    thd_ndb->m_execute_count++;
    DBUG_PRINT("info", ("execute_count: %u", thd_ndb->m_execute_count));
    if (pTrans->execute(NdbTransaction::NoCommit,
                        NdbOperation::AbortOnError,
                        TRUE) == -1)
    {
      error= pTrans->getNdbError();
      goto retry;
    }
    
    while ((check= pOp->nextResult(&dummyRowPtr, TRUE, TRUE)) == 0)
    {
      DBUG_PRINT("info", ("nextResult rows: %d  commits: %d",
                          (int)rows, (int)commits));
      sum_rows+= rows;
      sum_commits+= commits;
      if (sum_row_size < size)
        sum_row_size= size;
      sum_mem+= fixed_mem + var_mem;
      count++;
    }
    
    if (check == -1)
    {
      error= pOp->getNdbError();
      goto retry;
    }

    pOp->close(TRUE);

    ndb->closeTransaction(pTrans);

    ndbstat->row_count= sum_rows;
    ndbstat->commit_count= sum_commits;
    ndbstat->row_size= sum_row_size;
    ndbstat->fragment_memory= sum_mem;

    DBUG_PRINT("exit", ("records: %s  commits: %s "
                        "row_size: %s  mem: %s count: %u",
			llstr(sum_rows, buff),
                        llstr(sum_commits, buff2),
                        llstr(sum_row_size, buff3),
                        llstr(sum_mem, buff4),
                        count));

    DBUG_RETURN(0);
retry:
    if(report_error)
    {
      if (file && pTrans)
      {
        reterr= file->ndb_err(pTrans);
      }
      else
      {
        const NdbError& tmp= error;
        ERR_PRINT(tmp);
        reterr= ndb_to_mysql_error(&tmp);
      }
    }
    else
      reterr= error.code;

    if (pTrans)
    {
      ndb->closeTransaction(pTrans);
      pTrans= NULL;
    }
    if (error.status == NdbError::TemporaryError && retries--)
    {
      my_sleep(retry_sleep);
      continue;
    }
    break;
  } while(1);
  DBUG_PRINT("exit", ("failed, reterr: %u, NdbError %u(%s)", reterr,
                      error.code, error.message));
  DBUG_RETURN(reterr);
}

/**
  Create a .ndb file to serve as a placeholder indicating 
  that the table with this name is a ndb table.
*/

int ha_ndbcluster::write_ndb_file(const char *name)
{
  File file;
  bool error=1;
  char path[FN_REFLEN];
  
  DBUG_ENTER("write_ndb_file");
  DBUG_PRINT("enter", ("name: %s", name));

#ifndef EMBEDDED_LIBRARY
  (void)strxnmov(path, FN_REFLEN-1, 
                 mysql_data_home,"/",name,ha_ndb_ext,NullS);
#else
  (void)strxnmov(path, FN_REFLEN-1, name,ha_ndb_ext, NullS);
#endif

  if ((file=my_create(path, CREATE_MODE,O_RDWR | O_TRUNC,MYF(MY_WME))) >= 0)
  {
    // It's an empty file
    error=0;
    my_close(file,MYF(0));
  }
  DBUG_RETURN(error);
}


bool 
ha_ndbcluster::null_value_index_search(KEY_MULTI_RANGE *ranges,
				       KEY_MULTI_RANGE *end_range,
				       HANDLER_BUFFER *buffer)
{
  DBUG_ENTER("null_value_index_search");
  KEY* key_info= table->key_info + active_index;
  KEY_MULTI_RANGE *range= ranges;
  ulong reclength= table->s->reclength;
  uchar *curr= (uchar*)buffer->buffer;
  uchar *end_of_buffer= (uchar*)buffer->buffer_end;

  /* All passed ranges whose results could fit into the 
   * buffer are examined, although some may later be
   * marked for skipping, wasting buffer space.
   */
  assert(!(range->range_flag & SKIP_RANGE));
  
  for (; range<end_range && curr+reclength <= end_of_buffer; 
       range++)
  {
    const uchar *key= range->start_key.key;
    uint key_len= range->start_key.length;
    if (check_null_in_key(key_info, key, key_len))
      DBUG_RETURN(TRUE);
    curr += reclength;
  }
  DBUG_RETURN(FALSE);
}

void ha_ndbcluster::check_read_before_write_removal()
{
  bool use_removal= TRUE;
  DBUG_ENTER("check_read_before_write_removal");
  DBUG_ASSERT(m_read_before_write_removal_possible);
  /*
    We are doing an update or delete and it is possible that we
    can ignore the read before the update or delete. This is
    possible here since we are not updating the primary key and
    if the index used is unique or primary and if the WHERE clause
    only involves fields from this index we are ok to go. At this
    moment we can only updates where all SET expressions are
    constants. Thus no read set will come from SET expressions.
  */
  if (table_share->primary_key == active_index)
  {
    if (!bitmap_cmp(&m_save_read_set, m_pk_bitmap_p))
      use_removal= FALSE;
  }
  else
  {
    KEY *key= table->key_info + active_index;
    if (!(key->flags & HA_NOSAME))
    {
      /* Optimisation not applicable on non-unique indexes */
      use_removal= FALSE;
    }
    else if (!bitmap_cmp(&m_save_read_set,
                         m_key_fields[active_index]))
    {
      use_removal= FALSE;
    }
  }
  m_read_before_write_removal_used= use_removal;
  DBUG_PRINT("info", ("m_read_before_write_removal_used: %d",
                      m_read_before_write_removal_used));
  DBUG_VOID_RETURN;
}


/*
  This is used to check if an ordered index scan is needed for a range in
  a multi range read.
  If a scan is not needed, we use a faster primary/unique key operation
  instead.
*/
static my_bool
read_multi_needs_scan(NDB_INDEX_TYPE cur_index_type, const KEY *key_info,
                      const KEY_MULTI_RANGE *r)
{
  if (cur_index_type == ORDERED_INDEX)
    return TRUE;
  if (cur_index_type == PRIMARY_KEY_INDEX ||
      cur_index_type == UNIQUE_INDEX)
    return FALSE;
  DBUG_ASSERT(cur_index_type == PRIMARY_KEY_ORDERED_INDEX ||
              cur_index_type == UNIQUE_ORDERED_INDEX);
  if (r->start_key.length != key_info->key_length ||
      r->start_key.flag != HA_READ_KEY_EXACT)
    return TRUE;                                // Not exact match, need scan
  if (cur_index_type == UNIQUE_ORDERED_INDEX &&
      check_null_in_key(key_info, r->start_key.key,r->start_key.length))
    return TRUE;                                // Can't use for NULL values
  return FALSE;
}

int
ha_ndbcluster::read_multi_range_first(KEY_MULTI_RANGE **found_range_p,
                                      KEY_MULTI_RANGE *ranges, 
                                      uint range_count,
                                      bool sorted, 
                                      HANDLER_BUFFER *buffer)
{
  KEY* key_info= table->key_info + active_index;
  NDB_INDEX_TYPE cur_index_type= get_index_type(active_index);
  ulong reclength= table_share->reclength;
  const NdbOperation* op;
  Thd_ndb *thd_ndb= m_thd_ndb;
  NdbTransaction *trans= m_thd_ndb->trans;

  DBUG_ENTER("ha_ndbcluster::read_multi_range_first");
  DBUG_PRINT("info", ("blob fields=%d read_set=0x%x", table_share->blob_fields, table->read_set->bitmap[0]));

  /**
   * blobs and unique hash index with NULL can't be batched currently
   */
  if (uses_blob_value(table->read_set) ||
      (cur_index_type ==  UNIQUE_INDEX &&
       has_null_in_unique_index(active_index) &&
       null_value_index_search(ranges, ranges+range_count, buffer))
      || m_delete_cannot_batch || m_update_cannot_batch)
  {
    DBUG_PRINT("info", ("read_multi_range not possible, falling back to default handler implementation"));
    m_disable_multi_read= TRUE;
    DBUG_RETURN(handler::read_multi_range_first(found_range_p, 
                                                ranges, 
                                                range_count,
                                                sorted, 
                                                buffer));
  }
  thd_ndb->query_state|= NDB_QUERY_MULTI_READ_RANGE;
  m_disable_multi_read= FALSE;

  /*
   * Copy arguments into member variables
   */
  m_multi_ranges= ranges;
  multi_range_curr= ranges;
  multi_range_end= ranges+range_count;
  multi_range_sorted= sorted;
  multi_range_buffer= buffer;

  /*
   * read multi range will read ranges as follows (if not ordered)
   *
   * input    read order
   * ======   ==========
   * pk-op 1  pk-op 1
   * pk-op 2  pk-op 2
   * range 3  range (3,5) NOTE result rows will be intermixed
   * pk-op 4  pk-op 4
   * range 5
   * pk-op 6  pk-op 6
   */   

  /*
    We first loop over all ranges, converting into primary/unique key
    operations if possible, and counting ranges that require an
    ordered index scan. If the supplied HANDLER_BUFFER is too small, we
    may also need to do only part of the multi read at once.

    Afterwards, we create the ordered index scan cursor (if needed).
  */

  DBUG_ASSERT(cur_index_type != UNDEFINED_INDEX);

  m_multi_cursor= 0;
  const NdbOperation* lastOp= trans ? trans->getLastDefinedOperation() : 0;
  NdbOperation::LockMode lm= 
    (NdbOperation::LockMode)get_ndb_lock_type(m_lock.type, table->read_set);
  uchar *row_buf= (uchar *)buffer->buffer;
  const uchar *end_of_buffer= buffer->buffer_end;
  uint num_scan_ranges= 0;
  uint i;
  int error;
  bool any_real_read= FALSE;

  if (m_read_before_write_removal_possible)
    check_read_before_write_removal();
  for (i= 0; i < range_count; i++)
  {
    KEY_MULTI_RANGE *r= &ranges[i];

    part_id_range part_spec;
    if (m_use_partition_pruning)
    {
      get_partition_set(table, table->record[0], active_index, &r->start_key,
                        &part_spec);
      DBUG_PRINT("info", ("part_spec.start_part: %u  part_spec.end_part: %u",
                          part_spec.start_part, part_spec.end_part));
      /*
        If partition pruning has found no partition in set
        we can skip this scan
      */
      if (part_spec.start_part > part_spec.end_part)
      {
        /*
          We can skip this partition since the key won't fit into any
          partition
        */
        r->range_flag|= SKIP_RANGE;
        row_buf += reclength;
        continue;
      }
      if (!trans)
      {
        if (part_spec.start_part == part_spec.end_part)
        {
          if (unlikely((trans= start_transaction_part_id(part_spec.start_part, error)) == NULL))
          {
            DBUG_RETURN(error);
          }
        }
        else if (unlikely((trans= start_transaction(error)) == NULL))
        {
          DBUG_RETURN(error);
        }
      }
    }
    else if (!trans)
    {
      if (unlikely((trans= start_transaction(error)) == NULL))
      {
        DBUG_RETURN(error);
      }
    }
    r->range_flag&= ~(uint)SKIP_RANGE;

    if (read_multi_needs_scan(cur_index_type, key_info, r))
    {
      any_real_read= TRUE;
      /*
        If we reach the limit of ranges allowed in a single scan: stop
        here, send what we have so far, and continue when done with that.
      */
      DBUG_PRINT("info", ("Reached the limit of ranges allowed in a single"
                          "scan, any_real_read= TRUE"));
      if (i > NdbIndexScanOperation::MaxRangeNo)
        break;

      /* Create the scan operation for the first scan range. */
      if (!m_multi_cursor)
      {
        /* Do a multi-range index scan for ranges not done by primary/unique key. */
        NdbScanOperation::ScanOptions options;
        NdbInterpretedCode code(m_table);

        options.optionsPresent=
          NdbScanOperation::ScanOptions::SO_SCANFLAGS |
          NdbScanOperation::ScanOptions::SO_PARALLEL;

        options.scan_flags= 
          NdbScanOperation::SF_ReadRangeNo |
          NdbScanOperation::SF_MultiRange;

        if (lm == NdbOperation::LM_Read)
          options.scan_flags|= NdbScanOperation::SF_KeyInfo;
        if (sorted)
          options.scan_flags|= NdbScanOperation::SF_OrderBy;

        options.parallel=parallelism;

        NdbOperation::GetValueSpec gets[2];
        if (table_share->primary_key == MAX_KEY)
          get_hidden_fields_scan(&options, gets);

        if (m_cond && m_cond->generate_scan_filter(&code, &options))
          ERR_RETURN(code.getNdbError());

        /* Define scan */
        NdbIndexScanOperation *scanOp= trans->scanIndex
          (m_index[active_index].ndb_record_key,
           m_ndb_record, 
           lm,
           (uchar *)(table->read_set->bitmap),
           NULL, /* All bounds specified below */
           &options,
           sizeof(NdbScanOperation::ScanOptions));

        if (!scanOp)
          ERR_RETURN(trans->getNdbError());

        m_multi_cursor= scanOp;

        /*
          We do not get_blob_values() here, as when using blobs we always
          fallback to non-batched multi range read (see if statement at
          top of this function).
        */

        /* We set m_next_row=0 to say that no row was fetched from the scan yet. */
        m_next_row= 0;
      }

      /* Include this range in the ordered index scan. */
      NdbIndexScanOperation::IndexBound bound;
      compute_index_bounds(bound, key_info, &r->start_key, &r->end_key);
      bound.range_no= i;

      if (m_multi_cursor->setBound(m_index[active_index].ndb_record_key,
                                   bound))
      {
        ERR_RETURN(trans->getNdbError());
      }

      r->range_flag&= ~(uint)UNIQUE_RANGE;
      num_scan_ranges++;
    }
    else
    {
      /*
        Convert to primary/unique key operation.

        If there is not enough buffer for reading the row: stop here, send
        what we have so far, and continue when done with that.
      */
      if (row_buf + reclength > end_of_buffer)
        break;

      if (m_read_before_write_removal_used)
      {
        r->range_flag|= READ_KEY_FROM_RANGE;
        continue;
      }
      else
      {
        any_real_read= TRUE;
        DBUG_PRINT("info", ("m_read_before_write_removal_used == FALSE, "
                            "any_real_read= TRUE"));
      }
      r->range_flag|= UNIQUE_RANGE;

      Uint32 partitionId;
      Uint32* ppartitionId = NULL;

      if (m_user_defined_partitioning &&
          (cur_index_type == PRIMARY_KEY_ORDERED_INDEX ||
           cur_index_type == PRIMARY_KEY_INDEX))
      {
        partitionId=part_spec.start_part;
        ppartitionId=&partitionId;
      }

      DBUG_PRINT("info", ("Generating Pk/Unique key read for range %u",
                          i));
      if (!(op= pk_unique_index_read_key(active_index,
                                         r->start_key.key,
                                         row_buf, lm,
                                         ppartitionId)))
        ERR_RETURN(trans->getNdbError());

      row_buf+= reclength;
    }
  }
  DBUG_ASSERT(i > 0 || i == range_count);       // Require progress
  m_multi_range_defined_end= ranges + i;

  buffer->end_of_used_area= row_buf;

  if (any_real_read)
  {
    /* Get pointer to first range key operation (not scans) */
    const NdbOperation* rangeOp= lastOp ? lastOp->next() : 
      trans->getFirstDefinedOperation();
    
    DBUG_PRINT("info", ("Executing reads"));

    if (execute_no_commit_ie(m_thd_ndb, trans) == 0)
    {
      m_multi_range_result_ptr= buffer->buffer;
      
      /* We must check the result of any primary or unique key
       * ranges now, as these operations may be invalidated by 
       * further execute+releaseOperations calls on this transaction by 
       * different handler objects.
       */
      KEY_MULTI_RANGE* rangeInfo= multi_range_curr;
      
      for (;rangeInfo < m_multi_range_defined_end; rangeInfo++)
      {
        DBUG_PRINT("info", ("range flag is %u", rangeInfo->range_flag));
        if (rangeInfo->range_flag & SKIP_RANGE)
          continue; 
        
        if ((rangeInfo->range_flag & UNIQUE_RANGE) &&
            (!(rangeInfo->range_flag & READ_KEY_FROM_RANGE)))
        {
          assert(rangeOp != NULL);
          if (rangeOp->getNdbError().code == 0)
          {
            /* Successful read, results are in buffer.
             */
            rangeInfo->range_flag &= ~(uint)EMPTY_RANGE;
            
            DBUG_PRINT("info", ("Unique range op has result"));
          }
          else
          {
            NdbError err= rangeOp->getNdbError();
            
            if (err.classification !=
                NdbError::NoDataFound)
              DBUG_RETURN(ndb_err(trans));
            
            DBUG_PRINT("info", ("Unique range op has no result"));
            /* Indicate to read_multi_range_next that this
             * result is empty
             */
            rangeInfo->range_flag |= EMPTY_RANGE;
          }
          
          /* Move to next completed operation */
          rangeOp= trans->getNextCompletedOperation(rangeOp);
        }
        
        /* For scan ranges, do nothing here */
      }
    }
    else
      ERR_RETURN(trans->getNdbError());
  }
  
  DBUG_RETURN(read_multi_range_next(found_range_p));
}

int
ha_ndbcluster::read_multi_range_next(KEY_MULTI_RANGE ** multi_range_found_p)
{
  DBUG_ENTER("ha_ndbcluster::read_multi_range_next");
  if (m_disable_multi_read)
  {
    DBUG_RETURN(handler::read_multi_range_next(multi_range_found_p));
  }

  const ulong reclength= table_share->reclength;

  while (multi_range_curr < m_multi_range_defined_end)
  {
    if (multi_range_curr->range_flag & SKIP_RANGE)
    {
      /* Nothing in this range, move to next one, skipping a buffer
       'slot'
      */
      m_multi_range_result_ptr += reclength;
      multi_range_curr++;
    }
    else if (multi_range_curr->range_flag & READ_KEY_FROM_RANGE)
    {
      DBUG_PRINT("info", ("using read before write removal optimisation"));
      KEY* key_info= table->key_info + active_index;
      key_restore(table->record[0], (uchar*)multi_range_curr->start_key.key,
                  key_info, key_info->key_length);
      table->status= 0;
      multi_range_curr++;
      DBUG_RETURN(0);
    }
    else if (multi_range_curr->range_flag & UNIQUE_RANGE)
    {
      /*
        Move to next range; we can have at most one record from a unique range.
      */
      KEY_MULTI_RANGE *old_multi_range_curr= multi_range_curr;
      multi_range_curr= old_multi_range_curr + 1;
      /*
        Clear m_active_cursor; it is used as a flag in update_row() /
        delete_row() to know whether the current tuple is from a scan
        or pk operation.
      */
      m_active_cursor= NULL;
      const uchar *src_row= m_multi_range_result_ptr;
      m_multi_range_result_ptr= src_row + table_share->reclength;

      if (!(old_multi_range_curr->range_flag & EMPTY_RANGE))
      {
        *multi_range_found_p= old_multi_range_curr;
        memcpy(table->record[0], src_row, table_share->reclength);
        DBUG_RETURN(0);
      }

      /* No row found, so fall through to try the next range. */
    }
    else
    {
      /* An index scan range. */
      {
        int res;
        if ((res= read_multi_range_fetch_next()) != 0)
          DBUG_RETURN(res);
      }
      if (!m_next_row)
      {
        /*
          The whole scan is done, and the cursor has been closed.
          So nothing more for this range. Move to next.
        */
        multi_range_curr++;
      }
      else
      {
        int current_range_no= m_current_range_no;
        int expected_range_no;
        /*
          For a sorted index scan, we will receive rows in increasing range_no
          order, so we can return ranges in order, pausing when range_no
          indicate that the currently processed range (multi_range_curr) is
          done.

          But for unsorted scan, we may receive a high range_no from one
          fragment followed by a low range_no from another fragment. So we
          need to process all index scan ranges together.
        */
        if (!multi_range_sorted ||
            (expected_range_no= multi_range_curr - m_multi_ranges)
                == current_range_no)
        {
          *multi_range_found_p= m_multi_ranges + current_range_no;
          /* Copy out data from the new row. */
          unpack_record(table->record[0], m_next_row);
          /*
            Mark that we have used this row, so we need to fetch a new
            one on the next call.
          */
          m_next_row= 0;
          /*
            Set m_active_cursor; it is used as a flag in update_row() /
            delete_row() to know whether the current tuple is from a scan or
            pk operation.
          */
          m_active_cursor= m_multi_cursor;

          DBUG_RETURN(0);
        }
        else if (current_range_no > expected_range_no)
        {
          /* Nothing more in scan for this range. Move to next. */
          multi_range_curr++;
        }
        else
        {
          /*
            Should not happen. Ranges should be returned from NDB API in
            the order we requested them.
          */
          DBUG_ASSERT(0);
          multi_range_curr++;                     // Attempt to carry on
        }
      }
    }
  }

  if (multi_range_curr == multi_range_end)
  {
    m_thd_ndb->query_state&= NDB_QUERY_NORMAL;
    DBUG_RETURN(HA_ERR_END_OF_FILE);
  }

  /*
    Read remaining ranges
  */
  DBUG_RETURN(read_multi_range_first(multi_range_found_p, 
                                     multi_range_curr,
                                     multi_range_end - multi_range_curr, 
                                     multi_range_sorted,
                                     multi_range_buffer));
}

/*
  Fetch next row from the ordered index cursor in multi range scan.

  We keep the next row in m_next_row, and the range_no of the
  next row in m_current_range_no. This is used in sorted index scan
  to correctly interleave rows from primary/unique key operations with
  rows from the scan.
*/
int
ha_ndbcluster::read_multi_range_fetch_next()
{
  NdbIndexScanOperation *cursor= (NdbIndexScanOperation *)m_multi_cursor;

  if (!cursor)
    return 0;                                   // Scan already done.

  if (!m_next_row)
  {
    int res= fetch_next(cursor);
    if (res == 0)
    {
      m_current_range_no= cursor->get_range_no();
    }
    else if (res == 1)
    {
      /* We have fetched the last row from the scan. */
      cursor->close(FALSE, TRUE);
      m_active_cursor= 0;
      m_multi_cursor= 0;
      m_next_row= 0;
      return 0;
    }
    else
    {
      /* An error. */
      return res;
    }
  }
  return 0;
}

/**
  @param[in] comment  table comment defined by user

  @return
    table comment + additional
*/
char*
ha_ndbcluster::update_table_comment(
                                /* out: table comment + additional */
        const char*     comment)/* in:  table comment defined by user */
{
  THD *thd= current_thd;
  uint length= strlen(comment);
  if (length > 64000 - 3)
  {
    return((char*)comment); /* string too long */
  }

  Ndb* ndb;
  if (!(ndb= get_ndb(thd)))
  {
    return((char*)comment);
  }

  if (ndb->setDatabaseName(m_dbname))
  {
    return((char*)comment);
  }
  const NDBTAB* tab= m_table;
  DBUG_ASSERT(tab != NULL);

  char *str;
  const char *fmt="%s%snumber_of_replicas: %d";
  const unsigned fmt_len_plus_extra= length + strlen(fmt);
  if ((str= (char*) my_malloc(fmt_len_plus_extra, MYF(0))) == NULL)
  {
    sql_print_error("ha_ndbcluster::update_table_comment: "
                    "my_malloc(%u) failed", (unsigned int)fmt_len_plus_extra);
    return (char*)comment;
  }

  my_snprintf(str,fmt_len_plus_extra,fmt,comment,
              length > 0 ? " ":"",
              tab->getReplicaCount());
  return str;
}


/**
  Utility thread main loop.
*/
pthread_handler_t ndb_util_thread_func(void *arg __attribute__((unused)))
{
  THD *thd; /* needs to be first for thread_stack */
  struct timespec abstime;
  Thd_ndb *thd_ndb= NULL;
  uint share_list_size= 0;
  NDB_SHARE **share_list= NULL;

  my_thread_init();
  DBUG_ENTER("ndb_util_thread");
  DBUG_PRINT("enter", ("ndb_cache_check_time: %lu", ndb_cache_check_time));
 
   pthread_mutex_lock(&LOCK_ndb_util_thread);

  thd= new THD; /* note that contructor of THD uses DBUG_ */
  if (thd == NULL)
  {
    my_errno= HA_ERR_OUT_OF_MEM;
    DBUG_RETURN(NULL);
  }
  THD_CHECK_SENTRY(thd);
  pthread_detach_this_thread();
  ndb_util_thread= pthread_self();

  thd->thread_stack= (char*)&thd; /* remember where our stack is */
  if (thd->store_globals())
    goto ndb_util_thread_fail;
  lex_start(thd);
  thd->init_for_queries();
  thd->version=refresh_version;
  thd->main_security_ctx.host_or_ip= "";
  thd->client_capabilities = 0;
  my_net_init(&thd->net, 0);
  thd->main_security_ctx.master_access= ~0;
  thd->main_security_ctx.priv_user = 0;

  CHARSET_INFO *charset_connection;
  charset_connection= get_charset_by_csname("utf8",
                                            MY_CS_PRIMARY, MYF(MY_WME));
  thd->variables.character_set_client= charset_connection;
  thd->variables.character_set_results= charset_connection;
  thd->variables.collation_connection= charset_connection;
  thd->update_charset();

  /* Signal successful initialization */
  ndb_util_thread_running= 1;
  pthread_cond_signal(&COND_ndb_util_ready);
  pthread_mutex_unlock(&LOCK_ndb_util_thread);

  /*
    wait for mysql server to start
  */
  pthread_mutex_lock(&LOCK_server_started);
  while (!mysqld_server_started)
  {
    set_timespec(abstime, 1);
    pthread_cond_timedwait(&COND_server_started, &LOCK_server_started,
	                       &abstime);
    if (ndbcluster_terminating)
    {
      pthread_mutex_unlock(&LOCK_server_started);
      pthread_mutex_lock(&LOCK_ndb_util_thread);
      goto ndb_util_thread_end;
    }
  }
  pthread_mutex_unlock(&LOCK_server_started);

  /*
    Wait for cluster to start
  */
  pthread_mutex_lock(&LOCK_ndb_util_thread);
  while (!g_ndb_status.cluster_node_id && (ndbcluster_hton->slot != ~(uint)0))
  {
    /* ndb not connected yet */
    pthread_cond_wait(&COND_ndb_util_thread, &LOCK_ndb_util_thread);
    if (ndbcluster_terminating)
      goto ndb_util_thread_end;
  }
  pthread_mutex_unlock(&LOCK_ndb_util_thread);

  /* Get thd_ndb for this thread */
  if (!(thd_ndb= ha_ndbcluster::seize_thd_ndb()))
  {
    sql_print_error("Could not allocate Thd_ndb object");
    pthread_mutex_lock(&LOCK_ndb_util_thread);
    goto ndb_util_thread_end;
  }
  set_thd_ndb(thd, thd_ndb);
  thd_ndb->options|= TNO_NO_LOG_SCHEMA_OP;

  if (ndb_extra_logging && ndb_binlog_running)
    sql_print_information("NDB Binlog: Ndb tables initially read only.");
  /* create tables needed by the replication */
  ndbcluster_setup_binlog_table_shares(thd);

  set_timespec(abstime, 0);
  for (;;)
  {
    pthread_mutex_lock(&LOCK_ndb_util_thread);
    if (!ndbcluster_terminating)
      pthread_cond_timedwait(&COND_ndb_util_thread,
                             &LOCK_ndb_util_thread,
                             &abstime);
    if (ndbcluster_terminating) /* Shutting down server */
      goto ndb_util_thread_end;
    pthread_mutex_unlock(&LOCK_ndb_util_thread);
#ifdef NDB_EXTRA_DEBUG_UTIL_THREAD
    DBUG_PRINT("ndb_util_thread", ("Started, ndb_cache_check_time: %lu",
                                   ndb_cache_check_time));
#endif

    /*
      Check that the ndb_apply_status_share and ndb_schema_share 
      have been created.
      If not try to create it
    */
    if (!ndb_binlog_tables_inited)
      ndbcluster_setup_binlog_table_shares(thd);

    if (ndb_cache_check_time == 0)
    {
      /* Wake up in 1 second to check if value has changed */
      set_timespec(abstime, 1);
      continue;
    }

    /* Lock mutex and fill list with pointers to all open tables */
    NDB_SHARE *share;
    pthread_mutex_lock(&ndbcluster_mutex);
    uint i, open_count, record_count= ndbcluster_open_tables.records;
    if (share_list_size < record_count)
    {
      NDB_SHARE ** new_share_list= new NDB_SHARE * [record_count];
      if (!new_share_list)
      {
        sql_print_warning("ndb util thread: malloc failure, "
                          "query cache not maintained properly");
        pthread_mutex_unlock(&ndbcluster_mutex);
        goto next;                               // At least do not crash
      }
      delete [] share_list;
      share_list_size= record_count;
      share_list= new_share_list;
    }
    for (i= 0, open_count= 0; i < record_count; i++)
    {
      share= (NDB_SHARE *)hash_element(&ndbcluster_open_tables, i);
      if ((share->use_count - (int) (share->op != 0) - (int) (share->op != 0))
          <= 0)
        continue; // injector thread is the only user, skip statistics
      /* ndb_share reference temporary, free below */
      share->use_count++; /* Make sure the table can't be closed */
      DBUG_PRINT("NDB_SHARE", ("%s temporary  use_count: %u",
                               share->key, share->use_count));
      DBUG_PRINT("ndb_util_thread",
                 ("Found open table[%d]: %s, use_count: %d",
                  i, share->table_name, share->use_count));

      /* Store pointer to table */
      share_list[open_count++]= share;
    }
    pthread_mutex_unlock(&ndbcluster_mutex);

    /* Iterate through the open files list */
    for (i= 0; i < open_count; i++)
    {
      share= share_list[i];
      if ((share->use_count - (int) (share->op != 0) - (int) (share->op != 0))
          <= 1)
      {
        /*
          Util thread and injector thread is the only user, skip statistics
	*/
        /* ndb_share reference temporary free */
        DBUG_PRINT("NDB_SHARE", ("%s temporary free  use_count: %u",
                                 share->key, share->use_count));
        free_share(&share);
        continue;
      }
      DBUG_PRINT("ndb_util_thread",
                 ("Fetching commit count for: %s", share->key));

      struct Ndb_statistics stat;
      uint lock;
      pthread_mutex_lock(&share->mutex);
      lock= share->commit_count_lock;
      pthread_mutex_unlock(&share->mutex);
      {
        /* Contact NDB to get commit count for table */
        Ndb* ndb= thd_ndb->ndb;
        if (ndb->setDatabaseName(share->db))
        {
          goto loop_next;
        }
        Ndb_table_guard ndbtab_g(ndb->getDictionary(), share->table_name);
        if (ndbtab_g.get_table() &&
            ndb_get_table_statistics(NULL, FALSE, ndb,
                                     ndbtab_g.get_table()->getDefaultRecord(), 
                                     &stat) == 0)
        {
#ifndef DBUG_OFF
          char buff[22], buff2[22];
#endif
          DBUG_PRINT("info",
                     ("Table: %s  commit_count: %s  rows: %s",
                      share->key,
                      llstr(stat.commit_count, buff),
                      llstr(stat.row_count, buff2)));
        }
        else
        {
          DBUG_PRINT("ndb_util_thread",
                     ("Error: Could not get commit count for table %s",
                      share->key));
          stat.commit_count= 0;
        }
      }
  loop_next:
      pthread_mutex_lock(&share->mutex);
      if (share->commit_count_lock == lock)
        share->commit_count= stat.commit_count;
      pthread_mutex_unlock(&share->mutex);

      /* ndb_share reference temporary free */
      DBUG_PRINT("NDB_SHARE", ("%s temporary free  use_count: %u",
                               share->key, share->use_count));
      free_share(&share);
    }
next:
    /* Calculate new time to wake up */
    int secs= 0;
    int msecs= ndb_cache_check_time;

    struct timeval tick_time;
    gettimeofday(&tick_time, 0);
    abstime.tv_sec=  tick_time.tv_sec;
    abstime.tv_nsec= tick_time.tv_usec * 1000;

    if (msecs >= 1000){
      secs=  msecs / 1000;
      msecs= msecs % 1000;
    }

    abstime.tv_sec+=  secs;
    abstime.tv_nsec+= msecs * 1000000;
    if (abstime.tv_nsec >= 1000000000) {
      abstime.tv_sec+=  1;
      abstime.tv_nsec-= 1000000000;
    }
  }

  pthread_mutex_lock(&LOCK_ndb_util_thread);

ndb_util_thread_end:
  net_end(&thd->net);
ndb_util_thread_fail:
  if (share_list)
    delete [] share_list;
  if (thd_ndb)
  {
    ha_ndbcluster::release_thd_ndb(thd_ndb);
    set_thd_ndb(thd, NULL);
  }
  thd->cleanup();
  delete thd;
  
  /* signal termination */
  ndb_util_thread_running= 0;
  pthread_cond_signal(&COND_ndb_util_ready);
  pthread_mutex_unlock(&LOCK_ndb_util_thread);
  DBUG_PRINT("exit", ("ndb_util_thread"));
  my_thread_end();
  pthread_exit(0);
  DBUG_RETURN(NULL);
}

/*
  Condition pushdown
*/
/**
  Push a condition to ndbcluster storage engine for evaluation 
  during table   and index scans. The conditions will be stored on a stack
  for possibly storing several conditions. The stack can be popped
  by calling cond_pop, handler::extra(HA_EXTRA_RESET) (handler::reset())
  will clear the stack.
  The current implementation supports arbitrary AND/OR nested conditions
  with comparisons between columns and constants (including constant
  expressions and function calls) and the following comparison operators:
  =, !=, >, >=, <, <=, "is null", and "is not null".
  
  @retval
    NULL The condition was supported and will be evaluated for each 
         row found during the scan
  @retval
    cond The condition was not supported and all rows will be returned from
         the scan for evaluation (and thus not saved on stack)
*/
const 
COND* 
ha_ndbcluster::cond_push(const COND *cond) 
{ 
  DBUG_ENTER("cond_push");
  if (!m_cond) 
    m_cond= new ha_ndbcluster_cond;
  if (!m_cond)
  {
    my_errno= HA_ERR_OUT_OF_MEM;
    DBUG_RETURN(NULL);
  }
  DBUG_EXECUTE("where",print_where((COND *)cond, m_tabname, QT_ORDINARY););
  DBUG_RETURN(m_cond->cond_push(cond, table, (NDBTAB *)m_table));
}

/**
  Pop the top condition from the condition stack of the handler instance.
*/
void 
ha_ndbcluster::cond_pop() 
{ 
  if (m_cond)
    m_cond->cond_pop();
}


/*
  Implements the SHOW NDB STATUS command.
*/
bool
ndbcluster_show_status(handlerton *hton, THD* thd, stat_print_fn *stat_print,
                       enum ha_stat_type stat_type)
{
  char buf[IO_SIZE];
  uint buflen;
  DBUG_ENTER("ndbcluster_show_status");
  
  if (stat_type != HA_ENGINE_STATUS)
  {
    DBUG_RETURN(FALSE);
  }

  Ndb* ndb= check_ndb_in_thd(thd);
  Thd_ndb *thd_ndb= get_thd_ndb(thd);
  struct st_ndb_status ns;
  if (ndb)
    update_status_variables(thd_ndb, &ns, thd_ndb->connection);
  else
    update_status_variables(NULL, &ns, g_ndb_cluster_connection);

  buflen=
    my_snprintf(buf, sizeof(buf),
                "cluster_node_id=%ld, "
                "connected_host=%s, "
                "connected_port=%ld, "
                "number_of_data_nodes=%ld, "
                "number_of_ready_data_nodes=%ld, "
                "connect_count=%ld",
                ns.cluster_node_id,
                ns.connected_host,
                ns.connected_port,
                ns.number_of_data_nodes,
                ns.number_of_ready_data_nodes,
                ns.connect_count);
  if (stat_print(thd, ndbcluster_hton_name, ndbcluster_hton_name_length,
                 STRING_WITH_LEN("connection"), buf, buflen))
    DBUG_RETURN(TRUE);

  if (ndb)
  {
    Ndb::Free_list_usage tmp;
    tmp.m_name= 0;
    while (ndb->get_free_list_usage(&tmp))
    {
      buflen=
        my_snprintf(buf, sizeof(buf),
                  "created=%u, free=%u, sizeof=%u",
                  tmp.m_created, tmp.m_free, tmp.m_sizeof);
      if (stat_print(thd, ndbcluster_hton_name, ndbcluster_hton_name_length,
                     tmp.m_name, strlen(tmp.m_name), buf, buflen))
        DBUG_RETURN(TRUE);
    }
  }
  ndbcluster_show_status_binlog(thd, stat_print, stat_type);

  DBUG_RETURN(FALSE);
}


/*
  Create a table in NDB Cluster
 */
static uint get_no_fragments(ulonglong max_rows)
{
#if MYSQL_VERSION_ID >= 50000
  uint acc_row_size= 25 + /*safety margin*/ 2;
#else
  uint acc_row_size= pk_length*4;
  /* add acc overhead */
  if (pk_length <= 8)  /* main page will set the limit */
    acc_row_size+= 25 + /*safety margin*/ 2;
  else                /* overflow page will set the limit */
    acc_row_size+= 4 + /*safety margin*/ 4;
#endif
  ulonglong acc_fragment_size= 512*1024*1024;
#if MYSQL_VERSION_ID >= 50100
  return (max_rows*acc_row_size)/acc_fragment_size+1;
#else
  return ((max_rows*acc_row_size)/acc_fragment_size+1
	  +1/*correct rounding*/)/2;
#endif
}


/*
  Routine to adjust default number of partitions to always be a multiple
  of number of nodes and never more than 4 times the number of nodes.

*/
static bool adjusted_frag_count(uint no_fragments, uint no_nodes,
                                uint &reported_frags)
{
  uint i= 0;
  reported_frags= no_nodes;
  while (reported_frags < no_fragments && ++i < 4 &&
         (reported_frags + no_nodes) < MAX_PARTITIONS) 
    reported_frags+= no_nodes;
  return (reported_frags < no_fragments);
}

int ha_ndbcluster::get_default_no_partitions(HA_CREATE_INFO *create_info)
{
  ha_rows max_rows, min_rows;
  if (create_info)
  {
    max_rows= create_info->max_rows;
    min_rows= create_info->min_rows;
  }
  else
  {
    max_rows= table_share->max_rows;
    min_rows= table_share->min_rows;
  }
  uint reported_frags;
  uint no_fragments=
    get_no_fragments(max_rows >= min_rows ? max_rows : min_rows);
  uint no_nodes= g_ndb_cluster_connection->no_db_nodes();
  if (adjusted_frag_count(no_fragments, no_nodes, reported_frags))
  {
    push_warning(current_thd,
                 MYSQL_ERROR::WARN_LEVEL_WARN, ER_UNKNOWN_ERROR,
    "Ndb might have problems storing the max amount of rows specified");
  }
  return (int)reported_frags;
}

uint32 ha_ndbcluster::calculate_key_hash_value(Field **field_array)
{
  Uint32 hash_value;
  struct Ndb::Key_part_ptr key_data[MAX_REF_PARTS];
  struct Ndb::Key_part_ptr *key_data_ptr= &key_data[0];
  Uint32 i= 0;
  int ret_val;
  Uint64 tmp[4096];
  void *buf= (void*)&tmp[0];
  Ndb *ndb= m_thd_ndb->ndb;
  DBUG_ENTER("ha_ndbcluster::calculate_key_hash_value");

  do
  {
    Field *field= *field_array;
    uint len= field->data_length();
    DBUG_ASSERT(!field->is_real_null());
    if (field->real_type() == MYSQL_TYPE_VARCHAR)
      len+= ((Field_varstring*)field)->length_bytes;
    key_data[i].ptr= field->ptr;
    key_data[i++].len= len;
  } while (*(++field_array));
  key_data[i].ptr= 0;
  if ((ret_val= ndb->computeHash(&hash_value, m_table,
                                 key_data_ptr, buf, sizeof(tmp))))
  {
    DBUG_PRINT("info", ("ret_val = %d", ret_val));
    DBUG_ASSERT(FALSE);
    abort();
  }
  DBUG_RETURN(hash_value);
}

/*
  Set-up auto-partitioning for NDB Cluster

  SYNOPSIS
    set_auto_partitions()
    part_info                  Partition info struct to set-up
 
  RETURN VALUE
    NONE

  DESCRIPTION
    Set-up auto partitioning scheme for tables that didn't define any
    partitioning. We'll use PARTITION BY KEY() in this case which
    translates into partition by primary key if a primary key exists
    and partition by hidden key otherwise.
*/

void ha_ndbcluster::set_auto_partitions(partition_info *part_info)
{
  DBUG_ENTER("ha_ndbcluster::set_auto_partitions");
  part_info->list_of_part_fields= TRUE;
  part_info->part_type= HASH_PARTITION;
  switch (opt_ndb_distribution_id)
  {
  case ND_KEYHASH:
    part_info->linear_hash_ind= FALSE;
    break;
  case ND_LINHASH:
    part_info->linear_hash_ind= TRUE;
    break;
  }
  DBUG_VOID_RETURN;
}


int ha_ndbcluster::set_range_data(void *tab_ref, partition_info *part_info)
{
  NDBTAB *tab= (NDBTAB*)tab_ref;
  int32 *range_data= (int32*)my_malloc(part_info->no_parts*sizeof(int32),
                                       MYF(0));
  uint i;
  int error= 0;
  bool unsigned_flag= part_info->part_expr->unsigned_flag;
  DBUG_ENTER("set_range_data");

  if (!range_data)
  {
    mem_alloc_error(part_info->no_parts*sizeof(int32));
    DBUG_RETURN(1);
  }
  for (i= 0; i < part_info->no_parts; i++)
  {
    longlong range_val= part_info->range_int_array[i];
    if (unsigned_flag)
      range_val-= 0x8000000000000000ULL;
    if (range_val < INT_MIN32 || range_val >= INT_MAX32)
    {
      if ((i != part_info->no_parts - 1) ||
          (range_val != LONGLONG_MAX))
      {
        my_error(ER_LIMITED_PART_RANGE, MYF(0), "NDB");
        error= 1;
        goto error;
      }
      range_val= INT_MAX32;
    }
    range_data[i]= (int32)range_val;
  }
  tab->setRangeListData(range_data, part_info->no_parts);
error:
  my_free((char*)range_data, MYF(0));
  DBUG_RETURN(error);
}

int ha_ndbcluster::set_list_data(void *tab_ref, partition_info *part_info)
{
  NDBTAB *tab= (NDBTAB*)tab_ref;
  int32 *list_data= (int32*)my_malloc(part_info->no_list_values * 2
                                      * sizeof(int32), MYF(0));
  uint32 i;
  int error= 0;
  bool unsigned_flag= part_info->part_expr->unsigned_flag;
  DBUG_ENTER("set_list_data");

  if (!list_data)
  {
    mem_alloc_error(part_info->no_list_values*2*sizeof(int32));
    DBUG_RETURN(1);
  }
  for (i= 0; i < part_info->no_list_values; i++)
  {
    LIST_PART_ENTRY *list_entry= &part_info->list_array[i];
    longlong list_val= list_entry->list_value;
    if (unsigned_flag)
      list_val-= 0x8000000000000000ULL;
    if (list_val < INT_MIN32 || list_val > INT_MAX32)
    {
      my_error(ER_LIMITED_PART_RANGE, MYF(0), "NDB");
      error= 1;
      goto error;
    }
    list_data[2*i]= (int32)list_val;
    list_data[2*i+1]= list_entry->partition_id;
  }
  tab->setRangeListData(list_data, 2*part_info->no_list_values);
error:
  my_free((char*)list_data, MYF(0));
  DBUG_RETURN(error);
}

/*
  User defined partitioning set-up. We need to check how many fragments the
  user wants defined and which node groups to put those into. Later we also
  want to attach those partitions to a tablespace.

  All the functionality of the partition function, partition limits and so
  forth are entirely handled by the MySQL Server. There is one exception to
  this rule for PARTITION BY KEY where NDB handles the hash function and
  this type can thus be handled transparently also by NDB API program.
  For RANGE, HASH and LIST and subpartitioning the NDB API programs must
  implement the function to map to a partition.
*/

uint ha_ndbcluster::set_up_partition_info(partition_info *part_info,
                                          TABLE *table,
                                          void *tab_par)
{
  uint32 frag_data[MAX_PARTITIONS];
  char *ts_names[MAX_PARTITIONS];
  ulong fd_index= 0, i, j;
  NDBTAB *tab= (NDBTAB*)tab_par;
  NDBTAB::FragmentType ftype= NDBTAB::UserDefined;
  partition_element *part_elem;
  bool first= TRUE;
  uint tot_ts_name_len;
  List_iterator<partition_element> part_it(part_info->partitions);
  int error;
  DBUG_ENTER("ha_ndbcluster::set_up_partition_info");

  if (part_info->part_type == HASH_PARTITION &&
      part_info->list_of_part_fields == TRUE)
  {
    Field **fields= part_info->part_field_array;

    ftype= NDBTAB::HashMapPartition;

    for (i= 0; i < part_info->part_field_list.elements; i++)
    {
      NDBCOL *col= tab->getColumn(fields[i]->field_index);
      DBUG_PRINT("info",("setting dist key on %s", col->getName()));
      col->setPartitionKey(TRUE);
    }
  }
  else 
  {
    if (!current_thd->variables.new_mode)
    {
      push_warning_printf(current_thd, MYSQL_ERROR::WARN_LEVEL_ERROR,
                          ER_ILLEGAL_HA_CREATE_OPTION,
                          ER(ER_ILLEGAL_HA_CREATE_OPTION),
                          ndbcluster_hton_name,
                          "LIST, RANGE and HASH partition disabled by default,"
                          " use --new option to enable");
      DBUG_RETURN(HA_ERR_UNSUPPORTED);
    }
   /*
      Create a shadow field for those tables that have user defined
      partitioning. This field stores the value of the partition
      function such that NDB can handle reorganisations of the data
      even when the MySQL Server isn't available to assist with
      calculation of the partition function value.
    */
    NDBCOL col;
    DBUG_PRINT("info", ("Generating partition func value field"));
    col.setName("$PART_FUNC_VALUE");
    col.setType(NdbDictionary::Column::Int);
    col.setLength(1);
    col.setNullable(FALSE);
    col.setPrimaryKey(FALSE);
    col.setAutoIncrement(FALSE);
    tab->addColumn(col);
    if (part_info->part_type == RANGE_PARTITION)
    {
      if ((error= set_range_data((void*)tab, part_info)))
      {
        DBUG_RETURN(error);
      }
    }
    else if (part_info->part_type == LIST_PARTITION)
    {
      if ((error= set_list_data((void*)tab, part_info)))
      {
        DBUG_RETURN(error);
      }
    }
  }
  tab->setFragmentType(ftype);
  i= 0;
  tot_ts_name_len= 0;
  do
  {
    uint ng;
    part_elem= part_it++;
    if (!part_info->is_sub_partitioned())
    {
      ng= part_elem->nodegroup_id;
      ts_names[fd_index]= part_elem->tablespace_name;
      frag_data[fd_index++]= ng;
    }
    else
    {
      List_iterator<partition_element> sub_it(part_elem->subpartitions);
      j= 0;
      do
      {
        part_elem= sub_it++;
        ng= part_elem->nodegroup_id;
        ts_names[fd_index]= part_elem->tablespace_name;
        frag_data[fd_index++]= ng;
      } while (++j < part_info->no_subparts);
    }
    first= FALSE;
  } while (++i < part_info->no_parts);

  tab->setDefaultNoPartitionsFlag(part_info->use_default_no_partitions);
  tab->setLinearFlag(part_info->linear_hash_ind);
  {
    ha_rows max_rows= table_share->max_rows;
    ha_rows min_rows= table_share->min_rows;
    if (max_rows < min_rows)
      max_rows= min_rows;
    if (max_rows != (ha_rows)0) /* default setting, don't set fragmentation */
    {
      tab->setMaxRows(max_rows);
      tab->setMinRows(min_rows);
    }
  }
  tab->setFragmentCount(fd_index);
  tab->setFragmentData(frag_data, fd_index);
  DBUG_RETURN(0);
}


HA_ALTER_FLAGS supported_alter_operations()
{
  HA_ALTER_FLAGS alter_flags;
  return alter_flags |
    HA_ADD_INDEX |
    HA_DROP_INDEX |
    HA_ADD_UNIQUE_INDEX |
    HA_DROP_UNIQUE_INDEX |
    HA_ADD_COLUMN |
    HA_COLUMN_STORAGE |
    HA_COLUMN_FORMAT |
    HA_ADD_PARTITION;
}

int ha_ndbcluster::check_if_supported_alter(TABLE *altered_table,
                                            HA_CREATE_INFO *create_info,
                                            HA_ALTER_FLAGS *alter_flags,
                                            uint table_changes)
{
  THD *thd= current_thd;
  HA_ALTER_FLAGS not_supported= ~(supported_alter_operations());
  uint i;
  const NDBTAB *tab= (const NDBTAB *) m_table;
  NDBCOL new_col;
  int pk= 0;
  int ai= 0;
  HA_ALTER_FLAGS add_column;
  HA_ALTER_FLAGS adding;
  HA_ALTER_FLAGS dropping;

  DBUG_ENTER("ha_ndbcluster::check_if_supported_alter");
  add_column= add_column | HA_ADD_COLUMN;
  adding= adding | HA_ADD_INDEX | HA_ADD_UNIQUE_INDEX;
  dropping= dropping | HA_DROP_INDEX | HA_DROP_UNIQUE_INDEX;

  if (thd->variables.ndb_use_copying_alter_table)
  {
    DBUG_PRINT("info", ("On-line alter table disabled"));
    DBUG_RETURN(HA_ALTER_NOT_SUPPORTED);
  }
#ifndef DBUG_OFF
  {
    char dbug_string[HA_MAX_ALTER_FLAGS+1];
    alter_flags->print(dbug_string);
    DBUG_PRINT("info", ("Not supported %s", dbug_string));
  }
#endif
  if ((*alter_flags & not_supported).is_set())
  {
    DBUG_PRINT("info", ("Detected unsupported change"));
    DBUG_RETURN(HA_ALTER_NOT_SUPPORTED);
  }

  if (alter_flags->is_set(HA_ADD_COLUMN) ||
      alter_flags->is_set(HA_ADD_PARTITION))
  {
     Ndb *ndb= get_ndb(thd);
     NDBDICT *dict= ndb->getDictionary();
     ndb->setDatabaseName(m_dbname);
     const NDBTAB *old_tab= m_table;
     NdbDictionary::Table new_tab= *old_tab;
     partition_info *part_info= table->part_info;

     if (alter_flags->is_set(HA_ADD_COLUMN))
     {
       NDBCOL col;

       /*
         Check that we are only adding columns
       */
       if ((*alter_flags & ~add_column).is_set())
       {
         DBUG_PRINT("info", ("Only add column exclusively can be performed on-line"));
         DBUG_RETURN(HA_ALTER_NOT_SUPPORTED);
       }
       /*
         Check for extra fields for hidden primary key
         or user defined partitioning
       */
       if (table_share->primary_key == MAX_KEY ||
           part_info->part_type != HASH_PARTITION ||
           !part_info->list_of_part_fields)
         DBUG_RETURN(HA_ALTER_NOT_SUPPORTED);

       /* Find the new fields */
       for (uint i= table->s->fields; i < altered_table->s->fields; i++)
       {
         Field *field= altered_table->field[i];
         DBUG_PRINT("info", ("Found new field %s", field->field_name));
         DBUG_PRINT("info", ("storage_type %i, column_format %i",
                             (uint) field->field_storage_type(),
                             (uint) field->column_format()));
         /* Create new field to check if it can be added */
         if ((my_errno= create_ndb_column(0, col, field, create_info,
                                          COLUMN_FORMAT_TYPE_DYNAMIC)))
         {
           DBUG_PRINT("info", ("create_ndb_column returned %u", my_errno));
           DBUG_RETURN(my_errno);
         }
         new_tab.addColumn(col);
       }
     }

     if (alter_flags->is_set(HA_ADD_PARTITION))
     {
       new_tab.setFragmentCount(part_info->no_parts);
     }

     if (dict->supportedAlterTable(*old_tab, new_tab))
     {
       DBUG_PRINT("info", ("Adding column(s) supported on-line"));
     }
     else
     {
       DBUG_PRINT("info",("Adding column not supported on-line"));
       DBUG_RETURN(HA_ALTER_NOT_SUPPORTED);
     }
  }

  /*
    Check that we are not adding multiple indexes
  */
  if ((*alter_flags & adding).is_set())
  {
    if (((altered_table->s->keys - table->s->keys) != 1) ||
        (*alter_flags & dropping).is_set())
    {
       DBUG_PRINT("info",("Only one index can be added on-line"));
       DBUG_RETURN(HA_ALTER_NOT_SUPPORTED);
    }
  }

  /*
    Check that we are not dropping multiple indexes
  */
  if ((*alter_flags & dropping).is_set())
  {
    if (((table->s->keys - altered_table->s->keys) != 1) ||
        (*alter_flags & adding).is_set())
    {
       DBUG_PRINT("info",("Only one index can be dropped on-line"));
       DBUG_RETURN(HA_ALTER_NOT_SUPPORTED);
    }
  }

  for (i= 0; i < table->s->fields; i++)
  {
    Field *field= table->field[i];
    const NDBCOL *col= tab->getColumn(i);

    create_ndb_column(0, new_col, field, create_info);
    if (col->getStorageType() != new_col.getStorageType())
    {
      DBUG_PRINT("info", ("Column storage media is changed"));
      DBUG_RETURN(HA_ALTER_NOT_SUPPORTED);
    }

    if (field->flags & FIELD_IS_RENAMED)
    {
      DBUG_PRINT("info", ("Field has been renamed, copy table"));
      DBUG_RETURN(HA_ALTER_NOT_SUPPORTED);
    }

    if ((field->flags & FIELD_IN_ADD_INDEX) &&
        (col->getStorageType() == NdbDictionary::Column::StorageTypeDisk))
    {
      DBUG_PRINT("info", ("add/drop index not supported for disk stored column"));
      DBUG_RETURN(HA_ALTER_NOT_SUPPORTED);
    }

    if (field->flags & PRI_KEY_FLAG)
      pk=1;
    if (field->flags & FIELD_IN_ADD_INDEX)
      ai=1;
  }

  /* Check that auto_increment value was not changed */
  if ((create_info->used_fields & HA_CREATE_USED_AUTO) &&
      create_info->auto_increment_value != 0)
  {
    DBUG_PRINT("info", ("Auto_increment value changed"));
    DBUG_RETURN(HA_ALTER_NOT_SUPPORTED);
  }

  /* Check that row format didn't change */
  if ((create_info->used_fields & HA_CREATE_USED_AUTO) &&
      get_row_type() != create_info->row_type)
  {
    DBUG_PRINT("info", ("Row format changed"));
    DBUG_RETURN(HA_ALTER_NOT_SUPPORTED);
  }

  DBUG_PRINT("info", ("Ndb supports ALTER on-line"));
  DBUG_RETURN(HA_ALTER_SUPPORTED_WAIT_LOCK);
}

int ha_ndbcluster::alter_table_phase1(THD *thd,
                                      TABLE *altered_table,
                                      HA_CREATE_INFO *create_info,
                                      HA_ALTER_INFO *alter_info,
                                      HA_ALTER_FLAGS *alter_flags)
{
  int error= 0;
  uint i;
  Ndb *ndb= get_ndb(thd);
  NDBDICT *dict= ndb->getDictionary();
  ndb->setDatabaseName(m_dbname);
  NDB_ALTER_DATA *alter_data;
  const NDBTAB *old_tab;
  NdbDictionary::Table *new_tab;
  HA_ALTER_FLAGS adding;
  HA_ALTER_FLAGS dropping;

  DBUG_ENTER("alter_table_phase1");
  adding=  adding | HA_ADD_INDEX | HA_ADD_UNIQUE_INDEX;
  dropping= dropping | HA_DROP_INDEX | HA_DROP_UNIQUE_INDEX;

  if (!(alter_data= new NDB_ALTER_DATA(dict, m_table)))
    DBUG_RETURN(HA_ERR_OUT_OF_MEM);
  old_tab= alter_data->old_table;
  new_tab= alter_data->new_table;
  alter_info->data= alter_data;
#ifndef DBUG_OFF
  {
    char dbug_string[HA_MAX_ALTER_FLAGS+1];
    alter_flags->print(dbug_string);
    DBUG_PRINT("info", ("altered_table %s, alter_flags %s",
                        altered_table->s->table_name.str,
                        (char *) dbug_string));
  }
#endif

  prepare_for_alter();

  if (dict->beginSchemaTrans() == -1)
  {
    DBUG_PRINT("info", ("Failed to start schema transaction"));
    ERR_PRINT(dict->getNdbError());
    error= ndb_to_mysql_error(&dict->getNdbError());
    goto err;
  }

  if ((*alter_flags & adding).is_set())
  {
    KEY           *key_info;
    KEY           *key;
    uint          *idx_p;
    uint          *idx_end_p;
    KEY_PART_INFO *key_part;
    KEY_PART_INFO *part_end;
    DBUG_PRINT("info", ("Adding indexes"));
    key_info= (KEY*) thd->alloc(sizeof(KEY) * alter_info->index_add_count);
    key= key_info;
    for (idx_p=  alter_info->index_add_buffer,
	 idx_end_p= idx_p + alter_info->index_add_count;
	 idx_p < idx_end_p;
	 idx_p++, key++)
    {
      /* Copy the KEY struct. */
      *key= alter_info->key_info_buffer[*idx_p];
      /* Fix the key parts. */
      part_end= key->key_part + key->key_parts;
      for (key_part= key->key_part; key_part < part_end; key_part++)
	key_part->field= table->field[key_part->fieldnr];
    }
    if ((error= add_index_impl(thd, altered_table, key_info,
                               alter_info->index_add_count)))
    {
      /*
	Exchange the key_info for the error message. If we exchange
	key number by key name in the message later, we need correct info.
      */
      KEY *save_key_info= table->key_info;
      table->key_info= key_info;
      table->file->print_error(error, MYF(0));
      table->key_info= save_key_info;
      goto abort;
    }
  }

  if ((*alter_flags & dropping).is_set())
  {
    uint          *key_numbers;
    uint          *keyno_p;
    uint          *idx_p;
    uint          *idx_end_p;
    DBUG_PRINT("info", ("Renumbering indexes"));
    /* The prepare_drop_index() method takes an array of key numbers. */
    key_numbers= (uint*) thd->alloc(sizeof(uint) * alter_info->index_drop_count);
    keyno_p= key_numbers;
    /* Get the number of each key. */
    for (idx_p= alter_info->index_drop_buffer,
	 idx_end_p= idx_p + alter_info->index_drop_count;
	 idx_p < idx_end_p;
	 idx_p++, keyno_p++)
      *keyno_p= *idx_p;
    /*
      Tell the handler to prepare for drop indexes.
      This re-numbers the indexes to get rid of gaps.
    */
    if ((error= prepare_drop_index(table, key_numbers,
				   alter_info->index_drop_count)))
    {
      table->file->print_error(error, MYF(0));
      goto abort;
    }
  }

  if (alter_flags->is_set(HA_ADD_COLUMN))
  {
     NDBCOL col;

     /* Find the new fields */
     for (i= table->s->fields; i < altered_table->s->fields; i++)
     {
       Field *field= altered_table->field[i];
       DBUG_PRINT("info", ("Found new field %s", field->field_name));
       if ((my_errno= create_ndb_column(thd, col, field, create_info,
                                        COLUMN_FORMAT_TYPE_DYNAMIC)))
       {
         error= my_errno;
         goto abort;
       }
       /*
	 If the user has not specified the field format
	 make it dynamic to enable on-line add attribute
       */
       if (field->column_format() == COLUMN_FORMAT_TYPE_DEFAULT &&
           create_info->row_type == ROW_TYPE_DEFAULT &&
           col.getDynamic())
       {
	 push_warning_printf(thd, MYSQL_ERROR::WARN_LEVEL_WARN,
                             ER_ILLEGAL_HA_CREATE_OPTION,
		             "Converted FIXED field to DYNAMIC "
			     "to enable on-line ADD COLUMN",
                             field->field_name);
	}
        new_tab->addColumn(col);
     }
  }

  if (alter_flags->is_set(HA_ADD_PARTITION))
  {
    partition_info *part_info= table->part_info;
    new_tab->setFragmentCount(part_info->no_parts);

    int res= dict->prepareHashMap(*old_tab, *new_tab);
    if (res == -1)
    {
      const NdbError err= dict->getNdbError();
      set_ndb_err(thd, err);
      my_errno= ndb_to_mysql_error(&err);
      goto abort;
    }
  }

  DBUG_RETURN(0);
abort:
  if (dict->endSchemaTrans(NdbDictionary::Dictionary::SchemaTransAbort)
        == -1)
  {
    DBUG_PRINT("info", ("Failed to abort schema transaction"));
    ERR_PRINT(dict->getNdbError());
    error= ndb_to_mysql_error(&dict->getNdbError());
  }
err:
  set_ndb_share_state(m_share, NSS_INITIAL);
  /* ndb_share reference schema free */
  DBUG_PRINT("NDB_SHARE", ("%s binlog schema free  use_count: %u",
                           m_share->key, m_share->use_count));
  free_share(&m_share); // Decrease ref_count
  delete alter_data;
  DBUG_RETURN(error);
}

int ha_ndbcluster::alter_frm(THD *thd, const char *file, 
                             NDB_ALTER_DATA *alter_data)
{
  uchar *data= NULL, *pack_data= NULL;
  size_t length, pack_length;
  int error= 0;

  DBUG_ENTER("alter_frm");

  DBUG_PRINT("enter", ("file: %s", file));

  NDBDICT *dict= alter_data->dictionary;

  // TODO handle this
  DBUG_ASSERT(m_table != 0);

  DBUG_ASSERT(get_ndb_share_state(m_share) == NSS_ALTERED);
  if (readfrm(file, &data, &length) ||
      packfrm(data, length, &pack_data, &pack_length))
  {
    DBUG_PRINT("info", ("Missing frm for %s", m_tabname));
    my_free((char*)data, MYF(MY_ALLOW_ZERO_PTR));
    my_free((char*)pack_data, MYF(MY_ALLOW_ZERO_PTR));
    error= 1;
  }
  else
  {
    DBUG_PRINT("info", ("Table %s has changed, altering frm in ndb",
                        m_tabname));
    const NDBTAB *old_tab= alter_data->old_table;
    NdbDictionary::Table *new_tab= alter_data->new_table;

    new_tab->setFrm(pack_data, pack_length);
    if (dict->alterTableGlobal(*old_tab, *new_tab))
    {
      DBUG_PRINT("info", ("On-line alter of table %s failed", m_tabname));
      error= ndb_to_mysql_error(&dict->getNdbError());
    }
    my_free((char*)data, MYF(MY_ALLOW_ZERO_PTR));
    my_free((char*)pack_data, MYF(MY_ALLOW_ZERO_PTR));
  }

  /* ndb_share reference schema(?) free */
  DBUG_PRINT("NDB_SHARE", ("%s binlog schema(?) free  use_count: %u",
                           m_share->key, m_share->use_count));
  free_share(&m_share); // Decrease ref_count

  DBUG_RETURN(error);
}

int ha_ndbcluster::alter_table_phase2(THD *thd,
                                      TABLE *altered_table,
                                      HA_CREATE_INFO *create_info,
                                      HA_ALTER_INFO *alter_info,
                                      HA_ALTER_FLAGS *alter_flags)

{
  int error= 0;
  NDB_ALTER_DATA *alter_data= (NDB_ALTER_DATA *) alter_info->data;
  NDBDICT *dict= alter_data->dictionary;
  HA_ALTER_FLAGS dropping;

  DBUG_ENTER("alter_table_phase2");
  dropping= dropping  | HA_DROP_INDEX | HA_DROP_UNIQUE_INDEX;

  if ((*alter_flags & dropping).is_set())
  {
    /* Tell the handler to finally drop the indexes. */
    if ((error= final_drop_index(table)))
    {
      print_error(error, MYF(0));
      goto abort;
    }
  }

  DBUG_PRINT("info", ("getting frm file %s", altered_table->s->path.str));

  DBUG_ASSERT(alter_data);
  error= alter_frm(thd, altered_table->s->path.str, alter_data);
  if (!error)
  {
    /*
     * Alter succesful, commit schema transaction
     */
    if (dict->endSchemaTrans() == -1)
    {
      error= ndb_to_mysql_error(&dict->getNdbError());
      DBUG_PRINT("info", ("Failed to commit schema transaction, error %u",
                          error));
      table->file->print_error(error, MYF(0));
      goto err;
    }
  }
  else // if (error)
  {
abort:
    if (dict->endSchemaTrans(NdbDictionary::Dictionary::SchemaTransAbort)
        == -1)
{
      DBUG_PRINT("info", ("Failed to abort schema transaction"));
      ERR_PRINT(dict->getNdbError());
}
err:
    set_ndb_share_state(m_share, NSS_INITIAL);
    /* ndb_share reference schema free */
    DBUG_PRINT("NDB_SHARE", ("%s binlog schema free  use_count: %u",
                             m_share->key, m_share->use_count));
    free_share(&m_share); // Decrease ref_count
  }
  delete alter_data;
  DBUG_RETURN(error);
}

int ha_ndbcluster::alter_table_phase3(THD *thd, TABLE *table)
{
  DBUG_ENTER("alter_table_phase3");

  const char *db= table->s->db.str;
  const char *name= table->s->table_name.str;
  /*
    all mysqld's will read frms from disk and setup new
    event operation for the table (new_op)
  */
  ndbcluster_log_schema_op(thd, thd->query, thd->query_length,
                           db, name,
                           0, 0,
                           SOT_ONLINE_ALTER_TABLE_PREPARE,
                           0, 0, 0);
  /*
    all mysqld's will switch to using the new_op, and delete the old
    event operation
  */
  ndbcluster_log_schema_op(thd, thd->query, thd->query_length,
                           db, name,
                           0, 0,
                           SOT_ONLINE_ALTER_TABLE_COMMIT,
                           0, 0, 0);

  DBUG_RETURN(0);
}


bool set_up_tablespace(st_alter_tablespace *alter_info,
                       NdbDictionary::Tablespace *ndb_ts)
{
  ndb_ts->setName(alter_info->tablespace_name);
  ndb_ts->setExtentSize(alter_info->extent_size);
  ndb_ts->setDefaultLogfileGroup(alter_info->logfile_group_name);
  return FALSE;
}

bool set_up_datafile(st_alter_tablespace *alter_info,
                     NdbDictionary::Datafile *ndb_df)
{
  if (alter_info->max_size > 0)
  {
    my_error(ER_TABLESPACE_AUTO_EXTEND_ERROR, MYF(0));
    return TRUE;
  }
  ndb_df->setPath(alter_info->data_file_name);
  ndb_df->setSize(alter_info->initial_size);
  ndb_df->setTablespace(alter_info->tablespace_name);
  return FALSE;
}

bool set_up_logfile_group(st_alter_tablespace *alter_info,
                          NdbDictionary::LogfileGroup *ndb_lg)
{
  ndb_lg->setName(alter_info->logfile_group_name);
  ndb_lg->setUndoBufferSize(alter_info->undo_buffer_size);
  return FALSE;
}

bool set_up_undofile(st_alter_tablespace *alter_info,
                     NdbDictionary::Undofile *ndb_uf)
{
  ndb_uf->setPath(alter_info->undo_file_name);
  ndb_uf->setSize(alter_info->initial_size);
  ndb_uf->setLogfileGroup(alter_info->logfile_group_name);
  return FALSE;
}

int ndbcluster_alter_tablespace(handlerton *hton,
                                THD* thd, st_alter_tablespace *alter_info)
{
  int is_tablespace= 0;
  NdbError err;
  NDBDICT *dict;
  int error;
  const char *errmsg;
  Ndb *ndb;
  DBUG_ENTER("ha_ndbcluster::alter_tablespace");
  LINT_INIT(errmsg);

  ndb= check_ndb_in_thd(thd);
  if (ndb == NULL)
  {
    DBUG_RETURN(HA_ERR_NO_CONNECTION);
  }
  dict= ndb->getDictionary();

  switch (alter_info->ts_cmd_type){
  case (CREATE_TABLESPACE):
  {
    error= ER_CREATE_FILEGROUP_FAILED;
    
    NdbDictionary::Tablespace ndb_ts;
    NdbDictionary::Datafile ndb_df;
    NdbDictionary::ObjectId objid;
    if (set_up_tablespace(alter_info, &ndb_ts))
    {
      DBUG_RETURN(1);
    }
    if (set_up_datafile(alter_info, &ndb_df))
    {
      DBUG_RETURN(1);
    }
    errmsg= "TABLESPACE";
    if (dict->createTablespace(ndb_ts, &objid))
    {
      DBUG_PRINT("error", ("createTablespace returned %d", error));
      goto ndberror;
    }
    DBUG_PRINT("alter_info", ("Successfully created Tablespace"));
    errmsg= "DATAFILE";
    if (dict->createDatafile(ndb_df))
    {
      err= dict->getNdbError();
      NdbDictionary::Tablespace tmp= dict->getTablespace(ndb_ts.getName());
      if (dict->getNdbError().code == 0 &&
	  tmp.getObjectId() == objid.getObjectId() &&
	  tmp.getObjectVersion() == objid.getObjectVersion())
      {
	dict->dropTablespace(tmp);
      }
      
      DBUG_PRINT("error", ("createDatafile returned %d", error));
      goto ndberror2;
    }
    is_tablespace= 1;
    break;
  }
  case (ALTER_TABLESPACE):
  {
    error= ER_ALTER_FILEGROUP_FAILED;
    if (alter_info->ts_alter_tablespace_type == ALTER_TABLESPACE_ADD_FILE)
    {
      NdbDictionary::Datafile ndb_df;
      if (set_up_datafile(alter_info, &ndb_df))
      {
	DBUG_RETURN(1);
      }
      errmsg= " CREATE DATAFILE";
      if (dict->createDatafile(ndb_df))
      {
	goto ndberror;
      }
    }
    else if(alter_info->ts_alter_tablespace_type == ALTER_TABLESPACE_DROP_FILE)
    {
      NdbDictionary::Tablespace ts= dict->getTablespace(alter_info->tablespace_name);
      NdbDictionary::Datafile df= dict->getDatafile(0, alter_info->data_file_name);
      NdbDictionary::ObjectId objid;
      df.getTablespaceId(&objid);
      if (ts.getObjectId() == objid.getObjectId() && 
	  strcmp(df.getPath(), alter_info->data_file_name) == 0)
      {
	errmsg= " DROP DATAFILE";
	if (dict->dropDatafile(df))
	{
	  goto ndberror;
	}
      }
      else
      {
	DBUG_PRINT("error", ("No such datafile"));
	my_error(ER_ALTER_FILEGROUP_FAILED, MYF(0), " NO SUCH FILE");
	DBUG_RETURN(1);
      }
    }
    else
    {
      DBUG_PRINT("error", ("Unsupported alter tablespace: %d", 
			   alter_info->ts_alter_tablespace_type));
      DBUG_RETURN(HA_ADMIN_NOT_IMPLEMENTED);
    }
    is_tablespace= 1;
    break;
  }
  case (CREATE_LOGFILE_GROUP):
  {
    error= ER_CREATE_FILEGROUP_FAILED;
    NdbDictionary::LogfileGroup ndb_lg;
    NdbDictionary::Undofile ndb_uf;
    NdbDictionary::ObjectId objid;
    if (alter_info->undo_file_name == NULL)
    {
      /*
	REDO files in LOGFILE GROUP not supported yet
      */
      DBUG_RETURN(HA_ADMIN_NOT_IMPLEMENTED);
    }
    if (set_up_logfile_group(alter_info, &ndb_lg))
    {
      DBUG_RETURN(1);
    }
    errmsg= "LOGFILE GROUP";
    if (dict->createLogfileGroup(ndb_lg, &objid))
    {
      goto ndberror;
    }
    DBUG_PRINT("alter_info", ("Successfully created Logfile Group"));
    if (set_up_undofile(alter_info, &ndb_uf))
    {
      DBUG_RETURN(1);
    }
    errmsg= "UNDOFILE";
    if (dict->createUndofile(ndb_uf))
    {
      err= dict->getNdbError();
      NdbDictionary::LogfileGroup tmp= dict->getLogfileGroup(ndb_lg.getName());
      if (dict->getNdbError().code == 0 &&
	  tmp.getObjectId() == objid.getObjectId() &&
	  tmp.getObjectVersion() == objid.getObjectVersion())
      {
	dict->dropLogfileGroup(tmp);
      }
      goto ndberror2;
    }
    break;
  }
  case (ALTER_LOGFILE_GROUP):
  {
    error= ER_ALTER_FILEGROUP_FAILED;
    if (alter_info->undo_file_name == NULL)
    {
      /*
	REDO files in LOGFILE GROUP not supported yet
      */
      DBUG_RETURN(HA_ADMIN_NOT_IMPLEMENTED);
    }
    NdbDictionary::Undofile ndb_uf;
    if (set_up_undofile(alter_info, &ndb_uf))
    {
      DBUG_RETURN(1);
    }
    errmsg= "CREATE UNDOFILE";
    if (dict->createUndofile(ndb_uf))
    {
      goto ndberror;
    }
    break;
  }
  case (DROP_TABLESPACE):
  {
    error= ER_DROP_FILEGROUP_FAILED;
    errmsg= "TABLESPACE";
    if (dict->dropTablespace(dict->getTablespace(alter_info->tablespace_name)))
    {
      goto ndberror;
    }
    is_tablespace= 1;
    break;
  }
  case (DROP_LOGFILE_GROUP):
  {
    error= ER_DROP_FILEGROUP_FAILED;
    errmsg= "LOGFILE GROUP";
    if (dict->dropLogfileGroup(dict->getLogfileGroup(alter_info->logfile_group_name)))
    {
      goto ndberror;
    }
    break;
  }
  case (CHANGE_FILE_TABLESPACE):
  {
    DBUG_RETURN(HA_ADMIN_NOT_IMPLEMENTED);
  }
  case (ALTER_ACCESS_MODE_TABLESPACE):
  {
    DBUG_RETURN(HA_ADMIN_NOT_IMPLEMENTED);
  }
  default:
  {
    DBUG_RETURN(HA_ADMIN_NOT_IMPLEMENTED);
  }
  }
  if (is_tablespace)
    ndbcluster_log_schema_op(thd,
                             thd->query, thd->query_length,
                             "", alter_info->tablespace_name,
                             0, 0,
                             SOT_TABLESPACE, 0, 0, 0);
  else
    ndbcluster_log_schema_op(thd,
                             thd->query, thd->query_length,
                             "", alter_info->logfile_group_name,
                             0, 0,
                             SOT_LOGFILE_GROUP, 0, 0, 0);
  DBUG_RETURN(FALSE);

ndberror:
  err= dict->getNdbError();
ndberror2:
  set_ndb_err(thd, err);
  ndb_to_mysql_error(&err);
  
  my_error(error, MYF(0), errmsg);
  DBUG_RETURN(1);
}


bool ha_ndbcluster::get_no_parts(const char *name, uint *no_parts)
{
  THD *thd= current_thd;
  Ndb *ndb;
  NDBDICT *dict;
  int err;
  DBUG_ENTER("ha_ndbcluster::get_no_parts");
  LINT_INIT(err);

  set_dbname(name);
  set_tabname(name);
  for (;;)
  {
    if (check_ndb_connection(thd))
    {
      err= HA_ERR_NO_CONNECTION;
      break;
    }
    ndb= get_ndb(thd);
    ndb->setDatabaseName(m_dbname);
    Ndb_table_guard ndbtab_g(dict= ndb->getDictionary(), m_tabname);
    if (!ndbtab_g.get_table())
      ERR_BREAK(dict->getNdbError(), err);
    *no_parts= ndbtab_g.get_table()->getFragmentCount();
    DBUG_RETURN(FALSE);
  }

  print_error(err, MYF(0));
  DBUG_RETURN(TRUE);
}

static int ndbcluster_fill_files_table(handlerton *hton, 
                                       THD *thd, 
                                       TABLE_LIST *tables,
                                       COND *cond)
{
  TABLE* table= tables->table;
  Ndb *ndb= check_ndb_in_thd(thd);
  NdbDictionary::Dictionary* dict= ndb->getDictionary();
  NdbDictionary::Dictionary::List dflist;
  NdbError ndberr;
  uint i;
  DBUG_ENTER("ndbcluster_fill_files_table");

  dict->listObjects(dflist, NdbDictionary::Object::Datafile);
  ndberr= dict->getNdbError();
  if (ndberr.classification != NdbError::NoError)
    ERR_RETURN(ndberr);

  for (i= 0; i < dflist.count; i++)
  {
    NdbDictionary::Dictionary::List::Element& elt = dflist.elements[i];
    Ndb_cluster_connection_node_iter iter;
    uint id;
    
    g_ndb_cluster_connection->init_get_next_node(iter);

    while ((id= g_ndb_cluster_connection->get_next_node(iter)))
    {
      init_fill_schema_files_row(table);
      NdbDictionary::Datafile df= dict->getDatafile(id, elt.name);
      ndberr= dict->getNdbError();
      if(ndberr.classification != NdbError::NoError)
      {
        if (ndberr.classification == NdbError::SchemaError)
          continue;

        if (ndberr.classification == NdbError::UnknownResultError)
          continue;

        ERR_RETURN(ndberr);
      }
      NdbDictionary::Tablespace ts= dict->getTablespace(df.getTablespace());
      ndberr= dict->getNdbError();
      if (ndberr.classification != NdbError::NoError)
      {
        if (ndberr.classification == NdbError::SchemaError)
          continue;
        ERR_RETURN(ndberr);
      }

      table->field[IS_FILES_FILE_NAME]->set_notnull();
      table->field[IS_FILES_FILE_NAME]->store(elt.name, strlen(elt.name),
                                              system_charset_info);
      table->field[IS_FILES_FILE_TYPE]->set_notnull();
      table->field[IS_FILES_FILE_TYPE]->store("DATAFILE",8,
                                              system_charset_info);
      table->field[IS_FILES_TABLESPACE_NAME]->set_notnull();
      table->field[IS_FILES_TABLESPACE_NAME]->store(df.getTablespace(),
                                                    strlen(df.getTablespace()),
                                                    system_charset_info);
      table->field[IS_FILES_LOGFILE_GROUP_NAME]->set_notnull();
      table->field[IS_FILES_LOGFILE_GROUP_NAME]->
        store(ts.getDefaultLogfileGroup(),
              strlen(ts.getDefaultLogfileGroup()),
              system_charset_info);
      table->field[IS_FILES_ENGINE]->set_notnull();
      table->field[IS_FILES_ENGINE]->store(ndbcluster_hton_name,
                                           ndbcluster_hton_name_length,
                                           system_charset_info);

      table->field[IS_FILES_FREE_EXTENTS]->set_notnull();
      table->field[IS_FILES_FREE_EXTENTS]->store(df.getFree()
                                                 / ts.getExtentSize());
      table->field[IS_FILES_TOTAL_EXTENTS]->set_notnull();
      table->field[IS_FILES_TOTAL_EXTENTS]->store(df.getSize()
                                                  / ts.getExtentSize());
      table->field[IS_FILES_EXTENT_SIZE]->set_notnull();
      table->field[IS_FILES_EXTENT_SIZE]->store(ts.getExtentSize());
      table->field[IS_FILES_INITIAL_SIZE]->set_notnull();
      table->field[IS_FILES_INITIAL_SIZE]->store(df.getSize());
      table->field[IS_FILES_MAXIMUM_SIZE]->set_notnull();
      table->field[IS_FILES_MAXIMUM_SIZE]->store(df.getSize());
      table->field[IS_FILES_VERSION]->set_notnull();
      table->field[IS_FILES_VERSION]->store(df.getObjectVersion());

      table->field[IS_FILES_ROW_FORMAT]->set_notnull();
      table->field[IS_FILES_ROW_FORMAT]->store("FIXED", 5, system_charset_info);

      char extra[30];
      int len= my_snprintf(extra, sizeof(extra), "CLUSTER_NODE=%u", id);
      table->field[IS_FILES_EXTRA]->set_notnull();
      table->field[IS_FILES_EXTRA]->store(extra, len, system_charset_info);
      schema_table_store_record(thd, table);
    }
  }

  NdbDictionary::Dictionary::List uflist;
  dict->listObjects(uflist, NdbDictionary::Object::Undofile);
  ndberr= dict->getNdbError();
  if (ndberr.classification != NdbError::NoError)
    ERR_RETURN(ndberr);

  for (i= 0; i < uflist.count; i++)
  {
    NdbDictionary::Dictionary::List::Element& elt= uflist.elements[i];
    Ndb_cluster_connection_node_iter iter;
    unsigned id;

    g_ndb_cluster_connection->init_get_next_node(iter);

    while ((id= g_ndb_cluster_connection->get_next_node(iter)))
    {
      NdbDictionary::Undofile uf= dict->getUndofile(id, elt.name);
      ndberr= dict->getNdbError();
      if (ndberr.classification != NdbError::NoError)
      {
        if (ndberr.classification == NdbError::SchemaError)
          continue;
        if (ndberr.classification == NdbError::UnknownResultError)
          continue;
        ERR_RETURN(ndberr);
      }
      NdbDictionary::LogfileGroup lfg=
        dict->getLogfileGroup(uf.getLogfileGroup());
      ndberr= dict->getNdbError();
      if (ndberr.classification != NdbError::NoError)
      {
        if (ndberr.classification == NdbError::SchemaError)
          continue;
        ERR_RETURN(ndberr);
      }

      init_fill_schema_files_row(table);
      table->field[IS_FILES_FILE_NAME]->set_notnull();
      table->field[IS_FILES_FILE_NAME]->store(elt.name, strlen(elt.name),
                                              system_charset_info);
      table->field[IS_FILES_FILE_TYPE]->set_notnull();
      table->field[IS_FILES_FILE_TYPE]->store("UNDO LOG", 8,
                                              system_charset_info);
      NdbDictionary::ObjectId objid;
      uf.getLogfileGroupId(&objid);
      table->field[IS_FILES_LOGFILE_GROUP_NAME]->set_notnull();
      table->field[IS_FILES_LOGFILE_GROUP_NAME]->store(uf.getLogfileGroup(),
                                                  strlen(uf.getLogfileGroup()),
                                                       system_charset_info);
      table->field[IS_FILES_LOGFILE_GROUP_NUMBER]->set_notnull();
      table->field[IS_FILES_LOGFILE_GROUP_NUMBER]->store(objid.getObjectId());
      table->field[IS_FILES_ENGINE]->set_notnull();
      table->field[IS_FILES_ENGINE]->store(ndbcluster_hton_name,
                                           ndbcluster_hton_name_length,
                                           system_charset_info);

      table->field[IS_FILES_TOTAL_EXTENTS]->set_notnull();
      table->field[IS_FILES_TOTAL_EXTENTS]->store(uf.getSize()/4);
      table->field[IS_FILES_EXTENT_SIZE]->set_notnull();
      table->field[IS_FILES_EXTENT_SIZE]->store(4);

      table->field[IS_FILES_INITIAL_SIZE]->set_notnull();
      table->field[IS_FILES_INITIAL_SIZE]->store(uf.getSize());
      table->field[IS_FILES_MAXIMUM_SIZE]->set_notnull();
      table->field[IS_FILES_MAXIMUM_SIZE]->store(uf.getSize());

      table->field[IS_FILES_VERSION]->set_notnull();
      table->field[IS_FILES_VERSION]->store(uf.getObjectVersion());

      char extra[100];
      int len= my_snprintf(extra,sizeof(extra),"CLUSTER_NODE=%u;UNDO_BUFFER_SIZE=%lu",
                           id, (ulong) lfg.getUndoBufferSize());
      table->field[IS_FILES_EXTRA]->set_notnull();
      table->field[IS_FILES_EXTRA]->store(extra, len, system_charset_info);
      schema_table_store_record(thd, table);
    }
  }

  // now for LFGs
  NdbDictionary::Dictionary::List lfglist;
  dict->listObjects(lfglist, NdbDictionary::Object::LogfileGroup);
  ndberr= dict->getNdbError();
  if (ndberr.classification != NdbError::NoError)
    ERR_RETURN(ndberr);

  for (i= 0; i < lfglist.count; i++)
  {
    NdbDictionary::Dictionary::List::Element& elt= lfglist.elements[i];

    NdbDictionary::LogfileGroup lfg= dict->getLogfileGroup(elt.name);
    ndberr= dict->getNdbError();
    if (ndberr.classification != NdbError::NoError)
    {
      if (ndberr.classification == NdbError::SchemaError)
        continue;
      ERR_RETURN(ndberr);
    }

    init_fill_schema_files_row(table);
    table->field[IS_FILES_FILE_TYPE]->set_notnull();
    table->field[IS_FILES_FILE_TYPE]->store("UNDO LOG", 8,
                                            system_charset_info);

    table->field[IS_FILES_LOGFILE_GROUP_NAME]->set_notnull();
    table->field[IS_FILES_LOGFILE_GROUP_NAME]->store(elt.name,
                                                     strlen(elt.name),
                                                     system_charset_info);
    table->field[IS_FILES_LOGFILE_GROUP_NUMBER]->set_notnull();
    table->field[IS_FILES_LOGFILE_GROUP_NUMBER]->store(lfg.getObjectId());
    table->field[IS_FILES_ENGINE]->set_notnull();
    table->field[IS_FILES_ENGINE]->store(ndbcluster_hton_name,
                                         ndbcluster_hton_name_length,
                                         system_charset_info);

    table->field[IS_FILES_FREE_EXTENTS]->set_notnull();
    table->field[IS_FILES_FREE_EXTENTS]->store(lfg.getUndoFreeWords());
    table->field[IS_FILES_EXTENT_SIZE]->set_notnull();
    table->field[IS_FILES_EXTENT_SIZE]->store(4);

    table->field[IS_FILES_VERSION]->set_notnull();
    table->field[IS_FILES_VERSION]->store(lfg.getObjectVersion());

    char extra[100];
    int len= my_snprintf(extra,sizeof(extra),
                         "UNDO_BUFFER_SIZE=%lu",
                         (ulong) lfg.getUndoBufferSize());
    table->field[IS_FILES_EXTRA]->set_notnull();
    table->field[IS_FILES_EXTRA]->store(extra, len, system_charset_info);
    schema_table_store_record(thd, table);
  }
  DBUG_RETURN(0);
}

static int show_ndb_vars(THD *thd, SHOW_VAR *var, char *buff)
{
  if (!check_ndb_in_thd(thd))
    return -1;
  struct st_ndb_status *st;
  SHOW_VAR *st_var;
  {
    char *mem= (char*)sql_alloc(sizeof(struct st_ndb_status) +
                                sizeof(ndb_status_variables_dynamic));
    st= new (mem) st_ndb_status;
    st_var= (SHOW_VAR*)(mem + sizeof(struct st_ndb_status));
    memcpy(st_var, &ndb_status_variables_dynamic, sizeof(ndb_status_variables_dynamic));
    int i= 0;
    SHOW_VAR *tmp= &(ndb_status_variables_dynamic[0]);
    for (; tmp->value; tmp++, i++)
      st_var[i].value= mem + (tmp->value - (char*)&g_ndb_status);
  }
  {
    Thd_ndb *thd_ndb= get_thd_ndb(thd);
    Ndb_cluster_connection *c= thd_ndb->connection;
    update_status_variables(thd_ndb, st, c);
  }
  var->type= SHOW_ARRAY;
  var->value= (char *) st_var;
  return 0;
}

SHOW_VAR ndb_status_variables_export[]= {
  {"Ndb",          (char*) &show_ndb_vars,                 SHOW_FUNC},
  {"Ndb",          (char*) &ndb_status_variables_fixed,    SHOW_ARRAY},
  {"Ndb_conflict", (char*) &ndb_status_conflict_variables, SHOW_ARRAY},
  {NullS, NullS, SHOW_LONG}
};

struct st_mysql_storage_engine ndbcluster_storage_engine=
{ MYSQL_HANDLERTON_INTERFACE_VERSION };

mysql_declare_plugin(ndbcluster)
{
  MYSQL_STORAGE_ENGINE_PLUGIN,
  &ndbcluster_storage_engine,
  ndbcluster_hton_name,
  "MySQL AB",
  "Clustered, fault-tolerant tables",
  PLUGIN_LICENSE_GPL,
  ndbcluster_init, /* Plugin Init */
  NULL, /* Plugin Deinit */
  0x0100 /* 1.0 */,
  ndb_status_variables_export,/* status variables                */
  NULL,                       /* system variables                */
  NULL                        /* config options                  */
}
mysql_declare_plugin_end;

#endif<|MERGE_RESOLUTION|>--- conflicted
+++ resolved
@@ -3667,11 +3667,7 @@
   else
   {
     /* Use hidden primary key previously read into m_ref. */
-<<<<<<< HEAD
-    DBUG_PRINT("info", ("Using hidden primary key (%l)", m_ref));
-=======
     DBUG_PRINT("info", ("Using hidden primary key (%llu)", m_ref));
->>>>>>> 1317ed84
     /* Can't use hidden pk if we didn't read it first */
     DBUG_ASSERT(m_read_before_write_removal_used == false);
     *key_rec= m_ndb_hidden_key_record;
