--- conflicted
+++ resolved
@@ -229,15 +229,6 @@
            c2.derivation_name(), fname);
 }
 
-<<<<<<< HEAD
-static bool get_histogram_selectivity(THD *thd, const Field *field, Item **args,
-                                      size_t arg_count,
-                                      histograms::enum_operator op,
-                                      Item_func *item_func, const TABLE *table,
-                                      double *selectivity) {
-  const histograms::Histogram *histogram =
-      table->find_histogram(field->field_index());
-=======
 /// This is used to indicate that the selectivity of a predicate has
 /// not been determined.
 static constexpr double kUndefinedSelectivity{-1.0};
@@ -257,7 +248,6 @@
                                         const Item_func &item_func) {
   const histograms::Histogram *histogram =
       field.table->find_histogram(field.field_index());
->>>>>>> 87307d4d
   if (histogram != nullptr) {
     double selectivity;
     if (!histogram->get_selectivity(item_func.arguments(),
@@ -474,11 +464,7 @@
 */
 
 longlong Item_func_not::val_int() {
-<<<<<<< HEAD
-  assert(fixed == 1);
-=======
   assert(fixed);
->>>>>>> 87307d4d
   const bool value = args[0]->val_bool();
   null_value = args[0]->null_value;
   /*
@@ -510,11 +496,7 @@
 */
 
 longlong Item_func_not_all::val_int() {
-<<<<<<< HEAD
-  assert(fixed == 1);
-=======
   assert(fixed);
->>>>>>> 87307d4d
   const bool value = args[0]->val_bool();
 
   /*
@@ -566,11 +548,7 @@
 */
 
 longlong Item_func_nop_all::val_int() {
-<<<<<<< HEAD
-  assert(fixed == 1);
-=======
   assert(fixed);
->>>>>>> 87307d4d
   const longlong value = args[0]->val_int();
 
   /*
@@ -2569,11 +2547,7 @@
 }
 
 longlong Item_func_eq::val_int() {
-<<<<<<< HEAD
-  assert(fixed == 1);
-=======
   assert(fixed);
->>>>>>> 87307d4d
   const int value = cmp.compare();
   return value == 0 ? 1 : 0;
 }
@@ -2606,13 +2580,6 @@
       thd, read_tables, filter_for_table, fields_to_ignore);
   if (!fld) return COND_FILTER_ALLPASS;
 
-<<<<<<< HEAD
-  double selectivity;
-  if (!get_histogram_selectivity(thd, fld->field, args, arg_count,
-                                 histograms::enum_operator::NOT_EQUALS_TO, this,
-                                 fld->field->table, &selectivity))
-    return static_cast<float>(selectivity);
-=======
   // Find selectivity from histogram or index.
   const double selectivity = [&]() {
     // The index calculation might be useful for the original optimizer too,
@@ -2654,7 +2621,6 @@
                  : idx_sel;
     }
   }();
->>>>>>> 87307d4d
 
   return selectivity == kUndefinedSelectivity
              ? 1.0 - fld->get_cond_filter_default_probability(
@@ -2663,11 +2629,7 @@
 }
 
 longlong Item_func_ne::val_int() {
-<<<<<<< HEAD
-  assert(fixed == 1);
-=======
   assert(fixed);
->>>>>>> 87307d4d
   const int value = cmp.compare();
   return value != 0 && !null_value ? 1 : 0;
 }
@@ -2687,107 +2649,9 @@
                                                   COND_FILTER_EQUALITY);
 }
 
-<<<<<<< HEAD
-float Item_func_ge::get_filtering_effect(THD *thd, table_map filter_for_table,
-                                         table_map read_tables,
-                                         const MY_BITMAP *fields_to_ignore,
-                                         double rows_in_table) {
-  // See Item_func_gt::get_filtering_effect().
-  if (is_function_of_type(args[0], Item_func::FT_FUNC) &&
-      args[1]->const_item()) {
-    return args[0]->get_filtering_effect(thd, filter_for_table, read_tables,
-                                         fields_to_ignore, rows_in_table);
-  }
-  if (is_function_of_type(args[1], Item_func::FT_FUNC) &&
-      args[0]->const_item()) {
-    return args[1]->get_filtering_effect(thd, filter_for_table, read_tables,
-                                         fields_to_ignore, rows_in_table);
-  }
-
-  const Item_field *fld =
-      contributes_to_filter(read_tables, filter_for_table, fields_to_ignore);
-  if (!fld) return COND_FILTER_ALLPASS;
-
-  double selectivity;
-  if (!get_histogram_selectivity(
-          thd, fld->field, args, arg_count,
-          histograms::enum_operator::GREATER_THAN_OR_EQUAL, this,
-          fld->field->table, &selectivity))
-    return static_cast<float>(selectivity);
-
-  return fld->get_cond_filter_default_probability(rows_in_table,
-                                                  COND_FILTER_INEQUALITY);
-}
-
-float Item_func_lt::get_filtering_effect(THD *thd, table_map filter_for_table,
-                                         table_map read_tables,
-                                         const MY_BITMAP *fields_to_ignore,
-                                         double rows_in_table) {
-  // See Item_func_gt::get_filtering_effect().
-  if (is_function_of_type(args[0], Item_func::FT_FUNC) &&
-      args[1]->const_item()) {
-    return args[0]->get_filtering_effect(thd, filter_for_table, read_tables,
-                                         fields_to_ignore, rows_in_table);
-  }
-  if (is_function_of_type(args[1], Item_func::FT_FUNC) &&
-      args[0]->const_item()) {
-    return args[1]->get_filtering_effect(thd, filter_for_table, read_tables,
-                                         fields_to_ignore, rows_in_table);
-  }
-
-  const Item_field *fld =
-      contributes_to_filter(read_tables, filter_for_table, fields_to_ignore);
-  if (!fld) return COND_FILTER_ALLPASS;
-
-  double selectivity;
-  if (!get_histogram_selectivity(thd, fld->field, args, arg_count,
-                                 histograms::enum_operator::LESS_THAN, this,
-                                 fld->field->table, &selectivity))
-    return static_cast<float>(selectivity);
-
-  return fld->get_cond_filter_default_probability(rows_in_table,
-                                                  COND_FILTER_INEQUALITY);
-}
-
-float Item_func_le::get_filtering_effect(THD *thd, table_map filter_for_table,
-                                         table_map read_tables,
-                                         const MY_BITMAP *fields_to_ignore,
-                                         double rows_in_table) {
-  // See Item_func_gt::get_filtering_effect().
-  if (is_function_of_type(args[0], Item_func::FT_FUNC) &&
-      args[1]->const_item()) {
-    return args[0]->get_filtering_effect(thd, filter_for_table, read_tables,
-                                         fields_to_ignore, rows_in_table);
-  }
-  if (is_function_of_type(args[1], Item_func::FT_FUNC) &&
-      args[0]->const_item()) {
-    return args[1]->get_filtering_effect(thd, filter_for_table, read_tables,
-                                         fields_to_ignore, rows_in_table);
-  }
-
-  const Item_field *fld =
-      contributes_to_filter(read_tables, filter_for_table, fields_to_ignore);
-  if (!fld) return COND_FILTER_ALLPASS;
-
-  double selectivity;
-  if (!get_histogram_selectivity(thd, fld->field, args, arg_count,
-                                 histograms::enum_operator::LESS_THAN_OR_EQUAL,
-                                 this, fld->field->table, &selectivity))
-    return static_cast<float>(selectivity);
-
-  return fld->get_cond_filter_default_probability(rows_in_table,
-                                                  COND_FILTER_INEQUALITY);
-}
-
-float Item_func_gt::get_filtering_effect(THD *thd, table_map filter_for_table,
-                                         table_map read_tables,
-                                         const MY_BITMAP *fields_to_ignore,
-                                         double rows_in_table) {
-=======
 float Item_func_inequality::get_filtering_effect(
     THD *thd, table_map filter_for_table, table_map read_tables,
     const MY_BITMAP *fields_to_ignore, double rows_in_table) {
->>>>>>> 87307d4d
   // For comparing MATCH(...), generally reuse the same selectivity as for
   // MATCH(...), which is generally COND_FILTER_BETWEEN. This is wrong
   // in a number of cases (the equivalence only holds for MATCH(...) > 0
@@ -2812,18 +2676,10 @@
       thd, read_tables, filter_for_table, fields_to_ignore);
   if (!fld) return COND_FILTER_ALLPASS;
 
-<<<<<<< HEAD
-  double selectivity;
-  if (!get_histogram_selectivity(thd, fld->field, args, arg_count,
-                                 histograms::enum_operator::GREATER_THAN, this,
-                                 fld->field->table, &selectivity))
-    return static_cast<float>(selectivity);
-=======
   const histograms::enum_operator comp_op = [&]() {
     switch (functype()) {
       case GT_FUNC:
         return histograms::enum_operator::GREATER_THAN;
->>>>>>> 87307d4d
 
       case LT_FUNC:
         return histograms::enum_operator::LESS_THAN;
@@ -2850,31 +2706,19 @@
 }
 
 longlong Item_func_ge::val_int() {
-<<<<<<< HEAD
-  assert(fixed == 1);
-=======
   assert(fixed);
->>>>>>> 87307d4d
   const int value = cmp.compare();
   return value >= 0 ? 1 : 0;
 }
 
 longlong Item_func_gt::val_int() {
-<<<<<<< HEAD
-  assert(fixed == 1);
-=======
   assert(fixed);
->>>>>>> 87307d4d
   const int value = cmp.compare();
   return value > 0 ? 1 : 0;
 }
 
 longlong Item_func_le::val_int() {
-<<<<<<< HEAD
-  assert(fixed == 1);
-=======
   assert(fixed);
->>>>>>> 87307d4d
   const int value = cmp.compare();
   return value <= 0 && !null_value ? 1 : 0;
 }
@@ -2894,11 +2738,7 @@
 }
 
 longlong Item_func_lt::val_int() {
-<<<<<<< HEAD
-  assert(fixed == 1);
-=======
   assert(fixed);
->>>>>>> 87307d4d
   const int value = cmp.compare();
   return value < 0 && !null_value ? 1 : 0;
 }
@@ -3306,15 +3146,8 @@
       (negated ? histograms::enum_operator::NOT_BETWEEN
                : histograms::enum_operator::BETWEEN);
 
-<<<<<<< HEAD
-  double selectivity;
-  if (!get_histogram_selectivity(thd, fld->field, args, arg_count, op, this,
-                                 fld->field->table, &selectivity))
-    return static_cast<float>(selectivity);
-=======
   const double selectivity =
       get_histogram_selectivity(thd, *fld->field, op, *this);
->>>>>>> 87307d4d
 
   if (selectivity == kUndefinedSelectivity) {
     const float filter = fld->get_cond_filter_default_probability(
@@ -5147,20 +4980,12 @@
           (negated ? histograms::enum_operator::NOT_IN_LIST
                    : histograms::enum_operator::IN_LIST);
 
-<<<<<<< HEAD
-      double selectivity;
-      if (!get_histogram_selectivity(thd, item_field->field, args, arg_count,
-                                     op, this, item_field->field->table,
-                                     &selectivity))
-        return static_cast<float>(selectivity);
-=======
       const double selectivity =
           get_histogram_selectivity(thd, *item_field->field, op, *this);
 
       if (selectivity != kUndefinedSelectivity) {
         return selectivity;
       }
->>>>>>> 87307d4d
     }
 
     Item_ident *fieldref = static_cast<Item_ident *>(args[0]);
@@ -6278,16 +6103,8 @@
       thd, read_tables, filter_for_table, fields_to_ignore);
   if (!fld) return COND_FILTER_ALLPASS;
 
-<<<<<<< HEAD
-  double selectivity;
-  if (!get_histogram_selectivity(thd, fld->field, args, arg_count,
-                                 histograms::enum_operator::IS_NULL, this,
-                                 fld->field->table, &selectivity))
-    return static_cast<float>(selectivity);
-=======
   const double selectivity = get_histogram_selectivity(
       thd, *fld->field, histograms::enum_operator::IS_NULL, *this);
->>>>>>> 87307d4d
 
   return selectivity == kUndefinedSelectivity
              ? fld->get_cond_filter_default_probability(rows_in_table,
@@ -6458,16 +6275,8 @@
       thd, read_tables, filter_for_table, fields_to_ignore);
   if (!fld) return COND_FILTER_ALLPASS;
 
-<<<<<<< HEAD
-  double selectivity;
-  if (!get_histogram_selectivity(thd, fld->field, args, arg_count,
-                                 histograms::enum_operator::IS_NOT_NULL, this,
-                                 fld->field->table, &selectivity))
-    return static_cast<float>(selectivity);
-=======
   const double selectivity = get_histogram_selectivity(
       thd, *fld->field, histograms::enum_operator::IS_NOT_NULL, *this);
->>>>>>> 87307d4d
 
   return selectivity == kUndefinedSelectivity
              ? 1.0f - fld->get_cond_filter_default_probability(
@@ -7630,13 +7439,6 @@
       thd, read_tables, filter_for_table, fields_to_ignore);
   if (!fld) return COND_FILTER_ALLPASS;
 
-<<<<<<< HEAD
-  double selectivity;
-  if (!get_histogram_selectivity(thd, fld->field, args, arg_count,
-                                 histograms::enum_operator::EQUALS_TO, this,
-                                 fld->field->table, &selectivity))
-    return static_cast<float>(selectivity);
-=======
   const double selectivity = [&]() {
     // The index calculation might be useful for the original optimizer too,
     // but we are loth to change existing plans and therefore restrict
@@ -7659,7 +7461,6 @@
       return histogram_selectivity == kUndefinedSelectivity
                  ? IndexSelectivityOfUnknownValue(*fld->field)
                  : histogram_selectivity;
->>>>>>> 87307d4d
 
     } else {
       const double index_selectivity =
