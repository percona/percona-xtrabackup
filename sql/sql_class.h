--- conflicted
+++ resolved
@@ -396,7 +396,9 @@
   my_bool low_priority_updates;
   my_bool new_mode;
   my_bool query_cache_wlock_invalidate;
-<<<<<<< HEAD
+#ifdef HAVE_INNOBASE_DB
+  my_bool innodb_table_locks;
+#endif /* HAVE_INNOBASE_DB */
   my_bool old_passwords;
   
   /* Only charset part of these variables is sensible */
@@ -485,11 +487,6 @@
       memcpy(ptr,str,size);
     return ptr;
   }
-=======
-#ifdef HAVE_INNOBASE_DB
-  my_bool innodb_table_locks;
-#endif /* HAVE_INNOBASE_DB */
->>>>>>> b32ffec8
 
   void set_n_backup_item_arena(Item_arena *set, Item_arena *backup);
   void restore_backup_item_arena(Item_arena *set, Item_arena *backup);
