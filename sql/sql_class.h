--- conflicted
+++ resolved
@@ -1934,35 +1934,25 @@
   int binlog_write_table_map(TABLE *table, bool is_transactional,
                              bool binlog_rows_query);
   int binlog_write_row(TABLE* table, bool is_transactional,
-<<<<<<< HEAD
-                       const uchar *new_data);
-  int binlog_delete_row(TABLE* table, bool is_transactional,
-                        const uchar *old_data);
-  int binlog_update_row(TABLE* table, bool is_transactional,
-                        const uchar *old_data, const uchar *new_data);
-  void binlog_prepare_row_images(TABLE* table);
-=======
-                       MY_BITMAP const* cols, size_t colcnt,
-                       const uchar *buf
+                       const uchar *new_data
 #ifndef MCP_WL5353
                        ,const uchar* extra_row_info
 #endif
                        );
   int binlog_delete_row(TABLE* table, bool is_transactional,
-                        MY_BITMAP const* cols, size_t colcnt,
-                        const uchar *buf
+                        const uchar *old_data
 #ifndef MCP_WL5353
                         ,const uchar* extra_row_info
 #endif
                         );
   int binlog_update_row(TABLE* table, bool is_transactional,
-                        MY_BITMAP const* cols, size_t colcnt,
                         const uchar *old_data, const uchar *new_data
 #ifndef MCP_WL5353
                         ,const uchar* extra_row_info
 #endif
                         );
->>>>>>> 06347728
+                        
+  void binlog_prepare_row_images(TABLE* table);
 
   void set_server_id(uint32 sid) { server_id = sid; }
 
