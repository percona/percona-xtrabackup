--- conflicted
+++ resolved
@@ -115,16 +115,12 @@
 
     /** Lock for protecting the queue. */
     mysql_mutex_t m_lock;
-<<<<<<< HEAD
-  };
-=======
     /*
       This attribute did not have the desired effect, at least not according
       to -fsanitize=undefined with gcc 5.2.1
       Also: it fails to compile with gcc 7.2
      */
   }; // MY_ATTRIBUTE((aligned(CPU_LEVEL1_DCACHE_LINESIZE)));
->>>>>>> 8cc757da
 
 public:
   Stage_manager()
