--- conflicted
+++ resolved
@@ -856,80 +856,6 @@
 OPTION(DEBUG_EXTNAME "Build server as mysqld-debug (debug builds only)" OFF)
 MARK_AS_ADVANCED(DEBUG_EXTNAME)
 
-<<<<<<< HEAD
-=======
-IF(DEBUG_EXTNAME)
-  SET_TARGET_PROPERTIES(mysqld PROPERTIES DEBUG_OUTPUT_NAME "mysqld-debug")
-ENDIF()
-
-IF(APPLE) 
-  # Add CoreServices framework since some dloadable plugins may need it 
-  FIND_LIBRARY(CORESERVICES NAMES CoreServices) 
-  IF(CORESERVICES) 
-    TARGET_LINK_LIBRARIES(mysqld ${CORESERVICES}) 
-  ENDIF() 
-  IF(NOT BUILD_IS_SINGLE_CONFIG)
-    ADD_COMPILE_DEFINITIONS(mysqld.cc COMPILE_DEFINITIONS APPLE_XCODE)
-  ENDIF()
-ENDIF() 
-
-IF(NOT DISABLE_SHARED)
-  SET_TARGET_PROPERTIES(mysqld PROPERTIES ENABLE_EXPORTS TRUE)
-  GET_TARGET_PROPERTY(mysqld_link_flags mysqld LINK_FLAGS)
-  IF(NOT mysqld_link_flags)
-    SET(mysqld_link_flags)
-  ENDIF()
-  IF(MSVC)
-    # Set module definition file.
-    SET_TARGET_PROPERTIES(mysqld
-      PROPERTIES LINK_FLAGS "${mysqld_link_flags} /DEF:${CMAKE_CURRENT_BINARY_DIR}/mysqld.def")
-
-    SET(_PLATFORM  x64)
-    ADD_CUSTOM_COMMAND(TARGET mysqld PRE_LINK
-      COMMAND echo ${_PLATFORM} && cscript ARGS //nologo ${PROJECT_SOURCE_DIR}/win/create_def_file.js
-      ${_PLATFORM}
-      "$<TARGET_FILE:binlog>"
-      "$<TARGET_FILE:binlogevents_static>"
-      "$<TARGET_FILE:dbug>"
-      "$<TARGET_FILE:mysys>"
-      "$<TARGET_FILE:mytime>"
-      "$<TARGET_FILE:slave>"
-      "$<TARGET_FILE:sql_main>"
-      "$<TARGET_FILE:strings>"
-      "$<TARGET_FILE:vio>"
-      > mysqld.def
-      WORKING_DIRECTORY ${CMAKE_CURRENT_BINARY_DIR})
-    ADD_DEPENDENCIES(sql_main GenError)
-  ENDIF()
-ENDIF()
-
-SET_TARGET_PROPERTIES(mysqld PROPERTIES ENABLE_EXPORTS TRUE) 
-TARGET_LINK_LIBRARIES(mysqld
-  sql_main sql_gis binlog rpl master slave sql_dd mysys
-  binlogevents_static ${ICU_LIBRARIES})
-
-# Remove transitive link dependencies when linking plugins
-SET_TARGET_PROPERTIES(mysqld PROPERTIES INTERFACE_LINK_LIBRARIES "")
-
-SET(WITH_MYSQLD_LDFLAGS "" CACHE STRING "Additional linker flags for mysqld")
-MARK_AS_ADVANCED(WITH_MYSQLD_LDFLAGS)
-IF(WITH_MYSQLD_LDFLAGS)
-  GET_TARGET_PROPERTY(MYSQLD_LINK_FLAGS mysqld LINK_FLAGS)
-  IF(NOT MYSQLD_LINK_FLAGS)
-    SET(MYSQLD_LINK_FLAGS) 
-  ENDIF() 
-  SET_TARGET_PROPERTIES(mysqld PROPERTIES LINK_FLAGS 
-     "${MYSQLD_LINK_FLAGS} ${WITH_MYSQLD_LDFLAGS}")
-ENDIF()
-
-# See DEBUG_EXTNAME above: mysqld may already have name mysqld-debug,
-# and the rename is a no-op. If it is called 'mysqld' we rename it.
-INSTALL_DEBUG_TARGET(mysqld
-  DESTINATION ${INSTALL_SBINDIR}
-  RENAME mysqld-debug${CMAKE_EXECUTABLE_SUFFIX}
-)
-
->>>>>>> 4869291f
 # Handle out-of-source build from source package with possibly broken 
 # bison. Copy bison output to from source to build directory, if not already 
 # there
@@ -978,14 +904,6 @@
   DEPENDS gen_lex_hash
 )
 
-<<<<<<< HEAD
-=======
-MYSQL_ADD_EXECUTABLE(mysql_tzinfo_to_sql tztime.cc)
-SET_TARGET_PROPERTIES(mysql_tzinfo_to_sql PROPERTIES COMPILE_FLAGS "-DTZINFO2SQL")
-TARGET_LINK_LIBRARIES(mysql_tzinfo_to_sql mysys)
-ADD_DEPENDENCIES(mysql_tzinfo_to_sql GenError)
-
->>>>>>> 4869291f
 ADD_CUSTOM_TARGET( 
         GenServerSource
         DEPENDS ${GEN_SOURCES}
