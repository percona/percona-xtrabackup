/* Copyright (c) 2000, 2010, Oracle and/or its affiliates. All rights reserved.

   This program is free software; you can redistribute it and/or modify
   it under the terms of the GNU General Public License as published by
   the Free Software Foundation; version 2 of the License.

   This program is distributed in the hope that it will be useful,
   but WITHOUT ANY WARRANTY; without even the implied warranty of
   MERCHANTABILITY or FITNESS FOR A PARTICULAR PURPOSE.  See the
   GNU General Public License for more details.

   You should have received a copy of the GNU General Public License
   along with this program; if not, write to the Free Software Foundation,
   51 Franklin Street, Suite 500, Boston, MA 02110-1335 USA */

/** @file handler.cc

    @brief
  Handler-calling-functions
*/

#ifdef USE_PRAGMA_IMPLEMENTATION
#pragma implementation				// gcc: Class implementation
#endif

#include "sql_priv.h"
#include "unireg.h"
#include "rpl_handler.h"
#include "sql_cache.h"                   // query_cache, query_cache_*
#include "key.h"     // key_copy, key_unpack, key_cmp_if_same, key_cmp
#include "sql_table.h"                   // build_table_filename
#include "sql_parse.h"                          // check_stack_overrun
#include "sql_acl.h"            // SUPER_ACL
#include "sql_base.h"           // free_io_cache
#include "discover.h"           // writefrm
#include "log_event.h"          // *_rows_log_event
#include "rpl_filter.h"
#include <myisampack.h>
#include "transaction.h"
#include <errno.h>
#include "probes_mysql.h"
#include <mysql/psi/mysql_table.h>
#include "debug_sync.h"         // DEBUG_SYNC

#ifdef WITH_PARTITION_STORAGE_ENGINE
#include "ha_partition.h"
#endif

// This is a temporary backporting fix.
#ifndef HAVE_LOG2
/*
  This will be slightly slower and perhaps a tiny bit less accurate than
  doing it the IEEE754 way but log2() should be available on C99 systems.
*/
inline double log2(double x)
{
  return (log(x) / M_LN2);
}
#endif

/*
  While we have legacy_db_type, we have this array to
  check for dups and to find handlerton from legacy_db_type.
  Remove when legacy_db_type is finally gone
*/
st_plugin_int *hton2plugin[MAX_HA];

static handlerton *installed_htons[128];

#define BITMAP_STACKBUF_SIZE (128/8)

KEY_CREATE_INFO default_key_create_info=
  { HA_KEY_ALG_UNDEF, 0, {NullS, 0}, {NullS, 0} };

/* number of entries in handlertons[] */
ulong total_ha= 0;
/* number of storage engines (from handlertons[]) that support 2pc */
ulong total_ha_2pc= 0;
/* size of savepoint storage area (see ha_init) */
ulong savepoint_alloc_size= 0;

static const LEX_STRING sys_table_aliases[]=
{
  { C_STRING_WITH_LEN("INNOBASE") },  { C_STRING_WITH_LEN("INNODB") },
  { C_STRING_WITH_LEN("NDB") },       { C_STRING_WITH_LEN("NDBCLUSTER") },
  { C_STRING_WITH_LEN("HEAP") },      { C_STRING_WITH_LEN("MEMORY") },
  { C_STRING_WITH_LEN("MERGE") },     { C_STRING_WITH_LEN("MRG_MYISAM") },
  {NullS, 0}
};

const char *ha_row_type[] = {
  "", "FIXED", "DYNAMIC", "COMPRESSED", "REDUNDANT", "COMPACT",
  /* Reserved to be "PAGE" in future versions */ "?",
  "?","?","?"
};

const char *tx_isolation_names[] =
{ "READ-UNCOMMITTED", "READ-COMMITTED", "REPEATABLE-READ", "SERIALIZABLE",
  NullS};
TYPELIB tx_isolation_typelib= {array_elements(tx_isolation_names)-1,"",
			       tx_isolation_names, NULL};

static TYPELIB known_extensions= {0,"known_exts", NULL, NULL};
uint known_extensions_id= 0;



static plugin_ref ha_default_plugin(THD *thd)
{
  if (thd->variables.table_plugin)
    return thd->variables.table_plugin;
  return my_plugin_lock(thd, &global_system_variables.table_plugin);
}


/** @brief
  Return the default storage engine handlerton for thread

  SYNOPSIS
    ha_default_handlerton(thd)
    thd         current thread

  RETURN
    pointer to handlerton
*/
handlerton *ha_default_handlerton(THD *thd)
{
  plugin_ref plugin= ha_default_plugin(thd);
  DBUG_ASSERT(plugin);
  handlerton *hton= plugin_data(plugin, handlerton*);
  DBUG_ASSERT(hton);
  return hton;
}


/** @brief
  Return the storage engine handlerton for the supplied name
  
  SYNOPSIS
    ha_resolve_by_name(thd, name)
    thd         current thread
    name        name of storage engine
  
  RETURN
    pointer to storage engine plugin handle
*/
plugin_ref ha_resolve_by_name(THD *thd, const LEX_STRING *name)
{
  const LEX_STRING *table_alias;
  plugin_ref plugin;

redo:
  /* my_strnncoll is a macro and gcc doesn't do early expansion of macro */
  if (thd && !my_charset_latin1.coll->strnncoll(&my_charset_latin1,
                           (const uchar *)name->str, name->length,
                           (const uchar *)STRING_WITH_LEN("DEFAULT"), 0))
    return ha_default_plugin(thd);

  if ((plugin= my_plugin_lock_by_name(thd, name, MYSQL_STORAGE_ENGINE_PLUGIN)))
  {
    handlerton *hton= plugin_data(plugin, handlerton *);
    if (!(hton->flags & HTON_NOT_USER_SELECTABLE))
      return plugin;
      
    /*
      unlocking plugin immediately after locking is relatively low cost.
    */
    plugin_unlock(thd, plugin);
  }

  /*
    We check for the historical aliases.
  */
  for (table_alias= sys_table_aliases; table_alias->str; table_alias+= 2)
  {
    if (!my_strnncoll(&my_charset_latin1,
                      (const uchar *)name->str, name->length,
                      (const uchar *)table_alias->str, table_alias->length))
    {
      name= table_alias + 1;
      goto redo;
    }
  }

  return NULL;
}


plugin_ref ha_lock_engine(THD *thd, const handlerton *hton)
{
  if (hton)
  {
    st_plugin_int **plugin= hton2plugin + hton->slot;
    
#ifdef DBUG_OFF
    return my_plugin_lock(thd, plugin);
#else
    return my_plugin_lock(thd, &plugin);
#endif
  }
  return NULL;
}


handlerton *ha_resolve_by_legacy_type(THD *thd, enum legacy_db_type db_type)
{
  plugin_ref plugin;
  switch (db_type) {
  case DB_TYPE_DEFAULT:
    return ha_default_handlerton(thd);
  default:
    if (db_type > DB_TYPE_UNKNOWN && db_type < DB_TYPE_DEFAULT &&
        (plugin= ha_lock_engine(thd, installed_htons[db_type])))
      return plugin_data(plugin, handlerton*);
    /* fall through */
  case DB_TYPE_UNKNOWN:
    return NULL;
  }
}


/**
  Use other database handler if databasehandler is not compiled in.
*/
handlerton *ha_checktype(THD *thd, enum legacy_db_type database_type,
                          bool no_substitute, bool report_error)
{
  handlerton *hton= ha_resolve_by_legacy_type(thd, database_type);
  if (ha_storage_engine_is_enabled(hton))
    return hton;

  if (no_substitute)
  {
    if (report_error)
    {
      const char *engine_name= ha_resolve_storage_engine_name(hton);
      my_error(ER_FEATURE_DISABLED,MYF(0),engine_name,engine_name);
    }
    return NULL;
  }

  RUN_HOOK(transaction, after_rollback, (thd, FALSE));

  switch (database_type) {
  case DB_TYPE_MRG_ISAM:
    return ha_resolve_by_legacy_type(thd, DB_TYPE_MRG_MYISAM);
  default:
    break;
  }

  return ha_default_handlerton(thd);
} /* ha_checktype */


handler *get_new_handler(TABLE_SHARE *share, MEM_ROOT *alloc,
                         handlerton *db_type)
{
  handler *file;
  DBUG_ENTER("get_new_handler");
  DBUG_PRINT("enter", ("alloc: 0x%lx", (long) alloc));

  if (db_type && db_type->state == SHOW_OPTION_YES && db_type->create)
  {
    if ((file= db_type->create(db_type, share, alloc)))
      file->init();
    DBUG_RETURN(file);
  }
  /*
    Try the default table type
    Here the call to current_thd() is ok as we call this function a lot of
    times but we enter this branch very seldom.
  */
  DBUG_RETURN(get_new_handler(share, alloc, ha_default_handlerton(current_thd)));
}


#ifdef WITH_PARTITION_STORAGE_ENGINE
handler *get_ha_partition(partition_info *part_info)
{
  ha_partition *partition;
  DBUG_ENTER("get_ha_partition");
  if ((partition= new ha_partition(partition_hton, part_info)))
  {
    if (partition->initialize_partition(current_thd->mem_root))
    {
      delete partition;
      partition= 0;
    }
    else
      partition->init();
  }
  else
  {
    my_error(ER_OUTOFMEMORY, MYF(0), sizeof(ha_partition));
  }
  DBUG_RETURN(((handler*) partition));
}
#endif


static const char **handler_errmsgs;

C_MODE_START
static const char **get_handler_errmsgs()
{
  return handler_errmsgs;
}
C_MODE_END


/**
  Register handler error messages for use with my_error().

  @retval
    0           OK
  @retval
    !=0         Error
*/

int ha_init_errors(void)
{
#define SETMSG(nr, msg) handler_errmsgs[(nr) - HA_ERR_FIRST]= (msg)

  /* Allocate a pointer array for the error message strings. */
  /* Zerofill it to avoid uninitialized gaps. */
  if (! (handler_errmsgs= (const char**) my_malloc(HA_ERR_ERRORS * sizeof(char*),
                                                   MYF(MY_WME | MY_ZEROFILL))))
    return 1;

  /* Set the dedicated error messages. */
  SETMSG(HA_ERR_KEY_NOT_FOUND,          ER_DEFAULT(ER_KEY_NOT_FOUND));
  SETMSG(HA_ERR_FOUND_DUPP_KEY,         ER_DEFAULT(ER_DUP_KEY));
  SETMSG(HA_ERR_RECORD_CHANGED,         "Update wich is recoverable");
  SETMSG(HA_ERR_WRONG_INDEX,            "Wrong index given to function");
  SETMSG(HA_ERR_CRASHED,                ER_DEFAULT(ER_NOT_KEYFILE));
  SETMSG(HA_ERR_WRONG_IN_RECORD,        ER_DEFAULT(ER_CRASHED_ON_USAGE));
  SETMSG(HA_ERR_OUT_OF_MEM,             "Table handler out of memory");
  SETMSG(HA_ERR_NOT_A_TABLE,            "Incorrect file format '%.64s'");
  SETMSG(HA_ERR_WRONG_COMMAND,          "Command not supported");
  SETMSG(HA_ERR_OLD_FILE,               ER_DEFAULT(ER_OLD_KEYFILE));
  SETMSG(HA_ERR_NO_ACTIVE_RECORD,       "No record read in update");
  SETMSG(HA_ERR_RECORD_DELETED,         "Intern record deleted");
  SETMSG(HA_ERR_RECORD_FILE_FULL,       ER_DEFAULT(ER_RECORD_FILE_FULL));
  SETMSG(HA_ERR_INDEX_FILE_FULL,        "No more room in index file '%.64s'");
  SETMSG(HA_ERR_END_OF_FILE,            "End in next/prev/first/last");
  SETMSG(HA_ERR_UNSUPPORTED,            ER_DEFAULT(ER_ILLEGAL_HA));
  SETMSG(HA_ERR_TO_BIG_ROW,             "Too big row");
  SETMSG(HA_WRONG_CREATE_OPTION,        "Wrong create option");
  SETMSG(HA_ERR_FOUND_DUPP_UNIQUE,      ER_DEFAULT(ER_DUP_UNIQUE));
  SETMSG(HA_ERR_UNKNOWN_CHARSET,        "Can't open charset");
  SETMSG(HA_ERR_WRONG_MRG_TABLE_DEF,    ER_DEFAULT(ER_WRONG_MRG_TABLE));
  SETMSG(HA_ERR_CRASHED_ON_REPAIR,      ER_DEFAULT(ER_CRASHED_ON_REPAIR));
  SETMSG(HA_ERR_CRASHED_ON_USAGE,       ER_DEFAULT(ER_CRASHED_ON_USAGE));
  SETMSG(HA_ERR_LOCK_WAIT_TIMEOUT,      ER_DEFAULT(ER_LOCK_WAIT_TIMEOUT));
  SETMSG(HA_ERR_LOCK_TABLE_FULL,        ER_DEFAULT(ER_LOCK_TABLE_FULL));
  SETMSG(HA_ERR_READ_ONLY_TRANSACTION,  ER_DEFAULT(ER_READ_ONLY_TRANSACTION));
  SETMSG(HA_ERR_LOCK_DEADLOCK,          ER_DEFAULT(ER_LOCK_DEADLOCK));
  SETMSG(HA_ERR_CANNOT_ADD_FOREIGN,     ER_DEFAULT(ER_CANNOT_ADD_FOREIGN));
  SETMSG(HA_ERR_NO_REFERENCED_ROW,      ER_DEFAULT(ER_NO_REFERENCED_ROW_2));
  SETMSG(HA_ERR_ROW_IS_REFERENCED,      ER_DEFAULT(ER_ROW_IS_REFERENCED_2));
  SETMSG(HA_ERR_NO_SAVEPOINT,           "No savepoint with that name");
  SETMSG(HA_ERR_NON_UNIQUE_BLOCK_SIZE,  "Non unique key block size");
  SETMSG(HA_ERR_NO_SUCH_TABLE,          "No such table: '%.64s'");
  SETMSG(HA_ERR_TABLE_EXIST,            ER_DEFAULT(ER_TABLE_EXISTS_ERROR));
  SETMSG(HA_ERR_NO_CONNECTION,          "Could not connect to storage engine");
  SETMSG(HA_ERR_TABLE_DEF_CHANGED,      ER_DEFAULT(ER_TABLE_DEF_CHANGED));
  SETMSG(HA_ERR_FOREIGN_DUPLICATE_KEY,  "FK constraint would lead to duplicate key");
  SETMSG(HA_ERR_TABLE_NEEDS_UPGRADE,    ER_DEFAULT(ER_TABLE_NEEDS_UPGRADE));
  SETMSG(HA_ERR_TABLE_READONLY,         ER_DEFAULT(ER_OPEN_AS_READONLY));
  SETMSG(HA_ERR_AUTOINC_READ_FAILED,    ER_DEFAULT(ER_AUTOINC_READ_FAILED));
  SETMSG(HA_ERR_AUTOINC_ERANGE,         ER_DEFAULT(ER_WARN_DATA_OUT_OF_RANGE));
  SETMSG(HA_ERR_TOO_MANY_CONCURRENT_TRXS, ER_DEFAULT(ER_TOO_MANY_CONCURRENT_TRXS));

  /* Register the error messages for use with my_error(). */
  return my_error_register(get_handler_errmsgs, HA_ERR_FIRST, HA_ERR_LAST);
}


/**
  Unregister handler error messages.

  @retval
    0           OK
  @retval
    !=0         Error
*/
static int ha_finish_errors(void)
{
  const char    **errmsgs;

  /* Allocate a pointer array for the error message strings. */
  if (! (errmsgs= my_error_unregister(HA_ERR_FIRST, HA_ERR_LAST)))
    return 1;
  my_free(errmsgs);
  return 0;
}


int ha_finalize_handlerton(st_plugin_int *plugin)
{
  handlerton *hton= (handlerton *)plugin->data;
  DBUG_ENTER("ha_finalize_handlerton");

  /* hton can be NULL here, if ha_initialize_handlerton() failed. */
  if (!hton)
    goto end;

  switch (hton->state)
  {
  case SHOW_OPTION_NO:
  case SHOW_OPTION_DISABLED:
    break;
  case SHOW_OPTION_YES:
    if (installed_htons[hton->db_type] == hton)
      installed_htons[hton->db_type]= NULL;
    break;
  };

  if (hton->panic)
    hton->panic(hton, HA_PANIC_CLOSE);

  if (plugin->plugin->deinit)
  {
    /*
      Today we have no defined/special behavior for uninstalling
      engine plugins.
    */
    DBUG_PRINT("info", ("Deinitializing plugin: '%s'", plugin->name.str));
    if (plugin->plugin->deinit(NULL))
    {
      DBUG_PRINT("warning", ("Plugin '%s' deinit function returned error.",
                             plugin->name.str));
    }
  }

  /*
    In case a plugin is uninstalled and re-installed later, it should
    reuse an array slot. Otherwise the number of uninstall/install
    cycles would be limited.
  */
  if (hton->slot != HA_SLOT_UNDEF)
  {
    /* Make sure we are not unpluging another plugin */
    DBUG_ASSERT(hton2plugin[hton->slot] == plugin);
    DBUG_ASSERT(hton->slot < MAX_HA);
    hton2plugin[hton->slot]= NULL;
  }

  my_free(hton);

 end:
  DBUG_RETURN(0);
}


int ha_initialize_handlerton(st_plugin_int *plugin)
{
  handlerton *hton;
  DBUG_ENTER("ha_initialize_handlerton");
  DBUG_PRINT("plugin", ("initialize plugin: '%s'", plugin->name.str));

  hton= (handlerton *)my_malloc(sizeof(handlerton),
                                MYF(MY_WME | MY_ZEROFILL));

  if (hton == NULL)
  {
    sql_print_error("Unable to allocate memory for plugin '%s' handlerton.",
                    plugin->name.str);
    goto err_no_hton_memory;
  }

  hton->slot= HA_SLOT_UNDEF;
  /* Historical Requirement */
  plugin->data= hton; // shortcut for the future
  if (plugin->plugin->init && plugin->plugin->init(hton))
  {
    sql_print_error("Plugin '%s' init function returned error.",
                    plugin->name.str);
    goto err;  
  }

  /*
    the switch below and hton->state should be removed when
    command-line options for plugins will be implemented
  */
  switch (hton->state) {
  case SHOW_OPTION_NO:
    break;
  case SHOW_OPTION_YES:
    {
      uint tmp;
      ulong fslot;
      /* now check the db_type for conflict */
      if (hton->db_type <= DB_TYPE_UNKNOWN ||
          hton->db_type >= DB_TYPE_DEFAULT ||
          installed_htons[hton->db_type])
      {
        int idx= (int) DB_TYPE_FIRST_DYNAMIC;

        while (idx < (int) DB_TYPE_DEFAULT && installed_htons[idx])
          idx++;

        if (idx == (int) DB_TYPE_DEFAULT)
        {
          sql_print_warning("Too many storage engines!");
          goto err_deinit;
        }
        if (hton->db_type != DB_TYPE_UNKNOWN)
          sql_print_warning("Storage engine '%s' has conflicting typecode. "
                            "Assigning value %d.", plugin->plugin->name, idx);
        hton->db_type= (enum legacy_db_type) idx;
      }

      /*
        In case a plugin is uninstalled and re-installed later, it should
        reuse an array slot. Otherwise the number of uninstall/install
        cycles would be limited. So look for a free slot.
      */
      DBUG_PRINT("plugin", ("total_ha: %lu", total_ha));
      for (fslot= 0; fslot < total_ha; fslot++)
      {
        if (!hton2plugin[fslot])
          break;
      }
      if (fslot < total_ha)
        hton->slot= fslot;
      else
      {
        if (total_ha >= MAX_HA)
        {
          sql_print_error("Too many plugins loaded. Limit is %lu. "
                          "Failed on '%s'", (ulong) MAX_HA, plugin->name.str);
          goto err_deinit;
        }
        hton->slot= total_ha++;
      }
      installed_htons[hton->db_type]= hton;
      tmp= hton->savepoint_offset;
      hton->savepoint_offset= savepoint_alloc_size;
      savepoint_alloc_size+= tmp;
      hton2plugin[hton->slot]=plugin;
      if (hton->prepare)
        total_ha_2pc++;
      break;
    }
    /* fall through */
  default:
    hton->state= SHOW_OPTION_DISABLED;
    break;
  }
  
  /* 
    This is entirely for legacy. We will create a new "disk based" hton and a 
    "memory" hton which will be configurable longterm. We should be able to 
    remove partition and myisammrg.
  */
  switch (hton->db_type) {
  case DB_TYPE_HEAP:
    heap_hton= hton;
    break;
  case DB_TYPE_MYISAM:
    myisam_hton= hton;
    break;
  case DB_TYPE_PARTITION_DB:
    partition_hton= hton;
    break;
  default:
    break;
  };

  DBUG_RETURN(0);

err_deinit:
  /* 
    Let plugin do its inner deinitialization as plugin->init() 
    was successfully called before.
  */
  if (plugin->plugin->deinit)
    (void) plugin->plugin->deinit(NULL);
          
err:
  my_free(hton);
err_no_hton_memory:
  plugin->data= NULL;
  DBUG_RETURN(1);
}

int ha_init()
{
  int error= 0;
  DBUG_ENTER("ha_init");

  DBUG_ASSERT(total_ha < MAX_HA);
  /*
    Check if there is a transaction-capable storage engine besides the
    binary log (which is considered a transaction-capable storage engine in
    counting total_ha)
  */
  opt_using_transactions= total_ha>(ulong)opt_bin_log;
  savepoint_alloc_size+= sizeof(SAVEPOINT);
  DBUG_RETURN(error);
}

int ha_end()
{
  int error= 0;
  DBUG_ENTER("ha_end");


  /* 
    This should be eventualy based  on the graceful shutdown flag.
    So if flag is equal to HA_PANIC_CLOSE, the deallocate
    the errors.
  */
  if (ha_finish_errors())
    error= 1;

  DBUG_RETURN(error);
}

static my_bool dropdb_handlerton(THD *unused1, plugin_ref plugin,
                                 void *path)
{
  handlerton *hton= plugin_data(plugin, handlerton *);
  if (hton->state == SHOW_OPTION_YES && hton->drop_database)
    hton->drop_database(hton, (char *)path);
  return FALSE;
}


void ha_drop_database(char* path)
{
  plugin_foreach(NULL, dropdb_handlerton, MYSQL_STORAGE_ENGINE_PLUGIN, path);
}


static my_bool closecon_handlerton(THD *thd, plugin_ref plugin,
                                   void *unused)
{
  handlerton *hton= plugin_data(plugin, handlerton *);
  /*
    there's no need to rollback here as all transactions must
    be rolled back already
  */
  if (hton->state == SHOW_OPTION_YES && thd_get_ha_data(thd, hton))
  {
    if (hton->close_connection)
      hton->close_connection(hton, thd);
    /* make sure ha_data is reset and ha_data_lock is released */
    thd_set_ha_data(thd, hton, NULL);
  }
  return FALSE;
}


/**
  @note
    don't bother to rollback here, it's done already
*/
void ha_close_connection(THD* thd)
{
  plugin_foreach(thd, closecon_handlerton, MYSQL_STORAGE_ENGINE_PLUGIN, 0);
}

/* ========================================================================
 ======================= TRANSACTIONS ===================================*/

/**
  Transaction handling in the server
  ==================================

  In each client connection, MySQL maintains two transactional
  states:
  - a statement transaction,
  - a standard, also called normal transaction.

  Historical note
  ---------------
  "Statement transaction" is a non-standard term that comes
  from the times when MySQL supported BerkeleyDB storage engine.

  First of all, it should be said that in BerkeleyDB auto-commit
  mode auto-commits operations that are atomic to the storage
  engine itself, such as a write of a record, and are too
  high-granular to be atomic from the application perspective
  (MySQL). One SQL statement could involve many BerkeleyDB
  auto-committed operations and thus BerkeleyDB auto-commit was of
  little use to MySQL.

  Secondly, instead of SQL standard savepoints, BerkeleyDB
  provided the concept of "nested transactions". In a nutshell,
  transactions could be arbitrarily nested, but when the parent
  transaction was committed or aborted, all its child (nested)
  transactions were handled committed or aborted as well.
  Commit of a nested transaction, in turn, made its changes
  visible, but not durable: it destroyed the nested transaction,
  all its changes would become available to the parent and
  currently active nested transactions of this parent.

  So the mechanism of nested transactions was employed to
  provide "all or nothing" guarantee of SQL statements
  required by the standard.
  A nested transaction would be created at start of each SQL
  statement, and destroyed (committed or aborted) at statement
  end. Such nested transaction was internally referred to as
  a "statement transaction" and gave birth to the term.

  <Historical note ends>

  Since then a statement transaction is started for each statement
  that accesses transactional tables or uses the binary log.  If
  the statement succeeds, the statement transaction is committed.
  If the statement fails, the transaction is rolled back. Commits
  of statement transactions are not durable -- each such
  transaction is nested in the normal transaction, and if the
  normal transaction is rolled back, the effects of all enclosed
  statement transactions are undone as well.  Technically,
  a statement transaction can be viewed as a savepoint which is
  maintained automatically in order to make effects of one
  statement atomic.

  The normal transaction is started by the user and is ended
  usually upon a user request as well. The normal transaction
  encloses transactions of all statements issued between
  its beginning and its end.
  In autocommit mode, the normal transaction is equivalent
  to the statement transaction.

  Since MySQL supports PSEA (pluggable storage engine
  architecture), more than one transactional engine can be
  active at a time. Hence transactions, from the server
  point of view, are always distributed. In particular,
  transactional state is maintained independently for each
  engine. In order to commit a transaction the two phase
  commit protocol is employed.

  Not all statements are executed in context of a transaction.
  Administrative and status information statements do not modify
  engine data, and thus do not start a statement transaction and
  also have no effect on the normal transaction. Examples of such
  statements are SHOW STATUS and RESET SLAVE.

  Similarly DDL statements are not transactional,
  and therefore a transaction is [almost] never started for a DDL
  statement. The difference between a DDL statement and a purely
  administrative statement though is that a DDL statement always
  commits the current transaction before proceeding, if there is
  any.

  At last, SQL statements that work with non-transactional
  engines also have no effect on the transaction state of the
  connection. Even though they are written to the binary log,
  and the binary log is, overall, transactional, the writes
  are done in "write-through" mode, directly to the binlog
  file, followed with a OS cache sync, in other words,
  bypassing the binlog undo log (translog).
  They do not commit the current normal transaction.
  A failure of a statement that uses non-transactional tables
  would cause a rollback of the statement transaction, but
  in case there no non-transactional tables are used,
  no statement transaction is started.

  Data layout
  -----------

  The server stores its transaction-related data in
  thd->transaction. This structure has two members of type
  THD_TRANS. These members correspond to the statement and
  normal transactions respectively:

  - thd->transaction.stmt contains a list of engines
  that are participating in the given statement
  - thd->transaction.all contains a list of engines that
  have participated in any of the statement transactions started
  within the context of the normal transaction.
  Each element of the list contains a pointer to the storage
  engine, engine-specific transactional data, and engine-specific
  transaction flags.

  In autocommit mode thd->transaction.all is empty.
  Instead, data of thd->transaction.stmt is
  used to commit/rollback the normal transaction.

  The list of registered engines has a few important properties:
  - no engine is registered in the list twice
  - engines are present in the list a reverse temporal order --
  new participants are always added to the beginning of the list.

  Transaction life cycle
  ----------------------

  When a new connection is established, thd->transaction
  members are initialized to an empty state.
  If a statement uses any tables, all affected engines
  are registered in the statement engine list. In
  non-autocommit mode, the same engines are registered in
  the normal transaction list.
  At the end of the statement, the server issues a commit
  or a roll back for all engines in the statement list.
  At this point transaction flags of an engine, if any, are
  propagated from the statement list to the list of the normal
  transaction.
  When commit/rollback is finished, the statement list is
  cleared. It will be filled in again by the next statement,
  and emptied again at the next statement's end.

  The normal transaction is committed in a similar way
  (by going over all engines in thd->transaction.all list)
  but at different times:
  - upon COMMIT SQL statement is issued by the user
  - implicitly, by the server, at the beginning of a DDL statement
  or SET AUTOCOMMIT={0|1} statement.

  The normal transaction can be rolled back as well:
  - if the user has requested so, by issuing ROLLBACK SQL
  statement
  - if one of the storage engines requested a rollback
  by setting thd->transaction_rollback_request. This may
  happen in case, e.g., when the transaction in the engine was
  chosen a victim of the internal deadlock resolution algorithm
  and rolled back internally. When such a situation happens, there
  is little the server can do and the only option is to rollback
  transactions in all other participating engines.  In this case
  the rollback is accompanied by an error sent to the user.

  As follows from the use cases above, the normal transaction
  is never committed when there is an outstanding statement
  transaction. In most cases there is no conflict, since
  commits of the normal transaction are issued by a stand-alone
  administrative or DDL statement, thus no outstanding statement
  transaction of the previous statement exists. Besides,
  all statements that manipulate with the normal transaction
  are prohibited in stored functions and triggers, therefore
  no conflicting situation can occur in a sub-statement either.
  The remaining rare cases when the server explicitly has
  to commit the statement transaction prior to committing the normal
  one cover error-handling scenarios (see for example
  SQLCOM_LOCK_TABLES).

  When committing a statement or a normal transaction, the server
  either uses the two-phase commit protocol, or issues a commit
  in each engine independently. The two-phase commit protocol
  is used only if:
  - all participating engines support two-phase commit (provide
    handlerton::prepare PSEA API call) and
  - transactions in at least two engines modify data (i.e. are
  not read-only).

  Note that the two phase commit is used for
  statement transactions, even though they are not durable anyway.
  This is done to ensure logical consistency of data in a multiple-
  engine transaction.
  For example, imagine that some day MySQL supports unique
  constraint checks deferred till the end of statement. In such
  case a commit in one of the engines may yield ER_DUP_KEY,
  and MySQL should be able to gracefully abort statement
  transactions of other participants.

  After the normal transaction has been committed,
  thd->transaction.all list is cleared.

  When a connection is closed, the current normal transaction, if
  any, is rolled back.

  Roles and responsibilities
  --------------------------

  The server has no way to know that an engine participates in
  the statement and a transaction has been started
  in it unless the engine says so. Thus, in order to be
  a part of a transaction, the engine must "register" itself.
  This is done by invoking trans_register_ha() server call.
  Normally the engine registers itself whenever handler::external_lock()
  is called. trans_register_ha() can be invoked many times: if
  an engine is already registered, the call does nothing.
  In case autocommit is not set, the engine must register itself
  twice -- both in the statement list and in the normal transaction
  list.
  In which list to register is a parameter of trans_register_ha().

  Note, that although the registration interface in itself is
  fairly clear, the current usage practice often leads to undesired
  effects. E.g. since a call to trans_register_ha() in most engines
  is embedded into implementation of handler::external_lock(), some
  DDL statements start a transaction (at least from the server
  point of view) even though they are not expected to. E.g.
  CREATE TABLE does not start a transaction, since
  handler::external_lock() is never called during CREATE TABLE. But
  CREATE TABLE ... SELECT does, since handler::external_lock() is
  called for the table that is being selected from. This has no
  practical effects currently, but must be kept in mind
  nevertheless.

  Once an engine is registered, the server will do the rest
  of the work.

  During statement execution, whenever any of data-modifying
  PSEA API methods is used, e.g. handler::write_row() or
  handler::update_row(), the read-write flag is raised in the
  statement transaction for the involved engine.
  Currently All PSEA calls are "traced", and the data can not be
  changed in a way other than issuing a PSEA call. Important:
  unless this invariant is preserved the server will not know that
  a transaction in a given engine is read-write and will not
  involve the two-phase commit protocol!

  At the end of a statement, server call trans_commit_stmt is
  invoked. This call in turn invokes handlerton::prepare()
  for every involved engine. Prepare is followed by a call
  to handlerton::commit_one_phase() If a one-phase commit
  will suffice, handlerton::prepare() is not invoked and
  the server only calls handlerton::commit_one_phase().
  At statement commit, the statement-related read-write
  engine flag is propagated to the corresponding flag in the
  normal transaction.  When the commit is complete, the list
  of registered engines is cleared.

  Rollback is handled in a similar fashion.

  Additional notes on DDL and the normal transaction.
  ---------------------------------------------------

  DDLs and operations with non-transactional engines
  do not "register" in thd->transaction lists, and thus do not
  modify the transaction state. Besides, each DDL in
  MySQL is prefixed with an implicit normal transaction commit
  (a call to trans_commit_implicit()), and thus leaves nothing
  to modify.
  However, as it has been pointed out with CREATE TABLE .. SELECT,
  some DDL statements can start a *new* transaction.

  Behaviour of the server in this case is currently badly
  defined.
  DDL statements use a form of "semantic" logging
  to maintain atomicity: if CREATE TABLE .. SELECT failed,
  the newly created table is deleted.
  In addition, some DDL statements issue interim transaction
  commits: e.g. ALTER TABLE issues a commit after data is copied
  from the original table to the internal temporary table. Other
  statements, e.g. CREATE TABLE ... SELECT do not always commit
  after itself.
  And finally there is a group of DDL statements such as
  RENAME/DROP TABLE that doesn't start a new transaction
  and doesn't commit.

  This diversity makes it hard to say what will happen if
  by chance a stored function is invoked during a DDL --
  whether any modifications it makes will be committed or not
  is not clear. Fortunately, SQL grammar of few DDLs allows
  invocation of a stored function.

  A consistent behaviour is perhaps to always commit the normal
  transaction after all DDLs, just like the statement transaction
  is always committed at the end of all statements.
*/

/**
  Register a storage engine for a transaction.

  Every storage engine MUST call this function when it starts
  a transaction or a statement (that is it must be called both for the
  "beginning of transaction" and "beginning of statement").
  Only storage engines registered for the transaction/statement
  will know when to commit/rollback it.

  @note
    trans_register_ha is idempotent - storage engine may register many
    times per transaction.

*/
void trans_register_ha(THD *thd, bool all, handlerton *ht_arg)
{
  THD_TRANS *trans;
  Ha_trx_info *ha_info;
  DBUG_ENTER("trans_register_ha");
  DBUG_PRINT("enter",("%s", all ? "all" : "stmt"));

  if (all)
  {
    trans= &thd->transaction.all;
    thd->server_status|= SERVER_STATUS_IN_TRANS;
  }
  else
    trans= &thd->transaction.stmt;

  ha_info= thd->ha_data[ht_arg->slot].ha_info + static_cast<unsigned>(all);

  if (ha_info->is_started())
    DBUG_VOID_RETURN; /* already registered, return */

  ha_info->register_ha(trans, ht_arg);

  trans->no_2pc|=(ht_arg->prepare==0);
  if (thd->transaction.xid_state.xid.is_null())
    thd->transaction.xid_state.xid.set(thd->query_id);
  DBUG_VOID_RETURN;
}

/**
  @retval
    0   ok
  @retval
    1   error, transaction was rolled back
*/
int ha_prepare(THD *thd)
{
  int error=0, all=1;
  THD_TRANS *trans=all ? &thd->transaction.all : &thd->transaction.stmt;
  Ha_trx_info *ha_info= trans->ha_list;
  DBUG_ENTER("ha_prepare");

  if (ha_info)
  {
    for (; ha_info; ha_info= ha_info->next())
    {
      int err;
      handlerton *ht= ha_info->ht();
      status_var_increment(thd->status_var.ha_prepare_count);
      if (ht->prepare)
      {
        if ((err= ht->prepare(ht, thd, all)))
        {
          my_error(ER_ERROR_DURING_COMMIT, MYF(0), err);
          ha_rollback_trans(thd, all);
          error=1;
          break;
        }
      }
      else
      {
        push_warning_printf(thd, MYSQL_ERROR::WARN_LEVEL_WARN,
                            ER_ILLEGAL_HA, ER(ER_ILLEGAL_HA),
                            ha_resolve_storage_engine_name(ht));
      }
    }
  }

  DBUG_RETURN(error);
}

/**
  Check if we can skip the two-phase commit.

  A helper function to evaluate if two-phase commit is mandatory.
  As a side effect, propagates the read-only/read-write flags
  of the statement transaction to its enclosing normal transaction.
  
  If we have at least two engines with read-write changes we must
  run a two-phase commit. Otherwise we can run several independent
  commits as the only transactional engine has read-write changes
  and others are read-only.

  @retval   0   All engines are read-only.
  @retval   1   We have the only engine with read-write changes.
  @retval   >1  More than one engine have read-write changes.
                Note: return value might NOT be the exact number of
                engines with read-write changes.
*/

static
uint
ha_check_and_coalesce_trx_read_only(THD *thd, Ha_trx_info *ha_list,
                                    bool all)
{
  /* The number of storage engines that have actual changes. */
  unsigned rw_ha_count= 0;
  Ha_trx_info *ha_info;

  for (ha_info= ha_list; ha_info; ha_info= ha_info->next())
  {
    if (ha_info->is_trx_read_write())
      ++rw_ha_count;

    if (! all)
    {
      Ha_trx_info *ha_info_all= &thd->ha_data[ha_info->ht()->slot].ha_info[1];
      DBUG_ASSERT(ha_info != ha_info_all);
      /*
        Merge read-only/read-write information about statement
        transaction to its enclosing normal transaction. Do this
        only if in a real transaction -- that is, if we know
        that ha_info_all is registered in thd->transaction.all.
        Since otherwise we only clutter the normal transaction flags.
      */
      if (ha_info_all->is_started()) /* FALSE if autocommit. */
        ha_info_all->coalesce_trx_with(ha_info);
    }
    else if (rw_ha_count > 1)
    {
      /*
        It is a normal transaction, so we don't need to merge read/write
        information up, and the need for two-phase commit has been
        already established. Break the loop prematurely.
      */
      break;
    }
  }
  return rw_ha_count;
}


/**
  @retval
    0   ok
  @retval
    1   transaction was rolled back
  @retval
    2   error during commit, data may be inconsistent

  @todo
    Since we don't support nested statement transactions in 5.0,
    we can't commit or rollback stmt transactions while we are inside
    stored functions or triggers. So we simply do nothing now.
    TODO: This should be fixed in later ( >= 5.1) releases.
*/
int ha_commit_trans(THD *thd, bool all)
{
  int error= 0, cookie= 0;
  /*
    'all' means that this is either an explicit commit issued by
    user, or an implicit commit issued by a DDL.
  */
  THD_TRANS *trans= all ? &thd->transaction.all : &thd->transaction.stmt;
  /*
    "real" is a nick name for a transaction for which a commit will
    make persistent changes. E.g. a 'stmt' transaction inside a 'all'
    transation is not 'real': even though it's possible to commit it,
    the changes are not durable as they might be rolled back if the
    enclosing 'all' transaction is rolled back.
  */
  bool is_real_trans= all || thd->transaction.all.ha_list == 0;
  Ha_trx_info *ha_info= trans->ha_list;
  my_xid xid= thd->transaction.xid_state.xid.get_my_xid();
  DBUG_ENTER("ha_commit_trans");

  /*
    We must not commit the normal transaction if a statement
    transaction is pending. Otherwise statement transaction
    flags will not get propagated to its normal transaction's
    counterpart.
  */
  DBUG_ASSERT(thd->transaction.stmt.ha_list == NULL ||
              trans == &thd->transaction.stmt);

  if (thd->in_sub_stmt)
  {
    DBUG_ASSERT(0);
    /*
      Since we don't support nested statement transactions in 5.0,
      we can't commit or rollback stmt transactions while we are inside
      stored functions or triggers. So we simply do nothing now.
      TODO: This should be fixed in later ( >= 5.1) releases.
    */
    if (!all)
      DBUG_RETURN(0);
    /*
      We assume that all statements which commit or rollback main transaction
      are prohibited inside of stored functions or triggers. So they should
      bail out with error even before ha_commit_trans() call. To be 100% safe
      let us throw error in non-debug builds.
    */
    my_error(ER_COMMIT_NOT_ALLOWED_IN_SF_OR_TRG, MYF(0));
    DBUG_RETURN(2);
  }

  if (ha_info)
  {
    uint rw_ha_count;
    bool rw_trans;
    MDL_request mdl_request;

    DBUG_EXECUTE_IF("crash_commit_before", DBUG_SUICIDE(););

    /* Close all cursors that can not survive COMMIT */
    if (is_real_trans)                          /* not a statement commit */
      thd->stmt_map.close_transient_cursors();

    rw_ha_count= ha_check_and_coalesce_trx_read_only(thd, ha_info, all);
    /* rw_trans is TRUE when we in a transaction changing data */
    rw_trans= is_real_trans && (rw_ha_count > 0);

    if (rw_trans)
    {
      /*
        Acquire a metadata lock which will ensure that COMMIT is blocked
        by an active FLUSH TABLES WITH READ LOCK (and vice versa:
        COMMIT in progress blocks FTWRL).

        We allow the owner of FTWRL to COMMIT; we assume that it knows
        what it does.
      */
      mdl_request.init(MDL_key::COMMIT, "", "", MDL_INTENTION_EXCLUSIVE,
                       MDL_EXPLICIT);

      if (thd->mdl_context.acquire_lock(&mdl_request,
                                        thd->variables.lock_wait_timeout))
      {
        ha_rollback_trans(thd, all);
        DBUG_RETURN(1);
      }

      DEBUG_SYNC(thd, "ha_commit_trans_after_acquire_commit_lock");
    }

    if (rw_trans &&
        opt_readonly &&
        !(thd->security_ctx->master_access & SUPER_ACL) &&
        !thd->slave_thread)
    {
      my_error(ER_OPTION_PREVENTS_STATEMENT, MYF(0), "--read-only");
      ha_rollback_trans(thd, all);
      error= 1;
      goto end;
    }

    if (!trans->no_2pc && (rw_ha_count > 1))
    {
      for (; ha_info && !error; ha_info= ha_info->next())
      {
        int err;
        handlerton *ht= ha_info->ht();
        /*
          Do not call two-phase commit if this particular
          transaction is read-only. This allows for simpler
          implementation in engines that are always read-only.
        */
        if (! ha_info->is_trx_read_write())
          continue;
        /*
          Sic: we know that prepare() is not NULL since otherwise
          trans->no_2pc would have been set.
        */
        if ((err= ht->prepare(ht, thd, all)))
        {
          my_error(ER_ERROR_DURING_COMMIT, MYF(0), err);
          error= 1;
        }
        status_var_increment(thd->status_var.ha_prepare_count);
      }
      DBUG_EXECUTE_IF("crash_commit_after_prepare", DBUG_SUICIDE(););
      if (error || (is_real_trans && xid &&
                    (error= !(cookie= tc_log->log_xid(thd, xid)))))
      {
        ha_rollback_trans(thd, all);
        error= 1;
        goto end;
      }
      DBUG_EXECUTE_IF("crash_commit_after_log", DBUG_SUICIDE(););
    }
    error=ha_commit_one_phase(thd, all) ? (cookie ? 2 : 1) : 0;
    DBUG_EXECUTE_IF("crash_commit_before_unlog", DBUG_SUICIDE(););
    if (cookie)
      if(tc_log->unlog(cookie, xid))
      {
        error= 2;
        goto end;
      }
    DBUG_EXECUTE_IF("crash_commit_after", DBUG_SUICIDE(););
    RUN_HOOK(transaction, after_commit, (thd, FALSE));
end:
    if (rw_trans && mdl_request.ticket)
    {
      /*
        We do not always immediately release transactional locks
        after ha_commit_trans() (see uses of ha_enable_transaction()),
        thus we release the commit blocker lock as soon as it's
        not needed.
      */
      thd->mdl_context.release_lock(mdl_request.ticket);
    }
  }
  /* Free resources and perform other cleanup even for 'empty' transactions. */
  else if (is_real_trans)
    thd->transaction.cleanup();
  DBUG_RETURN(error);
}

/**
  @note
  This function does not care about global read lock. A caller should.

  @param[in]  all  Is set in case of explicit commit
                   (COMMIT statement), or implicit commit
                   issued by DDL. Is not set when called
                   at the end of statement, even if
                   autocommit=1.
*/

int ha_commit_one_phase(THD *thd, bool all)
{
  int error=0;
  THD_TRANS *trans=all ? &thd->transaction.all : &thd->transaction.stmt;
  /*
    "real" is a nick name for a transaction for which a commit will
    make persistent changes. E.g. a 'stmt' transaction inside a 'all'
    transaction is not 'real': even though it's possible to commit it,
    the changes are not durable as they might be rolled back if the
    enclosing 'all' transaction is rolled back.
    We establish the value of 'is_real_trans' by checking
    if it's an explicit COMMIT/BEGIN statement, or implicit
    commit issued by DDL (all == TRUE), or if we're running
    in autocommit mode (it's only in the autocommit mode
    ha_commit_one_phase() can be called with an empty
    transaction.all.ha_list, see why in trans_register_ha()).
  */
  bool is_real_trans=all || thd->transaction.all.ha_list == 0;
  Ha_trx_info *ha_info= trans->ha_list, *ha_info_next;
  DBUG_ENTER("ha_commit_one_phase");

  if (ha_info)
  {
    for (; ha_info; ha_info= ha_info_next)
    {
      int err;
      handlerton *ht= ha_info->ht();
      if ((err= ht->commit(ht, thd, all)))
      {
        my_error(ER_ERROR_DURING_COMMIT, MYF(0), err);
        error=1;
      }
      status_var_increment(thd->status_var.ha_commit_count);
      ha_info_next= ha_info->next();
      ha_info->reset(); /* keep it conveniently zero-filled */
    }
    trans->ha_list= 0;
    trans->no_2pc=0;
    if (all)
    {
#ifdef HAVE_QUERY_CACHE
      if (thd->transaction.changed_tables)
        query_cache.invalidate(thd->transaction.changed_tables);
#endif
    }
  }
  /* Free resources and perform other cleanup even for 'empty' transactions. */
  if (is_real_trans)
    thd->transaction.cleanup();

  DBUG_RETURN(error);
}


int ha_rollback_trans(THD *thd, bool all)
{
  int error=0;
  THD_TRANS *trans=all ? &thd->transaction.all : &thd->transaction.stmt;
  Ha_trx_info *ha_info= trans->ha_list, *ha_info_next;
  /*
    "real" is a nick name for a transaction for which a commit will
    make persistent changes. E.g. a 'stmt' transaction inside a 'all'
    transaction is not 'real': even though it's possible to commit it,
    the changes are not durable as they might be rolled back if the
    enclosing 'all' transaction is rolled back.
    We establish the value of 'is_real_trans' by checking
    if it's an explicit COMMIT or BEGIN statement, or implicit
    commit issued by DDL (in these cases all == TRUE),
    or if we're running in autocommit mode (it's only in the autocommit mode
    ha_commit_one_phase() is called with an empty
    transaction.all.ha_list, see why in trans_register_ha()).
  */
  bool is_real_trans=all || thd->transaction.all.ha_list == 0;
  DBUG_ENTER("ha_rollback_trans");

  /*
    We must not rollback the normal transaction if a statement
    transaction is pending.
  */
  DBUG_ASSERT(thd->transaction.stmt.ha_list == NULL ||
              trans == &thd->transaction.stmt);

  if (thd->in_sub_stmt)
  {
    DBUG_ASSERT(0);
    /*
      If we are inside stored function or trigger we should not commit or
      rollback current statement transaction. See comment in ha_commit_trans()
      call for more information.
    */
    if (!all)
      DBUG_RETURN(0);
    my_error(ER_COMMIT_NOT_ALLOWED_IN_SF_OR_TRG, MYF(0));
    DBUG_RETURN(1);
  }

  if (ha_info)
  {
    /* Close all cursors that can not survive ROLLBACK */
    if (is_real_trans)                          /* not a statement commit */
      thd->stmt_map.close_transient_cursors();

    for (; ha_info; ha_info= ha_info_next)
    {
      int err;
      handlerton *ht= ha_info->ht();
      if ((err= ht->rollback(ht, thd, all)))
      { // cannot happen
        my_error(ER_ERROR_DURING_ROLLBACK, MYF(0), err);
        error=1;
      }
      status_var_increment(thd->status_var.ha_rollback_count);
      ha_info_next= ha_info->next();
      ha_info->reset(); /* keep it conveniently zero-filled */
    }
    trans->ha_list= 0;
    trans->no_2pc=0;
    if (is_real_trans && thd->transaction_rollback_request &&
        thd->transaction.xid_state.xa_state != XA_NOTR)
      thd->transaction.xid_state.rm_error= thd->stmt_da->sql_errno();
  }
  /* Always cleanup. Even if nht==0. There may be savepoints. */
  if (is_real_trans)
    thd->transaction.cleanup();
  if (all)
    thd->transaction_rollback_request= FALSE;

  /*
    If a non-transactional table was updated, warn; don't warn if this is a
    slave thread (because when a slave thread executes a ROLLBACK, it has
    been read from the binary log, so it's 100% sure and normal to produce
    error ER_WARNING_NOT_COMPLETE_ROLLBACK. If we sent the warning to the
    slave SQL thread, it would not stop the thread but just be printed in
    the error log; but we don't want users to wonder why they have this
    message in the error log, so we don't send it.
  */
  if (is_real_trans && thd->transaction.all.modified_non_trans_table &&
      !thd->slave_thread && thd->killed != THD::KILL_CONNECTION)
    push_warning(thd, MYSQL_ERROR::WARN_LEVEL_WARN,
                 ER_WARNING_NOT_COMPLETE_ROLLBACK,
                 ER(ER_WARNING_NOT_COMPLETE_ROLLBACK));
  RUN_HOOK(transaction, after_rollback, (thd, FALSE));
  DBUG_RETURN(error);
}


struct xahton_st {
  XID *xid;
  int result;
};

static my_bool xacommit_handlerton(THD *unused1, plugin_ref plugin,
                                   void *arg)
{
  handlerton *hton= plugin_data(plugin, handlerton *);
  if (hton->state == SHOW_OPTION_YES && hton->recover)
  {
    hton->commit_by_xid(hton, ((struct xahton_st *)arg)->xid);
    ((struct xahton_st *)arg)->result= 0;
  }
  return FALSE;
}

static my_bool xarollback_handlerton(THD *unused1, plugin_ref plugin,
                                     void *arg)
{
  handlerton *hton= plugin_data(plugin, handlerton *);
  if (hton->state == SHOW_OPTION_YES && hton->recover)
  {
    hton->rollback_by_xid(hton, ((struct xahton_st *)arg)->xid);
    ((struct xahton_st *)arg)->result= 0;
  }
  return FALSE;
}


int ha_commit_or_rollback_by_xid(XID *xid, bool commit)
{
  struct xahton_st xaop;
  xaop.xid= xid;
  xaop.result= 1;

  plugin_foreach(NULL, commit ? xacommit_handlerton : xarollback_handlerton,
                 MYSQL_STORAGE_ENGINE_PLUGIN, &xaop);

  return xaop.result;
}


#ifndef DBUG_OFF
/**
  @note
    This does not need to be multi-byte safe or anything
*/
static char* xid_to_str(char *buf, XID *xid)
{
  int i;
  char *s=buf;
  *s++='\'';
  for (i=0; i < xid->gtrid_length+xid->bqual_length; i++)
  {
    uchar c=(uchar)xid->data[i];
    /* is_next_dig is set if next character is a number */
    bool is_next_dig= FALSE;
    if (i < XIDDATASIZE)
    {
      char ch= xid->data[i+1];
      is_next_dig= (ch >= '0' && ch <='9');
    }
    if (i == xid->gtrid_length)
    {
      *s++='\'';
      if (xid->bqual_length)
      {
        *s++='.';
        *s++='\'';
      }
    }
    if (c < 32 || c > 126)
    {
      *s++='\\';
      /*
        If next character is a number, write current character with
        3 octal numbers to ensure that the next number is not seen
        as part of the octal number
      */
      if (c > 077 || is_next_dig)
        *s++=_dig_vec_lower[c >> 6];
      if (c > 007 || is_next_dig)
        *s++=_dig_vec_lower[(c >> 3) & 7];
      *s++=_dig_vec_lower[c & 7];
    }
    else
    {
      if (c == '\'' || c == '\\')
        *s++='\\';
      *s++=c;
    }
  }
  *s++='\'';
  *s=0;
  return buf;
}
#endif

/**
  recover() step of xa.

  @note
    there are three modes of operation:
    - automatic recover after a crash
    in this case commit_list != 0, tc_heuristic_recover==0
    all xids from commit_list are committed, others are rolled back
    - manual (heuristic) recover
    in this case commit_list==0, tc_heuristic_recover != 0
    DBA has explicitly specified that all prepared transactions should
    be committed (or rolled back).
    - no recovery (MySQL did not detect a crash)
    in this case commit_list==0, tc_heuristic_recover == 0
    there should be no prepared transactions in this case.
*/
struct xarecover_st
{
  int len, found_foreign_xids, found_my_xids;
  XID *list;
  HASH *commit_list;
  bool dry_run;
};

static my_bool xarecover_handlerton(THD *unused, plugin_ref plugin,
                                    void *arg)
{
  handlerton *hton= plugin_data(plugin, handlerton *);
  struct xarecover_st *info= (struct xarecover_st *) arg;
  int got;

  if (hton->state == SHOW_OPTION_YES && hton->recover)
  {
    while ((got= hton->recover(hton, info->list, info->len)) > 0 )
    {
      sql_print_information("Found %d prepared transaction(s) in %s",
                            got, ha_resolve_storage_engine_name(hton));
      for (int i=0; i < got; i ++)
      {
        my_xid x=info->list[i].get_my_xid();
        if (!x) // not "mine" - that is generated by external TM
        {
#ifndef DBUG_OFF
          char buf[XIDDATASIZE*4+6]; // see xid_to_str
          sql_print_information("ignore xid %s", xid_to_str(buf, info->list+i));
#endif
          xid_cache_insert(info->list+i, XA_PREPARED);
          info->found_foreign_xids++;
          continue;
        }
        if (info->dry_run)
        {
          info->found_my_xids++;
          continue;
        }
        // recovery mode
        if (info->commit_list ?
            my_hash_search(info->commit_list, (uchar *)&x, sizeof(x)) != 0 :
            tc_heuristic_recover == TC_HEURISTIC_RECOVER_COMMIT)
        {
#ifndef DBUG_OFF
          char buf[XIDDATASIZE*4+6]; // see xid_to_str
          sql_print_information("commit xid %s", xid_to_str(buf, info->list+i));
#endif
          hton->commit_by_xid(hton, info->list+i);
        }
        else
        {
#ifndef DBUG_OFF
          char buf[XIDDATASIZE*4+6]; // see xid_to_str
          sql_print_information("rollback xid %s",
                                xid_to_str(buf, info->list+i));
#endif
          hton->rollback_by_xid(hton, info->list+i);
        }
      }
      if (got < info->len)
        break;
    }
  }
  return FALSE;
}

int ha_recover(HASH *commit_list)
{
  struct xarecover_st info;
  DBUG_ENTER("ha_recover");
  info.found_foreign_xids= info.found_my_xids= 0;
  info.commit_list= commit_list;
  info.dry_run= (info.commit_list==0 && tc_heuristic_recover==0);
  info.list= NULL;

  /* commit_list and tc_heuristic_recover cannot be set both */
  DBUG_ASSERT(info.commit_list==0 || tc_heuristic_recover==0);
  /* if either is set, total_ha_2pc must be set too */
  DBUG_ASSERT(info.dry_run || total_ha_2pc>(ulong)opt_bin_log);

  if (total_ha_2pc <= (ulong)opt_bin_log)
    DBUG_RETURN(0);

  if (info.commit_list)
    sql_print_information("Starting crash recovery...");

#ifndef WILL_BE_DELETED_LATER
  /*
    for now, only InnoDB supports 2pc. It means we can always safely
    rollback all pending transactions, without risking inconsistent data
  */
  DBUG_ASSERT(total_ha_2pc == (ulong) opt_bin_log+1); // only InnoDB and binlog
  tc_heuristic_recover= TC_HEURISTIC_RECOVER_ROLLBACK; // forcing ROLLBACK
  info.dry_run=FALSE;
#endif

  for (info.len= MAX_XID_LIST_SIZE ; 
       info.list==0 && info.len > MIN_XID_LIST_SIZE; info.len/=2)
  {
    info.list=(XID *)my_malloc(info.len*sizeof(XID), MYF(0));
  }
  if (!info.list)
  {
    sql_print_error(ER(ER_OUTOFMEMORY), info.len*sizeof(XID));
    DBUG_RETURN(1);
  }

  plugin_foreach(NULL, xarecover_handlerton, 
                 MYSQL_STORAGE_ENGINE_PLUGIN, &info);

  my_free(info.list);
  if (info.found_foreign_xids)
    sql_print_warning("Found %d prepared XA transactions", 
                      info.found_foreign_xids);
  if (info.dry_run && info.found_my_xids)
  {
    sql_print_error("Found %d prepared transactions! It means that mysqld was "
                    "not shut down properly last time and critical recovery "
                    "information (last binlog or %s file) was manually deleted "
                    "after a crash. You have to start mysqld with "
                    "--tc-heuristic-recover switch to commit or rollback "
                    "pending transactions.",
                    info.found_my_xids, opt_tc_log_file);
    DBUG_RETURN(1);
  }
  if (info.commit_list)
    sql_print_information("Crash recovery finished.");
  DBUG_RETURN(0);
}

/**
  return the list of XID's to a client, the same way SHOW commands do.

  @note
    I didn't find in XA specs that an RM cannot return the same XID twice,
    so mysql_xa_recover does not filter XID's to ensure uniqueness.
    It can be easily fixed later, if necessary.
*/
bool mysql_xa_recover(THD *thd)
{
  List<Item> field_list;
  Protocol *protocol= thd->protocol;
  int i=0;
  XID_STATE *xs;
  DBUG_ENTER("mysql_xa_recover");

  field_list.push_back(new Item_int("formatID", 0, MY_INT32_NUM_DECIMAL_DIGITS));
  field_list.push_back(new Item_int("gtrid_length", 0, MY_INT32_NUM_DECIMAL_DIGITS));
  field_list.push_back(new Item_int("bqual_length", 0, MY_INT32_NUM_DECIMAL_DIGITS));
  field_list.push_back(new Item_empty_string("data",XIDDATASIZE));

  if (protocol->send_result_set_metadata(&field_list,
                            Protocol::SEND_NUM_ROWS | Protocol::SEND_EOF))
    DBUG_RETURN(1);

  mysql_mutex_lock(&LOCK_xid_cache);
  while ((xs= (XID_STATE*) my_hash_element(&xid_cache, i++)))
  {
    if (xs->xa_state==XA_PREPARED)
    {
      protocol->prepare_for_resend();
      protocol->store_longlong((longlong)xs->xid.formatID, FALSE);
      protocol->store_longlong((longlong)xs->xid.gtrid_length, FALSE);
      protocol->store_longlong((longlong)xs->xid.bqual_length, FALSE);
      protocol->store(xs->xid.data, xs->xid.gtrid_length+xs->xid.bqual_length,
                      &my_charset_bin);
      if (protocol->write())
      {
        mysql_mutex_unlock(&LOCK_xid_cache);
        DBUG_RETURN(1);
      }
    }
  }

  mysql_mutex_unlock(&LOCK_xid_cache);
  my_eof(thd);
  DBUG_RETURN(0);
}

/**
  @details
  This function should be called when MySQL sends rows of a SELECT result set
  or the EOF mark to the client. It releases a possible adaptive hash index
  S-latch held by thd in InnoDB and also releases a possible InnoDB query
  FIFO ticket to enter InnoDB. To save CPU time, InnoDB allows a thd to
  keep them over several calls of the InnoDB handler interface when a join
  is executed. But when we let the control to pass to the client they have
  to be released because if the application program uses mysql_use_result(),
  it may deadlock on the S-latch if the application on another connection
  performs another SQL query. In MySQL-4.1 this is even more important because
  there a connection can have several SELECT queries open at the same time.

  @param thd           the thread handle of the current connection

  @return
    always 0
*/

int ha_release_temporary_latches(THD *thd)
{
  Ha_trx_info *info;

  /*
    Note that below we assume that only transactional storage engines
    may need release_temporary_latches(). If this will ever become false,
    we could iterate on thd->open_tables instead (and remove duplicates
    as if (!seen[hton->slot]) { seen[hton->slot]=1; ... }).
  */
  for (info= thd->transaction.stmt.ha_list; info; info= info->next())
  {
    handlerton *hton= info->ht();
    if (hton && hton->release_temporary_latches)
        hton->release_temporary_latches(hton, thd);
  }
  return 0;
}

int ha_rollback_to_savepoint(THD *thd, SAVEPOINT *sv)
{
  int error=0;
  THD_TRANS *trans= (thd->in_sub_stmt ? &thd->transaction.stmt :
                                        &thd->transaction.all);
  Ha_trx_info *ha_info, *ha_info_next;

  DBUG_ENTER("ha_rollback_to_savepoint");

  trans->no_2pc=0;
  /*
    rolling back to savepoint in all storage engines that were part of the
    transaction when the savepoint was set
  */
  for (ha_info= sv->ha_list; ha_info; ha_info= ha_info->next())
  {
    int err;
    handlerton *ht= ha_info->ht();
    DBUG_ASSERT(ht);
    DBUG_ASSERT(ht->savepoint_set != 0);
    if ((err= ht->savepoint_rollback(ht, thd,
                                     (uchar *)(sv+1)+ht->savepoint_offset)))
    { // cannot happen
      my_error(ER_ERROR_DURING_ROLLBACK, MYF(0), err);
      error=1;
    }
    status_var_increment(thd->status_var.ha_savepoint_rollback_count);
    trans->no_2pc|= ht->prepare == 0;
  }
  /*
    rolling back the transaction in all storage engines that were not part of
    the transaction when the savepoint was set
  */
  for (ha_info= trans->ha_list; ha_info != sv->ha_list;
       ha_info= ha_info_next)
  {
    int err;
    handlerton *ht= ha_info->ht();
    if ((err= ht->rollback(ht, thd, !thd->in_sub_stmt)))
    { // cannot happen
      my_error(ER_ERROR_DURING_ROLLBACK, MYF(0), err);
      error=1;
    }
    status_var_increment(thd->status_var.ha_rollback_count);
    ha_info_next= ha_info->next();
    ha_info->reset(); /* keep it conveniently zero-filled */
  }
  trans->ha_list= sv->ha_list;
  DBUG_RETURN(error);
}

/**
  @note
  according to the sql standard (ISO/IEC 9075-2:2003)
  section "4.33.4 SQL-statements and transaction states",
  SAVEPOINT is *not* transaction-initiating SQL-statement
*/
int ha_savepoint(THD *thd, SAVEPOINT *sv)
{
  int error=0;
  THD_TRANS *trans= (thd->in_sub_stmt ? &thd->transaction.stmt :
                                        &thd->transaction.all);
  Ha_trx_info *ha_info= trans->ha_list;
  DBUG_ENTER("ha_savepoint");

  for (; ha_info; ha_info= ha_info->next())
  {
    int err;
    handlerton *ht= ha_info->ht();
    DBUG_ASSERT(ht);
    if (! ht->savepoint_set)
    {
      my_error(ER_CHECK_NOT_IMPLEMENTED, MYF(0), "SAVEPOINT");
      error=1;
      break;
    }
    if ((err= ht->savepoint_set(ht, thd, (uchar *)(sv+1)+ht->savepoint_offset)))
    { // cannot happen
      my_error(ER_GET_ERRNO, MYF(0), err);
      error=1;
    }
    status_var_increment(thd->status_var.ha_savepoint_count);
  }
  /*
    Remember the list of registered storage engines. All new
    engines are prepended to the beginning of the list.
  */
  sv->ha_list= trans->ha_list;

  DBUG_RETURN(error);
}

int ha_release_savepoint(THD *thd, SAVEPOINT *sv)
{
  int error=0;
  Ha_trx_info *ha_info= sv->ha_list;
  DBUG_ENTER("ha_release_savepoint");

  for (; ha_info; ha_info= ha_info->next())
  {
    int err;
    handlerton *ht= ha_info->ht();
    /* Savepoint life time is enclosed into transaction life time. */
    DBUG_ASSERT(ht);
    if (!ht->savepoint_release)
      continue;
    if ((err= ht->savepoint_release(ht, thd,
                                    (uchar *)(sv+1) + ht->savepoint_offset)))
    { // cannot happen
      my_error(ER_GET_ERRNO, MYF(0), err);
      error=1;
    }
  }
  DBUG_RETURN(error);
}


static my_bool snapshot_handlerton(THD *thd, plugin_ref plugin,
                                   void *arg)
{
  handlerton *hton= plugin_data(plugin, handlerton *);
  if (hton->state == SHOW_OPTION_YES &&
      hton->start_consistent_snapshot)
  {
    hton->start_consistent_snapshot(hton, thd);
    *((bool *)arg)= false;
  }
  return FALSE;
}

int ha_start_consistent_snapshot(THD *thd)
{
  bool warn= true;

  plugin_foreach(thd, snapshot_handlerton, MYSQL_STORAGE_ENGINE_PLUGIN, &warn);

  /*
    Same idea as when one wants to CREATE TABLE in one engine which does not
    exist:
  */
  if (warn)
    push_warning(thd, MYSQL_ERROR::WARN_LEVEL_WARN, ER_UNKNOWN_ERROR,
                 "This MySQL server does not support any "
                 "consistent-read capable storage engine");
  return 0;
}


static my_bool flush_handlerton(THD *thd, plugin_ref plugin,
                                void *arg)
{
  handlerton *hton= plugin_data(plugin, handlerton *);
  if (hton->state == SHOW_OPTION_YES && hton->flush_logs && 
      hton->flush_logs(hton))
    return TRUE;
  return FALSE;
}


bool ha_flush_logs(handlerton *db_type)
{
  if (db_type == NULL)
  {
    if (plugin_foreach(NULL, flush_handlerton,
                          MYSQL_STORAGE_ENGINE_PLUGIN, 0))
      return TRUE;
  }
  else
  {
    if (db_type->state != SHOW_OPTION_YES ||
        (db_type->flush_logs && db_type->flush_logs(db_type)))
      return TRUE;
  }
  return FALSE;
}


/**
  @brief make canonical filename

  @param[in]  file     table handler
  @param[in]  path     original path
  @param[out] tmp_path buffer for canonized path

  @details Lower case db name and table name path parts for
           non file based tables when lower_case_table_names
           is 2 (store as is, compare in lower case).
           Filesystem path prefix (mysql_data_home or tmpdir)
           is left intact.

  @note tmp_path may be left intact if no conversion was
        performed.

  @retval canonized path

  @todo This may be done more efficiently when table path
        gets built. Convert this function to something like
        ASSERT_CANONICAL_FILENAME.
*/
const char *get_canonical_filename(handler *file, const char *path,
                                   char *tmp_path)
{
  uint i;
  if (lower_case_table_names != 2 || (file->ha_table_flags() & HA_FILE_BASED))
    return path;

  for (i= 0; i <= mysql_tmpdir_list.max; i++)
  {
    if (is_prefix(path, mysql_tmpdir_list.list[i]))
      return path;
  }

  /* Ensure that table handler get path in lower case */
  if (tmp_path != path)
    strmov(tmp_path, path);

  /*
    we only should turn into lowercase database/table part
    so start the process after homedirectory
  */
  my_casedn_str(files_charset_info, tmp_path + mysql_data_home_len);
  return tmp_path;
}


/**
  An interceptor to hijack the text of the error message without
  setting an error in the thread. We need the text to present it
  in the form of a warning to the user.
*/

struct Ha_delete_table_error_handler: public Internal_error_handler
{
public:
  virtual bool handle_condition(THD *thd,
                                uint sql_errno,
                                const char* sqlstate,
                                MYSQL_ERROR::enum_warning_level level,
                                const char* msg,
                                MYSQL_ERROR ** cond_hdl);
  char buff[MYSQL_ERRMSG_SIZE];
};


bool
Ha_delete_table_error_handler::
handle_condition(THD *,
                 uint,
                 const char*,
                 MYSQL_ERROR::enum_warning_level,
                 const char* msg,
                 MYSQL_ERROR ** cond_hdl)
{
  *cond_hdl= NULL;
  /* Grab the error message */
  strmake(buff, msg, sizeof(buff)-1);
  return TRUE;
}


/** @brief
  This should return ENOENT if the file doesn't exists.
  The .frm file will be deleted only if we return 0 or ENOENT
*/
int ha_delete_table(THD *thd, handlerton *table_type, const char *path,
                    const char *db, const char *alias, bool generate_warning)
{
  handler *file;
  char tmp_path[FN_REFLEN];
  int error;
  TABLE dummy_table;
  TABLE_SHARE dummy_share;
  DBUG_ENTER("ha_delete_table");

  bzero((char*) &dummy_table, sizeof(dummy_table));
  bzero((char*) &dummy_share, sizeof(dummy_share));
  dummy_table.s= &dummy_share;

  /* DB_TYPE_UNKNOWN is used in ALTER TABLE when renaming only .frm files */
  if (table_type == NULL ||
      ! (file=get_new_handler((TABLE_SHARE*)0, thd->mem_root, table_type)))
    DBUG_RETURN(ENOENT);

  path= get_canonical_filename(file, path, tmp_path);
  if ((error= file->ha_delete_table(path)) && generate_warning)
  {
    /*
      Because file->print_error() use my_error() to generate the error message
      we use an internal error handler to intercept it and store the text
      in a temporary buffer. Later the message will be presented to user
      as a warning.
    */
    Ha_delete_table_error_handler ha_delete_table_error_handler;

    /* Fill up strucutures that print_error may need */
    dummy_share.path.str= (char*) path;
    dummy_share.path.length= strlen(path);
    dummy_share.db.str= (char*) db;
    dummy_share.db.length= strlen(db);
    dummy_share.table_name.str= (char*) alias;
    dummy_share.table_name.length= strlen(alias);
    dummy_table.alias= alias;

    file->change_table_ptr(&dummy_table, &dummy_share);

    thd->push_internal_handler(&ha_delete_table_error_handler);
    file->print_error(error, 0);

    thd->pop_internal_handler();

    /*
      XXX: should we convert *all* errors to warnings here?
      What if the error is fatal?
    */
    push_warning(thd, MYSQL_ERROR::WARN_LEVEL_WARN, error,
                ha_delete_table_error_handler.buff);
  }
  delete file;

#ifdef HAVE_PSI_INTERFACE
  if (likely((error == 0) && (PSI_server != NULL)))
    PSI_server->drop_table_share(db, strlen(db), alias, strlen(alias));
#endif

  DBUG_RETURN(error);
}

/****************************************************************************
** General handler functions
****************************************************************************/
handler *handler::clone(MEM_ROOT *mem_root)
{
  handler *new_handler= get_new_handler(table->s, mem_root, table->s->db_type());
  /*
    Allocate handler->ref here because otherwise ha_open will allocate it
    on this->table->mem_root and we will not be able to reclaim that memory 
    when the clone handler object is destroyed.
  */
  if (!(new_handler->ref= (uchar*) alloc_root(mem_root, ALIGN_SIZE(ref_length)*2)))
    return NULL;
  if (new_handler && !new_handler->ha_open(table,
                                           table->s->normalized_path.str,
                                           table->db_stat,
                                           HA_OPEN_IGNORE_IF_LOCKED))
    return new_handler;
  return NULL;
}



void handler::ha_statistic_increment(ulong SSV::*offset) const
{
  status_var_increment(table->in_use->status_var.*offset);
}

void **handler::ha_data(THD *thd) const
{
  return thd_ha_data(thd, ht);
}

THD *handler::ha_thd(void) const
{
  DBUG_ASSERT(!table || !table->in_use || table->in_use == current_thd);
  return (table && table->in_use) ? table->in_use : current_thd;
}

PSI_table_share *handler::ha_table_share_psi(const TABLE_SHARE *share) const
{
  return share->m_psi;
}

/** @brief
  Open database-handler.

  IMPLEMENTATION
    Try O_RDONLY if cannot open as O_RDWR
    Don't wait for locks if not HA_OPEN_WAIT_IF_LOCKED is set
*/
int handler::ha_open(TABLE *table_arg, const char *name, int mode,
                     int test_if_locked)
{
  int error;
  DBUG_ENTER("handler::ha_open");
  DBUG_PRINT("enter",
             ("name: %s  db_type: %d  db_stat: %d  mode: %d  lock_test: %d",
              name, ht->db_type, table_arg->db_stat, mode,
              test_if_locked));

  table= table_arg;
  DBUG_ASSERT(table->s == table_share);
  DBUG_ASSERT(m_lock_type == F_UNLCK);
  DBUG_PRINT("info", ("old m_lock_type: %d F_UNLCK %d", m_lock_type, F_UNLCK));
  DBUG_ASSERT(alloc_root_inited(&table->mem_root));

  if ((error=open(name,mode,test_if_locked)))
  {
    if ((error == EACCES || error == EROFS) && mode == O_RDWR &&
	(table->db_stat & HA_TRY_READ_ONLY))
    {
      table->db_stat|=HA_READ_ONLY;
      error=open(name,O_RDONLY,test_if_locked);
    }
  }
  if (error)
  {
    my_errno= error;                            /* Safeguard */
    DBUG_PRINT("error",("error: %d  errno: %d",error,errno));
  }
  else
  {
    DBUG_ASSERT(m_psi == NULL);
    DBUG_ASSERT(table_share != NULL);
#ifdef HAVE_PSI_INTERFACE
    if (likely(PSI_server != NULL))
    {    
      PSI_table_share *share_psi= ha_table_share_psi(table_share);
      if (likely(share_psi != NULL))
        m_psi= PSI_server->open_table(share_psi, this);
    }    
#endif

    if (table->s->db_options_in_use & HA_OPTION_READ_ONLY_DATA)
      table->db_stat|=HA_READ_ONLY;
    (void) extra(HA_EXTRA_NO_READCHECK);	// Not needed in SQL

    /* ref is already allocated for us if we're called from handler::clone() */
    if (!ref && !(ref= (uchar*) alloc_root(&table->mem_root, 
                                          ALIGN_SIZE(ref_length)*2)))
    {
      ha_close();
      error=HA_ERR_OUT_OF_MEM;
    }
    else
      dup_ref=ref+ALIGN_SIZE(ref_length);
    cached_table_flags= table_flags();
  }
  DBUG_RETURN(error);
}

int handler::ha_close(void)
{
#ifdef HAVE_PSI_INTERFACE
  if (likely(PSI_server && m_psi))
  {
    PSI_server->close_table(m_psi);
    m_psi= NULL; /* instrumentation handle, invalid after close_table() */
  }
#endif
  DBUG_ASSERT(m_psi == NULL);
  /* Can be closed early?, TODO: verify this DBUG_ASSERT */
  DBUG_ASSERT(m_lock_type == F_UNLCK);
  return close();
}

int handler::ha_rnd_next(uchar *buf)
{
  int result;
  DBUG_ASSERT(table_share->tmp_table != NO_TMP_TABLE ||
              m_lock_type != F_UNLCK);
  MYSQL_TABLE_WAIT_VARIABLES(locker, state) /* no ';' */

  MYSQL_START_TABLE_IO_WAIT(locker, &state, m_psi,
                            PSI_TABLE_FETCH_ROW, MAX_KEY, 0);
  result= rnd_next(buf);
  MYSQL_END_TABLE_IO_WAIT(locker);
  return result;
}

int handler::ha_rnd_pos(uchar *buf, uchar *pos)
{
  int result;
  DBUG_ASSERT(table_share->tmp_table != NO_TMP_TABLE ||
              m_lock_type != F_UNLCK);
  MYSQL_TABLE_WAIT_VARIABLES(locker, state) /* no ';' */

  MYSQL_START_TABLE_IO_WAIT(locker, &state, m_psi,
                            PSI_TABLE_FETCH_ROW, MAX_KEY, 0);
  result= rnd_pos(buf, pos);
  MYSQL_END_TABLE_IO_WAIT(locker);
  return result;
}

int handler::ha_index_read_map(uchar *buf, const uchar *key,
                               key_part_map keypart_map,
                               enum ha_rkey_function find_flag)
{
  int result;
  DBUG_ASSERT(table_share->tmp_table != NO_TMP_TABLE ||
              m_lock_type != F_UNLCK);
  MYSQL_TABLE_WAIT_VARIABLES(locker, state) /* no ';' */

  MYSQL_START_TABLE_IO_WAIT(locker, &state, m_psi,
                            PSI_TABLE_FETCH_ROW, active_index, 0);
  result= index_read_map(buf, key, keypart_map, find_flag);
  MYSQL_END_TABLE_IO_WAIT(locker);
  return result;
}

int handler::ha_index_read_idx_map(uchar *buf, uint index, const uchar *key,
                                   key_part_map keypart_map,
                                   enum ha_rkey_function find_flag)
{
  int result;
  DBUG_ASSERT(table_share->tmp_table != NO_TMP_TABLE ||
              m_lock_type != F_UNLCK);
  MYSQL_TABLE_WAIT_VARIABLES(locker, state) /* no ';' */

  MYSQL_START_TABLE_IO_WAIT(locker, &state, m_psi,
                            PSI_TABLE_FETCH_ROW, index, 0);
  result= index_read_idx_map(buf, index, key, keypart_map, find_flag);
  MYSQL_END_TABLE_IO_WAIT(locker);
  return result;
}

int handler::ha_index_next(uchar * buf)
{
  int result;
  DBUG_ASSERT(table_share->tmp_table != NO_TMP_TABLE ||
              m_lock_type != F_UNLCK);
  MYSQL_TABLE_WAIT_VARIABLES(locker, state) /* no ';' */

  MYSQL_START_TABLE_IO_WAIT(locker, &state, m_psi,
                            PSI_TABLE_FETCH_ROW, active_index, 0);
  result= index_next(buf);
  MYSQL_END_TABLE_IO_WAIT(locker);
  return result;
}

int handler::ha_index_prev(uchar * buf)
{
  int result;
  DBUG_ASSERT(table_share->tmp_table != NO_TMP_TABLE ||
              m_lock_type != F_UNLCK);
  MYSQL_TABLE_WAIT_VARIABLES(locker, state) /* no ';' */

  MYSQL_START_TABLE_IO_WAIT(locker, &state, m_psi,
                            PSI_TABLE_FETCH_ROW, active_index, 0);
  result= index_prev(buf);
  MYSQL_END_TABLE_IO_WAIT(locker);
  return result;
}

int handler::ha_index_first(uchar * buf)
{
  int result;
  DBUG_ASSERT(table_share->tmp_table != NO_TMP_TABLE ||
              m_lock_type != F_UNLCK);
  MYSQL_TABLE_WAIT_VARIABLES(locker, state) /* no ';' */

  MYSQL_START_TABLE_IO_WAIT(locker, &state, m_psi,
                            PSI_TABLE_FETCH_ROW, active_index, 0);
  result= index_first(buf);
  MYSQL_END_TABLE_IO_WAIT(locker);
  return result;
}

int handler::ha_index_last(uchar * buf)
{
  int result;
  DBUG_ASSERT(table_share->tmp_table != NO_TMP_TABLE ||
              m_lock_type != F_UNLCK);
  MYSQL_TABLE_WAIT_VARIABLES(locker, state) /* no ';' */

  MYSQL_START_TABLE_IO_WAIT(locker, &state, m_psi,
                            PSI_TABLE_FETCH_ROW, active_index, 0);
  result= index_last(buf);
  MYSQL_END_TABLE_IO_WAIT(locker);
  return result;
}

int handler::ha_index_next_same(uchar *buf, const uchar *key, uint keylen)
{
  int result;
  DBUG_ASSERT(table_share->tmp_table != NO_TMP_TABLE ||
              m_lock_type != F_UNLCK);
  MYSQL_TABLE_WAIT_VARIABLES(locker, state) /* no ';' */

  MYSQL_START_TABLE_IO_WAIT(locker, &state, m_psi,
                            PSI_TABLE_FETCH_ROW, active_index, 0);
  result= index_next_same(buf, key, keylen);
  MYSQL_END_TABLE_IO_WAIT(locker);
  return result;
}

int handler::ha_index_read(uchar *buf, const uchar *key, uint key_len,
                           enum ha_rkey_function find_flag)
{
  int result;
  DBUG_ASSERT(table_share->tmp_table != NO_TMP_TABLE ||
              m_lock_type != F_UNLCK);
  MYSQL_TABLE_WAIT_VARIABLES(locker, state) /* no ';' */

  MYSQL_START_TABLE_IO_WAIT(locker, &state, m_psi,
                            PSI_TABLE_FETCH_ROW, active_index, 0);
  result= index_read(buf, key, key_len, find_flag);
  MYSQL_END_TABLE_IO_WAIT(locker);
  return result;
}

int handler::ha_index_read_last(uchar *buf, const uchar *key, uint key_len)
{
  int result;
  DBUG_ASSERT(table_share->tmp_table != NO_TMP_TABLE ||
              m_lock_type != F_UNLCK);
  MYSQL_TABLE_WAIT_VARIABLES(locker, state) /* no ';' */

  MYSQL_START_TABLE_IO_WAIT(locker, &state, m_psi,
                            PSI_TABLE_FETCH_ROW, active_index, 0);
  result= index_read_last(buf, key, key_len);
  MYSQL_END_TABLE_IO_WAIT(locker);
  return result;
}

/**
  Read first row (only) from a table.

  This is never called for InnoDB tables, as these table types
  has the HA_STATS_RECORDS_IS_EXACT set.
*/
int handler::read_first_row(uchar * buf, uint primary_key)
{
  register int error;
  DBUG_ENTER("handler::read_first_row");

  ha_statistic_increment(&SSV::ha_read_first_count);

  /*
    If there is very few deleted rows in the table, find the first row by
    scanning the table.
    TODO remove the test for HA_READ_ORDER
  */
  if (stats.deleted < 10 || primary_key >= MAX_KEY ||
      !(index_flags(primary_key, 0, 0) & HA_READ_ORDER))
  {
    (void) ha_rnd_init(1);
    while ((error= ha_rnd_next(buf)) == HA_ERR_RECORD_DELETED) ;
    (void) ha_rnd_end();
  }
  else
  {
    /* Find the first row through the primary key */
    (void) ha_index_init(primary_key, 0);
    error= ha_index_first(buf);
    (void) ha_index_end();
  }
  DBUG_RETURN(error);
}

/**
  Generate the next auto-increment number based on increment and offset.
  computes the lowest number
  - strictly greater than "nr"
  - of the form: auto_increment_offset + N * auto_increment_increment
  If overflow happened then return MAX_ULONGLONG value as an
  indication of overflow.
  In most cases increment= offset= 1, in which case we get:
  @verbatim 1,2,3,4,5,... @endverbatim
    If increment=10 and offset=5 and previous number is 1, we get:
  @verbatim 1,5,15,25,35,... @endverbatim
*/
inline ulonglong
compute_next_insert_id(ulonglong nr,struct system_variables *variables)
{
  const ulonglong save_nr= nr;

  if (variables->auto_increment_increment == 1)
    nr= nr + 1; // optimization of the formula below
  else
  {
    nr= (((nr+ variables->auto_increment_increment -
           variables->auto_increment_offset)) /
         (ulonglong) variables->auto_increment_increment);
    nr= (nr* (ulonglong) variables->auto_increment_increment +
         variables->auto_increment_offset);
  }

  if (unlikely(nr <= save_nr))
    return ULONGLONG_MAX;

  return nr;
}


void handler::adjust_next_insert_id_after_explicit_value(ulonglong nr)
{
  /*
    If we have set THD::next_insert_id previously and plan to insert an
    explicitely-specified value larger than this, we need to increase
    THD::next_insert_id to be greater than the explicit value.
  */
  if ((next_insert_id > 0) && (nr >= next_insert_id))
    set_next_insert_id(compute_next_insert_id(nr, &table->in_use->variables));
}


/** @brief
  Computes the largest number X:
  - smaller than or equal to "nr"
  - of the form: auto_increment_offset + N * auto_increment_increment
  where N>=0.

  SYNOPSIS
    prev_insert_id
      nr            Number to "round down"
      variables     variables struct containing auto_increment_increment and
                    auto_increment_offset

  RETURN
    The number X if it exists, "nr" otherwise.
*/
inline ulonglong
prev_insert_id(ulonglong nr, struct system_variables *variables)
{
  if (unlikely(nr < variables->auto_increment_offset))
  {
    /*
      There's nothing good we can do here. That is a pathological case, where
      the offset is larger than the column's max possible value, i.e. not even
      the first sequence value may be inserted. User will receive warning.
    */
    DBUG_PRINT("info",("auto_increment: nr: %lu cannot honour "
                       "auto_increment_offset: %lu",
                       (ulong) nr, variables->auto_increment_offset));
    return nr;
  }
  if (variables->auto_increment_increment == 1)
    return nr; // optimization of the formula below
  nr= (((nr - variables->auto_increment_offset)) /
       (ulonglong) variables->auto_increment_increment);
  return (nr * (ulonglong) variables->auto_increment_increment +
          variables->auto_increment_offset);
}


/**
  Update the auto_increment field if necessary.

  Updates columns with type NEXT_NUMBER if:

  - If column value is set to NULL (in which case
    auto_increment_field_not_null is 0)
  - If column is set to 0 and (sql_mode & MODE_NO_AUTO_VALUE_ON_ZERO) is not
    set. In the future we will only set NEXT_NUMBER fields if one sets them
    to NULL (or they are not included in the insert list).

    In those cases, we check if the currently reserved interval still has
    values we have not used. If yes, we pick the smallest one and use it.
    Otherwise:

  - If a list of intervals has been provided to the statement via SET
    INSERT_ID or via an Intvar_log_event (in a replication slave), we pick the
    first unused interval from this list, consider it as reserved.

  - Otherwise we set the column for the first row to the value
    next_insert_id(get_auto_increment(column))) which is usually
    max-used-column-value+1.
    We call get_auto_increment() for the first row in a multi-row
    statement. get_auto_increment() will tell us the interval of values it
    reserved for us.

  - In both cases, for the following rows we use those reserved values without
    calling the handler again (we just progress in the interval, computing
    each new value from the previous one). Until we have exhausted them, then
    we either take the next provided interval or call get_auto_increment()
    again to reserve a new interval.

  - In both cases, the reserved intervals are remembered in
    thd->auto_inc_intervals_in_cur_stmt_for_binlog if statement-based
    binlogging; the last reserved interval is remembered in
    auto_inc_interval_for_cur_row. The number of reserved intervals is
    remembered in auto_inc_intervals_count. It differs from the number of
    elements in thd->auto_inc_intervals_in_cur_stmt_for_binlog() because the
    latter list is cumulative over all statements forming one binlog event
    (when stored functions and triggers are used), and collapses two
    contiguous intervals in one (see its append() method).

    The idea is that generated auto_increment values are predictable and
    independent of the column values in the table.  This is needed to be
    able to replicate into a table that already has rows with a higher
    auto-increment value than the one that is inserted.

    After we have already generated an auto-increment number and the user
    inserts a column with a higher value than the last used one, we will
    start counting from the inserted value.

    This function's "outputs" are: the table's auto_increment field is filled
    with a value, thd->next_insert_id is filled with the value to use for the
    next row, if a value was autogenerated for the current row it is stored in
    thd->insert_id_for_cur_row, if get_auto_increment() was called
    thd->auto_inc_interval_for_cur_row is modified, if that interval is not
    present in thd->auto_inc_intervals_in_cur_stmt_for_binlog it is added to
    this list.

  @todo
    Replace all references to "next number" or NEXT_NUMBER to
    "auto_increment", everywhere (see below: there is
    table->auto_increment_field_not_null, and there also exists
    table->next_number_field, it's not consistent).

  @retval
    0	ok
  @retval
    HA_ERR_AUTOINC_READ_FAILED  get_auto_increment() was called and
    returned ~(ulonglong) 0
  @retval
    HA_ERR_AUTOINC_ERANGE storing value in field caused strict mode
    failure.
*/

#define AUTO_INC_DEFAULT_NB_ROWS 1 // Some prefer 1024 here
#define AUTO_INC_DEFAULT_NB_MAX_BITS 16
#define AUTO_INC_DEFAULT_NB_MAX ((1 << AUTO_INC_DEFAULT_NB_MAX_BITS) - 1)

int handler::update_auto_increment()
{
  ulonglong nr, nb_reserved_values;
  bool append= FALSE;
  THD *thd= table->in_use;
  struct system_variables *variables= &thd->variables;
  DBUG_ASSERT(table_share->tmp_table != NO_TMP_TABLE ||
              m_lock_type != F_UNLCK);
  DBUG_ENTER("handler::update_auto_increment");

  /*
    next_insert_id is a "cursor" into the reserved interval, it may go greater
    than the interval, but not smaller.
  */
  DBUG_ASSERT(next_insert_id >= auto_inc_interval_for_cur_row.minimum());

  if ((nr= table->next_number_field->val_int()) != 0 ||
      (table->auto_increment_field_not_null &&
      thd->variables.sql_mode & MODE_NO_AUTO_VALUE_ON_ZERO))
  {
    /*
      Update next_insert_id if we had already generated a value in this
      statement (case of INSERT VALUES(null),(3763),(null):
      the last NULL needs to insert 3764, not the value of the first NULL plus
      1).
    */
    adjust_next_insert_id_after_explicit_value(nr);
    insert_id_for_cur_row= 0; // didn't generate anything
    DBUG_RETURN(0);
  }

  if ((nr= next_insert_id) >= auto_inc_interval_for_cur_row.maximum())
  {
    /* next_insert_id is beyond what is reserved, so we reserve more. */
    const Discrete_interval *forced=
      thd->auto_inc_intervals_forced.get_next();
    if (forced != NULL)
    {
      nr= forced->minimum();
      nb_reserved_values= forced->values();
    }
    else
    {
      /*
        handler::estimation_rows_to_insert was set by
        handler::ha_start_bulk_insert(); if 0 it means "unknown".
      */
      ulonglong nb_desired_values;
      /*
        If an estimation was given to the engine:
        - use it.
        - if we already reserved numbers, it means the estimation was
        not accurate, then we'll reserve 2*AUTO_INC_DEFAULT_NB_ROWS the 2nd
        time, twice that the 3rd time etc.
        If no estimation was given, use those increasing defaults from the
        start, starting from AUTO_INC_DEFAULT_NB_ROWS.
        Don't go beyond a max to not reserve "way too much" (because
        reservation means potentially losing unused values).
        Note that in prelocked mode no estimation is given.
      */
      if ((auto_inc_intervals_count == 0) && (estimation_rows_to_insert > 0))
        nb_desired_values= estimation_rows_to_insert;
      else /* go with the increasing defaults */
      {
        /* avoid overflow in formula, with this if() */
        if (auto_inc_intervals_count <= AUTO_INC_DEFAULT_NB_MAX_BITS)
        {
          nb_desired_values= AUTO_INC_DEFAULT_NB_ROWS *
            (1 << auto_inc_intervals_count);
          set_if_smaller(nb_desired_values, AUTO_INC_DEFAULT_NB_MAX);
        }
        else
          nb_desired_values= AUTO_INC_DEFAULT_NB_MAX;
      }
      /* This call ignores all its parameters but nr, currently */
      get_auto_increment(variables->auto_increment_offset,
                         variables->auto_increment_increment,
                         nb_desired_values, &nr,
                         &nb_reserved_values);
      if (nr == ULONGLONG_MAX)
        DBUG_RETURN(HA_ERR_AUTOINC_READ_FAILED);  // Mark failure

      /*
        That rounding below should not be needed when all engines actually
        respect offset and increment in get_auto_increment(). But they don't
        so we still do it. Wonder if for the not-first-in-index we should do
        it. Hope that this rounding didn't push us out of the interval; even
        if it did we cannot do anything about it (calling the engine again
        will not help as we inserted no row).
      */
      nr= compute_next_insert_id(nr-1, variables);
    }

    if (table->s->next_number_keypart == 0)
    {
      /* We must defer the appending until "nr" has been possibly truncated */
      append= TRUE;
    }
    else
    {
      /*
        For such auto_increment there is no notion of interval, just a
        singleton. The interval is not even stored in
        thd->auto_inc_interval_for_cur_row, so we are sure to call the engine
        for next row.
      */
      DBUG_PRINT("info",("auto_increment: special not-first-in-index"));
    }
  }

  if (unlikely(nr == ULONGLONG_MAX))
      DBUG_RETURN(HA_ERR_AUTOINC_ERANGE); 

  DBUG_PRINT("info",("auto_increment: %lu", (ulong) nr));

  if (unlikely(table->next_number_field->store((longlong) nr, TRUE)))
  {
    /*
      first test if the query was aborted due to strict mode constraints
    */
    if (thd->killed == THD::KILL_BAD_DATA)
      DBUG_RETURN(HA_ERR_AUTOINC_ERANGE);

    /*
      field refused this value (overflow) and truncated it, use the result of
      the truncation (which is going to be inserted); however we try to
      decrease it to honour auto_increment_* variables.
      That will shift the left bound of the reserved interval, we don't
      bother shifting the right bound (anyway any other value from this
      interval will cause a duplicate key).
    */
    nr= prev_insert_id(table->next_number_field->val_int(), variables);
    if (unlikely(table->next_number_field->store((longlong) nr, TRUE)))
      nr= table->next_number_field->val_int();
  }
  if (append)
  {
    auto_inc_interval_for_cur_row.replace(nr, nb_reserved_values,
                                          variables->auto_increment_increment);
    auto_inc_intervals_count++;
    /* Row-based replication does not need to store intervals in binlog */
    if (mysql_bin_log.is_open() && !thd->is_current_stmt_binlog_format_row())
        thd->auto_inc_intervals_in_cur_stmt_for_binlog.append(auto_inc_interval_for_cur_row.minimum(),
                                                              auto_inc_interval_for_cur_row.values(),
                                                              variables->auto_increment_increment);
  }

  /*
    Record this autogenerated value. If the caller then
    succeeds to insert this value, it will call
    record_first_successful_insert_id_in_cur_stmt()
    which will set first_successful_insert_id_in_cur_stmt if it's not
    already set.
  */
  insert_id_for_cur_row= nr;
  /*
    Set next insert id to point to next auto-increment value to be able to
    handle multi-row statements.
  */
  set_next_insert_id(compute_next_insert_id(nr, variables));

  DBUG_RETURN(0);
}


/** @brief
  MySQL signal that it changed the column bitmap

  USAGE
    This is for handlers that needs to setup their own column bitmaps.
    Normally the handler should set up their own column bitmaps in
    index_init() or rnd_init() and in any column_bitmaps_signal() call after
    this.

    The handler is allowd to do changes to the bitmap after a index_init or
    rnd_init() call is made as after this, MySQL will not use the bitmap
    for any program logic checking.
*/
void handler::column_bitmaps_signal()
{
  DBUG_ENTER("column_bitmaps_signal");
  DBUG_PRINT("info", ("read_set: 0x%lx  write_set: 0x%lx", (long) table->read_set,
                      (long)table->write_set));
  DBUG_VOID_RETURN;
}


/** @brief
  Reserves an interval of auto_increment values from the handler.

  SYNOPSIS
    get_auto_increment()
    offset              
    increment
    nb_desired_values   how many values we want
    first_value         (OUT) the first value reserved by the handler
    nb_reserved_values  (OUT) how many values the handler reserved

  offset and increment means that we want values to be of the form
  offset + N * increment, where N>=0 is integer.
  If the function sets *first_value to ~(ulonglong)0 it means an error.
  If the function sets *nb_reserved_values to ULONGLONG_MAX it means it has
  reserved to "positive infinite".
*/
void handler::get_auto_increment(ulonglong offset, ulonglong increment,
                                 ulonglong nb_desired_values,
                                 ulonglong *first_value,
                                 ulonglong *nb_reserved_values)
{
  ulonglong nr;
  int error;

  (void) extra(HA_EXTRA_KEYREAD);
  table->mark_columns_used_by_index_no_reset(table->s->next_number_index,
                                        table->read_set);
  column_bitmaps_signal();
  index_init(table->s->next_number_index, 1);
  if (table->s->next_number_keypart == 0)
  {						// Autoincrement at key-start
    error= ha_index_last(table->record[1]);
    /*
      MySQL implicitely assumes such method does locking (as MySQL decides to
      use nr+increment without checking again with the handler, in
      handler::update_auto_increment()), so reserves to infinite.
    */
    *nb_reserved_values= ULONGLONG_MAX;
  }
  else
  {
    uchar key[MAX_KEY_LENGTH];
    key_copy(key, table->record[0],
             table->key_info + table->s->next_number_index,
             table->s->next_number_key_offset);
    error= ha_index_read_map(table->record[1], key,
                             make_prev_keypart_map(table->s->next_number_keypart),
                             HA_READ_PREFIX_LAST);
    /*
      MySQL needs to call us for next row: assume we are inserting ("a",null)
      here, we return 3, and next this statement will want to insert
      ("b",null): there is no reason why ("b",3+1) would be the good row to
      insert: maybe it already exists, maybe 3+1 is too large...
    */
    *nb_reserved_values= 1;
  }

  if (error)
    nr=1;
  else
    nr= ((ulonglong) table->next_number_field->
         val_int_offset(table->s->rec_buff_length)+1);
  index_end();
  (void) extra(HA_EXTRA_NO_KEYREAD);
  *first_value= nr;
}


void handler::ha_release_auto_increment()
{
  DBUG_ASSERT(table_share->tmp_table != NO_TMP_TABLE ||
              m_lock_type != F_UNLCK);
  release_auto_increment();
  insert_id_for_cur_row= 0;
  auto_inc_interval_for_cur_row.replace(0, 0, 0);
  auto_inc_intervals_count= 0;
  if (next_insert_id > 0)
  {
    next_insert_id= 0;
    /*
      this statement used forced auto_increment values if there were some,
      wipe them away for other statements.
    */
    table->in_use->auto_inc_intervals_forced.empty();
  }
}


void handler::print_keydup_error(uint key_nr, const char *msg)
{
  /* Write the duplicated key in the error message */
  char key[MAX_KEY_LENGTH];
  String str(key,sizeof(key),system_charset_info);

  if (key_nr == MAX_KEY)
  {
    /* Key is unknown */
    str.copy("", 0, system_charset_info);
    my_printf_error(ER_DUP_ENTRY, msg, MYF(0), str.c_ptr(), "*UNKNOWN*");
  }
  else
  {
    /* Table is opened and defined at this point */
    key_unpack(&str,table,(uint) key_nr);
    uint max_length=MYSQL_ERRMSG_SIZE-(uint) strlen(msg);
    if (str.length() >= max_length)
    {
      str.length(max_length-4);
      str.append(STRING_WITH_LEN("..."));
    }
    my_printf_error(ER_DUP_ENTRY, msg,
		    MYF(0), str.c_ptr_safe(), table->key_info[key_nr].name);
  }
}


/**
  Print error that we got from handler function.

  @note
    In case of delete table it's only safe to use the following parts of
    the 'table' structure:
    - table->s->path
    - table->alias
*/
void handler::print_error(int error, myf errflag)
{
  DBUG_ENTER("handler::print_error");
  DBUG_PRINT("enter",("error: %d",error));

  int textno=ER_GET_ERRNO;
  switch (error) {
  case EACCES:
    textno=ER_OPEN_AS_READONLY;
    break;
  case EAGAIN:
    textno=ER_FILE_USED;
    break;
  case ENOENT:
    textno=ER_FILE_NOT_FOUND;
    break;
  case HA_ERR_KEY_NOT_FOUND:
  case HA_ERR_NO_ACTIVE_RECORD:
  case HA_ERR_END_OF_FILE:
    textno=ER_KEY_NOT_FOUND;
    break;
  case HA_ERR_WRONG_MRG_TABLE_DEF:
    textno=ER_WRONG_MRG_TABLE;
    break;
  case HA_ERR_FOUND_DUPP_KEY:
  {
    uint key_nr=get_dup_key(error);
    if ((int) key_nr >= 0)
    {
      print_keydup_error(key_nr, ER(ER_DUP_ENTRY_WITH_KEY_NAME));
      DBUG_VOID_RETURN;
    }
    textno=ER_DUP_KEY;
    break;
  }
  case HA_ERR_FOREIGN_DUPLICATE_KEY:
  {
    uint key_nr= get_dup_key(error);
    if ((int) key_nr >= 0)
    {
      uint max_length;
      /* Write the key in the error message */
      char key[MAX_KEY_LENGTH];
      String str(key,sizeof(key),system_charset_info);
      /* Table is opened and defined at this point */
      key_unpack(&str,table,(uint) key_nr);
      max_length= (MYSQL_ERRMSG_SIZE-
                   (uint) strlen(ER(ER_FOREIGN_DUPLICATE_KEY)));
      if (str.length() >= max_length)
      {
        str.length(max_length-4);
        str.append(STRING_WITH_LEN("..."));
      }
      my_error(ER_FOREIGN_DUPLICATE_KEY, MYF(0), table_share->table_name.str,
        str.c_ptr_safe(), key_nr+1);
      DBUG_VOID_RETURN;
    }
    textno= ER_DUP_KEY;
    break;
  }
  case HA_ERR_NULL_IN_SPATIAL:
    my_error(ER_CANT_CREATE_GEOMETRY_OBJECT, MYF(0));
    DBUG_VOID_RETURN;
  case HA_ERR_FOUND_DUPP_UNIQUE:
    textno=ER_DUP_UNIQUE;
    break;
  case HA_ERR_RECORD_CHANGED:
    textno=ER_CHECKREAD;
    break;
  case HA_ERR_CRASHED:
    textno=ER_NOT_KEYFILE;
    break;
  case HA_ERR_WRONG_IN_RECORD:
    textno= ER_CRASHED_ON_USAGE;
    break;
  case HA_ERR_CRASHED_ON_USAGE:
    textno=ER_CRASHED_ON_USAGE;
    break;
  case HA_ERR_NOT_A_TABLE:
    textno= error;
    break;
  case HA_ERR_CRASHED_ON_REPAIR:
    textno=ER_CRASHED_ON_REPAIR;
    break;
  case HA_ERR_OUT_OF_MEM:
    textno=ER_OUT_OF_RESOURCES;
    break;
  case HA_ERR_WRONG_COMMAND:
    textno=ER_ILLEGAL_HA;
    break;
  case HA_ERR_OLD_FILE:
    textno=ER_OLD_KEYFILE;
    break;
  case HA_ERR_UNSUPPORTED:
    textno=ER_UNSUPPORTED_EXTENSION;
    break;
  case HA_ERR_RECORD_FILE_FULL:
  case HA_ERR_INDEX_FILE_FULL:
  {
    textno=ER_RECORD_FILE_FULL;
    /* Write the error message to error log */
    errflag|= ME_NOREFRESH;
    break;
  }
  case HA_ERR_LOCK_WAIT_TIMEOUT:
    textno=ER_LOCK_WAIT_TIMEOUT;
    break;
  case HA_ERR_LOCK_TABLE_FULL:
    textno=ER_LOCK_TABLE_FULL;
    break;
  case HA_ERR_LOCK_DEADLOCK:
    textno=ER_LOCK_DEADLOCK;
    break;
  case HA_ERR_READ_ONLY_TRANSACTION:
    textno=ER_READ_ONLY_TRANSACTION;
    break;
  case HA_ERR_CANNOT_ADD_FOREIGN:
    textno=ER_CANNOT_ADD_FOREIGN;
    break;
  case HA_ERR_ROW_IS_REFERENCED:
  {
    String str;
    get_error_message(error, &str);
    my_error(ER_ROW_IS_REFERENCED_2, MYF(0), str.c_ptr_safe());
    DBUG_VOID_RETURN;
  }
  case HA_ERR_NO_REFERENCED_ROW:
  {
    String str;
    get_error_message(error, &str);
    my_error(ER_NO_REFERENCED_ROW_2, MYF(0), str.c_ptr_safe());
    DBUG_VOID_RETURN;
  }
  case HA_ERR_TABLE_DEF_CHANGED:
    textno=ER_TABLE_DEF_CHANGED;
    break;
  case HA_ERR_NO_SUCH_TABLE:
    my_error(ER_NO_SUCH_TABLE, MYF(0), table_share->db.str,
             table_share->table_name.str);
    DBUG_VOID_RETURN;
  case HA_ERR_RBR_LOGGING_FAILED:
    textno= ER_BINLOG_ROW_LOGGING_FAILED;
    break;
  case HA_ERR_DROP_INDEX_FK:
  {
    const char *ptr= "???";
    uint key_nr= get_dup_key(error);
    if ((int) key_nr >= 0)
      ptr= table->key_info[key_nr].name;
    my_error(ER_DROP_INDEX_FK, MYF(0), ptr);
    DBUG_VOID_RETURN;
  }
  case HA_ERR_TABLE_NEEDS_UPGRADE:
    textno=ER_TABLE_NEEDS_UPGRADE;
    break;
  case HA_ERR_NO_PARTITION_FOUND:
    textno=ER_WRONG_PARTITION_NAME;
    break;
  case HA_ERR_TABLE_READONLY:
    textno= ER_OPEN_AS_READONLY;
    break;
  case HA_ERR_AUTOINC_READ_FAILED:
    textno= ER_AUTOINC_READ_FAILED;
    break;
  case HA_ERR_AUTOINC_ERANGE:
    textno= ER_WARN_DATA_OUT_OF_RANGE;
    break;
  case HA_ERR_TOO_MANY_CONCURRENT_TRXS:
    textno= ER_TOO_MANY_CONCURRENT_TRXS;
    break;
  case HA_ERR_NOT_IN_LOCK_PARTITIONS:
    textno=ER_ROW_DOES_NOT_MATCH_GIVEN_PARTITION_SET;
    break;
  default:
    {
      /* The error was "unknown" to this function.
	 Ask handler if it has got a message for this error */
      bool temporary= FALSE;
      String str;
      temporary= get_error_message(error, &str);
      if (!str.is_empty())
      {
	const char* engine= table_type();
	if (temporary)
	  my_error(ER_GET_TEMPORARY_ERRMSG, MYF(0), error, str.ptr(), engine);
	else
	  my_error(ER_GET_ERRMSG, MYF(0), error, str.ptr(), engine);
      }
      else
	my_error(ER_GET_ERRNO,errflag,error);
      DBUG_VOID_RETURN;
    }
  }
  my_error(textno, errflag, table_share->table_name.str, error);
  DBUG_VOID_RETURN;
}


/**
  Return an error message specific to this handler.

  @param error  error code previously returned by handler
  @param buf    pointer to String where to add error message

  @return
    Returns true if this is a temporary error
*/
bool handler::get_error_message(int error, String* buf)
{
  return FALSE;
}


/**
  Check for incompatible collation changes.
   
  @retval
    HA_ADMIN_NEEDS_UPGRADE   Table may have data requiring upgrade.
  @retval
    0                        No upgrade required.
*/

int handler::check_collation_compatibility()
{
  ulong mysql_version= table->s->mysql_version;

  if (mysql_version < 50124)
  {
    KEY *key= table->key_info;
    KEY *key_end= key + table->s->keys;
    for (; key < key_end; key++)
    {
      KEY_PART_INFO *key_part= key->key_part;
      KEY_PART_INFO *key_part_end= key_part + key->key_parts;
      for (; key_part < key_part_end; key_part++)
      {
        if (!key_part->fieldnr)
          continue;
        Field *field= table->field[key_part->fieldnr - 1];
        uint cs_number= field->charset()->number;
        if ((mysql_version < 50048 &&
             (cs_number == 11 || /* ascii_general_ci - bug #29499, bug #27562 */
              cs_number == 41 || /* latin7_general_ci - bug #29461 */
              cs_number == 42 || /* latin7_general_cs - bug #29461 */
              cs_number == 20 || /* latin7_estonian_cs - bug #29461 */
              cs_number == 21 || /* latin2_hungarian_ci - bug #29461 */
              cs_number == 22 || /* koi8u_general_ci - bug #29461 */
              cs_number == 23 || /* cp1251_ukrainian_ci - bug #29461 */
              cs_number == 26)) || /* cp1250_general_ci - bug #29461 */
             (mysql_version < 50124 &&
             (cs_number == 33 || /* utf8_general_ci - bug #27877 */
              cs_number == 35))) /* ucs2_general_ci - bug #27877 */
          return HA_ADMIN_NEEDS_UPGRADE;
      }  
    }  
  }  
  return 0;
}


int handler::ha_check_for_upgrade(HA_CHECK_OPT *check_opt)
{
  int error;
  KEY *keyinfo, *keyend;
  KEY_PART_INFO *keypart, *keypartend;

  if (!table->s->mysql_version)
  {
    /* check for blob-in-key error */
    keyinfo= table->key_info;
    keyend= table->key_info + table->s->keys;
    for (; keyinfo < keyend; keyinfo++)
    {
      keypart= keyinfo->key_part;
      keypartend= keypart + keyinfo->key_parts;
      for (; keypart < keypartend; keypart++)
      {
        if (!keypart->fieldnr)
          continue;
        Field *field= table->field[keypart->fieldnr-1];
        if (field->type() == MYSQL_TYPE_BLOB)
        {
          if (check_opt->sql_flags & TT_FOR_UPGRADE)
            check_opt->flags= T_MEDIUM;
          return HA_ADMIN_NEEDS_CHECK;
        }
      }
    }
  }
  if (table->s->frm_version != FRM_VER_TRUE_VARCHAR)
    return HA_ADMIN_NEEDS_ALTER;

  if ((error= check_collation_compatibility()))
    return error;
    
  return check_for_upgrade(check_opt);
}


int handler::check_old_types()
{
  Field** field;

  if (!table->s->mysql_version)
  {
    /* check for bad DECIMAL field */
    for (field= table->field; (*field); field++)
    {
      if ((*field)->type() == MYSQL_TYPE_NEWDECIMAL)
      {
        return HA_ADMIN_NEEDS_ALTER;
      }
      if ((*field)->type() == MYSQL_TYPE_VAR_STRING)
      {
        return HA_ADMIN_NEEDS_ALTER;
      }
    }
  }
  return 0;
}


static bool update_frm_version(TABLE *table)
{
  char path[FN_REFLEN];
  File file;
  int result= 1;
  DBUG_ENTER("update_frm_version");

  /*
    No need to update frm version in case table was created or checked
    by server with the same version. This also ensures that we do not
    update frm version for temporary tables as this code doesn't support
    temporary tables.
  */
  if (table->s->mysql_version == MYSQL_VERSION_ID)
    DBUG_RETURN(0);

  strxmov(path, table->s->normalized_path.str, reg_ext, NullS);

  if ((file= mysql_file_open(key_file_frm,
                             path, O_RDWR|O_BINARY, MYF(MY_WME))) >= 0)
  {
    uchar version[4];

    int4store(version, MYSQL_VERSION_ID);

    if ((result= mysql_file_pwrite(file, (uchar*) version, 4, 51L, MYF_RW)))
      goto err;

    table->s->mysql_version= MYSQL_VERSION_ID;
  }
err:
  if (file >= 0)
    (void) mysql_file_close(file, MYF(MY_WME));
  DBUG_RETURN(result);
}



/**
  @return
    key if error because of duplicated keys
*/
uint handler::get_dup_key(int error)
{
  DBUG_ASSERT(table_share->tmp_table != NO_TMP_TABLE ||
              m_lock_type != F_UNLCK);
  DBUG_ENTER("handler::get_dup_key");
  table->file->errkey  = (uint) -1;
  if (error == HA_ERR_FOUND_DUPP_KEY || error == HA_ERR_FOREIGN_DUPLICATE_KEY ||
      error == HA_ERR_FOUND_DUPP_UNIQUE || error == HA_ERR_NULL_IN_SPATIAL ||
      error == HA_ERR_DROP_INDEX_FK)
    table->file->info(HA_STATUS_ERRKEY | HA_STATUS_NO_LOCK);
  DBUG_RETURN(table->file->errkey);
}


/**
  Delete all files with extension from bas_ext().

  @param name		Base name of table

  @note
    We assume that the handler may return more extensions than
    was actually used for the file.

  @retval
    0   If we successfully deleted at least one file from base_ext and
    didn't get any other errors than ENOENT
  @retval
    !0  Error
*/
int handler::delete_table(const char *name)
{
  int saved_error= 0;
  int error= 0;
  int enoent_or_zero= ENOENT;                   // Error if no file was deleted
  char buff[FN_REFLEN];
  DBUG_ASSERT(m_lock_type == F_UNLCK);

  for (const char **ext=bas_ext(); *ext ; ext++)
  {
    fn_format(buff, name, "", *ext, MY_UNPACK_FILENAME|MY_APPEND_EXT);
    if (mysql_file_delete_with_symlink(key_file_misc, buff, MYF(0)))
    {
      if (my_errno != ENOENT)
      {
        /*
          If error on the first existing file, return the error.
          Otherwise delete as much as possible.
        */
        if (enoent_or_zero)
          return my_errno;
	saved_error= my_errno;
      }
    }
    else
      enoent_or_zero= 0;                        // No error for ENOENT
    error= enoent_or_zero;
  }
  return saved_error ? saved_error : error;
}


int handler::rename_table(const char * from, const char * to)
{
  int error= 0;
  const char **ext, **start_ext;
  start_ext= bas_ext();
  for (ext= start_ext; *ext ; ext++)
  {
    if (rename_file_ext(from, to, *ext))
    {
      if ((error=my_errno) != ENOENT)
	break;
      error= 0;
    }
  }
  if (error)
  {
    /* Try to revert the rename. Ignore errors. */
    for (; ext >= start_ext; ext--)
      rename_file_ext(to, from, *ext);
  }
  return error;
}


void handler::drop_table(const char *name)
{
  close();
  delete_table(name);
}


/**
  Performs checks upon the table.

  @param thd                thread doing CHECK TABLE operation
  @param check_opt          options from the parser

  @retval
    HA_ADMIN_OK               Successful upgrade
  @retval
    HA_ADMIN_NEEDS_UPGRADE    Table has structures requiring upgrade
  @retval
    HA_ADMIN_NEEDS_ALTER      Table has structures requiring ALTER TABLE
  @retval
    HA_ADMIN_NOT_IMPLEMENTED
*/
int handler::ha_check(THD *thd, HA_CHECK_OPT *check_opt)
{
  int error;
  DBUG_ASSERT(table_share->tmp_table != NO_TMP_TABLE ||
              m_lock_type != F_UNLCK);

  if ((table->s->mysql_version >= MYSQL_VERSION_ID) &&
      (check_opt->sql_flags & TT_FOR_UPGRADE))
    return 0;

  if (table->s->mysql_version < MYSQL_VERSION_ID)
  {
    if ((error= check_old_types()))
      return error;
    error= ha_check_for_upgrade(check_opt);
    if (error && (error != HA_ADMIN_NEEDS_CHECK))
      return error;
    if (!error && (check_opt->sql_flags & TT_FOR_UPGRADE))
      return 0;
  }
  if ((error= check(thd, check_opt)))
    return error;
  return update_frm_version(table);
}

/**
  A helper function to mark a transaction read-write,
  if it is started.
*/

inline
void
handler::mark_trx_read_write()
{
  Ha_trx_info *ha_info= &ha_thd()->ha_data[ht->slot].ha_info[0];
  /*
    When a storage engine method is called, the transaction must
    have been started, unless it's a DDL call, for which the
    storage engine starts the transaction internally, and commits
    it internally, without registering in the ha_list.
    Unfortunately here we can't know know for sure if the engine
    has registered the transaction or not, so we must check.
  */
  if (ha_info->is_started())
  {
    DBUG_ASSERT(has_transactions());
    /*
      table_share can be NULL in ha_delete_table(). See implementation
      of standalone function ha_delete_table() in sql_base.cc.
    */
    if (table_share == NULL || table_share->tmp_table == NO_TMP_TABLE)
      ha_info->set_trx_read_write();
  }
}


/**
  Repair table: public interface.

  @sa handler::repair()
*/

int handler::ha_repair(THD* thd, HA_CHECK_OPT* check_opt)
{
  int result;
  mark_trx_read_write();

  if ((result= repair(thd, check_opt)))
    return result;
  return update_frm_version(table);
}


/**
  Bulk update row: public interface.

  @sa handler::bulk_update_row()
*/

int
handler::ha_bulk_update_row(const uchar *old_data, uchar *new_data,
                            uint *dup_key_found)
{
  DBUG_ASSERT(table_share->tmp_table != NO_TMP_TABLE ||
              m_lock_type == F_WRLCK);
  mark_trx_read_write();

  return bulk_update_row(old_data, new_data, dup_key_found);
}


/**
  Delete all rows: public interface.

  @sa handler::delete_all_rows()
*/

int
handler::ha_delete_all_rows()
{
  DBUG_ASSERT(table_share->tmp_table != NO_TMP_TABLE ||
              m_lock_type == F_WRLCK);
  mark_trx_read_write();

  return delete_all_rows();
}


/**
  Truncate table: public interface.

  @sa handler::truncate()
*/

int
handler::ha_truncate()
{
  DBUG_ASSERT(table_share->tmp_table != NO_TMP_TABLE ||
              m_lock_type == F_WRLCK);
  mark_trx_read_write();

  return truncate();
}


/**
  Reset auto increment: public interface.

  @sa handler::reset_auto_increment()
*/

int
handler::ha_reset_auto_increment(ulonglong value)
{
  DBUG_ASSERT(table_share->tmp_table != NO_TMP_TABLE ||
              m_lock_type == F_WRLCK);
  mark_trx_read_write();

  return reset_auto_increment(value);
}


/**
  Optimize table: public interface.

  @sa handler::optimize()
*/

int
handler::ha_optimize(THD* thd, HA_CHECK_OPT* check_opt)
{
  DBUG_ASSERT(table_share->tmp_table != NO_TMP_TABLE ||
              m_lock_type == F_WRLCK);
  mark_trx_read_write();

  return optimize(thd, check_opt);
}


/**
  Analyze table: public interface.

  @sa handler::analyze()
*/

int
handler::ha_analyze(THD* thd, HA_CHECK_OPT* check_opt)
{
  DBUG_ASSERT(table_share->tmp_table != NO_TMP_TABLE ||
              m_lock_type != F_UNLCK);
  mark_trx_read_write();

  return analyze(thd, check_opt);
}


/**
  Check and repair table: public interface.

  @sa handler::check_and_repair()
*/

bool
handler::ha_check_and_repair(THD *thd)
{
  DBUG_ASSERT(table_share->tmp_table != NO_TMP_TABLE ||
              m_lock_type == F_UNLCK);
  mark_trx_read_write();

  return check_and_repair(thd);
}


/**
  Disable indexes: public interface.

  @sa handler::disable_indexes()
*/

int
handler::ha_disable_indexes(uint mode)
{
  DBUG_ASSERT(table_share->tmp_table != NO_TMP_TABLE ||
              m_lock_type != F_UNLCK);
  mark_trx_read_write();

  return disable_indexes(mode);
}


/**
  Enable indexes: public interface.

  @sa handler::enable_indexes()
*/

int
handler::ha_enable_indexes(uint mode)
{
  DBUG_ASSERT(table_share->tmp_table != NO_TMP_TABLE ||
              m_lock_type != F_UNLCK);
  mark_trx_read_write();

  return enable_indexes(mode);
}


/**
  Discard or import tablespace: public interface.

  @sa handler::discard_or_import_tablespace()
*/

int
handler::ha_discard_or_import_tablespace(my_bool discard)
{
  DBUG_ASSERT(table_share->tmp_table != NO_TMP_TABLE ||
              m_lock_type == F_WRLCK);
  mark_trx_read_write();

  return discard_or_import_tablespace(discard);
}


/**
  Prepare for alter: public interface.

  Called to prepare an *online* ALTER.

  @sa handler::prepare_for_alter()
*/

void
handler::ha_prepare_for_alter()
{
  DBUG_ASSERT(table_share->tmp_table != NO_TMP_TABLE ||
              m_lock_type != F_UNLCK);
  mark_trx_read_write();

  prepare_for_alter();
}


/**
  Rename table: public interface.

  @sa handler::rename_table()
*/

int
handler::ha_rename_table(const char *from, const char *to)
{
  DBUG_ASSERT(m_lock_type == F_UNLCK);
  mark_trx_read_write();

  return rename_table(from, to);
}


/**
  Delete table: public interface.

  @sa handler::delete_table()
*/

int
handler::ha_delete_table(const char *name)
{
  DBUG_ASSERT(m_lock_type == F_UNLCK);
  mark_trx_read_write();

  return delete_table(name);
}


/**
  Drop table in the engine: public interface.

  @sa handler::drop_table()
*/

void
handler::ha_drop_table(const char *name)
{
  DBUG_ASSERT(m_lock_type == F_UNLCK);
  mark_trx_read_write();

  return drop_table(name);
}


/**
  Create a table in the engine: public interface.

  @sa handler::create()
*/

int
handler::ha_create(const char *name, TABLE *form, HA_CREATE_INFO *info)
{
  DBUG_ASSERT(m_lock_type == F_UNLCK);
  mark_trx_read_write();

  return create(name, form, info);
}


/**
  Create handler files for CREATE TABLE: public interface.

  @sa handler::create_handler_files()
*/

int
handler::ha_create_handler_files(const char *name, const char *old_name,
                        int action_flag, HA_CREATE_INFO *info)
{
  DBUG_ASSERT(m_lock_type == F_UNLCK);
  mark_trx_read_write();

  return create_handler_files(name, old_name, action_flag, info);
}


/**
  Change partitions: public interface.

  @sa handler::change_partitions()
*/

int
handler::ha_change_partitions(HA_CREATE_INFO *create_info,
                     const char *path,
                     ulonglong * const copied,
                     ulonglong * const deleted,
                     const uchar *pack_frm_data,
                     size_t pack_frm_len)
{
  DBUG_ASSERT(table_share->tmp_table != NO_TMP_TABLE ||
              m_lock_type == F_WRLCK);
  mark_trx_read_write();

  return change_partitions(create_info, path, copied, deleted,
                           pack_frm_data, pack_frm_len);
}


/**
  Drop partitions: public interface.

  @sa handler::drop_partitions()
*/

int
handler::ha_drop_partitions(const char *path)
{
  DBUG_ASSERT(table_share->tmp_table != NO_TMP_TABLE ||
              m_lock_type == F_WRLCK);
  mark_trx_read_write();

  return drop_partitions(path);
}


/**
  Rename partitions: public interface.

  @sa handler::rename_partitions()
*/

int
handler::ha_rename_partitions(const char *path)
{
  DBUG_ASSERT(table_share->tmp_table != NO_TMP_TABLE ||
              m_lock_type == F_WRLCK);
  mark_trx_read_write();

  return rename_partitions(path);
}


/**
  Tell the storage engine that it is allowed to "disable transaction" in the
  handler. It is a hint that ACID is not required - it is used in NDB for
  ALTER TABLE, for example, when data are copied to temporary table.
  A storage engine may treat this hint any way it likes. NDB for example
  starts to commit every now and then automatically.
  This hint can be safely ignored.
*/
int ha_enable_transaction(THD *thd, bool on)
{
  int error=0;
  DBUG_ENTER("ha_enable_transaction");
  DBUG_PRINT("enter", ("on: %d", (int) on));

  if ((thd->transaction.on= on))
  {
    /*
      Now all storage engines should have transaction handling enabled.
      But some may have it enabled all the time - "disabling" transactions
      is an optimization hint that storage engine is free to ignore.
      So, let's commit an open transaction (if any) now.
    */
    if (!(error= ha_commit_trans(thd, 0)))
      error= trans_commit_implicit(thd);
  }
  DBUG_RETURN(error);
}

int handler::index_next_same(uchar *buf, const uchar *key, uint keylen)
{
  int error;
  DBUG_ENTER("index_next_same");
  if (!(error=index_next(buf)))
  {
    my_ptrdiff_t ptrdiff= buf - table->record[0];
    uchar *UNINIT_VAR(save_record_0);
    KEY *UNINIT_VAR(key_info);
    KEY_PART_INFO *UNINIT_VAR(key_part);
    KEY_PART_INFO *UNINIT_VAR(key_part_end);

    /*
      key_cmp_if_same() compares table->record[0] against 'key'.
      In parts it uses table->record[0] directly, in parts it uses
      field objects with their local pointers into table->record[0].
      If 'buf' is distinct from table->record[0], we need to move
      all record references. This is table->record[0] itself and
      the field pointers of the fields used in this key.
    */
    if (ptrdiff)
    {
      save_record_0= table->record[0];
      table->record[0]= buf;
      key_info= table->key_info + active_index;
      key_part= key_info->key_part;
      key_part_end= key_part + key_info->key_parts;
      for (; key_part < key_part_end; key_part++)
      {
        DBUG_ASSERT(key_part->field);
        key_part->field->move_field_offset(ptrdiff);
      }
    }

    if (key_cmp_if_same(table, key, active_index, keylen))
    {
      table->status=STATUS_NOT_FOUND;
      error=HA_ERR_END_OF_FILE;
    }

    /* Move back if necessary. */
    if (ptrdiff)
    {
      table->record[0]= save_record_0;
      for (key_part= key_info->key_part; key_part < key_part_end; key_part++)
        key_part->field->move_field_offset(-ptrdiff);
    }
  }
  DBUG_RETURN(error);
}


void handler::get_dynamic_partition_info(PARTITION_STATS *stat_info,
                                         uint part_id)
{
  info(HA_STATUS_CONST | HA_STATUS_TIME | HA_STATUS_VARIABLE |
       HA_STATUS_NO_LOCK);
  stat_info->records=              stats.records;
  stat_info->mean_rec_length=      stats.mean_rec_length;
  stat_info->data_file_length=     stats.data_file_length;
  stat_info->max_data_file_length= stats.max_data_file_length;
  stat_info->index_file_length=    stats.index_file_length;
  stat_info->delete_length=        stats.delete_length;
  stat_info->create_time=          stats.create_time;
  stat_info->update_time=          stats.update_time;
  stat_info->check_time=           stats.check_time;
  stat_info->check_sum=            0;
  if (table_flags() & (ulong) HA_HAS_CHECKSUM)
    stat_info->check_sum= checksum();
  return;
}


/****************************************************************************
** Some general functions that isn't in the handler class
****************************************************************************/

/**
  Initiates table-file and calls appropriate database-creator.

  @retval
   0  ok
  @retval
   1  error
*/
int ha_create_table(THD *thd, const char *path,
                    const char *db, const char *table_name,
                    HA_CREATE_INFO *create_info,
		    bool update_create_info)
{
  int error= 1;
  TABLE table;
  char name_buff[FN_REFLEN];
  const char *name;
  TABLE_SHARE share;
  DBUG_ENTER("ha_create_table");
  
  init_tmp_table_share(thd, &share, db, 0, table_name, path);
  if (open_table_def(thd, &share, 0))
    goto err;

#ifdef HAVE_PSI_INTERFACE
  if (likely(PSI_server != NULL))
  {
    my_bool temp= (create_info->options & HA_LEX_CREATE_TMP_TABLE ? TRUE : FALSE);
    share.m_psi= PSI_server->get_table_share(temp, &share);
  }
#endif

  if (open_table_from_share(thd, &share, "", 0, (uint) READ_ALL, 0, &table,
                            TRUE))
    goto err;

  if (update_create_info)
    update_create_info_from_table(create_info, &table);

  name= get_canonical_filename(table.file, share.path.str, name_buff);

  error= table.file->ha_create(name, &table, create_info);
  (void) closefrm(&table, 0);
  if (error)
  {
    strxmov(name_buff, db, ".", table_name, NullS);
    my_error(ER_CANT_CREATE_TABLE, MYF(ME_BELL+ME_WAITTANG), name_buff, error);
  }
err:
  free_table_share(&share);
  DBUG_RETURN(error != 0);
}

/**
  Try to discover table from engine.

  @note
    If found, write the frm file to disk.

  @retval
  -1    Table did not exists
  @retval
   0    Table created ok
  @retval
   > 0  Error, table existed but could not be created
*/
int ha_create_table_from_engine(THD* thd, const char *db, const char *name)
{
  int error;
  uchar *frmblob;
  size_t frmlen;
  char path[FN_REFLEN + 1];
  HA_CREATE_INFO create_info;
  TABLE table;
  TABLE_SHARE share;
  DBUG_ENTER("ha_create_table_from_engine");
  DBUG_PRINT("enter", ("name '%s'.'%s'", db, name));

  bzero((uchar*) &create_info,sizeof(create_info));
  if ((error= ha_discover(thd, db, name, &frmblob, &frmlen)))
  {
    /* Table could not be discovered and thus not created */
    DBUG_RETURN(error);
  }

  /*
    Table exists in handler and could be discovered
    frmblob and frmlen are set, write the frm to disk
  */

  build_table_filename(path, sizeof(path) - 1, db, name, "", 0);
  // Save the frm file
  error= writefrm(path, frmblob, frmlen);
  my_free(frmblob);
  if (error)
    DBUG_RETURN(2);

  init_tmp_table_share(thd, &share, db, 0, name, path);
  if (open_table_def(thd, &share, 0))
  {
    DBUG_RETURN(3);
  }

#ifdef HAVE_PSI_INTERFACE
  /*
    Table discovery is not instrumented.
    Once discovered, the table will be opened normally,
    and instrumented normally.
  */
#endif

  if (open_table_from_share(thd, &share, "" ,0, 0, 0, &table, FALSE))
  {
    free_table_share(&share);
    DBUG_RETURN(3);
  }

  update_create_info_from_table(&create_info, &table);
  create_info.table_options|= HA_OPTION_CREATE_FROM_ENGINE;

  get_canonical_filename(table.file, path, path);
  error=table.file->ha_create(path, &table, &create_info);
  (void) closefrm(&table, 1);

  DBUG_RETURN(error != 0);
}


/**
  Try to find a table in a storage engine. 

  @param db   Normalized table schema name
  @param name Normalized table name.
  @param[out] exists Only valid if the function succeeded.

  @retval TRUE   An error is found
  @retval FALSE  Success, check *exists
*/

bool
ha_check_if_table_exists(THD* thd, const char *db, const char *name,
                         bool *exists)
{
  uchar *frmblob= NULL;
  size_t frmlen;
  DBUG_ENTER("ha_check_if_table_exists");

  *exists= ! ha_discover(thd, db, name, &frmblob, &frmlen);
  if (*exists)
    my_free(frmblob);

  DBUG_RETURN(FALSE);
}


void st_ha_check_opt::init()
{
  flags= sql_flags= 0;
}


/*****************************************************************************
  Key cache handling.

  This code is only relevant for ISAM/MyISAM tables

  key_cache->cache may be 0 only in the case where a key cache is not
  initialized or when we where not able to init the key cache in a previous
  call to ha_init_key_cache() (probably out of memory)
*****************************************************************************/

/**
  Init a key cache if it has not been initied before.
*/
int ha_init_key_cache(const char *name, KEY_CACHE *key_cache)
{
  DBUG_ENTER("ha_init_key_cache");

  if (!key_cache->key_cache_inited)
  {
    mysql_mutex_lock(&LOCK_global_system_variables);
    size_t tmp_buff_size= (size_t) key_cache->param_buff_size;
    uint tmp_block_size= (uint) key_cache->param_block_size;
    uint division_limit= key_cache->param_division_limit;
    uint age_threshold=  key_cache->param_age_threshold;
    mysql_mutex_unlock(&LOCK_global_system_variables);
    DBUG_RETURN(!init_key_cache(key_cache,
				tmp_block_size,
				tmp_buff_size,
				division_limit, age_threshold));
  }
  DBUG_RETURN(0);
}


/**
  Resize key cache.
*/
int ha_resize_key_cache(KEY_CACHE *key_cache)
{
  DBUG_ENTER("ha_resize_key_cache");

  if (key_cache->key_cache_inited)
  {
    mysql_mutex_lock(&LOCK_global_system_variables);
    size_t tmp_buff_size= (size_t) key_cache->param_buff_size;
    long tmp_block_size= (long) key_cache->param_block_size;
    uint division_limit= key_cache->param_division_limit;
    uint age_threshold=  key_cache->param_age_threshold;
    mysql_mutex_unlock(&LOCK_global_system_variables);
    DBUG_RETURN(!resize_key_cache(key_cache, tmp_block_size,
				  tmp_buff_size,
				  division_limit, age_threshold));
  }
  DBUG_RETURN(0);
}


/**
  Change parameters for key cache (like size)
*/
int ha_change_key_cache_param(KEY_CACHE *key_cache)
{
  if (key_cache->key_cache_inited)
  {
    mysql_mutex_lock(&LOCK_global_system_variables);
    uint division_limit= key_cache->param_division_limit;
    uint age_threshold=  key_cache->param_age_threshold;
    mysql_mutex_unlock(&LOCK_global_system_variables);
    change_key_cache_param(key_cache, division_limit, age_threshold);
  }
  return 0;
}

/**
  Move all tables from one key cache to another one.
*/
int ha_change_key_cache(KEY_CACHE *old_key_cache,
			KEY_CACHE *new_key_cache)
{
  mi_change_key_cache(old_key_cache, new_key_cache);
  return 0;
}


/**
  Try to discover one table from handler(s).

  @retval
    -1   Table did not exists
  @retval
    0   OK. In this case *frmblob and *frmlen are set
  @retval
    >0   error.  frmblob and frmlen may not be set
*/
struct st_discover_args
{
  const char *db;
  const char *name;
  uchar **frmblob; 
  size_t *frmlen;
};

static my_bool discover_handlerton(THD *thd, plugin_ref plugin,
                                   void *arg)
{
  st_discover_args *vargs= (st_discover_args *)arg;
  handlerton *hton= plugin_data(plugin, handlerton *);
  if (hton->state == SHOW_OPTION_YES && hton->discover &&
      (!(hton->discover(hton, thd, vargs->db, vargs->name, 
                        vargs->frmblob, 
                        vargs->frmlen))))
    return TRUE;

  return FALSE;
}

int ha_discover(THD *thd, const char *db, const char *name,
		uchar **frmblob, size_t *frmlen)
{
  int error= -1; // Table does not exist in any handler
  DBUG_ENTER("ha_discover");
  DBUG_PRINT("enter", ("db: %s, name: %s", db, name));
  st_discover_args args= {db, name, frmblob, frmlen};

  if (is_prefix(name,tmp_file_prefix)) /* skip temporary tables */
    DBUG_RETURN(error);

  if (plugin_foreach(thd, discover_handlerton,
                 MYSQL_STORAGE_ENGINE_PLUGIN, &args))
    error= 0;

  if (!error)
    status_var_increment(thd->status_var.ha_discover_count);
  DBUG_RETURN(error);
}


/**
  Call this function in order to give the handler the possiblity
  to ask engine if there are any new tables that should be written to disk
  or any dropped tables that need to be removed from disk
*/
struct st_find_files_args
{
  const char *db;
  const char *path;
  const char *wild;
  bool dir;
  List<LEX_STRING> *files;
};

static my_bool find_files_handlerton(THD *thd, plugin_ref plugin,
                                   void *arg)
{
  st_find_files_args *vargs= (st_find_files_args *)arg;
  handlerton *hton= plugin_data(plugin, handlerton *);


  if (hton->state == SHOW_OPTION_YES && hton->find_files)
      if (hton->find_files(hton, thd, vargs->db, vargs->path, vargs->wild, 
                          vargs->dir, vargs->files))
        return TRUE;

  return FALSE;
}

int
ha_find_files(THD *thd,const char *db,const char *path,
	      const char *wild, bool dir, List<LEX_STRING> *files)
{
  int error= 0;
  DBUG_ENTER("ha_find_files");
  DBUG_PRINT("enter", ("db: '%s'  path: '%s'  wild: '%s'  dir: %d", 
		       db, path, wild ? wild : "NULL", dir));
  st_find_files_args args= {db, path, wild, dir, files};

  plugin_foreach(thd, find_files_handlerton,
                 MYSQL_STORAGE_ENGINE_PLUGIN, &args);
  /* The return value is not currently used */
  DBUG_RETURN(error);
}

/**
  Ask handler if the table exists in engine.
  @retval
    HA_ERR_NO_SUCH_TABLE     Table does not exist
  @retval
    HA_ERR_TABLE_EXIST       Table exists
  @retval
    \#                  Error code
*/
struct st_table_exists_in_engine_args
{
  const char *db;
  const char *name;
  int err;
};

static my_bool table_exists_in_engine_handlerton(THD *thd, plugin_ref plugin,
                                   void *arg)
{
  st_table_exists_in_engine_args *vargs= (st_table_exists_in_engine_args *)arg;
  handlerton *hton= plugin_data(plugin, handlerton *);

  int err= HA_ERR_NO_SUCH_TABLE;

  if (hton->state == SHOW_OPTION_YES && hton->table_exists_in_engine)
    err = hton->table_exists_in_engine(hton, thd, vargs->db, vargs->name);

  vargs->err = err;
  if (vargs->err == HA_ERR_TABLE_EXIST)
    return TRUE;

  return FALSE;
}

int ha_table_exists_in_engine(THD* thd, const char* db, const char* name)
{
  DBUG_ENTER("ha_table_exists_in_engine");
  DBUG_PRINT("enter", ("db: %s, name: %s", db, name));
  st_table_exists_in_engine_args args= {db, name, HA_ERR_NO_SUCH_TABLE};
  plugin_foreach(thd, table_exists_in_engine_handlerton,
                 MYSQL_STORAGE_ENGINE_PLUGIN, &args);
  DBUG_PRINT("exit", ("error: %d", args.err));
  DBUG_RETURN(args.err);
}

#ifdef HAVE_NDB_BINLOG
/*
  TODO: change this into a dynamic struct
  List<handlerton> does not work as
  1. binlog_end is called when MEM_ROOT is gone
  2. cannot work with thd MEM_ROOT as memory should be freed
*/
#define MAX_HTON_LIST_ST 63
struct hton_list_st
{
  handlerton *hton[MAX_HTON_LIST_ST];
  uint sz;
};

struct binlog_func_st
{
  enum_binlog_func fn;
  void *arg;
};

/** @brief
  Listing handlertons first to avoid recursive calls and deadlock
*/
static my_bool binlog_func_list(THD *thd, plugin_ref plugin, void *arg)
{
  hton_list_st *hton_list= (hton_list_st *)arg;
  handlerton *hton= plugin_data(plugin, handlerton *);
  if (hton->state == SHOW_OPTION_YES && hton->binlog_func)
  {
    uint sz= hton_list->sz;
    if (sz == MAX_HTON_LIST_ST-1)
    {
      /* list full */
      return FALSE;
    }
    hton_list->hton[sz]= hton;
    hton_list->sz= sz+1;
  }
  return FALSE;
}

static my_bool binlog_func_foreach(THD *thd, binlog_func_st *bfn)
{
  hton_list_st hton_list;
  uint i, sz;

  hton_list.sz= 0;
  plugin_foreach(thd, binlog_func_list,
                 MYSQL_STORAGE_ENGINE_PLUGIN, &hton_list);

  for (i= 0, sz= hton_list.sz; i < sz ; i++)
    hton_list.hton[i]->binlog_func(hton_list.hton[i], thd, bfn->fn, bfn->arg);
  return FALSE;
}

int ha_reset_logs(THD *thd)
{
  binlog_func_st bfn= {BFN_RESET_LOGS, 0};
  binlog_func_foreach(thd, &bfn);
  return 0;
}

void ha_reset_slave(THD* thd)
{
  binlog_func_st bfn= {BFN_RESET_SLAVE, 0};
  binlog_func_foreach(thd, &bfn);
}

void ha_binlog_wait(THD* thd)
{
  binlog_func_st bfn= {BFN_BINLOG_WAIT, 0};
  binlog_func_foreach(thd, &bfn);
}

int ha_binlog_end(THD* thd)
{
  binlog_func_st bfn= {BFN_BINLOG_END, 0};
  binlog_func_foreach(thd, &bfn);
  return 0;
}

int ha_binlog_index_purge_file(THD *thd, const char *file)
{
  binlog_func_st bfn= {BFN_BINLOG_PURGE_FILE, (void *)file};
  binlog_func_foreach(thd, &bfn);
  return 0;
}

struct binlog_log_query_st
{
  enum_binlog_command binlog_command;
  const char *query;
  uint query_length;
  const char *db;
  const char *table_name;
};

static my_bool binlog_log_query_handlerton2(THD *thd,
                                            handlerton *hton,
                                            void *args)
{
  struct binlog_log_query_st *b= (struct binlog_log_query_st*)args;
  if (hton->state == SHOW_OPTION_YES && hton->binlog_log_query)
    hton->binlog_log_query(hton, thd,
                           b->binlog_command,
                           b->query,
                           b->query_length,
                           b->db,
                           b->table_name);
  return FALSE;
}

static my_bool binlog_log_query_handlerton(THD *thd,
                                           plugin_ref plugin,
                                           void *args)
{
  return binlog_log_query_handlerton2(thd, plugin_data(plugin, handlerton *), args);
}

void ha_binlog_log_query(THD *thd, handlerton *hton,
                         enum_binlog_command binlog_command,
                         const char *query, uint query_length,
                         const char *db, const char *table_name)
{
  struct binlog_log_query_st b;
  b.binlog_command= binlog_command;
  b.query= query;
  b.query_length= query_length;
  b.db= db;
  b.table_name= table_name;
  if (hton == 0)
    plugin_foreach(thd, binlog_log_query_handlerton,
                   MYSQL_STORAGE_ENGINE_PLUGIN, &b);
  else
    binlog_log_query_handlerton2(thd, hton, &b);
}
#endif

/**
  Calculate cost of 'index only' scan for given index and number of records

  @param keynr    Index number
  @param records  Estimated number of records to be retrieved

  @note
    It is assumed that we will read trough the whole key range and that all
    key blocks are half full (normally things are much better). It is also
    assumed that each time we read the next key from the index, the handler
    performs a random seek, thus the cost is proportional to the number of
    blocks read.

  @todo
    Consider joining this function and handler::read_time() into one
    handler::read_time(keynr, records, ranges, bool index_only) function.

  @return
    Estimated cost of 'index only' scan
*/

double handler::index_only_read_time(uint keynr, double records)
{
  double read_time;
  uint keys_per_block= (stats.block_size/2/
			(table->key_info[keynr].key_length + ref_length) + 1);
  read_time=((double) (records + keys_per_block-1) /
             (double) keys_per_block);
  return read_time;
}


/**
  Check if key has partially-covered columns

  We can't use DS-MRR to perform range scans when the ranges are over
  partially-covered keys, because we'll not have full key part values
  (we'll have their prefixes from the index) and will not be able to check
  if we've reached the end the range.

  @param keyno  Key to check

  @todo
    Allow use of DS-MRR in cases where the index has partially-covered
    components but they are not used for scanning.

  @retval TRUE   Yes
  @retval FALSE  No
*/

bool key_uses_partial_cols(TABLE *table, uint keyno)
{
  KEY_PART_INFO *kp= table->key_info[keyno].key_part;
  KEY_PART_INFO *kp_end= kp + table->key_info[keyno].key_parts;
  for (; kp != kp_end; kp++)
  {
    if (!kp->field->part_of_key.is_set(keyno))
      return TRUE;
  }
  return FALSE;
}

/****************************************************************************
 * Default MRR implementation (MRR to non-MRR converter)
 ***************************************************************************/

/**
  Get cost and other information about MRR scan over a known list of ranges

  Calculate estimated cost and other information about an MRR scan for given
  sequence of ranges.

  @param keyno           Index number
  @param seq             Range sequence to be traversed
  @param seq_init_param  First parameter for seq->init()
  @param n_ranges_arg    Number of ranges in the sequence, or 0 if the caller
                         can't efficiently determine it
  @param bufsz    INOUT  IN:  Size of the buffer available for use
                         OUT: Size of the buffer that is expected to be actually
                              used, or 0 if buffer is not needed.
  @param flags    INOUT  A combination of HA_MRR_* flags
  @param cost     OUT    Estimated cost of MRR access

  @note
    This method (or an overriding one in a derived class) must check for
    thd->killed and return HA_POS_ERROR if it is not zero. This is required
    for a user to be able to interrupt the calculation by killing the
    connection/query.

  @retval
    HA_POS_ERROR  Error or the engine is unable to perform the requested
                  scan. Values of OUT parameters are undefined.
  @retval
    other         OK, *cost contains cost of the scan, *bufsz and *flags
                  contain scan parameters.
*/

ha_rows 
handler::multi_range_read_info_const(uint keyno, RANGE_SEQ_IF *seq,
                                     void *seq_init_param, uint n_ranges_arg,
                                     uint *bufsz, uint *flags, COST_VECT *cost)
{
  KEY_MULTI_RANGE range;
  range_seq_t seq_it;
  ha_rows rows, total_rows= 0;
  uint n_ranges=0;
  THD *thd= current_thd;
  
  /* Default MRR implementation doesn't need buffer */
  *bufsz= 0;

  seq_it= seq->init(seq_init_param, n_ranges, *flags);
  while (!seq->next(seq_it, &range))
  {
    if (unlikely(thd->killed != 0))
      return HA_POS_ERROR;
    
    n_ranges++;
    key_range *min_endp, *max_endp;
    if (range.range_flag & GEOM_FLAG)
    {
      /* In this case tmp_min_flag contains the handler-read-function */
      range.start_key.flag= (ha_rkey_function) (range.range_flag ^ GEOM_FLAG);
      min_endp= &range.start_key;
      max_endp= NULL;
    }
    else
    {
      min_endp= range.start_key.length? &range.start_key : NULL;
      max_endp= range.end_key.length? &range.end_key : NULL;
    }
    if ((range.range_flag & UNIQUE_RANGE) && !(range.range_flag & NULL_RANGE))
      rows= 1; /* there can be at most one row */
    else
    {
      if (HA_POS_ERROR == (rows= this->records_in_range(keyno, min_endp, 
                                                        max_endp)))
      {
        /* Can't scan one range => can't do MRR scan at all */
        total_rows= HA_POS_ERROR;
        break;
      }
    }
    total_rows += rows;
  }
  
  if (total_rows != HA_POS_ERROR)
  {
    /* The following calculation is the same as in multi_range_read_info(): */
    *flags |= HA_MRR_USE_DEFAULT_IMPL;
    cost->zero();
    cost->avg_io_cost= 1; /* assume random seeks */
    if ((*flags & HA_MRR_INDEX_ONLY) && total_rows > 2)
      cost->io_count= index_only_read_time(keyno, total_rows);
    else
      cost->io_count= read_time(keyno, n_ranges, total_rows);
    cost->cpu_cost= (double) total_rows / TIME_FOR_COMPARE + 0.01;
  }
  return total_rows;
}


/**
  Get cost and other information about MRR scan over some sequence of ranges

  Calculate estimated cost and other information about an MRR scan for some
  sequence of ranges.

  The ranges themselves will be known only at execution phase. When this
  function is called we only know number of ranges and a (rough) E(#records)
  within those ranges.

  Currently this function is only called for "n-keypart singlepoint" ranges,
  i.e. each range is "keypart1=someconst1 AND ... AND keypartN=someconstN"

  The flags parameter is a combination of those flags: HA_MRR_SORTED,
  HA_MRR_INDEX_ONLY, HA_MRR_NO_ASSOCIATION, HA_MRR_LIMITS.

  @param keyno           Index number
  @param n_ranges        Estimated number of ranges (i.e. intervals) in the
                         range sequence.
  @param n_rows          Estimated total number of records contained within all
                         of the ranges
  @param bufsz    INOUT  IN:  Size of the buffer available for use
                         OUT: Size of the buffer that will be actually used, or
                              0 if buffer is not needed.
  @param flags    INOUT  A combination of HA_MRR_* flags
  @param cost     OUT    Estimated cost of MRR access

  @retval
    0     OK, *cost contains cost of the scan, *bufsz and *flags contain scan
          parameters.
  @retval
    other Error or can't perform the requested scan
*/

ha_rows handler::multi_range_read_info(uint keyno, uint n_ranges, uint n_rows,
                                       uint *bufsz, uint *flags, COST_VECT *cost)
{
  *bufsz= 0; /* Default implementation doesn't need a buffer */

  *flags |= HA_MRR_USE_DEFAULT_IMPL;

  cost->zero();
  cost->avg_io_cost= 1; /* assume random seeks */

  /* Produce the same cost as non-MRR code does */
  if (*flags & HA_MRR_INDEX_ONLY)
    cost->io_count= index_only_read_time(keyno, n_rows);
  else
    cost->io_count= read_time(keyno, n_ranges, n_rows);
  return 0;
}


/**
  Initialize the MRR scan

  Initialize the MRR scan. This function may do heavyweight scan 
  initialization like row prefetching/sorting/etc (NOTE: but better not do
  it here as we may not need it, e.g. if we never satisfy WHERE clause on
  previous tables. For many implementations it would be natural to do such
  initializations in the first multi_read_range_next() call)

  mode is a combination of the following flags: HA_MRR_SORTED,
  HA_MRR_INDEX_ONLY, HA_MRR_NO_ASSOCIATION 

  @param seq             Range sequence to be traversed
  @param seq_init_param  First parameter for seq->init()
  @param n_ranges        Number of ranges in the sequence
  @param mode            Flags, see the description section for the details
  @param buf             INOUT: memory buffer to be used

  @note
    One must have called index_init() before calling this function. Several
    multi_range_read_init() calls may be made in course of one query.

    Until WL#2623 is done (see its text, section 3.2), the following will 
    also hold:
    The caller will guarantee that if "seq->init == mrr_ranges_array_init"
    then seq_init_param is an array of n_ranges KEY_MULTI_RANGE structures.
    This property will only be used by NDB handler until WL#2623 is done.
     
    Buffer memory management is done according to the following scenario:
    The caller allocates the buffer and provides it to the callee by filling
    the members of HANDLER_BUFFER structure.
    The callee consumes all or some fraction of the provided buffer space, and
    sets the HANDLER_BUFFER members accordingly.
    The callee may use the buffer memory until the next multi_range_read_init()
    call is made, all records have been read, or until index_end() call is
    made, whichever comes first.

  @retval 0  OK
  @retval 1  Error
*/

int
handler::multi_range_read_init(RANGE_SEQ_IF *seq_funcs, void *seq_init_param,
                               uint n_ranges, uint mode, HANDLER_BUFFER *buf)
{
  DBUG_ENTER("handler::multi_range_read_init");
  mrr_iter= seq_funcs->init(seq_init_param, n_ranges, mode);
  mrr_funcs= *seq_funcs;
  mrr_is_output_sorted= test(mode & HA_MRR_SORTED);
  mrr_have_range= FALSE;
  DBUG_RETURN(0);
}


/**
  Get next record in MRR scan

  Default MRR implementation: read the next record

  @param range_info  OUT  Undefined if HA_MRR_NO_ASSOCIATION flag is in effect
                          Otherwise, the opaque value associated with the range
                          that contains the returned record.

  @retval 0      OK
  @retval other  Error code
*/

int handler::multi_range_read_next(char **range_info)
{
  int result= HA_ERR_END_OF_FILE;
  int range_res;
  DBUG_ENTER("handler::multi_range_read_next");

  if (!mrr_have_range)
  {
    mrr_have_range= TRUE;
    goto start;
  }

  do
  {
    /* Save a call if there can be only one row in range. */
    if (mrr_cur_range.range_flag != (UNIQUE_RANGE | EQ_RANGE))
    {
      result= read_range_next();
      /* On success or non-EOF errors jump to the end. */
      if (result != HA_ERR_END_OF_FILE)
        break;
    }
    else
    {
      if (was_semi_consistent_read())
        goto scan_it_again;
    }

start:
    /* Try the next range(s) until one matches a record. */
    while (!(range_res= mrr_funcs.next(mrr_iter, &mrr_cur_range)))
    {
scan_it_again:
      result= read_range_first(mrr_cur_range.start_key.keypart_map ?
                                 &mrr_cur_range.start_key : 0,
                               mrr_cur_range.end_key.keypart_map ?
                                 &mrr_cur_range.end_key : 0,
                               test(mrr_cur_range.range_flag & EQ_RANGE),
                               mrr_is_output_sorted);
      if (result != HA_ERR_END_OF_FILE)
        break;
    }
  }
  while ((result == HA_ERR_END_OF_FILE) && !range_res);

  *range_info= mrr_cur_range.ptr;
  DBUG_PRINT("exit",("handler::multi_range_read_next result %d", result));
  DBUG_RETURN(result);
}


/****************************************************************************
 * DS-MRR implementation 
 ***************************************************************************/

/**
  DS-MRR: Initialize and start MRR scan

  Initialize and start the MRR scan. Depending on the mode parameter, this
  may use default or DS-MRR implementation.

  @param h               Table handler to be used
  @param key             Index to be used
  @param seq_funcs       Interval sequence enumeration functions
  @param seq_init_param  Interval sequence enumeration parameter
  @param n_ranges        Number of ranges in the sequence.
  @param mode            HA_MRR_* modes to use
  @param buf             INOUT Buffer to use

  @retval 0     Ok, Scan started.
  @retval other Error
*/

int DsMrr_impl::dsmrr_init(handler *h_arg, RANGE_SEQ_IF *seq_funcs, 
                           void *seq_init_param, uint n_ranges, uint mode,
                           HANDLER_BUFFER *buf)
{
  uint elem_size;
  Item *pushed_cond= NULL;
  handler *new_h2= 0;
  int retval= 0;
  DBUG_ENTER("DsMrr_impl::dsmrr_init");

  /*
    index_merge may invoke a scan on an object for which dsmrr_info[_const]
    has not been called, so set the owner handler here as well.
  */
  h= h_arg;
  if (mode & HA_MRR_USE_DEFAULT_IMPL || mode & HA_MRR_SORTED)
  {
    use_default_impl= TRUE;
    retval= h->handler::multi_range_read_init(seq_funcs, seq_init_param,
                                              n_ranges, mode, buf);
    DBUG_RETURN(retval);
  }

  /* 
    This assert will hit if we have pushed an index condition to the
    primary key index and then "change our mind" and use a different
    index for retrieving data with MRR.
  */
  DBUG_ASSERT(!h->pushed_idx_cond ||
              h->pushed_idx_cond_keyno == h->active_index ||
              h->pushed_idx_cond_keyno != table->s->primary_key);

  rowids_buf= buf->buffer;

  is_mrr_assoc= !test(mode & HA_MRR_NO_ASSOCIATION);

  if (is_mrr_assoc)
    status_var_increment(table->in_use->status_var.ha_multi_range_read_init_count);
 
  rowids_buf_end= buf->buffer_end;
  elem_size= h->ref_length + (int)is_mrr_assoc * sizeof(void*);
  rowids_buf_last= rowids_buf + 
                      ((rowids_buf_end - rowids_buf)/ elem_size)*
                      elem_size;
  rowids_buf_end= rowids_buf_last;

  /*
    There can be two cases:
    - This is the first call since index_init(), h2==NULL
       Need to setup h2 then.
    - This is not the first call, h2 is initalized and set up appropriately.
       The caller might have called h->index_init(), need to switch h to
       rnd_pos calls.
  */
  if (!h2)
  {
    /* Create a separate handler object to do rndpos() calls. */
    THD *thd= current_thd;
    /*
      ::clone() takes up a lot of stack, especially on 64 bit platforms.
      The constant 5 is an empiric result.
    */
    if (check_stack_overrun(thd, 5*STACK_MIN_SIZE, (uchar*) &new_h2))
      DBUG_RETURN(1);
    DBUG_ASSERT(h->active_index != MAX_KEY);
    uint mrr_keyno= h->active_index;

    if (!(new_h2= h->clone(thd->mem_root)) || 
        new_h2->ha_external_lock(thd, h->m_lock_type))
    {
      delete new_h2;
      DBUG_RETURN(1);
    }

    if (mrr_keyno == h->pushed_idx_cond_keyno)
      pushed_cond= h->pushed_idx_cond;

    /*
      Caution: this call will invoke this->dsmrr_close(). Do not put the
      created secondary table handler into this->h2 or it will delete it.
    */
    if ((retval= h->ha_index_end()))
    {
      h2=new_h2;
      goto error;
    }

    h2= new_h2; /* Ok, now can put it into h2 */
    table->prepare_for_position();
    h2->extra(HA_EXTRA_KEYREAD);

    if ((retval= h2->ha_index_init(mrr_keyno, FALSE)))
      goto error;

    use_default_impl= FALSE;
    if (pushed_cond)
      h2->idx_cond_push(mrr_keyno, pushed_cond);
  }
  else
  {
    /*
      We get here when the access alternates betwen MRR scan(s) and non-MRR
      scans.

      Calling h->index_end() will invoke dsmrr_close() for this object,
      which will delete h2. We need to keep it, so save put it away and dont
      let it be deleted:
    */
    handler *save_h2= h2;
    h2= NULL;
    int res= (h->inited == handler::INDEX && (retval= h->ha_index_end()));
    h2= save_h2;
    use_default_impl= FALSE;
    if (res)
      goto error;
  }

  if ((retval= h2->handler::multi_range_read_init(seq_funcs, seq_init_param, 
                                                  n_ranges, mode, buf)))
    goto error;

  if ((retval= dsmrr_fill_buffer()))
    goto error;

  /*
    If the above call has scanned through all intervals in *seq, then
    adjust *buf to indicate that the remaining buffer space will not be used.
  */
  if (dsmrr_eof) 
    buf->end_of_used_area= rowids_buf_last;

  /*
     h->inited == INDEX may occur when 'range checked for each record' is
     used.
  */
  if ((h->inited != handler::RND) && 
      ((h->inited==handler::INDEX? h->ha_index_end(): FALSE) || 
       (h->ha_rnd_init(FALSE))))
  {
    retval= 1;
    goto error;
  }

  use_default_impl= FALSE;
  h->mrr_funcs= *seq_funcs;
  
  DBUG_RETURN(0);
error:
  h2->ha_index_or_rnd_end();
  h2->ha_external_lock(current_thd, F_UNLCK);
  h2->close();
  delete h2;
  h2= NULL;
  DBUG_ASSERT(retval != 0);
  DBUG_RETURN(retval);
}


void DsMrr_impl::dsmrr_close()
{
  DBUG_ENTER("DsMrr_impl::dsmrr_close");
  if (h2)
  {
    h2->ha_index_or_rnd_end();
    h2->ha_external_lock(current_thd, F_UNLCK);
    h2->close();
    delete h2;
    h2= NULL;
  }
  use_default_impl= TRUE;
  DBUG_VOID_RETURN;
}


static int rowid_cmp(void *h, uchar *a, uchar *b)
{
  return ((handler*)h)->cmp_ref(a, b);
}


/**
  DS-MRR: Fill the buffer with rowids and sort it by rowid

  {This is an internal function of DiskSweep MRR implementation}
  Scan the MRR ranges and collect ROWIDs (or {ROWID, range_id} pairs) into 
  buffer. When the buffer is full or scan is completed, sort the buffer by 
  rowid and return.
  
  The function assumes that rowids buffer is empty when it is invoked. 
  
  @param h  Table handler

  @retval 0      OK, the next portion of rowids is in the buffer,
                 properly ordered
  @retval other  Error
*/

int DsMrr_impl::dsmrr_fill_buffer()
{
  char *range_info;
  int res;
  DBUG_ENTER("DsMrr_impl::dsmrr_fill_buffer");

  rowids_buf_cur= rowids_buf;
  while ((rowids_buf_cur < rowids_buf_end) && 
         !(res= h2->handler::multi_range_read_next(&range_info)))
  {
    KEY_MULTI_RANGE *curr_range= &h2->handler::mrr_cur_range;
    if (h2->mrr_funcs.skip_index_tuple &&
        h2->mrr_funcs.skip_index_tuple(h2->mrr_iter, curr_range->ptr))
      continue;
    
    /* Put rowid, or {rowid, range_id} pair into the buffer */
    h2->position(table->record[0]);
    memcpy(rowids_buf_cur, h2->ref, h2->ref_length);
    rowids_buf_cur += h2->ref_length;

    if (is_mrr_assoc)
    {
      memcpy(rowids_buf_cur, &range_info, sizeof(void*));
      rowids_buf_cur += sizeof(void*);
    }
  }

  if (res && res != HA_ERR_END_OF_FILE)
    DBUG_RETURN(res); 
  dsmrr_eof= test(res == HA_ERR_END_OF_FILE);

  /* Sort the buffer contents by rowid */
  uint elem_size= h->ref_length + (int)is_mrr_assoc * sizeof(void*);
  uint n_rowids= (rowids_buf_cur - rowids_buf) / elem_size;
  
  my_qsort2(rowids_buf, n_rowids, elem_size, (qsort2_cmp)rowid_cmp,
            (void*)h);
  rowids_buf_last= rowids_buf_cur;
  rowids_buf_cur=  rowids_buf;
  DBUG_RETURN(0);
}


/*
  DS-MRR implementation: multi_range_read_next() function
*/

int DsMrr_impl::dsmrr_next(char **range_info)
{
  int res;
  uchar *cur_range_info= 0;
  uchar *rowid;

  if (use_default_impl)
    return h->handler::multi_range_read_next(range_info);
  
  do
  {
    if (rowids_buf_cur == rowids_buf_last)
    {
      if (dsmrr_eof)
      {
        res= HA_ERR_END_OF_FILE;
        goto end;
      }

      res= dsmrr_fill_buffer();
      if (res)
        goto end;
    }
   
    /* return eof if there are no rowids in the buffer after re-fill attempt */
    if (rowids_buf_cur == rowids_buf_last)
    {
      res= HA_ERR_END_OF_FILE;
      goto end;
    }
    rowid= rowids_buf_cur;

    if (is_mrr_assoc)
      memcpy(&cur_range_info, rowids_buf_cur + h->ref_length, sizeof(uchar**));

    rowids_buf_cur += h->ref_length + sizeof(void*) * test(is_mrr_assoc);
    if (h2->mrr_funcs.skip_record &&
	h2->mrr_funcs.skip_record(h2->mrr_iter, (char *) cur_range_info, rowid))
      continue;
    res= h->rnd_pos(table->record[0], rowid);
    break;
  } while (true);
 
  if (is_mrr_assoc)
  {
    memcpy(range_info, rowid + h->ref_length, sizeof(void*));
  }
end:
  return res;
}


/*
  DS-MRR implementation: multi_range_read_info() function
*/
ha_rows DsMrr_impl::dsmrr_info(uint keyno, uint n_ranges, uint rows,
                               uint *bufsz, uint *flags, COST_VECT *cost)
{  
  ha_rows res;
  uint def_flags= *flags;
  uint def_bufsz= *bufsz;

  /* Get cost/flags/mem_usage of default MRR implementation */
  res= h->handler::multi_range_read_info(keyno, n_ranges, rows, &def_bufsz,
                                         &def_flags, cost);
  DBUG_ASSERT(!res);

  if ((*flags & HA_MRR_USE_DEFAULT_IMPL) || 
      choose_mrr_impl(keyno, rows, &def_flags, &def_bufsz, cost))
  {
    /* Default implementation is choosen */
    DBUG_PRINT("info", ("Default MRR implementation choosen"));
    *flags= def_flags;
    *bufsz= def_bufsz;
  }
  else
  {
    /* *flags and *bufsz were set by choose_mrr_impl */
    DBUG_PRINT("info", ("DS-MRR implementation choosen"));
  }
  return 0;
}


/*
  DS-MRR Implementation: multi_range_read_info_const() function
*/

ha_rows DsMrr_impl::dsmrr_info_const(uint keyno, RANGE_SEQ_IF *seq,
                                 void *seq_init_param, uint n_ranges, 
                                 uint *bufsz, uint *flags, COST_VECT *cost)
{
  ha_rows rows;
  uint def_flags= *flags;
  uint def_bufsz= *bufsz;
  /* Get cost/flags/mem_usage of default MRR implementation */
  rows= h->handler::multi_range_read_info_const(keyno, seq, seq_init_param,
                                                n_ranges, &def_bufsz, 
                                                &def_flags, cost);
  if (rows == HA_POS_ERROR)
  {
    /* Default implementation can't perform MRR scan => we can't either */
    return rows;
  }

  /*
    If HA_MRR_USE_DEFAULT_IMPL has been passed to us, that is an order to
    use the default MRR implementation (we need it for UPDATE/DELETE).
    Otherwise, make a choice based on cost and mrr* flags of
    @@optimizer_switch.
  */
  if ((*flags & HA_MRR_USE_DEFAULT_IMPL) ||
      choose_mrr_impl(keyno, rows, flags, bufsz, cost))
  {
    DBUG_PRINT("info", ("Default MRR implementation choosen"));
    *flags= def_flags;
    *bufsz= def_bufsz;
  }
  else
  {
    /* *flags and *bufsz were set by choose_mrr_impl */
    DBUG_PRINT("info", ("DS-MRR implementation choosen"));
  }
  return rows;
}


/**
  DS-MRR Internals: Choose between Default MRR implementation and DS-MRR

  Make the choice between using Default MRR implementation and DS-MRR.
  This function contains common functionality factored out of dsmrr_info()
  and dsmrr_info_const(). The function assumes that the default MRR
  implementation's applicability requirements are satisfied.

  @param keyno       Index number
  @param rows        E(full rows to be retrieved)
  @param flags  IN   MRR flags provided by the MRR user
                OUT  If DS-MRR is choosen, flags of DS-MRR implementation
                     else the value is not modified
  @param bufsz  IN   If DS-MRR is choosen, buffer use of DS-MRR implementation
                     else the value is not modified
  @param cost   IN   Cost of default MRR implementation
                OUT  If DS-MRR is choosen, cost of DS-MRR scan
                     else the value is not modified

  @retval TRUE   Default MRR implementation should be used
  @retval FALSE  DS-MRR implementation should be used
*/

bool DsMrr_impl::choose_mrr_impl(uint keyno, ha_rows rows, uint *flags,
                                 uint *bufsz, COST_VECT *cost)
{
  COST_VECT dsmrr_cost;
  bool res;
  THD *thd= current_thd;
  if (!thd->optimizer_switch_flag(OPTIMIZER_SWITCH_MRR) ||
      *flags & HA_MRR_INDEX_ONLY ||
      (keyno == table->s->primary_key && h->primary_key_is_clustered()) ||
       key_uses_partial_cols(table, keyno))
  {
    /* Use the default implementation */
    *flags |= HA_MRR_USE_DEFAULT_IMPL;
    return TRUE;
  }
  
  uint add_len= table->key_info[keyno].key_length + h->ref_length; 
  *bufsz -= add_len;
  if (get_disk_sweep_mrr_cost(keyno, rows, *flags, bufsz, &dsmrr_cost))
    return TRUE;
  *bufsz += add_len;
  
  bool force_dsmrr;
  /* 
    If @@optimizer_switch has "mrr" on and "mrr_cost_based" off, then set cost
    of DS-MRR to be minimum of DS-MRR and Default implementations cost. This
    allows one to force use of DS-MRR whenever it is applicable without
    affecting other cost-based choices.
  */
  if ((force_dsmrr=
       (thd->optimizer_switch_flag(OPTIMIZER_SWITCH_MRR) &&
        !thd->optimizer_switch_flag(OPTIMIZER_SWITCH_MRR_COST_BASED))) &&
      dsmrr_cost.total_cost() > cost->total_cost())
    dsmrr_cost= *cost;

  if (force_dsmrr || dsmrr_cost.total_cost() <= cost->total_cost())
  {
    *flags &= ~HA_MRR_USE_DEFAULT_IMPL;  /* Use the DS-MRR implementation */
    *flags &= ~HA_MRR_SORTED;          /* We will return unordered output */
    *cost= dsmrr_cost;
    res= FALSE;
  }
  else
  {
    /* Use the default MRR implementation */
    res= TRUE;
  }
  return res;
}


static void get_sort_and_sweep_cost(TABLE *table, ha_rows nrows, COST_VECT *cost);


/**
  Get cost of DS-MRR scan

  @param keynr              Index to be used
  @param rows               E(Number of rows to be scanned)
  @param flags              Scan parameters (HA_MRR_* flags)
  @param buffer_size INOUT  Buffer size
  @param cost        OUT    The cost

  @retval FALSE  OK
  @retval TRUE   Error, DS-MRR cannot be used (the buffer is too small
                 for even 1 rowid)
*/

bool DsMrr_impl::get_disk_sweep_mrr_cost(uint keynr, ha_rows rows, uint flags,
                                         uint *buffer_size, COST_VECT *cost)
{
  ulong max_buff_entries, elem_size;
  ha_rows rows_in_full_step, rows_in_last_step;
  uint n_full_steps;
  double index_read_cost;

  elem_size= h->ref_length + sizeof(void*) * (!test(flags & HA_MRR_NO_ASSOCIATION));
  max_buff_entries = *buffer_size / elem_size;

  if (!max_buff_entries)
    return TRUE; /* Buffer has not enough space for even 1 rowid */

  /* Number of iterations we'll make with full buffer */
  n_full_steps= (uint)floor(rows2double(rows) / max_buff_entries);
  
  /* 
    Get numbers of rows we'll be processing in 
     - non-last sweep, with full buffer 
     - last iteration, with non-full buffer
  */
  rows_in_full_step= max_buff_entries;
  rows_in_last_step= rows % max_buff_entries;
  
  /* Adjust buffer size if we expect to use only part of the buffer */
  if (n_full_steps)
  {
    get_sort_and_sweep_cost(table, rows, cost);
    cost->multiply(n_full_steps);
  }
  else
  {
    cost->zero();
    *buffer_size= max(*buffer_size, 
                      (size_t)(1.2*rows_in_last_step) * elem_size + 
                      h->ref_length + table->key_info[keynr].key_length);
  }
  
  COST_VECT last_step_cost;
  get_sort_and_sweep_cost(table, rows_in_last_step, &last_step_cost);
  cost->add(&last_step_cost);
 
  if (n_full_steps != 0)
    cost->mem_cost= *buffer_size;
  else
    cost->mem_cost= rows_in_last_step * elem_size;
  
  /* Total cost of all index accesses */
  index_read_cost= h->index_only_read_time(keynr, rows);
  cost->add_io(index_read_cost, 1 /* Random seeks */);
  return FALSE;
}


/* 
  Get cost of one sort-and-sweep step

  SYNOPSIS
    get_sort_and_sweep_cost()
      table       Table being accessed
      nrows       Number of rows to be sorted and retrieved
      cost   OUT  The cost

  DESCRIPTION
    Get cost of these operations:
     - sort an array of #nrows ROWIDs using qsort
     - read #nrows records from table in a sweep.
*/

static 
void get_sort_and_sweep_cost(TABLE *table, ha_rows nrows, COST_VECT *cost)
{
  if (nrows)
  {
    get_sweep_read_cost(table, nrows, FALSE, cost);
    /* Add cost of qsort call: n * log2(n) * cost(rowid_comparison) */
    double cmp_op= rows2double(nrows) * (1.0 / TIME_FOR_COMPARE_ROWID);
    if (cmp_op < 3)
      cmp_op= 3;
    cost->cpu_cost += cmp_op * log2(cmp_op);
  }
  else
    cost->zero();
}


/**
  Get cost of reading nrows table records in a "disk sweep"

  A disk sweep read is a sequence of handler->rnd_pos(rowid) calls that made
  for an ordered sequence of rowids.

  We assume hard disk IO. The read is performed as follows:

   1. The disk head is moved to the needed cylinder
   2. The controller waits for the plate to rotate
   3. The data is transferred

  Time to do #3 is insignificant compared to #2+#1.

  Time to move the disk head is proportional to head travel distance.

  Time to wait for the plate to rotate depends on whether the disk head
  was moved or not. 

  If disk head wasn't moved, the wait time is proportional to distance
  between the previous block and the block we're reading.

  If the head was moved, we don't know how much we'll need to wait for the
  plate to rotate. We assume the wait time to be a variate with a mean of
  0.5 of full rotation time.

  Our cost units are "random disk seeks". The cost of random disk seek is
  actually not a constant, it depends one range of cylinders we're going
  to access. We make it constant by introducing a fuzzy concept of "typical 
  datafile length" (it's fuzzy as it's hard to tell whether it should
  include index file, temp.tables etc). Then random seek cost is:

    1 = half_rotation_cost + move_cost * 1/3 * typical_data_file_length

  We define half_rotation_cost as DISK_SEEK_BASE_COST=0.9.

  @param table             Table to be accessed
  @param nrows             Number of rows to retrieve
  @param interrupted       TRUE <=> Assume that the disk sweep will be
                           interrupted by other disk IO. FALSE - otherwise.
  @param cost         OUT  The cost.
*/

void get_sweep_read_cost(TABLE *table, ha_rows nrows, bool interrupted, 
                         COST_VECT *cost)
{
  DBUG_ENTER("get_sweep_read_cost");

  cost->zero();
  if (table->file->primary_key_is_clustered())
  {
    cost->io_count= table->file->read_time(table->s->primary_key, (uint)nrows, 
                                           nrows);
  }
  else
  {
    double n_blocks=
      ceil(ulonglong2double(table->file->stats.data_file_length) / IO_SIZE);
    if (n_blocks < 1.0)                         // When data_file_length is 0
      n_blocks= 1.0;
    double busy_blocks=
      n_blocks * (1.0 - pow(1.0 - 1.0/n_blocks, rows2double(nrows)));
    if (busy_blocks < 1.0)
      busy_blocks= 1.0;

    DBUG_PRINT("info",("sweep: nblocks=%g, busy_blocks=%g", n_blocks,
                       busy_blocks));
    cost->io_count= busy_blocks;

    if (!interrupted)
    {
      /* Assume reading is done in one 'sweep' */
      cost->avg_io_cost= (DISK_SEEK_BASE_COST +
                          DISK_SEEK_PROP_COST*n_blocks/busy_blocks);
    }
  }
  DBUG_PRINT("info",("returning cost=%g", cost->total_cost()));
  DBUG_VOID_RETURN;
}


/****************************************************************************
 * DS-MRR implementation ends
 ***************************************************************************/

/** @brief
  Read first row between two ranges.
  Store ranges for future calls to read_range_next.

  @param start_key		Start key. Is 0 if no min range
  @param end_key		End key.  Is 0 if no max range
  @param eq_range_arg	        Set to 1 if start_key == end_key
  @param sorted		Set to 1 if result should be sorted per key

  @note
    Record is read into table->record[0]

  @retval
    0			Found row
  @retval
    HA_ERR_END_OF_FILE	No rows in range
  @retval
    \#			Error code
*/
int handler::read_range_first(const key_range *start_key,
			      const key_range *end_key,
			      bool eq_range_arg,
                              bool sorted /* ignored */)
{
  int result;
  DBUG_ENTER("handler::read_range_first");

  eq_range= eq_range_arg;
  end_range= 0;
  if (end_key)
  {
    end_range= &save_end_range;
    save_end_range= *end_key;
    key_compare_result_on_equal= ((end_key->flag == HA_READ_BEFORE_KEY) ? 1 :
				  (end_key->flag == HA_READ_AFTER_KEY) ? -1 : 0);
  }
  range_key_part= table->key_info[active_index].key_part;

  if (!start_key)			// Read first record
    result= ha_index_first(table->record[0]);
  else
    result= ha_index_read_map(table->record[0],
                              start_key->key,
                              start_key->keypart_map,
                              start_key->flag);
  if (result)
    DBUG_RETURN((result == HA_ERR_KEY_NOT_FOUND) 
		? HA_ERR_END_OF_FILE
		: result);

  DBUG_RETURN (compare_key(end_range) <= 0 ? 0 : HA_ERR_END_OF_FILE);
}


/** @brief
  Read next row between two endpoints.

  @note
    Record is read into table->record[0]

  @retval
    0			Found row
  @retval
    HA_ERR_END_OF_FILE	No rows in range
  @retval
    \#			Error code
*/
int handler::read_range_next()
{
  int result;
  DBUG_ENTER("handler::read_range_next");

  if (eq_range)
  {
    /* We trust that index_next_same always gives a row in range */
    DBUG_RETURN(ha_index_next_same(table->record[0],
                                   end_range->key,
                                   end_range->length));
  }
  result= ha_index_next(table->record[0]);
  if (result)
    DBUG_RETURN(result);
  DBUG_RETURN(compare_key(end_range) <= 0 ? 0 : HA_ERR_END_OF_FILE);
}


/**
  Compare if found key (in row) is over max-value.

  @param range		range to compare to row. May be 0 for no range

  @seealso
    key.cc::key_cmp()

  @return
    The return value is SIGN(key_in_row - range_key):

    - 0   : Key is equal to range or 'range' == 0 (no range)
    - -1  : Key is less than range
    - 1   : Key is larger than range
*/
int handler::compare_key(key_range *range)
{
  int cmp;
  if (!range || in_range_check_pushed_down)
    return 0;					// No max range
  cmp= key_cmp(range_key_part, range->key, range->length);
  if (!cmp)
    cmp= key_compare_result_on_equal;
  return cmp;
}


/*
  Same as compare_key() but doesn't check have in_range_check_pushed_down.
  This is used by index condition pushdown implementation.
*/

int handler::compare_key2(key_range *range)
{
  int cmp;
  if (!range)
    return 0;					// no max range
  cmp= key_cmp(range_key_part, range->key, range->length);
  if (!cmp)
    cmp= key_compare_result_on_equal;
  return cmp;
}

int handler::index_read_idx_map(uchar * buf, uint index, const uchar * key,
                                key_part_map keypart_map,
                                enum ha_rkey_function find_flag)
{
  int error, error1;
  error= index_init(index, 0);
  if (!error)
  {
    error= index_read_map(buf, key, keypart_map, find_flag);
    error1= index_end();
  }
  return error ?  error : error1;
}


/**
  Returns a list of all known extensions.

    No mutexes, worst case race is a minor surplus memory allocation
    We have to recreate the extension map if mysqld is restarted (for example
    within libmysqld)

  @retval
    pointer		pointer to TYPELIB structure
*/
static my_bool exts_handlerton(THD *unused, plugin_ref plugin,
                               void *arg)
{
  List<char> *found_exts= (List<char> *) arg;
  handlerton *hton= plugin_data(plugin, handlerton *);
  handler *file;
  if (hton->state == SHOW_OPTION_YES && hton->create &&
      (file= hton->create(hton, (TABLE_SHARE*) 0, current_thd->mem_root)))
  {
    List_iterator_fast<char> it(*found_exts);
    const char **ext, *old_ext;

    for (ext= file->bas_ext(); *ext; ext++)
    {
      while ((old_ext= it++))
      {
        if (!strcmp(old_ext, *ext))
	  break;
      }
      if (!old_ext)
        found_exts->push_back((char *) *ext);

      it.rewind();
    }
    delete file;
  }
  return FALSE;
}

TYPELIB *ha_known_exts(void)
{
  if (!known_extensions.type_names || mysys_usage_id != known_extensions_id)
  {
    List<char> found_exts;
    const char **ext, *old_ext;

    known_extensions_id= mysys_usage_id;
    found_exts.push_back((char*) TRG_EXT);
    found_exts.push_back((char*) TRN_EXT);

    plugin_foreach(NULL, exts_handlerton,
                   MYSQL_STORAGE_ENGINE_PLUGIN, &found_exts);

    ext= (const char **) my_once_alloc(sizeof(char *)*
                                       (found_exts.elements+1),
                                       MYF(MY_WME | MY_FAE));

    DBUG_ASSERT(ext != 0);
    known_extensions.count= found_exts.elements;
    known_extensions.type_names= ext;

    List_iterator_fast<char> it(found_exts);
    while ((old_ext= it++))
      *ext++= old_ext;
    *ext= 0;
  }
  return &known_extensions;
}


static bool stat_print(THD *thd, const char *type, uint type_len,
                       const char *file, uint file_len,
                       const char *status, uint status_len)
{
  Protocol *protocol= thd->protocol;
  protocol->prepare_for_resend();
  protocol->store(type, type_len, system_charset_info);
  protocol->store(file, file_len, system_charset_info);
  protocol->store(status, status_len, system_charset_info);
  if (protocol->write())
    return TRUE;
  return FALSE;
}


static my_bool showstat_handlerton(THD *thd, plugin_ref plugin,
                                   void *arg)
{
  enum ha_stat_type stat= *(enum ha_stat_type *) arg;
  handlerton *hton= plugin_data(plugin, handlerton *);
  if (hton->state == SHOW_OPTION_YES && hton->show_status &&
      hton->show_status(hton, thd, stat_print, stat))
    return TRUE;
  return FALSE;
}

bool ha_show_status(THD *thd, handlerton *db_type, enum ha_stat_type stat)
{
  List<Item> field_list;
  Protocol *protocol= thd->protocol;
  bool result;

  field_list.push_back(new Item_empty_string("Type",10));
  field_list.push_back(new Item_empty_string("Name",FN_REFLEN));
  field_list.push_back(new Item_empty_string("Status",10));

  if (protocol->send_result_set_metadata(&field_list,
                            Protocol::SEND_NUM_ROWS | Protocol::SEND_EOF))
    return TRUE;

  if (db_type == NULL)
  {
    result= plugin_foreach(thd, showstat_handlerton,
                           MYSQL_STORAGE_ENGINE_PLUGIN, &stat);
  }
  else
  {
    if (db_type->state != SHOW_OPTION_YES)
    {
      const LEX_STRING *name=&hton2plugin[db_type->slot]->name;
      result= stat_print(thd, name->str, name->length,
                         "", 0, "DISABLED", 8) ? 1 : 0;
    }
    else
      result= db_type->show_status &&
              db_type->show_status(db_type, thd, stat_print, stat) ? 1 : 0;
  }

  if (!result)
    my_eof(thd);
  return result;
}

/*
  Function to check if the conditions for row-based binlogging is
  correct for the table.

  A row in the given table should be replicated if:
  - Row-based replication is enabled in the current thread
  - The binlog is enabled
  - It is not a temporary table
  - The binary log is open
  - The database the table resides in shall be binlogged (binlog_*_db rules)
  - table is not mysql.event
*/

static bool check_table_binlog_row_based(THD *thd, TABLE *table)
{
  if (table->s->cached_row_logging_check == -1)
  {
    int const check(table->s->tmp_table == NO_TMP_TABLE &&
                    binlog_filter->db_ok(table->s->db.str));
    table->s->cached_row_logging_check= check;
  }

  DBUG_ASSERT(table->s->cached_row_logging_check == 0 ||
              table->s->cached_row_logging_check == 1);

  return (thd->is_current_stmt_binlog_format_row() &&
          table->s->cached_row_logging_check &&
          (thd->variables.option_bits & OPTION_BIN_LOG) &&
          mysql_bin_log.is_open());
}


/** @brief
   Write table maps for all (manually or automatically) locked tables
   to the binary log.

   SYNOPSIS
     write_locked_table_maps()
       thd     Pointer to THD structure

   DESCRIPTION
       This function will generate and write table maps for all tables
       that are locked by the thread 'thd'.

   RETURN VALUE
       0   All OK
       1   Failed to write all table maps

   SEE ALSO
       THD::lock
*/

static int write_locked_table_maps(THD *thd)
{
  DBUG_ENTER("write_locked_table_maps");
  DBUG_PRINT("enter", ("thd: 0x%lx  thd->lock: 0x%lx "
                       "thd->extra_lock: 0x%lx",
                       (long) thd, (long) thd->lock, (long) thd->extra_lock));

  DBUG_PRINT("debug", ("get_binlog_table_maps(): %d", thd->get_binlog_table_maps()));

  if (thd->get_binlog_table_maps() == 0)
  {
    MYSQL_LOCK *locks[2];
    locks[0]= thd->extra_lock;
    locks[1]= thd->lock;
    for (uint i= 0 ; i < sizeof(locks)/sizeof(*locks) ; ++i )
    {
      MYSQL_LOCK const *const lock= locks[i];
      if (lock == NULL)
        continue;

      bool need_binlog_rows_query= thd->variables.binlog_rows_query_log_events;
      TABLE **const end_ptr= lock->table + lock->table_count;
      for (TABLE **table_ptr= lock->table ; 
           table_ptr != end_ptr ;
           ++table_ptr)
      {
        TABLE *const table= *table_ptr;
        DBUG_PRINT("info", ("Checking table %s", table->s->table_name.str));
        if (table->current_lock == F_WRLCK &&
            check_table_binlog_row_based(thd, table))
        {
          /*
            We need to have a transactional behavior for SQLCOM_CREATE_TABLE
            (e.g. CREATE TABLE... SELECT * FROM TABLE) in order to keep a
            compatible behavior with the STMT based replication even when
            the table is not transactional. In other words, if the operation
            fails while executing the insert phase nothing is written to the
            binlog.

            Note that at this point, we check the type of a set of tables to
            create the table map events. In the function binlog_log_row(),
            which calls the current function, we check the type of the table
            of the current row.
          */
          bool const has_trans= thd->lex->sql_command == SQLCOM_CREATE_TABLE ||
                                table->file->has_transactions();
          int const error= thd->binlog_write_table_map(table, has_trans,
                                                       need_binlog_rows_query);
          /* Binlog Rows_query log event once for one statement which updates
             two or more tables.*/
          if (need_binlog_rows_query)
            need_binlog_rows_query= FALSE;
          /*
            If an error occurs, it is the responsibility of the caller to
            roll back the transaction.
          */
          if (unlikely(error))
            DBUG_RETURN(1);
        }
      }
    }
  }
  DBUG_RETURN(0);
}


typedef bool Log_func(THD*, TABLE*, bool,
                      const uchar*, const uchar*);

static int binlog_log_row(TABLE* table,
                          const uchar *before_record,
                          const uchar *after_record,
                          Log_func *log_func)
{
  if (table->no_replicate)
    return 0;
  bool error= 0;
  THD *const thd= table->in_use;

  if (check_table_binlog_row_based(thd, table))
  {
    DBUG_DUMP("read_set 10", (uchar*) table->read_set->bitmap,
              (table->s->fields + 7) / 8);

    /*
      If there are no table maps written to the binary log, this is
      the first row handled in this statement. In that case, we need
      to write table maps for all locked tables to the binary log.
    */
    if (likely(!(error= write_locked_table_maps(thd))))
    {
      /*
        We need to have a transactional behavior for SQLCOM_CREATE_TABLE
        (i.e. CREATE TABLE... SELECT * FROM TABLE) in order to keep a
        compatible behavior with the STMT based replication even when
        the table is not transactional. In other words, if the operation
        fails while executing the insert phase nothing is written to the
        binlog.
      */
      bool const has_trans= thd->lex->sql_command == SQLCOM_CREATE_TABLE ||
                           table->file->has_transactions();
      error=
        (*log_func)(thd, table, has_trans, before_record, after_record);
    }
  }
  return error ? HA_ERR_RBR_LOGGING_FAILED : 0;
}

int handler::ha_external_lock(THD *thd, int lock_type)
{
  MYSQL_TABLE_WAIT_VARIABLES(locker, state) /* no ';' */

  DBUG_ENTER("handler::ha_external_lock");
  /*
    Whether this is lock or unlock, this should be true, and is to verify that
    if get_auto_increment() was called (thus may have reserved intervals or
    taken a table lock), ha_release_auto_increment() was too.
  */
  DBUG_ASSERT(next_insert_id == 0);
  /* Consecutive calls for lock without unlocking in between is not allowed */
  DBUG_ASSERT(table_share->tmp_table != NO_TMP_TABLE ||
              ((lock_type != F_UNLCK && m_lock_type == F_UNLCK) ||
               lock_type == F_UNLCK));
              

  if (MYSQL_HANDLER_RDLOCK_START_ENABLED() ||
      MYSQL_HANDLER_WRLOCK_START_ENABLED() ||
      MYSQL_HANDLER_UNLOCK_START_ENABLED())
  {
    if (lock_type == F_RDLCK)
    {
      MYSQL_HANDLER_RDLOCK_START(table_share->db.str,
                                 table_share->table_name.str);
    }
    else if (lock_type == F_WRLCK)
    {
      MYSQL_HANDLER_WRLOCK_START(table_share->db.str,
                                 table_share->table_name.str);
    }
    else if (lock_type == F_UNLCK)
    {
      MYSQL_HANDLER_UNLOCK_START(table_share->db.str,
                                 table_share->table_name.str);
    }
  }

<<<<<<< HEAD
  MYSQL_START_TABLE_LOCK_WAIT(locker, &state, m_psi,
                              PSI_TABLE_EXTERNAL_LOCK, lock_type);
=======
  ha_statistic_increment(&SSV::ha_external_lock_count);

  MYSQL_START_TABLE_WAIT(locker, &state, m_psi,
                         PSI_TABLE_EXTERNAL_LOCK, MAX_KEY, lock_type);
>>>>>>> 6f096241
  /*
    We cache the table flags if the locking succeeded. Otherwise, we
    keep them as they were when they were fetched in ha_open().
  */
  int error= external_lock(thd, lock_type);

  MYSQL_END_TABLE_LOCK_WAIT(locker);

  if (error == 0)
  {
    cached_table_flags= table_flags();

    /*
      The lock type is needed by MRR when creating a clone of this handler
      object.
    */
    m_lock_type= lock_type;
  }

  if (MYSQL_HANDLER_RDLOCK_DONE_ENABLED() ||
      MYSQL_HANDLER_WRLOCK_DONE_ENABLED() ||
      MYSQL_HANDLER_UNLOCK_DONE_ENABLED())
  {
    if (lock_type == F_RDLCK)
    {
      MYSQL_HANDLER_RDLOCK_DONE(error);
    }
    else if (lock_type == F_WRLCK)
    {
      MYSQL_HANDLER_WRLOCK_DONE(error);
    }
    else if (lock_type == F_UNLCK)
    {
      MYSQL_HANDLER_UNLOCK_DONE(error);
    }
  }
  DBUG_RETURN(error);
}


/** @brief
  Check handler usage and reset state of file to after 'open'

  @note can be called regardless of it is locked or not.
*/
int handler::ha_reset()
{
  DBUG_ENTER("handler::ha_reset");
  /* Check that we have called all proper deallocation functions */
  DBUG_ASSERT((uchar*) table->def_read_set.bitmap +
              table->s->column_bitmap_size ==
              (uchar*) table->def_write_set.bitmap);
  DBUG_ASSERT(bitmap_is_set_all(&table->s->all_set));
  DBUG_ASSERT(table->key_read == 0);
  /* ensure that ha_index_end / ha_rnd_end has been called */
  DBUG_ASSERT(inited == NONE);
  /* Free cache used by filesort */
  free_io_cache(table);
  /* reset the bitmaps to point to defaults */
  table->default_column_bitmaps();
  /* Reset information about pushed engine conditions */
  pushed_cond= NULL;
  /* Reset information about pushed index conditions */
  pushed_idx_cond= NULL;
  pushed_idx_cond_keyno= MAX_KEY;
  in_range_check_pushed_down= false;
 
  const int retval= reset();
  DBUG_RETURN(retval);
}


int handler::ha_write_row(uchar *buf)
{
  int error;
  Log_func *log_func= Write_rows_log_event::binlog_row_logging_function;
  DBUG_ASSERT(table_share->tmp_table != NO_TMP_TABLE ||
              m_lock_type == F_WRLCK);
  MYSQL_TABLE_WAIT_VARIABLES(locker, state) /* no ';' */

  DBUG_ENTER("handler::ha_write_row");

  MYSQL_INSERT_ROW_START(table_share->db.str, table_share->table_name.str);
  mark_trx_read_write();
  MYSQL_START_TABLE_IO_WAIT(locker, &state, m_psi,
                            PSI_TABLE_WRITE_ROW, MAX_KEY, 0);

  error= write_row(buf);

  MYSQL_END_TABLE_IO_WAIT(locker);
  MYSQL_INSERT_ROW_DONE(error);
  if (unlikely(error))
    DBUG_RETURN(error);

  if (unlikely(error= binlog_log_row(table, 0, buf, log_func)))
    DBUG_RETURN(error); /* purecov: inspected */
  DBUG_RETURN(0);
}


int handler::ha_update_row(const uchar *old_data, uchar *new_data)
{
  int error;
  DBUG_ASSERT(table_share->tmp_table != NO_TMP_TABLE ||
              m_lock_type == F_WRLCK);
  Log_func *log_func= Update_rows_log_event::binlog_row_logging_function;
  MYSQL_TABLE_WAIT_VARIABLES(locker, state) /* no ';' */

  /*
    Some storage engines require that the new record is in record[0]
    (and the old record is in record[1]).
   */
  DBUG_ASSERT(new_data == table->record[0]);

  MYSQL_UPDATE_ROW_START(table_share->db.str, table_share->table_name.str);
  mark_trx_read_write();

  MYSQL_START_TABLE_IO_WAIT(locker, &state, m_psi,
                            PSI_TABLE_UPDATE_ROW, MAX_KEY, 0);

  error= update_row(old_data, new_data);

  MYSQL_END_TABLE_IO_WAIT(locker);
  MYSQL_UPDATE_ROW_DONE(error);
  if (unlikely(error))
    return error;
  if (unlikely(error= binlog_log_row(table, old_data, new_data, log_func)))
    return error;
  return 0;
}

int handler::ha_delete_row(const uchar *buf)
{
  int error;
  DBUG_ASSERT(table_share->tmp_table != NO_TMP_TABLE ||
              m_lock_type == F_WRLCK);
  Log_func *log_func= Delete_rows_log_event::binlog_row_logging_function;
  MYSQL_TABLE_WAIT_VARIABLES(locker, state) /* no ';' */

  MYSQL_DELETE_ROW_START(table_share->db.str, table_share->table_name.str);
  mark_trx_read_write();

  MYSQL_START_TABLE_IO_WAIT(locker, &state, m_psi,
                            PSI_TABLE_DELETE_ROW, MAX_KEY, 0);

  error= delete_row(buf);

  MYSQL_END_TABLE_IO_WAIT(locker);
  MYSQL_DELETE_ROW_DONE(error);
  if (unlikely(error))
    return error;
  if (unlikely(error= binlog_log_row(table, buf, 0, log_func)))
    return error;
  return 0;
}



/** @brief
  use_hidden_primary_key() is called in case of an update/delete when
  (table_flags() and HA_PRIMARY_KEY_REQUIRED_FOR_DELETE) is defined
  but we don't have a primary key
*/
void handler::use_hidden_primary_key()
{
  /* fallback to use all columns in the table to identify row */
  table->use_all_columns();
}


/** @brief
  Dummy function which accept information about log files which is not need
  by handlers
*/
void signal_log_not_needed(struct handlerton, char *log_file)
{
  DBUG_ENTER("signal_log_not_needed");
  DBUG_PRINT("enter", ("logfile '%s'", log_file));
  DBUG_VOID_RETURN;
}

#ifdef TRANS_LOG_MGM_EXAMPLE_CODE
/*
  Example of transaction log management functions based on assumption that logs
  placed into a directory
*/
#include <my_dir.h>
#include <my_sys.h>
int example_of_iterator_using_for_logs_cleanup(handlerton *hton)
{
  void *buffer;
  int res= 1;
  struct handler_iterator iterator;
  struct handler_log_file_data data;

  if (!hton->create_iterator)
    return 1; /* iterator creator is not supported */

  if ((*hton->create_iterator)(hton, HA_TRANSACTLOG_ITERATOR, &iterator) !=
      HA_ITERATOR_OK)
  {
    /* error during creation of log iterator or iterator is not supported */
    return 1;
  }
  while((*iterator.next)(&iterator, (void*)&data) == 0)
  {
    printf("%s\n", data.filename.str);
    if (data.status == HA_LOG_STATUS_FREE &&
        mysql_file_delete(INSTRUMENT_ME,
                          data.filename.str, MYF(MY_WME)))
      goto err;
  }
  res= 0;
err:
  (*iterator.destroy)(&iterator);
  return res;
}


/*
  Here we should get info from handler where it save logs but here is
  just example, so we use constant.
  IMHO FN_ROOTDIR ("/") is safe enough for example, because nobody has
  rights on it except root and it consist of directories only at lest for
  *nix (sorry, can't find windows-safe solution here, but it is only example).
*/
#define fl_dir FN_ROOTDIR


/** @brief
  Dummy function to return log status should be replaced by function which
  really detect the log status and check that the file is a log of this
  handler.
*/
enum log_status fl_get_log_status(char *log)
{
  MY_STAT stat_buff;
  if (mysql_file_stat(INSTRUMENT_ME, log, &stat_buff, MYF(0)))
    return HA_LOG_STATUS_INUSE;
  return HA_LOG_STATUS_NOSUCHLOG;
}


struct fl_buff
{
  LEX_STRING *names;
  enum log_status *statuses;
  uint32 entries;
  uint32 current;
};


int fl_log_iterator_next(struct handler_iterator *iterator,
                          void *iterator_object)
{
  struct fl_buff *buff= (struct fl_buff *)iterator->buffer;
  struct handler_log_file_data *data=
    (struct handler_log_file_data *) iterator_object;
  if (buff->current >= buff->entries)
    return 1;
  data->filename= buff->names[buff->current];
  data->status= buff->statuses[buff->current];
  buff->current++;
  return 0;
}


void fl_log_iterator_destroy(struct handler_iterator *iterator)
{
  my_free(iterator->buffer);
}


/** @brief
  returns buffer, to be assigned in handler_iterator struct
*/
enum handler_create_iterator_result
fl_log_iterator_buffer_init(struct handler_iterator *iterator)
{
  MY_DIR *dirp;
  struct fl_buff *buff;
  char *name_ptr;
  uchar *ptr;
  FILEINFO *file;
  uint32 i;

  /* to be able to make my_free without crash in case of error */
  iterator->buffer= 0;

  if (!(dirp = my_dir(fl_dir, MYF(0))))
  {
    return HA_ITERATOR_ERROR;
  }
  if ((ptr= (uchar*)my_malloc(ALIGN_SIZE(sizeof(fl_buff)) +
                             ((ALIGN_SIZE(sizeof(LEX_STRING)) +
                               sizeof(enum log_status) +
                               + FN_REFLEN + 1) *
                              (uint) dirp->number_off_files),
                             MYF(0))) == 0)
  {
    return HA_ITERATOR_ERROR;
  }
  buff= (struct fl_buff *)ptr;
  buff->entries= buff->current= 0;
  ptr= ptr + (ALIGN_SIZE(sizeof(fl_buff)));
  buff->names= (LEX_STRING*) (ptr);
  ptr= ptr + ((ALIGN_SIZE(sizeof(LEX_STRING)) *
               (uint) dirp->number_off_files));
  buff->statuses= (enum log_status *)(ptr);
  name_ptr= (char *)(ptr + (sizeof(enum log_status) *
                            (uint) dirp->number_off_files));
  for (i=0 ; i < (uint) dirp->number_off_files  ; i++)
  {
    enum log_status st;
    file= dirp->dir_entry + i;
    if ((file->name[0] == '.' &&
         ((file->name[1] == '.' && file->name[2] == '\0') ||
            file->name[1] == '\0')))
      continue;
    if ((st= fl_get_log_status(file->name)) == HA_LOG_STATUS_NOSUCHLOG)
      continue;
    name_ptr= strxnmov(buff->names[buff->entries].str= name_ptr,
                       FN_REFLEN, fl_dir, file->name, NullS);
    buff->names[buff->entries].length= (name_ptr -
                                        buff->names[buff->entries].str);
    buff->statuses[buff->entries]= st;
    buff->entries++;
  }

  iterator->buffer= buff;
  iterator->next= &fl_log_iterator_next;
  iterator->destroy= &fl_log_iterator_destroy;
  return HA_ITERATOR_OK;
}


/* An example of a iterator creator */
enum handler_create_iterator_result
fl_create_iterator(enum handler_iterator_type type,
                   struct handler_iterator *iterator)
{
  switch(type) {
  case HA_TRANSACTLOG_ITERATOR:
    return fl_log_iterator_buffer_init(iterator);
  default:
    return HA_ITERATOR_UNSUPPORTED;
  }
}
#endif /*TRANS_LOG_MGM_EXAMPLE_CODE*/<|MERGE_RESOLUTION|>--- conflicted
+++ resolved
@@ -2214,7 +2214,6 @@
   }
 #endif
   DBUG_ASSERT(m_psi == NULL);
-  /* Can be closed early?, TODO: verify this DBUG_ASSERT */
   DBUG_ASSERT(m_lock_type == F_UNLCK);
   return close();
 }
@@ -5858,15 +5857,10 @@
     }
   }
 
-<<<<<<< HEAD
+  ha_statistic_increment(&SSV::ha_external_lock_count);
   MYSQL_START_TABLE_LOCK_WAIT(locker, &state, m_psi,
                               PSI_TABLE_EXTERNAL_LOCK, lock_type);
-=======
-  ha_statistic_increment(&SSV::ha_external_lock_count);
-
-  MYSQL_START_TABLE_WAIT(locker, &state, m_psi,
-                         PSI_TABLE_EXTERNAL_LOCK, MAX_KEY, lock_type);
->>>>>>> 6f096241
+
   /*
     We cache the table flags if the locking succeeded. Otherwise, we
     keep them as they were when they were fetched in ha_open().
