/* Copyright (C) 2000-2006 MySQL AB

   This program is free software; you can redistribute it and/or modify
   it under the terms of the GNU General Public License as published by
   the Free Software Foundation; version 2 of the License.

   This program is distributed in the hope that it will be useful,
   but WITHOUT ANY WARRANTY; without even the implied warranty of
   MERCHANTABILITY or FITNESS FOR A PARTICULAR PURPOSE.  See the
   GNU General Public License for more details.

   You should have received a copy of the GNU General Public License
   along with this program; if not, write to the Free Software
   Foundation, Inc., 59 Temple Place, Suite 330, Boston, MA  02111-1307  USA */


/* Functions to handle keys and fields in forms */

#include "mysql_priv.h"
#include "sql_trigger.h"

	/*
	** Search after with key field is. If no key starts with field test
	** if field is part of some key.
	**
	** returns number of key. keylength is set to length of key before
	** (not including) field
	** Used when calculating key for NEXT_NUMBER
	*/

int find_ref_key(TABLE *table,Field *field, uint *key_length)
{
  reg2 int i;
  reg3 KEY *key_info;
  uint fieldpos;

  fieldpos=    field->offset();

	/* Test if some key starts as fieldpos */

  for (i= 0, key_info= table->key_info ;
       i < (int) table->s->keys ;
       i++, key_info++)
  {
    if (key_info->key_part[0].offset == fieldpos)
    {						/* Found key. Calc keylength */
      *key_length=0;
      return(i);			/* Use this key */
    }
  }
	/* Test if some key contains fieldpos */

  for (i= 0, key_info= table->key_info ;
       i < (int) table->s->keys ;
       i++, key_info++)
  {
    uint j;
    KEY_PART_INFO *key_part;
    *key_length=0;
    for (j=0, key_part=key_info->key_part ;
	 j < key_info->key_parts ;
	 j++, key_part++)
    {
      if (key_part->offset == fieldpos)
	return(i);			/* Use this key */
      *key_length+=key_part->store_length;
    }
  }
  return(-1);					/* No key is ok */
}


/*
  Copy part of a record that forms a key or key prefix to a buffer.

  SYNOPSIS
    key_copy()
    to_key      buffer that will be used as a key
    from_record full record to be copied from
    key_info    descriptor of the index
    key_length  specifies length of all keyparts that will be copied

  DESCRIPTION
    The function takes a complete table record (as e.g. retrieved by
    handler::index_read()), and a description of an index on the same table,
    and extracts the first key_length bytes of the record which are part of a
    key into to_key. If length == 0 then copy all bytes from the record that
    form a key.

  RETURN
    None
*/

void key_copy(byte *to_key, byte *from_record, KEY *key_info, uint key_length)
{
  uint length;
  KEY_PART_INFO *key_part;

  if (key_length == 0)
    key_length= key_info->key_length;
  for (key_part= key_info->key_part; (int) key_length > 0; key_part++)
  {
    if (key_part->null_bit)
    {
      *to_key++= test(from_record[key_part->null_offset] &
		   key_part->null_bit);
      key_length--;
    }
    if (key_part->type == HA_KEYTYPE_BIT)
    {
      Field_bit *field= (Field_bit *) (key_part->field);
      if (field->bit_len)
      {
        uchar bits= get_rec_bits((uchar*) from_record +
                                 key_part->null_offset +
                                 (key_part->null_bit == 128),
                                 field->bit_ofs, field->bit_len);
        *to_key++= bits;
        key_length--;
      }
    }
    if (key_part->key_part_flag & HA_BLOB_PART ||
        key_part->key_part_flag & HA_VAR_LENGTH_PART)
    {
      key_length-= HA_KEY_BLOB_LENGTH;
      length= min(key_length, key_part->length);
      key_part->field->get_key_image(to_key, length, Field::itRAW);
      to_key+= HA_KEY_BLOB_LENGTH;
    }
    else
    {
      length= min(key_length, key_part->length);
      Field *field= key_part->field;
      CHARSET_INFO *cs= field->charset();
<<<<<<< HEAD
      uint bytes= field->get_key_image(to_key, length, Field::itRAW);
      if (bytes < length)
        cs->cset->fill(cs, to_key + bytes, length - bytes, ' ');
=======
      uint bytes= field->get_key_image((char *) key, length, cs, Field::itRAW);
      if (bytes < length)
        cs->cset->fill(cs, (char *) key + bytes, length - bytes, ' ');
>>>>>>> fbed4826
    }
    to_key+= length;
    key_length-= length;
  }
}


/*
  Restore a key from some buffer to record.

  SYNOPSIS
    key_restore()
    to_record   record buffer where the key will be restored to
    from_key    buffer that contains a key
    key_info    descriptor of the index
    key_length  specifies length of all keyparts that will be restored

  DESCRIPTION
    This function converts a key into record format. It can be used in cases
    when we want to return a key as a result row.

  RETURN
    None
*/

void key_restore(byte *to_record, byte *from_key, KEY *key_info,
                 uint key_length)
{
  uint length;
  KEY_PART_INFO *key_part;

  if (key_length == 0)
  {
    key_length= key_info->key_length;
  }
  for (key_part= key_info->key_part ; (int) key_length > 0 ; key_part++)
  {
    if (key_part->null_bit)
    {
      if (*from_key++)
	to_record[key_part->null_offset]|= key_part->null_bit;
      else
	to_record[key_part->null_offset]&= ~key_part->null_bit;
      key_length--;
    }
    if (key_part->type == HA_KEYTYPE_BIT)
    {
      Field_bit *field= (Field_bit *) (key_part->field);
      if (field->bit_len)
      {
        uchar bits= *(from_key + key_part->length -
                      field->pack_length_in_rec() - 1);
        set_rec_bits(bits, to_record + key_part->null_offset +
                     (key_part->null_bit == 128),
                     field->bit_ofs, field->bit_len);
      }
    }
    if (key_part->key_part_flag & HA_BLOB_PART)
    {
      uint blob_length= uint2korr(from_key);
      from_key+= HA_KEY_BLOB_LENGTH;
      key_length-= HA_KEY_BLOB_LENGTH;
      ((Field_blob*) key_part->field)->set_ptr((ulong) blob_length,
					       (char*) from_key);
      length= key_part->length;
    }
    else if (key_part->key_part_flag & HA_VAR_LENGTH_PART)
    {
      key_length-= HA_KEY_BLOB_LENGTH;
      length= min(key_length, key_part->length);
      key_part->field->set_key_image((char *) from_key, length);
      from_key+= HA_KEY_BLOB_LENGTH;
    }
    else
    {
      length= min(key_length, key_part->length);
      memcpy(to_record + key_part->offset, from_key, (size_t) length);
    }
    from_key+= length;
    key_length-= length;
  }
}


/*
  Compare if a key has changed

  SYNOPSIS
    key_cmp_if_same()
    table		TABLE
    key			key to compare to row
    idx			Index used
    key_length		Length of key

  NOTES
    In theory we could just call field->cmp() for all field types,
    but as we are only interested if a key has changed (not if the key is
    larger or smaller than the previous value) we can do things a bit
    faster by using memcmp() instead.

  RETURN
    0	If key is equal
    1	Key has changed
*/

bool key_cmp_if_same(TABLE *table,const byte *key,uint idx,uint key_length)
{
  uint store_length;
  KEY_PART_INFO *key_part;
  const byte *key_end= key + key_length;;

  for (key_part=table->key_info[idx].key_part;
       key < key_end ; 
       key_part++, key+= store_length)
  {
    uint length;
    store_length= key_part->store_length;

    if (key_part->null_bit)
    {
      if (*key != test(table->record[0][key_part->null_offset] & 
		       key_part->null_bit))
	return 1;
      if (*key)
	continue;
      key++;
      store_length--;
    }
    if (key_part->key_part_flag & (HA_BLOB_PART | HA_VAR_LENGTH_PART |
                                   HA_BIT_PART))
    {
      if (key_part->field->key_cmp(key, key_part->length))
	return 1;
      continue;
    }
    length= min((uint) (key_end-key), store_length);
    if (!(key_part->key_type & (FIELDFLAG_NUMBER+FIELDFLAG_BINARY+
                                FIELDFLAG_PACK)))
    {
      CHARSET_INFO *cs= key_part->field->charset();
      uint char_length= key_part->length / cs->mbmaxlen;
      const byte *pos= table->record[0] + key_part->offset;
      if (length > char_length)
      {
        char_length= my_charpos(cs, pos, pos + length, char_length);
        set_if_smaller(char_length, length);
      }
      if (cs->coll->strnncollsp(cs,
                                (const uchar*) key, length,
                                (const uchar*) pos, char_length, 0))
        return 1;
      continue;
    }
    if (memcmp(key,table->record[0]+key_part->offset,length))
      return 1;
  }
  return 0;
}

	/* unpack key-fields from record to some buffer */
	/* This is used to get a good error message */

void key_unpack(String *to,TABLE *table,uint idx)
{
  KEY_PART_INFO *key_part,*key_part_end;
  Field *field;
  String tmp;
  DBUG_ENTER("key_unpack");

  to->length(0);
  for (key_part=table->key_info[idx].key_part,key_part_end=key_part+
	 table->key_info[idx].key_parts ;
       key_part < key_part_end;
       key_part++)
  {
    if (to->length())
      to->append('-');
    if (key_part->null_bit)
    {
      if (table->record[0][key_part->null_offset] & key_part->null_bit)
      {
	to->append(STRING_WITH_LEN("NULL"));
	continue;
      }
    }
    if ((field=key_part->field))
    {
      field->val_str(&tmp);
      if (key_part->length < field->pack_length())
	tmp.length(min(tmp.length(),key_part->length));
      to->append(tmp);
    }
    else
      to->append(STRING_WITH_LEN("???"));
  }
  DBUG_VOID_RETURN;
}


/*
  Check if key uses field that is listed in passed field list or is
  automatically updated (like a timestamp) or can be updated by before
  update trigger defined on the table.

  SYNOPSIS
    is_key_used()
      table   TABLE object with which keys and fields are associated.
      idx     Key to be checked.
      fields  List of fields to be checked.

  RETURN VALUE
    TRUE   Key uses field which meets one the above conditions
    FALSE  Otherwise
*/

bool is_key_used(TABLE *table, uint idx, List<Item> &fields)
{
  Table_triggers_list *triggers= table->triggers;
  List_iterator_fast<Item> f(fields);
  KEY_PART_INFO *key_part,*key_part_end;
  for (key_part=table->key_info[idx].key_part,key_part_end=key_part+
	 table->key_info[idx].key_parts ;
       key_part < key_part_end;
       key_part++)
  {
    Item_field *field;

    if (key_part->field == table->timestamp_field)
      return 1;					// Can't be used for update

    f.rewind();
    while ((field=(Item_field*) f++))
    {
      if (key_part->field->eq(field->field))
	return 1;
    }
    if (triggers &&
        triggers->is_updated_in_before_update_triggers(key_part->field))
      return 1;
  }

  /*
    If table handler has primary key as part of the index, check that primary
    key is not updated
  */
  if (idx != table->s->primary_key && table->s->primary_key < MAX_KEY &&
      (table->file->table_flags() & HA_PRIMARY_KEY_IN_READ_INDEX))
    return is_key_used(table, table->s->primary_key, fields);
  return 0;
}


/*
  Compare key in row to a given key

  SYNOPSIS
    key_cmp()
    key_part		Key part handler
    key			Key to compare to value in table->record[0]
    key_length		length of 'key'

  RETURN
    The return value is SIGN(key_in_row - range_key):

    0			Key is equal to range or 'range' == 0 (no range)
   -1			Key is less than range
    1			Key is larger than range
*/

int key_cmp(KEY_PART_INFO *key_part, const byte *key, uint key_length)
{
  uint store_length;

  for (const byte *end=key + key_length;
       key < end;
       key+= store_length, key_part++)
  {
    int cmp;
    store_length= key_part->store_length;
    if (key_part->null_bit)
    {
      /* This key part allows null values; NULL is lower than everything */
      register bool field_is_null= key_part->field->is_null();
      if (*key)                                 // If range key is null
      {
	/* the range is expecting a null value */
	if (!field_is_null)
	  return 1;                             // Found key is > range
        /* null -- exact match, go to next key part */
	continue;
      }
      else if (field_is_null)
	return -1;                              // NULL is less than any value
      key++;					// Skip null byte
      store_length--;
    }
    if ((cmp=key_part->field->key_cmp((byte*) key, key_part->length)) < 0)
      return -1;
    if (cmp > 0)
      return 1;
  }
  return 0;                                     // Keys are equal
}<|MERGE_RESOLUTION|>--- conflicted
+++ resolved
@@ -132,15 +132,9 @@
       length= min(key_length, key_part->length);
       Field *field= key_part->field;
       CHARSET_INFO *cs= field->charset();
-<<<<<<< HEAD
-      uint bytes= field->get_key_image(to_key, length, Field::itRAW);
+      uint bytes= field->get_key_image((char*) to_key, length, Field::itRAW);
       if (bytes < length)
-        cs->cset->fill(cs, to_key + bytes, length - bytes, ' ');
-=======
-      uint bytes= field->get_key_image((char *) key, length, cs, Field::itRAW);
-      if (bytes < length)
-        cs->cset->fill(cs, (char *) key + bytes, length - bytes, ' ');
->>>>>>> fbed4826
+        cs->cset->fill(cs, (char*) to_key + bytes, length - bytes, ' ');
     }
     to_key+= length;
     key_length-= length;
