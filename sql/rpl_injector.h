/* Copyright (c) 2006, 2017, Oracle and/or its affiliates. All rights reserved.

   This program is free software; you can redistribute it and/or modify
   it under the terms of the GNU General Public License as published by
   the Free Software Foundation; version 2 of the License.

   This program is distributed in the hope that it will be useful,
   but WITHOUT ANY WARRANTY; without even the implied warranty of
   MERCHANTABILITY or FITNESS FOR A PARTICULAR PURPOSE.  See the
   GNU General Public License for more details.

   You should have received a copy of the GNU General Public License
   along with this program; if not, write to the Free Software
   Foundation, Inc., 51 Franklin St, Fifth Floor, Boston, MA  02110-1301  USA */

#ifndef INJECTOR_H
#define INJECTOR_H

#include <stddef.h>

#include "control_events.h" // enum_incidents
#include "lex_string.h"
#include "my_bitmap.h"
#include "my_dbug.h"
#include "my_inttypes.h"
#include "sql_plugin_ref.h"
#include "table.h"          // TABLE

class MYSQL_BIN_LOG;
class THD;

typedef struct st_bitmap MY_BITMAP;


/*
  Injector to inject rows into the MySQL server.
  
  The injector class is used to notify the MySQL server of new rows that have
  appeared outside of MySQL control.
 
  The original purpose of this is to allow clusters---which handle replication
  inside the cluster through other means---to insert new rows into binary log.
  Note, however, that the injector should be used whenever rows are altered in
  any manner that is outside of MySQL server visibility and which therefore
  are not seen by the MySQL server.
 */
class injector 
{
public:

  /*
    Get an instance of the injector.

    DESCRIPTION
      The injector is a Singleton, so this static function return the
      available instance of the injector.

    RETURN VALUE
      A pointer to the available injector object.
  */
  static injector *instance();

  /*
    Delete the singleton instance (if allocated). Used during server shutdown.
  */
  static void free_instance();

    /*
      A transaction where rows can be added.

      DESCRIPTION
        The transaction class satisfy the **CopyConstructible** and
        **Assignable** requirements.  Note that the transaction is *not*
        default constructible.
     */
    class transaction {
      friend class injector;
    public:
      /* Convenience definitions */
      typedef uchar* record_type;
      typedef uint32 server_id_type;

      /*
        Table reference.

        RESPONSIBILITY

          The class contains constructors to handle several forms of
          references to tables.  The constructors can implicitly be used to
          construct references from, e.g., strings containing table names.

        EXAMPLE

          The class is intended to be used *by value*.  Please, do not try to
          construct objects of this type using 'new'; instead construct an
          object, possibly a temporary object.  For example:

            injector::transaction::table tbl(share->table, true);
            MY_BITMAP cols;
            bitmap_init(&cols, NULL, (i + 7) / 8, false);
            inj->write_row(::server_id, tbl, &cols, row_data);

          or

            MY_BITMAP cols;
            bitmap_init(&cols, NULL, (i + 7) / 8, false);
            inj->write_row(::server_id, 
                           injector::transaction::table(share->table, true), 
                           &cols, row_data);

          This will work, be more efficient, and have greater chance of
          inlining, not run the risk of losing pointers.

        COLLABORATION

          injector::transaction
            Provide a flexible interface to the representation of tables.

      */
      class table 
      {
      public:
        class save_sets {
        public:
          save_sets(table const &tbl, MY_BITMAP const *new_rs, MY_BITMAP const *new_ws)
            : m_table(tbl.get_table()),
              save_read_set(m_table->read_set),
              save_write_set(m_table->write_set)
          {
            m_table->column_bitmaps_set_no_signal(const_cast<MY_BITMAP*>(new_rs),
                                                  const_cast<MY_BITMAP*>(new_ws));
          }

          ~save_sets() {
            m_table->column_bitmaps_set_no_signal(save_read_set, save_write_set);
          }

        private:
          TABLE *m_table;
          MY_BITMAP *save_read_set;
          MY_BITMAP *save_write_set;
        };

        table(TABLE *table, bool is_transactional) 
            : m_table(table), m_is_transactional(is_transactional)
        { 
        }

        char const *db_name() const { return m_table->s->db.str; }
        char const *table_name() const { return m_table->s->table_name.str; }
        TABLE *get_table() const { return m_table; }
        bool is_transactional() const { return m_is_transactional; }

      private:
        TABLE *m_table;
        bool m_is_transactional;
      };

      /*
        Binlog position as a structure.
      */
      class binlog_pos {
        friend class transaction;
      public:
        char const *file_name() const { return m_file_name; }
        my_off_t file_pos() const { return m_file_pos; }

      private:
        char const *m_file_name;
        my_off_t m_file_pos;
      };

      transaction() : m_thd(NULL) { }
      transaction(transaction const&);
      ~transaction();

      /* Clear transaction, i.e., make calls to 'good()' return false. */
      void clear() { m_thd= NULL; }

      /* Is the transaction in a good state? */
      bool good() const { return m_thd != NULL; }

      /* Default assignment operator: standard implementation */
      transaction& operator=(transaction t) {
        swap(t);
        return *this;
      }
      
      /*

        DESCRIPTION

          Register table for use within the transaction.  All tables
          that are going to be used need to be registered before being
          used below.  The member function will fail with an error if
          use_table() is called after any *_row() function has been
          called for the transaction.

        RETURN VALUE

          0         All OK
          >0        Failure

       */
      int use_table(server_id_type sid, table tbl);

      /*
        Add a 'write row' entry to the transaction.
      */
      int write_row (server_id_type sid, table tbl, 
                     MY_BITMAP const *cols,
                     record_type record,
                     const uchar* extra_row_info);
      int write_row (server_id_type sid, table tbl,
                      MY_BITMAP const *cols,
                      record_type record);

      /*
        Add a 'delete row' entry to the transaction.
      */
      int delete_row(server_id_type sid, table tbl, 
                     MY_BITMAP const *cols,
                     record_type record,
                     const uchar* extra_row_info);
      int delete_row(server_id_type sid, table tbl,
                     MY_BITMAP const *cols,
                     record_type record);
      /*
        Add an 'update row' entry to the transaction.
      */
      int update_row(server_id_type sid, table tbl, 
<<<<<<< HEAD
                     MY_BITMAP const *cols,
=======
                     MY_BITMAP const *before_cols,
                     MY_BITMAP const *after_cols,
                     size_t colcnt,
>>>>>>> b87ffd53
                     record_type before, record_type after,
                     const uchar* extra_row_info);
      int update_row(server_id_type sid, table tbl,
                     MY_BITMAP const *cols,
                     record_type before, record_type after);

      /*
        Commit a transaction.

        This member function will clean up after a sequence of *_row calls by,
        for example, releasing resource and unlocking files.
      */
      int commit();

      /*
        Rollback a transaction.

        This member function will clean up after a sequence of *_row calls by,
        for example, releasing resource and unlocking files.
      */
      int rollback();

      /*
        Get the position for the start of the transaction.

        This is the current 'tail of Binlog' at the time the transaction
        was started.  The first event recorded by the transaction may
        be at this, or some subsequent position.  The first event recorded
        by the transaction will not be before this position.
      */
      binlog_pos start_pos() const;

      /*
        Get the next position after the end of the transaction

        This call is only valid after a transaction has been committed.
        It returns the next Binlog position after the committed transaction.
        It is guaranteed that no other events will be recorded between the
        COMMIT event of the Binlog transaction, and this position.
        Note that this position may be in a different log file to the COMMIT
        event.

        If the commit had an error, or the transaction was empty and nothing
        was binlogged then the next_pos will have a NULL file_name(), and
        0 file_pos().

      */
      binlog_pos next_pos() const;

    private:
      /* Only the injector may construct these object */
      transaction(MYSQL_BIN_LOG *, THD *);

      void swap(transaction& o) {
        /* std::swap(m_start_pos, o.m_start_pos); */
        {
          binlog_pos const tmp= m_start_pos;
          m_start_pos= o.m_start_pos;
          o.m_start_pos= tmp;
        }

        /* std::swap(m_end_pos, o.m_end_pos); */
        {
          binlog_pos const tmp= m_next_pos;
          m_next_pos= o.m_next_pos;
          o.m_next_pos= tmp;
        }

        /* std::swap(m_thd, o.m_thd); */
        {
          THD* const tmp= m_thd;
          m_thd= o.m_thd;
          o.m_thd= tmp;
        }
        {
          enum_state const tmp= m_state;
          m_state= o.m_state;
          o.m_state= tmp;
        }
      }

      enum enum_state
      {
        START_STATE,                            /* Start state */
        TABLE_STATE,      /* At least one table has been registered */
        ROW_STATE,          /* At least one row has been registered */
        STATE_COUNT               /* State count and sink state */
      } m_state;

      /*
        Check and update the state.

        PARAMETER(S)

          target_state
              The state we are moving to: TABLE_STATE if we are
              writing a table and ROW_STATE if we are writing a row.

        DESCRIPTION

          The internal state will be updated to the target state if
          and only if it is a legal move.  The only legal moves are:

              START_STATE -> START_STATE
              START_STATE -> TABLE_STATE
              TABLE_STATE -> TABLE_STATE
              TABLE_STATE -> ROW_STATE

          That is:
          - It is not possible to write any row before having written at
            least one table
          - It is not possible to write a table after at least one row
            has been written

        RETURN VALUE

           0    All OK
          -1    Incorrect call sequence
       */
      int check_state(enum_state const target_state)
      {
#ifndef DBUG_OFF
        static char const *state_name[] = {
          "START_STATE", "TABLE_STATE", "ROW_STATE", "STATE_COUNT"
        };

        DBUG_ASSERT(0 <= target_state && target_state <= STATE_COUNT);
        DBUG_PRINT("info", ("In state %s", state_name[m_state]));
#endif

        if (m_state <= target_state && target_state <= m_state + 1 &&
            m_state < STATE_COUNT)
          m_state= target_state;
        else
          m_state= STATE_COUNT;
        return m_state == STATE_COUNT ? 1 : 0;
      }


      binlog_pos m_start_pos;
      binlog_pos m_next_pos;
      THD *m_thd;
    };

    /*
       Create a new transaction.  This member function will prepare for a
       sequence of *_row calls by, for example, reserving resources and
       locking files. The call uses placement semantics and will overwrite
       the transaction.

         injector::transaction trans2;
         inj->new_trans(thd, &trans);
     */
    void new_trans(THD *, transaction *);

    int record_incident(THD*, binary_log::Incident_event::enum_incident incident,
                        LEX_STRING const message);

private:
    explicit injector();
    ~injector() { }             /* Nothing needs to be done */
    injector(injector const&);  /* You're not allowed to copy injector
                                   instances.
                                */ 
};

#endif /* INJECTOR_H */<|MERGE_RESOLUTION|>--- conflicted
+++ resolved
@@ -229,17 +229,13 @@
         Add an 'update row' entry to the transaction.
       */
       int update_row(server_id_type sid, table tbl, 
-<<<<<<< HEAD
-                     MY_BITMAP const *cols,
-=======
                      MY_BITMAP const *before_cols,
                      MY_BITMAP const *after_cols,
                      size_t colcnt,
->>>>>>> b87ffd53
                      record_type before, record_type after,
                      const uchar* extra_row_info);
       int update_row(server_id_type sid, table tbl,
-                     MY_BITMAP const *cols,
+                     MY_BITMAP const *cols, size_t colcnt,
                      record_type before, record_type after);
 
       /*
