/* Copyright (C) 2002 MySQL AB

   This program is free software; you can redistribute it and/or modify
   it under the terms of the GNU General Public License as published by
   the Free Software Foundation; version 2 of the License.

   This program is distributed in the hope that it will be useful,
   but WITHOUT ANY WARRANTY; without even the implied warranty of
   MERCHANTABILITY or FITNESS FOR A PARTICULAR PURPOSE.  See the
   GNU General Public License for more details.

   You should have received a copy of the GNU General Public License
   along with this program; if not, write to the Free Software
   Foundation, Inc., 59 Temple Place, Suite 330, Boston, MA  02111-1307  USA */

#include "mysql_priv.h"
#include "sp.h"
#include "sp_head.h"
#include "sp_cache.h"
#include "sql_trigger.h"

#include <my_user.h>

static bool
create_string(THD *thd, String *buf,
	      int sp_type,
<<<<<<< HEAD
=======
	      const char *db, ulong dblen,
>>>>>>> 573828aa
	      const char *name, ulong namelen,
	      const char *params, ulong paramslen,
	      const char *returns, ulong returnslen,
	      const char *body, ulong bodylen,
	      st_sp_chistics *chistics,
              const LEX_STRING *definer_user,
              const LEX_STRING *definer_host);
static int
db_load_routine(THD *thd, int type, sp_name *name, sp_head **sphp,
                ulong sql_mode, const char *params, const char *returns,
                const char *body, st_sp_chistics &chistics,
                const char *definer, longlong created, longlong modified,
                Stored_program_creation_ctx *creation_ctx);

/*
 *
 * DB storage of Stored PROCEDUREs and FUNCTIONs
 *
 */

enum
{
  MYSQL_PROC_FIELD_DB = 0,
  MYSQL_PROC_FIELD_NAME,
  MYSQL_PROC_MYSQL_TYPE,
  MYSQL_PROC_FIELD_SPECIFIC_NAME,
  MYSQL_PROC_FIELD_LANGUAGE,
  MYSQL_PROC_FIELD_ACCESS,
  MYSQL_PROC_FIELD_DETERMINISTIC,
  MYSQL_PROC_FIELD_SECURITY_TYPE,
  MYSQL_PROC_FIELD_PARAM_LIST,
  MYSQL_PROC_FIELD_RETURNS,
  MYSQL_PROC_FIELD_BODY,
  MYSQL_PROC_FIELD_DEFINER,
  MYSQL_PROC_FIELD_CREATED,
  MYSQL_PROC_FIELD_MODIFIED,
  MYSQL_PROC_FIELD_SQL_MODE,
  MYSQL_PROC_FIELD_COMMENT,
  MYSQL_PROC_FIELD_CHARACTER_SET_CLIENT,
  MYSQL_PROC_FIELD_COLLATION_CONNECTION,
  MYSQL_PROC_FIELD_DB_COLLATION,
  MYSQL_PROC_FIELD_BODY_UTF8,
  MYSQL_PROC_FIELD_COUNT
};

/* Tells what SP_DEFAULT_ACCESS should be mapped to */
#define SP_DEFAULT_ACCESS_MAPPING SP_CONTAINS_SQL

/*************************************************************************/

/**
  Stored_routine_creation_ctx -- creation context of stored routines
  (stored procedures and functions).
*/

class Stored_routine_creation_ctx : public Stored_program_creation_ctx,
                                    public Sql_alloc
{
public:
  static Stored_routine_creation_ctx *
  load_from_db(THD *thd, const sp_name *name, TABLE *proc_tbl);

public:
  virtual Stored_program_creation_ctx *clone(MEM_ROOT *mem_root)
  {
    return new (mem_root) Stored_routine_creation_ctx(m_client_cs,
                                                      m_connection_cl,
                                                      m_db_cl);
  }

protected:
  virtual Object_creation_ctx *create_backup_ctx(THD *thd) const
  {
    DBUG_ENTER("Stored_routine_creation_ctx::create_backup_ctx");
    DBUG_RETURN(new Stored_routine_creation_ctx(thd));
  }

private:
  Stored_routine_creation_ctx(THD *thd)
    : Stored_program_creation_ctx(thd)
  { }

  Stored_routine_creation_ctx(CHARSET_INFO *client_cs,
                              CHARSET_INFO *connection_cl,
                              CHARSET_INFO *db_cl)
    : Stored_program_creation_ctx(client_cs, connection_cl, db_cl)
  { }
};

/**************************************************************************
  Stored_routine_creation_ctx implementation.
**************************************************************************/

bool load_charset(MEM_ROOT *mem_root,
                  Field *field,
                  CHARSET_INFO *dflt_cs,
                  CHARSET_INFO **cs)
{
  String cs_name;

  if (get_field(mem_root, field, &cs_name))
  {
    *cs= dflt_cs;
    return TRUE;
  }

  *cs= get_charset_by_csname(cs_name.c_ptr(), MY_CS_PRIMARY, MYF(0));

  if (*cs == NULL)
  {
    *cs= dflt_cs;
    return TRUE;
  }

  return FALSE;
}

/*************************************************************************/

bool load_collation(MEM_ROOT *mem_root,
                    Field *field,
                    CHARSET_INFO *dflt_cl,
                    CHARSET_INFO **cl)
{
  String cl_name;

  if (get_field(mem_root, field, &cl_name))
  {
    *cl= dflt_cl;
    return TRUE;
  }

  *cl= get_charset_by_name(cl_name.c_ptr(), MYF(0));

  if (*cl == NULL)
  {
    *cl= dflt_cl;
    return TRUE;
  }

  return FALSE;
}

/*************************************************************************/

Stored_routine_creation_ctx *
Stored_routine_creation_ctx::load_from_db(THD *thd,
                                         const sp_name *name,
                                         TABLE *proc_tbl)
{
  /* Load character set/collation attributes. */

  CHARSET_INFO *client_cs;
  CHARSET_INFO *connection_cl;
  CHARSET_INFO *db_cl;

  const char *db_name= thd->strmake(name->m_db.str, name->m_db.length);
  const char *sr_name= thd->strmake(name->m_name.str, name->m_name.length);

  bool invalid_creation_ctx= FALSE;

  if (load_charset(thd->mem_root,
                   proc_tbl->field[MYSQL_PROC_FIELD_CHARACTER_SET_CLIENT],
                   thd->variables.character_set_client,
                   &client_cs))
  {
    sql_print_warning("Stored routine '%s'.'%s': invalid value "
                      "in column mysql.proc.character_set_client.",
                      (const char *) db_name,
                      (const char *) sr_name);

    invalid_creation_ctx= TRUE;
  }

  if (load_collation(thd->mem_root,
                     proc_tbl->field[MYSQL_PROC_FIELD_COLLATION_CONNECTION],
                     thd->variables.collation_connection,
                     &connection_cl))
  {
    sql_print_warning("Stored routine '%s'.'%s': invalid value "
                      "in column mysql.proc.collation_connection.",
                      (const char *) db_name,
                      (const char *) sr_name);

    invalid_creation_ctx= TRUE;
  }

  if (load_collation(thd->mem_root,
                     proc_tbl->field[MYSQL_PROC_FIELD_DB_COLLATION],
                     NULL,
                     &db_cl))
  {
    sql_print_warning("Stored routine '%s'.'%s': invalid value "
                      "in column mysql.proc.db_collation.",
                      (const char *) db_name,
                      (const char *) sr_name);

    invalid_creation_ctx= TRUE;
  }

  if (invalid_creation_ctx)
  {
    push_warning_printf(thd,
                        MYSQL_ERROR::WARN_LEVEL_WARN,
                        ER_SR_INVALID_CREATION_CTX,
                        ER(ER_SR_INVALID_CREATION_CTX),
                        (const char *) db_name,
                        (const char *) sr_name);
  }

  /*
    If we failed to retrieve the database collation, load the default one
    from the disk.
  */

  if (!db_cl)
    db_cl= get_default_db_collation(thd, name->m_db.str);

  /* Create the context. */

  return new Stored_routine_creation_ctx(client_cs, connection_cl, db_cl);
}

/*************************************************************************/

/**
  Open the mysql.proc table for read.

  @param thd     Thread context
  @param backup  Pointer to Open_tables_state instance where information about
                 currently open tables will be saved, and from which will be
                 restored when we will end work with mysql.proc.

  @retval
    0	Error
  @retval
    \#	Pointer to TABLE object of mysql.proc
*/

TABLE *open_proc_table_for_read(THD *thd, Open_tables_state *backup)
{
  DBUG_ENTER("open_proc_table_for_read");

  TABLE_LIST table;
  bzero((char*) &table, sizeof(table));
  table.db= (char*) "mysql";
  table.table_name= table.alias= (char*)"proc";
  table.lock_type= TL_READ;

  if (!open_system_tables_for_read(thd, &table, backup))
    DBUG_RETURN(table.table);
  else
    DBUG_RETURN(0);
}


/**
  Open the mysql.proc table for update.

  @param thd  Thread context

  @note
    Table opened with this call should closed using close_thread_tables().

  @retval
    0	Error
  @retval
    \#	Pointer to TABLE object of mysql.proc
*/

static TABLE *open_proc_table_for_update(THD *thd)
{
  DBUG_ENTER("open_proc_table_for_update");

  TABLE_LIST table;
  bzero((char*) &table, sizeof(table));
  table.db= (char*) "mysql";
  table.table_name= table.alias= (char*)"proc";
  table.lock_type= TL_WRITE;

  DBUG_RETURN(open_system_table_for_update(thd, &table));
}


/**
  Find row in open mysql.proc table representing stored routine.

  @param thd    Thread context
  @param type   Type of routine to find (function or procedure)
  @param name   Name of routine
  @param table  TABLE object for open mysql.proc table.

  @retval
    SP_OK             Routine found
  @retval
    SP_KEY_NOT_FOUND  No routine with given name
*/

static int
db_find_routine_aux(THD *thd, int type, sp_name *name, TABLE *table)
{
  uchar key[MAX_KEY_LENGTH];	// db, name, optional key length type
  DBUG_ENTER("db_find_routine_aux");
  DBUG_PRINT("enter", ("type: %d  name: %.*s",
		       type, (int) name->m_name.length, name->m_name.str));

  /*
    Create key to find row. We have to use field->store() to be able to
    handle VARCHAR and CHAR fields.
    Assumption here is that the three first fields in the table are
    'db', 'name' and 'type' and the first key is the primary key over the
    same fields.
  */
  if (name->m_name.length > table->field[1]->field_length)
    DBUG_RETURN(SP_KEY_NOT_FOUND);
  table->field[0]->store(name->m_db.str, name->m_db.length, &my_charset_bin);
  table->field[1]->store(name->m_name.str, name->m_name.length,
                         &my_charset_bin);
  table->field[2]->store((longlong) type, TRUE);
  key_copy(key, table->record[0], table->key_info,
           table->key_info->key_length);

  if (table->file->index_read_idx_map(table->record[0], 0, key, HA_WHOLE_KEY,
                                      HA_READ_KEY_EXACT))
    DBUG_RETURN(SP_KEY_NOT_FOUND);

  DBUG_RETURN(SP_OK);
}


/**
  Find routine definition in mysql.proc table and create corresponding
  sp_head object for it.

  @param thd   Thread context
  @param type  Type of routine (TYPE_ENUM_PROCEDURE/...)
  @param name  Name of routine
  @param sphp  Out parameter in which pointer to created sp_head
               object is returned (0 in case of error).

  @note
    This function may damage current LEX during execution, so it is good
    idea to create temporary LEX and make it active before calling it.

  @retval
    0       Success
  @retval
    non-0   Error (may be one of special codes like SP_KEY_NOT_FOUND)
*/

static int
db_find_routine(THD *thd, int type, sp_name *name, sp_head **sphp)
{
  TABLE *table;
  const char *params, *returns, *body;
  int ret;
  const char *definer;
  longlong created;
  longlong modified;
  st_sp_chistics chistics;
  char *ptr;
  uint length;
  char buff[65];
  String str(buff, sizeof(buff), &my_charset_bin);
  bool saved_time_zone_used= thd->time_zone_used;
  ulong sql_mode, saved_mode= thd->variables.sql_mode;
  Open_tables_state open_tables_state_backup;
  Stored_program_creation_ctx *creation_ctx;

  DBUG_ENTER("db_find_routine");
  DBUG_PRINT("enter", ("type: %d name: %.*s",
		       type, (int) name->m_name.length, name->m_name.str));

  *sphp= 0;                                     // In case of errors
  if (!(table= open_proc_table_for_read(thd, &open_tables_state_backup)))
    DBUG_RETURN(SP_OPEN_TABLE_FAILED);

  /* Reset sql_mode during data dictionary operations. */
  thd->variables.sql_mode= 0;

  if ((ret= db_find_routine_aux(thd, type, name, table)) != SP_OK)
    goto done;

  if (table->s->fields < MYSQL_PROC_FIELD_COUNT)
  {
    ret= SP_GET_FIELD_FAILED;
    goto done;
  }

  bzero((char *)&chistics, sizeof(chistics));
  if ((ptr= get_field(thd->mem_root,
		      table->field[MYSQL_PROC_FIELD_ACCESS])) == NULL)
  {
    ret= SP_GET_FIELD_FAILED;
    goto done;
  }
  switch (ptr[0]) {
  case 'N':
    chistics.daccess= SP_NO_SQL;
    break;
  case 'C':
    chistics.daccess= SP_CONTAINS_SQL;
    break;
  case 'R':
    chistics.daccess= SP_READS_SQL_DATA;
    break;
  case 'M':
    chistics.daccess= SP_MODIFIES_SQL_DATA;
    break;
  default:
    chistics.daccess= SP_DEFAULT_ACCESS_MAPPING;
  }

  if ((ptr= get_field(thd->mem_root,
		      table->field[MYSQL_PROC_FIELD_DETERMINISTIC])) == NULL)
  {
    ret= SP_GET_FIELD_FAILED;
    goto done;
  }
  chistics.detistic= (ptr[0] == 'N' ? FALSE : TRUE);    

  if ((ptr= get_field(thd->mem_root,
		      table->field[MYSQL_PROC_FIELD_SECURITY_TYPE])) == NULL)
  {
    ret= SP_GET_FIELD_FAILED;
    goto done;
  }
  chistics.suid= (ptr[0] == 'I' ? SP_IS_NOT_SUID : SP_IS_SUID);

  if ((params= get_field(thd->mem_root,
			 table->field[MYSQL_PROC_FIELD_PARAM_LIST])) == NULL)
  {
    params= "";
  }

  if (type == TYPE_ENUM_PROCEDURE)
    returns= "";
  else if ((returns= get_field(thd->mem_root,
			       table->field[MYSQL_PROC_FIELD_RETURNS])) == NULL)
  {
    ret= SP_GET_FIELD_FAILED;
    goto done;
  }

  if ((body= get_field(thd->mem_root,
		       table->field[MYSQL_PROC_FIELD_BODY])) == NULL)
  {
    ret= SP_GET_FIELD_FAILED;
    goto done;
  }

  // Get additional information
  if ((definer= get_field(thd->mem_root,
			  table->field[MYSQL_PROC_FIELD_DEFINER])) == NULL)
  {
    ret= SP_GET_FIELD_FAILED;
    goto done;
  }

  modified= table->field[MYSQL_PROC_FIELD_MODIFIED]->val_int();
  created= table->field[MYSQL_PROC_FIELD_CREATED]->val_int();

  sql_mode= (ulong) table->field[MYSQL_PROC_FIELD_SQL_MODE]->val_int();

  table->field[MYSQL_PROC_FIELD_COMMENT]->val_str(&str, &str);

  ptr= 0;
  if ((length= str.length()))
    ptr= thd->strmake(str.ptr(), length);
  chistics.comment.str= ptr;
  chistics.comment.length= length;

  creation_ctx= Stored_routine_creation_ctx::load_from_db(thd, name, table);

  close_system_tables(thd, &open_tables_state_backup);
  table= 0;

  ret= db_load_routine(thd, type, name, sphp,
                       sql_mode, params, returns, body, chistics,
                       definer, created, modified, creation_ctx);
 done:
  /* 
    Restore the time zone flag as the timezone usage in proc table
    does not affect replication.
  */  
  thd->time_zone_used= saved_time_zone_used;
  if (table)
    close_system_tables(thd, &open_tables_state_backup);
  thd->variables.sql_mode= saved_mode;
  DBUG_RETURN(ret);
}


/**
  Silence DEPRECATED SYNTAX warnings when loading a stored procedure
  into the cache.
*/
struct Silence_deprecated_warning : public Internal_error_handler
{
public:
  virtual bool handle_error(uint sql_errno, const char *message,
                            MYSQL_ERROR::enum_warning_level level,
                            THD *thd);
};

bool
Silence_deprecated_warning::handle_error(uint sql_errno, const char *message,
                                         MYSQL_ERROR::enum_warning_level level,
                                         THD *thd)
{
  if (sql_errno == ER_WARN_DEPRECATED_SYNTAX &&
      level == MYSQL_ERROR::WARN_LEVEL_WARN)
    return TRUE;

  return FALSE;
}


static int
db_load_routine(THD *thd, int type, sp_name *name, sp_head **sphp,
                ulong sql_mode, const char *params, const char *returns,
                const char *body, st_sp_chistics &chistics,
                const char *definer, longlong created, longlong modified,
                Stored_program_creation_ctx *creation_ctx)
{
  LEX *old_lex= thd->lex, newlex;
  String defstr;
  char saved_cur_db_name_buf[NAME_LEN+1];
  LEX_STRING saved_cur_db_name=
    { saved_cur_db_name_buf, sizeof(saved_cur_db_name_buf) };
  bool cur_db_changed;
  ulong old_sql_mode= thd->variables.sql_mode;
  ha_rows old_select_limit= thd->variables.select_limit;
  sp_rcontext *old_spcont= thd->spcont;
  Silence_deprecated_warning warning_handler;

  char definer_user_name_holder[USERNAME_LENGTH + 1];
  LEX_STRING definer_user_name= { definer_user_name_holder,
                                  USERNAME_LENGTH };

  char definer_host_name_holder[HOSTNAME_LENGTH + 1];
  LEX_STRING definer_host_name= { definer_host_name_holder, HOSTNAME_LENGTH };

  int ret;

  thd->variables.sql_mode= sql_mode;
  thd->variables.select_limit= HA_POS_ERROR;

  thd->lex= &newlex;
  newlex.current_select= NULL;

  parse_user(definer, strlen(definer),
             definer_user_name.str, &definer_user_name.length,
             definer_host_name.str, &definer_host_name.length);

  defstr.set_charset(creation_ctx->get_client_cs());

  /*
    We have to add DEFINER clause and provide proper routine characterstics in
    routine definition statement that we build here to be able to use this
    definition for SHOW CREATE PROCEDURE later.
   */

  if (!create_string(thd, &defstr,
<<<<<<< HEAD
		     type,
		     name->m_name.str, name->m_name.length,
		     params, strlen(params),
		     returns, strlen(returns),
		     body, strlen(body),
		     &chistics, &definer_user_name, &definer_host_name))
=======
                     type,
                     NULL, 0,
                     name->m_name.str, name->m_name.length,
                     params, strlen(params),
                     returns, strlen(returns),
                     body, strlen(body),
                     &chistics, &definer_user_name, &definer_host_name))
>>>>>>> 573828aa
  {
    ret= SP_INTERNAL_ERROR;
    goto end;
  }

  /*
    Change the current database (if needed).

    TODO: why do we force switch here?
  */

  if (mysql_opt_change_db(thd, &name->m_db, &saved_cur_db_name, TRUE,
                          &cur_db_changed))
  {
    ret= SP_INTERNAL_ERROR;
    goto end;
  }

  thd->spcont= NULL;

  {
    Lex_input_stream lip(thd, defstr.c_ptr(), defstr.length());

    lex_start(thd);

    thd->push_internal_handler(&warning_handler);
    ret= parse_sql(thd, &lip, creation_ctx) || newlex.sphead == NULL;
    thd->pop_internal_handler();

    /*
      Force switching back to the saved current database (if changed),
      because it may be NULL. In this case, mysql_change_db() would
      generate an error.
    */

    if (cur_db_changed && mysql_change_db(thd, &saved_cur_db_name, TRUE))
    {
      delete newlex.sphead;
      ret= SP_INTERNAL_ERROR;
      goto end;
    }

    if (ret)
    {
      delete newlex.sphead;
      ret= SP_PARSE_ERROR;
      goto end;
    }

    *sphp= newlex.sphead;
    (*sphp)->set_definer(&definer_user_name, &definer_host_name);
    (*sphp)->set_info(created, modified, &chistics, sql_mode);
    (*sphp)->set_creation_ctx(creation_ctx);
    (*sphp)->optimize();
    /*
      Not strictly necessary to invoke this method here, since we know
      that we've parsed CREATE PROCEDURE/FUNCTION and not an
      UPDATE/DELETE/INSERT/REPLACE/LOAD/CREATE TABLE, but we try to
      maintain the invariant that this method is called for each
      distinct statement, in case its logic is extended with other
      types of analyses in future.
    */
    newlex.set_trg_event_type_for_tables();
  }

end:
  lex_end(thd->lex);
  thd->spcont= old_spcont;
  thd->variables.sql_mode= old_sql_mode;
  thd->variables.select_limit= old_select_limit;
  thd->lex= old_lex;
  return ret;
}


static void
sp_returns_type(THD *thd, String &result, sp_head *sp)
{
  TABLE table;
  TABLE_SHARE share;
  Field *field;
  bzero((char*) &table, sizeof(table));
  bzero((char*) &share, sizeof(share));
  table.in_use= thd;
  table.s = &share;
  field= sp->create_result_field(0, 0, &table);
  field->sql_type(result);

  if (field->has_charset())
  {
    result.append(STRING_WITH_LEN(" CHARSET "));
    result.append(field->charset()->csname);
  }

  delete field;
}


/**
  Write stored-routine object into mysql.proc.

  This operation stores attributes of the stored procedure/function into
  the mysql.proc.

  @param thd  Thread context.
  @param type Stored routine type
              (TYPE_ENUM_PROCEDURE or TYPE_ENUM_FUNCTION).
  @param sp   Stored routine object to store.

  @note Opens and closes the thread tables. Therefore assumes
  that there are no locked tables in this thread at the time of
  invocation.
  Unlike some other DDL statements, *does* close the tables
  in the end, since the call to this function is normally
  followed by an implicit grant (sp_grant_privileges())
  and this subsequent call opens and closes mysql.procs_priv.

  @return Error code. SP_OK is returned on success. Other
  SP_ constants are used to indicate about errors.
*/

int
sp_create_routine(THD *thd, int type, sp_head *sp)
{
  int ret;
  TABLE *table;
  char definer[USER_HOST_BUFF_SIZE];
  ulong saved_mode= thd->variables.sql_mode;

  CHARSET_INFO *db_cs= get_default_db_collation(thd, sp->m_db.str);

  enum_check_fields saved_count_cuted_fields;

  bool store_failed= FALSE;

  DBUG_ENTER("sp_create_routine");
  DBUG_PRINT("enter", ("type: %d  name: %.*s",type, (int) sp->m_name.length,
                       sp->m_name.str));
  String retstr(64);
<<<<<<< HEAD

  DBUG_ASSERT(type == TYPE_ENUM_PROCEDURE ||
              type == TYPE_ENUM_FUNCTION);

  /* Reset sql_mode during data dictionary operations. */
  thd->variables.sql_mode= 0;

  /*
    This statement will be replicated as a statement, even when using
    row-based replication.  The flag will be reset at the end of the
    statement.
  */
  thd->clear_current_stmt_binlog_row_based();

  saved_count_cuted_fields= thd->count_cuted_fields;
  thd->count_cuted_fields= CHECK_FIELD_WARN;
=======
>>>>>>> 573828aa

  if (!(table= open_proc_table_for_update(thd)))
    ret= SP_OPEN_TABLE_FAILED;
  else
  {
    restore_record(table, s->default_values); // Get default values for fields

    /* NOTE: all needed privilege checks have been already done. */
    strxnmov(definer, sizeof(definer)-1, thd->lex->definer->user.str, "@",
            thd->lex->definer->host.str, NullS);

    if (table->s->fields < MYSQL_PROC_FIELD_COUNT)
    {
      ret= SP_GET_FIELD_FAILED;
      goto done;
    }

    if (system_charset_info->cset->numchars(system_charset_info,
                                            sp->m_name.str,
                                            sp->m_name.str+sp->m_name.length) >
        table->field[MYSQL_PROC_FIELD_NAME]->char_length())
    {
      ret= SP_BAD_IDENTIFIER;
      goto done;
    }
    if (sp->m_body.length > table->field[MYSQL_PROC_FIELD_BODY]->field_length)
    {
      ret= SP_BODY_TOO_LONG;
      goto done;
    }

    store_failed=
      table->field[MYSQL_PROC_FIELD_DB]->
        store(sp->m_db.str, sp->m_db.length, system_charset_info);

    store_failed= store_failed ||
      table->field[MYSQL_PROC_FIELD_NAME]->
        store(sp->m_name.str, sp->m_name.length, system_charset_info);

    store_failed= store_failed ||
      table->field[MYSQL_PROC_MYSQL_TYPE]->
        store((longlong)type, TRUE);

    store_failed= store_failed ||
      table->field[MYSQL_PROC_FIELD_SPECIFIC_NAME]->
        store(sp->m_name.str, sp->m_name.length, system_charset_info);

    if (sp->m_chistics->daccess != SP_DEFAULT_ACCESS)
    {
      store_failed= store_failed ||
        table->field[MYSQL_PROC_FIELD_ACCESS]->
          store((longlong)sp->m_chistics->daccess, TRUE);
    }

    store_failed= store_failed ||
      table->field[MYSQL_PROC_FIELD_DETERMINISTIC]->
        store((longlong)(sp->m_chistics->detistic ? 1 : 2), TRUE);

    if (sp->m_chistics->suid != SP_IS_DEFAULT_SUID)
    {
      store_failed= store_failed ||
        table->field[MYSQL_PROC_FIELD_SECURITY_TYPE]->
          store((longlong)sp->m_chistics->suid, TRUE);
    }

    store_failed= store_failed ||
      table->field[MYSQL_PROC_FIELD_PARAM_LIST]->
        store(sp->m_params.str, sp->m_params.length, system_charset_info);

    if (sp->m_type == TYPE_ENUM_FUNCTION)
    {
      sp_returns_type(thd, retstr, sp);

      store_failed= store_failed ||
        table->field[MYSQL_PROC_FIELD_RETURNS]->
          store(retstr.ptr(), retstr.length(), system_charset_info);
    }

    store_failed= store_failed ||
      table->field[MYSQL_PROC_FIELD_BODY]->
        store(sp->m_body.str, sp->m_body.length, system_charset_info);

    store_failed= store_failed ||
      table->field[MYSQL_PROC_FIELD_DEFINER]->
        store(definer, (uint)strlen(definer), system_charset_info);

    ((Field_timestamp *)table->field[MYSQL_PROC_FIELD_CREATED])->set_time();
    ((Field_timestamp *)table->field[MYSQL_PROC_FIELD_MODIFIED])->set_time();

    store_failed= store_failed ||
      table->field[MYSQL_PROC_FIELD_SQL_MODE]->
        store((longlong)saved_mode, TRUE);

    if (sp->m_chistics->comment.str)
    {
      store_failed= store_failed ||
        table->field[MYSQL_PROC_FIELD_COMMENT]->
          store(sp->m_chistics->comment.str, sp->m_chistics->comment.length,
                system_charset_info);
    }

    if ((sp->m_type == TYPE_ENUM_FUNCTION) &&
        !trust_function_creators && mysql_bin_log.is_open())
    {
      if (!sp->m_chistics->detistic)
      {
	/*
	  Note that this test is not perfect; one could use
	  a non-deterministic read-only function in an update statement.
	*/
	enum enum_sp_data_access access=
	  (sp->m_chistics->daccess == SP_DEFAULT_ACCESS) ?
	  SP_DEFAULT_ACCESS_MAPPING : sp->m_chistics->daccess;
	if (access == SP_CONTAINS_SQL ||
	    access == SP_MODIFIES_SQL_DATA)
	{
	  my_message(ER_BINLOG_UNSAFE_ROUTINE,
		     ER(ER_BINLOG_UNSAFE_ROUTINE), MYF(0));
	  ret= SP_INTERNAL_ERROR;
	  goto done;
	}
      }
      if (!(thd->security_ctx->master_access & SUPER_ACL))
      {
	my_message(ER_BINLOG_CREATE_ROUTINE_NEED_SUPER,
		   ER(ER_BINLOG_CREATE_ROUTINE_NEED_SUPER), MYF(0));
	ret= SP_INTERNAL_ERROR;
	goto done;
      }
    }

    table->field[MYSQL_PROC_FIELD_CHARACTER_SET_CLIENT]->set_notnull();
    store_failed= store_failed ||
      table->field[MYSQL_PROC_FIELD_CHARACTER_SET_CLIENT]->store(
        thd->charset()->csname,
        strlen(thd->charset()->csname),
        system_charset_info);

    table->field[MYSQL_PROC_FIELD_COLLATION_CONNECTION]->set_notnull();
    store_failed= store_failed ||
      table->field[MYSQL_PROC_FIELD_COLLATION_CONNECTION]->store(
        thd->variables.collation_connection->name,
        strlen(thd->variables.collation_connection->name),
        system_charset_info);

    table->field[MYSQL_PROC_FIELD_DB_COLLATION]->set_notnull();
    store_failed= store_failed ||
      table->field[MYSQL_PROC_FIELD_DB_COLLATION]->store(
        db_cs->name, strlen(db_cs->name), system_charset_info);

    table->field[MYSQL_PROC_FIELD_BODY_UTF8]->set_notnull();
    store_failed= store_failed ||
      table->field[MYSQL_PROC_FIELD_BODY_UTF8]->store(
        sp->m_body_utf8.str, sp->m_body_utf8.length, system_charset_info);

    if (store_failed)
    {
      ret= SP_FLD_STORE_FAILED;
      goto done;
    }

    ret= SP_OK;
    if (table->file->ha_write_row(table->record[0]))
      ret= SP_WRITE_ROW_FAILED;
    else if (mysql_bin_log.is_open())
    {
      thd->clear_error();

      String log_query;
      log_query.set_charset(system_charset_info);

      if (!create_string(thd, &log_query,
                         sp->m_type,
<<<<<<< HEAD
=======
                         (sp->m_explicit_name ? sp->m_db.str : NULL), 
                         (sp->m_explicit_name ? sp->m_db.length : 0), 
>>>>>>> 573828aa
                         sp->m_name.str, sp->m_name.length,
                         sp->m_params.str, sp->m_params.length,
                         retstr.c_ptr(), retstr.length(),
                         sp->m_body.str, sp->m_body.length,
                         sp->m_chistics, &(thd->lex->definer->user),
                         &(thd->lex->definer->host)))
      {
        ret= SP_INTERNAL_ERROR;
        goto done;
      }

      /* Such a statement can always go directly to binlog, no trans cache */
      thd->binlog_query(THD::MYSQL_QUERY_TYPE,
                        log_query.c_ptr(), log_query.length(), FALSE, FALSE);
    }

  }

done:
  thd->count_cuted_fields= saved_count_cuted_fields;
  thd->variables.sql_mode= saved_mode;

  close_thread_tables(thd);
  DBUG_RETURN(ret);
}


/**
  Delete the record for the stored routine object from mysql.proc.

  The operation deletes the record for the stored routine specified by name
  from the mysql.proc table and invalidates the stored-routine cache.

  @param thd  Thread context.
  @param type Stored routine type
              (TYPE_ENUM_PROCEDURE or TYPE_ENUM_FUNCTION)
  @param name Stored routine name.

  @return Error code. SP_OK is returned on success. Other SP_ constants are
  used to indicate about errors.
*/

int
sp_drop_routine(THD *thd, int type, sp_name *name)
{
  TABLE *table;
  int ret;
  DBUG_ENTER("sp_drop_routine");
  DBUG_PRINT("enter", ("type: %d  name: %.*s",
		       type, (int) name->m_name.length, name->m_name.str));

  DBUG_ASSERT(type == TYPE_ENUM_PROCEDURE ||
              type == TYPE_ENUM_FUNCTION);

  /*
    This statement will be replicated as a statement, even when using
    row-based replication.  The flag will be reset at the end of the
    statement.
  */
  thd->clear_current_stmt_binlog_row_based();

  if (!(table= open_proc_table_for_update(thd)))
    DBUG_RETURN(SP_OPEN_TABLE_FAILED);
  if ((ret= db_find_routine_aux(thd, type, name, table)) == SP_OK)
  {
    if (table->file->ha_delete_row(table->record[0]))
      ret= SP_DELETE_ROW_FAILED;
  }

  if (ret == SP_OK)
  {
    write_bin_log(thd, TRUE, thd->query, thd->query_length);
    sp_cache_invalidate();
  }

  close_thread_tables(thd);
  DBUG_RETURN(ret);
}


/**
  Find and updated the record for the stored routine object in mysql.proc.

  The operation finds the record for the stored routine specified by name
  in the mysql.proc table and updates it with new attributes. After
  successful update, the cache is invalidated.

  @param thd      Thread context.
  @param type     Stored routine type
                  (TYPE_ENUM_PROCEDURE or TYPE_ENUM_FUNCTION)
  @param name     Stored routine name.
  @param chistics New values of stored routine attributes to write.

  @return Error code. SP_OK is returned on success. Other SP_ constants are
  used to indicate about errors.
*/

int
sp_update_routine(THD *thd, int type, sp_name *name, st_sp_chistics *chistics)
{
  TABLE *table;
  int ret;
  DBUG_ENTER("sp_update_routine");
  DBUG_PRINT("enter", ("type: %d  name: %.*s",
		       type, (int) name->m_name.length, name->m_name.str));

  DBUG_ASSERT(type == TYPE_ENUM_PROCEDURE ||
              type == TYPE_ENUM_FUNCTION);
  /*
    This statement will be replicated as a statement, even when using
    row-based replication. The flag will be reset at the end of the
    statement.
  */
  thd->clear_current_stmt_binlog_row_based();

  if (!(table= open_proc_table_for_update(thd)))
    DBUG_RETURN(SP_OPEN_TABLE_FAILED);
  if ((ret= db_find_routine_aux(thd, type, name, table)) == SP_OK)
  {
    store_record(table,record[1]);
    table->timestamp_field_type= TIMESTAMP_NO_AUTO_SET;
    ((Field_timestamp *)table->field[MYSQL_PROC_FIELD_MODIFIED])->set_time();
    if (chistics->suid != SP_IS_DEFAULT_SUID)
      table->field[MYSQL_PROC_FIELD_SECURITY_TYPE]->
	store((longlong)chistics->suid, TRUE);
    if (chistics->daccess != SP_DEFAULT_ACCESS)
      table->field[MYSQL_PROC_FIELD_ACCESS]->
	store((longlong)chistics->daccess, TRUE);
    if (chistics->comment.str)
      table->field[MYSQL_PROC_FIELD_COMMENT]->store(chistics->comment.str,
						    chistics->comment.length,
						    system_charset_info);
    if ((ret= table->file->ha_update_row(table->record[1],table->record[0])) &&
        ret != HA_ERR_RECORD_IS_THE_SAME)
      ret= SP_WRITE_ROW_FAILED;
    else
      ret= 0;
  }

  if (ret == SP_OK)
  {
    write_bin_log(thd, TRUE, thd->query, thd->query_length);
    sp_cache_invalidate();
  }

  close_thread_tables(thd);
  DBUG_RETURN(ret);
}


struct st_used_field
{
  const char *field_name;
  uint field_length;
  enum enum_field_types field_type;
  Field *field;
};

static struct st_used_field init_fields[]=
{
  { "Db",                     NAME_CHAR_LEN, MYSQL_TYPE_STRING,    0},
  { "Name",                   NAME_CHAR_LEN, MYSQL_TYPE_STRING,    0},
  { "Type",                               9, MYSQL_TYPE_STRING,    0},
  { "Definer",          USER_HOST_BUFF_SIZE, MYSQL_TYPE_STRING,    0},
  { "Modified",                           0, MYSQL_TYPE_TIMESTAMP, 0},
  { "Created",                            0, MYSQL_TYPE_TIMESTAMP, 0},
  { "Security_type",                      1, MYSQL_TYPE_STRING,    0},
  { "Comment",                NAME_CHAR_LEN, MYSQL_TYPE_STRING,    0},
  { "character_set_client", MY_CS_NAME_SIZE, MYSQL_TYPE_STRING,    0},
  { "collation_connection", MY_CS_NAME_SIZE, MYSQL_TYPE_STRING,    0},
  { "Database Collation",   MY_CS_NAME_SIZE, MYSQL_TYPE_STRING,    0},
  { 0,                                    0, MYSQL_TYPE_STRING,    0}
};


static int
print_field_values(THD *thd, TABLE *table,
		   struct st_used_field *used_fields,
		   int type, const char *wild)
{
  Protocol *protocol= thd->protocol;

  if (table->field[MYSQL_PROC_MYSQL_TYPE]->val_int() == type)
  {
    String db_string;
    String name_string;
    struct st_used_field *used_field= used_fields;

    if (get_field(thd->mem_root, used_field->field, &db_string))
      db_string.set_ascii("", 0);
    used_field+= 1;
    get_field(thd->mem_root, used_field->field, &name_string);

    if (!wild || !wild[0] || !wild_compare(name_string.ptr(), wild, 0))
    {
      protocol->prepare_for_resend();
      protocol->store(&db_string);
      protocol->store(&name_string);
      for (used_field++;
	   used_field->field_name;
	   used_field++)
      {
	switch (used_field->field_type) {
	case MYSQL_TYPE_TIMESTAMP:
	  {
	    MYSQL_TIME tmp_time;

	    bzero((char *)&tmp_time, sizeof(tmp_time));
	    ((Field_timestamp *) used_field->field)->get_time(&tmp_time);
	    protocol->store(&tmp_time);
	  }
	  break;
	default:
	  {
	    String tmp_string;

	    get_field(thd->mem_root, used_field->field, &tmp_string);
	    protocol->store(&tmp_string);
	  }
	  break;
	}
      }
      if (protocol->write())
	return SP_INTERNAL_ERROR;
    }
  }

  return SP_OK;
}


/**
  Implement SHOW STATUS statement for stored routines.

  @param thd          Thread context.
  @param type         Stored routine type
                      (TYPE_ENUM_PROCEDURE or TYPE_ENUM_FUNCTION)
  @param name_pattern Stored routine name pattern.

  @return Error code. SP_OK is returned on success. Other SP_ constants are
  used to indicate about errors.
*/

int
sp_show_status_routine(THD *thd, int type, const char *name_pattern)
{
  TABLE *table;
  TABLE_LIST tables;
  int res;
  DBUG_ENTER("sp_show_status_routine");

  DBUG_ASSERT(type == TYPE_ENUM_PROCEDURE ||
              type == TYPE_ENUM_FUNCTION);

  memset(&tables, 0, sizeof(tables));
  tables.db= (char*)"mysql";
  tables.table_name= tables.alias= (char*)"proc";

  if (! (table= open_ltable(thd, &tables, TL_READ, 0)))
  {
    res= SP_OPEN_TABLE_FAILED;
    goto done;
  }
  else
  {
    Item *item;
    List<Item> field_list;
    struct st_used_field *used_field;
    TABLE_LIST *leaves= 0;
    st_used_field used_fields[array_elements(init_fields)];

    table->use_all_columns();
    memcpy((char*) used_fields, (char*) init_fields, sizeof(used_fields));
    /* Init header */
    for (used_field= &used_fields[0];
	 used_field->field_name;
	 used_field++)
    {
      switch (used_field->field_type) {
      case MYSQL_TYPE_TIMESTAMP:
	item= new Item_return_date_time(used_field->field_name,
                                        MYSQL_TYPE_DATETIME);
	field_list.push_back(item);
	break;
      default:
        item= new Item_empty_string(used_field->field_name,
                                    used_field->field_length);
	field_list.push_back(item);
	break;
      }
    }
    /* Print header */
    if (thd->protocol->send_fields(&field_list, Protocol::SEND_NUM_ROWS |
                                                Protocol::SEND_EOF))
    {
      res= SP_INTERNAL_ERROR;
      goto err_case;
    }

    /*
      Init fields

      tables is not VIEW for sure => we can pass 0 as condition
    */
    thd->lex->select_lex.context.resolve_in_table_list_only(&tables);
    setup_tables(thd, &thd->lex->select_lex.context,
                 &thd->lex->select_lex.top_join_list,
                 &tables, &leaves, FALSE);
    for (used_field= &used_fields[0];
	 used_field->field_name;
	 used_field++)
    {
      Item_field *field= new Item_field(&thd->lex->select_lex.context,
                                        "mysql", "proc",
					used_field->field_name);
      if (!field ||
          !(used_field->field= find_field_in_tables(thd, field, &tables, NULL,
						    0, REPORT_ALL_ERRORS, 1,
                                                    TRUE)))
      {
	res= SP_INTERNAL_ERROR;
	goto err_case1;
      }
    }

    table->file->ha_index_init(0, 1);
    if ((res= table->file->index_first(table->record[0])))
    {
      res= (res == HA_ERR_END_OF_FILE) ? 0 : SP_INTERNAL_ERROR;
      goto err_case1;
    }

    do
    {
      res= print_field_values(thd, table, used_fields, type, name_pattern);

      if (res)
	goto err_case1;
    }
    while (!table->file->index_next(table->record[0]));

    res= SP_OK;
  }

err_case1:
  my_eof(thd);
err_case:
  table->file->ha_index_end();
  close_thread_tables(thd);
done:
  DBUG_RETURN(res);
}


/**
  Drop all routines in database 'db'

  @note Close the thread tables, the calling code might want to
  delete from other system tables afterwards.
*/

int
sp_drop_db_routines(THD *thd, char *db)
{
  TABLE *table;
  int ret;
  uint key_len;
  DBUG_ENTER("sp_drop_db_routines");
  DBUG_PRINT("enter", ("db: %s", db));

  ret= SP_OPEN_TABLE_FAILED;
  if (!(table= open_proc_table_for_update(thd)))
    goto err;

  table->field[MYSQL_PROC_FIELD_DB]->store(db, strlen(db), system_charset_info);
  key_len= table->key_info->key_part[0].store_length;

  ret= SP_OK;
  table->file->ha_index_init(0, 1);
  if (! table->file->index_read_map(table->record[0],
                                    (uchar *)table->field[MYSQL_PROC_FIELD_DB]->ptr,
                                    (key_part_map)1, HA_READ_KEY_EXACT))
  {
    int nxtres;
    bool deleted= FALSE;

    do
    {
      if (! table->file->ha_delete_row(table->record[0]))
	deleted= TRUE;		/* We deleted something */
      else
      {
	ret= SP_DELETE_ROW_FAILED;
	nxtres= 0;
	break;
      }
    } while (! (nxtres= table->file->index_next_same(table->record[0],
                                (uchar *)table->field[MYSQL_PROC_FIELD_DB]->ptr,
						     key_len)));
    if (nxtres != HA_ERR_END_OF_FILE)
      ret= SP_KEY_NOT_FOUND;
    if (deleted)
      sp_cache_invalidate();
  }
  table->file->ha_index_end();

  close_thread_tables(thd);

err:
  DBUG_RETURN(ret);
}


/**
  Implement SHOW CREATE statement for stored routines.

  The operation finds the stored routine object specified by name and then
  calls sp_head::show_create_routine() for the object.

  @param thd  Thread context.
  @param type Stored routine type
              (TYPE_ENUM_PROCEDURE or TYPE_ENUM_FUNCTION)
  @param name Stored routine name.

  @return Error status.
    @retval FALSE on success
    @retval TRUE on error
*/

bool
sp_show_create_routine(THD *thd, int type, sp_name *name)
{
  bool err_status= TRUE;
  sp_head *sp;
  sp_cache **cache = type == TYPE_ENUM_PROCEDURE ?
                     &thd->sp_proc_cache : &thd->sp_func_cache;

  DBUG_ENTER("sp_show_create_routine");
  DBUG_PRINT("enter", ("name: %.*s",
                       (int) name->m_name.length,
                       name->m_name.str));

  DBUG_ASSERT(type == TYPE_ENUM_PROCEDURE ||
              type == TYPE_ENUM_FUNCTION);

  if (type == TYPE_ENUM_PROCEDURE)
  {
    /*
       SHOW CREATE PROCEDURE may require two instances of one sp_head
       object when SHOW CREATE PROCEDURE is called for the procedure that
       is being executed. Basically, there is no actual recursion, so we
       increase the recursion limit for this statement (kind of hack).

       SHOW CREATE FUNCTION does not require this because SHOW CREATE
       statements are prohibitted within stored functions.
     */

    thd->variables.max_sp_recursion_depth++;
  }

  if ((sp= sp_find_routine(thd, type, name, cache, FALSE)))
    err_status= sp->show_create_routine(thd, type);

  if (type == TYPE_ENUM_PROCEDURE)
    thd->variables.max_sp_recursion_depth--;

  DBUG_RETURN(err_status);
}


/**
  Obtain object representing stored procedure/function by its name from
  stored procedures cache and looking into mysql.proc if needed.

  @param thd          thread context
  @param type         type of object (TYPE_ENUM_FUNCTION or TYPE_ENUM_PROCEDURE)
  @param name         name of procedure
  @param cp           hash to look routine in
  @param cache_only   if true perform cache-only lookup
                      (Don't look in mysql.proc).

  @retval
    NonNULL pointer to sp_head object for the procedure
  @retval
    NULL    in case of error.
*/

sp_head *
sp_find_routine(THD *thd, int type, sp_name *name, sp_cache **cp,
                bool cache_only)
{
  sp_head *sp;
  ulong depth= (type == TYPE_ENUM_PROCEDURE ?
                thd->variables.max_sp_recursion_depth :
                0);
  DBUG_ENTER("sp_find_routine");
  DBUG_PRINT("enter", ("name:  %.*s.%.*s  type: %d  cache only %d",
                       (int) name->m_db.length, name->m_db.str,
                       (int) name->m_name.length, name->m_name.str,
                       type, cache_only));

  if ((sp= sp_cache_lookup(cp, name)))
  {
    ulong level;
    sp_head *new_sp;
    const char *returns= "";
    char definer[USER_HOST_BUFF_SIZE];

    /*
      String buffer for RETURNS data type must have system charset;
      64 -- size of "returns" column of mysql.proc.
    */
    String retstr(64);

    DBUG_PRINT("info", ("found: 0x%lx", (ulong)sp));
    if (sp->m_first_free_instance)
    {
      DBUG_PRINT("info", ("first free: 0x%lx  level: %lu  flags %x",
                          (ulong)sp->m_first_free_instance,
                          sp->m_first_free_instance->m_recursion_level,
                          sp->m_first_free_instance->m_flags));
      DBUG_ASSERT(!(sp->m_first_free_instance->m_flags & sp_head::IS_INVOKED));
      if (sp->m_first_free_instance->m_recursion_level > depth)
      {
        sp->recursion_level_error(thd);
        DBUG_RETURN(0);
      }
      DBUG_RETURN(sp->m_first_free_instance);
    }
    /*
      Actually depth could be +1 than the actual value in case a SP calls
      SHOW CREATE PROCEDURE. Hence, the linked list could hold up to one more
      instance.
    */

    level= sp->m_last_cached_sp->m_recursion_level + 1;
    if (level > depth)
    {
      sp->recursion_level_error(thd);
      DBUG_RETURN(0);
    }

    strxmov(definer, sp->m_definer_user.str, "@",
            sp->m_definer_host.str, NullS);
    if (type == TYPE_ENUM_FUNCTION)
    {
      sp_returns_type(thd, retstr, sp);
      returns= retstr.ptr();
    }
    if (db_load_routine(thd, type, name, &new_sp,
                        sp->m_sql_mode, sp->m_params.str, returns,
                        sp->m_body.str, *sp->m_chistics, definer,
                        sp->m_created, sp->m_modified,
                        sp->get_creation_ctx()) == SP_OK)
    {
      sp->m_last_cached_sp->m_next_cached_sp= new_sp;
      new_sp->m_recursion_level= level;
      new_sp->m_first_instance= sp;
      sp->m_last_cached_sp= sp->m_first_free_instance= new_sp;
      DBUG_PRINT("info", ("added level: 0x%lx, level: %lu, flags %x",
                          (ulong)new_sp, new_sp->m_recursion_level,
                          new_sp->m_flags));
      DBUG_RETURN(new_sp);
    }
    DBUG_RETURN(0);
  }
  if (!cache_only)
  {
    if (db_find_routine(thd, type, name, &sp) == SP_OK)
    {
      sp_cache_insert(cp, sp);
      DBUG_PRINT("info", ("added new: 0x%lx, level: %lu, flags %x",
                          (ulong)sp, sp->m_recursion_level,
                          sp->m_flags));
    }
  }
  DBUG_RETURN(sp);
}


/**
  This is used by sql_acl.cc:mysql_routine_grant() and is used to find
  the routines in 'routines'.
*/

int
sp_exist_routines(THD *thd, TABLE_LIST *routines, bool any, bool no_error)
{
  TABLE_LIST *routine;
  bool result= 0;
  bool sp_object_found;
  DBUG_ENTER("sp_exists_routine");
  for (routine= routines; routine; routine= routine->next_global)
  {
    sp_name *name;
    LEX_STRING lex_db;
    LEX_STRING lex_name;
    lex_db.length= strlen(routine->db);
    lex_name.length= strlen(routine->table_name);
    lex_db.str= thd->strmake(routine->db, lex_db.length);
    lex_name.str= thd->strmake(routine->table_name, lex_name.length);
    name= new sp_name(lex_db, lex_name, true);
    name->init_qname(thd);
    sp_object_found= sp_find_routine(thd, TYPE_ENUM_PROCEDURE, name,
                                     &thd->sp_proc_cache, FALSE) != NULL ||
                     sp_find_routine(thd, TYPE_ENUM_FUNCTION, name,
                                     &thd->sp_func_cache, FALSE) != NULL;
    mysql_reset_errors(thd, TRUE);
    if (sp_object_found)
    {
      if (any)
        DBUG_RETURN(1);
      result= 1;
    }
    else if (!any)
    {
      if (!no_error)
      {
	my_error(ER_SP_DOES_NOT_EXIST, MYF(0), "FUNCTION or PROCEDURE", 
		 routine->table_name);
	DBUG_RETURN(-1);
      }
      DBUG_RETURN(0);
    }
  }
  DBUG_RETURN(result);
}


/**
  Check if a routine exists in the mysql.proc table, without actually
  parsing the definition. (Used for dropping).

  @param thd          thread context
  @param name         name of procedure

  @retval
    0       Success
  @retval
    non-0   Error;  SP_OPEN_TABLE_FAILED or SP_KEY_NOT_FOUND
*/

int
sp_routine_exists_in_table(THD *thd, int type, sp_name *name)
{
  TABLE *table;
  int ret;
  Open_tables_state open_tables_state_backup;

  if (!(table= open_proc_table_for_read(thd, &open_tables_state_backup)))
    ret= SP_OPEN_TABLE_FAILED;
  else
  {
    if ((ret= db_find_routine_aux(thd, type, name, table)) != SP_OK)
      ret= SP_KEY_NOT_FOUND;
    close_system_tables(thd, &open_tables_state_backup);
  }
  return ret;
}


/**
  Structure that represents element in the set of stored routines
  used by statement or routine.
*/
struct Sroutine_hash_entry;

struct Sroutine_hash_entry
{
  /**
    Set key consisting of one-byte routine type and quoted routine name.
  */
  LEX_STRING key;
  /**
    Next element in list linking all routines in set. See also comments
    for LEX::sroutine/sroutine_list and sp_head::m_sroutines.
  */
  Sroutine_hash_entry *next;
  /**
    Uppermost view which directly or indirectly uses this routine.
    0 if routine is not used in view. Note that it also can be 0 if
    statement uses routine both via view and directly.
  */
  TABLE_LIST *belong_to_view;
};


extern "C" uchar* sp_sroutine_key(const uchar *ptr, size_t *plen,
                                  my_bool first)
{
  Sroutine_hash_entry *rn= (Sroutine_hash_entry *)ptr;
  *plen= rn->key.length;
  return (uchar *)rn->key.str;
}


/**
  Check if
   - current statement (the one in thd->lex) needs table prelocking
   - first routine in thd->lex->sroutines_list needs to execute its body in
     prelocked mode.

  @param thd                  Current thread, thd->lex is the statement to be
                              checked.
  @param[out] need_prelocking    TRUE  - prelocked mode should be activated
                                 before executing the statement; 
                                 FALSE - Don't activate prelocking
  @param[out] first_no_prelocking  TRUE  - Tables used by first routine in
                                   thd->lex->sroutines_list should be
                                   prelocked. FALSE - Otherwise.

  @note
    This function assumes that for any "CALL proc(...)" statement routines_list 
    will have 'proc' as first element (it may have several, consider e.g.
    "proc(sp_func(...)))". This property is currently guaranted by the parser.
*/

void sp_get_prelocking_info(THD *thd, bool *need_prelocking, 
                            bool *first_no_prelocking)
{
  Sroutine_hash_entry *routine;
  routine= (Sroutine_hash_entry*)thd->lex->sroutines_list.first;

  DBUG_ASSERT(routine);
  bool first_is_procedure= (routine->key.str[0] == TYPE_ENUM_PROCEDURE);

  *first_no_prelocking= first_is_procedure;
  *need_prelocking= !first_is_procedure || test(routine->next);
}


/**
  Auxilary function that adds new element to the set of stored routines
  used by statement.

  In case when statement uses stored routines but does not need
  prelocking (i.e. it does not use any tables) we will access the
  elements of LEX::sroutines set on prepared statement re-execution.
  Because of this we have to allocate memory for both hash element
  and copy of its key in persistent arena.

  @param lex             LEX representing statement
  @param arena           Arena in which memory for new element will be
                         allocated
  @param key             Key for the hash representing set
  @param belong_to_view  Uppermost view which uses this routine
                         (0 if routine is not used by view)

  @note
    Will also add element to end of 'LEX::sroutines_list' list.

  @todo
    When we will got rid of these accesses on re-executions we will be
    able to allocate memory for hash elements in non-persitent arena
    and directly use key values from sp_head::m_sroutines sets instead
    of making their copies.

  @retval
    TRUE   new element was added.
  @retval
    FALSE  element was not added (because it is already present in
    the set).
*/

static bool add_used_routine(LEX *lex, Query_arena *arena,
                             const LEX_STRING *key,
                             TABLE_LIST *belong_to_view)
{
  hash_init_opt(&lex->sroutines, system_charset_info,
                Query_tables_list::START_SROUTINES_HASH_SIZE,
                0, 0, sp_sroutine_key, 0, 0);

  if (!hash_search(&lex->sroutines, (uchar *)key->str, key->length))
  {
    Sroutine_hash_entry *rn=
      (Sroutine_hash_entry *)arena->alloc(sizeof(Sroutine_hash_entry) +
                                          key->length + 1);
    if (!rn)              // OOM. Error will be reported using fatal_error().
      return FALSE;
    rn->key.length= key->length;
    rn->key.str= (char *)rn + sizeof(Sroutine_hash_entry);
    memcpy(rn->key.str, key->str, key->length + 1);
    my_hash_insert(&lex->sroutines, (uchar *)rn);
    lex->sroutines_list.link_in_list((uchar *)rn, (uchar **)&rn->next);
    rn->belong_to_view= belong_to_view;
    return TRUE;
  }
  return FALSE;
}


/**
  Add routine which is explicitly used by statement to the set of stored
  routines used by this statement.

  To be friendly towards prepared statements one should pass
  persistent arena as second argument.

  @param lex       LEX representing statement
  @param arena     arena in which memory for new element of the set
                   will be allocated
  @param rt        routine name
  @param rt_type   routine type (one of TYPE_ENUM_PROCEDURE/...)

  @note
    Will also add element to end of 'LEX::sroutines_list' list (and will
    take into account that this is explicitly used routine).
*/

void sp_add_used_routine(LEX *lex, Query_arena *arena,
                         sp_name *rt, char rt_type)
{
  rt->set_routine_type(rt_type);
  (void)add_used_routine(lex, arena, &rt->m_sroutines_key, 0);
  lex->sroutines_list_own_last= lex->sroutines_list.next;
  lex->sroutines_list_own_elements= lex->sroutines_list.elements;
}


/**
  Remove routines which are only indirectly used by statement from
  the set of routines used by this statement.

  @param lex  LEX representing statement
*/

void sp_remove_not_own_routines(LEX *lex)
{
  Sroutine_hash_entry *not_own_rt, *next_rt;
  for (not_own_rt= *(Sroutine_hash_entry **)lex->sroutines_list_own_last;
       not_own_rt; not_own_rt= next_rt)
  {
    /*
      It is safe to obtain not_own_rt->next after calling hash_delete() now
      but we want to be more future-proof.
    */
    next_rt= not_own_rt->next;
    hash_delete(&lex->sroutines, (uchar *)not_own_rt);
  }

  *(Sroutine_hash_entry **)lex->sroutines_list_own_last= NULL;
  lex->sroutines_list.next= lex->sroutines_list_own_last;
  lex->sroutines_list.elements= lex->sroutines_list_own_elements;
}


/**
  Merge contents of two hashes representing sets of routines used
  by statements or by other routines.

  @param dst   hash to which elements should be added
  @param src   hash from which elements merged

  @note
    This procedure won't create new Sroutine_hash_entry objects,
    instead it will simply add elements from source to destination
    hash. Thus time of life of elements in destination hash becomes
    dependant on time of life of elements from source hash. It also
    won't touch lists linking elements in source and destination
    hashes.
*/

void sp_update_sp_used_routines(HASH *dst, HASH *src)
{
  for (uint i=0 ; i < src->records ; i++)
  {
    Sroutine_hash_entry *rt= (Sroutine_hash_entry *)hash_element(src, i);
    if (!hash_search(dst, (uchar *)rt->key.str, rt->key.length))
      my_hash_insert(dst, (uchar *)rt);
  }
}


/**
  Add contents of hash representing set of routines to the set of
  routines used by statement.

  @param thd             Thread context
  @param lex             LEX representing statement
  @param src             Hash representing set from which routines will
                         be added
  @param belong_to_view  Uppermost view which uses these routines, 0 if none

  @note
    It will also add elements to end of 'LEX::sroutines_list' list.
*/

static void
sp_update_stmt_used_routines(THD *thd, LEX *lex, HASH *src,
                             TABLE_LIST *belong_to_view)
{
  for (uint i=0 ; i < src->records ; i++)
  {
    Sroutine_hash_entry *rt= (Sroutine_hash_entry *)hash_element(src, i);
    (void)add_used_routine(lex, thd->stmt_arena, &rt->key, belong_to_view);
  }
}


/**
  Add contents of list representing set of routines to the set of
  routines used by statement.

  @param thd             Thread context
  @param lex             LEX representing statement
  @param src             List representing set from which routines will
                         be added
  @param belong_to_view  Uppermost view which uses these routines, 0 if none

  @note
    It will also add elements to end of 'LEX::sroutines_list' list.
*/

static void sp_update_stmt_used_routines(THD *thd, LEX *lex, SQL_LIST *src,
                                         TABLE_LIST *belong_to_view)
{
  for (Sroutine_hash_entry *rt= (Sroutine_hash_entry *)src->first;
       rt; rt= rt->next)
    (void)add_used_routine(lex, thd->stmt_arena, &rt->key, belong_to_view);
}


/**
  Cache sub-set of routines used by statement, add tables used by these
  routines to statement table list. Do the same for all routines used
  by these routines.

  @param thd               thread context
  @param lex               LEX representing statement
  @param start             first routine from the list of routines to be cached
                           (this list defines mentioned sub-set).
  @param first_no_prelock  If true, don't add tables or cache routines used by
                           the body of the first routine (i.e. *start)
                           will be executed in non-prelocked mode.
  @param tabs_changed      Set to TRUE some tables were added, FALSE otherwise

  @note
    If some function is missing this won't be reported here.
    Instead this fact will be discovered during query execution.

  @retval
    0       success
  @retval
    non-0   failure
*/

static int
sp_cache_routines_and_add_tables_aux(THD *thd, LEX *lex,
                                     Sroutine_hash_entry *start, 
                                     bool first_no_prelock)
{
  int ret= 0;
  bool first= TRUE;
  DBUG_ENTER("sp_cache_routines_and_add_tables_aux");

  for (Sroutine_hash_entry *rt= start; rt; rt= rt->next)
  {
    sp_name name(thd, rt->key.str, rt->key.length);
    int type= rt->key.str[0];
    sp_head *sp;

    if (!(sp= sp_cache_lookup((type == TYPE_ENUM_FUNCTION ?
                              &thd->sp_func_cache : &thd->sp_proc_cache),
                              &name)))
    {
      switch ((ret= db_find_routine(thd, type, &name, &sp)))
      {
      case SP_OK:
        {
          if (type == TYPE_ENUM_FUNCTION)
            sp_cache_insert(&thd->sp_func_cache, sp);
          else
            sp_cache_insert(&thd->sp_proc_cache, sp);
        }
        break;
      case SP_KEY_NOT_FOUND:
        ret= SP_OK;
        break;
      default:
        /*
          Any error when loading an existing routine is either some problem
          with the mysql.proc table, or a parse error because the contents
          has been tampered with (in which case we clear that error).
        */
        if (ret == SP_PARSE_ERROR)
          thd->clear_error();
        /*
          If we cleared the parse error, or when db_find_routine() flagged
          an error with it's return value without calling my_error(), we
          set the generic "mysql.proc table corrupt" error here.
         */
        if (! thd->is_error())
        {
          /*
            SP allows full NAME_LEN chars thus he have to allocate enough
            size in bytes. Otherwise there is stack overrun could happen
            if multibyte sequence is `name`. `db` is still safe because the
            rest of the server checks agains NAME_LEN bytes and not chars.
            Hence, the overrun happens only if the name is in length > 32 and
            uses multibyte (cyrillic, greek, etc.)
          */
          char n[NAME_LEN*2+2];

          /* m_qname.str is not always \0 terminated */
          memcpy(n, name.m_qname.str, name.m_qname.length);
          n[name.m_qname.length]= '\0';
          my_error(ER_SP_PROC_TABLE_CORRUPT, MYF(0), n, ret);
        }
        break;
      }
    }
    if (sp)
    {
      if (!(first && first_no_prelock))
      {
        sp_update_stmt_used_routines(thd, lex, &sp->m_sroutines,
                                     rt->belong_to_view);
        (void)sp->add_used_tables_to_table_list(thd, &lex->query_tables_last,
                                                rt->belong_to_view);
      }
      sp->propagate_attributes(lex);
    }
    first= FALSE;
  }
  DBUG_RETURN(ret);
}


/**
  Cache all routines from the set of used by statement, add tables used
  by those routines to statement table list. Do the same for all routines
  used by those routines.

  @param thd               thread context
  @param lex               LEX representing statement
  @param first_no_prelock  If true, don't add tables or cache routines used by
                           the body of the first routine (i.e. *start)

  @retval
    0       success
  @retval
    non-0   failure
*/

int
sp_cache_routines_and_add_tables(THD *thd, LEX *lex, bool first_no_prelock)
{
  return sp_cache_routines_and_add_tables_aux(thd, lex,
           (Sroutine_hash_entry *)lex->sroutines_list.first,
           first_no_prelock);
}


/**
  Add all routines used by view to the set of routines used by
  statement.

  Add tables used by those routines to statement table list. Do the same
  for all routines used by these routines.

  @param thd   Thread context
  @param lex   LEX representing statement
  @param view  Table list element representing view

  @retval
    0       success
  @retval
    non-0   failure
*/

int
sp_cache_routines_and_add_tables_for_view(THD *thd, LEX *lex, TABLE_LIST *view)
{
  Sroutine_hash_entry **last_cached_routine_ptr=
                          (Sroutine_hash_entry **)lex->sroutines_list.next;
  sp_update_stmt_used_routines(thd, lex, &view->view->sroutines_list,
                               view->top_table());
  return sp_cache_routines_and_add_tables_aux(thd, lex,
                                              *last_cached_routine_ptr, FALSE);
}


/**
  Add triggers for table to the set of routines used by statement.
  Add tables used by them to statement table list. Do the same for
  all implicitly used routines.

  @param thd    thread context
  @param lex    LEX respresenting statement
  @param table  Table list element for table with trigger

  @retval
    0       success
  @retval
    non-0   failure
*/

int
sp_cache_routines_and_add_tables_for_triggers(THD *thd, LEX *lex,
                                              TABLE_LIST *table)
{
  int ret= 0;

  Sroutine_hash_entry **last_cached_routine_ptr=
    (Sroutine_hash_entry **)lex->sroutines_list.next;

  if (static_cast<int>(table->lock_type) >=
      static_cast<int>(TL_WRITE_ALLOW_WRITE))
  {
    for (int i= 0; i < (int)TRG_EVENT_MAX; i++)
    {
      if (table->trg_event_map &
          static_cast<uint8>(1 << static_cast<int>(i)))
      {
        for (int j= 0; j < (int)TRG_ACTION_MAX; j++)
        {
          /* We can have only one trigger per action type currently */
          sp_head *trigger= table->table->triggers->bodies[i][j];
          if (trigger &&
              add_used_routine(lex, thd->stmt_arena, &trigger->m_sroutines_key,
                               table->belong_to_view))
          {
            trigger->add_used_tables_to_table_list(thd, &lex->query_tables_last,
                                                   table->belong_to_view);
            trigger->propagate_attributes(lex);
            sp_update_stmt_used_routines(thd, lex,
                                         &trigger->m_sroutines,
                                         table->belong_to_view);
          }
        }
      }
    }
  }
  ret= sp_cache_routines_and_add_tables_aux(thd, lex,
                                            *last_cached_routine_ptr,
                                            FALSE);
  return ret;
}


/**
  Generates the CREATE... string from the table information.

  @return
    Returns TRUE on success, FALSE on (alloc) failure.
*/
static bool
create_string(THD *thd, String *buf,
<<<<<<< HEAD
	      int type,
	      const char *name, ulong namelen,
	      const char *params, ulong paramslen,
	      const char *returns, ulong returnslen,
	      const char *body, ulong bodylen,
	      st_sp_chistics *chistics,
=======
              int type,
              const char *db, ulong dblen,
              const char *name, ulong namelen,
              const char *params, ulong paramslen,
              const char *returns, ulong returnslen,
              const char *body, ulong bodylen,
              st_sp_chistics *chistics,
>>>>>>> 573828aa
              const LEX_STRING *definer_user,
              const LEX_STRING *definer_host)
{
  /* Make some room to begin with */
<<<<<<< HEAD
  if (buf->alloc(100 + namelen + paramslen + returnslen + bodylen +
=======
  if (buf->alloc(100 + dblen + 1 + namelen + paramslen + returnslen + bodylen +
>>>>>>> 573828aa
		 chistics->comment.length + 10 /* length of " DEFINER= "*/ +
                 USER_HOST_BUFF_SIZE))
    return FALSE;

  buf->append(STRING_WITH_LEN("CREATE "));
  append_definer(thd, buf, definer_user, definer_host);
  if (type == TYPE_ENUM_FUNCTION)
    buf->append(STRING_WITH_LEN("FUNCTION "));
  else
    buf->append(STRING_WITH_LEN("PROCEDURE "));
<<<<<<< HEAD
=======
  if (dblen > 0)
  {
    append_identifier(thd, buf, db, dblen);
    buf->append('.');
  }
>>>>>>> 573828aa
  append_identifier(thd, buf, name, namelen);
  buf->append('(');
  buf->append(params, paramslen);
  buf->append(')');
  if (type == TYPE_ENUM_FUNCTION)
  {
    buf->append(STRING_WITH_LEN(" RETURNS "));
    buf->append(returns, returnslen);
  }
  buf->append('\n');
  switch (chistics->daccess) {
  case SP_NO_SQL:
    buf->append(STRING_WITH_LEN("    NO SQL\n"));
    break;
  case SP_READS_SQL_DATA:
    buf->append(STRING_WITH_LEN("    READS SQL DATA\n"));
    break;
  case SP_MODIFIES_SQL_DATA:
    buf->append(STRING_WITH_LEN("    MODIFIES SQL DATA\n"));
    break;
  case SP_DEFAULT_ACCESS:
  case SP_CONTAINS_SQL:
    /* Do nothing */
    break;
  }
  if (chistics->detistic)
    buf->append(STRING_WITH_LEN("    DETERMINISTIC\n"));
  if (chistics->suid == SP_IS_NOT_SUID)
    buf->append(STRING_WITH_LEN("    SQL SECURITY INVOKER\n"));
  if (chistics->comment.length)
  {
    buf->append(STRING_WITH_LEN("    COMMENT "));
    append_unescaped(buf, chistics->comment.str, chistics->comment.length);
    buf->append('\n');
  }
  buf->append(body, bodylen);
  return TRUE;
}<|MERGE_RESOLUTION|>--- conflicted
+++ resolved
@@ -24,10 +24,7 @@
 static bool
 create_string(THD *thd, String *buf,
 	      int sp_type,
-<<<<<<< HEAD
-=======
 	      const char *db, ulong dblen,
->>>>>>> 573828aa
 	      const char *name, ulong namelen,
 	      const char *params, ulong paramslen,
 	      const char *returns, ulong returnslen,
@@ -592,14 +589,6 @@
    */
 
   if (!create_string(thd, &defstr,
-<<<<<<< HEAD
-		     type,
-		     name->m_name.str, name->m_name.length,
-		     params, strlen(params),
-		     returns, strlen(returns),
-		     body, strlen(body),
-		     &chistics, &definer_user_name, &definer_host_name))
-=======
                      type,
                      NULL, 0,
                      name->m_name.str, name->m_name.length,
@@ -607,7 +596,6 @@
                      returns, strlen(returns),
                      body, strlen(body),
                      &chistics, &definer_user_name, &definer_host_name))
->>>>>>> 573828aa
   {
     ret= SP_INTERNAL_ERROR;
     goto end;
@@ -747,7 +735,6 @@
   DBUG_PRINT("enter", ("type: %d  name: %.*s",type, (int) sp->m_name.length,
                        sp->m_name.str));
   String retstr(64);
-<<<<<<< HEAD
 
   DBUG_ASSERT(type == TYPE_ENUM_PROCEDURE ||
               type == TYPE_ENUM_FUNCTION);
@@ -764,8 +751,6 @@
 
   saved_count_cuted_fields= thd->count_cuted_fields;
   thd->count_cuted_fields= CHECK_FIELD_WARN;
-=======
->>>>>>> 573828aa
 
   if (!(table= open_proc_table_for_update(thd)))
     ret= SP_OPEN_TABLE_FAILED;
@@ -939,11 +924,8 @@
 
       if (!create_string(thd, &log_query,
                          sp->m_type,
-<<<<<<< HEAD
-=======
                          (sp->m_explicit_name ? sp->m_db.str : NULL), 
                          (sp->m_explicit_name ? sp->m_db.length : 0), 
->>>>>>> 573828aa
                          sp->m_name.str, sp->m_name.length,
                          sp->m_params.str, sp->m_params.length,
                          retstr.c_ptr(), retstr.length(),
@@ -2092,14 +2074,6 @@
 */
 static bool
 create_string(THD *thd, String *buf,
-<<<<<<< HEAD
-	      int type,
-	      const char *name, ulong namelen,
-	      const char *params, ulong paramslen,
-	      const char *returns, ulong returnslen,
-	      const char *body, ulong bodylen,
-	      st_sp_chistics *chistics,
-=======
               int type,
               const char *db, ulong dblen,
               const char *name, ulong namelen,
@@ -2107,16 +2081,11 @@
               const char *returns, ulong returnslen,
               const char *body, ulong bodylen,
               st_sp_chistics *chistics,
->>>>>>> 573828aa
               const LEX_STRING *definer_user,
               const LEX_STRING *definer_host)
 {
   /* Make some room to begin with */
-<<<<<<< HEAD
-  if (buf->alloc(100 + namelen + paramslen + returnslen + bodylen +
-=======
   if (buf->alloc(100 + dblen + 1 + namelen + paramslen + returnslen + bodylen +
->>>>>>> 573828aa
 		 chistics->comment.length + 10 /* length of " DEFINER= "*/ +
                  USER_HOST_BUFF_SIZE))
     return FALSE;
@@ -2127,14 +2096,11 @@
     buf->append(STRING_WITH_LEN("FUNCTION "));
   else
     buf->append(STRING_WITH_LEN("PROCEDURE "));
-<<<<<<< HEAD
-=======
   if (dblen > 0)
   {
     append_identifier(thd, buf, db, dblen);
     buf->append('.');
   }
->>>>>>> 573828aa
   append_identifier(thd, buf, name, namelen);
   buf->append('(');
   buf->append(params, paramslen);
