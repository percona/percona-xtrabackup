/* Copyright (c) 2015, 2018, Oracle and/or its affiliates. All rights reserved.

   This program is free software; you can redistribute it and/or modify
   it under the terms of the GNU General Public License, version 2.0,
   as published by the Free Software Foundation.

   This program is also distributed with certain software (including
   but not limited to OpenSSL) that is licensed under separate terms,
   as designated in a particular file or component or in included license
   documentation.  The authors of MySQL hereby grant you an additional
   permission to link the program and your derivative works with the
   separately licensed software that they have included with MySQL.

   This program is distributed in the hope that it will be useful,
   but WITHOUT ANY WARRANTY; without even the implied warranty of
   MERCHANTABILITY or FITNESS FOR A PARTICULAR PURPOSE.  See the
   GNU General Public License, version 2.0, for more details.

   You should have received a copy of the GNU General Public License
   along with this program; if not, write to the Free Software
   Foundation, Inc., 51 Franklin St, Fifth Floor, Boston, MA 02110-1301  USA */

#include "sql/default_values.h"

#include <string.h>
#include <sys/types.h>
#include <algorithm>

#include "binary_log_types.h"
#include "my_alloc.h"
#include "my_base.h"
#include "my_compare.h"
#include "my_dbug.h"
#include "my_macros.h"
#include "my_pointer_arithmetic.h"
#include "my_sys.h"
#include "mysql_com.h"
#include "mysqld_error.h"
#include "sql/create_field.h"
#include "sql/dd/properties.h"  // dd::Properties
#include "sql/dd/string_type.h"
#include "sql/dd/types/column.h"  // dd::Column
#include "sql/dd/types/table.h"   // dd::Table
#include "sql/dd_table_share.h"   // dd_get_old_field_type
#include "sql/field.h"            // calc_pack_length
#include "sql/gis/srid.h"
#include "sql/handler.h"     // handler
#include "sql/item.h"        // Item
#include "sql/my_decimal.h"  // DECIMAL_MAX_SCALE
#include "sql/sql_class.h"   // THD
#include "sql/sql_list.h"    // List
#include "sql/table.h"

/**
  Calculate the length of the in-memory representation of the column from
  its dd::Column object.

  This function calculates the amount of memory necessary to store values
  of the submitted column. The function is used when preparing the default
  values for the columns of a table, and for determining the size of an
  empty record for the table which the column is a part of.

  @param  col_obj   The column object for which we calculate the
                    in-memory length.

  @return           In-memory length of values of the submitted column.
*/

<<<<<<< HEAD
size_t column_pack_length(const dd::Column &col_obj) {
  size_t pack_length = 0;

  switch (col_obj.type()) {
    case dd::enum_column_types::TINY_BLOB:
    case dd::enum_column_types::MEDIUM_BLOB:
    case dd::enum_column_types::LONG_BLOB:
    case dd::enum_column_types::BLOB:
    case dd::enum_column_types::GEOMETRY:
    case dd::enum_column_types::VAR_STRING:
    case dd::enum_column_types::STRING:
    case dd::enum_column_types::VARCHAR:
      // The length is already calculated in number of bytes, no need
      // to multiply by number of bytes per symbol.
      pack_length = calc_pack_length(dd_get_old_field_type(col_obj.type()),
                                     col_obj.char_length());
      break;
    case dd::enum_column_types::ENUM:
      pack_length = get_enum_pack_length(col_obj.elements_count());
      break;
    case dd::enum_column_types::SET:
      pack_length = get_set_pack_length(col_obj.elements_count());
      break;
    case dd::enum_column_types::BIT: {
      bool treat_bit_as_char;
      if (col_obj.options().get_bool("treat_bit_as_char", &treat_bit_as_char))
        DBUG_ASSERT(false); /* purecov: deadcode */

      if (treat_bit_as_char)
        pack_length = ((col_obj.char_length() + 7) & ~7) / 8;
      else
        pack_length = col_obj.char_length() / 8;
    } break;
    case dd::enum_column_types::NEWDECIMAL: {
      uint decimals = col_obj.numeric_scale();
      ulong precision = my_decimal_length_to_precision(
          col_obj.char_length(), decimals, col_obj.is_unsigned());
      set_if_smaller(precision, DECIMAL_MAX_PRECISION);
      DBUG_ASSERT((precision <= DECIMAL_MAX_PRECISION) &&
                  (decimals <= DECIMAL_MAX_SCALE));
      pack_length = my_decimal_get_binary_size(precision, decimals);
    } break;
    default:
      pack_length = calc_pack_length(dd_get_old_field_type(col_obj.type()),
                                     col_obj.char_length());
      break;
=======
static size_t column_pack_length(const dd::Column &col_obj) {
  bool treat_bit_as_char = false;

  if (col_obj.type() == dd::enum_column_types::BIT) {
    if (col_obj.options().get("treat_bit_as_char", &treat_bit_as_char))
      DBUG_ASSERT(false); /* purecov: deadcode */
>>>>>>> 8e797a5d
  }
  return calc_pack_length(col_obj.type(), col_obj.char_length(),
                          col_obj.elements_count(), treat_bit_as_char,
                          col_obj.numeric_scale(), col_obj.is_unsigned());
}

/**
  Find the required length of an empty record.

  This function iterates over the columns of the table, finds the required
  number of null bits and leftover bits, and adds up the total length of an
  empty record. Various length related fields in the table share parameter
  are assigned.

  @param       table         A single table, with column data members.
  @param       min_length    The minimum length of a record.
  @param [out] share         Table share with various length fields assigned.

  @retval      true          Failure.
  @retval      false         Success.
*/

static bool find_record_length(const dd::Table &table, size_t min_length,
                               TABLE_SHARE *share) {
  // Get the table property 'pack_record' and initialize out parameters.
  bool pack_record;
  if (table.options().get("pack_record", &pack_record)) return true;

  DBUG_ASSERT(share);
  share->fields = 0;
  share->null_fields = 0;
  share->reclength = 0;
  ulong leftover_bits = pack_record ? 0 : 1;

  // Loop over columns, count nullable and bit fields and find record length.
  for (const dd::Column *col_obj : table.columns()) {
    // Skip hidden columns
    if (col_obj->is_se_hidden()) continue;

    // Check if the field may be NULL.
    if (col_obj->is_nullable()) share->null_fields++;

    // Check if this is a BIT field with leftover bits in the preamble, and
    // adjust record length accordingly.
    if (col_obj->type() == dd::enum_column_types::BIT) {
      bool treat_bit_as_char;
      if (col_obj->options().get("treat_bit_as_char", &treat_bit_as_char))
        return true;

      if (!treat_bit_as_char && (col_obj->char_length() & 7))
        leftover_bits += col_obj->char_length() & 7;
    }

    // Increment record length.
    share->reclength += column_pack_length(*col_obj);
    share->fields++;
  }

  // Find preamble length and add it to the total record length.
  share->null_bytes = (share->null_fields + leftover_bits + 7) / 8;
  share->last_null_bit_pos = (share->null_fields + leftover_bits) & 7;
  share->reclength += share->null_bytes;

  // Hack to avoid bugs with small static rows in MySQL.
  share->reclength = std::max<size_t>(min_length, share->reclength);
  share->stored_rec_length = share->reclength;

  return false;
}

/**
  Set the unused bits in the preamble of a default value buffer.

  This function will set the unused bits, after the preamble bits and
  up to the first byte border, to 1. It  will also set the 'pack record'
  bit (the first bit in the preamble).

  The number of null bits here is assumed to include the number of bit field
  bits that do not fit into a whole byte (i.e., number of bits modulo 8) for
  storage engines that store bits like this in the preamble.

  @param          pack_record    If the HA_OPTION_PACK_RECORD is set.
  @param          preamble_bits  Number of null bits and leftover bits.
  @param [in,out] default_values The default value buffer.
*/

static void set_pack_record_and_unused_preamble_bits(bool pack_record,
                                                     ulong preamble_bits,
                                                     uchar *default_values) {
  DBUG_ASSERT(default_values);

  // Set first bit if the HA_OPTION_PACK_RECORD is not set.
  if (!pack_record) *default_values |= 1;

  // We need to set the unused bits to 1. If the number of bits is a multiple
  // of 8 there are no unused bits.
  if (preamble_bits & 7)
    *(default_values + preamble_bits / 8) |=
        ~(((uchar)1 << (preamble_bits & 7)) - 1);
}

size_t max_pack_length(const List<Create_field> &create_fields) {
  size_t max_pack_length = 0;
  // Iterate over the create fields and find the largest one.
  List_iterator<Create_field> field_it(
      const_cast<List<Create_field> &>(create_fields));
  Create_field *field;
  while ((field = field_it++))
    max_pack_length = std::max<size_t>(field->pack_length(), max_pack_length);
  return max_pack_length;
}

bool prepare_default_value(THD *thd, uchar *buf, const TABLE &table,
                           const Create_field &field, dd::Column *col_obj) {
  // Create a fake field with a real data buffer in which to store the value.
  Field *regfield = make_field(field, table.s, buf + 1, buf, 0 /* null_bit */);

  bool retval = true;
  if (!regfield) goto err;

  // save_in_field() will access regfield->table->in_use.
  regfield->init(const_cast<TABLE *>(&table));

  // Set if the field may be NULL.
  if (!(field.flags & NOT_NULL_FLAG)) regfield->set_null();

  if (field.constant_default) {
    // Pointless to store the value of a function as it may not be constant.
    DBUG_ASSERT(field.constant_default->type() != Item::FUNC_ITEM);
    type_conversion_status res =
        field.constant_default->save_in_field(regfield, true);
    if (res != TYPE_OK && res != TYPE_NOTE_TIME_TRUNCATED &&
        res != TYPE_NOTE_TRUNCATED) {
      // Clear current error and report ER_INVALID_DEFAULT.
      if (thd->is_error()) thd->clear_error();

      my_error(ER_INVALID_DEFAULT, MYF(0), regfield->field_name);
      goto err;
    }
  } else if (regfield->real_type() == MYSQL_TYPE_ENUM &&
             (field.flags & NOT_NULL_FLAG)) {
    regfield->set_notnull();
    regfield->store((longlong)1, true);
  } else
    regfield->reset();

  // Save whether column has only type's implicit default value.
  // Note that in this case that we still store this default value
  // in DD to preserve backward compatibility.
  col_obj->set_has_no_default((field.flags & NO_DEFAULT_VALUE_FLAG));

  // Save NULL flag, default value and leftover bits.
  col_obj->set_default_value_null(regfield->is_null());
  if (!col_obj->is_default_value_null()) {
    dd::String_type default_value;
    default_value.assign(reinterpret_cast<char *>(buf + 1),
                         field.pack_length());

    // Append leftover bits as the last byte of the default value.
    if (field.sql_type == MYSQL_TYPE_BIT && !field.treat_bit_as_char &&
        (field.max_display_width_in_codepoints() & 7)) {
      // Downcast and get bits.
      Field_bit *bitfield = dynamic_cast<Field_bit *>(regfield);
      // In get_rec_bits(), bitfield->bit_ptr[1] is accessed, so we must be
      // sure that the buffer is at least two bytes long. This is ensured
      // at the point where the buffer is allocated.
      uchar default_preamble_bits =
          get_rec_bits(bitfield->bit_ptr, bitfield->bit_ofs, bitfield->bit_len);
      default_value.append(reinterpret_cast<char *>(&default_preamble_bits), 1);
    }
    col_obj->set_default_value(default_value);
  }
  retval = false;

err:
  // Destroy the field, despite being MEM_ROOT allocated, to avoid memory
  // leak for fields that allocate extra memory (e.g Field_blob::value).
  destroy(regfield);
  return retval;
}

bool prepare_default_value_buffer_and_table_share(THD *thd,
                                                  const dd::Table &table,
                                                  TABLE_SHARE *share) {
  DBUG_ASSERT(share);

  // Get the handler temporarily, needed to get minimal record length as
  // well as extra record length.
  handler *file = NULL;
  handlerton *engine = share->db_type();
  if (!(file =
            get_new_handler(NULL, table.partition_type() != dd::Table::PT_NONE,
                            thd->mem_root, engine))) {
    my_error(ER_OUTOFMEMORY, MYF(ME_FATALERROR),
             static_cast<int>(sizeof(handler)));
    return true;
  }

  // Get the minimal and extra record buffer lengths from the handler.
  size_t extra_length = file->extra_rec_buf_length();
  size_t min_length =
      static_cast<size_t>(file->min_record_length(share->db_create_options));
  destroy(file);

  // Get the number of columns, record length etc.
  if (find_record_length(table, min_length, share)) return true;

  // Adjust buffer size and allocate the default value buffer.
  share->rec_buff_length = ALIGN_SIZE(share->reclength + 1 + extra_length);
  if (share->reclength) {
    share->default_values = reinterpret_cast<uchar *>(
        alloc_root(&share->mem_root, share->rec_buff_length));
    if (!share->default_values) return true;

    // Initialize the default value buffer. The default values for the
    // columns are assigned when each individual column is initialized,
    // in 'Table_share_utils::fill_column_from_dd()'.
    memset(share->default_values, 0, share->reclength);

    // Find the number of used bits in the preamble.
    ulong preamble_bits = share->last_null_bit_pos;
    if (share->null_bytes) preamble_bits += (share->null_bytes - 1) * 8;

    set_pack_record_and_unused_preamble_bits(
        (share->db_create_options & HA_OPTION_PACK_RECORD), preamble_bits,
        share->default_values);
  }

  return false;
}<|MERGE_RESOLUTION|>--- conflicted
+++ resolved
@@ -66,61 +66,12 @@
   @return           In-memory length of values of the submitted column.
 */
 
-<<<<<<< HEAD
 size_t column_pack_length(const dd::Column &col_obj) {
-  size_t pack_length = 0;
-
-  switch (col_obj.type()) {
-    case dd::enum_column_types::TINY_BLOB:
-    case dd::enum_column_types::MEDIUM_BLOB:
-    case dd::enum_column_types::LONG_BLOB:
-    case dd::enum_column_types::BLOB:
-    case dd::enum_column_types::GEOMETRY:
-    case dd::enum_column_types::VAR_STRING:
-    case dd::enum_column_types::STRING:
-    case dd::enum_column_types::VARCHAR:
-      // The length is already calculated in number of bytes, no need
-      // to multiply by number of bytes per symbol.
-      pack_length = calc_pack_length(dd_get_old_field_type(col_obj.type()),
-                                     col_obj.char_length());
-      break;
-    case dd::enum_column_types::ENUM:
-      pack_length = get_enum_pack_length(col_obj.elements_count());
-      break;
-    case dd::enum_column_types::SET:
-      pack_length = get_set_pack_length(col_obj.elements_count());
-      break;
-    case dd::enum_column_types::BIT: {
-      bool treat_bit_as_char;
-      if (col_obj.options().get_bool("treat_bit_as_char", &treat_bit_as_char))
-        DBUG_ASSERT(false); /* purecov: deadcode */
-
-      if (treat_bit_as_char)
-        pack_length = ((col_obj.char_length() + 7) & ~7) / 8;
-      else
-        pack_length = col_obj.char_length() / 8;
-    } break;
-    case dd::enum_column_types::NEWDECIMAL: {
-      uint decimals = col_obj.numeric_scale();
-      ulong precision = my_decimal_length_to_precision(
-          col_obj.char_length(), decimals, col_obj.is_unsigned());
-      set_if_smaller(precision, DECIMAL_MAX_PRECISION);
-      DBUG_ASSERT((precision <= DECIMAL_MAX_PRECISION) &&
-                  (decimals <= DECIMAL_MAX_SCALE));
-      pack_length = my_decimal_get_binary_size(precision, decimals);
-    } break;
-    default:
-      pack_length = calc_pack_length(dd_get_old_field_type(col_obj.type()),
-                                     col_obj.char_length());
-      break;
-=======
-static size_t column_pack_length(const dd::Column &col_obj) {
   bool treat_bit_as_char = false;
 
   if (col_obj.type() == dd::enum_column_types::BIT) {
     if (col_obj.options().get("treat_bit_as_char", &treat_bit_as_char))
       DBUG_ASSERT(false); /* purecov: deadcode */
->>>>>>> 8e797a5d
   }
   return calc_pack_length(col_obj.type(), col_obj.char_length(),
                           col_obj.elements_count(), treat_bit_as_char,
