--- conflicted
+++ resolved
@@ -65,14 +65,10 @@
   @return           In-memory length of values of the submitted column.
 */
 
-<<<<<<< HEAD
 size_t column_pack_length(const dd::Column &col_obj) {
-=======
-static size_t column_pack_length(const dd::Column &col_obj) {
   // Arrays always use JSON as storage
   dd::enum_column_types col_type =
       col_obj.is_array() ? dd::enum_column_types::JSON : col_obj.type();
->>>>>>> 4869291f
   bool treat_bit_as_char = false;
 
   if (col_obj.type() == dd::enum_column_types::BIT) {
