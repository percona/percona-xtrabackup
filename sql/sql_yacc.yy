--- conflicted
+++ resolved
@@ -3994,11 +3994,7 @@
               YYABORT;
 	    }
           }
-<<<<<<< HEAD
-          ;
-=======
 	  ;
->>>>>>> 0da4ec0f
 
 select_option_list:
 	select_option_list select_option
