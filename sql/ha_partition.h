--- conflicted
+++ resolved
@@ -179,13 +179,8 @@
   /** keep track of locked partitions */
   MY_BITMAP m_locked_partitions;
 public:
-<<<<<<< HEAD
-  handler *clone(MEM_ROOT *mem_root);
+  handler *clone(const char *name, MEM_ROOT *mem_root);
   virtual void set_part_info(partition_info *part_info, bool early)
-=======
-  handler *clone(const char *name, MEM_ROOT *mem_root);
-  virtual void set_part_info(partition_info *part_info)
->>>>>>> 33d1307e
   {
      m_part_info= part_info;
      m_is_sub_partitioned= part_info->is_sub_partitioned();
@@ -203,9 +198,9 @@
   */
     ha_partition(handlerton *hton, TABLE_SHARE * table);
     ha_partition(handlerton *hton, partition_info * part_info);
-    ha_partition(handlerton *hton, TABLE_SHARE *share,
-                 partition_info *part_info_arg,
-                 ha_partition *clone_arg,
+    ha_partition(handlerton *hton, TABLE_SHARE *share,
+                 partition_info *part_info_arg,
+                 ha_partition *clone_arg,
                  MEM_ROOT *clone_mem_root_arg);
    ~ha_partition();
   /*
