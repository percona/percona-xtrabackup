/* Copyright (c) 2002, 2012, Oracle and/or its affiliates. All rights reserved.

   This program is free software; you can redistribute it and/or modify
   it under the terms of the GNU General Public License as published by
   the Free Software Foundation; version 2 of the License.

   This program is distributed in the hope that it will be useful,
   but WITHOUT ANY WARRANTY; without even the implied warranty of
   MERCHANTABILITY or FITNESS FOR A PARTICULAR PURPOSE.  See the
   GNU General Public License for more details.

   You should have received a copy of the GNU General Public License
   along with this program; if not, write to the Free Software
   Foundation, Inc., 51 Franklin St, Fifth Floor, Boston, MA 02110-1301  USA */

/**
  @file

This file contains the implementation of prepared statements.

When one prepares a statement:

  - Server gets the query from client with command 'COM_STMT_PREPARE';
    in the following format:
    [COM_STMT_PREPARE:1] [query]
  - Parse the query and recognize any parameter markers '?' and
    store its information list in lex->param_list
  - Allocate a new statement for this prepare; and keep this in
    'thd->stmt_map'.
  - Without executing the query, return back to client the total
    number of parameters along with result-set metadata information
    (if any) in the following format:
    @verbatim
    [STMT_ID:4]
    [Column_count:2]
    [Param_count:2]
    [Params meta info (stubs only for now)]  (if Param_count > 0)
    [Columns meta info] (if Column_count > 0)
    @endverbatim

  During prepare the tables used in a statement are opened, but no
  locks are acquired.  Table opening will block any DDL during the
  operation, and we do not need any locks as we neither read nor
  modify any data during prepare.  Tables are closed after prepare
  finishes.

When one executes a statement:

  - Server gets the command 'COM_STMT_EXECUTE' to execute the
    previously prepared query. If there are any parameter markers, then the
    client will send the data in the following format:
    @verbatim
    [COM_STMT_EXECUTE:1]
    [STMT_ID:4]
    [NULL_BITS:(param_count+7)/8)]
    [TYPES_SUPPLIED_BY_CLIENT(0/1):1]
    [[length]data]
    [[length]data] .. [[length]data].
    @endverbatim
    (Note: Except for string/binary types; all other types will not be
    supplied with length field)
  - If it is a first execute or types of parameters were altered by client,
    then setup the conversion routines.
  - Assign parameter items from the supplied data.
  - Execute the query without re-parsing and send back the results
    to client

  During execution of prepared statement tables are opened and locked
  the same way they would for normal (non-prepared) statement
  execution.  Tables are unlocked and closed after the execution.

When one supplies long data for a placeholder:

  - Server gets the long data in pieces with command type
    'COM_STMT_SEND_LONG_DATA'.
  - The packet recieved will have the format as:
    [COM_STMT_SEND_LONG_DATA:1][STMT_ID:4][parameter_number:2][data]
  - data from the packet is appended to the long data value buffer for this
    placeholder.
  - It's up to the client to stop supplying data chunks at any point. The
    server doesn't care; also, the server doesn't notify the client whether
    it got the data or not; if there is any error, then it will be returned
    at statement execute.
*/

#include "my_global.h"                          /* NO_EMBEDDED_ACCESS_CHECKS */
#include "sql_priv.h"
#include "unireg.h"
#include "sql_class.h"                          // set_var.h: THD
#include "set_var.h"
#include "sql_prepare.h"
#include "sql_parse.h" // insert_precheck, update_precheck, delete_precheck
#include "sql_base.h"  // open_normal_and_derived_tables
#include "sql_cache.h"                          // query_cache_*
#include "sql_view.h"                          // create_view_precheck
#include "sql_delete.h"                        // mysql_prepare_delete
#include "sql_select.h" // for JOIN
#include "sql_insert.h" // upgrade_lock_type_for_insert, mysql_prepare_insert
#include "sql_update.h" // mysql_prepare_update
#include "sql_db.h"     // mysql_opt_change_db, mysql_change_db
#include "sql_acl.h"    // *_ACL
#include "sql_cursor.h"
#include "sp_head.h"
#include "sp.h"
#include "sp_cache.h"
#include "sql_handler.h"  // mysql_ha_rm_tables
#include "probes_mysql.h"
#ifdef EMBEDDED_LIBRARY
/* include MYSQL_BIND headers */
#include <mysql.h>
#else
#include <mysql_com.h>
#endif
#include "lock.h"                               // MYSQL_OPEN_FORCE_SHARED_MDL
#include "opt_trace.h"                          // Opt_trace_object
<<<<<<< HEAD
=======
#include "sql_analyse.h"
>>>>>>> b7fc4388

#include <algorithm>
using std::max;
using std::min;

/**
  A result class used to send cursor rows using the binary protocol.
*/

class Select_fetch_protocol_binary: public select_send
{
  Protocol_binary protocol;
public:
  Select_fetch_protocol_binary(THD *thd);
  virtual bool send_result_set_metadata(List<Item> &list, uint flags);
  virtual bool send_data(List<Item> &items);
  virtual bool send_eof();
#ifdef EMBEDDED_LIBRARY
  void begin_dataset()
  {
    protocol.begin_dataset();
  }
#endif
};

/****************************************************************************/

/**
  Prepared_statement: a statement that can contain placeholders.
*/

class Prepared_statement: public Statement
{
public:
  enum flag_values
  {
    IS_IN_USE= 1,
    IS_SQL_PREPARE= 2
  };

  THD *thd;
  Select_fetch_protocol_binary result;
  Item_param **param_array;
  Server_side_cursor *cursor;
  uint param_count;
  uint last_errno;
  uint flags;
  char last_error[MYSQL_ERRMSG_SIZE];
#ifndef EMBEDDED_LIBRARY
  bool (*set_params)(Prepared_statement *st, uchar *data, uchar *data_end,
                     uchar *read_pos, String *expanded_query);
#else
  bool (*set_params_data)(Prepared_statement *st, String *expanded_query);
#endif
  bool (*set_params_from_vars)(Prepared_statement *stmt,
                               List<LEX_STRING>& varnames,
                               String *expanded_query);
public:
  Prepared_statement(THD *thd_arg);
  virtual ~Prepared_statement();
  void setup_set_params();
  virtual Query_arena::Type type() const;
  virtual void cleanup_stmt();
  bool set_name(LEX_STRING *name);
  inline void close_cursor() { delete cursor; cursor= 0; }
  inline bool is_in_use() { return flags & (uint) IS_IN_USE; }
  inline bool is_sql_prepare() const { return flags & (uint) IS_SQL_PREPARE; }
  void set_sql_prepare() { flags|= (uint) IS_SQL_PREPARE; }
  bool prepare(const char *packet, uint packet_length);
  bool execute_loop(String *expanded_query,
                    bool open_cursor,
                    uchar *packet_arg, uchar *packet_end_arg);
  bool execute_server_runnable(Server_runnable *server_runnable);
  /* Destroy this statement */
  void deallocate();
private:
  /**
    The memory root to allocate parsed tree elements (instances of Item,
    SELECT_LEX and other classes).
  */
  MEM_ROOT main_mem_root;
private:
  bool set_db(const char *db, uint db_length);
  bool set_parameters(String *expanded_query,
                      uchar *packet, uchar *packet_end);
  bool execute(String *expanded_query, bool open_cursor);
  bool reprepare();
  bool validate_metadata(Prepared_statement  *copy);
  void swap_prepared_statement(Prepared_statement *copy);
};

/**
  Execute one SQL statement in an isolated context.
*/

class Execute_sql_statement: public Server_runnable
{
public:
  Execute_sql_statement(LEX_STRING sql_text);
  virtual bool execute_server_code(THD *thd);
private:
  LEX_STRING m_sql_text;
};


class Ed_connection;

/**
  Protocol_local: a helper class to intercept the result
  of the data written to the network. 
*/

class Protocol_local :public Protocol
{
public:
  Protocol_local(THD *thd, Ed_connection *ed_connection);
  ~Protocol_local() { free_root(&m_rset_root, MYF(0)); }
protected:
  virtual void prepare_for_resend();
  virtual bool write();
  virtual bool store_null();
  virtual bool store_tiny(longlong from);
  virtual bool store_short(longlong from);
  virtual bool store_long(longlong from);
  virtual bool store_longlong(longlong from, bool unsigned_flag);
  virtual bool store_decimal(const my_decimal *);
  virtual bool store(const char *from, size_t length, const CHARSET_INFO *cs);
  virtual bool store(const char *from, size_t length,
                     const CHARSET_INFO *fromcs, const CHARSET_INFO *tocs);
  virtual bool store(MYSQL_TIME *time, uint precision);
  virtual bool store_date(MYSQL_TIME *time);
  virtual bool store_time(MYSQL_TIME *time, uint precision);
  virtual bool store(float value, uint32 decimals, String *buffer);
  virtual bool store(double value, uint32 decimals, String *buffer);
  virtual bool store(Field *field);

  virtual bool send_result_set_metadata(List<Item> *list, uint flags);
  virtual bool send_out_parameters(List<Item_param> *sp_params);
#ifdef EMBEDDED_LIBRARY
  void remove_last_row();
#endif
  virtual enum enum_protocol_type type() { return PROTOCOL_LOCAL; };

  virtual bool send_ok(uint server_status, uint statement_warn_count,
                       ulonglong affected_rows, ulonglong last_insert_id,
                       const char *message);

  virtual bool send_eof(uint server_status, uint statement_warn_count);
  virtual bool send_error(uint sql_errno, const char *err_msg, const char* sqlstate);
private:
  bool store_string(const char *str, size_t length,
                    const CHARSET_INFO *src_cs, const CHARSET_INFO *dst_cs);

  bool store_column(const void *data, size_t length);
  void opt_add_row_to_rset();
private:
  Ed_connection *m_connection;
  MEM_ROOT m_rset_root;
  List<Ed_row> *m_rset;
  size_t m_column_count;
  Ed_column *m_current_row;
  Ed_column *m_current_column;
};

/******************************************************************************
  Implementation
******************************************************************************/


inline bool is_param_null(const uchar *pos, ulong param_no)
{
  return pos[param_no/8] & (1 << (param_no & 7));
}

/**
  Find a prepared statement in the statement map by id.

    Try to find a prepared statement and set THD error if it's not found.

  @param thd                thread handle
  @param id                 statement id
  @param where              the place from which this function is called (for
                            error reporting).

  @return
    0 if the statement was not found, a pointer otherwise.
*/

static Prepared_statement *
find_prepared_statement(THD *thd, ulong id)
{
  /*
    To strictly separate namespaces of SQL prepared statements and C API
    prepared statements find() will return 0 if there is a named prepared
    statement with such id.
  */
  Statement *stmt= thd->stmt_map.find(id);

  if (stmt == 0 || stmt->type() != Query_arena::PREPARED_STATEMENT)
    return NULL;

  return (Prepared_statement *) stmt;
}


/**
  Send prepared statement id and metadata to the client after prepare.

  @todo
    Fix this nasty upcast from List<Item_param> to List<Item>

  @return
    0 in case of success, 1 otherwise
*/

#ifndef EMBEDDED_LIBRARY
static bool send_prep_stmt(Prepared_statement *stmt, uint columns)
{
  NET *net= &stmt->thd->net;
  uchar buff[12];
  uint tmp;
  int error;
  THD *thd= stmt->thd;
  DBUG_ENTER("send_prep_stmt");

  buff[0]= 0;                                   /* OK packet indicator */
  int4store(buff+1, stmt->id);
  int2store(buff+5, columns);
  int2store(buff+7, stmt->param_count);
  buff[9]= 0;                                   // Guard against a 4.1 client
  tmp= min(stmt->thd->get_stmt_da()->current_statement_warn_count(), 65535UL);
  int2store(buff+10, tmp);

  /*
    Send types and names of placeholders to the client
    XXX: fix this nasty upcast from List<Item_param> to List<Item>
  */
  error= my_net_write(net, buff, sizeof(buff));
  if (stmt->param_count && ! error)
  {
    error= thd->protocol_text.send_result_set_metadata((List<Item> *)
                                          &stmt->lex->param_list,
                                          Protocol::SEND_EOF);
  }

  if (!error)
    /* Flag that a response has already been sent */
    thd->get_stmt_da()->disable_status();

  DBUG_RETURN(error);
}
#else
static bool send_prep_stmt(Prepared_statement *stmt,
                           uint columns __attribute__((unused)))
{
  THD *thd= stmt->thd;

  thd->client_stmt_id= stmt->id;
  thd->client_param_count= stmt->param_count;
  thd->clear_error();
  thd->get_stmt_da()->disable_status();

  return 0;
}
#endif /*!EMBEDDED_LIBRARY*/


#ifndef EMBEDDED_LIBRARY

/**
  Read the length of the parameter data and return it back to
  the caller.

    Read data length, position the packet to the first byte after it,
    and return the length to the caller.

  @param packet             a pointer to the data
  @param len                remaining packet length

  @return
    Length of data piece.
*/

static ulong get_param_length(uchar **packet, ulong len)
{
  reg1 uchar *pos= *packet;
  if (len < 1)
    return 0;
  if (*pos < 251)
  {
    (*packet)++;
    return (ulong) *pos;
  }
  if (len < 3)
    return 0;
  if (*pos == 252)
  {
    (*packet)+=3;
    return (ulong) uint2korr(pos+1);
  }
  if (len < 4)
    return 0;
  if (*pos == 253)
  {
    (*packet)+=4;
    return (ulong) uint3korr(pos+1);
  }
  if (len < 5)
    return 0;
  (*packet)+=9; // Must be 254 when here
  /*
    In our client-server protocol all numbers bigger than 2^24
    stored as 8 bytes with uint8korr. Here we always know that
    parameter length is less than 2^4 so don't look at the second
    4 bytes. But still we need to obey the protocol hence 9 in the
    assignment above.
  */
  return (ulong) uint4korr(pos+1);
}
#else
#define get_param_length(packet, len) len
#endif /*!EMBEDDED_LIBRARY*/

/**
  Data conversion routines.

    All these functions read the data from pos, convert it to requested
    type and assign to param; pos is advanced to predefined length.

    Make a note that the NULL handling is examined at first execution
    (i.e. when input types altered) and for all subsequent executions
    we don't read any values for this.

  @param  param             parameter item
  @param  pos               input data buffer
  @param  len               length of data in the buffer
*/

static void set_param_tiny(Item_param *param, uchar **pos, ulong len)
{
#ifndef EMBEDDED_LIBRARY
  if (len < 1)
    return;
#endif
  int8 value= (int8) **pos;
  param->set_int(param->unsigned_flag ? (longlong) ((uint8) value) :
                                        (longlong) value, 4);
  *pos+= 1;
}

static void set_param_short(Item_param *param, uchar **pos, ulong len)
{
  int16 value;
#ifndef EMBEDDED_LIBRARY
  if (len < 2)
    return;
  value= sint2korr(*pos);
#else
  shortget(value, *pos);
#endif
  param->set_int(param->unsigned_flag ? (longlong) ((uint16) value) :
                                        (longlong) value, 6);
  *pos+= 2;
}

static void set_param_int32(Item_param *param, uchar **pos, ulong len)
{
  int32 value;
#ifndef EMBEDDED_LIBRARY
  if (len < 4)
    return;
  value= sint4korr(*pos);
#else
  longget(value, *pos);
#endif
  param->set_int(param->unsigned_flag ? (longlong) ((uint32) value) :
                                        (longlong) value, 11);
  *pos+= 4;
}

static void set_param_int64(Item_param *param, uchar **pos, ulong len)
{
  longlong value;
#ifndef EMBEDDED_LIBRARY
  if (len < 8)
    return;
  value= (longlong) sint8korr(*pos);
#else
  longlongget(value, *pos);
#endif
  param->set_int(value, 21);
  *pos+= 8;
}

static void set_param_float(Item_param *param, uchar **pos, ulong len)
{
  float data;
#ifndef EMBEDDED_LIBRARY
  if (len < 4)
    return;
  float4get(data,*pos);
#else
  floatget(data, *pos);
#endif
  param->set_double((double) data);
  *pos+= 4;
}

static void set_param_double(Item_param *param, uchar **pos, ulong len)
{
  double data;
#ifndef EMBEDDED_LIBRARY
  if (len < 8)
    return;
  float8get(data,*pos);
#else
  doubleget(data, *pos);
#endif
  param->set_double((double) data);
  *pos+= 8;
}

static void set_param_decimal(Item_param *param, uchar **pos, ulong len)
{
  ulong length= get_param_length(pos, len);
  param->set_decimal((char*)*pos, length);
  *pos+= length;
}

#ifndef EMBEDDED_LIBRARY

/*
  Read date/time/datetime parameter values from network (binary
  protocol). See writing counterparts of these functions in
  libmysql.c (store_param_{time,date,datetime}).
*/

/**
  @todo
    Add warning 'Data truncated' here
*/
static void set_param_time(Item_param *param, uchar **pos, ulong len)
{
  MYSQL_TIME tm;
  ulong length= get_param_length(pos, len);

  if (length >= 8)
  {
    uchar *to= *pos;
    uint day;

    tm.neg= (bool) to[0];
    day= (uint) sint4korr(to+1);
    tm.hour=   (uint) to[5] + day * 24;
    tm.minute= (uint) to[6];
    tm.second= (uint) to[7];
    tm.second_part= (length > 8) ? (ulong) sint4korr(to+8) : 0;
    if (tm.hour > 838)
    {
      /* TODO: add warning 'Data truncated' here */
      tm.hour= 838;
      tm.minute= 59;
      tm.second= 59;
    }
    tm.day= tm.year= tm.month= 0;
  }
  else
    set_zero_time(&tm, MYSQL_TIMESTAMP_TIME);
  param->set_time(&tm, MYSQL_TIMESTAMP_TIME,
                  MAX_TIME_FULL_WIDTH * MY_CHARSET_BIN_MB_MAXLEN);
  *pos+= length;
}

static void set_param_datetime(Item_param *param, uchar **pos, ulong len)
{
  MYSQL_TIME tm;
  ulong length= get_param_length(pos, len);

  if (length >= 4)
  {
    uchar *to= *pos;

    tm.neg=    0;
    tm.year=   (uint) sint2korr(to);
    tm.month=  (uint) to[2];
    tm.day=    (uint) to[3];
    if (length > 4)
    {
      tm.hour=   (uint) to[4];
      tm.minute= (uint) to[5];
      tm.second= (uint) to[6];
    }
    else
      tm.hour= tm.minute= tm.second= 0;

    tm.second_part= (length > 7) ? (ulong) sint4korr(to+7) : 0;
  }
  else
    set_zero_time(&tm, MYSQL_TIMESTAMP_DATETIME);
  param->set_time(&tm, MYSQL_TIMESTAMP_DATETIME,
                  MAX_DATETIME_WIDTH * MY_CHARSET_BIN_MB_MAXLEN);
  *pos+= length;
}


static void set_param_date(Item_param *param, uchar **pos, ulong len)
{
  MYSQL_TIME tm;
  ulong length= get_param_length(pos, len);

  if (length >= 4)
  {
    uchar *to= *pos;

    tm.year=  (uint) sint2korr(to);
    tm.month=  (uint) to[2];
    tm.day= (uint) to[3];

    tm.hour= tm.minute= tm.second= 0;
    tm.second_part= 0;
    tm.neg= 0;
  }
  else
    set_zero_time(&tm, MYSQL_TIMESTAMP_DATE);
  param->set_time(&tm, MYSQL_TIMESTAMP_DATE,
                  MAX_DATE_WIDTH * MY_CHARSET_BIN_MB_MAXLEN);
  *pos+= length;
}

#else/*!EMBEDDED_LIBRARY*/
/**
  @todo
    Add warning 'Data truncated' here
*/
void set_param_time(Item_param *param, uchar **pos, ulong len)
{
  MYSQL_TIME tm= *((MYSQL_TIME*)*pos);
  tm.hour+= tm.day * 24;
  tm.day= tm.year= tm.month= 0;
  if (tm.hour > 838)
  {
    /* TODO: add warning 'Data truncated' here */
    tm.hour= 838;
    tm.minute= 59;
    tm.second= 59;
  }
  param->set_time(&tm, MYSQL_TIMESTAMP_TIME,
                  MAX_TIME_FULL_WIDTH * MY_CHARSET_BIN_MB_MAXLEN);

}

void set_param_datetime(Item_param *param, uchar **pos, ulong len)
{
  MYSQL_TIME tm= *((MYSQL_TIME*)*pos);
  tm.neg= 0;

  param->set_time(&tm, MYSQL_TIMESTAMP_DATETIME,
                  MAX_DATETIME_WIDTH * MY_CHARSET_BIN_MB_MAXLEN);
}

void set_param_date(Item_param *param, uchar **pos, ulong len)
{
  MYSQL_TIME *to= (MYSQL_TIME*)*pos;

  param->set_time(to, MYSQL_TIMESTAMP_DATE,
                  MAX_DATE_WIDTH * MY_CHARSET_BIN_MB_MAXLEN);
}
#endif /*!EMBEDDED_LIBRARY*/


static void set_param_str(Item_param *param, uchar **pos, ulong len)
{
  ulong length= get_param_length(pos, len);
  if (length > len)
    length= len;
  param->set_str((const char *)*pos, length);
  *pos+= length;
}


#undef get_param_length

static void setup_one_conversion_function(THD *thd, Item_param *param,
                                          uchar param_type)
{
  switch (param_type) {
  case MYSQL_TYPE_TINY:
    param->set_param_func= set_param_tiny;
    param->item_type= Item::INT_ITEM;
    param->item_result_type= INT_RESULT;
    break;
  case MYSQL_TYPE_SHORT:
    param->set_param_func= set_param_short;
    param->item_type= Item::INT_ITEM;
    param->item_result_type= INT_RESULT;
    break;
  case MYSQL_TYPE_LONG:
    param->set_param_func= set_param_int32;
    param->item_type= Item::INT_ITEM;
    param->item_result_type= INT_RESULT;
    break;
  case MYSQL_TYPE_LONGLONG:
    param->set_param_func= set_param_int64;
    param->item_type= Item::INT_ITEM;
    param->item_result_type= INT_RESULT;
    break;
  case MYSQL_TYPE_FLOAT:
    param->set_param_func= set_param_float;
    param->item_type= Item::REAL_ITEM;
    param->item_result_type= REAL_RESULT;
    break;
  case MYSQL_TYPE_DOUBLE:
    param->set_param_func= set_param_double;
    param->item_type= Item::REAL_ITEM;
    param->item_result_type= REAL_RESULT;
    break;
  case MYSQL_TYPE_DECIMAL:
  case MYSQL_TYPE_NEWDECIMAL:
    param->set_param_func= set_param_decimal;
    param->item_type= Item::DECIMAL_ITEM;
    param->item_result_type= DECIMAL_RESULT;
    break;
  case MYSQL_TYPE_TIME:
    param->set_param_func= set_param_time;
    param->item_type= Item::STRING_ITEM;
    param->item_result_type= STRING_RESULT;
    break;
  case MYSQL_TYPE_DATE:
    param->set_param_func= set_param_date;
    param->item_type= Item::STRING_ITEM;
    param->item_result_type= STRING_RESULT;
    break;
  case MYSQL_TYPE_DATETIME:
  case MYSQL_TYPE_TIMESTAMP:
    param->set_param_func= set_param_datetime;
    param->item_type= Item::STRING_ITEM;
    param->item_result_type= STRING_RESULT;
    break;
  case MYSQL_TYPE_TINY_BLOB:
  case MYSQL_TYPE_MEDIUM_BLOB:
  case MYSQL_TYPE_LONG_BLOB:
  case MYSQL_TYPE_BLOB:
    param->set_param_func= set_param_str;
    param->value.cs_info.character_set_of_placeholder= &my_charset_bin;
    param->value.cs_info.character_set_client=
      thd->variables.character_set_client;
    DBUG_ASSERT(thd->variables.character_set_client);
    param->value.cs_info.final_character_set_of_str_value= &my_charset_bin;
    param->item_type= Item::STRING_ITEM;
    param->item_result_type= STRING_RESULT;
    break;
  default:
    /*
      The client library ensures that we won't get any other typecodes
      except typecodes above and typecodes for string types. Marking
      label as 'default' lets us to handle malformed packets as well.
    */
    {
      const CHARSET_INFO *fromcs= thd->variables.character_set_client;
      const CHARSET_INFO *tocs= thd->variables.collation_connection;
      uint32 dummy_offset;

      param->value.cs_info.character_set_of_placeholder= fromcs;
      param->value.cs_info.character_set_client= fromcs;

      /*
        Setup source and destination character sets so that they
        are different only if conversion is necessary: this will
        make later checks easier.
      */
      param->value.cs_info.final_character_set_of_str_value=
        String::needs_conversion(0, fromcs, tocs, &dummy_offset) ?
        tocs : fromcs;
      param->set_param_func= set_param_str;
      /*
        Exact value of max_length is not known unless data is converted to
        charset of connection, so we have to set it later.
      */
      param->item_type= Item::STRING_ITEM;
      param->item_result_type= STRING_RESULT;
    }
  }
  param->param_type= (enum enum_field_types) param_type;
}

#ifndef EMBEDDED_LIBRARY

/**
  Check whether this parameter data type is compatible with long data.
  Used to detect whether a long data stream has been supplied to a
  incompatible data type.
*/
inline bool is_param_long_data_type(Item_param *param)
{
  return ((param->param_type >= MYSQL_TYPE_TINY_BLOB) &&
          (param->param_type <= MYSQL_TYPE_STRING));
}


/**
  Routines to assign parameters from data supplied by the client.

    Update the parameter markers by reading data from the packet and
    and generate a valid query for logging.

  @note
    This function, along with other _with_log functions is called when one of
    binary, slow or general logs is open. Logging of prepared statements in
    all cases is performed by means of conventional queries: if parameter
    data was supplied from C API, each placeholder in the query is
    replaced with its actual value; if we're logging a [Dynamic] SQL
    prepared statement, parameter markers are replaced with variable names.
    Example:
    @verbatim
     mysqld_stmt_prepare("UPDATE t1 SET a=a*1.25 WHERE a=?")
       --> general logs gets [Prepare] UPDATE t1 SET a*1.25 WHERE a=?"
     mysqld_stmt_execute(stmt);
       --> general and binary logs get
                             [Execute] UPDATE t1 SET a*1.25 WHERE a=1"
    @endverbatim

    If a statement has been prepared using SQL syntax:
    @verbatim
     PREPARE stmt FROM "UPDATE t1 SET a=a*1.25 WHERE a=?"
       --> general log gets
                                 [Query]   PREPARE stmt FROM "UPDATE ..."
     EXECUTE stmt USING @a
       --> general log gets
                             [Query]   EXECUTE stmt USING @a;
    @endverbatim

  @retval
    0  if success
  @retval
    1  otherwise
*/

static bool insert_params_with_log(Prepared_statement *stmt, uchar *null_array,
                                   uchar *read_pos, uchar *data_end,
                                   String *query)
{
  THD  *thd= stmt->thd;
  Item_param **begin= stmt->param_array;
  Item_param **end= begin + stmt->param_count;
  uint32 length= 0;
  String str;
  const String *res;
  DBUG_ENTER("insert_params_with_log");

  if (query->copy(stmt->query(), stmt->query_length(), default_charset_info))
    DBUG_RETURN(1);

  for (Item_param **it= begin; it < end; ++it)
  {
    Item_param *param= *it;
    if (param->state != Item_param::LONG_DATA_VALUE)
    {
      if (is_param_null(null_array, (uint) (it - begin)))
        param->set_null();
      else
      {
        if (read_pos >= data_end)
          DBUG_RETURN(1);
        param->set_param_func(param, &read_pos, (uint) (data_end - read_pos));
        if (param->state == Item_param::NO_VALUE)
          DBUG_RETURN(1);

        if (param->limit_clause_param && param->item_type != Item::INT_ITEM)
        {
          param->set_int(param->val_int(), MY_INT64_NUM_DECIMAL_DIGITS);
          param->item_type= Item::INT_ITEM;
          if (!param->unsigned_flag && param->value.integer < 0)
            DBUG_RETURN(1);
        }
      }
    }
    /*
      A long data stream was supplied for this parameter marker.
      This was done after prepare, prior to providing a placeholder
      type (the types are supplied at execute). Check that the
      supplied type of placeholder can accept a data stream.
    */
    else if (! is_param_long_data_type(param))
      DBUG_RETURN(1);
    res= param->query_val_str(thd, &str);
    if (param->convert_str_value(thd))
      DBUG_RETURN(1);                           /* out of memory */

    if (query->replace(param->pos_in_query+length, 1, *res))
      DBUG_RETURN(1);

    length+= res->length()-1;
  }
  DBUG_RETURN(0);
}


static bool insert_params(Prepared_statement *stmt, uchar *null_array,
                          uchar *read_pos, uchar *data_end,
                          String *expanded_query)
{
  Item_param **begin= stmt->param_array;
  Item_param **end= begin + stmt->param_count;

  DBUG_ENTER("insert_params");

  for (Item_param **it= begin; it < end; ++it)
  {
    Item_param *param= *it;
    if (param->state != Item_param::LONG_DATA_VALUE)
    {
      if (is_param_null(null_array, (uint) (it - begin)))
        param->set_null();
      else
      {
        if (read_pos >= data_end)
          DBUG_RETURN(1);
        param->set_param_func(param, &read_pos, (uint) (data_end - read_pos));
        if (param->state == Item_param::NO_VALUE)
          DBUG_RETURN(1);
      }
    }
    /*
      A long data stream was supplied for this parameter marker.
      This was done after prepare, prior to providing a placeholder
      type (the types are supplied at execute). Check that the
      supplied type of placeholder can accept a data stream.
    */
    else if (! is_param_long_data_type(param))
      DBUG_RETURN(1);
    if (param->convert_str_value(stmt->thd))
      DBUG_RETURN(1);                           /* out of memory */
  }
  DBUG_RETURN(0);
}


static bool setup_conversion_functions(Prepared_statement *stmt,
                                       uchar **data, uchar *data_end)
{
  /* skip null bits */
  uchar *read_pos= *data + (stmt->param_count+7) / 8;

  DBUG_ENTER("setup_conversion_functions");

  if (*read_pos++) //types supplied / first execute
  {
    /*
      First execute or types altered by the client, setup the
      conversion routines for all parameters (one time)
    */
    Item_param **it= stmt->param_array;
    Item_param **end= it + stmt->param_count;
    THD *thd= stmt->thd;
    for (; it < end; ++it)
    {
      ushort typecode;
      const uint signed_bit= 1 << 15;

      if (read_pos >= data_end)
        DBUG_RETURN(1);

      typecode= sint2korr(read_pos);
      read_pos+= 2;
      (**it).unsigned_flag= test(typecode & signed_bit);
      setup_one_conversion_function(thd, *it, (uchar) (typecode & ~signed_bit));
    }
  }
  *data= read_pos;
  DBUG_RETURN(0);
}

#else

/**
  Embedded counterparts of parameter assignment routines.

    The main difference between the embedded library and the server is
    that in embedded case we don't serialize/deserialize parameters data.

    Additionally, for unknown reason, the client-side flag raised for
    changed types of placeholders is ignored and we simply setup conversion
    functions at each execute (TODO: fix).
*/

static bool emb_insert_params(Prepared_statement *stmt, String *expanded_query)
{
  THD *thd= stmt->thd;
  Item_param **it= stmt->param_array;
  Item_param **end= it + stmt->param_count;
  MYSQL_BIND *client_param= stmt->thd->client_params;

  DBUG_ENTER("emb_insert_params");

  for (; it < end; ++it, ++client_param)
  {
    Item_param *param= *it;
    setup_one_conversion_function(thd, param, client_param->buffer_type);
    if (param->state != Item_param::LONG_DATA_VALUE)
    {
      if (*client_param->is_null)
        param->set_null();
      else
      {
        uchar *buff= (uchar*) client_param->buffer;
        param->unsigned_flag= client_param->is_unsigned;
        param->set_param_func(param, &buff,
                              client_param->length ?
                              *client_param->length :
                              client_param->buffer_length);
        if (param->state == Item_param::NO_VALUE)
          DBUG_RETURN(1);
      }
    }
    if (param->convert_str_value(thd))
      DBUG_RETURN(1);                           /* out of memory */
  }
  DBUG_RETURN(0);
}


static bool emb_insert_params_with_log(Prepared_statement *stmt,
                                       String *query)
{
  THD *thd= stmt->thd;
  Item_param **it= stmt->param_array;
  Item_param **end= it + stmt->param_count;
  MYSQL_BIND *client_param= thd->client_params;

  String str;
  const String *res;
  uint32 length= 0;

  DBUG_ENTER("emb_insert_params_with_log");

  if (query->copy(stmt->query(), stmt->query_length(), default_charset_info))
    DBUG_RETURN(1);

  for (; it < end; ++it, ++client_param)
  {
    Item_param *param= *it;
    setup_one_conversion_function(thd, param, client_param->buffer_type);
    if (param->state != Item_param::LONG_DATA_VALUE)
    {
      if (*client_param->is_null)
        param->set_null();
      else
      {
        uchar *buff= (uchar*)client_param->buffer;
        param->unsigned_flag= client_param->is_unsigned;
        param->set_param_func(param, &buff,
                              client_param->length ?
                              *client_param->length :
                              client_param->buffer_length);
        if (param->state == Item_param::NO_VALUE)
          DBUG_RETURN(1);
      }
    }
    res= param->query_val_str(thd, &str);
    if (param->convert_str_value(thd))
      DBUG_RETURN(1);                           /* out of memory */

    if (query->replace(param->pos_in_query+length, 1, *res))
      DBUG_RETURN(1);

    length+= res->length()-1;
  }
  DBUG_RETURN(0);
}

#endif /*!EMBEDDED_LIBRARY*/

/**
  Setup data conversion routines using an array of parameter
  markers from the original prepared statement.
  Swap the parameter data of the original prepared
  statement to the new one.

  Used only when we re-prepare a prepared statement.
  There are two reasons for this function to exist:

  1) In the binary client/server protocol, parameter metadata
  is sent only at first execute. Consequently, if we need to
  reprepare a prepared statement at a subsequent execution,
  we may not have metadata information in the packet.
  In that case we use the parameter array of the original
  prepared statement to setup parameter types of the new
  prepared statement.

  2) In the binary client/server protocol, we may supply
  long data in pieces. When the last piece is supplied,
  we assemble the pieces and convert them from client
  character set to the connection character set. After
  that the parameter value is only available inside
  the parameter, the original pieces are lost, and thus
  we can only assign the corresponding parameter of the
  reprepared statement from the original value.

  @param[out]  param_array_dst  parameter markers of the new statement
  @param[in]   param_array_src  parameter markers of the original
                                statement
  @param[in]   param_count      total number of parameters. Is the
                                same in src and dst arrays, since
                                the statement query is the same

  @return this function never fails
*/

static void
swap_parameter_array(Item_param **param_array_dst,
                     Item_param **param_array_src,
                     uint param_count)
{
  Item_param **dst= param_array_dst;
  Item_param **src= param_array_src;
  Item_param **end= param_array_dst + param_count;

  for (; dst < end; ++src, ++dst)
    (*dst)->set_param_type_and_swap_value(*src);
}


/**
  Assign prepared statement parameters from user variables.

  @param stmt      Statement
  @param varnames  List of variables. Caller must ensure that number
                   of variables in the list is equal to number of statement
                   parameters
  @param query     Ignored
*/

static bool insert_params_from_vars(Prepared_statement *stmt,
                                    List<LEX_STRING>& varnames,
                                    String *query __attribute__((unused)))
{
  Item_param **begin= stmt->param_array;
  Item_param **end= begin + stmt->param_count;
  user_var_entry *entry;
  LEX_STRING *varname;
  List_iterator<LEX_STRING> var_it(varnames);
  DBUG_ENTER("insert_params_from_vars");

  for (Item_param **it= begin; it < end; ++it)
  {
    Item_param *param= *it;
    varname= var_it++;
    entry= (user_var_entry*)my_hash_search(&stmt->thd->user_vars,
                                           (uchar*) varname->str,
                                           varname->length);
    if (param->set_from_user_var(stmt->thd, entry) ||
        param->convert_str_value(stmt->thd))
      DBUG_RETURN(1);
  }
  DBUG_RETURN(0);
}


/**
  Do the same as insert_params_from_vars but also construct query text for
  binary log.

  @param stmt      Prepared statement
  @param varnames  List of variables. Caller must ensure that number of
                   variables in the list is equal to number of statement
                   parameters
  @param query     The query with parameter markers replaced with corresponding
                   user variables that were used to execute the query.
*/

static bool insert_params_from_vars_with_log(Prepared_statement *stmt,
                                             List<LEX_STRING>& varnames,
                                             String *query)
{
  Item_param **begin= stmt->param_array;
  Item_param **end= begin + stmt->param_count;
  user_var_entry *entry;
  LEX_STRING *varname;
  List_iterator<LEX_STRING> var_it(varnames);
  String buf;
  const String *val;
  uint32 length= 0;
  THD *thd= stmt->thd;

  DBUG_ENTER("insert_params_from_vars_with_log");

  if (query->copy(stmt->query(), stmt->query_length(), default_charset_info))
    DBUG_RETURN(1);

  for (Item_param **it= begin; it < end; ++it)
  {
    Item_param *param= *it;
    varname= var_it++;

    entry= (user_var_entry *) my_hash_search(&thd->user_vars, (uchar*)
                                             varname->str, varname->length);
    /*
      We have to call the setup_one_conversion_function() here to set
      the parameter's members that might be needed further
      (e.g. value.cs_info.character_set_client is used in the query_val_str()).
    */
    setup_one_conversion_function(thd, param, param->param_type);
    if (param->set_from_user_var(thd, entry))
      DBUG_RETURN(1);
    val= param->query_val_str(thd, &buf);

    if (param->convert_str_value(thd))
      DBUG_RETURN(1);                           /* out of memory */

    if (query->replace(param->pos_in_query+length, 1, *val))
      DBUG_RETURN(1);
    length+= val->length()-1;
  }
  DBUG_RETURN(0);
}

/**
  Validate INSERT statement.

  @param stmt               prepared statement
  @param tables             global/local table list

  @retval
    FALSE             success
  @retval
    TRUE              error, error message is set in THD
*/

static bool mysql_test_insert(Prepared_statement *stmt,
                              TABLE_LIST *table_list,
                              List<Item> &fields,
                              List<List_item> &values_list,
                              List<Item> &update_fields,
                              List<Item> &update_values,
                              enum_duplicates duplic)
{
  THD *thd= stmt->thd;
  List_iterator_fast<List_item> its(values_list);
  List_item *values;
  DBUG_ENTER("mysql_test_insert");
  DBUG_ASSERT(stmt->is_stmt_prepare());

  /*
    Since INSERT DELAYED doesn't support temporary tables, we could
    not pre-open temporary tables for SQLCOM_INSERT / SQLCOM_REPLACE.
    Open them here instead.
  */
  if (table_list->lock_type != TL_WRITE_DELAYED)
  {
    if (open_temporary_tables(thd, table_list))
      goto error;
  }

  /*
    Since INSERT DELAYED doesn't support temporary tables, we could
    not pre-open temporary tables for SQLCOM_INSERT / SQLCOM_REPLACE.
    Open them here instead.
  */
  if (table_list->lock_type != TL_WRITE_DELAYED)
  {
    if (open_temporary_tables(thd, table_list))
      goto error;
  }

  if (insert_precheck(thd, table_list))
    goto error;

  /*
    open temporary memory pool for temporary data allocated by derived
    tables & preparation procedure
    Note that this is done without locks (should not be needed as we will not
    access any data here)
    If we would use locks, then we have to ensure we are not using
    TL_WRITE_DELAYED as having two such locks can cause table corruption.
  */
  if (open_normal_and_derived_tables(thd, table_list,
                                     MYSQL_OPEN_FORCE_SHARED_MDL))
    goto error;

  if ((values= its++))
  {
    uint value_count;
    ulong counter= 0;
    Item *unused_conds= 0;

    if (table_list->table)
    {
      // don't allocate insert_values
      table_list->table->insert_values=(uchar *)1;
    }

    if (mysql_prepare_insert(thd, table_list, table_list->table,
                             fields, values, update_fields, update_values,
                             duplic, &unused_conds, FALSE, FALSE, FALSE))
      goto error;

    value_count= values->elements;
    its.rewind();

    if (table_list->lock_type == TL_WRITE_DELAYED &&
        !(table_list->table->file->ha_table_flags() & HA_CAN_INSERT_DELAYED))
    {
      my_error(ER_DELAYED_NOT_SUPPORTED, MYF(0), (table_list->view ?
                                                  table_list->view_name.str :
                                                  table_list->table_name));
      goto error;
    }
    while ((values= its++))
    {
      counter++;
      if (values->elements != value_count)
      {
        my_error(ER_WRONG_VALUE_COUNT_ON_ROW, MYF(0), counter);
        goto error;
      }
      if (setup_fields(thd, Ref_ptr_array(), *values, MARK_COLUMNS_NONE, 0, 0))
        goto error;
    }
  }
  DBUG_RETURN(FALSE);

error:
  /* insert_values is cleared in open_table */
  DBUG_RETURN(TRUE);
}


/**
  Validate UPDATE statement.

  @param stmt               prepared statement
  @param tables             list of tables used in this query

  @todo
    - here we should send types of placeholders to the client.

  @retval
    0                 success
  @retval
    1                 error, error message is set in THD
  @retval
    2                 convert to multi_update
*/

static int mysql_test_update(Prepared_statement *stmt,
                              TABLE_LIST *table_list)
{
  int res;
  THD *thd= stmt->thd;
  SELECT_LEX *select= &stmt->lex->select_lex;
#ifndef NO_EMBEDDED_ACCESS_CHECKS
  uint          want_privilege;
#endif
  DBUG_ENTER("mysql_test_update");

  if (update_precheck(thd, table_list) ||
      open_normal_and_derived_tables(thd, table_list,
                                     MYSQL_OPEN_FORCE_SHARED_MDL))
    goto error;

  if (table_list->multitable_view)
  {
    DBUG_ASSERT(table_list->view != 0);
    DBUG_PRINT("info", ("Switch to multi-update"));
    /* convert to multiupdate */
    DBUG_RETURN(2);
  }

  if (!table_list->updatable)
  {
    my_error(ER_NON_UPDATABLE_TABLE, MYF(0), table_list->alias, "UPDATE");
    goto error;
  }

  if (!table_list->updatable)
  {
    my_error(ER_NON_UPDATABLE_TABLE, MYF(0), table_list->alias, "UPDATE");
    goto error;
  }

#ifndef NO_EMBEDDED_ACCESS_CHECKS
  /* Force privilege re-checking for views after they have been opened. */
  want_privilege= (table_list->view ? UPDATE_ACL :
                   table_list->grant.want_privilege);
#endif

  if (mysql_prepare_update(thd, table_list, &select->where,
                           select->order_list.elements,
                           select->order_list.first))
    goto error;

#ifndef NO_EMBEDDED_ACCESS_CHECKS
  table_list->grant.want_privilege= want_privilege;
  table_list->table->grant.want_privilege= want_privilege;
  table_list->register_want_access(want_privilege);
#endif
  thd->lex->select_lex.no_wrap_view_item= TRUE;
  res= setup_fields(thd, Ref_ptr_array(),
                    select->item_list, MARK_COLUMNS_READ, 0, 0);
  thd->lex->select_lex.no_wrap_view_item= FALSE;
  if (res)
    goto error;
#ifndef NO_EMBEDDED_ACCESS_CHECKS
  /* Check values */
  table_list->grant.want_privilege=
  table_list->table->grant.want_privilege=
    (SELECT_ACL & ~table_list->table->grant.privilege);
  table_list->register_want_access(SELECT_ACL);
#endif
  if (setup_fields(thd, Ref_ptr_array(),
                   stmt->lex->value_list, MARK_COLUMNS_NONE, 0, 0))
    goto error;
  /* TODO: here we should send types of placeholders to the client. */
  DBUG_RETURN(0);
error:
  DBUG_RETURN(1);
}


/**
  Validate DELETE statement.

  @param stmt               prepared statement
  @param tables             list of tables used in this query

  @retval
    FALSE             success
  @retval
    TRUE              error, error message is set in THD
*/

static bool mysql_test_delete(Prepared_statement *stmt,
                              TABLE_LIST *table_list)
{
  THD *thd= stmt->thd;
  LEX *lex= stmt->lex;
  DBUG_ENTER("mysql_test_delete");
  DBUG_ASSERT(stmt->is_stmt_prepare());

  if (delete_precheck(thd, table_list) ||
      open_normal_and_derived_tables(thd, table_list,
                                     MYSQL_OPEN_FORCE_SHARED_MDL))
    goto error;

  if (!table_list->table)
  {
    my_error(ER_VIEW_DELETE_MERGE_VIEW, MYF(0),
             table_list->view_db.str, table_list->view_name.str);
    goto error;
  }

  DBUG_RETURN(mysql_prepare_delete(thd, table_list, &lex->select_lex.where));
error:
  DBUG_RETURN(TRUE);
}


/**
  Validate SELECT statement.

    In case of success, if this query is not EXPLAIN, send column list info
    back to the client.

  @param stmt               prepared statement
  @param tables             list of tables used in the query

  @retval
    0                 success
  @retval
    1                 error, error message is set in THD
  @retval
    2                 success, and statement metadata has been sent
*/

static int mysql_test_select(Prepared_statement *stmt,
                             TABLE_LIST *tables)
{
  THD *thd= stmt->thd;
  LEX *lex= stmt->lex;
  SELECT_LEX_UNIT *unit= &lex->unit;
  DBUG_ENTER("mysql_test_select");

  lex->select_lex.context.resolve_in_select_list= TRUE;

  if (select_precheck(thd, lex, tables, lex->select_lex.table_list.first))
    goto error;

  if (!lex->result && !(lex->result= new (stmt->mem_root) select_send))
  {
    my_error(ER_OUTOFMEMORY, MYF(0), static_cast<int>(sizeof(select_send)));
    goto error;
  }

  if (open_normal_and_derived_tables(thd, tables, MYSQL_OPEN_FORCE_SHARED_MDL))
    goto error;

  thd->lex->used_tables= 0;                        // Updated by setup_fields

  /*
    JOIN::prepare calls
    It is not SELECT COMMAND for sure, so setup_tables will be called as
    usual, and we pass 0 as setup_tables_done_option
  */
  if (unit->prepare(thd, 0, 0))
    goto error;
  if (!lex->describe && !stmt->is_sql_prepare())
  {
    /* Make copy of item list, as change_columns may change it */
    List<Item> fields(lex->select_lex.item_list);

    select_result *result= lex->result;
    select_result *analyse_result= NULL;
    if (lex->proc_analyse)
    {
      /*
        We need proper output recordset metadata for SELECT ... PROCEDURE ANALUSE()
      */
      if ((result= analyse_result=
             new select_analyse(result, lex->proc_analyse)) == NULL)
        goto error; // OOM
    }

    /*
      We can use "result" as it should've been prepared in
      unit->prepare call above.
    */
    bool rc= (send_prep_stmt(stmt, result->field_count(fields)) ||
              result->send_result_set_metadata(fields, Protocol::SEND_EOF) ||
              thd->protocol->flush());
    delete analyse_result;
    if (rc)
      goto error;
    DBUG_RETURN(2);
  }
  DBUG_RETURN(0);
error:
  DBUG_RETURN(1);
}


/**
  Validate and prepare for execution DO statement expressions.

  @param stmt               prepared statement
  @param tables             list of tables used in this query
  @param values             list of expressions

  @retval
    FALSE             success
  @retval
    TRUE              error, error message is set in THD
*/

static bool mysql_test_do_fields(Prepared_statement *stmt,
                                TABLE_LIST *tables,
                                List<Item> *values)
{
  THD *thd= stmt->thd;

  DBUG_ENTER("mysql_test_do_fields");
  DBUG_ASSERT(stmt->is_stmt_prepare());
  if (tables && check_table_access(thd, SELECT_ACL, tables, FALSE,
                                   UINT_MAX, FALSE))
    DBUG_RETURN(TRUE);

  if (open_normal_and_derived_tables(thd, tables, MYSQL_OPEN_FORCE_SHARED_MDL))
    DBUG_RETURN(TRUE);
  DBUG_RETURN(setup_fields(thd, Ref_ptr_array(),
                           *values, MARK_COLUMNS_NONE, 0, 0));
}


/**
  Validate and prepare for execution SET statement expressions.

  @param stmt               prepared statement
  @param tables             list of tables used in this query
  @param values             list of expressions

  @retval
    FALSE             success
  @retval
    TRUE              error, error message is set in THD
*/

static bool mysql_test_set_fields(Prepared_statement *stmt,
                                  TABLE_LIST *tables,
                                  List<set_var_base> *var_list)
{
  List_iterator_fast<set_var_base> it(*var_list);
  THD *thd= stmt->thd;
  set_var_base *var;
  DBUG_ENTER("mysql_test_set_fields");
  DBUG_ASSERT(stmt->is_stmt_prepare());

  if ((tables && check_table_access(thd, SELECT_ACL, tables, FALSE,
                                    UINT_MAX, FALSE)) ||
      open_normal_and_derived_tables(thd, tables, MYSQL_OPEN_FORCE_SHARED_MDL))
    goto error;

  while ((var= it++))
  {
    if (var->light_check(thd))
      goto error;
  }
  DBUG_RETURN(FALSE);
error:
  DBUG_RETURN(TRUE);
}


/**
  Validate and prepare for execution CALL statement expressions.

  @param stmt               prepared statement
  @param tables             list of tables used in this query
  @param value_list         list of expressions

  @retval FALSE             success
  @retval TRUE              error, error message is set in THD
*/

static bool mysql_test_call_fields(Prepared_statement *stmt,
                                   TABLE_LIST *tables,
                                   List<Item> *value_list)
{
  List_iterator<Item> it(*value_list);
  THD *thd= stmt->thd;
  Item *item;
  DBUG_ENTER("mysql_test_call_fields");
  DBUG_ASSERT(stmt->is_stmt_prepare());

  if ((tables && check_table_access(thd, SELECT_ACL, tables, FALSE,
                                    UINT_MAX, FALSE)) ||
      open_normal_and_derived_tables(thd, tables, MYSQL_OPEN_FORCE_SHARED_MDL))
    goto err;

  while ((item= it++))
  {
    if ((!item->fixed && item->fix_fields(thd, it.ref())) ||
        item->check_cols(1))
      goto err;
  }
  DBUG_RETURN(FALSE);
err:
  DBUG_RETURN(TRUE);
}


/**
  Check internal SELECT of the prepared command.

  @param stmt                      prepared statement
  @param specific_prepare          function of command specific prepare
  @param setup_tables_done_option  options to be passed to LEX::unit.prepare()

  @note
    This function won't directly open tables used in select. They should
    be opened either by calling function (and in this case you probably
    should use select_like_stmt_test_with_open()) or by
    "specific_prepare" call (like this happens in case of multi-update).

  @retval
    FALSE                success
  @retval
    TRUE                 error, error message is set in THD
*/

static bool select_like_stmt_test(Prepared_statement *stmt,
                                  int (*specific_prepare)(THD *thd),
                                  ulong setup_tables_done_option)
{
  DBUG_ENTER("select_like_stmt_test");
  THD *thd= stmt->thd;
  LEX *lex= stmt->lex;

  lex->select_lex.context.resolve_in_select_list= TRUE;

  if (specific_prepare && (*specific_prepare)(thd))
    DBUG_RETURN(TRUE);

  thd->lex->used_tables= 0;                        // Updated by setup_fields

  /* Calls JOIN::prepare */
  DBUG_RETURN(lex->unit.prepare(thd, 0, setup_tables_done_option));
}

/**
  Check internal SELECT of the prepared command (with opening of used
  tables).

  @param stmt                      prepared statement
  @param tables                    list of tables to be opened
                                   before calling specific_prepare function
  @param specific_prepare          function of command specific prepare
  @param setup_tables_done_option  options to be passed to LEX::unit.prepare()

  @retval
    FALSE                success
  @retval
    TRUE                 error
*/

static bool
select_like_stmt_test_with_open(Prepared_statement *stmt,
                                TABLE_LIST *tables,
                                int (*specific_prepare)(THD *thd),
                                ulong setup_tables_done_option)
{
  DBUG_ENTER("select_like_stmt_test_with_open");
  DBUG_ASSERT(stmt->is_stmt_prepare());

  /*
    We should not call LEX::unit.cleanup() after this
    open_normal_and_derived_tables() call because we don't allow
    prepared EXPLAIN yet so derived tables will clean up after
    themself.
  */
  if (open_normal_and_derived_tables(stmt->thd, tables,
                                     MYSQL_OPEN_FORCE_SHARED_MDL))
    DBUG_RETURN(TRUE);

  DBUG_RETURN(select_like_stmt_test(stmt, specific_prepare,
                                    setup_tables_done_option));
}


/**
  Validate and prepare for execution CREATE TABLE statement.

  @param stmt               prepared statement
  @param tables             list of tables used in this query

  @retval
    FALSE             success
  @retval
    TRUE              error, error message is set in THD
*/

static bool mysql_test_create_table(Prepared_statement *stmt)
{
  THD *thd= stmt->thd;
  LEX *lex= stmt->lex;
  SELECT_LEX *select_lex= &lex->select_lex;
  bool res= FALSE;
  bool link_to_local;
  TABLE_LIST *create_table= lex->query_tables;
  TABLE_LIST *tables= lex->create_last_non_select_table->next_global;
  DBUG_ENTER("mysql_test_create_table");
  DBUG_ASSERT(stmt->is_stmt_prepare());

  if (create_table_precheck(thd, tables, create_table))
    DBUG_RETURN(TRUE);

  if (select_lex->item_list.elements)
  {
    /* Base table and temporary table are not in the same name space. */
    if (!(lex->create_info.options & HA_LEX_CREATE_TMP_TABLE))
      create_table->open_type= OT_BASE_ONLY;

    if (open_normal_and_derived_tables(stmt->thd, lex->query_tables,
                                       MYSQL_OPEN_FORCE_SHARED_MDL))
      DBUG_RETURN(TRUE);

    select_lex->context.resolve_in_select_list= TRUE;

    lex->unlink_first_table(&link_to_local);

    res= select_like_stmt_test(stmt, 0, 0);

    lex->link_first_table_back(create_table, link_to_local);
  }
  else
  {
    /*
      Check that the source table exist, and also record
      its metadata version. Even though not strictly necessary,
      we validate metadata of all CREATE TABLE statements,
      which keeps metadata validation code simple.
    */
    if (open_normal_and_derived_tables(stmt->thd, lex->query_tables,
                                       MYSQL_OPEN_FORCE_SHARED_MDL))
      DBUG_RETURN(TRUE);
  }

  DBUG_RETURN(res);
}


/**
  @brief Validate and prepare for execution CREATE VIEW statement

  @param stmt prepared statement

  @note This function handles create view commands.

  @retval FALSE Operation was a success.
  @retval TRUE An error occured.
*/

static bool mysql_test_create_view(Prepared_statement *stmt)
{
  THD *thd= stmt->thd;
  LEX *lex= stmt->lex;
  bool res= TRUE;
  /* Skip first table, which is the view we are creating */
  bool link_to_local;
  TABLE_LIST *view= lex->unlink_first_table(&link_to_local);
  TABLE_LIST *tables= lex->query_tables;
  DBUG_ENTER("mysql_test_create_view");
  DBUG_ASSERT(stmt->is_stmt_prepare());

  if (create_view_precheck(thd, tables, view, lex->create_view_mode))
    goto err;

  /*
    Since we can't pre-open temporary tables for SQLCOM_CREATE_VIEW,
    (see mysql_create_view) we have to do it here instead.
  */
  if (open_temporary_tables(thd, tables))
    goto err;

  if (open_normal_and_derived_tables(thd, tables, MYSQL_OPEN_FORCE_SHARED_MDL))
    goto err;

  lex->context_analysis_only|=  CONTEXT_ANALYSIS_ONLY_VIEW;
  res= select_like_stmt_test(stmt, 0, 0);

err:
  /* put view back for PS rexecuting */
  lex->link_first_table_back(view, link_to_local);
  DBUG_RETURN(res);
}


/*
  Validate and prepare for execution a multi update statement.

  @param stmt               prepared statement
  @param tables             list of tables used in this query
  @param converted          converted to multi-update from usual update

  @retval
    FALSE             success
  @retval
    TRUE              error, error message is set in THD
*/

static bool mysql_test_multiupdate(Prepared_statement *stmt,
                                  TABLE_LIST *tables,
                                  bool converted)
{
  /* if we switched from normal update, rights are checked */
  if (!converted && multi_update_precheck(stmt->thd, tables))
    return TRUE;

  return select_like_stmt_test(stmt, &mysql_multi_update_prepare,
                               OPTION_SETUP_TABLES_DONE);
}


/**
  Wrapper for mysql_multi_delete_prepare() function which makes
  it compatible with select_like_stmt_test_with_open().
*/

static int mysql_multi_delete_prepare_tester(THD *thd)
{
  uint table_count;
  return mysql_multi_delete_prepare(thd, &table_count);
}


/**
  Validate and prepare for execution a multi delete statement.

  @param stmt               prepared statement
  @param tables             list of tables used in this query

  @retval
    FALSE             success
  @retval
    TRUE              error, error message in THD is set.
*/

static bool mysql_test_multidelete(Prepared_statement *stmt,
                                  TABLE_LIST *tables)
{
  stmt->thd->lex->current_select= &stmt->thd->lex->select_lex;
  if (add_item_to_list(stmt->thd, new Item_null()))
  {
    my_error(ER_OUTOFMEMORY, MYF(0), 0);
    goto error;
  }

  if (multi_delete_precheck(stmt->thd, tables) ||
      select_like_stmt_test_with_open(stmt, tables,
                                      &mysql_multi_delete_prepare_tester,
                                      OPTION_SETUP_TABLES_DONE))
    goto error;
  if (!tables->table)
  {
    my_error(ER_VIEW_DELETE_MERGE_VIEW, MYF(0),
             tables->view_db.str, tables->view_name.str);
    goto error;
  }
  return FALSE;
error:
  return TRUE;
}


/**
  Wrapper for mysql_insert_select_prepare, to make change of local tables
  after open_normal_and_derived_tables() call.

  @param thd                thread handle

  @note
    We need to remove the first local table after
    open_normal_and_derived_tables(), because mysql_handle_derived
    uses local tables lists.
*/

static int mysql_insert_select_prepare_tester(THD *thd)
{
  SELECT_LEX *first_select= &thd->lex->select_lex;
  TABLE_LIST *second_table= first_select->table_list.first->next_local;

  /* Skip first table, which is the table we are inserting in */
  first_select->table_list.first= second_table;
  thd->lex->select_lex.context.table_list=
    thd->lex->select_lex.context.first_name_resolution_table= second_table;

  return mysql_insert_select_prepare(thd);
}


/**
  Validate and prepare for execution INSERT ... SELECT statement.

  @param stmt               prepared statement
  @param tables             list of tables used in this query

  @retval
    FALSE             success
  @retval
    TRUE              error, error message is set in THD
*/

static bool mysql_test_insert_select(Prepared_statement *stmt,
                                     TABLE_LIST *tables)
{
  int res;
  LEX *lex= stmt->lex;
  TABLE_LIST *first_local_table;

  if (tables->table)
  {
    // don't allocate insert_values
    tables->table->insert_values=(uchar *)1;
  }

  if (insert_precheck(stmt->thd, tables))
    return 1;

  /* store it, because mysql_insert_select_prepare_tester change it */
  first_local_table= lex->select_lex.table_list.first;
  DBUG_ASSERT(first_local_table != 0);

  res=
    select_like_stmt_test_with_open(stmt, tables,
                                    &mysql_insert_select_prepare_tester,
                                    OPTION_SETUP_TABLES_DONE);
  /* revert changes  made by mysql_insert_select_prepare_tester */
  lex->select_lex.table_list.first= first_local_table;
  return res;
}


/**
  Perform semantic analysis of the parsed tree and send a response packet
  to the client.

    This function
    - opens all tables and checks access rights
    - validates semantics of statement columns and SQL functions
      by calling fix_fields.

  @param stmt               prepared statement

  @retval
    FALSE             success, statement metadata is sent to client
  @retval
    TRUE              error, error message is set in THD (but not sent)
*/

static bool check_prepared_statement(Prepared_statement *stmt)
{
  THD *thd= stmt->thd;
  LEX *lex= stmt->lex;
  SELECT_LEX *select_lex= &lex->select_lex;
  TABLE_LIST *tables;
  enum enum_sql_command sql_command= lex->sql_command;
  int res= 0;
  DBUG_ENTER("check_prepared_statement");
  DBUG_PRINT("enter",("command: %d  param_count: %u",
                      sql_command, stmt->param_count));

  lex->first_lists_tables_same();
  tables= lex->query_tables;

  /* set context for commands which do not use setup_tables */
  lex->select_lex.context.resolve_in_table_list_only(select_lex->
                                                     get_table_list());

  /* Reset warning count for each query that uses tables */
  if (tables)
    thd->get_stmt_da()->opt_clear_warning_info(thd->query_id);

  /*
    For the optimizer trace, this is the symmetric, for statement preparation,
    of what is done at statement execution (in mysql_execute_command()).
  */
  Opt_trace_start ots(thd, tables, sql_command, &lex->var_list,
                      thd->query(), thd->query_length(), NULL,
                      thd->variables.character_set_client);

  Opt_trace_object trace_command(&thd->opt_trace);
  Opt_trace_array trace_command_steps(&thd->opt_trace, "steps");

  if (sql_command_flags[sql_command] & CF_HA_CLOSE)
    mysql_ha_rm_tables(thd, tables);

  /*
    Open temporary tables that are known now. Temporary tables added by
    prelocking will be opened afterwards (during open_tables()).
  */
  if (sql_command_flags[sql_command] & CF_PREOPEN_TMP_TABLES)
  {
    if (open_temporary_tables(thd, tables))
      goto error;
  }

  switch (sql_command) {
  case SQLCOM_REPLACE:
  case SQLCOM_INSERT:
    res= mysql_test_insert(stmt, tables, lex->field_list,
                           lex->many_values,
                           lex->update_list, lex->value_list,
                           lex->duplicates);
    break;

  case SQLCOM_UPDATE:
    res= mysql_test_update(stmt, tables);
    /* mysql_test_update returns 2 if we need to switch to multi-update */
    if (res != 2)
      break;

  case SQLCOM_UPDATE_MULTI:
    res= mysql_test_multiupdate(stmt, tables, res == 2);
    break;

  case SQLCOM_DELETE:
    res= mysql_test_delete(stmt, tables);
    break;
  /* The following allow WHERE clause, so they must be tested like SELECT */
  case SQLCOM_SHOW_DATABASES:
  case SQLCOM_SHOW_TABLES:
  case SQLCOM_SHOW_TRIGGERS:
  case SQLCOM_SHOW_EVENTS:
  case SQLCOM_SHOW_OPEN_TABLES:
  case SQLCOM_SHOW_FIELDS:
  case SQLCOM_SHOW_KEYS:
  case SQLCOM_SHOW_COLLATIONS:
  case SQLCOM_SHOW_CHARSETS:
  case SQLCOM_SHOW_VARIABLES:
  case SQLCOM_SHOW_STATUS:
  case SQLCOM_SHOW_TABLE_STATUS:
  case SQLCOM_SHOW_STATUS_PROC:
  case SQLCOM_SHOW_STATUS_FUNC:
  case SQLCOM_SELECT:
    res= mysql_test_select(stmt, tables);
    if (res == 2)
    {
      /* Statement and field info has already been sent */
      DBUG_RETURN(FALSE);
    }
    break;
  case SQLCOM_CREATE_TABLE:
    res= mysql_test_create_table(stmt);
    break;

  case SQLCOM_CREATE_VIEW:
    if (lex->create_view_mode == VIEW_ALTER)
    {
      my_message(ER_UNSUPPORTED_PS, ER(ER_UNSUPPORTED_PS), MYF(0));
      goto error;
    }
    res= mysql_test_create_view(stmt);
    break;
  case SQLCOM_DO:
    res= mysql_test_do_fields(stmt, tables, lex->insert_list);
    break;

  case SQLCOM_CALL:
    res= mysql_test_call_fields(stmt, tables, &lex->value_list);
    break;
  case SQLCOM_SET_OPTION:
    res= mysql_test_set_fields(stmt, tables, &lex->var_list);
    break;

  case SQLCOM_DELETE_MULTI:
    res= mysql_test_multidelete(stmt, tables);
    break;

  case SQLCOM_INSERT_SELECT:
  case SQLCOM_REPLACE_SELECT:
    res= mysql_test_insert_select(stmt, tables);
    break;

    /*
      Note that we don't need to have cases in this list if they are
      marked with CF_STATUS_COMMAND in sql_command_flags
    */
  case SQLCOM_DROP_TABLE:
  case SQLCOM_RENAME_TABLE:
  case SQLCOM_ALTER_TABLE:
  case SQLCOM_COMMIT:
  case SQLCOM_CREATE_INDEX:
  case SQLCOM_DROP_INDEX:
  case SQLCOM_ROLLBACK:
  case SQLCOM_TRUNCATE:
  case SQLCOM_DROP_VIEW:
  case SQLCOM_REPAIR:
  case SQLCOM_ANALYZE:
  case SQLCOM_OPTIMIZE:
  case SQLCOM_CHANGE_MASTER:
  case SQLCOM_RESET:
  case SQLCOM_FLUSH:
  case SQLCOM_SLAVE_START:
  case SQLCOM_SLAVE_STOP:
  case SQLCOM_INSTALL_PLUGIN:
  case SQLCOM_UNINSTALL_PLUGIN:
  case SQLCOM_CREATE_DB:
  case SQLCOM_DROP_DB:
  case SQLCOM_ALTER_DB_UPGRADE:
  case SQLCOM_CHECKSUM:
  case SQLCOM_CREATE_USER:
  case SQLCOM_RENAME_USER:
  case SQLCOM_DROP_USER:
  case SQLCOM_ALTER_USER:
  case SQLCOM_ASSIGN_TO_KEYCACHE:
  case SQLCOM_PRELOAD_KEYS:
  case SQLCOM_GRANT:
  case SQLCOM_REVOKE:
  case SQLCOM_KILL:
    break;

  case SQLCOM_PREPARE:
  case SQLCOM_EXECUTE:
  case SQLCOM_DEALLOCATE_PREPARE:
  default:
    /*
      Trivial check of all status commands. This is easier than having
      things in the above case list, as it's less chance for mistakes.
    */
    if (!(sql_command_flags[sql_command] & CF_STATUS_COMMAND))
    {
      /* All other statements are not supported yet. */
      my_message(ER_UNSUPPORTED_PS, ER(ER_UNSUPPORTED_PS), MYF(0));
      goto error;
    }
    break;
  }
  if (res == 0)
    DBUG_RETURN(stmt->is_sql_prepare() ?
                FALSE : (send_prep_stmt(stmt, 0) || thd->protocol->flush()));
error:
  DBUG_RETURN(TRUE);
}

/**
  Initialize array of parameters in statement from LEX.
  (We need to have quick access to items by number in mysql_stmt_get_longdata).
  This is to avoid using malloc/realloc in the parser.
*/

static bool init_param_array(Prepared_statement *stmt)
{
  LEX *lex= stmt->lex;
  if ((stmt->param_count= lex->param_list.elements))
  {
    if (stmt->param_count > (uint) UINT_MAX16)
    {
      /* Error code to be defined in 5.0 */
      my_message(ER_PS_MANY_PARAM, ER(ER_PS_MANY_PARAM), MYF(0));
      return TRUE;
    }
    Item_param **to;
    List_iterator<Item_param> param_iterator(lex->param_list);
    /* Use thd->mem_root as it points at statement mem_root */
    stmt->param_array= (Item_param **)
                       alloc_root(stmt->thd->mem_root,
                                  sizeof(Item_param*) * stmt->param_count);
    if (!stmt->param_array)
      return TRUE;
    for (to= stmt->param_array;
         to < stmt->param_array + stmt->param_count;
         ++to)
    {
      *to= param_iterator++;
    }
  }
  return FALSE;
}


/**
  COM_STMT_PREPARE handler.

    Given a query string with parameter markers, create a prepared
    statement from it and send PS info back to the client.

    If parameter markers are found in the query, then store the information
    using Item_param along with maintaining a list in lex->param_array, so
    that a fast and direct retrieval can be made without going through all
    field items.

  @param packet             query to be prepared
  @param packet_length      query string length, including ignored
                            trailing NULL or quote char.

  @note
    This function parses the query and sends the total number of parameters
    and resultset metadata information back to client (if any), without
    executing the query i.e. without any log/disk writes. This allows the
    queries to be re-executed without re-parsing during execute.

  @return
    none: in case of success a new statement id and metadata is sent
    to the client, otherwise an error message is set in THD.
*/

void mysqld_stmt_prepare(THD *thd, const char *packet, uint packet_length)
{
  Protocol *save_protocol= thd->protocol;
  Prepared_statement *stmt;
  DBUG_ENTER("mysqld_stmt_prepare");

  DBUG_PRINT("prep_query", ("%s", packet));

  /* First of all clear possible warnings from the previous command */
  mysql_reset_thd_for_next_command(thd);

  if (! (stmt= new Prepared_statement(thd)))
    DBUG_VOID_RETURN; /* out of memory: error is set in Sql_alloc */

  if (thd->stmt_map.insert(thd, stmt))
  {
    /*
      The error is set in the insert. The statement itself
      will be also deleted there (this is how the hash works).
    */
    DBUG_VOID_RETURN;
  }

  thd->protocol= &thd->protocol_binary;

  if (stmt->prepare(packet, packet_length))
  {
    /* Statement map deletes statement on erase */
    thd->stmt_map.erase(stmt);
  }

  thd->protocol= save_protocol;

  sp_cache_enforce_limit(thd->sp_proc_cache, stored_program_cache_size);
  sp_cache_enforce_limit(thd->sp_func_cache, stored_program_cache_size);

  /* check_prepared_statemnt sends the metadata packet in case of success */
  DBUG_VOID_RETURN;
}

/**
  Get an SQL statement text from a user variable or from plain text.

  If the statement is plain text, just assign the
  pointers, otherwise allocate memory in thd->mem_root and copy
  the contents of the variable, possibly with character
  set conversion.

  @param[in]  lex               main lex
  @param[out] query_len         length of the SQL statement (is set only
    in case of success)

  @retval
    non-zero  success
  @retval
    0         in case of error (out of memory)
*/

static const char *get_dynamic_sql_string(LEX *lex, uint *query_len)
{
  THD *thd= lex->thd;
  char *query_str= 0;

  if (lex->prepared_stmt_code_is_varref)
  {
    /* This is PREPARE stmt FROM or EXECUTE IMMEDIATE @var. */
    String str;
    const CHARSET_INFO *to_cs= thd->variables.collation_connection;
    bool needs_conversion;
    user_var_entry *entry;
    String *var_value= &str;
    uint32 unused, len;
    /*
      Convert @var contents to string in connection character set. Although
      it is known that int/real/NULL value cannot be a valid query we still
      convert it for error messages to be uniform.
    */
    if ((entry=
         (user_var_entry*)my_hash_search(&thd->user_vars,
                                         (uchar*)lex->prepared_stmt_code.str,
                                         lex->prepared_stmt_code.length))
        && entry->ptr())
    {
      my_bool is_var_null;
      var_value= entry->val_str(&is_var_null, &str, NOT_FIXED_DEC);
      /*
        NULL value of variable checked early as entry->value so here
        we can't get NULL in normal conditions
      */
      DBUG_ASSERT(!is_var_null);
      if (!var_value)
        goto end;
    }
    else
    {
      /*
        variable absent or equal to NULL, so we need to set variable to
        something reasonable to get a readable error message during parsing
      */
      str.set(STRING_WITH_LEN("NULL"), &my_charset_latin1);
    }

    needs_conversion= String::needs_conversion(var_value->length(),
                                               var_value->charset(), to_cs,
                                               &unused);

    len= (needs_conversion ? var_value->length() * to_cs->mbmaxlen :
          var_value->length());
    if (!(query_str= (char*) alloc_root(thd->mem_root, len+1)))
      goto end;

    if (needs_conversion)
    {
      uint dummy_errors;
      len= copy_and_convert(query_str, len, to_cs, var_value->ptr(),
                            var_value->length(), var_value->charset(),
                            &dummy_errors);
    }
    else
      memcpy(query_str, var_value->ptr(), var_value->length());
    query_str[len]= '\0';                       // Safety (mostly for debug)
    *query_len= len;
  }
  else
  {
    query_str= lex->prepared_stmt_code.str;
    *query_len= lex->prepared_stmt_code.length;
  }
end:
  return query_str;
}


/**
  SQLCOM_PREPARE implementation.

    Prepare an SQL prepared statement. This is called from
    mysql_execute_command and should therefore behave like an
    ordinary query (e.g. should not reset any global THD data).

  @param thd     thread handle

  @return
    none: in case of success, OK packet is sent to the client,
    otherwise an error message is set in THD
*/

void mysql_sql_stmt_prepare(THD *thd)
{
  LEX *lex= thd->lex;
  LEX_STRING *name= &lex->prepared_stmt_name;
  Prepared_statement *stmt;
  const char *query;
  uint query_len= 0;
  DBUG_ENTER("mysql_sql_stmt_prepare");

  if ((stmt= (Prepared_statement*) thd->stmt_map.find_by_name(name)))
  {
    /*
      If there is a statement with the same name, remove it. It is ok to
      remove old and fail to insert a new one at the same time.
    */
    if (stmt->is_in_use())
    {
      my_error(ER_PS_NO_RECURSION, MYF(0));
      DBUG_VOID_RETURN;
    }

    stmt->deallocate();
  }

  if (! (query= get_dynamic_sql_string(lex, &query_len)) ||
      ! (stmt= new Prepared_statement(thd)))
  {
    DBUG_VOID_RETURN;                           /* out of memory */
  }

  stmt->set_sql_prepare();

  /* Set the name first, insert should know that this statement has a name */
  if (stmt->set_name(name))
  {
    delete stmt;
    DBUG_VOID_RETURN;
  }

  if (thd->stmt_map.insert(thd, stmt))
  {
    /* The statement is deleted and an error is set if insert fails */
    DBUG_VOID_RETURN;
  }

  if (stmt->prepare(query, query_len))
  {
    /* Statement map deletes the statement on erase */
    thd->stmt_map.erase(stmt);
  }
  else
    my_ok(thd, 0L, 0L, "Statement prepared");

  DBUG_VOID_RETURN;
}

/**
  Reinit prepared statement/stored procedure before execution.

  @todo
    When the new table structure is ready, then have a status bit
    to indicate the table is altered, and re-do the setup_*
    and open the tables back.
*/

void reinit_stmt_before_use(THD *thd, LEX *lex)
{
  SELECT_LEX *sl= lex->all_selects_list;
  DBUG_ENTER("reinit_stmt_before_use");

  /*
    We have to update "thd" pointer in LEX, all its units and in LEX::result,
    since statements which belong to trigger body are associated with TABLE
    object and because of this can be used in different threads.
  */
  lex->thd= thd;

  if (lex->empty_field_list_on_rset)
  {
    lex->empty_field_list_on_rset= 0;
    lex->field_list.empty();
  }
  for (; sl; sl= sl->next_select_in_list())
  {
    if (!sl->first_execution)
    {
      /* remove option which was put by mysql_explain_unit() */
      sl->options&= ~SELECT_DESCRIBE;

      /* see unique_table() */
      sl->exclude_from_table_unique_test= FALSE;

      /*
        Copy WHERE, HAVING clause pointers to avoid damaging them
        by optimisation
      */
      if (sl->prep_where)
      {
        sl->where= sl->prep_where->copy_andor_structure(thd);
        sl->where->cleanup();
      }
      else
        sl->where= NULL;
      if (sl->prep_having)
      {
        sl->having= sl->prep_having->copy_andor_structure(thd);
        sl->having->cleanup();
      }
      else
        sl->having= NULL;
      DBUG_ASSERT(sl->join == 0);
      ORDER *order;
      /* Fix GROUP list */
      if (sl->group_list_ptrs && sl->group_list_ptrs->size() > 0)
      {
        for (uint ix= 0; ix < sl->group_list_ptrs->size() - 1; ++ix)
        {
          order= sl->group_list_ptrs->at(ix);
          order->next= sl->group_list_ptrs->at(ix+1);
        }
      }
      for (order= sl->group_list.first; order; order= order->next)
        order->item= &order->item_ptr;
      /* Fix ORDER list */
      if (sl->order_list_ptrs && sl->order_list_ptrs->size() > 0)
      {
        for (uint ix= 0; ix < sl->order_list_ptrs->size() - 1; ++ix)
        {
          order= sl->order_list_ptrs->at(ix);
          order->next= sl->order_list_ptrs->at(ix+1);
        }
      }
      for (order= sl->order_list.first; order; order= order->next)
        order->item= &order->item_ptr;

      /* clear the no_error flag for INSERT/UPDATE IGNORE */
      sl->no_error= FALSE;
    }
    {
      SELECT_LEX_UNIT *unit= sl->master_unit();
      unit->unclean();
      unit->types.empty();
      /* for derived tables & PS (which can't be reset by Item_subquery) */
      unit->reinit_exec_mechanism();
      unit->set_thd(thd);
    }
  }

  /*
    TODO: When the new table structure is ready, then have a status bit
    to indicate the table is altered, and re-do the setup_*
    and open the tables back.
  */
  /*
    NOTE: We should reset whole table list here including all tables added
    by prelocking algorithm (it is not a problem for substatements since
    they have their own table list).
  */
  for (TABLE_LIST *tables= lex->query_tables;
       tables;
       tables= tables->next_global)
  {
    tables->reinit_before_use(thd);
  }

  /* Reset MDL tickets for procedures/functions */
  for (Sroutine_hash_entry *rt=
         (Sroutine_hash_entry*)thd->lex->sroutines_list.first;
       rt; rt= rt->next)
    rt->mdl_request.ticket= NULL;

  /*
    Cleanup of the special case of DELETE t1, t2 FROM t1, t2, t3 ...
    (multi-delete).  We do a full clean up, although at the moment all we
    need to clean in the tables of MULTI-DELETE list is 'table' member.
  */
  for (TABLE_LIST *tables= lex->auxiliary_table_list.first;
       tables;
       tables= tables->next_global)
  {
    tables->reinit_before_use(thd);
  }
  lex->current_select= &lex->select_lex;

  /* restore original list used in INSERT ... SELECT */
  if (lex->leaf_tables_insert)
    lex->select_lex.leaf_tables= lex->leaf_tables_insert;

  if (lex->result)
  {
    lex->result->cleanup();
    lex->result->set_thd(thd);
  }
  lex->allow_sum_func= 0;
  lex->in_sum_func= NULL;
  DBUG_VOID_RETURN;
}


/**
  Clears parameters from data left from previous execution or long data.

  @param stmt               prepared statement for which parameters should
                            be reset
*/

static void reset_stmt_params(Prepared_statement *stmt)
{
  Item_param **item= stmt->param_array;
  Item_param **end= item + stmt->param_count;
  for (;item < end ; ++item)
    (**item).reset();
}


/**
  COM_STMT_EXECUTE handler: execute a previously prepared statement.

    If there are any parameters, then replace parameter markers with the
    data supplied from the client, and then execute the statement.
    This function uses binary protocol to send a possible result set
    to the client.

  @param thd                current thread
  @param packet_arg         parameter types and data, if any
  @param packet_length      packet length, including the terminator character.

  @return
    none: in case of success OK packet or a result set is sent to the
    client, otherwise an error message is set in THD.
*/

void mysqld_stmt_execute(THD *thd, char *packet_arg, uint packet_length)
{
  uchar *packet= (uchar*)packet_arg; // GCC 4.0.1 workaround
  ulong stmt_id= uint4korr(packet);
  ulong flags= (ulong) packet[4];
  /* Query text for binary, general or slow log, if any of them is open */
  String expanded_query;
  uchar *packet_end= packet + packet_length;
  Prepared_statement *stmt;
  Protocol *save_protocol= thd->protocol;
  bool open_cursor;
  DBUG_ENTER("mysqld_stmt_execute");

  packet+= 9;                               /* stmt_id + 5 bytes of flags */

  /* First of all clear possible warnings from the previous command */
  mysql_reset_thd_for_next_command(thd);

  if (!(stmt= find_prepared_statement(thd, stmt_id)))
  {
    char llbuf[22];
    my_error(ER_UNKNOWN_STMT_HANDLER, MYF(0), static_cast<int>(sizeof(llbuf)),
             llstr(stmt_id, llbuf), "mysqld_stmt_execute");
    DBUG_VOID_RETURN;
  }

#if defined(ENABLED_PROFILING)
  thd->profiling.set_query_source(stmt->query(), stmt->query_length());
#endif
  DBUG_PRINT("exec_query", ("%s", stmt->query()));
  DBUG_PRINT("info",("stmt: 0x%lx", (long) stmt));

  open_cursor= test(flags & (ulong) CURSOR_TYPE_READ_ONLY);

  thd->protocol= &thd->protocol_binary;
  stmt->execute_loop(&expanded_query, open_cursor, packet, packet_end);
  thd->protocol= save_protocol;

  sp_cache_enforce_limit(thd->sp_proc_cache, stored_program_cache_size);
  sp_cache_enforce_limit(thd->sp_func_cache, stored_program_cache_size);

  /* Close connection socket; for use with client testing (Bug#43560). */
  DBUG_EXECUTE_IF("close_conn_after_stmt_execute", vio_close(thd->net.vio););

  DBUG_VOID_RETURN;
}


/**
  SQLCOM_EXECUTE implementation.

    Execute prepared statement using parameter values from
    lex->prepared_stmt_params and send result to the client using
    text protocol. This is called from mysql_execute_command and
    therefore should behave like an ordinary query (e.g. not change
    global THD data, such as warning count, server status, etc).
    This function uses text protocol to send a possible result set.

  @param thd                thread handle

  @return
    none: in case of success, OK (or result set) packet is sent to the
    client, otherwise an error is set in THD
*/

void mysql_sql_stmt_execute(THD *thd)
{
  LEX *lex= thd->lex;
  Prepared_statement *stmt;
  LEX_STRING *name= &lex->prepared_stmt_name;
  /* Query text for binary, general or slow log, if any of them is open */
  String expanded_query;
  DBUG_ENTER("mysql_sql_stmt_execute");
  DBUG_PRINT("info", ("EXECUTE: %.*s\n", (int) name->length, name->str));

  if (!(stmt= (Prepared_statement*) thd->stmt_map.find_by_name(name)))
  {
    my_error(ER_UNKNOWN_STMT_HANDLER, MYF(0),
             static_cast<int>(name->length), name->str, "EXECUTE");
    DBUG_VOID_RETURN;
  }

  if (stmt->param_count != lex->prepared_stmt_params.elements)
  {
    my_error(ER_WRONG_ARGUMENTS, MYF(0), "EXECUTE");
    DBUG_VOID_RETURN;
  }

  DBUG_PRINT("info",("stmt: 0x%lx", (long) stmt));

  (void) stmt->execute_loop(&expanded_query, FALSE, NULL, NULL);

  DBUG_VOID_RETURN;
}


/**
  COM_STMT_FETCH handler: fetches requested amount of rows from cursor.

  @param thd                Thread handle
  @param packet             Packet from client (with stmt_id & num_rows)
  @param packet_length      Length of packet
*/

void mysqld_stmt_fetch(THD *thd, char *packet, uint packet_length)
{
  /* assume there is always place for 8-16 bytes */
  ulong stmt_id= uint4korr(packet);
  ulong num_rows= uint4korr(packet+4);
  Prepared_statement *stmt;
  Statement stmt_backup;
  Server_side_cursor *cursor;
  DBUG_ENTER("mysqld_stmt_fetch");

  /* First of all clear possible warnings from the previous command */
  mysql_reset_thd_for_next_command(thd);
  status_var_increment(thd->status_var.com_stmt_fetch);
  if (!(stmt= find_prepared_statement(thd, stmt_id)))
  {
    char llbuf[22];
    my_error(ER_UNKNOWN_STMT_HANDLER, MYF(0), static_cast<int>(sizeof(llbuf)),
             llstr(stmt_id, llbuf), "mysqld_stmt_fetch");
    DBUG_VOID_RETURN;
  }

  cursor= stmt->cursor;
  if (!cursor)
  {
    my_error(ER_STMT_HAS_NO_OPEN_CURSOR, MYF(0), stmt_id);
    DBUG_VOID_RETURN;
  }

  thd->stmt_arena= stmt;
  thd->set_n_backup_statement(stmt, &stmt_backup);

  cursor->fetch(num_rows);

  if (!cursor->is_open())
  {
    stmt->close_cursor();
    reset_stmt_params(stmt);
  }

  thd->restore_backup_statement(stmt, &stmt_backup);
  thd->stmt_arena= thd;

  DBUG_VOID_RETURN;
}


/**
  Reset a prepared statement in case there was a recoverable error.

    This function resets statement to the state it was right after prepare.
    It can be used to:
    - clear an error happened during mysqld_stmt_send_long_data
    - cancel long data stream for all placeholders without
      having to call mysqld_stmt_execute.
    - close an open cursor
    Sends 'OK' packet in case of success (statement was reset)
    or 'ERROR' packet (unrecoverable error/statement not found/etc).

  @param thd                Thread handle
  @param packet             Packet with stmt id
*/

void mysqld_stmt_reset(THD *thd, char *packet)
{
  /* There is always space for 4 bytes in buffer */
  ulong stmt_id= uint4korr(packet);
  Prepared_statement *stmt;
  DBUG_ENTER("mysqld_stmt_reset");

  /* First of all clear possible warnings from the previous command */
  mysql_reset_thd_for_next_command(thd);

  status_var_increment(thd->status_var.com_stmt_reset);
  if (!(stmt= find_prepared_statement(thd, stmt_id)))
  {
    char llbuf[22];
    my_error(ER_UNKNOWN_STMT_HANDLER, MYF(0), static_cast<int>(sizeof(llbuf)),
             llstr(stmt_id, llbuf), "mysqld_stmt_reset");
    DBUG_VOID_RETURN;
  }

  stmt->close_cursor();

  /*
    Clear parameters from data which could be set by
    mysqld_stmt_send_long_data() call.
  */
  reset_stmt_params(stmt);

  stmt->state= Query_arena::STMT_PREPARED;

  general_log_print(thd, thd->get_command(), NullS);

  my_ok(thd);

  DBUG_VOID_RETURN;
}


/**
  Delete a prepared statement from memory.

  @note
    we don't send any reply to this command.
*/

void mysqld_stmt_close(THD *thd, char *packet)
{
  /* There is always space for 4 bytes in packet buffer */
  ulong stmt_id= uint4korr(packet);
  Prepared_statement *stmt;
  DBUG_ENTER("mysqld_stmt_close");

  thd->get_stmt_da()->disable_status();

  if (!(stmt= find_prepared_statement(thd, stmt_id)))
    DBUG_VOID_RETURN;

  /*
    The only way currently a statement can be deallocated when it's
    in use is from within Dynamic SQL.
  */
  DBUG_ASSERT(! stmt->is_in_use());
  stmt->deallocate();
  general_log_print(thd, thd->get_command(), NullS);

  DBUG_VOID_RETURN;
}


/**
  SQLCOM_DEALLOCATE implementation.

    Close an SQL prepared statement. As this can be called from Dynamic
    SQL, we should be careful to not close a statement that is currently
    being executed.

  @return
    none: OK packet is sent in case of success, otherwise an error
    message is set in THD
*/

void mysql_sql_stmt_close(THD *thd)
{
  Prepared_statement* stmt;
  LEX_STRING *name= &thd->lex->prepared_stmt_name;
  DBUG_PRINT("info", ("DEALLOCATE PREPARE: %.*s\n", (int) name->length,
                      name->str));

  if (! (stmt= (Prepared_statement*) thd->stmt_map.find_by_name(name)))
    my_error(ER_UNKNOWN_STMT_HANDLER, MYF(0),
             static_cast<int>(name->length), name->str, "DEALLOCATE PREPARE");
  else if (stmt->is_in_use())
    my_error(ER_PS_NO_RECURSION, MYF(0));
  else
  {
    stmt->deallocate();
    my_ok(thd);
  }
}


/**
  Handle long data in pieces from client.

    Get a part of a long data. To make the protocol efficient, we are
    not sending any return packets here. If something goes wrong, then
    we will send the error on 'execute' We assume that the client takes
    care of checking that all parts are sent to the server. (No checking
    that we get a 'end of column' in the server is performed).

  @param thd                Thread handle
  @param packet             String to append
  @param packet_length      Length of string (including end \\0)
*/

void mysql_stmt_get_longdata(THD *thd, char *packet, ulong packet_length)
{
  ulong stmt_id;
  uint param_number;
  Prepared_statement *stmt;
  Item_param *param;
#ifndef EMBEDDED_LIBRARY
  char *packet_end= packet + packet_length;
#endif
  DBUG_ENTER("mysql_stmt_get_longdata");

  status_var_increment(thd->status_var.com_stmt_send_long_data);

  thd->get_stmt_da()->disable_status();
#ifndef EMBEDDED_LIBRARY
  /* Minimal size of long data packet is 6 bytes */
  if (packet_length < MYSQL_LONG_DATA_HEADER)
    DBUG_VOID_RETURN;
#endif

  stmt_id= uint4korr(packet);
  packet+= 4;

  if (!(stmt=find_prepared_statement(thd, stmt_id)))
    DBUG_VOID_RETURN;

  param_number= uint2korr(packet);
  packet+= 2;
#ifndef EMBEDDED_LIBRARY
  if (param_number >= stmt->param_count)
  {
    /* Error will be sent in execute call */
    stmt->state= Query_arena::STMT_ERROR;
    stmt->last_errno= ER_WRONG_ARGUMENTS;
    sprintf(stmt->last_error, ER(ER_WRONG_ARGUMENTS),
            "mysqld_stmt_send_long_data");
    DBUG_VOID_RETURN;
  }
#endif

  param= stmt->param_array[param_number];

  Diagnostics_area new_stmt_da(thd->query_id, false);
  Diagnostics_area *save_stmt_da= thd->get_stmt_da();

  thd->set_stmt_da(&new_stmt_da);

#ifndef EMBEDDED_LIBRARY
  param->set_longdata(packet, (ulong) (packet_end - packet));
#else
  param->set_longdata(thd->extra_data, thd->extra_length);
#endif
  if (thd->get_stmt_da()->is_error())
  {
    stmt->state= Query_arena::STMT_ERROR;
    stmt->last_errno= thd->get_stmt_da()->sql_errno();
    strncpy(stmt->last_error, thd->get_stmt_da()->message(), MYSQL_ERRMSG_SIZE);
  }
  thd->set_stmt_da(save_stmt_da);

  general_log_print(thd, thd->get_command(), NullS);

  DBUG_VOID_RETURN;
}


/***************************************************************************
 Select_fetch_protocol_binary
****************************************************************************/

Select_fetch_protocol_binary::Select_fetch_protocol_binary(THD *thd_arg)
  :protocol(thd_arg)
{}

bool Select_fetch_protocol_binary::send_result_set_metadata(List<Item> &list, uint flags)
{
  bool rc;
  Protocol *save_protocol= thd->protocol;

  /*
    Protocol::send_result_set_metadata caches the information about column types:
    this information is later used to send data. Therefore, the same
    dedicated Protocol object must be used for all operations with
    a cursor.
  */
  thd->protocol= &protocol;
  rc= select_send::send_result_set_metadata(list, flags);
  thd->protocol= save_protocol;

  return rc;
}

bool Select_fetch_protocol_binary::send_eof()
{
  /*
    Don't send EOF if we're in error condition (which implies we've already
    sent or are sending an error)
  */
  if (thd->is_error())
    return true;

  ::my_eof(thd);
  return false;
}


bool
Select_fetch_protocol_binary::send_data(List<Item> &fields)
{
  Protocol *save_protocol= thd->protocol;
  bool rc;

  thd->protocol= &protocol;
  rc= select_send::send_data(fields);
  thd->protocol= save_protocol;
  return rc;
}

/*******************************************************************
* Reprepare_observer
*******************************************************************/
/** Push an error to the error stack and return TRUE for now. */

bool
Reprepare_observer::report_error(THD *thd)
{
  /*
    This 'error' is purely internal to the server:
    - No exception handler is invoked,
    - No condition is added in the condition area (warn_list).
    The diagnostics area is set to an error status to enforce
    that this thread execution stops and returns to the caller,
    backtracking all the way to Prepared_statement::execute_loop().
  */
  thd->get_stmt_da()->set_error_status(ER_NEED_REPREPARE);
  m_invalidated= TRUE;

  return TRUE;
}


/*******************************************************************
* Server_runnable
*******************************************************************/

Server_runnable::~Server_runnable()
{
}

///////////////////////////////////////////////////////////////////////////

Execute_sql_statement::
Execute_sql_statement(LEX_STRING sql_text)
  :m_sql_text(sql_text)
{}


/**
  Parse and execute a statement. Does not prepare the query.

  Allows to execute a statement from within another statement.
  The main property of the implementation is that it does not
  affect the environment -- i.e. you  can run many
  executions without having to cleanup/reset THD in between.
*/

bool
Execute_sql_statement::execute_server_code(THD *thd)
{
  PSI_statement_locker *parent_locker;
  bool error;

  if (alloc_query(thd, m_sql_text.str, m_sql_text.length))
    return TRUE;

  Parser_state parser_state;
  if (parser_state.init(thd, thd->query(), thd->query_length()))
    return TRUE;

  parser_state.m_lip.multi_statements= FALSE;
  lex_start(thd);

  parent_locker= thd->m_statement_psi;
  thd->m_statement_psi= NULL;
  error= parse_sql(thd, &parser_state, NULL) || thd->is_error();
  thd->m_statement_psi= parent_locker;

  if (error)
    goto end;

  thd->lex->set_trg_event_type_for_tables();

  parent_locker= thd->m_statement_psi;
  thd->m_statement_psi= NULL;
  error= mysql_execute_command(thd) ;
  thd->m_statement_psi= parent_locker;

  /* report error issued during command execution */
  if (error == 0 && thd->sp_runtime_ctx == NULL)
    general_log_write(thd, COM_STMT_EXECUTE,
                      thd->query(), thd->query_length());

end:
  lex_end(thd->lex);

  return error;
}

/***************************************************************************
 Prepared_statement
****************************************************************************/

Prepared_statement::Prepared_statement(THD *thd_arg)
  :Statement(NULL, &main_mem_root,
             STMT_INITIALIZED, ++thd_arg->statement_id_counter),
  thd(thd_arg),
  result(thd_arg),
  param_array(0),
  cursor(0),
  param_count(0),
  last_errno(0),
  flags((uint) IS_IN_USE)
{
  init_sql_alloc(&main_mem_root, thd_arg->variables.query_alloc_block_size,
                  thd_arg->variables.query_prealloc_size);
  *last_error= '\0';
}


void Prepared_statement::setup_set_params()
{
  /*
    Note: BUG#25843 applies here too (query cache lookup uses thd->db, not
    db from "prepare" time).
  */
  if (query_cache_maybe_disabled(thd)) // we won't expand the query
    lex->safe_to_cache_query= FALSE;   // so don't cache it at Execution

  /*
    Decide if we have to expand the query (because we must write it to logs or
    because we want to look it up in the query cache) or not.
  */
  if ((mysql_bin_log.is_open() && is_update_query(lex->sql_command)) ||
      opt_log || opt_slow_log ||
      query_cache_is_cacheable_query(lex))
  {
    set_params_from_vars= insert_params_from_vars_with_log;
#ifndef EMBEDDED_LIBRARY
    set_params= insert_params_with_log;
#else
    set_params_data= emb_insert_params_with_log;
#endif
  }
  else
  {
    set_params_from_vars= insert_params_from_vars;
#ifndef EMBEDDED_LIBRARY
    set_params= insert_params;
#else
    set_params_data= emb_insert_params;
#endif
  }
}


/**
  Destroy this prepared statement, cleaning up all used memory
  and resources.

  This is called from ::deallocate() to handle COM_STMT_CLOSE and
  DEALLOCATE PREPARE or when THD ends and all prepared statements are freed.
*/

Prepared_statement::~Prepared_statement()
{
  DBUG_ENTER("Prepared_statement::~Prepared_statement");
  DBUG_PRINT("enter",("stmt: 0x%lx  cursor: 0x%lx",
                      (long) this, (long) cursor));
  delete cursor;
  /*
    We have to call free on the items even if cleanup is called as some items,
    like Item_param, don't free everything until free_items()
  */
  free_items();
  if (lex)
  {
    delete lex->result;
    delete (st_lex_local *) lex;
  }
  free_root(&main_mem_root, MYF(0));
  DBUG_VOID_RETURN;
}


Query_arena::Type Prepared_statement::type() const
{
  return PREPARED_STATEMENT;
}


void Prepared_statement::cleanup_stmt()
{
  DBUG_ENTER("Prepared_statement::cleanup_stmt");
  DBUG_PRINT("enter",("stmt: 0x%lx", (long) this));

  cleanup_items(free_list);
  thd->cleanup_after_query();
  thd->rollback_item_tree_changes();

  DBUG_VOID_RETURN;
}


bool Prepared_statement::set_name(LEX_STRING *name_arg)
{
  name.length= name_arg->length;
  name.str= (char*) memdup_root(mem_root, name_arg->str, name_arg->length);
  return name.str == 0;
}


/**
  Remember the current database.

  We must reset/restore the current database during execution of
  a prepared statement since it affects execution environment:
  privileges, @@character_set_database, and other.

  @return Returns an error if out of memory.
*/

bool
Prepared_statement::set_db(const char *db_arg, uint db_length_arg)
{
  /* Remember the current database. */
  if (db_arg && db_length_arg)
  {
    db= this->strmake(db_arg, db_length_arg);
    db_length= db_length_arg;
  }
  else
  {
    db= NULL;
    db_length= 0;
  }
  return db_arg != NULL && db == NULL;
}

/**************************************************************************
  Common parts of mysql_[sql]_stmt_prepare, mysql_[sql]_stmt_execute.
  Essentially, these functions do all the magic of preparing/executing
  a statement, leaving network communication, input data handling and
  global THD state management to the caller.
***************************************************************************/

/**
  Parse statement text, validate the statement, and prepare it for execution.

    You should not change global THD state in this function, if at all
    possible: it may be called from any context, e.g. when executing
    a COM_* command, and SQLCOM_* command, or a stored procedure.

  @param packet             statement text
  @param packet_len

  @note
    Precondition:
    The caller must ensure that thd->change_list and thd->free_list
    is empty: this function will not back them up but will free
    in the end of its execution.

  @note
    Postcondition:
    thd->mem_root contains unused memory allocated during validation.
*/

bool Prepared_statement::prepare(const char *packet, uint packet_len)
{
  bool error;
  Statement stmt_backup;
  Query_arena *old_stmt_arena;
  PSI_statement_locker *parent_locker= thd->m_statement_psi;
  DBUG_ENTER("Prepared_statement::prepare");
  /*
    If this is an SQLCOM_PREPARE, we also increase Com_prepare_sql.
    However, it seems handy if com_stmt_prepare is increased always,
    no matter what kind of prepare is processed.
  */
  status_var_increment(thd->status_var.com_stmt_prepare);

  if (! (lex= new (mem_root) st_lex_local))
    DBUG_RETURN(TRUE);

  if (set_db(thd->db, thd->db_length))
    DBUG_RETURN(TRUE);

  /*
    alloc_query() uses thd->memroot && thd->query, so we should call
    both of backup_statement() and backup_query_arena() here.
  */
  thd->set_n_backup_statement(this, &stmt_backup);
  thd->set_n_backup_active_arena(this, &stmt_backup);

  if (alloc_query(thd, packet, packet_len))
  {
    thd->restore_backup_statement(this, &stmt_backup);
    thd->restore_active_arena(this, &stmt_backup);
    DBUG_RETURN(TRUE);
  }

  old_stmt_arena= thd->stmt_arena;
  thd->stmt_arena= this;

  Parser_state parser_state;
  if (parser_state.init(thd, thd->query(), thd->query_length()))
  {
    thd->restore_backup_statement(this, &stmt_backup);
    thd->restore_active_arena(this, &stmt_backup);
    thd->stmt_arena= old_stmt_arena;
    DBUG_RETURN(TRUE);
  }

  parser_state.m_lip.stmt_prepare_mode= TRUE;
  parser_state.m_lip.multi_statements= FALSE;

  lex_start(thd);
  lex->context_analysis_only|= CONTEXT_ANALYSIS_ONLY_PREPARE;

  thd->m_statement_psi= NULL;
  error= parse_sql(thd, & parser_state, NULL) ||
    thd->is_error() ||
    init_param_array(this);
  thd->m_statement_psi= parent_locker;

  lex->set_trg_event_type_for_tables();

  /*
    While doing context analysis of the query (in check_prepared_statement)
    we allocate a lot of additional memory: for open tables, JOINs, derived
    tables, etc.  Let's save a snapshot of current parse tree to the
    statement and restore original THD. In cases when some tree
    transformation can be reused on execute, we set again thd->mem_root from
    stmt->mem_root (see setup_wild for one place where we do that).
  */
  thd->restore_active_arena(this, &stmt_backup);

  /*
    If called from a stored procedure, ensure that we won't rollback
    external changes when cleaning up after validation.
  */
  DBUG_ASSERT(thd->change_list.is_empty());

  /*
    Marker used to release metadata locks acquired while the prepared
    statement is being checked.
  */
  MDL_savepoint mdl_savepoint= thd->mdl_context.mdl_savepoint();

  /* 
   The only case where we should have items in the thd->free_list is
   after stmt->set_params_from_vars(), which may in some cases create
   Item_null objects.
  */

  if (error == 0)
    error= check_prepared_statement(this);

  /*
    Currently CREATE PROCEDURE/TRIGGER/EVENT are prohibited in prepared
    statements: ensure we have no memory leak here if by someone tries
    to PREPARE stmt FROM "CREATE PROCEDURE ..."
  */
  DBUG_ASSERT(lex->sphead == NULL || error != 0);
  /* The order is important */
  lex->unit.cleanup();

  /* No need to commit statement transaction, it's not started. */
  DBUG_ASSERT(thd->transaction.stmt.is_empty());

  close_thread_tables(thd);
  thd->mdl_context.rollback_to_savepoint(mdl_savepoint);
  lex_end(lex);
  cleanup_stmt();
  thd->restore_backup_statement(this, &stmt_backup);
  thd->stmt_arena= old_stmt_arena;

  if (error == 0)
  {
    setup_set_params();
    lex->context_analysis_only&= ~CONTEXT_ANALYSIS_ONLY_PREPARE;
    state= Query_arena::STMT_PREPARED;
    flags&= ~ (uint) IS_IN_USE;

    /* 
      Log COM_EXECUTE to the general log. Note, that in case of SQL
      prepared statements this causes two records to be output:

      Query       PREPARE stmt from @user_variable
      Prepare     <statement SQL text>

      This is considered user-friendly, since in the
      second log entry we output the actual statement text.

      Do not print anything if this is an SQL prepared statement and
      we're inside a stored procedure (also called Dynamic SQL) --
      sub-statements inside stored procedures are not logged into
      the general log.
    */
    if (thd->sp_runtime_ctx == NULL)
      general_log_write(thd, COM_STMT_PREPARE, query(), query_length());
  }
  DBUG_RETURN(error);
}


/**
  Assign parameter values either from variables, in case of SQL PS
  or from the execute packet.

  @param expanded_query  a container with the original SQL statement.
                         '?' placeholders will be replaced with
                         their values in case of success.
                         The result is used for logging and replication
  @param packet          pointer to execute packet.
                         NULL in case of SQL PS
  @param packet_end      end of the packet. NULL in case of SQL PS

  @todo Use a paremeter source class family instead of 'if's, and
  support stored procedure variables.

  @retval TRUE an error occurred when assigning a parameter (likely
          a conversion error or out of memory, or malformed packet)
  @retval FALSE success
*/

bool
Prepared_statement::set_parameters(String *expanded_query,
                                   uchar *packet, uchar *packet_end)
{
  bool is_sql_ps= packet == NULL;
  bool res= FALSE;

  if (is_sql_ps)
  {
    /* SQL prepared statement */
    res= set_params_from_vars(this, thd->lex->prepared_stmt_params,
                              expanded_query);
  }
  else if (param_count)
  {
#ifndef EMBEDDED_LIBRARY
    uchar *null_array= packet;
    res= (setup_conversion_functions(this, &packet, packet_end) ||
          set_params(this, null_array, packet, packet_end, expanded_query));
#else
    /*
      In embedded library we re-install conversion routines each time
      we set parameters, and also we don't need to parse packet.
      So we do it in one function.
    */
    res= set_params_data(this, expanded_query);
#endif
  }
  if (res)
  {
    my_error(ER_WRONG_ARGUMENTS, MYF(0),
             is_sql_ps ? "EXECUTE" : "mysqld_stmt_execute");
    reset_stmt_params(this);
  }
  return res;
}


/**
  Execute a prepared statement. Re-prepare it a limited number
  of times if necessary.

  Try to execute a prepared statement. If there is a metadata
  validation error, prepare a new copy of the prepared statement,
  swap the old and the new statements, and try again.
  If there is a validation error again, repeat the above, but
  perform no more than MAX_REPREPARE_ATTEMPTS.

  @note We have to try several times in a loop since we
  release metadata locks on tables after prepared statement
  prepare. Therefore, a DDL statement may sneak in between prepare
  and execute of a new statement. If this happens repeatedly
  more than MAX_REPREPARE_ATTEMPTS times, we give up.

  @return TRUE if an error, FALSE if success
  @retval  TRUE    either MAX_REPREPARE_ATTEMPTS has been reached,
                   or some general error
  @retval  FALSE   successfully executed the statement, perhaps
                   after having reprepared it a few times.
*/

bool
Prepared_statement::execute_loop(String *expanded_query,
                                 bool open_cursor,
                                 uchar *packet,
                                 uchar *packet_end)
{
  const int MAX_REPREPARE_ATTEMPTS= 3;
  Reprepare_observer reprepare_observer;
  bool error;
  int reprepare_attempt= 0;

  /* Check if we got an error when sending long data */
  if (state == Query_arena::STMT_ERROR)
  {
    my_message(last_errno, last_error, MYF(0));
    return TRUE;
  }

  if (set_parameters(expanded_query, packet, packet_end))
    return TRUE;

<<<<<<< HEAD
=======
  if (unlikely(thd->security_ctx->password_expired && 
               !lex->is_change_password))
  {
    my_error(ER_MUST_CHANGE_PASSWORD, MYF(0));
    return true;
  }

>>>>>>> b7fc4388
reexecute:
  /*
    If the free_list is not empty, we'll wrongly free some externally
    allocated items when cleaning up after validation of the prepared
    statement.
  */
  DBUG_ASSERT(thd->free_list == NULL);

  /*
    Install the metadata observer. If some metadata version is
    different from prepare time and an observer is installed,
    the observer method will be invoked to push an error into
    the error stack.
  */
  Reprepare_observer *stmt_reprepare_observer= NULL;

  if (sql_command_flags[lex->sql_command] & CF_REEXECUTION_FRAGILE)
  {
    reprepare_observer.reset_reprepare_observer();
    stmt_reprepare_observer = &reprepare_observer;
  }

  thd->push_reprepare_observer(stmt_reprepare_observer);

  error= execute(expanded_query, open_cursor) || thd->is_error();

  thd->pop_reprepare_observer();

  if ((sql_command_flags[lex->sql_command] & CF_REEXECUTION_FRAGILE) &&
      error && !thd->is_fatal_error && !thd->killed &&
      reprepare_observer.is_invalidated() &&
      reprepare_attempt++ < MAX_REPREPARE_ATTEMPTS)
  {
    DBUG_ASSERT(thd->get_stmt_da()->sql_errno() == ER_NEED_REPREPARE);
    thd->clear_error();

    error= reprepare();

    if (! error)                                /* Success */
      goto reexecute;
  }
  reset_stmt_params(this);

  return error;
}


bool
Prepared_statement::execute_server_runnable(Server_runnable *server_runnable)
{
  Statement stmt_backup;
  bool error;
  Query_arena *save_stmt_arena= thd->stmt_arena;
  Item_change_list save_change_list;
  thd->change_list.move_elements_to(&save_change_list);

  state= STMT_CONVENTIONAL_EXECUTION;

  if (!(lex= new (mem_root) st_lex_local))
    return TRUE;

  thd->set_n_backup_statement(this, &stmt_backup);
  thd->set_n_backup_active_arena(this, &stmt_backup);
  thd->stmt_arena= this;

  error= server_runnable->execute_server_code(thd);

  thd->cleanup_after_query();

  thd->restore_active_arena(this, &stmt_backup);
  thd->restore_backup_statement(this, &stmt_backup);
  thd->stmt_arena= save_stmt_arena;

  save_change_list.move_elements_to(&thd->change_list);

  /* Items and memory will freed in destructor */

  return error;
}


/**
  Reprepare this prepared statement.

  Currently this is implemented by creating a new prepared
  statement, preparing it with the original query and then
  swapping the new statement and the original one.

  @retval  TRUE   an error occurred. Possible errors include
                  incompatibility of new and old result set
                  metadata
  @retval  FALSE  success, the statement has been reprepared
*/

bool
Prepared_statement::reprepare()
{
  char saved_cur_db_name_buf[NAME_LEN+1];
  LEX_STRING saved_cur_db_name=
    { saved_cur_db_name_buf, sizeof(saved_cur_db_name_buf) };
  LEX_STRING stmt_db_name= { db, db_length };
  bool cur_db_changed;
  bool error;

  Prepared_statement copy(thd);

  copy.set_sql_prepare(); /* To suppress sending metadata to the client. */

  status_var_increment(thd->status_var.com_stmt_reprepare);

  if (mysql_opt_change_db(thd, &stmt_db_name, &saved_cur_db_name, TRUE,
                          &cur_db_changed))
    return TRUE;

  error= ((name.str && copy.set_name(&name)) ||
          copy.prepare(query(), query_length()) ||
          validate_metadata(&copy));

  if (cur_db_changed)
    mysql_change_db(thd, &saved_cur_db_name, TRUE);

  if (! error)
  {
    swap_prepared_statement(&copy);
    swap_parameter_array(param_array, copy.param_array, param_count);
#ifndef DBUG_OFF
    is_reprepared= TRUE;
#endif
    /*
      Clear possible warnings during reprepare, it has to be completely
      transparent to the user. We use clear_warning_info() since
      there were no separate query id issued for re-prepare.
      Sic: we can't simply silence warnings during reprepare, because if
      it's failed, we need to return all the warnings to the user.
    */
    thd->get_stmt_da()->clear_warning_info(thd->query_id);
  }
  return error;
}


/**
  Validate statement result set metadata (if the statement returns
  a result set).

  Currently we only check that the number of columns of the result
  set did not change.
  This is a helper method used during re-prepare.

  @param[in]  copy  the re-prepared prepared statement to verify
                    the metadata of

  @retval TRUE  error, ER_PS_REBIND is reported
  @retval FALSE statement return no or compatible metadata
*/


bool Prepared_statement::validate_metadata(Prepared_statement *copy)
{
  /**
    If this is an SQL prepared statement or EXPLAIN,
    return FALSE -- the metadata of the original SELECT,
    if any, has not been sent to the client.
  */
  if (is_sql_prepare() || lex->describe)
    return FALSE;

  if (lex->select_lex.item_list.elements !=
      copy->lex->select_lex.item_list.elements)
  {
    /** Column counts mismatch, update the client */
    thd->server_status|= SERVER_STATUS_METADATA_CHANGED;
  }

  return FALSE;
}


/**
  Replace the original prepared statement with a prepared copy.

  This is a private helper that is used as part of statement
  reprepare

  @return This function does not return any errors.
*/

void
Prepared_statement::swap_prepared_statement(Prepared_statement *copy)
{
  Statement tmp_stmt;

  /* Swap memory roots. */
  swap_variables(MEM_ROOT, main_mem_root, copy->main_mem_root);

  /* Swap the arenas */
  tmp_stmt.set_query_arena(this);
  set_query_arena(copy);
  copy->set_query_arena(&tmp_stmt);

  /* Swap the statement parent classes */
  tmp_stmt.set_statement(this);
  set_statement(copy);
  copy->set_statement(&tmp_stmt);

  /* Swap ids back, we need the original id */
  swap_variables(ulong, id, copy->id);
  /* Swap mem_roots back, they must continue pointing at the main_mem_roots */
  swap_variables(MEM_ROOT *, mem_root, copy->mem_root);
  /*
    Swap the old and the new parameters array. The old array
    is allocated in the old arena.
  */
  swap_variables(Item_param **, param_array, copy->param_array);
  /* Don't swap flags: the copy has IS_SQL_PREPARE always set. */
  /* swap_variables(uint, flags, copy->flags); */
  /* Swap names, the old name is allocated in the wrong memory root */
  swap_variables(LEX_STRING, name, copy->name);
  /* Ditto */
  swap_variables(char *, db, copy->db);

  DBUG_ASSERT(db_length == copy->db_length);
  DBUG_ASSERT(param_count == copy->param_count);
  DBUG_ASSERT(thd == copy->thd);
  last_error[0]= '\0';
  last_errno= 0;
}


/**
  Execute a prepared statement.

    You should not change global THD state in this function, if at all
    possible: it may be called from any context, e.g. when executing
    a COM_* command, and SQLCOM_* command, or a stored procedure.

  @param expanded_query     A query for binlogging which has all parameter
                            markers ('?') replaced with their actual values.
  @param open_cursor        True if an attempt to open a cursor should be made.
                            Currenlty used only in the binary protocol.

  @note
    Preconditions, postconditions.
    - See the comment for Prepared_statement::prepare().

  @retval
    FALSE	    ok
  @retval
    TRUE		Error
*/

bool Prepared_statement::execute(String *expanded_query, bool open_cursor)
{
  Statement stmt_backup;
  Query_arena *old_stmt_arena;
  bool error= TRUE;

  char saved_cur_db_name_buf[NAME_LEN+1];
  LEX_STRING saved_cur_db_name=
    { saved_cur_db_name_buf, sizeof(saved_cur_db_name_buf) };
  bool cur_db_changed;

  LEX_STRING stmt_db_name= { db, db_length };

  status_var_increment(thd->status_var.com_stmt_execute);

  if (flags & (uint) IS_IN_USE)
  {
    my_error(ER_PS_NO_RECURSION, MYF(0));
    return TRUE;
  }

  /*
    For SHOW VARIABLES lex->result is NULL, as it's a non-SELECT
    command. For such queries we don't return an error and don't
    open a cursor -- the client library will recognize this case and
    materialize the result set.
    For SELECT statements lex->result is created in
    check_prepared_statement. lex->result->simple_select() is FALSE
    in INSERT ... SELECT and similar commands.
  */

  if (open_cursor && lex->result && lex->result->check_simple_select())
  {
    DBUG_PRINT("info",("Cursor asked for not SELECT stmt"));
    return TRUE;
  }

  /* In case the command has a call to SP which re-uses this statement name */
  flags|= IS_IN_USE;

  close_cursor();

  /*
    If the free_list is not empty, we'll wrongly free some externally
    allocated items when cleaning up after execution of this statement.
  */
  DBUG_ASSERT(thd->change_list.is_empty());

  /* 
   The only case where we should have items in the thd->free_list is
   after stmt->set_params_from_vars(), which may in some cases create
   Item_null objects.
  */

  thd->set_n_backup_statement(this, &stmt_backup);

  /*
    Change the current database (if needed).

    Force switching, because the database of the prepared statement may be
    NULL (prepared statements can be created while no current database
    selected).
  */

  if (mysql_opt_change_db(thd, &stmt_db_name, &saved_cur_db_name, TRUE,
                          &cur_db_changed))
    goto error;

  /* Allocate query. */

  if (expanded_query->length() &&
      alloc_query(thd, (char*) expanded_query->ptr(),
                  expanded_query->length()))
  {
    my_error(ER_OUTOFMEMORY, 0, expanded_query->length());
    goto error;
  }
  /*
    Expanded query is needed for slow logging, so we want thd->query
    to point at it even after we restore from backup. This is ok, as
    expanded query was allocated in thd->mem_root.
  */
  stmt_backup.set_query_inner(thd->query_string);

  /*
    At first execution of prepared statement we may perform logical
    transformations of the query tree. Such changes should be performed
    on the parse tree of current prepared statement and new items should
    be allocated in its memory root. Set the appropriate pointer in THD
    to the arena of the statement.
  */
  old_stmt_arena= thd->stmt_arena;
  thd->stmt_arena= this;
  reinit_stmt_before_use(thd, lex);

  /* Go! */

  if (open_cursor)
    error= mysql_open_cursor(thd, &result, &cursor);
  else
  {
    /*
      Try to find it in the query cache, if not, execute it.
      Note that multi-statements cannot exist here (they are not supported in
      prepared statements).
    */
    if (query_cache_send_result_to_client(thd, thd->query(),
                                          thd->query_length()) <= 0)
    {
      PSI_statement_locker *parent_locker;
      MYSQL_QUERY_EXEC_START(thd->query(),
                             thd->thread_id,
                             (char *) (thd->db ? thd->db : ""),
                             &thd->security_ctx->priv_user[0],
                             (char *) thd->security_ctx->host_or_ip,
                             1);
      parent_locker= thd->m_statement_psi;
      thd->m_statement_psi= NULL;
      error= mysql_execute_command(thd);
      thd->m_statement_psi= parent_locker;
      MYSQL_QUERY_EXEC_DONE(error);
    }
  }

  /*
    Restore the current database (if changed).

    Force switching back to the saved current database (if changed),
    because it may be NULL. In this case, mysql_change_db() would generate
    an error.
  */

  if (cur_db_changed)
    mysql_change_db(thd, &saved_cur_db_name, TRUE);

  /* Assert that if an error, no cursor is open */
  DBUG_ASSERT(! (error && cursor));

  if (! cursor)
    cleanup_stmt();

  thd->set_statement(&stmt_backup);
  thd->stmt_arena= old_stmt_arena;

  if (state == Query_arena::STMT_PREPARED)
    state= Query_arena::STMT_EXECUTED;

  if (error == 0 && this->lex->sql_command == SQLCOM_CALL)
  {
    if (is_sql_prepare())
      thd->protocol_text.send_out_parameters(&this->lex->param_list);
    else
      thd->protocol->send_out_parameters(&this->lex->param_list);
  }

  /*
    Log COM_EXECUTE to the general log. Note, that in case of SQL
    prepared statements this causes two records to be output:

    Query       EXECUTE <statement name>
    Execute     <statement SQL text>

    This is considered user-friendly, since in the
    second log entry we output values of parameter markers.

    Do not print anything if this is an SQL prepared statement and
    we're inside a stored procedure (also called Dynamic SQL) --
    sub-statements inside stored procedures are not logged into
    the general log.
  */
  if (error == 0 && thd->sp_runtime_ctx == NULL)
    general_log_write(thd, COM_STMT_EXECUTE, thd->query(), thd->query_length());

error:
  flags&= ~ (uint) IS_IN_USE;
  return error;
}


/** Common part of DEALLOCATE PREPARE and mysqld_stmt_close. */

void Prepared_statement::deallocate()
{
  /* We account deallocate in the same manner as mysqld_stmt_close */
  status_var_increment(thd->status_var.com_stmt_close);
  /* Statement map calls delete stmt on erase */
  thd->stmt_map.erase(this);
}


/***************************************************************************
* Ed_result_set
***************************************************************************/
/**
  Use operator delete to free memory of Ed_result_set.
  Accessing members of a class after the class has been destroyed
  is a violation of the C++ standard but is commonly used in the
  server code.
*/

void Ed_result_set::operator delete(void *ptr, size_t size) throw ()
{
  if (ptr)
  {
    /*
      Make a stack copy, otherwise free_root() will attempt to
      write to freed memory.
    */
    MEM_ROOT own_root= ((Ed_result_set*) ptr)->m_mem_root;
    free_root(&own_root, MYF(0));
  }
}


/**
  Initialize an instance of Ed_result_set.

  Instances of the class, as well as all result set rows, are
  always allocated in the memory root passed over as the second
  argument. In the constructor, we take over ownership of the
  memory root. It will be freed when the class is destroyed.

  sic: Ed_result_est is not designed to be allocated on stack.
*/

Ed_result_set::Ed_result_set(List<Ed_row> *rows_arg,
                             size_t column_count_arg,
                             MEM_ROOT *mem_root_arg)
  :m_mem_root(*mem_root_arg),
  m_column_count(column_count_arg),
  m_rows(rows_arg),
  m_next_rset(NULL)
{
  /* Take over responsibility for the memory */
  clear_alloc_root(mem_root_arg);
}

/***************************************************************************
* Ed_result_set
***************************************************************************/

/**
  Create a new "execute direct" connection.
*/

Ed_connection::Ed_connection(THD *thd)
  :m_diagnostics_area(thd->query_id, false),
  m_thd(thd),
  m_rsets(0),
  m_current_rset(0)
{
}


/**
  Free all result sets of the previous statement, if any,
  and reset warnings and errors.

  Called before execution of the next query.
*/

void
Ed_connection::free_old_result()
{
  while (m_rsets)
  {
    Ed_result_set *rset= m_rsets->m_next_rset;
    delete m_rsets;
    m_rsets= rset;
  }
  m_current_rset= m_rsets;
  m_diagnostics_area.reset_diagnostics_area();
  m_diagnostics_area.clear_warning_info(m_thd->query_id);
}


/**
  A simple wrapper that uses a helper class to execute SQL statements.
*/

bool
Ed_connection::execute_direct(LEX_STRING sql_text)
{
  Execute_sql_statement execute_sql_statement(sql_text);
  DBUG_PRINT("ed_query", ("%s", sql_text.str));

  return execute_direct(&execute_sql_statement);
}


/**
  Execute a fragment of server functionality without an effect on
  thd, and store results in memory.

  Conventions:
  - the code fragment must finish with OK, EOF or ERROR.
  - the code fragment doesn't have to close thread tables,
  free memory, commit statement transaction or do any other
  cleanup that is normally done in the end of dispatch_command().

  @param server_runnable A code fragment to execute.
*/

bool Ed_connection::execute_direct(Server_runnable *server_runnable)
{
  bool rc= FALSE;
  Protocol_local protocol_local(m_thd, this);
  Prepared_statement stmt(m_thd);
  Protocol *save_protocol= m_thd->protocol;
  Diagnostics_area *save_diagnostics_area= m_thd->get_stmt_da();

  DBUG_ENTER("Ed_connection::execute_direct");

  free_old_result(); /* Delete all data from previous execution, if any */

  m_thd->protocol= &protocol_local;
  m_thd->set_stmt_da(&m_diagnostics_area);

  rc= stmt.execute_server_runnable(server_runnable);
  m_thd->protocol->end_statement();

  m_thd->protocol= save_protocol;
  m_thd->set_stmt_da(save_diagnostics_area);
  /*
    Protocol_local makes use of m_current_rset to keep
    track of the last result set, while adding result sets to the end.
    Reset it to point to the first result set instead.
  */
  m_current_rset= m_rsets;

  DBUG_RETURN(rc);
}


/**
  A helper method that is called only during execution.

  Although Ed_connection doesn't support multi-statements,
  a statement may generate many result sets. All subsequent
  result sets are appended to the end.

  @pre This is called only by Protocol_local.
*/

void
Ed_connection::add_result_set(Ed_result_set *ed_result_set)
{
  if (m_rsets)
  {
    m_current_rset->m_next_rset= ed_result_set;
    /* While appending, use m_current_rset as a pointer to the tail. */
    m_current_rset= ed_result_set;
  }
  else
    m_current_rset= m_rsets= ed_result_set;
}


/**
  Release ownership of the current result set to the client.

  Since we use a simple linked list for result sets,
  this method uses a linear search of the previous result
  set to exclude the released instance from the list.

  @todo Use double-linked list, when this is really used.

  XXX: This has never been tested with more than one result set!

  @pre There must be a result set.
*/

Ed_result_set *
Ed_connection::store_result_set()
{
  Ed_result_set *ed_result_set;

  DBUG_ASSERT(m_current_rset);

  if (m_current_rset == m_rsets)
  {
    /* Assign the return value */
    ed_result_set= m_current_rset;
    /* Exclude the return value from the list. */
    m_current_rset= m_rsets= m_rsets->m_next_rset;
  }
  else
  {
    Ed_result_set *prev_rset= m_rsets;
    /* Assign the return value. */
    ed_result_set= m_current_rset;

    /* Exclude the return value from the list */
    while (prev_rset->m_next_rset != m_current_rset)
      prev_rset= ed_result_set->m_next_rset;
    m_current_rset= prev_rset->m_next_rset= m_current_rset->m_next_rset;
  }
  ed_result_set->m_next_rset= NULL; /* safety */

  return ed_result_set;
}

/*************************************************************************
* Protocol_local
**************************************************************************/

Protocol_local::Protocol_local(THD *thd, Ed_connection *ed_connection)
  :Protocol(thd),
  m_connection(ed_connection),
  m_rset(NULL),
  m_column_count(0),
  m_current_row(NULL),
  m_current_column(NULL)
{
  clear_alloc_root(&m_rset_root);
}

/**
  Called between two result set rows.

  Prepare structures to fill result set rows.
  Unfortunately, we can't return an error here. If memory allocation
  fails, we'll have to return an error later. And so is done
  in methods such as @sa store_column().
*/

void Protocol_local::prepare_for_resend()
{
  DBUG_ASSERT(alloc_root_inited(&m_rset_root));

  opt_add_row_to_rset();
  /* Start a new row. */
  m_current_row= (Ed_column *) alloc_root(&m_rset_root,
                                          sizeof(Ed_column) * m_column_count);
  m_current_column= m_current_row;
}


/**
  In "real" protocols this is called to finish a result set row.
  Unused in the local implementation.
*/

bool Protocol_local::write()
{
  return FALSE;
}

/**
  A helper function to add the current row to the current result
  set. Called in @sa prepare_for_resend(), when a new row is started,
  and in send_eof(), when the result set is finished.
*/

void Protocol_local::opt_add_row_to_rset()
{
  if (m_current_row)
  {
    /* Add the old row to the result set */
    Ed_row *ed_row= new (&m_rset_root) Ed_row(m_current_row, m_column_count);
    if (ed_row)
      m_rset->push_back(ed_row, &m_rset_root);
  }
}


/**
  Add a NULL column to the current row.
*/

bool Protocol_local::store_null()
{
  if (m_current_column == NULL)
    return TRUE; /* prepare_for_resend() failed to allocate memory. */

  memset(m_current_column, 0, sizeof(*m_current_column));
  ++m_current_column;
  return FALSE;
}


/**
  A helper method to add any column to the current row
  in its binary form.

  Allocates memory for the data in the result set memory root.
*/

bool Protocol_local::store_column(const void *data, size_t length)
{
  if (m_current_column == NULL)
    return TRUE; /* prepare_for_resend() failed to allocate memory. */
  /*
    alloc_root() automatically aligns memory, so we don't need to
    do any extra alignment if we're pointing to, say, an integer.
  */
  m_current_column->str= (char*) memdup_root(&m_rset_root,
                                             data,
                                             length + 1 /* Safety */);
  if (! m_current_column->str)
    return TRUE;
  m_current_column->str[length]= '\0'; /* Safety */
  m_current_column->length= length;
  ++m_current_column;
  return FALSE;
}


/**
  Store a string value in a result set column, optionally
  having converted it to character_set_results.
*/

bool
Protocol_local::store_string(const char *str, size_t length,
                             const CHARSET_INFO *src_cs,
                             const CHARSET_INFO *dst_cs)
{
  /* Store with conversion */
  uint error_unused;

  if (dst_cs && !my_charset_same(src_cs, dst_cs) &&
      src_cs != &my_charset_bin &&
      dst_cs != &my_charset_bin)
  {
    if (convert->copy(str, length, src_cs, dst_cs, &error_unused))
      return TRUE;
    str= convert->ptr();
    length= convert->length();
  }
  return store_column(str, length);
}


/** Store a tiny int as is (1 byte) in a result set column. */

bool Protocol_local::store_tiny(longlong value)
{
  char v= (char) value;
  return store_column(&v, 1);
}


/** Store a short as is (2 bytes, host order) in a result set column. */

bool Protocol_local::store_short(longlong value)
{
  int16 v= (int16) value;
  return store_column(&v, 2);
}


/** Store a "long" as is (4 bytes, host order) in a result set column.  */

bool Protocol_local::store_long(longlong value)
{
  int32 v= (int32) value;
  return store_column(&v, 4);
}


/** Store a "longlong" as is (8 bytes, host order) in a result set column. */

bool Protocol_local::store_longlong(longlong value, bool unsigned_flag)
{
  int64 v= (int64) value;
  return store_column(&v, 8);
}


/** Store a decimal in string format in a result set column */

bool Protocol_local::store_decimal(const my_decimal *value)
{
  char buf[DECIMAL_MAX_STR_LENGTH];
  String str(buf, sizeof (buf), &my_charset_bin);
  int rc;

  rc= my_decimal2string(E_DEC_FATAL_ERROR, value, 0, 0, 0, &str);

  if (rc)
    return TRUE;

  return store_column(str.ptr(), str.length());
}


/** Convert to cs_results and store a string. */

bool Protocol_local::store(const char *str, size_t length,
                           const CHARSET_INFO *src_cs)
{
  const CHARSET_INFO *dst_cs;

  dst_cs= m_connection->m_thd->variables.character_set_results;
  return store_string(str, length, src_cs, dst_cs);
}


/** Store a string. */

bool Protocol_local::store(const char *str, size_t length,
                           const CHARSET_INFO *src_cs,
                           const CHARSET_INFO *dst_cs)
{
  return store_string(str, length, src_cs, dst_cs);
}


/* Store MYSQL_TIME (in binary format) */

bool Protocol_local::store(MYSQL_TIME *time,
                           uint precision __attribute__((unused)))
{
  return store_column(time, sizeof(MYSQL_TIME));
}


/** Store MYSQL_TIME (in binary format) */

bool Protocol_local::store_date(MYSQL_TIME *time)
{
  return store_column(time, sizeof(MYSQL_TIME));
}


/** Store MYSQL_TIME (in binary format) */

bool Protocol_local::store_time(MYSQL_TIME *time,
                                uint precision __attribute__((unused)))
{
  return store_column(time, sizeof(MYSQL_TIME));
}


/* Store a floating point number, as is. */

bool Protocol_local::store(float value, uint32 decimals, String *buffer)
{
  return store_column(&value, sizeof(float));
}


/* Store a double precision number, as is. */

bool Protocol_local::store(double value, uint32 decimals, String *buffer)
{
  return store_column(&value, sizeof (double));
}


/* Store a Field. */

bool Protocol_local::store(Field *field)
{
  if (field->is_null())
    return store_null();
  return field->send_binary(this);
}


/** Called to start a new result set. */

bool Protocol_local::send_result_set_metadata(List<Item> *columns, uint)
{
  DBUG_ASSERT(m_rset == 0 && !alloc_root_inited(&m_rset_root));

  init_sql_alloc(&m_rset_root, MEM_ROOT_BLOCK_SIZE, 0);

  if (! (m_rset= new (&m_rset_root) List<Ed_row>))
    return TRUE;

  m_column_count= columns->elements;

  return FALSE;
}


/**
  Normally this is a separate result set with OUT parameters
  of stored procedures. Currently unsupported for the local
  version.
*/

bool Protocol_local::send_out_parameters(List<Item_param> *sp_params)
{
  return FALSE;
}


/** Called for statements that don't have a result set, at statement end. */

bool
Protocol_local::send_ok(uint server_status, uint statement_warn_count,
                        ulonglong affected_rows, ulonglong last_insert_id,
                        const char *message)
{
  /*
    Just make sure nothing is sent to the client, we have grabbed
    the status information in the connection diagnostics area.
  */
  return FALSE;
}


/**
  Called at the end of a result set. Append a complete
  result set to the list in Ed_connection.

  Don't send anything to the client, but instead finish
  building of the result set at hand.
*/

bool Protocol_local::send_eof(uint server_status, uint statement_warn_count)
{
  Ed_result_set *ed_result_set;

  DBUG_ASSERT(m_rset);

  opt_add_row_to_rset();
  m_current_row= 0;

  ed_result_set= new (&m_rset_root) Ed_result_set(m_rset, m_column_count,
                                                  &m_rset_root);

  m_rset= NULL;

  if (! ed_result_set)
    return TRUE;

  /* In case of successful allocation memory ownership was transferred. */
  DBUG_ASSERT(!alloc_root_inited(&m_rset_root));

  /*
    Link the created Ed_result_set instance into the list of connection
    result sets. Never fails.
  */
  m_connection->add_result_set(ed_result_set);
  return FALSE;
}


/** Called to send an error to the client at the end of a statement. */

bool
Protocol_local::send_error(uint sql_errno, const char *err_msg, const char*)
{
  /*
    Just make sure that nothing is sent to the client (default
    implementation).
  */
  return FALSE;
}


#ifdef EMBEDDED_LIBRARY
void Protocol_local::remove_last_row()
{ }
#endif<|MERGE_RESOLUTION|>--- conflicted
+++ resolved
@@ -113,10 +113,7 @@
 #endif
 #include "lock.h"                               // MYSQL_OPEN_FORCE_SHARED_MDL
 #include "opt_trace.h"                          // Opt_trace_object
-<<<<<<< HEAD
-=======
 #include "sql_analyse.h"
->>>>>>> b7fc4388
 
 #include <algorithm>
 using std::max;
@@ -1270,17 +1267,6 @@
       goto error;
   }
 
-  /*
-    Since INSERT DELAYED doesn't support temporary tables, we could
-    not pre-open temporary tables for SQLCOM_INSERT / SQLCOM_REPLACE.
-    Open them here instead.
-  */
-  if (table_list->lock_type != TL_WRITE_DELAYED)
-  {
-    if (open_temporary_tables(thd, table_list))
-      goto error;
-  }
-
   if (insert_precheck(thd, table_list))
     goto error;
 
@@ -1383,12 +1369,6 @@
     DBUG_PRINT("info", ("Switch to multi-update"));
     /* convert to multiupdate */
     DBUG_RETURN(2);
-  }
-
-  if (!table_list->updatable)
-  {
-    my_error(ER_NON_UPDATABLE_TABLE, MYF(0), table_list->alias, "UPDATE");
-    goto error;
   }
 
   if (!table_list->updatable)
@@ -3537,8 +3517,6 @@
   if (set_parameters(expanded_query, packet, packet_end))
     return TRUE;
 
-<<<<<<< HEAD
-=======
   if (unlikely(thd->security_ctx->password_expired && 
                !lex->is_change_password))
   {
@@ -3546,7 +3524,6 @@
     return true;
   }
 
->>>>>>> b7fc4388
 reexecute:
   /*
     If the free_list is not empty, we'll wrongly free some externally
