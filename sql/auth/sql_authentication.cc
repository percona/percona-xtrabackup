/* Copyright (c) 2000, 2023, Oracle and/or its affiliates.

   This program is free software; you can redistribute it and/or modify
   it under the terms of the GNU General Public License, version 2.0,
   as published by the Free Software Foundation.

   This program is also distributed with certain software (including
   but not limited to OpenSSL) that is licensed under separate terms,
   as designated in a particular file or component or in included license
   documentation.  The authors of MySQL hereby grant you an additional
   permission to link the program and your derivative works with the
   separately licensed software that they have included with MySQL.

   This program is distributed in the hope that it will be useful,
   but WITHOUT ANY WARRANTY; without even the implied warranty of
   MERCHANTABILITY or FITNESS FOR A PARTICULAR PURPOSE.  See the
   GNU General Public License, version 2.0, for more details.

   You should have received a copy of the GNU General Public License
   along with this program; if not, write to the Free Software
   Foundation, Inc., 51 Franklin St, Fifth Floor, Boston, MA 02110-1301  USA */

#define LOG_COMPONENT_TAG "sha256_password"

#include "sql/auth/sql_authentication.h"

#include <fcntl.h>
#include <mysql/components/my_service.h>
#include <sql/ssl_acceptor_context_operator.h>
#include <sql/ssl_init_callback.h>
#include <stdio.h>
#include <string.h>
#include <sys/stat.h>
#include <sys/types.h>

#include <string> /* std::string */
#include <utility>
#include <vector> /* std::vector */

#include "crypt_genhash_impl.h"  // generate_user_salt
#include "include/compression.h"
#include "m_string.h"
#include "map_helpers.h"
#include "mutex_lock.h"  // Mutex_lock
#include "my_byteorder.h"
#include "my_command.h"
#include "my_compiler.h"
#include "my_dbug.h"
#include "my_dir.h"
#include "my_inttypes.h"
#include "my_io.h"
#include "my_psi_config.h"
#include "my_rnd.h"
#include "my_sys.h"
#include "my_time.h"
#include "mysql/components/services/bits/psi_bits.h"
#include "mysql/components/services/log_builtins.h"
#include "mysql/components/services/log_shared.h"
#include "mysql/my_loglevel.h"
#include "mysql/plugin.h"
#include "mysql/psi/mysql_mutex.h"
#include "mysql/service_my_plugin_log.h"
#include "mysql/service_mysql_alloc.h"
#include "mysql/service_mysql_password_policy.h"
#include "mysql/strings/m_ctype.h"
<<<<<<< HEAD
#include "mysql_com.h"
=======
>>>>>>> 87307d4d
#include "mysql_time.h"
#include "mysqld_error.h"
#include "password.h"  // my_make_scrambled_password
#include "pfs_thread_provider.h"
#include "prealloced_array.h"
#include "sql/auth/auth_acls.h"
#include "sql/auth/auth_common.h"
#include "sql/auth/auth_internal.h"  // optimize_plugin_compare_by_pointer
#include "sql/auth/partial_revokes.h"
#include "sql/auth/sql_auth_cache.h"  // acl_cache
#include "sql/auth/sql_security_ctx.h"
#include "sql/conn_handler/connection_handler_manager.h"  // Connection_handler_manager
#include "sql/current_thd.h"                              // current_thd
#include "sql/debug_sync.h"                               // DEBUG_SYNC
#include "sql/derror.h"                                   // ER_THD
#include "sql/hostname_cache.h"  // Host_errors, inc_host_errors
#include "sql/log.h"             // query_logger
#include "sql/mysqld.h"          // global_system_variables
#include "sql/protocol.h"
#include "sql/protocol_classic.h"
#include "sql/psi_memory_key.h"  // key_memory_MPVIO_EXT_auth_info
#include "sql/sql_class.h"       // THD
#include "sql/sql_connect.h"     // thd_init_client_charset
#include "sql/sql_const.h"
#include "sql/sql_db.h"  // mysql_change_db
#include "sql/sql_error.h"
#include "sql/sql_lex.h"
#include "sql/sql_plugin.h"  // my_plugin_lock_by_name
#include "sql/sql_time.h"    // Interval
#include "sql/strfunc.h"
#include "sql/system_variables.h"
#include "sql/tztime.h"  // Time_zone
#include "sql_common.h"  // mpvio_info
#include "sql_string.h"
#include "string_with_len.h"
#include "strmake.h"
#include "template_utils.h"
#include "violite.h"

struct MEM_ROOT;

#include <openssl/err.h>
#include <openssl/pem.h>
#include <openssl/rsa.h>
#include <openssl/x509v3.h>

constexpr const std::array rsa_key_sizes{2048, 2048, 2048, 3072, 7680, 15360};

/**
   @file sql_authentication.cc

   AUTHENTICATION CODE

   including initial connect handshake, invoking appropriate plugins,
   client-server plugin negotiation, COM_CHANGE_USER, and native
   MySQL authentication plugins.
*/

/* clang-format off */
/**
  @page page_protocol_connection_phase Connection Phase

  The Connection Phase performs these tasks:
    - exchange the capabilities of client and server
    - setup SSL communication channel if requested
    - authenticate the client against the server

  It starts with the client connect()ing to the server which may send a
  ERR packet and finish the handshake or send a Initial Handshake Packet
  which the client answers with a Handshake Response Packet. At this stage
  client can request SSL connection, in which case an SSL communication
  channel is established before client sends its authentication response.

  @note In case the server sent a ERR packet as first packet it will happen
  before the client and server negotiated any capabilities.
  Therefore the ERR packet will not contain the SQL-state.

  After initial handshake, server informs client about the method to be used
  for authentication (unless it was already established during the handshake)
  and the authentication exchange continues until server either accepts
  connection by sending an @ref page_protocol_basic_ok_packet or rejects it
  with @ref page_protocol_basic_err_packet.

  @startuml
  (*) --> "Initial Handshake Packet"

  "Initial Handshake Packet" --> "Client Response"
  "Initial Handshake Packet" --> "SSL Exchange"
  "SSL Exchange" --> "Client Response"

  "Client Response" --> "Authentication method switch"
  "Client Response" --> "Authentication exchange continuation"
  "Client Response" --> [ Insufficient client capabilities] ERR

  "Authentication method switch" --> [ Client does not know requested auth method ] DISCONNECT
  "Authentication method switch" --> "Authentication exchange continuation"

  "Authentication exchange continuation" --> "Server Response"
  "Authentication exchange continuation" --> [ No more factors to authenticate] OK
  "Authentication exchange continuation" --> ERR

  "Server Response" --> "Authenticate 2nd Factor"
  "Server Response" --> "Authenticate 3rd Factor"

  "Authenticate 2nd Factor" --> "MFA Authentication Client Response"

  "Authenticate 3rd Factor" --> "MFA Authentication Client Response"

  "MFA Authentication Client Response" --> "Authentication exchange continuation"
  "MFA Authentication Client Response" --> [ Client does not know requested auth method ] DISCONNECT

  @enduml

  @section sect_protocol_connection_phase_initial_handshake Initial Handshake

  The initial handshake starts with the server sending the
  @ref page_protocol_connection_phase_packets_protocol_handshake packet.
  After this, optionally, the client can request an SSL connection to be
  established with the @ref page_protocol_connection_phase_packets_protocol_ssl_request
  packet and then the client sends the
  @ref page_protocol_connection_phase_packets_protocol_handshake_response packet.

  @subsection sect_protocol_connection_phase_initial_handshake_plain_handshake Plain Handshake

  1. Server sending @ref page_protocol_connection_phase_packets_protocol_handshake.
  2. Client replying with @ref page_protocol_connection_phase_packets_protocol_handshake_response

  @startuml
  Server -> Client: Initial Handshake Packet
  Client -> Server: Handshake Response Packet
  Server -> Server: Check client capabilities and authentication method to use
  @enduml

  @subsection sect_protocol_connection_phase_initial_handshake_ssl_handshake SSL Handshake

  1. Server sending @ref page_protocol_connection_phase_packets_protocol_handshake
  2. Client replying with @ref page_protocol_connection_phase_packets_protocol_ssl_request
  3. The usual SSL exchange leading to establishing SSL connection
  4. Client sends @ref page_protocol_connection_phase_packets_protocol_handshake_response

  @startuml
  Server -> Client: Initial Handshake Packet
  Client -> Server: SSL Connection Request Packet
  == SSL Exchange ==
  Client -> Server: Handshake Response Packet
  Server -> Server: Check client capabilities and authentication method to use
  @enduml

  @subsection sect_protocol_connection_phase_initial_handshake_capabilities Capability Negotiation

  To permit an old client to connect to newer servers,
  the @ref page_protocol_connection_phase_packets_protocol_handshake contains

  * the MySQL Server version
  * the server's @ref group_cs_capabilities_flags

  The client should only announce the capabilities in the
  @ref page_protocol_connection_phase_packets_protocol_handshake_response
  that it has in common with the server.

  They can agree on:
  * use of @ref CLIENT_TRANSACTIONS "status flags"
  * use of @ref CLIENT_PROTOCOL_41 "SQL states for error codes"
  * @ref sect_protocol_connection_phase_initial_handshake_auth_method "authentication methods"
  * @ref CLIENT_SSL "SSL Support"
  * @ref CLIENT_COMPRESS "Compression"

  @subsection sect_protocol_connection_phase_initial_handshake_auth_method Determining Authentication Method

  Method used for authentication is tied to the user account and stored in
  the plugin column of mysql.user table. Client informs about the user
  account it wants to log into in the
  @ref page_protocol_connection_phase_packets_protocol_handshake_response packet.
  Only then server can look up the mysql.user table and find the authentication
  method to be used.

  However, to save round-trips, server and client start authentication exchange
  already in the initial handshake using an optimistic guess of the
  authentication method to be used.

  Server uses its default authentication method @ref default_auth_plugin to
  produce initial authentication data payload and sends it to the client inside
  @ref page_protocol_connection_phase_packets_protocol_handshake, together with
  the name of the method used.

  Client can include in the
  @ref page_protocol_connection_phase_packets_protocol_handshake_response packet
  its reply to the authentication data sent by the server.

  When including authentication reply in the
  @ref page_protocol_connection_phase_packets_protocol_handshake_response,
  client is not obligated to use the same authentication method that was used
  by the server in the
  @ref page_protocol_connection_phase_packets_protocol_handshake packet.
  The name of the authentication method used by the client is stored in the
  packet. If the guessed authentication method used either by the client or
  the server in the initial handshake was not correct, server informs client
  which authentication method should be used using
  @ref page_protocol_connection_phase_packets_protocol_auth_switch_request.
  See section @ref sect_protocol_connection_phase_auth_method_mismatch for
  more details.

  Up to MySQL 4.0 the MySQL protocol only supported the
  @ref page_protocol_connection_phase_authentication_methods_old_password_authentication.
  In MySQL 4.1 the
  @ref page_protocol_connection_phase_authentication_methods_native_password_authentication
  method was added and in MySQL 5.5 arbitrtary authentication methods can be implemented
  by means of authentication plugins.

  If the client or server do no support pluggable authentication
  (i.e. @ref CLIENT_PLUGIN_AUTH capability flag is not set) then
  authentication method used is inherited from client and server
  capabilities as follows:
    * The method used is
    @ref page_protocol_connection_phase_authentication_methods_old_password_authentication
    if @ref CLIENT_PROTOCOL_41 or @ref CLIENT_RESERVED2 "CLIENT_SECURE_CONNECTION"
    are not set.
    * The method used is
    @ref page_protocol_connection_phase_authentication_methods_native_password_authentication
    if both @ref CLIENT_PROTOCOL_41 and @ref CLIENT_RESERVED2 "CLIENT_SECURE_CONNECTION"
    are set, but @ref CLIENT_PLUGIN_AUTH is not set.

  @section sect_protocol_connection_phase_fast_path Authentication Phase Fast Path

  Assume the client wants to log in via user account U and that user account
  is defined to use authentication method `server_method`. The fast
  authentication path is used when:
  <ul>
  <li>the server used `server_method` to generate authentication data in the
    @ref page_protocol_connection_phase_packets_protocol_handshake packet.</li>
  <li>the client used a `client_authentication_method` in
    @ref page_protocol_connection_phase_packets_protocol_handshake_response
    that is compatible with the `server_method` used by the server.</li>
  </ul>

  In that case the first round of authentication has been already commenced
  during the handshake. Now, depending on the authentication method
  `server_method`, further authentication can be exchanged until the server
  either accepts or refuses the authentication.

  @subsection sect_protocol_connection_phase_fast_path_success Successful Authentication

  A successful fast authentication path looks as follows:

  1. The client connects to the server
  2. The server sends @ref page_protocol_connection_phase_packets_protocol_handshake
  3. The client responds with
     @ref page_protocol_connection_phase_packets_protocol_handshake_response
  4. Client and server possibly exchange further packets as required by the server
     authentication method for the user account the client is trying to authenticate
     against.
  5. The server responds with an @ref page_protocol_basic_ok_packet

  @startuml
  Client -> Server: Connect
  Server -> Client: Initial Handshake Packet
  Client -> Server: Handshake Response Packet

  == Client and server possibly exchange further authentication method packets ==

  Server -> Client: OK packet

  == Client and server enter Command Phase ==
  @enduml

  The packets the server sends in step 4 are a
  @ref page_protocol_connection_phase_packets_protocol_auth_more_data packet
  prefixed with 0x01 to distinguish them from @ref page_protocol_basic_err_packet
  and @ref page_protocol_basic_ok_packet

  @note Many authentication methods, including the mysql_native_password method
  consist of a single challenge-response exchange. In that case no extra packet are
  exchanged in step 4 and the server sends an @ref page_protocol_basic_ok_packet
  directly after receiving the
  @ref page_protocol_connection_phase_packets_protocol_handshake_response
  packet (provided the authentication was successful).

  @subsection sect_protocol_connection_phase_fast_path_fails Authentication Fails

  It goes exactly like @ref sect_protocol_connection_phase_fast_path_success,
  but if the server decides that it won't authenticate the user, it replies
  with an @ref page_protocol_basic_err_packet instead of
  @ref page_protocol_basic_ok_packet.

  1. The client connects to the server
  2. The server sends @ref page_protocol_connection_phase_packets_protocol_handshake
  3. The client responds with
  @ref page_protocol_connection_phase_packets_protocol_handshake_response
  4. Client and server possibly exchange further packets as required by the server
  authentication method for the user account the client is trying to authenticate
  against.
  5. The server responds with an @ref page_protocol_basic_err_packet

  @startuml
  Client -> Server: Connect
  Server -> Client: Initial Handshake Packet
  Client -> Server: Handshake Response Packet

  == Client and server possibly exchange further authentication method packets ==

  Server -> Client: ERR packet

  == Client and server close connection ==
  @enduml

  Again, the @ref page_protocol_connection_phase_packets_protocol_auth_more_data
  packets sent by the server during step 4 start with 0x01 byte and thus can
  never be confused with the @ref page_protocol_basic_err_packet.

  @section sect_protocol_connection_phase_auth_method_mismatch Authentication Method Mismatch

  Assume that client wants to log in as user U and that user account uses
  authentication method M. If:

  1. Server's default method used to generate authentication payload for
  @ref page_protocol_connection_phase_packets_protocol_handshake was different
  from M or
  2. Method used by the client to generate authentication reply in
  @ref page_protocol_connection_phase_packets_protocol_handshake_response
  was not compatible with M
  then there is an authentication method mismatch and authentication exchange
  must be restarted using the correct authentication method.

  @note
  1. The mismatch can happen even if client and server used compatible
  authentication methods in the initial handshake, but the method the server
  used was different from the method required by the user account.
  2. In the 4.1-5.7 server and client the default authentication method is
  @ref page_protocol_connection_phase_authentication_methods_native_password_authentication.
  3. In 8.0 server and client the default authentication method is
  @ref page_caching_sha2_authentication_exchanges.
  4. The client and the server can change their default authentication method via the
  `--default-auth` option.
  5. A sensibe thing to do for a client would be to see the server's default
  authentication method announced in the
  @ref page_protocol_connection_phase_packets_protocol_handshake packet and infer the
  authentication method from it instead of using the client default authentication
  method when producing
  @ref page_protocol_connection_phase_packets_protocol_handshake_response.
  But since there can be one to many server to client plugins and the clients
  generally do not know the mapping from server authentication methods to client
  authentication methods this is not implemented in the client mysql library.

  If authentication method mismatch happens, server sends to client the
  @ref page_protocol_connection_phase_packets_protocol_auth_switch_request
  which contains the name of the client authentication method to be used and
  the first authentication payload generated by the new method. Client should
  switch to the requested authentication method and continue the exchange as
  dictated by that method.

  If the client does not know the requested method it should disconnect.

  @subsection sect_protocol_connection_phase_auth_method_mismatch_method_change Authentication Method Change

  1. The client connects to the server
  2. The server sends @ref page_protocol_connection_phase_packets_protocol_handshake
  3. The client responds with
  @ref page_protocol_connection_phase_packets_protocol_handshake_response
  4. The server sends the
  @ref page_protocol_connection_phase_packets_protocol_auth_switch_request to tell
  the client that it needs to switch to a new authentication method.
  5. Client and server possibly exchange further packets as required by the server
  authentication method for the user account the client is trying to authenticate
  against.
  6. The server responds with an @ref page_protocol_basic_ok_packet or rejects
    with @ref page_protocol_basic_err_packet

  @startuml
  Client -> Server: Connect
  Server -> Client: Initial Handshake Packet
  Client -> Server: Handshake Response Packet
  Server -> Client: Authentication Switch Request Packet

  == Client and server possibly exchange further authentication method packets ==

  Server -> Client: ERR packet or OK packet
  @enduml

  @subsection sect_protocol_connection_phase_auth_method_mismatch_insuficcient_client Insufficient Client Capabilities

  Server will reject with @ref page_protocol_basic_err_packet if it discovers
  that client capabilities are not sufficient to complete authentication.
  This can happen in the following situations:

  <ul>
  <li>A client which does not support pluggable authentication
  (@ref CLIENT_PLUGIN_AUTH flag not set) connects to an account which uses
  authentication method different from
  @ref page_protocol_connection_phase_authentication_methods_native_password_authentication
  </li>
  <li>
  A client which does not support secure authentication (
  @ref CLIENT_RESERVED2 "CLIENT_SECURE_CONNECTION" flag not set) attempts
  to connect.
  </li>
  <li>Server's default authentication method used to generate authentication
  data in @ref page_protocol_connection_phase_packets_protocol_handshake is
  incompatible with
  @ref page_protocol_connection_phase_authentication_methods_native_password_authentication
  and client does not support pluggable authentication (@ref CLIENT_PLUGIN_AUTH
  flag is not set).
  </li>
  </ul>

  In either of these cases authentication phase will look as follows:

  1. The client connects to the server
  2. The server sends @ref page_protocol_connection_phase_packets_protocol_handshake
  3. The client response with
  @ref page_protocol_connection_phase_packets_protocol_handshake_response
  4. The server recognizes that the client does not have enough capabilities
  to handle the required authentication method, sends
  @ref page_protocol_basic_err_packet and closes the connection.

  @startuml
  Client -> Server: Connect
  Server -> Client: Initial Handshake Packet
  Client -> Server: Handshake Response Packet
  Server -> Client: Error Packet

  == server disconnects ==
  @enduml

  @subsection sect_protocol_connection_phase_auth_method_mismatch_unknown_auth_method New Authentication Method Not Known by Client

  Even if client supports external authentication (@ref CLIENT_PLUGIN_AUTH flag
  is set) the new authentication method indicated in
  @ref page_protocol_connection_phase_packets_protocol_auth_switch_request might
  not be known to it. In that case the client simply disconnects.

  1. The client connects to the server
  2. The server sends @ref page_protocol_connection_phase_packets_protocol_handshake
  3. The client response with
  @ref page_protocol_connection_phase_packets_protocol_handshake_response
  4. The server sends the
  @ref page_protocol_connection_phase_packets_protocol_auth_switch_request to tell
  the client that it needs to switch to a new authentication method.
  5. client discovers that it does not know the authentication method requested by
  the server - it disconnects.

  @startuml
  Client -> Server: Connect
  Server -> Client: Initial Handshake Packet
  Client -> Server: Handshake Response Packet
  Server -> Client: Authentication Switch Packet

  == client disconnects ==
  @enduml


  @subsection sect_protocol_connection_phase_auth_method_mismatch_non_client_plugin_auth Non-CLIENT_PLUGIN_AUTH Clients

  @note This can only happen on pre-8.0 servers. 8.0 has the
  @ref page_protocol_connection_phase_authentication_methods_old_password_authentication
  removed.

  The only situation where server will request authentication method change from
  a client which does not set @ref CLIENT_PLUGIN_AUTH flag is when the following
  conditions hold:

  1. The client uses
  @ref page_protocol_connection_phase_authentication_methods_old_password_authentication
  for the @ref page_protocol_connection_phase_packets_protocol_handshake_response
  packet.
  2. The client supports secure authentication
  (@ref CLIENT_RESERVED2 "CLIENT_SECURE_CONNECTION" is set)
  3. Server's default authentication method is
  @ref page_protocol_connection_phase_authentication_methods_native_password_authentication

  In this case server sends
  @ref page_protocol_connection_phase_packets_protocol_old_auth_switch_request.
  This packet does not contain a new authenticartion method name because it's
  implicitly assumed to be
  @ref page_protocol_connection_phase_authentication_methods_native_password_authentication
  and it does not contain authentication data.
  Client replies with @ref sect_protocol_connection_phase_packets_protocol_handshake_response320.
  To generate a password hash the client should re-use the random bytes sent by
  the server in the
  @ref page_protocol_connection_phase_packets_protocol_handshake.

  @startuml
  Client -> Server: Connect
  Server -> Client: Initial Handshake Packet
  Client -> Server: Handshake Response Packet
  Server -> Client: Old Switch Request Packet
  Client -> Server: Old Handshake Response
  Server -> Client: ERR packet or OK packet
  @enduml


  @section sect_protocol_connection_phase_com_change_user_auth Authentication After COM_CHANGE_USER Command

  During @ref page_protocol_command_phase a client can send a ::COM_CHANGE_USER
  command which will trigger authenticating into a new account via a full
  authentication handshake.

  Similarly to the @ref page_protocol_connection_phase the server may reply
  with a @ref page_protocol_basic_err_packet or
  @ref page_protocol_basic_ok_packet for the usual fast-path or with
  @ref page_protocol_connection_phase_packets_protocol_auth_switch_request
  containing the authentication method to be used for the new account
  and the first authentication data payload to be consumed by the client.
  Further handshake continues as usual, as defined by the authentication
  method of the new account. Eventually the server will accept the new
  account with @ref page_protocol_basic_ok_packet or it will reject the change
  with an @ref page_protocol_basic_err_packet and disconnect.

  1. The client sends ::COM_CHANGE_USER packet
  2. The server responds with the
    @ref page_protocol_connection_phase_packets_protocol_auth_switch_request
    which initiates authentication handshake using the correct authentication
    method
  3. Client and server exchange further packets as required by the
    authentication method for the new account
  4. The server responds with @ref page_protocol_basic_ok_packet and returns
    to command phase or @ref page_protocol_basic_err_packet and closes
    the connection.

  @startuml
  Client -> Server: COM_CHANGE_USER
  Server -> Client: Auth Switch Request Packet
  == packets exchanged depending on the authentication method ==
  Server -> Client: ERR packet or OK packet
  @enduml

  @subsection sect_protocol_connection_phase_com_change_user_auth_non_plugin COM_CHANGE_USER and Non-CLIENT_PLUGIN_AUTH Clients

  Clients which do not support pluggable authentication can send
  ::COM_CHANGE_USER command for accounts which use
  @ref page_protocol_connection_phase_authentication_methods_native_password_authentication
  or
  @ref page_protocol_connection_phase_authentication_methods_old_password_authentication.
  In this case it is assumed that server has already sent the authentication
  challenge - the same which was sent when the client connected for the first
  time - and client's reply to that challenge, i.e. the hash of the new
  password, should be sent in the `auth_response` field of ::COM_CHANGE_USER.

  1. The client sends ::COM_CHANGE_USER packet with authentication response
  (hash of the password) for
  @ref page_protocol_connection_phase_authentication_methods_native_password_authentication
  (post 4.1 clients) or
  @ref page_protocol_connection_phase_authentication_methods_old_password_authentication
  (pre 4.1 clients) method.
  2. The server responds with an @ref page_protocol_basic_ok_packet and returns
  to @ref page_protocol_command_phase or with an
  @ref page_protocol_basic_err_packet and closes the connection.

  @startuml
  Client -> Server : COM_CHANGE_USER with a password hash
  Server -> Client : ERR packet or OK packet.
  @enduml

  As during normal connection, it is also possible that a post 4.1 client which
  does not support pluggable authentication connects to an account which uses
  @ref page_protocol_connection_phase_authentication_methods_old_password_authentication
  In that case server will send
  @ref page_protocol_connection_phase_packets_protocol_old_auth_switch_request
  and expect the client to reply with
  @ref sect_protocol_connection_phase_packets_protocol_handshake_response320

  1. The client sends ::COM_CHANGE_USER packet with response for
  @ref page_protocol_connection_phase_authentication_methods_native_password_authentication
  2. The server replies with
  @ref page_protocol_connection_phase_packets_protocol_old_auth_switch_request (0xFE byte)
  3. The client sends response again, this time in the form required by
  @ref page_protocol_connection_phase_authentication_methods_old_password_authentication
  4. The server responds with an @ref page_protocol_basic_ok_packet and returns
  to @ref page_protocol_command_phase or an @ref page_protocol_basic_err_packet
  and disconnects

  @startuml
  Client -> Server : COM_CHANGE_USER with a password hash
  Server -> Client : Old Switch Request Packet
  Client -> Server : Old Password Auth Response
  Server -> Client : ERR packet or OK packet
  @enduml

  @sa group_cs_capabilities_flags
  @sa unknown_accounts
  @subpage page_protocol_connection_phase_packets
  @subpage page_protocol_connection_phase_authentication_methods
  @subpage page_protocol_multi_factor_authentication_methods
*/


/**
  @page page_protocol_basic_expired_passwords Expired Password

  Since MySQL 5.6.7, a MySQL account can be expired.
  If a account is expired, the session is in a restricted mode which
  only permits SET PASSWORD = .. and similar SET commands.
  Other statements will fail with an error like this:
  ~~~~~~~~
  mysql> SELECT 1;
  ERROR 1820 (HY000): You must SET PASSWORD before executing this statement
  ~~~~~~~~

  Not all clients can properly deal with that error.
  So on the protocol side exists a safeguard
  ::CLIENT_CAN_HANDLE_EXPIRED_PASSWORDS
  @ref group_cs_capabilities_flags "capability flag" exists to prevent
  clients from entering this "sandbox" mode.
  Only clients that can handle this sandbox mode should report
  ::CLIENT_CAN_HANDLE_EXPIRED_PASSWORDS on.
  Usually this means all interactive clients and all applications that got
  adjusted to handle the relevant SQL error.

  If a client is not setting that capability and it tries to login with an
  account that has an expired password, the server will return an
  @ref page_protocol_basic_err_packet for the
  @ref page_protocol_connection_phase or the ::COM_CHANGE_USER request.

  The idea is to block any activity until the password is reset.

  @sa ::MYSQL_OPT_CAN_HANDLE_EXPIRED_PASSWORDS, mysql_options,
  ACL_USER::password_expired, ACL_USER::password_lifetime,
  acl_authenticate
*/


/**
   @page page_protocol_connection_phase_authentication_methods Authentication Methods

   To authenticate a user against the server the client server protocol employs one of
   several authentication methods.

   As of MySQL 5.5 the authentication method to be used to authenticate
   connections to a particular MySQL account is indicated in the mysql.user table.
   For earlier servers it's always mysql native authentication or
   old password authentication depending on
   the @ref CLIENT_RESERVED2 "CLIENT_SECURE_CONNECTION" flag.

   Client and server negotiate what types of authentication they support as part of the
   @ref page_protocol_connection_phase and
   @ref sect_protocol_connection_phase_initial_handshake_auth_method.

   Each authentication method consists of
     * a client plugin name
     * a server plugin name
     * a specific exchange

   The exchanged input and output data may either be sent as part of the
   @ref page_protocol_connection_phase_packets_protocol_handshake and the
   @ref page_protocol_connection_phase_packets_protocol_handshake_response
   or as a part of the
   @ref page_protocol_connection_phase_packets_protocol_auth_switch_request
   and following packets. The structure is usually the same.

   @section page_protocol_connection_phase_authentication_methods_limitations Limitations

   While the overall exchange of data is free-form there are some limitations
   in the initial handshake of the amount of data that can be exchanged without
   causing an extra round trip:

   <ul>
   <li>
   The `auth_plugin_data` field in
   @ref page_protocol_connection_phase_packets_protocol_handshake packet can
   only carry 255 bytes max (see @ref CLIENT_RESERVED2 "CLIENT_SECURE_CONNECTION").
   </li><li>
   The `auth_reponse_data` field in
   @ref page_protocol_connection_phase_packets_protocol_handshake_response
   packet can only carry 255 bytes max too if
   @ref CLIENT_PLUGIN_AUTH_LENENC_CLIENT_DATA is not set.
   </li><li>
   The client-side plugin may not receive its initial data in the initial handshake
   </li>
   </ul>

   @section page_protocol_connection_phase_authentication_methods_old_password_authentication Old Password Authentication

   Authentication::Old:

   <ul>
   <li>
   The server name is *mysql_old_password*
   </li>
   <li>
   The client name is *mysql_old_password*
   </li>
   <li>
   Client side requires an 8-byte random challenge from server
   </li>
   <li>
   Client side sends a 8 byte response packet based on a proprietary algorithm.
   </li>
   </ul>

   @note If the server announces
   @ref page_protocol_connection_phase_authentication_methods_native_password_authentication
   in the
   @ref page_protocol_connection_phase_packets_protocol_handshake packet
   the client may use the first 8 bytes of its 20-byte auth_plugin_data as input.

   @startuml
   Client->Server: 8 byte random data
   Server->client: 8 byte scrambled password
   @enduml

   @warning The hashing algorithm used for this auth method is *broken* as
   shown in CVE-2000-0981.

   @subpage page_protocol_connection_phase_authentication_methods_native_password_authentication
   @subpage page_caching_sha2_authentication_exchanges
   @subpage page_protocol_connection_phase_authentication_methods_clear_text_password
   @subpage page_protocol_connection_phase_authentication_methods_authentication_windows
   @subpage page_fido_authentication_exchanges
   @subpage page_webauthn_authentication_exchanges
*/

/**
  @page page_protocol_connection_phase_packets_protocol_handshake Protocol::Handshake

  Initial Handshake %Packet

  When the client connects to the server the server sends a handshake
  packet to the client. Depending on the server version and configuration
  options different variants of the initial packet are sent.

  To permit the server to add support for newer protocols, the first byte
  defines the protocol version.

  Since 3.21.0 the @ref page_protocol_connection_phase_packets_protocol_handshake_v10
  is sent.

  * @subpage page_protocol_connection_phase_packets_protocol_handshake_v9
  * @subpage page_protocol_connection_phase_packets_protocol_handshake_v10
*/

/**
  @page page_protocol_connection_phase_packets Connection Phase Packets

  @subpage page_protocol_connection_phase_packets_protocol_handshake
  @subpage page_protocol_connection_phase_packets_protocol_ssl_request
  @subpage page_protocol_connection_phase_packets_protocol_handshake_response
  @subpage page_protocol_connection_phase_packets_protocol_auth_switch_request
  @subpage page_protocol_connection_phase_packets_protocol_old_auth_switch_request
  @subpage page_protocol_connection_phase_packets_protocol_auth_switch_response
  @subpage page_protocol_connection_phase_packets_protocol_auth_more_data
  @subpage page_protocol_connection_phase_packets_protocol_auth_next_factor_request
*/

/**
  @page page_fido_authentication_exchanges authentication_fido information
page_fido_authentication_exchanges
  @section sect_fido_definition Definition
  <ul>
  <li>
  The server side plugin name is *authentication_fido*
  </li>
  <li>
  The client side plugin name is *authentication_fido_client*
  </li>
  <li>
  Account - user account (user-host combination)
  </li>
  <li>
  authentication_string - Transformation of Credential ID stored in mysql.user table
  </li>
  <li>
  relying party ID - Unique name assigned to server by authentication_fido plugin
  </li>
  <li>
  FIDO authenticator - A hardware token device
  </li>
  <li>
  Salt - 32 byte long random data
  </li>
  <li>
  Registration mode - Refers to state of connection where only ALTER USER is allowed
  to do registration steps.
  </li>
  </ul>

  @section sect_fido_info How authentication_fido works?

  Plugin authentication_fido works in two phases.
  <ul>
   <li>
    Registration of hardware token device
   </li>
   <li>
    Authentication process
   </li>
  </ul>

  Registration process:
  This is a 2 step process for a given user account.
  <ul>
   <li>
    Initiate registration step.
   </li>
   <li>
    Finish registration step.
   </li>
  </ul>

  Initiate registration:
  --register-factor mysql client option initiates registration step.
  Note that --fido-register-factor is deprecated.

  <ol>
   <li>
    Client executes ALTER USER user() nth FACTOR INITIATE REGISTRATION;
   </li>
   <li>
   Server sends a challenge comprising of 32 bytes random salt, user id, relying party ID
   Format of challenge is:
   | 1 byte capability | length encoded 32 bytes random salt | length encoded relying party ID | length encoded user id (`user name`\@`host name`) |
   </li>
   <li>
   Client receives challenge and passes to authentication_fido_client plugin
   with option "registration_challenge" using mysql_plugin_options()
   </li>
   <li>
    FIDO authenticator prompts physical human user to perform gesture action.
    This message can be accessed via callback. Register a callback with option
    "fido_messages_callback" using mysql_plugin_options()
   </li>
   <li>
    Once physical human user gesture action (touching the token) is performed,
    FIDO authenticator generates a public/private key pair, a credential ID(
    X.509 certificate, signature) and authenticator data.
   </li>
   <li>
   Client extracts credential ID(aka challenge response) from authentication_fido_client
   plugin with option "registration_response" using mysql_plugin_get_option()
   Format of challenge response is:
   |length encoded authenticator data|length encoded credential ID|
   </li>
  </ol>

  Finish registration:
  <ol>
   <li>
    Client executes ALTER USER user() nth FACTOR FINISH REGISTRATION SET CHALLENGE_RESPONSE AS '?';
    parameter is binded to challenge response received during initiate registration step.
   </li>
   <li>
    authentication_fido plugin verifies the challenge response and responds with an
    @ref page_protocol_basic_ok_packet or rejects with @ref page_protocol_basic_err_packet
   </li>
  </ol>
       @startuml
         title Registration

         participant server as "MySQL server"
         participant client as "Client"
         participant authenticator as "FIDO authenticator"

         == Initiate registration ==

         client -> server : connect
         server -> client : OK packet. Connection is in registration mode where only ALTER USER command is allowed
         client -> server : ALTER USER USER() nth FACTOR INITIATE REGISTRATION
         server -> client : random challenge (32 byte random salt, user id, relying party ID)
         client -> authenticator : random challenge
         authenticator -> client : credential ID (X.509 certificate, signature), authenticator data

         == Finish registration ==

         client -> server : ALTER USER USER() nth FACTOR FINISH REGISTRATION SET CHALLENGE_RESPONSE = 'credential ID, authenticator data'
         server -> client : Ok packet upon successful verification of credential ID
       @enduml

  Authentication process:
  Once initial authentication methods defined for user account are successful,
  server initiates fido authentication process. This includes following steps:
   <ol>
    <li>
     Server sends a 32 byte random salt, relying party ID, credential ID to client.
    </li>
    <li>
     Client receives it and sends to FIDO authenticator.
    </li>
    <li>
     FIDO authenticator prompts physical human user to perform gesture action.
    </li>
    <li>
     FIDO authenticator extracts the private key based on relying party ID and
     signs the challenge.
    </li>
    <li>
     Client sends signed challenge to server.
    </li>
    <li>
     Server side fido authentication plugin verifies the signature with the
     public key and responds with an @ref page_protocol_basic_ok_packet or with
     @ref page_protocol_basic_err_packet
    </li>
   </ol>
       @startuml
         title Authentication

         participant server as "MySQL server"
         participant client as "Client"
         participant authenticator as "FIDO authenticator"

         == Authentication ==

         client -> server : connect
         server -> client : OK packet
         server -> client : send client side fido authentication plugin name in OK packet
         server -> client : sends 32 byte random salt, relying party ID, credential ID
         client -> authenticator : sends 32 byte random salt, relying party ID, credential ID
         authenticator -> client : signed challenge
         client -> server : signed challenge
         server -> client : verify signed challenge and send OK or ERR packet
       @enduml
*/

/**
  @page page_webauthn_authentication_exchanges authentication_webauthn information
page_webauthn_authentication_exchanges
  @section sect_webauthn_definition Definition
  <ul>
  <li>
  The server side plugin name is *authentication_webauthn*
  </li>
  <li>
  The client side plugin name is *authentication_webauthn_client*
  </li>
  <li>
  Account - user account (user-host combination)
  </li>
  <li>
  authentication_string - Transformation of Credential ID stored in mysql.user table
  </li>
  <li>
  relying party ID - Unique name assigned to server by authentication_webauthn plugin
  </li>
  <li>
  FIDO authenticator - A hardware token device
  </li>
  <li>
  Salt - 32 byte long random data
  </li>
  <li>
  Registration mode - Refers to state of connection where only ALTER USER is allowed
  to do registration steps.
  </li>
  </ul>

  @section sect_webauthn_info How authentication_webauthn works?

  Plugin authentication_webauthn works in two phases.
  <ul>
   <li>
    Registration of hardware token device
   </li>
   <li>
    Authentication process
   </li>
  </ul>

  Registration process:
  This is a 2 step process for a given user account.
  <ul>
   <li>
    Initiate registration step.
   </li>
   <li>
    Finish registration step.
   </li>
  </ul>

  Initiate registration:
  --register-factor mysql client option initiates registration step.

  <ol>
   <li>
    Client executes ALTER USER user() nth FACTOR INITIATE REGISTRATION;
   </li>
   <li>
   Server sends a challenge comprising of 1 byte capability bit, 32 bytes random salt, relying party ID
   Format of challenge is:
   | 1 byte capability | length encoded 32 bytes random salt | length encoded relying party ID | length encoded user id (`user name`\@`host name`) |

   Server also sends name of the client plugin - In this case authentication_webauthn_client.
   </li>
   <li>
   Client receives challenge and client plugin name.
   It then passes challenge to authentication_webauthn_client plugin
   with option "registration_challenge" using mysql_plugin_options()
   </li>
   <li>
    FIDO authenticator may prompt to enter device pin.
    By default pin can be provided via standard input.
    Alternatively, register a callback with option "authentication_webauthn_client_callback_get_password"
    using mysql_plugin_options() to provide pin.
    FIDO authenticator prompts to perform gesture action.
    This message can be accessed via callback. Register a callback with option
    "authentication_webauthn_client_messages_callback" using mysql_plugin_options()
   </li>
   <li>
    Once gesture action (touching the token) is performed,
    FIDO authenticator generates a public/private key pair, a credential ID(
    X.509 certificate, signature) and authenticator data.
   </li>
   <li>
   Client extracts credential ID(aka challenge response) from authentication_webauthn_client
   plugin with option "registration_response" using mysql_plugin_get_option()
   Response is encoded in base64. Format of challenge response is:
   | 1 bytes capability | length encoded authenticator data | length encoded signature | length encoded x509 certificate | length encoded Client data JSON |
   </li>
  </ol>

  Finish registration:
  <ol>
   <li>
    Client executes ALTER USER user() nth FACTOR FINISH REGISTRATION SET CHALLENGE_RESPONSE AS '?';
    parameter is binded to challenge response received during initiate registration step.
   </li>
   <li>
    authentication_webauthn plugin verifies the challenge response and responds with an
    @ref page_protocol_basic_ok_packet or rejects with @ref page_protocol_basic_err_packet
   </li>
  </ol>
       @startuml
         title Registration

         participant server as "MySQL server"
         participant client as "Client"
         participant authenticator as "FIDO authenticator"

         == Initiate registration ==

         client -> server : connect
         server -> client : OK packet. Connection is in registration mode where only ALTER USER command is allowed
         client -> server : ALTER USER USER() nth FACTOR INITIATE REGISTRATION
         server -> client : random challenge (capability, 32 byte random salt, relying party ID, user id)
         client -> authenticator : random challenge
         authenticator -> client : challenge response (capability, authenticator data, signature, x509 certificate, client data json)

         == Finish registration ==

         client -> server : ALTER USER USER() nth FACTOR FINISH REGISTRATION SET CHALLENGE_RESPONSE = 'challenge response'
         server -> client : Ok packet upon successful verification of credential ID
       @enduml

  Authentication process:
  Once initial authentication methods defined for user account are successful,
  server initiates webauthn authentication process. This includes following steps:
   <ol>
    <li>
     Server sends a 32 byte random salt, relying party ID to client.
     Format is:
     | 1 byte capability | length encoded 32 byte random salt | length encoded relying party ID |
    </li>
    <li>
     Client receives them and checks if FIDO device has CTAP2(aka fido2) capability.
    </li>
    <li>
     If FIDO device is not capable of CTAP2, client requests server to send credential ID.
     Format is:
     | 0x01 |
    </li>
    <li>
     Server sends credential ID (or empty string if unavailable) to client.
     Format is:
     | length encoded credential ID |
    </li>
    <li>
     If device has CTAP2 capability and if user has configured preserve-privacy option,
     client prompts user to enter pin.
     client then retrieves all credentials for given relying party ID from FIDO authenticator.
    </li>
    <li>
     Client prompts user to choose from the list of credentials.
    </li>
    <li>
     Client sends random salt, relying party ID and optionally credential ID OR
     resident key identifier to FIDO authenticator.
    </li>
    <li>
     FIDO authenticator prompts to perform gesture action.
    </li>
    <li>
     For CTAP2 capable device, FIDO authenticator extracts one (in case of preserve-privacy
     option) or all private key based on relying party ID and signs the challenge.
    </li>
    <li>
     For non-CTAP2 devices, FIDO authenticator extracts private key based on
     relying party ID and credential ID received from server and signs the challenge.
    </li>
    <li>
     Client sends signed challenge to server.
     Format:
     | 0x02 | length encoded number of assertions | length encoded authenticator data | length encoded signature | ... | length encoded authenticator data | length encoded signature | client data json |
    </li>
    <li>
     Server side webauthn authentication plugin verifies the signature with the
     public key and responds with an @ref page_protocol_basic_ok_packet or with
     @ref page_protocol_basic_err_packet
    </li>
   </ol>
       @startuml
         title Authentication

         participant server as "MySQL server"
         participant client as "Client"
         participant authenticator as "FIDO authenticator"

         == Authentication ==

         client -> server : connect
         server -> client : OK packet
         server -> client : send client side webauthn authentication plugin name in OK packet
         server -> client : sends 32 byte random salt, relying party ID
         client -> authenticator : check CTAP2 capability
         client -> server: send request for credential ID if device is not CTAP2 capable
         server -> client: send credential ID if available or emplty string
         client -> authenticator: Retrieve credentials for given relying party ID if preserve-privacy preference is specified
         client -> authenticator : sends 32 byte random salt, relying party ID, credential ID OR resident key identifier
         authenticator -> client : signed challenge
         client -> server : signed challenge
         server -> client : verify signed challenge and send OK or ERR packet
       @enduml

  @section sect_webauthn_packet_info Packet Information

  @subsection subsect_webauthn_packet_registration Packets related to registration

  When client sends ALTER USER &lt;username&gt; &lt;N&gt; FACTOR INITIATE REGISTRATION and
  if user is using authentication_webauthn for given factor, server response will
  contain registration challege received from server plugin. Following is the format
  of such a challenge.

  <table>
  <caption>Payload</caption>
  <tr><th>Type</th><th>Name</th><th>Description</th></tr>
  <tr><td>@ref a_protocol_type_int1 "int&lt;1&gt;"</td>
    <td>0x01 </td>
    <td>capability</td></tr>
  <tr><td>@ref sect_protocol_basic_dt_string_le "string[32]"</td>
    <td>random data</td>
    <td>32 bytes random string </td></tr>
  <tr><td>@ref sect_protocol_basic_dt_string_var "string[<var>]"</td>
    <td>Relying Party ID</td>
    <td>Variable length Relying Party ID set by authentication_webauthn_rp_id</td></tr>
  <tr><td>@ref sect_protocol_basic_dt_string_var "string[<var>]"</td>
    <td>Username</td>
    <td>Variable length username information</td></tr>
  </table>


  In response to registration challenge, client plugin calculates response and sends
  it to server as a part of ALTER USER &lt;username&gt; &lt;N&gt; FACTOR FINISH REGISTRATION

  <table>
  <caption>Payload</caption>
  <tr><th>Type</th><th>Name</th><th>Description</th></tr>
  <tr><td>@ref a_protocol_type_int1 "int&lt;1&gt;"</td>
    <td>0x01 </td>
    <td>capability</td></tr>
  <tr><td>@ref sect_protocol_basic_dt_string_le "string[32]"</td>
    <td>authenticator data</td>
    <td>length encoded challenge response received as a part of FIDO registration </td></tr>
  <tr><td>@ref sect_protocol_basic_dt_string_var "string[<var>]"</td>
    <td>X509 Certificate</td>
    <td>length encoded X509 certificate received as a part of FIDO registration</td></tr>
  <tr><td>@ref sect_protocol_basic_dt_string_var "string[<var>]"</td>
    <td>ClientDataJSON</td>
    <td>length encoded client data JSON used for calculating response</td></tr>
  </table>

  @subsection subsect_webauthn_packet_authentication Packets related to authentication

  As a part of @ref page_protocol_connection_phase_packets_protocol_auth_next_factor_request,
  server plugin sends following information to client.

  <table>
  <caption>Payload</caption>
  <tr><th>Type</th><th>Name</th><th>Description</th></tr>
  <tr><td>@ref a_protocol_type_int1 "int&lt;1&gt;"</td>
    <td>0x01 </td>
    <td>capability</td></tr>
  <tr><td>@ref sect_protocol_basic_dt_string_le "string[32]"</td>
    <td>random data</td>
    <td>32 bytes random string </td></tr>
  <tr><td>@ref sect_protocol_basic_dt_string_var "string[<var>]"</td>
    <td>Relying Party ID</td>
    <td>Variable length Relying Party ID set by authentication_webauthn_rp_id</td></tr>
  </table>


  If client plugin detects that FIDO device is not capable of CTAP2, it requests
  server plugin for the same using following.

  <table>
  <caption>Payload</caption>
  <tr><th>Type</th><th>Name</th><th>Description</th></tr>
  <tr><td>@ref a_protocol_type_int1 "int&lt;1&gt;"</td>
    <td>0x01 (1) </td>
    <td>Credential ID request packet</td></tr>
  </table>


  When server plugin receive request for credential ID, it sends it in following format.

  <table>
  <caption>Payload</caption>
  <tr><th>Type</th><th>Name</th><th>Description</th></tr>
  <tr><td>@ref sect_protocol_basic_dt_string_var "string[<var>]"</td>
    <td>credential data</td>
    <td>Variable length credential ID</td></tr>
  </table>


  Client plugin sends final authentication reply in following format

  <table>
  <caption>Payload</caption>
  <tr><th>Type</th><th>Name</th><th>Description</th></tr>
  <tr><td>@ref a_protocol_type_int1 "int&lt;1&gt;"</td>
    <td>0x02 (1) </td>
    <td>Assertion information</td></tr>
  <tr><td>@ref sect_protocol_basic_dt_int_le "int&lt;lenenc&gt;"</td>
    <td>number_of_assertions</td>
    <td>length encoded number of assertions</td></tr>
  <tr><td colspan="3">if number_of_assertions > 0, for each {</td></tr>
  <tr><td>@ref sect_protocol_basic_dt_string_var "string[<var>]"</td>
    <td>authenticator data</td>
    <td>Variable length authdata obtained as a part of FIDO assertion</td></tr>
  <tr><td>@ref sect_protocol_basic_dt_string_var "string[<var>]"</td>
    <td>authenticator data</td>
    <td>Variable length signed challenge obtained as a part of FIDO assertion</td></tr>
  <tr><td colspan="3">}</td></tr>
  <tr><td>@ref sect_protocol_basic_dt_string_var "string[<var>]"</td>
    <td>Clientdata JSON</td>
    <td>Variable length JSON client data used for assertion</td></tr>
  </table>
*/
/* clang-format on */

const uint MAX_UNKNOWN_ACCOUNTS = 1000;
/**
  Hash to map unknown accounts to an authentication plugin.

  If unknown accounts always map to default authentication plugin,
  server's reply to switch authentication plugin would indicate that
  user in question is indeed a valid user.

  To counter this, one of the built-in authentication plugins is chosen
  at random. Thus, a request to switch authentication plugin is not and
  indicator of a valid user account.

  For same unknown account, if different plugin is chosen every time,
  that again is an indicator. To resolve this, a hashmap is  used to
  store information about unknown account => authentication plugin.
  This way, if same unknown account appears again, same authentication
  plugin is chosen again.

  However, size of such a hash has to be kept under control. Hence,
  once MAX_UNKNOWN_ACCOUNTS lim
*/
Map_with_rw_lock<Auth_id, uint> *unknown_accounts = nullptr;

inline const char *client_plugin_name(plugin_ref ref) {
  return ((st_mysql_auth *)(plugin_decl(ref)->info))->client_auth_plugin;
}

LEX_CSTRING validate_password_plugin_name = {
    STRING_WITH_LEN("validate_password")};

LEX_CSTRING default_auth_plugin_name;

const LEX_CSTRING Cached_authentication_plugins::cached_plugins_names[(
    uint)PLUGIN_LAST] = {{STRING_WITH_LEN("caching_sha2_password")},
                         {STRING_WITH_LEN("mysql_native_password")},
                         {STRING_WITH_LEN("sha256_password")}};

/**
  Use known pointers for cached plugins to improve comparison time

  @param  [in] plugin Name of the plugin
*/
void Cached_authentication_plugins::optimize_plugin_compare_by_pointer(
    LEX_CSTRING *plugin) {
  DBUG_TRACE;
  for (uint i = 0; i < (uint)PLUGIN_LAST; ++i) {
    if (my_strcasecmp(system_charset_info, cached_plugins_names[i].str,
                      plugin->str) == 0) {
      plugin->str = cached_plugins_names[i].str;
      plugin->length = cached_plugins_names[i].length;
      return;
    }
  }
}

/**
  Cached_authentication_plugins constructor

  Cache plugin_ref for each plugin in cached_plugins_names list
*/
Cached_authentication_plugins::Cached_authentication_plugins() {
  DBUG_TRACE;
  m_valid = true;
  for (uint i = 0; i < (uint)PLUGIN_LAST; ++i) {
    if (cached_plugins_names[i].str[0]) {
      cached_plugins[i] = my_plugin_lock_by_name(
          nullptr, cached_plugins_names[i], MYSQL_AUTHENTICATION_PLUGIN);
      /* It's OK to not find mysql_native */
      if (!cached_plugins[i] && i != PLUGIN_MYSQL_NATIVE_PASSWORD)
        m_valid = false;
    } else
      cached_plugins[i] = nullptr;
  }
}

/**
  Cached_authentication_plugins destructor

  Releases all plugin_refs
*/
Cached_authentication_plugins::~Cached_authentication_plugins() {
  DBUG_TRACE;
  for (uint i = 0; i < (uint)PLUGIN_LAST; ++i) {
    if (cached_plugins[i]) plugin_unlock(nullptr, cached_plugins[i]);
  }
}

/**
  Get plugin_ref if plugin is cached

  @param [in] plugin Name of the plugin

  @returns cached plugin_ref if found, 0 otherwise.
*/
plugin_ref Cached_authentication_plugins::get_cached_plugin_ref(
    const LEX_CSTRING *plugin) {
  plugin_ref cached_plugin = nullptr;
  LEX_CSTRING plugin_cstring;
  DBUG_TRACE;
  if (!plugin || !plugin->str || !this->is_valid()) return cached_plugin;

  plugin_cstring.str = plugin->str;
  plugin_cstring.length = plugin->length;
  this->optimize_plugin_compare_by_pointer(&plugin_cstring);

  for (uint i = 0; i < (uint)PLUGIN_LAST; ++i) {
    if (plugin_cstring.str == cached_plugins_names[i].str) {
      cached_plugin = cached_plugins[i];
      return cached_plugin;
    }
  }
  return cached_plugin;
}

/*
  Fetch the SSL security level
*/
int security_level(void) {
  int current_sec_level = 2;
#if OPENSSL_VERSION_NUMBER >= 0x10100000L
  /*
    create a temporary SSL_CTX, we're going to use it to fetch
    the current OpenSSL security level. So that we can generate
    keys accordingly.
  */
  SSL_CTX *temp_ssl_ctx = SSL_CTX_new(TLS_server_method());

  /* get the current security level */
  current_sec_level = SSL_CTX_get_security_level(temp_ssl_ctx);

  assert(current_sec_level <= 5);

  /* current range for security level is [1,5] */
  if (current_sec_level > 5)
    current_sec_level = 5;
  else if (current_sec_level <= 1)
    current_sec_level = 2;

  /* get rid of temp_ssl_ctx, we're done with it */
  SSL_CTX_free(temp_ssl_ctx);
#endif
  DBUG_EXECUTE_IF("crypto_policy_3", current_sec_level = 3;);
  return current_sec_level;
}

Cached_authentication_plugins *g_cached_authentication_plugins = nullptr;

bool disconnect_on_expired_password = true;

extern bool initialized;

/** Size of the header fields of an authentication packet. */
#define AUTH_PACKET_HEADER_SIZE_PROTO_41 32
#define AUTH_PACKET_HEADER_SIZE_PROTO_40 5

#define MAX_CIPHER_LENGTH 1024
#define SHA256_PASSWORD_MAX_PASSWORD_LENGTH MAX_PLAINTEXT_LENGTH

#define DEFAULT_SSL_CLIENT_CERT "client-cert.pem"
#define DEFAULT_SSL_CLIENT_KEY "client-key.pem"

#define MAX_CN_NAME_LENGTH 64

bool opt_auto_generate_certs = true;

bool auth_rsa_auto_generate_rsa_keys = true;

static bool do_auto_rsa_keys_generation();

char *auth_rsa_private_key_path;
char *auth_rsa_public_key_path;
Rsa_authentication_keys *g_sha256_rsa_keys = nullptr;

bool Thd_charset_adapter::init_client_charset(uint cs_number) {
  if (thd_init_client_charset(thd, cs_number)) return true;
  thd->update_charset();
  return thd->is_error();
}

const CHARSET_INFO *Thd_charset_adapter::charset() { return thd->charset(); }

/**
  @brief Set key file path

  @param [in] key            Points to either m_private_key_path or
                             m_public_key_path.
  @param [out] key_file_path Stores value of actual key file path.

*/
void Rsa_authentication_keys::get_key_file_path(char *key,
                                                String *key_file_path) {
  /*
     If a fully qualified path is entered use that, else assume the keys are
     stored in the data directory.
   */
  if (strchr(key, FN_LIBCHAR) != nullptr
#ifdef _WIN32
      || strchr(key, FN_LIBCHAR2) != nullptr
#endif
  )
    key_file_path->set_quick(key, strlen(key), system_charset_info);
  else {
    key_file_path->append(mysql_real_data_home, strlen(mysql_real_data_home));
    if ((*key_file_path)[key_file_path->length()] != FN_LIBCHAR)
      key_file_path->append(FN_LIBCHAR);
    key_file_path->append(key);
  }
}

/**
  @brief Read a key file and store its value in RSA structure

  @param [out] key_ptr         Address of pointer to RSA. This is set to
                               point to a non null value if key is correctly
                               read.
  @param [in] is_priv_key      Whether we are reading private key or public
                               key.
  @param [out] key_text_buffer To store key file content of public key.

  @return Error status
    @retval false              Success : Either both keys are read or none
                               are.
    @retval true               Failure : An appropriate error is raised.
*/
#if OPENSSL_VERSION_NUMBER >= 0x30000000L
bool Rsa_authentication_keys::read_key_file(EVP_PKEY **key_ptr,
                                            bool is_priv_key,
                                            char **key_text_buffer) {
#else  /* OPENSSL_VERSION_NUMBER >= 0x30000000L */
bool Rsa_authentication_keys::read_key_file(RSA **key_ptr, bool is_priv_key,
                                            char **key_text_buffer) {
#endif /* OPENSSL_VERSION_NUMBER >= 0x30000000L */
  String key_file_path;
  char *key;
  const char *key_type;
  FILE *key_file = nullptr;

  key = is_priv_key ? *m_private_key_path : *m_public_key_path;
  key_type = is_priv_key ? "private" : "public";
  *key_ptr = nullptr;

  get_key_file_path(key, &key_file_path);

  /*
     Check for existence of private key/public key file.
  */
  if ((key_file = fopen(key_file_path.c_ptr(), "rb")) == nullptr) {
    LogErr(WARNING_LEVEL, ER_AUTH_RSA_CANT_FIND, key_type,
           key_file_path.c_ptr());
  } else {
    *key_ptr = is_priv_key
#if OPENSSL_VERSION_NUMBER >= 0x30000000L
                   ? PEM_read_PrivateKey(key_file, nullptr, nullptr, nullptr)
                   : PEM_read_PUBKEY(key_file, nullptr, nullptr, nullptr);
#else  /* OPENSSL_VERSION_NUMBER >= 0x30000000L */
                   ? PEM_read_RSAPrivateKey(key_file, nullptr, nullptr, nullptr)
                   : PEM_read_RSA_PUBKEY(key_file, nullptr, nullptr, nullptr);
#endif /* OPENSSL_VERSION_NUMBER >= 0x30000000L */

    if (!(*key_ptr)) {
      char error_buf[MYSQL_ERRMSG_SIZE];
      ERR_error_string_n(ERR_get_error(), error_buf, MYSQL_ERRMSG_SIZE);
      LogErr(ERROR_LEVEL, ER_AUTH_RSA_CANT_PARSE, key_type,
             key_file_path.c_ptr(), error_buf);

      /*
        Call ERR_clear_error() just in case there are more than 1 entry in the
        OpenSSL thread's error queue.
      */
      ERR_clear_error();
      fclose(key_file);
      return true;
    }

    /* For public key, read key file content into a char buffer. */
    bool read_error = false;
    if (!is_priv_key) {
      int filesize;
      fseek(key_file, 0, SEEK_END);
      filesize = ftell(key_file);
      fseek(key_file, 0, SEEK_SET);
      *key_text_buffer = new char[filesize + 1];
      const int items_read = fread(*key_text_buffer, filesize, 1, key_file);
      read_error = items_read != 1;
      if (read_error) {
        char errbuf[MYSQL_ERRMSG_SIZE];
        LogErr(ERROR_LEVEL, ER_AUTH_RSA_CANT_READ,
               my_strerror(errbuf, MYSQL_ERRMSG_SIZE, my_errno()));
      }
      (*key_text_buffer)[filesize] = '\0';
    }
    fclose(key_file);
    return read_error;
  }
  return false;
}

void Rsa_authentication_keys::free_memory() {
  if (m_private_key)
#if OPENSSL_VERSION_NUMBER >= 0x30000000L
    EVP_PKEY_free(m_private_key);
#else  /* OPENSSL_VERSION_NUMBER >= 0x30000000L */
    RSA_free(m_private_key);
#endif /* OPENSSL_VERSION_NUMBER >= 0x30000000L */

  if (m_public_key) {
#if OPENSSL_VERSION_NUMBER >= 0x30000000L
    EVP_PKEY_free(m_public_key);
#else  /* OPENSSL_VERSION_NUMBER >= 0x30000000L */
    RSA_free(m_public_key);
#endif /* OPENSSL_VERSION_NUMBER >= 0x30000000L */
    m_cipher_len = 0;
  }

  if (m_pem_public_key) delete[] m_pem_public_key;
}

void *Rsa_authentication_keys::allocate_pem_buffer(size_t buffer_len) {
  m_pem_public_key = new char[buffer_len];
  return m_pem_public_key;
}

int Rsa_authentication_keys::get_cipher_length() {
#if OPENSSL_VERSION_NUMBER >= 0x30000000L
  return (m_cipher_len = EVP_PKEY_get_size(m_public_key));
#else  /* OPENSSL_VERSION_NUMBER >= 0x30000000L */
  return (m_cipher_len = RSA_size(m_public_key));
#endif /* OPENSSL_VERSION_NUMBER >= 0x30000000L */
}

/**
  @brief Read RSA private key and public key from file and store them
         in m_private_key and m_public_key. Also, read public key in
         text format and store it in m_pem_public_key.

  @return Error status
    @retval false        Success : Either both keys are read or none are.
    @retval true         Failure : An appropriate error is raised.
*/
bool Rsa_authentication_keys::read_rsa_keys() {
#if OPENSSL_VERSION_NUMBER >= 0x30000000L
  EVP_PKEY *rsa_private_key_ptr = nullptr;
  EVP_PKEY *rsa_public_key_ptr = nullptr;
#else  /* OPENSSL_VERSION_NUMBER >= 0x30000000L */
  RSA *rsa_private_key_ptr = nullptr;
  RSA *rsa_public_key_ptr = nullptr;
#endif /* OPENSSL_VERSION_NUMBER >= 0x30000000L */
  char *pub_key_buff = nullptr;

  if ((strlen(*m_private_key_path) == 0) && (strlen(*m_public_key_path) == 0)) {
    LogErr(INFORMATION_LEVEL, ER_AUTH_RSA_FILES_NOT_FOUND);
    return false;
  }

  /*
    Read private key in RSA format.
  */
  if (read_key_file(&rsa_private_key_ptr, true, nullptr)) return true;

  /*
    Read public key in RSA format.
  */
  if (read_key_file(&rsa_public_key_ptr, false, &pub_key_buff)) {
    if (rsa_private_key_ptr)
#if OPENSSL_VERSION_NUMBER >= 0x30000000L
      EVP_PKEY_free(rsa_private_key_ptr);
#else  /* OPENSSL_VERSION_NUMBER >= 0x30000000L */
      RSA_free(rsa_private_key_ptr);
#endif /* OPENSSL_VERSION_NUMBER >= 0x30000000L */
    return true;
  }

  /*
     If both key files are read successfully then assign values to following
     members of the class
     1. m_pem_public_key
     2. m_private_key
     3. m_public_key

     Else clean up.
   */
  if (rsa_private_key_ptr && rsa_public_key_ptr) {
    const size_t buff_len = strlen(pub_key_buff);
    char *pem_file_buffer = (char *)allocate_pem_buffer(buff_len + 1);
    strncpy(pem_file_buffer, pub_key_buff, buff_len);
    pem_file_buffer[buff_len] = '\0';

    m_private_key = rsa_private_key_ptr;
    m_public_key = rsa_public_key_ptr;

    delete[] pub_key_buff;
  } else {
    if (rsa_private_key_ptr)
#if OPENSSL_VERSION_NUMBER >= 0x30000000L
      EVP_PKEY_free(rsa_private_key_ptr);
#else  /* OPENSSL_VERSION_NUMBER >= 0x30000000L */
      RSA_free(rsa_private_key_ptr);
#endif /* OPENSSL_VERSION_NUMBER >= 0x30000000L */
    if (rsa_public_key_ptr) {
      delete[] pub_key_buff;
#if OPENSSL_VERSION_NUMBER >= 0x30000000L
      EVP_PKEY_free(rsa_public_key_ptr);
#else  /* OPENSSL_VERSION_NUMBER >= 0x30000000L */
      RSA_free(rsa_public_key_ptr);
#endif /* OPENSSL_VERSION_NUMBER >= 0x30000000L */
    }
  }
  return false;
}

void optimize_plugin_compare_by_pointer(LEX_CSTRING *plugin_name) {
  Cached_authentication_plugins::optimize_plugin_compare_by_pointer(
      plugin_name);
}

/**
 Initialize default authentication plugin based on command line options or
 configuration file settings.

 @param plugin_name Name of the plugin
 @param plugin_name_length Length of the string
*/

int set_default_auth_plugin(char *plugin_name, size_t plugin_name_length) {
  default_auth_plugin_name.str = plugin_name;
  default_auth_plugin_name.length = plugin_name_length;

  optimize_plugin_compare_by_pointer(&default_auth_plugin_name);

  if (!Cached_authentication_plugins::compare_plugin(
          PLUGIN_SHA256_PASSWORD, default_auth_plugin_name) &&
      !Cached_authentication_plugins::compare_plugin(
          PLUGIN_MYSQL_NATIVE_PASSWORD, default_auth_plugin_name) &&
      !Cached_authentication_plugins::compare_plugin(
          PLUGIN_CACHING_SHA2_PASSWORD, default_auth_plugin_name))
    return 1;

  if (!Cached_authentication_plugins::compare_plugin(
          PLUGIN_CACHING_SHA2_PASSWORD, default_auth_plugin_name))
    LogErr(WARNING_LEVEL, ER_DEPRECATE_MSG_WITH_REPLACEMENT,
           "default_authentication_plugin", "authentication_policy");
  return 0;
}
/**
  Return the default authentication plugin name

  @retval
    A string containing the default authentication plugin name
*/
std::string get_default_autnetication_plugin_name() {
  if (default_auth_plugin_name.length > 0)
    return default_auth_plugin_name.str;
  else
    return "";
}

bool auth_plugin_is_built_in(const char *plugin_name) {
  LEX_CSTRING plugin = {STRING_WITH_LEN(plugin_name)};
  return g_cached_authentication_plugins->auth_plugin_is_built_in(&plugin);
}

/**
  Only the plugins that are known to use the mysql.user table
  to store their passwords support password expiration atm.
  TODO: create a service and extend the plugin API to support
  password expiration for external plugins.

  @retval      false  expiration not supported
  @retval      true   expiration supported
*/
bool auth_plugin_supports_expiration(const char *plugin_name) {
  if (!plugin_name || !*plugin_name) return false;

  return auth_plugin_is_built_in(plugin_name);
}

/**
  a helper function to report an access denied error in all the proper places
*/
static void login_failed_error(THD *thd, MPVIO_EXT *mpvio, int passwd_used) {
  if (thd->is_error()) {
    LogEvent()
        .prio(INFORMATION_LEVEL)
        .errcode(ER_ABORTING_USER_CONNECTION)
        .subsys(LOG_SUBSYSTEM_TAG)
        .verbatim(thd->get_stmt_da()->message_text());
  }

  else if (passwd_used == 2) {
    my_error(ER_ACCESS_DENIED_NO_PASSWORD_ERROR, MYF(0),
             mpvio->auth_info.user_name, mpvio->auth_info.host_or_ip);
    query_logger.general_log_print(
        thd, COM_CONNECT, ER_DEFAULT(ER_ACCESS_DENIED_NO_PASSWORD_ERROR),
        mpvio->auth_info.user_name, mpvio->auth_info.host_or_ip);
    /*
      Log access denied messages to the error log when log_error_verbosity = 3
      so that the overhead of the general query log is not required to track
      failed connections.
    */
    LogErr(INFORMATION_LEVEL, ER_ACCESS_DENIED_ERROR_WITHOUT_PASSWORD,
           mpvio->auth_info.user_name, mpvio->auth_info.host_or_ip);
  } else {
    my_error(ER_ACCESS_DENIED_ERROR, MYF(0), mpvio->auth_info.user_name,
             mpvio->auth_info.host_or_ip,
             passwd_used ? ER_THD(thd, ER_YES) : ER_THD(thd, ER_NO));
    query_logger.general_log_print(
        thd, COM_CONNECT, ER_DEFAULT(ER_ACCESS_DENIED_ERROR),
        mpvio->auth_info.user_name, mpvio->auth_info.host_or_ip,
        passwd_used ? ER_DEFAULT(ER_YES) : ER_DEFAULT(ER_NO));
    /*
      Log access denied messages to the error log when log_error_verbosity = 3
      so that the overhead of the general query log is not required to track
      failed connections.
    */
    LogErr(INFORMATION_LEVEL, ER_ACCESS_DENIED_ERROR_WITH_PASSWORD,
           mpvio->auth_info.user_name, mpvio->auth_info.host_or_ip,
           passwd_used ? ER_DEFAULT(ER_YES) : ER_DEFAULT(ER_NO));
  }
}

/* clang-format off */
/**
  @page page_protocol_connection_phase_packets_protocol_handshake_v9 Protocol::HandshakeV9:

  Initial handshake packet for protocol version 9.

  <table>
  <caption>Payload</caption>
  <tr><th>Type</th><th>Name</th><th>Description</th></tr>
  <tr><td>@ref a_protocol_type_int1 "int&lt;1&gt;"</td>
    <td>protocol version</td>
    <td>Always 9</td></tr>
  <tr><td>@ref sect_protocol_basic_dt_string_null "string&lt;NUL&gt;"</td>
      <td>server version</td>
      <td>human readable status information</td></tr>
  <tr><td>@ref a_protocol_type_int4 "int&lt;4&gt;"</td>
    <td>thread id</td>
    <td>a.k.a. connection id</td></tr>
  <tr><td>@ref sect_protocol_basic_dt_string_null "string&lt;NUL&gt;"</td>
    <td>scramble</td>
    <td>Authentication plugin data for @ref page_protocol_connection_phase_authentication_methods_old_password_authentication</td></tr>
  </table>

  @returns @ref sect_protocol_connection_phase_packets_protocol_handshake_response320
*/



/**
  @page page_protocol_connection_phase_packets_protocol_handshake_v10 Protocol::HandshakeV10

  Initial handshake packet for protocol version 10.

  <table>
  <caption>Payload</caption>
  <tr><th>Type</th><th>Name</th><th>Description</th></tr>
  <tr><td>@ref a_protocol_type_int1 "int&lt;1&gt;"</td>
    <td>protocol version</td>
    <td>Always 10</td></tr>
  <tr><td>@ref sect_protocol_basic_dt_string_null "string&lt;NUL&gt;"</td>
      <td>server version</td>
      <td>human readable status information</td></tr>
  <tr><td>@ref a_protocol_type_int4 "int&lt;4&gt;"</td>
    <td>thread id</td>
    <td>a.k.a. connection id</td></tr>
  <tr><td>@ref sect_protocol_basic_dt_string_fix "string[8]"</td>
    <td>auth-plugin-data-part-1</td>
    <td>first 8 bytes of the plugin provided data (scramble)</td></tr>
  <tr><td>@ref a_protocol_type_int1 "int&lt;1&gt;"</td>
    <td>filler</td>
    <td>0x00 byte, terminating the first part of a scramble</td></tr>
  <tr><td>@ref a_protocol_type_int2 "int&lt;2&gt;"</td>
    <td>capability_flags_1</td>
    <td>The lower 2 bytes of the \ref group_cs_capabilities_flags</td></tr>
  <tr><td>@ref a_protocol_type_int1 "int&lt;1&gt;"</td>
    <td>character_set</td>
    <td>default server \ref a_protocol_character_set, only the lower 8-bits</td></tr>
  <tr><td>@ref a_protocol_type_int2 "int&lt;2&gt;"</td>
    <td>status_flags</td>
    <td>\ref SERVER_STATUS_flags_enum</td></tr>
  <tr><td>@ref a_protocol_type_int2 "int&lt;2&gt;"</td>
    <td>capability_flags_2</td>
    <td>The upper 2 bytes of the \ref group_cs_capabilities_flags</td></tr>
  <tr><td colspan="3">if capabilities @& ::CLIENT_PLUGIN_AUTH {</td></tr>
  <tr><td>@ref a_protocol_type_int1 "int&lt;1&gt;"</td>
    <td>auth_plugin_data_len</td>
    <td>length of the combined auth_plugin_data (scramble), if auth_plugin_data_len is &gt; 0</td></tr>
  <tr><td colspan="3">} else {</td></tr>
  <tr><td>@ref a_protocol_type_int1 "int&lt;1&gt;"</td>
    <td>00</td>
    <td>constant 0x00</td></tr>
  <tr><td colspan="3">}</td></tr>
  <tr><td>@ref sect_protocol_basic_dt_string_fix "string[10]"</td>
    <td>reserved</td>
    <td>reserved. All 0s.</td></tr>
  <tr><td>@ref sect_protocol_basic_dt_string_le "$length"</td>
    <td>auth-plugin-data-part-2</td>
    <td>Rest of the plugin provided data (scramble), $len=MAX(13, length of auth-plugin-data - 8)</td></tr>
  <tr><td colspan="3">if capabilities @& ::CLIENT_PLUGIN_AUTH {</td></tr>
  <tr><td>@ref sect_protocol_basic_dt_string_null "NULL"</td>
    <td>auth_plugin_name</td>
    <td>name of the auth_method that the auth_plugin_data belongs to</td></tr>
  <tr><td colspan="3">}</td></tr>
  </table>

  If the client supports SSL (\ref group_cs_capabilities_flags @& ::CLIENT_SSL
  is on and the \ref mysql_ssl_mode of the client is not ::SSL_MODE_DISABLED)
  a short package called
  @ref page_protocol_connection_phase_packets_protocol_ssl_request is sent,
  causing the server to establish an SSL layer and wait for the next package
  from the client.

  Client then returns
  @ref page_protocol_connection_phase_packets_protocol_handshake_response

  At any time, at any error, the client will just disconnect.

  @sa send_server_handshake_packet mysql_real_connect
*/
/* clang-format on */

/**
  Sends a server @ref
  page_protocol_connection_phase_packets_protocol_handshake_v10

  @retval 0 ok
  @retval 1 error
*/
static bool send_server_handshake_packet(MPVIO_EXT *mpvio, const char *data,
                                         uint data_len) {
  assert(mpvio->status == MPVIO_EXT::FAILURE);
  assert(data_len <= 255);
  Protocol_classic *protocol = mpvio->protocol;

  char *buff = (char *)my_alloca(1 + SERVER_VERSION_LENGTH + data_len + 64);
  char scramble_buf[SCRAMBLE_LENGTH];
  char *end = buff;

  DBUG_TRACE;
  *end++ = protocol_version;

  protocol->set_client_capabilities(CLIENT_BASIC_FLAGS);

  if (opt_using_transactions)
    protocol->add_client_capability(CLIENT_TRANSACTIONS);

  protocol->add_client_capability(CAN_CLIENT_COMPRESS);

  bool have_ssl = false;
  if (current_thd->is_admin_connection() && g_admin_ssl_configured == true) {
    Lock_and_access_ssl_acceptor_context context(mysql_admin);
    have_ssl = context.have_ssl();
  } else {
    Lock_and_access_ssl_acceptor_context context(mysql_main);
    have_ssl = context.have_ssl();
  }

  if (have_ssl) {
    protocol->add_client_capability(CLIENT_SSL);
    protocol->add_client_capability(CLIENT_SSL_VERIFY_SERVER_CERT);
  }

  if (opt_protocol_compression_algorithms &&
      opt_protocol_compression_algorithms[0] != 0) {
    /* turn off the capability flag as the global variable might have changed */
    protocol->remove_client_capability(CLIENT_COMPRESS);
    protocol->remove_client_capability(CLIENT_ZSTD_COMPRESSION_ALGORITHM);
    std::vector<std::string> list;
    parse_compression_algorithms_list(opt_protocol_compression_algorithms,
                                      list);
    auto it = list.begin();
    NET_SERVER *ext = static_cast<NET_SERVER *>(protocol->get_net()->extension);
    struct compression_attributes *compression = &(ext->compression);
    compression->compression_optional = false;
    while (it != list.end()) {
      std::string value = *it;
      switch (get_compression_algorithm(value)) {
        case enum_compression_algorithm::MYSQL_ZSTD:
          protocol->add_client_capability(CLIENT_ZSTD_COMPRESSION_ALGORITHM);
          break;
        case enum_compression_algorithm::MYSQL_ZLIB:
          protocol->add_client_capability(CLIENT_COMPRESS);
          break;
        case enum_compression_algorithm::MYSQL_UNCOMPRESSED:
          compression->compression_optional = true;
          break;
        case enum_compression_algorithm::MYSQL_INVALID:
          assert(false);
          break;
      }
      it++;
    }
  }

  if (data_len) {
    mpvio->cached_server_packet.pkt =
        (char *)memdup_root(mpvio->mem_root, data, data_len);
    mpvio->cached_server_packet.pkt_len = data_len;
  }

  if (data_len < SCRAMBLE_LENGTH) {
    if (data_len) {
      /*
        the first packet *must* have at least 20 bytes of a scramble.
        if a plugin provided less, we pad it to 20 with zeros
      */
      memcpy(scramble_buf, data, data_len);
      memset(scramble_buf + data_len, 0, SCRAMBLE_LENGTH - data_len);
      data = scramble_buf;
    } else {
      /*
        if the default plugin does not provide the data for the scramble at
        all, we generate a scramble internally anyway, just in case the
        user account (that will be known only later) uses a
        mysql_native_password plugin (which needs a scramble). If we don't send
        a scramble now - wasting 20 bytes in the packet - mysql_native_password
        plugin will have to send it in a separate packet, adding one more round
        trip.
      */
      generate_user_salt(mpvio->scramble, SCRAMBLE_LENGTH + 1);
      data = mpvio->scramble;
    }
    data_len = SCRAMBLE_LENGTH;
  }

  end = my_stpnmov(end, server_version, SERVER_VERSION_LENGTH) + 1;

  assert(sizeof(my_thread_id) == 4);
  int4store((uchar *)end, mpvio->thread_id);
  end += 4;

  /*
    Old clients does not understand long scrambles, but can ignore packet
    tail: that's why first part of the scramble is placed here, and second
    part at the end of packet.
  */
  end = (char *)memcpy(end, data, AUTH_PLUGIN_DATA_PART_1_LENGTH);
  end += AUTH_PLUGIN_DATA_PART_1_LENGTH;
  *end++ = 0;

  int2store(end, static_cast<uint16>(protocol->get_client_capabilities()));
  /* write server characteristics: up to 16 bytes allowed */
  end[2] = (char)default_charset_info->number;
  int2store(end + 3, mpvio->server_status[0]);
  int2store(end + 5, protocol->get_client_capabilities() >> 16);
  end[7] = data_len;
  DBUG_EXECUTE_IF("poison_srv_handshake_scramble_len", end[7] = -100;);
  DBUG_EXECUTE_IF("increase_srv_handshake_scramble_len", end[7] = 50;);
  memset(end + 8, 0, 10);
  end += 18;
  /* write scramble tail */
  end = (char *)memcpy(end, data + AUTH_PLUGIN_DATA_PART_1_LENGTH,
                       data_len - AUTH_PLUGIN_DATA_PART_1_LENGTH);
  end += data_len - AUTH_PLUGIN_DATA_PART_1_LENGTH;
  end = strmake(end, client_plugin_name(mpvio->plugin),
                strlen(client_plugin_name(mpvio->plugin)));

  const int res = protocol->write((uchar *)buff, (size_t)(end - buff + 1)) ||
                  protocol->flush();
  return res;
}

/* clang-format off */
/**
  @page page_protocol_connection_phase_packets_protocol_auth_switch_request Protocol::AuthSwitchRequest:

  Authentication method Switch Request Packet

  If both server and the client support @ref CLIENT_PLUGIN_AUTH capability,
  server can send this packet tp ask client to use another authentication method.

  <table>
  <caption>Payload</caption>
  <tr><th>Type</th><th>Name</th><th>Description</th></tr>
  <tr><td>@ref a_protocol_type_int1 "int&lt;1&gt;"</td>
    <td>0xFE (254)</td>
    <td>status tag</td></tr>
  <tr><td>@ref sect_protocol_basic_dt_string_null "string[NUL]"</td>
    <td>plugin name</td>
    <td>name of the client authentication plugin to switch to</td></tr>
  <tr><td>@ref sect_protocol_basic_dt_string_eof "string[EOF]"</td>
    <td>plugin provided data</td>
    <td>Initial authentication data for that client plugin</td></tr>
  </table>

  @return @ref page_protocol_connection_phase_packets_protocol_auth_switch_response
  or closing the connection.

  @sa send_plugin_request_packet(), client_mpvio_read_packet()
*/


/**
  @page page_protocol_connection_phase_packets_protocol_old_auth_switch_request Protocol::OldAuthSwitchRequest:

  @warning *Deprecated*. Newer servers should never send this since they don't support
  @ref page_protocol_connection_phase_authentication_methods_old_password_authentication
  and they support @ref CLIENT_PLUGIN_AUTH.
  Newer clients should not support it since they should not support
  @ref page_protocol_connection_phase_authentication_methods_old_password_authentication.
  and they should support @ref CLIENT_PLUGIN_AUTH.

  Old Authentication Method Switch Request Packet consisting of
  a single 0xfe byte. It is sent by server to request client to switch to
  @ref page_protocol_connection_phase_authentication_methods_old_password_authentication
  if @ref CLIENT_PLUGIN_AUTH capability flag is not supported (by either the
  client or the server).

  <table>
  <caption>Payload</caption>
  <tr><th>Type</th><th>Name</th><th>Description</th></tr>
  <tr><td>@ref a_protocol_type_int1 "int&lt;1&gt;"</td>
    <td>0xFE (254)</td>
    <td>status tag</td></tr>
  </table>

  @return @ref page_protocol_connection_phase_packets_protocol_auth_switch_response
  with an
  @ref page_protocol_connection_phase_authentication_methods_old_password_authentication
  hash or closing the connection.

  @sa client_mpvio_read_packet()
 */

/**
  @page page_protocol_connection_phase_packets_protocol_auth_switch_response Protocol::AuthSwitchResponse:

  Authentication Method Switch Response Packet which contains response data
  generated by the authenticatication method requested in
  @ref page_protocol_connection_phase_packets_protocol_old_auth_switch_request
  packet. This data is opaque to the protocol.

  <table>
  <caption>Payload</caption>
  <tr><th>Type</th><th>Name</th><th>Description</th></tr>
  <tr><td>@ref sect_protocol_basic_dt_string_eof "string&lt;EOF&gt;"</td>
    <td>data</td>
    <td>authentication response data</td></tr>
  </table>

  @return @ref page_protocol_connection_phase_packets_protocol_auth_more_data,
    @ref page_protocol_basic_err_packet or @ref page_protocol_basic_ok_packet

  Example:

  If the client sends a @ref page_caching_sha2_authentication_exchanges and
  the server has a
  @ref page_protocol_connection_phase_authentication_methods_native_password_authentication
  for that user it will ask the client to switch to
  @ref page_protocol_connection_phase_authentication_methods_native_password_authentication
  and the client will reply from the
  @ref page_protocol_connection_phase_authentication_methods_native_password_authentication
  plugin:

  <table>
  <tr><td>
  ~~~~~~~~~~~~~~~~~~~~~
  14 00 00 03 f4 17 96 1f    79 f3 ac 10 0b da a6 b3
  ~~~~~~~~~~~~~~~~~~~~~
  </td><td>
  ~~~~~~~~~~~~~~~~~~~~~
  ........y.......
  ~~~~~~~~~~~~~~~~~~~~~
  </td></tr>
  <tr><td>
  ~~~~~~~~~~~~~~~~~~~~~
  b5 c2 0e ab 59 85 ff b8
  ~~~~~~~~~~~~~~~~~~~~~
  </td><td>
  ~~~~~~~~~~~~~~~~~~~~~
  ....Y...
  ~~~~~~~~~~~~~~~~~~~~~
  </td></tr>
  </table>

  @sa client_mpvio_write_packet, server_mpvio_read_packet
*/

/**
  @page page_protocol_connection_phase_packets_protocol_auth_more_data Protocol::AuthMoreData:


  We need to make sure that when sending plugin supplied data to the client they
  are not considered a special out-of-band command, like e.g.
  @ref page_protocol_basic_err_packet,
  @ref page_protocol_connection_phase_packets_protocol_auth_switch_request
  or @ref page_protocol_basic_ok_packet.
  To avoid this the server will send all plugin data packets "wrapped"
  in a command \1.
  Note that the client will continue sending its replies unrwapped:
  @ref page_protocol_connection_phase_packets_protocol_auth_switch_response


  <table>
  <caption>Payload</caption>
  <tr><th>Type</th><th>Name</th><th>Description</th></tr>
  <tr><td>@ref a_protocol_type_int1 "int&lt;1&gt;"</td>
  <td>0x01</td>
  <td>status tag</td></tr>
  <tr><td>@ref sect_protocol_basic_dt_string_eof "string&lt;EOF&gt;"</td>
    <td>authentication method data</td>
    <td>Extra authentication data beyond the initial challenge</td></tr>
  </table>

  @sa wrap_plguin_data_into_proper_command, server_mpvio_write_packet,
  client_mpvio_read_packet
*/

/**
  @page page_protocol_connection_phase_packets_protocol_auth_next_factor_request Protocol::AuthNextFactor:

  Next Authentication method Packet in @ref page_protocol_multi_factor_authentication_methods

  If both server and the client support @ref MULTI_FACTOR_AUTHENTICATION capability,
  server can send this packet to ask client to initiate next authentication method
  in @ref page_protocol_multi_factor_authentication_methods process.

  <table>
  <caption>Payload</caption>
  <tr><th>Type</th><th>Name</th><th>Description</th></tr>
  <tr><td>@ref a_protocol_type_int1 "int&lt;1&gt;"</td>
    <td>0x02 </td>
    <td>packet type</td></tr>
  <tr><td>@ref sect_protocol_basic_dt_string_null "string[NUL]"</td>
    <td>plugin name</td>
    <td>name of the client authentication plugin </td></tr>
  <tr><td>@ref sect_protocol_basic_dt_string_eof "string[EOF]"</td>
    <td>plugin provided data</td>
    <td>Initial authentication data for that client plugin</td></tr>
  </table>

  @return @ref page_protocol_connection_phase_packets_protocol_auth_next_factor_request
  or closing the connection.

  @sa send_auth_next_factor_packet(), client_mpvio_read_packet()
  @ref send_auth_next_factor_packet(), client_mpvio_read_packet()
*/

/* clang-format on */

/**
  Sends a @ref
  page_protocol_connection_phase_packets_protocol_auth_switch_request

  Used by the server to request that a client should restart authentication
  using a different authentication plugin.

  See @ref page_protocol_connection_phase_packets_protocol_auth_switch_request
  for more details.

  @retval false ok
  @retval true error
*/
static bool send_plugin_request_packet(MPVIO_EXT *mpvio, const uchar *data,
                                       uint data_len) {
  assert(mpvio->packets_written == 1);
  assert(mpvio->packets_read == 1);
  static uchar switch_plugin_request_buf[] = {254};

  DBUG_TRACE;

  /*
    In case of --skip-grant-tables, mpvio->status might already have set to
    SUCCESS, don't reset it to FAILURE now.
  */
  if (initialized)
    mpvio->status = MPVIO_EXT::FAILURE;  // the status is no longer RESTART

  /* Send the client side authentication plugin name */
  std::string client_auth_plugin(
      ((st_mysql_auth *)(plugin_decl(mpvio->plugin)->info))
          ->client_auth_plugin);

  assert(client_auth_plugin.c_str());

  DBUG_EXECUTE_IF("invalidate_client_auth_plugin", {
    client_auth_plugin.clear();
    client_auth_plugin = std::string("..") + std::string(FN_DIRSEP) +
                         std::string("..") + std::string(FN_DIRSEP) +
                         std::string("mysql_native_password");
  });
  /*
    If we're dealing with an older client we can't just send a change plugin
    packet to re-initiate the authentication handshake, because the client
    won't understand it. The good thing is that we don't need to : the old
    client expects us to just check the user credentials here, which we can do
    by just reading the cached data that are placed there by
    parse_com_change_user_packet() In this case we just do nothing and behave as
    if normal authentication should continue.
  */
  if (!(mpvio->protocol->has_client_capability(CLIENT_PLUGIN_AUTH))) {
    DBUG_PRINT("info", ("old client sent a COM_CHANGE_USER"));
    assert(mpvio->cached_client_reply.pkt);
    /* get the status back so the read can process the cached result */
    mpvio->status = MPVIO_EXT::RESTART;
    return false;
  }

  DBUG_PRINT("info", ("requesting client to use the %s plugin",
                      client_auth_plugin.c_str()));
  return net_write_command(
      mpvio->protocol->get_net(), switch_plugin_request_buf[0],
      pointer_cast<const uchar *>(client_auth_plugin.c_str()),
      client_auth_plugin.size() + 1, pointer_cast<const uchar *>(data),
      data_len);
}

/**
  Sends a @ref
  page_protocol_connection_phase_packets_protocol_auth_next_factor_request

  Used by the server to request that a client should initiate authentication
  for next authentication methods in the plugin chain of user definition.

  See @ref
  page_protocol_connection_phase_packets_protocol_auth_next_factor_request for
  more details.

  @param [in] mpvio      The communications channel
  @param [in] data       Client plugin data
  @param [in] data_len   Length of client plugin data

  @retval false ok
  @retval true error
*/
static bool send_auth_next_factor_packet(MPVIO_EXT *mpvio, const uchar *data,
                                         uint data_len) {
  static uchar auth_next_factor_request_buf[] = {2};
  DBUG_TRACE;

  /* Send the client side authentication plugin name */
  std::string client_auth_plugin(
      ((st_mysql_auth *)(plugin_decl(mpvio->plugin)->info))
          ->client_auth_plugin);
  assert(client_auth_plugin.c_str());
  if (!(mpvio->protocol->has_client_capability(MULTI_FACTOR_AUTHENTICATION)))
    return false;

  DBUG_PRINT("info",
             ("requesting client to initiate %s plugin's authentication",
              client_auth_plugin.c_str()));

  return net_write_command(
      mpvio->protocol->get_net(), auth_next_factor_request_buf[0],
      pointer_cast<const uchar *>(client_auth_plugin.c_str()),
      client_auth_plugin.size() + 1, pointer_cast<const uchar *>(data),
      data_len);
}

/* Return true if there is no users that can match the given host */

bool acl_check_host(THD *thd, const char *host, const char *ip) {
  Acl_cache_lock_guard acl_cache_lock(thd, Acl_cache_lock_mode::READ_MODE);
  if (!acl_cache_lock.lock(false)) return true;

  if (allow_all_hosts) return false;

  if ((host && acl_check_hosts->count(host) != 0) ||
      (ip && acl_check_hosts->count(ip) != 0))
    return false;  // Found host

  for (ACL_HOST_AND_IP *acl = acl_wild_hosts->begin();
       acl != acl_wild_hosts->end(); ++acl) {
    if (acl->compare_hostname(host, ip)) return false;  // Host ok
  }

  if (ip != nullptr) {
    /* Increment HOST_CACHE.COUNT_HOST_ACL_ERRORS. */
    Host_errors errors;
    errors.m_host_acl = 1;
    inc_host_errors(ip, &errors);
  }
  return true;  // Host is not allowed
}

/**
  When authentication is attempted using an unknown username a dummy user
  account with no authentication capabilities is assigned to the connection.
  When server is started with -skip-grant-tables, a dummy user account
  with authentication capabilities is assigned to the connection.
  Dummy user authenticates with the empty authentication string.
  This is done to decrease the cost of enumerating user accounts based on
  authentication protocol.

  @param [in] username       A dummy user to be created.
  @param [in] hostname       Host of the dummy user.
  @param [in] mem            Memory in which the dummy ACL user will be created.
  @param [in] rand           Seed value to generate random data
  @param [in] is_initialized State of ACL caches

  @retval A dummy ACL USER
*/
ACL_USER *decoy_user(const LEX_CSTRING &username, const LEX_CSTRING &hostname,
                     MEM_ROOT *mem, struct rand_struct *rand,
                     bool is_initialized) {
  ACL_USER *user = (ACL_USER *)mem->Alloc(sizeof(ACL_USER));
  user->can_authenticate = !initialized;
  user->user = strdup_root(mem, username.str);
  user->user[username.length] = '\0';
  user->host.update_hostname(strdup_root(mem, hostname.str));
  user->ssl_cipher = empty_c_string;
  user->x509_issuer = empty_c_string;
  user->x509_subject = empty_c_string;
  user->password_last_changed.time_type = MYSQL_TIMESTAMP_ERROR;
  user->password_lifetime = 0;
  user->use_default_password_lifetime = true;
  user->account_locked = false;
  user->use_default_password_reuse_interval = true;
  user->password_reuse_interval = 0;
  user->use_default_password_history = true;
  user->password_history_length = 0;
  user->password_require_current = Lex_acl_attrib_udyn::DEFAULT;
  user->password_locked_state.set_parameters(0, 0);
  user->m_mfa = nullptr;

  if (is_initialized) {
    Auth_id key(user);

    uint value;
    if (unknown_accounts->find(key, value)) {
      user->plugin = Cached_authentication_plugins::cached_plugins_names[value];
    } else {
      const int DECIMAL_SHIFT = 1000;
      const int random_number = static_cast<int>(my_rnd(rand) * DECIMAL_SHIFT);
      uint plugin_num = (uint)(random_number % ((uint)PLUGIN_LAST));
      user->plugin =
          Cached_authentication_plugins::cached_plugins_names[plugin_num];
      unknown_accounts->clear_if_greater(MAX_UNKNOWN_ACCOUNTS);

      /*
        If we fail to insert, someone already did it.
        So try to retrieve it. If we fail (e.g. map was cleared),
        just use the default and move on.
      */
      if (!unknown_accounts->insert(key, plugin_num)) {
        if (!unknown_accounts->find(key, plugin_num))
          user->plugin = default_auth_plugin_name;
        else
          user->plugin =
              Cached_authentication_plugins::cached_plugins_names[plugin_num];
      }
    }
  } else
    user->plugin = default_auth_plugin_name;

  for (int i = 0; i < NUM_CREDENTIALS; ++i) {
    memset(user->credentials[i].m_salt, 0, SCRAMBLE_LENGTH + 1);
    user->credentials[i].m_salt_len = 0;
    user->credentials[i].m_auth_string = EMPTY_CSTR;
  }
  return user;
}

/**
   Finds acl entry in user database for authentication purposes.

   Finds a user and copies it into mpvio. Reports an authentication
   failure if a user is not found.

   @note find_acl_user is not the same, because it doesn't take into
   account the case when user is not empty, but acl_user->user is empty

   @retval 0    found
   @retval 1    not found
*/
static bool find_mpvio_user(THD *thd, MPVIO_EXT *mpvio) {
  DBUG_TRACE;
  DBUG_PRINT("info", ("entry: %s", mpvio->auth_info.user_name));
  assert(mpvio->acl_user == nullptr);

  Acl_cache_lock_guard acl_cache_lock(thd, Acl_cache_lock_mode::READ_MODE);
  if (!acl_cache_lock.lock(false)) return true;

  Acl_user_ptr_list *list = nullptr;
  if (likely(acl_users)) {
    list = cached_acl_users_for_name(mpvio->auth_info.user_name);
  }
  if (list) {
    for (auto it = list->begin(); it != list->end(); ++it) {
      ACL_USER *acl_user_tmp = (*it);

      if ((!acl_user_tmp->user ||
           !strcmp(mpvio->auth_info.user_name, acl_user_tmp->user)) &&
          acl_user_tmp->host.compare_hostname(mpvio->host, mpvio->ip)) {
        mpvio->acl_user = acl_user_tmp->copy(mpvio->mem_root);
        *(mpvio->restrictions) =
            acl_restrictions->find_restrictions(mpvio->acl_user);

        /*
          When setting mpvio->acl_user_plugin we can save memory allocation if
          this is a built in plugin.
        */
        if (auth_plugin_is_built_in(acl_user_tmp->plugin.str))
          mpvio->acl_user_plugin = mpvio->acl_user->plugin;
        else
          lex_string_strmake(mpvio->mem_root, &mpvio->acl_user_plugin,
                             acl_user_tmp->plugin.str,
                             acl_user_tmp->plugin.length);
        break;
      }
    }
  }
  acl_cache_lock.unlock();

  if (!mpvio->acl_user) {
    /*
      Pretend the user exists; let the plugin decide how to handle
      bad credentials.
    */
    const LEX_CSTRING usr = {mpvio->auth_info.user_name,
                             mpvio->auth_info.user_name_length};
    const LEX_CSTRING hst = {
        mpvio->host ? mpvio->host : mpvio->ip,
        mpvio->host ? strlen(mpvio->host) : strlen(mpvio->ip)};
    mpvio->acl_user =
        decoy_user(usr, hst, mpvio->mem_root, mpvio->rand, initialized);
    mpvio->acl_user_plugin = mpvio->acl_user->plugin;
  }

  if (!Cached_authentication_plugins::compare_plugin(
          PLUGIN_MYSQL_NATIVE_PASSWORD, mpvio->acl_user->plugin) &&
      !(mpvio->protocol->has_client_capability(CLIENT_PLUGIN_AUTH))) {
    /* user account requires non-default plugin and the client is too old */
    assert(!Cached_authentication_plugins::compare_plugin(
        PLUGIN_MYSQL_NATIVE_PASSWORD, mpvio->acl_user->plugin));
    my_error(ER_NOT_SUPPORTED_AUTH_MODE, MYF(0));
    query_logger.general_log_print(thd, COM_CONNECT, "%s",
                                   ER_DEFAULT(ER_NOT_SUPPORTED_AUTH_MODE));
    return true;
  }

  mpvio->auth_info.multi_factor_auth_info[0].auth_string =
      mpvio->acl_user->credentials[PRIMARY_CRED].m_auth_string.str;
  mpvio->auth_info.multi_factor_auth_info[0].auth_string_length =
      (unsigned long)mpvio->acl_user->credentials[PRIMARY_CRED]
          .m_auth_string.length;
  if (mpvio->acl_user->credentials[SECOND_CRED].m_auth_string.length) {
    mpvio->auth_info.additional_auth_string =
        mpvio->acl_user->credentials[SECOND_CRED].m_auth_string.str;
    mpvio->auth_info.additional_auth_string_length =
        (unsigned long)mpvio->acl_user->credentials[SECOND_CRED]
            .m_auth_string.length;
  } else {
    mpvio->auth_info.additional_auth_string = nullptr;
    mpvio->auth_info.additional_auth_string_length = 0;
  }
  strmake(mpvio->auth_info.authenticated_as,
          mpvio->acl_user->user ? mpvio->acl_user->user : "", USERNAME_LENGTH);

  /* auth_string references to 1st factor auth plugin credential details */
  mpvio->auth_info.auth_string =
      mpvio->auth_info.multi_factor_auth_info[0].auth_string;
  mpvio->auth_info.auth_string_length =
      mpvio->auth_info.multi_factor_auth_info[0].auth_string_length;

  DBUG_PRINT("info",
             ("exit: user=%s, auth_string=%s, authenticated as=%s"
              ", plugin=%s, authentication factor=%d",
              mpvio->auth_info.user_name, mpvio->auth_info.auth_string,
              mpvio->auth_info.authenticated_as, mpvio->acl_user->plugin.str,
              mpvio->auth_info.current_auth_factor));

  /* Copy 2nd and 3rd factor auth string and registration flag into mpvio */
  if (mpvio->acl_user->m_mfa) {
    Multi_factor_auth_list *auth_factor =
        mpvio->acl_user->m_mfa->get_multi_factor_auth_list();
    uint f = 1;
    for (auto m_it : auth_factor->get_mfa_list()) {
      Multi_factor_auth_info *af = m_it->get_multi_factor_auth_info();
      mpvio->auth_info.multi_factor_auth_info[f].auth_string =
          af->get_auth_str();
      mpvio->auth_info.multi_factor_auth_info[f].auth_string_length =
          af->get_auth_str_len();
      mpvio->auth_info.multi_factor_auth_info[f].is_registration_required =
          af->get_requires_registration();
      DBUG_PRINT(
          "info",
          ("exit: user=%s, auth_string=%s, plugin=%s, authentication factor=%d",
           mpvio->auth_info.user_name,
           mpvio->auth_info.multi_factor_auth_info[f].auth_string,
           af->get_plugin_str(), f));
      f++;
    }
  }

  return false;
}

static bool read_client_connect_attrs(THD *thd, char **ptr,
                                      size_t *max_bytes_available,
                                      MPVIO_EXT *mpvio [[maybe_unused]]) {
  size_t length, length_length;
  char *ptr_save;

  /* not enough bytes to hold the length */
  if (*max_bytes_available < 1) return true;

  /* read the length */
  ptr_save = *ptr;
  length = static_cast<size_t>(net_field_length_ll((uchar **)ptr));
  length_length = *ptr - ptr_save;
  if (*max_bytes_available < length_length) return true;

  *max_bytes_available -= length_length;

  /* length says there're more data than can fit into the packet */
  if (length > *max_bytes_available) return true;

  /* impose an artificial length limit of 64k */
  if (length > 65535) return true;

#ifdef HAVE_PSI_THREAD_INTERFACE
  MYSQL_SERVER_AUTH_INFO *auth_info = &mpvio->auth_info;
  int bytes_lost;
  if ((bytes_lost = PSI_THREAD_CALL(set_thread_connect_attrs)(
           *ptr, length, mpvio->charset_adapter->charset())))
    LogErr(WARNING_LEVEL, ER_CONN_ATTR_TRUNCATED, (unsigned long)length,
           (int)bytes_lost, (unsigned long long)mpvio->thread_id,
           (auth_info->user_name == NULL) ? "" : auth_info->user_name,
           auth_info->host_or_ip, auth_info->authenticated_as,
           mpvio->can_authenticate() ? "yes" : "no");
#endif /* HAVE_PSI_THREAD_INTERFACE */

  // assign the connection attributes in the current thread
  thd->m_connection_attributes = std::vector<char>(length);
  std::copy(*ptr, *ptr + length, thd->m_connection_attributes.begin());

  *max_bytes_available -= length;
  *ptr = *ptr + length;

  return false;
}

static bool acl_check_ssl(THD *thd, const ACL_USER *acl_user) {
  Vio *vio = thd->get_protocol_classic()->get_vio();
  SSL *ssl = (SSL *)vio->ssl_arg;
  X509 *cert;

  /*
    At this point we know that user is allowed to connect
    from given host by given username/password pair. Now
    we check if SSL is required, if user is using SSL and
    if X509 certificate attributes are OK
  */
  switch (acl_user->ssl_type) {
    case SSL_TYPE_NOT_SPECIFIED:  // Impossible
    case SSL_TYPE_NONE:           // SSL is not required
      return false;
    case SSL_TYPE_ANY:  // Any kind of SSL is ok
      return vio_type(vio) != VIO_TYPE_SSL;
    case SSL_TYPE_X509: /* Client should have any valid certificate. */
      /*
        Connections with non-valid certificates are dropped already
        in sslaccept() anyway, so we do not check validity here.

        We need to check for absence of SSL because without SSL
        we should reject connection.
      */
      if (vio_type(vio) == VIO_TYPE_SSL &&
          SSL_get_verify_result(ssl) == X509_V_OK &&
          (cert = SSL_get_peer_certificate(ssl))) {
        X509_free(cert);
        return false;
      }
      return true;
    case SSL_TYPE_SPECIFIED: /* Client should have specified attrib */
      /* If a cipher name is specified, we compare it to actual cipher in use.
       */
      if (vio_type(vio) != VIO_TYPE_SSL ||
          SSL_get_verify_result(ssl) != X509_V_OK)
        return true;
      if (acl_user->ssl_cipher) {
        DBUG_PRINT("info", ("comparing ciphers: '%s' and '%s'",
                            acl_user->ssl_cipher, SSL_get_cipher(ssl)));
        if (strcmp(acl_user->ssl_cipher, SSL_get_cipher(ssl))) {
          LogErr(INFORMATION_LEVEL, ER_X509_CIPHERS_MISMATCH,
                 acl_user->ssl_cipher, SSL_get_cipher(ssl));
          return true;
        }
      }
      /* Prepare certificate (if exists) */
      if (!(cert = SSL_get_peer_certificate(ssl))) return true;
      /* If X509 issuer is specified, we check it... */
      if (acl_user->x509_issuer) {
        char *ptr = X509_NAME_oneline(X509_get_issuer_name(cert), nullptr, 0);
        DBUG_PRINT("info", ("comparing issuers: '%s' and '%s'",
                            acl_user->x509_issuer, ptr));
        if (strcmp(acl_user->x509_issuer, ptr)) {
          LogErr(INFORMATION_LEVEL, ER_X509_ISSUER_MISMATCH,
                 acl_user->x509_issuer, ptr);
          OPENSSL_free(ptr);
          X509_free(cert);
          return true;
        }
        OPENSSL_free(ptr);
      }
      /* X509 subject is specified, we check it .. */
      if (acl_user->x509_subject) {
        char *ptr = X509_NAME_oneline(X509_get_subject_name(cert), nullptr, 0);
        DBUG_PRINT("info", ("comparing subjects: '%s' and '%s'",
                            acl_user->x509_subject, ptr));
        if (strcmp(acl_user->x509_subject, ptr)) {
          LogErr(INFORMATION_LEVEL, ER_X509_SUBJECT_MISMATCH,
                 acl_user->x509_subject, ptr);
          OPENSSL_free(ptr);
          X509_free(cert);
          return true;
        }
        OPENSSL_free(ptr);
      }
      X509_free(cert);
      return false;
  }
  return true;
}

/**

  Check if server has valid public key/private key
  pair for RSA communication.

  @retval false RSA support is available
  @retval true RSA support is not available
*/
bool sha256_rsa_auth_status() {
  return (!g_sha256_rsa_keys->get_private_key() ||
          !g_sha256_rsa_keys->get_public_key());
}

/* clang-format off */
/**
  @page page_protocol_com_change_user COM_CHANGE_USER

  @brief Changes the user of the current connection.

  Also and resets the following connection state:
  - user variables
  - temporary tables
  - prepared statements
  - ... and others

  It is going through the same states as the
  @ref sect_protocol_connection_phase_initial_handshake

  @return @ref page_protocol_connection_phase_packets_protocol_auth_switch_request
    or @ref page_protocol_basic_err_packet

  <table>
  <caption>Payload</caption>
  <tr><th>Type</th><th>Name</th><th>Description</th></tr>
  <tr><td>@ref a_protocol_type_int1 "int&lt;1&gt;"</td>
      <td>command</td>
      <td>0x11: COM_CHANGE_USER</td></tr>
  <tr><td>@ref sect_protocol_basic_dt_string_null "string&lt;NUL&gt;"</td>
      <td>user</td>
      <td>user name</td></tr>
  <tr><td colspan="3">if capabilities @& @ref CLIENT_RESERVED2 "CLIENT_SECURE_CONNECTION" {</td></tr>
  <tr><td>@ref a_protocol_type_int1 "int&lt;1&gt;"</td>
      <td>auth_plugin_data_len</td>
      <td>length of auth_response</td></tr>
  <tr><td>@ref sect_protocol_basic_dt_string_le "$length"</td>
      <td>auth_plugin_data</td>
      <td>authentication data</td></tr>
  <tr><td colspan="3">} else {</td></tr>
  <tr><td>@ref sect_protocol_basic_dt_string_null "string&lt;NUL&gt;"</td>
      <td>auth_plugin_data</td>
      <td>authentication data (9 bytes)</td></tr>
  <tr><td colspan="3">}</td></tr>
  <tr><td>@ref sect_protocol_basic_dt_string_null "string&lt;NUL&gt;"</td>
      <td>database</td>
      <td>schema name</td></tr>
  <tr><td colspan="3">if more data available {</td></tr>
  <tr><td colspan="3">if capabilities @& ::CLIENT_PROTOCOL_41 {</td></tr>
  <tr><td>@ref a_protocol_type_int2 "int&lt;2&gt;"</td>
      <td>character_set</td>
      <td>new connection character set. See @ref page_protocol_basic_character_set</td></tr>
  <tr><td colspan="3">} -- ::CLIENT_PROTOCOL_41</td></tr>
  <tr><td colspan="3">if capabilities @& ::CLIENT_PLUGIN_AUTH {</td></tr>
  <tr><td>@ref sect_protocol_basic_dt_string_null "string&lt;NUL&gt;"</td>
      <td>auth_plugin_name</td>
      <td>client authentication plugin name used to generate auth_plugin_data</td></tr>
  <tr><td colspan="3">} -- ::CLIENT_PLUGIN_AUTH</td></tr>
  <tr><td colspan="3">if capabilities @& ::CLIENT_CONNECT_ATTRS {</td></tr>
  <tr><td>@ref sect_protocol_basic_dt_int_le "int&lt;lenenc&gt;"</td>
      <td>connection_attributes_length</td>
      <td>length in bytes of the following block of key-value pairs</td></tr>
  <tr><td>@ref sect_protocol_basic_dt_string_le "$length"</td>
      <td>key</td>
      <td>Key name</td></tr>
  <tr><td>@ref sect_protocol_basic_dt_string_le "$length"</td>
      <td>value</td>
      <td>value of key</td></tr>
  <tr><td colspan="3">more key/value pairs until connection_attributes_length is depleted</td></tr>
  <tr><td colspan="3">} -- ::CLIENT_CONNECT_ATTRS</td></tr>
  <tr><td colspan="3">} -- more data available</td></tr>
  </table>

  Please also read @ref sect_protocol_connection_phase_com_change_user_auth

  @sa mysql_change_user, send_change_user_packet, parse_com_change_user_packet,
  acl_authenticate, dispatch_command
*/
/* clang-format on */

/**
  @brief Parses a @ref page_protocol_com_change_user

  @param thd            current thread
  @param mpvio          the communications channel
  @param packet_length  length of the packet in mpvio's buffer

  @retval true error
  @retval false success
*/
static bool parse_com_change_user_packet(THD *thd, MPVIO_EXT *mpvio,
                                         size_t packet_length) {
  Protocol_classic *protocol = mpvio->protocol;
  char *user = (char *)protocol->get_net()->read_pos;
  char *end = user + packet_length;
  /* Safe because there is always a trailing \0 at the end of the packet */
  char *passwd = strend(user) + 1;
  size_t user_len = passwd - user - 1;
  char *db = passwd;
  char db_buff[NAME_LEN + 1];           // buffer to store db in utf8
  char user_buff[USERNAME_LENGTH + 1];  // buffer to store user in utf8
  uint dummy_errors;

  DBUG_TRACE;
  if (passwd >= end) {
    my_error(ER_UNKNOWN_COM_ERROR, MYF(0));
    return true;
  }

  /*
    Clients send the size (1 byte) + string (not null-terminated).

    Cast *passwd to an unsigned char, so that it doesn't extend the sign for
    *passwd > 127 and become 2**32-127+ after casting to uint.
  */
  const size_t passwd_len = (uchar)(*passwd++);

  db += passwd_len + 1;
  /*
    Database name is always NUL-terminated, so in case of empty database
    the packet must contain at least the trailing '\0'.
  */
  if (db >= end) {
    my_error(ER_UNKNOWN_COM_ERROR, MYF(0));
    return true;
  }

  size_t db_len = strlen(db);

  char *ptr = db + db_len + 1;

  if (ptr + 1 < end) {
    if (mpvio->charset_adapter->init_client_charset(uint2korr(ptr)))
      return true;
    // skip over the charset's 2 bytes
    ptr += 2;
  }

  /* Convert database and user names to utf8 */
  db_len = copy_and_convert(db_buff, sizeof(db_buff) - 1, system_charset_info,
                            db, db_len, mpvio->charset_adapter->charset(),
                            &dummy_errors);
  db_buff[db_len] = 0;

  user_len = copy_and_convert(user_buff, sizeof(user_buff) - 1,
                              system_charset_info, user, user_len,
                              mpvio->charset_adapter->charset(), &dummy_errors);
  user_buff[user_len] = 0;

  /* we should not free mpvio->user here: it's saved by dispatch_command() */
  if (!(mpvio->auth_info.user_name = my_strndup(
            key_memory_MPVIO_EXT_auth_info, user_buff, user_len, MYF(MY_WME))))
    return true;
  mpvio->auth_info.user_name_length = user_len;

  if (lex_string_strmake(mpvio->mem_root, &mpvio->db, db_buff, db_len))
    return true; /* The error is set by make_lex_string(). */

  if (!initialized) {
    // if mysqld's been started with --skip-grant-tables option
    strmake(mpvio->auth_info.authenticated_as, mpvio->auth_info.user_name,
            USERNAME_LENGTH);

    mpvio->status = MPVIO_EXT::SUCCESS;
    return false;
  }

  if (find_mpvio_user(thd, mpvio)) {
    return true;
  }

  const char *client_plugin;
  if (protocol->has_client_capability(CLIENT_PLUGIN_AUTH)) {
    client_plugin = ptr;
    /*
      ptr needs to be updated to point to correct position so that
      connection attributes are read properly.
    */
    ptr = ptr + strlen(client_plugin) + 1;

    if (client_plugin >= end) {
      my_error(ER_UNKNOWN_COM_ERROR, MYF(0));
      return true;
    }
  } else
    client_plugin = Cached_authentication_plugins::get_plugin_name(
        PLUGIN_MYSQL_NATIVE_PASSWORD);

  if (ptr > end) {
    my_error(ER_UNKNOWN_COM_ERROR, MYF(0));
    return true;
  }
  size_t bytes_remaining_in_packet = end - ptr;

  if (protocol->has_client_capability(CLIENT_CONNECT_ATTRS) &&
      read_client_connect_attrs(thd, &ptr, &bytes_remaining_in_packet, mpvio))
    return true;

  DBUG_PRINT("info", ("client_plugin=%s, restart", client_plugin));
  /*
    Remember the data part of the packet, to present it to plugin in
    read_packet()
  */
  mpvio->cached_client_reply.pkt = passwd;
  mpvio->cached_client_reply.pkt_len = passwd_len;
  mpvio->cached_client_reply.plugin = client_plugin;
  mpvio->status = MPVIO_EXT::RESTART;

  return false;
}

/** Get a string according to the protocol of the underlying buffer. */
typedef char *(*get_proto_string_func_t)(char **, size_t *, size_t *);

/**
  Get a string formatted according to the 4.1 version of the MySQL protocol.

  @param [in, out] buffer    Pointer to the user-supplied buffer to be scanned.
  @param [in, out] max_bytes_available  Limit the bytes to scan.
  @param [out] string_length The number of characters scanned not including
                            the null character.

  @note Strings are always null character terminated in this version of the
          protocol.

  @note The string_length does not include the terminating null character.
          However, after the call, the buffer is increased by string_length+1
          bytes, beyond the null character if there still available bytes to
          scan.

  @return pointer to beginning of the string scanned.
    @retval NULL The buffer content is malformed
*/

static char *get_41_protocol_string(char **buffer, size_t *max_bytes_available,
                                    size_t *string_length) {
  char *str = (char *)memchr(*buffer, '\0', *max_bytes_available);

  if (str == nullptr) return nullptr;

  *string_length = (size_t)(str - *buffer);
  *max_bytes_available -= *string_length + 1;
  str = *buffer;
  *buffer += *string_length + 1;

  return str;
}

/**
  Get a string formatted according to the 4.0 version of the MySQL protocol.

  @param [in, out] buffer    Pointer to the user-supplied buffer to be scanned.
  @param [in, out] max_bytes_available  Limit the bytes to scan.
  @param [out] string_length The number of characters scanned not including
                            the null character.

  @note If there are not enough bytes left after the current position of
          the buffer to satisfy the current string, the string is considered
          to be empty and a pointer to empty_c_string is returned.

  @note A string at the end of the packet is not null terminated.

  @return Pointer to beginning of the string scanned, or a pointer to a empty
          string.
*/
static char *get_40_protocol_string(char **buffer, size_t *max_bytes_available,
                                    size_t *string_length) {
  char *str;
  size_t len;

  /* No bytes to scan left, treat string as empty. */
  if ((*max_bytes_available) == 0) {
    *string_length = 0;
    return empty_c_string;
  }

  str = (char *)memchr(*buffer, '\0', *max_bytes_available);

  /*
    If the string was not null terminated by the client,
    the remainder of the packet is the string. Otherwise,
    advance the buffer past the end of the null terminated
    string.
  */
  if (str == nullptr)
    len = *string_length = *max_bytes_available;
  else
    len = (*string_length = (size_t)(str - *buffer)) + 1;

  str = *buffer;
  *buffer += len;
  *max_bytes_available -= len;

  return str;
}

/**
  Get a length encoded string from a user-supplied buffer.

  @param [in, out] buffer The buffer to scan; updates position after scan.
  @param [in, out] max_bytes_available Limit the number of bytes to scan
  @param [out] string_length Number of characters scanned

  @note In case the length is zero, then the total size of the string is
    considered to be 1 byte; the size byte.

  @return pointer to first byte after the header in buffer.
    @retval NULL The buffer content is malformed
*/

static char *get_56_lenc_string(char **buffer, size_t *max_bytes_available,
                                size_t *string_length) {
  static char empty_string[1] = {'\0'};
  char *begin = *buffer;
  uchar *pos = (uchar *)begin;

  if (*max_bytes_available == 0) return nullptr;

  /*
    If the length encoded string has the length 0
    the total size of the string is only one byte long (the size byte)
  */
  if (*begin == 0) {
    *string_length = 0;
    --*max_bytes_available;
    ++*buffer;
    /*
      Return a pointer to the \0 character so the return value will be
      an empty string.
    */
    return empty_string;
  }

  /* Make sure we have enough bytes available for net_field_length_ll */

  DBUG_EXECUTE_IF("buffer_too_short_3", *pos = 252; *max_bytes_available = 2;);
  DBUG_EXECUTE_IF("buffer_too_short_4", *pos = 253; *max_bytes_available = 3;);
  DBUG_EXECUTE_IF("buffer_too_short_9", *pos = 254; *max_bytes_available = 8;);

  const size_t required_length = (size_t)net_field_length_size(pos);

  if (*max_bytes_available < required_length) return nullptr;

  *string_length = (size_t)net_field_length_ll((uchar **)buffer);

  DBUG_EXECUTE_IF("sha256_password_scramble_too_long",
                  *string_length = SIZE_T_MAX;);

  const size_t len_len = (size_t)(*buffer - begin);

  assert((*max_bytes_available >= len_len) && (len_len == required_length));

  if (*string_length > *max_bytes_available - len_len) return nullptr;

  *max_bytes_available -= *string_length;
  *max_bytes_available -= len_len;
  *buffer += *string_length;
  return (char *)(begin + len_len);
}

/**
  Get a length encoded string from a user-supplied buffer.

  @param [in, out] buffer The buffer to scan; updates position after scan.
  @param [in, out] max_bytes_available Limit the number of bytes to scan
  @param [out] string_length Number of characters scanned

  @note In case the length is zero, then the total size of the string is
    considered to be 1 byte; the size byte.

  @note the maximum size of the string is 255 because the header is always
    1 byte.
  @return pointer to first byte after the header in buffer.
    @retval NULL The buffer content is malformed
*/

static char *get_41_lenc_string(char **buffer, size_t *max_bytes_available,
                                size_t *string_length) {
  if (*max_bytes_available == 0) return nullptr;

  /* Do double cast to prevent overflow from signed / unsigned conversion */
  const size_t str_len = (size_t)(unsigned char)**buffer;

  /*
    If the length encoded string has the length 0
    the total size of the string is only one byte long (the size byte)
  */
  if (str_len == 0) {
    ++*buffer;
    *string_length = 0;
    /*
      Return a pointer to the 0 character so the return value will be
      an empty string.
    */
    return *buffer - 1;
  }

  if (str_len >= *max_bytes_available) return nullptr;

  char *str = *buffer + 1;
  *string_length = str_len;
  *max_bytes_available -= *string_length + 1;
  *buffer += *string_length + 1;
  return str;
}

/* the packet format is described in send_client_reply_packet() */
static size_t parse_client_handshake_packet(THD *thd, MPVIO_EXT *mpvio,
                                            uchar **buff, size_t pkt_len) {
  Protocol_classic *protocol = mpvio->protocol;
  char *end;
  bool packet_has_required_size = false;
  /* save server capabilities before setting client capabilities */
  const bool is_server_supports_zlib =
      protocol->has_client_capability(CLIENT_COMPRESS);
  const bool is_server_supports_zstd =
      protocol->has_client_capability(CLIENT_ZSTD_COMPRESSION_ALGORITHM);
  assert(mpvio->status == MPVIO_EXT::FAILURE);

  uint charset_code = 0;
  end = (char *)protocol->get_net()->read_pos;
  /*
    In order to safely scan a head for '\0' string terminators
    we must keep track of how many bytes remain in the allocated
    buffer or we might read past the end of the buffer.
  */
  size_t bytes_remaining_in_packet = pkt_len;

  /*
    Peek ahead on the client capability packet and determine which version of
    the protocol should be used.
  */
  if (bytes_remaining_in_packet < 2) return packet_error;

  protocol->set_client_capabilities(uint2korr(end));

  /*
    JConnector only sends server capabilities before starting SSL
    negotiation.  The below code is patch for this.
  */
  if (bytes_remaining_in_packet == 4 &&
      protocol->has_client_capability(CLIENT_SSL)) {
    protocol->set_client_capabilities(uint4korr(end));
    mpvio->max_client_packet_length = 0xfffff;
    charset_code = global_system_variables.character_set_client->number;
    goto skip_to_ssl;
  }

  if (protocol->has_client_capability(CLIENT_PROTOCOL_41))
    packet_has_required_size =
        bytes_remaining_in_packet >= AUTH_PACKET_HEADER_SIZE_PROTO_41;
  else
    packet_has_required_size =
        bytes_remaining_in_packet >= AUTH_PACKET_HEADER_SIZE_PROTO_40;

  if (!packet_has_required_size) return packet_error;

  if (protocol->has_client_capability(CLIENT_PROTOCOL_41)) {
    protocol->set_client_capabilities(uint4korr(end));
    mpvio->max_client_packet_length = uint4korr(end + 4);
    charset_code = (uint)(uchar) * (end + 8);
    /*
      Skip 23 remaining filler bytes which have no particular meaning.
    */
    end += AUTH_PACKET_HEADER_SIZE_PROTO_41;
    bytes_remaining_in_packet -= AUTH_PACKET_HEADER_SIZE_PROTO_41;
  } else {
    protocol->set_client_capabilities(uint2korr(end));
    mpvio->max_client_packet_length = uint3korr(end + 2);
    end += AUTH_PACKET_HEADER_SIZE_PROTO_40;
    bytes_remaining_in_packet -= AUTH_PACKET_HEADER_SIZE_PROTO_40;
    /**
      Old clients didn't have their own charset. Instead the assumption
      was that they used what ever the server used.
    */
    charset_code = global_system_variables.character_set_client->number;
  }

skip_to_ssl:
  DBUG_PRINT("info",
             ("client capabilities: %lu", protocol->get_client_capabilities()));

  /*
    If client requested SSL then we must stop parsing, try to switch to SSL,
    and wait for the client to send a new handshake packet.
    The client isn't expected to send any more bytes until SSL is initialized.
  */
  if (protocol->has_client_capability(CLIENT_SSL)) {
    unsigned long errptr;
    uint ssl_charset_code = 0;

    /*
      We need to make sure that reference count for
      SSL context is kept till the end of function
    */
    std::unique_ptr<Lock_and_access_ssl_acceptor_context> context;
    if (thd->is_admin_connection() && g_admin_ssl_configured == true)
      context =
          std::make_unique<Lock_and_access_ssl_acceptor_context>(mysql_admin);
    else
      context =
          std::make_unique<Lock_and_access_ssl_acceptor_context>(mysql_main);
    /* Do the SSL layering. */
    if (!context.get()->have_ssl()) return packet_error;
    DBUG_PRINT("info", ("IO layer change in progress..."));
    if (sslaccept(*(context.get()), protocol->get_vio(),
                  protocol->get_net()->read_timeout, &errptr)) {
      DBUG_PRINT("error", ("Failed to accept new SSL connection"));
      return packet_error;
    }

    DBUG_PRINT("info", ("Reading user information over SSL layer"));
    const int rc = protocol->read_packet();
    pkt_len = protocol->get_packet_length();
    if (rc) {
      DBUG_PRINT("error", ("Failed to read user information (pkt_len= %lu)",
                           static_cast<ulong>(pkt_len)));
      return packet_error;
    }
    /* mark vio as encrypted */
    mpvio->vio_is_encrypted = 1;

    /*
      A new packet was read and the statistics reflecting the remaining bytes
      in the packet must be updated.
    */
    bytes_remaining_in_packet = pkt_len;

    /*
      After the SSL handshake is performed the client resends the handshake
      packet but because of legacy reasons we chose not to parse the packet
      fields a second time and instead only assert the length of the packet.
    */
    if (protocol->has_client_capability(CLIENT_PROTOCOL_41)) {
      packet_has_required_size =
          bytes_remaining_in_packet >= AUTH_PACKET_HEADER_SIZE_PROTO_41;
      ssl_charset_code =
          (uint)(uchar) * ((char *)protocol->get_net()->read_pos + 8);
      DBUG_PRINT("info", ("client_character_set: %u", ssl_charset_code));
      end = (char *)protocol->get_net()->read_pos +
            AUTH_PACKET_HEADER_SIZE_PROTO_41;
      bytes_remaining_in_packet -= AUTH_PACKET_HEADER_SIZE_PROTO_41;
    } else {
      packet_has_required_size =
          bytes_remaining_in_packet >= AUTH_PACKET_HEADER_SIZE_PROTO_40;
      end = (char *)protocol->get_net()->read_pos +
            AUTH_PACKET_HEADER_SIZE_PROTO_40;
      bytes_remaining_in_packet -= AUTH_PACKET_HEADER_SIZE_PROTO_40;
      /**
        Old clients didn't have their own charset. Instead the assumption
        was that they used what ever the server used.
      */
      ssl_charset_code = global_system_variables.character_set_client->number;
    }

    if (charset_code != ssl_charset_code || !packet_has_required_size)
      return packet_error;
  }

  DBUG_PRINT("info", ("client_character_set: %u", charset_code));
  if (mpvio->charset_adapter->init_client_charset(charset_code))
    return packet_error;

  if ((protocol->has_client_capability(CLIENT_TRANSACTIONS)) &&
      opt_using_transactions)
    protocol->get_net()->return_status = mpvio->server_status;

  /*
    The 4.0 and 4.1 versions of the protocol differ on how strings
    are terminated. In the 4.0 version, if a string is at the end
    of the packet, the string is not null terminated. Do not assume
    that the returned string is always null terminated.
  */
  get_proto_string_func_t get_string;

  if (protocol->has_client_capability(CLIENT_PROTOCOL_41))
    get_string = get_41_protocol_string;
  else
    get_string = get_40_protocol_string;

  /*
    When the ability to change default plugin require that the initial password
   field can be of arbitrary size. However, the 41 client-server protocol limits
   the length of the auth-data-field sent from client to server to 255 bytes
   (CLIENT_SECURE_CONNECTION). The solution is to change the type of the field
   to a true length encoded string and indicate the protocol change with a new
   client capability flag: CLIENT_PLUGIN_AUTH_LENENC_CLIENT_DATA.
  */
  get_proto_string_func_t get_length_encoded_string;

  if (protocol->has_client_capability(CLIENT_PLUGIN_AUTH_LENENC_CLIENT_DATA))
    get_length_encoded_string = get_56_lenc_string;
  else
    get_length_encoded_string = get_41_lenc_string;

  /*
    In order to safely scan a head for '\0' string terminators
    we must keep track of how many bytes remain in the allocated
    buffer or we might read past the end of the buffer.
  */
  bytes_remaining_in_packet =
      pkt_len - (end - (char *)protocol->get_net()->read_pos);

  size_t user_len;
  char *user = get_string(&end, &bytes_remaining_in_packet, &user_len);
  if (user == nullptr) return packet_error;

  /*
    Old clients send a null-terminated string as password; new clients send
    the size (1 byte) + string (not null-terminated). Hence in case of empty
    password both send '\0'.
  */
  size_t passwd_len = 0;
  char *passwd = nullptr;

  passwd =
      get_length_encoded_string(&end, &bytes_remaining_in_packet, &passwd_len);
  if (passwd == nullptr) return packet_error;

  size_t db_len = 0;
  char *db = nullptr;

  if (protocol->has_client_capability(CLIENT_CONNECT_WITH_DB)) {
    db = get_string(&end, &bytes_remaining_in_packet, &db_len);
    if (db == nullptr) return packet_error;
  }

  size_t client_plugin_len = 0;
  const char *client_plugin =
      get_string(&end, &bytes_remaining_in_packet, &client_plugin_len);
  if (client_plugin == nullptr) client_plugin = &empty_c_string[0];

  char db_buff[NAME_LEN + 1];           // buffer to store db in utf8
  char user_buff[USERNAME_LENGTH + 1];  // buffer to store user in utf8
  uint dummy_errors;

  /*
    Copy and convert the user and database names to the character set used
    by the server. Since 4.1 all database names are stored in UTF-8. Also,
    ensure that the names are properly null-terminated as this is relied
    upon later.
  */
  if (db) {
    db_len = copy_and_convert(db_buff, sizeof(db_buff) - 1, system_charset_info,
                              db, db_len, mpvio->charset_adapter->charset(),
                              &dummy_errors);
    db_buff[db_len] = '\0';
    db = db_buff;
  }

  user_len = copy_and_convert(user_buff, sizeof(user_buff) - 1,
                              system_charset_info, user, user_len,
                              mpvio->charset_adapter->charset(), &dummy_errors);
  user_buff[user_len] = '\0';
  user = user_buff;

  /* If username starts and ends in "'", chop them off */
  if (user_len > 1 && user[0] == '\'' && user[user_len - 1] == '\'') {
    user[user_len - 1] = 0;
    user++;
    user_len -= 2;
  }

  if (lex_string_strmake(mpvio->mem_root, &mpvio->db, db, db_len))
    return packet_error; /* The error is set by make_lex_string(). */
  if (mpvio->auth_info.user_name) my_free(mpvio->auth_info.user_name);
  if (!(mpvio->auth_info.user_name = my_strndup(key_memory_MPVIO_EXT_auth_info,
                                                user, user_len, MYF(MY_WME))))
    return packet_error; /* The error is set by my_strdup(). */
  mpvio->auth_info.user_name_length = user_len;

  if (find_mpvio_user(thd, mpvio)) return packet_error;

  if (!initialized) {
    // if mysqld's been started with --skip-grant-tables option
    mpvio->status = MPVIO_EXT::SUCCESS;
  }

  if (protocol->has_client_capability(CLIENT_CONNECT_ATTRS) &&
      read_client_connect_attrs(thd, &end, &bytes_remaining_in_packet, mpvio))
    return packet_error;

  NET_SERVER *ext = static_cast<NET_SERVER *>(protocol->get_net()->extension);
  struct compression_attributes *compression = &(ext->compression);
  const bool is_client_supports_zlib =
      protocol->has_client_capability(CLIENT_COMPRESS);
  const bool is_client_supports_zstd =
      protocol->has_client_capability(CLIENT_ZSTD_COMPRESSION_ALGORITHM);

  if (is_client_supports_zlib && is_server_supports_zlib) {
    strcpy(compression->compress_algorithm, COMPRESSION_ALGORITHM_ZLIB);
    /*
      for zlib compression method client does not send any compression level,
      set default compression level
    */
    compression->compress_level = 6;
  } else if (is_client_supports_zstd && is_server_supports_zstd) {
    strcpy(compression->compress_algorithm, COMPRESSION_ALGORITHM_ZSTD);
    compression->compress_level = (uint) * (end);
    end += 1;
    bytes_remaining_in_packet -= 1;
    if (!is_zstd_compression_level_valid(compression->compress_level)) {
      my_error(ER_WRONG_COMPRESSION_LEVEL_CLIENT, MYF(0),
               compression->compress_algorithm);
      mpvio->status = MPVIO_EXT::FAILURE;
      return CR_COMPRESSION_WRONGLY_CONFIGURED;
    }
  } else if (!compression->compression_optional) {
    /*
      if server is configured to only allow connections with compression enabled
      then check if client has enabled compression else report error
    */
    my_error(
        ER_WRONG_COMPRESSION_ALGORITHM_CLIENT, MYF(0),
        (compression->compress_algorithm[0] ? compression->compress_algorithm
                                            : "uncompressed"));

    mpvio->status = MPVIO_EXT::FAILURE;
    return CR_COMPRESSION_WRONGLY_CONFIGURED;
  }

  if (!(protocol->has_client_capability(CLIENT_PLUGIN_AUTH))) {
    /* An old client is connecting */
    client_plugin = Cached_authentication_plugins::get_plugin_name(
        PLUGIN_MYSQL_NATIVE_PASSWORD);
  }

  /*
    If the acl_user needs a different plugin to authenticate then
    the server default plugin we need to restart the authentication
    in the server.
    But perhaps the client has already used the correct plugin -
    in that case the authentication on the client may not need to be
    restarted and a server auth plugin will read the data that the client
    has just send. Cache them to return in the next server_mpvio_read_packet().
  */
  if (my_strcasecmp(system_charset_info, mpvio->acl_user_plugin.str,
                    plugin_name(mpvio->plugin)->str) != 0) {
    /* Server default plugin didn't match user plugin */
    mpvio->cached_client_reply.pkt = passwd;
    mpvio->cached_client_reply.pkt_len = passwd_len;
    mpvio->cached_client_reply.plugin = client_plugin;
    mpvio->status = MPVIO_EXT::RESTART;
    return packet_error;
  }

  /*
    ok, we don't need to restart the authentication on the server.
    but if the client used the wrong plugin, we need to restart
    the authentication on the client. Do it here, the server plugin
    doesn't need to know.
  */
  plugin_ref user_plugin =
      g_cached_authentication_plugins->get_cached_plugin_ref(
          &mpvio->acl_user_plugin);
  if (user_plugin == nullptr) return packet_error;
  auto user_client_plugin_name = client_plugin_name(user_plugin);
  if (my_strcasecmp(system_charset_info, client_plugin,
                    user_client_plugin_name)) {
    /*
      Client plugins don't match - send request to client to use a
      different plugin and restart authentication process.
    */
    mpvio->cached_client_reply.plugin = client_plugin;
    /*
      Inject error here for testing purpose.
      See auth_sec.server_send_client_plugin
    */
    DBUG_EXECUTE_IF("assert_authentication_roundtrips",
                    { return packet_error; });

    if (send_plugin_request_packet(mpvio,
                                   (uchar *)mpvio->cached_server_packet.pkt,
                                   mpvio->cached_server_packet.pkt_len))
      return packet_error;

    mpvio->protocol->read_packet();
    passwd_len = protocol->get_packet_length();
    passwd = (char *)protocol->get_net()->read_pos;
  }

  *buff = (uchar *)passwd;
  return passwd_len;
}

/**
  Wrap the extra auth data sent so that they can pass in the protocol.

  Check @ref page_protocol_connection_phase_packets_protocol_auth_more_data
  for the format description.

  @retval 0 ok
  @retval 1 error

  @param net         the network abstraction to use
  @param packet      data to transmit
  @param packet_len  length of packet

  @sa net_write_command, client_mpvio_write_packet

*/

static inline int wrap_plguin_data_into_proper_command(NET *net,
                                                       const uchar *packet,
                                                       int packet_len) {
  return net_write_command(net, 1, pointer_cast<const uchar *>(""), 0, packet,
                           packet_len);
}

/*
  Note: The following functions are declared inside extern "C" because
  they are used to initialize C structure MPVIO (see
  server_mpvio_initialize()).
*/

extern "C" {

/**
  vio->write_packet() callback method for server authentication plugins

  This function is called by a server authentication plugin, when it wants
  to send data to the client.

  It transparently wraps the data into a handshake packet,
  and handles plugin negotiation with the client. If necessary,
  it escapes the plugin data, if it starts with a mysql protocol packet byte.
*/
static int server_mpvio_write_packet(MYSQL_PLUGIN_VIO *param,
                                     const uchar *packet, int packet_len) {
  MPVIO_EXT *mpvio = (MPVIO_EXT *)param;
  int res;
  Protocol_classic *protocol = mpvio->protocol;

  DBUG_TRACE;
  /*
    Reset cached_client_reply if not an old client doing mysql_change_user,
    as this is where the password from COM_CHANGE_USER is stored.
  */
  if (!((!(protocol->has_client_capability(CLIENT_PLUGIN_AUTH))) &&
        mpvio->status == MPVIO_EXT::RESTART &&
        mpvio->cached_client_reply.plugin ==
            ((st_mysql_auth *)(plugin_decl(mpvio->plugin)->info))
                ->client_auth_plugin))
    mpvio->cached_client_reply.pkt = nullptr;
  /* for the 1st packet we wrap plugin data into the handshake packet */
  if (mpvio->packets_written == 0)
    res = send_server_handshake_packet(
        mpvio, pointer_cast<const char *>(packet), packet_len);
  else if (mpvio->status == MPVIO_EXT::RESTART) {
    /*
      Inject error here for testing purpose.
      See auth_sec.server_send_client_plugin
    */
    DBUG_EXECUTE_IF("assert_authentication_roundtrips", {
      return -1;  // Crash here.
    });
    res = send_plugin_request_packet(mpvio, packet, packet_len);
  } else if (mpvio->status == MPVIO_EXT::START_MFA) {
    res = send_auth_next_factor_packet(mpvio, packet, packet_len);
    /*
      reset the status to avoid sending AuthNextFactor again for the
      same factor authentication.
    */
    mpvio->status = MPVIO_EXT::FAILURE;
  } else
    res = wrap_plguin_data_into_proper_command(protocol->get_net(), packet,
                                               packet_len);
  mpvio->packets_written++;
  return res;
}

/**
  vio->read_packet() callback method for server authentication plugins

  This function is called by a server authentication plugin, when it wants
  to read data from the client.

  It transparently extracts the client plugin data, if embedded into
  a client authentication handshake packet, and handles plugin negotiation
  with the client, if necessary.

  RETURN
    -1          Protocol failure
    >= 0        Success and also the packet length
*/
static int server_mpvio_read_packet(MYSQL_PLUGIN_VIO *param, uchar **buf) {
  MPVIO_EXT *mpvio = (MPVIO_EXT *)param;
  Protocol_classic *protocol = mpvio->protocol;
  size_t pkt_len;

  DBUG_TRACE;
  if (mpvio->packets_written == 0) {
    /*
      plugin wants to read the data without sending anything first.
      send an empty packet to force a server handshake packet to be sent
    */
    if (mpvio->write_packet(mpvio, nullptr, 0))
      pkt_len = packet_error;
    else {
      protocol->read_packet();
      pkt_len = protocol->get_packet_length();
    }
  } else if (mpvio->cached_client_reply.pkt) {
    assert(mpvio->status == MPVIO_EXT::RESTART);
    assert(mpvio->packets_read > 0);
    /*
      If the data cached from the last server_mpvio_read_packet
      and a client has used the correct plugin, then we can return the
      cached data straight away and avoid one round trip.
    */

    auto client_auth_plugin_name = client_plugin_name(mpvio->plugin);
    if (client_auth_plugin_name == nullptr ||
        my_strcasecmp(system_charset_info, mpvio->cached_client_reply.plugin,
                      client_auth_plugin_name) == 0) {
      mpvio->status = MPVIO_EXT::FAILURE;
      *buf = const_cast<uchar *>(
          pointer_cast<const uchar *>(mpvio->cached_client_reply.pkt));
      mpvio->cached_client_reply.pkt = nullptr;
      mpvio->packets_read++;
      return (int)mpvio->cached_client_reply.pkt_len;
    }

    /* older clients don't support change of client plugin request */
    if (!(protocol->has_client_capability(CLIENT_PLUGIN_AUTH))) {
      mpvio->status = MPVIO_EXT::FAILURE;
      pkt_len = packet_error;
      goto err;
    }
    /*
      But if the client has used the wrong plugin, the cached data are
      useless. Furthermore, we have to send a "change plugin" request
      to the client.
    */
    if (mpvio->write_packet(mpvio, nullptr, 0))
      pkt_len = packet_error;
    else {
      protocol->read_packet();
      pkt_len = protocol->get_packet_length();
    }
  } else if (mpvio->status == MPVIO_EXT::START_MFA) {
    /* Send AuthNextFactor packet to client and change mpvio status */
    if (mpvio->write_packet(mpvio, nullptr, 0)) {
      pkt_len = packet_error;
    } else {
      protocol->read_packet();
      pkt_len = protocol->get_packet_length();
    }
  } else {
    protocol->read_packet();
    pkt_len = protocol->get_packet_length();
  }

  DBUG_EXECUTE_IF("simulate_packet_error", pkt_len = packet_error;);
  if (pkt_len == packet_error) goto err;

  mpvio->packets_read++;

  /*
    the 1st packet has the plugin data wrapped into the client authentication
    handshake packet
  */
  if (mpvio->packets_read == 1) {
    pkt_len = parse_client_handshake_packet(current_thd, mpvio, buf, pkt_len);
    if (pkt_len == packet_error) goto err;
  } else
    *buf = protocol->get_net()->read_pos;

  return (int)pkt_len;

err:
  if (mpvio->status == MPVIO_EXT::FAILURE) {
    my_error(ER_HANDSHAKE_ERROR, MYF(0));
  }
  return -1;
}

/**
  fills MYSQL_PLUGIN_VIO_INFO structure with the information about the
  connection
*/
static void server_mpvio_info(MYSQL_PLUGIN_VIO *vio,
                              MYSQL_PLUGIN_VIO_INFO *info) {
  MPVIO_EXT *mpvio = (MPVIO_EXT *)vio;
  mpvio_info(mpvio->protocol->get_net()->vio, info);
}

}  // extern "C"

static int do_auth_once(THD *thd, const LEX_CSTRING &auth_plugin_name,
                        MPVIO_EXT *mpvio) {
  DBUG_TRACE;
  int res = CR_OK, old_status = MPVIO_EXT::FAILURE;
  bool unlock_plugin = false;
  plugin_ref plugin =
      g_cached_authentication_plugins->get_cached_plugin_ref(&auth_plugin_name);

  if (!plugin) {
    if ((plugin = my_plugin_lock_by_name(thd, auth_plugin_name,
                                         MYSQL_AUTHENTICATION_PLUGIN)))
      unlock_plugin = true;
  }

  mpvio->plugin = plugin;
  old_status = mpvio->status;

  if (plugin) {
    st_mysql_auth *auth = (st_mysql_auth *)plugin_decl(plugin)->info;
    res = auth->authenticate_user(mpvio, &mpvio->auth_info);

    if (unlock_plugin) plugin_unlock(thd, plugin);
  } else {
    /* Server cannot load the required plugin. */
    Host_errors errors;
    errors.m_no_auth_plugin = 1;
    inc_host_errors(mpvio->ip, &errors);
    my_error(ER_PLUGIN_IS_NOT_LOADED, MYF(0), auth_plugin_name.str);
    res = CR_ERROR;
  }

  /*
    If the status was MPVIO_EXT::RESTART before the authenticate_user() call
    it can never be MPVIO_EXT::RESTART after the call, because any call
    to write_packet() or read_packet() will reset the status.

    But (!) if a plugin never called a read_packet() or write_packet(), the
    status will stay unchanged. We'll fix it, by resetting the status here.
  */
  if (old_status == MPVIO_EXT::RESTART && mpvio->status == MPVIO_EXT::RESTART)
    mpvio->status = MPVIO_EXT::FAILURE;  // reset to the default

  return res;
}

/* clang-format off */
/**
  @page page_protocol_multi_factor_authentication_methods Multi Factor Authentication

  Assume the client wants to log in via user account U and that user account is defined
  with multiple authentication methods namely X,Y,Z. Assume default authentication method
  on both server and client is X.

  @section sect_protocol_multi_factor_authentication_phase Authentication

  A successful authentication path looks as follows:

  1. The client connects to the server
  2. The server sends @ref page_protocol_connection_phase_packets_protocol_handshake
  3. The client responds with
     @ref page_protocol_connection_phase_packets_protocol_handshake_response
  4. X authentication method packets are exchanged
  5. The server responds with an @ref page_protocol_connection_phase_packets_protocol_auth_next_factor_request
     containing client side plugin name and plugin data of plugin Y.
  6. Client reads plugin name and plugin data from AuthNextFactor packet and loads corresponding client side plugin.
  7. Y authentication method packets are exchanged
  8. The server responds with an @ref page_protocol_connection_phase_packets_protocol_auth_next_factor_request
     containing client side plugin name and plugin data of plugin Z.
  9. Client reads plugin name and plugin data from AuthNextFactor packet and loads corresponding client side plugin.
  10.Z authentication method packets are exchanged
  11.The server responds with an @ref page_protocol_basic_ok_packet

  @note At any point, if the Nth Authentication Method fails, the server can return ERR and disconnect.
    And the client can just disconnect.

  @startuml
  Client -> Server: Connect
  Server -> Client: Initial Handshake Packet
  Client -> Server: Handshake Response Packet

  == X authentication method packets are exchanged ==

  Server -> Client: AuthNextFactor packet containing plugin name/data of plugin Y

  == Y authentication method packets are exchanged ==

  Server -> Client: AuthNextFactor packet containing plugin name/data of plugin Z

  == Z authentication method packets are exchanged ==

  Server -> Client: OK packet

  == Client and server enter Command Phase ==
  @enduml
*/
/* clang-format on */

/**
  Perform 2nd and 3rd factor authentication.

  Once 1FA method succeeds, server checks if connecting user requires more
  authentication methods to do the authentication.

  Refer to @ref page_protocol_multi_factor_authentication_methods
  for server-client communication in various cases

  @param thd            thread handle
  @param mpvio          the communications channel

  @retval 0  success
  @retval 1  error
*/
static int do_multi_factor_auth(THD *thd, MPVIO_EXT *mpvio) {
  DBUG_TRACE;
  int res = CR_OK;
  /* user is not configured with Multi factor authentication */
  if (!mpvio->acl_user->m_mfa) return res;
  /*
    If an old client connects to server with user account created with Multi
    factor authentication methods, then return error.
  */
  if (!mpvio->protocol->has_client_capability(MULTI_FACTOR_AUTHENTICATION))
    return CR_AUTH_USER_CREDENTIALS;

  Multi_factor_auth_list *auth_factor =
      mpvio->acl_user->m_mfa->get_multi_factor_auth_list();
  for (auto m_it : auth_factor->get_mfa_list()) {
    Multi_factor_auth_info *af = m_it->get_multi_factor_auth_info();
    if (af->get_factor() == nthfactor::SECOND_FACTOR)
      mpvio->auth_info.current_auth_factor = 1;
    else if (af->get_factor() == nthfactor::THIRD_FACTOR)
      mpvio->auth_info.current_auth_factor = 2;
    /* reset cached_client_reply for 2nd and 3rd factors */
    mpvio->cached_client_reply.pkt = nullptr;
    plugin_ref plugin = my_plugin_lock_by_name(thd, af->plugin_name(),
                                               MYSQL_AUTHENTICATION_PLUGIN);
    if (plugin) {
      mpvio->plugin = plugin;
      /*
        Update auth_string, to refer to corresponding factors auth plugin
        credentials
      */
      mpvio->auth_info.auth_string =
          mpvio->auth_info
              .multi_factor_auth_info[mpvio->auth_info.current_auth_factor]
              .auth_string;
      mpvio->auth_info.auth_string_length =
          mpvio->auth_info
              .multi_factor_auth_info[mpvio->auth_info.current_auth_factor]
              .auth_string_length;
      mpvio->status = MPVIO_EXT::START_MFA;
      st_mysql_auth *auth = (st_mysql_auth *)plugin_decl(plugin)->info;
      res = auth->authenticate_user(mpvio, &mpvio->auth_info);
      if (res == CR_OK_AUTH_IN_SANDBOX_MODE) {
        /*
          Server allows user account to connect in case registration is
          required, and set server in sandbox mode.
        */
        if (af->get_requires_registration())
          thd->security_context()->set_registration_sandbox_mode(true);
        assert(af->get_requires_registration());
        plugin_unlock(thd, plugin);
        return CR_OK;
      }

      plugin_unlock(thd, plugin);
      if (res != CR_OK) {
        mpvio->status = MPVIO_EXT::FAILURE;
        break;
      } else {
        mpvio->status = MPVIO_EXT::SUCCESS;
      }
    } else {
      /* Server cannot load the required plugin. */
      Host_errors errors;
      errors.m_no_auth_plugin = 1;
      inc_host_errors(mpvio->ip, &errors);
      my_error(ER_PLUGIN_IS_NOT_LOADED, MYF(0), af->get_plugin_str());
      res = CR_ERROR;
      break;
    }
  }
  return res;
}

static void server_mpvio_initialize(THD *thd, MPVIO_EXT *mpvio,
                                    Thd_charset_adapter *charset_adapter) {
  const LEX_CSTRING sctx_host_or_ip = thd->security_context()->host_or_ip();

  memset(mpvio, 0, sizeof(MPVIO_EXT));
  mpvio->read_packet = server_mpvio_read_packet;
  mpvio->write_packet = server_mpvio_write_packet;
  mpvio->info = server_mpvio_info;
  mpvio->auth_info.user_name = nullptr;
  mpvio->auth_info.user_name_length = 0;
  mpvio->auth_info.host_or_ip = sctx_host_or_ip.str;
  mpvio->auth_info.host_or_ip_length = sctx_host_or_ip.length;
  mpvio->auth_info.password_used = PASSWORD_USED_NO;
  mpvio->auth_info.current_auth_factor = 0;

  Vio *vio = thd->get_protocol_classic()->get_vio();
  if (vio->ssl_arg)
    mpvio->vio_is_encrypted = 1;
  else
    mpvio->vio_is_encrypted = 0;
  mpvio->status = MPVIO_EXT::FAILURE;
  mpvio->mem_root = thd->mem_root;
  mpvio->scramble = thd->scramble;
  mpvio->rand = &thd->rand;
  mpvio->thread_id = thd->thread_id();
  mpvio->server_status = &thd->server_status;
  mpvio->protocol = thd->get_protocol_classic();
  mpvio->ip = thd->security_context()->ip().str;
  mpvio->host = thd->security_context()->host().str;
  mpvio->charset_adapter = charset_adapter;
  mpvio->restrictions = new (mpvio->mem_root) Restrictions();

  mpvio->auth_info.multi_factor_auth_info =
      new (mpvio->mem_root) auth_factor_desc[MAX_AUTH_FACTORS];
  memset(mpvio->auth_info.multi_factor_auth_info, 0, sizeof(auth_factor_desc));
}

static void server_mpvio_update_thd(THD *thd, MPVIO_EXT *mpvio) {
  thd->max_client_packet_length = mpvio->max_client_packet_length;
  if (mpvio->protocol->has_client_capability(CLIENT_INTERACTIVE))
    thd->variables.net_wait_timeout = thd->variables.net_interactive_timeout;
  thd->security_context()->assign_user(
      mpvio->auth_info.user_name,
      (mpvio->auth_info.user_name ? strlen(mpvio->auth_info.user_name) : 0));
  if (mpvio->acl_user) {
    thd->security_context()->lock_account(mpvio->acl_user->account_locked);
  }
  if (mpvio->auth_info.user_name) my_free(mpvio->auth_info.user_name);
  const LEX_CSTRING sctx_user = thd->security_context()->user();
  mpvio->auth_info.user_name = const_cast<char *>(sctx_user.str);
  mpvio->auth_info.user_name_length = sctx_user.length;
  if (thd->get_protocol()->has_client_capability(CLIENT_IGNORE_SPACE))
    thd->variables.sql_mode |= MODE_IGNORE_SPACE;
}

/**
  Calculate the timestamp difference for password expiry

  @param thd			 thread handle
  @param acl_user		 ACL_USER handle

  @retval 0  password is valid
  @retval 1  password has expired
*/
static bool check_password_lifetime(THD *thd, const ACL_USER *acl_user) {
  bool password_time_expired = false;

  if (likely(acl_user != nullptr) && !acl_user->password_expired &&
      acl_user->password_last_changed.time_type != MYSQL_TIMESTAMP_ERROR &&
      auth_plugin_is_built_in(acl_user->plugin.str) &&
      (acl_user->use_default_password_lifetime ||
       acl_user->password_lifetime)) {
    MYSQL_TIME cur_time, password_change_by;
    Interval interval;

    thd->set_time();
    thd->variables.time_zone->gmt_sec_to_TIME(
        &cur_time, static_cast<my_time_t>(thd->query_start_in_secs()));
    password_change_by = acl_user->password_last_changed;
    memset(&interval, 0, sizeof(interval));

    if (!acl_user->use_default_password_lifetime)
      interval.day = acl_user->password_lifetime;
    else {
      MUTEX_LOCK(lock, &LOCK_default_password_lifetime);
      interval.day = default_password_lifetime;
    }
    if (interval.day) {
      if (!date_add_interval_with_warn(thd, &password_change_by, INTERVAL_DAY,
                                       interval))
        password_time_expired =
            my_time_compare(password_change_by, cur_time) >= 0 ? false : true;
      else {
        assert(false);
        /* Make the compiler happy. */
      }
    }
  }
  DBUG_EXECUTE_IF("force_password_interval_expire", {
    if (!acl_user->use_default_password_lifetime && acl_user->password_lifetime)
      password_time_expired = true;
  });
  DBUG_EXECUTE_IF("force_password_interval_expire_for_time_type", {
    if (acl_user->password_last_changed.time_type != MYSQL_TIMESTAMP_ERROR)
      password_time_expired = true;
  });
  return password_time_expired;
}

/**
Logging connection for the general query log, extracted from
acl_authenticate() as it's reused at different times based on
whether proxy users are checked.

@param user                    authentication user name
@param host                    authentication user host or IP address
@param auth_as                 privilege user name
@param db                      default database
@param thd                     thread handle
@param command                 type of command(connect or change user)
*/
void acl_log_connect(const char *user, const char *host, const char *auth_as,
                     const char *db, THD *thd,
                     enum enum_server_command command) {
  const char *vio_name_str = nullptr;
  int len = 0;
  get_vio_type_name(thd->get_vio_type(), &vio_name_str, &len);

  if (strcmp(auth_as, user) && (PROXY_FLAG != *auth_as)) {
    query_logger.general_log_print(thd, command, "%s@%s as %s on %s using %s",
                                   user, host, auth_as, db ? db : "",
                                   vio_name_str);
  } else {
    query_logger.general_log_print(thd, command, "%s@%s on %s using %s", user,
                                   host, db ? db : "", vio_name_str);
  }
}

/*
  Assign priv_user and priv_host fields of the Security_context.

  @param sctx Security context, which priv_user and priv_host fields are
              updated.
  @param user Authenticated user data.
*/
inline void assign_priv_user_host(Security_context *sctx, ACL_USER *user) {
  sctx->assign_priv_user(user->user, user->user ? strlen(user->user) : 0);
  sctx->assign_priv_host(user->host.get_host(), user->host.get_host_len());
}

/**
  Check that for command COM_CONNECT, either restriction on max number of
  concurrent connections  not violated or in case the connection is admin
  connection the user has required privilege.

  @param thd  Thread context

  @return Error status
    @retval false  success
    @retval true   error

  @note if connection is admin connection and a user doesn't have
  the privilege SERVICE_CONNECTION_ADMIN, the error
  ER_SPECIFIC_ACCESS_DENIED_ERROR is set in Diagnostics_area.

  @note if a user doesn't have any of the privileges SUPER_ACL,
  CONNECTION_ADMIN, SERVICE_CONNECTION_ADMIN and a number of concurrent
  connections exceeds the limit max_connections the error ER_CON_COUNT_ERROR
  is set in Diagnostics_area.
*/
static inline bool check_restrictions_for_com_connect_command(THD *thd) {
  if (thd->is_admin_connection() &&
      !thd->m_main_security_ctx
           .has_global_grant(STRING_WITH_LEN("SERVICE_CONNECTION_ADMIN"))
           .first) {
    my_error(ER_SPECIFIC_ACCESS_DENIED_ERROR, MYF(0),
             "SERVICE_CONNECTION_ADMIN");
    return true;
  }

  if (!(thd->m_main_security_ctx.check_access(SUPER_ACL) ||
        thd->m_main_security_ctx
            .has_global_grant(STRING_WITH_LEN("CONNECTION_ADMIN"))
            .first ||
        thd->m_main_security_ctx
            .has_global_grant(STRING_WITH_LEN("SERVICE_CONNECTION_ADMIN"))
            .first)) {
    if (!Connection_handler_manager::get_instance()
             ->valid_connection_count()) {  // too many connections
      my_error(ER_CON_COUNT_ERROR, MYF(0));
      return true;
    }
  }

  return false;
}

static void check_and_update_password_lock_state(MPVIO_EXT &mpvio, THD *thd,
                                                 int &res) {
  if (mpvio.acl_user && initialized &&
      mpvio.acl_user->password_locked_state.is_active()) {
    /* update user lock status and check if the account is locked */
    Acl_cache_lock_guard acl_cache_lock(thd, Acl_cache_lock_mode::READ_MODE);

    acl_cache_lock.lock();
    const ACL_USER *acl_user = mpvio.acl_user;

    ACL_USER *acl_user_ptr = find_acl_user(
        acl_user->host.get_host(), acl_user->user ? acl_user->user : "", true);
    long days_remaining = 0;
    assert(acl_user_ptr != nullptr);
    if (acl_user_ptr && acl_user_ptr->password_locked_state.update(
                            thd, res == CR_OK, &days_remaining)) {
      const uint failed_logins =
          acl_user_ptr->password_locked_state.get_failed_login_attempts();
      const int blocked_for_days =
          acl_user_ptr->password_locked_state.get_password_lock_time_days();
      acl_cache_lock.unlock();
      char str_blocked_for_days[30], str_days_remaining[30];
      if (blocked_for_days > 0)
        snprintf(str_blocked_for_days, sizeof(str_blocked_for_days), "%d",
                 blocked_for_days);
      else
        strncpy(str_blocked_for_days, "unlimited",
                sizeof(str_blocked_for_days));
      if (days_remaining > 0)
        snprintf(str_days_remaining, sizeof(str_days_remaining), "%ld",
                 days_remaining);
      else
        strncpy(str_days_remaining, "unlimited", sizeof(str_days_remaining));

      my_error(ER_USER_ACCESS_DENIED_FOR_USER_ACCOUNT_BLOCKED_BY_PASSWORD_LOCK,
               MYF(0), mpvio.acl_user->user ? mpvio.acl_user->user : "",
               mpvio.auth_info.host_or_ip ? mpvio.auth_info.host_or_ip : "",
               str_blocked_for_days, str_days_remaining, failed_logins);
      LogErr(INFORMATION_LEVEL,
             ER_ACCESS_DENIED_FOR_USER_ACCOUNT_BLOCKED_BY_PASSWORD_LOCK,
             mpvio.acl_user->user ? mpvio.acl_user->user : "",
             mpvio.auth_info.host_or_ip ? mpvio.auth_info.host_or_ip : "",
             str_blocked_for_days, str_days_remaining, failed_logins);
      res = CR_ERROR;
    } else
      acl_cache_lock.unlock();
  }
}

/**
  Perform the handshake, authorize the client and update thd sctx variables.

  @param thd                     thread handle
  @param command                 the command to be executed, it can be either a
                                 COM_CHANGE_USER or COM_CONNECT (if
                                 it's a new connection)

  @retval 0  success, thd is updated.
  @retval 1  error
*/
int acl_authenticate(THD *thd, enum_server_command command) {
  int res = CR_OK;
  int ret = 1;
  MPVIO_EXT mpvio;
  LEX_CSTRING auth_plugin_name = default_auth_plugin_name;
  Thd_charset_adapter charset_adapter(thd);

  DBUG_TRACE;
  static_assert(MYSQL_USERNAME_LENGTH == USERNAME_LENGTH, "");
  assert(command == COM_CONNECT || command == COM_CHANGE_USER);

  DBUG_EXECUTE_IF("acl_authenticate_begin", {
    const char act[] =
        "now SIGNAL conn2_in_acl_auth WAIT_FOR conn1_reached_kill";
    assert(!debug_sync_set_action(current_thd, STRING_WITH_LEN(act)));
  });

  server_mpvio_initialize(thd, &mpvio, &charset_adapter);
  /*
    Clear thd->db as it points to something, that will be freed when
    connection is closed. We don't want to accidentally free a wrong
    pointer if connect failed.
  */
  thd->reset_db(NULL_CSTR);

  auth_plugin_name = default_auth_plugin_name;
  /* acl_authenticate() takes the data from net->read_pos */
  thd->get_protocol_classic()->get_net()->read_pos =
      thd->get_protocol_classic()->get_raw_packet();
  DBUG_PRINT("info", ("com_change_user_pkt_len=%lu",
                      mpvio.protocol->get_packet_length()));

  if (command == COM_CHANGE_USER) {
    mpvio.packets_written++;  // pretend that a server handshake packet was sent
    mpvio.packets_read++;     // take COM_CHANGE_USER packet into account

    /* Clear variables that are allocated */
    thd->set_user_connect(nullptr);

    if (parse_com_change_user_packet(thd, &mpvio,
                                     mpvio.protocol->get_packet_length())) {
      login_failed_error(thd, &mpvio, mpvio.auth_info.password_used);
      server_mpvio_update_thd(thd, &mpvio);
      goto end;
    }

    assert(mpvio.status == MPVIO_EXT::RESTART ||
           mpvio.status == MPVIO_EXT::SUCCESS);
  } else {
    /* mark the thd as having no scramble yet */
    mpvio.scramble[SCRAMBLE_LENGTH] = 1;

    /*
     perform the first authentication attempt, with the default plugin.
     This sends the server handshake packet, reads the client reply
     with a user name, and performs the authentication if everyone has used
     the correct plugin.
    */

    res = do_auth_once(thd, auth_plugin_name, &mpvio);
  }

  /*
   retry the authentication, if - after receiving the user name -
   we found that we need to switch to a non-default plugin
  */
  if (mpvio.status == MPVIO_EXT::RESTART) {
    assert(mpvio.acl_user);
    assert(command == COM_CHANGE_USER ||
           my_strcasecmp(system_charset_info, auth_plugin_name.str,
                         mpvio.acl_user->plugin.str));
    auth_plugin_name = mpvio.acl_user->plugin;
    res = do_auth_once(thd, auth_plugin_name, &mpvio);
  }

  if (res == CR_OK) {
    res = do_multi_factor_auth(thd, &mpvio);
  }

  server_mpvio_update_thd(thd, &mpvio);

  check_and_update_password_lock_state(mpvio, thd, res);
#ifdef HAVE_PSI_THREAD_INTERFACE
  PSI_THREAD_CALL(set_connection_type)(thd->get_vio_type());
#endif /* HAVE_PSI_THREAD_INTERFACE */

  {
    Security_context *sctx = thd->security_context();
    const ACL_USER *acl_user = mpvio.acl_user;
    const bool proxy_check =
        check_proxy_users && !*mpvio.auth_info.authenticated_as;

    DBUG_PRINT("info", ("proxy_check=%s", proxy_check ? "true" : "false"));

    thd->password =
        mpvio.auth_info.password_used;  // remember for error messages

    // reset authenticated_as because flag value received, but server
    // proxy mapping is disabled:
    if ((!check_proxy_users) && acl_user &&
        !*mpvio.auth_info.authenticated_as) {
      DBUG_PRINT("info",
                 ("setting authenticated_as to %s as check_proxy_user is OFF.",
                  mpvio.auth_info.user_name));
      strcpy(mpvio.auth_info.authenticated_as,
             acl_user->user ? acl_user->user : "");
    }
    /*
      Log the command here so that the user can check the log
      for the tried logins and also to detect break-in attempts.

      if sctx->user is unset it's protocol failure, bad packet.
    */
    if (mpvio.auth_info.user_name && !proxy_check) {
      acl_log_connect(mpvio.auth_info.user_name, mpvio.auth_info.host_or_ip,
                      mpvio.auth_info.authenticated_as, mpvio.db.str, thd,
                      command);
    }
    if (res == CR_OK && (!mpvio.can_authenticate() || thd->is_error())) {
      res = CR_ERROR;
    }

    /*
      Assign account user/host data to the current THD. This information is
      used when the authentication fails after this point and we call audit
      api notification event. Client user/host connects to the existing
      account is easily distinguished from other connects.
    */
    if (mpvio.can_authenticate())
      assign_priv_user_host(sctx, const_cast<ACL_USER *>(acl_user));

    if (res > CR_OK && mpvio.status != MPVIO_EXT::SUCCESS) {
      Host_errors errors;
      assert(mpvio.status == MPVIO_EXT::FAILURE);
      switch (res) {
        case CR_AUTH_PLUGIN_ERROR:
          errors.m_auth_plugin = 1;
          break;
        case CR_AUTH_HANDSHAKE:
          errors.m_handshake = 1;
          break;
        case CR_AUTH_USER_CREDENTIALS:
          errors.m_authentication = 1;
          break;
        case CR_ERROR:
        default:
          /* Unknown of unspecified auth plugin error. */
          errors.m_auth_plugin = 1;
          break;
      }
      inc_host_errors(mpvio.ip, &errors);
      if (mpvio.auth_info.user_name && proxy_check) {
        acl_log_connect(mpvio.auth_info.user_name, mpvio.auth_info.host_or_ip,
                        mpvio.auth_info.authenticated_as, mpvio.db.str, thd,
                        command);
      }
      login_failed_error(thd, &mpvio, mpvio.auth_info.password_used);
      goto end;
    }

    sctx->assign_proxy_user("", 0);

    if (initialized)  // if not --skip-grant-tables
    {
      bool is_proxy_user = false;
      bool password_time_expired = false;
      const char *auth_user = acl_user->user ? acl_user->user : "";
      ACL_PROXY_USER *proxy_user;
      /* check if the user is allowed to proxy as another user */
      Acl_cache_lock_guard acl_cache_lock(thd, Acl_cache_lock_mode::READ_MODE);
      if (!acl_cache_lock.lock()) return 1;

      proxy_user =
          acl_find_proxy_user(auth_user, sctx->host().str, sctx->ip().str,
                              mpvio.auth_info.authenticated_as, &is_proxy_user);
      acl_cache_lock.unlock();
      if (mpvio.auth_info.user_name && proxy_check) {
        acl_log_connect(mpvio.auth_info.user_name, mpvio.auth_info.host_or_ip,
                        mpvio.auth_info.authenticated_as, mpvio.db.str, thd,
                        command);
      }

      if (thd->is_error()) return 1;

      if (is_proxy_user) {
        ACL_USER *acl_proxy_user;
        char proxy_user_buf[USERNAME_LENGTH + HOSTNAME_LENGTH + 6];

        /* we need to find the proxy user, but there was none */
        if (!proxy_user) {
          Host_errors errors;
          errors.m_proxy_user = 1;
          inc_host_errors(mpvio.ip, &errors);
          login_failed_error(thd, &mpvio, mpvio.auth_info.password_used);
          goto end;
        }

        snprintf(proxy_user_buf, sizeof(proxy_user_buf) - 1, "'%s'@'%s'",
                 auth_user,
                 acl_user->host.get_host() ? acl_user->host.get_host() : "");
        sctx->assign_proxy_user(proxy_user_buf, strlen(proxy_user_buf));

        /* we're proxying : find the proxy user definition */
        if (!acl_cache_lock.lock()) return 1;
        acl_proxy_user = find_acl_user(proxy_user->get_proxied_host()
                                           ? proxy_user->get_proxied_host()
                                           : "",
                                       mpvio.auth_info.authenticated_as, true);
        if (!acl_proxy_user) {
          Host_errors errors;
          errors.m_proxy_user_acl = 1;
          inc_host_errors(mpvio.ip, &errors);
          login_failed_error(thd, &mpvio, mpvio.auth_info.password_used);
          goto end;
        }
        acl_user = acl_proxy_user->copy(thd->mem_root);
        *(mpvio.restrictions) = acl_restrictions->find_restrictions(acl_user);

        DBUG_PRINT("info", ("User %s is a PROXY and will assume a PROXIED"
                            " identity %s",
                            auth_user, acl_user->user));
        acl_cache_lock.unlock();
      }
      assert(mpvio.restrictions);
      sctx->set_master_access(acl_user->access, *(mpvio.restrictions));
      assign_priv_user_host(sctx, const_cast<ACL_USER *>(acl_user));
      /* Assign default role */
      {
        List_of_auth_id_refs default_roles;
        if (!acl_cache_lock.lock()) return 1;
        Auth_id_ref authid = create_authid_from(acl_user);
        if (opt_always_activate_granted_roles) {
          activate_all_granted_and_mandatory_roles(acl_user, sctx);
        } else {
          /* The server policy is to only activate default roles */
          get_default_roles(authid, default_roles);
          List_of_auth_id_refs::iterator it = default_roles.begin();
          for (; it != default_roles.end(); ++it) {
            if (sctx->activate_role(it->first, it->second, true)) {
              std::string roleidstr = create_authid_str_from(*it);
              std::string authidstr = create_authid_str_from(acl_user);
              LogErr(WARNING_LEVEL, ER_AUTH_CANT_ACTIVATE_ROLE,
                     roleidstr.c_str(), authidstr.c_str());
            }
          }
        }

        acl_cache_lock.unlock();
      }
      sctx->checkout_access_maps();

      if (!thd->is_error() &&
          !(sctx->check_access(SUPER_ACL) ||
            sctx->has_global_grant(STRING_WITH_LEN("CONNECTION_ADMIN"))
                .first)) {
        if (mysqld_offline_mode()) {
          my_error(ER_SERVER_OFFLINE_MODE, MYF(0));
          goto end;
        }
      }

      /*
        OK. Let's check the SSL. Historically it was checked after the
        password, as an additional layer, not instead of the password (in
        which case it would've been a plugin too).
      */
      if (acl_check_ssl(thd, acl_user)) {
        Host_errors errors;
        errors.m_ssl = 1;
        inc_host_errors(mpvio.ip, &errors);
        login_failed_error(thd, &mpvio, thd->password);
        goto end;
      }

      /*
        Check whether the account has been locked.
      */
      if (unlikely(mpvio.acl_user->account_locked)) {
        locked_account_connection_count++;

        my_error(ER_ACCOUNT_HAS_BEEN_LOCKED, MYF(0), mpvio.acl_user->user,
                 mpvio.auth_info.host_or_ip);
        LogErr(INFORMATION_LEVEL, ER_ACCESS_DENIED_FOR_USER_ACCOUNT_LOCKED,
               mpvio.acl_user->user, mpvio.auth_info.host_or_ip);
        goto end;
      }

      DBUG_EXECUTE_IF("before_secure_transport_check", {
        const char act[] = "now SIGNAL kill_now WAIT_FOR killed";
        assert(!debug_sync_set_action(current_thd, STRING_WITH_LEN(act)));
      });

      /*
        The assumption here is that thd->active_vio and thd->net.vio are both
        the same at this point. We should not use thd->active_vio at any cost,
        as a KILL command can shutdown the active_vio i.e., making it a nullptr
        which would cause issues. Instead we check the net.vio type.
      */
      if (opt_require_secure_transport && thd->get_net()->vio != nullptr &&
          !is_secure_transport(thd->get_net()->vio->type)) {
        my_error(ER_SECURE_TRANSPORT_REQUIRED, MYF(0));
        goto end;
      }

      /* checking password_time_expire for connecting user */
      password_time_expired = check_password_lifetime(thd, mpvio.acl_user);

      if (unlikely(
              mpvio.acl_user &&
              (mpvio.acl_user->password_expired || password_time_expired) &&
              !(mpvio.protocol->has_client_capability(
                  CLIENT_CAN_HANDLE_EXPIRED_PASSWORDS)) &&
              disconnect_on_expired_password)) {
        /*
          Clients that don't signal password expiration support
          get a connect error.
        */
        Host_errors errors;

        my_error(ER_MUST_CHANGE_PASSWORD_LOGIN, MYF(0));
        query_logger.general_log_print(
            thd, COM_CONNECT, "%s", ER_DEFAULT(ER_MUST_CHANGE_PASSWORD_LOGIN));
        LogErr(INFORMATION_LEVEL, ER_ACCOUNT_WITH_EXPIRED_PASSWORD,
               mpvio.acl_user->user, mpvio.auth_info.host_or_ip);

        errors.m_authentication = 1;
        inc_host_errors(mpvio.ip, &errors);
        goto end;
      }

      /* Don't allow the user to connect if he has done too many queries */
      if ((acl_user->user_resource.questions ||
           acl_user->user_resource.updates ||
           acl_user->user_resource.conn_per_hour ||
           acl_user->user_resource.user_conn ||
           global_system_variables.max_user_connections) &&
          get_or_create_user_conn(
              thd,
              (opt_old_style_user_limits ? sctx->user().str
                                         : sctx->priv_user().str),
              (opt_old_style_user_limits ? sctx->host_or_ip().str
                                         : sctx->priv_host().str),
              &acl_user->user_resource))
        goto end;  // The error is set by get_or_create_user_conn()

      /*
        We are copying the connected user's password expired flag to the
        security context. This allows proxy user to execute queries even if
        proxied user password expires.
      */
      sctx->set_password_expired(mpvio.acl_user->password_expired ||
                                 password_time_expired);
    } else {
      sctx->skip_grants();
      /*
        In case of --skip-grant-tables, we already would have set the MPVIO
        as SUCCESS, it means we are not interested in any of the error set
        in the diagnostic area, clear them.
      */
      thd->get_stmt_da()->reset_diagnostics_area();
    }

    const USER_CONN *uc;
    if ((uc = thd->get_user_connect()) &&
        (uc->user_resources.conn_per_hour || uc->user_resources.user_conn ||
         global_system_variables.max_user_connections) &&
        check_for_max_user_connections(thd, uc)) {
      goto end;  // The error is set in check_for_max_user_connections()
    }

    DBUG_PRINT("info", ("Capabilities: %lu  packet_length: %ld  Host: '%s'  "
                        "Login user: '%s' Priv_user: '%s'  Using password: %s "
                        "Access: %lu  db: '%s'",
                        thd->get_protocol()->get_client_capabilities(),
                        thd->max_client_packet_length, sctx->host_or_ip().str,
                        sctx->user().str, sctx->priv_user().str,
                        thd->password ? "yes" : "no", sctx->master_access(),
                        mpvio.db.str));

    if (command == COM_CONNECT &&
        check_restrictions_for_com_connect_command(thd)) {
      release_user_connection(thd);
      goto end;
    }

    /*
      This is the default access rights for the current database.  It's
      set to 0 here because we don't have an active database yet (and we
      may not have an active database to set.
    */
    sctx->cache_current_db_access(0);

    /* Change a database if necessary */
    if (mpvio.db.length) {
      if (mysql_change_db(thd, to_lex_cstring(mpvio.db), false)) {
        /* mysql_change_db() has pushed the error message. */
        release_user_connection(thd);
        Host_errors errors;
        errors.m_default_database = 1;
        inc_host_errors(mpvio.ip, &errors);
        login_failed_error(thd, &mpvio, mpvio.auth_info.password_used);
        goto end;
      }
    }

    if (mpvio.auth_info.external_user[0])
      sctx->assign_external_user(mpvio.auth_info.external_user,
                                 strlen(mpvio.auth_info.external_user));

    if (res == CR_OK_HANDSHAKE_COMPLETE)
      thd->get_stmt_da()->disable_status();
    else
      my_ok(thd);
#ifdef HAVE_PSI_THREAD_INTERFACE
    LEX_CSTRING main_sctx_user = thd->m_main_security_ctx.user();
    LEX_CSTRING main_sctx_host_or_ip = thd->m_main_security_ctx.host_or_ip();
    PSI_THREAD_CALL(set_thread_account)
    (main_sctx_user.str, main_sctx_user.length, main_sctx_host_or_ip.str,
     main_sctx_host_or_ip.length);
#endif /* HAVE_PSI_THREAD_INTERFACE */

    /*
      Turn ON the flag in THD iff the user is granted SYSTEM_USER privilege.
      We must set the flag after all required roles are activated.
    */
    set_system_user_flag(thd);
    // Update the flag in THD based on if the user is granted CONNECTION_ADMIN
    // privilege
    set_connection_admin_flag(thd);
  }
  ret = 0;
end:
  if (mpvio.restrictions) mpvio.restrictions->~Restrictions();
  /* Ready to handle queries */
  return ret;
}

bool is_secure_transport(int vio_type) {
  switch (vio_type) {
    case VIO_TYPE_SSL:
    case VIO_TYPE_SHARED_MEMORY:
    case VIO_TYPE_SOCKET:
      return true;
  }
  return false;
}

static int generate_sha256_password(char *outbuf, unsigned int *buflen,
                                    const char *inbuf, unsigned int inbuflen) {
  /*
   Deprecate message for SHA-256 authentication plugin.
  */
  LogPluginErr(
      WARNING_LEVEL, ER_SERVER_WARN_DEPRECATED,
      Cached_authentication_plugins::get_plugin_name(PLUGIN_SHA256_PASSWORD),
      Cached_authentication_plugins::get_plugin_name(
          PLUGIN_CACHING_SHA2_PASSWORD));
  if (inbuflen > SHA256_PASSWORD_MAX_PASSWORD_LENGTH) return 1;

  THD *thd = current_thd;
  if (!thd->m_disable_password_validation) {
    if (my_validate_password_policy(inbuf, inbuflen)) return 1;
  }
  if (inbuflen == 0) {
    *buflen = 0;
    return 0;
  }
  char *buffer = (char *)my_malloc(PSI_NOT_INSTRUMENTED,
                                   CRYPT_MAX_PASSWORD_SIZE + 1, MYF(0));
  if (buffer == nullptr) return 1;
  my_make_scrambled_password(buffer, inbuf, inbuflen);
  memcpy(outbuf, buffer, CRYPT_MAX_PASSWORD_SIZE);
  /*
    if buffer specified by server is smaller than the buffer given
    by plugin then return error
  */
  if (*buflen < strlen(buffer)) {
    my_free(buffer);
    return 1;
  }
  *buflen = strlen(buffer);
  my_free(buffer);
  return 0;
}

static int validate_sha256_password_hash(char *const inbuf,
                                         unsigned int buflen) {
  if ((inbuf && inbuf[0] == '$' && inbuf[1] == '5' && inbuf[2] == '$' &&
       buflen < CRYPT_MAX_PASSWORD_SIZE + 1) ||
      buflen == 0)
    return 0;
  return 1;
}

static int set_sha256_salt(const char *password [[maybe_unused]],
                           unsigned int password_len [[maybe_unused]],
                           unsigned char *salt [[maybe_unused]],
                           unsigned char *salt_len) {
  *salt_len = 0;
  return 0;
}

/**
<<<<<<< HEAD
  Compare a clear text password with a stored hash for
  the native password plugin

  If the password is non-empty it calculates a hash from
  the cleartext and compares it with the supplied hash.

  if the password is empty checks if the hash is empty too.

  @arg hash              pointer to the hashed data
  @arg hash_length       length of the hashed data
  @arg cleartext         pointer to the clear text password
  @arg cleartext_length  length of the cleat text password
  @arg[out] is_error     non-zero in case of error extracting the salt
  @retval 0              the hash was created with that password
  @retval non-zero       the hash was created with a different password
*/
static int compare_native_password_with_hash(const char *hash,
                                             unsigned long hash_length,
                                             const char *cleartext,
                                             unsigned long cleartext_length,
                                             int *is_error) {
  DBUG_TRACE;

  char buffer[SCRAMBLED_PASSWORD_CHAR_LENGTH + 1];

  /** empty password results in an empty hash */
  if (!hash_length && !cleartext_length) return 0;

  assert(hash_length <= SCRAMBLED_PASSWORD_CHAR_LENGTH);

  /* calculate the hash from the clear text */
  my_make_scrambled_password_sha1(buffer, cleartext, cleartext_length);

  *is_error = 0;
  const int result = memcmp(hash, buffer, SCRAMBLED_PASSWORD_CHAR_LENGTH);

  return result;
}

/* clang-format off */
/**
  @page page_protocol_connection_phase_authentication_methods_native_password_authentication Native Authentication

  Authentication::Native41:

  <ul>
  <li>
  The server name is *mysql_native_password*
  </li>
  <li>
  The client name is *mysql_native_password*
  </li>
  <li>
  Client side requires an 20-byte random challenge from server
  </li>
  <li>
  Client side sends a 20-byte response packet based on the algorithm described
  later.
  </li>
  </ul>

  @par "Requires" @ref CLIENT_RESERVED2 "CLIENT_SECURE_CONNECTION"

  @startuml
  Client<-Server: 20 byte random data
  Client->Server: 20 byte scrambled password
  @enduml

  This method fixes a 2 short-comings of the
  @ref page_protocol_connection_phase_authentication_methods_old_password_authentication

  1. using a tested, crypto-graphic hashing function (SHA1)
  2. knowing the content of the hash in the mysql.user table isn't enough
     to authenticate against the MySQL Server.

  The network packet content for the password is calculated by:
  ~~~~~
  SHA1( password ) XOR SHA1( "20-bytes random data from server" <concat> SHA1( SHA1( password ) ) )
  ~~~~~

  The following is stored into mysql.user.authentication_string
  ~~~~~
  SHA1( SHA1( password ) )
  ~~~~~

  @sa native_password_authenticate, native_password_auth_client,
  native_password_client_plugin, native_password_handler,
  check_scramble_sha1, compute_two_stage_sha1_hash, make_password_from_salt
*/
/* clang-format on */

/**
  MySQL Server Password Authentication Plugin

  In the MySQL authentication protocol:
  1. the server sends the random scramble to the client
  2. client sends the encrypted password back to the server
  3. the server checks the password.
*/
static int native_password_authenticate(MYSQL_PLUGIN_VIO *vio,
                                        MYSQL_SERVER_AUTH_INFO *info) {
  uchar *pkt;
  int pkt_len;
  MPVIO_EXT *mpvio = (MPVIO_EXT *)vio;

  DBUG_TRACE;

  native_password_authentication_deprecation_warning();

  /* generate the scramble, or reuse the old one */
  if (mpvio->scramble[SCRAMBLE_LENGTH])
    generate_user_salt(mpvio->scramble, SCRAMBLE_LENGTH + 1);

  /* send it to the client */
  if (mpvio->write_packet(mpvio, (uchar *)mpvio->scramble, SCRAMBLE_LENGTH + 1))
    return CR_AUTH_HANDSHAKE;

  /* reply and authenticate */

  /*
    <digression>
      This is more complex than it looks.

      The plugin (we) may be called right after the client was connected -
      and will need to send a scramble, read reply, authenticate.

      Or the plugin may be called after another plugin has sent a scramble,
      and read the reply. If the client has used the correct client-plugin,
      we won't need to read anything here from the client, the client
      has already sent a reply with everything we need for authentication.

      Or the plugin may be called after another plugin has sent a scramble,
      and read the reply, but the client has used the wrong client-plugin.
      We'll need to sent a "switch to another plugin" packet to the
      client and read the reply. "Use the short scramble" packet is a special
      case of "switch to another plugin" packet.

      Or, perhaps, the plugin may be called after another plugin has
      done the handshake but did not send a useful scramble. We'll need
      to send a scramble (and perhaps a "switch to another plugin" packet)
      and read the reply.

      Besides, a client may be an old one, that doesn't understand plugins.
      Or doesn't even understand 4.0 scramble.

      And we want to keep the same protocol on the wire  unless non-native
      plugins are involved.

      Anyway, it still looks simple from a plugin point of view:
      "send the scramble, read the reply and authenticate"
      All the magic is transparently handled by the server.
    </digression>
  */

  /* read the reply with the encrypted password */
  if ((pkt_len = mpvio->read_packet(mpvio, &pkt)) < 0) return CR_AUTH_HANDSHAKE;
  DBUG_PRINT("info", ("reply read : pkt_len=%d", pkt_len));

  DBUG_EXECUTE_IF("native_password_bad_reply", {
    /* This should cause a HANDSHAKE ERROR */
    pkt_len = 12;
  });
  if (mysql_native_password_proxy_users) {
    *info->authenticated_as = PROXY_FLAG;
    DBUG_PRINT("info", ("mysql_native_authentication_proxy_users is enabled, "
                        "setting authenticated_as to NULL"));
  }
  if (pkt_len == 0) {
    info->password_used = PASSWORD_USED_NO;
    return mpvio->acl_user->credentials[PRIMARY_CRED].m_salt_len != 0
               ? CR_AUTH_USER_CREDENTIALS
               : CR_OK;
  } else
    info->password_used = PASSWORD_USED_YES;
  bool second = false;
  if (pkt_len == SCRAMBLE_LENGTH) {
    if (!mpvio->acl_user->credentials[PRIMARY_CRED].m_salt_len ||
        check_scramble(pkt, mpvio->scramble,
                       mpvio->acl_user->credentials[PRIMARY_CRED].m_salt)) {
      second = true;
      if (!mpvio->acl_user->credentials[SECOND_CRED].m_salt_len ||
          check_scramble(pkt, mpvio->scramble,
                         mpvio->acl_user->credentials[SECOND_CRED].m_salt)) {
        return CR_AUTH_USER_CREDENTIALS;
      } else {
        if (second) {
          MPVIO_EXT *mpvio_second = pointer_cast<MPVIO_EXT *>(vio);
          const char *username =
              *info->authenticated_as ? info->authenticated_as : "";
          const char *hostname = mpvio_second->acl_user->host.get_host();
          LogPluginErr(
              INFORMATION_LEVEL,
              ER_MYSQL_NATIVE_PASSWORD_SECOND_PASSWORD_USED_INFORMATION,
              username, hostname ? hostname : "");
        }
        return CR_OK;
      }
    } else {
      return CR_OK;
    }
  }

  my_error(ER_HANDSHAKE_ERROR, MYF(0));
  return CR_AUTH_HANDSHAKE;
}

/**
=======
>>>>>>> 87307d4d
  Interface for querying the MYSQL_PUBLIC_VIO about encryption state.

*/

static int my_vio_is_encrypted(MYSQL_PLUGIN_VIO *vio) {
  MPVIO_EXT *mpvio = (MPVIO_EXT *)vio;
  return (mpvio->vio_is_encrypted);
}

/*
  The unused parameters must be here due to function pointer casting
  in sql_show.cc.
*/
int show_rsa_public_key(THD *, SHOW_VAR *var [[maybe_unused]], char *) {
  var->type = SHOW_CHAR;
  var->value = const_cast<char *>(g_sha256_rsa_keys->get_public_key_as_pem());
  return 0;
}

void deinit_rsa_keys(void) {
  if (g_sha256_rsa_keys) {
    g_sha256_rsa_keys->free_memory();
    delete g_sha256_rsa_keys;
    g_sha256_rsa_keys = nullptr;
  }
  if (g_caching_sha2_rsa_keys) {
    g_caching_sha2_rsa_keys->free_memory();
    delete g_caching_sha2_rsa_keys;
    g_caching_sha2_rsa_keys = nullptr;
  }
}

// Wraps a FILE handle, to ensure we always close it when returning.
class FileCloser {
  FILE *m_file;

 public:
  FileCloser(FILE *to_be_closed) : m_file(to_be_closed) {}
  ~FileCloser() {
    if (m_file != nullptr) fclose(m_file);
  }
};

/**
  Loads the RSA key pair from disk and store them in a global variable.

 @see init_ssl()

 @return Error code
   @retval false Success
   @retval true Error
*/

bool init_rsa_keys(void) {
  if ((strcmp(auth_rsa_private_key_path, AUTH_DEFAULT_RSA_PRIVATE_KEY) == 0 &&
       strcmp(auth_rsa_public_key_path, AUTH_DEFAULT_RSA_PUBLIC_KEY) == 0) ||
      (strcmp(caching_sha2_rsa_private_key_path,
              AUTH_DEFAULT_RSA_PRIVATE_KEY) == 0 &&
       strcmp(caching_sha2_rsa_public_key_path, AUTH_DEFAULT_RSA_PUBLIC_KEY) ==
           0)) {
    /**
      Presence of only a private key file and a public temp file implies that
      server crashed after creating the private key file and could not create a
      public key file. Hence removing the private key file.
    */
    if (access(AUTH_DEFAULT_RSA_PRIVATE_KEY, F_OK) == 0 &&
        access(AUTH_DEFAULT_RSA_PUBLIC_KEY, F_OK) == -1) {
      if (access((std::string{AUTH_DEFAULT_RSA_PUBLIC_KEY} + ".temp").c_str(),
                 F_OK) == 0 &&
          access((std::string{AUTH_DEFAULT_RSA_PRIVATE_KEY} + ".temp").c_str(),
                 F_OK) == -1)
        remove(AUTH_DEFAULT_RSA_PRIVATE_KEY);
    }
    // Removing temp files
    remove((std::string{AUTH_DEFAULT_RSA_PRIVATE_KEY} + ".temp").c_str());
    remove((std::string{AUTH_DEFAULT_RSA_PUBLIC_KEY} + ".temp").c_str());
  }

  if (!do_auto_rsa_keys_generation()) return true;

  if (!(g_sha256_rsa_keys = new Rsa_authentication_keys(
            &auth_rsa_private_key_path, &auth_rsa_public_key_path)))
    return true;
  if (!(g_caching_sha2_rsa_keys =
            new Rsa_authentication_keys(&caching_sha2_rsa_private_key_path,
                                        &caching_sha2_rsa_public_key_path))) {
    delete g_sha256_rsa_keys;
    g_sha256_rsa_keys = nullptr;
    return true;
  }

  return (g_sha256_rsa_keys->read_rsa_keys() ||
          g_caching_sha2_rsa_keys->read_rsa_keys());
}

static MYSQL_PLUGIN plugin_info_ptr;

static int init_sha256_password_handler(MYSQL_PLUGIN plugin_ref) {
  plugin_info_ptr = plugin_ref;
  return 0;
}

/**

 @param vio Virtual input-, output interface
 @param scramble - Scramble to be saved

 Save the scramble in mpvio for future re-use.
 It is useful when we need to pass the scramble to another plugin.
 Especially in case when old 5.1 client with no CLIENT_PLUGIN_AUTH capability
 tries to connect to server with default-authentication-plugin set to
 sha256_password

*/

void static inline auth_save_scramble(MYSQL_PLUGIN_VIO *vio,
                                      const char *scramble) {
  MPVIO_EXT *mpvio = (MPVIO_EXT *)vio;
  strncpy(mpvio->scramble, scramble, SCRAMBLE_LENGTH + 1);
}

/**
  Compare a clear text password with a stored hash

  Checks if a stored hash is produced using a clear text password.
  To do that first it extracts the scramble from the hash. Then
  calculates a new hash using the extracted scramble and the supplied
  password. And finally compares the two scrambles.

  @arg hash              pointer to the hashed data
  @arg hash_length       length of the hashed data
  @arg cleartext         pointer to the clear text password
  @arg cleartext_length  length of the cleat text password
  @arg[out] is_error     non-zero in case of error extracting the salt
  @retval 0              the hash was created with that password
  @retval non-zero       the hash was created with a different password
*/
static int compare_sha256_password_with_hash(const char *hash,
                                             unsigned long hash_length,
                                             const char *cleartext,
                                             unsigned long cleartext_length,
                                             int *is_error) {
  char stage2[CRYPT_MAX_PASSWORD_SIZE + 1];
  const char *user_salt_begin;
  const char *user_salt_end;

  DBUG_TRACE;
  assert(cleartext_length <= SHA256_PASSWORD_MAX_PASSWORD_LENGTH);

  if (cleartext_length > SHA256_PASSWORD_MAX_PASSWORD_LENGTH) return -1;

  /*
    Fetch user authentication_string and extract the password salt
  */
  user_salt_begin = hash;
  user_salt_end = hash + hash_length;
  if (extract_user_salt(&user_salt_begin, &user_salt_end) !=
      CRYPT_SALT_LENGTH) {
    *is_error = 1;
    return -1;
  }

  *is_error = 0;

  /* Create hash digest */
  my_crypt_genhash(stage2, CRYPT_MAX_PASSWORD_SIZE, cleartext, cleartext_length,
                   user_salt_begin, (const char **)nullptr);

  /* Compare the newly created hash digest with the password record */
  const int result = memcmp(hash, stage2, hash_length);

  return result;
}

/**

 @param vio Virtual input-, output interface
 @param [out] info Connection information

 Authenticate the user by receiving a RSA or TLS encrypted password and
 calculate a hash digest which should correspond to the user record digest

 RSA keys are assumed to be pre-generated and supplied when server starts. If
 the client hasn't got a public key it can request one.

 TLS certificates and keys are assumed to be pre-generated and supplied when
 server starts.

*/

static int sha256_password_authenticate(MYSQL_PLUGIN_VIO *vio,
                                        MYSQL_SERVER_AUTH_INFO *info) {
  char scramble[SCRAMBLE_LENGTH + 1];
  uchar *pkt;
  int pkt_len;
  int cipher_length = 0;
  unsigned char plain_text[MAX_CIPHER_LENGTH + 1];
#if OPENSSL_VERSION_NUMBER >= 0x30000000L
  EVP_PKEY *private_key = nullptr;
  EVP_PKEY *public_key = nullptr;
#else  /* OPENSSL_VERSION_NUMBER >= 0x30000000L */
  RSA *private_key = nullptr;
  RSA *public_key = nullptr;
#endif /* OPENSSL_VERSION_NUMBER >= 0x30000000L */

  DBUG_TRACE;

  /*
   Deprecate message for SHA-256 authentication plugin.
  */
  LogPluginErr(
      WARNING_LEVEL, ER_SERVER_WARN_DEPRECATED,
      Cached_authentication_plugins::get_plugin_name(PLUGIN_SHA256_PASSWORD),
      Cached_authentication_plugins::get_plugin_name(
          PLUGIN_CACHING_SHA2_PASSWORD));
  generate_user_salt(scramble, SCRAMBLE_LENGTH + 1);

  /*
    Note: The nonce is split into 8 + 12 bytes according to
    https://dev.mysql.com/doc/dev/mysql-server/latest/page_protocol_connection_phase_packets_protocol_handshake_v10.html
    Native authentication sent 20 bytes + '\0' character = 21 bytes.
    This plugin must do the same to stay consistent with historical behavior
    if it is set to operate as a default plugin.
  */
  if (vio->write_packet(vio, (unsigned char *)scramble, SCRAMBLE_LENGTH + 1))
    return CR_ERROR;

  /*
    Save the scramble so it could be used by native plugin in case
    the authentication on the server side needs to be restarted
  */
  auth_save_scramble(vio, scramble);

  /*
    After the call to read_packet() the user name will appear in
    mpvio->acl_user and info will contain current data.
  */
  if ((pkt_len = vio->read_packet(vio, &pkt)) == -1) return CR_ERROR;

  /*
    If first packet is a 0 byte then the client isn't sending any password
    else the client will send a password.

    The original intention was that the password is a string[NUL] but this
    never got enforced properly so now we have to accept that an empty packet
    is a blank password, thus the check for pkt_len == 0 has to be made too.
  */
  if ((pkt_len == 0 || pkt_len == 1) && *pkt == 0) {
    info->password_used = PASSWORD_USED_NO;
    /*
      Send OK signal; the authentication might still be rejected based on
      host mask.
    */
    if (info->auth_string_length == 0) {
      if (sha256_password_proxy_users) {
        *info->authenticated_as = PROXY_FLAG;
        DBUG_PRINT("info", ("sha256_password_proxy_users is enabled \
                             , setting authenticated_as to NULL"));
      }
      return CR_OK;
    } else
      return CR_ERROR;
  } else
    info->password_used = PASSWORD_USED_YES;

  if (!my_vio_is_encrypted(vio)) {
    /*
      Since a password is being used it must be encrypted by RSA since no
      other encryption is being active.
    */
    private_key = g_sha256_rsa_keys->get_private_key();
    public_key = g_sha256_rsa_keys->get_public_key();

    /*
      Without the keys encryption isn't possible.
    */
    if (private_key == nullptr || public_key == nullptr) {
      LogPluginErr(ERROR_LEVEL, ER_SHA_PWD_AUTH_REQUIRES_RSA_OR_SSL);
      return CR_ERROR;
    }

    if ((cipher_length = g_sha256_rsa_keys->get_cipher_length()) >
        MAX_CIPHER_LENGTH) {
      LogPluginErr(ERROR_LEVEL, ER_SHA_PWD_RSA_KEY_TOO_LONG,
                   g_sha256_rsa_keys->get_cipher_length(), MAX_CIPHER_LENGTH);
      return CR_ERROR;
    }

    /*
      Client sent a "public key request"-packet ?
      If the first packet is 1 then the client will require a public key
      before encrypting the password.
    */
    if (pkt_len == 1 && *pkt == 1) {
      const uint pem_length =
          static_cast<uint>(strlen(g_sha256_rsa_keys->get_public_key_as_pem()));
      if (vio->write_packet(vio,
                            pointer_cast<const uchar *>(
                                g_sha256_rsa_keys->get_public_key_as_pem()),
                            pem_length))
        return CR_ERROR;
      /* Get the encrypted response from the client */
      if ((pkt_len = vio->read_packet(vio, &pkt)) == -1) return CR_ERROR;
    }

    /*
      The packet will contain the cipher used. The length of the packet
      must correspond to the expected cipher length.
    */
    if (pkt_len != cipher_length) return CR_ERROR;

    /* Decrypt password */
    if (decrypt_RSA_private_key(pkt, cipher_length, plain_text,
                                sizeof(plain_text) - 1, private_key))
      return CR_ERROR;

    plain_text[cipher_length] = '\0';  // safety
    xor_string((char *)plain_text, cipher_length, (char *)scramble,
               SCRAMBLE_LENGTH);

    /*
      Set packet pointers and length for the hash digest function below
    */
    pkt = plain_text;
    pkt_len = strlen((char *)plain_text) + 1;  // include \0 intentionally.

    if (pkt_len == 1) return CR_ERROR;
  }  // if(!my_vio_is_encrypted())

  /* Don't process the password if it is longer than maximum limit */
  if (pkt_len > SHA256_PASSWORD_MAX_PASSWORD_LENGTH + 1) return CR_ERROR;

  /* A password was sent to an account without a password */
  if (info->auth_string_length == 0 && info->additional_auth_string_length == 0)
    return CR_ERROR;

  int is_error = 0;
  int result = compare_sha256_password_with_hash(
      info->auth_string, info->auth_string_length, (const char *)pkt,
      pkt_len - 1, &is_error);

  if (is_error) {
    /* User salt is not correct */
    LogPluginErr(ERROR_LEVEL, ER_SHA_PWD_SALT_FOR_USER_CORRUPT,
                 info->user_name);
    return CR_ERROR;
  }

  if (result && info->additional_auth_string_length) {
    result = compare_sha256_password_with_hash(
        info->additional_auth_string, info->additional_auth_string_length,
        (const char *)pkt, pkt_len - 1, &is_error);
    if (is_error) {
      /* User salt is not correct */
      LogPluginErr(ERROR_LEVEL, ER_SHA_PWD_SALT_FOR_USER_CORRUPT,
                   info->user_name);
      return CR_ERROR;
    }
    if (result == 0) {
      MPVIO_EXT *mpvio = (MPVIO_EXT *)vio;
      const char *username =
          *info->authenticated_as ? info->authenticated_as : "";
      const char *hostname = mpvio->acl_user->host.get_host();
      LogPluginErr(INFORMATION_LEVEL,
                   ER_SHA256_PASSWORD_SECOND_PASSWORD_USED_INFORMATION,
                   username, hostname ? hostname : "");
    }
  }

  if (result == 0) {
    if (sha256_password_proxy_users) {
      *info->authenticated_as = PROXY_FLAG;
      DBUG_PRINT("info", ("mysql_native_authentication_proxy_users is enabled \
						   , setting authenticated_as to NULL"));
    }
    return CR_OK;
  }

  return CR_ERROR;
}

static MYSQL_SYSVAR_STR(
    private_key_path, auth_rsa_private_key_path,
    PLUGIN_VAR_READONLY | PLUGIN_VAR_NOPERSIST,
    "A fully qualified path to the private RSA key used for authentication",
    nullptr, nullptr, AUTH_DEFAULT_RSA_PRIVATE_KEY);
static MYSQL_SYSVAR_STR(
    public_key_path, auth_rsa_public_key_path,
    PLUGIN_VAR_READONLY | PLUGIN_VAR_NOPERSIST,
    "A fully qualified path to the public RSA key used for authentication",
    nullptr, nullptr, AUTH_DEFAULT_RSA_PUBLIC_KEY);
static MYSQL_SYSVAR_BOOL(
    auto_generate_rsa_keys, auth_rsa_auto_generate_rsa_keys,
    PLUGIN_VAR_READONLY | PLUGIN_VAR_OPCMDARG | PLUGIN_VAR_NOPERSIST,
    "Auto generate RSA keys at server startup if corresponding "
    "system variables are not specified and key files are not present "
    "at the default location.",
    nullptr, nullptr, true);

static SYS_VAR *sha256_password_sysvars[] = {
    MYSQL_SYSVAR(private_key_path), MYSQL_SYSVAR(public_key_path),
    MYSQL_SYSVAR(auto_generate_rsa_keys), nullptr};

typedef std::string Sql_string_t;

/**
  Exception free resize

  @param [in,out] content string handle
  @param [in] size New size

  @retval false  Error
  @retval true  Successfully resized
*/
static bool resize_no_exception(Sql_string_t &content, size_t size) {
  try {
    content.resize(size);
  } catch (const std::length_error &) {
    return false;
  } catch (std::bad_alloc &) {
    return false;
  }
  return true;
}

/**

  FILE_IO : Wrapper around std::fstream
  1> Provides READ/WRITE handle to a file
  2> Records error on READ/WRITE operations
  3> Closes file before destruction

*/

class File_IO {
 public:
  File_IO(const File_IO &src)
      : m_file_name(src.file_name()),
        m_read(src.read_mode()),
        m_error_state(src.get_error()),
        m_file(-1) {
    file_open();
  }

  File_IO &operator=(const File_IO &src) {
    m_file_name = src.file_name();
    m_read = src.read_mode();
    file_open();
    return *this;
  }

  ~File_IO() { close(); }

  /*
    Close an already open file.
  */
  void close() {
    if (file_is_open()) {
      my_close(m_file, MYF(MY_WME));
      m_file = -1;
    }
  }

  /*
    Get name of the file. Used by copy constructor
  */
  const Sql_string_t &file_name() const { return m_file_name; }

  /*
    Get file IO mode. Used by copy constructor.
  */
  bool read_mode() const { return m_read; }

  /*
    Get READ/WRITE error status.
  */
  bool get_error() const { return m_error_state; }

  /*
    Set error. Used by >> and << functions.
  */
  void set_error() { m_error_state = true; }

  void reset_error() { m_error_state = false; }

  File_IO &operator>>(Sql_string_t &s);
  File_IO &operator<<(const Sql_string_t &output_string);

 protected:
  File_IO() = default;
  File_IO(const Sql_string_t filename, bool read)
      : m_file_name(filename), m_read(read), m_error_state(false), m_file(-1) {
    file_open();
  }

  /**
    A constructor to create the class with the right umask mode
    @param filename name of the file
    @param mode the create attributes to pass to my_create()
  */
  File_IO(const Sql_string_t filename, MY_MODE mode)
      : m_file_name(filename), m_read(false), m_error_state(false), m_file(-1) {
    m_file = my_create(m_file_name.c_str(), mode, O_WRONLY, MYF(MY_WME));
  }

  void file_open() {
    m_file =
        my_open(m_file_name.c_str(),
                m_read ? O_RDONLY : O_WRONLY | O_TRUNC | O_CREAT, MYF(MY_WME));
  }

  bool file_is_open() { return m_file >= 0; }

 private:
  Sql_string_t m_file_name;
  bool m_read;
  bool m_error_state;
  File m_file;
  /* Only File_creator can create File_IO */
  friend class File_creator;
};

/**
  Read an open file.

  @param [out] s String buffer

  Assumption : Caller will free string buffer

  @returns File_IO reference. Optionally sets error.
*/
File_IO &File_IO::operator>>(Sql_string_t &s) {
  assert(read_mode() && file_is_open());

  const my_off_t off = my_seek(m_file, 0, SEEK_END, MYF(MY_WME));
  if (off == MY_FILEPOS_ERROR || resize_no_exception(s, off) == false)
    set_error();
  else {
    if (MY_FILEPOS_ERROR == my_seek(m_file, 0, SEEK_SET, MYF(MY_WME)) ||
        (size_t)-1 ==
            my_read(m_file, reinterpret_cast<uchar *>(&s[0]), s.size(), MYF(0)))
      set_error();
    close();
  }
  return *this;
}

/**
  Write into an open file

  @param [in] output_string Content to be written

  Assumption : string must be non-empty.

  @returns File_IO reference. Optionally sets error.
*/
File_IO &File_IO::operator<<(const Sql_string_t &output_string) {
  assert(!read_mode() && file_is_open());

  if (!output_string.size() ||
      MY_FILE_ERROR ==
          my_write(m_file,
                   reinterpret_cast<const uchar *>(output_string.data()),
                   output_string.length(), MYF(MY_NABP | MY_WME)))
    set_error();
  else
    my_sync(m_file, MYF(MY_WME));

  close();
  return *this;
}

/*
  Helper class to create a File_IO handle.
  Can be extended in future to set more file specific properties.
  Frees allocated memory in destructor.
*/
class File_creator {
 public:
  File_creator() = default;

  ~File_creator() {
    for (std::vector<File_IO *>::iterator it = m_file_vector.begin();
         it != m_file_vector.end(); ++it)
      delete (*it);
  }

  /*
    Note : Do not free memory.
  */
  File_IO *operator()(const Sql_string_t filename, bool read = false) {
    File_IO *f = new File_IO(filename, read);
    m_file_vector.push_back(f);
    return f;
  }

  /*
    Note : Do not free memory.
  */
  File_IO *operator()(const Sql_string_t filename, MY_MODE mode) {
    File_IO *f = new File_IO(filename, mode);
    m_file_vector.push_back(f);
    return f;
  }

 private:
  std::vector<File_IO *> m_file_vector;
};

/*
  This class encapsulates OpenSSL specific details of RSA key generation.
  It provides interfaces to:

  1> Get RSA structure
  2> Get EVP_PKEY structure
  3> Write Private/Public key into a string
  4> Free RSA/EVP_PKEY structures
*/
class RSA_gen {
 public:
  RSA_gen(uint32_t key_size, uint32_t exponent = RSA_F4)
      : m_key_size(key_size), m_exponent(exponent) {}

  ~RSA_gen() = default;

  /**
    Passing key type is a violation against the principle of generic
    programming when this operator is used in an algorithm
    but it at the same time increases usefulness of this class when used
    stand alone.
   */
  /* generate RSA keys */
#if OPENSSL_VERSION_NUMBER >= 0x30000000L
  EVP_PKEY *operator()(void) {
    EVP_PKEY *rsa = nullptr;
    BIGNUM *exponent = BN_new();
    if (!exponent) return nullptr;
    EVP_PKEY_CTX *rsa_ctx = EVP_PKEY_CTX_new_id(EVP_PKEY_RSA, nullptr);
    if (!rsa_ctx) {
      BN_free(exponent);
      return nullptr;
    }
    if (BN_set_word(exponent, m_exponent) != 1 ||
        EVP_PKEY_keygen_init(rsa_ctx) <= 0 ||
        EVP_PKEY_CTX_set_rsa_keygen_bits(rsa_ctx, m_key_size) <= 0 ||
        EVP_PKEY_CTX_set1_rsa_keygen_pubexp(rsa_ctx, exponent) <= 0 ||
        EVP_PKEY_keygen(rsa_ctx, &rsa) <= 0) {
      BN_free(exponent);
      EVP_PKEY_CTX_free(rsa_ctx);
      return nullptr;
    }
    BN_free(exponent);
    EVP_PKEY_CTX_free(rsa_ctx);
#else  /* OPENSSL_VERSION_NUMBER >= 0x30000000L */
  RSA *operator()(void) {
    RSA *rsa = RSA_new();
    if (!rsa) return nullptr;
    BIGNUM *e = BN_new();
    if (!e) {
      RSA_free(rsa);
      return nullptr;
    }
    if (!BN_set_word(e, m_exponent) ||
        !RSA_generate_key_ex(rsa, m_key_size, e, nullptr)) {
      RSA_free(rsa);
      BN_free(e);
      return nullptr;
    }
    BN_free(e);
#endif /* OPENSSL_VERSION_NUMBER >= 0x30000000L */

    return rsa;  // pass ownership
  }

 private:
  uint32_t m_key_size;
  uint32_t m_exponent;
};

#if OPENSSL_VERSION_NUMBER < 0x30000000L
static EVP_PKEY *evp_pkey_generate(RSA *rsa) {
  if (rsa) {
    EVP_PKEY *pkey = EVP_PKEY_new();
    EVP_PKEY_assign_RSA(pkey, rsa);
    return pkey;
  }
  return nullptr;
}
#endif /* OPENSSL_VERSION_NUMBER < 0x30000000L */

/**
  Write private key in a string buffer

  @param [in] rsa Handle to RSA structure where private key is stored

  @returns Sql_string_t object with private key stored in it.
*/
#if OPENSSL_VERSION_NUMBER >= 0x30000000L
static Sql_string_t rsa_priv_key_write(EVP_PKEY *rsa) {
#else  /* OPENSSL_VERSION_NUMBER >= 0x30000000L */
static Sql_string_t rsa_priv_key_write(RSA *rsa) {
#endif /* OPENSSL_VERSION_NUMBER >= 0x30000000L */
  assert(rsa);
  BIO *buf = BIO_new(BIO_s_mem());
  Sql_string_t read_buffer;

#if OPENSSL_VERSION_NUMBER >= 0x30000000L
  if (PEM_write_bio_PrivateKey(buf, rsa, nullptr, nullptr, 0, nullptr,
                               nullptr)) {
#else  /* OPENSSL_VERSION_NUMBER >= 0x30000000L */
  if (PEM_write_bio_RSAPrivateKey(buf, rsa, nullptr, nullptr, 0, nullptr,
                                  nullptr)) {
#endif /* OPENSSL_VERSION_NUMBER >= 0x30000000L */
    size_t len = BIO_pending(buf);
    if (resize_no_exception(read_buffer, len + 1) == true) {
      BIO_read(buf, const_cast<char *>(read_buffer.c_str()), len);
      read_buffer[len] = '\0';
    }
  }
  BIO_free(buf);
  return read_buffer;
}

/**
  Write public key in a string buffer

  @param [in] rsa Handle to RSA structure where public key is stored

  @returns Sql_string_t object with public key stored in it.
*/
#if OPENSSL_VERSION_NUMBER >= 0x30000000L
static Sql_string_t rsa_pub_key_write(EVP_PKEY *rsa) {
#else  /* OPENSSL_VERSION_NUMBER >= 0x30000000L */
static Sql_string_t rsa_pub_key_write(RSA *rsa) {
#endif /* OPENSSL_VERSION_NUMBER >= 0x30000000L */
  assert(rsa);
  BIO *buf = BIO_new(BIO_s_mem());
  Sql_string_t read_buffer;
#if OPENSSL_VERSION_NUMBER >= 0x30000000L
  if (PEM_write_bio_PUBKEY(buf, rsa)) {
#else  /* OPENSSL_VERSION_NUMBER >= 0x30000000L */
  if (PEM_write_bio_RSA_PUBKEY(buf, rsa)) {
#endif /* OPENSSL_VERSION_NUMBER >= 0x30000000L */
    size_t len = BIO_pending(buf);
    if (resize_no_exception(read_buffer, len + 1) == true) {
      BIO_read(buf, const_cast<char *>(read_buffer.c_str()), len);
      read_buffer[len] = '\0';
    }
  }
  BIO_free(buf);
  return read_buffer;
}

/*
  This class encapsulates OpenSSL specific details of X509 certificate
  generation. It provides interfaces to:

  1> Generate X509 certificate
  2> Read/Write X509 certificate from/to a string
  3> Read/Write Private key from/to a string
  4> Free X509/EVP_PKEY structures
*/
class X509_gen {
 public:
  X509 *operator()(EVP_PKEY *pkey, const Sql_string_t cn, uint32_t serial,
                   uint32_t notbefore, uint32_t notafter, bool self_sign = true,
                   X509 *ca_x509 = nullptr, EVP_PKEY *ca_pkey = nullptr) {
    X509 *x509 = X509_new();
    X509_EXTENSION *ext = nullptr;
    X509V3_CTX v3ctx;
    X509_NAME *name = nullptr;

    assert(cn.length() <= MAX_CN_NAME_LENGTH);
    assert(serial != 0);
    assert(self_sign || (ca_x509 != nullptr && ca_pkey != nullptr));
    if (!x509) goto err;

    /** Set certificate version */
    if (!X509_set_version(x509, 2)) goto err;

    /** Set serial number */
    if (!ASN1_INTEGER_set(X509_get_serialNumber(x509), serial)) goto err;

    /** Set certificate validity */
    if (!X509_gmtime_adj(X509_get_notBefore(x509), notbefore) ||
        !X509_gmtime_adj(X509_get_notAfter(x509), notafter))
      goto err;

    /** Set public key */
    if (!X509_set_pubkey(x509, pkey)) goto err;

    /** Set CN value in subject */
    name = X509_get_subject_name(x509);
    if (!name) goto err;

    if (!X509_NAME_add_entry_by_txt(name, "CN", MBSTRING_ASC,
                                    (const unsigned char *)cn.c_str(), -1, -1,
                                    0))
      goto err;

    /** Set Issuer */
    if (!X509_set_issuer_name(
            x509, self_sign ? name : X509_get_subject_name(ca_x509)))
      goto err;

    /** Add X509v3 extensions */
    X509V3_set_ctx(&v3ctx, self_sign ? x509 : ca_x509, x509, nullptr, nullptr,
                   0);

    /** Add CA:TRUE / CA:FALSE inforamation */
    if (!(ext = X509V3_EXT_conf_nid(
              nullptr, &v3ctx, NID_basic_constraints,
              self_sign ? const_cast<char *>("critical,CA:TRUE")
                        : const_cast<char *>("critical,CA:FALSE"))))
      goto err;
    X509_add_ext(x509, ext, -1);
    X509_EXTENSION_free(ext);

    /** Sign using SHA256 */
    if (!X509_sign(x509, self_sign ? pkey : ca_pkey, EVP_sha256())) goto err;

    return x509;
  err:
    if (x509) X509_free(x509);
    return nullptr;
  }
};

/**
  Read a X509 certificate into X509 format

  @param [in] input_string Content of X509 certificate file.

  @returns Handle to X509 structure.

  Assumption : Caller will free X509 object
*/
static X509 *x509_cert_read(const Sql_string_t &input_string) {
  X509 *x509 = nullptr;

  if (!input_string.size()) return x509;

  BIO *buf = BIO_new(BIO_s_mem());
  BIO_write(buf, input_string.c_str(), input_string.size());
  x509 = PEM_read_bio_X509(buf, nullptr, nullptr, nullptr);
  BIO_free(buf);
  return x509;
}

/**
  Write X509 certificate into a string

  @param [in] cert Certificate information in X509 format.

  @returns certificate information in string format.
*/
static Sql_string_t x509_cert_write(X509 *cert) {
  assert(cert);
  BIO *buf = BIO_new(BIO_s_mem());
  Sql_string_t read_buffer;
  if (PEM_write_bio_X509(buf, cert)) {
    size_t len = BIO_pending(buf);
    if (resize_no_exception(read_buffer, len + 1) == true) {
      BIO_read(buf, const_cast<char *>(read_buffer.c_str()), len);
      read_buffer[len] = '\0';
    }
  }
  BIO_free(buf);
  return read_buffer;
}

/**
  Read Private key into EVP_PKEY structure

  @param [in] input_string Content of private key file.

  @returns Handle to EVP_PKEY structure.

  Assumption : Caller will free EVP_PKEY object
*/
static EVP_PKEY *x509_key_read(const Sql_string_t &input_string) {
  EVP_PKEY *pkey = nullptr;

  if (!input_string.size()) return pkey;

  BIO *buf = BIO_new(BIO_s_mem());
  BIO_write(buf, input_string.c_str(), input_string.size());
#if OPENSSL_VERSION_NUMBER >= 0x30000000L
  pkey = PEM_read_bio_PrivateKey(buf, nullptr, nullptr, nullptr);
#else  /* OPENSSL_VERSION_NUMBER >= 0x30000000L */
  RSA *rsa = PEM_read_bio_RSAPrivateKey(buf, nullptr, nullptr, nullptr);
  pkey = evp_pkey_generate(rsa);
#endif /* OPENSSL_VERSION_NUMBER >= 0x30000000L */
  BIO_free(buf);
  return pkey;
}

/**
  Write X509 certificate into a string

  @param [in] pkey Private key information.

  @returns private key information in string format.
*/
static Sql_string_t x509_key_write(EVP_PKEY *pkey) {
  assert(pkey);
  BIO *buf = BIO_new(BIO_s_mem());
  Sql_string_t read_buffer;

#if OPENSSL_VERSION_NUMBER >= 0x30000000L
  if (PEM_write_bio_PrivateKey(buf, pkey, nullptr, nullptr, 10, nullptr,
                               nullptr)) {
#else  /* OPENSSL_VERSION_NUMBER >= 0x30000000L */
  RSA *rsa = EVP_PKEY_get1_RSA(pkey);
  if (PEM_write_bio_RSAPrivateKey(buf, rsa, nullptr, nullptr, 10, nullptr,
                                  nullptr)) {
#endif /* OPENSSL_VERSION_NUMBER >= 0x30000000L */
    size_t len = BIO_pending(buf);
    if (resize_no_exception(read_buffer, len + 1) == true) {
      BIO_read(buf, const_cast<char *>(read_buffer.c_str()), len);
      read_buffer[len] = '\0';
    }
  }
  BIO_free(buf);
#if OPENSSL_VERSION_NUMBER < 0x30000000L
  RSA_free(rsa);
#endif /* OPENSSL_VERSION_NUMBER < 0x30000000L */
  return read_buffer;
}

/**
  Algorithm to create X509 certificate.
  Relies on:
  1> RSA key generator
  2> X509 certificate generator
  3> FILE reader/writer

  Overwrites key/certificate files if already present.

  @param [in] rsa_gen RSA generator
  @param [in] cn Common name field of X509 certificate.
  @param [in] serial Certificate serial number
  @param [in] cert_filename File name for X509 certificate
  @param [in] key_filename File name for private key
  @param [in] filecr File creator
  @param [in] ca_key_file CA private key file
  @param [in] ca_cert_file CA certificate file

  @returns generation status
    @retval false Error in key/certificate generation.
    @retval true key/certificate files are generated successfully.
*/

template <typename RSA_generator_func, typename File_creation_func>
bool create_x509_certificate(RSA_generator_func &rsa_gen, const Sql_string_t cn,
                             uint32_t serial, const Sql_string_t cert_filename,
                             const Sql_string_t key_filename,
                             File_creation_func &filecr,
                             const Sql_string_t ca_key_file = "",
                             const Sql_string_t ca_cert_file = "") {
  bool ret_val = true;
  bool self_sign = true;
  Sql_string_t ca_key_str;
  Sql_string_t ca_cert_str;
#if OPENSSL_VERSION_NUMBER >= 0x30000000L
  EVP_PKEY *rsa = nullptr;
#else  /* OPENSSL_VERSION_NUMBER >= 0x30000000L */
  RSA *rsa = nullptr;
#endif /* OPENSSL_VERSION_NUMBER >= 0x30000000L */
  EVP_PKEY *pkey = nullptr;
  EVP_PKEY *ca_key = nullptr;
  X509 *x509 = nullptr;
  X509 *ca_x509 = nullptr;
  File_IO *x509_key_file_ostream = nullptr;
  File_IO *x509_cert_file_ostream = nullptr;
  File_IO *x509_ca_key_file_istream = nullptr;
  File_IO *x509_ca_cert_file_istream = nullptr;
  X509_gen x509_gen;
  MY_MODE file_creation_mode = get_file_perm(USER_READ | USER_WRITE);

  x509_key_file_ostream = filecr(key_filename, file_creation_mode);

  /* Generate private key for X509 certificate */
  rsa = rsa_gen();
#if OPENSSL_VERSION_NUMBER >= 0x30000000L
  DBUG_EXECUTE_IF("null_rsa_error", {
    EVP_PKEY_free(rsa);
    rsa = nullptr;
  });
#else  /* OPENSSL_VERSION_NUMBER >= 0x30000000L */
  DBUG_EXECUTE_IF("null_rsa_error", {
    RSA_free(rsa);
    rsa = nullptr;
  });
#endif /* OPENSSL_VERSION_NUMBER >= 0x30000000L */

  if (!rsa) {
    LogErr(ERROR_LEVEL, ER_X509_NEEDS_RSA_PRIVKEY);
    ret_val = false;
    goto end;
  }

  /* Obtain EVP_PKEY */
#if OPENSSL_VERSION_NUMBER >= 0x30000000L
  pkey = rsa;
#else  /* OPENSSL_VERSION_NUMBER >= 0x30000000L */
  pkey = evp_pkey_generate(rsa);
#endif /* OPENSSL_VERSION_NUMBER >= 0x30000000L */

  /* Write private key information to file and set file permission */
  (*x509_key_file_ostream) << x509_key_write(pkey);
  DBUG_EXECUTE_IF("key_file_write_error",
                  { x509_key_file_ostream->set_error(); });
  if (x509_key_file_ostream->get_error()) {
    LogErr(ERROR_LEVEL, ER_X509_CANT_WRITE_KEY, key_filename.c_str());
    ret_val = false;
    goto end;
  }

  /*
    Read CA key/certificate files in PEM format.
  */
  if (ca_key_file.size() && ca_cert_file.size()) {
    x509_ca_key_file_istream = filecr(ca_key_file, true);
    x509_ca_cert_file_istream = filecr(ca_cert_file, true);
    (*x509_ca_key_file_istream) >> ca_key_str;
    ca_key = x509_key_read(ca_key_str);
    DBUG_EXECUTE_IF("ca_key_read_error", {
      EVP_PKEY_free(ca_key);
      ca_key = nullptr;
    });
    if (!ca_key) {
      LogErr(ERROR_LEVEL, ER_X509_CANT_READ_CA_KEY, ca_key_file.c_str());
      ret_val = false;
      goto end;
    }

    (*x509_ca_cert_file_istream) >> ca_cert_str;
    ca_x509 = x509_cert_read(ca_cert_str);
    DBUG_EXECUTE_IF("ca_cert_read_error", {
      X509_free(ca_x509);
      ca_x509 = nullptr;
    });
    if (!ca_x509) {
      LogErr(ERROR_LEVEL, ER_X509_CANT_READ_CA_CERT, ca_cert_file.c_str());
      ret_val = false;
      goto end;
    }

    self_sign = false;
  }

  /* Create X509 certificate with validity of 10 year */
  x509 = x509_gen(pkey, cn, serial, 0, 365L * 24 * 60 * 60 * 10, self_sign,
                  ca_x509, ca_key);
  DBUG_EXECUTE_IF("x509_cert_generation_error", {
    X509_free(x509);
    x509 = nullptr;
  });
  if (!x509) {
    LogErr(ERROR_LEVEL, ER_X509_CANT_CREATE_CERT);
    ret_val = false;
    goto end;
  }

  /* Write X509 certificate to file and set permission */
  x509_cert_file_ostream = filecr(cert_filename);
  (*x509_cert_file_ostream) << x509_cert_write(x509);
  DBUG_EXECUTE_IF("cert_pub_key_write_error",
                  { x509_cert_file_ostream->set_error(); });
  if (x509_cert_file_ostream->get_error()) {
    LogErr(ERROR_LEVEL, ER_X509_CANT_WRITE_CERT, cert_filename.c_str());
    ret_val = false;
    goto end;
  }

  if (my_chmod(cert_filename.c_str(),
               USER_READ | USER_WRITE | GROUP_READ | OTHERS_READ,
               MYF(MY_FAE + MY_WME))) {
    LogErr(ERROR_LEVEL, ER_X509_CANT_CHMOD_KEY, cert_filename.c_str());
    ret_val = false;
    goto end;
  }

end:

  if (pkey) EVP_PKEY_free(pkey); /* Frees rsa too */
  if (ca_key) EVP_PKEY_free(ca_key);
  if (x509) X509_free(x509);
  if (ca_x509) X509_free(ca_x509);

  return ret_val;
}

/**
  Algorithm to generate RSA key pair.
  Relies on:
  1> RSA generator
  2> File reader/writer

  Overwrites existing Private/Public key file if any.

  @param [in] rsa_gen RSA key pair generator
  @param [in] priv_key_filename File name of private key
  @param [in] pub_key_filename File name of public key
  @param [in] filecr File creator

  @returns status of RSA key pair generation.
    @retval false Error in RSA key pair generation.
    @retval true Private/Public keys are successfully generated.
*/
template <typename RSA_generator_func, typename File_creation_func>
bool create_RSA_key_pair(RSA_generator_func &rsa_gen,
                         const Sql_string_t priv_key_filename,
                         const Sql_string_t pub_key_filename,
                         File_creation_func &filecr) {
  std::string temp_priv_key_filename = priv_key_filename + ".temp";
  std::string temp_pub_key_filename = pub_key_filename + ".temp";
  bool ret_val = true;
  File_IO *priv_key_file_ostream = nullptr;
  File_IO *pub_key_file_ostream = nullptr;
  MY_MODE file_creation_mode = get_file_perm(USER_READ | USER_WRITE);
  MY_MODE saved_umask = umask(~(file_creation_mode));

  assert(temp_priv_key_filename.size() && temp_pub_key_filename.size());

#if OPENSSL_VERSION_NUMBER >= 0x30000000L
  EVP_PKEY *rsa;
#else  /* OPENSSL_VERSION_NUMBER >= 0x30000000L */
  RSA *rsa;
#endif /* OPENSSL_VERSION_NUMBER >= 0x30000000L */
  rsa = rsa_gen();

#if OPENSSL_VERSION_NUMBER >= 0x30000000L
  DBUG_EXECUTE_IF("null_rsa_error", {
    EVP_PKEY_free(rsa);
    rsa = nullptr;
  });
#else  /* OPENSSL_VERSION_NUMBER >= 0x30000000L */
  DBUG_EXECUTE_IF("null_rsa_error", {
    RSA_free(rsa);
    rsa = nullptr;
  });
#endif /* OPENSSL_VERSION_NUMBER >= 0x30000000L */

  if (!rsa) {
    LogErr(ERROR_LEVEL, ER_AUTH_CANT_CREATE_RSA_PAIR);
    ret_val = false;
    goto end;
  }
  DBUG_EXECUTE_IF("no_key_files", DBUG_SUICIDE(););

  priv_key_file_ostream = filecr(temp_priv_key_filename, file_creation_mode);
  DBUG_EXECUTE_IF("empty_priv_key_temp_file", DBUG_SUICIDE(););

  (*priv_key_file_ostream) << rsa_priv_key_write(rsa);
  DBUG_EXECUTE_IF("key_file_write_error",
                  { priv_key_file_ostream->set_error(); });
  if (priv_key_file_ostream->get_error()) {
    LogErr(ERROR_LEVEL, ER_AUTH_CANT_WRITE_PRIVKEY, priv_key_filename.c_str());
    ret_val = false;
    goto end;
  }
  if (my_chmod(temp_priv_key_filename.c_str(), USER_READ | USER_WRITE,
               MYF(MY_FAE + MY_WME))) {
    LogErr(ERROR_LEVEL, ER_X509_CANT_CHMOD_KEY, priv_key_filename.c_str());
    ret_val = false;
    goto end;
  }
  DBUG_EXECUTE_IF("valid_priv_key_temp_file", DBUG_SUICIDE(););

  pub_key_file_ostream = filecr(temp_pub_key_filename);
  DBUG_EXECUTE_IF("valid_priv_key_temp_file_empty_pub_key_temp_file",
                  DBUG_SUICIDE(););

  (*pub_key_file_ostream) << rsa_pub_key_write(rsa);

  DBUG_EXECUTE_IF("cert_pub_key_write_error",
                  { pub_key_file_ostream->set_error(); });

  if (pub_key_file_ostream->get_error()) {
    LogErr(ERROR_LEVEL, ER_AUTH_CANT_WRITE_PUBKEY, pub_key_filename.c_str());
    ret_val = false;
    goto end;
  }
  if (my_chmod(temp_pub_key_filename.c_str(),
               USER_READ | USER_WRITE | GROUP_READ | OTHERS_READ,
               MYF(MY_FAE + MY_WME))) {
    LogErr(ERROR_LEVEL, ER_X509_CANT_CHMOD_KEY, pub_key_filename.c_str());
    ret_val = false;
    goto end;
  }
  DBUG_EXECUTE_IF("valid_key_temp_files", DBUG_SUICIDE(););

  rename(temp_priv_key_filename.c_str(), priv_key_filename.c_str());
  DBUG_EXECUTE_IF("valid_pub_key_temp_file_valid_priv_key_file",
                  DBUG_SUICIDE(););
  rename(temp_pub_key_filename.c_str(), pub_key_filename.c_str());
  DBUG_EXECUTE_IF("valid_key_files", DBUG_SUICIDE(););

end:
  if (rsa)
#if OPENSSL_VERSION_NUMBER >= 0x30000000L
    EVP_PKEY_free(rsa);
#else  /* OPENSSL_VERSION_NUMBER >= 0x30000000L */
    RSA_free(rsa);
#endif /* OPENSSL_VERSION_NUMBER >= 0x30000000L */

  umask(saved_umask);
  return ret_val;
}

/**
  Check auto_generate_certs option and generate
  SSL certificates if required.

  SSL Certificates are generated iff following conditions are met.
  1> auto_generate_certs is set to ON.
  2> None of the SSL system variables are specified.
  3> Following files are not present in data directory.
     a> ca.pem
     b> server_cert.pem
     c> server_key.pem

  If above mentioned conditions are satisfied, following action will be taken:

  1> 6 File are generated and placed data directory:
     a> ca.pem
     b> ca_key.pem
     c> server_cert.pem
     d> server_key.pem
     e> client_cert.pem
     f> client_key.pem

     ca.pem is self signed auto generated CA certificate. server_cert.pem
     and client_cert.pem are signed using auto generated CA.

     ca_key.pem, client_cert.pem and client_key.pem are overwritten if
     they are present in data directory.

  Path of following system variables are set if certificates are either
  generated or already present in data directory.
  a> ssl-ca
  b> ssl-cert
  c> ssl-key

  Assumption : auto_detect_ssl() is called before control reaches to
  do_auto_cert_generation().

  @param [in] auto_detection_status Status of SSL artifacts detection process
  @param [out] ssl_ca  pointer to the generated CA certificate file
  @param [out] ssl_key pointer to the generated key file
  @param [out] ssl_cert pointer to the generated certificate file.

  @retval true i Generation is successful or skipped
  @retval false Generation failed.
*/
bool do_auto_cert_generation(ssl_artifacts_status auto_detection_status,
                             const char **ssl_ca, const char **ssl_key,
                             const char **ssl_cert) {
  if (opt_auto_generate_certs == true) {
    /*
      Do not generate SSL certificates/RSA keys,
      If any of the SSL option was specified.
    */

    int sec_level = security_level();

    if (auto_detection_status == SSL_ARTIFACTS_VIA_OPTIONS) {
      LogErr(INFORMATION_LEVEL, ER_AUTH_SSL_CONF_PREVENTS_CERT_GENERATION);
      return true;
    } else if (auto_detection_status == SSL_ARTIFACTS_AUTO_DETECTED ||
               auto_detection_status == SSL_ARTIFACT_TRACES_FOUND) {
      LogErr(INFORMATION_LEVEL, ER_AUTH_USING_EXISTING_CERTS);
      return true;
    } else {
      assert(auto_detection_status == SSL_ARTIFACTS_NOT_FOUND);

      /* Initialize the key pair generator. It can also be used stand alone */
      RSA_gen rsa_gen(rsa_key_sizes[sec_level]);

      /*
         Initialize the file creator.
       */
      File_creator fcr;
      Sql_string_t ca_name = "MySQL_Server_";
      Sql_string_t server_name = "MySQL_Server_";
      Sql_string_t client_name = "MySQL_Server_";

      ca_name.append(MYSQL_SERVER_VERSION);
      ca_name.append("_Auto_Generated_CA_Certificate");
      server_name.append(MYSQL_SERVER_VERSION);
      server_name.append("_Auto_Generated_Server_Certificate");
      client_name.append(MYSQL_SERVER_VERSION);
      client_name.append("_Auto_Generated_Client_Certificate");

      /*
        Maximum length of X509 certificate subject is 64.
        Make sure that constructed strings are within valid
        bounds or change them to minimal default strings
      */
      if (ca_name.length() > MAX_CN_NAME_LENGTH ||
          server_name.length() > MAX_CN_NAME_LENGTH ||
          client_name.length() > MAX_CN_NAME_LENGTH) {
        ca_name.clear();
        ca_name.append("MySQL_Server_Auto_Generated_CA_Certificate");
        server_name.clear();
        server_name.append("MySQL_Server_Auto_Generated_Server_Certificate");
        client_name.clear();
        client_name.append("MySQL_Server_Auto_Generated_Client_Certificate");
      }

      /* Create and write the certa and keys on disk */
      if ((create_x509_certificate(rsa_gen, ca_name, 1, DEFAULT_SSL_CA_CERT,
                                   DEFAULT_SSL_CA_KEY, fcr) == false) ||
          (create_x509_certificate(
               rsa_gen, server_name, 2, DEFAULT_SSL_SERVER_CERT,
               DEFAULT_SSL_SERVER_KEY, fcr, DEFAULT_SSL_CA_KEY,
               DEFAULT_SSL_CA_CERT) == false) ||
          (create_x509_certificate(
               rsa_gen, client_name, 3, DEFAULT_SSL_CLIENT_CERT,
               DEFAULT_SSL_CLIENT_KEY, fcr, DEFAULT_SSL_CA_KEY,
               DEFAULT_SSL_CA_CERT) == false)) {
        return false;
      }
      *ssl_ca = DEFAULT_SSL_CA_CERT;
      *ssl_cert = DEFAULT_SSL_SERVER_CERT;
      *ssl_key = DEFAULT_SSL_SERVER_KEY;
      LogErr(INFORMATION_LEVEL, ER_AUTH_CERTS_SAVED_TO_DATADIR);
    }
    return true;
  } else {
    LogErr(INFORMATION_LEVEL, ER_AUTH_CERT_GENERATION_DISABLED);
    return true;
  }
}

/*
 Generate RSA keys

 @param [in] auto_generate Variable to control key generation
 @param [in] priv_key_path Path to store/check private key
 @param [in] pub_key_path  Path to store/check public key
 @param [in] message       Message part to be logged

 @returns status of key generation
   @retval true  Success
   @retval false Error generating keys
*/

static bool generate_rsa_keys(bool auto_generate, const char *priv_key_path,
                              const char *pub_key_path, const char *message) {
  DBUG_TRACE;
  if (auto_generate) {
    MY_STAT priv_stat, pub_stat;
    int sec_level = security_level();
    if (strcmp(priv_key_path, AUTH_DEFAULT_RSA_PRIVATE_KEY) ||
        strcmp(pub_key_path, AUTH_DEFAULT_RSA_PUBLIC_KEY)) {
      LogErr(INFORMATION_LEVEL, ER_AUTH_RSA_CONF_PREVENTS_KEY_GENERATION,
             message);
      return true;
    } else if (my_stat(AUTH_DEFAULT_RSA_PRIVATE_KEY, &priv_stat, MYF(0)) ||
               my_stat(AUTH_DEFAULT_RSA_PUBLIC_KEY, &pub_stat, MYF(0))) {
      LogErr(INFORMATION_LEVEL, ER_AUTH_KEY_GENERATION_SKIPPED_PAIR_PRESENT,
             message);
      return true;
    } else {
      /* Initialize the key pair generator. */
      RSA_gen rsa_gen(rsa_key_sizes[sec_level]);

      /* Initialize the file creator. */
      File_creator fcr;

      if (create_RSA_key_pair(rsa_gen, "private_key.pem", "public_key.pem",
                              fcr) == false)
        return false;

      LogErr(INFORMATION_LEVEL, ER_AUTH_KEYS_SAVED_TO_DATADIR, message);
      return true;
    }
  } else {
    LogErr(INFORMATION_LEVEL, ER_AUTH_KEY_GENERATION_DISABLED, message);
    return true;
  }
}

/*
  Generate RSA key pair.

  @returns Status of key generation
    @retval true Success
    @retval false Failure

  Check sha256_password_auto_generate_rsa_keys/
  caching_sha2_password_auto_generate_rsa_keys
  option and generate RSA key pair if required.

  RSA key pair is generated iff following conditions are met.
  1> sha256_password_auto_generate_rsa_keys/
     caching_sha2_password_auto_generate_rsa_keys is set to ON.
  2> sha256_password_private_key_path/caching_sha2_rsa_private_key_path
     or sha256_password_public_key_path/caching_sha2_rsa_public_key_path
     are pointing to non-default locations.
  3> Following files are not present in data directory.
     a> private_key.pem
     b> public_key.pem

  If above mentioned conditions are satisfied private_key.pem and
  public_key.pem files are generated and placed in data directory.
*/
static bool do_auto_rsa_keys_generation() {
  return (generate_rsa_keys(auth_rsa_auto_generate_rsa_keys,
                            auth_rsa_private_key_path, auth_rsa_public_key_path,
                            "--sha256_password_auto_generate_rsa_keys") &&
          generate_rsa_keys(caching_sha2_auto_generate_rsa_keys,
                            caching_sha2_rsa_private_key_path,
                            caching_sha2_rsa_public_key_path,
                            "--caching_sha2_password_auto_generate_rsa_keys"));
}

bool MPVIO_EXT::can_authenticate() {
  return (acl_user && acl_user->can_authenticate);
}

static struct st_mysql_auth sha256_password_handler = {
    MYSQL_AUTHENTICATION_INTERFACE_VERSION,
    Cached_authentication_plugins::get_plugin_name(PLUGIN_SHA256_PASSWORD),
    sha256_password_authenticate,
    generate_sha256_password,
    validate_sha256_password_hash,
    set_sha256_salt,
    AUTH_FLAG_USES_INTERNAL_STORAGE,
    compare_sha256_password_with_hash,
};

mysql_declare_plugin(sha256_password){
    MYSQL_AUTHENTICATION_PLUGIN, /* type constant    */
    &sha256_password_handler,    /* type descriptor  */
    Cached_authentication_plugins::get_plugin_name(
        PLUGIN_SHA256_PASSWORD),      /* Name             */
    PLUGIN_AUTHOR_ORACLE,             /* Author           */
    "SHA256 password authentication", /* Description      */
    PLUGIN_LICENSE_GPL,               /* License          */
    &init_sha256_password_handler,    /* Init function    */
    nullptr,                          /* Check uninstall  */
    nullptr,                          /* Deinit function  */
    0x0101,                           /* Version (1.0)    */
    nullptr,                          /* status variables */
    sha256_password_sysvars,          /* system variables */
    nullptr,                          /* config options   */
    0                                 /* flags            */
} mysql_declare_plugin_end;<|MERGE_RESOLUTION|>--- conflicted
+++ resolved
@@ -63,10 +63,6 @@
 #include "mysql/service_mysql_alloc.h"
 #include "mysql/service_mysql_password_policy.h"
 #include "mysql/strings/m_ctype.h"
-<<<<<<< HEAD
-#include "mysql_com.h"
-=======
->>>>>>> 87307d4d
 #include "mysql_time.h"
 #include "mysqld_error.h"
 #include "password.h"  // my_make_scrambled_password
@@ -4660,216 +4656,6 @@
 }
 
 /**
-<<<<<<< HEAD
-  Compare a clear text password with a stored hash for
-  the native password plugin
-
-  If the password is non-empty it calculates a hash from
-  the cleartext and compares it with the supplied hash.
-
-  if the password is empty checks if the hash is empty too.
-
-  @arg hash              pointer to the hashed data
-  @arg hash_length       length of the hashed data
-  @arg cleartext         pointer to the clear text password
-  @arg cleartext_length  length of the cleat text password
-  @arg[out] is_error     non-zero in case of error extracting the salt
-  @retval 0              the hash was created with that password
-  @retval non-zero       the hash was created with a different password
-*/
-static int compare_native_password_with_hash(const char *hash,
-                                             unsigned long hash_length,
-                                             const char *cleartext,
-                                             unsigned long cleartext_length,
-                                             int *is_error) {
-  DBUG_TRACE;
-
-  char buffer[SCRAMBLED_PASSWORD_CHAR_LENGTH + 1];
-
-  /** empty password results in an empty hash */
-  if (!hash_length && !cleartext_length) return 0;
-
-  assert(hash_length <= SCRAMBLED_PASSWORD_CHAR_LENGTH);
-
-  /* calculate the hash from the clear text */
-  my_make_scrambled_password_sha1(buffer, cleartext, cleartext_length);
-
-  *is_error = 0;
-  const int result = memcmp(hash, buffer, SCRAMBLED_PASSWORD_CHAR_LENGTH);
-
-  return result;
-}
-
-/* clang-format off */
-/**
-  @page page_protocol_connection_phase_authentication_methods_native_password_authentication Native Authentication
-
-  Authentication::Native41:
-
-  <ul>
-  <li>
-  The server name is *mysql_native_password*
-  </li>
-  <li>
-  The client name is *mysql_native_password*
-  </li>
-  <li>
-  Client side requires an 20-byte random challenge from server
-  </li>
-  <li>
-  Client side sends a 20-byte response packet based on the algorithm described
-  later.
-  </li>
-  </ul>
-
-  @par "Requires" @ref CLIENT_RESERVED2 "CLIENT_SECURE_CONNECTION"
-
-  @startuml
-  Client<-Server: 20 byte random data
-  Client->Server: 20 byte scrambled password
-  @enduml
-
-  This method fixes a 2 short-comings of the
-  @ref page_protocol_connection_phase_authentication_methods_old_password_authentication
-
-  1. using a tested, crypto-graphic hashing function (SHA1)
-  2. knowing the content of the hash in the mysql.user table isn't enough
-     to authenticate against the MySQL Server.
-
-  The network packet content for the password is calculated by:
-  ~~~~~
-  SHA1( password ) XOR SHA1( "20-bytes random data from server" <concat> SHA1( SHA1( password ) ) )
-  ~~~~~
-
-  The following is stored into mysql.user.authentication_string
-  ~~~~~
-  SHA1( SHA1( password ) )
-  ~~~~~
-
-  @sa native_password_authenticate, native_password_auth_client,
-  native_password_client_plugin, native_password_handler,
-  check_scramble_sha1, compute_two_stage_sha1_hash, make_password_from_salt
-*/
-/* clang-format on */
-
-/**
-  MySQL Server Password Authentication Plugin
-
-  In the MySQL authentication protocol:
-  1. the server sends the random scramble to the client
-  2. client sends the encrypted password back to the server
-  3. the server checks the password.
-*/
-static int native_password_authenticate(MYSQL_PLUGIN_VIO *vio,
-                                        MYSQL_SERVER_AUTH_INFO *info) {
-  uchar *pkt;
-  int pkt_len;
-  MPVIO_EXT *mpvio = (MPVIO_EXT *)vio;
-
-  DBUG_TRACE;
-
-  native_password_authentication_deprecation_warning();
-
-  /* generate the scramble, or reuse the old one */
-  if (mpvio->scramble[SCRAMBLE_LENGTH])
-    generate_user_salt(mpvio->scramble, SCRAMBLE_LENGTH + 1);
-
-  /* send it to the client */
-  if (mpvio->write_packet(mpvio, (uchar *)mpvio->scramble, SCRAMBLE_LENGTH + 1))
-    return CR_AUTH_HANDSHAKE;
-
-  /* reply and authenticate */
-
-  /*
-    <digression>
-      This is more complex than it looks.
-
-      The plugin (we) may be called right after the client was connected -
-      and will need to send a scramble, read reply, authenticate.
-
-      Or the plugin may be called after another plugin has sent a scramble,
-      and read the reply. If the client has used the correct client-plugin,
-      we won't need to read anything here from the client, the client
-      has already sent a reply with everything we need for authentication.
-
-      Or the plugin may be called after another plugin has sent a scramble,
-      and read the reply, but the client has used the wrong client-plugin.
-      We'll need to sent a "switch to another plugin" packet to the
-      client and read the reply. "Use the short scramble" packet is a special
-      case of "switch to another plugin" packet.
-
-      Or, perhaps, the plugin may be called after another plugin has
-      done the handshake but did not send a useful scramble. We'll need
-      to send a scramble (and perhaps a "switch to another plugin" packet)
-      and read the reply.
-
-      Besides, a client may be an old one, that doesn't understand plugins.
-      Or doesn't even understand 4.0 scramble.
-
-      And we want to keep the same protocol on the wire  unless non-native
-      plugins are involved.
-
-      Anyway, it still looks simple from a plugin point of view:
-      "send the scramble, read the reply and authenticate"
-      All the magic is transparently handled by the server.
-    </digression>
-  */
-
-  /* read the reply with the encrypted password */
-  if ((pkt_len = mpvio->read_packet(mpvio, &pkt)) < 0) return CR_AUTH_HANDSHAKE;
-  DBUG_PRINT("info", ("reply read : pkt_len=%d", pkt_len));
-
-  DBUG_EXECUTE_IF("native_password_bad_reply", {
-    /* This should cause a HANDSHAKE ERROR */
-    pkt_len = 12;
-  });
-  if (mysql_native_password_proxy_users) {
-    *info->authenticated_as = PROXY_FLAG;
-    DBUG_PRINT("info", ("mysql_native_authentication_proxy_users is enabled, "
-                        "setting authenticated_as to NULL"));
-  }
-  if (pkt_len == 0) {
-    info->password_used = PASSWORD_USED_NO;
-    return mpvio->acl_user->credentials[PRIMARY_CRED].m_salt_len != 0
-               ? CR_AUTH_USER_CREDENTIALS
-               : CR_OK;
-  } else
-    info->password_used = PASSWORD_USED_YES;
-  bool second = false;
-  if (pkt_len == SCRAMBLE_LENGTH) {
-    if (!mpvio->acl_user->credentials[PRIMARY_CRED].m_salt_len ||
-        check_scramble(pkt, mpvio->scramble,
-                       mpvio->acl_user->credentials[PRIMARY_CRED].m_salt)) {
-      second = true;
-      if (!mpvio->acl_user->credentials[SECOND_CRED].m_salt_len ||
-          check_scramble(pkt, mpvio->scramble,
-                         mpvio->acl_user->credentials[SECOND_CRED].m_salt)) {
-        return CR_AUTH_USER_CREDENTIALS;
-      } else {
-        if (second) {
-          MPVIO_EXT *mpvio_second = pointer_cast<MPVIO_EXT *>(vio);
-          const char *username =
-              *info->authenticated_as ? info->authenticated_as : "";
-          const char *hostname = mpvio_second->acl_user->host.get_host();
-          LogPluginErr(
-              INFORMATION_LEVEL,
-              ER_MYSQL_NATIVE_PASSWORD_SECOND_PASSWORD_USED_INFORMATION,
-              username, hostname ? hostname : "");
-        }
-        return CR_OK;
-      }
-    } else {
-      return CR_OK;
-    }
-  }
-
-  my_error(ER_HANDSHAKE_ERROR, MYF(0));
-  return CR_AUTH_HANDSHAKE;
-}
-
-/**
-=======
->>>>>>> 87307d4d
   Interface for querying the MYSQL_PUBLIC_VIO about encryption state.
 
 */
