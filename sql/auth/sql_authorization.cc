--- conflicted
+++ resolved
@@ -2455,13 +2455,7 @@
                           db_name, table_name));
       return true;
     }
-<<<<<<< HEAD
-    const ulong db_acl =
-        thd->security_context()->db_acl({db_name, strlen(db_name)}, true) |
-        global_acl;
-=======
     db_acl |= global_acl;
->>>>>>> 87307d4d
     if ((db_acl & required_acl) == required_acl) {
       DBUG_PRINT("info", ("Access granted for %s.%s by schema privileges",
                           db_name, table_name));
@@ -5499,14 +5493,6 @@
                       " (%lu)",
                       (unsigned long)sctx->get_active_roles()->size()));
   const std::string db_name = db ? db : "";
-<<<<<<< HEAD
-  if (sctx->get_active_roles()->size() > 0) {
-    /* global privileges */
-    grant->privilege = sctx->master_access(db_name);
-    const LEX_CSTRING str_db = {db, strlen(db)};
-    /* db privileges */
-    grant->privilege |= sctx->db_acl(str_db);
-=======
   const LEX_CSTRING str_db = {db, strlen(db)};
   ulong db_access = sctx->check_db_level_access(thd, db, strlen(db));
   if (sctx->get_active_roles()->size() > 0) {
@@ -5514,7 +5500,6 @@
     grant->privilege = sctx->master_access(db_name);
     /* db privileges */
     grant->privilege |= db_access;
->>>>>>> 87307d4d
     const LEX_CSTRING str_table = {table, strlen(table)};
     /* table privileges */
     grant->privilege |= sctx->table_acl(str_db, str_table);
