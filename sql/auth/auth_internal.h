#ifndef AUTH_INTERNAL_INCLUDED
#define AUTH_INTERNAL_INCLUDED

/* Copyright (c) 2000, 2015, Oracle and/or its affiliates. All rights reserved.

   This program is free software; you can redistribute it and/or modify
   it under the terms of the GNU General Public License as published by
   the Free Software Foundation; version 2 of the License.

   This program is distributed in the hope that it will be useful,
   but WITHOUT ANY WARRANTY; without even the implied warranty of
   MERCHANTABILITY or FITNESS FOR A PARTICULAR PURPOSE.  See the
   GNU General Public License for more details.

   You should have received a copy of the GNU General Public License
   along with this program; if not, write to the Free Software Foundation,
   51 Franklin Street, Suite 500, Boston, MA 02110-1335 USA */
/* Internals */

#include "my_global.h"                  /* NO_EMBEDDED_ACCESS_CHECKS */
#include "violite.h"                    /* SSL_type */
#include "mysql_time.h"                 /* MYSQL_TIME */

#include "auth_common.h"
#include "table.h"                      /* LEX_ALTER */

class ACL_USER;
class ACL_PROXY_USER;
class GRANT_NAME;
class GRANT_TABLE;
class GRANT_COLUMN;
struct TABLE;
typedef struct user_resources USER_RESOURCES;

/* sql_authentication */
void optimize_plugin_compare_by_pointer(LEX_CSTRING *plugin_name);
bool auth_plugin_is_built_in(const char *plugin_name);
bool auth_plugin_supports_expiration(const char *plugin_name);


const ACL_internal_table_access *
get_cached_table_access(GRANT_INTERNAL_INFO *grant_internal_info,
                        const char *schema_name, const char *table_name);

/* sql_auth_cache */
ulong get_sort(uint count,...);


#ifndef NO_EMBEDDED_ACCESS_CHECKS

/*sql_authentication */
bool rsa_auth_status();

/* sql_auth_cache */
void rebuild_check_host(void);
ACL_USER * find_acl_user(const char *host,
                         const char *user,
                         my_bool exact);
ACL_PROXY_USER * acl_find_proxy_user(const char *user,
                                     const char *host,
                                     const char *ip,
                                     char *authenticated_as,
                                     bool *proxy_used);
<<<<<<< HEAD
=======
bool set_user_salt(ACL_USER *acl_user);
>>>>>>> 21a79f2d
void acl_insert_proxy_user(ACL_PROXY_USER *new_value);

void acl_update_user(const char *user, const char *host,
                     enum SSL_type ssl_type,
                     const char *ssl_cipher,
                     const char *x509_issuer,
                     const char *x509_subject,
                     USER_RESOURCES  *mqh,
                     ulong privileges,
                     const LEX_CSTRING &plugin,
                     const LEX_CSTRING &auth,
                     MYSQL_TIME password_change_time,
                     LEX_ALTER password_life,
                     ulong what_is_set);
void acl_insert_user(const char *user, const char *host,
                     enum SSL_type ssl_type,
                     const char *ssl_cipher,
                     const char *x509_issuer,
                     const char *x509_subject,
                     USER_RESOURCES *mqh,
                     ulong privileges,
                     const LEX_CSTRING &plugin,
                     const LEX_CSTRING &auth,
		     MYSQL_TIME password_change_time,
                     LEX_ALTER password_life);
void acl_update_proxy_user(ACL_PROXY_USER *new_value, bool is_revoke);
void acl_update_db(const char *user, const char *host, const char *db,
                   ulong privileges);
void acl_insert_db(const char *user, const char *host, const char *db,
                   ulong privileges);
bool update_sctx_cache(Security_context *sctx, ACL_USER *acl_user_ptr,
                       bool expired);

/* sql_user_table */
ulong get_access(TABLE *form,uint fieldnr, uint *next_field);
bool acl_trans_commit_and_close_tables(THD *thd);
void acl_notify_htons(THD* thd, const char* query, size_t query_length);
int replace_db_table(TABLE *table, const char *db,
                     const LEX_USER &combo,
                     ulong rights, bool revoke_grant);
int replace_user_table(THD *thd, TABLE *table, LEX_USER *combo,
                       ulong rights, bool revoke_grant,
                       bool can_create_user, ulong what_to_replace);
int replace_proxies_priv_table(THD *thd, TABLE *table, const LEX_USER *user,
                               const LEX_USER *proxied_user,
                               bool with_grant_arg, bool revoke_grant);
int replace_column_table(GRANT_TABLE *g_t,
                         TABLE *table, const LEX_USER &combo,
                         List <LEX_COLUMN> &columns,
                         const char *db, const char *table_name,
                         ulong rights, bool revoke_grant);
int replace_table_table(THD *thd, GRANT_TABLE *grant_table,
                        TABLE *table, const LEX_USER &combo,
                        const char *db, const char *table_name,
                        ulong rights, ulong col_rights,
                        bool revoke_grant);
int replace_routine_table(THD *thd, GRANT_NAME *grant_name,
                          TABLE *table, const LEX_USER &combo,
                          const char *db, const char *routine_name,
                          bool is_proc, ulong rights, bool revoke_grant);
int open_grant_tables(THD *thd, TABLE_LIST *tables, bool *transactional_tables);
int handle_grant_table(THD *thd, TABLE_LIST *tables, uint table_no, bool drop,
                       LEX_USER *user_from, LEX_USER *user_to);

/* sql_authorization */
bool is_privileged_user_for_credential_change(THD *thd);

#endif /* NO_EMBEDDED_ACCESS_CHECKS */

#endif /* AUTH_INTERNAL_INCLUDED */<|MERGE_RESOLUTION|>--- conflicted
+++ resolved
@@ -61,10 +61,6 @@
                                      const char *ip,
                                      char *authenticated_as,
                                      bool *proxy_used);
-<<<<<<< HEAD
-=======
-bool set_user_salt(ACL_USER *acl_user);
->>>>>>> 21a79f2d
 void acl_insert_proxy_user(ACL_PROXY_USER *new_value);
 
 void acl_update_user(const char *user, const char *host,
