--- conflicted
+++ resolved
@@ -70,23 +70,6 @@
 #define MYSQL_DEFAULT_ROLE_FIELD_ROLE_HOST 2
 #define MYSQL_DEFAULT_ROLE_FIELD_ROLE_USER 3
 
-<<<<<<< HEAD
-TABLE *open_default_role_table(THD *thd) {
-  DBUG_TRACE;
-  TABLE_LIST tablelst("mysql", "default_roles", TL_WRITE,
-                      MDL_SHARED_NO_READ_WRITE);
-
-  if (open_and_lock_tables(thd, &tablelst, MYSQL_LOCK_IGNORE_TIMEOUT)) {
-    DBUG_PRINT("error", ("En error occurred while trying to open the "
-                         "mysql.roles_edges table"));
-    return 0;
-  }
-
-  return tablelst.table;
-}
-
-=======
->>>>>>> cda465b6
 bool modify_role_edges_in_table(THD *thd, TABLE *table,
                                 const Auth_id_ref &from_user,
                                 const Auth_id_ref &to_user,
