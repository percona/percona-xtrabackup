<<<<<<< HEAD
/* Copyright (c) 2010, 2018, Oracle and/or its affiliates. All rights reserved.
=======
/* Copyright (c) 2010, 2019, Oracle and/or its affiliates. All rights reserved.
>>>>>>> f51fb815

   This program is free software; you can redistribute it and/or modify
   it under the terms of the GNU General Public License, version 2.0,
   as published by the Free Software Foundation.

   This program is also distributed with certain software (including
   but not limited to OpenSSL) that is licensed under separate terms,
   as designated in a particular file or component or in included license
   documentation.  The authors of MySQL hereby grant you an additional
   permission to link the program and your derivative works with the
   separately licensed software that they have included with MySQL.

   This program is distributed in the hope that it will be useful,
   but WITHOUT ANY WARRANTY; without even the implied warranty of
   MERCHANTABILITY or FITNESS FOR A PARTICULAR PURPOSE.  See the
   GNU General Public License, version 2.0, for more details.

   You should have received a copy of the GNU General Public License
   along with this program; if not, write to the Free Software
   Foundation, Inc., 51 Franklin St, Fifth Floor, Boston, MA 02110-1301  USA */
#ifndef RPL_INFO_TABLE_ACCESS_H
#define RPL_INFO_TABLE_ACCESS_H

#include <sys/types.h>

#include "sql/rpl_table_access.h"  // System_table_access

class Field;
class Open_tables_backup;
class Rpl_info_values;
class THD;
struct TABLE;

enum enum_return_id { FOUND_ID = 1, NOT_FOUND_ID, ERROR_ID };

class Rpl_info_table_access : public System_table_access {
 public:
  Rpl_info_table_access() : thd_created(false) {}
  virtual ~Rpl_info_table_access() {}

  /**
    Prepares before opening table.
    - set flags
    - start lex and reset the part of THD responsible
      for the state of command processing if needed.

    @param[in]  thd  Thread requesting to open the table
  */
<<<<<<< HEAD
  void before_open(THD *thd);
  void close_table(THD *thd, TABLE *table, Open_tables_backup *backup,
=======
  void before_open(THD* thd);
  bool close_table(THD* thd, TABLE* table, Open_tables_backup* backup,
>>>>>>> f51fb815
                   bool error);
  enum enum_return_id find_info(Rpl_info_values *field_values, TABLE *table);
  enum enum_return_id scan_info(TABLE *table, uint instance);
  bool count_info(TABLE *table, uint *counter);
  bool load_info_values(uint max_num_field, Field **fields,
                        Rpl_info_values *field_values);
  bool store_info_values(uint max_num_field, Field **fields,
                         Rpl_info_values *field_values);
  THD *create_thd();
  void drop_thd(THD *thd);

 private:
  bool thd_created;

  Rpl_info_table_access &operator=(const Rpl_info_table_access &info);
  Rpl_info_table_access(const Rpl_info_table_access &info);
};
#endif /* RPL_INFO_TABLE_ACCESS_H */<|MERGE_RESOLUTION|>--- conflicted
+++ resolved
@@ -1,8 +1,4 @@
-<<<<<<< HEAD
-/* Copyright (c) 2010, 2018, Oracle and/or its affiliates. All rights reserved.
-=======
 /* Copyright (c) 2010, 2019, Oracle and/or its affiliates. All rights reserved.
->>>>>>> f51fb815
 
    This program is free software; you can redistribute it and/or modify
    it under the terms of the GNU General Public License, version 2.0,
@@ -51,13 +47,8 @@
 
     @param[in]  thd  Thread requesting to open the table
   */
-<<<<<<< HEAD
   void before_open(THD *thd);
-  void close_table(THD *thd, TABLE *table, Open_tables_backup *backup,
-=======
-  void before_open(THD* thd);
-  bool close_table(THD* thd, TABLE* table, Open_tables_backup* backup,
->>>>>>> f51fb815
+  bool close_table(THD *thd, TABLE *table, Open_tables_backup *backup,
                    bool error);
   enum enum_return_id find_info(Rpl_info_values *field_values, TABLE *table);
   enum enum_return_id scan_info(TABLE *table, uint instance);
