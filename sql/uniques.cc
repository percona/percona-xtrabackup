--- conflicted
+++ resolved
@@ -972,11 +972,7 @@
   Field *key = *m_table->visible_field_ptr();
   if (key->store((const char *)ptr, m_size, &my_charset_bin) != TYPE_OK)
     return true; /* purecov: inspected */
-<<<<<<< HEAD
-  if (!check_unique_constraint(m_table)) return true;
-=======
   if (!check_unique_fields(m_table)) return true;
->>>>>>> 87307d4d
   const uint res = m_table->file->ha_write_row(m_table->record[0]);
   if (res) {
     bool dup = false;
