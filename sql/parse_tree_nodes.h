--- conflicted
+++ resolved
@@ -5417,23 +5417,15 @@
  public:
   PT_explain(const POS &pos, Explain_format_type format, bool is_analyze,
              bool is_explicit_format, Parse_tree_root *explainable_stmt,
-<<<<<<< HEAD
-             std::optional<std::string_view> explain_into_variable_name)
-=======
              std::optional<std::string_view> explain_into_variable_name,
              LEX_CSTRING schema_name_for_explain)
->>>>>>> 87307d4d
       : Parse_tree_root(pos),
         m_format(format),
         m_analyze(is_analyze),
         m_explicit_format(is_explicit_format),
         m_explainable_stmt(explainable_stmt),
-<<<<<<< HEAD
-        m_explain_into_variable_name(explain_into_variable_name) {}
-=======
         m_explain_into_variable_name(explain_into_variable_name),
         m_schema_name_for_explain(schema_name_for_explain) {}
->>>>>>> 87307d4d
 
   Sql_cmd *make_cmd(THD *thd) override;
 
@@ -5443,36 +5435,21 @@
   const bool m_explicit_format;
   Parse_tree_root *const m_explainable_stmt;
   std::optional<std::string_view> m_explain_into_variable_name;
-<<<<<<< HEAD
-=======
   LEX_CSTRING m_schema_name_for_explain;
->>>>>>> 87307d4d
 };
 
 class PT_load_table final : public Parse_tree_root {
  public:
   PT_load_table(const POS &pos, enum_filetype filetype, thr_lock_type lock_type,
-<<<<<<< HEAD
-                bool is_local_file, enum_source_type, const LEX_STRING filename,
-                ulong, bool, On_duplicate on_duplicate, Table_ident *table,
-=======
                 bool is_local_file, enum_source_type source_type,
                 const LEX_STRING filename, ulong file_count, bool in_key_order,
                 On_duplicate on_duplicate, Table_ident *table,
->>>>>>> 87307d4d
                 List<String> *opt_partitions, const CHARSET_INFO *opt_charset,
                 String *opt_xml_rows_identified_by,
                 const Field_separators &opt_field_separators,
                 const Line_separators &opt_line_separators,
                 ulong opt_ignore_lines, PT_item_list *opt_fields_or_vars,
                 PT_item_list *opt_set_fields, PT_item_list *opt_set_exprs,
-<<<<<<< HEAD
-                List<String> *opt_set_expr_strings, bool)
-      : Parse_tree_root(pos),
-        m_cmd(filetype, is_local_file, filename, on_duplicate, table,
-              opt_partitions, opt_charset, opt_xml_rows_identified_by,
-              opt_field_separators, opt_line_separators, opt_ignore_lines,
-=======
                 List<String> *opt_set_expr_strings, ulong parallel,
                 ulonglong memory_size, bool is_bulk_operation)
       : Parse_tree_root(pos),
@@ -5480,7 +5457,6 @@
               in_key_order, on_duplicate, table, opt_partitions, opt_charset,
               opt_xml_rows_identified_by, opt_field_separators,
               opt_line_separators, opt_ignore_lines,
->>>>>>> 87307d4d
               opt_fields_or_vars ? &opt_fields_or_vars->value : nullptr,
               opt_set_fields ? &opt_set_fields->value : nullptr,
               opt_set_exprs ? &opt_set_exprs->value : nullptr,
