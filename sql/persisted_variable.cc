--- conflicted
+++ resolved
@@ -230,13 +230,8 @@
   memcpy((uchar *)res, (char *)(*argv), (*argc) * sizeof(char *));
 
   my_getopt_skip_unknown = true;
-<<<<<<< HEAD
-  if (my_handle_options(&temp_argc, &res, persist_options, NULL, NULL, true,
-                        false)) {
-=======
   if (my_handle_options(&temp_argc, &res, persist_options, nullptr, nullptr,
-                        true)) {
->>>>>>> 7d10c821
+                        true, false)) {
     free_root(&alloc, MYF(0));
     return 1;
   }
