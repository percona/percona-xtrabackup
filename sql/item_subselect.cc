/* Copyright (c) 2000, 2010, Oracle and/or its affiliates. All rights reserved.

   This program is free software; you can redistribute it and/or modify
   it under the terms of the GNU General Public License as published by
   the Free Software Foundation; version 2 of the License.

   This program is distributed in the hope that it will be useful,
   but WITHOUT ANY WARRANTY; without even the implied warranty of
   MERCHANTABILITY or FITNESS FOR A PARTICULAR PURPOSE.  See the
   GNU General Public License for more details.

   You should have received a copy of the GNU General Public License
   along with this program; if not, write to the Free Software Foundation,
   51 Franklin Street, Suite 500, Boston, MA 02110-1335 USA */

/**
  @file

  @brief
  subselect Item

  @todo
    - add function from mysql_select that use JOIN* as parameter to JOIN
    methods (sql_select.h/sql_select.cc)
*/

#ifdef USE_PRAGMA_IMPLEMENTATION
#pragma implementation				// gcc: Class implementation
#endif

#include "sql_priv.h"
/*
  It is necessary to include set_var.h instead of item.h because there
  are dependencies on include order for set_var.h and item.h. This
  will be resolved later.
*/
#include "sql_class.h"                          // set_var.h: THD
#include "set_var.h"
#include "sql_select.h"
#include "sql_parse.h"                          // check_stack_overrun

inline Item * and_items(Item* cond, Item *item)
{
  return (cond? (new Item_cond_and(cond, item)) : item);
}

Item_subselect::Item_subselect():
  Item_result_field(), value_assigned(0), thd(0), substitution(0),
  engine(0), old_engine(0), used_tables_cache(0), have_to_be_excluded(0),
  const_item_cache(1), engine_changed(0), changed(0),
  is_correlated(FALSE)
{
  with_subselect= 1;
  reset();
  /*
    Item value is NULL if select_result_interceptor didn't change this value
    (i.e. some rows will be found returned)
  */
  null_value= TRUE;
}


void Item_subselect::init(st_select_lex *select_lex,
			  select_result_interceptor *result)
{
  /*
    Please see Item_singlerow_subselect::invalidate_and_restore_select_lex(),
    which depends on alterations to the parse tree implemented here.
  */

  DBUG_ENTER("Item_subselect::init");
  DBUG_PRINT("enter", ("select_lex: 0x%lx", (long) select_lex));
  unit= select_lex->master_unit();

  if (unit->item)
  {
    /*
      Item can be changed in JOIN::prepare while engine in JOIN::optimize
      => we do not copy old_engine here
    */
    engine= unit->item->engine;
    parsing_place= unit->item->parsing_place;
    unit->item->engine= 0;
    unit->item= this;
    engine->change_result(this, result);
  }
  else
  {
    SELECT_LEX *outer_select= unit->outer_select();
    /*
      do not take into account expression inside aggregate functions because
      they can access original table fields
    */
    parsing_place= (outer_select->in_sum_expr ?
                    NO_MATTER :
                    outer_select->parsing_place);
    if (unit->is_union())
      engine= new subselect_union_engine(unit, result, this);
    else
      engine= new subselect_single_select_engine(select_lex, result, this);
  }
  {
    SELECT_LEX *upper= unit->outer_select();
    if (upper->parsing_place == IN_HAVING)
      upper->subquery_in_having= 1;
  }
  DBUG_VOID_RETURN;
}

st_select_lex *
Item_subselect::get_select_lex()
{
  return unit->first_select();
}

void Item_subselect::cleanup()
{
  DBUG_ENTER("Item_subselect::cleanup");
  Item_result_field::cleanup();
  if (old_engine)
  {
    if (engine)
      engine->cleanup();
    engine= old_engine;
    old_engine= 0;
  }
  if (engine)
    engine->cleanup();
  reset();
  value_assigned= 0;
  DBUG_VOID_RETURN;
}


/*
   We cannot use generic Item::safe_charset_converter() because
   Subselect transformation does not happen in view_prepare_mode
   and thus we can not evaluate val_...() for const items.
*/

Item *Item_subselect::safe_charset_converter(CHARSET_INFO *tocs)
{
  Item_func_conv_charset *conv=
    new Item_func_conv_charset(this, tocs, thd->lex->view_prepare_mode ? 0 : 1);
  return conv->safe ? conv : NULL;
}


void Item_singlerow_subselect::cleanup()
{
  DBUG_ENTER("Item_singlerow_subselect::cleanup");
  value= 0; row= 0;
  Item_subselect::cleanup();
  DBUG_VOID_RETURN;
}


void Item_in_subselect::cleanup()
{
  DBUG_ENTER("Item_in_subselect::cleanup");
  if (left_expr_cache)
  {
    left_expr_cache->delete_elements();
    delete left_expr_cache;
    left_expr_cache= NULL;
  }
  first_execution= TRUE;
  need_expr_cache= TRUE;
  Item_subselect::cleanup();
  DBUG_VOID_RETURN;
}

Item_subselect::~Item_subselect()
{
  delete engine;
}

Item_subselect::trans_res
Item_subselect::select_transformer(JOIN *join)
{
  DBUG_ENTER("Item_subselect::select_transformer");
  DBUG_RETURN(RES_OK);
}


bool Item_subselect::fix_fields(THD *thd_param, Item **ref)
{
  char const *save_where= thd_param->where;
  uint8 uncacheable;
  bool res;

  DBUG_ASSERT(fixed == 0);
  engine->set_thd((thd= thd_param));

  if (check_stack_overrun(thd, STACK_MIN_SIZE, (uchar*)&res))
    return TRUE;

  if (!(res= engine->prepare()))
  {
    // all transformation is done (used by prepared statements)
    changed= 1;

    /*
      Substitute the current item with an Item_in_optimizer that was
      created by Item_in_subselect::select_in_like_transformer and
      call fix_fields for the substituted item which in turn calls
      engine->prepare for the subquery predicate.
    */
    if (substitution)
    {
      int ret= 0;

      // did we changed top item of WHERE condition
      if (unit->outer_select()->where == (*ref))
	unit->outer_select()->where= substitution; // correct WHERE for PS
      else if (unit->outer_select()->having == (*ref))
	unit->outer_select()->having= substitution; // correct HAVING for PS

      (*ref)= substitution;
      substitution->name= name;
      if (have_to_be_excluded)
	engine->exclude();
      substitution= 0;
      thd->where= "checking transformed subquery";
      if (!(*ref)->fixed)
	ret= (*ref)->fix_fields(thd, ref);
      thd->where= save_where;
      return ret;
    }
    // Is it one field subselect?
    if (engine->cols() > max_columns)
    {
      my_error(ER_OPERAND_COLUMNS, MYF(0), 1);
      return TRUE;
    }
    fix_length_and_dec();
  }
  else
    goto err;
  
  if ((uncacheable= engine->uncacheable()))
  {
    const_item_cache= 0;
    if (uncacheable & UNCACHEABLE_RAND)
      used_tables_cache|= RAND_TABLE_BIT;
  }
  fixed= 1;

err:
  thd->where= save_where;
  return res;
}


bool Item_subselect::walk(Item_processor processor, bool walk_subquery,
                          uchar *argument)
{

  if (walk_subquery)
  {
    for (SELECT_LEX *lex= unit->first_select(); lex; lex= lex->next_select())
    {
      List_iterator<Item> li(lex->item_list);
      Item *item;
      ORDER *order;

      if (lex->where && (lex->where)->walk(processor, walk_subquery, argument))
        return 1;
      if (lex->having && (lex->having)->walk(processor, walk_subquery,
                                             argument))
        return 1;

      while ((item=li++))
      {
        if (item->walk(processor, walk_subquery, argument))
          return 1;
      }
      for (order= lex->order_list.first ; order; order= order->next)
      {
        if ((*order->item)->walk(processor, walk_subquery, argument))
          return 1;
      }
      for (order= lex->group_list.first ; order; order= order->next)
      {
        if ((*order->item)->walk(processor, walk_subquery, argument))
          return 1;
      }
    }
  }
  return (this->*processor)(argument);
}


bool Item_subselect::exec()
{
  int res;

  /*
    Do not execute subselect in case of a fatal error
    or if the query has been killed.
  */
  if (thd->is_error() || thd->killed)
    return 1;

  /*
    Simulate a failure in sub-query execution. Used to test e.g.
    out of memory or query being killed conditions.
  */
  DBUG_EXECUTE_IF("subselect_exec_fail", return 1;);

  res= engine->exec();

  if (engine_changed)
  {
    engine_changed= 0;
    return exec();
  }
  return (res);
}


/*
  Compute the IN predicate if the left operand's cache changed.
*/

bool Item_in_subselect::exec()
{
  DBUG_ENTER("Item_in_subselect::exec");
  DBUG_ASSERT(exec_method != EXEC_MATERIALIZATION ||
              (exec_method == EXEC_MATERIALIZATION &&
               engine->engine_type() == subselect_engine::HASH_SJ_ENGINE));
  /*
    Initialize the cache of the left predicate operand. This has to be done as
    late as now, because Cached_item directly contains a resolved field (not
    an item, and in some cases (when temp tables are created), these fields
    end up pointing to the wrong field. One solution is to change Cached_item
    to not resolve its field upon creation, but to resolve it dynamically
    from a given Item_ref object.
    Do not init the cache if a previous execution decided that it is not needed.
    TODO: the cache should be applied conditionally based on:
    - rules - e.g. only if the left operand is known to be ordered, and/or
    - on a cost-based basis, that takes into account the cost of a cache
      lookup, the cache hit rate, and the savings per cache hit.
  */
  if (need_expr_cache && !left_expr_cache &&
      exec_method == EXEC_MATERIALIZATION &&
      init_left_expr_cache())
    DBUG_RETURN(TRUE);

  /* If the new left operand is already in the cache, reuse the old result. */
  if (left_expr_cache && test_if_item_cache_changed(*left_expr_cache) < 0)
  {
    /* Always compute IN for the first row as the cache is not valid for it. */
    if (!first_execution)
      DBUG_RETURN(FALSE);
    first_execution= FALSE;
  }

  /*
    The exec() method below updates item::value, and item::null_value, thus if
    we don't call it, the next call to item::val_int() will return whatever
    result was computed by its previous call.
  */
  const bool retval= Item_subselect::exec();
  DBUG_RETURN(retval);
}


Item::Type Item_subselect::type() const
{
  return SUBSELECT_ITEM;
}


void Item_subselect::fix_length_and_dec()
{
  engine->fix_length_and_dec(0);
}


table_map Item_subselect::used_tables() const
{
  return (table_map) (engine->uncacheable() ? used_tables_cache : 0L);
}


bool Item_subselect::const_item() const
{
  return const_item_cache;
}

Item *Item_subselect::get_tmp_table_item(THD *thd_arg)
{
  if (!with_sum_func && !const_item())
    return new Item_field(result_field);
  return copy_or_same(thd_arg);
}

void Item_subselect::update_used_tables()
{
  if (!engine->uncacheable())
  {
    // did all used tables become static?
    if (!(used_tables_cache & ~engine->upper_select_const_tables()))
      const_item_cache= 1;
  }
}


void Item_subselect::print(String *str, enum_query_type query_type)
{
  if (engine)
  {
    str->append('(');
    engine->print(str, query_type);
    str->append(')');
  }
  else
    str->append("(...)");
}


Item_singlerow_subselect::Item_singlerow_subselect(st_select_lex *select_lex)
  :Item_subselect(), value(0)
{
  DBUG_ENTER("Item_singlerow_subselect::Item_singlerow_subselect");
  init(select_lex, new select_singlerow_subselect(this));
  maybe_null= 1;
  max_columns= UINT_MAX;
  DBUG_VOID_RETURN;
}

st_select_lex *
Item_singlerow_subselect::invalidate_and_restore_select_lex()
{
  DBUG_ENTER("Item_singlerow_subselect::invalidate_and_restore_select_lex");
  st_select_lex *result= get_select_lex();

  DBUG_ASSERT(result);

  /*
    This code restore the parse tree in it's state before the execution of
    Item_singlerow_subselect::Item_singlerow_subselect(),
    and in particular decouples this object from the SELECT_LEX,
    so that the SELECT_LEX can be used with a different flavor
    or Item_subselect instead, as part of query rewriting.
  */
  unit->item= NULL;

  DBUG_RETURN(result);
}

Item_maxmin_subselect::Item_maxmin_subselect(THD *thd_param,
                                             Item_subselect *parent,
					     st_select_lex *select_lex,
					     bool max_arg)
  :Item_singlerow_subselect(), was_values(TRUE)
{
  DBUG_ENTER("Item_maxmin_subselect::Item_maxmin_subselect");
  max= max_arg;
  init(select_lex, new select_max_min_finder_subselect(this, max_arg));
  max_columns= 1;
  maybe_null= 1;
  max_columns= 1;

  /*
    Following information was collected during performing fix_fields()
    of Items belonged to subquery, which will be not repeated
  */
  used_tables_cache= parent->get_used_tables_cache();
  const_item_cache= parent->get_const_item_cache();

  /*
    this subquery always creates during preparation, so we can assign
    thd here
  */
  thd= thd_param;

  DBUG_VOID_RETURN;
}

void Item_maxmin_subselect::cleanup()
{
  DBUG_ENTER("Item_maxmin_subselect::cleanup");
  Item_singlerow_subselect::cleanup();

  /*
    By default it is TRUE to avoid TRUE reporting by
    Item_func_not_all/Item_func_nop_all if this item was never called.

    Engine exec() set it to FALSE by reset_value_registration() call.
    select_max_min_finder_subselect::send_data() set it back to TRUE if some
    value will be found.
  */
  was_values= TRUE;
  DBUG_VOID_RETURN;
}


void Item_maxmin_subselect::print(String *str, enum_query_type query_type)
{
  str->append(max?"<max>":"<min>", 5);
  Item_singlerow_subselect::print(str, query_type);
}


void Item_singlerow_subselect::reset()
{
  null_value= TRUE;
  if (value)
    value->null_value= TRUE;
}


/**
  @todo
  - We cant change name of Item_field or Item_ref, because it will
  prevent it's correct resolving, but we should save name of
  removed item => we do not make optimization if top item of
  list is field or reference.
  - switch off this optimization for prepare statement,
  because we do not rollback this changes.
  Make rollback for it, or special name resolving mode in 5.0.
*/
Item_subselect::trans_res
Item_singlerow_subselect::select_transformer(JOIN *join)
{
  DBUG_ENTER("Item_singlerow_subselect::select_transformer");
  if (changed)
    DBUG_RETURN(RES_OK);

  SELECT_LEX *select_lex= join->select_lex;
  Query_arena *arena= thd->stmt_arena;
 
  if (!select_lex->master_unit()->is_union() &&
      !select_lex->table_list.elements &&
      select_lex->item_list.elements == 1 &&
      !select_lex->item_list.head()->with_sum_func &&
      /*
	We cant change name of Item_field or Item_ref, because it will
	prevent it's correct resolving, but we should save name of
	removed item => we do not make optimization if top item of
	list is field or reference.
	TODO: solve above problem
      */
      !(select_lex->item_list.head()->type() == FIELD_ITEM ||
	select_lex->item_list.head()->type() == REF_ITEM) &&
      !join->conds && !join->having &&
      /*
        switch off this optimization for prepare statement,
        because we do not rollback this changes
        TODO: make rollback for it, or special name resolving mode in 5.0.
      */
      !arena->is_stmt_prepare_or_first_sp_execute()
      )
  {

    have_to_be_excluded= 1;
    if (thd->lex->describe)
    {
      char warn_buff[MYSQL_ERRMSG_SIZE];
      sprintf(warn_buff, ER(ER_SELECT_REDUCED), select_lex->select_number);
      push_warning(thd, MYSQL_ERROR::WARN_LEVEL_NOTE,
		   ER_SELECT_REDUCED, warn_buff);
    }
    substitution= select_lex->item_list.head();
    /*
      as far as we moved content to upper level, field which depend of
      'upper' select is not really dependent => we remove this dependence
    */
    substitution->walk(&Item::remove_dependence_processor, 0,
		       (uchar *) select_lex->outer_select());
    DBUG_RETURN(RES_REDUCE);
  }
  DBUG_RETURN(RES_OK);
}


void Item_singlerow_subselect::store(uint i, Item *item)
{
  row[i]->store(item);
  row[i]->cache_value();
}

enum Item_result Item_singlerow_subselect::result_type() const
{
  return engine->type();
}

/* 
 Don't rely on the result type to calculate field type. 
 Ask the engine instead.
*/
enum_field_types Item_singlerow_subselect::field_type() const
{
  return engine->field_type();
}

void Item_singlerow_subselect::fix_length_and_dec()
{
  if ((max_columns= engine->cols()) == 1)
  {
    engine->fix_length_and_dec(row= &value);
  }
  else
  {
    if (!(row= (Item_cache**) sql_alloc(sizeof(Item_cache*)*max_columns)))
      return;
    engine->fix_length_and_dec(row);
    value= *row;
  }
  unsigned_flag= value->unsigned_flag;
  /*
    If there are not tables in subquery then ability to have NULL value
    depends on SELECT list (if single row subquery have tables then it
    always can be NULL if there are not records fetched).
  */
  if (engine->no_tables())
    maybe_null= engine->may_be_null();
}

uint Item_singlerow_subselect::cols()
{
  return engine->cols();
}

bool Item_singlerow_subselect::check_cols(uint c)
{
  if (c != engine->cols())
  {
    my_error(ER_OPERAND_COLUMNS, MYF(0), c);
    return 1;
  }
  return 0;
}

bool Item_singlerow_subselect::null_inside()
{
  for (uint i= 0; i < max_columns ; i++)
  {
    if (row[i]->null_value)
      return 1;
  }
  return 0;
}

void Item_singlerow_subselect::bring_value()
{
  if (!exec() && assigned())
    null_value= 0;
  else
    reset();
}

double Item_singlerow_subselect::val_real()
{
  DBUG_ASSERT(fixed == 1);
  if (!exec() && !value->null_value)
  {
    null_value= FALSE;
    return value->val_real();
  }
  else
  {
    reset();
    return 0;
  }
}

longlong Item_singlerow_subselect::val_int()
{
  DBUG_ASSERT(fixed == 1);
  if (!exec() && !value->null_value)
  {
    null_value= FALSE;
    return value->val_int();
  }
  else
  {
    reset();
    return 0;
  }
}

String *Item_singlerow_subselect::val_str(String *str)
{
  if (!exec() && !value->null_value)
  {
    null_value= FALSE;
    return value->val_str(str);
  }
  else
  {
    reset();
    return 0;
  }
}


my_decimal *Item_singlerow_subselect::val_decimal(my_decimal *decimal_value)
{
  if (!exec() && !value->null_value)
  {
    null_value= FALSE;
    return value->val_decimal(decimal_value);
  }
  else
  {
    reset();
    return 0;
  }
}


bool Item_singlerow_subselect::val_bool()
{
  if (!exec() && !value->null_value)
  {
    null_value= FALSE;
    return value->val_bool();
  }
  else
  {
    reset();
    return 0;
  }
}


Item_exists_subselect::Item_exists_subselect(st_select_lex *select_lex):
  Item_subselect(), value(FALSE), exec_method(EXEC_UNSPECIFIED),
     sj_convert_priority(0), embedding_join_nest(NULL)
{
  DBUG_ENTER("Item_exists_subselect::Item_exists_subselect");
  bool val_bool();
  init(select_lex, new select_exists_subselect(this));
  max_columns= UINT_MAX;
  null_value= FALSE; //can't be NULL
  maybe_null= 0; //can't be NULL
  DBUG_VOID_RETURN;
}


void Item_exists_subselect::print(String *str, enum_query_type query_type)
{
  str->append(STRING_WITH_LEN("exists"));
  Item_subselect::print(str, query_type);
}


bool Item_in_subselect::test_limit(st_select_lex_unit *unit_arg)
{
  if (unit_arg->fake_select_lex &&
      unit_arg->fake_select_lex->test_limit())
    return(1);

  SELECT_LEX *sl= unit_arg->first_select();
  for (; sl; sl= sl->next_select())
  {
    if (sl->test_limit())
      return(1);
  }
  return(0);
}

Item_in_subselect::Item_in_subselect(Item * left_exp,
				     st_select_lex *select_lex):
  Item_exists_subselect(), left_expr(left_exp), left_expr_cache(NULL),
  first_execution(TRUE), need_expr_cache(TRUE), expr(NULL),
  optimizer(NULL), was_null(FALSE), abort_on_null(FALSE),
  pushed_cond_guards(NULL), upper_item(NULL)
{
  DBUG_ENTER("Item_in_subselect::Item_in_subselect");
  init(select_lex, new select_exists_subselect(this));
  max_columns= UINT_MAX;
  maybe_null= 1;
  reset();
  //if test_limit will fail then error will be reported to client
  test_limit(select_lex->master_unit());
  DBUG_VOID_RETURN;
}

Item_allany_subselect::Item_allany_subselect(Item * left_exp,
                                             chooser_compare_func_creator fc,
					     st_select_lex *select_lex,
					     bool all_arg)
  :Item_in_subselect(), func_creator(fc), all(all_arg)
{
  DBUG_ENTER("Item_allany_subselect::Item_allany_subselect");
  left_expr= left_exp;
  func= func_creator(all_arg);
  init(select_lex, new select_exists_subselect(this));
  max_columns= 1;
  abort_on_null= 0;
  reset();
  //if test_limit will fail then error will be reported to client
  test_limit(select_lex->master_unit());
  DBUG_VOID_RETURN;
}


void Item_exists_subselect::fix_length_and_dec()
{
   decimals= 0;
   max_length= 1;
   max_columns= engine->cols();
  /* We need only 1 row to determine existence */
  unit->global_parameters->select_limit= new Item_int((int32) 1);
}

double Item_exists_subselect::val_real()
{
  DBUG_ASSERT(fixed == 1);
  if (exec())
  {
    reset();
    return 0;
  }
  return (double) value;
}

longlong Item_exists_subselect::val_int()
{
  DBUG_ASSERT(fixed == 1);
  if (exec())
  {
    reset();
    return 0;
  }
  return value;
}


/**
  Return the result of EXISTS as a string value

  Converts the true/false result into a string value.
  Note that currently this cannot be NULL, so if the query exection fails
  it will return 0.

  @param decimal_value[out]    buffer to hold the resulting string value
  @retval                      Pointer to the converted string.
                               Can't be a NULL pointer, as currently
                               EXISTS cannot return NULL.
*/

String *Item_exists_subselect::val_str(String *str)
{
  DBUG_ASSERT(fixed == 1);
  if (exec())
    reset();
  str->set((ulonglong)value,&my_charset_bin);
  return str;
}


/**
  Return the result of EXISTS as a decimal value

  Converts the true/false result into a decimal value.
  Note that currently this cannot be NULL, so if the query exection fails
  it will return 0.

  @param decimal_value[out]    Buffer to hold the resulting decimal value
  @retval                      Pointer to the converted decimal.
                               Can't be a NULL pointer, as currently
                               EXISTS cannot return NULL.
*/

my_decimal *Item_exists_subselect::val_decimal(my_decimal *decimal_value)
{
  DBUG_ASSERT(fixed == 1);
  if (exec())
    reset();
  int2my_decimal(E_DEC_FATAL_ERROR, value, 0, decimal_value);
  return decimal_value;
}


bool Item_exists_subselect::val_bool()
{
  DBUG_ASSERT(fixed == 1);
  if (exec())
  {
    reset();
    return 0;
  }
  return value != 0;
}


double Item_in_subselect::val_real()
{
  /*
    As far as Item_in_subselect called only from Item_in_optimizer this
    method should not be used
  */
  DBUG_ASSERT(0);
  DBUG_ASSERT(fixed == 1);
  null_value= was_null= FALSE;
  if (exec())
  {
    reset();
    return 0;
  }
  if (was_null && !value)
    null_value= TRUE;
  return (double) value;
}


longlong Item_in_subselect::val_int()
{
  /*
    As far as Item_in_subselect called only from Item_in_optimizer this
    method should not be used
  */
  DBUG_ASSERT(0);
  DBUG_ASSERT(fixed == 1);
  null_value= was_null= FALSE;
  if (exec())
  {
    reset();
    return 0;
  }
  if (was_null && !value)
    null_value= TRUE;
  return value;
}


String *Item_in_subselect::val_str(String *str)
{
  /*
    As far as Item_in_subselect called only from Item_in_optimizer this
    method should not be used
  */
  DBUG_ASSERT(0);
  DBUG_ASSERT(fixed == 1);
  null_value= was_null= FALSE;
  if (exec())
  {
    reset();
    return 0;
  }
  if (was_null && !value)
  {
    null_value= TRUE;
    return 0;
  }
  str->set((ulonglong)value, &my_charset_bin);
  return str;
}


bool Item_in_subselect::val_bool()
{
  DBUG_ASSERT(fixed == 1);
  null_value= was_null= FALSE;
  if (exec())
  {
    reset();
    return 0;
  }
  if (was_null && !value)
    null_value= TRUE;
  return value;
}

my_decimal *Item_in_subselect::val_decimal(my_decimal *decimal_value)
{
  /*
    As far as Item_in_subselect called only from Item_in_optimizer this
    method should not be used
  */
  DBUG_ASSERT(0);
  null_value= was_null= FALSE;
  DBUG_ASSERT(fixed == 1);
  if (exec())
  {
    reset();
    return 0;
  }
  if (was_null && !value)
    null_value= TRUE;
  int2my_decimal(E_DEC_FATAL_ERROR, value, 0, decimal_value);
  return decimal_value;
}


/* 
  Rewrite a single-column IN/ALL/ANY subselect

  SYNOPSIS
    Item_in_subselect::single_value_transformer()
      join  Join object of the subquery (i.e. 'child' join).
      func  Subquery comparison creator

  DESCRIPTION
    Rewrite a single-column subquery using rule-based approach. The subquery
    
       oe $cmp$ (SELECT ie FROM ... WHERE subq_where ... HAVING subq_having)
    
    First, try to convert the subquery to scalar-result subquery in one of
    the forms:
    
       - oe $cmp$ (SELECT MAX(...) )  // handled by Item_singlerow_subselect
       - oe $cmp$ <max>(SELECT ...)   // handled by Item_maxmin_subselect
   
    If that fails, the subquery will be handled with class Item_in_optimizer.
    There are two possibilites:
    - If the subquery execution method is materialization, then the subquery is
      not transformed any further.
    - Otherwise the IN predicates is transformed into EXISTS by injecting
      equi-join predicates and possibly other helper predicates. For details
      see method single_value_in_like_transformer().

  RETURN
    RES_OK     Either subquery was transformed, or appopriate
                       predicates where injected into it.
    RES_REDUCE The subquery was reduced to non-subquery
    RES_ERROR  Error
*/

Item_subselect::trans_res
Item_in_subselect::single_value_transformer(JOIN *join,
					    Comp_creator *func)
{
  SELECT_LEX *select_lex= join->select_lex;
  DBUG_ENTER("Item_in_subselect::single_value_transformer");

  /*
    Check that the right part of the subselect contains no more than one
    column. E.g. in SELECT 1 IN (SELECT * ..) the right part is (SELECT * ...)
  */
  // psergey: duplicated_subselect_card_check
  if (select_lex->item_list.elements > 1)
  {
    my_error(ER_OPERAND_COLUMNS, MYF(0), 1);
    DBUG_RETURN(RES_ERROR);
  }

  /*
    If this is an ALL/ANY single-value subselect, try to rewrite it with
    a MIN/MAX subselect. We can do that if a possible NULL result of the
    subselect can be ignored.
    E.g. SELECT * FROM t1 WHERE b > ANY (SELECT a FROM t2) can be rewritten
    with SELECT * FROM t1 WHERE b > (SELECT MAX(a) FROM t2).
    We can't check that this optimization is safe if it's not a top-level
    item of the WHERE clause (e.g. because the WHERE clause can contain IS
    NULL/IS NOT NULL functions). If so, we rewrite ALL/ANY with NOT EXISTS
    later in this method.
  */
  if ((abort_on_null || (upper_item && upper_item->top_level())) &&
      !select_lex->master_unit()->uncacheable && !func->eqne_op())
  {
    if (substitution)
    {
      // It is second (third, ...) SELECT of UNION => All is done
      DBUG_RETURN(RES_OK);
    }

    Item *subs;
    if (!select_lex->group_list.elements &&
        !select_lex->having &&
	!select_lex->with_sum_func &&
	!(select_lex->next_select()) &&
        select_lex->table_list.elements)
    {
      Item_sum_hybrid *item;
      nesting_map save_allow_sum_func;
      if (func->l_op())
      {
	/*
	  (ALL && (> || =>)) || (ANY && (< || =<))
	  for ALL condition is inverted
	*/
	item= new Item_sum_max(*select_lex->ref_pointer_array);
      }
      else
      {
	/*
	  (ALL && (< || =<)) || (ANY && (> || =>))
	  for ALL condition is inverted
	*/
	item= new Item_sum_min(*select_lex->ref_pointer_array);
      }
      if (upper_item)
        upper_item->set_sum_test(item);
      *select_lex->ref_pointer_array= item;
      {
	List_iterator<Item> it(select_lex->item_list);
	it++;
	it.replace(item);
      }

      save_allow_sum_func= thd->lex->allow_sum_func;
      thd->lex->allow_sum_func|= 1 << thd->lex->current_select->nest_level;
      /*
	Item_sum_(max|min) can't substitute other item => we can use 0 as
        reference, also Item_sum_(max|min) can't be fixed after creation, so
        we do not check item->fixed
      */
      if (item->fix_fields(thd, 0))
	DBUG_RETURN(RES_ERROR);
      thd->lex->allow_sum_func= save_allow_sum_func; 
      /* we added aggregate function => we have to change statistic */
      count_field_types(select_lex, &join->tmp_table_param, join->all_fields, 
                        0);

      subs= new Item_singlerow_subselect(select_lex);
    }
    else
    {
      Item_maxmin_subselect *item;
      subs= item= new Item_maxmin_subselect(thd, this, select_lex, func->l_op());
      if (upper_item)
        upper_item->set_sub_test(item);
    }
    /* fix fields is already called for  left expression */
    substitution= func->create(left_expr, subs);
    DBUG_RETURN(RES_OK);
  }

  if (!substitution)
  {
    /* We're invoked for the 1st (or the only) SELECT in the subquery UNION */
    SELECT_LEX_UNIT *master_unit= select_lex->master_unit();
    substitution= optimizer;

    SELECT_LEX *current= thd->lex->current_select;

    thd->lex->current_select= current->outer_select();
    //optimizer never use Item **ref => we can pass 0 as parameter
    if (!optimizer || optimizer->fix_left(thd, 0))
    {
      thd->lex->current_select= current;
      DBUG_RETURN(RES_ERROR);
    }
    thd->lex->current_select= current;

    /* We will refer to upper level cache array => we have to save it for SP */
    optimizer->keep_top_level_cache();

    /*
      As far as  Item_ref_in_optimizer do not substitute itself on fix_fields
      we can use same item for all selects.
    */
    expr= new Item_direct_ref(&select_lex->context,
                              (Item**)optimizer->get_cache(),
			      (char *)"<no matter>",
			      (char *)in_left_expr_name);

    master_unit->uncacheable|= UNCACHEABLE_DEPENDENT;
  }

  if (!abort_on_null && left_expr->maybe_null && !pushed_cond_guards)
  {
    if (!(pushed_cond_guards= (bool*)join->thd->alloc(sizeof(bool))))
      DBUG_RETURN(RES_ERROR);
    pushed_cond_guards[0]= TRUE;
  }

  /*
    If this IN predicate can be computed via materialization, do not
    perform the IN -> EXISTS transformation.
  */
  if (exec_method == EXEC_MATERIALIZATION)
    DBUG_RETURN(RES_OK);

  /* Perform the IN=>EXISTS transformation. */
  DBUG_RETURN(single_value_in_to_exists_transformer(join, func));
}


/**
  Transofrm an IN predicate into EXISTS via predicate injection.

  @details The transformation injects additional predicates into the subquery
  (and makes the subquery correlated) as follows.

  - If the subquery has aggregates, GROUP BY, or HAVING, convert to

    SELECT ie FROM ...  HAVING subq_having AND 
                               trigcond(oe $cmp$ ref_or_null_helper<ie>)
                                   
    the addition is wrapped into trigger only when we want to distinguish
    between NULL and FALSE results.

  - Otherwise (no aggregates/GROUP BY/HAVING) convert it to one of the
    following:

    = If we don't need to distinguish between NULL and FALSE subquery:
        
      SELECT 1 FROM ... WHERE (oe $cmp$ ie) AND subq_where

    = If we need to distinguish between those:

      SELECT 1 FROM ...
        WHERE  subq_where AND trigcond((oe $cmp$ ie) OR (ie IS NULL))
        HAVING trigcond(<is_not_null_test>(ie))

    @param join  Join object of the subquery (i.e. 'child' join).
    @param func  Subquery comparison creator

    @retval RES_OK     Either subquery was transformed, or appopriate
                       predicates where injected into it.
    @retval RES_REDUCE The subquery was reduced to non-subquery
    @retval RES_ERROR  Error
*/

Item_subselect::trans_res
Item_in_subselect::single_value_in_to_exists_transformer(JOIN * join, Comp_creator *func)
{
  SELECT_LEX *select_lex= join->select_lex;
  DBUG_ENTER("Item_in_subselect::single_value_in_to_exists_transformer");

  select_lex->uncacheable|= UNCACHEABLE_DEPENDENT;
  if (join->having || select_lex->with_sum_func ||
      select_lex->group_list.elements)
  {
    bool tmp;
    Item *item= func->create(expr,
                             new Item_ref_null_helper(&select_lex->context,
                                                      this,
                                                      select_lex->
                                                      ref_pointer_array,
                                                      (char *)"<ref>",
                                                      this->full_name()));
    if (!abort_on_null && left_expr->maybe_null)
    {
      /* 
        We can encounter "NULL IN (SELECT ...)". Wrap the added condition
        within a trig_cond.
      */
      item= new Item_func_trig_cond(item, get_cond_guard(0));
    }
    
    /*
      AND and comparison functions can't be changed during fix_fields()
      we can assign select_lex->having here, and pass 0 as last
      argument (reference) to fix_fields()
    */
    select_lex->having= join->having= and_items(join->having, item);
    if (join->having == item)
      item->name= (char*)in_having_cond;
    select_lex->having_fix_field= 1;
    /*
      we do not check join->having->fixed, because Item_and (from and_items)
      or comparison function (from func->create) can't be fixed after creation
    */
    tmp= join->having->fix_fields(thd, 0);
    select_lex->having_fix_field= 0;
    if (tmp)
      DBUG_RETURN(RES_ERROR);
  }
  else
  {
    Item *item= (Item*) select_lex->item_list.head();

    if (select_lex->table_list.elements)
    {
      bool tmp;
      Item *having= item, *orig_item= item;
      select_lex->item_list.empty();
      select_lex->item_list.push_back(new Item_int("Not_used",
                                                   (longlong) 1,
                                                   MY_INT64_NUM_DECIMAL_DIGITS));
      select_lex->ref_pointer_array[0]= select_lex->item_list.head();
       
      item= func->create(expr, item);
      if (!abort_on_null && orig_item->maybe_null)
      {
	having= new Item_is_not_null_test(this, having);
        if (left_expr->maybe_null)
        {
          if (!(having= new Item_func_trig_cond(having,
                                                get_cond_guard(0))))
            DBUG_RETURN(RES_ERROR);
        }
	/*
	  Item_is_not_null_test can't be changed during fix_fields()
	  we can assign select_lex->having here, and pass 0 as last
	  argument (reference) to fix_fields()
	*/
        having->name= (char*)in_having_cond;
	select_lex->having= join->having= having;
	select_lex->having_fix_field= 1;
        /*
          we do not check join->having->fixed, because Item_and (from
          and_items) or comparison function (from func->create) can't be
          fixed after creation
        */
	tmp= join->having->fix_fields(thd, 0);
        select_lex->having_fix_field= 0;
        if (tmp)
	  DBUG_RETURN(RES_ERROR);
	item= new Item_cond_or(item,
			       new Item_func_isnull(orig_item));
      }
      /* 
        If we may encounter NULL IN (SELECT ...) and care whether subquery
        result is NULL or FALSE, wrap condition in a trig_cond.
      */
      if (!abort_on_null && left_expr->maybe_null)
      {
        if (!(item= new Item_func_trig_cond(item, get_cond_guard(0))))
          DBUG_RETURN(RES_ERROR);
      }
      /*
        TODO: figure out why the following is done here in 
        single_value_transformer but there is no corresponding action in
        row_value_transformer?
      */
      item->name= (char *)in_additional_cond;

      /*
	AND can't be changed during fix_fields()
	we can assign select_lex->having here, and pass 0 as last
	argument (reference) to fix_fields()
      */
      select_lex->where= join->conds= and_items(join->conds, item);
      select_lex->where->top_level_item();
      /*
        we do not check join->conds->fixed, because Item_and can't be fixed
        after creation
      */
      if (join->conds->fix_fields(thd, 0))
	DBUG_RETURN(RES_ERROR);
    }
    else
    {
      bool tmp;
      if (select_lex->master_unit()->is_union())
      {
	/*
	  comparison functions can't be changed during fix_fields()
	  we can assign select_lex->having here, and pass 0 as last
	  argument (reference) to fix_fields()
	*/
        Item *new_having=
          func->create(expr,
                       new Item_ref_null_helper(&select_lex->context, this,
                                            select_lex->ref_pointer_array,
                                            (char *)"<no matter>",
                                            (char *)"<result>"));
        if (!abort_on_null && left_expr->maybe_null)
        {
          if (!(new_having= new Item_func_trig_cond(new_having,
                                                    get_cond_guard(0))))
            DBUG_RETURN(RES_ERROR);
        }
        new_having->name= (char*)in_having_cond;
	select_lex->having= join->having= new_having;
	select_lex->having_fix_field= 1;
        
        /*
          we do not check join->having->fixed, because comparison function
          (from func->create) can't be fixed after creation
        */
	tmp= join->having->fix_fields(thd, 0);
        select_lex->having_fix_field= 0;
        if (tmp)
	  DBUG_RETURN(RES_ERROR);
      }
      else
      {
	// it is single select without tables => possible optimization
        // remove the dependence mark since the item is moved to upper
        // select and is not outer anymore.
        item->walk(&Item::remove_dependence_processor, 0,
                           (uchar *) select_lex->outer_select());
	item= func->create(left_expr, item);
	// fix_field of item will be done in time of substituting
	substitution= item;
	have_to_be_excluded= 1;
	if (thd->lex->describe)
	{
	  char warn_buff[MYSQL_ERRMSG_SIZE];
	  sprintf(warn_buff, ER(ER_SELECT_REDUCED), select_lex->select_number);
	  push_warning(thd, MYSQL_ERROR::WARN_LEVEL_NOTE,
		       ER_SELECT_REDUCED, warn_buff);
	}
	DBUG_RETURN(RES_REDUCE);
      }
    }
  }

  DBUG_RETURN(RES_OK);
}


Item_subselect::trans_res
Item_in_subselect::row_value_transformer(JOIN *join)
{
  SELECT_LEX *select_lex= join->select_lex;
  uint cols_num= left_expr->cols();

  DBUG_ENTER("Item_in_subselect::row_value_transformer");

  // psergey: duplicated_subselect_card_check
  if (select_lex->item_list.elements != left_expr->cols())
  {
    my_error(ER_OPERAND_COLUMNS, MYF(0), left_expr->cols());
    DBUG_RETURN(RES_ERROR);
  }

  /*
    Wrap the current IN predicate in an Item_in_optimizer. The actual
    substitution in the Item tree takes place in Item_subselect::fix_fields.
  */
  if (!substitution)
  {
    //first call for this unit
    SELECT_LEX_UNIT *master_unit= select_lex->master_unit();
    substitution= optimizer;

    SELECT_LEX *current= thd->lex->current_select;
    thd->lex->current_select= current->outer_select();
    //optimizer never use Item **ref => we can pass 0 as parameter
    if (!optimizer || optimizer->fix_left(thd, 0))
    {
      thd->lex->current_select= current;
      DBUG_RETURN(RES_ERROR);
    }

    // we will refer to upper level cache array => we have to save it in PS
    optimizer->keep_top_level_cache();

    thd->lex->current_select= current;
    master_unit->uncacheable|= UNCACHEABLE_DEPENDENT;

    if (!abort_on_null && left_expr->maybe_null && !pushed_cond_guards)
    {
      if (!(pushed_cond_guards= (bool*)join->thd->alloc(sizeof(bool) *
                                                        left_expr->cols())))
        DBUG_RETURN(RES_ERROR);
      for (uint i= 0; i < cols_num; i++)
        pushed_cond_guards[i]= TRUE;
    }
  }

  /*
    If this IN predicate can be computed via materialization, do not
    perform the IN -> EXISTS transformation.
  */
  if (exec_method == EXEC_MATERIALIZATION)
    DBUG_RETURN(RES_OK);

  /* Perform the IN=>EXISTS transformation. */
  DBUG_RETURN(row_value_in_to_exists_transformer(join));
}


/**
  Tranform a (possibly non-correlated) IN subquery into a correlated EXISTS.

  @todo
  The IF-ELSE below can be refactored so that there is no duplication of the
  statements that create the new conditions. For this we have to invert the IF
  and the FOR statements as this:
  for (each left operand)
    create the equi-join condition
    if (is_having_used || !abort_on_null)
      create the "is null" and is_not_null_test items
    if (is_having_used)
      add the equi-join and the null tests to HAVING
    else
      add the equi-join and the "is null" to WHERE
      add the is_not_null_test to HAVING
*/

Item_subselect::trans_res
Item_in_subselect::row_value_in_to_exists_transformer(JOIN * join)
{
  SELECT_LEX *select_lex= join->select_lex;
  Item *having_item= 0;
  uint cols_num= left_expr->cols();
  bool is_having_used= (join->having || select_lex->with_sum_func ||
                        select_lex->group_list.first ||
                        !select_lex->table_list.elements);

  DBUG_ENTER("Item_in_subselect::row_value_in_to_exists_transformer");

  select_lex->uncacheable|= UNCACHEABLE_DEPENDENT;
  if (is_having_used)
  {
    /*
      (l1, l2, l3) IN (SELECT v1, v2, v3 ... HAVING having) =>
      EXISTS (SELECT ... HAVING having and
                                (l1 = v1 or is null v1) and
                                (l2 = v2 or is null v2) and
                                (l3 = v3 or is null v3) and
                                is_not_null_test(v1) and
                                is_not_null_test(v2) and
                                is_not_null_test(v3))
      where is_not_null_test used to register nulls in case if we have
      not found matching to return correct NULL value
      TODO: say here explicitly if the order of AND parts matters or not.
    */
    Item *item_having_part2= 0;
    for (uint i= 0; i < cols_num; i++)
    {
      DBUG_ASSERT((left_expr->fixed &&
                  select_lex->ref_pointer_array[i]->fixed) ||
                  (select_lex->ref_pointer_array[i]->type() == REF_ITEM &&
                   ((Item_ref*)(select_lex->ref_pointer_array[i]))->ref_type() ==
                    Item_ref::OUTER_REF));
      if (select_lex->ref_pointer_array[i]->
          check_cols(left_expr->element_index(i)->cols()))
        DBUG_RETURN(RES_ERROR);
      Item *item_eq=
        new Item_func_eq(new
                         Item_ref(&select_lex->context,
                                  (*optimizer->get_cache())->
                                  addr(i),
                                  (char *)"<no matter>",
                                  (char *)in_left_expr_name),
                         new
                         Item_ref(&select_lex->context,
                                  select_lex->ref_pointer_array + i,
                                  (char *)"<no matter>",
                                  (char *)"<list ref>")
                        );
      Item *item_isnull=
        new Item_func_isnull(new
                             Item_ref(&select_lex->context,
                                      select_lex->ref_pointer_array+i,
                                      (char *)"<no matter>",
                                      (char *)"<list ref>")
                            );
      Item *col_item= new Item_cond_or(item_eq, item_isnull);
      if (!abort_on_null && left_expr->element_index(i)->maybe_null)
      {
        if (!(col_item= new Item_func_trig_cond(col_item, get_cond_guard(i))))
          DBUG_RETURN(RES_ERROR);
      }
      having_item= and_items(having_item, col_item);
      
      Item *item_nnull_test= 
         new Item_is_not_null_test(this,
                                   new Item_ref(&select_lex->context,
                                                select_lex->
                                                ref_pointer_array + i,
                                                (char *)"<no matter>",
                                                (char *)"<list ref>"));
      if (!abort_on_null && left_expr->element_index(i)->maybe_null)
      {
        if (!(item_nnull_test= 
              new Item_func_trig_cond(item_nnull_test, get_cond_guard(i))))
          DBUG_RETURN(RES_ERROR);
      }
      item_having_part2= and_items(item_having_part2, item_nnull_test);
      item_having_part2->top_level_item();
    }
    having_item= and_items(having_item, item_having_part2);
    having_item->top_level_item();
  }
  else
  {
    /*
      (l1, l2, l3) IN (SELECT v1, v2, v3 ... WHERE where) =>
      EXISTS (SELECT ... WHERE where and
                               (l1 = v1 or is null v1) and
                               (l2 = v2 or is null v2) and
                               (l3 = v3 or is null v3)
                         HAVING is_not_null_test(v1) and
                                is_not_null_test(v2) and
                                is_not_null_test(v3))
      where is_not_null_test register NULLs values but reject rows

      in case when we do not need correct NULL, we have simplier construction:
      EXISTS (SELECT ... WHERE where and
                               (l1 = v1) and
                               (l2 = v2) and
                               (l3 = v3)
    */
    Item *where_item= 0;
    for (uint i= 0; i < cols_num; i++)
    {
      Item *item, *item_isnull;
      DBUG_ASSERT((left_expr->fixed &&
                  select_lex->ref_pointer_array[i]->fixed) ||
                  (select_lex->ref_pointer_array[i]->type() == REF_ITEM &&
                   ((Item_ref*)(select_lex->ref_pointer_array[i]))->ref_type() ==
                    Item_ref::OUTER_REF));
      if (select_lex->ref_pointer_array[i]->
          check_cols(left_expr->element_index(i)->cols()))
        DBUG_RETURN(RES_ERROR);
      item=
        new Item_func_eq(new
                         Item_direct_ref(&select_lex->context,
                                         (*optimizer->get_cache())->
                                         addr(i),
                                         (char *)"<no matter>",
                                         (char *)in_left_expr_name),
                         new
                         Item_direct_ref(&select_lex->context,
                                         select_lex->
                                         ref_pointer_array+i,
                                         (char *)"<no matter>",
                                         (char *)"<list ref>")
                        );
      if (!abort_on_null)
      {
        Item *having_col_item=
          new Item_is_not_null_test(this,
                                    new
                                    Item_ref(&select_lex->context, 
                                             select_lex->ref_pointer_array + i,
                                             (char *)"<no matter>",
                                             (char *)"<list ref>"));
        
        
        item_isnull= new
          Item_func_isnull(new
                           Item_direct_ref(&select_lex->context,
                                           select_lex->
                                           ref_pointer_array+i,
                                           (char *)"<no matter>",
                                           (char *)"<list ref>")
                          );
        item= new Item_cond_or(item, item_isnull);
        /* 
          TODO: why we create the above for cases where the right part
                cant be NULL?
        */
        if (left_expr->element_index(i)->maybe_null)
        {
          if (!(item= new Item_func_trig_cond(item, get_cond_guard(i))))
            DBUG_RETURN(RES_ERROR);
          if (!(having_col_item= 
                  new Item_func_trig_cond(having_col_item, get_cond_guard(i))))
            DBUG_RETURN(RES_ERROR);
        }
        having_item= and_items(having_item, having_col_item);
      }
      where_item= and_items(where_item, item);
    }
    /*
      AND can't be changed during fix_fields()
      we can assign select_lex->where here, and pass 0 as last
      argument (reference) to fix_fields()
    */
    select_lex->where= join->conds= and_items(join->conds, where_item);
    select_lex->where->top_level_item();
    if (join->conds->fix_fields(thd, 0))
      DBUG_RETURN(RES_ERROR);
  }
  if (having_item)
  {
    bool res;
    select_lex->having= join->having= and_items(join->having, having_item);
    if (having_item == select_lex->having)
      having_item->name= (char*)in_having_cond;
    select_lex->having->top_level_item();
    /*
      AND can't be changed during fix_fields()
      we can assign select_lex->having here, and pass 0 as last
      argument (reference) to fix_fields()
    */
    select_lex->having_fix_field= 1;
    res= join->having->fix_fields(thd, 0);
    select_lex->having_fix_field= 0;
    if (res)
    {
      DBUG_RETURN(RES_ERROR);
    }
  }

  DBUG_RETURN(RES_OK);
}


Item_subselect::trans_res
Item_in_subselect::select_transformer(JOIN *join)
{
  return select_in_like_transformer(join, &eq_creator);
}


/**
  Prepare IN/ALL/ANY/SOME subquery transformation and call appropriate
  transformation function.

    To decide which transformation procedure (scalar or row) applicable here
    we have to call fix_fields() for left expression to be able to call
    cols() method on it. Also this method make arena management for
    underlying transformation methods.

  @param join    JOIN object of transforming subquery
  @param func    creator of condition function of subquery

  @retval
    RES_OK      OK
  @retval
    RES_REDUCE  OK, and current subquery was reduced during
    transformation
  @retval
    RES_ERROR   Error
*/

Item_subselect::trans_res
Item_in_subselect::select_in_like_transformer(JOIN *join, Comp_creator *func)
{
  Query_arena *arena, backup;
  SELECT_LEX *current= thd->lex->current_select;
  const char *save_where= thd->where;
  Item_subselect::trans_res res= RES_ERROR;
  bool result;

  DBUG_ENTER("Item_in_subselect::select_in_like_transformer");

  {
    /*
      IN/SOME/ALL/ANY subqueries aren't support LIMIT clause. Without it
      ORDER BY clause becomes meaningless thus we drop it here.
    */
    SELECT_LEX *sl= current->master_unit()->first_select();
    for (; sl; sl= sl->next_select())
    {
      if (sl->join)
        sl->join->order= 0;
    }
  }

  if (changed)
    DBUG_RETURN(RES_OK);

  thd->where= "IN/ALL/ANY subquery";

  /*
    In some optimisation cases we will not need this Item_in_optimizer
    object, but we can't know it here, but here we need address correct
    reference on left expresion.

    //psergey: he means confluent cases like "... IN (SELECT 1)"
  */
  if (!optimizer)
  {
    arena= thd->activate_stmt_arena_if_needed(&backup);
    result= (!(optimizer= new Item_in_optimizer(left_expr, this)));
    if (arena)
      thd->restore_active_arena(arena, &backup);
    if (result)
      goto err;
  }

  thd->lex->current_select= current->outer_select();
  result= (!left_expr->fixed &&
           left_expr->fix_fields(thd, optimizer->arguments()));
  /* fix_fields can change reference to left_expr, we need reassign it */
  left_expr= optimizer->arguments()[0];

  thd->lex->current_select= current;
  if (result)
    goto err;

  /*
    If we didn't choose an execution method up to this point, we choose
    the IN=>EXISTS transformation.
  */
  if (exec_method == EXEC_UNSPECIFIED)
    exec_method= EXEC_EXISTS;
  arena= thd->activate_stmt_arena_if_needed(&backup);

  /*
    Both transformers call fix_fields() only for Items created inside them,
    and all those items do not make permanent changes in the current item arena
    which allows us to call them with changed arena (if we do not know the
    nature of Item, we have to call fix_fields() for it only with the original
    arena to avoid memory leak).
  */
  if (left_expr->cols() == 1)
    res= single_value_transformer(join, func);
  else
  {
    /* we do not support row operation for ALL/ANY/SOME */
    if (func != &eq_creator)
    {
      if (arena)
        thd->restore_active_arena(arena, &backup);
      my_error(ER_OPERAND_COLUMNS, MYF(0), 1);
      DBUG_RETURN(RES_ERROR);
    }
    res= row_value_transformer(join);
  }
  if (arena)
    thd->restore_active_arena(arena, &backup);
err:
  thd->where= save_where;
  DBUG_RETURN(res);
}


void Item_in_subselect::print(String *str, enum_query_type query_type)
{
  if (exec_method == EXEC_EXISTS)
    str->append(STRING_WITH_LEN("<exists>"));
  else
  {
    left_expr->print(str, query_type);
    str->append(STRING_WITH_LEN(" in "));
  }
  Item_subselect::print(str, query_type);
}


bool Item_in_subselect::fix_fields(THD *thd_arg, Item **ref)
{
  bool result = 0;

  if (exec_method == EXEC_SEMI_JOIN)
    return !( (*ref)= new Item_int(1));

  if (thd_arg->lex->view_prepare_mode && left_expr && !left_expr->fixed)
    result = left_expr->fix_fields(thd_arg, &left_expr);

  return result || Item_subselect::fix_fields(thd_arg, ref);
}


/**
  Try to create an engine to compute the subselect via materialization,
  and if this fails, revert to execution via the IN=>EXISTS transformation.

  @details
    The purpose of this method is to hide the implementation details
    of this Item's execution. The method creates a new engine for
    materialized execution, and initializes the engine.

<<<<<<< HEAD
=======
    If this initialization fails
    - either because it wasn't possible to create the needed temporary table
      and its index,
    - or because of a memory allocation error,
    then we revert back to execution via the IN=>EXISTS tranformation.

>>>>>>> 0dcdc6ff
    The initialization of the new engine is divided in two parts - a permanent
    one that lives across prepared statements, and one that is repeated for each
    execution.

  @returns
<<<<<<< HEAD
    @retval TRUE  memory allocation error occurred, or was not able to create
                  temporary table
=======
    @retval TRUE  memory allocation error occurred
>>>>>>> 0dcdc6ff
    @retval FALSE an execution method was chosen successfully
*/

bool Item_in_subselect::setup_engine()
{
<<<<<<< HEAD
  subselect_hash_sj_engine *hash_engine;
=======
  subselect_hash_sj_engine *new_engine= NULL;
  bool res= FALSE;

>>>>>>> 0dcdc6ff
  DBUG_ENTER("Item_in_subselect::setup_engine");

  if (engine->engine_type() == subselect_engine::SINGLE_SELECT_ENGINE)
  {
    /* Create/initialize objects in permanent memory. */
<<<<<<< HEAD
    Query_arena *arena= thd->stmt_arena;
    Query_arena backup;
=======
    subselect_single_select_engine *old_engine;
    Query_arena *arena= thd->stmt_arena, backup;

    old_engine= (subselect_single_select_engine*) engine;

>>>>>>> 0dcdc6ff
    if (arena->is_conventional())
      arena= 0;
    else
      thd->set_n_backup_active_arena(arena, &backup);

<<<<<<< HEAD
    subselect_single_select_engine *old_engine= 
      static_cast<subselect_single_select_engine*>(engine);
    if (!(hash_engine= new subselect_hash_sj_engine(thd, this,
                                                    old_engine)) ||
        hash_engine->init_permanent(unit->get_unit_column_types()))
    {
      /*
        For some reason we cannot use materialization for this IN predicate.
        Delete all materialization-related objects, and return error.
      */
      delete hash_engine;
      if (arena)
        thd->restore_active_arena(arena, &backup);
      DBUG_RETURN(TRUE);
    }
    engine= hash_engine;
=======
    if (!(new_engine= new subselect_hash_sj_engine(thd, this,
                                                   old_engine)) ||
        new_engine->init_permanent(unit->get_unit_column_types()))
    {
      Item_subselect::trans_res trans_res;
      /*
        If for some reason we cannot use materialization for this IN predicate,
        delete all materialization-related objects, and apply the IN=>EXISTS
        transformation.
      */
      delete new_engine;
      new_engine= NULL;
      exec_method= EXEC_UNSPECIFIED;
      if (left_expr->cols() == 1)
        trans_res= single_value_in_to_exists_transformer(old_engine->join,
                                                         &eq_creator);
      else
        trans_res= row_value_in_to_exists_transformer(old_engine->join);
      res= (trans_res != Item_subselect::RES_OK);
    }
    if (new_engine)
      engine= new_engine;
>>>>>>> 0dcdc6ff

    if (arena)
      thd->restore_active_arena(arena, &backup);
  }
  else
  {
    DBUG_ASSERT(engine->engine_type() == subselect_engine::HASH_SJ_ENGINE);
<<<<<<< HEAD
    hash_engine= static_cast<subselect_hash_sj_engine*>(engine);
  }

  /*
    Reset the LIMIT 1 set in Item_exists_subselect::fix_length_and_dec.
    TODO:
    Currently we set the subquery LIMIT to infinity, and this is correct
    because we forbid at parse time LIMIT inside IN subqueries (see
    Item_in_subselect::test_limit). However, once we allow this, here
    we should set the correct limit if given in the query.
  */
  unit->global_parameters->select_limit= NULL;

  /* Initializations done in runtime memory, repeated for each execution. */
  const bool res= hash_engine->init_runtime();
=======
    new_engine= (subselect_hash_sj_engine*) engine;
  }

  /* Initilizations done in runtime memory, repeated for each execution. */
  if (new_engine)
  {
    /*
      Reset the LIMIT 1 set in Item_exists_subselect::fix_length_and_dec.
      TODO:
      Currently we set the subquery LIMIT to infinity, and this is correct
      because we forbid at parse time LIMIT inside IN subqueries (see
      Item_in_subselect::test_limit). However, once we allow this, here
      we should set the correct limit if given in the query.
    */
    unit->global_parameters->select_limit= NULL;
    if ((res= new_engine->init_runtime()))
      DBUG_RETURN(res);
  }
>>>>>>> 0dcdc6ff

  DBUG_RETURN(res);
}


/**
  Initialize the cache of the left operand of the IN predicate.

  @note This method has the same purpose as alloc_group_fields(),
  but it takes a different kind of collection of items, and the
  list we push to is dynamically allocated.

  @retval TRUE  if a memory allocation error occurred
  @retval FALSE if success
*/

bool Item_in_subselect::init_left_expr_cache()
{
  JOIN *outer_join;
  Next_select_func end_select;
  bool use_result_field= FALSE;

  outer_join= unit->outer_select()->join;
  /*
    An IN predicate might be evaluated in a query for which all tables have
    been optimzied away.
  */ 
  if (!outer_join || !outer_join->tables || !outer_join->tables_list)
  {
    need_expr_cache= FALSE;
    return FALSE;
  }

  /*
    If we use end_[send | write]_group to handle complete rows of the outer
    query, make the cache of the left IN operand use Item_field::result_field
    instead of Item_field::field.  We need this because normally
    Cached_item_field uses Item::field to fetch field data, while
    copy_ref_key() that copies the left IN operand into a lookup key uses
    Item::result_field. In the case end_[send | write]_group result_field is
    one row behind field.
  */
  end_select= outer_join->join_tab[outer_join->tables-1].next_select;
  if (end_select == end_send_group || end_select == end_write_group)
    use_result_field= TRUE;

  if (!(left_expr_cache= new List<Cached_item>))
    return TRUE;

  for (uint i= 0; i < left_expr->cols(); i++)
  {
    Cached_item *cur_item_cache= new_Cached_item(thd,
                                                 left_expr->element_index(i),
                                                 use_result_field);
    if (!cur_item_cache || left_expr_cache->push_front(cur_item_cache))
      return TRUE;
  }
  return FALSE;
}


/*
  Callback to test if an IN predicate is expensive.

  @details
    IN predicates are considered expensive only if they will be executed via
    materialization. The return value affects the behavior of
    make_cond_for_table() in such a way that it is unchanged when we use
    the IN=>EXISTS transformation to compute IN.

  @retval TRUE  if the predicate is expensive
  @retval FALSE otherwise
*/

bool Item_in_subselect::is_expensive_processor(uchar *arg)
{
  return exec_method == EXEC_MATERIALIZATION;
}


Item_subselect::trans_res
Item_allany_subselect::select_transformer(JOIN *join)
{
  DBUG_ENTER("Item_allany_subselect::select_transformer");
  exec_method= EXEC_EXISTS;
  if (upper_item)
    upper_item->show= 1;
  DBUG_RETURN(select_in_like_transformer(join, func));
}


void Item_allany_subselect::print(String *str, enum_query_type query_type)
{
  if (exec_method == EXEC_EXISTS)
    str->append(STRING_WITH_LEN("<exists>"));
  else
  {
    left_expr->print(str, query_type);
    str->append(' ');
    str->append(func->symbol(all));
    str->append(all ? " all " : " any ", 5);
  }
  Item_subselect::print(str, query_type);
}


void subselect_engine::set_thd(THD *thd_arg)
{
  thd= thd_arg;
  if (result)
    result->set_thd(thd_arg);
}


subselect_single_select_engine::
subselect_single_select_engine(st_select_lex *select,
			       select_result_interceptor *result_arg,
			       Item_subselect *item_arg)
  :subselect_engine(item_arg, result_arg),
   prepared(0), executed(0), select_lex(select), join(0)
{
  select_lex->master_unit()->item= item_arg;
}


void subselect_single_select_engine::cleanup()
{
  DBUG_ENTER("subselect_single_select_engine::cleanup");
  prepared= executed= 0;
  join= 0;
  result->cleanup();
  DBUG_VOID_RETURN;
}


void subselect_union_engine::cleanup()
{
  DBUG_ENTER("subselect_union_engine::cleanup");
  unit->reinit_exec_mechanism();
  result->cleanup();
  DBUG_VOID_RETURN;
}


bool subselect_union_engine::is_executed() const
{
  return unit->executed;
}


/*
  Check if last execution of the subquery engine produced any rows

  SYNOPSIS
    subselect_union_engine::no_rows()

  DESCRIPTION
    Check if last execution of the subquery engine produced any rows. The
    return value is undefined if last execution ended in an error.

  RETURN
    TRUE  - Last subselect execution has produced no rows
    FALSE - Otherwise
*/

bool subselect_union_engine::no_rows()
{
  /* Check if we got any rows when reading UNION result from temp. table: */
  return test(!unit->fake_select_lex->join->send_records);
}


void subselect_uniquesubquery_engine::cleanup()
{
  DBUG_ENTER("subselect_uniquesubquery_engine::cleanup");
  /* Tell handler we don't need the index anymore */
  if (tab->table->file->inited)
    tab->table->file->ha_index_end();
  DBUG_VOID_RETURN;
}


subselect_union_engine::subselect_union_engine(st_select_lex_unit *u,
					       select_result_interceptor *result_arg,
					       Item_subselect *item_arg)
  :subselect_engine(item_arg, result_arg)
{
  unit= u;
  unit->item= item_arg;
}


/**
  Create and prepare the JOIN object that represents the query execution
  plan for the subquery.

  @detail
  This method is called from Item_subselect::fix_fields. For prepared
  statements it is called both during the PREPARE and EXECUTE phases in the
  following ways:
  - During PREPARE the optimizer needs some properties
    (join->fields_list.elements) of the JOIN to proceed with preparation of
    the remaining query (namely to complete ::fix_fields for the subselect
    related classes. In the end of PREPARE the JOIN is deleted.
  - When we EXECUTE the query, Item_subselect::fix_fields is called again, and
    the JOIN object is re-created again, prepared and executed. In the end of
    execution it is deleted.
  In all cases the JOIN is created in runtime memory (not in the permanent
  memory root).

  @todo
  Re-check what properties of 'join' are needed during prepare, and see if
  we can avoid creating a JOIN during JOIN::prepare of the outer join.

  @retval 0  if success
  @retval 1  if error
*/

int subselect_single_select_engine::prepare()
{
  if (prepared)
    return 0;
  join= new JOIN(thd, select_lex->item_list,
		 select_lex->options | SELECT_NO_UNLOCK, result);
  if (!join || !result)
    return 1; /* Fatal error is set already. */
  prepared= 1;
  SELECT_LEX *save_select= thd->lex->current_select;
  thd->lex->current_select= select_lex;
  if (join->prepare(&select_lex->ref_pointer_array,
		    select_lex->table_list.first,
		    select_lex->with_wild,
		    select_lex->where,
		    select_lex->order_list.elements +
		    select_lex->group_list.elements,
		    select_lex->order_list.first,
		    select_lex->group_list.first,
		    select_lex->having,
		    NULL, select_lex,
		    select_lex->master_unit()))
    return 1;
  thd->lex->current_select= save_select;
  return 0;
}

int subselect_union_engine::prepare()
{
  return unit->prepare(thd, result, SELECT_NO_UNLOCK);
}

int subselect_uniquesubquery_engine::prepare()
{
  /* Should never be called. */
  DBUG_ASSERT(FALSE);
  return 1;
}


/*
  Check if last execution of the subquery engine produced any rows

  SYNOPSIS
    subselect_single_select_engine::no_rows()

  DESCRIPTION
    Check if last execution of the subquery engine produced any rows. The
    return value is undefined if last execution ended in an error.

  RETURN
    TRUE  - Last subselect execution has produced no rows
    FALSE - Otherwise
*/

bool subselect_single_select_engine::no_rows()
{ 
  return !item->assigned();
}


/* 
 makes storage for the output values for the subquery and calcuates 
 their data and column types and their nullability.
*/ 
void subselect_engine::set_row(List<Item> &item_list, Item_cache **row)
{
  Item *sel_item;
  List_iterator_fast<Item> li(item_list);
  res_type= STRING_RESULT;
  res_field_type= MYSQL_TYPE_VAR_STRING;
  for (uint i= 0; (sel_item= li++); i++)
  {
    item->max_length= sel_item->max_length;
    res_type= sel_item->result_type();
    res_field_type= sel_item->field_type();
    item->decimals= sel_item->decimals;
    item->unsigned_flag= sel_item->unsigned_flag;
    maybe_null= sel_item->maybe_null;
    if (!(row[i]= Item_cache::get_cache(sel_item)))
      return;
    row[i]->setup(sel_item);
    row[i]->store(sel_item);
  }
  if (item_list.elements > 1)
    res_type= ROW_RESULT;
}

void subselect_single_select_engine::fix_length_and_dec(Item_cache **row)
{
  DBUG_ASSERT(row || select_lex->item_list.elements==1);
  set_row(select_lex->item_list, row);
  item->collation.set(row[0]->collation);
  if (cols() != 1)
    maybe_null= 0;
}

void subselect_union_engine::fix_length_and_dec(Item_cache **row)
{
  DBUG_ASSERT(row || unit->first_select()->item_list.elements==1);

  if (unit->first_select()->item_list.elements == 1)
  {
    set_row(unit->types, row);
    item->collation.set(row[0]->collation);
  }
  else
  {
    bool maybe_null_saved= maybe_null;
    set_row(unit->types, row);
    maybe_null= maybe_null_saved;
  }
}

void subselect_uniquesubquery_engine::fix_length_and_dec(Item_cache **row)
{
  //this never should be called
  DBUG_ASSERT(0);
}

int  read_first_record_seq(JOIN_TAB *tab);
int rr_sequential(READ_RECORD *info);
int join_read_always_key_or_null(JOIN_TAB *tab);
int join_read_next_same_or_null(READ_RECORD *info);

int subselect_single_select_engine::exec()
{
  DBUG_ENTER("subselect_single_select_engine::exec");
  char const *save_where= thd->where;
  SELECT_LEX *save_select= thd->lex->current_select;
  thd->lex->current_select= select_lex;
  if (!join->optimized)
  {
    SELECT_LEX_UNIT *unit= select_lex->master_unit();

    unit->set_limit(unit->global_parameters);
    if (join->optimize())
    {
      thd->where= save_where;
      executed= 1;
      thd->lex->current_select= save_select;
      DBUG_RETURN(join->error ? join->error : 1);
    }
    if (save_join_if_explain())
      DBUG_RETURN(1);                        /* purecov: inspected */
    if (item->engine_changed)
    {
      DBUG_RETURN(1);
    }
  }
  if (select_lex->uncacheable &&
      select_lex->uncacheable != UNCACHEABLE_EXPLAIN
      && executed)
  {
    if (join->reinit())
    {
      thd->where= save_where;
      thd->lex->current_select= save_select;
      DBUG_RETURN(1);
    }
    item->reset();
    item->assigned((executed= 0));
  }
  if (!executed)
  {
    item->reset_value_registration();
    JOIN_TAB *changed_tabs[MAX_TABLES];
    JOIN_TAB **last_changed_tab= changed_tabs;
    if (item->have_guarded_conds())
    {
      /*
        For at least one of the pushed predicates the following is true:
        We should not apply optimizations based on the condition that was
        pushed down into the subquery. Those optimizations are ref[_or_null]
        acceses. Change them to be full table scans.
      */
      for (uint i=join->const_tables ; i < join->tables ; i++)
      {
        JOIN_TAB *tab=join->join_tab+i;
        if (tab && tab->keyuse)
        {
          for (uint i= 0; i < tab->ref.key_parts; i++)
          {
            bool *cond_guard= tab->ref.cond_guards[i];
            if (cond_guard && !*cond_guard)
            {
              /* Change the access method to full table scan */
              tab->save_read_first_record= tab->read_first_record;
              tab->save_read_record= tab->read_record.read_record;
              tab->read_record.read_record= rr_sequential;
              tab->read_first_record= read_first_record_seq;
              tab->read_record.record= tab->table->record[0];
              tab->read_record.thd= join->thd;
              tab->read_record.ref_length= tab->table->file->ref_length;
              tab->read_record.unlock_row= rr_unlock_row;
              *(last_changed_tab++)= tab;
              break;
            }
          }
        }
      }
    }
    
    join->exec();

    /* Enable the optimizations back */
    for (JOIN_TAB **ptab= changed_tabs; ptab != last_changed_tab; ptab++)
    {
      JOIN_TAB *tab= *ptab;
      tab->read_record.record= 0;
      tab->read_record.ref_length= 0;
      tab->read_first_record= tab->save_read_first_record; 
      tab->read_record.read_record= tab->save_read_record;
    }
    executed= 1;
    thd->where= save_where;
    thd->lex->current_select= save_select;
    DBUG_RETURN(join->error||thd->is_fatal_error);
  }
  thd->where= save_where;
  thd->lex->current_select= save_select;
  DBUG_RETURN(0);
}

int subselect_union_engine::exec()
{
  char const *save_where= thd->where;
  int res= unit->exec();
  thd->where= save_where;
  return res;
}


/*
  Search for at least one row satisfying select condition
 
  SYNOPSIS
    subselect_uniquesubquery_engine::scan_table()

  DESCRIPTION
    Scan the table using sequential access until we find at least one row
    satisfying select condition.
    
    The caller must set this->empty_result_set=FALSE before calling this
    function. This function will set it to TRUE if it finds a matching row.

  RETURN
    FALSE - OK
    TRUE  - Error
*/

int subselect_uniquesubquery_engine::scan_table()
{
  int error;
  TABLE *table= tab->table;
  DBUG_ENTER("subselect_uniquesubquery_engine::scan_table");

  if (table->file->inited)
    table->file->ha_index_end();
 
  table->file->ha_rnd_init(1);
  table->file->extra_opt(HA_EXTRA_CACHE,
                         current_thd->variables.read_buff_size);
  table->null_row= 0;
  for (;;)
  {
    error=table->file->ha_rnd_next(table->record[0]);
    if (error && error != HA_ERR_END_OF_FILE)
    {
      error= report_error(table, error);
      break;
    }
    /* No more rows */
    if (table->status)
      break;

    if (!cond || cond->val_int())
    {
      empty_result_set= FALSE;
      break;
    }
  }

  table->file->ha_rnd_end();
  DBUG_RETURN(error != 0);
}


/*
  Copy ref key and check for null parts in it

  SYNOPSIS
    subselect_uniquesubquery_engine::copy_ref_key()

  DESCRIPTION
    Copy ref key and check for null parts in it.
    Depending on the nullability and conversion problems this function
    recognizes and processes the following states :
      1. Partial match on top level. This means IN has a value of FALSE
         regardless of the data in the subquery table.
         Detected by finding a NULL in the left IN operand of a top level
         expression.
         We may actually skip reading the subquery, so return TRUE to skip
         the table scan in subselect_uniquesubquery_engine::exec and make
         the value of the IN predicate a NULL (that is equal to FALSE on
         top level).
      2. No exact match when IN is nested inside another predicate.
         Detected by finding a NULL in the left IN operand when IN is not
         a top level predicate.
         We cannot have an exact match. But we must proceed further with a
         table scan to find out if it's a partial match (and IN has a value
         of NULL) or no match (and IN has a value of FALSE).
         So we return FALSE to continue with the scan and see if there are
         any record that would constitute a partial match (as we cannot
         determine that from the index).
      3. Error converting the left IN operand to the column type of the
         right IN operand. This counts as no match (and IN has the value of
         FALSE). We mark the subquery table cursor as having no more rows
         (to ensure that the processing that follows will not find a match)
         and return FALSE, so IN is not treated as returning NULL.


  RETURN
    FALSE - The value of the IN predicate is not known. Proceed to find the
            value of the IN predicate using the determined values of
            null_keypart and table->status.
    TRUE  - IN predicate has a value of NULL. Stop the processing right there
            and return NULL to the outer predicates.
*/

bool subselect_uniquesubquery_engine::copy_ref_key()
{
  DBUG_ENTER("subselect_uniquesubquery_engine::copy_ref_key");

  for (store_key **copy= tab->ref.key_copy ; *copy ; copy++)
  {
    enum store_key::store_key_result store_res;
    store_res= (*copy)->copy();
    tab->ref.key_err= store_res;

    /*
      When there is a NULL part in the key we don't need to make index
      lookup for such key thus we don't need to copy whole key.
      If we later should do a sequential scan return OK. Fail otherwise.

      See also the comment for the subselect_uniquesubquery_engine::exec()
      function.
    */
    null_keypart= (*copy)->null_key;
    if (null_keypart)
    {
      bool top_level= ((Item_in_subselect *) item)->is_top_level_item();
      if (top_level)
      {
        /* Partial match on top level */
        DBUG_RETURN(1);
      }
      else
      {
        /* No exact match when IN is nested inside another predicate */
        break;
      }
    }

    /*
      Check if the error is equal to STORE_KEY_FATAL. This is not expressed 
      using the store_key::store_key_result enum because ref.key_err is a 
      boolean and we want to detect both TRUE and STORE_KEY_FATAL from the 
      space of the union of the values of [TRUE, FALSE] and 
      store_key::store_key_result.  
      TODO: fix the variable an return types.
    */
    if (store_res == store_key::STORE_KEY_FATAL)
    {
      /*
       Error converting the left IN operand to the column type of the right
       IN operand. 
      */
      tab->table->status= STATUS_NOT_FOUND;
      break;
    }
  }
  DBUG_RETURN(0);
}


/*
  Execute subselect

  SYNOPSIS
    subselect_uniquesubquery_engine::exec()

  DESCRIPTION
    Find rows corresponding to the ref key using index access.
    If some part of the lookup key is NULL, then we're evaluating
      NULL IN (SELECT ... )
    This is a special case, we don't need to search for NULL in the table,
    instead, the result value is 
      - NULL  if select produces empty row set
      - FALSE otherwise.

    In some cases (IN subselect is a top level item, i.e. abort_on_null==TRUE)
    the caller doesn't distinguish between NULL and FALSE result and we just
    return FALSE. 
    Otherwise we make a full table scan to see if there is at least one 
    matching row.
    
    The result of this function (info about whether a row was found) is
    stored in this->empty_result_set.
  NOTE
    
  RETURN
    FALSE - ok
    TRUE  - an error occured while scanning
*/

int subselect_uniquesubquery_engine::exec()
{
  DBUG_ENTER("subselect_uniquesubquery_engine::exec");
  int error;
  TABLE *table= tab->table;
  empty_result_set= TRUE;
  table->status= 0;
 
  /* TODO: change to use of 'full_scan' here? */
  if (copy_ref_key())
    DBUG_RETURN(1);
  if (table->status)
  {
    /* 
      We know that there will be no rows even if we scan. 
      Can be set in copy_ref_key.
    */
    ((Item_in_subselect *) item)->value= 0;
    DBUG_RETURN(0);
  }

  if (null_keypart)
    DBUG_RETURN(scan_table());
 
  if (!table->file->inited)
    table->file->ha_index_init(tab->ref.key, 0);
  error= table->file->ha_index_read_map(table->record[0],
                                        tab->ref.key_buff,
                                        make_prev_keypart_map(tab->ref.key_parts),
                                        HA_READ_KEY_EXACT);
  DBUG_PRINT("info", ("lookup result: %i", error));
  if (error &&
      error != HA_ERR_KEY_NOT_FOUND && error != HA_ERR_END_OF_FILE)
    error= report_error(table, error);
  else
  {
    error= 0;
    table->null_row= 0;
    if (!table->status && (!cond || cond->val_int()))
    {
      ((Item_in_subselect *) item)->value= 1;
      empty_result_set= FALSE;
    }
    else
      ((Item_in_subselect *) item)->value= 0;
  }

  DBUG_RETURN(error != 0);
}


/*
  Index-lookup subselect 'engine' - run the subquery

  SYNOPSIS
    subselect_indexsubquery_engine:exec()
      full_scan 

  DESCRIPTION
    The engine is used to resolve subqueries in form

      oe IN (SELECT key FROM tbl WHERE subq_where) 

    The value of the predicate is calculated as follows: 
    1. If oe IS NULL, this is a special case, do a full table scan on
       table tbl and search for row that satisfies subq_where. If such 
       row is found, return NULL, otherwise return FALSE.
    2. Make an index lookup via key=oe, search for a row that satisfies
       subq_where. If found, return TRUE.
    3. If check_null==TRUE, make another lookup via key=NULL, search for a 
       row that satisfies subq_where. If found, return NULL, otherwise
       return FALSE.

  TODO
    The step #1 can be optimized further when the index has several key
    parts. Consider a subquery:
    
      (oe1, oe2) IN (SELECT keypart1, keypart2 FROM tbl WHERE subq_where)

    and suppose we need to evaluate it for {oe1, oe2}=={const1, NULL}.
    Current code will do a full table scan and obtain correct result. There
    is a better option: instead of evaluating

      SELECT keypart1, keypart2 FROM tbl WHERE subq_where            (1)

    and checking if it has produced any matching rows, evaluate
    
      SELECT keypart2 FROM tbl WHERE subq_where AND keypart1=const1  (2)

    If this query produces a row, the result is NULL (as we're evaluating 
    "(const1, NULL) IN { (const1, X), ... }", which has a value of UNKNOWN,
    i.e. NULL).  If the query produces no rows, the result is FALSE.

    We currently evaluate (1) by doing a full table scan. (2) can be
    evaluated by doing a "ref" scan on "keypart1=const1", which can be much
    cheaper. We can use index statistics to quickly check whether "ref" scan
    will be cheaper than full table scan.

  RETURN
    0
    1
*/

int subselect_indexsubquery_engine::exec()
{
  DBUG_ENTER("subselect_indexsubquery_engine::exec");
  int error;
  bool null_finding= 0;
  TABLE *table= tab->table;

  ((Item_in_subselect *) item)->value= 0;
  empty_result_set= TRUE;
  null_keypart= 0;
  table->status= 0;

  if (check_null)
  {
    /* We need to check for NULL if there wasn't a matching value */
    *tab->ref.null_ref_key= 0;			// Search first for not null
    ((Item_in_subselect *) item)->was_null= 0;
  }

  /* Copy the ref key and check for nulls... */
  if (copy_ref_key())
    DBUG_RETURN(1);

  if (table->status)
  {
    /* 
      We know that there will be no rows even if we scan. 
      Can be set in copy_ref_key.
    */
    ((Item_in_subselect *) item)->value= 0;
    DBUG_RETURN(0);
  }

  if (null_keypart)
    DBUG_RETURN(scan_table());

  if (!table->file->inited)
    table->file->ha_index_init(tab->ref.key, 1);
  error= table->file->ha_index_read_map(table->record[0],
                                        tab->ref.key_buff,
                                        make_prev_keypart_map(tab->ref.key_parts),
                                        HA_READ_KEY_EXACT);
  if (error &&
      error != HA_ERR_KEY_NOT_FOUND && error != HA_ERR_END_OF_FILE)
    error= report_error(table, error);
  else
  {
    for (;;)
    {
      error= 0;
      table->null_row= 0;
      if (!table->status)
      {
        if ((!cond || cond->val_int()) && (!having || having->val_int()))
        {
          empty_result_set= FALSE;
          if (null_finding)
            ((Item_in_subselect *) item)->was_null= 1;
          else
            ((Item_in_subselect *) item)->value= 1;
          break;
        }
        error= table->file->ha_index_next_same(table->record[0],
                                              tab->ref.key_buff,
                                              tab->ref.key_length);
        if (error && error != HA_ERR_END_OF_FILE)
        {
          error= report_error(table, error);
          break;
        }
      }
      else
      {
        if (!check_null || null_finding)
          break;			/* We don't need to check nulls */
        *tab->ref.null_ref_key= 1;
        null_finding= 1;
        /* Check if there exists a row with a null value in the index */
        if ((error= (safe_index_read(tab) == 1)))
          break;
      }
    }
  }
  DBUG_RETURN(error != 0);
}


uint subselect_single_select_engine::cols()
{
  return select_lex->item_list.elements;
}


uint subselect_union_engine::cols()
{
  DBUG_ASSERT(unit->is_prepared());  // should be called after fix_fields()
  return unit->types.elements;
}


uint8 subselect_single_select_engine::uncacheable()
{
  return select_lex->uncacheable;
}


uint8 subselect_union_engine::uncacheable()
{
  return unit->uncacheable;
}


void subselect_single_select_engine::exclude()
{
  select_lex->master_unit()->exclude_level();
}

void subselect_union_engine::exclude()
{
  unit->exclude_level();
}


void subselect_uniquesubquery_engine::exclude()
{
  //this never should be called
  DBUG_ASSERT(0);
}


table_map subselect_engine::calc_const_tables(TABLE_LIST *table)
{
  table_map map= 0;
  for (; table; table= table->next_leaf)
  {
    TABLE *tbl= table->table;
    if (tbl && tbl->const_table)
      map|= tbl->map;
  }
  return map;
}

/**
  Save the JOIN to join->tmp_join if it is needed by EXPLAIN to
  display the query plan.

  @retval
    FALSE OK
  @retval
    TRUE  error
*/
bool 
subselect_single_select_engine::save_join_if_explain()
{
  /*
    Save this JOIN to join->tmp_join since the original layout will be
    replaced when JOIN::exec() calls make_simple_join() if:
     1) We are executing an EXPLAIN query
     2) An uncacheable flag has not been set for the select_lex. If
        set, JOIN::optimize() has already saved the JOIN
     3) Call does not come from select_describe()). If it does,
        JOIN::exec() will not call make_simple_join() and the JOIN we
        plan to save will not be replaced anyway.
     4) A temp table is needed. This is what triggers JOIN::exec() to
        make a replacement JOIN by calling make_simple_join(). 
     5) The Item_subselect is cacheable
  */
  if (thd->lex->describe &&                              // 1
      !select_lex->uncacheable &&                        // 2
      !(join->select_options & SELECT_DESCRIBE) &&       // 3
      join->need_tmp &&                                  // 4
      item->const_item())                                // 5
  {
    /*
      Save this JOIN to join->tmp_join since the original layout will
      be replaced when JOIN::exec() calls make_simple_join() due to
      need_tmp==TRUE. The original layout is needed so we can describe
      the query. No need to do this if uncacheable != 0 since in this
      case the JOIN has already been saved during JOIN::optimize()
    */
    select_lex->uncacheable|= UNCACHEABLE_EXPLAIN;
    select_lex->master_unit()->uncacheable|= UNCACHEABLE_EXPLAIN;
    if (join->init_save_join_tab())
      return TRUE;
  }
  return FALSE;
}

table_map subselect_single_select_engine::upper_select_const_tables()
{
  return calc_const_tables(select_lex->outer_select()->leaf_tables);
}


table_map subselect_union_engine::upper_select_const_tables()
{
  return calc_const_tables(unit->outer_select()->leaf_tables);
}


void subselect_single_select_engine::print(String *str,
                                           enum_query_type query_type)
{
  select_lex->print(thd, str, query_type);
}


void subselect_union_engine::print(String *str, enum_query_type query_type)
{
  unit->print(str, query_type);
}


void subselect_uniquesubquery_engine::print(String *str,
                                            enum_query_type query_type)
{
  char *table_name= tab->table->s->table_name.str;
  str->append(STRING_WITH_LEN("<primary_index_lookup>("));
  tab->ref.items[0]->print(str, query_type);
  str->append(STRING_WITH_LEN(" in "));
  if (tab->table->s->table_category == TABLE_CATEGORY_TEMPORARY)
  {
    /*
      Temporary tables' names change across runs, so they can't be used for
      EXPLAIN EXTENDED.
    */
    str->append(STRING_WITH_LEN("<temporary table>"));
  }
  else
    str->append(table_name, tab->table->s->table_name.length);
  KEY *key_info= tab->table->key_info+ tab->ref.key;
  str->append(STRING_WITH_LEN(" on "));
  str->append(key_info->name);
  if (cond)
  {
    str->append(STRING_WITH_LEN(" where "));
    cond->print(str, query_type);
  }
  str->append(')');
}


/*
TODO:
The above ::print method should be changed as below. Do it after
all other tests pass.

void subselect_uniquesubquery_engine::print(String *str)
{
  KEY *key_info= tab->table->key_info + tab->ref.key;
  str->append(STRING_WITH_LEN("<primary_index_lookup>("));
  for (uint i= 0; i < key_info->key_parts; i++)
    tab->ref.items[i]->print(str);
  str->append(STRING_WITH_LEN(" in "));
  str->append(tab->table->s->table_name.str, tab->table->s->table_name.length);
  str->append(STRING_WITH_LEN(" on "));
  str->append(key_info->name);
  if (cond)
  {
    str->append(STRING_WITH_LEN(" where "));
    cond->print(str);
  }
  str->append(')');
}
*/

void subselect_indexsubquery_engine::print(String *str,
                                           enum_query_type query_type)
{
  str->append(STRING_WITH_LEN("<index_lookup>("));
  tab->ref.items[0]->print(str, query_type);
  str->append(STRING_WITH_LEN(" in "));
  str->append(tab->table->s->table_name.str, tab->table->s->table_name.length);
  KEY *key_info= tab->table->key_info+ tab->ref.key;
  str->append(STRING_WITH_LEN(" on "));
  str->append(key_info->name);
  if (check_null)
    str->append(STRING_WITH_LEN(" checking NULL"));
  if (cond)
  {
    str->append(STRING_WITH_LEN(" where "));
    cond->print(str, query_type);
  }
  if (having)
  {
    str->append(STRING_WITH_LEN(" having "));
    having->print(str, query_type);
  }
  str->append(')');
}

/**
  change select_result object of engine.

  @param si		new subselect Item
  @param res		new select_result object

  @retval
    FALSE OK
  @retval
    TRUE  error
*/

bool subselect_single_select_engine::change_result(Item_subselect *si,
                                                 select_result_interceptor *res)
{
  item= si;
  result= res;
  return select_lex->join->change_result(result);
}


/**
  change select_result object of engine.

  @param si		new subselect Item
  @param res		new select_result object

  @retval
    FALSE OK
  @retval
    TRUE  error
*/

bool subselect_union_engine::change_result(Item_subselect *si,
                                           select_result_interceptor *res)
{
  item= si;
  int rc= unit->change_result(res, result);
  result= res;
  return rc;
}


/**
  change select_result emulation, never should be called.

  @param si		new subselect Item
  @param res		new select_result object

  @retval
    FALSE OK
  @retval
    TRUE  error
*/

bool subselect_uniquesubquery_engine::change_result(Item_subselect *si,
                                                    select_result_interceptor *res)
{
  DBUG_ASSERT(0);
  return TRUE;
}


/**
  Report about presence of tables in subquery.

  @retval
    TRUE  there are not tables used in subquery
  @retval
    FALSE there are some tables in subquery
*/
bool subselect_single_select_engine::no_tables()
{
  return(select_lex->table_list.elements == 0);
}


/*
  Check statically whether the subquery can return NULL

  SINOPSYS
    subselect_single_select_engine::may_be_null()

  RETURN
    FALSE  can guarantee that the subquery never return NULL
    TRUE   otherwise
*/
bool subselect_single_select_engine::may_be_null()
{
  return ((no_tables() && !join->conds && !join->having) ? maybe_null : 1);
}


/**
  Report about presence of tables in subquery.

  @retval
    TRUE  there are not tables used in subquery
  @retval
    FALSE there are some tables in subquery
*/
bool subselect_union_engine::no_tables()
{
  for (SELECT_LEX *sl= unit->first_select(); sl; sl= sl->next_select())
  {
    if (sl->table_list.elements)
      return FALSE;
  }
  return TRUE;
}


/**
  Report about presence of tables in subquery.

  @retval
    TRUE  there are not tables used in subquery
  @retval
    FALSE there are some tables in subquery
*/

bool subselect_uniquesubquery_engine::no_tables()
{
  /* returning value is correct, but this method should never be called */
  return 0;
}


/******************************************************************************
  WL#1110 - Implementation of class subselect_hash_sj_engine
******************************************************************************/


/**
  Create all structures needed for IN execution that can live between PS
  reexecution.

  @detail
  - Create a temporary table to store the result of the IN subquery. The
    temporary table has one hash index on all its columns.
  - Create a new result sink that sends the result stream of the subquery to
    the temporary table,
  - Create and initialize a new JOIN_TAB, and TABLE_REF objects to perform
    lookups into the indexed temporary table.

  @notice:
    Currently Item_subselect::init() already chooses and creates at parse
    time an engine with a corresponding JOIN to execute the subquery.

  @retval TRUE  if error
  @retval FALSE otherwise
*/

bool subselect_hash_sj_engine::init_permanent(List<Item> *tmp_columns)
{
  /* The result sink where we will materialize the subquery result. */
  select_union  *tmp_result_sink;
  /* The table into which the subquery is materialized. */
  TABLE         *tmp_table;
  KEY           *tmp_key; /* The only index on the temporary table. */
  uint          tmp_key_parts; /* Number of keyparts in tmp_key. */
  Item_in_subselect *item_in= (Item_in_subselect *) item;

  DBUG_ENTER("subselect_hash_sj_engine::init_permanent");

  /* 1. Create/initialize materialization related objects. */

  /*
    Create and initialize a select result interceptor that stores the
    result stream in a temporary table. The temporary table itself is
    managed (created/filled/etc) internally by the interceptor.
  */
  if (!(tmp_result_sink= new select_union))
    DBUG_RETURN(TRUE);
  if (tmp_result_sink->create_result_table(
                         thd, tmp_columns, TRUE,
                         thd->variables.option_bits | TMP_TABLE_ALL_COLUMNS,
                         "materialized subselect", TRUE))
    DBUG_RETURN(TRUE);

  tmp_table= tmp_result_sink->table;
  tmp_key= tmp_table->key_info;
  tmp_key_parts= tmp_key->key_parts;

  /*
     If the subquery has blobs, or the total key lenght is bigger than some
     length, then the created index cannot be used for lookups and we
     can't use hash semi join. If this is the case, delete the temporary
     table since it will not be used, and tell the caller we failed to
     initialize the engine.
  */
  if (tmp_table->s->keys == 0)
  {
    DBUG_ASSERT(tmp_table->s->db_type() == myisam_hton);
    DBUG_ASSERT(
      tmp_table->s->uniques ||
      tmp_table->key_info->key_length >= tmp_table->file->max_key_length() ||
      tmp_table->key_info->key_parts > tmp_table->file->max_key_parts());
    free_tmp_table(thd, tmp_table);
    delete result;
    result= NULL;
    DBUG_RETURN(TRUE);
  }
  result= tmp_result_sink;

  /*
    Make sure there is only one index on the temp table, and it doesn't have
    the extra key part created when s->uniques > 0.
  */
  DBUG_ASSERT(tmp_table->s->keys == 1 && tmp_columns->elements == tmp_key_parts);


  /* 2. Create/initialize execution related objects. */

  /*
    Create and initialize the JOIN_TAB that represents an index lookup
    plan operator into the materialized subquery result. Notice that:
    - this JOIN_TAB has no corresponding JOIN (and doesn't need one), and
    - here we initialize only those members that are used by
      subselect_uniquesubquery_engine, so these objects are incomplete.
  */ 
  if (!(tab= new (thd->mem_root) JOIN_TAB))
    DBUG_RETURN(TRUE);
  tab->table= tmp_table;
  tab->ref.key= 0; /* The only temp table index. */
  tab->ref.key_length= tmp_key->key_length;
  if (!(tab->ref.key_buff=
        (uchar*) thd->calloc(ALIGN_SIZE(tmp_key->key_length) * 2)) ||
      !(tab->ref.key_copy=
        (store_key**) thd->alloc((sizeof(store_key*) *
                                  (tmp_key_parts + 1)))) ||
      !(tab->ref.items=
        (Item**) thd->alloc(sizeof(Item*) * tmp_key_parts)))
    DBUG_RETURN(TRUE);

  KEY_PART_INFO *cur_key_part= tmp_key->key_part;
  store_key **ref_key= tab->ref.key_copy;
  uchar *cur_ref_buff= tab->ref.key_buff;

  /*
    Create an artificial condition to post-filter those rows matched by index
    lookups that cannot be distinguished by the index lookup procedure, e.g.
    because of truncation. Prepared statements execution requires that
    fix_fields is called for every execution. In order to call fix_fields we
    need to create a Name_resolution_context and a corresponding TABLE_LIST
    for the temporary table for the subquery, so that all column references
    to the materialized subquery table can be resolved correctly.
  */
  DBUG_ASSERT(cond == NULL);
  if (!(cond= new Item_cond_and))
    DBUG_RETURN(TRUE);
  /*
    Table reference for tmp_table that is used to resolve column references
    (Item_fields) to columns in tmp_table.
  */
  TABLE_LIST *tmp_table_ref;
  if (!(tmp_table_ref= (TABLE_LIST*) thd->calloc(sizeof(TABLE_LIST))))
    DBUG_RETURN(TRUE);

  tmp_table_ref->init_one_table("", 0, "materialized subselect", 22,
                                "materialized subselect", TL_READ);
  tmp_table_ref->table= tmp_table;

  /* Name resolution context for all tmp_table columns created below. */
  Name_resolution_context *context= new Name_resolution_context;
  context->init();
  context->first_name_resolution_table=
    context->last_name_resolution_table= tmp_table_ref;
  
  for (uint i= 0; i < tmp_key_parts; i++, cur_key_part++, ref_key++)
  {
    Item_func_eq *eq_cond; /* New equi-join condition for the current column. */
    /* Item for the corresponding field from the materialized temp table. */
    Item_field *right_col_item;
    int null_count= test(cur_key_part->field->real_maybe_null());
    tab->ref.items[i]= item_in->left_expr->element_index(i);

    if (!(right_col_item= new Item_field(thd, context, cur_key_part->field)) ||
        !(eq_cond= new Item_func_eq(tab->ref.items[i], right_col_item)) ||
        ((Item_cond_and*)cond)->add(eq_cond))
    {
      delete cond;
      cond= NULL;
      DBUG_RETURN(TRUE);
    }

    *ref_key= new store_key_item(thd, cur_key_part->field,
                                 /* TODO:
                                    the NULL byte is taken into account in
                                    cur_key_part->store_length, so instead of
                                    cur_ref_buff + test(maybe_null), we could
                                    use that information instead.
                                 */
                                 cur_ref_buff + null_count,
                                 null_count ? tab->ref.key_buff : 0,
                                 cur_key_part->length, tab->ref.items[i]);
    cur_ref_buff+= cur_key_part->store_length;
  }
  *ref_key= NULL; /* End marker. */
  tab->ref.key_err= 1;
  tab->ref.key_parts= tmp_key_parts;

  if (cond->fix_fields(thd, &cond))
    DBUG_RETURN(TRUE);

  DBUG_RETURN(FALSE);
}


/**
  Initialize members of the engine that need to be re-initilized at each
  execution.

  @retval TRUE  if a memory allocation error occurred
  @retval FALSE if success
*/

bool subselect_hash_sj_engine::init_runtime()
{
  /*
    Create and optimize the JOIN that will be used to materialize
    the subquery if not yet created.
  */
  materialize_engine->prepare();
  /*
    Repeat name resolution for 'cond' since cond is not part of any
    clause of the query, and it is not 'fixed' during JOIN::prepare.
  */
  if (cond && !cond->fixed && cond->fix_fields(thd, &cond))
    return TRUE;
  /* Let our engine reuse this query plan for materialization. */
  materialize_join= materialize_engine->join;
  materialize_join->change_result(result);
  return FALSE;
}


subselect_hash_sj_engine::~subselect_hash_sj_engine()
{
  delete result;
  if (tab)
    free_tmp_table(thd, tab->table);
}


/**
  Cleanup performed after each PS execution.

  @detail
  Called in the end of JOIN::prepare for PS from Item_subselect::cleanup.
*/

void subselect_hash_sj_engine::cleanup()
{
  is_materialized= FALSE;
  result->cleanup(); /* Resets the temp table as well. */
  materialize_engine->cleanup();
  subselect_uniquesubquery_engine::cleanup();
}


/**
  Execute a subquery IN predicate via materialization.

  @detail
  If needed materialize the subquery into a temporary table, then
  copmpute the predicate via a lookup into this table.

  @retval TRUE  if error
  @retval FALSE otherwise
*/

int subselect_hash_sj_engine::exec()
{
  Item_in_subselect *item_in= (Item_in_subselect *) item;

  DBUG_ENTER("subselect_hash_sj_engine::exec");

  /*
    Optimize and materialize the subquery during the first execution of
    the subquery predicate.
  */
  if (!is_materialized)
  {
    int res= 0;
    SELECT_LEX *save_select= thd->lex->current_select;
    thd->lex->current_select= materialize_engine->select_lex;
    if ((res= materialize_join->optimize()))
      goto err; /* purecov: inspected */

    if (materialize_engine->save_join_if_explain())
      goto err;

    materialize_join->exec();
    if ((res= test(materialize_join->error || thd->is_fatal_error)))
      goto err;

    /*
      TODO:
      - Unlock all subquery tables as we don't need them. To implement this
        we need to add new functionality to JOIN::join_free that can unlock
        all tables in a subquery (and all its subqueries).
      - The temp table used for grouping in the subquery can be freed
        immediately after materialization (yet it's done together with
        unlocking).
     */
    is_materialized= TRUE;
    /*
      If the subquery returned no rows, the temporary table is empty, so we know
      directly that the result of IN is FALSE. We first update the table
      statistics, then we test if the temporary table for the query result is
      empty.
    */
    tab->table->file->info(HA_STATUS_VARIABLE);
    if (!tab->table->file->stats.records)
    {
      empty_result_set= TRUE;
      item_in->value= FALSE;
      /* TODO: check we need this: item_in->null_value= FALSE; */
      DBUG_RETURN(FALSE);
    }
    /* Set tmp_param only if its usable, i.e. tmp_param->copy_field != NULL. */
    tmp_param= &(item_in->unit->outer_select()->join->tmp_table_param);
    if (tmp_param && !tmp_param->copy_field)
      tmp_param= NULL;

err:
    thd->lex->current_select= save_select;
    if (res)
      DBUG_RETURN(res);
  }

  /*
    Lookup the left IN operand in the hash index of the materialized subquery.
  */
  DBUG_RETURN(subselect_uniquesubquery_engine::exec());
}


/**
  Print the state of this engine into a string for debugging and views.
*/

void subselect_hash_sj_engine::print(String *str, enum_query_type query_type)
{
  str->append(STRING_WITH_LEN(" <materialize> ("));
  materialize_engine->print(str, query_type);
  str->append(STRING_WITH_LEN(" ), "));
  if (tab)
    subselect_uniquesubquery_engine::print(str, query_type);
  else
    str->append(STRING_WITH_LEN(
           "<the access method for lookups is not yet created>"
         ));
}<|MERGE_RESOLUTION|>--- conflicted
+++ resolved
@@ -1829,59 +1829,31 @@
     of this Item's execution. The method creates a new engine for
     materialized execution, and initializes the engine.
 
-<<<<<<< HEAD
-=======
-    If this initialization fails
-    - either because it wasn't possible to create the needed temporary table
-      and its index,
-    - or because of a memory allocation error,
-    then we revert back to execution via the IN=>EXISTS tranformation.
-
->>>>>>> 0dcdc6ff
     The initialization of the new engine is divided in two parts - a permanent
     one that lives across prepared statements, and one that is repeated for each
     execution.
 
   @returns
-<<<<<<< HEAD
     @retval TRUE  memory allocation error occurred, or was not able to create
                   temporary table
-=======
-    @retval TRUE  memory allocation error occurred
->>>>>>> 0dcdc6ff
     @retval FALSE an execution method was chosen successfully
 */
 
 bool Item_in_subselect::setup_engine()
 {
-<<<<<<< HEAD
   subselect_hash_sj_engine *hash_engine;
-=======
-  subselect_hash_sj_engine *new_engine= NULL;
-  bool res= FALSE;
-
->>>>>>> 0dcdc6ff
   DBUG_ENTER("Item_in_subselect::setup_engine");
 
   if (engine->engine_type() == subselect_engine::SINGLE_SELECT_ENGINE)
   {
     /* Create/initialize objects in permanent memory. */
-<<<<<<< HEAD
     Query_arena *arena= thd->stmt_arena;
     Query_arena backup;
-=======
-    subselect_single_select_engine *old_engine;
-    Query_arena *arena= thd->stmt_arena, backup;
-
-    old_engine= (subselect_single_select_engine*) engine;
-
->>>>>>> 0dcdc6ff
     if (arena->is_conventional())
       arena= 0;
     else
       thd->set_n_backup_active_arena(arena, &backup);
 
-<<<<<<< HEAD
     subselect_single_select_engine *old_engine= 
       static_cast<subselect_single_select_engine*>(engine);
     if (!(hash_engine= new subselect_hash_sj_engine(thd, this,
@@ -1898,30 +1870,6 @@
       DBUG_RETURN(TRUE);
     }
     engine= hash_engine;
-=======
-    if (!(new_engine= new subselect_hash_sj_engine(thd, this,
-                                                   old_engine)) ||
-        new_engine->init_permanent(unit->get_unit_column_types()))
-    {
-      Item_subselect::trans_res trans_res;
-      /*
-        If for some reason we cannot use materialization for this IN predicate,
-        delete all materialization-related objects, and apply the IN=>EXISTS
-        transformation.
-      */
-      delete new_engine;
-      new_engine= NULL;
-      exec_method= EXEC_UNSPECIFIED;
-      if (left_expr->cols() == 1)
-        trans_res= single_value_in_to_exists_transformer(old_engine->join,
-                                                         &eq_creator);
-      else
-        trans_res= row_value_in_to_exists_transformer(old_engine->join);
-      res= (trans_res != Item_subselect::RES_OK);
-    }
-    if (new_engine)
-      engine= new_engine;
->>>>>>> 0dcdc6ff
 
     if (arena)
       thd->restore_active_arena(arena, &backup);
@@ -1929,7 +1877,6 @@
   else
   {
     DBUG_ASSERT(engine->engine_type() == subselect_engine::HASH_SJ_ENGINE);
-<<<<<<< HEAD
     hash_engine= static_cast<subselect_hash_sj_engine*>(engine);
   }
 
@@ -1945,26 +1892,6 @@
 
   /* Initializations done in runtime memory, repeated for each execution. */
   const bool res= hash_engine->init_runtime();
-=======
-    new_engine= (subselect_hash_sj_engine*) engine;
-  }
-
-  /* Initilizations done in runtime memory, repeated for each execution. */
-  if (new_engine)
-  {
-    /*
-      Reset the LIMIT 1 set in Item_exists_subselect::fix_length_and_dec.
-      TODO:
-      Currently we set the subquery LIMIT to infinity, and this is correct
-      because we forbid at parse time LIMIT inside IN subqueries (see
-      Item_in_subselect::test_limit). However, once we allow this, here
-      we should set the correct limit if given in the query.
-    */
-    unit->global_parameters->select_limit= NULL;
-    if ((res= new_engine->init_runtime()))
-      DBUG_RETURN(res);
-  }
->>>>>>> 0dcdc6ff
 
   DBUG_RETURN(res);
 }
