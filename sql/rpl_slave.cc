/* Copyright (c) 2000, 2014, Oracle and/or its affiliates. All rights reserved.

   This program is free software; you can redistribute it and/or modify
   it under the terms of the GNU General Public License as published by
   the Free Software Foundation; version 2 of the License.

   This program is distributed in the hope that it will be useful,
   but WITHOUT ANY WARRANTY; without even the implied warranty of
   MERCHANTABILITY or FITNESS FOR A PARTICULAR PURPOSE.  See the
   GNU General Public License for more details.

   You should have received a copy of the GNU General Public License
   along with this program; if not, write to the Free Software Foundation,
   51 Franklin Street, Fifth Floor, Boston, MA  02110-1301, USA */


/**
  @addtogroup Replication
  @{

  @file

  @brief Code to run the io thread and the sql thread on the
  replication slave.
*/

#ifdef HAVE_REPLICATION
#include "sql_priv.h"
#include "my_global.h"
#include "rpl_slave.h"
#include "sql_parse.h"                         // execute_init_command
#include "sql_table.h"                         // mysql_rm_table
#include "rpl_mi.h"
#include "rpl_rli.h"
#include "rpl_filter.h"
#include "rpl_info_factory.h"
#include "transaction.h"
#include <my_dir.h>
#include <sql_common.h>
#include <errmsg.h>
#include <mysqld_error.h>
#include <mysys_err.h>
#include "rpl_handler.h"
#include "rpl_info_dummy.h"
#include <signal.h>
#include <mysql.h>
#include <myisam.h>

#include "sql_base.h"                           // close_thread_tables
#include "tztime.h"                             // struct Time_zone
#include "log_event.h"                          // Rotate_log_event,
                                                // Create_file_log_event,
                                                // Format_description_log_event
#include "dynamic_ids.h"
#include "rpl_rli_pdb.h"

#include "rpl_tblmap.h"
#include "debug_sync.h"
#include "rpl_mts_submode.h"
#include "mysqld_thd_manager.h"                 // Global_THD_manager
#include "rpl_slave_commit_order_manager.h"

#include <algorithm>
#include "rpl_msr.h"         /* Multisource replication */

using std::min;
using std::max;

#define FLAGSTR(V,F) ((V)&(F)?#F" ":"")

/*
  a parameter of sql_slave_killed() to defer the killed status
*/
#define SLAVE_WAIT_GROUP_DONE 60
bool use_slave_mask = 0;
MY_BITMAP slave_error_mask;
char slave_skip_error_names[SHOW_VAR_FUNC_BUFF_SIZE];

char* slave_load_tmpdir = 0;
Master_info *active_mi= 0;
my_bool replicate_same_server_id;
ulonglong relay_log_space_limit = 0;

/* object for multisource replication */
Multisource_info msr_map;

const char *relay_log_index= 0;
const char *relay_log_basename= 0;

/*
  MTS load-ballancing parameter.
  Max length of one MTS Worker queue. The value also determines the size
  of Relay_log_info::gaq (see @c slave_start_workers()).
  It can be set to any value in [1, ULONG_MAX - 1] range.
*/
const ulong mts_slave_worker_queue_len_max= 16384;

/*
  Statistics go to the error log every # of seconds when --log-warnings > 1
*/
const long mts_online_stat_period= 60 * 2;


/*
  MTS load-ballancing parameter.
  Time unit in microsecs to sleep by MTS Coordinator to avoid extra thread
  signalling in the case of Worker queues are close to be filled up.
*/
const ulong mts_coordinator_basic_nap= 5;

/*
  MTS load-ballancing parameter.
  Percent of Worker queue size at which Worker is considered to become
  hungry.

  C enqueues --+                   . underrun level
               V                   "
   +----------+-+------------------+--------------+
   | empty    |.|::::::::::::::::::|xxxxxxxxxxxxxx| ---> Worker dequeues
   +----------+-+------------------+--------------+

   Like in the above diagram enqueuing to the x-d area would indicate
   actual underrruning by Worker.
*/
const ulong mts_worker_underrun_level= 10;

Slave_job_item * de_queue(Slave_jobs_queue *jobs, Slave_job_item *ret);
bool append_item_to_jobs(slave_job_item *job_item,
                         Slave_worker *w, Relay_log_info *rli);

/*
  When slave thread exits, we need to remember the temporary tables so we
  can re-use them on slave start.

  TODO: move the vars below under Master_info
*/

int disconnect_slave_event_count = 0, abort_slave_event_count = 0;

static thread_local_key_t RPL_MASTER_INFO;

static bool inline is_slave_configured();

enum enum_slave_reconnect_actions
{
  SLAVE_RECON_ACT_REG= 0,
  SLAVE_RECON_ACT_DUMP= 1,
  SLAVE_RECON_ACT_EVENT= 2,
  SLAVE_RECON_ACT_MAX
};

enum enum_slave_reconnect_messages
{
  SLAVE_RECON_MSG_WAIT= 0,
  SLAVE_RECON_MSG_KILLED_WAITING= 1,
  SLAVE_RECON_MSG_AFTER= 2,
  SLAVE_RECON_MSG_FAILED= 3,
  SLAVE_RECON_MSG_COMMAND= 4,
  SLAVE_RECON_MSG_KILLED_AFTER= 5,
  SLAVE_RECON_MSG_MAX
};

static const char *reconnect_messages[SLAVE_RECON_ACT_MAX][SLAVE_RECON_MSG_MAX]=
{
  {
    "Waiting to reconnect after a failed registration on master",
    "Slave I/O thread killed while waiting to reconnect after a failed \
registration on master",
    "Reconnecting after a failed registration on master",
    "failed registering on master, reconnecting to try again, \
log '%s' at position %s",
    "COM_REGISTER_SLAVE",
    "Slave I/O thread killed during or after reconnect"
  },
  {
    "Waiting to reconnect after a failed binlog dump request",
    "Slave I/O thread killed while retrying master dump",
    "Reconnecting after a failed binlog dump request",
    "failed dump request, reconnecting to try again, log '%s' at position %s",
    "COM_BINLOG_DUMP",
    "Slave I/O thread killed during or after reconnect"
  },
  {
    "Waiting to reconnect after a failed master event read",
    "Slave I/O thread killed while waiting to reconnect after a failed read",
    "Reconnecting after a failed master event read",
    "Slave I/O thread: Failed reading log event, reconnecting to retry, \
log '%s' at position %s",
    "",
    "Slave I/O thread killed during or after a reconnect done to recover from \
failed read"
  }
};

enum enum_slave_apply_event_and_update_pos_retval
{
  SLAVE_APPLY_EVENT_AND_UPDATE_POS_OK= 0,
  SLAVE_APPLY_EVENT_AND_UPDATE_POS_APPLY_ERROR= 1,
  SLAVE_APPLY_EVENT_AND_UPDATE_POS_UPDATE_POS_ERROR= 2,
  SLAVE_APPLY_EVENT_AND_UPDATE_POS_APPEND_JOB_ERROR= 3,
  SLAVE_APPLY_EVENT_AND_UPDATE_POS_MAX
};


static int process_io_rotate(Master_info* mi, Rotate_log_event* rev);
static int process_io_create_file(Master_info* mi, Create_file_log_event* cev);
static bool wait_for_relay_log_space(Relay_log_info* rli);
static inline bool io_slave_killed(THD* thd,Master_info* mi);
static int init_slave_thread(THD* thd, SLAVE_THD_TYPE thd_type);
static void print_slave_skip_errors(void);
static int safe_connect(THD* thd, MYSQL* mysql, Master_info* mi);
static int safe_reconnect(THD* thd, MYSQL* mysql, Master_info* mi,
                          bool suppress_warnings);
static int connect_to_master(THD* thd, MYSQL* mysql, Master_info* mi,
                             bool reconnect, bool suppress_warnings);
static int get_master_version_and_clock(MYSQL* mysql, Master_info* mi);
static int get_master_uuid(MYSQL *mysql, Master_info *mi);
int io_thread_init_commands(MYSQL *mysql, Master_info *mi);
static Log_event* next_event(Relay_log_info* rli);
static int queue_event(Master_info* mi,const char* buf,ulong event_len);
static int terminate_slave_thread(THD *thd,
                                  mysql_mutex_t *term_lock,
                                  mysql_cond_t *term_cond,
                                  volatile uint *slave_running,
                                  ulong *stop_wait_timeout,
                                  bool need_lock_term);
static bool check_io_slave_killed(THD *thd, Master_info *mi, const char *info);
int slave_worker_exec_job_group(Slave_worker *w, Relay_log_info *rli);
static int mts_event_coord_cmp(LOG_POS_COORD *id1, LOG_POS_COORD *id2);

static int check_slave_sql_config_conflict(THD *thd, const Relay_log_info *rli);

/*
  Function to set the slave's max_allowed_packet based on the value
  of slave_max_allowed_packet.

    @in_param    thd    Thread handler for slave
    @in_param    mysql  MySQL connection handle
*/

static void set_slave_max_allowed_packet(THD *thd, MYSQL *mysql)
{
  DBUG_ENTER("set_slave_max_allowed_packet");
  // thd and mysql must be valid
  DBUG_ASSERT(thd && mysql);

  thd->variables.max_allowed_packet= slave_max_allowed_packet;
  thd->net.max_packet_size= slave_max_allowed_packet;
  /*
    Adding MAX_LOG_EVENT_HEADER_LEN to the max_packet_size on the I/O
    thread and the mysql->option max_allowed_packet, since a
    replication event can become this much  larger than
    the corresponding packet (query) sent from client to master.
  */
  thd->net.max_packet_size+= MAX_LOG_EVENT_HEADER;
  /*
    Skipping the setting of mysql->net.max_packet size to slave
    max_allowed_packet since this is done during mysql_real_connect.
  */
  mysql->options.max_allowed_packet=
    slave_max_allowed_packet+MAX_LOG_EVENT_HEADER;
  DBUG_VOID_RETURN;
}

/*
  Find out which replications threads are running

  SYNOPSIS
    init_thread_mask()
    mask                Return value here
    mi                  master_info for slave
    inverse             If set, returns which threads are not running

  IMPLEMENTATION
    Get a bit mask for which threads are running so that we can later restart
    these threads.

  RETURN
    mask        If inverse == 0, running threads
                If inverse == 1, stopped threads
*/

void init_thread_mask(int* mask, Master_info* mi, bool inverse)
{
  bool set_io = mi->slave_running, set_sql = mi->rli->slave_running;
  int tmp_mask=0;
  DBUG_ENTER("init_thread_mask");

  if (set_io)
    tmp_mask |= SLAVE_IO;
  if (set_sql)
    tmp_mask |= SLAVE_SQL;
  if (inverse)
    tmp_mask^= (SLAVE_IO | SLAVE_SQL);
  *mask = tmp_mask;
  DBUG_VOID_RETURN;
}


/*
  lock_slave_threads()
*/

void lock_slave_threads(Master_info* mi)
{
  DBUG_ENTER("lock_slave_threads");

  //TODO: see if we can do this without dual mutex
  mysql_mutex_lock(&mi->run_lock);
  mysql_mutex_lock(&mi->rli->run_lock);
  DBUG_VOID_RETURN;
}


/*
  unlock_slave_threads()
*/

void unlock_slave_threads(Master_info* mi)
{
  DBUG_ENTER("unlock_slave_threads");

  //TODO: see if we can do this without dual mutex
  mysql_mutex_unlock(&mi->rli->run_lock);
  mysql_mutex_unlock(&mi->run_lock);
  DBUG_VOID_RETURN;
}

#ifdef HAVE_PSI_INTERFACE

static PSI_memory_key key_memory_rli_mts_coor;
static PSI_memory_key key_SSS_io_gtid_set;

static PSI_thread_key key_thread_slave_io, key_thread_slave_sql, key_thread_slave_worker;

static PSI_thread_info all_slave_threads[]=
{
  { &key_thread_slave_io, "slave_io", PSI_FLAG_GLOBAL},
  { &key_thread_slave_sql, "slave_sql", PSI_FLAG_GLOBAL},
  { &key_thread_slave_worker, "slave_worker", PSI_FLAG_GLOBAL}
};

static PSI_memory_info all_slave_memory[]=
{
  { &key_memory_rli_mts_coor, "Relay_log_info::mts_coor", 0}
};

static void init_slave_psi_keys(void)
{
  const char* category= "sql";
  int count;

  count= array_elements(all_slave_threads);
  mysql_thread_register(category, all_slave_threads, count);

  count= array_elements(all_slave_memory);
  mysql_memory_register(category, all_slave_memory, count);
}
#endif /* HAVE_PSI_INTERFACE */

/* Initialize slave structures */

int init_slave()
{
  DBUG_ENTER("init_slave");
  int error= 0;
  int thread_mask= SLAVE_SQL | SLAVE_IO;
  Master_info *mi= NULL;

#ifdef HAVE_PSI_INTERFACE
  init_slave_psi_keys();
#endif

  /*
    This is called when mysqld starts. Before client connections are
    accepted. However bootstrap may conflict with us if it does START SLAVE.
    So it's safer to take the lock.
  */
  mysql_mutex_lock(&LOCK_msr_map);

  if (my_create_thread_local_key(&RPL_MASTER_INFO, NULL))
    DBUG_RETURN(1);

  /*
    Create slave info objects by reading repositories of individual
    channels and add them into msr_map
  */
  if ((error= Rpl_info_factory::create_slave_info_objects(opt_mi_repository_id,
                                                        opt_rli_repository_id,
                                                        thread_mask, &msr_map)))
  {
    sql_print_error("Failed to create or recover replication info repositories.");
    error = 1;
    goto err;
  }

  /*
     for only ndb, create active_mi. we removed
     active_mi from other part of the code except names and comments.
   */

  active_mi= msr_map.get_mi(msr_map.get_default_channel());


  /* @todo: Print it for all the channels */
  {
    Master_info *default_mi;
    default_mi= msr_map.get_mi(msr_map.get_default_channel());
    if (default_mi && default_mi->rli)
    {
      DBUG_PRINT("info", ("init group master %s %lu  group relay %s %lu event %s %lu\n",
                          default_mi->rli->get_group_master_log_name(),
                          (ulong) default_mi->rli->get_group_master_log_pos(),
                          default_mi->rli->get_group_relay_log_name(),
                          (ulong) default_mi->rli->get_group_relay_log_pos(),
                          default_mi->rli->get_event_relay_log_name(),
                          (ulong) default_mi->rli->get_event_relay_log_pos()));
    }
  }


  /*
    Loop through the msr_map and start slave threads for each channel.
  */
  if (!opt_skip_slave_start)
  {
    for (mi_map::iterator it= msr_map.begin(); it!=msr_map.end(); it++)
    {
      mi= it->second;

      /* If server id is not set, start_slave_thread() will say it */
      if (mi && mi->host[0])
      {
        /* same as in start_slave() cache the global var values into rli's members */
        mi->rli->opt_slave_parallel_workers= opt_mts_slave_parallel_workers;
        mi->rli->checkpoint_group= opt_mts_checkpoint_group;
        if (start_slave_threads(true/*need_lock_slave=true*/,
                                false/*wait_for_start=false*/,
                                mi,
                                thread_mask))
        {
          /*
            Creation of slave threads for subsequent channels are stopped
            if a failure occurs in this iteration.
            @todo:have an option if the user wants to continue
            the replication for other channels.
          */
          sql_print_error("Failed to create slave threads");
          error= 1;
          goto err;
        }
      }
    }
  }

err:

  mysql_mutex_unlock(&LOCK_msr_map);
  if (error)
    sql_print_information("Check error log for additional messages. "
                          "You will not be able to start replication until "
                          "the issue is resolved and the server restarted.");
  DBUG_RETURN(error);
}


/**
   Function to start a slave for all channels.
   Used in Multisource replication.
   @param[in]        THD           THD object of the client.

   @return
    @retval           0            success
    @retval           !0           error

    @todo: It is good to continue to start other channels
           when a slave start failed for other channels.

    @todo: The problem with the below code is if the slave is already
           stared, we would multple warnings called
           "Slave was already running" for each channel.
           A nice warning message  would be to add
           "Slave for channel '%s" was already running"
           but error messages are in different languages and cannot be tampered
           with so, we have to handle it case by case basis, whether
           only default channel exists or not and properly continue with
           starting other channels if one channel fails clearly giving
           an error message by displaying failed channels.
*/
int start_slave(THD *thd)
{

  DBUG_ENTER("start_slave(THD)");
  Master_info *mi;
  int error= 0;
  bool channel_configured;

  if (msr_map.get_num_instances() == 1)
  {
    mi= msr_map.get_mi(msr_map.get_default_channel());

    DBUG_ASSERT(!strcmp(mi->get_channel(),
                        msr_map.get_default_channel()));

    error= start_slave(thd, mi, 1, false);
    if (error)
      goto err;
  }
  else
  {
    for (mi_map::iterator it= msr_map.begin(); it!= msr_map.end(); it++)
    {
      mi= it->second;

      channel_configured= mi && mi->host[0];   // channel properly configured.

      if (channel_configured)
      {
        error= start_slave(thd, mi, 1, false);
        if (error)
        {
          sql_print_error("Slave: Could not start slave for channel '%s'."
                            " operation discontinued", mi->get_channel());
          goto err;
        }
      }
    }
  }
  /* no error */
  my_ok(thd);

err:

  DBUG_RETURN(error);
}


/**
   Function to stop a slave for all channels.
   Used in Multisource replication.
   @param[in]        THD           THD object of the client.

   @return
    @retval           0            success
    @retval           1           error

    @todo: It is good to continue to stop other channels
           when a slave start failed for other channels.
*/
int stop_slave(THD *thd)
{
   DBUG_ENTER("stop_slave(THD)");
   Master_info *mi=0;
   int error= 0;
   bool channel_configured;

   if (msr_map.get_num_instances() == 1)
   {
     mi= msr_map.get_mi(msr_map.get_default_channel());

     DBUG_ASSERT(!strcmp(mi->get_channel(),
                         msr_map.get_default_channel()));

     error= stop_slave(thd, mi, 1, false);

     if (error)
       goto err;
   }
   else
   {
     for(mi_map::iterator it= msr_map.begin(); it!= msr_map.end(); it++)
     {
       mi= it->second;

       channel_configured= mi && mi->host[0];

       if (channel_configured)
       {
         error= stop_slave(thd, mi, 1, false);

         if (error)
         {
           sql_print_error("Slave: Could not stop slave for channel '%s'"
                           " operation discontinued", mi->get_channel());
           goto err;
         }
       }
     }
   }
   /* no error */
   my_ok(thd);

err:
   DBUG_RETURN(error);
}


/**
  Entry point to the START SLAVE command. The function
  decides to start replication threads on several channels
  or a single given channel.

  @param[in]   thd        the client thread carrying the command.

  @return
    @retval      false      ok
    @retval      true       not ok.
*/
bool start_slave_cmd(THD *thd)
{
  DBUG_ENTER("start_slave_cmd");

  Master_info *mi;
  LEX *lex= thd->lex;
  bool res= true;  /* default, an error */

  mysql_mutex_lock(&LOCK_msr_map);

  if (!is_slave_configured())
  {
    my_message(ER_SLAVE_CONFIGURATION, ER(ER_SLAVE_CONFIGURATION), MYF(0));
    goto err;
  }


  if (!lex->mi.for_channel)
  {
    /*
      If slave_until options are provided when multiple channels exist
      without explicitly providing FOR CHANNEL clause, error out.
    */
    if (lex->mi.slave_until && msr_map.get_num_instances() > 1)
    {
      my_error(ER_SLAVE_MULTIPLE_CHANNELS_CMD, MYF(0));
      goto err;
    }

    if (sql_slave_skip_counter > 0 && msr_map.get_num_instances() > 1)
    {
      my_error(ER_SLAVE_CHANNEL_SQL_SKIP_COUNTER, MYF(0));
      goto err;
    }

    res= start_slave(thd);

  }
  else
  {

    if (sql_slave_skip_counter > 0 && is_any_slave_channel_running(SLAVE_SQL))
    {
      my_error(ER_SLAVE_CHANNEL_SQL_SKIP_COUNTER, MYF(0));
      goto err;
    }

    mi= msr_map.get_mi(lex->mi.channel);

    if (mi)
      res= start_slave(thd, mi, 1 /*net report */);
    else if (strcmp(msr_map.get_default_channel(), lex->mi.channel))
      my_error(ER_SLAVE_CHANNEL_DOES_NOT_EXIST, MYF(0), lex->mi.channel);
  }
err:
  mysql_mutex_unlock(&LOCK_msr_map);
  DBUG_RETURN(res);
}


/**
  Entry point for the STOP SLAVE command. This function stops replication
  threads for all channels or a single channel based on the  command
  options supplied.

  @param[in]     thd         the client thread.

  @return
   @retval       false            ok
   @retval       true             not ok.
*/
bool stop_slave_cmd(THD *thd)
{
  DBUG_ENTER("stop_slave_cmd");

  Master_info* mi;
  LEX *lex= thd->lex;
  bool res= true;    /*default, an error */

  mysql_mutex_lock(&LOCK_msr_map);

  if (!is_slave_configured())
  {
    my_message(ER_SLAVE_CONFIGURATION, ER(ER_SLAVE_CONFIGURATION), MYF(0));
    mysql_mutex_unlock(&LOCK_msr_map);
    DBUG_RETURN(res= true);
  }

  if (!lex->mi.for_channel)
    res= stop_slave(thd);
  else
  {
    mi= msr_map.get_mi(lex->mi.channel);

    if (mi)
      res= stop_slave(thd, mi, 1 /*net report */);
    else if (strcmp(msr_map.get_default_channel(), lex->mi.channel))
      my_error(ER_SLAVE_CHANNEL_DOES_NOT_EXIST, MYF(0), lex->mi.channel);
  }

  mysql_mutex_unlock(&LOCK_msr_map);

  DBUG_RETURN(res);
}


/*
  Updates the master info based on the information stored in the
  relay info and ignores relay logs previously retrieved by the IO
  thread, which thus starts fetching again based on to the
  master_log_pos and master_log_name. Eventually, the old
  relay logs will be purged by the normal purge mechanism.

  In the feature, we should improve this routine in order to avoid throwing
  away logs that are safely stored in the disk. Note also that this recovery
  routine relies on the correctness of the relay-log.info and only tolerates
  coordinate problems in master.info.

  In this function, there is no need for a mutex as the caller
  (i.e. init_slave) already has one acquired.

  Specifically, the following structures are updated:

  1 - mi->master_log_pos  <-- rli->group_master_log_pos
  2 - mi->master_log_name <-- rli->group_master_log_name
  3 - It moves the relay log to the new relay log file, by
      rli->group_relay_log_pos  <-- BIN_LOG_HEADER_SIZE;
      rli->event_relay_log_pos  <-- BIN_LOG_HEADER_SIZE;
      rli->group_relay_log_name <-- rli->relay_log.get_log_fname();
      rli->event_relay_log_name <-- rli->relay_log.get_log_fname();

   If there is an error, it returns (1), otherwise returns (0).
 */
int init_recovery(Master_info* mi, const char** errmsg)
{
  DBUG_ENTER("init_recovery");

  int error= 0;
  Relay_log_info *rli= mi->rli;
  char *group_master_log_name= NULL;

  if (rli->recovery_parallel_workers)
  {
    /*
      This is not idempotent and a crash after this function and before
      the recovery is actually done may lead the system to an inconsistent
      state.

      This may happen because the gap is not persitent stored anywhere
      and eventually old relay log files will be removed and further
      calculations on the gaps will be impossible.

      We need to improve this. /Alfranio.
    */
    error= mts_recovery_groups(rli);
    if (rli->mts_recovery_group_cnt)
    {
      error= 1;
      sql_print_error("--relay-log-recovery cannot be executed when the slave "
                        "was stopped with an error or killed in MTS mode; "
                        "consider using RESET SLAVE or restart the server "
                        "with --relay-log-recovery = 0 followed by "
                        "START SLAVE UNTIL SQL_AFTER_MTS_GAPS");
    }
  }

  group_master_log_name= const_cast<char *>(rli->get_group_master_log_name());
  if (!error && group_master_log_name[0])
  {
    mi->set_master_log_pos(max<ulonglong>(BIN_LOG_HEADER_SIZE,
                                               rli->get_group_master_log_pos()));
    mi->set_master_log_name(rli->get_group_master_log_name());

    sql_print_warning("Recovery from master pos %ld and file %s%s.",
                      (ulong) mi->get_master_log_pos(), mi->get_master_log_name(),
                      mi->get_for_channel_str());

    rli->set_group_relay_log_name(rli->relay_log.get_log_fname());
    rli->set_event_relay_log_name(rli->relay_log.get_log_fname());
    rli->set_group_relay_log_pos(BIN_LOG_HEADER_SIZE);
    rli->set_event_relay_log_pos(BIN_LOG_HEADER_SIZE);
  }

  /*
    Clear the retrieved GTID set so that events that are written partially
    will be fetched again.
    */
  global_sid_lock->wrlock();
  (const_cast<Gtid_set *>(rli->get_gtid_set()))->clear();
  global_sid_lock->unlock();
  DBUG_RETURN(error);
}

int global_init_info(Master_info* mi, bool ignore_if_no_info, int thread_mask)
{
  DBUG_ENTER("init_info");
  DBUG_ASSERT(mi != NULL && mi->rli != NULL);
  int init_error= 0;
  enum_return_check check_return= ERROR_CHECKING_REPOSITORY;
  THD *thd= current_thd;

  /*
    We need a mutex while we are changing master info parameters to
    keep other threads from reading bogus info
  */
  mysql_mutex_lock(&mi->data_lock);
  mysql_mutex_lock(&mi->rli->data_lock);

  /*
    When info tables are used and autocommit= 0 we force a new
    transaction start to avoid table access deadlocks when START SLAVE
    is executed after RESET SLAVE.
  */
  if (thd && thd->in_multi_stmt_transaction_mode() &&
      (opt_mi_repository_id == INFO_REPOSITORY_TABLE ||
       opt_rli_repository_id == INFO_REPOSITORY_TABLE))
    if (trans_begin(thd))
    {
      init_error= 1;
      goto end;
    }

  /*
    This takes care of the startup dependency between the master_info
    and relay_info. It initializes the master info if the SLAVE_IO
    thread is being started and the relay log info if either the
    SLAVE_SQL thread is being started or was not initialized as it is
    required by the SLAVE_IO thread.
  */
  check_return= mi->check_info();
  if (check_return == ERROR_CHECKING_REPOSITORY)
    goto end;

  if (!(ignore_if_no_info && check_return == REPOSITORY_DOES_NOT_EXIST))
  {
    if ((thread_mask & SLAVE_IO) != 0 && mi->mi_init_info())
      init_error= 1;
  }

  check_return= mi->rli->check_info();
  if (check_return == ERROR_CHECKING_REPOSITORY)
    goto end;
  if (!(ignore_if_no_info && check_return == REPOSITORY_DOES_NOT_EXIST))
  {
    if (((thread_mask & SLAVE_SQL) != 0 || !(mi->rli->inited))
        && mi->rli->rli_init_info())
      init_error= 1;
  }

end:
  /*
    When info tables are used and autocommit= 0 we force transaction
    commit to avoid table access deadlocks when START SLAVE is executed
    after RESET SLAVE.
  */
  if (thd && thd->in_multi_stmt_transaction_mode() &&
      (opt_mi_repository_id == INFO_REPOSITORY_TABLE ||
       opt_rli_repository_id == INFO_REPOSITORY_TABLE))
    if (trans_commit(thd))
      init_error= 1;

  mysql_mutex_unlock(&mi->rli->data_lock);
  mysql_mutex_unlock(&mi->data_lock);
  DBUG_RETURN(check_return == ERROR_CHECKING_REPOSITORY || init_error);
}

void end_info(Master_info* mi)
{
  DBUG_ENTER("end_info");
  DBUG_ASSERT(mi != NULL && mi->rli != NULL);

  /*
    The previous implementation was not acquiring locks.  We do the same here.
    However, this is quite strange.
  */
  mi->end_info();
  mi->rli->end_info();

  DBUG_VOID_RETURN;
}

int remove_info(Master_info* mi)
{
  int error= 1;
  DBUG_ENTER("remove_info");
  DBUG_ASSERT(mi != NULL && mi->rli != NULL);

  /*
    The previous implementation was not acquiring locks.
    We do the same here. However, this is quite strange.
  */
  /*
    Reset errors (the idea is that we forget about the
    old master).
  */
  mi->clear_error();
  mi->rli->clear_error();
  if (mi->rli->workers_array_initialized)
  {
    for(size_t i= 0; i < mi->rli->get_worker_count(); i++)
    {
      mi->rli->get_worker(i)->clear_error();
    }
  }
  mi->rli->clear_until_condition();
  mi->rli->clear_sql_delay();

  mi->end_info();
  mi->rli->end_info();

  if (mi->remove_info() || Rpl_info_factory::reset_workers(mi->rli) ||
      mi->rli->remove_info())
    goto err;

  error= 0;

err:
  DBUG_RETURN(error);
}

int flush_master_info(Master_info* mi, bool force)
{
  DBUG_ENTER("flush_master_info");
  DBUG_ASSERT(mi != NULL && mi->rli != NULL);
  /*
    The previous implementation was not acquiring locks.
    We do the same here. However, this is quite strange.
  */
  /*
    With the appropriate recovery process, we will not need to flush
    the content of the current log.

    For now, we flush the relay log BEFORE the master.info file, because
    if we crash, we will get a duplicate event in the relay log at restart.
    If we change the order, there might be missing events.

    If we don't do this and the slave server dies when the relay log has
    some parts (its last kilobytes) in memory only, with, say, from master's
    position 100 to 150 in memory only (not on disk), and with position 150
    in master.info, there will be missing information. When the slave restarts,
    the I/O thread will fetch binlogs from 150, so in the relay log we will
    have "[0, 100] U [150, infinity[" and nobody will notice it, so the SQL
    thread will jump from 100 to 150, and replication will silently break.
  */
  mysql_mutex_t *log_lock= mi->rli->relay_log.get_log_lock();

  mysql_mutex_lock(log_lock);

  int err=  (mi->rli->flush_current_log() ||
             mi->flush_info(force));

  mysql_mutex_unlock(log_lock);

  DBUG_RETURN (err);
}

/**
  Convert slave skip errors bitmap into a printable string.
*/

static void print_slave_skip_errors(void)
{
  /*
    To be safe, we want 10 characters of room in the buffer for a number
    plus terminators. Also, we need some space for constant strings.
    10 characters must be sufficient for a number plus {',' | '...'}
    plus a NUL terminator. That is a max 6 digit number.
  */
  const size_t MIN_ROOM= 10;
  DBUG_ENTER("print_slave_skip_errors");
  DBUG_ASSERT(sizeof(slave_skip_error_names) > MIN_ROOM);
  DBUG_ASSERT(MAX_SLAVE_ERROR <= 999999); // 6 digits

  if (!use_slave_mask || bitmap_is_clear_all(&slave_error_mask))
  {
    /* purecov: begin tested */
    memcpy(slave_skip_error_names, STRING_WITH_LEN("OFF"));
    /* purecov: end */
  }
  else if (bitmap_is_set_all(&slave_error_mask))
  {
    /* purecov: begin tested */
    memcpy(slave_skip_error_names, STRING_WITH_LEN("ALL"));
    /* purecov: end */
  }
  else
  {
    char *buff= slave_skip_error_names;
    char *bend= buff + sizeof(slave_skip_error_names);
    int  errnum;

    for (errnum= 0; errnum < MAX_SLAVE_ERROR; errnum++)
    {
      if (bitmap_is_set(&slave_error_mask, errnum))
      {
        if (buff + MIN_ROOM >= bend)
          break; /* purecov: tested */
        buff= int10_to_str(errnum, buff, 10);
        *buff++= ',';
      }
    }
    if (buff != slave_skip_error_names)
      buff--; // Remove last ','
    if (errnum < MAX_SLAVE_ERROR)
    {
      /* Couldn't show all errors */
      buff= my_stpcpy(buff, "..."); /* purecov: tested */
    }
    *buff=0;
  }
  DBUG_PRINT("init", ("error_names: '%s'", slave_skip_error_names));
  DBUG_VOID_RETURN;
}

/**
 Change arg to the string with the nice, human-readable skip error values.
   @param slave_skip_errors_ptr
          The pointer to be changed
*/
void set_slave_skip_errors(char** slave_skip_errors_ptr)
{
  DBUG_ENTER("set_slave_skip_errors");
  print_slave_skip_errors();
  *slave_skip_errors_ptr= slave_skip_error_names;
  DBUG_VOID_RETURN;
}

/**
  Init function to set up array for errors that should be skipped for slave
*/
static void init_slave_skip_errors()
{
  DBUG_ENTER("init_slave_skip_errors");
  DBUG_ASSERT(!use_slave_mask); // not already initialized

  if (bitmap_init(&slave_error_mask,0,MAX_SLAVE_ERROR,0))
  {
    fprintf(stderr, "Badly out of memory, please check your system status\n");
    exit(1);
  }
  use_slave_mask = 1;
  DBUG_VOID_RETURN;
}

static void add_slave_skip_errors(const uint* errors, uint n_errors)
{
  DBUG_ENTER("add_slave_skip_errors");
  DBUG_ASSERT(errors);
  DBUG_ASSERT(use_slave_mask);

  for (uint i = 0; i < n_errors; i++)
  {
    const uint err_code = errors[i];
    if (err_code < MAX_SLAVE_ERROR)
       bitmap_set_bit(&slave_error_mask, err_code);
  }
  DBUG_VOID_RETURN;
}

/*
  Add errors that should be skipped for slave

  SYNOPSIS
    add_slave_skip_errors()
    arg         List of errors numbers to be added to skip, separated with ','

  NOTES
    Called from get_options() in mysqld.cc on start-up
*/

void add_slave_skip_errors(const char* arg)
{
  const char *p= NULL;
  /*
    ALL is only valid when nothing else is provided.
  */
  const uchar SKIP_ALL[]= "all";
  size_t SIZE_SKIP_ALL= strlen((const char *) SKIP_ALL) + 1;
  /*
    IGNORE_DDL_ERRORS can be combined with other parameters
    but must be the first one provided.
  */
  const uchar SKIP_DDL_ERRORS[]= "ddl_exist_errors";
  size_t SIZE_SKIP_DDL_ERRORS= strlen((const char *) SKIP_DDL_ERRORS);
  DBUG_ENTER("add_slave_skip_errors");

  // initialize mask if not done yet
  if (!use_slave_mask)
    init_slave_skip_errors();

  for (; my_isspace(system_charset_info,*arg); ++arg)
    /* empty */;
  if (!my_strnncoll(system_charset_info, (uchar*)arg, SIZE_SKIP_ALL,
                    SKIP_ALL, SIZE_SKIP_ALL))
  {
    bitmap_set_all(&slave_error_mask);
    DBUG_VOID_RETURN;
  }
  if (!my_strnncoll(system_charset_info, (uchar*)arg, SIZE_SKIP_DDL_ERRORS,
                    SKIP_DDL_ERRORS, SIZE_SKIP_DDL_ERRORS))
  {
    // DDL errors to be skipped for relaxed 'exist' handling
    const uint ddl_errors[] = {
      // error codes with create/add <schema object>
      ER_DB_CREATE_EXISTS, ER_TABLE_EXISTS_ERROR, ER_DUP_KEYNAME,
      ER_MULTIPLE_PRI_KEY,
      // error codes with change/rename <schema object>
      ER_BAD_FIELD_ERROR, ER_NO_SUCH_TABLE, ER_DUP_FIELDNAME,
      // error codes with drop <schema object>
      ER_DB_DROP_EXISTS, ER_BAD_TABLE_ERROR, ER_CANT_DROP_FIELD_OR_KEY
    };

    add_slave_skip_errors(ddl_errors,
                          sizeof(ddl_errors)/sizeof(ddl_errors[0]));
    /*
      After processing the SKIP_DDL_ERRORS, the pointer is
      increased to the position after the comma.
    */
    if (strlen(arg) > SIZE_SKIP_DDL_ERRORS + 1)
      arg+= SIZE_SKIP_DDL_ERRORS + 1;
  }
  for (p= arg ; *p; )
  {
    long err_code;
    if (!(p= str2int(p, 10, 0, LONG_MAX, &err_code)))
      break;
    if (err_code < MAX_SLAVE_ERROR)
       bitmap_set_bit(&slave_error_mask,(uint)err_code);
    while (!my_isdigit(system_charset_info,*p) && *p)
      p++;
  }
  DBUG_VOID_RETURN;
}

static void set_thd_in_use_temporary_tables(Relay_log_info *rli)
{
  TABLE *table;

  for (table= rli->save_temporary_tables ; table ; table= table->next)
  {
    table->in_use= rli->info_thd;
    if (table->file != NULL)
    {
      /*
        Since we are stealing opened temporary tables from one thread to another,
        we need to let the performance schema know that,
        for aggregates per thread to work properly.
      */
      table->file->unbind_psi();
      table->file->rebind_psi();
    }
  }
}

int terminate_slave_threads(Master_info* mi, int thread_mask,
                            ulong stop_wait_timeout, bool need_lock_term)
{
  DBUG_ENTER("terminate_slave_threads");

  if (!mi->inited)
    DBUG_RETURN(0); /* successfully do nothing */
  int error,force_all = (thread_mask & SLAVE_FORCE_ALL);
  mysql_mutex_t *sql_lock = &mi->rli->run_lock, *io_lock = &mi->run_lock;
  mysql_mutex_t *log_lock= mi->rli->relay_log.get_log_lock();
  /*
    Set it to a variable, so the value is shared by both stop methods.
    This guarantees that the user defined value for the timeout value is for
    the time the 2 threads take to shutdown, and not the time of each thread
    stop operation.
  */
  ulong total_stop_wait_timeout= stop_wait_timeout;

  if (thread_mask & (SLAVE_SQL|SLAVE_FORCE_ALL))
  {
    DBUG_PRINT("info",("Terminating SQL thread"));
    mi->rli->abort_slave= 1;
    if ((error=terminate_slave_thread(mi->rli->info_thd, sql_lock,
                                      &mi->rli->stop_cond,
                                      &mi->rli->slave_running,
                                      &total_stop_wait_timeout,
                                      need_lock_term)) &&
        !force_all)
    {
      if (error == 1)
      {
        DBUG_RETURN(ER_STOP_SLAVE_SQL_THREAD_TIMEOUT);
      }
      DBUG_RETURN(error);
    }
    delete mi->rli->current_mts_submode;
    mi->rli->current_mts_submode= 0;
    mysql_mutex_lock(log_lock);

    DBUG_PRINT("info",("Flushing relay-log info file."));
    if (current_thd)
      THD_STAGE_INFO(current_thd, stage_flushing_relay_log_info_file);

    /*
      Flushes the relay log info regardles of the sync_relay_log_info option.
    */
    if (mi->rli->flush_info(TRUE))
    {
      mysql_mutex_unlock(log_lock);
      DBUG_RETURN(ER_ERROR_DURING_FLUSH_LOGS);
    }

    mysql_mutex_unlock(log_lock);
  }
  if (thread_mask & (SLAVE_IO|SLAVE_FORCE_ALL))
  {
    DBUG_PRINT("info",("Terminating IO thread"));
    mi->abort_slave=1;
    if ((error=terminate_slave_thread(mi->info_thd,io_lock,
                                      &mi->stop_cond,
                                      &mi->slave_running,
                                      &total_stop_wait_timeout,
                                      need_lock_term)) &&
        !force_all)
    {
      if (error == 1)
      {
        DBUG_RETURN(ER_STOP_SLAVE_IO_THREAD_TIMEOUT);
      }
      DBUG_RETURN(error);
    }
    mysql_mutex_lock(log_lock);

    DBUG_PRINT("info",("Flushing relay log and master info repository."));
    if (current_thd)
      THD_STAGE_INFO(current_thd, stage_flushing_relay_log_and_master_info_repository);

    /*
      Flushes the master info regardles of the sync_master_info option.
    */
    if (mi->flush_info(TRUE))
    {
      mysql_mutex_unlock(log_lock);
      DBUG_RETURN(ER_ERROR_DURING_FLUSH_LOGS);
    }

    /*
      Flushes the relay log regardles of the sync_relay_log option.
    */
    if (mi->rli->relay_log.is_open() &&
        mi->rli->relay_log.flush_and_sync(true))
    {
      mysql_mutex_unlock(log_lock);
      DBUG_RETURN(ER_ERROR_DURING_FLUSH_LOGS);
    }

    mysql_mutex_unlock(log_lock);
  }
  DBUG_RETURN(0);
}


/**
   Wait for a slave thread to terminate.

   This function is called after requesting the thread to terminate
   (by setting @c abort_slave member of @c Relay_log_info or @c
   Master_info structure to 1). Termination of the thread is
   controlled with the the predicate <code>*slave_running</code>.

   Function will acquire @c term_lock before waiting on the condition
   unless @c need_lock_term is false in which case the mutex should be
   owned by the caller of this function and will remain acquired after
   return from the function.

   @param term_lock
          Associated lock to use when waiting for @c term_cond

   @param term_cond
          Condition that is signalled when the thread has terminated

   @param slave_running
          Pointer to predicate to check for slave thread termination

   @param stop_wait_timeout
          A pointer to a variable that denotes the time the thread has
          to stop before we time out and throw an error.

   @param need_lock_term
          If @c false the lock will not be acquired before waiting on
          the condition. In this case, it is assumed that the calling
          function acquires the lock before calling this function.

   @retval 0 All OK, 1 on "STOP SLAVE" command timeout, ER_SLAVE_CHANNEL_NOT_RUNNING otherwise.

   @note  If the executing thread has to acquire term_lock
          (need_lock_term is true, the negative running status does not
          represent any issue therefore no error is reported.

 */
static int
terminate_slave_thread(THD *thd,
                       mysql_mutex_t *term_lock,
                       mysql_cond_t *term_cond,
                       volatile uint *slave_running,
                       ulong *stop_wait_timeout,
                       bool need_lock_term)
{
  DBUG_ENTER("terminate_slave_thread");
  if (need_lock_term)
  {
    mysql_mutex_lock(term_lock);
  }
  else
  {
    mysql_mutex_assert_owner(term_lock);
  }
  if (!*slave_running)
  {
    if (need_lock_term)
    {
      /*
        if run_lock (term_lock) is acquired locally then either
        slave_running status is fine
      */
      mysql_mutex_unlock(term_lock);
      DBUG_RETURN(0);
    }
    else
    {
      DBUG_RETURN(ER_SLAVE_CHANNEL_NOT_RUNNING);
    }
  }
  DBUG_ASSERT(thd != 0);
  THD_CHECK_SENTRY(thd);

  /*
    Is is critical to test if the slave is running. Otherwise, we might
    be referening freed memory trying to kick it
  */

  while (*slave_running)                        // Should always be true
  {
    DBUG_PRINT("loop", ("killing slave thread"));

    mysql_mutex_lock(&thd->LOCK_thd_data);
    /*
      Error codes from pthread_kill are:
      EINVAL: invalid signal number (can't happen)
      ESRCH: thread already killed (can happen, should be ignored)
    */
    int err __attribute__((unused))= pthread_kill(thd->real_id, SIGUSR1);
    DBUG_ASSERT(err != EINVAL);
    thd->awake(THD::NOT_KILLED);
    mysql_mutex_unlock(&thd->LOCK_thd_data);

    /*
      There is a small chance that slave thread might miss the first
      alarm. To protect againts it, resend the signal until it reacts
    */
    struct timespec abstime;
    set_timespec(&abstime,2);
#ifndef DBUG_OFF
    int error=
#endif
      mysql_cond_timedwait(term_cond, term_lock, &abstime);
    if ((*stop_wait_timeout) >= 2)
      (*stop_wait_timeout)= (*stop_wait_timeout) - 2;
    else if (*slave_running)
    {
      if (need_lock_term)
        mysql_mutex_unlock(term_lock);
      DBUG_RETURN (1);
    }
    DBUG_ASSERT(error == ETIMEDOUT || error == 0);
  }

  DBUG_ASSERT(*slave_running == 0);

  if (need_lock_term)
    mysql_mutex_unlock(term_lock);
  DBUG_RETURN(0);
}


int start_slave_thread(
#ifdef HAVE_PSI_INTERFACE
                       PSI_thread_key thread_key,
#endif
                       pthread_handler h_func, mysql_mutex_t *start_lock,
                       mysql_mutex_t *cond_lock,
                       mysql_cond_t *start_cond,
                       volatile uint *slave_running,
                       volatile ulong *slave_run_id,
                       Master_info* mi)
{
  pthread_t th;
  ulong start_id;
  int error;
  DBUG_ENTER("start_slave_thread");

  if (start_lock)
    mysql_mutex_lock(start_lock);
  if (!server_id)
  {
    if (start_cond)
      mysql_cond_broadcast(start_cond);
    if (start_lock)
      mysql_mutex_unlock(start_lock);
    sql_print_error("Server id not set, will not start slave%s",
                    mi->get_for_channel_str());
    DBUG_RETURN(ER_BAD_SLAVE);
  }

  if (*slave_running)
  {
    if (start_cond)
      mysql_cond_broadcast(start_cond);
    if (start_lock)
      mysql_mutex_unlock(start_lock);
    DBUG_RETURN(ER_SLAVE_CHANNEL_MUST_STOP);
  }
  start_id= *slave_run_id;
  DBUG_PRINT("info",("Creating new slave thread"));
  if ((error= mysql_thread_create(thread_key,
                                  &th, &connection_attrib, h_func, (void*)mi)))
  {
    sql_print_error("Can't create slave thread%s (errno= %d).",
                    mi->get_for_channel_str(), error);
    if (start_lock)
      mysql_mutex_unlock(start_lock);
    DBUG_RETURN(ER_SLAVE_THREAD);
  }
  if (start_cond && cond_lock) // caller has cond_lock
  {
    THD* thd = current_thd;
    while (start_id == *slave_run_id && thd != NULL)
    {
      DBUG_PRINT("sleep",("Waiting for slave thread to start"));
      PSI_stage_info saved_stage= {0, "", 0};
      thd->ENTER_COND(start_cond, cond_lock,
                      & stage_waiting_for_slave_thread_to_start,
                      & saved_stage);
      /*
        It is not sufficient to test this at loop bottom. We must test
        it after registering the mutex in enter_cond(). If the kill
        happens after testing of thd->killed and before the mutex is
        registered, we could otherwise go waiting though thd->killed is
        set.
      */
      if (!thd->killed)
        mysql_cond_wait(start_cond, cond_lock);
      thd->EXIT_COND(& saved_stage);
      mysql_mutex_lock(cond_lock); // re-acquire it as exit_cond() released
      if (thd->killed)
      {
        if (start_lock)
          mysql_mutex_unlock(start_lock);
        DBUG_RETURN(thd->killed_errno());
      }
    }
  }
  if (start_lock)
    mysql_mutex_unlock(start_lock);
  DBUG_RETURN(0);
}


/*
  start_slave_threads()

  NOTES
    SLAVE_FORCE_ALL is not implemented here on purpose since it does not make
    sense to do that for starting a slave--we always care if it actually
    started the threads that were not previously running
*/

int start_slave_threads(bool need_lock_slave, bool wait_for_start,
                        Master_info* mi, int thread_mask)
{
  mysql_mutex_t *lock_io=0, *lock_sql=0, *lock_cond_io=0, *lock_cond_sql=0;
  mysql_cond_t* cond_io=0, *cond_sql=0;
  int error=0;
  DBUG_ENTER("start_slave_threads");
  DBUG_EXECUTE_IF("uninitialized_master-info_structure",
                   mi->inited= FALSE;);

  if (!mi->inited || !mi->rli->inited)
  {
    error= !mi->inited ? ER_SLAVE_MI_INIT_REPOSITORY :
                         ER_SLAVE_RLI_INIT_REPOSITORY;
    Rpl_info *info= (!mi->inited ?  mi : static_cast<Rpl_info *>(mi->rli));
    const char* prefix= current_thd ? ER(error) : ER_DEFAULT(error);
    info->report(ERROR_LEVEL, error, prefix, NULL);

    DBUG_RETURN(error);
  }

  if (need_lock_slave)
  {
    lock_io = &mi->run_lock;
    lock_sql = &mi->rli->run_lock;
  }
  if (wait_for_start)
  {
    cond_io = &mi->start_cond;
    cond_sql = &mi->rli->start_cond;
    lock_cond_io = &mi->run_lock;
    lock_cond_sql = &mi->rli->run_lock;
  }

  if (thread_mask & SLAVE_IO)
    error= start_slave_thread(
#ifdef HAVE_PSI_INTERFACE
                              key_thread_slave_io,
#endif
                              handle_slave_io, lock_io, lock_cond_io,
                              cond_io,
                              &mi->slave_running, &mi->slave_run_id,
                              mi);
  if (!error && (thread_mask & SLAVE_SQL))
  {
    /*
      MTS-recovery gaps gathering is placed onto common execution path
      for either START-SLAVE and --skip-start-slave= 0 
    */
    if (mi->rli->recovery_parallel_workers != 0)
      error= mts_recovery_groups(mi->rli);
    if (!error)
      error= start_slave_thread(
#ifdef HAVE_PSI_INTERFACE
                                key_thread_slave_sql,
#endif
                                handle_slave_sql, lock_sql, lock_cond_sql,
                                cond_sql,
                                &mi->rli->slave_running, &mi->rli->slave_run_id,
                                mi);
    if (error)
      terminate_slave_threads(mi, thread_mask & SLAVE_IO,
                              rpl_stop_slave_timeout, need_lock_slave);
  }
  DBUG_RETURN(error);
}

/*
  Release slave threads at time of executing shutdown.

  SYNOPSIS
    end_slave()
*/

void end_slave()
{
  DBUG_ENTER("end_slave");

  Master_info *mi= 0;

  /*
    This is called when the server terminates, in close_connections().
    It terminates slave threads. However, some CHANGE MASTER etc may still be
    running presently. If a START SLAVE was in progress, the mutex lock below
    will make us wait until slave threads have started, and START SLAVE
    returns, then we terminate them here.
  */
  mysql_mutex_lock(&LOCK_msr_map);

  /* traverse through the map and terminate the threads */
  for(mi_map::iterator it= msr_map.begin(); it!=msr_map.end(); it++)
  {
    mi= it->second;

    if (mi)
      terminate_slave_threads(mi,SLAVE_FORCE_ALL,
                              rpl_stop_slave_timeout);
  }
  mysql_mutex_unlock(&LOCK_msr_map);
  DBUG_VOID_RETURN;
}

/**
   Free all resources used by slave threads at time of executing shutdown.
   The routine must be called after all possible users of msr_map
   have left.

*/
void delete_slave_info_objects()
{
  DBUG_ENTER("delete_slave_info_objects");

  Master_info *mi= 0;

  mysql_mutex_lock(&LOCK_msr_map);

  for (mi_map::iterator it= msr_map.begin(); it!=msr_map.end(); it++)
  {
    mi= it->second;

    if (mi)
    {
      end_info(mi);
      if (mi->rli)
        delete mi->rli;
      delete mi;
      it->second= 0;
    }
  }
  mysql_mutex_unlock(&LOCK_msr_map);

  DBUG_VOID_RETURN;
}

static bool io_slave_killed(THD* thd, Master_info* mi)
{
  DBUG_ENTER("io_slave_killed");

  DBUG_ASSERT(mi->info_thd == thd);
  DBUG_ASSERT(mi->slave_running); // tracking buffer overrun
  DBUG_RETURN(mi->abort_slave || abort_loop || thd->killed);
}

/**
   The function analyzes a possible killed status and makes
   a decision whether to accept it or not.
   Normally upon accepting the sql thread goes to shutdown.
   In the event of deferring decision @rli->last_event_start_time waiting
   timer is set to force the killed status be accepted upon its expiration.

   Notice Multi-Threaded-Slave behaves similarly in that when it's being
   stopped and the current group of assigned events has not yet scheduled 
   completely, Coordinator defers to accept to leave its read-distribute
   state. The above timeout ensures waiting won't last endlessly, and in
   such case an error is reported.

   @param thd   pointer to a THD instance
   @param rli   pointer to Relay_log_info instance

   @return TRUE the killed status is recognized, FALSE a possible killed
           status is deferred.
*/
bool sql_slave_killed(THD* thd, Relay_log_info* rli)
{
  bool ret= FALSE;
  bool is_parallel_warn= FALSE;

  DBUG_ENTER("sql_slave_killed");

  DBUG_ASSERT(rli->info_thd == thd);
  DBUG_ASSERT(rli->slave_running == 1);
  if (abort_loop || thd->killed || rli->abort_slave)
  {
    is_parallel_warn= (rli->is_parallel_exec() && 
                       (rli->is_mts_in_group() || thd->killed));
    /*
      Slave can execute stop being in one of two MTS or Single-Threaded mode.
      The modes define different criteria to accept the stop.
      In particular that relates to the concept of groupping.
      Killed Coordinator thread expects the worst so it warns on
      possible consistency issue.
    */
    if (is_parallel_warn ||
        (!rli->is_parallel_exec() &&
         thd->get_transaction()->cannot_safely_rollback(
             Transaction_ctx::SESSION) &&
         rli->is_in_group()))
    {
      char msg_stopped[]=
        "... Slave SQL Thread stopped with incomplete event group "
        "having non-transactional changes. "
        "If the group consists solely of row-based events, you can try "
        "to restart the slave with --slave-exec-mode=IDEMPOTENT, which "
        "ignores duplicate key, key not found, and similar errors (see "
        "documentation for details).";
      char msg_stopped_mts[]=
        "... The slave coordinator and worker threads are stopped, possibly "
        "leaving data in inconsistent state. A restart should "
        "restore consistency automatically, although using non-transactional "
        "storage for data or info tables or DDL queries could lead to problems. "
        "In such cases you have to examine your data (see documentation for "
        "details).";

      ret= TRUE;
      if (rli->abort_slave)
      {
        DBUG_PRINT("info", ("Request to stop slave SQL Thread received while "
                            "applying an MTS group or a group that "
                            "has non-transactional "
                            "changes; waiting for completion of the group ... "));

        /*
          Slave sql thread shutdown in face of unfinished group modified 
          Non-trans table is handled via a timer. The slave may eventually
          give out to complete the current group and in that case there
          might be issues at consequent slave restart, see the error message.
          WL#2975 offers a robust solution requiring to store the last exectuted
          event's coordinates along with the group's coordianates
          instead of waiting with @c last_event_start_time the timer.
        */

        if (rli->last_event_start_time == 0)
          rli->last_event_start_time= my_time(0);
        ret= difftime(my_time(0), rli->last_event_start_time) <=
          SLAVE_WAIT_GROUP_DONE ? FALSE : TRUE;

        DBUG_EXECUTE_IF("stop_slave_middle_group", 
                        DBUG_EXECUTE_IF("incomplete_group_in_relay_log",
                                        ret= TRUE;);); // time is over

        if (!ret && !rli->reported_unsafe_warning)
        {
          rli->report(WARNING_LEVEL, 0,
                      !is_parallel_warn ?
                      "Request to stop slave SQL Thread received while "
                      "applying a group that has non-transactional "
                      "changes; waiting for completion of the group ... "
                      :
                      "Coordinator thread of multi-threaded slave is being "
                      "stopped in the middle of assigning a group of events; "
                      "deferring to exit until the group completion ... ");
          rli->reported_unsafe_warning= true;
        }
      }
      if (ret)
      {
        if (is_parallel_warn)
          rli->report(!rli->is_error() ? ERROR_LEVEL :
                      WARNING_LEVEL,    // an error was reported by Worker
                      ER_MTS_INCONSISTENT_DATA,
                      ER(ER_MTS_INCONSISTENT_DATA),
                      msg_stopped_mts);
        else
          rli->report(ERROR_LEVEL, ER_SLAVE_FATAL_ERROR,
                      ER(ER_SLAVE_FATAL_ERROR), msg_stopped);
      }
    }
    else
    {
      ret= TRUE;
    }
  }
  if (ret)
  {
    rli->last_event_start_time= 0;
    if (rli->mts_group_status == Relay_log_info::MTS_IN_GROUP)
    {
      rli->mts_group_status= Relay_log_info::MTS_KILLED_GROUP;
    }
  }
  
  DBUG_RETURN(ret);
}


/*
  skip_load_data_infile()

  NOTES
    This is used to tell a 3.23 master to break send_file()
*/

void skip_load_data_infile(NET *net)
{
  DBUG_ENTER("skip_load_data_infile");

  (void)net_request_file(net, "/dev/null");
  (void)my_net_read(net);                               // discard response
  (void)net_write_command(net, 0, (uchar*) "", 0, (uchar*) "", 0); // ok
  DBUG_VOID_RETURN;
}


bool net_request_file(NET* net, const char* fname)
{
  DBUG_ENTER("net_request_file");
  DBUG_RETURN(net_write_command(net, 251, (uchar*) fname, strlen(fname),
                                (uchar*) "", 0));
}

/*
  From other comments and tests in code, it looks like
  sometimes Query_log_event and Load_log_event can have db == 0
  (see rewrite_db() above for example)
  (cases where this happens are unclear; it may be when the master is 3.23).
*/

const char *print_slave_db_safe(const char* db)
{
  DBUG_ENTER("*print_slave_db_safe");

  DBUG_RETURN((db ? db : ""));
}

/*
  Check if the error is caused by network.
  @param[in]   errorno   Number of the error.
  RETURNS:
  TRUE         network error
  FALSE        not network error
*/

bool is_network_error(uint errorno)
{ 
  if (errorno == CR_CONNECTION_ERROR || 
      errorno == CR_CONN_HOST_ERROR ||
      errorno == CR_SERVER_GONE_ERROR ||
      errorno == CR_SERVER_LOST ||
      errorno == ER_CON_COUNT_ERROR ||
      errorno == ER_SERVER_SHUTDOWN)
    return TRUE;

  return FALSE;   
}


/**
  Execute an initialization query for the IO thread.

  If there is an error, then this function calls mysql_free_result;
  otherwise the MYSQL object holds the result after this call.  If
  there is an error other than allowed_error, then this function
  prints a message and returns -1.

  @param mysql MYSQL object.
  @param query Query string.
  @param allowed_error Allowed error code, or 0 if no errors are allowed.
  @param[out] master_res If this is not NULL and there is no error, then
  mysql_store_result() will be called and the result stored in this pointer.
  @param[out] master_row If this is not NULL and there is no error, then
  mysql_fetch_row() will be called and the result stored in this pointer.

  @retval COMMAND_STATUS_OK No error.
  @retval COMMAND_STATUS_ALLOWED_ERROR There was an error and the
  error code was 'allowed_error'.
  @retval COMMAND_STATUS_ERROR There was an error and the error code
  was not 'allowed_error'.
*/
enum enum_command_status
{ COMMAND_STATUS_OK, COMMAND_STATUS_ERROR, COMMAND_STATUS_ALLOWED_ERROR };
static enum_command_status
io_thread_init_command(Master_info *mi, const char *query, int allowed_error,
                       MYSQL_RES **master_res= NULL,
                       MYSQL_ROW *master_row= NULL)
{
  DBUG_ENTER("io_thread_init_command");
  DBUG_PRINT("info", ("IO thread initialization command: '%s'", query));
  MYSQL *mysql= mi->mysql;
  int ret= mysql_real_query(mysql, query, static_cast<ulong>(strlen(query)));
  if (io_slave_killed(mi->info_thd, mi))
  {
    sql_print_information("The slave IO thread%s was killed while executing "
                          "initialization query '%s'",
                          mi->get_for_channel_str(), query);
    mysql_free_result(mysql_store_result(mysql));
    DBUG_RETURN(COMMAND_STATUS_ERROR);
  }
  if (ret != 0)
  {
    int err= mysql_errno(mysql);
    mysql_free_result(mysql_store_result(mysql));
    if (!err || err != allowed_error)
    {
      mi->report(is_network_error(err) ? WARNING_LEVEL : ERROR_LEVEL, err,
                 "The slave IO thread stops because the initialization query "
                 "'%s' failed with error '%s'.",
                 query, mysql_error(mysql));
      DBUG_RETURN(COMMAND_STATUS_ERROR);
    }
    DBUG_RETURN(COMMAND_STATUS_ALLOWED_ERROR);
  }
  if (master_res != NULL)
  {
    if ((*master_res= mysql_store_result(mysql)) == NULL)
    {
      mi->report(WARNING_LEVEL, mysql_errno(mysql),
                 "The slave IO thread stops because the initialization query "
                 "'%s' did not return any result.",
                 query);
      DBUG_RETURN(COMMAND_STATUS_ERROR);
    }
    if (master_row != NULL)
    {
      if ((*master_row= mysql_fetch_row(*master_res)) == NULL)
      {
        mysql_free_result(*master_res);
        mi->report(WARNING_LEVEL, mysql_errno(mysql),
                   "The slave IO thread stops because the initialization query "
                   "'%s' did not return any row.",
                   query);
        DBUG_RETURN(COMMAND_STATUS_ERROR);
      }
    }
  }
  else
    DBUG_ASSERT(master_row == NULL);
  DBUG_RETURN(COMMAND_STATUS_OK);
}


/**
  Set user variables after connecting to the master.

  @param  mysql MYSQL to request uuid from master.
  @param  mi    Master_info to set master_uuid

  @return 0: Success, 1: Fatal error, 2: Network error.
 */
int io_thread_init_commands(MYSQL *mysql, Master_info *mi)
{
  char query[256];
  int ret= 0;

  sprintf(query, "SET @slave_uuid= '%s'", server_uuid);
  if (mysql_real_query(mysql, query, static_cast<ulong>(strlen(query)))
      && !check_io_slave_killed(mi->info_thd, mi, NULL))
    goto err;

  mysql_free_result(mysql_store_result(mysql));
  return ret;

err:
  if (mysql_errno(mysql) && is_network_error(mysql_errno(mysql)))
  {
    mi->report(WARNING_LEVEL, mysql_errno(mysql),
               "The initialization command '%s' failed with the following"
               " error: '%s'.", query, mysql_error(mysql));
    ret= 2;
  }
  else
  {
    char errmsg[512];
    const char *errmsg_fmt=
      "The slave I/O thread stops because a fatal error is encountered "
      "when it tries to send query to master(query: %s).";

    sprintf(errmsg, errmsg_fmt, query);
    mi->report(ERROR_LEVEL, ER_SLAVE_FATAL_ERROR, ER(ER_SLAVE_FATAL_ERROR),
               errmsg);
    ret= 1;
  }
  mysql_free_result(mysql_store_result(mysql));
  return ret;
}

/**
  Get master's uuid on connecting.

  @param  mysql MYSQL to request uuid from master.
  @param  mi    Master_info to set master_uuid

  @return 0: Success, 1: Fatal error, 2: Network error.
*/
static int get_master_uuid(MYSQL *mysql, Master_info *mi)
{
  const char *errmsg;
  MYSQL_RES *master_res= NULL;
  MYSQL_ROW master_row= NULL;
  int ret= 0;

  DBUG_EXECUTE_IF("dbug.return_null_MASTER_UUID",
                  {
                    mi->master_uuid[0]= 0;
                    return 0;
                  };);

  DBUG_EXECUTE_IF("dbug.before_get_MASTER_UUID",
                  {
                    const char act[]= "now wait_for signal.get_master_uuid";
                    DBUG_ASSERT(opt_debug_sync_timeout > 0);
                    DBUG_ASSERT(!debug_sync_set_action(current_thd,
                                                       STRING_WITH_LEN(act)));
                  };);

  DBUG_EXECUTE_IF("dbug.simulate_busy_io",
                  {
                    const char act[]= "now signal Reached wait_for signal.got_stop_slave";
                    DBUG_ASSERT(opt_debug_sync_timeout > 0);
                    DBUG_ASSERT(!debug_sync_set_action(current_thd,
                                                       STRING_WITH_LEN(act)));
                  };);
  if (!mysql_real_query(mysql,
                        STRING_WITH_LEN("SHOW VARIABLES LIKE 'SERVER_UUID'")) &&
      (master_res= mysql_store_result(mysql)) &&
      (master_row= mysql_fetch_row(master_res)))
  {
    if (!strcmp(::server_uuid, master_row[1]) &&
        !mi->rli->replicate_same_server_id)
    {
      errmsg= "The slave I/O thread stops because master and slave have equal "
              "MySQL server UUIDs; these UUIDs must be different for "
              "replication to work.";
      mi->report(ERROR_LEVEL, ER_SLAVE_FATAL_ERROR, ER(ER_SLAVE_FATAL_ERROR),
                 errmsg);
      // Fatal error
      ret= 1;
    }
    else
    {
      if (mi->master_uuid[0] != 0 && strcmp(mi->master_uuid, master_row[1]))
        sql_print_warning("The master's UUID has changed, although this should"
                          " not happen unless you have changed it manually."
                          " The old UUID was %s.",
                          mi->master_uuid);
      strncpy(mi->master_uuid, master_row[1], UUID_LENGTH);
      mi->master_uuid[UUID_LENGTH]= 0;
    }
  }
  else if (mysql_errno(mysql))
  {
    if (is_network_error(mysql_errno(mysql)))
    {
      mi->report(WARNING_LEVEL, mysql_errno(mysql),
                 "Get master SERVER_UUID failed with error: %s",
                 mysql_error(mysql));
      ret= 2;
    }
    else
    {
      /* Fatal error */
      errmsg= "The slave I/O thread stops because a fatal error is encountered "
        "when it tries to get the value of SERVER_UUID variable from master.";
      mi->report(ERROR_LEVEL, ER_SLAVE_FATAL_ERROR, ER(ER_SLAVE_FATAL_ERROR),
                 errmsg);
      ret= 1;
    }
  }
  else if (!master_row && master_res)
  {
    mi->master_uuid[0]= 0;
    mi->report(WARNING_LEVEL, ER_UNKNOWN_SYSTEM_VARIABLE,
               "Unknown system variable 'SERVER_UUID' on master. "
               "A probable cause is that the variable is not supported on the "
               "master (version: %s), even though it is on the slave (version: %s)",
               mysql->server_version, server_version);
  }

  if (master_res)
    mysql_free_result(master_res);
  return ret;
}

/*
  Note that we rely on the master's version (3.23, 4.0.14 etc) instead of
  relying on the binlog's version. This is not perfect: imagine an upgrade
  of the master without waiting that all slaves are in sync with the master;
  then a slave could be fooled about the binlog's format. This is what happens
  when people upgrade a 3.23 master to 4.0 without doing RESET MASTER: 4.0
  slaves are fooled. So we do this only to distinguish between 3.23 and more
  recent masters (it's too late to change things for 3.23).

  RETURNS
  0       ok
  1       error
  2       transient network problem, the caller should try to reconnect
*/

static int get_master_version_and_clock(MYSQL* mysql, Master_info* mi)
{
  char err_buff[MAX_SLAVE_ERRMSG];
  const char* errmsg= 0;
  int err_code= 0;
  int version_number=0;
  version_number= atoi(mysql->server_version);

  MYSQL_RES *master_res= 0;
  MYSQL_ROW master_row;
  DBUG_ENTER("get_master_version_and_clock");

  /*
    Free old mi_description_event (that is needed if we are in
    a reconnection).
  */
  DBUG_EXECUTE_IF("unrecognized_master_version",
                 {
                   version_number= 1;
                 };);
  mysql_mutex_lock(&mi->data_lock);
  mi->set_mi_description_event(NULL);

  if (!my_isdigit(&my_charset_bin,*mysql->server_version))
  {
    errmsg = "Master reported unrecognized MySQL version";
    err_code= ER_SLAVE_FATAL_ERROR;
    sprintf(err_buff, ER(err_code), errmsg);
  }
  else
  {
    /*
      Note the following switch will bug when we have MySQL branch 30 ;)
    */
    switch (version_number)
    {
    case 0:
    case 1:
    case 2:
      errmsg = "Master reported unrecognized MySQL version";
      err_code= ER_SLAVE_FATAL_ERROR;
      sprintf(err_buff, ER(err_code), errmsg);
      break;
    case 3:
      mi->set_mi_description_event(new
        Format_description_log_event(1, mysql->server_version));
      break;
    case 4:
      mi->set_mi_description_event(new
        Format_description_log_event(3, mysql->server_version));
      break;
    default:
      /*
        Master is MySQL >=5.0. Give a default Format_desc event, so that we can
        take the early steps (like tests for "is this a 3.23 master") which we
        have to take before we receive the real master's Format_desc which will
        override this one. Note that the Format_desc we create below is garbage
        (it has the format of the *slave*); it's only good to help know if the
        master is 3.23, 4.0, etc.
      */
      mi->set_mi_description_event(new
        Format_description_log_event(4, mysql->server_version));
      break;
    }
  }

  /*
     This does not mean that a 5.0 slave will be able to read a 5.5 master; but
     as we don't know yet, we don't want to forbid this for now. If a 5.0 slave
     can't read a 5.5 master, this will show up when the slave can't read some
     events sent by the master, and there will be error messages.
  */

  if (errmsg)
  {
    /* unlock the mutex on master info structure */
    mysql_mutex_unlock(&mi->data_lock);
    goto err;
  }

  /* as we are here, we tried to allocate the event */
  if (mi->get_mi_description_event() == NULL)
  {
    mysql_mutex_unlock(&mi->data_lock);
    errmsg= "default Format_description_log_event";
    err_code= ER_SLAVE_CREATE_EVENT_FAILURE;
    sprintf(err_buff, ER(err_code), errmsg);
    goto err;
  }

  /*
    FD_q's (A) is set initially from RL's (A): FD_q.(A) := RL.(A).
    It's necessary to adjust FD_q.(A) at this point because in the following
    course FD_q is going to be dumped to RL.
    Generally FD_q is derived from a received FD_m (roughly FD_q := FD_m) 
    in queue_event and the master's (A) is installed.
    At one step with the assignment the Relay-Log's checksum alg is set to 
    a new value: RL.(A) := FD_q.(A). If the slave service is stopped
    the last time assigned RL.(A) will be passed over to the restarting
    service (to the current execution point).
    RL.A is a "codec" to verify checksum in queue_event() almost all the time
    the first fake Rotate event.
    Starting from this point IO thread will executes the following checksum
    warmup sequence  of actions:

    FD_q.A := RL.A,
    A_m^0 := master.@@global.binlog_checksum,
    {queue_event(R_f): verifies(R_f, A_m^0)},
    {queue_event(FD_m): verifies(FD_m, FD_m.A), dump(FD_q), rotate(RL),
                        FD_q := FD_m, RL.A := FD_q.A)}

    See legends definition on MYSQL_BIN_LOG::relay_log_checksum_alg
    docs lines (binlog.h).
    In above A_m^0 - the value of master's
    @@binlog_checksum determined in the upcoming handshake (stored in
    mi->checksum_alg_before_fd).


    After the warm-up sequence IO gets to "normal" checksum verification mode
    to use RL.A in 
    
    {queue_event(E_m): verifies(E_m, RL.A)}

    until it has received a new FD_m.
  */
  mi->get_mi_description_event()->checksum_alg=
    mi->rli->relay_log.relay_log_checksum_alg;

  DBUG_ASSERT(mi->get_mi_description_event()->checksum_alg !=
              BINLOG_CHECKSUM_ALG_UNDEF);
  DBUG_ASSERT(mi->rli->relay_log.relay_log_checksum_alg !=
              BINLOG_CHECKSUM_ALG_UNDEF); 

  mysql_mutex_unlock(&mi->data_lock);

  /*
    Compare the master and slave's clock. Do not die if master's clock is
    unavailable (very old master not supporting UNIX_TIMESTAMP()?).
  */

  DBUG_EXECUTE_IF("dbug.before_get_UNIX_TIMESTAMP",
                  {
                    const char act[]=
                      "now "
                      "wait_for signal.get_unix_timestamp";
                    DBUG_ASSERT(opt_debug_sync_timeout > 0);
                    DBUG_ASSERT(!debug_sync_set_action(current_thd,
                                                       STRING_WITH_LEN(act)));
                  };);

  master_res= NULL;
  if (!mysql_real_query(mysql, STRING_WITH_LEN("SELECT UNIX_TIMESTAMP()")) &&
      (master_res= mysql_store_result(mysql)) &&
      (master_row= mysql_fetch_row(master_res)))
  {
    mysql_mutex_lock(&mi->data_lock);
    mi->clock_diff_with_master=
      (long) (time((time_t*) 0) - strtoul(master_row[0], 0, 10));
    mysql_mutex_unlock(&mi->data_lock);
  }
  else if (check_io_slave_killed(mi->info_thd, mi, NULL))
    goto slave_killed_err;
  else if (is_network_error(mysql_errno(mysql)))
  {
    mi->report(WARNING_LEVEL, mysql_errno(mysql),
               "Get master clock failed with error: %s", mysql_error(mysql));
    goto network_err;
  }
  else 
  {
    mysql_mutex_lock(&mi->data_lock);
    mi->clock_diff_with_master= 0; /* The "most sensible" value */
    mysql_mutex_unlock(&mi->data_lock);
    sql_print_warning("\"SELECT UNIX_TIMESTAMP()\" failed on master, "
                      "do not trust column Seconds_Behind_Master of SHOW "
                      "SLAVE STATUS. Error: %s (%d)",
                      mysql_error(mysql), mysql_errno(mysql));
  }
  if (master_res)
  {
    mysql_free_result(master_res);
    master_res= NULL;
  }

  /*
    Check that the master's server id and ours are different. Because if they
    are equal (which can result from a simple copy of master's datadir to slave,
    thus copying some my.cnf), replication will work but all events will be
    skipped.
    Do not die if SHOW VARIABLES LIKE 'SERVER_ID' fails on master (very old
    master?).
    Note: we could have put a @@SERVER_ID in the previous SELECT
    UNIX_TIMESTAMP() instead, but this would not have worked on 3.23 masters.
  */
  DBUG_EXECUTE_IF("dbug.before_get_SERVER_ID",
                  {
                    const char act[]=
                      "now "
                      "wait_for signal.get_server_id";
                    DBUG_ASSERT(opt_debug_sync_timeout > 0);
                    DBUG_ASSERT(!debug_sync_set_action(current_thd, 
                                                       STRING_WITH_LEN(act)));
                  };);
  master_res= NULL;
  master_row= NULL;
  if (!mysql_real_query(mysql,
                        STRING_WITH_LEN("SHOW VARIABLES LIKE 'SERVER_ID'")) &&
      (master_res= mysql_store_result(mysql)) &&
      (master_row= mysql_fetch_row(master_res)))
  {
    if ((::server_id == (mi->master_id= strtoul(master_row[1], 0, 10))) &&
        !mi->rli->replicate_same_server_id)
    {
      errmsg= "The slave I/O thread stops because master and slave have equal \
MySQL server ids; these ids must be different for replication to work (or \
the --replicate-same-server-id option must be used on slave but this does \
not always make sense; please check the manual before using it).";
      err_code= ER_SLAVE_FATAL_ERROR;
      sprintf(err_buff, ER(err_code), errmsg);
      goto err;
    }
  }
  else if (mysql_errno(mysql))
  {
    if (check_io_slave_killed(mi->info_thd, mi, NULL))
      goto slave_killed_err;
    else if (is_network_error(mysql_errno(mysql)))
    {
      mi->report(WARNING_LEVEL, mysql_errno(mysql),
                 "Get master SERVER_ID failed with error: %s", mysql_error(mysql));
      goto network_err;
    }
    /* Fatal error */
    errmsg= "The slave I/O thread stops because a fatal error is encountered \
when it try to get the value of SERVER_ID variable from master.";
    err_code= mysql_errno(mysql);
    sprintf(err_buff, "%s Error: %s", errmsg, mysql_error(mysql));
    goto err;
  }
  else if (!master_row && master_res)
  {
    mi->report(WARNING_LEVEL, ER_UNKNOWN_SYSTEM_VARIABLE,
               "Unknown system variable 'SERVER_ID' on master, \
maybe it is a *VERY OLD MASTER*.");
  }
  if (master_res)
  {
    mysql_free_result(master_res);
    master_res= NULL;
  }
  if (mi->master_id == 0 && mi->ignore_server_ids->dynamic_ids.size() > 0)
  {
    errmsg= "Slave configured with server id filtering could not detect the master server id.";
    err_code= ER_SLAVE_FATAL_ERROR;
    sprintf(err_buff, ER(err_code), errmsg);
    goto err;
  }

  /*
    Check that the master's global character_set_server and ours are the same.
    Not fatal if query fails (old master?).
    Note that we don't check for equality of global character_set_client and
    collation_connection (neither do we prevent their setting in
    set_var.cc). That's because from what I (Guilhem) have tested, the global
    values of these 2 are never used (new connections don't use them).
    We don't test equality of global collation_database either as it's is
    going to be deprecated (made read-only) in 4.1 very soon.
    The test is only relevant if master < 5.0.3 (we'll test only if it's older
    than the 5 branch; < 5.0.3 was alpha...), as >= 5.0.3 master stores
    charset info in each binlog event.
    We don't do it for 3.23 because masters <3.23.50 hang on
    SELECT @@unknown_var (BUG#7965 - see changelog of 3.23.50). So finally we
    test only if master is 4.x.
  */

  /* redundant with rest of code but safer against later additions */
  if (*mysql->server_version == '3')
    goto err;

  if (*mysql->server_version == '4')
  {
    master_res= NULL;
    if (!mysql_real_query(mysql,
                          STRING_WITH_LEN("SELECT @@GLOBAL.COLLATION_SERVER")) &&
        (master_res= mysql_store_result(mysql)) &&
        (master_row= mysql_fetch_row(master_res)))
    {
      if (strcmp(master_row[0], global_system_variables.collation_server->name))
      {
        errmsg= "The slave I/O thread stops because master and slave have \
different values for the COLLATION_SERVER global variable. The values must \
be equal for the Statement-format replication to work";
        err_code= ER_SLAVE_FATAL_ERROR;
        sprintf(err_buff, ER(err_code), errmsg);
        goto err;
      }
    }
    else if (check_io_slave_killed(mi->info_thd, mi, NULL))
      goto slave_killed_err;
    else if (is_network_error(mysql_errno(mysql)))
    {
      mi->report(WARNING_LEVEL, mysql_errno(mysql),
                 "Get master COLLATION_SERVER failed with error: %s", mysql_error(mysql));
      goto network_err;
    }
    else if (mysql_errno(mysql) != ER_UNKNOWN_SYSTEM_VARIABLE)
    {
      /* Fatal error */
      errmsg= "The slave I/O thread stops because a fatal error is encountered \
when it try to get the value of COLLATION_SERVER global variable from master.";
      err_code= mysql_errno(mysql);
      sprintf(err_buff, "%s Error: %s", errmsg, mysql_error(mysql));
      goto err;
    }
    else
      mi->report(WARNING_LEVEL, ER_UNKNOWN_SYSTEM_VARIABLE,
                 "Unknown system variable 'COLLATION_SERVER' on master, \
maybe it is a *VERY OLD MASTER*. *NOTE*: slave may experience \
inconsistency if replicated data deals with collation.");

    if (master_res)
    {
      mysql_free_result(master_res);
      master_res= NULL;
    }
  }

  /*
    Perform analogous check for time zone. Theoretically we also should
    perform check here to verify that SYSTEM time zones are the same on
    slave and master, but we can't rely on value of @@system_time_zone
    variable (it is time zone abbreviation) since it determined at start
    time and so could differ for slave and master even if they are really
    in the same system time zone. So we are omiting this check and just
    relying on documentation. Also according to Monty there are many users
    who are using replication between servers in various time zones. Hence
    such check will broke everything for them. (And now everything will
    work for them because by default both their master and slave will have
    'SYSTEM' time zone).
    This check is only necessary for 4.x masters (and < 5.0.4 masters but
    those were alpha).
  */
  if (*mysql->server_version == '4')
  {
    master_res= NULL;
    if (!mysql_real_query(mysql, STRING_WITH_LEN("SELECT @@GLOBAL.TIME_ZONE")) &&
        (master_res= mysql_store_result(mysql)) &&
        (master_row= mysql_fetch_row(master_res)))
    {
      if (strcmp(master_row[0],
                 global_system_variables.time_zone->get_name()->ptr()))
      {
        errmsg= "The slave I/O thread stops because master and slave have \
different values for the TIME_ZONE global variable. The values must \
be equal for the Statement-format replication to work";
        err_code= ER_SLAVE_FATAL_ERROR;
        sprintf(err_buff, ER(err_code), errmsg);
        goto err;
      }
    }
    else if (check_io_slave_killed(mi->info_thd, mi, NULL))
      goto slave_killed_err;
    else if (is_network_error(mysql_errno(mysql)))
    {
      mi->report(WARNING_LEVEL, mysql_errno(mysql),
                 "Get master TIME_ZONE failed with error: %s", mysql_error(mysql));
      goto network_err;
    } 
    else
    {
      /* Fatal error */
      errmsg= "The slave I/O thread stops because a fatal error is encountered \
when it try to get the value of TIME_ZONE global variable from master.";
      err_code= mysql_errno(mysql);
      sprintf(err_buff, "%s Error: %s", errmsg, mysql_error(mysql));
      goto err;
    }
    if (master_res)
    {
      mysql_free_result(master_res);
      master_res= NULL;
    }
  }

  if (mi->heartbeat_period != 0.0)
  {
    char llbuf[22];
    const char query_format[]= "SET @master_heartbeat_period= %s";
    char query[sizeof(query_format) - 2 + sizeof(llbuf)];
    /* 
       the period is an ulonglong of nano-secs. 
    */
    llstr((ulonglong) (mi->heartbeat_period*1000000000UL), llbuf);
    sprintf(query, query_format, llbuf);

    if (mysql_real_query(mysql, query, static_cast<ulong>(strlen(query))))
    {
      if (check_io_slave_killed(mi->info_thd, mi, NULL))
        goto slave_killed_err;

      if (is_network_error(mysql_errno(mysql)))
      {
        mi->report(WARNING_LEVEL, mysql_errno(mysql),
                   "SET @master_heartbeat_period to master failed with error: %s",
                   mysql_error(mysql));
        mysql_free_result(mysql_store_result(mysql));
        goto network_err;
      }
      else
      {
        /* Fatal error */
        errmsg= "The slave I/O thread stops because a fatal error is encountered "
          " when it tries to SET @master_heartbeat_period on master.";
        err_code= ER_SLAVE_FATAL_ERROR;
        sprintf(err_buff, "%s Error: %s", errmsg, mysql_error(mysql));
        mysql_free_result(mysql_store_result(mysql));
        goto err;
      }
    }
    mysql_free_result(mysql_store_result(mysql));
  }

  /*
    Querying if master is capable to checksum and notifying it about own
    CRC-awareness. The master's side instant value of @@global.binlog_checksum 
    is stored in the dump thread's uservar area as well as cached locally
    to become known in consensus by master and slave.
  */
  if (DBUG_EVALUATE_IF("simulate_slave_unaware_checksum", 0, 1))
  {
    int rc;
    const char query[]= "SET @master_binlog_checksum= @@global.binlog_checksum";
    master_res= NULL;
    mi->checksum_alg_before_fd= BINLOG_CHECKSUM_ALG_UNDEF; //initially undefined
    /*
      @c checksum_alg_before_fd is queried from master in this block.
      If master is old checksum-unaware the value stays undefined.
      Once the first FD will be received its alg descriptor will replace
      the being queried one.
    */
    rc= mysql_real_query(mysql, query, static_cast<ulong>(strlen(query)));
    if (rc != 0)
    {
      mi->checksum_alg_before_fd= BINLOG_CHECKSUM_ALG_OFF;
      if (check_io_slave_killed(mi->info_thd, mi, NULL))
        goto slave_killed_err;

      if (mysql_errno(mysql) == ER_UNKNOWN_SYSTEM_VARIABLE)
      {
        // this is tolerable as OM -> NS is supported
        mi->report(WARNING_LEVEL, mysql_errno(mysql),
                   "Notifying master by %s failed with "
                   "error: %s", query, mysql_error(mysql));
      }
      else
      {
        if (is_network_error(mysql_errno(mysql)))
        {
          mi->report(WARNING_LEVEL, mysql_errno(mysql),
                     "Notifying master by %s failed with "
                     "error: %s", query, mysql_error(mysql));
          mysql_free_result(mysql_store_result(mysql));
          goto network_err;
        }
        else
        {
          errmsg= "The slave I/O thread stops because a fatal error is encountered "
            "when it tried to SET @master_binlog_checksum on master.";
          err_code= ER_SLAVE_FATAL_ERROR;
          sprintf(err_buff, "%s Error: %s", errmsg, mysql_error(mysql));
          mysql_free_result(mysql_store_result(mysql));
          goto err;
        }
      }
    }
    else
    {
      mysql_free_result(mysql_store_result(mysql));
      if (!mysql_real_query(mysql,
                            STRING_WITH_LEN("SELECT @master_binlog_checksum")) &&
          (master_res= mysql_store_result(mysql)) &&
          (master_row= mysql_fetch_row(master_res)) &&
          (master_row[0] != NULL))
      {
        mi->checksum_alg_before_fd= (uint8)
          find_type(master_row[0], &binlog_checksum_typelib, 1) - 1;
        
       DBUG_EXECUTE_IF("undefined_algorithm_on_slave",
        mi->checksum_alg_before_fd = BINLOG_CHECKSUM_ALG_UNDEF;);
       if(mi->checksum_alg_before_fd == BINLOG_CHECKSUM_ALG_UNDEF) 
       {
         errmsg= "The slave I/O thread was stopped because a fatal error is encountered "
                 "The checksum algorithm used by master is unknown to slave.";
         err_code= ER_SLAVE_FATAL_ERROR;
         sprintf(err_buff, "%s Error: %s", errmsg, mysql_error(mysql));
         mysql_free_result(mysql_store_result(mysql));
         goto err;
       }

        // valid outcome is either of
        DBUG_ASSERT(mi->checksum_alg_before_fd == BINLOG_CHECKSUM_ALG_OFF ||
                    mi->checksum_alg_before_fd == BINLOG_CHECKSUM_ALG_CRC32);
      }
      else if (check_io_slave_killed(mi->info_thd, mi, NULL))
        goto slave_killed_err;
      else if (is_network_error(mysql_errno(mysql)))
      {
        mi->report(WARNING_LEVEL, mysql_errno(mysql),
                   "Get master BINLOG_CHECKSUM failed with error: %s", mysql_error(mysql));
        goto network_err;
      }
      else
      {
        errmsg= "The slave I/O thread stops because a fatal error is encountered "
          "when it tried to SELECT @master_binlog_checksum.";
        err_code= ER_SLAVE_FATAL_ERROR;
        sprintf(err_buff, "%s Error: %s", errmsg, mysql_error(mysql));
        mysql_free_result(mysql_store_result(mysql));
        goto err;
      }
    }
    if (master_res)
    {
      mysql_free_result(master_res);
      master_res= NULL;
    }
  }
  else
    mi->checksum_alg_before_fd= BINLOG_CHECKSUM_ALG_OFF;

  if (DBUG_EVALUATE_IF("simulate_slave_unaware_gtid", 0, 1))
  {
    switch (io_thread_init_command(mi, "SELECT @@GLOBAL.GTID_MODE",
                                   ER_UNKNOWN_SYSTEM_VARIABLE,
                                   &master_res, &master_row))
    {
    case COMMAND_STATUS_ERROR:
      DBUG_RETURN(2);
    case COMMAND_STATUS_ALLOWED_ERROR:
      // master is old and does not have @@GLOBAL.GTID_MODE
      mi->master_gtid_mode= 0;
      break;
    case COMMAND_STATUS_OK:
      int typelib_index= find_type(master_row[0], &gtid_mode_typelib, 1);
      mysql_free_result(master_res);
      if (typelib_index == 0)
      {
        mi->report(ERROR_LEVEL, ER_SLAVE_FATAL_ERROR,
                   "The slave IO thread stops because the master has "
                   "an unknown @@GLOBAL.GTID_MODE.");
        DBUG_RETURN(1);
      }
      mi->master_gtid_mode= typelib_index - 1;
      break;
    }
    if (mi->master_gtid_mode > gtid_mode + 1 ||
        gtid_mode > mi->master_gtid_mode + 1)
    {
      mi->report(ERROR_LEVEL, ER_SLAVE_FATAL_ERROR,
                 "The slave IO thread stops because the master has "
                 "@@GLOBAL.GTID_MODE %s and this server has "
                 "@@GLOBAL.GTID_MODE %s",
                 gtid_mode_names[mi->master_gtid_mode],
                 gtid_mode_names[gtid_mode]);
      DBUG_RETURN(1);
    }
    if (mi->is_auto_position() && mi->master_gtid_mode != 3)
    {
      mi->report(ERROR_LEVEL, ER_SLAVE_FATAL_ERROR,
                 "The slave IO thread stops because the master has "
                 "@@GLOBAL.GTID_MODE %s and we are trying to connect "
                 "using MASTER_AUTO_POSITION.",
                 gtid_mode_names[mi->master_gtid_mode]);
      DBUG_RETURN(1);
    }
  }

err:
  if (errmsg)
  {
    if (master_res)
      mysql_free_result(master_res);
    DBUG_ASSERT(err_code != 0);
    mi->report(ERROR_LEVEL, err_code, "%s", err_buff);
    DBUG_RETURN(1);
  }

  DBUG_RETURN(0);

network_err:
  if (master_res)
    mysql_free_result(master_res);
  DBUG_RETURN(2);

slave_killed_err:
  if (master_res)
    mysql_free_result(master_res);
  DBUG_RETURN(2);
}

static bool wait_for_relay_log_space(Relay_log_info* rli)
{
  bool slave_killed=0;
  Master_info* mi = rli->mi;
  PSI_stage_info old_stage;
  THD* thd = mi->info_thd;
  DBUG_ENTER("wait_for_relay_log_space");

  mysql_mutex_lock(&rli->log_space_lock);
  thd->ENTER_COND(&rli->log_space_cond,
                  &rli->log_space_lock,
                  &stage_waiting_for_relay_log_space,
                  &old_stage);
  while (rli->log_space_limit < rli->log_space_total &&
         !(slave_killed=io_slave_killed(thd,mi)) &&
         !rli->ignore_log_space_limit)
    mysql_cond_wait(&rli->log_space_cond, &rli->log_space_lock);

  /* 
    Makes the IO thread read only one event at a time
    until the SQL thread is able to purge the relay 
    logs, freeing some space.

    Therefore, once the SQL thread processes this next 
    event, it goes to sleep (no more events in the queue),
    sets ignore_log_space_limit=true and wakes the IO thread. 
    However, this event may have been enough already for 
    the SQL thread to purge some log files, freeing 
    rli->log_space_total .

    This guarantees that the SQL and IO thread move
    forward only one event at a time (to avoid deadlocks), 
    when the relay space limit is reached. It also 
    guarantees that when the SQL thread is prepared to
    rotate (to be able to purge some logs), the IO thread
    will know about it and will rotate.

    NOTE: The ignore_log_space_limit is only set when the SQL
          thread sleeps waiting for events.

   */
  if (rli->ignore_log_space_limit)
  {
#ifndef DBUG_OFF
    {
      char llbuf1[22], llbuf2[22];
      DBUG_PRINT("info", ("log_space_limit=%s "
                          "log_space_total=%s "
                          "ignore_log_space_limit=%d "
                          "sql_force_rotate_relay=%d", 
                        llstr(rli->log_space_limit,llbuf1),
                        llstr(rli->log_space_total,llbuf2),
                        (int) rli->ignore_log_space_limit,
                        (int) rli->sql_force_rotate_relay));
    }
#endif
    if (rli->sql_force_rotate_relay)
    {
      mysql_mutex_lock(&mi->data_lock);
      rotate_relay_log(mi);
      mysql_mutex_unlock(&mi->data_lock);
      rli->sql_force_rotate_relay= false;
    }

    rli->ignore_log_space_limit= false;
  }

  thd->EXIT_COND(&old_stage);
  DBUG_RETURN(slave_killed);
}


/*
  Builds a Rotate from the ignored events' info and writes it to relay log.

  The caller must hold mi->data_lock before invoking this function.

  @param thd pointer to I/O Thread's Thd.
  @param mi  point to I/O Thread metadata class.

  @return 0 if everything went fine, 1 otherwise.
*/
static int write_ignored_events_info_to_relay_log(THD *thd, Master_info *mi)
{
  Relay_log_info *rli= mi->rli;
  mysql_mutex_t *log_lock= rli->relay_log.get_log_lock();
  int error= 0;
  DBUG_ENTER("write_ignored_events_info_to_relay_log");

  DBUG_ASSERT(thd == mi->info_thd);
  mysql_mutex_assert_owner(&mi->data_lock);
  mysql_mutex_lock(log_lock);
  if (rli->ign_master_log_name_end[0])
  {
    DBUG_PRINT("info",("writing a Rotate event to track down ignored events"));
    Rotate_log_event *ev= new Rotate_log_event(rli->ign_master_log_name_end,
                                               0, rli->ign_master_log_pos_end,
                                               Rotate_log_event::DUP_NAME);
    if (mi->get_mi_description_event() != NULL)
      ev->checksum_alg= mi->get_mi_description_event()->checksum_alg;
    
    rli->ign_master_log_name_end[0]= 0;
    /* can unlock before writing as slave SQL thd will soon see our Rotate */
    mysql_mutex_unlock(log_lock);
    if (likely((bool)ev))
    {
      ev->server_id= 0; // don't be ignored by slave SQL thread
      if (unlikely(rli->relay_log.append_event(ev, mi) != 0))
        mi->report(ERROR_LEVEL, ER_SLAVE_RELAY_LOG_WRITE_FAILURE,
                   ER(ER_SLAVE_RELAY_LOG_WRITE_FAILURE),
                   "failed to write a Rotate event"
                   " to the relay log, SHOW SLAVE STATUS may be"
                   " inaccurate");
      rli->relay_log.harvest_bytes_written(&rli->log_space_total);
      if (flush_master_info(mi, TRUE))
      {
        error= 1;
        sql_print_error("Failed to flush master info file.");
      }
      delete ev;
    }
    else
    {
      error= 1;
      mi->report(ERROR_LEVEL, ER_SLAVE_CREATE_EVENT_FAILURE,
                 ER(ER_SLAVE_CREATE_EVENT_FAILURE),
                 "Rotate_event (out of memory?),"
                 " SHOW SLAVE STATUS may be inaccurate");
    }
  }
  else
    mysql_mutex_unlock(log_lock);

  DBUG_RETURN(error);
}


int register_slave_on_master(MYSQL* mysql, Master_info *mi,
                             bool *suppress_warnings)
{
  uchar buf[1024], *pos= buf;
  size_t report_host_len=0, report_user_len=0, report_password_len=0;
  DBUG_ENTER("register_slave_on_master");

  *suppress_warnings= FALSE;
  if (report_host)
    report_host_len= strlen(report_host);
  if (report_host_len > HOSTNAME_LENGTH)
  {
    sql_print_warning("The length of report_host is %zu. "
                      "It is larger than the max length(%d), so this "
                      "slave cannot be registered to the master%s.",
                      report_host_len, HOSTNAME_LENGTH,
                      mi->get_for_channel_str());
    DBUG_RETURN(0);
  }

  if (report_user)
    report_user_len= strlen(report_user);
  if (report_user_len > USERNAME_LENGTH)
  {
    sql_print_warning("The length of report_user is %zu. "
                      "It is larger than the max length(%d), so this "
                      "slave cannot be registered to the master%s.",
                      report_user_len, USERNAME_LENGTH, mi->get_for_channel_str());
    DBUG_RETURN(0);
  }

  if (report_password)
    report_password_len= strlen(report_password);
  if (report_password_len > MAX_PASSWORD_LENGTH)
  {
    sql_print_warning("The length of report_password is %zu. "
                      "It is larger than the max length(%d), so this "
                      "slave cannot be registered to the master%s.",
                      report_password_len, MAX_PASSWORD_LENGTH,
                      mi->get_for_channel_str());
    DBUG_RETURN(0);
  }

  int4store(pos, server_id); pos+= 4;
  pos= net_store_data(pos, (uchar*) report_host, report_host_len);
  pos= net_store_data(pos, (uchar*) report_user, report_user_len);
  pos= net_store_data(pos, (uchar*) report_password, report_password_len);
  int2store(pos, (uint16) report_port); pos+= 2;
  /* 
    Fake rpl_recovery_rank, which was removed in BUG#13963,
    so that this server can register itself on old servers,
    see BUG#49259.
   */
  int4store(pos, /* rpl_recovery_rank */ 0);    pos+= 4;
  /* The master will fill in master_id */
  int4store(pos, 0);                    pos+= 4;

  if (simple_command(mysql, COM_REGISTER_SLAVE, buf, (size_t) (pos- buf), 0))
  {
    if (mysql_errno(mysql) == ER_NET_READ_INTERRUPTED)
    {
      *suppress_warnings= TRUE;                 // Suppress reconnect warning
    }
    else if (!check_io_slave_killed(mi->info_thd, mi, NULL))
    {
      char buf[256];
      my_snprintf(buf, sizeof(buf), "%s (Errno: %d)", mysql_error(mysql), 
                  mysql_errno(mysql));
      mi->report(ERROR_LEVEL, ER_SLAVE_MASTER_COM_FAILURE,
                 ER(ER_SLAVE_MASTER_COM_FAILURE), "COM_REGISTER_SLAVE", buf);
    }
    DBUG_RETURN(1);
  }
  DBUG_RETURN(0);
}


/**
    Function that fills the metadata required for SHOW SLAVE STATUS.
    This function shall be used in two cases:
     1) SHOW SLAVE STATUS FOR ALL CHANNELS
     2) SHOW SLAVE STATUS for a channel

     @param[in,out]  field_list        field_list to fill the metadata
     @param[in]      io_gtid_set_size  the size to be allocated to store
                                       the retrieved gtid set
     @param[in]      sql_gtid_set_size the size to be allocated to store
                                       the executed gtid set

     @TODO: return a bool after adding catching the exceptions to the
            push_back() methods for field_list
*/

void show_slave_status_metadata(List<Item> &field_list,
                                int io_gtid_set_size, int sql_gtid_set_size)
{

  field_list.push_back(new Item_empty_string("Slave_IO_State", 14));
  field_list.push_back(new Item_empty_string("Master_Host",
                                             HOSTNAME_LENGTH+1));
  field_list.push_back(new Item_empty_string("Master_User",
                                             USERNAME_LENGTH+1));
  field_list.push_back(new Item_return_int("Master_Port", 7,MYSQL_TYPE_LONG));
  field_list.push_back(new Item_return_int("Connect_Retry", 10,
                                           MYSQL_TYPE_LONG));
  field_list.push_back(new Item_empty_string("Master_Log_File", FN_REFLEN));
  field_list.push_back(new Item_return_int("Read_Master_Log_Pos", 10,
                                           MYSQL_TYPE_LONGLONG));
  field_list.push_back(new Item_empty_string("Relay_Log_File", FN_REFLEN));
  field_list.push_back(new Item_return_int("Relay_Log_Pos", 10,
                                           MYSQL_TYPE_LONGLONG));
  field_list.push_back(new Item_empty_string("Relay_Master_Log_File",
                                             FN_REFLEN));
  field_list.push_back(new Item_empty_string("Slave_IO_Running", 3));
  field_list.push_back(new Item_empty_string("Slave_SQL_Running", 3));
  field_list.push_back(new Item_empty_string("Replicate_Do_DB", 20));
  field_list.push_back(new Item_empty_string("Replicate_Ignore_DB", 20));
  field_list.push_back(new Item_empty_string("Replicate_Do_Table", 20));
  field_list.push_back(new Item_empty_string("Replicate_Ignore_Table", 23));
  field_list.push_back(new Item_empty_string("Replicate_Wild_Do_Table", 24));
  field_list.push_back(new Item_empty_string("Replicate_Wild_Ignore_Table",
                                             28));
  field_list.push_back(new Item_return_int("Last_Errno", 4, MYSQL_TYPE_LONG));
  field_list.push_back(new Item_empty_string("Last_Error", 20));
  field_list.push_back(new Item_return_int("Skip_Counter", 10,
                                           MYSQL_TYPE_LONG));
  field_list.push_back(new Item_return_int("Exec_Master_Log_Pos", 10,
                                           MYSQL_TYPE_LONGLONG));
  field_list.push_back(new Item_return_int("Relay_Log_Space", 10,
                                           MYSQL_TYPE_LONGLONG));
  field_list.push_back(new Item_empty_string("Until_Condition", 6));
  field_list.push_back(new Item_empty_string("Until_Log_File", FN_REFLEN));
  field_list.push_back(new Item_return_int("Until_Log_Pos", 10,
                                           MYSQL_TYPE_LONGLONG));
  field_list.push_back(new Item_empty_string("Master_SSL_Allowed", 7));
  field_list.push_back(new Item_empty_string("Master_SSL_CA_File", FN_REFLEN));
  field_list.push_back(new Item_empty_string("Master_SSL_CA_Path", FN_REFLEN));
  field_list.push_back(new Item_empty_string("Master_SSL_Cert", FN_REFLEN));
  field_list.push_back(new Item_empty_string("Master_SSL_Cipher", FN_REFLEN));
  field_list.push_back(new Item_empty_string("Master_SSL_Key", FN_REFLEN));
  field_list.push_back(new Item_return_int("Seconds_Behind_Master", 10,
                                           MYSQL_TYPE_LONGLONG));
  field_list.push_back(new Item_empty_string("Master_SSL_Verify_Server_Cert",
                                             3));
  field_list.push_back(new Item_return_int("Last_IO_Errno", 4, MYSQL_TYPE_LONG));
  field_list.push_back(new Item_empty_string("Last_IO_Error", 20));
  field_list.push_back(new Item_return_int("Last_SQL_Errno", 4, MYSQL_TYPE_LONG));
  field_list.push_back(new Item_empty_string("Last_SQL_Error", 20));
  field_list.push_back(new Item_empty_string("Replicate_Ignore_Server_Ids",
                                             FN_REFLEN));
  field_list.push_back(new Item_return_int("Master_Server_Id", sizeof(ulong),
                                           MYSQL_TYPE_LONG));
  field_list.push_back(new Item_empty_string("Master_UUID", UUID_LENGTH));
  field_list.push_back(new Item_empty_string("Master_Info_File",
                                             2 * FN_REFLEN));
  field_list.push_back(new Item_return_int("SQL_Delay", 10, MYSQL_TYPE_LONG));
  field_list.push_back(new Item_return_int("SQL_Remaining_Delay", 8, MYSQL_TYPE_LONG));
  field_list.push_back(new Item_empty_string("Slave_SQL_Running_State", 20));
  field_list.push_back(new Item_return_int("Master_Retry_Count", 10,
                                           MYSQL_TYPE_LONGLONG));
  field_list.push_back(new Item_empty_string("Master_Bind", HOSTNAME_LENGTH+1));
  field_list.push_back(new Item_empty_string("Last_IO_Error_Timestamp", 20));
  field_list.push_back(new Item_empty_string("Last_SQL_Error_Timestamp", 20));
  field_list.push_back(new Item_empty_string("Master_SSL_Crl", FN_REFLEN));
  field_list.push_back(new Item_empty_string("Master_SSL_Crlpath", FN_REFLEN));
  field_list.push_back(new Item_empty_string("Retrieved_Gtid_Set",
                                             io_gtid_set_size));
  field_list.push_back(new Item_empty_string("Executed_Gtid_Set",
                                             sql_gtid_set_size));
  field_list.push_back(new Item_return_int("Auto_Position", sizeof(ulong),
                                           MYSQL_TYPE_LONG));
  field_list.push_back(new Item_empty_string("Replicate_Rewrite_DB", 24));
  field_list.push_back(new Item_empty_string("Channel_Name", CHANNEL_NAME_LENGTH));

}


/**
    Send the data to the client of a Master_info during show_slave_status()
    This function has to be called after calling show_slave_status_metadata().
    Just before sending the data, thd->protocol is prepared to (re)send;

    @param[in]     thd         client thread
    @param[in]     mi          the master info. In the case of multisource
                               replication, this master info corresponds to a
                                channel.

    @param[in]     io_gtid_set_buffer    buffer related to Retrieved GTID set
                                          for each channel.
    @param[in]     sql_gtid_set_buffer   buffer related to Executed GTID set
                                           for each channel.
    @return
     @retval        0     success
     @retval        1     Error
*/

bool show_slave_status_send_data(THD *thd, Master_info *mi,
                                 char* io_gtid_set_buffer,
                                 char* sql_gtid_set_buffer)
{
  DBUG_ENTER("show_slave_status_send_data");

  Protocol *protocol = thd->protocol;
  char* slave_sql_running_state= NULL;

  DBUG_PRINT("info",("host is set: '%s'", mi->host));

  protocol->prepare_for_resend();

  /*
    slave_running can be accessed without run_lock but not other
    non-volatile members like mi->info_thd or rli->info_thd, for
    them either info_thd_lock or run_lock hold is required.
  */
  mysql_mutex_lock(&mi->info_thd_lock);
  protocol->store(mi->info_thd ? mi->info_thd->get_proc_info() : "",
                  &my_charset_bin);
  mysql_mutex_unlock(&mi->info_thd_lock);

  mysql_mutex_lock(&mi->rli->info_thd_lock);
  slave_sql_running_state= const_cast<char *>(mi->rli->info_thd ? mi->rli->info_thd->get_proc_info() : "");
  mysql_mutex_unlock(&mi->rli->info_thd_lock);

  mysql_mutex_lock(&mi->data_lock);
  mysql_mutex_lock(&mi->rli->data_lock);
  mysql_mutex_lock(&mi->err_lock);
  mysql_mutex_lock(&mi->rli->err_lock);

  DEBUG_SYNC(thd, "wait_after_lock_active_mi_and_rli_data_lock_is_acquired");
  protocol->store(mi->host, &my_charset_bin);
  protocol->store(mi->get_user(), &my_charset_bin);
  protocol->store((uint32) mi->port);
  protocol->store((uint32) mi->connect_retry);
  protocol->store(mi->get_master_log_name(), &my_charset_bin);
  protocol->store((ulonglong) mi->get_master_log_pos());
  protocol->store(mi->rli->get_group_relay_log_name() +
                  dirname_length(mi->rli->get_group_relay_log_name()),
                  &my_charset_bin);
  protocol->store((ulonglong) mi->rli->get_group_relay_log_pos());
  protocol->store(mi->rli->get_group_master_log_name(), &my_charset_bin);
  protocol->store(mi->slave_running == MYSQL_SLAVE_RUN_CONNECT ?
                  "Yes" : (mi->slave_running == MYSQL_SLAVE_RUN_NOT_CONNECT ?
                           "Connecting" : "No"), &my_charset_bin);
  protocol->store(mi->rli->slave_running ? "Yes":"No", &my_charset_bin);
  protocol->store(rpl_filter->get_do_db());
  protocol->store(rpl_filter->get_ignore_db());

  char buf[256];
  String tmp(buf, sizeof(buf), &my_charset_bin);
  rpl_filter->get_do_table(&tmp);
  protocol->store(&tmp);
  rpl_filter->get_ignore_table(&tmp);
  protocol->store(&tmp);
  rpl_filter->get_wild_do_table(&tmp);
  protocol->store(&tmp);
  rpl_filter->get_wild_ignore_table(&tmp);
  protocol->store(&tmp);

  protocol->store(mi->rli->last_error().number);
  protocol->store(mi->rli->last_error().message, &my_charset_bin);
  protocol->store((uint32) mi->rli->slave_skip_counter);
  protocol->store((ulonglong) mi->rli->get_group_master_log_pos());
  protocol->store((ulonglong) mi->rli->log_space_total);


  const char *until_type= "";

  switch (mi->rli->until_condition)
  {
  case Relay_log_info::UNTIL_NONE:
    until_type= "None";
    break;
  case Relay_log_info::UNTIL_MASTER_POS:
    until_type= "Master";
    break;
  case Relay_log_info::UNTIL_RELAY_POS:
    until_type= "Relay";
    break;
  case Relay_log_info::UNTIL_SQL_BEFORE_GTIDS:
    until_type= "SQL_BEFORE_GTIDS";
    break;
  case Relay_log_info::UNTIL_SQL_AFTER_GTIDS:
    until_type= "SQL_AFTER_GTIDS";
    break;
  case Relay_log_info::UNTIL_SQL_AFTER_MTS_GAPS:
    until_type= "SQL_AFTER_MTS_GAPS";
#ifndef DBUG_OFF
  case Relay_log_info::UNTIL_DONE:
    until_type= "DONE";
    break;
#endif
  default:
    DBUG_ASSERT(0);
  }
  protocol->store(until_type, &my_charset_bin);
  protocol->store(mi->rli->until_log_name, &my_charset_bin);
  protocol->store((ulonglong) mi->rli->until_log_pos);

#ifdef HAVE_OPENSSL
  protocol->store(mi->ssl? "Yes":"No", &my_charset_bin);
#else
  protocol->store(mi->ssl? "Ignored":"No", &my_charset_bin);
#endif
  protocol->store(mi->ssl_ca, &my_charset_bin);
  protocol->store(mi->ssl_capath, &my_charset_bin);
  protocol->store(mi->ssl_cert, &my_charset_bin);
  protocol->store(mi->ssl_cipher, &my_charset_bin);
  protocol->store(mi->ssl_key, &my_charset_bin);

  /*
     The pseudo code to compute Seconds_Behind_Master:
     if (SQL thread is running)
     {
       if (SQL thread processed all the available relay log)
       {
         if (IO thread is running)
            print 0;
         else
            print NULL;
       }
        else
          compute Seconds_Behind_Master;
      }
      else
       print NULL;
  */

  if (mi->rli->slave_running)
  {
    /*
       Check if SQL thread is at the end of relay log
       Checking should be done using two conditions
       condition1: compare the log positions and
       condition2: compare the file names (to handle rotation case)
    */
    if ((mi->get_master_log_pos() == mi->rli->get_group_master_log_pos()) &&
        (!strcmp(mi->get_master_log_name(), mi->rli->get_group_master_log_name())))
    {
      if (mi->slave_running == MYSQL_SLAVE_RUN_CONNECT)
        protocol->store(0LL);
      else
        protocol->store_null();
    }
    else
    {
      long time_diff= ((long)(time(0) - mi->rli->last_master_timestamp)
                       - mi->clock_diff_with_master);
      /*
        Apparently on some systems time_diff can be <0. Here are possible
        reasons related to MySQL:
        - the master is itself a slave of another master whose time is ahead.
        - somebody used an explicit SET TIMESTAMP on the master.
        Possible reason related to granularity-to-second of time functions
        (nothing to do with MySQL), which can explain a value of -1:
        assume the master's and slave's time are perfectly synchronized, and
        that at slave's connection time, when the master's timestamp is read,
        it is at the very end of second 1, and (a very short time later) when
        the slave's timestamp is read it is at the very beginning of second
        2. Then the recorded value for master is 1 and the recorded value for
        slave is 2. At SHOW SLAVE STATUS time, assume that the difference
        between timestamp of slave and rli->last_master_timestamp is 0
        (i.e. they are in the same second), then we get 0-(2-1)=-1 as a result.
        This confuses users, so we don't go below 0: hence the max().

        last_master_timestamp == 0 (an "impossible" timestamp 1970) is a
        special marker to say "consider we have caught up".
      */
      protocol->store((longlong)(mi->rli->last_master_timestamp ?
                                   max(0L, time_diff) : 0));
    }
  }
  else
  {
    protocol->store_null();
  }
  protocol->store(mi->ssl_verify_server_cert? "Yes":"No", &my_charset_bin);

  // Last_IO_Errno
  protocol->store(mi->last_error().number);
  // Last_IO_Error
  protocol->store(mi->last_error().message, &my_charset_bin);
  // Last_SQL_Errno
  protocol->store(mi->rli->last_error().number);
  // Last_SQL_Error
  protocol->store(mi->rli->last_error().message, &my_charset_bin);
  // Replicate_Ignore_Server_Ids
  {
    char buff[FN_REFLEN];
    ulong i, cur_len;
    for (i= 0, buff[0]= 0, cur_len= 0;
         i < mi->ignore_server_ids->dynamic_ids.size(); i++)
    {
      ulong s_id, slen;
      char sbuff[FN_REFLEN];
      s_id= mi->ignore_server_ids->dynamic_ids[i];
      slen= sprintf(sbuff, (i == 0 ? "%lu" : ", %lu"), s_id);
      if (cur_len + slen + 4 > FN_REFLEN)
      {
        /*
          break the loop whenever remained space could not fit
          ellipses on the next cycle
        */
        sprintf(buff + cur_len, "...");
        break;
      }
      cur_len += sprintf(buff + cur_len, "%s", sbuff);
    }
    protocol->store(buff, &my_charset_bin);
  }
  // Master_Server_id
  protocol->store((uint32) mi->master_id);
  protocol->store(mi->master_uuid, &my_charset_bin);
  // Master_Info_File
  protocol->store(mi->get_description_info(), &my_charset_bin);
  // SQL_Delay
  protocol->store((uint32) mi->rli->get_sql_delay());
  // SQL_Remaining_Delay
  if (slave_sql_running_state == stage_sql_thd_waiting_until_delay.m_name)
  {
    time_t t= my_time(0), sql_delay_end= mi->rli->get_sql_delay_end();
    protocol->store((uint32)(t < sql_delay_end ? sql_delay_end - t : 0));
  }
  else
    protocol->store_null();
  // Slave_SQL_Running_State
  protocol->store(slave_sql_running_state, &my_charset_bin);
  // Master_Retry_Count
  protocol->store((ulonglong) mi->retry_count);
  // Master_Bind
  protocol->store(mi->bind_addr, &my_charset_bin);
  // Last_IO_Error_Timestamp
  protocol->store(mi->last_error().timestamp, &my_charset_bin);
  // Last_SQL_Error_Timestamp
  protocol->store(mi->rli->last_error().timestamp, &my_charset_bin);
  // Master_Ssl_Crl
  protocol->store(mi->ssl_crl, &my_charset_bin);
  // Master_Ssl_Crlpath
  protocol->store(mi->ssl_crlpath, &my_charset_bin);
  // Retrieved_Gtid_Set
  protocol->store(io_gtid_set_buffer, &my_charset_bin);
  // Executed_Gtid_Set
  protocol->store(sql_gtid_set_buffer, &my_charset_bin);
  // Auto_Position
  protocol->store(mi->is_auto_position() ? 1 : 0);
  // Replicate_Rewrite_DB
  rpl_filter->get_rewrite_db(&tmp);
  protocol->store(&tmp);
  // channel_name
  protocol->store(mi->get_channel(), &my_charset_bin);

  mysql_mutex_unlock(&mi->rli->err_lock);
  mysql_mutex_unlock(&mi->err_lock);
  mysql_mutex_unlock(&mi->rli->data_lock);
  mysql_mutex_unlock(&mi->data_lock);

  DBUG_RETURN(false);
}


/**
   Method to the show the replication status in all channels.

   @param[in]       thd        the client thread

   @return
     @retval        0           success
     @retval        1           Error

*/
bool show_slave_status(THD *thd)
{
  List<Item> field_list;
  Protocol *protocol= thd->protocol;
  int sql_gtid_set_size= 0, io_gtid_set_size= 0;
  Master_info *mi= NULL;
  char* sql_gtid_set_buffer= NULL;
  char** io_gtid_set_buffer_array;
  /*
    We need the maximum size of the retrieved gtid set (i.e io_gtid_set_size).
    This size is needed to reserve the place in show_slave_status_metadata().
    So, we travel all the mi's and find out the maximum size of io_gtid_set_size
    and pass it through show_slave_status_metadata()
  */
  int max_io_gtid_set_size= io_gtid_set_size;
  uint idx;
  uint num_io_gtid_sets;
  bool ret= true;

  DBUG_ENTER("show_slave_status(THD)");

  mysql_mutex_assert_owner(&LOCK_msr_map);

  num_io_gtid_sets= msr_map.get_num_instances();


  io_gtid_set_buffer_array= (char**)my_malloc(key_SSS_io_gtid_set, num_io_gtid_sets
                                       * sizeof(char*), MYF(MY_WME));

  if (io_gtid_set_buffer_array == NULL)
     DBUG_RETURN(true);

  global_sid_lock->wrlock();

  const Gtid_set *sql_gtid_set= gtid_state->get_executed_gtids();
  sql_gtid_set_size= sql_gtid_set->to_string(&sql_gtid_set_buffer);

  idx= 0;
  for (mi_map::iterator it= msr_map.begin(); it!=msr_map.end(); it++)
  {
    mi= it->second;
    /*
      The following statement is needed because, when mi->host[0]=0
      we don't alloc memory for retried_gtid_set. However, we try
      to free it at the end, causing a crash. To be on safeside,
      we initialize it to NULL, so that my_free() takes care of it.
    */
    io_gtid_set_buffer_array[idx]= NULL;

    if (mi != NULL && mi->host[0])
    {
      const Gtid_set*  io_gtid_set= mi->rli->get_gtid_set();

      /*
         @todo: a single memory allocation improves speed,
         instead of doing it for each loop
      */

      if ((io_gtid_set_size=
           io_gtid_set->to_string(&io_gtid_set_buffer_array[idx])) < 0)
      {
        my_eof(thd);
        my_free(sql_gtid_set_buffer);

        for (uint i= 0; i < idx -1; i++)
        {
          my_free(io_gtid_set_buffer_array[i]);
        }
        my_free(io_gtid_set_buffer_array);

        global_sid_lock->unlock();
        DBUG_RETURN(true);
      }
      else
        max_io_gtid_set_size= max_io_gtid_set_size > io_gtid_set_size ?
                              max_io_gtid_set_size : io_gtid_set_size;
    }
    idx++;
  }
  global_sid_lock->unlock();


  show_slave_status_metadata(field_list, max_io_gtid_set_size,
                             sql_gtid_set_size);

  if (protocol->send_result_set_metadata(&field_list,
                                         Protocol::SEND_NUM_ROWS
                                         | Protocol::SEND_EOF))
  {
    goto err;
  }

  /* Run through each mi */

  idx=0;
  for (mi_map::iterator it= msr_map.begin(); it!=msr_map.end(); it++)
  {
    mi= it->second;

    if (mi != NULL && mi->host[0])
    {
      if (show_slave_status_send_data(thd, mi, io_gtid_set_buffer_array[idx],
                                 sql_gtid_set_buffer))
        goto err;

      if (protocol->write())
        goto err;
    }
    idx++;
  }

  ret= false;
err:
  my_eof(thd);
  for (uint i= 0; i < num_io_gtid_sets; i++)
  {
    my_free(io_gtid_set_buffer_array[i]);
  }
  my_free(io_gtid_set_buffer_array);
  my_free(sql_gtid_set_buffer);

  DBUG_RETURN(ret);

}


/**
  Execute a SHOW SLAVE STATUS statement.

  @param thd Pointer to THD object for the client thread executing the
  statement.

  @param mi Pointer to Master_info object for the IO thread.

  @retval FALSE success
  @retval TRUE failure

  Currently, show slave status works for a channel too, in multisource
  replication. But using performance schema tables is better.

*/
bool show_slave_status(THD* thd, Master_info* mi)
{
  List<Item> field_list;
  Protocol *protocol= thd->protocol;
  char *sql_gtid_set_buffer= NULL, *io_gtid_set_buffer= NULL;
  int sql_gtid_set_size= 0, io_gtid_set_size= 0;
  DBUG_ENTER("show_slave_status(THD, Master_info)");
 
  if (mi != NULL)
  { 
    global_sid_lock->wrlock();
    const Gtid_set* sql_gtid_set= gtid_state->get_executed_gtids();
    const Gtid_set* io_gtid_set= mi->rli->get_gtid_set();
    if ((sql_gtid_set_size= sql_gtid_set->to_string(&sql_gtid_set_buffer)) < 0 ||
        (io_gtid_set_size= io_gtid_set->to_string(&io_gtid_set_buffer)) < 0)
    {
      my_eof(thd);
      my_free(sql_gtid_set_buffer);
      my_free(io_gtid_set_buffer);
      global_sid_lock->unlock();
      DBUG_RETURN(true);
    }
    global_sid_lock->unlock();
  }

  /* Fill the metadata required for show slave status. */

  show_slave_status_metadata(field_list, io_gtid_set_size, sql_gtid_set_size);

  if (protocol->send_result_set_metadata(&field_list,
                            Protocol::SEND_NUM_ROWS | Protocol::SEND_EOF))
  {
    my_free(sql_gtid_set_buffer);
    my_free(io_gtid_set_buffer);
    DBUG_RETURN(true);
  }

  if (mi != NULL && mi->host[0])
  {

    if (show_slave_status_send_data(thd, mi,
                                    io_gtid_set_buffer, sql_gtid_set_buffer))
      DBUG_RETURN(true);

    if (protocol->write())
    {
      my_free(sql_gtid_set_buffer);
      my_free(io_gtid_set_buffer);
      DBUG_RETURN(true);
    }
  }
  my_eof(thd);
  my_free(sql_gtid_set_buffer);
  my_free(io_gtid_set_buffer);
  DBUG_RETURN(false);
}


/**
  Entry point for SHOW SLAVE STATUS command. Function displayes
  the slave status for all channels or for a single channel
  based on the FOR CHANNEL  clause.

  @param[in]       thd          the client thread.

  @return
    @retval        false          ok
    @retval        true          not ok
*/
bool show_slave_status_cmd(THD *thd)
{
  Master_info *mi= 0;
  LEX *lex= thd->lex;
  bool res;

  DBUG_ENTER("show_slave_status_cmd");

  mysql_mutex_lock(&LOCK_msr_map);

  if (!lex->mi.for_channel)
    res= show_slave_status(thd);
  else
  {
    /* when mi is 0, i.e mi doesn't exist, SSS will return an empty set */
    mi= msr_map.get_mi(lex->mi.channel);
    res= show_slave_status(thd, mi);
  }

  mysql_mutex_unlock(&LOCK_msr_map);

  DBUG_RETURN(res);
}


void set_slave_thread_options(THD* thd)
{
  DBUG_ENTER("set_slave_thread_options");
  /*
     It's nonsense to constrain the slave threads with max_join_size; if a
     query succeeded on master, we HAVE to execute it. So set
     OPTION_BIG_SELECTS. Setting max_join_size to HA_POS_ERROR is not enough
     (and it's not needed if we have OPTION_BIG_SELECTS) because an INSERT
     SELECT examining more than 4 billion rows would still fail (yes, because
     when max_join_size is 4G, OPTION_BIG_SELECTS is automatically set, but
     only for client threads.
  */
  ulonglong options= thd->variables.option_bits | OPTION_BIG_SELECTS;
  if (opt_log_slave_updates)
    options|= OPTION_BIN_LOG;
  else
    options&= ~OPTION_BIN_LOG;
  thd->variables.option_bits= options;
  thd->variables.completion_type= 0;

  /*
    Set autocommit= 1 when info tables are used and autocommit == 0 to
    avoid trigger asserts on mysql_execute_command(THD *thd) caused by
    info tables updates which do not commit, like Rotate, Stop and
    skipped events handling.
  */
  if ((thd->variables.option_bits & OPTION_NOT_AUTOCOMMIT) &&
      (opt_mi_repository_id == INFO_REPOSITORY_TABLE ||
       opt_rli_repository_id == INFO_REPOSITORY_TABLE))
  {
    thd->variables.option_bits|= OPTION_AUTOCOMMIT;
    thd->variables.option_bits&= ~OPTION_NOT_AUTOCOMMIT;
    thd->server_status|= SERVER_STATUS_AUTOCOMMIT;
  }

  /*
    Set thread InnoDB high priority.
  */
  DBUG_EXECUTE_IF("dbug_set_high_prio_sql_thread",
    {
      if (thd->system_thread == SYSTEM_THREAD_SLAVE_SQL ||
          thd->system_thread == SYSTEM_THREAD_SLAVE_WORKER)
        thd->thd_tx_priority= 1;
    });

  DBUG_VOID_RETURN;
}

void set_slave_thread_default_charset(THD* thd, Relay_log_info const *rli)
{
  DBUG_ENTER("set_slave_thread_default_charset");

  thd->variables.character_set_client=
    global_system_variables.character_set_client;
  thd->variables.collation_connection=
    global_system_variables.collation_connection;
  thd->variables.collation_server=
    global_system_variables.collation_server;
  thd->update_charset();

  /*
    We use a const cast here since the conceptual (and externally
    visible) behavior of the function is to set the default charset of
    the thread.  That the cache has to be invalidated is a secondary
    effect.
   */
  const_cast<Relay_log_info*>(rli)->cached_charset_invalidate();
  DBUG_VOID_RETURN;
}

/*
  init_slave_thread()
*/

static int init_slave_thread(THD* thd, SLAVE_THD_TYPE thd_type)
{
  DBUG_ENTER("init_slave_thread");
#if !defined(DBUG_OFF)
  int simulate_error= 0;
#endif
  thd->system_thread= (thd_type == SLAVE_THD_WORKER) ? 
    SYSTEM_THREAD_SLAVE_WORKER : (thd_type == SLAVE_THD_SQL) ?
    SYSTEM_THREAD_SLAVE_SQL : SYSTEM_THREAD_SLAVE_IO;
  thd->security_ctx->skip_grants();
  my_net_init(&thd->net, 0);
  thd->slave_thread = 1;
  thd->enable_slow_log= opt_log_slow_slave_statements;
  set_slave_thread_options(thd);
  thd->client_capabilities = CLIENT_LOCAL_FILES;

  /*
    Replication threads are:
    - background threads in the server, not user sessions,
    - yet still assigned a PROCESSLIST_ID,
      for historical reasons (displayed in SHOW PROCESSLIST).
  */
  thd->set_new_thread_id();

#ifdef HAVE_PSI_INTERFACE
  /*
    Populate the PROCESSLIST_ID in the instrumentation.
  */
  struct PSI_thread *psi= PSI_THREAD_CALL(get_thread)();
  PSI_THREAD_CALL(set_thread_id)(psi, thd->thread_id());
#endif /* HAVE_PSI_INTERFACE */

  DBUG_EXECUTE_IF("simulate_io_slave_error_on_init",
                  simulate_error|= (1 << SLAVE_THD_IO););
  DBUG_EXECUTE_IF("simulate_sql_slave_error_on_init",
                  simulate_error|= (1 << SLAVE_THD_SQL););
#if !defined(DBUG_OFF)
  if (init_thr_lock() || thd->store_globals() || simulate_error & (1<< thd_type))
#else
  if (init_thr_lock() || thd->store_globals())
#endif
  {
    DBUG_RETURN(-1);
  }

  if (thd_type == SLAVE_THD_SQL)
  {
    THD_STAGE_INFO(thd, stage_waiting_for_the_next_event_in_relay_log);
  }
  else
  {
    THD_STAGE_INFO(thd, stage_waiting_for_master_update);
  }
  thd->set_time();
  /* Do not use user-supplied timeout value for system threads. */
  thd->variables.lock_wait_timeout= LONG_TIMEOUT;
  DBUG_RETURN(0);
}


/**
  Sleep for a given amount of time or until killed.

  @param thd        Thread context of the current thread.
  @param seconds    The number of seconds to sleep.
  @param func       Function object to check if the thread has been killed.
  @param info       The Rpl_info object associated with this sleep.

  @retval True if the thread has been killed, false otherwise.
*/
template <typename killed_func, typename rpl_info>
static inline bool slave_sleep(THD *thd, time_t seconds,
                               killed_func func, rpl_info info)
{
  bool ret;
  struct timespec abstime;
  mysql_mutex_t *lock= &info->sleep_lock;
  mysql_cond_t *cond= &info->sleep_cond;

  /* Absolute system time at which the sleep time expires. */
  set_timespec(&abstime, seconds);

  mysql_mutex_lock(lock);
  thd->ENTER_COND(cond, lock, NULL, NULL);

  while (! (ret= func(thd, info)))
  {
    int error= mysql_cond_timedwait(cond, lock, &abstime);
    if (error == ETIMEDOUT || error == ETIME)
      break;
  }

  /* Implicitly unlocks the mutex. */
  thd->EXIT_COND(NULL);

  return ret;
}

static int request_dump(THD *thd, MYSQL* mysql, Master_info* mi,
                        bool *suppress_warnings)
{
  DBUG_ENTER("request_dump");

  const size_t BINLOG_NAME_INFO_SIZE= strlen(mi->get_master_log_name());
  int error= 1;
  size_t command_size= 0;
  enum_server_command command= mi->is_auto_position() ?
    COM_BINLOG_DUMP_GTID : COM_BINLOG_DUMP;
  uchar* command_buffer= NULL;
  ushort binlog_flags= 0;

  if (RUN_HOOK(binlog_relay_io,
               before_request_transmit,
               (thd, mi, binlog_flags)))
    goto err;

  *suppress_warnings= false;
  if (command == COM_BINLOG_DUMP_GTID)
  {
    // get set of GTIDs
    Sid_map sid_map(NULL/*no lock needed*/);
    Gtid_set gtid_executed(&sid_map);
    global_sid_lock->wrlock();
    gtid_state->dbug_print();

    /*
      We are unsure whether I/O thread retrieved the last gtid transaction
      completely or not (before it is going down because of a crash/normal
      shutdown/normal stop slave io_thread). It is possible that I/O thread
      would have retrieved and written only partial transaction events. So We
      request Master to send the last gtid event once again. We do this by
      removing the last I/O thread retrieved gtid event from
      "Retrieved_gtid_set".  Possible cases: 1) I/O thread would have
      retrieved full transaction already in the first time itself, but
      retrieving them again will not cause problem because GTID number is
      same, Hence SQL thread will not commit it again. 2) I/O thread would
      have retrieved full transaction already and SQL thread would have
      already executed it. In that case, We are not going remove last
      retrieved gtid from "Retrieved_gtid_set" otherwise we will see gaps in
      "Retrieved set". The same case is handled in the below code.  Please
      note there will be paritial transactions written in relay log but they
      will not cause any problem incase of transactional tables.  But incase
      of non-transaction tables, partial trx will create inconsistency
      between master and slave.  In that case, users need to check manually.
    */

    Gtid_set * retrieved_set= (const_cast<Gtid_set *>(mi->rli->get_gtid_set()));
    Gtid *last_retrieved_gtid= mi->rli->get_last_retrieved_gtid();

    /*
      Remove last_retrieved_gtid only if it is not part of
      executed_gtid_set
    */
    if (!last_retrieved_gtid->empty() &&
        !gtid_state->get_executed_gtids()->contains_gtid(*last_retrieved_gtid))
      retrieved_set->_remove_gtid(*last_retrieved_gtid);

    if (gtid_executed.add_gtid_set(retrieved_set) != RETURN_STATUS_OK ||
        gtid_executed.add_gtid_set(gtid_state->get_executed_gtids()) !=
        RETURN_STATUS_OK)
    {
      global_sid_lock->unlock();
      goto err;
    }
    global_sid_lock->unlock();
     
    // allocate buffer
    size_t encoded_data_size= gtid_executed.get_encoded_length();
    size_t allocation_size= 
      ::BINLOG_FLAGS_INFO_SIZE + ::BINLOG_SERVER_ID_INFO_SIZE +
      ::BINLOG_NAME_SIZE_INFO_SIZE + BINLOG_NAME_INFO_SIZE +
      ::BINLOG_POS_INFO_SIZE + ::BINLOG_DATA_SIZE_INFO_SIZE +
      encoded_data_size + 1;
    if (!(command_buffer= (uchar *) my_malloc(key_memory_rpl_slave_command_buffer,
                                              allocation_size, MYF(MY_WME))))
      goto err;
    uchar* ptr_buffer= command_buffer;

    DBUG_PRINT("info", ("Do I know something about the master? (binary log's name %s - auto position %d).",
               mi->get_master_log_name(), mi->is_auto_position()));
    /*
      Note: binlog_flags is always 0.  However, in versions up to 5.6
      RC, the master would check the lowest bit and do something
      unexpected if it was set; in early versions of 5.6 it would also
      use the two next bits.  Therefore, for backward compatibility,
      if we ever start to use the flags, we should leave the three
      lowest bits unused.
    */
    int2store(ptr_buffer, binlog_flags);
    ptr_buffer+= ::BINLOG_FLAGS_INFO_SIZE;
    int4store(ptr_buffer, server_id);
    ptr_buffer+= ::BINLOG_SERVER_ID_INFO_SIZE;
    int4store(ptr_buffer, static_cast<uint32>(BINLOG_NAME_INFO_SIZE));
    ptr_buffer+= ::BINLOG_NAME_SIZE_INFO_SIZE;
    memset(ptr_buffer, 0, BINLOG_NAME_INFO_SIZE);
    ptr_buffer+= BINLOG_NAME_INFO_SIZE;
    int8store(ptr_buffer, 4LL);
    ptr_buffer+= ::BINLOG_POS_INFO_SIZE;

    int4store(ptr_buffer, static_cast<uint32>(encoded_data_size));
    ptr_buffer+= ::BINLOG_DATA_SIZE_INFO_SIZE;
    gtid_executed.encode(ptr_buffer);
    ptr_buffer+= encoded_data_size;

    command_size= ptr_buffer - command_buffer;
    DBUG_ASSERT(command_size == (allocation_size - 1));
  }
  else
  {
    size_t allocation_size= ::BINLOG_POS_OLD_INFO_SIZE +
      BINLOG_NAME_INFO_SIZE + ::BINLOG_FLAGS_INFO_SIZE +
      ::BINLOG_SERVER_ID_INFO_SIZE + 1;
    if (!(command_buffer= (uchar *) my_malloc(key_memory_rpl_slave_command_buffer,
                                              allocation_size, MYF(MY_WME))))
      goto err;
    uchar* ptr_buffer= command_buffer;
  
    int4store(ptr_buffer, DBUG_EVALUATE_IF("request_master_log_pos_3", 3,
                                           static_cast<uint32>(mi->get_master_log_pos())));
    ptr_buffer+= ::BINLOG_POS_OLD_INFO_SIZE;
    // See comment regarding binlog_flags above.
    int2store(ptr_buffer, binlog_flags);
    ptr_buffer+= ::BINLOG_FLAGS_INFO_SIZE;
    int4store(ptr_buffer, server_id);
    ptr_buffer+= ::BINLOG_SERVER_ID_INFO_SIZE;
    memcpy(ptr_buffer, mi->get_master_log_name(), BINLOG_NAME_INFO_SIZE);
    ptr_buffer+= BINLOG_NAME_INFO_SIZE;

    command_size= ptr_buffer - command_buffer;
    DBUG_ASSERT(command_size == (allocation_size - 1));
  }

  if (simple_command(mysql, command, command_buffer, command_size, 1))
  {
    /*
      Something went wrong, so we will just reconnect and retry later
      in the future, we should do a better error analysis, but for
      now we just fill up the error log :-)
    */
    if (mysql_errno(mysql) == ER_NET_READ_INTERRUPTED)
      *suppress_warnings= true;                 // Suppress reconnect warning
    else
      sql_print_error("Error on %s: %d  %s, will retry in %d secs",
                      command_name[command].str,
                      mysql_errno(mysql), mysql_error(mysql),
                      mi->connect_retry);
    goto err;
  }
  error= 0;

err:
  my_free(command_buffer);
  DBUG_RETURN(error);
}


/*
  Read one event from the master

  SYNOPSIS
    read_event()
    mysql               MySQL connection
    mi                  Master connection information
    suppress_warnings   TRUE when a normal net read timeout has caused us to
                        try a reconnect.  We do not want to print anything to
                        the error log in this case because this a anormal
                        event in an idle server.

    RETURN VALUES
    'packet_error'      Error
    number              Length of packet
*/

static ulong read_event(MYSQL* mysql, Master_info *mi, bool* suppress_warnings)
{
  ulong len;
  DBUG_ENTER("read_event");

  *suppress_warnings= FALSE;
  /*
    my_real_read() will time us out
    We check if we were told to die, and if not, try reading again
  */
#ifndef DBUG_OFF
  if (disconnect_slave_event_count && !(mi->events_until_exit--))
    DBUG_RETURN(packet_error);
#endif

  len= cli_safe_read(mysql, NULL);
  if (len == packet_error || (long) len < 1)
  {
    if (mysql_errno(mysql) == ER_NET_READ_INTERRUPTED)
    {
      /*
        We are trying a normal reconnect after a read timeout;
        we suppress prints to .err file as long as the reconnect
        happens without problems
      */
      *suppress_warnings= TRUE;
    }
    else
    {
      if (!mi->rli->abort_slave) 
      {
        sql_print_error("Error reading packet from server%s: %s (server_errno=%d)",
                        mi->get_for_channel_str(), mysql_error(mysql),
                        mysql_errno(mysql));
      }
    }
    DBUG_RETURN(packet_error);
  }

  /* Check if eof packet */
  if (len < 8 && mysql->net.read_pos[0] == 254)
  {
     sql_print_information("Slave%s: received end packet from server due to dump "
                           "thread being killed on master. Dump threads are "
                           "killed for example during master shutdown, "
                           "explicitly by a user, or when the master receives "
                           "a binlog send request from a duplicate server "
                           "UUID <%s> : Error %s", mi->get_for_channel_str(),
                           ::server_uuid,
                           mysql_error(mysql));
     DBUG_RETURN(packet_error);
  }

  DBUG_PRINT("exit", ("len: %lu  net->read_pos[4]: %d",
                      len, mysql->net.read_pos[4]));
  DBUG_RETURN(len - 1);
}


/**
  If this is a lagging slave (specified with CHANGE MASTER TO MASTER_DELAY = X), delays accordingly. Also unlocks rli->data_lock.

  Design note: this is the place to unlock rli->data_lock. The lock
  must be held when reading delay info from rli, but it should not be
  held while sleeping.

  @param ev Event that is about to be executed.

  @param thd The sql thread's THD object.

  @param rli The sql thread's Relay_log_info structure.

  @retval 0 If the delay timed out and the event shall be executed.

  @retval nonzero If the delay was interrupted and the event shall be skipped.
*/
static int sql_delay_event(Log_event *ev, THD *thd, Relay_log_info *rli)
{
  time_t sql_delay= rli->get_sql_delay();

  DBUG_ENTER("sql_delay_event");
  mysql_mutex_assert_owner(&rli->data_lock);
  DBUG_ASSERT(!rli->belongs_to_client());

  int type= ev->get_type_code();
  if (sql_delay && type != ROTATE_EVENT &&
      type != FORMAT_DESCRIPTION_EVENT && type != START_EVENT_V3)
  {
    // The time when we should execute the event.
    time_t sql_delay_end=
      ev->when.tv_sec + rli->mi->clock_diff_with_master + sql_delay;
    // The current time.
    time_t now= my_time(0);
    // The time we will have to sleep before executing the event.
    time_t nap_time= 0;
    if (sql_delay_end > now)
      nap_time= sql_delay_end - now;

    DBUG_PRINT("info", ("sql_delay= %lu "
                        "ev->when= %lu "
                        "rli->mi->clock_diff_with_master= %lu "
                        "now= %ld "
                        "sql_delay_end= %ld "
                        "nap_time= %ld",
                        sql_delay, (long) ev->when.tv_sec,
                        rli->mi->clock_diff_with_master,
                        (long)now, (long)sql_delay_end, (long)nap_time));

    if (sql_delay_end > now)
    {
      DBUG_PRINT("info", ("delaying replication event %lu secs",
                          nap_time));
      rli->start_sql_delay(sql_delay_end);
      mysql_mutex_unlock(&rli->data_lock);
      DBUG_RETURN(slave_sleep(thd, nap_time, sql_slave_killed, rli));
    }
  }

  mysql_mutex_unlock(&rli->data_lock);

  DBUG_RETURN(0);
}


/**
  Applies the given event and advances the relay log position.

  This is needed by the sql thread to execute events from the binlog,
  and by clients executing BINLOG statements.  Conceptually, this
  function does:

  @code
    ev->apply_event(rli);
    ev->update_pos(rli);
  @endcode

  It also does the following maintainance:

   - Initializes the thread's server_id and time; and the event's
     thread.

   - If !rli->belongs_to_client() (i.e., if it belongs to the slave
     sql thread instead of being used for executing BINLOG
     statements), it does the following things: (1) skips events if it
     is needed according to the server id or slave_skip_counter; (2)
     unlocks rli->data_lock; (3) sleeps if required by 'CHANGE MASTER
     TO MASTER_DELAY=X'; (4) maintains the running state of the sql
     thread (rli->thread_state).

   - Reports errors as needed.

  @param ptr_ev a pointer to a reference to the event to apply.

  @param thd The client thread that executes the event (i.e., the
  slave sql thread if called from a replication slave, or the client
  thread if called to execute a BINLOG statement).

  @param rli The relay log info (i.e., the slave's rli if called from
  a replication slave, or the client's thd->rli_fake if called to
  execute a BINLOG statement).

  @note MTS can store NULL to @c ptr_ev location to indicate
        the event is taken over by a Worker.

  @retval SLAVE_APPLY_EVENT_AND_UPDATE_POS_OK
          OK.

  @retval SLAVE_APPLY_EVENT_AND_UPDATE_POS_APPLY_ERROR
          Error calling ev->apply_event().

  @retval SLAVE_APPLY_EVENT_AND_UPDATE_POS_UPDATE_POS_ERROR
          No error calling ev->apply_event(), but error calling
          ev->update_pos().

  @retval SLAVE_APPLY_EVENT_AND_UPDATE_POS_APPEND_JOB_ERROR
          append_item_to_jobs() failed, thread was killed while waiting
          for successful enqueue on worker.
*/
enum enum_slave_apply_event_and_update_pos_retval
apply_event_and_update_pos(Log_event** ptr_ev, THD* thd, Relay_log_info* rli)
{
  int exec_res= 0;
  bool skip_event= FALSE;
  Log_event *ev= *ptr_ev;
  Log_event::enum_skip_reason reason= Log_event::EVENT_SKIP_NOT;

  DBUG_ENTER("apply_event_and_update_pos");

  DBUG_PRINT("exec_event",("%s(type_code: %d; server_id: %d)",
                           ev->get_type_str(), ev->get_type_code(),
                           ev->server_id));
  DBUG_PRINT("info", ("thd->options: %s%s; rli->last_event_start_time: %lu",
                      FLAGSTR(thd->variables.option_bits, OPTION_NOT_AUTOCOMMIT),
                      FLAGSTR(thd->variables.option_bits, OPTION_BEGIN),
                      (ulong) rli->last_event_start_time));

  /*
    Execute the event to change the database and update the binary
    log coordinates, but first we set some data that is needed for
    the thread.

    The event will be executed unless it is supposed to be skipped.

    Queries originating from this server must be skipped.  Low-level
    events (Format_description_log_event, Rotate_log_event,
    Stop_log_event) from this server must also be skipped. But for
    those we don't want to modify 'group_master_log_pos', because
    these events did not exist on the master.
    Format_description_log_event is not completely skipped.

    Skip queries specified by the user in 'slave_skip_counter'.  We
    can't however skip events that has something to do with the log
    files themselves.

    Filtering on own server id is extremely important, to ignore
    execution of events created by the creation/rotation of the relay
    log (remember that now the relay log starts with its Format_desc,
    has a Rotate etc).
  */
  /*
     Set the unmasked and actual server ids from the event
   */
  thd->server_id = ev->server_id; // use the original server id for logging
  thd->unmasked_server_id = ev->unmasked_server_id;
  thd->set_time();                            // time the query
  thd->lex->set_current_select(0);
  if (!ev->when.tv_sec)
    my_micro_time_to_timeval(my_micro_time(), &ev->when);
  ev->thd = thd; // because up to this point, ev->thd == 0

  if (!(rli->is_mts_recovery() && bitmap_is_set(&rli->recovery_groups,
                                                rli->mts_recovery_index)))
  {
    reason= ev->shall_skip(rli);
  }
#ifndef DBUG_OFF
  if (rli->is_mts_recovery())
  {
    DBUG_PRINT("mts", ("Mts is recovering %d, number of bits set %d, "
                       "bitmap is set %d, index %lu.\n",
                       rli->is_mts_recovery(),
                       bitmap_bits_set(&rli->recovery_groups),
                       bitmap_is_set(&rli->recovery_groups,
                                     rli->mts_recovery_index),
                       rli->mts_recovery_index));
  }
#endif
  if (reason == Log_event::EVENT_SKIP_COUNT)
  {
    sql_slave_skip_counter= --rli->slave_skip_counter;
    skip_event= TRUE;
  }
  set_timespec_nsec(&rli->ts_exec[0], 0);
  rli->stats_read_time += diff_timespec(&rli->ts_exec[0], &rli->ts_exec[1]);

  if (reason == Log_event::EVENT_SKIP_NOT)
  {
    // Sleeps if needed, and unlocks rli->data_lock.
    if (sql_delay_event(ev, thd, rli))
      DBUG_RETURN(SLAVE_APPLY_EVENT_AND_UPDATE_POS_OK);

    exec_res= ev->apply_event(rli);

    if (!exec_res && (ev->worker != rli))
    {
      if (ev->worker)
      {
        Slave_job_item item= {ev, rli->get_event_relay_log_number(),
                              rli->get_event_start_pos() };
        Slave_job_item *job_item= &item;
        Slave_worker *w= (Slave_worker *) ev->worker;
        // specially marked group typically with OVER_MAX_DBS_IN_EVENT_MTS db:s
        bool need_sync= ev->is_mts_group_isolated();

        // all events except BEGIN-query must be marked with a non-NULL Worker
        DBUG_ASSERT(((Slave_worker*) ev->worker) == rli->last_assigned_worker);

        DBUG_PRINT("Log_event::apply_event:",
                   ("-> job item data %p to W_%lu", job_item->data, w->id));

        // Reset mts in-group state
        if (rli->mts_group_status == Relay_log_info::MTS_END_GROUP)
        {
          // CGAP cleanup
          rli->curr_group_assigned_parts.clear();
          // reset the B-group and Gtid-group marker
          rli->curr_group_seen_begin= rli->curr_group_seen_gtid= false;
          rli->last_assigned_worker= NULL;
        }
        /*
           Stroring GAQ index of the group that the event belongs to
           in the event. Deferred events are handled similarly below.
        */
        ev->mts_group_idx= rli->gaq->assigned_group_index;

        bool append_item_to_jobs_error= false;
        if (rli->curr_group_da.size() > 0)
        {
          /*
            the current event sorted out which partion the current group
            belongs to. It's time now to processed deferred array events.
          */
          for (uint i= 0; i < rli->curr_group_da.size(); i++)
          {
            Slave_job_item da_item= rli->curr_group_da[i];
            DBUG_PRINT("mts", ("Assigning job %llu to worker %lu",
                      (da_item.data)->log_pos, w->id));
            da_item.data->mts_group_idx=
              rli->gaq->assigned_group_index; // similarly to above
            if (!append_item_to_jobs_error)
              append_item_to_jobs_error= append_item_to_jobs(&da_item, w, rli);
            if (append_item_to_jobs_error)
              delete static_cast<Log_event*>(da_item.data);
          }
          rli->curr_group_da.clear();
        }
        if (append_item_to_jobs_error)
          DBUG_RETURN(SLAVE_APPLY_EVENT_AND_UPDATE_POS_APPEND_JOB_ERROR);

        DBUG_PRINT("mts", ("Assigning job %llu to worker %lu\n",
                   ((Log_event* )job_item->data)->log_pos, w->id));

        /* Notice `ev' instance can be destoyed after `append()' */
        if (append_item_to_jobs(job_item, w, rli))
          DBUG_RETURN(SLAVE_APPLY_EVENT_AND_UPDATE_POS_APPEND_JOB_ERROR);
        if (need_sync)
        {
          /*
            combination of over-max db:s and end of the current group
            forces to wait for the assigned groups completion by assigned
            to the event worker.
            Indeed MTS group status could be safely set to MTS_NOT_IN_GROUP
            after wait_() returns.
            No need to know a possible error out of synchronization call.
          */
          (void)rli->current_mts_submode->wait_for_workers_to_finish(rli);
        }

      }
      *ptr_ev= NULL; // announcing the event is passed to w-worker

      if (rli->is_parallel_exec() && rli->mts_events_assigned % 1024 == 1)
      {
        time_t my_now= my_time(0);

        if ((my_now - rli->mts_last_online_stat) >=
            mts_online_stat_period)
        {
          sql_print_information("Multi-threaded slave statistics%s: "
                                "seconds elapsed = %lu; "
                                "events assigned = %llu; "
                                "worker queues filled over overrun level = %lu; "
                                "waited due a Worker queue full = %lu; "
                                "waited due the total size = %lu; "
<<<<<<< HEAD
                                "slept when Workers occupied = %lu ",
                                rli->get_for_channel_str(),
=======
                                "waited at clock conflicts = %llu "
                                "waited (count) when Workers occupied = %lu "
                                "waited when Workers occupied = %llu",
>>>>>>> 2ae519d5
                                static_cast<unsigned long>
                                (my_now - rli->mts_last_online_stat),
                                rli->mts_events_assigned,
                                rli->mts_wq_overrun_cnt,
                                rli->mts_wq_overfill_cnt,
                                rli->wq_size_waits_cnt,
                                rli->mts_total_wait_overlap,
                                rli->mts_wq_no_underrun_cnt,
                                rli->mts_total_wait_worker_avail);
          rli->mts_last_online_stat= my_now;
        }
      }
    }
  }
  else
    mysql_mutex_unlock(&rli->data_lock);

  set_timespec_nsec(&rli->ts_exec[1], 0);
  rli->stats_exec_time += diff_timespec(&rli->ts_exec[1], &rli->ts_exec[0]);

  DBUG_PRINT("info", ("apply_event error = %d", exec_res));
  if (exec_res == 0)
  {
    /*
      Positions are not updated here when an XID is processed. To make
      a slave crash-safe, positions must be updated while processing a
      XID event and as such do not need to be updated here again.

      However, if the event needs to be skipped, this means that it
      will not be processed and then positions need to be updated here.

      See sql/rpl_rli.h for further details.
    */
    int error= 0;
    if (*ptr_ev &&
        (ev->get_type_code() != XID_EVENT ||
         skip_event || (rli->is_mts_recovery() && !is_gtid_event(ev) &&
         (ev->ends_group() || !rli->mts_recovery_group_seen_begin) &&
          bitmap_is_set(&rli->recovery_groups, rli->mts_recovery_index))))
    {
#ifndef DBUG_OFF
      /*
        This only prints information to the debug trace.
        
        TODO: Print an informational message to the error log?
      */
      static const char *const explain[] = {
        // EVENT_SKIP_NOT,
        "not skipped",
        // EVENT_SKIP_IGNORE,
        "skipped because event should be ignored",
        // EVENT_SKIP_COUNT
        "skipped because event skip counter was non-zero"
      };
      DBUG_PRINT("info", ("OPTION_BEGIN: %d; IN_STMT: %d",
                          MY_TEST(thd->variables.option_bits & OPTION_BEGIN),
                          rli->get_flag(Relay_log_info::IN_STMT)));
      DBUG_PRINT("skip_event", ("%s event was %s",
                                ev->get_type_str(), explain[reason]));
#endif

      error= ev->update_pos(rli);

#ifndef DBUG_OFF
      DBUG_PRINT("info", ("update_pos error = %d", error));
      if (!rli->belongs_to_client())
      {
        char buf[22];
        DBUG_PRINT("info", ("group %s %s",
                            llstr(rli->get_group_relay_log_pos(), buf),
                            rli->get_group_relay_log_name()));
        DBUG_PRINT("info", ("event %s %s",
                            llstr(rli->get_event_relay_log_pos(), buf),
                            rli->get_event_relay_log_name()));
      }
#endif
    }
    else
    {
      /*
        INTVAR_EVENT, RAND_EVENT, USER_VAR_EVENT and ROWS_QUERY_LOG_EVENT are
        deferred event. It means ev->worker is NULL.
      */
      DBUG_ASSERT(*ptr_ev == ev || rli->is_parallel_exec() ||
                  (!ev->worker &&
                   (ev->get_type_code() == INTVAR_EVENT ||
                    ev->get_type_code() == RAND_EVENT ||
                    ev->get_type_code() == USER_VAR_EVENT ||
                    ev->get_type_code() == ROWS_QUERY_LOG_EVENT)));

      rli->inc_event_relay_log_pos();
    }

    if (!error && rli->is_mts_recovery() &&
        ev->get_type_code() != ROTATE_EVENT &&
        ev->get_type_code() != FORMAT_DESCRIPTION_EVENT &&
        ev->get_type_code() != PREVIOUS_GTIDS_LOG_EVENT)
    {
      if (ev->starts_group())
      {
        rli->mts_recovery_group_seen_begin= true;
      }
      else if ((ev->ends_group() || !rli->mts_recovery_group_seen_begin) &&
               !is_gtid_event(ev))
      {
        rli->mts_recovery_index++;
        if (--rli->mts_recovery_group_cnt == 0)
        {
          rli->mts_recovery_index= 0;
          sql_print_information("Slave%s: MTS Recovery has completed at "
                                "relay log %s, position %llu "
                                "master log %s, position %llu.",
                                rli->get_for_channel_str(),
                                rli->get_group_relay_log_name(),
                                rli->get_group_relay_log_pos(),
                                rli->get_group_master_log_name(),
                                rli->get_group_master_log_pos());
#ifndef DBUG_OFF
          /* 
             Few tests wait for UNTIL_SQL_AFTER_MTS_GAPS completion.
             Due to exisiting convention the status won't change 
             prior to slave restarts.
             So making of UNTIL_SQL_AFTER_MTS_GAPS completion isdone here,
             and only in the debug build to make the test to catch the change
             despite a faulty design of UNTIL checking before execution.
          */
          if (rli->until_condition == Relay_log_info::UNTIL_SQL_AFTER_MTS_GAPS)
          {
            rli->until_condition= Relay_log_info::UNTIL_DONE;
          }
#endif
          // reset the Worker tables to remove last slave session time info
          if ((error= rli->mts_finalize_recovery()))
          {
            (void) Rpl_info_factory::reset_workers(rli);
          }
        }
        rli->mts_recovery_group_seen_begin= false;
        if (!error)
          error= rli->flush_info(true);
      }
    }

    if (error)
    {
      /*
        The update should not fail, so print an error message and
        return an error code.
        
        TODO: Replace this with a decent error message when merged
        with BUG#24954 (which adds several new error message).
      */
      char buf[22];
      rli->report(ERROR_LEVEL, ER_UNKNOWN_ERROR,
                  "It was not possible to update the positions"
                  " of the relay log information: the slave may"
                  " be in an inconsistent state."
                  " Stopped in %s position %s",
                  rli->get_group_relay_log_name(),
                  llstr(rli->get_group_relay_log_pos(), buf));
      DBUG_RETURN(SLAVE_APPLY_EVENT_AND_UPDATE_POS_UPDATE_POS_ERROR);
    }
  }

  DBUG_RETURN(exec_res ? SLAVE_APPLY_EVENT_AND_UPDATE_POS_APPLY_ERROR :
                         SLAVE_APPLY_EVENT_AND_UPDATE_POS_OK);
}

/**
  Let the worker applying the current group to rollback and gracefully
  finish its work before.

  @param rli The slave's relay log info.

  @param ev a pointer to the event on hold before applying this rollback
  procedure.

  @retval false The rollback succeeded.

  @retval true  There was an error while injecting events.
*/
static bool coord_handle_partial_binlogged_transaction(Relay_log_info *rli,
                                                       const Log_event *ev)
{
  DBUG_ENTER("coord_handle_partial_binlogged_transaction");
  /*
    This function is called holding the rli->data_lock.
    We must return it still holding this lock, except in the case of returning
    error.
  */
  mysql_mutex_assert_owner(&rli->data_lock);
  THD *thd= rli->info_thd;

  if (!rli->curr_group_seen_begin)
  {
    DBUG_PRINT("info",("Injecting QUERY(BEGIN) to rollback worker"));
    Log_event *begin_event= new Query_log_event(thd,
                                                STRING_WITH_LEN("BEGIN"),
                                                true, /* using_trans */
                                                false, /* immediate */
                                                true, /* suppress_use */
                                                0, /* error */
                                                true /* ignore_command */);
    ((Query_log_event*) begin_event)->db= "";
    begin_event->data_written= 0;
    begin_event->server_id= ev->server_id;
    /*
      We must be careful to avoid SQL thread increasing its position
      farther than the event that triggered this QUERY(BEGIN).
    */
    begin_event->log_pos= ev->log_pos;
    begin_event->future_event_relay_log_pos= ev->future_event_relay_log_pos;

    if (apply_event_and_update_pos(&begin_event, thd, rli) !=
        SLAVE_APPLY_EVENT_AND_UPDATE_POS_OK)
    {
      delete begin_event;
      DBUG_RETURN(true);
    }
    mysql_mutex_lock(&rli->data_lock);
  }

  DBUG_PRINT("info",("Injecting QUERY(ROLLBACK) to rollback worker"));
  Log_event *rollback_event= new Query_log_event(thd,
                                                 STRING_WITH_LEN("ROLLBACK"),
                                                 true, /* using_trans */
                                                 false, /* immediate */
                                                 true, /* suppress_use */
                                                 0, /* error */
                                                 true /* ignore_command */);
  ((Query_log_event*) rollback_event)->db= "";
  rollback_event->data_written= 0;
  rollback_event->server_id= ev->server_id;
  /*
    We must be careful to avoid SQL thread increasing its position
    farther than the event that triggered this QUERY(ROLLBACK).
  */
  rollback_event->log_pos= ev->log_pos;
  rollback_event->future_event_relay_log_pos= ev->future_event_relay_log_pos;

  if (apply_event_and_update_pos(&rollback_event, thd, rli) !=
      SLAVE_APPLY_EVENT_AND_UPDATE_POS_OK)
  {
    delete rollback_event;
    DBUG_RETURN(true);
  }
  mysql_mutex_lock(&rli->data_lock);

  DBUG_RETURN(false);
}

/**
  Top-level function for executing the next event in the relay log.
  This is called from the SQL thread.

  This function reads the event from the relay log, executes it, and
  advances the relay log position.  It also handles errors, etc.

  This function may fail to apply the event for the following reasons:

   - The position specfied by the UNTIL condition of the START SLAVE
     command is reached.

   - It was not possible to read the event from the log.

   - The slave is killed.

   - An error occurred when applying the event, and the event has been
     tried slave_trans_retries times.  If the event has been retried
     fewer times, 0 is returned.

   - init_info or init_relay_log_pos failed. (These are called
     if a failure occurs when applying the event.)

   - An error occurred when updating the binlog position.

  @retval 0 The event was applied.

  @retval 1 The event was not applied.
*/
static int exec_relay_log_event(THD* thd, Relay_log_info* rli)
{
  DBUG_ENTER("exec_relay_log_event");

  /*
     We acquire this mutex since we need it for all operations except
     event execution. But we will release it in places where we will
     wait for something for example inside of next_event().
   */
  mysql_mutex_lock(&rli->data_lock);

  /*
    UNTIL_SQL_AFTER_GTIDS, UNTIL_MASTER_POS and UNTIL_RELAY_POS require
    special handling since we have to check whether the until_condition is
    satisfied *before* the SQL threads goes on a wait inside next_event()
    for the relay log to grow.
    This is required in the following case: We have already applied the last
    event in the waiting set, but the relay log ends after this event. Then it
    is not enough to check the condition in next_event; we also have to check
    it here, before going to sleep. Otherwise, if no updates were coming from
    the master, we would sleep forever despite having reached the required
    position.
  */
  if ((rli->until_condition == Relay_log_info::UNTIL_SQL_AFTER_GTIDS ||
       rli->until_condition == Relay_log_info::UNTIL_MASTER_POS ||
       rli->until_condition == Relay_log_info::UNTIL_RELAY_POS) &&
       rli->is_until_satisfied(thd, NULL))
  {
    rli->abort_slave= 1;
    mysql_mutex_unlock(&rli->data_lock);
    DBUG_RETURN(1);
  }

  Log_event *ev = next_event(rli), **ptr_ev;

  DBUG_ASSERT(rli->info_thd==thd);

  if (sql_slave_killed(thd,rli))
  {
    mysql_mutex_unlock(&rli->data_lock);
    delete ev;
    DBUG_RETURN(1);
  }
  if (ev)
  {
    enum enum_slave_apply_event_and_update_pos_retval exec_res;

    ptr_ev= &ev;
    /*
      Even if we don't execute this event, we keep the master timestamp,
      so that seconds behind master shows correct delta (there are events
      that are not replayed, so we keep falling behind).

      If it is an artificial event, or a relay log event (IO thread generated
      event) or ev->when is set to 0, or a FD from master, we don't update the
      last_master_timestamp.
    */
    if (!(rli->is_parallel_exec() ||
          ev->is_artificial_event() || ev->is_relay_log_event() ||
          (ev->when.tv_sec == 0) || ev->get_type_code() == FORMAT_DESCRIPTION_EVENT))
    {
      rli->last_master_timestamp= ev->when.tv_sec + (time_t) ev->exec_time;
      DBUG_ASSERT(rli->last_master_timestamp >= 0);
    }

    /*
      This tests if the position of the beginning of the current event
      hits the UNTIL barrier.
      MTS: since the master and the relay-group coordinates change 
      asynchronously logics of rli->is_until_satisfied() can't apply.
      A special UNTIL_SQL_AFTER_MTS_GAPS is still deployed here
      temporarily (see is_until_satisfied todo).
    */
    if (rli->until_condition != Relay_log_info::UNTIL_NONE &&
        rli->until_condition != Relay_log_info::UNTIL_SQL_AFTER_GTIDS &&
        rli->is_until_satisfied(thd, ev))
    {
      /*
        Setting abort_slave flag because we do not want additional message about
        error in query execution to be printed.
      */
      rli->abort_slave= 1;
      mysql_mutex_unlock(&rli->data_lock);
      delete ev;
      DBUG_RETURN(1);
    }

    { /**
         The following failure injecion works in cooperation with tests 
         setting @@global.debug= 'd,incomplete_group_in_relay_log'.
         Xid or Commit events are not executed to force the slave sql
         read hanging if the realy log does not have any more events.
      */
      DBUG_EXECUTE_IF("incomplete_group_in_relay_log",
                      if ((ev->get_type_code() == XID_EVENT) ||
                          ((ev->get_type_code() == QUERY_EVENT) &&
                           strcmp("COMMIT", ((Query_log_event *) ev)->query) == 0))
                      {
                        DBUG_ASSERT(thd->get_transaction()->cannot_safely_rollback(
                            Transaction_ctx::SESSION));
                        rli->abort_slave= 1;
                        mysql_mutex_unlock(&rli->data_lock);
                        delete ev;
                        rli->inc_event_relay_log_pos();
                        DBUG_RETURN(0);
                      };);
    }

    /*
      GTID protocol will put a ROTATE_EVENT from the master after each
      (re)connection if auto positioning is enabled.
      This means that the SQL thread might have already started to apply the
      current group but, as the IO thread had to reconnect, it left this
      group incomplete and will start it again from the beginning.
      So, before applying this ROTATE_EVENT we must let the worker applying
      the current group rollback and gracefully finish its work before
      starting to applying the new (complete) copy of the group.
    */
    if (ev->get_type_code() == ROTATE_EVENT &&
        ev->server_id != ::server_id && rli->is_parallel_exec() &&
        rli->curr_group_seen_gtid)
    {
      if (coord_handle_partial_binlogged_transaction(rli, ev))
        /*
          In the case of an error, coord_handle_partial_binlogged_transaction
          will not try to get the rli->data_lock again.
        */
        DBUG_RETURN(1);
    }

    /* ptr_ev can change to NULL indicating MTS coorinator passed to a Worker */
    exec_res= apply_event_and_update_pos(ptr_ev, thd, rli);
    /*
      Note: the above call to apply_event_and_update_pos executes
      mysql_mutex_unlock(&rli->data_lock);
    */

    /* For deferred events, the ptr_ev is set to NULL
        in Deferred_log_events::add() function.
        Hence deferred events wont be deleted here.
        They will be deleted in Deferred_log_events::rewind() funciton.
    */
    if (*ptr_ev)
    {
      DBUG_ASSERT(*ptr_ev == ev); // event remains to belong to Coordinator

      /*
        Format_description_log_event should not be deleted because it will be
        used to read info about the relay log's format; it will be deleted when
        the SQL thread does not need it, i.e. when this thread terminates.
        ROWS_QUERY_LOG_EVENT is destroyed at the end of the current statement
        clean-up routine.
      */
      if (ev->get_type_code() != FORMAT_DESCRIPTION_EVENT &&
          ev->get_type_code() != ROWS_QUERY_LOG_EVENT)
      {
        DBUG_PRINT("info", ("Deleting the event after it has been executed"));
        delete ev;
        ev= NULL;
      }
    }

    /*
      exec_res == SLAVE_APPLY_EVENT_AND_UPDATE_POS_UPDATE_POS_ERROR
                  update_log_pos failed: this should not happen, so we
                  don't retry.
      exec_res == SLAVE_APPLY_EVENT_AND_UPDATE_POS_APPEND_JOB_ERROR
                  append_item_to_jobs() failed, this happened because
                  thread was killed while waiting for enqueue on worker.
    */
    if (exec_res >= SLAVE_APPLY_EVENT_AND_UPDATE_POS_UPDATE_POS_ERROR)
    {
      delete ev;
      DBUG_RETURN(1);
    }

    if (slave_trans_retries)
    {
      int temp_err= 0;
      bool silent= false;
      if (exec_res && !is_mts_worker(thd) /* no reexecution in MTS mode */ &&
          (temp_err= rli->has_temporary_error(thd, 0, &silent)) &&
          !thd->get_transaction()->cannot_safely_rollback(
              Transaction_ctx::SESSION))
      {
        const char *errmsg;
        /*
          We were in a transaction which has been rolled back because of a
          temporary error;
          let's seek back to BEGIN log event and retry it all again.
	  Note, if lock wait timeout (innodb_lock_wait_timeout exceeded)
	  there is no rollback since 5.0.13 (ref: manual).
          We have to not only seek but also
          a) init_info(), to seek back to hot relay log's start for later
          (for when we will come back to this hot log after re-processing the
          possibly existing old logs where BEGIN is: check_binlog_magic() will
          then need the cache to be at position 0 (see comments at beginning of
          init_info()).
          b) init_relay_log_pos(), because the BEGIN may be an older relay log.
        */
        if (rli->trans_retries < slave_trans_retries)
        {
          /*
             We need to figure out if there is a test case that covers
             this part. \Alfranio.
          */
          if (global_init_info(rli->mi, false, SLAVE_SQL))
            sql_print_error("Failed to initialize the master info structure%s",
                            rli->get_for_channel_str());
          else if (rli->init_relay_log_pos(rli->get_group_relay_log_name(),
                                           rli->get_group_relay_log_pos(),
                                           true/*need_data_lock=true*/,
                                           &errmsg, 1))
            sql_print_error("Error initializing relay log position%s: %s",
                            rli->get_for_channel_str(), errmsg);
          else
          {
            exec_res= SLAVE_APPLY_EVENT_AND_UPDATE_POS_OK;
            rli->cleanup_context(thd, 1);
            /* chance for concurrent connection to get more locks */
            slave_sleep(thd, min<ulong>(rli->trans_retries, MAX_SLAVE_RETRY_PAUSE),
                        sql_slave_killed, rli);
            mysql_mutex_lock(&rli->data_lock); // because of SHOW STATUS
            if (!silent)
              rli->trans_retries++;
            
            rli->retried_trans++;
            mysql_mutex_unlock(&rli->data_lock);
            DBUG_PRINT("info", ("Slave retries transaction "
                                "rli->trans_retries: %lu", rli->trans_retries));
          }
        }
        else
        {
          thd->is_fatal_error= 1;
          rli->report(ERROR_LEVEL, thd->get_stmt_da()->mysql_errno(),
                      "Slave SQL thread retried transaction %lu time(s) "
                      "in vain, giving up. Consider raising the value of "
                      "the slave_transaction_retries variable.", rli->trans_retries);
        }
      }
      else if ((exec_res && !temp_err) ||
               (opt_using_transactions &&
                rli->get_group_relay_log_pos() == rli->get_event_relay_log_pos()))
      {
        /*
          Only reset the retry counter if the entire group succeeded
          or failed with a non-transient error.  On a successful
          event, the execution will proceed as usual; in the case of a
          non-transient error, the slave will stop with an error.
         */
        rli->trans_retries= 0; // restart from fresh
        DBUG_PRINT("info", ("Resetting retry counter, rli->trans_retries: %lu",
                            rli->trans_retries));
      }
    }
    if (exec_res)
      delete ev;
    DBUG_RETURN(exec_res);
  }
  mysql_mutex_unlock(&rli->data_lock);
  rli->report(ERROR_LEVEL, ER_SLAVE_RELAY_LOG_READ_FAILURE,
              ER(ER_SLAVE_RELAY_LOG_READ_FAILURE), "\
Could not parse relay log event entry. The possible reasons are: the master's \
binary log is corrupted (you can check this by running 'mysqlbinlog' on the \
binary log), the slave's relay log is corrupted (you can check this by running \
'mysqlbinlog' on the relay log), a network problem, or a bug in the master's \
or slave's MySQL code. If you want to check the master's binary log or slave's \
relay log, you will be able to know their names by issuing 'SHOW SLAVE STATUS' \
on this slave.\
");
  DBUG_RETURN(1);
}

static bool check_io_slave_killed(THD *thd, Master_info *mi, const char *info)
{
  if (io_slave_killed(thd, mi))
  {
    if (info)
      sql_print_information("%s%s", info, mi->get_for_channel_str());
    return TRUE;
  }
  return FALSE;
}

/**
  @brief Try to reconnect slave IO thread.

  @details Terminates current connection to master, sleeps for
  @c mi->connect_retry msecs and initiates new connection with
  @c safe_reconnect(). Variable pointed by @c retry_count is increased -
  if it exceeds @c mi->retry_count then connection is not re-established
  and function signals error.
  Unless @c suppres_warnings is TRUE, a warning is put in the server error log
  when reconnecting. The warning message and messages used to report errors
  are taken from @c messages array. In case @c mi->retry_count is exceeded,
  no messages are added to the log.

  @param[in]     thd                 Thread context.
  @param[in]     mysql               MySQL connection.
  @param[in]     mi                  Master connection information.
  @param[in,out] retry_count         Number of attempts to reconnect.
  @param[in]     suppress_warnings   TRUE when a normal net read timeout 
                                     has caused to reconnecting.
  @param[in]     messages            Messages to print/log, see 
                                     reconnect_messages[] array.

  @retval        0                   OK.
  @retval        1                   There was an error.
*/

static int try_to_reconnect(THD *thd, MYSQL *mysql, Master_info *mi,
                            uint *retry_count, bool suppress_warnings,
                            const char *messages[SLAVE_RECON_MSG_MAX])
{
  mi->slave_running= MYSQL_SLAVE_RUN_NOT_CONNECT;
  thd->proc_info= messages[SLAVE_RECON_MSG_WAIT];
  thd->clear_active_vio();
  end_server(mysql);
  if ((*retry_count)++)
  {
    if (*retry_count > mi->retry_count)
      return 1;                             // Don't retry forever
    slave_sleep(thd, mi->connect_retry, io_slave_killed, mi);
  }
  if (check_io_slave_killed(thd, mi, messages[SLAVE_RECON_MSG_KILLED_WAITING]))
    return 1;
  thd->proc_info = messages[SLAVE_RECON_MSG_AFTER];
  if (!suppress_warnings) 
  {
    char buf[256], llbuff[22];
    my_snprintf(buf, sizeof(buf), messages[SLAVE_RECON_MSG_FAILED], 
                mi->get_io_rpl_log_name(), llstr(mi->get_master_log_pos(),
                llbuff));
    /* 
      Raise a warining during registering on master/requesting dump.
      Log a message reading event.
    */
    if (messages[SLAVE_RECON_MSG_COMMAND][0])
    {
      mi->report(WARNING_LEVEL, ER_SLAVE_MASTER_COM_FAILURE,
                 ER(ER_SLAVE_MASTER_COM_FAILURE), 
                 messages[SLAVE_RECON_MSG_COMMAND], buf);
    }
    else
    {
      sql_print_information("%s%s", buf, mi->get_for_channel_str());
    }
  }
  if (safe_reconnect(thd, mysql, mi, 1) || io_slave_killed(thd, mi))
  {
    sql_print_information("%s", messages[SLAVE_RECON_MSG_KILLED_AFTER]);
    return 1;
  }
  return 0;
}


/**
  Slave IO thread entry point.

  @param arg Pointer to Master_info struct that holds information for
  the IO thread.

  @return Always 0.
*/
pthread_handler_t handle_slave_io(void *arg)
{
  THD *thd= NULL; // needs to be first for thread_stack
  bool thd_added= false;
  MYSQL *mysql;
  Master_info *mi = (Master_info*)arg;
  Relay_log_info *rli= mi->rli;
  char llbuff[22];
  uint retry_count;
  bool suppress_warnings;
  int ret;
  int binlog_version;
#ifndef DBUG_OFF
  uint retry_count_reg= 0, retry_count_dump= 0, retry_count_event= 0;
#endif
  Global_THD_manager *thd_manager= Global_THD_manager::get_instance();
  // needs to call my_thread_init(), otherwise we get a coredump in DBUG_ stuff
  my_thread_init();
  DBUG_ENTER("handle_slave_io");

  DBUG_ASSERT(mi->inited);
  mysql= NULL ;
  retry_count= 0;

  mysql_mutex_lock(&mi->run_lock);
  /* Inform waiting threads that slave has started */
  mi->slave_run_id++;

#ifndef DBUG_OFF
  mi->events_until_exit = disconnect_slave_event_count;
#endif

  thd= new THD; // note that contructor of THD uses DBUG_ !
  THD_CHECK_SENTRY(thd);
  mi->info_thd = thd;

  #ifdef HAVE_PSI_INTERFACE
  // save the instrumentation for IO thread in mi->info_thd->scheduler
  struct PSI_thread *psi= PSI_THREAD_CALL(get_thread)();
  thd_set_psi(mi->info_thd, psi);
  #endif

  thd->thread_stack= (char*) &thd; // remember where our stack is
  mi->clear_error();
  if (init_slave_thread(thd, SLAVE_THD_IO))
  {
    mysql_cond_broadcast(&mi->start_cond);
    mysql_mutex_unlock(&mi->run_lock);
    sql_print_error("Failed during slave I/O thread initialization%s",
                    mi->get_for_channel_str());
    goto err;
  }

  thd_manager->add_thd(thd);
  thd_added= true;

  mi->slave_running = 1;
  mi->abort_slave = 0;
  mysql_mutex_unlock(&mi->run_lock);
  mysql_cond_broadcast(&mi->start_cond);

  DBUG_PRINT("master_info",("log_file_name: '%s'  position: %s",
                            mi->get_master_log_name(),
                            llstr(mi->get_master_log_pos(), llbuff)));

  /* This must be called before run any binlog_relay_io hooks */
  my_set_thread_local(RPL_MASTER_INFO, mi);

  if (RUN_HOOK(binlog_relay_io, thread_start, (thd, mi)))
  {
    mi->report(ERROR_LEVEL, ER_SLAVE_FATAL_ERROR,
               ER(ER_SLAVE_FATAL_ERROR), "Failed to run 'thread_start' hook");
    goto err;
  }

  if (!(mi->mysql = mysql = mysql_init(NULL)))
  {
    mi->report(ERROR_LEVEL, ER_SLAVE_FATAL_ERROR,
               ER(ER_SLAVE_FATAL_ERROR), "error in mysql_init()");
    goto err;
  }

  THD_STAGE_INFO(thd, stage_connecting_to_master);
  // we can get killed during safe_connect
  if (!safe_connect(thd, mysql, mi))
  {
    sql_print_information("Slave I/O thread%s: connected to master '%s@%s:%d',"
                          "replication started in log '%s' at position %s",
                          mi->get_for_channel_str(),
                          mi->get_user(), mi->host, mi->port,
			  mi->get_io_rpl_log_name(),
			  llstr(mi->get_master_log_pos(), llbuff));
  }
  else
  {
    sql_print_information("Slave I/O thread%s killed while connecting to master",
                          mi->get_for_channel_str());
    goto err;
  }

connected:

    DBUG_EXECUTE_IF("dbug.before_get_running_status_yes",
                    {
                      const char act[]=
                        "now "
                        "wait_for signal.io_thread_let_running";
                      DBUG_ASSERT(opt_debug_sync_timeout > 0);
                      DBUG_ASSERT(!debug_sync_set_action(thd, 
                                                         STRING_WITH_LEN(act)));
                    };);
  mysql_mutex_lock(&mi->run_lock);
  mi->slave_running= MYSQL_SLAVE_RUN_CONNECT;
  mysql_mutex_unlock(&mi->run_lock);

  thd->slave_net = &mysql->net;
  THD_STAGE_INFO(thd, stage_checking_master_version);
  ret= get_master_version_and_clock(mysql, mi);
  if (!ret)
    ret= get_master_uuid(mysql, mi);
  if (!ret)
    ret= io_thread_init_commands(mysql, mi);

  if (ret == 1)
    /* Fatal error */
    goto err;

  if (ret == 2) 
  { 
    if (check_io_slave_killed(mi->info_thd, mi, "Slave I/O thread killed "
                              "while calling get_master_version_and_clock(...)"))
      goto err;
    suppress_warnings= FALSE;
    /* Try to reconnect because the error was caused by a transient network problem */
    if (try_to_reconnect(thd, mysql, mi, &retry_count, suppress_warnings,
                             reconnect_messages[SLAVE_RECON_ACT_REG]))
      goto err;
    goto connected;
  } 

  mysql_mutex_lock(&mi->data_lock);
  binlog_version= mi->get_mi_description_event()->binlog_version;
  mysql_mutex_unlock(&mi->data_lock);

  if (binlog_version > 1)
  {
    /*
      Register ourselves with the master.
    */
    THD_STAGE_INFO(thd, stage_registering_slave_on_master);
    if (register_slave_on_master(mysql, mi, &suppress_warnings))
    {
      if (!check_io_slave_killed(thd, mi, "Slave I/O thread killed "
                                "while registering slave on master"))
      {
        sql_print_error("Slave I/O thread couldn't register on master");
        if (try_to_reconnect(thd, mysql, mi, &retry_count, suppress_warnings,
                             reconnect_messages[SLAVE_RECON_ACT_REG]))
          goto err;
      }
      else
        goto err;
      goto connected;
    }
    DBUG_EXECUTE_IF("FORCE_SLAVE_TO_RECONNECT_REG", 
      if (!retry_count_reg)
      {
        retry_count_reg++;
        sql_print_information("Forcing to reconnect slave I/O thread%s",
                              mi->get_for_channel_str());
        if (try_to_reconnect(thd, mysql, mi, &retry_count, suppress_warnings,
                             reconnect_messages[SLAVE_RECON_ACT_REG]))
          goto err;
        goto connected;
      });
  }

  DBUG_PRINT("info",("Starting reading binary log from master"));
  while (!io_slave_killed(thd,mi))
  {
    THD_STAGE_INFO(thd, stage_requesting_binlog_dump);
    if (request_dump(thd, mysql, mi, &suppress_warnings))
    {
      sql_print_error("Failed on request_dump()%s", mi->get_for_channel_str());
      if (check_io_slave_killed(thd, mi, "Slave I/O thread killed while \
requesting master dump") ||
          try_to_reconnect(thd, mysql, mi, &retry_count, suppress_warnings,
                           reconnect_messages[SLAVE_RECON_ACT_DUMP]))
        goto err;
      goto connected;
    }
    DBUG_EXECUTE_IF("FORCE_SLAVE_TO_RECONNECT_DUMP", 
      if (!retry_count_dump)
      {
        retry_count_dump++;
        sql_print_information("Forcing to reconnect slave I/O thread%s",
                              mi->get_for_channel_str());
        if (try_to_reconnect(thd, mysql, mi, &retry_count, suppress_warnings,
                             reconnect_messages[SLAVE_RECON_ACT_DUMP]))
          goto err;
        goto connected;
      });
    const char *event_buf;

    DBUG_ASSERT(mi->last_error().number == 0);
    while (!io_slave_killed(thd,mi))
    {
      ulong event_len;
      /*
         We say "waiting" because read_event() will wait if there's nothing to
         read. But if there's something to read, it will not wait. The
         important thing is to not confuse users by saying "reading" whereas
         we're in fact receiving nothing.
      */
      THD_STAGE_INFO(thd, stage_waiting_for_master_to_send_event);
      event_len= read_event(mysql, mi, &suppress_warnings);
      if (check_io_slave_killed(thd, mi, "Slave I/O thread killed while \
reading event"))
        goto err;
      DBUG_EXECUTE_IF("FORCE_SLAVE_TO_RECONNECT_EVENT",
        if (!retry_count_event)
        {
          retry_count_event++;
          sql_print_information("Forcing to reconnect slave I/O thread%s",
                                mi->get_for_channel_str());
          if (try_to_reconnect(thd, mysql, mi, &retry_count, suppress_warnings,
                               reconnect_messages[SLAVE_RECON_ACT_EVENT]))
            goto err;
          goto connected;
        });

      if (event_len == packet_error)
      {
        uint mysql_error_number= mysql_errno(mysql);
        switch (mysql_error_number) {
        case CR_NET_PACKET_TOO_LARGE:
          sql_print_error("\
Log entry on master is longer than slave_max_allowed_packet (%lu) on \
slave. If the entry is correct, restart the server with a higher value of \
slave_max_allowed_packet",
                         slave_max_allowed_packet);
          mi->report(ERROR_LEVEL, ER_NET_PACKET_TOO_LARGE,
                     "%s", "Got a packet bigger than 'slave_max_allowed_packet' bytes");
          goto err;
        case ER_MASTER_FATAL_ERROR_READING_BINLOG:
          mi->report(ERROR_LEVEL, ER_MASTER_FATAL_ERROR_READING_BINLOG,
                     ER(ER_MASTER_FATAL_ERROR_READING_BINLOG),
                     mysql_error_number, mysql_error(mysql));
          goto err;
        case ER_OUT_OF_RESOURCES:
          sql_print_error("\
Stopping slave I/O thread due to out-of-memory error from master");
          mi->report(ERROR_LEVEL, ER_OUT_OF_RESOURCES,
                     "%s", ER(ER_OUT_OF_RESOURCES));
          goto err;
        }
        if (try_to_reconnect(thd, mysql, mi, &retry_count, suppress_warnings,
                             reconnect_messages[SLAVE_RECON_ACT_EVENT]))
          goto err;
        goto connected;
      } // if (event_len == packet_error)

      retry_count=0;                    // ok event, reset retry counter
      THD_STAGE_INFO(thd, stage_queueing_master_event_to_the_relay_log);
      event_buf= (const char*)mysql->net.read_pos + 1;
      DBUG_PRINT("info", ("IO thread received event of type %s", Log_event::get_type_str((Log_event_type)event_buf[EVENT_TYPE_OFFSET])));
      if (RUN_HOOK(binlog_relay_io, after_read_event,
                   (thd, mi,(const char*)mysql->net.read_pos + 1,
                    event_len, &event_buf, &event_len)))
      {
        mi->report(ERROR_LEVEL, ER_SLAVE_FATAL_ERROR,
                   ER(ER_SLAVE_FATAL_ERROR),
                   "Failed to run 'after_read_event' hook");
        goto err;
      }

      /* XXX: 'synced' should be updated by queue_event to indicate
         whether event has been synced to disk */
      bool synced= 0;
      if (queue_event(mi, event_buf, event_len))
      {
        mi->report(ERROR_LEVEL, ER_SLAVE_RELAY_LOG_WRITE_FAILURE,
                   ER(ER_SLAVE_RELAY_LOG_WRITE_FAILURE),
                   "could not queue event from master");
        goto err;
      }
      if (RUN_HOOK(binlog_relay_io, after_queue_event,
                   (thd, mi, event_buf, event_len, synced)))
      {
        mi->report(ERROR_LEVEL, ER_SLAVE_FATAL_ERROR,
                   ER(ER_SLAVE_FATAL_ERROR),
                   "Failed to run 'after_queue_event' hook");
        goto err;
      }

      mysql_mutex_lock(&mi->data_lock);
      if (flush_master_info(mi, FALSE))
      {
        mi->report(ERROR_LEVEL, ER_SLAVE_FATAL_ERROR,
                   ER(ER_SLAVE_FATAL_ERROR),
                   "Failed to flush master info.");
        mysql_mutex_unlock(&mi->data_lock);
        goto err;
      }
      mysql_mutex_unlock(&mi->data_lock);

      /*
        See if the relay logs take too much space.
        We don't lock mi->rli->log_space_lock here; this dirty read saves time
        and does not introduce any problem:
        - if mi->rli->ignore_log_space_limit is 1 but becomes 0 just after (so
        the clean value is 0), then we are reading only one more event as we
        should, and we'll block only at the next event. No big deal.
        - if mi->rli->ignore_log_space_limit is 0 but becomes 1 just after (so
        the clean value is 1), then we are going into wait_for_relay_log_space()
        for no reason, but this function will do a clean read, notice the clean
        value and exit immediately.
      */
#ifndef DBUG_OFF
      {
        char llbuf1[22], llbuf2[22];
        DBUG_PRINT("info", ("log_space_limit=%s log_space_total=%s \
ignore_log_space_limit=%d",
                            llstr(rli->log_space_limit,llbuf1),
                            llstr(rli->log_space_total,llbuf2),
                            (int) rli->ignore_log_space_limit));
      }
#endif

      if (rli->log_space_limit && rli->log_space_limit <
          rli->log_space_total &&
          !rli->ignore_log_space_limit)
        if (wait_for_relay_log_space(rli))
        {
          sql_print_error("Slave I/O thread aborted while waiting for relay"
                          " log space");
          goto err;
        }
      DBUG_EXECUTE_IF("stop_io_after_reading_gtid_log_event",
        if (event_buf[EVENT_TYPE_OFFSET] == GTID_LOG_EVENT)
          thd->killed= THD::KILLED_NO_VALUE;
      );
      DBUG_EXECUTE_IF("stop_io_after_reading_query_log_event",
        if (event_buf[EVENT_TYPE_OFFSET] == QUERY_EVENT)
          thd->killed= THD::KILLED_NO_VALUE;
      );
      DBUG_EXECUTE_IF("stop_io_after_reading_user_var_log_event",
        if (event_buf[EVENT_TYPE_OFFSET] == USER_VAR_EVENT)
          thd->killed= THD::KILLED_NO_VALUE;
      );
      DBUG_EXECUTE_IF("stop_io_after_reading_xid_log_event",
        if (event_buf[EVENT_TYPE_OFFSET] == XID_EVENT)
          thd->killed= THD::KILLED_NO_VALUE;
      );
      DBUG_EXECUTE_IF("stop_io_after_reading_write_rows_log_event",
        if (event_buf[EVENT_TYPE_OFFSET] == WRITE_ROWS_EVENT)
          thd->killed= THD::KILLED_NO_VALUE;
      );
    }
  }

  // error = 0;
err:
  // print the current replication position
  sql_print_information("Slave I/O thread exiting%s, read up to log '%s', position %s",
                        mi->get_for_channel_str(), mi->get_io_rpl_log_name(),
                        llstr(mi->get_master_log_pos(), llbuff));
  (void) RUN_HOOK(binlog_relay_io, thread_stop, (thd, mi));
  thd->reset_query();
  thd->reset_db(NULL_CSTR);
  if (mysql)
  {
    /*
      Here we need to clear the active VIO before closing the
      connection with the master.  The reason is that THD::awake()
      might be called from terminate_slave_thread() because somebody
      issued a STOP SLAVE.  If that happends, the shutdown_active_vio()
      can be called in the middle of closing the VIO associated with
      the 'mysql' object, causing a crash.
    */
    thd->clear_active_vio();
    mysql_close(mysql);
    mi->mysql=0;
  }
  mysql_mutex_lock(&mi->data_lock);
  write_ignored_events_info_to_relay_log(thd, mi);
  mysql_mutex_unlock(&mi->data_lock);
  THD_STAGE_INFO(thd, stage_waiting_for_slave_mutex_on_exit);
  mysql_mutex_lock(&mi->run_lock);
  /*
    Clean information used to start slave in order to avoid
    security issues.
  */
  mi->reset_start_info();
  /* Forget the relay log's format */
  mysql_mutex_lock(&mi->data_lock);
  mi->set_mi_description_event(NULL);
  mysql_mutex_unlock(&mi->data_lock);

  DBUG_ASSERT(thd->net.buff != 0);
  net_end(&thd->net); // destructor will not free it, because net.vio is 0

  thd->release_resources();
  THD_CHECK_SENTRY(thd);
  if (thd_added)
    thd_manager->remove_thd(thd);

  mi->abort_slave= 0;
  mi->slave_running= 0;
  mysql_mutex_lock(&mi->info_thd_lock);
  mi->info_thd= NULL;
  mysql_mutex_unlock(&mi->info_thd_lock);

  /*
    The thd can only be destructed after indirect references
    through mi->info_thd are cleared: mi->info_thd= NULL.

    For instance, user thread might be issuing show_slave_status
    and attempting to read mi->info_thd->get_proc_info().
    Therefore thd must only be deleted after info_thd is set
    to NULL.
  */
  delete thd;

  /*
    Note: the order of the two following calls (first broadcast, then unlock)
    is important. Otherwise a killer_thread can execute between the calls and
    delete the mi structure leading to a crash! (see BUG#25306 for details)
   */ 
  mysql_cond_broadcast(&mi->stop_cond);       // tell the world we are done
  DBUG_EXECUTE_IF("simulate_slave_delay_at_terminate_bug38694", sleep(5););
  mysql_mutex_unlock(&mi->run_lock);
  DBUG_LEAVE;                                   // Must match DBUG_ENTER()
  my_thread_end();
  ERR_remove_state(0);
  pthread_exit(0);
  return(0);                                    // Avoid compiler warnings
}

/*
  Check the temporary directory used by commands like
  LOAD DATA INFILE.
 */
static 
int check_temp_dir(char* tmp_file, const char *channel_name)
{
  int fd;
  MY_DIR *dirp;
  char tmp_dir[FN_REFLEN];
  size_t tmp_dir_size;

  DBUG_ENTER("check_temp_dir");

  /*
    Get the directory from the temporary file.
  */
  dirname_part(tmp_dir, tmp_file, &tmp_dir_size);

  /*
    Check if the directory exists.
   */
  if (!(dirp=my_dir(tmp_dir,MYF(MY_WME))))
    DBUG_RETURN(1);
  my_dirend(dirp);

  /*
    Check permissions to create a file.
   */
  //append the server UUID to the temp file name.
  uint size_of_tmp_file_name= FN_REFLEN+TEMP_FILE_MAX_LEN * sizeof(char);
  char *unique_tmp_file_name= (char*)my_malloc(key_memory_rpl_slave_check_temp_dir,
                                               size_of_tmp_file_name, MYF(0));
  /*
    In the case of Multisource replication, the file create
    sometimes fail because of there is a race that a second SQL
    thread might create the same file and the creation fails.
    TO overcome this, we add a channel name to get a unique file name.
  */

  /* @TODO: dangerous. Prevent this buffer flow */
  my_snprintf(unique_tmp_file_name, size_of_tmp_file_name,
              "%s%s%s", tmp_file, channel_name, server_uuid);
  if ((fd= mysql_file_create(key_file_misc,
                             unique_tmp_file_name, CREATE_MODE,
                             O_WRONLY | O_BINARY | O_EXCL | O_NOFOLLOW,
                             MYF(MY_WME))) < 0)
  DBUG_RETURN(1);

  /*
    Clean up.
   */
  mysql_file_close(fd, MYF(0));

  mysql_file_delete(key_file_misc, unique_tmp_file_name, MYF(0));
  my_free(unique_tmp_file_name);
  DBUG_RETURN(0);
}

/*
  Worker thread for the parallel execution of the replication events.
*/
pthread_handler_t handle_slave_worker(void *arg)
{
  THD *thd;                     /* needs to be first for thread_stack */
  bool thd_added= false;
  int error= 0;
  Slave_worker *w= (Slave_worker *) arg;
  Relay_log_info* rli= w->c_rli;
  ulong purge_cnt= 0;
  ulonglong purge_size= 0;
  struct slave_job_item _item, *job_item= &_item;
  Global_THD_manager *thd_manager= Global_THD_manager::get_instance();
  #ifdef HAVE_PSI_INTERFACE
  struct PSI_thread *psi;
  #endif

  my_thread_init();
  DBUG_ENTER("handle_slave_worker");

  thd= new THD;
  if (!thd)
  {
    sql_print_error("Failed during slave worker initialization%s",
                    rli->get_for_channel_str());
    goto err;
  }
  mysql_mutex_lock(&w->info_thd_lock);
  w->info_thd= thd;
  mysql_mutex_unlock(&w->info_thd_lock);
  thd->thread_stack = (char*)&thd;

  #ifdef HAVE_PSI_INTERFACE
  // save the instrumentation for worker thread in w->info_thd->scheduler
  psi= PSI_THREAD_CALL(get_thread)();
  thd_set_psi(w->info_thd, psi);
  #endif

  if (init_slave_thread(thd, SLAVE_THD_WORKER))
  {
    // todo make SQL thread killed
    sql_print_error("Failed during slave worker initialization%s",
                    rli->get_for_channel_str());
    goto err;
  }
  thd->rli_slave= w;
  thd->init_for_queries(w);
  thd_manager->add_thd(thd);
  thd_added= true;

  if (w->update_is_transactional())
  {
    rli->report(ERROR_LEVEL, ER_SLAVE_FATAL_ERROR, ER(ER_SLAVE_FATAL_ERROR),
                "Error checking if the worker repository is transactional.");
    goto err;
  }

  mysql_mutex_lock(&w->jobs_lock);
  w->running_status= Slave_worker::RUNNING;
  mysql_cond_signal(&w->jobs_cond);

  mysql_mutex_unlock(&w->jobs_lock);

  DBUG_ASSERT(thd->is_slave_error == 0);

  w->stats_exec_time= w->stats_read_time= 0;
  set_timespec_nsec(&w->ts_exec[0], 0);
  set_timespec_nsec(&w->ts_exec[1], 0);
  set_timespec_nsec(&w->stats_begin, 0);

  while (!error)
  {
    error= slave_worker_exec_job_group(w, rli);
  }

  /*
     Cleanup after an error requires clear_error() go first.
     Otherwise assert(!all) in binlog_rollback()
  */
  thd->clear_error();
  w->cleanup_context(thd, error);

  mysql_mutex_lock(&w->jobs_lock);

  while(de_queue(&w->jobs, job_item))
  {
    purge_cnt++;
    purge_size += ((Log_event*) (job_item->data))->data_written;
    DBUG_ASSERT(job_item->data);
    delete static_cast<Log_event*>(job_item->data);
  }

  DBUG_ASSERT(w->jobs.len == 0);

  mysql_mutex_unlock(&w->jobs_lock);

  mysql_mutex_lock(&rli->pending_jobs_lock);
  rli->pending_jobs -= purge_cnt;
  rli->mts_pending_jobs_size -= purge_size;
  DBUG_ASSERT(rli->mts_pending_jobs_size < rli->mts_pending_jobs_size_max);

  mysql_mutex_unlock(&rli->pending_jobs_lock);

  /*
     In MTS case cleanup_after_session() has be called explicitly.
     TODO: to make worker thd be deleted before Slave_worker instance.
  */
  if (thd->rli_slave)
  {
    w->cleanup_after_session();
    thd->rli_slave= NULL;
  }
  mysql_mutex_lock(&w->jobs_lock);

  struct timespec stats_end;
  set_timespec_nsec(&stats_end, 0);
  sql_print_information("Worker %lu statistics: "
                        "events processed = %lu "
                        "online time = %llu "
                        "events exec time = %llu "
                        "events read time = %llu "
                        "hungry waits = %lu "
                        "priv queue overfills = %llu ",
                        w->id, w->events_done,
                        diff_timespec(&stats_end, &w->stats_begin),
                        w->stats_exec_time,
                        w->stats_read_time,
                        w->wq_empty_waits,
                        w->jobs.waited_overfill);

  w->running_status= Slave_worker::NOT_RUNNING;
  mysql_cond_signal(&w->jobs_cond);  // famous last goodbye

  mysql_mutex_unlock(&w->jobs_lock);

err:

  if (thd)
  {
    /*
       The slave code is very bad. Notice that it is missing
       several clean up calls here. I've just added what was
       necessary to avoid valgrind errors.
 
       /Alfranio
    */
    DBUG_ASSERT(thd->net.buff != 0);
    net_end(&thd->net);

    /*
      to avoid close_temporary_tables() closing temp tables as those
      are Coordinator's burden.
    */
    thd->system_thread= NON_SYSTEM_THREAD;
    thd->release_resources();

    THD_CHECK_SENTRY(thd);
    if (thd_added)
      thd_manager->remove_thd(thd);
    delete thd;
  }

  my_thread_end();
  ERR_remove_state(0);
  pthread_exit(0);
  DBUG_RETURN(0); 
}

/**
   Orders jobs by comparing relay log information.
*/

int mts_event_coord_cmp(LOG_POS_COORD *id1, LOG_POS_COORD *id2)
{
  longlong filecmp= strcmp(id1->file_name, id2->file_name);
  longlong poscmp= id1->pos - id2->pos;
  return (filecmp < 0  ? -1 : (filecmp > 0  ?  1 :
         (poscmp  < 0  ? -1 : (poscmp  > 0  ?  1 : 0))));
}

int mts_recovery_groups(Relay_log_info *rli)
{ 
  Log_event *ev= NULL;
  const char *errmsg= NULL;
  bool error= FALSE;
  bool flag_group_seen_begin= FALSE;
  uint recovery_group_cnt= 0;
  bool not_reached_commit= true;

  // Value-initialization, to avoid compiler warnings on push_back.
  Slave_job_group job_worker= Slave_job_group();

  IO_CACHE log;
  File file;
  LOG_INFO linfo;
  my_off_t offset= 0;
  MY_BITMAP *groups= &rli->recovery_groups;

  DBUG_ENTER("mts_recovery_groups");

  DBUG_ASSERT(rli->slave_parallel_workers == 0);

  /* 
     Although mts_recovery_groups() is reentrant it returns
     early if the previous invocation raised any bit in 
     recovery_groups bitmap.
  */
  if (rli->is_mts_recovery())
    DBUG_RETURN(0);

  /*
    Save relay log position to compare with worker's position.
  */
  LOG_POS_COORD cp=
  {
    (char *) rli->get_group_master_log_name(),
    rli->get_group_master_log_pos()
  };

  Format_description_log_event fdle(BINLOG_VERSION), *p_fdle= &fdle;

  if (!p_fdle->is_valid())
    DBUG_RETURN(TRUE);

  /*
    Gathers information on valuable workers and stores it in 
    above_lwm_jobs in asc ordered by the master binlog coordinates.
  */
  Prealloced_array<Slave_job_group, 16, true>
    above_lwm_jobs(PSI_NOT_INSTRUMENTED);
  above_lwm_jobs.reserve(rli->recovery_parallel_workers);

  for (uint id= 0; id < rli->recovery_parallel_workers; id++)
  {
    Slave_worker *worker=
      Rpl_info_factory::create_worker(opt_rli_repository_id, id, rli, true);

    if (!worker)
    {
      error= TRUE;
      goto err;
    }

    LOG_POS_COORD w_last= { const_cast<char*>(worker->get_group_master_log_name()),
                            worker->get_group_master_log_pos() };
    if (mts_event_coord_cmp(&w_last, &cp) > 0)
    {
      /*
        Inserts information into a dynamic array for further processing.
        The jobs/workers are ordered by the last checkpoint positions
        workers have seen.
      */
      job_worker.worker= worker;
      job_worker.checkpoint_log_pos= worker->checkpoint_master_log_pos;
      job_worker.checkpoint_log_name= worker->checkpoint_master_log_name;

      above_lwm_jobs.push_back(job_worker);
    }
    else
    {
      /*
        Deletes the worker because its jobs are included in the latest
        checkpoint.
      */
      delete worker;
    }
  }

  /*
    In what follows, the group Recovery Bitmap is constructed.

     seek(lwm);

     while(w= next(above_lwm_w))
       do
         read G
         if G == w->last_comm
           w.B << group_cnt++;
           RB |= w.B;
            break;
         else
           group_cnt++;
        while(!eof);
        continue;
  */
  DBUG_ASSERT(!rli->recovery_groups_inited);

  if (!above_lwm_jobs.empty())
  {
    bitmap_init(groups, NULL, MTS_MAX_BITS_IN_GROUP, FALSE);
    rli->recovery_groups_inited= true;
    bitmap_clear_all(groups);
  }
  rli->mts_recovery_group_cnt= 0;
  for (Slave_job_group *jg= above_lwm_jobs.begin();
       jg != above_lwm_jobs.end(); ++jg)
  {
    Slave_worker *w= jg->worker;
    LOG_POS_COORD w_last= { const_cast<char*>(w->get_group_master_log_name()),
                            w->get_group_master_log_pos() };
    bool checksum_detected= FALSE;

    sql_print_information("Slave: MTS group recovery relay log info based on "
                          "Worker-Id %lu, "
                          "group_relay_log_name %s, group_relay_log_pos %llu "
                          "group_master_log_name %s, group_master_log_pos %llu",
                          w->id,
                          w->get_group_relay_log_name(),
                          w->get_group_relay_log_pos(),
                          w->get_group_master_log_name(),
                          w->get_group_master_log_pos());

    recovery_group_cnt= 0;
    not_reached_commit= true;
    if (rli->relay_log.find_log_pos(&linfo, rli->get_group_relay_log_name(), 1))
    {
      error= TRUE;
      sql_print_error("Error looking for %s.", rli->get_group_relay_log_name());
      goto err;
    }
    offset= rli->get_group_relay_log_pos();
    for (int checking= 0 ; not_reached_commit; checking++)
    {
      if ((file= open_binlog_file(&log, linfo.log_file_name, &errmsg)) < 0)
      {
        error= TRUE;
        sql_print_error("%s", errmsg);
        goto err;
      }
      /*
        Looking for the actual relay checksum algorithm that is present in
        a FD at head events of the relay log.
      */
      if (!checksum_detected)
      {
        int i= 0;
        while (i < 4 && (ev= Log_event::read_log_event(&log,
               (mysql_mutex_t*) 0, p_fdle, 0)))
        {
          if (ev->get_type_code() == FORMAT_DESCRIPTION_EVENT)
          {
            p_fdle->checksum_alg= ev->checksum_alg;
            checksum_detected= TRUE;
          }
          delete ev;
          i++;
        }
        if (!checksum_detected)
        {
          error= TRUE;
          sql_print_error("%s", "malformed or very old relay log which "
                          "does not have FormatDescriptor");
          goto err;
        }
      }

      my_b_seek(&log, offset);

      while (not_reached_commit &&
             (ev= Log_event::read_log_event(&log, 0, p_fdle,
                                            opt_slave_sql_verify_checksum)))
      {
        DBUG_ASSERT(ev->is_valid());

        if (ev->get_type_code() == FORMAT_DESCRIPTION_EVENT)
          p_fdle->checksum_alg= ev->checksum_alg;

        if (ev->get_type_code() == ROTATE_EVENT ||
            ev->get_type_code() == FORMAT_DESCRIPTION_EVENT ||
            ev->get_type_code() == PREVIOUS_GTIDS_LOG_EVENT)
        {
          delete ev;
          ev= NULL;
          continue;
        }

        DBUG_PRINT("mts", ("Event Recoverying relay log info "
                   "group_mster_log_name %s, event_master_log_pos %llu type code %u.",
                   linfo.log_file_name, ev->log_pos, ev->get_type_code()));

        if (ev->starts_group())
        {
          flag_group_seen_begin= true;
        }
        else if ((ev->ends_group() || !flag_group_seen_begin) &&
                 !is_gtid_event(ev))
        {
          int ret= 0;
          LOG_POS_COORD ev_coord= { (char *) rli->get_group_master_log_name(),
                                      ev->log_pos };
          flag_group_seen_begin= false;
          recovery_group_cnt++;

          sql_print_information("Slave: MTS group recovery relay log info "
                                "group_master_log_name %s, "
                                "event_master_log_pos %llu.",
                                rli->get_group_master_log_name(), ev->log_pos);
          if ((ret= mts_event_coord_cmp(&ev_coord, &w_last)) == 0)
          {
#ifndef DBUG_OFF
            for (uint i= 0; i <= w->checkpoint_seqno; i++)
            {
              if (bitmap_is_set(&w->group_executed, i))
                DBUG_PRINT("mts", ("Bit %u is set.", i));
              else
                DBUG_PRINT("mts", ("Bit %u is not set.", i));
            }
#endif
            DBUG_PRINT("mts",
                       ("Doing a shift ini(%lu) end(%lu).",
                       (w->checkpoint_seqno + 1) - recovery_group_cnt,
                        w->checkpoint_seqno));

            for (uint i= (w->checkpoint_seqno + 1) - recovery_group_cnt,
                 j= 0; i <= w->checkpoint_seqno; i++, j++)
            {
              if (bitmap_is_set(&w->group_executed, i))
              {
                DBUG_PRINT("mts", ("Setting bit %u.", j));
                bitmap_fast_test_and_set(groups, j);
              }
            }
            not_reached_commit= false;
          }
          else
            DBUG_ASSERT(ret < 0);
        }
        delete ev;
        ev= NULL;
      }
      end_io_cache(&log);
      mysql_file_close(file, MYF(MY_WME));
      offset= BIN_LOG_HEADER_SIZE;
      if (not_reached_commit && rli->relay_log.find_next_log(&linfo, 1))
      {
         error= TRUE;
         sql_print_error("Error looking for file after %s.", linfo.log_file_name);
         goto err;
      }
    }

    rli->mts_recovery_group_cnt= (rli->mts_recovery_group_cnt < recovery_group_cnt ?
      recovery_group_cnt : rli->mts_recovery_group_cnt);
  }

  DBUG_ASSERT(!rli->recovery_groups_inited ||
              rli->mts_recovery_group_cnt <= groups->n_bits);

err:
  
  for (Slave_job_group *jg= above_lwm_jobs.begin();
       jg != above_lwm_jobs.end(); ++jg)
  {
    delete jg->worker;
  }

  if (rli->recovery_groups_inited && rli->mts_recovery_group_cnt == 0)
  {
    bitmap_free(groups);
    rli->recovery_groups_inited= false;
  }

  DBUG_RETURN(error ? ER_MTS_RECOVERY_FAILURE : 0);
}

/**
   Processing rli->gaq to find out the low-water-mark (lwm) coordinates
   which is stored into the cental recovery table.

   @param rli            pointer to Relay-log-info of Coordinator
   @param period         period of processing GAQ, normally derived from
                         @c mts_checkpoint_period
   @param force          if TRUE then hang in a loop till some progress
   @param need_data_lock False if rli->data_lock mutex is aquired by
                         the caller.

   @return FALSE success, TRUE otherwise
*/
bool mts_checkpoint_routine(Relay_log_info *rli, ulonglong period,
                            bool force, bool need_data_lock)
{
  ulong cnt;
  bool error= FALSE;
  struct timespec curr_clock;

  DBUG_ENTER("checkpoint_routine");

#ifndef DBUG_OFF
  if (DBUG_EVALUATE_IF("check_slave_debug_group", 1, 0))
  {
    if (!rli->gaq->count_done(rli))
      DBUG_RETURN(FALSE);
  }
#endif

  /*
    rli->checkpoint_group can have two possible values due to
    two possible status of the last (being scheduled) group. 
  */
  DBUG_ASSERT(!rli->gaq->full() ||
              ((rli->checkpoint_seqno == rli->checkpoint_group -1 &&
                rli->mts_group_status == Relay_log_info::MTS_IN_GROUP) ||
               rli->checkpoint_seqno == rli->checkpoint_group));

  /*
    Currently, the checkpoint routine is being called by the SQL Thread.
    For that reason, this function is called call from appropriate points
    in the SQL Thread's execution path and the elapsed time is calculated
    here to check if it is time to execute it.
  */
  set_timespec_nsec(&curr_clock, 0);
  ulonglong diff= diff_timespec(&curr_clock, &rli->last_clock);
  if (!force && diff < period)
  {
    /*
      We do not need to execute the checkpoint now because
      the time elapsed is not enough.
    */
    DBUG_RETURN(FALSE);
  }

 do
  {
    if (!is_mts_db_partitioned(rli))
      mysql_mutex_lock(&rli->mts_gaq_LOCK);

    cnt= rli->gaq->move_queue_head(&rli->workers);

    if (!is_mts_db_partitioned(rli))
      mysql_mutex_unlock(&rli->mts_gaq_LOCK);
#ifndef DBUG_OFF
    if (DBUG_EVALUATE_IF("check_slave_debug_group", 1, 0) &&
        cnt != opt_mts_checkpoint_period)
      sql_print_error("This an error cnt != mts_checkpoint_period");
#endif
  } while (!sql_slave_killed(rli->info_thd, rli) &&
           cnt == 0 && force &&
           !DBUG_EVALUATE_IF("check_slave_debug_group", 1, 0) &&
           (my_sleep(rli->mts_coordinator_basic_nap), 1));
  /*
    This checks how many consecutive jobs where processed.
    If this value is different than zero the checkpoint
    routine can proceed. Otherwise, there is nothing to be
    done.
  */
  if (cnt == 0)
    goto end;

 /*
    The workers have completed  cnt jobs from the gaq. This means that we
    should increment C->jobs_done by cnt.
  */
  if (!is_mts_worker(rli->info_thd) &&
      !is_mts_db_partitioned(rli))
  {
    DBUG_PRINT("info", ("jobs_done this itr=%ld", cnt));
    static_cast<Mts_submode_logical_clock*>
      (rli->current_mts_submode)->jobs_done+= cnt;
  }

  /* TODO: 
     to turn the least occupied selection in terms of jobs pieces
  */
  for (Slave_worker **it= rli->workers.begin();
       it != rli->workers.begin(); ++it)
  {
    Slave_worker *w_i= *it;
    rli->least_occupied_workers[w_i->id]= w_i->jobs.len;
  };
  std::sort(rli->least_occupied_workers.begin(),
            rli->least_occupied_workers.end());

  if (need_data_lock)
    mysql_mutex_lock(&rli->data_lock);
  else
    mysql_mutex_assert_owner(&rli->data_lock);

  /*
    "Coordinator::commit_positions" {

    rli->gaq->lwm has been updated in move_queue_head() and
    to contain all but rli->group_master_log_name which
    is altered solely by Coordinator at special checkpoints.
  */
  rli->set_group_master_log_pos(rli->gaq->lwm.group_master_log_pos);
  rli->set_group_relay_log_pos(rli->gaq->lwm.group_relay_log_pos);
  DBUG_PRINT("mts", ("New checkpoint %llu %llu %s",
             rli->gaq->lwm.group_master_log_pos,
             rli->gaq->lwm.group_relay_log_pos,
             rli->gaq->lwm.group_relay_log_name));

  if (rli->gaq->lwm.group_relay_log_name[0] != 0)
    rli->set_group_relay_log_name(rli->gaq->lwm.group_relay_log_name);

  /* 
     todo: uncomment notifies when UNTIL will be supported

     rli->notify_group_master_log_name_update();
     rli->notify_group_relay_log_name_update();

     Todo: optimize with if (wait_flag) broadcast
         waiter: set wait_flag; waits....; drops wait_flag;
  */

  error= rli->flush_info(TRUE);

  mysql_cond_broadcast(&rli->data_cond);
  if (need_data_lock)
    mysql_mutex_unlock(&rli->data_lock);

  /*
    We need to ensure that this is never called at this point when
    cnt is zero. This value means that the checkpoint information
    will be completely reset.
  */
  rli->reset_notified_checkpoint(cnt, rli->gaq->lwm.ts, need_data_lock);

  /* end-of "Coordinator::"commit_positions" */

end:
#ifndef DBUG_OFF
  if (DBUG_EVALUATE_IF("check_slave_debug_group", 1, 0))
    DBUG_SUICIDE();
#endif
  set_timespec_nsec(&rli->last_clock, 0);

  DBUG_RETURN(error);
}

/**
   Instantiation of a Slave_worker and forking out a single Worker thread.
   
   @param  rli  Coordinator's Relay_log_info pointer
   @param  i    identifier of the Worker

   @return 0 suppress or 1 if fails
*/
int slave_start_single_worker(Relay_log_info *rli, ulong i)
{
  int error= 0;
  pthread_t th;
  Slave_worker *w= NULL;

  mysql_mutex_assert_owner(&rli->run_lock);

  if (!(w=
        Rpl_info_factory::create_worker(opt_rli_repository_id, i, rli, false)))
  {
    sql_print_error("Failed during slave worker thread creation%s",
                    rli->get_for_channel_str());
    error= 1;
    goto err;
  }

  if (w->init_worker(rli, i))
  {
    sql_print_error("Failed during slave worker thread creation%s",
                    rli->get_for_channel_str());
    error= 1;
    goto err;
  }

  // We assume that workers are added in sequential order here.
  DBUG_ASSERT(i == rli->workers.size());
  if (i >= rli->workers.size())
    rli->workers.resize(i+1);
  rli->workers[i]= w;

  w->currently_executing_gtid.clear();
  if (DBUG_EVALUATE_IF("mts_worker_thread_fails", i == 1, 0) ||
      (error= mysql_thread_create(key_thread_slave_worker, &th,
                                  &connection_attrib, handle_slave_worker,
                                  (void*) w)))
  {
    sql_print_error("Failed during slave worker thread creation%s (errno= %d)",
                    rli->get_for_channel_str(), error);
    error= 1;
    goto err;
  }
  
  mysql_mutex_lock(&w->jobs_lock);
  if (w->running_status == Slave_worker::NOT_RUNNING)
    mysql_cond_wait(&w->jobs_cond, &w->jobs_lock);
  mysql_mutex_unlock(&w->jobs_lock);
  // Least occupied inited with zero
  {
    ulong jobs_len= w->jobs.len;
    rli->least_occupied_workers.push_back(jobs_len);
  }
err:
  if (error && w)
  {
    delete w;
    /*
      Any failure after array inserted must follow with deletion
      of just created item.
    */
    if (rli->workers.size() == i + 1)
      rli->workers.erase(i);
  }
  return error;
}

/**
   Initialization of the central rli members for Coordinator's role,
   communication channels such as Assigned Partition Hash (APH),
   and starting the Worker pool.

   @param  n   Number of configured Workers in the upcoming session.

   @return 0         success
           non-zero  as failure
*/
int slave_start_workers(Relay_log_info *rli, ulong n, bool *mts_inited)
{
  uint i;
  int error= 0;

  mysql_mutex_assert_owner(&rli->run_lock);

  if (n == 0 && rli->mts_recovery_group_cnt == 0)
  {
    rli->workers.clear();
    goto end;
  }

  *mts_inited= true;

  /*
    The requested through argument number of Workers can be different 
     from the previous time which ended with an error. Thereby
     the effective number of configured Workers is max of the two.
  */
  rli->init_workers(max(n, rli->recovery_parallel_workers));

  rli->last_assigned_worker= NULL;     // associated with curr_group_assigned
  // Least_occupied_workers array to hold items size of Slave_jobs_queue::len
  rli->least_occupied_workers.resize(n); 

  /* 
     GAQ  queue holds seqno:s of scheduled groups. C polls workers in 
     @c opt_mts_checkpoint_period to update GAQ (see @c next_event())
     The length of GAQ is set to be equal to checkpoint_group.
     Notice, the size matters for mts_checkpoint_routine's progress loop.
  */

  rli->gaq= new Slave_committed_queue(rli->get_group_master_log_name(),
                                      rli->checkpoint_group, n);
  if (!rli->gaq->inited)
    return 1;

  // length of WQ is actually constant though can be made configurable
  rli->mts_slave_worker_queue_len_max= mts_slave_worker_queue_len_max;
  rli->mts_pending_jobs_size= 0;
  rli->mts_pending_jobs_size_max= ::opt_mts_pending_jobs_size_max;
  rli->mts_wq_underrun_w_id= MTS_WORKER_UNDEF;
  rli->mts_wq_excess_cnt= 0;
  rli->mts_wq_overrun_cnt= 0;
  rli->mts_wq_oversize= FALSE;
  rli->mts_coordinator_basic_nap= mts_coordinator_basic_nap;
  rli->mts_worker_underrun_level= mts_worker_underrun_level;
  rli->curr_group_seen_begin= rli->curr_group_seen_gtid= false;
  rli->curr_group_isolated= FALSE;
  rli->checkpoint_seqno= 0;
  rli->mts_last_online_stat= my_time(0);
  rli->mts_group_status= Relay_log_info::MTS_NOT_IN_GROUP;

  if (init_hash_workers(rli))  // MTS: mapping_db_to_worker
  {
    sql_print_error("Failed to init partitions hash");
    error= 1;
    goto err;
  }

  for (i= 0; i < n; i++)
  {
    if ((error= slave_start_single_worker(rli, i)))
      goto err;
  }

end:
  /*
    Free the buffer that was being used to report worker's status through
    the table performance_schema.table_replication_execute_status_by_worker
    between stop slave and next start slave.
  */
  for (int i= static_cast<int>(rli->workers_copy_pfs.size()) - 1; i >= 0; i--)
    delete rli->workers_copy_pfs[i];
  rli->workers_copy_pfs.clear();

  rli->slave_parallel_workers= n;
  // Effective end of the recovery right now when there is no gaps
  if (!error && rli->mts_recovery_group_cnt == 0)
  {
    if ((error= rli->mts_finalize_recovery()))
      (void) Rpl_info_factory::reset_workers(rli);
    if (!error)
      error= rli->flush_info(TRUE);
  }

err:
  return error;
}

/* 
   Ending Worker threads.

   Not in case Coordinator is killed itself, it first waits for
   Workers have finished their assignements, and then updates checkpoint. 
   Workers are notified with setting KILLED status
   and waited for their acknowledgment as specified by
   worker's running_status.
   Coordinator finalizes with its MTS running status to reset few objects.
*/
void slave_stop_workers(Relay_log_info *rli, bool *mts_inited)
{
  THD *thd= rli->info_thd;

  if (!*mts_inited) 
    return;
  else if (rli->slave_parallel_workers == 0)
    goto end;

  /*
    In case of the "soft" graceful stop Coordinator
    guaranteed Workers were assigned with full groups so waiting
    will be resultful.
    "Hard" stop with KILLing Coordinator or erroring out by a Worker
    can't wait for Workers' completion because those may not receive
    commit-events of last assigned groups.
  */
  if (rli->mts_group_status != Relay_log_info::MTS_KILLED_GROUP &&
      thd->killed == THD::NOT_KILLED)
  {
    DBUG_ASSERT(rli->mts_group_status != Relay_log_info::MTS_IN_GROUP ||
                thd->is_error());

#ifndef DBUG_OFF
    if (DBUG_EVALUATE_IF("check_slave_debug_group", 1, 0))
    {
      sql_print_error("This is not supposed to happen at this point...");
      DBUG_SUICIDE();
    }
#endif
    // No need to know a possible error out of synchronization call.
    (void)rli->current_mts_submode->wait_for_workers_to_finish(rli);
    /*
      At this point the coordinator has been stopped and the checkpoint
      routine is executed to eliminate possible gaps.
    */
    (void) mts_checkpoint_routine(rli, 0, false, true/*need_data_lock=true*/); // TODO: ALFRANIO ERROR
  }
  if (!rli->workers.empty())
  {
    for (int i= static_cast<int>(rli->workers.size()) - 1; i >= 0; i--)
    {
      Slave_worker *w= rli->workers[i];

      mysql_mutex_lock(&w->jobs_lock);

      if (w->running_status != Slave_worker::RUNNING)
      {
        mysql_mutex_unlock(&w->jobs_lock);
        continue;
      }

      w->running_status= Slave_worker::KILLED;
      mysql_cond_signal(&w->jobs_cond);

      mysql_mutex_unlock(&w->jobs_lock);

      sql_print_information("Notifying worker %lu%s to exit, thd %p", w->id,
                            w->get_for_channel_str(), w->info_thd);
    }
  }
  thd_proc_info(thd, "Waiting for workers to exit");

  for (Slave_worker **it= rli->workers.begin(); it != rli->workers.end(); ++it)
  {
    Slave_worker *w= *it;

    /*
      Make copies for reporting through the performance schema tables.
      This is preserved until the next START SLAVE.
    */
    Slave_worker *worker_copy=new Slave_worker(NULL
    #ifdef HAVE_PSI_INTERFACE
                                               ,&key_relay_log_info_run_lock,
                                               &key_relay_log_info_data_lock,
                                               &key_relay_log_info_sleep_lock,
                                               &key_relay_log_info_thd_lock,
                                               &key_relay_log_info_data_cond,
                                               &key_relay_log_info_start_cond,
                                               &key_relay_log_info_stop_cond,
                                               &key_relay_log_info_sleep_cond
    #endif
                                               ,0, rli->get_channel());
    worker_copy->copy_values_for_PFS(w->id, w->running_status, w->info_thd,
                                     w->last_error(),
                                     w->currently_executing_gtid);
    rli->workers_copy_pfs.push_back(worker_copy);
  }

  while (!rli->workers.empty())
  {
    Slave_worker *w= rli->workers.back();

    mysql_mutex_lock(&w->jobs_lock);
    while (w->running_status != Slave_worker::NOT_RUNNING)
    {
      PSI_stage_info old_stage;
      DBUG_ASSERT(w->running_status == Slave_worker::KILLED ||
                  w->running_status == Slave_worker::ERROR_LEAVING);

      thd->ENTER_COND(&w->jobs_cond, &w->jobs_lock,
                      &stage_slave_waiting_workers_to_exit, &old_stage);
      mysql_cond_wait(&w->jobs_cond, &w->jobs_lock);
      thd->EXIT_COND(&old_stage);
      mysql_mutex_lock(&w->jobs_lock);
    }
    mysql_mutex_unlock(&w->jobs_lock);
    // Free the current submode object
    delete w->current_mts_submode;
    w->current_mts_submode= 0;
    rli->workers.pop_back();
    delete w;
  }

  struct timespec stats_end;
  set_timespec_nsec(&stats_end, 0);

  sql_print_information("Total MTS session statistics: "
                        "events processed = %llu; "
                        "online time = %llu "
                        "worker queues filled over overrun level = %lu "
                        "waited due a Worker queue full = %lu "
                        "waited due the total size = %lu "
                        "total wait at clock conflicts = %llu "
                        "found (count) Workers occupied = %lu "
                        "waited when Workers occupied = %llu",
                        rli->mts_events_assigned,
                        diff_timespec(&stats_end, &rli->stats_begin),
                        rli->mts_wq_overrun_cnt,
                        rli->mts_wq_overfill_cnt, rli->wq_size_waits_cnt,
                        rli->mts_total_wait_overlap,
                        rli->mts_wq_no_underrun_cnt,
                        rli->mts_total_wait_worker_avail
                        );

  DBUG_ASSERT(rli->pending_jobs == 0);
  DBUG_ASSERT(rli->mts_pending_jobs_size == 0);

end:
  rli->mts_group_status= Relay_log_info::MTS_NOT_IN_GROUP;
  destroy_hash_workers(rli);
  delete rli->gaq;
  rli->least_occupied_workers.clear();

  // Destroy buffered events of the current group prior to exit.
  for (uint i= 0; i < rli->curr_group_da.size(); i++)
    delete rli->curr_group_da[i].data;
  rli->curr_group_da.clear();                      // GCDA

  rli->curr_group_assigned_parts.clear();          // GCAP
  rli->deinit_workers();
  rli->workers_array_initialized= false;
  rli->slave_parallel_workers= 0;
  *mts_inited= false;
}


/**
  Slave SQL thread entry point.

  @param arg Pointer to Relay_log_info object that holds information
  for the SQL thread.

  @return Always 0.
*/
pthread_handler_t handle_slave_sql(void *arg)
{
  THD *thd;                     /* needs to be first for thread_stack */
  bool thd_added= false;
  char llbuff[22],llbuff1[22];
  char saved_log_name[FN_REFLEN];
  char saved_master_log_name[FN_REFLEN];
  my_off_t saved_log_pos= 0;
  my_off_t saved_master_log_pos= 0;
  my_off_t saved_skip= 0;

  Relay_log_info* rli = ((Master_info*)arg)->rli;
  const char *errmsg;
  bool mts_inited= false;
  Global_THD_manager *thd_manager= Global_THD_manager::get_instance();
  Commit_order_manager *commit_order_mngr= NULL;

  // needs to call my_thread_init(), otherwise we get a coredump in DBUG_ stuff
  my_thread_init();
  DBUG_ENTER("handle_slave_sql");

  DBUG_ASSERT(rli->inited);
  mysql_mutex_lock(&rli->run_lock);
  DBUG_ASSERT(!rli->slave_running);
  errmsg= 0;
#ifndef DBUG_OFF
  rli->events_until_exit = abort_slave_event_count;
#endif

  thd = new THD; // note that contructor of THD uses DBUG_ !
  thd->thread_stack = (char*)&thd; // remember where our stack is
  mysql_mutex_lock(&rli->info_thd_lock);
  rli->info_thd= thd;

  #ifdef HAVE_PSI_INTERFACE
  // save the instrumentation for SQL thread in rli->info_thd->scheduler
  struct PSI_thread *psi= PSI_THREAD_CALL(get_thread)();
  thd_set_psi(rli->info_thd, psi);
  #endif

 /*
  Create Mts Submode.
  It is possible that we may not have deleted the last MTS submode in case
  terminate_slave_threads() returned with ER_STOP_SLAVE_SQL_THREAD_TIMEOUT
  while stopping the slave in the previous slave session.
 */
 if (rli->current_mts_submode)
   delete rli->current_mts_submode;

 if (mts_parallel_option != MTS_PARALLEL_TYPE_DB_NAME)
   rli->current_mts_submode= new Mts_submode_logical_clock();
 else
   rli->current_mts_submode= new Mts_submode_database();


  if (opt_slave_preserve_commit_order && rli->opt_slave_parallel_workers > 0 &&
      opt_bin_log && opt_log_slave_updates)
    commit_order_mngr= new Commit_order_manager(rli->opt_slave_parallel_workers);

  rli->set_commit_order_manager(commit_order_mngr);

  mysql_mutex_unlock(&rli->info_thd_lock);

  /* Inform waiting threads that slave has started */
  rli->slave_run_id++;
  rli->slave_running = 1;
  rli->reported_unsafe_warning= false;

  if (init_slave_thread(thd, SLAVE_THD_SQL))
  {
    /*
      TODO: this is currently broken - slave start and change master
      will be stuck if we fail here
    */
    mysql_cond_broadcast(&rli->start_cond);
    mysql_mutex_unlock(&rli->run_lock);
    rli->report(ERROR_LEVEL, ER_SLAVE_FATAL_ERROR, ER(ER_SLAVE_FATAL_ERROR),
                "Failed during slave thread initialization");
    goto err;
  }
  thd->init_for_queries(rli);
  thd->temporary_tables = rli->save_temporary_tables; // restore temp tables
  set_thd_in_use_temporary_tables(rli);   // (re)set sql_thd in use for saved temp tables

  thd_manager->add_thd(thd);
  thd_added= true;

  rli->stats_exec_time= rli->stats_read_time= 0;
  set_timespec_nsec(&rli->ts_exec[0], 0);
  set_timespec_nsec(&rli->ts_exec[1], 0);
  set_timespec_nsec(&rli->stats_begin, 0);

  /* MTS: starting the worker pool */
  if (slave_start_workers(rli, rli->opt_slave_parallel_workers, &mts_inited) != 0)
  {
    mysql_cond_broadcast(&rli->start_cond);
    mysql_mutex_unlock(&rli->run_lock);
    rli->report(ERROR_LEVEL, ER_SLAVE_FATAL_ERROR, ER(ER_SLAVE_FATAL_ERROR),
                "Failed during slave workers initialization");
    goto err;
  }
  /*
    We are going to set slave_running to 1. Assuming slave I/O thread is
    alive and connected, this is going to make Seconds_Behind_Master be 0
    i.e. "caught up". Even if we're just at start of thread. Well it's ok, at
    the moment we start we can think we are caught up, and the next second we
    start receiving data so we realize we are not caught up and
    Seconds_Behind_Master grows. No big deal.
  */
  rli->abort_slave = 0;

  /*
    Reset errors for a clean start (otherwise, if the master is idle, the SQL
    thread may execute no Query_log_event, so the error will remain even
    though there's no problem anymore). Do not reset the master timestamp
    (imagine the slave has caught everything, the STOP SLAVE and START SLAVE:
    as we are not sure that we are going to receive a query, we want to
    remember the last master timestamp (to say how many seconds behind we are
    now.
    But the master timestamp is reset by RESET SLAVE & CHANGE MASTER.
  */
  rli->clear_error();
  if (rli->workers_array_initialized)
  {
    for(size_t i= 0; i<rli->get_worker_count(); i++)
    {
      rli->get_worker(i)->clear_error();
    }
  }

  if (rli->update_is_transactional())
  {
    mysql_cond_broadcast(&rli->start_cond);
    mysql_mutex_unlock(&rli->run_lock);
    rli->report(ERROR_LEVEL, ER_SLAVE_FATAL_ERROR, ER(ER_SLAVE_FATAL_ERROR),
                "Error checking if the relay log repository is transactional.");
    goto err;
  }

  if (!rli->is_transactional())
    rli->report(WARNING_LEVEL, 0,
    "If a crash happens this configuration does not guarantee that the relay "
    "log info will be consistent");

  mysql_mutex_unlock(&rli->run_lock);
  mysql_cond_broadcast(&rli->start_cond);

  DEBUG_SYNC(thd, "after_start_slave");

  //tell the I/O thread to take relay_log_space_limit into account from now on
  mysql_mutex_lock(&rli->log_space_lock);
  rli->ignore_log_space_limit= 0;
  mysql_mutex_unlock(&rli->log_space_lock);
  rli->trans_retries= 0; // start from "no error"
  DBUG_PRINT("info", ("rli->trans_retries: %lu", rli->trans_retries));

  if (rli->init_relay_log_pos(rli->get_group_relay_log_name(),
                              rli->get_group_relay_log_pos(),
                              true/*need_data_lock=true*/, &errmsg,
                              1 /*look for a description_event*/))
  { 
    rli->report(ERROR_LEVEL, ER_SLAVE_FATAL_ERROR, 
                "Error initializing relay log position: %s", errmsg);
    goto err;
  }
  THD_CHECK_SENTRY(thd);
#ifndef DBUG_OFF
  {
    char llbuf1[22], llbuf2[22];
    DBUG_PRINT("info", ("my_b_tell(rli->cur_log)=%s rli->event_relay_log_pos=%s",
                        llstr(my_b_tell(rli->cur_log),llbuf1),
                        llstr(rli->get_event_relay_log_pos(),llbuf2)));
    DBUG_ASSERT(rli->get_event_relay_log_pos() >= BIN_LOG_HEADER_SIZE);
    /*
      Wonder if this is correct. I (Guilhem) wonder if my_b_tell() returns the
      correct position when it's called just after my_b_seek() (the questionable
      stuff is those "seek is done on next read" comments in the my_b_seek()
      source code).
      The crude reality is that this assertion randomly fails whereas
      replication seems to work fine. And there is no easy explanation why it
      fails (as we my_b_seek(rli->event_relay_log_pos) at the very end of
      init_relay_log_pos() called above). Maybe the assertion would be
      meaningful if we held rli->data_lock between the my_b_seek() and the
      DBUG_ASSERT().

      DBUG_ASSERT(my_b_tell(rli->cur_log) == rli->get_event_relay_log_pos());
    */
  }
#endif
  DBUG_ASSERT(rli->info_thd == thd);

#ifdef WITH_NDBCLUSTER_STORAGE_ENGINE
  /* engine specific hook, to be made generic */
  if (ndb_wait_setup_func && ndb_wait_setup_func(opt_ndb_wait_setup))
  {
    sql_print_warning("Slave SQL thread : NDB : Tables not available after %lu"
                      " seconds.  Consider increasing --ndb-wait-setup value",
                      opt_ndb_wait_setup);
  }
#endif

  DBUG_PRINT("master_info",("log_file_name: %s  position: %s",
                            rli->get_group_master_log_name(),
                            llstr(rli->get_group_master_log_pos(),llbuff)));
  sql_print_information("Slave SQL thread%s initialized, starting replication in"
                        " log '%s' at position %s, relay log '%s' position: %s",
                        rli->get_for_channel_str(), rli->get_rpl_log_name(),
                        llstr(rli->get_group_master_log_pos(),llbuff),
                        rli->get_group_relay_log_name(),
                        llstr(rli->get_group_relay_log_pos(),llbuff1));

  if (check_temp_dir(rli->slave_patternload_file, rli->get_channel()))
  {
    rli->report(ERROR_LEVEL, thd->get_stmt_da()->mysql_errno(),
                "Unable to use slave's temporary directory %s - %s", 
                slave_load_tmpdir, thd->get_stmt_da()->message_text());
    goto err;
  }

  /* execute init_slave variable */
  if (opt_init_slave.length)
  {
    execute_init_command(thd, &opt_init_slave, &LOCK_sys_init_slave);
    if (thd->is_slave_error)
    {
      rli->report(ERROR_LEVEL, thd->get_stmt_da()->mysql_errno(),
                  "Slave SQL thread aborted. Can't execute init_slave query,"
                  "'%s'", thd->get_stmt_da()->message_text());
      goto err;
    }
  }

  /*
    First check until condition - probably there is nothing to execute. We
    do not want to wait for next event in this case.
  */
  mysql_mutex_lock(&rli->data_lock);
  if (rli->slave_skip_counter)
  {
    strmake(saved_log_name, rli->get_group_relay_log_name(), FN_REFLEN - 1);
    strmake(saved_master_log_name, rli->get_group_master_log_name(), FN_REFLEN - 1);
    saved_log_pos= rli->get_group_relay_log_pos();
    saved_master_log_pos= rli->get_group_master_log_pos();
    saved_skip= rli->slave_skip_counter;
  }
  if (rli->until_condition != Relay_log_info::UNTIL_NONE &&
      rli->is_until_satisfied(thd, NULL))
  {
    mysql_mutex_unlock(&rli->data_lock);
    goto err;
  }
  mysql_mutex_unlock(&rli->data_lock);

  /* Read queries from the IO/THREAD until this thread is killed */

  while (!sql_slave_killed(thd,rli))
  {
    THD_STAGE_INFO(thd, stage_reading_event_from_the_relay_log);
    DBUG_ASSERT(rli->info_thd == thd);
    THD_CHECK_SENTRY(thd);

    if (saved_skip && rli->slave_skip_counter == 0)
    {
      sql_print_information("'SQL_SLAVE_SKIP_COUNTER=%ld' executed at "
        "relay_log_file='%s', relay_log_pos='%ld', master_log_name='%s', "
        "master_log_pos='%ld' and new position at "
        "relay_log_file='%s', relay_log_pos='%ld', master_log_name='%s', "
        "master_log_pos='%ld' ",
        (ulong) saved_skip, saved_log_name, (ulong) saved_log_pos,
        saved_master_log_name, (ulong) saved_master_log_pos,
        rli->get_group_relay_log_name(), (ulong) rli->get_group_relay_log_pos(),
        rli->get_group_master_log_name(), (ulong) rli->get_group_master_log_pos());
      saved_skip= 0;
    }
    
    if (exec_relay_log_event(thd,rli))
    {
      DBUG_PRINT("info", ("exec_relay_log_event() failed"));
      // do not scare the user if SQL thread was simply killed or stopped
      if (!sql_slave_killed(thd,rli))
      {
        /*
          retrieve as much info as possible from the thd and, error
          codes and warnings and print this to the error log as to
          allow the user to locate the error
        */
        uint32 const last_errno= rli->last_error().number;

        if (thd->is_error())
        {
          char const *const errmsg= thd->get_stmt_da()->message_text();

          DBUG_PRINT("info",
                     ("thd->get_stmt_da()->get_mysql_errno()=%d; "
                      "rli->last_error.number=%d",
                      thd->get_stmt_da()->mysql_errno(), last_errno));
          if (last_errno == 0)
          {
            /*
 	      This function is reporting an error which was not reported
 	      while executing exec_relay_log_event().
 	    */ 
            rli->report(ERROR_LEVEL, thd->get_stmt_da()->mysql_errno(),
                        "%s", errmsg);
          }
          else if (last_errno != thd->get_stmt_da()->mysql_errno())
          {
            /*
             * An error was reported while executing exec_relay_log_event()
             * however the error code differs from what is in the thread.
             * This function prints out more information to help finding
             * what caused the problem.
             */  
            sql_print_error("Slave (additional info): %s Error_code: %d",
                            errmsg, thd->get_stmt_da()->mysql_errno());
          }
        }

        /* Print any warnings issued */
        Diagnostics_area::Sql_condition_iterator it=
          thd->get_stmt_da()->sql_conditions();
        const Sql_condition *err;
        /*
          Added controlled slave thread cancel for replication
          of user-defined variables.
        */
        bool udf_error = false;
        while ((err= it++))
        {
          if (err->mysql_errno() == ER_CANT_OPEN_LIBRARY)
            udf_error = true;
          sql_print_warning("Slave: %s Error_code: %d",
                            err->message_text(), err->mysql_errno());
        }
        if (udf_error)
          sql_print_error("Error loading user-defined library, slave SQL "
            "thread aborted. Install the missing library, and restart the "
            "slave SQL thread with \"SLAVE START\". We stopped at log '%s' "
            "position %s", rli->get_rpl_log_name(),
            llstr(rli->get_group_master_log_pos(), llbuff));
        else
          sql_print_error("\
Error running query, slave SQL thread aborted. Fix the problem, and restart \
the slave SQL thread with \"SLAVE START\". We stopped at log \
'%s' position %s", rli->get_rpl_log_name(),
llstr(rli->get_group_master_log_pos(), llbuff));
      }
      goto err;
    }
  }

  /* Thread stopped. Print the current replication position to the log */
  sql_print_information("Slave SQL thread%s exiting, replication stopped in log "
                        "'%s' at position %s",
                        rli->get_for_channel_str(),
                        rli->get_rpl_log_name(),
                        llstr(rli->get_group_master_log_pos(), llbuff));

 err:

  slave_stop_workers(rli, &mts_inited); // stopping worker pool
  if (rli->recovery_groups_inited)
  {
    bitmap_free(&rli->recovery_groups);
    rli->mts_recovery_group_cnt= 0;
    rli->recovery_groups_inited= false;
  }

  /*
    Some events set some playgrounds, which won't be cleared because thread
    stops. Stopping of this thread may not be known to these events ("stop"
    request is detected only by the present function, not by events), so we
    must "proactively" clear playgrounds:
  */
  thd->clear_error();
  rli->cleanup_context(thd, 1);
  /*
    Some extra safety, which should not been needed (normally, event deletion
    should already have done these assignments (each event which sets these
    variables is supposed to set them to 0 before terminating)).
  */
  thd->set_catalog(NULL_CSTR);
  thd->reset_query();
  thd->reset_db(NULL_CSTR);

  THD_STAGE_INFO(thd, stage_waiting_for_slave_mutex_on_exit);
  mysql_mutex_lock(&rli->run_lock);
  /* We need data_lock, at least to wake up any waiting master_pos_wait() */
  mysql_mutex_lock(&rli->data_lock);
  DBUG_ASSERT(rli->slave_running == 1); // tracking buffer overrun
  /* When master_pos_wait() wakes up it will check this and terminate */
  rli->slave_running= 0;
  /* Forget the relay log's format */
  rli->set_rli_description_event(NULL);
  /* Wake up master_pos_wait() */
  mysql_mutex_unlock(&rli->data_lock);
  DBUG_PRINT("info",("Signaling possibly waiting master_pos_wait() functions"));
  mysql_cond_broadcast(&rli->data_cond);
  rli->ignore_log_space_limit= 0; /* don't need any lock */
  /* we die so won't remember charset - re-update them on next thread start */
  rli->cached_charset_invalidate();
  rli->save_temporary_tables = thd->temporary_tables;

  /*
    TODO: see if we can do this conditionally in next_event() instead
    to avoid unneeded position re-init
  */
  thd->temporary_tables = 0; // remove tempation from destructor to close them
  DBUG_ASSERT(thd->net.buff != 0);
  net_end(&thd->net); // destructor will not free it, because we are weird
  DBUG_ASSERT(rli->info_thd == thd);
  THD_CHECK_SENTRY(thd);
  mysql_mutex_lock(&rli->info_thd_lock);
  rli->info_thd= NULL;
  if (commit_order_mngr)
  {
    delete commit_order_mngr;
    rli->set_commit_order_manager(NULL);
  }

  mysql_mutex_unlock(&rli->info_thd_lock);
  set_thd_in_use_temporary_tables(rli);  // (re)set info_thd in use for saved temp tables

  thd->release_resources();
  THD_CHECK_SENTRY(thd);
  if (thd_added)
    thd_manager->remove_thd(thd);

  /*
    The thd can only be destructed after indirect references
    through mi->rli->info_thd are cleared: mi->rli->info_thd= NULL.

    For instance, user thread might be issuing show_slave_status
    and attempting to read mi->rli->info_thd->get_proc_info().
    Therefore thd must only be deleted after info_thd is set
    to NULL.
  */
  delete thd;

 /*
  Note: the order of the broadcast and unlock calls below (first broadcast, then unlock)
  is important. Otherwise a killer_thread can execute between the calls and
  delete the mi structure leading to a crash! (see BUG#25306 for details)
 */ 
  mysql_cond_broadcast(&rli->stop_cond);
  DBUG_EXECUTE_IF("simulate_slave_delay_at_terminate_bug38694", sleep(5););
  mysql_mutex_unlock(&rli->run_lock);  // tell the world we are done

  DBUG_LEAVE;                            // Must match DBUG_ENTER()
  my_thread_end();
  ERR_remove_state(0);
  pthread_exit(0);
  return 0;                             // Avoid compiler warnings
}


/*
  process_io_create_file()
*/

static int process_io_create_file(Master_info* mi, Create_file_log_event* cev)
{
  int error = 1;
  ulong num_bytes;
  bool cev_not_written;
  THD *thd = mi->info_thd;
  NET *net = &mi->mysql->net;
  DBUG_ENTER("process_io_create_file");

  mysql_mutex_assert_owner(&mi->data_lock);

  if (unlikely(!cev->is_valid()))
    DBUG_RETURN(1);

  if (!rpl_filter->db_ok(cev->db))
  {
    skip_load_data_infile(net);
    DBUG_RETURN(0);
  }
  DBUG_ASSERT(cev->inited_from_old);
  thd->file_id = cev->file_id = mi->file_id++;
  thd->server_id = cev->server_id;
  cev_not_written = 1;

  if (unlikely(net_request_file(net,cev->fname)))
  {
    sql_print_error("Slave I/O: failed requesting download of '%s'",
                    cev->fname);
    goto err;
  }

  /*
    This dummy block is so we could instantiate Append_block_log_event
    once and then modify it slightly instead of doing it multiple times
    in the loop
  */
  {
    Append_block_log_event aev(thd,0,0,0,0);

    for (;;)
    {
      if (unlikely((num_bytes=my_net_read(net)) == packet_error))
      {
        sql_print_error("Network read error downloading '%s' from master",
                        cev->fname);
        goto err;
      }
      if (unlikely(!num_bytes)) /* eof */
      {
	/* 3.23 master wants it */
        net_write_command(net, 0, (uchar*) "", 0, (uchar*) "", 0);
        /*
          If we wrote Create_file_log_event, then we need to write
          Execute_load_log_event. If we did not write Create_file_log_event,
          then this is an empty file and we can just do as if the LOAD DATA
          INFILE had not existed, i.e. write nothing.
        */
        if (unlikely(cev_not_written))
          break;
        Execute_load_log_event xev(thd,0,0);
        xev.log_pos = cev->log_pos;
        if (unlikely(mi->rli->relay_log.append_event(&xev, mi) != 0))
        {
          mi->report(ERROR_LEVEL, ER_SLAVE_RELAY_LOG_WRITE_FAILURE,
                     ER(ER_SLAVE_RELAY_LOG_WRITE_FAILURE),
                     "error writing Exec_load event to relay log");
          goto err;
        }
        mi->rli->relay_log.harvest_bytes_written(&mi->rli->log_space_total);
        break;
      }
      if (unlikely(cev_not_written))
      {
        cev->block = net->read_pos;
        cev->block_len = num_bytes;
        if (unlikely(mi->rli->relay_log.append_event(cev, mi) != 0))
        {
          mi->report(ERROR_LEVEL, ER_SLAVE_RELAY_LOG_WRITE_FAILURE,
                     ER(ER_SLAVE_RELAY_LOG_WRITE_FAILURE),
                     "error writing Create_file event to relay log");
          goto err;
        }
        cev_not_written=0;
        mi->rli->relay_log.harvest_bytes_written(&mi->rli->log_space_total);
      }
      else
      {
        aev.block = net->read_pos;
        aev.block_len = num_bytes;
        aev.log_pos = cev->log_pos;
        if (unlikely(mi->rli->relay_log.append_event(&aev, mi) != 0))
        {
          mi->report(ERROR_LEVEL, ER_SLAVE_RELAY_LOG_WRITE_FAILURE,
                     ER(ER_SLAVE_RELAY_LOG_WRITE_FAILURE),
                     "error writing Append_block event to relay log");
          goto err;
        }
        mi->rli->relay_log.harvest_bytes_written(&mi->rli->log_space_total);
      }
    }
  }
  error=0;
err:
  DBUG_RETURN(error);
}


/**
  Used by the slave IO thread when it receives a rotate event from the
  master.

  Updates the master info with the place in the next binary log where
  we should start reading.  Rotate the relay log to avoid mixed-format
  relay logs.

  @param mi master_info for the slave
  @param rev The rotate log event read from the master

  @note The caller must hold mi->data_lock before invoking this function.

  @retval 0 ok
  @retval 1 error
*/
static int process_io_rotate(Master_info *mi, Rotate_log_event *rev)
{
  DBUG_ENTER("process_io_rotate");
  mysql_mutex_assert_owner(&mi->data_lock);

  if (unlikely(!rev->is_valid()))
    DBUG_RETURN(1);

  /* Safe copy as 'rev' has been "sanitized" in Rotate_log_event's ctor */
  memcpy(const_cast<char *>(mi->get_master_log_name()),
         rev->new_log_ident, rev->ident_len + 1);
  mi->set_master_log_pos(rev->pos);
  DBUG_PRINT("info", ("new (master_log_name, master_log_pos): ('%s', %lu)",
                      mi->get_master_log_name(), (ulong) mi->get_master_log_pos()));
#ifndef DBUG_OFF
  /*
    If we do not do this, we will be getting the first
    rotate event forever, so we need to not disconnect after one.
  */
  if (disconnect_slave_event_count)
    mi->events_until_exit++;
#endif

  /*
    If mi_description_event is format <4, there is conversion in the
    relay log to the slave's format (4). And Rotate can mean upgrade or
    nothing. If upgrade, it's to 5.0 or newer, so we will get a Format_desc, so
    no need to reset mi_description_event now. And if it's nothing (same
    master version as before), no need (still using the slave's format).
  */
  Format_description_log_event *old_fdle= mi->get_mi_description_event();
  if (old_fdle->binlog_version >= 4)
  {
    DBUG_ASSERT(old_fdle->checksum_alg ==
                mi->rli->relay_log.relay_log_checksum_alg);
    Format_description_log_event *new_fdle= new
      Format_description_log_event(3);
    new_fdle->checksum_alg= mi->rli->relay_log.relay_log_checksum_alg;
    mi->set_mi_description_event(new_fdle);
  }
  /*
    Rotate the relay log makes binlog format detection easier (at next slave
    start or mysqlbinlog)
  */
  int ret= rotate_relay_log(mi);
  DBUG_RETURN(ret);
}

/**
  Reads a 3.23 event and converts it to the slave's format. This code was
  copied from MySQL 4.0.

  @note The caller must hold mi->data_lock before invoking this function.
*/
static int queue_binlog_ver_1_event(Master_info *mi, const char *buf,
                                    ulong event_len)
{
  const char *errmsg = 0;
  ulong inc_pos;
  bool ignore_event= 0;
  char *tmp_buf = 0;
  Relay_log_info *rli= mi->rli;
  DBUG_ENTER("queue_binlog_ver_1_event");

  mysql_mutex_assert_owner(&mi->data_lock);

  /*
    If we get Load event, we need to pass a non-reusable buffer
    to read_log_event, so we do a trick
  */
  if (buf[EVENT_TYPE_OFFSET] == LOAD_EVENT)
  {
    if (unlikely(!(tmp_buf=(char*)my_malloc(key_memory_binlog_ver_1_event,
                                            event_len+1,MYF(MY_WME)))))
    {
      mi->report(ERROR_LEVEL, ER_SLAVE_FATAL_ERROR,
                 ER(ER_SLAVE_FATAL_ERROR), "Memory allocation failed");
      DBUG_RETURN(1);
    }
    memcpy(tmp_buf,buf,event_len);
    /*
      Create_file constructor wants a 0 as last char of buffer, this 0 will
      serve as the string-termination char for the file's name (which is at the
      end of the buffer)
      We must increment event_len, otherwise the event constructor will not see
      this end 0, which leads to segfault.
    */
    tmp_buf[event_len++]=0;
    int4store(tmp_buf+EVENT_LEN_OFFSET, event_len);
    buf = (const char*)tmp_buf;
  }
  /*
    This will transform LOAD_EVENT into CREATE_FILE_EVENT, ask the master to
    send the loaded file, and write it to the relay log in the form of
    Append_block/Exec_load (the SQL thread needs the data, as that thread is not
    connected to the master).
  */
  Log_event *ev=
    Log_event::read_log_event(buf, event_len, &errmsg,
                              mi->get_mi_description_event(), 0);
  if (unlikely(!ev))
  {
    sql_print_error("Read invalid event from master: '%s',\
 master could be corrupt but a more likely cause of this is a bug",
                    errmsg);
    my_free((char*) tmp_buf);
    DBUG_RETURN(1);
  }

  mi->set_master_log_pos(ev->log_pos); /* 3.23 events don't contain log_pos */
  switch (ev->get_type_code()) {
  case STOP_EVENT:
    ignore_event= 1;
    inc_pos= event_len;
    break;
  case ROTATE_EVENT:
    if (unlikely(process_io_rotate(mi,(Rotate_log_event*)ev)))
    {
      delete ev;
      DBUG_RETURN(1);
    }
    inc_pos= 0;
    break;
  case CREATE_FILE_EVENT:
    /*
      Yes it's possible to have CREATE_FILE_EVENT here, even if we're in
      queue_old_event() which is for 3.23 events which don't comprise
      CREATE_FILE_EVENT. This is because read_log_event() above has just
      transformed LOAD_EVENT into CREATE_FILE_EVENT.
    */
  {
    /* We come here when and only when tmp_buf != 0 */
    DBUG_ASSERT(tmp_buf != 0);
    inc_pos=event_len;
    ev->log_pos+= inc_pos;
    int error = process_io_create_file(mi,(Create_file_log_event*)ev);
    delete ev;
    mi->set_master_log_pos(mi->get_master_log_pos() + inc_pos);
    DBUG_PRINT("info", ("master_log_pos: %lu", (ulong) mi->get_master_log_pos()));
    my_free((char*)tmp_buf);
    DBUG_RETURN(error);
  }
  default:
    inc_pos= event_len;
    break;
  }
  if (likely(!ignore_event))
  {
    if (ev->log_pos)
      /*
         Don't do it for fake Rotate events (see comment in
      Log_event::Log_event(const char* buf...) in log_event.cc).
      */
      ev->log_pos+= event_len; /* make log_pos be the pos of the end of the event */
    if (unlikely(rli->relay_log.append_event(ev, mi) != 0))
    {
      delete ev;
      DBUG_RETURN(1);
    }
    rli->relay_log.harvest_bytes_written(&rli->log_space_total);
  }
  delete ev;
  mi->set_master_log_pos(mi->get_master_log_pos() + inc_pos);
  DBUG_PRINT("info", ("master_log_pos: %lu", (ulong) mi->get_master_log_pos()));
  DBUG_RETURN(0);
}

/**
  Reads a 4.0 event and converts it to the slave's format. This code was copied
  from queue_binlog_ver_1_event(), with some affordable simplifications.

  @note The caller must hold mi->data_lock before invoking this function.
*/
static int queue_binlog_ver_3_event(Master_info *mi, const char *buf,
                                    ulong event_len)
{
  const char *errmsg = 0;
  ulong inc_pos;
  char *tmp_buf = 0;
  Relay_log_info *rli= mi->rli;
  DBUG_ENTER("queue_binlog_ver_3_event");

  mysql_mutex_assert_owner(&mi->data_lock);

  /* read_log_event() will adjust log_pos to be end_log_pos */
  Log_event *ev=
    Log_event::read_log_event(buf, event_len, &errmsg,
                              mi->get_mi_description_event(), 0);
  if (unlikely(!ev))
  {
    sql_print_error("Read invalid event from master: '%s',\
 master could be corrupt but a more likely cause of this is a bug",
                    errmsg);
    my_free((char*) tmp_buf);
    DBUG_RETURN(1);
  }
  switch (ev->get_type_code()) {
  case STOP_EVENT:
    goto err;
  case ROTATE_EVENT:
    if (unlikely(process_io_rotate(mi,(Rotate_log_event*)ev)))
    {
      delete ev;
      DBUG_RETURN(1);
    }
    inc_pos= 0;
    break;
  default:
    inc_pos= event_len;
    break;
  }

  if (unlikely(rli->relay_log.append_event(ev, mi) != 0))
  {
    delete ev;
    DBUG_RETURN(1);
  }
  rli->relay_log.harvest_bytes_written(&rli->log_space_total);
  delete ev;
  mi->set_master_log_pos(mi->get_master_log_pos() + inc_pos);
err:
  DBUG_PRINT("info", ("master_log_pos: %lu", (ulong) mi->get_master_log_pos()));
  DBUG_RETURN(0);
}

/*
  queue_old_event()

  Writes a 3.23 or 4.0 event to the relay log, after converting it to the 5.0
  (exactly, slave's) format. To do the conversion, we create a 5.0 event from
  the 3.23/4.0 bytes, then write this event to the relay log.

  TODO:
    Test this code before release - it has to be tested on a separate
    setup with 3.23 master or 4.0 master
*/

static int queue_old_event(Master_info *mi, const char *buf,
                           ulong event_len)
{
  DBUG_ENTER("queue_old_event");

  mysql_mutex_assert_owner(&mi->data_lock);

  switch (mi->get_mi_description_event()->binlog_version)
  {
  case 1:
      DBUG_RETURN(queue_binlog_ver_1_event(mi,buf,event_len));
  case 3:
      DBUG_RETURN(queue_binlog_ver_3_event(mi,buf,event_len));
  default: /* unsupported format; eg version 2 */
    DBUG_PRINT("info",("unsupported binlog format %d in queue_old_event()",
                       mi->get_mi_description_event()->binlog_version));
    DBUG_RETURN(1);
  }
}

/*
  queue_event()

  If the event is 3.23/4.0, passes it to queue_old_event() which will convert
  it. Otherwise, writes a 5.0 (or newer) event to the relay log. Then there is
  no format conversion, it's pure read/write of bytes.
  So a 5.0.0 slave's relay log can contain events in the slave's format or in
  any >=5.0.0 format.
*/

static int queue_event(Master_info* mi,const char* buf, ulong event_len)
{
  int error= 0;
  String error_msg;
  ulong inc_pos= 0;
  Relay_log_info *rli= mi->rli;
  mysql_mutex_t *log_lock= rli->relay_log.get_log_lock();
  ulong s_id;
  bool unlock_data_lock= TRUE;
  /*
    FD_q must have been prepared for the first R_a event
    inside get_master_version_and_clock()
    Show-up of FD:s affects checksum_alg at once because
    that changes FD_queue.
  */
  uint8 checksum_alg= mi->checksum_alg_before_fd != BINLOG_CHECKSUM_ALG_UNDEF ? 
    mi->checksum_alg_before_fd :
    mi->rli->relay_log.relay_log_checksum_alg;

  char *save_buf= NULL; // needed for checksumming the fake Rotate event
  char rot_buf[LOG_EVENT_HEADER_LEN + ROTATE_HEADER_LEN + FN_REFLEN];
  Gtid gtid= { 0, 0 };
  Log_event_type event_type= (Log_event_type)buf[EVENT_TYPE_OFFSET];

  DBUG_ASSERT(checksum_alg == BINLOG_CHECKSUM_ALG_OFF || 
              checksum_alg == BINLOG_CHECKSUM_ALG_UNDEF || 
              checksum_alg == BINLOG_CHECKSUM_ALG_CRC32); 

  DBUG_ENTER("queue_event");
  /*
    FD_queue checksum alg description does not apply in a case of
    FD itself. The one carries both parts of the checksum data.
  */
  if (event_type == FORMAT_DESCRIPTION_EVENT)
  {
    checksum_alg= get_checksum_alg(buf, event_len);
  }
  else if (event_type == START_EVENT_V3)
  {
    // checksum behaviour is similar to the pre-checksum FD handling
    mi->checksum_alg_before_fd= BINLOG_CHECKSUM_ALG_UNDEF;
    mysql_mutex_lock(&mi->data_lock);
    mi->get_mi_description_event()->checksum_alg=
      mi->rli->relay_log.relay_log_checksum_alg= checksum_alg=
      BINLOG_CHECKSUM_ALG_OFF;
    mysql_mutex_unlock(&mi->data_lock);
  }

  // does not hold always because of old binlog can work with NM 
  // DBUG_ASSERT(checksum_alg != BINLOG_CHECKSUM_ALG_UNDEF);

  // should hold unless manipulations with RL. Tests that do that
  // will have to refine the clause.
  DBUG_ASSERT(mi->rli->relay_log.relay_log_checksum_alg !=
              BINLOG_CHECKSUM_ALG_UNDEF);
              
  // Emulate the network corruption
  DBUG_EXECUTE_IF("corrupt_queue_event",
    if (event_type != FORMAT_DESCRIPTION_EVENT)
    {
      char *debug_event_buf_c = (char*) buf;
      int debug_cor_pos = rand() % (event_len - BINLOG_CHECKSUM_LEN);
      debug_event_buf_c[debug_cor_pos] =~ debug_event_buf_c[debug_cor_pos];
      DBUG_PRINT("info", ("Corrupt the event at queue_event: byte on position %d", debug_cor_pos));
      DBUG_SET("");
    }
  );
                                              
  if (event_checksum_test((uchar *) buf, event_len, checksum_alg))
  {
    error= ER_NETWORK_READ_EVENT_CHECKSUM_FAILURE;
    unlock_data_lock= FALSE;
    goto err;
  }

  mysql_mutex_lock(&mi->data_lock);

  if (mi->get_mi_description_event()->binlog_version < 4 &&
      event_type != FORMAT_DESCRIPTION_EVENT /* a way to escape */)
  {
    int ret= queue_old_event(mi,buf,event_len);
    mysql_mutex_unlock(&mi->data_lock);
    DBUG_RETURN(ret);
  }

  switch (event_type) {
  case STOP_EVENT:
    /*
      We needn't write this event to the relay log. Indeed, it just indicates a
      master server shutdown. The only thing this does is cleaning. But
      cleaning is already done on a per-master-thread basis (as the master
      server is shutting down cleanly, it has written all DROP TEMPORARY TABLE
      prepared statements' deletion are TODO only when we binlog prep stmts).

      We don't even increment mi->get_master_log_pos(), because we may be just after
      a Rotate event. Btw, in a few milliseconds we are going to have a Start
      event from the next binlog (unless the master is presently running
      without --log-bin).
    */
    goto err;
  case ROTATE_EVENT:
  {
    Rotate_log_event rev(buf, checksum_alg != BINLOG_CHECKSUM_ALG_OFF ?
                         event_len - BINLOG_CHECKSUM_LEN : event_len,
                         mi->get_mi_description_event());

    if (unlikely(process_io_rotate(mi, &rev)))
    {
      error= ER_SLAVE_RELAY_LOG_WRITE_FAILURE;
      goto err;
    }
    /* 
       Checksum special cases for the fake Rotate (R_f) event caused by the protocol
       of events generation and serialization in RL where Rotate of master is 
       queued right next to FD of slave.
       Since it's only FD that carries the alg desc of FD_s has to apply to R_m.
       Two special rules apply only to the first R_f which comes in before any FD_m.
       The 2nd R_f should be compatible with the FD_s that must have taken over
       the last seen FD_m's (A).
       
       RSC_1: If OM \and fake Rotate \and slave is configured to
              to compute checksum for its first FD event for RL
              the fake Rotate gets checksummed here.
    */
    if (uint4korr(&buf[0]) == 0 && checksum_alg == BINLOG_CHECKSUM_ALG_OFF &&
        mi->rli->relay_log.relay_log_checksum_alg != BINLOG_CHECKSUM_ALG_OFF)
    {
      ha_checksum rot_crc= my_checksum(0L, NULL, 0);
      event_len += BINLOG_CHECKSUM_LEN;
      memcpy(rot_buf, buf, event_len - BINLOG_CHECKSUM_LEN);
      int4store(&rot_buf[EVENT_LEN_OFFSET],
                uint4korr(rot_buf + EVENT_LEN_OFFSET) + BINLOG_CHECKSUM_LEN);
      rot_crc= my_checksum(rot_crc, (const uchar *) rot_buf,
                           event_len - BINLOG_CHECKSUM_LEN);
      int4store(&rot_buf[event_len - BINLOG_CHECKSUM_LEN], rot_crc);
      DBUG_ASSERT(event_len == uint4korr(&rot_buf[EVENT_LEN_OFFSET]));
      DBUG_ASSERT(mi->get_mi_description_event()->checksum_alg ==
                  mi->rli->relay_log.relay_log_checksum_alg);
      /* the first one */
      DBUG_ASSERT(mi->checksum_alg_before_fd != BINLOG_CHECKSUM_ALG_UNDEF);
      save_buf= (char *) buf;
      buf= rot_buf;
    }
    else
      /*
        RSC_2: If NM \and fake Rotate \and slave does not compute checksum
        the fake Rotate's checksum is stripped off before relay-logging.
      */
      if (uint4korr(&buf[0]) == 0 && checksum_alg != BINLOG_CHECKSUM_ALG_OFF &&
          mi->rli->relay_log.relay_log_checksum_alg == BINLOG_CHECKSUM_ALG_OFF)
      {
        event_len -= BINLOG_CHECKSUM_LEN;
        memcpy(rot_buf, buf, event_len);
        int4store(&rot_buf[EVENT_LEN_OFFSET],
                  uint4korr(rot_buf + EVENT_LEN_OFFSET) - BINLOG_CHECKSUM_LEN);
        DBUG_ASSERT(event_len == uint4korr(&rot_buf[EVENT_LEN_OFFSET]));
        DBUG_ASSERT(mi->get_mi_description_event()->checksum_alg ==
                    mi->rli->relay_log.relay_log_checksum_alg);
        /* the first one */
        DBUG_ASSERT(mi->checksum_alg_before_fd != BINLOG_CHECKSUM_ALG_UNDEF);
        save_buf= (char *) buf;
        buf= rot_buf;
      }
    /*
      Now the I/O thread has just changed its mi->get_master_log_name(), so
      incrementing mi->get_master_log_pos() is nonsense.
    */
    inc_pos= 0;
    break;
  }
  case FORMAT_DESCRIPTION_EVENT:
  {
    /*
      Create an event, and save it (when we rotate the relay log, we will have
      to write this event again).
    */
    /*
      We are the only thread which reads/writes mi_description_event.
      The relay_log struct does not move (though some members of it can
      change), so we needn't any lock (no rli->data_lock, no log lock).
    */
    const char* errmsg;
    // mark it as undefined that is irrelevant anymore
    mi->checksum_alg_before_fd= BINLOG_CHECKSUM_ALG_UNDEF;
    Format_description_log_event *new_fdle=
      (Format_description_log_event*)
      Log_event::read_log_event(buf, event_len, &errmsg,
                                mi->get_mi_description_event(), 1);
    if (new_fdle == NULL)
    {
      error= ER_SLAVE_RELAY_LOG_WRITE_FAILURE;
      goto err;
    }
    if (new_fdle->checksum_alg == BINLOG_CHECKSUM_ALG_UNDEF)
      new_fdle->checksum_alg= BINLOG_CHECKSUM_ALG_OFF;
    mi->set_mi_description_event(new_fdle);

    /* installing new value of checksum Alg for relay log */
    mi->rli->relay_log.relay_log_checksum_alg= new_fdle->checksum_alg;

    /*
       Though this does some conversion to the slave's format, this will
       preserve the master's binlog format version, and number of event types.
    */
    /*
       If the event was not requested by the slave (the slave did not ask for
       it), i.e. has end_log_pos=0, we do not increment mi->get_master_log_pos()
    */
    inc_pos= uint4korr(buf+LOG_POS_OFFSET) ? event_len : 0;
    DBUG_PRINT("info",("binlog format is now %d",
                       mi->get_mi_description_event()->binlog_version));

  }
  break;

  case HEARTBEAT_LOG_EVENT:
  {
    /*
      HB (heartbeat) cannot come before RL (Relay)
    */
    char  llbuf[22];
    Heartbeat_log_event hb(buf,
                           mi->rli->relay_log.relay_log_checksum_alg
                           != BINLOG_CHECKSUM_ALG_OFF ?
                           event_len - BINLOG_CHECKSUM_LEN : event_len,
                           mi->get_mi_description_event());
    if (!hb.is_valid())
    {
      error= ER_SLAVE_HEARTBEAT_FAILURE;
      error_msg.append(STRING_WITH_LEN("inconsistent heartbeat event content;"));
      error_msg.append(STRING_WITH_LEN("the event's data: log_file_name "));
      error_msg.append(hb.get_log_ident(), strlen(hb.get_log_ident()));
      error_msg.append(STRING_WITH_LEN(" log_pos "));
      llstr(hb.log_pos, llbuf);
      error_msg.append(llbuf, strlen(llbuf));
      goto err;
    }
    mi->received_heartbeats++;
    mi->last_heartbeat= my_time(0);


    /*
      During GTID protocol, if the master skips transactions,
      a heartbeat event is sent to the slave at the end of last
      skipped transaction to update coordinates.

      I/O thread receives the heartbeat event and updates mi
      only if the received heartbeat position is greater than
      mi->get_master_log_pos(). This event is written to the
      relay log as an ignored Rotate event. SQL thread reads
      the rotate event only to update the coordinates corresponding
      to the last skipped transaction. Note that,
      we update only the positions and not the file names, as a ROTATE
      EVENT from the master prior to this will update the file name.
    */
    if (mi->is_auto_position()  && mi->get_master_log_pos() < hb.log_pos
        &&  mi->get_master_log_name() != NULL)
    {

      DBUG_ASSERT(memcmp(const_cast<char*>(mi->get_master_log_name()),
                         hb.get_log_ident(), hb.get_ident_len()) == 0);

      mi->set_master_log_pos(hb.log_pos);

      /*
         Put this heartbeat event in the relay log as a Rotate Event.
      */
      inc_pos= 0;
      memcpy(rli->ign_master_log_name_end, mi->get_master_log_name(),
             FN_REFLEN);
      rli->ign_master_log_pos_end = mi->get_master_log_pos();

      if (write_ignored_events_info_to_relay_log(mi->info_thd, mi))
        goto err;
    }

    /* 
       compare local and event's versions of log_file, log_pos.
       
       Heartbeat is sent only after an event corresponding to the corrdinates
       the heartbeat carries.
       Slave can not have a difference in coordinates except in the only
       special case when mi->get_master_log_name(), mi->get_master_log_pos() have never
       been updated by Rotate event i.e when slave does not have any history
       with the master (and thereafter mi->get_master_log_pos() is NULL).

       TODO: handling `when' for SHOW SLAVE STATUS' snds behind
    */
    if ((memcmp(const_cast<char *>(mi->get_master_log_name()),
                hb.get_log_ident(), hb.get_ident_len())
         && mi->get_master_log_name() != NULL)
        || ((mi->get_master_log_pos() != hb.log_pos && gtid_mode == 0) || 
            /*
              When Gtid mode is on only monotocity can be claimed.
              Todo: enhance HB event with the skipped events size
              and to convert HB.pos  == MI.pos to HB.pos - HB.skip_size == MI.pos
            */
            (mi->get_master_log_pos() > hb.log_pos)))
    {
      /* missed events of heartbeat from the past */
      error= ER_SLAVE_HEARTBEAT_FAILURE;
      error_msg.append(STRING_WITH_LEN("heartbeat is not compatible with local info;"));
      error_msg.append(STRING_WITH_LEN("the event's data: log_file_name "));
      error_msg.append(hb.get_log_ident(), strlen(hb.get_log_ident()));
      error_msg.append(STRING_WITH_LEN(" log_pos "));
      llstr(hb.log_pos, llbuf);
      error_msg.append(llbuf, strlen(llbuf));
      goto err;
    }
    goto skip_relay_logging;
  }
  break;

  case PREVIOUS_GTIDS_LOG_EVENT:
  {
    if (gtid_mode == 0)
    {
      error= ER_FOUND_GTID_EVENT_WHEN_GTID_MODE_IS_OFF;
      goto err;
    }
    /*
      This event does not have any meaning for the slave and
      was just sent to show the slave the master is making
      progress and avoid possible deadlocks.
      So at this point, the event is replaced by a rotate
      event what will make the slave to update what it knows
      about the master's coordinates.
    */
    inc_pos= 0;
    mi->set_master_log_pos(mi->get_master_log_pos() + event_len);
    memcpy(rli->ign_master_log_name_end, mi->get_master_log_name(), FN_REFLEN);
    rli->ign_master_log_pos_end= mi->get_master_log_pos();

    if (write_ignored_events_info_to_relay_log(mi->info_thd, mi))
      goto err;

    goto skip_relay_logging;
  }
  break;

  case GTID_LOG_EVENT:
  {
    if (gtid_mode == 0)
    {
      error= ER_FOUND_GTID_EVENT_WHEN_GTID_MODE_IS_OFF;
      goto err;
    }
    global_sid_lock->rdlock();
    Gtid_log_event gtid_ev(buf, checksum_alg != BINLOG_CHECKSUM_ALG_OFF ?
                           event_len - BINLOG_CHECKSUM_LEN : event_len,
                           mi->get_mi_description_event());
    gtid.sidno= gtid_ev.get_sidno(false);
    global_sid_lock->unlock();
    if (gtid.sidno < 0)
      goto err;
    gtid.gno= gtid_ev.get_gno();
    inc_pos= event_len;
  }
  break;

  case ANONYMOUS_GTID_LOG_EVENT:

  default:
    inc_pos= event_len;
  break;
  }

  /*
     If this event is originating from this server, don't queue it.
     We don't check this for 3.23 events because it's simpler like this; 3.23
     will be filtered anyway by the SQL slave thread which also tests the
     server id (we must also keep this test in the SQL thread, in case somebody
     upgrades a 4.0 slave which has a not-filtered relay log).

     ANY event coming from ourselves can be ignored: it is obvious for queries;
     for STOP_EVENT/ROTATE_EVENT/START_EVENT: these cannot come from ourselves
     (--log-slave-updates would not log that) unless this slave is also its
     direct master (an unsupported, useless setup!).
  */

  mysql_mutex_lock(log_lock);
  s_id= uint4korr(buf + SERVER_ID_OFFSET);

  /*
    If server_id_bits option is set we need to mask out irrelevant bits
    when checking server_id, but we still put the full unmasked server_id
    into the Relay log so that it can be accessed when applying the event
  */
  s_id&= opt_server_id_mask;

  if ((s_id == ::server_id && !mi->rli->replicate_same_server_id) ||
      /*
        the following conjunction deals with IGNORE_SERVER_IDS, if set
        If the master is on the ignore list, execution of
        format description log events and rotate events is necessary.
      */
      (mi->ignore_server_ids->dynamic_ids.size() > 0 &&
       mi->shall_ignore_server_id(s_id) &&
       /* everything is filtered out from non-master */
       (s_id != mi->master_id ||
        /* for the master meta information is necessary */
        (event_type != FORMAT_DESCRIPTION_EVENT &&
         event_type != ROTATE_EVENT))))
  {
    /*
      Do not write it to the relay log.
      a) We still want to increment mi->get_master_log_pos(), so that we won't
      re-read this event from the master if the slave IO thread is now
      stopped/restarted (more efficient if the events we are ignoring are big
      LOAD DATA INFILE).
      b) We want to record that we are skipping events, for the information of
      the slave SQL thread, otherwise that thread may let
      rli->group_relay_log_pos stay too small if the last binlog's event is
      ignored.
      But events which were generated by this slave and which do not exist in
      the master's binlog (i.e. Format_desc, Rotate & Stop) should not increment
      mi->get_master_log_pos().
      If the event is originated remotely and is being filtered out by
      IGNORE_SERVER_IDS it increments mi->get_master_log_pos()
      as well as rli->group_relay_log_pos.
    */
    if (!(s_id == ::server_id && !mi->rli->replicate_same_server_id) ||
        (event_type != FORMAT_DESCRIPTION_EVENT &&
         event_type != ROTATE_EVENT &&
         event_type != STOP_EVENT))
    {
      mi->set_master_log_pos(mi->get_master_log_pos() + inc_pos);
      memcpy(rli->ign_master_log_name_end, mi->get_master_log_name(), FN_REFLEN);
      DBUG_ASSERT(rli->ign_master_log_name_end[0]);
      rli->ign_master_log_pos_end= mi->get_master_log_pos();
    }
    rli->relay_log.signal_update(); // the slave SQL thread needs to re-check
    DBUG_PRINT("info", ("master_log_pos: %lu, event originating from %u server, ignored",
                        (ulong) mi->get_master_log_pos(), uint4korr(buf + SERVER_ID_OFFSET)));
  }
  else
  {
    /* write the event to the relay log */
    if (likely(rli->relay_log.append_buffer(buf, event_len, mi) == 0))
    {
      mi->set_master_log_pos(mi->get_master_log_pos() + inc_pos);
      DBUG_PRINT("info", ("master_log_pos: %lu", (ulong) mi->get_master_log_pos()));
      rli->relay_log.harvest_bytes_written(&rli->log_space_total);

      if (event_type == GTID_LOG_EVENT)
      {
        global_sid_lock->rdlock();
        rli->add_logged_gtid(gtid.sidno, gtid.gno);
        rli->set_last_retrieved_gtid(gtid);
        global_sid_lock->unlock();
      }
    }
    else
    {
      error= ER_SLAVE_RELAY_LOG_WRITE_FAILURE;
    }
    rli->ign_master_log_name_end[0]= 0; // last event is not ignored
    if (save_buf != NULL)
      buf= save_buf;
  }
  mysql_mutex_unlock(log_lock);

skip_relay_logging:
  
err:
  if (unlock_data_lock)
    mysql_mutex_unlock(&mi->data_lock);
  DBUG_PRINT("info", ("error: %d", error));
  if (error)
    mi->report(ERROR_LEVEL, error, ER(error), 
               (error == ER_SLAVE_RELAY_LOG_WRITE_FAILURE)?
               "could not queue event from master" :
               error_msg.ptr());
  DBUG_RETURN(error);
}

/**
  Hook to detach the active VIO before closing a connection handle.

  The client API might close the connection (and associated data)
  in case it encounters a unrecoverable (network) error. This hook
  is called from the client code before the VIO handle is deleted
  allows the thread to detach the active vio so it does not point
  to freed memory.

  Other calls to THD::clear_active_vio throughout this module are
  redundant due to the hook but are left in place for illustrative
  purposes.
*/

extern "C" void slave_io_thread_detach_vio()
{
  THD *thd= current_thd;
  if (thd && thd->slave_thread)
    thd->clear_active_vio();
}


/*
  Try to connect until successful or slave killed

  SYNPOSIS
    safe_connect()
    thd                 Thread handler for slave
    mysql               MySQL connection handle
    mi                  Replication handle

  RETURN
    0   ok
    #   Error
*/

static int safe_connect(THD* thd, MYSQL* mysql, Master_info* mi)
{
  DBUG_ENTER("safe_connect");

  DBUG_RETURN(connect_to_master(thd, mysql, mi, 0, 0));
}


/*
  SYNPOSIS
    connect_to_master()

  IMPLEMENTATION
    Try to connect until successful or slave killed or we have retried
    mi->retry_count times
*/

static int connect_to_master(THD* thd, MYSQL* mysql, Master_info* mi,
                             bool reconnect, bool suppress_warnings)
{
  int slave_was_killed= 0;
  int last_errno= -2;                           // impossible error
  ulong err_count=0;
  char llbuff[22];
  char password[MAX_PASSWORD_LENGTH + 1];
  size_t password_size= sizeof(password);
  DBUG_ENTER("connect_to_master");
  set_slave_max_allowed_packet(thd, mysql);
#ifndef DBUG_OFF
  mi->events_until_exit = disconnect_slave_event_count;
#endif
  ulong client_flag= CLIENT_REMEMBER_OPTIONS;
  if (opt_slave_compressed_protocol)
    client_flag|= CLIENT_COMPRESS;              /* We will use compression */

  mysql_options(mysql, MYSQL_OPT_CONNECT_TIMEOUT, (char *) &slave_net_timeout);
  mysql_options(mysql, MYSQL_OPT_READ_TIMEOUT, (char *) &slave_net_timeout);

  if (mi->bind_addr[0])
  {
    DBUG_PRINT("info",("bind_addr: %s", mi->bind_addr));
    mysql_options(mysql, MYSQL_OPT_BIND, mi->bind_addr);
  }

#ifdef HAVE_OPENSSL
  if (mi->ssl)
  {
    const static my_bool ssl_enforce_true= TRUE;
    mysql_ssl_set(mysql,
                  mi->ssl_key[0]?mi->ssl_key:0,
                  mi->ssl_cert[0]?mi->ssl_cert:0,
                  mi->ssl_ca[0]?mi->ssl_ca:0,
                  mi->ssl_capath[0]?mi->ssl_capath:0,
                  mi->ssl_cipher[0]?mi->ssl_cipher:0);
#ifdef HAVE_YASSL
    mi->ssl_crl[0]= '\0';
    mi->ssl_crlpath[0]= '\0';
#endif
    mysql_options(mysql, MYSQL_OPT_SSL_CRL,
                  mi->ssl_crl[0] ? mi->ssl_crl : 0);
    mysql_options(mysql, MYSQL_OPT_SSL_CRLPATH,
                  mi->ssl_crlpath[0] ? mi->ssl_crlpath : 0);
    mysql_options(mysql, MYSQL_OPT_SSL_VERIFY_SERVER_CERT,
                  &mi->ssl_verify_server_cert);
    /* we always enforce SSL if SSL is turned on */
    mysql_options(mysql, MYSQL_OPT_SSL_ENFORCE, &ssl_enforce_true);
  }
#endif

  mysql_options(mysql, MYSQL_SET_CHARSET_NAME, default_charset_info->csname);
  /* This one is not strictly needed but we have it here for completeness */
  mysql_options(mysql, MYSQL_SET_CHARSET_DIR, (char *) charsets_dir);

  if (mi->is_start_plugin_auth_configured())
  {
    DBUG_PRINT("info", ("Slaving is using MYSQL_DEFAULT_AUTH %s",
                        mi->get_start_plugin_auth()));
    mysql_options(mysql, MYSQL_DEFAULT_AUTH, mi->get_start_plugin_auth());
  }
  
  if (mi->is_start_plugin_dir_configured())
  {
    DBUG_PRINT("info", ("Slaving is using MYSQL_PLUGIN_DIR %s",
                        mi->get_start_plugin_dir()));
    mysql_options(mysql, MYSQL_PLUGIN_DIR, mi->get_start_plugin_dir());
  }
  /* Set MYSQL_PLUGIN_DIR in case master asks for an external authentication plugin */
  else if (opt_plugin_dir_ptr && *opt_plugin_dir_ptr)
    mysql_options(mysql, MYSQL_PLUGIN_DIR, opt_plugin_dir_ptr);
  
  if (!mi->is_start_user_configured())
    sql_print_warning("%s", ER(ER_INSECURE_CHANGE_MASTER));

  if (mi->get_password(password, &password_size))
  {
    mi->report(ERROR_LEVEL, ER_SLAVE_FATAL_ERROR,
               ER(ER_SLAVE_FATAL_ERROR),
               "Unable to configure password when attempting to "
               "connect to the master server. Connection attempt "
               "terminated.");
    DBUG_RETURN(1);
  }

  const char* user= mi->get_user();
  if (user == NULL || user[0] == 0)
  {
    mi->report(ERROR_LEVEL, ER_SLAVE_FATAL_ERROR,
               ER(ER_SLAVE_FATAL_ERROR),
               "Invalid (empty) username when attempting to "
               "connect to the master server. Connection attempt "
               "terminated.");
    DBUG_RETURN(1);
  }

  while (!(slave_was_killed = io_slave_killed(thd,mi))
         && (reconnect ? mysql_reconnect(mysql) != 0 :
             mysql_real_connect(mysql, mi->host, user,
                                password, 0, mi->port, 0, client_flag) == 0))
  {
    /*
       SHOW SLAVE STATUS will display the number of retries which
       would be real retry counts instead of mi->retry_count for
       each connection attempt by 'Last_IO_Error' entry.
    */
    last_errno=mysql_errno(mysql);
    suppress_warnings= 0;
    mi->report(ERROR_LEVEL, last_errno,
               "error %s to master '%s@%s:%d'"
               " - retry-time: %d  retries: %lu",
               (reconnect ? "reconnecting" : "connecting"),
               mi->get_user(), mi->host, mi->port,
               mi->connect_retry, err_count + 1);
    /*
      By default we try forever. The reason is that failure will trigger
      master election, so if the user did not set mi->retry_count we
      do not want to have election triggered on the first failure to
      connect
    */
    if (++err_count == mi->retry_count)
    {
      slave_was_killed=1;
      break;
    }
    slave_sleep(thd, mi->connect_retry, io_slave_killed, mi);
  }

  if (!slave_was_killed)
  {
    mi->clear_error(); // clear possible left over reconnect error
    if (reconnect)
    {
      if (!suppress_warnings)
        sql_print_information("Slave%s: connected to master '%s@%s:%d',"
                              "replication resumed in log '%s' at position %s",
                              mi->get_for_channel_str(), mi->get_user(),
                              mi->host, mi->port,
                              mi->get_io_rpl_log_name(),
                              llstr(mi->get_master_log_pos(),llbuff));
    }
    else
    {
      query_logger.general_log_print(thd, COM_CONNECT_OUT, "%s@%s:%d",
                                     mi->get_user(), mi->host, mi->port);
    }

    thd->set_active_vio(mysql->net.vio);
  }
  mysql->reconnect= 1;
  DBUG_PRINT("exit",("slave_was_killed: %d", slave_was_killed));
  DBUG_RETURN(slave_was_killed);
}


/*
  safe_reconnect()

  IMPLEMENTATION
    Try to connect until successful or slave killed or we have retried
    mi->retry_count times
*/

static int safe_reconnect(THD* thd, MYSQL* mysql, Master_info* mi,
                          bool suppress_warnings)
{
  DBUG_ENTER("safe_reconnect");
  DBUG_RETURN(connect_to_master(thd, mysql, mi, 1, suppress_warnings));
}


/*
  Called when we notice that the current "hot" log got rotated under our feet.
*/

static IO_CACHE *reopen_relay_log(Relay_log_info *rli, const char **errmsg)
{
  DBUG_ENTER("reopen_relay_log");
  DBUG_ASSERT(rli->cur_log != &rli->cache_buf);
  DBUG_ASSERT(rli->cur_log_fd == -1);

  IO_CACHE *cur_log = rli->cur_log=&rli->cache_buf;
  if ((rli->cur_log_fd=open_binlog_file(cur_log,rli->get_event_relay_log_name(),
                                        errmsg)) <0)
    DBUG_RETURN(0);
  /*
    We want to start exactly where we was before:
    relay_log_pos       Current log pos
    pending             Number of bytes already processed from the event
  */
  rli->set_event_relay_log_pos(max<ulonglong>(rli->get_event_relay_log_pos(),
                                              BIN_LOG_HEADER_SIZE));
  my_b_seek(cur_log,rli->get_event_relay_log_pos());
  DBUG_RETURN(cur_log);
}


/**
  Reads next event from the relay log.  Should be called from the
  slave IO thread.

  @param rli Relay_log_info structure for the slave IO thread.

  @return The event read, or NULL on error.  If an error occurs, the
  error is reported through the sql_print_information() or
  sql_print_error() functions.
*/
static Log_event* next_event(Relay_log_info* rli)
{
  Log_event* ev;
  IO_CACHE* cur_log = rli->cur_log;
  mysql_mutex_t *log_lock = rli->relay_log.get_log_lock();
  const char* errmsg=0;
  THD* thd = rli->info_thd;
  DBUG_ENTER("next_event");

  DBUG_ASSERT(thd != 0);

#ifndef DBUG_OFF
  if (abort_slave_event_count && !rli->events_until_exit--)
    DBUG_RETURN(0);
#endif

  /*
    For most operations we need to protect rli members with data_lock,
    so we assume calling function acquired this mutex for us and we will
    hold it for the most of the loop below However, we will release it
    whenever it is worth the hassle,  and in the cases when we go into a
    mysql_cond_wait() with the non-data_lock mutex
  */
  mysql_mutex_assert_owner(&rli->data_lock);

  while (!sql_slave_killed(thd,rli))
  {
    /*
      We can have two kinds of log reading:
      hot_log:
        rli->cur_log points at the IO_CACHE of relay_log, which
        is actively being updated by the I/O thread. We need to be careful
        in this case and make sure that we are not looking at a stale log that
        has already been rotated. If it has been, we reopen the log.

      The other case is much simpler:
        We just have a read only log that nobody else will be updating.
    */
    bool hot_log;
    if ((hot_log = (cur_log != &rli->cache_buf)))
    {
      DBUG_ASSERT(rli->cur_log_fd == -1); // foreign descriptor
      mysql_mutex_lock(log_lock);

      /*
        Reading xxx_file_id is safe because the log will only
        be rotated when we hold relay_log.LOCK_log
      */
      if (rli->relay_log.get_open_count() != rli->cur_log_old_open_count)
      {
        // The master has switched to a new log file; Reopen the old log file
        cur_log=reopen_relay_log(rli, &errmsg);
        mysql_mutex_unlock(log_lock);
        if (!cur_log)                           // No more log files
          goto err;
        hot_log=0;                              // Using old binary log
      }
    }
    /* 
      As there is no guarantee that the relay is open (for example, an I/O
      error during a write by the slave I/O thread may have closed it), we
      have to test it.
    */
    if (!my_b_inited(cur_log))
      goto err;
#ifndef DBUG_OFF
    {
      DBUG_PRINT("info", ("assertion skip %lu file pos %lu event relay log pos %lu file %s\n",
        (ulong) rli->slave_skip_counter, (ulong) my_b_tell(cur_log),
        (ulong) rli->get_event_relay_log_pos(),
        rli->get_event_relay_log_name()));

      /* This is an assertion which sometimes fails, let's try to track it */
      char llbuf1[22], llbuf2[22];
      DBUG_PRINT("info", ("my_b_tell(cur_log)=%s rli->event_relay_log_pos=%s",
                          llstr(my_b_tell(cur_log),llbuf1),
                          llstr(rli->get_event_relay_log_pos(),llbuf2)));

      DBUG_ASSERT(my_b_tell(cur_log) >= BIN_LOG_HEADER_SIZE);
      DBUG_ASSERT(my_b_tell(cur_log) == rli->get_event_relay_log_pos() || rli->is_parallel_exec());

      DBUG_PRINT("info", ("next_event group master %s %lu group relay %s %lu event %s %lu\n",
        rli->get_group_master_log_name(),
        (ulong) rli->get_group_master_log_pos(),
        rli->get_group_relay_log_name(),
        (ulong) rli->get_group_relay_log_pos(),
        rli->get_event_relay_log_name(),
        (ulong) rli->get_event_relay_log_pos()));
    }
#endif
    rli->set_event_start_pos(my_b_tell(cur_log));
    /*
      Relay log is always in new format - if the master is 3.23, the
      I/O thread will convert the format for us.
      A problem: the description event may be in a previous relay log. So if
      the slave has been shutdown meanwhile, we would have to look in old relay
      logs, which may even have been deleted. So we need to write this
      description event at the beginning of the relay log.
      When the relay log is created when the I/O thread starts, easy: the
      master will send the description event and we will queue it.
      But if the relay log is created by new_file(): then the solution is:
      MYSQL_BIN_LOG::open() will write the buffered description event.
    */
    if ((ev= Log_event::read_log_event(cur_log, 0,
                                       rli->get_rli_description_event(),
                                       opt_slave_sql_verify_checksum)))
    {
      DBUG_ASSERT(thd==rli->info_thd);
      /*
        read it while we have a lock, to avoid a mutex lock in
        inc_event_relay_log_pos()
      */
      rli->set_future_event_relay_log_pos(my_b_tell(cur_log));
      ev->future_event_relay_log_pos= rli->get_future_event_relay_log_pos();

      if (hot_log)
        mysql_mutex_unlock(log_lock);
      /*
         MTS checkpoint in the successful read branch.
         The following block makes sure that
         a. GAQ the job assignment control resource is not run out of space, and
         b. Last executed transaction coordinates are advanced whenever
            there's been progress by Workers.
         Notice, MTS logical clock scheduler does not introduce any
         own specfics even though internally it may need to learn about
         the done status of a job.
      */
      bool force= (rli->checkpoint_seqno > (rli->checkpoint_group - 1));
      if (rli->is_parallel_exec() && (opt_mts_checkpoint_period != 0 || force))
      {
        ulonglong period= static_cast<ulonglong>(opt_mts_checkpoint_period * 1000000ULL);
        mysql_mutex_unlock(&rli->data_lock);
        /*
          At this point the coordinator has is delegating jobs to workers and
          the checkpoint routine must be periodically invoked.
        */
        (void) mts_checkpoint_routine(rli, period, force, true/*need_data_lock=true*/); // TODO: ALFRANIO ERROR
        DBUG_ASSERT(!force ||
                    (force && (rli->checkpoint_seqno <= (rli->checkpoint_group - 1))) ||
                    sql_slave_killed(thd, rli));
        mysql_mutex_lock(&rli->data_lock);
      }
      DBUG_RETURN(ev);
    }
    DBUG_ASSERT(thd==rli->info_thd);
    if (opt_reckless_slave)                     // For mysql-test
      cur_log->error = 0;
    if (cur_log->error < 0)
    {
      errmsg = "slave SQL thread aborted because of I/O error";
      if (rli->mts_group_status == Relay_log_info::MTS_IN_GROUP)
        /*
          MTS group status is set to MTS_KILLED_GROUP, whenever a read event
          error happens and there was already a non-terminal event scheduled.
        */
        rli->mts_group_status= Relay_log_info::MTS_KILLED_GROUP;
      if (hot_log)
        mysql_mutex_unlock(log_lock);
      goto err;
    }
    if (!cur_log->error) /* EOF */
    {
      /*
        On a hot log, EOF means that there are no more updates to
        process and we must block until I/O thread adds some and
        signals us to continue
      */
      if (hot_log)
      {
        /*
          We say in Seconds_Behind_Master that we have "caught up". Note that
          for example if network link is broken but I/O slave thread hasn't
          noticed it (slave_net_timeout not elapsed), then we'll say "caught
          up" whereas we're not really caught up. Fixing that would require
          internally cutting timeout in smaller pieces in network read, no
          thanks. Another example: SQL has caught up on I/O, now I/O has read
          a new event and is queuing it; the false "0" will exist until SQL
          finishes executing the new event; it will be look abnormal only if
          the events have old timestamps (then you get "many", 0, "many").

          Transient phases like this can be fixed with implemeting
          Heartbeat event which provides the slave the status of the
          master at time the master does not have any new update to send.
          Seconds_Behind_Master would be zero only when master has no
          more updates in binlog for slave. The heartbeat can be sent
          in a (small) fraction of slave_net_timeout. Until it's done
          rli->last_master_timestamp is temporarely (for time of
          waiting for the following event) reset whenever EOF is
          reached.
        */

        /* shows zero while it is sleeping (and until the next event
           is about to be executed).  Note, in MTS case
           Seconds_Behind_Master resetting follows slightly different
           schema where reaching EOF is not enough.  The status
           parameter is updated per some number of processed group of
           events. The number can't be greater than
           @@global.slave_checkpoint_group and anyway SBM updating
           rate does not exceed @@global.slave_checkpoint_period.
           Notice that SBM is set to a new value after processing the
           terminal event (e.g Commit) of a group.  Coordinator resets
           SBM when notices no more groups left neither to read from
           Relay-log nor to process by Workers.
        */
        if (!rli->is_parallel_exec())
          rli->last_master_timestamp= 0;

        DBUG_ASSERT(rli->relay_log.get_open_count() ==
                    rli->cur_log_old_open_count);

        if (rli->ign_master_log_name_end[0])
        {
          /* We generate and return a Rotate, to make our positions advance */
          DBUG_PRINT("info",("seeing an ignored end segment"));
          ev= new Rotate_log_event(rli->ign_master_log_name_end,
                                   0, rli->ign_master_log_pos_end,
                                   Rotate_log_event::DUP_NAME);
          rli->ign_master_log_name_end[0]= 0;
          mysql_mutex_unlock(log_lock);
          if (unlikely(!ev))
          {
            errmsg= "Slave SQL thread failed to create a Rotate event "
              "(out of memory?), SHOW SLAVE STATUS may be inaccurate";
            goto err;
          }
          ev->server_id= 0; // don't be ignored by slave SQL thread
          DBUG_RETURN(ev);
        }

        /*
          We can, and should release data_lock while we are waiting for
          update. If we do not, show slave status will block
        */
        mysql_mutex_unlock(&rli->data_lock);

        /*
          Possible deadlock :
          - the I/O thread has reached log_space_limit
          - the SQL thread has read all relay logs, but cannot purge for some
          reason:
            * it has already purged all logs except the current one
            * there are other logs than the current one but they're involved in
            a transaction that finishes in the current one (or is not finished)
          Solution :
          Wake up the possibly waiting I/O thread, and set a boolean asking
          the I/O thread to temporarily ignore the log_space_limit
          constraint, because we do not want the I/O thread to block because of
          space (it's ok if it blocks for any other reason (e.g. because the
          master does not send anything). Then the I/O thread stops waiting
          and reads one more event and starts honoring log_space_limit again.

          If the SQL thread needs more events to be able to rotate the log (it
          might need to finish the current group first), then it can ask for one
          more at a time. Thus we don't outgrow the relay log indefinitely,
          but rather in a controlled manner, until the next rotate.

          When the SQL thread starts it sets ignore_log_space_limit to false. 
          We should also reset ignore_log_space_limit to 0 when the user does 
          RESET SLAVE, but in fact, no need as RESET SLAVE requires that the slave
          be stopped, and the SQL thread sets ignore_log_space_limit to 0 when
          it stops.
        */
        mysql_mutex_lock(&rli->log_space_lock);

        /* 
          If we have reached the limit of the relay space and we
          are going to sleep, waiting for more events:

          1. If outside a group, SQL thread asks the IO thread 
             to force a rotation so that the SQL thread purges 
             logs next time it processes an event (thus space is
             freed).

          2. If in a group, SQL thread asks the IO thread to 
             ignore the limit and queues yet one more event 
             so that the SQL thread finishes the group and 
             is are able to rotate and purge sometime soon.
         */
        if (rli->log_space_limit && 
            rli->log_space_limit < rli->log_space_total)
        {
          /* force rotation if not in an unfinished group */
          if (!rli->is_parallel_exec())
          {
            rli->sql_force_rotate_relay= !rli->is_in_group();
          }
          else
          {
            rli->sql_force_rotate_relay=
              (rli->mts_group_status != Relay_log_info::MTS_IN_GROUP);
          }
          /* ask for one more event */
          rli->ignore_log_space_limit= true;
        }

        /*
          If the I/O thread is blocked, unblock it.  Ok to broadcast
          after unlock, because the mutex is only destroyed in
          ~Relay_log_info(), i.e. when rli is destroyed, and rli will
          not be destroyed before we exit the present function.
        */
        mysql_mutex_unlock(&rli->log_space_lock);
        mysql_cond_broadcast(&rli->log_space_cond);
        // Note that wait_for_update_relay_log unlocks lock_log !

        if (rli->is_parallel_exec() && (opt_mts_checkpoint_period != 0 ||
            DBUG_EVALUATE_IF("check_slave_debug_group", 1, 0)))
        {
          int ret= 0;
          struct timespec waittime;
          ulonglong period= static_cast<ulonglong>(opt_mts_checkpoint_period * 1000000ULL);
          ulong signal_cnt= rli->relay_log.signal_cnt;

          mysql_mutex_unlock(log_lock);
          do
          {
            /*
              At this point the coordinator has no job to delegate to workers.
              However, workers are executing their assigned jobs and as such
              the checkpoint routine must be periodically invoked.
            */
            (void) mts_checkpoint_routine(rli, period, false, true/*need_data_lock=true*/); // TODO: ALFRANIO ERROR
            mysql_mutex_lock(log_lock);
            // More to the empty relay-log all assigned events done so reset it.
            if (rli->gaq->empty())
              rli->last_master_timestamp= 0;

            if (DBUG_EVALUATE_IF("check_slave_debug_group", 1, 0))
              period= 10000000ULL;

            set_timespec_nsec(&waittime, period);
            ret= rli->relay_log.wait_for_update_relay_log(thd, &waittime);
          } while ((ret == ETIMEDOUT || ret == ETIME) /* todo:remove */ &&
                   signal_cnt == rli->relay_log.signal_cnt && !thd->killed);
        }
        else
        {
          rli->relay_log.wait_for_update_relay_log(thd, NULL);
        }
        
        // re-acquire data lock since we released it earlier
        mysql_mutex_lock(&rli->data_lock);
        continue;
      }
      /*
        If the log was not hot, we need to move to the next log in
        sequence. The next log could be hot or cold, we deal with both
        cases separately after doing some common initialization
      */
      end_io_cache(cur_log);
      DBUG_ASSERT(rli->cur_log_fd >= 0);
      mysql_file_close(rli->cur_log_fd, MYF(MY_WME));
      rli->cur_log_fd = -1;

      if (relay_log_purge)
      {
        /*
          purge_first_log will properly set up relay log coordinates in rli.
          If the group's coordinates are equal to the event's coordinates
          (i.e. the relay log was not rotated in the middle of a group),
          we can purge this relay log too.
          We do ulonglong and string comparisons, this may be slow but
          - purging the last relay log is nice (it can save 1GB of disk), so we
          like to detect the case where we can do it, and given this,
          - I see no better detection method
          - purge_first_log is not called that often
        */
        if (rli->relay_log.purge_first_log
            (rli,
             rli->get_group_relay_log_pos() == rli->get_event_relay_log_pos()
             && !strcmp(rli->get_group_relay_log_name(),rli->get_event_relay_log_name())))
        {
          errmsg = "Error purging processed logs";
          goto err;
        }
        DBUG_PRINT("info", ("next_event group master %s %lu  group relay %s %lu event %s %lu\n",
          rli->get_group_master_log_name(),
          (ulong) rli->get_group_master_log_pos(),
          rli->get_group_relay_log_name(),
          (ulong) rli->get_group_relay_log_pos(),
          rli->get_event_relay_log_name(),
          (ulong) rli->get_event_relay_log_pos()));
      }
      else
      {
        /*
          If hot_log is set, then we already have a lock on
          LOCK_log.  If not, we have to get the lock.

          According to Sasha, the only time this code will ever be executed
          is if we are recovering from a bug.
        */
        if (rli->relay_log.find_next_log(&rli->linfo, !hot_log))
        {
          errmsg = "error switching to the next log";
          goto err;
        }
        rli->set_event_relay_log_pos(BIN_LOG_HEADER_SIZE);
        rli->set_event_relay_log_name(rli->linfo.log_file_name);
        /*
          We may update the worker here but this is not extremlly
          necessary. /Alfranio
        */
        rli->flush_info();
      }

      /* Reset the relay-log-change-notified status of  Slave Workers */
      if (rli->is_parallel_exec())
      {
        DBUG_PRINT("info", ("next_event: MTS group relay log changes to %s %lu\n",
                            rli->get_group_relay_log_name(),
                            (ulong) rli->get_group_relay_log_pos()));
        rli->reset_notified_relay_log_change();
      }

      /*
        Now we want to open this next log. To know if it's a hot log (the one
        being written by the I/O thread now) or a cold log, we can use
        is_active(); if it is hot, we use the I/O cache; if it's cold we open
        the file normally. But if is_active() reports that the log is hot, this
        may change between the test and the consequence of the test. So we may
        open the I/O cache whereas the log is now cold, which is nonsense.
        To guard against this, we need to have LOCK_log.
      */

      DBUG_PRINT("info",("hot_log: %d",hot_log));
      if (!hot_log) /* if hot_log, we already have this mutex */
        mysql_mutex_lock(log_lock);
      if (rli->relay_log.is_active(rli->linfo.log_file_name))
      {
#ifdef EXTRA_DEBUG
        sql_print_information("next log '%s' is currently active",
                              rli->linfo.log_file_name);
#endif
        rli->cur_log= cur_log= rli->relay_log.get_log_file();
        rli->cur_log_old_open_count= rli->relay_log.get_open_count();
        DBUG_ASSERT(rli->cur_log_fd == -1);

        /*
           When the SQL thread is [stopped and] (re)started the
           following may happen:

           1. Log was hot at stop time and remains hot at restart

              SQL thread reads again from hot_log (SQL thread was
              reading from the active log when it was stopped and the
              very same log is still active on SQL thread restart).

              In this case, my_b_seek is performed on cur_log, while
              cur_log points to relay_log.get_log_file();

           2. Log was hot at stop time but got cold before restart

              The log was hot when SQL thread stopped, but it is not
              anymore when the SQL thread restarts.

              In this case, the SQL thread reopens the log, using
              cache_buf, ie, cur_log points to &cache_buf, and thence
              its coordinates are reset.

           3. Log was already cold at stop time

              The log was not hot when the SQL thread stopped, and, of
              course, it will not be hot when it restarts.

              In this case, the SQL thread opens the cold log again,
              using cache_buf, ie, cur_log points to &cache_buf, and
              thence its coordinates are reset.

           4. Log was hot at stop time, DBA changes to previous cold
              log and restarts SQL thread

              The log was hot when the SQL thread was stopped, but the
              user changed the coordinates of the SQL thread to
              restart from a previous cold log.

              In this case, at start time, cur_log points to a cold
              log, opened using &cache_buf as cache, and coordinates
              are reset. However, as it moves on to the next logs, it
              will eventually reach the hot log. If the hot log is the
              same at the time the SQL thread was stopped, then
              coordinates were not reset - the cur_log will point to
              relay_log.get_log_file(), and not a freshly opened
              IO_CACHE through cache_buf. For this reason we need to
              deploy a my_b_seek before calling check_binlog_magic at
              this point of the code (see: BUG#55263 for more
              details).
          
          NOTES: 
            - We must keep the LOCK_log to read the 4 first bytes, as
              this is a hot log (same as when we call read_log_event()
              above: for a hot log we take the mutex).

            - Because of scenario #4 above, we need to have a
              my_b_seek here. Otherwise, we might hit the assertion
              inside check_binlog_magic.
        */

        my_b_seek(cur_log, (my_off_t) 0);
        if (check_binlog_magic(cur_log,&errmsg))
        {
          if (!hot_log)
            mysql_mutex_unlock(log_lock);
          goto err;
        }
        if (!hot_log)
          mysql_mutex_unlock(log_lock);
        continue;
      }
      if (!hot_log)
        mysql_mutex_unlock(log_lock);
      /*
        if we get here, the log was not hot, so we will have to open it
        ourselves. We are sure that the log is still not hot now (a log can get
        from hot to cold, but not from cold to hot). No need for LOCK_log.
      */
#ifdef EXTRA_DEBUG
      sql_print_information("next log '%s' is not active",
                            rli->linfo.log_file_name);
#endif
      // open_binlog_file() will check the magic header
      if ((rli->cur_log_fd=open_binlog_file(cur_log,rli->linfo.log_file_name,
                                            &errmsg)) <0)
        goto err;
    }
    else
    {
      /*
        Read failed with a non-EOF error.
        TODO: come up with something better to handle this error
      */
      if (hot_log)
        mysql_mutex_unlock(log_lock);
      sql_print_error("Slave SQL thread%s: I/O error reading "
                      "event(errno: %d  cur_log->error: %d)",
                      rli->get_for_channel_str(), my_errno,cur_log->error);
      // set read position to the beginning of the event
      my_b_seek(cur_log,rli->get_event_relay_log_pos());
      /* otherwise, we have had a partial read */
      errmsg = "Aborting slave SQL thread because of partial event read";
      break;                                    // To end of function
    }
  }
  if (!errmsg)
  {
    sql_print_information("Error reading relay log event%s: %s",
                          rli->get_for_channel_str(), "slave SQL thread was killed");
    DBUG_RETURN(0);
  }

err:
  if (errmsg)
    sql_print_error("Error reading relay log event%s: %s", rli->get_for_channel_str(), errmsg);
  DBUG_RETURN(0);
}

/*
  Rotate a relay log (this is used only by FLUSH LOGS; the automatic rotation
  because of size is simpler because when we do it we already have all relevant
  locks; here we don't, so this function is mainly taking locks).
  Returns nothing as we cannot catch any error (MYSQL_BIN_LOG::new_file()
  is void).
*/

int rotate_relay_log(Master_info* mi)
{
  DBUG_ENTER("rotate_relay_log");

  mysql_mutex_assert_owner(&mi->data_lock);
  DBUG_EXECUTE_IF("crash_before_rotate_relaylog", DBUG_SUICIDE(););

  Relay_log_info* rli= mi->rli;
  int error= 0;

  /*
     We need to test inited because otherwise, new_file() will attempt to lock
     LOCK_log, which may not be inited (if we're not a slave).
  */
  if (!rli->inited)
  {
    DBUG_PRINT("info", ("rli->inited == 0"));
    goto end;
  }

  /* If the relay log is closed, new_file() will do nothing. */
  error= rli->relay_log.new_file(mi->get_mi_description_event());
  if (error != 0)
    goto end;

  /*
    We harvest now, because otherwise BIN_LOG_HEADER_SIZE will not immediately
    be counted, so imagine a succession of FLUSH LOGS  and assume the slave
    threads are started:
    relay_log_space decreases by the size of the deleted relay log, but does
    not increase, so flush-after-flush we may become negative, which is wrong.
    Even if this will be corrected as soon as a query is replicated on the
    slave (because the I/O thread will then call harvest_bytes_written() which
    will harvest all these BIN_LOG_HEADER_SIZE we forgot), it may give strange
    output in SHOW SLAVE STATUS meanwhile. So we harvest now.
    If the log is closed, then this will just harvest the last writes, probably
    0 as they probably have been harvested.
  */
  rli->relay_log.harvest_bytes_written(&rli->log_space_total);
end:
  DBUG_RETURN(error);
}


/**
  flushes the relay logs of a replication channel.

  @param[in]         mi      Master_info corresponding to the
                             channel.
  @return
    @retval          true     fail
    @retval          false     ok.
*/
bool flush_relay_logs(Master_info *mi)
{
  DBUG_ENTER("flush_relay_logs");
  bool error= false;

  if (mi)
  {
    mysql_mutex_lock(&mi->data_lock);
    if (rotate_relay_log(mi))
      error= true;
    mysql_mutex_unlock(&mi->data_lock);
  }
  DBUG_RETURN(error);
}


/**
   Entry point for FLUSH RELAYLOGS command or to flush relaylogs for
   the FLUSH LOGS command.
   FLUSH LOGS or FLUSH RELAYLOGS needs to flush the relaylogs of all
   the replciaiton channels in multisource replication.
   FLUSH RELAYLOGS FOR CHANNEL flushes only the relaylogs pertaining to
   a channel.

   @param[in]         thd              the client thread carrying the command.

   @return
     @retval           true                fail
     @retval           false              success
*/
bool flush_relay_logs_cmd(THD *thd)
{
  DBUG_ENTER("flush_relay_logs_cmd");
  Master_info *mi= 0;
  LEX *lex= thd->lex;
  bool error =false;

  mysql_mutex_lock(&LOCK_msr_map);

  /*
     lex->mi.channel is NULL, for FLUSH LOGS or when the client thread
     is not present. (See tmp_thd in  the caller).
     When channel is not provided, lex->mi.for_channel is false.
  */
  if (!lex->mi.channel || !lex->mi.for_channel)
  {
    for (mi_map::iterator it= msr_map.begin(); it!= msr_map.end(); it++)
    {
      mi= it->second;

      if ((error = flush_relay_logs(mi)))
        break;
    }
  }
  else
  {

    mi= msr_map.get_mi(lex->mi.channel);

    if (mi)
      error= flush_relay_logs(mi);
    else
    {
      if (thd->system_thread == SYSTEM_THREAD_SLAVE_SQL ||
          thd->system_thread == SYSTEM_THREAD_SLAVE_WORKER)
      {
        /*
          Log warning on SQL or worker threads.
        */
        sql_print_warning(ER(ER_SLAVE_CHANNEL_DOES_NOT_EXIST),
                          lex->mi.channel);
      }
      else
      {
        /*
          Return error on client sessions.
        */
        error= true;
        my_error(ER_SLAVE_CHANNEL_DOES_NOT_EXIST, MYF(0), lex->mi.channel);
      }
    }
  }

  mysql_mutex_unlock(&LOCK_msr_map);

  DBUG_RETURN(error);
}


/**
   Detects, based on master's version (as found in the relay log), if master
   has a certain bug.
   @param rli Relay_log_info which tells the master's version
   @param bug_id Number of the bug as found in bugs.mysql.com
   @param report bool report error message, default TRUE

   @param pred Predicate function that will be called with @c param to
   check for the bug. If the function return @c true, the bug is present,
   otherwise, it is not.

   @param param  State passed to @c pred function.

   @return TRUE if master has the bug, FALSE if it does not.
*/
bool rpl_master_has_bug(const Relay_log_info *rli, uint bug_id, bool report,
                        bool (*pred)(const void *), const void *param)
{
  struct st_version_range_for_one_bug {
    uint        bug_id;
    const uchar introduced_in[3]; // first version with bug
    const uchar fixed_in[3];      // first version with fix
  };
  static struct st_version_range_for_one_bug versions_for_all_bugs[]=
  {
    {24432, { 5, 0, 24 }, { 5, 0, 38 } },
    {24432, { 5, 1, 12 }, { 5, 1, 17 } },
    {33029, { 5, 0,  0 }, { 5, 0, 58 } },
    {33029, { 5, 1,  0 }, { 5, 1, 12 } },
    {37426, { 5, 1,  0 }, { 5, 1, 26 } },
  };
  const uchar *master_ver=
    rli->get_rli_description_event()->server_version_split;

  DBUG_ASSERT(sizeof(rli->get_rli_description_event()->server_version_split) == 3);

  for (uint i= 0;
       i < sizeof(versions_for_all_bugs)/sizeof(*versions_for_all_bugs);i++)
  {
    const uchar *introduced_in= versions_for_all_bugs[i].introduced_in,
      *fixed_in= versions_for_all_bugs[i].fixed_in;
    if ((versions_for_all_bugs[i].bug_id == bug_id) &&
        (memcmp(introduced_in, master_ver, 3) <= 0) &&
        (memcmp(fixed_in,      master_ver, 3) >  0) &&
        (pred == NULL || (*pred)(param)))
    {
      if (!report)
	return TRUE;
      // a short message for SHOW SLAVE STATUS (message length constraints)
      my_printf_error(ER_UNKNOWN_ERROR, "master may suffer from"
                      " http://bugs.mysql.com/bug.php?id=%u"
                      " so slave stops; check error log on slave"
                      " for more info", MYF(0), bug_id);
      // a verbose message for the error log
      rli->report(ERROR_LEVEL, ER_UNKNOWN_ERROR,
                  "According to the master's version ('%s'),"
                  " it is probable that master suffers from this bug:"
                  " http://bugs.mysql.com/bug.php?id=%u"
                  " and thus replicating the current binary log event"
                  " may make the slave's data become different from the"
                  " master's data."
                  " To take no risk, slave refuses to replicate"
                  " this event and stops."
                  " We recommend that all updates be stopped on the"
                  " master and slave, that the data of both be"
                  " manually synchronized,"
                  " that master's binary logs be deleted,"
                  " that master be upgraded to a version at least"
                  " equal to '%d.%d.%d'. Then replication can be"
                  " restarted.",
                  rli->get_rli_description_event()->server_version,
                  bug_id,
                  fixed_in[0], fixed_in[1], fixed_in[2]);
      return TRUE;
    }
  }
  return FALSE;
}

/**
   BUG#33029, For all 5.0 up to 5.0.58 exclusive, and 5.1 up to 5.1.12
   exclusive, if one statement in a SP generated AUTO_INCREMENT value
   by the top statement, all statements after it would be considered
   generated AUTO_INCREMENT value by the top statement, and a
   erroneous INSERT_ID value might be associated with these statement,
   which could cause duplicate entry error and stop the slave.

   Detect buggy master to work around.
 */
bool rpl_master_erroneous_autoinc(THD *thd)
{
  if (thd->rli_slave && thd->rli_slave->info_thd == thd)
  {
    Relay_log_info *c_rli= thd->rli_slave->get_c_rli();

    DBUG_EXECUTE_IF("simulate_bug33029", return TRUE;);
    return rpl_master_has_bug(c_rli, 33029, FALSE, NULL, NULL);
  }
  return FALSE;
}

/**
  a copy of active_mi->rli->slave_skip_counter, for showing in SHOW VARIABLES,
  INFORMATION_SCHEMA.GLOBAL_VARIABLES and @@sql_slave_skip_counter without
  taking all the mutexes needed to access active_mi->rli->slave_skip_counter
  properly.
*/
uint sql_slave_skip_counter;

/**
  Execute a START SLAVE statement.

  @param thd Pointer to THD object for the client thread executing the
  statement.

  @param mi Pointer to Master_info object for the slave's IO thread.

  @param net_report If true, saves the exit status into Diagnostics_area.

  @retval 0 success
  @retval 1 error
*/
int start_slave(THD* thd , Master_info* mi,  bool net_report, bool for_one_channel)
{
  int slave_errno= 0;
  int thread_mask;
  bool error_reported= false;

  DBUG_ENTER("start_slave(THD, Master_info, bool, bool");

  if (check_access(thd, SUPER_ACL, any_db, NULL, NULL, 0, 0))
    DBUG_RETURN(1);

  if (thd->lex->slave_connection.user ||
      thd->lex->slave_connection.password)
  {
#if defined(HAVE_OPENSSL) && !defined(EMBEDDED_LIBRARY)
    if (thd->vio_ok() && !thd->net.vio->ssl_arg)
      push_warning(thd, Sql_condition::SL_NOTE,
                   ER_INSECURE_PLAIN_TEXT,
                   ER(ER_INSECURE_PLAIN_TEXT));
#endif
#if !defined(HAVE_OPENSSL) && !defined(EMBEDDED_LIBRARY)
    push_warning(thd, Sql_condition::SL_NOTE,
                 ER_INSECURE_PLAIN_TEXT,
                 ER(ER_INSECURE_PLAIN_TEXT));
#endif
  }

  lock_slave_threads(mi);  // this allows us to cleanly read slave_running
  // Get a mask of _stopped_ threads
  init_thread_mask(&thread_mask,mi,1 /* inverse */);
  /*
    Below we will start all stopped threads.  But if the user wants to
    start only one thread, do as if the other thread was running (as we
    don't wan't to touch the other thread), so set the bit to 0 for the
    other thread
  */
  if (thd->lex->slave_thd_opt)
    thread_mask&= thd->lex->slave_thd_opt;
  if (thread_mask) //some threads are stopped, start them
  {
    if (global_init_info(mi, false, thread_mask))
      slave_errno=ER_MASTER_INFO;
    else if (server_id_supplied && *mi->host)
    {
      /*
        If we will start IO thread we need to take care of possible
        options provided through the START SLAVE if there is any.
      */
      if (thread_mask & SLAVE_IO)
      {
        if (thd->lex->slave_connection.user)
        {
          mi->set_start_user_configured(true);
          mi->set_user(thd->lex->slave_connection.user);
        }
        if (thd->lex->slave_connection.password)
        {
          mi->set_start_user_configured(true);
          mi->set_password(thd->lex->slave_connection.password);
        }
        if (thd->lex->slave_connection.plugin_auth)
          mi->set_plugin_auth(thd->lex->slave_connection.plugin_auth);
        if (thd->lex->slave_connection.plugin_dir)
          mi->set_plugin_dir(thd->lex->slave_connection.plugin_dir);
      }
 
      /*
        If we will start SQL thread we will care about UNTIL options If
        not and they are specified we will ignore them and warn user
        about this fact.
      */
      if (thread_mask & SLAVE_SQL)
      {
        /*
          To cache the MTS system var values and used them in the following
          runtime. The system var:s can change meanwhile but having no other
          effects.
        */
        mi->rli->opt_slave_parallel_workers= opt_mts_slave_parallel_workers;
#ifndef DBUG_OFF
        if (!DBUG_EVALUATE_IF("check_slave_debug_group", 1, 0))
#endif
          mi->rli->checkpoint_group= opt_mts_checkpoint_group;

        mysql_mutex_lock(&mi->rli->data_lock);

        if (thd->lex->mi.pos)
        {
          if (thd->lex->mi.relay_log_pos)
            slave_errno= ER_BAD_SLAVE_UNTIL_COND;
          mi->rli->until_condition= Relay_log_info::UNTIL_MASTER_POS;
          mi->rli->until_log_pos= thd->lex->mi.pos;
          /*
             We don't check thd->lex->mi.log_file_name for NULL here
             since it is checked in sql_yacc.yy
          */
          strmake(mi->rli->until_log_name, thd->lex->mi.log_file_name,
                  sizeof(mi->rli->until_log_name)-1);
        }
        else if (thd->lex->mi.relay_log_pos)
        {
          if (thd->lex->mi.pos)
            slave_errno= ER_BAD_SLAVE_UNTIL_COND;
          mi->rli->until_condition= Relay_log_info::UNTIL_RELAY_POS;
          mi->rli->until_log_pos= thd->lex->mi.relay_log_pos;
          strmake(mi->rli->until_log_name, thd->lex->mi.relay_log_name,
                  sizeof(mi->rli->until_log_name)-1);
        }
        else if (thd->lex->mi.gtid)
        {
          global_sid_lock->wrlock();
          mi->rli->clear_until_condition();
          if (mi->rli->until_sql_gtids.add_gtid_text(thd->lex->mi.gtid)
              != RETURN_STATUS_OK)
            slave_errno= ER_BAD_SLAVE_UNTIL_COND;
          else {
            mi->rli->until_condition=
              LEX_MASTER_INFO::UNTIL_SQL_BEFORE_GTIDS == thd->lex->mi.gtid_until_condition
              ? Relay_log_info::UNTIL_SQL_BEFORE_GTIDS
              : Relay_log_info::UNTIL_SQL_AFTER_GTIDS;
            if ((mi->rli->until_condition ==
               Relay_log_info::UNTIL_SQL_AFTER_GTIDS) &&
               mi->rli->opt_slave_parallel_workers != 0)
            {
              mi->rli->opt_slave_parallel_workers= 0;
              push_warning_printf(thd, Sql_condition::SL_NOTE,
                                  ER_MTS_FEATURE_IS_NOT_SUPPORTED,
                                  ER(ER_MTS_FEATURE_IS_NOT_SUPPORTED),
                                  "UNTIL condtion",
                                  "Slave is started in the sequential execution mode.");
            }
          }
          global_sid_lock->unlock();
        }
        else if (thd->lex->mi.until_after_gaps)
        {
            mi->rli->until_condition= Relay_log_info::UNTIL_SQL_AFTER_MTS_GAPS;
            mi->rli->opt_slave_parallel_workers=
              mi->rli->recovery_parallel_workers;
        }
        else
          mi->rli->clear_until_condition();

        if (mi->rli->until_condition == Relay_log_info::UNTIL_MASTER_POS ||
            mi->rli->until_condition == Relay_log_info::UNTIL_RELAY_POS)
        {
          /* Preparing members for effective until condition checking */
          const char *p= fn_ext(mi->rli->until_log_name);
          char *p_end;
          if (*p)
          {
            //p points to '.'
            mi->rli->until_log_name_extension= strtoul(++p,&p_end, 10);
            /*
              p_end points to the first invalid character. If it equals
              to p, no digits were found, error. If it contains '\0' it
              means  conversion went ok.
            */
            if (p_end==p || *p_end)
              slave_errno=ER_BAD_SLAVE_UNTIL_COND;
          }
          else
            slave_errno=ER_BAD_SLAVE_UNTIL_COND;

          /* mark the cached result of the UNTIL comparison as "undefined" */
          mi->rli->until_log_names_cmp_result=
            Relay_log_info::UNTIL_LOG_NAMES_CMP_UNKNOWN;

          /* Issuing warning then started without --skip-slave-start */
          if (!opt_skip_slave_start)
            push_warning(thd, Sql_condition::SL_NOTE,
                         ER_MISSING_SKIP_SLAVE,
                         ER(ER_MISSING_SKIP_SLAVE));
          if (mi->rli->opt_slave_parallel_workers != 0)
          {
            mi->rli->opt_slave_parallel_workers= 0;
            push_warning_printf(thd, Sql_condition::SL_NOTE,
                                ER_MTS_FEATURE_IS_NOT_SUPPORTED,
                                ER(ER_MTS_FEATURE_IS_NOT_SUPPORTED),
                                "UNTIL condtion",
                                "Slave is started in the sequential execution mode.");
          }
        }

        mysql_mutex_unlock(&mi->rli->data_lock);

        if (!slave_errno)
        {
          slave_errno= check_slave_sql_config_conflict(thd, mi->rli);
          if (slave_errno)
            error_reported= true;
        }
      }
      else if (thd->lex->mi.pos || thd->lex->mi.relay_log_pos || thd->lex->mi.gtid)
        push_warning(thd, Sql_condition::SL_NOTE, ER_UNTIL_COND_IGNORED,
                     ER(ER_UNTIL_COND_IGNORED));

      if (!slave_errno)
        slave_errno = start_slave_threads(false/*need_lock_slave=false*/,
                                          true/*wait_for_start=true*/,
                                          mi,
                                          thread_mask);
    }
    else
      slave_errno = ER_BAD_SLAVE;
  }
  else
  {
    /* no error if all threads are already started, only a warning */
    push_warning_printf(thd, Sql_condition::SL_NOTE,
                        ER_SLAVE_CHANNEL_WAS_RUNNING,
                        ER(ER_SLAVE_CHANNEL_WAS_RUNNING),
                        mi->get_channel());
  }

  /*
    Clean up start information if there was an attempt to start
    the IO thread to avoid any security issue.
  */
  if (slave_errno &&
      (thread_mask & SLAVE_IO) == SLAVE_IO)
    mi->reset_start_info();

  unlock_slave_threads(mi);

  if (slave_errno)
  {
    if (net_report && !error_reported)
    {
      if ((slave_errno==ER_SLAVE_CHANNEL_NOT_RUNNING)||
          (slave_errno==ER_SLAVE_CHANNEL_MUST_STOP))
        my_error(slave_errno, MYF(0), mi->get_channel());
      else
        my_message(slave_errno, ER(slave_errno), MYF(0));
    }
    DBUG_RETURN(1);
  }
  else if (net_report && for_one_channel)
    my_ok(thd);

  DBUG_RETURN(0);
}


/**
  Execute a STOP SLAVE statement.

  @param thd Pointer to THD object for the client thread executing the
  statement.

  @param mi Pointer to Master_info object for the slave's IO thread.

  @param net_report If true, saves the exit status into Diagnostics_area.

  @retval 0 success
  @retval 1 error
*/
int stop_slave(THD* thd, Master_info* mi, bool net_report, bool for_one_channel )
{
  DBUG_ENTER("stop_slave(THD, Master_info, bool, bool");

  int slave_errno;
  if (!thd)
    thd = current_thd;

  if (check_access(thd, SUPER_ACL, any_db, NULL, NULL, 0, 0))
    DBUG_RETURN(1);

  THD_STAGE_INFO(thd, stage_killing_slave);
  int thread_mask;
  lock_slave_threads(mi);

  DBUG_EXECUTE_IF("simulate_hold_run_locks_on_stop_slave",
                  my_sleep(10000000););

  // Get a mask of _running_ threads
  init_thread_mask(&thread_mask,mi,0 /* not inverse*/);

  /*
    Below we will stop all running threads.
    But if the user wants to stop only one thread, do as if the other thread
    was stopped (as we don't wan't to touch the other thread), so set the
    bit to 0 for the other thread
  */
  if (thd->lex->slave_thd_opt)
    thread_mask &= thd->lex->slave_thd_opt;

  if (thread_mask)
  {
    slave_errno= terminate_slave_threads(mi,thread_mask,
                                         rpl_stop_slave_timeout,
                                         false/*need_lock_term=false*/);
  }
  else
  {
    //no error if both threads are already stopped, only a warning
    slave_errno= 0;
    push_warning_printf(thd, Sql_condition::SL_NOTE,
                        ER_SLAVE_CHANNEL_WAS_NOT_RUNNING,
                        ER(ER_SLAVE_CHANNEL_WAS_NOT_RUNNING),
                         mi->get_channel());
  }

  /*
    If the slave has open temp tables and there is a following CHANGE MASTER
    there is a possibility that the temporary tables are left open forever.
    Though we dont restrict failover here, we do warn users. In future, we
    should have a command to delete open temp tables the slave has replicated.
    See WL#7441 regarding this command.
  */

  if (slave_open_temp_tables)
    push_warning(thd, Sql_condition::SL_WARNING,
                 ER_WARN_OPEN_TEMP_TABLES_MUST_BE_ZERO,
                 ER(ER_WARN_OPEN_TEMP_TABLES_MUST_BE_ZERO));

  unlock_slave_threads(mi);

  if (slave_errno)
  {
    if ((slave_errno == ER_STOP_SLAVE_SQL_THREAD_TIMEOUT) ||
        (slave_errno == ER_STOP_SLAVE_IO_THREAD_TIMEOUT))
    {
      push_warning(thd, Sql_condition::SL_NOTE, slave_errno,
                   ER(slave_errno));
      sql_print_warning("%s",ER(slave_errno));
    }
    if (net_report)
      my_message(slave_errno, ER(slave_errno), MYF(0));
    DBUG_RETURN(1);
  }
  else if (net_report && for_one_channel)
    my_ok(thd);

  DBUG_RETURN(0);
}


/**
  Delete slave info objects (mi, rli and workers) corresponding to a channel.

  @param[in]       mi        master_info corresponding to a channel

  @return
    @retval        false           OK.
    @retval        true           not OK.
*/
bool delete_slave_info_object(Master_info *mi)
{

  if (msr_map.delete_mi(mi->get_channel()))
  {
    sql_print_error("Slave%s: Couldn't delete slave info objects",
                    mi->get_for_channel_str());
    my_error(ER_SLAVE_CHANNEL_DELETE, MYF(0), mi->get_channel());

    return true;
  }
  return false;
}

/**
  Execute a RESET SLAVE (for all channels), used in Multisource replication.
  If resetting of a particular channel fails, it exits out.

  @param[in]  THD  THD object of the client.

  @retval     0    success
  @retval     1    error
 */

int reset_slave(THD *thd)
{
  DBUG_ENTER("reset_slave(THD)");

  Master_info *mi= 0;
  int result= 0;
  mi_map::iterator it= msr_map.begin();
  if (thd->lex->reset_slave_info.all)
  {
    /* First do reset_slave for default channel */
    if (reset_slave(thd, msr_map.get_mi(msr_map.get_default_channel())))
      DBUG_RETURN(1);
    /* Do while iteration for rest of the channels */
    while (it!= msr_map.end())
    {
      if (!it->first.compare(msr_map.get_default_channel()))
      {
        it++;
        continue;
      }
      mi= it->second;
      DBUG_ASSERT(mi);
      if ((result= reset_slave(thd, mi)))
        break;
      it= msr_map.begin();
    }
  }
  else
  {
    while (it!= msr_map.end())
    {
      mi= it->second;
      DBUG_ASSERT(mi);
      if ((result= reset_slave(thd, mi)))
        break;
      it++;
    }
  }
  DBUG_RETURN(result);

}


/**
  Execute a RESET SLAVE statement.
  Locks slave threads and unlocks the slave threads after executing
  reset slave.

  @param thd Pointer to THD object of the client thread executing the
  statement.

  @param mi Pointer to Master_info object for the slave.

  @retval 0 success
  @retval 1 error
*/
int reset_slave(THD *thd, Master_info* mi)
{
  int thread_mask= 0, error= 0;
  const char* errmsg= "Unknown error occured while reseting slave";
  DBUG_ENTER("reset_slave");

  bool no_init_after_delete= false;

  lock_slave_threads(mi);
  init_thread_mask(&thread_mask,mi,0 /* not inverse */);
  if (thread_mask) // We refuse if any slave thread is running
  {
    my_error(ER_SLAVE_CHANNEL_MUST_STOP, MYF(0), mi->get_channel());
    error=1;
    unlock_slave_threads(mi);
    goto err;
  }

  ha_reset_slave(thd);


  // delete relay logs, clear relay log coordinates

  /*
     For named channels, we have to delete the index and log files
     and not init them
  */
  if (strcmp(mi->get_channel(), msr_map.get_default_channel()))
    no_init_after_delete= true;

  if ((error= mi->rli->purge_relay_logs(thd,
                                        1 /* just reset */,
                                        &errmsg,
                                        no_init_after_delete)))
  {
    my_error(ER_RELAY_LOG_FAIL, MYF(0), errmsg);
    unlock_slave_threads(mi);
    goto err;
  }

  /* Clear master's log coordinates and associated information */
  DBUG_ASSERT(!mi->rli || !mi->rli->slave_running); // none writes in rli table
  mi->clear_in_memory_info(thd->lex->reset_slave_info.all);

  if (remove_info(mi))
  {
    error= 1;
    my_error(ER_UNKNOWN_ERROR, MYF(0));
    unlock_slave_threads(mi);
    goto err;
  }

  unlock_slave_threads(mi);

  (void) RUN_HOOK(binlog_relay_io, after_reset_slave, (thd, mi));

  /*
     delete the channel if reset_slave_info.all is set,
     except the default channel
  */
  if (!error && thd->lex->reset_slave_info.all &&
      strcmp(mi->get_channel(), msr_map.get_default_channel()))
  {
    error= delete_slave_info_object(mi);
  }

err:
  DBUG_RETURN(error);
}


/**
  Entry function for RESET SLAVE command. Function either resets
  the slave for all channels or for a single channel.
  When RESET SLAVE ALL is given, the slave_info_objects (mi, rli & workers)
  are destroyed.

  @param[in]           thd          the client thread with the command.

  @return
    @retval            false            OK
    @retval            true            not OK
*/
bool reset_slave_cmd(THD *thd)
{
  DBUG_ENTER("reset_slave_cmd");

  Master_info *mi;
  LEX *lex= thd->lex;
  bool res= true;  // default, an error

  mysql_mutex_lock(&LOCK_msr_map);

  if (!is_slave_configured())
  {
    my_message(ER_SLAVE_CONFIGURATION, ER(ER_SLAVE_CONFIGURATION), MYF(0));
    mysql_mutex_unlock(&LOCK_msr_map);
    DBUG_RETURN(res= true);
  }

  if (!lex->mi.for_channel)
    res= reset_slave(thd);
  else
  {
    mi= msr_map.get_mi(lex->mi.channel);

    if (mi)
      res= reset_slave(thd, mi);
    else if (strcmp(msr_map.get_default_channel(), lex->mi.channel))
      my_error(ER_SLAVE_CHANNEL_DOES_NOT_EXIST, MYF(0), lex->mi.channel);
  }

  mysql_mutex_unlock(&LOCK_msr_map);

  DBUG_RETURN(res);
}


/**
   This function checks if the given CHANGE MASTER command has any receive
   option being set or changed.

   - used in change_master().

  @param  lex_mi structure that holds all change master options given on the
          change master command.

  @retval false No change master receive option.
  @retval true  At least one receive option was there.
*/

static bool have_change_master_receive_option(const LEX_MASTER_INFO* lex_mi)
{
  bool have_receive_option= false;

  DBUG_ENTER("have_change_master_receive_option");

  /* Check if *at least one* receive option is given on change master command*/
  if (lex_mi->host ||
      lex_mi->user ||
      lex_mi->password ||
      lex_mi->log_file_name ||
      lex_mi->pos ||
      lex_mi->bind_addr ||
      lex_mi->port ||
      lex_mi->connect_retry ||
      lex_mi->server_id ||
      lex_mi->ssl != LEX_MASTER_INFO::LEX_MI_UNCHANGED ||
      lex_mi->ssl_verify_server_cert != LEX_MASTER_INFO::LEX_MI_UNCHANGED ||
      lex_mi->heartbeat_opt != LEX_MASTER_INFO::LEX_MI_UNCHANGED ||
      lex_mi->retry_count_opt !=  LEX_MASTER_INFO::LEX_MI_UNCHANGED ||
      lex_mi->ssl_key ||
      lex_mi->ssl_cert ||
      lex_mi->ssl_ca ||
      lex_mi->ssl_capath ||
      lex_mi->ssl_cipher ||
      lex_mi->ssl_crl ||
      lex_mi->ssl_crlpath ||
      lex_mi->repl_ignore_server_ids_opt == LEX_MASTER_INFO::LEX_MI_ENABLE)
    have_receive_option= true;

  DBUG_RETURN(have_receive_option);
}

/**
   This function checks if the given CHANGE MASTER command has any execute
   option being set or changed.

   - used in change_master().

  @param  lex_mi structure that holds all change master options given on the
          change master command.

  @param[OUT] need_relay_log_purge
              - If relay_log_file/relay_log_pos options are used,
                we wont delete relaylogs. We set this boolean flag to false.
              - If relay_log_file/relay_log_pos options are NOT used,
                we return the boolean flag UNCHANGED.
              - Used in change_receive_options() and change_master().

  @retval false No change master execute option.
  @retval true  At least one execute option was there.
*/

static bool have_change_master_execute_option(const LEX_MASTER_INFO* lex_mi,
                                              bool* need_relay_log_purge )
{
  bool have_execute_option= false;

  DBUG_ENTER("have_change_master_execute_option");

  /* Check if *at least one* execute option is given on change master command*/
  if (lex_mi->relay_log_name ||
      lex_mi->relay_log_pos ||
      lex_mi->sql_delay != -1)
    have_execute_option= true;

  if (lex_mi->relay_log_name || lex_mi->relay_log_pos)
    *need_relay_log_purge= false;

  DBUG_RETURN(have_execute_option);
}

/**
   This function is called if the change master command had at least one
   receive option. This function then sets or alters the receive option(s)
   given in the command. The execute options are handled in the function
   change_execute_options()

   - used in change_master().
   - Receiver threads should be stopped when this function is called.

  @param thd    Pointer to THD object for the client thread executing the
                statement.

  @param lex_mi structure that holds all change master options given on the
                change master command.

  @param mi     Pointer to Master_info object belonging to the slave's IO
                thread.

  @retval false no error i.e., success.
  @retval true  error.
*/

static bool change_receive_options(THD* thd, LEX_MASTER_INFO* lex_mi,
                                   Master_info* mi, bool need_relay_log_purge)
{
  bool ret= false; /* return value. Set if there is an error. */

  DBUG_ENTER("change_receive_options");

  /*
    We want to save the old receive configurations so that we can use them to
    print the changes in these configurations (from-to form). This is used in
    sql_print_information() later.
  */
  char saved_host[HOSTNAME_LENGTH + 1], saved_bind_addr[HOSTNAME_LENGTH + 1];
  uint saved_port= 0;
  char saved_log_name[FN_REFLEN];
  my_off_t saved_log_pos= 0;

  strmake(saved_host, mi->host, HOSTNAME_LENGTH);
  strmake(saved_bind_addr, mi->bind_addr, HOSTNAME_LENGTH);
  saved_port= mi->port;
  strmake(saved_log_name, mi->get_master_log_name(), FN_REFLEN - 1);
  saved_log_pos= mi->get_master_log_pos();

  /*
    If the user specified host or port without binlog or position,
    reset binlog's name to FIRST and position to 4.
  */

  if ((lex_mi->host && strcmp(lex_mi->host, mi->host)) ||
      (lex_mi->port && lex_mi->port != mi->port))
  {
    /*
      This is necessary because the primary key, i.e. host or port, has
      changed.

      The repository does not support direct changes on the primary key,
      so the row is dropped and re-inserted with a new primary key. If we
      don't do that, the master info repository we will end up with several
      rows.
    */
    if (mi->clean_info())
    {
      ret= true;
      goto err;
    }
    mi->master_uuid[0]= 0;
    mi->master_id= 0;
  }

  if ((lex_mi->host || lex_mi->port) && !lex_mi->log_file_name && !lex_mi->pos)
  {
    char *var_master_log_name= NULL;
    var_master_log_name= const_cast<char*>(mi->get_master_log_name());
    var_master_log_name[0]= '\0';
    mi->set_master_log_pos(BIN_LOG_HEADER_SIZE);
  }

  if (lex_mi->log_file_name)
    mi->set_master_log_name(lex_mi->log_file_name);
  if (lex_mi->pos)
  {
    mi->set_master_log_pos(lex_mi->pos);
  }

  if (lex_mi->log_file_name && !lex_mi->pos)
    push_warning(thd, Sql_condition::SL_WARNING,
                 ER_WARN_ONLY_MASTER_LOG_FILE_NO_POS,
                 ER(ER_WARN_ONLY_MASTER_LOG_FILE_NO_POS));

  DBUG_PRINT("info", ("master_log_pos: %lu", (ulong) mi->get_master_log_pos()));

  if (lex_mi->user || lex_mi->password)
  {
#if defined(HAVE_OPENSSL) && !defined(EMBEDDED_LIBRARY)
    if (thd->vio_ok() && !thd->net.vio->ssl_arg)
      push_warning(thd, Sql_condition::SL_NOTE,
                   ER_INSECURE_PLAIN_TEXT,
                   ER(ER_INSECURE_PLAIN_TEXT));
#endif
#if !defined(HAVE_OPENSSL) && !defined(EMBEDDED_LIBRARY)
    push_warning(thd, Sql_condition::SL_NOTE,
                 ER_INSECURE_PLAIN_TEXT,
                 ER(ER_INSECURE_PLAIN_TEXT));
#endif
    push_warning(thd, Sql_condition::SL_NOTE,
                 ER_INSECURE_CHANGE_MASTER,
                 ER(ER_INSECURE_CHANGE_MASTER));
  }

  if (lex_mi->user)
    mi->set_user(lex_mi->user);
  if (lex_mi->password)
    mi->set_password(lex_mi->password);
  if (lex_mi->host)
    strmake(mi->host, lex_mi->host, sizeof(mi->host)-1);
  if (lex_mi->bind_addr)
    strmake(mi->bind_addr, lex_mi->bind_addr, sizeof(mi->bind_addr)-1);
  if (lex_mi->port)
    mi->port = lex_mi->port;
  if (lex_mi->connect_retry)
    mi->connect_retry = lex_mi->connect_retry;
  if (lex_mi->retry_count_opt !=  LEX_MASTER_INFO::LEX_MI_UNCHANGED)
    mi->retry_count = lex_mi->retry_count;

  if (lex_mi->heartbeat_opt != LEX_MASTER_INFO::LEX_MI_UNCHANGED)
    mi->heartbeat_period = lex_mi->heartbeat_period;
  else if (lex_mi->host || lex_mi->port)
  {
    /*
      If the user specified host or port or both without heartbeat_period,
      we use default value for heartbeat_period. By default, We want to always
      have heartbeat enabled when we switch master unless
      master_heartbeat_period is explicitly set to zero (heartbeat disabled).

      Here is the default value for heartbeat period if CHANGE MASTER did not
      specify it.  (no data loss in conversion as hb period has a max)
    */
    mi->heartbeat_period= min<float>(SLAVE_MAX_HEARTBEAT_PERIOD,
                                     (slave_net_timeout/2.0f));
    DBUG_ASSERT(mi->heartbeat_period > (float) 0.001
                || mi->heartbeat_period == 0);

    // counter is cleared if master is CHANGED.
    mi->received_heartbeats= 0;
    // clear timestamp of last heartbeat as well.
    mi->last_heartbeat= 0;
  }

  /*
    reset the last time server_id list if the current CHANGE MASTER
    is mentioning IGNORE_SERVER_IDS= (...)
  */
  if (lex_mi->repl_ignore_server_ids_opt == LEX_MASTER_INFO::LEX_MI_ENABLE)
    mi->ignore_server_ids->dynamic_ids.clear();
  for (size_t i= 0; i < lex_mi->repl_ignore_server_ids.size(); i++)
  {
    ulong s_id= lex_mi->repl_ignore_server_ids[i];
    if (s_id == ::server_id && replicate_same_server_id)
    {
      my_error(ER_SLAVE_IGNORE_SERVER_IDS, MYF(0), static_cast<int>(s_id));
      ret= true;
      goto err;
    }
    else
    {
      // Keep the array sorted, ignore duplicates.
      mi->ignore_server_ids->dynamic_ids.insert_unique(s_id);
    }
  }

  if (lex_mi->ssl != LEX_MASTER_INFO::LEX_MI_UNCHANGED)
    mi->ssl= (lex_mi->ssl == LEX_MASTER_INFO::LEX_MI_ENABLE);

  if (lex_mi->ssl_verify_server_cert != LEX_MASTER_INFO::LEX_MI_UNCHANGED)
    mi->ssl_verify_server_cert=
      (lex_mi->ssl_verify_server_cert == LEX_MASTER_INFO::LEX_MI_ENABLE);

  if (lex_mi->ssl_ca)
    strmake(mi->ssl_ca, lex_mi->ssl_ca, sizeof(mi->ssl_ca)-1);
  if (lex_mi->ssl_capath)
    strmake(mi->ssl_capath, lex_mi->ssl_capath, sizeof(mi->ssl_capath)-1);
  if (lex_mi->ssl_cert)
    strmake(mi->ssl_cert, lex_mi->ssl_cert, sizeof(mi->ssl_cert)-1);
  if (lex_mi->ssl_cipher)
    strmake(mi->ssl_cipher, lex_mi->ssl_cipher, sizeof(mi->ssl_cipher)-1);
  if (lex_mi->ssl_key)
    strmake(mi->ssl_key, lex_mi->ssl_key, sizeof(mi->ssl_key)-1);
  if (lex_mi->ssl_crl)
    strmake(mi->ssl_crl, lex_mi->ssl_crl, sizeof(mi->ssl_crl)-1);
  if (lex_mi->ssl_crlpath)
    strmake(mi->ssl_crlpath, lex_mi->ssl_crlpath, sizeof(mi->ssl_crlpath)-1);
#ifndef HAVE_OPENSSL
  if (lex_mi->ssl || lex_mi->ssl_ca || lex_mi->ssl_capath ||
      lex_mi->ssl_cert || lex_mi->ssl_cipher || lex_mi->ssl_key ||
      lex_mi->ssl_verify_server_cert || lex_mi->ssl_crl || lex_mi->ssl_crlpath)
    push_warning(thd, Sql_condition::SL_NOTE,
                 ER_SLAVE_IGNORED_SSL_PARAMS, ER(ER_SLAVE_IGNORED_SSL_PARAMS));
#endif

  /*
    If user did specify neither host nor port nor any log name nor any log
    pos, i.e. he specified only user/password/master_connect_retry, he probably
    wants replication to resume from where it had left, i.e. from the
    coordinates of the **SQL** thread (imagine the case where the I/O is ahead
    of the SQL; restarting from the coordinates of the I/O would lose some
    events which is probably unwanted when you are just doing minor changes
    like changing master_connect_retry).
    A side-effect is that if only the I/O thread was started, this thread may
    restart from ''/4 after the CHANGE MASTER. That's a minor problem (it is a
    much more unlikely situation than the one we are fixing here).
    Note: coordinates of the SQL thread must be read here, before the
    'if (need_relay_log_purge)' block which resets them.
  */
  if (!lex_mi->host && !lex_mi->port &&
      !lex_mi->log_file_name && !lex_mi->pos &&
      need_relay_log_purge)
  {
    /*
      Sometimes mi->rli->master_log_pos == 0 (it happens when the SQL thread is
      not initialized), so we use a max().
      What happens to mi->rli->master_log_pos during the initialization stages
      of replication is not 100% clear, so we guard against problems using
      max().
    */
    mi->set_master_log_pos(max<ulonglong>(BIN_LOG_HEADER_SIZE,
                                          mi->rli->get_group_master_log_pos()));
    mi->set_master_log_name(mi->rli->get_group_master_log_name());
  }

  sql_print_information("'CHANGE MASTER TO%s executed'. "
    "Previous state master_host='%s', master_port= %u, master_log_file='%s', "
    "master_log_pos= %ld, master_bind='%s'. "
    "New state master_host='%s', master_port= %u, master_log_file='%s', "
    "master_log_pos= %ld, master_bind='%s'.",
    mi->get_for_channel_str(true),
    saved_host, saved_port, saved_log_name, (ulong) saved_log_pos,
    saved_bind_addr, mi->host, mi->port, mi->get_master_log_name(),
    (ulong) mi->get_master_log_pos(), mi->bind_addr);

err:
  DBUG_RETURN(ret);
}

/**
   This function is called if the change master command had at least one
   execute option. This function then sets or alters the execute option(s)
   given in the command. The receive options are handled in the function
   change_receive_options()

   - used in change_master().
   - Execute threads should be stopped before this function is called.

  @param lex_mi structure that holds all change master options given on the
                change master command.

  @param mi     Pointer to Master_info object belonging to the slave's IO
                thread.
*/

static void change_execute_options(LEX_MASTER_INFO* lex_mi, Master_info* mi)
{
  DBUG_ENTER("change_execute_options");

  if (lex_mi->relay_log_name)
  {
    char relay_log_name[FN_REFLEN];
    mi->rli->relay_log.make_log_name(relay_log_name, lex_mi->relay_log_name);
    mi->rli->set_group_relay_log_name(relay_log_name);
    mi->rli->set_event_relay_log_name(relay_log_name);
    mi->rli->is_group_master_log_pos_invalid= true;
  }

  if (lex_mi->relay_log_pos)
  {
    mi->rli->set_group_relay_log_pos(lex_mi->relay_log_pos);
    mi->rli->set_event_relay_log_pos(lex_mi->relay_log_pos);
    mi->rli->is_group_master_log_pos_invalid= true;
  }

  if (lex_mi->sql_delay != -1)
    mi->rli->set_sql_delay(lex_mi->sql_delay);

  DBUG_VOID_RETURN;
}

/**
  Execute a CHANGE MASTER statement.

  Apart from changing the receive/execute configurations/positions,
  this function also does the following:
  - May leave replicated open temporary table after warning.
  - Purges relay logs if no threads running and no relay log file/pos options.
  - Delete worker info in mysql.slave_worker_info table if applier not running.

  @param thd Pointer to THD object for the client thread executing the
             statement.

  @param mi Pointer to Master_info object belonging to the slave's IO
            thread.

  @retval false success
  @retval true error
*/
bool change_master(THD* thd, Master_info* mi)
{
  /* Do we have at least one receive related (IO thread) option? */
  bool have_receive_option= false;
  /* Do we have at least one execute related (SQL/coord/worker) option? */
  bool have_execute_option= false;
  /* If there are no mts gaps, we delete the rows in this table. */
  bool mts_remove_worker_info= false;
  /* used as a bit mask to indicate running slave threads. */
  int thread_mask;
  /*
    Relay logs are purged only if both receive and execute threads are
    stopped before executing CHANGE MASTER and relay_log_file/relay_log_pos
    options are not used.
  */
  bool need_relay_log_purge= 1;

  DBUG_ENTER("change_master");

  LEX_MASTER_INFO* lex_mi= &thd->lex->mi;

  /*
    When we change master, we first decide which thread is running and
    which is not. We dont want this assumption to break while we change master.

    Suppose we decide that receiver thread is running and thus it is
    safe to change receive related options in mi. By this time if
    the receive thread is started, we may have a race condition between
    the client thread and receiver thread.
  */
  lock_slave_threads(mi);

  /*
    Get a bit mask for the slave threads that are running.
    Since the third argguement is 0, thread_mask after the function
    returns stands for running threads.
  */
  init_thread_mask(&thread_mask, mi, 0);

  /*
    change master with master_auto_position=1 requires stopping both
    receiver and applier threads. If any slave thread is running,
    we report an error.
  */
  if (thread_mask) /* If any thread is running */
  {
    if (lex_mi->auto_position != LEX_MASTER_INFO::LEX_MI_UNCHANGED)
    {
      my_error(ER_SLAVE_CHANNEL_MUST_STOP, MYF(0), mi->get_channel());
      goto err;
    }
    /*
      Prior to WL#6120, we imposed the condition that STOP SLAVE is required
      before CHANGE MASTER. Since the slave threads die on STOP SLAVE, it was
      fine if we purged relay logs.

      Now that we do allow CHANGE MASTER with a running receiver/applier thread,
      we need to make sure that the relay logs are purged only if both
      receiver and applier threads are stopped otherwise we could lose events.

      The idea behind purging relay logs if both the threads are stopped is to
      keep consistency with the old behavior. If the user/application is doing
      a CHANGE MASTER without stopping any one thread, the relay log purge
      should be controlled via the 'relay_log_purge' option.
    */
    need_relay_log_purge= 0;
  }

  /*
    We cannot specify auto position and set either the coordinates
    on master or slave. If we try to do so, an error message is
    printed out.
  */
  if (lex_mi->log_file_name != NULL || lex_mi->pos != 0 ||
      lex_mi->relay_log_name != NULL || lex_mi->relay_log_pos != 0)
  {
    if (lex_mi->auto_position == LEX_MASTER_INFO::LEX_MI_ENABLE ||
        (lex_mi->auto_position != LEX_MASTER_INFO::LEX_MI_DISABLE &&
         mi->is_auto_position()))
    {
      my_message(ER_BAD_SLAVE_AUTO_POSITION,
                 ER(ER_BAD_SLAVE_AUTO_POSITION), MYF(0));
      goto err;
    }
  }

  /* CHANGE MASTER TO MASTER_AUTO_POSITION = 1 requires GTID_MODE = ON */
  if (lex_mi->auto_position == LEX_MASTER_INFO::LEX_MI_ENABLE && gtid_mode != 3)
  {
    my_message(ER_AUTO_POSITION_REQUIRES_GTID_MODE_ON,
               ER(ER_AUTO_POSITION_REQUIRES_GTID_MODE_ON), MYF(0));
    goto err;
  }

  /* Check if at least one receive option is given on change master */
  have_receive_option= have_change_master_receive_option(lex_mi);

  /* Check if at least one execute option is given on change master */
  have_execute_option= have_change_master_execute_option(lex_mi,
                                                         &need_relay_log_purge);

  /* With receiver thread running, we dont allow changing receive options. */
  if (have_receive_option && (thread_mask & SLAVE_IO))
  {
    my_error(ER_SLAVE_CHANNEL_IO_THREAD_MUST_STOP, MYF(0), mi->get_channel());
    goto err;
  }

  /* With an execute thread running, we don't allow changing execute options. */
  if (have_execute_option && (thread_mask & SLAVE_SQL))
  {
    my_error(ER_SLAVE_CHANNEL_SQL_THREAD_MUST_STOP, MYF(0), mi->get_channel());
    goto err;
  }

  /*
    We need to check if there is an empty master_host. Otherwise
    change master succeeds, a master.info file is created containing
    empty master_host string and when issuing: start slave; an error
    is thrown stating that the server is not configured as slave.
    (See BUG#28796).
  */
  if (lex_mi->host && !*lex_mi->host)
  {
    my_error(ER_WRONG_ARGUMENTS, MYF(0), "MASTER_HOST");
    goto err;
  }

  THD_STAGE_INFO(thd, stage_changing_master);

  int thread_mask_stopped_threads;

  /*
    Before global_init_info() call, get a bit mask to indicate stopped threads
    in thread_mask_stopped_threads. Since the third argguement is 1,
    thread_mask when the function returns stands for stopped threads.
  */

  init_thread_mask(&thread_mask_stopped_threads, mi, 1);

  if (global_init_info(mi, false, thread_mask_stopped_threads))
  {
    my_message(ER_MASTER_INFO, ER(ER_MASTER_INFO), MYF(0));
    goto err;
  }

  if ((thread_mask & SLAVE_SQL) == 0) // If execute threads are stopped
  {
    if (mi->rli->mts_recovery_group_cnt)
    {
      /*
        Change-Master can't be done if there is a mts group gap.
        That requires mts-recovery which START SLAVE provides.
      */
      DBUG_ASSERT(mi->rli->recovery_parallel_workers);

      my_message(ER_MTS_CHANGE_MASTER_CANT_RUN_WITH_GAPS,
                 ER(ER_MTS_CHANGE_MASTER_CANT_RUN_WITH_GAPS), MYF(0));
      goto err;
    }
    else
    {
      /*
        Lack of mts group gaps makes Workers info stale regardless of
        need_relay_log_purge computation. We set the mts_remove_worker_info
        flag here and call reset_workers() later to delete the worker info
        in mysql.slave_worker_info table.
      */
      if (mi->rli->recovery_parallel_workers)
        mts_remove_worker_info= true;
    }
  }

  /*
    When give a warning?
    CHANGE MASTER command is used in three ways:
    a) To change a connection configuration but remain connected to
       the same master.
    b) To change positions in binary or relay log(eg: master_log_pos).
    c) To change the master you are replicating from.
    We give a warning in cases b and c.
  */
  if ((lex_mi->host || lex_mi->port || lex_mi->log_file_name || lex_mi->pos ||
       lex_mi->relay_log_name || lex_mi->relay_log_pos) &&
      (slave_open_temp_tables > 0))
    push_warning(thd, Sql_condition::SL_WARNING,
                 ER_WARN_OPEN_TEMP_TABLES_MUST_BE_ZERO,
                 ER(ER_WARN_OPEN_TEMP_TABLES_MUST_BE_ZERO));

  /*
    auto_position is the only option that affects both receive
    and execute sections of replication. So, this code is kept
    outside both if (have_receive_option) and if (have_execute_option)

    Here, we check if the auto_position option was used and set the flag
    if the slave should connect to the master and look for GTIDs.
  */
  if (lex_mi->auto_position != LEX_MASTER_INFO::LEX_MI_UNCHANGED)
    mi->set_auto_position(
      (lex_mi->auto_position == LEX_MASTER_INFO::LEX_MI_ENABLE));

  if (have_receive_option)
    if (change_receive_options(thd, lex_mi, mi, need_relay_log_purge))
      goto err;

  if (have_execute_option)
    change_execute_options(lex_mi, mi);

  /* If the receiver is stopped, flush master_info to disk. */
  if ((thread_mask & SLAVE_IO) == 0 && flush_master_info(mi, true))
  {
    my_error(ER_RELAY_LOG_INIT, MYF(0), "Failed to flush master info file");
    goto err;
  }

  if ((thread_mask & SLAVE_SQL) == 0) /* Applier module is not executing */
  {

    /*
      The following code for purging logs can be improved. We currently use
      3 flags-
      1) need_relay_log_purge,
      2) relay_log_purge(global) and
      3) save_relay_log_purge.

      The use of the global variable 'relay_log_purge' is bad. So, when
      refactoring the code for purge logs, please consider improving this code.
    */

    /*
      Used as a temporary variable while logs are being purged.

      We save the value of the global variable 'relay_log_purge' here and then
      set/unset it as required in if (need_relay_log_purge){}else{} block
      following which we restore relay_log_purge value from its saved value.
    */
    bool save_relay_log_purge= relay_log_purge;

    if (need_relay_log_purge)
    {
      /*
        'if (need_relay_log_purge)' implicitly means that all slave threads are
        stopped and there is no use of relay_log_file/relay_log_pos options.
        We need not check these here again.
      */

      /* purge_relay_log() returns pointer to an error message here. */
      const char* errmsg= 0;
      /*
        purge_relay_log() assumes that we have run_lock and no slave threads
        are running.
      */
      relay_log_purge= 1;
      THD_STAGE_INFO(thd, stage_purging_old_relay_logs);
      if (mi->rli->purge_relay_logs(thd,
                                    0 /* not only reset, but also reinit */,
                                    &errmsg))
      {
        my_error(ER_RELAY_LOG_FAIL, MYF(0), errmsg);
        goto err;
      }
    }
    else
    {
      /*
        If our applier module is executing and we want to switch to another
        master without disturbing it, relay log position need not be disturbed.
        The SQL/coordinator thread will continue reasding whereever it is
        placed at the moement, finish events from the old master and
        then start with the new relay log containing events from new master
        on its own. So we only  do this when the relay logs are not purged.

        execute this when the applier is NOT executing.
      */
      const char* msg;
      relay_log_purge= 0;
      /* Relay log is already initialized */

      if (mi->rli->init_relay_log_pos(mi->rli->get_group_relay_log_name(),
                                      mi->rli->get_group_relay_log_pos(),
                                      true/*we do need mi->rli->data_lock*/,
                                      &msg, 0))
      {
        my_error(ER_RELAY_LOG_INIT, MYF(0), msg);
        goto err;
      }
    }

    relay_log_purge= save_relay_log_purge;

    /*
      Coordinates in rli were spoilt by the 'if (need_relay_log_purge)' block,
      so restore them to good values. If we left them to ''/0, that would work;
      but that would fail in the case of 2 successive CHANGE MASTER (without a
      START SLAVE in between): because first one would set the coords in mi to
      the good values of those in rli, then set those in rli to ''/0, then
      second CHANGE MASTER would set the coords in mi to those of rli, i.e. to
      ''/0: we have lost all copies of the original good coordinates.
      That's why we always save good coords in rli.
    */
    if (need_relay_log_purge)
    {
      mi->rli->set_group_master_log_pos(mi->get_master_log_pos());
      DBUG_PRINT("info", ("master_log_pos: %lu", (ulong) mi->get_master_log_pos()));
      mi->rli->set_group_master_log_name(mi->get_master_log_name());
    }

    char *var_group_master_log_name=
      const_cast<char *>(mi->rli->get_group_master_log_name());

    if (!var_group_master_log_name[0]) // uninitialized case
      mi->rli->set_group_master_log_pos(0);

    mi->rli->abort_pos_wait++; /* for MASTER_POS_WAIT() to abort */

    /* Clear the errors, for a clean start */
    mi->rli->clear_error();
    if (mi->rli->workers_array_initialized)
    {
      for(size_t i= 0; i < mi->rli->get_worker_count(); i++)
      {
        mi->rli->get_worker(i)->clear_error();
      }
    }

    mi->rli->clear_until_condition();

    /*
      If we don't write new coordinates to disk now, then old will remain in
      relay-log.info until START SLAVE is issued; but if mysqld is shutdown
      before START SLAVE, then old will remain in relay-log.info, and will be the
      in-memory value at restart (thus causing errors, as the old relay log does
      not exist anymore).

      Notice that the rli table is available exclusively as slave is not
      running.
    */
    if (mi->rli->flush_info(true))
    {
      my_error(ER_RELAY_LOG_INIT, MYF(0), "Failed to flush relay info file.");
      goto err;
    }

  } /* end 'if (thread_mask & SLAVE_SQL == 0)' */

  if (!mts_remove_worker_info)
    my_ok(thd);
  else
    if (!Rpl_info_factory::reset_workers(mi->rli))
      my_ok(thd);
    else
      my_error(ER_MTS_RESET_WORKERS, MYF(0));

  /*
    If we have reached here there was no error, so unlock and return
    false indicating success.
  */
  unlock_slave_threads(mi);
  DBUG_RETURN(false);

err:
  /*
    If we are here, there was an error, so unlock and return true
    indicating a failure.
  */
  unlock_slave_threads(mi);
  DBUG_RETURN(true);
}


/**
   This function is first called when the Master_info object
   corresponding to a channel in a multisourced slave doesnot
   exist. But before a new channel is created, certain
   conditions have to be met. The below function apriorily
   checks if all such conditions are met. If all the
   conditions are met then it creates a channel i.e
   mi<->rli

   @param[in]      THD           a pointer to THD object of this
                                 client.
   @param[in,out]  mi            When new {mi,rli} are created,
                                 the reference is stored in *mi
   @param[in]      channel       The channel on which the change
                                 master was introduced.
*/
bool add_new_channel(THD* thd, Master_info** mi, const char* channel)
{
  DBUG_ENTER("add_new_channel");

  bool ret= true;
  enum_ident_name_check ident_check_status;


  /*
    Refuse to create a new channel if the repositories does not support this.
  */

  if (opt_mi_repository_id == INFO_REPOSITORY_FILE ||
      opt_rli_repository_id == INFO_REPOSITORY_FILE)
  {
    sql_print_error("Slave: Cannot create new master info structure when"
                    " repositories are of type FILE. Convert slave"
                    " repositories  to TABLE to replicate from multiple"
                    " sources.");
    my_error(ER_SLAVE_NEW_CHANNEL_WRONG_REPOSITORY, MYF(0));
    goto err;
  }

  /*
    Return if max num of replication channels exceeded already.
  */

  if (!msr_map.is_valid_channel_count())
  {
    my_error(ER_SLAVE_MAX_CHANNELS_EXCEEDED, MYF(0));
    goto err;
  }

 /*
   Now check the sanity of the channel name. It's length etc. The channel
   identifier is similar to table names. So, use  check_table_function.
 */
  if (channel)
  {
    ident_check_status= check_table_name(channel, strlen(channel), false);
  }
  else
    ident_check_status= IDENT_NAME_WRONG;

  if (ident_check_status != IDENT_NAME_OK)
  {
    my_error(ER_SLAVE_CHANNEL_NAME_INVALID_OR_TOO_LONG, MYF(0));
    goto err;
  }

  if (!((*mi)=Rpl_info_factory::create_slave_per_channel(
                                             opt_mi_repository_id,
                                             opt_rli_repository_id,
                                             channel, false, &msr_map)))
  {
    my_message(ER_MASTER_INFO, ER(ER_MASTER_INFO), MYF(0));
    goto err;
  }

  ret= false;

err:

  DBUG_RETURN(ret);

}


/**
  Entry point for the CHANGE MASTER command. Function
  decides to create a new channel or create an existing one.

  @param[in]        thd        the client thread that issued the command.

  @return
    @retval         true        fail
    @retval         false       success.
*/
bool change_master_cmd(THD *thd)
{
  DBUG_ENTER("change_master_cmd");

  Master_info *mi= 0;
  LEX *lex= thd->lex;
  bool res=false;
  char* host_to_cmp;
  uint port_to_cmp;
  const char* same_channel;

  mysql_mutex_lock(&LOCK_msr_map);

  /*
    Error out if number of replication channels are > 1 if FOR CHANNEL
    clause is not provided in the CHANGE MASTER command.
  */
  if (!lex->mi.for_channel && msr_map.get_num_instances() > 1)
  {
    my_error(ER_SLAVE_MULTIPLE_CHANNELS_CMD, MYF(0));
    res= true;
    goto err;
  }

  /* Get the Master_info of the channel */
  mi= msr_map.get_mi(lex->mi.channel);

  /*
    If host, port are already being used for a different channel,
    refuse to do a change master. We need to compare the user provided
    {host,port} for this channel with already existing channels in the msr_map.
  */
  host_to_cmp= lex->mi.host;
  port_to_cmp= lex->mi.port;

  /*
    If host(or port) is not specified for a channel and if channel exists,
    we use the channel's host (or port);
  */
  if (!lex->mi.host && mi)
      host_to_cmp= mi->host;
  if (!lex->mi.port && mi)
      port_to_cmp= mi->port;

  same_channel= msr_map.get_channel_with_host_port(host_to_cmp, port_to_cmp);

  if (same_channel && strcmp(same_channel, lex->mi.channel))
  {
    my_error(ER_SLAVE_MULTIPLE_CHANNELS_HOST_PORT, MYF(0), same_channel);
    res= true;
    goto err;
  }

  /* create a new channel if doesn't exist */
  if (!mi  && strcmp(lex->mi.channel, msr_map.get_default_channel()))
  {
    if (add_new_channel(thd, &mi, lex->mi.channel))
        goto err;
  }

  if (mi)
    res= change_master(thd, mi);
  else
  {
    /*
       Even default channel does not exist. So issue a previous
       backward compatible  error message (till 5.6).
       @TODO: This error message shall be improved.
    */
    my_message(ER_SLAVE_CONFIGURATION, ER(ER_SLAVE_CONFIGURATION), MYF(0));
  }

err:
  mysql_mutex_unlock(&LOCK_msr_map);

  DBUG_RETURN(res);
}


/**
  Check if there is any slave SQL config conflict.

  @param[in] thd The THD object of current session.
  @param[in] rli The slave's rli object.

  @return 0 is returned if there is no conflict, otherwise 1 is returned.
 */
static int check_slave_sql_config_conflict(THD *thd, const Relay_log_info *rli)
{
  if (opt_slave_preserve_commit_order && opt_mts_slave_parallel_workers > 0)
  {
    if (mts_parallel_option == MTS_PARALLEL_TYPE_DB_NAME)
    {
      my_error(ER_DONT_SUPPORT_SLAVE_PRESERVE_COMMIT_ORDER, MYF(0),
               "when slave_parallel_type is DATABASE");
      return ER_DONT_SUPPORT_SLAVE_PRESERVE_COMMIT_ORDER;
    }

    if ((!opt_bin_log || !opt_log_slave_updates) &&
        mts_parallel_option == MTS_PARALLEL_TYPE_LOGICAL_CLOCK)
    {
      my_error(ER_DONT_SUPPORT_SLAVE_PRESERVE_COMMIT_ORDER, MYF(0),
               "unless the binlog and log_slave update options are "
               "both enabled");
      return ER_DONT_SUPPORT_SLAVE_PRESERVE_COMMIT_ORDER;
    }
  }
  return 0;
}


bool inline is_slave_configured()
{

  /* If msr_map count is zero because of opt_slave_skip_start
     OR
     failure to load slave info repositories because of repository
     mismatch i.e Assume slave had a multisource replication with several
     channels setup  with TABLE repository. Then if the slave is restarted
     with FILE repository, we fail to load any of the slave repositories.
     Hence, msr_map.get_num_instances() will be 0
  */

  return (msr_map.get_num_instances() > 0);

}

/**
  Checks if any slave threads of any channel is running in Multisource
  replication.
  @note: The caller shall possess LOCK_msr_map before calling this function.

  @param[in]        thread_mask       type of slave thread- IO/SQL or any

  @return
    @retval          true               atleast one channel threads are running.
    @retval          false              none of the the channels are running.
*/
bool is_any_slave_channel_running(int thread_mask)
{
  DBUG_ENTER("is_any_slave_channel_running");
  Master_info *mi= 0;
  bool is_running;

  mysql_mutex_assert_owner(&LOCK_msr_map);

  for (mi_map::iterator it= msr_map.begin(); it != msr_map.end(); it++)
  {
    mi= it->second;

    if (mi)
    {
      if ((thread_mask & SLAVE_IO) != 0)
      {
        mysql_mutex_lock(&mi->run_lock);
        is_running= mi->slave_running;
        mysql_mutex_unlock(&mi->run_lock);
        if (is_running)
          DBUG_RETURN(true);
      }

      if ((thread_mask & SLAVE_SQL) != 0)
      {
        mysql_mutex_lock(&mi->rli->run_lock);
        is_running= mi->rli->slave_running;
        mysql_mutex_unlock(&mi->rli->run_lock);
        if (is_running)
          DBUG_RETURN(true);
      }
    }

  }

  DBUG_RETURN(false);
}


/**
  @} (end of group Replication)
*/
#endif /* HAVE_REPLICATION */<|MERGE_RESOLUTION|>--- conflicted
+++ resolved
@@ -4196,14 +4196,10 @@
                                 "worker queues filled over overrun level = %lu; "
                                 "waited due a Worker queue full = %lu; "
                                 "waited due the total size = %lu; "
-<<<<<<< HEAD
-                                "slept when Workers occupied = %lu ",
-                                rli->get_for_channel_str(),
-=======
                                 "waited at clock conflicts = %llu "
                                 "waited (count) when Workers occupied = %lu "
                                 "waited when Workers occupied = %llu",
->>>>>>> 2ae519d5
+                                rli->get_for_channel_str(),
                                 static_cast<unsigned long>
                                 (my_now - rli->mts_last_online_stat),
                                 rli->mts_events_assigned,
