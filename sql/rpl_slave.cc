/* Copyright (c) 2000, 2018, Oracle and/or its affiliates. All rights reserved.

   This program is free software; you can redistribute it and/or modify
   it under the terms of the GNU General Public License, version 2.0,
   as published by the Free Software Foundation.

   This program is also distributed with certain software (including
   but not limited to OpenSSL) that is licensed under separate terms,
   as designated in a particular file or component or in included license
   documentation.  The authors of MySQL hereby grant you an additional
   permission to link the program and your derivative works with the
   separately licensed software that they have included with MySQL.

   This program is distributed in the hope that it will be useful,
   but WITHOUT ANY WARRANTY; without even the implied warranty of
   MERCHANTABILITY or FITNESS FOR A PARTICULAR PURPOSE.  See the
   GNU General Public License, version 2.0, for more details.

   You should have received a copy of the GNU General Public License
   along with this program; if not, write to the Free Software
   Foundation, Inc., 51 Franklin St, Fifth Floor, Boston, MA 02110-1301  USA */

/**
  @addtogroup Replication
  @{

  @file sql/rpl_slave.cc

  @brief Code to run the io thread and the sql thread on the
  replication slave.
*/

#include "sql/rpl_slave.h"

#include "my_config.h"

#include <errno.h>
#include <fcntl.h>
#include <math.h>
#include <signal.h>
#include <stdio.h>
#include <stdlib.h>
#include <string.h>

#include "mysql/components/services/log_builtins.h"
#include "mysql/components/services/psi_memory_bits.h"
#include "mysql/components/services/psi_stage_bits.h"
#include "mysql/plugin.h"
#include "mysql/psi/mysql_cond.h"
#include "mysql/psi/mysql_mutex.h"
#include "mysql/psi/psi_base.h"
#include "mysql/status_var.h"
#include "sql/rpl_channel_service_interface.h"
#ifdef HAVE_SYS_TIME_H
#include <sys/time.h>
#endif
#include <time.h>
#ifdef HAVE_UNISTD_H
#include <unistd.h>
#endif
#include <algorithm>
#include <atomic>
#include <map>
#include <string>
#include <utility>
#include <vector>

#include "binary_log_types.h"
#include "binlog_event.h"
#include "control_events.h"
#include "debug_vars.h"
#include "errmsg.h"  // CR_*
#include "lex_string.h"
#include "m_ctype.h"
#include "m_string.h"
#include "my_bitmap.h"  // MY_BITMAP
#include "my_byteorder.h"
#include "my_command.h"
#include "my_compiler.h"
#include "my_dbug.h"
#include "my_dir.h"
#include "my_io.h"
#include "my_loglevel.h"
#include "my_macros.h"
#include "my_sys.h"
#include "my_systime.h"
#include "my_thread_local.h"  // thread_local_key_t
#include "mysql.h"            // MYSQL
#include "mysql/psi/mysql_file.h"
#include "mysql/psi/mysql_memory.h"
#include "mysql/psi/mysql_thread.h"
#include "mysql/service_mysql_alloc.h"
#include "mysql/thread_type.h"
#include "mysql_com.h"
#include "mysqld_error.h"
#include "pfs_thread_provider.h"
#include "prealloced_array.h"
#include "sql/auth/auth_acls.h"
#include "sql/auth/sql_security_ctx.h"
#include "sql/binlog.h"
#include "sql/binlog_reader.h"
#include "sql/current_thd.h"
#include "sql/debug_sync.h"   // DEBUG_SYNC
#include "sql/derror.h"       // ER_THD
#include "sql/dynamic_ids.h"  // Server_ids
#include "sql/handler.h"
#include "sql/item.h"
#include "sql/log.h"
#include "sql/log_event.h"  // Rotate_log_event
#include "sql/mdl.h"
#include "sql/mysqld.h"              // ER
#include "sql/mysqld_thd_manager.h"  // Global_THD_manager
#include "sql/protocol.h"
#include "sql/protocol_classic.h"
#include "sql/psi_memory_key.h"
#include "sql/query_options.h"
#include "sql/rpl_applier_reader.h"
#include "sql/rpl_filter.h"
#include "sql/rpl_group_replication.h"
#include "sql/rpl_gtid.h"
#include "sql/rpl_handler.h"  // RUN_HOOK
#include "sql/rpl_info.h"
#include "sql/rpl_info_factory.h"  // Rpl_info_factory
#include "sql/rpl_info_handler.h"
#include "sql/rpl_mi.h"
#include "sql/rpl_msr.h"  // Multisource_info
#include "sql/rpl_mts_submode.h"
#include "sql/rpl_reporting.h"
#include "sql/rpl_rli.h"                         // Relay_log_info
#include "sql/rpl_rli_pdb.h"                     // Slave_worker
#include "sql/rpl_slave_commit_order_manager.h"  // Commit_order_manager
#include "sql/rpl_slave_until_options.h"
#include "sql/rpl_trx_boundary_parser.h"
#include "sql/rpl_utility.h"
#include "sql/sql_backup_lock.h"  // is_instance_backup_locked
#include "sql/sql_class.h"        // THD
#include "sql/sql_const.h"
#include "sql/sql_error.h"
#include "sql/sql_lex.h"
#include "sql/sql_list.h"
#include "sql/sql_parse.h"   // execute_init_command
#include "sql/sql_plugin.h"  // opt_plugin_dir_ptr
#include "sql/system_variables.h"
#include "sql/table.h"
#include "sql/transaction.h"  // trans_begin
#include "sql/transaction_info.h"
#include "sql_common.h"  // end_server
#include "sql_string.h"
#include "typelib.h"

struct mysql_cond_t;
struct mysql_mutex_t;

using binary_log::Log_event_header;
using binary_log::checksum_crc32;
using std::max;
using std::min;

#define FLAGSTR(V, F) ((V) & (F) ? #F " " : "")

/*
  a parameter of sql_slave_killed() to defer the killed status
*/
#define SLAVE_WAIT_GROUP_DONE 60
bool use_slave_mask = 0;
MY_BITMAP slave_error_mask;
char slave_skip_error_names[SHOW_VAR_FUNC_BUFF_SIZE];

char *slave_load_tmpdir = 0;
bool replicate_same_server_id;
ulonglong relay_log_space_limit = 0;

const char *relay_log_index = 0;
const char *relay_log_basename = 0;

/*
  MTS load-ballancing parameter.
  Max length of one MTS Worker queue. The value also determines the size
  of Relay_log_info::gaq (see @c slave_start_workers()).
  It can be set to any value in [1, ULONG_MAX - 1] range.
*/
const ulong mts_slave_worker_queue_len_max = 16384;

/*
  Statistics go to the error log every # of seconds when
  --log_error_verbosity > 2
*/
const long mts_online_stat_period = 60 * 2;

/*
  MTS load-ballancing parameter.
  Time unit in microsecs to sleep by MTS Coordinator to avoid extra thread
  signalling in the case of Worker queues are close to be filled up.
*/
const ulong mts_coordinator_basic_nap = 5;

/*
  MTS load-ballancing parameter.
  Percent of Worker queue size at which Worker is considered to become
  hungry.

  C enqueues --+                   . underrun level
               V                   "
   +----------+-+------------------+--------------+
   | empty    |.|::::::::::::::::::|xxxxxxxxxxxxxx| ---> Worker dequeues
   +----------+-+------------------+--------------+

   Like in the above diagram enqueuing to the x-d area would indicate
   actual underrruning by Worker.
*/
const ulong mts_worker_underrun_level = 10;

/*
  When slave thread exits, we need to remember the temporary tables so we
  can re-use them on slave start.

  TODO: move the vars below under Master_info
*/

int disconnect_slave_event_count = 0, abort_slave_event_count = 0;

static thread_local Master_info *RPL_MASTER_INFO = nullptr;

enum enum_slave_reconnect_actions {
  SLAVE_RECON_ACT_REG = 0,
  SLAVE_RECON_ACT_DUMP = 1,
  SLAVE_RECON_ACT_EVENT = 2,
  SLAVE_RECON_ACT_MAX
};

enum enum_slave_reconnect_messages {
  SLAVE_RECON_MSG_WAIT = 0,
  SLAVE_RECON_MSG_KILLED_WAITING = 1,
  SLAVE_RECON_MSG_AFTER = 2,
  SLAVE_RECON_MSG_FAILED = 3,
  SLAVE_RECON_MSG_COMMAND = 4,
  SLAVE_RECON_MSG_KILLED_AFTER = 5,
  SLAVE_RECON_MSG_MAX
};

static const char *reconnect_messages[SLAVE_RECON_ACT_MAX][SLAVE_RECON_MSG_MAX] =
    {{"Waiting to reconnect after a failed registration on master",
      "Slave I/O thread killed while waiting to reconnect after a failed \
registration on master",
      "Reconnecting after a failed registration on master",
      "failed registering on master, reconnecting to try again, \
log '%s' at position %s",
      "COM_REGISTER_SLAVE",
      "Slave I/O thread killed during or after reconnect"},
     {"Waiting to reconnect after a failed binlog dump request",
      "Slave I/O thread killed while retrying master dump",
      "Reconnecting after a failed binlog dump request",
      "failed dump request, reconnecting to try again, log '%s' at position %s",
      "COM_BINLOG_DUMP", "Slave I/O thread killed during or after reconnect"},
     {"Waiting to reconnect after a failed master event read",
      "Slave I/O thread killed while waiting to reconnect after a failed read",
      "Reconnecting after a failed master event read",
      "Slave I/O thread: Failed reading log event, reconnecting to retry, \
log '%s' at position %s",
      "",
      "Slave I/O thread killed during or after a reconnect done to recover from \
failed read"}};

enum enum_slave_apply_event_and_update_pos_retval {
  SLAVE_APPLY_EVENT_AND_UPDATE_POS_OK = 0,
  SLAVE_APPLY_EVENT_AND_UPDATE_POS_APPLY_ERROR = 1,
  SLAVE_APPLY_EVENT_AND_UPDATE_POS_UPDATE_POS_ERROR = 2,
  SLAVE_APPLY_EVENT_AND_UPDATE_POS_APPEND_JOB_ERROR = 3,
  SLAVE_APPLY_EVENT_AND_UPDATE_POS_MAX
};

static int process_io_rotate(Master_info *mi, Rotate_log_event *rev);
static bool wait_for_relay_log_space(Relay_log_info *rli);
static inline bool io_slave_killed(THD *thd, Master_info *mi);
static inline bool is_autocommit_off_and_infotables(THD *thd);
static int init_slave_thread(THD *thd, SLAVE_THD_TYPE thd_type);
static void print_slave_skip_errors(void);
static int safe_connect(THD *thd, MYSQL *mysql, Master_info *mi);
static int safe_reconnect(THD *thd, MYSQL *mysql, Master_info *mi,
                          bool suppress_warnings);
static int connect_to_master(THD *thd, MYSQL *mysql, Master_info *mi,
                             bool reconnect, bool suppress_warnings);
static int get_master_version_and_clock(MYSQL *mysql, Master_info *mi);
static int get_master_uuid(MYSQL *mysql, Master_info *mi);
int io_thread_init_commands(MYSQL *mysql, Master_info *mi);
static int terminate_slave_thread(THD *thd, mysql_mutex_t *term_lock,
                                  mysql_cond_t *term_cond,
                                  std::atomic<uint> *slave_running,
                                  ulong *stop_wait_timeout, bool need_lock_term,
                                  bool force = false);
static bool check_io_slave_killed(THD *thd, Master_info *mi, const char *info);
static int mts_event_coord_cmp(LOG_POS_COORD *id1, LOG_POS_COORD *id2);

static int check_slave_sql_config_conflict(const Relay_log_info *rli);

/*
  Applier thread InnoDB priority.
  When two transactions conflict inside InnoDB, the one with
  greater priority wins.

  @param thd       Thread handler for slave
  @param priority  Thread priority
*/
static void set_thd_tx_priority(THD *thd, int priority) {
  DBUG_ENTER("set_thd_tx_priority");
  DBUG_ASSERT(thd->system_thread == SYSTEM_THREAD_SLAVE_SQL ||
              thd->system_thread == SYSTEM_THREAD_SLAVE_WORKER);

  thd->thd_tx_priority = priority;
  DBUG_EXECUTE_IF("dbug_set_high_prio_sql_thread",
                  { thd->thd_tx_priority = 1; });

  DBUG_VOID_RETURN;
}

/*
  Function to set the slave's max_allowed_packet based on the value
  of slave_max_allowed_packet.

    @in_param    thd    Thread handler for slave
    @in_param    mysql  MySQL connection handle
*/

static void set_slave_max_allowed_packet(THD *thd, MYSQL *mysql) {
  DBUG_ENTER("set_slave_max_allowed_packet");
  // thd and mysql must be valid
  DBUG_ASSERT(thd && mysql);

  thd->variables.max_allowed_packet = slave_max_allowed_packet;
  /*
    Adding MAX_LOG_EVENT_HEADER_LEN to the max_packet_size on the I/O
    thread and the mysql->option max_allowed_packet, since a
    replication event can become this much  larger than
    the corresponding packet (query) sent from client to master.
  */
  thd->get_protocol_classic()->set_max_packet_size(slave_max_allowed_packet +
                                                   MAX_LOG_EVENT_HEADER);
  /*
    Skipping the setting of mysql->net.max_packet size to slave
    max_allowed_packet since this is done during mysql_real_connect.
  */
  mysql->options.max_allowed_packet =
      slave_max_allowed_packet + MAX_LOG_EVENT_HEADER;
  DBUG_VOID_RETURN;
}

/*
  Find out which replications threads are running

  SYNOPSIS
    init_thread_mask()
    mask                Return value here
    mi                  master_info for slave
    inverse             If set, returns which threads are not running

  IMPLEMENTATION
    Get a bit mask for which threads are running so that we can later restart
    these threads.

  RETURN
    mask        If inverse == 0, running threads
                If inverse == 1, stopped threads
*/

void init_thread_mask(int *mask, Master_info *mi, bool inverse) {
  bool set_io = mi->slave_running, set_sql = mi->rli->slave_running;
  int tmp_mask = 0;
  DBUG_ENTER("init_thread_mask");

  if (set_io) tmp_mask |= SLAVE_IO;
  if (set_sql) tmp_mask |= SLAVE_SQL;
  if (inverse) tmp_mask ^= (SLAVE_IO | SLAVE_SQL);
  *mask = tmp_mask;
  DBUG_VOID_RETURN;
}

/*
  lock_slave_threads()
*/

void lock_slave_threads(Master_info *mi) {
  DBUG_ENTER("lock_slave_threads");

  // protection against mixed locking order (see header)
  mi->channel_assert_some_wrlock();

  // TODO: see if we can do this without dual mutex
  mysql_mutex_lock(&mi->run_lock);
  mysql_mutex_lock(&mi->rli->run_lock);
  DBUG_VOID_RETURN;
}

/*
  unlock_slave_threads()
*/

void unlock_slave_threads(Master_info *mi) {
  DBUG_ENTER("unlock_slave_threads");

  // TODO: see if we can do this without dual mutex
  mysql_mutex_unlock(&mi->rli->run_lock);
  mysql_mutex_unlock(&mi->run_lock);
  DBUG_VOID_RETURN;
}

#ifdef HAVE_PSI_INTERFACE

static PSI_memory_key key_memory_rli_mts_coor;

static PSI_thread_key key_thread_slave_io, key_thread_slave_sql,
    key_thread_slave_worker;

static PSI_thread_info all_slave_threads[] = {
    {&key_thread_slave_io, "slave_io", PSI_FLAG_SINGLETON, 0, PSI_DOCUMENT_ME},
    {&key_thread_slave_sql, "slave_sql", PSI_FLAG_SINGLETON, 0,
     PSI_DOCUMENT_ME},
    {&key_thread_slave_worker, "slave_worker", PSI_FLAG_SINGLETON, 0,
     PSI_DOCUMENT_ME}};

static PSI_memory_info all_slave_memory[] = {{&key_memory_rli_mts_coor,
                                              "Relay_log_info::mts_coor", 0, 0,
                                              PSI_DOCUMENT_ME}};

static void init_slave_psi_keys(void) {
  const char *category = "sql";
  int count;

  count = static_cast<int>(array_elements(all_slave_threads));
  mysql_thread_register(category, all_slave_threads, count);

  count = static_cast<int>(array_elements(all_slave_memory));
  mysql_memory_register(category, all_slave_memory, count);
}
#endif /* HAVE_PSI_INTERFACE */

/* Initialize slave structures */

int init_slave() {
  DBUG_ENTER("init_slave");
  int error = 0;
  int thread_mask = SLAVE_SQL | SLAVE_IO;
  Master_info *mi = NULL;

#ifdef HAVE_PSI_INTERFACE
  init_slave_psi_keys();
#endif

  /*
    This is called when mysqld starts. Before client connections are
    accepted. However bootstrap may conflict with us if it does START SLAVE.
    So it's safer to take the lock.
  */
  channel_map.wrlock();

  RPL_MASTER_INFO = nullptr;

  /*
    Create slave info objects by reading repositories of individual
    channels and add them into channel_map
  */
  if ((error = Rpl_info_factory::create_slave_info_objects(
           opt_mi_repository_id, opt_rli_repository_id, thread_mask,
           &channel_map)))
    LogErr(ERROR_LEVEL,
           ER_RPL_SLAVE_FAILED_TO_CREATE_OR_RECOVER_INFO_REPOSITORIES);

#ifndef DBUG_OFF
  /* @todo: Print it for all the channels */
  {
    Master_info *default_mi;
    default_mi = channel_map.get_default_channel_mi();
    if (default_mi && default_mi->rli) {
      DBUG_PRINT("info",
                 ("init group master %s %lu  group relay %s %lu event %s %lu\n",
                  default_mi->rli->get_group_master_log_name(),
                  (ulong)default_mi->rli->get_group_master_log_pos(),
                  default_mi->rli->get_group_relay_log_name(),
                  (ulong)default_mi->rli->get_group_relay_log_pos(),
                  default_mi->rli->get_event_relay_log_name(),
                  (ulong)default_mi->rli->get_event_relay_log_pos()));
    }
  }
#endif

  if (get_gtid_mode(GTID_MODE_LOCK_CHANNEL_MAP) == GTID_MODE_OFF) {
    for (mi_map::iterator it = channel_map.begin(); it != channel_map.end();
         it++) {
      Master_info *mi = it->second;
      if (mi != NULL && mi->is_auto_position()) {
        LogErr(WARNING_LEVEL,
               ER_RPL_SLAVE_AUTO_POSITION_IS_1_AND_GTID_MODE_IS_OFF,
               mi->get_channel(), mi->get_channel());
      }
    }
  }

  if (check_slave_sql_config_conflict(NULL)) {
    error = 1;
    goto err;
  }

  /*
    Loop through the channel_map and start slave threads for each channel.
  */
  if (!opt_skip_slave_start) {
    for (mi_map::iterator it = channel_map.begin(); it != channel_map.end();
         it++) {
      mi = it->second;

      /* If server id is not set, start_slave_thread() will say it */
      if (Master_info::is_configured(mi) && mi->rli->inited) {
        /* same as in start_slave() cache the global var values into rli's
         * members */
        mi->rli->opt_slave_parallel_workers = opt_mts_slave_parallel_workers;
        mi->rli->checkpoint_group = opt_mts_checkpoint_group;
        if (mts_parallel_option == MTS_PARALLEL_TYPE_DB_NAME)
          mi->rli->channel_mts_submode = MTS_PARALLEL_TYPE_DB_NAME;
        else
          mi->rli->channel_mts_submode = MTS_PARALLEL_TYPE_LOGICAL_CLOCK;
        if (start_slave_threads(true /*need_lock_slave=true*/,
                                false /*wait_for_start=false*/, mi,
                                thread_mask)) {
          LogErr(ERROR_LEVEL, ER_FAILED_TO_START_SLAVE_THREAD,
                 mi->get_channel());
        }
      } else {
        LogErr(INFORMATION_LEVEL, ER_FAILED_TO_START_SLAVE_THREAD,
               mi->get_channel());
      }
    }
  }

err:

  channel_map.unlock();
  if (error) LogErr(INFORMATION_LEVEL, ER_SLAVE_NOT_STARTED_ON_SOME_CHANNELS);

  DBUG_RETURN(error);
}

/**
   Function to start a slave for all channels.
   Used in Multisource replication.
   @param[in]        thd           THD object of the client.

   @retval false success
   @retval true error

    @todo  It is good to continue to start other channels
           when a slave start failed for other channels.

    @todo  The problem with the below code is if the slave is already
           stared, we would multple warnings called
           "Slave was already running" for each channel.
           A nice warning message  would be to add
           "Slave for channel '%s" was already running"
           but error messages are in different languages and cannot be tampered
           with so, we have to handle it case by case basis, whether
           only default channel exists or not and properly continue with
           starting other channels if one channel fails clearly giving
           an error message by displaying failed channels.
*/
bool start_slave(THD *thd) {
  DBUG_ENTER("start_slave(THD)");
  Master_info *mi;
  bool channel_configured, error = false;

  if (channel_map.get_num_instances() == 1) {
    mi = channel_map.get_default_channel_mi();
    DBUG_ASSERT(mi);
    if (start_slave(thd, &thd->lex->slave_connection, &thd->lex->mi,
                    thd->lex->slave_thd_opt, mi, true))
      DBUG_RETURN(true);
  } else {
    /*
      Users cannot start more than one channel's applier thread
      if sql_slave_skip_counter > 0. It throws an error to the session.
    */
    mysql_mutex_lock(&LOCK_sql_slave_skip_counter);
    /* sql_slave_skip_counter > 0 && !(START SLAVE IO_THREAD) */
    if (sql_slave_skip_counter > 0 && !(thd->lex->slave_thd_opt & SLAVE_IO)) {
      my_error(ER_SLAVE_CHANNEL_SQL_SKIP_COUNTER, MYF(0));
      mysql_mutex_unlock(&LOCK_sql_slave_skip_counter);
      DBUG_RETURN(true);
    }
    mysql_mutex_unlock(&LOCK_sql_slave_skip_counter);

    for (mi_map::iterator it = channel_map.begin(); it != channel_map.end();
         it++) {
      mi = it->second;

      channel_configured =
          mi &&                      // Master_info exists
          (mi->inited || mi->reset)  // It is inited or was reset
          && mi->host[0];            // host is set

      if (channel_configured) {
        if (start_slave(thd, &thd->lex->slave_connection, &thd->lex->mi,
                        thd->lex->slave_thd_opt, mi, true)) {
          LogErr(ERROR_LEVEL, ER_RPL_SLAVE_CANT_START_SLAVE_FOR_CHANNEL,
                 mi->get_channel());
          error = true;
        }
      }
    }
  }
  if (!error) {
    /* no error */
    my_ok(thd);
  }
  DBUG_RETURN(error);
}

/**
   Function to stop a slave for all channels.
   Used in Multisource replication.
   @param[in]        thd           THD object of the client.

   @return
    @retval           0            success
    @retval           1           error

    @todo  It is good to continue to stop other channels
           when a slave start failed for other channels.
*/
int stop_slave(THD *thd) {
  DBUG_ENTER("stop_slave(THD)");
  bool push_temp_table_warning = true;
  Master_info *mi = 0;
  int error = 0;

  if (channel_map.get_num_instances() == 1) {
    mi = channel_map.get_default_channel_mi();

    DBUG_ASSERT(!strcmp(mi->get_channel(), channel_map.get_default_channel()));

    error = stop_slave(thd, mi, 1, false /*for_one_channel*/,
                       &push_temp_table_warning);
  } else {
    for (mi_map::iterator it = channel_map.begin(); it != channel_map.end();
         it++) {
      mi = it->second;

      if (Master_info::is_configured(mi)) {
        if (stop_slave(thd, mi, 1, false /*for_one_channel*/,
                       &push_temp_table_warning)) {
          LogErr(ERROR_LEVEL, ER_RPL_SLAVE_CANT_STOP_SLAVE_FOR_CHANNEL,
                 mi->get_channel());
          error = 1;
        }
      }
    }
  }

  if (!error) {
    /* no error */
    my_ok(thd);
  }

  DBUG_RETURN(error);
}

/**
  Entry point to the START SLAVE command. The function
  decides to start replication threads on several channels
  or a single given channel.

  @param[in]   thd        the client thread carrying the command.

  @return
    @retval      false      ok
    @retval      true       not ok.
*/
bool start_slave_cmd(THD *thd) {
  DBUG_ENTER("start_slave_cmd");

  Master_info *mi;
  LEX *lex = thd->lex;
  bool res = true; /* default, an error */

  channel_map.wrlock();

  if (!is_slave_configured()) {
    my_error(ER_SLAVE_CONFIGURATION, MYF(0));
    goto err;
  }

  if (!lex->mi.for_channel) {
    /*
      If slave_until options are provided when multiple channels exist
      without explicitly providing FOR CHANNEL clause, error out.
    */
    if (lex->mi.slave_until && channel_map.get_num_instances() > 1) {
      my_error(ER_SLAVE_MULTIPLE_CHANNELS_CMD, MYF(0));
      goto err;
    }

    res = start_slave(thd);
  } else {
    mi = channel_map.get_mi(lex->mi.channel);

    /*
      If the channel being used is a group replication channel we need to
      disable this command here as, in some cases, group replication does not
      support them.

      For channel group_replication_applier we disable START SLAVE [IO_THREAD]
      command.

      For channel group_replication_recovery we disable START SLAVE command
      and its two thread variants.
    */
    if (mi &&
        channel_map.is_group_replication_channel_name(mi->get_channel()) &&
        ((!thd->lex->slave_thd_opt || (thd->lex->slave_thd_opt & SLAVE_IO)) ||
         (!(channel_map.is_group_replication_channel_name(mi->get_channel(),
                                                          true)) &&
          (thd->lex->slave_thd_opt & SLAVE_SQL)))) {
      const char *command = "START SLAVE FOR CHANNEL";
      if (thd->lex->slave_thd_opt & SLAVE_IO)
        command = "START SLAVE IO_THREAD FOR CHANNEL";
      else if (thd->lex->slave_thd_opt & SLAVE_SQL)
        command = "START SLAVE SQL_THREAD FOR CHANNEL";

      my_error(ER_SLAVE_CHANNEL_OPERATION_NOT_ALLOWED, MYF(0), command,
               mi->get_channel(), command);

      goto err;
    }

    if (mi)
      res = start_slave(thd, &thd->lex->slave_connection, &thd->lex->mi,
                        thd->lex->slave_thd_opt, mi, true);
    else if (strcmp(channel_map.get_default_channel(), lex->mi.channel))
      my_error(ER_SLAVE_CHANNEL_DOES_NOT_EXIST, MYF(0), lex->mi.channel);

    if (!res) my_ok(thd);
  }
err:
  channel_map.unlock();
  DBUG_RETURN(res);
}

/**
  Entry point for the STOP SLAVE command. This function stops replication
  threads for all channels or a single channel based on the  command
  options supplied.

  @param[in]     thd         the client thread.

  @return
   @retval       false            ok
   @retval       true             not ok.
*/
bool stop_slave_cmd(THD *thd) {
  DBUG_ENTER("stop_slave_cmd");

  Master_info *mi;
  bool push_temp_table_warning = true;
  LEX *lex = thd->lex;
  bool res = true; /*default, an error */

  channel_map.rdlock();

  if (!is_slave_configured()) {
    my_error(ER_SLAVE_CONFIGURATION, MYF(0));
    channel_map.unlock();
    DBUG_RETURN(res = true);
  }

  if (!lex->mi.for_channel)
    res = stop_slave(thd);
  else {
    mi = channel_map.get_mi(lex->mi.channel);

    /*
      If the channel being used is a group replication channel we need to
      disable this command here as, in some cases, group replication does not
      support them.

      For channel group_replication_applier we disable STOP SLAVE [IO_THREAD]
      command.

      For channel group_replication_recovery we disable STOP SLAVE command
      and its two thread variants.
    */
    if (mi &&
        channel_map.is_group_replication_channel_name(mi->get_channel()) &&
        ((!thd->lex->slave_thd_opt || (thd->lex->slave_thd_opt & SLAVE_IO)) ||
         (!(channel_map.is_group_replication_channel_name(mi->get_channel(),
                                                          true)) &&
          (thd->lex->slave_thd_opt & SLAVE_SQL)))) {
      const char *command = "STOP SLAVE FOR CHANNEL";
      if (thd->lex->slave_thd_opt & SLAVE_IO)
        command = "STOP SLAVE IO_THREAD FOR CHANNEL";
      else if (thd->lex->slave_thd_opt & SLAVE_SQL)
        command = "STOP SLAVE SQL_THREAD FOR CHANNEL";

      my_error(ER_SLAVE_CHANNEL_OPERATION_NOT_ALLOWED, MYF(0), command,
               mi->get_channel(), command);

      channel_map.unlock();
      DBUG_RETURN(true);
    }

    if (mi)
      res = stop_slave(thd, mi, 1 /*net report */, true /*for_one_channel*/,
                       &push_temp_table_warning);
    else if (strcmp(channel_map.get_default_channel(), lex->mi.channel))
      my_error(ER_SLAVE_CHANNEL_DOES_NOT_EXIST, MYF(0), lex->mi.channel);
  }

  channel_map.unlock();

  DBUG_RETURN(res);
}

/**
   Parse the given relay log and identify the rotate event from the master.
   Ignore the Format description event, Previous_gtid log event and ignorable
   events within the relay log. When a rotate event is found check if it is a
   rotate that is originated from the master or not based on the server_id. If
   the rotate is from slave or if it is a fake rotate event ignore the event.
   If any other events are encountered apart from the above events generate an
   error. From the rotate event extract the master's binary log name and
   position.

   @param filename
          Relay log name which needs to be parsed.

   @param[out] master_log_file
          Set the master_log_file to the log file name that is extracted from
          rotate event. The master_log_file should contain string of len
          FN_REFLEN.

   @param[out] master_log_pos
          Set the master_log_pos to the log position extracted from rotate
          event.

   @retval FOUND_ROTATE: When rotate event is found in the relay log
   @retval NOT_FOUND_ROTATE: When rotate event is not found in the relay log
   @retval ERROR: On error
 */
enum enum_read_rotate_from_relay_log_status {
  FOUND_ROTATE,
  NOT_FOUND_ROTATE,
  ERROR
};

static enum_read_rotate_from_relay_log_status read_rotate_from_relay_log(
    char *filename, char *master_log_file, my_off_t *master_log_pos) {
  DBUG_ENTER("read_rotate_from_relay_log");

  Relaylog_file_reader relaylog_file_reader(opt_slave_sql_verify_checksum);
  if (relaylog_file_reader.open(filename)) {
    LogErr(ERROR_LEVEL, ER_RPL_RECOVERY_ERROR,
           relaylog_file_reader.get_error_str());
    DBUG_RETURN(ERROR);
  }

  Log_event *ev = NULL;
  bool done = false;
  enum_read_rotate_from_relay_log_status ret = NOT_FOUND_ROTATE;
  while (!done && (ev = relaylog_file_reader.read_event_object()) != NULL) {
    DBUG_PRINT("info", ("Read event of type %s", ev->get_type_str()));
    switch (ev->get_type_code()) {
      case binary_log::FORMAT_DESCRIPTION_EVENT:
        break;
      case binary_log::ROTATE_EVENT:
        /*
          Check for rotate event from the master. Ignore the ROTATE event if it
          is a fake rotate event with server_id=0.
         */
        if (ev->server_id && ev->server_id != ::server_id) {
          Rotate_log_event *rotate_ev = (Rotate_log_event *)ev;
          DBUG_ASSERT(FN_REFLEN >= rotate_ev->ident_len + 1);
          memcpy(master_log_file, rotate_ev->new_log_ident,
                 rotate_ev->ident_len + 1);
          *master_log_pos = rotate_ev->pos;
          ret = FOUND_ROTATE;
          done = true;
        }
        break;
      case binary_log::PREVIOUS_GTIDS_LOG_EVENT:
        break;
      case binary_log::IGNORABLE_LOG_EVENT:
        break;
      default:
        LogErr(ERROR_LEVEL, ER_RPL_RECOVERY_NO_ROTATE_EVENT_FROM_MASTER);
        ret = ERROR;
        done = true;
        break;
    }
    delete ev;
  }
  if (relaylog_file_reader.has_fatal_error()) {
    LogErr(ERROR_LEVEL, ER_RPL_RECOVERY_ERROR_READ_RELAY_LOG, -1);
    DBUG_RETURN(ERROR);
  }
  DBUG_RETURN(ret);
}

/**
   Reads relay logs one by one starting from the first relay log. Looks for
   the first rotate event from the master. If rotate is not found in the relay
   log search continues to next relay log. If rotate event from master is
   found then the extracted master_log_file and master_log_pos are used to set
   rli->group_master_log_name and rli->group_master_log_pos. If an error has
   occurred the error code is retuned back.

   @param rli
          Relay_log_info object to read relay log files and to set
          group_master_log_name and group_master_log_pos.

   @retval 0 On success
   @retval 1 On failure
 */
static int find_first_relay_log_with_rotate_from_master(Relay_log_info *rli) {
  DBUG_ENTER("find_first_relay_log_with_rotate_from_master");
  int error = 0;
  LOG_INFO linfo;
  bool got_rotate_from_master = false;
  int pos;
  char master_log_file[FN_REFLEN];
  my_off_t master_log_pos = 0;

  if (channel_map.is_group_replication_channel_name(rli->get_channel())) {
    LogErr(INFORMATION_LEVEL,
           ER_RPL_RECOVERY_SKIPPED_GROUP_REPLICATION_CHANNEL);
    goto err;
  }

  for (pos = rli->relay_log.find_log_pos(&linfo, NULL, true); !pos;
       pos = rli->relay_log.find_next_log(&linfo, true)) {
    switch (read_rotate_from_relay_log(linfo.log_file_name, master_log_file,
                                       &master_log_pos)) {
      case ERROR:
        error = 1;
        break;
      case FOUND_ROTATE:
        got_rotate_from_master = true;
        break;
      case NOT_FOUND_ROTATE:
        break;
    }
    if (error || got_rotate_from_master) break;
  }
  if (pos == LOG_INFO_IO) {
    error = 1;
    LogErr(ERROR_LEVEL, ER_RPL_RECOVERY_IO_ERROR_READING_RELAY_LOG_INDEX);
    goto err;
  }
  if (pos == LOG_INFO_EOF) {
    error = 1;
    LogErr(ERROR_LEVEL, ER_RPL_RECOVERY_NO_ROTATE_EVENT_FROM_MASTER);
    goto err;
  }
  if (!error && got_rotate_from_master) {
    rli->set_group_master_log_name(master_log_file);
    rli->set_group_master_log_pos(master_log_pos);
  }
err:
  DBUG_RETURN(error);
}

/*
  Updates the master info based on the information stored in the
  relay info and ignores relay logs previously retrieved by the IO
  thread, which thus starts fetching again based on to the
  master_log_pos and master_log_name. Eventually, the old
  relay logs will be purged by the normal purge mechanism.

  When GTID's are enabled the "Retrieved GTID" set should be cleared
  so that partial read events are discarded and they are
  fetched once again

  @param mi    pointer to Master_info instance
*/
static void recover_relay_log(Master_info *mi) {
  Relay_log_info *rli = mi->rli;
  // Set Receiver Thread's positions as per the recovered Applier Thread.
  mi->set_master_log_pos(
      max<ulonglong>(BIN_LOG_HEADER_SIZE, rli->get_group_master_log_pos()));
  mi->set_master_log_name(rli->get_group_master_log_name());

  LogErr(WARNING_LEVEL, ER_RPL_RECOVERY_FILE_MASTER_POS_INFO,
         (ulong)mi->get_master_log_pos(), mi->get_master_log_name(),
         mi->get_for_channel_str(), rli->get_group_relay_log_pos(),
         rli->get_group_relay_log_name());

  // Start with a fresh relay log.
  rli->set_group_relay_log_name(rli->relay_log.get_log_fname());
  rli->set_group_relay_log_pos(BIN_LOG_HEADER_SIZE);
  /*
    Clear the retrieved GTID set so that events that are written partially
    will be fetched again.
  */
  if (mi->get_gtid_mode_from_copy(GTID_MODE_LOCK_NONE) == GTID_MODE_ON &&
      !channel_map.is_group_replication_channel_name(rli->get_channel())) {
    rli->get_sid_lock()->wrlock();
    (const_cast<Gtid_set *>(rli->get_gtid_set()))->clear_set_and_sid_map();
    rli->get_sid_lock()->unlock();
  }
}

/*
  Updates the master info based on the information stored in the
  relay info and ignores relay logs previously retrieved by the IO
  thread, which thus starts fetching again based on to the
  master_log_pos and master_log_name. Eventually, the old
  relay logs will be purged by the normal purge mechanism.

  There can be a special case where rli->group_master_log_name and
  rli->group_master_log_pos are not intialized, as the sql thread was never
  started at all. In those cases all the existing relay logs are parsed
  starting from the first one and the initial rotate event that was received
  from the master is identified. From the rotate event master_log_name and
  master_log_pos are extracted and they are set to rli->group_master_log_name
  and rli->group_master_log_pos.

  In the feature, we should improve this routine in order to avoid throwing
  away logs that are safely stored in the disk. Note also that this recovery
  routine relies on the correctness of the relay-log.info and only tolerates
  coordinate problems in master.info.

  In this function, there is no need for a mutex as the caller
  (i.e. init_slave) already has one acquired.

  Specifically, the following structures are updated:

  1 - mi->master_log_pos  <-- rli->group_master_log_pos
  2 - mi->master_log_name <-- rli->group_master_log_name
  3 - It moves the relay log to the new relay log file, by
      rli->group_relay_log_pos  <-- BIN_LOG_HEADER_SIZE;
      rli->event_relay_log_pos  <-- BIN_LOG_HEADER_SIZE;
      rli->group_relay_log_name <-- rli->relay_log.get_log_fname();
      rli->event_relay_log_name <-- rli->relay_log.get_log_fname();

   If there is an error, it returns (1), otherwise returns (0).
 */
int init_recovery(Master_info *mi) {
  DBUG_ENTER("init_recovery");

  int error = 0;
  Relay_log_info *rli = mi->rli;
  char *group_master_log_name = NULL;
  if (rli->recovery_parallel_workers) {
    /*
      This is not idempotent and a crash after this function and before
      the recovery is actually done may lead the system to an inconsistent
      state.

      This may happen because the gap is not persitent stored anywhere
      and eventually old relay log files will be removed and further
      calculations on the gaps will be impossible.

      We need to improve this. /Alfranio.
    */
    error = mts_recovery_groups(rli);
    if (rli->mts_recovery_group_cnt) {
      if (mi->get_gtid_mode_from_copy(GTID_MODE_LOCK_NONE) == GTID_MODE_ON) {
        rli->recovery_parallel_workers = 0;
        rli->clear_mts_recovery_groups();
      } else
        DBUG_RETURN(error);
    }
  }

  group_master_log_name = const_cast<char *>(rli->get_group_master_log_name());
  if (!error) {
    if (!group_master_log_name[0]) {
      if (rli->replicate_same_server_id) {
        error = 1;
        LogErr(ERROR_LEVEL,
               ER_RPL_RECOVERY_REPLICATE_SAME_SERVER_ID_REQUIRES_POSITION);
        DBUG_RETURN(error);
      }
      error = find_first_relay_log_with_rotate_from_master(rli);
      if (error) DBUG_RETURN(error);
    }
    recover_relay_log(mi);
  }
  DBUG_RETURN(error);
}

/*
  Relay log recovery in the case of MTS, is handled by the following function.
  Gaps in MTS execution are filled using implicit execution of
  START SLAVE UNTIL SQL_AFTER_MTS_GAPS call. Once slave reaches a consistent
  gapless state receiver thread's positions are initialized to applier thread's
  positions and the old relay logs are discarded. This completes the recovery
  process.

  @param mi    pointer to Master_info instance.

  @retval 0 success
  @retval 1 error
*/
static inline int fill_mts_gaps_and_recover(Master_info *mi) {
  DBUG_ENTER("fill_mts_gaps_and_recover");
  Relay_log_info *rli = mi->rli;
  int recovery_error = 0;
  rli->is_relay_log_recovery = false;
  Until_mts_gap *until_mg = new Until_mts_gap(rli);
  rli->set_until_option(until_mg);
  rli->until_condition = Relay_log_info::UNTIL_SQL_AFTER_MTS_GAPS;
  until_mg->init();
  rli->channel_mts_submode = (mts_parallel_option == MTS_PARALLEL_TYPE_DB_NAME)
                                 ? MTS_PARALLEL_TYPE_DB_NAME
                                 : MTS_PARALLEL_TYPE_LOGICAL_CLOCK;
  LogErr(INFORMATION_LEVEL, ER_RPL_MTS_RECOVERY_STARTING_COORDINATOR);
  recovery_error = start_slave_thread(
#ifdef HAVE_PSI_THREAD_INTERFACE
      key_thread_slave_sql,
#endif
      handle_slave_sql, &rli->run_lock, &rli->run_lock, &rli->start_cond,
      &rli->slave_running, &rli->slave_run_id, mi);

  if (recovery_error) {
    LogErr(WARNING_LEVEL, ER_RPL_MTS_RECOVERY_FAILED_TO_START_COORDINATOR);
    goto err;
  }
  mysql_mutex_lock(&rli->run_lock);
  mysql_cond_wait(&rli->stop_cond, &rli->run_lock);
  mysql_mutex_unlock(&rli->run_lock);
  if (rli->until_condition != Relay_log_info::UNTIL_DONE) {
    LogErr(WARNING_LEVEL, ER_RPL_MTS_AUTOMATIC_RECOVERY_FAILED);
    goto err;
  }
  rli->clear_until_option();
  /*
    We need a mutex while we are changing master info parameters to
    keep other threads from reading bogus info
  */
  mysql_mutex_lock(&mi->data_lock);
  mysql_mutex_lock(&rli->data_lock);
  recover_relay_log(mi);

  if (mi->flush_info(true) || rli->flush_info(true)) {
    recovery_error = 1;
    mysql_mutex_unlock(&mi->data_lock);
    mysql_mutex_unlock(&rli->data_lock);
    goto err;
  }
  rli->inited = 1;
  rli->error_on_rli_init_info = false;
  mysql_mutex_unlock(&mi->data_lock);
  mysql_mutex_unlock(&rli->data_lock);
  LogErr(INFORMATION_LEVEL, ER_RPL_MTS_RECOVERY_SUCCESSFUL);
  DBUG_RETURN(recovery_error);
err:
  /*
    If recovery failed means we failed to initialize rli object in the case
    of MTS. We should not allow the START SLAVE command to work as we do in
    the case of STS. i.e if init_recovery call fails then we set inited=0.
  */
  rli->end_info();
  rli->inited = 0;
  rli->error_on_rli_init_info = true;
  rli->clear_until_option();
  DBUG_RETURN(recovery_error);
}

int load_mi_and_rli_from_repositories(Master_info *mi, bool ignore_if_no_info,
                                      int thread_mask,
                                      bool skip_received_gtid_set_recovery) {
  DBUG_ENTER("init_info");
  DBUG_ASSERT(mi != NULL && mi->rli != NULL);
  int init_error = 0;
  enum_return_check check_return = ERROR_CHECKING_REPOSITORY;
  THD *thd = current_thd;

  /*
    We need a mutex while we are changing master info parameters to
    keep other threads from reading bogus info
  */
  mysql_mutex_lock(&mi->data_lock);
  mysql_mutex_lock(&mi->rli->data_lock);

  /*
    When info tables are used and autocommit= 0 we force a new
    transaction start to avoid table access deadlocks when START SLAVE
    is executed after RESET SLAVE.
  */
  if (is_autocommit_off_and_infotables(thd)) {
    if (trans_begin(thd)) {
      init_error = 1;
      goto end;
    }
  }

  /*
    This takes care of the startup dependency between the master_info
    and relay_info. It initializes the master info if the SLAVE_IO
    thread is being started and the relay log info if either the
    SLAVE_SQL thread is being started or was not initialized as it is
    required by the SLAVE_IO thread.
  */
  check_return = mi->check_info();
  if (check_return == ERROR_CHECKING_REPOSITORY) {
    init_error = 1;
    goto end;
  }

  if (!(ignore_if_no_info && check_return == REPOSITORY_DOES_NOT_EXIST)) {
    if ((thread_mask & SLAVE_IO) != 0 && mi->mi_init_info()) init_error = 1;
  }

  check_return = mi->rli->check_info();
  if (check_return == ERROR_CHECKING_REPOSITORY) {
    init_error = 1;
    goto end;
  }
  if (!(ignore_if_no_info && check_return == REPOSITORY_DOES_NOT_EXIST)) {
    if (((thread_mask & SLAVE_SQL) != 0 || !(mi->rli->inited)) &&
        mi->rli->rli_init_info(skip_received_gtid_set_recovery))
      init_error = 1;
    else {
      /*
        During rli_init_info() above, the relay log is opened (if rli was not
        initialized yet). The function below expects the relay log to be opened
        to get its coordinates and store as the last flushed relay log
        coordinates from I/O thread point of view.
      */
      mi->update_flushed_relay_log_info();
    }
  }

  DBUG_EXECUTE_IF("enable_mts_worker_failure_init",
                  { DBUG_SET("+d,mts_worker_thread_init_fails"); });
end:
  /*
    When info tables are used and autocommit= 0 we force transaction
    commit to avoid table access deadlocks when START SLAVE is executed
    after RESET SLAVE.
  */
  if (is_autocommit_off_and_infotables(thd))
    if (trans_commit(thd)) init_error = 1;

  mysql_mutex_unlock(&mi->rli->data_lock);
  mysql_mutex_unlock(&mi->data_lock);

  /*
    Handling MTS Relay-log recovery after successful initialization of mi and
    rli objects.

    MTS Relay-log recovery is handled by SSUG command. In order to start the
    slave applier thread rli needs to be inited and mi->rli->data_lock should
    be in released state. Hence we do the MTS recovery at this point of time
    where both conditions are satisfied.
  */
  if (!init_error && mi->rli->is_relay_log_recovery &&
      mi->rli->mts_recovery_group_cnt)
    init_error = fill_mts_gaps_and_recover(mi);
  DBUG_RETURN(init_error);
}

void end_info(Master_info *mi) {
  DBUG_ENTER("end_info");
  DBUG_ASSERT(mi != NULL && mi->rli != NULL);

  /*
    The previous implementation was not acquiring locks.  We do the same here.
    However, this is quite strange.
  */
  mi->end_info();
  mi->rli->end_info();

  DBUG_VOID_RETURN;
}

int remove_info(Master_info *mi) {
  int error = 1;
  DBUG_ENTER("remove_info");
  DBUG_ASSERT(mi != NULL && mi->rli != NULL);

  /*
    The previous implementation was not acquiring locks.
    We do the same here. However, this is quite strange.
  */
  /*
    Reset errors (the idea is that we forget about the
    old master).
  */
  mi->clear_error();
  mi->rli->clear_error();
  if (mi->rli->workers_array_initialized) {
    for (size_t i = 0; i < mi->rli->get_worker_count(); i++) {
      mi->rli->get_worker(i)->clear_error();
    }
  }
  mi->rli->clear_sql_delay();

  mi->end_info();
  mi->rli->end_info();

  if (mi->remove_info() || Rpl_info_factory::reset_workers(mi->rli) ||
      mi->rli->remove_info())
    goto err;

  error = 0;

err:
  DBUG_RETURN(error);
}

int flush_master_info(Master_info *mi, bool force, bool need_lock,
                      bool do_flush_relay_log) {
  DBUG_ENTER("flush_master_info");
  DBUG_ASSERT(mi != NULL && mi->rli != NULL);
  DBUG_EXECUTE_IF("fail_to_flush_master_info", { DBUG_RETURN(1); });
  /*
    With the appropriate recovery process, we will not need to flush
    the content of the current log.

    For now, we flush the relay log BEFORE the master.info file, because
    if we crash, we will get a duplicate event in the relay log at restart.
    If we change the order, there might be missing events.

    If we don't do this and the slave server dies when the relay log has
    some parts (its last kilobytes) in memory only, with, say, from master's
    position 100 to 150 in memory only (not on disk), and with position 150
    in master.info, there will be missing information. When the slave restarts,
    the I/O thread will fetch binlogs from 150, so in the relay log we will
    have "[0, 100] U [150, infinity[" and nobody will notice it, so the SQL
    thread will jump from 100 to 150, and replication will silently break.
  */
  mysql_mutex_t *log_lock = mi->rli->relay_log.get_log_lock();
  mysql_mutex_t *data_lock = &mi->data_lock;

  if (need_lock) {
    mysql_mutex_lock(log_lock);
    mysql_mutex_lock(data_lock);
  } else {
    mysql_mutex_assert_owner(log_lock);
    mysql_mutex_assert_owner(&mi->data_lock);
  }

  int err = 0;
  /*
    We can skip flushing the relay log when this function is called from
    queue_event(), as after_write_to_relay_log() will already flush it.
  */
  if (do_flush_relay_log) err |= mi->rli->flush_current_log();

  err |= mi->flush_info(force);

  if (need_lock) {
    mysql_mutex_unlock(data_lock);
    mysql_mutex_unlock(log_lock);
  }

  DBUG_RETURN(err);
}

/**
  Convert slave skip errors bitmap into a printable string.
*/

static void print_slave_skip_errors(void) {
  /*
    To be safe, we want 10 characters of room in the buffer for a number
    plus terminators. Also, we need some space for constant strings.
    10 characters must be sufficient for a number plus {',' | '...'}
    plus a NUL terminator. That is a max 6 digit number.
  */
  const size_t MIN_ROOM = 10;
  DBUG_ENTER("print_slave_skip_errors");
  DBUG_ASSERT(sizeof(slave_skip_error_names) > MIN_ROOM);
  DBUG_ASSERT(MAX_SLAVE_ERROR <= 999999);  // 6 digits

  if (!use_slave_mask || bitmap_is_clear_all(&slave_error_mask)) {
    /* purecov: begin tested */
    memcpy(slave_skip_error_names, STRING_WITH_LEN("OFF"));
    /* purecov: end */
  } else if (bitmap_is_set_all(&slave_error_mask)) {
    /* purecov: begin tested */
    memcpy(slave_skip_error_names, STRING_WITH_LEN("ALL"));
    /* purecov: end */
  } else {
    char *buff = slave_skip_error_names;
    char *bend = buff + sizeof(slave_skip_error_names);
    int errnum;

    for (errnum = 0; errnum < MAX_SLAVE_ERROR; errnum++) {
      if (bitmap_is_set(&slave_error_mask, errnum)) {
        if (buff + MIN_ROOM >= bend) break; /* purecov: tested */
        buff = int10_to_str(errnum, buff, 10);
        *buff++ = ',';
      }
    }
    if (buff != slave_skip_error_names) buff--;  // Remove last ','
    /*
      The range for client side error is [2000-2999]
      so if the errnum doesn't lie in that and if less
      than MAX_SLAVE_ERROR[10000] we enter the if loop.
    */
    if (errnum < MAX_SLAVE_ERROR &&
        (errnum < CR_MIN_ERROR || errnum > CR_MAX_ERROR)) {
      /* Couldn't show all errors */
      buff = my_stpcpy(buff, "..."); /* purecov: tested */
    }
    *buff = 0;
  }
  DBUG_PRINT("init", ("error_names: '%s'", slave_skip_error_names));
  DBUG_VOID_RETURN;
}

/**
 Change arg to the string with the nice, human-readable skip error values.
   @param slave_skip_errors_ptr
          The pointer to be changed
*/
void set_slave_skip_errors(char **slave_skip_errors_ptr) {
  DBUG_ENTER("set_slave_skip_errors");
  print_slave_skip_errors();
  *slave_skip_errors_ptr = slave_skip_error_names;
  DBUG_VOID_RETURN;
}

/**
  Init function to set up array for errors that should be skipped for slave
*/
static void init_slave_skip_errors() {
  DBUG_ENTER("init_slave_skip_errors");
  DBUG_ASSERT(!use_slave_mask);  // not already initialized

  if (bitmap_init(&slave_error_mask, 0, MAX_SLAVE_ERROR, 0)) {
    fprintf(stderr, "Badly out of memory, please check your system status\n");
    exit(MYSQLD_ABORT_EXIT);
  }
  use_slave_mask = 1;
  DBUG_VOID_RETURN;
}

static void add_slave_skip_errors(const uint *errors, uint n_errors) {
  DBUG_ENTER("add_slave_skip_errors");
  DBUG_ASSERT(errors);
  DBUG_ASSERT(use_slave_mask);

  for (uint i = 0; i < n_errors; i++) {
    const uint err_code = errors[i];
    /*
      The range for client side error is [2000-2999]
      so if the err_code doesn't lie in that and if less
      than MAX_SLAVE_ERROR[14000] we enter the if loop.
    */
    if (err_code < MAX_SLAVE_ERROR &&
        (err_code < CR_MIN_ERROR || err_code > CR_MAX_ERROR))
      bitmap_set_bit(&slave_error_mask, err_code);
  }
  DBUG_VOID_RETURN;
}

/*
  Add errors that should be skipped for slave

  SYNOPSIS
    add_slave_skip_errors()
    arg         List of errors numbers to be added to skip, separated with ','

  NOTES
    Called from get_options() in mysqld.cc on start-up
*/

void add_slave_skip_errors(const char *arg) {
  const char *p = NULL;
  /*
    ALL is only valid when nothing else is provided.
  */
  const uchar SKIP_ALL[] = "all";
  size_t SIZE_SKIP_ALL = strlen((const char *)SKIP_ALL) + 1;
  /*
    IGNORE_DDL_ERRORS can be combined with other parameters
    but must be the first one provided.
  */
  const uchar SKIP_DDL_ERRORS[] = "ddl_exist_errors";
  size_t SIZE_SKIP_DDL_ERRORS = strlen((const char *)SKIP_DDL_ERRORS);
  DBUG_ENTER("add_slave_skip_errors");

  // initialize mask if not done yet
  if (!use_slave_mask) init_slave_skip_errors();

  for (; my_isspace(system_charset_info, *arg); ++arg) /* empty */
    ;
  if (!my_strnncoll(system_charset_info, (uchar *)arg, SIZE_SKIP_ALL, SKIP_ALL,
                    SIZE_SKIP_ALL)) {
    bitmap_set_all(&slave_error_mask);
    DBUG_VOID_RETURN;
  }
  if (!my_strnncoll(system_charset_info, (uchar *)arg, SIZE_SKIP_DDL_ERRORS,
                    SKIP_DDL_ERRORS, SIZE_SKIP_DDL_ERRORS)) {
    // DDL errors to be skipped for relaxed 'exist' handling
    const uint ddl_errors[] = {
        // error codes with create/add <schema object>
        ER_DB_CREATE_EXISTS, ER_TABLE_EXISTS_ERROR, ER_DUP_KEYNAME,
        ER_MULTIPLE_PRI_KEY,
        // error codes with change/rename <schema object>
        ER_BAD_FIELD_ERROR, ER_NO_SUCH_TABLE, ER_DUP_FIELDNAME,
        // error codes with drop <schema object>
        ER_DB_DROP_EXISTS, ER_BAD_TABLE_ERROR, ER_CANT_DROP_FIELD_OR_KEY};

    add_slave_skip_errors(ddl_errors,
                          sizeof(ddl_errors) / sizeof(ddl_errors[0]));
    /*
      After processing the SKIP_DDL_ERRORS, the pointer is
      increased to the position after the comma.
    */
    if (strlen(arg) > SIZE_SKIP_DDL_ERRORS + 1) arg += SIZE_SKIP_DDL_ERRORS + 1;
  }
  for (p = arg; *p;) {
    long err_code;
    if (!(p = str2int(p, 10, 0, LONG_MAX, &err_code))) break;
    if (err_code < MAX_SLAVE_ERROR)
      bitmap_set_bit(&slave_error_mask, (uint)err_code);
    while (!my_isdigit(system_charset_info, *p) && *p) p++;
  }
  DBUG_VOID_RETURN;
}

static void set_thd_in_use_temporary_tables(Relay_log_info *rli) {
  TABLE *table;

  for (table = rli->save_temporary_tables; table; table = table->next) {
    table->in_use = rli->info_thd;
    if (table->file != NULL) {
      /*
        Since we are stealing opened temporary tables from one thread to
        another, we need to let the performance schema know that, for aggregates
        per thread to work properly.
      */
      table->file->unbind_psi();
      table->file->rebind_psi();
    }
  }
}

int terminate_slave_threads(Master_info *mi, int thread_mask,
                            ulong stop_wait_timeout, bool need_lock_term) {
  DBUG_ENTER("terminate_slave_threads");

  if (!mi->inited) DBUG_RETURN(0); /* successfully do nothing */
  int error, force_all = (thread_mask & SLAVE_FORCE_ALL);
  mysql_mutex_t *sql_lock = &mi->rli->run_lock, *io_lock = &mi->run_lock;
  mysql_mutex_t *log_lock = mi->rli->relay_log.get_log_lock();
  /*
    Set it to a variable, so the value is shared by both stop methods.
    This guarantees that the user defined value for the timeout value is for
    the time the 2 threads take to shutdown, and not the time of each thread
    stop operation.
  */
  ulong total_stop_wait_timeout = stop_wait_timeout;

  if (thread_mask & (SLAVE_SQL | SLAVE_FORCE_ALL)) {
    DBUG_PRINT("info", ("Terminating SQL thread"));
    mi->rli->abort_slave = 1;
    if ((error = terminate_slave_thread(
             mi->rli->info_thd, sql_lock, &mi->rli->stop_cond,
             &mi->rli->slave_running, &total_stop_wait_timeout,
             need_lock_term)) &&
        !force_all) {
      if (error == 1) {
        DBUG_RETURN(ER_STOP_SLAVE_SQL_THREAD_TIMEOUT);
      }
      DBUG_RETURN(error);
    }

    DBUG_PRINT("info", ("Flushing relay-log info file."));
    if (current_thd)
      THD_STAGE_INFO(current_thd, stage_flushing_relay_log_info_file);

    /*
      Flushes the relay log info regardles of the sync_relay_log_info option.
    */
    if (mi->rli->flush_info(true)) {
      DBUG_RETURN(ER_ERROR_DURING_FLUSH_LOGS);
    }
  }
  if (thread_mask & (SLAVE_IO | SLAVE_FORCE_ALL)) {
    DBUG_PRINT("info", ("Terminating IO thread"));
    mi->abort_slave = 1;
    DBUG_EXECUTE_IF("pause_after_queue_event", {
      const char act[] = "now SIGNAL reached_stopping_io_thread";
      DBUG_ASSERT(!debug_sync_set_action(current_thd, STRING_WITH_LEN(act)));
    };);
    /*
      If the I/O thread is running and waiting for disk space,
      the signal above will not make it to stop.
    */
    bool io_waiting_disk_space =
        mi->slave_running && mi->info_thd->is_waiting_for_disk_space();

    /*
      If we are shutting down the server and the I/O thread is waiting for
      disk space, tell the terminate_slave_thread to forcefully kill the I/O
      thread by sending a KILL_CONNECTION signal that will be listened by
      my_write function.
    */
    bool force_io_stop =
        io_waiting_disk_space && (thread_mask & SLAVE_FORCE_ALL);

    // If not shutting down, let the user to decide to abort I/O thread or wait
    if (io_waiting_disk_space && !force_io_stop) {
      LogErr(WARNING_LEVEL, ER_STOP_SLAVE_IO_THREAD_DISK_SPACE,
             mi->get_channel());
      DBUG_EXECUTE_IF("simulate_io_thd_wait_for_disk_space", {
        const char act[] = "now SIGNAL reached_stopping_io_thread";
        DBUG_ASSERT(!debug_sync_set_action(current_thd, STRING_WITH_LEN(act)));
      };);
    }

    if ((error = terminate_slave_thread(
             mi->info_thd, io_lock, &mi->stop_cond, &mi->slave_running,
             &total_stop_wait_timeout, need_lock_term, force_io_stop)) &&
        !force_all) {
      if (error == 1) {
        DBUG_RETURN(ER_STOP_SLAVE_IO_THREAD_TIMEOUT);
      }
      DBUG_RETURN(error);
    }

#ifndef DBUG_OFF
    if (force_io_stop) {
      if (DBUG_EVALUATE_IF("simulate_io_thd_wait_for_disk_space", 1, 0)) {
        DBUG_SET("-d,simulate_io_thd_wait_for_disk_space");
      }
    }
#endif

    mysql_mutex_lock(log_lock);

    DBUG_PRINT("info", ("Flushing relay log and master info repository."));
    if (current_thd)
      THD_STAGE_INFO(current_thd,
                     stage_flushing_relay_log_and_master_info_repository);

    /*
      Flushes the master info regardles of the sync_master_info option.
    */
    mysql_mutex_lock(&mi->data_lock);
    if (mi->flush_info(true)) {
      mysql_mutex_unlock(&mi->data_lock);
      mysql_mutex_unlock(log_lock);
      DBUG_RETURN(ER_ERROR_DURING_FLUSH_LOGS);
    }
    mysql_mutex_unlock(&mi->data_lock);

    /*
      Flushes the relay log regardles of the sync_relay_log option.
    */
    if (mi->rli->relay_log.is_open() &&
        mi->rli->relay_log.flush_and_sync(true)) {
      mysql_mutex_unlock(log_lock);
      DBUG_RETURN(ER_ERROR_DURING_FLUSH_LOGS);
    }

    mysql_mutex_unlock(log_lock);
  }
  DBUG_RETURN(0);
}

/**
   Wait for a slave thread to terminate.

   This function is called after requesting the thread to terminate
   (by setting @c abort_slave member of @c Relay_log_info or @c
   Master_info structure to 1). Termination of the thread is
   controlled with the the predicate <code>*slave_running</code>.

   Function will acquire @c term_lock before waiting on the condition
   unless @c need_lock_term is false in which case the mutex should be
   owned by the caller of this function and will remain acquired after
   return from the function.

   @param thd
          Current session.
   @param term_lock
          Associated lock to use when waiting for @c term_cond

   @param term_cond
          Condition that is signalled when the thread has terminated

   @param slave_running
          Pointer to predicate to check for slave thread termination

   @param stop_wait_timeout
          A pointer to a variable that denotes the time the thread has
          to stop before we time out and throw an error.

   @param need_lock_term
          If @c false the lock will not be acquired before waiting on
          the condition. In this case, it is assumed that the calling
          function acquires the lock before calling this function.

   @param force
          Force the slave thread to stop by sending a KILL_CONNECTION
          signal to it. This is used to forcefully stop the I/O thread
          when it is waiting for disk space and the server is shutting
          down.

   @retval 0 All OK, 1 on "STOP SLAVE" command timeout,
   ER_SLAVE_CHANNEL_NOT_RUNNING otherwise.

   @note  If the executing thread has to acquire term_lock
          (need_lock_term is true, the negative running status does not
          represent any issue therefore no error is reported.

 */
static int terminate_slave_thread(THD *thd, mysql_mutex_t *term_lock,
                                  mysql_cond_t *term_cond,
                                  std::atomic<uint> *slave_running,
                                  ulong *stop_wait_timeout, bool need_lock_term,
                                  bool force) {
  DBUG_ENTER("terminate_slave_thread");
  if (need_lock_term) {
    mysql_mutex_lock(term_lock);
  } else {
    mysql_mutex_assert_owner(term_lock);
  }
  if (!*slave_running) {
    if (need_lock_term) {
      /*
        if run_lock (term_lock) is acquired locally then either
        slave_running status is fine
      */
      mysql_mutex_unlock(term_lock);
      DBUG_RETURN(0);
    } else {
      DBUG_RETURN(ER_SLAVE_CHANNEL_NOT_RUNNING);
    }
  }
  DBUG_ASSERT(thd != 0);
  THD_CHECK_SENTRY(thd);

  /*
    Is is critical to test if the slave is running. Otherwise, we might
    be referening freed memory trying to kick it
  */

  while (*slave_running)  // Should always be true
  {
    DBUG_PRINT("loop", ("killing slave thread"));

    mysql_mutex_lock(&thd->LOCK_thd_data);
    /*
      Error codes from pthread_kill are:
      EINVAL: invalid signal number (can't happen)
      ESRCH: thread already killed (can happen, should be ignored)
    */
#ifndef _WIN32
    int err MY_ATTRIBUTE((unused)) = pthread_kill(thd->real_id, SIGUSR1);
    DBUG_ASSERT(err != EINVAL);
#endif
    if (force)
      thd->awake(THD::KILL_CONNECTION);
    else
      thd->awake(THD::NOT_KILLED);
    mysql_mutex_unlock(&thd->LOCK_thd_data);

    /*
      There is a small chance that slave thread might miss the first
      alarm. To protect againts it, resend the signal until it reacts
    */
    struct timespec abstime;
    set_timespec(&abstime, 2);
#ifndef DBUG_OFF
    int error =
#endif
        mysql_cond_timedwait(term_cond, term_lock, &abstime);
    if ((*stop_wait_timeout) >= 2)
      (*stop_wait_timeout) = (*stop_wait_timeout) - 2;
    else if (*slave_running) {
      if (need_lock_term) mysql_mutex_unlock(term_lock);
      DBUG_RETURN(1);
    }
    DBUG_ASSERT(error == ETIMEDOUT || error == 0);
  }

  DBUG_ASSERT(*slave_running == 0);

  if (need_lock_term) mysql_mutex_unlock(term_lock);
  DBUG_RETURN(0);
}

bool start_slave_thread(
#ifdef HAVE_PSI_THREAD_INTERFACE
    PSI_thread_key thread_key,
#endif
    my_start_routine h_func, mysql_mutex_t *start_lock,
    mysql_mutex_t *cond_lock, mysql_cond_t *start_cond,
    std::atomic<uint> *slave_running, std::atomic<ulong> *slave_run_id,
    Master_info *mi) {
  bool is_error = false;
  my_thread_handle th;
  ulong start_id;
  DBUG_ENTER("start_slave_thread");

  if (start_lock) mysql_mutex_lock(start_lock);
  if (!server_id) {
    if (start_cond) mysql_cond_broadcast(start_cond);
    LogErr(ERROR_LEVEL, ER_RPL_SERVER_ID_MISSING, mi->get_for_channel_str());
    my_error(ER_BAD_SLAVE, MYF(0));
    goto err;
  }

  if (*slave_running) {
    if (start_cond) mysql_cond_broadcast(start_cond);
    my_error(ER_SLAVE_CHANNEL_MUST_STOP, MYF(0), mi->get_channel());
    goto err;
  }
  start_id = *slave_run_id;
  DBUG_PRINT("info", ("Creating new slave thread"));
  if (mysql_thread_create(thread_key, &th, &connection_attrib, h_func,
                          (void *)mi)) {
    LogErr(ERROR_LEVEL, ER_RPL_CANT_CREATE_SLAVE_THREAD,
           mi->get_for_channel_str());
    my_error(ER_SLAVE_THREAD, MYF(0));
    goto err;
  }
  if (start_cond && cond_lock)  // caller has cond_lock
  {
    THD *thd = current_thd;
    while (start_id == *slave_run_id && thd != NULL) {
      DBUG_PRINT("sleep", ("Waiting for slave thread to start"));
      PSI_stage_info saved_stage = {0, "", 0, ""};
      thd->ENTER_COND(start_cond, cond_lock,
                      &stage_waiting_for_slave_thread_to_start, &saved_stage);
      /*
        It is not sufficient to test this at loop bottom. We must test
        it after registering the mutex in enter_cond(). If the kill
        happens after testing of thd->killed and before the mutex is
        registered, we could otherwise go waiting though thd->killed is
        set.
      */
      if (!thd->killed) mysql_cond_wait(start_cond, cond_lock);
      mysql_mutex_unlock(cond_lock);
      thd->EXIT_COND(&saved_stage);
      mysql_mutex_lock(cond_lock);  // re-acquire it
      if (thd->killed) {
        my_error(thd->killed, MYF(0));
        goto err;
      }
    }
  }

  goto end;
err:
  is_error = true;
end:

  if (start_lock) mysql_mutex_unlock(start_lock);
  DBUG_RETURN(is_error);
}

/*
  start_slave_threads()

  NOTES
    SLAVE_FORCE_ALL is not implemented here on purpose since it does not make
    sense to do that for starting a slave--we always care if it actually
    started the threads that were not previously running
*/

bool start_slave_threads(bool need_lock_slave, bool wait_for_start,
                         Master_info *mi, int thread_mask) {
  mysql_mutex_t *lock_io = 0, *lock_sql = 0, *lock_cond_io = 0,
                *lock_cond_sql = 0;
  mysql_cond_t *cond_io = 0, *cond_sql = 0;
  bool is_error = 0;
  DBUG_ENTER("start_slave_threads");
  DBUG_EXECUTE_IF("uninitialized_master-info_structure", mi->inited = false;);

  if (!mi->inited || !mi->rli->inited) {
    int error = (!mi->inited ? ER_SLAVE_MI_INIT_REPOSITORY
                             : ER_SLAVE_RLI_INIT_REPOSITORY);
    Rpl_info *info = (!mi->inited ? mi : static_cast<Rpl_info *>(mi->rli));
    const char *prefix =
        current_thd ? ER_THD(current_thd, error) : ER_DEFAULT(error);
    info->report(ERROR_LEVEL,
                 (!mi->inited ? ER_SERVER_SLAVE_MI_INIT_REPOSITORY
                              : ER_SERVER_SLAVE_RLI_INIT_REPOSITORY),
                 prefix, NULL);
    my_error(error, MYF(0));
    DBUG_RETURN(true);
  }

  if (mi->is_auto_position() && (thread_mask & SLAVE_IO) &&
      mi->get_gtid_mode_from_copy(GTID_MODE_LOCK_NONE) == GTID_MODE_OFF) {
    my_error(ER_CANT_USE_AUTO_POSITION_WITH_GTID_MODE_OFF, MYF(0),
             mi->get_for_channel_str());
    DBUG_RETURN(true);
  }

  if (need_lock_slave) {
    lock_io = &mi->run_lock;
    lock_sql = &mi->rli->run_lock;
  }
  if (wait_for_start) {
    cond_io = &mi->start_cond;
    cond_sql = &mi->rli->start_cond;
    lock_cond_io = &mi->run_lock;
    lock_cond_sql = &mi->rli->run_lock;
  }

  if (thread_mask & SLAVE_IO)
    is_error = start_slave_thread(
#ifdef HAVE_PSI_THREAD_INTERFACE
        key_thread_slave_io,
#endif
        handle_slave_io, lock_io, lock_cond_io, cond_io, &mi->slave_running,
        &mi->slave_run_id, mi);
  if (!is_error && (thread_mask & SLAVE_SQL)) {
    /*
      MTS-recovery gaps gathering is placed onto common execution path
      for either START-SLAVE and --skip-start-slave= 0
    */
    if (mi->rli->recovery_parallel_workers != 0) {
      if (mts_recovery_groups(mi->rli)) {
        is_error = true;
        my_error(ER_MTS_RECOVERY_FAILURE, MYF(0));
      }
    }
    if (!is_error)
      is_error = start_slave_thread(
#ifdef HAVE_PSI_THREAD_INTERFACE
          key_thread_slave_sql,
#endif
          handle_slave_sql, lock_sql, lock_cond_sql, cond_sql,
          &mi->rli->slave_running, &mi->rli->slave_run_id, mi);
    if (is_error)
      terminate_slave_threads(mi, thread_mask & SLAVE_IO,
                              rpl_stop_slave_timeout, need_lock_slave);
  }
  DBUG_RETURN(is_error);
}

/*
  Release slave threads at time of executing shutdown.

  SYNOPSIS
    end_slave()
*/

void end_slave() {
  DBUG_ENTER("end_slave");

  Master_info *mi = 0;

  /*
    This is called when the server terminates, in close_connections().
    It terminates slave threads. However, some CHANGE MASTER etc may still be
    running presently. If a START SLAVE was in progress, the mutex lock below
    will make us wait until slave threads have started, and START SLAVE
    returns, then we terminate them here.
  */
  channel_map.wrlock();

  /* traverse through the map and terminate the threads */
  for (mi_map::iterator it = channel_map.begin(); it != channel_map.end();
       it++) {
    mi = it->second;

    if (mi)
      terminate_slave_threads(mi, SLAVE_FORCE_ALL, rpl_stop_slave_timeout);
  }
  channel_map.unlock();
  DBUG_VOID_RETURN;
}

/**
   Free all resources used by slave threads at time of executing shutdown.
   The routine must be called after all possible users of channel_map
   have left.

*/
void delete_slave_info_objects() {
  DBUG_ENTER("delete_slave_info_objects");

  Master_info *mi = 0;

  channel_map.wrlock();

  for (mi_map::iterator it = channel_map.begin(); it != channel_map.end();
       it++) {
    mi = it->second;

    if (mi) {
      mi->channel_wrlock();
      end_info(mi);
      if (mi->rli) delete mi->rli;
      delete mi;
      it->second = 0;
    }
  }

  // Clean other types of channel
  for (mi_map::iterator it = channel_map.begin(GROUP_REPLICATION_CHANNEL);
       it != channel_map.end(GROUP_REPLICATION_CHANNEL); it++) {
    mi = it->second;

    if (mi) {
      mi->channel_wrlock();
      end_info(mi);
      if (mi->rli) delete mi->rli;
      delete mi;
      it->second = 0;
    }
  }

  channel_map.unlock();

  DBUG_VOID_RETURN;
}

/**
   Check if multi-statement transaction mode and master and slave info
   repositories are set to table.

   @param thd    THD object

   @retval true  Success
   @retval false Failure
*/
static bool is_autocommit_off_and_infotables(THD *thd) {
  DBUG_ENTER("is_autocommit_off_and_infotables");
  DBUG_RETURN((thd && thd->in_multi_stmt_transaction_mode() &&
               (opt_mi_repository_id == INFO_REPOSITORY_TABLE ||
                opt_rli_repository_id == INFO_REPOSITORY_TABLE))
                  ? true
                  : false);
}

static bool io_slave_killed(THD *thd, Master_info *mi) {
  DBUG_ENTER("io_slave_killed");

  DBUG_ASSERT(mi->info_thd == thd);
  DBUG_ASSERT(mi->slave_running);  // tracking buffer overrun
  DBUG_RETURN(mi->abort_slave || connection_events_loop_aborted() ||
              thd->killed);
}

/**
   The function analyzes a possible killed status and makes
   a decision whether to accept it or not.
   Normally upon accepting the sql thread goes to shutdown.
   In the event of deferring decision @c rli->last_event_start_time waiting
   timer is set to force the killed status be accepted upon its expiration.

   Notice Multi-Threaded-Slave behaves similarly in that when it's being
   stopped and the current group of assigned events has not yet scheduled
   completely, Coordinator defers to accept to leave its read-distribute
   state. The above timeout ensures waiting won't last endlessly, and in
   such case an error is reported.

   @param thd   pointer to a THD instance
   @param rli   pointer to Relay_log_info instance

   @return true the killed status is recognized, false a possible killed
           status is deferred.
*/
bool sql_slave_killed(THD *thd, Relay_log_info *rli) {
  bool is_parallel_warn = false;

  DBUG_ENTER("sql_slave_killed");

  DBUG_ASSERT(rli->info_thd == thd);
  DBUG_ASSERT(rli->slave_running == 1);
  if (rli->sql_thread_kill_accepted) DBUG_RETURN(true);
  DBUG_EXECUTE_IF("stop_when_mts_in_group", rli->abort_slave = 1;
                  DBUG_SET("-d,stop_when_mts_in_group");
                  DBUG_SET("-d,simulate_stop_when_mts_in_group");
                  DBUG_RETURN(false););
  if (connection_events_loop_aborted() || thd->killed || rli->abort_slave) {
    rli->sql_thread_kill_accepted = true;
    is_parallel_warn =
        (rli->is_parallel_exec() && (rli->is_mts_in_group() || thd->killed));
    /*
      Slave can execute stop being in one of two MTS or Single-Threaded mode.
      The modes define different criteria to accept the stop.
      In particular that relates to the concept of groupping.
      Killed Coordinator thread expects the worst so it warns on
      possible consistency issue.
    */
    if (is_parallel_warn || (!rli->is_parallel_exec() &&
                             thd->get_transaction()->cannot_safely_rollback(
                                 Transaction_ctx::SESSION) &&
                             rli->is_in_group())) {
      char msg_stopped[] =
          "... Slave SQL Thread stopped with incomplete event group "
          "having non-transactional changes. "
          "If the group consists solely of row-based events, you can try "
          "to restart the slave with --slave-exec-mode=IDEMPOTENT, which "
          "ignores duplicate key, key not found, and similar errors (see "
          "documentation for details).";
      char msg_stopped_mts[] =
          "... The slave coordinator and worker threads are stopped, possibly "
          "leaving data in inconsistent state. A restart should "
          "restore consistency automatically, although using non-transactional "
          "storage for data or info tables or DDL queries could lead to "
          "problems. "
          "In such cases you have to examine your data (see documentation for "
          "details).";

      if (rli->abort_slave) {
        DBUG_PRINT("info",
                   ("Request to stop slave SQL Thread received while "
                    "applying an MTS group or a group that "
                    "has non-transactional "
                    "changes; waiting for completion of the group ... "));

        /*
          Slave sql thread shutdown in face of unfinished group modified
          Non-trans table is handled via a timer. The slave may eventually
          give out to complete the current group and in that case there
          might be issues at consequent slave restart, see the error message.
          WL#2975 offers a robust solution requiring to store the last exectuted
          event's coordinates along with the group's coordianates
          instead of waiting with @c last_event_start_time the timer.
        */

        if (rli->last_event_start_time == 0)
          rli->last_event_start_time = my_time(0);
        rli->sql_thread_kill_accepted =
            difftime(my_time(0), rli->last_event_start_time) <=
                    SLAVE_WAIT_GROUP_DONE
                ? false
                : true;

        DBUG_EXECUTE_IF("stop_slave_middle_group",
                        DBUG_EXECUTE_IF("incomplete_group_in_relay_log",
                                        rli->sql_thread_kill_accepted =
                                            true;););  // time is over

        if (!rli->sql_thread_kill_accepted && !rli->reported_unsafe_warning) {
          rli->report(
              WARNING_LEVEL, 0,
              !is_parallel_warn
                  ? "Request to stop slave SQL Thread received while "
                    "applying a group that has non-transactional "
                    "changes; waiting for completion of the group ... "
                  : "Coordinator thread of multi-threaded slave is being "
                    "stopped in the middle of assigning a group of events; "
                    "deferring to exit until the group completion ... ");
          rli->reported_unsafe_warning = true;
        }
      }
      if (rli->sql_thread_kill_accepted) {
        rli->last_event_start_time = 0;
        if (rli->mts_group_status == Relay_log_info::MTS_IN_GROUP) {
          rli->mts_group_status = Relay_log_info::MTS_KILLED_GROUP;
        }
        if (is_parallel_warn)
          rli->report(!rli->is_error()
                          ? ERROR_LEVEL
                          : WARNING_LEVEL,  // an error was reported by Worker
                      ER_MTS_INCONSISTENT_DATA,
                      ER_THD(thd, ER_MTS_INCONSISTENT_DATA), msg_stopped_mts);
        else
          rli->report(ERROR_LEVEL, ER_SLAVE_FATAL_ERROR,
                      ER_THD(thd, ER_SLAVE_FATAL_ERROR), msg_stopped);
      }
    }
  }
  DBUG_RETURN(rli->sql_thread_kill_accepted);
}

bool net_request_file(NET *net, const char *fname) {
  DBUG_ENTER("net_request_file");
  DBUG_RETURN(net_write_command(net, 251, (uchar *)fname, strlen(fname),
                                (uchar *)"", 0));
}

/*
  From other comments and tests in code, it looks like
  sometimes Query_log_event and Load_log_event can have db == 0
  (see rewrite_db() above for example)
  (cases where this happens are unclear; it may be when the master is 3.23).
*/

const char *print_slave_db_safe(const char *db) {
  DBUG_ENTER("*print_slave_db_safe");

  DBUG_RETURN((db ? db : ""));
}

/*
  Check if the error is caused by network.
  @param[in]   errorno   Number of the error.
  RETURNS:
  true         network error
  false        not network error
*/

static bool is_network_error(uint errorno) {
  return errorno == CR_CONNECTION_ERROR || errorno == CR_CONN_HOST_ERROR ||
         errorno == CR_SERVER_GONE_ERROR || errorno == CR_SERVER_LOST ||
         errorno == ER_CON_COUNT_ERROR || errorno == ER_SERVER_SHUTDOWN ||
         errorno == ER_NET_READ_INTERRUPTED ||
         errorno == ER_NET_WRITE_INTERRUPTED;
}

/**
  Execute an initialization query for the IO thread.

  If there is an error, then this function calls mysql_free_result;
  otherwise the MYSQL object holds the result after this call.  If
  there is an error other than allowed_error, then this function
  prints a message and returns -1.

  @param mysql MYSQL object.
  @param query Query string.
  @param allowed_error Allowed error code, or 0 if no errors are allowed.
  @param[out] master_res If this is not NULL and there is no error, then
  mysql_store_result() will be called and the result stored in this pointer.
  @param[out] master_row If this is not NULL and there is no error, then
  mysql_fetch_row() will be called and the result stored in this pointer.

  @retval COMMAND_STATUS_OK No error.
  @retval COMMAND_STATUS_ALLOWED_ERROR There was an error and the
  error code was 'allowed_error'.
  @retval COMMAND_STATUS_ERROR There was an error and the error code
  was not 'allowed_error'.
*/
enum enum_command_status {
  COMMAND_STATUS_OK,
  COMMAND_STATUS_ERROR,
  COMMAND_STATUS_ALLOWED_ERROR
};
static enum_command_status io_thread_init_command(
    Master_info *mi, const char *query, int allowed_error,
    MYSQL_RES **master_res = NULL, MYSQL_ROW *master_row = NULL) {
  DBUG_ENTER("io_thread_init_command");
  DBUG_PRINT("info", ("IO thread initialization command: '%s'", query));
  MYSQL *mysql = mi->mysql;
  int ret = mysql_real_query(mysql, query, static_cast<ulong>(strlen(query)));
  if (io_slave_killed(mi->info_thd, mi)) {
    LogErr(INFORMATION_LEVEL, ER_RPL_SLAVE_IO_THREAD_WAS_KILLED,
           mi->get_for_channel_str(), query);
    mysql_free_result(mysql_store_result(mysql));
    DBUG_RETURN(COMMAND_STATUS_ERROR);
  }
  if (ret != 0) {
    int err = mysql_errno(mysql);
    mysql_free_result(mysql_store_result(mysql));
    if (!err || err != allowed_error) {
      mi->report(is_network_error(err) ? WARNING_LEVEL : ERROR_LEVEL, err,
                 "The slave IO thread stops because the initialization query "
                 "'%s' failed with error '%s'.",
                 query, mysql_error(mysql));
      DBUG_RETURN(COMMAND_STATUS_ERROR);
    }
    DBUG_RETURN(COMMAND_STATUS_ALLOWED_ERROR);
  }
  if (master_res != NULL) {
    if ((*master_res = mysql_store_result(mysql)) == NULL) {
      mi->report(WARNING_LEVEL, mysql_errno(mysql),
                 "The slave IO thread stops because the initialization query "
                 "'%s' did not return any result.",
                 query);
      DBUG_RETURN(COMMAND_STATUS_ERROR);
    }
    if (master_row != NULL) {
      if ((*master_row = mysql_fetch_row(*master_res)) == NULL) {
        mysql_free_result(*master_res);
        mi->report(WARNING_LEVEL, mysql_errno(mysql),
                   "The slave IO thread stops because the initialization query "
                   "'%s' did not return any row.",
                   query);
        DBUG_RETURN(COMMAND_STATUS_ERROR);
      }
    }
  } else
    DBUG_ASSERT(master_row == NULL);
  DBUG_RETURN(COMMAND_STATUS_OK);
}

/**
  Set user variables after connecting to the master.

  @param  mysql MYSQL to request uuid from master.
  @param  mi    Master_info to set master_uuid

  @return 0: Success, 1: Fatal error, 2: Transient network error.
 */
int io_thread_init_commands(MYSQL *mysql, Master_info *mi) {
  char query[256];
  int ret = 0;
  DBUG_EXECUTE_IF("fake_5_5_version_slave", return ret;);

  sprintf(query, "SET @slave_uuid= '%s'", server_uuid);
  if (mysql_real_query(mysql, query, static_cast<ulong>(strlen(query))) &&
      !check_io_slave_killed(mi->info_thd, mi, NULL))
    goto err;

  mysql_free_result(mysql_store_result(mysql));
  return ret;

err:
  if (mysql_errno(mysql) && is_network_error(mysql_errno(mysql))) {
    mi->report(WARNING_LEVEL, mysql_errno(mysql),
               "The initialization command '%s' failed with the following"
               " error: '%s'.",
               query, mysql_error(mysql));
    ret = 2;
  } else {
    char errmsg[512];
    const char *errmsg_fmt =
        "The slave I/O thread stops because a fatal error is encountered "
        "when it tries to send query to master(query: %s).";

    sprintf(errmsg, errmsg_fmt, query);
    mi->report(ERROR_LEVEL, ER_SLAVE_FATAL_ERROR,
               ER_THD(current_thd, ER_SLAVE_FATAL_ERROR), errmsg);
    ret = 1;
  }
  mysql_free_result(mysql_store_result(mysql));
  return ret;
}

/**
  Get master's uuid on connecting.

  @param  mysql MYSQL to request uuid from master.
  @param  mi    Master_info to set master_uuid

  @return 0: Success, 1: Fatal error, 2: Transient network error.
*/
static int get_master_uuid(MYSQL *mysql, Master_info *mi) {
  const char *errmsg;
  MYSQL_RES *master_res = NULL;
  MYSQL_ROW master_row = NULL;
  int ret = 0;
  char query_buf[] = "SELECT @@GLOBAL.SERVER_UUID";

  DBUG_EXECUTE_IF("dbug.return_null_MASTER_UUID", {
    mi->master_uuid[0] = 0;
    return 0;
  };);

  DBUG_EXECUTE_IF("dbug.before_get_MASTER_UUID", {
    const char act[] = "now wait_for signal.get_master_uuid";
    DBUG_ASSERT(opt_debug_sync_timeout > 0);
    DBUG_ASSERT(!debug_sync_set_action(current_thd, STRING_WITH_LEN(act)));
  };);

  DBUG_EXECUTE_IF("dbug.simulate_busy_io", {
    const char act[] = "now signal Reached wait_for signal.got_stop_slave";
    DBUG_ASSERT(opt_debug_sync_timeout > 0);
    DBUG_ASSERT(!debug_sync_set_action(current_thd, STRING_WITH_LEN(act)));
  };);
#ifndef DBUG_OFF
  DBUG_EXECUTE_IF("dbug.simulate_no_such_var_server_uuid", {
    query_buf[strlen(query_buf) - 1] = '_';  // currupt the last char
  });
#endif
  if (!mysql_real_query(mysql, STRING_WITH_LEN(query_buf)) &&
      (master_res = mysql_store_result(mysql)) &&
      (master_row = mysql_fetch_row(master_res))) {
    if (!strcmp(::server_uuid, master_row[0]) &&
        !mi->rli->replicate_same_server_id) {
      errmsg =
          "The slave I/O thread stops because master and slave have equal "
          "MySQL server UUIDs; these UUIDs must be different for "
          "replication to work.";
      mi->report(ERROR_LEVEL, ER_SLAVE_FATAL_ERROR,
                 ER_THD(current_thd, ER_SLAVE_FATAL_ERROR), errmsg);
      // Fatal error
      ret = 1;
    } else {
      if (mi->master_uuid[0] != 0 && strcmp(mi->master_uuid, master_row[0]))
        LogErr(WARNING_LEVEL, ER_RPL_SLAVE_MASTER_UUID_HAS_CHANGED,
               mi->master_uuid);
      strncpy(mi->master_uuid, master_row[0], UUID_LENGTH);
      mi->master_uuid[UUID_LENGTH] = 0;
    }
  } else if (mysql_errno(mysql) != ER_UNKNOWN_SYSTEM_VARIABLE) {
    if (is_network_error(mysql_errno(mysql))) {
      mi->report(WARNING_LEVEL, mysql_errno(mysql),
                 "Get master SERVER_UUID failed with error: %s",
                 mysql_error(mysql));
      ret = 2;
    } else {
      /* Fatal error */
      errmsg =
          "The slave I/O thread stops because a fatal error is encountered "
          "when it tries to get the value of SERVER_UUID variable from master.";
      mi->report(ERROR_LEVEL, ER_SLAVE_FATAL_ERROR,
                 ER_THD(current_thd, ER_SLAVE_FATAL_ERROR), errmsg);
      ret = 1;
    }
  } else {
    mi->master_uuid[0] = 0;
    mi->report(
        WARNING_LEVEL, ER_UNKNOWN_SYSTEM_VARIABLE,
        "Unknown system variable 'SERVER_UUID' on master. "
        "A probable cause is that the variable is not supported on the "
        "master (version: %s), even though it is on the slave (version: %s)",
        mysql->server_version, server_version);
  }

  if (master_res) mysql_free_result(master_res);
  return ret;
}

/**
  Determine, case-sensitively, if short_string is equal to
  long_string, or a true prefix of long_string, or not a prefix.

  @retval 0 short_string is not a prefix of long_string.
  @retval 1 short_string is a true prefix of long_string (not equal).
  @retval 2 short_string is equal to long_string.
*/
static int is_str_prefix_case(const char *short_string,
                              const char *long_string) {
  int i;
  for (i = 0; short_string[i]; i++)
    if (my_toupper(system_charset_info, short_string[i]) !=
        my_toupper(system_charset_info, long_string[i]))
      return 0;
  return long_string[i] ? 1 : 2;
}

/*
  Note that we rely on the master's version (3.23, 4.0.14 etc) instead of
  relying on the binlog's version. This is not perfect: imagine an upgrade
  of the master without waiting that all slaves are in sync with the master;
  then a slave could be fooled about the binlog's format. This is what happens
  when people upgrade a 3.23 master to 4.0 without doing RESET MASTER: 4.0
  slaves are fooled. So we do this only to distinguish between 3.23 and more
  recent masters (it's too late to change things for 3.23).

  RETURNS
  0       ok
  1       error
  2       transient network problem, the caller should try to reconnect
*/

static int get_master_version_and_clock(MYSQL *mysql, Master_info *mi) {
  char err_buff[MAX_SLAVE_ERRMSG];
  const char *errmsg = 0;
  int err_code = 0;
  int version_number = 0;
  version_number = atoi(mysql->server_version);

  MYSQL_RES *master_res = 0;
  MYSQL_ROW master_row;
  DBUG_ENTER("get_master_version_and_clock");

  DBUG_EXECUTE_IF("unrecognized_master_version", { version_number = 1; };);

  if (!my_isdigit(&my_charset_bin, *mysql->server_version) ||
      version_number < 5) {
    errmsg = "Master reported unrecognized MySQL version";
    err_code = ER_SLAVE_FATAL_ERROR;
    sprintf(err_buff, ER_THD(current_thd, err_code), errmsg);
    goto err;
  }

  mysql_mutex_lock(mi->rli->relay_log.get_log_lock());
  mysql_mutex_lock(&mi->data_lock);
  mi->set_mi_description_event(new Format_description_log_event());
  /* as we are here, we tried to allocate the event */
  if (mi->get_mi_description_event() == NULL) {
    mysql_mutex_unlock(&mi->data_lock);
    mysql_mutex_unlock(mi->rli->relay_log.get_log_lock());
    errmsg = "default Format_description_log_event";
    err_code = ER_SLAVE_CREATE_EVENT_FAILURE;
    sprintf(err_buff, ER_THD(current_thd, err_code), errmsg);
    goto err;
  }

  /*
    FD_q's (A) is set initially from RL's (A): FD_q.(A) := RL.(A).
    It's necessary to adjust FD_q.(A) at this point because in the following
    course FD_q is going to be dumped to RL.
    Generally FD_q is derived from a received FD_m (roughly FD_q := FD_m)
    in queue_event and the master's (A) is installed.
    At one step with the assignment the Relay-Log's checksum alg is set to
    a new value: RL.(A) := FD_q.(A). If the slave service is stopped
    the last time assigned RL.(A) will be passed over to the restarting
    service (to the current execution point).
    RL.A is a "codec" to verify checksum in queue_event() almost all the time
    the first fake Rotate event.
    Starting from this point IO thread will executes the following checksum
    warmup sequence  of actions:

    FD_q.A := RL.A,
    A_m^0 := master.@@global.binlog_checksum,
    {queue_event(R_f): verifies(R_f, A_m^0)},
    {queue_event(FD_m): verifies(FD_m, FD_m.A), dump(FD_q), rotate(RL),
                        FD_q := FD_m, RL.A := FD_q.A)}

    See legends definition on MYSQL_BIN_LOG::relay_log_checksum_alg
    docs lines (binlog.h).
    In above A_m^0 - the value of master's
    @@binlog_checksum determined in the upcoming handshake (stored in
    mi->checksum_alg_before_fd).


    After the warm-up sequence IO gets to "normal" checksum verification mode
    to use RL.A in

    {queue_event(E_m): verifies(E_m, RL.A)}

    until it has received a new FD_m.
  */
  mi->get_mi_description_event()->common_footer->checksum_alg =
      mi->rli->relay_log.relay_log_checksum_alg;

  DBUG_ASSERT(mi->get_mi_description_event()->common_footer->checksum_alg !=
              binary_log::BINLOG_CHECKSUM_ALG_UNDEF);
  DBUG_ASSERT(mi->rli->relay_log.relay_log_checksum_alg !=
              binary_log::BINLOG_CHECKSUM_ALG_UNDEF);

  mysql_mutex_unlock(&mi->data_lock);
  mysql_mutex_unlock(mi->rli->relay_log.get_log_lock());

  /*
    Compare the master and slave's clock. Do not die if master's clock is
    unavailable (very old master not supporting UNIX_TIMESTAMP()?).
  */

  DBUG_EXECUTE_IF("dbug.before_get_UNIX_TIMESTAMP", {
    const char act[] =
        "now "
        "wait_for signal.get_unix_timestamp";
    DBUG_ASSERT(opt_debug_sync_timeout > 0);
    DBUG_ASSERT(!debug_sync_set_action(current_thd, STRING_WITH_LEN(act)));
  };);

  master_res = NULL;
  if (!mysql_real_query(mysql, STRING_WITH_LEN("SELECT UNIX_TIMESTAMP()")) &&
      (master_res = mysql_store_result(mysql)) &&
      (master_row = mysql_fetch_row(master_res))) {
    mysql_mutex_lock(&mi->data_lock);
    mi->clock_diff_with_master =
        (long)(time((time_t *)0) - strtoul(master_row[0], 0, 10));
    DBUG_EXECUTE_IF("dbug.mts.force_clock_diff_eq_0",
                    mi->clock_diff_with_master = 0;);
    mysql_mutex_unlock(&mi->data_lock);
  } else if (check_io_slave_killed(mi->info_thd, mi, NULL))
    goto slave_killed_err;
  else if (is_network_error(mysql_errno(mysql))) {
    mi->report(WARNING_LEVEL, mysql_errno(mysql),
               "Get master clock failed with error: %s", mysql_error(mysql));
    goto network_err;
  } else {
    mysql_mutex_lock(&mi->data_lock);
    mi->clock_diff_with_master = 0; /* The "most sensible" value */
    mysql_mutex_unlock(&mi->data_lock);
    LogErr(WARNING_LEVEL, ER_RPL_SLAVE_SECONDS_BEHIND_MASTER_DUBIOUS,
           mysql_error(mysql), mysql_errno(mysql));
  }
  if (master_res) {
    mysql_free_result(master_res);
    master_res = NULL;
  }

  /*
    Check that the master's server id and ours are different. Because if they
    are equal (which can result from a simple copy of master's datadir to slave,
    thus copying some my.cnf), replication will work but all events will be
    skipped.
    Do not die if SELECT @@SERVER_ID fails on master (very old master?).
    Note: we could have put a @@SERVER_ID in the previous SELECT
    UNIX_TIMESTAMP() instead, but this would not have worked on 3.23 masters.
  */
  DBUG_EXECUTE_IF("dbug.before_get_SERVER_ID", {
    const char act[] =
        "now "
        "wait_for signal.get_server_id";
    DBUG_ASSERT(opt_debug_sync_timeout > 0);
    DBUG_ASSERT(!debug_sync_set_action(current_thd, STRING_WITH_LEN(act)));
  };);
  master_res = NULL;
  master_row = NULL;
  DBUG_EXECUTE_IF("get_master_server_id.ER_NET_READ_INTERRUPTED", {
    DBUG_SET("+d,inject_ER_NET_READ_INTERRUPTED");
    DBUG_SET(
        "-d,get_master_server_id."
        "ER_NET_READ_INTERRUPTED");
  });
  if (!mysql_real_query(mysql, STRING_WITH_LEN("SELECT @@GLOBAL.SERVER_ID")) &&
      (master_res = mysql_store_result(mysql)) &&
      (master_row = mysql_fetch_row(master_res))) {
    if ((::server_id == (mi->master_id = strtoul(master_row[0], 0, 10))) &&
        !mi->rli->replicate_same_server_id) {
      errmsg =
          "The slave I/O thread stops because master and slave have equal \
MySQL server ids; these ids must be different for replication to work (or \
the --replicate-same-server-id option must be used on slave but this does \
not always make sense; please check the manual before using it).";
      err_code = ER_SLAVE_FATAL_ERROR;
      sprintf(err_buff, ER_THD(current_thd, err_code), errmsg);
      goto err;
    }
  } else if (mysql_errno(mysql) != ER_UNKNOWN_SYSTEM_VARIABLE) {
    if (check_io_slave_killed(mi->info_thd, mi, NULL))
      goto slave_killed_err;
    else if (is_network_error(mysql_errno(mysql))) {
      mi->report(WARNING_LEVEL, mysql_errno(mysql),
                 "Get master SERVER_ID failed with error: %s",
                 mysql_error(mysql));
      goto network_err;
    }
    /* Fatal error */
    errmsg =
        "The slave I/O thread stops because a fatal error is encountered \
when it try to get the value of SERVER_ID variable from master.";
    err_code = mysql_errno(mysql);
    sprintf(err_buff, "%s Error: %s", errmsg, mysql_error(mysql));
    goto err;
  } else {
    mi->report(WARNING_LEVEL, ER_SERVER_UNKNOWN_SYSTEM_VARIABLE,
               "Unknown system variable 'SERVER_ID' on master, \
maybe it is a *VERY OLD MASTER*.");
  }
  if (master_res) {
    mysql_free_result(master_res);
    master_res = NULL;
  }
  if (mi->master_id == 0 && mi->ignore_server_ids->dynamic_ids.size() > 0) {
    errmsg =
        "Slave configured with server id filtering could not detect the master "
        "server id.";
    err_code = ER_SLAVE_FATAL_ERROR;
    sprintf(err_buff, ER_THD(current_thd, err_code), errmsg);
    goto err;
  }

  if (mi->heartbeat_period != 0.0) {
    char llbuf[22];
    const char query_format[] = "SET @master_heartbeat_period= %s";
    char query[sizeof(query_format) - 2 + sizeof(llbuf)];
    /*
       the period is an ulonglong of nano-secs.
    */
    llstr((ulonglong)(mi->heartbeat_period * 1000000000UL), llbuf);
    sprintf(query, query_format, llbuf);

    if (mysql_real_query(mysql, query, static_cast<ulong>(strlen(query)))) {
      if (check_io_slave_killed(mi->info_thd, mi, NULL)) goto slave_killed_err;

      if (is_network_error(mysql_errno(mysql))) {
        mi->report(
            WARNING_LEVEL, mysql_errno(mysql),
            "SET @master_heartbeat_period to master failed with error: %s",
            mysql_error(mysql));
        mysql_free_result(mysql_store_result(mysql));
        goto network_err;
      } else {
        /* Fatal error */
        errmsg =
            "The slave I/O thread stops because a fatal error is encountered "
            " when it tries to SET @master_heartbeat_period on master.";
        err_code = ER_SLAVE_FATAL_ERROR;
        sprintf(err_buff, "%s Error: %s", errmsg, mysql_error(mysql));
        mysql_free_result(mysql_store_result(mysql));
        goto err;
      }
    }
    mysql_free_result(mysql_store_result(mysql));
  }

  /*
    Querying if master is capable to checksum and notifying it about own
    CRC-awareness. The master's side instant value of @@global.binlog_checksum
    is stored in the dump thread's uservar area as well as cached locally
    to become known in consensus by master and slave.
  */
  if (DBUG_EVALUATE_IF("simulate_slave_unaware_checksum", 0, 1)) {
    int rc;
    const char query[] =
        "SET @master_binlog_checksum= @@global.binlog_checksum";
    master_res = NULL;
    // initially undefined
    mi->checksum_alg_before_fd = binary_log::BINLOG_CHECKSUM_ALG_UNDEF;
    /*
      @c checksum_alg_before_fd is queried from master in this block.
      If master is old checksum-unaware the value stays undefined.
      Once the first FD will be received its alg descriptor will replace
      the being queried one.
    */
    rc = mysql_real_query(mysql, query, static_cast<ulong>(strlen(query)));
    if (rc != 0) {
      mi->checksum_alg_before_fd = binary_log::BINLOG_CHECKSUM_ALG_OFF;
      if (check_io_slave_killed(mi->info_thd, mi, NULL)) goto slave_killed_err;

      if (mysql_errno(mysql) == ER_UNKNOWN_SYSTEM_VARIABLE) {
        // this is tolerable as OM -> NS is supported
        mi->report(WARNING_LEVEL, mysql_errno(mysql),
                   "Notifying master by %s failed with "
                   "error: %s",
                   query, mysql_error(mysql));
      } else {
        if (is_network_error(mysql_errno(mysql))) {
          mi->report(WARNING_LEVEL, mysql_errno(mysql),
                     "Notifying master by %s failed with "
                     "error: %s",
                     query, mysql_error(mysql));
          mysql_free_result(mysql_store_result(mysql));
          goto network_err;
        } else {
          errmsg =
              "The slave I/O thread stops because a fatal error is encountered "
              "when it tried to SET @master_binlog_checksum on master.";
          err_code = ER_SLAVE_FATAL_ERROR;
          sprintf(err_buff, "%s Error: %s", errmsg, mysql_error(mysql));
          mysql_free_result(mysql_store_result(mysql));
          goto err;
        }
      }
    } else {
      mysql_free_result(mysql_store_result(mysql));
      if (!mysql_real_query(
              mysql, STRING_WITH_LEN("SELECT @master_binlog_checksum")) &&
          (master_res = mysql_store_result(mysql)) &&
          (master_row = mysql_fetch_row(master_res)) &&
          (master_row[0] != NULL)) {
        mi->checksum_alg_before_fd = static_cast<enum_binlog_checksum_alg>(
            find_type(master_row[0], &binlog_checksum_typelib, 1) - 1);

        DBUG_EXECUTE_IF("undefined_algorithm_on_slave",
                        mi->checksum_alg_before_fd =
                            binary_log::BINLOG_CHECKSUM_ALG_UNDEF;);
        if (mi->checksum_alg_before_fd ==
            binary_log::BINLOG_CHECKSUM_ALG_UNDEF) {
          errmsg =
              "The slave I/O thread was stopped because a fatal error is "
              "encountered "
              "The checksum algorithm used by master is unknown to slave.";
          err_code = ER_SLAVE_FATAL_ERROR;
          sprintf(err_buff, "%s Error: %s", errmsg, mysql_error(mysql));
          mysql_free_result(mysql_store_result(mysql));
          goto err;
        }

        // valid outcome is either of
        DBUG_ASSERT(mi->checksum_alg_before_fd ==
                        binary_log::BINLOG_CHECKSUM_ALG_OFF ||
                    mi->checksum_alg_before_fd ==
                        binary_log::BINLOG_CHECKSUM_ALG_CRC32);
      } else if (check_io_slave_killed(mi->info_thd, mi, NULL))
        goto slave_killed_err;
      else if (is_network_error(mysql_errno(mysql))) {
        mi->report(WARNING_LEVEL, mysql_errno(mysql),
                   "Get master BINLOG_CHECKSUM failed with error: %s",
                   mysql_error(mysql));
        goto network_err;
      } else {
        errmsg =
            "The slave I/O thread stops because a fatal error is encountered "
            "when it tried to SELECT @master_binlog_checksum.";
        err_code = ER_SLAVE_FATAL_ERROR;
        sprintf(err_buff, "%s Error: %s", errmsg, mysql_error(mysql));
        mysql_free_result(mysql_store_result(mysql));
        goto err;
      }
    }
    if (master_res) {
      mysql_free_result(master_res);
      master_res = NULL;
    }
  } else
    mi->checksum_alg_before_fd = binary_log::BINLOG_CHECKSUM_ALG_OFF;

  if (DBUG_EVALUATE_IF("simulate_slave_unaware_gtid", 0, 1)) {
    enum_gtid_mode master_gtid_mode = GTID_MODE_OFF;
    enum_gtid_mode slave_gtid_mode =
        mi->get_gtid_mode_from_copy(GTID_MODE_LOCK_NONE);
    switch (io_thread_init_command(mi, "SELECT @@GLOBAL.GTID_MODE",
                                   ER_UNKNOWN_SYSTEM_VARIABLE, &master_res,
                                   &master_row)) {
      case COMMAND_STATUS_ERROR:
        DBUG_RETURN(2);
      case COMMAND_STATUS_ALLOWED_ERROR:
        // master is old and does not have @@GLOBAL.GTID_MODE
        master_gtid_mode = GTID_MODE_OFF;
        break;
      case COMMAND_STATUS_OK: {
        bool error = false;
        const char *master_gtid_mode_string = master_row[0];
        DBUG_EXECUTE_IF("simulate_master_has_gtid_mode_on_something",
                        { master_gtid_mode_string = "on_something"; });
        DBUG_EXECUTE_IF("simulate_master_has_gtid_mode_off_something",
                        { master_gtid_mode_string = "off_something"; });
        DBUG_EXECUTE_IF("simulate_master_has_unknown_gtid_mode",
                        { master_gtid_mode_string = "Krakel Spektakel"; });
        master_gtid_mode = get_gtid_mode(master_gtid_mode_string, &error);
        if (error) {
          // For potential future compatibility, allow unknown
          // GTID_MODEs that begin with ON/OFF (treating them as ON/OFF
          // respectively).
          enum_gtid_mode mode = GTID_MODE_OFF;
          for (int i = 0; i < 2; i++) {
            switch (is_str_prefix_case(get_gtid_mode_string(mode),
                                       master_gtid_mode_string)) {
              case 0:  // is not a prefix; continue loop
                break;
              case 1:  // is a true prefix, i.e. not equal
                mi->report(WARNING_LEVEL, ER_UNKNOWN_ERROR,
                           "The master uses an unknown GTID_MODE '%s'. "
                           "Treating it as '%s'.",
                           master_gtid_mode_string, get_gtid_mode_string(mode));
                // fall through
              case 2:  // is equal
                error = false;
                master_gtid_mode = mode;
                break;
            }
            mode = GTID_MODE_ON;
          }
        }
        if (error) {
          mi->report(ERROR_LEVEL, ER_SLAVE_FATAL_ERROR,
                     "The slave IO thread stops because the master has "
                     "an unknown @@GLOBAL.GTID_MODE '%s'.",
                     master_gtid_mode_string);
          mysql_free_result(master_res);
          DBUG_RETURN(1);
        }
        mysql_free_result(master_res);
        break;
      }
    }
    if ((slave_gtid_mode == GTID_MODE_OFF &&
         master_gtid_mode >= GTID_MODE_ON_PERMISSIVE) ||
        (slave_gtid_mode == GTID_MODE_ON &&
         master_gtid_mode <= GTID_MODE_OFF_PERMISSIVE)) {
      mi->report(ERROR_LEVEL, ER_SLAVE_FATAL_ERROR,
                 "The replication receiver thread cannot start because "
                 "the master has GTID_MODE = %.192s and this server has "
                 "GTID_MODE = %.192s.",
                 get_gtid_mode_string(master_gtid_mode),
                 get_gtid_mode_string(slave_gtid_mode));
      DBUG_RETURN(1);
    }
    if (mi->is_auto_position() && master_gtid_mode != GTID_MODE_ON) {
      mi->report(ERROR_LEVEL, ER_SLAVE_FATAL_ERROR,
                 "The replication receiver thread cannot start in "
                 "AUTO_POSITION mode: the master has GTID_MODE = %.192s "
                 "instead of ON.",
                 get_gtid_mode_string(master_gtid_mode));
      DBUG_RETURN(1);
    }
  }

err:
  if (errmsg) {
    if (master_res) mysql_free_result(master_res);
    DBUG_ASSERT(err_code != 0);
    mi->report(ERROR_LEVEL, err_code, "%s", err_buff);
    DBUG_RETURN(1);
  }

  DBUG_RETURN(0);

network_err:
  if (master_res) mysql_free_result(master_res);
  DBUG_RETURN(2);

slave_killed_err:
  if (master_res) mysql_free_result(master_res);
  DBUG_RETURN(2);
}

static bool wait_for_relay_log_space(Relay_log_info *rli) {
  bool slave_killed = 0;
  Master_info *mi = rli->mi;
  PSI_stage_info old_stage;
  THD *thd = mi->info_thd;
  DBUG_ENTER("wait_for_relay_log_space");

  mysql_mutex_lock(&rli->log_space_lock);
  thd->ENTER_COND(&rli->log_space_cond, &rli->log_space_lock,
                  &stage_waiting_for_relay_log_space, &old_stage);
  while (rli->log_space_limit < rli->log_space_total &&
         !(slave_killed = io_slave_killed(thd, mi)) &&
         !rli->ignore_log_space_limit)
    mysql_cond_wait(&rli->log_space_cond, &rli->log_space_lock);

  /*
    Makes the IO thread read only one event at a time
    until the SQL thread is able to purge the relay
    logs, freeing some space.

    Therefore, once the SQL thread processes this next
    event, it goes to sleep (no more events in the queue),
    sets ignore_log_space_limit=true and wakes the IO thread.
    However, this event may have been enough already for
    the SQL thread to purge some log files, freeing
    rli->log_space_total .

    This guarantees that the SQL and IO thread move
    forward only one event at a time (to avoid deadlocks),
    when the relay space limit is reached. It also
    guarantees that when the SQL thread is prepared to
    rotate (to be able to purge some logs), the IO thread
    will know about it and will rotate.

    NOTE: The ignore_log_space_limit is only set when the SQL
          thread sleeps waiting for events.

   */
  if (rli->ignore_log_space_limit) {
#ifndef DBUG_OFF
    {
      char llbuf1[22], llbuf2[22];
      DBUG_PRINT("info", ("log_space_limit=%s "
                          "log_space_total=%s "
                          "ignore_log_space_limit=%d "
                          "sql_force_rotate_relay=%d",
                          llstr(rli->log_space_limit, llbuf1),
                          llstr(rli->log_space_total, llbuf2),
                          (int)rli->ignore_log_space_limit,
                          (int)rli->sql_force_rotate_relay));
    }
#endif
<<<<<<< HEAD
    if (rli->sql_force_rotate_relay) {
      rotate_relay_log(mi);
      rli->sql_force_rotate_relay = false;
=======
    if (rli->sql_force_rotate_relay)
    {
      mysql_mutex_lock(&mi->data_lock);
      rotate_relay_log(mi, false/*need_log_space_lock=false*/);
      mysql_mutex_unlock(&mi->data_lock);
      rli->sql_force_rotate_relay= false;
>>>>>>> 8acd5590
    }

    rli->ignore_log_space_limit = false;
  }

  mysql_mutex_unlock(&rli->log_space_lock);
  thd->EXIT_COND(&old_stage);
  DBUG_RETURN(slave_killed);
}

/*
  Builds a Rotate and writes it to relay log.

  The caller must hold mi->data_lock.

  @param thd pointer to I/O Thread's Thd.
  @param mi  point to I/O Thread metadata class.

  @return 0 if everything went fine, 1 otherwise.
*/
static int write_rotate_to_master_pos_into_relay_log(THD *thd,
                                                     Master_info *mi) {
  Relay_log_info *rli = mi->rli;
  int error = 0;
  DBUG_ENTER("write_rotate_to_master_pos_into_relay_log");

  DBUG_ASSERT(thd == mi->info_thd);
  mysql_mutex_assert_owner(rli->relay_log.get_log_lock());

  DBUG_PRINT("info", ("writing a Rotate event to the relay log"));
  Rotate_log_event *ev = new Rotate_log_event(mi->get_master_log_name(), 0,
                                              mi->get_master_log_pos(),
                                              Rotate_log_event::DUP_NAME);

  DBUG_EXECUTE_IF("fail_generating_rotate_event_on_write_rotate_to_master_pos",
                  {
                    if (likely((bool)ev)) {
                      delete ev;
                      ev = NULL;
                    }
                  });

  if (likely((bool)ev)) {
    if (mi->get_mi_description_event() != NULL)
      ev->common_footer->checksum_alg =
          mi->get_mi_description_event()->common_footer->checksum_alg;

<<<<<<< HEAD
    ev->server_id = 0;  // don't be ignored by slave SQL thread
    if (unlikely(rli->relay_log.write_event(ev, mi) != 0))
      mi->report(ERROR_LEVEL, ER_SLAVE_RELAY_LOG_WRITE_FAILURE,
                 ER_THD(thd, ER_SLAVE_RELAY_LOG_WRITE_FAILURE),
                 "failed to write a Rotate event"
                 " to the relay log, SHOW SLAVE STATUS may be"
                 " inaccurate");
    mysql_mutex_lock(&mi->data_lock);
    if (flush_master_info(mi, true, false, false)) {
      error = 1;
      LogErr(ERROR_LEVEL, ER_RPL_SLAVE_CANT_FLUSH_MASTER_INFO_FILE);
=======
    rli->ign_master_log_name_end[0]= 0;
    /* can unlock before writing as slave SQL thd will soon see our Rotate */
    mysql_mutex_unlock(log_lock);
    if (likely((bool)ev))
    {
      ev->server_id= 0; // don't be ignored by slave SQL thread
      if (unlikely(rli->relay_log.append_event(ev, mi) != 0))
        mi->report(ERROR_LEVEL, ER_SLAVE_RELAY_LOG_WRITE_FAILURE,
                   ER(ER_SLAVE_RELAY_LOG_WRITE_FAILURE),
                   "failed to write a Rotate event"
                   " to the relay log, SHOW SLAVE STATUS may be"
                   " inaccurate");
      rli->relay_log.harvest_bytes_written(rli, true/*need_log_space_lock=true*/);
      if (flush_master_info(mi, TRUE))
      {
        error= 1;
        sql_print_error("Failed to flush master info file.");
      }
      delete ev;
    }
    else
    {
      error= 1;
      mi->report(ERROR_LEVEL, ER_SLAVE_CREATE_EVENT_FAILURE,
                 ER(ER_SLAVE_CREATE_EVENT_FAILURE),
                 "Rotate_event (out of memory?),"
                 " SHOW SLAVE STATUS may be inaccurate");
>>>>>>> 8acd5590
    }
    mysql_mutex_unlock(&mi->data_lock);
    delete ev;
  } else {
    error = 1;
    mi->report(ERROR_LEVEL, ER_SLAVE_CREATE_EVENT_FAILURE,
               ER_THD(thd, ER_SLAVE_CREATE_EVENT_FAILURE),
               "Rotate_event (out of memory?),"
               " SHOW SLAVE STATUS may be inaccurate");
  }

  DBUG_RETURN(error);
}

/*
  Builds a Rotate from the ignored events' info and writes it to relay log.

  @param thd pointer to I/O Thread's Thd.
  @param mi  point to I/O Thread metadata class.

  @return 0 if everything went fine, 1 otherwise.
*/
static int write_ignored_events_info_to_relay_log(THD *thd, Master_info *mi) {
  Relay_log_info *rli = mi->rli;
  mysql_mutex_t *end_pos_lock = rli->relay_log.get_binlog_end_pos_lock();
  int error = 0;
  DBUG_ENTER("write_ignored_events_info_to_relay_log");

  DBUG_ASSERT(thd == mi->info_thd);
  mysql_mutex_lock(rli->relay_log.get_log_lock());
  mysql_mutex_lock(end_pos_lock);

  if (rli->ign_master_log_name_end[0]) {
    DBUG_PRINT("info", ("writing a Rotate event to track down ignored events"));
    /*
      If the ignored events' info still hold, they should have same info as
      the mi->get_master_log_[name|pos].
    */
    DBUG_ASSERT(
        strcmp(rli->ign_master_log_name_end, mi->get_master_log_name()) == 0);
    DBUG_ASSERT(rli->ign_master_log_pos_end == mi->get_master_log_pos());

    /* Avoid the applier to get the ignored event' info by rli->ign* */
    rli->ign_master_log_name_end[0] = 0;
    /* can unlock before writing as the relay log will soon have our Rotate */
    mysql_mutex_unlock(end_pos_lock);

    /* Generate the rotate based on mi position */
    error = write_rotate_to_master_pos_into_relay_log(thd, mi);
  } else
    mysql_mutex_unlock(end_pos_lock);

  mysql_mutex_unlock(rli->relay_log.get_log_lock());
  DBUG_RETURN(error);
}

static int register_slave_on_master(MYSQL *mysql, Master_info *mi,
                                    bool *suppress_warnings) {
  uchar buf[1024], *pos = buf;
  size_t report_host_len = 0, report_user_len = 0, report_password_len = 0;
  DBUG_ENTER("register_slave_on_master");

  *suppress_warnings = false;
  if (report_host) report_host_len = strlen(report_host);
  if (report_host_len > HOSTNAME_LENGTH) {
    LogErr(WARNING_LEVEL, ER_RPL_SLAVE_REPORT_HOST_TOO_LONG, report_host_len,
           HOSTNAME_LENGTH, mi->get_for_channel_str());
    DBUG_RETURN(0);
  }

  if (report_user) report_user_len = strlen(report_user);
  if (report_user_len > USERNAME_LENGTH) {
    LogErr(WARNING_LEVEL, ER_RPL_SLAVE_REPORT_USER_TOO_LONG, report_user_len,
           USERNAME_LENGTH, mi->get_for_channel_str());
    DBUG_RETURN(0);
  }

  if (report_password) report_password_len = strlen(report_password);
  if (report_password_len > MAX_PASSWORD_LENGTH) {
    LogErr(WARNING_LEVEL, ER_RPL_SLAVE_REPORT_PASSWORD_TOO_LONG,
           report_password_len, MAX_PASSWORD_LENGTH, mi->get_for_channel_str());
    DBUG_RETURN(0);
  }

  int4store(pos, server_id);
  pos += 4;
  pos = net_store_data(pos, (uchar *)report_host, report_host_len);
  pos = net_store_data(pos, (uchar *)report_user, report_user_len);
  pos = net_store_data(pos, (uchar *)report_password, report_password_len);
  int2store(pos, (uint16)report_port);
  pos += 2;
  /*
    Fake rpl_recovery_rank, which was removed in BUG#13963,
    so that this server can register itself on old servers,
    see BUG#49259.
   */
  int4store(pos, /* rpl_recovery_rank */ 0);
  pos += 4;
  /* The master will fill in master_id */
  int4store(pos, 0);
  pos += 4;

  if (simple_command(mysql, COM_REGISTER_SLAVE, buf, (size_t)(pos - buf), 0)) {
    if (mysql_errno(mysql) == ER_NET_READ_INTERRUPTED) {
      *suppress_warnings = true;  // Suppress reconnect warning
    } else if (!check_io_slave_killed(mi->info_thd, mi, NULL)) {
      char buf[256];
      snprintf(buf, sizeof(buf), "%s (Errno: %d)", mysql_error(mysql),
               mysql_errno(mysql));
      mi->report(ERROR_LEVEL, ER_SLAVE_MASTER_COM_FAILURE,
                 ER_THD(current_thd, ER_SLAVE_MASTER_COM_FAILURE),
                 "COM_REGISTER_SLAVE", buf);
    }
    DBUG_RETURN(1);
  }

  DBUG_EXECUTE_IF("simulate_register_slave_killed", {
    mi->abort_slave = 1;
    DBUG_RETURN(1);
  };);
  DBUG_RETURN(0);
}

/**
    Function that fills the metadata required for SHOW SLAVE STATUS.
    This function shall be used in two cases:
     1) SHOW SLAVE STATUS FOR ALL CHANNELS
     2) SHOW SLAVE STATUS for a channel

     @param[in,out]  field_list        field_list to fill the metadata
     @param[in]      io_gtid_set_size  the size to be allocated to store
                                       the retrieved gtid set
     @param[in]      sql_gtid_set_size the size to be allocated to store
                                       the executed gtid set

     @todo  return a bool after adding catching the exceptions to the
            push_back() methods for field_list.
*/

static void show_slave_status_metadata(List<Item> &field_list,
                                       int io_gtid_set_size,
                                       int sql_gtid_set_size) {
  field_list.push_back(new Item_empty_string("Slave_IO_State", 14));
  field_list.push_back(
      new Item_empty_string("Master_Host", HOSTNAME_LENGTH + 1));
  field_list.push_back(
      new Item_empty_string("Master_User", USERNAME_LENGTH + 1));
  field_list.push_back(new Item_return_int("Master_Port", 7, MYSQL_TYPE_LONG));
  field_list.push_back(
      new Item_return_int("Connect_Retry", 10, MYSQL_TYPE_LONG));
  field_list.push_back(new Item_empty_string("Master_Log_File", FN_REFLEN));
  field_list.push_back(
      new Item_return_int("Read_Master_Log_Pos", 10, MYSQL_TYPE_LONGLONG));
  field_list.push_back(new Item_empty_string("Relay_Log_File", FN_REFLEN));
  field_list.push_back(
      new Item_return_int("Relay_Log_Pos", 10, MYSQL_TYPE_LONGLONG));
  field_list.push_back(
      new Item_empty_string("Relay_Master_Log_File", FN_REFLEN));
  field_list.push_back(new Item_empty_string("Slave_IO_Running", 3));
  field_list.push_back(new Item_empty_string("Slave_SQL_Running", 3));
  field_list.push_back(new Item_empty_string("Replicate_Do_DB", 20));
  field_list.push_back(new Item_empty_string("Replicate_Ignore_DB", 20));
  field_list.push_back(new Item_empty_string("Replicate_Do_Table", 20));
  field_list.push_back(new Item_empty_string("Replicate_Ignore_Table", 23));
  field_list.push_back(new Item_empty_string("Replicate_Wild_Do_Table", 24));
  field_list.push_back(
      new Item_empty_string("Replicate_Wild_Ignore_Table", 28));
  field_list.push_back(new Item_return_int("Last_Errno", 4, MYSQL_TYPE_LONG));
  field_list.push_back(new Item_empty_string("Last_Error", 20));
  field_list.push_back(
      new Item_return_int("Skip_Counter", 10, MYSQL_TYPE_LONG));
  field_list.push_back(
      new Item_return_int("Exec_Master_Log_Pos", 10, MYSQL_TYPE_LONGLONG));
  field_list.push_back(
      new Item_return_int("Relay_Log_Space", 10, MYSQL_TYPE_LONGLONG));
  field_list.push_back(new Item_empty_string("Until_Condition", 6));
  field_list.push_back(new Item_empty_string("Until_Log_File", FN_REFLEN));
  field_list.push_back(
      new Item_return_int("Until_Log_Pos", 10, MYSQL_TYPE_LONGLONG));
  field_list.push_back(new Item_empty_string("Master_SSL_Allowed", 7));
  field_list.push_back(new Item_empty_string("Master_SSL_CA_File", FN_REFLEN));
  field_list.push_back(new Item_empty_string("Master_SSL_CA_Path", FN_REFLEN));
  field_list.push_back(new Item_empty_string("Master_SSL_Cert", FN_REFLEN));
  field_list.push_back(new Item_empty_string("Master_SSL_Cipher", FN_REFLEN));
  field_list.push_back(new Item_empty_string("Master_SSL_Key", FN_REFLEN));
  field_list.push_back(
      new Item_return_int("Seconds_Behind_Master", 10, MYSQL_TYPE_LONGLONG));
  field_list.push_back(
      new Item_empty_string("Master_SSL_Verify_Server_Cert", 3));
  field_list.push_back(
      new Item_return_int("Last_IO_Errno", 4, MYSQL_TYPE_LONG));
  field_list.push_back(new Item_empty_string("Last_IO_Error", 20));
  field_list.push_back(
      new Item_return_int("Last_SQL_Errno", 4, MYSQL_TYPE_LONG));
  field_list.push_back(new Item_empty_string("Last_SQL_Error", 20));
  field_list.push_back(
      new Item_empty_string("Replicate_Ignore_Server_Ids", FN_REFLEN));
  field_list.push_back(
      new Item_return_int("Master_Server_Id", sizeof(ulong), MYSQL_TYPE_LONG));
  field_list.push_back(new Item_empty_string("Master_UUID", UUID_LENGTH));
  field_list.push_back(
      new Item_empty_string("Master_Info_File", 2 * FN_REFLEN));
  field_list.push_back(new Item_return_int("SQL_Delay", 10, MYSQL_TYPE_LONG));
  field_list.push_back(
      new Item_return_int("SQL_Remaining_Delay", 8, MYSQL_TYPE_LONG));
  field_list.push_back(new Item_empty_string("Slave_SQL_Running_State", 20));
  field_list.push_back(
      new Item_return_int("Master_Retry_Count", 10, MYSQL_TYPE_LONGLONG));
  field_list.push_back(
      new Item_empty_string("Master_Bind", HOSTNAME_LENGTH + 1));
  field_list.push_back(new Item_empty_string("Last_IO_Error_Timestamp", 20));
  field_list.push_back(new Item_empty_string("Last_SQL_Error_Timestamp", 20));
  field_list.push_back(new Item_empty_string("Master_SSL_Crl", FN_REFLEN));
  field_list.push_back(new Item_empty_string("Master_SSL_Crlpath", FN_REFLEN));
  field_list.push_back(
      new Item_empty_string("Retrieved_Gtid_Set", io_gtid_set_size));
  field_list.push_back(
      new Item_empty_string("Executed_Gtid_Set", sql_gtid_set_size));
  field_list.push_back(
      new Item_return_int("Auto_Position", sizeof(ulong), MYSQL_TYPE_LONG));
  field_list.push_back(new Item_empty_string("Replicate_Rewrite_DB", 24));
  field_list.push_back(
      new Item_empty_string("Channel_Name", CHANNEL_NAME_LENGTH));
  field_list.push_back(new Item_empty_string("Master_TLS_Version", FN_REFLEN));
  field_list.push_back(
      new Item_empty_string("Master_public_key_path", FN_REFLEN));
  field_list.push_back(new Item_return_int("Get_master_public_key",
                                           sizeof(ulong), MYSQL_TYPE_LONG));
}

/**
    Send the data to the client of a Master_info during show_slave_status()
    This function has to be called after calling show_slave_status_metadata().
    Just before sending the data, thd->get_protocol() is prepared to (re)send;

    @param[in]     thd         client thread
    @param[in]     mi          the master info. In the case of multisource
                               replication, this master info corresponds to a
                                channel.

    @param[in]     io_gtid_set_buffer    buffer related to Retrieved GTID set
                                          for each channel.
    @param[in]     sql_gtid_set_buffer   buffer related to Executed GTID set
                                           for each channel.
    @return
     @retval        0     success
     @retval        1     Error
*/

static bool show_slave_status_send_data(THD *thd, Master_info *mi,
                                        char *io_gtid_set_buffer,
                                        char *sql_gtid_set_buffer) {
  DBUG_ENTER("show_slave_status_send_data");

  Protocol *protocol = thd->get_protocol();
  char *slave_sql_running_state = NULL;
  Rpl_filter *rpl_filter = mi->rli->rpl_filter;

  DBUG_PRINT("info", ("host is set: '%s'", mi->host));

  protocol->start_row();

  /*
    slave_running can be accessed without run_lock but not other
    non-volatile members like mi->info_thd or rli->info_thd, for
    them either info_thd_lock or run_lock hold is required.
  */
  mysql_mutex_lock(&mi->info_thd_lock);
  protocol->store(mi->info_thd ? mi->info_thd->get_proc_info() : "",
                  &my_charset_bin);
  mysql_mutex_unlock(&mi->info_thd_lock);

  mysql_mutex_lock(&mi->rli->info_thd_lock);
  slave_sql_running_state = const_cast<char *>(
      mi->rli->info_thd ? mi->rli->info_thd->get_proc_info() : "");
  mysql_mutex_unlock(&mi->rli->info_thd_lock);

  mysql_mutex_lock(&mi->data_lock);
  mysql_mutex_lock(&mi->rli->data_lock);
  mysql_mutex_lock(&mi->err_lock);
  mysql_mutex_lock(&mi->rli->err_lock);

  DEBUG_SYNC(thd, "wait_after_lock_active_mi_and_rli_data_lock_is_acquired");
  protocol->store(mi->host, &my_charset_bin);
  protocol->store(mi->get_user(), &my_charset_bin);
  protocol->store((uint32)mi->port);
  protocol->store((uint32)mi->connect_retry);
  protocol->store(mi->get_master_log_name(), &my_charset_bin);
  protocol->store((ulonglong)mi->get_master_log_pos());
  protocol->store(mi->rli->get_group_relay_log_name() +
                      dirname_length(mi->rli->get_group_relay_log_name()),
                  &my_charset_bin);
  protocol->store((ulonglong)mi->rli->get_group_relay_log_pos());
  protocol->store(mi->rli->get_group_master_log_name(), &my_charset_bin);
  protocol->store(
      mi->slave_running == MYSQL_SLAVE_RUN_CONNECT
          ? "Yes"
          : (mi->slave_running == MYSQL_SLAVE_RUN_NOT_CONNECT ? "Connecting"
                                                              : "No"),
      &my_charset_bin);
  protocol->store(mi->rli->slave_running ? "Yes" : "No", &my_charset_bin);

  /*
    Acquire the read lock, because the filter may be modified by
    CHANGE REPLICATION FILTER when slave is not running.
  */
  rpl_filter->rdlock();
  store(protocol, rpl_filter->get_do_db());
  store(protocol, rpl_filter->get_ignore_db());

  char buf[256];
  String tmp(buf, sizeof(buf), &my_charset_bin);
  rpl_filter->get_do_table(&tmp);
  protocol->store(&tmp);
  rpl_filter->get_ignore_table(&tmp);
  protocol->store(&tmp);
  rpl_filter->get_wild_do_table(&tmp);
  protocol->store(&tmp);
  rpl_filter->get_wild_ignore_table(&tmp);
  protocol->store(&tmp);

  protocol->store(mi->rli->last_error().number);
  protocol->store(mi->rli->last_error().message, &my_charset_bin);
  protocol->store((uint32)mi->rli->slave_skip_counter);
  protocol->store((ulonglong)mi->rli->get_group_master_log_pos());
  protocol->store((ulonglong)mi->rli->log_space_total);

  const char *until_type = "";

  switch (mi->rli->until_condition) {
    case Relay_log_info::UNTIL_NONE:
      until_type = "None";
      break;
    case Relay_log_info::UNTIL_MASTER_POS:
      until_type = "Master";
      break;
    case Relay_log_info::UNTIL_RELAY_POS:
      until_type = "Relay";
      break;
    case Relay_log_info::UNTIL_SQL_BEFORE_GTIDS:
      until_type = "SQL_BEFORE_GTIDS";
      break;
    case Relay_log_info::UNTIL_SQL_AFTER_GTIDS:
      until_type = "SQL_AFTER_GTIDS";
      break;
    case Relay_log_info::UNTIL_SQL_VIEW_ID:
      until_type = "SQL_VIEW_ID";
      break;
    case Relay_log_info::UNTIL_SQL_AFTER_MTS_GAPS:
      until_type = "SQL_AFTER_MTS_GAPS";
      break;
    case Relay_log_info::UNTIL_DONE:
      until_type = "DONE";
      break;
    default:
      DBUG_ASSERT(0);
  }
  protocol->store(until_type, &my_charset_bin);
  protocol->store(mi->rli->get_until_log_name(), &my_charset_bin);
  protocol->store((ulonglong)mi->rli->get_until_log_pos());

#ifdef HAVE_OPENSSL
  protocol->store(mi->ssl ? "Yes" : "No", &my_charset_bin);
#else
  protocol->store(mi->ssl ? "Ignored" : "No", &my_charset_bin);
#endif
  protocol->store(mi->ssl_ca, &my_charset_bin);
  protocol->store(mi->ssl_capath, &my_charset_bin);
  protocol->store(mi->ssl_cert, &my_charset_bin);
  protocol->store(mi->ssl_cipher, &my_charset_bin);
  protocol->store(mi->ssl_key, &my_charset_bin);

  /*
     The pseudo code to compute Seconds_Behind_Master:
     if (SQL thread is running)
     {
       if (SQL thread processed all the available relay log)
       {
         if (IO thread is running)
            print 0;
         else
            print NULL;
       }
        else
          compute Seconds_Behind_Master;
      }
      else
       print NULL;
  */

  if (mi->rli->slave_running) {
    /*
       Check if SQL thread is at the end of relay log
       Checking should be done using two conditions
       condition1: compare the log positions and
       condition2: compare the file names (to handle rotation case)
    */
    if ((mi->get_master_log_pos() == mi->rli->get_group_master_log_pos()) &&
        (!strcmp(mi->get_master_log_name(),
                 mi->rli->get_group_master_log_name()))) {
      if (mi->slave_running == MYSQL_SLAVE_RUN_CONNECT)
        protocol->store(0LL);
      else
        protocol->store_null();
    } else {
      long time_diff = ((long)(time(0) - mi->rli->last_master_timestamp) -
                        mi->clock_diff_with_master);
      /*
        Apparently on some systems time_diff can be <0. Here are possible
        reasons related to MySQL:
        - the master is itself a slave of another master whose time is ahead.
        - somebody used an explicit SET TIMESTAMP on the master.
        Possible reason related to granularity-to-second of time functions
        (nothing to do with MySQL), which can explain a value of -1:
        assume the master's and slave's time are perfectly synchronized, and
        that at slave's connection time, when the master's timestamp is read,
        it is at the very end of second 1, and (a very short time later) when
        the slave's timestamp is read it is at the very beginning of second
        2. Then the recorded value for master is 1 and the recorded value for
        slave is 2. At SHOW SLAVE STATUS time, assume that the difference
        between timestamp of slave and rli->last_master_timestamp is 0
        (i.e. they are in the same second), then we get 0-(2-1)=-1 as a result.
        This confuses users, so we don't go below 0: hence the max().

        last_master_timestamp == 0 (an "impossible" timestamp 1970) is a
        special marker to say "consider we have caught up".
      */
      protocol->store(
          (longlong)(mi->rli->last_master_timestamp ? max(0L, time_diff) : 0));
    }
  } else {
    protocol->store_null();
  }
  protocol->store(mi->ssl_verify_server_cert ? "Yes" : "No", &my_charset_bin);

  // Last_IO_Errno
  protocol->store(mi->last_error().number);
  // Last_IO_Error
  protocol->store(mi->last_error().message, &my_charset_bin);
  // Last_SQL_Errno
  protocol->store(mi->rli->last_error().number);
  // Last_SQL_Error
  protocol->store(mi->rli->last_error().message, &my_charset_bin);
  // Replicate_Ignore_Server_Ids
  {
    char buff[FN_REFLEN];
    ulong i, cur_len;
    for (i = 0, buff[0] = 0, cur_len = 0;
         i < mi->ignore_server_ids->dynamic_ids.size(); i++) {
      ulong s_id, slen;
      char sbuff[FN_REFLEN];
      s_id = mi->ignore_server_ids->dynamic_ids[i];
      slen = sprintf(sbuff, (i == 0 ? "%lu" : ", %lu"), s_id);
      if (cur_len + slen + 4 > FN_REFLEN) {
        /*
          break the loop whenever remained space could not fit
          ellipses on the next cycle
        */
        sprintf(buff + cur_len, "...");
        break;
      }
      cur_len += sprintf(buff + cur_len, "%s", sbuff);
    }
    protocol->store(buff, &my_charset_bin);
  }
  // Master_Server_id
  protocol->store((uint32)mi->master_id);
  protocol->store(mi->master_uuid, &my_charset_bin);
  // Master_Info_File
  protocol->store(mi->get_description_info(), &my_charset_bin);
  // SQL_Delay
  protocol->store((uint32)mi->rli->get_sql_delay());
  // SQL_Remaining_Delay
  if (slave_sql_running_state == stage_sql_thd_waiting_until_delay.m_name) {
    time_t t = my_time(0), sql_delay_end = mi->rli->get_sql_delay_end();
    protocol->store((uint32)(t < sql_delay_end ? sql_delay_end - t : 0));
  } else
    protocol->store_null();
  // Slave_SQL_Running_State
  protocol->store(slave_sql_running_state, &my_charset_bin);
  // Master_Retry_Count
  protocol->store((ulonglong)mi->retry_count);
  // Master_Bind
  protocol->store(mi->bind_addr, &my_charset_bin);
  // Last_IO_Error_Timestamp
  protocol->store(mi->last_error().timestamp, &my_charset_bin);
  // Last_SQL_Error_Timestamp
  protocol->store(mi->rli->last_error().timestamp, &my_charset_bin);
  // Master_Ssl_Crl
  protocol->store(mi->ssl_crl, &my_charset_bin);
  // Master_Ssl_Crlpath
  protocol->store(mi->ssl_crlpath, &my_charset_bin);
  // Retrieved_Gtid_Set
  protocol->store(io_gtid_set_buffer, &my_charset_bin);
  // Executed_Gtid_Set
  protocol->store(sql_gtid_set_buffer, &my_charset_bin);
  // Auto_Position
  protocol->store(mi->is_auto_position() ? 1 : 0);
  // Replicate_Rewrite_DB
  rpl_filter->get_rewrite_db(&tmp);
  protocol->store(&tmp);
  // channel_name
  protocol->store(mi->get_channel(), &my_charset_bin);
  // Master_TLS_Version
  protocol->store(mi->tls_version, &my_charset_bin);
  // Master_public_key_path
  protocol->store(mi->public_key_path, &my_charset_bin);
  // Get_master_public_key
  protocol->store(mi->get_public_key ? 1 : 0);

  rpl_filter->unlock();
  mysql_mutex_unlock(&mi->rli->err_lock);
  mysql_mutex_unlock(&mi->err_lock);
  mysql_mutex_unlock(&mi->rli->data_lock);
  mysql_mutex_unlock(&mi->data_lock);

  DBUG_RETURN(false);
}

/**
   Method to the show the replication status in all channels.

   @param[in]       thd        the client thread

   @return
     @retval        0           success
     @retval        1           Error

*/
bool show_slave_status(THD *thd) {
  List<Item> field_list;
  Protocol *protocol = thd->get_protocol();
  int sql_gtid_set_size = 0, io_gtid_set_size = 0;
  Master_info *mi = NULL;
  char *sql_gtid_set_buffer = NULL;
  char **io_gtid_set_buffer_array;
  /*
    We need the maximum size of the retrieved gtid set (i.e io_gtid_set_size).
    This size is needed to reserve the place in show_slave_status_metadata().
    So, we travel all the mi's and find out the maximum size of io_gtid_set_size
    and pass it through show_slave_status_metadata()
  */
  int max_io_gtid_set_size = io_gtid_set_size;
  uint idx;
  uint num_io_gtid_sets;
  bool ret = true;

  DBUG_ENTER("show_slave_status(THD)");

  channel_map.assert_some_lock();

  num_io_gtid_sets = channel_map.get_num_instances();

  io_gtid_set_buffer_array =
      (char **)my_malloc(key_memory_show_slave_status_io_gtid_set,
                         num_io_gtid_sets * sizeof(char *), MYF(MY_WME));

  if (io_gtid_set_buffer_array == NULL) DBUG_RETURN(true);

  global_sid_lock->wrlock();

  const Gtid_set *sql_gtid_set = gtid_state->get_executed_gtids();
  sql_gtid_set_size = sql_gtid_set->to_string(&sql_gtid_set_buffer);

  global_sid_lock->unlock();

  idx = 0;
  for (mi_map::iterator it = channel_map.begin(); it != channel_map.end();
       it++) {
    mi = it->second;
    /*
      The following statement is needed because, when mi->host[0]=0
      we don't alloc memory for retried_gtid_set. However, we try
      to free it at the end, causing a crash. To be on safeside,
      we initialize it to NULL, so that my_free() takes care of it.
    */
    io_gtid_set_buffer_array[idx] = NULL;

    if (Master_info::is_configured(mi)) {
      const Gtid_set *io_gtid_set = mi->rli->get_gtid_set();
      mi->rli->get_sid_lock()->wrlock();

      /*
         @todo: a single memory allocation improves speed,
         instead of doing it for each loop
      */

      if ((io_gtid_set_size =
               io_gtid_set->to_string(&io_gtid_set_buffer_array[idx])) < 0) {
        my_eof(thd);
        my_free(sql_gtid_set_buffer);

        for (uint i = 0; i < idx - 1; i++) {
          my_free(io_gtid_set_buffer_array[i]);
        }
        my_free(io_gtid_set_buffer_array);

        mi->rli->get_sid_lock()->unlock();
        DBUG_RETURN(true);
      } else
        max_io_gtid_set_size = max_io_gtid_set_size > io_gtid_set_size
                                   ? max_io_gtid_set_size
                                   : io_gtid_set_size;

      mi->rli->get_sid_lock()->unlock();
    }
    idx++;
  }

  show_slave_status_metadata(field_list, max_io_gtid_set_size,
                             sql_gtid_set_size);

  if (thd->send_result_metadata(&field_list,
                                Protocol::SEND_NUM_ROWS | Protocol::SEND_EOF)) {
    goto err;
  }

  /* Run through each mi */

  idx = 0;
  for (mi_map::iterator it = channel_map.begin(); it != channel_map.end();
       it++) {
    mi = it->second;

    if (Master_info::is_configured(mi)) {
      if (show_slave_status_send_data(thd, mi, io_gtid_set_buffer_array[idx],
                                      sql_gtid_set_buffer))
        goto err;

      if (protocol->end_row()) goto err;
    }
    idx++;
  }

  ret = false;
err:
  my_eof(thd);
  for (uint i = 0; i < num_io_gtid_sets; i++) {
    my_free(io_gtid_set_buffer_array[i]);
  }
  my_free(io_gtid_set_buffer_array);
  my_free(sql_gtid_set_buffer);

  DBUG_RETURN(ret);
}

/**
  Execute a SHOW SLAVE STATUS statement.

  @param thd Pointer to THD object for the client thread executing the
  statement.

  @param mi Pointer to Master_info object for the IO thread.

  @retval false success
  @retval true failure

  Currently, show slave status works for a channel too, in multisource
  replication. But using performance schema tables is better.

*/
bool show_slave_status(THD *thd, Master_info *mi) {
  List<Item> field_list;
  Protocol *protocol = thd->get_protocol();
  char *sql_gtid_set_buffer = NULL, *io_gtid_set_buffer = NULL;
  int sql_gtid_set_size = 0, io_gtid_set_size = 0;
  DBUG_ENTER("show_slave_status(THD, Master_info)");

  if (mi != NULL) {
    global_sid_lock->wrlock();
    const Gtid_set *sql_gtid_set = gtid_state->get_executed_gtids();
    sql_gtid_set_size = sql_gtid_set->to_string(&sql_gtid_set_buffer);
    global_sid_lock->unlock();

    mi->rli->get_sid_lock()->wrlock();
    const Gtid_set *io_gtid_set = mi->rli->get_gtid_set();
    io_gtid_set_size = io_gtid_set->to_string(&io_gtid_set_buffer);
    mi->rli->get_sid_lock()->unlock();

    if (sql_gtid_set_size < 0 || io_gtid_set_size < 0) {
      my_eof(thd);
      my_free(sql_gtid_set_buffer);
      my_free(io_gtid_set_buffer);
      DBUG_RETURN(true);
    }
  }

  /* Fill the metadata required for show slave status. */

  show_slave_status_metadata(field_list, io_gtid_set_size, sql_gtid_set_size);

  if (thd->send_result_metadata(&field_list,
                                Protocol::SEND_NUM_ROWS | Protocol::SEND_EOF)) {
    my_free(sql_gtid_set_buffer);
    my_free(io_gtid_set_buffer);
    DBUG_RETURN(true);
  }

  if (Master_info::is_configured(mi)) {
    if (show_slave_status_send_data(thd, mi, io_gtid_set_buffer,
                                    sql_gtid_set_buffer))
      DBUG_RETURN(true);

    if (protocol->end_row()) {
      my_free(sql_gtid_set_buffer);
      my_free(io_gtid_set_buffer);
      DBUG_RETURN(true);
    }
  }
  my_eof(thd);
  my_free(sql_gtid_set_buffer);
  my_free(io_gtid_set_buffer);
  DBUG_RETURN(false);
}

/**
  Entry point for SHOW SLAVE STATUS command. Function displayes
  the slave status for all channels or for a single channel
  based on the FOR CHANNEL  clause.

  @param[in]       thd          the client thread.

  @return
    @retval        false          ok
    @retval        true          not ok
*/
bool show_slave_status_cmd(THD *thd) {
  Master_info *mi = 0;
  LEX *lex = thd->lex;
  bool res;

  DBUG_ENTER("show_slave_status_cmd");

  channel_map.rdlock();

  if (!lex->mi.for_channel)
    res = show_slave_status(thd);
  else {
    mi = channel_map.get_mi(lex->mi.channel);

    /*
      When mi is NULL, that means the channel doesn't exist, SSS
      will throw an error.
    */
    if (mi == NULL) {
      my_error(ER_SLAVE_CHANNEL_DOES_NOT_EXIST, MYF(0), lex->mi.channel);
      channel_map.unlock();
      DBUG_RETURN(true);
    }

    /*
      If the channel being used is a group replication applier channel we
      need to disable the SHOW SLAVE STATUS commannd as its output is not
      compatible with this command.
    */
    if (channel_map.is_group_replication_channel_name(mi->get_channel(),
                                                      true)) {
      my_error(ER_SLAVE_CHANNEL_OPERATION_NOT_ALLOWED, MYF(0),
               "SHOW SLAVE STATUS", mi->get_channel());
      channel_map.unlock();
      DBUG_RETURN(true);
    }

    res = show_slave_status(thd, mi);
  }

  channel_map.unlock();

  DBUG_RETURN(res);
}

void set_slave_thread_options(THD *thd) {
  DBUG_ENTER("set_slave_thread_options");
  /*
     It's nonsense to constrain the slave threads with max_join_size; if a
     query succeeded on master, we HAVE to execute it. So set
     OPTION_BIG_SELECTS. Setting max_join_size to HA_POS_ERROR is not enough
     (and it's not needed if we have OPTION_BIG_SELECTS) because an INSERT
     SELECT examining more than 4 billion rows would still fail (yes, because
     when max_join_size is 4G, OPTION_BIG_SELECTS is automatically set, but
     only for client threads.
  */
  ulonglong options = thd->variables.option_bits | OPTION_BIG_SELECTS;
  if (opt_log_slave_updates)
    options |= OPTION_BIN_LOG;
  else
    options &= ~OPTION_BIN_LOG;
  thd->variables.option_bits = options;
  thd->variables.completion_type = 0;

  /*
    Set autocommit= 1 when info tables are used and autocommit == 0 to
    avoid trigger asserts on mysql_execute_command(THD *thd) caused by
    info tables updates which do not commit, like Rotate, Stop and
    skipped events handling.
  */
  if ((thd->variables.option_bits & OPTION_NOT_AUTOCOMMIT) &&
      (opt_mi_repository_id == INFO_REPOSITORY_TABLE ||
       opt_rli_repository_id == INFO_REPOSITORY_TABLE)) {
    thd->variables.option_bits |= OPTION_AUTOCOMMIT;
    thd->variables.option_bits &= ~OPTION_NOT_AUTOCOMMIT;
    thd->server_status |= SERVER_STATUS_AUTOCOMMIT;
  }

  /*
    Set thread InnoDB high priority.
  */
  DBUG_EXECUTE_IF("dbug_set_high_prio_sql_thread", {
    if (thd->system_thread == SYSTEM_THREAD_SLAVE_SQL ||
        thd->system_thread == SYSTEM_THREAD_SLAVE_WORKER)
      thd->thd_tx_priority = 1;
  });

  DBUG_VOID_RETURN;
}

void set_slave_thread_default_charset(THD *thd, Relay_log_info const *rli) {
  DBUG_ENTER("set_slave_thread_default_charset");

  thd->variables.character_set_client =
      global_system_variables.character_set_client;
  thd->variables.collation_connection =
      global_system_variables.collation_connection;
  thd->variables.collation_server = global_system_variables.collation_server;
  thd->update_charset();

  /*
    We use a const cast here since the conceptual (and externally
    visible) behavior of the function is to set the default charset of
    the thread.  That the cache has to be invalidated is a secondary
    effect.
   */
  const_cast<Relay_log_info *>(rli)->cached_charset_invalidate();
  DBUG_VOID_RETURN;
}

/*
  init_slave_thread()
*/

static int init_slave_thread(THD *thd, SLAVE_THD_TYPE thd_type) {
  DBUG_ENTER("init_slave_thread");
#if !defined(DBUG_OFF)
  int simulate_error = 0;
#endif
  thd->system_thread = (thd_type == SLAVE_THD_WORKER)
                           ? SYSTEM_THREAD_SLAVE_WORKER
                           : (thd_type == SLAVE_THD_SQL)
                                 ? SYSTEM_THREAD_SLAVE_SQL
                                 : SYSTEM_THREAD_SLAVE_IO;
  thd->security_context()->skip_grants();
  thd->get_protocol_classic()->init_net(0);
  thd->slave_thread = 1;
  thd->enable_slow_log = opt_log_slow_slave_statements;
  set_slave_thread_options(thd);

  /*
    Replication threads are:
    - background threads in the server, not user sessions,
    - yet still assigned a PROCESSLIST_ID,
      for historical reasons (displayed in SHOW PROCESSLIST).
  */
  thd->set_new_thread_id();

#ifdef HAVE_PSI_THREAD_INTERFACE
  /*
    Populate the PROCESSLIST_ID in the instrumentation.
  */
  struct PSI_thread *psi = PSI_THREAD_CALL(get_thread)();
  PSI_THREAD_CALL(set_thread_id)(psi, thd->thread_id());
#endif /* HAVE_PSI_THREAD_INTERFACE */

  DBUG_EXECUTE_IF("simulate_io_slave_error_on_init",
                  simulate_error |= (1 << SLAVE_THD_IO););
  DBUG_EXECUTE_IF("simulate_sql_slave_error_on_init",
                  simulate_error |= (1 << SLAVE_THD_SQL););
  thd->store_globals();
#if !defined(DBUG_OFF)
  if (simulate_error & (1 << thd_type)) {
    DBUG_RETURN(-1);
  }
#endif

  if (thd_type == SLAVE_THD_SQL) {
    THD_STAGE_INFO(thd, stage_waiting_for_the_next_event_in_relay_log);
    thd->set_command(
        COM_QUERY);  // the SQL thread does not use the server protocol
  } else {
    THD_STAGE_INFO(thd, stage_waiting_for_master_update);
  }
  thd->set_time();
  /* Do not use user-supplied timeout value for system threads. */
  thd->variables.lock_wait_timeout = LONG_TIMEOUT;
  DBUG_RETURN(0);
}

/**
  Sleep for a given amount of time or until killed.

  @param thd        Thread context of the current thread.
  @param seconds    The number of seconds to sleep.
  @param func       Function object to check if the thread has been killed.
  @param info       The Rpl_info object associated with this sleep.

  @retval True if the thread has been killed, false otherwise.
*/
template <typename killed_func, typename rpl_info>
static inline bool slave_sleep(THD *thd, time_t seconds, killed_func func,
                               rpl_info info) {
  bool ret;
  struct timespec abstime;
  mysql_mutex_t *lock = &info->sleep_lock;
  mysql_cond_t *cond = &info->sleep_cond;

  /* Absolute system time at which the sleep time expires. */
  set_timespec(&abstime, seconds);

  mysql_mutex_lock(lock);
  thd->ENTER_COND(cond, lock, NULL, NULL);

  while (!(ret = func(thd, info))) {
    int error = mysql_cond_timedwait(cond, lock, &abstime);
    if (is_timeout(error)) break;
  }

  mysql_mutex_unlock(lock);
  thd->EXIT_COND(NULL);

  return ret;
}

/**
  Callback function for mysql_binlog_open().

  Sets gtid data in the command packet.

  @param rpl              Replication stream information.
  @param packet_gtid_set  Pointer to command packet where gtid
                          data should be stored.
*/
static void fix_gtid_set(MYSQL_RPL *rpl, uchar *packet_gtid_set) {
  Gtid_set *gtid_set = (Gtid_set *)rpl->gtid_set_arg;

  gtid_set->encode(packet_gtid_set);
}

static int request_dump(THD *thd, MYSQL *mysql, MYSQL_RPL *rpl, Master_info *mi,
                        bool *suppress_warnings) {
  DBUG_ENTER("request_dump");
  enum_server_command command =
      mi->is_auto_position() ? COM_BINLOG_DUMP_GTID : COM_BINLOG_DUMP;
  /*
    Note: binlog_flags is always 0.  However, in versions up to 5.6
    RC, the master would check the lowest bit and do something
    unexpected if it was set; in early versions of 5.6 it would also
    use the two next bits.  Therefore, for backward compatibility,
    if we ever start to use the flags, we should leave the three
    lowest bits unused.
  */
  uint binlog_flags = 0;

  *suppress_warnings = false;
  if (RUN_HOOK(binlog_relay_io, before_request_transmit,
               (thd, mi, binlog_flags)))
    DBUG_RETURN(1);

  rpl->server_id = server_id;
  rpl->flags = binlog_flags;

  Sid_map sid_map(NULL); /* No lock needed */
  /*
    Note: should be declared at the same level as the mysql_binlog_open() call,
    as the latter might call fix_gtid_set() which in turns calls
    gtid_executed->encode().
  */
  Gtid_set gtid_executed(&sid_map);

  if (command == COM_BINLOG_DUMP_GTID) {
    // get set of GTIDs
    mi->rli->get_sid_lock()->wrlock();

    if (gtid_executed.add_gtid_set(mi->rli->get_gtid_set()) !=
        RETURN_STATUS_OK) {
      mi->rli->get_sid_lock()->unlock();
      DBUG_RETURN(1);
    }
    mi->rli->get_sid_lock()->unlock();

    global_sid_lock->wrlock();
    gtid_state->dbug_print();

    if (gtid_executed.add_gtid_set(gtid_state->get_executed_gtids()) !=
        RETURN_STATUS_OK) {
      global_sid_lock->unlock();
      DBUG_RETURN(1);
    }
    global_sid_lock->unlock();

    rpl->file_name = NULL; /* No need to set rpl.file_name_length */
    rpl->start_position = 4;
    rpl->flags |= MYSQL_RPL_GTID;
    rpl->gtid_set_encoded_size = gtid_executed.get_encoded_length();
    rpl->fix_gtid_set = fix_gtid_set;
    rpl->gtid_set_arg = (void *)&gtid_executed;
  } else {
    rpl->file_name_length = 0;
    rpl->file_name = mi->get_master_log_name();
    rpl->start_position = DBUG_EVALUATE_IF("request_master_log_pos_3", 3,
                                           mi->get_master_log_pos());
  }
  if (mysql_binlog_open(mysql, rpl)) {
    /*
      Something went wrong, so we will just reconnect and retry later
      in the future, we should do a better error analysis, but for
      now we just fill up the error log :-)
    */
    if (mysql_errno(mysql) == ER_NET_READ_INTERRUPTED)
      *suppress_warnings = true;  // Suppress reconnect warning
    else
      LogErr(ERROR_LEVEL, ER_RPL_SLAVE_ERROR_RETRYING,
             command_name[command].str, mysql_errno(mysql), mysql_error(mysql),
             mi->connect_retry);
    DBUG_RETURN(1);
  }

  DBUG_RETURN(0);
}

/**
  Read one event from the master.

  @param mysql               MySQL connection.
  @param rpl                 Replication stream information.
  @param mi                  Master connection information.
  @param suppress_warnings   true when a normal net read timeout has caused us
                             to try a reconnect. We do not want to print
                             anything to the error log in this case because
                             this an abnormal event in an idle server.

  @retval 'packet_error'     Error.
  @retval  number            Length of packet.
*/

static ulong read_event(MYSQL *mysql, MYSQL_RPL *rpl, Master_info *mi,
                        bool *suppress_warnings) {
  DBUG_ENTER("read_event");

  *suppress_warnings = false;
  /*
    my_real_read() will time us out
    We check if we were told to die, and if not, try reading again
  */
#ifndef DBUG_OFF
  if (disconnect_slave_event_count && !(mi->events_until_exit--))
    DBUG_RETURN(packet_error);
#endif

  if (mysql_binlog_fetch(mysql, rpl)) {
    if (mysql_errno(mysql) == ER_NET_READ_INTERRUPTED) {
      /*
        We are trying a normal reconnect after a read timeout;
        we suppress prints to .err file as long as the reconnect
        happens without problems
      */
      *suppress_warnings = true;
    } else if (!mi->abort_slave) {
      LogErr(ERROR_LEVEL, ER_RPL_SLAVE_ERROR_READING_FROM_SERVER,
             mi->get_for_channel_str(), mysql_error(mysql), mysql_errno(mysql));
    }
    DBUG_RETURN(packet_error);
  }

  /* Check if eof packet */
  if (rpl->size == 0) {
    LogErr(SYSTEM_LEVEL, ER_RPL_SLAVE_DUMP_THREAD_KILLED_BY_MASTER,
           mi->get_for_channel_str(), ::server_uuid, mysql_error(mysql));
    DBUG_RETURN(packet_error);
  }

  DBUG_PRINT("exit", ("len: %lu  net->read_pos[4]: %d", rpl->size,
                      mysql->net.read_pos[4]));
  DBUG_RETURN(rpl->size - 1);
}

/**
  If this is a lagging slave (specified with CHANGE MASTER TO MASTER_DELAY = X),
  delays accordingly. Also unlocks rli->data_lock.

  Design note: this is the place to unlock rli->data_lock. The lock
  must be held when reading delay info from rli, but it should not be
  held while sleeping.

  @param ev Event that is about to be executed.

  @param thd The sql thread's THD object.

  @param rli The sql thread's Relay_log_info structure.

  @retval 0 If the delay timed out and the event shall be executed.

  @retval nonzero If the delay was interrupted and the event shall be skipped.
*/
static int sql_delay_event(Log_event *ev, THD *thd, Relay_log_info *rli) {
  time_t sql_delay = rli->get_sql_delay();

  DBUG_ENTER("sql_delay_event");
  mysql_mutex_assert_owner(&rli->data_lock);
  DBUG_ASSERT(!rli->belongs_to_client());

  if (sql_delay) {
    int type = ev->get_type_code();
    time_t sql_delay_end = 0;

    if (rli->commit_timestamps_status == Relay_log_info::COMMIT_TS_UNKNOWN &&
        (type == binary_log::GTID_LOG_EVENT ||
         type == binary_log::ANONYMOUS_GTID_LOG_EVENT)) {
      if (static_cast<Gtid_log_event *>(ev)->has_commit_timestamps &&
          DBUG_EVALUATE_IF("sql_delay_without_timestamps", 0, 1)) {
        rli->commit_timestamps_status = Relay_log_info::COMMIT_TS_FOUND;
      } else {
        rli->commit_timestamps_status = Relay_log_info::COMMIT_TS_NOT_FOUND;
      }
    }

    if (rli->commit_timestamps_status == Relay_log_info::COMMIT_TS_FOUND) {
      if (type == binary_log::GTID_LOG_EVENT ||
          type == binary_log::ANONYMOUS_GTID_LOG_EVENT) {
        /*
          Calculate when we should execute the event.
          The immediate master timestamp is expressed in microseconds.
          Delayed replication is defined in seconds.
          Hence convert immediate_commit_timestamp to seconds here.
        */
        sql_delay_end = ceil((static_cast<Gtid_log_event *>(ev)
                                  ->immediate_commit_timestamp) /
                             1000000.00) +
                        sql_delay;
      }
    } else {
      /*
        the immediate master does not support commit timestamps
        in Gtid_log_events
      */
      if (type != binary_log::ROTATE_EVENT &&
          type != binary_log::FORMAT_DESCRIPTION_EVENT &&
          type != binary_log::PREVIOUS_GTIDS_LOG_EVENT) {
        // Calculate when we should execute the event.
        sql_delay_end = ev->common_header->when.tv_sec +
                        rli->mi->clock_diff_with_master + sql_delay;
      }
    }
    if (sql_delay_end != 0) {
      // The current time.
      time_t now = my_time(0);
      // The amount of time we will have to sleep before executing the event.
      time_t nap_time = 0;

      if (sql_delay_end > now) {
        nap_time = sql_delay_end - now;

        DBUG_PRINT("info",
                   ("sql_delay= %lu "
                    "now= %ld "
                    "sql_delay_end= %ld "
                    "nap_time= %ld",
                    sql_delay, (long)now, (long)sql_delay_end, (long)nap_time));
        DBUG_PRINT("info", ("delaying replication event %lu secs", nap_time));
        rli->start_sql_delay(sql_delay_end);
        mysql_mutex_unlock(&rli->data_lock);
        DBUG_RETURN(slave_sleep(thd, nap_time, sql_slave_killed, rli));
      } else {
        DBUG_PRINT("info", ("sql_delay= %lu "
                            "now= %ld "
                            "sql_delay_end= %ld ",
                            sql_delay, (long)now, (long)sql_delay_end));
      }
    }
  }
  mysql_mutex_unlock(&rli->data_lock);
  DBUG_RETURN(0);
}

/**
  Applies the given event and advances the relay log position.

  This is needed by the sql thread to execute events from the binlog,
  and by clients executing BINLOG statements.  Conceptually, this
  function does:

  @code
    ev->apply_event(rli);
    ev->update_pos(rli);
  @endcode

  It also does the following maintainance:

   - Initializes the thread's server_id and time; and the event's
     thread.

   - If !rli->belongs_to_client() (i.e., if it belongs to the slave
     sql thread instead of being used for executing BINLOG
     statements), it does the following things: (1) skips events if it
     is needed according to the server id or slave_skip_counter; (2)
     unlocks rli->data_lock; (3) sleeps if required by 'CHANGE MASTER
     TO MASTER_DELAY=X'; (4) maintains the running state of the sql
     thread (rli->thread_state).

   - Reports errors as needed.

  @param ptr_ev a pointer to a reference to the event to apply.

  @param thd The client thread that executes the event (i.e., the
  slave sql thread if called from a replication slave, or the client
  thread if called to execute a BINLOG statement).

  @param rli The relay log info (i.e., the slave's rli if called from
  a replication slave, or the client's thd->rli_fake if called to
  execute a BINLOG statement).

  @note MTS can store NULL to @c ptr_ev location to indicate
        the event is taken over by a Worker.

  @retval SLAVE_APPLY_EVENT_AND_UPDATE_POS_OK
          OK.

  @retval SLAVE_APPLY_EVENT_AND_UPDATE_POS_APPLY_ERROR
          Error calling ev->apply_event().

  @retval SLAVE_APPLY_EVENT_AND_UPDATE_POS_UPDATE_POS_ERROR
          No error calling ev->apply_event(), but error calling
          ev->update_pos().

  @retval SLAVE_APPLY_EVENT_AND_UPDATE_POS_APPEND_JOB_ERROR
          append_item_to_jobs() failed, thread was killed while waiting
          for successful enqueue on worker.
*/
static enum enum_slave_apply_event_and_update_pos_retval
apply_event_and_update_pos(Log_event **ptr_ev, THD *thd, Relay_log_info *rli) {
  int exec_res = 0;
  bool skip_event = false;
  Log_event *ev = *ptr_ev;
  Log_event::enum_skip_reason reason = Log_event::EVENT_SKIP_NOT;

  DBUG_ENTER("apply_event_and_update_pos");

  DBUG_PRINT("exec_event",
             ("%s(type_code: %d; server_id: %d)", ev->get_type_str(),
              ev->get_type_code(), ev->server_id));
  DBUG_PRINT("info",
             ("thd->options: %s%s; rli->last_event_start_time: %lu",
              FLAGSTR(thd->variables.option_bits, OPTION_NOT_AUTOCOMMIT),
              FLAGSTR(thd->variables.option_bits, OPTION_BEGIN),
              (ulong)rli->last_event_start_time));

  /*
    Execute the event to change the database and update the binary
    log coordinates, but first we set some data that is needed for
    the thread.

    The event will be executed unless it is supposed to be skipped.

    Queries originating from this server must be skipped.  Low-level
    events (Format_description_log_event, Rotate_log_event,
    Stop_log_event) from this server must also be skipped. But for
    those we don't want to modify 'group_master_log_pos', because
    these events did not exist on the master.
    Format_description_log_event is not completely skipped.

    Skip queries specified by the user in 'slave_skip_counter'.  We
    can't however skip events that has something to do with the log
    files themselves.

    Filtering on own server id is extremely important, to ignore
    execution of events created by the creation/rotation of the relay
    log (remember that now the relay log starts with its Format_desc,
    has a Rotate etc).
  */
  /*
     Set the unmasked and actual server ids from the event
   */
  thd->server_id = ev->server_id;  // use the original server id for logging
  thd->unmasked_server_id = ev->common_header->unmasked_server_id;
  thd->set_time();  // time the query
  thd->lex->set_current_select(0);
  if (!ev->common_header->when.tv_sec)
    my_micro_time_to_timeval(my_micro_time(), &ev->common_header->when);
  ev->thd = thd;  // because up to this point, ev->thd == 0

  if (!(rli->is_mts_recovery() &&
        bitmap_is_set(&rli->recovery_groups, rli->mts_recovery_index))) {
    reason = ev->shall_skip(rli);
  }
#ifndef DBUG_OFF
  if (rli->is_mts_recovery()) {
    DBUG_PRINT("mts",
               ("Mts is recovering %d, number of bits set %d, "
                "bitmap is set %d, index %lu.\n",
                rli->is_mts_recovery(), bitmap_bits_set(&rli->recovery_groups),
                bitmap_is_set(&rli->recovery_groups, rli->mts_recovery_index),
                rli->mts_recovery_index));
  }
#endif
  if (reason == Log_event::EVENT_SKIP_COUNT) {
    --rli->slave_skip_counter;
    skip_event = true;
  }
  set_timespec_nsec(&rli->ts_exec[0], 0);
  rli->stats_read_time += diff_timespec(&rli->ts_exec[0], &rli->ts_exec[1]);

  if (reason == Log_event::EVENT_SKIP_NOT) {
    // Sleeps if needed, and unlocks rli->data_lock.
    if (sql_delay_event(ev, thd, rli))
      DBUG_RETURN(SLAVE_APPLY_EVENT_AND_UPDATE_POS_OK);

    exec_res = ev->apply_event(rli);

    DBUG_EXECUTE_IF("simulate_stop_when_mts_in_group",
                    if (rli->mts_group_status == Relay_log_info::MTS_IN_GROUP &&
                        rli->curr_group_seen_begin)
                        DBUG_SET("+d,stop_when_mts_in_group"););

    if (!exec_res && (ev->worker != rli)) {
      if (ev->worker) {
        Slave_job_item item = {ev, rli->get_event_relay_log_number(),
                               rli->get_event_start_pos()};
        Slave_job_item *job_item = &item;
        Slave_worker *w = (Slave_worker *)ev->worker;
        // specially marked group typically with OVER_MAX_DBS_IN_EVENT_MTS db:s
        bool need_sync = ev->is_mts_group_isolated();

        // all events except BEGIN-query must be marked with a non-NULL Worker
        DBUG_ASSERT(((Slave_worker *)ev->worker) == rli->last_assigned_worker);

        DBUG_PRINT("Log_event::apply_event:",
                   ("-> job item data %p to W_%lu", job_item->data, w->id));

        // Reset mts in-group state
        if (rli->mts_group_status == Relay_log_info::MTS_END_GROUP) {
          // CGAP cleanup
          rli->curr_group_assigned_parts.clear();
          // reset the B-group and Gtid-group marker
          rli->curr_group_seen_begin = rli->curr_group_seen_gtid = false;
          rli->last_assigned_worker = NULL;
        }
        /*
           Stroring GAQ index of the group that the event belongs to
           in the event. Deferred events are handled similarly below.
        */
        ev->mts_group_idx = rli->gaq->assigned_group_index;

        bool append_item_to_jobs_error = false;
        if (rli->curr_group_da.size() > 0) {
          /*
            the current event sorted out which partion the current group
            belongs to. It's time now to processed deferred array events.
          */
          for (uint i = 0; i < rli->curr_group_da.size(); i++) {
            Slave_job_item da_item = rli->curr_group_da[i];
            DBUG_PRINT("mts", ("Assigning job %llu to worker %lu",
                               (da_item.data)->common_header->log_pos, w->id));
            da_item.data->mts_group_idx =
                rli->gaq->assigned_group_index;  // similarly to above
            if (!append_item_to_jobs_error)
              append_item_to_jobs_error = append_item_to_jobs(&da_item, w, rli);
            if (append_item_to_jobs_error) delete da_item.data;
          }
          rli->curr_group_da.clear();
        }
        if (append_item_to_jobs_error)
          DBUG_RETURN(SLAVE_APPLY_EVENT_AND_UPDATE_POS_APPEND_JOB_ERROR);

        DBUG_PRINT("mts", ("Assigning job %llu to worker %lu\n",
                           job_item->data->common_header->log_pos, w->id));

        /* Notice `ev' instance can be destoyed after `append()' */
        if (append_item_to_jobs(job_item, w, rli))
          DBUG_RETURN(SLAVE_APPLY_EVENT_AND_UPDATE_POS_APPEND_JOB_ERROR);
        if (need_sync) {
          /*
            combination of over-max db:s and end of the current group
            forces to wait for the assigned groups completion by assigned
            to the event worker.
            Indeed MTS group status could be safely set to MTS_NOT_IN_GROUP
            after wait_() returns.
            No need to know a possible error out of synchronization call.
          */
          (void)rli->current_mts_submode->wait_for_workers_to_finish(rli);
        }
      }
      *ptr_ev = NULL;  // announcing the event is passed to w-worker

      if (rli->is_parallel_exec() && rli->mts_events_assigned % 1024 == 1) {
        time_t my_now = my_time(0);

        if ((my_now - rli->mts_last_online_stat) >= mts_online_stat_period) {
          LogErr(INFORMATION_LEVEL, ER_RPL_MTS_STATISTICS,
                 rli->get_for_channel_str(),
                 static_cast<unsigned long>(my_now - rli->mts_last_online_stat),
                 rli->mts_events_assigned, rli->mts_wq_overrun_cnt,
                 rli->mts_wq_overfill_cnt, rli->wq_size_waits_cnt,
                 rli->mts_total_wait_overlap.load(),
                 rli->mts_wq_no_underrun_cnt, rli->mts_total_wait_worker_avail);
          rli->mts_last_online_stat = my_now;
        }
      }
    }
  } else
    mysql_mutex_unlock(&rli->data_lock);

  set_timespec_nsec(&rli->ts_exec[1], 0);
  rli->stats_exec_time += diff_timespec(&rli->ts_exec[1], &rli->ts_exec[0]);

  DBUG_PRINT("info", ("apply_event error = %d", exec_res));
  if (exec_res == 0) {
    /*
      Positions are not updated here when an XID is processed. To make
      a slave crash-safe, positions must be updated while processing a
      XID event and as such do not need to be updated here again.

      However, if the event needs to be skipped, this means that it
      will not be processed and then positions need to be updated here.

      DDL:s that are not yet committed, as indicated by
      @c has_ddl_committed flag, visit the block.

      See sql/rpl_rli.h for further details.
    */
    int error = 0;
    if (*ptr_ev &&
        ((ev->get_type_code() != binary_log::XID_EVENT &&
          !is_committed_ddl(*ptr_ev)) ||
         skip_event ||
         (rli->is_mts_recovery() && !is_gtid_event(ev) &&
          (ev->ends_group() || !rli->mts_recovery_group_seen_begin) &&
          bitmap_is_set(&rli->recovery_groups, rli->mts_recovery_index)))) {
#ifndef DBUG_OFF
      /*
        This only prints information to the debug trace.

        TODO: Print an informational message to the error log?
      */
      static const char *const explain[] = {
          // EVENT_SKIP_NOT,
          "not skipped",
          // EVENT_SKIP_IGNORE,
          "skipped because event should be ignored",
          // EVENT_SKIP_COUNT
          "skipped because event skip counter was non-zero"};
      DBUG_PRINT("info",
                 ("OPTION_BEGIN: %d; IN_STMT: %d",
                  static_cast<bool>(thd->variables.option_bits & OPTION_BEGIN),
                  rli->get_flag(Relay_log_info::IN_STMT)));
      DBUG_PRINT("skip_event",
                 ("%s event was %s", ev->get_type_str(), explain[reason]));
#endif

      error = ev->update_pos(rli);
      /*
        Slave skips an event if the slave_skip_counter is greater than zero.
        We have to free thd's mem_root here after we update the positions
        in the repository table if the event is a skipped event.
        Otherwise, imagine a situation where slave_skip_counter is big number
        and slave is skipping the events and updating the repository.
        All the memory used while these operations are going on is never
        freed unless slave starts executing the events (after slave_skip_counter
        becomes zero).

        Hence we free thd's mem_root here if it is a skipped event.
        (freeing mem_root generally happens from Query_log_event::do_apply_event
        or Rows_log_event::do_apply_event when they find the end of
        the group event).
      */
      if (skip_event) free_root(thd->mem_root, MYF(MY_KEEP_PREALLOC));

#ifndef DBUG_OFF
      DBUG_PRINT("info", ("update_pos error = %d", error));
      if (!rli->belongs_to_client()) {
        char buf[22];
        DBUG_PRINT("info",
                   ("group %s %s", llstr(rli->get_group_relay_log_pos(), buf),
                    rli->get_group_relay_log_name()));
        DBUG_PRINT("info",
                   ("event %s %s", llstr(rli->get_event_relay_log_pos(), buf),
                    rli->get_event_relay_log_name()));
      }
#endif
    } else {
      /*
        INTVAR_EVENT, RAND_EVENT, USER_VAR_EVENT and ROWS_QUERY_LOG_EVENT are
        deferred event. It means ev->worker is NULL.
      */
      DBUG_ASSERT(*ptr_ev == ev || rli->is_parallel_exec() ||
                  (!ev->worker &&
                   (ev->get_type_code() == binary_log::INTVAR_EVENT ||
                    ev->get_type_code() == binary_log::RAND_EVENT ||
                    ev->get_type_code() == binary_log::USER_VAR_EVENT ||
                    ev->get_type_code() == binary_log::ROWS_QUERY_LOG_EVENT)));

      rli->inc_event_relay_log_pos();
    }

    if (!error && rli->is_mts_recovery() &&
        ev->get_type_code() != binary_log::ROTATE_EVENT &&
        ev->get_type_code() != binary_log::FORMAT_DESCRIPTION_EVENT &&
        ev->get_type_code() != binary_log::PREVIOUS_GTIDS_LOG_EVENT) {
      if (ev->starts_group()) {
        rli->mts_recovery_group_seen_begin = true;
      } else if ((ev->ends_group() || !rli->mts_recovery_group_seen_begin) &&
                 !is_gtid_event(ev)) {
        rli->mts_recovery_index++;
        if (--rli->mts_recovery_group_cnt == 0) {
          rli->mts_recovery_index = 0;
          LogErr(INFORMATION_LEVEL, ER_RPL_MTS_RECOVERY_COMPLETE,
                 rli->get_for_channel_str(), rli->get_group_relay_log_name(),
                 rli->get_group_relay_log_pos(),
                 rli->get_group_master_log_name(),
                 rli->get_group_master_log_pos());
          /*
             Few tests wait for UNTIL_SQL_AFTER_MTS_GAPS completion.
             Due to exisiting convention the status won't change
             prior to slave restarts.
             So making of UNTIL_SQL_AFTER_MTS_GAPS completion isdone here,
             and only in the debug build to make the test to catch the change
             despite a faulty design of UNTIL checking before execution.
          */
          if (rli->until_condition ==
              Relay_log_info::UNTIL_SQL_AFTER_MTS_GAPS) {
            rli->until_condition = Relay_log_info::UNTIL_DONE;
          }
          // reset the Worker tables to remove last slave session time info
          if ((error = rli->mts_finalize_recovery())) {
            (void)Rpl_info_factory::reset_workers(rli);
          }
        }
        rli->mts_recovery_group_seen_begin = false;
        if (!error) error = rli->flush_info(true);
      }
    }

    if (error) {
      /*
        The update should not fail, so print an error message and
        return an error code.

        TODO: Replace this with a decent error message when merged
        with BUG#24954 (which adds several new error message).
      */
      char buf[22];
      rli->report(ERROR_LEVEL, ER_UNKNOWN_ERROR,
                  "It was not possible to update the positions"
                  " of the relay log information: the slave may"
                  " be in an inconsistent state."
                  " Stopped in %s position %s",
                  rli->get_group_relay_log_name(),
                  llstr(rli->get_group_relay_log_pos(), buf));
      DBUG_RETURN(SLAVE_APPLY_EVENT_AND_UPDATE_POS_UPDATE_POS_ERROR);
    }
  }

  DBUG_RETURN(exec_res ? SLAVE_APPLY_EVENT_AND_UPDATE_POS_APPLY_ERROR
                       : SLAVE_APPLY_EVENT_AND_UPDATE_POS_OK);
}

/**
  Let the worker applying the current group to rollback and gracefully
  finish its work before.

  @param rli The slave's relay log info.

  @param ev a pointer to the event on hold before applying this rollback
  procedure.

  @retval false The rollback succeeded.

  @retval true  There was an error while injecting events.
*/
static bool coord_handle_partial_binlogged_transaction(Relay_log_info *rli,
                                                       const Log_event *ev) {
  DBUG_ENTER("coord_handle_partial_binlogged_transaction");
  /*
    This function is called holding the rli->data_lock.
    We must return it still holding this lock, except in the case of returning
    error.
  */
  mysql_mutex_assert_owner(&rli->data_lock);
  THD *thd = rli->info_thd;

  if (!rli->curr_group_seen_begin) {
    DBUG_PRINT("info", ("Injecting QUERY(BEGIN) to rollback worker"));
    Log_event *begin_event = new Query_log_event(thd, STRING_WITH_LEN("BEGIN"),
                                                 true,  /* using_trans */
                                                 false, /* immediate */
                                                 true,  /* suppress_use */
                                                 0,     /* error */
                                                 true /* ignore_command */);
    ((Query_log_event *)begin_event)->db = "";
    begin_event->common_header->data_written = 0;
    begin_event->server_id = ev->server_id;
    /*
      We must be careful to avoid SQL thread increasing its position
      farther than the event that triggered this QUERY(BEGIN).
    */
    begin_event->common_header->log_pos = ev->common_header->log_pos;
    begin_event->future_event_relay_log_pos = ev->future_event_relay_log_pos;

    if (apply_event_and_update_pos(&begin_event, thd, rli) !=
        SLAVE_APPLY_EVENT_AND_UPDATE_POS_OK) {
      delete begin_event;
      DBUG_RETURN(true);
    }
    mysql_mutex_lock(&rli->data_lock);
  }

  DBUG_PRINT("info", ("Injecting QUERY(ROLLBACK) to rollback worker"));
  Log_event *rollback_event = new Query_log_event(
      thd, STRING_WITH_LEN("ROLLBACK"), true, /* using_trans */
      false,                                  /* immediate */
      true,                                   /* suppress_use */
      0,                                      /* error */
      true /* ignore_command */);
  ((Query_log_event *)rollback_event)->db = "";
  rollback_event->common_header->data_written = 0;
  rollback_event->server_id = ev->server_id;
  /*
    We must be careful to avoid SQL thread increasing its position
    farther than the event that triggered this QUERY(ROLLBACK).
  */
  rollback_event->common_header->log_pos = ev->common_header->log_pos;
  rollback_event->future_event_relay_log_pos = ev->future_event_relay_log_pos;

  ((Query_log_event *)rollback_event)->rollback_injected_by_coord = true;

  if (apply_event_and_update_pos(&rollback_event, thd, rli) !=
      SLAVE_APPLY_EVENT_AND_UPDATE_POS_OK) {
    delete rollback_event;
    DBUG_RETURN(true);
  }
  mysql_mutex_lock(&rli->data_lock);

  DBUG_RETURN(false);
}

/**
  Top-level function for executing the next event in the relay log.
  This is called from the SQL thread.

  This function reads the event from the relay log, executes it, and
  advances the relay log position.  It also handles errors, etc.

  This function may fail to apply the event for the following reasons:

   - The position specfied by the UNTIL condition of the START SLAVE
     command is reached.

   - It was not possible to read the event from the log.

   - The slave is killed.

   - An error occurred when applying the event, and the event has been
     tried slave_trans_retries times.  If the event has been retried
     fewer times, 0 is returned.

   - init_info or init_relay_log_pos failed. (These are called
     if a failure occurs when applying the event.)

   - An error occurred when updating the binlog position.

  @retval 0 The event was applied.

  @retval 1 The event was not applied.
*/
static int exec_relay_log_event(THD *thd, Relay_log_info *rli,
                                Rpl_applier_reader *applier_reader) {
  DBUG_ENTER("exec_relay_log_event");

  /*
     We acquire this mutex since we need it for all operations except
     event execution. But we will release it in places where we will
     wait for something for example inside of next_event().
   */
  mysql_mutex_lock(&rli->data_lock);

  Log_event *ev = nullptr;
#ifndef DBUG_OFF
  if (!abort_slave_event_count || rli->events_until_exit--)
#endif
    ev = applier_reader->read_next_event();

  Log_event **ptr_ev = nullptr;
  RLI_current_event_raii rli_c_ev(rli, ev);

  if (ev != nullptr) {
    /*
      To avoid assigned event groups exceeding rli->checkpoint_group, it
      need force to compute checkpoint.
    */
    bool force = rli->rli_checkpoint_seqno >= rli->checkpoint_group;
    if (force || rli->is_time_for_mts_checkpoint()) {
      mysql_mutex_unlock(&rli->data_lock);
      if (mts_checkpoint_routine(rli, force)) {
        delete ev;
        DBUG_RETURN(1);
      }
      mysql_mutex_lock(&rli->data_lock);
    }
  }

  /*
    It should be checked after calling mts_checkpoint_routine(), because that
    function could be interrupted by kill while 'force' is true.
  */
  if (sql_slave_killed(thd, rli)) {
    mysql_mutex_unlock(&rli->data_lock);
    delete ev;

    LogErr(INFORMATION_LEVEL, ER_RPL_SLAVE_ERROR_READING_RELAY_LOG_EVENTS,
           rli->get_for_channel_str(), "slave SQL thread was killed");
    DBUG_RETURN(1);
  }

  if (ev) {
    enum enum_slave_apply_event_and_update_pos_retval exec_res;

    ptr_ev = &ev;
    /*
      Even if we don't execute this event, we keep the master timestamp,
      so that seconds behind master shows correct delta (there are events
      that are not replayed, so we keep falling behind).

      If it is an artificial event, or a relay log event (IO thread generated
      event) or ev->when is set to 0, or a FD from master, or a heartbeat
      event with server_id '0' then  we don't update the last_master_timestamp.

      In case of parallel execution last_master_timestamp is only updated when
      a job is taken out of GAQ. Thus when last_master_timestamp is 0 (which
      indicates that GAQ is empty, all slave workers are waiting for events from
      the Coordinator), we need to initialize it with a timestamp from the first
      event to be executed in parallel.
    */
    if ((!rli->is_parallel_exec() || rli->last_master_timestamp == 0) &&
        !(ev->is_artificial_event() || ev->is_relay_log_event() ||
          ev->get_type_code() == binary_log::FORMAT_DESCRIPTION_EVENT ||
          ev->server_id == 0)) {
      rli->last_master_timestamp =
          ev->common_header->when.tv_sec + (time_t)ev->exec_time;
      DBUG_ASSERT(rli->last_master_timestamp >= 0);
    }

    if (rli->is_until_satisfied_before_dispatching_event(ev)) {
      /*
        Setting abort_slave flag because we do not want additional message about
        error in query execution to be printed.
      */
      rli->abort_slave = 1;
      mysql_mutex_unlock(&rli->data_lock);
      delete ev;
      DBUG_RETURN(1);
    }

    { /**
         The following failure injecion works in cooperation with tests
         setting @@global.debug= 'd,incomplete_group_in_relay_log'.
         Xid or Commit events are not executed to force the slave sql
         read hanging if the realy log does not have any more events.
      */
      DBUG_EXECUTE_IF(
          "incomplete_group_in_relay_log",
          if ((ev->get_type_code() == binary_log::XID_EVENT) ||
              ((ev->get_type_code() == binary_log::QUERY_EVENT) &&
               strcmp("COMMIT", ((Query_log_event *)ev)->query) == 0)) {
            DBUG_ASSERT(thd->get_transaction()->cannot_safely_rollback(
                Transaction_ctx::SESSION));
            rli->abort_slave = 1;
            mysql_mutex_unlock(&rli->data_lock);
            delete ev;
            rli->inc_event_relay_log_pos();
            DBUG_RETURN(0);
          };);
    }

    /*
      GTID protocol will put a FORMAT_DESCRIPTION_EVENT from the master with
      log_pos != 0 after each (re)connection if auto positioning is enabled.
      This means that the SQL thread might have already started to apply the
      current group but, as the IO thread had to reconnect, it left this
      group incomplete and will start it again from the beginning.
      So, before applying this FORMAT_DESCRIPTION_EVENT, we must let the
      worker roll back the current group and gracefully finish its work,
      before starting to apply the new (complete) copy of the group.
    */
    if (ev->get_type_code() == binary_log::FORMAT_DESCRIPTION_EVENT &&
        ev->server_id != ::server_id && ev->common_header->log_pos != 0 &&
        rli->is_parallel_exec() && rli->curr_group_seen_gtid) {
      if (coord_handle_partial_binlogged_transaction(rli, ev))
        /*
          In the case of an error, coord_handle_partial_binlogged_transaction
          will not try to get the rli->data_lock again.
        */
        DBUG_RETURN(1);
    }

    /* ptr_ev can change to NULL indicating MTS coorinator passed to a Worker */
    exec_res = apply_event_and_update_pos(ptr_ev, thd, rli);
    /*
      Note: the above call to apply_event_and_update_pos executes
      mysql_mutex_unlock(&rli->data_lock);
    */

    /* For deferred events, the ptr_ev is set to NULL
        in Deferred_log_events::add() function.
        Hence deferred events wont be deleted here.
        They will be deleted in Deferred_log_events::rewind() funciton.
    */
    if (*ptr_ev) {
      DBUG_ASSERT(*ptr_ev == ev);  // event remains to belong to Coordinator

      DBUG_EXECUTE_IF("dbug.calculate_sbm_after_previous_gtid_log_event", {
        if (ev->get_type_code() == binary_log::PREVIOUS_GTIDS_LOG_EVENT) {
          const char act[] =
              "now signal signal.reached wait_for signal.done_sbm_calculation";
          DBUG_ASSERT(opt_debug_sync_timeout > 0);
          DBUG_ASSERT(!debug_sync_set_action(thd, STRING_WITH_LEN(act)));
        }
      };);
      DBUG_EXECUTE_IF("dbug.calculate_sbm_after_fake_rotate_log_event", {
        if (ev->get_type_code() == binary_log::ROTATE_EVENT &&
            ev->is_artificial_event()) {
          const char act[] =
              "now signal signal.reached wait_for signal.done_sbm_calculation";
          DBUG_ASSERT(opt_debug_sync_timeout > 0);
          DBUG_ASSERT(!debug_sync_set_action(thd, STRING_WITH_LEN(act)));
        }
      };);
      /*
        Format_description_log_event should not be deleted because it will be
        used to read info about the relay log's format; it will be deleted when
        the SQL thread does not need it, i.e. when this thread terminates.
        ROWS_QUERY_LOG_EVENT is destroyed at the end of the current statement
        clean-up routine.
      */
      if (ev->get_type_code() != binary_log::FORMAT_DESCRIPTION_EVENT &&
          ev->get_type_code() != binary_log::ROWS_QUERY_LOG_EVENT) {
        DBUG_PRINT("info", ("Deleting the event after it has been executed"));
        delete ev;
        /*
          Raii guard is explicitly instructed to invalidate
          otherwise bogus association of the execution context with the being
          destroyed above event.
        */
        ev = rli->current_event = NULL;
      }
    }

    /*
      exec_res == SLAVE_APPLY_EVENT_AND_UPDATE_POS_UPDATE_POS_ERROR
                  update_log_pos failed: this should not happen, so we
                  don't retry.
      exec_res == SLAVE_APPLY_EVENT_AND_UPDATE_POS_APPEND_JOB_ERROR
                  append_item_to_jobs() failed, this happened because
                  thread was killed while waiting for enqueue on worker.
    */
    if (exec_res >= SLAVE_APPLY_EVENT_AND_UPDATE_POS_UPDATE_POS_ERROR) {
      delete ev;
      DBUG_RETURN(1);
    }

    if (slave_trans_retries) {
      int temp_err = 0;
      bool silent = false;
      if (exec_res && !is_mts_worker(thd) /* no reexecution in MTS mode */ &&
          (temp_err = rli->has_temporary_error(thd, 0, &silent)) &&
          !thd->get_transaction()->cannot_safely_rollback(
              Transaction_ctx::SESSION)) {
        const char *errmsg;
        /*
          We were in a transaction which has been rolled back because of a
          temporary error;
          let's seek back to BEGIN log event and retry it all again.
          Note, if lock wait timeout (innodb_lock_wait_timeout exceeded)
          there is no rollback since 5.0.13 (ref: manual).
          We have to not only seek but also
          a) init_info(), to seek back to hot relay log's start for later
          (for when we will come back to this hot log after re-processing the
          possibly existing old logs where BEGIN is: applier_reader will
          then need the cache to be at position 0 (see comments at beginning of
          init_info()).
          b) init_relay_log_pos(), because the BEGIN may be an older relay log.
        */
        if (rli->trans_retries < slave_trans_retries) {
          /*
            The transactions has to be rolled back before
            load_mi_and_rli_from_repositories is called. Because
            load_mi_and_rli_from_repositories will starts a new
            transaction if master_info_repository is TABLE.
          */
          rli->cleanup_context(thd, 1);
          /*
            Temporary error status is both unneeded and harmful for following
            open-and-lock slave system tables but store its number first for
            monitoring purposes.
          */
          uint temp_trans_errno = thd->get_stmt_da()->mysql_errno();
          thd->clear_error();
          applier_reader->close();
          /*
             We need to figure out if there is a test case that covers
             this part. \Alfranio.
          */
          if (load_mi_and_rli_from_repositories(rli->mi, false, SLAVE_SQL))
            LogErr(ERROR_LEVEL,
                   ER_RPL_SLAVE_FAILED_TO_INIT_MASTER_INFO_STRUCTURE,
                   rli->get_for_channel_str());
          else if (applier_reader->open(&errmsg))
            LogErr(ERROR_LEVEL, ER_RPL_SLAVE_CANT_INIT_RELAY_LOG_POSITION,
                   rli->get_for_channel_str(), errmsg);
          else {
            exec_res = SLAVE_APPLY_EVENT_AND_UPDATE_POS_OK;
            /* chance for concurrent connection to get more locks */
            slave_sleep(thd,
                        min<ulong>(rli->trans_retries, MAX_SLAVE_RETRY_PAUSE),
                        sql_slave_killed, rli);
            mysql_mutex_lock(&rli->data_lock);  // because of SHOW STATUS
            if (!silent) {
              rli->trans_retries++;
              if (rli->is_processing_trx()) {
                rli->retried_processing(temp_trans_errno,
                                        ER_THD(thd, temp_trans_errno),
                                        rli->trans_retries);
              }
            }

            rli->retried_trans++;
            mysql_mutex_unlock(&rli->data_lock);
#ifndef DBUG_OFF
            if (rli->trans_retries == 2 || rli->trans_retries == 6) {
              DBUG_EXECUTE_IF("rpl_ps_tables_worker_retry", {
                char const act[] =
                    "now SIGNAL signal.rpl_ps_tables_worker_retry_pause "
                    "WAIT_FOR signal.rpl_ps_tables_worker_retry_continue";
                DBUG_ASSERT(opt_debug_sync_timeout > 0);
                DBUG_ASSERT(
                    !debug_sync_set_action(current_thd, STRING_WITH_LEN(act)));
              };);
            }
#endif
            DBUG_PRINT("info", ("Slave retries transaction "
                                "rli->trans_retries: %lu",
                                rli->trans_retries));
          }
        } else {
          thd->fatal_error();
          rli->report(ERROR_LEVEL, thd->get_stmt_da()->mysql_errno(),
                      "Slave SQL thread retried transaction %lu time(s) "
                      "in vain, giving up. Consider raising the value of "
                      "the slave_transaction_retries variable.",
                      rli->trans_retries);
        }
      } else if ((exec_res && !temp_err) ||
                 (opt_using_transactions &&
                  rli->get_group_relay_log_pos() ==
                      rli->get_event_relay_log_pos())) {
        /*
          Only reset the retry counter if the entire group succeeded
          or failed with a non-transient error.  On a successful
          event, the execution will proceed as usual; in the case of a
          non-transient error, the slave will stop with an error.
         */
        rli->trans_retries = 0;  // restart from fresh
        DBUG_PRINT("info", ("Resetting retry counter, rli->trans_retries: %lu",
                            rli->trans_retries));
      }
    }
    if (exec_res) {
      delete ev;
      /* Raii object is explicitly updated 'cos this branch doesn't end func */
      rli->current_event = NULL;
    } else if (rli->is_until_satisfied_after_dispatching_event()) {
      mysql_mutex_lock(&rli->data_lock);
      rli->abort_slave = 1;
      mysql_mutex_unlock(&rli->data_lock);
      DBUG_RETURN(1);
    }
    DBUG_RETURN(exec_res);
  }

  /*
    It is impossible to read next event to finish the event group whenever a
    read event error happens. So MTS group status is set to MTS_KILLED_GROUP to
    force stop.
  */
  if (rli->mts_group_status == Relay_log_info::MTS_IN_GROUP)
    rli->mts_group_status = Relay_log_info::MTS_KILLED_GROUP;

  mysql_mutex_unlock(&rli->data_lock);
  rli->report(ERROR_LEVEL, ER_SLAVE_RELAY_LOG_READ_FAILURE,
              ER_THD(thd, ER_SLAVE_RELAY_LOG_READ_FAILURE),
              "\
Could not parse relay log event entry. The possible reasons are: the master's \
binary log is corrupted (you can check this by running 'mysqlbinlog' on the \
binary log), the slave's relay log is corrupted (you can check this by running \
'mysqlbinlog' on the relay log), a network problem, the server was unable to \
fetch a keyring key required to open an encrypted relay log file, or a bug in \
the master's or slave's MySQL code. If you want to check the master's binary \
log or slave's relay log, you will be able to know their names by issuing \
'SHOW SLAVE STATUS' on this slave.\
");
  DBUG_RETURN(1);
}

static bool check_io_slave_killed(THD *thd, Master_info *mi, const char *info) {
  if (io_slave_killed(thd, mi)) {
    if (info)
      LogErr(INFORMATION_LEVEL, ER_RPL_IO_THREAD_KILLED, info,
             mi->get_for_channel_str());
    return true;
  }
  return false;
}

/**
  @brief Try to reconnect slave IO thread.

  @details Terminates current connection to master, sleeps for
  @c mi->connect_retry msecs and initiates new connection with
  @c safe_reconnect(). Variable pointed by @c retry_count is increased -
  if it exceeds @c mi->retry_count then connection is not re-established
  and function signals error.
  Unless @c suppres_warnings is true, a warning is put in the server error log
  when reconnecting. The warning message and messages used to report errors
  are taken from @c messages array. In case @c mi->retry_count is exceeded,
  no messages are added to the log.

  @param[in]     thd                 Thread context.
  @param[in]     mysql               MySQL connection.
  @param[in]     mi                  Master connection information.
  @param[in,out] retry_count         Number of attempts to reconnect.
  @param[in]     suppress_warnings   true when a normal net read timeout
                                     has caused to reconnecting.
  @param[in]     messages            Messages to print/log, see
                                     reconnect_messages[] array.

  @retval        0                   OK.
  @retval        1                   There was an error.
*/

static int try_to_reconnect(THD *thd, MYSQL *mysql, Master_info *mi,
                            uint *retry_count, bool suppress_warnings,
                            const char *messages[SLAVE_RECON_MSG_MAX]) {
  mi->slave_running = MYSQL_SLAVE_RUN_NOT_CONNECT;
  thd->proc_info = messages[SLAVE_RECON_MSG_WAIT];
  thd->clear_active_vio();
  end_server(mysql);
  if ((*retry_count)++) {
    if (*retry_count > mi->retry_count) return 1;  // Don't retry forever
    slave_sleep(thd, mi->connect_retry, io_slave_killed, mi);
  }
  if (check_io_slave_killed(thd, mi, messages[SLAVE_RECON_MSG_KILLED_WAITING]))
    return 1;
  thd->proc_info = messages[SLAVE_RECON_MSG_AFTER];
  if (!suppress_warnings) {
    char llbuff[22];
    /*
      Raise a warining during registering on master/requesting dump.
      Log a message reading event.
    */
    if (messages[SLAVE_RECON_MSG_COMMAND][0]) {
      char buf[256];
      snprintf(buf, sizeof(buf), messages[SLAVE_RECON_MSG_FAILED],
               mi->get_io_rpl_log_name(),
               llstr(mi->get_master_log_pos(), llbuff));

      mi->report(WARNING_LEVEL, ER_SLAVE_MASTER_COM_FAILURE,
                 ER_THD(thd, ER_SLAVE_MASTER_COM_FAILURE),
                 messages[SLAVE_RECON_MSG_COMMAND], buf);
    } else {
      LogErr(INFORMATION_LEVEL, ER_SLAVE_RECONNECT_FAILED,
             mi->get_io_rpl_log_name(), llstr(mi->get_master_log_pos(), llbuff),
             mi->get_for_channel_str());
    }
  }
  if (safe_reconnect(thd, mysql, mi, 1) || io_slave_killed(thd, mi)) {
    LogErr(INFORMATION_LEVEL, ER_SLAVE_KILLED_AFTER_RECONNECT);
    return 1;
  }
  return 0;
}

/**
  Slave IO thread entry point.

  @param arg Pointer to Master_info struct that holds information for
  the IO thread.

  @return Always 0.
*/
extern "C" void *handle_slave_io(void *arg) {
  THD *thd = NULL;  // needs to be first for thread_stack
  bool thd_added = false;
  MYSQL *mysql;
  Master_info *mi = (Master_info *)arg;
  Relay_log_info *rli = mi->rli;
  char llbuff[22];
  uint retry_count;
  bool suppress_warnings;
  int ret;
#ifndef DBUG_OFF
  uint retry_count_reg = 0, retry_count_dump = 0, retry_count_event = 0;
#endif
  Global_THD_manager *thd_manager = Global_THD_manager::get_instance();
  // needs to call my_thread_init(), otherwise we get a coredump in DBUG_ stuff
  my_thread_init();
  DBUG_ENTER("handle_slave_io");

  DBUG_ASSERT(mi->inited);
  mysql = NULL;
  retry_count = 0;

  mysql_mutex_lock(&mi->run_lock);
  /* Inform waiting threads that slave has started */
  mi->slave_run_id++;

#ifndef DBUG_OFF
  mi->events_until_exit = disconnect_slave_event_count;
#endif

  thd = new THD;  // note that contructor of THD uses DBUG_ !
  THD_CHECK_SENTRY(thd);
  mi->info_thd = thd;

#ifdef HAVE_PSI_THREAD_INTERFACE
  // save the instrumentation for IO thread in mi->info_thd
  struct PSI_thread *psi = PSI_THREAD_CALL(get_thread)();
  thd_set_psi(mi->info_thd, psi);
#endif

  thd->thread_stack = (char *)&thd;  // remember where our stack is
  mi->clear_error();
  mi->slave_running = 1;
  if (init_slave_thread(thd, SLAVE_THD_IO)) {
    mysql_cond_broadcast(&mi->start_cond);
    mysql_mutex_unlock(&mi->run_lock);
    mi->report(ERROR_LEVEL, ER_SLAVE_FATAL_ERROR,
               ER_THD(thd, ER_SLAVE_FATAL_ERROR),
               "Failed during slave I/O thread initialization ");
    goto err;
  }

  thd_manager->add_thd(thd);
  thd_added = true;

  mi->abort_slave = 0;
  mysql_mutex_unlock(&mi->run_lock);
  mysql_cond_broadcast(&mi->start_cond);

  DBUG_PRINT("master_info",
             ("log_file_name: '%s'  position: %s", mi->get_master_log_name(),
              llstr(mi->get_master_log_pos(), llbuff)));

  /* This must be called before run any binlog_relay_io hooks */
  RPL_MASTER_INFO = mi;

  if (RUN_HOOK(binlog_relay_io, thread_start, (thd, mi))) {
    mi->report(ERROR_LEVEL, ER_SLAVE_FATAL_ERROR,
               ER_THD(thd, ER_SLAVE_FATAL_ERROR),
               "Failed to run 'thread_start' hook");
    goto err;
  }

  if (!(mi->mysql = mysql = mysql_init(NULL))) {
    mi->report(ERROR_LEVEL, ER_SLAVE_FATAL_ERROR,
               ER_THD(thd, ER_SLAVE_FATAL_ERROR), "error in mysql_init()");
    goto err;
  }

  THD_STAGE_INFO(thd, stage_connecting_to_master);
  // we can get killed during safe_connect
  if (!safe_connect(thd, mysql, mi)) {
    LogErr(SYSTEM_LEVEL, ER_RPL_SLAVE_CONNECTED_TO_MASTER_REPLICATION_STARTED,
           mi->get_for_channel_str(), mi->get_user(), mi->host, mi->port,
           mi->get_io_rpl_log_name(), llstr(mi->get_master_log_pos(), llbuff));
  } else {
    LogErr(INFORMATION_LEVEL, ER_RPL_SLAVE_IO_THREAD_KILLED,
           mi->get_for_channel_str());
    goto err;
  }

connected:

  /*
    When using auto positioning, the slave IO thread will always start reading
    a transaction from the beginning of the transaction (transaction's first
    event). So, we have to reset the transaction boundary parser after
    (re)connecting.
    If not using auto positioning, the Relay_log_info::rli_init_info() took
    care of putting the mi->transaction_parser in the correct state when
    initializing Received_gtid_set from relay log during slave server starts,
    as the IO thread might had stopped in the middle of a transaction.
  */
  if (mi->is_auto_position()) {
    mi->transaction_parser.reset();
    mi->clear_queueing_trx(true /* need_lock*/);
  }

  DBUG_EXECUTE_IF("dbug.before_get_running_status_yes", {
    const char act[] =
        "now "
        "wait_for signal.io_thread_let_running";
    DBUG_ASSERT(opt_debug_sync_timeout > 0);
    DBUG_ASSERT(!debug_sync_set_action(thd, STRING_WITH_LEN(act)));
  };);
  DBUG_EXECUTE_IF("dbug.calculate_sbm_after_previous_gtid_log_event", {
    /* Fake that thread started 3 minutes ago */
    thd->start_time.tv_sec -= 180;
  };);
  DBUG_EXECUTE_IF("dbug.calculate_sbm_after_fake_rotate_log_event", {
    /* Fake that thread started 3 minutes ago */
    thd->start_time.tv_sec -= 180;
  };);
  mysql_mutex_lock(&mi->run_lock);
  mi->slave_running = MYSQL_SLAVE_RUN_CONNECT;
  mysql_mutex_unlock(&mi->run_lock);

  THD_STAGE_INFO(thd, stage_checking_master_version);
  ret = get_master_version_and_clock(mysql, mi);
  if (!ret) ret = get_master_uuid(mysql, mi);
  if (!ret) ret = io_thread_init_commands(mysql, mi);

  if (ret == 1) /* Fatal error */
    goto err;

  if (ret == 2) {
    if (check_io_slave_killed(
            mi->info_thd, mi,
            "Slave I/O thread killed "
            "while calling get_master_version_and_clock(...)"))
      goto err;
    suppress_warnings = false;
    /* Try to reconnect because the error was caused by a transient network
     * problem */
    if (try_to_reconnect(thd, mysql, mi, &retry_count, suppress_warnings,
                         reconnect_messages[SLAVE_RECON_ACT_REG]))
      goto err;
    goto connected;
  }

  /*
    Register ourselves with the master.
  */
  THD_STAGE_INFO(thd, stage_registering_slave_on_master);
  if (register_slave_on_master(mysql, mi, &suppress_warnings)) {
    if (!check_io_slave_killed(thd, mi,
                               "Slave I/O thread killed "
                               "while registering slave on master")) {
      LogErr(ERROR_LEVEL, ER_RPL_SLAVE_IO_THREAD_CANT_REGISTER_ON_MASTER);
      if (try_to_reconnect(thd, mysql, mi, &retry_count, suppress_warnings,
                           reconnect_messages[SLAVE_RECON_ACT_REG]))
        goto err;
    } else
      goto err;
    goto connected;
  }

  DBUG_EXECUTE_IF("FORCE_SLAVE_TO_RECONNECT_REG", if (!retry_count_reg) {
    retry_count_reg++;
    LogErr(INFORMATION_LEVEL, ER_RPL_SLAVE_FORCING_TO_RECONNECT_IO_THREAD,
           mi->get_for_channel_str());
    if (try_to_reconnect(thd, mysql, mi, &retry_count, suppress_warnings,
                         reconnect_messages[SLAVE_RECON_ACT_REG]))
      goto err;
    goto connected;
  });

  DBUG_PRINT("info", ("Starting reading binary log from master"));
  while (!io_slave_killed(thd, mi)) {
    MYSQL_RPL rpl;

    THD_STAGE_INFO(thd, stage_requesting_binlog_dump);
    if (request_dump(thd, mysql, &rpl, mi, &suppress_warnings)) {
      LogErr(ERROR_LEVEL, ER_RPL_SLAVE_ERROR_REQUESTING_BINLOG_DUMP,
             mi->get_for_channel_str());
      if (check_io_slave_killed(thd, mi,
                                "Slave I/O thread killed while \
requesting master dump") ||
          try_to_reconnect(thd, mysql, mi, &retry_count, suppress_warnings,
                           reconnect_messages[SLAVE_RECON_ACT_DUMP]))
        goto err;
      goto connected;
    }
    DBUG_EXECUTE_IF("FORCE_SLAVE_TO_RECONNECT_DUMP", if (!retry_count_dump) {
      retry_count_dump++;
      LogErr(INFORMATION_LEVEL, ER_RPL_SLAVE_FORCING_TO_RECONNECT_IO_THREAD,
             mi->get_for_channel_str());
      if (try_to_reconnect(thd, mysql, mi, &retry_count, suppress_warnings,
                           reconnect_messages[SLAVE_RECON_ACT_DUMP]))
        goto err;
      goto connected;
    });
    const char *event_buf;

    DBUG_ASSERT(mi->last_error().number == 0);
    while (!io_slave_killed(thd, mi)) {
      ulong event_len;
      /*
         We say "waiting" because read_event() will wait if there's nothing to
         read. But if there's something to read, it will not wait. The
         important thing is to not confuse users by saying "reading" whereas
         we're in fact receiving nothing.
      */
      THD_STAGE_INFO(thd, stage_waiting_for_master_to_send_event);
      event_len = read_event(mysql, &rpl, mi, &suppress_warnings);
      if (check_io_slave_killed(thd, mi,
                                "Slave I/O thread killed while \
reading event"))
        goto err;
      DBUG_EXECUTE_IF(
          "FORCE_SLAVE_TO_RECONNECT_EVENT", if (!retry_count_event) {
            retry_count_event++;
            LogErr(INFORMATION_LEVEL,
                   ER_RPL_SLAVE_FORCING_TO_RECONNECT_IO_THREAD,
                   mi->get_for_channel_str());
            if (try_to_reconnect(thd, mysql, mi, &retry_count,
                                 suppress_warnings,
                                 reconnect_messages[SLAVE_RECON_ACT_EVENT]))
              goto err;
            goto connected;
          });

      if (event_len == packet_error) {
        uint mysql_error_number = mysql_errno(mysql);
        switch (mysql_error_number) {
          case CR_NET_PACKET_TOO_LARGE:
            LogErr(ERROR_LEVEL,
                   ER_RPL_LOG_ENTRY_EXCEEDS_SLAVE_MAX_ALLOWED_PACKET,
                   slave_max_allowed_packet);
            mi->report(
                ERROR_LEVEL, ER_SERVER_NET_PACKET_TOO_LARGE, "%s",
                "Got a packet bigger than 'slave_max_allowed_packet' bytes");
            goto err;
          case ER_MASTER_FATAL_ERROR_READING_BINLOG:
            mi->report(ERROR_LEVEL, ER_SERVER_MASTER_FATAL_ERROR_READING_BINLOG,
                       ER_THD(thd, ER_MASTER_FATAL_ERROR_READING_BINLOG),
                       mysql_error_number, mysql_error(mysql));
            goto err;
          case ER_OUT_OF_RESOURCES:
            LogErr(ERROR_LEVEL, ER_RPL_SLAVE_STOPPING_AS_MASTER_OOM);
            mi->report(ERROR_LEVEL, ER_SERVER_OUT_OF_RESOURCES, "%s",
                       ER_THD(thd, ER_SERVER_OUT_OF_RESOURCES));
            goto err;
        }
        if (try_to_reconnect(thd, mysql, mi, &retry_count, suppress_warnings,
                             reconnect_messages[SLAVE_RECON_ACT_EVENT]))
          goto err;
        goto connected;
      }  // if (event_len == packet_error)

      retry_count = 0;  // ok event, reset retry counter
      THD_STAGE_INFO(thd, stage_queueing_master_event_to_the_relay_log);
      event_buf = (const char *)mysql->net.read_pos + 1;
      DBUG_PRINT("info", ("IO thread received event of type %s",
                          Log_event::get_type_str(
                              (Log_event_type)event_buf[EVENT_TYPE_OFFSET])));
      if (RUN_HOOK(binlog_relay_io, after_read_event,
                   (thd, mi, (const char *)mysql->net.read_pos + 1, event_len,
                    &event_buf, &event_len))) {
        mi->report(ERROR_LEVEL, ER_SLAVE_FATAL_ERROR,
                   ER_THD(thd, ER_SLAVE_FATAL_ERROR),
                   "Failed to run 'after_read_event' hook");
        goto err;
      }

      /* XXX: 'synced' should be updated by queue_event to indicate
         whether event has been synced to disk */
      bool synced = 0;
#ifndef DBUG_OFF
      bool was_in_trx = false;
      if (mi->is_queueing_trx()) {
        was_in_trx = true;
        DBUG_EXECUTE_IF("rpl_ps_tables_queue", {
          const char act[] =
              "now SIGNAL signal.rpl_ps_tables_queue_before "
              "WAIT_FOR signal.rpl_ps_tables_queue_finish";
          DBUG_ASSERT(opt_debug_sync_timeout > 0);
          DBUG_ASSERT(
              !debug_sync_set_action(current_thd, STRING_WITH_LEN(act)));
        };);
      }
#endif
      QUEUE_EVENT_RESULT queue_res = queue_event(mi, event_buf, event_len);
      if (queue_res == QUEUE_EVENT_ERROR_QUEUING) {
        mi->report(ERROR_LEVEL, ER_SLAVE_RELAY_LOG_WRITE_FAILURE,
                   ER_THD(thd, ER_SLAVE_RELAY_LOG_WRITE_FAILURE),
                   "could not queue event from master");
        goto err;
      }
#ifndef DBUG_OFF
      if (was_in_trx && !mi->is_queueing_trx()) {
        DBUG_EXECUTE_IF("rpl_ps_tables", {
          const char act[] =
              "now SIGNAL signal.rpl_ps_tables_queue_after_finish "
              "WAIT_FOR signal.rpl_ps_tables_queue_continue";
          DBUG_ASSERT(opt_debug_sync_timeout > 0);
          DBUG_ASSERT(
              !debug_sync_set_action(current_thd, STRING_WITH_LEN(act)));
        };);
      }
#endif
      if (RUN_HOOK(binlog_relay_io, after_queue_event,
                   (thd, mi, event_buf, event_len, synced))) {
        mi->report(ERROR_LEVEL, ER_SLAVE_FATAL_ERROR,
                   ER_THD(thd, ER_SLAVE_FATAL_ERROR),
                   "Failed to run 'after_queue_event' hook");
        goto err;
      }

      /* The event was queued, but there was a failure flushing master info */
      if (queue_res == QUEUE_EVENT_ERROR_FLUSHING_INFO) {
        mi->report(ERROR_LEVEL, ER_SLAVE_FATAL_ERROR,
                   ER_THD(thd, ER_SLAVE_FATAL_ERROR),
                   "Failed to flush master info.");
        goto err;
      }

      DBUG_ASSERT(queue_res == QUEUE_EVENT_OK);
      /*
        Pause the IO thread execution and wait for
        'continue_after_queue_event' signal to continue IO thread
        execution.
      */
      DBUG_EXECUTE_IF("pause_after_queue_event", {
        const char act[] =
            "now SIGNAL reached_after_queue_event "
            "WAIT_FOR continue_after_queue_event";
        DBUG_ASSERT(!debug_sync_set_action(current_thd, STRING_WITH_LEN(act)));
      };);

      /*
        See if the relay logs take too much space.
        We don't lock mi->rli->log_space_lock here; this dirty read saves time
        and does not introduce any problem:
        - if mi->rli->ignore_log_space_limit is 1 but becomes 0 just after (so
        the clean value is 0), then we are reading only one more event as we
        should, and we'll block only at the next event. No big deal.
        - if mi->rli->ignore_log_space_limit is 0 but becomes 1 just after (so
        the clean value is 1), then we are going into wait_for_relay_log_space()
        for no reason, but this function will do a clean read, notice the clean
        value and exit immediately.
      */
#ifndef DBUG_OFF
      {
        char llbuf1[22], llbuf2[22];
        DBUG_PRINT("info", ("log_space_limit=%s log_space_total=%s \
ignore_log_space_limit=%d",
                            llstr(rli->log_space_limit, llbuf1),
                            llstr(rli->log_space_total, llbuf2),
                            (int)rli->ignore_log_space_limit));
      }
#endif

      if (rli->log_space_limit && rli->log_space_limit < rli->log_space_total &&
          !rli->ignore_log_space_limit)
        if (wait_for_relay_log_space(rli)) {
          LogErr(ERROR_LEVEL,
                 ER_RPL_SLAVE_IO_THREAD_ABORTED_WAITING_FOR_RELAY_LOG_SPACE);
          goto err;
        }
      DBUG_EXECUTE_IF("flush_after_reading_user_var_event", {
        if (event_buf[EVENT_TYPE_OFFSET] == binary_log::USER_VAR_EVENT) {
          const char act[] =
              "now signal Reached wait_for signal.flush_complete_continue";
          DBUG_ASSERT(opt_debug_sync_timeout > 0);
          DBUG_ASSERT(
              !debug_sync_set_action(current_thd, STRING_WITH_LEN(act)));
        }
      });
      DBUG_EXECUTE_IF(
          "stop_io_after_reading_gtid_log_event",
          if (event_buf[EVENT_TYPE_OFFSET] == binary_log::GTID_LOG_EVENT)
              thd->killed = THD::KILLED_NO_VALUE;);
      DBUG_EXECUTE_IF(
          "stop_io_after_reading_query_log_event",
          if (event_buf[EVENT_TYPE_OFFSET] == binary_log::QUERY_EVENT)
              thd->killed = THD::KILLED_NO_VALUE;);
      DBUG_EXECUTE_IF(
          "stop_io_after_reading_user_var_log_event",
          if (event_buf[EVENT_TYPE_OFFSET] == binary_log::USER_VAR_EVENT)
              thd->killed = THD::KILLED_NO_VALUE;);
      DBUG_EXECUTE_IF(
          "stop_io_after_reading_table_map_event",
          if (event_buf[EVENT_TYPE_OFFSET] == binary_log::TABLE_MAP_EVENT)
              thd->killed = THD::KILLED_NO_VALUE;);
      DBUG_EXECUTE_IF("stop_io_after_reading_xid_log_event",
                      if (event_buf[EVENT_TYPE_OFFSET] == binary_log::XID_EVENT)
                          thd->killed = THD::KILLED_NO_VALUE;);
      DBUG_EXECUTE_IF(
          "stop_io_after_reading_write_rows_log_event",
          if (event_buf[EVENT_TYPE_OFFSET] == binary_log::WRITE_ROWS_EVENT)
              thd->killed = THD::KILLED_NO_VALUE;);
      DBUG_EXECUTE_IF(
          "stop_io_after_reading_unknown_event",
          if (event_buf[EVENT_TYPE_OFFSET] >= binary_log::ENUM_END_EVENT)
              thd->killed = THD::KILLED_NO_VALUE;);
      DBUG_EXECUTE_IF("stop_io_after_queuing_event",
                      thd->killed = THD::KILLED_NO_VALUE;);
      /*
        After event is flushed to relay log file, memory used
        by thread's mem_root is not required any more.
        Hence adding free_root(thd->mem_root,...) to do the
        cleanup, otherwise a long running IO thread can
        cause OOM error.
      */
      free_root(thd->mem_root, MYF(MY_KEEP_PREALLOC));
    }
  }

  // error = 0;
err:
  // print the current replication position
  LogErr(INFORMATION_LEVEL, ER_RPL_SLAVE_IO_THREAD_EXITING,
         mi->get_for_channel_str(), mi->get_io_rpl_log_name(),
         llstr(mi->get_master_log_pos(), llbuff));
  /* At this point the I/O thread will not try to reconnect anymore. */
  mi->atomic_is_stopping = true;
  (void)RUN_HOOK(binlog_relay_io, thread_stop, (thd, mi));
  /*
    Pause the IO thread and wait for 'continue_to_stop_io_thread'
    signal to continue to shutdown the IO thread.
  */
  DBUG_EXECUTE_IF("pause_after_io_thread_stop_hook", {
    const char act[] =
        "now SIGNAL reached_stopping_io_thread "
        "WAIT_FOR continue_to_stop_io_thread";
    DBUG_ASSERT(!debug_sync_set_action(thd, STRING_WITH_LEN(act)));
  };);
  thd->reset_query();
  thd->reset_db(NULL_CSTR);
  if (mysql) {
    /*
      Here we need to clear the active VIO before closing the
      connection with the master.  The reason is that THD::awake()
      might be called from terminate_slave_thread() because somebody
      issued a STOP SLAVE.  If that happends, the shutdown_active_vio()
      can be called in the middle of closing the VIO associated with
      the 'mysql' object, causing a crash.
    */
    thd->clear_active_vio();
    mysql_close(mysql);
    mi->mysql = 0;
  }
  write_ignored_events_info_to_relay_log(thd, mi);
  THD_STAGE_INFO(thd, stage_waiting_for_slave_mutex_on_exit);
  mysql_mutex_lock(&mi->run_lock);
  /*
    Clean information used to start slave in order to avoid
    security issues.
  */
  mi->reset_start_info();
  /* Forget the relay log's format */
  mysql_mutex_lock(rli->relay_log.get_log_lock());
  mi->set_mi_description_event(NULL);
  mysql_mutex_unlock(rli->relay_log.get_log_lock());

  // destructor will not free it, because net.vio is 0
  thd->get_protocol_classic()->end_net();

  thd->release_resources();
  THD_CHECK_SENTRY(thd);
  if (thd_added) thd_manager->remove_thd(thd);

  mi->abort_slave = 0;
  mi->slave_running = 0;
  mi->atomic_is_stopping = false;
  mysql_mutex_lock(&mi->info_thd_lock);
  mi->info_thd = NULL;
  mysql_mutex_unlock(&mi->info_thd_lock);

  /*
    The thd can only be destructed after indirect references
    through mi->info_thd are cleared: mi->info_thd= NULL.

    For instance, user thread might be issuing show_slave_status
    and attempting to read mi->info_thd->get_proc_info().
    Therefore thd must only be deleted after info_thd is set
    to NULL.
  */
  delete thd;

  /*
    Note: the order of the two following calls (first broadcast, then unlock)
    is important. Otherwise a killer_thread can execute between the calls and
    delete the mi structure leading to a crash! (see BUG#25306 for details)
   */
  mysql_cond_broadcast(&mi->stop_cond);  // tell the world we are done
  DBUG_EXECUTE_IF("simulate_slave_delay_at_terminate_bug38694", sleep(5););
  mysql_mutex_unlock(&mi->run_lock);
  DBUG_LEAVE;  // Must match DBUG_ENTER()
  my_thread_end();
#ifndef HAVE_WOLFSSL
#if OPENSSL_VERSION_NUMBER < 0x10100000L
  ERR_remove_thread_state(0);
#endif /* OPENSSL_VERSION_NUMBER < 0x10100000L */
#endif /* HAVE_WOLFSSL */
  my_thread_exit(0);
  return (0);  // Avoid compiler warnings
}

/*
  Check the temporary directory used by commands like
  LOAD DATA INFILE.
 */
static int check_temp_dir(char *tmp_file, const char *channel_name) {
  int fd;
  MY_DIR *dirp;
  char tmp_dir[FN_REFLEN];
  size_t tmp_dir_size;

  DBUG_ENTER("check_temp_dir");

  /*
    Get the directory from the temporary file.
  */
  dirname_part(tmp_dir, tmp_file, &tmp_dir_size);

  /*
    Check if the directory exists.
   */
  if (!(dirp = my_dir(tmp_dir, MYF(MY_WME)))) DBUG_RETURN(1);
  my_dirend(dirp);

  /*
    Check permissions to create a file.
   */
  // append the server UUID to the temp file name.
  constexpr uint size_of_tmp_file_name = 768;
  static_assert(size_of_tmp_file_name >= FN_REFLEN + TEMP_FILE_MAX_LEN, "");
  char *unique_tmp_file_name = (char *)my_malloc(
      key_memory_rpl_slave_check_temp_dir, size_of_tmp_file_name, MYF(0));
  /*
    In the case of Multisource replication, the file create
    sometimes fail because of there is a race that a second SQL
    thread might create the same file and the creation fails.
    TO overcome this, we add a channel name to get a unique file name.
  */

  /* @TODO: dangerous. Prevent this buffer flow */
  snprintf(unique_tmp_file_name, size_of_tmp_file_name, "%s%s%s", tmp_file,
           channel_name, server_uuid);
  if ((fd = mysql_file_create(key_file_misc, unique_tmp_file_name, CREATE_MODE,
                              O_WRONLY | O_EXCL | O_NOFOLLOW, MYF(MY_WME))) < 0)
    DBUG_RETURN(1);

  /*
    Clean up.
   */
  mysql_file_close(fd, MYF(0));

  mysql_file_delete(key_file_misc, unique_tmp_file_name, MYF(0));
  my_free(unique_tmp_file_name);
  DBUG_RETURN(0);
}

/*
  Worker thread for the parallel execution of the replication events.
*/
extern "C" {
static void *handle_slave_worker(void *arg) {
  THD *thd; /* needs to be first for thread_stack */
  bool thd_added = false;
  int error = 0;
  Slave_worker *w = (Slave_worker *)arg;
  Relay_log_info *rli = w->c_rli;
  ulong purge_cnt = 0;
  ulonglong purge_size = 0;
  struct slave_job_item _item, *job_item = &_item;
  Global_THD_manager *thd_manager = Global_THD_manager::get_instance();
#ifdef HAVE_PSI_THREAD_INTERFACE
  struct PSI_thread *psi;
#endif

  my_thread_init();
  DBUG_ENTER("handle_slave_worker");

  thd = new THD;
  if (!thd) {
    LogErr(ERROR_LEVEL, ER_RPL_SLAVE_CANT_INITIALIZE_SLAVE_WORKER,
           rli->get_for_channel_str());
    goto err;
  }
  mysql_mutex_lock(&w->info_thd_lock);
  w->info_thd = thd;
  mysql_mutex_unlock(&w->info_thd_lock);
  thd->thread_stack = (char *)&thd;

#ifdef HAVE_PSI_THREAD_INTERFACE
  // save the instrumentation for worker thread in w->info_thd
  psi = PSI_THREAD_CALL(get_thread)();
  thd_set_psi(w->info_thd, psi);
#endif

  if (init_slave_thread(thd, SLAVE_THD_WORKER)) {
    // todo make SQL thread killed
    LogErr(ERROR_LEVEL, ER_RPL_SLAVE_CANT_INITIALIZE_SLAVE_WORKER,
           rli->get_for_channel_str());
    goto err;
  }
  thd->rli_slave = w;
  thd->init_query_mem_roots();

  if (channel_map.is_group_replication_channel_name(rli->get_channel())) {
    if (channel_map.is_group_replication_channel_name(rli->get_channel(),
                                                      true)) {
      thd->rpl_thd_ctx.set_rpl_channel_type(GR_APPLIER_CHANNEL);
    } else {
      thd->rpl_thd_ctx.set_rpl_channel_type(GR_RECOVERY_CHANNEL);
    }
  } else {
    thd->rpl_thd_ctx.set_rpl_channel_type(RPL_STANDARD_CHANNEL);
  }

  w->set_filter(rli->rpl_filter);

  if ((w->deferred_events_collecting = w->rpl_filter->is_on()))
    w->deferred_events = new Deferred_log_events();
  DBUG_ASSERT(thd->rli_slave->info_thd == thd);

  /* Set applier thread InnoDB priority */
  set_thd_tx_priority(thd, rli->get_thd_tx_priority());

  thd_manager->add_thd(thd);
  thd_added = true;

  if (w->update_is_transactional()) {
    rli->report(ERROR_LEVEL, ER_SLAVE_FATAL_ERROR,
                ER_THD(thd, ER_SLAVE_FATAL_ERROR),
                "Error checking if the worker repository is transactional.");
    goto err;
  }

  mysql_mutex_lock(&w->jobs_lock);
  w->running_status = Slave_worker::RUNNING;
  mysql_cond_signal(&w->jobs_cond);

  mysql_mutex_unlock(&w->jobs_lock);

  DBUG_ASSERT(thd->is_slave_error == 0);

  w->stats_exec_time = w->stats_read_time = 0;
  set_timespec_nsec(&w->ts_exec[0], 0);
  set_timespec_nsec(&w->ts_exec[1], 0);
  set_timespec_nsec(&w->stats_begin, 0);

  while (!error) {
    error = slave_worker_exec_job_group(w, rli);
  }

  /*
     Cleanup after an error requires clear_error() go first.
     Otherwise assert(!all) in binlog_rollback()
  */
  thd->clear_error();
  w->cleanup_context(thd, error);

  mysql_mutex_lock(&w->jobs_lock);

  while (de_queue(&w->jobs, job_item)) {
    purge_cnt++;
    purge_size += job_item->data->common_header->data_written;
    DBUG_ASSERT(job_item->data);
    delete job_item->data;
  }

  DBUG_ASSERT(w->jobs.len == 0);

  mysql_mutex_unlock(&w->jobs_lock);

  mysql_mutex_lock(&rli->pending_jobs_lock);
  rli->pending_jobs -= purge_cnt;
  rli->mts_pending_jobs_size -= purge_size;
  DBUG_ASSERT(rli->mts_pending_jobs_size < rli->mts_pending_jobs_size_max);

  mysql_mutex_unlock(&rli->pending_jobs_lock);

  /*
     In MTS case cleanup_after_session() has be called explicitly.
     TODO: to make worker thd be deleted before Slave_worker instance.
  */
  if (thd->rli_slave) {
    w->cleanup_after_session();
    thd->rli_slave = NULL;
  }
  mysql_mutex_lock(&w->jobs_lock);

  struct timespec stats_end;
  set_timespec_nsec(&stats_end, 0);
  DBUG_PRINT("info",
             ("Worker %lu statistics: "
              "events processed = %lu "
              "online time = %llu "
              "events exec time = %llu "
              "events read time = %llu "
              "hungry waits = %lu "
              "priv queue overfills = %llu ",
              w->id, w->events_done, diff_timespec(&stats_end, &w->stats_begin),
              w->stats_exec_time, w->stats_read_time, w->wq_empty_waits,
              w->jobs.waited_overfill));

  w->running_status = Slave_worker::NOT_RUNNING;
  mysql_cond_signal(&w->jobs_cond);  // famous last goodbye

  mysql_mutex_unlock(&w->jobs_lock);

err:

  if (thd) {
    /*
       The slave code is very bad. Notice that it is missing
       several clean up calls here. I've just added what was
       necessary to avoid valgrind errors.

       /Alfranio
    */
    thd->get_protocol_classic()->end_net();

    /*
      to avoid close_temporary_tables() closing temp tables as those
      are Coordinator's burden.
    */
    thd->system_thread = NON_SYSTEM_THREAD;
    thd->release_resources();

    THD_CHECK_SENTRY(thd);
    if (thd_added) thd_manager->remove_thd(thd);
    delete thd;
  }

  my_thread_end();
#ifndef HAVE_WOLFSSL
#if OPENSSL_VERSION_NUMBER < 0x10100000L
  ERR_remove_thread_state(0);
#endif /* OPENSSL_VERSION_NUMBER < 0x10100000L */
#endif /* HAVE_WOLFSSL */
  my_thread_exit(0);
  DBUG_RETURN(0);
}
}  // extern "C"

/**
   Orders jobs by comparing relay log information.
*/

int mts_event_coord_cmp(LOG_POS_COORD *id1, LOG_POS_COORD *id2) {
  longlong filecmp = strcmp(id1->file_name, id2->file_name);
  longlong poscmp = id1->pos - id2->pos;
  return (filecmp < 0
              ? -1
              : (filecmp > 0 ? 1 : (poscmp < 0 ? -1 : (poscmp > 0 ? 1 : 0))));
}

bool mts_recovery_groups(Relay_log_info *rli) {
  Log_event *ev = NULL;
  bool is_error = false;
  bool flag_group_seen_begin = false;
  uint recovery_group_cnt = 0;
  bool not_reached_commit = true;

  // Value-initialization, to avoid compiler warnings on push_back.
  Slave_job_group job_worker = Slave_job_group();

  LOG_INFO linfo;
  my_off_t offset = 0;
  MY_BITMAP *groups = &rli->recovery_groups;
  THD *thd = current_thd;

  DBUG_ENTER("mts_recovery_groups");

  DBUG_ASSERT(rli->slave_parallel_workers == 0);

  /*
     Although mts_recovery_groups() is reentrant it returns
     early if the previous invocation raised any bit in
     recovery_groups bitmap.
  */
  if (rli->is_mts_recovery()) DBUG_RETURN(0);

  /*
    Parallel applier recovery is based on master log name and
    position, on Group Replication we have several masters what
    makes impossible to recover parallel applier from that information.
    Since we always have GTID_MODE=ON on Group Replication, we can
    ignore the positions completely, seek the current relay log to the
    beginning and start from there. Already applied transactions will be
    skipped due to GTIDs auto skip feature and applier will resume from
    the last applied transaction.
  */
  if (channel_map.is_group_replication_channel_name(rli->get_channel(), true)) {
    rli->recovery_parallel_workers = 0;
    rli->mts_recovery_group_cnt = 0;
    rli->set_group_relay_log_pos(BIN_LOG_HEADER_SIZE);
    DBUG_RETURN(0);
  }

  /*
    Save relay log position to compare with worker's position.
  */
  LOG_POS_COORD cp = {(char *)rli->get_group_master_log_name(),
                      rli->get_group_master_log_pos()};

  /*
    Gathers information on valuable workers and stores it in
    above_lwm_jobs in asc ordered by the master binlog coordinates.
  */
  Prealloced_array<Slave_job_group, 16> above_lwm_jobs(PSI_NOT_INSTRUMENTED);
  above_lwm_jobs.reserve(rli->recovery_parallel_workers);

  /*
    When info tables are used and autocommit= 0 we force a new
    transaction start to avoid table access deadlocks when START SLAVE
    is executed after STOP SLAVE with MTS enabled.
  */
  if (is_autocommit_off_and_infotables(thd))
    if (trans_begin(thd)) goto err;

  for (uint id = 0; id < rli->recovery_parallel_workers; id++) {
    Slave_worker *worker =
        Rpl_info_factory::create_worker(opt_rli_repository_id, id, rli, true);

    if (!worker) {
      if (is_autocommit_off_and_infotables(thd)) trans_rollback(thd);
      goto err;
    }

    LOG_POS_COORD w_last = {
        const_cast<char *>(worker->get_group_master_log_name()),
        worker->get_group_master_log_pos()};
    if (mts_event_coord_cmp(&w_last, &cp) > 0) {
      /*
        Inserts information into a dynamic array for further processing.
        The jobs/workers are ordered by the last checkpoint positions
        workers have seen.
      */
      job_worker.worker = worker;
      job_worker.checkpoint_log_pos = worker->checkpoint_master_log_pos;
      job_worker.checkpoint_log_name = worker->checkpoint_master_log_name;

      above_lwm_jobs.push_back(job_worker);
    } else {
      /*
        Deletes the worker because its jobs are included in the latest
        checkpoint.
      */
      delete worker;
    }
  }

  /*
    When info tables are used and autocommit= 0 we force transaction
    commit to avoid table access deadlocks when START SLAVE is executed
    after STOP SLAVE with MTS enabled.
  */
  if (is_autocommit_off_and_infotables(thd))
    if (trans_commit(thd)) goto err;

  /*
    In what follows, the group Recovery Bitmap is constructed.

     seek(lwm);

     while(w= next(above_lwm_w))
       do
         read G
         if G == w->last_comm
           w.B << group_cnt++;
           RB |= w.B;
            break;
         else
           group_cnt++;
        while(!eof);
        continue;
  */
  DBUG_ASSERT(!rli->recovery_groups_inited);

  if (!above_lwm_jobs.empty()) {
    bitmap_init(groups, NULL, MTS_MAX_BITS_IN_GROUP, false);
    rli->recovery_groups_inited = true;
    bitmap_clear_all(groups);
  }
  rli->mts_recovery_group_cnt = 0;
  for (Slave_job_group *jg = above_lwm_jobs.begin(); jg != above_lwm_jobs.end();
       ++jg) {
    Slave_worker *w = jg->worker;
    LOG_POS_COORD w_last = {const_cast<char *>(w->get_group_master_log_name()),
                            w->get_group_master_log_pos()};

    LogErr(INFORMATION_LEVEL,
           ER_RPL_MTS_GROUP_RECOVERY_RELAY_LOG_INFO_FOR_WORKER, w->id,
           w->get_group_relay_log_name(), w->get_group_relay_log_pos(),
           w->get_group_master_log_name(), w->get_group_master_log_pos());

    recovery_group_cnt = 0;
    not_reached_commit = true;
    if (rli->relay_log.find_log_pos(&linfo, rli->get_group_relay_log_name(),
                                    1)) {
      LogErr(ERROR_LEVEL, ER_RPL_ERROR_LOOKING_FOR_LOG,
             rli->get_group_relay_log_name());
      goto err;
    }
    offset = rli->get_group_relay_log_pos();

    Relaylog_file_reader relaylog_file_reader(opt_slave_sql_verify_checksum);

    for (int checking = 0; not_reached_commit; checking++) {
      if (relaylog_file_reader.open(linfo.log_file_name, offset)) {
        LogErr(ERROR_LEVEL, ER_BINLOG_FILE_OPEN_FAILED,
               relaylog_file_reader.get_error_str());
        goto err;
      }

      while (not_reached_commit &&
             (ev = relaylog_file_reader.read_event_object())) {
        DBUG_ASSERT(ev->is_valid());

        if (ev->get_type_code() == binary_log::ROTATE_EVENT ||
            ev->get_type_code() == binary_log::FORMAT_DESCRIPTION_EVENT ||
            ev->get_type_code() == binary_log::PREVIOUS_GTIDS_LOG_EVENT) {
          delete ev;
          ev = NULL;
          continue;
        }

        DBUG_PRINT(
            "mts",
            ("Event Recoverying relay log info "
             "group_mster_log_name %s, event_master_log_pos %llu type code %u.",
             linfo.log_file_name, ev->common_header->log_pos,
             ev->get_type_code()));

        if (ev->starts_group()) {
          flag_group_seen_begin = true;
        } else if ((ev->ends_group() || !flag_group_seen_begin) &&
                   !is_gtid_event(ev)) {
          int ret = 0;
          LOG_POS_COORD ev_coord = {(char *)rli->get_group_master_log_name(),
                                    ev->common_header->log_pos};
          flag_group_seen_begin = false;
          recovery_group_cnt++;

          LogErr(INFORMATION_LEVEL, ER_RPL_MTS_GROUP_RECOVERY_RELAY_LOG_INFO,
                 rli->get_group_master_log_name(), ev->common_header->log_pos);
          if ((ret = mts_event_coord_cmp(&ev_coord, &w_last)) == 0) {
#ifndef DBUG_OFF
            for (uint i = 0; i <= w->worker_checkpoint_seqno; i++) {
              if (bitmap_is_set(&w->group_executed, i))
                DBUG_PRINT("mts", ("Bit %u is set.", i));
              else
                DBUG_PRINT("mts", ("Bit %u is not set.", i));
            }
#endif
            DBUG_PRINT("mts",
                       ("Doing a shift ini(%lu) end(%lu).",
                        (w->worker_checkpoint_seqno + 1) - recovery_group_cnt,
                        w->worker_checkpoint_seqno));

            for (uint i = (w->worker_checkpoint_seqno + 1) - recovery_group_cnt,
                      j = 0;
                 i <= w->worker_checkpoint_seqno; i++, j++) {
              if (bitmap_is_set(&w->group_executed, i)) {
                DBUG_PRINT("mts", ("Setting bit %u.", j));
                bitmap_fast_test_and_set(groups, j);
              }
            }
            not_reached_commit = false;
          } else
            DBUG_ASSERT(ret < 0);
        }
        delete ev;
        ev = NULL;
      }

      relaylog_file_reader.close();
      offset = BIN_LOG_HEADER_SIZE;
      if (not_reached_commit && rli->relay_log.find_next_log(&linfo, 1)) {
        LogErr(ERROR_LEVEL, ER_RPL_CANT_FIND_FOLLOWUP_FILE,
               linfo.log_file_name);
        goto err;
      }
    }

    rli->mts_recovery_group_cnt =
        (rli->mts_recovery_group_cnt < recovery_group_cnt
             ? recovery_group_cnt
             : rli->mts_recovery_group_cnt);
  }

  DBUG_ASSERT(!rli->recovery_groups_inited ||
              rli->mts_recovery_group_cnt <= groups->n_bits);

  goto end;
err:
  is_error = true;
end:

  for (Slave_job_group *jg = above_lwm_jobs.begin(); jg != above_lwm_jobs.end();
       ++jg) {
    delete jg->worker;
  }

  if (rli->mts_recovery_group_cnt == 0) rli->clear_mts_recovery_groups();

  DBUG_RETURN(is_error);
}

bool mts_checkpoint_routine(Relay_log_info *rli, bool force) {
  ulong cnt;
  bool error = false;
  time_t ts = 0;

  DBUG_ENTER("checkpoint_routine");

#ifndef DBUG_OFF
  if (DBUG_EVALUATE_IF("check_slave_debug_group", 1, 0)) {
    if (!rli->gaq->count_done(rli)) DBUG_RETURN(false);
  }
  DBUG_EXECUTE_IF("mts_checkpoint", {
    const char act[] = "now signal mts_checkpoint_start";
    DBUG_ASSERT(!debug_sync_set_action(rli->info_thd, STRING_WITH_LEN(act)));
  };);
#endif

  /*
    rli->checkpoint_group can have two possible values due to
    two possible status of the last (being scheduled) group.
  */
  DBUG_ASSERT(!rli->gaq->full() ||
              ((rli->rli_checkpoint_seqno == rli->checkpoint_group - 1 &&
                (rli->mts_group_status == Relay_log_info::MTS_IN_GROUP ||
                 rli->mts_group_status == Relay_log_info::MTS_KILLED_GROUP)) ||
               rli->rli_checkpoint_seqno == rli->checkpoint_group));

  do {
    if (!is_mts_db_partitioned(rli)) mysql_mutex_lock(&rli->mts_gaq_LOCK);

    cnt = rli->gaq->move_queue_head(&rli->workers);

    if (!is_mts_db_partitioned(rli)) mysql_mutex_unlock(&rli->mts_gaq_LOCK);
#ifndef DBUG_OFF
    if (DBUG_EVALUATE_IF("check_slave_debug_group", 1, 0) &&
        cnt != opt_mts_checkpoint_period)
      LogErr(ERROR_LEVEL, ER_RPL_MTS_CHECKPOINT_PERIOD_DIFFERS_FROM_CNT);
#endif
  } while (!sql_slave_killed(rli->info_thd, rli) && cnt == 0 && force &&
           !DBUG_EVALUATE_IF("check_slave_debug_group", 1, 0) &&
           (my_sleep(rli->mts_coordinator_basic_nap), 1));
  /*
    This checks how many consecutive jobs where processed.
    If this value is different than zero the checkpoint
    routine can proceed. Otherwise, there is nothing to be
    done.
  */
  if (cnt == 0) goto end;

  /*
     The workers have completed  cnt jobs from the gaq. This means that we
     should increment C->jobs_done by cnt.
   */
  if (!is_mts_worker(rli->info_thd) && !is_mts_db_partitioned(rli)) {
    DBUG_PRINT("info", ("jobs_done this itr=%ld", cnt));
    static_cast<Mts_submode_logical_clock *>(rli->current_mts_submode)
        ->jobs_done += cnt;
  }

  /* TODO:
     to turn the least occupied selection in terms of jobs pieces
  */
  for (Slave_worker **it = rli->workers.begin(); it != rli->workers.begin();
       ++it) {
    Slave_worker *w_i = *it;
    rli->least_occupied_workers[w_i->id] = w_i->jobs.len;
  };
  std::sort(rli->least_occupied_workers.begin(),
            rli->least_occupied_workers.end());

  mysql_mutex_lock(&rli->data_lock);

  /*
    "Coordinator::commit_positions"

    rli->gaq->lwm has been updated in move_queue_head() and
    to contain all but rli->group_master_log_name which
    is altered solely by Coordinator at special checkpoints.
  */
  rli->set_group_master_log_pos(rli->gaq->lwm.group_master_log_pos);
  rli->set_group_relay_log_pos(rli->gaq->lwm.group_relay_log_pos);
  DBUG_PRINT(
      "mts",
      ("New checkpoint %llu %llu %s", rli->gaq->lwm.group_master_log_pos,
       rli->gaq->lwm.group_relay_log_pos, rli->gaq->lwm.group_relay_log_name));

  if (rli->gaq->lwm.group_relay_log_name[0] != 0)
    rli->set_group_relay_log_name(rli->gaq->lwm.group_relay_log_name);

  /*
     todo: uncomment notifies when UNTIL will be supported

     rli->notify_group_master_log_name_update();
     rli->notify_group_relay_log_name_update();

     Todo: optimize with if (wait_flag) broadcast
         waiter: set wait_flag; waits....; drops wait_flag;
  */

  error = rli->flush_info(true);

  mysql_cond_broadcast(&rli->data_cond);
  mysql_mutex_unlock(&rli->data_lock);

  /*
    We need to ensure that this is never called at this point when
    cnt is zero. This value means that the checkpoint information
    will be completely reset.
  */

  /*
    Update the rli->last_master_timestamp for reporting correct
    Seconds_behind_master.

    If GAQ is empty, set it to zero.
    Else, update it with the timestamp of the first job of the Slave_job_queue
    which was assigned in the Log_event::get_slave_worker() function.
  */
  ts = rli->gaq->empty()
           ? 0
           : reinterpret_cast<Slave_job_group *>(rli->gaq->head_queue())->ts;
  rli->reset_notified_checkpoint(cnt, ts, true);
  /* end-of "Coordinator::"commit_positions" */

end:
  error = error || rli->info_thd->killed != THD::NOT_KILLED;
#ifndef DBUG_OFF
  if (DBUG_EVALUATE_IF("check_slave_debug_group", 1, 0)) DBUG_SUICIDE();
  DBUG_EXECUTE_IF("mts_checkpoint", {
    const char act[] = "now signal mts_checkpoint_end";
    DBUG_ASSERT(!debug_sync_set_action(rli->info_thd, STRING_WITH_LEN(act)));
  };);
#endif
  set_timespec_nsec(&rli->last_clock, 0);

  DBUG_RETURN(error);
}

/**
   Instantiation of a Slave_worker and forking out a single Worker thread.

   @param  rli  Coordinator's Relay_log_info pointer
   @param  i    identifier of the Worker

   @return 0 suppress or 1 if fails
*/
static int slave_start_single_worker(Relay_log_info *rli, ulong i) {
  int error = 0;
  my_thread_handle th;
  Slave_worker *w = NULL;

  mysql_mutex_assert_owner(&rli->run_lock);

  if (!(w = Rpl_info_factory::create_worker(opt_rli_repository_id, i, rli,
                                            false))) {
    LogErr(ERROR_LEVEL, ER_RPL_SLAVE_WORKER_THREAD_CREATION_FAILED,
           rli->get_for_channel_str());
    error = 1;
    goto err;
  }

  if (w->init_worker(rli, i)) {
    LogErr(ERROR_LEVEL, ER_RPL_SLAVE_WORKER_THREAD_CREATION_FAILED,
           rli->get_for_channel_str());
    error = 1;
    goto err;
  }

  // We assume that workers are added in sequential order here.
  DBUG_ASSERT(i == rli->workers.size());
  if (i >= rli->workers.size()) rli->workers.resize(i + 1);
  rli->workers[i] = w;

  if (DBUG_EVALUATE_IF("mts_worker_thread_fails", i == 1, 0) ||
      (error =
           mysql_thread_create(key_thread_slave_worker, &th, &connection_attrib,
                               handle_slave_worker, (void *)w))) {
    LogErr(ERROR_LEVEL, ER_RPL_SLAVE_WORKER_THREAD_CREATION_FAILED_WITH_ERRNO,
           rli->get_for_channel_str(), error);
    error = 1;
    goto err;
  }

  mysql_mutex_lock(&w->jobs_lock);
  if (w->running_status == Slave_worker::NOT_RUNNING)
    mysql_cond_wait(&w->jobs_cond, &w->jobs_lock);
  mysql_mutex_unlock(&w->jobs_lock);
  // Least occupied inited with zero
  {
    ulong jobs_len = w->jobs.len;
    rli->least_occupied_workers.push_back(jobs_len);
  }
err:
  if (error && w) {
    // Free the current submode object
    delete w->current_mts_submode;
    w->current_mts_submode = 0;
    delete w;
    /*
      Any failure after array inserted must follow with deletion
      of just created item.
    */
    if (rli->workers.size() == i + 1) rli->workers.erase(i);
  }
  return error;
}

/**
   Initialization of the central rli members for Coordinator's role,
   communication channels such as Assigned Partition Hash (APH),
   and starting the Worker pool.

   @param rli             Pointer to Coordinator's Relay_log_info instance.
   @param n               Number of configured Workers in the upcoming session.
   @param[out] mts_inited If the initialization processed was started.

   @return 0         success
           non-zero  as failure
*/
static int slave_start_workers(Relay_log_info *rli, ulong n, bool *mts_inited) {
  uint i;
  int error = 0;
  /**
    gtid_monitoring_info must be cleared when MTS is enabled or
    workers_copy_pfs has elements
  */
  bool clear_gtid_monitoring_info = false;

  mysql_mutex_assert_owner(&rli->run_lock);

  if (n == 0 && rli->mts_recovery_group_cnt == 0) {
    rli->workers.clear();
    rli->clear_processing_trx();
    goto end;
  }

  *mts_inited = true;

  /*
    The requested through argument number of Workers can be different
     from the previous time which ended with an error. Thereby
     the effective number of configured Workers is max of the two.
  */
  rli->init_workers(max(n, rli->recovery_parallel_workers));

  rli->last_assigned_worker = NULL;  // associated with curr_group_assigned
  // Least_occupied_workers array to hold items size of Slave_jobs_queue::len
  rli->least_occupied_workers.resize(n);

  /*
     GAQ  queue holds seqno:s of scheduled groups. C polls workers in
     @c opt_mts_checkpoint_period to update GAQ (see @c next_event())
     The length of GAQ is set to be equal to checkpoint_group.
     Notice, the size matters for mts_checkpoint_routine's progress loop.
  */

  rli->gaq = new Slave_committed_queue(rli->checkpoint_group, n);
  if (!rli->gaq->inited) return 1;

  // length of WQ is actually constant though can be made configurable
  rli->mts_slave_worker_queue_len_max = mts_slave_worker_queue_len_max;
  rli->mts_pending_jobs_size = 0;
  rli->mts_pending_jobs_size_max = ::opt_mts_pending_jobs_size_max;
  rli->mts_wq_underrun_w_id = MTS_WORKER_UNDEF;
  rli->mts_wq_excess_cnt = 0;
  rli->mts_wq_overrun_cnt = 0;
  rli->mts_wq_oversize = false;
  rli->mts_coordinator_basic_nap = mts_coordinator_basic_nap;
  rli->mts_worker_underrun_level = mts_worker_underrun_level;
  rli->curr_group_seen_begin = rli->curr_group_seen_gtid = false;
  rli->curr_group_isolated = false;
  rli->rli_checkpoint_seqno = 0;
  rli->mts_last_online_stat = my_time(0);
  rli->mts_group_status = Relay_log_info::MTS_NOT_IN_GROUP;
  clear_gtid_monitoring_info = true;

  if (init_hash_workers(rli))  // MTS: mapping_db_to_worker
  {
    LogErr(ERROR_LEVEL, ER_RPL_SLAVE_FAILED_TO_INIT_PARTITIONS_HASH);
    error = 1;
    goto err;
  }

  for (i = 0; i < n; i++) {
    if ((error = slave_start_single_worker(rli, i))) goto err;
    rli->slave_parallel_workers++;
  }

end:
  /*
    Free the buffer that was being used to report worker's status through
    the table performance_schema.table_replication_applier_status_by_worker
    between stop slave and next start slave.
  */
  for (int i = static_cast<int>(rli->workers_copy_pfs.size()) - 1; i >= 0;
       i--) {
    delete rli->workers_copy_pfs[i];
    if (!clear_gtid_monitoring_info) clear_gtid_monitoring_info = true;
  }
  rli->workers_copy_pfs.clear();

  // Effective end of the recovery right now when there is no gaps
  if (!error && rli->mts_recovery_group_cnt == 0) {
    if ((error = rli->mts_finalize_recovery()))
      (void)Rpl_info_factory::reset_workers(rli);
    if (!error) error = rli->flush_info(true);
  }

err:
  if (clear_gtid_monitoring_info) rli->clear_gtid_monitoring_info();
  return error;
}

/*
   Ending Worker threads.

   Not in case Coordinator is killed itself, it first waits for
   Workers have finished their assignements, and then updates checkpoint.
   Workers are notified with setting KILLED status
   and waited for their acknowledgment as specified by
   worker's running_status.
   Coordinator finalizes with its MTS running status to reset few objects.
*/
static void slave_stop_workers(Relay_log_info *rli, bool *mts_inited) {
  THD *thd = rli->info_thd;

  if (!*mts_inited)
    return;
  else if (rli->slave_parallel_workers == 0)
    goto end;

  /*
    If request for stop slave is received notify worker
    to stop.
  */
  // Initialize worker exit count and max_updated_index to 0 during each stop.
  rli->exit_counter = 0;
  rli->max_updated_index = (rli->until_condition != Relay_log_info::UNTIL_NONE)
                               ? rli->mts_groups_assigned
                               : 0;
  if (!rli->workers.empty()) {
    for (int i = static_cast<int>(rli->workers.size()) - 1; i >= 0; i--) {
      Slave_worker *w = rli->workers[i];
      struct slave_job_item item = {NULL, 0, 0};
      struct slave_job_item *job_item = &item;
      mysql_mutex_lock(&w->jobs_lock);

      if (w->running_status != Slave_worker::RUNNING) {
        mysql_mutex_unlock(&w->jobs_lock);
        continue;
      }

      w->running_status = Slave_worker::STOP;
      (void)set_max_updated_index_on_stop(w, job_item);
      mysql_cond_signal(&w->jobs_cond);

      mysql_mutex_unlock(&w->jobs_lock);

      DBUG_PRINT("info", ("Notifying worker %lu%s to exit, thd %p", w->id,
                          w->get_for_channel_str(), w->info_thd));
    }
  }
  thd_proc_info(thd, "Waiting for workers to exit");

  for (Slave_worker **it = rli->workers.begin(); it != rli->workers.end();
       ++it) {
    Slave_worker *w = *it;
    mysql_mutex_lock(&w->jobs_lock);
    while (w->running_status != Slave_worker::NOT_RUNNING) {
      PSI_stage_info old_stage;
      DBUG_ASSERT(w->running_status == Slave_worker::ERROR_LEAVING ||
                  w->running_status == Slave_worker::STOP ||
                  w->running_status == Slave_worker::STOP_ACCEPTED);

      thd->ENTER_COND(&w->jobs_cond, &w->jobs_lock,
                      &stage_slave_waiting_workers_to_exit, &old_stage);
      mysql_cond_wait(&w->jobs_cond, &w->jobs_lock);
      mysql_mutex_unlock(&w->jobs_lock);
      thd->EXIT_COND(&old_stage);
      mysql_mutex_lock(&w->jobs_lock);
    }
    mysql_mutex_unlock(&w->jobs_lock);
  }

  for (Slave_worker **it = rli->workers.begin(); it != rli->workers.end();
       ++it) {
    Slave_worker *w = *it;

    /*
      Make copies for reporting through the performance schema tables.
      This is preserved until the next START SLAVE.
    */
    Slave_worker *worker_copy = new Slave_worker(
        NULL
#ifdef HAVE_PSI_INTERFACE
        ,
        &key_relay_log_info_run_lock, &key_relay_log_info_data_lock,
        &key_relay_log_info_sleep_lock, &key_relay_log_info_thd_lock,
        &key_relay_log_info_data_cond, &key_relay_log_info_start_cond,
        &key_relay_log_info_stop_cond, &key_relay_log_info_sleep_cond
#endif
        ,
        w->id, rli->get_channel());
    worker_copy->copy_values_for_PFS(w->id, w->running_status, w->info_thd,
                                     w->last_error(),
                                     w->get_gtid_monitoring_info());
    rli->workers_copy_pfs.push_back(worker_copy);
  }

  /// @todo: consider to propagate an error out of the function
  if (thd->killed == THD::NOT_KILLED) (void)mts_checkpoint_routine(rli, false);

  while (!rli->workers.empty()) {
    Slave_worker *w = rli->workers.back();
    // Free the current submode object
    delete w->current_mts_submode;
    w->current_mts_submode = 0;
    rli->workers.pop_back();
    delete w;
  }
  struct timespec stats_end;
  set_timespec_nsec(&stats_end, 0);

  DBUG_PRINT(
      "info",
      ("Total MTS session statistics: "
       "events processed = %llu; "
       "online time = %llu "
       "worker queues filled over overrun level = %lu "
       "waited due a Worker queue full = %lu "
       "waited due the total size = %lu "
       "total wait at clock conflicts = %llu "
       "found (count) workers occupied = %lu "
       "waited when workers occupied = %llu",
       rli->mts_events_assigned, diff_timespec(&stats_end, &rli->stats_begin),
       rli->mts_wq_overrun_cnt, rli->mts_wq_overfill_cnt,
       rli->wq_size_waits_cnt, rli->mts_total_wait_overlap.load(),
       rli->mts_wq_no_underrun_cnt, rli->mts_total_wait_worker_avail));

  DBUG_ASSERT(rli->pending_jobs == 0);
  DBUG_ASSERT(rli->mts_pending_jobs_size == 0);

end:
  rli->mts_group_status = Relay_log_info::MTS_NOT_IN_GROUP;
  destroy_hash_workers(rli);
  delete rli->gaq;
  rli->least_occupied_workers.clear();

  // Destroy buffered events of the current group prior to exit.
  for (uint i = 0; i < rli->curr_group_da.size(); i++)
    delete rli->curr_group_da[i].data;
  rli->curr_group_da.clear();  // GCDA

  rli->curr_group_assigned_parts.clear();  // GCAP
  rli->deinit_workers();
  rli->workers_array_initialized = false;
  rli->slave_parallel_workers = 0;

  *mts_inited = false;
}

/**
  Slave SQL thread entry point.

  @param arg Pointer to Relay_log_info object that holds information
  for the SQL thread.

  @return Always 0.
*/
extern "C" void *handle_slave_sql(void *arg) {
  THD *thd; /* needs to be first for thread_stack */
  bool thd_added = false;
  char llbuff[22], llbuff1[22];
  char saved_log_name[FN_REFLEN];
  char saved_master_log_name[FN_REFLEN];
  my_off_t saved_log_pos = 0;
  my_off_t saved_master_log_pos = 0;
  my_off_t saved_skip = 0;

  Relay_log_info *rli = ((Master_info *)arg)->rli;
  const char *errmsg;
  longlong slave_errno = 0;
  bool mts_inited = false;
  Global_THD_manager *thd_manager = Global_THD_manager::get_instance();
  Commit_order_manager *commit_order_mngr = NULL;
  Rpl_applier_reader applier_reader(rli);

  // needs to call my_thread_init(), otherwise we get a coredump in DBUG_ stuff
  my_thread_init();
  DBUG_ENTER("handle_slave_sql");

  DBUG_ASSERT(rli->inited);
  mysql_mutex_lock(&rli->run_lock);
  DBUG_ASSERT(!rli->slave_running);
  errmsg = 0;
#ifndef DBUG_OFF
  rli->events_until_exit = abort_slave_event_count;
#endif

  thd = new THD;                     // note that contructor of THD uses DBUG_ !
  thd->thread_stack = (char *)&thd;  // remember where our stack is
  mysql_mutex_lock(&rli->info_thd_lock);
  rli->info_thd = thd;

#ifdef HAVE_PSI_THREAD_INTERFACE
  // save the instrumentation for SQL thread in rli->info_thd
  struct PSI_thread *psi = PSI_THREAD_CALL(get_thread)();
  thd_set_psi(rli->info_thd, psi);
#endif

  if (rli->channel_mts_submode != MTS_PARALLEL_TYPE_DB_NAME)
    rli->current_mts_submode = new Mts_submode_logical_clock();
  else
    rli->current_mts_submode = new Mts_submode_database();

  if (opt_slave_preserve_commit_order && rli->opt_slave_parallel_workers > 0 &&
      opt_bin_log && opt_log_slave_updates)
    commit_order_mngr =
        new Commit_order_manager(rli->opt_slave_parallel_workers);

  rli->set_commit_order_manager(commit_order_mngr);

  if (channel_map.is_group_replication_channel_name(rli->get_channel())) {
    if (channel_map.is_group_replication_channel_name(rli->get_channel(),
                                                      true)) {
      thd->rpl_thd_ctx.set_rpl_channel_type(GR_APPLIER_CHANNEL);
    } else {
      thd->rpl_thd_ctx.set_rpl_channel_type(GR_RECOVERY_CHANNEL);
    }
  } else {
    thd->rpl_thd_ctx.set_rpl_channel_type(RPL_STANDARD_CHANNEL);
  }

  mysql_mutex_unlock(&rli->info_thd_lock);

  /* Inform waiting threads that slave has started */
  rli->slave_run_id++;
  rli->slave_running = 1;
  rli->reported_unsafe_warning = false;
  rli->sql_thread_kill_accepted = false;

  if (init_slave_thread(thd, SLAVE_THD_SQL)) {
    /*
      TODO: this is currently broken - slave start and change master
      will be stuck if we fail here
    */
    mysql_cond_broadcast(&rli->start_cond);
    mysql_mutex_unlock(&rli->run_lock);
    rli->report(ERROR_LEVEL, ER_SLAVE_FATAL_ERROR,
                ER_THD(thd, ER_SLAVE_FATAL_ERROR),
                "Failed during slave thread initialization");
    goto err;
  }
  thd->init_query_mem_roots();

  if ((rli->deferred_events_collecting = rli->rpl_filter->is_on()))
    rli->deferred_events = new Deferred_log_events();
  thd->rli_slave = rli;
  DBUG_ASSERT(thd->rli_slave->info_thd == thd);

  thd->temporary_tables = rli->save_temporary_tables;  // restore temp tables
  set_thd_in_use_temporary_tables(
      rli);  // (re)set sql_thd in use for saved temp tables
  /* Set applier thread InnoDB priority */
  set_thd_tx_priority(thd, rli->get_thd_tx_priority());

  thd_manager->add_thd(thd);
  thd_added = true;

  rli->stats_exec_time = rli->stats_read_time = 0;
  set_timespec_nsec(&rli->ts_exec[0], 0);
  set_timespec_nsec(&rli->ts_exec[1], 0);
  set_timespec_nsec(&rli->stats_begin, 0);

  if (RUN_HOOK(binlog_relay_io, applier_start, (thd, rli->mi))) {
    mysql_cond_broadcast(&rli->start_cond);
    mysql_mutex_unlock(&rli->run_lock);
    rli->report(ERROR_LEVEL, ER_SLAVE_FATAL_ERROR,
                ER_THD(thd, ER_SLAVE_FATAL_ERROR),
                "Failed to run 'applier_start' hook");
    goto err;
  }

  /* MTS: starting the worker pool */
  if (slave_start_workers(rli, rli->opt_slave_parallel_workers, &mts_inited) !=
      0) {
    mysql_cond_broadcast(&rli->start_cond);
    mysql_mutex_unlock(&rli->run_lock);
    rli->report(ERROR_LEVEL, ER_SLAVE_FATAL_ERROR,
                ER_THD(thd, ER_SLAVE_FATAL_ERROR),
                "Failed during slave workers initialization");
    goto err;
  }
  /*
    We are going to set slave_running to 1. Assuming slave I/O thread is
    alive and connected, this is going to make Seconds_Behind_Master be 0
    i.e. "caught up". Even if we're just at start of thread. Well it's ok, at
    the moment we start we can think we are caught up, and the next second we
    start receiving data so we realize we are not caught up and
    Seconds_Behind_Master grows. No big deal.
  */
  rli->abort_slave = 0;

  /*
    Reset errors for a clean start (otherwise, if the master is idle, the SQL
    thread may execute no Query_log_event, so the error will remain even
    though there's no problem anymore). Do not reset the master timestamp
    (imagine the slave has caught everything, the STOP SLAVE and START SLAVE:
    as we are not sure that we are going to receive a query, we want to
    remember the last master timestamp (to say how many seconds behind we are
    now.
    But the master timestamp is reset by RESET SLAVE & CHANGE MASTER.
  */
  rli->clear_error();
  if (rli->workers_array_initialized) {
    for (size_t i = 0; i < rli->get_worker_count(); i++) {
      rli->get_worker(i)->clear_error();
    }
  }

  if (rli->update_is_transactional()) {
    mysql_cond_broadcast(&rli->start_cond);
    mysql_mutex_unlock(&rli->run_lock);
    rli->report(ERROR_LEVEL, ER_SLAVE_FATAL_ERROR,
                ER_THD(thd, ER_SLAVE_FATAL_ERROR),
                "Error checking if the relay log repository is transactional.");
    goto err;
  }

  if (!rli->is_transactional())
    rli->report(WARNING_LEVEL, 0,
                "If a crash happens this configuration does not guarantee that "
                "the relay "
                "log info will be consistent");

  mysql_mutex_unlock(&rli->run_lock);
  mysql_cond_broadcast(&rli->start_cond);

  DEBUG_SYNC(thd, "after_start_slave");

  // tell the I/O thread to take relay_log_space_limit into account from now on
  mysql_mutex_lock(&rli->log_space_lock);
  rli->ignore_log_space_limit = 0;
  mysql_mutex_unlock(&rli->log_space_lock);
  rli->trans_retries = 0;  // start from "no error"
  DBUG_PRINT("info", ("rli->trans_retries: %lu", rli->trans_retries));

  if (applier_reader.open(&errmsg)) {
    rli->report(ERROR_LEVEL, ER_SLAVE_FATAL_ERROR, "%s", errmsg);
    goto err;
  }

  THD_CHECK_SENTRY(thd);
  DBUG_ASSERT(rli->info_thd == thd);

  DBUG_PRINT("master_info", ("log_file_name: %s  position: %s",
                             rli->get_group_master_log_name(),
                             llstr(rli->get_group_master_log_pos(), llbuff)));
  LogErr(INFORMATION_LEVEL, ER_RPL_SLAVE_SQL_THREAD_STARTING,
         rli->get_for_channel_str(), rli->get_rpl_log_name(),
         llstr(rli->get_group_master_log_pos(), llbuff),
         rli->get_group_relay_log_name(),
         llstr(rli->get_group_relay_log_pos(), llbuff1));

  if (check_temp_dir(rli->slave_patternload_file, rli->get_channel())) {
    rli->report(ERROR_LEVEL, thd->get_stmt_da()->mysql_errno(),
                "Unable to use slave's temporary directory %s - %s",
                slave_load_tmpdir, thd->get_stmt_da()->message_text());
    goto err;
  }

  /* execute init_slave variable */
  if (opt_init_slave.length) {
    execute_init_command(thd, &opt_init_slave, &LOCK_sys_init_slave);
    if (thd->is_slave_error) {
      rli->report(ERROR_LEVEL, ER_SERVER_SLAVE_INIT_QUERY_FAILED,
                  ER_THD(current_thd, ER_SERVER_SLAVE_INIT_QUERY_FAILED),
                  thd->get_stmt_da()->mysql_errno(),
                  thd->get_stmt_da()->message_text());
      goto err;
    }
  }

  /*
    First check until condition - probably there is nothing to execute. We
    do not want to wait for next event in this case.
  */
  mysql_mutex_lock(&rli->data_lock);
  if (rli->slave_skip_counter) {
    strmake(saved_log_name, rli->get_group_relay_log_name(), FN_REFLEN - 1);
    strmake(saved_master_log_name, rli->get_group_master_log_name(),
            FN_REFLEN - 1);
    saved_log_pos = rli->get_group_relay_log_pos();
    saved_master_log_pos = rli->get_group_master_log_pos();
    saved_skip = rli->slave_skip_counter;
  }
  if (rli->is_until_satisfied_at_start_slave()) {
    mysql_mutex_unlock(&rli->data_lock);
    goto err;
  }
  mysql_mutex_unlock(&rli->data_lock);

  /* Read queries from the IO/THREAD until this thread is killed */

  while (!sql_slave_killed(thd, rli)) {
    THD_STAGE_INFO(thd, stage_reading_event_from_the_relay_log);
    DBUG_ASSERT(rli->info_thd == thd);
    THD_CHECK_SENTRY(thd);

    if (saved_skip && rli->slave_skip_counter == 0) {
      LogErr(INFORMATION_LEVEL, ER_RPL_SLAVE_SKIP_COUNTER_EXECUTED,
             (ulong)saved_skip, saved_log_name, (ulong)saved_log_pos,
             saved_master_log_name, (ulong)saved_master_log_pos,
             rli->get_group_relay_log_name(),
             (ulong)rli->get_group_relay_log_pos(),
             rli->get_group_master_log_name(),
             (ulong)rli->get_group_master_log_pos());
      saved_skip = 0;
    }

    if (exec_relay_log_event(thd, rli, &applier_reader)) {
      DBUG_PRINT("info", ("exec_relay_log_event() failed"));

      // do not scare the user if SQL thread was simply killed or stopped
      if (!sql_slave_killed(thd, rli)) {
        /*
          retrieve as much info as possible from the thd and, error
          codes and warnings and print this to the error log as to
          allow the user to locate the error
        */
        uint32 const last_errno = rli->last_error().number;

        if (thd->is_error()) {
          char const *const errmsg = thd->get_stmt_da()->message_text();

          DBUG_PRINT("info", ("thd->get_stmt_da()->get_mysql_errno()=%d; "
                              "rli->last_error.number=%d",
                              thd->get_stmt_da()->mysql_errno(), last_errno));
          if (last_errno == 0) {
            /*
              This function is reporting an error which was not reported
              while executing exec_relay_log_event().
            */
            rli->report(ERROR_LEVEL, thd->get_stmt_da()->mysql_errno(), "%s",
                        errmsg);
          } else if (last_errno != thd->get_stmt_da()->mysql_errno()) {
            /*
             * An error was reported while executing exec_relay_log_event()
             * however the error code differs from what is in the thread.
             * This function prints out more information to help finding
             * what caused the problem.
             */
            LogErr(ERROR_LEVEL, ER_RPL_SLAVE_ADDITIONAL_ERROR_INFO_FROM_DA,
                   errmsg, thd->get_stmt_da()->mysql_errno());
          }
        }

        /* Print any warnings issued */
        Diagnostics_area::Sql_condition_iterator it =
            thd->get_stmt_da()->sql_conditions();
        const Sql_condition *err;
        /*
          Added controlled slave thread cancel for replication
          of user-defined variables.
        */
        bool udf_error = false;
        while ((err = it++)) {
          if (err->mysql_errno() == ER_CANT_OPEN_LIBRARY) udf_error = true;
          LogErr(WARNING_LEVEL, ER_RPL_SLAVE_ERROR_INFO_FROM_DA,
                 err->message_text(), err->mysql_errno());
        }
        if (udf_error)
          slave_errno = ER_RPL_SLAVE_ERROR_LOADING_USER_DEFINED_LIBRARY;
        else
          slave_errno = ER_RPL_SLAVE_ERROR_RUNNING_QUERY;
      }
      goto err;
    }
  }

err:
  /* At this point the SQL thread will not try to work anymore. */
  rli->atomic_is_stopping = true;
  (void)RUN_HOOK(
      binlog_relay_io, applier_stop,
      (thd, rli->mi, rli->is_error() || !rli->sql_thread_kill_accepted));

  slave_stop_workers(rli, &mts_inited);  // stopping worker pool
  /* Thread stopped. Print the current replication position to the log */
  if (slave_errno)
    LogErr(ERROR_LEVEL, slave_errno, rli->get_rpl_log_name(),
           llstr(rli->get_group_master_log_pos(), llbuff));
  else
    LogErr(INFORMATION_LEVEL, ER_RPL_SLAVE_SQL_THREAD_EXITING,
           rli->get_for_channel_str(), rli->get_rpl_log_name(),
           llstr(rli->get_group_master_log_pos(), llbuff));

  delete rli->current_mts_submode;
  rli->current_mts_submode = 0;
  rli->clear_mts_recovery_groups();

  /*
    Some events set some playgrounds, which won't be cleared because thread
    stops. Stopping of this thread may not be known to these events ("stop"
    request is detected only by the present function, not by events), so we
    must "proactively" clear playgrounds:
  */
  thd->clear_error();
  rli->cleanup_context(thd, 1);
  /*
    Some extra safety, which should not been needed (normally, event deletion
    should already have done these assignments (each event which sets these
    variables is supposed to set them to 0 before terminating)).
  */
  thd->set_catalog(NULL_CSTR);
  thd->reset_query();
  thd->reset_db(NULL_CSTR);

  /*
    Pause the SQL thread and wait for 'continue_to_stop_sql_thread'
    signal to continue to shutdown the SQL thread.
  */
  DBUG_EXECUTE_IF("pause_after_sql_thread_stop_hook", {
    const char act[] =
        "now SIGNAL reached_stopping_sql_thread "
        "WAIT_FOR continue_to_stop_sql_thread";
    DBUG_ASSERT(!debug_sync_set_action(thd, STRING_WITH_LEN(act)));
  };);

  THD_STAGE_INFO(thd, stage_waiting_for_slave_mutex_on_exit);
  mysql_mutex_lock(&rli->run_lock);
  /* We need data_lock, at least to wake up any waiting master_pos_wait() */
  mysql_mutex_lock(&rli->data_lock);
  applier_reader.close();
  DBUG_ASSERT(rli->slave_running == 1);  // tracking buffer overrun
  /* When master_pos_wait() wakes up it will check this and terminate */
  rli->slave_running = 0;
  rli->atomic_is_stopping = false;
  /* Forget the relay log's format */
  rli->set_rli_description_event(NULL);
  /* Wake up master_pos_wait() */
  mysql_mutex_unlock(&rli->data_lock);
  DBUG_PRINT("info",
             ("Signaling possibly waiting master_pos_wait() functions"));
  mysql_cond_broadcast(&rli->data_cond);
  rli->ignore_log_space_limit = 0; /* don't need any lock */
  /* we die so won't remember charset - re-update them on next thread start */
  rli->cached_charset_invalidate();
  rli->save_temporary_tables = thd->temporary_tables;

  /*
    TODO: see if we can do this conditionally in next_event() instead
    to avoid unneeded position re-init
  */
  thd->temporary_tables = 0;  // remove tempation from destructor to close them
  // destructor will not free it, because we are weird
  thd->get_protocol_classic()->end_net();
  DBUG_ASSERT(rli->info_thd == thd);
  THD_CHECK_SENTRY(thd);
  mysql_mutex_lock(&rli->info_thd_lock);
  rli->info_thd = NULL;
  if (commit_order_mngr) {
    delete commit_order_mngr;
    rli->set_commit_order_manager(NULL);
  }

  mysql_mutex_unlock(&rli->info_thd_lock);
  set_thd_in_use_temporary_tables(
      rli);  // (re)set info_thd in use for saved temp tables

  thd->release_resources();
  THD_CHECK_SENTRY(thd);
  if (thd_added) thd_manager->remove_thd(thd);

  /*
    The thd can only be destructed after indirect references
    through mi->rli->info_thd are cleared: mi->rli->info_thd= NULL.

    For instance, user thread might be issuing show_slave_status
    and attempting to read mi->rli->info_thd->get_proc_info().
    Therefore thd must only be deleted after info_thd is set
    to NULL.
  */
  delete thd;

  /*
   Note: the order of the broadcast and unlock calls below (first broadcast,
   then unlock) is important. Otherwise a killer_thread can execute between the
   calls and delete the mi structure leading to a crash! (see BUG#25306 for
   details)
  */
  mysql_cond_broadcast(&rli->stop_cond);
  DBUG_EXECUTE_IF("simulate_slave_delay_at_terminate_bug38694", sleep(5););
  mysql_mutex_unlock(&rli->run_lock);  // tell the world we are done

  DBUG_LEAVE;  // Must match DBUG_ENTER()
  my_thread_end();
#ifndef HAVE_WOLFSSL
#if OPENSSL_VERSION_NUMBER < 0x10100000L
  ERR_remove_thread_state(0);
#endif /* OPENSSL_VERSION_NUMBER < 0x10100000L */
#endif /* HAVE_WOLFSSL */
  my_thread_exit(0);
<<<<<<< HEAD
  return 0;  // Avoid compiler warnings
=======
  return 0;                             // Avoid compiler warnings
}


/*
  process_io_create_file()
*/

static int process_io_create_file(Master_info* mi, Create_file_log_event* cev)
{
  int error = 1;
  ulong num_bytes;
  bool cev_not_written;
  THD *thd = mi->info_thd;
  NET *net = &mi->mysql->net;
  DBUG_ENTER("process_io_create_file");

  mysql_mutex_assert_owner(&mi->data_lock);

  if (unlikely(!cev->is_valid()))
    DBUG_RETURN(1);

  if (!rpl_filter->db_ok(cev->db))
  {
    skip_load_data_infile(net);
    DBUG_RETURN(0);
  }
  DBUG_ASSERT(cev->inited_from_old);
  thd->file_id = cev->file_id = mi->file_id++;
  thd->server_id = cev->server_id;
  cev_not_written = 1;

  if (unlikely(net_request_file(net,cev->fname)))
  {
    sql_print_error("Slave I/O: failed requesting download of '%s'",
                    cev->fname);
    goto err;
  }

  /*
    This dummy block is so we could instantiate Append_block_log_event
    once and then modify it slightly instead of doing it multiple times
    in the loop
  */
  {
    Append_block_log_event aev(thd,0,0,0,0);

    for (;;)
    {
      if (unlikely((num_bytes=my_net_read(net)) == packet_error))
      {
        sql_print_error("Network read error downloading '%s' from master",
                        cev->fname);
        goto err;
      }
      if (unlikely(!num_bytes)) /* eof */
      {
	/* 3.23 master wants it */
        net_write_command(net, 0, (uchar*) "", 0, (uchar*) "", 0);
        /*
          If we wrote Create_file_log_event, then we need to write
          Execute_load_log_event. If we did not write Create_file_log_event,
          then this is an empty file and we can just do as if the LOAD DATA
          INFILE had not existed, i.e. write nothing.
        */
        if (unlikely(cev_not_written))
          break;
        Execute_load_log_event xev(thd,0,0);
        xev.common_header->log_pos = cev->common_header->log_pos;
        if (unlikely(mi->rli->relay_log.append_event(&xev, mi) != 0))
        {
          mi->report(ERROR_LEVEL, ER_SLAVE_RELAY_LOG_WRITE_FAILURE,
                     ER(ER_SLAVE_RELAY_LOG_WRITE_FAILURE),
                     "error writing Exec_load event to relay log");
          goto err;
        }
        mi->rli->relay_log.harvest_bytes_written(mi->rli, true/*need_log_space_lock=true*/);
        break;
      }
      if (unlikely(cev_not_written))
      {
        cev->block = net->read_pos;
        cev->block_len = num_bytes;
        if (unlikely(mi->rli->relay_log.append_event(cev, mi) != 0))
        {
          mi->report(ERROR_LEVEL, ER_SLAVE_RELAY_LOG_WRITE_FAILURE,
                     ER(ER_SLAVE_RELAY_LOG_WRITE_FAILURE),
                     "error writing Create_file event to relay log");
          goto err;
        }
        cev_not_written=0;
        mi->rli->relay_log.harvest_bytes_written(mi->rli, true/*need_log_space_lock=true*/);
      }
      else
      {
        aev.block = net->read_pos;
        aev.block_len = num_bytes;
        aev.common_header->log_pos= cev->common_header->log_pos;
        if (unlikely(mi->rli->relay_log.append_event(&aev, mi) != 0))
        {
          mi->report(ERROR_LEVEL, ER_SLAVE_RELAY_LOG_WRITE_FAILURE,
                     ER(ER_SLAVE_RELAY_LOG_WRITE_FAILURE),
                     "error writing Append_block event to relay log");
          goto err;
        }
        mi->rli->relay_log.harvest_bytes_written(mi->rli, true/*need_log_space_lock=true*/);
      }
    }
  }
  error=0;
err:
  DBUG_RETURN(error);
>>>>>>> 8acd5590
}

/**
  Used by the slave IO thread when it receives a rotate event from the
  master.

  Updates the master info with the place in the next binary log where
  we should start reading.  Rotate the relay log to avoid mixed-format
  relay logs.

  @param mi master_info for the slave
  @param rev The rotate log event read from the master

  @note The caller must hold mi->data_lock before invoking this function.

  @retval 0 ok
  @retval 1 error
*/
static int process_io_rotate(Master_info *mi, Rotate_log_event *rev) {
  DBUG_ENTER("process_io_rotate");
  mysql_mutex_assert_owner(mi->rli->relay_log.get_log_lock());

  if (unlikely(!rev->is_valid())) DBUG_RETURN(1);

#ifndef DBUG_OFF
  /*
    If we do not do this, we will be getting the first
    rotate event forever, so we need to not disconnect after one.
  */
  if (disconnect_slave_event_count) mi->events_until_exit++;
#endif

  /*
    Master will send a FD event immediately after the Roate event, so don't log
    the current FD event.
  */
<<<<<<< HEAD
  int ret = rotate_relay_log(mi, false, false);

  mysql_mutex_lock(&mi->data_lock);
  /* Safe copy as 'rev' has been "sanitized" in Rotate_log_event's ctor */
  memcpy(const_cast<char *>(mi->get_master_log_name()), rev->new_log_ident,
         rev->ident_len + 1);
  mi->set_master_log_pos(rev->pos);
  DBUG_PRINT("info",
             ("new (master_log_name, master_log_pos): ('%s', %lu)",
              mi->get_master_log_name(), (ulong)mi->get_master_log_pos()));
  mysql_mutex_unlock(&mi->data_lock);

=======
  int ret= rotate_relay_log(mi, true/*need_log_space_lock=true*/);
>>>>>>> 8acd5590
  DBUG_RETURN(ret);
}

/**
  Store an event received from the master connection into the relay
  log.

  @param mi The Master_info object representing this connection.
  @param buf Pointer to the event data.
  @param event_len Length of event data.
  @param do_flush_mi True to flush master info after successfully queuing the
                     event.

  @retval QUEUE_EVENT_OK                  on success.
  @retval QUEUE_EVENT_ERROR_QUEUING       if there was an error while queuing.
  @retval QUEUE_EVENT_ERROR_FLUSHING_INFO if there was an error while
                                          flushing master info.

  @todo Make this a member of Master_info.
*/
QUEUE_EVENT_RESULT queue_event(Master_info *mi, const char *buf,
                               ulong event_len, bool do_flush_mi) {
  QUEUE_EVENT_RESULT res = QUEUE_EVENT_OK;
  ulong inc_pos = 0;
  Relay_log_info *rli = mi->rli;
  mysql_mutex_t *log_lock = rli->relay_log.get_log_lock();
  ulong s_id;
  int lock_count = 0;
  /*
    FD_q must have been prepared for the first R_a event
    inside get_master_version_and_clock()
    Show-up of FD:s affects checksum_alg at once because
    that changes FD_queue.
  */
  enum_binlog_checksum_alg checksum_alg =
      mi->checksum_alg_before_fd != binary_log::BINLOG_CHECKSUM_ALG_UNDEF
          ? mi->checksum_alg_before_fd
          : mi->rli->relay_log.relay_log_checksum_alg;

  char *save_buf = NULL;  // needed for checksumming the fake Rotate event
  char rot_buf[LOG_EVENT_HEADER_LEN + Binary_log_event::ROTATE_HEADER_LEN +
               FN_REFLEN];
  Gtid gtid = {0, 0};
  ulonglong immediate_commit_timestamp = 0;
  ulonglong original_commit_timestamp = 0;
  Log_event_type event_type = (Log_event_type)buf[EVENT_TYPE_OFFSET];

  DBUG_ASSERT(checksum_alg == binary_log::BINLOG_CHECKSUM_ALG_OFF ||
              checksum_alg == binary_log::BINLOG_CHECKSUM_ALG_UNDEF ||
              checksum_alg == binary_log::BINLOG_CHECKSUM_ALG_CRC32);

  DBUG_ENTER("queue_event");

  /*
    Pause the IO thread execution and wait for 'continue_queuing_event'
    signal to continue IO thread execution.
  */
  DBUG_EXECUTE_IF("pause_on_queuing_event", {
    const char act[] =
        "now SIGNAL reached_queuing_event "
        "WAIT_FOR continue_queuing_event";
    DBUG_ASSERT(!debug_sync_set_action(current_thd, STRING_WITH_LEN(act)));
  };);

  /*
    FD_queue checksum alg description does not apply in a case of
    FD itself. The one carries both parts of the checksum data.
  */
<<<<<<< HEAD
  if (event_type == binary_log::FORMAT_DESCRIPTION_EVENT) {
    checksum_alg = Log_event_footer::get_checksum_alg(buf, event_len);
=======
  Log_event *ev=
    Log_event::read_log_event(buf, event_len, &errmsg,
                              mi->get_mi_description_event(), 0);
  if (unlikely(!ev))
  {
    sql_print_error("Read invalid event from master: '%s',\
 master could be corrupt but a more likely cause of this is a bug",
                    errmsg);
    my_free(tmp_buf);
    DBUG_RETURN(1);
  }
  /* 3.23 events don't contain log_pos */
  mi->set_master_log_pos(ev->common_header->log_pos);
  switch (ev->get_type_code()) {
  case binary_log::STOP_EVENT:
    ignore_event= 1;
    inc_pos= event_len;
    break;
  case binary_log::ROTATE_EVENT:
    if (unlikely(process_io_rotate(mi,(Rotate_log_event*)ev)))
    {
      delete ev;
      DBUG_RETURN(1);
    }
    inc_pos= 0;
    break;
  case binary_log::CREATE_FILE_EVENT:
    /*
      Yes it's possible to have CREATE_FILE_EVENT here, even if we're in
      queue_old_event() which is for 3.23 events which don't comprise
      CREATE_FILE_EVENT. This is because read_log_event() above has just
      transformed LOAD_EVENT into CREATE_FILE_EVENT.
    */
  {
    /* We come here when and only when tmp_buf != 0 */
    DBUG_ASSERT(tmp_buf != 0);
    inc_pos=event_len;
    ev->common_header->log_pos+= inc_pos;
    int error = process_io_create_file(mi,(Create_file_log_event*)ev);
    delete ev;
    mi->set_master_log_pos(mi->get_master_log_pos() + inc_pos);
    DBUG_PRINT("info", ("master_log_pos: %lu", (ulong) mi->get_master_log_pos()));
    my_free(tmp_buf);
    DBUG_RETURN(error);
  }
  default:
    inc_pos= event_len;
    break;
  }
  if (likely(!ignore_event))
  {
    if (ev->common_header->log_pos)
      /*
         Don't do it for fake Rotate events (see comment in
      Log_event::Log_event(const char* buf...) in log_event.cc).
      */
      /* make log_pos be the pos of the end of the event */
      ev->common_header->log_pos+= event_len;
    if (unlikely(rli->relay_log.append_event(ev, mi) != 0))
    {
      delete ev;
      DBUG_RETURN(1);
    }
    rli->relay_log.harvest_bytes_written(rli, true/*need_log_space_lock=true*/);
>>>>>>> 8acd5590
  }

  // does not hold always because of old binlog can work with NM
  // DBUG_ASSERT(checksum_alg != BINLOG_CHECKSUM_ALG_UNDEF);

  // should hold unless manipulations with RL. Tests that do that
  // will have to refine the clause.
  DBUG_ASSERT(mi->rli->relay_log.relay_log_checksum_alg !=
              binary_log::BINLOG_CHECKSUM_ALG_UNDEF);

  // Emulate the network corruption
  DBUG_EXECUTE_IF(
      "corrupt_queue_event",
      if (event_type != binary_log::FORMAT_DESCRIPTION_EVENT) {
        char *debug_event_buf_c = (char *)buf;
        int debug_cor_pos = rand() % (event_len - BINLOG_CHECKSUM_LEN);
        debug_event_buf_c[debug_cor_pos] = ~debug_event_buf_c[debug_cor_pos];
        DBUG_PRINT("info",
                   ("Corrupt the event at queue_event: byte on position %d",
                    debug_cor_pos));
        DBUG_SET("");
      });
  binary_log_debug::debug_checksum_test =
      DBUG_EVALUATE_IF("simulate_checksum_test_failure", true, false);
  binary_log_debug::debug_checksum_test =
      DBUG_EVALUATE_IF("gr_simulate_checksum_test_failure", true,
                       binary_log_debug::debug_checksum_test);
  if (Log_event_footer::event_checksum_test((uchar *)buf, event_len,
                                            checksum_alg)) {
    mi->report(ERROR_LEVEL, ER_NETWORK_READ_EVENT_CHECKSUM_FAILURE, "%s",
               ER_THD(current_thd, ER_NETWORK_READ_EVENT_CHECKSUM_FAILURE));
    goto err;
  }

<<<<<<< HEAD
=======
  if (unlikely(rli->relay_log.append_event(ev, mi) != 0))
  {
    delete ev;
    DBUG_RETURN(1);
  }
  rli->relay_log.harvest_bytes_written(rli, true/*need_log_space_lock=true*/);
  delete ev;
  mi->set_master_log_pos(mi->get_master_log_pos() + inc_pos);
err:
  DBUG_PRINT("info", ("master_log_pos: %lu", (ulong) mi->get_master_log_pos()));
  DBUG_RETURN(0);
}

/*
  queue_old_event()

  Writes a 3.23 or 4.0 event to the relay log, after converting it to the 5.0
  (exactly, slave's) format. To do the conversion, we create a 5.0 event from
  the 3.23/4.0 bytes, then write this event to the relay log.

  TODO:
    Test this code before release - it has to be tested on a separate
    setup with 3.23 master or 4.0 master
*/

static int queue_old_event(Master_info *mi, const char *buf,
                           ulong event_len)
{
  DBUG_ENTER("queue_old_event");

  mysql_mutex_assert_owner(&mi->data_lock);

  switch (mi->get_mi_description_event()->binlog_version)
  {
  case 1:
      DBUG_RETURN(queue_binlog_ver_1_event(mi,buf,event_len));
  case 3:
      DBUG_RETURN(queue_binlog_ver_3_event(mi,buf,event_len));
  default: /* unsupported format; eg version 2 */
    DBUG_PRINT("info",("unsupported binlog format %d in queue_old_event()",
                       mi->get_mi_description_event()->binlog_version));
    DBUG_RETURN(1);
  }
}

/**
  Store an event received from the master connection into the relay
  log.

  @param mi The Master_info object representing this connection.
  @param buf Pointer to the event data.
  @param event_len Length of event data.

  @retval true Error.
  @retval false Success.

  @note
  If the event is 3.23/4.0, passes it to queue_old_event() which will convert
  it. Otherwise, writes a 5.0 (or newer) event to the relay log. Then there is
  no format conversion, it's pure read/write of bytes.
  So a 5.0.0 slave's relay log can contain events in the slave's format or in
  any >=5.0.0 format.

  @todo Make this a member of Master_info.
*/
bool queue_event(Master_info* mi,const char* buf, ulong event_len)
{
  bool error= false;
  ulong inc_pos= 0;
  Relay_log_info *rli= mi->rli;
  mysql_mutex_t *log_lock= rli->relay_log.get_log_lock();
  ulong s_id;
  int lock_count= 0;
  /*
    FD_q must have been prepared for the first R_a event
    inside get_master_version_and_clock()
    Show-up of FD:s affects checksum_alg at once because
    that changes FD_queue.
  */
  enum_binlog_checksum_alg checksum_alg= mi->checksum_alg_before_fd !=
                                         binary_log::BINLOG_CHECKSUM_ALG_UNDEF ?
    mi->checksum_alg_before_fd :
    mi->rli->relay_log.relay_log_checksum_alg;

  char *save_buf= NULL; // needed for checksumming the fake Rotate event
  char rot_buf[LOG_EVENT_HEADER_LEN + Binary_log_event::ROTATE_HEADER_LEN + FN_REFLEN];
  Gtid gtid= { 0, 0 };
  Log_event_type event_type= (Log_event_type)buf[EVENT_TYPE_OFFSET];

  DBUG_ASSERT(checksum_alg == binary_log::BINLOG_CHECKSUM_ALG_OFF || 
              checksum_alg == binary_log::BINLOG_CHECKSUM_ALG_UNDEF || 
              checksum_alg == binary_log::BINLOG_CHECKSUM_ALG_CRC32); 

  DBUG_ENTER("queue_event");

>>>>>>> 8acd5590
  /*
    From now, and up to finishing queuing the event, no other thread is allowed
    to write to the relay log, or to rotate it.
  */
  mysql_mutex_lock(log_lock);
  DBUG_ASSERT(lock_count == 0);
  lock_count = 1;

  if (mi->get_mi_description_event() == NULL) {
    LogErr(ERROR_LEVEL, ER_RPL_SLAVE_QUEUE_EVENT_FAILED_INVALID_CONFIGURATION,
           mi->get_channel());
    goto err;
  }

  /*
    Simulate an unknown ignorable log event by rewriting a Xid
    log event before queuing it into relay log.
  */
  DBUG_EXECUTE_IF(
      "simulate_unknown_ignorable_log_event_with_xid",
      if (event_type == binary_log::XID_EVENT) {
        uchar *ev_buf = (uchar *)buf;
        /* Overwrite the log event type with an unknown type. */
        ev_buf[EVENT_TYPE_OFFSET] = binary_log::ENUM_END_EVENT + 1;
        /* Set LOG_EVENT_IGNORABLE_F for the log event. */
        int2store(ev_buf + FLAGS_OFFSET,
                  uint2korr(ev_buf + FLAGS_OFFSET) | LOG_EVENT_IGNORABLE_F);
        /* Recalc event's CRC */
        ha_checksum ev_crc = checksum_crc32(0L, NULL, 0);
        ev_crc = checksum_crc32(ev_crc, (const uchar *)ev_buf,
                                event_len - BINLOG_CHECKSUM_LEN);
        int4store(&ev_buf[event_len - BINLOG_CHECKSUM_LEN], ev_crc);
        /*
          We will skip writing this event to the relay log in order to let
          the startup procedure to not finding it and assuming this transaction
          is incomplete.
          But we have to keep the unknown ignorable error to let the
          "stop_io_after_reading_unknown_event" debug point to work after
          "queuing" this event.
        */
        mysql_mutex_lock(&mi->data_lock);
        mi->set_master_log_pos(mi->get_master_log_pos() + event_len);
        lock_count = 2;
        goto end;
      });

  /*
    This transaction parser is used to ensure that the GTID of the transaction
    (if it has one) will only be added to the Retrieved_Gtid_Set after the
    last event of the transaction be queued.
    It will also be used to avoid rotating the relay log in the middle of
    a transaction.
  */
  if (mi->transaction_parser.feed_event(buf, event_len,
                                        mi->get_mi_description_event(), true)) {
    /*
      The transaction parser detected a problem while changing state and threw
      a warning message. We are taking care of avoiding transaction boundary
      issues, but it can happen.

      Transaction boundary errors might happen mostly because of bad master
      positioning in 'CHANGE MASTER TO' (or bad manipulation of master.info)
      when GTID auto positioning is off. Errors can also happen when using
      cross-version replication, replicating from a master that supports more
      event types than this slave.

      The IO thread will keep working and queuing events regardless of the
      transaction parser error, but we will throw another warning message to
      log the relay log file and position of the parser error to help
      forensics.
    */
    LogErr(WARNING_LEVEL,
           ER_RPL_SLAVE_IO_THREAD_DETECTED_UNEXPECTED_EVENT_SEQUENCE,
           mi->get_master_log_name(), mi->get_master_log_pos());
  }

  switch (event_type) {
    case binary_log::STOP_EVENT:
      /*
        We needn't write this event to the relay log. Indeed, it just indicates
        a master server shutdown. The only thing this does is cleaning. But
        cleaning is already done on a per-master-thread basis (as the master
        server is shutting down cleanly, it has written all DROP TEMPORARY TABLE
        prepared statements' deletion are TODO only when we binlog prep stmts).

        We don't even increment mi->get_master_log_pos(), because we may be just
        after a Rotate event. Btw, in a few milliseconds we are going to have a
        Start event from the next binlog (unless the master is presently running
        without --log-bin).
      */
      do_flush_mi = false;
      goto end;
    case binary_log::ROTATE_EVENT: {
      Format_description_log_event *fde = mi->get_mi_description_event();
      enum_binlog_checksum_alg fde_checksum_alg = fde->footer()->checksum_alg;
      if (fde_checksum_alg != checksum_alg)
        fde->footer()->checksum_alg = checksum_alg;
      Rotate_log_event rev(buf, fde);
      fde->footer()->checksum_alg = fde_checksum_alg;

      if (unlikely(process_io_rotate(mi, &rev))) {
        // This error will be reported later at handle_slave_io().
        goto err;
      }
      /*
         Checksum special cases for the fake Rotate (R_f) event caused by the
         protocol of events generation and serialization in RL where Rotate of
         master is queued right next to FD of slave. Since it's only FD that
         carries the alg desc of FD_s has to apply to R_m. Two special rules
         apply only to the first R_f which comes in before any FD_m. The 2nd R_f
         should be compatible with the FD_s that must have taken over the last
         seen FD_m's (A).

         RSC_1: If OM \and fake Rotate \and slave is configured to
                to compute checksum for its first FD event for RL
                the fake Rotate gets checksummed here.
      */
      if (uint4korr(&buf[0]) == 0 &&
          checksum_alg == binary_log::BINLOG_CHECKSUM_ALG_OFF &&
          mi->rli->relay_log.relay_log_checksum_alg !=
              binary_log::BINLOG_CHECKSUM_ALG_OFF) {
        ha_checksum rot_crc = checksum_crc32(0L, NULL, 0);
        event_len += BINLOG_CHECKSUM_LEN;
        memcpy(rot_buf, buf, event_len - BINLOG_CHECKSUM_LEN);
        int4store(&rot_buf[EVENT_LEN_OFFSET],
                  uint4korr(rot_buf + EVENT_LEN_OFFSET) + BINLOG_CHECKSUM_LEN);
        rot_crc = checksum_crc32(rot_crc, (const uchar *)rot_buf,
                                 event_len - BINLOG_CHECKSUM_LEN);
        int4store(&rot_buf[event_len - BINLOG_CHECKSUM_LEN], rot_crc);
        DBUG_ASSERT(event_len == uint4korr(&rot_buf[EVENT_LEN_OFFSET]));
        DBUG_ASSERT(
            mi->get_mi_description_event()->common_footer->checksum_alg ==
            mi->rli->relay_log.relay_log_checksum_alg);
        /* the first one */
        DBUG_ASSERT(mi->checksum_alg_before_fd !=
                    binary_log::BINLOG_CHECKSUM_ALG_UNDEF);
        save_buf = (char *)buf;
        buf = rot_buf;
      } else
          /*
            RSC_2: If NM \and fake Rotate \and slave does not compute checksum
            the fake Rotate's checksum is stripped off before relay-logging.
          */
          if (uint4korr(&buf[0]) == 0 &&
              checksum_alg != binary_log::BINLOG_CHECKSUM_ALG_OFF &&
              mi->rli->relay_log.relay_log_checksum_alg ==
                  binary_log::BINLOG_CHECKSUM_ALG_OFF) {
        event_len -= BINLOG_CHECKSUM_LEN;
        memcpy(rot_buf, buf, event_len);
        int4store(&rot_buf[EVENT_LEN_OFFSET],
                  uint4korr(rot_buf + EVENT_LEN_OFFSET) - BINLOG_CHECKSUM_LEN);
        DBUG_ASSERT(event_len == uint4korr(&rot_buf[EVENT_LEN_OFFSET]));
        DBUG_ASSERT(
            mi->get_mi_description_event()->common_footer->checksum_alg ==
            mi->rli->relay_log.relay_log_checksum_alg);
        /* the first one */
        DBUG_ASSERT(mi->checksum_alg_before_fd !=
                    binary_log::BINLOG_CHECKSUM_ALG_UNDEF);
        save_buf = (char *)buf;
        buf = rot_buf;
      }
      /*
        Now the I/O thread has just changed its mi->get_master_log_name(), so
        incrementing mi->get_master_log_pos() is nonsense.
      */
      inc_pos = 0;
      break;
    }
    case binary_log::FORMAT_DESCRIPTION_EVENT: {
      /*
        Create an event, and save it (when we rotate the relay log, we will have
        to write this event again).
      */
      /*
        We are the only thread which reads/writes mi_description_event.
        The relay_log struct does not move (though some members of it can
        change), so we needn't any lock (no rli->data_lock, no log lock).
      */
      // mark it as undefined that is irrelevant anymore
      mi->checksum_alg_before_fd = binary_log::BINLOG_CHECKSUM_ALG_UNDEF;
      Format_description_log_event *new_fdle;
      Log_event *ev = NULL;
      if (binlog_event_deserialize(reinterpret_cast<const unsigned char *>(buf),
                                   event_len, mi->get_mi_description_event(),
                                   true, &ev) != Binlog_read_error::SUCCESS) {
        // This error will be reported later at handle_slave_io().
        goto err;
      }

      new_fdle = dynamic_cast<Format_description_log_event *>(ev);
      if (new_fdle->common_footer->checksum_alg ==
          binary_log::BINLOG_CHECKSUM_ALG_UNDEF)
        new_fdle->common_footer->checksum_alg =
            binary_log::BINLOG_CHECKSUM_ALG_OFF;

      mi->set_mi_description_event(new_fdle);

      /* installing new value of checksum Alg for relay log */
      mi->rli->relay_log.relay_log_checksum_alg =
          new_fdle->common_footer->checksum_alg;

      /*
         Though this does some conversion to the slave's format, this will
         preserve the master's binlog format version, and number of event types.
      */
      /*
         If the event was not requested by the slave (the slave did not ask for
         it), i.e. has end_log_pos=0, we do not increment
         mi->get_master_log_pos()
      */
      inc_pos = uint4korr(buf + LOG_POS_OFFSET) ? event_len : 0;
      DBUG_PRINT("info", ("binlog format is now %d",
                          mi->get_mi_description_event()->binlog_version));

    } break;

    case binary_log::HEARTBEAT_LOG_EVENT: {
      /*
        HB (heartbeat) cannot come before RL (Relay)
      */
      Heartbeat_log_event hb(buf, mi->get_mi_description_event());
      if (!hb.is_valid()) {
        char errbuf[1024];
        char llbuf[22];
        sprintf(errbuf,
                "inconsistent heartbeat event content; the event's data: "
                "log_file_name %-.512s log_pos %s",
                hb.get_log_ident(), llstr(hb.common_header->log_pos, llbuf));
        mi->report(ERROR_LEVEL, ER_SLAVE_HEARTBEAT_FAILURE,
                   ER_THD(current_thd, ER_SLAVE_HEARTBEAT_FAILURE), errbuf);
        goto err;
      }
      mysql_mutex_lock(&mi->data_lock);
      mi->received_heartbeats++;
      mi->last_heartbeat = my_getsystime() / 10;

      /*
        During GTID protocol, if the master skips transactions,
        a heartbeat event is sent to the slave at the end of last
        skipped transaction to update coordinates.

        I/O thread receives the heartbeat event and updates mi
        only if the received heartbeat position is greater than
        mi->get_master_log_pos(). This event is written to the
        relay log as an ignored Rotate event. SQL thread reads
        the rotate event only to update the coordinates corresponding
        to the last skipped transaction. Note that,
        we update only the positions and not the file names, as a ROTATE
        EVENT from the master prior to this will update the file name.
      */
      if (mi->is_auto_position() &&
          mi->get_master_log_pos() < hb.common_header->log_pos &&
          mi->get_master_log_name() != NULL) {
        DBUG_ASSERT(memcmp(const_cast<char *>(mi->get_master_log_name()),
                           hb.get_log_ident(), hb.get_ident_len()) == 0);

        mi->set_master_log_pos(hb.common_header->log_pos);

        /*
           Put this heartbeat event in the relay log as a Rotate Event.
        */
        inc_pos = 0;
        mysql_mutex_unlock(&mi->data_lock);
        if (write_rotate_to_master_pos_into_relay_log(mi->info_thd, mi))
          goto end;
        do_flush_mi = false; /* write_rotate_... above flushed master info */
      } else
        mysql_mutex_unlock(&mi->data_lock);

      /*
         compare local and event's versions of log_file, log_pos.

         Heartbeat is sent only after an event corresponding to the corrdinates
         the heartbeat carries.
         Slave can not have a difference in coordinates except in the only
         special case when mi->get_master_log_name(), mi->get_master_log_pos()
         have never been updated by Rotate event i.e when slave does not have
         any history with the master (and thereafter mi->get_master_log_pos() is
         NULL).

         TODO: handling `when' for SHOW SLAVE STATUS' snds behind
      */
      if (memcmp(const_cast<char *>(mi->get_master_log_name()),
                 hb.get_log_ident(), hb.get_ident_len()) ||
          (mi->get_master_log_pos() > hb.common_header->log_pos)) {
        /* missed events of heartbeat from the past */
        char errbuf[1024];
        char llbuf[22];
        sprintf(errbuf,
                "heartbeat is not compatible with local info; "
                "the event's data: log_file_name %-.512s log_pos %s",
                hb.get_log_ident(), llstr(hb.common_header->log_pos, llbuf));
        mi->report(ERROR_LEVEL, ER_SLAVE_HEARTBEAT_FAILURE,
                   ER_THD(current_thd, ER_SLAVE_HEARTBEAT_FAILURE), errbuf);
        goto err;
      }
      goto end;
    } break;

    case binary_log::PREVIOUS_GTIDS_LOG_EVENT: {
      /*
        This event does not have any meaning for the slave and
        was just sent to show the slave the master is making
        progress and avoid possible deadlocks.
        So at this point, the event is replaced by a rotate
        event what will make the slave to update what it knows
        about the master's coordinates.
      */
      inc_pos = 0;
      mysql_mutex_lock(&mi->data_lock);
      mi->set_master_log_pos(mi->get_master_log_pos() + event_len);
      mysql_mutex_unlock(&mi->data_lock);

      if (write_rotate_to_master_pos_into_relay_log(mi->info_thd, mi)) goto err;

      do_flush_mi = false; /* write_rotate_... above flushed master info */
      goto end;
    } break;

    case binary_log::GTID_LOG_EVENT: {
      /*
        This can happen if the master uses GTID_MODE=OFF_PERMISSIVE, and
        sends GTID events to the slave. A possible scenario is that user
        does not follow the upgrade procedure for GTIDs, and creates a
        topology like A->B->C, where A uses GTID_MODE=ON_PERMISSIVE, B
        uses GTID_MODE=OFF_PERMISSIVE, and C uses GTID_MODE=OFF.  Each
        connection is allowed, but the master A will generate GTID
        transactions which will be sent through B to C.  Then C will hit
        this error.
      */
      if (mi->get_gtid_mode_from_copy(GTID_MODE_LOCK_NONE) == GTID_MODE_OFF) {
        mi->report(
            ERROR_LEVEL, ER_CANT_REPLICATE_GTID_WITH_GTID_MODE_OFF,
            ER_THD(current_thd, ER_CANT_REPLICATE_GTID_WITH_GTID_MODE_OFF),
            mi->get_master_log_name(), mi->get_master_log_pos());
        goto err;
      }
      Gtid_log_event gtid_ev(buf, mi->get_mi_description_event());
      rli->get_sid_lock()->rdlock();
      gtid.sidno = gtid_ev.get_sidno(rli->get_gtid_set()->get_sid_map());
      rli->get_sid_lock()->unlock();
      if (gtid.sidno < 0) goto err;
      gtid.gno = gtid_ev.get_gno();
      original_commit_timestamp = gtid_ev.original_commit_timestamp;
      immediate_commit_timestamp = gtid_ev.immediate_commit_timestamp;
      inc_pos = event_len;
    } break;

    case binary_log::ANONYMOUS_GTID_LOG_EVENT: {
      /*
        This cannot normally happen, because the master has a check that
        prevents it from sending anonymous events when auto_position is
        enabled.  However, the master could be something else than
        mysqld, which could contain bugs that we have no control over.
        So we need this check on the slave to be sure that whoever is on
        the other side of the protocol does not break the protocol.
      */
      if (mi->is_auto_position()) {
        mi->report(
            ERROR_LEVEL, ER_CANT_REPLICATE_ANONYMOUS_WITH_AUTO_POSITION,
            ER_THD(current_thd, ER_CANT_REPLICATE_ANONYMOUS_WITH_AUTO_POSITION),
            mi->get_master_log_name(), mi->get_master_log_pos());
        goto err;
      }
      /*
        This can happen if the master uses GTID_MODE=ON_PERMISSIVE, and
        sends an anonymous event to the slave. A possible scenario is
        that user does not follow the upgrade procedure for GTIDs, and
        creates a topology like A->B->C, where A uses
        GTID_MODE=OFF_PERMISSIVE, B uses GTID_MODE=ON_PERMISSIVE, and C
        uses GTID_MODE=ON.  Each connection is allowed, but the master A
        will generate anonymous transactions which will be sent through
        B to C.  Then C will hit this error.
      */
      else {
        if (mi->get_gtid_mode_from_copy(GTID_MODE_LOCK_NONE) == GTID_MODE_ON) {
          mi->report(ERROR_LEVEL, ER_CANT_REPLICATE_ANONYMOUS_WITH_GTID_MODE_ON,
                     ER_THD(current_thd,
                            ER_CANT_REPLICATE_ANONYMOUS_WITH_GTID_MODE_ON),
                     mi->get_master_log_name(), mi->get_master_log_pos());
          goto err;
        }
      }
      /*
       save the original_commit_timestamp and the immediate_commit_timestamp to
       be later used for monitoring
      */
      Gtid_log_event anon_gtid_ev(buf, mi->get_mi_description_event());
      original_commit_timestamp = anon_gtid_ev.original_commit_timestamp;
      immediate_commit_timestamp = anon_gtid_ev.immediate_commit_timestamp;
    }
    /* fall through */
    default:
      inc_pos = event_len;
      break;
  }

  /*
    Simulate an unknown ignorable log event by rewriting the write_rows log
    event and previous_gtids log event before writing them in relay log.
  */
  DBUG_EXECUTE_IF(
      "simulate_unknown_ignorable_log_event",
      if (event_type == binary_log::WRITE_ROWS_EVENT ||
          event_type == binary_log::PREVIOUS_GTIDS_LOG_EVENT) {
        char *event_buf = const_cast<char *>(buf);
        /* Overwrite the log event type with an unknown type. */
        event_buf[EVENT_TYPE_OFFSET] = binary_log::ENUM_END_EVENT + 1;
        /* Set LOG_EVENT_IGNORABLE_F for the log event. */
        int2store(event_buf + FLAGS_OFFSET,
                  uint2korr(event_buf + FLAGS_OFFSET) | LOG_EVENT_IGNORABLE_F);
      });

  /*
     If this event is originating from this server, don't queue it.
     We don't check this for 3.23 events because it's simpler like this; 3.23
     will be filtered anyway by the SQL slave thread which also tests the
     server id (we must also keep this test in the SQL thread, in case somebody
     upgrades a 4.0 slave which has a not-filtered relay log).

     ANY event coming from ourselves can be ignored: it is obvious for queries;
     for STOP_EVENT/ROTATE_EVENT/START_EVENT: these cannot come from ourselves
     (--log-slave-updates would not log that) unless this slave is also its
     direct master (an unsupported, useless setup!).
  */

  s_id = uint4korr(buf + SERVER_ID_OFFSET);

  /*
    If server_id_bits option is set we need to mask out irrelevant bits
    when checking server_id, but we still put the full unmasked server_id
    into the Relay log so that it can be accessed when applying the event
  */
  s_id &= opt_server_id_mask;

  if ((s_id == ::server_id && !mi->rli->replicate_same_server_id) ||
      /*
        the following conjunction deals with IGNORE_SERVER_IDS, if set
        If the master is on the ignore list, execution of
        format description log events and rotate events is necessary.
      */
      (mi->ignore_server_ids->dynamic_ids.size() > 0 &&
       mi->shall_ignore_server_id(s_id) &&
       /* everything is filtered out from non-master */
       (s_id != mi->master_id ||
        /* for the master meta information is necessary */
        (event_type != binary_log::FORMAT_DESCRIPTION_EVENT &&
         event_type != binary_log::ROTATE_EVENT)))) {
    /*
      Do not write it to the relay log.
      a) We still want to increment mi->get_master_log_pos(), so that we won't
      re-read this event from the master if the slave IO thread is now
      stopped/restarted (more efficient if the events we are ignoring are big
      LOAD DATA INFILE).
      b) We want to record that we are skipping events, for the information of
      the slave SQL thread, otherwise that thread may let
      rli->group_relay_log_pos stay too small if the last binlog's event is
      ignored.
      But events which were generated by this slave and which do not exist in
      the master's binlog (i.e. Format_desc, Rotate & Stop) should not increment
      mi->get_master_log_pos().
      If the event is originated remotely and is being filtered out by
      IGNORE_SERVER_IDS it increments mi->get_master_log_pos()
      as well as rli->group_relay_log_pos.
    */
    if (!(s_id == ::server_id && !mi->rli->replicate_same_server_id) ||
        (event_type != binary_log::FORMAT_DESCRIPTION_EVENT &&
         event_type != binary_log::ROTATE_EVENT &&
         event_type != binary_log::STOP_EVENT)) {
      rli->relay_log.lock_binlog_end_pos();
      mi->set_master_log_pos(mi->get_master_log_pos() + inc_pos);
      memcpy(rli->ign_master_log_name_end, mi->get_master_log_name(),
             FN_REFLEN);
      DBUG_ASSERT(rli->ign_master_log_name_end[0]);
      rli->ign_master_log_pos_end = mi->get_master_log_pos();
      // the slave SQL thread needs to re-check
      rli->relay_log.update_binlog_end_pos(false /*need_lock*/);
      rli->relay_log.unlock_binlog_end_pos();
    }
    DBUG_PRINT(
        "info",
        ("master_log_pos: %lu, event originating from %u server, ignored",
         (ulong)mi->get_master_log_pos(), uint4korr(buf + SERVER_ID_OFFSET)));
  } else {
    bool is_error = false;
    /* write the event to the relay log */
    if (likely(rli->relay_log.write_buffer(buf, event_len, mi) == 0)) {
      DBUG_SIGNAL_WAIT_FOR(current_thd,
                           "pause_on_queue_event_after_write_buffer",
                           "receiver_reached_pause_on_queue_event",
                           "receiver_continue_queuing_event");
      mysql_mutex_lock(&mi->data_lock);
      lock_count = 2;
      mi->set_master_log_pos(mi->get_master_log_pos() + inc_pos);
<<<<<<< HEAD
      DBUG_PRINT("info",
                 ("master_log_pos: %lu", (ulong)mi->get_master_log_pos()));
=======
      DBUG_PRINT("info", ("master_log_pos: %lu", (ulong) mi->get_master_log_pos()));
      rli->relay_log.harvest_bytes_written(rli, true/*need_log_space_lock=true*/);

      /*
        If this event is GTID_LOG_EVENT we store its GTID to add to the
        Retrieved_Gtid_Set later, when the last event of the transaction be
        queued.
      */
      if (event_type == binary_log::GTID_LOG_EVENT)
      {
        mi->set_last_gtid_queued(gtid);
      }
>>>>>>> 8acd5590

      /*
        If we are starting an anonymous transaction, we will discard
        the GTID of the partial transaction that was not finished (if
        there is one) when calling mi->started_queueing().
      */
#ifndef DBUG_OFF
      if (event_type == binary_log::ANONYMOUS_GTID_LOG_EVENT) {
        if (!mi->get_queueing_trx_gtid()->is_empty()) {
          DBUG_PRINT("info", ("Discarding Gtid(%d, %lld) as the transaction "
                              "wasn't complete and we found an "
                              "ANONYMOUS_GTID_LOG_EVENT.",
                              mi->get_queueing_trx_gtid()->sidno,
                              mi->get_queueing_trx_gtid()->gno));
        }
      }
#endif

      /*
        We have to mark this GTID (either anonymous or not) as started
        to be queued.

        Also, if this event is a GTID_LOG_EVENT, we have to store its GTID to
        add to the Retrieved_Gtid_Set later, when the last event of the
        transaction be queued. The call to mi->started_queueing() will save
        the GTID to be used later.
      */
      if (event_type == binary_log::GTID_LOG_EVENT ||
          event_type == binary_log::ANONYMOUS_GTID_LOG_EVENT) {
        // set the timestamp for the start time of queueing this transaction
        mi->started_queueing(gtid, original_commit_timestamp,
                             immediate_commit_timestamp);
      }
    } else {
      /*
        We failed to write the event and didn't updated slave positions.

        We have to "rollback" the transaction parser state, or else, when
        restarting the I/O thread without GTID auto positing the parser
        would assume the failed event as queued.
      */
      mi->transaction_parser.rollback();
      is_error = true;
    }

    if (save_buf != NULL) buf = save_buf;
    if (is_error) {
      // This error will be reported later at handle_slave_io().
      goto err;
    }
  }
  goto end;

err:
  res = QUEUE_EVENT_ERROR_QUEUING;

end:
  if (res == QUEUE_EVENT_OK && do_flush_mi) {
    /*
      Take a ride in the already locked LOCK_log to flush master info.

      JAG: TODO: Notice that we could only flush master info if we are
                 not in the middle of a transaction. Having a proper
                 relay log recovery can allow us to do this.
    */
    if (lock_count == 1) {
      mysql_mutex_lock(&mi->data_lock);
      lock_count = 2;
    }

    if (flush_master_info(mi, false /*force*/, lock_count == 0 /*need_lock*/,
                          false /*flush_relay_log*/))
      res = QUEUE_EVENT_ERROR_FLUSHING_INFO;
  }
  if (lock_count >= 2) mysql_mutex_unlock(&mi->data_lock);
  if (lock_count >= 1) mysql_mutex_unlock(log_lock);
  DBUG_PRINT("info", ("queue result: %d", res));
  DBUG_RETURN(res);
}

/**
  Hook to detach the active VIO before closing a connection handle.

  The client API might close the connection (and associated data)
  in case it encounters a unrecoverable (network) error. This hook
  is called from the client code before the VIO handle is deleted
  allows the thread to detach the active vio so it does not point
  to freed memory.

  Other calls to THD::clear_active_vio throughout this module are
  redundant due to the hook but are left in place for illustrative
  purposes.
*/

void slave_io_thread_detach_vio() {
  THD *thd = current_thd;
  if (thd && thd->slave_thread) thd->clear_active_vio();
}

/*
  Try to connect until successful or slave killed

  SYNPOSIS
    safe_connect()
    thd                 Thread handler for slave
    mysql               MySQL connection handle
    mi                  Replication handle

  RETURN
    0   ok
    #   Error
*/

static int safe_connect(THD *thd, MYSQL *mysql, Master_info *mi) {
  DBUG_ENTER("safe_connect");

  DBUG_RETURN(connect_to_master(thd, mysql, mi, 0, 0));
}

/*
  SYNPOSIS
    connect_to_master()

  IMPLEMENTATION
    Try to connect until successful or slave killed or we have retried
    mi->retry_count times
*/

static int connect_to_master(THD *thd, MYSQL *mysql, Master_info *mi,
                             bool reconnect, bool suppress_warnings) {
  int slave_was_killed = 0;
  int last_errno = -2;  // impossible error
  ulong err_count = 0;
  char llbuff[22];
  char password[MAX_PASSWORD_LENGTH + 1];
  size_t password_size = sizeof(password);
  DBUG_ENTER("connect_to_master");
  set_slave_max_allowed_packet(thd, mysql);
#ifndef DBUG_OFF
  mi->events_until_exit = disconnect_slave_event_count;
#endif
  ulong client_flag = CLIENT_REMEMBER_OPTIONS;
  if (opt_slave_compressed_protocol)
    client_flag |= CLIENT_COMPRESS; /* We will use compression */

  /* Always reset public key to remove cached copy */
  mysql_reset_server_public_key();

  mysql_options(mysql, MYSQL_OPT_CONNECT_TIMEOUT, (char *)&slave_net_timeout);
  mysql_options(mysql, MYSQL_OPT_READ_TIMEOUT, (char *)&slave_net_timeout);

  if (mi->bind_addr[0]) {
    DBUG_PRINT("info", ("bind_addr: %s", mi->bind_addr));
    mysql_options(mysql, MYSQL_OPT_BIND, mi->bind_addr);
  }

#ifdef HAVE_OPENSSL
  /* By default the channel is not configured to use SSL */
  enum mysql_ssl_mode ssl_mode = SSL_MODE_DISABLED;
  if (mi->ssl) {
    /* The channel is configured to use SSL */
    mysql_ssl_set(mysql, mi->ssl_key[0] ? mi->ssl_key : 0,
                  mi->ssl_cert[0] ? mi->ssl_cert : 0,
                  mi->ssl_ca[0] ? mi->ssl_ca : 0,
                  mi->ssl_capath[0] ? mi->ssl_capath : 0,
                  mi->ssl_cipher[0] ? mi->ssl_cipher : 0);
#ifdef HAVE_WOLFSSL
    mi->ssl_crl[0] = '\0';
    mi->ssl_crlpath[0] = '\0';
#endif
    mysql_options(mysql, MYSQL_OPT_SSL_CRL, mi->ssl_crl[0] ? mi->ssl_crl : 0);
    mysql_options(mysql, MYSQL_OPT_TLS_VERSION,
                  mi->tls_version[0] ? mi->tls_version : 0);
    mysql_options(mysql, MYSQL_OPT_SSL_CRLPATH,
                  mi->ssl_crlpath[0] ? mi->ssl_crlpath : 0);
    if (mi->ssl_verify_server_cert)
      ssl_mode = SSL_MODE_VERIFY_IDENTITY;
    else if (mi->ssl_ca[0] || mi->ssl_capath[0])
      ssl_mode = SSL_MODE_VERIFY_CA;
    else
      ssl_mode = SSL_MODE_REQUIRED;
  }
  mysql_options(mysql, MYSQL_OPT_SSL_MODE, &ssl_mode);
#endif

  /*
    If server's default charset is not supported (like utf16, utf32) as client
    charset, then set client charset to 'latin1' (default client charset).
  */
  if (is_supported_parser_charset(default_charset_info))
    mysql_options(mysql, MYSQL_SET_CHARSET_NAME, default_charset_info->csname);
  else {
    LogErr(INFORMATION_LEVEL, ER_RPL_SLAVE_CANT_USE_CHARSET,
           default_charset_info->csname, default_client_charset_info->csname);
    mysql_options(mysql, MYSQL_SET_CHARSET_NAME,
                  default_client_charset_info->csname);
  }

  if (mi->is_start_plugin_auth_configured()) {
    DBUG_PRINT("info", ("Slaving is using MYSQL_DEFAULT_AUTH %s",
                        mi->get_start_plugin_auth()));
    mysql_options(mysql, MYSQL_DEFAULT_AUTH, mi->get_start_plugin_auth());
  }

  if (mi->is_start_plugin_dir_configured()) {
    DBUG_PRINT("info", ("Slaving is using MYSQL_PLUGIN_DIR %s",
                        mi->get_start_plugin_dir()));
    mysql_options(mysql, MYSQL_PLUGIN_DIR, mi->get_start_plugin_dir());
  }
  /* Set MYSQL_PLUGIN_DIR in case master asks for an external authentication
     plugin */
  else if (opt_plugin_dir_ptr && *opt_plugin_dir_ptr)
    mysql_options(mysql, MYSQL_PLUGIN_DIR, opt_plugin_dir_ptr);

  if (mi->public_key_path[0]) {
    /* Set public key path */
    DBUG_PRINT("info", ("Set master's public key path"));
    mysql_options(mysql, MYSQL_SERVER_PUBLIC_KEY, mi->public_key_path);
  }

  /* Get public key from master */
  DBUG_PRINT("info", ("Set preference to get public key from master"));
  mysql_options(mysql, MYSQL_OPT_GET_SERVER_PUBLIC_KEY, &mi->get_public_key);

  if (!mi->is_start_user_configured())
    LogErr(WARNING_LEVEL, ER_RPL_SLAVE_INSECURE_CHANGE_MASTER);

  if (mi->get_password(password, &password_size)) {
    mi->report(ERROR_LEVEL, ER_SLAVE_FATAL_ERROR,
               ER_THD(thd, ER_SLAVE_FATAL_ERROR),
               "Unable to configure password when attempting to "
               "connect to the master server. Connection attempt "
               "terminated.");
    DBUG_RETURN(1);
  }

  const char *user = mi->get_user();
  if (user == NULL || user[0] == 0) {
    mi->report(ERROR_LEVEL, ER_SLAVE_FATAL_ERROR,
               ER_THD(thd, ER_SLAVE_FATAL_ERROR),
               "Invalid (empty) username when attempting to "
               "connect to the master server. Connection attempt "
               "terminated.");
    DBUG_RETURN(1);
  }

  mysql_options4(mysql, MYSQL_OPT_CONNECT_ATTR_ADD, "program_name", "mysqld");
  mysql_options4(mysql, MYSQL_OPT_CONNECT_ATTR_ADD, "_client_role",
                 "binary_log_listener");
  mysql_options4(mysql, MYSQL_OPT_CONNECT_ATTR_ADD,
                 "_client_replication_channel_name", mi->get_channel());

  while (!(slave_was_killed = io_slave_killed(thd, mi)) &&
         (reconnect ? mysql_reconnect(mysql) != 0
                    : mysql_real_connect(mysql, mi->host, user, password, 0,
                                         mi->port, 0, client_flag) == 0)) {
    /*
       SHOW SLAVE STATUS will display the number of retries which
       would be real retry counts instead of mi->retry_count for
       each connection attempt by 'Last_IO_Error' entry.
    */
    last_errno = mysql_errno(mysql);
    suppress_warnings = 0;
    mi->report(ERROR_LEVEL, last_errno,
               "error %s to master '%s@%s:%d'"
               " - retry-time: %d  retries: %lu",
               (reconnect ? "reconnecting" : "connecting"), mi->get_user(),
               mi->host, mi->port, mi->connect_retry, err_count + 1);
    /*
      By default we try forever. The reason is that failure will trigger
      master election, so if the user did not set mi->retry_count we
      do not want to have election triggered on the first failure to
      connect
    */
    if (++err_count == mi->retry_count) {
      slave_was_killed = 1;
      break;
    }
    slave_sleep(thd, mi->connect_retry, io_slave_killed, mi);
  }

  if (!slave_was_killed) {
    mi->clear_error();  // clear possible left over reconnect error
    if (reconnect) {
      if (!suppress_warnings)
        LogErr(
            SYSTEM_LEVEL, ER_RPL_SLAVE_CONNECTED_TO_MASTER_REPLICATION_RESUMED,
            mi->get_for_channel_str(), mi->get_user(), mi->host, mi->port,
            mi->get_io_rpl_log_name(), llstr(mi->get_master_log_pos(), llbuff));
    } else {
      query_logger.general_log_print(thd, COM_CONNECT_OUT, "%s@%s:%d",
                                     mi->get_user(), mi->host, mi->port);
    }

    thd->set_active_vio(mysql->net.vio);
  }
  mysql->reconnect = 1;
  DBUG_PRINT("exit", ("slave_was_killed: %d", slave_was_killed));
  DBUG_RETURN(slave_was_killed);
}

/*
  safe_reconnect()

  IMPLEMENTATION
    Try to connect until successful or slave killed or we have retried
    mi->retry_count times
*/

static int safe_reconnect(THD *thd, MYSQL *mysql, Master_info *mi,
                          bool suppress_warnings) {
  DBUG_ENTER("safe_reconnect");
  DBUG_RETURN(connect_to_master(thd, mysql, mi, 1, suppress_warnings));
}

/*
  Rotate a relay log (this is used only by FLUSH LOGS; the automatic rotation
  because of size is simpler because when we do it we already have all relevant
  locks; here we don't, so this function is mainly taking locks).
  Returns nothing as we cannot catch any error (MYSQL_BIN_LOG::new_file()
  is void).
*/

<<<<<<< HEAD
int rotate_relay_log(Master_info *mi, bool log_master_fd, bool need_lock) {
=======
int rotate_relay_log(Master_info* mi, bool need_log_space_lock)
{
>>>>>>> 8acd5590
  DBUG_ENTER("rotate_relay_log");

  Relay_log_info *rli = mi->rli;

  if (need_lock)
    mysql_mutex_lock(rli->relay_log.get_log_lock());
  else
    mysql_mutex_assert_owner(rli->relay_log.get_log_lock());
  DBUG_EXECUTE_IF("crash_before_rotate_relaylog", DBUG_SUICIDE(););

  int error = 0;

  /*
     We need to test inited because otherwise, new_file() will attempt to lock
     LOCK_log, which may not be inited (if we're not a slave).
  */
  if (!rli->inited) {
    DBUG_PRINT("info", ("rli->inited == 0"));
    goto end;
  }

  /* If the relay log is closed, new_file() will do nothing. */
  if (log_master_fd)
    error =
        rli->relay_log.new_file_without_locking(mi->get_mi_description_event());
  else
    error = rli->relay_log.new_file_without_locking(NULL);
  if (error != 0) goto end;

  /*
    We harvest now, because otherwise BIN_LOG_HEADER_SIZE will not immediately
    be counted, so imagine a succession of FLUSH LOGS  and assume the slave
    threads are started:
    relay_log_space decreases by the size of the deleted relay log, but does
    not increase, so flush-after-flush we may become negative, which is wrong.
    Even if this will be corrected as soon as a query is replicated on the
    slave (because the I/O thread will then call harvest_bytes_written() which
    will harvest all these BIN_LOG_HEADER_SIZE we forgot), it may give strange
    output in SHOW SLAVE STATUS meanwhile. So we harvest now.
    If the log is closed, then this will just harvest the last writes, probably
    0 as they probably have been harvested.
  */
  rli->relay_log.harvest_bytes_written(rli, need_log_space_lock);
end:
  if (need_lock) mysql_mutex_unlock(rli->relay_log.get_log_lock());
  DBUG_RETURN(error);
}

/**
  flushes the relay logs of a replication channel.

  @param[in]         mi      Master_info corresponding to the
                             channel.
  @return
    @retval          true     fail
    @retval          false     ok.
*/
bool flush_relay_logs(Master_info *mi) {
  DBUG_ENTER("flush_relay_logs");
  bool error = false;

<<<<<<< HEAD
  if (mi) {
    if (rotate_relay_log(mi)) error = true;
=======
  if (mi)
  {
    mysql_mutex_lock(&mi->data_lock);
    if (rotate_relay_log(mi, true/*need_log_space_lock=true*/))
      error= true;
    mysql_mutex_unlock(&mi->data_lock);
>>>>>>> 8acd5590
  }
  DBUG_RETURN(error);
}

/**
   Entry point for FLUSH RELAYLOGS command or to flush relaylogs for
   the FLUSH LOGS command.
   FLUSH LOGS or FLUSH RELAYLOGS needs to flush the relaylogs of all
   the replciaiton channels in multisource replication.
   FLUSH RELAYLOGS FOR CHANNEL flushes only the relaylogs pertaining to
   a channel.

   @param[in]         thd              the client thread carrying the command.

   @return
     @retval           true                fail
     @retval           false              success
*/
bool flush_relay_logs_cmd(THD *thd) {
  DBUG_ENTER("flush_relay_logs_cmd");
  Master_info *mi = 0;
  LEX *lex = thd->lex;
  bool error = false;

  channel_map.wrlock();

  /*
     lex->mi.channel is NULL, for FLUSH LOGS or when the client thread
     is not present. (See tmp_thd in  the caller).
     When channel is not provided, lex->mi.for_channel is false.
  */
  if (!lex->mi.channel || !lex->mi.for_channel) {
    for (mi_map::iterator it = channel_map.begin(); it != channel_map.end();
         it++) {
      mi = it->second;

      if ((error = flush_relay_logs(mi))) break;
    }
  } else {
    mi = channel_map.get_mi(lex->mi.channel);

    if (mi) {
      /*
        Disallow flush on Group Replication applier channel to avoid
        split transactions among relay log files due to DBA action.
      */
      if (channel_map.is_group_replication_channel_name(lex->mi.channel,
                                                        true)) {
        if (thd->system_thread == SYSTEM_THREAD_SLAVE_SQL ||
            thd->system_thread == SYSTEM_THREAD_SLAVE_WORKER) {
          /*
            Log warning on SQL or worker threads.
          */
          LogErr(WARNING_LEVEL, ER_RPL_SLAVE_FLUSH_RELAY_LOGS_NOT_ALLOWED,
                 lex->mi.channel);
        } else {
          /*
            Return error on client sessions.
          */
          error = true;
          my_error(ER_SLAVE_CHANNEL_OPERATION_NOT_ALLOWED, MYF(0),
                   "FLUSH RELAY LOGS", lex->mi.channel);
        }
      } else
        error = flush_relay_logs(mi);
    } else {
      if (thd->system_thread == SYSTEM_THREAD_SLAVE_SQL ||
          thd->system_thread == SYSTEM_THREAD_SLAVE_WORKER) {
        /*
          Log warning on SQL or worker threads.
        */
        LogErr(WARNING_LEVEL, ER_RPL_SLAVE_INCORRECT_CHANNEL, lex->mi.channel);
      } else {
        /*
          Return error on client sessions.
        */
        error = true;
        my_error(ER_SLAVE_CHANNEL_DOES_NOT_EXIST, MYF(0), lex->mi.channel);
      }
    }
  }

  channel_map.unlock();

  DBUG_RETURN(error);
}

/**
   Detects, based on master's version (as found in the relay log), if master
   has a certain bug.
   @param rli Relay_log_info which tells the master's version
   @param bug_id Number of the bug as found in bugs.mysql.com
   @param report bool report error message, default true

   @param pred Predicate function that will be called with @c param to
   check for the bug. If the function return @c true, the bug is present,
   otherwise, it is not.

   @param param  State passed to @c pred function.

   @return true if master has the bug, false if it does not.
*/
bool rpl_master_has_bug(const Relay_log_info *rli, uint bug_id, bool report,
                        bool (*pred)(const void *), const void *param) {
  struct st_version_range_for_one_bug {
    uint bug_id;
    const uchar introduced_in[3];  // first version with bug
    const uchar fixed_in[3];       // first version with fix
  };
  static struct st_version_range_for_one_bug versions_for_all_bugs[] = {
      {24432, {5, 0, 24}, {5, 0, 38}}, {24432, {5, 1, 12}, {5, 1, 17}},
      {33029, {5, 0, 0}, {5, 0, 58}},  {33029, {5, 1, 0}, {5, 1, 12}},
      {37426, {5, 1, 0}, {5, 1, 26}},
  };
  const uchar *master_ver =
      rli->get_rli_description_event()->server_version_split;

  DBUG_ASSERT(sizeof(rli->get_rli_description_event()->server_version_split) ==
              3);

  for (uint i = 0;
       i < sizeof(versions_for_all_bugs) / sizeof(*versions_for_all_bugs);
       i++) {
    const uchar *introduced_in = versions_for_all_bugs[i].introduced_in,
                *fixed_in = versions_for_all_bugs[i].fixed_in;
    if ((versions_for_all_bugs[i].bug_id == bug_id) &&
        (memcmp(introduced_in, master_ver, 3) <= 0) &&
        (memcmp(fixed_in, master_ver, 3) > 0) &&
        (pred == NULL || (*pred)(param))) {
      if (!report) return true;
      // a short message for SHOW SLAVE STATUS (message length constraints)
      my_printf_error(ER_UNKNOWN_ERROR,
                      "master may suffer from"
                      " http://bugs.mysql.com/bug.php?id=%u"
                      " so slave stops; check error log on slave"
                      " for more info",
                      MYF(0), bug_id);
      // a verbose message for the error log
      enum loglevel report_level = INFORMATION_LEVEL;
      if (!ignored_error_code(ER_UNKNOWN_ERROR)) {
        report_level = ERROR_LEVEL;
        current_thd->is_slave_error = 1;
      }
      /*
        In case of ignored errors report warnings only if
        log_error_verbosity > 2.
      */
      else if (log_error_verbosity > 2)
        report_level = WARNING_LEVEL;

      if (report_level != INFORMATION_LEVEL)
        rli->report(report_level, ER_SERVER_UNKNOWN_ERROR,
                    "According to the master's version ('%s'),"
                    " it is probable that master suffers from this bug:"
                    " http://bugs.mysql.com/bug.php?id=%u"
                    " and thus replicating the current binary log event"
                    " may make the slave's data become different from the"
                    " master's data."
                    " To take no risk, slave refuses to replicate"
                    " this event and stops."
                    " We recommend that all updates be stopped on the"
                    " master and slave, that the data of both be"
                    " manually synchronized,"
                    " that master's binary logs be deleted,"
                    " that master be upgraded to a version at least"
                    " equal to '%d.%d.%d'. Then replication can be"
                    " restarted.",
                    rli->get_rli_description_event()->server_version, bug_id,
                    fixed_in[0], fixed_in[1], fixed_in[2]);
      return true;
    }
  }
  return false;
}

/**
   BUG#33029, For all 5.0 up to 5.0.58 exclusive, and 5.1 up to 5.1.12
   exclusive, if one statement in a SP generated AUTO_INCREMENT value
   by the top statement, all statements after it would be considered
   generated AUTO_INCREMENT value by the top statement, and a
   erroneous INSERT_ID value might be associated with these statement,
   which could cause duplicate entry error and stop the slave.

   Detect buggy master to work around.
 */
bool rpl_master_erroneous_autoinc(THD *thd) {
  if (thd->rli_slave && thd->rli_slave->info_thd == thd) {
    Relay_log_info *c_rli = thd->rli_slave->get_c_rli();

    DBUG_EXECUTE_IF("simulate_bug33029", return true;);
    return rpl_master_has_bug(c_rli, 33029, false, NULL, NULL);
  }
  return false;
}

/**
  a copy of active_mi->rli->slave_skip_counter, for showing in SHOW GLOBAL
  VARIABLES, INFORMATION_SCHEMA.GLOBAL_VARIABLES and @@sql_slave_skip_counter
  without taking all the mutexes needed to access
  active_mi->rli->slave_skip_counter properly.
*/
uint sql_slave_skip_counter;

/**
   Executes a START SLAVE statement.

  @param thd                 Pointer to THD object for the client thread
                             executing the statement.

   @param connection_param   Connection parameters for starting threads

   @param master_param       Master parameters used for starting threads

   @param thread_mask_input  The thread mask that identifies which threads to
                             start. If 0 is passed (start no thread) then this
                             parameter is ignored and all stopped threads are
                             started

   @param mi                 Pointer to Master_info object for the slave's IO
                             thread.

   @param set_mts_settings   If true, the channel uses the server MTS
                             configured settings when starting the applier
                             thread.

   @retval false success
   @retval true error
*/
bool start_slave(THD *thd, LEX_SLAVE_CONNECTION *connection_param,
                 LEX_MASTER_INFO *master_param, int thread_mask_input,
                 Master_info *mi, bool set_mts_settings) {
  bool is_error = false;
  int thread_mask;

  DBUG_ENTER("start_slave(THD, lex, lex, int, Master_info, bool");

  /*
    START SLAVE command should ignore 'read-only' and 'super_read_only'
    options so that it can update 'mysql.slave_master_info' and
    'mysql.slave_relay_log_info' replication repository tables.
  */
  thd->set_skip_readonly_check();
  Security_context *sctx = thd->security_context();
  if (!sctx->check_access(SUPER_ACL) &&
      !sctx->has_global_grant(STRING_WITH_LEN("REPLICATION_SLAVE_ADMIN"))
           .first) {
    my_error(ER_SPECIFIC_ACCESS_DENIED_ERROR, MYF(0),
             "SUPER or REPLICATION_SLAVE_ADMIN");
    DBUG_RETURN(1);
  }

  mi->channel_wrlock();

  if (connection_param->user || connection_param->password) {
    if (!thd->get_ssl()) {
      push_warning(thd, Sql_condition::SL_NOTE, ER_INSECURE_PLAIN_TEXT,
                   ER_THD(thd, ER_INSECURE_PLAIN_TEXT));
    }
  }

  lock_slave_threads(mi);  // this allows us to cleanly read slave_running
  // Get a mask of _stopped_ threads
  init_thread_mask(&thread_mask, mi, 1 /* inverse */);
  /*
    Below we will start all stopped threads.  But if the user wants to
    start only one thread, do as if the other thread was running (as we
    don't wan't to touch the other thread), so set the bit to 0 for the
    other thread
  */
  if (thread_mask_input) {
    thread_mask &= thread_mask_input;
  }
  if (thread_mask)  // some threads are stopped, start them
  {
    if (load_mi_and_rli_from_repositories(mi, false, thread_mask)) {
      is_error = true;
      my_error(ER_MASTER_INFO, MYF(0));
    } else if (*mi->host || !(thread_mask & SLAVE_IO)) {
      /*
        If we will start IO thread we need to take care of possible
        options provided through the START SLAVE if there is any.
      */
      if (thread_mask & SLAVE_IO) {
        if (connection_param->user) {
          mi->set_start_user_configured(true);
          mi->set_user(connection_param->user);
        }
        if (connection_param->password) {
          mi->set_start_user_configured(true);
          mi->set_password(connection_param->password);
        }
        if (connection_param->plugin_auth)
          mi->set_plugin_auth(connection_param->plugin_auth);
        if (connection_param->plugin_dir)
          mi->set_plugin_dir(connection_param->plugin_dir);
      }

      /*
        If we will start SQL thread we will care about UNTIL options If
        not and they are specified we will ignore them and warn user
        about this fact.
      */
      if (thread_mask & SLAVE_SQL) {
        /*
          sql_slave_skip_counter only effects the applier thread which is
          first started. So after sql_slave_skip_counter is copied to
          rli->slave_skip_counter, it is reset to 0.
        */
        mysql_mutex_lock(&LOCK_sql_slave_skip_counter);
        mi->rli->slave_skip_counter = sql_slave_skip_counter;
        sql_slave_skip_counter = 0;
        mysql_mutex_unlock(&LOCK_sql_slave_skip_counter);
        /*
          To cache the MTS system var values and used them in the following
          runtime. The system vars can change meanwhile but having no other
          effects.
          It also allows the per channel definition of this variables.
        */
        if (set_mts_settings) {
          mi->rli->opt_slave_parallel_workers = opt_mts_slave_parallel_workers;
          if (mts_parallel_option == MTS_PARALLEL_TYPE_DB_NAME)
            mi->rli->channel_mts_submode = MTS_PARALLEL_TYPE_DB_NAME;
          else
            mi->rli->channel_mts_submode = MTS_PARALLEL_TYPE_LOGICAL_CLOCK;

#ifndef DBUG_OFF
          if (!DBUG_EVALUATE_IF("check_slave_debug_group", 1, 0))
#endif
            mi->rli->checkpoint_group = opt_mts_checkpoint_group;
        }

        int slave_errno = mi->rli->init_until_option(thd, master_param);
        if (slave_errno) {
          my_error(slave_errno, MYF(0));
          is_error = true;
        }

        if (!is_error) is_error = check_slave_sql_config_conflict(mi->rli);
      } else if (master_param->pos || master_param->relay_log_pos ||
                 master_param->gtid)
        push_warning(thd, Sql_condition::SL_NOTE, ER_UNTIL_COND_IGNORED,
                     ER_THD(thd, ER_UNTIL_COND_IGNORED));

      if (!is_error)
        is_error =
            start_slave_threads(false /*need_lock_slave=false*/,
                                true /*wait_for_start=true*/, mi, thread_mask);
    } else {
      is_error = true;
      my_error(ER_BAD_SLAVE, MYF(0));
    }
  } else {
    /* no error if all threads are already started, only a warning */
    push_warning_printf(
        thd, Sql_condition::SL_NOTE, ER_SLAVE_CHANNEL_WAS_RUNNING,
        ER_THD(thd, ER_SLAVE_CHANNEL_WAS_RUNNING), mi->get_channel());
  }

  /*
    Clean up start information if there was an attempt to start
    the IO thread to avoid any security issue.
  */
  if (is_error && (thread_mask & SLAVE_IO) == SLAVE_IO) mi->reset_start_info();

  unlock_slave_threads(mi);

  mi->channel_unlock();

  DBUG_RETURN(is_error);
}

/**
  Execute a STOP SLAVE statement.

  @param thd              Pointer to THD object for the client thread executing
                          the statement.

  @param mi               Pointer to Master_info object for the slave's IO
                          thread.

  @param net_report       If true, saves the exit status into Diagnostics_area.

  @param for_one_channel  If the method is being invoked only for one channel

  @param push_temp_tables_warning  If it should push a "have temp tables
                                   warning" once having open temp tables. This
                                   avoids multiple warnings when there is more
                                   than one channel with open temp tables.
                                   This parameter can be removed when the
                                   warning is issued with per-channel
                                   information.

  @retval 0 success
  @retval 1 error
*/
int stop_slave(THD *thd, Master_info *mi, bool net_report, bool for_one_channel,
               bool *push_temp_tables_warning) {
  DBUG_ENTER("stop_slave(THD, Master_info, bool, bool");

  int slave_errno;
  if (!thd) thd = current_thd;

  /*
    STOP SLAVE command should ignore 'read-only' and 'super_read_only'
    options so that it can update 'mysql.slave_master_info' and
    'mysql.slave_relay_log_info' replication repository tables.
  */
  thd->set_skip_readonly_check();

  Security_context *sctx = thd->security_context();
  if (!sctx->check_access(SUPER_ACL) &&
      !sctx->has_global_grant(STRING_WITH_LEN("REPLICATION_SLAVE_ADMIN"))
           .first) {
    my_error(ER_SPECIFIC_ACCESS_DENIED_ERROR, MYF(0),
             "SUPER or REPLICATION_SLAVE_ADMIN");
    DBUG_RETURN(1);
  }

  mi->channel_wrlock();

  THD_STAGE_INFO(thd, stage_killing_slave);
  int thread_mask;
  lock_slave_threads(mi);

  DBUG_EXECUTE_IF("simulate_hold_run_locks_on_stop_slave", my_sleep(10000000););

  // Get a mask of _running_ threads
  init_thread_mask(&thread_mask, mi, 0 /* not inverse*/);

  /*
    Below we will stop all running threads.
    But if the user wants to stop only one thread, do as if the other thread
    was stopped (as we don't wan't to touch the other thread), so set the
    bit to 0 for the other thread
  */
  if (thd->lex->slave_thd_opt) thread_mask &= thd->lex->slave_thd_opt;

  if (thread_mask) {
    slave_errno =
        terminate_slave_threads(mi, thread_mask, rpl_stop_slave_timeout,
                                false /*need_lock_term=false*/);
  } else {
    // no error if both threads are already stopped, only a warning
    slave_errno = 0;
    push_warning_printf(
        thd, Sql_condition::SL_NOTE, ER_SLAVE_CHANNEL_WAS_NOT_RUNNING,
        ER_THD(thd, ER_SLAVE_CHANNEL_WAS_NOT_RUNNING), mi->get_channel());
  }

  /*
    If the slave has open temp tables and there is a following CHANGE MASTER
    there is a possibility that the temporary tables are left open forever.
    Though we dont restrict failover here, we do warn users. In future, we
    should have a command to delete open temp tables the slave has replicated.
    See WL#7441 regarding this command.
  */

  if (mi->rli->atomic_channel_open_temp_tables && *push_temp_tables_warning) {
    push_warning(thd, Sql_condition::SL_WARNING,
                 ER_WARN_OPEN_TEMP_TABLES_MUST_BE_ZERO,
                 ER_THD(thd, ER_WARN_OPEN_TEMP_TABLES_MUST_BE_ZERO));
    *push_temp_tables_warning = false;
  }

  unlock_slave_threads(mi);

  mi->channel_unlock();

  if (slave_errno) {
    if ((slave_errno == ER_STOP_SLAVE_SQL_THREAD_TIMEOUT) ||
        (slave_errno == ER_STOP_SLAVE_IO_THREAD_TIMEOUT)) {
      push_warning(thd, Sql_condition::SL_NOTE, slave_errno,
                   ER_THD(thd, slave_errno));

      /*
        If new slave_errno is added in the if() condition above then make sure
        that there are no % in the error message or change the logging API
        to use verbatim() to avoid % substitutions.
      */
      longlong log_errno = (slave_errno == ER_STOP_SLAVE_SQL_THREAD_TIMEOUT)
                               ? ER_RPL_SLAVE_SQL_THREAD_STOP_CMD_EXEC_TIMEOUT
                               : ER_RPL_SLAVE_IO_THREAD_STOP_CMD_EXEC_TIMEOUT;
      LogErr(WARNING_LEVEL, log_errno);
    }
    if (net_report) my_error(slave_errno, MYF(0));
    DBUG_RETURN(1);
  } else if (net_report && for_one_channel)
    my_ok(thd);

  DBUG_RETURN(0);
}

/**
  Execute a RESET SLAVE (for all channels), used in Multisource replication.
  If resetting of a particular channel fails, it exits out.

  @param[in]  thd  THD object of the client.

  @retval     0    success
  @retval     1    error
 */

int reset_slave(THD *thd) {
  DBUG_ENTER("reset_slave(THD)");

  channel_map.assert_some_wrlock();

  Master_info *mi = 0;
  int result = 0;
  mi_map::iterator it, gr_channel_map_it;
  if (thd->lex->reset_slave_info.all) {
    /* First do reset_slave for default channel */
    mi = channel_map.get_default_channel_mi();
    if (mi && reset_slave(thd, mi, thd->lex->reset_slave_info.all))
      DBUG_RETURN(1);
    /* Do while iteration for rest of the channels */
    it = channel_map.begin();
    while (it != channel_map.end()) {
      if (!it->first.compare(channel_map.get_default_channel())) {
        it++;
        continue;
      }
      mi = it->second;
      DBUG_ASSERT(mi);
      if ((result = reset_slave(thd, mi, thd->lex->reset_slave_info.all)))
        break;
      it = channel_map.begin();
    }
    /* RESET group replication specific channels */
    gr_channel_map_it = channel_map.begin(GROUP_REPLICATION_CHANNEL);
    while (gr_channel_map_it != channel_map.end(GROUP_REPLICATION_CHANNEL)) {
      mi = gr_channel_map_it->second;
      DBUG_ASSERT(mi);
      /*
        We cannot RESET a group replication channel while the group
        replication is running.
      */
      if (is_group_replication_running()) {
        my_error(ER_SLAVE_CHANNEL_OPERATION_NOT_ALLOWED, MYF(0),
                 "RESET SLAVE ALL FOR CHANNEL", mi->get_channel());
        DBUG_RETURN(1);
      }
      if ((result = reset_slave(thd, mi, thd->lex->reset_slave_info.all)))
        break;
      gr_channel_map_it = channel_map.begin(GROUP_REPLICATION_CHANNEL);
    }
  } else {
    it = channel_map.begin();
    while (it != channel_map.end()) {
      mi = it->second;
      DBUG_ASSERT(mi);
      if ((result = reset_slave(thd, mi, thd->lex->reset_slave_info.all)))
        break;
      it++;
    }
    /*
      RESET group replication specific channels.

      We cannot RESET a group replication channel while the group
      replication is running.
    */
    gr_channel_map_it = channel_map.begin(GROUP_REPLICATION_CHANNEL);
    while (gr_channel_map_it != channel_map.end(GROUP_REPLICATION_CHANNEL)) {
      mi = gr_channel_map_it->second;
      DBUG_ASSERT(mi);
      if (is_group_replication_running()) {
        my_error(ER_SLAVE_CHANNEL_OPERATION_NOT_ALLOWED, MYF(0),
                 "RESET SLAVE FOR CHANNEL", mi->get_channel());
        DBUG_RETURN(1);
      }
      if ((result = reset_slave(thd, mi, thd->lex->reset_slave_info.all)))
        break;
      gr_channel_map_it++;
    }
  }
  DBUG_RETURN(result);
}

/**
  Execute a RESET SLAVE statement.
  Locks slave threads and unlocks the slave threads after executing
  reset slave.

  @param thd        Pointer to THD object of the client thread executing the
                    statement.

  @param mi         Pointer to Master_info object for the slave.

  @param reset_all  Do a full reset or only clean master info structures

  @retval 0   success
  @retval !=0 error
*/
int reset_slave(THD *thd, Master_info *mi, bool reset_all) {
  int thread_mask = 0, error = 0;
  const char *errmsg = "Unknown error occured while reseting slave";
  DBUG_ENTER("reset_slave");

  bool is_default_channel =
      strcmp(mi->get_channel(), channel_map.get_default_channel()) == 0;

  /*
    RESET SLAVE command should ignore 'read-only' and 'super_read_only'
    options so that it can update 'mysql.slave_master_info' and
    'mysql.slave_relay_log_info' replication repository tables.
  */
  thd->set_skip_readonly_check();
  mi->channel_wrlock();

  lock_slave_threads(mi);
  init_thread_mask(&thread_mask, mi, 0 /* not inverse */);
  if (thread_mask)  // We refuse if any slave thread is running
  {
    my_error(ER_SLAVE_CHANNEL_MUST_STOP, MYF(0), mi->get_channel());
    error = ER_SLAVE_CHANNEL_MUST_STOP;
    unlock_slave_threads(mi);
    mi->channel_unlock();
    goto err;
  }

  ha_reset_slave(thd);

  // delete relay logs, clear relay log coordinates
  if ((error = mi->rli->purge_relay_logs(thd, &errmsg,
                                         reset_all && !is_default_channel))) {
    my_error(ER_RELAY_LOG_FAIL, MYF(0), errmsg);
    error = ER_RELAY_LOG_FAIL;
    unlock_slave_threads(mi);
    mi->channel_unlock();
    goto err;
  }

  /* Clear master's log coordinates and associated information */
  DBUG_ASSERT(!mi->rli || !mi->rli->slave_running);  // none writes in rli table
  if (remove_info(mi)) {
    error = ER_UNKNOWN_ERROR;
    my_error(ER_UNKNOWN_ERROR, MYF(0));
    unlock_slave_threads(mi);
    mi->channel_unlock();
    goto err;
  }
  if (!reset_all) {
    mi->init_master_log_pos();
    mi->master_uuid[0] = 0;
    /*
      This shall prevent the channel to vanish if server is restarted
      after this RESET SLAVE and before the channel be started.
    */
    mysql_mutex_lock(&mi->data_lock);
    if (mi->reset && opt_mi_repository_id == INFO_REPOSITORY_TABLE &&
        opt_rli_repository_id == INFO_REPOSITORY_TABLE &&
        (mi->flush_info(true))) {
      error = ER_MASTER_INFO;
      my_error(ER_MASTER_INFO, MYF(0));
      mysql_mutex_unlock(&mi->data_lock);
      unlock_slave_threads(mi);
      mi->channel_unlock();
      goto err;
    }
    mysql_mutex_unlock(&mi->data_lock);
  }

  unlock_slave_threads(mi);

  (void)RUN_HOOK(binlog_relay_io, after_reset_slave, (thd, mi));

  /*
     RESET SLAVE ALL deletes the channels(except default channel), so their mi
     and rli objects are removed. For default channel, its mi and rli are
     deleted and recreated to keep in clear status.
  */
  if (reset_all) {
    bool is_default =
        !strcmp(mi->get_channel(), channel_map.get_default_channel());

    channel_map.delete_mi(mi->get_channel());

    if (is_default) {
      if (!Rpl_info_factory::create_mi_and_rli_objects(
              opt_mi_repository_id, opt_rli_repository_id,
              channel_map.get_default_channel(), true, &channel_map)) {
        error = ER_MASTER_INFO;
        my_message(ER_MASTER_INFO, ER_THD(thd, ER_MASTER_INFO), MYF(0));
      }
    }
  } else {
    mi->channel_unlock();
  }

err:
  DBUG_RETURN(error);
}

/**
  Entry function for RESET SLAVE command. Function either resets
  the slave for all channels or for a single channel.
  When RESET SLAVE ALL is given, the slave_info_objects (mi, rli & workers)
  are destroyed.

  @param[in]           thd          the client thread with the command.

  @return
    @retval            false            OK
    @retval            true            not OK
*/
bool reset_slave_cmd(THD *thd) {
  DBUG_ENTER("reset_slave_cmd");

  Master_info *mi;
  LEX *lex = thd->lex;
  bool res = true;  // default, an error

  channel_map.wrlock();

  if (!is_slave_configured()) {
    my_error(ER_SLAVE_CONFIGURATION, MYF(0));
    channel_map.unlock();
    DBUG_RETURN(res = true);
  }

  if (!lex->mi.for_channel)
    res = reset_slave(thd);
  else {
    mi = channel_map.get_mi(lex->mi.channel);
    /*
      If the channel being used is a group replication channel and
      group_replication is still running we need to disable RESET SLAVE [ALL]
      command.
    */
    if (mi &&
        channel_map.is_group_replication_channel_name(mi->get_channel(),
                                                      true) &&
        is_group_replication_running()) {
      my_error(ER_SLAVE_CHANNEL_OPERATION_NOT_ALLOWED, MYF(0),
               "RESET SLAVE [ALL] FOR CHANNEL", mi->get_channel());
      channel_map.unlock();
      DBUG_RETURN(true);
    }

    if (mi)
      res = reset_slave(thd, mi, thd->lex->reset_slave_info.all);
    else if (strcmp(channel_map.get_default_channel(), lex->mi.channel))
      my_error(ER_SLAVE_CHANNEL_DOES_NOT_EXIST, MYF(0), lex->mi.channel);
  }

  channel_map.unlock();

  DBUG_RETURN(res);
}

/**
   This function checks if the given CHANGE MASTER command has any receive
   option being set or changed.

   - used in change_master().

  @param  lex_mi structure that holds all change master options given on the
          change master command.

  @retval false No change master receive option.
  @retval true  At least one receive option was there.
*/

static bool have_change_master_receive_option(const LEX_MASTER_INFO *lex_mi) {
  bool have_receive_option = false;

  DBUG_ENTER("have_change_master_receive_option");

  /* Check if *at least one* receive option is given on change master command*/
  if (lex_mi->host || lex_mi->user || lex_mi->password ||
      lex_mi->log_file_name || lex_mi->pos || lex_mi->bind_addr ||
      lex_mi->port || lex_mi->connect_retry || lex_mi->server_id ||
      lex_mi->ssl != LEX_MASTER_INFO::LEX_MI_UNCHANGED ||
      lex_mi->ssl_verify_server_cert != LEX_MASTER_INFO::LEX_MI_UNCHANGED ||
      lex_mi->heartbeat_opt != LEX_MASTER_INFO::LEX_MI_UNCHANGED ||
      lex_mi->retry_count_opt != LEX_MASTER_INFO::LEX_MI_UNCHANGED ||
      lex_mi->ssl_key || lex_mi->ssl_cert || lex_mi->ssl_ca ||
      lex_mi->ssl_capath || lex_mi->tls_version || lex_mi->ssl_cipher ||
      lex_mi->ssl_crl || lex_mi->ssl_crlpath ||
      lex_mi->repl_ignore_server_ids_opt == LEX_MASTER_INFO::LEX_MI_ENABLE ||
      lex_mi->public_key_path ||
      lex_mi->get_public_key != LEX_MASTER_INFO::LEX_MI_UNCHANGED)
    have_receive_option = true;

  DBUG_RETURN(have_receive_option);
}

/**
   This function checks if the given CHANGE MASTER command has any execute
   option being set or changed.

   - used in change_master().

  @param  lex_mi structure that holds all change master options given on the
          change master command.

  @param[out] need_relay_log_purge
              - If relay_log_file/relay_log_pos options are used,
                we wont delete relaylogs. We set this boolean flag to false.
              - If relay_log_file/relay_log_pos options are NOT used,
                we return the boolean flag UNCHANGED.
              - Used in change_receive_options() and change_master().

  @retval false No change master execute option.
  @retval true  At least one execute option was there.
*/

static bool have_change_master_execute_option(const LEX_MASTER_INFO *lex_mi,
                                              bool *need_relay_log_purge) {
  bool have_execute_option = false;

  DBUG_ENTER("have_change_master_execute_option");

  /* Check if *at least one* execute option is given on change master command*/
  if (lex_mi->relay_log_name || lex_mi->relay_log_pos ||
      lex_mi->sql_delay != -1)
    have_execute_option = true;

  if (lex_mi->relay_log_name || lex_mi->relay_log_pos)
    *need_relay_log_purge = false;

  DBUG_RETURN(have_execute_option);
}

/**
   This function is called if the change master command had at least one
   receive option. This function then sets or alters the receive option(s)
   given in the command. The execute options are handled in the function
   change_execute_options()

   - used in change_master().
   - Receiver threads should be stopped when this function is called.

  @param thd    Pointer to THD object for the client thread executing the
                statement.

  @param lex_mi structure that holds all change master options given on the
                change master command.
                Coming from the an executing statement or set directly this
                shall contain connection settings like hostname, user, password
                and other settings like the number of connection retries.

  @param mi     Pointer to Master_info object belonging to the slave's IO
                thread.

  @retval 0    no error i.e., success.
  @retval !=0  error.
*/

static int change_receive_options(THD *thd, LEX_MASTER_INFO *lex_mi,
                                  Master_info *mi) {
  int ret = 0; /* return value. Set if there is an error. */

  DBUG_ENTER("change_receive_options");

  /*
    If the user specified host or port without binlog or position,
    reset binlog's name to FIRST and position to 4.
  */

  if ((lex_mi->host && strcmp(lex_mi->host, mi->host)) ||
      (lex_mi->port && lex_mi->port != mi->port)) {
    /*
      This is necessary because the primary key, i.e. host or port, has
      changed.

      The repository does not support direct changes on the primary key,
      so the row is dropped and re-inserted with a new primary key. If we
      don't do that, the master info repository we will end up with several
      rows.
    */
    if (mi->clean_info()) {
      ret = 1;
      goto err;
    }
    mi->master_uuid[0] = 0;
    mi->master_id = 0;
  }

  if ((lex_mi->host || lex_mi->port) && !lex_mi->log_file_name &&
      !lex_mi->pos) {
    char *var_master_log_name = NULL;
    var_master_log_name = const_cast<char *>(mi->get_master_log_name());
    var_master_log_name[0] = '\0';
    mi->set_master_log_pos(BIN_LOG_HEADER_SIZE);
  }

  if (lex_mi->log_file_name) mi->set_master_log_name(lex_mi->log_file_name);
  if (lex_mi->pos) {
    mi->set_master_log_pos(lex_mi->pos);
  }

  if (lex_mi->log_file_name && !lex_mi->pos)
    push_warning(thd, Sql_condition::SL_WARNING,
                 ER_WARN_ONLY_MASTER_LOG_FILE_NO_POS,
                 ER_THD(thd, ER_WARN_ONLY_MASTER_LOG_FILE_NO_POS));

  DBUG_PRINT("info", ("master_log_pos: %lu", (ulong)mi->get_master_log_pos()));

  if (lex_mi->user || lex_mi->password) {
    if (!thd->get_ssl()) {
      push_warning(thd, Sql_condition::SL_NOTE, ER_INSECURE_PLAIN_TEXT,
                   ER_THD(thd, ER_INSECURE_PLAIN_TEXT));
    }
    push_warning(thd, Sql_condition::SL_NOTE, ER_INSECURE_CHANGE_MASTER,
                 ER_THD(thd, ER_INSECURE_CHANGE_MASTER));
  }

  if (lex_mi->user) mi->set_user(lex_mi->user);
  if (lex_mi->password) mi->set_password(lex_mi->password);
  if (lex_mi->host) strmake(mi->host, lex_mi->host, sizeof(mi->host) - 1);
  if (lex_mi->bind_addr)
    strmake(mi->bind_addr, lex_mi->bind_addr, sizeof(mi->bind_addr) - 1);
  /*
    Setting channel's port number explicitly to '0' should be allowed.
    Eg: 'group_replication_recovery' channel (*after recovery is done*)
    or 'group_replication_applier' channel wants to set the port number
    to '0' as there is no actual network usage on these channels.
  */
  if (lex_mi->port || lex_mi->port_opt == LEX_MASTER_INFO::LEX_MI_ENABLE)
    mi->port = lex_mi->port;
  if (lex_mi->connect_retry) mi->connect_retry = lex_mi->connect_retry;
  if (lex_mi->retry_count_opt != LEX_MASTER_INFO::LEX_MI_UNCHANGED)
    mi->retry_count = lex_mi->retry_count;

  if (lex_mi->heartbeat_opt != LEX_MASTER_INFO::LEX_MI_UNCHANGED)
    mi->heartbeat_period = lex_mi->heartbeat_period;
  else if (lex_mi->host || lex_mi->port) {
    /*
      If the user specified host or port or both without heartbeat_period,
      we use default value for heartbeat_period. By default, We want to always
      have heartbeat enabled when we switch master unless
      master_heartbeat_period is explicitly set to zero (heartbeat disabled).

      Here is the default value for heartbeat period if CHANGE MASTER did not
      specify it.  (no data loss in conversion as hb period has a max)
    */
    mi->heartbeat_period =
        min<float>(SLAVE_MAX_HEARTBEAT_PERIOD, (slave_net_timeout / 2.0f));
    DBUG_ASSERT(mi->heartbeat_period > (float)0.001 ||
                mi->heartbeat_period == 0);

    // counter is cleared if master is CHANGED.
    mi->received_heartbeats = 0;
    // clear timestamp of last heartbeat as well.
    mi->last_heartbeat = 0;
  }

  /*
    reset the last time server_id list if the current CHANGE MASTER
    is mentioning IGNORE_SERVER_IDS= (...)
  */
  if (lex_mi->repl_ignore_server_ids_opt == LEX_MASTER_INFO::LEX_MI_ENABLE)
    mi->ignore_server_ids->dynamic_ids.clear();
  for (size_t i = 0; i < lex_mi->repl_ignore_server_ids.size(); i++) {
    ulong s_id = lex_mi->repl_ignore_server_ids[i];
    if (s_id == ::server_id && replicate_same_server_id) {
      ret = ER_SLAVE_IGNORE_SERVER_IDS;
      my_error(ER_SLAVE_IGNORE_SERVER_IDS, MYF(0), static_cast<int>(s_id));
      goto err;
    } else {
      // Keep the array sorted, ignore duplicates.
      mi->ignore_server_ids->dynamic_ids.insert_unique(s_id);
    }
  }

  if (lex_mi->ssl != LEX_MASTER_INFO::LEX_MI_UNCHANGED)
    mi->ssl = (lex_mi->ssl == LEX_MASTER_INFO::LEX_MI_ENABLE);

  if (lex_mi->ssl_verify_server_cert != LEX_MASTER_INFO::LEX_MI_UNCHANGED)
    mi->ssl_verify_server_cert =
        (lex_mi->ssl_verify_server_cert == LEX_MASTER_INFO::LEX_MI_ENABLE);

  if (lex_mi->public_key_path)
    strmake(mi->public_key_path, lex_mi->public_key_path,
            sizeof(mi->public_key_path) - 1);

  if (lex_mi->get_public_key != LEX_MASTER_INFO::LEX_MI_UNCHANGED)
    mi->get_public_key =
        (lex_mi->get_public_key == LEX_MASTER_INFO::LEX_MI_ENABLE);

  if (lex_mi->ssl_ca)
    strmake(mi->ssl_ca, lex_mi->ssl_ca, sizeof(mi->ssl_ca) - 1);
  if (lex_mi->ssl_capath)
    strmake(mi->ssl_capath, lex_mi->ssl_capath, sizeof(mi->ssl_capath) - 1);
  if (lex_mi->tls_version)
    strmake(mi->tls_version, lex_mi->tls_version, sizeof(mi->tls_version) - 1);
  if (lex_mi->ssl_cert)
    strmake(mi->ssl_cert, lex_mi->ssl_cert, sizeof(mi->ssl_cert) - 1);
  if (lex_mi->ssl_cipher)
    strmake(mi->ssl_cipher, lex_mi->ssl_cipher, sizeof(mi->ssl_cipher) - 1);
  if (lex_mi->ssl_key)
    strmake(mi->ssl_key, lex_mi->ssl_key, sizeof(mi->ssl_key) - 1);
  if (lex_mi->ssl_crl)
    strmake(mi->ssl_crl, lex_mi->ssl_crl, sizeof(mi->ssl_crl) - 1);
  if (lex_mi->ssl_crlpath)
    strmake(mi->ssl_crlpath, lex_mi->ssl_crlpath, sizeof(mi->ssl_crlpath) - 1);
#ifndef HAVE_OPENSSL
  if (lex_mi->ssl || lex_mi->ssl_ca || lex_mi->ssl_capath || lex_mi->ssl_cert ||
      lex_mi->ssl_cipher || lex_mi->ssl_key || lex_mi->ssl_verify_server_cert ||
      lex_mi->ssl_crl || lex_mi->ssl_crlpath || lex_mi->tls_version)
    push_warning(thd, Sql_condition::SL_NOTE, ER_SLAVE_IGNORED_SSL_PARAMS,
                 ER_THD(thd, ER_SLAVE_IGNORED_SSL_PARAMS));
#endif

err:
  DBUG_RETURN(ret);
}

/**
   This function is called if the change master command had at least one
   execute option. This function then sets or alters the execute option(s)
   given in the command. The receive options are handled in the function
   change_receive_options()

   - used in change_master().
   - Execute threads should be stopped before this function is called.

  @param lex_mi structure that holds all change master options given on the
                change master command.

  @param mi     Pointer to Master_info object belonging to the slave's IO
                thread.
*/

static void change_execute_options(LEX_MASTER_INFO *lex_mi, Master_info *mi) {
  DBUG_ENTER("change_execute_options");

  if (lex_mi->relay_log_name) {
    char relay_log_name[FN_REFLEN];
    mi->rli->relay_log.make_log_name(relay_log_name, lex_mi->relay_log_name);
    mi->rli->set_group_relay_log_name(relay_log_name);
    mi->rli->is_group_master_log_pos_invalid = true;
  }

  if (lex_mi->relay_log_pos) {
    mi->rli->set_group_relay_log_pos(lex_mi->relay_log_pos);
    mi->rli->is_group_master_log_pos_invalid = true;
  }

  if (lex_mi->sql_delay != -1) mi->rli->set_sql_delay(lex_mi->sql_delay);

  DBUG_VOID_RETURN;
}

/**
  This function shall issue a deprecation warning if
  there are server ids tokenized from the CHANGE MASTER
  TO command while @@global.gtid_mode=ON.
 */
static void issue_deprecation_warnings_for_channel(THD *thd) {
  LEX_MASTER_INFO *lex_mi = &thd->lex->mi;

  /*
    Deprecation of GTID_MODE + IGNORE_SERVER_IDS

    Generate deprecation warning when user executes CHANGE
    MASTER TO IGNORE_SERVER_IDS if GTID_MODE=ON.
  */
  enum_gtid_mode gtid_mode = get_gtid_mode(GTID_MODE_LOCK_CHANNEL_MAP);
  if (lex_mi->repl_ignore_server_ids.size() > 0 && gtid_mode == GTID_MODE_ON) {
    push_warning_printf(thd, Sql_condition::SL_WARNING,
                        ER_WARN_DEPRECATED_SYNTAX,
                        ER_THD(thd, ER_WARN_DEPRECATED_SYNTAX_NO_REPLACEMENT),
                        "CHANGE MASTER TO ... IGNORE_SERVER_IDS='...' "
                        "(when @@GLOBAL.GTID_MODE = ON)",
                        "");
  }
}

/**
  Execute a CHANGE MASTER statement.

  Apart from changing the receive/execute configurations/positions,
  this function also does the following:
  - May leave replicated open temporary table after warning.
  - Purges relay logs if no threads running and no relay log file/pos options.
  - Delete worker info in mysql.slave_worker_info table if applier not running.

  @param thd            Pointer to THD object for the client thread executing
                        the statement.

  @param mi             Pointer to Master_info object belonging to the slave's
                        IO thread.

  @param lex_mi         Lex information with master connection data.
                        Coming from the an executing statement or set directly
                        this shall contain connection settings like hostname,
                        user, password and other settings like the number of
                        connection retries.

  @param preserve_logs  If the decision of purging the logs should be always be
                        false even if no relay log name/position is given to
                        the method. The preserve_logs parameter will not be
                        respected when the relay log info repository is not
                        initialized.

  @retval 0   success
  @retval !=0 error
*/
int change_master(THD *thd, Master_info *mi, LEX_MASTER_INFO *lex_mi,
                  bool preserve_logs) {
  int error = 0;

  /* Do we have at least one receive related (IO thread) option? */
  bool have_receive_option = false;
  /* Do we have at least one execute related (SQL/coord/worker) option? */
  bool have_execute_option = false;
  /* If there are no mts gaps, we delete the rows in this table. */
  bool mts_remove_worker_info = false;
  /* used as a bit mask to indicate running slave threads. */
  int thread_mask;
  /*
    Relay logs are purged only if both receive and execute threads are
    stopped before executing CHANGE MASTER and relay_log_file/relay_log_pos
    options are not used.
  */
  bool need_relay_log_purge = 1;

  /*
    We want to save the old receive configurations so that we can use them to
    print the changes in these configurations (from-to form). This is used in
    LogErr() later.
  */
  char saved_host[HOSTNAME_LENGTH + 1], saved_bind_addr[HOSTNAME_LENGTH + 1];
  uint saved_port = 0;
  char saved_log_name[FN_REFLEN];
  my_off_t saved_log_pos = 0;

  DBUG_ENTER("change_master");

  /*
    CHANGE MASTER command should ignore 'read-only' and 'super_read_only'
    options so that it can update 'mysql.slave_master_info' replication
    repository tables.
  */
  thd->set_skip_readonly_check();
  mi->channel_wrlock();
  /*
    When we change master, we first decide which thread is running and
    which is not. We dont want this assumption to break while we change master.

    Suppose we decide that receiver thread is running and thus it is
    safe to change receive related options in mi. By this time if
    the receive thread is started, we may have a race condition between
    the client thread and receiver thread.
  */
  lock_slave_threads(mi);

  /*
    Get a bit mask for the slave threads that are running.
    Since the third argument is 0, thread_mask after the function
    returns stands for running threads.
  */
  init_thread_mask(&thread_mask, mi, 0);

  /*
    change master with master_auto_position=1 requires stopping both
    receiver and applier threads. If any slave thread is running,
    we report an error.
  */
  if (thread_mask) /* If any thread is running */
  {
    if (lex_mi->auto_position != LEX_MASTER_INFO::LEX_MI_UNCHANGED) {
      error = ER_SLAVE_CHANNEL_MUST_STOP;
      my_error(ER_SLAVE_CHANNEL_MUST_STOP, MYF(0), mi->get_channel());
      goto err;
    }
    /*
      Prior to WL#6120, we imposed the condition that STOP SLAVE is required
      before CHANGE MASTER. Since the slave threads die on STOP SLAVE, it was
      fine if we purged relay logs.

      Now that we do allow CHANGE MASTER with a running receiver/applier thread,
      we need to make sure that the relay logs are purged only if both
      receiver and applier threads are stopped otherwise we could lose events.

      The idea behind purging relay logs if both the threads are stopped is to
      keep consistency with the old behavior. If the user/application is doing
      a CHANGE MASTER without stopping any one thread, the relay log purge
      should be controlled via the 'relay_log_purge' option.
    */
    need_relay_log_purge = 0;
  }

  /*
    We cannot specify auto position and set either the coordinates
    on master or slave. If we try to do so, an error message is
    printed out.
  */
  if (lex_mi->log_file_name != NULL || lex_mi->pos != 0 ||
      lex_mi->relay_log_name != NULL || lex_mi->relay_log_pos != 0) {
    if (lex_mi->auto_position == LEX_MASTER_INFO::LEX_MI_ENABLE ||
        (lex_mi->auto_position != LEX_MASTER_INFO::LEX_MI_DISABLE &&
         mi->is_auto_position())) {
      error = ER_BAD_SLAVE_AUTO_POSITION;
      my_error(ER_BAD_SLAVE_AUTO_POSITION, MYF(0));
      goto err;
    }
  }

  /* CHANGE MASTER TO MASTER_AUTO_POSITION = 1 requires GTID_MODE != OFF */
  if (lex_mi->auto_position == LEX_MASTER_INFO::LEX_MI_ENABLE &&
      /*
        We hold channel_map lock for the duration of the CHANGE MASTER.
        This is important since it prevents that a concurrent
        connection changes to GTID_MODE=OFF between this check and the
        point where AUTO_POSITION is stored in the table and in mi.
      */
      get_gtid_mode(GTID_MODE_LOCK_CHANNEL_MAP) == GTID_MODE_OFF) {
    error = ER_AUTO_POSITION_REQUIRES_GTID_MODE_NOT_OFF;
    my_error(ER_AUTO_POSITION_REQUIRES_GTID_MODE_NOT_OFF, MYF(0));
    goto err;
  }

  /* Check if at least one receive option is given on change master */
  have_receive_option = have_change_master_receive_option(lex_mi);

  /* Check if at least one execute option is given on change master */
  have_execute_option =
      have_change_master_execute_option(lex_mi, &need_relay_log_purge);

  if (need_relay_log_purge && /* If we should purge the logs for this channel */
      preserve_logs &&        /* And we were asked to keep them */
      mi->rli->inited)        /* And the channel was initialized properly */
  {
    need_relay_log_purge = false;
  }

  /* With receiver thread running, we dont allow changing receive options. */
  if (have_receive_option && (thread_mask & SLAVE_IO)) {
    error = ER_SLAVE_CHANNEL_IO_THREAD_MUST_STOP;
    my_error(ER_SLAVE_CHANNEL_IO_THREAD_MUST_STOP, MYF(0), mi->get_channel());
    goto err;
  }

  /* With an execute thread running, we don't allow changing execute options. */
  if (have_execute_option && (thread_mask & SLAVE_SQL)) {
    error = ER_SLAVE_CHANNEL_SQL_THREAD_MUST_STOP;
    my_error(ER_SLAVE_CHANNEL_SQL_THREAD_MUST_STOP, MYF(0), mi->get_channel());
    goto err;
  }

  /*
    We need to check if there is an empty master_host. Otherwise
    change master succeeds, a master.info file is created containing
    empty master_host string and when issuing: start slave; an error
    is thrown stating that the server is not configured as slave.
    (See BUG#28796).
  */
  if (lex_mi->host && !*lex_mi->host) {
    error = ER_WRONG_ARGUMENTS;
    my_error(ER_WRONG_ARGUMENTS, MYF(0), "MASTER_HOST");
    goto err;
  }

  THD_STAGE_INFO(thd, stage_changing_master);

  int thread_mask_stopped_threads;

  /*
    Before load_mi_and_rli_from_repositories() call, get a bit mask to indicate
    stopped threads in thread_mask_stopped_threads. Since the third argguement
    is 1, thread_mask when the function returns stands for stopped threads.
  */

  init_thread_mask(&thread_mask_stopped_threads, mi, 1);

  if (load_mi_and_rli_from_repositories(mi, false, thread_mask_stopped_threads,
                                        need_relay_log_purge)) {
    error = ER_MASTER_INFO;
    my_error(ER_MASTER_INFO, MYF(0));
    goto err;
  }

  if ((thread_mask & SLAVE_SQL) == 0)  // If execute threads are stopped
  {
    if (mi->rli->mts_recovery_group_cnt) {
      /*
        Change-Master can't be done if there is a mts group gap.
        That requires mts-recovery which START SLAVE provides.
      */
      DBUG_ASSERT(mi->rli->recovery_parallel_workers);

      error = ER_MTS_CHANGE_MASTER_CANT_RUN_WITH_GAPS;
      my_error(ER_MTS_CHANGE_MASTER_CANT_RUN_WITH_GAPS, MYF(0));
      goto err;
    } else {
      /*
        Lack of mts group gaps makes Workers info stale regardless of
        need_relay_log_purge computation. We set the mts_remove_worker_info
        flag here and call reset_workers() later to delete the worker info
        in mysql.slave_worker_info table.
      */
      if (mi->rli->recovery_parallel_workers) mts_remove_worker_info = true;
    }
  }

  /*
    When give a warning?
    CHANGE MASTER command is used in three ways:
    a) To change a connection configuration but remain connected to
       the same master.
    b) To change positions in binary or relay log(eg: master_log_pos).
    c) To change the master you are replicating from.
    We give a warning in cases b and c.
  */
  if ((lex_mi->host || lex_mi->port || lex_mi->log_file_name || lex_mi->pos ||
       lex_mi->relay_log_name || lex_mi->relay_log_pos) &&
      (mi->rli->atomic_channel_open_temp_tables > 0))
    push_warning(thd, Sql_condition::SL_WARNING,
                 ER_WARN_OPEN_TEMP_TABLES_MUST_BE_ZERO,
                 ER_THD(thd, ER_WARN_OPEN_TEMP_TABLES_MUST_BE_ZERO));

  /*
    auto_position is the only option that affects both receive
    and execute sections of replication. So, this code is kept
    outside both if (have_receive_option) and if (have_execute_option)

    Here, we check if the auto_position option was used and set the flag
    if the slave should connect to the master and look for GTIDs.
  */
  if (lex_mi->auto_position != LEX_MASTER_INFO::LEX_MI_UNCHANGED)
    mi->set_auto_position(
        (lex_mi->auto_position == LEX_MASTER_INFO::LEX_MI_ENABLE));

  if (have_receive_option) {
    strmake(saved_host, mi->host, HOSTNAME_LENGTH);
    strmake(saved_bind_addr, mi->bind_addr, HOSTNAME_LENGTH);
    saved_port = mi->port;
    strmake(saved_log_name, mi->get_master_log_name(), FN_REFLEN - 1);
    saved_log_pos = mi->get_master_log_pos();

    if ((error = change_receive_options(thd, lex_mi, mi))) {
      goto err;
    }
  }

  /*
    If user didn't specify neither host nor port nor any log name nor any log
    pos, i.e. he specified only user/password/master_connect_retry,
    master_delay, he probably  wants replication to resume from where it had
    left, i.e. from the coordinates of the **SQL** thread (imagine the case
    where the I/O is ahead of the SQL; restarting from the coordinates of the
    I/O would lose some events which is probably unwanted when you are just
    doing minor changes like changing master_connect_retry). Note: coordinates
    of the SQL thread must be read before the block which resets them.
  */
  if (need_relay_log_purge) {
    /*
      A side-effect is that if only the I/O thread was started, this thread may
      restart from ''/4 after the CHANGE MASTER. That's a minor problem (it is a
      much more unlikely situation than the one we are fixing here).
    */
    if (!lex_mi->host && !lex_mi->port && !lex_mi->log_file_name &&
        !lex_mi->pos) {
      /*
        Sometimes mi->rli->master_log_pos == 0 (it happens when the SQL thread
        is not initialized), so we use a max(). What happens to
        mi->rli->master_log_pos during the initialization stages of replication
        is not 100% clear, so we guard against problems using max().
      */
      mi->set_master_log_pos(max<ulonglong>(
          BIN_LOG_HEADER_SIZE, mi->rli->get_group_master_log_pos()));
      mi->set_master_log_name(mi->rli->get_group_master_log_name());
    }
  }

  if (have_receive_option)
    LogErr(SYSTEM_LEVEL, ER_SLAVE_CHANGE_MASTER_TO_EXECUTED,
           mi->get_for_channel_str(true), saved_host, saved_port,
           saved_log_name, (ulong)saved_log_pos, saved_bind_addr, mi->host,
           mi->port, mi->get_master_log_name(), (ulong)mi->get_master_log_pos(),
           mi->bind_addr);

  if (have_execute_option) change_execute_options(lex_mi, mi);

  /* If the receiver is stopped, flush master_info to disk. */
  if ((thread_mask & SLAVE_IO) == 0 && flush_master_info(mi, true)) {
    error = ER_RELAY_LOG_INIT;
    my_error(ER_RELAY_LOG_INIT, MYF(0), "Failed to flush master info file");
    goto err;
  }

  if ((thread_mask & SLAVE_SQL) == 0) /* Applier module is not executing */
  {
    if (need_relay_log_purge) {
      /*
        'if (need_relay_log_purge)' implicitly means that all slave threads are
        stopped and there is no use of relay_log_file/relay_log_pos options.
        We need not check these here again.
      */

      /* purge_relay_log() returns pointer to an error message here. */
      const char *errmsg = 0;
      /*
        purge_relay_log() assumes that we have run_lock and no slave threads
        are running.
      */
      THD_STAGE_INFO(thd, stage_purging_old_relay_logs);
      if (mi->rli->purge_relay_logs(thd, &errmsg)) {
        error = ER_RELAY_LOG_FAIL;
        my_error(ER_RELAY_LOG_FAIL, MYF(0), errmsg);
        goto err;
      }

      /*
        Coordinates in rli were spoilt by purge_relay_logs(),
        so restore them to good values. If we left them to ''/0, that would
        work. But that would fail in the case of 2 successive CHANGE MASTER
        (without a START SLAVE in between): because first one would set the
        coords in mi to the good values of those in rli, then set those i>n rli
        to ''/0, then second CHANGE MASTER would set the coords in mi to those
        of rli, i.e. to ''/0: we have lost all copies of the original good
        coordinates. That's why we always save good coords in rli.
    */
      mi->rli->set_group_master_log_pos(mi->get_master_log_pos());
      mi->rli->set_group_master_log_name(mi->get_master_log_name());
      DBUG_PRINT("info", ("master_log_pos: %llu", mi->get_master_log_pos()));
    } else {
      const char *errmsg = nullptr;
      if (mi->rli->is_group_relay_log_name_invalid(&errmsg)) {
        error = ER_RELAY_LOG_INIT;
        my_error(ER_RELAY_LOG_INIT, MYF(0), errmsg);
        goto err;
      }
    }

    char *var_group_master_log_name =
        const_cast<char *>(mi->rli->get_group_master_log_name());

    if (!var_group_master_log_name[0])  // uninitialized case
      mi->rli->set_group_master_log_pos(0);

    mi->rli->abort_pos_wait++; /* for MASTER_POS_WAIT() to abort */

    /* Clear the errors, for a clean start */
    mi->rli->clear_error();
    if (mi->rli->workers_array_initialized) {
      for (size_t i = 0; i < mi->rli->get_worker_count(); i++) {
        mi->rli->get_worker(i)->clear_error();
      }
    }

    /*
      If we don't write new coordinates to disk now, then old will remain in
      relay-log.info until START SLAVE is issued; but if mysqld is shutdown
      before START SLAVE, then old will remain in relay-log.info, and will be
      the in-memory value at restart (thus causing errors, as the old relay log
      does not exist anymore).

      Notice that the rli table is available exclusively as slave is not
      running.
    */
    if (mi->rli->flush_info(true)) {
      error = ER_RELAY_LOG_INIT;
      my_error(ER_RELAY_LOG_INIT, MYF(0), "Failed to flush relay info file.");
      goto err;
    }

  } /* end 'if (thread_mask & SLAVE_SQL == 0)' */

  if (mts_remove_worker_info)
    if (Rpl_info_factory::reset_workers(mi->rli)) {
      error = ER_MTS_RESET_WORKERS;
      my_error(ER_MTS_RESET_WORKERS, MYF(0));
      goto err;
    }
err:

  unlock_slave_threads(mi);
  mi->channel_unlock();
  DBUG_RETURN(error);
}

/**
   This function is first called when the Master_info object
   corresponding to a channel in a multisourced slave does not
   exist. But before a new channel is created, certain
   conditions have to be met. The below function apriorily
   checks if all such conditions are met. If all the
   conditions are met then it creates a channel i.e
   mi<->rli

   @param[in,out]  mi                When new {mi,rli} are created,
                                     the reference is stored in *mi
   @param[in]      channel           The channel on which the change
                                     master was introduced.
*/
int add_new_channel(Master_info **mi, const char *channel) {
  DBUG_ENTER("add_new_channel");

  int error = 0;
  Ident_name_check ident_check_status;

  /*
    Refuse to create a new channel if the repositories does not support this.
  */

  if (opt_mi_repository_id == INFO_REPOSITORY_FILE ||
      opt_rli_repository_id == INFO_REPOSITORY_FILE) {
    LogErr(ERROR_LEVEL,
           ER_RPL_SLAVE_NEW_MASTER_INFO_NEEDS_REPOS_TYPE_OTHER_THAN_FILE);
    error = ER_SLAVE_NEW_CHANNEL_WRONG_REPOSITORY;
    my_error(ER_SLAVE_NEW_CHANNEL_WRONG_REPOSITORY, MYF(0));
    goto err;
  }

  /*
    Return if max num of replication channels exceeded already.
  */

  if (!channel_map.is_valid_channel_count()) {
    error = ER_SLAVE_MAX_CHANNELS_EXCEEDED;
    my_error(ER_SLAVE_MAX_CHANNELS_EXCEEDED, MYF(0));
    goto err;
  }

  /*
    Now check the sanity of the channel name. It's length etc. The channel
    identifier is similar to table names. So, use  check_table_function.
  */
  if (channel) {
    ident_check_status = check_table_name(channel, strlen(channel));
  } else
    ident_check_status = Ident_name_check::WRONG;

  if (ident_check_status != Ident_name_check::OK) {
    error = ER_SLAVE_CHANNEL_NAME_INVALID_OR_TOO_LONG;
    my_error(ER_SLAVE_CHANNEL_NAME_INVALID_OR_TOO_LONG, MYF(0));
    goto err;
  }

  if (!((*mi) = Rpl_info_factory::create_mi_and_rli_objects(
            opt_mi_repository_id, opt_rli_repository_id, channel, false,
            &channel_map))) {
    error = ER_MASTER_INFO;
    my_error(ER_MASTER_INFO, MYF(0));
    goto err;
  }

err:

  DBUG_RETURN(error);
}

/**
   Method used to check if the user is trying to update any other option for
   the change master apart from the MASTER_USER and MASTER_PASSWORD.
   In case user tries to update any other parameter apart from these two,
   this method will return error.

   @param  lex_mi structure that holds all change master options given on
           the change master command.

   @retval true - The CHANGE MASTER is updating a unsupported parameter for the
                  recovery channel.

   @retval false - Everything is fine. The CHANGE MASTER can execute with the
                   given option(s) for the recovery channel.
*/
static bool is_invalid_change_master_for_group_replication_recovery(
    const LEX_MASTER_INFO *lex_mi) {
  DBUG_ENTER("is_invalid_change_master_for_group_replication_recovery");
  bool have_extra_option_received = false;

  /* Check if *at least one* receive/execute option is given on change master
   * command*/
  if (lex_mi->host || lex_mi->log_file_name || lex_mi->pos ||
      lex_mi->bind_addr || lex_mi->port || lex_mi->connect_retry ||
      lex_mi->server_id ||
      lex_mi->auto_position != LEX_MASTER_INFO::LEX_MI_UNCHANGED ||
      lex_mi->ssl != LEX_MASTER_INFO::LEX_MI_UNCHANGED ||
      lex_mi->ssl_verify_server_cert != LEX_MASTER_INFO::LEX_MI_UNCHANGED ||
      lex_mi->heartbeat_opt != LEX_MASTER_INFO::LEX_MI_UNCHANGED ||
      lex_mi->retry_count_opt != LEX_MASTER_INFO::LEX_MI_UNCHANGED ||
      lex_mi->ssl_key || lex_mi->ssl_cert || lex_mi->ssl_ca ||
      lex_mi->ssl_capath || lex_mi->tls_version || lex_mi->ssl_cipher ||
      lex_mi->ssl_crl || lex_mi->ssl_crlpath ||
      lex_mi->repl_ignore_server_ids_opt == LEX_MASTER_INFO::LEX_MI_ENABLE ||
      lex_mi->relay_log_name || lex_mi->relay_log_pos ||
      lex_mi->sql_delay != -1 || lex_mi->public_key_path ||
      lex_mi->get_public_key != LEX_MASTER_INFO::LEX_MI_UNCHANGED)
    have_extra_option_received = true;

  DBUG_RETURN(have_extra_option_received);
}

/**
  Entry point for the CHANGE MASTER command. Function
  decides to create a new channel or create an existing one.

  @param[in]        thd        the client thread that issued the command.

  @return
    @retval         true        fail
    @retval         false       success.
*/
bool change_master_cmd(THD *thd) {
  DBUG_ENTER("change_master_cmd");

  Master_info *mi = 0;
  LEX *lex = thd->lex;
  bool res = false;

  channel_map.wrlock();

  /* The slave must have been initialized to allow CHANGE MASTER statements */
  if (!is_slave_configured()) {
    my_error(ER_SLAVE_CONFIGURATION, MYF(0));
    res = true;
    goto err;
  }

  // If the chosen name is for group_replication_applier channel we abort
  if (channel_map.is_group_replication_channel_name(lex->mi.channel, true)) {
    my_error(ER_SLAVE_CHANNEL_NAME_INVALID_OR_TOO_LONG, MYF(0));
    res = true;
    goto err;
  }

  // If the channel being used is group_replication_recovery we allow the
  // channel creation based on the check as to which field is being updated.
  if (channel_map.is_group_replication_channel_name(lex->mi.channel) &&
      !channel_map.is_group_replication_channel_name(lex->mi.channel, true)) {
    LEX_MASTER_INFO *lex_mi = &thd->lex->mi;
    if (is_invalid_change_master_for_group_replication_recovery(lex_mi)) {
      my_error(ER_SLAVE_CHANNEL_OPERATION_NOT_ALLOWED, MYF(0),
               "CHANGE MASTER with the given parameters", lex->mi.channel);
      res = true;
      goto err;
    }
  }

  /*
    Error out if number of replication channels are > 1 if FOR CHANNEL
    clause is not provided in the CHANGE MASTER command.
  */
  if (!lex->mi.for_channel && channel_map.get_num_instances() > 1) {
    my_error(ER_SLAVE_MULTIPLE_CHANNELS_CMD, MYF(0));
    res = true;
    goto err;
  }

  /* Get the Master_info of the channel */
  mi = channel_map.get_mi(lex->mi.channel);

  /* create a new channel if doesn't exist */
  if (!mi && strcmp(lex->mi.channel, channel_map.get_default_channel())) {
    /* The mi will be returned holding mi->channel_lock for writing */
    if (add_new_channel(&mi, lex->mi.channel)) goto err;
  }

  if (mi) {
    bool configure_filters = !Master_info::is_configured(mi);

    if (!(res = change_master(thd, mi, &thd->lex->mi))) {
      /*
        If the channel was just created or not configured before this
        "CHANGE MASTER", we need to configure rpl_filter for it.
      */
      if (configure_filters) {
        if ((res = Rpl_info_factory::configure_channel_replication_filters(
                 mi->rli, lex->mi.channel)))
          goto err;
      }

      /*
        Issuing deprecation warnings after the change (we make
        sure that we don't issue warning if there is an error).
      */
      issue_deprecation_warnings_for_channel(thd);

      my_ok(thd);
    }
  } else {
    /*
       Even default channel does not exist. So issue a previous
       backward compatible  error message (till 5.6).
       @TODO: This error message shall be improved.
    */
    my_error(ER_SLAVE_CONFIGURATION, MYF(0));
  }

err:
  channel_map.unlock();

  DBUG_RETURN(res);
}

/**
  Check if there is any slave SQL config conflict.

  @param[in] rli The slave's rli object.

  @return 0 is returned if there is no conflict, otherwise 1 is returned.
 */
static int check_slave_sql_config_conflict(const Relay_log_info *rli) {
  int channel_mts_submode, slave_parallel_workers;

  if (rli) {
    channel_mts_submode = rli->channel_mts_submode;
    slave_parallel_workers = rli->opt_slave_parallel_workers;
  } else {
    /*
      When the slave is first initialized, we collect the values from the
      command line options
    */
    channel_mts_submode = mts_parallel_option;
    slave_parallel_workers = opt_mts_slave_parallel_workers;
  }

  if (opt_slave_preserve_commit_order && slave_parallel_workers > 0) {
    if (channel_mts_submode == MTS_PARALLEL_TYPE_DB_NAME) {
      my_error(ER_DONT_SUPPORT_SLAVE_PRESERVE_COMMIT_ORDER, MYF(0),
               "when slave_parallel_type is DATABASE");
      return ER_DONT_SUPPORT_SLAVE_PRESERVE_COMMIT_ORDER;
    }

    if ((!opt_bin_log || !opt_log_slave_updates) &&
        channel_mts_submode == MTS_PARALLEL_TYPE_LOGICAL_CLOCK) {
      my_error(ER_DONT_SUPPORT_SLAVE_PRESERVE_COMMIT_ORDER, MYF(0),
               "unless both log_bin and log_slave_updates are enabled");
      return ER_DONT_SUPPORT_SLAVE_PRESERVE_COMMIT_ORDER;
    }
  }

  if (rli) {
    const char *channel = const_cast<Relay_log_info *>(rli)->get_channel();
    if (slave_parallel_workers > 0 &&
        (channel_mts_submode != MTS_PARALLEL_TYPE_LOGICAL_CLOCK ||
         (channel_mts_submode == MTS_PARALLEL_TYPE_LOGICAL_CLOCK &&
          !opt_slave_preserve_commit_order)) &&
        channel_map.is_group_replication_channel_name(channel, true)) {
      my_error(ER_SLAVE_CHANNEL_OPERATION_NOT_ALLOWED, MYF(0),
               "START SLAVE SQL_THREAD when SLAVE_PARALLEL_WORKERS > 0 "
               "and SLAVE_PARALLEL_TYPE != LOGICAL_CLOCK "
               "or SLAVE_PRESERVE_COMMIT_ORDER != ON",
               channel);
      return ER_SLAVE_CHANNEL_OPERATION_NOT_ALLOWED;
    }
  }

  return 0;
}

/**
  @} (end of group Replication)
*/<|MERGE_RESOLUTION|>--- conflicted
+++ resolved
@@ -2916,18 +2916,9 @@
                           (int)rli->sql_force_rotate_relay));
     }
 #endif
-<<<<<<< HEAD
     if (rli->sql_force_rotate_relay) {
-      rotate_relay_log(mi);
+      rotate_relay_log(mi, true, true, false);
       rli->sql_force_rotate_relay = false;
-=======
-    if (rli->sql_force_rotate_relay)
-    {
-      mysql_mutex_lock(&mi->data_lock);
-      rotate_relay_log(mi, false/*need_log_space_lock=false*/);
-      mysql_mutex_unlock(&mi->data_lock);
-      rli->sql_force_rotate_relay= false;
->>>>>>> 8acd5590
     }
 
     rli->ignore_log_space_limit = false;
@@ -2975,7 +2966,6 @@
       ev->common_footer->checksum_alg =
           mi->get_mi_description_event()->common_footer->checksum_alg;
 
-<<<<<<< HEAD
     ev->server_id = 0;  // don't be ignored by slave SQL thread
     if (unlikely(rli->relay_log.write_event(ev, mi) != 0))
       mi->report(ERROR_LEVEL, ER_SLAVE_RELAY_LOG_WRITE_FAILURE,
@@ -2987,35 +2977,6 @@
     if (flush_master_info(mi, true, false, false)) {
       error = 1;
       LogErr(ERROR_LEVEL, ER_RPL_SLAVE_CANT_FLUSH_MASTER_INFO_FILE);
-=======
-    rli->ign_master_log_name_end[0]= 0;
-    /* can unlock before writing as slave SQL thd will soon see our Rotate */
-    mysql_mutex_unlock(log_lock);
-    if (likely((bool)ev))
-    {
-      ev->server_id= 0; // don't be ignored by slave SQL thread
-      if (unlikely(rli->relay_log.append_event(ev, mi) != 0))
-        mi->report(ERROR_LEVEL, ER_SLAVE_RELAY_LOG_WRITE_FAILURE,
-                   ER(ER_SLAVE_RELAY_LOG_WRITE_FAILURE),
-                   "failed to write a Rotate event"
-                   " to the relay log, SHOW SLAVE STATUS may be"
-                   " inaccurate");
-      rli->relay_log.harvest_bytes_written(rli, true/*need_log_space_lock=true*/);
-      if (flush_master_info(mi, TRUE))
-      {
-        error= 1;
-        sql_print_error("Failed to flush master info file.");
-      }
-      delete ev;
-    }
-    else
-    {
-      error= 1;
-      mi->report(ERROR_LEVEL, ER_SLAVE_CREATE_EVENT_FAILURE,
-                 ER(ER_SLAVE_CREATE_EVENT_FAILURE),
-                 "Rotate_event (out of memory?),"
-                 " SHOW SLAVE STATUS may be inaccurate");
->>>>>>> 8acd5590
     }
     mysql_mutex_unlock(&mi->data_lock);
     delete ev;
@@ -7029,122 +6990,7 @@
 #endif /* OPENSSL_VERSION_NUMBER < 0x10100000L */
 #endif /* HAVE_WOLFSSL */
   my_thread_exit(0);
-<<<<<<< HEAD
   return 0;  // Avoid compiler warnings
-=======
-  return 0;                             // Avoid compiler warnings
-}
-
-
-/*
-  process_io_create_file()
-*/
-
-static int process_io_create_file(Master_info* mi, Create_file_log_event* cev)
-{
-  int error = 1;
-  ulong num_bytes;
-  bool cev_not_written;
-  THD *thd = mi->info_thd;
-  NET *net = &mi->mysql->net;
-  DBUG_ENTER("process_io_create_file");
-
-  mysql_mutex_assert_owner(&mi->data_lock);
-
-  if (unlikely(!cev->is_valid()))
-    DBUG_RETURN(1);
-
-  if (!rpl_filter->db_ok(cev->db))
-  {
-    skip_load_data_infile(net);
-    DBUG_RETURN(0);
-  }
-  DBUG_ASSERT(cev->inited_from_old);
-  thd->file_id = cev->file_id = mi->file_id++;
-  thd->server_id = cev->server_id;
-  cev_not_written = 1;
-
-  if (unlikely(net_request_file(net,cev->fname)))
-  {
-    sql_print_error("Slave I/O: failed requesting download of '%s'",
-                    cev->fname);
-    goto err;
-  }
-
-  /*
-    This dummy block is so we could instantiate Append_block_log_event
-    once and then modify it slightly instead of doing it multiple times
-    in the loop
-  */
-  {
-    Append_block_log_event aev(thd,0,0,0,0);
-
-    for (;;)
-    {
-      if (unlikely((num_bytes=my_net_read(net)) == packet_error))
-      {
-        sql_print_error("Network read error downloading '%s' from master",
-                        cev->fname);
-        goto err;
-      }
-      if (unlikely(!num_bytes)) /* eof */
-      {
-	/* 3.23 master wants it */
-        net_write_command(net, 0, (uchar*) "", 0, (uchar*) "", 0);
-        /*
-          If we wrote Create_file_log_event, then we need to write
-          Execute_load_log_event. If we did not write Create_file_log_event,
-          then this is an empty file and we can just do as if the LOAD DATA
-          INFILE had not existed, i.e. write nothing.
-        */
-        if (unlikely(cev_not_written))
-          break;
-        Execute_load_log_event xev(thd,0,0);
-        xev.common_header->log_pos = cev->common_header->log_pos;
-        if (unlikely(mi->rli->relay_log.append_event(&xev, mi) != 0))
-        {
-          mi->report(ERROR_LEVEL, ER_SLAVE_RELAY_LOG_WRITE_FAILURE,
-                     ER(ER_SLAVE_RELAY_LOG_WRITE_FAILURE),
-                     "error writing Exec_load event to relay log");
-          goto err;
-        }
-        mi->rli->relay_log.harvest_bytes_written(mi->rli, true/*need_log_space_lock=true*/);
-        break;
-      }
-      if (unlikely(cev_not_written))
-      {
-        cev->block = net->read_pos;
-        cev->block_len = num_bytes;
-        if (unlikely(mi->rli->relay_log.append_event(cev, mi) != 0))
-        {
-          mi->report(ERROR_LEVEL, ER_SLAVE_RELAY_LOG_WRITE_FAILURE,
-                     ER(ER_SLAVE_RELAY_LOG_WRITE_FAILURE),
-                     "error writing Create_file event to relay log");
-          goto err;
-        }
-        cev_not_written=0;
-        mi->rli->relay_log.harvest_bytes_written(mi->rli, true/*need_log_space_lock=true*/);
-      }
-      else
-      {
-        aev.block = net->read_pos;
-        aev.block_len = num_bytes;
-        aev.common_header->log_pos= cev->common_header->log_pos;
-        if (unlikely(mi->rli->relay_log.append_event(&aev, mi) != 0))
-        {
-          mi->report(ERROR_LEVEL, ER_SLAVE_RELAY_LOG_WRITE_FAILURE,
-                     ER(ER_SLAVE_RELAY_LOG_WRITE_FAILURE),
-                     "error writing Append_block event to relay log");
-          goto err;
-        }
-        mi->rli->relay_log.harvest_bytes_written(mi->rli, true/*need_log_space_lock=true*/);
-      }
-    }
-  }
-  error=0;
-err:
-  DBUG_RETURN(error);
->>>>>>> 8acd5590
 }
 
 /**
@@ -7181,8 +7027,7 @@
     Master will send a FD event immediately after the Roate event, so don't log
     the current FD event.
   */
-<<<<<<< HEAD
-  int ret = rotate_relay_log(mi, false, false);
+  int ret = rotate_relay_log(mi, false, false, true);
 
   mysql_mutex_lock(&mi->data_lock);
   /* Safe copy as 'rev' has been "sanitized" in Rotate_log_event's ctor */
@@ -7194,9 +7039,6 @@
               mi->get_master_log_name(), (ulong)mi->get_master_log_pos()));
   mysql_mutex_unlock(&mi->data_lock);
 
-=======
-  int ret= rotate_relay_log(mi, true/*need_log_space_lock=true*/);
->>>>>>> 8acd5590
   DBUG_RETURN(ret);
 }
 
@@ -7265,75 +7107,8 @@
     FD_queue checksum alg description does not apply in a case of
     FD itself. The one carries both parts of the checksum data.
   */
-<<<<<<< HEAD
   if (event_type == binary_log::FORMAT_DESCRIPTION_EVENT) {
     checksum_alg = Log_event_footer::get_checksum_alg(buf, event_len);
-=======
-  Log_event *ev=
-    Log_event::read_log_event(buf, event_len, &errmsg,
-                              mi->get_mi_description_event(), 0);
-  if (unlikely(!ev))
-  {
-    sql_print_error("Read invalid event from master: '%s',\
- master could be corrupt but a more likely cause of this is a bug",
-                    errmsg);
-    my_free(tmp_buf);
-    DBUG_RETURN(1);
-  }
-  /* 3.23 events don't contain log_pos */
-  mi->set_master_log_pos(ev->common_header->log_pos);
-  switch (ev->get_type_code()) {
-  case binary_log::STOP_EVENT:
-    ignore_event= 1;
-    inc_pos= event_len;
-    break;
-  case binary_log::ROTATE_EVENT:
-    if (unlikely(process_io_rotate(mi,(Rotate_log_event*)ev)))
-    {
-      delete ev;
-      DBUG_RETURN(1);
-    }
-    inc_pos= 0;
-    break;
-  case binary_log::CREATE_FILE_EVENT:
-    /*
-      Yes it's possible to have CREATE_FILE_EVENT here, even if we're in
-      queue_old_event() which is for 3.23 events which don't comprise
-      CREATE_FILE_EVENT. This is because read_log_event() above has just
-      transformed LOAD_EVENT into CREATE_FILE_EVENT.
-    */
-  {
-    /* We come here when and only when tmp_buf != 0 */
-    DBUG_ASSERT(tmp_buf != 0);
-    inc_pos=event_len;
-    ev->common_header->log_pos+= inc_pos;
-    int error = process_io_create_file(mi,(Create_file_log_event*)ev);
-    delete ev;
-    mi->set_master_log_pos(mi->get_master_log_pos() + inc_pos);
-    DBUG_PRINT("info", ("master_log_pos: %lu", (ulong) mi->get_master_log_pos()));
-    my_free(tmp_buf);
-    DBUG_RETURN(error);
-  }
-  default:
-    inc_pos= event_len;
-    break;
-  }
-  if (likely(!ignore_event))
-  {
-    if (ev->common_header->log_pos)
-      /*
-         Don't do it for fake Rotate events (see comment in
-      Log_event::Log_event(const char* buf...) in log_event.cc).
-      */
-      /* make log_pos be the pos of the end of the event */
-      ev->common_header->log_pos+= event_len;
-    if (unlikely(rli->relay_log.append_event(ev, mi) != 0))
-    {
-      delete ev;
-      DBUG_RETURN(1);
-    }
-    rli->relay_log.harvest_bytes_written(rli, true/*need_log_space_lock=true*/);
->>>>>>> 8acd5590
   }
 
   // does not hold always because of old binlog can work with NM
@@ -7368,104 +7143,6 @@
     goto err;
   }
 
-<<<<<<< HEAD
-=======
-  if (unlikely(rli->relay_log.append_event(ev, mi) != 0))
-  {
-    delete ev;
-    DBUG_RETURN(1);
-  }
-  rli->relay_log.harvest_bytes_written(rli, true/*need_log_space_lock=true*/);
-  delete ev;
-  mi->set_master_log_pos(mi->get_master_log_pos() + inc_pos);
-err:
-  DBUG_PRINT("info", ("master_log_pos: %lu", (ulong) mi->get_master_log_pos()));
-  DBUG_RETURN(0);
-}
-
-/*
-  queue_old_event()
-
-  Writes a 3.23 or 4.0 event to the relay log, after converting it to the 5.0
-  (exactly, slave's) format. To do the conversion, we create a 5.0 event from
-  the 3.23/4.0 bytes, then write this event to the relay log.
-
-  TODO:
-    Test this code before release - it has to be tested on a separate
-    setup with 3.23 master or 4.0 master
-*/
-
-static int queue_old_event(Master_info *mi, const char *buf,
-                           ulong event_len)
-{
-  DBUG_ENTER("queue_old_event");
-
-  mysql_mutex_assert_owner(&mi->data_lock);
-
-  switch (mi->get_mi_description_event()->binlog_version)
-  {
-  case 1:
-      DBUG_RETURN(queue_binlog_ver_1_event(mi,buf,event_len));
-  case 3:
-      DBUG_RETURN(queue_binlog_ver_3_event(mi,buf,event_len));
-  default: /* unsupported format; eg version 2 */
-    DBUG_PRINT("info",("unsupported binlog format %d in queue_old_event()",
-                       mi->get_mi_description_event()->binlog_version));
-    DBUG_RETURN(1);
-  }
-}
-
-/**
-  Store an event received from the master connection into the relay
-  log.
-
-  @param mi The Master_info object representing this connection.
-  @param buf Pointer to the event data.
-  @param event_len Length of event data.
-
-  @retval true Error.
-  @retval false Success.
-
-  @note
-  If the event is 3.23/4.0, passes it to queue_old_event() which will convert
-  it. Otherwise, writes a 5.0 (or newer) event to the relay log. Then there is
-  no format conversion, it's pure read/write of bytes.
-  So a 5.0.0 slave's relay log can contain events in the slave's format or in
-  any >=5.0.0 format.
-
-  @todo Make this a member of Master_info.
-*/
-bool queue_event(Master_info* mi,const char* buf, ulong event_len)
-{
-  bool error= false;
-  ulong inc_pos= 0;
-  Relay_log_info *rli= mi->rli;
-  mysql_mutex_t *log_lock= rli->relay_log.get_log_lock();
-  ulong s_id;
-  int lock_count= 0;
-  /*
-    FD_q must have been prepared for the first R_a event
-    inside get_master_version_and_clock()
-    Show-up of FD:s affects checksum_alg at once because
-    that changes FD_queue.
-  */
-  enum_binlog_checksum_alg checksum_alg= mi->checksum_alg_before_fd !=
-                                         binary_log::BINLOG_CHECKSUM_ALG_UNDEF ?
-    mi->checksum_alg_before_fd :
-    mi->rli->relay_log.relay_log_checksum_alg;
-
-  char *save_buf= NULL; // needed for checksumming the fake Rotate event
-  char rot_buf[LOG_EVENT_HEADER_LEN + Binary_log_event::ROTATE_HEADER_LEN + FN_REFLEN];
-  Gtid gtid= { 0, 0 };
-  Log_event_type event_type= (Log_event_type)buf[EVENT_TYPE_OFFSET];
-
-  DBUG_ASSERT(checksum_alg == binary_log::BINLOG_CHECKSUM_ALG_OFF || 
-              checksum_alg == binary_log::BINLOG_CHECKSUM_ALG_UNDEF || 
-              checksum_alg == binary_log::BINLOG_CHECKSUM_ALG_CRC32); 
-
-  DBUG_ENTER("queue_event");
-
->>>>>>> 8acd5590
   /*
     From now, and up to finishing queuing the event, no other thread is allowed
     to write to the relay log, or to rotate it.
@@ -7960,23 +7637,8 @@
       mysql_mutex_lock(&mi->data_lock);
       lock_count = 2;
       mi->set_master_log_pos(mi->get_master_log_pos() + inc_pos);
-<<<<<<< HEAD
       DBUG_PRINT("info",
                  ("master_log_pos: %lu", (ulong)mi->get_master_log_pos()));
-=======
-      DBUG_PRINT("info", ("master_log_pos: %lu", (ulong) mi->get_master_log_pos()));
-      rli->relay_log.harvest_bytes_written(rli, true/*need_log_space_lock=true*/);
-
-      /*
-        If this event is GTID_LOG_EVENT we store its GTID to add to the
-        Retrieved_Gtid_Set later, when the last event of the transaction be
-        queued.
-      */
-      if (event_type == binary_log::GTID_LOG_EVENT)
-      {
-        mi->set_last_gtid_queued(gtid);
-      }
->>>>>>> 8acd5590
 
       /*
         If we are starting an anonymous transaction, we will discard
@@ -8300,12 +7962,8 @@
   is void).
 */
 
-<<<<<<< HEAD
-int rotate_relay_log(Master_info *mi, bool log_master_fd, bool need_lock) {
-=======
-int rotate_relay_log(Master_info* mi, bool need_log_space_lock)
-{
->>>>>>> 8acd5590
+int rotate_relay_log(Master_info *mi, bool log_master_fd, bool need_lock,
+                     bool need_log_space_lock) {
   DBUG_ENTER("rotate_relay_log");
 
   Relay_log_info *rli = mi->rli;
@@ -8367,17 +8025,8 @@
   DBUG_ENTER("flush_relay_logs");
   bool error = false;
 
-<<<<<<< HEAD
   if (mi) {
     if (rotate_relay_log(mi)) error = true;
-=======
-  if (mi)
-  {
-    mysql_mutex_lock(&mi->data_lock);
-    if (rotate_relay_log(mi, true/*need_log_space_lock=true*/))
-      error= true;
-    mysql_mutex_unlock(&mi->data_lock);
->>>>>>> 8acd5590
   }
   DBUG_RETURN(error);
 }
