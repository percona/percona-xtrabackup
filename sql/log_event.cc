--- conflicted
+++ resolved
@@ -3198,7 +3198,6 @@
              "The master event is logically timestamped incorrectly.");
     return true;
   case ER_MTS_INCONSISTENT_DATA:
-<<<<<<< HEAD
     llstr(rli->get_event_relay_log_pos(), llbuff);
     {
       char errfmt[]=
@@ -3209,13 +3208,11 @@
       my_error(ER_MTS_INCONSISTENT_DATA, MYF(0), errbuf);
       return true;
     }
-=======
     /* Don't have to do anything. */
     return true;
   case -1:
     /* Unable to schedule: wait_for_last_committed_trx has failed */
     return true;
->>>>>>> c3a400e0
   default:
     return false;
   }
