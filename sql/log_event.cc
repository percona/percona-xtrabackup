--- conflicted
+++ resolved
@@ -4024,7 +4024,6 @@
   case SQLCOM_DROP_EVENT:
   case SQLCOM_CREATE_VIEW:
   case SQLCOM_DROP_VIEW:
-<<<<<<< HEAD
 
     DBUG_ASSERT(using_trans_arg || thd->slave_thread || lex->drop_if_exists);
 
@@ -4039,22 +4038,6 @@
                 (lex->create_info->options & HA_LEX_CREATE_IF_NOT_EXISTS));
     break;
 
-=======
-
-    DBUG_ASSERT(using_trans_arg || thd->slave_thread || lex->drop_if_exists);
-
-    break;
-
-  case SQLCOM_CREATE_EVENT:
-    /*
-      trx cache is *not* used if event already exists and IF NOT EXISTS clause
-      is used in the statement or if call is from the slave applier.
-    */
-    DBUG_ASSERT(using_trans_arg || thd->slave_thread ||
-                (lex->create_info->options & HA_LEX_CREATE_IF_NOT_EXISTS));
-    break;
-
->>>>>>> 57c4f9ca
   default:
     break;
   }
