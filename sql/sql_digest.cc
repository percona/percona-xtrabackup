/* Copyright (c) 2008, 2018, Oracle and/or its affiliates. All rights reserved.

  This program is free software; you can redistribute it and/or modify
  it under the terms of the GNU General Public License, version 2.0,
  as published by the Free Software Foundation.

  This program is also distributed with certain software (including
  but not limited to OpenSSL) that is licensed under separate terms,
  as designated in a particular file or component or in included license
  documentation.  The authors of MySQL hereby grant you an additional
  permission to link the program and your derivative works with the
  separately licensed software that they have included with MySQL.

  This program is distributed in the hope that it will be useful,
  but WITHOUT ANY WARRANTY; without even the implied warranty of
  MERCHANTABILITY or FITNESS FOR A PARTICULAR PURPOSE.  See the
  GNU General Public License, version 2.0, for more details.

  You should have received a copy of the GNU General Public License
  along with this program; if not, write to the Free Software
  Foundation, Inc., 51 Franklin St, Fifth Floor, Boston, MA 02110-1301  USA */

/*
  This code needs extra visibility in the lexer structures
*/

#include "sql/sql_digest.h"

#include "lex_string.h"
#include "m_ctype.h"
#include "my_dbug.h"
#include "my_inttypes.h"
#include "my_macros.h"
<<<<<<< HEAD
=======
#include "sha2.h"
>>>>>>> 77549866
#include "my_sys.h"
#include "mysql_com.h"
#include "sha2.h"                   // SHA256
#include "sql/sql_digest_stream.h"  // sql_digest_state
#include "sql/sql_lex.h"            // LEX_YYSTYPE
#include "sql/sql_yacc.h"           // Generated code.
#include "sql_string.h"             // String

#define LEX_TOKEN_WITH_DEFINITION
#include "sql/lex_token.h"

/* Name pollution from sql/sql_lex.h */
#ifdef LEX_YYSTYPE
#undef LEX_YYSTYPE
#endif

#define LEX_YYSTYPE YYSTYPE*

#define SIZE_OF_A_TOKEN 2

ulong max_digest_length= 0;
ulong get_max_digest_length()
{
  return max_digest_length;
}

/**
  Read a single token from token array.
*/
inline uint read_token(const sql_digest_storage *digest_storage,
                       uint index, uint *tok)
{
  size_t safe_byte_count= digest_storage->m_byte_count;

  if (index + SIZE_OF_A_TOKEN <= safe_byte_count &&
      safe_byte_count <= digest_storage->m_token_array_length)
  {
    const unsigned char *src= & digest_storage->m_token_array[index];
    *tok= src[0] | (src[1] << 8);
    return index + SIZE_OF_A_TOKEN;
  }

  /* The input byte stream is exhausted. */
  *tok= 0;
  return MAX_DIGEST_STORAGE_SIZE + 1;
}

/**
  Store a single token in token array.
*/
inline void store_token(sql_digest_storage* digest_storage, uint token)
{
  /* WRITE: ok to assert, storing a token is race free. */
  DBUG_ASSERT(digest_storage->m_byte_count <= digest_storage->m_token_array_length);

  if (digest_storage->m_byte_count + SIZE_OF_A_TOKEN <= digest_storage->m_token_array_length)
  {
    unsigned char* dest= & digest_storage->m_token_array[digest_storage->m_byte_count];
    dest[0]= token & 0xff;
    dest[1]= (token >> 8) & 0xff;
    digest_storage->m_byte_count+= SIZE_OF_A_TOKEN;
  }
  else
  {
    digest_storage->m_full= true;
  }
}

/**
  Read an identifier from token array.
*/
inline uint read_identifier(const sql_digest_storage* digest_storage,
                            uint index, char ** id_string, int *id_length)
{
  uint new_index;
  uint safe_byte_count= digest_storage->m_byte_count;

  /* READ: never assert on data, reading can be racy when used concurrently (pfs). */

  /*
    token + length + string are written in an atomic way,
    so we do always expect a length + string here
  */

  uint bytes_needed= SIZE_OF_A_TOKEN;
  /* If we can read token and identifier length */
  if ((safe_byte_count <= digest_storage->m_token_array_length) &&
      (index + bytes_needed) <= safe_byte_count)
  {
    const unsigned char *src= & digest_storage->m_token_array[index];
    /* Read the length of identifier */
    uint length= src[0] | (src[1] << 8);
    bytes_needed+= length;
    /* If we can read entire identifier from token array */
    if ((index + bytes_needed) <= safe_byte_count)
    {
      *id_string= (char *) (src + 2);
      *id_length= length;

      new_index= index + bytes_needed;
      return new_index;
    }
  }

  /* The input byte stream is exhausted. */
  return MAX_DIGEST_STORAGE_SIZE + 1;
}

/**
  Store an identifier in token array.
*/
inline void store_token_identifier(sql_digest_storage* digest_storage,
                                   uint token,
                                   size_t id_length, const char *id_name)
{
  /* WRITE: ok to assert, storing a token is race free. */
  DBUG_ASSERT(digest_storage->m_byte_count <= digest_storage->m_token_array_length);

  size_t bytes_needed= 2 * SIZE_OF_A_TOKEN + id_length;
  if (digest_storage->m_byte_count + bytes_needed <= (unsigned int)digest_storage->m_token_array_length)
  {
    unsigned char* dest= & digest_storage->m_token_array[digest_storage->m_byte_count];
    /* Write the token */
    dest[0]= token & 0xff;
    dest[1]= (token >> 8) & 0xff;
    /* Write the string length */
    dest[2]= id_length & 0xff;
    dest[3]= (id_length >> 8) & 0xff;
    /* Write the string data */
    if (id_length > 0)
      memcpy((char *)(dest + 4), id_name, id_length);
    digest_storage->m_byte_count+= bytes_needed;
  }
  else
  {
    digest_storage->m_full= true;
  }
}

void compute_digest_hash(const sql_digest_storage *digest_storage, unsigned char *hash)
{
  static_assert(DIGEST_HASH_SIZE == SHA256_DIGEST_LENGTH,
                "DIGEST is no longer SHA256, fix compute_digest_hash()");

#ifdef HAVE_WOLFSSL
  (void) SHA_HASH256(digest_storage->m_token_array,
                     digest_storage->m_byte_count,
                     hash);
#else
  (void) SHA256(digest_storage->m_token_array,
                digest_storage->m_byte_count,
                hash);
#endif
}

/*
  Iterate token array and updates digest_text.
*/
void compute_digest_text(const sql_digest_storage* digest_storage,
                         String *digest_text)
{
  DBUG_ASSERT(digest_storage != NULL);
  uint byte_count= digest_storage->m_byte_count;
  String *digest_output= digest_text;
  uint tok= 0;
  uint current_byte= 0;
  lex_token_string *tok_data;

  /* Reset existing data */
  digest_output->length(0);

  if (byte_count > digest_storage->m_token_array_length)
  {
    digest_output->append("\0", 1);
    return;
  }

  /* Convert text to utf8 */
  const CHARSET_INFO *from_cs= get_charset(digest_storage->m_charset_number, MYF(0));
  const CHARSET_INFO *to_cs= &my_charset_utf8_bin;

  if (from_cs == NULL)
  {
    /*
      Can happen, as we do dirty reads on digest_storage,
      which can be written to in another thread.
    */
    digest_output->append("\0", 1);
    return;
  }

  char id_buffer[NAME_LEN + 1]= {'\0'};
  char *id_string;
  size_t id_length;
  bool convert_text= !my_charset_same(from_cs, to_cs);

  while (current_byte < byte_count)
  {
    current_byte= read_token(digest_storage, current_byte, &tok);

    if (tok <= 0 || tok >= array_elements(lex_token_array)
        || current_byte > max_digest_length)
      return;

    tok_data= &lex_token_array[tok];

    switch (tok)
    {
    /* All identifiers are printed with their name. */
    case IDENT:
    case IDENT_QUOTED:
    case TOK_IDENT:
    case TOK_IDENT_AT:
      {
        char *id_ptr= NULL;
        int id_len= 0;
        uint err_cs= 0;

        /* Get the next identifier from the storage buffer. */
        current_byte= read_identifier(digest_storage, current_byte,
                                      &id_ptr, &id_len);
        if (current_byte > max_digest_length)
          return;

        if (convert_text)
        {
          /* Verify that the converted text will fit. */
          if (to_cs->mbmaxlen*id_len > NAME_LEN)
          {
            digest_output->append("...", 3);
            break;
          }
          /* Convert identifier string into the storage character set. */
          id_length= my_convert(id_buffer, NAME_LEN, to_cs,
                                id_ptr, id_len, from_cs, &err_cs);
          id_string= id_buffer;
        }
        else
        {
          id_string= id_ptr;
          id_length= id_len;
        }

        if (id_length == 0 || err_cs != 0)
        {
          break;
        }
        /* Copy the converted identifier into the digest string. */
        digest_output->append("`", 1);
        if (id_length > 0)
          digest_output->append(id_string, id_length);
        if (tok == TOK_IDENT_AT) // No space before @ in "table@query_block".
          digest_output->append("`", 1);
        else
          digest_output->append("` ", 2);
      }
      break;

    /* Everything else is printed as is. */
    default:
      /*
        Make sure not to overflow digest_text buffer.
        +1 is to make sure extra space for ' '.
      */
      int tok_length= tok_data->m_token_length;

      digest_output->append(tok_data->m_token_string, tok_length);
      if (tok_data->m_append_space)
        digest_output->append(" ", 1);
      break;
    }
  }
}

static inline uint peek_token(const sql_digest_storage *digest, uint index)
{
  uint token;
  DBUG_ASSERT(index + SIZE_OF_A_TOKEN <= digest->m_byte_count);
  DBUG_ASSERT(digest->m_byte_count <=  digest->m_token_array_length);

  token= ((digest->m_token_array[index + 1])<<8) | digest->m_token_array[index];
  return token;
}

/**
  Function to read last two tokens from token array. If an identifier
  is found, do not look for token before that.
*/
static inline void peek_last_two_tokens(const sql_digest_storage* digest_storage,
                                        uint last_id_index, uint *t1, uint *t2)
{
  uint byte_count= digest_storage->m_byte_count;
  uint peek_index= byte_count;

  if (last_id_index + SIZE_OF_A_TOKEN <= peek_index)
  {
    /* Take last token. */
    peek_index-= SIZE_OF_A_TOKEN;
    *t1= peek_token(digest_storage, peek_index);

    if (last_id_index + SIZE_OF_A_TOKEN <= peek_index)
    {
      /* Take 2nd token from last. */
      peek_index-= SIZE_OF_A_TOKEN;
      *t2= peek_token(digest_storage, peek_index);
    }
    else
    {
      *t2= TOK_UNUSED;
    }
  }
  else
  {
    *t1= TOK_UNUSED;
    *t2= TOK_UNUSED;
  }
}

/**
  Function to read last three tokens from token array. If an identifier
  is found, do not look for token before that.
*/
static inline void peek_last_three_tokens(const sql_digest_storage* digest_storage,
                                          uint last_id_index, uint *t1, uint *t2, uint *t3)
{
  uint byte_count= digest_storage->m_byte_count;
  uint peek_index= byte_count;

  if (last_id_index + SIZE_OF_A_TOKEN <= peek_index)
  {
    /* Take last token. */
    peek_index-= SIZE_OF_A_TOKEN;
    *t1= peek_token(digest_storage, peek_index);

    if (last_id_index + SIZE_OF_A_TOKEN <= peek_index)
    {
      /* Take 2nd token from last. */
      peek_index-= SIZE_OF_A_TOKEN;
      *t2= peek_token(digest_storage, peek_index);

      if (last_id_index + SIZE_OF_A_TOKEN <= peek_index)
      {
        /* Take 3rd token from last. */
        peek_index-= SIZE_OF_A_TOKEN;
        *t3= peek_token(digest_storage, peek_index);
      }
      else
      {
        *t3= TOK_UNUSED;
      }
    }
    else
    {
      *t2= TOK_UNUSED;
      *t3= TOK_UNUSED;
    }
  }
  else
  {
    *t1= TOK_UNUSED;
    *t2= TOK_UNUSED;
    *t3= TOK_UNUSED;
  }
}

sql_digest_state* digest_add_token(sql_digest_state *state,
                                   uint token,
                                   LEX_YYSTYPE yylval)
{
  sql_digest_storage *digest_storage= NULL;

  digest_storage= &state->m_digest_storage;

  /*
    Stop collecting further tokens if digest storage is full or
    if END token is received.
  */
  if (digest_storage->m_full || token == END_OF_INPUT)
    return NULL;

  /*
    Take last_token 2 tokens collected till now. These tokens will be used
    in reduce for normalisation. Make sure not to consider ID tokens in reduce.
  */
  uint last_token;
  uint last_token2;

  switch (token)
  {
    case NUM:
    case LONG_NUM:
    case ULONGLONG_NUM:
    case DECIMAL_NUM:
    case FLOAT_NUM:
    case BIN_NUM:
    case HEX_NUM:
    {
      bool found_unary;
      do
      {
        found_unary= false;
        peek_last_two_tokens(digest_storage, state->m_last_id_index,
                             &last_token, &last_token2);

        if ((last_token == '-') || (last_token == '+'))
        {
          /*
            We need to differentiate:
            - a <unary minus> operator
            - a <unary plus> operator
            from
            - a <binary minus> operator
            - a <binary plus> operator
            to only reduce "a = -1" to "a = ?", and not change "b - 1" to "b ?"

            Binary operators are found inside an expression,
            while unary operators are found at the beginning of an expression, or after operators.

            To achieve this, every token that is followed by an <expr> expression
            in the SQL grammar is flagged.
            See sql/sql_yacc.yy
            See sql/gen_lex_token.cc

            For example,
            "(-1)" is parsed as "(", "-", NUM, ")", and lex_token_array["("].m_start_expr is true,
            so reduction of the "-" NUM is done, the result is "(?)".
            "(a-1)" is parsed as "(", ID, "-", NUM, ")", and lex_token_array[ID].m_start_expr is false,
            so the operator is binary, no reduction is done, and the result is "(a-?)".
          */
          if (lex_token_array[last_token2].m_start_expr)
          {
            /*
              REDUCE:
              TOK_GENERIC_VALUE := (UNARY_PLUS | UNARY_MINUS) (NUM | LOG_NUM | ... | FLOAT_NUM)

              REDUCE:
              TOK_GENERIC_VALUE := (UNARY_PLUS | UNARY_MINUS) TOK_GENERIC_VALUE
            */
            token= TOK_GENERIC_VALUE;
            digest_storage->m_byte_count-= SIZE_OF_A_TOKEN;
            found_unary= true;
          }
        }
      } while (found_unary);
    }
    /* fall through, for case NULL_SYM below */
    case LEX_HOSTNAME:
    case TEXT_STRING:
    case NCHAR_STRING:
    case PARAM_MARKER:
    {
      /*
        REDUCE:
        TOK_GENERIC_VALUE := BIN_NUM | DECIMAL_NUM | ... | ULONGLONG_NUM
      */
      token= TOK_GENERIC_VALUE;

      peek_last_two_tokens(digest_storage, state->m_last_id_index,
                           &last_token, &last_token2);

      if ((last_token2 == TOK_GENERIC_VALUE ||
           last_token2 == TOK_GENERIC_VALUE_LIST) &&
          (last_token == ','))
      {
        /*
          REDUCE:
          TOK_GENERIC_VALUE_LIST :=
            TOK_GENERIC_VALUE ',' TOK_GENERIC_VALUE

          REDUCE:
          TOK_GENERIC_VALUE_LIST :=
            TOK_GENERIC_VALUE_LIST ',' TOK_GENERIC_VALUE
        */
        digest_storage->m_byte_count-= 2*SIZE_OF_A_TOKEN;
        token= TOK_GENERIC_VALUE_LIST;
      }
      /*
        Add this token or the resulting reduce to digest storage.
      */
      store_token(digest_storage, token);
      break;
    }
    case ')':
    {
      peek_last_two_tokens(digest_storage, state->m_last_id_index,
                           &last_token, &last_token2);

      if (last_token == TOK_GENERIC_VALUE &&
          last_token2 == '(')
      {
        /*
          REDUCE:
          TOK_ROW_SINGLE_VALUE :=
            '(' TOK_GENERIC_VALUE ')'
        */
        digest_storage->m_byte_count-= 2*SIZE_OF_A_TOKEN;
        token= TOK_ROW_SINGLE_VALUE;

        /* Read last two tokens again */
        peek_last_two_tokens(digest_storage, state->m_last_id_index,
                             &last_token, &last_token2);

        if ((last_token2 == TOK_ROW_SINGLE_VALUE ||
             last_token2 == TOK_ROW_SINGLE_VALUE_LIST) &&
            (last_token == ','))
        {
          /*
            REDUCE:
            TOK_ROW_SINGLE_VALUE_LIST :=
              TOK_ROW_SINGLE_VALUE ',' TOK_ROW_SINGLE_VALUE

            REDUCE:
            TOK_ROW_SINGLE_VALUE_LIST :=
              TOK_ROW_SINGLE_VALUE_LIST ',' TOK_ROW_SINGLE_VALUE
          */
          digest_storage->m_byte_count-= 2*SIZE_OF_A_TOKEN;
          token= TOK_ROW_SINGLE_VALUE_LIST;
        }
        else if (last_token == IN_SYM)
        {
          /*
            REDUCE:
            TOK_IN_GENERIC_VALUE_EXPRESSION :=
              IN_SYM TOK_ROW_SINGLE_VALUE
          */
          digest_storage->m_byte_count -= SIZE_OF_A_TOKEN;
          token = TOK_IN_GENERIC_VALUE_EXPRESSION;
        }
      }
      else if (last_token == TOK_GENERIC_VALUE_LIST &&
               last_token2 == '(')
      {
        /*
          REDUCE:
          TOK_ROW_MULTIPLE_VALUE :=
            '(' TOK_GENERIC_VALUE_LIST ')'
        */
        digest_storage->m_byte_count-= 2*SIZE_OF_A_TOKEN;
        token= TOK_ROW_MULTIPLE_VALUE;

        /* Read last two tokens again */
        peek_last_two_tokens(digest_storage, state->m_last_id_index,
                             &last_token, &last_token2);

        if ((last_token2 == TOK_ROW_MULTIPLE_VALUE ||
             last_token2 == TOK_ROW_MULTIPLE_VALUE_LIST) &&
            (last_token == ','))
        {
          /*
            REDUCE:
            TOK_ROW_MULTIPLE_VALUE_LIST :=
              TOK_ROW_MULTIPLE_VALUE ',' TOK_ROW_MULTIPLE_VALUE

            REDUCE:
            TOK_ROW_MULTIPLE_VALUE_LIST :=
              TOK_ROW_MULTIPLE_VALUE_LIST ',' TOK_ROW_MULTIPLE_VALUE
          */
          digest_storage->m_byte_count-= 2*SIZE_OF_A_TOKEN;
          token= TOK_ROW_MULTIPLE_VALUE_LIST;
        }
        else if (last_token == IN_SYM)
        {
          /*
          REDUCE:
          TOK_IN_GENERIC_VALUE_EXPRESSION :=
          IN_SYM TOK_ROW_MULTIPLE_VALUE
          */
          digest_storage->m_byte_count -= SIZE_OF_A_TOKEN;
          token = TOK_IN_GENERIC_VALUE_EXPRESSION;
        }
      }
      /*
        Add this token or the resulting reduce to digest storage.
      */
      store_token(digest_storage, token);
      break;
    }
    case IDENT:
    case IDENT_QUOTED:
    case TOK_IDENT_AT:
    {
      YYSTYPE *lex_token= yylval;
      char *yytext= lex_token->lex_str.str;
      size_t yylen= lex_token->lex_str.length;

      /*
        REDUCE:
          TOK_IDENT := IDENT | IDENT_QUOTED
        The parser gives IDENT or IDENT_TOKEN for the same text,
        depending on the character set used.
        We unify both to always print the same digest text,
        and always have the same digest hash.
      */
      if (token != TOK_IDENT_AT)
        token= TOK_IDENT;
      /* Add this token and identifier string to digest storage. */
      store_token_identifier(digest_storage, token, yylen, yytext);

      /* Update the index of last identifier found. */
      state->m_last_id_index= digest_storage->m_byte_count;
      break;
    }
    case 0:
    {
      if (digest_storage->m_byte_count < SIZE_OF_A_TOKEN)
        break;
      unsigned int temp_tok;
      read_token(digest_storage,
                 digest_storage->m_byte_count-SIZE_OF_A_TOKEN,
                 & temp_tok);
      if (temp_tok == ';')
        digest_storage->m_byte_count-= SIZE_OF_A_TOKEN;
      break;
    }
    default:
    {
      /* Add this token to digest storage. */
      store_token(digest_storage, token);
      break;
    }
  }

  return state;
}

sql_digest_state* digest_reduce_token(sql_digest_state *state,
                                      uint token_left, uint token_right)
{
  sql_digest_storage *digest_storage= NULL;

  digest_storage= &state->m_digest_storage;

  /*
    Stop collecting further tokens if digest storage is full.
  */
  if (digest_storage->m_full)
    return NULL;

  uint last_token;
  uint last_token2;
  uint last_token3;
  uint token_to_push= TOK_UNUSED;

  peek_last_two_tokens(digest_storage, state->m_last_id_index,
                       &last_token, &last_token2);

  /*
    There is only one caller of digest_reduce_token(),
    see sql/sql_yacc.yy, rule literal := NULL_SYM.
    REDUCE:
      token_left := token_right
    Used for:
      TOK_GENERIC_VALUE := NULL_SYM
  */

  if (last_token == token_right)
  {
    /*
      Current stream is like:
        TOKEN_X TOKEN_RIGHT .
      REDUCE to
        TOKEN_X TOKEN_LEFT .
    */
    digest_storage->m_byte_count-= SIZE_OF_A_TOKEN;
    store_token(digest_storage, token_left);
  }
  else
  {
    /*
      Current stream is like:
        TOKEN_X TOKEN_RIGHT TOKEN_Y .
      Pop TOKEN_Y
        TOKEN_X TOKEN_RIGHT . TOKEN_Y
      REDUCE to
        TOKEN_X TOKEN_LEFT . TOKEN_Y
    */
    DBUG_ASSERT(last_token2 == token_right);
    digest_storage->m_byte_count-= 2 * SIZE_OF_A_TOKEN;
    store_token(digest_storage, token_left);
    token_to_push= last_token;
  }

  peek_last_three_tokens(digest_storage, state->m_last_id_index,
                         &last_token, &last_token2, &last_token3);

  if ((last_token3 == TOK_GENERIC_VALUE ||
       last_token3 == TOK_GENERIC_VALUE_LIST) &&
      (last_token2 == ',') &&
      (last_token == TOK_GENERIC_VALUE))
  {
    /*
      REDUCE:
      TOK_GENERIC_VALUE_LIST :=
        TOK_GENERIC_VALUE ',' TOK_GENERIC_VALUE

      REDUCE:
      TOK_GENERIC_VALUE_LIST :=
        TOK_GENERIC_VALUE_LIST ',' TOK_GENERIC_VALUE
    */
    digest_storage->m_byte_count-= 3*SIZE_OF_A_TOKEN;
    store_token(digest_storage, TOK_GENERIC_VALUE_LIST);
  }

  if (token_to_push != TOK_UNUSED)
  {
    /*
      Push TOKEN_Y
    */
    store_token(digest_storage, token_to_push);
  }

  return state;
}
<|MERGE_RESOLUTION|>--- conflicted
+++ resolved
@@ -31,10 +31,6 @@
 #include "my_dbug.h"
 #include "my_inttypes.h"
 #include "my_macros.h"
-<<<<<<< HEAD
-=======
-#include "sha2.h"
->>>>>>> 77549866
 #include "my_sys.h"
 #include "mysql_com.h"
 #include "sha2.h"                   // SHA256
