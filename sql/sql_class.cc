/*
   Copyright (c) 2000, 2022, Oracle and/or its affiliates.

   This program is free software; you can redistribute it and/or modify
   it under the terms of the GNU General Public License, version 2.0,
   as published by the Free Software Foundation.

   This program is also distributed with certain software (including
   but not limited to OpenSSL) that is licensed under separate terms,
   as designated in a particular file or component or in included license
   documentation.  The authors of MySQL hereby grant you an additional
   permission to link the program and your derivative works with the
   separately licensed software that they have included with MySQL.

   This program is distributed in the hope that it will be useful,
   but WITHOUT ANY WARRANTY; without even the implied warranty of
   MERCHANTABILITY or FITNESS FOR A PARTICULAR PURPOSE.  See the
   GNU General Public License, version 2.0, for more details.

   You should have received a copy of the GNU General Public License
   along with this program; if not, write to the Free Software
   Foundation, Inc., 51 Franklin St, Fifth Floor, Boston, MA 02110-1301  USA
*/

#include "sql/sql_class.h"

#include <assert.h>
#include <errno.h>
#include <stdarg.h>
#include <stdio.h>
#include <algorithm>
#include <utility>

#include "field_types.h"
#include "m_ctype.h"
#include "m_string.h"
#include "mutex_lock.h"
#include "my_compiler.h"
#include "my_dbug.h"
#include "my_loglevel.h"
#include "my_systime.h"
#include "my_thread.h"
#include "my_time.h"
#include "mysql/components/services/bits/psi_error_bits.h"
#include "mysql/components/services/log_builtins.h"  // LogErr
#include "mysql/components/services/log_shared.h"
#include "mysql/plugin_audit.h"
#include "mysql/psi/mysql_cond.h"
#include "mysql/psi/mysql_error.h"
#include "mysql/psi/mysql_ps.h"
#include "mysql/psi/mysql_stage.h"
#include "mysql/psi/mysql_statement.h"
#include "mysql/psi/mysql_table.h"
#include "mysql/psi/psi_table.h"
#include "mysql/service_mysql_alloc.h"
#include "mysys_err.h"  // EE_OUTOFMEMORY
#include "pfs_statement_provider.h"
#include "rpl_source.h"  // unregister_slave
#include "sql/auth/sql_security_ctx.h"
#include "sql/binlog.h"
#include "sql/check_stack.h"
#include "sql/conn_handler/connection_handler_manager.h"  // Connection_handler_manager
#include "sql/current_thd.h"
#include "sql/dd/cache/dictionary_client.h"  // Dictionary_client
#include "sql/dd/dd_kill_immunizer.h"        // dd:DD_kill_immunizer
#include "sql/debug_sync.h"                  // DEBUG_SYNC
#include "sql/derror.h"                      // ER_THD
#include "sql/enum_query_type.h"
#include "sql/error_handler.h"  // Internal_error_handler
#include "sql/field.h"
#include "sql/handler.h"
#include "sql/item.h"
#include "sql/item_func.h"        // user_var_entry
#include "sql/lock.h"             // mysql_lock_abort_for_thread
#include "sql/locking_service.h"  // release_all_locking_service_locks
#include "sql/log_event.h"
#include "sql/mdl_context_backup.h"  // MDL context backup for XA
#include "sql/mysqld.h"              // global_system_variables ...
#include "sql/mysqld_thd_manager.h"  // Global_THD_manager
#include "sql/parse_location.h"
#include "sql/protocol.h"
#include "sql/protocol_classic.h"
#include "sql/psi_memory_key.h"
#include "sql/query_result.h"
#include "sql/rpl_replica.h"  // rpl_master_erroneous_autoinc
#include "sql/rpl_rli.h"      // Relay_log_info
#include "sql/rpl_transaction_write_set_ctx.h"
#include "sql/sp_cache.h"         // sp_cache_clear
#include "sql/sp_head.h"          // sp_head
#include "sql/sql_audit.h"        // mysql_audit_free_thd
#include "sql/sql_backup_lock.h"  // release_backup_lock
#include "sql/sql_base.h"         // close_temporary_tables
#include "sql/sql_callback.h"     // MYSQL_CALLBACK
#include "sql/sql_cmd.h"
#include "sql/sql_handler.h"  // mysql_ha_cleanup
#include "sql/sql_lex.h"
#include "sql/sql_parse.h"    // is_update_query
#include "sql/sql_plugin.h"   // plugin_thdvar_init
#include "sql/sql_prepare.h"  // Prepared_statement
#include "sql/sql_profile.h"
#include "sql/sql_timer.h"  // thd_timer_destroy
#include "sql/table.h"
#include "sql/table_cache.h"  // table_cache_manager
#include "sql/tc_log.h"
#include "sql/thr_malloc.h"
#include "sql/transaction.h"  // trans_rollback
#include "sql/transaction_info.h"
#include "sql/xa.h"
#include "sql/xa/sql_cmd_xa.h"                   // Sql_cmd_xa_*
#include "sql/xa/transaction_cache.h"            // xa::Transaction_cache
#include "storage/perfschema/pfs_instr_class.h"  // PFS_CLASS_STAGE
#include "storage/perfschema/terminology_use_previous.h"
#include "template_utils.h"
#include "thr_mutex.h"

class Parse_tree_root;

using std::max;
using std::min;
using std::unique_ptr;

/*
  The following is used to initialise Table_ident with a internal
  table name
*/
char empty_c_string[1] = {0}; /* used for not defined db */

const char *const THD::DEFAULT_WHERE = "field list";
extern PSI_stage_info stage_waiting_for_disk_space;

#ifndef NDEBUG
/**
   For debug purpose only. Used for
   MTR mem_cnt_sql_keys, mem_cnt_temptable_keys keys.

   @param thd   pointer to THD object
*/
bool fail_on_alloc(THD *thd) {
  char alloc_name[512];
  if (!thd->current_key_name) return false;
  if (DBUG_EVALUATE_IF(thd->current_key_name, 1, 0)) {
    thd->conn_mem_alloc_number++;
    snprintf(alloc_name, sizeof(alloc_name), "alloc_number%llu",
             thd->conn_mem_alloc_number);
    if (DBUG_EVALUATE_IF(alloc_name, 1, 0)) return true;
  }
  return false;
}
#endif

void Thd_mem_cnt::disable() {
  if (m_enabled) {
    flush();
    m_enabled = false;
  }
}

/**
   Increase memory counter at 'alloc' operation. Update
   global memory counter.

   @param size   amount of memory allocated.

   @returns true if memory consumption is controlled
*/
bool Thd_mem_cnt::alloc_cnt(size_t size) {
  if (!m_enabled) {
    return false;
  }

  assert(!opt_initialize && m_thd->get_psi() != nullptr);
  assert(!m_thd->kill_immunizer || !m_thd->kill_immunizer->is_active() ||
         !is_error_mode());
  assert(m_thd->is_killable);

  mem_counter += size;
  max_conn_mem = std::max(max_conn_mem, mem_counter);

#ifndef NDEBUG
  if (is_error_mode() && fail_on_alloc(m_thd)) {
    m_thd->is_mem_cnt_error_issued = true;
    return generate_error(ER_DA_CONN_LIMIT, m_thd->variables.conn_mem_limit,
                          mem_counter);
  }
#endif

  if (mem_counter > m_thd->variables.conn_mem_limit) {
#ifndef NDEBUG
    // Used for testing the entering to idle state
    // after successful statement execution(see mem_cnt_common_debug.test).
    if (!DBUG_EVALUATE_IF("mem_cnt_no_error_on_exec_session", 1, 0))
#endif
      (void)generate_error(ER_DA_CONN_LIMIT, m_thd->variables.conn_mem_limit,
                           mem_counter);
  }

  if ((curr_mode & MEM_CNT_UPDATE_GLOBAL_COUNTER) &&
      m_thd->variables.conn_global_mem_tracking &&
      max_conn_mem > glob_mem_counter) {
    const ulonglong curr_mem =
        (max_conn_mem / m_thd->variables.conn_mem_chunk_size + 1) *
        m_thd->variables.conn_mem_chunk_size;
    assert(curr_mem > glob_mem_counter && curr_mem > mem_counter);
    ulonglong delta = curr_mem - glob_mem_counter;
    ulonglong global_conn_mem_counter_save;
    ulonglong global_conn_mem_limit_save;
    {
      MUTEX_LOCK(lock, &LOCK_global_conn_mem_limit);
      global_conn_mem_counter += delta;
      global_conn_mem_counter_save = global_conn_mem_counter;
      global_conn_mem_limit_save = global_conn_mem_limit;
    }
    glob_mem_counter = curr_mem;
    max_conn_mem = std::max(max_conn_mem, glob_mem_counter);
    if (global_conn_mem_counter_save > global_conn_mem_limit_save) {
#ifndef NDEBUG
      // Used for testing the entering to idle state
      // after successful statement execution(see mem_cnt_common_debug.test).
      if (DBUG_EVALUATE_IF("mem_cnt_no_error_on_exec_global", 1, 0))
        return true;
#endif
      (void)generate_error(ER_DA_GLOBAL_CONN_LIMIT, global_conn_mem_limit_save,
                           global_conn_mem_counter_save);
    }
  }

  return true;
}

/**
   Decrease memory counter at 'free' operation.

   @param size   amount of memory freed.
*/
void Thd_mem_cnt::free_cnt(size_t size) {
  if (!m_enabled) {
    return;
  }

  assert(mem_counter >= size);
  mem_counter -= size;
}

/**
<<<<<<< HEAD
   Function resets current memory counter mode and adjusts
=======
   Function resets current memory counter mode and adjust
>>>>>>> f16572bd
   global memory counter according to thread memory counter.

   @returns -1 if OOM error, 0 otherwise.
*/
int Thd_mem_cnt::reset() {
  restore_mode();
  max_conn_mem = mem_counter;
  if (m_thd->variables.conn_global_mem_tracking &&
      (curr_mode & MEM_CNT_UPDATE_GLOBAL_COUNTER)) {
    ulonglong delta;
    ulonglong global_conn_mem_counter_save;
    ulonglong global_conn_mem_limit_save;
    if (glob_mem_counter > mem_counter) {
      delta = glob_mem_counter - mem_counter;
      MUTEX_LOCK(lock, &LOCK_global_conn_mem_limit);
      assert(global_conn_mem_counter >= delta);
      global_conn_mem_counter -= delta;
      global_conn_mem_counter_save = global_conn_mem_counter;
      global_conn_mem_limit_save = global_conn_mem_limit;
    } else {
      delta = mem_counter - glob_mem_counter;
      MUTEX_LOCK(lock, &LOCK_global_conn_mem_limit);
      global_conn_mem_counter += delta;
      global_conn_mem_counter_save = global_conn_mem_counter;
      global_conn_mem_limit_save = global_conn_mem_limit;
    }
    glob_mem_counter = mem_counter;
    if (is_connection_stage &&
        (global_conn_mem_counter_save > global_conn_mem_limit_save))
      return generate_error(ER_DA_GLOBAL_CONN_LIMIT, global_conn_mem_limit_save,
                            global_conn_mem_counter_save);
  }
  if (is_connection_stage && (mem_counter > m_thd->variables.conn_mem_limit))
    return generate_error(ER_DA_CONN_LIMIT, m_thd->variables.conn_mem_limit,
                          mem_counter);
  is_connection_stage = false;
  return 0;
}

/**
   Function flushes memory counters before deleting the memory counter object.
*/
void Thd_mem_cnt::flush() {
  max_conn_mem = mem_counter = 0;
  if (glob_mem_counter > 0) {
    MUTEX_LOCK(lock, &LOCK_global_conn_mem_limit);
    assert(global_conn_mem_counter >= glob_mem_counter);
    global_conn_mem_counter -= glob_mem_counter;
  }
  glob_mem_counter = 0;
}

/**
   Generate OOM error and set therad to KILL_CONNECTION
   state. Do nothing if thread is already killed or any error is
   already issued.

   @param err_no         Error number.
   @param mem_limit      Memory limit.
   @param mem_size       Memory size.

   @returns -1 if OOM error is generated, 0 otherwise.
*/
int Thd_mem_cnt::generate_error(int err_no, ulonglong mem_limit,
                                ulonglong mem_size) {
  if (is_error_mode()) {
    int err_no_tmp = 0;
    bool is_log_err = is_error_log_mode();
    assert(!m_thd->kill_immunizer || !m_thd->kill_immunizer->is_active());
    // Set NO ERROR mode to avoid error message duplication.
    no_error_mode();
    // No OOM error if any error is already issued or fatal error is set.
    if (!m_thd->is_error() && !m_thd->is_fatal_error()) {
      MUTEX_LOCK(lock, &m_thd->LOCK_thd_data);
      // Ignore OOM error if thread is already killed.
      if (!m_thd->killed) {
        err_no_tmp = err_no;
        m_thd->killed = THD::KILL_CONNECTION;
      }
    }

    if (err_no_tmp) {
      m_thd->push_diagnostics_area(&m_da, false);
      my_error(err_no_tmp, MYF(0), mem_limit, mem_size);
      m_thd->pop_diagnostics_area();
      if (is_log_err) {
        switch (err_no_tmp) {
          case ER_DA_CONN_LIMIT:
            LogErr(ERROR_LEVEL, ER_CONN_LIMIT, mem_limit, mem_size);
            break;
          case ER_DA_GLOBAL_CONN_LIMIT:
            LogErr(ERROR_LEVEL, ER_GLOBAL_CONN_LIMIT, mem_limit, mem_size);
            break;

          default:
            assert(0);
        }
      }
      return -1;
    }
  }
  return 0;
}

/**
   Set THD error status using memory counter diagnostics area.
*/
void Thd_mem_cnt::set_thd_error_status() const {
  m_thd->get_stmt_da()->set_overwrite_status(true);
  m_thd->get_stmt_da()->set_error_status(
      m_da.mysql_errno(), m_da.message_text(), m_da.returned_sqlstate());
  m_thd->get_stmt_da()->set_overwrite_status(false);
}

void THD::Transaction_state::backup(THD *thd) {
  this->m_sql_command = thd->lex->sql_command;
  this->m_trx = thd->get_transaction();

  thd->backup_ha_data(&this->m_ha_data);

  this->m_tx_isolation = thd->tx_isolation;
  this->m_tx_read_only = thd->tx_read_only;
  this->m_thd_option_bits = thd->variables.option_bits;
  this->m_sql_mode = thd->variables.sql_mode;
  this->m_transaction_psi = thd->m_transaction_psi;
  this->m_server_status = thd->server_status;
  this->m_in_lock_tables = thd->in_lock_tables;
  this->m_time_zone_used = thd->time_zone_used;
  this->m_transaction_rollback_request = thd->transaction_rollback_request;
}

void THD::Transaction_state::restore(THD *thd) {
  thd->set_transaction(this->m_trx);

  thd->restore_ha_data(this->m_ha_data);

  thd->tx_isolation = this->m_tx_isolation;
  thd->variables.sql_mode = this->m_sql_mode;
  thd->tx_read_only = this->m_tx_read_only;
  thd->variables.option_bits = this->m_thd_option_bits;

  thd->m_transaction_psi = this->m_transaction_psi;
  thd->server_status = this->m_server_status;
  thd->lex->sql_command = this->m_sql_command;
  thd->in_lock_tables = this->m_in_lock_tables;
  thd->time_zone_used = this->m_time_zone_used;
  thd->transaction_rollback_request = this->m_transaction_rollback_request;
}

THD::Attachable_trx::Attachable_trx(THD *thd, Attachable_trx *prev_trx)
    : m_thd(thd),
      m_reset_lex(RESET_LEX),
      m_prev_attachable_trx(prev_trx),
      m_trx_state() {
  // Save the transaction state.

  m_trx_state.backup(m_thd);

  // Save and reset query-tables-list and reset the sql-command.
  //
  // NOTE: ha_innobase::store_lock() takes the current sql-command into account.
  // It must be SQLCOM_SELECT.
  //
  // Do NOT reset LEX if we're running tests. LEX is used by SELECT statements.

  bool reset = (m_reset_lex == RESET_LEX ? true : false);
  if (DBUG_EVALUATE_IF("use_attachable_trx", false, reset)) {
    m_thd->lex->reset_n_backup_query_tables_list(
        m_trx_state.m_query_tables_list);
    m_thd->lex->sql_command = SQLCOM_SELECT;
  }

  // Save and reset open-tables.

  m_thd->reset_n_backup_open_tables_state(&m_trx_state.m_open_tables_state,
                                          Open_tables_state::SYSTEM_TABLES);

  // Reset transaction state.

  m_thd->m_transaction.release();  // it's been backed up.
  DBUG_EXECUTE_IF("after_delete_wait", {
    const char act[] = "now SIGNAL leader_reached WAIT_FOR leader_proceed";
    assert(!debug_sync_set_action(m_thd, STRING_WITH_LEN(act)));
    DBUG_SET("-d,after_delete_wait");
    DBUG_SET("-d,block_leader_after_delete");
  };);

  m_thd->m_transaction.reset(new Transaction_ctx());

  // Prepare for a new attachable transaction for read-only DD-transaction.

  // LOCK_thd_data must be locked to prevent e.g. KILL CONNECTION from
  // reading ha_data after clear() but before resize().
  mysql_mutex_lock(&m_thd->LOCK_thd_data);
  m_thd->ha_data.clear();
  m_thd->ha_data.resize(m_thd->ha_data.capacity());
  mysql_mutex_unlock(&m_thd->LOCK_thd_data);

  // The attachable transaction must used READ COMMITTED isolation level.

  m_thd->tx_isolation = ISO_READ_COMMITTED;

  // The attachable transaction must be read-only.

  m_thd->tx_read_only = true;

  // The attachable transaction must be AUTOCOMMIT.

  m_thd->variables.option_bits |= OPTION_AUTOCOMMIT;
  m_thd->variables.option_bits &= ~OPTION_NOT_AUTOCOMMIT;
  m_thd->variables.option_bits &= ~OPTION_BEGIN;

  // Nothing should be binlogged from attachable transactions and disabling
  // the binary log allows skipping some code related to figuring out what
  // log format should be used.
  m_thd->variables.option_bits &= ~OPTION_BIN_LOG;

  // Possible parent's involvement to multi-statement transaction is masked

  m_thd->server_status &= ~SERVER_STATUS_IN_TRANS;
  m_thd->server_status &= ~SERVER_STATUS_IN_TRANS_READONLY;

  // Reset SQL_MODE during system operations.

  m_thd->variables.sql_mode = 0;

  // Reset transaction instrumentation.

  m_thd->m_transaction_psi = nullptr;

  // Reset THD::in_lock_tables so InnoDB won't start acquiring table locks.
  m_thd->in_lock_tables = false;

  // Reset @@session.time_zone usage indicator for consistency.
  m_thd->time_zone_used = false;

  /*
    InnoDB can ask to start attachable transaction while rolling back
    the regular transaction. Reset rollback request flag to avoid it
    influencing attachable transaction we are initiating.
  */
  m_thd->transaction_rollback_request = false;
}

THD::Attachable_trx::~Attachable_trx() {
  // Ensure that the SE didn't request rollback in the attachable transaction.
  // Having THD::transaction_rollback_request set most likely means that we've
  // experienced some sort of deadlock/timeout while processing the attachable
  // transaction. That is not possible by the definition of an attachable
  // transaction.
  assert(!m_thd->transaction_rollback_request);

  // Commit the attachable transaction before discarding transaction state.
  // This is mostly needed to properly reset transaction state in SE.
  // Note: We can't rely on InnoDB hack which auto-magically commits InnoDB
  // transaction when the last table for a statement in auto-commit mode is
  // unlocked. Apparently it doesn't work correctly in some corner cases
  // (for example, when statement is killed just after tables are locked but
  // before any other operations on the table happes). We try not to rely on
  // it in other places on SQL-layer as well.
  trans_commit_attachable(m_thd);

  // Close all the tables that are open till now.

  close_thread_tables(m_thd);

  // Cleanup connection specific state which was created for attachable
  // transaction (for InnoDB removes cached transaction object).
  //
  // Note that we need to call handlerton::close_connection for all SEs
  // and not only SEs which participated in attachable transaction since
  // connection specific state can be created when TABLE object is simply
  // expelled from the Table Cache (e.g. this happens for MyISAM).
  ha_close_connection(m_thd);

  // Restore the transaction state.

  m_trx_state.restore(m_thd);

  m_thd->restore_backup_open_tables_state(&m_trx_state.m_open_tables_state);

  bool reset = (m_reset_lex == RESET_LEX ? true : false);
  if (DBUG_EVALUATE_IF("use_attachable_trx", false, reset)) {
    m_thd->lex->restore_backup_query_tables_list(
        m_trx_state.m_query_tables_list);
  }
}

THD::Attachable_trx_rw::Attachable_trx_rw(THD *thd)
    : Attachable_trx(thd, nullptr) {
  m_thd->tx_read_only = false;
  m_thd->lex->sql_command = SQLCOM_END;
  thd->get_transaction()->xid_state()->set_state(XID_STATE::XA_NOTR);
}

void THD::enter_stage(const PSI_stage_info *new_stage,
                      PSI_stage_info *old_stage,
                      const char *calling_func [[maybe_unused]],
                      const char *calling_file,
                      const unsigned int calling_line) {
  DBUG_PRINT("THD::enter_stage",
             ("'%s' %s:%d", new_stage ? new_stage->m_name : "", calling_file,
              calling_line));

  if (old_stage != nullptr) {
    old_stage->m_key = m_current_stage_key;
    old_stage->m_name = proc_info();
  }

  if (new_stage != nullptr) {
    const char *msg = new_stage->m_name;

#if defined(ENABLED_PROFILING)
    profiling->status_change(msg, calling_func, calling_file, calling_line);
#endif

    m_current_stage_key = new_stage->m_key;
    set_proc_info(msg);

    m_stage_progress_psi =
        MYSQL_SET_STAGE(m_current_stage_key, calling_file, calling_line);
  } else {
    m_stage_progress_psi = nullptr;
  }

  return;
}

const char *THD::proc_info(const System_variables &sysvars) const {
  DBUG_TRACE;
  const char *ret = proc_info();
  terminology_use_previous::enum_compatibility_version version =
      static_cast<terminology_use_previous::enum_compatibility_version>(
          sysvars.terminology_use_previous);
  DBUG_PRINT("info", ("session.terminology_use_previous=%d", (int)version));
  if ((ret != nullptr) && (version != terminology_use_previous::NONE)) {
    auto compatible_name_info =
        terminology_use_previous::lookup(PFS_CLASS_STAGE, ret, false);
#ifndef NDEBUG
    if (compatible_name_info.version)
      DBUG_PRINT(
          "info",
          ("old name found for proc info (aka stage) <%s>; "
           "old name is <%s>; "
           "old version is %d; "
           "returning %s name",
           ret, compatible_name_info.old_name, compatible_name_info.version,
           version <= compatible_name_info.version ? "old" : "new"));
    else
      DBUG_PRINT("info", ("no old name for proc info (aka stage) <%s>", ret));
#endif  // ifndef NDEBUG
    if (version <= compatible_name_info.version)
      ret = compatible_name_info.old_name;
  }
  return ret;
}

void Open_tables_state::set_open_tables_state(Open_tables_state *state) {
  this->open_tables = state->open_tables;

  this->temporary_tables = state->temporary_tables;

  this->lock = state->lock;
  this->extra_lock = state->extra_lock;

  this->locked_tables_mode = state->locked_tables_mode;

  this->state_flags = state->state_flags;

  this->m_reprepare_observers = state->m_reprepare_observers;
}

void Open_tables_state::reset_open_tables_state() {
  open_tables = nullptr;
  temporary_tables = nullptr;
  lock = nullptr;
  extra_lock = nullptr;
  locked_tables_mode = LTM_NONE;
  state_flags = 0U;
  reset_reprepare_observers();
}

THD::THD(bool enable_plugins)
    : Query_arena(&main_mem_root, STMT_REGULAR_EXECUTION),
      mark_used_columns(MARK_COLUMNS_READ),
      want_privilege(0),
      main_lex(new LEX),
      lex(main_lex.get()),
      m_dd_client(new dd::cache::Dictionary_client(this)),
      m_query_string(NULL_CSTR),
      m_db(NULL_CSTR),
      rli_fake(nullptr),
      rli_slave(nullptr),
      initial_status_var(nullptr),
      status_var_aggregated(false),
      m_connection_attributes(),
      m_current_query_cost(0),
      m_current_query_partial_plans(0),
      m_main_security_ctx(this),
      m_security_ctx(&m_main_security_ctx),
      protocol_text(new Protocol_text),
      protocol_binary(new Protocol_binary),
      query_plan(this),
      m_current_stage_key(0),
      current_mutex(nullptr),
      current_cond(nullptr),
      m_is_admin_conn(false),
      in_sub_stmt(0),
      fill_status_recursion_level(0),
      fill_variables_recursion_level(0),
      ha_data(PSI_NOT_INSTRUMENTED, ha_data.initial_capacity),
      binlog_row_event_extra_data(nullptr),
      skip_readonly_check(false),
      binlog_unsafe_warning_flags(0),
      binlog_table_maps(0),
      binlog_accessed_db_names(nullptr),
      m_trans_log_file(nullptr),
      m_trans_fixed_log_file(nullptr),
      m_trans_end_pos(0),
      m_transaction(new Transaction_ctx()),
      m_attachable_trx(nullptr),
      table_map_for_update(0),
      m_examined_row_count(0),
#if defined(ENABLED_PROFILING)
      profiling(new PROFILING),
#endif
      m_stage_progress_psi(nullptr),
      m_digest(nullptr),
      m_statement_psi(nullptr),
      m_transaction_psi(nullptr),
      m_idle_psi(nullptr),
      m_server_idle(false),
      user_var_events(key_memory_user_var_entry),
      next_to_commit(nullptr),
      binlog_need_explicit_defaults_ts(false),
      kill_immunizer(nullptr),
      m_is_fatal_error(false),
      transaction_rollback_request(false),
      is_fatal_sub_stmt_error(false),
      rand_used(false),
      time_zone_used(false),
      in_lock_tables(false),
      derived_tables_processing(false),
      parsing_system_view(false),
      sp_runtime_ctx(nullptr),
      m_parser_state(nullptr),
      work_part_info(nullptr),
      // No need to instrument, highly unlikely to have that many plugins.
      audit_class_plugins(PSI_NOT_INSTRUMENTED),
      audit_class_mask(PSI_NOT_INSTRUMENTED),
#if defined(ENABLED_DEBUG_SYNC)
      debug_sync_control(nullptr),
#endif /* defined(ENABLED_DEBUG_SYNC) */
      m_enable_plugins(enable_plugins),
      m_audited(true),
#ifdef HAVE_GTID_NEXT_LIST
      owned_gtid_set(global_sid_map),
#endif
      skip_gtid_rollback(false),
      is_commit_in_middle_of_statement(false),
      has_gtid_consistency_violation(false),
      main_mem_root(key_memory_thd_main_mem_root,
                    global_system_variables.query_alloc_block_size),
      main_da(false),
      m_parser_da(false),
      m_query_rewrite_plugin_da(false),
      m_query_rewrite_plugin_da_ptr(&m_query_rewrite_plugin_da),
      m_stmt_da(&main_da),
      duplicate_slave_id(false),
      is_a_srv_session_thd(false),
      m_is_plugin_fake_ddl(false),
      m_inside_system_variable_global_update(false),
      bind_parameter_values(nullptr),
      bind_parameter_values_count(0) {
  main_lex->reset();
  set_psi(nullptr);
  mdl_context.init(this);
  stmt_arena = this;
  thread_stack = nullptr;
  m_catalog.str = "std";
  m_catalog.length = 3;
  password = 0;
  query_start_usec_used = false;
  check_for_truncated_fields = CHECK_FIELD_IGNORE;
  killed = NOT_KILLED;
  is_slave_error = thread_specific_used = false;
  tmp_table = 0;
  num_truncated_fields = 0L;
  m_sent_row_count = 0L;
  current_found_rows = 0;
  previous_found_rows = 0;
  is_operating_gtid_table_implicitly = false;
  is_operating_substatement_implicitly = false;
  m_row_count_func = -1;
  statement_id_counter = 0UL;
  // Must be reset to handle error with THD's created for init of mysqld
  lex->thd = nullptr;
  lex->set_current_query_block(nullptr);
  m_lock_usec = 0L;
  current_linfo = nullptr;
  slave_thread = false;
  memset(&variables, 0, sizeof(variables));
  m_thread_id = Global_THD_manager::reserved_thread_id;
  file_id = 0;
  query_id = 0;
  query_name_consts = 0;
  db_charset = global_system_variables.collation_database;
  is_killable = false;
  binlog_evt_union.do_union = false;
  enable_slow_log = false;
  commit_error = CE_NONE;
  tx_commit_pending = false;
  durability_property = HA_REGULAR_DURABILITY;
#ifndef NDEBUG
  dbug_sentry = THD_SENTRY_MAGIC;
  current_key_name = nullptr;
  conn_mem_alloc_number = 0;
  is_mem_cnt_error_issued = false;
#endif
  mysql_audit_init_thd(this);
  net.vio = nullptr;
  system_thread = NON_SYSTEM_THREAD;
  peer_port = 0;  // For SHOW PROCESSLIST
  get_transaction()->m_flags.enabled = true;
  m_resource_group_ctx.m_cur_resource_group = nullptr;
  m_resource_group_ctx.m_switch_resource_group_str[0] = '\0';
  m_resource_group_ctx.m_warn = 0;
  m_safe_to_display.store(false);

  mysql_mutex_init(key_LOCK_thd_data, &LOCK_thd_data, MY_MUTEX_INIT_FAST);
  mysql_mutex_init(key_LOCK_thd_query, &LOCK_thd_query, MY_MUTEX_INIT_FAST);
  mysql_mutex_init(key_LOCK_thd_sysvar, &LOCK_thd_sysvar, MY_MUTEX_INIT_FAST);
  mysql_mutex_init(key_LOCK_thd_protocol, &LOCK_thd_protocol,
                   MY_MUTEX_INIT_FAST);
  mysql_mutex_init(key_LOCK_thd_security_ctx, &LOCK_thd_security_ctx,
                   MY_MUTEX_INIT_FAST);
  mysql_mutex_init(key_LOCK_query_plan, &LOCK_query_plan, MY_MUTEX_INIT_FAST);
  mysql_mutex_init(key_LOCK_current_cond, &LOCK_current_cond,
                   MY_MUTEX_INIT_FAST);
  mysql_cond_init(key_COND_thr_lock, &COND_thr_lock);

  /*Initialize connection delegation mutex and cond*/
  mysql_mutex_init(key_LOCK_group_replication_connection_mutex,
                   &LOCK_group_replication_connection_mutex,
                   MY_MUTEX_INIT_FAST);
  mysql_cond_init(key_COND_group_replication_connection_cond_var,
                  &COND_group_replication_connection_cond_var);

  /* Variables with default values */
  set_proc_info("login");
  where = THD::DEFAULT_WHERE;
  server_id = ::server_id;
  unmasked_server_id = server_id;
  set_command(COM_CONNECT);
  *scramble = '\0';

  /* Call to init() below requires fully initialized Open_tables_state. */
  reset_open_tables_state();

  init();
#if defined(ENABLED_PROFILING)
  profiling->set_thd(this);
#endif
  m_user_connect = nullptr;
  user_vars.clear();

  sp_proc_cache = nullptr;
  sp_func_cache = nullptr;

  /* Protocol */
  m_protocol = protocol_text.get();  // Default protocol
  protocol_text->init(this);
  protocol_binary->init(this);
  protocol_text->set_client_capabilities(0);  // minimalistic client

  /*
    Make sure thr_lock_info_init() is called for threads which do not get
    assigned a proper thread_id value but keep using reserved_thread_id.
  */
  thr_lock_info_init(&lock_info, m_thread_id, &COND_thr_lock);

  m_internal_handler = nullptr;
  m_binlog_invoker = false;
  memset(&m_invoker_user, 0, sizeof(m_invoker_user));
  memset(&m_invoker_host, 0, sizeof(m_invoker_host));

  binlog_next_event_pos.file_name = nullptr;
  binlog_next_event_pos.pos = 0;

  timer = nullptr;
  timer_cache = nullptr;

  m_token_array = nullptr;
  if (max_digest_length > 0) {
    m_token_array = (unsigned char *)my_malloc(PSI_INSTRUMENT_ME,
                                               max_digest_length, MYF(MY_WME));
  }
#ifndef NDEBUG
  debug_binlog_xid_last.reset();
#endif
  set_system_user(false);
<<<<<<< HEAD
  set_connection_admin(false);
  mem_cnt = &thd_cnt_noop;
=======
  m_mem_cnt.set_thd(this);
>>>>>>> f16572bd
}

void THD::copy_table_access_properties(THD *thd) {
  thread_stack = thd->thread_stack;
  variables.option_bits = thd->variables.option_bits & OPTION_BIN_LOG;
  skip_readonly_check = thd->skip_readonly_check;
  tx_isolation = thd->tx_isolation;
}

void THD::set_transaction(Transaction_ctx *transaction_ctx) {
  assert(is_attachable_ro_transaction_active());

  delete m_transaction.release();
  m_transaction.reset(transaction_ctx);
}

bool THD::set_db(const LEX_CSTRING &new_db) {
  bool result;
  /*
    Acquiring mutex LOCK_thd_data as we either free the memory allocated
    for the database and reallocating the memory for the new db or memcpy
    the new_db to the db.
  */
  mysql_mutex_lock(&LOCK_thd_data);
  /* Do not reallocate memory if current chunk is big enough. */
  if (m_db.str && new_db.str && m_db.length >= new_db.length)
    memcpy(const_cast<char *>(m_db.str), new_db.str, new_db.length + 1);
  else {
    my_free(const_cast<char *>(m_db.str));
    m_db = NULL_CSTR;
    if (new_db.str)
      m_db.str = my_strndup(key_memory_THD_db, new_db.str, new_db.length,
                            MYF(MY_WME | ME_FATALERROR));
  }
  m_db.length = m_db.str ? new_db.length : 0;
  mysql_mutex_unlock(&LOCK_thd_data);
  result = new_db.str && !m_db.str;
#ifdef HAVE_PSI_THREAD_INTERFACE
  if (!result)
    PSI_THREAD_CALL(set_thread_db)(new_db.str, static_cast<int>(new_db.length));
#endif
  return result;
}

void THD::push_internal_handler(Internal_error_handler *handler) {
  if (m_internal_handler) {
    handler->m_prev_internal_handler = m_internal_handler;
    m_internal_handler = handler;
  } else
    m_internal_handler = handler;
}

bool THD::handle_condition(uint sql_errno, const char *sqlstate,
                           Sql_condition::enum_severity_level *level,
                           const char *msg) {
  if (!m_internal_handler) return false;

  for (Internal_error_handler *error_handler = m_internal_handler;
       error_handler; error_handler = error_handler->m_prev_internal_handler) {
    if (error_handler->handle_condition(this, sql_errno, sqlstate, level, msg))
      return true;
  }
  return false;
}

Internal_error_handler *THD::pop_internal_handler() {
  assert(m_internal_handler != nullptr);
  Internal_error_handler *popped_handler = m_internal_handler;
  m_internal_handler = m_internal_handler->m_prev_internal_handler;
  return popped_handler;
}

void THD::raise_error(uint sql_errno) {
  const char *msg = ER_THD_NONCONST(this, sql_errno);
  (void)raise_condition(sql_errno, nullptr, Sql_condition::SL_ERROR, msg);
}

void THD::raise_error_printf(uint sql_errno, ...) {
  va_list args;
  char ebuff[MYSQL_ERRMSG_SIZE];
  DBUG_TRACE;
  DBUG_PRINT("my", ("nr: %d  errno: %d", sql_errno, errno));
  const char *format = ER_THD_NONCONST(this, sql_errno);
  va_start(args, sql_errno);
  vsnprintf(ebuff, sizeof(ebuff), format, args);
  va_end(args);
  (void)raise_condition(sql_errno, nullptr, Sql_condition::SL_ERROR, ebuff);
}

void THD::raise_warning(uint sql_errno) {
  const char *msg = ER_THD_NONCONST(this, sql_errno);
  (void)raise_condition(sql_errno, nullptr, Sql_condition::SL_WARNING, msg);
}

void THD::raise_warning_printf(uint sql_errno, ...) {
  va_list args;
  char ebuff[MYSQL_ERRMSG_SIZE];
  DBUG_TRACE;
  DBUG_PRINT("enter", ("warning: %u", sql_errno));
  const char *format = ER_THD_NONCONST(this, sql_errno);
  va_start(args, sql_errno);
  vsnprintf(ebuff, sizeof(ebuff), format, args);
  va_end(args);
  (void)raise_condition(sql_errno, nullptr, Sql_condition::SL_WARNING, ebuff);
}

void THD::raise_note(uint sql_errno) {
  DBUG_TRACE;
  DBUG_PRINT("enter", ("code: %d", sql_errno));
  if (!(variables.option_bits & OPTION_SQL_NOTES)) return;
  const char *msg = ER_THD_NONCONST(this, sql_errno);
  (void)raise_condition(sql_errno, nullptr, Sql_condition::SL_NOTE, msg);
}

void THD::raise_note_printf(uint sql_errno, ...) {
  va_list args;
  char ebuff[MYSQL_ERRMSG_SIZE];
  DBUG_TRACE;
  DBUG_PRINT("enter", ("code: %u", sql_errno));
  if (!(variables.option_bits & OPTION_SQL_NOTES)) return;
  const char *format = ER_THD_NONCONST(this, sql_errno);
  va_start(args, sql_errno);
  vsnprintf(ebuff, sizeof(ebuff), format, args);
  va_end(args);
  (void)raise_condition(sql_errno, nullptr, Sql_condition::SL_NOTE, ebuff);
}

my_timeval THD::query_start_timeval_trunc(uint decimals) {
  my_timeval tv;
  tv.m_tv_sec = start_time.tv_sec;
  if (decimals) {
    tv.m_tv_usec = start_time.tv_usec;
    my_timeval_trunc(&tv, decimals);
    query_start_usec_used = true;
  } else {
    tv.m_tv_usec = 0;
  }
  return tv;
}

Sql_condition *THD::raise_condition(uint sql_errno, const char *sqlstate,
                                    Sql_condition::enum_severity_level level,
                                    const char *msg, bool fatal_error) {
  DBUG_TRACE;

  if (!(variables.option_bits & OPTION_SQL_NOTES) &&
      (level == Sql_condition::SL_NOTE))
    return nullptr;

  assert(sql_errno != 0);
  if (sql_errno == 0) /* Safety in release build */
    sql_errno = ER_UNKNOWN_ERROR;
  if (msg == nullptr) msg = ER_THD_NONCONST(this, sql_errno);
  if (sqlstate == nullptr) sqlstate = mysql_errno_to_sqlstate(sql_errno);

  if (fatal_error) {
    // Only makes sense for errors
    assert(level == Sql_condition::SL_ERROR);
    this->fatal_error();
  }

  MYSQL_LOG_ERROR(sql_errno, PSI_ERROR_OPERATION_RAISED);
  if (handle_condition(sql_errno, sqlstate, &level, msg)) return nullptr;

  Diagnostics_area *da = get_stmt_da();
  if (level == Sql_condition::SL_ERROR) {
    /*
      Reporting an error invokes audit API call that notifies the error
      to the plugin. Audit API that generate the error adds a protection
      (condition handler) that prevents entering infinite recursion, when
      a plugin signals error, when already handling the error.

      mysql_audit_notify() must therefore be called after handle_condition().
    */
    mysql_audit_notify(this, AUDIT_EVENT(MYSQL_AUDIT_GENERAL_ERROR), sql_errno,
                       msg, strlen(msg));

    is_slave_error = true;  // needed to catch query errors during replication

    if (!da->is_error()) {
      set_row_count_func(-1);
      da->set_error_status(sql_errno, msg, sqlstate);
    }
  }

  /*
    Avoid pushing a condition for fatal out of memory errors as this will
    require memory allocation and therefore might fail. Non fatal out of
    memory errors can occur if raised by SIGNAL/RESIGNAL statement.
  */
  Sql_condition *cond = nullptr;
  if (!(is_fatal_error() &&
        (sql_errno == EE_OUTOFMEMORY || sql_errno == ER_OUTOFMEMORY ||
         sql_errno == ER_STD_BAD_ALLOC_ERROR))) {
    cond = da->push_warning(this, sql_errno, sqlstate, level, msg);
  }
  return cond;
}

/*
  Init common variables that has to be reset on start and on cleanup_connection
*/

void THD::init(void) {
  plugin_thdvar_init(this, m_enable_plugins);
  /*
    variables= global_system_variables above has reset
    variables.pseudo_thread_id to 0. We need to correct it here to
    avoid temporary tables replication failure.
  */
  variables.pseudo_thread_id = m_thread_id;

  /*
    NOTE: reset_connection command will reset the THD to its default state.
    All system variables whose scope is SESSION ONLY should be set to their
    default values here.
  */
  reset_first_successful_insert_id();
  user_time.tv_sec = user_time.tv_usec = 0;
  start_time.tv_sec = start_time.tv_usec = 0;
  set_time();
  auto_inc_intervals_forced.clear();
  {
    ulong tmp;
    tmp = sql_rnd_with_mutex();
    randominit(&rand,
               tmp + static_cast<ulong>(reinterpret_cast<uintptr_t>(&rand)),
               tmp + (ulong)::atomic_global_query_id);
  }

  server_status = SERVER_STATUS_AUTOCOMMIT;
  if (variables.sql_mode & MODE_NO_BACKSLASH_ESCAPES)
    server_status |= SERVER_STATUS_NO_BACKSLASH_ESCAPES;

  get_transaction()->reset_unsafe_rollback_flags(Transaction_ctx::SESSION);
  get_transaction()->reset_unsafe_rollback_flags(Transaction_ctx::STMT);
  open_options = ha_open_options;
  update_lock_default =
      (variables.low_priority_updates ? TL_WRITE_LOW_PRIORITY : TL_WRITE);
  insert_lock_default =
      (variables.low_priority_updates ? TL_WRITE_LOW_PRIORITY
                                      : TL_WRITE_CONCURRENT_INSERT);
  tx_isolation = (enum_tx_isolation)variables.transaction_isolation;
  tx_read_only = variables.transaction_read_only;
  tx_priority = 0;
  thd_tx_priority = 0;
  update_charset();
  reset_current_stmt_binlog_format_row();
  reset_binlog_local_stmt_filter();
  memset(&status_var, 0, sizeof(status_var));
  binlog_row_event_extra_data = nullptr;

  if (variables.sql_log_bin)
    variables.option_bits |= OPTION_BIN_LOG;
  else
    variables.option_bits &= ~OPTION_BIN_LOG;

#if defined(ENABLED_DEBUG_SYNC)
  /* Initialize the Debug Sync Facility. See debug_sync.cc. */
  debug_sync_init_thread(this);
#endif /* defined(ENABLED_DEBUG_SYNC) */

  /* Initialize session_tracker and create all tracker objects */
  session_tracker.init(this->charset());
  session_tracker.enable(this);

  owned_gtid.clear();
  owned_sid.clear();
  m_se_gtid_flags.reset();
  owned_gtid.dbug_print(nullptr, "set owned_gtid (clear) in THD::init");

  /*
    This will clear the writeset session history and re-set delegate state to
    INIT
  */
  rpl_thd_ctx.init();

  /*
    This variable is used to temporarily disable the password validation plugin
    when a RANDOM PASSWORD is generated during SET PASSWORD,CREATE USER or
    ALTER USER statements.
  */
  m_disable_password_validation = false;
}

void THD::init_query_mem_roots() {
  mem_root->set_block_size(variables.query_alloc_block_size);
  get_transaction()->init_mem_root_defaults(variables.trans_alloc_block_size,
                                            variables.trans_prealloc_size);
}

void THD::set_new_thread_id() {
  m_thread_id = Global_THD_manager::get_instance()->get_new_thread_id();
  variables.pseudo_thread_id = m_thread_id;
  thr_lock_info_init(&lock_info, m_thread_id, &COND_thr_lock);
}

/*
  Do what's needed when one invokes change user

  SYNOPSIS
    cleanup_connection()

  IMPLEMENTATION
    Reset all resources that are connection specific
*/

void THD::cleanup_connection(void) {
  mysql_mutex_lock(&LOCK_status);
  add_to_status(&global_status_var, &status_var);
  reset_system_status_vars(&status_var);
  mysql_mutex_unlock(&LOCK_status);

  cleanup();
#if defined(ENABLED_DEBUG_SYNC)
  /* End the Debug Sync Facility. See debug_sync.cc. */
  debug_sync_end_thread(this);
#endif /* defined(ENABLED_DEBUG_SYNC) */
  killed = NOT_KILLED;
  rpl_thd_ctx.set_tx_rpl_delegate_stage_status(
      Rpl_thd_context::TX_RPL_STAGE_CONNECTION_CLEANED);
  running_explain_analyze = false;
  m_thd_life_cycle_stage = enum_thd_life_cycle_stages::ACTIVE;
  init();
  stmt_map.reset();
  user_vars.clear();
  sp_cache_clear(&sp_proc_cache);
  sp_cache_clear(&sp_func_cache);

  clear_error();
  // clear the warnings
  get_stmt_da()->reset_condition_info(this);
  // clear profiling information
#if defined(ENABLED_PROFILING)
  profiling->cleanup();
#endif

#ifndef NDEBUG
  /* DEBUG code only (begin) */
  bool check_cleanup = false;
  DBUG_EXECUTE_IF("debug_test_cleanup_connection", check_cleanup = true;);
  if (check_cleanup) {
    /* isolation level should be default */
    assert(variables.transaction_isolation == ISO_REPEATABLE_READ);
    /* check autocommit is ON by default */
    assert(server_status == SERVER_STATUS_AUTOCOMMIT);
    /* check prepared stmts are cleaned up */
    assert(prepared_stmt_count == 0);
    /* check diagnostic area is cleaned up */
    assert(get_stmt_da()->status() == Diagnostics_area::DA_EMPTY);
    /* check if temp tables are deleted */
    assert(temporary_tables == nullptr);
    /* check if tables are unlocked */
    assert(locked_tables_list.locked_tables() == nullptr);
  }
  /* DEBUG code only (end) */
#endif
}

bool THD::is_cleanup_done() {
  return (m_thd_life_cycle_stage ==
              enum_thd_life_cycle_stages::ACTIVE_AND_CLEAN ||
          m_thd_life_cycle_stage >= enum_thd_life_cycle_stages::CLEANED_UP);
}

/*
  Do what's needed when one invokes change user.
  Also used during THD::release_resources, i.e. prior to THD destruction.
*/
void THD::cleanup(void) {
  Transaction_ctx *trn_ctx = get_transaction();
  XID_STATE *xs = trn_ctx->xid_state();

  DBUG_TRACE;
  assert(!is_cleanup_done());
  DEBUG_SYNC(this, "thd_cleanup_start");

  killed = KILL_CONNECTION;

  if (trn_ctx->xid_state()->has_state(XID_STATE::XA_PREPARED)) {
    /*
      Return error is not an option as XA is in prepared state and
      connection is gone. Log the error and continue.
    */
    if (MDL_context_backup_manager::instance().create_backup(
            &mdl_context, xs->get_xid()->key(), xs->get_xid()->key_length())) {
      LogErr(ERROR_LEVEL, ER_XA_CANT_CREATE_MDL_BACKUP);
    }
    xa::Transaction_cache::detach(trn_ctx);
  } else {
    xs->set_state(XID_STATE::XA_NOTR);
    trans_rollback(this);
    xa::Transaction_cache::remove(trn_ctx);
  }

  locked_tables_list.unlock_locked_tables(this);
  mysql_ha_cleanup(this);

  assert(open_tables == nullptr);
  /*
    If the thread was in the middle of an ongoing transaction (rolled
    back a few lines above) or under LOCK TABLES (unlocked the tables
    and left the mode a few lines above), there will be outstanding
    metadata locks. Release them.
  */
  mdl_context.release_transactional_locks();

  /* Release the global read lock, if acquired. */
  if (global_read_lock.is_acquired())
    global_read_lock.unlock_global_read_lock(this);

  mysql_ull_cleanup(this);
  /*
    All locking service locks must be released on disconnect.
  */
  release_all_locking_service_locks(this);

  /*
    If Backup Lock was acquired it must be released on disconnect.
  */
  release_backup_lock(this);

  /* All metadata locks must have been released by now. */
  assert(!mdl_context.has_locks());

  /* Protects user_vars. */
  mysql_mutex_lock(&LOCK_thd_data);
  user_vars.clear();
  mysql_mutex_unlock(&LOCK_thd_data);

  /*
    When we call drop table for temporary tables, the
    user_var_events container is not cleared this might
    cause error if the container was filled before the
    drop table command is called.
    So call this before calling close_temporary_tables.
  */
  user_var_events.clear();
  close_temporary_tables(this);
  sp_cache_clear(&sp_proc_cache);
  sp_cache_clear(&sp_func_cache);

  /*
    Actions above might generate events for the binary log, so we
    commit the current transaction coordinator after executing cleanup
    actions.
   */
  if (tc_log && !trn_ctx->xid_state()->has_state(XID_STATE::XA_PREPARED))
    tc_log->commit(this, true);

  /*
    Destroy trackers only after finishing manipulations with transaction
    state to avoid issues with Transaction_state_tracker.
  */
  session_tracker.deinit();

  /*
    If we have a Security_context, make sure it is "logged out"
  */

  if (m_thd_life_cycle_stage == enum_thd_life_cycle_stages::ACTIVE)
    m_thd_life_cycle_stage = enum_thd_life_cycle_stages::ACTIVE_AND_CLEAN;
  else
    m_thd_life_cycle_stage = enum_thd_life_cycle_stages::CLEANED_UP;
}

bool THD::release_resources_done() const {
  return m_thd_life_cycle_stage ==
         enum_thd_life_cycle_stages::RESOURCES_RELEASED;
}

bool THD::is_being_disposed() const {
#ifndef NDEBUG
  if (current_thd != this) mysql_mutex_assert_owner(&LOCK_thd_data);
#endif
  return (m_thd_life_cycle_stage >=
          enum_thd_life_cycle_stages::SCHEDULED_FOR_DISPOSAL);
}

void THD::start_disposal() {
  mysql_mutex_assert_owner(&LOCK_thd_data);
  assert(!is_being_disposed());

  if (m_thd_life_cycle_stage == enum_thd_life_cycle_stages::ACTIVE_AND_CLEAN)
    m_thd_life_cycle_stage = enum_thd_life_cycle_stages::CLEANED_UP;
  else
    m_thd_life_cycle_stage = enum_thd_life_cycle_stages::SCHEDULED_FOR_DISPOSAL;
}

/**
  Release most resources, prior to THD destruction.
 */
void THD::release_resources() {
  Global_THD_manager::get_instance()->release_thread_id(m_thread_id);

  /* Ensure that no one is using THD */
  mysql_mutex_lock(&LOCK_query_plan);
  mysql_mutex_lock(&LOCK_thd_data);

  // Mark THD life cycle state as "SCHEDULED_FOR_DISPOSAL".
  start_disposal();

  /* Close connection */
  if (is_classic_protocol() && get_protocol_classic()->get_vio()) {
    vio_delete(get_protocol_classic()->get_vio());
    get_protocol_classic()->end_net();
  }

  /* modification plan for UPDATE/DELETE should be freed. */
  assert(query_plan.get_modification_plan() == nullptr);
  mysql_mutex_unlock(&LOCK_thd_data);
  mysql_mutex_unlock(&LOCK_query_plan);
  mysql_mutex_lock(&LOCK_thd_query);
  mysql_mutex_unlock(&LOCK_thd_query);

  stmt_map.reset(); /* close all prepared statements */
  if (!is_cleanup_done()) cleanup();

  mdl_context.destroy();
  ha_close_connection(this);

  /*
    Debug sync system must be closed after ha_close_connection, because
    DEBUG_SYNC is used in InnoDB connection handlerton close.
  */
#if defined(ENABLED_DEBUG_SYNC)
  /* End the Debug Sync Facility. See debug_sync.cc. */
  debug_sync_end_thread(this);
#endif /* defined(ENABLED_DEBUG_SYNC) */

  plugin_thdvar_cleanup(this, m_enable_plugins);

  assert(timer == nullptr);

  if (timer_cache) thd_timer_destroy(timer_cache);

  if (rli_fake) {
    rli_fake->end_info();
    delete rli_fake;
    rli_fake = nullptr;
  }
  mysql_audit_free_thd(this);

  if (current_thd == this) restore_globals();

  mysql_mutex_lock(&LOCK_status);
  /* Add thread status to the global totals. */
  add_to_status(&global_status_var, &status_var);
#ifdef HAVE_PSI_THREAD_INTERFACE
  /* Aggregate thread status into the Performance Schema. */
  if (m_psi != nullptr) {
    PSI_THREAD_CALL(aggregate_thread_status)(m_psi);
  }
#endif /* HAVE_PSI_THREAD_INTERFACE */
  /* Ensure that the thread status is not re-aggregated to the global totals. */
  status_var_aggregated = true;

  mysql_mutex_unlock(&LOCK_status);

  m_thd_life_cycle_stage = enum_thd_life_cycle_stages::RESOURCES_RELEASED;
  disable_mem_cnt();
}

THD::~THD() {
  THD_CHECK_SENTRY(this);
  DBUG_TRACE;
  DBUG_PRINT("info", ("THD dtor, this %p", this));

  if (!release_resources_done()) release_resources();

  clear_next_event_pos();

  /* Ensure that no one is using THD */
  mysql_mutex_lock(&LOCK_thd_data);
  mysql_mutex_unlock(&LOCK_thd_data);
  mysql_mutex_lock(&LOCK_thd_query);
  mysql_mutex_unlock(&LOCK_thd_query);

  assert(!m_attachable_trx);

  my_free(const_cast<char *>(m_db.str));
  m_db = NULL_CSTR;
  get_transaction()->free_memory();
  mysql_mutex_destroy(&LOCK_query_plan);
  mysql_mutex_destroy(&LOCK_thd_data);
  mysql_mutex_destroy(&LOCK_thd_query);
  mysql_mutex_destroy(&LOCK_thd_sysvar);
  mysql_mutex_destroy(&LOCK_thd_protocol);
  mysql_mutex_destroy(&LOCK_thd_security_ctx);
  mysql_mutex_destroy(&LOCK_current_cond);
  mysql_mutex_destroy(&LOCK_group_replication_connection_mutex);

  mysql_cond_destroy(&COND_thr_lock);
  mysql_cond_destroy(&COND_group_replication_connection_cond_var);
#ifndef NDEBUG
  dbug_sentry = THD_SENTRY_GONE;
#endif

  if (variables.gtid_next_list.gtid_set != nullptr) {
#ifdef HAVE_GTID_NEXT_LIST
    delete variables.gtid_next_list.gtid_set;
    variables.gtid_next_list.gtid_set = NULL;
    variables.gtid_next_list.is_non_null = false;
#else
    assert(0);
#endif
  }
  if (rli_slave) rli_slave->cleanup_after_session();

  /*
    As slaves can be added in one mysql command like COM_REGISTER_SLAVE
    but then need to be removed on error scenarios, we call this method
    here
  */
  unregister_replica(this, true, true);

  main_mem_root.Clear();

  if (m_token_array != nullptr) {
    my_free(m_token_array);
  }

  m_thd_life_cycle_stage = enum_thd_life_cycle_stages::DISPOSED;
}

/**
  Awake a thread.

  @param[in]  state_to_set    value for THD::killed

  This is normally called from another thread's THD object.

  @note Do always call this while holding LOCK_thd_data.
*/

void THD::awake(THD::killed_state state_to_set) {
  DBUG_TRACE;
  DBUG_PRINT("enter", ("this: %p current_thd: %p", this, current_thd));
  THD_CHECK_SENTRY(this);
  mysql_mutex_assert_owner(&LOCK_thd_data);

  /* Shutdown clone vio always, to wake up clone waiting for remote. */
  shutdown_clone_vio();

  /*
    If THD is in kill immune mode (i.e. operation on new DD tables is in
    progress) then just save state_to_set with THD::kill_immunizer object.

    While exiting kill immune mode, awake() is called again with the killed
    state saved in THD::kill_immunizer object.
  */
  if (kill_immunizer && kill_immunizer->is_active()) {
    kill_immunizer->save_killed_state(state_to_set);
    return;
  }

  /*
    Set killed flag if the connection is being killed (state_to_set
    is KILL_CONNECTION) or the connection is processing a query
    (state_to_set is KILL_QUERY and m_server_idle flag is not set).
    If the connection is idle and state_to_set is KILL QUERY, the
    the killed flag is not set so that it doesn't affect the next
    command incorrectly.
  */
  if (this->m_server_idle && state_to_set == KILL_QUERY) { /* nothing */
  } else {
    killed = state_to_set;
  }

  if (state_to_set != THD::KILL_QUERY && state_to_set != THD::KILL_TIMEOUT) {
    if (this != current_thd || kill_immunizer) {
      assert(!kill_immunizer || !kill_immunizer->is_active());

      /*
        Before sending a signal, let's close the socket of the thread
        that is being killed ("this", which is not the current thread).
        This is to make sure it does not block if the signal is lost.
        This needs to be done only on platforms where signals are not
        a reliable interruption mechanism.

        Note that the downside of this mechanism is that we could close
        the connection while "this" target thread is in the middle of
        sending a result to the application, thus violating the client-
        server protocol.

        On the other hand, without closing the socket we have a race
        condition. If "this" target thread passes the check of
        thd->killed, and then the current thread runs through
        THD::awake(), sets the 'killed' flag and completes the
        signaling, and then the target thread runs into read(), it will
        block on the socket. As a result of the discussions around
        Bug#37780, it has been decided that we accept the race
        condition. A second KILL awakes the target from read().

        If we are killing ourselves, we know that we are not blocked.
        We also know that we will check thd->killed before we go for
        reading the next statement.
      */
      shutdown_active_vio();
    }

    /* Send an event to the scheduler that a thread should be killed. */
    if (!slave_thread)
      MYSQL_CALLBACK(Connection_handler_manager::event_functions,
                     post_kill_notification, (this));
  }

  /* Interrupt target waiting inside a storage engine. */
  if (state_to_set != THD::NOT_KILLED) ha_kill_connection(this);

  if (state_to_set == THD::KILL_TIMEOUT) {
    assert(!status_var_aggregated);
    status_var.max_execution_time_exceeded++;
  }

  /* Broadcast a condition to kick the target if it is waiting on it. */
  if (is_killable) {
    mysql_mutex_lock(&LOCK_current_cond);
    /*
      This broadcast could be up in the air if the victim thread
      exits the cond in the time between read and broadcast, but that is
      ok since all we want to do is to make the victim thread get out
      of waiting on current_cond.
      If we see a non-zero current_cond: it cannot be an old value (because
      then exit_cond() should have run and it can't because we have mutex); so
      it is the true value but maybe current_mutex is not yet non-zero (we're
      in the middle of enter_cond() and there is a "memory order
      inversion"). So we test the mutex too to not lock 0.

      Note that there is a small chance we fail to kill. If victim has locked
      current_mutex, but hasn't yet entered enter_cond() (which means that
      current_cond and current_mutex are 0), then the victim will not get
      a signal and it may wait "forever" on the cond (until
      we issue a second KILL or the status it's waiting for happens).
      It's true that we have set its thd->killed but it may not
      see it immediately and so may have time to reach the cond_wait().

      However, where possible, we test for killed once again after
      enter_cond(). This should make the signaling as safe as possible.
      However, there is still a small chance of failure on platforms with
      instruction or memory write reordering.
    */
    if (current_cond.load() && current_mutex.load()) {
      DBUG_EXECUTE_IF("before_dump_thread_acquires_current_mutex", {
        const char act[] =
            "now signal dump_thread_signal wait_for go_dump_thread";
        assert(!debug_sync_set_action(current_thd, STRING_WITH_LEN(act)));
      };);
      mysql_mutex_lock(current_mutex);
      mysql_cond_broadcast(current_cond);
      mysql_mutex_unlock(current_mutex);
    }
    mysql_mutex_unlock(&LOCK_current_cond);
  }
}

/**
  Close the Vio associated this session.

  @remark LOCK_thd_data is taken due to the fact that
          the Vio might be disassociated concurrently.
*/

void THD::disconnect(bool server_shutdown) {
  Vio *vio = nullptr;

  mysql_mutex_lock(&LOCK_thd_data);

  /* Shutdown clone vio always, to wake up clone waiting for remote. */
  shutdown_clone_vio();

  /*
    If thread is in kill immune mode (i.e. operation on new DD tables
    is in progress) then just save state_to_set with THD::kill_immunizer
    object.

    While exiting kill immune mode, awake() is called again with the killed
    state saved in THD::kill_immunizer object.

    active_vio is already associated to the thread when it is in the kill
    immune mode. THD::awake() closes the active_vio.
   */
  if (kill_immunizer != nullptr)
    kill_immunizer->save_killed_state(THD::KILL_CONNECTION);
  else {
    killed = THD::KILL_CONNECTION;

    /*
      Since a active vio might might have not been set yet, in
      any case save a reference to avoid closing a inexistent
      one or closing the vio twice if there is a active one.
    */
    vio = active_vio;
    shutdown_active_vio();

    /* Disconnect even if a active vio is not associated. */
    if (is_classic_protocol() && get_protocol_classic()->get_vio() != vio &&
        get_protocol_classic()->connection_alive()) {
      m_protocol->shutdown(server_shutdown);
    }
  }

  mysql_mutex_unlock(&LOCK_thd_data);
}

void THD::notify_shared_lock(MDL_context_owner *ctx_in_use,
                             bool needs_thr_lock_abort) {
  THD *in_use = ctx_in_use->get_thd();

  if (needs_thr_lock_abort) {
    mysql_mutex_lock(&in_use->LOCK_thd_data);
    for (TABLE *thd_table = in_use->open_tables; thd_table;
         thd_table = thd_table->next) {
      /*
        Check for TABLE::has_invalid_dict() is needed as we can have TABLE
        objects for which handler::open() was not called in THD::open_tables
        list. For example, such TABLE objects are used to update information
        about views which are dependent on table being ALTERed. Calling
        mysql_lock_abort_for_thread() for such tables is not safe.
      */
      if (!thd_table->has_invalid_dict())
        mysql_lock_abort_for_thread(this, thd_table);
    }
    mysql_mutex_unlock(&in_use->LOCK_thd_data);
  }
}

/*
  Remember the location of thread info, the structure needed for
  (*THR_MALLOC)->Alloc() and the structure for the net buffer
*/

void THD::store_globals() {
  /*
    Assert that thread_stack is initialized: it's necessary to be able
    to track stack overrun.
  */
  assert(thread_stack);

  current_thd = this;
  THR_MALLOC = &mem_root;
  /*
    is_killable is concurrently readable by a killer thread.
    It is protected by LOCK_thd_data, it is not needed to lock while the
    value is changing from false not true. If the kill thread reads
    true we need to ensure that the thread doesn't proceed to assign
    another thread to the same TLS reference.
  */
  is_killable = true;
#ifndef NDEBUG
  /*
    Let mysqld define the thread id (not mysys)
    This allows us to move THD to different threads if needed.
  */
  set_my_thread_var_id(m_thread_id);
#endif
  real_id = my_thread_self();  // For debugging
}

/*
  Remove the thread specific info (THD and mem_root pointer) stored during
  store_global call for this thread.
*/
void THD::restore_globals() {
  /*
    Assert that thread_stack is initialized: it's necessary to be able
    to track stack overrun.
  */
  assert(thread_stack);

  /* Undocking the thread specific data. */
  current_thd = nullptr;
  THR_MALLOC = nullptr;
}

/*
  Cleanup after query.

  SYNOPSIS
    THD::cleanup_after_query()

  DESCRIPTION
    This function is used to reset thread data to its default state.

  NOTE
    This function is not suitable for setting thread data to some
    non-default values, as there is only one replication thread, so
    different master threads may overwrite data of each other on
    slave.
*/

void THD::cleanup_after_query() {
  /*
    Reset rand_used so that detection of calls to rand() will save random
    seeds if needed by the slave.

    Do not reset rand_used if inside a stored function or trigger because
    only the call to these operations is logged. Thus only the calling
    statement needs to detect rand() calls made by its substatements. These
    substatements must not set rand_used to 0 because it would remove the
    detection of rand() by the calling statement.
  */
  if (!in_sub_stmt) /* stored functions and triggers are a special case */
  {
    /* Forget those values, for next binlogger: */
    stmt_depends_on_first_successful_insert_id_in_prev_stmt = false;
    auto_inc_intervals_in_cur_stmt_for_binlog.clear();
    rand_used = false;
    binlog_accessed_db_names = nullptr;

    /*
      Clean possible unused INSERT_ID events by current statement.
      is_update_query() is needed to ignore SET statements:
        Statements that don't update anything directly and don't
        used stored functions. This is mostly necessary to ignore
        statements in binlog between SET INSERT_ID and DML statement
        which is intended to consume its event (there can be other
        SET statements between them).
    */
    if ((rli_slave || rli_fake) && is_update_query(lex->sql_command))
      auto_inc_intervals_forced.clear();
  }

  /*
    In case of stored procedures, stored functions, triggers and events
    m_trans_fixed_log_file will not be set to NULL. The memory will be reused.
  */
  if (!sp_runtime_ctx) m_trans_fixed_log_file = nullptr;

  /*
    Forget the binlog stmt filter for the next query.
    There are some code paths that:
    - do not call THD::decide_logging_format()
    - do call THD::binlog_query(),
    making this reset necessary.
  */
  reset_binlog_local_stmt_filter();
  if (first_successful_insert_id_in_cur_stmt > 0) {
    /* set what LAST_INSERT_ID() will return */
    first_successful_insert_id_in_prev_stmt =
        first_successful_insert_id_in_cur_stmt;
    first_successful_insert_id_in_cur_stmt = 0;
  }
  arg_of_last_insert_id_function = false;
  /* Hack for cleaning up view security contexts */
  List_iterator<Security_context> it(m_view_ctx_list);
  while (Security_context *ctx = it++) {
    ctx->logout();
  }
  m_view_ctx_list.clear();
  // Cleanup and free items that were created during this execution
  cleanup_items(item_list());
  free_items();
  /* Reset where. */
  where = THD::DEFAULT_WHERE;
  /* reset table map for multi-table update */
  table_map_for_update = 0;
  m_binlog_invoker = false;
  /* reset replication info structure */
  if (lex) {
    lex->mi.repl_ignore_server_ids.clear();
  }
  if (rli_slave) rli_slave->cleanup_after_query();
  // Set the default "cute" mode for the execution environment:
  check_for_truncated_fields = CHECK_FIELD_IGNORE;
}

/*
  Convert a string to another character set

  @param to             Store new allocated string here
  @param to_cs          New character set for allocated string
  @param from           String to convert
  @param from_length    Length of string to convert
  @param from_cs        Original character set
  @param report_error   Raise error (when true) or warning (when false) if
                        there is problem when doing conversion

  @note to will be 0-terminated to make it easy to pass to system funcs

  @retval false ok
  @retval true  End of memory.
                In this case to->str will point to 0 and to->length will be 0.
*/

bool THD::convert_string(LEX_STRING *to, const CHARSET_INFO *to_cs,
                         const char *from, size_t from_length,
                         const CHARSET_INFO *from_cs, bool report_error) {
  DBUG_TRACE;
  size_t new_length = to_cs->mbmaxlen * from_length;
  if (!(to->str = (char *)alloc(new_length + 1))) {
    to->length = 0;  // Safety fix
    return true;     // EOM
  }
  uint errors = 0;
  to->length = copy_and_convert(to->str, new_length, to_cs, from, from_length,
                                from_cs, &errors);
  to->str[to->length] = 0;  // Safety
  if (errors != 0) {
    char printable_buff[32];
    convert_to_printable(printable_buff, sizeof(printable_buff), from,
                         from_length, from_cs, 6);
    if (report_error) {
      my_error(ER_CANNOT_CONVERT_STRING, MYF(0), printable_buff,
               from_cs->csname, to_cs->csname);
      return true;
    } else {
      push_warning_printf(this, Sql_condition::SL_WARNING,
                          ER_INVALID_CHARACTER_STRING,
                          ER_THD(this, ER_CANNOT_CONVERT_STRING),
                          printable_buff, from_cs->csname, to_cs->csname);
    }
  }

  return false;
}

/*
  Update some cache variables when character set changes
*/

void THD::update_charset() {
  size_t not_used;
  charset_is_system_charset = !String::needs_conversion(
      0, variables.character_set_client, system_charset_info, &not_used);
  charset_is_collation_connection =
      !String::needs_conversion(0, variables.character_set_client,
                                variables.collation_connection, &not_used);
  charset_is_character_set_filesystem =
      !String::needs_conversion(0, variables.character_set_client,
                                variables.character_set_filesystem, &not_used);
}

int THD::send_explain_fields(Query_result *result) {
  mem_root_deque<Item *> field_list(current_thd->mem_root);
  Item *item;
  CHARSET_INFO *cs = system_charset_info;
  field_list.push_back(new Item_return_int("id", 3, MYSQL_TYPE_LONGLONG));
  field_list.push_back(new Item_empty_string("select_type", 19, cs));
  field_list.push_back(item =
                           new Item_empty_string("table", NAME_CHAR_LEN, cs));
  item->set_nullable(true);
  /* Maximum length of string that make_used_partitions_str() can produce */
  item = new Item_empty_string("partitions", MAX_PARTITIONS * (1 + FN_LEN), cs);
  field_list.push_back(item);
  item->set_nullable(true);
  field_list.push_back(item = new Item_empty_string("type", 10, cs));
  item->set_nullable(true);
  field_list.push_back(item = new Item_empty_string(
                           "possible_keys", NAME_CHAR_LEN * MAX_KEY, cs));
  item->set_nullable(true);
  field_list.push_back(item = new Item_empty_string("key", NAME_CHAR_LEN, cs));
  item->set_nullable(true);
  field_list.push_back(
      item = new Item_empty_string("key_len", NAME_CHAR_LEN * MAX_KEY));
  item->set_nullable(true);
  field_list.push_back(
      item = new Item_empty_string("ref", NAME_CHAR_LEN * MAX_REF_PARTS, cs));
  item->set_nullable(true);
  field_list.push_back(
      item = new Item_return_int("rows", 10, MYSQL_TYPE_LONGLONG));
  item->set_nullable(true);
  field_list.push_back(
      item = new Item_float(NAME_STRING("filtered"), 0.1234, 2, 4));
  item->set_nullable(true);
  field_list.push_back(new Item_empty_string("Extra", 255, cs));
  item->set_nullable(true);
  return (result->send_result_set_metadata(
      this, field_list, Protocol::SEND_NUM_ROWS | Protocol::SEND_EOF));
}

enum_vio_type THD::get_vio_type() const {
  DBUG_TRACE;
  return get_protocol()->connection_type();
}

void THD::shutdown_active_vio() {
  DBUG_TRACE;
  mysql_mutex_assert_owner(&LOCK_thd_data);
  if (active_vio) {
    vio_shutdown(active_vio);
    active_vio = nullptr;
    m_SSL = nullptr;
  }
}

void THD::shutdown_clone_vio() {
  DBUG_TRACE;
  mysql_mutex_assert_owner(&LOCK_thd_data);
  if (clone_vio != nullptr) {
    vio_shutdown(clone_vio);
    clone_vio = nullptr;
  }
}

/*
  Register an item tree tree transformation, performed by the query
  optimizer.
*/

void THD::nocheck_register_item_tree_change(Item **place, Item *new_value) {
  Item_change_record *change;
  /*
    Now we use one node per change, which adds some memory overhead,
    but still is rather fast as we use mem_root->alloc() for allocations.
    A list of item tree changes of an average query should be short.
  */

  void *change_mem = mem_root->Alloc(sizeof(*change));
  if (change_mem == nullptr) {
    /*
      OOM, thd->fatal_error() is called by the error handler of the
      memroot. Just return.
    */
    return;
  }
  change = new (change_mem) Item_change_record(place, new_value);
  change_list.push_front(change);
}

void THD::rollback_item_tree_changes() {
  I_List_iterator<Item_change_record> it(change_list);
  Item_change_record *change;
  DBUG_TRACE;

  while ((change = it++)) {
    if (change->m_cancel) continue;

    DBUG_PRINT("info", ("rollback_item_tree_changes "
                        "place %p curr_value %p old_value %p",
                        change->place, *change->place, change->old_value));
    *change->place = change->old_value;
  }
  /* We can forget about changes memory: it's allocated in runtime memroot */
  change_list.clear();
}

void Query_arena::add_item(Item *item) {
  item->next_free = m_item_list;
  m_item_list = item;
}

void Query_arena::free_items() {
  Item *next;
  DBUG_TRACE;
  /* This works because items are allocated with (*THR_MALLOC)->Alloc() */
  for (; m_item_list; m_item_list = next) {
    next = m_item_list->next_free;
    m_item_list->delete_self();
  }
  /* Postcondition: free_list is 0 */
}

void Query_arena::set_query_arena(const Query_arena &set) {
  mem_root = set.mem_root;
  set_item_list(set.item_list());
  state = set.state;
}

void Query_arena::swap_query_arena(const Query_arena &source,
                                   Query_arena *backup) {
  backup->set_query_arena(*this);
  set_query_arena(source);
}

void THD::end_statement() {
  DBUG_TRACE;
  /* Cleanup SQL processing state to reuse this statement in next query. */
  lex_end(lex);
  lex->result = nullptr;  // Prepare for next statement
  /* Note that item list is freed in cleanup_after_query() */

  /*
    Don't free mem_root, as mem_root is freed in the end of dispatch_command
    (once for any command).
  */
}

Prepared_statement_map::Prepared_statement_map()
    : st_hash(key_memory_prepared_statement_infrastructure),
      names_hash(system_charset_info,
                 key_memory_prepared_statement_infrastructure),
      m_last_found_statement(nullptr) {}

int Prepared_statement_map::insert(Prepared_statement *statement) {
  st_hash.emplace(statement->id, unique_ptr<Prepared_statement>(statement));
  if (statement->name().str) {
    names_hash.emplace(to_string(statement->name()), statement);
  }
  mysql_mutex_lock(&LOCK_prepared_stmt_count);
  /*
    We don't check that prepared_stmt_count is <= max_prepared_stmt_count
    because we would like to allow to lower the total limit
    of prepared statements below the current count. In that case
    no new statements can be added until prepared_stmt_count drops below
    the limit.
  */
  if (prepared_stmt_count >= max_prepared_stmt_count) {
    mysql_mutex_unlock(&LOCK_prepared_stmt_count);
    my_error(ER_MAX_PREPARED_STMT_COUNT_REACHED, MYF(0),
             max_prepared_stmt_count);
    goto err_max;
  }
  prepared_stmt_count++;
  mysql_mutex_unlock(&LOCK_prepared_stmt_count);

  m_last_found_statement = statement;
  return 0;

err_max:
  if (statement->name().str) names_hash.erase(to_string(statement->name()));
  st_hash.erase(statement->id);
  return 1;
}

Prepared_statement *Prepared_statement_map::find_by_name(
    const LEX_CSTRING &name) {
  return find_or_nullptr(names_hash, to_string(name));
}

Prepared_statement *Prepared_statement_map::find(ulong id) {
  if (m_last_found_statement == nullptr || id != m_last_found_statement->id) {
    Prepared_statement *stmt = find_or_nullptr(st_hash, id);
    if (stmt && stmt->name().str) return nullptr;
    m_last_found_statement = stmt;
  }
  return m_last_found_statement;
}

void Prepared_statement_map::erase(Prepared_statement *statement) {
  if (statement == m_last_found_statement) m_last_found_statement = nullptr;
  if (statement->name().str) names_hash.erase(to_string(statement->name()));

  st_hash.erase(statement->id);
  mysql_mutex_lock(&LOCK_prepared_stmt_count);
  assert(prepared_stmt_count > 0);
  prepared_stmt_count--;
  mysql_mutex_unlock(&LOCK_prepared_stmt_count);
}

void Prepared_statement_map::claim_memory_ownership(bool claim) {
  for (const auto &key_and_value : st_hash) {
    my_claim(key_and_value.second.get(), claim);
  }
}

void Prepared_statement_map::reset() {
  if (!st_hash.empty()) {
#ifdef HAVE_PSI_PS_INTERFACE
    for (auto &key_and_value : st_hash) {
      Prepared_statement *stmt = key_and_value.second.get();
      MYSQL_DESTROY_PS(stmt->get_PS_prepared_stmt());
    }
#endif
    mysql_mutex_lock(&LOCK_prepared_stmt_count);
    assert(prepared_stmt_count >= st_hash.size());
    prepared_stmt_count -= st_hash.size();
    mysql_mutex_unlock(&LOCK_prepared_stmt_count);
  }
  names_hash.clear();
  st_hash.clear();
  m_last_found_statement = nullptr;
}

Prepared_statement_map::~Prepared_statement_map() {
  /*
    We do not want to grab the global LOCK_prepared_stmt_count mutex here.
    reset() should already have been called to maintain prepared_stmt_count.
   */
  assert(st_hash.empty());
}

void THD::send_kill_message() const {
  int err = killed;
  if (m_mem_cnt.is_error()) {
    assert(err == KILL_CONNECTION);
    m_mem_cnt.set_thd_error_status();
    return;
  }
  if (err && !get_stmt_da()->is_set()) {
    if ((err == KILL_CONNECTION) && !connection_events_loop_aborted())
      err = KILL_QUERY;
    /*
      KILL is fatal because:
      - if a condition handler was allowed to trap and ignore a KILL, one
      could create routines which the DBA could not kill
      - INSERT/UPDATE IGNORE should fail: if KILL arrives during
      JOIN::optimize(), statement cannot possibly run as its caller expected
      => "OK" would be misleading the caller.

      EXPLAIN ANALYZE still succeeds (but with a warning in the output),
      assuming it's come as far as the execution stage, so that the user
      can look at the execution plan and statistics so far.
    */
    if (!running_explain_analyze) {
      my_error(err, MYF(ME_FATALERROR));
    }
  }
}

/****************************************************************************
  Handling of open and locked tables states.

  This is used when we want to open/lock (and then close) some tables when
  we already have a set of tables open and locked. We use these methods for
  access to mysql.proc table to find definitions of stored routines.
****************************************************************************/

void THD::reset_n_backup_open_tables_state(Open_tables_backup *backup,
                                           uint add_state_flags) {
  DBUG_TRACE;
  backup->set_open_tables_state(this);
  backup->mdl_system_tables_svp = mdl_context.mdl_savepoint();
  reset_open_tables_state();
  state_flags |= (Open_tables_state::BACKUPS_AVAIL | add_state_flags);
}

void THD::restore_backup_open_tables_state(Open_tables_backup *backup) {
  DBUG_TRACE;
  mdl_context.rollback_to_savepoint(backup->mdl_system_tables_svp);
  /*
    Before we will throw away current open tables state we want
    to be sure that it was properly cleaned up.
  */
  assert(open_tables == nullptr && temporary_tables == nullptr &&
         lock == nullptr && locked_tables_mode == LTM_NONE &&
         get_reprepare_observer() == nullptr);

  set_open_tables_state(backup);
}

void THD::begin_attachable_ro_transaction() {
  m_attachable_trx = new Attachable_trx(this, m_attachable_trx);
}

void THD::end_attachable_transaction() {
  Attachable_trx *prev_trx = m_attachable_trx->get_prev_attachable_trx();
  delete m_attachable_trx;
  // Restore attachable transaction which was active before we started
  // the one which just has ended. NULL in most cases.
  m_attachable_trx = prev_trx;
}

void THD::begin_attachable_rw_transaction() {
  assert(!m_attachable_trx);

  m_attachable_trx = new Attachable_trx_rw(this);
}

/****************************************************************************
  Handling of statement states in functions and triggers.

  This is used to ensure that the function/trigger gets a clean state
  to work with and does not cause any side effects of the calling statement.

  It also allows most stored functions and triggers to replicate even
  if they are used items that would normally be stored in the binary
  replication (like last_insert_id() etc...)

  The following things is done
  - Disable binary logging for the duration of the statement
  - Disable multi-result-sets for the duration of the statement
  - Value of last_insert_id() is saved and restored
  - Value set by 'SET INSERT_ID=#' is reset and restored
  - Value for found_rows() is reset and restored
  - examined_row_count is added to the total
  - num_truncated_fields is added to the total
  - new savepoint level is created and destroyed

  NOTES:
    Seed for random() is saved for the first! usage of RAND()
    We reset examined_row_count and num_truncated_fields and add these to the
    result to ensure that if we have a bug that would reset these within
    a function, we are not losing any rows from the main statement.

    We do not reset value of last_insert_id().
****************************************************************************/

void THD::reset_sub_statement_state(Sub_statement_state *backup,
                                    uint new_state) {
  /* BUG#33029, if we are replicating from a buggy master, reset
     auto_inc_intervals_forced to prevent substatement
     (triggers/functions) from using erroneous INSERT_ID value
   */
  if (rpl_master_erroneous_autoinc(this)) {
    assert(backup->auto_inc_intervals_forced.nb_elements() == 0);
    auto_inc_intervals_forced.swap(&backup->auto_inc_intervals_forced);
  }

  backup->option_bits = variables.option_bits;
  backup->check_for_truncated_fields = check_for_truncated_fields;
  backup->in_sub_stmt = in_sub_stmt;
  backup->enable_slow_log = enable_slow_log;
  backup->current_found_rows = current_found_rows;
  backup->previous_found_rows = previous_found_rows;
  backup->examined_row_count = m_examined_row_count;
  backup->sent_row_count = m_sent_row_count;
  backup->num_truncated_fields = num_truncated_fields;
  backup->client_capabilities = m_protocol->get_client_capabilities();
  backup->savepoints = get_transaction()->m_savepoints;
  backup->first_successful_insert_id_in_prev_stmt =
      first_successful_insert_id_in_prev_stmt;
  backup->first_successful_insert_id_in_cur_stmt =
      first_successful_insert_id_in_cur_stmt;

  if ((!lex->requires_prelocking() || is_update_query(lex->sql_command)) &&
      !is_current_stmt_binlog_format_row()) {
    variables.option_bits &= ~OPTION_BIN_LOG;
  }

  if ((backup->option_bits & OPTION_BIN_LOG) &&
      is_update_query(lex->sql_command) && !is_current_stmt_binlog_format_row())
    mysql_bin_log.start_union_events(this, this->query_id);

  /* Disable result sets */
  if (is_classic_protocol())
    get_protocol_classic()->remove_client_capability(CLIENT_MULTI_RESULTS);
  in_sub_stmt |= new_state;
  m_examined_row_count = 0;
  m_sent_row_count = 0;
  num_truncated_fields = 0;
  get_transaction()->m_savepoints = nullptr;
  first_successful_insert_id_in_cur_stmt = 0;

  /* Reset savepoint on transaction write set */
  if (is_current_stmt_binlog_row_enabled_with_write_set_extraction()) {
    get_transaction()->get_transaction_write_set_ctx()->reset_savepoint_list();
  }
}

void THD::restore_sub_statement_state(Sub_statement_state *backup) {
  DBUG_TRACE;
  /* BUG#33029, if we are replicating from a buggy master, restore
     auto_inc_intervals_forced so that the top statement can use the
     INSERT_ID value set before this statement.
   */
  if (rpl_master_erroneous_autoinc(this)) {
    backup->auto_inc_intervals_forced.swap(&auto_inc_intervals_forced);
    assert(backup->auto_inc_intervals_forced.nb_elements() == 0);
  }

  /*
    To save resources we want to release savepoints which were created
    during execution of function or trigger before leaving their savepoint
    level. It is enough to release first savepoint set on this level since
    all later savepoints will be released automatically.
  */
  if (get_transaction()->m_savepoints) {
    SAVEPOINT *sv;
    for (sv = get_transaction()->m_savepoints; sv->prev; sv = sv->prev) {
    }
    /* ha_release_savepoint() never returns error. */
    (void)ha_release_savepoint(this, sv);
  }
  check_for_truncated_fields = backup->check_for_truncated_fields;
  get_transaction()->m_savepoints = backup->savepoints;
  variables.option_bits = backup->option_bits;
  in_sub_stmt = backup->in_sub_stmt;
  enable_slow_log = backup->enable_slow_log;
  first_successful_insert_id_in_prev_stmt =
      backup->first_successful_insert_id_in_prev_stmt;
  first_successful_insert_id_in_cur_stmt =
      backup->first_successful_insert_id_in_cur_stmt;
  current_found_rows = backup->current_found_rows;
  previous_found_rows = backup->previous_found_rows;
  set_sent_row_count(backup->sent_row_count);
  if (is_classic_protocol())
    get_protocol_classic()->set_client_capabilities(
        backup->client_capabilities);

  /*
    If we've left sub-statement mode, reset the fatal error flag.
    Otherwise keep the current value, to propagate it up the sub-statement
    stack.

    NOTE: is_fatal_sub_stmt_error can be set only if we've been in the
    sub-statement mode.
  */

  if (!in_sub_stmt) is_fatal_sub_stmt_error = false;

  if ((variables.option_bits & OPTION_BIN_LOG) &&
      is_update_query(lex->sql_command) && !is_current_stmt_binlog_format_row())
    mysql_bin_log.stop_union_events(this);

  /*
    The below assert mostly serves as reminder that optimization in
    DML_prelocking_strategy::handle_table() relies on the fact
    that stored function/trigger can't change FOREIGN_KEY_CHECKS
    value for the top-level statement which invokes them.
  */
  assert((variables.option_bits & OPTION_NO_FOREIGN_KEY_CHECKS) ==
         (backup->option_bits & OPTION_NO_FOREIGN_KEY_CHECKS));

  /*
    The following is added to the old values as we are interested in the
    total complexity of the query
  */
  inc_examined_row_count(backup->examined_row_count);
  num_truncated_fields += backup->num_truncated_fields;

  /* Restore savepoint on transaction write set */
  if (is_current_stmt_binlog_row_enabled_with_write_set_extraction()) {
    get_transaction()
        ->get_transaction_write_set_ctx()
        ->restore_savepoint_list();
  }
}

void THD::set_sent_row_count(ha_rows count) {
  m_sent_row_count = count;
  MYSQL_SET_STATEMENT_ROWS_SENT(m_statement_psi, m_sent_row_count);
}

void THD::inc_sent_row_count(ha_rows count) {
  m_sent_row_count += count;
  MYSQL_SET_STATEMENT_ROWS_SENT(m_statement_psi, m_sent_row_count);
}

void THD::inc_examined_row_count(ha_rows count) {
  m_examined_row_count += count;
  MYSQL_SET_STATEMENT_ROWS_EXAMINED(m_statement_psi, m_examined_row_count);
}

void THD::inc_status_created_tmp_disk_tables() {
  assert(!status_var_aggregated);
  status_var.created_tmp_disk_tables++;
#ifdef HAVE_PSI_STATEMENT_INTERFACE
  PSI_STATEMENT_CALL(inc_statement_created_tmp_disk_tables)(m_statement_psi, 1);
#endif
}

void THD::inc_status_created_tmp_tables() {
  assert(!status_var_aggregated);
  status_var.created_tmp_tables++;
#ifdef HAVE_PSI_STATEMENT_INTERFACE
  PSI_STATEMENT_CALL(inc_statement_created_tmp_tables)(m_statement_psi, 1);
#endif
}

void THD::inc_status_select_full_join() {
  assert(!status_var_aggregated);
  status_var.select_full_join_count++;
#ifdef HAVE_PSI_STATEMENT_INTERFACE
  PSI_STATEMENT_CALL(inc_statement_select_full_join)(m_statement_psi, 1);
#endif
}

void THD::inc_status_select_full_range_join() {
  assert(!status_var_aggregated);
  status_var.select_full_range_join_count++;
#ifdef HAVE_PSI_STATEMENT_INTERFACE
  PSI_STATEMENT_CALL(inc_statement_select_full_range_join)(m_statement_psi, 1);
#endif
}

void THD::inc_status_select_range() {
  assert(!status_var_aggregated);
  status_var.select_range_count++;
#ifdef HAVE_PSI_STATEMENT_INTERFACE
  PSI_STATEMENT_CALL(inc_statement_select_range)(m_statement_psi, 1);
#endif
}

void THD::inc_status_select_range_check() {
  assert(!status_var_aggregated);
  status_var.select_range_check_count++;
#ifdef HAVE_PSI_STATEMENT_INTERFACE
  PSI_STATEMENT_CALL(inc_statement_select_range_check)(m_statement_psi, 1);
#endif
}

void THD::inc_status_select_scan() {
  assert(!status_var_aggregated);
  status_var.select_scan_count++;
#ifdef HAVE_PSI_STATEMENT_INTERFACE
  PSI_STATEMENT_CALL(inc_statement_select_scan)(m_statement_psi, 1);
#endif
}

void THD::inc_status_sort_merge_passes() {
  assert(!status_var_aggregated);
  status_var.filesort_merge_passes++;
#ifdef HAVE_PSI_STATEMENT_INTERFACE
  PSI_STATEMENT_CALL(inc_statement_sort_merge_passes)(m_statement_psi, 1);
#endif
}

void THD::inc_status_sort_range() {
  assert(!status_var_aggregated);
  status_var.filesort_range_count++;
#ifdef HAVE_PSI_STATEMENT_INTERFACE
  PSI_STATEMENT_CALL(inc_statement_sort_range)(m_statement_psi, 1);
#endif
}

void THD::inc_status_sort_rows(ha_rows count) {
  assert(!status_var_aggregated);
  status_var.filesort_rows += count;
#ifdef HAVE_PSI_STATEMENT_INTERFACE
  PSI_STATEMENT_CALL(inc_statement_sort_rows)
  (m_statement_psi, static_cast<ulong>(count));
#endif
}

void THD::inc_status_sort_scan() {
  assert(!status_var_aggregated);
  status_var.filesort_scan_count++;
#ifdef HAVE_PSI_STATEMENT_INTERFACE
  PSI_STATEMENT_CALL(inc_statement_sort_scan)(m_statement_psi, 1);
#endif
}

void THD::set_status_no_index_used() {
  server_status |= SERVER_QUERY_NO_INDEX_USED;
#ifdef HAVE_PSI_STATEMENT_INTERFACE
  PSI_STATEMENT_CALL(set_statement_no_index_used)(m_statement_psi);
#endif
}

void THD::set_status_no_good_index_used() {
  server_status |= SERVER_QUERY_NO_GOOD_INDEX_USED;
#ifdef HAVE_PSI_STATEMENT_INTERFACE
  PSI_STATEMENT_CALL(set_statement_no_good_index_used)(m_statement_psi);
#endif
}

void THD::set_command(enum enum_server_command command) {
  m_command = command;
#ifdef HAVE_PSI_THREAD_INTERFACE
  PSI_THREAD_CALL(set_thread_command)(m_command);
#endif
}

void THD::debug_assert_query_locked() const {
  if (current_thd != this) mysql_mutex_assert_owner(&LOCK_thd_query);
}

void THD::set_query(LEX_CSTRING query_arg) {
  assert(this == current_thd);
  mysql_mutex_lock(&LOCK_thd_query);
  m_query_string = query_arg;
  mysql_mutex_unlock(&LOCK_thd_query);
}

/**
  Leave explicit LOCK TABLES or prelocked mode and restore value of
  transaction sentinel in MDL subsystem.
*/

void THD::leave_locked_tables_mode() {
  if (locked_tables_mode == LTM_LOCK_TABLES) {
    /*
      When leaving LOCK TABLES mode we have to change the duration of most
      of the metadata locks being held, except for HANDLER and GRL locks,
      to transactional for them to be properly released at UNLOCK TABLES.
    */
    mdl_context.set_transaction_duration_for_all_locks();
    /*
      Make sure we don't release the global read lock and commit blocker
      when leaving LTM.
    */
    global_read_lock.set_explicit_lock_duration(this);
    /*
      Also ensure that we don't release metadata locks for open HANDLERs
      and user-level locks.
    */
    if (!handler_tables_hash.empty()) mysql_ha_set_explicit_lock_duration(this);
    if (!ull_hash.empty()) mysql_ull_set_explicit_lock_duration(this);
  }
  locked_tables_mode = LTM_NONE;
}

void THD::get_definer(LEX_USER *definer) {
  binlog_invoker();
  if (slave_thread && has_invoker()) {
    definer->user = m_invoker_user;
    definer->host = m_invoker_host;
    definer->first_factor_auth_info.plugin = EMPTY_CSTR;
    definer->first_factor_auth_info.auth = {};
  } else
    get_default_definer(this, definer);
}

/**
  Mark transaction to rollback and mark error as fatal to a sub-statement.

  @param  all   true <=> rollback main transaction.
*/

void THD::mark_transaction_to_rollback(bool all) {
  /*
    There is no point in setting is_fatal_sub_stmt_error unless
    we are actually in_sub_stmt.
  */
  if (in_sub_stmt) is_fatal_sub_stmt_error = true;

  transaction_rollback_request = all;
}

void THD::set_next_event_pos(const char *_filename, ulonglong _pos) {
  char *&filename = binlog_next_event_pos.file_name;
  if (filename == nullptr) {
    /* First time, allocate maximal buffer */
    filename =
        (char *)my_malloc(key_memory_LOG_POS_COORD, FN_REFLEN + 1, MYF(MY_WME));
    if (filename == nullptr) return;
  }

  assert(strlen(_filename) <= FN_REFLEN);
  strcpy(filename, _filename);
  filename[FN_REFLEN] = 0;

  binlog_next_event_pos.pos = _pos;
}

void THD::clear_next_event_pos() {
  if (binlog_next_event_pos.file_name != nullptr) {
    my_free(binlog_next_event_pos.file_name);
  }
  binlog_next_event_pos.file_name = nullptr;
  binlog_next_event_pos.pos = 0;
}

void THD::set_original_commit_timestamp_for_slave_thread() {
  /*
    This function may be called in four cases:

    - From SQL thread while executing Gtid_log_event::do_apply_event

    - From an mts worker thread that executes a Gtid_log_event::do_apply_event.

    - From an mts worker thread that is processing an old binlog that
      is missing Gtid events completely, from gtid_pre_statement_checks().

    - From a normal client thread that is executing output from
      mysqlbinlog when mysqlbinlog is processing an old binlog file
      that is missing Gtid events completely, from
      gtid_pre_statement_checks() for a statement that appears after a
      BINLOG statement containing a Format_description_log_event
      originating from the master.

    Because of the last case, we need to add the following conditions to set
    original_commit_timestamp.
  */
  if (system_thread == SYSTEM_THREAD_SLAVE_SQL ||
      system_thread == SYSTEM_THREAD_SLAVE_WORKER) {
    rli_slave->original_commit_timestamp = variables.original_commit_timestamp;
  }
}

void THD::set_user_connect(USER_CONN *uc) {
  DBUG_TRACE;

  m_user_connect = uc;
}

void THD::increment_user_connections_counter() {
  DBUG_TRACE;

  m_user_connect->connections++;
}

void THD::decrement_user_connections_counter() {
  DBUG_TRACE;

  assert(m_user_connect->connections > 0);
  m_user_connect->connections--;
}

void THD::increment_con_per_hour_counter() {
  DBUG_TRACE;

  m_user_connect->conn_per_hour++;
}

void THD::increment_updates_counter() {
  DBUG_TRACE;

  m_user_connect->updates++;
}

void THD::increment_questions_counter() {
  DBUG_TRACE;

  m_user_connect->questions++;
}

/*
  Reset per-hour user resource limits when it has been more than
  an hour since they were last checked

  SYNOPSIS:
    time_out_user_resource_limits()

  NOTE:
    This assumes that the LOCK_user_conn mutex has been acquired, so it is
    safe to test and modify members of the USER_CONN structure.
*/
void THD::time_out_user_resource_limits() {
  mysql_mutex_assert_owner(&LOCK_user_conn);
  ulonglong check_time = start_utime;
  DBUG_TRACE;

  /* If more than a hour since last check, reset resource checking */
  if (check_time - m_user_connect->reset_utime >= 3600000000LL) {
    m_user_connect->questions = 1;
    m_user_connect->updates = 0;
    m_user_connect->conn_per_hour = 0;
    m_user_connect->reset_utime = check_time;
  }
}

#ifndef NDEBUG
void THD::Query_plan::assert_plan_is_locked_if_other() const {
  if (current_thd != thd) mysql_mutex_assert_owner(&thd->LOCK_query_plan);
}
#endif

void THD::Query_plan::set_query_plan(enum_sql_command sql_cmd, LEX *lex_arg,
                                     bool ps) {
  assert(current_thd == thd);

  // No need to grab mutex for repeated (SQLCOM_END, NULL, false).
  if (sql_command == sql_cmd && lex == lex_arg && is_ps == ps) {
    return;
  }

  thd->lock_query_plan();
  sql_command = sql_cmd;
  lex = lex_arg;
  is_ps = ps;
  thd->unlock_query_plan();
}

void THD::Query_plan::set_modification_plan(Modification_plan *plan_arg) {
  assert(current_thd == thd);
  mysql_mutex_assert_owner(&thd->LOCK_query_plan);
  modification_plan = plan_arg;
}

/**
  Push an error message into MySQL diagnostic area with line number and position

  This function provides semantic action implementers with a way
  to push the famous "You have a syntax error near..." error
  message into the diagnostic area, which is normally produced only if
  a syntax error is discovered according to the Bison grammar.
  Unlike the syntax_error_at() function, the error position points to the last
  parsed token.

  @note Parse-time only function!

  @param format         Error format message. NULL means ER(ER_SYNTAX_ERROR).
*/
void THD::syntax_error(const char *format, ...) {
  va_list args;
  va_start(args, format);
  vsyntax_error_at(m_parser_state->m_lip.get_tok_start(), format, args);
  va_end(args);
}

/**
  Push an error message into MySQL diagnostic area with line number and position

  This function provides semantic action implementers with a way
  to push the famous "You have a syntax error near..." error
  message into the diagnostic area, which is normally produced only if
  a syntax error is discovered according to the Bison grammar.
  Unlike the syntax_error_at() function, the error position points to the last
  parsed token.

  @note Parse-time only function!

  @param mysql_errno    Error number to get a format string with ER_THD().
*/
void THD::syntax_error(int mysql_errno, ...) {
  va_list args;
  va_start(args, mysql_errno);
  vsyntax_error_at(m_parser_state->m_lip.get_tok_start(),
                   ER_THD_NONCONST(this, mysql_errno), args);
  va_end(args);
}

/**
  Push a syntax error message into MySQL diagnostic area with line
  and position information.

  This function provides semantic action implementers with a way
  to push the famous "You have a syntax error near..." error
  message into the diagnostic area, which is normally produced only if
  a parse error is discovered internally by the Bison generated
  parser.

  @note Parse-time only function!

  @param location       YYSTYPE object: error position.
  @param format         Error format message. NULL means ER(ER_SYNTAX_ERROR).
*/

void THD::syntax_error_at(const YYLTYPE &location, const char *format, ...) {
  va_list args;
  va_start(args, format);
  vsyntax_error_at(location, format, args);
  va_end(args);
}

/**
  Push a syntax error message into MySQL diagnostic area with line
  and position information.

  This function provides semantic action implementers with a way
  to push the famous "You have a syntax error near..." error
  message into the diagnostic area, which is normally produced only if
  a parse error is discovered internally by the Bison generated
  parser.

  @note Parse-time only function!

  @param location       YYSTYPE object: error position
  @param mysql_errno    Error number to get a format string with ER_THD()
*/
void THD::syntax_error_at(const YYLTYPE &location, int mysql_errno, ...) {
  va_list args;
  va_start(args, mysql_errno);
  vsyntax_error_at(location, ER_THD_NONCONST(this, mysql_errno), args);
  va_end(args);
}

void THD::vsyntax_error_at(const YYLTYPE &location, const char *format,
                           va_list args) {
  vsyntax_error_at(location.raw.start, format, args);
}

/**
  Push a syntax error message into MySQL diagnostic area with line number and
  position

  This function provides semantic action implementers with a way
  to push the famous "You have a syntax error near..." error
  message into the error stack, which is normally produced only if
  a parse error is discovered internally by the Bison generated
  parser.

  @param pos_in_lexer_raw_buffer        Pointer into LEX::m_buf or NULL.
  @param format                         An error message format string.
  @param args                           Arguments to the format string.
*/

void THD::vsyntax_error_at(const char *pos_in_lexer_raw_buffer,
                           const char *format, va_list args) {
  assert(pos_in_lexer_raw_buffer == nullptr ||
         (pos_in_lexer_raw_buffer >= m_parser_state->m_lip.get_buf() &&
          pos_in_lexer_raw_buffer <= m_parser_state->m_lip.get_end_of_query()));

  char buff[MYSQL_ERRMSG_SIZE];
  if (check_stack_overrun(this, STACK_MIN_SIZE, (uchar *)buff)) return;

  const uint lineno =
      pos_in_lexer_raw_buffer
          ? m_parser_state->m_lip.get_lineno(pos_in_lexer_raw_buffer)
          : 1;
  const char *pos = pos_in_lexer_raw_buffer ? pos_in_lexer_raw_buffer : "";
  ErrConvString err(pos, strlen(pos), variables.character_set_client);
  (void)vsnprintf(buff, sizeof(buff), format, args);
  my_printf_error(ER_PARSE_ERROR, ER_THD(this, ER_PARSE_ERROR), MYF(0), buff,
                  err.ptr(), lineno);
}

bool THD::send_result_metadata(const mem_root_deque<Item *> &list, uint flags) {
  DBUG_TRACE;
  uchar buff[MAX_FIELD_WIDTH];
  String tmp((char *)buff, sizeof(buff), &my_charset_bin);

  if (m_protocol->start_result_metadata(CountVisibleFields(list), flags,
                                        variables.character_set_results))
    goto err;
  switch (variables.resultset_metadata) {
    case RESULTSET_METADATA_FULL:
      /* Send metadata. */
      for (Item *item : VisibleFields(list)) {
        Send_field field;
        item->make_field(&field);
        m_protocol->start_row();
        if (m_protocol->send_field_metadata(&field,
                                            item->charset_for_protocol()))
          goto err;
        if (flags & Protocol::SEND_DEFAULTS) item->send(m_protocol, &tmp);
        if (m_protocol->end_row()) return true;
      }
      break;

    case RESULTSET_METADATA_NONE:
      /* Skip metadata. */
      break;

    default:
      /* Unknown @@resultset_metadata value. */
      return true;
  }

  return m_protocol->end_result_metadata();

err:
  my_error(ER_OUT_OF_RESOURCES, MYF(0)); /* purecov: inspected */
  return true;                           /* purecov: inspected */
}

bool THD::send_result_set_row(const mem_root_deque<Item *> &row_items) {
  char buffer[MAX_FIELD_WIDTH];
  String str_buffer(buffer, sizeof(buffer), &my_charset_bin);

  DBUG_TRACE;

  for (Item *item : VisibleFields(row_items)) {
    if (item->send(m_protocol, &str_buffer) || is_error()) return true;
    /*
      Reset str_buffer to its original state, as it may have been altered in
      Item::send().
    */
    str_buffer.set(buffer, sizeof(buffer), &my_charset_bin);
  }
  return false;
}

void THD::send_statement_status() {
  DBUG_TRACE;
  assert(!get_stmt_da()->is_sent());
  bool error = false;
  Diagnostics_area *da = get_stmt_da();

  /* Can not be true, but do not take chances in production. */
  if (da->is_sent()) return;

  switch (da->status()) {
    case Diagnostics_area::DA_ERROR:
      assert(!is_mem_cnt_error_issued || is_mem_cnt_error());
      /* The query failed, send error to log and abort bootstrap. */
      error = m_protocol->send_error(da->mysql_errno(), da->message_text(),
                                     da->returned_sqlstate());
      break;
    case Diagnostics_area::DA_EOF:
      error =
          m_protocol->send_eof(server_status, da->last_statement_cond_count());
      break;
    case Diagnostics_area::DA_OK:
      error = m_protocol->send_ok(
          server_status, da->last_statement_cond_count(), da->affected_rows(),
          da->last_insert_id(), da->message_text());
      break;
    case Diagnostics_area::DA_DISABLED:
      break;
    case Diagnostics_area::DA_EMPTY:
    default:
      assert(0);
      error = m_protocol->send_ok(server_status, 0, 0, 0, nullptr);
      break;
  }
  if (!error) da->set_is_sent(true);
}

void THD::claim_memory_ownership(bool claim [[maybe_unused]]) {
#ifdef HAVE_PSI_MEMORY_INTERFACE
  /*
    Ownership of the THD object is transferred to this thread.
    This happens typically:
    - in the event scheduler,
      when the scheduler thread creates a work item and
      starts a worker thread to run it
    - in the main thread, when the code that accepts a new
      network connection creates a work item and starts a
      connection thread to run it.
    Accounting for memory statistics needs to be told
    that memory allocated by thread X now belongs to thread Y,
    so that statistics by thread/account/user/host are accurate.
    Inspect every piece of memory allocated in THD,
    and call PSI_MEMORY_CALL(memory_claim)().
   */
  main_mem_root.Claim(claim);
  my_claim(m_token_array, claim);
  Protocol_classic *p = get_protocol_classic();
  if (p != nullptr) p->claim_memory_ownership(claim);
  session_tracker.claim_memory_ownership(claim);
  session_sysvar_res_mgr.claim_memory_ownership(claim);
  for (const auto &key_and_value : user_vars) {
    my_claim(key_and_value.second.get(), claim);
  }
#if defined(ENABLED_DEBUG_SYNC)
  debug_sync_claim_memory_ownership(this, claim);
#endif /* defined(ENABLED_DEBUG_SYNC) */
  get_transaction()->claim_memory_ownership(claim);
  stmt_map.claim_memory_ownership(claim);
#endif /* HAVE_PSI_MEMORY_INTERFACE */
}

void THD::rpl_detach_engine_ha_data() {
  Relay_log_info *rli =
      is_binlog_applier() ? rli_fake : (slave_thread ? rli_slave : nullptr);

  assert(!rli_fake || !rli_fake->is_engine_ha_data_detached());
  assert(!rli_slave || !rli_slave->is_engine_ha_data_detached());

  if (rli) rli->detach_engine_ha_data(this);
}

void THD::rpl_reattach_engine_ha_data() {
  Relay_log_info *rli =
      is_binlog_applier() ? rli_fake : (slave_thread ? rli_slave : nullptr);

  assert(!rli_fake || rli_fake->is_engine_ha_data_detached());
  assert(!rli_slave || rli_slave->is_engine_ha_data_detached());

  if (rli) rli->reattach_engine_ha_data(this);
}

bool THD::is_engine_ha_data_detached() const {
  Relay_log_info *rli =
      is_binlog_applier() ? rli_fake : (slave_thread ? rli_slave : nullptr);
  return rli ? rli->is_engine_ha_data_detached() : false;
}

bool THD::is_current_stmt_binlog_disabled() const {
  return (!(variables.option_bits & OPTION_BIN_LOG) ||
          !mysql_bin_log.is_open());
}

bool THD::is_current_stmt_binlog_log_replica_updates_disabled() const {
  return ((!opt_bin_log || (slave_thread && !opt_log_replica_updates)) ||
          !mysql_bin_log.is_open());
}

bool THD::is_current_stmt_binlog_row_enabled_with_write_set_extraction() const {
  return ((variables.transaction_write_set_extraction != HASH_ALGORITHM_OFF) &&
          is_current_stmt_binlog_format_row() &&
          !is_current_stmt_binlog_disabled());
}

bool THD::Query_plan::is_single_table_plan() const {
  assert_plan_is_locked_if_other();
  return lex->m_sql_cmd->is_single_table_plan();
}

const String THD::normalized_query() {
  m_normalized_query.mem_free();
  lex->unit->print(this, &m_normalized_query, QT_NORMALIZED_FORMAT);
  return m_normalized_query;
}

bool add_item_to_list(THD *thd, Item *item) {
  return thd->lex->query_block->add_item_to_list(item);
}

THD::Transaction_state::Transaction_state()
    : m_query_tables_list(new Query_tables_list()),
      m_ha_data(PSI_NOT_INSTRUMENTED, m_ha_data.initial_capacity) {}

THD::Transaction_state::~Transaction_state() { delete m_query_tables_list; }

bool THD::notify_hton_pre_acquire_exclusive(const MDL_key *mdl_key,
                                            bool *victimized) {
  return ha_notify_exclusive_mdl(this, mdl_key, HA_NOTIFY_PRE_EVENT,
                                 victimized);
}

void THD::notify_hton_post_release_exclusive(const MDL_key *mdl_key) {
  bool unused_arg;
  ha_notify_exclusive_mdl(this, mdl_key, HA_NOTIFY_POST_EVENT, &unused_arg);
}

/**
  Call parser to transform statement into a parse tree.
  Then, transform the parse tree further into an AST, ready for resolving.
*/
bool THD::sql_parser() {
  /*
    SQL parser function generated by YACC from sql_yacc.yy.

    In the case of success returns 0, and THD::is_error() is false.
    Otherwise returns 1, or THD::>is_error() is true.

    The second (output) parameter "root" returns the new parse tree.
    It is undefined (unchanged) on error. If "root" is NULL on success,
    then the parser has already called lex->make_sql_cmd() internally.
  */
  extern int MYSQLparse(class THD * thd, class Parse_tree_root * *root);

  Parse_tree_root *root = nullptr;
  if (MYSQLparse(this, &root) || is_error()) {
    /*
      Restore the original LEX if it was replaced when parsing
      a stored procedure. We must ensure that a parsing error
      does not leave any side effects in the THD.
    */
    cleanup_after_parse_error();
    return true;
  }
  if (root != nullptr && lex->make_sql_cmd(root)) {
    return true;
  }
  return false;
}

bool THD::is_one_phase_commit() {
  /* Check if XA Commit. */
  if (lex->sql_command != SQLCOM_XA_COMMIT) {
    return (false);
  }
  auto xa_commit_cmd = static_cast<Sql_cmd_xa_commit *>(lex->m_sql_cmd);
  auto xa_op = xa_commit_cmd->get_xa_opt();
  return (xa_op == XA_ONE_PHASE);
}

bool THD::is_secondary_storage_engine_eligible() const {
  // STATEMENT based replication is enabled and the statement is CTAS or
  // INSERT INTO SELECT
  if (variables.binlog_format == BINLOG_FORMAT_STMT &&
      (lex->sql_command == SQLCOM_CREATE_TABLE ||
       lex->sql_command == SQLCOM_INSERT_SELECT))
    return false;
  // Secondary engines had been disabled in the session
  if (secondary_engine_optimization() ==
      Secondary_engine_optimization::PRIMARY_ONLY)
    return false;
  // The user has explicitly disabled secondary engines
  if (variables.use_secondary_engine == SECONDARY_ENGINE_OFF) return false;
  // LOCK TABLES mode is active
  if (locked_tables_mode != LTM_NONE) return false;
  // Multi-statement transaction mode is active and the statement is not a
  // CREATE TABLE AS SELECT (these are safe due to COMMIT being run before
  // and after the statement is executed)
  if ((in_multi_stmt_transaction_mode() &&
       lex->sql_command != SQLCOM_CREATE_TABLE))
    return false;
  //  It is a sub-statement of a stored procedure
  if (sp_runtime_ctx != nullptr) return false;
  return true;
}

void THD::swap_rewritten_query(String &query_arg) {
  assert(this == current_thd);

  mysql_mutex_lock(&LOCK_thd_query);
  m_rewritten_query.swap(query_arg);
  // The rewritten query should always be a valid C string, just in case.
  (void)m_rewritten_query.c_ptr_safe();
  mysql_mutex_unlock(&LOCK_thd_query);
}

/**
  Restore session state in case of parse error.

  This is a clean up function that is invoked after the Bison generated
  parser before returning an error from THD::sql_parser(). If your
  semantic actions manipulate with the session state (which
  is a very bad practice and should not normally be employed) and
  need a clean-up in case of error, and you can not use %destructor
  rule in the grammar file itself, this function should be used
  to implement the clean up.
*/

void THD::cleanup_after_parse_error() {
  sp_head *sp = lex->sphead;

  if (sp) {
    sp->m_parser_data.finish_parsing_sp_body(this);
    //  Do not delete sp_head if is invoked in the context of sp execution.
    if (sp_runtime_ctx == nullptr) {
      sp_head::destroy(sp);
      lex->sphead = nullptr;
    }
  }
}

bool THD::is_classic_protocol() const {
  return get_protocol()->type() == Protocol::PROTOCOL_BINARY ||
         get_protocol()->type() == Protocol::PROTOCOL_TEXT;
}

bool THD::is_connected() {
  /*
    All system threads (e.g., the slave IO thread) are connected but
    not using vio. So this function always returns true for all
    system threads.
  */
  if (system_thread) return true;

  if (is_classic_protocol())
    return get_protocol()->connection_alive() &&
           vio_is_connected(get_protocol_classic()->get_vio());

  return get_protocol()->connection_alive();
}

void THD::push_protocol(Protocol *protocol) {
  assert(m_protocol != nullptr);
  assert(protocol != nullptr);
  m_protocol->push_protocol(protocol);
  m_protocol = protocol;
}

void THD::pop_protocol() {
  assert(m_protocol != nullptr);
  m_protocol = m_protocol->pop_protocol();
  assert(m_protocol != nullptr);
}

void THD::set_time() {
  start_utime = my_micro_time();
  m_lock_usec = 0;
  if (user_time.tv_sec || user_time.tv_usec)
    start_time = user_time;
  else
    my_micro_time_to_timeval(start_utime, &start_time);

#ifdef HAVE_PSI_THREAD_INTERFACE
  PSI_THREAD_CALL(set_thread_start_time)(query_start_in_secs());
#endif
}

void THD::inc_lock_usec(ulonglong lock_usec) {
  /*
    If mysql_lock_tables() is called multiple times,
    we sum all the lock times here.
    This is the desired behavior, to know how much
    time was spent waiting on SQL tables.
    When Innodb reports additional lock time for DATA locks,
    it is counted as well.
    The performance_schema lock time for the current
    statement is updated accordingly.
  */
  m_lock_usec += lock_usec;
  MYSQL_SET_STATEMENT_LOCK_TIME(m_statement_psi, m_lock_usec);
}

void THD::update_slow_query_status() {
  if (my_micro_time() > start_utime + variables.long_query_time)
    server_status |= SERVER_QUERY_WAS_SLOW;
}

/**
  Initialize the transactional ddl context when executing CREATE TABLE ...
  SELECT command with engine which supports atomic DDL.

  @param db         Schema name in which table is being created.
  @param tablename  Table name being created.
  @param hton       Handlerton representing engine used for table.
*/
void Transactional_ddl_context::init(dd::String_type db,
                                     dd::String_type tablename,
                                     const handlerton *hton) {
  assert(m_hton == nullptr);
  m_db = db;
  m_tablename = tablename;
  m_hton = hton;
}

/**
  Remove the table share used while creating the table, if the transaction
  is being rolledback.
*/
void Transactional_ddl_context::rollback() {
  if (!inited()) return;
  table_cache_manager.lock_all_and_tdc();
  TABLE_SHARE *share =
      get_cached_table_share(m_db.c_str(), m_tablename.c_str());
  if (share) {
    tdc_remove_table(m_thd, TDC_RT_REMOVE_ALL, m_db.c_str(),
                     m_tablename.c_str(), true);

#ifdef HAVE_PSI_TABLE_INTERFACE
    // quick_rm_table() was not called, so remove the P_S table share here.
    PSI_TABLE_CALL(drop_table_share)
    (false, m_db.c_str(), strlen(m_db.c_str()), m_tablename.c_str(),
     strlen(m_tablename.c_str()));
#endif
  }
  table_cache_manager.unlock_all_and_tdc();
}

/**
  End the transactional context created by calling post ddl hook for engine
  on which table is being created. This is done after transaction rollback
  and commit.
*/
void Transactional_ddl_context::post_ddl() {
  if (!inited()) return;
  if (m_hton && m_hton->post_ddl) {
    m_hton->post_ddl(m_thd);
  }
  m_hton = nullptr;
  m_db = "";
  m_tablename = "";
}

void my_ok(THD *thd, ulonglong affected_rows, ulonglong id,
           const char *message) {
  thd->set_row_count_func(affected_rows);
  thd->get_stmt_da()->set_ok_status(affected_rows, id, message);
}

void my_eof(THD *thd) {
  thd->set_row_count_func(-1);
  thd->get_stmt_da()->set_eof_status(thd);
  if (thd->variables.session_track_transaction_info > TX_TRACK_NONE) {
    TX_TRACKER_GET(tst);
    tst->add_trx_state(thd, TX_RESULT_SET);
  }
}<|MERGE_RESOLUTION|>--- conflicted
+++ resolved
@@ -242,11 +242,7 @@
 }
 
 /**
-<<<<<<< HEAD
    Function resets current memory counter mode and adjusts
-=======
-   Function resets current memory counter mode and adjust
->>>>>>> f16572bd
    global memory counter according to thread memory counter.
 
    @returns -1 if OOM error, 0 otherwise.
@@ -848,12 +844,8 @@
   debug_binlog_xid_last.reset();
 #endif
   set_system_user(false);
-<<<<<<< HEAD
   set_connection_admin(false);
-  mem_cnt = &thd_cnt_noop;
-=======
   m_mem_cnt.set_thd(this);
->>>>>>> f16572bd
 }
 
 void THD::copy_table_access_properties(THD *thd) {
