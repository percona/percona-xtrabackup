/* Copyright (c) 2000, 2023, Oracle and/or its affiliates.

   This program is free software; you can redistribute it and/or modify
   it under the terms of the GNU General Public License, version 2.0,
   as published by the Free Software Foundation.

   This program is also distributed with certain software (including
   but not limited to OpenSSL) that is licensed under separate terms,
   as designated in a particular file or component or in included license
   documentation.  The authors of MySQL hereby grant you an additional
   permission to link the program and your derivative works with the
   separately licensed software that they have included with MySQL.

   This program is distributed in the hope that it will be useful,
   but WITHOUT ANY WARRANTY; without even the implied warranty of
   MERCHANTABILITY or FITNESS FOR A PARTICULAR PURPOSE.  See the
   GNU General Public License, version 2.0, for more details.

   You should have received a copy of the GNU General Public License
   along with this program; if not, write to the Free Software
   Foundation, Inc., 51 Franklin St, Fifth Floor, Boston, MA 02110-1301  USA */

/**
  @file sql/sql_select.cc

  @brief Evaluate query expressions, throughout resolving, optimization and
         execution.

  @defgroup Query_Optimizer  Query Optimizer
  @{
*/

#include "sql/sql_select.h"

#include <stdio.h>
#include <string.h>

#include <algorithm>
#include <atomic>
#include <cstdio>
#include <cstring>
#include <initializer_list>
#include <memory>
#include <string>

#include "field_types.h"
#include "lex_string.h"
#include "mem_root_deque.h"  // mem_root_deque
#include "my_alloc.h"
#include "my_bitmap.h"
#include "my_byteorder.h"  // int8store, uint8korr
#include "my_compiler.h"
#include "my_dbug.h"
#include "my_pointer_arithmetic.h"
#include "my_sqlcommand.h"
#include "my_sys.h"
<<<<<<< HEAD
=======
#include "mysql/plugin.h"
>>>>>>> 87307d4d
#include "mysql/strings/m_ctype.h"
#include "mysql/udf_registration_types.h"
#include "mysql_com.h"
#include "mysqld_error.h"
#include "scope_guard.h"
#include "sql-common/json_dom.h"
#include "sql-common/my_decimal.h"
#include "sql/auth/auth_acls.h"
#include "sql/auth/auth_common.h"  // *_ACL
#include "sql/auth/sql_security_ctx.h"
#include "sql/current_thd.h"
#include "sql/debug_sync.h"  // DEBUG_SYNC
#include "sql/enum_query_type.h"
#include "sql/error_handler.h"  // Ignore_error_handler
#include "sql/field.h"
#include "sql/filesort.h"  // filesort_free_buffers
#include "sql/handler.h"
#include "sql/intrusive_list_iterator.h"
#include "sql/item.h"
#include "sql/item_func.h"
#include "sql/item_json_func.h"
#include "sql/item_subselect.h"
#include "sql/item_sum.h"  // Item_sum
#include "sql/iterators/row_iterator.h"
#include "sql/iterators/sorting_iterator.h"
#include "sql/join_optimizer/access_path.h"
#include "sql/join_optimizer/bit_utils.h"
#include "sql/join_optimizer/join_optimizer.h"
#include "sql/join_optimizer/replace_item.h"
#include "sql/key.h"  // key_copy, key_cmp, key_cmp_if_same
#include "sql/key_spec.h"
#include "sql/lock.h"    // mysql_unlock_some_tables,
#include "sql/mysqld.h"  // stage_init
#include "sql/nested_join.h"
#include "sql/opt_explain.h"
#include "sql/opt_explain_format.h"
#include "sql/opt_hints.h"  // hint_key_state()
#include "sql/opt_trace.h"
#include "sql/opt_trace_context.h"
#include "sql/parse_tree_node_base.h"
#include "sql/query_options.h"
#include "sql/query_result.h"
#include "sql/range_optimizer/path_helpers.h"
#include "sql/range_optimizer/range_optimizer.h"
#include "sql/set_var.h"
#include "sql/sql_base.h"
#include "sql/sql_class.h"
#include "sql/sql_cmd.h"
#include "sql/sql_do.h"
#include "sql/sql_error.h"
#include "sql/sql_executor.h"
#include "sql/sql_insert.h"       // Sql_cmd_insert_base
#include "sql/sql_join_buffer.h"  // JOIN_CACHE
#include "sql/sql_lex.h"
#include "sql/sql_list.h"
#include "sql/sql_optimizer.h"  // JOIN
#include "sql/sql_parse.h"      // bind_fields
#include "sql/sql_planner.h"    // calculate_condition_filter
#include "sql/sql_plugin.h"
#include "sql/sql_resolver.h"
#include "sql/sql_test.h"       // misc. debug printing utilities
#include "sql/sql_timer.h"      // thd_timer_set
#include "sql/sql_tmp_table.h"  // tmp tables
#include "sql/system_variables.h"
#include "sql/table.h"
#include "sql/temp_table_param.h"
#include "sql/thd_raii.h"
#include "sql/window.h"  // ignore_gaf_const_opt
#include "sql_string.h"
#include "template_utils.h"
#include "thr_lock.h"

using std::max;
using std::min;

static store_key *get_store_key(THD *thd, Item *val, table_map used_tables,
                                table_map const_tables,
                                const KEY_PART_INFO *key_part, uchar *key_buff,
                                uint maybe_null);

using Global_tables_iterator =
    IntrusiveListIterator<Table_ref, &Table_ref::next_global>;

/// A list interface over the Table_ref::next_global pointer.
using Global_tables_list = IteratorContainer<Global_tables_iterator>;

/**
   Check whether the statement is a SHOW command using INFORMATION_SCHEMA system
   views.

   @param  thd   Thread (session) context.

   @returns true if command uses INFORMATION_SCHEMA system view, false otherwise
*/
inline bool is_show_cmd_using_system_view(THD *thd) {
  return sql_command_flags[thd->lex->sql_command] & CF_SHOW_USES_SYSTEM_VIEW;
}

/**
  Get the maximum execution time for a statement.

  @return Length of time in milliseconds.

  @remark A zero timeout means that no timeout should be
          applied to this particular statement.

*/
static inline ulong get_max_execution_time(THD *thd) {
  return (thd->lex->max_execution_time ? thd->lex->max_execution_time
                                       : thd->variables.max_execution_time);
}

/**
  Check whether max statement time is applicable to statement or not.


  @param  thd   Thread (session) context.

  @return true  if max statement time is applicable to statement
  @return false otherwise.
*/
static inline bool is_timer_applicable_to_statement(THD *thd) {
  /*
    The following conditions must be met:
      - is SELECT statement.
      - timer support is implemented and it is initialized.
      - statement is not made by the slave threads.
      - timer is not set for statement
      - timer out value of is set
      - SELECT statement is not from any stored programs.
  */
  return (thd->lex->sql_command == SQLCOM_SELECT &&
          (have_statement_timeout == SHOW_OPTION_YES) && !thd->slave_thread &&
          !thd->timer &&
          (thd->lex->max_execution_time || thd->variables.max_execution_time) &&
          !thd->sp_runtime_ctx);
}

/**
  Set the time until the currently running statement is aborted.

  @param  thd   Thread (session) context.

  @return true if the timer was armed.
*/

bool set_statement_timer(THD *thd) {
  const ulong max_execution_time = get_max_execution_time(thd);

  /**
    whether timer can be set for the statement or not should be checked before
    calling set_statement_timer function.
  */
  assert(is_timer_applicable_to_statement(thd) == true);
  assert(thd->timer == nullptr);

  thd->timer = thd_timer_set(thd, thd->timer_cache, max_execution_time);
  thd->timer_cache = nullptr;

  if (thd->timer) {
    thd->status_var.max_execution_time_set++;
    global_aggregated_stats.get_shard(thd->thread_id())
        .max_execution_time_set++;
  } else {
    thd->status_var.max_execution_time_set_failed++;
    global_aggregated_stats.get_shard(thd->thread_id())
        .max_execution_time_set_failed++;
  }
  return thd->timer;
}

/**
  Deactivate the timer associated with the statement that was executed.

  @param  thd   Thread (session) context.
*/

void reset_statement_timer(THD *thd) {
  assert(thd->timer);
  /* Cache the timer object if it can be reused. */
  thd->timer_cache = thd_timer_reset(thd->timer);
  thd->timer = nullptr;
}

/**
 * Checks if a query reads a column that is _not_ available in the secondary
 * engine (i.e. a column defined with NOT SECONDARY).
 *
 * @param lex Parse tree descriptor.
 *
 * @return True if at least one of the read columns is not in the secondary
 * engine, false otherwise.
 */
static bool reads_not_secondary_columns(const LEX *lex) {
  // Check all read base tables.
  const Table_ref *tl = lex->query_tables;
  // For INSERT INTO SELECT statements, the table to insert into does not have
  // to have a secondary engine. This table is always first in the list.
  if (lex->sql_command == SQLCOM_INSERT_SELECT && tl != nullptr)
    tl = tl->next_global;
  for (; tl != nullptr; tl = tl->next_global) {
    if (tl->is_placeholder()) continue;

    // Check all read columns of table.
    for (unsigned int i = bitmap_get_first_set(tl->table->read_set);
         i != MY_BIT_NONE; i = bitmap_get_next_set(tl->table->read_set, i)) {
      if (tl->table->field[i]->is_flag_set(NOT_SECONDARY_FLAG)) {
        Opt_trace_context *trace = &lex->thd->opt_trace;
        if (trace->is_started()) {
          std::string message("");
          message.append("Column ");
          message.append(tl->table->field[i]->field_name);
          message.append(" is marked as NOT SECONDARY.");
          const Opt_trace_object trace_wrapper(trace);
          Opt_trace_object oto(trace, "secondary_engine_not_used");
          oto.add_alnum("reason", message.c_str());
        }
        return true;
      }
    }
  }

  return false;
}

static bool has_secondary_engine_defined(const LEX *lex) {
  for (const Table_ref *tl = lex->query_tables; tl != nullptr;
       tl = tl->next_global) {
    if (tl == nullptr || tl->table == nullptr || tl->table->s == nullptr ||
        !tl->table->s->has_secondary_engine()) {
      return false;
    }
  }
  return (lex->table_count > 0);
}

// Compare two engine names using the system collation.
static bool equal_engines(const LEX_CSTRING &engine1,
                          const LEX_CSTRING &engine2) {
  return system_charset_info->coll->strnncollsp(
             system_charset_info,
             pointer_cast<const unsigned char *>(engine1.str), engine1.length,
             pointer_cast<const unsigned char *>(engine2.str),
             engine2.length) == 0;
}

// Helper function that checks if the command is eligible for secondary engine
// and if that's true returns the name of that eligible secondary storage
// engine.
static const MYSQL_LEX_CSTRING *get_eligible_secondary_engine_from(
    const LEX *lex) {
  // Don't use secondary storage engines for statements that call stored
  // routines.
  if (lex->uses_stored_routines()) return nullptr;
  // Now check if the opened tables are available in a secondary
  // storage engine. Only use the secondary tables if all the tables
  // have a secondary tables, and they are all in the same secondary
  // storage engine.
  const LEX_CSTRING *secondary_engine = nullptr;
  const Table_ref *tl = lex->query_tables;

  if (lex->sql_command == SQLCOM_INSERT_SELECT && tl != nullptr) {
    // If table from Table_ref is either view or derived table then
    // do not perform INSERT AS SELECT.
    if (tl->is_view_or_derived()) return nullptr;
    // For INSERT INTO SELECT statements, the table to insert into does not have
    // to have a secondary engine. This table is always first in the list.
    tl = tl->next_global;
  }
  for (; tl != nullptr; tl = tl->next_global) {
    // Schema tables are not available in secondary engines.
    if (tl->schema_table != nullptr) return nullptr;

    // We're only interested in base tables.
    if (tl->is_placeholder()) continue;

    // check if required pointers are valid before proceeding further
    if (tl->table == nullptr || tl->table->s == nullptr) continue;

    assert(!tl->table->s->is_secondary_engine());
    // Give up, if the table is not in a secondary engine,
    if (!tl->table->s->has_secondary_engine()) return nullptr;

    if (secondary_engine == nullptr) {
      // First base table. Save its secondary engine name for later.
      secondary_engine = &tl->table->s->secondary_engine;
    } else if (!equal_engines(*secondary_engine,
                              tl->table->s->secondary_engine)) {
      // In a different secondary engine than the previous base tables.
      return nullptr;
    }
  }
  return secondary_engine;
}

const handlerton *get_secondary_engine_handlerton(const LEX *lex) {
  if (const handlerton *hton = lex->m_sql_cmd->secondary_engine();
      hton != nullptr) {
    return hton;
  }
  const LEX_CSTRING *storage_engine = get_eligible_secondary_engine_from(lex);
  if (storage_engine != nullptr) {
    plugin_ref ref = ha_resolve_by_name(lex->thd, storage_engine, false);
    if (ref != nullptr) {
      return plugin_data<handlerton *>(ref);
    }
  }
  return nullptr;
}

const char *get_secondary_engine_fail_reason(const LEX *lex) {
  auto *hton = get_secondary_engine_handlerton(lex);
  if (hton != nullptr &&
      hton->get_secondary_engine_offload_or_exec_fail_reason != nullptr &&
      lex->thd->is_secondary_engine_forced()) {
    return hton->get_secondary_engine_offload_or_exec_fail_reason(lex->thd);
  }
  return nullptr;
}

void set_external_engine_fail_reason(const LEX *lex, const char *reason) {
  if (!lex->thd->is_secondary_engine_forced() && reason != nullptr) {
    for (Table_ref *ref = lex->query_tables; ref != nullptr;
         ref = ref->next_global) {
      if (ref->is_external()) {
        ref->table->get_primary_handler()->set_external_table_offload_error(
            reason);
        break;
      }
    }
  }
}

static void external_engine_fail_reason(const LEX *lex) {
  for (Table_ref *ref = lex->query_tables; ref != nullptr;
       ref = ref->next_global) {
    if (ref->is_external()) {
      ref->table->get_primary_handler()->external_table_offload_error();
      return;
    }
  }
}

static bool set_secondary_engine_fail_reason(const LEX *lex,
                                             const char *reason) {
  auto *hton = get_secondary_engine_handlerton(lex);
  if (hton != nullptr &&
      hton->set_secondary_engine_offload_fail_reason != nullptr &&
      lex->thd->is_secondary_engine_forced()) {
    hton->set_secondary_engine_offload_fail_reason(lex->thd, reason);
    return true;
  }
  return false;
}

static void set_fail_reason_and_raise_error(const LEX *lex,
                                            const char *reason) {
  assert(reason != nullptr && strlen(reason) > 0);
  if (set_secondary_engine_fail_reason(lex, reason)) {
    my_error(ER_SECONDARY_ENGINE, MYF(0),
             get_secondary_engine_fail_reason(lex));
  } else {
    my_error(ER_SECONDARY_ENGINE, MYF(0), reason);
  }
}

static bool find_and_set_offload_fail_reason(const LEX *lex) {
  // If we are unable to gather secondary-engine-specific error message,
  // check known unsupported features and raise a specific offload error.
  std::string err_msg;
  if (lex->uses_stored_routines()) {
    // We don't support secondary storage engine execution,
    // if the query has statements that call stored routines.
    err_msg = "Stored routines are not supported in secondary engines";
  } else if (!has_secondary_engine_defined(lex)) {
    // We don't support secondary storage engine execution,
    // if at least one of the query tables have no secondary engine defined.
    err_msg =
        "No secondary engine defined for at least one of the query tables";
  }
  if (err_msg.length() > 0) {
    set_fail_reason_and_raise_error(lex, err_msg.c_str());
    return true;
  }
  return false;
}

bool validate_use_secondary_engine(const LEX *lex) {
  if (lex->m_sql_cmd == nullptr) {
    return false;
  }
  THD *thd = lex->thd;
  const Sql_cmd *sql_cmd = lex->m_sql_cmd;
  // Ensure that all read columns are in the secondary engine.
  if (sql_cmd->using_secondary_storage_engine()) {
    if (reads_not_secondary_columns(lex)) {
      const char *err_msg =
          "One or more read columns are marked as NOT SECONDARY";
      set_fail_reason_and_raise_error(lex, err_msg);
      return true;
    }
    return false;
  }

  if (thd->secondary_engine_optimization() ==
          Secondary_engine_optimization::SECONDARY &&
      thd->is_secondary_engine_forced()) {
    // Gather secondary-engine-specific error message.
    const char *offloadfail_reason = get_secondary_engine_fail_reason(lex);
    if (offloadfail_reason != nullptr && strlen(offloadfail_reason) > 0) {
      if (thd->is_error()) {
        thd->clear_error();
      }
      my_error(ER_SECONDARY_ENGINE, MYF(0), offloadfail_reason);
      return true;
    }
    // If we haven't generated a specific error so far,
    // we try to generate one here.
    if (!thd->is_error() && find_and_set_offload_fail_reason(lex)) {
      return true;
    }
    // If no specifc error could be generated so far,
    // we give out a generic one.
    if (!thd->is_error()) {
      const char *err_msg =
          "use_secondary_engine is FORCED but query could not be executed in "
          "secondary engine";
      set_fail_reason_and_raise_error(lex, err_msg);
      return true;
    }
  }
  return false;
}

bool Sql_cmd_dml::prepare(THD *thd) {
  DBUG_TRACE;

  bool error_handler_active = false;

  Ignore_error_handler ignore_handler;
  Strict_error_handler strict_handler;

  // @todo: Move this to constructor?
  lex = thd->lex;

  // Parser may have assigned a specific query result handler
  result = lex->result;

  assert(!is_prepared());

  assert(!lex->unit->is_prepared() && !lex->unit->is_optimized() &&
         !lex->unit->is_executed());

  /*
    Constant folding could cause warnings during preparation. Make
    sure they are promoted to errors when strict mode is enabled.
  */
  if (is_data_change_stmt() && needs_explicit_preparation()) {
    // Push ignore / strict error handler
    if (lex->is_ignore()) {
      thd->push_internal_handler(&ignore_handler);
      error_handler_active = true;
    } else if (thd->is_strict_mode()) {
      thd->push_internal_handler(&strict_handler);
      error_handler_active = true;
    }
  }

  // Perform a coarse statement-specific privilege check.
  if (precheck(thd)) goto err;

  // Trigger out_of_memory condition inside open_tables_for_query()
  DBUG_EXECUTE_IF("sql_cmd_dml_prepare__out_of_memory",
                  DBUG_SET("+d,simulate_out_of_memory"););
  /*
    Open tables and expand views.
    During prepare of query (not as part of an execute), acquire only
    S metadata locks instead of SW locks to be compatible with concurrent
    LOCK TABLES WRITE and global read lock.
  */
  if (open_tables_for_query(
          thd, lex->query_tables,
          needs_explicit_preparation() ? MYSQL_OPEN_FORCE_SHARED_MDL : 0)) {
    if (thd->is_error())  // @todo - dictionary code should be fixed
      goto err;
    if (error_handler_active) thd->pop_internal_handler();
    lex->cleanup(false);
    return true;
  }
  DEBUG_SYNC(thd, "after_open_tables");
#ifndef NDEBUG
  if (sql_command_code() == SQLCOM_SELECT) DEBUG_SYNC(thd, "after_table_open");
#endif

  lex->using_hypergraph_optimizer =
      thd->optimizer_switch_flag(OPTIMIZER_SWITCH_HYPERGRAPH_OPTIMIZER);

  if (lex->set_var_list.elements && resolve_var_assignments(thd, lex))
    goto err; /* purecov: inspected */

  {
    const Prepare_error_tracker tracker(thd);
    const Prepared_stmt_arena_holder ps_arena_holder(thd);
    const Enable_derived_merge_guard derived_merge_guard(
        thd, is_show_cmd_using_system_view(thd));

    if (prepare_inner(thd)) goto err;
    if (needs_explicit_preparation() && result != nullptr) {
      result->cleanup();
    }
    if (!is_regular()) {
      if (save_cmd_properties(thd)) goto err;
    }
    if (needs_explicit_preparation()) {
      lex->set_secondary_engine_execution_context(nullptr);
    }
    set_prepared();
  }

  // Pop ignore / strict error handler
  if (error_handler_active) thd->pop_internal_handler();

  // Revertable changes are not supported during preparation
  assert(thd->change_list.is_empty());

  return false;

err:
  assert(thd->is_error());
  DBUG_PRINT("info", ("report_error: %d", thd->is_error()));

  lex->set_secondary_engine_execution_context(nullptr);

  if (error_handler_active) thd->pop_internal_handler();

  if (result != nullptr) result->cleanup();

  lex->cleanup(false);

  return true;
}

bool Sql_cmd_select::accept(THD *thd, Select_lex_visitor *visitor) {
  return thd->lex->unit->accept(visitor);
}

const MYSQL_LEX_CSTRING *Sql_cmd_select::eligible_secondary_storage_engine(
    THD *thd) const {
  return get_eligible_secondary_engine(thd);
}

/**
  Prepare a SELECT statement.
*/

bool Sql_cmd_select::prepare_inner(THD *thd) {
  if (lex->is_explain()) {
    /*
      Always use Query_result_send for EXPLAIN, even if it's an EXPLAIN for
      SELECT ... INTO OUTFILE: a user application should be able to prepend
      EXPLAIN to any query and receive output for it, even if the query itself
      redirects the output.
    */
    result = new (thd->mem_root) Query_result_send();
    if (result == nullptr) return true; /* purecov: inspected */
  } else {
    if (result == nullptr) {
      if (sql_command_code() == SQLCOM_SELECT)
        result = new (thd->mem_root) Query_result_send();
      else if (sql_command_code() == SQLCOM_DO)
        result = new (thd->mem_root) Query_result_do();
      else  // Currently assumed to be a SHOW command
        result = new (thd->mem_root) Query_result_send();

      if (result == nullptr) return true; /* purecov: inspected */
    }
  }

  Query_expression *const unit = lex->unit;
  Query_block *parameters = unit->global_parameters();
  if (!parameters->has_limit()) {
    parameters->m_use_select_limit = true;
  }

  if (unit->is_simple()) {
    Query_block *const select = unit->first_query_block();
    select->context.resolve_in_select_list = true;
    select->set_query_result(result);
    unit->set_query_result(result);
    // Unlock the table as soon as possible, so don't set SELECT_NO_UNLOCK.
    select->make_active_options(0, 0);

    if (select->prepare(thd, nullptr)) return true;

    unit->set_prepared();
  } else {
    // If we have multiple query blocks, don't unlock and re-lock
    // tables between each each of them.
    if (unit->prepare(thd, result, nullptr, SELECT_NO_UNLOCK, 0)) return true;
  }

  return false;
}

bool has_external_table(Table_ref *query_tables) {
  for (Table_ref *ref = query_tables; ref != nullptr; ref = ref->next_global) {
    if (ref->is_external()) {
      return true;
    }
  }
  return false;
}

bool Sql_cmd_dml::execute(THD *thd) {
  DBUG_TRACE;

  lex = thd->lex;

  Query_expression *const unit = lex->unit;

  bool statement_timer_armed = false;
  bool error_handler_active = false;

  // flag to determine if execution was not offloaded to the secondary engine
  // and ended up in the external engine in which case we throw an error.
  bool external_table_not_offloaded = false;

  Ignore_error_handler ignore_handler;
  Strict_error_handler strict_handler;

  // If statement is preparable, it must be prepared
  assert(owner() == nullptr || is_prepared());
  // If statement is regular, it must be unprepared
  assert(!is_regular() || !is_prepared());
  // If statement is part of SP, it can be both prepared and unprepared.

  // If a timer is applicable to statement, then set it.
  if (is_timer_applicable_to_statement(thd))
    statement_timer_armed = set_statement_timer(thd);

  if (is_data_change_stmt()) {
    // Push ignore / strict error handler
    if (lex->is_ignore()) {
      thd->push_internal_handler(&ignore_handler);
      error_handler_active = true;
      /*
        UPDATE IGNORE can be unsafe. We therefore use row based
        logging if mixed or row based logging is available.
        TODO: Check if the order of the output of the select statement is
        deterministic. Waiting for BUG#42415
      */
      if (lex->sql_command == SQLCOM_UPDATE)
        lex->set_stmt_unsafe(LEX::BINLOG_STMT_UNSAFE_UPDATE_IGNORE);
    } else if (thd->is_strict_mode()) {
      thd->push_internal_handler(&strict_handler);
      error_handler_active = true;
    }
  }

  if (!is_prepared()) {
    if (prepare(thd)) goto err;
  } else {
    /*
      Prepared statement, open tables referenced in statement and check
      privileges for it.
    */
    cleanup(thd);
    if (open_tables_for_query(thd, lex->query_tables, 0)) goto err;
#ifndef NDEBUG
    if (sql_command_code() == SQLCOM_SELECT)
      DEBUG_SYNC(thd, "after_table_open");
#endif
    // Bind table and field information
    if (restore_cmd_properties(thd)) return true;
    if (check_privileges(thd)) goto err;

    if (m_lazy_result) {
      const Prepared_stmt_arena_holder ps_arena_holder(thd);

      if (result->prepare(thd, *unit->get_unit_column_types(), unit)) goto err;
      m_lazy_result = false;
    }
  }

  if (lex->thd->variables.use_secondary_engine == SECONDARY_ENGINE_OFF) {
    if (has_external_table(lex->query_tables)) {
      my_error(ER_SECONDARY_ENGINE_PLUGIN, MYF(0),
               "Query could not be offloaded to the secondary engine");
      external_table_not_offloaded = true;
      goto err;  // NOLINT
    }
  } else if ((thd->secondary_engine_optimization() ==
                  Secondary_engine_optimization::PRIMARY_ONLY &&
              !thd->is_secondary_engine_forced()) &&
             has_external_table(lex->query_tables)) {
    // throw the propagated error from the external engine in case there is an
    // external table
    external_engine_fail_reason(lex);

    // reset error message
    set_external_engine_fail_reason(lex, nullptr);
    external_table_not_offloaded = true;
    goto err;  // NOLINT
  }

  if (validate_use_secondary_engine(lex)) goto err;

  lex->set_exec_started();

  DBUG_EXECUTE_IF("use_attachable_trx",
                  thd->begin_attachable_ro_transaction(););

  THD_STAGE_INFO(thd, stage_init);

  thd->clear_current_query_costs();

  // Replication may require extra check of data change statements
  if (is_data_change_stmt() && run_before_dml_hook(thd)) goto err;

  // Revertable changes are not supported during preparation
  assert(thd->change_list.is_empty());

  assert(!lex->is_query_tables_locked());
  /*
    Locking of tables is done after preparation but before optimization.
    This allows to do better partition pruning and avoid locking unused
    partitions. As a consequence, in such a case, prepare stage can rely only
    on metadata about tables used and not data from them.
  */
  if (!is_empty_query()) {
    if (lock_tables(thd, lex->query_tables, lex->table_count, 0)) goto err;
  }

  // Perform statement-specific execution
  if (execute_inner(thd)) goto err;

  // Count the number of statements offloaded to a secondary storage engine.
  if (using_secondary_storage_engine() && lex->unit->is_executed()) {
    ++thd->status_var.secondary_engine_execution_count;
    global_aggregated_stats.get_shard(thd->thread_id())
        .secondary_engine_execution_count++;
  }

  assert(!thd->is_error());

  // Pop ignore / strict error handler
  if (error_handler_active) thd->pop_internal_handler();

  THD_STAGE_INFO(thd, stage_end);

  // Do partial cleanup (preserve plans for EXPLAIN).
  lex->cleanup(false);
  lex->clear_values_map();
  lex->set_secondary_engine_execution_context(nullptr);

  // Perform statement-specific cleanup for Query_result
  if (result != nullptr) result->cleanup();

  thd->save_current_query_costs();

  thd->update_previous_found_rows();

  DBUG_EXECUTE_IF("use_attachable_trx", thd->end_attachable_transaction(););

  if (statement_timer_armed && thd->timer) reset_statement_timer(thd);

  /*
    This sync point is normally right before thd->query_plan is reset, so
    EXPLAIN FOR CONNECTION can catch the plan. It is copied here as
    after unprepare() EXPLAIN considers the query as "not ready".
    @todo remove in WL#6570 when unprepare() is gone.
  */
  DEBUG_SYNC(thd, "before_reset_query_plan");

  return false;

err:
  assert(thd->is_error() || thd->killed);
  DBUG_PRINT("info", ("report_error: %d", thd->is_error()));
  THD_STAGE_INFO(thd, stage_end);

  lex->cleanup(false);
  lex->clear_values_map();
  lex->set_secondary_engine_execution_context(nullptr);

  // check if we already have a secondary-engine-specific error message
  // populate otherwise
  if (!external_table_not_offloaded) {
    const char *offloadfail_reason = get_secondary_engine_fail_reason(lex);
    if (offloadfail_reason == nullptr || strlen(offloadfail_reason) == 0) {
      if (thd->is_error()) {
        assert(thd->get_stmt_da() != nullptr);
        // here we check if there is any table in an external engine to set the
        // error there as well.
        if (has_external_table(lex->query_tables)) {
          set_external_engine_fail_reason(lex,
                                          thd->get_stmt_da()->message_text());
        }
        set_secondary_engine_fail_reason(lex,
                                         thd->get_stmt_da()->message_text());
      }
    }
  }

  // Abort and cleanup the result set (if it has been prepared).
  if (result != nullptr) {
    result->abort_result_set(thd);
    result->cleanup();
  }
  if (error_handler_active) thd->pop_internal_handler();

  if (statement_timer_armed && thd->timer) reset_statement_timer(thd);

  /*
    There are situations where we want to know the cost of a query that
    has failed during execution, e.g because of a timeout.
  */
  thd->save_current_query_costs();

  DBUG_EXECUTE_IF("use_attachable_trx", thd->end_attachable_transaction(););

  return thd->is_error();
}

void accumulate_statement_cost(const LEX *lex) {
  Opt_trace_context *trace = &lex->thd->opt_trace;
  const Opt_trace_disable_I_S disable_trace(trace, true);

  double total_cost = 0.0;
  for (const Query_block *query_block = lex->all_query_blocks_list;
       query_block != nullptr;
       query_block = query_block->next_select_in_list()) {
    if (query_block->join == nullptr) continue;

    // Get the cost of this query block.
    double query_block_cost = query_block->join->best_read;

    // If it is a non-cacheable subquery, estimate how many times it
    // needs to be executed, and adjust the cost accordingly.
    const Item_subselect *item = query_block->master_query_expression()->item;
    if (item != nullptr && !query_block->is_cacheable())
      query_block_cost *= calculate_subquery_executions(item, trace);

    total_cost += query_block_cost;
  }
  lex->thd->m_current_query_cost = total_cost;
}

/**
  Checks if a query should be retried using a secondary storage engine.

  @param thd      the current session

  @retval true   if the statement should be retried in a secondary engine
  @retval false  if the statement should not be retried
*/
static bool retry_with_secondary_engine(THD *thd) {
  // Only retry if the current statement is being tentatively
  // optimized for the primary engine.
  if (thd->secondary_engine_optimization() !=
      Secondary_engine_optimization::PRIMARY_TENTATIVELY)
    return false;

  Sql_cmd *const sql_cmd = thd->lex->m_sql_cmd;
  assert(!sql_cmd->using_secondary_storage_engine());

  // Don't retry if there is a property of the statement that prevents use of
  // secondary engines.
  if (sql_cmd->eligible_secondary_storage_engine(thd) == nullptr) {
    sql_cmd->disable_secondary_storage_engine();
    return false;
  }

  // Don't retry if it's already determined that the statement should not be
  // executed by a secondary engine.
  if (sql_cmd->secondary_storage_engine_disabled()) {
    return false;
  }

  // Don't retry if there is a property of the environment that prevents use of
  // secondary engines.
  if (!thd->is_secondary_storage_engine_eligible()) {
    return false;
  }

  // Only attempt to use the secondary engine if the estimated cost of the query
  // is higher than the specified cost threshold.
  // We allow any query to be executed in the secondary_engine when it involves
  // external tables.
  if (!has_external_table(thd->lex->query_tables) &&
      (thd->m_current_query_cost <=
       thd->variables.secondary_engine_cost_threshold)) {
    Opt_trace_context *const trace = &thd->opt_trace;
    if (trace->is_started()) {
      const Opt_trace_object wrapper(trace);
      Opt_trace_object oto(trace, "secondary_engine_not_used");
      oto.add_alnum("reason",
                    "The estimated query cost does not exceed "
                    "secondary_engine_cost_threshold.");
      oto.add("cost", thd->m_current_query_cost);
      oto.add("threshold", thd->variables.secondary_engine_cost_threshold);
    }
    return false;
  }

  return true;
}

bool optimize_secondary_engine(THD *thd) {
  if (retry_with_secondary_engine(thd)) {
    thd->get_stmt_da()->reset_diagnostics_area();
    thd->get_stmt_da()->set_error_status(thd, ER_PREPARE_FOR_SECONDARY_ENGINE);
    return true;
  }

  if (thd->secondary_engine_optimization() ==
          Secondary_engine_optimization::PRIMARY_TENTATIVELY &&
      thd->lex->m_sql_cmd != nullptr &&
      thd->lex->m_sql_cmd->is_optional_transform_prepared()) {
    // A previous preparation did a secondary engine specific transform,
    // and this transform wasn't requested for the primary engine (in
    // 'optimizer_switch'), so in this new execution we need to reprepare for
    // the primary engine without the optional transform, for likely better
    // performance.
    thd->lex->m_sql_cmd->set_optional_transform_prepared(false);
    thd->get_stmt_da()->reset_diagnostics_area();
    thd->get_stmt_da()->set_error_status(thd, ER_PREPARE_FOR_PRIMARY_ENGINE);
    return true;
  }

  const handlerton *secondary_engine = thd->lex->m_sql_cmd->secondary_engine();

  /* When there is a secondary engine hook, return its return value,
   * otherwise return false (success). */
  return secondary_engine != nullptr &&
         secondary_engine->optimize_secondary_engine != nullptr &&
         secondary_engine->optimize_secondary_engine(thd, thd->lex);
}

void notify_plugins_after_select(THD *thd, const Sql_cmd *cmd) {
  auto executed_in = (cmd != nullptr && cmd->using_secondary_storage_engine())
                         ? SelectExecutedIn::kSecondaryEngine
                         : SelectExecutedIn::kPrimaryEngine;

  plugin_foreach(
      thd,
      [](THD *t, plugin_ref plugin, void *arg) -> bool {
        handlerton *hton = plugin_data<handlerton *>(plugin);
        if (hton->notify_after_select != nullptr) {
          hton->notify_after_select(t, *(static_cast<SelectExecutedIn *>(arg)));
        }
        return false;
      },
      MYSQL_STORAGE_ENGINE_PLUGIN, &executed_in);
}

/**
  Execute a DML statement.
  This is the default implementation for a DML statement and uses a
  nested-loop join processor per outer-most query block.
  The implementation is split in two: One for query expressions containing
  a single query block and one for query expressions containing multiple
  query blocks combined with UNION.
*/

bool Sql_cmd_dml::execute_inner(THD *thd) {
  Query_expression *unit = lex->unit;

  if (unit->optimize(thd, /*materialize_destination=*/nullptr,
                     /*create_iterators=*/true, /*finalize_access_paths=*/true))
    return true;

  // Calculate the current statement cost.
  accumulate_statement_cost(lex);

  // Perform secondary engine optimizations, if needed.
  if (optimize_secondary_engine(thd)) return true;

  // We know by now that execution will complete (successful or with error)
  lex->set_exec_completed();
  if (lex->is_explain()) {
    if (explain_query(thd, thd, unit)) return true; /* purecov: inspected */
  } else {
    if (unit->execute(thd)) return true;

    /* Only call the plugin hook if the query cost is higher than the secondary
     * engine threshold. This prevents calling plugin_foreach for short queries,
     * reducing the overhead. */
    if (thd->m_current_query_cost >
        thd->variables.secondary_engine_cost_threshold) {
      notify_plugins_after_select(thd, lex->m_sql_cmd);
    }
  }

  return false;
}

bool Sql_cmd_dml::restore_cmd_properties(THD *thd) {
  lex->restore_cmd_properties();
  bind_fields(thd->stmt_arena->item_list());

  return false;
}

bool Sql_cmd_dml::save_cmd_properties(THD *thd) {
  return lex->save_cmd_properties(thd);
}

Query_result *Sql_cmd_dml::query_result() const {
  assert(is_prepared());
  return lex->unit->query_result() != nullptr
             ? lex->unit->query_result()
             : lex->unit->first_query_block()->query_result();
}

void Sql_cmd_dml::set_query_result(Query_result *result_arg) {
  result = result_arg;
  Query_expression *unit = lex->unit;
  unit->query_term()->query_block()->set_query_result(result);
  unit->set_query_result(result);
}

/**
  Performs access check for the locking clause, if present.

  @param thd Current session, used for checking access and raising error.

  @param tables Tables in the query's from clause.

  @retval true There was a locking clause and access was denied. An error has
  been raised.

  @retval false There was no locking clause or access was allowed to it. This
  is always returned in an embedded build.
*/
static bool check_locking_clause_access(THD *thd, Global_tables_list tables) {
  for (Table_ref *table_ref : tables)
    if (table_ref->lock_descriptor().type == TL_WRITE) {  // i.e. FOR UPDATE
      bool access_is_granted = false;
      /*
        If either of these privileges is present along with SELECT, access is
        granted.
      */
      for (uint allowed_priv : {UPDATE_ACL, DELETE_ACL, LOCK_TABLES_ACL}) {
        ulong priv = SELECT_ACL | allowed_priv;
        if (!check_table_access(thd, priv, table_ref, false, 1, true)) {
          access_is_granted = true;
          // No need to check for other privileges for this table.
          // However, we still need to check privileges for other tables.
          break;
        }
      }

      if (!access_is_granted) {
        const Security_context *sctx = thd->security_context();

        my_error(ER_TABLEACCESS_DENIED_ERROR, MYF(0),
                 "SELECT with locking clause", sctx->priv_user().str,
                 sctx->host_or_ip().str, table_ref->get_table_name());

        return true;
      }
    }

  return false;
}

/**
  Perform an authorization precheck for an unprepared SELECT statement.

  This function will check that we have some privileges to all involved tables
  of the query (and possibly to other entities).
*/

bool Sql_cmd_select::precheck(THD *thd) {
  /*
    lex->exchange != NULL implies SELECT .. INTO OUTFILE and this
    requires FILE_ACL access.
  */
  const bool check_file_acl =
      (lex->result != nullptr && lex->result->needs_file_privilege());

  /*
    Check following,

    1) Check FILE privileges for current user who runs a query if needed.

    2) Check privileges for every user specified as a definer for a view or
       check privilege to access any DB in case a table wasn't specified.
       Although calling of check_access() when no tables are specified results
       in returning false value immediately, this call has important side
       effect: the counter 'stage/sql/checking permissions' in performance
       schema is incremented. Therefore, this function is called in order to
       save backward compatibility.

    3) Performs access check for the locking clause, if present.

  */
  Table_ref *tables = lex->query_tables;

  if (check_file_acl && check_global_access(thd, FILE_ACL)) return true;

  bool res;
  if (tables)
    res = check_table_access(thd, SELECT_ACL, tables, false, UINT_MAX, false);
  else
    res = check_access(thd, SELECT_ACL, any_db, nullptr, nullptr, false, false);

  return res || check_locking_clause_access(thd, Global_tables_list(tables));
}

/**
  Perform an authorization check for a prepared SELECT statement.
*/

bool Sql_cmd_select::check_privileges(THD *thd) {
  /*
    lex->exchange != nullptr implies SELECT .. INTO OUTFILE and this
    requires FILE_ACL access.
  */
  if (result->needs_file_privilege() &&
      check_access(thd, FILE_ACL, any_db, nullptr, nullptr, false, false))
    return true;

  if (check_all_table_privileges(thd)) return true;

  if (check_locking_clause_access(thd, Global_tables_list(lex->query_tables)))
    return true;

  Query_expression *const unit = lex->unit;

  for (auto qt : unit->query_terms<>())
    if (qt->query_block()->check_column_privileges(thd)) return true;

  return false;
}

bool Sql_cmd_dml::check_all_table_privileges(THD *thd) {
  // Check for all possible DML privileges

  const Table_ref *const first_not_own_table = thd->lex->first_not_own_table();
  for (Table_ref *tr = lex->query_tables; tr != first_not_own_table;
       tr = tr->next_global) {
    if (tr->is_internal())  // No privilege check required for internal tables
      continue;
    // Calculated wanted privilege based on how table/view is used:
    ulong want_privilege = 0;
    if (tr->is_inserted()) {
      want_privilege |= INSERT_ACL;
    }
    if (tr->is_updated()) {
      want_privilege |= UPDATE_ACL;
    }
    if (tr->is_deleted()) {
      want_privilege |= DELETE_ACL;
    }
    if (want_privilege == 0) {
      want_privilege = SELECT_ACL;
    }
    if (tr->referencing_view == nullptr) {
      // This is a base table
      if (check_single_table_access(thd, want_privilege, tr, false))
        return true;
    } else {
      // This is a view, set handler for transformation of errors
      Internal_error_handler_holder<View_error_handler, Table_ref> view_handler(
          thd, true, tr);
      for (Table_ref *t = tr; t->referencing_view; t = t->referencing_view) {
        if (check_single_table_access(thd, want_privilege, t, false))
          return true;
      }
    }
  }
  return false;
}

const MYSQL_LEX_CSTRING *Sql_cmd_dml::get_eligible_secondary_engine(
    THD *thd) const {
  return get_eligible_secondary_engine_from(thd->lex);
}

/*****************************************************************************
  Check fields, find best join, do the select and output fields.
  All tables must be opened.
*****************************************************************************/

/**
  @brief Check if two items are compatible wrt. materialization.

  @param outer Expression from outer query
  @param inner Expression from inner query

  @retval true   If subquery types allow materialization.
  @retval false  Otherwise.

  @note the purpose is similar to that of comparable_in_index().
*/

bool types_allow_materialization(Item *outer, Item *inner) {
  auto res_outer = outer->result_type();
  auto res_inner = inner->result_type();
  // Materialization of rows nested inside rows is not currently supported.
  if (res_outer == ROW_RESULT || res_inner == ROW_RESULT) return false;
  const bool num_outer = res_outer == INT_RESULT || res_outer == REAL_RESULT ||
                         res_outer == DECIMAL_RESULT;
  const bool num_inner = res_inner == INT_RESULT || res_inner == REAL_RESULT ||
                         res_inner == DECIMAL_RESULT;
  /*
    Materialization uses index lookup which implicitly converts the type of
    res_outer into that of res_inner.
    However, this can be done only if it respects rules in:
    https://dev.mysql.com/doc/refman/8.0/en/type-conversion.html
    https://dev.mysql.com/doc/refman/8.0/en/date-and-time-type-conversion.html
    Those rules say that, generally, if types differ, we convert them to
    REAL.
    So, looking up into a number is ok: outer will be converted to
    number. Collations don't matter.
    This covers e.g. looking up INT into DECIMAL, CHAR into INT, DECIMAL into
    BIT.
  */
  if (num_inner) return true;
  // Conversely, looking up one number into a non-number is not possible.
  if (num_outer) return false;
  /*
    Arguments are strings or temporal.
    Require same collation for correct comparison.
  */
  assert(res_outer == STRING_RESULT && res_inner == STRING_RESULT);
  if (outer->collation.collation != inner->collation.collation) return false;
  const bool temp_outer = outer->is_temporal();
  const bool temp_inner = inner->is_temporal();
  /*
    Same logic as for numbers.
    As explained in add_key_field(), IndexedTimeComparedToDate is not working;
    see also field_time_cmp_date().
    @todo unify all pieces of code which deal with this same problem.
  */
  if (temp_inner) {
    if (!inner->is_temporal_with_date())
      return temp_outer && !outer->is_temporal_with_date();
    return true;
  }
  if (temp_outer) return false;
  return true;
}

/*
  Check if the table's rowid is included in the temptable

  SYNOPSIS
    sj_table_is_included()
      join      The join
      join_tab  The table to be checked

  DESCRIPTION
    SemiJoinDuplicateElimination: check the table's rowid should be included
    in the temptable. This is so if

    1. The table is not embedded within some semi-join nest
    2. The has been pulled out of a semi-join nest, or

    3. The table is functionally dependent on some previous table

    [4. This is also true for constant tables that can't be
        NULL-complemented but this function is not called for such tables]

  RETURN
    true  - Include table's rowid
    false - Don't
*/

static bool sj_table_is_included(JOIN *join, JOIN_TAB *join_tab) {
  if (join_tab->emb_sj_nest) return false;

  /* Check if this table is functionally dependent on the tables that
     are within the same outer join nest
  */
  Table_ref *embedding = join_tab->table_ref->embedding;
  if (join_tab->type() == JT_EQ_REF) {
    table_map depends_on = 0;
    uint idx;

    for (uint kp = 0; kp < join_tab->ref().key_parts; kp++)
      depends_on |= join_tab->ref().items[kp]->used_tables();

    Table_map_iterator it(depends_on & ~PSEUDO_TABLE_BITS);
    while ((idx = it.next_bit()) != Table_map_iterator::BITMAP_END) {
      JOIN_TAB *ref_tab = join->map2table[idx];
      if (embedding != ref_tab->table_ref->embedding) return true;
    }
    /* Ok, functionally dependent */
    return false;
  }
  /* Not functionally dependent => need to include*/
  return true;
}

SJ_TMP_TABLE *create_sj_tmp_table(THD *thd, JOIN *join,
                                  SJ_TMP_TABLE_TAB *first_tab,
                                  SJ_TMP_TABLE_TAB *last_tab) {
  uint jt_rowid_offset =
      0;                  // # tuple bytes are already occupied (w/o NULL bytes)
  uint jt_null_bits = 0;  // # null bits in tuple bytes
  for (SJ_TMP_TABLE_TAB *tab = first_tab; tab != last_tab; ++tab) {
    QEP_TAB *qep_tab = tab->qep_tab;
    tab->rowid_offset = jt_rowid_offset;
    jt_rowid_offset += qep_tab->table()->file->ref_length;
    if (qep_tab->table()->is_nullable()) {
      tab->null_byte = jt_null_bits / 8;
      tab->null_bit = jt_null_bits++;
    }
    qep_tab->table()->prepare_for_position();
  }

  SJ_TMP_TABLE *sjtbl;
  if (jt_rowid_offset) /* Temptable has at least one rowid */
  {
    sjtbl = new (thd->mem_root) SJ_TMP_TABLE;
    if (sjtbl == nullptr) return nullptr;
    sjtbl->tabs =
        thd->mem_root->ArrayAlloc<SJ_TMP_TABLE_TAB>(last_tab - first_tab);
    if (sjtbl->tabs == nullptr) return nullptr;
    sjtbl->tabs_end = std::uninitialized_copy(first_tab, last_tab, sjtbl->tabs);
    sjtbl->is_confluent = false;
    sjtbl->rowid_len = jt_rowid_offset;
    sjtbl->null_bits = jt_null_bits;
    sjtbl->null_bytes = (jt_null_bits + 7) / 8;
    sjtbl->tmp_table = create_duplicate_weedout_tmp_table(
        thd, sjtbl->rowid_len + sjtbl->null_bytes, sjtbl);
    if (sjtbl->tmp_table == nullptr) return nullptr;
    if (sjtbl->tmp_table->hash_field)
      sjtbl->tmp_table->file->ha_index_init(0, false);
    join->sj_tmp_tables.push_back(sjtbl->tmp_table);
  } else {
    /*
      This is confluent case where the entire subquery predicate does
      not depend on anything at all, ie this is
        WHERE const IN (uncorrelated select)
    */
    if (!(sjtbl = new (thd->mem_root) SJ_TMP_TABLE))
      return nullptr; /* purecov: inspected */
    sjtbl->tmp_table = nullptr;
    sjtbl->is_confluent = true;
    sjtbl->have_confluent_row = false;
  }
  return sjtbl;
}

/**
  Setup the strategies to eliminate semi-join duplicates.

  @param join           Join to process
  @param no_jbuf_after  Do not use join buffering after the table with this
                        number

  @retval false  OK
  @retval true   Out of memory error

    Setup the strategies to eliminate semi-join duplicates.
    At the moment there are 5 strategies:

    -# DuplicateWeedout (use of temptable to remove duplicates based on rowids
                         of row combinations)
    -# FirstMatch (pick only the 1st matching row combination of inner tables)
    -# LooseScan (scanning the sj-inner table in a way that groups duplicates
                  together and picking the 1st one)
    -# MaterializeLookup (Materialize inner tables, then setup a scan over
                          outer correlated tables, lookup in materialized table)
    -# MaterializeScan (Materialize inner tables, then setup a scan over
                        materialized tables, perform lookup in outer tables)

    The join order has "duplicate-generating ranges", and every range is
    served by one strategy or a combination of FirstMatch with with some
    other strategy.

    "Duplicate-generating range" is defined as a range within the join order
    that contains all of the inner tables of a semi-join. All ranges must be
    disjoint, if tables of several semi-joins are interleaved, then the ranges
    are joined together, which is equivalent to converting

     `SELECT ... WHERE oe1 IN (SELECT ie1 ...) AND oe2 IN (SELECT ie2 )`

    to

      `SELECT ... WHERE (oe1, oe2) IN (SELECT ie1, ie2 ... ...)`.

    Applicability conditions are as follows:

    @par DuplicateWeedout strategy

    @code
      (ot|nt)*  [ it ((it|ot|nt)* (it|ot))]  (nt)*
      +------+  +=========================+  +---+
        (1)                 (2)               (3)
    @endcode

    -# Prefix of OuterTables (those that participate in IN-equality and/or are
       correlated with subquery) and outer Non-correlated tables.

    -# The handled range. The range starts with the first sj-inner table, and
       covers all sj-inner and outer tables Within the range, Inner, Outer,
       outer non-correlated tables may follow in any order.

    -# The suffix of outer non-correlated tables.

    @par FirstMatch strategy

    @code
      (ot|nt)*  [ it (it)* ]  (nt)*
      +------+  +==========+  +---+
        (1)          (2)        (3)

    @endcode
    -# Prefix of outer correlated and non-correlated tables

    -# The handled range, which may contain only inner tables.

    -# The suffix of outer non-correlated tables.

    @par LooseScan strategy

    @code
     (ot|ct|nt) [ loosescan_tbl (ot|nt|it)* it ]  (ot|nt)*
     +--------+   +===========+ +=============+   +------+
        (1)           (2)          (3)              (4)
    @endcode

    -# Prefix that may contain any outer tables. The prefix must contain all
       the non-trivially correlated outer tables. (non-trivially means that
       the correlation is not just through the IN-equality).

    -# Inner table for which the LooseScan scan is performed.  Notice that
       special requirements for existence of certain indexes apply to this
       table, @see class Loose_scan_opt.

    -# The remainder of the duplicate-generating range. It is served by
       application of FirstMatch strategy. Outer IN-correlated tables must be
       correlated to the LooseScan table but not to the inner tables in this
       range. (Currently, there can be no outer tables in this range because
       of implementation restrictions, @see
       Optimize_table_order::advance_sj_state()).

    -# The suffix of outer correlated and non-correlated tables.

    @par MaterializeLookup strategy

    @code
     (ot|nt)*  [ it (it)* ]  (nt)*
     +------+  +==========+  +---+
        (1)         (2)        (3)
    @endcode

    -# Prefix of outer correlated and non-correlated tables.

    -# The handled range, which may contain only inner tables.
            The inner tables are materialized in a temporary table that is
            later used as a lookup structure for the outer correlated tables.

    -# The suffix of outer non-correlated tables.

    @par MaterializeScan strategy

    @code
     (ot|nt)*  [ it (it)* ]  (ot|nt)*
     +------+  +==========+  +-----+
        (1)         (2)         (3)
    @endcode

    -# Prefix of outer correlated and non-correlated tables.

    -# The handled range, which may contain only inner tables.
            The inner tables are materialized in a temporary table which is
            later used to setup a scan.

    -# The suffix of outer correlated and non-correlated tables.

  Note that MaterializeLookup and MaterializeScan has overlap in their
  patterns. It may be possible to consolidate the materialization strategies
  into one.

  The choice between the strategies is made by the join optimizer (see
  advance_sj_state() and fix_semijoin_strategies()).  This function sets up
  all fields/structures/etc needed for execution except for
  setup/initialization of semi-join materialization which is done in
  setup_materialized_table().
*/

static bool setup_semijoin_dups_elimination(JOIN *join, uint no_jbuf_after) {
  uint tableno;
  THD *thd = join->thd;
  DBUG_TRACE;
  ASSERT_BEST_REF_IN_JOIN_ORDER(join);

  if (join->query_block->sj_nests.empty()) return false;

  QEP_TAB *const qep_array = join->qep_tab;
  for (tableno = join->const_tables; tableno < join->primary_tables;) {
#ifndef NDEBUG
    const bool tab_in_sj_nest = join->best_ref[tableno]->emb_sj_nest != nullptr;
#endif
    QEP_TAB *const tab = &qep_array[tableno];
    POSITION *const pos = tab->position();

    if (pos->sj_strategy == SJ_OPT_NONE) {
      tableno++;  // nothing to do
      continue;
    }
    QEP_TAB *last_sj_tab = tab + pos->n_sj_tables - 1;
    switch (pos->sj_strategy) {
      case SJ_OPT_MATERIALIZE_LOOKUP:
      case SJ_OPT_MATERIALIZE_SCAN:
        assert(false);  // Should not occur among "primary" tables
        // Do nothing
        tableno += pos->n_sj_tables;
        break;
      case SJ_OPT_LOOSE_SCAN: {
        assert(tab_in_sj_nest);  // First table must be inner
        /* We jump from the last table to the first one */
        tab->match_tab = last_sj_tab->idx();

        /* For LooseScan, duplicate elimination is based on rows being sorted
           on key. We need to make sure that range select keeps the sorted index
           order. (When using MRR it may not.)

           Note: need_sorted_output() implementations for range select classes
           that do not support sorted output, will trigger an assert. This
           should not happen since LooseScan strategy is only picked if sorted
           output is supported.
        */
        if (tab->range_scan()) {
          assert(used_index(tab->range_scan()) == pos->loosescan_key);
          set_need_sorted_output(tab->range_scan());
        }

        const uint keyno = pos->loosescan_key;
        assert(tab->keys().is_set(keyno));
        tab->set_index(keyno);

        /* Calculate key length */
        uint keylen = 0;
        for (uint kp = 0; kp < pos->loosescan_parts; kp++)
          keylen += tab->table()->key_info[keyno].key_part[kp].store_length;
        tab->loosescan_key_len = keylen;

        if (pos->n_sj_tables > 1) {
          last_sj_tab->firstmatch_return = tab->idx();
          last_sj_tab->match_tab = last_sj_tab->idx();
        }
        tableno += pos->n_sj_tables;
        break;
      }
      case SJ_OPT_DUPS_WEEDOUT: {
        assert(tab_in_sj_nest);  // First table must be inner
        /*
          Consider a semijoin of one outer and one inner table, both
          with two rows. The inner table is assumed to be confluent
          (See sj_opt_materialize_lookup)

          If normal nested loop execution is used, we do not need to
          include semi-join outer table rowids in the duplicate
          weedout temp table since NL guarantees that outer table rows
          are encountered only consecutively and because all rows in
          the temp table are deleted for every new outer table
          combination (example is with a confluent inner table):

            ot1.row1|it1.row1
                 '-> temp table's have_confluent_row == false
                   |-> output ot1.row1
                   '-> set have_confluent_row= true
            ot1.row1|it1.row2
                 |-> temp table's have_confluent_row == true
                 | '-> do not output ot1.row1
                 '-> no more join matches - set have_confluent_row= false
            ot1.row2|it1.row1
                 '-> temp table's have_confluent_row == false
                   |-> output ot1.row2
                   '-> set have_confluent_row= true
              ...

          Note: not having outer table rowids in the temp table and
          then emptying the temp table when a new outer table row
          combinition is encountered is an optimization. Including
          outer table rowids in the temp table is not harmful but
          wastes memory.

          Now consider the join buffering algorithms (BNL/BKA). These
          algorithms join each inner row with outer rows in "reverse"
          order compared to NL. Effectively, this means that outer
          table rows may be encountered multiple times in a
          non-consecutive manner:

            NL:                 BNL/BKA:
            ot1.row1|it1.row1   ot1.row1|it1.row1
            ot1.row1|it1.row2   ot1.row2|it1.row1
            ot1.row2|it1.row1   ot1.row1|it1.row2
            ot1.row2|it1.row2   ot1.row2|it1.row2

          It is clear from the above that there is no place we can
          empty the temp table like we do in NL to avoid storing outer
          table rowids.

          Below we check if join buffering might be used. If so, set
          first_table to the first non-constant table so that outer
          table rowids are included in the temp table. Do not destroy
          other duplicate elimination methods.
        */
        uint first_table = tableno;
        for (uint sj_tableno = tableno; sj_tableno < tableno + pos->n_sj_tables;
             sj_tableno++) {
          if (join->best_ref[sj_tableno]->use_join_cache() &&
              sj_tableno <= no_jbuf_after) {
            /* Join buffering will probably be used */
            first_table = join->const_tables;
            break;
          }
        }

        QEP_TAB *const first_sj_tab = qep_array + first_table;
        if (last_sj_tab->first_inner() != NO_PLAN_IDX &&
            first_sj_tab->first_inner() != last_sj_tab->first_inner()) {
          /*
            The first duplicate weedout table is an outer table of an outer join
            and the last duplicate weedout table is one of the inner tables of
            the outer join.
            In this case, we must assure that all the inner tables of the
            outer join are part of the duplicate weedout operation.
            This is to assure that NULL-extension for inner tables of an
            outer join is performed before duplicate elimination is performed,
            otherwise we will have extra NULL-extended rows being output, which
            should have been eliminated as duplicates.
          */
          QEP_TAB *tab2 = &qep_array[last_sj_tab->first_inner()];
          /*
            First, locate the table that is the first inner table of the
            outer join operation that first_sj_tab is outer for.
          */
          while (tab2->first_upper() != NO_PLAN_IDX &&
                 tab2->first_upper() != first_sj_tab->first_inner())
            tab2 = qep_array + tab2->first_upper();
          // Then, extend the range with all inner tables of the join nest:
          if (qep_array[tab2->first_inner()].last_inner() > last_sj_tab->idx())
            last_sj_tab =
                &qep_array[qep_array[tab2->first_inner()].last_inner()];
        }

        SJ_TMP_TABLE_TAB sjtabs[MAX_TABLES];
        SJ_TMP_TABLE_TAB *last_tab = sjtabs;
        /*
          Walk through the range and remember
           - tables that need their rowids to be put into temptable
           - the last outer table
        */
        for (QEP_TAB *tab_in_range = qep_array + first_table;
             tab_in_range <= last_sj_tab; tab_in_range++) {
          if (sj_table_is_included(join, join->best_ref[tab_in_range->idx()])) {
            last_tab->qep_tab = tab_in_range;
            ++last_tab;
          }
        }

        SJ_TMP_TABLE *sjtbl = create_sj_tmp_table(thd, join, sjtabs, last_tab);
        if (sjtbl == nullptr) {
          return true;
        }

        qep_array[first_table].flush_weedout_table = sjtbl;
        last_sj_tab->check_weed_out_table = sjtbl;

        tableno += pos->n_sj_tables;
        break;
      }
      case SJ_OPT_FIRST_MATCH: {
        /*
          Setup a "jump" from the last table in the range of inner tables
          to the last outer table before the inner tables.
        */
        plan_idx jump_to = tab->idx() - 1;
        assert(tab_in_sj_nest);  // First table must be inner
        for (QEP_TAB *tab_in_range = tab; tab_in_range <= last_sj_tab;
             tab_in_range++) {
          if (!join->best_ref[tab_in_range->idx()]->emb_sj_nest) {
            /*
              Let last non-correlated table be jump target for
              subsequent inner tables.
            */
            assert(false);  // no "split jump" should exist.
            jump_to = tab_in_range->idx();
          } else {
            /*
              Assign jump target for last table in a consecutive range of
              inner tables.
            */
            if (tab_in_range == last_sj_tab ||
                !join->best_ref[tab_in_range->idx() + 1]->emb_sj_nest) {
              tab_in_range->firstmatch_return = jump_to;
              tab_in_range->match_tab = last_sj_tab->idx();
            }
          }
        }
        tableno += pos->n_sj_tables;
        break;
      }
    }
  }
  return false;
}

/*
  Destroy all temporary tables created by NL-semijoin runtime
*/

static void destroy_sj_tmp_tables(JOIN *join) {
  List_iterator<TABLE> it(join->sj_tmp_tables);
  TABLE *table;
  while ((table = it++)) {
    /*
      SJ-Materialization tables are initialized for either sequential reading
      or index lookup, DuplicateWeedout tables are not initialized for read
      (we only write to them), so need to call ha_index_or_rnd_end.
    */
    if (table->file != nullptr) {
      table->file->ha_index_or_rnd_end();
    }
    close_tmp_table(table);
    free_tmp_table(table);
  }
  join->sj_tmp_tables.clear();
}

/**
  Remove all rows from all temp tables used by NL-semijoin runtime

  All rows must be removed from all temporary tables before every join
  re-execution.
*/

bool JOIN::clear_sj_tmp_tables() {
  List_iterator<TABLE> it(sj_tmp_tables);
  TABLE *table;
  while ((table = it++)) {
    if (table->empty_result_table()) return true; /* purecov: inspected */
  }
  return false;
}

/// Empties all correlated materialized derived tables
bool JOIN::clear_corr_derived_tmp_tables() {
  for (uint i = const_tables; i < tables; i++) {
    auto tl = qep_tab[i].table_ref;
    if (tl && tl->is_derived() && !tl->common_table_expr() &&
        (tl->derived_query_expression()->uncacheable & UNCACHEABLE_DEPENDENT) &&
        tl->table) {
      /*
        Applied only to non-CTE derived tables, as CTEs are reset in
        Query_expression::clear_correlated_query_blocks()
      */
      if (tl->derived_query_expression()->query_result()->reset()) return true;
    }
  }
  return false;
}

/**
  Reset the state of this join object so that it is ready for a
  new execution.
*/

void JOIN::reset() {
  DBUG_TRACE;

  if (!executed) return;

  // clang-format off
  query_expression()->offset_limit_cnt = (ha_rows)(
      query_block->offset_limit ? query_block->offset_limit->val_uint() : 0ULL);
  // clang-format on

  group_sent = false;
  recursive_iteration_count = 0;
  executed = false;

  List_iterator<Window> li(query_block->m_windows);
  Window *w;
  while ((w = li++)) {
    w->reset_round();
  }

  if (tmp_tables) {
    for (uint tmp = primary_tables; tmp < primary_tables + tmp_tables; tmp++) {
      (void)qep_tab[tmp].table()->empty_result_table();
    }
  }
  clear_sj_tmp_tables();
  set_ref_item_slice(REF_SLICE_SAVED_BASE);

  if (qep_tab) {
    if (query_block->derived_table_count) clear_corr_derived_tmp_tables();
    /* need to reset ref access state (see EQRefIterator) */
    for (uint i = 0; i < tables; i++) {
      QEP_TAB *const tab = &qep_tab[i];
      /*
        If qep_tab==NULL, we may still have done ref access (to read a const
        table); const tables will not be re-read in the next execution of this
        subquery, so resetting key_err is not needed.
      */
      tab->ref().key_err = true;
    }
  }

  /* Reset of sum functions */
  if (sum_funcs) {
    Item_sum *func, **func_ptr = sum_funcs;
    while ((func = *(func_ptr++))) func->clear();
  }

  if (query_block->has_ft_funcs()) {
    /* TODO: move the code to JOIN::exec */
    (void)init_ftfuncs(thd, query_block);
  }
}

/**
  Prepare join result.

  @details Prepare join result prior to join execution or describing.
  Instantiate derived tables and get schema tables result if necessary.

  @return
    true  An error during derived or schema tables instantiation.
    false Ok
*/

bool JOIN::prepare_result() {
  DBUG_TRACE;

  error = 0;

  if (query_block->query_result()->start_execution(thd)) goto err;

  return false;

err:
  error = 1;
  return true;
}

/**
  Clean up and destroy join object.
*/

void JOIN::destroy() {
  cond_equal = nullptr;

  set_plan_state(NO_PLAN);

  if (qep_tab) {
    assert(!join_tab);
    for (uint i = 0; i < tables; i++) {
      TABLE *table = qep_tab[i].table();
      if (table != nullptr) {
        // These were owned by the root iterator, which we just destroyed.
        // Keep filesort_free_buffers() from trying to call CleanupAfterQuery()
        // on them.
        table->sorting_iterator = nullptr;
        table->duplicate_removal_iterator = nullptr;
      }
      qep_tab[i].cleanup();
    }
  } else if (thd->lex->using_hypergraph_optimizer) {
    // Same, for hypergraph queries.
    for (Table_ref *tl = query_block->leaf_tables; tl; tl = tl->next_leaf) {
      TABLE *table = tl->table;
      if (table != nullptr) {
        // For prepared statements, a derived table's temp table handler
        // gets cleaned up at the end of prepare and it is setup again
        // during optimization. However, if optimization for a derived
        // table query block fails for some reason (E.g. Secondary engine
        // rejects all the plans), handler is not setup for the rest of
        // the derived tables. So we need to call set_keyread() only
        // when handler is initialized.
        // TODO(Chaithra): This should be moved to a more suitable place,
        // perhaps TableRowIterator's destructor ?
        if (table->file != nullptr) {
          table->set_keyread(false);
        }
        table->sorting_iterator = nullptr;
        table->duplicate_removal_iterator = nullptr;
      }
    }
    for (JOIN::TemporaryTableToCleanup cleanup : temp_tables) {
      if (cleanup.table != nullptr) {
        cleanup.table->sorting_iterator = nullptr;
        cleanup.table->duplicate_removal_iterator = nullptr;
      }
      close_tmp_table(cleanup.table);
      free_tmp_table(cleanup.table);
      ::destroy(cleanup.temp_table_param);
    }
    for (Filesort *filesort : filesorts_to_cleanup) {
      ::destroy(filesort);
    }
    temp_tables.clear();
    filesorts_to_cleanup.clear();
  }
  if (join_tab || best_ref) {
    for (uint i = 0; i < tables; i++) {
      JOIN_TAB *const tab = join_tab ? &join_tab[i] : best_ref[i];
      tab->cleanup();
    }
  }

  /*
    We are not using tables anymore
    Unlock all tables. We may be in an INSERT .... SELECT statement.
  */

  // Run Cached_item DTORs!
  group_fields.destroy_elements();
  semijoin_deduplication_fields.destroy_elements();

  tmp_table_param.cleanup();

  /* Cleanup items referencing temporary table columns */
  if (tmp_fields != nullptr) {
    cleanup_item_list(tmp_fields[REF_SLICE_TMP1]);
    cleanup_item_list(tmp_fields[REF_SLICE_TMP2]);
    for (uint widx = 0; widx < m_windows.elements; widx++) {
      cleanup_item_list(tmp_fields[REF_SLICE_WIN_1 + widx]);
    }
  }

  /*
    If current optimization detected any const tables, expressions may have
    been updated without used tables information from those const tables, so
    make sure to restore used tables information as from resolving.
  */
  if (const_tables > 0) query_block->update_used_tables();

  destroy_sj_tmp_tables(this);

  List_iterator<Semijoin_mat_exec> sjm_list_it(sjm_exec_list);
  Semijoin_mat_exec *sjm;
  while ((sjm = sjm_list_it++)) ::destroy(sjm);
  sjm_exec_list.clear();

  keyuse_array.clear();
  // Free memory for rollup arrays
  if (query_block->olap == ROLLUP_TYPE) {
    rollup_group_items.clear();
    rollup_group_items.shrink_to_fit();
    rollup_sums.clear();
    rollup_sums.shrink_to_fit();
  }
}

void JOIN::cleanup_item_list(const mem_root_deque<Item *> &items) const {
  for (Item *item : items) {
    item->cleanup();
  }
}

/**
  Optimize a query block and all inner query expressions

  @param thd    thread handler
  @param finalize_access_paths
                if true, finalize access paths, cf. FinalizePlanForQueryBlock
  @returns false if success, true if error
*/

bool Query_block::optimize(THD *thd, bool finalize_access_paths) {
  DBUG_TRACE;

  assert(join == nullptr);
  JOIN *const join_local = new (thd->mem_root) JOIN(thd, this);
  if (!join_local) return true; /* purecov: inspected */

  /*
    Updating Query_block::join requires acquiring THD::LOCK_query_plan
    to avoid races when EXPLAIN FOR CONNECTION is used.
  */
  thd->lock_query_plan();
  join = join_local;
  thd->unlock_query_plan();

  if (join->optimize(finalize_access_paths)) return true;

  if (join->zero_result_cause && !is_implicitly_grouped()) return false;

  for (Query_expression *query_expression = first_inner_query_expression();
       query_expression;
       query_expression = query_expression->next_query_expression()) {
    // Derived tables and const subqueries are already optimized
    if (!query_expression->is_optimized() &&
        query_expression->optimize(thd, /*materialize_destination=*/nullptr,
                                   /*create_iterators=*/false,
                                   /*finalize_access_paths=*/true))
      return true;
  }

  return false;
}

/**
  Check privileges for all columns referenced from this query block.
  Also check privileges for referenced subqueries.

  @param thd      thread handler

  @returns false if success, true if error (insufficient privileges)

  @todo - skip this if we have table SELECT privileges for all tables
*/
bool Query_block::check_column_privileges(THD *thd) {
  const Column_privilege_tracker tracker(thd, SELECT_ACL);

  for (Item *item : visible_fields()) {
    if (item->walk(&Item::check_column_privileges, enum_walk::PREFIX,
                   pointer_cast<uchar *>(thd)))
      return true;
  }
  if (m_current_table_nest &&
      check_privileges_for_join(thd, m_current_table_nest))
    return true;
  if (where_cond() != nullptr &&
      where_cond()->walk(&Item::check_column_privileges, enum_walk::PREFIX,
                         pointer_cast<uchar *>(thd)))
    return true;
  for (ORDER *group = group_list.first; group; group = group->next) {
    if ((*group->item)
            ->walk(&Item::check_column_privileges, enum_walk::PREFIX,
                   pointer_cast<uchar *>(thd)))
      return true;
  }
  if (having_cond() != nullptr &&
      having_cond()->walk(&Item::check_column_privileges, enum_walk::PREFIX,
                          pointer_cast<uchar *>(thd)))
    return true;
  List_iterator<Window> wi(m_windows);
  Window *w;
  while ((w = wi++)) {
    for (ORDER *wp = w->first_partition_by(); wp != nullptr; wp = wp->next)
      if ((*wp->item)->walk(&Item::check_column_privileges, enum_walk::PREFIX,
                            pointer_cast<uchar *>(thd)))
        return true;

    for (ORDER *wo = w->first_order_by(); wo != nullptr; wo = wo->next)
      if ((*wo->item)->walk(&Item::check_column_privileges, enum_walk::PREFIX,
                            pointer_cast<uchar *>(thd)))
        return true;
  }
  for (ORDER *order = order_list.first; order; order = order->next) {
    if ((*order->item)
            ->walk(&Item::check_column_privileges, enum_walk::PREFIX,
                   pointer_cast<uchar *>(thd)))
      return true;
  }

  if (check_privileges_for_subqueries(thd)) return true;

  return false;
}

/**
  Check privileges for column references in a JOIN expression

  @param thd      thread handler
  @param tables   list of joined tables

  @returns false if success, true if error (insufficient privileges)
*/

bool check_privileges_for_join(THD *thd, mem_root_deque<Table_ref *> *tables) {
  thd->want_privilege = SELECT_ACL;

  for (Table_ref *table_ref : *tables) {
    if (table_ref->join_cond() != nullptr &&
        table_ref->join_cond()->walk(&Item::check_column_privileges,
                                     enum_walk::PREFIX,
                                     pointer_cast<uchar *>(thd)))
      return true;

    if (table_ref->nested_join != nullptr &&
        check_privileges_for_join(thd, &table_ref->nested_join->m_tables))
      return true;
  }

  return false;
}

/**
  Check privileges for column references in an item list

  @param thd      thread handler
  @param items    list of items
  @param privileges the required privileges

  @returns false if success, true if error (insufficient privileges)
*/
bool check_privileges_for_list(THD *thd, const mem_root_deque<Item *> &items,
                               ulong privileges) {
  thd->want_privilege = privileges;
  for (Item *item : items) {
    if (item->walk(&Item::check_column_privileges, enum_walk::PREFIX,
                   pointer_cast<uchar *>(thd)))
      return true;
  }
  return false;
}

/**
  Check privileges for column references in subqueries of a query block

  @param thd      thread handler

  @returns false if success, true if error (insufficient privileges)
*/

bool Query_block::check_privileges_for_subqueries(THD *thd) {
  for (Query_expression *query_expression = first_inner_query_expression();
       query_expression;
       query_expression = query_expression->next_query_expression()) {
    for (Query_block *sl = query_expression->first_query_block(); sl;
         sl = sl->next_query_block()) {
      if (sl->check_column_privileges(thd)) return true;
    }
  }
  return false;
}

/*****************************************************************************
  Go through all combinations of not marked tables and find the one
  which uses least records
*****************************************************************************/

/**
  Find how much space the previous read not const tables takes in cache.
*/

void calc_used_field_length(TABLE *table, bool needs_rowid,
                            uint *p_used_fieldlength) {
  uint null_fields, blobs, fields, rec_length;
  Field **f_ptr, *field;
  uint uneven_bit_fields;
  MY_BITMAP *read_set = table->read_set;

  uneven_bit_fields = null_fields = blobs = fields = rec_length = 0;
  for (f_ptr = table->field; (field = *f_ptr); f_ptr++) {
    if (bitmap_is_set(read_set, field->field_index())) {
      fields++;
      rec_length += field->pack_length();
      if (field->is_flag_set(BLOB_FLAG) || field->is_array()) blobs++;
      if (!field->is_flag_set(NOT_NULL_FLAG)) null_fields++;
      if (field->type() == MYSQL_TYPE_BIT && ((Field_bit *)field)->bit_len)
        uneven_bit_fields++;
    }
  }
  if (null_fields || uneven_bit_fields)
    rec_length += (table->s->null_fields + 7) / 8;
  if (table->is_nullable()) rec_length += sizeof(bool);
  if (blobs) {
    const uint blob_length = (uint)(table->file->stats.mean_rec_length -
                                    (table->s->reclength - rec_length));
    rec_length += max<uint>(4U, blob_length);
  }

  if (needs_rowid) {
    rec_length += table->file->ref_length;
    fields++;
  }

  *p_used_fieldlength = rec_length;
}

bool JOIN::init_ref_access() {
  DBUG_TRACE;
  ASSERT_BEST_REF_IN_JOIN_ORDER(this);

  for (uint tableno = const_tables; tableno < tables; tableno++) {
    JOIN_TAB *const tab = best_ref[tableno];

    if (tab->type() == JT_REF)  // Here JT_REF means all kinds of ref access
    {
      assert(tab->position() && tab->position()->key);
      if (create_ref_for_key(this, tab, tab->position()->key,
                             tab->prefix_tables()))
        return true;
    }
  }

  return false;
}

/**
  Set the first_sj_inner_tab and last_sj_inner_tab fields for all tables
  inside the semijoin nests of the query.
*/
void JOIN::set_semijoin_info() {
  ASSERT_BEST_REF_IN_JOIN_ORDER(this);
  if (query_block->sj_nests.empty()) return;

  for (uint tableno = const_tables; tableno < tables;) {
    JOIN_TAB *const tab = best_ref[tableno];
    const POSITION *const pos = tab->position();

    if (!pos) {
      tableno++;
      continue;
    }
    switch (pos->sj_strategy) {
      case SJ_OPT_NONE:
        tableno++;
        break;
      case SJ_OPT_MATERIALIZE_LOOKUP:
      case SJ_OPT_MATERIALIZE_SCAN:
      case SJ_OPT_LOOSE_SCAN:
      case SJ_OPT_DUPS_WEEDOUT:
      case SJ_OPT_FIRST_MATCH:
        /*
          Remember the first and last semijoin inner tables; this serves to tell
          a JOIN_TAB's semijoin strategy (like in setup_join_buffering()).
        */
        const plan_idx last_sj_tab = tableno + pos->n_sj_tables - 1;
        const plan_idx last_sj_inner = (pos->sj_strategy == SJ_OPT_DUPS_WEEDOUT)
                                           ?
                                           /* Range may end with non-inner table
                                              so cannot set last_sj_inner_tab */
                                           NO_PLAN_IDX
                                           : last_sj_tab;
        for (plan_idx tab_in_range = tableno; tab_in_range <= last_sj_tab;
             tab_in_range++) {
          best_ref[tab_in_range]->set_first_sj_inner(tableno);
          best_ref[tab_in_range]->set_last_sj_inner(last_sj_inner);
        }
        tableno += pos->n_sj_tables;
        break;
    }
  }
}

void calc_length_and_keyparts(Key_use *keyuse, JOIN_TAB *tab, const uint key,
                              table_map used_tables, Key_use **chosen_keyuses,
                              uint *length_out, uint *keyparts_out,
                              table_map *dep_map, bool *maybe_null) {
  assert(!dep_map || maybe_null);
  uint keyparts = 0, length = 0;
  uint found_part_ref_or_null = 0;
  KEY *const keyinfo = tab->table()->key_info + key;

  do {
    /*
      This Key_use is chosen if:
      - it involves a key part at the right place (if index is (a,b) we
      can have a search criterion on 'b' only if we also have a criterion
      on 'a'),
      - it references only tables earlier in the plan.
      Moreover, the execution layer is limited to maximum one ref_or_null
      keypart, as Index_lookup::null_ref_key is only one byte.
    */
    if (!(~used_tables & keyuse->used_tables) && keyparts == keyuse->keypart &&
        !(found_part_ref_or_null & keyuse->optimize)) {
      assert(keyparts <= MAX_REF_PARTS);
      if (chosen_keyuses) chosen_keyuses[keyparts] = keyuse;
      keyparts++;
      length += keyinfo->key_part[keyuse->keypart].store_length;
      found_part_ref_or_null |= keyuse->optimize;
      if (dep_map) {
        *dep_map |= keyuse->val->used_tables();
        *maybe_null |= keyinfo->key_part[keyuse->keypart].null_bit &&
                       (keyuse->optimize & KEY_OPTIMIZE_REF_OR_NULL);
      }
    }
    keyuse++;
  } while (keyuse->table_ref == tab->table_ref && keyuse->key == key);
  if (keyparts <= 0) {
    assert(false);
    my_error(ER_INTERNAL_ERROR, MYF(0),
             "Key not found");  // In debug build we assert, but in release we
                                // guard against a potential server exit with an
                                // error
    return;
  }
  *length_out = length;
  *keyparts_out = keyparts;
}

bool init_ref(THD *thd, unsigned keyparts, unsigned length, unsigned keyno,
              Index_lookup *ref) {
  ref->key_parts = keyparts;
  ref->key_length = length;
  ref->key = keyno;
  if (!(ref->key_buff = thd->mem_root->ArrayAlloc<uchar>(ALIGN_SIZE(length))) ||
      !(ref->key_buff2 =
            thd->mem_root->ArrayAlloc<uchar>(ALIGN_SIZE(length))) ||
      !(ref->key_copy = thd->mem_root->ArrayAlloc<store_key *>(keyparts)) ||
      !(ref->items = thd->mem_root->ArrayAlloc<Item *>(keyparts)) ||
      !(ref->cond_guards = thd->mem_root->ArrayAlloc<bool *>(keyparts))) {
    return true;
  }
  ref->key_err = true;
  ref->null_rejecting = 0;
  ref->use_count = 0;
  ref->disable_cache = false;
  return false;
}

bool init_ref_part(THD *thd, unsigned part_no, Item *val, bool *cond_guard,
                   bool null_rejecting, table_map const_tables,
                   table_map used_tables, bool nullable,
                   const KEY_PART_INFO *key_part_info, uchar *key_buff,
                   Index_lookup *ref) {
  ref->items[part_no] = val;  // Save for cond removal
  ref->cond_guards[part_no] = cond_guard;
  // Set ref as "null rejecting" only if either side is really nullable:
  if (null_rejecting && (nullable || val->is_nullable()))
    ref->null_rejecting |= (key_part_map)1 << part_no;

  store_key *s_key = get_store_key(thd, val, used_tables, const_tables,
                                   key_part_info, key_buff, nullable);
  if (unlikely(!s_key || thd->is_error())) return true;

  if (used_tables & ~INNER_TABLE_BIT) {
    /* Comparing against a non-constant. */
    ref->key_copy[part_no] = s_key;
  } else {
    /*
      The outer reference is to a const table, so we copy the value
      straight from that table now (during optimization), instead of from
      the temporary table created during execution.

      TODO: Synchronize with the temporary table creation code, so that
      there is no need to create a column for this value.
    */
    bool dummy_value = false;
    val->walk(&Item::repoint_const_outer_ref, enum_walk::PREFIX,
              pointer_cast<uchar *>(&dummy_value));
    /*
      key is const, copy value now and possibly skip it while ::exec().

      Note:
        Result check of store_key::copy() is unnecessary,
        it could be an error returned by store_key::copy() method
        but stored value is not null and default value could be used
        in this case. Methods which used for storing the value
        should be responsible for proper null value setting
        in case of an error. Thus it's enough to check s_key->null_key
        value only.
    */
    (void)s_key->copy();
    /*
      It should be reevaluated in ::exec() if
      constant evaluated to NULL value which we might need to
      handle as a special case during JOIN::exec()
      (As in : 'Full scan on NULL key')
    */
    if (s_key->null_key)
      ref->key_copy[part_no] = s_key;  // Reevaluate in JOIN::exec()
    else
      ref->key_copy[part_no] = nullptr;
  }
  return false;
}

/**
  Setup a ref access for looking up rows via an index (a key).

  @param join          The join object being handled
  @param j             The join_tab which will have the ref access populated
  @param org_keyuse    First key part of (possibly multi-part) key
  @param used_tables   Bitmap of available tables

  @return False if success, True if error

  Given a Key_use structure that specifies the fields that can be used
  for index access, this function creates and set up the structure
  used for index look up via one of the access methods {JT_FT,
  JT_CONST, JT_REF_OR_NULL, JT_REF, JT_EQ_REF} for the plan operator
  'j'. Generally the function sets up the structure j->ref (of type
  Index_lookup), and the access method j->type.

  @note We cannot setup fields used for ref access before we have sorted
        the items within multiple equalities according to the final order of
        the tables involved in the join operation. Currently, this occurs in
        @see substitute_for_best_equal_field().
        The exception is ref access for const tables, which are fixed
        before the greedy search planner is invoked.
*/

bool create_ref_for_key(JOIN *join, JOIN_TAB *j, Key_use *org_keyuse,
                        table_map used_tables) {
  DBUG_TRACE;

  const uint key = org_keyuse->key;
  const bool ftkey = (org_keyuse->keypart == FT_KEYPART);
  THD *const thd = join->thd;
  uint keyparts, length;
  TABLE *const table = j->table();
  KEY *const keyinfo = table->key_info + key;
  Key_use *chosen_keyuses[MAX_REF_PARTS];

  assert(j->keys().is_set(org_keyuse->key));

  /* Calculate the length of the used key. */
  if (ftkey) {
    Item_func_match *ifm = down_cast<Item_func_match *>(org_keyuse->val);

    length = 0;
    keyparts = 1;
    ifm->get_master()->score_from_index_scan = true;
  } else /* not ftkey */
    calc_length_and_keyparts(org_keyuse, j, key, used_tables, chosen_keyuses,
                             &length, &keyparts, nullptr, nullptr);
  if (thd->is_error()) {
    return true;
  }
  /* set up fieldref */
  if (init_ref(thd, keyparts, length, (int)key, &j->ref())) {
    return true;
  }

  uchar *key_buff = j->ref().key_buff;
  uchar *null_ref_key = nullptr;
  bool keyuse_uses_no_tables = true;
  bool null_rejecting_key = true;
  if (ftkey) {
    Key_use *keyuse = org_keyuse;
    j->ref().items[0] = ((Item_func *)(keyuse->val))->key_item();
    /* Predicates pushed down into subquery can't be used FT access */
    j->ref().cond_guards[0] = nullptr;
    // not supported yet. SerG
    assert(!(keyuse->used_tables & ~PSEUDO_TABLE_BITS));

    j->set_type(JT_FT);
    j->set_ft_func(down_cast<Item_func_match *>(keyuse->val));
    memset(j->ref().key_copy, 0, sizeof(j->ref().key_copy[0]) * keyparts);

    return false;
  }
  // Set up Index_lookup based on chosen Key_use-s.
  for (uint part_no = 0; part_no < keyparts; part_no++) {
    Key_use *keyuse = chosen_keyuses[part_no];
    const bool nullable = keyinfo->key_part[part_no].null_bit;

    if (keyuse->val->type() == Item::FIELD_ITEM) {
      // Look up the most appropriate field to base the ref access on.
      keyuse->val = get_best_field(down_cast<Item_field *>(keyuse->val),
                                   join->cond_equal);
      keyuse->used_tables = keyuse->val->used_tables();
    }

    if (init_ref_part(thd, part_no, keyuse->val, keyuse->cond_guard,
                      keyuse->null_rejecting, join->const_table_map,
                      keyuse->used_tables, nullable,
                      &keyinfo->key_part[part_no], key_buff, &j->ref())) {
      return true;
    }

    keyuse_uses_no_tables = keyuse_uses_no_tables && !keyuse->used_tables;

    /*
      Remember if we are going to use REF_OR_NULL
      But only if field _really_ can be null i.e. we force JT_REF
      instead of JT_REF_OR_NULL in case if field can't be null
    */
    if ((keyuse->optimize & KEY_OPTIMIZE_REF_OR_NULL) && nullable) {
      assert(null_ref_key == nullptr);  // or we would overwrite it below
      null_ref_key = key_buff;
    }
    /*
      The selected key will reject matches on NULL values if:
       - the key field is nullable, and
       - predicate rejects NULL values (keyuse->null_rejecting is true), or
       - JT_REF_OR_NULL is not effective.
    */
    if ((keyinfo->key_part[part_no].field->is_nullable() ||
         table->is_nullable()) &&
        (!keyuse->null_rejecting || null_ref_key != nullptr)) {
      null_rejecting_key = false;
    }
    key_buff += keyinfo->key_part[part_no].store_length;
  }
  assert(j->type() != JT_FT);
  if (j->type() == JT_CONST)
    j->table()->const_table = true;
  else if (((actual_key_flags(keyinfo) & HA_NOSAME) == 0) ||
           ((actual_key_flags(keyinfo) & HA_NULL_PART_KEY) &&
            !null_rejecting_key) ||
           keyparts != actual_key_parts(keyinfo)) {
    /* Must read with repeat */
    j->set_type(null_ref_key ? JT_REF_OR_NULL : JT_REF);
    j->ref().null_ref_key = null_ref_key;
  } else if (keyuse_uses_no_tables &&
             !(table->file->ha_table_flags() & HA_BLOCK_CONST_TABLE)) {
    /*
      This happen if we are using a constant expression in the ON part
      of an LEFT JOIN.
      SELECT * FROM a LEFT JOIN b ON b.key=30
      Here we should not mark the table as a 'const' as a field may
      have a 'normal' value or a NULL value.
    */
    j->set_type(JT_CONST);
    j->position()->rows_fetched = 1.0;
  } else {
    j->set_type(JT_EQ_REF);
    j->position()->rows_fetched = 1.0;
  }

  return thd->is_error();
}

namespace {

class store_key_const_item final : public store_key {
  int cached_result = -1;

 public:
  store_key_const_item(THD *thd, Field *to_field_arg, uchar *ptr,
                       uchar *null_ptr_arg, uint length, Item *item_arg)
      : store_key(thd, to_field_arg, ptr, null_ptr_arg, length, item_arg) {}
  const char *name() const override { return STORE_KEY_CONST_NAME; }

 protected:
  enum store_key_result copy_inner() override {
    if (cached_result == -1) {
      cached_result = store_key::copy_inner();
    }
    return static_cast<store_key_result>(cached_result);
  }
};

/*
  Class used for indexes over JSON expressions. The value to lookup is
  obtained from val_json() method and then converted according to field's
  result type and saved. This allows proper handling of temporal values.
*/
class store_key_json_item final : public store_key {
  /// Whether the key is constant.
  const bool m_const_key{false};
  /// Whether the key was already copied.
  bool m_inited{false};

 public:
  store_key_json_item(THD *thd, Field *to_field_arg, uchar *ptr,
                      uchar *null_ptr_arg, uint length, Item *item_arg,
                      bool const_key_arg)
      : store_key(thd, to_field_arg, ptr, null_ptr_arg, length, item_arg),
        m_const_key(const_key_arg) {}

  const char *name() const override {
    return m_const_key ? STORE_KEY_CONST_NAME : "func";
  }

 protected:
  enum store_key_result copy_inner() override;
};

}  // namespace

static store_key *get_store_key(THD *thd, Item *val, table_map used_tables,
                                table_map const_tables,
                                const KEY_PART_INFO *key_part, uchar *key_buff,
                                uint maybe_null) {
  if (key_part->field->is_array()) {
    return new (thd->mem_root)
        store_key_json_item(thd, key_part->field, key_buff + maybe_null,
                            maybe_null ? key_buff : nullptr, key_part->length,
                            val, (!((~const_tables) & used_tables)));
  }
  if (!((~const_tables) & used_tables))  // if const item
  {
    return new (thd->mem_root) store_key_const_item(
        thd, key_part->field, key_buff + maybe_null,
        maybe_null ? key_buff : nullptr, key_part->length, val);
  }
  return new (thd->mem_root)
      store_key(thd, key_part->field, key_buff + maybe_null,
                maybe_null ? key_buff : nullptr, key_part->length, val);
}

store_key::store_key(THD *thd, Field *field_arg, uchar *ptr, uchar *null,
                     uint length, Item *item_arg)
    : item(item_arg) {
  if (field_arg->type() == MYSQL_TYPE_BLOB ||
      field_arg->type() == MYSQL_TYPE_GEOMETRY) {
    /*
      Key segments are always packed with a 2 byte length prefix.
      See mi_rkey for details.
    */
    to_field = new (thd->mem_root) Field_varstring(
        ptr, length, 2, null, 1, Field::NONE, field_arg->field_name,
        field_arg->table->s, field_arg->charset());
    to_field->init(field_arg->table);
  } else
    to_field =
        field_arg->new_key_field(thd->mem_root, field_arg->table, ptr, null, 1);

  // If the item is nullable, but we cannot store null, make
  // to_field temporary nullable so that we can check in copy_inner()
  // if we end up with an illegal null value.
  if (!to_field->is_nullable() && item->is_nullable())
    to_field->set_tmp_nullable();
}

store_key::store_key_result store_key::copy() {
  enum store_key_result result;
  THD *thd = current_thd;
  const enum_check_fields saved_check_for_truncated_fields =
      thd->check_for_truncated_fields;
  const sql_mode_t sql_mode = thd->variables.sql_mode;
  thd->variables.sql_mode &= ~(MODE_NO_ZERO_IN_DATE | MODE_NO_ZERO_DATE);

  thd->check_for_truncated_fields = CHECK_FIELD_IGNORE;

  result = copy_inner();

  thd->check_for_truncated_fields = saved_check_for_truncated_fields;
  thd->variables.sql_mode = sql_mode;

  return result;
}

enum store_key::store_key_result store_key_hash_item::copy_inner() {
  const enum store_key_result res = store_key::copy_inner();
  if (res != STORE_KEY_FATAL) {
    // Convert to and from little endian, since that is what gets
    // stored in the hash field we are lookup up against.
    ulonglong h = uint8korr(pointer_cast<char *>(hash));
    h = calc_field_hash(to_field, &h);
    int8store(pointer_cast<char *>(hash), h);
  }
  return res;
}

namespace {

enum store_key::store_key_result store_key_json_item::copy_inner() {
  THD *thd = current_thd;
  TABLE *table = to_field->table;
  // Temporarily mark all table's fields writable to avoid assert.
  my_bitmap_map *old_map = dbug_tmp_use_all_columns(table, table->write_set);
  if (!m_inited) {
    Json_wrapper wr;
    String str_val, buf;

    const Functional_index_error_handler functional_index_error_handler(
        to_field, thd);
    // Get JSON value and store its value as the key. MEMBER OF is the only
    // function that can use this function
    if (get_json_atom_wrapper(&item, 0, "MEMBER OF", &str_val, &buf, &wr,
                              nullptr, true) ||
        save_json_to_field(thd, to_field, &wr, false))
      return STORE_KEY_FATAL;
    // Copy constant key only once
    if (m_const_key) m_inited = true;
  }

  dbug_tmp_restore_column_map(table->write_set, old_map);
  null_key = to_field->is_null() || item->null_value;
  assert(!thd->is_error());
  return STORE_KEY_OK;
}

}  // namespace

static store_key::store_key_result type_conversion_status_to_store_key(
    THD *thd, type_conversion_status ts) {
  switch (ts) {
    case TYPE_OK:
      return store_key::STORE_KEY_OK;
    case TYPE_NOTE_TRUNCATED:
    case TYPE_WARN_TRUNCATED:
    case TYPE_NOTE_TIME_TRUNCATED:
      if (thd->check_for_truncated_fields)
        return store_key::STORE_KEY_CONV;
      else
        return store_key::STORE_KEY_OK;
    case TYPE_WARN_OUT_OF_RANGE:
    case TYPE_WARN_INVALID_STRING:
    case TYPE_ERR_NULL_CONSTRAINT_VIOLATION:
    case TYPE_ERR_BAD_VALUE:
    case TYPE_ERR_OOM:
      return store_key::STORE_KEY_FATAL;
  }

  assert(false);  // not possible
  return store_key::STORE_KEY_FATAL;
}

enum store_key::store_key_result store_key::copy_inner() {
  THD *thd = current_thd;
  TABLE *table = to_field->table;
  my_bitmap_map *old_map = dbug_tmp_use_all_columns(table, table->write_set);
  const type_conversion_status save_res = item->save_in_field(to_field, true);
  store_key_result res;
  /*
    Item::save_in_field() may call Item::val_xxx(). And if this is a subquery
    we need to check for errors executing it and react accordingly.
  */
  if (save_res != TYPE_OK && thd->is_error())
    res = STORE_KEY_FATAL;
  else
    res = type_conversion_status_to_store_key(thd, save_res);
  dbug_tmp_restore_column_map(table->write_set, old_map);
  null_key = to_field->is_null() || item->null_value;
  return to_field->is_tmp_null() ? STORE_KEY_FATAL : res;
}

/**
  Extend e1 by AND'ing e2 to the condition e1 points to. The resulting
  condition is fixed. Requirement: the input Items must already have
  been fixed. This is a variant of and_items(); it is intended for use in
  the optimizer phase.

  @param[in,out]   e1 Pointer to condition that will be extended with e2
  @param           e2 Condition that will extend e1

  @retval true   if there was a memory allocation error, in which case
                 e1 remains unchanged
  @retval false  otherwise
*/

bool and_conditions(Item **e1, Item *e2) {
  assert(!(*e1) || (*e1)->fixed);
  assert(!e2 || e2->fixed);
  if (*e1) {
    if (!e2) return false;
    Item *res = new Item_cond_and(*e1, e2);
    if (unlikely(!res)) return true;

    *e1 = res;
    res->quick_fix_field();
    res->update_used_tables();

  } else
    *e1 = e2;
  return false;
}

/*
  Get a part of the condition that can be checked using only index fields

  SYNOPSIS
    make_cond_for_index()
      cond           The source condition
      table          The table that is partially available
      keyno          The index in the above table. Only fields covered by the
  index are available other_tbls_ok  true <=> Fields of other non-const tables
  are allowed

  DESCRIPTION
    Get a part of the condition that can be checked when for the given table
    we have values only of fields covered by some index. The condition may
    refer to other tables, it is assumed that we have values of all of their
    fields.

    Example:
      make_cond_for_index(
         "cond(t1.field) AND cond(t2.key1) AND cond(t2.non_key) AND
  cond(t2.key2)", t2, keyno(t2.key1)) will return "cond(t1.field) AND
  cond(t2.key2)"

  RETURN
    Index condition, or NULL if no condition could be inferred.
*/

static Item *make_cond_for_index(Item *cond, TABLE *table, uint keyno,
                                 bool other_tbls_ok) {
  assert(cond != nullptr);

  if (cond->type() == Item::COND_ITEM) {
    uint n_marked = 0;
    if (((Item_cond *)cond)->functype() == Item_func::COND_AND_FUNC) {
      table_map used_tables = 0;
      Item_cond_and *new_cond = new Item_cond_and;
      if (!new_cond) return nullptr;
      List_iterator<Item> li(*((Item_cond *)cond)->argument_list());
      Item *item;
      while ((item = li++)) {
        Item *fix = make_cond_for_index(item, table, keyno, other_tbls_ok);
        if (fix) {
          new_cond->argument_list()->push_back(fix);
          used_tables |= fix->used_tables();
        }
        n_marked += (item->marker == Item::MARKER_ICP_COND_USES_INDEX_ONLY);
      }
      if (n_marked == ((Item_cond *)cond)->argument_list()->elements)
        cond->marker = Item::MARKER_ICP_COND_USES_INDEX_ONLY;
      switch (new_cond->argument_list()->elements) {
        case 0:
          return nullptr;
        case 1:
          new_cond->set_used_tables(used_tables);
          return new_cond->argument_list()->head();
        default:
          new_cond->quick_fix_field();
          new_cond->set_used_tables(used_tables);
          return new_cond;
      }
    } else /* It's OR */
    {
      Item_cond_or *new_cond = new Item_cond_or;
      if (!new_cond) return nullptr;
      List_iterator<Item> li(*((Item_cond *)cond)->argument_list());
      Item *item;
      while ((item = li++)) {
        Item *fix = make_cond_for_index(item, table, keyno, other_tbls_ok);
        if (!fix) return nullptr;
        new_cond->argument_list()->push_back(fix);
        n_marked += (item->marker == Item::MARKER_ICP_COND_USES_INDEX_ONLY);
      }
      if (n_marked == ((Item_cond *)cond)->argument_list()->elements)
        cond->marker = Item::MARKER_ICP_COND_USES_INDEX_ONLY;
      new_cond->quick_fix_field();
      new_cond->set_used_tables(cond->used_tables());
      new_cond->apply_is_true();
      return new_cond;
    }
  }

  if (!uses_index_fields_only(cond, table, keyno, other_tbls_ok)) {
    /*
      Reset marker since it might have the value
      MARKER_ICP_COND_USES_INDEX_ONLY if this condition is part of the select
      condition for multiple tables.
    */
    cond->marker = Item::MARKER_NONE;
    return nullptr;
  }
  cond->marker = Item::MARKER_ICP_COND_USES_INDEX_ONLY;
  return cond;
}

static Item *make_cond_remainder(Item *cond, bool exclude_index) {
  if (exclude_index && cond->marker == Item::MARKER_ICP_COND_USES_INDEX_ONLY)
    return nullptr; /* Already checked */

  if (cond->type() == Item::COND_ITEM) {
    table_map tbl_map = 0;
    if (((Item_cond *)cond)->functype() == Item_func::COND_AND_FUNC) {
      /* Create new top level AND item */
      Item_cond_and *new_cond = new Item_cond_and;
      if (!new_cond) return (Item *)nullptr;
      List_iterator<Item> li(*((Item_cond *)cond)->argument_list());
      Item *item;
      while ((item = li++)) {
        Item *fix = make_cond_remainder(item, exclude_index);
        if (fix) {
          new_cond->argument_list()->push_back(fix);
          tbl_map |= fix->used_tables();
        }
      }
      switch (new_cond->argument_list()->elements) {
        case 0:
          return (Item *)nullptr;
        case 1:
          return new_cond->argument_list()->head();
        default:
          new_cond->quick_fix_field();
          new_cond->set_used_tables(tbl_map);
          return new_cond;
      }
    } else /* It's OR */
    {
      Item_cond_or *new_cond = new Item_cond_or;
      if (!new_cond) return (Item *)nullptr;
      List_iterator<Item> li(*((Item_cond *)cond)->argument_list());
      Item *item;
      while ((item = li++)) {
        Item *fix = make_cond_remainder(item, false);
        if (!fix) return (Item *)nullptr;
        new_cond->argument_list()->push_back(fix);
        tbl_map |= fix->used_tables();
      }
      new_cond->quick_fix_field();
      new_cond->set_used_tables(tbl_map);
      new_cond->apply_is_true();
      return new_cond;
    }
  }
  return cond;
}

/**
  Try to extract and push the index condition down to table handler

  @param  join_tab       join_tab for table
  @param  keyno          Index for which extract and push the condition
  @param  trace_obj      trace object where information is to be added
*/
void QEP_TAB::push_index_cond(const JOIN_TAB *join_tab, uint keyno,
                              Opt_trace_object *trace_obj) {
  JOIN *const join_ = join();
  DBUG_TRACE;

  ASSERT_BEST_REF_IN_JOIN_ORDER(join_);
  assert(join_tab == join_->best_ref[idx()]);

  if (join_tab->reversed_access)  // @todo: historical limitation, lift it!
    return;

  TABLE *const tbl = table();

  // Disable ICP for Innodb intrinsic temp table because of performance
  if (tbl->s->db_type() == innodb_hton && tbl->s->tmp_table != NO_TMP_TABLE &&
      tbl->s->tmp_table != TRANSACTIONAL_TMP_TABLE)
    return;

  // TODO: Currently, index on virtual generated column doesn't support ICP
  if (tbl->vfield && tbl->index_contains_some_virtual_gcol(keyno)) return;

  /*
    Fields of other non-const tables aren't allowed in following cases:
       type is:
        (JT_ALL | JT_INDEX_SCAN | JT_RANGE | JT_INDEX_MERGE)
       and BNL is used.
    and allowed otherwise.
  */
  const bool other_tbls_ok =
      !((type() == JT_ALL || type() == JT_INDEX_SCAN || type() == JT_RANGE ||
         type() == JT_INDEX_MERGE) &&
        join_tab->use_join_cache() == JOIN_CACHE::ALG_BNL);

  /*
    We will only attempt to push down an index condition when the
    following criteria are true:
    0. The table has a select condition
    1. The storage engine supports ICP.
    2. The index_condition_pushdown switch is on and
       the use of ICP is not disabled by the NO_ICP hint.
    3. The query is not a multi-table update or delete statement. The reason
       for this requirement is that the same handler will be used
       both for doing the select/join and the update. The pushed index
       condition might then also be applied by the storage engine
       when doing the update part and result in either not finding
       the record to update or updating the wrong record.
    4. The JOIN_TAB is not part of a subquery that has guarded conditions
       that can be turned on or off during execution of a 'Full scan on NULL
       key'.
       @see Item_in_optimizer::val_int()
       @see subselect_iterator_engine::exec()
       @see Index_lookup::cond_guards
       @see setup_join_buffering
    5. The join type is not CONST or SYSTEM. The reason for excluding
       these join types, is that these are optimized to only read the
       record once from the storage engine and later re-use it. In a
       join where a pushed index condition evaluates fields from
       tables earlier in the join sequence, the pushed condition would
       only be evaluated the first time the record value was needed.
    6. The index is not a clustered index. The performance improvement
       of pushing an index condition on a clustered key is much lower
       than on a non-clustered key. This restriction should be
       re-evaluated when WL#6061 is implemented.
    7. The index on virtual generated columns is not supported for ICP.
  */
  if (condition() &&
      tbl->file->index_flags(keyno, 0, true) & HA_DO_INDEX_COND_PUSHDOWN &&
      hint_key_state(join_->thd, table_ref, keyno, ICP_HINT_ENUM,
                     OPTIMIZER_SWITCH_INDEX_CONDITION_PUSHDOWN) &&
      join_->thd->lex->sql_command != SQLCOM_UPDATE_MULTI &&
      join_->thd->lex->sql_command != SQLCOM_DELETE_MULTI &&
      !has_guarded_conds() && type() != JT_CONST && type() != JT_SYSTEM &&
      !(keyno == tbl->s->primary_key &&
        tbl->file->primary_key_is_clustered())) {
    DBUG_EXECUTE("where", print_where(join_->thd, condition(), "full cond",
                                      QT_ORDINARY););
    Item *idx_cond =
        make_cond_for_index(condition(), tbl, keyno, other_tbls_ok);
    DBUG_EXECUTE("where",
                 print_where(join_->thd, idx_cond, "idx cond", QT_ORDINARY););
    if (idx_cond) {
      /*
        Check that the condition to push actually contains fields from
        the index. Without any fields from the index it is unlikely
        that it will filter out any records since the conditions on
        fields from other tables in most cases have already been
        evaluated.
      */
      idx_cond->update_used_tables();
      if ((idx_cond->used_tables() & table_ref->map()) == 0) {
        /*
          The following assert is to check that we only skip pushing the
          index condition for the following situations:
          1. We actually are allowed to generate an index condition on another
             table.
          2. The index condition is a constant item.
          3. The index condition contains an updatable user variable
             (test this by checking that the RAND_TABLE_BIT is set).
        */
        assert(other_tbls_ok ||                    // 1
               idx_cond->const_item() ||           // 2
               idx_cond->is_non_deterministic());  // 3
        return;
      }

      Item *idx_remainder_cond = nullptr;

      /*
        For BKA cache, we don't store the condition, because evaluation of the
        condition would require additional operations before the evaluation.
      */
      if (join_tab->use_join_cache() &&
          /*
            if cache is used then the value is true only
            for BKA cache (see setup_join_buffering() func).
            In this case other_tbls_ok is an equivalent of
            cache->is_key_access().
          */
          other_tbls_ok &&
          (idx_cond->used_tables() &
           ~(table_ref->map() | join_->const_table_map))) {
        idx_remainder_cond = idx_cond;
        trace_obj->add("not_pushed_due_to_BKA", true);
      } else {
        idx_remainder_cond = tbl->file->idx_cond_push(keyno, idx_cond);
        DBUG_EXECUTE("where",
                     print_where(join_->thd, tbl->file->pushed_idx_cond,
                                 "icp cond", QT_ORDINARY););
      }
      /*
        Disable eq_ref's "lookup cache" if we've pushed down an index
        condition.
        TODO: This check happens to work on current ICP implementations, but
        there may exist a compliant implementation that will not work
        correctly with it. Sort this out when we stabilize the condition
        pushdown APIs.
      */
      if (idx_remainder_cond != idx_cond) {
        ref().disable_cache = true;
        trace_obj->add("pushed_index_condition", idx_cond);
      }

      Item *row_cond = make_cond_remainder(condition(), true);
      DBUG_EXECUTE("where", print_where(join_->thd, row_cond, "remainder cond",
                                        QT_ORDINARY););

      if (row_cond) {
        and_conditions(&row_cond, idx_remainder_cond);
        idx_remainder_cond = row_cond;
      }
      set_condition(idx_remainder_cond);
      trace_obj->add("table_condition_attached", idx_remainder_cond);
    }
  }
}

/**
  Setup the materialized table for a semi-join nest

  @param tab       join_tab for the materialized semi-join table
  @param tableno   table number of materialized table
  @param inner_pos information about the first inner table of the subquery
  @param sjm_pos   information about the materialized semi-join table,
                   to be filled with data.

  @details
    Setup execution structures for one semi-join materialization nest:
    - Create the materialization temporary table, including Table_ref
  object.
    - Create a list of Item_field objects per column in the temporary table.
    - Create a keyuse array describing index lookups into the table
      (for MaterializeLookup)

  @return False if OK, True if error
*/

bool JOIN::setup_semijoin_materialized_table(JOIN_TAB *tab, uint tableno,
                                             POSITION *inner_pos,
                                             POSITION *sjm_pos) {
  DBUG_TRACE;
  Table_ref *const emb_sj_nest = inner_pos->table->emb_sj_nest;
  Semijoin_mat_optimize *const sjm_opt = &emb_sj_nest->nested_join->sjm;
  Semijoin_mat_exec *const sjm_exec = tab->sj_mat_exec();
  const uint field_count = emb_sj_nest->nested_join->sj_inner_exprs.size();

  assert(field_count > 0);
  assert(inner_pos->sj_strategy == SJ_OPT_MATERIALIZE_LOOKUP ||
         inner_pos->sj_strategy == SJ_OPT_MATERIALIZE_SCAN);

  /*
    Set up the table to write to, do as
    Query_result_union::create_result_table does
  */
  sjm_exec->table_param = Temp_table_param();
  count_field_types(query_block, &sjm_exec->table_param,
                    emb_sj_nest->nested_join->sj_inner_exprs, false, true);
  sjm_exec->table_param.bit_fields_as_long = true;

  char buffer[NAME_LEN];
  const size_t len = snprintf(buffer, sizeof(buffer) - 1, "<subquery%u>",
                              emb_sj_nest->nested_join->query_block_id);
  char *name = (char *)thd->mem_root->Alloc(len + 1);
  if (name == nullptr) return true; /* purecov: inspected */

  memcpy(name, buffer, len);
  name[len] = '\0';
  TABLE *table;
  if (!(table =
            create_tmp_table(thd, &sjm_exec->table_param,
                             emb_sj_nest->nested_join->sj_inner_exprs, nullptr,
                             true /* distinct */, true /* save_sum_fields */,
                             thd->variables.option_bits | TMP_TABLE_ALL_COLUMNS,
                             HA_POS_ERROR /* rows_limit */, name)))
    return true; /* purecov: inspected */
  sjm_exec->table = table;
  map2table[tableno] = tab;
  table->file->ha_extra(HA_EXTRA_IGNORE_DUP_KEY);
  sj_tmp_tables.push_back(table);
  sjm_exec_list.push_back(sjm_exec);

  /*
    Hash_field is not applicable for MATERIALIZE_LOOKUP. If hash_field is
    created for temporary table, semijoin_types_allow_materialization must
    assure that MATERIALIZE_LOOKUP can't be chosen.
  */
  assert((inner_pos->sj_strategy == SJ_OPT_MATERIALIZE_LOOKUP &&
          !table->hash_field) ||
         inner_pos->sj_strategy == SJ_OPT_MATERIALIZE_SCAN);

  auto tl = new (thd->mem_root) Table_ref("", name, TL_IGNORE);
  if (tl == nullptr) return true; /* purecov: inspected */
  tl->table = table;

  /*
    If the SJ nest is inside an outer join nest, this tmp table belongs to
    it. It's important for attachment of the semi-join ON condition with the
    proper guards, to this table. If it's an AJ nest it's an outer join
    nest too.
  */
  if (emb_sj_nest->is_aj_nest())
    tl->embedding = emb_sj_nest;
  else
    tl->embedding = emb_sj_nest->outer_join_nest();
  /*
    Above, we do not set tl->emb_sj_nest, neither first_sj_inner nor
    last_sj_inner; it's because there's no use to say that this table is part
    of the SJ nest; but it's necessary to say that it's part of any outer join
    nest. The antijoin nest is an outer join nest, but from the POV of the
    sj-tmp table it's only an outer join nest, so there is no need to set
    emb_sj_nest even in this case.
  */

  // Table is "nullable" if inner table of an outer_join
  if (tl->is_inner_table_of_outer_join()) table->set_nullable();

  tl->set_tableno(tableno);

  table->pos_in_table_list = tl;
  table->pos_in_table_list->query_block = query_block;

  if (!(sjm_opt->mat_fields = (Item_field **)thd->mem_root->Alloc(
            field_count * sizeof(Item_field **))))
    return true;

  for (uint fieldno = 0; fieldno < field_count; fieldno++) {
    if (!(sjm_opt->mat_fields[fieldno] =
              new Item_field(table->visible_field_ptr()[fieldno])))
      return true;
  }

  tab->table_ref = tl;
  tab->set_table(table);
  tab->set_position(sjm_pos);

  tab->worst_seeks = 1.0;
  tab->set_records((ha_rows)emb_sj_nest->nested_join->sjm.expected_rowcount);

  tab->found_records = tab->records();
  tab->read_time = emb_sj_nest->nested_join->sjm.scan_cost.total_cost();

  tab->init_join_cond_ref(tl);

  table->keys_in_use_for_query.set_all();
  sjm_pos->table = tab;
  sjm_pos->sj_strategy = SJ_OPT_NONE;

  sjm_pos->use_join_buffer = false;
  /*
    No need to recalculate filter_effect since there are no post-read
    conditions for materialized tables.
  */
  sjm_pos->filter_effect = 1.0;

  /*
    Key_use objects are required so that create_ref_for_key() can set up
    a proper ref access for this table.
  */
  Key_use_array *keyuse =
      create_keyuse_for_table(thd, field_count, sjm_opt->mat_fields,
                              emb_sj_nest->nested_join->sj_outer_exprs);
  if (!keyuse) return true;

  const double fanout =
      ((uint)tab->idx() == const_tables)
          ? 1.0
          : best_ref[tab->idx() - 1]->position()->prefix_rowcount;
  if (!sjm_exec->is_scan) {
    sjm_pos->key = keyuse->begin();  // MaterializeLookup will use the index
    sjm_pos->read_cost =
        emb_sj_nest->nested_join->sjm.lookup_cost.total_cost() * fanout;
    tab->set_keyuse(keyuse->begin());
    tab->keys().set_bit(0);  // There is one index - use it always
    tab->set_index(0);
    sjm_pos->rows_fetched = 1.0;
    tab->set_type(JT_REF);
  } else {
    sjm_pos->key = nullptr;  // No index use for MaterializeScan
    sjm_pos->read_cost = tab->read_time * fanout;
    sjm_pos->rows_fetched = static_cast<double>(tab->records());
    tab->set_type(JT_ALL);
  }
  sjm_pos->set_prefix_join_cost((tab - join_tab), cost_model());

  return false;
}

/**
  A helper function that sets the right op type for join cache (BNL/BKA).
*/

void QEP_TAB::init_join_cache(JOIN_TAB *join_tab) {
  assert(idx() > 0);
  ASSERT_BEST_REF_IN_JOIN_ORDER(join());
  assert(join_tab == join()->best_ref[idx()]);

  switch (join_tab->use_join_cache()) {
    case JOIN_CACHE::ALG_BNL:
      op_type = QEP_TAB::OT_BNL;
      break;
    case JOIN_CACHE::ALG_BKA:
      op_type = QEP_TAB::OT_BKA;
      break;
    default:
      assert(0);
  }
}

/**
  Plan refinement stage: do various setup things for the executor

  @param join          Join being processed
  @param no_jbuf_after Don't use join buffering after table with this number.

  @return false if successful, true if error (Out of memory)

  @details
    Plan refinement stage: do various set ups for the executioner
      - setup join buffering use
      - push index conditions
      - increment relevant counters
      - etc
*/

bool make_join_readinfo(JOIN *join, uint no_jbuf_after) {
  const bool statistics = !join->thd->lex->is_explain();
  const bool prep_for_pos = join->need_tmp_before_win ||
                            join->select_distinct ||
                            !join->group_list.empty() || !join->order.empty() ||
                            join->m_windows.elements > 0;

  DBUG_TRACE;
  ASSERT_BEST_REF_IN_JOIN_ORDER(join);

  Opt_trace_context *const trace = &join->thd->opt_trace;
  const Opt_trace_object wrapper(trace);
  const Opt_trace_array trace_refine_plan(trace, "refine_plan");

  if (setup_semijoin_dups_elimination(join, no_jbuf_after))
    return true; /* purecov: inspected */

  for (uint i = join->const_tables; i < join->tables; i++) {
    QEP_TAB *const qep_tab = &join->qep_tab[i];
    if (!qep_tab->position()) continue;

    JOIN_TAB *const tab = join->best_ref[i];
    TABLE *const table = qep_tab->table();
    Table_ref *const table_ref = qep_tab->table_ref;
    /*
     Need to tell handlers that to play it safe, it should fetch all
     columns of the primary key of the tables: this is because MySQL may
     build row pointers for the rows, and for all columns of the primary key
     the read set has not necessarily been set by the server code.
    */
    if (prep_for_pos) table->prepare_for_position();

    Opt_trace_object trace_refine_table(trace);
    trace_refine_table.add_utf8_table(table_ref);

    if (tab->use_join_cache() != JOIN_CACHE::ALG_NONE)
      qep_tab->init_join_cache(tab);

    switch (qep_tab->type()) {
      case JT_EQ_REF:
      case JT_REF_OR_NULL:
      case JT_REF:
      case JT_SYSTEM:
      case JT_CONST:
        if (table->covering_keys.is_set(qep_tab->ref().key) &&
            !table->no_keyread)
          table->set_keyread(true);
        else
          qep_tab->push_index_cond(tab, qep_tab->ref().key,
                                   &trace_refine_table);
        break;
      case JT_ALL:
        join->thd->set_status_no_index_used();
        qep_tab->using_dynamic_range = (tab->use_quick == QS_DYNAMIC_RANGE);
        [[fallthrough]];
      case JT_INDEX_SCAN:
        if (tab->position()->filter_effect != COND_FILTER_STALE_NO_CONST &&
            !tab->sj_mat_exec()) {
          /*
            rows_w_const_cond is # of rows which will be read by the access
            method, minus those which will not pass the constant condition;
            that's how calculate_scan_cost() works. Such number is useful inside
            the planner, but obscure to the reader of EXPLAIN; so we put the
            real count of read rows into rows_fetched, and move the constant
            condition's filter to filter_effect.
          */
          const double rows_w_const_cond = qep_tab->position()->rows_fetched;
          table_ref->fetch_number_of_rows();
          tab->position()->rows_fetched =
              static_cast<double>(table->file->stats.records);
          if (tab->position()->filter_effect != COND_FILTER_STALE) {
            // Constant condition moves to filter_effect:
            if (tab->position()->rows_fetched == 0)  // avoid division by zero
              tab->position()->filter_effect = 0.0f;
            else
              tab->position()->filter_effect *= static_cast<float>(
                  rows_w_const_cond / tab->position()->rows_fetched);
          }
        }
        if (qep_tab->using_dynamic_range) {
          join->thd->set_status_no_good_index_used();
          if (statistics) join->thd->inc_status_select_range_check();
        } else {
          if (statistics) {
            if (i == join->const_tables)
              join->thd->inc_status_select_scan();
            else
              join->thd->inc_status_select_full_join();
          }
        }
        break;
      case JT_RANGE:
      case JT_INDEX_MERGE:
        qep_tab->using_dynamic_range = (tab->use_quick == QS_DYNAMIC_RANGE);
        if (statistics) {
          if (i == join->const_tables)
            join->thd->inc_status_select_range();
          else
            join->thd->inc_status_select_full_range_join();
        }
        if (!table->no_keyread && qep_tab->type() == JT_RANGE) {
          if (table->covering_keys.is_set(used_index(qep_tab->range_scan()))) {
            assert(used_index(qep_tab->range_scan()) != MAX_KEY);
            table->set_keyread(true);
          }
          if (!table->key_read)
            qep_tab->push_index_cond(tab, used_index(qep_tab->range_scan()),
                                     &trace_refine_table);
        }
        if (tab->position()->filter_effect != COND_FILTER_STALE_NO_CONST) {
          const double rows_w_const_cond = qep_tab->position()->rows_fetched;
          qep_tab->position()->rows_fetched =
              tab->range_scan()->num_output_rows();
          if (tab->position()->filter_effect != COND_FILTER_STALE) {
            // Constant condition moves to filter_effect:
            if (tab->position()->rows_fetched == 0)  // avoid division by zero
              tab->position()->filter_effect = 0.0f;
            else
              tab->position()->filter_effect *= static_cast<float>(
                  rows_w_const_cond / tab->position()->rows_fetched);
          }
        }
        break;
      case JT_FT:
        if (tab->join()->fts_index_access(tab)) {
          table->set_keyread(true);
          table->covering_keys.set_bit(tab->ft_func()->key);
        }
        break;
      default:
        DBUG_PRINT("error", ("Table type %d found",
                             qep_tab->type())); /* purecov: deadcode */
        assert(0);
        break; /* purecov: deadcode */
    }

    if (tab->position()->filter_effect <= COND_FILTER_STALE) {
      /*
        Give a proper value for EXPLAIN.
        For performance reasons, we do not recalculate the filter for
        non-EXPLAIN queries; thus, EXPLAIN CONNECTION may show 100%
        for a query.

        Also calculate the proper value if max_join_size is in effect and there
        is a limit, since it's needed in order to calculate how many rows to
        read from the base table if rows are filtered before the limit is
        applied.
      */
      tab->position()->filter_effect =
          (join->thd->lex->is_explain() ||
           (join->m_select_limit != HA_POS_ERROR &&
            !Overlaps(join->thd->variables.option_bits, OPTION_BIG_SELECTS)))
              ? calculate_condition_filter(
                    tab,
                    (tab->ref().key != -1) ? tab->position()->key : nullptr,
                    tab->prefix_tables() & ~table_ref->map(),
                    tab->position()->rows_fetched, false, false,
                    trace_refine_table)
              : COND_FILTER_ALLPASS;
    }

    assert(!table_ref->is_recursive_reference() || qep_tab->type() == JT_ALL);

    qep_tab->set_reversed_access(tab->reversed_access);

    // Materialize derived tables prior to accessing them.
    if (table_ref->is_table_function()) {
      qep_tab->materialize_table = QEP_TAB::MATERIALIZE_TABLE_FUNCTION;
      if (tab->dependent) qep_tab->rematerialize = true;
    } else if (table_ref->uses_materialization()) {
      qep_tab->materialize_table = QEP_TAB::MATERIALIZE_DERIVED;
    }

    if (qep_tab->sj_mat_exec())
      qep_tab->materialize_table = QEP_TAB::MATERIALIZE_SEMIJOIN;

    if (table_ref->is_derived() &&
        table_ref->derived_query_expression()->m_lateral_deps) {
      auto deps = table_ref->derived_query_expression()->m_lateral_deps;
      plan_idx last = NO_PLAN_IDX;
      for (JOIN_TAB **tab2 = join->map2table; deps; tab2++, deps >>= 1) {
        if (deps & 1) last = std::max(last, (*tab2)->idx());
      }
      /*
        We identified the last dependency of table_ref in the plan, and it's
        the table whose reading must trigger rematerialization of table_ref.
      */
      if (last != NO_PLAN_IDX) {
        QEP_TAB &t = join->qep_tab[last];
        t.lateral_derived_tables_depend_on_me |= TableBitmap(i);
        trace_refine_table.add_utf8("rematerialized_for_each_row_of",
                                    t.table()->alias);
      }
    }
  }

  return false;
}

void JOIN_TAB::set_table(TABLE *t) {
  if (t != nullptr) t->reginfo.join_tab = this;
  m_qs->set_table(t);
}

void JOIN_TAB::init_join_cond_ref(Table_ref *tl) {
  m_join_cond_ref = tl->join_cond_optim_ref();
}

/**
  Cleanup table of join operation.
*/

void JOIN_TAB::cleanup() {
  // Delete parts specific of JOIN_TAB:

  if (table()) table()->reginfo.join_tab = nullptr;

  // Delete shared parts:
  if (join()->qep_tab) {
    // deletion will be done by QEP_TAB
  } else
    qs_cleanup();
}

void QEP_TAB::cleanup() {
  // Delete parts specific of QEP_TAB:
  destroy(filesort);
  filesort = nullptr;

  TABLE *const t = table();

  if (t != nullptr) {
    t->reginfo.qep_tab = nullptr;
    t->const_table = false;  // Note: Also done in TABLE::init()
  }

  // Delete shared parts:
  qs_cleanup();

  // Order of qs_cleanup() and this, matters:
  if (op_type == QEP_TAB::OT_MATERIALIZE ||
      op_type == QEP_TAB::OT_AGGREGATE_THEN_MATERIALIZE ||
      op_type == QEP_TAB::OT_AGGREGATE_INTO_TMP_TABLE ||
      op_type == QEP_TAB::OT_WINDOWING_FUNCTION) {
    if (t != nullptr)  // Check tmp table is not yet freed.
    {
      close_tmp_table(t);
      free_tmp_table(t);
    }
    destroy(tmp_table_param);
    tmp_table_param = nullptr;
  }
  if (table_ref != nullptr && table_ref->uses_materialization()) {
    assert(t == table_ref->table);
    t->merge_keys.clear_all();
    t->quick_keys.clear_all();
    t->covering_keys.clear_all();
    t->possible_quick_keys.clear_all();

    close_tmp_table(t);
  }
}

void QEP_shared_owner::qs_cleanup() {
  /* Skip non-existing derived tables/views result tables */
  if (table() &&
      (table()->s->tmp_table != INTERNAL_TMP_TABLE || table()->is_created())) {
    table()->set_keyread(false);
    table()->file->ha_index_or_rnd_end();
    free_io_cache(table());
    filesort_free_buffers(table(), true);
    Table_ref *const table_ref = table()->pos_in_table_list;
    if (table_ref) {
      table_ref->derived_keys_ready = false;
      table_ref->derived_key_list.clear();
    }
  }
  destroy(range_scan());
}

uint QEP_TAB::sjm_query_block_id() const {
  assert(sj_is_materialize_strategy(get_sj_strategy()));
  for (uint i = 0; i < join()->primary_tables; ++i) {
    // Find the sj-mat tmp table whose sj nest contains us:
    Semijoin_mat_exec *const sjm = join()->qep_tab[i].sj_mat_exec();
    if (sjm && (uint)idx() >= sjm->inner_table_index &&
        (uint)idx() < sjm->inner_table_index + sjm->table_count)
      return sjm->sj_nest->nested_join->query_block_id;
  }
  assert(false);
  return 0;
}

/**
  Extend join_tab->cond by AND'ing add_cond to it

  @param add_cond    The condition to AND with the existing cond
                     for this JOIN_TAB

  @retval true   if there was a memory allocation error
  @retval false  otherwise
*/
bool QEP_shared_owner::and_with_condition(Item *add_cond) {
  Item *tmp = condition();
  if (and_conditions(&tmp, add_cond)) return true;
  set_condition(tmp);
  return false;
}

/**
  Partially cleanup JOIN after it has executed: close index or rnd read
  (table cursors), free quick selects.

    This function is called in the end of execution of a JOIN, before the used
    tables are unlocked and closed.

    For a join that is resolved using a temporary table, the first sweep is
    performed against actual tables and an intermediate result is inserted
    into the temporary table.
    The last sweep is performed against the temporary table. Therefore,
    the base tables and associated buffers used to fill the temporary table
    are no longer needed, and this function is called to free them.

    For a join that is performed without a temporary table, this function
    is called after all rows are sent, but before EOF packet is sent.

    For a simple SELECT with no subqueries this function performs a full
    cleanup of the JOIN and calls mysql_unlock_read_tables to free used base
    tables.

    If a JOIN is executed for a subquery or if it has a subquery, we can't
    do the full cleanup and need to do a partial cleanup only.
    - If a JOIN is not the top level join, we must not unlock the tables
    because the outer select may not have been evaluated yet, and we
    can't unlock only selected tables of a query.
    - Additionally, if this JOIN corresponds to a correlated subquery, we
    should not free quick selects and join buffers because they will be
    needed for the next execution of the correlated subquery.
    - However, if this is a JOIN for a [sub]select, which is not
    a correlated subquery itself, but has subqueries, we can free it
    fully and also free JOINs of all its subqueries. The exception
    is a subquery in SELECT list, e.g:
    @code
    SELECT a, (select max(b) from t1) group by c
    @endcode
    This subquery will not be evaluated at first sweep and its value will
    not be inserted into the temporary table. Instead, it's evaluated
    when selecting from the temporary table. Therefore, it can't be freed
    here even though it's not correlated.

  @todo
    Unlock tables even if the join isn't top level select in the tree
*/

void JOIN::join_free() {
  Query_expression *tmp_query_expression;
  Query_block *sl;
  /*
    Optimization: if not EXPLAIN and we are done with the JOIN,
    free all tables.
  */
  const bool full = (!query_block->uncacheable && !thd->lex->is_explain());
  bool can_unlock = full;
  DBUG_TRACE;

  cleanup();

  for (tmp_query_expression = query_block->first_inner_query_expression();
       tmp_query_expression;
       tmp_query_expression = tmp_query_expression->next_query_expression())
    for (sl = tmp_query_expression->first_query_block(); sl;
         sl = sl->next_query_block()) {
      Item_subselect *subselect = sl->master_query_expression()->item;
      const bool full_local = full && (!subselect || subselect->is_evaluated());
      /*
        If this join is evaluated, we can partially clean it up and clean up
        all its underlying joins even if they are correlated, only query plan
        is left in case a user will run EXPLAIN FOR CONNECTION.
        If this join is not yet evaluated, we still must clean it up to
        close its table cursors -- it may never get evaluated, as in case of
        ... HAVING FALSE OR a IN (SELECT ...))
        but all table cursors must be closed before the unlock.
      */
      sl->cleanup_all_joins();
      /* Can't unlock if at least one JOIN is still needed */
      can_unlock = can_unlock && full_local;
    }

  /*
    We are not using tables anymore
    Unlock all tables. We may be in an INSERT .... SELECT statement.
  */
  if (can_unlock && lock && thd->lock && !thd->locked_tables_mode &&
      !(query_block->active_options() & SELECT_NO_UNLOCK) &&
      !query_block->subquery_in_having &&
      (query_block == thd->lex->unit->query_term()->query_block())) {
    /*
      TODO: unlock tables even if the join isn't top level select in the
      tree.
    */
    mysql_unlock_read_tables(thd, lock);  // Don't free join->lock
    DEBUG_SYNC(thd, "after_join_free_unlock");
    lock = nullptr;
  }
}

static void cleanup_table(TABLE *table) {
  if (table->is_created()) {
    table->file->ha_index_or_rnd_end();
  }
  free_io_cache(table);
  filesort_free_buffers(table, false);
}

/**
  Free resources of given join.

  @note
    With subquery this function definitely will be called several times,
    but even for simple query it can be called several times.
*/

void JOIN::cleanup() {
  DBUG_TRACE;

  assert(const_tables <= primary_tables && primary_tables <= tables);

  if (qep_tab || join_tab || best_ref) {
    for (uint i = 0; i < tables; i++) {
      QEP_TAB *qtab;
      TABLE *table;
      if (qep_tab) {
        assert(!join_tab);
        qtab = &qep_tab[i];
        table = qtab->table();
      } else {
        qtab = nullptr;
        table = (join_tab ? &join_tab[i] : best_ref[i])->table();
      }
      if (!table) continue;
      cleanup_table(table);
    }
  } else if (thd->lex->using_hypergraph_optimizer) {
    for (Table_ref *tl = query_block->leaf_tables; tl; tl = tl->next_leaf) {
      cleanup_table(tl->table);
    }
    for (JOIN::TemporaryTableToCleanup cleanup : temp_tables) {
      cleanup_table(cleanup.table);
    }
  }

  if (rollup_state != RollupState::NONE) {
    for (size_t i = 0; i < fields->size(); i++) {
      Item *inner = unwrap_rollup_group(query_block->base_ref_items[i]);
      if (inner->type() == Item::SUM_FUNC_ITEM) {
        Item_sum *sum = down_cast<Item_sum *>(inner);
        if (sum->is_rollup_sum_wrapper()) {
          // unwrap sum switcher to restore original Item_sum
          inner = down_cast<Item_rollup_sum_switcher *>(sum)->unwrap_sum();
        }
      }
      query_block->base_ref_items[i] = inner;
    }
  }
  /* Restore ref array to original state */
  set_ref_item_slice(REF_SLICE_SAVED_BASE);
}

/**
  Filter out ORDER BY items that are equal to constants in WHERE condition

  This function is a limited version of remove_const() for use
  with non-JOIN statements (i.e. single-table UPDATE and DELETE).

  @param order            Linked list of ORDER BY arguments.
  @param where            Where condition.

  @return pointer to new filtered ORDER list or NULL if whole list eliminated

  @note
    This function overwrites input order list.
*/

ORDER *simple_remove_const(ORDER *order, Item *where) {
  if (order == nullptr || where == nullptr) return order;

  ORDER *first = nullptr, *prev = nullptr;
  for (; order; order = order->next) {
    assert(!order->item[0]->has_aggregation());  // should never happen
    if (!check_field_is_const(where, order->item[0])) {
      if (first == nullptr) first = order;
      if (prev != nullptr) prev->next = order;
      prev = order;
    }
  }
  if (prev != nullptr) prev->next = nullptr;
  return first;
}

bool equality_determines_uniqueness(const Item_func_comparison *func,
                                    const Item *v, const Item *c) {
  /*
    - The "c" argument must be a constant.
    - The result type of both arguments must be the same.
      However, since a temporal type is also classified as a string type,
      we do not allow a temporal constant to be considered equal to a
      variable character string.
    - If both arguments are strings, the comparison operator must have the same
      collation as the ordering operation applied to the variable expression.
  */
  return c->const_for_execution() && v->result_type() == c->result_type() &&
         (v->result_type() != STRING_RESULT ||
          (!(is_string_type(v->data_type()) &&
             is_temporal_type(c->data_type())) &&
           func->compare_collation() == v->collation.collation));
}

bool equality_has_no_implicit_casts(const Item_func_comparison *func,
                                    const Item *item1, const Item *item2) {
  // See equality_determines_uniqueness() for the logic around strings
  // and dates.
  if (item1->result_type() != item2->result_type()) {
    return false;
  }
  if (item1->result_type() == STRING_RESULT) {
    if (is_temporal_type(item1->data_type()) !=
        is_temporal_type(item2->data_type())) {
      return false;
    }
    if (is_string_type(item1->data_type()) !=
        is_string_type(item2->data_type())) {
      return false;
    }
    if (is_string_type(item1->data_type())) {
      if (func->compare_collation() != item1->collation.collation ||
          func->compare_collation() != item2->collation.collation) {
        return false;
      }
    }
  }
  return true;
}

/*
  Return true if i1 and i2 (if any) are equal items,
  or if i1 is a wrapper item around the f2 field.
*/

static bool equal(const Item *i1, const Item *i2, const Field *f2) {
  assert((i2 == nullptr) ^ (f2 == nullptr));

  if (i2 != nullptr)
    return i1->eq(i2, true);
  else if (i1->type() == Item::FIELD_ITEM)
    return f2->eq(down_cast<const Item_field *>(i1)->field);
  else
    return false;
}

/**
  Check if a field is equal to a constant value in a condition

  @param      cond        condition to search within
  @param      order_item  Item to find in condition (if order_field is NULL)
  @param      order_field Field to find in condition (if order_item is NULL)
  @param[out] const_item  Used in calculation with conjunctive predicates,
                          must be NULL in outer-most call.

  @returns true if the field is a constant value in condition, false otherwise
*/
bool check_field_is_const(Item *cond, const Item *order_item,
                          const Field *order_field, Item **const_item) {
  assert((order_item == nullptr) ^ (order_field == nullptr));

  Item *intermediate = nullptr;
  if (const_item == nullptr) const_item = &intermediate;

  if (cond->type() == Item::COND_ITEM) {
    Item_cond *const c = down_cast<Item_cond *>(cond);
    bool and_level = c->functype() == Item_func::COND_AND_FUNC;
    List_iterator_fast<Item> li(*c->argument_list());
    Item *item;
    while ((item = li++)) {
      if (check_field_is_const(item, order_item, order_field, const_item)) {
        if (and_level) return true;
      } else if (!and_level)
        return false;
    }
    return !and_level;
  }
  if (cond->type() != Item::FUNC_ITEM) return false;
  Item_func *const func = down_cast<Item_func *>(cond);
  if (func->functype() != Item_func::EQUAL_FUNC &&
      func->functype() != Item_func::EQ_FUNC)
    return false;
  Item_func_comparison *comp = down_cast<Item_func_comparison *>(func);
  Item *left = comp->arguments()[0];
  Item *right = comp->arguments()[1];
  if (equal(left, order_item, order_field)) {
    if (equality_determines_uniqueness(comp, left, right)) {
      if (*const_item != nullptr) return right->eq(*const_item, true);
      *const_item = right;
      return true;
    }
  } else if (equal(right, order_item, order_field)) {
    if (equality_determines_uniqueness(comp, right, left)) {
      if (*const_item != nullptr) return left->eq(*const_item, true);
      *const_item = left;
      return true;
    }
  }
  return false;
}

/**
  Update TMP_TABLE_PARAM with count of the different type of fields.

  This function counts the number of fields, functions and sum
  functions (items with type SUM_FUNC_ITEM) for use by
  create_tmp_table() and stores it in the Temp_table_param object. It
  also updates the allow_group_via_temp_table property if needed.

  @param query_block           Query_block of query
  @param param                Description of temp table
  @param fields               List of fields to count
  @param reset_with_sum_func  Whether to reset with_sum_func of func items
  @param save_sum_fields      Count in the way create_tmp_table() expects when
                              given the same parameter.
*/

void count_field_types(const Query_block *query_block, Temp_table_param *param,
                       const mem_root_deque<Item *> &fields,
                       bool reset_with_sum_func, bool save_sum_fields) {
  DBUG_TRACE;

  param->sum_func_count = 0;
  param->func_count = fields.size();
  param->hidden_field_count = 0;
  param->outer_sum_func_count = 0;
  /*
    Loose index scan guarantees that all grouping is done and MIN/MAX
    functions are computed, so create_tmp_table() treats this as if
    save_sum_fields is set.
  */
  save_sum_fields |= param->precomputed_group_by;

  for (Item *field : fields) {
    Item *real = field->real_item();
    Item::Type real_type = real->type();

    if (real_type == Item::SUM_FUNC_ITEM && !real->m_is_window_function) {
      if (!field->const_item()) {
        Item_sum *sum_item = down_cast<Item_sum *>(field->real_item());
        if (sum_item->aggr_query_block == query_block) {
          if (!sum_item->allow_group_via_temp_table)
            param->allow_group_via_temp_table = false;  // UDF SUM function
          param->sum_func_count++;

          // Add one column per argument.
          param->func_count += sum_item->argument_count();
        }
      } else if (save_sum_fields) {
        /*
          Count the way create_tmp_table() does if asked to preserve
          Item_sum_* functions in fields list.

          Item field is an Item_sum_* or a reference to such an
          item. We need to distinguish between these two cases since
          they are treated differently by create_tmp_table().
        */
        if (field->type() != Item::SUM_FUNC_ITEM) {
          // A reference to an Item_sum_*
          param->func_count++;  // TODO: Is this really needed?
          param->sum_func_count++;
        }
      }
    } else if (real_type == Item::SUM_FUNC_ITEM) {
      assert(real->m_is_window_function);

      Item_sum *window_item = down_cast<Item_sum *>(real);
      param->func_count += window_item->argument_count();
    } else {
      if (reset_with_sum_func) field->reset_aggregation();
      if (field->has_aggregation()) param->outer_sum_func_count++;
    }
  }
}

/**
  Return 1 if second is a subpart of first argument.

  If first parts has different direction, change it to second part
  (group is sorted like order)
*/

bool test_if_subpart(ORDER *a, ORDER *b) {
  ORDER *first = a;
  ORDER *second = b;
  for (; first && second; first = first->next, second = second->next) {
    if ((*first->item)->eq(*second->item, true))
      continue;
    else
      return false;
  }
  // If the second argument is not subpart of the first return false
  if (second) return false;
  // Else assign the direction of the second argument to the first
  for (; a && b; a = a->next, b = b->next) a->direction = b->direction;
  return true;
}

/**
  calc how big buffer we need for comparing group entries.
*/

void calc_group_buffer(JOIN *join, ORDER *group) {
  DBUG_TRACE;
  uint key_length = 0, parts = 0, null_parts = 0;

  if (group) join->grouped = true;
  for (; group; group = group->next) {
    Item *group_item = *group->item;
    Field *field = group_item->get_tmp_table_field();
    if (field) {
      enum_field_types type;
      if ((type = field->type()) == MYSQL_TYPE_BLOB)
        key_length += MAX_BLOB_WIDTH;  // Can't be used as a key
      else if (type == MYSQL_TYPE_VARCHAR || type == MYSQL_TYPE_VAR_STRING)
        key_length += field->field_length + HA_KEY_BLOB_LENGTH;
      else if (type == MYSQL_TYPE_BIT) {
        /* Bit is usually stored as a longlong key for group fields */
        key_length += 8;  // Big enough
      } else
        key_length += field->pack_length();
    } else {
      switch (group_item->result_type()) {
        case REAL_RESULT:
          key_length += sizeof(double);
          break;
        case INT_RESULT:
          key_length += sizeof(longlong);
          break;
        case DECIMAL_RESULT:
          key_length += my_decimal_get_binary_size(
              group_item->max_length - (group_item->decimals ? 1 : 0),
              group_item->decimals);
          break;
        case STRING_RESULT: {
          /*
            As items represented as DATE/TIME fields in the group buffer
            have STRING_RESULT result type, we increase the length
            by 8 as maximum pack length of such fields.
          */
          if (group_item->is_temporal()) {
            key_length += 8;
          } else if (group_item->data_type() == MYSQL_TYPE_BLOB)
            key_length += MAX_BLOB_WIDTH;  // Can't be used as a key
          else {
            /*
              Group strings are taken as varstrings and require an length field.
              A field is not yet created by create_tmp_field()
              and the sizes should match up.
            */
            key_length += group_item->max_length + HA_KEY_BLOB_LENGTH;
          }
          break;
        }
        default:
          /* This case should never be chosen */
          assert(0);
          my_error(ER_OUT_OF_RESOURCES, MYF(ME_FATALERROR));
      }
    }
    parts++;
    if (group_item->is_nullable()) null_parts++;
  }
  join->tmp_table_param.group_length = key_length + null_parts;
  join->tmp_table_param.group_parts = parts;
  join->tmp_table_param.group_null_parts = null_parts;
}

/**
  Make an array of pointers to sum_functions to speed up
  sum_func calculation.

  @retval
    0	ok
  @retval
    1	Error
*/

bool JOIN::alloc_func_list() {
  uint func_count, group_parts;
  DBUG_TRACE;

  func_count = tmp_table_param.sum_func_count;
  /*
    If we are using rollup, we need a copy of the summary functions for
    each level
  */
  if (rollup_state != RollupState::NONE) func_count *= (send_group_parts + 1);

  group_parts = send_group_parts;
  /*
    If distinct, reserve memory for possible
    disctinct->group_by optimization
  */
  if (select_distinct) {
    group_parts += CountVisibleFields(*fields);
    /*
      If the ORDER clause is specified then it's possible that
      it also will be optimized, so reserve space for it too
    */
    if (!order.empty()) {
      ORDER *ord;
      for (ord = order.order; ord; ord = ord->next) group_parts++;
    }
  }

  /* This must use calloc() as rollup_make_fields depends on this */
  sum_funcs =
      (Item_sum **)thd->mem_calloc(sizeof(Item_sum **) * (func_count + 1) +
                                   sizeof(Item_sum ***) * (group_parts + 1));
  return sum_funcs == nullptr;
}

/**
  Initialize 'sum_funcs' array with all Item_sum objects.

  @param fields            All items
  @param before_group_by   Set to 1 if this is called before GROUP BY handling
  @param recompute         Set to true if sum_funcs must be recomputed

  @retval
    0  ok
  @retval
    1  error
*/

bool JOIN::make_sum_func_list(const mem_root_deque<Item *> &fields,
                              bool before_group_by, bool recompute) {
  DBUG_TRACE;

  if (*sum_funcs && !recompute)
    return false; /* We have already initialized sum_funcs. */

  Item_sum **func = sum_funcs;
  for (Item *item : fields) {
    if (item->type() == Item::SUM_FUNC_ITEM && !item->const_item() &&
        down_cast<Item_sum *>(item)->aggr_query_block == query_block) {
      assert(!item->m_is_window_function);
      *func++ = down_cast<Item_sum *>(item);
    }
  }
  if (before_group_by && rollup_state == RollupState::INITED) {
    rollup_state = RollupState::READY;
  } else if (rollup_state == RollupState::READY)
    return false;   // Don't put end marker
  *func = nullptr;  // End marker
  return false;
}

/**
  Free joins of subselect of this select.

  @param select   pointer to Query_block which subselects joins we will free

  @todo when the final use of this function (from SET statements) is removed,
  this function can be deleted.
*/

void free_underlaid_joins(Query_block *select) {
  for (Query_expression *query_expression =
           select->first_inner_query_expression();
       query_expression;
       query_expression = query_expression->next_query_expression())
    query_expression->cleanup(false);
}

/**
  Change the Query_result object of the query block.

  If old_result is not used, forward the call to the current
  Query_result in case it is a wrapper around old_result.

  Call prepare() on the new Query_result if we decide to use it.

  @param thd        Thread handle
  @param new_result New Query_result object
  @param old_result Old Query_result object (NULL to force change)

  @retval false Success
  @retval true  Error
*/

bool Query_block::change_query_result(THD *thd,
                                      Query_result_interceptor *new_result,
                                      Query_result_interceptor *old_result) {
  DBUG_TRACE;
  if (old_result == nullptr || query_result() == old_result) {
    set_query_result(new_result);
    if (query_result()->prepare(thd, fields, master_query_expression()))
      return true; /* purecov: inspected */
    return false;
  } else {
    const bool ret = query_result()->change_query_result(thd, new_result);
    return ret;
  }
}

/**
  Add having condition as a filter condition, which is applied when reading
  from the temp table.

  @param    curr_tmp_table  Table number to which having conds are added.
  @returns  false if success, true if error.
*/

bool JOIN::add_having_as_tmp_table_cond(uint curr_tmp_table) {
  having_cond->update_used_tables();
  QEP_TAB *const curr_table = &qep_tab[curr_tmp_table];
  table_map used_tables;
  Opt_trace_context *const trace = &thd->opt_trace;

  DBUG_TRACE;

  if (curr_table->table_ref)
    used_tables = curr_table->table_ref->map();
  else {
    /*
      Pushing parts of HAVING to an internal temporary table.
      Fields in HAVING condition may have been replaced with fields in an
      internal temporary table. This table has map=1.
    */
    assert(having_cond->has_subquery() ||
           !(having_cond->used_tables() & ~(1 | PSEUDO_TABLE_BITS)));
    used_tables = 1;
  }
  // Condition may contain outer references, const and non-deterministic exprs:
  used_tables |= PSEUDO_TABLE_BITS;

  /*
    All conditions which can be applied after reading from used_tables are
    added as filter conditions of curr_tmp_table. If condition's used_tables is
    not read yet for example subquery in having, then it will be kept as it is
    in original having_cond of join.
    If ROLLUP, having condition needs to be tested after writing rollup data.
    So do not move the having condition.
  */
  Item *sort_table_cond =
      (rollup_state == RollupState::NONE)
          ? make_cond_for_table(thd, having_cond, used_tables, table_map{0},
                                false)
          : nullptr;
  if (sort_table_cond) {
    if (!curr_table->condition())
      curr_table->set_condition(sort_table_cond);
    else {
      curr_table->set_condition(
          new Item_cond_and(curr_table->condition(), sort_table_cond));
      if (curr_table->condition()->fix_fields(thd, nullptr)) return true;
    }
    curr_table->condition()->apply_is_true();
    DBUG_EXECUTE("where", print_where(thd, curr_table->condition(),
                                      "select and having", QT_ORDINARY););

    having_cond = make_cond_for_table(thd, having_cond, ~table_map{0},
                                      ~used_tables, false);
    DBUG_EXECUTE("where", print_where(thd, having_cond, "having after sort",
                                      QT_ORDINARY););

    const Opt_trace_object trace_wrapper(trace);
    Opt_trace_object(trace, "sort_using_internal_table")
        .add("condition_for_sort", sort_table_cond)
        .add("having_after_sort", having_cond);
  }

  return false;
}

bool CreateFramebufferTable(
    THD *thd, const Temp_table_param &tmp_table_param,
    const Query_block &query_block, const mem_root_deque<Item *> &source_fields,
    const mem_root_deque<Item *> &window_output_fields,
    Func_ptr_array *mapping_from_source_to_window_output, Window *window) {
  /*
    Create the window frame buffer tmp table.  We create a
    temporary table with same contents as the output tmp table
    in the windowing pipeline (columns defined by
    curr_all_fields), but used for intermediate storage, saving
    the window's frame buffer now that we know the window needs
    buffering.
  */
  Temp_table_param *par =
      new (thd->mem_root) Temp_table_param(thd->mem_root, tmp_table_param);
  par->m_window_frame_buffer = true;

  // Don't include temporary fields that originally came from
  // a window function (or an expression containing a window function).
  // Window functions are not relevant to store in the framebuffer,
  // and in fact, trying to restore them would often overwrite
  // good data we shouldn't.
  //
  // Not that the regular filtering in create_tmp_table() cannot do this
  // for us, as it only sees the Item_field, not where it came from.
  mem_root_deque<Item *> fb_fields(window_output_fields);
  for (size_t i = 0; i < fb_fields.size(); ++i) {
    Item *orig_item = source_fields[i];
    if (orig_item->has_wf()) {
      fb_fields[i] = nullptr;
    }
  }
  fb_fields.erase(std::remove(fb_fields.begin(), fb_fields.end(), nullptr),
                  fb_fields.end());
  count_field_types(&query_block, par, fb_fields, false, false);

  TABLE *table =
      create_tmp_table(thd, par, fb_fields, nullptr, false, false,
                       query_block.active_options(), HA_POS_ERROR, "");
  if (table == nullptr) return true;

  window->set_frame_buffer_param(par);
  window->set_frame_buffer(table);

  // For window function expressions we are to evaluate after
  // framebuffering, we need to replace their arguments to point to the
  // output table instead of the input table (we could probably also have
  // used the framebuffer if we wanted). E.g., if our input is t1 and our
  // output is <temporary>, we need to rewrite 1 + SUM(t1.x) OVER w into
  // 1 + SUM(<temporary>.x) OVER w.
  for (Func_ptr &ptr : *mapping_from_source_to_window_output) {
    if (ptr.func()->has_wf()) {
      ReplaceMaterializedItems(thd, ptr.func(),
                               *mapping_from_source_to_window_output,
                               /*need_exact_match=*/false);
    }
  }
  return false;
}

/**
  Init tmp tables usage info.

  @details
  This function finalizes execution plan by taking following actions:
    .) tmp tables are created, but not instantiated (this is done during
       execution). QEP_TABs dedicated to tmp tables are filled appropriately.
       see JOIN::create_intermediate_table.
    .) prepare fields lists (fields, all_fields, ref_item_array slices) for
       each required stage of execution. These fields lists are set for
       tmp tables' tabs and for the tab of last table in the join.
    .) fill info for sorting/grouping/dups removal is prepared and saved to
       appropriate tabs. Here is an example:
        SELECT * from t1,t2 WHERE ... GROUP BY t1.f1 ORDER BY t2.f2, t1.f2
        and lets assume that the table order in the plan is t1,t2.
       In this case optimizer will sort for group only the first table as the
       second one isn't mentioned in GROUP BY. The result will be materialized
       in tmp table.  As filesort can't sort join optimizer will sort tmp table
       also. The first sorting (for group) is called simple as is doesn't
       require tmp table.  The Filesort object for it is created here - in
       JOIN::create_intermediate_table.  Filesort for the second case is
       created here, in JOIN::make_tmp_tables_info.

  @note
  This function may change tmp_table_param.precomputed_group_by. This
  affects how create_tmp_table() treats aggregation functions, so
  count_field_types() must be called again to make sure this is taken
  into consideration.

  @returns
  false - Ok
  true  - Error
*/

bool JOIN::make_tmp_tables_info() {
  assert(!join_tab);
  mem_root_deque<Item *> *curr_fields = fields;
  bool materialize_join = false;
  uint curr_tmp_table = const_tables;
  TABLE *exec_tmp_table = nullptr;

  auto cleanup_tmp_tables_on_error =
      create_scope_guard([this, &curr_tmp_table] {
        if (qep_tab == nullptr) {
          return;
        }
        for (unsigned table_idx = primary_tables; table_idx <= curr_tmp_table;
             ++table_idx) {
          TABLE *table = qep_tab[table_idx].table();
          if (table != nullptr) {
            close_tmp_table(table);
            free_tmp_table(table);
            qep_tab[table_idx].set_table(nullptr);
          }
        }
      });

  /*
    If the plan is constant, we will not do window tmp table processing
    cf. special code path for handling const plans.
  */
  m_windowing_steps = m_windows.elements > 0 && !plan_is_const() &&
                      !implicit_grouping && !group_optimized_away;
  const bool may_trace =  // just to avoid an empty trace block
      need_tmp_before_win || implicit_grouping || m_windowing_steps ||
      !group_list.empty() || !order.empty();

  Opt_trace_context *const trace = &thd->opt_trace;
  const Opt_trace_disable_I_S trace_disabled(trace, !may_trace);
  const Opt_trace_object wrapper(trace);
  const Opt_trace_array trace_tmp(trace, "considering_tmp_tables");

  DBUG_TRACE;

  // This is necessary to undo effects of any previous execute's call to
  // CreateFramebufferTable->ReplaceMaterializedItems's calls of
  // update_used_tables: loses PROP_WINDOW_FUNCTION needed here in next
  // execution round
  if (m_windows.elements > 0)
    for (auto f : *fields) f->update_used_tables();

  /*
    In this function, we may change having_cond into a condition on a
    temporary sort/group table, so we have to assign having_for_explain now:
  */
  having_for_explain = having_cond;

  const bool has_group_by = this->grouped;

  /*
    The loose index scan access method guarantees that all grouping or
    duplicate row elimination (for distinct) is already performed
    during data retrieval, and that all MIN/MAX functions are already
    computed for each group. Thus all MIN/MAX functions should be
    treated as regular functions, and there is no need to perform
    grouping in the main execution loop.
    Notice that currently loose index scan is applicable only for
    single table queries, thus it is sufficient to test only the first
    join_tab element of the plan for its access method.
  */
  if (qep_tab && qep_tab[0].range_scan() &&
      is_loose_index_scan(qep_tab[0].range_scan()))
    tmp_table_param.precomputed_group_by =
        !is_agg_loose_index_scan(qep_tab[0].range_scan());

  /*
    Create the first temporary table if distinct elimination is requested or
    if the sort is too complicated to be evaluated as a filesort.
  */
  if (need_tmp_before_win) {
    curr_tmp_table = primary_tables;
    Opt_trace_object trace_this_outer(trace);
    trace_this_outer.add("adding_tmp_table_in_plan_at_position",
                         curr_tmp_table);
    tmp_tables++;

    /*
      Make a copy of the base slice in the save slice.
      This is needed because later steps will overwrite the base slice with
      another slice (1-3).
      After this slice has been used, overwrite the base slice again with
      the copy in the save slice.
    */
    if (alloc_ref_item_slice(thd, REF_SLICE_SAVED_BASE)) return true;

    copy_ref_item_slice(REF_SLICE_SAVED_BASE, REF_SLICE_ACTIVE);
    current_ref_item_slice = REF_SLICE_SAVED_BASE;

    /*
      Create temporary table for use in a single execution.
      (Will be reused if this is a subquery that is executed several times
       for one execution of the statement)
      Don't use tmp table grouping for json aggregate funcs as it's
      very ineffective.
    */
    ORDER_with_src tmp_group;
    if (!simple_group && !(test_flags & TEST_NO_KEY_GROUP) && !with_json_agg)
      tmp_group = group_list;

    tmp_table_param.hidden_field_count = CountHiddenFields(*fields);

    if (create_intermediate_table(&qep_tab[curr_tmp_table], *fields, tmp_group,
                                  !group_list.empty() && simple_group))
      return true;
    exec_tmp_table = qep_tab[curr_tmp_table].table();

    if (exec_tmp_table->s->is_distinct) optimize_distinct();

    /*
      If there is no sorting or grouping, 'use_order'
      index result should not have been requested.
      Exception: LooseScan strategy for semijoin requires
      sorted access even if final result is not to be sorted.
    */
    assert(
        !(m_ordered_index_usage == ORDERED_INDEX_VOID && !plan_is_const() &&
          qep_tab[const_tables].position()->sj_strategy != SJ_OPT_LOOSE_SCAN &&
          qep_tab[const_tables].use_order()));

    /*
      Allocate a slice of ref items that describe the items to be copied
      from the first temporary table.
    */
    if (alloc_ref_item_slice(thd, REF_SLICE_TMP1)) return true;

    // Change sum_fields reference to calculated fields in tmp_table
    if (streaming_aggregation || qep_tab[curr_tmp_table].table()->group ||
        tmp_table_param.precomputed_group_by) {
      if (change_to_use_tmp_fields(fields, thd, ref_items[REF_SLICE_TMP1],
                                   &tmp_fields[REF_SLICE_TMP1],
                                   query_block->m_added_non_hidden_fields))
        return true;
    } else {
      if (change_to_use_tmp_fields_except_sums(
              fields, thd, query_block, ref_items[REF_SLICE_TMP1],
              &tmp_fields[REF_SLICE_TMP1],
              query_block->m_added_non_hidden_fields))
        return true;
    }
    curr_fields = &tmp_fields[REF_SLICE_TMP1];
    // Need to set them now for correct group_fields setup, reset at the end.
    set_ref_item_slice(REF_SLICE_TMP1);
    qep_tab[curr_tmp_table].ref_item_slice = REF_SLICE_TMP1;
    setup_tmptable_write_func(&qep_tab[curr_tmp_table], &trace_this_outer);

    /*
      If having is not handled here, it will be checked before the row is sent
      to the client.
    */
    if (having_cond &&
        (streaming_aggregation ||
         (exec_tmp_table->s->is_distinct && group_list.empty()))) {
      /*
        If there is no select distinct or rollup, then move the having to table
        conds of tmp table.
        NOTE : We cannot apply having after distinct. If columns of having are
               not part of select distinct, then distinct may remove rows
               which can satisfy having.

        As this condition will read the tmp table, it is appropriate that
        REF_SLICE_TMP1 is in effect when we create it below.
      */
      if ((!select_distinct && rollup_state == RollupState::NONE) &&
          add_having_as_tmp_table_cond(curr_tmp_table))
        return true;

      /*
        Having condition which we are not able to add as tmp table conds are
        kept as before. And, this will be applied before storing the rows in
        tmp table.
      */
      qep_tab[curr_tmp_table].having = having_cond;
      having_cond = nullptr;  // Already done
    }

    tmp_table_param.func_count = 0;

    if (streaming_aggregation || qep_tab[curr_tmp_table].table()->group) {
      tmp_table_param.func_count += tmp_table_param.sum_func_count;
      tmp_table_param.sum_func_count = 0;
    }

    if (exec_tmp_table->group) {  // Already grouped
                                  /*
                                    Check if group by has to respect ordering. If true, move group by to
                                    order by.
                                  */
      if (order.empty() && !skip_sort_order) {
        for (ORDER *group = group_list.order; group; group = group->next) {
          if (group->direction != ORDER_NOT_RELEVANT) {
            order = group_list; /* order by group */
            break;
          }
        }
      }
      group_list.clean();
    }
    /*
      If we have different sort & group then we must sort the data by group
      and copy it to a second temporary table.
      This code is also used if we are using distinct something
      we haven't been able to store in the temporary table yet
      like SEC_TO_TIME(SUM(...)) or when distinct is used with rollup.
    */

    if ((!group_list.empty() &&
         (!test_if_subpart(group_list.order, order.order) || select_distinct ||
          m_windowing_steps || rollup_state != RollupState::NONE)) ||
        (select_distinct && (tmp_table_param.using_outer_summary_function ||
                             rollup_state != RollupState::NONE))) {
      DBUG_PRINT("info", ("Creating group table"));

      calc_group_buffer(this, group_list.order);
      count_field_types(query_block, &tmp_table_param,
                        tmp_fields[REF_SLICE_TMP1],
                        select_distinct && group_list.empty(), false);
      tmp_table_param.hidden_field_count =
          CountHiddenFields(tmp_fields[REF_SLICE_TMP1]);
      streaming_aggregation = false;
      if (!exec_tmp_table->group && !exec_tmp_table->s->is_distinct) {
        // 1st tmp table were materializing join result
        materialize_join = true;
        explain_flags.set(ESC_BUFFER_RESULT, ESP_USING_TMPTABLE);
      }
      curr_tmp_table++;
      tmp_tables++;
      Opt_trace_object trace_this_tbl(trace);
      trace_this_tbl.add("adding_tmp_table_in_plan_at_position", curr_tmp_table)
          .add_alnum("cause", "sorting_to_make_groups");

      /* group data to new table */
      /*
        If the access method is loose index scan then all MIN/MAX
        functions are precomputed, and should be treated as regular
        functions. See extended comment above.
      */
      if (qep_tab[0].range_scan() &&
          is_loose_index_scan(qep_tab[0].range_scan()))
        tmp_table_param.precomputed_group_by = true;

      ORDER_with_src dummy;  // TODO can use table->group here also

      if (create_intermediate_table(&qep_tab[curr_tmp_table], *curr_fields,
                                    dummy, true))
        return true;

      if (!group_list.empty()) {
        explain_flags.set(group_list.src, ESP_USING_TMPTABLE);
        if (!plan_is_const())  // No need to sort a single row
        {
          if (add_sorting_to_table(curr_tmp_table - 1, &group_list,
                                   /*sort_before_group=*/true))
            return true;
        }

        if (make_group_fields(this, this)) return true;
      }

      // Setup sum funcs only when necessary, otherwise we might break info
      // for the first table
      if (!group_list.empty() || tmp_table_param.sum_func_count) {
        if (make_sum_func_list(*curr_fields, true, true)) return true;
        const bool need_distinct =
            !(qep_tab[0].range_scan() &&
              is_agg_loose_index_scan(qep_tab[0].range_scan()));
        if (prepare_sum_aggregators(sum_funcs, need_distinct)) return true;
        group_list.clean();
        if (setup_sum_funcs(thd, sum_funcs)) return true;
      }

      /*
        Allocate a slice of ref items that describe the items to be copied
        from the second temporary table.
      */
      if (alloc_ref_item_slice(thd, REF_SLICE_TMP2)) return true;

      // No sum funcs anymore
      if (change_to_use_tmp_fields(&tmp_fields[REF_SLICE_TMP1], thd,
                                   ref_items[REF_SLICE_TMP2],
                                   &tmp_fields[REF_SLICE_TMP2],
                                   query_block->m_added_non_hidden_fields))
        return true;

      curr_fields = &tmp_fields[REF_SLICE_TMP2];
      set_ref_item_slice(REF_SLICE_TMP2);
      qep_tab[curr_tmp_table].ref_item_slice = REF_SLICE_TMP2;
      setup_tmptable_write_func(&qep_tab[curr_tmp_table], &trace_this_tbl);
    }
    if (qep_tab[curr_tmp_table].table()->s->is_distinct)
      select_distinct = false; /* Each row is unique */

    if (select_distinct && group_list.empty() && !m_windowing_steps) {
      if (having_cond) {
        qep_tab[curr_tmp_table].having = having_cond;
        having_cond->update_used_tables();
        having_cond = nullptr;
      }
      qep_tab[curr_tmp_table].needs_duplicate_removal = true;
      trace_this_outer.add("reading_from_table_eliminates_duplicates", true);
      explain_flags.set(ESC_DISTINCT, ESP_DUPS_REMOVAL);
      select_distinct = false;
    }
    /* Clean tmp_table_param for the next tmp table. */
    tmp_table_param.sum_func_count = tmp_table_param.func_count = 0;

    tmp_table_param.cleanup();
    streaming_aggregation = false;

    if (!group_optimized_away) {
      grouped = false;
    } else {
      /*
        If grouping has been optimized away, a temporary table is
        normally not needed unless we're explicitly requested to create
        one (e.g. due to a SQL_BUFFER_RESULT hint or INSERT ... SELECT or
        there is a windowing function that needs sorting).

        In this case (grouping was optimized away), temp_table was
        created without a grouping expression and JOIN::exec() will not
        perform the necessary grouping (by the use of end_send_group()
        or end_write_group()) if JOIN::group is set to false.
      */
      /*
         The temporary table was explicitly requested or there is a window
         function which needs sorting (check need_tmp_before_win in
         JOIN::optimize).
      */
      assert(query_block->active_options() & OPTION_BUFFER_RESULT ||
             m_windowing_steps);
      // the temporary table does not have a grouping expression
      assert(!qep_tab[curr_tmp_table].table()->group);
    }
    calc_group_buffer(this, group_list.order);
    count_field_types(query_block, &tmp_table_param, *curr_fields, false,
                      false);
  }

  /*
    Set up structures for a temporary table but do not actually create
    the temporary table if one of these conditions are true:
    - The query is implicitly grouped.
    - The query is explicitly grouped and
        + implemented as a simple grouping, or
        + LIMIT 1 is specified, or
        + ROLLUP is specified, or
        + <some unknown condition>.
  */

  if ((grouped || implicit_grouping) && !m_windowing_steps) {
    if (make_group_fields(this, this)) return true;

    if (make_sum_func_list(*curr_fields, true, true)) return true;
    const bool need_distinct =
        !(qep_tab && qep_tab[0].range_scan() &&
          is_agg_loose_index_scan(qep_tab[0].range_scan()));
    if (prepare_sum_aggregators(sum_funcs, need_distinct)) return true;
    if (setup_sum_funcs(thd, sum_funcs) || thd->is_fatal_error()) return true;
  }

  if (qep_tab && (!group_list.empty() ||
                  (!order.empty() && !m_windowing_steps /* [1] */))) {
    /*
      [1] above: too early to do query ORDER BY if we have windowing; must
      wait till after window processing.
    */
    ASSERT_BEST_REF_IN_JOIN_ORDER(this);
    DBUG_PRINT("info", ("Sorting for send_result_set_metadata"));
    /*
      If we have already done the group, add HAVING to sorted table except
      when rollup is present
    */
    if (having_cond && group_list.empty() && !streaming_aggregation &&
        rollup_state == RollupState::NONE) {
      if (add_having_as_tmp_table_cond(curr_tmp_table)) return true;
    }

    if (grouped)
      m_select_limit = HA_POS_ERROR;
    else if (!need_tmp_before_win) {
      /*
        We can abort sorting after thd->select_limit rows if there are no
        filter conditions for any tables after the sorted one.
        Filter conditions come in several forms:
         1. as a condition item attached to the join_tab, or
         2. as a keyuse attached to the join_tab (ref access).
      */
      for (uint i = const_tables + 1; i < primary_tables; i++) {
        QEP_TAB *const tab = qep_tab + i;
        if (tab->condition() ||  // 1
            (best_ref[tab->idx()]->keyuse() &&
             tab->first_inner() == NO_PLAN_IDX))  // 2
        {
          /* We have to sort all rows */
          m_select_limit = HA_POS_ERROR;
          break;
        }
      }
    }
    /*
      Here we add sorting stage for ORDER BY/GROUP BY clause, if the
      optimiser chose FILESORT to be faster than INDEX SCAN or there is
      no suitable index present.
      OPTION_FOUND_ROWS supersedes LIMIT and is taken into account.
    */
    DBUG_PRINT("info", ("Sorting for order by/group by"));
    ORDER_with_src order_arg = group_list.empty() ? order : group_list;
    if (qep_tab &&
        m_ordered_index_usage != (group_list.empty()
                                      ? ORDERED_INDEX_ORDER_BY
                                      : ORDERED_INDEX_GROUP_BY) &&
        // Windowing will change order, so it's too early to sort here
        !m_windowing_steps) {
      // Sort either first non-const table or the last tmp table
      QEP_TAB *const sort_tab = &qep_tab[curr_tmp_table];
      if (need_tmp_before_win && !materialize_join && !exec_tmp_table->group)
        explain_flags.set(order_arg.src, ESP_USING_TMPTABLE);

      if (add_sorting_to_table(curr_tmp_table, &order_arg,
                               /*sort_before_group=*/false))
        return true;
      /*
        filesort_limit:	 Return only this many rows from filesort().
        We can use select_limit_cnt only if we have no group_by and 1 table.
        This allows us to use Bounded_queue for queries like:
          "select * from t1 order by b desc limit 1;"
        m_select_limit == HA_POS_ERROR (we need a full table scan)
        query_expression->select_limit_cnt == 1 (we only need one row in the
        result set)
      */
      if (sort_tab->filesort)
        sort_tab->filesort->limit =
            (has_group_by || (primary_tables > curr_tmp_table + 1) ||
             calc_found_rows)
                ? m_select_limit
                : query_expression()->select_limit_cnt;
    }
  }

  if (qep_tab && m_windowing_steps) {
    for (uint wno = 0; wno < m_windows.elements; wno++) {
      tmp_table_param.m_window = m_windows[wno];

      if (!tmp_tables) {
        curr_tmp_table = primary_tables;
        tmp_tables++;

        if (ref_items[REF_SLICE_SAVED_BASE].is_null()) {
          /*
           Make a copy of the base slice in the save slice.
           This is needed because later steps will overwrite the base slice with
           another slice (1-3 or window slice).
           After this slice has been used, overwrite the base slice again with
           the copy in the save slice.
           */
          if (alloc_ref_item_slice(thd, REF_SLICE_SAVED_BASE)) return true;

          copy_ref_item_slice(REF_SLICE_SAVED_BASE, REF_SLICE_ACTIVE);
          current_ref_item_slice = REF_SLICE_SAVED_BASE;
        }
      } else {
        curr_tmp_table++;
        tmp_tables++;
      }

      ORDER_with_src dummy;

      tmp_table_param.hidden_field_count = CountHiddenFields(*curr_fields);

      /*
        Allocate a slice of ref items that describe the items to be copied
        from the next temporary table.
      */
      const uint widx = REF_SLICE_WIN_1 + wno;

      QEP_TAB *tab = &qep_tab[curr_tmp_table];
      mem_root_deque<Item *> *orig_fields = curr_fields;
      {
        Opt_trace_object trace_this_tbl(trace);
        trace_this_tbl
            .add("adding_tmp_table_in_plan_at_position", curr_tmp_table)
            .add_alnum("cause", "output_for_window_functions")
            .add("with_buffer", m_windows[wno]->needs_buffering());

        if (create_intermediate_table(tab, *curr_fields, dummy, false))
          return true;

        if (alloc_ref_item_slice(thd, widx)) return true;

        if (change_to_use_tmp_fields(curr_fields, thd, ref_items[widx],
                                     &tmp_fields[widx],
                                     query_block->m_added_non_hidden_fields))
          return true;

        curr_fields = &tmp_fields[widx];
        set_ref_item_slice(widx);
        tab->ref_item_slice = widx;
        setup_tmptable_write_func(tab, &trace_this_tbl);
      }

      if (m_windows[wno]->needs_buffering()) {
        if (CreateFramebufferTable(
                thd, tmp_table_param, *query_block, *orig_fields, *curr_fields,
                tab->tmp_table_param->items_to_copy, m_windows[wno])) {
          return true;
        }
      }

      if (m_windows[wno]->make_special_rows_cache(thd, tab->table()))
        return true;

      ORDER_with_src w_partition(m_windows[wno]->sorting_order(),
                                 ESC_WINDOWING);

      if (w_partition.order != nullptr) {
        Opt_trace_object trace_pre_sort(trace, "adding_sort_to_previous_table");
        if (add_sorting_to_table(curr_tmp_table - 1, &w_partition,
                                 /*sort_before_group=*/false))
          return true;
      }

      if (m_windows[wno]->is_last()) {
        if (!order.empty() && m_ordered_index_usage != ORDERED_INDEX_ORDER_BY) {
          if (add_sorting_to_table(curr_tmp_table, &order,
                                   /*sort_before_group=*/false))
            return true;
        }
        if (!tab->filesort && !tab->table()->s->keys &&
            (!(query_block->active_options() & OPTION_BUFFER_RESULT) ||
             need_tmp_before_win || wno >= 1)) {
          /*
            Last tmp table of execution; no sort, no duplicate elimination, no
            buffering imposed by user (or it has already been implemented by
            a previous tmp table): hence any row needn't be written to
            tmp table's storage; send it out to query's result instead:
          */
          m_windows[wno]->set_short_circuit(true);
        }
      }

      if (having_cond != nullptr) {
        tab->having = having_cond;
        having_cond = nullptr;
      }
    }
  }

  // In the case of rollup (only): After the base slice list was made, we may
  // have modified the field list to add rollup group items and sum switchers.
  // Since there may be HAVING filters with refs that refer to the base slice,
  // we need to refresh that slice (and its copy, REF_SLICE_SAVED_BASE) so
  // that it includes the updated items.
  //
  // Note that we do this after we've made the TMP1 and TMP2 slices, since
  // there's a lot of logic that looks through the GROUP BY list, which refers
  // to the base slice and expects _not_ to find rollup items there.
  refresh_base_slice();

  fields = curr_fields;
  // Reset before execution
  set_ref_item_slice(REF_SLICE_SAVED_BASE);
  if (qep_tab) {
    qep_tab[primary_tables + tmp_tables].op_type = get_end_select_func();
  }
  grouped = has_group_by;

  unplug_join_tabs();

  /*
    Tmp tables are a layer between the nested loop and the derived table's
    result, WITH RECURSIVE cannot work with them. This should not happen, as a
    recursive query cannot have clauses which use a tmp table (GROUP BY,
    etc).
  */
  assert(!query_block->is_recursive() || !tmp_tables);
  cleanup_tmp_tables_on_error.commit();
  return false;
}

void JOIN::refresh_base_slice() {
  const unsigned num_hidden_fields = CountHiddenFields(*fields);
  const size_t num_select_elements = fields->size() - num_hidden_fields;
  const size_t orig_num_select_elements =
      num_select_elements - query_block->m_added_non_hidden_fields;

  for (unsigned i = 0; i < fields->size(); ++i) {
    Item *item = (*fields)[i];
    size_t pos;
    // See change_to_use_tmp_fields_except_sums for an explanation of how
    // the visible fields, hidden fields and additional fields added by
    // transformations are organized in fields and ref_item_array.
    if (i < num_hidden_fields) {
      pos = fields->size() - i - 1 - query_block->m_added_non_hidden_fields;
    } else {
      pos = i - num_hidden_fields;
      if (pos >= orig_num_select_elements) pos += num_hidden_fields;
    }
    query_block->base_ref_items[pos] = item;
    if (!ref_items[REF_SLICE_SAVED_BASE].is_null()) {
      ref_items[REF_SLICE_SAVED_BASE][pos] = item;
    }
  }
}

void JOIN::unplug_join_tabs() {
  ASSERT_BEST_REF_IN_JOIN_ORDER(this);

  map2table = nullptr;

  for (uint i = 0; i < tables; ++i) best_ref[i]->cleanup();

  best_ref = nullptr;
}

/**
  @brief Add Filesort object to the given table to sort if with filesort

  @param idx        JOIN_TAB's position in the qep_tab array. The
                    created Filesort object gets attached to this.

  @param sort_order List of expressions to sort the table by
  @param sort_before_group
                    If true, this sort happens before grouping is done
                    (potentially as a step of grouping itself),
                    so any wrapped rollup group items should be
                    unwrapped.

  @note This function moves tab->select, if any, to filesort->select

  @return false on success, true on OOM
*/

bool JOIN::add_sorting_to_table(uint idx, ORDER_with_src *sort_order,
                                bool sort_before_group) {
  DBUG_TRACE;
  ASSERT_BEST_REF_IN_JOIN_ORDER(this);
  assert(!query_block->is_recursive());
  const enum join_type jt = qep_tab[idx].type();
  if (jt == JT_CONST || jt == JT_EQ_REF)
    return false;  // 1 single row: is already sorted

  // Weedout needs an underlying table to store refs from (it deduplicates
  // by row ID), so if this table is part of a weedout operation, we need
  // to force sorting by row IDs -- sorting rows with addon fields returns
  // rows that have no reference to the underlying table object.
  bool force_sort_rowids = false;
  for (plan_idx i = 0; i <= static_cast<plan_idx>(idx); ++i) {
    if (!qep_tab[i].starts_weedout()) {
      continue;
    }

    plan_idx weedout_end = NO_PLAN_IDX;  // Exclusive.
    for (uint j = i; j < primary_tables; ++j) {
      if (qep_tab[j].check_weed_out_table == qep_tab[i].flush_weedout_table) {
        weedout_end = j + 1;
        break;
      }
    }
    if (weedout_end != NO_PLAN_IDX &&
        weedout_end > static_cast<plan_idx>(idx)) {
      force_sort_rowids = true;
      break;
    }
  }

  explain_flags.set(sort_order->src, ESP_USING_FILESORT);
  QEP_TAB *const tab = &qep_tab[idx];
  const bool keep_buffers =
      qep_tab->join() != nullptr &&
      qep_tab->join()->query_block->master_query_expression()->item !=
          nullptr &&
      qep_tab->join()
          ->query_block->master_query_expression()
          ->item->is_uncacheable();

  {
    // Switch to the right slice if applicable, so that we fetch out the correct
    // items from order_arg.
    const Switch_ref_item_slice slice_switch(this, tab->ref_item_slice);
    tab->filesort = new (thd->mem_root)
        Filesort(thd, {tab->table()}, keep_buffers, sort_order->order,
                 HA_POS_ERROR, /*remove_duplicates=*/false, force_sort_rowids,
                 /*unwrap_rollup=*/sort_before_group);
    tab->filesort_pushed_order = sort_order->order;
  }
  if (!tab->filesort) return true;
  Opt_trace_object trace_tmp(&thd->opt_trace, "filesort");
  trace_tmp.add_alnum("adding_sort_to_table",
                      tab->table() ? tab->table()->alias : "");

  return false;
}

/**
  Find a cheaper access key than a given key.

  @param          tab                 NULL or JOIN_TAB of the accessed table
  @param          order               Linked list of ORDER BY arguments
  @param          table               Table if tab == NULL or tab->table()
  @param          usable_keys         Key map to find a cheaper key in
  @param          ref_key
                * 0 <= key < MAX_KEY   - key number (hint) to start the search
                * -1                   - no key number provided
  @param          select_limit        LIMIT value, or HA_POS_ERROR if no limit
  @param [out]    new_key             Key number if success, otherwise undefined
  @param [out]    new_key_direction   Return -1 (reverse) or +1 if success,
                                      otherwise undefined
  @param [out]    new_select_limit    Return adjusted LIMIT
  @param [out]    new_used_key_parts  NULL by default, otherwise return number
                                      of new_key prefix columns if success
                                      or undefined if the function fails
  @param [out]  saved_best_key_parts  NULL by default, otherwise preserve the
                                      value for further use in
                                      ReverseIndexRangeScanIterator

  @note
    This function takes into account table->quick_condition_rows statistic
    (that is calculated by JOIN::make_join_plan()).
    However, single table procedures such as mysql_update() and mysql_delete()
    never call JOIN::make_join_plan(), so they have to update it manually
    (@see get_index_for_order()).
    This function resets bits in TABLE::quick_keys for indexes with mixed
    ASC/DESC keyparts as range scan doesn't support range reordering
    required for them.
*/

bool test_if_cheaper_ordering(const JOIN_TAB *tab, ORDER_with_src *order,
                              TABLE *table, Key_map usable_keys, int ref_key,
                              ha_rows select_limit, int *new_key,
                              int *new_key_direction, ha_rows *new_select_limit,
                              uint *new_used_key_parts,
                              uint *saved_best_key_parts) {
  DBUG_TRACE;
  /*
    Check whether there is an index compatible with the given order
    usage of which is cheaper than usage of the ref_key index (ref_key>=0)
    or a table scan.
    It may be the case if ORDER/GROUP BY is used with LIMIT.
  */
  ha_rows best_select_limit = HA_POS_ERROR;
  JOIN *join = tab ? tab->join() : nullptr;
  if (join) ASSERT_BEST_REF_IN_JOIN_ORDER(join);
  uint nr;
  uint best_key_parts = 0;
  int best_key_direction = 0;
  ha_rows best_records = 0;
  double read_time;
  int best_key = -1;
  bool is_best_covering = false;
  double fanout = 1;
  const ha_rows table_records = table->file->stats.records;
  const bool group = join && join->grouped && order == &join->group_list;
  double refkey_rows_estimate =
      static_cast<double>(table->quick_condition_rows);
  const bool has_limit = (select_limit != HA_POS_ERROR);
  const join_type cur_access_method = tab ? tab->type() : JT_ALL;

  if (join) {
    read_time = tab->position()->read_cost;
    for (uint jt = tab->idx() + 1; jt < join->primary_tables; jt++) {
      POSITION *pos = join->best_ref[jt]->position();
      fanout *= pos->rows_fetched * pos->filter_effect;
      if (fanout < 0) break;  // fanout became 'unknown'
    }
  } else
    read_time = table->file->table_scan_cost().total_cost();

  /*
    Calculate the selectivity of the ref_key for REF_ACCESS. For
    RANGE_ACCESS we use table->quick_condition_rows.
  */
  if (ref_key >= 0 && cur_access_method == JT_REF) {
    if (table->quick_keys.is_set(ref_key))
      refkey_rows_estimate = static_cast<double>(table->quick_rows[ref_key]);
    else {
      const KEY *ref_keyinfo = table->key_info + ref_key;
      if (ref_keyinfo->has_records_per_key(tab->ref().key_parts - 1))
        refkey_rows_estimate =
            ref_keyinfo->records_per_key(tab->ref().key_parts - 1);
      else
        refkey_rows_estimate = 1.0;  // No index statistics
    }
    assert(refkey_rows_estimate >= 1.0);
  }

  for (nr = 0; nr < table->s->keys; nr++) {
    int direction = 0;
    uint used_key_parts;
    bool skip_quick;

    if (usable_keys.is_set(nr) &&
        (direction = test_if_order_by_key(order, table, nr, &used_key_parts,
                                          &skip_quick))) {
      const bool is_covering = table->covering_keys.is_set(nr) ||
                               (nr == table->s->primary_key &&
                                table->file->primary_key_is_clustered());
      // Don't allow backward scans on indexes with mixed ASC/DESC key parts
      if (skip_quick) table->quick_keys.clear_bit(nr);

      /*
        Don't use an index scan with ORDER BY without limit.
        For GROUP BY without limit always use index scan
        if there is a suitable index.
        Why we hold to this asymmetry hardly can be explained
        rationally. It's easy to demonstrate that using
        temporary table + filesort could be cheaper for grouping
        queries too.
      */
      if (is_covering || select_limit != HA_POS_ERROR ||
          (ref_key < 0 && (group || table->force_index_order))) {
        rec_per_key_t rec_per_key;
        KEY *keyinfo = table->key_info + nr;
        if (select_limit == HA_POS_ERROR) select_limit = table_records;
        if (group) {
          /*
            Used_key_parts can be larger than keyinfo->key_parts
            when using a secondary index clustered with a primary
            key (e.g. as in Innodb).
            See Bug #28591 for details.
          */
          rec_per_key =
              used_key_parts && used_key_parts <= actual_key_parts(keyinfo)
                  ? keyinfo->records_per_key(used_key_parts - 1)
                  : 1.0f;
          rec_per_key = std::max(rec_per_key, 1.0f);
          /*
            With a grouping query each group containing on average
            rec_per_key records produces only one row that will
            be included into the result set.
          */
          if (select_limit > table_records / rec_per_key)
            select_limit = table_records;
          else
            select_limit = (ha_rows)(select_limit * rec_per_key);
        }
        /*
          If tab=tk is not the last joined table tn then to get first
          L records from the result set we can expect to retrieve
          only L/fanout(tk,tn) where fanout(tk,tn) says how many
          rows in the record set on average will match each row tk.
          Usually our estimates for fanouts are too pessimistic.
          So the estimate for L/fanout(tk,tn) will be too optimistic
          and as result we'll choose an index scan when using ref/range
          access + filesort will be cheaper.
        */
        if (fanout == 0) {              // Would have been a division-by-zero
          select_limit = HA_POS_ERROR;  // -> 'infinite'
        } else if (fanout >= 0) {       // 'fanout' not unknown
          const double new_limit = max(select_limit / fanout, 1.0);
          if (new_limit >= static_cast<double>(HA_POS_ERROR)) {
            select_limit = HA_POS_ERROR;
          } else {
            select_limit = new_limit;
          }
        }
        /*
          We assume that each of the tested indexes is not correlated
          with ref_key. Thus, to select first N records we have to scan
          N/selectivity(ref_key) index entries.
          selectivity(ref_key) = #scanned_records/#table_records =
          refkey_rows_estimate/table_records.
          In any case we can't select more than #table_records.
          N/(refkey_rows_estimate/table_records) > table_records
          <=> N > refkey_rows_estimate.
          Neither should it be possible to select more than #table_records
          rows from refkey_rows_estimate.
         */
        if (select_limit > refkey_rows_estimate)
          select_limit = table_records;
        else if (table_records >= refkey_rows_estimate)
          select_limit = (ha_rows)(select_limit * (double)table_records /
                                   refkey_rows_estimate);
        rec_per_key =
            keyinfo->records_per_key(keyinfo->user_defined_key_parts - 1);
        rec_per_key = std::max(rec_per_key, 1.0f);
        /*
          Here we take into account the fact that rows are
          accessed in sequences rec_per_key records in each.
          Rows in such a sequence are supposed to be ordered
          by rowid/primary key. When reading the data
          in a sequence we'll touch not more pages than the
          table file contains.
          TODO. Use the formula for a disk sweep sequential access
          to calculate the cost of accessing data rows for one
          index entry.
        */
        const Cost_estimate table_scan_time = table->file->table_scan_cost();
        const double index_scan_time =
            select_limit / rec_per_key *
            min<double>(table->file->page_read_cost(nr, rec_per_key),
                        table_scan_time.total_cost());

        /*
          Switch to index that gives order if its scan time is smaller than
          read_time of current chosen access method. In addition, if the
          current chosen access method is index scan or table scan, always
          switch to the index that gives order when it is covering or when
          force index order or group by is present.
        */
        if (((cur_access_method == JT_ALL ||
              cur_access_method == JT_INDEX_SCAN) &&
             (is_covering || group || table->force_index_order)) ||
            index_scan_time < read_time) {
          ha_rows quick_records = table_records;
          const ha_rows refkey_select_limit =
              (ref_key >= 0 && table->covering_keys.is_set(ref_key))
                  ? static_cast<ha_rows>(refkey_rows_estimate)
                  : HA_POS_ERROR;

          if ((is_best_covering && !is_covering) ||
              (is_covering && refkey_select_limit < select_limit))
            continue;
          if (table->quick_keys.is_set(nr))
            quick_records = table->quick_rows[nr];
          if (best_key < 0 ||
              (select_limit <= min(quick_records, best_records)
                   ? keyinfo->user_defined_key_parts < best_key_parts
                   : quick_records < best_records) ||
              // We assume forward scan is faster than backward even if the
              // key is longer. This should be taken into account in cost
              // calculation.
              direction > best_key_direction) {
            best_key = nr;
            best_key_parts = keyinfo->user_defined_key_parts;
            if (saved_best_key_parts) *saved_best_key_parts = used_key_parts;
            best_records = quick_records;
            is_best_covering = is_covering;
            best_key_direction = direction;
            best_select_limit = select_limit;
          }
        }
      }
    }
  }

  if (best_key < 0 || best_key == ref_key) return false;

  *new_key = best_key;
  *new_key_direction = best_key_direction;
  *new_select_limit = has_limit ? best_select_limit : table_records;
  if (new_used_key_parts != nullptr) *new_used_key_parts = best_key_parts;

  return true;
}

/**
  Find a key to apply single table UPDATE/DELETE by a given ORDER

  @param       order           Linked list of ORDER BY arguments
  @param       table           Table to find a key
  @param       limit           LIMIT clause parameter
  @param       range_scan      Range scan used for this table, if any
  @param [out] need_sort       true if filesort needed
  @param [out] reverse
    true if the key is reversed again given ORDER (undefined if key == MAX_KEY)

  @return
    - MAX_KEY if no key found                        (need_sort == true)
    - MAX_KEY if quick select result order is OK     (need_sort == false)
    - key number (either index scan or quick select) (need_sort == false)

  @note
    Side effects:
    - may deallocate or deallocate and replace select->quick;
    - may set table->quick_condition_rows and table->quick_rows[...]
      to table->file->stats.records.
*/

uint get_index_for_order(ORDER_with_src *order, TABLE *table, ha_rows limit,
                         AccessPath *range_scan, bool *need_sort,
                         bool *reverse) {
  if (range_scan &&
      unique_key_range(range_scan)) {  // Single row select (always
                                       // "ordered"): Ok to use with
                                       // key field UPDATE
    *need_sort = false;
    /*
      Returning of MAX_KEY here prevents updating of used_key_is_modified
      in mysql_update(). Use AccessPath "as is".
    */
    return MAX_KEY;
  }

  if (order->empty()) {
    *need_sort = false;
    if (range_scan)
      return used_index(range_scan);  // index or MAX_KEY, use AccessPath as is
    else
      return table->file
          ->key_used_on_scan;  // MAX_KEY or index for some engines
  }

  if (!is_simple_order(order->order))  // just to cut further expensive checks
  {
    *need_sort = true;
    return MAX_KEY;
  }

  if (range_scan) {
    if (used_index(range_scan) == MAX_KEY) {
      *need_sort = true;
      return MAX_KEY;
    }

    uint used_key_parts;
    bool skip_path;
    switch (test_if_order_by_key(order, table, used_index(range_scan),
                                 &used_key_parts, &skip_path)) {
      case 1:  // desired order
        *need_sort = false;
        return used_index(range_scan);
      case 0:  // unacceptable order
        *need_sort = true;
        return MAX_KEY;
      case -1:  // desired order, but opposite direction
      {
        if (!skip_path && !make_reverse(used_key_parts, range_scan)) {
          *need_sort = false;
          return used_index(range_scan);
        } else {
          *need_sort = true;
          return MAX_KEY;
        }
      }
    }
    assert(0);
  } else if (limit != HA_POS_ERROR) {  // check if some index scan & LIMIT is
                                       // more efficient than filesort

    /*
      Update quick_condition_rows since single table UPDATE/DELETE procedures
      don't call JOIN::make_join_plan() and leave this variable uninitialized.
    */
    table->quick_condition_rows = table->file->stats.records;

    int key, direction;
    if (test_if_cheaper_ordering(nullptr, order, table,
                                 table->keys_in_use_for_order_by, -1, limit,
                                 &key, &direction, &limit)) {
      *need_sort = false;
      *reverse = (direction < 0);
      return key;
    }
  }
  *need_sort = true;
  return MAX_KEY;
}

/**
  Returns number of key parts depending on
  OPTIMIZER_SWITCH_USE_INDEX_EXTENSIONS flag.

  @param  key_info  pointer to KEY structure

  @return number of key parts.
*/

uint actual_key_parts(const KEY *key_info) {
  return current_thd->optimizer_switch_flag(
             OPTIMIZER_SWITCH_USE_INDEX_EXTENSIONS)
             ? key_info->actual_key_parts
             : key_info->user_defined_key_parts;
}

uint actual_key_flags(const KEY *key_info) {
  return current_thd->optimizer_switch_flag(
             OPTIMIZER_SWITCH_USE_INDEX_EXTENSIONS)
             ? key_info->actual_flags
             : key_info->flags;
}

join_type calc_join_type(AccessPath *path) {
  switch (path->type) {
    case AccessPath::INDEX_RANGE_SCAN:
    case AccessPath::INDEX_SKIP_SCAN:
    case AccessPath::GROUP_INDEX_SKIP_SCAN:
      return JT_RANGE;
    case AccessPath::INDEX_MERGE:
    case AccessPath::ROWID_INTERSECTION:
    case AccessPath::ROWID_UNION:
      return JT_INDEX_MERGE;
    default:
      assert(false);
      return JT_RANGE;
  }
}

/**
  @} (end of group Query_Optimizer)
*/<|MERGE_RESOLUTION|>--- conflicted
+++ resolved
@@ -54,10 +54,7 @@
 #include "my_pointer_arithmetic.h"
 #include "my_sqlcommand.h"
 #include "my_sys.h"
-<<<<<<< HEAD
-=======
 #include "mysql/plugin.h"
->>>>>>> 87307d4d
 #include "mysql/strings/m_ctype.h"
 #include "mysql/udf_registration_types.h"
 #include "mysql_com.h"
@@ -4424,13 +4421,6 @@
 
   DBUG_TRACE;
 
-  // This is necessary to undo effects of any previous execute's call to
-  // CreateFramebufferTable->ReplaceMaterializedItems's calls of
-  // update_used_tables: loses PROP_WINDOW_FUNCTION needed here in next
-  // execution round
-  if (m_windows.elements > 0)
-    for (auto f : *fields) f->update_used_tables();
-
   /*
     In this function, we may change having_cond into a condition on a
     temporary sort/group table, so we have to assign having_for_explain now:
