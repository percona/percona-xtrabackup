#ifndef ITEM_INCLUDED
#define ITEM_INCLUDED

/* Copyright (c) 2000, 2016, Oracle and/or its affiliates. All rights reserved.

   This program is free software; you can redistribute it and/or modify
   it under the terms of the GNU General Public License as published by
   the Free Software Foundation; version 2 of the License.

   This program is distributed in the hope that it will be useful,
   but WITHOUT ANY WARRANTY; without even the implied warranty of
   MERCHANTABILITY or FITNESS FOR A PARTICULAR PURPOSE.  See the
   GNU General Public License for more details.

   You should have received a copy of the GNU General Public License
   along with this program; if not, write to the Free Software
   Foundation, Inc., 51 Franklin St, Fifth Floor, Boston, MA 02110-1301  USA */

#include <float.h>
#include <limits.h>
#include <math.h>
#include <stdio.h>
#include <string.h>
#include <sys/types.h>
#include <new>

#include "binary_log_types.h"
#include "enum_query_type.h"
#include "field.h"       // Derivation
#include "handler.h"
#include "m_ctype.h"
#include "m_string.h"
#include "my_bitmap.h"
#include "my_compiler.h"
#include "my_dbug.h"
#include "my_decimal.h"  // my_decimal
#include "my_double2ulonglong.h"
#include "my_global.h"
#include "my_sys.h"
#include "my_time.h"
#include "mysql_com.h"
#include "mysqld_error.h"
#include "parse_tree_node_base.h" // Parse_tree_node
#include "sql_alloc.h"
#include "sql_array.h"   // Bounds_checked_array
#include "sql_const.h"
#include "sql_plugin_ref.h"
#include "sql_string.h"
#include "system_variables.h"
#include "table.h"
#include "table_trigger_field_support.h" // Table_trigger_field_support
#include "template_utils.h"
#include "thr_malloc.h"
#include "trigger_def.h" // enum_trigger_variable_type
#include "typelib.h"

class Item;
class Item_field;
class Json_wrapper;
class Protocol;
class SELECT_LEX;
class Security_context;
class THD;
class user_var_entry;
template <class T> class List;
template <class T> class List_iterator;
template <typename T> class SQL_I_List;

typedef Bounds_checked_array<Item*> Ref_item_array;

void item_init(void);			/* Init item functions */

/**
  Default condition filtering (selectivity) values used by
  get_filtering_effect() and friends when better estimates
  (statistics) are not available for a predicate.
*/
/**
  For predicates that are always satisfied. Must be 1.0 or the filter
  calculation logic will break down.
*/
#define COND_FILTER_ALLPASS 1.0f
/// Filtering effect for equalities: col1 = col2
#define COND_FILTER_EQUALITY 0.1f
/// Filtering effect for inequalities: col1 > col2
#define COND_FILTER_INEQUALITY 0.3333f
/// Filtering effect for between: col1 BETWEEN a AND b
#define COND_FILTER_BETWEEN 0.1111f
/**
   Value is out-of-date, will need recalculation.
   This is used by post-greedy-search logic which changes the access method and thus
   makes obsolete the filtering value calculated by best_access_path(). For
  example, test_if_skip_sort_order().
*/
#define COND_FILTER_STALE -1.0f
/**
   A special subcase of the above:
   - if this is table/index/range scan, and
   - rows_fetched is how many rows we will examine, and
   - rows_fetched is less than the number of rows in the table (as determined
   by test_if_cheaper_ordering() and test_if_skip_sort_order()).
   Unlike the ordinary case where rows_fetched:
   - is set by calculate_scan_cost(), and
   - is how many rows pass the constant condition (so, less than we will
   examine), and
   - the actual rows_fetched to show in EXPLAIN is the number of rows in the
   table (== rows which we will examine), and
   - the constant condition's effect has to be moved to filter_effect for
   EXPLAIN.
*/
#define COND_FILTER_STALE_NO_CONST -2.0f

static inline uint32
char_to_byte_length_safe(uint32 char_length_arg, uint32 mbmaxlen_arg)
{
   ulonglong tmp= ((ulonglong) char_length_arg) * mbmaxlen_arg;
   return (tmp > UINT_MAX32) ? (uint32) UINT_MAX32 : (uint32) tmp;
}


/*
   "Declared Type Collation"
   A combination of collation and its derivation.

  Flags for collation aggregation modes:
  MY_COLL_ALLOW_SUPERSET_CONV  - allow conversion to a superset
  MY_COLL_ALLOW_COERCIBLE_CONV - allow conversion of a coercible value
                                 (i.e. constant).
  MY_COLL_ALLOW_CONV           - allow any kind of conversion
                                 (combination of the above two)
  MY_COLL_ALLOW_NUMERIC_CONV   - if all items were numbers, convert to
                                 @@character_set_connection
  MY_COLL_DISALLOW_NONE        - don't allow return DERIVATION_NONE
                                 (e.g. when aggregating for comparison)
  MY_COLL_CMP_CONV             - combination of MY_COLL_ALLOW_CONV
                                 and MY_COLL_DISALLOW_NONE
*/

#define MY_COLL_ALLOW_SUPERSET_CONV   1
#define MY_COLL_ALLOW_COERCIBLE_CONV  2
#define MY_COLL_DISALLOW_NONE         4
#define MY_COLL_ALLOW_NUMERIC_CONV    8

#define MY_COLL_ALLOW_CONV (MY_COLL_ALLOW_SUPERSET_CONV | MY_COLL_ALLOW_COERCIBLE_CONV)
#define MY_COLL_CMP_CONV   (MY_COLL_ALLOW_CONV | MY_COLL_DISALLOW_NONE)

class DTCollation {
public:
  const CHARSET_INFO *collation;
  enum Derivation derivation;
  uint repertoire;
  
  void set_repertoire_from_charset(const CHARSET_INFO *cs)
  {
    repertoire= cs->state & MY_CS_PUREASCII ?
                MY_REPERTOIRE_ASCII : MY_REPERTOIRE_UNICODE30;
  }
  DTCollation()
  {
    collation= &my_charset_bin;
    derivation= DERIVATION_NONE;
    repertoire= MY_REPERTOIRE_UNICODE30;
  }
  DTCollation(const CHARSET_INFO *collation_arg, Derivation derivation_arg)
  {
    collation= collation_arg;
    derivation= derivation_arg;
    set_repertoire_from_charset(collation_arg);
  }
  void set(const DTCollation &dt)
  { 
    collation= dt.collation;
    derivation= dt.derivation;
    repertoire= dt.repertoire;
  }
  void set(const CHARSET_INFO *collation_arg, Derivation derivation_arg)
  {
    collation= collation_arg;
    derivation= derivation_arg;
    set_repertoire_from_charset(collation_arg);
  }
  void set(const CHARSET_INFO *collation_arg,
           Derivation derivation_arg,
           uint repertoire_arg)
  {
    collation= collation_arg;
    derivation= derivation_arg;
    repertoire= repertoire_arg;
  }
  void set_numeric()
  {
    collation= &my_charset_numeric;
    derivation= DERIVATION_NUMERIC;
    repertoire= MY_REPERTOIRE_NUMERIC;
  }
  void set(const CHARSET_INFO *collation_arg)
  {
    collation= collation_arg;
    set_repertoire_from_charset(collation_arg);
  }
  void set(Derivation derivation_arg)
  { derivation= derivation_arg; }
  void set_repertoire(uint repertoire_arg)
  { repertoire= repertoire_arg; }
  bool aggregate(DTCollation &dt, uint flags= 0);
  bool set(DTCollation &dt1, DTCollation &dt2, uint flags= 0)
  { set(dt1); return aggregate(dt2, flags); }
  const char *derivation_name() const
  {
    switch(derivation)
    {
      case DERIVATION_NUMERIC:   return "NUMERIC";
      case DERIVATION_IGNORABLE: return "IGNORABLE";
      case DERIVATION_COERCIBLE: return "COERCIBLE";
      case DERIVATION_IMPLICIT:  return "IMPLICIT";
      case DERIVATION_SYSCONST:  return "SYSCONST";
      case DERIVATION_EXPLICIT:  return "EXPLICIT";
      case DERIVATION_NONE:      return "NONE";
      default: return "UNKNOWN";
    }
  }
};


/**
  Class used as argument to Item::walk() together with mark_field_in_map()
*/
class Mark_field
{
public:
  Mark_field(TABLE *table, enum_mark_columns mark) :
  table(table), mark(mark)
  {}
  Mark_field(enum_mark_columns mark) :
  table(NULL), mark(mark)
  {}

  /**
     If == NULL, update map of any table.
     If <> NULL, update map of only this table.
  */
  TABLE *const table;
  /// How to mark the map.
  const enum_mark_columns mark;
};


/**
  Class used as argument to Item::walk() together with used_tables_for_level()
*/
class Used_tables
{
public:
  explicit Used_tables(SELECT_LEX *select) :
  select(select), used_tables(0)
  {}

  SELECT_LEX *const select;           ///< Level for which data is accumulated
  table_map used_tables;              ///< Accumulated used tables data
};

/*************************************************************************/

/**
  Storage for name strings.
  Enpowers Simple_cstring with allocation routines from the sql_strmake family.

  This class must stay as small as possible as we often 
  pass it into functions using call-by-value evaluation.

  Don't add new members or virual methods into this class!
*/
class Name_string: public Simple_cstring
{
private:
  void set_or_copy(const char *str, size_t length, bool is_null_terminated)
  {
    if (is_null_terminated)
      set(str, length);
    else
      copy(str, length);  
  }
public:
  Name_string(): Simple_cstring() {}
  /*
    Please do NOT add constructor Name_string(const char *str) !
    It will involve hidden strlen() call, which can affect
    performance negatively. Use Name_string(str, len) instead.
  */
  Name_string(const char *str, size_t length):
    Simple_cstring(str, length) {}
  Name_string(const LEX_STRING str): Simple_cstring(str) {}
  Name_string(const char *str, size_t length, bool is_null_terminated):
    Simple_cstring()
  {
    set_or_copy(str, length, is_null_terminated);
  }
  Name_string(const LEX_STRING str, bool is_null_terminated):
    Simple_cstring()
  {
    set_or_copy(str.str, str.length, is_null_terminated);
  }
  /**
    Allocate space using sql_strmake() or sql_strmake_with_convert().
  */
  void copy(const char *str, size_t length, const CHARSET_INFO *cs);
  /**
    Variants for copy(), for various argument combinations.
  */
  void copy(const char *str, size_t length)
  {
    copy(str, length, system_charset_info);
  }
  void copy(const char *str)
  {
    copy(str, (str ? strlen(str) : 0), system_charset_info);
  }
  void copy(const LEX_STRING lex)
  {
    copy(lex.str, lex.length);
  }
  void copy(const LEX_STRING *lex)
  {
    copy(lex->str, lex->length);
  }
  void copy(const Name_string str)
  {
    copy(str.ptr(), str.length());
  }
  /**
    Compare name to another name in C string, case insensitively.
  */
  bool eq(const char *str) const
  {
    DBUG_ASSERT(str && ptr());
    return my_strcasecmp(system_charset_info, ptr(), str) == 0;
  }
  bool eq_safe(const char *str) const
  {
    return is_set() && str && eq(str);
  }
  /**
    Compare name to another name in Name_string, case insensitively.
  */
  bool eq(const Name_string name) const
  {
    return eq(name.ptr());
  }
  bool eq_safe(const Name_string name) const
  {
    return is_set() && name.is_set() && eq(name);
  }
};


#define NAME_STRING(x)  Name_string(C_STRING_WITH_LEN(x))


extern const Name_string null_name_string;


/**
  Storage for Item names.
  Adds "autogenerated" flag and warning functionality to Name_string.
*/
class Item_name_string: public Name_string
{
private:
  bool m_is_autogenerated; /* indicates if name of this Item
                              was autogenerated or set by user */
public:
  Item_name_string(): Name_string(), m_is_autogenerated(true)
  { }
  Item_name_string(const Name_string name)
    :Name_string(name), m_is_autogenerated(true)
  { }
  /**
    Set m_is_autogenerated flag to the given value.
  */
  void set_autogenerated(bool is_autogenerated)
  {
    m_is_autogenerated= is_autogenerated;
  }
  /**
    Return the auto-generated flag.
  */
  bool is_autogenerated() const { return m_is_autogenerated; }
  using Name_string::copy;
  /**
    Copy name together with autogenerated flag.
    Produce a warning if name was cut.
  */
  void copy(const char *str_arg, size_t length_arg, const CHARSET_INFO *cs_arg,
           bool is_autogenerated_arg);
};


/*
  Instances of Name_resolution_context store the information necesary for
  name resolution of Items and other context analysis of a query made in
  fix_fields().

  This structure is a part of SELECT_LEX, a pointer to this structure is
  assigned when an item is created (which happens mostly during  parsing
  (sql_yacc.yy)), but the structure itself will be initialized after parsing
  is complete

  TODO: move subquery of INSERT ... SELECT and CREATE ... SELECT to
  separate SELECT_LEX which allow to remove tricks of changing this
  structure before and after INSERT/CREATE and its SELECT to make correct
  field name resolution.
*/
struct Name_resolution_context: Sql_alloc
{
  /*
    The name resolution context to search in when an Item cannot be
    resolved in this context (the context of an outer select)
  */
  Name_resolution_context *outer_context;
  /// Link to next name res context with the same query block as the base
  Name_resolution_context *next_context;

  /*
    List of tables used to resolve the items of this context.  Usually these
    are tables from the FROM clause of SELECT statement.  The exceptions are
    INSERT ... SELECT and CREATE ... SELECT statements, where SELECT
    subquery is not moved to a separate SELECT_LEX.  For these types of
    statements we have to change this member dynamically to ensure correct
    name resolution of different parts of the statement.
  */
  TABLE_LIST *table_list;
  /*
    In most cases the two table references below replace 'table_list' above
    for the purpose of name resolution. The first and last name resolution
    table references allow us to search only in a sub-tree of the nested
    join tree in a FROM clause. This is needed for NATURAL JOIN, JOIN ... USING
    and JOIN ... ON. 
  */
  TABLE_LIST *first_name_resolution_table;
  /*
    Last table to search in the list of leaf table references that begins
    with first_name_resolution_table.
  */
  TABLE_LIST *last_name_resolution_table;

  /*
    SELECT_LEX item belong to, in case of merged VIEW it can differ from
    SELECT_LEX where item was created, so we can't use table_list/field_list
    from there
  */
  SELECT_LEX *select_lex;

  /*
    Processor of errors caused during Item name resolving, now used only to
    hide underlying tables in errors about views (i.e. it substitute some
    errors for views)
  */
  bool view_error_handler;
  TABLE_LIST *view_error_handler_arg;

  /**
    When TRUE, items are resolved in this context against
    SELECT_LEX::item_list, SELECT_lex::group_list and
    this->table_list. If FALSE, items are resolved only against
    this->table_list.

    @see SELECT_LEX::item_list, SELECT_LEX::group_list
  */
  bool resolve_in_select_list;

  /*
    Security context of this name resolution context. It's used for views
    and is non-zero only if the view is defined with SQL SECURITY DEFINER.
  */
  Security_context *security_ctx;

  Name_resolution_context()
    :outer_context(NULL), next_context(NULL),
    table_list(NULL), select_lex(NULL),
    view_error_handler_arg(NULL), security_ctx(NULL)
    {}

  void init()
  {
    resolve_in_select_list= FALSE;
    view_error_handler= false;
    first_name_resolution_table= NULL;
    last_name_resolution_table= NULL;
  }

  void resolve_in_table_list_only(TABLE_LIST *tables)
  {
    table_list= first_name_resolution_table= tables;
    resolve_in_select_list= FALSE;
  }
};


/*
  Store and restore the current state of a name resolution context.
*/

class Name_resolution_context_state
{
private:
  TABLE_LIST *save_table_list;
  TABLE_LIST *save_first_name_resolution_table;
  TABLE_LIST *save_next_name_resolution_table;
  bool        save_resolve_in_select_list;
  TABLE_LIST *save_next_local;

public:
  Name_resolution_context_state() {}          /* Remove gcc warning */

public:
  /* Save the state of a name resolution context. */
  void save_state(Name_resolution_context *context, TABLE_LIST *table_list)
  {
    save_table_list=                  context->table_list;
    save_first_name_resolution_table= context->first_name_resolution_table;
    save_resolve_in_select_list=      context->resolve_in_select_list;
    save_next_local=                  table_list->next_local;
    save_next_name_resolution_table=  table_list->next_name_resolution_table;
  }

  /* Restore a name resolution context from saved state. */
  void restore_state(Name_resolution_context *context, TABLE_LIST *table_list)
  {
    table_list->next_local=                save_next_local;
    table_list->next_name_resolution_table= save_next_name_resolution_table;
    context->table_list=                   save_table_list;
    context->first_name_resolution_table=  save_first_name_resolution_table;
    context->resolve_in_select_list=       save_resolve_in_select_list;
  }

  TABLE_LIST *get_first_name_resolution_table()
  {
    return save_first_name_resolution_table;
  }
};


/*
  This enum is used to report information about monotonicity of function
  represented by Item* tree.
  Monotonicity is defined only for Item* trees that represent table
  partitioning expressions (i.e. have no subselects/user vars/PS parameters
  etc etc). An Item* tree is assumed to have the same monotonicity properties
  as its correspoinding function F:

  [signed] longlong F(field1, field2, ...) {
    put values of field_i into table record buffer;
    return item->val_int(); 
  }

  NOTE
  At the moment function monotonicity is not well defined (and so may be
  incorrect) for Item trees with parameters/return types that are different
  from INT_RESULT, may be NULL, or are unsigned.
  It will be possible to address this issue once the related partitioning bugs
  (BUG#16002, BUG#15447, BUG#13436) are fixed.

  The NOT_NULL enums are used in TO_DAYS, since TO_DAYS('2001-00-00') returns
  NULL which puts those rows into the NULL partition, but
  '2000-12-31' < '2001-00-00' < '2001-01-01'. So special handling is needed
  for this (see Bug#20577).
*/

typedef enum monotonicity_info 
{
   NON_MONOTONIC,              /* none of the below holds */
   MONOTONIC_INCREASING,       /* F() is unary and (x < y) => (F(x) <= F(y)) */
   MONOTONIC_INCREASING_NOT_NULL,  /* But only for valid/real x and y */
   MONOTONIC_STRICT_INCREASING,/* F() is unary and (x < y) => (F(x) <  F(y)) */
   MONOTONIC_STRICT_INCREASING_NOT_NULL  /* But only for valid/real x and y */
} enum_monotonicity_info;


/**
   A type for SQL-like 3-valued Booleans: true/false/unknown.
*/
class Bool3
{
public:
  /// @returns an instance set to "FALSE"
  static const Bool3 false3() { return Bool3(v_FALSE); }
  /// @returns an instance set to "UNKNOWN"
  static const Bool3 unknown3() { return Bool3(v_UNKNOWN); }
  /// @returns an instance set to "TRUE"
  static const Bool3 true3() { return Bool3(v_TRUE); }

  bool is_true() const { return m_val == v_TRUE; }
  bool is_unknown() const { return m_val == v_UNKNOWN; }
  bool is_false() const { return m_val == v_FALSE; }

private:
  enum value { v_FALSE, v_UNKNOWN, v_TRUE };
  /// This is private; instead, use false3()/etc.
  Bool3(value v) : m_val(v) {}

  value m_val;
  /*
    No operator to convert Bool3 to bool (or int) - intentionally: how
    would you map UNKNOWN3 to true/false?
    It is because we want to block such conversions that Bool3 is a class
    instead of a plain enum.
  */
};

/*************************************************************************/

class sp_rcontext;


class Settable_routine_parameter
{
public:
  /*
    Set required privileges for accessing the parameter.

    SYNOPSIS
      set_required_privilege()
        rw        if 'rw' is true then we are going to read and set the
                  parameter, so SELECT and UPDATE privileges might be
                  required, otherwise we only reading it and SELECT
                  privilege might be required.
  */
  Settable_routine_parameter() {}
  virtual ~Settable_routine_parameter() {}
  virtual void set_required_privilege(bool rw MY_ATTRIBUTE((unused))) {};

  /*
    Set parameter value.

    SYNOPSIS
      set_value()
        thd       thread handle
        ctx       context to which parameter belongs (if it is local
                  variable).
        it        item which represents new value

    RETURN
      FALSE if parameter value has been set,
      TRUE if error has occured.
  */
  virtual bool set_value(THD *thd, sp_rcontext *ctx, Item **it)= 0;

  virtual void set_out_param_info(Send_field *info MY_ATTRIBUTE((unused))) {}

  virtual const Send_field *get_out_param_info() const
  { return NULL; }
};


typedef bool (Item::*Item_processor) (uchar *arg);
/*
  Analyzer function
    SYNOPSIS
      argp   in/out IN:  Analysis parameter
                    OUT: Parameter to be passed to the transformer

    RETURN 
      TRUE   Invoke the transformer
      FALSE  Don't do it

*/
typedef bool (Item::*Item_analyzer) (uchar **argp);
typedef Item* (Item::*Item_transformer) (uchar *arg);
typedef void (*Cond_traverser) (const Item *item, void *arg);


class Item : public Parse_tree_node
{
  typedef Parse_tree_node super;

  virtual bool is_expensive_processor(uchar *) { return false; }

protected:
  /**
     Sets the result value of the function an empty string, using the current
     character set. No memory is allocated.
     @retval A pointer to the str_value member.
   */
  String *make_empty_result() {
    str_value.set("", 0, collation.collation);
    return &str_value; 
  }

public:
  Item(const Item &)= delete;
  void operator=(Item &)= delete;
  static void *operator new(size_t size) throw ()
  { return sql_alloc(size); }
  static void *operator new(size_t size, MEM_ROOT *mem_root,
                            const std::nothrow_t &arg MY_ATTRIBUTE((unused))
                            = std::nothrow) throw ()
  { return alloc_root(mem_root, size); }

  static void operator delete(void *ptr MY_ATTRIBUTE((unused)),
                              size_t size MY_ATTRIBUTE((unused)))
  { TRASH(ptr, size); }
  static void operator delete(void*, MEM_ROOT*,
                              const std::nothrow_t&) throw ()
  {}

  enum Type {INVALID_ITEM= 0,
             FIELD_ITEM, FUNC_ITEM, SUM_FUNC_ITEM, STRING_ITEM,
	     INT_ITEM, REAL_ITEM, NULL_ITEM, VARBIN_ITEM,
	     COPY_STR_ITEM, FIELD_AVG_ITEM, DEFAULT_VALUE_ITEM,
	     PROC_ITEM,COND_ITEM, REF_ITEM, FIELD_STD_ITEM,
	     FIELD_VARIANCE_ITEM, INSERT_VALUE_ITEM,
             SUBSELECT_ITEM, ROW_ITEM, CACHE_ITEM, TYPE_HOLDER,
             PARAM_ITEM, TRIGGER_FIELD_ITEM, DECIMAL_ITEM,
             XPATH_NODESET, XPATH_NODESET_CMP,
             VIEW_FIXER_ITEM, FIELD_BIT_ITEM};

  enum cond_result { COND_UNDEF,COND_OK,COND_TRUE,COND_FALSE };

  enum traverse_order { POSTFIX, PREFIX };

  enum enum_walk
  {
    WALK_PREFIX=   0x01,
    WALK_POSTFIX=  0x02,
    WALK_SUBQUERY= 0x04,
    WALK_SUBQUERY_PREFIX= 0x05,   // Combine prefix and subquery traversal
    WALK_SUBQUERY_POSTFIX= 0x06   // Combine postfix and subquery traversal
  };
  
  /// Item constructor for general use.
  Item();

  /**
    Constructor used by Item_field, Item_ref & aggregate functions.
    Used for duplicating lists in processing queries with temporary tables.

    Also used for Item_cond_and/Item_cond_or for creating top AND/OR structure
    of WHERE clause to protect it of optimisation changes in prepared statements
  */
  Item(THD *thd, Item *item);

  /**
    Parse-time context-independent constructor.

    This constructor and caller constructors of child classes must not
    access/change thd->lex (including thd->lex->current_select(),
    thd->m_parser_state etc structures).

    If we need to finalize the construction of the object, then we move
    all context-sensitive code to the itemize() virtual function.

    The POS parameter marks this constructor and other context-independent
    constructors of child classes for easy recognition/separation from other
    (context-dependent) constructors.
  */
  explicit Item(const POS &);

  virtual ~Item()
  {
#ifdef EXTRA_DEBUG
    item_name.set(0);
#endif
  }		/*lint -e1509 */

private:
  /*
    Hide the contextualize*() functions: call/override the itemize()
    in Item class tree instead.

    Note: contextualize_() is an intermediate function. Remove it together
    with Parse_tree_node::contextualize_().
  */
  bool contextualize(Parse_context *) override { DBUG_ASSERT(0); return true; }
  bool contextualize_(Parse_context *) override{ DBUG_ASSERT(0); return true; }

protected:
  /**
    Helper function to skip itemize() for grammar-allocated items

    @param [out] res    pointer to "this"

    @retval true        can skip itemize()
    @retval false       can't skip: the item is allocated directly by the parser
  */
  bool skip_itemize(Item **res)
  {
    *res= this;
    return !is_parser_item;
  }

  /*
    Checks if the function should return binary result based on the items
    provided as parameter.
    Function should only be used by Item_bit_func*

    @param      a item to check
    @param      b item to check, may be nullptr

    @returns true if binary result.
   */
  static bool bit_func_returns_binary(const Item *a, const Item *b);
public:
  /**
    The same as contextualize()/contextualize_() but with additional parameter
    
    This function finalize the construction of Item objects (see the Item(POS)
    constructor): we can access/change parser contexts from the itemize()
    function.

    @param        pc    current parse context
    @param  [out] res   pointer to "this" or to a newly allocated
                        replacement object to use in the Item tree instead

    @retval false       success
    @retval true        syntax/OOM/etc error
  */
  virtual bool itemize(Parse_context *pc, Item **res);

  void rename(char *new_name);
  void init_make_field(Send_field *tmp_field,enum enum_field_types type);
  virtual void cleanup();
  virtual void make_field(Send_field *field);
  virtual Field *make_string_field(TABLE *table);
  virtual bool fix_fields(THD *, Item **);
  /**
    Fix after tables have been moved from one select_lex level to the parent
    level, e.g by semijoin conversion.
    Basically re-calculate all attributes dependent on the tables.

    @param parent_select  select_lex that tables are moved to.
    @param removed_select select_lex that tables are moved away from,
                          child of parent_select.
  */
  virtual void
  fix_after_pullout(SELECT_LEX *parent_select MY_ATTRIBUTE((unused)),
                    SELECT_LEX *removed_select MY_ATTRIBUTE((unused)))
  {};
  /*
    should be used in case where we are sure that we do not need
    complete fix_fields() procedure.
  */
  inline void quick_fix_field() { fixed= 1; }

protected:
  /**
    Helper function which does all of the work for
    save_in_field(Field*, bool), except some error checking common to
    all subclasses, which is performed by save_in_field() itself.

    Subclasses that need to specialize the behaviour of
    save_in_field(), should override this function instead of
    save_in_field().

    @param[in,out] field  the field to save the item into
    @param no_conversions whether or not to allow conversions of the value

    @return the status from saving into the field
      @retval TYPE_OK    item saved without any errors or warnings
      @retval != TYPE_OK there were errors or warnings when saving the item
  */
  virtual type_conversion_status save_in_field_inner(Field *field,
                                                     bool no_conversions);
public:
  /**
    Save the item into a field but do not emit any warnings.

    @param field         field to save the item into
    @param no_conversions whether or not to allow conversions of the value

    @return the status from saving into the field
      @retval TYPE_OK    item saved without any issues
      @retval != TYPE_OK there were issues saving the item
  */
  type_conversion_status save_in_field_no_warnings(Field *field,
                                                   bool no_conversions);
  /**
    Save a temporal value in packed longlong format into a Field.
    Used in optimizer.

    Subclasses that need to specialize this function, should override
    save_in_field_inner().

    @param[in,out] field  the field to save the item into
    @param no_conversions whether or not to allow conversions of the value

    @return the status from saving into the field
      @retval TYPE_OK    item saved without any errors or warnings
      @retval != TYPE_OK there were errors or warnings when saving the item
  */
  type_conversion_status save_in_field(Field *field, bool no_conversions);

  virtual void save_org_in_field(Field *field)
  { save_in_field(field, true); }

  virtual bool send(Protocol *protocol, String *str);
  bool evaluate(THD *thd, String *str);
  virtual bool eq(const Item *, bool binary_cmp) const;
  virtual Item_result result_type() const { return REAL_RESULT; }
  /**
    Result type when an item appear in a numeric context.
    See Field::numeric_context_result_type() for more comments.
  */
  virtual enum Item_result numeric_context_result_type() const
  {
    if (is_temporal())
      return decimals ? DECIMAL_RESULT : INT_RESULT;
    if (result_type() == STRING_RESULT)
      return REAL_RESULT; 
    return result_type();
  }
  /**
    Similar to result_type() but makes DATE, DATETIME, TIMESTAMP
    pretend to be numbers rather than strings.
  */
  inline enum Item_result temporal_with_date_as_number_result_type() const
  {
    return is_temporal_with_date() ?
           (decimals ? DECIMAL_RESULT : INT_RESULT) : result_type();
  }
  virtual Item_result cast_to_int_type() const { return result_type(); }
  virtual enum_field_types string_field_type() const;
  virtual enum_field_types field_type() const;
  virtual enum Type type() const =0;

  enum_field_types aggregate_type(Bounds_checked_array<Item *>items);

  /*
    Return information about function monotonicity. See comment for
    enum_monotonicity_info for details. This function can only be called
    after fix_fields() call.
  */
  virtual enum_monotonicity_info get_monotonicity_info() const
  { return NON_MONOTONIC; }

  /*
    Convert "func_arg $CMP$ const" half-interval into "FUNC(func_arg) $CMP2$ const2"

    SYNOPSIS
      val_int_endpoint()
        left_endp  FALSE  <=> The interval is "x < const" or "x <= const"
                   TRUE   <=> The interval is "x > const" or "x >= const"

        incl_endp  IN   FALSE <=> the comparison is '<' or '>'
                        TRUE  <=> the comparison is '<=' or '>='
                   OUT  The same but for the "F(x) $CMP$ F(const)" comparison

    DESCRIPTION
      This function is defined only for unary monotonic functions. The caller
      supplies the source half-interval

         x $CMP$ const

      The value of const is supplied implicitly as the value this item's
      argument, the form of $CMP$ comparison is specified through the
      function's arguments. The calle returns the result interval
         
         F(x) $CMP2$ F(const)
      
      passing back F(const) as the return value, and the form of $CMP2$ 
      through the out parameter. NULL values are assumed to be comparable and
      be less than any non-NULL values.

    RETURN
      The output range bound, which equal to the value of val_int()
        - If the value of the function is NULL then the bound is the 
          smallest possible value of LLONG_MIN 
  */
  virtual longlong val_int_endpoint(bool left_endp MY_ATTRIBUTE((unused)),
                                    bool *incl_endp MY_ATTRIBUTE((unused)))
  { DBUG_ASSERT(0); return 0; }


  /* valXXX methods must return NULL or 0 or 0.0 if null_value is set. */
  /*
    Return double precision floating point representation of item.

    SYNOPSIS
      val_real()

    RETURN
      In case of NULL value return 0.0 and set null_value flag to TRUE.
      If value is not null null_value flag will be reset to FALSE.
  */
  virtual double val_real()=0;
  /*
    Return integer representation of item.

    SYNOPSIS
      val_int()

    RETURN
      In case of NULL value return 0 and set null_value flag to TRUE.
      If value is not null null_value flag will be reset to FALSE.
  */
  virtual longlong val_int()=0;
  /**
    Return date value of item in packed longlong format.
  */
  virtual longlong val_date_temporal();
  /**
    Return time value of item in packed longlong format.
  */
  virtual longlong val_time_temporal();
  /**
    Return date or time value of item in packed longlong format,
    depending on item field type.
  */
  longlong val_temporal_by_field_type()
  {
    if (field_type() == MYSQL_TYPE_TIME)
      return val_time_temporal();
    DBUG_ASSERT(is_temporal_with_date());
    return val_date_temporal();
  }
  /**
    Get date or time value in packed longlong format.
    Before conversion from MYSQL_TIME to packed format,
    the MYSQL_TIME value is rounded to "dec" fractional digits.
  */
  longlong val_temporal_with_round(enum_field_types type, uint8 dec);

  /*
    This is just a shortcut to avoid the cast. You should still use
    unsigned_flag to check the sign of the item.
  */
  inline ulonglong val_uint() { return (ulonglong) val_int(); }
  /*
    Return string representation of this item object.

    SYNOPSIS
      val_str()
      str   an allocated buffer this or any nested Item object can use to
            store return value of this method.

    NOTE
      Buffer passed via argument  should only be used if the item itself
      doesn't have an own String buffer. In case when the item maintains
      it's own string buffer, it's preferable to return it instead to
      minimize number of mallocs/memcpys.
      The caller of this method can modify returned string, but only in case
      when it was allocated on heap, (is_alloced() is true).  This allows
      the caller to efficiently use a buffer allocated by a child without
      having to allocate a buffer of it's own. The buffer, given to
      val_str() as argument, belongs to the caller and is later used by the
      caller at it's own choosing.
      A few implications from the above:
      - unless you return a string object which only points to your buffer
        but doesn't manages it you should be ready that it will be
        modified.
      - even for not allocated strings (is_alloced() == false) the caller
        can change charset (see Item_func_{typecast/binary}. XXX: is this
        a bug?
      - still you should try to minimize data copying and return internal
        object whenever possible.

    RETURN
      In case of NULL value or error, return error_str() as this function will
      check if the return value may be null, and it will either set null_value
      to true and return nullptr or to false and it will return empty string.
      If value is not null set null_value flag to false before returning it.
  */
  virtual String *val_str(String *str)=0;

  /*
    Returns string representation of this item in ASCII format.

    SYNOPSIS
      val_str_ascii()
      str - similar to val_str();

    NOTE
      This method is introduced for performance optimization purposes.

      1. val_str() result of some Items in string context
      depends on @@character_set_results.
      @@character_set_results can be set to a "real multibyte" character
      set like UCS2, UTF16, UTF32. (We'll use only UTF32 in the examples
      below for convenience.)

      So the default string result of such functions
      in these circumstances is real multi-byte character set, like UTF32.

      For example, all numbers in string context
      return result in @@character_set_results:

      SELECT CONCAT(20010101); -> UTF32

      We do sprintf() first (to get ASCII representation)
      and then convert to UTF32;
      
      So these kind "data sources" can use ASCII representation
      internally, but return multi-byte data only because
      @@character_set_results wants so.
      Therefore, conversion from ASCII to UTF32 is applied internally.


      2. Some other functions need in fact ASCII input.

      For example,
        inet_aton(), GeometryFromText(), Convert_TZ(), GET_FORMAT().

      Similar, fields of certain type, like DATE, TIME,
      when you insert string data into them, expect in fact ASCII input.
      If they get non-ASCII input, for example UTF32, they
      convert input from UTF32 to ASCII, and then use ASCII
      representation to do further processing.


      3. Now imagine we pass result of a data source of the first type
         to a data destination of the second type.

      What happens:
        a. data source converts data from ASCII to UTF32, because
           @@character_set_results wants so and passes the result to
           data destination.
        b. data destination gets UTF32 string.
        c. data destination converts UTF32 string to ASCII,
           because it needs ASCII representation to be able to handle data
           correctly.

      As a result we get two steps of unnecessary conversion:
      From ASCII to UTF32, then from UTF32 to ASCII.

      A better way to handle these situations is to pass ASCII
      representation directly from the source to the destination.

      This is why val_str_ascii() introduced.

    RETURN
      Similar to val_str()
  */
  virtual String *val_str_ascii(String *str);
  
  /*
    Return decimal representation of item with fixed point.

    SYNOPSIS
      val_decimal()
      decimal_buffer  buffer which can be used by Item for returning value
                      (but can be not)

    NOTE
      Returned value should not be changed if it is not the same which was
      passed via argument.

    RETURN
      Return pointer on my_decimal (it can be other then passed via argument)
        if value is not NULL (null_value flag will be reset to FALSE).
      In case of NULL value it return 0 pointer and set null_value flag
        to TRUE.
  */
  virtual my_decimal *val_decimal(my_decimal *decimal_buffer)= 0;
  /*
    Return boolean value of item.

    RETURN
      FALSE value is false or NULL
      TRUE value is true (not equal to 0)
  */
  virtual bool val_bool();
  /**
    Evaluate an XPath function.

    @details
    The SQL interface consists of extractvalue() and updatexml().
    Both of them ensure that none of the arguments are NULL, before
    invoking parse_xml(). So, we should never see any NULL SQL input
    and never return NULL from the overridden member functions in
    item_xmlfunc.cc.

    @see Item_xml_str_func::parse_xpath()
    @see Item_func_xml_update::val_str()

    @param nodeset   the nodeset
    @return the extracted nodeset (never NULL in overridden member functions)
      @retval NULL   always in the base member function
  */
  virtual String *val_nodeset(String *nodeset MY_ATTRIBUTE((unused)))
  {
    /*
      If the first argument of updatexml() is not an XML document,
      this base member function may be called. Because we will return
      nullptr here, updatexml() will evaluate to NULL.

      Outside Item_func_xml_update::val_str(), only the overridden
      member functions defined in item_xmlfunc.cc should be invoked,
      by Item_xml_str_func::parse_xpath().
    */
    return nullptr;
  }

  /**
    Get a JSON value from an Item.

    All subclasses that can return a JSON value, should override this
    function. The function in the base class is not expected to be
    called. If it is called, it most likely means that some subclass
    is missing an override of val_json().

    @param[in,out] result The resulting Json_wrapper.

    @return false if successful, true on failure
  */
  /* purecov: begin deadcode */
  virtual bool val_json(Json_wrapper *result MY_ATTRIBUTE((unused)))
  {
    DBUG_ABORT();
    my_error(ER_NOT_SUPPORTED_YET, MYF(0), "item type for JSON");
    return error_json();
  }
  /* purecov: end */

  /**
    Calculate the filter contribution that is relevant for table
    'filter_for_table' for this item.

    @param filter_for_table  The table we are calculating filter effect for
    @param read_tables       Tables earlier in the join sequence.
                             Predicates for table 'filter_for_table' that
                             rely on values from these tables can be part of
                             the filter effect.
    @param fields_to_ignore  Fields in 'filter_for_table' that should not
                             be part of the filter calculation. The filtering
                             effect of these fields is already part of the
                             calculation somehow (e.g. because there is a
                             predicate "col = <const>", and the optimizer
                             has decided to do ref access on 'col').
    @param rows_in_table     The number of rows in table 'filter_for_table'

    @return                  the filtering effect (between 0 and 1) this
                             Item contributes with.
  */
  virtual float
  get_filtering_effect(table_map filter_for_table MY_ATTRIBUTE((unused)),
                       table_map read_tables MY_ATTRIBUTE((unused)),
                       const MY_BITMAP
                       *fields_to_ignore MY_ATTRIBUTE((unused)),
                       double rows_in_table MY_ATTRIBUTE((unused)))
  {
    // Filtering effect cannot be calculated for a table already read.
    DBUG_ASSERT((read_tables & filter_for_table) == 0);
    return COND_FILTER_ALLPASS;
  }


  /**
    Get the value to return from val_json() in case of errors.

    @see Item::error_bool

    @return The value val_json() should return, which is true.
  */
  bool error_json()
  {
    null_value= maybe_null;
    return true;
  }


protected:
  /* Helper functions, see item_sum.cc */
  String *val_string_from_real(String *str);
  String *val_string_from_int(String *str);
  String *val_string_from_decimal(String *str);
  String *val_string_from_date(String *str);
  String *val_string_from_datetime(String *str);
  String *val_string_from_time(String *str);
  my_decimal *val_decimal_from_real(my_decimal *decimal_value);
  my_decimal *val_decimal_from_int(my_decimal *decimal_value);
  my_decimal *val_decimal_from_string(my_decimal *decimal_value);
  my_decimal *val_decimal_from_date(my_decimal *decimal_value);
  my_decimal *val_decimal_from_time(my_decimal *decimal_value);
  longlong val_int_from_decimal();
  longlong val_int_from_date();
  longlong val_int_from_time();
  longlong val_int_from_datetime();
  double val_real_from_decimal();


  /**
    Get the value to return from val_bool() in case of errors.

    This function is called from val_bool() when an error has occurred
    and we need to return something to abort evaluation of the
    item. The expected pattern in val_bool() is

      if (@<error condition@>)
      {
        my_error(...)
        return error_bool();
      }

    @return The value val_bool() should return.
  */
  bool error_bool()
  {
    null_value= maybe_null;
    return false;
  }


  /**
    Get the value to return from val_int() in case of errors.

    @see Item::error_bool

    @return The value val_int() should return.
  */
  int error_int()
  {
    null_value= maybe_null;
    return 0;
  }


  /**
    Get the value to return from val_real() in case of errors.

    @see Item::error_bool

    @return The value val_real() should return.
  */
  double error_real()
  {
    null_value= maybe_null;
    return 0.0;
  }


  /**
    Get the value to return from val_str() in case of errors.

    @see Item::error_bool

    @return The value val_str() should return.
  */
  String *error_str()
  {
    null_value= maybe_null;
    return null_value ? NULL : make_empty_result();
  }


  /**
    Convert val_str() to date in MYSQL_TIME
  */
  bool get_date_from_string(MYSQL_TIME *ltime, my_time_flags_t flags);
  /**
    Convert val_real() to date in MYSQL_TIME
  */
  bool get_date_from_real(MYSQL_TIME *ltime, my_time_flags_t flags);
  /**
    Convert val_decimal() to date in MYSQL_TIME
  */
  bool get_date_from_decimal(MYSQL_TIME *ltime, my_time_flags_t flags);
  /**
    Convert val_int() to date in MYSQL_TIME
  */
  bool get_date_from_int(MYSQL_TIME *ltime, my_time_flags_t flags);
  /**
    Convert get_time() from time to date in MYSQL_TIME
  */
  bool get_date_from_time(MYSQL_TIME *ltime);

  /**
    Convert a numeric type to date
  */
  bool get_date_from_numeric(MYSQL_TIME *ltime, my_time_flags_t fuzzydate);

  /**
    Convert a non-temporal type to date
  */
  bool get_date_from_non_temporal(MYSQL_TIME *ltime, my_time_flags_t fuzzydate);

  /**
    Convert val_str() to time in MYSQL_TIME
  */
  bool get_time_from_string(MYSQL_TIME *ltime);
  /**
    Convert val_real() to time in MYSQL_TIME
  */
  bool get_time_from_real(MYSQL_TIME *ltime);
  /**
    Convert val_decimal() to time in MYSQL_TIME
  */
  bool get_time_from_decimal(MYSQL_TIME *ltime);
  /**
    Convert val_int() to time in MYSQL_TIME
  */
  bool get_time_from_int(MYSQL_TIME *ltime);
  /**
    Convert date to time
  */
  bool get_time_from_date(MYSQL_TIME *ltime);
  /**
    Convert datetime to time
  */
  bool get_time_from_datetime(MYSQL_TIME *ltime);

  /**
    Convert a numeric type to time
  */
  bool get_time_from_numeric(MYSQL_TIME *ltime);

  /**
    Convert a non-temporal type to time
  */
  bool get_time_from_non_temporal(MYSQL_TIME *ltime);

public:

  type_conversion_status save_time_in_field(Field *field);
  type_conversion_status save_date_in_field(Field *field);
  type_conversion_status save_str_value_in_field(Field *field, String *result);

  virtual Field *get_tmp_table_field() { return 0; }
  /* This is also used to create fields in CREATE ... SELECT: */
  virtual Field *tmp_table_field(TABLE*) { return 0; }
  virtual const char *full_name() const
  {
    return item_name.is_set() ? item_name.ptr() : "???";
  }

  /*
    *result* family of methods is analog of *val* family (see above) but
    return value of result_field of item if it is present. If Item have not
    result field, it return val(). This methods set null_value flag in same
    way as *val* methods do it.
  */
  virtual double  val_result() { return val_real(); }
  virtual longlong val_int_result() { return val_int(); }
  /**
    Get time value in packed longlong format. NULL is converted to 0.
  */
  virtual longlong val_time_temporal_result() { return val_time_temporal(); }
  /**
    Get date value in packed longlong format. NULL is converted to 0.
  */
  virtual longlong val_date_temporal_result() { return val_date_temporal(); }
  virtual String *str_result(String* tmp) { return val_str(tmp); }
  virtual my_decimal *val_decimal_result(my_decimal *val)
  { return val_decimal(val); }
  virtual bool val_bool_result() { return val_bool(); }
  virtual bool is_null_result() { return is_null(); }

  /* bit map of tables used by item */
  virtual table_map used_tables() const { return (table_map) 0L; }
  /*
    Return table map of tables that can't be NULL tables (tables that are
    used in a context where if they would contain a NULL row generated
    by a LEFT or RIGHT join, the item would not be true).
    This expression is used on WHERE item to determinate if a LEFT JOIN can be
    converted to a normal join.
    Generally this function should return used_tables() if the function
    would return null if any of the arguments are null
    As this is only used in the beginning of optimization, the value don't
    have to be updated in update_used_tables()
  */
  virtual table_map not_null_tables() const { return used_tables(); }
  /*
    Returns true if this is a simple constant item like an integer, not
    a constant expression. Used in the optimizer to propagate basic constants.
  */
  virtual bool basic_const_item() const { return 0; }
  /**
    @return cloned item if it is constant
      @retval nullptr  if this is not const
  */
  virtual Item *clone_item() const { return nullptr; }
  virtual cond_result eq_cmp_result() const { return COND_OK; }
  inline uint float_length(uint decimals_par) const
  { return decimals != NOT_FIXED_DEC ? (DBL_DIG+2+decimals_par) : DBL_DIG+8;}
  virtual uint decimal_precision() const;
  inline int decimal_int_part() const
  { return my_decimal_int_part(decimal_precision(), decimals); }
  /**
    TIME precision of the item: 0..6
  */
  virtual uint time_precision();
  /**
    DATETIME precision of the item: 0..6
  */
  virtual uint datetime_precision();
  /* 
    Returns true if this is constant (during query execution, i.e. its value
    will not change until next fix_fields) and its value is known.
    When the default implementation of used_tables() is effective, this
    function will always return true (because used_tables() is empty).
  */
  virtual bool const_item() const
  {
    if (used_tables() == 0)
      return can_be_evaluated_now();
    return false;
  }
  /* 
    Returns true if this is constant but its value may be not known yet.
    (Can be used for parameters of prep. stmts or of stored procedures.)
  */
  virtual bool const_during_execution() const 
  { return (used_tables() & ~PARAM_TABLE_BIT) == 0; }

  /**
    This method is used for to:
      - to generate a view definition query (SELECT-statement);
      - to generate a SQL-query for EXPLAIN EXTENDED;
      - to generate a SQL-query to be shown in INFORMATION_SCHEMA;
      - to generate a SQL-query that looks like a prepared statement for query_rewrite
      - debug.

    For more information about view definition query, INFORMATION_SCHEMA
    query and why they should be generated from the Item-tree, @see
    mysql_register_view().
  */
  virtual void print(String *str, enum_query_type)
  {
    str->append(full_name());
  }

  void print_item_w_name(String *, enum_query_type query_type);
  /**
     Prints the item when it's part of ORDER BY and GROUP BY.
     @param  str            String to print to
     @param  query_type     How to format the item
     @param  used_alias     Whether item was referenced with alias.
  */
  void print_for_order(String *str, enum_query_type query_type,
                       bool used_alias);

  virtual void update_used_tables() {}

  virtual void split_sum_func(THD*, Ref_item_array,
                              List<Item>&) {}
  /* Called for items that really have to be split */
  void split_sum_func2(THD *thd, Ref_item_array ref_item_array,
                       List<Item> &fields,
                       Item **ref, bool skip_registered);
  virtual bool get_date(MYSQL_TIME *ltime, my_time_flags_t fuzzydate)= 0;
  virtual bool get_time(MYSQL_TIME *ltime)= 0;
  /**
    Get timestamp in "struct timeval" format.
    @retval  false on success
    @retval  true  on error
  */
  virtual bool get_timeval(struct timeval *tm, int *warnings);
  virtual bool get_date_result(MYSQL_TIME *ltime, my_time_flags_t fuzzydate)
  { return get_date(ltime,fuzzydate); }
  /*
    The method allows to determine nullness of a complex expression 
    without fully evaluating it, instead of calling val/result*() then 
    checking null_value. Used in Item_func_isnull/Item_func_isnotnull
    and Item_sum_count/Item_sum_count_distinct.
    Any new item which can be NULL must implement this method.
  */
  virtual bool is_null() { return 0; }

  /// Make sure the null_value member has a correct value.
  void update_null_value();

  /*
    Inform the item that there will be no distinction between its result
    being FALSE or NULL.

    NOTE
      This function will be called for eg. Items that are top-level AND-parts
      of the WHERE clause. Items implementing this function (currently
      Item_cond_and and subquery-related item) enable special optimizations
      when they are "top level".
  */
  virtual void top_level_item() {}
  /*
    set field of temporary table for Item which can be switched on temporary
    table during query processing (grouping and so on)
  */
  virtual void set_result_field(Field*) {}
  virtual bool is_result_field() const { return false; }
  virtual bool is_bool_func() const { return false; }
  virtual void save_in_result_field(bool no_conversions MY_ATTRIBUTE((unused)))
  {}
  /*
    Set value of aggregate function in case of no rows for grouping were found.
    Also used for subqueries with outer references in SELECT list.
  */
  virtual void no_rows_in_result() {}
  virtual Item *copy_or_same(THD*) { return this; }
  virtual Item *copy_andor_structure(THD*) { return this; }
  virtual Item *real_item() { return this; }
  virtual Item *substitutional_item()
  {
    return  runtime_item ? real_item() : this;
  }
  virtual void set_runtime_created() { runtime_item= true; }
  virtual Item *get_tmp_table_item(THD *thd) { return copy_or_same(thd); }

  static const CHARSET_INFO *default_charset();
  virtual const CHARSET_INFO *compare_collation() const { return nullptr; }

  /*
    For backward compatibility, to make numeric
    data types return "binary" charset in client-side metadata.
  */
  virtual const CHARSET_INFO *charset_for_protocol() const
  {
    return result_type() == STRING_RESULT ? collation.collation :
                                            &my_charset_bin;
  };

  /**
    Traverses a tree of Items in prefix and/or postfix order.
    Optionally walks into subqueries.

    @param processor   processor function to be invoked per item
                       returns true to abort traversal, false to continue
    @param walk        controls how to traverse the item tree
                       WALK_PREFIX:  call processor before invoking children
                       WALK_POSTFIX: call processor after invoking children
                       WALK_SUBQUERY go down into subqueries
                       walk values are bit-coded and may be combined.
                       Omitting both WALK_PREFIX and WALK_POSTFIX is undefined
                       behaviour.
    @param arg         Optional pointer to a walk-specific object

    @retval      false walk succeeded
    @retval      true  walk aborted
                       by agreement, an error may have been reported
  */

  virtual bool walk(Item_processor processor,
                    enum_walk walk MY_ATTRIBUTE((unused)),
                    uchar *arg)
  {
    return (this->*processor)(arg);
  }

  /**
    Perform a generic transformation of the Item tree, by adding zero or
    more additional Item objects to it.

    @param transformer  Transformer function
    @param[in,out] arg  Pointer to struct used by transformer function

    @returns Returned item tree after transformation, NULL if error

    @details

    Transformation is performed as follows:

    transform()
    {
      transform children if any;
      return this->*some_transformer(...);
    }

    Note that unlike Item::compile(), transform() does not support an analyzer
    function, ie. all children are unconditionally invoked.

    @todo Let compile() handle all transformations during optimization, and
          let transform() handle transformations during preparation only.
          Then there would be no need to call change_item_tree() during
          transformation.
  */
  virtual Item* transform(Item_transformer transformer, uchar *arg);

  /**
    Perform a generic "compilation" of the Item tree, ie transform the Item tree
    by adding zero or more Item objects to it.

    @param analyzer      Analyzer function, see details section
    @param[in,out] arg_p Pointer to struct used by analyzer function
    @param transformer   Transformer function, see details section
    @param[in,out] arg_t Pointer to struct used by transformer function

    @returns Returned item tree after transformation, NULL if error

    @details

    The process of this transformation is assumed to be as follows:

    compile()
    { 
      if (this->*some_analyzer(...))
      {
        compile children if any;
        return this->*some_transformer(...);
      }
      else
        return this;
    }

    i.e. analysis is performed top-down while transformation is done
    bottom-up. If no transformation is applied, the item is returned unchanged.
    A transformation error is indicated by returning a NULL pointer. Notice
    that the analyzer function should never cause an error.

    The function is supposed to be used during the optimization stage of
    query execution. All new allocations are recorded using
    THD::change_item_tree() so that they can be rolled back after execution.

    @todo Pass THD to compile() function, thus no need to use current_thd.
  */
  virtual Item* compile(Item_analyzer analyzer, uchar **arg_p,
                        Item_transformer transformer, uchar *arg_t)
  {
    if ((this->*analyzer) (arg_p))
      return ((this->*transformer) (arg_t));
    return this;
  }

   virtual void traverse_cond(Cond_traverser traverser,
                              void *arg, traverse_order)
   {
     (*traverser)(this, arg);
   }

  /*
    This is used to get the most recent version of any function in
    an item tree. The version is the version where a MySQL function
    was introduced in. So any function which is added should use
    this function and set the int_arg to maximum of the input data
    and their own version info.
  */
  virtual bool intro_version(uchar *) { return false; }

  /// cleanup() item if it is resolved ('fixed').
  bool cleanup_processor(uchar *)
  {
    if (fixed)
      cleanup();
    return false;
  }

  virtual bool collect_item_field_processor(uchar *) { return false; }

  /**
    Item::walk function. Set bit in table->tmp_set for all fields in
    table 'arg' that are referred to by the Item.
  */
  virtual bool add_field_to_set_processor(uchar*) { return false; }

  /// A processor to handle the select lex visitor framework.
  virtual bool visitor_processor(uchar *arg);

  /**
    Item::walk function. Set bit in table->cond_set for all fields of
    all tables that are referred to by the Item.
  */
  virtual bool add_field_to_cond_set_processor(uchar *) {return false; }

  /**
     Visitor interface for removing all column expressions (Item_field) in
     this expression tree from a bitmap. @see walk()

     @param arg  A MY_BITMAP* cast to unsigned char*, where the bits represent
                 Field::field_index values.
   */
  virtual bool remove_column_from_bitmap(uchar *arg MY_ATTRIBUTE((unused)))
  { return false; }
  virtual bool find_item_in_field_list_processor(uchar *) { return false; }
  virtual bool change_context_processor(uchar *) { return false; }
  virtual bool find_item_processor(uchar *arg) { return this == (void *) arg; }
  /**
    Mark underlying field in read or write map of a table.

    @param arg        Mark_field object
  */
  virtual bool mark_field_in_map(uchar *arg MY_ATTRIBUTE((unused)))
  { return false; }
protected:
  /**
    Helper function for mark_field_in_map(uchar *arg).

    @param mark_field Mark_field object
    @param field      Field to be marked for read/write
  */
  static inline bool mark_field_in_map(Mark_field *mark_field, Field* field)
  {
    TABLE *table= mark_field->table;
    if (table != NULL && table != field->table)
      return false;

    table= field->table;
    table->mark_column_used(table->in_use, field, mark_field->mark);

    return false;
  }
public:
  /**
    Return used table information for the specified query block (level).
    For a field that is resolved from this query block, return the table number.
    For a field that is resolved from a query block outer to the specified one,
    return OUTER_REF_TABLE_BIT

    @param[in,out] arg pointer to an instance of class Used_tables, which is
                       constructed with the query block as argument.
                       The used tables information is accumulated in the field
                       used_tables in this class. 

    @note This function is used to update used tables information after
          merging a query block (a subquery) with its parent.
  */
  virtual bool used_tables_for_level(uchar *arg MY_ATTRIBUTE((unused)))
  { return false; }
  /**
    Check privileges.

    @param thd   thread handle
  */
  virtual bool check_column_privileges(uchar *thd MY_ATTRIBUTE((unused)))
  { return false; }
  virtual bool inform_item_in_cond_of_tab(uchar *) { return false; }
  /**
     Clean up after removing the item from the item tree.

     @param arg Pointer to the SELECT_LEX from which the walk started, i.e.,
                the SELECT_LEX that contained the clause that was removed.
  */
  virtual bool clean_up_after_removal(uchar *arg MY_ATTRIBUTE((unused)))
  { return false; }

  /**
    Propagate components that use referenced columns from derived tables.
    Some columns from derived tables may be determined to be unused, but
    may actually reference other columns that are used. This function will
    return true for such columns when called with Item::walk(), which then
    means that this column can also be marked as used.
    @see also SELECT_LEX::delete_unused_merged_columns().
  */
  bool propagate_derived_used(uchar *) { return is_derived_used(); }


  /// @see Distinct_check::check_query()
  virtual bool aggregate_check_distinct(uchar *) { return false; }
  /// @see Group_check::check_query()
  virtual bool aggregate_check_group(uchar *) { return false; }
  /// @see Group_check::analyze_conjunct()
  virtual bool is_strong_side_column_not_in_fd(uchar *) { return false; }
  /// @see Group_check::is_in_fd_of_underlying()
  virtual bool is_column_not_in_fd(uchar *) { return false; }
  virtual Bool3 local_column(const SELECT_LEX*) const
  { return Bool3::false3(); }

  virtual bool cache_const_expr_analyzer(uchar **cache_item);
  Item *cache_const_expr_transformer(uchar *item);

  virtual bool equality_substitution_analyzer(uchar **) { return false; }

  virtual Item *equality_substitution_transformer(uchar *) { return this; }

  /**
    Check if a partition function is allowed.

    @return whether a partition function is not accepted

    @details
    check_partition_func_processor is used to check if a partition function
    uses an allowed function. An allowed function will always ensure that
    X=Y guarantees that also part_function(X)=part_function(Y) where X is
    a set of partition fields and so is Y. The problems comes mainly from
    character sets where two equal strings can be quite unequal. E.g. the
    german character for double s is equal to 2 s.

    The default is that an item is not allowed
    in a partition function. Allowed functions
    can never depend on server version, they cannot depend on anything
    related to the environment. They can also only depend on a set of
    fields in the table itself. They cannot depend on other tables and
    cannot contain any queries and cannot contain udf's or similar.
    If a new Item class is defined and it inherits from a class that is
    allowed in a partition function then it is very important to consider
    whether this should be inherited to the new class. If not the function
    below should be defined in the new Item class.

    The general behaviour is that most integer functions are allowed.
    If the partition function contains any multi-byte collations then
    the function check_part_func_fields will report an error on the
    partition function independent of what functions are used. So the
    only character sets allowed are single character collation and
    even for those only a limited set of functions are allowed. The
    problem with multi-byte collations is that almost every string
    function has the ability to change things such that two strings
    that are equal will not be equal after manipulated by a string
    function. E.g. two strings one contains a double s, there is a
    special german character that is equal to two s. Now assume a
    string function removes one character at this place, then in
    one the double s will be removed and in the other there will
    still be one s remaining and the strings are no longer equal
    and thus the partition function will not sort equal strings into
    the same partitions.

    So the check if a partition function is valid is two steps. First
    check that the field types are valid, next check that the partition
    function is valid. The current set of partition functions valid
    assumes that there are no multi-byte collations amongst the partition
    fields.
  */
  virtual bool check_partition_func_processor(uchar *) { return true;}
  virtual bool subst_argument_checker(uchar **arg)
  {
    if (*arg)
      *arg= NULL;
    return true;
  }
  virtual bool explain_subquery_checker(uchar**) { return true; }
  virtual Item *explain_subquery_propagator(uchar*) { return this; }

  virtual Item *equal_fields_propagator(uchar*) { return this; }
  virtual bool set_no_const_sub(uchar*) { return false; }
  virtual Item *replace_equal_field(uchar*) { return this; }
  /*
    Check if an expression value has allowed arguments, like DATE/DATETIME
    for date functions. Also used by partitioning code to reject
    timezone-dependent expressions in a (sub)partitioning function.
  */
  virtual bool check_valid_arguments_processor(uchar*) { return false; }

 /**
   Check if an expression/function is allowed for a virtual column

   @param[in,out] int_arg  An array of two integers. Used only for
   Item_field. The first cell passes the field's number in the table. The
   second cell is an out parameter containing the error code.

   @returns true if function is not accepted
  */
  virtual bool check_gcol_func_processor(uchar *int_arg MY_ATTRIBUTE((unused)))
  { return true; }

  /**
    Check if a generated expression depends on DEFAULT function.

    @returns false if the function is not DEFAULT(), otherwise true.
  */
  virtual bool check_gcol_depend_default_processor(uchar *) { return false; }

  /*
    For SP local variable returns pointer to Item representing its
    current value and pointer to current Item otherwise.
  */
  virtual Item *this_item() { return this; }
  virtual const Item *this_item() const { return this; }

  /*
    For SP local variable returns address of pointer to Item representing its
    current value and pointer passed via parameter otherwise.
  */
  virtual Item **this_item_addr(THD*, Item **addr_arg) { return addr_arg; }

  // Row emulation
  virtual uint cols() const { return 1; }
  virtual Item* element_index(uint) { return this; }
  virtual Item** addr(uint) { return 0; }
  virtual bool check_cols(uint c);
  // It is not row => null inside is impossible
  virtual bool null_inside() { return 0; }
  // used in row subselects to get value of elements
  virtual void bring_value() {}

  Field *tmp_table_field_from_field_type(TABLE *table, bool fixed_length);
  virtual Item_field *field_for_view_update() { return 0; }

  virtual Item *neg_transformer(THD*) { return NULL; }
  virtual Item *update_value_transformer(uchar*) { return this; }
  virtual Item *safe_charset_converter(const CHARSET_INFO *tocs);
  void delete_self()
  {
    cleanup();
    delete this;
  }

  /** @return whether the item is local to a stored procedure */
  virtual bool is_splocal() const { return false; }

  /*
    Return Settable_routine_parameter interface of the Item.  Return 0
    if this Item is not Settable_routine_parameter.
  */
  virtual Settable_routine_parameter *get_settable_routine_parameter()
  {
    return 0;
  }
  inline bool is_temporal_with_date() const
  {
    return is_temporal_type_with_date(field_type());
  }
  inline bool is_temporal_with_date_and_time() const
  {
    return is_temporal_type_with_date_and_time(field_type());
  }
  inline bool is_temporal_with_time() const
  {
    return is_temporal_type_with_time(field_type());
  }
  inline bool is_temporal() const
  {
    return is_temporal_type(field_type());
  }
  /**
    Check whether this and the given item has compatible comparison context.
    Used by the equality propagation. See Item_field::equal_fields_propagator.

    @return
      TRUE  if the context is the same or if fields could be
            compared as DATETIME values by the Arg_comparator.
      FALSE otherwise.
  */
  inline bool has_compatible_context(Item *item) const
  {
    /* Same context. */
    if (cmp_context == INVALID_RESULT || item->cmp_context == cmp_context)
      return TRUE;
    /* DATETIME comparison context. */
    if (is_temporal_with_date())
      return item->is_temporal_with_date() ||
             item->cmp_context == STRING_RESULT;
    if (item->is_temporal_with_date())
      return is_temporal_with_date() || cmp_context == STRING_RESULT;
    return FALSE;
  }
  virtual Field::geometry_type get_geometry_type() const
    { return Field::GEOM_GEOMETRY; };
  String *check_well_formed_result(String *str,
                                   bool send_error,
                                   bool truncate);
  bool eq_by_collation(Item *item, bool binary_cmp, const CHARSET_INFO *cs); 

  /*
    Test whether an expression is expensive to compute. Used during
    optimization to avoid computing expensive expressions during this
    phase. Also used to force temp tables when sorting on expensive
    functions.
    TODO:
    Normally we should have a method:
      cost Item::execution_cost(),
    where 'cost' is either 'double' or some structure of various cost
    parameters.
  */
  virtual bool is_expensive()
  {
    if (is_expensive_cache < 0)
      is_expensive_cache= walk(&Item::is_expensive_processor, WALK_POSTFIX,
                               NULL);
    return MY_TEST(is_expensive_cache);
  }
  virtual bool can_be_evaluated_now() const;
  uint32 max_char_length() const
  { return max_length / collation.collation->mbmaxlen; }
  void fix_length_and_charset(uint32 max_char_length_arg,
                              const CHARSET_INFO *cs)
  {
    max_length= char_to_byte_length_safe(max_char_length_arg, cs->mbmaxlen);
    collation.collation= cs;
  }
  void fix_char_length(uint32 max_char_length_arg)
  {
    max_length= char_to_byte_length_safe(max_char_length_arg,
                                         collation.collation->mbmaxlen);
  }
  void fix_char_length_ulonglong(ulonglong max_char_length_arg)
  {
    ulonglong max_result_length= max_char_length_arg *
                                 collation.collation->mbmaxlen;
    if (max_result_length >= MAX_BLOB_WIDTH)
    {
      max_length= MAX_BLOB_WIDTH;
      maybe_null= 1;
    }
    else
      max_length= (uint32) max_result_length;
  }
  void fix_length_and_charset_datetime(uint32 max_char_length_arg)
  {
    collation.set(&my_charset_numeric, DERIVATION_NUMERIC, MY_REPERTOIRE_ASCII);
    fix_char_length(max_char_length_arg);
  }
  void fix_length_and_dec_and_charset_datetime(uint32 max_char_length_arg,
                                               uint8 dec_arg)
  {
    decimals= dec_arg;
    fix_length_and_charset_datetime(max_char_length_arg +
                                    (dec_arg ? dec_arg + 1 : 0));
  }
  /*
    Return TRUE if the item points to a column of an outer-joined table.
  */
  virtual bool is_outer_field() const { DBUG_ASSERT(fixed); return FALSE; }

  /**
     Check if an item either is a blob field, or will be represented as a BLOB
     field if a field is created based on this item.

     @retval TRUE  If a field based on this item will be a BLOB field,
     @retval FALSE Otherwise.
  */
  bool is_blob_field() const;

  /**
    Checks if this item or any of its decendents contains a subquery.
  */
  virtual bool has_subquery() const { return with_subselect; }
  virtual bool has_stored_program() const { return with_stored_program; }
  /// Whether this Item was created by the IN->EXISTS subquery transformation
  virtual bool created_by_in2exists() const { return false; }

  // @return true if an expression in select list of derived table is used
  bool is_derived_used() const { return derived_used; }

  // Set an expression from select list of derived table as used
  void set_derived_used() { derived_used= true; }

  void mark_subqueries_optimized_away()
  {
    if (has_subquery())
      walk(&Item::subq_opt_away_processor, WALK_POSTFIX, NULL);
  }

  /**
    Analyzer function for GC substitution. @see substitute_gc()
  */
  virtual bool gc_subst_analyzer(uchar**) { return false; }
  /**
    Transformer function for GC substitution. @see substitute_gc()
  */
  virtual Item *gc_subst_transformer(uchar*) { return this; }
  /**
    Check if this item is of a type that is eligible for GC
    substitution. All items that belong to subclasses of Item_func are
    eligible for substitution. @see substitute_gc()
  */
  bool can_be_substituted_for_gc() const
  {
    const Type t= type();
    return t == FUNC_ITEM || t == COND_ITEM;
  }

  /**
    This function applies only to Item_field objects referred to by an Item_ref
    object that has been marked as a const_item.

    @param arg  Keep track of whether an Item_ref refers to an Item_field.
  */
  virtual bool repoint_const_outer_ref(uchar *arg MY_ATTRIBUTE((unused)))
  { return false; }
private:
  virtual bool subq_opt_away_processor(uchar*) { return false; }

<<<<<<< HEAD
  // Set an expression from select list of derived table as used
  void set_derived_used() { derived_used= true; }

public:                            // Start of data fields
  /**
    Intrusive list pointer for free list. If not null, points to the next
    Item on some Query_arena's free list. For instance, stored procedures
    have their own Query_arena's.

    @see Query_arena::free_list
  */
  Item *next;
  /// str_values's main purpose is to cache the value in save_in_field
  String str_value;

  /**
    Character set and collation properties assigned for this Item.
    Used if Item represents a character string expression.
  */
  DTCollation collation;
  Item_name_string item_name;      ///< Name from query
  Item_name_string orig_name;      ///< Original item name (if it was renamed)
  uint32 max_length;               ///< Maximum length, in bytes
  /**
    This member has several successive meanings, depending on the phase we're
    in:
    - when attaching conditions to tables: it says whether some condition
      needs to be attached or can be omitted (for example because it is already
      implemented by 'ref' access).
    - when pushing index conditions: it says whether a condition uses only
      indexed columns.
    - when creating an internal temporary table: says how to store BIT fields.
    - when we change DISTINCT to GROUP BY: used for book-keeping of fields.
  */
  int32 marker;
  Item_result cmp_context;         ///< Comparison context
private:
  const bool is_parser_item;       ///< true if allocated directly by parser
  /*
    If this item was created in runtime memroot, it cannot be used for
    substitution in subquery transformation process
  */
  bool runtime_item;
  int8 is_expensive_cache;         ///< Cache of result of is_expensive()
public:
  bool fixed;                      ///< True if item has been resolved
  uint8 decimals;
  /**
    True if this item may be null.

    For items that represent rows, it is true if one of the columns
    may be null.

    For items that represent scalar or row subqueries, it is true if
    one of the returned columns could be null, or if the subquery
    could return zero rows.
  */
  bool maybe_null;
  bool null_value;              ///< True if item is null
  bool unsigned_flag;
  bool with_sum_func;              ///< True if item is aggregated

private:
  /**
    True if this is an expression from the select list of a derived table
    which is actually used by outer query.
  */
  bool derived_used;

protected:
  /**
    True if this item is a subquery or some of its arguments is or contains a
    subquery. Computed by fix_fields() and updated by update_used_tables().
  */
  bool with_subselect;
  /**
    True if this item is a stored program or some of its arguments is or
    contains a stored program. Computed by fix_fields() and updated
    by update_used_tables().
  */
  bool with_stored_program;

  /**
    This variable is a cache of 'Needed tables are locked'. True if either
    'No tables locks is needed' or 'Needed tables are locked'.
    If tables are used, then it will be set to
    current_thd->lex->is_query_tables_locked().

    It is used when checking const_item()/can_be_evaluated_now().
  */
  bool tables_locked_cache;
=======
>>>>>>> b38e069a
};


class sp_head;


class Item_basic_constant :public Item
{
  table_map used_table_map;
public:
  Item_basic_constant(): Item(), used_table_map(0) {};
  explicit Item_basic_constant(const POS &pos): Item(pos), used_table_map(0) {};

  void set_used_tables(table_map map) { used_table_map= map; }
  table_map used_tables() const override { return used_table_map; }
  bool check_gcol_func_processor(uchar *) override { return false; }
  /* to prevent drop fixed flag (no need parent cleanup call) */
  void cleanup() override
  {
    /*
      Restore the original field name as it might not have been allocated
      in the statement memory. If the name is auto generated, it must be
      done again between subsequent executions of a prepared statement.
    */
    if (orig_name.is_set())
      item_name= orig_name;
  }
};


/*****************************************************************************
  The class is a base class for representation of stored routine variables in
  the Item-hierarchy. There are the following kinds of SP-vars:
    - local variables (Item_splocal);
    - CASE expression (Item_case_expr);
*****************************************************************************/

class Item_sp_variable : public Item
{
protected:
  /*
    THD, which is stored in fix_fields() and is used in this_item() to avoid
    current_thd use.
  */
  THD *m_thd;

public:
  Name_string m_name;

public:
#ifndef DBUG_OFF
  /*
    Routine to which this Item_splocal belongs. Used for checking if correct
    runtime context is used for variable handling.
  */
  sp_head *m_sp;
#endif

public:
  Item_sp_variable(const Name_string sp_var_name);

public:
  bool fix_fields(THD *thd, Item **) override;

  double val_real() override;
  longlong val_int() override;
  String *val_str(String *sp) override;
  my_decimal *val_decimal(my_decimal *decimal_value) override;
  bool get_date(MYSQL_TIME *ltime, my_time_flags_t fuzzydate) override;
  bool get_time(MYSQL_TIME *ltime) override;
  bool is_null() override;

public:
  inline void make_field(Send_field *field) override;
  inline bool send(Protocol *protocol, String *str) override;

protected:
  inline type_conversion_status save_in_field_inner(Field *field,
                                                    bool no_conversions)
    override;
};

/*****************************************************************************
  Item_sp_variable inline implementation.
*****************************************************************************/

inline void Item_sp_variable::make_field(Send_field *field)
{
  Item *it= this_item();
  it->item_name.copy(item_name.is_set() ? item_name : m_name);
  it->make_field(field);
}

inline type_conversion_status
Item_sp_variable::save_in_field_inner(Field *field, bool no_conversions)
{
  return this_item()->save_in_field(field, no_conversions);
}

inline bool Item_sp_variable::send(Protocol *protocol, String *str)
{
  return this_item()->send(protocol, str);
}


/*****************************************************************************
  A reference to local SP variable (incl. reference to SP parameter), used in
  runtime.
*****************************************************************************/

class Item_splocal final : public Item_sp_variable,
                           private Settable_routine_parameter
{
  uint m_var_idx;

  Type m_type;
  Item_result m_result_type;
  enum_field_types m_field_type;
public:
  /*
    If this variable is a parameter in LIMIT clause.
    Used only during NAME_CONST substitution, to not append
    NAME_CONST to the resulting query and thus not break
    the slave.
  */
  bool limit_clause_param;
  /* 
    Position of this reference to SP variable in the statement (the
    statement itself is in sp_instr_stmt::m_query).
    This is valid only for references to SP variables in statements,
    excluding DECLARE CURSOR statement. It is used to replace references to SP
    variables with NAME_CONST calls when putting statements into the binary
    log.
    Value of 0 means that this object doesn't corresponding to reference to
    SP variable in query text.
  */
  uint pos_in_query;
  /*
    Byte length of SP variable name in the statement (see pos_in_query).
    The value of this field may differ from the name_length value because
    name_length contains byte length of UTF8-encoded item name, but
    the query string (see sp_instr_stmt::m_query) is currently stored with
    a charset from the SET NAMES statement.
  */
  uint len_in_query;

  Item_splocal(const Name_string sp_var_name, uint sp_var_idx,
               enum_field_types sp_var_type,
               uint pos_in_q= 0, uint len_in_q= 0);

  bool is_splocal() const override { return true; }

  Item *this_item() override;
  const Item *this_item() const override;
  Item **this_item_addr(THD *thd, Item **) override;

  void print(String *str, enum_query_type query_type) override;

public:
  inline uint get_var_idx() const { return m_var_idx; }

  inline enum Type type() const override { return m_type; }
  inline Item_result result_type() const override { return m_result_type; }
  inline enum_field_types field_type() const override { return m_field_type; }
  bool val_json(Json_wrapper *result) override;

private:
  bool set_value(THD *thd, sp_rcontext *ctx, Item **it) override;

public:
  Settable_routine_parameter *get_settable_routine_parameter() override
  {
    return this;
  }
};

/*****************************************************************************
  A reference to case expression in SP, used in runtime.
*****************************************************************************/

class Item_case_expr final :public Item_sp_variable
{
public:
  Item_case_expr(uint case_expr_id);

public:
  Item *this_item() override;
  const Item *this_item() const override;
  Item **this_item_addr(THD *thd, Item **) override;

  Type type() const override { return this_item()->type(); }
  Item_result result_type() const override { return this_item()->result_type();}

public:
  /*
    NOTE: print() is intended to be used from views and for debug.
    Item_case_expr can not occur in views, so here it is only for debug
    purposes.
  */
  void print(String *str, enum_query_type query_type) override;

private:
  uint m_case_expr_id;
};

/*
  NAME_CONST(given_name, const_value). 
  This 'function' has all properties of the supplied const_value (which is 
  assumed to be a literal constant), and the name given_name. 

  This is used to replace references to SP variables when we write PROCEDURE
  statements into the binary log.

  TODO
    Together with Item_splocal and Item::this_item() we can actually extract
    common a base of this class and Item_splocal. Maybe it is possible to
    extract a common base with class Item_ref, too.
*/

class Item_name_const final : public Item
{
  typedef Item super;

  Item *value_item;
  Item *name_item;
  bool valid_args;
public:
  Item_name_const(const POS &pos, Item *name_arg, Item *val);

  bool itemize(Parse_context *pc, Item **res) override;
  bool fix_fields(THD *, Item **) override;

  enum Type type() const override;
  double val_real() override;
  longlong val_int() override;
  String *val_str(String *sp) override;
  my_decimal *val_decimal(my_decimal *) override;
  bool get_date(MYSQL_TIME *ltime, my_time_flags_t fuzzydate) override;
  bool get_time(MYSQL_TIME *ltime) override;
  bool is_null() override;
  void print(String *str, enum_query_type query_type) override;

  Item_result result_type() const override
  {
    return value_item->result_type();
  }

  bool send(Protocol *protocol, String *str) override
  {
    return value_item->send(protocol, str);
  }

  bool cache_const_expr_analyzer(uchar **) override
  {
    // Item_name_const always wraps a literal, so there is no need to cache it.
    return false;
  }

protected:
  type_conversion_status save_in_field_inner(Field *field, bool no_conversions)
    override
  {
    return value_item->save_in_field(field, no_conversions);
  }
};

bool agg_item_collations_for_comparison(DTCollation &c, const char *name,
                                        Item **items, uint nitems, uint flags);
bool agg_item_set_converter(DTCollation &coll, const char *fname,
                            Item **args, uint nargs, uint flags, int item_sep);
bool agg_item_charsets(DTCollation &c, const char *name,
                       Item **items, uint nitems, uint flags, int item_sep);
inline bool
agg_item_charsets_for_string_result(DTCollation &c, const char *name,
                                    Item **items, uint nitems,
                                    int item_sep= 1)
{
  uint flags= MY_COLL_ALLOW_SUPERSET_CONV |
              MY_COLL_ALLOW_COERCIBLE_CONV |
              MY_COLL_ALLOW_NUMERIC_CONV;
  return agg_item_charsets(c, name, items, nitems, flags, item_sep);
}
inline bool
agg_item_charsets_for_comparison(DTCollation &c, const char *name,
                                 Item **items, uint nitems,
                                 int item_sep= 1)
{
  uint flags= MY_COLL_ALLOW_SUPERSET_CONV |
              MY_COLL_ALLOW_COERCIBLE_CONV |
              MY_COLL_DISALLOW_NONE;
  return agg_item_charsets(c, name, items, nitems, flags, item_sep);
}
inline bool
agg_item_charsets_for_string_result_with_comparison(DTCollation &c,
                                                    const char *name,
                                                    Item **items, uint nitems,
                                                    int item_sep= 1)
{
  uint flags= MY_COLL_ALLOW_SUPERSET_CONV |
              MY_COLL_ALLOW_COERCIBLE_CONV |
              MY_COLL_ALLOW_NUMERIC_CONV |
              MY_COLL_DISALLOW_NONE;
  return agg_item_charsets(c, name, items, nitems, flags, item_sep);
}


class Item_num: public Item_basic_constant
{
  typedef Item_basic_constant super;
public:
  Item_num() { collation.set_numeric(); } /* Remove gcc warning */
  explicit Item_num(const POS &pos) : super(pos)
  { collation.set_numeric(); }

  virtual Item_num *neg()= 0;
  Item *safe_charset_converter(const CHARSET_INFO *tocs) override;
  bool check_partition_func_processor(uchar *) override { return false; }
};

#define NO_CACHED_FIELD_INDEX ((uint)(-1))

class Item_ident : public Item
{
  typedef Item super;

protected:
  /* 
    We have to store initial values of db_name, table_name and field_name
    to be able to restore them during cleanup() because they can be 
    updated during fix_fields() to values from Field object and life-time 
    of those is shorter than life-time of Item_field.
  */
  const char *orig_db_name;
  const char *orig_table_name;
  const char *orig_field_name;
  bool m_alias_of_expr; ///< if this Item's name is alias of SELECT expression

public:
  Name_resolution_context *context;
  const char *db_name;
  const char *table_name;
  const char *field_name;

  /* 
    Cached value of index for this field in table->field array, used by prep. 
    stmts for speeding up their re-execution. Holds NO_CACHED_FIELD_INDEX 
    if index value is not known.
  */
  uint cached_field_index;
  /*
    Cached pointer to table which contains this field, used for the same reason
    by prep. stmt. too in case then we have not-fully qualified field.
    0 - means no cached value.
    @todo Notice that this is usually the same as Item_field::table_ref.
          cached_table should be replaced by table_ref ASAP.
  */
  TABLE_LIST *cached_table;
  SELECT_LEX *depended_from;

  Item_ident(Name_resolution_context *context_arg,
             const char *db_name_arg, const char *table_name_arg,
             const char *field_name_arg)
   :orig_db_name(db_name_arg), orig_table_name(table_name_arg),
    orig_field_name(field_name_arg), m_alias_of_expr(false),
    context(context_arg),
    db_name(db_name_arg), table_name(table_name_arg),
    field_name(field_name_arg),
    cached_field_index(NO_CACHED_FIELD_INDEX),
    cached_table(NULL), depended_from(NULL)
  {
    item_name.set(field_name_arg);
  }

  Item_ident(const POS &pos,
             const char *db_name_arg, const char *table_name_arg,
             const char *field_name_arg)
   :super(pos), orig_db_name(db_name_arg), orig_table_name(table_name_arg),
    orig_field_name(field_name_arg), m_alias_of_expr(false),
    db_name(db_name_arg), table_name(table_name_arg),
    field_name(field_name_arg),
    cached_field_index(NO_CACHED_FIELD_INDEX),
    cached_table(NULL), depended_from(NULL)
  {
    item_name.set(field_name_arg);
  }


  /// Constructor used by Item_field & Item_*_ref (see Item comment)

  Item_ident(THD *thd, Item_ident *item)
   :Item(thd, item),
    orig_db_name(item->orig_db_name),
    orig_table_name(item->orig_table_name),
    orig_field_name(item->orig_field_name),
    m_alias_of_expr(item->m_alias_of_expr),
    context(item->context),
    db_name(item->db_name),
    table_name(item->table_name),
    field_name(item->field_name),
    cached_field_index(item->cached_field_index),
    cached_table(item->cached_table),
    depended_from(item->depended_from)
  {}

  bool itemize(Parse_context *pc, Item **res) override;

  const char *full_name() const override;
  void fix_after_pullout(SELECT_LEX *parent_select, SELECT_LEX *removed_select)
    override;
  void cleanup() override;
  bool aggregate_check_distinct(uchar *arg) override;
  bool aggregate_check_group(uchar *arg) override;
  Bool3 local_column(const SELECT_LEX *sl) const override;

  void print(String *str, enum_query_type query_type) override
  {
    print(str, query_type, db_name, table_name);
  }
protected:
  /**
    Function to print column name for a table

    To print a column for a permanent table (picks up database and table from
    Item_ident object):

       item->print(str, qt)

    To print a column for a temporary table:

       item->print(str, qt, specific_db, specific_table)

    Items of temporary table fields have empty/NULL values of table_name and
    db_name. To print column names in a 3D form (`database`.`table`.`column`),
    this function prints db_name_arg and table_name_arg parameters instead of
    this->db_name and this->table_name respectively.

    @param [out] str            Output string buffer.
    @param       query_type     Bitmap to control printing details.
    @param       db_name_arg    String to output as a column database name.
    @param       table_name_arg String to output as a column table name.
  */
  void print(String *str, enum_query_type query_type,
             const char *db_name_arg,
             const char *table_name_arg) const;
public:
  bool change_context_processor(uchar *cntx) override
  {
    context= reinterpret_cast<Name_resolution_context *>(cntx);
    return false;
  }

  /// @returns true if this Item's name is alias of SELECT expression
  bool is_alias_of_expr() const { return m_alias_of_expr; }
  /// Marks that this Item's name is alias of SELECT expression
  void set_alias_of_expr() { m_alias_of_expr= true; }

  bool walk(Item_processor processor, enum_walk walk, uchar *arg) override
  {
    /*
      Item_ident processors like aggregate_check*() use
      WALK_PREFIX|WALK_POSTFIX and depend on the processor being called twice
      then.
    */
    return ((walk & WALK_PREFIX) && (this->*processor)(arg)) ||
           ((walk & WALK_POSTFIX) && (this->*processor)(arg));
  }

  /**
     @returns true if a part of this Item's full name (name or table name) is
     an alias.
  */
  virtual bool alias_name_used() const { return m_alias_of_expr; }
  friend bool insert_fields(THD *thd, Name_resolution_context *context,
                            const char *db_name,
                            const char *table_name, List_iterator<Item> *it,
                            bool any_privileges);
  bool is_strong_side_column_not_in_fd(uchar *arg) override;
  bool is_column_not_in_fd(uchar *arg) override;
};


class Item_ident_for_show final : public Item
{
public:
  Field *field;
  const char *db_name;
  const char *table_name;

  Item_ident_for_show(Field *par_field, const char *db_arg,
                      const char *table_name_arg)
    :field(par_field), db_name(db_arg), table_name(table_name_arg)
  {}

  enum Type type() const override { return FIELD_ITEM; }
  double val_real() override { return field->val_real(); }
  longlong val_int() override { return field->val_int(); }
  String *val_str(String *str) override { return field->val_str(str); }
  my_decimal *val_decimal(my_decimal *dec) override
  { return field->val_decimal(dec); }
  bool get_date(MYSQL_TIME *ltime, my_time_flags_t fuzzydate) override
  {
    return field->get_date(ltime, fuzzydate);
  }
  bool get_time(MYSQL_TIME *ltime) override
  {
    return field->get_time(ltime);
  }
  void make_field(Send_field *tmp_field) override;
  const CHARSET_INFO *charset_for_protocol() const override
  { return (CHARSET_INFO *)field->charset_for_protocol(); }
};


class COND_EQUAL;
class Item_equal;

class Item_field : public Item_ident
{
  typedef Item_ident super;

protected:
  void set_field(Field *field);
  type_conversion_status save_in_field_inner(Field *field, bool no_conversions)
    override;
public:
  /**
    Table containing this resolved field. This is required e.g for calculation
    of table map. Notice that for the following types of "tables",
    no TABLE_LIST object is assigned and hence table_ref is NULL:
     - Temporary tables assigned by join optimizer for sorting and aggregation.
     - Stored procedure dummy tables.
    For fields referencing such tables, table number is always 0, and other
    uses of table_ref is not needed.
  */
  TABLE_LIST *table_ref;
  Field *field;
  Field *result_field;
  Item_equal *item_equal;
  bool no_const_subst;
  /*
    if any_privileges set to TRUE then here real effective privileges will
    be stored
  */
  uint have_privileges;
  /* field need any privileges (for VIEW creation) */
  bool any_privileges;

  Item_field(Name_resolution_context *context_arg,
             const char *db_arg,const char *table_name_arg,
             const char *field_name_arg);
  Item_field(const POS &pos,
             const char *db_arg,const char *table_name_arg,
             const char *field_name_arg);

  /*
    Constructor needed to process subquery with temporary tables (see Item).
    Notice that it will have no name resolution context.
  */
  Item_field(THD *thd, Item_field *item);
  /*
    Ensures that field, table, and database names will live as long as
    Item_field (this is important in prepared statements).
  */
  Item_field(THD *thd, Name_resolution_context *context_arg, Field *field);
  /*
    If this constructor is used, fix_fields() won't work, because
    db_name, table_name and column_name are unknown. It's necessary to call
    reset_field() before fix_fields() for all fields created this way.
  */
  Item_field(Field *field);

  bool itemize(Parse_context *pc, Item **res) override;

  enum Type type() const override { return FIELD_ITEM; }
  bool eq(const Item *item, bool binary_cmp) const override;
  double val_real() override;
  longlong val_int() override;
  longlong val_time_temporal() override;
  longlong val_date_temporal() override;
  my_decimal *val_decimal(my_decimal *) override;
  String *val_str(String *) override;
  bool val_json(Json_wrapper *result) override;
  double val_result() override;
  longlong val_int_result() override;
  longlong val_time_temporal_result() override;
  longlong val_date_temporal_result() override;
  String *str_result(String *tmp) override;
  my_decimal *val_decimal_result(my_decimal *) override;
  bool val_bool_result() override;
  bool is_null_result() override;
  bool send(Protocol *protocol, String *str_arg) override;
  void reset_field(Field *f);
  bool fix_fields(THD *, Item **) override;
  void make_field(Send_field *tmp_field) override;
  void save_org_in_field(Field *field) override;
  table_map used_tables() const override;
  enum Item_result result_type() const override
  {
    return field->result_type();
  }
  enum Item_result numeric_context_result_type() const override
  {
    return field->numeric_context_result_type();
  }
  Item_result cast_to_int_type() const override
  {
    return field->cast_to_int_type();
  }
  enum_field_types field_type() const override { return field->type(); }
  enum_monotonicity_info get_monotonicity_info() const override
  {
    return MONOTONIC_STRICT_INCREASING;
  }
  longlong val_int_endpoint(bool left_endp, bool *incl_endp) override;
  Field *get_tmp_table_field() override { return result_field; }
  Field *tmp_table_field(TABLE *) override { return result_field; }
  bool get_date(MYSQL_TIME *ltime, my_time_flags_t fuzzydate) override;
  bool get_date_result(MYSQL_TIME *ltime, my_time_flags_t fuzzydate) override;
  bool get_time(MYSQL_TIME *ltime) override;
  bool get_timeval(struct timeval *tm, int *warnings) override;
  bool is_null() override { return field->is_null(); }
  Item *get_tmp_table_item(THD *thd) override;
  bool collect_item_field_processor(uchar *arg) override;
  bool add_field_to_set_processor(uchar *arg) override;
  bool add_field_to_cond_set_processor(uchar *) override;
  bool remove_column_from_bitmap(uchar *arg) override;
  bool find_item_in_field_list_processor(uchar *arg) override;
  bool check_gcol_func_processor(uchar *int_arg) override;
  bool mark_field_in_map(uchar *arg) override
  {
    return Item::mark_field_in_map(pointer_cast<Mark_field *>(arg), field);
  }
  bool used_tables_for_level(uchar *arg) override;
  bool check_column_privileges(uchar *arg) override;
  bool check_partition_func_processor(uchar *) override { return false; }
  void cleanup() override;
  Item_equal *find_item_equal(COND_EQUAL *cond_equal);
  bool subst_argument_checker(uchar **arg) override;
  Item *equal_fields_propagator(uchar *arg) override;
  bool set_no_const_sub(uchar *) override;
  Item *replace_equal_field(uchar *) override;
  inline uint32 max_disp_length() { return field->max_display_length(); }
  Item_field *field_for_view_update() override { return this; }
  Item *safe_charset_converter(const CHARSET_INFO *tocs) override;
  int fix_outer_field(THD *thd, Field **field, Item **reference);
  Item *update_value_transformer(uchar *select_arg) override;
  void print(String *str, enum_query_type query_type) override;
  bool is_outer_field() const override
  {
    DBUG_ASSERT(fixed);
    return table_ref->outer_join || table_ref->outer_join_nest();
  }
  Field::geometry_type get_geometry_type() const override
  {
    DBUG_ASSERT(field_type() == MYSQL_TYPE_GEOMETRY);
    return field->get_geometry_type();
  }
  const CHARSET_INFO *charset_for_protocol(void) const override
  { return field->charset_for_protocol(); }

#ifndef DBUG_OFF
  void dbug_print() const
  {
    fprintf(DBUG_FILE, "<field ");
    if (field)
    {
      fprintf(DBUG_FILE, "'%s.%s': ", field->table->alias, field->field_name);
      field->dbug_print();
    }
    else
      fprintf(DBUG_FILE, "NULL");

    fprintf(DBUG_FILE, ", result_field: ");
    if (result_field)
    {
      fprintf(DBUG_FILE, "'%s.%s': ",
              result_field->table->alias, result_field->field_name);
      result_field->dbug_print();
    }
    else
      fprintf(DBUG_FILE, "NULL");
    fprintf(DBUG_FILE, ">\n");
  }
#endif

  float get_filtering_effect(table_map filter_for_table,
                             table_map read_tables,
                             const MY_BITMAP *fields_to_ignore,
                             double rows_in_table) override;

  /**
    Returns the probability for the predicate "col OP <val>" to be
    true for a row in the case where no index statistics or range
    estimates are available for 'col'.

    The probability depends on the number of rows in the table: it is by
    default 'default_filter', but never lower than 1/max_distinct_values
    (e.g. number of rows in the table, or the number of distinct values
    possible for the datatype if the field provides that kind of
    information).

    @param max_distinct_values The maximum number of distinct values,
                               typically the number of rows in the table
    @param default_filter      The default filter for the predicate

    @return the estimated filtering effect for this predicate
  */

  float get_cond_filter_default_probability(double max_distinct_values,
                                            float default_filter) const;

  friend class Item_default_value;
  friend class Item_insert_value;
  friend class SELECT_LEX_UNIT;

  /**
     @note that field->table->alias_name_used is reliable only if
     thd->lex->need_correct_ident() is true.
  */
  bool alias_name_used() const override
  { return m_alias_of_expr ||
      // maybe the qualifying table was given an alias ("t1 AS foo"):
      (field ? field->table->alias_name_used : false);
  }

  bool repoint_const_outer_ref(uchar *arg) override;
};

class Item_null : public Item_basic_constant
{
  typedef Item_basic_constant super;

  void init()
  {
    maybe_null= true;
    null_value= TRUE;
    max_length= 0;
    fixed= 1;
    collation.set(&my_charset_bin, DERIVATION_IGNORABLE);
  }
protected:
  type_conversion_status save_in_field_inner(Field *field, bool no_conversions)
    override;
public:
  Item_null()
  {
    init();
    item_name= NAME_STRING("NULL");
  }
  explicit Item_null(const POS &pos) : super(pos)
  {
    init();
    item_name= NAME_STRING("NULL");
  }

  Item_null(const Name_string &name_par)
  {
    init();
    item_name= name_par;
  }

  enum Type type() const override { return NULL_ITEM; }
  bool eq(const Item *item, bool binary_cmp) const override;
  double val_real() override;
  longlong val_int() override;
  longlong val_time_temporal() override { return val_int(); }
  longlong val_date_temporal() override { return val_int(); }
  String *val_str(String *str) override;
  my_decimal *val_decimal(my_decimal *) override;
  bool get_date(MYSQL_TIME *, my_time_flags_t) override
  {
    return true;
  }
  bool get_time(MYSQL_TIME *) override
  {
    return true;
  }
  bool val_json(Json_wrapper *wr) override;
  bool send(Protocol *protocol, String *str) override;
  enum Item_result result_type() const override { return STRING_RESULT; }
  enum_field_types field_type() const override { return MYSQL_TYPE_NULL; }
  bool basic_const_item() const override { return true; }
  Item *clone_item() const override { return new Item_null(item_name); }
  bool is_null() override { return true; }

  void print(String *str, enum_query_type query_type) override
  {
    str->append(query_type == QT_NORMALIZED_FORMAT ? "?" : "NULL");
  }

  Item *safe_charset_converter(const CHARSET_INFO *tocs) override;
  bool check_partition_func_processor(uchar *) override { return false; }
};

/**
  An item representing NULL values for use with ROLLUP.

  When grouping WITH ROLLUP, Item_null_result items are created to
  represent NULL values in the grouping columns of the ROLLUP rows. To
  avoid type problems during execution, these objects are created with
  the same field and result types as the fields of the columns they
  belong to.
 */
class Item_null_result final : public Item_null
{
  /** Field type for this NULL value */
  enum_field_types fld_type;
  /** Result type for this NULL value */
  Item_result res_type;

public:
  Field *result_field;
  Item_null_result(enum_field_types fld_type, Item_result res_type)
    : Item_null(), fld_type(fld_type), res_type(res_type), result_field(0) {}
  bool is_result_field() const override { return result_field != nullptr; }
  void save_in_result_field(bool no_conversions) override
  {
    save_in_field(result_field, no_conversions);
  }
  bool check_partition_func_processor(uchar *) override { return true; }
  enum_field_types field_type() const override { return fld_type; }
  Item_result result_type() const override { return res_type; }
  bool check_gcol_func_processor(uchar *) override { return true; }
};

/// Placeholder ('?') of prepared statement.
class Item_param final : public Item,
                         private Settable_routine_parameter
{
  typedef Item super;

protected:
  type_conversion_status save_in_field_inner(Field *field, bool no_conversions)
    override;

public:
  enum enum_item_param_state
  {
    NO_VALUE, NULL_VALUE, INT_VALUE, REAL_VALUE,
    STRING_VALUE, TIME_VALUE, LONG_DATA_VALUE,
    DECIMAL_VALUE
  } state;

  /*
    A buffer for string and long data values. Historically all allocated
    values returned from val_str() were treated as eligible to
    modification. I. e. in some cases Item_func_concat can append it's
    second argument to return value of the first one. Because of that we
    can't return the original buffer holding string data from val_str(),
    and have to have one buffer for data and another just pointing to
    the data. This is the latter one and it's returned from val_str().
    Can not be declared inside the union as it's not a POD type.
  */
  String str_value_ptr;
  my_decimal decimal_value;
  union
  {
    longlong integer;
    double   real;
    /*
      Character sets conversion info for string values.
      Character sets of client and connection defined at bind time are used
      for all conversions, even if one of them is later changed (i.e.
      between subsequent calls to mysql_stmt_execute).
    */
    struct CONVERSION_INFO
    {
      const CHARSET_INFO *character_set_client;
      const CHARSET_INFO *character_set_of_placeholder;
      /*
        This points at character set of connection if conversion
        to it is required (i. e. if placeholder typecode is not BLOB).
        Otherwise it's equal to character_set_client (to simplify
        check in convert_str_value()).
      */
      const CHARSET_INFO *final_character_set_of_str_value;
    } cs_info;
    MYSQL_TIME     time;
  } value;

  /* Cached values for virtual methods to save us one switch.  */
  enum Item_result item_result_type;
  enum Type item_type;

  /*
    Used when this item is used in a temporary table.
    This is NOT placeholder metadata sent to client, as this value
    is assigned after sending metadata (in setup_one_conversion_function).
    For example in case of 'SELECT ?' you'll get MYSQL_TYPE_STRING both
    in result set and placeholders metadata, no matter what type you will
    supply for this placeholder in mysql_stmt_execute.
  */
  enum enum_field_types param_type;
  /*
    Offset of placeholder inside statement text. Used to create
    no-placeholders version of this statement for the binary log.
  */
  uint pos_in_query;

  Item_param(const POS &pos, MEM_ROOT *root, uint pos_in_query_arg);

  bool itemize(Parse_context *pc, Item **item) override;

  enum Item_result result_type() const override { return item_result_type; }
  enum Type type() const override { return item_type; }
  enum_field_types field_type() const override { return param_type; }

  double val_real() override;
  longlong val_int() override;
  my_decimal *val_decimal(my_decimal *) override;
  String *val_str(String *) override;
  bool get_time(MYSQL_TIME *tm) override;
  bool get_date(MYSQL_TIME *tm, my_time_flags_t fuzzydate) override;

  void set_null();
  void set_int(longlong i, uint32 max_length_arg);
  void set_double(double i);
  void set_decimal(const char *str, ulong length);
  void set_decimal(const my_decimal *dv);
  bool set_str(const char *str, size_t length);
  bool set_longdata(const char *str, ulong length);
  void set_time(MYSQL_TIME *tm, timestamp_type type, uint32 max_length_arg);
  bool set_from_user_var(THD *thd, const user_var_entry *entry);
  void reset();
  /*
    Assign placeholder value from bind data.
    Note, that 'len' has different semantics in embedded library (as we
    don't need to check that packet is not broken there). See
    sql_prepare.cc for details.
  */
  void (*set_param_func)(Item_param *param, uchar **pos, ulong len);

  const String *query_val_str(THD *thd, String *str) const;

  bool convert_str_value(THD *thd);

  /*
    If value for parameter was not set we treat it as non-const
    so noone will use parameters value in fix_fields still
    parameter is constant during execution.
  */
  table_map used_tables() const override
  { return state != NO_VALUE ? (table_map)0 : PARAM_TABLE_BIT; }
  void print(String *str, enum_query_type query_type) override;
  bool is_null() override
  { DBUG_ASSERT(state != NO_VALUE); return state == NULL_VALUE; }
  bool basic_const_item() const override;
  /*
    This method is used to make a copy of a basic constant item when
    propagating constants in the optimizer. The reason to create a new
    item and not use the existing one is not precisely known (2005/04/16).
    Probably we are trying to preserve tree structure of items, in other
    words, avoid pointing at one item from two different nodes of the tree.
    Return a new basic constant item if parameter value is a basic
    constant, assert otherwise. This method is called only if
    basic_const_item returned TRUE.
  */
  Item *safe_charset_converter(const CHARSET_INFO *tocs) override;
  Item *clone_item() const override;
  /*
    Implement by-value equality evaluation if parameter value
    is set and is a basic constant (integer, real or string).
    Otherwise return FALSE.
  */
  bool eq(const Item *item, bool binary_cmp) const override;
  /** Item is a argument to a limit clause. */
  bool limit_clause_param;
  void set_param_type_and_swap_value(Item_param *from);
  /**
    This should be called after any modification done to this Item, to
    propagate the said modification to all its clones.
  */
  void sync_clones();
  bool add_clone(Item_param *i) { return m_clones.push_back(i); }

private:
  Settable_routine_parameter *get_settable_routine_parameter() override
  {
    return this;
  }

  bool set_value(THD *thd, sp_rcontext *ctx, Item **it) override;

  void set_out_param_info(Send_field *info) override;

public:
  const Send_field *get_out_param_info() const override;

  void make_field(Send_field *field) override;

private:
  Send_field *m_out_param_info;
  /**
    If a query expression's text QT, containing a parameter, is internally
    duplicated and parsed twice (@see reparse_common_table_expression), the
    first parsing will create an Item_param I, and the re-parsing, which
    parses a forged "(QT)" parse-this-CTE type of statement, will create an
    Item_param J. J should not exist:
    - from the point of view of logging: it is not in the original query so it
    should not be substituted in the query written to logs (in insert_params()
    if with_log is true).
    - from the POV of query cache matching (same).
    - from the POV of the user:
        * user provides one single value for I, not one for I and one for J.
        * user expects mysql_stmt_param_count() to return 1, not 2 (count is
        sent by the server in send_prep_stmt()).
    That is why J is part neither of LEX::param_list, nor of param_array; it
    is considered an inferior clone of I; I::m_clones contains J.
    The connection between I and J is made once, by comparing their
    byte position in the statement, in Item_param::itemize().
    J gets its value from I: @see Item_param::sync_clones.
  */
  Mem_root_array<Item_param *> m_clones;
};


class Item_int :public Item_num
{
  typedef Item_num super;
public:
  longlong value;
  Item_int(int32 i,uint length= MY_INT32_NUM_DECIMAL_DIGITS)
    :value((longlong) i)
    { max_length=length; fixed= 1; }
  Item_int(const POS &pos, int32 i,uint length= MY_INT32_NUM_DECIMAL_DIGITS)
    :super(pos), value((longlong) i)
  { max_length=length; fixed= 1; }

  Item_int(longlong i,uint length= MY_INT64_NUM_DECIMAL_DIGITS)
    :value(i)
    { max_length=length; fixed= 1; }
  Item_int(ulonglong i, uint length= MY_INT64_NUM_DECIMAL_DIGITS)
    :value((longlong)i)
    { max_length=length; fixed= 1; unsigned_flag= 1; }
  Item_int(const Item_int *item_arg)
  {
    value= item_arg->value;
    item_name= item_arg->item_name;
    max_length= item_arg->max_length;
    fixed= true;
  }

  Item_int(const Name_string &name_arg, longlong i, uint length) :value(i)
  {
    max_length= length;
    item_name= name_arg;
    fixed= 1;
  }
  Item_int(const POS &pos, const Name_string &name_arg, longlong i, uint length)
    :super(pos), value(i)
  {
    max_length= length;
    item_name= name_arg;
    fixed= 1;
  }

  Item_int(const char *str_arg, uint length)
  { init(str_arg, length); }
  Item_int(const POS &pos, const char *str_arg, uint length) : super(pos)
  { init(str_arg, length); }

  Item_int(const POS &pos, const LEX_STRING &num, int dummy_error= 0)
  : Item_int(pos, num, my_strtoll10(num.str, NULL, &dummy_error),
             static_cast<uint>(num.length))
  {}

private:
  void init(const char *str_arg, uint length);

protected:
  type_conversion_status save_in_field_inner(Field *field, bool no_conversions)
    override;

public:
  enum Type type() const override { return INT_ITEM; }
  enum Item_result result_type() const override { return INT_RESULT; }
  enum_field_types field_type() const override { return MYSQL_TYPE_LONGLONG; }
  longlong val_int() override { DBUG_ASSERT(fixed); return value; }
  double val_real() override
  {
    DBUG_ASSERT(fixed);
    return static_cast<double>(value);
  }
  my_decimal *val_decimal(my_decimal *) override;
  String *val_str(String *) override;
  bool get_date(MYSQL_TIME *ltime, my_time_flags_t fuzzydate) override
  {
    return get_date_from_int(ltime, fuzzydate);
  }
  bool get_time(MYSQL_TIME *ltime) override
  {
    return get_time_from_int(ltime);
  }
  bool basic_const_item() const override { return true; }
  Item *clone_item() const override { return new Item_int(this); }
  void print(String *str, enum_query_type query_type) override;
  Item_num *neg() override { value= -value; return this; }
  uint decimal_precision() const override
  { return (uint)(max_length - MY_TEST(value < 0)); }
  bool eq(const Item *, bool) const override;
  bool check_partition_func_processor(uchar *) override { return false; }
  bool check_gcol_func_processor(uchar *) override { return false; }
};


/**
  Item_int with value==0 and length==1
*/
class Item_int_0 final : public Item_int
{
public:
  Item_int_0() :Item_int(NAME_STRING("0"), 0, 1) {}
  explicit
  Item_int_0(const POS &pos) :Item_int(pos, NAME_STRING("0"), 0, 1) {}
};


/*
  Item_temporal is used to store numeric representation
  of time/date/datetime values for queries like:

     WHERE datetime_column NOT IN
     ('2006-04-25 10:00:00','2006-04-25 10:02:00', ...);

  and for SHOW/INFORMATION_SCHEMA purposes (see sql_show.cc)

  TS-TODO: Can't we use Item_time_literal, Item_date_literal,
  TS-TODO: and Item_datetime_literal for this purpose?
*/
class Item_temporal final : public Item_int
{
  enum_field_types cached_field_type;
protected:
  type_conversion_status save_in_field_inner(Field *field, bool no_conversions)
    override;
public:
  Item_temporal(enum_field_types field_type_arg, longlong i): Item_int(i),
    cached_field_type(field_type_arg)
  {
    DBUG_ASSERT(is_temporal_type(field_type_arg));
  }
  Item_temporal(enum_field_types field_type_arg, const Name_string &name_arg,
                longlong i, uint length): Item_int(i),
    cached_field_type(field_type_arg)
  {
    DBUG_ASSERT(is_temporal_type(field_type_arg));
    max_length= length;
    item_name= name_arg;
    fixed= true;
  }
  Item *clone_item() const override
  { return new Item_temporal(field_type(), value); }
  longlong val_time_temporal() override { return val_int(); }
  longlong val_date_temporal() override { return val_int(); }
  bool get_date(MYSQL_TIME *, my_time_flags_t) override
  {
    DBUG_ASSERT(0);
    return false;
  }
  bool get_time(MYSQL_TIME *) override
  {
    DBUG_ASSERT(0);
    return false;
  }
  enum_field_types field_type() const override
  {
    return cached_field_type;
  }
};


class Item_uint :public Item_int
{
protected:
  type_conversion_status save_in_field_inner(Field *field, bool no_conversions)
    override;
public:
  Item_uint(const char *str_arg, uint length)
    :Item_int(str_arg, length) { unsigned_flag= 1; }
  Item_uint(const POS &pos, const char *str_arg, uint length)
    :Item_int(pos, str_arg, length) { unsigned_flag= 1; }

  Item_uint(ulonglong i) :Item_int(i, 10) {}
  Item_uint(const Name_string &name_arg, longlong i, uint length)
    :Item_int(name_arg, i, length) { unsigned_flag= true; }
  double val_real() override
  {
    DBUG_ASSERT(fixed);
    return ulonglong2double(static_cast<ulonglong>(value));
  }
  String *val_str(String*) override;

  Item *clone_item() const override
  { return new Item_uint(item_name, value, max_length); }
  void print(String *str, enum_query_type query_type) override;
  Item_num *neg() override;
  uint decimal_precision() const override { return max_length; }
};


/* decimal (fixed point) constant */
class Item_decimal :public Item_num
{
  typedef Item_num super;
protected:
  my_decimal decimal_value;
  type_conversion_status save_in_field_inner(Field *field, bool no_conversions)
    override;
public:
  Item_decimal(const POS &pos,
               const char *str_arg, uint length, const CHARSET_INFO *charset);
  Item_decimal(const Name_string &name_arg,
               const my_decimal *val_arg, uint decimal_par, uint length);
  Item_decimal(my_decimal *value_par);
  Item_decimal(longlong val, bool unsig);
  Item_decimal(double val, int precision, int scale);
  Item_decimal(const uchar *bin, int precision, int scale);

  enum Type type() const override { return DECIMAL_ITEM; }
  enum Item_result result_type() const override { return DECIMAL_RESULT; }
  enum_field_types field_type() const override { return MYSQL_TYPE_NEWDECIMAL; }
  longlong val_int() override;
  double val_real() override;
  String *val_str(String *) override;
  my_decimal *val_decimal(my_decimal *) override { return &decimal_value; }
  bool get_date(MYSQL_TIME *ltime, my_time_flags_t fuzzydate) override
  {
    return get_date_from_decimal(ltime, fuzzydate);
  }
  bool get_time(MYSQL_TIME *ltime) override
  {
    return get_time_from_decimal(ltime);
  }
  bool basic_const_item() const override { return true; }
  Item *clone_item() const override
  {
    return new Item_decimal(item_name, &decimal_value, decimals, max_length);
  }
  void print(String *str, enum_query_type query_type) override;
  Item_num *neg() override
  {
    my_decimal_neg(&decimal_value);
    unsigned_flag= !decimal_value.sign();
    return this;
  }
  uint decimal_precision() const override { return decimal_value.precision(); }
  bool eq(const Item *, bool binary_cmp) const override;
  void set_decimal_value(my_decimal *value_par);
  bool check_partition_func_processor(uchar *) override { return false; }
};


class Item_float :public Item_num
{
  typedef Item_num super;

  Name_string presentation;
public:
  double value;
  // Item_real() :value(0) {}
  Item_float(const char *str_arg, uint length)
  { init(str_arg, length); }
  Item_float(const POS &pos, const char *str_arg, uint length) : super(pos)
  { init(str_arg, length); }

  Item_float(const Name_string name_arg,
             double val_arg, uint decimal_par, uint length)
    :value(val_arg)
  {
    presentation= name_arg;
    item_name= name_arg;
    decimals= (uint8) decimal_par;
    max_length= length;
    fixed= 1;
  }
  Item_float(const POS &pos, const Name_string name_arg,
             double val_arg, uint decimal_par, uint length)
    :super(pos), value(val_arg)
  {
    presentation= name_arg;
    item_name= name_arg;
    decimals= (uint8) decimal_par;
    max_length= length;
    fixed= 1;
  }

  Item_float(double value_par, uint decimal_par) :value(value_par)
  {
    decimals= (uint8) decimal_par;
    fixed= 1;
  }

private:
  void init(const char *str_arg, uint length);

protected:
  type_conversion_status save_in_field_inner(Field *field, bool no_conversions)
    override;

public:
  enum Type type() const override { return REAL_ITEM; }
  enum_field_types field_type() const override { return MYSQL_TYPE_DOUBLE; }
  double val_real() override { DBUG_ASSERT(fixed); return value; }
  longlong val_int() override
  {
    DBUG_ASSERT(fixed == 1);
    if (value <= (double) LLONG_MIN)
    {
       return LLONG_MIN;
    }
    else if (value >= (double) (ulonglong) LLONG_MAX)
    {
      return LLONG_MAX;
    }
    return (longlong) rint(value);
  }
  String *val_str(String *) override;
  my_decimal *val_decimal(my_decimal *) override;
  bool get_date(MYSQL_TIME *ltime, my_time_flags_t fuzzydate) override
  {
    return get_date_from_real(ltime, fuzzydate);
  }
  bool get_time(MYSQL_TIME *ltime) override
  {
    return get_time_from_real(ltime);
  }
  bool basic_const_item() const override { return true; }
  Item *clone_item() const override
  { return new Item_float(item_name, value, decimals, max_length); }
  Item_num *neg() override { value= -value; return this; }
  void print(String *str, enum_query_type query_type) override;
  bool eq(const Item *, bool binary_cmp) const override;
};


class Item_func_pi :public Item_float
{
  const Name_string func_name;
public:
  Item_func_pi(const POS &pos)
    : Item_float(pos, null_name_string, M_PI, 6, 8),
      func_name(NAME_STRING("pi()"))
  {}

  void print(String *str, enum_query_type) override
  {
    str->append(func_name);
  }

  Item *safe_charset_converter(const CHARSET_INFO *tocs) override;
};


class Item_string :public Item_basic_constant
{
  typedef Item_basic_constant super;

protected:
  explicit Item_string(const POS &pos) : super(pos), m_cs_specified(FALSE) {}
  void init(const char *str, size_t length,
            const CHARSET_INFO *cs, Derivation dv, uint repertoire)
  {
    str_value.set_or_copy_aligned(str, length, cs);
    collation.set(cs, dv, repertoire);
    /*
      We have to have a different max_length than 'length' here to
      ensure that we get the right length if we do use the item
      to create a new table. In this case max_length must be the maximum
      number of chars for a string of this type because we in Create_field::
      divide the max_length with mbmaxlen).
    */
    max_length= static_cast<uint32>(str_value.numchars() * cs->mbmaxlen);
    item_name.copy(str, length, cs);
    decimals=NOT_FIXED_DEC;
    // it is constant => can be used without fix_fields (and frequently used)
    fixed= 1;
    /*
      Check if the string has any character that can't be
      interpreted using the relevant charset.
    */
    check_well_formed_result(&str_value, false, false);
  }
  type_conversion_status save_in_field_inner(Field *field, bool no_conversions)
    override;
public:
  /* Create from a string, set name from the string itself. */
  Item_string(const char *str, size_t length,
              const CHARSET_INFO *cs, Derivation dv= DERIVATION_COERCIBLE,
              uint repertoire= MY_REPERTOIRE_UNICODE30)
    : m_cs_specified(FALSE)
  {
    init(str, length, cs, dv, repertoire);
  }
  Item_string(const POS &pos, const char *str, size_t length,
              const CHARSET_INFO *cs, Derivation dv= DERIVATION_COERCIBLE,
              uint repertoire= MY_REPERTOIRE_UNICODE30)
    : super(pos), m_cs_specified(FALSE)
  {
    init(str, length, cs, dv, repertoire);
  }

  /* Just create an item and do not fill string representation */
  Item_string(const CHARSET_INFO *cs, Derivation dv= DERIVATION_COERCIBLE)
    : m_cs_specified(FALSE)
  {
    collation.set(cs, dv);
    max_length= 0;
    decimals= NOT_FIXED_DEC;
    fixed= 1;
  }

  /* Create from the given name and string. */
  Item_string(const Name_string name_par, const char *str, size_t length,
              const CHARSET_INFO *cs, Derivation dv= DERIVATION_COERCIBLE,
              uint repertoire= MY_REPERTOIRE_UNICODE30)
    : m_cs_specified(FALSE)
  {
    str_value.set_or_copy_aligned(str, length, cs);
    collation.set(cs, dv, repertoire);
    max_length= static_cast<uint32>(str_value.numchars() * cs->mbmaxlen);
    item_name= name_par;
    decimals=NOT_FIXED_DEC;
    // it is constant => can be used without fix_fields (and frequently used)
    fixed= 1;
  }
  Item_string(const POS &pos, const Name_string name_par, const char *str, size_t length,
              const CHARSET_INFO *cs, Derivation dv= DERIVATION_COERCIBLE,
              uint repertoire= MY_REPERTOIRE_UNICODE30)
    : super(pos), m_cs_specified(FALSE)
  {
    str_value.set_or_copy_aligned(str, length, cs);
    collation.set(cs, dv, repertoire);
    max_length= static_cast<uint32>(str_value.numchars()*cs->mbmaxlen);
    item_name= name_par;
    decimals=NOT_FIXED_DEC;
    // it is constant => can be used without fix_fields (and frequently used)
    fixed= 1;
  }

  /* Create from the given name and string. */
  Item_string(const POS &pos,
              const Name_string name_par, const LEX_STRING &literal,
              const CHARSET_INFO *cs, Derivation dv= DERIVATION_COERCIBLE,
              uint repertoire= MY_REPERTOIRE_UNICODE30)
    : super(pos), m_cs_specified(FALSE)
  {
    str_value.set_or_copy_aligned(literal.str ? literal.str : "",
                                  literal.str ? literal.length : 0, cs);
    collation.set(cs, dv, repertoire);
    max_length= static_cast<uint32>(str_value.numchars()*cs->mbmaxlen);
    item_name= name_par;
    decimals=NOT_FIXED_DEC;
    // it is constant => can be used without fix_fields (and frequently used)
    fixed= 1;
  }

  /*
    This is used in stored procedures to avoid memory leaks and
    does a deep copy of its argument.
  */
  void set_str_with_copy(const char *str_arg, uint length_arg)
  {
    str_value.copy(str_arg, length_arg, collation.collation);
    max_length= static_cast<uint32>(str_value.numchars() *
                                    collation.collation->mbmaxlen);
  }
  void set_repertoire_from_value()
  {
    collation.repertoire= my_string_repertoire(str_value.charset(),
                                               str_value.ptr(),
                                               str_value.length());
  }
  enum Type type() const override { return STRING_ITEM; }
  double val_real() override;
  longlong val_int() override;
  String *val_str(String *) override
  {
    DBUG_ASSERT(fixed == 1);
    return &str_value;
  }
  my_decimal *val_decimal(my_decimal *) override;
  bool get_date(MYSQL_TIME *ltime, my_time_flags_t fuzzydate) override
  {
    return get_date_from_string(ltime, fuzzydate);
  }
  bool get_time(MYSQL_TIME *ltime) override
  {
    return get_time_from_string(ltime);
  }
  enum Item_result result_type() const override { return STRING_RESULT; }
  enum_field_types field_type() const override { return MYSQL_TYPE_VARCHAR; }
  bool basic_const_item() const override { return true; }
  bool eq(const Item *item, bool binary_cmp) const override;
  Item *clone_item() const override
  {
    return new Item_string(static_cast<Name_string>(item_name), str_value.ptr(),
    			   str_value.length(), collation.collation);
  }
  Item *safe_charset_converter(const CHARSET_INFO *tocs) override;
  Item *charset_converter(const CHARSET_INFO *tocs, bool lossless);
  inline void append(char *str, size_t length)
  {
    str_value.append(str, length);
    max_length= static_cast<uint32>(str_value.numchars() *
                                    collation.collation->mbmaxlen);
  }
  void print(String *str, enum_query_type query_type) override;
  bool check_partition_func_processor(uchar *) override { return false; }

  /**
    Return TRUE if character-set-introducer was explicitly specified in the
    original query for this item (text literal).

    This operation is to be called from Item_string::print(). The idea is
    that when a query is generated (re-constructed) from the Item-tree,
    character-set-introducers should appear only for those literals, where
    they were explicitly specified by the user. Otherwise, that may lead to
    loss collation information (character set introducers implies default
    collation for the literal).

    Basically, that makes sense only for views and hopefully will be gone
    one day when we start using original query as a view definition.

    @return This operation returns the value of m_cs_specified attribute.
      @retval TRUE if character set introducer was explicitly specified in
      the original query.
      @retval FALSE otherwise.
  */
  inline bool is_cs_specified() const
  {
    return m_cs_specified;
  }

  /**
    Set the value of m_cs_specified attribute.

    m_cs_specified attribute shows whether character-set-introducer was
    explicitly specified in the original query for this text literal or
    not. The attribute makes sense (is used) only for views.

    This operation is to be called from the parser during parsing an input
    query.
  */
  inline void set_cs_specified(bool cs_specified)
  {
    m_cs_specified= cs_specified;
  }

private:
  bool m_cs_specified;
};


longlong
longlong_from_string_with_check(const CHARSET_INFO *cs,
                                const char *cptr, const char *end);
double
double_from_string_with_check(const CHARSET_INFO *cs,
                              const char *cptr, const char *end);

class Item_static_string_func : public Item_string
{
  const Name_string func_name;
public:
  Item_static_string_func(const Name_string &name_par,
                          const char *str, size_t length, const CHARSET_INFO *cs,
                          Derivation dv= DERIVATION_COERCIBLE)
    :Item_string(null_name_string, str, length, cs, dv), func_name(name_par)
  {}
  Item_static_string_func(const POS &pos, const Name_string &name_par,
                          const char *str, size_t length, const CHARSET_INFO *cs,
                          Derivation dv= DERIVATION_COERCIBLE)
    :Item_string(pos, null_name_string, str, length, cs, dv),
     func_name(name_par)
  {}

  Item *safe_charset_converter(const CHARSET_INFO *tocs) override;

  inline void print(String *str, enum_query_type) override
  {
    str->append(func_name);
  }

  bool check_partition_func_processor(uchar *) override { return true; }
  bool check_gcol_func_processor(uchar *) override { return true; }
};


/* for show tables */
class Item_partition_func_safe_string : public Item_string
{
public:
  Item_partition_func_safe_string(const Name_string name, size_t length,
                                  const CHARSET_INFO *cs= NULL):
    Item_string(name, NullS, 0, cs)
  {
    max_length= static_cast<uint32>(length);
  }
};


class Item_blob final : public Item_partition_func_safe_string
{
public:
  Item_blob(const char *name, size_t length) :
    Item_partition_func_safe_string(Name_string(name, strlen(name)),
                                    length, &my_charset_bin)
  { }
  enum Type type() const override { return TYPE_HOLDER; }
  enum_field_types field_type() const override { return MYSQL_TYPE_BLOB; }
};


/**
  Item_empty_string -- is a utility class to put an item into List<Item>
  which is then used in protocol.send_result_set_metadata() when sending SHOW output to
  the client.
*/

class Item_empty_string :public Item_partition_func_safe_string
{
public:
  Item_empty_string(const char *header, size_t length,
                    const CHARSET_INFO *cs= NULL) :
    Item_partition_func_safe_string(Name_string(header, strlen(header)),
                                    0, cs ? cs : &my_charset_utf8_general_ci)
    {
      max_length= static_cast<uint32>(length * collation.collation->mbmaxlen);
    }
  void make_field(Send_field *field) override;
};


class Item_return_int :public Item_int
{
  enum_field_types int_field_type;
public:
  Item_return_int(const char *name_arg, uint length,
		  enum_field_types field_type_arg, longlong value= 0)
    :Item_int(Name_string(name_arg, name_arg ? strlen(name_arg) : 0),
              value, length), int_field_type(field_type_arg)
  {
    unsigned_flag=1;
  }
  enum_field_types field_type() const override { return int_field_type; }
};


class Item_hex_string : public Item_basic_constant
{
  typedef Item_basic_constant super;

protected:
  type_conversion_status save_in_field_inner(Field *field, bool no_conversions)
    override;

public:
  Item_hex_string();
  explicit Item_hex_string(const POS &pos) : super(pos) {}

  Item_hex_string(const char *str,uint str_length);
  Item_hex_string(const POS &pos, const LEX_STRING &literal);

  enum Type type() const override { return VARBIN_ITEM; }
  double val_real() override
  {
    DBUG_ASSERT(fixed);
    return (double) (ulonglong) Item_hex_string::val_int();
  }
  longlong val_int() override;
  bool basic_const_item() const override { return true; }
  Item *clone_item() const override
  {
    return new Item_hex_string(str_value.ptr(), max_length);
  }
  String *val_str(String *) override { DBUG_ASSERT(fixed); return &str_value; }
  my_decimal *val_decimal(my_decimal *) override;
  bool get_date(MYSQL_TIME *ltime, my_time_flags_t fuzzydate) override
  {
    return get_date_from_string(ltime, fuzzydate);
  }
  bool get_time(MYSQL_TIME *ltime) override
  {
    return get_time_from_string(ltime);
  }
  Item_result result_type() const override { return STRING_RESULT; }
  Item_result numeric_context_result_type() const override {return INT_RESULT;}
  Item_result cast_to_int_type() const override { return INT_RESULT; }
  enum_field_types field_type() const override { return MYSQL_TYPE_VARCHAR; }
  void print(String *str, enum_query_type query_type) override;
  bool eq(const Item *item, bool binary_cmp) const override;
  Item *safe_charset_converter(const CHARSET_INFO *tocs) override;
  bool check_partition_func_processor(uchar *) override { return false; }
  static LEX_STRING make_hex_str(const char *str, size_t str_length);
private:
  void hex_string_init(const char *str, uint str_length);
};


class Item_bin_string final : public Item_hex_string
{
  typedef Item_hex_string super;

public:
  Item_bin_string(const char *str, size_t str_length)
  { bin_string_init(str, str_length); }
  Item_bin_string(const POS &pos, const LEX_STRING &literal) : super(pos)
  { bin_string_init(literal.str, literal.length); }

  static LEX_STRING make_bin_str(const char *str, size_t str_length);

private:
  void bin_string_init(const char *str, size_t str_length);
};

class Item_result_field :public Item	/* Item with result field */
{
public:
  Field *result_field;				/* Save result here */
  Item_result_field() :result_field(0) {}
  explicit Item_result_field(const POS &pos) :Item(pos), result_field(0) {}

  // Constructor used for Item_sum/Item_cond_and/or (see Item comment)
  Item_result_field(THD *thd, Item_result_field *item):
    Item(thd, item), result_field(item->result_field)
  {}
  ~Item_result_field() {}			/* Required with gcc 2.95 */
  Field *get_tmp_table_field() override { return result_field; }
  Field *tmp_table_field(TABLE*) override { return result_field; }
  table_map used_tables() const override { return 1; }

  /**
    Resolve type-related information for this item, such as result field type,
    maximum size, precision, signedness, character set and collation.
    Also check compatibility of argument types and return error when applicable.
    Also adjust nullability when applicable.

    @param thd    thread handler
    @returns      false if success, true if error
  */
  virtual bool resolve_type(THD *thd)=0;

  void set_result_field(Field *field) override { result_field= field; }
  bool is_result_field() const override { return true; }
  void save_in_result_field(bool no_conversions) override
  {
    save_in_field(result_field, no_conversions);
  }
  void cleanup() override;
  /*
    This method is used for debug purposes to print the name of an
    item to the debug log. The second use of this method is as
    a helper function of print() and error messages, where it is
    applicable. To suit both goals it should return a meaningful,
    distinguishable and sintactically correct string. This method
    should not be used for runtime type identification, use enum
    {Sum}Functype and Item_func::functype()/Item_sum::sum_func()
    instead.
    Added here, to the parent class of both Item_func and Item_sum_func.

    NOTE: for Items inherited from Item_sum, func_name() return part of
    function name till first argument (including '(') to make difference in
    names for functions with 'distinct' clause and without 'distinct' and
    also to make printing of items inherited from Item_sum uniform.
  */
  virtual const char *func_name() const= 0;
  bool check_gcol_func_processor(uchar *) override { return false; }
};


class Item_ref :public Item_ident
{
protected:
  void set_properties();
  type_conversion_status save_in_field_inner(Field *field, bool no_conversions)
    override;
public:
  enum Ref_Type { REF, DIRECT_REF, VIEW_REF, OUTER_REF, AGGREGATE_REF };
  Field *result_field;			 /* Save result here */
  Item **ref;
private:
  /**
    'ref' can be set (to non-NULL) in the constructor or afterwards.
    The second case means that we are doing resolution, possibly pointing
    'ref' to a non-permanent Item. To not have 'ref' become dangling at the
    end of execution, and to start clean for the resolution of the next
    execution, 'ref' must be restored to NULL. rollback_item_tree_changes()
    does not handle restoration of Item** values, so we need this dedicated
    Boolean.
  */
  const bool chop_ref;
public:
  Item_ref(Name_resolution_context *context_arg,
           const char *db_arg, const char *table_name_arg,
           const char *field_name_arg)
    :Item_ident(context_arg, db_arg, table_name_arg, field_name_arg),
    result_field(0), ref(NULL), chop_ref(!ref) {}
  Item_ref(const POS &pos,
           const char *db_arg, const char *table_name_arg,
           const char *field_name_arg)
    :Item_ident(pos, db_arg, table_name_arg, field_name_arg),
     result_field(0), ref(NULL), chop_ref(!ref)
  {}

  /*
    This constructor is used in two scenarios:
    A) *item = NULL
      No initialization is performed, fix_fields() call will be necessary.
      
    B) *item points to an Item this Item_ref will refer to. This is 
      used for GROUP BY. fix_fields() will not be called in this case,
      so we call set_properties to make this item "fixed". set_properties
      performs a subset of action Item_ref::fix_fields does, and this subset
      is enough for Item_ref's used in GROUP BY.
    
    TODO we probably fix a superset of problems like in BUG#6658. Check this 
         with Bar, and if we have a more broader set of problems like this.
  */
  Item_ref(Name_resolution_context *context_arg, Item **item,
           const char *table_name_arg, const char *field_name_arg,
           bool alias_of_expr_arg= false);

  /* Constructor need to process subselect with temporary tables (see Item) */
  Item_ref(THD *thd, Item_ref *item)
    :Item_ident(thd, item), result_field(item->result_field), ref(item->ref),
    chop_ref(!ref) {}
  enum Type type() const override { return REF_ITEM; }
  bool eq(const Item *item, bool binary_cmp) const override
  {
    Item *it= ((Item *) item)->real_item();
    return ref && (*ref)->eq(it, binary_cmp);
  }
  double val_real() override;
  longlong val_int() override;
  longlong val_time_temporal() override;
  longlong val_date_temporal() override;
  my_decimal *val_decimal(my_decimal *) override;
  bool val_bool() override;
  String *val_str(String *tmp) override;
  bool val_json(Json_wrapper *result) override;
  bool is_null() override;
  bool get_date(MYSQL_TIME *ltime, my_time_flags_t fuzzydate) override;
  double val_result() override;
  longlong val_int_result() override;
  String *str_result(String *tmp) override;
  my_decimal *val_decimal_result(my_decimal *) override;
  bool val_bool_result() override;
  bool is_null_result() override;
  bool send(Protocol *prot, String *tmp) override;
  void make_field(Send_field *field) override;
  bool fix_fields(THD *, Item **) override;
  void fix_after_pullout(SELECT_LEX *parent_select,
                         SELECT_LEX *removed_select) override;
  void save_org_in_field(Field *field) override;
  Item_result result_type() const override { return (*ref)->result_type(); }
  enum_field_types field_type() const override { return (*ref)->field_type(); }
  Field *get_tmp_table_field() override
  { return result_field ? result_field : (*ref)->get_tmp_table_field(); }
  Item *get_tmp_table_item(THD *thd) override;
  bool const_item() const override
  {
    return (*ref)->const_item() && (used_tables() == 0);
  }
  table_map used_tables() const override
  {
    return depended_from ? OUTER_REF_TABLE_BIT : (*ref)->used_tables(); 
  }
  void update_used_tables() override
  {
    if (!depended_from)
      (*ref)->update_used_tables();
  }

  table_map not_null_tables() const override
  {
    /*
      It can happen that our 'depended_from' member is set but the
      'depended_from' member of the referenced item is not (example: if a
      field in a subquery belongs to an outer merged view), so we first test
      ours:
    */
    return depended_from ? OUTER_REF_TABLE_BIT : (*ref)->not_null_tables();
  }
  void set_result_field(Field *field) override { result_field= field; }
  bool is_result_field() const override { return true; }
  void save_in_result_field(bool no_conversions) override
  {
    (*ref)->save_in_field(result_field, no_conversions);
  }
  Item *real_item() override
  {
    return ref ? (*ref)->real_item() : this;
  }
  bool walk(Item_processor processor, enum_walk walk, uchar *arg) override
  {
    return
      ((walk & WALK_PREFIX) && (this->*processor)(arg)) ||
      // For having clauses 'ref' will consistently =NULL.
      (ref != NULL ? (*ref)->walk(processor, walk, arg) :false) ||
      ((walk & WALK_POSTFIX) && (this->*processor)(arg));
  }
  Item *transform(Item_transformer, uchar *arg) override;
  Item *compile(Item_analyzer analyzer, uchar **arg_p,
                Item_transformer transformer, uchar *arg_t) override;
  bool explain_subquery_checker(uchar **) override
  {
    /*
      Always return false: we don't need to go deeper into referenced
      expression tree since we have to mark aliased subqueries at
      their original places (select list, derived tables), not by
      references from other expression (order by etc).
    */
    return false;
  }
  void print(String *str, enum_query_type query_type) override;
  void cleanup() override;
  Item_field *field_for_view_update() override
    { return (*ref)->field_for_view_update(); }
  virtual Ref_Type ref_type() const { return REF; }

  // Row emulation: forwarding of ROW-related calls to ref
  uint cols() const override
  {
    return ref && result_type() == ROW_RESULT ? (*ref)->cols() : 1;
  }
  Item *element_index(uint i) override
  {
    return ref && result_type() == ROW_RESULT ? (*ref)->element_index(i) : this;
  }
  Item **addr(uint i) override
  {
    return ref && result_type() == ROW_RESULT ? (*ref)->addr(i) : 0;
  }
  bool check_cols(uint c) override
  {
    return ref && result_type() == ROW_RESULT ? (*ref)->check_cols(c) 
                                              : Item::check_cols(c);
  }
  bool null_inside() override
  {
    return ref && result_type() == ROW_RESULT ? (*ref)->null_inside() : 0;
  }
  void bring_value() override
  {
    if (ref && result_type() == ROW_RESULT)
      (*ref)->bring_value();
  }
  bool get_time(MYSQL_TIME *ltime) override
  {
    DBUG_ASSERT(fixed);
    return (*ref)->get_time(ltime);
  }
  bool basic_const_item() const override
  { return ref && (*ref)->basic_const_item(); }
  bool is_outer_field() const override
  {
    DBUG_ASSERT(fixed);
    DBUG_ASSERT(ref);
    return (*ref)->is_outer_field();
  }

  /**
    Checks if the item tree that ref points to contains a subquery.
  */
  bool has_subquery() const override
  {
    DBUG_ASSERT(ref);
    return (*ref)->has_subquery();
  }

  /**
    Checks if the item tree that ref points to contains a stored program.
  */
  bool has_stored_program() const override
  {
    DBUG_ASSERT(ref);
    return (*ref)->has_stored_program();
  }

  bool created_by_in2exists() const override
  {
    return (*ref)->created_by_in2exists();
  }

  bool repoint_const_outer_ref(uchar *arg) override;
};


/**
  The same as Item_ref, but get value from val_* family of method to get
  value of item on which it referred instead of result* family.
*/
class Item_direct_ref : public Item_ref
{
public:
  Item_direct_ref(Name_resolution_context *context_arg, Item **item,
                  const char *table_name_arg,
                  const char *field_name_arg,
                  bool alias_of_expr_arg= false)
    :Item_ref(context_arg, item, table_name_arg,
              field_name_arg, alias_of_expr_arg)
  {}
  /* Constructor need to process subselect with temporary tables (see Item) */
  Item_direct_ref(THD *thd, Item_direct_ref *item) : Item_ref(thd, item) {}

  double val_real() override;
  longlong val_int() override;
  longlong val_time_temporal() override;
  longlong val_date_temporal() override;
  String *val_str(String *tmp) override;
  my_decimal *val_decimal(my_decimal *) override;
  bool val_bool() override;
  bool is_null() override;
  bool get_date(MYSQL_TIME *ltime, my_time_flags_t fuzzydate) override;
  Ref_Type ref_type() const override { return DIRECT_REF; }
};

/**
  Class for fields from derived tables and views.
  The same as Item_direct_ref, but call fix_fields() of reference if
  not called yet.
*/
class Item_direct_view_ref final : public Item_direct_ref
{
  typedef Item_direct_ref super;

public:
  Item_direct_view_ref(Name_resolution_context *context_arg,
                       Item **item,
                       const char *alias_name_arg,
                       const char *table_name_arg,
                       const char *field_name_arg,
                       TABLE_LIST *tl)
    : Item_direct_ref(context_arg, item, alias_name_arg, field_name_arg),
      first_inner_table(NULL)
  {
    orig_table_name= table_name_arg;
    cached_table= tl;
    if (cached_table->is_inner_table_of_outer_join())
    {
      maybe_null= true;
      first_inner_table= cached_table->any_outer_leaf_table();
      // @todo delete this when WL#6570 is implemented
      (*ref)->maybe_null= true;
    }
  }

  /*
    We share one underlying Item_field, so we have to disable
    build_equal_items_for_cond().
    TODO: Implement multiple equality optimization for views.
  */
  bool subst_argument_checker(uchar **) override
  {
    return false;
  }

  bool fix_fields(THD *, Item **) override;
  bool eq(const Item *item, bool binary_cmp) const override;
  Item *get_tmp_table_item(THD *thd) override
  {
    Item *item= Item_ref::get_tmp_table_item(thd);
    item->item_name= item_name;
    return item;
  }
  Ref_Type ref_type() const override { return VIEW_REF; }

  bool check_column_privileges(uchar *arg) override;
  bool mark_field_in_map(uchar *arg) override
  {
    /*
      If this referenced column is marked as used, flag underlying
      selected item from a derived table/view as used.
    */
    Mark_field *mark_field= (Mark_field *)arg;
    if (mark_field->mark != MARK_COLUMNS_NONE)
      (*ref)->set_derived_used();
    return false;
  }
  longlong val_int() override;
  double val_real() override;
  my_decimal *val_decimal(my_decimal *dec) override;
  String *val_str(String *str) override;
  bool val_bool() override;
  bool val_json(Json_wrapper *wr) override;
  bool is_null() override;
  bool send(Protocol *prot, String *tmp) override;

protected:
  type_conversion_status save_in_field_inner(Field *field, bool no_conversions)
    override;

private:
  /// @return true if item is from a null-extended row from an outer join
  bool has_null_row() const
  {
    return first_inner_table && first_inner_table->table->has_null_row();
  }

  /**
    If this column belongs to a view that is an inner table of an outer join,
    then this field points to the first leaf table of the view, otherwise NULL.
  */
  TABLE_LIST *first_inner_table;
};


/*
  Class for outer fields.
  An object of this class is created when the select where the outer field was
  resolved is a grouping one. After it has been fixed the ref field will point
  to either an Item_ref or an Item_direct_ref object which will be used to
  access the field.
  The ref field may also point to an Item_field instance.
  See also comments for the fix_inner_refs() and the
  Item_field::fix_outer_field() functions.
*/

class Item_sum;

class Item_outer_ref final : public Item_direct_ref
{
public:
  Item *outer_ref;
  /* The aggregate function under which this outer ref is used, if any. */
  Item_sum *in_sum_func;
  /*
    TRUE <=> that the outer_ref is already present in the select list
    of the outer select.
  */
  bool found_in_select_list;
  Item_outer_ref(Name_resolution_context *context_arg,
                 Item_ident *ident_arg)
    :Item_direct_ref(context_arg, 0, ident_arg->table_name,
                     ident_arg->field_name),
    outer_ref(ident_arg), in_sum_func(0),
    found_in_select_list(0)
  {
    ref= &outer_ref;
    set_properties();
    fixed= 0;
  }
  Item_outer_ref(Name_resolution_context *context_arg, Item **item,
                 const char *table_name_arg, const char *field_name_arg,
                 bool alias_of_expr_arg)
    :Item_direct_ref(context_arg, item, table_name_arg, field_name_arg,
                     alias_of_expr_arg),
    outer_ref(0), in_sum_func(0), found_in_select_list(1)
  {}
  void save_in_result_field(bool) override
  {
    outer_ref->save_org_in_field(result_field);
  }
  bool fix_fields(THD *, Item **) override;
  void fix_after_pullout(SELECT_LEX *parent_select,
                         SELECT_LEX *removed_select) override;
  table_map used_tables() const override
  {
    return (*ref)->const_item() ? 0 : OUTER_REF_TABLE_BIT;
  }
  table_map not_null_tables() const override { return 0; }

  Ref_Type ref_type() const override { return OUTER_REF; }
};


class Item_in_subselect;


/*
  An object of this class:
   - Converts val_XXX() calls to ref->val_XXX_result() calls, like Item_ref.
   - Sets owner->was_null=TRUE if it has returned a NULL value from any
     val_XXX() function. This allows to inject an Item_ref_null_helper
     object into subquery and then check if the subquery has produced a row
     with NULL value.
*/

class Item_ref_null_helper final : public Item_ref
{
protected:
  Item_in_subselect* owner;
public:
  Item_ref_null_helper(Name_resolution_context *context_arg,
                       Item_in_subselect* master, Item **item,
		       const char *table_name_arg, const char *field_name_arg)
    :Item_ref(context_arg, item, table_name_arg, field_name_arg),
     owner(master) {}
  double val_real() override;
  longlong val_int() override;
  longlong val_time_temporal() override;
  longlong val_date_temporal() override;
  String *val_str(String *s) override;
  my_decimal *val_decimal(my_decimal *) override;
  bool val_bool() override;
  bool get_date(MYSQL_TIME *ltime, my_time_flags_t fuzzydate) override;
  void print(String *str, enum_query_type query_type) override;
  /*
    we add RAND_TABLE_BIT to prevent moving this item from HAVING to WHERE
  */
  table_map used_tables() const override
  {
    return (depended_from ?
            OUTER_REF_TABLE_BIT :
            (*ref)->used_tables() | RAND_TABLE_BIT);
  }
};

/*
  The following class is used to optimize comparing of bigint columns.
  We need to save the original item ('ref') to be able to call
  ref->save_in_field(). This is used to create index search keys.
  
  An instance of Item_int_with_ref may have signed or unsigned integer value.
  
*/

class Item_int_with_ref :public Item_int
{
  enum_field_types cached_field_type;
protected:
  Item *ref;
  type_conversion_status save_in_field_inner(Field *field, bool no_conversions)
    override
  {
    return ref->save_in_field(field, no_conversions);
  }
public:
  Item_int_with_ref(enum_field_types field_type, longlong i, Item *ref_arg,
                    my_bool unsigned_arg)
    : Item_int(i), cached_field_type(field_type), ref(ref_arg)
  {
    unsigned_flag= unsigned_arg;
  }
  Item *clone_item() const override;
  Item *real_item() override { return ref; }
  enum_field_types field_type() const override { return cached_field_type; }
};


/*
  Similar to Item_int_with_ref, but to optimize comparing of temporal columns.
*/
class Item_temporal_with_ref :public Item_int_with_ref
{
public:
  Item_temporal_with_ref(enum_field_types field_type_arg,
                         uint8 decimals_arg, longlong i, Item *ref_arg,
                         bool unsigned_flag)
    : Item_int_with_ref(field_type_arg, i, ref_arg, unsigned_flag)
  {
    decimals= decimals_arg;
  }
  void print(String *str, enum_query_type query_type) override;
  bool get_date(MYSQL_TIME *, my_time_flags_t) override
  {
    DBUG_ASSERT(0);
    return true;
  }
  bool get_time(MYSQL_TIME *) override
  {
    DBUG_ASSERT(0);
    return true;
  }
};


/*
  Item_datetime_with_ref is used to optimize queries like:
    SELECT ... FROM t1 WHERE date_or_datetime_column = 20110101101010;
  The numeric constant is replaced to Item_datetime_with_ref
  by convert_constant_item().
*/
class Item_datetime_with_ref final : public Item_temporal_with_ref
{
public:
  /**
    Constructor for Item_datetime_with_ref.
    @param    field_type_arg Data type: MYSQL_TYPE_DATE or MYSQL_TYPE_DATETIME
    @param    decimals_arg   Number of fractional digits.
    @param    i              Temporal value in packed format.
    @param    ref_arg        Pointer to the original numeric Item.
  */
  Item_datetime_with_ref(enum_field_types field_type_arg,
                         uint8 decimals_arg, longlong i, Item *ref_arg):
    Item_temporal_with_ref(field_type_arg, decimals_arg, i, ref_arg, true)
  {
  }
  Item *clone_item() const override;
  longlong val_date_temporal() override { return val_int(); }
  longlong val_time_temporal() override
  {
    DBUG_ASSERT(0);
    return val_int();
  }
};


/*
  Item_time_with_ref is used to optimize queries like:
    SELECT ... FROM t1 WHERE time_column = 20110101101010;
  The numeric constant is replaced to Item_time_with_ref
  by convert_constant_item().
*/
class Item_time_with_ref final : public Item_temporal_with_ref
{
public:
  /**
    Constructor for Item_time_with_ref.
    @param    decimals_arg   Number of fractional digits.
    @param    i              Temporal value in packed format.
    @param    ref_arg        Pointer to the original numeric Item.
  */
  Item_time_with_ref(uint8 decimals_arg, longlong i, Item *ref_arg):
    Item_temporal_with_ref(MYSQL_TYPE_TIME, decimals_arg, i, ref_arg, 0)
  {
  }
  Item *clone_item() const override;
  longlong val_time_temporal() override { return val_int(); }
  longlong val_date_temporal() override
  {
    DBUG_ASSERT(0);
    return val_int();
  }
};


/**
  Base class to implement typed value caching Item classes

  Item_copy_ classes are very similar to the corresponding Item_
  classes (e.g. Item_copy_int is similar to Item_int) but they add
  the following additional functionality to Item_ :
    1. Nullability
    2. Possibility to store the value not only on instantiation time,
       but also later.
  Item_copy_ classes are a functionality subset of Item_cache_ 
  classes, as e.g. they don't support comparisons with the original Item
  as Item_cache_ classes do.
  Item_copy_ classes are used in GROUP BY calculation.
  TODO: Item_copy should be made an abstract interface and Item_copy_
  classes should inherit both the respective Item_ class and the interface.
  Ideally we should drop Item_copy_ classes altogether and merge 
  their functionality to Item_cache_ (and these should be made to inherit
  from Item_).
*/

class Item_copy :public Item
{
protected:

  /**
    Stores the type of the resulting field that would be used to store the data
    in the cache. This is to avoid calls to the original item.
  */
  enum enum_field_types cached_field_type;

  /** The original item that is copied */
  Item *item;

  /**
    Stores the result type of the original item, so it can be returned
    without calling the original item's method
  */
  Item_result cached_result_type;

  /**
    Constructor of the Item_copy class

    stores metadata information about the original class as well as a 
    pointer to it.
  */
  Item_copy(Item *i)
  {
    item= i;
    null_value=maybe_null=item->maybe_null;
    decimals=item->decimals;
    max_length=item->max_length;
    item_name= item->item_name;
    cached_field_type= item->field_type();
    cached_result_type= item->result_type();
    unsigned_flag= item->unsigned_flag;
    fixed= item->fixed;
    collation.set(item->collation);
  }

  virtual type_conversion_status save_in_field_inner(Field *field,
                                                     bool no_conversions)
    override= 0;

public:
  /**
    Factory method to create the appropriate subclass dependent on the type of
    the original item.

    @param item      the original item.
  */
  static Item_copy *create(Item *item);

  /**
    Update the cache with the value of the original item

    This is the method that updates the cached value.
    It must be explicitly called by the user of this class to store the value
    of the orginal item in the cache.
    @returns false if OK, true on error.
  */
  virtual bool copy(const THD *thd) = 0;

  virtual Item *get_item() { return item; }
  /** All of the subclasses should have the same type tag */
  enum Type type() const override { return COPY_STR_ITEM; }
  enum_field_types field_type() const override { return cached_field_type; }
  enum Item_result result_type() const override { return cached_result_type; }

  void make_field(Send_field *field) override { item->make_field(field); }
  table_map used_tables() const override { return 1; }
  bool const_item() const override { return false; }
  bool is_null() override { return null_value; }

  void no_rows_in_result() override
  {
    item->no_rows_in_result();
  }

  /*  
    Override the methods below as pure virtual to make sure all the 
    sub-classes implement them.
  */

  virtual String *val_str(String *) override= 0;
  virtual my_decimal *val_decimal(my_decimal *) override= 0;
  virtual double val_real() override= 0;
  virtual longlong val_int() override= 0;
  virtual bool get_date(MYSQL_TIME *ltime, my_time_flags_t fuzzydate)
    override= 0;
  virtual bool get_time(MYSQL_TIME *ltime)
    override= 0;
  /* purecov: begin deadcode */
  bool val_json(Json_wrapper *) override
  {
    DBUG_ABORT();
    my_error(ER_NOT_SUPPORTED_YET, MYF(0), "item type for JSON");
    return error_json();
  }
  /* purecov: end */
};

/**
 Implementation of a string cache.

 Uses Item::str_value for storage
*/
class Item_copy_string final : public Item_copy
{
protected:
  type_conversion_status save_in_field_inner(Field *field, bool no_conversions)
    override;
public:
  Item_copy_string (Item *item) : Item_copy(item) {}

  String *val_str(String *) override;
  my_decimal *val_decimal(my_decimal *) override;
  double val_real() override;
  longlong val_int() override;
  bool get_date(MYSQL_TIME *ltime, my_time_flags_t fuzzydate) override;
  bool get_time(MYSQL_TIME *ltime) override;
  bool copy(const THD *thd) override;
};

class Item_copy_json final : public Item_copy
{
  Json_wrapper *m_value;
protected:
  type_conversion_status save_in_field_inner(Field *field, bool no_conversions)
    override;
public:
  explicit Item_copy_json(Item *item);
  virtual ~Item_copy_json();
  bool copy(const THD *thd) override;
  bool val_json(Json_wrapper *) override;
  String *val_str(String *) override;
  my_decimal *val_decimal(my_decimal *) override;
  double val_real() override;
  longlong val_int() override;
  bool get_date(MYSQL_TIME *ltime, my_time_flags_t fuzzydate) override;
  bool get_time(MYSQL_TIME *ltime) override;
};


class Item_copy_int : public Item_copy
{
protected:
  longlong cached_value;
  type_conversion_status save_in_field_inner(Field *field, bool no_conversions)
    override;
public:
  Item_copy_int (Item *i) : Item_copy(i) {}

  String *val_str(String *) override;
  my_decimal *val_decimal(my_decimal *) override;
  double val_real() override
  {
    return null_value ? 0.0 : (double) cached_value;
  }
  longlong val_int() override
  {
    return null_value ? 0LL : cached_value;
  }
  bool get_date(MYSQL_TIME *ltime, my_time_flags_t fuzzydate) override
  {
    return get_date_from_int(ltime, fuzzydate);
  }
  bool get_time(MYSQL_TIME *ltime) override
  {
    return get_time_from_int(ltime);
  }
  bool copy(const THD *thd) override;
};


class Item_copy_uint final : public Item_copy_int
{
public:
  Item_copy_uint(Item *item) : Item_copy_int(item)
  {
    unsigned_flag= 1;
  }

  String *val_str(String *) override;
  double val_real() override
  {
    return null_value ? 0.0 : (double) (ulonglong) cached_value;
  }
};


class Item_copy_float final : public Item_copy
{
protected:
  double cached_value;
  type_conversion_status save_in_field_inner(Field *field, bool no_conversions)
    override;
public:
  Item_copy_float(Item *i) : Item_copy(i) {}

  String *val_str(String *) override;
  my_decimal *val_decimal(my_decimal *) override;
  double val_real() override
  {
    return null_value ? 0.0 : cached_value;
  }
  longlong val_int() override
  {
    return (longlong) rint(val_real());
  }
  bool get_date(MYSQL_TIME *ltime, my_time_flags_t fuzzydate) override
  {
    return get_date_from_real(ltime, fuzzydate);
  }
  bool get_time(MYSQL_TIME *ltime) override
  {
    return get_time_from_real(ltime);
  }
  bool copy(const THD *thd) override;
};


class Item_copy_decimal final : public Item_copy
{
protected:
  my_decimal cached_value;
  type_conversion_status save_in_field_inner(Field *field, bool no_conversions)
    override;
public:
  Item_copy_decimal(Item *i) : Item_copy(i) {}

  String *val_str(String *) override;
  my_decimal *val_decimal(my_decimal *) override
  {
    return null_value ? NULL: &cached_value; 
  }
  double val_real() override;
  longlong val_int() override;
  bool get_date(MYSQL_TIME *ltime, my_time_flags_t fuzzydate) override
  {
    return get_date_from_decimal(ltime, fuzzydate);
  }
  bool get_time(MYSQL_TIME *ltime) override
  {
    return get_time_from_decimal(ltime);
  }
  bool copy(const THD *thd) override;
};


class Cached_item :public Sql_alloc
{
public:
  bool null_value;
  Cached_item() :null_value(0) {}
  virtual bool cmp()= 0;
  virtual ~Cached_item(); /*line -e1509 */
};

class Cached_item_str final : public Cached_item
{
  Item *item;
  uint32 value_max_length;
  String value,tmp_value;
public:
  Cached_item_str(THD *thd, Item *arg);
  bool cmp() override;
  ~Cached_item_str();                           // Deallocate String:s
};


/// Cached_item subclass for JSON values.
class Cached_item_json final : public Cached_item
{
  Item *m_item;              ///< The item whose value to cache.
  Json_wrapper *m_value;     ///< The cached JSON value.
public:
  explicit Cached_item_json(Item *item);
  ~Cached_item_json();
  bool cmp() override;
};


class Cached_item_real final : public Cached_item
{
  Item *item;
  double value;
public:
  Cached_item_real(Item *item_par) :item(item_par),value(0.0) {}
  bool cmp() override;
};

class Cached_item_int final : public Cached_item
{
  Item *item;
  longlong value;
public:
  Cached_item_int(Item *item_par) :item(item_par),value(0) {}
  bool cmp() override;
};

class Cached_item_temporal final : public Cached_item
{
  Item *item;
  longlong value;
public:
  Cached_item_temporal(Item *item_par) :item(item_par), value(0) {}
  bool cmp() override;
};


class Cached_item_decimal final : public Cached_item
{
  Item *item;
  my_decimal value;
public:
  Cached_item_decimal(Item *item_par);
  bool cmp() override;
};

class Cached_item_field final : public Cached_item
{
  uchar *buff;
  Field *field;
  uint length;

public:
#ifndef DBUG_OFF
  void dbug_print() const
  {
    uchar *org_ptr;
    org_ptr= field->ptr;
    fprintf(DBUG_FILE, "new: ");
    field->dbug_print();
    field->ptr= buff;
    fprintf(DBUG_FILE, ", old: ");
    field->dbug_print();
    field->ptr= org_ptr;
    fprintf(DBUG_FILE, "\n");
  }
#endif
  Cached_item_field(Field *arg_field) : field(arg_field)
  {
    field= arg_field;
    /* TODO: take the memory allocation below out of the constructor. */
    buff= (uchar*) sql_calloc(length=field->pack_length());
  }
  bool cmp() override;
};

class Item_default_value final : public Item_field
{
  typedef Item_field super;

protected:
  type_conversion_status save_in_field_inner(Field *field, bool no_conversions)
    override;

public:
  Item *arg;
  Item_default_value(const POS &pos, Item *a= NULL)
  : super(pos, NULL, NULL, NULL), arg(a)
  {}
  bool itemize(Parse_context *pc, Item **res) override;
  enum Type type() const override { return DEFAULT_VALUE_ITEM; }
  bool eq(const Item *item, bool binary_cmp) const override;
  bool fix_fields(THD *, Item **) override;
  void print(String *str, enum_query_type query_type) override;
  table_map used_tables() const override { return 0; }
  Item *get_tmp_table_item(THD *thd) override { return copy_or_same(thd); }

  bool walk(Item_processor processor, enum_walk walk, uchar *args) override
  {
    return ((walk & WALK_PREFIX) && (this->*processor)(args)) ||
           (arg && arg->walk(processor, walk, args)) ||
           ((walk & WALK_POSTFIX) && (this->*processor)(args));
  }

  bool check_gcol_depend_default_processor(uchar *) override
  { return true; }

  Item *transform(Item_transformer transformer, uchar *args) override;
};

/*
  Item_insert_value -- an implementation of VALUES() function.
  You can use the VALUES(col_name) function in the UPDATE clause
  to refer to column values from the INSERT portion of the INSERT
  ... UPDATE statement. In other words, VALUES(col_name) in the
  UPDATE clause refers to the value of col_name that would be
  inserted, had no duplicate-key conflict occurred.
  In all other places this function returns NULL.
*/

class Item_insert_value final : public Item_field
{
protected:
  type_conversion_status save_in_field_inner(Field *field_arg,
                                             bool no_conversions) override
  {
    return Item_field::save_in_field_inner(field_arg, no_conversions);
  }
public:
  Item *arg;
  Item_insert_value(const POS &pos, Item *a)
    :Item_field(pos, NULL, NULL, NULL),
     arg(a) {}

  bool itemize(Parse_context *pc, Item **res) override
  {
    if (skip_itemize(res))
      return false;
    return super::itemize(pc, res) || arg->itemize(pc, &arg);
  }

  enum Type type() const override { return INSERT_VALUE_ITEM; }
  bool eq(const Item *item, bool binary_cmp) const override;
  bool fix_fields(THD *, Item **) override;
  void print(String *str, enum_query_type query_type) override;
  /*
   We use RAND_TABLE_BIT to prevent Item_insert_value from
   being treated as a constant and precalculated before execution
  */
  table_map used_tables() const override { return RAND_TABLE_BIT; }

  bool walk(Item_processor processor, enum_walk walk, uchar *args) override
  {
    return ((walk & WALK_PREFIX) && (this->*processor)(args)) ||
           arg->walk(processor, walk, args) ||
           ((walk & WALK_POSTFIX) && (this->*processor)(args));
  }
  bool check_gcol_func_processor(uchar *) override { return true; }
};


/**
  Represents NEW/OLD version of field of row which is
  changed/read in trigger.

  Note: For this item main part of actual binding to Field object happens
        not during fix_fields() call (like for Item_field) but right after
        parsing of trigger definition, when table is opened, with special
        setup_field() call. On fix_fields() stage we simply choose one of
        two Field instances representing either OLD or NEW version of this
        field.
*/
class Item_trigger_field final : public Item_field,
                                 private Settable_routine_parameter
{
public:
  /* Is this item represents row from NEW or OLD row ? */
  enum_trigger_variable_type trigger_var_type;
  /* Next in list of all Item_trigger_field's in trigger */
  Item_trigger_field *next_trg_field;
  /*
    Next list of Item_trigger_field's in "sp_head::
    m_list_of_trig_fields_item_lists".
  */
  SQL_I_List<Item_trigger_field> *next_trig_field_list;
  /* Index of the field in the TABLE::field array */
  uint field_idx;
  /* Pointer to an instance of Table_trigger_field_support interface */
  Table_trigger_field_support *triggers;

  Item_trigger_field(Name_resolution_context *context_arg,
                     enum_trigger_variable_type trigger_var_type_arg,
                     const char *field_name_arg,
                     ulong priv, const bool ro)
    :Item_field(context_arg,
               (const char *)NULL, (const char *)NULL, field_name_arg),
     trigger_var_type(trigger_var_type_arg), next_trig_field_list(NULL),
     field_idx((uint)-1), original_privilege(priv),
     want_privilege(priv), table_grants(NULL), read_only (ro)
  {}
  Item_trigger_field(const POS &pos,
                     enum_trigger_variable_type trigger_var_type_arg,
                     const char *field_name_arg,
                     ulong priv, const bool ro)
    :Item_field(pos, NULL, NULL, field_name_arg),
     trigger_var_type(trigger_var_type_arg),
     field_idx((uint)-1), original_privilege(priv),
     want_privilege(priv), table_grants(NULL), read_only (ro)
  {}
  void setup_field(THD *thd,
                   Table_trigger_field_support *table_triggers,
                   GRANT_INFO *table_grant_info);
  enum Type type() const override { return TRIGGER_FIELD_ITEM; }
  bool eq(const Item *item, bool binary_cmp) const override;
  bool fix_fields(THD *, Item **) override;
  void print(String *str, enum_query_type query_type) override;
  table_map used_tables() const override { return 0; }
  Field *get_tmp_table_field() override { return 0; }
  Item *copy_or_same(THD *) override { return this; }
  Item *get_tmp_table_item(THD *thd) override { return copy_or_same(thd); }
  void cleanup() override;
  void set_required_privilege(bool rw) override;

private:
  bool set_value(THD *thd, sp_rcontext *ctx, Item **it) override;

public:
  Settable_routine_parameter *get_settable_routine_parameter() override
  {
    return (read_only ? 0 : this);
  }

  bool set_value(THD *thd, Item **it)
  {
    bool ret= set_value(thd, NULL, it);
    if (!ret)
      bitmap_set_bit(triggers->get_subject_table()->fields_set_during_insert,
                     field_idx);
    return ret;
  }

private:
  /*
    'want_privilege' holds privileges required to perform operation on
    this trigger field (SELECT_ACL if we are going to read it and
    UPDATE_ACL if we are going to update it).  It is initialized at
    parse time but can be updated later if this trigger field is used
    as OUT or INOUT parameter of stored routine (in this case
    set_required_privilege() is called to appropriately update
    want_privilege and cleanup() is responsible for restoring of
    original want_privilege once parameter's value is updated).
  */
  ulong original_privilege;
  ulong want_privilege;
  GRANT_INFO *table_grants;
  /*
    Trigger field is read-only unless it belongs to the NEW row in a
    BEFORE INSERT of BEFORE UPDATE trigger.
  */
  bool read_only;
};


class Item_cache: public Item_basic_constant
{
protected:
  Item *example;
  table_map used_table_map;
  /**
    Field that this object will get value from. This is used by 
    index-based subquery engines to detect and remove the equality injected 
    by IN->EXISTS transformation.
  */  
  Field *cached_field;
  enum enum_field_types cached_field_type;
  /*
    TRUE <=> cache holds value of the last stored item (i.e actual value).
    store() stores item to be cached and sets this flag to FALSE.
    On the first call of val_xxx function if this flag is set to FALSE the 
    cache_value() will be called to actually cache value of saved item.
    cache_value() will set this flag to TRUE.
  */
  bool value_cached;
public:
  Item_cache():
    example(0), used_table_map(0), cached_field(0),
    cached_field_type(MYSQL_TYPE_STRING),
    value_cached(0)
  {
    fixed= true;
    maybe_null= true;
    null_value= TRUE;
  }
  Item_cache(enum_field_types field_type_arg):
    example(0), used_table_map(0), cached_field(0),
    cached_field_type(field_type_arg),
    value_cached(0)
  {
    fixed= true;
    maybe_null= true;
    null_value= TRUE;
  }

  void set_used_tables(table_map map) { used_table_map= map; }

  void fix_after_pullout(SELECT_LEX *parent_select,
                         SELECT_LEX *removed_select) override
  {
    if (example == NULL)
      return;
    example->fix_after_pullout(parent_select, removed_select);
    used_table_map= example->used_tables();
  }

  virtual bool allocate(uint) { return 0; }
  virtual bool setup(Item *item)
  {
    example= item;
    max_length= item->max_length;
    decimals= item->decimals;
    collation.set(item->collation);
    unsigned_flag= item->unsigned_flag;
    with_subselect|= item->has_subquery();
    with_stored_program|= item->has_stored_program();
    if (item->type() == FIELD_ITEM)
    {
      cached_field= ((Item_field *)item)->field;
      if (((Item_field *)item)->table_ref)
        used_table_map= ((Item_field *)item)->table_ref->map();
    }
    else
    {
      used_table_map= item->used_tables();
    }
    return 0;
  };
  enum Type type() const override { return CACHE_ITEM; }
  enum_field_types field_type() const override { return cached_field_type; }
  static Item_cache* get_cache(const Item *item);
  static Item_cache* get_cache(const Item* item, const Item_result type);
  table_map used_tables() const override { return used_table_map; }
  virtual void keep_array() {}
  void print(String *str, enum_query_type query_type) override;
  bool eq_def(Field *field)
  {
    return cached_field && cached_field->eq_def(field);
  }
  bool eq(const Item *item, bool) const override { return this == item; }
  /**
     Check if saved item has a non-NULL value.
     Will cache value of saved item if not already done. 
     @return TRUE if cached value is non-NULL.
   */
  bool has_value();

  /** 
    If this item caches a field value, return pointer to underlying field.

    @return Pointer to field, or NULL if this is not a cache for a field value.
  */
  Field* field() { return cached_field; }

  /**
    Assigns to the cache the expression to be cached. Does not evaluate it.
    @param item  the expression to be cached
  */
  virtual void store(Item *item);

  /**
    Force an item to be null. Used for empty subqueries to avoid attempts to
    evaluate expressions which could have uninitialized columns due to
    bypassing the subquery exec.
  */
  void store_null()
  {
    DBUG_ASSERT(maybe_null);
    value_cached= true;
    null_value= true;
  }

  virtual bool cache_value()= 0;
  bool basic_const_item() const override
  { return MY_TEST(example && example->basic_const_item());}
  bool walk(Item_processor processor, enum_walk walk, uchar *arg) override;
  virtual void clear() { null_value= TRUE; value_cached= FALSE; }
  bool is_null() override
  { return value_cached ? null_value : example->is_null(); }
  bool check_gcol_func_processor(uchar *) override { return true; }
  Item_result result_type() const override
  {
    if (!example)
      return INT_RESULT;
    return Field::result_merge_type(example->field_type());
  }
};


class Item_cache_int final : public Item_cache
{
protected:
  longlong value;
public:
  Item_cache_int(): Item_cache(),
    value(0) {}
  Item_cache_int(enum_field_types field_type_arg):
    Item_cache(field_type_arg), value(0) {}

  void store(Item *item) override { Item_cache::store(item); }
  void store(Item *item, longlong val_arg);
  double val_real() override;
  longlong val_int() override;
  longlong val_time_temporal() override { return val_int(); }
  longlong val_date_temporal() override { return val_int(); }
  String *val_str(String *str) override;
  my_decimal *val_decimal(my_decimal *) override;
  bool get_date(MYSQL_TIME *ltime, my_time_flags_t fuzzydate) override
  {
    return get_date_from_int(ltime, fuzzydate);
  }
  bool get_time(MYSQL_TIME *ltime) override
  {
    return get_time_from_int(ltime);
  }
  enum Item_result result_type() const override { return INT_RESULT; }
  bool cache_value() override;
};


class Item_cache_real final : public Item_cache
{
  double value;
public:
  Item_cache_real(): Item_cache(),
    value(0) {}

  double val_real() override;
  longlong val_int() override;
  String *val_str(String *str) override;
  my_decimal *val_decimal(my_decimal *) override;
  bool get_date(MYSQL_TIME *ltime, my_time_flags_t fuzzydate) override
  {
    return get_date_from_real(ltime, fuzzydate);
  }
  bool get_time(MYSQL_TIME *ltime) override
  {
    return get_time_from_real(ltime);
  }
  enum Item_result result_type() const override { return REAL_RESULT; }
  bool cache_value() override;
};


class Item_cache_decimal final : public Item_cache
{
protected:
  my_decimal decimal_value;
public:
  Item_cache_decimal(): Item_cache() {}

  double val_real() override;
  longlong val_int() override;
  String *val_str(String *str) override;
  my_decimal *val_decimal(my_decimal *) override;
  bool get_date(MYSQL_TIME *ltime, my_time_flags_t fuzzydate) override
  {
    return get_date_from_decimal(ltime, fuzzydate);
  }
  bool get_time(MYSQL_TIME *ltime) override
  {
    return get_time_from_decimal(ltime);
  }
  enum Item_result result_type() const override { return DECIMAL_RESULT; }
  bool cache_value() override;
};


class Item_cache_str final : public Item_cache
{
  char buffer[STRING_BUFFER_USUAL_SIZE];
  String *value, value_buff;
  bool is_varbinary;

protected:
  type_conversion_status save_in_field_inner(Field *field, bool no_conversions)
    override;

public:
  Item_cache_str(const Item *item) :
    Item_cache(item->field_type()), value(0),
    is_varbinary(item->type() == FIELD_ITEM &&
                 cached_field_type == MYSQL_TYPE_VARCHAR &&
                 !((const Item_field *) item)->field->has_charset())
  {
    collation.set(const_cast<DTCollation&>(item->collation));
  }
  double val_real() override;
  longlong val_int() override;
  String *val_str(String *) override;
  my_decimal *val_decimal(my_decimal *) override;
  bool get_date(MYSQL_TIME *ltime, my_time_flags_t fuzzydate) override
  {
    return get_date_from_string(ltime, fuzzydate);
  }
  bool get_time(MYSQL_TIME *ltime) override
  {
    return get_time_from_string(ltime);
  }
  enum Item_result result_type() const override { return STRING_RESULT; }
  const CHARSET_INFO *charset() const { return value->charset(); };
  bool cache_value() override;
};

class Item_cache_row final : public Item_cache
{
  Item_cache  **values;
  uint item_count;
  bool save_array;
public:
  Item_cache_row()
    :Item_cache(), values(0), item_count(2),
    save_array(false) {}

  /**
    'allocate' is only used in Item_cache_row::setup()
  */
  bool allocate(uint num) override;
  /*
    'setup' is needed only by row => it not called by simple row subselect
    (only by IN subselect (in subselect optimizer))
  */
  bool setup(Item *item) override;
  void store(Item *item) override;
  void illegal_method_call(const char *) const MY_ATTRIBUTE((cold));
  void make_field(Send_field *) override
  {
    illegal_method_call("make_field");
  };
  double val_real() override
  {
    illegal_method_call("val_real");
    return 0;
  };
  longlong val_int() override
  {
    illegal_method_call("val_int");
    return 0;
  };
  String *val_str(String *) override
  {
    illegal_method_call("val_str");
    return 0;
  };
  my_decimal *val_decimal(my_decimal *) override
  {
    illegal_method_call("val_decimal");
    return 0;
  };
  bool get_date(MYSQL_TIME *, my_time_flags_t) override
  {
    illegal_method_call("get_date");
    return true;
  }
  bool get_time(MYSQL_TIME *) override
  {
    illegal_method_call("get_time");
    return true;
  }

  enum Item_result result_type() const override { return ROW_RESULT; }

  uint cols() const override { return item_count; }
  Item *element_index(uint i) override { return values[i]; }
  Item **addr(uint i) override { return (Item **) (values + i); }
  bool check_cols(uint c) override;
  bool null_inside() override;
  void bring_value() override;
  void keep_array() override { save_array= true; }
  void cleanup() override
  {
    DBUG_ENTER("Item_cache_row::cleanup");
    Item_cache::cleanup();
    if (save_array)
      memset(values, 0, item_count*sizeof(Item**));
    else
      values= 0;
    DBUG_VOID_RETURN;
  }
  bool cache_value() override;
};


class Item_cache_datetime: public Item_cache
{
protected:
  String str_value;
  longlong int_value;
  bool str_value_cached;
public:
  Item_cache_datetime(enum_field_types field_type_arg):
    Item_cache(field_type_arg), int_value(0), str_value_cached(0)
  {
    cmp_context= STRING_RESULT;
  }

  void store(Item *item, longlong val_arg);
  void store(Item *item) override;
  double val_real() override;
  longlong val_int() override;
  longlong val_time_temporal() override;
  longlong val_date_temporal() override;
  String *val_str(String *str) override;
  my_decimal *val_decimal(my_decimal *) override;
  bool get_date(MYSQL_TIME *ltime, my_time_flags_t fuzzydate) override;
  bool get_time(MYSQL_TIME *ltime) override;
  enum Item_result result_type() const override { return STRING_RESULT; }
  /*
    In order to avoid INT <-> STRING conversion of a DATETIME value
    two cache_value functions are introduced. One (cache_value) caches STRING
    value, another (cache_value_int) - INT value. Thus this cache item
    completely relies on the ability of the underlying item to do the
    correct conversion.
  */
  bool cache_value_int();
  bool cache_value() override;
  void clear() override { Item_cache::clear(); str_value_cached= false; }
};


/// An item cache for values of type JSON.
class Item_cache_json: public Item_cache
{
  Json_wrapper *m_value;
public:
  Item_cache_json();
  ~Item_cache_json();
  bool cache_value() override;
  bool val_json(Json_wrapper *wr) override;
  longlong val_int() override;
  String *val_str(String *str) override;
  Item_result result_type() const override { return STRING_RESULT; }

  double val_real() override;
  my_decimal *val_decimal(my_decimal *val) override;
  bool get_date(MYSQL_TIME *ltime, my_time_flags_t fuzzydate) override;
  bool get_time(MYSQL_TIME *ltime) override;
};


/**
  Item_type_holder stores type, name, length of Item for UNIONS &
  derived tables.

  Item_type_holder do not need cleanup() because its time of live limited by
  single SP/PS execution.
*/
class Item_type_holder final : public Item
{
protected:
  TYPELIB *enum_set_typelib;
  enum_field_types fld_type;
  Field::geometry_type geometry_type;

  void get_full_info(Item *item);

  /* It is used to count decimal precision in join_types */
  int prev_decimal_int_part;
public:
  Item_type_holder(THD*, Item*);

  Item_result result_type() const override;
  enum_field_types field_type() const override { return fld_type; };
  enum Type type() const override { return TYPE_HOLDER; }
  double val_real() override;
  longlong val_int() override;
  my_decimal *val_decimal(my_decimal *) override;
  String *val_str(String *) override;
  bool get_date(MYSQL_TIME *, my_time_flags_t) override
  {
    DBUG_ASSERT(0);
    return true;
  }
  bool get_time(MYSQL_TIME *) override
  {
    DBUG_ASSERT(0);
    return true;
  }
  bool join_types(THD *thd, Item *);
  Field *make_field_by_type(TABLE *table);
  static uint32 display_length(Item *item);
  static enum_field_types get_real_type(Item *);
  Field::geometry_type get_geometry_type() const override
  { return geometry_type; };
  void make_field(Send_field *field) override
  {
    Item::make_field(field);
    // Item_type_holder is used for unions and effectively sends Fields
    field->field= true;
  }
};


extern Cached_item *new_Cached_item(THD *thd, Item *item,
                                    bool use_result_field);
extern Item_result item_cmp_type(Item_result a,Item_result b);
extern bool resolve_const_item(THD *thd, Item **ref, Item *cmp_item);
extern int stored_field_cmp_to_item(THD *thd, Field *field, Item *item);

extern const String my_null_string;
void convert_and_print(String *from_str, String *to_str,
                       const CHARSET_INFO *to_cs);
#ifndef DBUG_OFF
bool is_fixed_or_outer_ref(const Item *ref);
#endif

#endif /* ITEM_INCLUDED */<|MERGE_RESOLUTION|>--- conflicted
+++ resolved
@@ -1827,7 +1827,6 @@
   */
   bool propagate_derived_used(uchar *) { return is_derived_used(); }
 
-
   /// @see Distinct_check::check_query()
   virtual bool aggregate_check_distinct(uchar *) { return false; }
   /// @see Group_check::check_query()
@@ -2143,10 +2142,6 @@
 private:
   virtual bool subq_opt_away_processor(uchar*) { return false; }
 
-<<<<<<< HEAD
-  // Set an expression from select list of derived table as used
-  void set_derived_used() { derived_used= true; }
-
 public:                            // Start of data fields
   /**
     Intrusive list pointer for free list. If not null, points to the next
@@ -2235,8 +2230,6 @@
     It is used when checking const_item()/can_be_evaluated_now().
   */
   bool tables_locked_cache;
-=======
->>>>>>> b38e069a
 };
 
 
